//===-- Clang.cpp - Clang+LLVM ToolChain Implementations --------*- C++ -*-===//
// INTEL_CUSTOMIZATION
//
// INTEL CONFIDENTIAL
//
// Modifications, Copyright (C) 2021-2023 Intel Corporation
//
// This software and the related documents are Intel copyrighted materials, and
// your use of them is governed by the express license under which they were
// provided to you ("License"). Unless the License provides otherwise, you may
// not use, modify, copy, publish, distribute, disclose or transmit this
// software or the related documents without Intel's prior written permission.
//
// This software and the related documents are provided as is, with no express
// or implied warranties, other than those that are expressly stated in the
// License.
//
// end INTEL_CUSTOMIZATION
//
// Part of the LLVM Project, under the Apache License v2.0 with LLVM Exceptions.
// See https://llvm.org/LICENSE.txt for license information.
// SPDX-License-Identifier: Apache-2.0 WITH LLVM-exception
//
//===----------------------------------------------------------------------===//

#include "Clang.h"
#include "AMDGPU.h"
#include "Arch/AArch64.h"
#include "Arch/ARM.h"
#include "Arch/CSKY.h"
#include "Arch/LoongArch.h"
#include "Arch/M68k.h"
#include "Arch/Mips.h"
#include "Arch/PPC.h"
#include "Arch/RISCV.h"
#include "Arch/Sparc.h"
#include "Arch/SystemZ.h"
#include "Arch/VE.h"
#include "Arch/X86.h"
#include "CommonArgs.h"
#include "Hexagon.h"
#include "MSP430.h"
#include "PS4CPU.h"
#include "SYCL.h"
#include "clang/Basic/CLWarnings.h"
#include "clang/Basic/CharInfo.h"
#include "clang/Basic/CodeGenOptions.h"
#include "clang/Basic/HeaderInclude.h"
#include "clang/Basic/LangOptions.h"
#include "clang/Basic/LangStandard.h"
#include "clang/Basic/MakeSupport.h"
#include "clang/Basic/ObjCRuntime.h"
#include "clang/Basic/Version.h"
#include "clang/Config/config.h"
#include "clang/Driver/Action.h"
#include "clang/Driver/Distro.h"
#include "clang/Driver/DriverDiagnostic.h"
#include "clang/Driver/InputInfo.h"
#include "clang/Driver/Options.h"
#include "clang/Driver/SanitizerArgs.h"
#include "clang/Driver/Types.h"
#include "clang/Driver/XRayArgs.h"
#include "llvm/ADT/SmallSet.h"
#include "llvm/ADT/StringExtras.h"
#include "llvm/Config/llvm-config.h"
#include "llvm/Option/ArgList.h"
#include "llvm/Support/Casting.h"
#include "llvm/Support/CodeGen.h"
#include "llvm/Support/CommandLine.h"
#include "llvm/Support/Compiler.h"
#include "llvm/Support/Compression.h"
#include "llvm/Support/Error.h"
#include "llvm/Support/FileSystem.h"
#include "llvm/Support/Path.h"
#include "llvm/Support/Process.h"
#include "llvm/Support/RISCVISAInfo.h"
#include "llvm/Support/YAMLParser.h"
#include "llvm/TargetParser/ARMTargetParserCommon.h"
#include "llvm/TargetParser/Host.h"
#include "llvm/TargetParser/RISCVTargetParser.h"
#include <cctype>

using namespace clang::driver;
using namespace clang::driver::tools;
using namespace clang;
using namespace llvm::opt;

static void CheckPreprocessingOptions(const Driver &D, const ArgList &Args) {
  if (Arg *A = Args.getLastArg(clang::driver::options::OPT_C, options::OPT_CC,
                               options::OPT_fminimize_whitespace,
                               options::OPT_fno_minimize_whitespace)) {
    if (!Args.hasArg(options::OPT_E) && !Args.hasArg(options::OPT__SLASH_P) &&
        !Args.hasArg(options::OPT_EP) && // INTEL
        !Args.hasArg(options::OPT__SLASH_EP) && !D.CCCIsCPP()) {
      D.Diag(clang::diag::err_drv_argument_only_allowed_with)
          << A->getBaseArg().getAsString(Args)
          << (D.IsCLMode() ? "/E, /P or /EP" : "-E");
    }
  }
}

static void CheckCodeGenerationOptions(const Driver &D, const ArgList &Args) {
  // In gcc, only ARM checks this, but it seems reasonable to check universally.
  if (Args.hasArg(options::OPT_static))
    if (const Arg *A =
            Args.getLastArg(options::OPT_dynamic, options::OPT_mdynamic_no_pic))
      D.Diag(diag::err_drv_argument_not_allowed_with) << A->getAsString(Args)
                                                      << "-static";
}

// Add backslashes to escape spaces and other backslashes.
// This is used for the space-separated argument list specified with
// the -dwarf-debug-flags option.
static void EscapeSpacesAndBackslashes(const char *Arg,
                                       SmallVectorImpl<char> &Res) {
  for (; *Arg; ++Arg) {
    switch (*Arg) {
    default:
      break;
    case ' ':
    case '\\':
      Res.push_back('\\');
      break;
    }
    Res.push_back(*Arg);
  }
}

/// Apply \a Work on the current tool chain \a RegularToolChain and any other
/// offloading tool chain that is associated with the current action \a JA.
static void
forAllAssociatedToolChains(Compilation &C, const JobAction &JA,
                           const ToolChain &RegularToolChain,
                           llvm::function_ref<void(const ToolChain &)> Work) {
  // Apply Work on the current/regular tool chain.
  Work(RegularToolChain);

  // Apply Work on all the offloading tool chains associated with the current
  // action.
  if (JA.isHostOffloading(Action::OFK_Cuda))
    Work(*C.getSingleOffloadToolChain<Action::OFK_Cuda>());
  else if (JA.isDeviceOffloading(Action::OFK_Cuda))
    Work(*C.getSingleOffloadToolChain<Action::OFK_Host>());
  else if (JA.isHostOffloading(Action::OFK_HIP))
    Work(*C.getSingleOffloadToolChain<Action::OFK_HIP>());
  else if (JA.isDeviceOffloading(Action::OFK_HIP))
    Work(*C.getSingleOffloadToolChain<Action::OFK_Host>());

  if (JA.isHostOffloading(Action::OFK_OpenMP)) {
#if INTEL_CUSTOMIZATION
    if (RegularToolChain.getTriple().isSPIR()) {
      // Host offloading with a target, we want to use the host toolchain
      // information.
      Work(*C.getSingleOffloadToolChain<Action::OFK_Host>());
      return;
    }
#endif // INTEL_CUSTOMIZATION
    auto TCs = C.getOffloadToolChains<Action::OFK_OpenMP>();
    for (auto II = TCs.first, IE = TCs.second; II != IE; ++II)
      Work(*II->second);
  } else if (JA.isDeviceOffloading(Action::OFK_OpenMP))
    Work(*C.getSingleOffloadToolChain<Action::OFK_Host>());

  if (JA.isHostOffloading(Action::OFK_SYCL)) {
    auto TCs = C.getOffloadToolChains<Action::OFK_SYCL>();
    for (auto II = TCs.first, IE = TCs.second; II != IE; ++II)
      Work(*II->second);
  } else if (JA.isDeviceOffloading(Action::OFK_SYCL))
    Work(*C.getSingleOffloadToolChain<Action::OFK_Host>());

  //
  // TODO: Add support for other offloading programming models here.
  //
}

/// This is a helper function for validating the optional refinement step
/// parameter in reciprocal argument strings. Return false if there is an error
/// parsing the refinement step. Otherwise, return true and set the Position
/// of the refinement step in the input string.
static bool getRefinementStep(StringRef In, const Driver &D,
                              const Arg &A, size_t &Position) {
  const char RefinementStepToken = ':';
  Position = In.find(RefinementStepToken);
  if (Position != StringRef::npos) {
    StringRef Option = A.getOption().getName();
    StringRef RefStep = In.substr(Position + 1);
    // Allow exactly one numeric character for the additional refinement
    // step parameter. This is reasonable for all currently-supported
    // operations and architectures because we would expect that a larger value
    // of refinement steps would cause the estimate "optimization" to
    // under-perform the native operation. Also, if the estimate does not
    // converge quickly, it probably will not ever converge, so further
    // refinement steps will not produce a better answer.
    if (RefStep.size() != 1) {
      D.Diag(diag::err_drv_invalid_value) << Option << RefStep;
      return false;
    }
    char RefStepChar = RefStep[0];
    if (RefStepChar < '0' || RefStepChar > '9') {
      D.Diag(diag::err_drv_invalid_value) << Option << RefStep;
      return false;
    }
  }
  return true;
}

/// The -mrecip flag requires processing of many optional parameters.
static void ParseMRecip(const Driver &D, const ArgList &Args,
                        ArgStringList &OutStrings) {
  StringRef DisabledPrefixIn = "!";
  StringRef DisabledPrefixOut = "!";
  StringRef EnabledPrefixOut = "";
  StringRef Out = "-mrecip=";

  Arg *A = Args.getLastArg(options::OPT_mrecip, options::OPT_mrecip_EQ);
  if (!A)
    return;

  unsigned NumOptions = A->getNumValues();
  if (NumOptions == 0) {
    // No option is the same as "all".
    OutStrings.push_back(Args.MakeArgString(Out + "all"));
    return;
  }

  // Pass through "all", "none", or "default" with an optional refinement step.
  if (NumOptions == 1) {
    StringRef Val = A->getValue(0);
    size_t RefStepLoc;
    if (!getRefinementStep(Val, D, *A, RefStepLoc))
      return;
    StringRef ValBase = Val.slice(0, RefStepLoc);
    if (ValBase == "all" || ValBase == "none" || ValBase == "default") {
      OutStrings.push_back(Args.MakeArgString(Out + Val));
      return;
    }
  }

  // Each reciprocal type may be enabled or disabled individually.
  // Check each input value for validity, concatenate them all back together,
  // and pass through.

  llvm::StringMap<bool> OptionStrings;
  OptionStrings.insert(std::make_pair("divd", false));
  OptionStrings.insert(std::make_pair("divf", false));
  OptionStrings.insert(std::make_pair("divh", false));
  OptionStrings.insert(std::make_pair("vec-divd", false));
  OptionStrings.insert(std::make_pair("vec-divf", false));
  OptionStrings.insert(std::make_pair("vec-divh", false));
  OptionStrings.insert(std::make_pair("sqrtd", false));
  OptionStrings.insert(std::make_pair("sqrtf", false));
  OptionStrings.insert(std::make_pair("sqrth", false));
  OptionStrings.insert(std::make_pair("vec-sqrtd", false));
  OptionStrings.insert(std::make_pair("vec-sqrtf", false));
  OptionStrings.insert(std::make_pair("vec-sqrth", false));

  for (unsigned i = 0; i != NumOptions; ++i) {
    StringRef Val = A->getValue(i);

    bool IsDisabled = Val.startswith(DisabledPrefixIn);
    // Ignore the disablement token for string matching.
    if (IsDisabled)
      Val = Val.substr(1);

    size_t RefStep;
    if (!getRefinementStep(Val, D, *A, RefStep))
      return;

    StringRef ValBase = Val.slice(0, RefStep);
    llvm::StringMap<bool>::iterator OptionIter = OptionStrings.find(ValBase);
    if (OptionIter == OptionStrings.end()) {
      // Try again specifying float suffix.
      OptionIter = OptionStrings.find(ValBase.str() + 'f');
      if (OptionIter == OptionStrings.end()) {
        // The input name did not match any known option string.
        D.Diag(diag::err_drv_unknown_argument) << Val;
        return;
      }
      // The option was specified without a half or float or double suffix.
      // Make sure that the double or half entry was not already specified.
      // The float entry will be checked below.
      if (OptionStrings[ValBase.str() + 'd'] ||
          OptionStrings[ValBase.str() + 'h']) {
        D.Diag(diag::err_drv_invalid_value) << A->getOption().getName() << Val;
        return;
      }
    }

    if (OptionIter->second == true) {
      // Duplicate option specified.
      D.Diag(diag::err_drv_invalid_value) << A->getOption().getName() << Val;
      return;
    }

    // Mark the matched option as found. Do not allow duplicate specifiers.
    OptionIter->second = true;

    // If the precision was not specified, also mark the double and half entry
    // as found.
    if (ValBase.back() != 'f' && ValBase.back() != 'd' && ValBase.back() != 'h') {
      OptionStrings[ValBase.str() + 'd'] = true;
      OptionStrings[ValBase.str() + 'h'] = true;
    }

    // Build the output string.
    StringRef Prefix = IsDisabled ? DisabledPrefixOut : EnabledPrefixOut;
    Out = Args.MakeArgString(Out + Prefix + Val);
    if (i != NumOptions - 1)
      Out = Args.MakeArgString(Out + ",");
  }

  OutStrings.push_back(Args.MakeArgString(Out));
}

/// The -mprefer-vector-width option accepts either a positive integer
/// or the string "none".
static void ParseMPreferVectorWidth(const Driver &D, const ArgList &Args,
                                    ArgStringList &CmdArgs) {
#if INTEL_CUSTOMIZATION
  Arg *A = Args.getLastArg(options::OPT_mprefer_vector_width_EQ,
                           options::OPT_qopt_zmm_usage_EQ);
  if (!A)
    return;
  if (A->getOption().matches(options::OPT_qopt_zmm_usage_EQ)) {
    StringRef Width, Value = A->getValue();
    if (Value == "high")
      Width = "512";
    else if (Value == "low")
      Width = "256";
    else {
      D.Diag(diag::err_drv_invalid_value) << A->getOption().getName() << Value;
      return;
    }
    CmdArgs.push_back(Args.MakeArgString("-mprefer-vector-width=" + Width));
    return;
  }
#endif // INTEL_CUSTOMIZATION
  StringRef Value = A->getValue();
  if (Value == "none") {
    CmdArgs.push_back("-mprefer-vector-width=none");
  } else {
    unsigned Width;
    if (Value.getAsInteger(10, Width)) {
      D.Diag(diag::err_drv_invalid_value) << A->getOption().getName() << Value;
      return;
    }
    CmdArgs.push_back(Args.MakeArgString("-mprefer-vector-width=" + Value));
  }
}

static bool
shouldUseExceptionTablesForObjCExceptions(const ObjCRuntime &runtime,
                                          const llvm::Triple &Triple) {
  // We use the zero-cost exception tables for Objective-C if the non-fragile
  // ABI is enabled or when compiling for x86_64 and ARM on Snow Leopard and
  // later.
  if (runtime.isNonFragile())
    return true;

  if (!Triple.isMacOSX())
    return false;

  return (!Triple.isMacOSXVersionLT(10, 5) &&
          (Triple.getArch() == llvm::Triple::x86_64 ||
           Triple.getArch() == llvm::Triple::arm));
}

/// Adds exception related arguments to the driver command arguments. There's a
/// main flag, -fexceptions and also language specific flags to enable/disable
/// C++ and Objective-C exceptions. This makes it possible to for example
/// disable C++ exceptions but enable Objective-C exceptions.
static bool addExceptionArgs(const ArgList &Args, types::ID InputType,
                             const ToolChain &TC, bool KernelOrKext,
                             const ObjCRuntime &objcRuntime,
                             ArgStringList &CmdArgs, // INTEL
                             const JobAction &JA) { // INTEL
  const llvm::Triple &Triple = TC.getTriple();

  if (KernelOrKext) {
    // -mkernel and -fapple-kext imply no exceptions, so claim exception related
    // arguments now to avoid warnings about unused arguments.
    Args.ClaimAllArgs(options::OPT_fexceptions);
    Args.ClaimAllArgs(options::OPT_fno_exceptions);
    Args.ClaimAllArgs(options::OPT_fobjc_exceptions);
    Args.ClaimAllArgs(options::OPT_fno_objc_exceptions);
    Args.ClaimAllArgs(options::OPT_fcxx_exceptions);
    Args.ClaimAllArgs(options::OPT_fno_cxx_exceptions);
    Args.ClaimAllArgs(options::OPT_fasync_exceptions);
    Args.ClaimAllArgs(options::OPT_fno_async_exceptions);
    return false;
  }

#if INTEL_CUSTOMIZATION
  if (JA.isDeviceOffloading(Action::OFK_OpenMP) && Triple.isSPIR())
    // Disable exception handling for spir target.
    return false;
#endif // INTEL_CUSTOMIZATION

  // See if the user explicitly enabled exceptions.
  bool EH = Args.hasFlag(options::OPT_fexceptions, options::OPT_fno_exceptions,
                         false);

  bool EHa = Args.hasFlag(options::OPT_fasync_exceptions,
                          options::OPT_fno_async_exceptions, false);
  if (EHa) {
    CmdArgs.push_back("-fasync-exceptions");
    EH = true;
  }

  // Obj-C exceptions are enabled by default, regardless of -fexceptions. This
  // is not necessarily sensible, but follows GCC.
  if (types::isObjC(InputType) &&
      Args.hasFlag(options::OPT_fobjc_exceptions,
                   options::OPT_fno_objc_exceptions, true)) {
    CmdArgs.push_back("-fobjc-exceptions");

    EH |= shouldUseExceptionTablesForObjCExceptions(objcRuntime, Triple);
  }

  if (types::isCXX(InputType)) {
    // Disable C++ EH by default on XCore and PS4/PS5.
    bool CXXExceptionsEnabled = Triple.getArch() != llvm::Triple::xcore &&
                                !Triple.isPS() && !Triple.isDriverKit();
    Arg *ExceptionArg = Args.getLastArg(
        options::OPT_fcxx_exceptions, options::OPT_fno_cxx_exceptions,
        options::OPT_fexceptions, options::OPT_fno_exceptions);
    if (ExceptionArg)
      CXXExceptionsEnabled =
          ExceptionArg->getOption().matches(options::OPT_fcxx_exceptions) ||
          ExceptionArg->getOption().matches(options::OPT_fexceptions);

    if (CXXExceptionsEnabled) {
      CmdArgs.push_back("-fcxx-exceptions");

      EH = true;
    }
  }

  // OPT_fignore_exceptions means exception could still be thrown,
  // but no clean up or catch would happen in current module.
  // So we do not set EH to false.
  Args.AddLastArg(CmdArgs, options::OPT_fignore_exceptions);

  if (EH)
    CmdArgs.push_back("-fexceptions");
  return EH;
}

static bool ShouldEnableAutolink(const ArgList &Args, const ToolChain &TC,
                                 const JobAction &JA) {
  bool Default = true;
  if (TC.getTriple().isOSDarwin()) {
    // The native darwin assembler doesn't support the linker_option directives,
    // so we disable them if we think the .s file will be passed to it.
    Default = TC.useIntegratedAs();
  }
  // The linker_option directives are intended for host compilation.
  if (JA.isDeviceOffloading(Action::OFK_Cuda) ||
      JA.isDeviceOffloading(Action::OFK_HIP))
    Default = false;
  return Args.hasFlag(options::OPT_fautolink, options::OPT_fno_autolink,
                      Default);
}

static bool mustUseNonLeafFramePointerForTarget(const llvm::Triple &Triple) {
  switch (Triple.getArch()){
  default:
    return false;
  case llvm::Triple::arm:
  case llvm::Triple::thumb:
    // ARM Darwin targets require a frame pointer to be always present to aid
    // offline debugging via backtraces.
    return Triple.isOSDarwin();
  }
}

static bool useFramePointerForTargetByDefault(const ArgList &Args,
                                              const llvm::Triple &Triple) {
  if (Args.hasArg(options::OPT_pg) && !Args.hasArg(options::OPT_mfentry))
    return true;

  if (Triple.isAndroid()) {
    switch (Triple.getArch()) {
    case llvm::Triple::aarch64:
    case llvm::Triple::arm:
    case llvm::Triple::armeb:
    case llvm::Triple::thumb:
    case llvm::Triple::thumbeb:
    case llvm::Triple::riscv64:
      return true;
    default:
      break;
    }
  }

  switch (Triple.getArch()) {
  case llvm::Triple::xcore:
  case llvm::Triple::wasm32:
  case llvm::Triple::wasm64:
  case llvm::Triple::msp430:
    // XCore never wants frame pointers, regardless of OS.
    // WebAssembly never wants frame pointers.
    return false;
  case llvm::Triple::ppc:
  case llvm::Triple::ppcle:
  case llvm::Triple::ppc64:
  case llvm::Triple::ppc64le:
  case llvm::Triple::riscv32:
  case llvm::Triple::riscv64:
  case llvm::Triple::sparc:
  case llvm::Triple::sparcel:
  case llvm::Triple::sparcv9:
  case llvm::Triple::amdgcn:
  case llvm::Triple::r600:
  case llvm::Triple::csky:
  case llvm::Triple::loongarch32:
  case llvm::Triple::loongarch64:
    return !areOptimizationsEnabled(Args);
  default:
    break;
  }

  if (Triple.isOSFuchsia() || Triple.isOSNetBSD()) {
    return !areOptimizationsEnabled(Args);
  }

  if (Triple.isOSLinux() || Triple.getOS() == llvm::Triple::CloudABI ||
      Triple.isOSHurd()) {
    switch (Triple.getArch()) {
    // Don't use a frame pointer on linux if optimizing for certain targets.
    case llvm::Triple::arm:
    case llvm::Triple::armeb:
    case llvm::Triple::thumb:
    case llvm::Triple::thumbeb:
    case llvm::Triple::mips64:
    case llvm::Triple::mips64el:
    case llvm::Triple::mips:
    case llvm::Triple::mipsel:
    case llvm::Triple::systemz:
    case llvm::Triple::x86:
    case llvm::Triple::x86_64:
      return !areOptimizationsEnabled(Args);
    default:
      return true;
    }
  }

  if (Triple.isOSWindows()) {
    switch (Triple.getArch()) {
    case llvm::Triple::x86:
      return !areOptimizationsEnabled(Args);
    case llvm::Triple::x86_64:
      return Triple.isOSBinFormatMachO();
    case llvm::Triple::arm:
    case llvm::Triple::thumb:
      // Windows on ARM builds with FPO disabled to aid fast stack walking
      return true;
    default:
      // All other supported Windows ISAs use xdata unwind information, so frame
      // pointers are not generally useful.
      return false;
    }
  }

  return true;
}

static CodeGenOptions::FramePointerKind
getFramePointerKind(const ArgList &Args, const llvm::Triple &Triple) {
  // We have 4 states:
  //
  //  00) leaf retained, non-leaf retained
  //  01) leaf retained, non-leaf omitted (this is invalid)
  //  10) leaf omitted, non-leaf retained
  //      (what -momit-leaf-frame-pointer was designed for)
  //  11) leaf omitted, non-leaf omitted
  //
  //  "omit" options taking precedence over "no-omit" options is the only way
  //  to make 3 valid states representable
  Arg *A = Args.getLastArg(options::OPT_fomit_frame_pointer,
                           options::OPT_fno_omit_frame_pointer);
  bool OmitFP = A && A->getOption().matches(options::OPT_fomit_frame_pointer);
  bool NoOmitFP =
      A && A->getOption().matches(options::OPT_fno_omit_frame_pointer);
  bool OmitLeafFP =
      Args.hasFlag(options::OPT_momit_leaf_frame_pointer,
                   options::OPT_mno_omit_leaf_frame_pointer,
                   Triple.isAArch64() || Triple.isPS() || Triple.isVE() ||
                   (Triple.isAndroid() && Triple.isRISCV64()));
  if (NoOmitFP || mustUseNonLeafFramePointerForTarget(Triple) ||
      (!OmitFP && useFramePointerForTargetByDefault(Args, Triple))) {
    if (OmitLeafFP)
      return CodeGenOptions::FramePointerKind::NonLeaf;
    return CodeGenOptions::FramePointerKind::All;
  }
  return CodeGenOptions::FramePointerKind::None;
}

/// Add a CC1 option to specify the debug compilation directory.
static const char *addDebugCompDirArg(const ArgList &Args,
                                      ArgStringList &CmdArgs,
                                      const llvm::vfs::FileSystem &VFS) {
  if (Arg *A = Args.getLastArg(options::OPT_ffile_compilation_dir_EQ,
                               options::OPT_fdebug_compilation_dir_EQ)) {
    if (A->getOption().matches(options::OPT_ffile_compilation_dir_EQ))
      CmdArgs.push_back(Args.MakeArgString(Twine("-fdebug-compilation-dir=") +
                                           A->getValue()));
    else
      A->render(Args, CmdArgs);
  } else if (llvm::ErrorOr<std::string> CWD =
                 VFS.getCurrentWorkingDirectory()) {
    CmdArgs.push_back(Args.MakeArgString("-fdebug-compilation-dir=" + *CWD));
  }
  StringRef Path(CmdArgs.back());
  return Path.substr(Path.find('=') + 1).data();
}

static void addDebugObjectName(const ArgList &Args, ArgStringList &CmdArgs,
                               const char *DebugCompilationDir,
                               const char *OutputFileName) {
  // No need to generate a value for -object-file-name if it was provided.
  for (auto *Arg : Args.filtered(options::OPT_Xclang))
    if (StringRef(Arg->getValue()).startswith("-object-file-name"))
      return;

  if (Args.hasArg(options::OPT_object_file_name_EQ))
    return;

  SmallString<128> ObjFileNameForDebug(OutputFileName);
  if (ObjFileNameForDebug != "-" &&
      !llvm::sys::path::is_absolute(ObjFileNameForDebug) &&
      (!DebugCompilationDir ||
       llvm::sys::path::is_absolute(DebugCompilationDir))) {
    // Make the path absolute in the debug infos like MSVC does.
    llvm::sys::fs::make_absolute(ObjFileNameForDebug);
  }
  // If the object file name is a relative path, then always use Windows
  // backslash style as -object-file-name is used for embedding object file path
  // in codeview and it can only be generated when targeting on Windows.
  // Otherwise, just use native absolute path.
  llvm::sys::path::Style Style =
      llvm::sys::path::is_absolute(ObjFileNameForDebug)
          ? llvm::sys::path::Style::native
          : llvm::sys::path::Style::windows_backslash;
  llvm::sys::path::remove_dots(ObjFileNameForDebug, /*remove_dot_dot=*/true,
                               Style);
  CmdArgs.push_back(
      Args.MakeArgString(Twine("-object-file-name=") + ObjFileNameForDebug));
}

/// Add a CC1 and CC1AS option to specify the debug file path prefix map.
static void addDebugPrefixMapArg(const Driver &D, const ToolChain &TC,
                                 const ArgList &Args, ArgStringList &CmdArgs) {
  auto AddOneArg = [&](StringRef Map, StringRef Name) {
    if (!Map.contains('='))
      D.Diag(diag::err_drv_invalid_argument_to_option) << Map << Name;
    else
      CmdArgs.push_back(Args.MakeArgString("-fdebug-prefix-map=" + Map));
  };

  for (const Arg *A : Args.filtered(options::OPT_ffile_prefix_map_EQ,
                                    options::OPT_fdebug_prefix_map_EQ)) {
    AddOneArg(A->getValue(), A->getOption().getName());
    A->claim();
  }
  std::string GlobalRemapEntry = TC.GetGlobalDebugPathRemapping();
  if (GlobalRemapEntry.empty())
    return;
  AddOneArg(GlobalRemapEntry, "environment");
}

/// Add a CC1 and CC1AS option to specify the macro file path prefix map.
static void addMacroPrefixMapArg(const Driver &D, const ArgList &Args,
                                 ArgStringList &CmdArgs) {
  for (const Arg *A : Args.filtered(options::OPT_ffile_prefix_map_EQ,
                                    options::OPT_fmacro_prefix_map_EQ)) {
    StringRef Map = A->getValue();
    if (!Map.contains('='))
      D.Diag(diag::err_drv_invalid_argument_to_option)
          << Map << A->getOption().getName();
    else
      CmdArgs.push_back(Args.MakeArgString("-fmacro-prefix-map=" + Map));
    A->claim();
  }
}

/// Add a CC1 and CC1AS option to specify the coverage file path prefix map.
static void addCoveragePrefixMapArg(const Driver &D, const ArgList &Args,
                                   ArgStringList &CmdArgs) {
  for (const Arg *A : Args.filtered(options::OPT_ffile_prefix_map_EQ,
                                    options::OPT_fcoverage_prefix_map_EQ)) {
    StringRef Map = A->getValue();
    if (!Map.contains('='))
      D.Diag(diag::err_drv_invalid_argument_to_option)
          << Map << A->getOption().getName();
    else
      CmdArgs.push_back(Args.MakeArgString("-fcoverage-prefix-map=" + Map));
    A->claim();
  }
}

/// Simple check to see if the optimization level is at -O2 or higher.
/// For -fsycl (DPC++) -O2 is the default.
static bool isSYCLOptimizationO2orHigher(const ArgList &Args) {
  if (Arg *A = Args.getLastArg(options::OPT_O_Group)) {
    if (A->getOption().matches(options::OPT_O4) ||
        A->getOption().matches(options::OPT_Ofast))
      return true;

    if (A->getOption().matches(options::OPT_O0))
      return false;

    assert(A->getOption().matches(options::OPT_O) && "Must have a -O flag");

    StringRef S(A->getValue());
    unsigned OptLevel = 0;
    if (S.getAsInteger(10, OptLevel))
      return false;
    return OptLevel > 1;
  }
  // No -O setting seen, default is -O2 for device.
  return true;
}

/// Vectorize at all optimization levels greater than 1 except for -Oz.
/// For -Oz the loop vectorizer is disabled, while the slp vectorizer is
/// enabled.
static bool shouldEnableVectorizerAtOLevel(const ArgList &Args, bool isSlpVec) {
  if (Arg *A = Args.getLastArg(options::OPT_O_Group)) {
    if (A->getOption().matches(options::OPT_O4) ||
        A->getOption().matches(options::OPT_Ofast))
      return true;

    if (A->getOption().matches(options::OPT_O0))
      return false;

    assert(A->getOption().matches(options::OPT_O) && "Must have a -O flag");

    // Vectorize -Os.
    StringRef S(A->getValue());
    if (S == "s")
      return true;

    // Don't vectorize -Oz, unless it's the slp vectorizer.
    if (S == "z")
      return isSlpVec;

    unsigned OptLevel = 0;
    if (S.getAsInteger(10, OptLevel))
      return false;

    return OptLevel > 1;
  }

  return false;
}

/// Add -x lang to \p CmdArgs for \p Input.
static void addDashXForInput(const ArgList &Args, const InputInfo &Input,
                             ArgStringList &CmdArgs) {
  // When using -verify-pch, we don't want to provide the type
  // 'precompiled-header' if it was inferred from the file extension
  if (Args.hasArg(options::OPT_verify_pch) && Input.getType() == types::TY_PCH)
    return;

  CmdArgs.push_back("-x");
  if (Args.hasArg(options::OPT_rewrite_objc))
    CmdArgs.push_back(types::getTypeName(types::TY_PP_ObjCXX));
  else {
    // Map the driver type to the frontend type. This is mostly an identity
    // mapping, except that the distinction between module interface units
    // and other source files does not exist at the frontend layer.
    const char *ClangType;
    switch (Input.getType()) {
    case types::TY_CXXModule:
      ClangType = "c++";
      break;
    case types::TY_PP_CXXModule:
      ClangType = "c++-cpp-output";
      break;
    default:
      ClangType = types::getTypeName(Input.getType());
      break;
    }
    CmdArgs.push_back(ClangType);
  }
}

static void addPGOAndCoverageFlags(const ToolChain &TC, Compilation &C,
                                   const JobAction &JA, const InputInfo &Output,
                                   const ArgList &Args, SanitizerArgs &SanArgs,
                                   ArgStringList &CmdArgs) {
  const Driver &D = TC.getDriver();
  auto *PGOGenerateArg = Args.getLastArg(options::OPT_fprofile_generate,
                                         options::OPT_fprofile_generate_EQ,
                                         options::OPT_fno_profile_generate);
  if (PGOGenerateArg &&
      PGOGenerateArg->getOption().matches(options::OPT_fno_profile_generate))
    PGOGenerateArg = nullptr;

  auto *CSPGOGenerateArg = getLastCSProfileGenerateArg(Args);

  auto *ProfileGenerateArg = Args.getLastArg(
      options::OPT_fprofile_instr_generate,
      options::OPT_fprofile_instr_generate_EQ,
      options::OPT_fno_profile_instr_generate);
  if (ProfileGenerateArg &&
      ProfileGenerateArg->getOption().matches(
          options::OPT_fno_profile_instr_generate))
    ProfileGenerateArg = nullptr;

  if (PGOGenerateArg && ProfileGenerateArg)
    D.Diag(diag::err_drv_argument_not_allowed_with)
        << PGOGenerateArg->getSpelling() << ProfileGenerateArg->getSpelling();

  auto *ProfileUseArg = getLastProfileUseArg(Args);

  if (PGOGenerateArg && ProfileUseArg)
    D.Diag(diag::err_drv_argument_not_allowed_with)
        << ProfileUseArg->getSpelling() << PGOGenerateArg->getSpelling();

  if (ProfileGenerateArg && ProfileUseArg)
    D.Diag(diag::err_drv_argument_not_allowed_with)
        << ProfileGenerateArg->getSpelling() << ProfileUseArg->getSpelling();

  if (CSPGOGenerateArg && PGOGenerateArg) {
    D.Diag(diag::err_drv_argument_not_allowed_with)
        << CSPGOGenerateArg->getSpelling() << PGOGenerateArg->getSpelling();
    PGOGenerateArg = nullptr;
  }

  if (TC.getTriple().isOSAIX()) {
    if (Arg *ProfileSampleUseArg = getLastProfileSampleUseArg(Args))
      D.Diag(diag::err_drv_unsupported_opt_for_target)
          << ProfileSampleUseArg->getSpelling() << TC.getTriple().str();
  }

  if (ProfileGenerateArg) {
    if (ProfileGenerateArg->getOption().matches(
            options::OPT_fprofile_instr_generate_EQ))
      CmdArgs.push_back(Args.MakeArgString(Twine("-fprofile-instrument-path=") +
                                           ProfileGenerateArg->getValue()));
    // The default is to use Clang Instrumentation.
    CmdArgs.push_back("-fprofile-instrument=clang");
    if (TC.getTriple().isWindowsMSVCEnvironment()) {
      // Add dependent lib for clang_rt.profile
      CmdArgs.push_back(Args.MakeArgString(
          "--dependent-lib=" + TC.getCompilerRTBasename(Args, "profile")));
    }
  }

  Arg *PGOGenArg = nullptr;
  if (PGOGenerateArg) {
    assert(!CSPGOGenerateArg);
    PGOGenArg = PGOGenerateArg;
    CmdArgs.push_back("-fprofile-instrument=llvm");
  }
  if (CSPGOGenerateArg) {
    assert(!PGOGenerateArg);
    PGOGenArg = CSPGOGenerateArg;
    CmdArgs.push_back("-fprofile-instrument=csllvm");
  }
  if (PGOGenArg) {
    if (TC.getTriple().isWindowsMSVCEnvironment()) {
      // Add dependent lib for clang_rt.profile
      CmdArgs.push_back(Args.MakeArgString(
          "--dependent-lib=" + TC.getCompilerRTBasename(Args, "profile")));
    }
    if (PGOGenArg->getOption().matches(
            PGOGenerateArg ? options::OPT_fprofile_generate_EQ
                           : options::OPT_fcs_profile_generate_EQ)) {
      SmallString<128> Path(PGOGenArg->getValue());
      llvm::sys::path::append(Path, "default_%m.profraw");
      CmdArgs.push_back(
          Args.MakeArgString(Twine("-fprofile-instrument-path=") + Path));
    }
  }

  if (ProfileUseArg) {
    if (ProfileUseArg->getOption().matches(options::OPT_fprofile_instr_use_EQ))
      CmdArgs.push_back(Args.MakeArgString(
          Twine("-fprofile-instrument-use-path=") + ProfileUseArg->getValue()));
    else if ((ProfileUseArg->getOption().matches(
                  options::OPT_fprofile_use_EQ) ||
              ProfileUseArg->getOption().matches(
                  options::OPT_fprofile_instr_use))) {
      SmallString<128> Path(
          ProfileUseArg->getNumValues() == 0 ? "" : ProfileUseArg->getValue());
      if (Path.empty() || llvm::sys::fs::is_directory(Path))
        llvm::sys::path::append(Path, "default.profdata");
      CmdArgs.push_back(
          Args.MakeArgString(Twine("-fprofile-instrument-use-path=") + Path));
    }
  }

  bool EmitCovNotes = Args.hasFlag(options::OPT_ftest_coverage,
                                   options::OPT_fno_test_coverage, false) ||
                      Args.hasArg(options::OPT_coverage);
  bool EmitCovData = TC.needsGCovInstrumentation(Args);

  if (Args.hasFlag(options::OPT_fcoverage_mapping,
                   options::OPT_fno_coverage_mapping, false)) {
    if (!ProfileGenerateArg)
      D.Diag(clang::diag::err_drv_argument_only_allowed_with)
          << "-fcoverage-mapping"
          << "-fprofile-instr-generate";

    CmdArgs.push_back("-fcoverage-mapping");
  }

  if (Arg *A = Args.getLastArg(options::OPT_ffile_compilation_dir_EQ,
                               options::OPT_fcoverage_compilation_dir_EQ)) {
    if (A->getOption().matches(options::OPT_ffile_compilation_dir_EQ))
      CmdArgs.push_back(Args.MakeArgString(
          Twine("-fcoverage-compilation-dir=") + A->getValue()));
    else
      A->render(Args, CmdArgs);
  } else if (llvm::ErrorOr<std::string> CWD =
                 D.getVFS().getCurrentWorkingDirectory()) {
    CmdArgs.push_back(Args.MakeArgString("-fcoverage-compilation-dir=" + *CWD));
  }

  if (Args.hasArg(options::OPT_fprofile_exclude_files_EQ)) {
    auto *Arg = Args.getLastArg(options::OPT_fprofile_exclude_files_EQ);
    if (!Args.hasArg(options::OPT_coverage))
      D.Diag(clang::diag::err_drv_argument_only_allowed_with)
          << "-fprofile-exclude-files="
          << "--coverage";

    StringRef v = Arg->getValue();
    CmdArgs.push_back(
        Args.MakeArgString(Twine("-fprofile-exclude-files=" + v)));
  }

  if (Args.hasArg(options::OPT_fprofile_filter_files_EQ)) {
    auto *Arg = Args.getLastArg(options::OPT_fprofile_filter_files_EQ);
    if (!Args.hasArg(options::OPT_coverage))
      D.Diag(clang::diag::err_drv_argument_only_allowed_with)
          << "-fprofile-filter-files="
          << "--coverage";

    StringRef v = Arg->getValue();
    CmdArgs.push_back(Args.MakeArgString(Twine("-fprofile-filter-files=" + v)));
  }

  if (const auto *A = Args.getLastArg(options::OPT_fprofile_update_EQ)) {
    StringRef Val = A->getValue();
    if (Val == "atomic" || Val == "prefer-atomic")
      CmdArgs.push_back("-fprofile-update=atomic");
    else if (Val != "single")
      D.Diag(diag::err_drv_unsupported_option_argument)
          << A->getSpelling() << Val;
  } else if (SanArgs.needsTsanRt()) {
    CmdArgs.push_back("-fprofile-update=atomic");
  }

  int FunctionGroups = 1;
  int SelectedFunctionGroup = 0;
  if (const auto *A = Args.getLastArg(options::OPT_fprofile_function_groups)) {
    StringRef Val = A->getValue();
    if (Val.getAsInteger(0, FunctionGroups) || FunctionGroups < 1)
      D.Diag(diag::err_drv_invalid_int_value) << A->getAsString(Args) << Val;
  }
  if (const auto *A =
          Args.getLastArg(options::OPT_fprofile_selected_function_group)) {
    StringRef Val = A->getValue();
    if (Val.getAsInteger(0, SelectedFunctionGroup) ||
        SelectedFunctionGroup < 0 || SelectedFunctionGroup >= FunctionGroups)
      D.Diag(diag::err_drv_invalid_int_value) << A->getAsString(Args) << Val;
  }
  if (FunctionGroups != 1)
    CmdArgs.push_back(Args.MakeArgString("-fprofile-function-groups=" +
                                         Twine(FunctionGroups)));
  if (SelectedFunctionGroup != 0)
    CmdArgs.push_back(Args.MakeArgString("-fprofile-selected-function-group=" +
                                         Twine(SelectedFunctionGroup)));

  // Leave -fprofile-dir= an unused argument unless .gcda emission is
  // enabled. To be polite, with '-fprofile-arcs -fno-profile-arcs' consider
  // the flag used. There is no -fno-profile-dir, so the user has no
  // targeted way to suppress the warning.
  Arg *FProfileDir = nullptr;
  if (Args.hasArg(options::OPT_fprofile_arcs) ||
      Args.hasArg(options::OPT_coverage))
    FProfileDir = Args.getLastArg(options::OPT_fprofile_dir);

  // TODO: Don't claim -c/-S to warn about -fsyntax-only -c/-S, -E -c/-S,
  // like we warn about -fsyntax-only -E.
  (void)(Args.hasArg(options::OPT_c) || Args.hasArg(options::OPT_S));

  // Put the .gcno and .gcda files (if needed) next to the primary output file,
  // or fall back to a file in the current directory for `clang -c --coverage
  // d/a.c` in the absence of -o.
  if (EmitCovNotes || EmitCovData) {
    SmallString<128> CoverageFilename;
    if (Arg *DumpDir = Args.getLastArgNoClaim(options::OPT_dumpdir)) {
      // Form ${dumpdir}${basename}.gcno. Note that dumpdir may not end with a
      // path separator.
      CoverageFilename = DumpDir->getValue();
      CoverageFilename += llvm::sys::path::filename(Output.getBaseInput());
    } else if (Arg *FinalOutput =
                   C.getArgs().getLastArg(options::OPT__SLASH_Fo)) {
      CoverageFilename = FinalOutput->getValue();
    } else if (Arg *FinalOutput = C.getArgs().getLastArg(options::OPT_o)) {
      CoverageFilename = FinalOutput->getValue();
    } else {
      CoverageFilename = llvm::sys::path::filename(Output.getBaseInput());
    }
    if (llvm::sys::path::is_relative(CoverageFilename))
      (void)D.getVFS().makeAbsolute(CoverageFilename);
    llvm::sys::path::replace_extension(CoverageFilename, "gcno");
    if (EmitCovNotes) {
      CmdArgs.push_back("-coverage-notes-file");
      CmdArgs.push_back(Args.MakeArgString(CoverageFilename));
    }

    if (EmitCovData) {
      if (FProfileDir) {
        SmallString<128> Gcno = std::move(CoverageFilename);
        CoverageFilename = FProfileDir->getValue();
        llvm::sys::path::append(CoverageFilename, Gcno);
      }
      llvm::sys::path::replace_extension(CoverageFilename, "gcda");
      CmdArgs.push_back("-coverage-data-file");
      CmdArgs.push_back(Args.MakeArgString(CoverageFilename));
    }
  }

#if INTEL_CUSTOMIZATION
  // -fprofile-instr-generate cannot work with incremental linking on Windows
  if (D.IsIntelMode() && D.IsCLMode() && ProfileGenerateArg) {
    auto linkArgs = Args.getAllArgValues(options::OPT__SLASH_link);
    for (auto iter = linkArgs.rbegin(); iter != linkArgs.rend(); ++iter) {
      std::string argLower = std::move(StringRef(*iter).substr(1).lower());
      if (argLower.compare("incremental:no") == 0)
        break;
      else if (argLower.compare("incremental") == 0) {
        D.Diag(diag::err_drv_argument_not_allowed_with)
            << ProfileGenerateArg->getSpelling() << "-incremental";
        break;
      }
    }
  }
#endif // INTEL_CUSTOMIZATION
}

/// Check whether the given input tree contains any compilation actions.
static bool ContainsCompileAction(const Action *A) {
  if (isa<CompileJobAction>(A) || isa<BackendJobAction>(A))
    return true;

  return llvm::any_of(A->inputs(), ContainsCompileAction);
}

/// Check if -relax-all should be passed to the internal assembler.
/// This is done by default when compiling non-assembler source with -O0.
static bool UseRelaxAll(Compilation &C, const ArgList &Args) {
  bool RelaxDefault = true;

  if (Arg *A = Args.getLastArg(options::OPT_O_Group))
    RelaxDefault = A->getOption().matches(options::OPT_O0);

  if (RelaxDefault) {
    RelaxDefault = false;
    for (const auto &Act : C.getActions()) {
      if (ContainsCompileAction(Act)) {
        RelaxDefault = true;
        break;
      }
    }
  }

  return Args.hasFlag(options::OPT_mrelax_all, options::OPT_mno_relax_all,
                      RelaxDefault);
}

static void
RenderDebugEnablingArgs(const ArgList &Args, ArgStringList &CmdArgs,
                        llvm::codegenoptions::DebugInfoKind DebugInfoKind,
                        unsigned DwarfVersion,
                        llvm::DebuggerKind DebuggerTuning) {
  addDebugInfoKind(CmdArgs, DebugInfoKind);
  if (DwarfVersion > 0)
    CmdArgs.push_back(
        Args.MakeArgString("-dwarf-version=" + Twine(DwarfVersion)));
  switch (DebuggerTuning) {
  case llvm::DebuggerKind::GDB:
    CmdArgs.push_back("-debugger-tuning=gdb");
    break;
  case llvm::DebuggerKind::LLDB:
    CmdArgs.push_back("-debugger-tuning=lldb");
    break;
  case llvm::DebuggerKind::SCE:
    CmdArgs.push_back("-debugger-tuning=sce");
    break;
  case llvm::DebuggerKind::DBX:
    CmdArgs.push_back("-debugger-tuning=dbx");
    break;
  default:
    break;
  }
}

static bool checkDebugInfoOption(const Arg *A, const ArgList &Args,
                                 const Driver &D, const ToolChain &TC) {
  assert(A && "Expected non-nullptr argument.");
  if (TC.supportsDebugInfoOption(A))
    return true;
  D.Diag(diag::warn_drv_unsupported_debug_info_opt_for_target)
      << A->getAsString(Args) << TC.getTripleString();
  return false;
}

static void RenderDebugInfoCompressionArgs(const ArgList &Args,
                                           ArgStringList &CmdArgs,
                                           const Driver &D,
                                           const ToolChain &TC) {
  const Arg *A = Args.getLastArg(options::OPT_gz_EQ);
  if (!A)
    return;
  if (checkDebugInfoOption(A, Args, D, TC)) {
    StringRef Value = A->getValue();
    if (Value == "none") {
      CmdArgs.push_back("--compress-debug-sections=none");
    } else if (Value == "zlib") {
      if (llvm::compression::zlib::isAvailable()) {
        CmdArgs.push_back(
            Args.MakeArgString("--compress-debug-sections=" + Twine(Value)));
      } else {
        D.Diag(diag::warn_debug_compression_unavailable) << "zlib";
      }
    } else if (Value == "zstd") {
      if (llvm::compression::zstd::isAvailable()) {
        CmdArgs.push_back(
            Args.MakeArgString("--compress-debug-sections=" + Twine(Value)));
      } else {
        D.Diag(diag::warn_debug_compression_unavailable) << "zstd";
      }
    } else {
      D.Diag(diag::err_drv_unsupported_option_argument)
          << A->getSpelling() << Value;
    }
  }
}

static void handleAMDGPUCodeObjectVersionOptions(const Driver &D,
                                                 const ArgList &Args,
                                                 ArgStringList &CmdArgs,
                                                 bool IsCC1As = false) {
  // If no version was requested by the user, use the default value from the
  // back end. This is consistent with the value returned from
  // getAMDGPUCodeObjectVersion. This lets clang emit IR for amdgpu without
  // requiring the corresponding llvm to have the AMDGPU target enabled,
  // provided the user (e.g. front end tests) can use the default.
  if (haveAMDGPUCodeObjectVersionArgument(D, Args)) {
    unsigned CodeObjVer = getAMDGPUCodeObjectVersion(D, Args);
    CmdArgs.insert(CmdArgs.begin() + 1,
                   Args.MakeArgString(Twine("--amdhsa-code-object-version=") +
                                      Twine(CodeObjVer)));
    CmdArgs.insert(CmdArgs.begin() + 1, "-mllvm");
    // -cc1as does not accept -mcode-object-version option.
    if (!IsCC1As)
      CmdArgs.insert(CmdArgs.begin() + 1,
                     Args.MakeArgString(Twine("-mcode-object-version=") +
                                        Twine(CodeObjVer)));
  }
}

/// Check whether the given input tree contains any append footer actions
static bool ContainsAppendFooterAction(const Action *A) {
  if (isa<AppendFooterJobAction>(A))
    return true;
  for (const auto &AI : A->inputs())
    if (ContainsAppendFooterAction(AI))
      return true;

  return false;
}

void Clang::AddPreprocessingOptions(Compilation &C, const JobAction &JA,
                                    const Driver &D, const ArgList &Args,
                                    ArgStringList &CmdArgs,
                                    const InputInfo &Output,
                                    const InputInfoList &Inputs) const {
  const bool IsIAMCU = getToolChain().getTriple().isOSIAMCU();
  const bool IsIntelFPGA = Args.hasArg(options::OPT_fintelfpga);
  bool SYCLDeviceCompilation = JA.isOffloading(Action::OFK_SYCL) &&
                               JA.isDeviceOffloading(Action::OFK_SYCL);

  CheckPreprocessingOptions(D, Args);

  Args.AddLastArg(CmdArgs, options::OPT_C);
  Args.AddLastArg(CmdArgs, options::OPT_CC);

  // Handle dependency file generation.
  Arg *ArgM = Args.getLastArg(options::OPT_MM);
  if (!ArgM)
    ArgM = Args.getLastArg(options::OPT_M);
  Arg *ArgMD = Args.getLastArg(options::OPT_MMD);
  if (!ArgMD)
    ArgMD = Args.getLastArg(options::OPT_MD);

  // -M and -MM imply -w.
  if (ArgM)
    CmdArgs.push_back("-w");
  else
    ArgM = ArgMD;

  auto createFPGATempDepFile = [&](const char *&DepFile) {
    // Generate dependency files as temporary. These will be used for the
    // aoc call/bundled during fat object creation
    std::string BaseName(Clang::getBaseInputName(Args, Inputs[0]));
    std::string DepTmpName =
        C.getDriver().GetTemporaryPath(llvm::sys::path::stem(BaseName), "d");
    DepFile = C.addTempFile(C.getArgs().MakeArgString(DepTmpName));
    C.getDriver().addFPGATempDepFile(DepFile, BaseName);
  };

  // Do not add dependency generation information when compiling the source +
  // footer combination.  The dependency generation is done in a separate
  // compile step so we can retain original source information.
  if (ContainsAppendFooterAction(&JA))
    ArgM = nullptr;

  if (ArgM) {
    // Determine the output location.
    const char *DepFile;
    if (Arg *MF = Args.getLastArg(options::OPT_MF)) {
      DepFile = MF->getValue();
      C.addFailureResultFile(DepFile, &JA);
      // Populate the named dependency file to be used in the bundle
      // or passed to the offline compilation.
      if (IsIntelFPGA && JA.isDeviceOffloading(Action::OFK_SYCL))
        C.getDriver().addFPGATempDepFile(
            DepFile, Clang::getBaseInputName(Args, Inputs[0]));
    } else if (Output.getType() == types::TY_Dependencies) {
      DepFile = Output.getFilename();
      if (!ContainsAppendFooterAction(&JA) && Args.hasArg(options::OPT_fsycl) &&
          !Args.hasArg(options::OPT_fno_sycl_use_footer) &&
          !JA.isDeviceOffloading(Action::OFK_SYCL))
        // Name the dependency file for the specific dependency generation
        // step created for the integration footer enabled compilation.
        DepFile = getDependencyFileName(Args, Inputs);
    } else if (!ArgMD) {
      DepFile = "-";
    } else if (IsIntelFPGA && JA.isDeviceOffloading(Action::OFK_SYCL)) {
      createFPGATempDepFile(DepFile);
    } else {
      DepFile = getDependencyFileName(Args, Inputs);
      C.addFailureResultFile(DepFile, &JA);
    }
    CmdArgs.push_back("-dependency-file");
    CmdArgs.push_back(DepFile);

    bool HasTarget = false;
    for (const Arg *A : Args.filtered(options::OPT_MT, options::OPT_MQ)) {
      HasTarget = true;
      A->claim();
      if (A->getOption().matches(options::OPT_MT)) {
        A->render(Args, CmdArgs);
      } else {
        CmdArgs.push_back("-MT");
        SmallString<128> Quoted;
        quoteMakeTarget(A->getValue(), Quoted);
        CmdArgs.push_back(Args.MakeArgString(Quoted));
      }
    }

    // Add a default target if one wasn't specified.
    if (!HasTarget) {
      const char *DepTarget;

      // If user provided -o, that is the dependency target, except
      // when we are only generating a dependency file.
      Arg *OutputOpt = Args.getLastArg(options::OPT_o);
      if (OutputOpt && Output.getType() != types::TY_Dependencies) {
        DepTarget = OutputOpt->getValue();
      } else {
        // Otherwise derive from the base input.
        //
        // FIXME: This should use the computed output file location.
        SmallString<128> P(Inputs[0].getBaseInput());
        llvm::sys::path::replace_extension(P, "o");
        DepTarget = Args.MakeArgString(llvm::sys::path::filename(P));
      }

      CmdArgs.push_back("-MT");
      SmallString<128> Quoted;
      quoteMakeTarget(DepTarget, Quoted);
      CmdArgs.push_back(Args.MakeArgString(Quoted));
    }

    if (ArgM->getOption().matches(options::OPT_M) ||
        ArgM->getOption().matches(options::OPT_MD))
      CmdArgs.push_back("-sys-header-deps");
    if (Args.hasFlag(options::OPT_canonical_prefixes,
                     options::OPT_no_canonical_prefixes, true))
      CmdArgs.push_back("-canonical-system-headers");
    if ((isa<PrecompileJobAction>(JA) &&
         !Args.hasArg(options::OPT_fno_module_file_deps)) ||
        Args.hasArg(options::OPT_fmodule_file_deps))
      CmdArgs.push_back("-module-file-deps");
  }

  if (!ArgM && IsIntelFPGA && JA.isDeviceOffloading(Action::OFK_SYCL)) {
    // No dep generation option was provided, add all of the needed options
    // to ensure a successful dep generation.
    const char *DepFile;
    createFPGATempDepFile(DepFile);
    CmdArgs.push_back("-dependency-file");
    CmdArgs.push_back(DepFile);
    CmdArgs.push_back("-MT");
    SmallString<128> P(Inputs[0].getBaseInput());
    llvm::sys::path::replace_extension(P, "o");
    SmallString<128> Quoted;
    quoteMakeTarget(llvm::sys::path::filename(P), Quoted);
    CmdArgs.push_back(Args.MakeArgString(Quoted));
  }

  if (Args.hasArg(options::OPT_MG)) {
    if (!ArgM || ArgM->getOption().matches(options::OPT_MD) ||
        ArgM->getOption().matches(options::OPT_MMD))
      D.Diag(diag::err_drv_mg_requires_m_or_mm);
    CmdArgs.push_back("-MG");
  }

  Args.AddLastArg(CmdArgs, options::OPT_MP);
  Args.AddLastArg(CmdArgs, options::OPT_MV);

  // Add offload include arguments specific for CUDA/HIP.  This must happen
  // before we -I or -include anything else, because we must pick up the
  // CUDA/HIP headers from the particular CUDA/ROCm installation, rather than
  // from e.g. /usr/local/include.
  if (JA.isOffloading(Action::OFK_Cuda))
    getToolChain().AddCudaIncludeArgs(Args, CmdArgs);
  if (JA.isOffloading(Action::OFK_HIP))
    getToolChain().AddHIPIncludeArgs(Args, CmdArgs);

#if INTEL_CUSTOMIZATION
  // Add the AC Types header directories before the SYCL headers
  if (Args.hasArg(options::OPT_qactypes)) {
    CmdArgs.push_back("-internal-isystem");
    CmdArgs.push_back(Args.MakeArgString(getToolChain().GetACTypesIncludePath(Args)));
  }
  // Add Intel headers for OpenMP and SYCL offloading.
  if (JA.isOffloading(Action::OFK_SYCL) || JA.isOffloading(Action::OFK_OpenMP)) {
#endif // INTEL_CUSTOMIZATION
    toolchains::SYCLToolChain::AddSYCLIncludeArgs(D, Args, CmdArgs);
    if (Inputs[0].getType() == types::TY_CUDA) {
      // Include __clang_cuda_runtime_wrapper.h in .cu SYCL compilation.
      getToolChain().AddCudaIncludeArgs(Args, CmdArgs);
    }
  }

  // If we are compiling for a GPU target we want to override the system headers
  // with ones created by the 'libc' project if present.
  if (!Args.hasArg(options::OPT_nostdinc) &&
      !Args.hasArg(options::OPT_nogpuinc) &&
      !Args.hasArg(options::OPT_nobuiltininc) &&
      (getToolChain().getTriple().isNVPTX() ||
       getToolChain().getTriple().isAMDGCN())) {

    // Without an offloading language we will include these headers directly.
    // Offloading languages will instead only use the declarations stored in
    // the resource directory at clang/lib/Headers/llvm_libc_wrappers.
    if (C.getActiveOffloadKinds() == Action::OFK_None) {
      SmallString<128> P(llvm::sys::path::parent_path(D.InstalledDir));
      llvm::sys::path::append(P, "include");
      llvm::sys::path::append(P, "gpu-none-llvm");
      CmdArgs.push_back("-c-isystem");
      CmdArgs.push_back(Args.MakeArgString(P));
    } else if (C.getActiveOffloadKinds() == Action::OFK_OpenMP) {
      // TODO: CUDA / HIP include their own headers for some common functions
      // implemented here. We'll need to clean those up so they do not conflict.
      SmallString<128> P(D.ResourceDir);
      llvm::sys::path::append(P, "include");
      llvm::sys::path::append(P, "llvm_libc_wrappers");
      CmdArgs.push_back("-internal-isystem");
      CmdArgs.push_back(Args.MakeArgString(P));
    }
  }

  // If we are offloading to a target via OpenMP we need to include the
  // openmp_wrappers folder which contains alternative system headers.
  if (JA.isDeviceOffloading(Action::OFK_OpenMP) &&
      !Args.hasArg(options::OPT_nostdinc) &&
      !Args.hasArg(options::OPT_nogpuinc) &&
      (getToolChain().getTriple().isNVPTX() ||
       getToolChain().getTriple().isAMDGCN())) {
    if (!Args.hasArg(options::OPT_nobuiltininc)) {
      // Add openmp_wrappers/* to our system include path.  This lets us wrap
      // standard library headers.
      SmallString<128> P(D.ResourceDir);
      llvm::sys::path::append(P, "include");
      llvm::sys::path::append(P, "openmp_wrappers");
      CmdArgs.push_back("-internal-isystem");
      CmdArgs.push_back(Args.MakeArgString(P));
    }

    CmdArgs.push_back("-include");
    CmdArgs.push_back("__clang_openmp_device_functions.h");
  }

  // Add -i* options, and automatically translate to
  // -include-pch/-include-pth for transparent PCH support. It's
  // wonky, but we include looking for .gch so we can support seamless
  // replacement into a build system already set up to be generating
  // .gch files.

  if (getToolChain().getDriver().IsCLMode()) {
    const Arg *YcArg = Args.getLastArg(options::OPT__SLASH_Yc);
    const Arg *YuArg = Args.getLastArg(options::OPT__SLASH_Yu);
    if (YcArg && JA.getKind() >= Action::PrecompileJobClass &&
        JA.getKind() <= Action::AssembleJobClass) {
      CmdArgs.push_back(Args.MakeArgString("-building-pch-with-obj"));
      // -fpch-instantiate-templates is the default when creating
      // precomp using /Yc
      if (Args.hasFlag(options::OPT_fpch_instantiate_templates,
                       options::OPT_fno_pch_instantiate_templates, true))
        CmdArgs.push_back(Args.MakeArgString("-fpch-instantiate-templates"));
    }

    if (YcArg || YuArg) {
      StringRef ThroughHeader = YcArg ? YcArg->getValue() : YuArg->getValue();
      // If PCH file is available, include it while performing
      // host compilation (-fsycl-is-host) in SYCL mode (-fsycl).
      // as well as in non-sycl mode.

      if (!isa<PrecompileJobAction>(JA) && !SYCLDeviceCompilation) {
        CmdArgs.push_back("-include-pch");
        CmdArgs.push_back(Args.MakeArgString(D.GetClPchPath(
            C, !ThroughHeader.empty()
                   ? ThroughHeader
                   : llvm::sys::path::filename(Inputs[0].getBaseInput()))));
      }

      if (ThroughHeader.empty()) {
        CmdArgs.push_back(Args.MakeArgString(
            Twine("-pch-through-hdrstop-") + (YcArg ? "create" : "use")));
      } else {
        CmdArgs.push_back(
            Args.MakeArgString(Twine("-pch-through-header=") + ThroughHeader));
      }
    }
  }

  bool RenderedImplicitInclude = false;

  for (const Arg *A : Args.filtered(options::OPT_clang_i_Group)) {
    if ((A->getOption().matches(options::OPT_include) &&
         D.getProbePrecompiled()) ||
        A->getOption().matches(options::OPT_include_pch)) {

      // Handling of gcc-style gch precompiled headers.
      bool IsFirstImplicitInclude = !RenderedImplicitInclude;
      RenderedImplicitInclude = true;

      bool FoundPCH = false;
      SmallString<128> P(A->getValue());
      // We want the files to have a name like foo.h.pch. Add a dummy extension
      // so that replace_extension does the right thing.
      P += ".dummy";
#if INTEL_CUSTOMIZATION
      // Generate precompiled header files with .pchi file extension.
      llvm::sys::path::replace_extension(P, "pchi");
#endif // INTEL_CUSTOMIZATION

      if (D.getVFS().exists(P))
        FoundPCH = true;

      if (!FoundPCH) {
        llvm::sys::path::replace_extension(P, "gch");
        if (D.getVFS().exists(P)) {
          FoundPCH = true;
        }
      }
      // If PCH file is available, include it while performing
      // host compilation (-fsycl-is-host) in SYCL mode (-fsycl).
      // as well as in non-sycl mode.

      if (FoundPCH && !SYCLDeviceCompilation) {
        if (IsFirstImplicitInclude) {
          A->claim();
          CmdArgs.push_back("-include-pch");
          CmdArgs.push_back(Args.MakeArgString(P));
          continue;
        } else {
          // Ignore the PCH if not first on command line and emit warning.
          D.Diag(diag::warn_drv_pch_not_first_include) << P
                                                       << A->getAsString(Args);
        }
      }
      // No PCH file, but we still want to include the header file
      // (-include dummy.h) in device compilation mode.
      else if (JA.isDeviceOffloading(Action::OFK_SYCL) &&
               A->getOption().matches(options::OPT_include_pch)) {
        continue;
      }

    } else if (A->getOption().matches(options::OPT_isystem_after)) {
      // Handling of paths which must come late.  These entries are handled by
      // the toolchain itself after the resource dir is inserted in the right
      // search order.
      // Do not claim the argument so that the use of the argument does not
      // silently go unnoticed on toolchains which do not honour the option.
      continue;
    } else if (A->getOption().matches(options::OPT_stdlibxx_isystem)) {
      // Translated to -internal-isystem by the driver, no need to pass to cc1.
      continue;
    } else if (A->getOption().matches(options::OPT_ibuiltininc)) {
      // This is used only by the driver. No need to pass to cc1.
      continue;
    }

    // Not translated, render as usual.
    A->claim();
    A->render(Args, CmdArgs);
  }

  // The file being compiled that contains the integration footer is not being
  // compiled in the directory of the original source.  Add that directory
  // as an -iquote option so we can properly find potential user headers there.
  // The original source search directory should also be placed before any user
  // search directories.
  if (ContainsAppendFooterAction(&JA)) {
    SmallString<128> SourcePath(Inputs[0].getBaseInput());
    llvm::sys::path::remove_filename(SourcePath);
    if (!SourcePath.empty()) {
      CmdArgs.push_back("-iquote");
      CmdArgs.push_back(Args.MakeArgString(SourcePath));
    } else if (llvm::ErrorOr<std::string> CWD =
                   D.getVFS().getCurrentWorkingDirectory()) {
      CmdArgs.push_back("-iquote");
      CmdArgs.push_back(Args.MakeArgString(*CWD));
    }
  }

  Args.AddAllArgs(CmdArgs,
                  {options::OPT_D, options::OPT_U, options::OPT_I_Group,
                   options::OPT_F, options::OPT_index_header_map});

  // Add -Wp, and -Xpreprocessor if using the preprocessor.

  // FIXME: There is a very unfortunate problem here, some troubled
  // souls abuse -Wp, to pass preprocessor options in gcc syntax. To
  // really support that we would have to parse and then translate
  // those options. :(
  Args.AddAllArgValues(CmdArgs, options::OPT_Wp_COMMA,
                       options::OPT_Xpreprocessor);

  // -I- is a deprecated GCC feature, reject it.
  if (Arg *A = Args.getLastArg(options::OPT_I_))
    D.Diag(diag::err_drv_I_dash_not_supported) << A->getAsString(Args);

  // If we have a --sysroot, and don't have an explicit -isysroot flag, add an
  // -isysroot to the CC1 invocation.
  StringRef sysroot = C.getSysRoot();
  if (sysroot != "") {
    if (!Args.hasArg(options::OPT_isysroot)) {
      CmdArgs.push_back("-isysroot");
      CmdArgs.push_back(C.getArgs().MakeArgString(sysroot));
    }
  }

  // Parse additional include paths from environment variables.
  // FIXME: We should probably sink the logic for handling these from the
  // frontend into the driver. It will allow deleting 4 otherwise unused flags.
  // CPATH - included following the user specified includes (but prior to
  // builtin and standard includes).
  addDirectoryList(Args, CmdArgs, "-I", "CPATH");
  // C_INCLUDE_PATH - system includes enabled when compiling C.
  addDirectoryList(Args, CmdArgs, "-c-isystem", "C_INCLUDE_PATH");
  // CPLUS_INCLUDE_PATH - system includes enabled when compiling C++.
  addDirectoryList(Args, CmdArgs, "-cxx-isystem", "CPLUS_INCLUDE_PATH");
  // OBJC_INCLUDE_PATH - system includes enabled when compiling ObjC.
  addDirectoryList(Args, CmdArgs, "-objc-isystem", "OBJC_INCLUDE_PATH");
  // OBJCPLUS_INCLUDE_PATH - system includes enabled when compiling ObjC++.
  addDirectoryList(Args, CmdArgs, "-objcxx-isystem", "OBJCPLUS_INCLUDE_PATH");

#if INTEL_CUSTOMIZATION
  // Add Intel specific headers
  if (D.IsIntelMode()) {
    SmallString<128> IntelDir(D.Dir);
#if INTEL_DEPLOY_UNIFIED_LAYOUT
    llvm::sys::path::append(IntelDir, "..", "..", "opt", "compiler");
#else
    llvm::sys::path::append(IntelDir, "..", "compiler");
#endif // INTEL_DEPLOY_UNIFIED_LAYOUT
    llvm::sys::path::append(IntelDir, "include");
    CmdArgs.push_back("-internal-isystem");
    CmdArgs.push_back(Args.MakeArgString(IntelDir));
    // IA32ROOT
    const char * IA32Root = getenv("IA32ROOT");
    if (IA32Root) {
      SmallString<128> P(IA32Root);
      llvm::sys::path::append(P, "include");
      CmdArgs.push_back("-internal-isystem");
      CmdArgs.push_back(Args.MakeArgString(P));
    }
  }
#endif // INTEL_CUSTOMIZATION
  // While adding the include arguments, we also attempt to retrieve the
  // arguments of related offloading toolchains or arguments that are specific
  // of an offloading programming model.

  // Add C++ include arguments, if needed.
  if (types::isCXX(Inputs[0].getType())) {
    bool HasStdlibxxIsystem = Args.hasArg(options::OPT_stdlibxx_isystem);
    forAllAssociatedToolChains(
        C, JA, getToolChain(),
        [&Args, &CmdArgs, HasStdlibxxIsystem](const ToolChain &TC) {
          HasStdlibxxIsystem ? TC.AddClangCXXStdlibIsystemArgs(Args, CmdArgs)
                             : TC.AddClangCXXStdlibIncludeArgs(Args, CmdArgs);
        });
  }

  // Add system include arguments for all targets but IAMCU.
  if (!IsIAMCU)
    forAllAssociatedToolChains(C, JA, getToolChain(),
                               [&Args, &CmdArgs](const ToolChain &TC) {
                                 TC.AddClangSystemIncludeArgs(Args, CmdArgs);
                               });
  else {
    // For IAMCU add special include arguments.
    getToolChain().AddIAMCUIncludeArgs(Args, CmdArgs);
  }
#if INTEL_CUSTOMIZATION
  if (D.IsIntelMode() &&
      getToolChain().getTriple().isWindowsMSVCEnvironment()) {
    SmallString<128> IntelDir(llvm::sys::path::parent_path(D.Dir));
    if (!IntelDir.empty()) {
      SmallString<128> IntelBaseDir(IntelDir);
#if INTEL_DEPLOY_UNIFIED_LAYOUT
      IntelBaseDir = llvm::sys::path::parent_path(IntelDir);
#endif // INTEL_DEPLOY_UNIFIED_LAYOUT
      CmdArgs.push_back("-header-base-path");
      CmdArgs.push_back(Args.MakeArgString(IntelBaseDir));
    }
  }
#endif // INTEL_CUSTOMIZATION

  addMacroPrefixMapArg(D, Args, CmdArgs);
  addCoveragePrefixMapArg(D, Args, CmdArgs);

  Args.AddLastArg(CmdArgs, options::OPT_ffile_reproducible,
                  options::OPT_fno_file_reproducible);

  if (const char *Epoch = std::getenv("SOURCE_DATE_EPOCH")) {
    CmdArgs.push_back("-source-date-epoch");
    CmdArgs.push_back(Args.MakeArgString(Epoch));
  }
}

// FIXME: Move to target hook.
static bool isSignedCharDefault(const llvm::Triple &Triple) {
  switch (Triple.getArch()) {
  default:
    return true;

  case llvm::Triple::aarch64:
  case llvm::Triple::aarch64_32:
  case llvm::Triple::aarch64_be:
  case llvm::Triple::arm:
  case llvm::Triple::armeb:
  case llvm::Triple::thumb:
  case llvm::Triple::thumbeb:
    if (Triple.isOSDarwin() || Triple.isOSWindows())
      return true;
    return false;

  case llvm::Triple::ppc:
  case llvm::Triple::ppc64:
    if (Triple.isOSDarwin())
      return true;
    return false;

  case llvm::Triple::hexagon:
  case llvm::Triple::ppcle:
  case llvm::Triple::ppc64le:
  case llvm::Triple::riscv32:
  case llvm::Triple::riscv64:
  case llvm::Triple::systemz:
  case llvm::Triple::xcore:
    return false;
  }
}

static bool hasMultipleInvocations(const llvm::Triple &Triple,
                                   const ArgList &Args) {
  // Supported only on Darwin where we invoke the compiler multiple times
  // followed by an invocation to lipo.
  if (!Triple.isOSDarwin())
    return false;
  // If more than one "-arch <arch>" is specified, we're targeting multiple
  // architectures resulting in a fat binary.
  return Args.getAllArgValues(options::OPT_arch).size() > 1;
}

static bool checkRemarksOptions(const Driver &D, const ArgList &Args,
                                const llvm::Triple &Triple) {
  // When enabling remarks, we need to error if:
  // * The remark file is specified but we're targeting multiple architectures,
  // which means more than one remark file is being generated.
  bool hasMultipleInvocations = ::hasMultipleInvocations(Triple, Args);
  bool hasExplicitOutputFile =
      Args.getLastArg(options::OPT_foptimization_record_file_EQ);
  if (hasMultipleInvocations && hasExplicitOutputFile) {
    D.Diag(diag::err_drv_invalid_output_with_multiple_archs)
        << "-foptimization-record-file";
    return false;
  }
  return true;
}

static void renderRemarksOptions(const ArgList &Args, ArgStringList &CmdArgs,
                                 const llvm::Triple &Triple,
                                 const InputInfo &Input,
                                 const InputInfo &Output, const JobAction &JA) {
  StringRef Format = "yaml";
  if (const Arg *A = Args.getLastArg(options::OPT_fsave_optimization_record_EQ))
    Format = A->getValue();

  CmdArgs.push_back("-opt-record-file");

  const Arg *A = Args.getLastArg(options::OPT_foptimization_record_file_EQ);
  if (A) {
    CmdArgs.push_back(A->getValue());
  } else {
    bool hasMultipleArchs =
        Triple.isOSDarwin() && // Only supported on Darwin platforms.
        Args.getAllArgValues(options::OPT_arch).size() > 1;

    SmallString<128> F;

    if (Args.hasArg(options::OPT_c) || Args.hasArg(options::OPT_S)) {
      if (Arg *FinalOutput = Args.getLastArg(options::OPT_o))
        F = FinalOutput->getValue();
    } else {
      if (Format != "yaml" && // For YAML, keep the original behavior.
          Triple.isOSDarwin() && // Enable this only on darwin, since it's the only platform supporting .dSYM bundles.
          Output.isFilename())
        F = Output.getFilename();
    }

    if (F.empty()) {
      // Use the input filename.
      F = llvm::sys::path::stem(Input.getBaseInput());

      // If we're compiling for an offload architecture (i.e. a CUDA device),
      // we need to make the file name for the device compilation different
      // from the host compilation.
      if (!JA.isDeviceOffloading(Action::OFK_None) &&
          !JA.isDeviceOffloading(Action::OFK_Host)) {
        llvm::sys::path::replace_extension(F, "");
        F += Action::GetOffloadingFileNamePrefix(JA.getOffloadingDeviceKind(),
                                                 Triple.normalize());
#if INTEL_CUSTOMIZATION
        if (JA.getOffloadingArch() != nullptr) {
          F += "-";
          F += JA.getOffloadingArch();
        }
#endif // INTEL_CUSTOMIZATION
      }
    }

    // If we're having more than one "-arch", we should name the files
    // differently so that every cc1 invocation writes to a different file.
    // We're doing that by appending "-<arch>" with "<arch>" being the arch
    // name from the triple.
    if (hasMultipleArchs) {
      // First, remember the extension.
      SmallString<64> OldExtension = llvm::sys::path::extension(F);
      // then, remove it.
      llvm::sys::path::replace_extension(F, "");
      // attach -<arch> to it.
      F += "-";
      F += Triple.getArchName();
      // put back the extension.
      llvm::sys::path::replace_extension(F, OldExtension);
    }

    SmallString<32> Extension;
    Extension += "opt.";
    Extension += Format;

    llvm::sys::path::replace_extension(F, Extension);
    CmdArgs.push_back(Args.MakeArgString(F));
  }

  if (const Arg *A =
          Args.getLastArg(options::OPT_foptimization_record_passes_EQ)) {
    CmdArgs.push_back("-opt-record-passes");
    CmdArgs.push_back(A->getValue());
  }

  if (!Format.empty()) {
    CmdArgs.push_back("-opt-record-format");
    CmdArgs.push_back(Format.data());
  }
}

void AddAAPCSVolatileBitfieldArgs(const ArgList &Args, ArgStringList &CmdArgs) {
  if (!Args.hasFlag(options::OPT_faapcs_bitfield_width,
                    options::OPT_fno_aapcs_bitfield_width, true))
    CmdArgs.push_back("-fno-aapcs-bitfield-width");

  if (Args.getLastArg(options::OPT_ForceAAPCSBitfieldLoad))
    CmdArgs.push_back("-faapcs-bitfield-load");
}

namespace {
void RenderARMABI(const Driver &D, const llvm::Triple &Triple,
                  const ArgList &Args, ArgStringList &CmdArgs) {
  // Select the ABI to use.
  // FIXME: Support -meabi.
  // FIXME: Parts of this are duplicated in the backend, unify this somehow.
  const char *ABIName = nullptr;
  if (Arg *A = Args.getLastArg(options::OPT_mabi_EQ)) {
    ABIName = A->getValue();
  } else {
    std::string CPU = getCPUName(D, Args, Triple, /*FromAs*/ false);
    ABIName = llvm::ARM::computeDefaultTargetABI(Triple, CPU).data();
  }

  CmdArgs.push_back("-target-abi");
  CmdArgs.push_back(ABIName);
}

void AddUnalignedAccessWarning(ArgStringList &CmdArgs) {
  auto StrictAlignIter =
      llvm::find_if(llvm::reverse(CmdArgs), [](StringRef Arg) {
        return Arg == "+strict-align" || Arg == "-strict-align";
      });
  if (StrictAlignIter != CmdArgs.rend() &&
      StringRef(*StrictAlignIter) == "+strict-align")
    CmdArgs.push_back("-Wunaligned-access");
}
}

static void CollectARMPACBTIOptions(const ToolChain &TC, const ArgList &Args,
                                    ArgStringList &CmdArgs, bool isAArch64) {
  const Arg *A = isAArch64
                     ? Args.getLastArg(options::OPT_msign_return_address_EQ,
                                       options::OPT_mbranch_protection_EQ)
                     : Args.getLastArg(options::OPT_mbranch_protection_EQ);
  if (!A)
    return;

  const Driver &D = TC.getDriver();
  const llvm::Triple &Triple = TC.getEffectiveTriple();
  if (!(isAArch64 || (Triple.isArmT32() && Triple.isArmMClass())))
    D.Diag(diag::warn_incompatible_branch_protection_option)
        << Triple.getArchName();

  StringRef Scope, Key;
  bool IndirectBranches;

  if (A->getOption().matches(options::OPT_msign_return_address_EQ)) {
    Scope = A->getValue();
    if (Scope != "none" && Scope != "non-leaf" && Scope != "all")
      D.Diag(diag::err_drv_unsupported_option_argument)
          << A->getSpelling() << Scope;
    Key = "a_key";
    IndirectBranches = false;
  } else {
    StringRef DiagMsg;
    llvm::ARM::ParsedBranchProtection PBP;
    if (!llvm::ARM::parseBranchProtection(A->getValue(), PBP, DiagMsg))
      D.Diag(diag::err_drv_unsupported_option_argument)
          << A->getSpelling() << DiagMsg;
    if (!isAArch64 && PBP.Key == "b_key")
      D.Diag(diag::warn_unsupported_branch_protection)
          << "b-key" << A->getAsString(Args);
    Scope = PBP.Scope;
    Key = PBP.Key;
    IndirectBranches = PBP.BranchTargetEnforcement;
  }

  CmdArgs.push_back(
      Args.MakeArgString(Twine("-msign-return-address=") + Scope));
  if (!Scope.equals("none"))
    CmdArgs.push_back(
        Args.MakeArgString(Twine("-msign-return-address-key=") + Key));
  if (IndirectBranches)
    CmdArgs.push_back("-mbranch-target-enforce");
}

void Clang::AddARMTargetArgs(const llvm::Triple &Triple, const ArgList &Args,
                             ArgStringList &CmdArgs, bool KernelOrKext) const {
  RenderARMABI(getToolChain().getDriver(), Triple, Args, CmdArgs);

  // Determine floating point ABI from the options & target defaults.
  arm::FloatABI ABI = arm::getARMFloatABI(getToolChain(), Args);
  if (ABI == arm::FloatABI::Soft) {
    // Floating point operations and argument passing are soft.
    // FIXME: This changes CPP defines, we need -target-soft-float.
    CmdArgs.push_back("-msoft-float");
    CmdArgs.push_back("-mfloat-abi");
    CmdArgs.push_back("soft");
  } else if (ABI == arm::FloatABI::SoftFP) {
    // Floating point operations are hard, but argument passing is soft.
    CmdArgs.push_back("-mfloat-abi");
    CmdArgs.push_back("soft");
  } else {
    // Floating point operations and argument passing are hard.
    assert(ABI == arm::FloatABI::Hard && "Invalid float abi!");
    CmdArgs.push_back("-mfloat-abi");
    CmdArgs.push_back("hard");
  }

  // Forward the -mglobal-merge option for explicit control over the pass.
  if (Arg *A = Args.getLastArg(options::OPT_mglobal_merge,
                               options::OPT_mno_global_merge)) {
    CmdArgs.push_back("-mllvm");
    if (A->getOption().matches(options::OPT_mno_global_merge))
      CmdArgs.push_back("-arm-global-merge=false");
    else
      CmdArgs.push_back("-arm-global-merge=true");
  }

  if (!Args.hasFlag(options::OPT_mimplicit_float,
                    options::OPT_mno_implicit_float, true))
    CmdArgs.push_back("-no-implicit-float");

  if (Args.getLastArg(options::OPT_mcmse))
    CmdArgs.push_back("-mcmse");

  AddAAPCSVolatileBitfieldArgs(Args, CmdArgs);

  // Enable/disable return address signing and indirect branch targets.
  CollectARMPACBTIOptions(getToolChain(), Args, CmdArgs, false /*isAArch64*/);

  AddUnalignedAccessWarning(CmdArgs);
}

void Clang::RenderTargetOptions(const llvm::Triple &EffectiveTriple,
                                const ArgList &Args, bool KernelOrKext,
                                ArgStringList &CmdArgs) const {
  const ToolChain &TC = getToolChain();

  // Add the target features
  getTargetFeatures(TC.getDriver(), EffectiveTriple, Args, CmdArgs, false);

  // Add target specific flags.
  switch (TC.getArch()) {
  default:
    break;

  case llvm::Triple::arm:
  case llvm::Triple::armeb:
  case llvm::Triple::thumb:
  case llvm::Triple::thumbeb:
    // Use the effective triple, which takes into account the deployment target.
    AddARMTargetArgs(EffectiveTriple, Args, CmdArgs, KernelOrKext);
    break;

  case llvm::Triple::aarch64:
  case llvm::Triple::aarch64_32:
  case llvm::Triple::aarch64_be:
    AddAArch64TargetArgs(Args, CmdArgs);
    break;

  case llvm::Triple::loongarch32:
  case llvm::Triple::loongarch64:
    AddLoongArchTargetArgs(Args, CmdArgs);
    break;

  case llvm::Triple::mips:
  case llvm::Triple::mipsel:
  case llvm::Triple::mips64:
  case llvm::Triple::mips64el:
    AddMIPSTargetArgs(Args, CmdArgs);
    break;

  case llvm::Triple::ppc:
  case llvm::Triple::ppcle:
  case llvm::Triple::ppc64:
  case llvm::Triple::ppc64le:
    AddPPCTargetArgs(Args, CmdArgs);
    break;

  case llvm::Triple::riscv32:
  case llvm::Triple::riscv64:
    AddRISCVTargetArgs(Args, CmdArgs);
    break;

  case llvm::Triple::sparc:
  case llvm::Triple::sparcel:
  case llvm::Triple::sparcv9:
    AddSparcTargetArgs(Args, CmdArgs);
    break;

  case llvm::Triple::systemz:
    AddSystemZTargetArgs(Args, CmdArgs);
    break;

  case llvm::Triple::x86:
  case llvm::Triple::x86_64:
#if INTEL_CUSTOMIZATION
#if INTEL_FEATURE_XUCC
  case llvm::Triple::x86_64_xucc:
#endif // INTEL_FEATURE_XUCC
#endif // INTEL_CUSTOMIZATION
    AddX86TargetArgs(Args, CmdArgs);
    break;

  case llvm::Triple::lanai:
    AddLanaiTargetArgs(Args, CmdArgs);
    break;

  case llvm::Triple::hexagon:
    AddHexagonTargetArgs(Args, CmdArgs);
    break;

  case llvm::Triple::wasm32:
  case llvm::Triple::wasm64:
    AddWebAssemblyTargetArgs(Args, CmdArgs);
    break;

  case llvm::Triple::ve:
    AddVETargetArgs(Args, CmdArgs);
    break;
  }
}

namespace {
void RenderAArch64ABI(const llvm::Triple &Triple, const ArgList &Args,
                      ArgStringList &CmdArgs) {
  const char *ABIName = nullptr;
  if (Arg *A = Args.getLastArg(options::OPT_mabi_EQ))
    ABIName = A->getValue();
  else if (Triple.isOSDarwin())
    ABIName = "darwinpcs";
  else
    ABIName = "aapcs";

  CmdArgs.push_back("-target-abi");
  CmdArgs.push_back(ABIName);
}
}

void Clang::AddAArch64TargetArgs(const ArgList &Args,
                                 ArgStringList &CmdArgs) const {
  const llvm::Triple &Triple = getToolChain().getEffectiveTriple();

  if (!Args.hasFlag(options::OPT_mred_zone, options::OPT_mno_red_zone, true) ||
      Args.hasArg(options::OPT_mkernel) ||
      Args.hasArg(options::OPT_fapple_kext))
    CmdArgs.push_back("-disable-red-zone");

  if (!Args.hasFlag(options::OPT_mimplicit_float,
                    options::OPT_mno_implicit_float, true))
    CmdArgs.push_back("-no-implicit-float");

  RenderAArch64ABI(Triple, Args, CmdArgs);

  // Forward the -mglobal-merge option for explicit control over the pass.
  if (Arg *A = Args.getLastArg(options::OPT_mglobal_merge,
                               options::OPT_mno_global_merge)) {
    CmdArgs.push_back("-mllvm");
    if (A->getOption().matches(options::OPT_mno_global_merge))
      CmdArgs.push_back("-aarch64-enable-global-merge=false");
    else
      CmdArgs.push_back("-aarch64-enable-global-merge=true");
  }

  // Enable/disable return address signing and indirect branch targets.
  CollectARMPACBTIOptions(getToolChain(), Args, CmdArgs, true /*isAArch64*/);

  // Handle -msve_vector_bits=<bits>
  if (Arg *A = Args.getLastArg(options::OPT_msve_vector_bits_EQ)) {
    StringRef Val = A->getValue();
    const Driver &D = getToolChain().getDriver();
    if (Val.equals("128") || Val.equals("256") || Val.equals("512") ||
        Val.equals("1024") || Val.equals("2048") || Val.equals("128+") ||
        Val.equals("256+") || Val.equals("512+") || Val.equals("1024+") ||
        Val.equals("2048+")) {
      unsigned Bits = 0;
      if (Val.endswith("+"))
        Val = Val.substr(0, Val.size() - 1);
      else {
        bool Invalid = Val.getAsInteger(10, Bits); (void)Invalid;
        assert(!Invalid && "Failed to parse value");
        CmdArgs.push_back(
            Args.MakeArgString("-mvscale-max=" + llvm::Twine(Bits / 128)));
      }

      bool Invalid = Val.getAsInteger(10, Bits); (void)Invalid;
      assert(!Invalid && "Failed to parse value");
      CmdArgs.push_back(
          Args.MakeArgString("-mvscale-min=" + llvm::Twine(Bits / 128)));
    // Silently drop requests for vector-length agnostic code as it's implied.
    } else if (!Val.equals("scalable"))
      // Handle the unsupported values passed to msve-vector-bits.
      D.Diag(diag::err_drv_unsupported_option_argument)
          << A->getSpelling() << Val;
  }

  AddAAPCSVolatileBitfieldArgs(Args, CmdArgs);

  if (const Arg *A = Args.getLastArg(clang::driver::options::OPT_mtune_EQ)) {
    CmdArgs.push_back("-tune-cpu");
    if (strcmp(A->getValue(), "native") == 0)
      CmdArgs.push_back(Args.MakeArgString(llvm::sys::getHostCPUName()));
    else
      CmdArgs.push_back(A->getValue());
  }

  AddUnalignedAccessWarning(CmdArgs);
}

void Clang::AddLoongArchTargetArgs(const ArgList &Args,
                                   ArgStringList &CmdArgs) const {
  CmdArgs.push_back("-target-abi");
  CmdArgs.push_back(loongarch::getLoongArchABI(getToolChain().getDriver(), Args,
                                               getToolChain().getTriple())
                        .data());
}

void Clang::AddMIPSTargetArgs(const ArgList &Args,
                              ArgStringList &CmdArgs) const {
  const Driver &D = getToolChain().getDriver();
  StringRef CPUName;
  StringRef ABIName;
  const llvm::Triple &Triple = getToolChain().getTriple();
  mips::getMipsCPUAndABI(Args, Triple, CPUName, ABIName);

  CmdArgs.push_back("-target-abi");
  CmdArgs.push_back(ABIName.data());

  mips::FloatABI ABI = mips::getMipsFloatABI(D, Args, Triple);
  if (ABI == mips::FloatABI::Soft) {
    // Floating point operations and argument passing are soft.
    CmdArgs.push_back("-msoft-float");
    CmdArgs.push_back("-mfloat-abi");
    CmdArgs.push_back("soft");
  } else {
    // Floating point operations and argument passing are hard.
    assert(ABI == mips::FloatABI::Hard && "Invalid float abi!");
    CmdArgs.push_back("-mfloat-abi");
    CmdArgs.push_back("hard");
  }

  if (Arg *A = Args.getLastArg(options::OPT_mldc1_sdc1,
                               options::OPT_mno_ldc1_sdc1)) {
    if (A->getOption().matches(options::OPT_mno_ldc1_sdc1)) {
      CmdArgs.push_back("-mllvm");
      CmdArgs.push_back("-mno-ldc1-sdc1");
    }
  }

  if (Arg *A = Args.getLastArg(options::OPT_mcheck_zero_division,
                               options::OPT_mno_check_zero_division)) {
    if (A->getOption().matches(options::OPT_mno_check_zero_division)) {
      CmdArgs.push_back("-mllvm");
      CmdArgs.push_back("-mno-check-zero-division");
    }
  }

  if (Args.getLastArg(options::OPT_mfix4300)) {
    CmdArgs.push_back("-mllvm");
    CmdArgs.push_back("-mfix4300");
  }

  if (Arg *A = Args.getLastArg(options::OPT_G)) {
    StringRef v = A->getValue();
    CmdArgs.push_back("-mllvm");
    CmdArgs.push_back(Args.MakeArgString("-mips-ssection-threshold=" + v));
    A->claim();
  }

  Arg *GPOpt = Args.getLastArg(options::OPT_mgpopt, options::OPT_mno_gpopt);
  Arg *ABICalls =
      Args.getLastArg(options::OPT_mabicalls, options::OPT_mno_abicalls);

  // -mabicalls is the default for many MIPS environments, even with -fno-pic.
  // -mgpopt is the default for static, -fno-pic environments but these two
  // options conflict. We want to be certain that -mno-abicalls -mgpopt is
  // the only case where -mllvm -mgpopt is passed.
  // NOTE: We need a warning here or in the backend to warn when -mgpopt is
  //       passed explicitly when compiling something with -mabicalls
  //       (implictly) in affect. Currently the warning is in the backend.
  //
  // When the ABI in use is  N64, we also need to determine the PIC mode that
  // is in use, as -fno-pic for N64 implies -mno-abicalls.
  bool NoABICalls =
      ABICalls && ABICalls->getOption().matches(options::OPT_mno_abicalls);

  llvm::Reloc::Model RelocationModel;
  unsigned PICLevel;
  bool IsPIE;
  std::tie(RelocationModel, PICLevel, IsPIE) =
      ParsePICArgs(getToolChain(), Args);

  NoABICalls = NoABICalls ||
               (RelocationModel == llvm::Reloc::Static && ABIName == "n64");

  bool WantGPOpt = GPOpt && GPOpt->getOption().matches(options::OPT_mgpopt);
  // We quietly ignore -mno-gpopt as the backend defaults to -mno-gpopt.
  if (NoABICalls && (!GPOpt || WantGPOpt)) {
    CmdArgs.push_back("-mllvm");
    CmdArgs.push_back("-mgpopt");

    Arg *LocalSData = Args.getLastArg(options::OPT_mlocal_sdata,
                                      options::OPT_mno_local_sdata);
    Arg *ExternSData = Args.getLastArg(options::OPT_mextern_sdata,
                                       options::OPT_mno_extern_sdata);
    Arg *EmbeddedData = Args.getLastArg(options::OPT_membedded_data,
                                        options::OPT_mno_embedded_data);
    if (LocalSData) {
      CmdArgs.push_back("-mllvm");
      if (LocalSData->getOption().matches(options::OPT_mlocal_sdata)) {
        CmdArgs.push_back("-mlocal-sdata=1");
      } else {
        CmdArgs.push_back("-mlocal-sdata=0");
      }
      LocalSData->claim();
    }

    if (ExternSData) {
      CmdArgs.push_back("-mllvm");
      if (ExternSData->getOption().matches(options::OPT_mextern_sdata)) {
        CmdArgs.push_back("-mextern-sdata=1");
      } else {
        CmdArgs.push_back("-mextern-sdata=0");
      }
      ExternSData->claim();
    }

    if (EmbeddedData) {
      CmdArgs.push_back("-mllvm");
      if (EmbeddedData->getOption().matches(options::OPT_membedded_data)) {
        CmdArgs.push_back("-membedded-data=1");
      } else {
        CmdArgs.push_back("-membedded-data=0");
      }
      EmbeddedData->claim();
    }

  } else if ((!ABICalls || (!NoABICalls && ABICalls)) && WantGPOpt)
    D.Diag(diag::warn_drv_unsupported_gpopt) << (ABICalls ? 0 : 1);

  if (GPOpt)
    GPOpt->claim();

  if (Arg *A = Args.getLastArg(options::OPT_mcompact_branches_EQ)) {
    StringRef Val = StringRef(A->getValue());
    if (mips::hasCompactBranches(CPUName)) {
      if (Val == "never" || Val == "always" || Val == "optimal") {
        CmdArgs.push_back("-mllvm");
        CmdArgs.push_back(Args.MakeArgString("-mips-compact-branches=" + Val));
      } else
        D.Diag(diag::err_drv_unsupported_option_argument)
            << A->getSpelling() << Val;
    } else
      D.Diag(diag::warn_target_unsupported_compact_branches) << CPUName;
  }

  if (Arg *A = Args.getLastArg(options::OPT_mrelax_pic_calls,
                               options::OPT_mno_relax_pic_calls)) {
    if (A->getOption().matches(options::OPT_mno_relax_pic_calls)) {
      CmdArgs.push_back("-mllvm");
      CmdArgs.push_back("-mips-jalr-reloc=0");
    }
  }
}

void Clang::AddPPCTargetArgs(const ArgList &Args,
                             ArgStringList &CmdArgs) const {
  const Driver &D = getToolChain().getDriver();
  const llvm::Triple &T = getToolChain().getTriple();
  if (Args.getLastArg(options::OPT_mtune_EQ)) {
    CmdArgs.push_back("-tune-cpu");
    std::string CPU = ppc::getPPCTuneCPU(Args, T);
    CmdArgs.push_back(Args.MakeArgString(CPU));
  }

  // Select the ABI to use.
  const char *ABIName = nullptr;
  if (T.isOSBinFormatELF()) {
    switch (getToolChain().getArch()) {
    case llvm::Triple::ppc64: {
      if (T.isPPC64ELFv2ABI())
        ABIName = "elfv2";
      else
        ABIName = "elfv1";
      break;
    }
    case llvm::Triple::ppc64le:
      ABIName = "elfv2";
      break;
    default:
      break;
    }
  }

  bool IEEELongDouble = getToolChain().defaultToIEEELongDouble();
  bool VecExtabi = false;
  for (const Arg *A : Args.filtered(options::OPT_mabi_EQ)) {
    StringRef V = A->getValue();
    if (V == "ieeelongdouble") {
      IEEELongDouble = true;
      A->claim();
    } else if (V == "ibmlongdouble") {
      IEEELongDouble = false;
      A->claim();
    } else if (V == "vec-default") {
      VecExtabi = false;
      A->claim();
    } else if (V == "vec-extabi") {
      VecExtabi = true;
      A->claim();
    } else if (V != "altivec")
      // The ppc64 linux abis are all "altivec" abis by default. Accept and ignore
      // the option if given as we don't have backend support for any targets
      // that don't use the altivec abi.
      ABIName = A->getValue();
  }
  if (IEEELongDouble)
    CmdArgs.push_back("-mabi=ieeelongdouble");
  if (VecExtabi) {
    if (!T.isOSAIX())
      D.Diag(diag::err_drv_unsupported_opt_for_target)
          << "-mabi=vec-extabi" << T.str();
    CmdArgs.push_back("-mabi=vec-extabi");
  }

  ppc::FloatABI FloatABI = ppc::getPPCFloatABI(D, Args);
  if (FloatABI == ppc::FloatABI::Soft) {
    // Floating point operations and argument passing are soft.
    CmdArgs.push_back("-msoft-float");
    CmdArgs.push_back("-mfloat-abi");
    CmdArgs.push_back("soft");
  } else {
    // Floating point operations and argument passing are hard.
    assert(FloatABI == ppc::FloatABI::Hard && "Invalid float abi!");
    CmdArgs.push_back("-mfloat-abi");
    CmdArgs.push_back("hard");
  }

  if (ABIName) {
    CmdArgs.push_back("-target-abi");
    CmdArgs.push_back(ABIName);
  }
}

static void SetRISCVSmallDataLimit(const ToolChain &TC, const ArgList &Args,
                                   ArgStringList &CmdArgs) {
  const Driver &D = TC.getDriver();
  const llvm::Triple &Triple = TC.getTriple();
  // Default small data limitation is eight.
  const char *SmallDataLimit = "8";
  // Get small data limitation.
  if (Args.getLastArg(options::OPT_shared, options::OPT_fpic,
                      options::OPT_fPIC)) {
    // Not support linker relaxation for PIC.
    SmallDataLimit = "0";
    if (Args.hasArg(options::OPT_G)) {
      D.Diag(diag::warn_drv_unsupported_sdata);
    }
  } else if (Args.getLastArgValue(options::OPT_mcmodel_EQ)
                 .equals_insensitive("large") &&
             (Triple.getArch() == llvm::Triple::riscv64)) {
    // Not support linker relaxation for RV64 with large code model.
    SmallDataLimit = "0";
    if (Args.hasArg(options::OPT_G)) {
      D.Diag(diag::warn_drv_unsupported_sdata);
    }
  } else if (Triple.isAndroid()) {
    // GP relaxation is not supported on Android.
    SmallDataLimit = "0";
    if (Args.hasArg(options::OPT_G)) {
      D.Diag(diag::warn_drv_unsupported_sdata);
    }
  } else if (Arg *A = Args.getLastArg(options::OPT_G)) {
    SmallDataLimit = A->getValue();
  }
  // Forward the -msmall-data-limit= option.
  CmdArgs.push_back("-msmall-data-limit");
  CmdArgs.push_back(SmallDataLimit);
}

void Clang::AddRISCVTargetArgs(const ArgList &Args,
                               ArgStringList &CmdArgs) const {
  const llvm::Triple &Triple = getToolChain().getTriple();
  StringRef ABIName = riscv::getRISCVABI(Args, Triple);

  CmdArgs.push_back("-target-abi");
  CmdArgs.push_back(ABIName.data());

  SetRISCVSmallDataLimit(getToolChain(), Args, CmdArgs);

  if (!Args.hasFlag(options::OPT_mimplicit_float,
                    options::OPT_mno_implicit_float, true))
    CmdArgs.push_back("-no-implicit-float");

  if (const Arg *A = Args.getLastArg(options::OPT_mtune_EQ)) {
    CmdArgs.push_back("-tune-cpu");
    if (strcmp(A->getValue(), "native") == 0)
      CmdArgs.push_back(Args.MakeArgString(llvm::sys::getHostCPUName()));
    else
      CmdArgs.push_back(A->getValue());
  }

  // Handle -mrvv-vector-bits=<bits>
  if (Arg *A = Args.getLastArg(options::OPT_mrvv_vector_bits_EQ)) {
    StringRef Val = A->getValue();
    const Driver &D = getToolChain().getDriver();

    // Get minimum VLen from march.
    unsigned MinVLen = 0;
    StringRef Arch = riscv::getRISCVArch(Args, Triple);
    auto ISAInfo = llvm::RISCVISAInfo::parseArchString(
        Arch, /*EnableExperimentalExtensions*/ true);
    if (!ISAInfo) {
      // Ignore parsing error.
      consumeError(ISAInfo.takeError());
    } else {
      MinVLen = (*ISAInfo)->getMinVLen();
    }

    // If the value is "zvl", use MinVLen from march. Otherwise, try to parse
    // as integer as long as we have a MinVLen.
    unsigned Bits = 0;
    if (Val.equals("zvl") && MinVLen >= llvm::RISCV::RVVBitsPerBlock) {
      Bits = MinVLen;
    } else if (!Val.getAsInteger(10, Bits)) {
      // Only accept power of 2 values beteen RVVBitsPerBlock and 65536 that
      // at least MinVLen.
      if (Bits < MinVLen || Bits < llvm::RISCV::RVVBitsPerBlock ||
          Bits > 65536 || !llvm::isPowerOf2_32(Bits))
        Bits = 0;
    }

    // If we got a valid value try to use it.
    if (Bits != 0) {
      unsigned VScaleMin = Bits / llvm::RISCV::RVVBitsPerBlock;
      CmdArgs.push_back(
          Args.MakeArgString("-mvscale-max=" + llvm::Twine(VScaleMin)));
      CmdArgs.push_back(
          Args.MakeArgString("-mvscale-min=" + llvm::Twine(VScaleMin)));
    } else if (!Val.equals("scalable")) {
      // Handle the unsupported values passed to mrvv-vector-bits.
      D.Diag(diag::err_drv_unsupported_option_argument)
          << A->getSpelling() << Val;
    }
  }
}

void Clang::AddSparcTargetArgs(const ArgList &Args,
                               ArgStringList &CmdArgs) const {
  sparc::FloatABI FloatABI =
      sparc::getSparcFloatABI(getToolChain().getDriver(), Args);

  if (FloatABI == sparc::FloatABI::Soft) {
    // Floating point operations and argument passing are soft.
    CmdArgs.push_back("-msoft-float");
    CmdArgs.push_back("-mfloat-abi");
    CmdArgs.push_back("soft");
  } else {
    // Floating point operations and argument passing are hard.
    assert(FloatABI == sparc::FloatABI::Hard && "Invalid float abi!");
    CmdArgs.push_back("-mfloat-abi");
    CmdArgs.push_back("hard");
  }

  if (const Arg *A = Args.getLastArg(clang::driver::options::OPT_mtune_EQ)) {
    StringRef Name = A->getValue();
    std::string TuneCPU;
    if (Name == "native")
      TuneCPU = std::string(llvm::sys::getHostCPUName());
    else
      TuneCPU = std::string(Name);

    CmdArgs.push_back("-tune-cpu");
    CmdArgs.push_back(Args.MakeArgString(TuneCPU));
  }
}

void Clang::AddSystemZTargetArgs(const ArgList &Args,
                                 ArgStringList &CmdArgs) const {
  if (const Arg *A = Args.getLastArg(options::OPT_mtune_EQ)) {
    CmdArgs.push_back("-tune-cpu");
    if (strcmp(A->getValue(), "native") == 0)
      CmdArgs.push_back(Args.MakeArgString(llvm::sys::getHostCPUName()));
    else
      CmdArgs.push_back(A->getValue());
  }

  bool HasBackchain =
      Args.hasFlag(options::OPT_mbackchain, options::OPT_mno_backchain, false);
  bool HasPackedStack = Args.hasFlag(options::OPT_mpacked_stack,
                                     options::OPT_mno_packed_stack, false);
  systemz::FloatABI FloatABI =
      systemz::getSystemZFloatABI(getToolChain().getDriver(), Args);
  bool HasSoftFloat = (FloatABI == systemz::FloatABI::Soft);
  if (HasBackchain && HasPackedStack && !HasSoftFloat) {
    const Driver &D = getToolChain().getDriver();
    D.Diag(diag::err_drv_unsupported_opt)
      << "-mpacked-stack -mbackchain -mhard-float";
  }
  if (HasBackchain)
    CmdArgs.push_back("-mbackchain");
  if (HasPackedStack)
    CmdArgs.push_back("-mpacked-stack");
  if (HasSoftFloat) {
    // Floating point operations and argument passing are soft.
    CmdArgs.push_back("-msoft-float");
    CmdArgs.push_back("-mfloat-abi");
    CmdArgs.push_back("soft");
  }
}

#if INTEL_CUSTOMIZATION
static bool hasValidIntelArchOpt(const ArgList &Args,
                                 const llvm::Triple &Triple) {
  if (const Arg *A = clang::driver::getLastArchArg(Args, false))
    if (A->getOption().matches(options::OPT_x))
      if (x86::isValidIntelCPU(A->getValue(), Triple))
        return true;

  if (const Arg *A = Args.getLastArgNoClaim(options::OPT__SLASH_arch,
                                            options::OPT__SLASH_Qx))
    if (A->getOption().matches(options::OPT__SLASH_Qx))
      if (x86::isValidIntelCPU(A->getValue(), Triple))
        return true;

  return false;
}

static bool hasValidNonGenericIntelArchOpt(const ArgList &Args,
                                           const llvm::Triple &Triple) {
  if (const Arg *A = clang::driver::getLastArchArg(Args, false))
    if (A->getOption().matches(options::OPT_x))
      if (x86::isValidNonGenericIntelCPU(A->getValue(), Triple))
        return true;

  if (const Arg *A = Args.getLastArgNoClaim(options::OPT__SLASH_arch,
                                            options::OPT__SLASH_Qx))
    if (A->getOption().matches(options::OPT__SLASH_Qx))
      if (x86::isValidNonGenericIntelCPU(A->getValue(), Triple))
        return true;

  return false;
}
#endif // INTEL_CUSTOMIZATION

void Clang::AddX86TargetArgs(const ArgList &Args,
                             ArgStringList &CmdArgs) const {
  const Driver &D = getToolChain().getDriver();
  addX86AlignBranchArgs(D, Args, CmdArgs, /*IsLTO=*/false);

  if (!Args.hasFlag(options::OPT_mred_zone, options::OPT_mno_red_zone, true) ||
      Args.hasArg(options::OPT_mkernel) ||
      Args.hasArg(options::OPT_fapple_kext))
    CmdArgs.push_back("-disable-red-zone");

  if (!Args.hasFlag(options::OPT_mtls_direct_seg_refs,
                    options::OPT_mno_tls_direct_seg_refs, true))
    CmdArgs.push_back("-mno-tls-direct-seg-refs");

  // Default to avoid implicit floating-point for kernel/kext code, but allow
  // that to be overridden with -mno-soft-float.
  bool NoImplicitFloat = (Args.hasArg(options::OPT_mkernel) ||
                          Args.hasArg(options::OPT_fapple_kext));
  if (Arg *A = Args.getLastArg(
          options::OPT_msoft_float, options::OPT_mno_soft_float,
          options::OPT_mimplicit_float, options::OPT_mno_implicit_float)) {
    const Option &O = A->getOption();
    NoImplicitFloat = (O.matches(options::OPT_mno_implicit_float) ||
                       O.matches(options::OPT_msoft_float));
  }
  if (NoImplicitFloat)
    CmdArgs.push_back("-no-implicit-float");

  if (Arg *A = Args.getLastArg(options::OPT_masm_EQ)) {
    StringRef Value = A->getValue();
    if (Value == "intel" || Value == "att") {
      CmdArgs.push_back("-mllvm");
      CmdArgs.push_back(Args.MakeArgString("-x86-asm-syntax=" + Value));
      CmdArgs.push_back(Args.MakeArgString("-inline-asm=" + Value));
    } else {
      D.Diag(diag::err_drv_unsupported_option_argument)
          << A->getSpelling() << Value;
    }
#if INTEL_CUSTOMIZATION
  } else if (D.IsCLMode() && !D.IsIntelMode()) {
#endif // INTEL_CUSTOMIZATION
    CmdArgs.push_back("-mllvm");
    CmdArgs.push_back("-x86-asm-syntax=intel");
  }

  if (Arg *A = Args.getLastArg(options::OPT_mskip_rax_setup,
                               options::OPT_mno_skip_rax_setup))
    if (A->getOption().matches(options::OPT_mskip_rax_setup))
      CmdArgs.push_back(Args.MakeArgString("-mskip-rax-setup"));

  // Set flags to support MCU ABI.
  if (Args.hasFlag(options::OPT_miamcu, options::OPT_mno_iamcu, false)) {
    CmdArgs.push_back("-mfloat-abi");
    CmdArgs.push_back("soft");
    CmdArgs.push_back("-mstack-alignment=4");
  }

  // Handle -mtune.

  // Default to "generic" unless -march is present or targetting the PS4/PS5.
  std::string TuneCPU;
  if (!Args.hasArg(clang::driver::options::OPT_march_EQ) &&
      !getToolChain().getTriple().isPS())
    TuneCPU = "generic";
#if INTEL_CUSTOMIZATION
  // Reset TuneCPU if a valid -x or /Qx is specified.
  if (hasValidIntelArchOpt(Args, getToolChain().getTriple()))
    TuneCPU.clear();

  addX86UnalignedVectorMoveArgs(getToolChain(), Args, CmdArgs, /*IsLTO=*/false,
                                /*IsIntelMode=*/D.IsIntelMode());
#endif // INTEL_CUSTOMIZATION

  // Override based on -mtune.
  if (const Arg *A = Args.getLastArg(clang::driver::options::OPT_mtune_EQ)) {
    StringRef Name = A->getValue();

    if (Name == "native") {
      Name = llvm::sys::getHostCPUName();
      if (!Name.empty())
        TuneCPU = std::string(Name);
    } else
      TuneCPU = std::string(Name);
  }

  if (!TuneCPU.empty()) {
    CmdArgs.push_back("-tune-cpu");
    CmdArgs.push_back(Args.MakeArgString(TuneCPU));
  }
}

void Clang::AddHexagonTargetArgs(const ArgList &Args,
                                 ArgStringList &CmdArgs) const {
  CmdArgs.push_back("-mqdsp6-compat");
  CmdArgs.push_back("-Wreturn-type");

  if (auto G = toolchains::HexagonToolChain::getSmallDataThreshold(Args)) {
    CmdArgs.push_back("-mllvm");
    CmdArgs.push_back(
        Args.MakeArgString("-hexagon-small-data-threshold=" + Twine(*G)));
  }

  if (!Args.hasArg(options::OPT_fno_short_enums))
    CmdArgs.push_back("-fshort-enums");
  if (Args.getLastArg(options::OPT_mieee_rnd_near)) {
    CmdArgs.push_back("-mllvm");
    CmdArgs.push_back("-enable-hexagon-ieee-rnd-near");
  }
  CmdArgs.push_back("-mllvm");
  CmdArgs.push_back("-machine-sink-split=0");
}

void Clang::AddLanaiTargetArgs(const ArgList &Args,
                               ArgStringList &CmdArgs) const {
  if (Arg *A = Args.getLastArg(options::OPT_mcpu_EQ)) {
    StringRef CPUName = A->getValue();

    CmdArgs.push_back("-target-cpu");
    CmdArgs.push_back(Args.MakeArgString(CPUName));
  }
  if (Arg *A = Args.getLastArg(options::OPT_mregparm_EQ)) {
    StringRef Value = A->getValue();
    // Only support mregparm=4 to support old usage. Report error for all other
    // cases.
    int Mregparm;
    if (Value.getAsInteger(10, Mregparm)) {
      if (Mregparm != 4) {
        getToolChain().getDriver().Diag(
            diag::err_drv_unsupported_option_argument)
            << A->getSpelling() << Value;
      }
    }
  }
}

void Clang::AddWebAssemblyTargetArgs(const ArgList &Args,
                                     ArgStringList &CmdArgs) const {
  // Default to "hidden" visibility.
  if (!Args.hasArg(options::OPT_fvisibility_EQ,
                   options::OPT_fvisibility_ms_compat))
    CmdArgs.push_back("-fvisibility=hidden");
}

void Clang::AddVETargetArgs(const ArgList &Args, ArgStringList &CmdArgs) const {
  // Floating point operations and argument passing are hard.
  CmdArgs.push_back("-mfloat-abi");
  CmdArgs.push_back("hard");
}

void Clang::DumpCompilationDatabase(Compilation &C, StringRef Filename,
                                    StringRef Target, const InputInfo &Output,
                                    const InputInfo &Input, const ArgList &Args) const {
  // If this is a dry run, do not create the compilation database file.
  if (C.getArgs().hasArg(options::OPT__HASH_HASH_HASH))
    return;

  using llvm::yaml::escape;
  const Driver &D = getToolChain().getDriver();

  if (!CompilationDatabase) {
    std::error_code EC;
    auto File = std::make_unique<llvm::raw_fd_ostream>(
        Filename, EC,
        llvm::sys::fs::OF_TextWithCRLF | llvm::sys::fs::OF_Append);
    if (EC) {
      D.Diag(clang::diag::err_drv_compilationdatabase) << Filename
                                                       << EC.message();
      return;
    }
    CompilationDatabase = std::move(File);
  }
  auto &CDB = *CompilationDatabase;
  auto CWD = D.getVFS().getCurrentWorkingDirectory();
  if (!CWD)
    CWD = ".";
  CDB << "{ \"directory\": \"" << escape(*CWD) << "\"";
  CDB << ", \"file\": \"" << escape(Input.getFilename()) << "\"";
  CDB << ", \"output\": \"" << escape(Output.getFilename()) << "\"";
  CDB << ", \"arguments\": [\"" << escape(D.ClangExecutable) << "\"";
  SmallString<128> Buf;
  Buf = "-x";
  Buf += types::getTypeName(Input.getType());
  CDB << ", \"" << escape(Buf) << "\"";
  if (!D.SysRoot.empty() && !Args.hasArg(options::OPT__sysroot_EQ)) {
    Buf = "--sysroot=";
    Buf += D.SysRoot;
    CDB << ", \"" << escape(Buf) << "\"";
  }
  CDB << ", \"" << escape(Input.getFilename()) << "\"";
  CDB << ", \"-o\", \"" << escape(Output.getFilename()) << "\"";
  for (auto &A: Args) {
    auto &O = A->getOption();
    // Skip language selection, which is positional.
    if (O.getID() == options::OPT_x)
      continue;
    // Skip writing dependency output and the compilation database itself.
    if (O.getGroup().isValid() && O.getGroup().getID() == options::OPT_M_Group)
      continue;
    if (O.getID() == options::OPT_gen_cdb_fragment_path)
      continue;
    // Skip inputs.
    if (O.getKind() == Option::InputClass)
      continue;
    // Skip output.
    if (O.getID() == options::OPT_o)
      continue;
    // All other arguments are quoted and appended.
    ArgStringList ASL;
    A->render(Args, ASL);
    for (auto &it: ASL)
      CDB << ", \"" << escape(it) << "\"";
  }
  Buf = "--target=";
  Buf += Target;
  CDB << ", \"" << escape(Buf) << "\"]},\n";
}

void Clang::DumpCompilationDatabaseFragmentToDir(
    StringRef Dir, Compilation &C, StringRef Target, const InputInfo &Output,
    const InputInfo &Input, const llvm::opt::ArgList &Args) const {
  // If this is a dry run, do not create the compilation database file.
  if (C.getArgs().hasArg(options::OPT__HASH_HASH_HASH))
    return;

  if (CompilationDatabase)
    DumpCompilationDatabase(C, "", Target, Output, Input, Args);

  SmallString<256> Path = Dir;
  const auto &Driver = C.getDriver();
  Driver.getVFS().makeAbsolute(Path);
  auto Err = llvm::sys::fs::create_directory(Path, /*IgnoreExisting=*/true);
  if (Err) {
    Driver.Diag(diag::err_drv_compilationdatabase) << Dir << Err.message();
    return;
  }

  llvm::sys::path::append(
      Path,
      Twine(llvm::sys::path::filename(Input.getFilename())) + ".%%%%.json");
  int FD;
  SmallString<256> TempPath;
  Err = llvm::sys::fs::createUniqueFile(Path, FD, TempPath,
                                        llvm::sys::fs::OF_Text);
  if (Err) {
    Driver.Diag(diag::err_drv_compilationdatabase) << Path << Err.message();
    return;
  }
  CompilationDatabase =
      std::make_unique<llvm::raw_fd_ostream>(FD, /*shouldClose=*/true);
  DumpCompilationDatabase(C, "", Target, Output, Input, Args);
}

static bool CheckARMImplicitITArg(StringRef Value) {
  return Value == "always" || Value == "never" || Value == "arm" ||
         Value == "thumb";
}

static void AddARMImplicitITArgs(const ArgList &Args, ArgStringList &CmdArgs,
                                 StringRef Value) {
  CmdArgs.push_back("-mllvm");
  CmdArgs.push_back(Args.MakeArgString("-arm-implicit-it=" + Value));
}

static void CollectArgsForIntegratedAssembler(Compilation &C,
                                              const ArgList &Args,
                                              ArgStringList &CmdArgs,
                                              const Driver &D) {
  if (UseRelaxAll(C, Args))
    CmdArgs.push_back("-mrelax-all");

  // Only default to -mincremental-linker-compatible if we think we are
  // targeting the MSVC linker.
  bool DefaultIncrementalLinkerCompatible =
      C.getDefaultToolChain().getTriple().isWindowsMSVCEnvironment();
  if (Args.hasFlag(options::OPT_mincremental_linker_compatible,
                   options::OPT_mno_incremental_linker_compatible,
                   DefaultIncrementalLinkerCompatible))
    CmdArgs.push_back("-mincremental-linker-compatible");

  Args.AddLastArg(CmdArgs, options::OPT_femit_dwarf_unwind_EQ);

  Args.addOptInFlag(CmdArgs, options::OPT_femit_compact_unwind_non_canonical,
                    options::OPT_fno_emit_compact_unwind_non_canonical);

  // If you add more args here, also add them to the block below that
  // starts with "// If CollectArgsForIntegratedAssembler() isn't called below".

  // When passing -I arguments to the assembler we sometimes need to
  // unconditionally take the next argument.  For example, when parsing
  // '-Wa,-I -Wa,foo' we need to accept the -Wa,foo arg after seeing the
  // -Wa,-I arg and when parsing '-Wa,-I,foo' we need to accept the 'foo'
  // arg after parsing the '-I' arg.
  bool TakeNextArg = false;

  bool UseRelaxRelocations = C.getDefaultToolChain().useRelaxRelocations();
  bool UseNoExecStack = false;
  const char *MipsTargetFeature = nullptr;
  StringRef ImplicitIt;
  for (const Arg *A :
       Args.filtered(options::OPT_Wa_COMMA, options::OPT_Xassembler,
                     options::OPT_mimplicit_it_EQ)) {
    A->claim();

    if (A->getOption().getID() == options::OPT_mimplicit_it_EQ) {
      switch (C.getDefaultToolChain().getArch()) {
      case llvm::Triple::arm:
      case llvm::Triple::armeb:
      case llvm::Triple::thumb:
      case llvm::Triple::thumbeb:
        // Only store the value; the last value set takes effect.
        ImplicitIt = A->getValue();
        if (!CheckARMImplicitITArg(ImplicitIt))
          D.Diag(diag::err_drv_unsupported_option_argument)
              << A->getSpelling() << ImplicitIt;
        continue;
      default:
        break;
      }
    }

    for (StringRef Value : A->getValues()) {
      if (TakeNextArg) {
        CmdArgs.push_back(Value.data());
        TakeNextArg = false;
        continue;
      }

      if (C.getDefaultToolChain().getTriple().isOSBinFormatCOFF() &&
          Value == "-mbig-obj")
        continue; // LLVM handles bigobj automatically

      switch (C.getDefaultToolChain().getArch()) {
      default:
        break;
      case llvm::Triple::wasm32:
      case llvm::Triple::wasm64:
        if (Value == "--no-type-check") {
          CmdArgs.push_back("-mno-type-check");
          continue;
        }
        break;
      case llvm::Triple::thumb:
      case llvm::Triple::thumbeb:
      case llvm::Triple::arm:
      case llvm::Triple::armeb:
        if (Value.startswith("-mimplicit-it=")) {
          // Only store the value; the last value set takes effect.
          ImplicitIt = Value.split("=").second;
          if (CheckARMImplicitITArg(ImplicitIt))
            continue;
        }
        if (Value == "-mthumb")
          // -mthumb has already been processed in ComputeLLVMTriple()
          // recognize but skip over here.
          continue;
        break;
      case llvm::Triple::mips:
      case llvm::Triple::mipsel:
      case llvm::Triple::mips64:
      case llvm::Triple::mips64el:
        if (Value == "--trap") {
          CmdArgs.push_back("-target-feature");
          CmdArgs.push_back("+use-tcc-in-div");
          continue;
        }
        if (Value == "--break") {
          CmdArgs.push_back("-target-feature");
          CmdArgs.push_back("-use-tcc-in-div");
          continue;
        }
        if (Value.startswith("-msoft-float")) {
          CmdArgs.push_back("-target-feature");
          CmdArgs.push_back("+soft-float");
          continue;
        }
        if (Value.startswith("-mhard-float")) {
          CmdArgs.push_back("-target-feature");
          CmdArgs.push_back("-soft-float");
          continue;
        }

        MipsTargetFeature = llvm::StringSwitch<const char *>(Value)
                                .Case("-mips1", "+mips1")
                                .Case("-mips2", "+mips2")
                                .Case("-mips3", "+mips3")
                                .Case("-mips4", "+mips4")
                                .Case("-mips5", "+mips5")
                                .Case("-mips32", "+mips32")
                                .Case("-mips32r2", "+mips32r2")
                                .Case("-mips32r3", "+mips32r3")
                                .Case("-mips32r5", "+mips32r5")
                                .Case("-mips32r6", "+mips32r6")
                                .Case("-mips64", "+mips64")
                                .Case("-mips64r2", "+mips64r2")
                                .Case("-mips64r3", "+mips64r3")
                                .Case("-mips64r5", "+mips64r5")
                                .Case("-mips64r6", "+mips64r6")
                                .Default(nullptr);
        if (MipsTargetFeature)
          continue;
      }

      if (Value == "-force_cpusubtype_ALL") {
        // Do nothing, this is the default and we don't support anything else.
      } else if (Value == "-L") {
        CmdArgs.push_back("-msave-temp-labels");
      } else if (Value == "--fatal-warnings") {
        CmdArgs.push_back("-massembler-fatal-warnings");
      } else if (Value == "--no-warn" || Value == "-W") {
        CmdArgs.push_back("-massembler-no-warn");
      } else if (Value == "--noexecstack") {
        UseNoExecStack = true;
      } else if (Value.startswith("-compress-debug-sections") ||
                 Value.startswith("--compress-debug-sections") ||
                 Value == "-nocompress-debug-sections" ||
                 Value == "--nocompress-debug-sections") {
        CmdArgs.push_back(Value.data());
      } else if (Value == "-mrelax-relocations=yes" ||
                 Value == "--mrelax-relocations=yes") {
        UseRelaxRelocations = true;
      } else if (Value == "-mrelax-relocations=no" ||
                 Value == "--mrelax-relocations=no") {
        UseRelaxRelocations = false;
      } else if (Value.startswith("-I")) {
        CmdArgs.push_back(Value.data());
        // We need to consume the next argument if the current arg is a plain
        // -I. The next arg will be the include directory.
        if (Value == "-I")
          TakeNextArg = true;
      } else if (Value.startswith("-gdwarf-")) {
        // "-gdwarf-N" options are not cc1as options.
        unsigned DwarfVersion = DwarfVersionNum(Value);
        if (DwarfVersion == 0) { // Send it onward, and let cc1as complain.
          CmdArgs.push_back(Value.data());
        } else {
          RenderDebugEnablingArgs(Args, CmdArgs,
                                  llvm::codegenoptions::DebugInfoConstructor,
                                  DwarfVersion, llvm::DebuggerKind::Default);
        }
      } else if (Value.startswith("-mcpu") || Value.startswith("-mfpu") ||
                 Value.startswith("-mhwdiv") || Value.startswith("-march")) {
        // Do nothing, we'll validate it later.
      } else if (Value == "-defsym") {
          if (A->getNumValues() != 2) {
            D.Diag(diag::err_drv_defsym_invalid_format) << Value;
            break;
          }
          const char *S = A->getValue(1);
          auto Pair = StringRef(S).split('=');
          auto Sym = Pair.first;
          auto SVal = Pair.second;

          if (Sym.empty() || SVal.empty()) {
            D.Diag(diag::err_drv_defsym_invalid_format) << S;
            break;
          }
          int64_t IVal;
          if (SVal.getAsInteger(0, IVal)) {
            D.Diag(diag::err_drv_defsym_invalid_symval) << SVal;
            break;
          }
          CmdArgs.push_back(Value.data());
          TakeNextArg = true;
      } else if (Value == "-fdebug-compilation-dir") {
        CmdArgs.push_back("-fdebug-compilation-dir");
        TakeNextArg = true;
      } else if (Value.consume_front("-fdebug-compilation-dir=")) {
        // The flag is a -Wa / -Xassembler argument and Options doesn't
        // parse the argument, so this isn't automatically aliased to
        // -fdebug-compilation-dir (without '=') here.
        CmdArgs.push_back("-fdebug-compilation-dir");
        CmdArgs.push_back(Value.data());
      } else if (Value == "--version") {
        D.PrintVersion(C, llvm::outs());
      } else {
        D.Diag(diag::err_drv_unsupported_option_argument)
            << A->getSpelling() << Value;
      }
    }
  }
  if (ImplicitIt.size())
    AddARMImplicitITArgs(Args, CmdArgs, ImplicitIt);
  if (!UseRelaxRelocations)
    CmdArgs.push_back("-mrelax-relocations=no");
  if (UseNoExecStack)
    CmdArgs.push_back("-mnoexecstack");
  if (MipsTargetFeature != nullptr) {
    CmdArgs.push_back("-target-feature");
    CmdArgs.push_back(MipsTargetFeature);
  }

  // forward -fembed-bitcode to assmebler
  if (C.getDriver().embedBitcodeEnabled() ||
      C.getDriver().embedBitcodeMarkerOnly())
    Args.AddLastArg(CmdArgs, options::OPT_fembed_bitcode_EQ);

  if (const char *AsSecureLogFile = getenv("AS_SECURE_LOG_FILE")) {
    CmdArgs.push_back("-as-secure-log-file");
    CmdArgs.push_back(Args.MakeArgString(AsSecureLogFile));
  }
}

static void RenderFloatingPointOptions(const ToolChain &TC, const Driver &D,
                                       bool OFastEnabled, const ArgList &Args,
                                       ArgStringList &CmdArgs,
                                       const JobAction &JA) {
  // Handle various floating point optimization flags, mapping them to the
  // appropriate LLVM code generation flags. This is complicated by several
  // "umbrella" flags, so we do this by stepping through the flags incrementally
  // adjusting what we think is enabled/disabled, then at the end setting the
  // LLVM flags based on the final state.
  bool HonorINFs = true;
  bool HonorNaNs = true;
#if INTEL_CUSTOMIZATION
  // This flag is a modifier on HonorNaNs. If HonorNaNs is true, then
  // the value of this flag doesn't matter. If HonorNaNs is false, but
  // this flag is true, we will reset HonorNaNs to true.
  // Because of the special nature of this option, it doesn't get turned
  // on and off by the other fp-model and fast-math options and imposes its
  // effect after all other FP options have been rendered.
  bool HonorNaNCompares = false;
#endif // INTEL_CUSTOMIZATION
  bool ApproxFunc = false;
  // -fmath-errno is the default on some platforms, e.g. BSD-derived OSes.
  bool MathErrno = TC.IsMathErrnoDefault();
  bool AssociativeMath = false;
  bool ReciprocalMath = false;
  bool SignedZeros = true;
  bool TrappingMath = false; // Implemented via -ffp-exception-behavior
  bool TrappingMathPresent = false; // Is trapping-math in args, and not
                                    // overriden by ffp-exception-behavior?
  bool RoundingFPMath = false;
  bool RoundingMathPresent = false; // Is rounding-math in args?
  // -ffp-model values: strict, fast, precise
  StringRef FPModel = "";
  // -ffp-exception-behavior options: strict, maytrap, ignore
  StringRef FPExceptionBehavior = "";
  // -ffp-eval-method options: double, extended, source
  StringRef FPEvalMethod = "";
  const llvm::DenormalMode DefaultDenormalFPMath =
      TC.getDefaultDenormalModeForType(Args, JA);
  const llvm::DenormalMode DefaultDenormalFP32Math =
      TC.getDefaultDenormalModeForType(Args, JA, &llvm::APFloat::IEEEsingle());

  llvm::DenormalMode DenormalFPMath = DefaultDenormalFPMath;
  llvm::DenormalMode DenormalFP32Math = DefaultDenormalFP32Math;
  // CUDA and HIP don't rely on the frontend to pass an ffp-contract option.
  // If one wasn't given by the user, don't pass it here.
  StringRef FPContract;
  StringRef LastSeenFfpContractOption;
  bool SeenUnsafeMathModeOption = false;
  if (!JA.isDeviceOffloading(Action::OFK_Cuda) &&
      !JA.isOffloading(Action::OFK_HIP))
    FPContract = "on";
  bool StrictFPModel = false;
  StringRef Float16ExcessPrecision = "";
#if INTEL_CUSTOMIZATION
  // In Intel mode, the default settings should be equivalent to fp-model fast
  if (D.IsIntelMode()) {
    HonorINFs = false;
    HonorNaNs = false;
    AssociativeMath = true;
    ReciprocalMath = true;
    SignedZeros = false;
    ApproxFunc = true;
    TrappingMath = false;
    RoundingFPMath = false;
    MathErrno = false;
    if (areOptimizationsEnabled(Args)) {
      DenormalFPMath = llvm::DenormalMode::getPreserveSign();
      DenormalFP32Math = llvm::DenormalMode::getPreserveSign();
    } else {
      DenormalFPMath = llvm::DenormalMode::getIEEE();
      DenormalFP32Math = llvm::DenormalMode::getIEEE();
    }
    FPContract = "fast";
  }
#endif // INTEL_CUSTOMIZATION
  StringRef BFloat16ExcessPrecision = "";
  StringRef FPAccuracy = "";

  if (const Arg *A = Args.getLastArg(options::OPT_flimited_precision_EQ)) {
    CmdArgs.push_back("-mlimit-float-precision");
    CmdArgs.push_back(A->getValue());
  }

  for (const Arg *A : Args) {
    auto optID = A->getOption().getID();
    bool PreciseFPModel = false;
    switch (optID) {
    default:
      break;
    case options::OPT_ffp_accuracy_EQ: {
      StringRef Val = A->getValue();
      FPAccuracy = Val;
      break;
    }
    case options::OPT_ffp_model_EQ: {
      // If -ffp-model= is seen, reset to fno-fast-math
      HonorINFs = true;
      HonorNaNs = true;
      ApproxFunc = false;
      // Turning *off* -ffast-math restores the toolchain default,
      // unless -fp-accuracy is used.
      if (FPAccuracy.empty())
        MathErrno = TC.IsMathErrnoDefault();
      AssociativeMath = false;
      ReciprocalMath = false;
      SignedZeros = true;
      ApproxFunc = false;  // INTEL
      // -fno_fast_math restores default denormal and fpcontract handling
      FPContract = "on";
      DenormalFPMath = llvm::DenormalMode::getIEEE();

      // FIXME: The target may have picked a non-IEEE default mode here based on
      // -cl-denorms-are-zero. Should the target consider -fp-model interaction?
      DenormalFP32Math = llvm::DenormalMode::getIEEE();

      StringRef Val = A->getValue();
#if INTEL_CUSTOMIZATION
      if (Val.equals("fast=2")) {
        // When -fp-model=fast=2 is used, override with fast, as fast=2 is
        // not supported at this time.
        D.Diag(clang::diag::warn_drv_overriding_flag_option)
               << Args.MakeArgString("-ffp-model=" + Val)
               << Args.MakeArgString("-ffp-model=fast");
        Val = "fast";
      }
#endif // INTEL_CUSTOMIZATION
      if (OFastEnabled && !Val.equals("fast")) {
          // Only -ffp-model=fast is compatible with OFast, ignore.
        D.Diag(clang::diag::warn_drv_overriding_flag_option)
          << Args.MakeArgString("-ffp-model=" + Val)
          << "-Ofast";
        break;
      }
      StrictFPModel = false;
      PreciseFPModel = true;
      // ffp-model= is a Driver option, it is entirely rewritten into more
      // granular options before being passed into cc1.
      // Use the gcc option in the switch below.
      if (!FPModel.empty() && !FPModel.equals(Val))
        D.Diag(clang::diag::warn_drv_overriding_flag_option)
            << Args.MakeArgString("-ffp-model=" + FPModel)
            << Args.MakeArgString("-ffp-model=" + Val);
      if (Val.equals("fast")) {
        optID = options::OPT_ffast_math;
        FPModel = Val;
        FPContract = "fast";
#if INTEL_CUSTOMIZATION // This should be upstreamed.
        DenormalFPMath = llvm::DenormalMode::getPreserveSign();
        DenormalFP32Math = llvm::DenormalMode::getPreserveSign();
      // -fp-model=consistent implies -fp-model=precise
      } else if (Val.equals("precise") || Val.equals("consistent")) {
#endif // INTEL_CUSTOMIZATION
        optID = options::OPT_ffp_contract;
        FPModel = Val;
#if INTEL_CUSTOMIZATION
        // -fp-model=consistent implies -no-fma
        FPContract = Val.equals("precise") ? "on" : "off";
#endif // INTEL_CUSTOMIZATION
        PreciseFPModel = true;
      } else if (Val.equals("strict")) {
        StrictFPModel = true;
        optID = options::OPT_frounding_math;
        FPExceptionBehavior = "strict";
        FPModel = Val;
        FPContract = "off";
        TrappingMath = true;
      } else
        D.Diag(diag::err_drv_unsupported_option_argument)
            << A->getSpelling() << Val;
      break;
      }
    }

    switch (optID) {
    // If this isn't an FP option skip the claim below
    default: continue;

    // Options controlling individual features
    case options::OPT_fhonor_infinities:    HonorINFs = true;         break;
    case options::OPT_fno_honor_infinities: HonorINFs = false;        break;
    case options::OPT_fhonor_nans:          HonorNaNs = true;         break;
    case options::OPT_fno_honor_nans:       HonorNaNs = false;        break;
#if INTEL_CUSTOMIZATION
    case options::OPT_fhonor_nan_compares:
                                            HonorNaNCompares = true;  break;
    case options::OPT_fno_honor_nan_compares:
                                            HonorNaNCompares = false; break;
#endif // INTEL_CUSTOMIZATION
    case options::OPT_fapprox_func:         ApproxFunc = true;        break;
    case options::OPT_fno_approx_func:      ApproxFunc = false;       break;
    case options::OPT_fmath_errno:          MathErrno = true;         break;
    case options::OPT_fno_math_errno:       MathErrno = false;        break;
    case options::OPT_fassociative_math:    AssociativeMath = true;   break;
    case options::OPT_fno_associative_math: AssociativeMath = false;  break;
    case options::OPT_freciprocal_math:     ReciprocalMath = true;    break;
    case options::OPT_fno_reciprocal_math:  ReciprocalMath = false;   break;
    case options::OPT_fsigned_zeros:        SignedZeros = true;       break;
    case options::OPT_fno_signed_zeros:     SignedZeros = false;      break;
    case options::OPT_ftrapping_math:
      if (!TrappingMathPresent && !FPExceptionBehavior.empty() &&
          !FPExceptionBehavior.equals("strict"))
        // Warn that previous value of option is overridden.
        D.Diag(clang::diag::warn_drv_overriding_flag_option)
          << Args.MakeArgString("-ffp-exception-behavior=" + FPExceptionBehavior)
          << "-ftrapping-math";
      TrappingMath = true;
      TrappingMathPresent = true;
      FPExceptionBehavior = "strict";
      break;
    case options::OPT_fno_trapping_math:
      if (!TrappingMathPresent && !FPExceptionBehavior.empty() &&
          !FPExceptionBehavior.equals("ignore"))
        // Warn that previous value of option is overridden.
        D.Diag(clang::diag::warn_drv_overriding_flag_option)
          << Args.MakeArgString("-ffp-exception-behavior=" + FPExceptionBehavior)
          << "-fno-trapping-math";
      TrappingMath = false;
      TrappingMathPresent = true;
      FPExceptionBehavior = "ignore";
      break;

    case options::OPT_frounding_math:
      RoundingFPMath = true;
      RoundingMathPresent = true;
      break;

    case options::OPT_fno_rounding_math:
      RoundingFPMath = false;
      RoundingMathPresent = false;
      break;

    case options::OPT_fcuda_flush_denormals_to_zero:
    case options::OPT_fgpu_flush_denormals_to_zero:
      DenormalFP32Math = llvm::DenormalMode::getPreserveSign();
      break;

    case options::OPT_fdenormal_fp_math_EQ:
      DenormalFPMath = llvm::parseDenormalFPAttribute(A->getValue());
      DenormalFP32Math = DenormalFPMath;
      if (!DenormalFPMath.isValid()) {
        D.Diag(diag::err_drv_invalid_value)
            << A->getAsString(Args) << A->getValue();
      }
      break;

    case options::OPT_fdenormal_fp_math_f32_EQ:
      DenormalFP32Math = llvm::parseDenormalFPAttribute(A->getValue());
      if (!DenormalFP32Math.isValid()) {
        D.Diag(diag::err_drv_invalid_value)
            << A->getAsString(Args) << A->getValue();
      }
      break;

    // Validate and pass through -ffp-contract option.
    case options::OPT_ffp_contract: {
      StringRef Val = A->getValue();
      if (PreciseFPModel) {
        // -ffp-model=precise enables ffp-contract=on.
        // -ffp-model=precise sets PreciseFPModel to on and Val to
        // "precise". FPContract is set.
        ;
      } else if (Val.equals("fast") || Val.equals("on") || Val.equals("off")) {
        FPContract = Val;
        LastSeenFfpContractOption = Val;
      } else
        D.Diag(diag::err_drv_unsupported_option_argument)
            << A->getSpelling() << Val;
      break;
    }

    // Validate and pass through -ffp-model option.
    case options::OPT_ffp_model_EQ:
      // This should only occur in the error case
      // since the optID has been replaced by a more granular
      // floating point option.
      break;

    // Validate and pass through -ffp-exception-behavior option.
    case options::OPT_ffp_exception_behavior_EQ: {
      StringRef Val = A->getValue();
      if (!TrappingMathPresent && !FPExceptionBehavior.empty() &&
          !FPExceptionBehavior.equals(Val))
        // Warn that previous value of option is overridden.
        D.Diag(clang::diag::warn_drv_overriding_flag_option)
          << Args.MakeArgString("-ffp-exception-behavior=" + FPExceptionBehavior)
          << Args.MakeArgString("-ffp-exception-behavior=" + Val);
      TrappingMath = TrappingMathPresent = false;
#if INTEL_CUSTOMIZATION
      if ((Val.equals("ignore")) || (Val.equals("fast"))) {
        Val = "ignore";
        FPExceptionBehavior = Val;
      } else if ((Val.equals("safe")) || (Val.equals("maytrap"))) {
        Val = "maytrap";
        FPExceptionBehavior = Val;
      }
#endif // INTEL_CUSTOMIZATION
      else if (Val.equals("strict")) {
        FPExceptionBehavior = Val;
        TrappingMath = TrappingMathPresent = true;
      } else
        D.Diag(diag::err_drv_unsupported_option_argument)
            << A->getSpelling() << Val;
      break;
    }

    // Validate and pass through -ffp-eval-method option.
    case options::OPT_ffp_eval_method_EQ: {
      StringRef Val = A->getValue();
      if (Val.equals("double") || Val.equals("extended") ||
          Val.equals("source"))
        FPEvalMethod = Val;
      else
        D.Diag(diag::err_drv_unsupported_option_argument)
            << A->getSpelling() << Val;
      break;
    }

    case options::OPT_fexcess_precision_EQ: {
      StringRef Val = A->getValue();
      const llvm::Triple::ArchType Arch = TC.getArch();
      if (Arch == llvm::Triple::x86 || Arch == llvm::Triple::x86_64) {
        if (Val.equals("standard") || Val.equals("fast"))
          Float16ExcessPrecision = Val;
        // To make it GCC compatible, allow the value of "16" which
        // means disable excess precision, the same meaning than clang's
        // equivalent value "none".
        else if (Val.equals("16"))
          Float16ExcessPrecision = "none";
        else
          D.Diag(diag::err_drv_unsupported_option_argument)
              << A->getSpelling() << Val;
      } else {
        if (!(Val.equals("standard") || Val.equals("fast")))
          D.Diag(diag::err_drv_unsupported_option_argument)
              << A->getSpelling() << Val;
      }
      BFloat16ExcessPrecision = Float16ExcessPrecision;
      break;
    }
    case options::OPT_ffinite_math_only:
      HonorINFs = false;
      HonorNaNs = false;
      break;
    case options::OPT_fno_finite_math_only:
      HonorINFs = true;
      HonorNaNs = true;
      break;

    case options::OPT_funsafe_math_optimizations:
      AssociativeMath = true;
      ReciprocalMath = true;
      SignedZeros = false;
      ApproxFunc = true;
      TrappingMath = false;
      FPExceptionBehavior = "";
      FPContract = "fast";
      SeenUnsafeMathModeOption = true;
      break;
    case options::OPT_fno_unsafe_math_optimizations:
      AssociativeMath = false;
      ReciprocalMath = false;
      SignedZeros = true;
      ApproxFunc = false;
      TrappingMath = true;
      FPExceptionBehavior = "strict";

      // The target may have opted to flush by default, so force IEEE.
      DenormalFPMath = llvm::DenormalMode::getIEEE();
      DenormalFP32Math = llvm::DenormalMode::getIEEE();
      if (!JA.isDeviceOffloading(Action::OFK_Cuda) &&
          !JA.isOffloading(Action::OFK_HIP)) {
        if (LastSeenFfpContractOption != "") {
          FPContract = LastSeenFfpContractOption;
        } else if (SeenUnsafeMathModeOption)
          FPContract = "on";
      }
      break;

    case options::OPT_Ofast:
      // If -Ofast is the optimization level, then -ffast-math should be enabled
      if (!OFastEnabled)
        continue;
      [[fallthrough]];
    case options::OPT_ffast_math:
      HonorINFs = false;
      HonorNaNs = false;
      MathErrno = false;
      AssociativeMath = true;
      ReciprocalMath = true;
      ApproxFunc = true;
      SignedZeros = false;
      TrappingMath = false;
      RoundingFPMath = false;
      FPExceptionBehavior = "";
      // If fast-math is set then set the fp-contract mode to fast.
      FPContract = "fast";
#if INTEL_CUSTOMIZATION
      DenormalFPMath = llvm::DenormalMode::getPreserveSign();
      DenormalFP32Math = llvm::DenormalMode::getPreserveSign();
#endif // INTEL_CUSTOMIZATION
      SeenUnsafeMathModeOption = true;
      break;
    case options::OPT_fno_fast_math:
      HonorINFs = true;
      HonorNaNs = true;
      // Turning on -ffast-math (with either flag) removes the need for
      // MathErrno. However, turning *off* -ffast-math merely restores the
      // toolchain default (which may be false), unless -fp-accuracy is used.
      if (FPAccuracy.empty())
        MathErrno = TC.IsMathErrnoDefault();
      AssociativeMath = false;
      ReciprocalMath = false;
      ApproxFunc = false;
      SignedZeros = true;
      // -fno_fast_math restores default denormal and fpcontract handling
      DenormalFPMath = DefaultDenormalFPMath;
      DenormalFP32Math = llvm::DenormalMode::getIEEE();
      if (!JA.isDeviceOffloading(Action::OFK_Cuda) &&
          !JA.isOffloading(Action::OFK_HIP)) {
        if (LastSeenFfpContractOption != "") {
          FPContract = LastSeenFfpContractOption;
        } else if (SeenUnsafeMathModeOption)
          FPContract = "on";
      }
      break;

#if INTEL_CUSTOMIZATION
    case options::OPT_ftz:
      DenormalFPMath = llvm::DenormalMode::getPreserveSign();
      DenormalFP32Math = llvm::DenormalMode::getPreserveSign();
      break;
    case options::OPT_no_ftz:
      DenormalFPMath = llvm::DenormalMode::getIEEE();
      DenormalFP32Math = llvm::DenormalMode::getIEEE();
      break;
#endif // INTEL_CUSTOMIZATION
    }
    if (StrictFPModel) {
      // If -ffp-model=strict has been specified on command line but
      // subsequent options conflict then emit warning diagnostic.
      if (HonorINFs && HonorNaNs && !AssociativeMath && !ReciprocalMath &&
          SignedZeros && TrappingMath && RoundingFPMath && !ApproxFunc &&
          DenormalFPMath == llvm::DenormalMode::getIEEE() &&
          DenormalFP32Math == llvm::DenormalMode::getIEEE() &&
          FPContract.equals("off"))
        // OK: Current Arg doesn't conflict with -ffp-model=strict
        ;
      else {
        StrictFPModel = false;
        FPModel = "";
        auto RHS = (A->getNumValues() == 0)
                       ? A->getSpelling()
                       : Args.MakeArgString(A->getSpelling() + A->getValue());
        if (RHS != "-ffp-model=strict")
          D.Diag(clang::diag::warn_drv_overriding_flag_option)
              << "-ffp-model=strict" << RHS;
      }
    }

    // If we handled this option claim it
    A->claim();
  }

#if INTEL_CUSTOMIZATION
  if (HonorNaNCompares) {
    CmdArgs.push_back("-fhonor-nan-compares");
    HonorNaNs = true;
  }
#endif // INTEL_CUSTOMIZATION

  if (!HonorINFs)
    CmdArgs.push_back("-menable-no-infs");

  if (!HonorNaNs)
    CmdArgs.push_back("-menable-no-nans");

  if (ApproxFunc)
    CmdArgs.push_back("-fapprox-func");

  if (MathErrno)
    CmdArgs.push_back("-fmath-errno");

 if (AssociativeMath && ReciprocalMath && !SignedZeros && ApproxFunc &&
     !TrappingMath)
    CmdArgs.push_back("-funsafe-math-optimizations");

  if (!SignedZeros)
    CmdArgs.push_back("-fno-signed-zeros");

  if (AssociativeMath && !SignedZeros && !TrappingMath)
    CmdArgs.push_back("-mreassociate");

  if (ReciprocalMath)
    CmdArgs.push_back("-freciprocal-math");

  if (TrappingMath) {
    // FP Exception Behavior is also set to strict
    assert(FPExceptionBehavior.equals("strict"));
  }

  // The default is IEEE.
  if (DenormalFPMath != llvm::DenormalMode::getIEEE()) {
    llvm::SmallString<64> DenormFlag;
    llvm::raw_svector_ostream ArgStr(DenormFlag);
    ArgStr << "-fdenormal-fp-math=" << DenormalFPMath;
    CmdArgs.push_back(Args.MakeArgString(ArgStr.str()));
  }

  // Add f32 specific denormal mode flag if it's different.
  if (DenormalFP32Math != DenormalFPMath) {
    llvm::SmallString<64> DenormFlag;
    llvm::raw_svector_ostream ArgStr(DenormFlag);
    ArgStr << "-fdenormal-fp-math-f32=" << DenormalFP32Math;
    CmdArgs.push_back(Args.MakeArgString(ArgStr.str()));
  }

  if (!FPContract.empty())
    CmdArgs.push_back(Args.MakeArgString("-ffp-contract=" + FPContract));

  if (!RoundingFPMath)
    CmdArgs.push_back(Args.MakeArgString("-fno-rounding-math"));

  if (RoundingFPMath && RoundingMathPresent)
    CmdArgs.push_back(Args.MakeArgString("-frounding-math"));

  if (!FPExceptionBehavior.empty())
    CmdArgs.push_back(Args.MakeArgString("-ffp-exception-behavior=" +
                      FPExceptionBehavior));

  if (!FPEvalMethod.empty())
    CmdArgs.push_back(Args.MakeArgString("-ffp-eval-method=" + FPEvalMethod));

  if (!Float16ExcessPrecision.empty())
    CmdArgs.push_back(Args.MakeArgString("-ffloat16-excess-precision=" +
                                         Float16ExcessPrecision));
  if (!BFloat16ExcessPrecision.empty())
    CmdArgs.push_back(Args.MakeArgString("-fbfloat16-excess-precision=" +
                                         BFloat16ExcessPrecision));

  ParseMRecip(D, Args, CmdArgs);

  // -ffast-math enables the __FAST_MATH__ preprocessor macro, but check for the
  // individual features enabled by -ffast-math instead of the option itself as
  // that's consistent with gcc's behaviour.
  if (!HonorINFs && !HonorNaNs && !MathErrno && AssociativeMath && ApproxFunc &&
      ReciprocalMath && !SignedZeros && !TrappingMath && !RoundingFPMath) {
    CmdArgs.push_back("-ffast-math");
    if (FPModel.equals("fast")) {
      if (FPContract.equals("fast"))
        // All set, do nothing.
        ;
      else if (FPContract.empty())
        // Enable -ffp-contract=fast
        CmdArgs.push_back(Args.MakeArgString("-ffp-contract=fast"));
      else
        D.Diag(clang::diag::warn_drv_overriding_flag_option)
          << "-ffp-model=fast"
          << Args.MakeArgString("-ffp-contract=" + FPContract);
    }
  }

  // Handle __FINITE_MATH_ONLY__ similarly.
  if (!HonorINFs && !HonorNaNs)
    CmdArgs.push_back("-ffinite-math-only");

  if (const Arg *A = Args.getLastArg(options::OPT_mfpmath_EQ)) {
    CmdArgs.push_back("-mfpmath");
    CmdArgs.push_back(A->getValue());
  }

  // Disable a codegen optimization for floating-point casts.
  if (Args.hasFlag(options::OPT_fno_strict_float_cast_overflow,
                   options::OPT_fstrict_float_cast_overflow, false))
    CmdArgs.push_back("-fno-strict-float-cast-overflow");
#if INTEL_CUSTOMIZATION
  // Handle Intel options -pc<val> (/Qpc<val> for Windows)
  if (const Arg *A = Args.getLastArg(options::OPT_pc)) {
    StringRef Value(A->getValue());
    if (Value == "32" || Value == "64" || Value == "80")
      CmdArgs.push_back(Args.MakeArgString("-mx87-precision=" + Value));
    else
      D.Diag(diag::err_drv_unsupported_option_argument) << A->getSpelling() <<
          Value;
  }
#endif // INTEL_CUSTOMIZATION
}

static void RenderAnalyzerOptions(const ArgList &Args, ArgStringList &CmdArgs,
                                  const llvm::Triple &Triple,
                                  const InputInfo &Input) {
  // Add default argument set.
  if (!Args.hasArg(options::OPT__analyzer_no_default_checks)) {
    CmdArgs.push_back("-analyzer-checker=core");
    CmdArgs.push_back("-analyzer-checker=apiModeling");

    if (!Triple.isWindowsMSVCEnvironment()) {
      CmdArgs.push_back("-analyzer-checker=unix");
    } else {
      // Enable "unix" checkers that also work on Windows.
      CmdArgs.push_back("-analyzer-checker=unix.API");
      CmdArgs.push_back("-analyzer-checker=unix.Malloc");
      CmdArgs.push_back("-analyzer-checker=unix.MallocSizeof");
      CmdArgs.push_back("-analyzer-checker=unix.MismatchedDeallocator");
      CmdArgs.push_back("-analyzer-checker=unix.cstring.BadSizeArg");
      CmdArgs.push_back("-analyzer-checker=unix.cstring.NullArg");
    }

    // Disable some unix checkers for PS4/PS5.
    if (Triple.isPS()) {
      CmdArgs.push_back("-analyzer-disable-checker=unix.API");
      CmdArgs.push_back("-analyzer-disable-checker=unix.Vfork");
    }

    if (Triple.isOSDarwin()) {
      CmdArgs.push_back("-analyzer-checker=osx");
      CmdArgs.push_back(
          "-analyzer-checker=security.insecureAPI.decodeValueOfObjCType");
    }
    else if (Triple.isOSFuchsia())
      CmdArgs.push_back("-analyzer-checker=fuchsia");

    CmdArgs.push_back("-analyzer-checker=deadcode");

    if (types::isCXX(Input.getType()))
      CmdArgs.push_back("-analyzer-checker=cplusplus");

    if (!Triple.isPS()) {
      CmdArgs.push_back("-analyzer-checker=security.insecureAPI.UncheckedReturn");
      CmdArgs.push_back("-analyzer-checker=security.insecureAPI.getpw");
      CmdArgs.push_back("-analyzer-checker=security.insecureAPI.gets");
      CmdArgs.push_back("-analyzer-checker=security.insecureAPI.mktemp");
      CmdArgs.push_back("-analyzer-checker=security.insecureAPI.mkstemp");
      CmdArgs.push_back("-analyzer-checker=security.insecureAPI.vfork");
    }

    // Default nullability checks.
    CmdArgs.push_back("-analyzer-checker=nullability.NullPassedToNonnull");
    CmdArgs.push_back("-analyzer-checker=nullability.NullReturnedFromNonnull");
  }

  // Set the output format. The default is plist, for (lame) historical reasons.
  CmdArgs.push_back("-analyzer-output");
  if (Arg *A = Args.getLastArg(options::OPT__analyzer_output))
    CmdArgs.push_back(A->getValue());
  else
    CmdArgs.push_back("plist");

  // Disable the presentation of standard compiler warnings when using
  // --analyze.  We only want to show static analyzer diagnostics or frontend
  // errors.
  CmdArgs.push_back("-w");

  // Add -Xanalyzer arguments when running as analyzer.
  Args.AddAllArgValues(CmdArgs, options::OPT_Xanalyzer);
}

static bool isValidSymbolName(StringRef S) {
  if (S.empty())
    return false;

  if (std::isdigit(S[0]))
    return false;

  return llvm::all_of(S, [](char C) { return std::isalnum(C) || C == '_'; });
}

static void RenderSSPOptions(const Driver &D, const ToolChain &TC,
                             const ArgList &Args, ArgStringList &CmdArgs,
                             bool KernelOrKext) {
  const llvm::Triple &EffectiveTriple = TC.getEffectiveTriple();

  // NVPTX doesn't support stack protectors; from the compiler's perspective, it
  // doesn't even have a stack!
  if (EffectiveTriple.isNVPTX())
    return;

  // -stack-protector=0 is default.
  LangOptions::StackProtectorMode StackProtectorLevel = LangOptions::SSPOff;
  LangOptions::StackProtectorMode DefaultStackProtectorLevel =
      TC.GetDefaultStackProtectorLevel(KernelOrKext);

  if (Arg *A = Args.getLastArg(options::OPT_fno_stack_protector,
                               options::OPT_fstack_protector_all,
                               options::OPT_fstack_protector_strong,
                               options::OPT_fstack_protector)) {
    if (A->getOption().matches(options::OPT_fstack_protector))
      StackProtectorLevel =
          std::max<>(LangOptions::SSPOn, DefaultStackProtectorLevel);
    else if (A->getOption().matches(options::OPT_fstack_protector_strong))
      StackProtectorLevel = LangOptions::SSPStrong;
    else if (A->getOption().matches(options::OPT_fstack_protector_all))
      StackProtectorLevel = LangOptions::SSPReq;

    if (EffectiveTriple.isBPF() && StackProtectorLevel != LangOptions::SSPOff) {
      D.Diag(diag::warn_drv_unsupported_option_for_target)
          << A->getSpelling() << EffectiveTriple.getTriple();
      StackProtectorLevel = DefaultStackProtectorLevel;
    }
  } else {
    StackProtectorLevel = DefaultStackProtectorLevel;
  }

  if (StackProtectorLevel) {
    CmdArgs.push_back("-stack-protector");
    CmdArgs.push_back(Args.MakeArgString(Twine(StackProtectorLevel)));
  }

  // --param ssp-buffer-size=
  for (const Arg *A : Args.filtered(options::OPT__param)) {
    StringRef Str(A->getValue());
    if (Str.startswith("ssp-buffer-size=")) {
      if (StackProtectorLevel) {
        CmdArgs.push_back("-stack-protector-buffer-size");
        // FIXME: Verify the argument is a valid integer.
        CmdArgs.push_back(Args.MakeArgString(Str.drop_front(16)));
      }
      A->claim();
    }
  }

  const std::string &TripleStr = EffectiveTriple.getTriple();
  if (Arg *A = Args.getLastArg(options::OPT_mstack_protector_guard_EQ)) {
    StringRef Value = A->getValue();
    if (!EffectiveTriple.isX86() && !EffectiveTriple.isAArch64() &&
        !EffectiveTriple.isARM() && !EffectiveTriple.isThumb())
      D.Diag(diag::err_drv_unsupported_opt_for_target)
          << A->getAsString(Args) << TripleStr;
    if ((EffectiveTriple.isX86() || EffectiveTriple.isARM() ||
         EffectiveTriple.isThumb()) &&
        Value != "tls" && Value != "global") {
      D.Diag(diag::err_drv_invalid_value_with_suggestion)
          << A->getOption().getName() << Value << "tls global";
      return;
    }
    if ((EffectiveTriple.isARM() || EffectiveTriple.isThumb()) &&
        Value == "tls") {
      if (!Args.hasArg(options::OPT_mstack_protector_guard_offset_EQ)) {
        D.Diag(diag::err_drv_ssp_missing_offset_argument)
            << A->getAsString(Args);
        return;
      }
      // Check whether the target subarch supports the hardware TLS register
      if (!arm::isHardTPSupported(EffectiveTriple)) {
        D.Diag(diag::err_target_unsupported_tp_hard)
            << EffectiveTriple.getArchName();
        return;
      }
      // Check whether the user asked for something other than -mtp=cp15
      if (Arg *A = Args.getLastArg(options::OPT_mtp_mode_EQ)) {
        StringRef Value = A->getValue();
        if (Value != "cp15") {
          D.Diag(diag::err_drv_argument_not_allowed_with)
              << A->getAsString(Args) << "-mstack-protector-guard=tls";
          return;
        }
      }
      CmdArgs.push_back("-target-feature");
      CmdArgs.push_back("+read-tp-tpidruro");
    }
    if (EffectiveTriple.isAArch64() && Value != "sysreg" && Value != "global") {
      D.Diag(diag::err_drv_invalid_value_with_suggestion)
          << A->getOption().getName() << Value << "sysreg global";
      return;
    }
    A->render(Args, CmdArgs);
  }

  if (Arg *A = Args.getLastArg(options::OPT_mstack_protector_guard_offset_EQ)) {
    StringRef Value = A->getValue();
    if (!EffectiveTriple.isX86() && !EffectiveTriple.isAArch64() &&
        !EffectiveTriple.isARM() && !EffectiveTriple.isThumb())
      D.Diag(diag::err_drv_unsupported_opt_for_target)
          << A->getAsString(Args) << TripleStr;
    int Offset;
    if (Value.getAsInteger(10, Offset)) {
      D.Diag(diag::err_drv_invalid_value) << A->getOption().getName() << Value;
      return;
    }
    if ((EffectiveTriple.isARM() || EffectiveTriple.isThumb()) &&
        (Offset < 0 || Offset > 0xfffff)) {
      D.Diag(diag::err_drv_invalid_int_value)
          << A->getOption().getName() << Value;
      return;
    }
    A->render(Args, CmdArgs);
  }

  if (Arg *A = Args.getLastArg(options::OPT_mstack_protector_guard_reg_EQ)) {
    StringRef Value = A->getValue();
    if (!EffectiveTriple.isX86() && !EffectiveTriple.isAArch64())
      D.Diag(diag::err_drv_unsupported_opt_for_target)
          << A->getAsString(Args) << TripleStr;
    if (EffectiveTriple.isX86() && (Value != "fs" && Value != "gs")) {
      D.Diag(diag::err_drv_invalid_value_with_suggestion)
          << A->getOption().getName() << Value << "fs gs";
      return;
    }
    if (EffectiveTriple.isAArch64() && Value != "sp_el0") {
      D.Diag(diag::err_drv_invalid_value) << A->getOption().getName() << Value;
      return;
    }
    A->render(Args, CmdArgs);
  }

  if (Arg *A = Args.getLastArg(options::OPT_mstack_protector_guard_symbol_EQ)) {
    StringRef Value = A->getValue();
    if (!isValidSymbolName(Value)) {
      D.Diag(diag::err_drv_argument_only_allowed_with)
          << A->getOption().getName() << "legal symbol name";
      return;
    }
    A->render(Args, CmdArgs);
  }
}

static void RenderSCPOptions(const ToolChain &TC, const ArgList &Args,
                             ArgStringList &CmdArgs) {
  const llvm::Triple &EffectiveTriple = TC.getEffectiveTriple();

  if (!EffectiveTriple.isOSFreeBSD() && !EffectiveTriple.isOSLinux())
    return;

  if (!EffectiveTriple.isX86() && !EffectiveTriple.isSystemZ() &&
      !EffectiveTriple.isPPC64())
    return;

  Args.addOptInFlag(CmdArgs, options::OPT_fstack_clash_protection,
                    options::OPT_fno_stack_clash_protection);
}

static void RenderTrivialAutoVarInitOptions(const Driver &D,
                                            const ToolChain &TC,
                                            const ArgList &Args,
                                            ArgStringList &CmdArgs) {
  auto DefaultTrivialAutoVarInit = TC.GetDefaultTrivialAutoVarInit();
  StringRef TrivialAutoVarInit = "";

  for (const Arg *A : Args) {
    switch (A->getOption().getID()) {
    default:
      continue;
    case options::OPT_ftrivial_auto_var_init: {
      A->claim();
      StringRef Val = A->getValue();
      if (Val == "uninitialized" || Val == "zero" || Val == "pattern")
        TrivialAutoVarInit = Val;
      else
        D.Diag(diag::err_drv_unsupported_option_argument)
            << A->getSpelling() << Val;
      break;
    }
    }
  }

  if (TrivialAutoVarInit.empty())
    switch (DefaultTrivialAutoVarInit) {
    case LangOptions::TrivialAutoVarInitKind::Uninitialized:
      break;
    case LangOptions::TrivialAutoVarInitKind::Pattern:
      TrivialAutoVarInit = "pattern";
      break;
    case LangOptions::TrivialAutoVarInitKind::Zero:
      TrivialAutoVarInit = "zero";
      break;
    }

  if (!TrivialAutoVarInit.empty()) {
    CmdArgs.push_back(
        Args.MakeArgString("-ftrivial-auto-var-init=" + TrivialAutoVarInit));
  }

  if (Arg *A =
          Args.getLastArg(options::OPT_ftrivial_auto_var_init_stop_after)) {
    if (!Args.hasArg(options::OPT_ftrivial_auto_var_init) ||
        StringRef(
            Args.getLastArg(options::OPT_ftrivial_auto_var_init)->getValue()) ==
            "uninitialized")
      D.Diag(diag::err_drv_trivial_auto_var_init_stop_after_missing_dependency);
    A->claim();
    StringRef Val = A->getValue();
    if (std::stoi(Val.str()) <= 0)
      D.Diag(diag::err_drv_trivial_auto_var_init_stop_after_invalid_value);
    CmdArgs.push_back(
        Args.MakeArgString("-ftrivial-auto-var-init-stop-after=" + Val));
  }
}

static void RenderOpenCLOptions(const ArgList &Args, ArgStringList &CmdArgs,
                                types::ID InputType) {
  // cl-denorms-are-zero is not forwarded. It is translated into a generic flag
  // for denormal flushing handling based on the target.
  const unsigned ForwardedArguments[] = {
      options::OPT_cl_opt_disable,
      options::OPT_cl_strict_aliasing,
      options::OPT_cl_single_precision_constant,
      options::OPT_cl_finite_math_only,
      options::OPT_cl_kernel_arg_info,
      options::OPT_cl_unsafe_math_optimizations,
      options::OPT_cl_fast_relaxed_math,
      options::OPT_cl_mad_enable,
      options::OPT_cl_no_signed_zeros,
      options::OPT_cl_fp32_correctly_rounded_divide_sqrt,
      options::OPT_cl_uniform_work_group_size
  };

  if (Arg *A = Args.getLastArg(options::OPT_cl_std_EQ)) {
    std::string CLStdStr = std::string("-cl-std=") + A->getValue();
    CmdArgs.push_back(Args.MakeArgString(CLStdStr));
  } else if (Arg *A = Args.getLastArg(options::OPT_cl_ext_EQ)) {
    std::string CLExtStr = std::string("-cl-ext=") + A->getValue();
    CmdArgs.push_back(Args.MakeArgString(CLExtStr));
  }

  for (const auto &Arg : ForwardedArguments)
    if (const auto *A = Args.getLastArg(Arg))
      CmdArgs.push_back(Args.MakeArgString(A->getOption().getPrefixedName()));

  // Only add the default headers if we are compiling OpenCL sources.
  if ((types::isOpenCL(InputType) ||
       (Args.hasArg(options::OPT_cl_std_EQ) && types::isSrcFile(InputType))) &&
      !Args.hasArg(options::OPT_cl_no_stdinc)) {
    CmdArgs.push_back("-finclude-default-header");
    CmdArgs.push_back("-fdeclare-opencl-builtins");
  }
}

static void RenderHLSLOptions(const ArgList &Args, ArgStringList &CmdArgs,
                              types::ID InputType) {
  const unsigned ForwardedArguments[] = {options::OPT_dxil_validator_version,
                                         options::OPT_D,
                                         options::OPT_I,
                                         options::OPT_S,
                                         options::OPT_O,
                                         options::OPT_emit_llvm,
                                         options::OPT_emit_obj,
                                         options::OPT_disable_llvm_passes,
                                         options::OPT_fnative_half_type,
                                         options::OPT_hlsl_entrypoint};
  if (!types::isHLSL(InputType))
    return;
  for (const auto &Arg : ForwardedArguments)
    if (const auto *A = Args.getLastArg(Arg))
      A->renderAsInput(Args, CmdArgs);
  // Add the default headers if dxc_no_stdinc is not set.
  if (!Args.hasArg(options::OPT_dxc_no_stdinc) &&
      !Args.hasArg(options::OPT_nostdinc))
    CmdArgs.push_back("-finclude-default-header");
}

static void RenderARCMigrateToolOptions(const Driver &D, const ArgList &Args,
                                        ArgStringList &CmdArgs) {
  bool ARCMTEnabled = false;
  if (!Args.hasArg(options::OPT_fno_objc_arc, options::OPT_fobjc_arc)) {
    if (const Arg *A = Args.getLastArg(options::OPT_ccc_arcmt_check,
                                       options::OPT_ccc_arcmt_modify,
                                       options::OPT_ccc_arcmt_migrate)) {
      ARCMTEnabled = true;
      switch (A->getOption().getID()) {
      default: llvm_unreachable("missed a case");
      case options::OPT_ccc_arcmt_check:
        CmdArgs.push_back("-arcmt-action=check");
        break;
      case options::OPT_ccc_arcmt_modify:
        CmdArgs.push_back("-arcmt-action=modify");
        break;
      case options::OPT_ccc_arcmt_migrate:
        CmdArgs.push_back("-arcmt-action=migrate");
        CmdArgs.push_back("-mt-migrate-directory");
        CmdArgs.push_back(A->getValue());

        Args.AddLastArg(CmdArgs, options::OPT_arcmt_migrate_report_output);
        Args.AddLastArg(CmdArgs, options::OPT_arcmt_migrate_emit_arc_errors);
        break;
      }
    }
  } else {
    Args.ClaimAllArgs(options::OPT_ccc_arcmt_check);
    Args.ClaimAllArgs(options::OPT_ccc_arcmt_modify);
    Args.ClaimAllArgs(options::OPT_ccc_arcmt_migrate);
  }

  if (const Arg *A = Args.getLastArg(options::OPT_ccc_objcmt_migrate)) {
    if (ARCMTEnabled)
      D.Diag(diag::err_drv_argument_not_allowed_with)
          << A->getAsString(Args) << "-ccc-arcmt-migrate";

    CmdArgs.push_back("-mt-migrate-directory");
    CmdArgs.push_back(A->getValue());

    if (!Args.hasArg(options::OPT_objcmt_migrate_literals,
                     options::OPT_objcmt_migrate_subscripting,
                     options::OPT_objcmt_migrate_property)) {
      // std::nullopt specified, means enable them all.
      CmdArgs.push_back("-objcmt-migrate-literals");
      CmdArgs.push_back("-objcmt-migrate-subscripting");
      CmdArgs.push_back("-objcmt-migrate-property");
    } else {
      Args.AddLastArg(CmdArgs, options::OPT_objcmt_migrate_literals);
      Args.AddLastArg(CmdArgs, options::OPT_objcmt_migrate_subscripting);
      Args.AddLastArg(CmdArgs, options::OPT_objcmt_migrate_property);
    }
  } else {
    Args.AddLastArg(CmdArgs, options::OPT_objcmt_migrate_literals);
    Args.AddLastArg(CmdArgs, options::OPT_objcmt_migrate_subscripting);
    Args.AddLastArg(CmdArgs, options::OPT_objcmt_migrate_property);
    Args.AddLastArg(CmdArgs, options::OPT_objcmt_migrate_all);
    Args.AddLastArg(CmdArgs, options::OPT_objcmt_migrate_readonly_property);
    Args.AddLastArg(CmdArgs, options::OPT_objcmt_migrate_readwrite_property);
    Args.AddLastArg(CmdArgs, options::OPT_objcmt_migrate_property_dot_syntax);
    Args.AddLastArg(CmdArgs, options::OPT_objcmt_migrate_annotation);
    Args.AddLastArg(CmdArgs, options::OPT_objcmt_migrate_instancetype);
    Args.AddLastArg(CmdArgs, options::OPT_objcmt_migrate_nsmacros);
    Args.AddLastArg(CmdArgs, options::OPT_objcmt_migrate_protocol_conformance);
    Args.AddLastArg(CmdArgs, options::OPT_objcmt_atomic_property);
    Args.AddLastArg(CmdArgs, options::OPT_objcmt_returns_innerpointer_property);
    Args.AddLastArg(CmdArgs, options::OPT_objcmt_ns_nonatomic_iosonly);
    Args.AddLastArg(CmdArgs, options::OPT_objcmt_migrate_designated_init);
    Args.AddLastArg(CmdArgs, options::OPT_objcmt_allowlist_dir_path);
  }
}

static void RenderBuiltinOptions(const ToolChain &TC, const llvm::Triple &T,
                                 const ArgList &Args, ArgStringList &CmdArgs) {
  // -fbuiltin is default unless -mkernel is used.
  bool UseBuiltins =
      Args.hasFlag(options::OPT_fbuiltin, options::OPT_fno_builtin,
                   !Args.hasArg(options::OPT_mkernel));
  if (!UseBuiltins)
    CmdArgs.push_back("-fno-builtin");

  // -ffreestanding implies -fno-builtin.
  if (Args.hasArg(options::OPT_ffreestanding))
    UseBuiltins = false;

  // Process the -fno-builtin-* options.
  for (const Arg *A : Args.filtered(options::OPT_fno_builtin_)) {
    A->claim();

    // If -fno-builtin is specified, then there's no need to pass the option to
    // the frontend.
    if (UseBuiltins)
      A->render(Args, CmdArgs);
  }

  // le32-specific flags:
  //  -fno-math-builtin: clang should not convert math builtins to intrinsics
  //                     by default.
  if (TC.getArch() == llvm::Triple::le32)
    CmdArgs.push_back("-fno-math-builtin");
}

bool Driver::getDefaultModuleCachePath(SmallVectorImpl<char> &Result) {
  if (const char *Str = std::getenv("CLANG_MODULE_CACHE_PATH")) {
    Twine Path{Str};
    Path.toVector(Result);
    return Path.getSingleStringRef() != "";
  }
  if (llvm::sys::path::cache_directory(Result)) {
    llvm::sys::path::append(Result, "clang");
    llvm::sys::path::append(Result, "ModuleCache");
    return true;
  }
  return false;
}

static bool RenderModulesOptions(Compilation &C, const Driver &D,
                                 const ArgList &Args, const InputInfo &Input,
                                 const InputInfo &Output, const Arg *Std,
                                 ArgStringList &CmdArgs) {
  bool IsCXX = types::isCXX(Input.getType());
  // FIXME: Find a better way to determine whether the input has standard c++
  // modules support by default.
  bool HaveStdCXXModules =
      IsCXX && Std &&
      (Std->containsValue("c++2a") || Std->containsValue("gnu++2a") ||
       Std->containsValue("c++20") || Std->containsValue("gnu++20") ||
       Std->containsValue("c++2b") || Std->containsValue("gnu++2b") ||
       Std->containsValue("c++23") || Std->containsValue("gnu++23") ||
       Std->containsValue("c++2c") || Std->containsValue("gnu++2c") ||
       Std->containsValue("c++26") || Std->containsValue("gnu++26") ||
       Std->containsValue("c++latest") || Std->containsValue("gnu++latest"));
  bool HaveModules = HaveStdCXXModules;

  // -fmodules enables the use of precompiled modules (off by default).
  // Users can pass -fno-cxx-modules to turn off modules support for
  // C++/Objective-C++ programs.
  bool HaveClangModules = false;
  if (Args.hasFlag(options::OPT_fmodules, options::OPT_fno_modules, false)) {
    bool AllowedInCXX = Args.hasFlag(options::OPT_fcxx_modules,
                                     options::OPT_fno_cxx_modules, true);
    if (AllowedInCXX || !IsCXX) {
      CmdArgs.push_back("-fmodules");
      HaveClangModules = true;
    }
  }

  HaveModules |= HaveClangModules;

  // -fmodule-maps enables implicit reading of module map files. By default,
  // this is enabled if we are using Clang's flavor of precompiled modules.
  if (Args.hasFlag(options::OPT_fimplicit_module_maps,
                   options::OPT_fno_implicit_module_maps, HaveClangModules))
    CmdArgs.push_back("-fimplicit-module-maps");

  // -fmodules-decluse checks that modules used are declared so (off by default)
  Args.addOptInFlag(CmdArgs, options::OPT_fmodules_decluse,
                    options::OPT_fno_modules_decluse);

  // -fmodules-strict-decluse is like -fmodule-decluse, but also checks that
  // all #included headers are part of modules.
  if (Args.hasFlag(options::OPT_fmodules_strict_decluse,
                   options::OPT_fno_modules_strict_decluse, false))
    CmdArgs.push_back("-fmodules-strict-decluse");

  // -fno-implicit-modules turns off implicitly compiling modules on demand.
  bool ImplicitModules = false;
  if (!Args.hasFlag(options::OPT_fimplicit_modules,
                    options::OPT_fno_implicit_modules, HaveClangModules)) {
    if (HaveModules)
      CmdArgs.push_back("-fno-implicit-modules");
  } else if (HaveModules) {
    ImplicitModules = true;
    // -fmodule-cache-path specifies where our implicitly-built module files
    // should be written.
    SmallString<128> Path;
    if (Arg *A = Args.getLastArg(options::OPT_fmodules_cache_path))
      Path = A->getValue();

    bool HasPath = true;
    if (C.isForDiagnostics()) {
      // When generating crash reports, we want to emit the modules along with
      // the reproduction sources, so we ignore any provided module path.
      Path = Output.getFilename();
      llvm::sys::path::replace_extension(Path, ".cache");
      llvm::sys::path::append(Path, "modules");
    } else if (Path.empty()) {
      // No module path was provided: use the default.
      HasPath = Driver::getDefaultModuleCachePath(Path);
    }

    // `HasPath` will only be false if getDefaultModuleCachePath() fails.
    // That being said, that failure is unlikely and not caching is harmless.
    if (HasPath) {
      const char Arg[] = "-fmodules-cache-path=";
      Path.insert(Path.begin(), Arg, Arg + strlen(Arg));
      CmdArgs.push_back(Args.MakeArgString(Path));
    }
  }

  if (HaveModules) {
    if (Args.hasFlag(options::OPT_fprebuilt_implicit_modules,
                     options::OPT_fno_prebuilt_implicit_modules, false))
      CmdArgs.push_back("-fprebuilt-implicit-modules");
    if (Args.hasFlag(options::OPT_fmodules_validate_input_files_content,
                     options::OPT_fno_modules_validate_input_files_content,
                     false))
      CmdArgs.push_back("-fvalidate-ast-input-files-content");
  }

  // -fmodule-name specifies the module that is currently being built (or
  // used for header checking by -fmodule-maps).
  Args.AddLastArg(CmdArgs, options::OPT_fmodule_name_EQ);

  // -fmodule-map-file can be used to specify files containing module
  // definitions.
  Args.AddAllArgs(CmdArgs, options::OPT_fmodule_map_file);

  // -fbuiltin-module-map can be used to load the clang
  // builtin headers modulemap file.
  if (Args.hasArg(options::OPT_fbuiltin_module_map)) {
    SmallString<128> BuiltinModuleMap(D.ResourceDir);
    llvm::sys::path::append(BuiltinModuleMap, "include");
    llvm::sys::path::append(BuiltinModuleMap, "module.modulemap");
    if (llvm::sys::fs::exists(BuiltinModuleMap))
      CmdArgs.push_back(
          Args.MakeArgString("-fmodule-map-file=" + BuiltinModuleMap));
  }

  // The -fmodule-file=<name>=<file> form specifies the mapping of module
  // names to precompiled module files (the module is loaded only if used).
  // The -fmodule-file=<file> form can be used to unconditionally load
  // precompiled module files (whether used or not).
  if (HaveModules || Input.getType() == clang::driver::types::TY_ModuleFile) {
    Args.AddAllArgs(CmdArgs, options::OPT_fmodule_file);

    // -fprebuilt-module-path specifies where to load the prebuilt module files.
    for (const Arg *A : Args.filtered(options::OPT_fprebuilt_module_path)) {
      CmdArgs.push_back(Args.MakeArgString(
          std::string("-fprebuilt-module-path=") + A->getValue()));
      A->claim();
    }
  } else
    Args.ClaimAllArgs(options::OPT_fmodule_file);

  // When building modules and generating crashdumps, we need to dump a module
  // dependency VFS alongside the output.
  if (HaveClangModules && C.isForDiagnostics()) {
    SmallString<128> VFSDir(Output.getFilename());
    llvm::sys::path::replace_extension(VFSDir, ".cache");
    // Add the cache directory as a temp so the crash diagnostics pick it up.
    C.addTempFile(Args.MakeArgString(VFSDir));

    llvm::sys::path::append(VFSDir, "vfs");
    CmdArgs.push_back("-module-dependency-dir");
    CmdArgs.push_back(Args.MakeArgString(VFSDir));
  }

  if (HaveClangModules)
    Args.AddLastArg(CmdArgs, options::OPT_fmodules_user_build_path);

  // Pass through all -fmodules-ignore-macro arguments.
  Args.AddAllArgs(CmdArgs, options::OPT_fmodules_ignore_macro);
  Args.AddLastArg(CmdArgs, options::OPT_fmodules_prune_interval);
  Args.AddLastArg(CmdArgs, options::OPT_fmodules_prune_after);

  if (HaveClangModules) {
    Args.AddLastArg(CmdArgs, options::OPT_fbuild_session_timestamp);

    if (Arg *A = Args.getLastArg(options::OPT_fbuild_session_file)) {
      if (Args.hasArg(options::OPT_fbuild_session_timestamp))
        D.Diag(diag::err_drv_argument_not_allowed_with)
            << A->getAsString(Args) << "-fbuild-session-timestamp";

      llvm::sys::fs::file_status Status;
      if (llvm::sys::fs::status(A->getValue(), Status))
        D.Diag(diag::err_drv_no_such_file) << A->getValue();
      CmdArgs.push_back(Args.MakeArgString(
          "-fbuild-session-timestamp=" +
          Twine((uint64_t)std::chrono::duration_cast<std::chrono::seconds>(
                    Status.getLastModificationTime().time_since_epoch())
                    .count())));
    }

    if (Args.getLastArg(
            options::OPT_fmodules_validate_once_per_build_session)) {
      if (!Args.getLastArg(options::OPT_fbuild_session_timestamp,
                           options::OPT_fbuild_session_file))
        D.Diag(diag::err_drv_modules_validate_once_requires_timestamp);

      Args.AddLastArg(CmdArgs,
                      options::OPT_fmodules_validate_once_per_build_session);
    }

    if (Args.hasFlag(options::OPT_fmodules_validate_system_headers,
                     options::OPT_fno_modules_validate_system_headers,
                     ImplicitModules))
      CmdArgs.push_back("-fmodules-validate-system-headers");

    Args.AddLastArg(CmdArgs,
                    options::OPT_fmodules_disable_diagnostic_validation);
  } else {
    Args.ClaimAllArgs(options::OPT_fbuild_session_timestamp);
    Args.ClaimAllArgs(options::OPT_fbuild_session_file);
    Args.ClaimAllArgs(options::OPT_fmodules_validate_once_per_build_session);
    Args.ClaimAllArgs(options::OPT_fmodules_validate_system_headers);
    Args.ClaimAllArgs(options::OPT_fno_modules_validate_system_headers);
    Args.ClaimAllArgs(options::OPT_fmodules_disable_diagnostic_validation);
  }

  // Claim `-fmodule-output` and `-fmodule-output=` to avoid unused warnings.
  Args.ClaimAllArgs(options::OPT_fmodule_output);
  Args.ClaimAllArgs(options::OPT_fmodule_output_EQ);

  return HaveModules;
}

static void RenderCharacterOptions(const ArgList &Args, const llvm::Triple &T,
                                   ArgStringList &CmdArgs) {
  // -fsigned-char is default.
  if (const Arg *A = Args.getLastArg(options::OPT_fsigned_char,
                                     options::OPT_fno_signed_char,
                                     options::OPT_funsigned_char,
                                     options::OPT_fno_unsigned_char)) {
    if (A->getOption().matches(options::OPT_funsigned_char) ||
        A->getOption().matches(options::OPT_fno_signed_char)) {
      CmdArgs.push_back("-fno-signed-char");
    }
  } else if (!isSignedCharDefault(T)) {
    CmdArgs.push_back("-fno-signed-char");
  }

  // The default depends on the language standard.
  Args.AddLastArg(CmdArgs, options::OPT_fchar8__t, options::OPT_fno_char8__t);

  if (const Arg *A = Args.getLastArg(options::OPT_fshort_wchar,
                                     options::OPT_fno_short_wchar)) {
    if (A->getOption().matches(options::OPT_fshort_wchar)) {
      CmdArgs.push_back("-fwchar-type=short");
      CmdArgs.push_back("-fno-signed-wchar");
    } else {
      bool IsARM = T.isARM() || T.isThumb() || T.isAArch64();
      CmdArgs.push_back("-fwchar-type=int");
      if (T.isOSzOS() ||
          (IsARM && !(T.isOSWindows() || T.isOSNetBSD() || T.isOSOpenBSD())))
        CmdArgs.push_back("-fno-signed-wchar");
      else
        CmdArgs.push_back("-fsigned-wchar");
    }
  } else if (T.isOSzOS())
    CmdArgs.push_back("-fno-signed-wchar");
#if INTEL_CUSTOMIZATION
  if (Args.hasFlag(options::OPT__SLASH_Zc_wchar_t_,
                   options::OPT__SLASH_Zc_wchar_t, false))
    CmdArgs.push_back("-fno-wchar");
#endif // INTEL_CUSTOMIZATION
}

static void RenderObjCOptions(const ToolChain &TC, const Driver &D,
                              const llvm::Triple &T, const ArgList &Args,
                              ObjCRuntime &Runtime, bool InferCovariantReturns,
                              const InputInfo &Input, ArgStringList &CmdArgs) {
  const llvm::Triple::ArchType Arch = TC.getArch();

  // -fobjc-dispatch-method is only relevant with the nonfragile-abi, and legacy
  // is the default. Except for deployment target of 10.5, next runtime is
  // always legacy dispatch and -fno-objc-legacy-dispatch gets ignored silently.
  if (Runtime.isNonFragile()) {
    if (!Args.hasFlag(options::OPT_fobjc_legacy_dispatch,
                      options::OPT_fno_objc_legacy_dispatch,
                      Runtime.isLegacyDispatchDefaultForArch(Arch))) {
      if (TC.UseObjCMixedDispatch())
        CmdArgs.push_back("-fobjc-dispatch-method=mixed");
      else
        CmdArgs.push_back("-fobjc-dispatch-method=non-legacy");
    }
  }

  // When ObjectiveC legacy runtime is in effect on MacOSX, turn on the option
  // to do Array/Dictionary subscripting by default.
  if (Arch == llvm::Triple::x86 && T.isMacOSX() &&
      Runtime.getKind() == ObjCRuntime::FragileMacOSX && Runtime.isNeXTFamily())
    CmdArgs.push_back("-fobjc-subscripting-legacy-runtime");

  // Allow -fno-objc-arr to trump -fobjc-arr/-fobjc-arc.
  // NOTE: This logic is duplicated in ToolChains.cpp.
  if (isObjCAutoRefCount(Args)) {
    TC.CheckObjCARC();

    CmdArgs.push_back("-fobjc-arc");

    // FIXME: It seems like this entire block, and several around it should be
    // wrapped in isObjC, but for now we just use it here as this is where it
    // was being used previously.
    if (types::isCXX(Input.getType()) && types::isObjC(Input.getType())) {
      if (TC.GetCXXStdlibType(Args) == ToolChain::CST_Libcxx)
        CmdArgs.push_back("-fobjc-arc-cxxlib=libc++");
      else
        CmdArgs.push_back("-fobjc-arc-cxxlib=libstdc++");
    }

    // Allow the user to enable full exceptions code emission.
    // We default off for Objective-C, on for Objective-C++.
    if (Args.hasFlag(options::OPT_fobjc_arc_exceptions,
                     options::OPT_fno_objc_arc_exceptions,
                     /*Default=*/types::isCXX(Input.getType())))
      CmdArgs.push_back("-fobjc-arc-exceptions");
  }

  // Silence warning for full exception code emission options when explicitly
  // set to use no ARC.
  if (Args.hasArg(options::OPT_fno_objc_arc)) {
    Args.ClaimAllArgs(options::OPT_fobjc_arc_exceptions);
    Args.ClaimAllArgs(options::OPT_fno_objc_arc_exceptions);
  }

  // Allow the user to control whether messages can be converted to runtime
  // functions.
  if (types::isObjC(Input.getType())) {
    auto *Arg = Args.getLastArg(
        options::OPT_fobjc_convert_messages_to_runtime_calls,
        options::OPT_fno_objc_convert_messages_to_runtime_calls);
    if (Arg &&
        Arg->getOption().matches(
            options::OPT_fno_objc_convert_messages_to_runtime_calls))
      CmdArgs.push_back("-fno-objc-convert-messages-to-runtime-calls");
  }

  // -fobjc-infer-related-result-type is the default, except in the Objective-C
  // rewriter.
  if (InferCovariantReturns)
    CmdArgs.push_back("-fno-objc-infer-related-result-type");

  // Pass down -fobjc-weak or -fno-objc-weak if present.
  if (types::isObjC(Input.getType())) {
    auto WeakArg =
        Args.getLastArg(options::OPT_fobjc_weak, options::OPT_fno_objc_weak);
    if (!WeakArg) {
      // nothing to do
    } else if (!Runtime.allowsWeak()) {
      if (WeakArg->getOption().matches(options::OPT_fobjc_weak))
        D.Diag(diag::err_objc_weak_unsupported);
    } else {
      WeakArg->render(Args, CmdArgs);
    }
  }

  if (Args.hasArg(options::OPT_fobjc_disable_direct_methods_for_testing))
    CmdArgs.push_back("-fobjc-disable-direct-methods-for-testing");
}

static void RenderDiagnosticsOptions(const Driver &D, const ArgList &Args,
                                     ArgStringList &CmdArgs) {
  bool CaretDefault = true;
  bool ColumnDefault = true;

  if (const Arg *A = Args.getLastArg(options::OPT__SLASH_diagnostics_classic,
                                     options::OPT__SLASH_diagnostics_column,
                                     options::OPT__SLASH_diagnostics_caret)) {
    switch (A->getOption().getID()) {
    case options::OPT__SLASH_diagnostics_caret:
      CaretDefault = true;
      ColumnDefault = true;
      break;
    case options::OPT__SLASH_diagnostics_column:
      CaretDefault = false;
      ColumnDefault = true;
      break;
    case options::OPT__SLASH_diagnostics_classic:
      CaretDefault = false;
      ColumnDefault = false;
      break;
    }
  }

  // -fcaret-diagnostics is default.
  if (!Args.hasFlag(options::OPT_fcaret_diagnostics,
                    options::OPT_fno_caret_diagnostics, CaretDefault))
    CmdArgs.push_back("-fno-caret-diagnostics");

  Args.addOptOutFlag(CmdArgs, options::OPT_fdiagnostics_fixit_info,
                     options::OPT_fno_diagnostics_fixit_info);
  Args.addOptOutFlag(CmdArgs, options::OPT_fdiagnostics_show_option,
                     options::OPT_fno_diagnostics_show_option);

  if (const Arg *A =
          Args.getLastArg(options::OPT_fdiagnostics_show_category_EQ)) {
    CmdArgs.push_back("-fdiagnostics-show-category");
    CmdArgs.push_back(A->getValue());
  }

  Args.addOptInFlag(CmdArgs, options::OPT_fdiagnostics_show_hotness,
                    options::OPT_fno_diagnostics_show_hotness);

  if (const Arg *A =
          Args.getLastArg(options::OPT_fdiagnostics_hotness_threshold_EQ)) {
    std::string Opt =
        std::string("-fdiagnostics-hotness-threshold=") + A->getValue();
    CmdArgs.push_back(Args.MakeArgString(Opt));
  }

  if (const Arg *A =
          Args.getLastArg(options::OPT_fdiagnostics_misexpect_tolerance_EQ)) {
    std::string Opt =
        std::string("-fdiagnostics-misexpect-tolerance=") + A->getValue();
    CmdArgs.push_back(Args.MakeArgString(Opt));
  }

  if (const Arg *A = Args.getLastArg(options::OPT_fdiagnostics_format_EQ)) {
    CmdArgs.push_back("-fdiagnostics-format");
    CmdArgs.push_back(A->getValue());
    if (StringRef(A->getValue()) == "sarif" ||
        StringRef(A->getValue()) == "SARIF")
      D.Diag(diag::warn_drv_sarif_format_unstable);
  }

  if (const Arg *A = Args.getLastArg(
          options::OPT_fdiagnostics_show_note_include_stack,
          options::OPT_fno_diagnostics_show_note_include_stack)) {
    const Option &O = A->getOption();
    if (O.matches(options::OPT_fdiagnostics_show_note_include_stack))
      CmdArgs.push_back("-fdiagnostics-show-note-include-stack");
    else
      CmdArgs.push_back("-fno-diagnostics-show-note-include-stack");
  }

  // Color diagnostics are parsed by the driver directly from argv and later
  // re-parsed to construct this job; claim any possible color diagnostic here
  // to avoid warn_drv_unused_argument and diagnose bad
  // OPT_fdiagnostics_color_EQ values.
  Args.getLastArg(options::OPT_fcolor_diagnostics,
                  options::OPT_fno_color_diagnostics);
  if (const Arg *A = Args.getLastArg(options::OPT_fdiagnostics_color_EQ)) {
    StringRef Value(A->getValue());
    if (Value != "always" && Value != "never" && Value != "auto")
      D.Diag(diag::err_drv_invalid_argument_to_option)
          << Value << A->getOption().getName();
  }

  if (D.getDiags().getDiagnosticOptions().ShowColors)
    CmdArgs.push_back("-fcolor-diagnostics");

  if (Args.hasArg(options::OPT_fansi_escape_codes))
    CmdArgs.push_back("-fansi-escape-codes");

  Args.addOptOutFlag(CmdArgs, options::OPT_fshow_source_location,
                     options::OPT_fno_show_source_location);

  Args.addOptOutFlag(CmdArgs, options::OPT_fdiagnostics_show_line_numbers,
                     options::OPT_fno_diagnostics_show_line_numbers);

  if (Args.hasArg(options::OPT_fdiagnostics_absolute_paths))
    CmdArgs.push_back("-fdiagnostics-absolute-paths");

  if (!Args.hasFlag(options::OPT_fshow_column, options::OPT_fno_show_column,
                    ColumnDefault))
    CmdArgs.push_back("-fno-show-column");

  Args.addOptOutFlag(CmdArgs, options::OPT_fspell_checking,
                     options::OPT_fno_spell_checking);
}

DwarfFissionKind tools::getDebugFissionKind(const Driver &D,
                                            const ArgList &Args, Arg *&Arg) {
  Arg = Args.getLastArg(options::OPT_gsplit_dwarf, options::OPT_gsplit_dwarf_EQ,
                        options::OPT_gno_split_dwarf);
  if (!Arg || Arg->getOption().matches(options::OPT_gno_split_dwarf))
    return DwarfFissionKind::None;

  if (Arg->getOption().matches(options::OPT_gsplit_dwarf))
    return DwarfFissionKind::Split;

  StringRef Value = Arg->getValue();
  if (Value == "split")
    return DwarfFissionKind::Split;
  if (Value == "single")
    return DwarfFissionKind::Single;

  D.Diag(diag::err_drv_unsupported_option_argument)
      << Arg->getSpelling() << Arg->getValue();
  return DwarfFissionKind::None;
}

static void renderDwarfFormat(const Driver &D, const llvm::Triple &T,
                              const ArgList &Args, ArgStringList &CmdArgs,
                              unsigned DwarfVersion) {
  auto *DwarfFormatArg =
      Args.getLastArg(options::OPT_gdwarf64, options::OPT_gdwarf32);
  if (!DwarfFormatArg)
    return;

  if (DwarfFormatArg->getOption().matches(options::OPT_gdwarf64)) {
    if (DwarfVersion < 3)
      D.Diag(diag::err_drv_argument_only_allowed_with)
          << DwarfFormatArg->getAsString(Args) << "DWARFv3 or greater";
    else if (!T.isArch64Bit())
      D.Diag(diag::err_drv_argument_only_allowed_with)
          << DwarfFormatArg->getAsString(Args) << "64 bit architecture";
    else if (!T.isOSBinFormatELF())
      D.Diag(diag::err_drv_argument_only_allowed_with)
          << DwarfFormatArg->getAsString(Args) << "ELF platforms";
  }

  DwarfFormatArg->render(Args, CmdArgs);
}

static void
renderDebugOptions(const ToolChain &TC, const Driver &D, const llvm::Triple &T,
                   const ArgList &Args, bool EmitCodeView, bool IRInput,
                   ArgStringList &CmdArgs,
                   llvm::codegenoptions::DebugInfoKind &DebugInfoKind,
                   DwarfFissionKind &DwarfFission) {
  if (Args.hasFlag(options::OPT_fdebug_info_for_profiling,
                   options::OPT_fno_debug_info_for_profiling, false) &&
      checkDebugInfoOption(
          Args.getLastArg(options::OPT_fdebug_info_for_profiling), Args, D, TC))
    CmdArgs.push_back("-fdebug-info-for-profiling");

  // The 'g' groups options involve a somewhat intricate sequence of decisions
  // about what to pass from the driver to the frontend, but by the time they
  // reach cc1 they've been factored into three well-defined orthogonal choices:
  //  * what level of debug info to generate
  //  * what dwarf version to write
  //  * what debugger tuning to use
  // This avoids having to monkey around further in cc1 other than to disable
  // codeview if not running in a Windows environment. Perhaps even that
  // decision should be made in the driver as well though.
  llvm::DebuggerKind DebuggerTuning = TC.getDefaultDebuggerTuning();

  bool SplitDWARFInlining =
      Args.hasFlag(options::OPT_fsplit_dwarf_inlining,
                   options::OPT_fno_split_dwarf_inlining, false);

  // Normally -gsplit-dwarf is only useful with -gN. For IR input, Clang does
  // object file generation and no IR generation, -gN should not be needed. So
  // allow -gsplit-dwarf with either -gN or IR input.
#if INTEL_CUSTOMIZATION
  if (IRInput || Args.hasArg(options::OPT_g_Group,
                             options::OPT_fprofile_sample_generate)) {
#endif // INTEL_CUSTOMIZATION
    Arg *SplitDWARFArg;
    DwarfFission = getDebugFissionKind(D, Args, SplitDWARFArg);
    if (DwarfFission != DwarfFissionKind::None &&
        !checkDebugInfoOption(SplitDWARFArg, Args, D, TC)) {
      DwarfFission = DwarfFissionKind::None;
      SplitDWARFInlining = false;
    }
  }
#if INTEL_CUSTOMIZATION
  bool CheckDwarfFission = false;
  if (const Arg *A =
          Args.getLastArg(options::OPT_g_Group, options::OPT__SLASH_Z7)) {
    DebugInfoKind = llvm::codegenoptions::DebugInfoConstructor;

    // If the last option explicitly specified a debug-info level, use it.
    if (checkDebugInfoOption(A, Args, D, TC) &&
        A->getOption().matches(options::OPT_gN_Group)) {
      DebugInfoKind = debugLevelToInfoKind(*A);
      CheckDwarfFission = true;
    }
  }

  if (Args.getLastArg(options::OPT_fprofile_sample_generate) &&
      (DebugInfoKind < llvm::codegenoptions::DebugLineTablesOnly)) {
    DebugInfoKind = llvm::codegenoptions::DebugLineTablesOnly;
    CheckDwarfFission = true;
  }

  if (CheckDwarfFission)
    // For -g0 or -gline-tables-only, drop -gsplit-dwarf. This gets a bit more
    // complicated if you've disabled inline info in the skeleton CUs
    // (SplitDWARFInlining) - then there's value in composing split-dwarf and
    // line-tables-only, so let those compose naturally in that case.
    if (DebugInfoKind == llvm::codegenoptions::NoDebugInfo ||
        DebugInfoKind == llvm::codegenoptions::DebugDirectivesOnly ||
        (DebugInfoKind == llvm::codegenoptions::DebugLineTablesOnly &&
         SplitDWARFInlining))
      DwarfFission = DwarfFissionKind::None;
#endif // INTEL_CUSTOMIZATION

  // If a debugger tuning argument appeared, remember it.
  bool HasDebuggerTuning = false;
  if (const Arg *A =
          Args.getLastArg(options::OPT_gTune_Group, options::OPT_ggdbN_Group)) {
    HasDebuggerTuning = true;
    if (checkDebugInfoOption(A, Args, D, TC)) {
      if (A->getOption().matches(options::OPT_glldb))
        DebuggerTuning = llvm::DebuggerKind::LLDB;
      else if (A->getOption().matches(options::OPT_gsce))
        DebuggerTuning = llvm::DebuggerKind::SCE;
      else if (A->getOption().matches(options::OPT_gdbx))
        DebuggerTuning = llvm::DebuggerKind::DBX;
      else
        DebuggerTuning = llvm::DebuggerKind::GDB;
    }
  }

  // If a -gdwarf argument appeared, remember it.
  bool EmitDwarf = false;
  if (const Arg *A = getDwarfNArg(Args))
    EmitDwarf = checkDebugInfoOption(A, Args, D, TC);

  if (const Arg *A = Args.getLastArg(options::OPT_gcodeview))
    EmitCodeView = checkDebugInfoOption(A, Args, D, TC);

#if INTEL_CUSTOMIZATION
  if (Args.getLastArg(options::OPT_fprofile_sample_generate))
    EmitDwarf = true;
#endif // INTEL_CUSTOMIZATION

  // If the user asked for debug info but did not explicitly specify -gcodeview
  // or -gdwarf, ask the toolchain for the default format.
  if (!EmitCodeView && !EmitDwarf &&
      DebugInfoKind != llvm::codegenoptions::NoDebugInfo) {
    switch (TC.getDefaultDebugFormat()) {
    case llvm::codegenoptions::DIF_CodeView:
      EmitCodeView = true;
      break;
    case llvm::codegenoptions::DIF_DWARF:
      EmitDwarf = true;
      break;
    }
  }

  unsigned RequestedDWARFVersion = 0; // DWARF version requested by the user
  unsigned EffectiveDWARFVersion = 0; // DWARF version TC can generate. It may
                                      // be lower than what the user wanted.
  if (EmitDwarf) {
    RequestedDWARFVersion = getDwarfVersion(TC, Args);
    // Clamp effective DWARF version to the max supported by the toolchain.
    EffectiveDWARFVersion =
        std::min(RequestedDWARFVersion, TC.getMaxDwarfVersion());
  } else {
    Args.ClaimAllArgs(options::OPT_fdebug_default_version);
  }

  // -gline-directives-only supported only for the DWARF debug info.
  if (RequestedDWARFVersion == 0 &&
      DebugInfoKind == llvm::codegenoptions::DebugDirectivesOnly)
    DebugInfoKind = llvm::codegenoptions::NoDebugInfo;

  // strict DWARF is set to false by default. But for DBX, we need it to be set
  // as true by default.
  if (const Arg *A = Args.getLastArg(options::OPT_gstrict_dwarf))
    (void)checkDebugInfoOption(A, Args, D, TC);
  if (Args.hasFlag(options::OPT_gstrict_dwarf, options::OPT_gno_strict_dwarf,
                   DebuggerTuning == llvm::DebuggerKind::DBX))
    CmdArgs.push_back("-gstrict-dwarf");

  // And we handle flag -grecord-gcc-switches later with DWARFDebugFlags.
  Args.ClaimAllArgs(options::OPT_g_flags_Group);

  // Column info is included by default for everything except SCE and
  // CodeView. Clang doesn't track end columns, just starting columns, which,
  // in theory, is fine for CodeView (and PDB).  In practice, however, the
  // Microsoft debuggers don't handle missing end columns well, and the AIX
  // debugger DBX also doesn't handle the columns well, so it's better not to
  // include any column info.
  if (const Arg *A = Args.getLastArg(options::OPT_gcolumn_info))
    (void)checkDebugInfoOption(A, Args, D, TC);
  if (!Args.hasFlag(options::OPT_gcolumn_info, options::OPT_gno_column_info,
                    !EmitCodeView &&
                        (DebuggerTuning != llvm::DebuggerKind::SCE &&
                         DebuggerTuning != llvm::DebuggerKind::DBX)))
    CmdArgs.push_back("-gno-column-info");

  // FIXME: Move backend command line options to the module.
  if (Args.hasFlag(options::OPT_gmodules, options::OPT_gno_modules, false)) {
    // If -gline-tables-only or -gline-directives-only is the last option it
    // wins.
    if (checkDebugInfoOption(Args.getLastArg(options::OPT_gmodules), Args, D,
                             TC)) {
      if (DebugInfoKind != llvm::codegenoptions::DebugLineTablesOnly &&
          DebugInfoKind != llvm::codegenoptions::DebugDirectivesOnly) {
        DebugInfoKind = llvm::codegenoptions::DebugInfoConstructor;
        CmdArgs.push_back("-dwarf-ext-refs");
        CmdArgs.push_back("-fmodule-format=obj");
      }
    }
  }

  if (T.isOSBinFormatELF() && SplitDWARFInlining)
    CmdArgs.push_back("-fsplit-dwarf-inlining");

  // After we've dealt with all combinations of things that could
  // make DebugInfoKind be other than std::nullopt or DebugLineTablesOnly,
  // figure out if we need to "upgrade" it to standalone debug info.
  // We parse these two '-f' options whether or not they will be used,
  // to claim them even if you wrote "-fstandalone-debug -gline-tables-only"
  bool NeedFullDebug = Args.hasFlag(
      options::OPT_fstandalone_debug, options::OPT_fno_standalone_debug,
      DebuggerTuning == llvm::DebuggerKind::LLDB ||
          TC.GetDefaultStandaloneDebug());
  if (const Arg *A = Args.getLastArg(options::OPT_fstandalone_debug))
    (void)checkDebugInfoOption(A, Args, D, TC);

  if (DebugInfoKind == llvm::codegenoptions::LimitedDebugInfo ||
      DebugInfoKind == llvm::codegenoptions::DebugInfoConstructor) {
    if (Args.hasFlag(options::OPT_fno_eliminate_unused_debug_types,
                     options::OPT_feliminate_unused_debug_types, false))
      DebugInfoKind = llvm::codegenoptions::UnusedTypeInfo;
    else if (NeedFullDebug)
      DebugInfoKind = llvm::codegenoptions::FullDebugInfo;
  }

#if INTEL_CUSTOMIZATION
  if (D.IsIntelMode() &&
      DebugInfoKind == llvm::codegenoptions::DebugInfoConstructor)
    DebugInfoKind = llvm::codegenoptions::LimitedDebugInfo;
#endif // INTEL_CUSTOMIZATION

  if (Args.hasFlag(options::OPT_gembed_source, options::OPT_gno_embed_source,
                   false)) {
    // Source embedding is a vendor extension to DWARF v5. By now we have
    // checked if a DWARF version was stated explicitly, and have otherwise
    // fallen back to the target default, so if this is still not at least 5
    // we emit an error.
    const Arg *A = Args.getLastArg(options::OPT_gembed_source);
    if (RequestedDWARFVersion < 5)
      D.Diag(diag::err_drv_argument_only_allowed_with)
          << A->getAsString(Args) << "-gdwarf-5";
    else if (EffectiveDWARFVersion < 5)
      // The toolchain has reduced allowed dwarf version, so we can't enable
      // -gembed-source.
      D.Diag(diag::warn_drv_dwarf_version_limited_by_target)
          << A->getAsString(Args) << TC.getTripleString() << 5
          << EffectiveDWARFVersion;
    else if (checkDebugInfoOption(A, Args, D, TC))
      CmdArgs.push_back("-gembed-source");
  }

#if INTEL_CUSTOMIZATION
  // Pass -traceback to the cc1 and require the minimal debug info if
  // necessary.
  if (Args.hasArg(options::OPT_traceback)) {
    if (!T.isX86()) {
      D.Diag(diag::err_drv_unsupported_opt_for_target)
          << Args.getLastArg(options::OPT_traceback)->getAsString(Args)
          << T.str();
    } else {
      CmdArgs.push_back("-traceback");
      // traceback needs debug info about line and PC delta at least.
      if (DebugInfoKind < llvm::codegenoptions::DebugDirectivesOnly)
        DebugInfoKind = llvm::codegenoptions::DebugDirectivesOnly;
    }
  }
#endif // INTEL_CUSTOMIZATION

  if (EmitCodeView) {
    CmdArgs.push_back("-gcodeview");

    Args.addOptInFlag(CmdArgs, options::OPT_gcodeview_ghash,
                      options::OPT_gno_codeview_ghash);

    Args.addOptOutFlag(CmdArgs, options::OPT_gcodeview_command_line,
                       options::OPT_gno_codeview_command_line);
  }

  Args.addOptOutFlag(CmdArgs, options::OPT_ginline_line_tables,
                     options::OPT_gno_inline_line_tables);

  // When emitting remarks, we need at least debug lines in the output.
  if (willEmitRemarks(Args) &&
      DebugInfoKind <= llvm::codegenoptions::DebugDirectivesOnly)
    DebugInfoKind = llvm::codegenoptions::DebugLineTablesOnly;

  // Adjust the debug info kind for the given toolchain.
  TC.adjustDebugInfoKind(DebugInfoKind, Args);

  // On AIX, the debugger tuning option can be omitted if it is not explicitly
  // set.
  RenderDebugEnablingArgs(Args, CmdArgs, DebugInfoKind, EffectiveDWARFVersion,
                          T.isOSAIX() && !HasDebuggerTuning
                              ? llvm::DebuggerKind::Default
                              : DebuggerTuning);

  // -fdebug-macro turns on macro debug info generation.
  if (Args.hasFlag(options::OPT_fdebug_macro, options::OPT_fno_debug_macro,
                   false))
    if (checkDebugInfoOption(Args.getLastArg(options::OPT_fdebug_macro), Args,
                             D, TC))
      CmdArgs.push_back("-debug-info-macro");

  // -ggnu-pubnames turns on gnu style pubnames in the backend.
  const auto *PubnamesArg =
      Args.getLastArg(options::OPT_ggnu_pubnames, options::OPT_gno_gnu_pubnames,
                      options::OPT_gpubnames, options::OPT_gno_pubnames);
  if (DwarfFission != DwarfFissionKind::None ||
      (PubnamesArg && checkDebugInfoOption(PubnamesArg, Args, D, TC)))
    if (!PubnamesArg ||
        (!PubnamesArg->getOption().matches(options::OPT_gno_gnu_pubnames) &&
         !PubnamesArg->getOption().matches(options::OPT_gno_pubnames)))
      CmdArgs.push_back(PubnamesArg && PubnamesArg->getOption().matches(
                                           options::OPT_gpubnames)
                            ? "-gpubnames"
                            : "-ggnu-pubnames");
  const auto *SimpleTemplateNamesArg =
      Args.getLastArg(options::OPT_gsimple_template_names,
                      options::OPT_gno_simple_template_names);
  bool ForwardTemplateParams = DebuggerTuning == llvm::DebuggerKind::SCE;
  if (SimpleTemplateNamesArg &&
      checkDebugInfoOption(SimpleTemplateNamesArg, Args, D, TC)) {
    const auto &Opt = SimpleTemplateNamesArg->getOption();
    if (Opt.matches(options::OPT_gsimple_template_names)) {
      ForwardTemplateParams = true;
      CmdArgs.push_back("-gsimple-template-names=simple");
    }
  }

  if (const Arg *A = Args.getLastArg(options::OPT_gsrc_hash_EQ)) {
    StringRef v = A->getValue();
    CmdArgs.push_back(Args.MakeArgString("-gsrc-hash=" + v));
  }

  Args.addOptInFlag(CmdArgs, options::OPT_fdebug_ranges_base_address,
                    options::OPT_fno_debug_ranges_base_address);

#if INTEL_CUSTOMIZATION
  if (Args.hasFlag(options::OPT_fmerge_debug_strings,
                   options::OPT_fno_merge_debug_strings, false)) {
    CmdArgs.push_back("-mllvm");
    CmdArgs.push_back("-dwarf-inlined-strings=Disable");
  }

  if (Args.hasFlag(options::OPT_fno_merge_debug_strings,
                   options::OPT_fmerge_debug_strings, false)) {
    CmdArgs.push_back("-mllvm");
    CmdArgs.push_back("-dwarf-inlined-strings=Enable");
  }
#endif // INTEL_CUSTOMIZATION

  // -gdwarf-aranges turns on the emission of the aranges section in the
  // backend.
  // Always enabled for SCE tuning.
  bool NeedAranges = DebuggerTuning == llvm::DebuggerKind::SCE;
  if (const Arg *A = Args.getLastArg(options::OPT_gdwarf_aranges))
    NeedAranges = checkDebugInfoOption(A, Args, D, TC) || NeedAranges;
  if (NeedAranges) {
    CmdArgs.push_back("-mllvm");
    CmdArgs.push_back("-generate-arange-section");
  }

  Args.addOptInFlag(CmdArgs, options::OPT_fforce_dwarf_frame,
                    options::OPT_fno_force_dwarf_frame);

  if (Args.hasFlag(options::OPT_fdebug_types_section,
                   options::OPT_fno_debug_types_section, false)) {
    if (!(T.isOSBinFormatELF() || T.isOSBinFormatWasm())) {
      D.Diag(diag::err_drv_unsupported_opt_for_target)
          << Args.getLastArg(options::OPT_fdebug_types_section)
                 ->getAsString(Args)
          << T.getTriple();
    } else if (checkDebugInfoOption(
                   Args.getLastArg(options::OPT_fdebug_types_section), Args, D,
                   TC)) {
      CmdArgs.push_back("-mllvm");
      CmdArgs.push_back("-generate-type-units");
    }
  }

  // To avoid join/split of directory+filename, the integrated assembler prefers
  // the directory form of .file on all DWARF versions. GNU as doesn't allow the
  // form before DWARF v5.
  if (!Args.hasFlag(options::OPT_fdwarf_directory_asm,
                    options::OPT_fno_dwarf_directory_asm,
                    TC.useIntegratedAs() || EffectiveDWARFVersion >= 5))
    CmdArgs.push_back("-fno-dwarf-directory-asm");

  // Decide how to render forward declarations of template instantiations.
  // SCE wants full descriptions, others just get them in the name.
  if (ForwardTemplateParams)
    CmdArgs.push_back("-debug-forward-template-params");

  // Do we need to explicitly import anonymous namespaces into the parent
  // scope?
  if (DebuggerTuning == llvm::DebuggerKind::SCE)
    CmdArgs.push_back("-dwarf-explicit-import");

  renderDwarfFormat(D, T, Args, CmdArgs, EffectiveDWARFVersion);
  RenderDebugInfoCompressionArgs(Args, CmdArgs, D, TC);

#if INTEL_CUSTOMIZATION
  if (Args.hasFlag(options::OPT_gintel_opencl_builtin_types,
                   options::OPT_gno_intel_opencl_builtin_types,
                   false))
      CmdArgs.push_back("-gintel-opencl-builtin-types");
  if (const Arg *A = Args.getLastArg(options::OPT_mdebug_line_version_EQ)) {
    StringRef Value = A->getValue();
    CmdArgs.push_back("-mllvm");
    CmdArgs.push_back(Args.MakeArgString("-debug-line-version=" + Twine(Value)));
  }
#endif // INTEL_CUSTOMIZATION
}

#if INTEL_CUSTOMIZATION
static void RenderUnrollOptions(const Driver &D, const ArgList &Args,
                                ArgStringList &CmdArgs) {
  Arg *A = Args.getLastArg(options::OPT_funroll_loops,
                           options::OPT_fno_unroll_loops, options::OPT_unroll);
  if (!A)
    return;
  // Handle -unroll first
  if (A->getOption().matches(options::OPT_unroll)) {
    StringRef Value(A->getValue());
    if (Value.empty()) {
      CmdArgs.push_back("-funroll-loops");
      return;
    }
    int ValInt = 0;
    if (Value.getAsInteger(0, ValInt)) {
      D.Diag(diag::err_drv_invalid_argument_to_option)
          << Value << A->getOption().getName();
      return;
    }
    if (ValInt == 0) {
      CmdArgs.push_back("-fno-unroll-loops");
      return;
    }
    CmdArgs.push_back("-funroll-loops");
    // The additional unroll factor is handled in addIntelOptimizationArgs()
    return;
  }
  CmdArgs.push_back(Args.MakeArgString(A->getAsString(Args)));
}

static std::string getMSVCOptimizationLevel(const Arg &A) {
  // We need to handle SLASH_O variants for SPIR OpenMP offloading.
  // FIXME: This should be automatically handled with a TranslateArg
  // pass for SPIR offload on Windows, but that isn't happening.
  StringRef OptLevel;
  OptLevel = llvm::StringSwitch<StringRef>(A.getValue())
                 .Cases("1", "s", "s")
                 .Cases("2", "x", "t", "2")
                 .Case("3", "3")
                 .Case("d", "0")
                 .Default("");
  if (!OptLevel.empty())
    return std::string("-O" + OptLevel.str());
  return "";
}
#endif // INTEL_CUSTOMIZATION

/// Check whether the given input tree contains any wrapper actions
static bool ContainsWrapperAction(const Action *A) {
  if (isa<OffloadWrapperJobAction>(A))
    return true;
  for (const auto &AI : A->inputs())
    if (ContainsWrapperAction(AI))
      return true;

  return false;
}

#if INTEL_CUSTOMIZATION
void Clang::ClangTidySourceCheck(Compilation &C, const JobAction &JA,
                                 const InputInfoList &Inputs,
                                 const llvm::opt::ArgList &TCArgs) const {
  ArgStringList ClangTidyArgs;
  const InputInfo &InputFile = Inputs.front();

  // Input file.
  ClangTidyArgs.push_back(InputFile.getFilename());
  ClangTidyArgs.push_back("--checks=misc-misleading-bidirectional"
                          ",misc-misleading-identifier"
                          ",misc-confusable-identifiers");

  // Add the command line options
  ClangTidyArgs.push_back("--");
  for (Arg *A : TCArgs) {
    // Skip -Wcheck-unicode-security
    if (A->getOption().matches(options::OPT_Wcheck_unicode_security))
      continue;
    if (getToolChain().getTriple().isWindowsMSVCEnvironment()) {
      // There are a few options that are implied for Intel mode, we skip
      // these for MSVC as they are unknown from the command line.
      // Skip any input name options, as they are not parsed correctly.
      if (A->getOption().matches(options::OPT_fveclib) ||
          A->getOption().matches(options::OPT__SLASH_Tc) ||
          A->getOption().matches(options::OPT__SLASH_Tp))
        continue;
    }
    ClangTidyArgs.push_back(
        TCArgs.MakeArgString(A->getBaseArg().getAsString(TCArgs)));
  }
  // DPC++ compilations require resolution of the headers, add -fsycl so the
  // headers are pulled in as expected. This is done due to the fact that -fsycl
  // is filtered out for the device compilation.
  if (JA.isDeviceOffloading(Action::OFK_SYCL))
    ClangTidyArgs.push_back("-fsycl");

  // Find clang-tidy.
  SmallString<128> ClangTidyPath(C.getDriver().Dir);
  llvm::sys::path::append(ClangTidyPath, "clang-tidy");
  const char *ClangTidy = TCArgs.MakeArgString(ClangTidyPath);
  auto Cmd = std::make_unique<Command>(JA, *this, ResponseFileSupport::None(),
                                       ClangTidy, ClangTidyArgs, std::nullopt);
  C.addCommand(std::move(Cmd));
}
#endif // INTEL_CUSTOMIZATION

// Put together an external compiler compilation call which is used instead
// of the clang invocation for the host compile of an offload compilation.
// Enabling command line:  clang++ -fsycl -fsycl-host-compiler=<HostExe>
//                         <ClangOpts> -fsycl-host-compiler-options=<HostOpts>
// Any <ClangOpts> used which are phase limiting (preprocessing, assembly,
// object generation) are specifically handled here by specifying the
// equivalent phase limiting option(s).
// It is expected that any user <HostOpts> options passed will be placed
// after any implied options set here.  This will have overriding behaviors
// for any options which are considered to be evaluated from left to right.
// Specifying any <HostOpts> option which conficts any of the implied options
// will result in undefined behavior.  Potential conflicting options:
//  * Output specification options (-o, -Fo, -Fa, etc)
//  * Phase limiting options (-E, -c, -P, etc)
void Clang::ConstructHostCompilerJob(Compilation &C, const JobAction &JA,
                                     const InputInfo &Output,
                                     const InputInfoList &Inputs,
                                     const llvm::opt::ArgList &TCArgs) const {

  // The Host compilation step that occurs here is constructed based on the
  // input from the user.  This consists of the compiler to call and the
  // options that will be used during the compilation.
  ArgStringList HostCompileArgs;
  const InputInfo &InputFile = Inputs.front();
  const ToolChain &TC = getToolChain();

  // Input file.
  HostCompileArgs.push_back(InputFile.getFilename());

  // When performing the host compilation, we are expecting to only be
  // creating intermediate files, namely preprocessor output, assembly or
  // object files.
  // We are making assumptions in regards to what options are used to
  // generate these intermediate files.
  //                gcc/g++/clang/clang++/default | cl
  //  Object:                   -c                | -c
  //  Preprocessed:             -E                | -P -Fi<file>
  //  Assembly:                 -S                | -c -Fa<file>
  //  Header Input:        -include <file>        | -FI <file>
  //
  // The options used are determined by the compiler name and target triple.
  Arg *HostCompilerDefArg =
      TCArgs.getLastArg(options::OPT_fsycl_host_compiler_EQ);
  assert(HostCompilerDefArg && "Expected host compiler designation.");

  bool OutputAdded = false;
  StringRef CompilerName =
      llvm::sys::path::stem(HostCompilerDefArg->getValue());
  if (CompilerName.empty())
    TC.getDriver().Diag(diag::err_drv_missing_arg_mtp)
        << HostCompilerDefArg->getAsString(TCArgs);
  // FIXME: Consider requiring user input to specify a compatibility class
  // to determine the type of host compiler being used.
  SmallVector<StringRef, 4> MSVCCompilers = {"cl", "clang-cl", "icl"};
  bool IsMSVCHostCompiler =
      std::find(MSVCCompilers.begin(), MSVCCompilers.end(), CompilerName) !=
      MSVCCompilers.end();

  auto addMSVCOutputFile = [&](StringRef Opt) {
    SmallString<128> OutOpt(Opt);
    OutOpt += Output.getFilename();
    HostCompileArgs.push_back(TCArgs.MakeArgString(OutOpt));
    OutputAdded = true;
  };
  // By default: pass /Zc:__cplusplus if we see a MSVC compiler.
  // Users can disable this through
  // -fsycl-host-compiler-options=/Zc:__cplusplus-
  // It overrides the default option.
  if (IsMSVCHostCompiler)
    HostCompileArgs.push_back("/Zc:__cplusplus");

  // FIXME: Reuse existing toolchains which are already supported to put
  // together the options.
  // FIXME: For any potential obscure host compilers that do not use the
  // 'standard' set of options, we should provide a user interface that allows
  // users to override the implied options.
  if (isa<PreprocessJobAction>(JA)) {
    if (IsMSVCHostCompiler) {
      // Check the output file, if it is 'stdout' we want to use -E.
      if (StringRef(Output.getFilename()).equals("-")) {
        HostCompileArgs.push_back("-E");
        OutputAdded = true;
      } else {
        HostCompileArgs.push_back("-P");
        addMSVCOutputFile("-Fi");
      }
    } else
      HostCompileArgs.push_back("-E");
  } else if (isa<AssembleJobAction>(JA)) {
    HostCompileArgs.push_back("-c");
    if (IsMSVCHostCompiler)
      addMSVCOutputFile("-Fo");
  } else {
    assert((isa<CompileJobAction, BackendJobAction>(JA)) &&
           "Invalid action for external host compilation tool.");
    if (JA.getType() == types::TY_PP_Asm) {
      if (IsMSVCHostCompiler) {
        HostCompileArgs.push_back("-c");
        addMSVCOutputFile("-Fa");
        // The MSVC Compiler does not have a way to just create the assembly
        // file so we create the assembly file and object file, and redirect
        // the object file to a temporary.
        std::string ObjTmpName = C.getDriver().GetTemporaryPath("host", "obj");
        StringRef WrapperFileName =
            C.addTempFile(C.getArgs().MakeArgString(ObjTmpName));
        SmallString<128> ObjOutOpt("-Fo");
        ObjOutOpt += WrapperFileName;
        HostCompileArgs.push_back(C.getArgs().MakeArgString(ObjOutOpt));
      } else
        HostCompileArgs.push_back("-S");
    } else {
      TC.getDriver().Diag(diag::err_drv_output_type_with_host_compiler);
    }
  }

  // Add the integration header.
  StringRef Header =
      TC.getDriver().getIntegrationHeader(InputFile.getBaseInput());
  if (types::getPreprocessedType(InputFile.getType()) != types::TY_INVALID &&
      !Header.empty()) {
    HostCompileArgs.push_back(IsMSVCHostCompiler ? "-FI" : "-include");
    HostCompileArgs.push_back(TCArgs.MakeArgString(Header));
  }

  // Add directory in which the original source file resides, as there could
  // be headers that need to be picked up from there.
  SmallString<128> SourcePath(InputFile.getBaseInput());
  llvm::sys::path::remove_filename(SourcePath);
  if (!SourcePath.empty()) {
    HostCompileArgs.push_back(IsMSVCHostCompiler ? "-I" : "-iquote");
    HostCompileArgs.push_back(TCArgs.MakeArgString(SourcePath));
  } else if (llvm::ErrorOr<std::string> CWD =
                 TC.getDriver().getVFS().getCurrentWorkingDirectory()) {
    HostCompileArgs.push_back(IsMSVCHostCompiler ? "-I" : "-iquote");
    HostCompileArgs.push_back(TCArgs.MakeArgString(*CWD));
  }

  // Add default header search directories.
  SmallString<128> BaseDir(C.getDriver().Dir);
#if INTEL_CUSTOMIZATION
#if INTEL_DEPLOY_UNIFIED_LAYOUT
  llvm::sys::path::append(BaseDir, "..");
#endif // INTEL_DEPLOY_UNIFIED_LAYOUT
#endif // INTEL_CUSTOMIZATION
  llvm::sys::path::append(BaseDir, "..", "include");
  SmallString<128> SYCLDir(BaseDir);
  llvm::sys::path::append(SYCLDir, "sycl");
  HostCompileArgs.push_back("-I");
  HostCompileArgs.push_back(TCArgs.MakeArgString(SYCLDir));
  HostCompileArgs.push_back("-I");
  HostCompileArgs.push_back(TCArgs.MakeArgString(BaseDir));

#if INTEL_CUSTOMIZATION
#if INTEL_DEPLOY_UNIFIED_LAYOUT
  // Do an additional check for '../include' to cover LIT requirements due to
  // a difference in directory structure.
  SmallString<128> BaseDirExtra(C.getDriver().Dir);
  llvm::sys::path::append(BaseDirExtra, "..", "include");
  if (llvm::sys::fs::exists(BaseDirExtra)) {
    SmallString<128> SYCLDir(BaseDirExtra);
    llvm::sys::path::append(SYCLDir, "sycl");
    HostCompileArgs.push_back("-I");
    HostCompileArgs.push_back(TCArgs.MakeArgString(SYCLDir));
    HostCompileArgs.push_back("-I");
    HostCompileArgs.push_back(TCArgs.MakeArgString(BaseDirExtra));
  }
#endif // INTEL_DEPLOY_UNIFIED_LAYOUT
#endif // INTEL_CUSTOMIZATION

  if (!OutputAdded) {
    // Add output file to the command line.  This is assumed to be prefaced
    // with the '-o' option that is used to designate the output file.
    HostCompileArgs.push_back("-o");
    HostCompileArgs.push_back(Output.getFilename());
  }

  SmallString<128> ExecPath;
  if (HostCompilerDefArg) {
    ExecPath = HostCompilerDefArg->getValue();
    if (!ExecPath.empty() && ExecPath == llvm::sys::path::stem(ExecPath))
      ExecPath = TC.GetProgramPath(ExecPath.c_str());
  }

  // Add any user-specified arguments.
  if (Arg *HostCompilerOptsArg =
          TCArgs.getLastArg(options::OPT_fsycl_host_compiler_options_EQ)) {
    SmallVector<const char *, 8> TargetArgs;
    llvm::BumpPtrAllocator BPA;
    llvm::StringSaver S(BPA);
    // Tokenize the string.
    llvm::cl::TokenizeGNUCommandLine(HostCompilerOptsArg->getValue(), S,
                                     TargetArgs);
    llvm::transform(TargetArgs, std::back_inserter(HostCompileArgs),
                    [&TCArgs](StringRef A) { return TCArgs.MakeArgString(A); });
  }
  const Tool *T = TC.SelectTool(JA);
  auto Cmd = std::make_unique<Command>(JA, *T, ResponseFileSupport::None(),
                                       TCArgs.MakeArgString(ExecPath),
                                       HostCompileArgs, std::nullopt);

  C.addCommand(std::move(Cmd));
}

static void ProcessVSRuntimeLibrary(const ArgList &Args,
                                    ArgStringList &CmdArgs,
                                    const ToolChain &TC) {
  unsigned RTOptionID = options::OPT__SLASH_MT;

  bool isSPIR = TC.getTriple().isSPIR();
  bool isSYCL = Args.hasArg(options::OPT_fsycl);
  // For SYCL Windows, /MD is the default.
  if (isSYCL)
    RTOptionID = options::OPT__SLASH_MD;

  if (Args.hasArg(options::OPT__SLASH_LDd))
    // The /LDd option implies /MTd (/MDd for SYCL). The dependent lib part
    // can be overridden, but defining _DEBUG is sticky.
    RTOptionID = isSYCL ? options::OPT__SLASH_MDd : options::OPT__SLASH_MTd;

  Arg *SetArg = nullptr;
  if (Arg *A = Args.getLastArg(options::OPT__SLASH_M_Group)) {
    RTOptionID = A->getOption().getID();
    SetArg = A;
  }

  if (Arg *A = Args.getLastArg(options::OPT_fms_runtime_lib_EQ)) {
    RTOptionID = llvm::StringSwitch<unsigned>(A->getValue())
                     .Case("static", options::OPT__SLASH_MT)
                     .Case("static_dbg", options::OPT__SLASH_MTd)
                     .Case("dll", options::OPT__SLASH_MD)
                     .Case("dll_dbg", options::OPT__SLASH_MDd)
                     .Default(options::OPT__SLASH_MT);
    SetArg = A;
  }
  if (isSYCL && !isSPIR && SetArg &&
      (RTOptionID == options::OPT__SLASH_MT ||
       RTOptionID == options::OPT__SLASH_MTd))
      // Use of /MT or /MTd is not supported for SYCL.
    TC.getDriver().Diag(diag::err_drv_unsupported_opt_dpcpp)
        << SetArg->getOption().getName();

  enum { addDEBUG = 0x1, addMT = 0x2, addDLL = 0x4 };
  auto addPreDefines = [&](unsigned Defines) {
    if (Defines & addDEBUG)
      CmdArgs.push_back("-D_DEBUG");
    if (Defines & addMT && !isSPIR)
      CmdArgs.push_back("-D_MT");
    if (Defines & addDLL && !isSPIR)
      CmdArgs.push_back("-D_DLL");
    // for /MDd with spir targets
    if ((Defines & addDLL) && (Defines & addDEBUG) && isSPIR) {
      CmdArgs.push_back("-D_CONTAINER_DEBUG_LEVEL=0");
      CmdArgs.push_back("-D_ITERATOR_DEBUG_LEVEL=0");
    }
  };
  StringRef FlagForCRT;
#if INTEL_CUSTOMIZATION
  StringRef FlagForIntelMathLib;
  StringRef FlagForIntelSVMLLib;
#endif // INTEL_CUSTOMIZATION
  switch (RTOptionID) {
  case options::OPT__SLASH_MD:
    addPreDefines((Args.hasArg(options::OPT__SLASH_LDd) ? addDEBUG : 0x0) |
                  addMT | addDLL);
    FlagForCRT = "--dependent-lib=msvcrt";
#if INTEL_CUSTOMIZATION
    FlagForIntelMathLib = "--dependent-lib=libmmd";
    FlagForIntelSVMLLib = "--dependent-lib=svml_dispmd";
#endif // INTEL_CUSTOMIZATION
    break;
  case options::OPT__SLASH_MDd:
    addPreDefines(addDEBUG | addMT | addDLL);
    FlagForCRT = "--dependent-lib=msvcrtd";
#if INTEL_CUSTOMIZATION
    FlagForIntelMathLib = "--dependent-lib=libmmdd";
    FlagForIntelSVMLLib = "--dependent-lib=svml_dispmd";
#endif // INTEL_CUSTOMIZATION
    break;
  case options::OPT__SLASH_MT:
    addPreDefines((Args.hasArg(options::OPT__SLASH_LDd) ? addDEBUG : 0x0) |
                  addMT);
    CmdArgs.push_back("-flto-visibility-public-std");
    FlagForCRT = "--dependent-lib=libcmt";
#if INTEL_CUSTOMIZATION
    FlagForIntelMathLib = "--dependent-lib=libmmt";
    FlagForIntelSVMLLib = "--dependent-lib=svml_dispmt";
#endif // INTEL_CUSTOMIZATION
    break;
  case options::OPT__SLASH_MTd:
    addPreDefines(addDEBUG | addMT);
    CmdArgs.push_back("-flto-visibility-public-std");
    FlagForCRT = "--dependent-lib=libcmtd";
#if INTEL_CUSTOMIZATION
    FlagForIntelMathLib = "--dependent-lib=libmmt";
    FlagForIntelSVMLLib = "--dependent-lib=svml_dispmt";
#endif // INTEL_CUSTOMIZATION
    break;
  default:
    llvm_unreachable("Unexpected option ID.");
  }

  if (Args.hasArg(options::OPT_fms_omit_default_lib)) {
    CmdArgs.push_back("-D_VC_NODEFAULTLIB");
  } else {
    CmdArgs.push_back(FlagForCRT.data());
#if INTEL_CUSTOMIZATION
    if (TC.getDriver().IsIntelMode()) {
      if (!Args.hasArg(options::OPT_i_no_use_libirc) &&
          TC.CheckAddIntelLib("libirc", Args))
        CmdArgs.push_back("--dependent-lib=libircmt");
      if (TC.CheckAddIntelLib("libsvml", Args))
        CmdArgs.push_back(FlagForIntelSVMLLib.data());
      CmdArgs.push_back("--dependent-lib=libdecimal");
      if (Args.hasFlag(options::OPT_qopt_matmul, options::OPT_qno_opt_matmul,
                       false))
        CmdArgs.push_back("--dependent-lib=libmatmul");
    }
    if (TC.CheckAddIntelLib("libm", Args) &&
        TC.CheckAddIntelLib("libimf", Args))
      CmdArgs.push_back(FlagForIntelMathLib.data());
#endif // INTEL_CUSTOMIZATION

    // This provides POSIX compatibility (maps 'open' to '_open'), which most
    // users want.  The /Za flag to cl.exe turns this off, but it's not
    // implemented in clang.
    CmdArgs.push_back("--dependent-lib=oldnames");
    // Add SYCL dependent library
    if (Args.hasArg(options::OPT_fsycl) &&
        !Args.hasArg(options::OPT_nolibsycl)) {
      if (RTOptionID == options::OPT__SLASH_MDd)
        CmdArgs.push_back("--dependent-lib=sycl" SYCL_MAJOR_VERSION "d");
      else
        CmdArgs.push_back("--dependent-lib=sycl" SYCL_MAJOR_VERSION);
      CmdArgs.push_back("--dependent-lib=sycl-devicelib-host");
    }

#if INTEL_CUSTOMIZATION
    // Add Intel performance libraries
    if (Args.hasArg(options::OPT_qipp_EQ))
      TC.AddIPPLibArgs(Args, CmdArgs, "--dependent-lib=");
    if (Args.hasArg(options::OPT_qmkl_EQ, options::OPT_qmkl_ilp64_EQ))
      TC.AddMKLLibArgs(Args, CmdArgs, "--dependent-lib=");
    if (Args.hasArg(options::OPT_qtbb, options::OPT_qdaal_EQ) ||
        ((Args.hasArg(options::OPT_qmkl_EQ, options::OPT_qmkl_ilp64_EQ)) &&
         TC.getDriver().IsDPCPPMode()))
      TC.AddTBBLibArgs(Args, CmdArgs, "--dependent-lib=");
    if (Args.hasArg(options::OPT_qdaal_EQ))
      TC.AddDAALLibArgs(Args, CmdArgs, "--dependent-lib=");
    if (Args.hasArg(options::OPT_qactypes))
      TC.AddACTypesLibArgs(Args, CmdArgs, "--dependent-lib=");

    // Add OpenMP libs
    bool StubsAdded = false;
    if (Arg *A =
            Args.getLastArg(options::OPT_qopenmp_stubs, options::OPT_fopenmp,
                            options::OPT_fopenmp_EQ, options::OPT_fiopenmp)) {
      if (A->getOption().matches(options::OPT_qopenmp_stubs)) {
        CmdArgs.push_back("--dependent-lib=libiompstubs5md");
        StubsAdded = true;
      }
    }
    if (!StubsAdded &&
        (Args.hasFlag(options::OPT_fopenmp, options::OPT_fopenmp_EQ,
                      options::OPT_fno_openmp, false) ||
         Args.hasArg(options::OPT_fiopenmp, options::OPT_qmkl_EQ,
                     options::OPT_qmkl_ilp64_EQ))) {
      switch (TC.getDriver().getOpenMPRuntime(Args)) {
      case Driver::OMPRT_OMP:
        CmdArgs.push_back("--dependent-lib=libomp");
        break;
      case Driver::OMPRT_IOMP5:
        CmdArgs.push_back("--dependent-lib=libiomp5md");
        break;
      case Driver::OMPRT_GOMP:
        break;
      case Driver::OMPRT_Unknown:
        // Already diagnosed.
        break;
      }
    }
#endif // INTEL_CUSTOMIZATION
  }
}

void Clang::ConstructJob(Compilation &C, const JobAction &JA,
                         const InputInfo &Output, const InputInfoList &Inputs,
                         const ArgList &Args, const char *LinkingOutput) const {
  const auto &TC = getToolChain();
  const llvm::Triple &RawTriple = TC.getTriple();
  const llvm::Triple &Triple = TC.getEffectiveTriple();
  const std::string &TripleStr = Triple.getTriple();

  bool KernelOrKext =
      Args.hasArg(options::OPT_mkernel, options::OPT_fapple_kext);
  const Driver &D = TC.getDriver();
  ArgStringList CmdArgs;

  assert(Inputs.size() >= 1 && "Must have at least one input.");
  // CUDA/HIP compilation may have multiple inputs (source file + results of
  // device-side compilations). OpenMP device jobs also take the host IR as a
  // second input. Module precompilation accepts a list of header files to
  // include as part of the module. API extraction accepts a list of header
  // files whose API information is emitted in the output. All other jobs are
  // expected to have exactly one input.
  // SYCL host jobs accept the integration header from the device-side
  // compilation as a second input.
  bool IsCuda = JA.isOffloading(Action::OFK_Cuda);
  bool IsCudaDevice = JA.isDeviceOffloading(Action::OFK_Cuda);
  bool IsHIP = JA.isOffloading(Action::OFK_HIP);
  bool IsHIPDevice = JA.isDeviceOffloading(Action::OFK_HIP);
  bool IsOpenMPDevice = JA.isDeviceOffloading(Action::OFK_OpenMP);
  bool IsSYCLOffloadDevice = JA.isDeviceOffloading(Action::OFK_SYCL);
  bool IsSYCL = JA.isOffloading(Action::OFK_SYCL);
  bool IsExtractAPI = isa<ExtractAPIJobAction>(JA);
  bool IsDeviceOffloadAction = !(JA.isDeviceOffloading(Action::OFK_None) ||
                                 JA.isDeviceOffloading(Action::OFK_Host));
  bool IsHostOffloadingAction =
      JA.isHostOffloading(Action::OFK_OpenMP) ||
      (JA.isHostOffloading(C.getActiveOffloadKinds()) &&
       Args.hasFlag(options::OPT_offload_new_driver,
                    options::OPT_no_offload_new_driver, false));

  bool IsRDCMode =
      Args.hasFlag(options::OPT_fgpu_rdc, options::OPT_fno_gpu_rdc, IsSYCL);
  bool IsUsingLTO = D.isUsingLTO(IsDeviceOffloadAction);
  auto LTOMode = D.getLTOMode(IsDeviceOffloadAction);
  bool IsFPGASYCLOffloadDevice =
      IsSYCLOffloadDevice &&
      Triple.getSubArch() == llvm::Triple::SPIRSubArch_fpga;
  bool IsSYCLNativeCPU = isSYCLNativeCPU(Args);

  // Perform the SYCL host compilation using an external compiler if the user
  // requested.
  if (Args.hasArg(options::OPT_fsycl_host_compiler_EQ) && IsSYCL &&
      !IsSYCLOffloadDevice) {
    ConstructHostCompilerJob(C, JA, Output, Inputs, Args);
    return;
  }

  // Extract API doesn't have a main input file, so invent a fake one as a
  // placeholder.
  InputInfo ExtractAPIPlaceholderInput(Inputs[0].getType(), "extract-api",
                                       "extract-api");

  const InputInfo &Input =
      IsExtractAPI ? ExtractAPIPlaceholderInput : Inputs[0];

  InputInfoList ExtractAPIInputs;
  InputInfoList HostOffloadingInputs;
  const InputInfo *CudaDeviceInput = nullptr;
  const InputInfo *OpenMPDeviceInput = nullptr;
  const InputInfo *SYCLDeviceInput = nullptr;
  for (const InputInfo &I : Inputs) {
    if (&I == &Input || I.getType() == types::TY_Nothing) {
      // This is the primary input or contains nothing.
    } else if (IsExtractAPI) {
      auto ExpectedInputType = ExtractAPIPlaceholderInput.getType();
      if (I.getType() != ExpectedInputType) {
        D.Diag(diag::err_drv_extract_api_wrong_kind)
            << I.getFilename() << types::getTypeName(I.getType())
            << types::getTypeName(ExpectedInputType);
      }
      ExtractAPIInputs.push_back(I);
    } else if (IsHostOffloadingAction) {
      HostOffloadingInputs.push_back(I);
    } else if ((IsCuda || IsHIP) && !CudaDeviceInput) {
      CudaDeviceInput = &I;
    } else if (IsOpenMPDevice && !OpenMPDeviceInput) {
      OpenMPDeviceInput = &I;
    } else if (IsSYCL && !SYCLDeviceInput) {
      SYCLDeviceInput = &I;
    } else {
      llvm_unreachable("unexpectedly given multiple inputs");
    }
  }

  const llvm::Triple *AuxTriple =
      (IsSYCL || IsCuda || IsHIP) ? TC.getAuxTriple() : nullptr;
  bool IsWindowsMSVC = RawTriple.isWindowsMSVCEnvironment();
  bool IsIAMCU = RawTriple.isOSIAMCU();

  // Adjust IsWindowsXYZ for CUDA/HIP/SYCL compilations.  Even when compiling in
  // device mode (i.e., getToolchain().getTriple() is NVPTX/AMDGCN, not
  // Windows), we need to pass Windows-specific flags to cc1.
  if (IsCuda || IsHIP || IsSYCL)
    IsWindowsMSVC |= AuxTriple && AuxTriple->isWindowsMSVCEnvironment();

  // C++ is not supported for IAMCU.
  if (IsIAMCU && types::isCXX(Input.getType()))
    D.Diag(diag::err_drv_clang_unsupported) << "C++ for IAMCU";

  // Invoke ourselves in -cc1 mode.
  //
  // FIXME: Implement custom jobs for internal actions.
  CmdArgs.push_back("-cc1");

  // Add the "effective" target triple.
  CmdArgs.push_back("-triple");
  CmdArgs.push_back(Args.MakeArgString(TripleStr));

  if (const Arg *MJ = Args.getLastArg(options::OPT_MJ)) {
    DumpCompilationDatabase(C, MJ->getValue(), TripleStr, Output, Input, Args);
    Args.ClaimAllArgs(options::OPT_MJ);
  } else if (const Arg *GenCDBFragment =
                 Args.getLastArg(options::OPT_gen_cdb_fragment_path)) {
    DumpCompilationDatabaseFragmentToDir(GenCDBFragment->getValue(), C,
                                         TripleStr, Output, Input, Args);
    Args.ClaimAllArgs(options::OPT_gen_cdb_fragment_path);
  }

  if (IsCuda || IsHIP) {
    // We have to pass the triple of the host if compiling for a CUDA/HIP device
    // and vice-versa.
    std::string NormalizedTriple;
    if (JA.isDeviceOffloading(Action::OFK_Cuda) ||
        JA.isDeviceOffloading(Action::OFK_HIP))
      NormalizedTriple = C.getSingleOffloadToolChain<Action::OFK_Host>()
                             ->getTriple()
                             .normalize();
    else {
      // Host-side compilation.
      NormalizedTriple =
          (IsCuda ? C.getSingleOffloadToolChain<Action::OFK_Cuda>()
                  : C.getSingleOffloadToolChain<Action::OFK_HIP>())
              ->getTriple()
              .normalize();
      if (IsCuda) {
        // We need to figure out which CUDA version we're compiling for, as that
        // determines how we load and launch GPU kernels.
        auto *CTC = static_cast<const toolchains::CudaToolChain *>(
            C.getSingleOffloadToolChain<Action::OFK_Cuda>());
        assert(CTC && "Expected valid CUDA Toolchain.");
        if (CTC && CTC->CudaInstallation.version() != CudaVersion::UNKNOWN)
          CmdArgs.push_back(Args.MakeArgString(
              Twine("-target-sdk-version=") +
              CudaVersionToString(CTC->CudaInstallation.version())));
        // Unsized function arguments used for variadics were introduced in
        // CUDA-9.0. We still do not support generating code that actually uses
        // variadic arguments yet, but we do need to allow parsing them as
        // recent CUDA headers rely on that.
        // https://github.com/llvm/llvm-project/issues/58410
        if (CTC->CudaInstallation.version() >= CudaVersion::CUDA_90)
          CmdArgs.push_back("-fcuda-allow-variadic-functions");
      }
    }
    CmdArgs.push_back("-aux-triple");
    CmdArgs.push_back(Args.MakeArgString(NormalizedTriple));

    if (JA.isDeviceOffloading(Action::OFK_HIP) &&
        getToolChain().getTriple().isAMDGPU()) {
      // Device side compilation printf
      if (Args.getLastArg(options::OPT_mprintf_kind_EQ)) {
        CmdArgs.push_back(Args.MakeArgString(
            "-mprintf-kind=" +
            Args.getLastArgValue(options::OPT_mprintf_kind_EQ)));
        // Force compiler error on invalid conversion specifiers
        CmdArgs.push_back(
            Args.MakeArgString("-Werror=format-invalid-specifier"));
      }
    }
  }

#if INTEL_CUSTOMIZATION
  bool enableFuncPointers =
      Args.hasArg(options::OPT_fsycl_enable_function_pointers);
#endif // INTEL_CUSTOMIZATION

  // Unconditionally claim the printf option now to avoid unused diagnostic.
  if (const Arg *PF = Args.getLastArg(options::OPT_mprintf_kind_EQ))
    PF->claim();

  Arg *SYCLStdArg = Args.getLastArg(options::OPT_sycl_std_EQ);

  if (IsSYCLOffloadDevice) {
    if (Triple.isNVPTX()) {
      StringRef GPUArchName = JA.getOffloadingArch();
      // TODO: Once default arch is moved to at least SM_53, empty arch should
      // also result in the flag added.
      if (!GPUArchName.empty() &&
          StringToCudaArch(GPUArchName) >= CudaArch::SM_53)
        CmdArgs.push_back("-fnative-half-type");
    }
    // Pass the triple of host when doing SYCL
    llvm::Triple AuxT = C.getDefaultToolChain().getTriple();
    std::string NormalizedTriple = AuxT.normalize();
    CmdArgs.push_back("-aux-triple");
    CmdArgs.push_back(Args.MakeArgString(NormalizedTriple));

    // We want to compile sycl kernels.
    CmdArgs.push_back("-fsycl-is-device");
    CmdArgs.push_back("-fdeclare-spirv-builtins");

    bool WantToDisableEarlyOptimizations = false;
#if INTEL_COLLAB
    // Default value for FPGA is false, for all other targets is true.
    if (IsFPGASYCLOffloadDevice)
      WantToDisableEarlyOptimizations = true;
#endif // INTEL_COLLAB
    if (!Args.hasFlag(options::OPT_fsycl_early_optimizations,
                      options::OPT_fno_sycl_early_optimizations,
                      !WantToDisableEarlyOptimizations))
      CmdArgs.push_back("-fno-sycl-early-optimizations");
    else if (RawTriple.isSPIR() || IsSYCLNativeCPU) {
      // Set `sycl-opt` option to configure LLVM passes for SPIR target
      CmdArgs.push_back("-mllvm");
      CmdArgs.push_back("-sycl-opt");
    }
    if (IsSYCLNativeCPU) {
      CmdArgs.push_back("-fsycl-is-native-cpu");
      CmdArgs.push_back("-D");
      CmdArgs.push_back("__SYCL_NATIVE_CPU__");
      CmdArgs.push_back("-fno-autolink");
    }

    // Turn on Dead Parameter Elimination Optimization with early optimizations
    // TODO: Enable DAE by default without the Optimization level check in the
    // driver.  The enabling can be done in CodeGenOpt, and we can pass an
    // option to explicitly disable/disable here.
    if (!(RawTriple.isAMDGCN()) &&
        Args.hasFlag(options::OPT_fsycl_dead_args_optimization,
                     options::OPT_fno_sycl_dead_args_optimization,
                     isSYCLOptimizationO2orHigher(Args)))
      CmdArgs.push_back("-fenable-sycl-dae");
    bool IsMSVC = AuxT.isWindowsMSVCEnvironment();
    if (IsMSVC) {
      CmdArgs.push_back("-fms-extensions");
      CmdArgs.push_back("-fms-compatibility");
      CmdArgs.push_back("-fdelayed-template-parsing");
      VersionTuple MSVT = C.getDefaultToolChain().computeMSVCVersion(&D, Args);
      if (!MSVT.empty())
        CmdArgs.push_back(Args.MakeArgString("-fms-compatibility-version=" +
                                             MSVT.getAsString()));
      else {
        const char *LowestMSVCSupported = "19.16.27023"; // VS2017 v15.9
        CmdArgs.push_back(Args.MakeArgString(
            Twine("-fms-compatibility-version=") + LowestMSVCSupported));
      }
    }

#if INTEL_CUSTOMIZATION
    if (Args.hasFlag(options::OPT_fsycl_allow_func_ptr,
                     options::OPT_fno_sycl_allow_func_ptr,
                     enableFuncPointers)) {
#endif // INTEL_CUSTOMIZATION
      CmdArgs.push_back("-fsycl-allow-func-ptr");
    }

    // Forward -fsycl-instrument-device-code option to cc1. This option will
    // only be used for SPIR-V-based targets.
    if (Triple.isSPIR())
      if (Args.hasFlag(options::OPT_fsycl_instrument_device_code,
                       options::OPT_fno_sycl_instrument_device_code, true))
        CmdArgs.push_back("-fsycl-instrument-device-code");

    if (!SYCLStdArg) {
      // The user had not pass SYCL version, thus we'll employ no-sycl-strict
      // to allow address-space unqualified pointers in function params/return
      // along with marking the same function with explicit SYCL_EXTERNAL
      CmdArgs.push_back("-Wno-sycl-strict");
    }

<<<<<<< HEAD
    // Set O2 optimization level by default
    if (!Args.getLastArg(options::OPT_O_Group))
      CmdArgs.push_back("-O2");

    // Add the integration header option to generate the header.
    StringRef Header(D.getIntegrationHeader(Input.getBaseInput()));
    if (!Header.empty()) {
      SmallString<128> HeaderOpt("-fsycl-int-header=");
      HeaderOpt.append(Header);
      CmdArgs.push_back(Args.MakeArgString(HeaderOpt));
    }

    if (!Args.hasArg(options::OPT_fno_sycl_use_footer)) {
      // Add the integration footer option to generated the footer.
      StringRef Footer(D.getIntegrationFooter(Input.getBaseInput()));
      if (!Footer.empty()) {
        SmallString<128> FooterOpt("-fsycl-int-footer=");
        FooterOpt.append(Footer);
        CmdArgs.push_back(Args.MakeArgString(FooterOpt));
      }
    }

    // Forward -fsycl-default-sub-group-size if in SYCL mode.
    Args.AddLastArg(CmdArgs, options::OPT_fsycl_default_sub_group_size);

    if (Args.hasArg(options::OPT_fsycl_optimize_non_user_code)) {
      const Arg *OArg = Args.getLastArg(options::OPT_O_Group);
      if (!OArg || !OArg->getOption().matches(options::OPT_O0)) {
        bool isCLMode = C.getDriver().IsCLMode();
        // Linux and Windows have different debug options.
        const StringRef Option = isCLMode ? "-Od" : "-O0";
        D.Diag(diag::err_drv_fsycl_wrong_optimization_options) << Option;
      }

      CmdArgs.push_back("-fsycl-optimize-non-user-code");
    }
  }
#if INTEL_CUSTOMIZATION
  if (enableFuncPointers) {
    CmdArgs.push_back("-fenable-variant-function-pointers");
    CmdArgs.push_back("-fenable-variant-virtual-calls");
  }
#endif // INTEL_CUSTOMIZATION

  if (IsSYCL) {
    // Set options for both host and device
    if (Arg *A = Args.getLastArg(options::OPT_fsycl_id_queries_fit_in_int,
                                 options::OPT_fno_sycl_id_queries_fit_in_int))
      A->render(Args, CmdArgs);

    if (SYCLStdArg) {
      // Use of -sycl-std=1.2.1 is deprecated. Emit a diagnostic stating so.
      // TODO: remove support at next approprate major release.
      StringRef StdValue(SYCLStdArg->getValue());
      if (StdValue == "1.2.1" || StdValue == "121" ||
          StdValue == "sycl-1.2.1" || StdValue == "2017")
        D.Diag(diag::warn_drv_deprecated_argument_option_release)
            << StdValue << SYCLStdArg->getSpelling();
      SYCLStdArg->render(Args, CmdArgs);
      CmdArgs.push_back("-fsycl-std-layout-kernel-params");
    } else {
      // Ensure the default version in SYCL mode is 2020.
      CmdArgs.push_back("-sycl-std=2020");
    }

    bool DisableSYCLForceInlineKernelLambda = false;
    if (Arg *A = Args.getLastArg(options::OPT_O_Group))
      DisableSYCLForceInlineKernelLambda =
          A->getOption().matches(options::OPT_O0);
    // At -O0, disable the inlining for debugging purposes.
    if (!Args.hasFlag(options::OPT_fsycl_force_inline_kernel_lambda,
                      options::OPT_fno_sycl_force_inline_kernel_lambda,
                      !DisableSYCLForceInlineKernelLambda &&
                          !IsFPGASYCLOffloadDevice))
      CmdArgs.push_back("-fno-sycl-force-inline-kernel-lambda");

    // Add -ffine-grained-bitfield-accesses option. This will be added
    // only for SPIR based targets.
    if (Triple.isSPIR())
      CmdArgs.push_back("-ffine-grained-bitfield-accesses");

#if INTEL_CUSTOMIZATION
    if (Args.hasArg(options::OPT_fsycl_host_compiler_EQ)) {
      if (Args.hasFlag(options::OPT_fsycl_unnamed_lambda,
                       options::OPT_fno_sycl_unnamed_lambda, false))
        D.Diag(diag::err_drv_cannot_mix_options)
            << "-fsycl-host-compiler"
            << "-fsycl-unnamed-lambda";
      else
        CmdArgs.push_back("-fno-sycl-unnamed-lambda");
    } else if (!Args.hasFlag(options::OPT_fsycl_unnamed_lambda,
                             options::OPT_fno_sycl_unnamed_lambda, true))
#endif // INTEL_CUSTOMIZATION
      CmdArgs.push_back("-fno-sycl-unnamed-lambda");

    // Add the Unique ID prefix
    StringRef UniqueID = D.getSYCLUniqueID(Input.getBaseInput());
    if (!UniqueID.empty())
      CmdArgs.push_back(
          Args.MakeArgString(Twine("-fsycl-unique-prefix=") + UniqueID));

    // Disable parallel for range-rounding for anything involving FPGA
    auto SYCLTCRange = C.getOffloadToolChains<Action::OFK_SYCL>();
    bool HasFPGA = false;
    for (auto TI = SYCLTCRange.first, TE = SYCLTCRange.second; TI != TE; ++TI) {
      llvm::Triple SYCLTriple = TI->second->getTriple();
      if (SYCLTriple.getSubArch() == llvm::Triple::SPIRSubArch_fpga) {
        HasFPGA = true;
        if (!IsSYCLOffloadDevice) {
          CmdArgs.push_back("-aux-triple");
          CmdArgs.push_back(Args.MakeArgString(SYCLTriple.getTriple()));
        }
        break;
      }
    }
    if (HasFPGA) {
      CmdArgs.push_back("-fsycl-disable-range-rounding");
      // Pass -fintelfpga to both the host and device SYCL compilations if set.
      CmdArgs.push_back("-fintelfpga");
    }

    // Add any options that are needed specific to SYCL offload while
    // performing the host side compilation.
    if (!IsSYCLOffloadDevice) {
      // Add the -include option to add the integration header
      StringRef Header = D.getIntegrationHeader(Input.getBaseInput());
      // Do not add the integration header if we are compiling after the
      // integration footer has been applied.  Check for the append job
      // action to determine this.
      if (types::getPreprocessedType(Input.getType()) != types::TY_INVALID &&
          !Header.empty()) {
        CmdArgs.push_back("-include");
        CmdArgs.push_back(Args.MakeArgString(Header));
        // When creating dependency information, filter out the generated
        // header file.
        CmdArgs.push_back("-dependency-filter");
        CmdArgs.push_back(Args.MakeArgString(Header));

        // Since this is a host compilation and the integration header is
        // included, enable the integration header based diagnostics.
        CmdArgs.push_back("-fsycl-enable-int-header-diags");
      }
      // Let the FE know we are doing a SYCL offload compilation, but we are
      // doing the host pass.
      CmdArgs.push_back("-fsycl-is-host");
      if (IsSYCLNativeCPU) {
        CmdArgs.push_back("-D");
        CmdArgs.push_back("__SYCL_NATIVE_CPU__");
      }

      if (!D.IsCLMode()) {
        // SYCL library is guaranteed to work correctly only with dynamic
        // MSVC runtime.
        llvm::Triple AuxT = C.getDefaultToolChain().getTriple();
        if (AuxT.isWindowsMSVCEnvironment()) {
          CmdArgs.push_back("-D_MT");
          CmdArgs.push_back("-D_DLL");
        }
      }
    }
    // Add any predefined macros associated with intel_gpu* type targets
    // passed in with -fsycl-targets
    // TODO: Macros are populated during device compilations and saved for
    // addition to the host compilation. There is no dependence connection
    // between device and host where we should be able to use the offloading
    // arch to add the macro to the host compile.
    auto addTargetMacros = [&](const llvm::Triple &Triple) {
      if (!Triple.isSPIR() && !Triple.isNVPTX() && !Triple.isAMDGCN())
        return;
      SmallString<64> Macro;
      if ((Triple.isSPIR() &&
           Triple.getSubArch() == llvm::Triple::SPIRSubArch_gen) ||
          Triple.isNVPTX() || Triple.isAMDGCN()) {
        StringRef Device = JA.getOffloadingArch();
        if (!Device.empty()) {
          Macro = "-D";
          Macro += SYCL::gen::getGenDeviceMacro(Device);
        }
      } else if (Triple.getSubArch() == llvm::Triple::SPIRSubArch_x86_64)
        Macro = "-D__SYCL_TARGET_INTEL_X86_64__";
      if (Macro.size()) {
        CmdArgs.push_back(Args.MakeArgString(Macro));
        D.addSYCLTargetMacroArg(Args, Macro);
      }
    };
    if (IsSYCLOffloadDevice)
      addTargetMacros(RawTriple);
    else {
      for (auto &Macro : D.getSYCLTargetMacroArgs())
        CmdArgs.push_back(Args.MakeArgString(Macro));
    }
    if (Args.hasFlag(options::OPT_fsycl_esimd_force_stateless_mem,
                     options::OPT_fno_sycl_esimd_force_stateless_mem, false))
      CmdArgs.push_back("-fsycl-esimd-force-stateless-mem");
  }

#if INTEL_CUSTOMIZATION
  if (Args.hasFlag(options::OPT_fenable_variant_virtual_calls,
                   options::OPT_fno_enable_variant_virtual_calls, false))
    CmdArgs.push_back("-fenable-variant-virtual-call");
  if (Args.hasFlag(options::OPT_fenable_variant_function_pointers,
                   options::OPT_fno_enable_variant_function_pointers, false))
    CmdArgs.push_back("-fenable-variant-function-pointers");
#endif // INTEL_CUSTOMIZATION

  if (IsOpenMPDevice) {
    // We have to pass the triple of the host if compiling for an OpenMP device.
    std::string NormalizedTriple =
        C.getSingleOffloadToolChain<Action::OFK_Host>()
            ->getTriple()
            .normalize();
    CmdArgs.push_back("-aux-triple");
    CmdArgs.push_back(Args.MakeArgString(NormalizedTriple));
#if INTEL_CUSTOMIZATION
    if (Triple.isSPIR()) {
      llvm::Triple AuxT = C.getSingleOffloadToolChain<Action::OFK_Host>()
                             ->getTriple();
      bool IsMSVC = AuxT.isWindowsMSVCEnvironment();
      if (IsMSVC) {
        CmdArgs.push_back("-fms-extensions");
        CmdArgs.push_back("-fms-compatibility");
        CmdArgs.push_back("-fdelayed-template-parsing");
        VersionTuple MSVT = TC.computeMSVCVersion(&D, Args);
        if (!MSVT.empty())
          CmdArgs.push_back(Args.MakeArgString("-fms-compatibility-version=" +
                                               MSVT.getAsString()));
        else {
          const char *LowestMSVCSupported =
              "191025017"; // VS2017 v15.0 (initial release)
          CmdArgs.push_back(Args.MakeArgString(
              Twine("-fms-compatibility-version=") + LowestMSVCSupported));
        }
      }
      // TODO: We are adding -disable-lifetime-markers as a short term
      // solution (CMPLRLLVM-23037/CMPLRLLVM-23038)
      CmdArgs.push_back("-disable-lifetime-markers");

      // Add args specific to -fopenmp-target-simd
      if (Args.hasArg(options::OPT_fopenmp_target_simd)) {
        CmdArgs.push_back("-fopenmp-target-simd");
        CmdArgs.push_back("-mllvm");
        CmdArgs.push_back("-vpo-paropt-enable-device-simd-codegen");
        CmdArgs.push_back("-mllvm");
        CmdArgs.push_back("-vpo-paropt-emit-spirv-builtins");
        CmdArgs.push_back("-mllvm");
        CmdArgs.push_back("-enable-device-simd");
        CmdArgs.push_back("-mllvm");
        CmdArgs.push_back("-vpo-paropt-preserve-llvm-intrin");
        unsigned SIMDLen = 16;
        if (const Arg *A = Args.getLastArg(options::OPT_fopenmp_target_simdlen_EQ)) {
          StringRef Value(A->getValue());
          // Valid values are:  8, 16, 32, 64.  Default 16
          if (Value.getAsInteger(10, SIMDLen) || SIMDLen > 64 || SIMDLen < 8 ||
              (SIMDLen & (SIMDLen - 1)))
            TC.getDriver().Diag(diag::err_drv_invalid_int_value)
                << A->getAsString(Args) << Value;
        }
        CmdArgs.push_back("-mllvm");
        CmdArgs.push_back(Args.MakeArgString("-vplan-target-vf=" + Twine(SIMDLen)));
      }
      if (Args.hasArg(options::OPT_fopenmp_target_fast_atomics)) {
        CmdArgs.push_back("-mllvm");
        CmdArgs.push_back("-vpo-paropt-enable-64bit-opencl-atomics=true");
      }
    }
#endif // INTEL_CUSTOMIZATION
  }

  if (Triple.isOSWindows() && (Triple.getArch() == llvm::Triple::arm ||
                               Triple.getArch() == llvm::Triple::thumb)) {
    unsigned Offset = Triple.getArch() == llvm::Triple::arm ? 4 : 6;
    unsigned Version = 0;
    bool Failure =
        Triple.getArchName().substr(Offset).consumeInteger(10, Version);
    if (Failure || Version < 7)
      D.Diag(diag::err_target_unsupported_arch) << Triple.getArchName()
                                                << TripleStr;
  }

  // Push all default warning arguments that are specific to
  // the given target.  These come before user provided warning options
  // are provided.
  TC.addClangWarningOptions(CmdArgs);

  // FIXME: Subclass ToolChain for SPIR and move this to addClangWarningOptions.
  if (Triple.isSPIR() || Triple.isSPIRV())
    CmdArgs.push_back("-Wspir-compat");

  // Select the appropriate action.
  RewriteKind rewriteKind = RK_None;

  bool UnifiedLTO =  Triple.isPS();;
=======
  bool UnifiedLTO = false;
>>>>>>> 39321564
  if (IsUsingLTO) {
    UnifiedLTO = Args.hasFlag(options::OPT_funified_lto,
                              options::OPT_fno_unified_lto, Triple.isPS());
    if (UnifiedLTO)
      CmdArgs.push_back("-funified-lto");
  }

  // If CollectArgsForIntegratedAssembler() isn't called below, claim the args
  // it claims when not running an assembler. Otherwise, clang would emit
  // "argument unused" warnings for assembler flags when e.g. adding "-E" to
  // flags while debugging something. That'd be somewhat inconvenient, and it's
  // also inconsistent with most other flags -- we don't warn on
  // -ffunction-sections not being used in -E mode either for example, even
  // though it's not really used either.
  if (!isa<AssembleJobAction>(JA)) {
    // The args claimed here should match the args used in
    // CollectArgsForIntegratedAssembler().
    if (TC.useIntegratedAs()) {
      Args.ClaimAllArgs(options::OPT_mrelax_all);
      Args.ClaimAllArgs(options::OPT_mno_relax_all);
      Args.ClaimAllArgs(options::OPT_mincremental_linker_compatible);
      Args.ClaimAllArgs(options::OPT_mno_incremental_linker_compatible);
      switch (C.getDefaultToolChain().getArch()) {
      case llvm::Triple::arm:
      case llvm::Triple::armeb:
      case llvm::Triple::thumb:
      case llvm::Triple::thumbeb:
        Args.ClaimAllArgs(options::OPT_mimplicit_it_EQ);
        break;
      default:
        break;
      }
    }
    Args.ClaimAllArgs(options::OPT_Wa_COMMA);
    Args.ClaimAllArgs(options::OPT_Xassembler);
    Args.ClaimAllArgs(options::OPT_femit_dwarf_unwind_EQ);
  }

  if (isa<AnalyzeJobAction>(JA)) {
    assert(JA.getType() == types::TY_Plist && "Invalid output type.");
    CmdArgs.push_back("-analyze");
  } else if (isa<MigrateJobAction>(JA)) {
    CmdArgs.push_back("-migrate");
  } else if (isa<PreprocessJobAction>(JA)) {
    if (Output.getType() == types::TY_Dependencies)
      CmdArgs.push_back("-Eonly");
    else {
      CmdArgs.push_back("-E");
      if (Args.hasArg(options::OPT_rewrite_objc) &&
          !Args.hasArg(options::OPT_g_Group))
        CmdArgs.push_back("-P");
      else if (JA.getType() == types::TY_PP_CXXHeaderUnit)
        CmdArgs.push_back("-fdirectives-only");
    }
  } else if (isa<AssembleJobAction>(JA)) {
    if (IsSYCLOffloadDevice && !IsSYCLNativeCPU) {
      CmdArgs.push_back("-emit-llvm-bc");
    } else {
      CmdArgs.push_back("-emit-obj");
      CollectArgsForIntegratedAssembler(C, Args, CmdArgs, D);
    }

    // Also ignore explicit -force_cpusubtype_ALL option.
    (void)Args.hasArg(options::OPT_force__cpusubtype__ALL);
  } else if (isa<PrecompileJobAction>(JA)) {
    if (JA.getType() == types::TY_Nothing)
      CmdArgs.push_back("-fsyntax-only");
    else if (JA.getType() == types::TY_ModuleFile)
      CmdArgs.push_back("-emit-module-interface");
    else if (JA.getType() == types::TY_HeaderUnit)
      CmdArgs.push_back("-emit-header-unit");
    else
      CmdArgs.push_back("-emit-pch");
  } else if (isa<VerifyPCHJobAction>(JA)) {
    CmdArgs.push_back("-verify-pch");
  } else if (isa<ExtractAPIJobAction>(JA)) {
    assert(JA.getType() == types::TY_API_INFO &&
           "Extract API actions must generate a API information.");
    CmdArgs.push_back("-extract-api");
    if (Arg *ProductNameArg = Args.getLastArg(options::OPT_product_name_EQ))
      ProductNameArg->render(Args, CmdArgs);
    if (Arg *ExtractAPIIgnoresFileArg =
            Args.getLastArg(options::OPT_extract_api_ignores_EQ))
      ExtractAPIIgnoresFileArg->render(Args, CmdArgs);
  } else {
    assert((isa<CompileJobAction>(JA) || isa<BackendJobAction>(JA)) &&
           "Invalid action for clang tool.");
    if (JA.getType() == types::TY_Nothing) {
      CmdArgs.push_back("-fsyntax-only");
    } else if (JA.getType() == types::TY_LLVM_IR ||
               JA.getType() == types::TY_LTO_IR) {
      CmdArgs.push_back("-emit-llvm");
    } else if (JA.getType() == types::TY_LLVM_BC ||
               JA.getType() == types::TY_LTO_BC) {
      // Emit textual llvm IR for AMDGPU offloading for -emit-llvm -S
      if (Triple.isAMDGCN() && IsOpenMPDevice && Args.hasArg(options::OPT_S) &&
          Args.hasArg(options::OPT_emit_llvm)) {
        CmdArgs.push_back("-emit-llvm");
      } else {
        CmdArgs.push_back("-emit-llvm-bc");
      }
    } else if (JA.getType() == types::TY_IFS ||
               JA.getType() == types::TY_IFS_CPP) {
      StringRef ArgStr =
          Args.hasArg(options::OPT_interface_stub_version_EQ)
              ? Args.getLastArgValue(options::OPT_interface_stub_version_EQ)
              : "ifs-v1";
      CmdArgs.push_back("-emit-interface-stubs");
      CmdArgs.push_back(
          Args.MakeArgString(Twine("-interface-stub-version=") + ArgStr.str()));
    } else if (JA.getType() == types::TY_PP_Asm) {
      CmdArgs.push_back("-S");
    } else if (JA.getType() == types::TY_AST) {
      CmdArgs.push_back("-emit-pch");
    } else if (JA.getType() == types::TY_ModuleFile) {
      CmdArgs.push_back("-module-file-info");
    } else if (JA.getType() == types::TY_RewrittenObjC) {
      CmdArgs.push_back("-rewrite-objc");
      rewriteKind = RK_NonFragile;
    } else if (JA.getType() == types::TY_RewrittenLegacyObjC) {
      CmdArgs.push_back("-rewrite-objc");
      rewriteKind = RK_Fragile;
    } else {
      assert(JA.getType() == types::TY_PP_Asm && "Unexpected output type!");
    }

    // Preserve use-list order by default when emitting bitcode, so that
    // loading the bitcode up in 'opt' or 'llc' and running passes gives the
    // same result as running passes here.  For LTO, we don't need to preserve
    // the use-list order, since serialization to bitcode is part of the flow.
    if (JA.getType() == types::TY_LLVM_BC)
      CmdArgs.push_back("-emit-llvm-uselists");

    if (IsUsingLTO) {
      if (IsDeviceOffloadAction && !JA.isDeviceOffloading(Action::OFK_OpenMP) &&
          !Args.hasFlag(options::OPT_offload_new_driver,
                        options::OPT_no_offload_new_driver, false) &&
          !Triple.isAMDGPU()) {
        D.Diag(diag::err_drv_unsupported_opt_for_target)
            << Args.getLastArg(options::OPT_foffload_lto,
                               options::OPT_foffload_lto_EQ)
                   ->getAsString(Args)
            << Triple.getTriple();
      } else if (Triple.isNVPTX() && !IsRDCMode &&
                 JA.isDeviceOffloading(Action::OFK_Cuda)) {
        D.Diag(diag::err_drv_unsupported_opt_for_language_mode)
            << Args.getLastArg(options::OPT_foffload_lto,
                               options::OPT_foffload_lto_EQ)
                   ->getAsString(Args)
            << "-fno-gpu-rdc";
      } else {
        assert(LTOMode == LTOK_Full || LTOMode == LTOK_Thin);
        CmdArgs.push_back(Args.MakeArgString(
            Twine("-flto=") + (LTOMode == LTOK_Thin ? "thin" : "full")));
        // PS4 uses the legacy LTO API, which does not support some of the
        // features enabled by -flto-unit.
        if (!RawTriple.isPS4() ||
            (D.getLTOMode() == LTOK_Full) || !UnifiedLTO)
          CmdArgs.push_back("-flto-unit");
      }
    }
  }

  Args.AddLastArg(CmdArgs, options::OPT_dumpdir);

  if (const Arg *A = Args.getLastArg(options::OPT_fthinlto_index_EQ)) {
    if (!types::isLLVMIR(Input.getType()))
      D.Diag(diag::err_drv_arg_requires_bitcode_input) << A->getAsString(Args);
    Args.AddLastArg(CmdArgs, options::OPT_fthinlto_index_EQ);
  }

  if (Args.getLastArg(options::OPT_fthin_link_bitcode_EQ))
    Args.AddLastArg(CmdArgs, options::OPT_fthin_link_bitcode_EQ);

  if (Args.getLastArg(options::OPT_save_temps_EQ))
    Args.AddLastArg(CmdArgs, options::OPT_save_temps_EQ);

#if INTEL_CUSTOMIZATION
  auto AddOptLevel = [&]() {
    if (D.IsIntelMode() && IsOpenMPDevice && Triple.isSPIR() &&
        !Args.hasArg(options::OPT_O_Group)) {
      if (Args.hasArg(options::OPT_fopenmp_target_simd)) {
        // Force at least -O2, if explicit SIMD support is requested.
        CmdArgs.push_back("-O2");
        return;
      }
    }

    bool SkipO =
        Args.hasArg(options::OPT_fsycl_link_EQ) && ContainsWrapperAction(&JA);
    const Arg *A = Args.getLastArg(options::OPT_O_Group, options::OPT__SLASH_O);
    // Manually translate -O4 to -O3; let clang reject others.
    // When compiling a wrapped binary, do not optimize.
    if (!SkipO && A) {
      if (A->getOption().matches(options::OPT_O4) ||
          (A->getOption().matches(options::OPT_Ofast) && D.IsIntelMode())) {
        CmdArgs.push_back("-O3");
        if (A->getOption().matches(options::OPT_O4))
          D.Diag(diag::warn_O4_is_O3);
      } else {
        if (A->getOption().matches(options::OPT__SLASH_O)) {
          if (IsOpenMPDevice && Triple.isSPIR()) {
            std::string Opt(getMSVCOptimizationLevel(*A));
            if (!Opt.empty())
              CmdArgs.push_back(Args.MakeArgString(Opt));
          }
          // Do not render with SLASH_O
          return;
        }
        A->render(Args, CmdArgs);
      }
    }
  };
  if (Args.hasArg(options::OPT_fopenmp_stable_file_id))
    CmdArgs.push_back("-fopenmp-stable-file-id");
#endif // INTEL_CUSTOMIZATION
  auto *MemProfArg = Args.getLastArg(options::OPT_fmemory_profile,
                                     options::OPT_fmemory_profile_EQ,
                                     options::OPT_fno_memory_profile);
  if (MemProfArg &&
      !MemProfArg->getOption().matches(options::OPT_fno_memory_profile))
    MemProfArg->render(Args, CmdArgs);

  if (auto *MemProfUseArg =
          Args.getLastArg(options::OPT_fmemory_profile_use_EQ)) {
    if (MemProfArg)
      D.Diag(diag::err_drv_argument_not_allowed_with)
          << MemProfUseArg->getAsString(Args) << MemProfArg->getAsString(Args);
    if (auto *PGOInstrArg = Args.getLastArg(options::OPT_fprofile_generate,
                                            options::OPT_fprofile_generate_EQ))
      D.Diag(diag::err_drv_argument_not_allowed_with)
          << MemProfUseArg->getAsString(Args) << PGOInstrArg->getAsString(Args);
    MemProfUseArg->render(Args, CmdArgs);
  }

  // Embed-bitcode option.
  // Only white-listed flags below are allowed to be embedded.
  if (C.getDriver().embedBitcodeInObject() && !IsUsingLTO &&
      (isa<BackendJobAction>(JA) || isa<AssembleJobAction>(JA))) {
    // Add flags implied by -fembed-bitcode.
    Args.AddLastArg(CmdArgs, options::OPT_fembed_bitcode_EQ);
    // Disable all llvm IR level optimizations.
    CmdArgs.push_back("-disable-llvm-passes");

    // Render target options.
    TC.addClangTargetOptions(Args, CmdArgs, JA.getOffloadingDeviceKind());

    // reject options that shouldn't be supported in bitcode
    // also reject kernel/kext
    static const constexpr unsigned kBitcodeOptionIgnorelist[] = {
        options::OPT_mkernel,
        options::OPT_fapple_kext,
        options::OPT_ffunction_sections,
        options::OPT_fno_function_sections,
        options::OPT_fdata_sections,
        options::OPT_fno_data_sections,
        options::OPT_fbasic_block_sections_EQ,
        options::OPT_funique_internal_linkage_names,
        options::OPT_fno_unique_internal_linkage_names,
        options::OPT_funique_section_names,
        options::OPT_fno_unique_section_names,
        options::OPT_funique_basic_block_section_names,
        options::OPT_fno_unique_basic_block_section_names,
        options::OPT_mrestrict_it,
        options::OPT_mno_restrict_it,
        options::OPT_mstackrealign,
        options::OPT_mno_stackrealign,
        options::OPT_mstack_alignment,
        options::OPT_mcmodel_EQ,
        options::OPT_mlong_calls,
        options::OPT_mno_long_calls,
        options::OPT_ggnu_pubnames,
        options::OPT_gdwarf_aranges,
        options::OPT_fdebug_types_section,
        options::OPT_fno_debug_types_section,
        options::OPT_fdwarf_directory_asm,
        options::OPT_fno_dwarf_directory_asm,
        options::OPT_mrelax_all,
        options::OPT_mno_relax_all,
        options::OPT_ftrap_function_EQ,
        options::OPT_ffixed_r9,
        options::OPT_mfix_cortex_a53_835769,
        options::OPT_mno_fix_cortex_a53_835769,
        options::OPT_ffixed_x18,
        options::OPT_mglobal_merge,
        options::OPT_mno_global_merge,
        options::OPT_mred_zone,
        options::OPT_mno_red_zone,
        options::OPT_Wa_COMMA,
        options::OPT_Xassembler,
        options::OPT_mllvm,
    };
    for (const auto &A : Args)
      if (llvm::is_contained(kBitcodeOptionIgnorelist, A->getOption().getID()))
        D.Diag(diag::err_drv_unsupported_embed_bitcode) << A->getSpelling();

    // Render the CodeGen options that need to be passed.
    Args.addOptOutFlag(CmdArgs, options::OPT_foptimize_sibling_calls,
                       options::OPT_fno_optimize_sibling_calls);

#if INTEL_CUSTOMIZATION
    RenderFloatingPointOptions(TC, D, isOptimizationLevelFast(D, Args), Args,
                               CmdArgs, JA);
#endif // INTEL_CUSTOMIZATION

    // Render ABI arguments
    switch (TC.getArch()) {
    default: break;
    case llvm::Triple::arm:
    case llvm::Triple::armeb:
    case llvm::Triple::thumbeb:
      RenderARMABI(D, Triple, Args, CmdArgs);
      break;
    case llvm::Triple::aarch64:
    case llvm::Triple::aarch64_32:
    case llvm::Triple::aarch64_be:
      RenderAArch64ABI(Triple, Args, CmdArgs);
      break;
    }

    // Optimization level for CodeGen.
    AddOptLevel(); // INTEL

    // Input/Output file.
    if (Output.getType() == types::TY_Dependencies) {
      // Handled with other dependency code.
    } else if (Output.isFilename()) {
      CmdArgs.push_back("-o");
      CmdArgs.push_back(Output.getFilename());
    } else {
      assert(Output.isNothing() && "Input output.");
    }

    for (const auto &II : Inputs) {
      addDashXForInput(Args, II, CmdArgs);
      if (II.isFilename())
        CmdArgs.push_back(II.getFilename());
      else
        II.getInputArg().renderAsInput(Args, CmdArgs);
    }

    C.addCommand(std::make_unique<Command>(
        JA, *this, ResponseFileSupport::AtFileUTF8(), D.getClangProgramPath(),
        CmdArgs, Inputs, Output, D.getPrependArg()));
    return;
  }

  if (C.getDriver().embedBitcodeMarkerOnly() && !IsUsingLTO)
    CmdArgs.push_back("-fembed-bitcode=marker");

  // We normally speed up the clang process a bit by skipping destructors at
  // exit, but when we're generating diagnostics we can rely on some of the
  // cleanup.
  if (!C.isForDiagnostics())
    if (!Args.hasArg(options::OPT_no_disable_free)) // INTEL
    CmdArgs.push_back("-disable-free");
  CmdArgs.push_back("-clear-ast-before-backend");

#ifdef NDEBUG
  const bool IsAssertBuild = false;
#else
  const bool IsAssertBuild = true;
#endif

  // Disable the verification pass in -asserts builds.
  if (!IsAssertBuild)
    CmdArgs.push_back("-disable-llvm-verifier");

  // Discard value names in assert builds unless otherwise specified.
  if (Args.hasFlag(options::OPT_fdiscard_value_names,
                   options::OPT_fno_discard_value_names,
                   !IsAssertBuild && !IsFPGASYCLOffloadDevice)) {
    if (Args.hasArg(options::OPT_fdiscard_value_names) &&
        llvm::any_of(Inputs, [](const clang::driver::InputInfo &II) {
          return types::isLLVMIR(II.getType());
        })) {
      D.Diag(diag::warn_ignoring_fdiscard_for_bitcode);
    }
#if INTEL_CUSTOMIZATION
    // Do not discard value names when using -Rpass* options
    // unless -fdiscard-value-names is explicitly set
    if (Args.hasArg(options::OPT_fdiscard_value_names) ||
        !Args.hasArg(options::OPT_Rpass_EQ, options::OPT_Rpass_missed_EQ,
                     options::OPT_Rpass_analysis_EQ))
#endif // INTEL_CUSTOMIZATION
    CmdArgs.push_back("-discard-value-names");
  }

  // Set the main file name, so that debug info works even with
  // -save-temps.
  CmdArgs.push_back("-main-file-name");
  if (!IsSYCL || Args.hasArg(options::OPT_fno_sycl_use_footer)) {
    CmdArgs.push_back(getBaseInputName(Args, Input));
  } else {
    SmallString<256> AbsPath = llvm::StringRef(Input.getBaseInput());
    D.getVFS().makeAbsolute(AbsPath);
    CmdArgs.push_back(
        Args.MakeArgString(llvm::sys::path::filename(Input.getBaseInput())));
    CmdArgs.push_back("-fsycl-use-main-file-name");
  }

  if (IsSYCL || Args.hasArg(options::OPT_fsycl_footer_path_EQ)) {
    CmdArgs.push_back("-full-main-file-name");
    CmdArgs.push_back(Input.getBaseInput());
  }
  // Some flags which affect the language (via preprocessor
  // defines).
  if (Args.hasArg(options::OPT_static))
    CmdArgs.push_back("-static-define");

  if (Args.hasArg(options::OPT_municode))
    CmdArgs.push_back("-DUNICODE");
#if INTEL_CUSTOMIZATION
  // When compiling with -qtbb, the oneDPL headers conflict with the system
  // installed parallel STL headers.  Add needed predefine macros to get around
  // this issue.
  llvm::Triple HostTriple = TC.getTriple();
  if (IsOpenMPDevice || IsSYCLOffloadDevice)
    HostTriple = C.getSingleOffloadToolChain<Action::OFK_Host>()->getTriple();
  if (Args.hasArg(options::OPT_qtbb) && HostTriple.isOSLinux()) {
    CmdArgs.push_back("-DPSTL_USE_PARALLEL_POLICIES=0");
    CmdArgs.push_back("-D_GLIBCXX_USE_TBB_PAR_BACKEND=0");
  }
  // For MKL and SYCL, set MKL_ILP64
  if ((Args.hasArg(options::OPT_qmkl_EQ) && Args.hasArg(options::OPT_fsycl)) ||
       Args.hasArg(options::OPT_qmkl_ilp64_EQ))
    CmdArgs.push_back("-DMKL_ILP64");
#endif // INTEL_CUSTOMIZATION

  if (isa<AnalyzeJobAction>(JA))
    RenderAnalyzerOptions(Args, CmdArgs, Triple, Input);

  if (isa<AnalyzeJobAction>(JA) ||
      (isa<PreprocessJobAction>(JA) && Args.hasArg(options::OPT__analyze)))
    CmdArgs.push_back("-setup-static-analyzer");

  // Enable compatilibily mode to avoid analyzer-config related errors.
  // Since we can't access frontend flags through hasArg, let's manually iterate
  // through them.
  bool FoundAnalyzerConfig = false;
  for (auto *Arg : Args.filtered(options::OPT_Xclang))
    if (StringRef(Arg->getValue()) == "-analyzer-config") {
      FoundAnalyzerConfig = true;
      break;
    }
  if (!FoundAnalyzerConfig)
    for (auto *Arg : Args.filtered(options::OPT_Xanalyzer))
      if (StringRef(Arg->getValue()) == "-analyzer-config") {
        FoundAnalyzerConfig = true;
        break;
      }
  if (FoundAnalyzerConfig)
    CmdArgs.push_back("-analyzer-config-compatibility-mode=true");

  CheckCodeGenerationOptions(D, Args);

  unsigned FunctionAlignment = ParseFunctionAlignment(TC, Args);
  assert(FunctionAlignment <= 31 && "function alignment will be truncated!");
  if (FunctionAlignment) {
    CmdArgs.push_back("-function-alignment");
    CmdArgs.push_back(Args.MakeArgString(std::to_string(FunctionAlignment)));
  }

  // We support -falign-loops=N where N is a power of 2. GCC supports more
  // forms.
  if (const Arg *A = Args.getLastArg(options::OPT_falign_loops_EQ)) {
    unsigned Value = 0;
    if (StringRef(A->getValue()).getAsInteger(10, Value) || Value > 65536)
      TC.getDriver().Diag(diag::err_drv_invalid_int_value)
          << A->getAsString(Args) << A->getValue();
    else if (Value & (Value - 1))
      TC.getDriver().Diag(diag::err_drv_alignment_not_power_of_two)
          << A->getAsString(Args) << A->getValue();
    // Treat =0 as unspecified (use the target preference).
    if (Value)
      CmdArgs.push_back(Args.MakeArgString("-falign-loops=" +
                                           Twine(std::min(Value, 65536u))));
  }

  if (Triple.isOSzOS()) {
    // On z/OS some of the system header feature macros need to
    // be defined to enable most cross platform projects to build
    // successfully.  Ths include the libc++ library.  A
    // complicating factor is that users can define these
    // macros to the same or different values.  We need to add
    // the definition for these macros to the compilation command
    // if the user hasn't already defined them.

    auto findMacroDefinition = [&](const std::string &Macro) {
      auto MacroDefs = Args.getAllArgValues(options::OPT_D);
      return std::find_if(MacroDefs.begin(), MacroDefs.end(),
                          [&](const std::string &M) {
                            return M == Macro ||
                                   M.find(Macro + '=') != std::string::npos;
                          }) != MacroDefs.end();
    };

    // _UNIX03_WITHDRAWN is required for libcxx & porting.
    if (!findMacroDefinition("_UNIX03_WITHDRAWN"))
      CmdArgs.push_back("-D_UNIX03_WITHDRAWN");
    // _OPEN_DEFAULT is required for XL compat
    if (!findMacroDefinition("_OPEN_DEFAULT"))
      CmdArgs.push_back("-D_OPEN_DEFAULT");
    if (D.CCCIsCXX() || types::isCXX(Input.getType())) {
      // _XOPEN_SOURCE=600 is required for libcxx.
      if (!findMacroDefinition("_XOPEN_SOURCE"))
        CmdArgs.push_back("-D_XOPEN_SOURCE=600");
    }
  }

  llvm::Reloc::Model RelocationModel;
  unsigned PICLevel;
  bool IsPIE;
  std::tie(RelocationModel, PICLevel, IsPIE) = ParsePICArgs(TC, Args);
  Arg *LastPICDataRelArg =
      Args.getLastArg(options::OPT_mno_pic_data_is_text_relative,
                      options::OPT_mpic_data_is_text_relative);
  bool NoPICDataIsTextRelative = false;
  if (LastPICDataRelArg) {
    if (LastPICDataRelArg->getOption().matches(
            options::OPT_mno_pic_data_is_text_relative)) {
      NoPICDataIsTextRelative = true;
      if (!PICLevel)
        D.Diag(diag::err_drv_argument_only_allowed_with)
            << "-mno-pic-data-is-text-relative"
            << "-fpic/-fpie";
    }
    if (!Triple.isSystemZ())
      D.Diag(diag::err_drv_unsupported_opt_for_target)
          << (NoPICDataIsTextRelative ? "-mno-pic-data-is-text-relative"
                                      : "-mpic-data-is-text-relative")
          << RawTriple.str();
  }

  bool IsROPI = RelocationModel == llvm::Reloc::ROPI ||
                RelocationModel == llvm::Reloc::ROPI_RWPI;
  bool IsRWPI = RelocationModel == llvm::Reloc::RWPI ||
                RelocationModel == llvm::Reloc::ROPI_RWPI;

  if (Args.hasArg(options::OPT_mcmse) &&
      !Args.hasArg(options::OPT_fallow_unsupported)) {
    if (IsROPI)
      D.Diag(diag::err_cmse_pi_are_incompatible) << IsROPI;
    if (IsRWPI)
      D.Diag(diag::err_cmse_pi_are_incompatible) << !IsRWPI;
  }

  if (IsROPI && types::isCXX(Input.getType()) &&
      !Args.hasArg(options::OPT_fallow_unsupported))
    D.Diag(diag::err_drv_ropi_incompatible_with_cxx);

  const char *RMName = RelocationModelName(RelocationModel);
  if (RMName) {
    CmdArgs.push_back("-mrelocation-model");
    CmdArgs.push_back(RMName);
  }
  if (PICLevel > 0) {
    CmdArgs.push_back("-pic-level");
    CmdArgs.push_back(PICLevel == 1 ? "1" : "2");
    if (IsPIE)
      CmdArgs.push_back("-pic-is-pie");
    if (NoPICDataIsTextRelative)
      CmdArgs.push_back("-mcmodel=medium");
  }

  if (RelocationModel == llvm::Reloc::ROPI ||
      RelocationModel == llvm::Reloc::ROPI_RWPI)
    CmdArgs.push_back("-fropi");
  if (RelocationModel == llvm::Reloc::RWPI ||
      RelocationModel == llvm::Reloc::ROPI_RWPI)
    CmdArgs.push_back("-frwpi");

  if (Arg *A = Args.getLastArg(options::OPT_meabi)) {
    CmdArgs.push_back("-meabi");
    CmdArgs.push_back(A->getValue());
  }

  // -fsemantic-interposition is forwarded to CC1: set the
  // "SemanticInterposition" metadata to 1 (make some linkages interposable) and
  // make default visibility external linkage definitions dso_preemptable.
  //
  // -fno-semantic-interposition: if the target supports .Lfoo$local local
  // aliases (make default visibility external linkage definitions dso_local).
  // This is the CC1 default for ELF to match COFF/Mach-O.
  //
  // Otherwise use Clang's traditional behavior: like
  // -fno-semantic-interposition but local aliases are not used. So references
  // can be interposed if not optimized out.
  if (Triple.isOSBinFormatELF()) {
    Arg *A = Args.getLastArg(options::OPT_fsemantic_interposition,
                             options::OPT_fno_semantic_interposition);
    if (RelocationModel != llvm::Reloc::Static && !IsPIE) {
      // The supported targets need to call AsmPrinter::getSymbolPreferLocal.
      bool SupportsLocalAlias =
          Triple.isAArch64() || Triple.isRISCV() || Triple.isX86();
      if (!A)
        CmdArgs.push_back("-fhalf-no-semantic-interposition");
      else if (A->getOption().matches(options::OPT_fsemantic_interposition))
        A->render(Args, CmdArgs);
      else if (!SupportsLocalAlias)
        CmdArgs.push_back("-fhalf-no-semantic-interposition");
    }
  }

  {
    std::string Model;
    if (Arg *A = Args.getLastArg(options::OPT_mthread_model)) {
      if (!TC.isThreadModelSupported(A->getValue()))
        D.Diag(diag::err_drv_invalid_thread_model_for_target)
            << A->getValue() << A->getAsString(Args);
      Model = A->getValue();
    } else
      Model = TC.getThreadModel();
    if (Model != "posix") {
      CmdArgs.push_back("-mthread-model");
      CmdArgs.push_back(Args.MakeArgString(Model));
    }
  }

  if (Arg *A = Args.getLastArg(options::OPT_fveclib)) {
    StringRef Name = A->getValue();
    if (Name == "SVML") {
      if (Triple.getArch() != llvm::Triple::x86 &&
#if INTEL_CUSTOMIZATION
          Triple.getArch() != llvm::Triple::x86_64 &&
          !(Triple.isSPIR() || Triple.isAMDGCN() || Triple.isNVPTX()))
#endif // INTEL_CUSTOMIZATION
        D.Diag(diag::err_drv_unsupported_opt_for_target)
            << Name << Triple.getArchName();
    } else if (Name == "LIBMVEC-X86") {
      if (Triple.getArch() != llvm::Triple::x86 &&
          Triple.getArch() != llvm::Triple::x86_64)
        D.Diag(diag::err_drv_unsupported_opt_for_target)
            << Name << Triple.getArchName();
    } else if (Name == "SLEEF" || Name == "ArmPL") {
      if (Triple.getArch() != llvm::Triple::aarch64 &&
          Triple.getArch() != llvm::Triple::aarch64_be)
        D.Diag(diag::err_drv_unsupported_opt_for_target)
            << Name << Triple.getArchName();
    }
    A->render(Args, CmdArgs);
  }

  if (Args.hasFlag(options::OPT_fmerge_all_constants,
                   options::OPT_fno_merge_all_constants, false))
    CmdArgs.push_back("-fmerge-all-constants");

  Args.addOptOutFlag(CmdArgs, options::OPT_fdelete_null_pointer_checks,
                     options::OPT_fno_delete_null_pointer_checks);

  // LLVM Code Generator Options.

  if (Arg *A = Args.getLastArg(options::OPT_mabi_EQ_quadword_atomics)) {
    if (!Triple.isOSAIX() || Triple.isPPC32())
      D.Diag(diag::err_drv_unsupported_opt_for_target)
        << A->getSpelling() << RawTriple.str();
    CmdArgs.push_back("-mabi=quadword-atomics");
  }

  if (Arg *A = Args.getLastArg(options::OPT_mlong_double_128)) {
    // Emit the unsupported option error until the Clang's library integration
    // support for 128-bit long double is available for AIX.
    if (Triple.isOSAIX())
      D.Diag(diag::err_drv_unsupported_opt_for_target)
          << A->getSpelling() << RawTriple.str();
  }

  if (Arg *A = Args.getLastArg(options::OPT_Wframe_larger_than_EQ)) {
    StringRef V = A->getValue(), V1 = V;
    unsigned Size;
    if (V1.consumeInteger(10, Size) || !V1.empty())
      D.Diag(diag::err_drv_invalid_argument_to_option)
          << V << A->getOption().getName();
    else
      CmdArgs.push_back(Args.MakeArgString("-fwarn-stack-size=" + V));
  }

  Args.addOptOutFlag(CmdArgs, options::OPT_fjump_tables,
                     options::OPT_fno_jump_tables);
  Args.addOptInFlag(CmdArgs, options::OPT_fprofile_sample_accurate,
                    options::OPT_fno_profile_sample_accurate);
  Args.addOptOutFlag(CmdArgs, options::OPT_fpreserve_as_comments,
                     options::OPT_fno_preserve_as_comments);

  if (Arg *A = Args.getLastArg(options::OPT_mregparm_EQ)) {
    CmdArgs.push_back("-mregparm");
    CmdArgs.push_back(A->getValue());
  }

  if (Arg *A = Args.getLastArg(options::OPT_maix_struct_return,
                               options::OPT_msvr4_struct_return)) {
    if (!TC.getTriple().isPPC32()) {
      D.Diag(diag::err_drv_unsupported_opt_for_target)
          << A->getSpelling() << RawTriple.str();
    } else if (A->getOption().matches(options::OPT_maix_struct_return)) {
      CmdArgs.push_back("-maix-struct-return");
    } else {
      assert(A->getOption().matches(options::OPT_msvr4_struct_return));
      CmdArgs.push_back("-msvr4-struct-return");
    }
  }

  if (Arg *A = Args.getLastArg(options::OPT_fpcc_struct_return,
                               options::OPT_freg_struct_return)) {
    if (TC.getArch() != llvm::Triple::x86) {
      D.Diag(diag::err_drv_unsupported_opt_for_target)
          << A->getSpelling() << RawTriple.str();
    } else if (A->getOption().matches(options::OPT_fpcc_struct_return)) {
      CmdArgs.push_back("-fpcc-struct-return");
    } else {
      assert(A->getOption().matches(options::OPT_freg_struct_return));
      CmdArgs.push_back("-freg-struct-return");
    }
  }

  if (Args.hasFlag(options::OPT_mrtd, options::OPT_mno_rtd, false))
    CmdArgs.push_back("-fdefault-calling-conv=stdcall");

  if (Args.hasArg(options::OPT_fenable_matrix)) {
    // enable-matrix is needed by both the LangOpts and by LLVM.
    CmdArgs.push_back("-fenable-matrix");
    CmdArgs.push_back("-mllvm");
    CmdArgs.push_back("-enable-matrix");
  }

  CodeGenOptions::FramePointerKind FPKeepKind =
                  getFramePointerKind(Args, RawTriple);
  const char *FPKeepKindStr = nullptr;
  switch (FPKeepKind) {
  case CodeGenOptions::FramePointerKind::None:
    FPKeepKindStr = "-mframe-pointer=none";
    break;
  case CodeGenOptions::FramePointerKind::NonLeaf:
    FPKeepKindStr = "-mframe-pointer=non-leaf";
    break;
  case CodeGenOptions::FramePointerKind::All:
    FPKeepKindStr = "-mframe-pointer=all";
    break;
  }
  assert(FPKeepKindStr && "unknown FramePointerKind");
  CmdArgs.push_back(FPKeepKindStr);

  Args.addOptOutFlag(CmdArgs, options::OPT_fzero_initialized_in_bss,
                     options::OPT_fno_zero_initialized_in_bss);

  bool OFastEnabled = isOptimizationLevelFast(D, Args); // INTEL
  // If -Ofast is the optimization level, then -fstrict-aliasing should be
  // enabled.  This alias option is being used to simplify the hasFlag logic.
  OptSpecifier StrictAliasingAliasOption =
      OFastEnabled ? options::OPT_Ofast : options::OPT_fstrict_aliasing;
  // We turn strict aliasing off by default if we're in CL mode, since MSVC
  // doesn't do any TBAA.
  bool TBAAOnByDefault = !D.IsCLMode() || D.IsIntelMode(); // INTEL
  if (!Args.hasFlag(options::OPT_fstrict_aliasing, StrictAliasingAliasOption,
                    options::OPT_fno_strict_aliasing, TBAAOnByDefault))
    CmdArgs.push_back("-relaxed-aliasing");
  if (!Args.hasFlag(options::OPT_fstruct_path_tbaa,
                    options::OPT_fno_struct_path_tbaa, true))
    CmdArgs.push_back("-no-struct-path-tbaa");
  Args.addOptInFlag(CmdArgs, options::OPT_fstrict_enums,
                    options::OPT_fno_strict_enums);
  Args.addOptOutFlag(CmdArgs, options::OPT_fstrict_return,
                     options::OPT_fno_strict_return);
  Args.addOptInFlag(CmdArgs, options::OPT_fallow_editor_placeholders,
                    options::OPT_fno_allow_editor_placeholders);
  Args.addOptInFlag(CmdArgs, options::OPT_fstrict_vtable_pointers,
                    options::OPT_fno_strict_vtable_pointers);
  Args.addOptInFlag(CmdArgs, options::OPT_fforce_emit_vtables,
                    options::OPT_fno_force_emit_vtables);
  Args.addOptOutFlag(CmdArgs, options::OPT_foptimize_sibling_calls,
                     options::OPT_fno_optimize_sibling_calls);
  Args.addOptOutFlag(CmdArgs, options::OPT_fescaping_block_tail_calls,
                     options::OPT_fno_escaping_block_tail_calls);

  Args.AddLastArg(CmdArgs, options::OPT_ffine_grained_bitfield_accesses,
                  options::OPT_fno_fine_grained_bitfield_accesses);

  Args.AddLastArg(CmdArgs, options::OPT_fexperimental_relative_cxx_abi_vtables,
                  options::OPT_fno_experimental_relative_cxx_abi_vtables);

  // Handle segmented stacks.
  Args.addOptInFlag(CmdArgs, options::OPT_fsplit_stack,
                    options::OPT_fno_split_stack);

  // -fprotect-parens=0 is default.
  if (Args.hasFlag(options::OPT_fprotect_parens,
                   options::OPT_fno_protect_parens, false))
    CmdArgs.push_back("-fprotect-parens");

  RenderFloatingPointOptions(TC, D, OFastEnabled, Args, CmdArgs, JA);

  if (Arg *A = Args.getLastArg(options::OPT_fextend_args_EQ)) {
    const llvm::Triple::ArchType Arch = TC.getArch();
    if (Arch == llvm::Triple::x86 || Arch == llvm::Triple::x86_64) {
      StringRef V = A->getValue();
      if (V == "64")
        CmdArgs.push_back("-fextend-arguments=64");
      else if (V != "32")
        D.Diag(diag::err_drv_invalid_argument_to_option)
            << A->getValue() << A->getOption().getName();
    } else
      D.Diag(diag::err_drv_unsupported_opt_for_target)
          << A->getOption().getName() << TripleStr;
  }

  if (Arg *A = Args.getLastArg(options::OPT_mdouble_EQ)) {
    if (TC.getArch() == llvm::Triple::avr)
      A->render(Args, CmdArgs);
    else
      D.Diag(diag::err_drv_unsupported_opt_for_target)
          << A->getAsString(Args) << TripleStr;
  }

  if (Arg *A = Args.getLastArg(options::OPT_LongDouble_Group)) {
    if (TC.getTriple().isX86())
      A->render(Args, CmdArgs);
    else if (TC.getTriple().isSPIR() &&
             (A->getOption().getID() == options::OPT_mlong_double_64))
      // Only allow for -mlong-double-64 for SPIR-V
      A->render(Args, CmdArgs);
    else if (TC.getTriple().isPPC() &&
             (A->getOption().getID() != options::OPT_mlong_double_80))
      A->render(Args, CmdArgs);
    else
      D.Diag(diag::err_drv_unsupported_opt_for_target)
          << A->getAsString(Args) << TripleStr;
  }

#if INTEL_CUSTOMIZATION
  if (Args.hasFlag(options::OPT__SLASH_Qlong_double,
                   options::OPT__SLASH_Qlong_double_, false)) {
      CmdArgs.push_back("-fintel-long-double-size=80");
  }

  std::string imfAttr;
  auto addToImfAttr = [&imfAttr](const Twine &optStr) {
    if (imfAttr.empty())
      imfAttr = std::move(std::string("-mGLOB_imf_attr="));
    else
      imfAttr += " ";
    imfAttr += optStr.str();
  };
  for (const Arg *A : Args) {
    unsigned OptionID = A->getOption().getID();
    switch (OptionID) {
    // -fp-model=consistent implies -fimf-arch-consistency=true
    case options::OPT_ffp_model_EQ:
      if (StringRef(A->getValue()).equals("consistent"))
        addToImfAttr(Twine("arch-consistency:true"));
      A->claim();
      break;
    case options::OPT_fimf_arch_consistency_EQ:
      addToImfAttr(Twine("arch-consistency:") + A->getValue());
      A->claim();
      break;
    case options::OPT_fimf_max_error_EQ:
      addToImfAttr(Twine("max-error:") + A->getValue());
      A->claim();
      break;
    case options::OPT_fimf_absolute_error_EQ:
      addToImfAttr(Twine("absolute-error:") + A->getValue());
      A->claim();
      break;
    case options::OPT_fimf_accuracy_bits_EQ:
      addToImfAttr(Twine("accuracy-bits:") + A->getValue());
      A->claim();
      break;
    case options::OPT_fimf_domain_exclusion_EQ:
      addToImfAttr(Twine("domain-exclusion:") + A->getValue());
      A->claim();
      break;
    case options::OPT_fimf_precision_EQ:
      addToImfAttr(Twine("precision:") + A->getValue());
      A->claim();
      break;
    case options::OPT_fimf_use_svml_EQ:
      // no need to set use-svml:false because it's the default
      if (!StringRef(A->getValue()).equals("false"))
        addToImfAttr(Twine("use-svml:") + A->getValue());
      A->claim();
      break;
    default:
      break;
    }
  }
  if (!imfAttr.empty())
    CmdArgs.push_back(Args.MakeArgString(imfAttr));
#endif // INTEL_CUSTOMIZATION
  std::string FpAccuracyAttr;
  auto RenderFPAccuracyOptions = [&FpAccuracyAttr](const Twine &OptStr) {
    // In case the value is 'default' don't add the -ffp-builtin-accuracy
    // attribute.
    if (OptStr.str() != "default") {
      if (FpAccuracyAttr.empty())
        FpAccuracyAttr = "-ffp-builtin-accuracy=";
      else
        FpAccuracyAttr += " ";
      FpAccuracyAttr += OptStr.str();
    }
  };
  for (StringRef A : Args.getAllArgValues(options::OPT_ffp_accuracy_EQ))
    RenderFPAccuracyOptions(A);
  if (!FpAccuracyAttr.empty())
    CmdArgs.push_back(Args.MakeArgString(FpAccuracyAttr));

  // Decide whether to use verbose asm. Verbose assembly is the default on
  // toolchains which have the integrated assembler on by default.
  bool IsIntegratedAssemblerDefault = TC.IsIntegratedAssemblerDefault();
  if (!Args.hasFlag(options::OPT_fverbose_asm, options::OPT_fno_verbose_asm,
#if INTEL_CUSTOMIZATION
                    IsIntegratedAssemblerDefault &&
                    !(D.IsIntelMode() && D.IsCLMode())))
#endif // INTEL_CUSTOMIZATION
    CmdArgs.push_back("-fno-verbose-asm");

  // Parse 'none' or '$major.$minor'. Disallow -fbinutils-version=0 because we
  // use that to indicate the MC default in the backend.
  if (Arg *A = Args.getLastArg(options::OPT_fbinutils_version_EQ)) {
    StringRef V = A->getValue();
    unsigned Num;
    if (V == "none")
      A->render(Args, CmdArgs);
    else if (!V.consumeInteger(10, Num) && Num > 0 &&
             (V.empty() || (V.consume_front(".") &&
                            !V.consumeInteger(10, Num) && V.empty())))
      A->render(Args, CmdArgs);
    else
      D.Diag(diag::err_drv_invalid_argument_to_option)
          << A->getValue() << A->getOption().getName();
  }

  // If toolchain choose to use MCAsmParser for inline asm don't pass the
  // option to disable integrated-as explictly.
  if (!TC.useIntegratedAs() && !TC.parseInlineAsmUsingAsmParser())
    CmdArgs.push_back("-no-integrated-as");

  if (Args.hasArg(options::OPT_fdebug_pass_structure)) {
    CmdArgs.push_back("-mdebug-pass");
    CmdArgs.push_back("Structure");
  }
  if (Args.hasArg(options::OPT_fdebug_pass_arguments)) {
    CmdArgs.push_back("-mdebug-pass");
    CmdArgs.push_back("Arguments");
  }

  // Enable -mconstructor-aliases except on darwin, where we have to work around
  // a linker bug, and CUDA device code, where aliases aren't supported.
  if (!RawTriple.isOSDarwin() && !RawTriple.isNVPTX())
    CmdArgs.push_back("-mconstructor-aliases");

  // Darwin's kernel doesn't support guard variables; just die if we
  // try to use them.
  if (KernelOrKext && RawTriple.isOSDarwin())
    CmdArgs.push_back("-fforbid-guard-variables");

  if (Args.hasFlag(options::OPT_mms_bitfields, options::OPT_mno_ms_bitfields,
                   Triple.isWindowsGNUEnvironment())) {
    CmdArgs.push_back("-mms-bitfields");
  }

  // Non-PIC code defaults to -fdirect-access-external-data while PIC code
  // defaults to -fno-direct-access-external-data. Pass the option if different
  // from the default.
  if (Arg *A = Args.getLastArg(options::OPT_fdirect_access_external_data,
                               options::OPT_fno_direct_access_external_data))
    if (A->getOption().matches(options::OPT_fdirect_access_external_data) !=
        (PICLevel == 0))
      A->render(Args, CmdArgs);

  if (Args.hasFlag(options::OPT_fno_plt, options::OPT_fplt, false)) {
    CmdArgs.push_back("-fno-plt");
  }

  // -fhosted is default.
  // TODO: Audit uses of KernelOrKext and see where it'd be more appropriate to
  // use Freestanding.
  bool Freestanding =
      Args.hasFlag(options::OPT_ffreestanding, options::OPT_fhosted, false) ||
      KernelOrKext;
  if (Freestanding)
    CmdArgs.push_back("-ffreestanding");

  Args.AddLastArg(CmdArgs, options::OPT_fno_knr_functions);

  // This is a coarse approximation of what llvm-gcc actually does, both
  // -fasynchronous-unwind-tables and -fnon-call-exceptions interact in more
  // complicated ways.
  auto SanitizeArgs = TC.getSanitizerArgs(Args);

  bool IsAsyncUnwindTablesDefault =
      TC.getDefaultUnwindTableLevel(Args) == ToolChain::UnwindTableLevel::Asynchronous;
  bool IsSyncUnwindTablesDefault =
      TC.getDefaultUnwindTableLevel(Args) == ToolChain::UnwindTableLevel::Synchronous;

  bool AsyncUnwindTables = Args.hasFlag(
      options::OPT_fasynchronous_unwind_tables,
      options::OPT_fno_asynchronous_unwind_tables,
      (IsAsyncUnwindTablesDefault || SanitizeArgs.needsUnwindTables()) &&
          !Freestanding);
  bool UnwindTables =
      Args.hasFlag(options::OPT_funwind_tables, options::OPT_fno_unwind_tables,
                   IsSyncUnwindTablesDefault && !Freestanding);
  if (AsyncUnwindTables)
    CmdArgs.push_back("-funwind-tables=2");
  else if (UnwindTables)
     CmdArgs.push_back("-funwind-tables=1");

  // Prepare `-aux-target-cpu` and `-aux-target-feature` unless
  // `--gpu-use-aux-triple-only` is specified.
  if (!Args.getLastArg(options::OPT_gpu_use_aux_triple_only) &&
      (IsCudaDevice || (IsSYCL && IsSYCLOffloadDevice) || IsHIPDevice)) {
    const ArgList &HostArgs =
        C.getArgsForToolChain(nullptr, StringRef(), Action::OFK_None);
    std::string HostCPU =
        getCPUName(D, HostArgs, *TC.getAuxTriple(), /*FromAs*/ false);
    if (!HostCPU.empty()) {
      CmdArgs.push_back("-aux-target-cpu");
      CmdArgs.push_back(Args.MakeArgString(HostCPU));
    }
    getTargetFeatures(D, *TC.getAuxTriple(), HostArgs, CmdArgs,
                      /*ForAS*/ false, /*IsAux*/ true);
  }

  TC.addClangTargetOptions(Args, CmdArgs, JA.getOffloadingDeviceKind());

  if (Arg *A = Args.getLastArg(options::OPT_mcmodel_EQ)) {
    StringRef CM = A->getValue();
    if (CM == "small" || CM == "kernel" || CM == "medium" || CM == "large" ||
        CM == "tiny") {
      if (Triple.isOSAIX() && CM == "medium")
        CmdArgs.push_back("-mcmodel=large");
      else if (Triple.isAArch64() && (CM == "kernel" || CM == "medium"))
        D.Diag(diag::err_drv_invalid_argument_to_option)
            << CM << A->getOption().getName();
      else
        A->render(Args, CmdArgs);
    } else {
      D.Diag(diag::err_drv_invalid_argument_to_option)
          << CM << A->getOption().getName();
    }
  }

#if INTEL_CUSTOMIZATION
#if INTEL_FEATURE_MARKERCOUNT
  if (Arg *A = Args.getLastArg(options::OPT_ffunction_marker_count_EQ,
                               options::OPT_fmarker_count_EQ)) {
    StringRef FM = A->getValue();
    if (FM == "never" || FM == "me" || FM == "be")
      CmdArgs.push_back(
          Args.MakeArgString("-ffunction-marker-count=" + Twine(FM)));
    else
      D.Diag(diag::err_drv_invalid_argument_to_option)
          << FM << A->getOption().getName();
  }
  if (Arg *A = Args.getLastArg(options::OPT_floop_marker_count_EQ,
                               options::OPT_fmarker_count_EQ)) {
    StringRef LM = A->getValue();
    if (LM == "never" || LM == "me" || LM == "be")
      CmdArgs.push_back(Args.MakeArgString("-floop-marker-count=" + Twine(LM)));
    else
      D.Diag(diag::err_drv_invalid_argument_to_option)
          << LM << A->getOption().getName();
  }
  if (Arg *A = Args.getLastArg(options::OPT_foverride_marker_count_file_EQ))
    A->render(Args, CmdArgs);
#endif // INTEL_FEATURE_MARKERCOUNT
#endif // INTEL_CUSTOMIZATION

  if (Arg *A = Args.getLastArg(options::OPT_mtls_size_EQ)) {
    StringRef Value = A->getValue();
    unsigned TLSSize = 0;
    Value.getAsInteger(10, TLSSize);
    if (!Triple.isAArch64() || !Triple.isOSBinFormatELF())
      D.Diag(diag::err_drv_unsupported_opt_for_target)
          << A->getOption().getName() << TripleStr;
    if (TLSSize != 12 && TLSSize != 24 && TLSSize != 32 && TLSSize != 48)
      D.Diag(diag::err_drv_invalid_int_value)
          << A->getOption().getName() << Value;
    Args.AddLastArg(CmdArgs, options::OPT_mtls_size_EQ);
  }

  // Add the target cpu
  std::string CPU = getCPUName(D, Args, Triple, /*FromAs*/ false);
  if (!CPU.empty()) {
    CmdArgs.push_back("-target-cpu");
    CmdArgs.push_back(Args.MakeArgString(CPU));
  }

  RenderTargetOptions(Triple, Args, KernelOrKext, CmdArgs);

  // These two are potentially updated by AddClangCLArgs.
  llvm::codegenoptions::DebugInfoKind DebugInfoKind =
      llvm::codegenoptions::NoDebugInfo;
  bool EmitCodeView = false;

  // Add clang-cl arguments.
  types::ID InputType = Input.getType();
  if (D.IsCLMode())
#if INTEL_CUSTOMIZATION
    AddClangCLArgs(Args, InputType, CmdArgs, &DebugInfoKind, &EmitCodeView, JA);
#endif // INTEL_CUSTOMIZATION

  // Add the sycld debug library when --dependent-lib=msvcrtd is used from
  // the command line.  This is to allow for CMake based builds using the
  // Linux based driver on Windows to correctly pull in the expected debug
  // library.
  if (Args.hasArg(options::OPT_fsycl) && !Args.hasArg(options::OPT_nolibsycl)) {
    if (!D.IsCLMode() && TC.getTriple().isWindowsMSVCEnvironment()) {
      if (isDependentLibAdded(Args, "msvcrtd"))
        CmdArgs.push_back("--dependent-lib=sycl" SYCL_MAJOR_VERSION "d");
    } else if (!D.IsCLMode() && TC.getTriple().isWindowsGNUEnvironment()) {
      CmdArgs.push_back("--dependent-lib=sycl" SYCL_MAJOR_VERSION ".dll");
    }
    CmdArgs.push_back("--dependent-lib=sycl-devicelib-host");
  }

  DwarfFissionKind DwarfFission = DwarfFissionKind::None;
  renderDebugOptions(TC, D, RawTriple, Args, EmitCodeView,
                     types::isLLVMIR(InputType), CmdArgs, DebugInfoKind,
                     DwarfFission);

  // This controls whether or not we perform JustMyCode instrumentation.
  if (Args.hasFlag(options::OPT_fjmc, options::OPT_fno_jmc, false)) {
    if (TC.getTriple().isOSBinFormatELF()) {
      if (DebugInfoKind >= llvm::codegenoptions::DebugInfoConstructor)
        CmdArgs.push_back("-fjmc");
      else
        D.Diag(clang::diag::warn_drv_jmc_requires_debuginfo) << "-fjmc"
                                                             << "-g";
    } else {
      D.Diag(clang::diag::warn_drv_fjmc_for_elf_only);
    }
  }

  // Add the split debug info name to the command lines here so we
  // can propagate it to the backend.
  bool SplitDWARF = (DwarfFission != DwarfFissionKind::None) &&
                    (TC.getTriple().isOSBinFormatELF() ||
                     TC.getTriple().isOSBinFormatWasm() ||
                     TC.getTriple().isOSBinFormatCOFF()) &&
                    (isa<AssembleJobAction>(JA) || isa<CompileJobAction>(JA) ||
                     isa<BackendJobAction>(JA));
  if (SplitDWARF) {
    const char *SplitDWARFOut = SplitDebugName(JA, Args, Input, Output);
    CmdArgs.push_back("-split-dwarf-file");
    CmdArgs.push_back(SplitDWARFOut);
    if (DwarfFission == DwarfFissionKind::Split) {
      CmdArgs.push_back("-split-dwarf-output");
      CmdArgs.push_back(SplitDWARFOut);
    }
  }

  // Pass the linker version in use.
  if (Arg *A = Args.getLastArg(options::OPT_mlinker_version_EQ)) {
    CmdArgs.push_back("-target-linker-version");
    CmdArgs.push_back(A->getValue());
  }

  // Explicitly error on some things we know we don't support and can't just
  // ignore.
  if (!Args.hasArg(options::OPT_fallow_unsupported)) {
    Arg *Unsupported;
    if (types::isCXX(InputType) && RawTriple.isOSDarwin() &&
        TC.getArch() == llvm::Triple::x86) {
      if ((Unsupported = Args.getLastArg(options::OPT_fapple_kext)) ||
          (Unsupported = Args.getLastArg(options::OPT_mkernel)))
        D.Diag(diag::err_drv_clang_unsupported_opt_cxx_darwin_i386)
            << Unsupported->getOption().getName();
    }
    // The faltivec option has been superseded by the maltivec option.
    if ((Unsupported = Args.getLastArg(options::OPT_faltivec)))
      D.Diag(diag::err_drv_clang_unsupported_opt_faltivec)
          << Unsupported->getOption().getName()
          << "please use -maltivec and include altivec.h explicitly";
    if ((Unsupported = Args.getLastArg(options::OPT_fno_altivec)))
      D.Diag(diag::err_drv_clang_unsupported_opt_faltivec)
          << Unsupported->getOption().getName() << "please use -mno-altivec";
  }

  Args.AddAllArgs(CmdArgs, options::OPT_v);

  if (Args.getLastArg(options::OPT_H)) {
    CmdArgs.push_back("-H");
    CmdArgs.push_back("-sys-header-deps");
  }
  Args.AddAllArgs(CmdArgs, options::OPT_fshow_skipped_includes);

  if (D.CCPrintHeadersFormat && !D.CCGenDiagnostics) {
    CmdArgs.push_back("-header-include-file");
    CmdArgs.push_back(!D.CCPrintHeadersFilename.empty()
                          ? D.CCPrintHeadersFilename.c_str()
                          : "-");
    CmdArgs.push_back("-sys-header-deps");
    CmdArgs.push_back(Args.MakeArgString(
        "-header-include-format=" +
        std::string(headerIncludeFormatKindToString(D.CCPrintHeadersFormat))));
    CmdArgs.push_back(
        Args.MakeArgString("-header-include-filtering=" +
                           std::string(headerIncludeFilteringKindToString(
                               D.CCPrintHeadersFiltering))));
  }
  Args.AddLastArg(CmdArgs, options::OPT_P);
  Args.AddLastArg(CmdArgs, options::OPT_print_ivar_layout);

#if INTEL_CUSTOMIZATION
  // -EP should expand to -E -P.
  if (Args.hasArg(options::OPT_EP))
    CmdArgs.push_back("-P");
#endif // INTEL_CUSTOMIZATION
  if (D.CCLogDiagnostics && !D.CCGenDiagnostics) {
    CmdArgs.push_back("-diagnostic-log-file");
    CmdArgs.push_back(!D.CCLogDiagnosticsFilename.empty()
                          ? D.CCLogDiagnosticsFilename.c_str()
                          : "-");
  }

  // Give the gen diagnostics more chances to succeed, by avoiding intentional
  // crashes.
  if (D.CCGenDiagnostics)
    CmdArgs.push_back("-disable-pragma-debug-crash");

  // Allow backend to put its diagnostic files in the same place as frontend
  // crash diagnostics files.
  if (Args.hasArg(options::OPT_fcrash_diagnostics_dir)) {
    StringRef Dir = Args.getLastArgValue(options::OPT_fcrash_diagnostics_dir);
    CmdArgs.push_back("-mllvm");
    CmdArgs.push_back(Args.MakeArgString("-crash-diagnostics-dir=" + Dir));
  }

  bool UseSeparateSections = isUseSeparateSections(D, Triple); // INTEL

  if (Args.hasFlag(options::OPT_ffunction_sections,
                   options::OPT_fno_function_sections, UseSeparateSections)) {
    CmdArgs.push_back("-ffunction-sections");
  }

  if (Arg *A = Args.getLastArg(options::OPT_fbasic_block_sections_EQ)) {
    StringRef Val = A->getValue();
    if (Triple.isX86() && Triple.isOSBinFormatELF()) {
      if (Val != "all" && Val != "labels" && Val != "none" &&
          !Val.startswith("list="))
        D.Diag(diag::err_drv_invalid_value)
            << A->getAsString(Args) << A->getValue();
      else
        A->render(Args, CmdArgs);
    } else if (Triple.isNVPTX()) {
      // Do not pass the option to the GPU compilation. We still want it enabled
      // for the host-side compilation, so seeing it here is not an error.
    } else if (Val != "none") {
      // =none is allowed everywhere. It's useful for overriding the option
      // and is the same as not specifying the option.
      D.Diag(diag::err_drv_unsupported_opt_for_target)
          << A->getAsString(Args) << TripleStr;
    }
  }

  bool HasDefaultDataSections = Triple.isOSBinFormatXCOFF();
  if (Args.hasFlag(options::OPT_fdata_sections, options::OPT_fno_data_sections,
                   UseSeparateSections || HasDefaultDataSections)) {
    CmdArgs.push_back("-fdata-sections");
  }

  Args.addOptOutFlag(CmdArgs, options::OPT_funique_section_names,
                     options::OPT_fno_unique_section_names);
  Args.addOptInFlag(CmdArgs, options::OPT_funique_internal_linkage_names,
                    options::OPT_fno_unique_internal_linkage_names);
  Args.addOptInFlag(CmdArgs, options::OPT_funique_basic_block_section_names,
                    options::OPT_fno_unique_basic_block_section_names);
  Args.addOptInFlag(CmdArgs, options::OPT_fconvergent_functions,
                    options::OPT_fno_convergent_functions);

  if (Arg *A = Args.getLastArg(options::OPT_fsplit_machine_functions,
                               options::OPT_fno_split_machine_functions)) {
    // This codegen pass is only available on x86-elf targets.
    if (Triple.isX86() && Triple.isOSBinFormatELF()) {
      if (A->getOption().matches(options::OPT_fsplit_machine_functions))
        A->render(Args, CmdArgs);
    } else {
      D.Diag(diag::err_drv_unsupported_opt_for_target)
          << A->getAsString(Args) << TripleStr;
    }
  }

#if INTEL_CUSTOMIZATION
  Args.AddLastArg(CmdArgs, options::OPT_finstrument_functions_after_inlining,
                  options::OPT_finstrument_function_entry_bare);

  if ((Args.hasFlag(options::OPT_finstrument_functions,
                    options::OPT_fno_instrument_functions, false)) &&
      (!Args.hasArg(options::OPT_finstrument_functions_after_inlining,
                    options::OPT_finstrument_function_entry_bare)))
    Args.AddLastArg(CmdArgs, options::OPT_finstrument_functions);
#endif // INTEL_CUSTOMIZATION

  // NVPTX/AMDGCN doesn't support PGO or coverage. There's no runtime support
  // for sampling, overhead of call arc collection is way too high and there's
  // no way to collect the output.
  if (!Triple.isNVPTX() && !Triple.isAMDGCN())
    addPGOAndCoverageFlags(TC, C, JA, Output, Args, SanitizeArgs, CmdArgs);

  Args.AddLastArg(CmdArgs, options::OPT_fclang_abi_compat_EQ);

  if (getLastProfileSampleUseArg(Args) &&
      Args.hasArg(options::OPT_fsample_profile_use_profi)) {
    CmdArgs.push_back("-mllvm");
    CmdArgs.push_back("-sample-profile-use-profi");
  }

  // Add runtime flag for PS4/PS5 when PGO, coverage, or sanitizers are enabled.
  if (RawTriple.isPS() &&
      !Args.hasArg(options::OPT_nostdlib, options::OPT_nodefaultlibs)) {
    PScpu::addProfileRTArgs(TC, Args, CmdArgs);
    PScpu::addSanitizerArgs(TC, Args, CmdArgs);
  }

  // Pass options for controlling the default header search paths.
  if (Args.hasArg(options::OPT_nostdinc)) {
    CmdArgs.push_back("-nostdsysteminc");
    CmdArgs.push_back("-nobuiltininc");
  } else {
    if (Args.hasArg(options::OPT_nostdlibinc))
      CmdArgs.push_back("-nostdsysteminc");
    Args.AddLastArg(CmdArgs, options::OPT_nostdincxx);
    Args.AddLastArg(CmdArgs, options::OPT_nobuiltininc);
  }

  // Pass the path to compiler resource files.
  CmdArgs.push_back("-resource-dir");
  CmdArgs.push_back(D.ResourceDir.c_str());

  Args.AddLastArg(CmdArgs, options::OPT_working_directory);

  RenderARCMigrateToolOptions(D, Args, CmdArgs);

  // Add preprocessing options like -I, -D, etc. if we are using the
  // preprocessor.
  //
  // FIXME: Support -fpreprocessed
  if (types::getPreprocessedType(InputType) != types::TY_INVALID)
    AddPreprocessingOptions(C, JA, D, Args, CmdArgs, Output, Inputs);

  // Don't warn about "clang -c -DPIC -fPIC test.i" because libtool.m4 assumes
  // that "The compiler can only warn and ignore the option if not recognized".
  // When building with ccache, it will pass -D options to clang even on
  // preprocessed inputs and configure concludes that -fPIC is not supported.
  Args.ClaimAllArgs(options::OPT_D);

  // Manually translate -O4 to -O3; let clang reject others.
  AddOptLevel(); // INTEL

  // Warn about ignored options to clang.
  for (const Arg *A :
       Args.filtered(options::OPT_clang_ignored_gcc_optimization_f_Group)) {
    D.Diag(diag::warn_ignored_gcc_optimization) << A->getAsString(Args);
    A->claim();
  }

  for (const Arg *A :
       Args.filtered(options::OPT_clang_ignored_legacy_options_Group)) {
    D.Diag(diag::warn_ignored_clang_option) << A->getAsString(Args);
    A->claim();
  }

  claimNoWarnArgs(Args);

  Args.AddAllArgs(CmdArgs, options::OPT_R_Group);

  for (const Arg *A :
       Args.filtered(options::OPT_W_Group, options::OPT__SLASH_wd)) {
    A->claim();
    if (A->getOption().getID() == options::OPT__SLASH_wd) {
      unsigned WarningNumber;
      if (StringRef(A->getValue()).getAsInteger(10, WarningNumber)) {
        D.Diag(diag::err_drv_invalid_int_value)
            << A->getAsString(Args) << A->getValue();
        continue;
      }

      if (auto Group = diagGroupFromCLWarningID(WarningNumber)) {
        CmdArgs.push_back(Args.MakeArgString(
            "-Wno-" + DiagnosticIDs::getWarningOptionForGroup(*Group)));
      }
      continue;
    }
    A->render(Args, CmdArgs);
  }

#if INTEL_CUSTOMIZATION
  if (Args.hasFlag(options::OPT_Wcheck_unicode_security,
                   options::OPT_Wno_check_unicode_security, false))
    ClangTidySourceCheck(C, JA, Inputs, Args);

  if (Args.hasFlag(options::OPT_pedantic, options::OPT_no_pedantic, false)
      || Args.hasArg(options::OPT_strict_ansi))
#endif // INTEL_CUSTOMIZATION
    CmdArgs.push_back("-pedantic");

  Args.AddLastArg(CmdArgs, options::OPT_pedantic_errors);
  Args.AddLastArg(CmdArgs, options::OPT_w);

  Args.addOptInFlag(CmdArgs, options::OPT_ffixed_point,
                    options::OPT_fno_fixed_point);

  if (Arg *A = Args.getLastArg(options::OPT_fcxx_abi_EQ))
    A->render(Args, CmdArgs);

  Args.AddLastArg(CmdArgs, options::OPT_fexperimental_relative_cxx_abi_vtables,
                  options::OPT_fno_experimental_relative_cxx_abi_vtables);

  if (Arg *A = Args.getLastArg(options::OPT_ffuchsia_api_level_EQ))
    A->render(Args, CmdArgs);

  // Handle -{std, ansi, trigraphs} -- take the last of -{std, ansi}
  // (-ansi is equivalent to -std=c89 or -std=c++98).
  //
  // If a std is supplied, only add -trigraphs if it follows the
  // option.
  bool ImplyVCPPCVer = false;
  bool ImplyVCPPCXXVer = false;
#if INTEL_CUSTOMIZATION
  const Arg *Std = Args.getLastArg(options::OPT_std_EQ, options::OPT_ansi,
                     options::OPT_strict_ansi);
#else //INTEL_CUSTOMIZATION
  const Arg *Std = Args.getLastArg(options::OPT_std_EQ, options::OPT_ansi);
#endif //INTEL_CUSTOMIZATION
  if (Std) {
#if INTEL_CUSTOMIZATION
    if (Std->getOption().matches(options::OPT_ansi) ||
        Std->getOption().matches(options::OPT_strict_ansi))
#else //INTEL_CUSTOMIZATION
    if (Std->getOption().matches(options::OPT_ansi))
#endif //INTEL_CUSTOMIZATION
      if (types::isCXX(InputType))
        CmdArgs.push_back("-std=c++98");
      else
        CmdArgs.push_back("-std=c89");
#if INTEL_CUSTOMIZATION
    // Intel compiler allows for /Qstd which is an alias -std.  We want to be
    // sure to limit valid args to C++14 or higher.
    else if (D.IsIntelMode() && IsWindowsMSVC) {
      StringRef Val(Std->getValue());
      if (Val == "c++98" || Val == "c++03" || Val == "c++0x" ||
          Val == "c++11") {
        D.Diag(clang::diag::warn_drv_unused_argument) << Std->getAsString(Args);
        ImplyVCPPCXXVer = true;
      } else
        Std->render(Args, CmdArgs);
    }
#endif // INTEL_CUSTOMIZATION
    else {
      if (Args.hasArg(options::OPT_fsycl)) {
        // Use of -std= with 'C' is not supported for SYCL.
        const LangStandard *LangStd =
            LangStandard::getLangStandardForName(Std->getValue());
        if (LangStd && LangStd->getLanguage() == Language::C)
          D.Diag(diag::err_drv_argument_not_allowed_with)
              << Std->getAsString(Args) << "-fsycl";
      }
      Std->render(Args, CmdArgs);
    }

    // If -f(no-)trigraphs appears after the language standard flag, honor it.
    if (Arg *A = Args.getLastArg(options::OPT_std_EQ, options::OPT_ansi,
                                 options::OPT_ftrigraphs,
                                 options::OPT_fno_trigraphs))
      if (A != Std)
        A->render(Args, CmdArgs);
  } else {
#if INTEL_CUSTOMIZATION
    bool CPPVerSpecified = false;
    if (Args.hasArg(options::OPT__SLASH_std)) {
      const Arg *StdArg = Args.getLastArg(options::OPT__SLASH_std);
      CPPVerSpecified =
        StringRef(StdArg->getValue()).contains_insensitive("c++");
    }
#endif // INTEL_CUSTOMIZATION
    // Honor -std-default.
    //
    // FIXME: Clang doesn't correctly handle -std= when the input language
    // doesn't match. For the time being just ignore this for C++ inputs;
    // eventually we want to do all the standard defaulting here instead of
    // splitting it between the driver and clang -cc1.
    if (!types::isCXX(InputType)) {
      if (!Args.hasArg(options::OPT__SLASH_std)) {
        Args.AddAllArgsTranslated(CmdArgs, options::OPT_std_default_EQ, "-std=",
                                  /*Joined=*/true);
      } else
#if INTEL_CUSTOMIZATION
      if (!CPPVerSpecified)
#endif // INTEL_CUSTOMIZATION
        ImplyVCPPCVer = true;
    }
    else if (IsWindowsMSVC)
      ImplyVCPPCXXVer = true;

#if INTEL_CUSTOMIZATION
    // When performing interop (OpenMP+SYCL) we need to pass -std=c++xx or
    // -std=cxx specified by /std: to all clang calls.
    else if ((IsSYCL || Args.hasArg(options::OPT_fsycl)) &&
             Args.hasArg(options::OPT_fopenmp_targets_EQ) &&
             Args.hasArg(options::OPT__SLASH_std)) {
      ImplyVCPPCXXVer = CPPVerSpecified;
      ImplyVCPPCVer = !ImplyVCPPCXXVer;
    }

    // When performing interop (OpenMP+SYCL) we need to be sure to maintain
    // C++17 settings even if we aren't doing the SYCL offloading.  We do this
    // by checking for the -fsycl option.
    if ((IsSYCL || Args.hasArg(options::OPT_fsycl)) && types::isCXX(InputType) &&
        !Args.hasArg(options::OPT__SLASH_std))
#endif // INTEL_CUSTOMIZATION
      // For DPC++, we default to -std=c++17 for all compilations.  Use of -std
      // on the command line will override.
      CmdArgs.push_back("-std=c++17");

    Args.AddLastArg(CmdArgs, options::OPT_ftrigraphs,
                    options::OPT_fno_trigraphs);
  }

  // GCC's behavior for -Wwrite-strings is a bit strange:
  //  * In C, this "warning flag" changes the types of string literals from
  //    'char[N]' to 'const char[N]', and thus triggers an unrelated warning
  //    for the discarded qualifier.
  //  * In C++, this is just a normal warning flag.
  //
  // Implementing this warning correctly in C is hard, so we follow GCC's
  // behavior for now. FIXME: Directly diagnose uses of a string literal as
  // a non-const char* in C, rather than using this crude hack.
  if (!types::isCXX(InputType)) {
    // FIXME: This should behave just like a warning flag, and thus should also
    // respect -Weverything, -Wno-everything, -Werror=write-strings, and so on.
    Arg *WriteStrings =
        Args.getLastArg(options::OPT_Wwrite_strings,
                        options::OPT_Wno_write_strings, options::OPT_w);
    if (WriteStrings &&
        WriteStrings->getOption().matches(options::OPT_Wwrite_strings))
      CmdArgs.push_back("-fconst-strings");
  }

  // GCC provides a macro definition '__DEPRECATED' when -Wdeprecated is active
  // during C++ compilation, which it is by default. GCC keeps this define even
  // in the presence of '-w', match this behavior bug-for-bug.
  if (types::isCXX(InputType) &&
      Args.hasFlag(options::OPT_Wdeprecated, options::OPT_Wno_deprecated,
                   true)) {
    CmdArgs.push_back("-fdeprecated-macro");
  }

  // Translate GCC's misnamer '-fasm' arguments to '-fgnu-keywords'.
  if (Arg *Asm = Args.getLastArg(options::OPT_fasm, options::OPT_fno_asm)) {
    if (Asm->getOption().matches(options::OPT_fasm))
      CmdArgs.push_back("-fgnu-keywords");
    else
      CmdArgs.push_back("-fno-gnu-keywords");
  }

  if (!ShouldEnableAutolink(Args, TC, JA))
    CmdArgs.push_back("-fno-autolink");

  // Add in -fdebug-compilation-dir if necessary.
  const char *DebugCompilationDir =
      addDebugCompDirArg(Args, CmdArgs, D.getVFS());

  addDebugPrefixMapArg(D, TC, Args, CmdArgs);

  Args.AddLastArg(CmdArgs, options::OPT_ftemplate_depth_EQ);
  Args.AddLastArg(CmdArgs, options::OPT_foperator_arrow_depth_EQ);
  Args.AddLastArg(CmdArgs, options::OPT_fconstexpr_depth_EQ);
  Args.AddLastArg(CmdArgs, options::OPT_fconstexpr_steps_EQ);

  Args.AddLastArg(CmdArgs, options::OPT_fexperimental_library);

  if (Args.hasArg(options::OPT_fexperimental_new_constant_interpreter))
    CmdArgs.push_back("-fexperimental-new-constant-interpreter");

  if (Arg *A = Args.getLastArg(options::OPT_fbracket_depth_EQ)) {
    CmdArgs.push_back("-fbracket-depth");
    CmdArgs.push_back(A->getValue());
  }

  if (Arg *A = Args.getLastArg(options::OPT_Wlarge_by_value_copy_EQ,
                               options::OPT_Wlarge_by_value_copy_def)) {
    if (A->getNumValues()) {
      StringRef bytes = A->getValue();
      CmdArgs.push_back(Args.MakeArgString("-Wlarge-by-value-copy=" + bytes));
    } else
      CmdArgs.push_back("-Wlarge-by-value-copy=64"); // default value
  }

  if (Args.hasArg(options::OPT_relocatable_pch))
    CmdArgs.push_back("-relocatable-pch");

  if (const Arg *A = Args.getLastArg(options::OPT_fcf_runtime_abi_EQ)) {
    static const char *kCFABIs[] = {
      "standalone", "objc", "swift", "swift-5.0", "swift-4.2", "swift-4.1",
    };

    if (!llvm::is_contained(kCFABIs, StringRef(A->getValue())))
      D.Diag(diag::err_drv_invalid_cf_runtime_abi) << A->getValue();
    else
      A->render(Args, CmdArgs);
  }

  if (Arg *A = Args.getLastArg(options::OPT_fconstant_string_class_EQ)) {
    CmdArgs.push_back("-fconstant-string-class");
    CmdArgs.push_back(A->getValue());
  }

  if (Arg *A = Args.getLastArg(options::OPT_ftabstop_EQ)) {
    CmdArgs.push_back("-ftabstop");
    CmdArgs.push_back(A->getValue());
  }

  Args.addOptInFlag(CmdArgs, options::OPT_fstack_size_section,
                    options::OPT_fno_stack_size_section);

  if (Args.hasArg(options::OPT_fstack_usage)) {
    CmdArgs.push_back("-stack-usage-file");

    if (Arg *OutputOpt = Args.getLastArg(options::OPT_o)) {
      SmallString<128> OutputFilename(OutputOpt->getValue());
      llvm::sys::path::replace_extension(OutputFilename, "su");
      CmdArgs.push_back(Args.MakeArgString(OutputFilename));
    } else
      CmdArgs.push_back(
          Args.MakeArgString(Twine(getBaseInputStem(Args, Inputs)) + ".su"));
  }

  CmdArgs.push_back("-ferror-limit");
  if (Arg *A = Args.getLastArg(options::OPT_ferror_limit_EQ))
    CmdArgs.push_back(A->getValue());
  else
    CmdArgs.push_back("19");

  Args.AddLastArg(CmdArgs, options::OPT_fconstexpr_backtrace_limit_EQ);
  Args.AddLastArg(CmdArgs, options::OPT_fmacro_backtrace_limit_EQ);
  Args.AddLastArg(CmdArgs, options::OPT_ftemplate_backtrace_limit_EQ);
  Args.AddLastArg(CmdArgs, options::OPT_fspell_checking_limit_EQ);
  Args.AddLastArg(CmdArgs, options::OPT_fcaret_diagnostics_max_lines_EQ);

#if INTEL_CUSTOMIZATION
  //-fiopenmp-offload is default
  if (Args.hasArg(options::OPT_fiopenmp) &&
      Args.hasFlag(options::OPT_fno_iopenmp_offload,
                   options::OPT_fiopenmp_offload, false)) {
    CmdArgs.push_back("-fno-intel-openmp-offload");
    CmdArgs.push_back("-mllvm");
    CmdArgs.push_back("-vpo-paropt-use-offload-metadata=false");
  }
  if (Args.hasFlag(options::OPT_fiopenmp_simd, options::OPT_fno_iopenmp_simd,
                   false)) {
    // FIXME: Add better interactions with -fopenmp-simd.
    if (!JA.isDeviceOffloading(Action::OFK_SYCL))
      CmdArgs.push_back("-fopenmp-simd");
    CmdArgs.push_back("-fopenmp-late-outline");
  }
  // When compiling for SPIR, we want to be sure that -fiopenmp is used
  // and not -fopenmp.
  if (IsOpenMPDevice && !Args.hasArg(options::OPT_fiopenmp) &&
      Args.hasArg(options::OPT_fopenmp_EQ, options::OPT_fopenmp) &&
      Triple.isSPIR()) {
    if (!D.IsCLMode())
        D.Diag(diag::err_drv_opt_requires_opt)
          << "-fopenmp-targets=spir64" << "-fiopenmp";
    else
        D.Diag(diag::err_drv_opt_requires_opt)
          << "-Qopenmp-targets=spir64" << "-Qiopenmp";
  }
  if (Arg *A = Args.getLastArg(options::OPT_qopenmp_threadprivate_EQ)) {
    StringRef Value = A->getValue();

    if ((Value != "compat") && (Value != "legacy"))
      D.Diag(diag::err_drv_unsupported_option_argument)
          << A->getSpelling() << Value;

    if (Value == "legacy")
      CmdArgs.push_back("-fopenmp-threadprivate-legacy");
  }

  if (Args.hasFlag(options::OPT__SLASH_Qvla_, options::OPT__SLASH_Qvla, false))
    CmdArgs.push_back("-Werror=vla");
  if (Arg *A = Args.getLastArg(
          options::OPT_fopenmp_declare_target_scalar_defaultmap_EQ)) {
    StringRef Value = A->getValue();
    if (Value == "firstprivate")
      CmdArgs.push_back(
          "-fopenmp-declare-target-scalar-defaultmap-firstprivate");
    else if (Value != "default")
      D.Diag(diag::err_drv_unsupported_option_argument)
          << A->getSpelling() << Value;
  }
#endif // INTEL_CUSTOMIZATION

  // Pass -fmessage-length=.
  unsigned MessageLength = 0;
  if (Arg *A = Args.getLastArg(options::OPT_fmessage_length_EQ)) {
    StringRef V(A->getValue());
    if (V.getAsInteger(0, MessageLength))
      D.Diag(diag::err_drv_invalid_argument_to_option)
          << V << A->getOption().getName();
  } else {
    // If -fmessage-length=N was not specified, determine whether this is a
    // terminal and, if so, implicitly define -fmessage-length appropriately.
    MessageLength = llvm::sys::Process::StandardErrColumns();
  }
  if (MessageLength != 0)
    CmdArgs.push_back(
        Args.MakeArgString("-fmessage-length=" + Twine(MessageLength)));

  if (Arg *A = Args.getLastArg(options::OPT_frandomize_layout_seed_EQ))
    CmdArgs.push_back(
        Args.MakeArgString("-frandomize-layout-seed=" + Twine(A->getValue(0))));

  if (Arg *A = Args.getLastArg(options::OPT_frandomize_layout_seed_file_EQ))
    CmdArgs.push_back(Args.MakeArgString("-frandomize-layout-seed-file=" +
                                         Twine(A->getValue(0))));

  // -fvisibility= and -fvisibility-ms-compat are of a piece.
  if (const Arg *A = Args.getLastArg(options::OPT_fvisibility_EQ,
                                     options::OPT_fvisibility_ms_compat)) {
    if (A->getOption().matches(options::OPT_fvisibility_EQ)) {
      A->render(Args, CmdArgs);
    } else {
      assert(A->getOption().matches(options::OPT_fvisibility_ms_compat));
      CmdArgs.push_back("-fvisibility=hidden");
      CmdArgs.push_back("-ftype-visibility=default");
    }
  } else if (IsOpenMPDevice) {
    // When compiling for the OpenMP device we want protected visibility by
    // default. This prevents the device from accidentally preempting code on
    // the host, makes the system more robust, and improves performance.
    CmdArgs.push_back("-fvisibility=protected");
  }

  // PS4/PS5 process these options in addClangTargetOptions.
  if (!RawTriple.isPS()) {
    if (const Arg *A =
            Args.getLastArg(options::OPT_fvisibility_from_dllstorageclass,
                            options::OPT_fno_visibility_from_dllstorageclass)) {
      if (A->getOption().matches(
              options::OPT_fvisibility_from_dllstorageclass)) {
        CmdArgs.push_back("-fvisibility-from-dllstorageclass");
        Args.AddLastArg(CmdArgs, options::OPT_fvisibility_dllexport_EQ);
        Args.AddLastArg(CmdArgs, options::OPT_fvisibility_nodllstorageclass_EQ);
        Args.AddLastArg(CmdArgs, options::OPT_fvisibility_externs_dllimport_EQ);
        Args.AddLastArg(CmdArgs,
                        options::OPT_fvisibility_externs_nodllstorageclass_EQ);
      }
    }
  }

  if (Args.hasFlag(options::OPT_fvisibility_inlines_hidden,
                    options::OPT_fno_visibility_inlines_hidden, false))
    CmdArgs.push_back("-fvisibility-inlines-hidden");

  Args.AddLastArg(CmdArgs, options::OPT_fvisibility_inlines_hidden_static_local_var,
                           options::OPT_fno_visibility_inlines_hidden_static_local_var);
  Args.AddLastArg(CmdArgs, options::OPT_fvisibility_global_new_delete_hidden);
  Args.AddLastArg(CmdArgs, options::OPT_ftlsmodel_EQ);

  if (Args.hasFlag(options::OPT_fnew_infallible,
                   options::OPT_fno_new_infallible, false))
    CmdArgs.push_back("-fnew-infallible");

  if (Args.hasFlag(options::OPT_fno_operator_names,
                   options::OPT_foperator_names, false))
    CmdArgs.push_back("-fno-operator-names");

  // Forward -f (flag) options which we can pass directly.
  Args.AddLastArg(CmdArgs, options::OPT_femit_all_decls);
  Args.AddLastArg(CmdArgs, options::OPT_fheinous_gnu_extensions);
  Args.AddLastArg(CmdArgs, options::OPT_fdigraphs, options::OPT_fno_digraphs);
  Args.AddLastArg(CmdArgs, options::OPT_fzero_call_used_regs_EQ);

  if (Args.hasFlag(options::OPT_femulated_tls, options::OPT_fno_emulated_tls,
                   Triple.hasDefaultEmulatedTLS()))
    CmdArgs.push_back("-femulated-tls");

  Args.addOptInFlag(CmdArgs, options::OPT_fcheck_new,
                    options::OPT_fno_check_new);

  if (Arg *A = Args.getLastArg(options::OPT_fzero_call_used_regs_EQ)) {
    // FIXME: There's no reason for this to be restricted to X86. The backend
    // code needs to be changed to include the appropriate function calls
    // automatically.
    if (!Triple.isX86() && !Triple.isAArch64())
      D.Diag(diag::err_drv_unsupported_opt_for_target)
          << A->getAsString(Args) << TripleStr;
  }

  // AltiVec-like language extensions aren't relevant for assembling.
  if (!isa<PreprocessJobAction>(JA) || Output.getType() != types::TY_PP_Asm)
    Args.AddLastArg(CmdArgs, options::OPT_fzvector);

  Args.AddLastArg(CmdArgs, options::OPT_fdiagnostics_show_template_tree);
  Args.AddLastArg(CmdArgs, options::OPT_fno_elide_type);
#if INTEL_COLLAB
  if (Args.hasFlag(options::OPT_fiopenmp, options::OPT_fno_iopenmp, false)) {
    CmdArgs.push_back("-fopenmp-late-outline");
#if INTEL_CUSTOMIZATION
    if (Arg *A = Args.getLastArg(options::OPT_qopenmp_threadprivate_EQ)) {
      StringRef Value = A->getValue();
      if (Value != "compat")
        CmdArgs.push_back("-fopenmp-threadprivate-legacy");
    } else
#endif // INTEL_CUSTOMIZATION
      CmdArgs.push_back("-fopenmp-threadprivate-legacy");
  }
#endif // INTEL_COLLAB

#if INTEL_CUSTOMIZATION
  bool StubsOverride = false;
  if (Arg *A = Args.getLastArg(options::OPT_qopenmp_stubs,
      options::OPT_fopenmp, options::OPT_fopenmp_EQ, options::OPT_fiopenmp))
    if (A->getOption().matches(options::OPT_qopenmp_stubs))
      StubsOverride = true;
#endif // INTEL_CUSTOMIZATION

  // Forward flags for OpenMP. We don't do this if the current action is an
  // device offloading action other than OpenMP.
#if INTEL_COLLAB
  if ((Args.hasFlag(options::OPT_fopenmp, options::OPT_fopenmp_EQ,
                    options::OPT_fno_openmp, false) ||
       Args.hasFlag(options::OPT_fiopenmp, options::OPT_fno_iopenmp, false)) &&
#else
  if (Args.hasFlag(options::OPT_fopenmp, options::OPT_fopenmp_EQ,
                   options::OPT_fno_openmp, false) &&
#endif // INTEL_COLLAB
      !StubsOverride && // INTEL
      (JA.isDeviceOffloading(Action::OFK_None) ||
       JA.isDeviceOffloading(Action::OFK_OpenMP))) {
    switch (D.getOpenMPRuntime(Args)) {
    case Driver::OMPRT_OMP:
    case Driver::OMPRT_IOMP5:
      // Clang can generate useful OpenMP code for these two runtime libraries.
      CmdArgs.push_back("-fopenmp");

      // If no option regarding the use of TLS in OpenMP codegeneration is
      // given, decide a default based on the target. Otherwise rely on the
      // options and pass the right information to the frontend.
      if (!Args.hasFlag(options::OPT_fopenmp_use_tls,
                        options::OPT_fnoopenmp_use_tls, /*Default=*/true))
        CmdArgs.push_back("-fnoopenmp-use-tls");
      Args.AddLastArg(CmdArgs, options::OPT_fopenmp_simd,
                      options::OPT_fno_openmp_simd);
      Args.AddAllArgs(CmdArgs, options::OPT_fopenmp_enable_irbuilder);
      Args.AddAllArgs(CmdArgs, options::OPT_fopenmp_version_EQ);
      if (!Args.hasFlag(options::OPT_fopenmp_extensions,
                        options::OPT_fno_openmp_extensions, /*Default=*/true))
        CmdArgs.push_back("-fno-openmp-extensions");
      Args.AddAllArgs(CmdArgs, options::OPT_fopenmp_cuda_number_of_sm_EQ);
      Args.AddAllArgs(CmdArgs, options::OPT_fopenmp_cuda_blocks_per_sm_EQ);
      Args.AddAllArgs(CmdArgs,
                      options::OPT_fopenmp_cuda_teams_reduction_recs_num_EQ);
      if (Args.hasFlag(options::OPT_fopenmp_optimistic_collapse,
                       options::OPT_fno_openmp_optimistic_collapse,
                       /*Default=*/false))
        CmdArgs.push_back("-fopenmp-optimistic-collapse");

      // When in OpenMP offloading mode with NVPTX target, forward
      // cuda-mode flag
      if (Args.hasFlag(options::OPT_fopenmp_cuda_mode,
                       options::OPT_fno_openmp_cuda_mode, /*Default=*/false))
        CmdArgs.push_back("-fopenmp-cuda-mode");

      // When in OpenMP offloading mode, enable debugging on the device.
      Args.AddAllArgs(CmdArgs, options::OPT_fopenmp_target_debug_EQ);
      if (Args.hasFlag(options::OPT_fopenmp_target_debug,
                       options::OPT_fno_openmp_target_debug, /*Default=*/false))
        CmdArgs.push_back("-fopenmp-target-debug");

      // When in OpenMP offloading mode, forward assumptions information about
      // thread and team counts in the device.
      if (Args.hasFlag(options::OPT_fopenmp_assume_teams_oversubscription,
                       options::OPT_fno_openmp_assume_teams_oversubscription,
                       /*Default=*/false))
        CmdArgs.push_back("-fopenmp-assume-teams-oversubscription");
      if (Args.hasFlag(options::OPT_fopenmp_assume_threads_oversubscription,
                       options::OPT_fno_openmp_assume_threads_oversubscription,
                       /*Default=*/false))
        CmdArgs.push_back("-fopenmp-assume-threads-oversubscription");
      if (Args.hasArg(options::OPT_fopenmp_assume_no_thread_state))
        CmdArgs.push_back("-fopenmp-assume-no-thread-state");
      if (Args.hasArg(options::OPT_fopenmp_assume_no_nested_parallelism))
        CmdArgs.push_back("-fopenmp-assume-no-nested-parallelism");
      if (Args.hasArg(options::OPT_fopenmp_offload_mandatory))
        CmdArgs.push_back("-fopenmp-offload-mandatory");
      break;
    default:
      // By default, if Clang doesn't know how to generate useful OpenMP code
      // for a specific runtime library, we just don't pass the '-fopenmp' flag
      // down to the actual compilation.
      // FIXME: It would be better to have a mode which *only* omits IR
      // generation based on the OpenMP support so that we get consistent
      // semantic analysis, etc.
      break;
    }
  } else {
    if (!JA.isDeviceOffloading(Action::OFK_SYCL))
      Args.AddLastArg(CmdArgs, options::OPT_fopenmp_simd,
                      options::OPT_fno_openmp_simd);
    Args.AddAllArgs(CmdArgs, options::OPT_fopenmp_version_EQ);
    Args.addOptOutFlag(CmdArgs, options::OPT_fopenmp_extensions,
                       options::OPT_fno_openmp_extensions);
  }

  // Forward the new driver to change offloading code generation.
  if (Args.hasFlag(options::OPT_offload_new_driver,
                   options::OPT_no_offload_new_driver, false))
    CmdArgs.push_back("--offload-new-driver");

  SanitizeArgs.addArgs(TC, Args, CmdArgs, InputType);

  const XRayArgs &XRay = TC.getXRayArgs();
  XRay.addArgs(TC, Args, CmdArgs, InputType);

  for (const auto &Filename :
       Args.getAllArgValues(options::OPT_fprofile_list_EQ)) {
    if (D.getVFS().exists(Filename))
      CmdArgs.push_back(Args.MakeArgString("-fprofile-list=" + Filename));
    else
      D.Diag(clang::diag::err_drv_no_such_file) << Filename;
  }

  if (Arg *A = Args.getLastArg(options::OPT_fpatchable_function_entry_EQ)) {
    StringRef S0 = A->getValue(), S = S0;
    unsigned Size, Offset = 0;
    if (!Triple.isAArch64() && !Triple.isLoongArch() && !Triple.isRISCV() &&
        !Triple.isX86())
      D.Diag(diag::err_drv_unsupported_opt_for_target)
          << A->getAsString(Args) << TripleStr;
    else if (S.consumeInteger(10, Size) ||
             (!S.empty() && (!S.consume_front(",") ||
                             S.consumeInteger(10, Offset) || !S.empty())))
      D.Diag(diag::err_drv_invalid_argument_to_option)
          << S0 << A->getOption().getName();
    else if (Size < Offset)
      D.Diag(diag::err_drv_unsupported_fpatchable_function_entry_argument);
    else {
      CmdArgs.push_back(Args.MakeArgString(A->getSpelling() + Twine(Size)));
      CmdArgs.push_back(Args.MakeArgString(
          "-fpatchable-function-entry-offset=" + Twine(Offset)));
    }
  }

  Args.AddLastArg(CmdArgs, options::OPT_fms_hotpatch);

  if (TC.SupportsProfiling()) {
    Args.AddLastArg(CmdArgs, options::OPT_pg);

    llvm::Triple::ArchType Arch = TC.getArch();
    if (Arg *A = Args.getLastArg(options::OPT_mfentry)) {
      if (Arch == llvm::Triple::systemz || TC.getTriple().isX86())
        A->render(Args, CmdArgs);
      else
        D.Diag(diag::err_drv_unsupported_opt_for_target)
            << A->getAsString(Args) << TripleStr;
    }
    if (Arg *A = Args.getLastArg(options::OPT_mnop_mcount)) {
      if (Arch == llvm::Triple::systemz)
        A->render(Args, CmdArgs);
      else
        D.Diag(diag::err_drv_unsupported_opt_for_target)
            << A->getAsString(Args) << TripleStr;
    }
    if (Arg *A = Args.getLastArg(options::OPT_mrecord_mcount)) {
      if (Arch == llvm::Triple::systemz)
        A->render(Args, CmdArgs);
      else
        D.Diag(diag::err_drv_unsupported_opt_for_target)
            << A->getAsString(Args) << TripleStr;
    }
  }

  if (Arg *A = Args.getLastArgNoClaim(options::OPT_pg)) {
    if (TC.getTriple().isOSzOS()) {
      D.Diag(diag::err_drv_unsupported_opt_for_target)
          << A->getAsString(Args) << TripleStr;
    }
  }
  if (Arg *A = Args.getLastArgNoClaim(options::OPT_p)) {
    if (!(TC.getTriple().isOSAIX() || TC.getTriple().isOSOpenBSD())) {
      D.Diag(diag::err_drv_unsupported_opt_for_target)
          << A->getAsString(Args) << TripleStr;
    }
  }
  if (Arg *A = Args.getLastArgNoClaim(options::OPT_p, options::OPT_pg)) {
    if (A->getOption().matches(options::OPT_p)) {
      A->claim();
      if (TC.getTriple().isOSAIX() && !Args.hasArgNoClaim(options::OPT_pg))
        CmdArgs.push_back("-pg");
    }
  }

  // Reject AIX-specific link options on other targets.
  if (!TC.getTriple().isOSAIX()) {
    for (const Arg *A : Args.filtered(options::OPT_b, options::OPT_K,
                                      options::OPT_mxcoff_build_id_EQ)) {
      D.Diag(diag::err_drv_unsupported_opt_for_target)
          << A->getSpelling() << TripleStr;
    }
  }

  if (Args.getLastArg(options::OPT_fapple_kext) ||
      (Args.hasArg(options::OPT_mkernel) && types::isCXX(InputType)))
    CmdArgs.push_back("-fapple-kext");

  Args.AddLastArg(CmdArgs, options::OPT_altivec_src_compat);
  Args.AddLastArg(CmdArgs, options::OPT_flax_vector_conversions_EQ);
  Args.AddLastArg(CmdArgs, options::OPT_fobjc_sender_dependent_dispatch);
  Args.AddLastArg(CmdArgs, options::OPT_fdiagnostics_print_source_range_info);
  Args.AddLastArg(CmdArgs, options::OPT_fdiagnostics_parseable_fixits);
  Args.AddLastArg(CmdArgs, options::OPT_ftime_report);
  Args.AddLastArg(CmdArgs, options::OPT_ftime_report_EQ);
  Args.AddLastArg(CmdArgs, options::OPT_ftrapv);
#if INTEL_CUSTOMIZATION
  // -malign-double is the default for Windows Intel
  if (D.IsIntelMode() && D.IsCLMode())
    CmdArgs.push_back("-malign-double");
  else
    Args.AddLastArg(CmdArgs, options::OPT_malign_double);
#endif // INTEL_CUSTOMIZATION
  Args.AddLastArg(CmdArgs, options::OPT_fno_temp_file);

  if (const char *Name = C.getTimeTraceFile(&JA)) {
    CmdArgs.push_back(Args.MakeArgString("-ftime-trace=" + Twine(Name)));
    Args.AddLastArg(CmdArgs, options::OPT_ftime_trace_granularity_EQ);
  }

  if (Arg *A = Args.getLastArg(options::OPT_ftrapv_handler_EQ)) {
    CmdArgs.push_back("-ftrapv-handler");
    CmdArgs.push_back(A->getValue());
  }

  Args.AddLastArg(CmdArgs, options::OPT_ftrap_function_EQ);

  // -fno-strict-overflow implies -fwrapv if it isn't disabled, but
  // -fstrict-overflow won't turn off an explicitly enabled -fwrapv.
  if (Arg *A = Args.getLastArg(options::OPT_fwrapv, options::OPT_fno_wrapv)) {
    if (A->getOption().matches(options::OPT_fwrapv))
      CmdArgs.push_back("-fwrapv");
  } else if (Arg *A = Args.getLastArg(options::OPT_fstrict_overflow,
                                      options::OPT_fno_strict_overflow)) {
    if (A->getOption().matches(options::OPT_fno_strict_overflow))
      CmdArgs.push_back("-fwrapv");
  }

  if (Arg *A = Args.getLastArg(options::OPT_freroll_loops,
                               options::OPT_fno_reroll_loops))
    if (A->getOption().matches(options::OPT_freroll_loops))
      CmdArgs.push_back("-freroll-loops");

  Args.AddLastArg(CmdArgs, options::OPT_ffinite_loops,
                  options::OPT_fno_finite_loops);

  Args.AddLastArg(CmdArgs, options::OPT_fwritable_strings);
#if INTEL_CUSTOMIZATION
  RenderUnrollOptions(D, Args, CmdArgs);
#endif // INTEL_CUSTOMIZATION

  Args.AddLastArg(CmdArgs, options::OPT_fstrict_flex_arrays_EQ);

  Args.AddLastArg(CmdArgs, options::OPT_pthread);

  Args.addOptInFlag(CmdArgs, options::OPT_mspeculative_load_hardening,
                    options::OPT_mno_speculative_load_hardening);

  RenderSSPOptions(D, TC, Args, CmdArgs, KernelOrKext);
  RenderSCPOptions(TC, Args, CmdArgs);
  RenderTrivialAutoVarInitOptions(D, TC, Args, CmdArgs);

  Args.AddLastArg(CmdArgs, options::OPT_fswift_async_fp_EQ);

  Args.addOptInFlag(CmdArgs, options::OPT_mstackrealign,
                    options::OPT_mno_stackrealign);

  if (Args.hasArg(options::OPT_mstack_alignment)) {
    StringRef alignment = Args.getLastArgValue(options::OPT_mstack_alignment);
    CmdArgs.push_back(Args.MakeArgString("-mstack-alignment=" + alignment));
  }

  if (Args.hasArg(options::OPT_mstack_probe_size)) {
    StringRef Size = Args.getLastArgValue(options::OPT_mstack_probe_size);

    if (!Size.empty())
      CmdArgs.push_back(Args.MakeArgString("-mstack-probe-size=" + Size));
    else
      CmdArgs.push_back("-mstack-probe-size=0");
  }

  Args.addOptOutFlag(CmdArgs, options::OPT_mstack_arg_probe,
                     options::OPT_mno_stack_arg_probe);

  if (Arg *A = Args.getLastArg(options::OPT_mrestrict_it,
                               options::OPT_mno_restrict_it)) {
    if (A->getOption().matches(options::OPT_mrestrict_it)) {
      CmdArgs.push_back("-mllvm");
      CmdArgs.push_back("-arm-restrict-it");
    } else {
      CmdArgs.push_back("-mllvm");
      CmdArgs.push_back("-arm-default-it");
    }
  }

  // Forward -cl options to -cc1
  RenderOpenCLOptions(Args, CmdArgs, InputType);

#if INTEL_CUSTOMIZATION
  // Enable instrumentation for OpenMP SPIR-V offload by default.
  // Eventually, we will enable it by default for SYCL too, so this
  // code will have to be merged with the above.
  if (IsOpenMPDevice && Triple.isSPIR() &&
      Args.hasFlag(options::OPT_fsycl_instrument_device_code,
                   options::OPT_fno_sycl_instrument_device_code, true)) {
    CmdArgs.push_back("-fsycl-instrument-device-code");
  }
#endif // INTEL_CUSTOMIZATION
  // Forward hlsl options to -cc1
  RenderHLSLOptions(Args, CmdArgs, InputType);

  if (IsHIP) {
    if (Args.hasFlag(options::OPT_fhip_new_launch_api,
                     options::OPT_fno_hip_new_launch_api, true))
      CmdArgs.push_back("-fhip-new-launch-api");
    if (Args.hasFlag(options::OPT_fgpu_allow_device_init,
                     options::OPT_fno_gpu_allow_device_init, false))
      CmdArgs.push_back("-fgpu-allow-device-init");
    Args.addOptInFlag(CmdArgs, options::OPT_fhip_kernel_arg_name,
                      options::OPT_fno_hip_kernel_arg_name);
  }

  if (IsCuda || IsHIP || IsSYCL) {
    if (IsRDCMode)
      CmdArgs.push_back("-fgpu-rdc");
    else
      CmdArgs.push_back("-fno-gpu-rdc");
  }
  if (IsCuda || IsHIP) {
    if (Args.hasFlag(options::OPT_fgpu_defer_diag,
                     options::OPT_fno_gpu_defer_diag, false))
      CmdArgs.push_back("-fgpu-defer-diag");
    if (Args.hasFlag(options::OPT_fgpu_exclude_wrong_side_overloads,
                     options::OPT_fno_gpu_exclude_wrong_side_overloads,
                     false)) {
      CmdArgs.push_back("-fgpu-exclude-wrong-side-overloads");
      CmdArgs.push_back("-fgpu-defer-diag");
    }
  }

  // Forward -nogpulib to -cc1.
  if (Args.hasArg(options::OPT_nogpulib))
    CmdArgs.push_back("-nogpulib");

  if (Arg *A = Args.getLastArg(options::OPT_fcf_protection_EQ)) {
    CmdArgs.push_back(
        Args.MakeArgString(Twine("-fcf-protection=") + A->getValue()));
  }

  if (Arg *A = Args.getLastArg(options::OPT_mfunction_return_EQ))
    CmdArgs.push_back(
        Args.MakeArgString(Twine("-mfunction-return=") + A->getValue()));

  Args.AddLastArg(CmdArgs, options::OPT_mindirect_branch_cs_prefix);

  // Forward -f options with positive and negative forms; we translate these by
  // hand.  Do not propagate PGO options to the GPU-side compilations as the
  // profile info is for the host-side compilation only.
  if (!(IsCudaDevice || IsHIPDevice)) {
    if (Arg *A = getLastProfileSampleUseArg(Args)) {
      auto *PGOArg = Args.getLastArg(
          options::OPT_fprofile_generate, options::OPT_fprofile_generate_EQ,
          options::OPT_fcs_profile_generate,
          options::OPT_fcs_profile_generate_EQ, options::OPT_fprofile_use,
          options::OPT_fprofile_use_EQ);
      if (PGOArg)
        D.Diag(diag::err_drv_argument_not_allowed_with)
            << "SampleUse with PGO options";

      StringRef fname = A->getValue();
      if (!llvm::sys::fs::exists(fname))
        D.Diag(diag::err_drv_no_such_file) << fname;
      else
        A->render(Args, CmdArgs);
    }
    Args.AddLastArg(CmdArgs, options::OPT_fprofile_remapping_file_EQ);

    if (Args.hasFlag(options::OPT_fpseudo_probe_for_profiling,
                     options::OPT_fno_pseudo_probe_for_profiling, false)) {
      CmdArgs.push_back("-fpseudo-probe-for-profiling");
      // Enforce -funique-internal-linkage-names if it's not explicitly turned
      // off.
      if (Args.hasFlag(options::OPT_funique_internal_linkage_names,
                       options::OPT_fno_unique_internal_linkage_names, true))
        CmdArgs.push_back("-funique-internal-linkage-names");
    }
  }
  RenderBuiltinOptions(TC, RawTriple, Args, CmdArgs);

  Args.addOptOutFlag(CmdArgs, options::OPT_fassume_sane_operator_new,
                     options::OPT_fno_assume_sane_operator_new);

  // -fblocks=0 is default.
  if (Args.hasFlag(options::OPT_fblocks, options::OPT_fno_blocks,
                   TC.IsBlocksDefault()) ||
      (Args.hasArg(options::OPT_fgnu_runtime) &&
       Args.hasArg(options::OPT_fobjc_nonfragile_abi) &&
       !Args.hasArg(options::OPT_fno_blocks))) {
    CmdArgs.push_back("-fblocks");

    if (!Args.hasArg(options::OPT_fgnu_runtime) && !TC.hasBlocksRuntime())
      CmdArgs.push_back("-fblocks-runtime-optional");
  }

  // -fencode-extended-block-signature=1 is default.
  if (TC.IsEncodeExtendedBlockSignatureDefault())
    CmdArgs.push_back("-fencode-extended-block-signature");

  if (Args.hasFlag(options::OPT_fcoro_aligned_allocation,
                   options::OPT_fno_coro_aligned_allocation, false) &&
      types::isCXX(InputType))
    CmdArgs.push_back("-fcoro-aligned-allocation");

  Args.AddLastArg(CmdArgs, options::OPT_fdouble_square_bracket_attributes,
                  options::OPT_fno_double_square_bracket_attributes);

  Args.addOptOutFlag(CmdArgs, options::OPT_faccess_control,
                     options::OPT_fno_access_control);
  Args.addOptOutFlag(CmdArgs, options::OPT_felide_constructors,
                     options::OPT_fno_elide_constructors);

  ToolChain::RTTIMode RTTIMode = TC.getRTTIMode();

  if (KernelOrKext || (types::isCXX(InputType) &&
                       (RTTIMode == ToolChain::RM_Disabled)))
    CmdArgs.push_back("-fno-rtti");

  // -fshort-enums=0 is default for all architectures except Hexagon and z/OS.
  if (Args.hasFlag(options::OPT_fshort_enums, options::OPT_fno_short_enums,
                   TC.getArch() == llvm::Triple::hexagon || Triple.isOSzOS()))
    CmdArgs.push_back("-fshort-enums");

  RenderCharacterOptions(Args, AuxTriple ? *AuxTriple : RawTriple, CmdArgs);

  // -fuse-cxa-atexit is default.
  if (!Args.hasFlag(
          options::OPT_fuse_cxa_atexit, options::OPT_fno_use_cxa_atexit,
          !RawTriple.isOSAIX() && !RawTriple.isOSWindows() &&
              ((RawTriple.getVendor() != llvm::Triple::MipsTechnologies) ||
               RawTriple.hasEnvironment())) ||
      KernelOrKext)
    CmdArgs.push_back("-fno-use-cxa-atexit");

  if (Args.hasFlag(options::OPT_fregister_global_dtors_with_atexit,
                   options::OPT_fno_register_global_dtors_with_atexit,
                   RawTriple.isOSDarwin() && !KernelOrKext))
    CmdArgs.push_back("-fregister-global-dtors-with-atexit");

#if INTEL_CUSTOMIZATION
  // -fuse-line-directives is default for Intel Windows
  if (Args.hasFlag(options::OPT_fuse_line_directives,
                   options::OPT_fno_use_line_directives,
                   D.IsIntelMode() && D.IsCLMode()))
    CmdArgs.push_back("-fuse-line-directives");
#endif // INTEL_CUSTOMIZATION
  Args.addOptInFlag(CmdArgs, options::OPT_fuse_line_directives,
                    options::OPT_fno_use_line_directives);

  // -fno-minimize-whitespace is default.
  if (Args.hasFlag(options::OPT_fminimize_whitespace,
                   options::OPT_fno_minimize_whitespace, false)) {
    types::ID InputType = Inputs[0].getType();
    if (!isDerivedFromC(InputType))
      D.Diag(diag::err_drv_minws_unsupported_input_type)
          << types::getTypeName(InputType);
    CmdArgs.push_back("-fminimize-whitespace");
  }

  // -fms-extensions=0 is default.
  if (Args.hasFlag(options::OPT_fms_extensions, options::OPT_fno_ms_extensions,
                   IsWindowsMSVC))
    CmdArgs.push_back("-fms-extensions");

  // -fms-compatibility=0 is default.
  bool IsMSVCCompat = Args.hasFlag(
      options::OPT_fms_compatibility, options::OPT_fno_ms_compatibility,
      (IsWindowsMSVC && Args.hasFlag(options::OPT_fms_extensions,
                                     options::OPT_fno_ms_extensions, true)));
  if (IsMSVCCompat)
    CmdArgs.push_back("-fms-compatibility");

  if (Triple.isWindowsMSVCEnvironment() && !D.IsCLMode() &&
      Args.hasArg(options::OPT_fms_runtime_lib_EQ))
    ProcessVSRuntimeLibrary(Args, CmdArgs, TC);

  // Handle -fgcc-version, if present.
  VersionTuple GNUCVer;
  if (Arg *A = Args.getLastArg(options::OPT_fgnuc_version_EQ)) {
    // Check that the version has 1 to 3 components and the minor and patch
    // versions fit in two decimal digits.
    StringRef Val = A->getValue();
    Val = Val.empty() ? "0" : Val; // Treat "" as 0 or disable.
    bool Invalid = GNUCVer.tryParse(Val);
    unsigned Minor = GNUCVer.getMinor().value_or(0);
    unsigned Patch = GNUCVer.getSubminor().value_or(0);
    if (Invalid || GNUCVer.getBuild() || Minor >= 100 || Patch >= 100) {
      D.Diag(diag::err_drv_invalid_value)
          << A->getAsString(Args) << A->getValue();
    }
  } else if (!IsMSVCCompat) {
    // Imitate GCC 4.2.1 by default if -fms-compatibility is not in effect.
    GNUCVer = VersionTuple(4, 2, 1);
  }
  if (!GNUCVer.empty()) {
    CmdArgs.push_back(
        Args.MakeArgString("-fgnuc-version=" + GNUCVer.getAsString()));
  }

  VersionTuple MSVT = TC.computeMSVCVersion(&D, Args);
  if (!MSVT.empty())
    CmdArgs.push_back(
        Args.MakeArgString("-fms-compatibility-version=" + MSVT.getAsString()));

  bool IsMSVC2015Compatible = MSVT.getMajor() >= 19;
#if INTEL_CUSTOMIZATION
  bool IsMSVC2019Compatible =
      MSVT.getMajor() >= 19 && MSVT.getMinor().value_or(0) >= 20;
#endif // INTEL_CUSTOMIZATION
  if (ImplyVCPPCVer) {
    StringRef LanguageStandard;
    if (const Arg *StdArg = Args.getLastArg(options::OPT__SLASH_std)) {
      Std = StdArg;
      LanguageStandard = llvm::StringSwitch<StringRef>(StdArg->getValue())
                             .Case("c11", "-std=c11")
                             .Case("c17", "-std=c17")
                             .Default("");
      if (LanguageStandard.empty())
        D.Diag(clang::diag::warn_drv_unused_argument)
            << StdArg->getAsString(Args);
    }
    CmdArgs.push_back(LanguageStandard.data());
  }
  if (ImplyVCPPCXXVer) {
    StringRef LanguageStandard;
    if (const Arg *StdArg = Args.getLastArg(options::OPT__SLASH_std)) {
      Std = StdArg;
      LanguageStandard = llvm::StringSwitch<StringRef>(StdArg->getValue())
                             .Case("c++14", "-std=c++14")
                             .Case("c++17", "-std=c++17")
                             .Case("c++20", "-std=c++20")
                             // TODO add c++23 and c++26 when MSVC supports it.
                             .Case("c++latest", "-std=c++26")
                             .Default("");
      if (LanguageStandard.empty())
        D.Diag(clang::diag::warn_drv_unused_argument)
            << StdArg->getAsString(Args);
    }

    if (LanguageStandard.empty()) {
#if INTEL_CUSTOMIZATION
      if (IsSYCL || (IsMSVC2019Compatible && D.IsIntelMode()))
      // For DPC++ and MSVC2019 or greater, C++17 is the default.
#endif // INTEL_CUSTOMIZATION
        LanguageStandard = "-std=c++17";
      else if (IsMSVC2015Compatible)
        LanguageStandard = "-std=c++14";
      else
        LanguageStandard = "-std=c++11";
    }

    CmdArgs.push_back(LanguageStandard.data());
  }

  Args.addOptInFlag(CmdArgs, options::OPT_fborland_extensions,
                    options::OPT_fno_borland_extensions);

  // -fno-declspec is default, except for PS4/PS5.
  if (Args.hasFlag(options::OPT_fdeclspec, options::OPT_fno_declspec,
                   RawTriple.isPS()))
    CmdArgs.push_back("-fdeclspec");
  else if (Args.hasArg(options::OPT_fno_declspec))
    CmdArgs.push_back("-fno-declspec"); // Explicitly disabling __declspec.

  // -fthreadsafe-static is default, except for MSVC compatibility versions less
  // than 19.
  if (!Args.hasFlag(options::OPT_fthreadsafe_statics,
                    options::OPT_fno_threadsafe_statics,
                    !types::isOpenCL(InputType) &&
                        (!IsWindowsMSVC || IsMSVC2015Compatible)))
    CmdArgs.push_back("-fno-threadsafe-statics");

  // -fno-delayed-template-parsing is default, except when targeting MSVC.
  // Many old Windows SDK versions require this to parse.
  // FIXME: MSVC introduced /Zc:twoPhase- to disable this behavior in their
  // compiler. We should be able to disable this by default at some point.
  if (Args.hasFlag(options::OPT_fdelayed_template_parsing,
                   options::OPT_fno_delayed_template_parsing, IsWindowsMSVC))
    CmdArgs.push_back("-fdelayed-template-parsing");

#if INTEL_CUSTOMIZATION
  if (D.IsIntelMode() && IsWindowsMSVC)
    CmdArgs.push_back("-fdiagnostics-absolute-paths");
#endif // INTEL_CUSTOMIZATION

  // -fgnu-keywords default varies depending on language; only pass if
  // specified.
  Args.AddLastArg(CmdArgs, options::OPT_fgnu_keywords,
                  options::OPT_fno_gnu_keywords);

  Args.addOptInFlag(CmdArgs, options::OPT_fgnu89_inline,
                    options::OPT_fno_gnu89_inline);

  const Arg *InlineArg = Args.getLastArg(options::OPT_finline_functions,
                                         options::OPT_finline_hint_functions,
                                         options::OPT_inline_level_EQ, // INTEL
                                         options::OPT_fno_inline_functions);
  if (Arg *A = Args.getLastArg(options::OPT_finline, options::OPT_fno_inline)) {
    if (A->getOption().matches(options::OPT_fno_inline))
      A->render(Args, CmdArgs);
  } else if (InlineArg) {
#if INTEL_CUSTOMIZATION
    if (InlineArg->getOption().matches(options::OPT_inline_level_EQ)) {
      StringRef Value(InlineArg->getValue());
      if (Value == "0" && !Args.hasArg(options::OPT_fno_inline))
        CmdArgs.push_back("-fno-inline");
      else if (Value == "1")
        CmdArgs.push_back("-finline-hint-functions");
      else if (Value == "2")
        CmdArgs.push_back("-finline-functions");
      else
        C.getDriver().Diag(clang::diag::err_drv_unsupported_option_argument)
            << InlineArg->getSpelling() << Value;
    } else
      InlineArg->render(Args, CmdArgs);
#endif // INTEL_CUSTOMIZATION
  }

  Args.AddLastArg(CmdArgs, options::OPT_finline_max_stacksize_EQ);

  bool HaveModules =
      RenderModulesOptions(C, D, Args, Input, Output, Std, CmdArgs);

  if (Args.hasFlag(options::OPT_fpch_validate_input_files_content,
                   options::OPT_fno_pch_validate_input_files_content, false))
    CmdArgs.push_back("-fvalidate-ast-input-files-content");
  if (Args.hasFlag(options::OPT_fpch_instantiate_templates,
                   options::OPT_fno_pch_instantiate_templates, false))
    CmdArgs.push_back("-fpch-instantiate-templates");
  if (Args.hasFlag(options::OPT_fpch_codegen, options::OPT_fno_pch_codegen,
                   false))
    CmdArgs.push_back("-fmodules-codegen");
  if (Args.hasFlag(options::OPT_fpch_debuginfo, options::OPT_fno_pch_debuginfo,
                   false))
    CmdArgs.push_back("-fmodules-debuginfo");

#ifdef INTEL_CUSTOMIZATION
  Args.AddLastArg(CmdArgs, options::OPT_flegacy_pass_manager,
                  options::OPT_fno_legacy_pass_manager);
#endif // INTEL_CUSTOMIZATION
  if (!CLANG_ENABLE_OPAQUE_POINTERS_INTERNAL)
    CmdArgs.push_back("-no-opaque-pointers");
  else if ((Triple.isSPIRV() || Triple.isSPIR()) &&
           !SPIRV_ENABLE_OPAQUE_POINTERS)
    CmdArgs.push_back("-no-opaque-pointers");

  ObjCRuntime Runtime = AddObjCRuntimeArgs(Args, Inputs, CmdArgs, rewriteKind);
  RenderObjCOptions(TC, D, RawTriple, Args, Runtime, rewriteKind != RK_None,
                    Input, CmdArgs);

  if (types::isObjC(Input.getType()) &&
      Args.hasFlag(options::OPT_fobjc_encode_cxx_class_template_spec,
                   options::OPT_fno_objc_encode_cxx_class_template_spec,
                   !Runtime.isNeXTFamily()))
    CmdArgs.push_back("-fobjc-encode-cxx-class-template-spec");

  if (Args.hasFlag(options::OPT_fapplication_extension,
                   options::OPT_fno_application_extension, false))
    CmdArgs.push_back("-fapplication-extension");

  // Handle GCC-style exception args.
  bool EH = false;
  if (!C.getDriver().IsCLMode())
#if INTEL_CUSTOMIZATION
    EH = addExceptionArgs(Args, InputType, TC, KernelOrKext, Runtime, CmdArgs, JA);
#endif // INTEL_CUSTOMIZATION

  // Handle exception personalities
  Arg *A = Args.getLastArg(
      options::OPT_fsjlj_exceptions, options::OPT_fseh_exceptions,
      options::OPT_fdwarf_exceptions, options::OPT_fwasm_exceptions);
  if (A) {
    const Option &Opt = A->getOption();
    if (Opt.matches(options::OPT_fsjlj_exceptions))
      CmdArgs.push_back("-exception-model=sjlj");
    if (Opt.matches(options::OPT_fseh_exceptions))
      CmdArgs.push_back("-exception-model=seh");
    if (Opt.matches(options::OPT_fdwarf_exceptions))
      CmdArgs.push_back("-exception-model=dwarf");
    if (Opt.matches(options::OPT_fwasm_exceptions))
      CmdArgs.push_back("-exception-model=wasm");
  } else {
    switch (TC.GetExceptionModel(Args)) {
    default:
      break;
    case llvm::ExceptionHandling::DwarfCFI:
      CmdArgs.push_back("-exception-model=dwarf");
      break;
    case llvm::ExceptionHandling::SjLj:
      CmdArgs.push_back("-exception-model=sjlj");
      break;
    case llvm::ExceptionHandling::WinEH:
      CmdArgs.push_back("-exception-model=seh");
      break;
    }
  }

  // C++ "sane" operator new.
  Args.addOptOutFlag(CmdArgs, options::OPT_fassume_sane_operator_new,
                     options::OPT_fno_assume_sane_operator_new);

  // -frelaxed-template-template-args is off by default, as it is a severe
  // breaking change until a corresponding change to template partial ordering
  // is provided.
  Args.addOptInFlag(CmdArgs, options::OPT_frelaxed_template_template_args,
                    options::OPT_fno_relaxed_template_template_args);

  // -fsized-deallocation is off by default, as it is an ABI-breaking change for
  // most platforms.
  Args.addOptInFlag(CmdArgs, options::OPT_fsized_deallocation,
                    options::OPT_fno_sized_deallocation);

  // -faligned-allocation is on by default in C++17 onwards and otherwise off
  // by default.
  if (Arg *A = Args.getLastArg(options::OPT_faligned_allocation,
                               options::OPT_fno_aligned_allocation,
                               options::OPT_faligned_new_EQ)) {
    if (A->getOption().matches(options::OPT_fno_aligned_allocation))
      CmdArgs.push_back("-fno-aligned-allocation");
    else
      CmdArgs.push_back("-faligned-allocation");
  }

  // The default new alignment can be specified using a dedicated option or via
  // a GCC-compatible option that also turns on aligned allocation.
  if (Arg *A = Args.getLastArg(options::OPT_fnew_alignment_EQ,
                               options::OPT_faligned_new_EQ))
    CmdArgs.push_back(
        Args.MakeArgString(Twine("-fnew-alignment=") + A->getValue()));

  // -fconstant-cfstrings is default, and may be subject to argument translation
  // on Darwin.
  if (!Args.hasFlag(options::OPT_fconstant_cfstrings,
                    options::OPT_fno_constant_cfstrings, true) ||
      !Args.hasFlag(options::OPT_mconstant_cfstrings,
                    options::OPT_mno_constant_cfstrings, true))
    CmdArgs.push_back("-fno-constant-cfstrings");

  Args.addOptInFlag(CmdArgs, options::OPT_fpascal_strings,
                    options::OPT_fno_pascal_strings);

  // Honor -fpack-struct= and -fpack-struct, if given. Note that
  // -fno-pack-struct doesn't apply to -fpack-struct=.
  if (Arg *A = Args.getLastArg(options::OPT_fpack_struct_EQ)) {
    std::string PackStructStr = "-fpack-struct=";
    PackStructStr += A->getValue();
    CmdArgs.push_back(Args.MakeArgString(PackStructStr));
  } else if (Args.hasFlag(options::OPT_fpack_struct,
                          options::OPT_fno_pack_struct, false)) {
    CmdArgs.push_back("-fpack-struct=1");
#if INTEL_CUSTOMIZATION
  } else if (D.IsIntelMode() && D.IsCLMode() && !IsSYCL)
    // For the Intel compiler, /Zp16 is the default
    CmdArgs.push_back("-fpack-struct=16");

  // Enabling GVN Hoist at -O3 or -Ofast (CMPLRS-50169).
  // FIXME: Remove this when GVN Hoist is enabled by default in LLORG.
  if (Arg *A = Args.getLastArg(options::OPT_O_Group)) {
    unsigned OptLevel = 0;
    if (A->getOption().matches(options::OPT_O)) {
      StringRef OVal(A->getValue());
      OVal.getAsInteger(10, OptLevel);
    }
    if (A->getOption().matches(options::OPT_O4) || OptLevel > 2 ||
        A->getOption().matches(options::OPT_Ofast)) {
      CmdArgs.push_back("-mllvm");
      CmdArgs.push_back("-enable-gvn-hoist");
    }
  }
#endif // INTEL_CUSTOMIZATION

  // Handle -fmax-type-align=N and -fno-type-align
  bool SkipMaxTypeAlign = Args.hasArg(options::OPT_fno_max_type_align);
  if (Arg *A = Args.getLastArg(options::OPT_fmax_type_align_EQ)) {
    if (!SkipMaxTypeAlign) {
      std::string MaxTypeAlignStr = "-fmax-type-align=";
      MaxTypeAlignStr += A->getValue();
      CmdArgs.push_back(Args.MakeArgString(MaxTypeAlignStr));
    }
  } else if (RawTriple.isOSDarwin()) {
    if (!SkipMaxTypeAlign) {
      std::string MaxTypeAlignStr = "-fmax-type-align=16";
      CmdArgs.push_back(Args.MakeArgString(MaxTypeAlignStr));
    }
  }

  if (!Args.hasFlag(options::OPT_Qy, options::OPT_Qn, true))
    CmdArgs.push_back("-Qn");

  // -fno-common is the default, set -fcommon only when that flag is set.
  Args.addOptInFlag(CmdArgs, options::OPT_fcommon, options::OPT_fno_common);

  // -fsigned-bitfields is default, and clang doesn't yet support
  // -funsigned-bitfields.
  if (!Args.hasFlag(options::OPT_fsigned_bitfields,
                    options::OPT_funsigned_bitfields, true))
    D.Diag(diag::warn_drv_clang_unsupported)
        << Args.getLastArg(options::OPT_funsigned_bitfields)->getAsString(Args);

  // -fsigned-bitfields is default, and clang doesn't support -fno-for-scope.
  if (!Args.hasFlag(options::OPT_ffor_scope, options::OPT_fno_for_scope, true))
    D.Diag(diag::err_drv_clang_unsupported)
        << Args.getLastArg(options::OPT_fno_for_scope)->getAsString(Args);

  // -finput_charset=UTF-8 is default. Reject others
  if (Arg *inputCharset = Args.getLastArg(options::OPT_finput_charset_EQ)) {
    StringRef value = inputCharset->getValue();
    if (!value.equals_insensitive("utf-8"))
      D.Diag(diag::err_drv_invalid_value) << inputCharset->getAsString(Args)
                                          << value;
  }

  // -fexec_charset=UTF-8 is default. Reject others
  if (Arg *execCharset = Args.getLastArg(options::OPT_fexec_charset_EQ)) {
    StringRef value = execCharset->getValue();
    if (!value.equals_insensitive("utf-8"))
      D.Diag(diag::err_drv_invalid_value) << execCharset->getAsString(Args)
                                          << value;
  }

  RenderDiagnosticsOptions(D, Args, CmdArgs);

  Args.addOptInFlag(CmdArgs, options::OPT_fasm_blocks,
                    options::OPT_fno_asm_blocks);

  Args.addOptOutFlag(CmdArgs, options::OPT_fgnu_inline_asm,
                     options::OPT_fno_gnu_inline_asm);

  // Enable vectorization per default according to the optimization level
  // selected. For optimization levels that want vectorization we use the alias
  // option to simplify the hasFlag logic.
  bool EnableVec = shouldEnableVectorizerAtOLevel(Args, false);
#if INTEL_CUSTOMIZATION
  // Do not enable vectorization for OpenMP
  if (JA.isDeviceOffloading(Action::OFK_OpenMP) &&
      getToolChain().getTriple().isSPIR())
    EnableVec = false;
#endif // INTEL_CUSTOMIZATION
  OptSpecifier VectorizeAliasOption =
      EnableVec ? options::OPT_O_Group : options::OPT_fvectorize;
  if (Args.hasFlag(options::OPT_fvectorize, VectorizeAliasOption,
                   options::OPT_fno_vectorize, EnableVec))
    CmdArgs.push_back("-vectorize-loops");

  // -fslp-vectorize is enabled based on the optimization level selected.
  bool EnableSLPVec = shouldEnableVectorizerAtOLevel(Args, true);
#if INTEL_CUSTOMIZATION
  // Do not enable vectorization for OpenMP
  if (JA.isDeviceOffloading(Action::OFK_OpenMP) &&
      getToolChain().getTriple().isSPIR())
    EnableSLPVec = false;
#endif // INTEL_CUSTOMIZATION
  OptSpecifier SLPVectAliasOption =
      EnableSLPVec ? options::OPT_O_Group : options::OPT_fslp_vectorize;
  if (Args.hasFlag(options::OPT_fslp_vectorize, SLPVectAliasOption,
                   options::OPT_fno_slp_vectorize, EnableSLPVec))
    CmdArgs.push_back("-vectorize-slp");

  ParseMPreferVectorWidth(D, Args, CmdArgs);

  Args.AddLastArg(CmdArgs, options::OPT_fshow_overloads_EQ);
  Args.AddLastArg(CmdArgs,
                  options::OPT_fsanitize_undefined_strip_path_components_EQ);

  // -fdollars-in-identifiers default varies depending on platform and
  // language; only pass if specified.
  if (Arg *A = Args.getLastArg(options::OPT_fdollars_in_identifiers,
                               options::OPT_fno_dollars_in_identifiers)) {
    if (A->getOption().matches(options::OPT_fdollars_in_identifiers))
      CmdArgs.push_back("-fdollars-in-identifiers");
    else
      CmdArgs.push_back("-fno-dollars-in-identifiers");
  }

  Args.addOptInFlag(CmdArgs, options::OPT_fapple_pragma_pack,
                    options::OPT_fno_apple_pragma_pack);

  if (Args.hasFlag(options::OPT_fxl_pragma_pack,
                   options::OPT_fno_xl_pragma_pack, RawTriple.isOSAIX()))
    CmdArgs.push_back("-fxl-pragma-pack");

#if INTEL_CUSTOMIZATION
  if (Args.hasFlag(options::OPT_fno_intel_pragma_prefetch,
                   options::OPT_fintel_pragma_prefetch, false))
    CmdArgs.push_back("-fno-intel-pragma-prefetch");
  // -vecabi support
  if (hasValidNonGenericIntelArchOpt(Args, Triple) ||
      Args.hasArg(options::OPT_ax)) {
    if (Arg *A = Args.getLastArg(options::OPT_vecabi_EQ)) {
      StringRef Value = A->getValue();
      if (Value == "cmdtarget")
        CmdArgs.push_back("-fvecabi-cmdtarget");
      else if (Value == "gcc")
        ; // 'gcc' is the default
      else
        C.getDriver().Diag(clang::diag::err_drv_unsupported_option_argument)
            << A->getSpelling() << Value;
    }
  }
#endif // INTEL_CUSTOMIZATION

  // Remarks can be enabled with any of the `-f.*optimization-record.*` flags.
  if (willEmitRemarks(Args) && checkRemarksOptions(D, Args, Triple))
    renderRemarksOptions(Args, CmdArgs, Triple, Input, Output, JA);

  bool RewriteImports = Args.hasFlag(options::OPT_frewrite_imports,
                                     options::OPT_fno_rewrite_imports, false);
  if (RewriteImports)
    CmdArgs.push_back("-frewrite-imports");

  Args.addOptInFlag(CmdArgs, options::OPT_fdirectives_only,
                    options::OPT_fno_directives_only);

  // Enable rewrite includes if the user's asked for it or if we're generating
  // diagnostics.
  // TODO: Once -module-dependency-dir works with -frewrite-includes it'd be
  // nice to enable this when doing a crashdump for modules as well.
  if (Args.hasFlag(options::OPT_frewrite_includes,
                   options::OPT_fno_rewrite_includes, false) ||
      (C.isForDiagnostics() && !HaveModules))
    CmdArgs.push_back("-frewrite-includes");

  // Only allow -traditional or -traditional-cpp outside in preprocessing modes.
  if (Arg *A = Args.getLastArg(options::OPT_traditional,
                               options::OPT_traditional_cpp)) {
    if (isa<PreprocessJobAction>(JA))
      CmdArgs.push_back("-traditional-cpp");
    else
      D.Diag(diag::err_drv_clang_unsupported) << A->getAsString(Args);
  }

  Args.AddLastArg(CmdArgs, options::OPT_dM);
  Args.AddLastArg(CmdArgs, options::OPT_dD);
  Args.AddLastArg(CmdArgs, options::OPT_dI);

  Args.AddLastArg(CmdArgs, options::OPT_fmax_tokens_EQ);

  // Handle serialized diagnostics.
  if (Arg *A = Args.getLastArg(options::OPT__serialize_diags)) {
    CmdArgs.push_back("-serialize-diagnostic-file");
    CmdArgs.push_back(Args.MakeArgString(A->getValue()));
  }

  if (Args.hasArg(options::OPT_fretain_comments_from_system_headers))
    CmdArgs.push_back("-fretain-comments-from-system-headers");

  // Forward -fcomment-block-commands to -cc1.
  Args.AddAllArgs(CmdArgs, options::OPT_fcomment_block_commands);
  // Forward -fparse-all-comments to -cc1.
  Args.AddAllArgs(CmdArgs, options::OPT_fparse_all_comments);

  // Turn -fplugin=name.so into -load name.so
  for (const Arg *A : Args.filtered(options::OPT_fplugin_EQ)) {
    CmdArgs.push_back("-load");
    CmdArgs.push_back(A->getValue());
    A->claim();
  }

  // Turn -fplugin-arg-pluginname-key=value into
  // -plugin-arg-pluginname key=value
  // GCC has an actual plugin_argument struct with key/value pairs that it
  // passes to its plugins, but we don't, so just pass it on as-is.
  //
  // The syntax for -fplugin-arg- is ambiguous if both plugin name and
  // argument key are allowed to contain dashes. GCC therefore only
  // allows dashes in the key. We do the same.
  for (const Arg *A : Args.filtered(options::OPT_fplugin_arg)) {
    auto ArgValue = StringRef(A->getValue());
    auto FirstDashIndex = ArgValue.find('-');
    StringRef PluginName = ArgValue.substr(0, FirstDashIndex);
    StringRef Arg = ArgValue.substr(FirstDashIndex + 1);

    A->claim();
    if (FirstDashIndex == StringRef::npos || Arg.empty()) {
      if (PluginName.empty()) {
        D.Diag(diag::warn_drv_missing_plugin_name) << A->getAsString(Args);
      } else {
        D.Diag(diag::warn_drv_missing_plugin_arg)
            << PluginName << A->getAsString(Args);
      }
      continue;
    }

    CmdArgs.push_back(Args.MakeArgString(Twine("-plugin-arg-") + PluginName));
    CmdArgs.push_back(Args.MakeArgString(Arg));
  }

  // Forward -fpass-plugin=name.so to -cc1.
  for (const Arg *A : Args.filtered(options::OPT_fpass_plugin_EQ)) {
    CmdArgs.push_back(
        Args.MakeArgString(Twine("-fpass-plugin=") + A->getValue()));
    A->claim();
  }

  // Forward --vfsoverlay to -cc1.
  for (const Arg *A : Args.filtered(options::OPT_vfsoverlay)) {
    CmdArgs.push_back("--vfsoverlay");
    CmdArgs.push_back(A->getValue());
    A->claim();
  }

  Args.addOptInFlag(CmdArgs, options::OPT_fsafe_buffer_usage_suggestions,
                    options::OPT_fno_safe_buffer_usage_suggestions);

  // Setup statistics file output.
  SmallString<128> StatsFile = getStatsFileName(Args, Output, Input, D);
  if (!StatsFile.empty()) {
    CmdArgs.push_back(Args.MakeArgString(Twine("-stats-file=") + StatsFile));
    if (D.CCPrintInternalStats)
      CmdArgs.push_back("-stats-file-append");
  }

  // Forward -Xclang arguments to -cc1, and -mllvm arguments to the LLVM option
  // parser.
  for (auto Arg : Args.filtered(options::OPT_Xclang)) {
    Arg->claim();
    // -finclude-default-header flag is for preprocessor,
    // do not pass it to other cc1 commands when save-temps is enabled
    if (C.getDriver().isSaveTempsEnabled() &&
        !isa<PreprocessJobAction>(JA)) {
      if (StringRef(Arg->getValue()) == "-finclude-default-header")
        continue;
    }
    CmdArgs.push_back(Arg->getValue());
  }
  for (const Arg *A : Args.filtered(options::OPT_mllvm)) {
    A->claim();

#if INTEL_PRODUCT_RELEASE
    // Do not allow for -loopopt to be passed along if -x<arg> isn't provided
    // Only do this check for the product release enabled builds.
    StringRef Str(A->getValue(0));
    if (Str.equals("-loopopt") || Str.startswith("-loopopt=")) {
      bool AddLoopOpt = false;
      auto CheckIntelArchOpt = [&AddLoopOpt](Arg *ArchArg, options::ID O) {
        if (ArchArg->getOption().matches(O))
          AddLoopOpt = true;
      };
      if (Arg *ArchArg = clang::driver::getLastArchArg(Args, false))
        CheckIntelArchOpt(ArchArg, options::OPT_x);
      // Additional handling for /arch and /Qx
      if (Arg *ArchArg = Args.getLastArgNoClaim(options::OPT__SLASH_arch,
                                                options::OPT__SLASH_Qx))
        CheckIntelArchOpt(ArchArg, options::OPT__SLASH_Qx);
      if (!AddLoopOpt)
        continue;
    }
#endif // INTEL_PRODUCT_RELEASE
    // We translate this by hand to the -cc1 argument, since nightly test uses
    // it and developers have been trained to spell it with -mllvm. Both
    // spellings are now deprecated and should be removed.
    if (StringRef(A->getValue(0)) == "-disable-llvm-optzns") {
      CmdArgs.push_back("-disable-llvm-optzns");
    } else {
      A->render(Args, CmdArgs);
    }
  }

  // With -save-temps, we want to save the unoptimized bitcode output from the
  // CompileJobAction, use -disable-llvm-passes to get pristine IR generated
  // by the frontend.
  // When -fembed-bitcode is enabled, optimized bitcode is emitted because it
  // has slightly different breakdown between stages.
  // When generating IR for -fsycl device compilations, optimized bitcode is
  // emitted as we want the -save-temps values to match regular compilation.
  // FIXME: -fembed-bitcode -save-temps will save optimized bitcode instead of
  // pristine IR generated by the frontend. Ideally, a new compile action should
  // be added so both IR can be captured.
  if ((C.getDriver().isSaveTempsEnabled() ||
       JA.isHostOffloading(Action::OFK_OpenMP)) &&
      !(C.getDriver().embedBitcodeInObject() && !IsUsingLTO) &&
      !IsSYCLOffloadDevice && isa<CompileJobAction>(JA))
    CmdArgs.push_back("-disable-llvm-passes");

  Args.AddAllArgs(CmdArgs, options::OPT_undef);

  const char *Exec = D.getClangProgramPath();

  // Optionally embed the -cc1 level arguments into the debug info or a
  // section, for build analysis.
  // Also record command line arguments into the debug info if
  // -grecord-gcc-switches options is set on.
   // By default, -gno-record-gcc-switches is set on and no recording. 
#if INTEL_CUSTOMIZATION
  // Record the command line flags specified by the user to emit with
  // DW_AT_intel_comp_flags   attribute
  SmallString<256> DwarfDebugFlags;
  std::string marker;
  ArgStringList OriginalArgs;
  for (const auto &Arg : Args)
    Arg->render(Args, OriginalArgs);
#endif
  auto GRecordSwitches =
      Args.hasFlag(options::OPT_grecord_command_line,
                   options::OPT_gno_record_command_line, false);
  auto FRecordSwitches =
      Args.hasFlag(options::OPT_frecord_command_line,
                   options::OPT_fno_record_command_line, false);
  if (FRecordSwitches && !Triple.isOSBinFormatELF() &&
      !Triple.isOSBinFormatXCOFF())
    D.Diag(diag::err_drv_unsupported_opt_for_target)
        << Args.getLastArg(options::OPT_frecord_command_line)->getAsString(Args)
        << TripleStr;
#if INTEL_CUSTOMIZATION
  auto Sox = Args.hasFlag(options::OPT_sox, options::OPT_no_sox, false);
  if (TC.UseDwarfDebugFlags() || GRecordSwitches || FRecordSwitches || Sox) {
#endif // INTEL_CUSTOMIZATION
    SmallString<256> Flags;
    EscapeSpacesAndBackslashes(Exec, Flags);
    for (const char *OriginalArg : OriginalArgs) {
      SmallString<128> EscapedArg;
      EscapeSpacesAndBackslashes(OriginalArg, EscapedArg);
      Flags += " ";
      Flags += EscapedArg;
    }
#if INTEL_CUSTOMIZATION
    if (TC.UseDwarfDebugFlags() || GRecordSwitches) {
      marker = "ProducerFlags_" + std::to_string(Flags.size());
      DwarfDebugFlags += Flags;
    }
    if (FRecordSwitches) {
      CmdArgs.push_back("-record-command-line");
      CmdArgs.push_back(Args.MakeArgString(Flags));
    }
    if (Sox)
      CmdArgs.push_back(Args.MakeArgString("-sox=" + Twine(Args.MakeArgString(Flags))));
  }
  for (const char *OriginalArg : OriginalArgs) {
    SmallString<128> EscapedArg;
    EscapeSpacesAndBackslashes(OriginalArg, EscapedArg);
    DwarfDebugFlags += " ";
    DwarfDebugFlags += EscapedArg;
  }
  if (DebugInfoKind != llvm::codegenoptions::NoDebugInfo ||
      TC.UseDwarfDebugFlags() || GRecordSwitches) {
    CmdArgs.push_back("-dwarf-debug-flags");
    CmdArgs.push_back(Args.MakeArgString(marker + DwarfDebugFlags));
  }
#endif // INTEL_CUSTOMIZATION

  // Host-side offloading compilation receives all device-side outputs. Include
  // them in the host compilation depending on the target. If the host inputs
  // are not empty we use the new-driver scheme, otherwise use the old scheme.
  if ((IsCuda || IsHIP) && CudaDeviceInput) {
    CmdArgs.push_back("-fcuda-include-gpubinary");
    CmdArgs.push_back(CudaDeviceInput->getFilename());
  } else if (!HostOffloadingInputs.empty()) {
    if ((IsCuda || IsHIP) && !IsRDCMode) {
      assert(HostOffloadingInputs.size() == 1 && "Only one input expected");
      CmdArgs.push_back("-fcuda-include-gpubinary");
      CmdArgs.push_back(HostOffloadingInputs.front().getFilename());
    } else {
      for (const InputInfo Input : HostOffloadingInputs)
        CmdArgs.push_back(Args.MakeArgString("-fembed-offload-object=" +
                                             TC.getInputFilename(Input)));
    }
  }

  if (IsCuda) {
    if (Args.hasFlag(options::OPT_fcuda_short_ptr,
                     options::OPT_fno_cuda_short_ptr, false))
      CmdArgs.push_back("-fcuda-short-ptr");
  }

  if (IsCuda || IsHIP) {
    // Determine the original source input.
    const Action *SourceAction = &JA;
    while (SourceAction->getKind() != Action::InputClass) {
      assert(!SourceAction->getInputs().empty() && "unexpected root action!");
      SourceAction = SourceAction->getInputs()[0];
    }
    auto CUID = cast<InputAction>(SourceAction)->getId();
    if (!CUID.empty())
      CmdArgs.push_back(Args.MakeArgString(Twine("-cuid=") + Twine(CUID)));
  }

  if (IsHIP) {
    CmdArgs.push_back("-fcuda-allow-variadic-functions");
    Args.AddLastArg(CmdArgs, options::OPT_fgpu_default_stream_EQ);
  }

  if (IsCudaDevice || IsHIPDevice || IsSYCLOffloadDevice) {
    StringRef InlineThresh =
        Args.getLastArgValue(options::OPT_fgpu_inline_threshold_EQ);
    if (!InlineThresh.empty()) {
      std::string ArgStr =
          std::string("-inline-threshold=") + InlineThresh.str();
      CmdArgs.append({"-mllvm", Args.MakeArgStringRef(ArgStr)});
    }
  }

  if (IsHIPDevice)
    Args.addOptOutFlag(CmdArgs,
                       options::OPT_fhip_fp32_correctly_rounded_divide_sqrt,
                       options::OPT_fno_hip_fp32_correctly_rounded_divide_sqrt);

  // OpenMP offloading device jobs take the argument -fopenmp-host-ir-file-path
  // to specify the result of the compile phase on the host, so the meaningful
  // device declarations can be identified. Also, -fopenmp-is-target-device is
  // passed along to tell the frontend that it is generating code for a device,
  // so that only the relevant declarations are emitted.
  if (IsOpenMPDevice) {
    CmdArgs.push_back("-fopenmp-is-target-device");
    if (OpenMPDeviceInput) {
      CmdArgs.push_back("-fopenmp-host-ir-file-path");
      CmdArgs.push_back(Args.MakeArgString(OpenMPDeviceInput->getFilename()));
    }
#if INTEL_CUSTOMIZATION
    if (Args.hasArg(options::OPT_fsycl) && Triple.isSPIR()) {
      // OpenMP device compile must use the same language options as the
      // host compile. So if this is SYCL source pass SYCL options.
      CmdArgs.push_back("-fsycl-is-host");
    }
#endif //INTEL_CUSTOMIZATION
  }
#if INTEL_COLLAB
  // fixup -paropt value
#if INTEL_CUSTOMIZATION
  // Only add -paropt for OpenMP offloading or Host.
  if ((Args.hasFlag(options::OPT_fiopenmp, options::OPT_fno_iopenmp, false) ||
       Args.hasFlag(options::OPT_fiopenmp_simd, options::OPT_fno_iopenmp_simd,
                    false)) && (JA.isDeviceOffloading(Action::OFK_None) ||
                                JA.isDeviceOffloading(Action::OFK_OpenMP))) {
#endif // INTEL_CUSTOMIZATION
    int paroptVal = IsOpenMPDevice ? 0x20 : 0x0;
    bool paroptSeen = false;
    StringRef paropt = Args.hasArg(options::OPT_fiopenmp) ? "31" : "11";

    for (const Arg *A : Args.filtered(options::OPT_mllvm)) {
      StringRef Str(A->getValue(0));
      if (Str.consume_front("-paropt=")) {
        paropt = Str;
        paroptSeen = true;
      }
      // FIXME: adds overriding -paropt value instead of replacing
    }
    int ValueInt;
    if (paropt.getAsInteger(10, ValueInt)) {
      getToolChain().getDriver().Diag(
                  diag::err_drv_unsupported_option_argument)
                  << "-paropt=" << paropt;
    }
    paroptVal |= ValueInt;
    if (!paroptSeen || (paroptVal != ValueInt && paroptSeen)) {
      CmdArgs.push_back("-mllvm");
      CmdArgs.push_back(Args.MakeArgString("-paropt=" + Twine(paroptVal)));
    }
    if (CLANG_ENABLE_OPAQUE_POINTERS_INTERNAL)
      CmdArgs.push_back("-fopenmp-typed-clauses");
  }

  if (IsOpenMPDevice && Triple.isSPIR()) {
    // We should try to gradually update the effect of spirv-opt
    // to match the effect of sycl-opt, but this requires
    // careful performance testing. We also need to let AEs
    // give us feedback on each change. So spirv-opt is currently
    // a very limited version of sycl-opt.
    CmdArgs.push_back("-mllvm");
    CmdArgs.push_back("-spirv-opt");
  }
#endif // INTEL_COLLAB

  if (Triple.isAMDGPU()) {
    handleAMDGPUCodeObjectVersionOptions(D, Args, CmdArgs);

    Args.addOptInFlag(CmdArgs, options::OPT_munsafe_fp_atomics,
                      options::OPT_mno_unsafe_fp_atomics);
    Args.addOptOutFlag(CmdArgs, options::OPT_mamdgpu_ieee,
                       options::OPT_mno_amdgpu_ieee);
  }

  // For all the host OpenMP offloading compile jobs we need to pass the targets
  // information using -fopenmp-targets= option.
#if INTEL_CUSTOMIZATION
  if (JA.isOffloading(Action::OFK_OpenMP)) {
#endif // INTEL_CUSTOMIZATION
    SmallString<128> Targets("-fopenmp-targets=");

    SmallVector<std::string, 4> Triples;
    auto TCRange = C.getOffloadToolChains<Action::OFK_OpenMP>();
    std::transform(TCRange.first, TCRange.second, std::back_inserter(Triples),
                   [](auto TC) { return TC.second->getTripleString(); });
    CmdArgs.push_back(Args.MakeArgString(Targets + llvm::join(Triples, ",")));
  }

#if INTEL_CUSTOMIZATION
  auto ForwardArguments = [&](StringRef Flag, const Arg *Targets) {
    SmallString<128> ForwardStr(Flag);
    llvm::SmallSet<std::string, 4> SeenTargets;
    for (unsigned I = 0; I < Targets->getNumValues(); ++I) {
      // Normalize CPU name, e.g. "CORE-AVX2" -> "core-avx2"
      std::string Target =
          x86::getCPUForIntelOnly(D, Targets->getValue(I), Triple, Targets);
      // The second value of the returned pair will be true, if Target
      // was not inserted in the set before.
      auto Success = SeenTargets.insert(Target);
      if (!Success.second)
        continue;
      if (I)
        ForwardStr += ',';
      ForwardStr += Target;
    }
    CmdArgs.push_back(Args.MakeArgString(ForwardStr.str()));
  };
  // Forward -ax option
  if (const Arg *Targets = Args.getLastArg(options::OPT_ax)) {
    ForwardArguments("-ax=", Targets);
  }
  // Forward -mauto-arch option
  if (const Arg *Targets = Args.getLastArg(options::OPT_mauto_arch_EQ)) {
    ForwardArguments("-mauto-arch=", Targets);
  }
#endif // INTEL_CUSTOMIZATION

  // For all the host SYCL offloading compile jobs we need to pass the targets
  // information using -fsycl-targets= option.
  if (isa<CompileJobAction>(JA) && JA.isHostOffloading(Action::OFK_SYCL)) {
    SmallString<128> TargetInfo("-fsycl-targets=");

    if (Arg *Tgts = Args.getLastArg(options::OPT_fsycl_targets_EQ)) {
      for (unsigned i = 0; i < Tgts->getNumValues(); ++i) {
        if (i)
          TargetInfo += ',';
        // We need to get the string from the triple because it may be not
        // exactly the same as the one we get directly from the arguments.
        llvm::Triple T(Tgts->getValue(i));
        TargetInfo += T.getTriple();
      }
    } else
      // Use the default.
      TargetInfo += C.getDriver().MakeSYCLDeviceTriple().normalize();
    CmdArgs.push_back(Args.MakeArgString(TargetInfo.str()));
  }

  bool VirtualFunctionElimination =
      Args.hasFlag(options::OPT_fvirtual_function_elimination,
                   options::OPT_fno_virtual_function_elimination, false);
  if (VirtualFunctionElimination) {
    // VFE requires full LTO (currently, this might be relaxed to allow ThinLTO
    // in the future).
    if (LTOMode != LTOK_Full)
      D.Diag(diag::err_drv_argument_only_allowed_with)
          << "-fvirtual-function-elimination"
          << "-flto=full";

    CmdArgs.push_back("-fvirtual-function-elimination");
  }

  // VFE requires whole-program-vtables, and enables it by default.
#if INTEL_CUSTOMIZATION
  // -qopt-mem-layout-trans > 2 with LTO enables whole-program-vtables
  bool LayoutLTO = false;
  if (Args.hasArg(options::OPT_qopt_mem_layout_trans_EQ) && D.isUsingLTO()) {
    Arg *A = Args.getLastArg(options::OPT_qopt_mem_layout_trans_EQ);
    StringRef Value(A->getValue());
    if (!Value.empty()) {
      int ValInt = 0;
      if (!Value.getAsInteger(0, ValInt))
        LayoutLTO = (ValInt > 2);
    }
  }

  bool WholeProgramVTables = Args.hasFlag(
      options::OPT_fwhole_program_vtables,
      options::OPT_fno_whole_program_vtables,
      VirtualFunctionElimination || LayoutLTO);
#endif // INTEL_CUSTOMIZATION
  if (VirtualFunctionElimination && !WholeProgramVTables) {
    D.Diag(diag::err_drv_argument_not_allowed_with)
        << "-fno-whole-program-vtables"
        << "-fvirtual-function-elimination";
  }

  if (WholeProgramVTables) {
    // PS4 uses the legacy LTO API, which does not support this feature in
    // ThinLTO mode.
    bool IsPS4 = getToolChain().getTriple().isPS4();

    // Check if we passed LTO options but they were suppressed because this is a
    // device offloading action, or we passed device offload LTO options which
    // were suppressed because this is not the device offload action.
    // Check if we are using PS4 in regular LTO mode.
    // Otherwise, issue an error.
    if ((!IsUsingLTO && !D.isUsingLTO(!IsDeviceOffloadAction)) ||
        (IsPS4 && !UnifiedLTO && (D.getLTOMode() != LTOK_Full)))
      D.Diag(diag::err_drv_argument_only_allowed_with)
          << "-fwhole-program-vtables"
          << ((IsPS4 && !UnifiedLTO) ? "-flto=full" : "-flto");

    // Propagate -fwhole-program-vtables if this is an LTO compile.
    if (IsUsingLTO)
      CmdArgs.push_back("-fwhole-program-vtables");
  }

  bool DefaultsSplitLTOUnit =
      ((WholeProgramVTables || SanitizeArgs.needsLTO()) &&
          (LTOMode == LTOK_Full || TC.canSplitThinLTOUnit())) ||
      (!Triple.isPS4() && UnifiedLTO);
  bool SplitLTOUnit =
      Args.hasFlag(options::OPT_fsplit_lto_unit,
                   options::OPT_fno_split_lto_unit, DefaultsSplitLTOUnit);
  if (SanitizeArgs.needsLTO() && !SplitLTOUnit)
    D.Diag(diag::err_drv_argument_not_allowed_with) << "-fno-split-lto-unit"
                                                    << "-fsanitize=cfi";
  if (SplitLTOUnit)
    CmdArgs.push_back("-fsplit-lto-unit");

  if (Arg *A = Args.getLastArg(options::OPT_fglobal_isel,
                               options::OPT_fno_global_isel)) {
    CmdArgs.push_back("-mllvm");
    if (A->getOption().matches(options::OPT_fglobal_isel)) {
      CmdArgs.push_back("-global-isel=1");

      // GISel is on by default on AArch64 -O0, so don't bother adding
      // the fallback remarks for it. Other combinations will add a warning of
      // some kind.
      bool IsArchSupported = Triple.getArch() == llvm::Triple::aarch64;
      bool IsOptLevelSupported = false;

      Arg *A = Args.getLastArg(options::OPT_O_Group);
      if (Triple.getArch() == llvm::Triple::aarch64) {
        if (!A || A->getOption().matches(options::OPT_O0))
          IsOptLevelSupported = true;
      }
      if (!IsArchSupported || !IsOptLevelSupported) {
        CmdArgs.push_back("-mllvm");
        CmdArgs.push_back("-global-isel-abort=2");

        if (!IsArchSupported)
          D.Diag(diag::warn_drv_global_isel_incomplete) << Triple.getArchName();
        else
          D.Diag(diag::warn_drv_global_isel_incomplete_opt);
      }
    } else {
      CmdArgs.push_back("-global-isel=0");
    }
  }

  if (Args.hasArg(options::OPT_forder_file_instrumentation)) {
     CmdArgs.push_back("-forder-file-instrumentation");
     // Enable order file instrumentation when ThinLTO is not on. When ThinLTO is
     // on, we need to pass these flags as linker flags and that will be handled
     // outside of the compiler.
     if (!IsUsingLTO) {
       CmdArgs.push_back("-mllvm");
       CmdArgs.push_back("-enable-order-file-instrumentation");
     }
  }

  if (Arg *A = Args.getLastArg(options::OPT_fforce_enable_int128,
                               options::OPT_fno_force_enable_int128)) {
    if (A->getOption().matches(options::OPT_fforce_enable_int128))
      CmdArgs.push_back("-fforce-enable-int128");
  }

  Args.addOptInFlag(CmdArgs, options::OPT_fkeep_static_consts,
                    options::OPT_fno_keep_static_consts);
  Args.addOptInFlag(CmdArgs, options::OPT_fcomplete_member_pointers,
                    options::OPT_fno_complete_member_pointers);
  Args.addOptOutFlag(CmdArgs, options::OPT_fcxx_static_destructors,
                     options::OPT_fno_cxx_static_destructors);

  addMachineOutlinerArgs(D, Args, CmdArgs, Triple, /*IsLTO=*/false);

  if (Arg *A = Args.getLastArg(options::OPT_moutline_atomics,
                               options::OPT_mno_outline_atomics)) {
    // Option -moutline-atomics supported for AArch64 target only.
    if (!Triple.isAArch64()) {
      D.Diag(diag::warn_drv_moutline_atomics_unsupported_opt)
          << Triple.getArchName() << A->getOption().getName();
    } else {
      if (A->getOption().matches(options::OPT_moutline_atomics)) {
        CmdArgs.push_back("-target-feature");
        CmdArgs.push_back("+outline-atomics");
      } else {
        CmdArgs.push_back("-target-feature");
        CmdArgs.push_back("-outline-atomics");
      }
    }
  } else if (Triple.isAArch64() &&
             getToolChain().IsAArch64OutlineAtomicsDefault(Args)) {
    CmdArgs.push_back("-target-feature");
    CmdArgs.push_back("+outline-atomics");
  }

  if (Triple.isAArch64() &&
      (Args.hasArg(options::OPT_mno_fmv) ||
       getToolChain().GetRuntimeLibType(Args) != ToolChain::RLT_CompilerRT)) {
    // Disable Function Multiversioning on AArch64 target.
    CmdArgs.push_back("-target-feature");
    CmdArgs.push_back("-fmv");
  }

  if (Args.hasFlag(options::OPT_faddrsig, options::OPT_fno_addrsig,
                   (TC.getTriple().isOSBinFormatELF() ||
                    TC.getTriple().isOSBinFormatCOFF()) &&
                       !TC.getTriple().isPS4() && !TC.getTriple().isVE() &&
                       !TC.getTriple().isOSNetBSD() &&
                       !Distro(D.getVFS(), TC.getTriple()).IsGentoo() &&
                       !TC.getTriple().isAndroid() &&
#if INTEL_CUSTOMIZATION
                       !D.IsIntelMode() &&
#endif // INTEL_CUSTOMIZATION
                       TC.useIntegratedAs()))
    CmdArgs.push_back("-faddrsig");

  if ((Triple.isOSBinFormatELF() || Triple.isOSBinFormatMachO()) &&
      (EH || UnwindTables || AsyncUnwindTables ||
       DebugInfoKind != llvm::codegenoptions::NoDebugInfo))
    CmdArgs.push_back("-D__GCC_HAVE_DWARF2_CFI_ASM=1");

  if (Arg *A = Args.getLastArg(options::OPT_fsymbol_partition_EQ)) {
    std::string Str = A->getAsString(Args);
    if (!TC.getTriple().isOSBinFormatELF())
      D.Diag(diag::err_drv_unsupported_opt_for_target)
          << Str << TC.getTripleString();
    CmdArgs.push_back(Args.MakeArgString(Str));
  }

#if INTEL_CUSTOMIZATION
  if (Arg *A = Args.getLastArg(options::OPT_fstack_limit_register_EQ)) {
    A->render(Args, CmdArgs);
  }
  if (Args.hasArg(options::OPT_fprofile_ml_use)) {
    CmdArgs.push_back("-fprofile-ml-use");
  }
  if (Args.hasArg(options::OPT_fargument_noalias)) {
    CmdArgs.push_back("-fargument-noalias");
  }
  // This setting is for Non-windows targets.
  if (!D.IsCLMode())
    if (Args.hasArg(options::OPT_regcall))
      CmdArgs.push_back("-fdefault-calling-conv=regcall");

  if (D.IsIntelMode()) {
    CmdArgs.push_back("-fintel-compatibility");
    if (IsSYCLOffloadDevice) {
      // Some Intel compatibility features are not yet supported (mostly in
      // SPIR-V translator or back-ends).
      // Disable them temporarily.
      // TODO: enable them, when support is added.
      CmdArgs.push_back("-fintel-compatibility-disable=FakeLoad");
    }
    if (!Args.hasArg(options::OPT_ffreestanding,
                     options::OPT_i_no_use_libirc) &&
        TC.CheckAddIntelLib("libirc", Args))
      CmdArgs.push_back("-fintel-libirc-allowed");
  }

  // -mno-gather, -mno-scatter support
  if (Args.hasArg(options::OPT_mno_gather)) {
    CmdArgs.push_back("-target-feature");
    CmdArgs.push_back("+prefer-no-gather");
  }
  if (Args.hasArg(options::OPT_mno_scatter)) {
    CmdArgs.push_back("-target-feature");
    CmdArgs.push_back("+prefer-no-scatter");
  }

  if (Args.hasFlag(options::OPT_intel_mintrinsic_promote,
                   options::OPT_intel_mno_intrinsic_promote, false))
    CmdArgs.push_back("-mintrinsic-promote");

  if (Args.hasFlag(options::OPT_qopt_assume_counted_loops,
                   options::OPT_qno_opt_assume_counted_loops, false))
    CmdArgs.push_back("-fassume-counted-loops");

  // Given -x, and /Qx turn on advanced optimizations
  if (hasValidIntelArchOpt(Args, TC.getTriple()))
    CmdArgs.push_back("-fintel-advanced-optim");

  addIntelOptimizationArgs(TC, Args, CmdArgs, Input, false, JA);
#endif // INTEL_CUSTOMIZATION
  // Add the output path to the object file for CodeView debug infos.
  if (EmitCodeView && Output.isFilename())
    addDebugObjectName(Args, CmdArgs, DebugCompilationDir,
                       Output.getFilename());

  // Add the "-o out -x type src.c" flags last. This is done primarily to make
  // the -cc1 command easier to edit when reproducing compiler crashes.
  if (Output.getType() == types::TY_Dependencies) {
    // Handled with other dependency code.
  } else if (Output.isFilename()) {
    if (Output.getType() == clang::driver::types::TY_IFS_CPP ||
        Output.getType() == clang::driver::types::TY_IFS) {
      SmallString<128> OutputFilename(Output.getFilename());
      llvm::sys::path::replace_extension(OutputFilename, "ifs");
      CmdArgs.push_back("-o");
      CmdArgs.push_back(Args.MakeArgString(OutputFilename));
    } else {
      CmdArgs.push_back("-o");
      CmdArgs.push_back(Output.getFilename());
    }
  } else {
    assert(Output.isNothing() && "Invalid output.");
  }

  addDashXForInput(Args, Input, CmdArgs);

  ArrayRef<InputInfo> FrontendInputs = Input;
  if (IsExtractAPI)
    FrontendInputs = ExtractAPIInputs;
  else if (Input.isNothing())
    FrontendInputs = {};

  for (const InputInfo &Input : FrontendInputs) {
    if (Input.isFilename())
      CmdArgs.push_back(Input.getFilename());
    else
      Input.getInputArg().renderAsInput(Args, CmdArgs);
  }

  if (D.CC1Main && !D.CCGenDiagnostics) {
    // Invoke the CC1 directly in this process
    C.addCommand(std::make_unique<CC1Command>(
        JA, *this, ResponseFileSupport::AtFileUTF8(), Exec, CmdArgs, Inputs,
        Output, D.getPrependArg()));
  } else {
    C.addCommand(std::make_unique<Command>(
        JA, *this, ResponseFileSupport::AtFileUTF8(), Exec, CmdArgs, Inputs,
        Output, D.getPrependArg()));
  }

  // Make the compile command echo its inputs for /showFilenames.
  if (Output.getType() == types::TY_Object &&
      Args.hasFlag(options::OPT__SLASH_showFilenames,
                   options::OPT__SLASH_showFilenames_, false)) {
    C.getJobs().getJobs().back()->PrintInputFilenames = true;
  }

  if (Arg *A = Args.getLastArg(options::OPT_pg))
    if (FPKeepKind == CodeGenOptions::FramePointerKind::None &&
        !Args.hasArg(options::OPT_mfentry))
      D.Diag(diag::err_drv_argument_not_allowed_with) << "-fomit-frame-pointer"
                                                      << A->getAsString(Args);

  // Claim some arguments which clang supports automatically.

  // -fpch-preprocess is used with gcc to add a special marker in the output to
  // include the PCH file.
  Args.ClaimAllArgs(options::OPT_fpch_preprocess);

  // Claim some arguments which clang doesn't support, but we don't
  // care to warn the user about.
  Args.ClaimAllArgs(options::OPT_clang_ignored_f_Group);
  Args.ClaimAllArgs(options::OPT_clang_ignored_m_Group);

  // Disable warnings for clang -E -emit-llvm foo.c
  Args.ClaimAllArgs(options::OPT_emit_llvm);
}

Clang::Clang(const ToolChain &TC, bool HasIntegratedBackend)
    // CAUTION! The first constructor argument ("clang") is not arbitrary,
    // as it is for other tools. Some operations on a Tool actually test
    // whether that tool is Clang based on the Tool's Name as a string.
    : Tool("clang", "clang frontend", TC), HasBackend(HasIntegratedBackend) {}

Clang::~Clang() {}

/// Add options related to the Objective-C runtime/ABI.
///
/// Returns true if the runtime is non-fragile.
ObjCRuntime Clang::AddObjCRuntimeArgs(const ArgList &args,
                                      const InputInfoList &inputs,
                                      ArgStringList &cmdArgs,
                                      RewriteKind rewriteKind) const {
  // Look for the controlling runtime option.
  Arg *runtimeArg =
      args.getLastArg(options::OPT_fnext_runtime, options::OPT_fgnu_runtime,
                      options::OPT_fobjc_runtime_EQ);

  // Just forward -fobjc-runtime= to the frontend.  This supercedes
  // options about fragility.
  if (runtimeArg &&
      runtimeArg->getOption().matches(options::OPT_fobjc_runtime_EQ)) {
    ObjCRuntime runtime;
    StringRef value = runtimeArg->getValue();
    if (runtime.tryParse(value)) {
      getToolChain().getDriver().Diag(diag::err_drv_unknown_objc_runtime)
          << value;
    }
    if ((runtime.getKind() == ObjCRuntime::GNUstep) &&
        (runtime.getVersion() >= VersionTuple(2, 0)))
      if (!getToolChain().getTriple().isOSBinFormatELF() &&
          !getToolChain().getTriple().isOSBinFormatCOFF()) {
        getToolChain().getDriver().Diag(
            diag::err_drv_gnustep_objc_runtime_incompatible_binary)
          << runtime.getVersion().getMajor();
      }

    runtimeArg->render(args, cmdArgs);
    return runtime;
  }

  // Otherwise, we'll need the ABI "version".  Version numbers are
  // slightly confusing for historical reasons:
  //   1 - Traditional "fragile" ABI
  //   2 - Non-fragile ABI, version 1
  //   3 - Non-fragile ABI, version 2
  unsigned objcABIVersion = 1;
  // If -fobjc-abi-version= is present, use that to set the version.
  if (Arg *abiArg = args.getLastArg(options::OPT_fobjc_abi_version_EQ)) {
    StringRef value = abiArg->getValue();
    if (value == "1")
      objcABIVersion = 1;
    else if (value == "2")
      objcABIVersion = 2;
    else if (value == "3")
      objcABIVersion = 3;
    else
      getToolChain().getDriver().Diag(diag::err_drv_clang_unsupported) << value;
  } else {
    // Otherwise, determine if we are using the non-fragile ABI.
    bool nonFragileABIIsDefault =
        (rewriteKind == RK_NonFragile ||
         (rewriteKind == RK_None &&
          getToolChain().IsObjCNonFragileABIDefault()));
    if (args.hasFlag(options::OPT_fobjc_nonfragile_abi,
                     options::OPT_fno_objc_nonfragile_abi,
                     nonFragileABIIsDefault)) {
// Determine the non-fragile ABI version to use.
#ifdef DISABLE_DEFAULT_NONFRAGILEABI_TWO
      unsigned nonFragileABIVersion = 1;
#else
      unsigned nonFragileABIVersion = 2;
#endif

      if (Arg *abiArg =
              args.getLastArg(options::OPT_fobjc_nonfragile_abi_version_EQ)) {
        StringRef value = abiArg->getValue();
        if (value == "1")
          nonFragileABIVersion = 1;
        else if (value == "2")
          nonFragileABIVersion = 2;
        else
          getToolChain().getDriver().Diag(diag::err_drv_clang_unsupported)
              << value;
      }

      objcABIVersion = 1 + nonFragileABIVersion;
    } else {
      objcABIVersion = 1;
    }
  }

  // We don't actually care about the ABI version other than whether
  // it's non-fragile.
  bool isNonFragile = objcABIVersion != 1;

  // If we have no runtime argument, ask the toolchain for its default runtime.
  // However, the rewriter only really supports the Mac runtime, so assume that.
  ObjCRuntime runtime;
  if (!runtimeArg) {
    switch (rewriteKind) {
    case RK_None:
      runtime = getToolChain().getDefaultObjCRuntime(isNonFragile);
      break;
    case RK_Fragile:
      runtime = ObjCRuntime(ObjCRuntime::FragileMacOSX, VersionTuple());
      break;
    case RK_NonFragile:
      runtime = ObjCRuntime(ObjCRuntime::MacOSX, VersionTuple());
      break;
    }

    // -fnext-runtime
  } else if (runtimeArg->getOption().matches(options::OPT_fnext_runtime)) {
    // On Darwin, make this use the default behavior for the toolchain.
    if (getToolChain().getTriple().isOSDarwin()) {
      runtime = getToolChain().getDefaultObjCRuntime(isNonFragile);

      // Otherwise, build for a generic macosx port.
    } else {
      runtime = ObjCRuntime(ObjCRuntime::MacOSX, VersionTuple());
    }

    // -fgnu-runtime
  } else {
    assert(runtimeArg->getOption().matches(options::OPT_fgnu_runtime));
    // Legacy behaviour is to target the gnustep runtime if we are in
    // non-fragile mode or the GCC runtime in fragile mode.
    if (isNonFragile)
      runtime = ObjCRuntime(ObjCRuntime::GNUstep, VersionTuple(2, 0));
    else
      runtime = ObjCRuntime(ObjCRuntime::GCC, VersionTuple());
  }

  if (llvm::any_of(inputs, [](const InputInfo &input) {
        return types::isObjC(input.getType());
      }))
    cmdArgs.push_back(
        args.MakeArgString("-fobjc-runtime=" + runtime.getAsString()));
  return runtime;
}

static bool maybeConsumeDash(const std::string &EH, size_t &I) {
  bool HaveDash = (I + 1 < EH.size() && EH[I + 1] == '-');
  I += HaveDash;
  return !HaveDash;
}

namespace {
struct EHFlags {
  bool Synch = false;
  bool Asynch = false;
  bool NoUnwindC = false;
};
} // end anonymous namespace

/// /EH controls whether to run destructor cleanups when exceptions are
/// thrown.  There are three modifiers:
/// - s: Cleanup after "synchronous" exceptions, aka C++ exceptions.
/// - a: Cleanup after "asynchronous" exceptions, aka structured exceptions.
///      The 'a' modifier is unimplemented and fundamentally hard in LLVM IR.
/// - c: Assume that extern "C" functions are implicitly nounwind.
/// The default is /EHs-c-, meaning cleanups are disabled.
static EHFlags parseClangCLEHFlags(const Driver &D, const ArgList &Args) {
  EHFlags EH;

  std::vector<std::string> EHArgs =
      Args.getAllArgValues(options::OPT__SLASH_EH);
  for (auto EHVal : EHArgs) {
    for (size_t I = 0, E = EHVal.size(); I != E; ++I) {
      switch (EHVal[I]) {
      case 'a':
        EH.Asynch = maybeConsumeDash(EHVal, I);
        if (EH.Asynch)
          EH.Synch = false;
        continue;
      case 'c':
        EH.NoUnwindC = maybeConsumeDash(EHVal, I);
        continue;
      case 's':
        EH.Synch = maybeConsumeDash(EHVal, I);
        if (EH.Synch)
          EH.Asynch = false;
        continue;
      default:
        break;
      }
      D.Diag(clang::diag::err_drv_invalid_value) << "/EH" << EHVal;
      break;
    }
  }
  // The /GX, /GX- flags are only processed if there are not /EH flags.
  // The default is that /GX is not specified.
  if (EHArgs.empty() &&
      Args.hasFlag(options::OPT__SLASH_GX, options::OPT__SLASH_GX_,
                   /*Default=*/false)) {
    EH.Synch = true;
    EH.NoUnwindC = true;
  }

  if (Args.hasArg(options::OPT__SLASH_kernel)) {
    EH.Synch = false;
    EH.NoUnwindC = false;
    EH.Asynch = false;
  }

  return EH;
}

#if INTEL_CUSTOMIZATION
void Clang::AddClangCLArgs(const ArgList &Args, types::ID InputType,
                           ArgStringList &CmdArgs,
                           llvm::codegenoptions::DebugInfoKind *DebugInfoKind,
                           bool *EmitCodeView, const JobAction &JA) const {
  bool isSPIR = getToolChain().getTriple().isSPIR();
#endif // INTEL_CUSTOMIZATION
  bool isNVPTX = getToolChain().getTriple().isNVPTX();

  ProcessVSRuntimeLibrary(Args, CmdArgs, getToolChain());

  if (Arg *ShowIncludes =
          Args.getLastArg(options::OPT__SLASH_showIncludes,
                          options::OPT__SLASH_showIncludes_user)) {
    CmdArgs.push_back("--show-includes");
    if (ShowIncludes->getOption().matches(options::OPT__SLASH_showIncludes))
      CmdArgs.push_back("-sys-header-deps");
  }

  // This controls whether or not we emit RTTI data for polymorphic types.
  if (Args.hasFlag(options::OPT__SLASH_GR_, options::OPT__SLASH_GR,
                   /*Default=*/false))
    CmdArgs.push_back("-fno-rtti-data");

  // This controls whether or not we emit stack-protector instrumentation.
  // In MSVC, Buffer Security Check (/GS) is on by default.
  if (!isNVPTX && Args.hasFlag(options::OPT__SLASH_GS, options::OPT__SLASH_GS_,
           /*Default=*/!getToolChain().getDriver().IsIntelMode())) { // INTEL
    CmdArgs.push_back("-stack-protector");
    CmdArgs.push_back(Args.MakeArgString(Twine(LangOptions::SSPStrong)));
  }

  // Emit CodeView if -Z7 or -gline-tables-only are present.
  if (Arg *DebugInfoArg = Args.getLastArg(options::OPT__SLASH_Z7,
                                          options::OPT_gline_tables_only)) {
    *EmitCodeView = true;
    if (DebugInfoArg->getOption().matches(options::OPT__SLASH_Z7))
      *DebugInfoKind = llvm::codegenoptions::DebugInfoConstructor;
    else
      *DebugInfoKind = llvm::codegenoptions::DebugLineTablesOnly;
  } else {
    *EmitCodeView = false;
  }

  const Driver &D = getToolChain().getDriver();

  // This controls whether or not we perform JustMyCode instrumentation.
  if (Args.hasFlag(options::OPT__SLASH_JMC, options::OPT__SLASH_JMC_,
                   /*Default=*/false)) {
    if (*EmitCodeView &&
        *DebugInfoKind >= llvm::codegenoptions::DebugInfoConstructor)
      CmdArgs.push_back("-fjmc");
    else
      D.Diag(clang::diag::warn_drv_jmc_requires_debuginfo) << "/JMC"
                                                           << "'/Zi', '/Z7'";
  }

  EHFlags EH = parseClangCLEHFlags(D, Args);
#if INTEL_CUSTOMIZATION
  if (!isNVPTX && !(isSPIR && JA.isOffloading(Action::OFK_OpenMP)) &&
      (EH.Synch || EH.Asynch)) {
#endif // INTEL_CUSTOMIZATION
    if (types::isCXX(InputType))
      CmdArgs.push_back("-fcxx-exceptions");
    CmdArgs.push_back("-fexceptions");
    if (EH.Asynch)
      CmdArgs.push_back("-fasync-exceptions");
  }
  if (types::isCXX(InputType) && EH.Synch && EH.NoUnwindC)
    CmdArgs.push_back("-fexternc-nounwind");

  // /EP should expand to -E -P.
  if (Args.hasArg(options::OPT__SLASH_EP)) {
    CmdArgs.push_back("-E");
    CmdArgs.push_back("-P");
  }

  unsigned VolatileOptionID;
  if (getToolChain().getTriple().isX86() && !D.IsIntelMode()) // INTEL
    VolatileOptionID = options::OPT__SLASH_volatile_ms;
  else
    VolatileOptionID = options::OPT__SLASH_volatile_iso;

  if (Arg *A = Args.getLastArg(options::OPT__SLASH_volatile_Group))
    VolatileOptionID = A->getOption().getID();

  if (VolatileOptionID == options::OPT__SLASH_volatile_ms)
    CmdArgs.push_back("-fms-volatile");

 if (Args.hasFlag(options::OPT__SLASH_Zc_dllexportInlines_,
                  options::OPT__SLASH_Zc_dllexportInlines,
                  false)) {
  CmdArgs.push_back("-fno-dllexport-inlines");
 }

 if (Args.hasFlag(options::OPT__SLASH_Zc_wchar_t_,
                  options::OPT__SLASH_Zc_wchar_t, false)) {
   CmdArgs.push_back("-fno-wchar");
 }

 if (Args.hasArg(options::OPT__SLASH_kernel)) {
   llvm::Triple::ArchType Arch = getToolChain().getArch();
   std::vector<std::string> Values =
       Args.getAllArgValues(options::OPT__SLASH_arch);
   if (!Values.empty()) {
     llvm::SmallSet<std::string, 4> SupportedArches;
     if (Arch == llvm::Triple::x86)
       SupportedArches.insert("IA32");

     for (auto &V : Values)
       if (!SupportedArches.contains(V))
         D.Diag(diag::err_drv_argument_not_allowed_with)
             << std::string("/arch:").append(V) << "/kernel";
   }

   CmdArgs.push_back("-fno-rtti");
   if (Args.hasFlag(options::OPT__SLASH_GR, options::OPT__SLASH_GR_, false))
     D.Diag(diag::err_drv_argument_not_allowed_with) << "/GR"
                                                     << "/kernel";
 }

  Arg *MostGeneralArg = Args.getLastArg(options::OPT__SLASH_vmg);
  Arg *BestCaseArg = Args.getLastArg(options::OPT__SLASH_vmb);
  if (MostGeneralArg && BestCaseArg)
    D.Diag(clang::diag::err_drv_argument_not_allowed_with)
        << MostGeneralArg->getAsString(Args) << BestCaseArg->getAsString(Args);

  if (MostGeneralArg) {
    Arg *SingleArg = Args.getLastArg(options::OPT__SLASH_vms);
    Arg *MultipleArg = Args.getLastArg(options::OPT__SLASH_vmm);
    Arg *VirtualArg = Args.getLastArg(options::OPT__SLASH_vmv);

    Arg *FirstConflict = SingleArg ? SingleArg : MultipleArg;
    Arg *SecondConflict = VirtualArg ? VirtualArg : MultipleArg;
    if (FirstConflict && SecondConflict && FirstConflict != SecondConflict)
      D.Diag(clang::diag::err_drv_argument_not_allowed_with)
          << FirstConflict->getAsString(Args)
          << SecondConflict->getAsString(Args);

    if (SingleArg)
      CmdArgs.push_back("-fms-memptr-rep=single");
    else if (MultipleArg)
      CmdArgs.push_back("-fms-memptr-rep=multiple");
    else
      CmdArgs.push_back("-fms-memptr-rep=virtual");
  }

  // Parse the default calling convention options.
  if (Arg *CCArg =
          Args.getLastArg(options::OPT__SLASH_Gd, options::OPT__SLASH_Gr,
                          options::OPT__SLASH_Gz, options::OPT__SLASH_Gv,
                          options::OPT__SLASH_Gregcall)) {
    unsigned DCCOptId = CCArg->getOption().getID();
    const char *DCCFlag = nullptr;
    bool ArchSupported = !isNVPTX;
    llvm::Triple::ArchType Arch = getToolChain().getArch();
    switch (DCCOptId) {
    case options::OPT__SLASH_Gd:
      DCCFlag = "-fdefault-calling-conv=cdecl";
      break;
    case options::OPT__SLASH_Gr:
      ArchSupported = Arch == llvm::Triple::x86;
      DCCFlag = "-fdefault-calling-conv=fastcall";
      break;
    case options::OPT__SLASH_Gz:
      ArchSupported = Arch == llvm::Triple::x86;
      DCCFlag = "-fdefault-calling-conv=stdcall";
      break;
    case options::OPT__SLASH_Gv:
      ArchSupported = Arch == llvm::Triple::x86 || Arch == llvm::Triple::x86_64;
      DCCFlag = "-fdefault-calling-conv=vectorcall";
      break;
    case options::OPT__SLASH_Gregcall:
      ArchSupported = Arch == llvm::Triple::x86 || Arch == llvm::Triple::x86_64;
      DCCFlag = "-fdefault-calling-conv=regcall";
      break;
    }

    // MSVC doesn't warn if /Gr or /Gz is used on x64, so we don't either.
    if (ArchSupported && DCCFlag)
      CmdArgs.push_back(DCCFlag);
  }

  Args.AddLastArg(CmdArgs, options::OPT_vtordisp_mode_EQ);

  if (!Args.hasArg(options::OPT_fdiagnostics_format_EQ)) {
    CmdArgs.push_back("-fdiagnostics-format");
    CmdArgs.push_back("msvc");
  }

  if (Args.hasArg(options::OPT__SLASH_kernel))
    CmdArgs.push_back("-fms-kernel");

  for (const Arg *A : Args.filtered(options::OPT__SLASH_guard)) {
    StringRef GuardArgs = A->getValue();
    // The only valid options are "cf", "cf,nochecks", "cf-", "ehcont" and
    // "ehcont-".
    if (GuardArgs.equals_insensitive("cf")) {
      // Emit CFG instrumentation and the table of address-taken functions.
      CmdArgs.push_back("-cfguard");
    } else if (GuardArgs.equals_insensitive("cf,nochecks")) {
      // Emit only the table of address-taken functions.
      CmdArgs.push_back("-cfguard-no-checks");
    } else if (GuardArgs.equals_insensitive("ehcont")) {
      // Emit EH continuation table.
      CmdArgs.push_back("-ehcontguard");
    } else if (GuardArgs.equals_insensitive("cf-") ||
               GuardArgs.equals_insensitive("ehcont-")) {
      // Do nothing, but we might want to emit a security warning in future.
    } else {
      D.Diag(diag::err_drv_invalid_value) << A->getSpelling() << GuardArgs;
    }
    A->claim();
  }
}

const char *Clang::getBaseInputName(const ArgList &Args,
                                    const InputInfo &Input) {
  return Args.MakeArgString(llvm::sys::path::filename(Input.getBaseInput()));
}

const char *Clang::getBaseInputStem(const ArgList &Args,
                                    const InputInfoList &Inputs) {
  const char *Str = getBaseInputName(Args, Inputs[0]);

  if (const char *End = strrchr(Str, '.'))
    return Args.MakeArgString(std::string(Str, End));

  return Str;
}

const char *Clang::getDependencyFileName(const ArgList &Args,
                                         const InputInfoList &Inputs) {
  // FIXME: Think about this more.

  if (Arg *OutputOpt =
          Args.getLastArg(options::OPT_o, options::OPT__SLASH_Fo)) {
    SmallString<128> OutputArgument(OutputOpt->getValue());
    if (llvm::sys::path::is_separator(OutputArgument.back()))
      // If the argument is a directory, output to BaseName in that dir.
      llvm::sys::path::append(OutputArgument, getBaseInputStem(Args, Inputs));
    llvm::sys::path::replace_extension(OutputArgument, llvm::Twine('d'));
    return Args.MakeArgString(OutputArgument);
  }
#if INTEL_CUSTOMIZATION
  if (Arg *OutputOpt = Args.getLastArg(options::OPT__SLASH_Fo)) {
    SmallString<128> OutputFilename(OutputOpt->getValue());
    llvm::sys::path::replace_extension(OutputFilename, llvm::Twine('d'));
    return Args.MakeArgString(OutputFilename);
  }
#endif // INTEL_CUSTOMIZATION

  return Args.MakeArgString(Twine(getBaseInputStem(Args, Inputs)) + ".d");
}

// Begin ClangAs

void ClangAs::AddMIPSTargetArgs(const ArgList &Args,
                                ArgStringList &CmdArgs) const {
  StringRef CPUName;
  StringRef ABIName;
  const llvm::Triple &Triple = getToolChain().getTriple();
  mips::getMipsCPUAndABI(Args, Triple, CPUName, ABIName);

  CmdArgs.push_back("-target-abi");
  CmdArgs.push_back(ABIName.data());
}

void ClangAs::AddX86TargetArgs(const ArgList &Args,
                               ArgStringList &CmdArgs) const {
  addX86AlignBranchArgs(getToolChain().getDriver(), Args, CmdArgs,
                        /*IsLTO=*/false);

  if (Arg *A = Args.getLastArg(options::OPT_masm_EQ)) {
    StringRef Value = A->getValue();
    if (Value == "intel" || Value == "att") {
      CmdArgs.push_back("-mllvm");
      CmdArgs.push_back(Args.MakeArgString("-x86-asm-syntax=" + Value));
    } else {
      getToolChain().getDriver().Diag(diag::err_drv_unsupported_option_argument)
          << A->getSpelling() << Value;
    }
  }
}

void ClangAs::AddLoongArchTargetArgs(const ArgList &Args,
                                     ArgStringList &CmdArgs) const {
  CmdArgs.push_back("-target-abi");
  CmdArgs.push_back(loongarch::getLoongArchABI(getToolChain().getDriver(), Args,
                                               getToolChain().getTriple())
                        .data());
}

void ClangAs::AddRISCVTargetArgs(const ArgList &Args,
                               ArgStringList &CmdArgs) const {
  const llvm::Triple &Triple = getToolChain().getTriple();
  StringRef ABIName = riscv::getRISCVABI(Args, Triple);

  CmdArgs.push_back("-target-abi");
  CmdArgs.push_back(ABIName.data());

  if (Args.hasFlag(options::OPT_mdefault_build_attributes,
                   options::OPT_mno_default_build_attributes, true)) {
      CmdArgs.push_back("-mllvm");
      CmdArgs.push_back("-riscv-add-build-attributes");
  }
}

void ClangAs::ConstructJob(Compilation &C, const JobAction &JA,
                           const InputInfo &Output, const InputInfoList &Inputs,
                           const ArgList &Args,
                           const char *LinkingOutput) const {
  ArgStringList CmdArgs;

  assert(Inputs.size() == 1 && "Unexpected number of inputs.");
  const InputInfo &Input = Inputs[0];

  const llvm::Triple &Triple = getToolChain().getEffectiveTriple();
  const std::string &TripleStr = Triple.getTriple();
  const auto &D = getToolChain().getDriver();

  // Don't warn about "clang -w -c foo.s"
  Args.ClaimAllArgs(options::OPT_w);
  // and "clang -emit-llvm -c foo.s"
  Args.ClaimAllArgs(options::OPT_emit_llvm);

  claimNoWarnArgs(Args);

  // Invoke ourselves in -cc1as mode.
  //
  // FIXME: Implement custom jobs for internal actions.
  CmdArgs.push_back("-cc1as");

  // Add the "effective" target triple.
  CmdArgs.push_back("-triple");
  CmdArgs.push_back(Args.MakeArgString(TripleStr));

  getToolChain().addClangCC1ASTargetOptions(Args, CmdArgs);

  // Set the output mode, we currently only expect to be used as a real
  // assembler.
  CmdArgs.push_back("-filetype");
  CmdArgs.push_back("obj");

  // Set the main file name, so that debug info works even with
  // -save-temps or preprocessed assembly.
  CmdArgs.push_back("-main-file-name");
  CmdArgs.push_back(Clang::getBaseInputName(Args, Input));

  // Add the target cpu
  std::string CPU = getCPUName(D, Args, Triple, /*FromAs*/ true);
  if (!CPU.empty()) {
    CmdArgs.push_back("-target-cpu");
    CmdArgs.push_back(Args.MakeArgString(CPU));
  }

  // Add the target features
  getTargetFeatures(D, Triple, Args, CmdArgs, true);

  // Ignore explicit -force_cpusubtype_ALL option.
  (void)Args.hasArg(options::OPT_force__cpusubtype__ALL);

  // Pass along any -I options so we get proper .include search paths.
  Args.AddAllArgs(CmdArgs, options::OPT_I_Group);

  // Determine the original source input.
  auto FindSource = [](const Action *S) -> const Action * {
    while (S->getKind() != Action::InputClass) {
      assert(!S->getInputs().empty() && "unexpected root action!");
      S = S->getInputs()[0];
    }
    return S;
  };
  const Action *SourceAction = FindSource(&JA);

  // Forward -g and handle debug info related flags, assuming we are dealing
  // with an actual assembly file.
  bool WantDebug = false;
  Args.ClaimAllArgs(options::OPT_g_Group);
  if (Arg *A = Args.getLastArg(options::OPT_g_Group))
    WantDebug = !A->getOption().matches(options::OPT_g0) &&
                !A->getOption().matches(options::OPT_ggdb0);

  llvm::codegenoptions::DebugInfoKind DebugInfoKind =
      llvm::codegenoptions::NoDebugInfo;

  // Add the -fdebug-compilation-dir flag if needed.
  const char *DebugCompilationDir =
      addDebugCompDirArg(Args, CmdArgs, C.getDriver().getVFS());

  if (SourceAction->getType() == types::TY_Asm ||
      SourceAction->getType() == types::TY_PP_Asm) {
    // You might think that it would be ok to set DebugInfoKind outside of
    // the guard for source type, however there is a test which asserts
    // that some assembler invocation receives no -debug-info-kind,
    // and it's not clear whether that test is just overly restrictive.
    DebugInfoKind = (WantDebug ? llvm::codegenoptions::DebugInfoConstructor
                               : llvm::codegenoptions::NoDebugInfo);

    addDebugPrefixMapArg(getToolChain().getDriver(), getToolChain(), Args,
                         CmdArgs);

    // Set the AT_producer to the clang version when using the integrated
    // assembler on assembly source files.
    CmdArgs.push_back("-dwarf-debug-producer");
    CmdArgs.push_back(Args.MakeArgString(getClangFullVersion()));

    // And pass along -I options
    Args.AddAllArgs(CmdArgs, options::OPT_I);
  }
  const unsigned DwarfVersion = getDwarfVersion(getToolChain(), Args);
  RenderDebugEnablingArgs(Args, CmdArgs, DebugInfoKind, DwarfVersion,
                          llvm::DebuggerKind::Default);
  renderDwarfFormat(D, Triple, Args, CmdArgs, DwarfVersion);
  RenderDebugInfoCompressionArgs(Args, CmdArgs, D, getToolChain());

  // Handle -fPIC et al -- the relocation-model affects the assembler
  // for some targets.
  llvm::Reloc::Model RelocationModel;
  unsigned PICLevel;
  bool IsPIE;
  std::tie(RelocationModel, PICLevel, IsPIE) =
      ParsePICArgs(getToolChain(), Args);

  const char *RMName = RelocationModelName(RelocationModel);
  if (RMName) {
    CmdArgs.push_back("-mrelocation-model");
    CmdArgs.push_back(RMName);
  }

  // Optionally embed the -cc1as level arguments into the debug info, for build
  // analysis.
  if (getToolChain().UseDwarfDebugFlags()) {
    ArgStringList OriginalArgs;
    for (const auto &Arg : Args)
      Arg->render(Args, OriginalArgs);

    SmallString<256> Flags;
    const char *Exec = getToolChain().getDriver().getClangProgramPath();
    EscapeSpacesAndBackslashes(Exec, Flags);
    for (const char *OriginalArg : OriginalArgs) {
      SmallString<128> EscapedArg;
      EscapeSpacesAndBackslashes(OriginalArg, EscapedArg);
      Flags += " ";
      Flags += EscapedArg;
    }
    CmdArgs.push_back("-dwarf-debug-flags");
    CmdArgs.push_back(Args.MakeArgString(Flags));
  }

  // FIXME: Add -static support, once we have it.

  // Add target specific flags.
  switch (getToolChain().getArch()) {
  default:
    break;

  case llvm::Triple::mips:
  case llvm::Triple::mipsel:
  case llvm::Triple::mips64:
  case llvm::Triple::mips64el:
    AddMIPSTargetArgs(Args, CmdArgs);
    break;

  case llvm::Triple::x86:
  case llvm::Triple::x86_64:
#if INTEL_CUSTOMIZATION
#if INTEL_FEATURE_XUCC
  case llvm::Triple::x86_64_xucc:
#endif // INTEL_FEATURE_XUCC
#endif // INTEL_CUSTOMIZATION
    AddX86TargetArgs(Args, CmdArgs);
    break;

  case llvm::Triple::arm:
  case llvm::Triple::armeb:
  case llvm::Triple::thumb:
  case llvm::Triple::thumbeb:
    // This isn't in AddARMTargetArgs because we want to do this for assembly
    // only, not C/C++.
    if (Args.hasFlag(options::OPT_mdefault_build_attributes,
                     options::OPT_mno_default_build_attributes, true)) {
        CmdArgs.push_back("-mllvm");
        CmdArgs.push_back("-arm-add-build-attributes");
    }
    break;

  case llvm::Triple::aarch64:
  case llvm::Triple::aarch64_32:
  case llvm::Triple::aarch64_be:
    if (Args.hasArg(options::OPT_mmark_bti_property)) {
      CmdArgs.push_back("-mllvm");
      CmdArgs.push_back("-aarch64-mark-bti-property");
    }
    break;

  case llvm::Triple::loongarch32:
  case llvm::Triple::loongarch64:
    AddLoongArchTargetArgs(Args, CmdArgs);
    break;

  case llvm::Triple::riscv32:
  case llvm::Triple::riscv64:
    AddRISCVTargetArgs(Args, CmdArgs);
    break;
  }

  // Consume all the warning flags. Usually this would be handled more
  // gracefully by -cc1 (warning about unknown warning flags, etc) but -cc1as
  // doesn't handle that so rather than warning about unused flags that are
  // actually used, we'll lie by omission instead.
  // FIXME: Stop lying and consume only the appropriate driver flags
  Args.ClaimAllArgs(options::OPT_W_Group);

  CollectArgsForIntegratedAssembler(C, Args, CmdArgs,
                                    getToolChain().getDriver());

  Args.AddAllArgs(CmdArgs, options::OPT_mllvm);

  if (DebugInfoKind > llvm::codegenoptions::NoDebugInfo && Output.isFilename())
    addDebugObjectName(Args, CmdArgs, DebugCompilationDir,
                       Output.getFilename());

  // Fixup any previous commands that use -object-file-name because when we
  // generated them, the final .obj name wasn't yet known.
  for (Command &J : C.getJobs()) {
    if (SourceAction != FindSource(&J.getSource()))
      continue;
    auto &JArgs = J.getArguments();
    for (unsigned I = 0; I < JArgs.size(); ++I) {
      if (StringRef(JArgs[I]).startswith("-object-file-name=") &&
          Output.isFilename()) {
        ArgStringList NewArgs(JArgs.begin(), JArgs.begin() + I);
        addDebugObjectName(Args, NewArgs, DebugCompilationDir,
                           Output.getFilename());
        NewArgs.append(JArgs.begin() + I + 1, JArgs.end());
        J.replaceArguments(NewArgs);
        break;
      }
    }
  }

  assert(Output.isFilename() && "Unexpected lipo output.");
  CmdArgs.push_back("-o");
  CmdArgs.push_back(Output.getFilename());

  const llvm::Triple &T = getToolChain().getTriple();
  Arg *A;
  if (getDebugFissionKind(D, Args, A) == DwarfFissionKind::Split &&
      T.isOSBinFormatELF()) {
    CmdArgs.push_back("-split-dwarf-output");
    CmdArgs.push_back(SplitDebugName(JA, Args, Input, Output));
  }

  if (Triple.isAMDGPU())
    handleAMDGPUCodeObjectVersionOptions(D, Args, CmdArgs, /*IsCC1As=*/true);

  assert(Input.isFilename() && "Invalid input.");
  CmdArgs.push_back(Input.getFilename());

  const char *Exec = getToolChain().getDriver().getClangProgramPath();
  if (D.CC1Main && !D.CCGenDiagnostics) {
    // Invoke cc1as directly in this process.
    C.addCommand(std::make_unique<CC1Command>(
        JA, *this, ResponseFileSupport::AtFileUTF8(), Exec, CmdArgs, Inputs,
        Output, D.getPrependArg()));
  } else {
    C.addCommand(std::make_unique<Command>(
        JA, *this, ResponseFileSupport::AtFileUTF8(), Exec, CmdArgs, Inputs,
        Output, D.getPrependArg()));
  }
}

// Begin OffloadBundler

void OffloadBundler::ConstructJob(Compilation &C, const JobAction &JA,
                                  const InputInfo &Output,
                                  const InputInfoList &Inputs,
                                  const llvm::opt::ArgList &TCArgs,
                                  const char *LinkingOutput) const {
  // The version with only one output is expected to refer to a bundling job.
  assert(isa<OffloadBundlingJobAction>(JA) && "Expecting bundling job!");

  // The bundling command looks like this:
  // clang-offload-bundler -type=bc
  //   -targets=host-triple,openmp-triple1,openmp-triple2
  //   -output=output_file
  //   -input=unbundle_file_host
  //   -input=unbundle_file_tgt1
  //   -input=unbundle_file_tgt2

  ArgStringList CmdArgs;

  // Get the type.
  CmdArgs.push_back(TCArgs.MakeArgString(
      Twine("-type=") + types::getTypeTempSuffix(Output.getType())));

  assert(JA.getInputs().size() == Inputs.size() &&
         "Not have inputs for all dependence actions??");

  // Get the targets.
  SmallString<128> Triples;
  Triples += "-targets=";
  for (unsigned I = 0; I < Inputs.size(); ++I) {
    if (I)
      Triples += ',';

    // Find ToolChain for this input.
    Action::OffloadKind CurKind = Action::OFK_Host;
    const ToolChain *CurTC = &getToolChain();
    const Action *CurDep = JA.getInputs()[I];

    if (const auto *OA = dyn_cast<OffloadAction>(CurDep)) {
      CurTC = nullptr;
      OA->doOnEachDependence([&](Action *A, const ToolChain *TC, const char *) {
        assert(CurTC == nullptr && "Expected one dependence!");
        CurKind = A->getOffloadingDeviceKind();
        CurTC = TC;
      });
    }

    bool IsSYCL =
        TCArgs.hasFlag(options::OPT_fsycl, options::OPT_fno_sycl, false);
    Triples += (IsSYCL && (CurKind == Action::OFK_Cuda))
                   ? Action::GetOffloadKindName(Action::OFK_SYCL)
                   : Action::GetOffloadKindName(CurKind);
    Triples += '-';
    Triples += CurTC->getTriple().normalize();
    if ((CurKind == Action::OFK_HIP || CurKind == Action::OFK_OpenMP ||
         CurKind == Action::OFK_Cuda || CurKind == Action::OFK_SYCL) &&
        !StringRef(CurDep->getOffloadingArch()).empty() &&
        !TCArgs.hasArg(options::OPT_fno_bundle_offload_arch)) {
      Triples += '-';
      Triples += CurDep->getOffloadingArch();
    }

    // TODO: Replace parsing of -march flag. Can be done by storing GPUArch
    //       with each toolchain.
    StringRef GPUArchName;
#if INTEL_CUSTOMIZATION
    if (CurKind == Action::OFK_OpenMP && !CurTC->getTriple().isSPIR()) {
#endif // INTEL_CUSTOMIZATION
      // Extract GPUArch from -march argument in TC argument list.
      for (unsigned ArgIndex = 0; ArgIndex < TCArgs.size(); ArgIndex++) {
        auto ArchStr = StringRef(TCArgs.getArgString(ArgIndex));
        auto Arch = ArchStr.starts_with_insensitive("-march=");
        if (Arch) {
          GPUArchName = ArchStr.substr(7);
          Triples += "-";
          break;
        }
      }
      Triples += GPUArchName.str();
    }
  }
  // If we see we are bundling for FPGA using -fintelfpga, add the
  // dependency bundle
  bool IsFPGADepBundle = TCArgs.hasArg(options::OPT_fintelfpga) &&
                         Output.getType() == types::TY_Object;

  // For spir64_fpga target, when bundling objects we also want to bundle up the
  // named dependency file.
  // TODO - We are currently using the target triple inputs to slot a location
  // of the dependency information into the bundle.  It would be good to
  // separate this out to an explicit option in the bundler for the dependency
  // file as it does not match the type being bundled.
  if (IsFPGADepBundle) {
    Triples += ',';
    Triples += Action::GetOffloadKindName(Action::OFK_SYCL);
    Triples += '-';
    Triples += types::getTypeName(types::TY_FPGA_Dependencies);
  }
  CmdArgs.push_back(TCArgs.MakeArgString(Triples));

  // Get bundled file command.
  CmdArgs.push_back(
      TCArgs.MakeArgString(Twine("-output=") + Output.getFilename()));

  // Get unbundled files command.
  for (unsigned I = 0; I < Inputs.size(); ++I) {
    SmallString<128> UB;
    UB += "-input=";

    // Find ToolChain for this input.
    const ToolChain *CurTC = &getToolChain();
    if (const auto *OA = dyn_cast<OffloadAction>(JA.getInputs()[I])) {
      CurTC = nullptr;
      OA->doOnEachDependence([&](Action *, const ToolChain *TC, const char *) {
        assert(CurTC == nullptr && "Expected one dependence!");
        CurTC = TC;
      });
      UB += C.addTempFile(
          C.getArgs().MakeArgString(CurTC->getInputFilename(Inputs[I])));
    } else {
      UB += CurTC->getInputFilename(Inputs[I]);
    }
    CmdArgs.push_back(TCArgs.MakeArgString(UB));
  }
  // For -fintelfpga, when bundling objects we also want to bundle up the
  // named dependency file.
  if (IsFPGADepBundle) {
    const char *BaseName = Clang::getBaseInputName(TCArgs, Inputs[0]);
    SmallString<128> DepFile(C.getDriver().getFPGATempDepFile(BaseName));
    if (!DepFile.empty())
      CmdArgs.push_back(TCArgs.MakeArgString("-input=" + DepFile));
  }
  // All the inputs are encoded as commands.
  C.addCommand(std::make_unique<Command>(
      JA, *this, ResponseFileSupport::None(),
      TCArgs.MakeArgString(getToolChain().GetProgramPath(getShortName())),
      CmdArgs, std::nullopt, Output));
}

void OffloadBundler::ConstructJobMultipleOutputs(
    Compilation &C, const JobAction &JA, const InputInfoList &Outputs,
    const InputInfoList &Inputs, const llvm::opt::ArgList &TCArgs,
    const char *LinkingOutput) const {
  // The version with multiple outputs is expected to refer to a unbundling job.
  auto &UA = cast<OffloadUnbundlingJobAction>(JA);

  // The unbundling command looks like this:
  // clang-offload-bundler -type=bc
  //   -targets=host-triple,openmp-triple1,openmp-triple2
  //   -input=input_file
  //   -output=unbundle_file_host
  //   -output=unbundle_file_tgt1
  //   -output=unbundle_file_tgt2
  //   -unbundle

  ArgStringList CmdArgs;
  InputInfo Input = Inputs.front();
  const char *TypeArg = types::getTypeTempSuffix(Input.getType());
  const char *InputFileName = Input.getFilename();
  types::ID InputType(Input.getType());
  bool IsFPGADepUnbundle = JA.getType() == types::TY_FPGA_Dependencies;
  bool IsFPGADepLibUnbundle = JA.getType() == types::TY_FPGA_Dependencies_List;

  if (InputType == types::TY_FPGA_AOCX || InputType == types::TY_FPGA_AOCR ||
      InputType == types::TY_FPGA_AOCR_EMU) {
    // Override type with AOCX/AOCR which will unbundle to a list containing
    // binaries with the appropriate file extension (.aocx/.aocr).
    // TODO - representation of the output file from the unbundle for these
    // types (aocx/aocr) are always list files.  We should represent this
    // better in the output extension and type for improved understanding
    // of file contents and debuggability.
    TypeArg = (InputType == types::TY_FPGA_AOCX) ? "aocx" : "aocr";
    if (!getToolChain().getTriple().isSPIR())
      TypeArg = "aoo";
  }
  if (InputType == types::TY_FPGA_AOCO || IsFPGADepLibUnbundle)
    TypeArg = "aoo";
  if (IsFPGADepUnbundle)
    TypeArg = "o";

  bool HasSPIRTarget = false;
  bool HasFPGATarget = false;
  auto SYCLTCRange = C.getOffloadToolChains<Action::OFK_SYCL>();
  for (auto TI = SYCLTCRange.first, TE = SYCLTCRange.second; TI != TE; ++TI) {
    llvm::Triple TT(TI->second->getTriple());
    if (TT.isSPIR()) {
      HasSPIRTarget = true;
      if (TT.getSubArch() == llvm::Triple::SPIRSubArch_fpga)
        HasFPGATarget = true;
    }
  }
#if INTEL_CUSTOMIZATION
  auto OpenMPTCRange = C.getOffloadToolChains<Action::OFK_OpenMP>();
  for (auto TI = OpenMPTCRange.first, TE = OpenMPTCRange.second; TI != TE; ++TI)
    HasSPIRTarget |= TI->second->getTriple().isSPIR();
#endif // INTEL_CUSTOMIZATION

  if (InputType == types::TY_Archive && HasSPIRTarget)
    TypeArg = "aoo";

  // Get the type.
  CmdArgs.push_back(TCArgs.MakeArgString(Twine("-type=") + TypeArg));

  // For FPGA Archives that contain AOCO in them, we only want to unbundle
  // the objects from the archive that do not have AOCO associated in that
  // specific object.  Only do this when in hardware mode.
  if (InputType == types::TY_Archive && HasFPGATarget && !IsFPGADepUnbundle &&
      !IsFPGADepLibUnbundle && C.getDriver().IsFPGAHWMode()) {
    llvm::Triple TT;
    TT.setArchName(types::getTypeName(types::TY_FPGA_AOCO));
    TT.setVendorName("intel");
    TT.setOS(getToolChain().getTriple().getOS());
    SmallString<128> ExcludedTargets("-excluded-targets=");
    ExcludedTargets += "sycl-";
    ExcludedTargets += TT.normalize();
    CmdArgs.push_back(TCArgs.MakeArgString(ExcludedTargets));
  }

  // Get the targets.
  SmallString<128> Triples;
  Triples += "-targets=";
  auto DepInfo = UA.getDependentActionsInfo();
  for (unsigned I = 0, J = 0; I < DepInfo.size(); ++I) {
    auto &Dep = DepInfo[I];
    // FPGA device triples are 'transformed' for the bundler when creating
    // aocx or aocr type bundles.  Also, we only do a specific target
    // unbundling, skipping the host side or device side.
    if (types::isFPGA(InputType)) {
      if (getToolChain().getTriple().isSPIR()) {
        if (Dep.DependentToolChain->getTriple().getSubArch() ==
            llvm::Triple::SPIRSubArch_fpga) {
          if (J++)
            Triples += ',';
          llvm::Triple TT;
          TT.setArchName(types::getTypeName(InputType));
          TT.setVendorName("intel");
          TT.setOS(getToolChain().getTriple().getOS());
          Triples += "sycl-";
          Triples += TT.normalize();
          continue;
        } else if (Dep.DependentOffloadKind == Action::OFK_Host) {
          // No host unbundle for FPGA binaries.
          continue;
        }
      } else if (Dep.DependentOffloadKind == Action::OFK_SYCL)
        continue;
    } else if (InputType == types::TY_Archive ||
               (getToolChain().getTriple().getSubArch() ==
                    llvm::Triple::SPIRSubArch_fpga &&
                TCArgs.hasArg(options::OPT_fsycl_link_EQ))) {
      // Do not extract host part if we are unbundling archive on Windows
      // because it is not needed. Static offload libraries are added to the
      // host link command just as normal libraries.  Do not extract the host
      // part from FPGA -fsycl-link unbundles either, as the full obj
      // is used in the final link
      if (Dep.DependentOffloadKind == Action::OFK_Host)
        continue;
    }
    if (J++)
      Triples += ',';
    Triples += Action::GetOffloadKindName(Dep.DependentOffloadKind);
    Triples += '-';
    // When -fsycl-force-target is used, this value overrides the expected
    // output type we are unbundling.
    if (Dep.DependentOffloadKind == Action::OFK_SYCL &&
        TCArgs.hasArg(options::OPT_fsycl_force_target_EQ)) {
      StringRef Val(
          TCArgs.getLastArg(options::OPT_fsycl_force_target_EQ)->getValue());
      llvm::Triple TT(C.getDriver().MakeSYCLDeviceTriple(Val));
      Triples += TT.normalize();
    } else
      Triples += Dep.DependentToolChain->getTriple().normalize();
    if ((Dep.DependentOffloadKind == Action::OFK_HIP ||
         Dep.DependentOffloadKind == Action::OFK_OpenMP ||
         Dep.DependentOffloadKind == Action::OFK_Cuda ||
         Dep.DependentOffloadKind == Action::OFK_SYCL) &&
        !Dep.DependentBoundArch.empty() &&
        !TCArgs.hasArg(options::OPT_fno_bundle_offload_arch)) {
      Triples += '-';
      Triples += Dep.DependentBoundArch;
    }
    // TODO: Replace parsing of -march flag. Can be done by storing GPUArch
    //       with each toolchain.
    StringRef GPUArchName;
#if INTEL_CUSTOMIZATION
    if (Dep.DependentOffloadKind == Action::OFK_OpenMP &&
        !Dep.DependentToolChain->getTriple().isSPIR()) {
#endif // INTEL_CUSTOMIZATION
      // Extract GPUArch from -march argument in TC argument list.
      for (unsigned ArgIndex = 0; ArgIndex < TCArgs.size(); ArgIndex++) {
        StringRef ArchStr = StringRef(TCArgs.getArgString(ArgIndex));
        auto Arch = ArchStr.starts_with_insensitive("-march=");
        if (Arch) {
          GPUArchName = ArchStr.substr(7);
          Triples += "-";
          break;
        }
      }
      Triples += GPUArchName.str();
    }
  }
  if (IsFPGADepUnbundle || IsFPGADepLibUnbundle) {
    // TODO - We are currently using the target triple inputs to slot a location
    // of the dependency information into the bundle.  It would be good to
    // separate this out to an explicit option in the bundler for the dependency
    // file as it does not match the type being bundled.
    Triples += Action::GetOffloadKindName(Action::OFK_SYCL);
    Triples += '-';
    Triples += types::getTypeName(types::TY_FPGA_Dependencies);
  }
  CmdArgs.push_back(TCArgs.MakeArgString(Triples));

  // Get bundled file command.
  CmdArgs.push_back(
      TCArgs.MakeArgString(Twine("-input=") + InputFileName));

  // Get unbundled files command.
  // When dealing with -fintelfpga, there is an additional unbundle step
  // that occurs for the dependency file.  In that case, do not use the
  // dependent information, but just the output file.
  if (IsFPGADepUnbundle || IsFPGADepLibUnbundle) {
    SmallString<128> UB;
    UB += "-output=";
    UB += Outputs[0].getFilename();
    CmdArgs.push_back(TCArgs.MakeArgString(UB));
  } else {
    for (unsigned I = 0; I < Outputs.size(); ++I) {
      SmallString<128> UB;
      UB += "-output=";
      UB += DepInfo[I].DependentToolChain->getInputFilename(Outputs[I]);
      CmdArgs.push_back(TCArgs.MakeArgString(UB));
    }
  }
  CmdArgs.push_back("-unbundle");
  CmdArgs.push_back("-allow-missing-bundles");
#if INTEL_CUSTOMIZATION
  auto TmpDir =
      TCArgs.MakeArgString(Twine("-base-temp-dir=") + C.getDriver().BaseTempDir);
  CmdArgs.push_back(TmpDir);
#endif // INTEL_CUSTOMIZATION
  // All the inputs are encoded as commands.
  C.addCommand(std::make_unique<Command>(
      JA, *this, ResponseFileSupport::None(),
      TCArgs.MakeArgString(getToolChain().GetProgramPath(getShortName())),
      CmdArgs, std::nullopt, Outputs));
}

// Begin OffloadWrapper

#if INTEL_CUSTOMIZATION
static void addRunTimeWrapperOpts(Compilation &C,
                                  Action::OffloadKind DeviceOffloadKind,
                                  const llvm::opt::ArgList &TCArgs,
                                  ArgStringList &CmdArgs,
                                  const ToolChain &TC,
                                  const JobAction &JA) {
  // Grab any Target specific options that need to be added to the wrapper
  // information.
  ArgStringList BuildArgs;
  auto createArgString = [&](const char *Opt) {
    if (BuildArgs.empty())
      return;
    SmallString<128> AL;
    for (const char *A : BuildArgs) {
      if (AL.empty()) {
        AL = A;
        continue;
      }
      AL += " ";
      AL += A;
    }
    CmdArgs.push_back(C.getArgs().MakeArgString(Twine(Opt) + AL));
  };
  const toolchains::SYCLToolChain &SYCLTC =
            static_cast<const toolchains::SYCLToolChain &>(TC);
  llvm::Triple TT = SYCLTC.getTriple();
  // TODO: Consider separating the mechanisms for:
  // - passing standard-defined options to AOT/JIT compilation steps;
  // - passing AOT-compiler specific options.
  // This would allow retaining standard language options in the
  // image descriptor, while excluding tool-specific options that
  // have been known to confuse RT implementations.
  if (TT.getSubArch() == llvm::Triple::NoSubArch) {
    // Only store compile/link opts in the image descriptor for the SPIR-V
    // target; AOT compilation has already been performed otherwise.
    const ArgList &Args = C.getArgsForToolChain(nullptr, StringRef(),
                                                DeviceOffloadKind);
    SYCLTC.AddImpliedTargetArgs(DeviceOffloadKind, TT, Args, BuildArgs, JA);
    SYCLTC.TranslateBackendTargetArgs(DeviceOffloadKind, TT, Args, BuildArgs);
    createArgString("-compile-opts=");
    BuildArgs.clear();
    SYCLTC.TranslateLinkerTargetArgs(DeviceOffloadKind, TT, Args, BuildArgs);
    createArgString("-link-opts=");
  }
}
#endif // INTEL_CUSTOMIZATION

void OffloadWrapper::ConstructJob(Compilation &C, const JobAction &JA,
                                  const InputInfo &Output,
                                  const InputInfoList &Inputs,
                                  const llvm::opt::ArgList &TCArgs,
                                  const char *LinkingOutput) const {
  // Construct offload-wrapper command.  Also calls llc to generate the
  // object that is fed to the linker from the wrapper generated bc file
  assert(isa<OffloadWrapperJobAction>(JA) && "Expecting wrapping job!");

  Action::OffloadKind OffloadingKind = JA.getOffloadingDeviceKind();
  if (OffloadingKind == Action::OFK_SYCL) {
    // The wrapper command looks like this:
    // clang-offload-wrapper
    //   -o=<outputfile>.bc
    //   -host=x86_64-pc-linux-gnu -kind=sycl
    //   -format=spirv <inputfile1>.spv <manifest1>(optional)
    //   -format=spirv <inputfile2>.spv <manifest2>(optional)
    //  ...
    ArgStringList WrapperArgs;

    std::string OutTmpName = C.getDriver().GetTemporaryPath("wrapper", "bc");
    const char *WrapperFileName =
        C.addTempFile(C.getArgs().MakeArgString(OutTmpName));
    SmallString<128> OutOpt("-o=");
    OutOpt += WrapperFileName;
    WrapperArgs.push_back(C.getArgs().MakeArgString(OutOpt));

    SmallString<128> HostTripleOpt("-host=");
    HostTripleOpt += getToolChain().getAuxTriple()->str();
    WrapperArgs.push_back(C.getArgs().MakeArgString(HostTripleOpt));

    llvm::Triple TT = getToolChain().getTriple();
    SmallString<128> TargetTripleOpt = TT.getArchName();
    // When wrapping an FPGA device binary, we need to be sure to apply the
    // appropriate triple that corresponds (fpga_aoc[xr]-intel-<os>)
    // to the target triple setting.
    if (TT.getSubArch() == llvm::Triple::SPIRSubArch_fpga &&
        TCArgs.hasArg(options::OPT_fsycl_link_EQ)) {
      SmallString<16> FPGAArch("fpga_");
      auto *A = C.getInputArgs().getLastArg(options::OPT_fsycl_link_EQ);
      bool Early = (A->getValue() == StringRef("early"));
      FPGAArch += Early ? "aocr" : "aocx";
      if (C.getDriver().IsFPGAEmulationMode() && Early)
        FPGAArch += "_emu";
      TT.setArchName(FPGAArch);
      TT.setVendorName("intel");
      TargetTripleOpt = TT.str();
      // When wrapping an FPGA aocx binary to archive, do not emit registration
      // functions
      if (A->getValue() == StringRef("image"))
        WrapperArgs.push_back(C.getArgs().MakeArgString("--emit-reg-funcs=0"));
    }
    addRunTimeWrapperOpts(C, OffloadingKind, TCArgs, WrapperArgs,
                          getToolChain(), JA); // INTEL

    bool IsEmbeddedIR = cast<OffloadWrapperJobAction>(JA).isEmbeddedIR();
    if (IsEmbeddedIR) {
      // When the offload-wrapper is called to embed LLVM IR, add a prefix to
      // the target triple to distinguish the LLVM IR from the actual device
      // binary for that target.
      TargetTripleOpt = ("llvm_" + TargetTripleOpt).str();
    }

    WrapperArgs.push_back(
        C.getArgs().MakeArgString(Twine("-target=") + TargetTripleOpt));

    // TODO forcing offload kind is a simplification which assumes wrapper used
    // only with SYCL. Device binary format (-format=xxx) option should also
    // come from the command line and/or the native compiler. Should be fixed
    // together with supporting AOT in the driver. If format is not set, the
    // default is "none" which means runtime must try to determine it
    // automatically.
    StringRef Kind = Action::GetOffloadKindName(OffloadingKind);
    WrapperArgs.push_back(
        C.getArgs().MakeArgString(Twine("-kind=") + Twine(Kind)));

#if INTEL_CUSTOMIZATION
    // When debugging, make the native debugger the default for SYCL on Windows.
    if (getToolChain().getTriple().isWindowsMSVCEnvironment() &&
        TCArgs.getLastArg(options::OPT_g_Group)) {
      WrapperArgs.push_back("--build-opts=-gnative");
    }
#endif // INTEL_CUSTOMIZATION

    assert((Inputs.size() > 0) && "no inputs for clang-offload-wrapper");
    assert(((Inputs[0].getType() != types::TY_Tempfiletable) ||
            (Inputs.size() == 1)) &&
           "wrong usage of clang-offload-wrapper with SYCL");
    const InputInfo &I = Inputs[0];
    assert(I.isFilename() && "Invalid input.");

    if (I.getType() == types::TY_Tempfiletable ||
        I.getType() == types::TY_Tempfilelist || IsEmbeddedIR)
      // wrapper actual input files are passed via the batch job file table:
      WrapperArgs.push_back(C.getArgs().MakeArgString("-batch"));
    WrapperArgs.push_back(C.getArgs().MakeArgString(I.getFilename()));

    auto Cmd = std::make_unique<Command>(
        JA, *this, ResponseFileSupport::None(),
        TCArgs.MakeArgString(getToolChain().GetProgramPath(getShortName())),
        WrapperArgs, std::nullopt);
    C.addCommand(std::move(Cmd));

    // Construct llc command.
    // The output is an object file
    ArgStringList LlcArgs{"-filetype=obj", "-o", Output.getFilename(),
                          WrapperFileName};
    llvm::Reloc::Model RelocationModel;
    unsigned PICLevel;
    bool IsPIE;
    std::tie(RelocationModel, PICLevel, IsPIE) =
        ParsePICArgs(getToolChain(), TCArgs);
    if (PICLevel > 0 || TCArgs.hasArg(options::OPT_shared) || IsPIE) {
      LlcArgs.push_back("-relocation-model=pic");
    }
    if (Arg *A = C.getArgs().getLastArg(options::OPT_mcmodel_EQ))
      LlcArgs.push_back(
          TCArgs.MakeArgString(Twine("--code-model=") + A->getValue()));

    SmallString<128> LlcPath(C.getDriver().Dir);
    llvm::sys::path::append(LlcPath, "llc");
    const char *Llc = C.getArgs().MakeArgString(LlcPath);
    C.addCommand(std::make_unique<Command>(
         JA, *this, ResponseFileSupport::None(), Llc, LlcArgs, std::nullopt));
    return;
  } // end of SYCL flavor of offload wrapper command creation

  ArgStringList CmdArgs;

  const llvm::Triple &Triple = getToolChain().getEffectiveTriple();

  // Add the "effective" target triple.
  CmdArgs.push_back("-host");
  CmdArgs.push_back(TCArgs.MakeArgString(Triple.getTriple()));

  // Add the output file name.
  assert(Output.isFilename() && "Invalid output.");
  CmdArgs.push_back("-o");
  CmdArgs.push_back(TCArgs.MakeArgString(Output.getFilename()));

  assert(JA.getInputs().size() == Inputs.size() &&
         "Not have inputs for all dependence actions??");

  // For FPGA, we wrap the host objects before archiving them when using
  // -fsycl-link.  This allows for better extraction control from the
  // archive when we need the host objects for subsequent compilations.
  if (OffloadingKind == Action::OFK_None &&
      C.getArgs().hasArg(options::OPT_fintelfpga) &&
      C.getArgs().hasArg(options::OPT_fsycl_link_EQ)) {

    // Add offload targets and inputs.
    CmdArgs.push_back(C.getArgs().MakeArgString(
        Twine("-kind=") + Action::GetOffloadKindName(OffloadingKind)));
    CmdArgs.push_back(
        TCArgs.MakeArgString(Twine("-target=") + Triple.getTriple()));

    // Add input.
    assert(Inputs[0].isFilename() && "Invalid input.");
    CmdArgs.push_back(TCArgs.MakeArgString(Inputs[0].getFilename()));

    C.addCommand(std::make_unique<Command>(
        JA, *this, ResponseFileSupport::None(),
        TCArgs.MakeArgString(getToolChain().GetProgramPath(getShortName())),
        CmdArgs, Inputs));
    return;
  }

  // Add offload targets and inputs.
  for (unsigned I = 0; I < Inputs.size(); ++I) {
    // Get input's Offload Kind and ToolChain.
    const auto *OA = cast<OffloadAction>(JA.getInputs()[I]);
    assert(OA->hasSingleDeviceDependence(/*DoNotConsiderHostActions=*/true) &&
           "Expected one device dependence!");
    Action::OffloadKind DeviceKind = Action::OFK_None;
    const ToolChain *DeviceTC = nullptr;
    OA->doOnEachDependence([&](Action *A, const ToolChain *TC, const char *) {
      DeviceKind = A->getOffloadingDeviceKind();
      DeviceTC = TC;
    });
#if INTEL_CUSTOMIZATION
    addRunTimeWrapperOpts(C, DeviceKind, TCArgs, CmdArgs, *DeviceTC, JA);

    if (Inputs[I].getType() == types::TY_Tempfiletable ||
        Inputs[I].getType() == types::TY_Tempfilelist)
      // wrapper actual input files are passed via the batch job file table:
      // TODO: Use -batch for now until -split-batch is properly supported
      // in the clang-offload-wrapper tool.  This means that batching is
      // applied to all targets and currently cannot be applied at an
      // individual level.
      CmdArgs.push_back(C.getArgs().MakeArgString("-batch"));
#endif // INTEL_CUSTOMIZATION

    // And add it to the offload targets.
    CmdArgs.push_back(C.getArgs().MakeArgString(
        Twine("-kind=") + Action::GetOffloadKindName(DeviceKind)));
    CmdArgs.push_back(TCArgs.MakeArgString(Twine("-target=") +
                                           DeviceTC->getTriple().normalize()));

    // Add input.
    assert(Inputs[I].isFilename() && "Invalid input.");
    CmdArgs.push_back(TCArgs.MakeArgString(Inputs[I].getFilename()));
  }

  C.addCommand(std::make_unique<Command>(
      JA, *this, ResponseFileSupport::None(),
      TCArgs.MakeArgString(getToolChain().GetProgramPath(getShortName())),
      CmdArgs, Inputs));
}

void OffloadPackager::ConstructJob(Compilation &C, const JobAction &JA,
                                   const InputInfo &Output,
                                   const InputInfoList &Inputs,
                                   const llvm::opt::ArgList &Args,
                                   const char *LinkingOutput) const {
  ArgStringList CmdArgs;

  // Add the output file name.
  assert(Output.isFilename() && "Invalid output.");
  CmdArgs.push_back("-o");
  CmdArgs.push_back(Output.getFilename());

  // Create the inputs to bundle the needed metadata.
  for (const InputInfo &Input : Inputs) {
    const Action *OffloadAction = Input.getAction();
    const ToolChain *TC = OffloadAction->getOffloadingToolChain();
    const ArgList &TCArgs =
        C.getArgsForToolChain(TC, OffloadAction->getOffloadingArch(),
                              OffloadAction->getOffloadingDeviceKind());
    StringRef File = C.getArgs().MakeArgString(TC->getInputFilename(Input));
    StringRef Arch = OffloadAction->getOffloadingArch()
                         ? OffloadAction->getOffloadingArch()
                         : TCArgs.getLastArgValue(options::OPT_march_EQ);
    StringRef Kind =
      Action::GetOffloadKindName(OffloadAction->getOffloadingDeviceKind());

    ArgStringList Features;
    SmallVector<StringRef> FeatureArgs;
    getTargetFeatures(TC->getDriver(), TC->getTriple(), TCArgs, Features,
                      false);
    llvm::copy_if(Features, std::back_inserter(FeatureArgs),
                  [](StringRef Arg) { return !Arg.startswith("-target"); });

    if (TC->getTriple().isAMDGPU()) {
      for (StringRef Feature : llvm::split(Arch.split(':').second, ':')) {
        FeatureArgs.emplace_back(
            Args.MakeArgString(Feature.take_back() + Feature.drop_back()));
      }
    }

    // TODO: We need to pass in the full target-id and handle it properly in the
    // linker wrapper.
    SmallVector<std::string> Parts{
        "file=" + File.str(),
        "triple=" + TC->getTripleString(),
        "arch=" + getProcessorFromTargetID(TC->getTriple(), Arch).str(),
        "kind=" + Kind.str(),
    };

    if (TC->getDriver().isUsingLTO(/* IsOffload */ true) ||
        TC->getTriple().isAMDGPU())
      for (StringRef Feature : FeatureArgs)
        Parts.emplace_back("feature=" + Feature.str());

    CmdArgs.push_back(Args.MakeArgString("--image=" + llvm::join(Parts, ",")));
  }

  C.addCommand(std::make_unique<Command>(
      JA, *this, ResponseFileSupport::None(),
      Args.MakeArgString(getToolChain().GetProgramPath(getShortName())),
      CmdArgs, Inputs, Output));
}

// Begin OffloadDeps

void OffloadDeps::constructJob(Compilation &C, const JobAction &JA,
                               ArrayRef<InputInfo> Outputs,
                               ArrayRef<InputInfo> Inputs,
                               const llvm::opt::ArgList &TCArgs,
                               const char *LinkingOutput) const {
  auto &DA = cast<OffloadDepsJobAction>(JA);

  ArgStringList CmdArgs;

  // Get the targets.
  SmallString<128> Targets{"-targets="};
  auto DepInfo = DA.getDependentActionsInfo();
  for (unsigned I = 0; I < DepInfo.size(); ++I) {
    auto &Dep = DepInfo[I];
    if (I)
      Targets += ',';
    Targets += Action::GetOffloadKindName(Dep.DependentOffloadKind);
    Targets += '-';
    // When -fsycl-force-target is used, this value overrides the expected
    // output type we are creating deps for.
    if (Dep.DependentOffloadKind == Action::OFK_SYCL &&
        TCArgs.hasArg(options::OPT_fsycl_force_target_EQ)) {
      StringRef Val(
          TCArgs.getLastArg(options::OPT_fsycl_force_target_EQ)->getValue());
      llvm::Triple TT(C.getDriver().MakeSYCLDeviceTriple(Val));
      Targets += TT.normalize();
    } else {
      std::string NormalizedTriple =
          Dep.DependentToolChain->getTriple().normalize();
      Targets += NormalizedTriple;
    }
    if ((Dep.DependentOffloadKind == Action::OFK_HIP ||
         Dep.DependentOffloadKind == Action::OFK_SYCL) &&
        !Dep.DependentBoundArch.empty()) {
      Targets += '-';
      Targets += Dep.DependentBoundArch;
    }
  }
  CmdArgs.push_back(TCArgs.MakeArgString(Targets));

  // Prepare outputs.
  SmallString<128> Outs{"-outputs="};
  for (unsigned I = 0; I < Outputs.size(); ++I) {
    if (I)
      Outs += ',';
    Outs += DepInfo[I].DependentToolChain->getInputFilename(Outputs[I]);
  }
  CmdArgs.push_back(TCArgs.MakeArgString(Outs));

  // Add input file.
  CmdArgs.push_back(Inputs.front().getFilename());

  // All the inputs are encoded as commands.
  C.addCommand(std::make_unique<Command>(
      JA, *this, ResponseFileSupport::None(),
      TCArgs.MakeArgString(getToolChain().GetProgramPath(getShortName())),
      CmdArgs, std::nullopt, Outputs));
}

void OffloadDeps::ConstructJob(Compilation &C, const JobAction &JA,
                               const InputInfo &Output,
                               const InputInfoList &Inputs,
                               const llvm::opt::ArgList &TCArgs,
                               const char *LinkingOutput) const {
  constructJob(C, JA, Output, Inputs, TCArgs, LinkingOutput);
}

void OffloadDeps::ConstructJobMultipleOutputs(Compilation &C,
                                              const JobAction &JA,
                                              const InputInfoList &Outputs,
                                              const InputInfoList &Inputs,
                                              const llvm::opt::ArgList &TCArgs,
                                              const char *LinkingOutput) const {
  constructJob(C, JA, Outputs, Inputs, TCArgs, LinkingOutput);
}

// Begin SPIRVTranslator

void SPIRVTranslator::ConstructJob(Compilation &C, const JobAction &JA,
                                  const InputInfo &Output,
                                  const InputInfoList &Inputs,
                                  const llvm::opt::ArgList &TCArgs,
                                  const char *LinkingOutput) const {
  // Construct llvm-spirv command.
  assert(isa<SPIRVTranslatorJobAction>(JA) && "Expecting Translator job!");

  // The translator command looks like this:
  // llvm-spirv -o <file>.spv <file>.bc
  ArgStringList ForeachArgs;
  ArgStringList TranslatorArgs;

  TranslatorArgs.push_back("-o");
  TranslatorArgs.push_back(Output.getFilename());
#if INTEL_CUSTOMIZATION
  if (JA.isDeviceOffloading(Action::OFK_SYCL) ||
      (JA.isDeviceOffloading(Action::OFK_OpenMP) &&
       getToolChain().getTriple().isSPIR())) {
    TranslatorArgs.push_back("-spirv-max-version=1.4");
#endif // INTEL_CUSTOMIZATION
#if INTEL_CUSTOMIZATION
    // TODO: remove it before release
    if (!TCArgs.hasArg(options::OPT_fsycl_nonsemantic_debuginfo)) {
      TranslatorArgs.push_back("-spirv-debug-info-version=ocl-100");
      // Prevent crash in the translator if input IR contains DIExpression
      // operations which don't have mapping to OpenCL.DebugInfo.100 spec.
      TranslatorArgs.push_back("-spirv-allow-extra-diexpressions");
    } else {
      TranslatorArgs.push_back(
          "-spirv-debug-info-version=nonsemantic-shader-200");
    }
#endif // INTEL_CUSTOMIZATION
#if INTEL_CUSTOMIZATION
    if (JA.isDeviceOffloading(Action::OFK_OpenMP))
      TranslatorArgs.push_back("-spirv-allow-unknown-intrinsics");
    else
      TranslatorArgs.push_back("-spirv-allow-unknown-intrinsics=llvm.genx.");
#endif // INTEL_CUSTOMIZATION
    bool CreatingSyclSPIRVFatObj =
        C.getDriver().getFinalPhase(C.getArgs()) != phases::Link &&
        TCArgs.getLastArgValue(options::OPT_fsycl_device_obj_EQ)
            .equals_insensitive("spirv") &&
        !TCArgs.hasArg(options::OPT_fsycl_device_only);
    if (CreatingSyclSPIRVFatObj)
      TranslatorArgs.push_back("--spirv-preserve-auxdata");

    // Disable all the extensions by default
    std::string ExtArg("-spirv-ext=-all");
    std::string DefaultExtArg =
        ",+SPV_EXT_shader_atomic_float_add,+SPV_EXT_shader_atomic_float_min_max"
        ",+SPV_KHR_no_integer_wrap_decoration,+SPV_KHR_float_controls"
        ",+SPV_KHR_expect_assume,+SPV_KHR_linkonce_odr";
    std::string INTELExtArg =
        ",+SPV_INTEL_subgroups,+SPV_INTEL_media_block_io"
        ",+SPV_INTEL_device_side_avc_motion_estimation"
        ",+SPV_INTEL_fpga_loop_controls,+SPV_INTEL_unstructured_loop_controls"
        ",+SPV_INTEL_fpga_reg,+SPV_INTEL_blocking_pipes"
        ",+SPV_INTEL_function_pointers,+SPV_INTEL_kernel_attributes"
        ",+SPV_INTEL_io_pipes,+SPV_INTEL_inline_assembly"
        ",+SPV_INTEL_arbitrary_precision_integers"
        ",+SPV_INTEL_float_controls2,+SPV_INTEL_vector_compute"
        ",+SPV_INTEL_fast_composite"
#if INTEL_COLLAB
        ",+SPV_INTEL_joint_matrix"
#endif // INTEL_COLLAB
        ",+SPV_INTEL_arbitrary_precision_fixed_point"
        ",+SPV_INTEL_arbitrary_precision_floating_point"
        ",+SPV_INTEL_variable_length_array,+SPV_INTEL_fp_fast_math_mode"
        ",+SPV_INTEL_long_constant_composite"
        ",+SPV_INTEL_arithmetic_fence"
        ",+SPV_INTEL_global_variable_decorations"
        ",+SPV_INTEL_fpga_buffer_location"
        ",+SPV_INTEL_fpga_argument_interfaces"
        ",+SPV_INTEL_fpga_invocation_pipelining_attributes"
        ",+SPV_INTEL_task_sequence"; // INTEL

#if INTEL_CUSTOMIZATION
    if (!TCArgs.hasArg(options::OPT_fopenmp_target_simd)) {
      // Currently ESIMD OpenMP target doesn't support SPV_INTEL_optnone
      INTELExtArg += ",+SPV_INTEL_optnone";
    }
#endif // INTEL_CUSTOMIZATION
    ExtArg = ExtArg + DefaultExtArg + INTELExtArg;
    if (C.getDriver().IsFPGAHWMode()) { // INTEL
      // Enable several extensions on FPGA H/W exclusively
      ExtArg += ",+SPV_INTEL_usm_storage_classes,+SPV_INTEL_runtime_aligned"
                ",+SPV_INTEL_fpga_cluster_attributes,+SPV_INTEL_loop_fuse"
                ",+SPV_INTEL_fpga_dsp_control,+SPV_INTEL_fpga_memory_accesses"
                ",+SPV_INTEL_fpga_memory_attributes";
#if INTEL_CUSTOMIZATION
      // Disable optnone for FPGA hardware
      ExtArg += ",-SPV_INTEL_optnone";
    }
#endif // INTEL_CUSTOMIZATION
    else
      // Don't enable several freshly added extensions on FPGA H/W
      ExtArg += ",+SPV_INTEL_token_type"
                ",+SPV_INTEL_bfloat16_conversion"
                ",+SPV_INTEL_joint_matrix"
                ",+SPV_INTEL_hw_thread_queries"
                ",+SPV_INTEL_memory_access_aliasing" // INTEL_COLLAB
                ",+SPV_KHR_uniform_group_instructions"
                ",+SPV_INTEL_masked_gather_scatter"
                ",+SPV_INTEL_tensor_float32_conversion";
#if INTEL_CUSTOMIZATION
    // TODO: remove it before release
    if (CreatingSyclSPIRVFatObj ||
        TCArgs.hasArg(options::OPT_fsycl_nonsemantic_debuginfo))
#else
    if (CreatingSyclSPIRVFatObj)
#endif // INTEL_CUSTOMIZATION
      ExtArg += ",+SPV_KHR_non_semantic_info";

    TranslatorArgs.push_back(TCArgs.MakeArgString(ExtArg));

    const toolchains::SYCLToolChain &TC =
        static_cast<const toolchains::SYCLToolChain &>(getToolChain());

#if INTEL_CUSTOMIZATION
    // Handle -Xspirv-translator
    TC.TranslateTargetOpt(JA.getOffloadingDeviceKind(),
        TCArgs, TranslatorArgs, options::OPT_Xspirv_translator,
        options::OPT_Xspirv_translator_EQ, JA.getOffloadingArch());
#endif // INTEL_CUSTOMIZATION
  }

  for (auto I : Inputs) {
    std::string Filename(I.getFilename());
    if (I.getType() == types::TY_Tempfilelist) {
      ForeachArgs.push_back(
          C.getArgs().MakeArgString("--in-file-list=" + Filename));
      ForeachArgs.push_back(
          C.getArgs().MakeArgString("--in-replace=" + Filename));
      ForeachArgs.push_back(
          C.getArgs().MakeArgString("--out-ext=spv"));
    }
    TranslatorArgs.push_back(C.getArgs().MakeArgString(Filename));
  }

  auto Cmd = std::make_unique<Command>(JA, *this, ResponseFileSupport::None(),
      TCArgs.MakeArgString(getToolChain().GetProgramPath(getShortName())),
      TranslatorArgs, std::nullopt);

  if (!ForeachArgs.empty()) {
    // Construct llvm-foreach command.
    // The llvm-foreach command looks like this:
    // llvm-foreach a.list --out-replace=out "cp {} out"
    // --out-file-list=list
    std::string OutputFileName(Output.getFilename());
    ForeachArgs.push_back(
        TCArgs.MakeArgString("--out-file-list=" + OutputFileName));
    ForeachArgs.push_back(
        TCArgs.MakeArgString("--out-replace=" + OutputFileName));
#if INTEL_CUSTOMIZATION
    auto TmpDir =
        TCArgs.MakeArgString(Twine("--out-dir=") + C.getDriver().BaseTempDir);
    ForeachArgs.push_back(TmpDir);
#endif // INTEL_CUSTOMIZATION
    StringRef ParallelJobs =
#if INTEL_CUSTOMIZATION
        TCArgs.getLastArgValue(JA.isDeviceOffloading(Action::OFK_SYCL)
                                   ? options::OPT_fsycl_max_parallel_jobs_EQ
                                   : options::OPT_fopenmp_max_parallel_jobs_EQ);
#endif // INTEL_CUSTOMIZATION
    if (!ParallelJobs.empty())
      ForeachArgs.push_back(TCArgs.MakeArgString("--jobs=" + ParallelJobs));

    ForeachArgs.push_back(TCArgs.MakeArgString("--"));
    ForeachArgs.push_back(TCArgs.MakeArgString(Cmd->getExecutable()));

    for (auto &Arg : Cmd->getArguments())
      ForeachArgs.push_back(Arg);

    SmallString<128> ForeachPath(C.getDriver().Dir);
    llvm::sys::path::append(ForeachPath, "llvm-foreach");
    const char *Foreach = C.getArgs().MakeArgString(ForeachPath);
    C.addCommand(std::make_unique<Command>(
        JA, *this, ResponseFileSupport::None(), Foreach, ForeachArgs, std::nullopt));
  } else
    C.addCommand(std::move(Cmd));
}

static void addArgs(ArgStringList &DstArgs, const llvm::opt::ArgList &Alloc,
                    ArrayRef<StringRef> SrcArgs) {
  for (const auto Arg : SrcArgs) {
    DstArgs.push_back(Alloc.MakeArgString(Arg));
  }
}

// Partially copied from clang/lib/Frontend/CompilerInvocation.cpp
static std::string getSYCLPostLinkOptimizationLevel(const ArgList &Args) {
  if (Arg *A = Args.getLastArg(options::OPT_O_Group)) {
    if (A->getOption().matches(options::OPT_O0))
      return "-O0";

    if (A->getOption().matches(options::OPT_Ofast))
      return "-O3";

    assert(A->getOption().matches(options::OPT_O));

    StringRef S(A->getValue());
    if (S == "g")
      return "-O1";

    // Options -O[1|2|3|s|z] are passed as they are. '-O0' is handled earlier.
    std::array<char, 5> AcceptedOptions = {'1', '2', '3', 's', 'z'};
    if (std::any_of(AcceptedOptions.begin(), AcceptedOptions.end(),
                    [=](char c) { return c == S[0]; }))
      return std::string("-O") + S[0];
  }
#if INTEL_CUSTOMIZATION
  if (Arg *A = Args.getLastArg(options::OPT__SLASH_O)) {
    std::string Opt(getMSVCOptimizationLevel(*A));
    if (!Opt.empty())
      return Opt;
  }
#endif // INTEL_CUSTOMIZATION

  // The default for SYCL device code optimization
  return "-O2";
}

// sycl-post-link tool normally outputs a file table (see the tool sources for
// format description) which lists all the other output files associated with
// the device LLVMIR bitcode. This is basically a triple of bitcode, symbols
// and specialization constant files. Single LLVM IR output can be generated as
// well under an option.
//
void SYCLPostLink::ConstructJob(Compilation &C, const JobAction &JA,
                             const InputInfo &Output,
                             const InputInfoList &Inputs,
                             const llvm::opt::ArgList &TCArgs,
                             const char *LinkingOutput) const {
  const SYCLPostLinkJobAction *SYCLPostLink =
      dyn_cast<SYCLPostLinkJobAction>(&JA);
  // Construct sycl-post-link command.
  assert(SYCLPostLink && "Expecting SYCL post link job!");
  ArgStringList CmdArgs;
#if INTEL_CUSTOMIZATION
  bool IsOpenMPSPIRV = JA.isDeviceOffloading(Action::OFK_OpenMP) &&
                       getToolChain().getTriple().isSPIR();

  if (IsOpenMPSPIRV) {
    // For OpenMP offload, -split=kernel can be used
    // See if device code splitting is requested
    if (Arg *A = TCArgs.getLastArg(options::OPT_fopenmp_device_code_split_EQ)) {
      // Capture triple from -fopenmp-device-code-split=<triple>=<arg>
      StringRef Val(A->getValue());
      std::pair<StringRef, StringRef> T = Val.split('=');
      StringRef CodeSplitValue(T.second.empty() ? T.first : Val);
      if (CodeSplitValue == "per_kernel")
        addArgs(CmdArgs, TCArgs, {"-split=kernel"});
    }
  } else {
    // See if device code splitting is requested
    if (Arg *A = TCArgs.getLastArg(options::OPT_fsycl_device_code_split_EQ)) {
      auto CodeSplitValue = StringRef(A->getValue());
      if (CodeSplitValue == "per_kernel")
        addArgs(CmdArgs, TCArgs, {"-split=kernel"});
      else if (CodeSplitValue == "per_source")
        addArgs(CmdArgs, TCArgs, {"-split=source"});
      else if (CodeSplitValue == "auto")
        addArgs(CmdArgs, TCArgs, {"-split=auto"});
      else { // Device code split is off
      }
    } else if (getToolChain().getTriple().getArchName() != "spir64_fpga") {
      // for FPGA targets, off is the default split mode,
      // otherwise auto is the default split mode
      addArgs(CmdArgs, TCArgs, {"-split=auto"});
    }
  }
#endif // INTEL_CUSTOMIZATION

  // On FPGA target we don't need non-kernel functions as entry points, because
  // it only increases amount of code for device compiler to handle, without any
  // actual benefits.
  if (getToolChain().getTriple().getArchName() == "spir64_fpga")
    addArgs(CmdArgs, TCArgs, {"-emit-only-kernels-as-entry-points"});

  // OPT_fsycl_device_code_split is not checked as it is an alias to
  // -fsycl-device-code-split=auto

#if INTEL_CUSTOMIZATION
  if (JA.isDeviceOffloading(Action::OFK_OpenMP) &&
      getToolChain().getTriple().isSPIR()) {
    addArgs(CmdArgs, TCArgs, {"--ompoffload-link-entries"});
    addArgs(CmdArgs, TCArgs, {"--ompoffload-sort-entries"});
    addArgs(CmdArgs, TCArgs, {"--ompoffload-make-globals-static"});
    if (TCArgs.hasArg(options::OPT_fopenmp_target_simd))
      addArgs(CmdArgs, TCArgs, {"--ompoffload-explicit-simd"});
  }
#endif // INTEL_CUSTOMIZATION
#if INTEL_CUSTOMIZATION
  // Turn on Dead Parameter Elimination Optimization with early optimizations
  // This is explicitly INTEL-customized to only happen for SYCL offload
  if (JA.isDeviceOffloading(Action::OFK_SYCL) &&
      !(getToolChain().getTriple().isAMDGCN()))
    addArgs(CmdArgs, TCArgs, {"-emit-param-info"});
#endif // INTEL_CUSTOMIZATION
  // Enable PI program metadata
  if (getToolChain().getTriple().isNVPTX())
    addArgs(CmdArgs, TCArgs, {"-emit-program-metadata"});
  if (SYCLPostLink->getTrueType() == types::TY_LLVM_BC) {
    // single file output requested - this means only perform necessary IR
    // transformations (like specialization constant intrinsic lowering) and
    // output LLVMIR
    addArgs(CmdArgs, TCArgs, {"-ir-output-only"});
  } else {
    assert(SYCLPostLink->getTrueType() == types::TY_Tempfiletable);
    bool SplitEsimdByDefault = getToolChain().getTriple().isSPIR();
    bool SplitEsimd = TCArgs.hasFlag(
        options::OPT_fsycl_device_code_split_esimd,
        options::OPT_fno_sycl_device_code_split_esimd, SplitEsimdByDefault);
    // Symbol file and specialization constant info generation is mandatory -
    // add options unconditionally
    addArgs(CmdArgs, TCArgs, {"-symbols"});
    addArgs(CmdArgs, TCArgs, {"-emit-exported-symbols"});
    if (SplitEsimd)
      addArgs(CmdArgs, TCArgs, {"-split-esimd"});
    addArgs(CmdArgs, TCArgs, {"-lower-esimd"});
  }
  addArgs(CmdArgs, TCArgs,
          {StringRef(getSYCLPostLinkOptimizationLevel(TCArgs))});
  // specialization constants processing is mandatory
  if (SYCLPostLink->getRTSetsSpecConstants())
    addArgs(CmdArgs, TCArgs, {"-spec-const=rt"});
  else
    addArgs(CmdArgs, TCArgs, {"-spec-const=default"});

  // Process device-globals.
  addArgs(CmdArgs, TCArgs, {"-device-globals"});

  // Make ESIMD accessors use stateless memory accesses.
  if (TCArgs.hasFlag(options::OPT_fsycl_esimd_force_stateless_mem,
                     options::OPT_fno_sycl_esimd_force_stateless_mem, false))
    addArgs(CmdArgs, TCArgs, {"-lower-esimd-force-stateless-mem"});

  // Add output file table file option
  assert(Output.isFilename() && "output must be a filename");
  addArgs(CmdArgs, TCArgs, {"-o", Output.getFilename()});

  // Add input file
  assert(Inputs.size() == 1 && Inputs.front().isFilename() &&
         "single input file expected");
  addArgs(CmdArgs, TCArgs, {Inputs.front().getFilename()});
  std::string OutputFileName(Output.getFilename());

  // All the inputs are encoded as commands.
  C.addCommand(std::make_unique<Command>(
      JA, *this, ResponseFileSupport::None(),
      TCArgs.MakeArgString(getToolChain().GetProgramPath(getShortName())),
      CmdArgs, Inputs, Output));
}

// Transforms the abstract representation (JA + Inputs + Outputs) of a file
// table transformation action to concrete command line (job) with actual
// inputs/outputs/options, and adds it to given compilation object.
void FileTableTform::ConstructJob(Compilation &C, const JobAction &JA,
                                  const InputInfo &Output,
                                  const InputInfoList &Inputs,
                                  const llvm::opt::ArgList &TCArgs,
                                  const char *LinkingOutput) const {

  const auto &TformJob = *llvm::dyn_cast<FileTableTformJobAction>(&JA);
  ArgStringList CmdArgs;

  // don't try to assert here whether the number of inputs is OK, argumnets are
  // OK, etc. - better invoke the tool and see good error diagnostics

  // 1) add transformations
  for (const auto &Tf : TformJob.getTforms()) {
    switch (Tf.TheKind) {
    case FileTableTformJobAction::Tform::EXTRACT:
    case FileTableTformJobAction::Tform::EXTRACT_DROP_TITLE: {
      SmallString<128> Arg("-extract=");
      Arg += Tf.TheArgs[0];

      for (unsigned I = 1; I < Tf.TheArgs.size(); ++I) {
        Arg += ",";
        Arg += Tf.TheArgs[I];
      }
      addArgs(CmdArgs, TCArgs, {Arg});

      if (Tf.TheKind == FileTableTformJobAction::Tform::EXTRACT_DROP_TITLE)
        addArgs(CmdArgs, TCArgs, {"-drop_titles"});
      break;
    }
    case FileTableTformJobAction::Tform::REPLACE: {
      assert(Tf.TheArgs.size() == 2 && "from/to column names expected");
      SmallString<128> Arg("-replace=");
      Arg += Tf.TheArgs[0];
      Arg += ",";
      Arg += Tf.TheArgs[1];
      addArgs(CmdArgs, TCArgs, {Arg});
      break;
    }
    case FileTableTformJobAction::Tform::REPLACE_CELL: {
      assert(Tf.TheArgs.size() == 2 && "column name and row id expected");
      SmallString<128> Arg("-replace_cell=");
      Arg += Tf.TheArgs[0];
      Arg += ",";
      Arg += Tf.TheArgs[1];
      addArgs(CmdArgs, TCArgs, {Arg});
      break;
    }
    case FileTableTformJobAction::Tform::RENAME: {
      assert(Tf.TheArgs.size() == 2 && "from/to names expected");
      SmallString<128> Arg("-rename=");
      Arg += Tf.TheArgs[0];
      Arg += ",";
      Arg += Tf.TheArgs[1];
      addArgs(CmdArgs, TCArgs, {Arg});
      break;
    }
    case FileTableTformJobAction::Tform::COPY_SINGLE_FILE: {
      assert(Tf.TheArgs.size() == 2 && "column name and row id expected");
      SmallString<128> Arg("-copy_single_file=");
      Arg += Tf.TheArgs[0];
      Arg += ",";
      Arg += Tf.TheArgs[1];
      addArgs(CmdArgs, TCArgs, {Arg});
      break;
    }
    case FileTableTformJobAction::Tform::MERGE: {
      assert(Tf.TheArgs.size() == 1 && "column name expected");
      SmallString<128> Arg("-merge=");
      Arg += Tf.TheArgs[0];
      addArgs(CmdArgs, TCArgs, {Arg});
      break;
    }
    }
  }

  // 2) add output option
  assert(Output.isFilename() && "table tform output must be a file");
  addArgs(CmdArgs, TCArgs, {"-o", Output.getFilename()});

  // 3) add inputs
  for (const auto &Input : Inputs) {
    assert(Input.isFilename() && "table tform input must be a file");
    addArgs(CmdArgs, TCArgs, {Input.getFilename()});
  }
  // 4) finally construct and add a command to the compilation
  C.addCommand(std::make_unique<Command>(
      JA, *this, ResponseFileSupport::None(),
      TCArgs.MakeArgString(getToolChain().GetProgramPath(getShortName())),
      CmdArgs, Inputs));
}

void AppendFooter::ConstructJob(Compilation &C, const JobAction &JA,
                                const InputInfo &Output,
                                const InputInfoList &Inputs,
                                const llvm::opt::ArgList &TCArgs,
                                const char *LinkingOutput) const {
  ArgStringList CmdArgs;

  // Input File
  addArgs(CmdArgs, TCArgs, {Inputs[0].getFilename()});

  // Integration Footer
  StringRef Footer(
      C.getDriver().getIntegrationFooter(Inputs[0].getBaseInput()));
  if (!Footer.empty()) {
    SmallString<128> AppendOpt("--append=");
    AppendOpt.append(Footer);
    addArgs(CmdArgs, TCArgs, {AppendOpt});
  }

  // Name of original source file passed in to be prepended to the newly
  // modified file as a #line directive.
  SmallString<128> PrependOpt("--orig-filename=");
  PrependOpt.append(
      llvm::sys::path::convert_to_slash(Inputs[0].getBaseInput()));
  addArgs(CmdArgs, TCArgs, {PrependOpt});

  SmallString<128> OutputOpt("--output=");
  OutputOpt.append(Output.getFilename());
  addArgs(CmdArgs, TCArgs, {OutputOpt});

  // Use #include to pull in footer
  addArgs(CmdArgs, TCArgs, {"--use-include"});

  C.addCommand(std::make_unique<Command>(
      JA, *this, ResponseFileSupport::None(),
      TCArgs.MakeArgString(getToolChain().GetProgramPath(getShortName())),
      CmdArgs, std::nullopt));
}

void SpirvToIrWrapper::ConstructJob(Compilation &C, const JobAction &JA,
                                    const InputInfo &Output,
                                    const InputInfoList &Inputs,
                                    const llvm::opt::ArgList &TCArgs,
                                    const char *LinkingOutput) const {
  InputInfoList ForeachInputs;
  ArgStringList CmdArgs;

  assert(Inputs.size() == 1 &&
         "Only one input expected to spirv-to-ir-wrapper");

  // Input File
  for (const auto &I : Inputs) {
    if (I.getType() == types::TY_Tempfilelist)
      ForeachInputs.push_back(I);
    addArgs(CmdArgs, TCArgs, {I.getFilename()});
  }

  // Output File
  addArgs(CmdArgs, TCArgs, {"-o", Output.getFilename()});

#if INTEL_CUSTOMIZATION
  // Skip unknown files
  if (JA.isOffloading(Action::OFK_OpenMP))
    addArgs(CmdArgs, TCArgs, {"-skip-unknown-input"});
#endif // INTEL_CUSTOMIZATION
  // Make sure we preserve any auxiliary data which may be present in the
  // SPIR-V object, use SPIR-V style IR as opposed to OpenCL, and represent
  // SPIR-V globals as global variables instead of functions, all of which we
  // need for SPIR-V-based fat objects.
  addArgs(CmdArgs, TCArgs,
          {"-llvm-spirv-opts",
           "--spirv-preserve-auxdata --spirv-target-env=SPV-IR "
           "--spirv-builtin-format=global"});

  auto Cmd = std::make_unique<Command>(
      JA, *this, ResponseFileSupport::None(),
      TCArgs.MakeArgString(getToolChain().GetProgramPath(getShortName())),
      CmdArgs, std::nullopt);
  if (!ForeachInputs.empty()) {
    StringRef ParallelJobs =
#if INTEL_CUSTOMIZATION
        TCArgs.getLastArgValue(JA.isDeviceOffloading(Action::OFK_SYCL)
                                   ? options::OPT_fsycl_max_parallel_jobs_EQ
                                   : options::OPT_fopenmp_max_parallel_jobs_EQ);
#endif // INTEL_CUSTOMIZATION
    tools::SYCL::constructLLVMForeachCommand(
        C, JA, std::move(Cmd), ForeachInputs, Output, this, "",
        types::getTypeTempSuffix(types::TY_Tempfilelist), ParallelJobs);
  } else
    C.addCommand(std::move(Cmd));
}

void LinkerWrapper::ConstructJob(Compilation &C, const JobAction &JA,
                                 const InputInfo &Output,
                                 const InputInfoList &Inputs,
                                 const ArgList &Args,
                                 const char *LinkingOutput) const {
  const Driver &D = getToolChain().getDriver();
  const llvm::Triple TheTriple = getToolChain().getTriple();
  ArgStringList CmdArgs;

  // Pass the CUDA path to the linker wrapper tool.
  for (Action::OffloadKind Kind : {Action::OFK_Cuda, Action::OFK_OpenMP}) {
    auto TCRange = C.getOffloadToolChains(Kind);
    for (auto &I : llvm::make_range(TCRange.first, TCRange.second)) {
      const ToolChain *TC = I.second;
      if (TC->getTriple().isNVPTX()) {
        CudaInstallationDetector CudaInstallation(D, TheTriple, Args);
        if (CudaInstallation.isValid())
          CmdArgs.push_back(Args.MakeArgString(
              "--cuda-path=" + CudaInstallation.getInstallPath()));
        break;
      }
    }
  }

  if (D.isUsingLTO(/* IsOffload */ true)) {
    // Pass in the optimization level to use for LTO.
    if (const Arg *A = Args.getLastArg(options::OPT_O_Group)) {
      StringRef OOpt;
      if (A->getOption().matches(options::OPT_O4) ||
          A->getOption().matches(options::OPT_Ofast))
        OOpt = "3";
      else if (A->getOption().matches(options::OPT_O)) {
        OOpt = A->getValue();
        if (OOpt == "g")
          OOpt = "1";
        else if (OOpt == "s" || OOpt == "z")
          OOpt = "2";
      } else if (A->getOption().matches(options::OPT_O0))
        OOpt = "0";
      if (!OOpt.empty())
        CmdArgs.push_back(Args.MakeArgString(Twine("--opt-level=O") + OOpt));
    }
  }

  CmdArgs.push_back(
      Args.MakeArgString("--host-triple=" + TheTriple.getTriple()));
  if (Args.hasArg(options::OPT_v))
    CmdArgs.push_back("--wrapper-verbose");

  if (const Arg *A = Args.getLastArg(options::OPT_g_Group)) {
    if (!A->getOption().matches(options::OPT_g0))
      CmdArgs.push_back("--device-debug");
  }

  for (const auto &A : Args.getAllArgValues(options::OPT_Xcuda_ptxas))
    CmdArgs.push_back(Args.MakeArgString("--ptxas-arg=" + A));

  // Forward remarks passes to the LLVM backend in the wrapper.
  if (const Arg *A = Args.getLastArg(options::OPT_Rpass_EQ))
    CmdArgs.push_back(Args.MakeArgString(Twine("--offload-opt=-pass-remarks=") +
                                         A->getValue()));
  if (const Arg *A = Args.getLastArg(options::OPT_Rpass_missed_EQ))
    CmdArgs.push_back(Args.MakeArgString(
        Twine("--offload-opt=-pass-remarks-missed=") + A->getValue()));
  if (const Arg *A = Args.getLastArg(options::OPT_Rpass_analysis_EQ))
    CmdArgs.push_back(Args.MakeArgString(
        Twine("--offload-opt=-pass-remarks-analysis=") + A->getValue()));
  if (Args.getLastArg(options::OPT_save_temps_EQ))
    CmdArgs.push_back("--save-temps");

  // Construct the link job so we can wrap around it.
  Linker->ConstructJob(C, JA, Output, Inputs, Args, LinkingOutput);
  const auto &LinkCommand = C.getJobs().getJobs().back();

  // Forward -Xoffload-linker<-triple> arguments to the device link job.
  for (Arg *A : Args.filtered(options::OPT_Xoffload_linker)) {
    StringRef Val = A->getValue(0);
    if (Val.empty())
      CmdArgs.push_back(
          Args.MakeArgString(Twine("--device-linker=") + A->getValue(1)));
    else
      CmdArgs.push_back(Args.MakeArgString(
          "--device-linker=" +
          ToolChain::getOpenMPTriple(Val.drop_front()).getTriple() + "=" +
          A->getValue(1)));
  }
  Args.ClaimAllArgs(options::OPT_Xoffload_linker);

  // Embed bitcode instead of an object in JIT mode.
  if (Args.hasFlag(options::OPT_fopenmp_target_jit,
                   options::OPT_fno_openmp_target_jit, false))
    CmdArgs.push_back("--embed-bitcode");

  // Forward `-mllvm` arguments to the LLVM invocations if present.
  for (Arg *A : Args.filtered(options::OPT_mllvm)) {
    CmdArgs.push_back("-mllvm");
    CmdArgs.push_back(A->getValue());
    A->claim();
  }

  // Add the linker arguments to be forwarded by the wrapper.
  CmdArgs.push_back(Args.MakeArgString(Twine("--linker-path=") +
                                       LinkCommand->getExecutable()));
  CmdArgs.push_back("--");
  for (const char *LinkArg : LinkCommand->getArguments())
    CmdArgs.push_back(LinkArg);

  const char *Exec =
      Args.MakeArgString(getToolChain().GetProgramPath("clang-linker-wrapper"));

  // Replace the executable and arguments of the link job with the
  // wrapper.
  LinkCommand->replaceExecutable(Exec);
  LinkCommand->replaceArguments(CmdArgs);
}<|MERGE_RESOLUTION|>--- conflicted
+++ resolved
@@ -5758,7 +5758,6 @@
       CmdArgs.push_back("-Wno-sycl-strict");
     }
 
-<<<<<<< HEAD
     // Set O2 optimization level by default
     if (!Args.getLastArg(options::OPT_O_Group))
       CmdArgs.push_back("-O2");
@@ -6050,10 +6049,7 @@
   // Select the appropriate action.
   RewriteKind rewriteKind = RK_None;
 
-  bool UnifiedLTO =  Triple.isPS();;
-=======
   bool UnifiedLTO = false;
->>>>>>> 39321564
   if (IsUsingLTO) {
     UnifiedLTO = Args.hasFlag(options::OPT_funified_lto,
                               options::OPT_fno_unified_lto, Triple.isPS());
