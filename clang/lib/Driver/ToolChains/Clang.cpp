--- conflicted
+++ resolved
@@ -5161,10 +5161,6 @@
                   options::OPT_fno_emulated_tls);
   Args.AddLastArg(CmdArgs, options::OPT_fkeep_static_consts);
 
-  if (Args.hasFlag(options::OPT_fsemantic_interposition,
-                   options::OPT_fno_semantic_interposition, false))
-    CmdArgs.push_back("-fsemantic-interposition");
-
   // AltiVec-like language extensions aren't relevant for assembling.
   if (!isa<PreprocessJobAction>(JA) || Output.getType() != types::TY_PP_Asm)
     Args.AddLastArg(CmdArgs, options::OPT_fzvector);
@@ -5860,11 +5856,7 @@
   Args.AddLastArg(CmdArgs, options::OPT_dM);
   Args.AddLastArg(CmdArgs, options::OPT_dD);
 
-<<<<<<< HEAD
   Args.AddLastArg(CmdArgs, options::OPT_fmax_tokens_EQ);
-=======
-  Args.AddLastArg(CmdArgs, options::OPT_fmax_tokens);
->>>>>>> d9ce963c
 
   // Handle serialized diagnostics.
   if (Arg *A = Args.getLastArg(options::OPT__serialize_diags)) {
