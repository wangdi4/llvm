//===-- Clang.cpp - Clang+LLVM ToolChain Implementations --------*- C++ -*-===//
//
// Part of the LLVM Project, under the Apache License v2.0 with LLVM Exceptions.
// See https://llvm.org/LICENSE.txt for license information.
// SPDX-License-Identifier: Apache-2.0 WITH LLVM-exception
//
//===----------------------------------------------------------------------===//

#include "Clang.h"
#include "Arch/AArch64.h"
#include "Arch/ARM.h"
#include "Arch/Mips.h"
#include "Arch/PPC.h"
#include "Arch/RISCV.h"
#include "Arch/Sparc.h"
#include "Arch/SystemZ.h"
#include "Arch/X86.h"
#include "AMDGPU.h"
#include "CommonArgs.h"
#include "Hexagon.h"
#include "MSP430.h"
#include "InputInfo.h"
#include "PS4CPU.h"
#include "clang/Basic/CharInfo.h"
#include "clang/Basic/CodeGenOptions.h"
#include "clang/Basic/LangOptions.h"
#include "clang/Basic/ObjCRuntime.h"
#include "clang/Basic/Version.h"
#include "clang/Driver/Distro.h"
#include "clang/Driver/DriverDiagnostic.h"
#include "clang/Driver/Options.h"
#include "clang/Driver/SanitizerArgs.h"
#include "clang/Driver/XRayArgs.h"
#include "llvm/ADT/StringExtras.h"
#include "llvm/Config/llvm-config.h"
#include "llvm/Option/ArgList.h"
#include "llvm/Support/CodeGen.h"
#include "llvm/Support/Compression.h"
#include "llvm/Support/FileSystem.h"
#include "llvm/Support/Path.h"
#include "llvm/Support/Process.h"
#include "llvm/Support/TargetParser.h"
#include "llvm/Support/YAMLParser.h"

#ifdef LLVM_ON_UNIX
#include <unistd.h> // For getuid().
#endif

using namespace clang::driver;
using namespace clang::driver::tools;
using namespace clang;
using namespace llvm::opt;

static void CheckPreprocessingOptions(const Driver &D, const ArgList &Args) {
  if (Arg *A =
          Args.getLastArg(clang::driver::options::OPT_C, options::OPT_CC)) {
    if (!Args.hasArg(options::OPT_E) && !Args.hasArg(options::OPT__SLASH_P) &&
        !Args.hasArg(options::OPT__SLASH_EP) && !D.CCCIsCPP()) {
      D.Diag(clang::diag::err_drv_argument_only_allowed_with)
          << A->getBaseArg().getAsString(Args)
          << (D.IsCLMode() ? "/E, /P or /EP" : "-E");
    }
  }
}

static void CheckCodeGenerationOptions(const Driver &D, const ArgList &Args) {
  // In gcc, only ARM checks this, but it seems reasonable to check universally.
  if (Args.hasArg(options::OPT_static))
    if (const Arg *A =
            Args.getLastArg(options::OPT_dynamic, options::OPT_mdynamic_no_pic))
      D.Diag(diag::err_drv_argument_not_allowed_with) << A->getAsString(Args)
                                                      << "-static";
}

// Add backslashes to escape spaces and other backslashes.
// This is used for the space-separated argument list specified with
// the -dwarf-debug-flags option.
static void EscapeSpacesAndBackslashes(const char *Arg,
                                       SmallVectorImpl<char> &Res) {
  for (; *Arg; ++Arg) {
    switch (*Arg) {
    default:
      break;
    case ' ':
    case '\\':
      Res.push_back('\\');
      break;
    }
    Res.push_back(*Arg);
  }
}

// Quote target names for inclusion in GNU Make dependency files.
// Only the characters '$', '#', ' ', '\t' are quoted.
static void QuoteTarget(StringRef Target, SmallVectorImpl<char> &Res) {
  for (unsigned i = 0, e = Target.size(); i != e; ++i) {
    switch (Target[i]) {
    case ' ':
    case '\t':
      // Escape the preceding backslashes
      for (int j = i - 1; j >= 0 && Target[j] == '\\'; --j)
        Res.push_back('\\');

      // Escape the space/tab
      Res.push_back('\\');
      break;
    case '$':
      Res.push_back('$');
      break;
    case '#':
      Res.push_back('\\');
      break;
    default:
      break;
    }

    Res.push_back(Target[i]);
  }
}

/// Apply \a Work on the current tool chain \a RegularToolChain and any other
/// offloading tool chain that is associated with the current action \a JA.
static void
forAllAssociatedToolChains(Compilation &C, const JobAction &JA,
                           const ToolChain &RegularToolChain,
                           llvm::function_ref<void(const ToolChain &)> Work) {
  // Apply Work on the current/regular tool chain.
  Work(RegularToolChain);

  // Apply Work on all the offloading tool chains associated with the current
  // action.
  if (JA.isHostOffloading(Action::OFK_Cuda))
    Work(*C.getSingleOffloadToolChain<Action::OFK_Cuda>());
  else if (JA.isDeviceOffloading(Action::OFK_Cuda))
    Work(*C.getSingleOffloadToolChain<Action::OFK_Host>());
  else if (JA.isHostOffloading(Action::OFK_HIP))
    Work(*C.getSingleOffloadToolChain<Action::OFK_HIP>());
  else if (JA.isDeviceOffloading(Action::OFK_HIP))
    Work(*C.getSingleOffloadToolChain<Action::OFK_Host>());

  if (JA.isHostOffloading(Action::OFK_OpenMP)) {
    auto TCs = C.getOffloadToolChains<Action::OFK_OpenMP>();
    for (auto II = TCs.first, IE = TCs.second; II != IE; ++II)
      Work(*II->second);
  } else if (JA.isDeviceOffloading(Action::OFK_OpenMP))
    Work(*C.getSingleOffloadToolChain<Action::OFK_Host>());

  if (JA.isHostOffloading(Action::OFK_SYCL)) {
    auto TCs = C.getOffloadToolChains<Action::OFK_SYCL>();
    for (auto II = TCs.first, IE = TCs.second; II != IE; ++II)
      Work(*II->second);
  } else if (JA.isDeviceOffloading(Action::OFK_SYCL))
    Work(*C.getSingleOffloadToolChain<Action::OFK_Host>());

  //
  // TODO: Add support for other offloading programming models here.
  //
}

/// This is a helper function for validating the optional refinement step
/// parameter in reciprocal argument strings. Return false if there is an error
/// parsing the refinement step. Otherwise, return true and set the Position
/// of the refinement step in the input string.
static bool getRefinementStep(StringRef In, const Driver &D,
                              const Arg &A, size_t &Position) {
  const char RefinementStepToken = ':';
  Position = In.find(RefinementStepToken);
  if (Position != StringRef::npos) {
    StringRef Option = A.getOption().getName();
    StringRef RefStep = In.substr(Position + 1);
    // Allow exactly one numeric character for the additional refinement
    // step parameter. This is reasonable for all currently-supported
    // operations and architectures because we would expect that a larger value
    // of refinement steps would cause the estimate "optimization" to
    // under-perform the native operation. Also, if the estimate does not
    // converge quickly, it probably will not ever converge, so further
    // refinement steps will not produce a better answer.
    if (RefStep.size() != 1) {
      D.Diag(diag::err_drv_invalid_value) << Option << RefStep;
      return false;
    }
    char RefStepChar = RefStep[0];
    if (RefStepChar < '0' || RefStepChar > '9') {
      D.Diag(diag::err_drv_invalid_value) << Option << RefStep;
      return false;
    }
  }
  return true;
}

/// The -mrecip flag requires processing of many optional parameters.
static void ParseMRecip(const Driver &D, const ArgList &Args,
                        ArgStringList &OutStrings) {
  StringRef DisabledPrefixIn = "!";
  StringRef DisabledPrefixOut = "!";
  StringRef EnabledPrefixOut = "";
  StringRef Out = "-mrecip=";

  Arg *A = Args.getLastArg(options::OPT_mrecip, options::OPT_mrecip_EQ);
  if (!A)
    return;

  unsigned NumOptions = A->getNumValues();
  if (NumOptions == 0) {
    // No option is the same as "all".
    OutStrings.push_back(Args.MakeArgString(Out + "all"));
    return;
  }

  // Pass through "all", "none", or "default" with an optional refinement step.
  if (NumOptions == 1) {
    StringRef Val = A->getValue(0);
    size_t RefStepLoc;
    if (!getRefinementStep(Val, D, *A, RefStepLoc))
      return;
    StringRef ValBase = Val.slice(0, RefStepLoc);
    if (ValBase == "all" || ValBase == "none" || ValBase == "default") {
      OutStrings.push_back(Args.MakeArgString(Out + Val));
      return;
    }
  }

  // Each reciprocal type may be enabled or disabled individually.
  // Check each input value for validity, concatenate them all back together,
  // and pass through.

  llvm::StringMap<bool> OptionStrings;
  OptionStrings.insert(std::make_pair("divd", false));
  OptionStrings.insert(std::make_pair("divf", false));
  OptionStrings.insert(std::make_pair("vec-divd", false));
  OptionStrings.insert(std::make_pair("vec-divf", false));
  OptionStrings.insert(std::make_pair("sqrtd", false));
  OptionStrings.insert(std::make_pair("sqrtf", false));
  OptionStrings.insert(std::make_pair("vec-sqrtd", false));
  OptionStrings.insert(std::make_pair("vec-sqrtf", false));

  for (unsigned i = 0; i != NumOptions; ++i) {
    StringRef Val = A->getValue(i);

    bool IsDisabled = Val.startswith(DisabledPrefixIn);
    // Ignore the disablement token for string matching.
    if (IsDisabled)
      Val = Val.substr(1);

    size_t RefStep;
    if (!getRefinementStep(Val, D, *A, RefStep))
      return;

    StringRef ValBase = Val.slice(0, RefStep);
    llvm::StringMap<bool>::iterator OptionIter = OptionStrings.find(ValBase);
    if (OptionIter == OptionStrings.end()) {
      // Try again specifying float suffix.
      OptionIter = OptionStrings.find(ValBase.str() + 'f');
      if (OptionIter == OptionStrings.end()) {
        // The input name did not match any known option string.
        D.Diag(diag::err_drv_unknown_argument) << Val;
        return;
      }
      // The option was specified without a float or double suffix.
      // Make sure that the double entry was not already specified.
      // The float entry will be checked below.
      if (OptionStrings[ValBase.str() + 'd']) {
        D.Diag(diag::err_drv_invalid_value) << A->getOption().getName() << Val;
        return;
      }
    }

    if (OptionIter->second == true) {
      // Duplicate option specified.
      D.Diag(diag::err_drv_invalid_value) << A->getOption().getName() << Val;
      return;
    }

    // Mark the matched option as found. Do not allow duplicate specifiers.
    OptionIter->second = true;

    // If the precision was not specified, also mark the double entry as found.
    if (ValBase.back() != 'f' && ValBase.back() != 'd')
      OptionStrings[ValBase.str() + 'd'] = true;

    // Build the output string.
    StringRef Prefix = IsDisabled ? DisabledPrefixOut : EnabledPrefixOut;
    Out = Args.MakeArgString(Out + Prefix + Val);
    if (i != NumOptions - 1)
      Out = Args.MakeArgString(Out + ",");
  }

  OutStrings.push_back(Args.MakeArgString(Out));
}

/// The -mprefer-vector-width option accepts either a positive integer
/// or the string "none".
static void ParseMPreferVectorWidth(const Driver &D, const ArgList &Args,
                                    ArgStringList &CmdArgs) {
  Arg *A = Args.getLastArg(options::OPT_mprefer_vector_width_EQ);
  if (!A)
    return;

  StringRef Value = A->getValue();
  if (Value == "none") {
    CmdArgs.push_back("-mprefer-vector-width=none");
  } else {
    unsigned Width;
    if (Value.getAsInteger(10, Width)) {
      D.Diag(diag::err_drv_invalid_value) << A->getOption().getName() << Value;
      return;
    }
    CmdArgs.push_back(Args.MakeArgString("-mprefer-vector-width=" + Value));
  }
}

static bool
shouldUseExceptionTablesForObjCExceptions(const ObjCRuntime &runtime,
                                          const llvm::Triple &Triple) {
  // We use the zero-cost exception tables for Objective-C if the non-fragile
  // ABI is enabled or when compiling for x86_64 and ARM on Snow Leopard and
  // later.
  if (runtime.isNonFragile())
    return true;

  if (!Triple.isMacOSX())
    return false;

  return (!Triple.isMacOSXVersionLT(10, 5) &&
          (Triple.getArch() == llvm::Triple::x86_64 ||
           Triple.getArch() == llvm::Triple::arm));
}

/// Adds exception related arguments to the driver command arguments. There's a
/// master flag, -fexceptions and also language specific flags to enable/disable
/// C++ and Objective-C exceptions. This makes it possible to for example
/// disable C++ exceptions but enable Objective-C exceptions.
static void addExceptionArgs(const ArgList &Args, types::ID InputType,
                             const ToolChain &TC, bool KernelOrKext,
                             const ObjCRuntime &objcRuntime,
                             ArgStringList &CmdArgs) {
  const llvm::Triple &Triple = TC.getTriple();

  if (KernelOrKext) {
    // -mkernel and -fapple-kext imply no exceptions, so claim exception related
    // arguments now to avoid warnings about unused arguments.
    Args.ClaimAllArgs(options::OPT_fexceptions);
    Args.ClaimAllArgs(options::OPT_fno_exceptions);
    Args.ClaimAllArgs(options::OPT_fobjc_exceptions);
    Args.ClaimAllArgs(options::OPT_fno_objc_exceptions);
    Args.ClaimAllArgs(options::OPT_fcxx_exceptions);
    Args.ClaimAllArgs(options::OPT_fno_cxx_exceptions);
    return;
  }

  // See if the user explicitly enabled exceptions.
  bool EH = Args.hasFlag(options::OPT_fexceptions, options::OPT_fno_exceptions,
                         false);

  // Obj-C exceptions are enabled by default, regardless of -fexceptions. This
  // is not necessarily sensible, but follows GCC.
  if (types::isObjC(InputType) &&
      Args.hasFlag(options::OPT_fobjc_exceptions,
                   options::OPT_fno_objc_exceptions, true)) {
    CmdArgs.push_back("-fobjc-exceptions");

    EH |= shouldUseExceptionTablesForObjCExceptions(objcRuntime, Triple);
  }

  if (types::isCXX(InputType)) {
    // Disable C++ EH by default on XCore and PS4.
    bool CXXExceptionsEnabled =
        Triple.getArch() != llvm::Triple::xcore && !Triple.isPS4CPU();
    Arg *ExceptionArg = Args.getLastArg(
        options::OPT_fcxx_exceptions, options::OPT_fno_cxx_exceptions,
        options::OPT_fexceptions, options::OPT_fno_exceptions);
    if (ExceptionArg)
      CXXExceptionsEnabled =
          ExceptionArg->getOption().matches(options::OPT_fcxx_exceptions) ||
          ExceptionArg->getOption().matches(options::OPT_fexceptions);

    if (CXXExceptionsEnabled) {
      CmdArgs.push_back("-fcxx-exceptions");

      EH = true;
    }
  }

  if (EH)
    CmdArgs.push_back("-fexceptions");
}

static bool ShouldDisableAutolink(const ArgList &Args, const ToolChain &TC) {
  bool Default = true;
  if (TC.getTriple().isOSDarwin()) {
    // The native darwin assembler doesn't support the linker_option directives,
    // so we disable them if we think the .s file will be passed to it.
    Default = TC.useIntegratedAs();
  }
  return !Args.hasFlag(options::OPT_fautolink, options::OPT_fno_autolink,
                       Default);
}

static bool ShouldDisableDwarfDirectory(const ArgList &Args,
                                        const ToolChain &TC) {
  bool UseDwarfDirectory =
      Args.hasFlag(options::OPT_fdwarf_directory_asm,
                   options::OPT_fno_dwarf_directory_asm, TC.useIntegratedAs());
  return !UseDwarfDirectory;
}

// Convert an arg of the form "-gN" or "-ggdbN" or one of their aliases
// to the corresponding DebugInfoKind.
static codegenoptions::DebugInfoKind DebugLevelToInfoKind(const Arg &A) {
  assert(A.getOption().matches(options::OPT_gN_Group) &&
         "Not a -g option that specifies a debug-info level");
  if (A.getOption().matches(options::OPT_g0) ||
      A.getOption().matches(options::OPT_ggdb0))
    return codegenoptions::NoDebugInfo;
  if (A.getOption().matches(options::OPT_gline_tables_only) ||
      A.getOption().matches(options::OPT_ggdb1))
    return codegenoptions::DebugLineTablesOnly;
  if (A.getOption().matches(options::OPT_gline_directives_only))
    return codegenoptions::DebugDirectivesOnly;
  return codegenoptions::LimitedDebugInfo;
}

static bool mustUseNonLeafFramePointerForTarget(const llvm::Triple &Triple) {
  switch (Triple.getArch()){
  default:
    return false;
  case llvm::Triple::arm:
  case llvm::Triple::thumb:
    // ARM Darwin targets require a frame pointer to be always present to aid
    // offline debugging via backtraces.
    return Triple.isOSDarwin();
  }
}

static bool useFramePointerForTargetByDefault(const ArgList &Args,
                                              const llvm::Triple &Triple) {
  if (Args.hasArg(options::OPT_pg))
    return true;

  switch (Triple.getArch()) {
  case llvm::Triple::xcore:
  case llvm::Triple::wasm32:
  case llvm::Triple::wasm64:
  case llvm::Triple::msp430:
    // XCore never wants frame pointers, regardless of OS.
    // WebAssembly never wants frame pointers.
    return false;
  case llvm::Triple::ppc:
  case llvm::Triple::ppc64:
  case llvm::Triple::ppc64le:
  case llvm::Triple::riscv32:
  case llvm::Triple::riscv64:
    return !areOptimizationsEnabled(Args);
  default:
    break;
  }

  if (Triple.isOSNetBSD()) {
    return !areOptimizationsEnabled(Args);
  }

  if (Triple.isOSLinux() || Triple.getOS() == llvm::Triple::CloudABI ||
      Triple.isOSHurd()) {
    switch (Triple.getArch()) {
    // Don't use a frame pointer on linux if optimizing for certain targets.
    case llvm::Triple::mips64:
    case llvm::Triple::mips64el:
    case llvm::Triple::mips:
    case llvm::Triple::mipsel:
    case llvm::Triple::systemz:
    case llvm::Triple::x86:
    case llvm::Triple::x86_64:
      return !areOptimizationsEnabled(Args);
    default:
      return true;
    }
  }

  if (Triple.isOSWindows()) {
    switch (Triple.getArch()) {
    case llvm::Triple::x86:
      return !areOptimizationsEnabled(Args);
    case llvm::Triple::x86_64:
      return Triple.isOSBinFormatMachO();
    case llvm::Triple::arm:
    case llvm::Triple::thumb:
      // Windows on ARM builds with FPO disabled to aid fast stack walking
      return true;
    default:
      // All other supported Windows ISAs use xdata unwind information, so frame
      // pointers are not generally useful.
      return false;
    }
  }

  return true;
}

static CodeGenOptions::FramePointerKind
getFramePointerKind(const ArgList &Args, const llvm::Triple &Triple) {
  // We have 4 states:
  //
  //  00) leaf retained, non-leaf retained
  //  01) leaf retained, non-leaf omitted (this is invalid)
  //  10) leaf omitted, non-leaf retained
  //      (what -momit-leaf-frame-pointer was designed for)
  //  11) leaf omitted, non-leaf omitted
  //
  //  "omit" options taking precedence over "no-omit" options is the only way
  //  to make 3 valid states representable
  Arg *A = Args.getLastArg(options::OPT_fomit_frame_pointer,
                           options::OPT_fno_omit_frame_pointer);
  bool OmitFP = A && A->getOption().matches(options::OPT_fomit_frame_pointer);
  bool NoOmitFP =
      A && A->getOption().matches(options::OPT_fno_omit_frame_pointer);
  bool KeepLeaf =
      Args.hasFlag(options::OPT_momit_leaf_frame_pointer,
                   options::OPT_mno_omit_leaf_frame_pointer, Triple.isPS4CPU());
  if (NoOmitFP || mustUseNonLeafFramePointerForTarget(Triple) ||
      (!OmitFP && useFramePointerForTargetByDefault(Args, Triple))) {
    if (KeepLeaf)
      return CodeGenOptions::FramePointerKind::NonLeaf;
    return CodeGenOptions::FramePointerKind::All;
  }
  return CodeGenOptions::FramePointerKind::None;
}

/// Add a CC1 option to specify the debug compilation directory.
static void addDebugCompDirArg(const ArgList &Args, ArgStringList &CmdArgs,
                               const llvm::vfs::FileSystem &VFS) {
  if (Arg *A = Args.getLastArg(options::OPT_fdebug_compilation_dir)) {
    CmdArgs.push_back("-fdebug-compilation-dir");
    CmdArgs.push_back(A->getValue());
  } else if (llvm::ErrorOr<std::string> CWD =
                 VFS.getCurrentWorkingDirectory()) {
    CmdArgs.push_back("-fdebug-compilation-dir");
    CmdArgs.push_back(Args.MakeArgString(*CWD));
  }
}

/// Add a CC1 and CC1AS option to specify the debug file path prefix map.
static void addDebugPrefixMapArg(const Driver &D, const ArgList &Args, ArgStringList &CmdArgs) {
  for (const Arg *A : Args.filtered(options::OPT_fdebug_prefix_map_EQ)) {
    StringRef Map = A->getValue();
    if (Map.find('=') == StringRef::npos)
      D.Diag(diag::err_drv_invalid_argument_to_fdebug_prefix_map) << Map;
    else
      CmdArgs.push_back(Args.MakeArgString("-fdebug-prefix-map=" + Map));
    A->claim();
  }
}

/// Vectorize at all optimization levels greater than 1 except for -Oz.
/// For -Oz the loop vectorizer is disabled, while the slp vectorizer is
/// enabled.
static bool shouldEnableVectorizerAtOLevel(const ArgList &Args, bool isSlpVec) {
  if (Arg *A = Args.getLastArg(options::OPT_O_Group)) {
    if (A->getOption().matches(options::OPT_O4) ||
        A->getOption().matches(options::OPT_Ofast))
      return true;

    if (A->getOption().matches(options::OPT_O0))
      return false;

    assert(A->getOption().matches(options::OPT_O) && "Must have a -O flag");

    // Vectorize -Os.
    StringRef S(A->getValue());
    if (S == "s")
      return true;

    // Don't vectorize -Oz, unless it's the slp vectorizer.
    if (S == "z")
      return isSlpVec;

    unsigned OptLevel = 0;
    if (S.getAsInteger(10, OptLevel))
      return false;

    return OptLevel > 1;
  }

  return false;
}

/// Add -x lang to \p CmdArgs for \p Input.
static void addDashXForInput(const ArgList &Args, const InputInfo &Input,
                             ArgStringList &CmdArgs) {
  // When using -verify-pch, we don't want to provide the type
  // 'precompiled-header' if it was inferred from the file extension
  if (Args.hasArg(options::OPT_verify_pch) && Input.getType() == types::TY_PCH)
    return;

  CmdArgs.push_back("-x");
  if (Args.hasArg(options::OPT_rewrite_objc))
    CmdArgs.push_back(types::getTypeName(types::TY_PP_ObjCXX));
  else {
    // Map the driver type to the frontend type. This is mostly an identity
    // mapping, except that the distinction between module interface units
    // and other source files does not exist at the frontend layer.
    const char *ClangType;
    switch (Input.getType()) {
    case types::TY_CXXModule:
      ClangType = "c++";
      break;
    case types::TY_PP_CXXModule:
      ClangType = "c++-cpp-output";
      break;
    default:
      ClangType = types::getTypeName(Input.getType());
      break;
    }
    CmdArgs.push_back(ClangType);
  }
}

static void appendUserToPath(SmallVectorImpl<char> &Result) {
#ifdef LLVM_ON_UNIX
  const char *Username = getenv("LOGNAME");
#else
  const char *Username = getenv("USERNAME");
#endif
  if (Username) {
    // Validate that LoginName can be used in a path, and get its length.
    size_t Len = 0;
    for (const char *P = Username; *P; ++P, ++Len) {
      if (!clang::isAlphanumeric(*P) && *P != '_') {
        Username = nullptr;
        break;
      }
    }

    if (Username && Len > 0) {
      Result.append(Username, Username + Len);
      return;
    }
  }

// Fallback to user id.
#ifdef LLVM_ON_UNIX
  std::string UID = llvm::utostr(getuid());
#else
  // FIXME: Windows seems to have an 'SID' that might work.
  std::string UID = "9999";
#endif
  Result.append(UID.begin(), UID.end());
}

static void addPGOAndCoverageFlags(const ToolChain &TC, Compilation &C,
                                   const Driver &D, const InputInfo &Output,
                                   const ArgList &Args,
                                   ArgStringList &CmdArgs) {

  auto *PGOGenerateArg = Args.getLastArg(options::OPT_fprofile_generate,
                                         options::OPT_fprofile_generate_EQ,
                                         options::OPT_fno_profile_generate);
  if (PGOGenerateArg &&
      PGOGenerateArg->getOption().matches(options::OPT_fno_profile_generate))
    PGOGenerateArg = nullptr;

  auto *CSPGOGenerateArg = Args.getLastArg(options::OPT_fcs_profile_generate,
                                           options::OPT_fcs_profile_generate_EQ,
                                           options::OPT_fno_profile_generate);
  if (CSPGOGenerateArg &&
      CSPGOGenerateArg->getOption().matches(options::OPT_fno_profile_generate))
    CSPGOGenerateArg = nullptr;

  auto *ProfileGenerateArg = Args.getLastArg(
      options::OPT_fprofile_instr_generate,
      options::OPT_fprofile_instr_generate_EQ,
      options::OPT_fno_profile_instr_generate);
  if (ProfileGenerateArg &&
      ProfileGenerateArg->getOption().matches(
          options::OPT_fno_profile_instr_generate))
    ProfileGenerateArg = nullptr;

  if (PGOGenerateArg && ProfileGenerateArg)
    D.Diag(diag::err_drv_argument_not_allowed_with)
        << PGOGenerateArg->getSpelling() << ProfileGenerateArg->getSpelling();

  auto *ProfileUseArg = getLastProfileUseArg(Args);

  if (PGOGenerateArg && ProfileUseArg)
    D.Diag(diag::err_drv_argument_not_allowed_with)
        << ProfileUseArg->getSpelling() << PGOGenerateArg->getSpelling();

  if (ProfileGenerateArg && ProfileUseArg)
    D.Diag(diag::err_drv_argument_not_allowed_with)
        << ProfileGenerateArg->getSpelling() << ProfileUseArg->getSpelling();

  if (CSPGOGenerateArg && PGOGenerateArg)
    D.Diag(diag::err_drv_argument_not_allowed_with)
        << CSPGOGenerateArg->getSpelling() << PGOGenerateArg->getSpelling();

  if (ProfileGenerateArg) {
    if (ProfileGenerateArg->getOption().matches(
            options::OPT_fprofile_instr_generate_EQ))
      CmdArgs.push_back(Args.MakeArgString(Twine("-fprofile-instrument-path=") +
                                           ProfileGenerateArg->getValue()));
    // The default is to use Clang Instrumentation.
    CmdArgs.push_back("-fprofile-instrument=clang");
    if (TC.getTriple().isWindowsMSVCEnvironment()) {
      // Add dependent lib for clang_rt.profile
      CmdArgs.push_back(Args.MakeArgString("--dependent-lib=" +
                                           TC.getCompilerRT(Args, "profile")));
    }
  }

  Arg *PGOGenArg = nullptr;
  if (PGOGenerateArg) {
    assert(!CSPGOGenerateArg);
    PGOGenArg = PGOGenerateArg;
    CmdArgs.push_back("-fprofile-instrument=llvm");
  }
  if (CSPGOGenerateArg) {
    assert(!PGOGenerateArg);
    PGOGenArg = CSPGOGenerateArg;
    CmdArgs.push_back("-fprofile-instrument=csllvm");
  }
  if (PGOGenArg) {
    if (TC.getTriple().isWindowsMSVCEnvironment()) {
      CmdArgs.push_back(Args.MakeArgString("--dependent-lib=" +
                                           TC.getCompilerRT(Args, "profile")));
    }
    if (PGOGenArg->getOption().matches(
            PGOGenerateArg ? options::OPT_fprofile_generate_EQ
                           : options::OPT_fcs_profile_generate_EQ)) {
      SmallString<128> Path(PGOGenArg->getValue());
      llvm::sys::path::append(Path, "default_%m.profraw");
      CmdArgs.push_back(
          Args.MakeArgString(Twine("-fprofile-instrument-path=") + Path));
    }
  }

  if (ProfileUseArg) {
    if (ProfileUseArg->getOption().matches(options::OPT_fprofile_instr_use_EQ))
      CmdArgs.push_back(Args.MakeArgString(
          Twine("-fprofile-instrument-use-path=") + ProfileUseArg->getValue()));
    else if ((ProfileUseArg->getOption().matches(
                  options::OPT_fprofile_use_EQ) ||
              ProfileUseArg->getOption().matches(
                  options::OPT_fprofile_instr_use))) {
      SmallString<128> Path(
          ProfileUseArg->getNumValues() == 0 ? "" : ProfileUseArg->getValue());
      if (Path.empty() || llvm::sys::fs::is_directory(Path))
        llvm::sys::path::append(Path, "default.profdata");
      CmdArgs.push_back(
          Args.MakeArgString(Twine("-fprofile-instrument-use-path=") + Path));
    }
  }

  bool EmitCovNotes = Args.hasArg(options::OPT_ftest_coverage) ||
                      Args.hasArg(options::OPT_coverage);
  bool EmitCovData = Args.hasFlag(options::OPT_fprofile_arcs,
                                  options::OPT_fno_profile_arcs, false) ||
                     Args.hasArg(options::OPT_coverage);
  if (EmitCovNotes)
    CmdArgs.push_back("-femit-coverage-notes");
  if (EmitCovData)
    CmdArgs.push_back("-femit-coverage-data");

  if (Args.hasFlag(options::OPT_fcoverage_mapping,
                   options::OPT_fno_coverage_mapping, false)) {
    if (!ProfileGenerateArg)
      D.Diag(clang::diag::err_drv_argument_only_allowed_with)
          << "-fcoverage-mapping"
          << "-fprofile-instr-generate";

    CmdArgs.push_back("-fcoverage-mapping");
  }

  if (Args.hasArg(options::OPT_fprofile_exclude_files_EQ)) {
    auto *Arg = Args.getLastArg(options::OPT_fprofile_exclude_files_EQ);
    if (!Args.hasArg(options::OPT_coverage))
      D.Diag(clang::diag::err_drv_argument_only_allowed_with)
          << "-fprofile-exclude-files="
          << "--coverage";

    StringRef v = Arg->getValue();
    CmdArgs.push_back(
        Args.MakeArgString(Twine("-fprofile-exclude-files=" + v)));
  }

  if (Args.hasArg(options::OPT_fprofile_filter_files_EQ)) {
    auto *Arg = Args.getLastArg(options::OPT_fprofile_filter_files_EQ);
    if (!Args.hasArg(options::OPT_coverage))
      D.Diag(clang::diag::err_drv_argument_only_allowed_with)
          << "-fprofile-filter-files="
          << "--coverage";

    StringRef v = Arg->getValue();
    CmdArgs.push_back(Args.MakeArgString(Twine("-fprofile-filter-files=" + v)));
  }

  // Leave -fprofile-dir= an unused argument unless .gcda emission is
  // enabled. To be polite, with '-fprofile-arcs -fno-profile-arcs' consider
  // the flag used. There is no -fno-profile-dir, so the user has no
  // targeted way to suppress the warning.
  Arg *FProfileDir = nullptr;
  if (Args.hasArg(options::OPT_fprofile_arcs) ||
      Args.hasArg(options::OPT_coverage))
    FProfileDir = Args.getLastArg(options::OPT_fprofile_dir);

  // Put the .gcno and .gcda files (if needed) next to the object file or
  // bitcode file in the case of LTO.
  // FIXME: There should be a simpler way to find the object file for this
  // input, and this code probably does the wrong thing for commands that
  // compile and link all at once.
  if ((Args.hasArg(options::OPT_c) || Args.hasArg(options::OPT_S)) &&
      (EmitCovNotes || EmitCovData) && Output.isFilename()) {
    SmallString<128> OutputFilename;
    if (Arg *FinalOutput = C.getArgs().getLastArg(options::OPT_o))
      OutputFilename = FinalOutput->getValue();
    else
      OutputFilename = llvm::sys::path::filename(Output.getBaseInput());
    SmallString<128> CoverageFilename = OutputFilename;
    if (llvm::sys::path::is_relative(CoverageFilename))
      (void)D.getVFS().makeAbsolute(CoverageFilename);
    llvm::sys::path::replace_extension(CoverageFilename, "gcno");

    CmdArgs.push_back("-coverage-notes-file");
    CmdArgs.push_back(Args.MakeArgString(CoverageFilename));

    if (EmitCovData) {
      if (FProfileDir) {
        CoverageFilename = FProfileDir->getValue();
        llvm::sys::path::append(CoverageFilename, OutputFilename);
      }
      llvm::sys::path::replace_extension(CoverageFilename, "gcda");
      CmdArgs.push_back("-coverage-data-file");
      CmdArgs.push_back(Args.MakeArgString(CoverageFilename));
    }
  }
}

/// Check whether the given input tree contains any compilation actions.
static bool ContainsCompileAction(const Action *A) {
  if (isa<CompileJobAction>(A) || isa<BackendJobAction>(A))
    return true;

  for (const auto &AI : A->inputs())
    if (ContainsCompileAction(AI))
      return true;

  return false;
}

/// Check if -relax-all should be passed to the internal assembler.
/// This is done by default when compiling non-assembler source with -O0.
static bool UseRelaxAll(Compilation &C, const ArgList &Args) {
  bool RelaxDefault = true;

  if (Arg *A = Args.getLastArg(options::OPT_O_Group))
    RelaxDefault = A->getOption().matches(options::OPT_O0);

  if (RelaxDefault) {
    RelaxDefault = false;
    for (const auto &Act : C.getActions()) {
      if (ContainsCompileAction(Act)) {
        RelaxDefault = true;
        break;
      }
    }
  }

  return Args.hasFlag(options::OPT_mrelax_all, options::OPT_mno_relax_all,
                      RelaxDefault);
}

// Extract the integer N from a string spelled "-dwarf-N", returning 0
// on mismatch. The StringRef input (rather than an Arg) allows
// for use by the "-Xassembler" option parser.
static unsigned DwarfVersionNum(StringRef ArgValue) {
  return llvm::StringSwitch<unsigned>(ArgValue)
      .Case("-gdwarf-2", 2)
      .Case("-gdwarf-3", 3)
      .Case("-gdwarf-4", 4)
      .Case("-gdwarf-5", 5)
      .Default(0);
}

static void RenderDebugEnablingArgs(const ArgList &Args, ArgStringList &CmdArgs,
                                    codegenoptions::DebugInfoKind DebugInfoKind,
                                    unsigned DwarfVersion,
                                    llvm::DebuggerKind DebuggerTuning) {
  switch (DebugInfoKind) {
  case codegenoptions::DebugDirectivesOnly:
    CmdArgs.push_back("-debug-info-kind=line-directives-only");
    break;
  case codegenoptions::DebugLineTablesOnly:
    CmdArgs.push_back("-debug-info-kind=line-tables-only");
    break;
  case codegenoptions::LimitedDebugInfo:
    CmdArgs.push_back("-debug-info-kind=limited");
    break;
  case codegenoptions::FullDebugInfo:
    CmdArgs.push_back("-debug-info-kind=standalone");
    break;
  default:
    break;
  }
  if (DwarfVersion > 0)
    CmdArgs.push_back(
        Args.MakeArgString("-dwarf-version=" + Twine(DwarfVersion)));
  switch (DebuggerTuning) {
  case llvm::DebuggerKind::GDB:
    CmdArgs.push_back("-debugger-tuning=gdb");
    break;
  case llvm::DebuggerKind::LLDB:
    CmdArgs.push_back("-debugger-tuning=lldb");
    break;
  case llvm::DebuggerKind::SCE:
    CmdArgs.push_back("-debugger-tuning=sce");
    break;
  default:
    break;
  }
}

static bool checkDebugInfoOption(const Arg *A, const ArgList &Args,
                                 const Driver &D, const ToolChain &TC) {
  assert(A && "Expected non-nullptr argument.");
  if (TC.supportsDebugInfoOption(A))
    return true;
  D.Diag(diag::warn_drv_unsupported_debug_info_opt_for_target)
      << A->getAsString(Args) << TC.getTripleString();
  return false;
}

static void RenderDebugInfoCompressionArgs(const ArgList &Args,
                                           ArgStringList &CmdArgs,
                                           const Driver &D,
                                           const ToolChain &TC) {
  const Arg *A = Args.getLastArg(options::OPT_gz, options::OPT_gz_EQ);
  if (!A)
    return;
  if (checkDebugInfoOption(A, Args, D, TC)) {
    if (A->getOption().getID() == options::OPT_gz) {
      if (llvm::zlib::isAvailable())
        CmdArgs.push_back("--compress-debug-sections");
      else
        D.Diag(diag::warn_debug_compression_unavailable);
      return;
    }

    StringRef Value = A->getValue();
    if (Value == "none") {
      CmdArgs.push_back("--compress-debug-sections=none");
    } else if (Value == "zlib" || Value == "zlib-gnu") {
      if (llvm::zlib::isAvailable()) {
        CmdArgs.push_back(
            Args.MakeArgString("--compress-debug-sections=" + Twine(Value)));
      } else {
        D.Diag(diag::warn_debug_compression_unavailable);
      }
    } else {
      D.Diag(diag::err_drv_unsupported_option_argument)
          << A->getOption().getName() << Value;
    }
  }
}

static const char *RelocationModelName(llvm::Reloc::Model Model) {
  switch (Model) {
  case llvm::Reloc::Static:
    return "static";
  case llvm::Reloc::PIC_:
    return "pic";
  case llvm::Reloc::DynamicNoPIC:
    return "dynamic-no-pic";
  case llvm::Reloc::ROPI:
    return "ropi";
  case llvm::Reloc::RWPI:
    return "rwpi";
  case llvm::Reloc::ROPI_RWPI:
    return "ropi-rwpi";
  }
  llvm_unreachable("Unknown Reloc::Model kind");
}

void Clang::AddPreprocessingOptions(Compilation &C, const JobAction &JA,
                                    const Driver &D, const ArgList &Args,
                                    ArgStringList &CmdArgs,
                                    const InputInfo &Output,
                                    const InputInfoList &Inputs) const {
  const bool IsIAMCU = getToolChain().getTriple().isOSIAMCU();

  CheckPreprocessingOptions(D, Args);

  Args.AddLastArg(CmdArgs, options::OPT_C);
  Args.AddLastArg(CmdArgs, options::OPT_CC);

  // Handle dependency file generation.
  Arg *ArgM = Args.getLastArg(options::OPT_MM);
  if (!ArgM)
    ArgM = Args.getLastArg(options::OPT_M);
  Arg *ArgMD = Args.getLastArg(options::OPT_MMD);
  if (!ArgMD)
    ArgMD = Args.getLastArg(options::OPT_MD);

  // -M and -MM imply -w.
  if (ArgM)
    CmdArgs.push_back("-w");
  else
    ArgM = ArgMD;

  if (ArgM) {
    // Determine the output location.
    const char *DepFile;
    if (Arg *MF = Args.getLastArg(options::OPT_MF)) {
      DepFile = MF->getValue();
      C.addFailureResultFile(DepFile, &JA);
    } else if (Output.getType() == types::TY_Dependencies) {
      DepFile = Output.getFilename();
    } else if (!ArgMD) {
      DepFile = "-";
    } else if (ArgMD->getOption().matches(options::OPT_MMD) &&
               Args.hasArg(options::OPT_fintelfpga)) {
      // When generating dependency files for FPGA AOT, the output files will
      // always be named after the source file.
      DepFile = Args.MakeArgString(Twine(getBaseInputStem(Args, Inputs)) + ".d");
    } else {
      DepFile = getDependencyFileName(Args, Inputs);
      C.addFailureResultFile(DepFile, &JA);
    }
    CmdArgs.push_back("-dependency-file");
    CmdArgs.push_back(DepFile);

    bool HasTarget = false;
    for (const Arg *A : Args.filtered(options::OPT_MT, options::OPT_MQ)) {
      HasTarget = true;
      A->claim();
      if (A->getOption().matches(options::OPT_MT)) {
        A->render(Args, CmdArgs);
      } else {
        CmdArgs.push_back("-MT");
        SmallString<128> Quoted;
        QuoteTarget(A->getValue(), Quoted);
        CmdArgs.push_back(Args.MakeArgString(Quoted));
      }
    }

    // Add a default target if one wasn't specified.
    if (!HasTarget) {
      const char *DepTarget;

      // If user provided -o, that is the dependency target, except
      // when we are only generating a dependency file.
      Arg *OutputOpt = Args.getLastArg(options::OPT_o);
      if (OutputOpt && Output.getType() != types::TY_Dependencies) {
        DepTarget = OutputOpt->getValue();
      } else {
        // Otherwise derive from the base input.
        //
        // FIXME: This should use the computed output file location.
        SmallString<128> P(Inputs[0].getBaseInput());
        llvm::sys::path::replace_extension(P, "o");
        DepTarget = Args.MakeArgString(llvm::sys::path::filename(P));
      }

      CmdArgs.push_back("-MT");
      SmallString<128> Quoted;
      QuoteTarget(DepTarget, Quoted);
      CmdArgs.push_back(Args.MakeArgString(Quoted));
    }

    if (ArgM->getOption().matches(options::OPT_M) ||
        ArgM->getOption().matches(options::OPT_MD))
      CmdArgs.push_back("-sys-header-deps");
    if ((isa<PrecompileJobAction>(JA) &&
         !Args.hasArg(options::OPT_fno_module_file_deps)) ||
        Args.hasArg(options::OPT_fmodule_file_deps))
      CmdArgs.push_back("-module-file-deps");
  }

  if (Args.hasArg(options::OPT_MG)) {
    if (!ArgM || ArgM->getOption().matches(options::OPT_MD) ||
        ArgM->getOption().matches(options::OPT_MMD))
      D.Diag(diag::err_drv_mg_requires_m_or_mm);
    CmdArgs.push_back("-MG");
  }

  Args.AddLastArg(CmdArgs, options::OPT_MP);
  Args.AddLastArg(CmdArgs, options::OPT_MV);

  // Add offload include arguments specific for CUDA.  This must happen before
  // we -I or -include anything else, because we must pick up the CUDA headers
  // from the particular CUDA installation, rather than from e.g.
  // /usr/local/include.
  if (JA.isOffloading(Action::OFK_Cuda))
    getToolChain().AddCudaIncludeArgs(Args, CmdArgs);

  // If we are offloading to a target via OpenMP we need to include the
  // openmp_wrappers folder which contains alternative system headers.
  if (JA.isDeviceOffloading(Action::OFK_OpenMP) &&
      getToolChain().getTriple().isNVPTX()){
    if (!Args.hasArg(options::OPT_nobuiltininc)) {
      // Add openmp_wrappers/* to our system include path.  This lets us wrap
      // standard library headers.
      SmallString<128> P(D.ResourceDir);
      llvm::sys::path::append(P, "include");
      llvm::sys::path::append(P, "openmp_wrappers");
      CmdArgs.push_back("-internal-isystem");
      CmdArgs.push_back(Args.MakeArgString(P));
    }

    CmdArgs.push_back("-include");
    CmdArgs.push_back("__clang_openmp_math_declares.h");
  }

  // Add -i* options, and automatically translate to
  // -include-pch/-include-pth for transparent PCH support. It's
  // wonky, but we include looking for .gch so we can support seamless
  // replacement into a build system already set up to be generating
  // .gch files.

  if (getToolChain().getDriver().IsCLMode()) {
    const Arg *YcArg = Args.getLastArg(options::OPT__SLASH_Yc);
    const Arg *YuArg = Args.getLastArg(options::OPT__SLASH_Yu);
    if (YcArg && JA.getKind() >= Action::PrecompileJobClass &&
        JA.getKind() <= Action::AssembleJobClass) {
      CmdArgs.push_back(Args.MakeArgString("-building-pch-with-obj"));
    }
    if (YcArg || YuArg) {
      StringRef ThroughHeader = YcArg ? YcArg->getValue() : YuArg->getValue();
      if (!isa<PrecompileJobAction>(JA)) {
        CmdArgs.push_back("-include-pch");
        CmdArgs.push_back(Args.MakeArgString(D.GetClPchPath(
            C, !ThroughHeader.empty()
                   ? ThroughHeader
                   : llvm::sys::path::filename(Inputs[0].getBaseInput()))));
      }

      if (ThroughHeader.empty()) {
        CmdArgs.push_back(Args.MakeArgString(
            Twine("-pch-through-hdrstop-") + (YcArg ? "create" : "use")));
      } else {
        CmdArgs.push_back(
            Args.MakeArgString(Twine("-pch-through-header=") + ThroughHeader));
      }
    }
  }

  bool RenderedImplicitInclude = false;
  for (const Arg *A : Args.filtered(options::OPT_clang_i_Group)) {
    if (A->getOption().matches(options::OPT_include)) {
      // Handling of gcc-style gch precompiled headers.
      bool IsFirstImplicitInclude = !RenderedImplicitInclude;
      RenderedImplicitInclude = true;

      bool FoundPCH = false;
      SmallString<128> P(A->getValue());
      // We want the files to have a name like foo.h.pch. Add a dummy extension
      // so that replace_extension does the right thing.
      P += ".dummy";
      llvm::sys::path::replace_extension(P, "pch");
      if (llvm::sys::fs::exists(P))
        FoundPCH = true;

      if (!FoundPCH) {
        llvm::sys::path::replace_extension(P, "gch");
        if (llvm::sys::fs::exists(P)) {
          FoundPCH = true;
        }
      }

      if (FoundPCH) {
        if (IsFirstImplicitInclude) {
          A->claim();
          CmdArgs.push_back("-include-pch");
          CmdArgs.push_back(Args.MakeArgString(P));
          continue;
        } else {
          // Ignore the PCH if not first on command line and emit warning.
          D.Diag(diag::warn_drv_pch_not_first_include) << P
                                                       << A->getAsString(Args);
        }
      }
    } else if (A->getOption().matches(options::OPT_isystem_after)) {
      // Handling of paths which must come late.  These entries are handled by
      // the toolchain itself after the resource dir is inserted in the right
      // search order.
      // Do not claim the argument so that the use of the argument does not
      // silently go unnoticed on toolchains which do not honour the option.
      continue;
    } else if (A->getOption().matches(options::OPT_stdlibxx_isystem)) {
      // Translated to -internal-isystem by the driver, no need to pass to cc1.
      continue;
    }

    // Not translated, render as usual.
    A->claim();
    A->render(Args, CmdArgs);
  }

  Args.AddAllArgs(CmdArgs,
                  {options::OPT_D, options::OPT_U, options::OPT_I_Group,
                   options::OPT_F, options::OPT_index_header_map});

  // Add -Wp, and -Xpreprocessor if using the preprocessor.

  // FIXME: There is a very unfortunate problem here, some troubled
  // souls abuse -Wp, to pass preprocessor options in gcc syntax. To
  // really support that we would have to parse and then translate
  // those options. :(
  Args.AddAllArgValues(CmdArgs, options::OPT_Wp_COMMA,
                       options::OPT_Xpreprocessor);

  // -I- is a deprecated GCC feature, reject it.
  if (Arg *A = Args.getLastArg(options::OPT_I_))
    D.Diag(diag::err_drv_I_dash_not_supported) << A->getAsString(Args);

  // If we have a --sysroot, and don't have an explicit -isysroot flag, add an
  // -isysroot to the CC1 invocation.
  StringRef sysroot = C.getSysRoot();
  if (sysroot != "") {
    if (!Args.hasArg(options::OPT_isysroot)) {
      CmdArgs.push_back("-isysroot");
      CmdArgs.push_back(C.getArgs().MakeArgString(sysroot));
    }
  }

  // Parse additional include paths from environment variables.
  // FIXME: We should probably sink the logic for handling these from the
  // frontend into the driver. It will allow deleting 4 otherwise unused flags.
  // CPATH - included following the user specified includes (but prior to
  // builtin and standard includes).
  addDirectoryList(Args, CmdArgs, "-I", "CPATH");
  // C_INCLUDE_PATH - system includes enabled when compiling C.
  addDirectoryList(Args, CmdArgs, "-c-isystem", "C_INCLUDE_PATH");
  // CPLUS_INCLUDE_PATH - system includes enabled when compiling C++.
  addDirectoryList(Args, CmdArgs, "-cxx-isystem", "CPLUS_INCLUDE_PATH");
  // OBJC_INCLUDE_PATH - system includes enabled when compiling ObjC.
  addDirectoryList(Args, CmdArgs, "-objc-isystem", "OBJC_INCLUDE_PATH");
  // OBJCPLUS_INCLUDE_PATH - system includes enabled when compiling ObjC++.
  addDirectoryList(Args, CmdArgs, "-objcxx-isystem", "OBJCPLUS_INCLUDE_PATH");

  // While adding the include arguments, we also attempt to retrieve the
  // arguments of related offloading toolchains or arguments that are specific
  // of an offloading programming model.

  // Add C++ include arguments, if needed.
  if (types::isCXX(Inputs[0].getType())) {
    bool HasStdlibxxIsystem = Args.hasArg(options::OPT_stdlibxx_isystem);
    forAllAssociatedToolChains(
        C, JA, getToolChain(),
        [&Args, &CmdArgs, HasStdlibxxIsystem](const ToolChain &TC) {
          HasStdlibxxIsystem ? TC.AddClangCXXStdlibIsystemArgs(Args, CmdArgs)
                             : TC.AddClangCXXStdlibIncludeArgs(Args, CmdArgs);
        });
  }

  // Add system include arguments for all targets but IAMCU.
  if (!IsIAMCU)
    forAllAssociatedToolChains(C, JA, getToolChain(),
                               [&Args, &CmdArgs](const ToolChain &TC) {
                                 TC.AddClangSystemIncludeArgs(Args, CmdArgs);
                               });
  else {
    // For IAMCU add special include arguments.
    getToolChain().AddIAMCUIncludeArgs(Args, CmdArgs);
  }
}

// FIXME: Move to target hook.
static bool isSignedCharDefault(const llvm::Triple &Triple) {
  switch (Triple.getArch()) {
  default:
    return true;

  case llvm::Triple::aarch64:
  case llvm::Triple::aarch64_be:
  case llvm::Triple::arm:
  case llvm::Triple::armeb:
  case llvm::Triple::thumb:
  case llvm::Triple::thumbeb:
    if (Triple.isOSDarwin() || Triple.isOSWindows())
      return true;
    return false;

  case llvm::Triple::ppc:
  case llvm::Triple::ppc64:
    if (Triple.isOSDarwin())
      return true;
    return false;

  case llvm::Triple::hexagon:
  case llvm::Triple::ppc64le:
  case llvm::Triple::riscv32:
  case llvm::Triple::riscv64:
  case llvm::Triple::systemz:
  case llvm::Triple::xcore:
    return false;
  }
}

static bool isNoCommonDefault(const llvm::Triple &Triple) {
  switch (Triple.getArch()) {
  default:
    if (Triple.isOSFuchsia())
      return true;
    return false;

  case llvm::Triple::xcore:
  case llvm::Triple::wasm32:
  case llvm::Triple::wasm64:
    return true;
  }
}

namespace {
void RenderARMABI(const llvm::Triple &Triple, const ArgList &Args,
                  ArgStringList &CmdArgs) {
  // Select the ABI to use.
  // FIXME: Support -meabi.
  // FIXME: Parts of this are duplicated in the backend, unify this somehow.
  const char *ABIName = nullptr;
  if (Arg *A = Args.getLastArg(options::OPT_mabi_EQ)) {
    ABIName = A->getValue();
  } else {
    std::string CPU = getCPUName(Args, Triple, /*FromAs*/ false);
    ABIName = llvm::ARM::computeDefaultTargetABI(Triple, CPU).data();
  }

  CmdArgs.push_back("-target-abi");
  CmdArgs.push_back(ABIName);
}
}

void Clang::AddARMTargetArgs(const llvm::Triple &Triple, const ArgList &Args,
                             ArgStringList &CmdArgs, bool KernelOrKext) const {
  RenderARMABI(Triple, Args, CmdArgs);

  // Determine floating point ABI from the options & target defaults.
  arm::FloatABI ABI = arm::getARMFloatABI(getToolChain(), Args);
  if (ABI == arm::FloatABI::Soft) {
    // Floating point operations and argument passing are soft.
    // FIXME: This changes CPP defines, we need -target-soft-float.
    CmdArgs.push_back("-msoft-float");
    CmdArgs.push_back("-mfloat-abi");
    CmdArgs.push_back("soft");
  } else if (ABI == arm::FloatABI::SoftFP) {
    // Floating point operations are hard, but argument passing is soft.
    CmdArgs.push_back("-mfloat-abi");
    CmdArgs.push_back("soft");
  } else {
    // Floating point operations and argument passing are hard.
    assert(ABI == arm::FloatABI::Hard && "Invalid float abi!");
    CmdArgs.push_back("-mfloat-abi");
    CmdArgs.push_back("hard");
  }

  // Forward the -mglobal-merge option for explicit control over the pass.
  if (Arg *A = Args.getLastArg(options::OPT_mglobal_merge,
                               options::OPT_mno_global_merge)) {
    CmdArgs.push_back("-mllvm");
    if (A->getOption().matches(options::OPT_mno_global_merge))
      CmdArgs.push_back("-arm-global-merge=false");
    else
      CmdArgs.push_back("-arm-global-merge=true");
  }

  if (!Args.hasFlag(options::OPT_mimplicit_float,
                    options::OPT_mno_implicit_float, true))
    CmdArgs.push_back("-no-implicit-float");

  if (Args.getLastArg(options::OPT_mcmse))
    CmdArgs.push_back("-mcmse");
}

void Clang::RenderTargetOptions(const llvm::Triple &EffectiveTriple,
                                const ArgList &Args, bool KernelOrKext,
                                ArgStringList &CmdArgs) const {
  const ToolChain &TC = getToolChain();

  // Add the target features
  getTargetFeatures(TC, EffectiveTriple, Args, CmdArgs, false);

  // Add target specific flags.
  switch (TC.getArch()) {
  default:
    break;

  case llvm::Triple::arm:
  case llvm::Triple::armeb:
  case llvm::Triple::thumb:
  case llvm::Triple::thumbeb:
    // Use the effective triple, which takes into account the deployment target.
    AddARMTargetArgs(EffectiveTriple, Args, CmdArgs, KernelOrKext);
    CmdArgs.push_back("-fallow-half-arguments-and-returns");
    break;

  case llvm::Triple::aarch64:
  case llvm::Triple::aarch64_be:
    AddAArch64TargetArgs(Args, CmdArgs);
    CmdArgs.push_back("-fallow-half-arguments-and-returns");
    break;

  case llvm::Triple::mips:
  case llvm::Triple::mipsel:
  case llvm::Triple::mips64:
  case llvm::Triple::mips64el:
    AddMIPSTargetArgs(Args, CmdArgs);
    break;

  case llvm::Triple::ppc:
  case llvm::Triple::ppc64:
  case llvm::Triple::ppc64le:
    AddPPCTargetArgs(Args, CmdArgs);
    break;

  case llvm::Triple::riscv32:
  case llvm::Triple::riscv64:
    AddRISCVTargetArgs(Args, CmdArgs);
    break;

  case llvm::Triple::sparc:
  case llvm::Triple::sparcel:
  case llvm::Triple::sparcv9:
    AddSparcTargetArgs(Args, CmdArgs);
    break;

  case llvm::Triple::systemz:
    AddSystemZTargetArgs(Args, CmdArgs);
    break;

  case llvm::Triple::x86:
  case llvm::Triple::x86_64:
    AddX86TargetArgs(Args, CmdArgs);
    break;

  case llvm::Triple::lanai:
    AddLanaiTargetArgs(Args, CmdArgs);
    break;

  case llvm::Triple::hexagon:
    AddHexagonTargetArgs(Args, CmdArgs);
    break;

  case llvm::Triple::wasm32:
  case llvm::Triple::wasm64:
    AddWebAssemblyTargetArgs(Args, CmdArgs);
    break;
  }
}

// Parse -mbranch-protection=<protection>[+<protection>]* where
//   <protection> ::= standard | none | [bti,pac-ret[+b-key,+leaf]*]
// Returns a triple of (return address signing Scope, signing key, require
// landing pads)
static std::tuple<StringRef, StringRef, bool>
ParseAArch64BranchProtection(const Driver &D, const ArgList &Args,
                             const Arg *A) {
  StringRef Scope = "none";
  StringRef Key = "a_key";
  bool IndirectBranches = false;

  StringRef Value = A->getValue();
  // This maps onto -mbranch-protection=<scope>+<key>

  if (Value.equals("standard")) {
    Scope = "non-leaf";
    Key = "a_key";
    IndirectBranches = true;

  } else if (!Value.equals("none")) {
    SmallVector<StringRef, 4> BranchProtection;
    StringRef(A->getValue()).split(BranchProtection, '+');

    auto Protection = BranchProtection.begin();
    while (Protection != BranchProtection.end()) {
      if (Protection->equals("bti"))
        IndirectBranches = true;
      else if (Protection->equals("pac-ret")) {
        Scope = "non-leaf";
        while (++Protection != BranchProtection.end()) {
          // Inner loop as "leaf" and "b-key" options must only appear attached
          // to pac-ret.
          if (Protection->equals("leaf"))
            Scope = "all";
          else if (Protection->equals("b-key"))
            Key = "b_key";
          else
            break;
        }
        Protection--;
      } else
        D.Diag(diag::err_invalid_branch_protection)
            << *Protection << A->getAsString(Args);
      Protection++;
    }
  }

  return std::make_tuple(Scope, Key, IndirectBranches);
}

namespace {
void RenderAArch64ABI(const llvm::Triple &Triple, const ArgList &Args,
                      ArgStringList &CmdArgs) {
  const char *ABIName = nullptr;
  if (Arg *A = Args.getLastArg(options::OPT_mabi_EQ))
    ABIName = A->getValue();
  else if (Triple.isOSDarwin())
    ABIName = "darwinpcs";
  else
    ABIName = "aapcs";

  CmdArgs.push_back("-target-abi");
  CmdArgs.push_back(ABIName);
}
}

void Clang::AddAArch64TargetArgs(const ArgList &Args,
                                 ArgStringList &CmdArgs) const {
  const llvm::Triple &Triple = getToolChain().getEffectiveTriple();

  if (!Args.hasFlag(options::OPT_mred_zone, options::OPT_mno_red_zone, true) ||
      Args.hasArg(options::OPT_mkernel) ||
      Args.hasArg(options::OPT_fapple_kext))
    CmdArgs.push_back("-disable-red-zone");

  if (!Args.hasFlag(options::OPT_mimplicit_float,
                    options::OPT_mno_implicit_float, true))
    CmdArgs.push_back("-no-implicit-float");

  RenderAArch64ABI(Triple, Args, CmdArgs);

  if (Arg *A = Args.getLastArg(options::OPT_mfix_cortex_a53_835769,
                               options::OPT_mno_fix_cortex_a53_835769)) {
    CmdArgs.push_back("-mllvm");
    if (A->getOption().matches(options::OPT_mfix_cortex_a53_835769))
      CmdArgs.push_back("-aarch64-fix-cortex-a53-835769=1");
    else
      CmdArgs.push_back("-aarch64-fix-cortex-a53-835769=0");
  } else if (Triple.isAndroid()) {
    // Enabled A53 errata (835769) workaround by default on android
    CmdArgs.push_back("-mllvm");
    CmdArgs.push_back("-aarch64-fix-cortex-a53-835769=1");
  }

  // Forward the -mglobal-merge option for explicit control over the pass.
  if (Arg *A = Args.getLastArg(options::OPT_mglobal_merge,
                               options::OPT_mno_global_merge)) {
    CmdArgs.push_back("-mllvm");
    if (A->getOption().matches(options::OPT_mno_global_merge))
      CmdArgs.push_back("-aarch64-enable-global-merge=false");
    else
      CmdArgs.push_back("-aarch64-enable-global-merge=true");
  }

  // Enable/disable return address signing and indirect branch targets.
  if (Arg *A = Args.getLastArg(options::OPT_msign_return_address_EQ,
                               options::OPT_mbranch_protection_EQ)) {

    const Driver &D = getToolChain().getDriver();

    StringRef Scope, Key;
    bool IndirectBranches;

    if (A->getOption().matches(options::OPT_msign_return_address_EQ)) {
      Scope = A->getValue();
      if (!Scope.equals("none") && !Scope.equals("non-leaf") &&
          !Scope.equals("all"))
        D.Diag(diag::err_invalid_branch_protection)
            << Scope << A->getAsString(Args);
      Key = "a_key";
      IndirectBranches = false;
    } else
      std::tie(Scope, Key, IndirectBranches) =
          ParseAArch64BranchProtection(D, Args, A);

    CmdArgs.push_back(
        Args.MakeArgString(Twine("-msign-return-address=") + Scope));
    CmdArgs.push_back(
        Args.MakeArgString(Twine("-msign-return-address-key=") + Key));
    if (IndirectBranches)
      CmdArgs.push_back("-mbranch-target-enforce");
  }
}

void Clang::AddMIPSTargetArgs(const ArgList &Args,
                              ArgStringList &CmdArgs) const {
  const Driver &D = getToolChain().getDriver();
  StringRef CPUName;
  StringRef ABIName;
  const llvm::Triple &Triple = getToolChain().getTriple();
  mips::getMipsCPUAndABI(Args, Triple, CPUName, ABIName);

  CmdArgs.push_back("-target-abi");
  CmdArgs.push_back(ABIName.data());

  mips::FloatABI ABI = mips::getMipsFloatABI(D, Args, Triple);
  if (ABI == mips::FloatABI::Soft) {
    // Floating point operations and argument passing are soft.
    CmdArgs.push_back("-msoft-float");
    CmdArgs.push_back("-mfloat-abi");
    CmdArgs.push_back("soft");
  } else {
    // Floating point operations and argument passing are hard.
    assert(ABI == mips::FloatABI::Hard && "Invalid float abi!");
    CmdArgs.push_back("-mfloat-abi");
    CmdArgs.push_back("hard");
  }

  if (Arg *A = Args.getLastArg(options::OPT_mldc1_sdc1,
                               options::OPT_mno_ldc1_sdc1)) {
    if (A->getOption().matches(options::OPT_mno_ldc1_sdc1)) {
      CmdArgs.push_back("-mllvm");
      CmdArgs.push_back("-mno-ldc1-sdc1");
    }
  }

  if (Arg *A = Args.getLastArg(options::OPT_mcheck_zero_division,
                               options::OPT_mno_check_zero_division)) {
    if (A->getOption().matches(options::OPT_mno_check_zero_division)) {
      CmdArgs.push_back("-mllvm");
      CmdArgs.push_back("-mno-check-zero-division");
    }
  }

  if (Arg *A = Args.getLastArg(options::OPT_G)) {
    StringRef v = A->getValue();
    CmdArgs.push_back("-mllvm");
    CmdArgs.push_back(Args.MakeArgString("-mips-ssection-threshold=" + v));
    A->claim();
  }

  Arg *GPOpt = Args.getLastArg(options::OPT_mgpopt, options::OPT_mno_gpopt);
  Arg *ABICalls =
      Args.getLastArg(options::OPT_mabicalls, options::OPT_mno_abicalls);

  // -mabicalls is the default for many MIPS environments, even with -fno-pic.
  // -mgpopt is the default for static, -fno-pic environments but these two
  // options conflict. We want to be certain that -mno-abicalls -mgpopt is
  // the only case where -mllvm -mgpopt is passed.
  // NOTE: We need a warning here or in the backend to warn when -mgpopt is
  //       passed explicitly when compiling something with -mabicalls
  //       (implictly) in affect. Currently the warning is in the backend.
  //
  // When the ABI in use is  N64, we also need to determine the PIC mode that
  // is in use, as -fno-pic for N64 implies -mno-abicalls.
  bool NoABICalls =
      ABICalls && ABICalls->getOption().matches(options::OPT_mno_abicalls);

  llvm::Reloc::Model RelocationModel;
  unsigned PICLevel;
  bool IsPIE;
  std::tie(RelocationModel, PICLevel, IsPIE) =
      ParsePICArgs(getToolChain(), Args);

  NoABICalls = NoABICalls ||
               (RelocationModel == llvm::Reloc::Static && ABIName == "n64");

  bool WantGPOpt = GPOpt && GPOpt->getOption().matches(options::OPT_mgpopt);
  // We quietly ignore -mno-gpopt as the backend defaults to -mno-gpopt.
  if (NoABICalls && (!GPOpt || WantGPOpt)) {
    CmdArgs.push_back("-mllvm");
    CmdArgs.push_back("-mgpopt");

    Arg *LocalSData = Args.getLastArg(options::OPT_mlocal_sdata,
                                      options::OPT_mno_local_sdata);
    Arg *ExternSData = Args.getLastArg(options::OPT_mextern_sdata,
                                       options::OPT_mno_extern_sdata);
    Arg *EmbeddedData = Args.getLastArg(options::OPT_membedded_data,
                                        options::OPT_mno_embedded_data);
    if (LocalSData) {
      CmdArgs.push_back("-mllvm");
      if (LocalSData->getOption().matches(options::OPT_mlocal_sdata)) {
        CmdArgs.push_back("-mlocal-sdata=1");
      } else {
        CmdArgs.push_back("-mlocal-sdata=0");
      }
      LocalSData->claim();
    }

    if (ExternSData) {
      CmdArgs.push_back("-mllvm");
      if (ExternSData->getOption().matches(options::OPT_mextern_sdata)) {
        CmdArgs.push_back("-mextern-sdata=1");
      } else {
        CmdArgs.push_back("-mextern-sdata=0");
      }
      ExternSData->claim();
    }

    if (EmbeddedData) {
      CmdArgs.push_back("-mllvm");
      if (EmbeddedData->getOption().matches(options::OPT_membedded_data)) {
        CmdArgs.push_back("-membedded-data=1");
      } else {
        CmdArgs.push_back("-membedded-data=0");
      }
      EmbeddedData->claim();
    }

  } else if ((!ABICalls || (!NoABICalls && ABICalls)) && WantGPOpt)
    D.Diag(diag::warn_drv_unsupported_gpopt) << (ABICalls ? 0 : 1);

  if (GPOpt)
    GPOpt->claim();

  if (Arg *A = Args.getLastArg(options::OPT_mcompact_branches_EQ)) {
    StringRef Val = StringRef(A->getValue());
    if (mips::hasCompactBranches(CPUName)) {
      if (Val == "never" || Val == "always" || Val == "optimal") {
        CmdArgs.push_back("-mllvm");
        CmdArgs.push_back(Args.MakeArgString("-mips-compact-branches=" + Val));
      } else
        D.Diag(diag::err_drv_unsupported_option_argument)
            << A->getOption().getName() << Val;
    } else
      D.Diag(diag::warn_target_unsupported_compact_branches) << CPUName;
  }

  if (Arg *A = Args.getLastArg(options::OPT_mrelax_pic_calls,
                               options::OPT_mno_relax_pic_calls)) {
    if (A->getOption().matches(options::OPT_mno_relax_pic_calls)) {
      CmdArgs.push_back("-mllvm");
      CmdArgs.push_back("-mips-jalr-reloc=0");
    }
  }
}

void Clang::AddPPCTargetArgs(const ArgList &Args,
                             ArgStringList &CmdArgs) const {
  // Select the ABI to use.
  const char *ABIName = nullptr;
  if (getToolChain().getTriple().isOSLinux())
    switch (getToolChain().getArch()) {
    case llvm::Triple::ppc64: {
      // When targeting a processor that supports QPX, or if QPX is
      // specifically enabled, default to using the ABI that supports QPX (so
      // long as it is not specifically disabled).
      bool HasQPX = false;
      if (Arg *A = Args.getLastArg(options::OPT_mcpu_EQ))
        HasQPX = A->getValue() == StringRef("a2q");
      HasQPX = Args.hasFlag(options::OPT_mqpx, options::OPT_mno_qpx, HasQPX);
      if (HasQPX) {
        ABIName = "elfv1-qpx";
        break;
      }

      ABIName = "elfv1";
      break;
    }
    case llvm::Triple::ppc64le:
      ABIName = "elfv2";
      break;
    default:
      break;
    }

  bool IEEELongDouble = false;
  for (const Arg *A : Args.filtered(options::OPT_mabi_EQ)) {
    StringRef V = A->getValue();
    if (V == "ieeelongdouble")
      IEEELongDouble = true;
    else if (V == "ibmlongdouble")
      IEEELongDouble = false;
    else if (V != "altivec")
      // The ppc64 linux abis are all "altivec" abis by default. Accept and ignore
      // the option if given as we don't have backend support for any targets
      // that don't use the altivec abi.
      ABIName = A->getValue();
  }
  if (IEEELongDouble)
    CmdArgs.push_back("-mabi=ieeelongdouble");

  ppc::FloatABI FloatABI =
      ppc::getPPCFloatABI(getToolChain().getDriver(), Args);

  if (FloatABI == ppc::FloatABI::Soft) {
    // Floating point operations and argument passing are soft.
    CmdArgs.push_back("-msoft-float");
    CmdArgs.push_back("-mfloat-abi");
    CmdArgs.push_back("soft");
  } else {
    // Floating point operations and argument passing are hard.
    assert(FloatABI == ppc::FloatABI::Hard && "Invalid float abi!");
    CmdArgs.push_back("-mfloat-abi");
    CmdArgs.push_back("hard");
  }

  if (ABIName) {
    CmdArgs.push_back("-target-abi");
    CmdArgs.push_back(ABIName);
  }
}

void Clang::AddRISCVTargetArgs(const ArgList &Args,
                               ArgStringList &CmdArgs) const {
  const llvm::Triple &Triple = getToolChain().getTriple();
  StringRef ABIName = riscv::getRISCVABI(Args, Triple);

  CmdArgs.push_back("-target-abi");
  CmdArgs.push_back(ABIName.data());
}

void Clang::AddSparcTargetArgs(const ArgList &Args,
                               ArgStringList &CmdArgs) const {
  sparc::FloatABI FloatABI =
      sparc::getSparcFloatABI(getToolChain().getDriver(), Args);

  if (FloatABI == sparc::FloatABI::Soft) {
    // Floating point operations and argument passing are soft.
    CmdArgs.push_back("-msoft-float");
    CmdArgs.push_back("-mfloat-abi");
    CmdArgs.push_back("soft");
  } else {
    // Floating point operations and argument passing are hard.
    assert(FloatABI == sparc::FloatABI::Hard && "Invalid float abi!");
    CmdArgs.push_back("-mfloat-abi");
    CmdArgs.push_back("hard");
  }
}

void Clang::AddSystemZTargetArgs(const ArgList &Args,
                                 ArgStringList &CmdArgs) const {
  if (Args.hasFlag(options::OPT_mbackchain, options::OPT_mno_backchain, false))
    CmdArgs.push_back("-mbackchain");
}

void Clang::AddX86TargetArgs(const ArgList &Args,
                             ArgStringList &CmdArgs) const {
  if (!Args.hasFlag(options::OPT_mred_zone, options::OPT_mno_red_zone, true) ||
      Args.hasArg(options::OPT_mkernel) ||
      Args.hasArg(options::OPT_fapple_kext))
    CmdArgs.push_back("-disable-red-zone");

  if (!Args.hasFlag(options::OPT_mtls_direct_seg_refs,
                    options::OPT_mno_tls_direct_seg_refs, true))
    CmdArgs.push_back("-mno-tls-direct-seg-refs");

  // Default to avoid implicit floating-point for kernel/kext code, but allow
  // that to be overridden with -mno-soft-float.
  bool NoImplicitFloat = (Args.hasArg(options::OPT_mkernel) ||
                          Args.hasArg(options::OPT_fapple_kext));
  if (Arg *A = Args.getLastArg(
          options::OPT_msoft_float, options::OPT_mno_soft_float,
          options::OPT_mimplicit_float, options::OPT_mno_implicit_float)) {
    const Option &O = A->getOption();
    NoImplicitFloat = (O.matches(options::OPT_mno_implicit_float) ||
                       O.matches(options::OPT_msoft_float));
  }
  if (NoImplicitFloat)
    CmdArgs.push_back("-no-implicit-float");

  if (Arg *A = Args.getLastArg(options::OPT_masm_EQ)) {
    StringRef Value = A->getValue();
    if (Value == "intel" || Value == "att") {
      CmdArgs.push_back("-mllvm");
      CmdArgs.push_back(Args.MakeArgString("-x86-asm-syntax=" + Value));
    } else {
      getToolChain().getDriver().Diag(diag::err_drv_unsupported_option_argument)
          << A->getOption().getName() << Value;
    }
  } else if (getToolChain().getDriver().IsCLMode()) {
    CmdArgs.push_back("-mllvm");
    CmdArgs.push_back("-x86-asm-syntax=intel");
  }

  // Set flags to support MCU ABI.
  if (Args.hasFlag(options::OPT_miamcu, options::OPT_mno_iamcu, false)) {
    CmdArgs.push_back("-mfloat-abi");
    CmdArgs.push_back("soft");
    CmdArgs.push_back("-mstack-alignment=4");
  }
}

void Clang::AddHexagonTargetArgs(const ArgList &Args,
                                 ArgStringList &CmdArgs) const {
  CmdArgs.push_back("-mqdsp6-compat");
  CmdArgs.push_back("-Wreturn-type");

  if (auto G = toolchains::HexagonToolChain::getSmallDataThreshold(Args)) {
    CmdArgs.push_back("-mllvm");
    CmdArgs.push_back(Args.MakeArgString("-hexagon-small-data-threshold=" +
                                         Twine(G.getValue())));
  }

  if (!Args.hasArg(options::OPT_fno_short_enums))
    CmdArgs.push_back("-fshort-enums");
  if (Args.getLastArg(options::OPT_mieee_rnd_near)) {
    CmdArgs.push_back("-mllvm");
    CmdArgs.push_back("-enable-hexagon-ieee-rnd-near");
  }
  CmdArgs.push_back("-mllvm");
  CmdArgs.push_back("-machine-sink-split=0");
}

void Clang::AddLanaiTargetArgs(const ArgList &Args,
                               ArgStringList &CmdArgs) const {
  if (Arg *A = Args.getLastArg(options::OPT_mcpu_EQ)) {
    StringRef CPUName = A->getValue();

    CmdArgs.push_back("-target-cpu");
    CmdArgs.push_back(Args.MakeArgString(CPUName));
  }
  if (Arg *A = Args.getLastArg(options::OPT_mregparm_EQ)) {
    StringRef Value = A->getValue();
    // Only support mregparm=4 to support old usage. Report error for all other
    // cases.
    int Mregparm;
    if (Value.getAsInteger(10, Mregparm)) {
      if (Mregparm != 4) {
        getToolChain().getDriver().Diag(
            diag::err_drv_unsupported_option_argument)
            << A->getOption().getName() << Value;
      }
    }
  }
}

void Clang::AddWebAssemblyTargetArgs(const ArgList &Args,
                                     ArgStringList &CmdArgs) const {
  // Default to "hidden" visibility.
  if (!Args.hasArg(options::OPT_fvisibility_EQ,
                   options::OPT_fvisibility_ms_compat)) {
    CmdArgs.push_back("-fvisibility");
    CmdArgs.push_back("hidden");
  }
}

void Clang::DumpCompilationDatabase(Compilation &C, StringRef Filename,
                                    StringRef Target, const InputInfo &Output,
                                    const InputInfo &Input, const ArgList &Args) const {
  // If this is a dry run, do not create the compilation database file.
  if (C.getArgs().hasArg(options::OPT__HASH_HASH_HASH))
    return;

  using llvm::yaml::escape;
  const Driver &D = getToolChain().getDriver();

  if (!CompilationDatabase) {
    std::error_code EC;
    auto File = std::make_unique<llvm::raw_fd_ostream>(Filename, EC,
                                                        llvm::sys::fs::OF_Text);
    if (EC) {
      D.Diag(clang::diag::err_drv_compilationdatabase) << Filename
                                                       << EC.message();
      return;
    }
    CompilationDatabase = std::move(File);
  }
  auto &CDB = *CompilationDatabase;
  auto CWD = D.getVFS().getCurrentWorkingDirectory();
  if (!CWD)
    CWD = ".";
  CDB << "{ \"directory\": \"" << escape(*CWD) << "\"";
  CDB << ", \"file\": \"" << escape(Input.getFilename()) << "\"";
  CDB << ", \"output\": \"" << escape(Output.getFilename()) << "\"";
  CDB << ", \"arguments\": [\"" << escape(D.ClangExecutable) << "\"";
  SmallString<128> Buf;
  Buf = "-x";
  Buf += types::getTypeName(Input.getType());
  CDB << ", \"" << escape(Buf) << "\"";
  if (!D.SysRoot.empty() && !Args.hasArg(options::OPT__sysroot_EQ)) {
    Buf = "--sysroot=";
    Buf += D.SysRoot;
    CDB << ", \"" << escape(Buf) << "\"";
  }
  CDB << ", \"" << escape(Input.getFilename()) << "\"";
  for (auto &A: Args) {
    auto &O = A->getOption();
    // Skip language selection, which is positional.
    if (O.getID() == options::OPT_x)
      continue;
    // Skip writing dependency output and the compilation database itself.
    if (O.getGroup().isValid() && O.getGroup().getID() == options::OPT_M_Group)
      continue;
    if (O.getID() == options::OPT_gen_cdb_fragment_path)
      continue;
    // Skip inputs.
    if (O.getKind() == Option::InputClass)
      continue;
    // All other arguments are quoted and appended.
    ArgStringList ASL;
    A->render(Args, ASL);
    for (auto &it: ASL)
      CDB << ", \"" << escape(it) << "\"";
  }
  Buf = "--target=";
  Buf += Target;
  CDB << ", \"" << escape(Buf) << "\"]},\n";
}

void Clang::DumpCompilationDatabaseFragmentToDir(
    StringRef Dir, Compilation &C, StringRef Target, const InputInfo &Output,
    const InputInfo &Input, const llvm::opt::ArgList &Args) const {
  // If this is a dry run, do not create the compilation database file.
  if (C.getArgs().hasArg(options::OPT__HASH_HASH_HASH))
    return;

  if (CompilationDatabase)
    DumpCompilationDatabase(C, "", Target, Output, Input, Args);

  SmallString<256> Path = Dir;
  const auto &Driver = C.getDriver();
  Driver.getVFS().makeAbsolute(Path);
  auto Err = llvm::sys::fs::create_directory(Path, /*IgnoreExisting=*/true);
  if (Err) {
    Driver.Diag(diag::err_drv_compilationdatabase) << Dir << Err.message();
    return;
  }

  llvm::sys::path::append(
      Path,
      Twine(llvm::sys::path::filename(Input.getFilename())) + ".%%%%.json");
  int FD;
  SmallString<256> TempPath;
  Err = llvm::sys::fs::createUniqueFile(Path, FD, TempPath);
  if (Err) {
    Driver.Diag(diag::err_drv_compilationdatabase) << Path << Err.message();
    return;
  }
  CompilationDatabase =
      std::make_unique<llvm::raw_fd_ostream>(FD, /*shouldClose=*/true);
  DumpCompilationDatabase(C, "", Target, Output, Input, Args);
}

static void CollectArgsForIntegratedAssembler(Compilation &C,
                                              const ArgList &Args,
                                              ArgStringList &CmdArgs,
                                              const Driver &D) {
  if (UseRelaxAll(C, Args))
    CmdArgs.push_back("-mrelax-all");

  // Only default to -mincremental-linker-compatible if we think we are
  // targeting the MSVC linker.
  bool DefaultIncrementalLinkerCompatible =
      C.getDefaultToolChain().getTriple().isWindowsMSVCEnvironment();
  if (Args.hasFlag(options::OPT_mincremental_linker_compatible,
                   options::OPT_mno_incremental_linker_compatible,
                   DefaultIncrementalLinkerCompatible))
    CmdArgs.push_back("-mincremental-linker-compatible");

  switch (C.getDefaultToolChain().getArch()) {
  case llvm::Triple::arm:
  case llvm::Triple::armeb:
  case llvm::Triple::thumb:
  case llvm::Triple::thumbeb:
    if (Arg *A = Args.getLastArg(options::OPT_mimplicit_it_EQ)) {
      StringRef Value = A->getValue();
      if (Value == "always" || Value == "never" || Value == "arm" ||
          Value == "thumb") {
        CmdArgs.push_back("-mllvm");
        CmdArgs.push_back(Args.MakeArgString("-arm-implicit-it=" + Value));
      } else {
        D.Diag(diag::err_drv_unsupported_option_argument)
            << A->getOption().getName() << Value;
      }
    }
    break;
  default:
    break;
  }

  // If you add more args here, also add them to the block below that
  // starts with "// If CollectArgsForIntegratedAssembler() isn't called below".

  // When passing -I arguments to the assembler we sometimes need to
  // unconditionally take the next argument.  For example, when parsing
  // '-Wa,-I -Wa,foo' we need to accept the -Wa,foo arg after seeing the
  // -Wa,-I arg and when parsing '-Wa,-I,foo' we need to accept the 'foo'
  // arg after parsing the '-I' arg.
  bool TakeNextArg = false;

  bool UseRelaxRelocations = C.getDefaultToolChain().useRelaxRelocations();
  bool UseNoExecStack = C.getDefaultToolChain().isNoExecStackDefault();
  const char *MipsTargetFeature = nullptr;
  for (const Arg *A :
       Args.filtered(options::OPT_Wa_COMMA, options::OPT_Xassembler)) {
    A->claim();

    for (StringRef Value : A->getValues()) {
      if (TakeNextArg) {
        CmdArgs.push_back(Value.data());
        TakeNextArg = false;
        continue;
      }

      if (C.getDefaultToolChain().getTriple().isOSBinFormatCOFF() &&
          Value == "-mbig-obj")
        continue; // LLVM handles bigobj automatically

      switch (C.getDefaultToolChain().getArch()) {
      default:
        break;
      case llvm::Triple::thumb:
      case llvm::Triple::thumbeb:
      case llvm::Triple::arm:
      case llvm::Triple::armeb:
        if (Value == "-mthumb")
          // -mthumb has already been processed in ComputeLLVMTriple()
          // recognize but skip over here.
          continue;
        break;
      case llvm::Triple::mips:
      case llvm::Triple::mipsel:
      case llvm::Triple::mips64:
      case llvm::Triple::mips64el:
        if (Value == "--trap") {
          CmdArgs.push_back("-target-feature");
          CmdArgs.push_back("+use-tcc-in-div");
          continue;
        }
        if (Value == "--break") {
          CmdArgs.push_back("-target-feature");
          CmdArgs.push_back("-use-tcc-in-div");
          continue;
        }
        if (Value.startswith("-msoft-float")) {
          CmdArgs.push_back("-target-feature");
          CmdArgs.push_back("+soft-float");
          continue;
        }
        if (Value.startswith("-mhard-float")) {
          CmdArgs.push_back("-target-feature");
          CmdArgs.push_back("-soft-float");
          continue;
        }

        MipsTargetFeature = llvm::StringSwitch<const char *>(Value)
                                .Case("-mips1", "+mips1")
                                .Case("-mips2", "+mips2")
                                .Case("-mips3", "+mips3")
                                .Case("-mips4", "+mips4")
                                .Case("-mips5", "+mips5")
                                .Case("-mips32", "+mips32")
                                .Case("-mips32r2", "+mips32r2")
                                .Case("-mips32r3", "+mips32r3")
                                .Case("-mips32r5", "+mips32r5")
                                .Case("-mips32r6", "+mips32r6")
                                .Case("-mips64", "+mips64")
                                .Case("-mips64r2", "+mips64r2")
                                .Case("-mips64r3", "+mips64r3")
                                .Case("-mips64r5", "+mips64r5")
                                .Case("-mips64r6", "+mips64r6")
                                .Default(nullptr);
        if (MipsTargetFeature)
          continue;
      }

      if (Value == "-force_cpusubtype_ALL") {
        // Do nothing, this is the default and we don't support anything else.
      } else if (Value == "-L") {
        CmdArgs.push_back("-msave-temp-labels");
      } else if (Value == "--fatal-warnings") {
        CmdArgs.push_back("-massembler-fatal-warnings");
      } else if (Value == "--no-warn" || Value == "-W") {
        CmdArgs.push_back("-massembler-no-warn");
      } else if (Value == "--noexecstack") {
        UseNoExecStack = true;
      } else if (Value.startswith("-compress-debug-sections") ||
                 Value.startswith("--compress-debug-sections") ||
                 Value == "-nocompress-debug-sections" ||
                 Value == "--nocompress-debug-sections") {
        CmdArgs.push_back(Value.data());
      } else if (Value == "-mrelax-relocations=yes" ||
                 Value == "--mrelax-relocations=yes") {
        UseRelaxRelocations = true;
      } else if (Value == "-mrelax-relocations=no" ||
                 Value == "--mrelax-relocations=no") {
        UseRelaxRelocations = false;
      } else if (Value.startswith("-I")) {
        CmdArgs.push_back(Value.data());
        // We need to consume the next argument if the current arg is a plain
        // -I. The next arg will be the include directory.
        if (Value == "-I")
          TakeNextArg = true;
      } else if (Value.startswith("-gdwarf-")) {
        // "-gdwarf-N" options are not cc1as options.
        unsigned DwarfVersion = DwarfVersionNum(Value);
        if (DwarfVersion == 0) { // Send it onward, and let cc1as complain.
          CmdArgs.push_back(Value.data());
        } else {
          RenderDebugEnablingArgs(Args, CmdArgs,
                                  codegenoptions::LimitedDebugInfo,
                                  DwarfVersion, llvm::DebuggerKind::Default);
        }
      } else if (Value.startswith("-mcpu") || Value.startswith("-mfpu") ||
                 Value.startswith("-mhwdiv") || Value.startswith("-march")) {
        // Do nothing, we'll validate it later.
      } else if (Value == "-defsym") {
          if (A->getNumValues() != 2) {
            D.Diag(diag::err_drv_defsym_invalid_format) << Value;
            break;
          }
          const char *S = A->getValue(1);
          auto Pair = StringRef(S).split('=');
          auto Sym = Pair.first;
          auto SVal = Pair.second;

          if (Sym.empty() || SVal.empty()) {
            D.Diag(diag::err_drv_defsym_invalid_format) << S;
            break;
          }
          int64_t IVal;
          if (SVal.getAsInteger(0, IVal)) {
            D.Diag(diag::err_drv_defsym_invalid_symval) << SVal;
            break;
          }
          CmdArgs.push_back(Value.data());
          TakeNextArg = true;
      } else if (Value == "-fdebug-compilation-dir") {
        CmdArgs.push_back("-fdebug-compilation-dir");
        TakeNextArg = true;
      } else {
        D.Diag(diag::err_drv_unsupported_option_argument)
            << A->getOption().getName() << Value;
      }
    }
  }
  if (UseRelaxRelocations)
    CmdArgs.push_back("--mrelax-relocations");
  if (UseNoExecStack)
    CmdArgs.push_back("-mnoexecstack");
  if (MipsTargetFeature != nullptr) {
    CmdArgs.push_back("-target-feature");
    CmdArgs.push_back(MipsTargetFeature);
  }

  // forward -fembed-bitcode to assmebler
  if (C.getDriver().embedBitcodeEnabled() ||
      C.getDriver().embedBitcodeMarkerOnly())
    Args.AddLastArg(CmdArgs, options::OPT_fembed_bitcode_EQ);
}

static void RenderFloatingPointOptions(const ToolChain &TC, const Driver &D,
                                       bool OFastEnabled, const ArgList &Args,
                                       ArgStringList &CmdArgs) {
  // Handle various floating point optimization flags, mapping them to the
  // appropriate LLVM code generation flags. This is complicated by several
  // "umbrella" flags, so we do this by stepping through the flags incrementally
  // adjusting what we think is enabled/disabled, then at the end setting the
  // LLVM flags based on the final state.
  bool HonorINFs = true;
  bool HonorNaNs = true;
  // -fmath-errno is the default on some platforms, e.g. BSD-derived OSes.
  bool MathErrno = TC.IsMathErrnoDefault();
  bool AssociativeMath = false;
  bool ReciprocalMath = false;
  bool SignedZeros = true;
  bool TrappingMath = true;
  StringRef DenormalFPMath = "";
  StringRef FPContract = "";

  if (const Arg *A = Args.getLastArg(options::OPT_flimited_precision_EQ)) {
    CmdArgs.push_back("-mlimit-float-precision");
    CmdArgs.push_back(A->getValue());
  }

  for (const Arg *A : Args) {
    switch (A->getOption().getID()) {
    // If this isn't an FP option skip the claim below
    default: continue;

    // Options controlling individual features
    case options::OPT_fhonor_infinities:    HonorINFs = true;         break;
    case options::OPT_fno_honor_infinities: HonorINFs = false;        break;
    case options::OPT_fhonor_nans:          HonorNaNs = true;         break;
    case options::OPT_fno_honor_nans:       HonorNaNs = false;        break;
    case options::OPT_fmath_errno:          MathErrno = true;         break;
    case options::OPT_fno_math_errno:       MathErrno = false;        break;
    case options::OPT_fassociative_math:    AssociativeMath = true;   break;
    case options::OPT_fno_associative_math: AssociativeMath = false;  break;
    case options::OPT_freciprocal_math:     ReciprocalMath = true;    break;
    case options::OPT_fno_reciprocal_math:  ReciprocalMath = false;   break;
    case options::OPT_fsigned_zeros:        SignedZeros = true;       break;
    case options::OPT_fno_signed_zeros:     SignedZeros = false;      break;
    case options::OPT_ftrapping_math:       TrappingMath = true;      break;
    case options::OPT_fno_trapping_math:    TrappingMath = false;     break;

    case options::OPT_fdenormal_fp_math_EQ:
      DenormalFPMath = A->getValue();
      break;

    // Validate and pass through -fp-contract option.
    case options::OPT_ffp_contract: {
      StringRef Val = A->getValue();
      if (Val == "fast" || Val == "on" || Val == "off")
        FPContract = Val;
      else
        D.Diag(diag::err_drv_unsupported_option_argument)
            << A->getOption().getName() << Val;
      break;
    }

    case options::OPT_ffinite_math_only:
      HonorINFs = false;
      HonorNaNs = false;
      break;
    case options::OPT_fno_finite_math_only:
      HonorINFs = true;
      HonorNaNs = true;
      break;

    case options::OPT_funsafe_math_optimizations:
      AssociativeMath = true;
      ReciprocalMath = true;
      SignedZeros = false;
      TrappingMath = false;
      break;
    case options::OPT_fno_unsafe_math_optimizations:
      AssociativeMath = false;
      ReciprocalMath = false;
      SignedZeros = true;
      TrappingMath = true;
      // -fno_unsafe_math_optimizations restores default denormal handling
      DenormalFPMath = "";
      break;

    case options::OPT_Ofast:
      // If -Ofast is the optimization level, then -ffast-math should be enabled
      if (!OFastEnabled)
        continue;
      LLVM_FALLTHROUGH;
    case options::OPT_ffast_math:
      HonorINFs = false;
      HonorNaNs = false;
      MathErrno = false;
      AssociativeMath = true;
      ReciprocalMath = true;
      SignedZeros = false;
      TrappingMath = false;
      // If fast-math is set then set the fp-contract mode to fast.
      FPContract = "fast";
      break;
    case options::OPT_fno_fast_math:
      HonorINFs = true;
      HonorNaNs = true;
      // Turning on -ffast-math (with either flag) removes the need for
      // MathErrno. However, turning *off* -ffast-math merely restores the
      // toolchain default (which may be false).
      MathErrno = TC.IsMathErrnoDefault();
      AssociativeMath = false;
      ReciprocalMath = false;
      SignedZeros = true;
      TrappingMath = true;
      // -fno_fast_math restores default denormal and fpcontract handling
      DenormalFPMath = "";
      FPContract = "";
      break;
    }

    // If we handled this option claim it
    A->claim();
  }

  if (!HonorINFs)
    CmdArgs.push_back("-menable-no-infs");

  if (!HonorNaNs)
    CmdArgs.push_back("-menable-no-nans");

  if (MathErrno)
    CmdArgs.push_back("-fmath-errno");

  if (!MathErrno && AssociativeMath && ReciprocalMath && !SignedZeros &&
      !TrappingMath)
    CmdArgs.push_back("-menable-unsafe-fp-math");

  if (!SignedZeros)
    CmdArgs.push_back("-fno-signed-zeros");

  if (AssociativeMath && !SignedZeros && !TrappingMath)
    CmdArgs.push_back("-mreassociate");

  if (ReciprocalMath)
    CmdArgs.push_back("-freciprocal-math");

  if (!TrappingMath)
    CmdArgs.push_back("-fno-trapping-math");

  if (!DenormalFPMath.empty())
    CmdArgs.push_back(
        Args.MakeArgString("-fdenormal-fp-math=" + DenormalFPMath));

  if (!FPContract.empty())
    CmdArgs.push_back(Args.MakeArgString("-ffp-contract=" + FPContract));

  ParseMRecip(D, Args, CmdArgs);

  // -ffast-math enables the __FAST_MATH__ preprocessor macro, but check for the
  // individual features enabled by -ffast-math instead of the option itself as
  // that's consistent with gcc's behaviour.
  if (!HonorINFs && !HonorNaNs && !MathErrno && AssociativeMath &&
      ReciprocalMath && !SignedZeros && !TrappingMath)
    CmdArgs.push_back("-ffast-math");

  // Handle __FINITE_MATH_ONLY__ similarly.
  if (!HonorINFs && !HonorNaNs)
    CmdArgs.push_back("-ffinite-math-only");

  if (const Arg *A = Args.getLastArg(options::OPT_mfpmath_EQ)) {
    CmdArgs.push_back("-mfpmath");
    CmdArgs.push_back(A->getValue());
  }

  // Disable a codegen optimization for floating-point casts.
  if (Args.hasFlag(options::OPT_fno_strict_float_cast_overflow,
                   options::OPT_fstrict_float_cast_overflow, false))
    CmdArgs.push_back("-fno-strict-float-cast-overflow");
}

static void RenderAnalyzerOptions(const ArgList &Args, ArgStringList &CmdArgs,
                                  const llvm::Triple &Triple,
                                  const InputInfo &Input) {
  // Enable region store model by default.
  CmdArgs.push_back("-analyzer-store=region");

  // Treat blocks as analysis entry points.
  CmdArgs.push_back("-analyzer-opt-analyze-nested-blocks");

  // Add default argument set.
  if (!Args.hasArg(options::OPT__analyzer_no_default_checks)) {
    CmdArgs.push_back("-analyzer-checker=core");
    CmdArgs.push_back("-analyzer-checker=apiModeling");

    if (!Triple.isWindowsMSVCEnvironment()) {
      CmdArgs.push_back("-analyzer-checker=unix");
    } else {
      // Enable "unix" checkers that also work on Windows.
      CmdArgs.push_back("-analyzer-checker=unix.API");
      CmdArgs.push_back("-analyzer-checker=unix.Malloc");
      CmdArgs.push_back("-analyzer-checker=unix.MallocSizeof");
      CmdArgs.push_back("-analyzer-checker=unix.MismatchedDeallocator");
      CmdArgs.push_back("-analyzer-checker=unix.cstring.BadSizeArg");
      CmdArgs.push_back("-analyzer-checker=unix.cstring.NullArg");
    }

    // Disable some unix checkers for PS4.
    if (Triple.isPS4CPU()) {
      CmdArgs.push_back("-analyzer-disable-checker=unix.API");
      CmdArgs.push_back("-analyzer-disable-checker=unix.Vfork");
    }

    if (Triple.isOSDarwin())
      CmdArgs.push_back("-analyzer-checker=osx");

    CmdArgs.push_back("-analyzer-checker=deadcode");

    if (types::isCXX(Input.getType()))
      CmdArgs.push_back("-analyzer-checker=cplusplus");

    if (!Triple.isPS4CPU()) {
      CmdArgs.push_back("-analyzer-checker=security.insecureAPI.UncheckedReturn");
      CmdArgs.push_back("-analyzer-checker=security.insecureAPI.getpw");
      CmdArgs.push_back("-analyzer-checker=security.insecureAPI.gets");
      CmdArgs.push_back("-analyzer-checker=security.insecureAPI.mktemp");
      CmdArgs.push_back("-analyzer-checker=security.insecureAPI.mkstemp");
      CmdArgs.push_back("-analyzer-checker=security.insecureAPI.vfork");
    }

    // Default nullability checks.
    CmdArgs.push_back("-analyzer-checker=nullability.NullPassedToNonnull");
    CmdArgs.push_back("-analyzer-checker=nullability.NullReturnedFromNonnull");
  }

  // Set the output format. The default is plist, for (lame) historical reasons.
  CmdArgs.push_back("-analyzer-output");
  if (Arg *A = Args.getLastArg(options::OPT__analyzer_output))
    CmdArgs.push_back(A->getValue());
  else
    CmdArgs.push_back("plist");

  // Disable the presentation of standard compiler warnings when using
  // --analyze.  We only want to show static analyzer diagnostics or frontend
  // errors.
  CmdArgs.push_back("-w");

  // Add -Xanalyzer arguments when running as analyzer.
  Args.AddAllArgValues(CmdArgs, options::OPT_Xanalyzer);
}

static void RenderSSPOptions(const ToolChain &TC, const ArgList &Args,
                             ArgStringList &CmdArgs, bool KernelOrKext) {
  const llvm::Triple &EffectiveTriple = TC.getEffectiveTriple();

  // NVPTX doesn't support stack protectors; from the compiler's perspective, it
  // doesn't even have a stack!
  if (EffectiveTriple.isNVPTX())
    return;

  // -stack-protector=0 is default.
  unsigned StackProtectorLevel = 0;
  unsigned DefaultStackProtectorLevel =
      TC.GetDefaultStackProtectorLevel(KernelOrKext);

  if (Arg *A = Args.getLastArg(options::OPT_fno_stack_protector,
                               options::OPT_fstack_protector_all,
                               options::OPT_fstack_protector_strong,
                               options::OPT_fstack_protector)) {
    if (A->getOption().matches(options::OPT_fstack_protector))
      StackProtectorLevel =
          std::max<unsigned>(LangOptions::SSPOn, DefaultStackProtectorLevel);
    else if (A->getOption().matches(options::OPT_fstack_protector_strong))
      StackProtectorLevel = LangOptions::SSPStrong;
    else if (A->getOption().matches(options::OPT_fstack_protector_all))
      StackProtectorLevel = LangOptions::SSPReq;
  } else {
    StackProtectorLevel = DefaultStackProtectorLevel;
  }

  if (StackProtectorLevel) {
    CmdArgs.push_back("-stack-protector");
    CmdArgs.push_back(Args.MakeArgString(Twine(StackProtectorLevel)));
  }

  // --param ssp-buffer-size=
  for (const Arg *A : Args.filtered(options::OPT__param)) {
    StringRef Str(A->getValue());
    if (Str.startswith("ssp-buffer-size=")) {
      if (StackProtectorLevel) {
        CmdArgs.push_back("-stack-protector-buffer-size");
        // FIXME: Verify the argument is a valid integer.
        CmdArgs.push_back(Args.MakeArgString(Str.drop_front(16)));
      }
      A->claim();
    }
  }
}

static void RenderTrivialAutoVarInitOptions(const Driver &D,
                                            const ToolChain &TC,
                                            const ArgList &Args,
                                            ArgStringList &CmdArgs) {
  auto DefaultTrivialAutoVarInit = TC.GetDefaultTrivialAutoVarInit();
  StringRef TrivialAutoVarInit = "";

  for (const Arg *A : Args) {
    switch (A->getOption().getID()) {
    default:
      continue;
    case options::OPT_ftrivial_auto_var_init: {
      A->claim();
      StringRef Val = A->getValue();
      if (Val == "uninitialized" || Val == "zero" || Val == "pattern")
        TrivialAutoVarInit = Val;
      else
        D.Diag(diag::err_drv_unsupported_option_argument)
            << A->getOption().getName() << Val;
      break;
    }
    }
  }

  if (TrivialAutoVarInit.empty())
    switch (DefaultTrivialAutoVarInit) {
    case LangOptions::TrivialAutoVarInitKind::Uninitialized:
      break;
    case LangOptions::TrivialAutoVarInitKind::Pattern:
      TrivialAutoVarInit = "pattern";
      break;
    case LangOptions::TrivialAutoVarInitKind::Zero:
      TrivialAutoVarInit = "zero";
      break;
    }

  if (!TrivialAutoVarInit.empty()) {
    if (TrivialAutoVarInit == "zero" && !Args.hasArg(options::OPT_enable_trivial_var_init_zero))
      D.Diag(diag::err_drv_trivial_auto_var_init_zero_disabled);
    CmdArgs.push_back(
        Args.MakeArgString("-ftrivial-auto-var-init=" + TrivialAutoVarInit));
  }
}

static void RenderOpenCLOptions(const ArgList &Args, ArgStringList &CmdArgs) {
  const unsigned ForwardedArguments[] = {
      options::OPT_cl_opt_disable,
      options::OPT_cl_strict_aliasing,
      options::OPT_cl_single_precision_constant,
      options::OPT_cl_finite_math_only,
      options::OPT_cl_kernel_arg_info,
      options::OPT_cl_unsafe_math_optimizations,
      options::OPT_cl_fast_relaxed_math,
      options::OPT_cl_mad_enable,
      options::OPT_cl_no_signed_zeros,
      options::OPT_cl_denorms_are_zero,
      options::OPT_cl_fp32_correctly_rounded_divide_sqrt,
      options::OPT_cl_uniform_work_group_size
  };

  if (Arg *A = Args.getLastArg(options::OPT_cl_std_EQ)) {
    std::string CLStdStr = std::string("-cl-std=") + A->getValue();
    CmdArgs.push_back(Args.MakeArgString(CLStdStr));
  }

  for (const auto &Arg : ForwardedArguments)
    if (const auto *A = Args.getLastArg(Arg))
      CmdArgs.push_back(Args.MakeArgString(A->getOption().getPrefixedName()));
}

static void RenderARCMigrateToolOptions(const Driver &D, const ArgList &Args,
                                        ArgStringList &CmdArgs) {
  bool ARCMTEnabled = false;
  if (!Args.hasArg(options::OPT_fno_objc_arc, options::OPT_fobjc_arc)) {
    if (const Arg *A = Args.getLastArg(options::OPT_ccc_arcmt_check,
                                       options::OPT_ccc_arcmt_modify,
                                       options::OPT_ccc_arcmt_migrate)) {
      ARCMTEnabled = true;
      switch (A->getOption().getID()) {
      default: llvm_unreachable("missed a case");
      case options::OPT_ccc_arcmt_check:
        CmdArgs.push_back("-arcmt-check");
        break;
      case options::OPT_ccc_arcmt_modify:
        CmdArgs.push_back("-arcmt-modify");
        break;
      case options::OPT_ccc_arcmt_migrate:
        CmdArgs.push_back("-arcmt-migrate");
        CmdArgs.push_back("-mt-migrate-directory");
        CmdArgs.push_back(A->getValue());

        Args.AddLastArg(CmdArgs, options::OPT_arcmt_migrate_report_output);
        Args.AddLastArg(CmdArgs, options::OPT_arcmt_migrate_emit_arc_errors);
        break;
      }
    }
  } else {
    Args.ClaimAllArgs(options::OPT_ccc_arcmt_check);
    Args.ClaimAllArgs(options::OPT_ccc_arcmt_modify);
    Args.ClaimAllArgs(options::OPT_ccc_arcmt_migrate);
  }

  if (const Arg *A = Args.getLastArg(options::OPT_ccc_objcmt_migrate)) {
    if (ARCMTEnabled)
      D.Diag(diag::err_drv_argument_not_allowed_with)
          << A->getAsString(Args) << "-ccc-arcmt-migrate";

    CmdArgs.push_back("-mt-migrate-directory");
    CmdArgs.push_back(A->getValue());

    if (!Args.hasArg(options::OPT_objcmt_migrate_literals,
                     options::OPT_objcmt_migrate_subscripting,
                     options::OPT_objcmt_migrate_property)) {
      // None specified, means enable them all.
      CmdArgs.push_back("-objcmt-migrate-literals");
      CmdArgs.push_back("-objcmt-migrate-subscripting");
      CmdArgs.push_back("-objcmt-migrate-property");
    } else {
      Args.AddLastArg(CmdArgs, options::OPT_objcmt_migrate_literals);
      Args.AddLastArg(CmdArgs, options::OPT_objcmt_migrate_subscripting);
      Args.AddLastArg(CmdArgs, options::OPT_objcmt_migrate_property);
    }
  } else {
    Args.AddLastArg(CmdArgs, options::OPT_objcmt_migrate_literals);
    Args.AddLastArg(CmdArgs, options::OPT_objcmt_migrate_subscripting);
    Args.AddLastArg(CmdArgs, options::OPT_objcmt_migrate_property);
    Args.AddLastArg(CmdArgs, options::OPT_objcmt_migrate_all);
    Args.AddLastArg(CmdArgs, options::OPT_objcmt_migrate_readonly_property);
    Args.AddLastArg(CmdArgs, options::OPT_objcmt_migrate_readwrite_property);
    Args.AddLastArg(CmdArgs, options::OPT_objcmt_migrate_property_dot_syntax);
    Args.AddLastArg(CmdArgs, options::OPT_objcmt_migrate_annotation);
    Args.AddLastArg(CmdArgs, options::OPT_objcmt_migrate_instancetype);
    Args.AddLastArg(CmdArgs, options::OPT_objcmt_migrate_nsmacros);
    Args.AddLastArg(CmdArgs, options::OPT_objcmt_migrate_protocol_conformance);
    Args.AddLastArg(CmdArgs, options::OPT_objcmt_atomic_property);
    Args.AddLastArg(CmdArgs, options::OPT_objcmt_returns_innerpointer_property);
    Args.AddLastArg(CmdArgs, options::OPT_objcmt_ns_nonatomic_iosonly);
    Args.AddLastArg(CmdArgs, options::OPT_objcmt_migrate_designated_init);
    Args.AddLastArg(CmdArgs, options::OPT_objcmt_whitelist_dir_path);
  }
}

static void RenderBuiltinOptions(const ToolChain &TC, const llvm::Triple &T,
                                 const ArgList &Args, ArgStringList &CmdArgs) {
  // -fbuiltin is default unless -mkernel is used.
  bool UseBuiltins =
      Args.hasFlag(options::OPT_fbuiltin, options::OPT_fno_builtin,
                   !Args.hasArg(options::OPT_mkernel));
  if (!UseBuiltins)
    CmdArgs.push_back("-fno-builtin");

  // -ffreestanding implies -fno-builtin.
  if (Args.hasArg(options::OPT_ffreestanding))
    UseBuiltins = false;

  // Process the -fno-builtin-* options.
  for (const auto &Arg : Args) {
    const Option &O = Arg->getOption();
    if (!O.matches(options::OPT_fno_builtin_))
      continue;

    Arg->claim();

    // If -fno-builtin is specified, then there's no need to pass the option to
    // the frontend.
    if (!UseBuiltins)
      continue;

    StringRef FuncName = Arg->getValue();
    CmdArgs.push_back(Args.MakeArgString("-fno-builtin-" + FuncName));
  }

  // le32-specific flags:
  //  -fno-math-builtin: clang should not convert math builtins to intrinsics
  //                     by default.
  if (TC.getArch() == llvm::Triple::le32)
    CmdArgs.push_back("-fno-math-builtin");
}

void Driver::getDefaultModuleCachePath(SmallVectorImpl<char> &Result) {
  llvm::sys::path::system_temp_directory(/*erasedOnReboot=*/false, Result);
  llvm::sys::path::append(Result, "org.llvm.clang.");
  appendUserToPath(Result);
  llvm::sys::path::append(Result, "ModuleCache");
}

static void RenderModulesOptions(Compilation &C, const Driver &D,
                                 const ArgList &Args, const InputInfo &Input,
                                 const InputInfo &Output,
                                 ArgStringList &CmdArgs, bool &HaveModules) {
  // -fmodules enables the use of precompiled modules (off by default).
  // Users can pass -fno-cxx-modules to turn off modules support for
  // C++/Objective-C++ programs.
  bool HaveClangModules = false;
  if (Args.hasFlag(options::OPT_fmodules, options::OPT_fno_modules, false)) {
    bool AllowedInCXX = Args.hasFlag(options::OPT_fcxx_modules,
                                     options::OPT_fno_cxx_modules, true);
    if (AllowedInCXX || !types::isCXX(Input.getType())) {
      CmdArgs.push_back("-fmodules");
      HaveClangModules = true;
    }
  }

  HaveModules |= HaveClangModules;
  if (Args.hasArg(options::OPT_fmodules_ts)) {
    CmdArgs.push_back("-fmodules-ts");
    HaveModules = true;
  }

  // -fmodule-maps enables implicit reading of module map files. By default,
  // this is enabled if we are using Clang's flavor of precompiled modules.
  if (Args.hasFlag(options::OPT_fimplicit_module_maps,
                   options::OPT_fno_implicit_module_maps, HaveClangModules))
    CmdArgs.push_back("-fimplicit-module-maps");

  // -fmodules-decluse checks that modules used are declared so (off by default)
  if (Args.hasFlag(options::OPT_fmodules_decluse,
                   options::OPT_fno_modules_decluse, false))
    CmdArgs.push_back("-fmodules-decluse");

  // -fmodules-strict-decluse is like -fmodule-decluse, but also checks that
  // all #included headers are part of modules.
  if (Args.hasFlag(options::OPT_fmodules_strict_decluse,
                   options::OPT_fno_modules_strict_decluse, false))
    CmdArgs.push_back("-fmodules-strict-decluse");

  // -fno-implicit-modules turns off implicitly compiling modules on demand.
  bool ImplicitModules = false;
  if (!Args.hasFlag(options::OPT_fimplicit_modules,
                    options::OPT_fno_implicit_modules, HaveClangModules)) {
    if (HaveModules)
      CmdArgs.push_back("-fno-implicit-modules");
  } else if (HaveModules) {
    ImplicitModules = true;
    // -fmodule-cache-path specifies where our implicitly-built module files
    // should be written.
    SmallString<128> Path;
    if (Arg *A = Args.getLastArg(options::OPT_fmodules_cache_path))
      Path = A->getValue();

    if (C.isForDiagnostics()) {
      // When generating crash reports, we want to emit the modules along with
      // the reproduction sources, so we ignore any provided module path.
      Path = Output.getFilename();
      llvm::sys::path::replace_extension(Path, ".cache");
      llvm::sys::path::append(Path, "modules");
    } else if (Path.empty()) {
      // No module path was provided: use the default.
      Driver::getDefaultModuleCachePath(Path);
    }

    const char Arg[] = "-fmodules-cache-path=";
    Path.insert(Path.begin(), Arg, Arg + strlen(Arg));
    CmdArgs.push_back(Args.MakeArgString(Path));
  }

  if (HaveModules) {
    // -fprebuilt-module-path specifies where to load the prebuilt module files.
    for (const Arg *A : Args.filtered(options::OPT_fprebuilt_module_path)) {
      CmdArgs.push_back(Args.MakeArgString(
          std::string("-fprebuilt-module-path=") + A->getValue()));
      A->claim();
    }
    if (Args.hasFlag(options::OPT_fmodules_validate_input_files_content,
                     options::OPT_fno_modules_validate_input_files_content,
                     false))
      CmdArgs.push_back("-fvalidate-ast-input-files-content");
  }

  // -fmodule-name specifies the module that is currently being built (or
  // used for header checking by -fmodule-maps).
  Args.AddLastArg(CmdArgs, options::OPT_fmodule_name_EQ);

  // -fmodule-map-file can be used to specify files containing module
  // definitions.
  Args.AddAllArgs(CmdArgs, options::OPT_fmodule_map_file);

  // -fbuiltin-module-map can be used to load the clang
  // builtin headers modulemap file.
  if (Args.hasArg(options::OPT_fbuiltin_module_map)) {
    SmallString<128> BuiltinModuleMap(D.ResourceDir);
    llvm::sys::path::append(BuiltinModuleMap, "include");
    llvm::sys::path::append(BuiltinModuleMap, "module.modulemap");
    if (llvm::sys::fs::exists(BuiltinModuleMap))
      CmdArgs.push_back(
          Args.MakeArgString("-fmodule-map-file=" + BuiltinModuleMap));
  }

  // The -fmodule-file=<name>=<file> form specifies the mapping of module
  // names to precompiled module files (the module is loaded only if used).
  // The -fmodule-file=<file> form can be used to unconditionally load
  // precompiled module files (whether used or not).
  if (HaveModules)
    Args.AddAllArgs(CmdArgs, options::OPT_fmodule_file);
  else
    Args.ClaimAllArgs(options::OPT_fmodule_file);

  // When building modules and generating crashdumps, we need to dump a module
  // dependency VFS alongside the output.
  if (HaveClangModules && C.isForDiagnostics()) {
    SmallString<128> VFSDir(Output.getFilename());
    llvm::sys::path::replace_extension(VFSDir, ".cache");
    // Add the cache directory as a temp so the crash diagnostics pick it up.
    C.addTempFile(Args.MakeArgString(VFSDir));

    llvm::sys::path::append(VFSDir, "vfs");
    CmdArgs.push_back("-module-dependency-dir");
    CmdArgs.push_back(Args.MakeArgString(VFSDir));
  }

  if (HaveClangModules)
    Args.AddLastArg(CmdArgs, options::OPT_fmodules_user_build_path);

  // Pass through all -fmodules-ignore-macro arguments.
  Args.AddAllArgs(CmdArgs, options::OPT_fmodules_ignore_macro);
  Args.AddLastArg(CmdArgs, options::OPT_fmodules_prune_interval);
  Args.AddLastArg(CmdArgs, options::OPT_fmodules_prune_after);

  Args.AddLastArg(CmdArgs, options::OPT_fbuild_session_timestamp);

  if (Arg *A = Args.getLastArg(options::OPT_fbuild_session_file)) {
    if (Args.hasArg(options::OPT_fbuild_session_timestamp))
      D.Diag(diag::err_drv_argument_not_allowed_with)
          << A->getAsString(Args) << "-fbuild-session-timestamp";

    llvm::sys::fs::file_status Status;
    if (llvm::sys::fs::status(A->getValue(), Status))
      D.Diag(diag::err_drv_no_such_file) << A->getValue();
    CmdArgs.push_back(
        Args.MakeArgString("-fbuild-session-timestamp=" +
                           Twine((uint64_t)Status.getLastModificationTime()
                                     .time_since_epoch()
                                     .count())));
  }

  if (Args.getLastArg(options::OPT_fmodules_validate_once_per_build_session)) {
    if (!Args.getLastArg(options::OPT_fbuild_session_timestamp,
                         options::OPT_fbuild_session_file))
      D.Diag(diag::err_drv_modules_validate_once_requires_timestamp);

    Args.AddLastArg(CmdArgs,
                    options::OPT_fmodules_validate_once_per_build_session);
  }

  if (Args.hasFlag(options::OPT_fmodules_validate_system_headers,
                   options::OPT_fno_modules_validate_system_headers,
                   ImplicitModules))
    CmdArgs.push_back("-fmodules-validate-system-headers");

  Args.AddLastArg(CmdArgs, options::OPT_fmodules_disable_diagnostic_validation);
}

static void RenderCharacterOptions(const ArgList &Args, const llvm::Triple &T,
                                   ArgStringList &CmdArgs) {
  // -fsigned-char is default.
  if (const Arg *A = Args.getLastArg(options::OPT_fsigned_char,
                                     options::OPT_fno_signed_char,
                                     options::OPT_funsigned_char,
                                     options::OPT_fno_unsigned_char)) {
    if (A->getOption().matches(options::OPT_funsigned_char) ||
        A->getOption().matches(options::OPT_fno_signed_char)) {
      CmdArgs.push_back("-fno-signed-char");
    }
  } else if (!isSignedCharDefault(T)) {
    CmdArgs.push_back("-fno-signed-char");
  }

  // The default depends on the language standard.
  Args.AddLastArg(CmdArgs, options::OPT_fchar8__t, options::OPT_fno_char8__t);

  if (const Arg *A = Args.getLastArg(options::OPT_fshort_wchar,
                                     options::OPT_fno_short_wchar)) {
    if (A->getOption().matches(options::OPT_fshort_wchar)) {
      CmdArgs.push_back("-fwchar-type=short");
      CmdArgs.push_back("-fno-signed-wchar");
    } else {
      bool IsARM = T.isARM() || T.isThumb() || T.isAArch64();
      CmdArgs.push_back("-fwchar-type=int");
      if (IsARM && !(T.isOSWindows() || T.isOSNetBSD() ||
                     T.isOSOpenBSD()))
        CmdArgs.push_back("-fno-signed-wchar");
      else
        CmdArgs.push_back("-fsigned-wchar");
    }
  }
}

static void RenderObjCOptions(const ToolChain &TC, const Driver &D,
                              const llvm::Triple &T, const ArgList &Args,
                              ObjCRuntime &Runtime, bool InferCovariantReturns,
                              const InputInfo &Input, ArgStringList &CmdArgs) {
  const llvm::Triple::ArchType Arch = TC.getArch();

  // -fobjc-dispatch-method is only relevant with the nonfragile-abi, and legacy
  // is the default. Except for deployment target of 10.5, next runtime is
  // always legacy dispatch and -fno-objc-legacy-dispatch gets ignored silently.
  if (Runtime.isNonFragile()) {
    if (!Args.hasFlag(options::OPT_fobjc_legacy_dispatch,
                      options::OPT_fno_objc_legacy_dispatch,
                      Runtime.isLegacyDispatchDefaultForArch(Arch))) {
      if (TC.UseObjCMixedDispatch())
        CmdArgs.push_back("-fobjc-dispatch-method=mixed");
      else
        CmdArgs.push_back("-fobjc-dispatch-method=non-legacy");
    }
  }

  // When ObjectiveC legacy runtime is in effect on MacOSX, turn on the option
  // to do Array/Dictionary subscripting by default.
  if (Arch == llvm::Triple::x86 && T.isMacOSX() &&
      Runtime.getKind() == ObjCRuntime::FragileMacOSX && Runtime.isNeXTFamily())
    CmdArgs.push_back("-fobjc-subscripting-legacy-runtime");

  // Allow -fno-objc-arr to trump -fobjc-arr/-fobjc-arc.
  // NOTE: This logic is duplicated in ToolChains.cpp.
  if (isObjCAutoRefCount(Args)) {
    TC.CheckObjCARC();

    CmdArgs.push_back("-fobjc-arc");

    // FIXME: It seems like this entire block, and several around it should be
    // wrapped in isObjC, but for now we just use it here as this is where it
    // was being used previously.
    if (types::isCXX(Input.getType()) && types::isObjC(Input.getType())) {
      if (TC.GetCXXStdlibType(Args) == ToolChain::CST_Libcxx)
        CmdArgs.push_back("-fobjc-arc-cxxlib=libc++");
      else
        CmdArgs.push_back("-fobjc-arc-cxxlib=libstdc++");
    }

    // Allow the user to enable full exceptions code emission.
    // We default off for Objective-C, on for Objective-C++.
    if (Args.hasFlag(options::OPT_fobjc_arc_exceptions,
                     options::OPT_fno_objc_arc_exceptions,
                     /*Default=*/types::isCXX(Input.getType())))
      CmdArgs.push_back("-fobjc-arc-exceptions");
  }

  // Silence warning for full exception code emission options when explicitly
  // set to use no ARC.
  if (Args.hasArg(options::OPT_fno_objc_arc)) {
    Args.ClaimAllArgs(options::OPT_fobjc_arc_exceptions);
    Args.ClaimAllArgs(options::OPT_fno_objc_arc_exceptions);
  }

  // Allow the user to control whether messages can be converted to runtime
  // functions.
  if (types::isObjC(Input.getType())) {
    auto *Arg = Args.getLastArg(
        options::OPT_fobjc_convert_messages_to_runtime_calls,
        options::OPT_fno_objc_convert_messages_to_runtime_calls);
    if (Arg &&
        Arg->getOption().matches(
            options::OPT_fno_objc_convert_messages_to_runtime_calls))
      CmdArgs.push_back("-fno-objc-convert-messages-to-runtime-calls");
  }

  // -fobjc-infer-related-result-type is the default, except in the Objective-C
  // rewriter.
  if (InferCovariantReturns)
    CmdArgs.push_back("-fno-objc-infer-related-result-type");

  // Pass down -fobjc-weak or -fno-objc-weak if present.
  if (types::isObjC(Input.getType())) {
    auto WeakArg =
        Args.getLastArg(options::OPT_fobjc_weak, options::OPT_fno_objc_weak);
    if (!WeakArg) {
      // nothing to do
    } else if (!Runtime.allowsWeak()) {
      if (WeakArg->getOption().matches(options::OPT_fobjc_weak))
        D.Diag(diag::err_objc_weak_unsupported);
    } else {
      WeakArg->render(Args, CmdArgs);
    }
  }
}

static void RenderDiagnosticsOptions(const Driver &D, const ArgList &Args,
                                     ArgStringList &CmdArgs) {
  bool CaretDefault = true;
  bool ColumnDefault = true;

  if (const Arg *A = Args.getLastArg(options::OPT__SLASH_diagnostics_classic,
                                     options::OPT__SLASH_diagnostics_column,
                                     options::OPT__SLASH_diagnostics_caret)) {
    switch (A->getOption().getID()) {
    case options::OPT__SLASH_diagnostics_caret:
      CaretDefault = true;
      ColumnDefault = true;
      break;
    case options::OPT__SLASH_diagnostics_column:
      CaretDefault = false;
      ColumnDefault = true;
      break;
    case options::OPT__SLASH_diagnostics_classic:
      CaretDefault = false;
      ColumnDefault = false;
      break;
    }
  }

  // -fcaret-diagnostics is default.
  if (!Args.hasFlag(options::OPT_fcaret_diagnostics,
                    options::OPT_fno_caret_diagnostics, CaretDefault))
    CmdArgs.push_back("-fno-caret-diagnostics");

  // -fdiagnostics-fixit-info is default, only pass non-default.
  if (!Args.hasFlag(options::OPT_fdiagnostics_fixit_info,
                    options::OPT_fno_diagnostics_fixit_info))
    CmdArgs.push_back("-fno-diagnostics-fixit-info");

  // Enable -fdiagnostics-show-option by default.
  if (Args.hasFlag(options::OPT_fdiagnostics_show_option,
                   options::OPT_fno_diagnostics_show_option))
    CmdArgs.push_back("-fdiagnostics-show-option");

  if (const Arg *A =
          Args.getLastArg(options::OPT_fdiagnostics_show_category_EQ)) {
    CmdArgs.push_back("-fdiagnostics-show-category");
    CmdArgs.push_back(A->getValue());
  }

  if (Args.hasFlag(options::OPT_fdiagnostics_show_hotness,
                   options::OPT_fno_diagnostics_show_hotness, false))
    CmdArgs.push_back("-fdiagnostics-show-hotness");

  if (const Arg *A =
          Args.getLastArg(options::OPT_fdiagnostics_hotness_threshold_EQ)) {
    std::string Opt =
        std::string("-fdiagnostics-hotness-threshold=") + A->getValue();
    CmdArgs.push_back(Args.MakeArgString(Opt));
  }

  if (const Arg *A = Args.getLastArg(options::OPT_fdiagnostics_format_EQ)) {
    CmdArgs.push_back("-fdiagnostics-format");
    CmdArgs.push_back(A->getValue());
  }

  if (const Arg *A = Args.getLastArg(
          options::OPT_fdiagnostics_show_note_include_stack,
          options::OPT_fno_diagnostics_show_note_include_stack)) {
    const Option &O = A->getOption();
    if (O.matches(options::OPT_fdiagnostics_show_note_include_stack))
      CmdArgs.push_back("-fdiagnostics-show-note-include-stack");
    else
      CmdArgs.push_back("-fno-diagnostics-show-note-include-stack");
  }

  // Color diagnostics are parsed by the driver directly from argv and later
  // re-parsed to construct this job; claim any possible color diagnostic here
  // to avoid warn_drv_unused_argument and diagnose bad
  // OPT_fdiagnostics_color_EQ values.
  for (const Arg *A : Args) {
    const Option &O = A->getOption();
    if (!O.matches(options::OPT_fcolor_diagnostics) &&
        !O.matches(options::OPT_fdiagnostics_color) &&
        !O.matches(options::OPT_fno_color_diagnostics) &&
        !O.matches(options::OPT_fno_diagnostics_color) &&
        !O.matches(options::OPT_fdiagnostics_color_EQ))
      continue;

    if (O.matches(options::OPT_fdiagnostics_color_EQ)) {
      StringRef Value(A->getValue());
      if (Value != "always" && Value != "never" && Value != "auto")
        D.Diag(diag::err_drv_clang_unsupported)
            << ("-fdiagnostics-color=" + Value).str();
    }
    A->claim();
  }

  if (D.getDiags().getDiagnosticOptions().ShowColors)
    CmdArgs.push_back("-fcolor-diagnostics");

  if (Args.hasArg(options::OPT_fansi_escape_codes))
    CmdArgs.push_back("-fansi-escape-codes");

  if (!Args.hasFlag(options::OPT_fshow_source_location,
                    options::OPT_fno_show_source_location))
    CmdArgs.push_back("-fno-show-source-location");

  if (Args.hasArg(options::OPT_fdiagnostics_absolute_paths))
    CmdArgs.push_back("-fdiagnostics-absolute-paths");

  if (!Args.hasFlag(options::OPT_fshow_column, options::OPT_fno_show_column,
                    ColumnDefault))
    CmdArgs.push_back("-fno-show-column");

  if (!Args.hasFlag(options::OPT_fspell_checking,
                    options::OPT_fno_spell_checking))
    CmdArgs.push_back("-fno-spell-checking");
}

enum class DwarfFissionKind { None, Split, Single };

static DwarfFissionKind getDebugFissionKind(const Driver &D,
                                            const ArgList &Args, Arg *&Arg) {
  Arg =
      Args.getLastArg(options::OPT_gsplit_dwarf, options::OPT_gsplit_dwarf_EQ);
  if (!Arg)
    return DwarfFissionKind::None;

  if (Arg->getOption().matches(options::OPT_gsplit_dwarf))
    return DwarfFissionKind::Split;

  StringRef Value = Arg->getValue();
  if (Value == "split")
    return DwarfFissionKind::Split;
  if (Value == "single")
    return DwarfFissionKind::Single;

  D.Diag(diag::err_drv_unsupported_option_argument)
      << Arg->getOption().getName() << Arg->getValue();
  return DwarfFissionKind::None;
}

static void RenderDebugOptions(const ToolChain &TC, const Driver &D,
                               const llvm::Triple &T, const ArgList &Args,
                               bool EmitCodeView, bool IsWindowsMSVC,
                               ArgStringList &CmdArgs,
                               codegenoptions::DebugInfoKind &DebugInfoKind,
                               DwarfFissionKind &DwarfFission) {
  if (Args.hasFlag(options::OPT_fdebug_info_for_profiling,
                   options::OPT_fno_debug_info_for_profiling, false) &&
      checkDebugInfoOption(
          Args.getLastArg(options::OPT_fdebug_info_for_profiling), Args, D, TC))
    CmdArgs.push_back("-fdebug-info-for-profiling");

  // The 'g' groups options involve a somewhat intricate sequence of decisions
  // about what to pass from the driver to the frontend, but by the time they
  // reach cc1 they've been factored into three well-defined orthogonal choices:
  //  * what level of debug info to generate
  //  * what dwarf version to write
  //  * what debugger tuning to use
  // This avoids having to monkey around further in cc1 other than to disable
  // codeview if not running in a Windows environment. Perhaps even that
  // decision should be made in the driver as well though.
  unsigned DWARFVersion = 0;
  llvm::DebuggerKind DebuggerTuning = TC.getDefaultDebuggerTuning();

  bool SplitDWARFInlining =
      Args.hasFlag(options::OPT_fsplit_dwarf_inlining,
                   options::OPT_fno_split_dwarf_inlining, true);

  Args.ClaimAllArgs(options::OPT_g_Group);

  Arg* SplitDWARFArg;
  DwarfFission = getDebugFissionKind(D, Args, SplitDWARFArg);

  if (DwarfFission != DwarfFissionKind::None &&
      !checkDebugInfoOption(SplitDWARFArg, Args, D, TC)) {
    DwarfFission = DwarfFissionKind::None;
    SplitDWARFInlining = false;
  }

  if (const Arg *A =
          Args.getLastArg(options::OPT_g_Group, options::OPT_gsplit_dwarf,
                          options::OPT_gsplit_dwarf_EQ)) {
    DebugInfoKind = codegenoptions::LimitedDebugInfo;

    // If the last option explicitly specified a debug-info level, use it.
    if (checkDebugInfoOption(A, Args, D, TC) &&
        A->getOption().matches(options::OPT_gN_Group)) {
      DebugInfoKind = DebugLevelToInfoKind(*A);
      // For -g0 or -gline-tables-only, drop -gsplit-dwarf. This gets a bit more
      // complicated if you've disabled inline info in the skeleton CUs
      // (SplitDWARFInlining) - then there's value in composing split-dwarf and
      // line-tables-only, so let those compose naturally in that case.
      if (DebugInfoKind == codegenoptions::NoDebugInfo ||
          DebugInfoKind == codegenoptions::DebugDirectivesOnly ||
          (DebugInfoKind == codegenoptions::DebugLineTablesOnly &&
           SplitDWARFInlining))
        DwarfFission = DwarfFissionKind::None;
    }
  }

  // If a debugger tuning argument appeared, remember it.
  if (const Arg *A =
          Args.getLastArg(options::OPT_gTune_Group, options::OPT_ggdbN_Group)) {
    if (checkDebugInfoOption(A, Args, D, TC)) {
      if (A->getOption().matches(options::OPT_glldb))
        DebuggerTuning = llvm::DebuggerKind::LLDB;
      else if (A->getOption().matches(options::OPT_gsce))
        DebuggerTuning = llvm::DebuggerKind::SCE;
      else
        DebuggerTuning = llvm::DebuggerKind::GDB;
    }
  }

  // If a -gdwarf argument appeared, remember it.
  if (const Arg *A =
          Args.getLastArg(options::OPT_gdwarf_2, options::OPT_gdwarf_3,
                          options::OPT_gdwarf_4, options::OPT_gdwarf_5))
    if (checkDebugInfoOption(A, Args, D, TC))
      DWARFVersion = DwarfVersionNum(A->getSpelling());

  if (const Arg *A = Args.getLastArg(options::OPT_gcodeview)) {
    if (checkDebugInfoOption(A, Args, D, TC))
      EmitCodeView = true;
  }

  // If the user asked for debug info but did not explicitly specify -gcodeview
  // or -gdwarf, ask the toolchain for the default format.
  if (!EmitCodeView && DWARFVersion == 0 &&
      DebugInfoKind != codegenoptions::NoDebugInfo) {
    switch (TC.getDefaultDebugFormat()) {
    case codegenoptions::DIF_CodeView:
      EmitCodeView = true;
      break;
    case codegenoptions::DIF_DWARF:
      DWARFVersion = TC.GetDefaultDwarfVersion();
      break;
    }
  }

  // -gline-directives-only supported only for the DWARF debug info.
  if (DWARFVersion == 0 && DebugInfoKind == codegenoptions::DebugDirectivesOnly)
    DebugInfoKind = codegenoptions::NoDebugInfo;

  // We ignore flag -gstrict-dwarf for now.
  // And we handle flag -grecord-gcc-switches later with DWARFDebugFlags.
  Args.ClaimAllArgs(options::OPT_g_flags_Group);

  // Column info is included by default for everything except SCE and
  // CodeView. Clang doesn't track end columns, just starting columns, which,
  // in theory, is fine for CodeView (and PDB).  In practice, however, the
  // Microsoft debuggers don't handle missing end columns well, so it's better
  // not to include any column info.
  if (const Arg *A = Args.getLastArg(options::OPT_gcolumn_info))
    (void)checkDebugInfoOption(A, Args, D, TC);
  if (Args.hasFlag(options::OPT_gcolumn_info, options::OPT_gno_column_info,
                   /*Default=*/!EmitCodeView &&
                       DebuggerTuning != llvm::DebuggerKind::SCE))
    CmdArgs.push_back("-dwarf-column-info");

  // FIXME: Move backend command line options to the module.
  // If -gline-tables-only or -gline-directives-only is the last option it wins.
  if (const Arg *A = Args.getLastArg(options::OPT_gmodules))
    if (checkDebugInfoOption(A, Args, D, TC)) {
      if (DebugInfoKind != codegenoptions::DebugLineTablesOnly &&
          DebugInfoKind != codegenoptions::DebugDirectivesOnly) {
        DebugInfoKind = codegenoptions::LimitedDebugInfo;
        CmdArgs.push_back("-dwarf-ext-refs");
        CmdArgs.push_back("-fmodule-format=obj");
      }
    }

  if (T.isOSBinFormatELF() && !SplitDWARFInlining)
    CmdArgs.push_back("-fno-split-dwarf-inlining");

  // After we've dealt with all combinations of things that could
  // make DebugInfoKind be other than None or DebugLineTablesOnly,
  // figure out if we need to "upgrade" it to standalone debug info.
  // We parse these two '-f' options whether or not they will be used,
  // to claim them even if you wrote "-fstandalone-debug -gline-tables-only"
  bool NeedFullDebug = Args.hasFlag(
      options::OPT_fstandalone_debug, options::OPT_fno_standalone_debug,
      DebuggerTuning == llvm::DebuggerKind::LLDB ||
          TC.GetDefaultStandaloneDebug());
  if (const Arg *A = Args.getLastArg(options::OPT_fstandalone_debug))
    (void)checkDebugInfoOption(A, Args, D, TC);
  if (DebugInfoKind == codegenoptions::LimitedDebugInfo && NeedFullDebug)
    DebugInfoKind = codegenoptions::FullDebugInfo;

  if (Args.hasFlag(options::OPT_gembed_source, options::OPT_gno_embed_source,
                   false)) {
    // Source embedding is a vendor extension to DWARF v5. By now we have
    // checked if a DWARF version was stated explicitly, and have otherwise
    // fallen back to the target default, so if this is still not at least 5
    // we emit an error.
    const Arg *A = Args.getLastArg(options::OPT_gembed_source);
    if (DWARFVersion < 5)
      D.Diag(diag::err_drv_argument_only_allowed_with)
          << A->getAsString(Args) << "-gdwarf-5";
    else if (checkDebugInfoOption(A, Args, D, TC))
      CmdArgs.push_back("-gembed-source");
  }

  if (EmitCodeView) {
    CmdArgs.push_back("-gcodeview");

    // Emit codeview type hashes if requested.
    if (Args.hasFlag(options::OPT_gcodeview_ghash,
                     options::OPT_gno_codeview_ghash, false)) {
      CmdArgs.push_back("-gcodeview-ghash");
    }
  }

  // Adjust the debug info kind for the given toolchain.
  TC.adjustDebugInfoKind(DebugInfoKind, Args);

  RenderDebugEnablingArgs(Args, CmdArgs, DebugInfoKind, DWARFVersion,
                          DebuggerTuning);

  // -fdebug-macro turns on macro debug info generation.
  if (Args.hasFlag(options::OPT_fdebug_macro, options::OPT_fno_debug_macro,
                   false))
    if (checkDebugInfoOption(Args.getLastArg(options::OPT_fdebug_macro), Args,
                             D, TC))
      CmdArgs.push_back("-debug-info-macro");

  // -ggnu-pubnames turns on gnu style pubnames in the backend.
  const auto *PubnamesArg =
      Args.getLastArg(options::OPT_ggnu_pubnames, options::OPT_gno_gnu_pubnames,
                      options::OPT_gpubnames, options::OPT_gno_pubnames);
  if (DwarfFission != DwarfFissionKind::None ||
      (PubnamesArg && checkDebugInfoOption(PubnamesArg, Args, D, TC)))
    if (!PubnamesArg ||
        (!PubnamesArg->getOption().matches(options::OPT_gno_gnu_pubnames) &&
         !PubnamesArg->getOption().matches(options::OPT_gno_pubnames)))
      CmdArgs.push_back(PubnamesArg && PubnamesArg->getOption().matches(
                                           options::OPT_gpubnames)
                            ? "-gpubnames"
                            : "-ggnu-pubnames");

  if (Args.hasFlag(options::OPT_fdebug_ranges_base_address,
                   options::OPT_fno_debug_ranges_base_address, false)) {
    CmdArgs.push_back("-fdebug-ranges-base-address");
  }

  // -gdwarf-aranges turns on the emission of the aranges section in the
  // backend.
  // Always enabled for SCE tuning.
  bool NeedAranges = DebuggerTuning == llvm::DebuggerKind::SCE;
  if (const Arg *A = Args.getLastArg(options::OPT_gdwarf_aranges))
    NeedAranges = checkDebugInfoOption(A, Args, D, TC) || NeedAranges;
  if (NeedAranges) {
    CmdArgs.push_back("-mllvm");
    CmdArgs.push_back("-generate-arange-section");
  }

  if (Args.hasFlag(options::OPT_fdebug_types_section,
                   options::OPT_fno_debug_types_section, false)) {
    if (!T.isOSBinFormatELF()) {
      D.Diag(diag::err_drv_unsupported_opt_for_target)
          << Args.getLastArg(options::OPT_fdebug_types_section)
                 ->getAsString(Args)
          << T.getTriple();
    } else if (checkDebugInfoOption(
                   Args.getLastArg(options::OPT_fdebug_types_section), Args, D,
                   TC)) {
      CmdArgs.push_back("-mllvm");
      CmdArgs.push_back("-generate-type-units");
    }
  }

  // Decide how to render forward declarations of template instantiations.
  // SCE wants full descriptions, others just get them in the name.
  if (DebuggerTuning == llvm::DebuggerKind::SCE)
    CmdArgs.push_back("-debug-forward-template-params");

  // Do we need to explicitly import anonymous namespaces into the parent
  // scope?
  if (DebuggerTuning == llvm::DebuggerKind::SCE)
    CmdArgs.push_back("-dwarf-explicit-import");

  RenderDebugInfoCompressionArgs(Args, CmdArgs, D, TC);
}

void Clang::ConstructJob(Compilation &C, const JobAction &JA,
                         const InputInfo &Output, const InputInfoList &Inputs,
                         const ArgList &Args, const char *LinkingOutput) const {
  const auto &TC = getToolChain();
  const llvm::Triple &RawTriple = TC.getTriple();
  const llvm::Triple &Triple = TC.getEffectiveTriple();
  const std::string &TripleStr = Triple.getTriple();

  bool KernelOrKext =
      Args.hasArg(options::OPT_mkernel, options::OPT_fapple_kext);
  const Driver &D = TC.getDriver();
  ArgStringList CmdArgs;

  // Check number of inputs for sanity. We need at least one input.
  assert(Inputs.size() >= 1 && "Must have at least one input.");
  // CUDA/HIP compilation may have multiple inputs (source file + results of
  // device-side compilations). OpenMP and SYCL device jobs also take the host
  // IR as a second input. Module precompilation accepts a list of header files
  // to include as part of the module. All other jobs are expected to have
  // exactly one input.
  bool IsCuda = JA.isOffloading(Action::OFK_Cuda);
  bool IsHIP = JA.isOffloading(Action::OFK_HIP);
  bool IsOpenMPDevice = JA.isDeviceOffloading(Action::OFK_OpenMP);
  bool IsSYCLOffloadDevice = JA.isDeviceOffloading(Action::OFK_SYCL);
  bool IsSYCL = JA.isOffloading(Action::OFK_SYCL);
  bool IsHeaderModulePrecompile = isa<HeaderModulePrecompileJobAction>(JA);
  assert((IsCuda || IsHIP || (IsOpenMPDevice && Inputs.size() == 2) || IsSYCL ||
          IsHeaderModulePrecompile || Inputs.size() == 1) &&
         "Unable to handle multiple inputs.");

  // A header module compilation doesn't have a main input file, so invent a
  // fake one as a placeholder.
  const char *ModuleName = [&]{
    auto *ModuleNameArg = Args.getLastArg(options::OPT_fmodule_name_EQ);
    return ModuleNameArg ? ModuleNameArg->getValue() : "";
  }();
  InputInfo HeaderModuleInput(Inputs[0].getType(), ModuleName, ModuleName);

  const InputInfo &Input =
      IsHeaderModulePrecompile ? HeaderModuleInput : Inputs[0];

  InputInfoList ModuleHeaderInputs;
  const InputInfo *CudaDeviceInput = nullptr;
  const InputInfo *OpenMPDeviceInput = nullptr;
  const InputInfo *SYCLDeviceInput = nullptr;
  for (const InputInfo &I : Inputs) {
    if (&I == &Input) {
      // This is the primary input.
    } else if (IsHeaderModulePrecompile &&
               types::getPrecompiledType(I.getType()) == types::TY_PCH) {
      types::ID Expected = HeaderModuleInput.getType();
      if (I.getType() != Expected) {
        D.Diag(diag::err_drv_module_header_wrong_kind)
            << I.getFilename() << types::getTypeName(I.getType())
            << types::getTypeName(Expected);
      }
      ModuleHeaderInputs.push_back(I);
    } else if ((IsCuda || IsHIP) && !CudaDeviceInput) {
      CudaDeviceInput = &I;
    } else if (IsOpenMPDevice && !OpenMPDeviceInput) {
      OpenMPDeviceInput = &I;
    } else if (IsSYCL && !SYCLDeviceInput) {
      SYCLDeviceInput = &I;
    } else {
      llvm_unreachable("unexpectedly given multiple inputs");
    }
  }

  const llvm::Triple *AuxTriple = IsCuda ? TC.getAuxTriple() : nullptr;
  bool IsWindowsMSVC = RawTriple.isWindowsMSVCEnvironment();
  bool IsIAMCU = RawTriple.isOSIAMCU();
  bool IsSYCLDevice = (RawTriple.getEnvironment() == llvm::Triple::SYCLDevice);
  // Using just the sycldevice environment is not enough to determine usage
  // of the device triple when considering fat static archives.  The
  // compilation path requires the host object to be fed into the partial link
  // step, and being part of the SYCL tool chain causes the incorrect target.
  // FIXME - Is it possible to retain host environment when on a target
  // device toolchain.
  bool UseSYCLTriple = IsSYCLDevice && (!IsSYCL || IsSYCLOffloadDevice);

  // Adjust IsWindowsXYZ for CUDA/HIP compilations.  Even when compiling in
  // device mode (i.e., getToolchain().getTriple() is NVPTX/AMDGCN, not
  // Windows), we need to pass Windows-specific flags to cc1.
  if (IsCuda || IsHIP)
    IsWindowsMSVC |= AuxTriple && AuxTriple->isWindowsMSVCEnvironment();

  // C++ is not supported for IAMCU.
  if (IsIAMCU && types::isCXX(Input.getType()))
    D.Diag(diag::err_drv_clang_unsupported) << "C++ for IAMCU";

  // Invoke ourselves in -cc1 mode.
  //
  // FIXME: Implement custom jobs for internal actions.
  CmdArgs.push_back("-cc1");

  // Add the "effective" target triple.
  CmdArgs.push_back("-triple");
  if (!UseSYCLTriple && IsSYCLDevice) {
    // Do not use device triple when we know the device is not SYCL
    // FIXME: We override the toolchain triple in this instance to address a
    // disconnect with fat static archives.  We should have a cleaner way of
    // using the Host environment when on a device toolchain.
    std::string NormalizedTriple =
        llvm::Triple(llvm::sys::getProcessTriple()).normalize();
    CmdArgs.push_back(Args.MakeArgString(NormalizedTriple));
  } else
    CmdArgs.push_back(Args.MakeArgString(TripleStr));

  if (const Arg *MJ = Args.getLastArg(options::OPT_MJ)) {
    DumpCompilationDatabase(C, MJ->getValue(), TripleStr, Output, Input, Args);
    Args.ClaimAllArgs(options::OPT_MJ);
  } else if (const Arg *GenCDBFragment =
                 Args.getLastArg(options::OPT_gen_cdb_fragment_path)) {
    DumpCompilationDatabaseFragmentToDir(GenCDBFragment->getValue(), C,
                                         TripleStr, Output, Input, Args);
    Args.ClaimAllArgs(options::OPT_gen_cdb_fragment_path);
  }

  if (IsCuda || IsHIP) {
    // We have to pass the triple of the host if compiling for a CUDA/HIP device
    // and vice-versa.
    std::string NormalizedTriple;
    if (JA.isDeviceOffloading(Action::OFK_Cuda) ||
        JA.isDeviceOffloading(Action::OFK_HIP))
      NormalizedTriple = C.getSingleOffloadToolChain<Action::OFK_Host>()
                             ->getTriple()
                             .normalize();
    else {
      // Host-side compilation.
      NormalizedTriple =
          (IsCuda ? C.getSingleOffloadToolChain<Action::OFK_Cuda>()
                  : C.getSingleOffloadToolChain<Action::OFK_HIP>())
              ->getTriple()
              .normalize();
      if (IsCuda) {
        // We need to figure out which CUDA version we're compiling for, as that
        // determines how we load and launch GPU kernels.
        auto *CTC = static_cast<const toolchains::CudaToolChain *>(
            C.getSingleOffloadToolChain<Action::OFK_Cuda>());
        assert(CTC && "Expected valid CUDA Toolchain.");
        if (CTC && CTC->CudaInstallation.version() != CudaVersion::UNKNOWN)
          CmdArgs.push_back(Args.MakeArgString(
              Twine("-target-sdk-version=") +
              CudaVersionToString(CTC->CudaInstallation.version())));
      }
    }
    CmdArgs.push_back("-aux-triple");
    CmdArgs.push_back(Args.MakeArgString(NormalizedTriple));
  }

  if (UseSYCLTriple) {
    // We want to compile sycl kernels.
    CmdArgs.push_back("-fsycl-is-device");
    // Pass the triple of host when doing SYCL
    auto AuxT = llvm::Triple(llvm::sys::getProcessTriple());
    std::string NormalizedTriple = AuxT.normalize();
    CmdArgs.push_back("-aux-triple");
    CmdArgs.push_back(Args.MakeArgString(NormalizedTriple));

    bool IsMSVC = AuxT.isWindowsMSVCEnvironment();
    if (types::isCXX(Input.getType()))
      CmdArgs.push_back(IsMSVC ? "-std=c++14" : "-std=c++11");
    if (IsMSVC) {
      CmdArgs.push_back("-fms-extensions");
      CmdArgs.push_back("-fms-compatibility");
      CmdArgs.push_back("-fdelayed-template-parsing");
      VersionTuple MSVT = TC.computeMSVCVersion(&D, Args);
      if (!MSVT.empty())
        CmdArgs.push_back(Args.MakeArgString("-fms-compatibility-version=" +
                                             MSVT.getAsString()));
      else {
        const char *LowestMSVCSupported =
            "191025017"; // VS2017 v15.0 (initial release)
        CmdArgs.push_back(Args.MakeArgString(
            Twine("-fms-compatibility-version=") + LowestMSVCSupported));
      }
    }

    CmdArgs.push_back("-disable-llvm-passes");
    if (Args.hasFlag(options::OPT_fsycl_allow_func_ptr,
                     options::OPT_fno_sycl_allow_func_ptr, false)) {
      CmdArgs.push_back("-fsycl-allow-func-ptr");
    }
  }

  if (Arg *A = Args.getLastArg(options::OPT_sycl_std_EQ)) {
    A->render(Args, CmdArgs);
  } else if (IsSYCL) {
    // Ensure the default version in SYCL mode is 1.2.1
    CmdArgs.push_back("-sycl-std=1.2.1");
  }

  if (IsOpenMPDevice) {
    // We have to pass the triple of the host if compiling for an OpenMP device.
    std::string NormalizedTriple =
        C.getSingleOffloadToolChain<Action::OFK_Host>()
            ->getTriple()
            .normalize();
    CmdArgs.push_back("-aux-triple");
    CmdArgs.push_back(Args.MakeArgString(NormalizedTriple));
  }

  if (Triple.isOSWindows() && (Triple.getArch() == llvm::Triple::arm ||
                               Triple.getArch() == llvm::Triple::thumb)) {
    unsigned Offset = Triple.getArch() == llvm::Triple::arm ? 4 : 6;
    unsigned Version;
    Triple.getArchName().substr(Offset).getAsInteger(10, Version);
    if (Version < 7)
      D.Diag(diag::err_target_unsupported_arch) << Triple.getArchName()
                                                << TripleStr;
  }

  // Push all default warning arguments that are specific to
  // the given target.  These come before user provided warning options
  // are provided.
  TC.addClangWarningOptions(CmdArgs);

  // Select the appropriate action.
  RewriteKind rewriteKind = RK_None;

  // If CollectArgsForIntegratedAssembler() isn't called below, claim the args
  // it claims when not running an assembler. Otherwise, clang would emit
  // "argument unused" warnings for assembler flags when e.g. adding "-E" to
  // flags while debugging something. That'd be somewhat inconvenient, and it's
  // also inconsistent with most other flags -- we don't warn on
  // -ffunction-sections not being used in -E mode either for example, even
  // though it's not really used either.
  if (!isa<AssembleJobAction>(JA)) {
    // The args claimed here should match the args used in
    // CollectArgsForIntegratedAssembler().
    if (TC.useIntegratedAs()) {
      Args.ClaimAllArgs(options::OPT_mrelax_all);
      Args.ClaimAllArgs(options::OPT_mno_relax_all);
      Args.ClaimAllArgs(options::OPT_mincremental_linker_compatible);
      Args.ClaimAllArgs(options::OPT_mno_incremental_linker_compatible);
      switch (C.getDefaultToolChain().getArch()) {
      case llvm::Triple::arm:
      case llvm::Triple::armeb:
      case llvm::Triple::thumb:
      case llvm::Triple::thumbeb:
        Args.ClaimAllArgs(options::OPT_mimplicit_it_EQ);
        break;
      default:
        break;
      }
    }
    Args.ClaimAllArgs(options::OPT_Wa_COMMA);
    Args.ClaimAllArgs(options::OPT_Xassembler);
  }

  if (isa<AnalyzeJobAction>(JA)) {
    assert(JA.getType() == types::TY_Plist && "Invalid output type.");
    CmdArgs.push_back("-analyze");
  } else if (isa<MigrateJobAction>(JA)) {
    CmdArgs.push_back("-migrate");
  } else if (isa<PreprocessJobAction>(JA)) {
    if (Output.getType() == types::TY_Dependencies)
      CmdArgs.push_back("-Eonly");
    else {
      CmdArgs.push_back("-E");
      if (Args.hasArg(options::OPT_rewrite_objc) &&
          !Args.hasArg(options::OPT_g_Group))
        CmdArgs.push_back("-P");
    }
  } else if (isa<AssembleJobAction>(JA)) {
    if (IsSYCLOffloadDevice && IsSYCLDevice) {
      CmdArgs.push_back("-emit-llvm-bc");
    } else {
      CmdArgs.push_back("-emit-obj");
      CollectArgsForIntegratedAssembler(C, Args, CmdArgs, D);
    }

    // Also ignore explicit -force_cpusubtype_ALL option.
    (void)Args.hasArg(options::OPT_force__cpusubtype__ALL);
  } else if (isa<PrecompileJobAction>(JA)) {
    if (JA.getType() == types::TY_Nothing)
      CmdArgs.push_back("-fsyntax-only");
    else if (JA.getType() == types::TY_ModuleFile)
      CmdArgs.push_back(IsHeaderModulePrecompile
                            ? "-emit-header-module"
                            : "-emit-module-interface");
    else
      CmdArgs.push_back("-emit-pch");
  } else if (isa<VerifyPCHJobAction>(JA)) {
    CmdArgs.push_back("-verify-pch");
  } else {
    assert((isa<CompileJobAction>(JA) || isa<BackendJobAction>(JA)) &&
           "Invalid action for clang tool.");
    if (JA.getType() == types::TY_Nothing ||
        JA.getType() == types::TY_SYCL_Header) {
      CmdArgs.push_back("-fsyntax-only");
    } else if (JA.getType() == types::TY_LLVM_IR ||
               JA.getType() == types::TY_LTO_IR) {
      CmdArgs.push_back("-emit-llvm");
    } else if (JA.getType() == types::TY_LLVM_BC ||
               JA.getType() == types::TY_LTO_BC) {
      CmdArgs.push_back("-emit-llvm-bc");
    } else if (JA.getType() == types::TY_IFS ||
               JA.getType() == types::TY_IFS_CPP) {
      StringRef ArgStr =
          Args.hasArg(options::OPT_interface_stub_version_EQ)
              ? Args.getLastArgValue(options::OPT_interface_stub_version_EQ)
              : "experimental-ifs-v1";
      CmdArgs.push_back("-emit-interface-stubs");
      CmdArgs.push_back(
          Args.MakeArgString(Twine("-interface-stub-version=") + ArgStr.str()));
    } else if (JA.getType() == types::TY_PP_Asm) {
      CmdArgs.push_back("-S");
    } else if (JA.getType() == types::TY_AST) {
      CmdArgs.push_back("-emit-pch");
    } else if (JA.getType() == types::TY_ModuleFile) {
      CmdArgs.push_back("-module-file-info");
    } else if (JA.getType() == types::TY_RewrittenObjC) {
      CmdArgs.push_back("-rewrite-objc");
      rewriteKind = RK_NonFragile;
    } else if (JA.getType() == types::TY_RewrittenLegacyObjC) {
      CmdArgs.push_back("-rewrite-objc");
      rewriteKind = RK_Fragile;
    } else {
      assert(JA.getType() == types::TY_PP_Asm && "Unexpected output type!");
    }

    // Preserve use-list order by default when emitting bitcode, so that
    // loading the bitcode up in 'opt' or 'llc' and running passes gives the
    // same result as running passes here.  For LTO, we don't need to preserve
    // the use-list order, since serialization to bitcode is part of the flow.
    if (JA.getType() == types::TY_LLVM_BC)
      CmdArgs.push_back("-emit-llvm-uselists");

    // Device-side jobs do not support LTO.
    bool isDeviceOffloadAction = !(JA.isDeviceOffloading(Action::OFK_None) ||
                                   JA.isDeviceOffloading(Action::OFK_Host));

    if (D.isUsingLTO() && !isDeviceOffloadAction) {
      Args.AddLastArg(CmdArgs, options::OPT_flto, options::OPT_flto_EQ);

      // The Darwin and PS4 linkers currently use the legacy LTO API, which
      // does not support LTO unit features (CFI, whole program vtable opt)
      // under ThinLTO.
      if (!(RawTriple.isOSDarwin() || RawTriple.isPS4()) ||
          D.getLTOMode() == LTOK_Full)
        CmdArgs.push_back("-flto-unit");
    }
  }

  if (const Arg *A = Args.getLastArg(options::OPT_fthinlto_index_EQ)) {
    if (!types::isLLVMIR(Input.getType()))
      D.Diag(diag::err_drv_arg_requires_bitcode_input) << A->getAsString(Args);
    Args.AddLastArg(CmdArgs, options::OPT_fthinlto_index_EQ);
  }

  if (Args.getLastArg(options::OPT_save_temps_EQ))
    Args.AddLastArg(CmdArgs, options::OPT_save_temps_EQ);

  // Embed-bitcode option.
  // Only white-listed flags below are allowed to be embedded.
  if (C.getDriver().embedBitcodeInObject() && !C.getDriver().isUsingLTO() &&
      (isa<BackendJobAction>(JA) || isa<AssembleJobAction>(JA))) {
    // Add flags implied by -fembed-bitcode.
    Args.AddLastArg(CmdArgs, options::OPT_fembed_bitcode_EQ);
    // Disable all llvm IR level optimizations.
    CmdArgs.push_back("-disable-llvm-passes");

    // Render target options such as -fuse-init-array on modern ELF platforms.
    TC.addClangTargetOptions(Args, CmdArgs, JA.getOffloadingDeviceKind());

    // reject options that shouldn't be supported in bitcode
    // also reject kernel/kext
    static const constexpr unsigned kBitcodeOptionBlacklist[] = {
        options::OPT_mkernel,
        options::OPT_fapple_kext,
        options::OPT_ffunction_sections,
        options::OPT_fno_function_sections,
        options::OPT_fdata_sections,
        options::OPT_fno_data_sections,
        options::OPT_funique_section_names,
        options::OPT_fno_unique_section_names,
        options::OPT_mrestrict_it,
        options::OPT_mno_restrict_it,
        options::OPT_mstackrealign,
        options::OPT_mno_stackrealign,
        options::OPT_mstack_alignment,
        options::OPT_mcmodel_EQ,
        options::OPT_mlong_calls,
        options::OPT_mno_long_calls,
        options::OPT_ggnu_pubnames,
        options::OPT_gdwarf_aranges,
        options::OPT_fdebug_types_section,
        options::OPT_fno_debug_types_section,
        options::OPT_fdwarf_directory_asm,
        options::OPT_fno_dwarf_directory_asm,
        options::OPT_mrelax_all,
        options::OPT_mno_relax_all,
        options::OPT_ftrap_function_EQ,
        options::OPT_ffixed_r9,
        options::OPT_mfix_cortex_a53_835769,
        options::OPT_mno_fix_cortex_a53_835769,
        options::OPT_ffixed_x18,
        options::OPT_mglobal_merge,
        options::OPT_mno_global_merge,
        options::OPT_mred_zone,
        options::OPT_mno_red_zone,
        options::OPT_Wa_COMMA,
        options::OPT_Xassembler,
        options::OPT_mllvm,
    };
    for (const auto &A : Args)
      if (llvm::find(kBitcodeOptionBlacklist, A->getOption().getID()) !=
          std::end(kBitcodeOptionBlacklist))
        D.Diag(diag::err_drv_unsupported_embed_bitcode) << A->getSpelling();

    // Render the CodeGen options that need to be passed.
    if (!Args.hasFlag(options::OPT_foptimize_sibling_calls,
                      options::OPT_fno_optimize_sibling_calls))
      CmdArgs.push_back("-mdisable-tail-calls");

    RenderFloatingPointOptions(TC, D, isOptimizationLevelFast(Args), Args,
                               CmdArgs);

    // Render ABI arguments
    switch (TC.getArch()) {
    default: break;
    case llvm::Triple::arm:
    case llvm::Triple::armeb:
    case llvm::Triple::thumbeb:
      RenderARMABI(Triple, Args, CmdArgs);
      break;
    case llvm::Triple::aarch64:
    case llvm::Triple::aarch64_be:
      RenderAArch64ABI(Triple, Args, CmdArgs);
      break;
    }

    // Optimization level for CodeGen.
    if (const Arg *A = Args.getLastArg(options::OPT_O_Group)) {
      if (A->getOption().matches(options::OPT_O4)) {
        CmdArgs.push_back("-O3");
        D.Diag(diag::warn_O4_is_O3);
      } else {
        A->render(Args, CmdArgs);
      }
    }

    // Input/Output file.
    if (Output.getType() == types::TY_Dependencies) {
      // Handled with other dependency code.
    } else if (Output.isFilename()) {
      CmdArgs.push_back("-o");
      CmdArgs.push_back(Output.getFilename());
    } else {
      assert(Output.isNothing() && "Input output.");
    }

    for (const auto &II : Inputs) {
      addDashXForInput(Args, II, CmdArgs);
      if (II.isFilename())
        CmdArgs.push_back(II.getFilename());
      else
        II.getInputArg().renderAsInput(Args, CmdArgs);
    }

    C.addCommand(std::make_unique<Command>(JA, *this, D.getClangProgramPath(),
                                            CmdArgs, Inputs));
    return;
  }

  if (C.getDriver().embedBitcodeMarkerOnly() && !C.getDriver().isUsingLTO())
    CmdArgs.push_back("-fembed-bitcode=marker");

  // We normally speed up the clang process a bit by skipping destructors at
  // exit, but when we're generating diagnostics we can rely on some of the
  // cleanup.
  if (!C.isForDiagnostics())
    CmdArgs.push_back("-disable-free");

#ifdef NDEBUG
  const bool IsAssertBuild = false;
#else
  const bool IsAssertBuild = true;
#endif

  // Disable the verification pass in -asserts builds.
  if (!IsAssertBuild)
    CmdArgs.push_back("-disable-llvm-verifier");

  // Discard value names in assert builds unless otherwise specified.
  if (Args.hasFlag(options::OPT_fdiscard_value_names,
                   options::OPT_fno_discard_value_names, !IsAssertBuild))
    CmdArgs.push_back("-discard-value-names");

  // Set the main file name, so that debug info works even with
  // -save-temps.
  CmdArgs.push_back("-main-file-name");
  CmdArgs.push_back(getBaseInputName(Args, Input));

  // Some flags which affect the language (via preprocessor
  // defines).
  if (Args.hasArg(options::OPT_static))
    CmdArgs.push_back("-static-define");

  if (Args.hasArg(options::OPT_municode))
    CmdArgs.push_back("-DUNICODE");

  if (isa<AnalyzeJobAction>(JA))
    RenderAnalyzerOptions(Args, CmdArgs, Triple, Input);

  if (isa<AnalyzeJobAction>(JA) ||
      (isa<PreprocessJobAction>(JA) && Args.hasArg(options::OPT__analyze)))
    CmdArgs.push_back("-setup-static-analyzer");

  // Enable compatilibily mode to avoid analyzer-config related errors.
  // Since we can't access frontend flags through hasArg, let's manually iterate
  // through them.
  bool FoundAnalyzerConfig = false;
  for (auto Arg : Args.filtered(options::OPT_Xclang))
    if (StringRef(Arg->getValue()) == "-analyzer-config") {
      FoundAnalyzerConfig = true;
      break;
    }
  if (!FoundAnalyzerConfig)
    for (auto Arg : Args.filtered(options::OPT_Xanalyzer))
      if (StringRef(Arg->getValue()) == "-analyzer-config") {
        FoundAnalyzerConfig = true;
        break;
      }
  if (FoundAnalyzerConfig)
    CmdArgs.push_back("-analyzer-config-compatibility-mode=true");

  CheckCodeGenerationOptions(D, Args);

  unsigned FunctionAlignment = ParseFunctionAlignment(TC, Args);
  assert(FunctionAlignment <= 31 && "function alignment will be truncated!");
  if (FunctionAlignment) {
    CmdArgs.push_back("-function-alignment");
    CmdArgs.push_back(Args.MakeArgString(std::to_string(FunctionAlignment)));
  }

  llvm::Reloc::Model RelocationModel;
  unsigned PICLevel;
  bool IsPIE;
  std::tie(RelocationModel, PICLevel, IsPIE) = ParsePICArgs(TC, Args);

  const char *RMName = RelocationModelName(RelocationModel);

  if ((RelocationModel == llvm::Reloc::ROPI ||
       RelocationModel == llvm::Reloc::ROPI_RWPI) &&
      types::isCXX(Input.getType()) &&
      !Args.hasArg(options::OPT_fallow_unsupported))
    D.Diag(diag::err_drv_ropi_incompatible_with_cxx);

  if (RMName) {
    CmdArgs.push_back("-mrelocation-model");
    CmdArgs.push_back(RMName);
  }
  if (PICLevel > 0) {
    CmdArgs.push_back("-pic-level");
    CmdArgs.push_back(PICLevel == 1 ? "1" : "2");
    if (IsPIE)
      CmdArgs.push_back("-pic-is-pie");
  }

  if (RelocationModel == llvm::Reloc::ROPI ||
      RelocationModel == llvm::Reloc::ROPI_RWPI)
    CmdArgs.push_back("-fropi");
  if (RelocationModel == llvm::Reloc::RWPI ||
      RelocationModel == llvm::Reloc::ROPI_RWPI)
    CmdArgs.push_back("-frwpi");

  if (Arg *A = Args.getLastArg(options::OPT_meabi)) {
    CmdArgs.push_back("-meabi");
    CmdArgs.push_back(A->getValue());
  }

  CmdArgs.push_back("-mthread-model");
  if (Arg *A = Args.getLastArg(options::OPT_mthread_model)) {
    if (!TC.isThreadModelSupported(A->getValue()))
      D.Diag(diag::err_drv_invalid_thread_model_for_target)
          << A->getValue() << A->getAsString(Args);
    CmdArgs.push_back(A->getValue());
  }
  else
    CmdArgs.push_back(Args.MakeArgString(TC.getThreadModel()));

  Args.AddLastArg(CmdArgs, options::OPT_fveclib);

  if (Args.hasFlag(options::OPT_fmerge_all_constants,
                   options::OPT_fno_merge_all_constants, false))
    CmdArgs.push_back("-fmerge-all-constants");

  if (Args.hasFlag(options::OPT_fno_delete_null_pointer_checks,
                   options::OPT_fdelete_null_pointer_checks, false))
    CmdArgs.push_back("-fno-delete-null-pointer-checks");

  // LLVM Code Generator Options.

  if (Args.hasArg(options::OPT_frewrite_map_file) ||
      Args.hasArg(options::OPT_frewrite_map_file_EQ)) {
    for (const Arg *A : Args.filtered(options::OPT_frewrite_map_file,
                                      options::OPT_frewrite_map_file_EQ)) {
      StringRef Map = A->getValue();
      if (!llvm::sys::fs::exists(Map)) {
        D.Diag(diag::err_drv_no_such_file) << Map;
      } else {
        CmdArgs.push_back("-frewrite-map-file");
        CmdArgs.push_back(A->getValue());
        A->claim();
      }
    }
  }

  if (Arg *A = Args.getLastArg(options::OPT_Wframe_larger_than_EQ)) {
    StringRef v = A->getValue();
    CmdArgs.push_back("-mllvm");
    CmdArgs.push_back(Args.MakeArgString("-warn-stack-size=" + v));
    A->claim();
  }

  if (!Args.hasFlag(options::OPT_fjump_tables, options::OPT_fno_jump_tables,
                    true))
    CmdArgs.push_back("-fno-jump-tables");

  if (Args.hasFlag(options::OPT_fprofile_sample_accurate,
                   options::OPT_fno_profile_sample_accurate, false))
    CmdArgs.push_back("-fprofile-sample-accurate");

  if (!Args.hasFlag(options::OPT_fpreserve_as_comments,
                    options::OPT_fno_preserve_as_comments, true))
    CmdArgs.push_back("-fno-preserve-as-comments");

  if (Arg *A = Args.getLastArg(options::OPT_mregparm_EQ)) {
    CmdArgs.push_back("-mregparm");
    CmdArgs.push_back(A->getValue());
  }

  if (Arg *A = Args.getLastArg(options::OPT_fpcc_struct_return,
                               options::OPT_freg_struct_return)) {
    if (TC.getArch() != llvm::Triple::x86) {
      D.Diag(diag::err_drv_unsupported_opt_for_target)
          << A->getSpelling() << RawTriple.str();
    } else if (A->getOption().matches(options::OPT_fpcc_struct_return)) {
      CmdArgs.push_back("-fpcc-struct-return");
    } else {
      assert(A->getOption().matches(options::OPT_freg_struct_return));
      CmdArgs.push_back("-freg-struct-return");
    }
  }

  if (Args.hasFlag(options::OPT_mrtd, options::OPT_mno_rtd, false))
    CmdArgs.push_back("-fdefault-calling-conv=stdcall");

  CodeGenOptions::FramePointerKind FPKeepKind =
                  getFramePointerKind(Args, RawTriple);
  const char *FPKeepKindStr = nullptr;
  switch (FPKeepKind) {
  case CodeGenOptions::FramePointerKind::None:
    FPKeepKindStr = "-mframe-pointer=none";
    break;
  case CodeGenOptions::FramePointerKind::NonLeaf:
    FPKeepKindStr = "-mframe-pointer=non-leaf";
    break;
  case CodeGenOptions::FramePointerKind::All:
    FPKeepKindStr = "-mframe-pointer=all";
    break;
  }
  assert(FPKeepKindStr && "unknown FramePointerKind");
  CmdArgs.push_back(FPKeepKindStr);

  if (!Args.hasFlag(options::OPT_fzero_initialized_in_bss,
                    options::OPT_fno_zero_initialized_in_bss))
    CmdArgs.push_back("-mno-zero-initialized-in-bss");

  bool OFastEnabled = isOptimizationLevelFast(Args);
  // If -Ofast is the optimization level, then -fstrict-aliasing should be
  // enabled.  This alias option is being used to simplify the hasFlag logic.
  OptSpecifier StrictAliasingAliasOption =
      OFastEnabled ? options::OPT_Ofast : options::OPT_fstrict_aliasing;
  // We turn strict aliasing off by default if we're in CL mode, since MSVC
  // doesn't do any TBAA.
  bool TBAAOnByDefault = !D.IsCLMode();
  if (!Args.hasFlag(options::OPT_fstrict_aliasing, StrictAliasingAliasOption,
                    options::OPT_fno_strict_aliasing, TBAAOnByDefault))
    CmdArgs.push_back("-relaxed-aliasing");
  if (!Args.hasFlag(options::OPT_fstruct_path_tbaa,
                    options::OPT_fno_struct_path_tbaa))
    CmdArgs.push_back("-no-struct-path-tbaa");
  if (Args.hasFlag(options::OPT_fstrict_enums, options::OPT_fno_strict_enums,
                   false))
    CmdArgs.push_back("-fstrict-enums");
  if (!Args.hasFlag(options::OPT_fstrict_return, options::OPT_fno_strict_return,
                    true))
    CmdArgs.push_back("-fno-strict-return");
  if (Args.hasFlag(options::OPT_fallow_editor_placeholders,
                   options::OPT_fno_allow_editor_placeholders, false))
    CmdArgs.push_back("-fallow-editor-placeholders");
  if (Args.hasFlag(options::OPT_fstrict_vtable_pointers,
                   options::OPT_fno_strict_vtable_pointers,
                   false))
    CmdArgs.push_back("-fstrict-vtable-pointers");
  if (Args.hasFlag(options::OPT_fforce_emit_vtables,
                   options::OPT_fno_force_emit_vtables,
                   false))
    CmdArgs.push_back("-fforce-emit-vtables");
  if (!Args.hasFlag(options::OPT_foptimize_sibling_calls,
                    options::OPT_fno_optimize_sibling_calls))
    CmdArgs.push_back("-mdisable-tail-calls");
  if (Args.hasFlag(options::OPT_fno_escaping_block_tail_calls,
                   options::OPT_fescaping_block_tail_calls, false))
    CmdArgs.push_back("-fno-escaping-block-tail-calls");

  Args.AddLastArg(CmdArgs, options::OPT_ffine_grained_bitfield_accesses,
                  options::OPT_fno_fine_grained_bitfield_accesses);

  // Handle segmented stacks.
  if (Args.hasArg(options::OPT_fsplit_stack))
    CmdArgs.push_back("-split-stacks");

  RenderFloatingPointOptions(TC, D, OFastEnabled, Args, CmdArgs);

  if (Arg *A = Args.getLastArg(options::OPT_LongDouble_Group)) {
    if (TC.getArch() == llvm::Triple::x86 ||
        TC.getArch() == llvm::Triple::x86_64)
      A->render(Args, CmdArgs);
    else if ((TC.getArch() == llvm::Triple::ppc || TC.getTriple().isPPC64()) &&
             (A->getOption().getID() != options::OPT_mlong_double_80))
      A->render(Args, CmdArgs);
    else
      D.Diag(diag::err_drv_unsupported_opt_for_target)
          << A->getAsString(Args) << TripleStr;
  }

  // Decide whether to use verbose asm. Verbose assembly is the default on
  // toolchains which have the integrated assembler on by default.
  bool IsIntegratedAssemblerDefault = TC.IsIntegratedAssemblerDefault();
  if (Args.hasFlag(options::OPT_fverbose_asm, options::OPT_fno_verbose_asm,
                   IsIntegratedAssemblerDefault))
    CmdArgs.push_back("-masm-verbose");

  if (!TC.useIntegratedAs())
    CmdArgs.push_back("-no-integrated-as");

  if (Args.hasArg(options::OPT_fdebug_pass_structure)) {
    CmdArgs.push_back("-mdebug-pass");
    CmdArgs.push_back("Structure");
  }
  if (Args.hasArg(options::OPT_fdebug_pass_arguments)) {
    CmdArgs.push_back("-mdebug-pass");
    CmdArgs.push_back("Arguments");
  }

  // Enable -mconstructor-aliases except on darwin, where we have to work around
  // a linker bug (see <rdar://problem/7651567>), and CUDA device code, where
  // aliases aren't supported.
  if (!RawTriple.isOSDarwin() && !RawTriple.isNVPTX())
    CmdArgs.push_back("-mconstructor-aliases");

  // Darwin's kernel doesn't support guard variables; just die if we
  // try to use them.
  if (KernelOrKext && RawTriple.isOSDarwin())
    CmdArgs.push_back("-fforbid-guard-variables");

  if (Args.hasFlag(options::OPT_mms_bitfields, options::OPT_mno_ms_bitfields,
                   false)) {
    CmdArgs.push_back("-mms-bitfields");
  }

  if (Args.hasFlag(options::OPT_mpie_copy_relocations,
                   options::OPT_mno_pie_copy_relocations,
                   false)) {
    CmdArgs.push_back("-mpie-copy-relocations");
  }

  if (Args.hasFlag(options::OPT_fno_plt, options::OPT_fplt, false)) {
    CmdArgs.push_back("-fno-plt");
  }

  // -fhosted is default.
  // TODO: Audit uses of KernelOrKext and see where it'd be more appropriate to
  // use Freestanding.
  bool Freestanding =
      Args.hasFlag(options::OPT_ffreestanding, options::OPT_fhosted, false) ||
      KernelOrKext;
  if (Freestanding)
    CmdArgs.push_back("-ffreestanding");

  // This is a coarse approximation of what llvm-gcc actually does, both
  // -fasynchronous-unwind-tables and -fnon-call-exceptions interact in more
  // complicated ways.
  bool AsynchronousUnwindTables =
      Args.hasFlag(options::OPT_fasynchronous_unwind_tables,
                   options::OPT_fno_asynchronous_unwind_tables,
                   (TC.IsUnwindTablesDefault(Args) ||
                    TC.getSanitizerArgs().needsUnwindTables()) &&
                       !Freestanding);
  if (Args.hasFlag(options::OPT_funwind_tables, options::OPT_fno_unwind_tables,
                   AsynchronousUnwindTables))
    CmdArgs.push_back("-munwind-tables");

  TC.addClangTargetOptions(Args, CmdArgs, JA.getOffloadingDeviceKind());

  // FIXME: Handle -mtune=.
  (void)Args.hasArg(options::OPT_mtune_EQ);

  if (Arg *A = Args.getLastArg(options::OPT_mcmodel_EQ)) {
    CmdArgs.push_back("-mcode-model");
    CmdArgs.push_back(A->getValue());
  }

  // Add the target cpu
  std::string CPU = getCPUName(Args, Triple, /*FromAs*/ false);
  if (!CPU.empty()) {
    CmdArgs.push_back("-target-cpu");
    CmdArgs.push_back(Args.MakeArgString(CPU));
  }

  RenderTargetOptions(Triple, Args, KernelOrKext, CmdArgs);

  // These two are potentially updated by AddClangCLArgs.
  codegenoptions::DebugInfoKind DebugInfoKind = codegenoptions::NoDebugInfo;
  bool EmitCodeView = false;

  // Add clang-cl arguments.
  types::ID InputType = Input.getType();
  if (D.IsCLMode())
    AddClangCLArgs(Args, InputType, CmdArgs, &DebugInfoKind, &EmitCodeView);

  DwarfFissionKind DwarfFission;
  RenderDebugOptions(TC, D, RawTriple, Args, EmitCodeView, IsWindowsMSVC,
                     CmdArgs, DebugInfoKind, DwarfFission);

  // Add the split debug info name to the command lines here so we
  // can propagate it to the backend.
  bool SplitDWARF = (DwarfFission != DwarfFissionKind::None) &&
                    TC.getTriple().isOSBinFormatELF() &&
                    (isa<AssembleJobAction>(JA) || isa<CompileJobAction>(JA) ||
                     isa<BackendJobAction>(JA));
  if (SplitDWARF) {
    const char *SplitDWARFOut = SplitDebugName(Args, Input, Output);
    CmdArgs.push_back("-split-dwarf-file");
    CmdArgs.push_back(SplitDWARFOut);
    if (DwarfFission == DwarfFissionKind::Split) {
      CmdArgs.push_back("-split-dwarf-output");
      CmdArgs.push_back(SplitDWARFOut);
    }
  }

  // Pass the linker version in use.
  if (Arg *A = Args.getLastArg(options::OPT_mlinker_version_EQ)) {
    CmdArgs.push_back("-target-linker-version");
    CmdArgs.push_back(A->getValue());
  }

  // Explicitly error on some things we know we don't support and can't just
  // ignore.
  if (!Args.hasArg(options::OPT_fallow_unsupported)) {
    Arg *Unsupported;
    if (types::isCXX(InputType) && RawTriple.isOSDarwin() &&
        TC.getArch() == llvm::Triple::x86) {
      if ((Unsupported = Args.getLastArg(options::OPT_fapple_kext)) ||
          (Unsupported = Args.getLastArg(options::OPT_mkernel)))
        D.Diag(diag::err_drv_clang_unsupported_opt_cxx_darwin_i386)
            << Unsupported->getOption().getName();
    }
    // The faltivec option has been superseded by the maltivec option.
    if ((Unsupported = Args.getLastArg(options::OPT_faltivec)))
      D.Diag(diag::err_drv_clang_unsupported_opt_faltivec)
          << Unsupported->getOption().getName()
          << "please use -maltivec and include altivec.h explicitly";
    if ((Unsupported = Args.getLastArg(options::OPT_fno_altivec)))
      D.Diag(diag::err_drv_clang_unsupported_opt_faltivec)
          << Unsupported->getOption().getName() << "please use -mno-altivec";
  }

  Args.AddAllArgs(CmdArgs, options::OPT_v);
  Args.AddLastArg(CmdArgs, options::OPT_H);
  if (D.CCPrintHeaders && !D.CCGenDiagnostics) {
    CmdArgs.push_back("-header-include-file");
    CmdArgs.push_back(D.CCPrintHeadersFilename ? D.CCPrintHeadersFilename
                                               : "-");
  }
  Args.AddLastArg(CmdArgs, options::OPT_P);
  Args.AddLastArg(CmdArgs, options::OPT_print_ivar_layout);

  if (D.CCLogDiagnostics && !D.CCGenDiagnostics) {
    CmdArgs.push_back("-diagnostic-log-file");
    CmdArgs.push_back(D.CCLogDiagnosticsFilename ? D.CCLogDiagnosticsFilename
                                                 : "-");
  }

  bool UseSeparateSections = isUseSeparateSections(Triple);

  if (Args.hasFlag(options::OPT_ffunction_sections,
                   options::OPT_fno_function_sections, UseSeparateSections)) {
    CmdArgs.push_back("-ffunction-sections");
  }

  if (Args.hasFlag(options::OPT_fdata_sections, options::OPT_fno_data_sections,
                   UseSeparateSections)) {
    CmdArgs.push_back("-fdata-sections");
  }

  if (!Args.hasFlag(options::OPT_funique_section_names,
                    options::OPT_fno_unique_section_names, true))
    CmdArgs.push_back("-fno-unique-section-names");

  Args.AddLastArg(CmdArgs, options::OPT_finstrument_functions,
                  options::OPT_finstrument_functions_after_inlining,
                  options::OPT_finstrument_function_entry_bare);

  // NVPTX doesn't support PGO or coverage. There's no runtime support for
  // sampling, overhead of call arc collection is way too high and there's no
  // way to collect the output.
  if (!Triple.isNVPTX())
    addPGOAndCoverageFlags(TC, C, D, Output, Args, CmdArgs);

  Args.AddLastArg(CmdArgs, options::OPT_fclang_abi_compat_EQ);

  // Add runtime flag for PS4 when PGO, coverage, or sanitizers are enabled.
  if (RawTriple.isPS4CPU() &&
      !Args.hasArg(options::OPT_nostdlib, options::OPT_nodefaultlibs)) {
    PS4cpu::addProfileRTArgs(TC, Args, CmdArgs);
    PS4cpu::addSanitizerArgs(TC, CmdArgs);
  }

  // Pass options for controlling the default header search paths.
  if (Args.hasArg(options::OPT_nostdinc)) {
    CmdArgs.push_back("-nostdsysteminc");
    CmdArgs.push_back("-nobuiltininc");
  } else {
    if (Args.hasArg(options::OPT_nostdlibinc))
      CmdArgs.push_back("-nostdsysteminc");
    Args.AddLastArg(CmdArgs, options::OPT_nostdincxx);
    Args.AddLastArg(CmdArgs, options::OPT_nobuiltininc);
  }

  // Pass the path to compiler resource files.
  CmdArgs.push_back("-resource-dir");
  CmdArgs.push_back(D.ResourceDir.c_str());

  Args.AddLastArg(CmdArgs, options::OPT_working_directory);

  RenderARCMigrateToolOptions(D, Args, CmdArgs);

  // Add preprocessing options like -I, -D, etc. if we are using the
  // preprocessor.
  //
  // FIXME: Support -fpreprocessed
  if (types::getPreprocessedType(InputType) != types::TY_INVALID)
    AddPreprocessingOptions(C, JA, D, Args, CmdArgs, Output, Inputs);

  // Don't warn about "clang -c -DPIC -fPIC test.i" because libtool.m4 assumes
  // that "The compiler can only warn and ignore the option if not recognized".
  // When building with ccache, it will pass -D options to clang even on
  // preprocessed inputs and configure concludes that -fPIC is not supported.
  Args.ClaimAllArgs(options::OPT_D);

  // Manually translate -O4 to -O3; let clang reject others.
  if (Arg *A = Args.getLastArg(options::OPT_O_Group)) {
    if (A->getOption().matches(options::OPT_O4)) {
      CmdArgs.push_back("-O3");
      D.Diag(diag::warn_O4_is_O3);
    } else {
      A->render(Args, CmdArgs);
    }
  }

  // Warn about ignored options to clang.
  for (const Arg *A :
       Args.filtered(options::OPT_clang_ignored_gcc_optimization_f_Group)) {
    D.Diag(diag::warn_ignored_gcc_optimization) << A->getAsString(Args);
    A->claim();
  }

  for (const Arg *A :
       Args.filtered(options::OPT_clang_ignored_legacy_options_Group)) {
    D.Diag(diag::warn_ignored_clang_option) << A->getAsString(Args);
    A->claim();
  }

  claimNoWarnArgs(Args);

  Args.AddAllArgs(CmdArgs, options::OPT_R_Group);

  Args.AddAllArgs(CmdArgs, options::OPT_W_Group);
  if (Args.hasFlag(options::OPT_pedantic, options::OPT_no_pedantic, false))
    CmdArgs.push_back("-pedantic");
  Args.AddLastArg(CmdArgs, options::OPT_pedantic_errors);
  Args.AddLastArg(CmdArgs, options::OPT_w);

  // Fixed point flags
  if (Args.hasFlag(options::OPT_ffixed_point, options::OPT_fno_fixed_point,
                   /*Default=*/false))
    Args.AddLastArg(CmdArgs, options::OPT_ffixed_point);

  // Handle -{std, ansi, trigraphs} -- take the last of -{std, ansi}
  // (-ansi is equivalent to -std=c89 or -std=c++98).
  //
  // If a std is supplied, only add -trigraphs if it follows the
  // option.
  bool ImplyVCPPCXXVer = false;
  const Arg *Std = Args.getLastArg(options::OPT_std_EQ, options::OPT_ansi);
  if (Std) {
    if (Std->getOption().matches(options::OPT_ansi))
      if (types::isCXX(InputType))
        CmdArgs.push_back("-std=c++98");
      else
        CmdArgs.push_back("-std=c89");
    else
      Std->render(Args, CmdArgs);

    // If -f(no-)trigraphs appears after the language standard flag, honor it.
    if (Arg *A = Args.getLastArg(options::OPT_std_EQ, options::OPT_ansi,
                                 options::OPT_ftrigraphs,
                                 options::OPT_fno_trigraphs))
      if (A != Std)
        A->render(Args, CmdArgs);
  } else {
    // Honor -std-default.
    //
    // FIXME: Clang doesn't correctly handle -std= when the input language
    // doesn't match. For the time being just ignore this for C++ inputs;
    // eventually we want to do all the standard defaulting here instead of
    // splitting it between the driver and clang -cc1.
    if (!types::isCXX(InputType))
      Args.AddAllArgsTranslated(CmdArgs, options::OPT_std_default_EQ, "-std=",
                                /*Joined=*/true);
    else if (IsWindowsMSVC)
      ImplyVCPPCXXVer = true;

    Args.AddLastArg(CmdArgs, options::OPT_ftrigraphs,
                    options::OPT_fno_trigraphs);
  }

  // GCC's behavior for -Wwrite-strings is a bit strange:
  //  * In C, this "warning flag" changes the types of string literals from
  //    'char[N]' to 'const char[N]', and thus triggers an unrelated warning
  //    for the discarded qualifier.
  //  * In C++, this is just a normal warning flag.
  //
  // Implementing this warning correctly in C is hard, so we follow GCC's
  // behavior for now. FIXME: Directly diagnose uses of a string literal as
  // a non-const char* in C, rather than using this crude hack.
  if (!types::isCXX(InputType)) {
    // FIXME: This should behave just like a warning flag, and thus should also
    // respect -Weverything, -Wno-everything, -Werror=write-strings, and so on.
    Arg *WriteStrings =
        Args.getLastArg(options::OPT_Wwrite_strings,
                        options::OPT_Wno_write_strings, options::OPT_w);
    if (WriteStrings &&
        WriteStrings->getOption().matches(options::OPT_Wwrite_strings))
      CmdArgs.push_back("-fconst-strings");
  }

  // GCC provides a macro definition '__DEPRECATED' when -Wdeprecated is active
  // during C++ compilation, which it is by default. GCC keeps this define even
  // in the presence of '-w', match this behavior bug-for-bug.
  if (types::isCXX(InputType) &&
      Args.hasFlag(options::OPT_Wdeprecated, options::OPT_Wno_deprecated,
                   true)) {
    CmdArgs.push_back("-fdeprecated-macro");
  }

  // Translate GCC's misnamer '-fasm' arguments to '-fgnu-keywords'.
  if (Arg *Asm = Args.getLastArg(options::OPT_fasm, options::OPT_fno_asm)) {
    if (Asm->getOption().matches(options::OPT_fasm))
      CmdArgs.push_back("-fgnu-keywords");
    else
      CmdArgs.push_back("-fno-gnu-keywords");
  }

  if (ShouldDisableDwarfDirectory(Args, TC))
    CmdArgs.push_back("-fno-dwarf-directory-asm");

  if (ShouldDisableAutolink(Args, TC))
    CmdArgs.push_back("-fno-autolink");

  // Add in -fdebug-compilation-dir if necessary.
  addDebugCompDirArg(Args, CmdArgs, D.getVFS());

  addDebugPrefixMapArg(D, Args, CmdArgs);

  if (Arg *A = Args.getLastArg(options::OPT_ftemplate_depth_,
                               options::OPT_ftemplate_depth_EQ)) {
    CmdArgs.push_back("-ftemplate-depth");
    CmdArgs.push_back(A->getValue());
  }

  if (Arg *A = Args.getLastArg(options::OPT_foperator_arrow_depth_EQ)) {
    CmdArgs.push_back("-foperator-arrow-depth");
    CmdArgs.push_back(A->getValue());
  }

  if (Arg *A = Args.getLastArg(options::OPT_fconstexpr_depth_EQ)) {
    CmdArgs.push_back("-fconstexpr-depth");
    CmdArgs.push_back(A->getValue());
  }

  if (Arg *A = Args.getLastArg(options::OPT_fconstexpr_steps_EQ)) {
    CmdArgs.push_back("-fconstexpr-steps");
    CmdArgs.push_back(A->getValue());
  }

  if (Args.hasArg(options::OPT_fexperimental_new_constant_interpreter))
    CmdArgs.push_back("-fexperimental-new-constant-interpreter");

  if (Args.hasArg(options::OPT_fforce_experimental_new_constant_interpreter))
    CmdArgs.push_back("-fforce-experimental-new-constant-interpreter");

  if (Arg *A = Args.getLastArg(options::OPT_fbracket_depth_EQ)) {
    CmdArgs.push_back("-fbracket-depth");
    CmdArgs.push_back(A->getValue());
  }

  if (Arg *A = Args.getLastArg(options::OPT_Wlarge_by_value_copy_EQ,
                               options::OPT_Wlarge_by_value_copy_def)) {
    if (A->getNumValues()) {
      StringRef bytes = A->getValue();
      CmdArgs.push_back(Args.MakeArgString("-Wlarge-by-value-copy=" + bytes));
    } else
      CmdArgs.push_back("-Wlarge-by-value-copy=64"); // default value
  }

  if (Args.hasArg(options::OPT_relocatable_pch))
    CmdArgs.push_back("-relocatable-pch");

  if (const Arg *A = Args.getLastArg(options::OPT_fcf_runtime_abi_EQ)) {
    static const char *kCFABIs[] = {
      "standalone", "objc", "swift", "swift-5.0", "swift-4.2", "swift-4.1",
    };

    if (find(kCFABIs, StringRef(A->getValue())) == std::end(kCFABIs))
      D.Diag(diag::err_drv_invalid_cf_runtime_abi) << A->getValue();
    else
      A->render(Args, CmdArgs);
  }

  if (Arg *A = Args.getLastArg(options::OPT_fconstant_string_class_EQ)) {
    CmdArgs.push_back("-fconstant-string-class");
    CmdArgs.push_back(A->getValue());
  }

  if (Arg *A = Args.getLastArg(options::OPT_ftabstop_EQ)) {
    CmdArgs.push_back("-ftabstop");
    CmdArgs.push_back(A->getValue());
  }

  if (Args.hasFlag(options::OPT_fstack_size_section,
                   options::OPT_fno_stack_size_section, RawTriple.isPS4()))
    CmdArgs.push_back("-fstack-size-section");

  CmdArgs.push_back("-ferror-limit");
  if (Arg *A = Args.getLastArg(options::OPT_ferror_limit_EQ))
    CmdArgs.push_back(A->getValue());
  else
    CmdArgs.push_back("19");

  if (Arg *A = Args.getLastArg(options::OPT_fmacro_backtrace_limit_EQ)) {
    CmdArgs.push_back("-fmacro-backtrace-limit");
    CmdArgs.push_back(A->getValue());
  }

  if (Arg *A = Args.getLastArg(options::OPT_ftemplate_backtrace_limit_EQ)) {
    CmdArgs.push_back("-ftemplate-backtrace-limit");
    CmdArgs.push_back(A->getValue());
  }

  if (Arg *A = Args.getLastArg(options::OPT_fconstexpr_backtrace_limit_EQ)) {
    CmdArgs.push_back("-fconstexpr-backtrace-limit");
    CmdArgs.push_back(A->getValue());
  }

  if (Arg *A = Args.getLastArg(options::OPT_fspell_checking_limit_EQ)) {
    CmdArgs.push_back("-fspell-checking-limit");
    CmdArgs.push_back(A->getValue());
  }

  // Pass -fmessage-length=.
  CmdArgs.push_back("-fmessage-length");
  if (Arg *A = Args.getLastArg(options::OPT_fmessage_length_EQ)) {
    CmdArgs.push_back(A->getValue());
  } else {
    // If -fmessage-length=N was not specified, determine whether this is a
    // terminal and, if so, implicitly define -fmessage-length appropriately.
    unsigned N = llvm::sys::Process::StandardErrColumns();
    CmdArgs.push_back(Args.MakeArgString(Twine(N)));
  }

  // -fvisibility= and -fvisibility-ms-compat are of a piece.
  if (const Arg *A = Args.getLastArg(options::OPT_fvisibility_EQ,
                                     options::OPT_fvisibility_ms_compat)) {
    if (A->getOption().matches(options::OPT_fvisibility_EQ)) {
      CmdArgs.push_back("-fvisibility");
      CmdArgs.push_back(A->getValue());
    } else {
      assert(A->getOption().matches(options::OPT_fvisibility_ms_compat));
      CmdArgs.push_back("-fvisibility");
      CmdArgs.push_back("hidden");
      CmdArgs.push_back("-ftype-visibility");
      CmdArgs.push_back("default");
    }
  }

  Args.AddLastArg(CmdArgs, options::OPT_fvisibility_inlines_hidden);
  Args.AddLastArg(CmdArgs, options::OPT_fvisibility_global_new_delete_hidden);

  Args.AddLastArg(CmdArgs, options::OPT_ftlsmodel_EQ);

  // Forward -f (flag) options which we can pass directly.
  Args.AddLastArg(CmdArgs, options::OPT_femit_all_decls);
  Args.AddLastArg(CmdArgs, options::OPT_fheinous_gnu_extensions);
  Args.AddLastArg(CmdArgs, options::OPT_fdigraphs, options::OPT_fno_digraphs);
  Args.AddLastArg(CmdArgs, options::OPT_fno_operator_names);
  Args.AddLastArg(CmdArgs, options::OPT_femulated_tls,
                  options::OPT_fno_emulated_tls);
  Args.AddLastArg(CmdArgs, options::OPT_fkeep_static_consts);

  // AltiVec-like language extensions aren't relevant for assembling.
  if (!isa<PreprocessJobAction>(JA) || Output.getType() != types::TY_PP_Asm)
    Args.AddLastArg(CmdArgs, options::OPT_fzvector);

  Args.AddLastArg(CmdArgs, options::OPT_fdiagnostics_show_template_tree);
  Args.AddLastArg(CmdArgs, options::OPT_fno_elide_type);
#if INTEL_COLLAB
  if (Args.hasArg(options::OPT_fiopenmp)) {
    CmdArgs.push_back("-fopenmp-late-outline");
    CmdArgs.push_back("-fopenmp-threadprivate-legacy");
  }
#endif // INTEL_COLLAB

  // Forward flags for OpenMP. We don't do this if the current action is an
  // device offloading action other than OpenMP.
#if INTEL_COLLAB
  if ((Args.hasFlag(options::OPT_fopenmp, options::OPT_fopenmp_EQ,
                    options::OPT_fno_openmp, false) ||
       Args.hasArg(options::OPT_fiopenmp)) &&
#else
  if (Args.hasFlag(options::OPT_fopenmp, options::OPT_fopenmp_EQ,
                   options::OPT_fno_openmp, false) &&
#endif // INTEL_COLLAB
      (JA.isDeviceOffloading(Action::OFK_None) ||
       JA.isDeviceOffloading(Action::OFK_OpenMP))) {
    switch (D.getOpenMPRuntime(Args)) {
    case Driver::OMPRT_OMP:
    case Driver::OMPRT_IOMP5:
      // Clang can generate useful OpenMP code for these two runtime libraries.
      CmdArgs.push_back("-fopenmp");

      // If no option regarding the use of TLS in OpenMP codegeneration is
      // given, decide a default based on the target. Otherwise rely on the
      // options and pass the right information to the frontend.
      if (!Args.hasFlag(options::OPT_fopenmp_use_tls,
                        options::OPT_fnoopenmp_use_tls, /*Default=*/true))
        CmdArgs.push_back("-fnoopenmp-use-tls");
      Args.AddLastArg(CmdArgs, options::OPT_fopenmp_simd,
                      options::OPT_fno_openmp_simd);
      Args.AddAllArgs(CmdArgs, options::OPT_fopenmp_version_EQ);
      Args.AddAllArgs(CmdArgs, options::OPT_fopenmp_cuda_number_of_sm_EQ);
      Args.AddAllArgs(CmdArgs, options::OPT_fopenmp_cuda_blocks_per_sm_EQ);
      Args.AddAllArgs(CmdArgs,
                      options::OPT_fopenmp_cuda_teams_reduction_recs_num_EQ);
      if (Args.hasFlag(options::OPT_fopenmp_optimistic_collapse,
                       options::OPT_fno_openmp_optimistic_collapse,
                       /*Default=*/false))
        CmdArgs.push_back("-fopenmp-optimistic-collapse");

      // When in OpenMP offloading mode with NVPTX target, forward
      // cuda-mode flag
      if (Args.hasFlag(options::OPT_fopenmp_cuda_mode,
                       options::OPT_fno_openmp_cuda_mode, /*Default=*/false))
        CmdArgs.push_back("-fopenmp-cuda-mode");

      // When in OpenMP offloading mode with NVPTX target, check if full runtime
      // is required.
      if (Args.hasFlag(options::OPT_fopenmp_cuda_force_full_runtime,
                       options::OPT_fno_openmp_cuda_force_full_runtime,
                       /*Default=*/false))
        CmdArgs.push_back("-fopenmp-cuda-force-full-runtime");
      break;
    default:
      // By default, if Clang doesn't know how to generate useful OpenMP code
      // for a specific runtime library, we just don't pass the '-fopenmp' flag
      // down to the actual compilation.
      // FIXME: It would be better to have a mode which *only* omits IR
      // generation based on the OpenMP support so that we get consistent
      // semantic analysis, etc.
      break;
    }
  } else {
    Args.AddLastArg(CmdArgs, options::OPT_fopenmp_simd,
                    options::OPT_fno_openmp_simd);
    Args.AddAllArgs(CmdArgs, options::OPT_fopenmp_version_EQ);
  }

  const SanitizerArgs &Sanitize = TC.getSanitizerArgs();
  Sanitize.addArgs(TC, Args, CmdArgs, InputType);

  const XRayArgs &XRay = TC.getXRayArgs();
  XRay.addArgs(TC, Args, CmdArgs, InputType);

  if (TC.SupportsProfiling())
    Args.AddLastArg(CmdArgs, options::OPT_pg);

  if (TC.SupportsProfiling())
    Args.AddLastArg(CmdArgs, options::OPT_mfentry);

  if (Args.getLastArg(options::OPT_fapple_kext) ||
      (Args.hasArg(options::OPT_mkernel) && types::isCXX(InputType)))
    CmdArgs.push_back("-fapple-kext");

  Args.AddLastArg(CmdArgs, options::OPT_flax_vector_conversions_EQ);
  Args.AddLastArg(CmdArgs, options::OPT_fobjc_sender_dependent_dispatch);
  Args.AddLastArg(CmdArgs, options::OPT_fdiagnostics_print_source_range_info);
  Args.AddLastArg(CmdArgs, options::OPT_fdiagnostics_parseable_fixits);
  Args.AddLastArg(CmdArgs, options::OPT_ftime_report);
  Args.AddLastArg(CmdArgs, options::OPT_ftime_trace);
  Args.AddLastArg(CmdArgs, options::OPT_ftime_trace_granularity_EQ);
  Args.AddLastArg(CmdArgs, options::OPT_ftrapv);
  Args.AddLastArg(CmdArgs, options::OPT_malign_double);

  if (Arg *A = Args.getLastArg(options::OPT_ftrapv_handler_EQ)) {
    CmdArgs.push_back("-ftrapv-handler");
    CmdArgs.push_back(A->getValue());
  }

  Args.AddLastArg(CmdArgs, options::OPT_ftrap_function_EQ);

  // -fno-strict-overflow implies -fwrapv if it isn't disabled, but
  // -fstrict-overflow won't turn off an explicitly enabled -fwrapv.
  if (Arg *A = Args.getLastArg(options::OPT_fwrapv, options::OPT_fno_wrapv)) {
    if (A->getOption().matches(options::OPT_fwrapv))
      CmdArgs.push_back("-fwrapv");
  } else if (Arg *A = Args.getLastArg(options::OPT_fstrict_overflow,
                                      options::OPT_fno_strict_overflow)) {
    if (A->getOption().matches(options::OPT_fno_strict_overflow))
      CmdArgs.push_back("-fwrapv");
  }

  if (Arg *A = Args.getLastArg(options::OPT_freroll_loops,
                               options::OPT_fno_reroll_loops))
    if (A->getOption().matches(options::OPT_freroll_loops))
      CmdArgs.push_back("-freroll-loops");

  Args.AddLastArg(CmdArgs, options::OPT_fwritable_strings);
  Args.AddLastArg(CmdArgs, options::OPT_funroll_loops,
                  options::OPT_fno_unroll_loops);

  Args.AddLastArg(CmdArgs, options::OPT_pthread);

  if (Args.hasFlag(options::OPT_mspeculative_load_hardening, options::OPT_mno_speculative_load_hardening,
                   false))
    CmdArgs.push_back(Args.MakeArgString("-mspeculative-load-hardening"));

  RenderSSPOptions(TC, Args, CmdArgs, KernelOrKext);
  RenderTrivialAutoVarInitOptions(D, TC, Args, CmdArgs);

  // Translate -mstackrealign
  if (Args.hasFlag(options::OPT_mstackrealign, options::OPT_mno_stackrealign,
                   false))
    CmdArgs.push_back(Args.MakeArgString("-mstackrealign"));

  if (Args.hasArg(options::OPT_mstack_alignment)) {
    StringRef alignment = Args.getLastArgValue(options::OPT_mstack_alignment);
    CmdArgs.push_back(Args.MakeArgString("-mstack-alignment=" + alignment));
  }

  if (Args.hasArg(options::OPT_mstack_probe_size)) {
    StringRef Size = Args.getLastArgValue(options::OPT_mstack_probe_size);

    if (!Size.empty())
      CmdArgs.push_back(Args.MakeArgString("-mstack-probe-size=" + Size));
    else
      CmdArgs.push_back("-mstack-probe-size=0");
  }

  if (!Args.hasFlag(options::OPT_mstack_arg_probe,
                    options::OPT_mno_stack_arg_probe, true))
    CmdArgs.push_back(Args.MakeArgString("-mno-stack-arg-probe"));

  if (Arg *A = Args.getLastArg(options::OPT_mrestrict_it,
                               options::OPT_mno_restrict_it)) {
    if (A->getOption().matches(options::OPT_mrestrict_it)) {
      CmdArgs.push_back("-mllvm");
      CmdArgs.push_back("-arm-restrict-it");
    } else {
      CmdArgs.push_back("-mllvm");
      CmdArgs.push_back("-arm-no-restrict-it");
    }
  } else if (Triple.isOSWindows() &&
             (Triple.getArch() == llvm::Triple::arm ||
              Triple.getArch() == llvm::Triple::thumb)) {
    // Windows on ARM expects restricted IT blocks
    CmdArgs.push_back("-mllvm");
    CmdArgs.push_back("-arm-restrict-it");
  }

  // Forward -cl options to -cc1
  RenderOpenCLOptions(Args, CmdArgs);

  // Forward -sycl-std option to -cc1
  Args.AddLastArg(CmdArgs, options::OPT_sycl_std_EQ);

  if (Args.hasFlag(options::OPT_fhip_new_launch_api,
                   options::OPT_fno_hip_new_launch_api, false))
    CmdArgs.push_back("-fhip-new-launch-api");

  if (Arg *A = Args.getLastArg(options::OPT_fcf_protection_EQ)) {
    CmdArgs.push_back(
        Args.MakeArgString(Twine("-fcf-protection=") + A->getValue()));
  }

  // Forward -f options with positive and negative forms; we translate
  // these by hand.
  if (Arg *A = getLastProfileSampleUseArg(Args)) {
    auto *PGOArg = Args.getLastArg(
        options::OPT_fprofile_generate, options::OPT_fprofile_generate_EQ,
        options::OPT_fcs_profile_generate, options::OPT_fcs_profile_generate_EQ,
        options::OPT_fprofile_use, options::OPT_fprofile_use_EQ);
    if (PGOArg)
      D.Diag(diag::err_drv_argument_not_allowed_with)
          << "SampleUse with PGO options";

    StringRef fname = A->getValue();
    if (!llvm::sys::fs::exists(fname))
      D.Diag(diag::err_drv_no_such_file) << fname;
    else
      A->render(Args, CmdArgs);
  }
  Args.AddLastArg(CmdArgs, options::OPT_fprofile_remapping_file_EQ);

  RenderBuiltinOptions(TC, RawTriple, Args, CmdArgs);

  if (!Args.hasFlag(options::OPT_fassume_sane_operator_new,
                    options::OPT_fno_assume_sane_operator_new))
    CmdArgs.push_back("-fno-assume-sane-operator-new");

  // -fblocks=0 is default.
  if (Args.hasFlag(options::OPT_fblocks, options::OPT_fno_blocks,
                   TC.IsBlocksDefault()) ||
      (Args.hasArg(options::OPT_fgnu_runtime) &&
       Args.hasArg(options::OPT_fobjc_nonfragile_abi) &&
       !Args.hasArg(options::OPT_fno_blocks))) {
    CmdArgs.push_back("-fblocks");

    if (!Args.hasArg(options::OPT_fgnu_runtime) && !TC.hasBlocksRuntime())
      CmdArgs.push_back("-fblocks-runtime-optional");
  }

  // -fencode-extended-block-signature=1 is default.
  if (TC.IsEncodeExtendedBlockSignatureDefault())
    CmdArgs.push_back("-fencode-extended-block-signature");

  if (Args.hasFlag(options::OPT_fcoroutines_ts, options::OPT_fno_coroutines_ts,
                   false) &&
      types::isCXX(InputType)) {
    CmdArgs.push_back("-fcoroutines-ts");
  }

  Args.AddLastArg(CmdArgs, options::OPT_fdouble_square_bracket_attributes,
                  options::OPT_fno_double_square_bracket_attributes);

  // -faccess-control is default.
  if (Args.hasFlag(options::OPT_fno_access_control,
                   options::OPT_faccess_control, false))
    CmdArgs.push_back("-fno-access-control");

  // -felide-constructors is the default.
  if (Args.hasFlag(options::OPT_fno_elide_constructors,
                   options::OPT_felide_constructors, false))
    CmdArgs.push_back("-fno-elide-constructors");

  ToolChain::RTTIMode RTTIMode = TC.getRTTIMode();

  if (KernelOrKext || (types::isCXX(InputType) &&
                       (RTTIMode == ToolChain::RM_Disabled)))
    CmdArgs.push_back("-fno-rtti");

  // -fshort-enums=0 is default for all architectures except Hexagon.
  if (Args.hasFlag(options::OPT_fshort_enums, options::OPT_fno_short_enums,
                   TC.getArch() == llvm::Triple::hexagon))
    CmdArgs.push_back("-fshort-enums");

  RenderCharacterOptions(Args, AuxTriple ? *AuxTriple : RawTriple, CmdArgs);

  // -fuse-cxa-atexit is default.
  if (!Args.hasFlag(
          options::OPT_fuse_cxa_atexit, options::OPT_fno_use_cxa_atexit,
          !RawTriple.isOSWindows() &&
              TC.getArch() != llvm::Triple::xcore &&
              ((RawTriple.getVendor() != llvm::Triple::MipsTechnologies) ||
               RawTriple.hasEnvironment())) ||
      KernelOrKext)
    CmdArgs.push_back("-fno-use-cxa-atexit");

  if (Args.hasFlag(options::OPT_fregister_global_dtors_with_atexit,
                   options::OPT_fno_register_global_dtors_with_atexit,
                   RawTriple.isOSDarwin() && !KernelOrKext))
    CmdArgs.push_back("-fregister-global-dtors-with-atexit");

  // -fms-extensions=0 is default.
  if (Args.hasFlag(options::OPT_fms_extensions, options::OPT_fno_ms_extensions,
                   IsWindowsMSVC))
    CmdArgs.push_back("-fms-extensions");

  // -fno-use-line-directives is default.
  if (Args.hasFlag(options::OPT_fuse_line_directives,
                   options::OPT_fno_use_line_directives, false))
    CmdArgs.push_back("-fuse-line-directives");

  // -fms-compatibility=0 is default.
  bool IsMSVCCompat = Args.hasFlag(
      options::OPT_fms_compatibility, options::OPT_fno_ms_compatibility,
      (IsWindowsMSVC && Args.hasFlag(options::OPT_fms_extensions,
                                     options::OPT_fno_ms_extensions, true)));
  if (IsMSVCCompat)
    CmdArgs.push_back("-fms-compatibility");

  // Handle -fgcc-version, if present.
  VersionTuple GNUCVer;
  if (Arg *A = Args.getLastArg(options::OPT_fgnuc_version_EQ)) {
    // Check that the version has 1 to 3 components and the minor and patch
    // versions fit in two decimal digits.
    StringRef Val = A->getValue();
    Val = Val.empty() ? "0" : Val; // Treat "" as 0 or disable.
    bool Invalid = GNUCVer.tryParse(Val);
    unsigned Minor = GNUCVer.getMinor().getValueOr(0);
    unsigned Patch = GNUCVer.getSubminor().getValueOr(0);
    if (Invalid || GNUCVer.getBuild() || Minor >= 100 || Patch >= 100) {
      D.Diag(diag::err_drv_invalid_value)
          << A->getAsString(Args) << A->getValue();
    }
  } else if (!IsMSVCCompat) {
    // Imitate GCC 4.2.1 by default if -fms-compatibility is not in effect.
    GNUCVer = VersionTuple(4, 2, 1);
  }
  if (!GNUCVer.empty()) {
    CmdArgs.push_back(
        Args.MakeArgString("-fgnuc-version=" + GNUCVer.getAsString()));
  }

  VersionTuple MSVT = TC.computeMSVCVersion(&D, Args);
  if (!MSVT.empty())
    CmdArgs.push_back(
        Args.MakeArgString("-fms-compatibility-version=" + MSVT.getAsString()));

  bool IsMSVC2015Compatible = MSVT.getMajor() >= 19;
  if (ImplyVCPPCXXVer) {
    StringRef LanguageStandard;
    if (const Arg *StdArg = Args.getLastArg(options::OPT__SLASH_std)) {
      Std = StdArg;
      LanguageStandard = llvm::StringSwitch<StringRef>(StdArg->getValue())
                             .Case("c++14", "-std=c++14")
                             .Case("c++17", "-std=c++17")
                             .Case("c++latest", "-std=c++2a")
                             .Default("");
      if (LanguageStandard.empty())
        D.Diag(clang::diag::warn_drv_unused_argument)
            << StdArg->getAsString(Args);
    }

    if (LanguageStandard.empty()) {
      if (IsMSVC2015Compatible)
        LanguageStandard = "-std=c++14";
      else
        LanguageStandard = "-std=c++11";
    }

    CmdArgs.push_back(LanguageStandard.data());
  }

  // -fno-borland-extensions is default.
  if (Args.hasFlag(options::OPT_fborland_extensions,
                   options::OPT_fno_borland_extensions, false))
    CmdArgs.push_back("-fborland-extensions");

  // -fno-declspec is default, except for PS4.
  if (Args.hasFlag(options::OPT_fdeclspec, options::OPT_fno_declspec,
                   RawTriple.isPS4()))
    CmdArgs.push_back("-fdeclspec");
  else if (Args.hasArg(options::OPT_fno_declspec))
    CmdArgs.push_back("-fno-declspec"); // Explicitly disabling __declspec.

  // -fthreadsafe-static is default, except for MSVC compatibility versions less
  // than 19.
  if (!Args.hasFlag(options::OPT_fthreadsafe_statics,
                    options::OPT_fno_threadsafe_statics,
                    !IsWindowsMSVC || IsMSVC2015Compatible))
    CmdArgs.push_back("-fno-threadsafe-statics");

  // -fno-delayed-template-parsing is default, except when targeting MSVC.
  // Many old Windows SDK versions require this to parse.
  // FIXME: MSVC introduced /Zc:twoPhase- to disable this behavior in their
  // compiler. We should be able to disable this by default at some point.
  if (Args.hasFlag(options::OPT_fdelayed_template_parsing,
                   options::OPT_fno_delayed_template_parsing, IsWindowsMSVC))
    CmdArgs.push_back("-fdelayed-template-parsing");

  // -fgnu-keywords default varies depending on language; only pass if
  // specified.
  Args.AddLastArg(CmdArgs, options::OPT_fgnu_keywords,
                  options::OPT_fno_gnu_keywords);

  if (Args.hasFlag(options::OPT_fgnu89_inline, options::OPT_fno_gnu89_inline,
                   false))
    CmdArgs.push_back("-fgnu89-inline");

  if (Args.hasArg(options::OPT_fno_inline))
    CmdArgs.push_back("-fno-inline");

  Args.AddLastArg(CmdArgs, options::OPT_finline_functions,
                  options::OPT_finline_hint_functions,
                  options::OPT_fno_inline_functions);

  // FIXME: Find a better way to determine whether the language has modules
  // support by default, or just assume that all languages do.
  bool HaveModules =
      Std && (Std->containsValue("c++2a") || Std->containsValue("c++latest"));
  RenderModulesOptions(C, D, Args, Input, Output, CmdArgs, HaveModules);

  if (Args.hasFlag(options::OPT_fpch_validate_input_files_content,
                   options::OPT_fno_pch_validate_input_files_content, false))
    CmdArgs.push_back("-fvalidate-ast-input-files-content");

  Args.AddLastArg(CmdArgs, options::OPT_fexperimental_new_pass_manager,
                  options::OPT_fno_experimental_new_pass_manager);

  ObjCRuntime Runtime = AddObjCRuntimeArgs(Args, CmdArgs, rewriteKind);
  RenderObjCOptions(TC, D, RawTriple, Args, Runtime, rewriteKind != RK_None,
                    Input, CmdArgs);

  if (Args.hasFlag(options::OPT_fapplication_extension,
                   options::OPT_fno_application_extension, false))
    CmdArgs.push_back("-fapplication-extension");

  // Handle GCC-style exception args.
  if (!C.getDriver().IsCLMode())
    addExceptionArgs(Args, InputType, TC, KernelOrKext, Runtime, CmdArgs);

  // Handle exception personalities
  Arg *A = Args.getLastArg(
      options::OPT_fsjlj_exceptions, options::OPT_fseh_exceptions,
      options::OPT_fdwarf_exceptions, options::OPT_fwasm_exceptions);
  if (A) {
    const Option &Opt = A->getOption();
    if (Opt.matches(options::OPT_fsjlj_exceptions))
      CmdArgs.push_back("-fsjlj-exceptions");
    if (Opt.matches(options::OPT_fseh_exceptions))
      CmdArgs.push_back("-fseh-exceptions");
    if (Opt.matches(options::OPT_fdwarf_exceptions))
      CmdArgs.push_back("-fdwarf-exceptions");
    if (Opt.matches(options::OPT_fwasm_exceptions))
      CmdArgs.push_back("-fwasm-exceptions");
  } else {
    switch (TC.GetExceptionModel(Args)) {
    default:
      break;
    case llvm::ExceptionHandling::DwarfCFI:
      CmdArgs.push_back("-fdwarf-exceptions");
      break;
    case llvm::ExceptionHandling::SjLj:
      CmdArgs.push_back("-fsjlj-exceptions");
      break;
    case llvm::ExceptionHandling::WinEH:
      CmdArgs.push_back("-fseh-exceptions");
      break;
    }
  }

  // C++ "sane" operator new.
  if (!Args.hasFlag(options::OPT_fassume_sane_operator_new,
                    options::OPT_fno_assume_sane_operator_new))
    CmdArgs.push_back("-fno-assume-sane-operator-new");

  // -frelaxed-template-template-args is off by default, as it is a severe
  // breaking change until a corresponding change to template partial ordering
  // is provided.
  if (Args.hasFlag(options::OPT_frelaxed_template_template_args,
                   options::OPT_fno_relaxed_template_template_args, false))
    CmdArgs.push_back("-frelaxed-template-template-args");

  // -fsized-deallocation is off by default, as it is an ABI-breaking change for
  // most platforms.
  if (Args.hasFlag(options::OPT_fsized_deallocation,
                   options::OPT_fno_sized_deallocation, false))
    CmdArgs.push_back("-fsized-deallocation");

  // -faligned-allocation is on by default in C++17 onwards and otherwise off
  // by default.
  if (Arg *A = Args.getLastArg(options::OPT_faligned_allocation,
                               options::OPT_fno_aligned_allocation,
                               options::OPT_faligned_new_EQ)) {
    if (A->getOption().matches(options::OPT_fno_aligned_allocation))
      CmdArgs.push_back("-fno-aligned-allocation");
    else
      CmdArgs.push_back("-faligned-allocation");
  }

  // The default new alignment can be specified using a dedicated option or via
  // a GCC-compatible option that also turns on aligned allocation.
  if (Arg *A = Args.getLastArg(options::OPT_fnew_alignment_EQ,
                               options::OPT_faligned_new_EQ))
    CmdArgs.push_back(
        Args.MakeArgString(Twine("-fnew-alignment=") + A->getValue()));

  // -fconstant-cfstrings is default, and may be subject to argument translation
  // on Darwin.
  if (!Args.hasFlag(options::OPT_fconstant_cfstrings,
                    options::OPT_fno_constant_cfstrings) ||
      !Args.hasFlag(options::OPT_mconstant_cfstrings,
                    options::OPT_mno_constant_cfstrings))
    CmdArgs.push_back("-fno-constant-cfstrings");

  // -fno-pascal-strings is default, only pass non-default.
  if (Args.hasFlag(options::OPT_fpascal_strings,
                   options::OPT_fno_pascal_strings, false))
    CmdArgs.push_back("-fpascal-strings");

  // Honor -fpack-struct= and -fpack-struct, if given. Note that
  // -fno-pack-struct doesn't apply to -fpack-struct=.
  if (Arg *A = Args.getLastArg(options::OPT_fpack_struct_EQ)) {
    std::string PackStructStr = "-fpack-struct=";
    PackStructStr += A->getValue();
    CmdArgs.push_back(Args.MakeArgString(PackStructStr));
  } else if (Args.hasFlag(options::OPT_fpack_struct,
                          options::OPT_fno_pack_struct, false)) {
    CmdArgs.push_back("-fpack-struct=1");
  }

  // Handle -fmax-type-align=N and -fno-type-align
  bool SkipMaxTypeAlign = Args.hasArg(options::OPT_fno_max_type_align);
  if (Arg *A = Args.getLastArg(options::OPT_fmax_type_align_EQ)) {
    if (!SkipMaxTypeAlign) {
      std::string MaxTypeAlignStr = "-fmax-type-align=";
      MaxTypeAlignStr += A->getValue();
      CmdArgs.push_back(Args.MakeArgString(MaxTypeAlignStr));
    }
  } else if (RawTriple.isOSDarwin()) {
    if (!SkipMaxTypeAlign) {
      std::string MaxTypeAlignStr = "-fmax-type-align=16";
      CmdArgs.push_back(Args.MakeArgString(MaxTypeAlignStr));
    }
  }

  if (!Args.hasFlag(options::OPT_Qy, options::OPT_Qn, true))
    CmdArgs.push_back("-Qn");

  // -fcommon is the default unless compiling kernel code or the target says so
  bool NoCommonDefault = KernelOrKext || isNoCommonDefault(RawTriple);
  if (!Args.hasFlag(options::OPT_fcommon, options::OPT_fno_common,
                    !NoCommonDefault))
    CmdArgs.push_back("-fno-common");

  // -fsigned-bitfields is default, and clang doesn't yet support
  // -funsigned-bitfields.
  if (!Args.hasFlag(options::OPT_fsigned_bitfields,
                    options::OPT_funsigned_bitfields))
    D.Diag(diag::warn_drv_clang_unsupported)
        << Args.getLastArg(options::OPT_funsigned_bitfields)->getAsString(Args);

  // -fsigned-bitfields is default, and clang doesn't support -fno-for-scope.
  if (!Args.hasFlag(options::OPT_ffor_scope, options::OPT_fno_for_scope))
    D.Diag(diag::err_drv_clang_unsupported)
        << Args.getLastArg(options::OPT_fno_for_scope)->getAsString(Args);

  // -finput_charset=UTF-8 is default. Reject others
  if (Arg *inputCharset = Args.getLastArg(options::OPT_finput_charset_EQ)) {
    StringRef value = inputCharset->getValue();
    if (!value.equals_lower("utf-8"))
      D.Diag(diag::err_drv_invalid_value) << inputCharset->getAsString(Args)
                                          << value;
  }

  // -fexec_charset=UTF-8 is default. Reject others
  if (Arg *execCharset = Args.getLastArg(options::OPT_fexec_charset_EQ)) {
    StringRef value = execCharset->getValue();
    if (!value.equals_lower("utf-8"))
      D.Diag(diag::err_drv_invalid_value) << execCharset->getAsString(Args)
                                          << value;
  }

  RenderDiagnosticsOptions(D, Args, CmdArgs);

  // -fno-asm-blocks is default.
  if (Args.hasFlag(options::OPT_fasm_blocks, options::OPT_fno_asm_blocks,
                   false))
    CmdArgs.push_back("-fasm-blocks");

  // -fgnu-inline-asm is default.
  if (!Args.hasFlag(options::OPT_fgnu_inline_asm,
                    options::OPT_fno_gnu_inline_asm, true))
    CmdArgs.push_back("-fno-gnu-inline-asm");

  // Enable vectorization per default according to the optimization level
  // selected. For optimization levels that want vectorization we use the alias
  // option to simplify the hasFlag logic.
  bool EnableVec = shouldEnableVectorizerAtOLevel(Args, false);
  OptSpecifier VectorizeAliasOption =
      EnableVec ? options::OPT_O_Group : options::OPT_fvectorize;
  if (Args.hasFlag(options::OPT_fvectorize, VectorizeAliasOption,
                   options::OPT_fno_vectorize, EnableVec))
    CmdArgs.push_back("-vectorize-loops");

  // -fslp-vectorize is enabled based on the optimization level selected.
  bool EnableSLPVec = shouldEnableVectorizerAtOLevel(Args, true);
  OptSpecifier SLPVectAliasOption =
      EnableSLPVec ? options::OPT_O_Group : options::OPT_fslp_vectorize;
  if (Args.hasFlag(options::OPT_fslp_vectorize, SLPVectAliasOption,
                   options::OPT_fno_slp_vectorize, EnableSLPVec))
    CmdArgs.push_back("-vectorize-slp");

  ParseMPreferVectorWidth(D, Args, CmdArgs);

  Args.AddLastArg(CmdArgs, options::OPT_fshow_overloads_EQ);
  Args.AddLastArg(CmdArgs,
                  options::OPT_fsanitize_undefined_strip_path_components_EQ);

  // -fdollars-in-identifiers default varies depending on platform and
  // language; only pass if specified.
  if (Arg *A = Args.getLastArg(options::OPT_fdollars_in_identifiers,
                               options::OPT_fno_dollars_in_identifiers)) {
    if (A->getOption().matches(options::OPT_fdollars_in_identifiers))
      CmdArgs.push_back("-fdollars-in-identifiers");
    else
      CmdArgs.push_back("-fno-dollars-in-identifiers");
  }

  // -funit-at-a-time is default, and we don't support -fno-unit-at-a-time for
  // practical purposes.
  if (Arg *A = Args.getLastArg(options::OPT_funit_at_a_time,
                               options::OPT_fno_unit_at_a_time)) {
    if (A->getOption().matches(options::OPT_fno_unit_at_a_time))
      D.Diag(diag::warn_drv_clang_unsupported) << A->getAsString(Args);
  }

  if (Args.hasFlag(options::OPT_fapple_pragma_pack,
                   options::OPT_fno_apple_pragma_pack, false))
    CmdArgs.push_back("-fapple-pragma-pack");

  // Remarks can be enabled with any of the `-f.*optimization-record.*` flags.
  if (Args.hasFlag(options::OPT_fsave_optimization_record,
                   options::OPT_foptimization_record_file_EQ,
                   options::OPT_fno_save_optimization_record, false) ||
      Args.hasFlag(options::OPT_fsave_optimization_record_EQ,
                   options::OPT_fno_save_optimization_record, false) ||
      Args.hasFlag(options::OPT_foptimization_record_passes_EQ,
                   options::OPT_fno_save_optimization_record, false)) {
    CmdArgs.push_back("-opt-record-file");

    const Arg *A = Args.getLastArg(options::OPT_foptimization_record_file_EQ);
    if (A) {
      CmdArgs.push_back(A->getValue());
    } else {
      SmallString<128> F;

      if (Args.hasArg(options::OPT_c) || Args.hasArg(options::OPT_S)) {
        if (Arg *FinalOutput = Args.getLastArg(options::OPT_o))
          F = FinalOutput->getValue();
      }

      if (F.empty()) {
        // Use the input filename.
        F = llvm::sys::path::stem(Input.getBaseInput());

        // If we're compiling for an offload architecture (i.e. a CUDA device),
        // we need to make the file name for the device compilation different
        // from the host compilation.
        if (!JA.isDeviceOffloading(Action::OFK_None) &&
            !JA.isDeviceOffloading(Action::OFK_Host)) {
          llvm::sys::path::replace_extension(F, "");
          F += Action::GetOffloadingFileNamePrefix(JA.getOffloadingDeviceKind(),
                                                   Triple.normalize());
          F += "-";
          F += JA.getOffloadingArch();
        }
      }

      std::string Extension = "opt.";
      if (const Arg *A =
              Args.getLastArg(options::OPT_fsave_optimization_record_EQ))
        Extension += A->getValue();
      else
        Extension += "yaml";

      llvm::sys::path::replace_extension(F, Extension);
      CmdArgs.push_back(Args.MakeArgString(F));
    }

    if (const Arg *A =
            Args.getLastArg(options::OPT_foptimization_record_passes_EQ)) {
      CmdArgs.push_back("-opt-record-passes");
      CmdArgs.push_back(A->getValue());
    }

    if (const Arg *A =
            Args.getLastArg(options::OPT_fsave_optimization_record_EQ)) {
      CmdArgs.push_back("-opt-record-format");
      CmdArgs.push_back(A->getValue());
    }
  }

  bool RewriteImports = Args.hasFlag(options::OPT_frewrite_imports,
                                     options::OPT_fno_rewrite_imports, false);
  if (RewriteImports)
    CmdArgs.push_back("-frewrite-imports");

  // Enable rewrite includes if the user's asked for it or if we're generating
  // diagnostics.
  // TODO: Once -module-dependency-dir works with -frewrite-includes it'd be
  // nice to enable this when doing a crashdump for modules as well.
  if (Args.hasFlag(options::OPT_frewrite_includes,
                   options::OPT_fno_rewrite_includes, false) ||
      (C.isForDiagnostics() && !HaveModules))
    CmdArgs.push_back("-frewrite-includes");

  // Only allow -traditional or -traditional-cpp outside in preprocessing modes.
  if (Arg *A = Args.getLastArg(options::OPT_traditional,
                               options::OPT_traditional_cpp)) {
    if (isa<PreprocessJobAction>(JA))
      CmdArgs.push_back("-traditional-cpp");
    else
      D.Diag(diag::err_drv_clang_unsupported) << A->getAsString(Args);
  }

  Args.AddLastArg(CmdArgs, options::OPT_dM);
  Args.AddLastArg(CmdArgs, options::OPT_dD);

  // Handle serialized diagnostics.
  if (Arg *A = Args.getLastArg(options::OPT__serialize_diags)) {
    CmdArgs.push_back("-serialize-diagnostic-file");
    CmdArgs.push_back(Args.MakeArgString(A->getValue()));
  }

  if (Args.hasArg(options::OPT_fretain_comments_from_system_headers))
    CmdArgs.push_back("-fretain-comments-from-system-headers");

  // Forward -fcomment-block-commands to -cc1.
  Args.AddAllArgs(CmdArgs, options::OPT_fcomment_block_commands);
  // Forward -fparse-all-comments to -cc1.
  Args.AddAllArgs(CmdArgs, options::OPT_fparse_all_comments);

  // Turn -fplugin=name.so into -load name.so
  for (const Arg *A : Args.filtered(options::OPT_fplugin_EQ)) {
    CmdArgs.push_back("-load");
    CmdArgs.push_back(A->getValue());
    A->claim();
  }

  // Forward -fpass-plugin=name.so to -cc1.
  for (const Arg *A : Args.filtered(options::OPT_fpass_plugin_EQ)) {
    CmdArgs.push_back(
        Args.MakeArgString(Twine("-fpass-plugin=") + A->getValue()));
    A->claim();
  }

  // Setup statistics file output.
  SmallString<128> StatsFile = getStatsFileName(Args, Output, Input, D);
  if (!StatsFile.empty())
    CmdArgs.push_back(Args.MakeArgString(Twine("-stats-file=") + StatsFile));

  // Forward -Xclang arguments to -cc1, and -mllvm arguments to the LLVM option
  // parser.
  // -finclude-default-header flag is for preprocessor,
  // do not pass it to other cc1 commands when save-temps is enabled
  if (C.getDriver().isSaveTempsEnabled() &&
      !isa<PreprocessJobAction>(JA)) {
    for (auto Arg : Args.filtered(options::OPT_Xclang)) {
      Arg->claim();
      if (StringRef(Arg->getValue()) != "-finclude-default-header")
        CmdArgs.push_back(Arg->getValue());
    }
  }
  else {
    Args.AddAllArgValues(CmdArgs, options::OPT_Xclang);
  }
  for (const Arg *A : Args.filtered(options::OPT_mllvm)) {
    A->claim();

    // We translate this by hand to the -cc1 argument, since nightly test uses
    // it and developers have been trained to spell it with -mllvm. Both
    // spellings are now deprecated and should be removed.
    if (StringRef(A->getValue(0)) == "-disable-llvm-optzns") {
      CmdArgs.push_back("-disable-llvm-optzns");
    } else {
      A->render(Args, CmdArgs);
    }
  }

  // With -save-temps, we want to save the unoptimized bitcode output from the
  // CompileJobAction, use -disable-llvm-passes to get pristine IR generated
  // by the frontend.
  // When -fembed-bitcode is enabled, optimized bitcode is emitted because it
  // has slightly different breakdown between stages.
  // FIXME: -fembed-bitcode -save-temps will save optimized bitcode instead of
  // pristine IR generated by the frontend. Ideally, a new compile action should
  // be added so both IR can be captured.
  if (C.getDriver().isSaveTempsEnabled() &&
      !(C.getDriver().embedBitcodeInObject() && !C.getDriver().isUsingLTO()) &&
      isa<CompileJobAction>(JA))
    CmdArgs.push_back("-disable-llvm-passes");

  Args.AddAllArgs(CmdArgs, options::OPT_undef);

  const char *Exec = D.getClangProgramPath();

  // Optionally embed the -cc1 level arguments into the debug info or a
  // section, for build analysis.
  // Also record command line arguments into the debug info if
  // -grecord-gcc-switches options is set on.
  // By default, -gno-record-gcc-switches is set on and no recording.
  auto GRecordSwitches =
      Args.hasFlag(options::OPT_grecord_command_line,
                   options::OPT_gno_record_command_line, false);
  auto FRecordSwitches =
      Args.hasFlag(options::OPT_frecord_command_line,
                   options::OPT_fno_record_command_line, false);
  if (FRecordSwitches && !Triple.isOSBinFormatELF())
    D.Diag(diag::err_drv_unsupported_opt_for_target)
        << Args.getLastArg(options::OPT_frecord_command_line)->getAsString(Args)
        << TripleStr;
  if (TC.UseDwarfDebugFlags() || GRecordSwitches || FRecordSwitches) {
    ArgStringList OriginalArgs;
    for (const auto &Arg : Args)
      Arg->render(Args, OriginalArgs);

    SmallString<256> Flags;
    Flags += Exec;
    for (const char *OriginalArg : OriginalArgs) {
      SmallString<128> EscapedArg;
      EscapeSpacesAndBackslashes(OriginalArg, EscapedArg);
      Flags += " ";
      Flags += EscapedArg;
    }
    auto FlagsArgString = Args.MakeArgString(Flags);
    if (TC.UseDwarfDebugFlags() || GRecordSwitches) {
      CmdArgs.push_back("-dwarf-debug-flags");
      CmdArgs.push_back(FlagsArgString);
    }
    if (FRecordSwitches) {
      CmdArgs.push_back("-record-command-line");
      CmdArgs.push_back(FlagsArgString);
    }
  }

  // Host-side cuda compilation receives all device-side outputs in a single
  // fatbin as Inputs[1]. Include the binary with -fcuda-include-gpubinary.
  if ((IsCuda || IsHIP) && CudaDeviceInput) {
      CmdArgs.push_back("-fcuda-include-gpubinary");
      CmdArgs.push_back(CudaDeviceInput->getFilename());
      if (Args.hasFlag(options::OPT_fgpu_rdc, options::OPT_fno_gpu_rdc, false))
        CmdArgs.push_back("-fgpu-rdc");
  }

  if (IsCuda) {
    if (Args.hasFlag(options::OPT_fcuda_short_ptr,
                     options::OPT_fno_cuda_short_ptr, false))
      CmdArgs.push_back("-fcuda-short-ptr");
  }

  if (IsSYCL) {
    // Host-side SYCL compilation receives the integration header file as
    // Inputs[1].  Include the header with -include
    if (!IsSYCLOffloadDevice && SYCLDeviceInput) {
      CmdArgs.push_back("-include");
      CmdArgs.push_back(SYCLDeviceInput->getFilename());
      // When creating dependency information, filter out the generated
      // header file.
      CmdArgs.push_back("-dependency-filter");
      CmdArgs.push_back(SYCLDeviceInput->getFilename());
      // Let the FE know we are doing a SYCL offload compilation, but we are
      // doing the host pass.
      CmdArgs.push_back("-fsycl-is-host");
    }
    if (IsSYCLOffloadDevice && JA.getType() == types::TY_SYCL_Header) {
      // Generating a SYCL Header
      SmallString<128> HeaderOpt("-fsycl-int-header=");
      HeaderOpt += Output.getFilename();
      CmdArgs.push_back(Args.MakeArgString(HeaderOpt));
    }
    if (Args.hasArg(options::OPT_fsycl_unnamed_lambda))
      CmdArgs.push_back("-fsycl-unnamed-lambda");
  }

  // OpenMP offloading device jobs take the argument -fopenmp-host-ir-file-path
  // to specify the result of the compile phase on the host, so the meaningful
  // device declarations can be identified. Also, -fopenmp-is-device is passed
  // along to tell the frontend that it is generating code for a device, so that
  // only the relevant declarations are emitted.
  if (IsOpenMPDevice) {
#if INTEL_COLLAB
    if (!Args.hasArg(options::OPT_fiopenmp))
#endif // INTEL_COLLAB
    CmdArgs.push_back("-fopenmp-is-device");
    if (OpenMPDeviceInput) {
      CmdArgs.push_back("-fopenmp-host-ir-file-path");
      CmdArgs.push_back(Args.MakeArgString(OpenMPDeviceInput->getFilename()));
    }
  }
#if INTEL_COLLAB
  // fixup -paropt value
  if (Args.hasArg(options::OPT_fiopenmp)) {
    int paroptVal = IsOpenMPDevice ? 0x20 : 0x0;
    bool paroptSeen = false;
    StringRef paropt = "31";

    for (const Arg *A : Args.filtered(options::OPT_mllvm)) {
      StringRef Str(A->getValue(0));
      if (Str.startswith("-paropt=")) {
        paropt = &Str.str()[Str.find('=', 0) + 1];
        paroptSeen = true;
      }
      // FIXME: adds overriding -paropt value instead of replacing
    }
    int ValueInt;
    if (paropt.getAsInteger(10, ValueInt)) {
      getToolChain().getDriver().Diag(
                  diag::err_drv_unsupported_option_argument)
                  << "-paropt=" << paropt;
    }
    paroptVal |= ValueInt;
    if (!paroptSeen || (paroptVal != ValueInt && paroptSeen)) {
      CmdArgs.push_back("-mllvm");
      CmdArgs.push_back(Args.MakeArgString("-paropt=" + Twine(paroptVal)));
    }
  }
#endif // INTEL_COLLAB

  // For all the host OpenMP offloading compile jobs we need to pass the targets
  // information using -fopenmp-targets= option.
#if INTEL_CUSTOMIZATION
  if (JA.isOffloading(Action::OFK_OpenMP)) {
#endif // INTEL_CUSTOMIZATION
    SmallString<128> TargetInfo("-fopenmp-targets=");

    Arg *Tgts = Args.getLastArg(options::OPT_fopenmp_targets_EQ);
    assert(Tgts && Tgts->getNumValues() &&
           "OpenMP offloading has to have targets specified.");
    for (unsigned i = 0; i < Tgts->getNumValues(); ++i) {
      if (i)
        TargetInfo += ',';
      // We need to get the string from the triple because it may be not exactly
      // the same as the one we get directly from the arguments.
      llvm::Triple T(Tgts->getValue(i));
      TargetInfo += T.getTriple();
    }
    CmdArgs.push_back(Args.MakeArgString(TargetInfo.str()));
  }

  // For all the host SYCL offloading compile jobs we need to pass the targets
  // information using -fsycl-targets= option.
  if (isa<CompileJobAction>(JA) && JA.isHostOffloading(Action::OFK_SYCL)) {
    SmallString<128> TargetInfo("-fsycl-targets=");

    if (Arg *Tgts = Args.getLastArg(options::OPT_fsycl_targets_EQ)) {
      for (unsigned i = 0; i < Tgts->getNumValues(); ++i) {
        if (i)
          TargetInfo += ',';
        // We need to get the string from the triple because it may be not
        // exactly the same as the one we get directly from the arguments.
        llvm::Triple T(Tgts->getValue(i));
        TargetInfo += T.getTriple();
      }
    } else {
      // Use the default.
      llvm::Triple TT(Triple);
      TT.setArch(llvm::Triple::spir64);
      TT.setVendor(llvm::Triple::UnknownVendor);
      TT.setOS(llvm::Triple(llvm::sys::getProcessTriple()).getOS());
      TT.setEnvironment(llvm::Triple::SYCLDevice);
      TargetInfo += TT.normalize();
    }
    CmdArgs.push_back(Args.MakeArgString(TargetInfo.str()));
  }

<<<<<<< HEAD
  bool WholeProgramVTables =
      Args.hasFlag(options::OPT_fwhole_program_vtables,
                   options::OPT_fno_whole_program_vtables, false);
=======
  bool VirtualFunctionElimination =
      Args.hasFlag(options::OPT_fvirtual_function_elimination,
                   options::OPT_fno_virtual_function_elimination, false);
  if (VirtualFunctionElimination) {
    // VFE requires full LTO (currently, this might be relaxed to allow ThinLTO
    // in the future).
    if (D.getLTOMode() != LTOK_Full)
      D.Diag(diag::err_drv_argument_only_allowed_with)
          << "-fvirtual-function-elimination"
          << "-flto=full";

    CmdArgs.push_back("-fvirtual-function-elimination");
  }

  // VFE requires whole-program-vtables, and enables it by default.
  bool WholeProgramVTables = Args.hasFlag(
      options::OPT_fwhole_program_vtables,
      options::OPT_fno_whole_program_vtables, VirtualFunctionElimination);
  if (VirtualFunctionElimination && !WholeProgramVTables) {
    D.Diag(diag::err_drv_argument_not_allowed_with)
        << "-fno-whole-program-vtables"
        << "-fvirtual-function-elimination";
  }

>>>>>>> 820f77c3
  if (WholeProgramVTables) {
    if (!D.isUsingLTO())
      D.Diag(diag::err_drv_argument_only_allowed_with)
          << "-fwhole-program-vtables"
          << "-flto";
    CmdArgs.push_back("-fwhole-program-vtables");
  }

  bool DefaultsSplitLTOUnit = WholeProgramVTables || Sanitize.needsLTO();
  bool SplitLTOUnit =
      Args.hasFlag(options::OPT_fsplit_lto_unit,
                   options::OPT_fno_split_lto_unit, DefaultsSplitLTOUnit);
  if (Sanitize.needsLTO() && !SplitLTOUnit)
    D.Diag(diag::err_drv_argument_not_allowed_with) << "-fno-split-lto-unit"
                                                    << "-fsanitize=cfi";
  if (SplitLTOUnit)
    CmdArgs.push_back("-fsplit-lto-unit");

  if (Arg *A = Args.getLastArg(options::OPT_fexperimental_isel,
                               options::OPT_fno_experimental_isel)) {
    CmdArgs.push_back("-mllvm");
    if (A->getOption().matches(options::OPT_fexperimental_isel)) {
      CmdArgs.push_back("-global-isel=1");

      // GISel is on by default on AArch64 -O0, so don't bother adding
      // the fallback remarks for it. Other combinations will add a warning of
      // some kind.
      bool IsArchSupported = Triple.getArch() == llvm::Triple::aarch64;
      bool IsOptLevelSupported = false;

      Arg *A = Args.getLastArg(options::OPT_O_Group);
      if (Triple.getArch() == llvm::Triple::aarch64) {
        if (!A || A->getOption().matches(options::OPT_O0))
          IsOptLevelSupported = true;
      }
      if (!IsArchSupported || !IsOptLevelSupported) {
        CmdArgs.push_back("-mllvm");
        CmdArgs.push_back("-global-isel-abort=2");

        if (!IsArchSupported)
          D.Diag(diag::warn_drv_experimental_isel_incomplete) << Triple.getArchName();
        else
          D.Diag(diag::warn_drv_experimental_isel_incomplete_opt);
      }
    } else {
      CmdArgs.push_back("-global-isel=0");
    }
  }

  if (Args.hasArg(options::OPT_forder_file_instrumentation)) {
     CmdArgs.push_back("-forder-file-instrumentation");
     // Enable order file instrumentation when ThinLTO is not on. When ThinLTO is
     // on, we need to pass these flags as linker flags and that will be handled
     // outside of the compiler.
     if (!D.isUsingLTO()) {
       CmdArgs.push_back("-mllvm");
       CmdArgs.push_back("-enable-order-file-instrumentation");
     }
  }

  if (Arg *A = Args.getLastArg(options::OPT_fforce_enable_int128,
                               options::OPT_fno_force_enable_int128)) {
    if (A->getOption().matches(options::OPT_fforce_enable_int128))
      CmdArgs.push_back("-fforce-enable-int128");
  }

  if (Args.hasFlag(options::OPT_fcomplete_member_pointers,
                   options::OPT_fno_complete_member_pointers, false))
    CmdArgs.push_back("-fcomplete-member-pointers");

  if (!Args.hasFlag(options::OPT_fcxx_static_destructors,
                    options::OPT_fno_cxx_static_destructors, true))
    CmdArgs.push_back("-fno-c++-static-destructors");

  if (Arg *A = Args.getLastArg(options::OPT_moutline,
                               options::OPT_mno_outline)) {
    if (A->getOption().matches(options::OPT_moutline)) {
      // We only support -moutline in AArch64 right now. If we're not compiling
      // for AArch64, emit a warning and ignore the flag. Otherwise, add the
      // proper mllvm flags.
      if (Triple.getArch() != llvm::Triple::aarch64) {
        D.Diag(diag::warn_drv_moutline_unsupported_opt) << Triple.getArchName();
      } else {
          CmdArgs.push_back("-mllvm");
          CmdArgs.push_back("-enable-machine-outliner");
      }
    } else {
      // Disable all outlining behaviour.
      CmdArgs.push_back("-mllvm");
      CmdArgs.push_back("-enable-machine-outliner=never");
    }
  }

  if (Args.hasFlag(options::OPT_faddrsig, options::OPT_fno_addrsig,
                   (TC.getTriple().isOSBinFormatELF() ||
                    TC.getTriple().isOSBinFormatCOFF()) &&
                      !TC.getTriple().isPS4() &&
                      !TC.getTriple().isOSNetBSD() &&
                      !Distro(D.getVFS()).IsGentoo() &&
                      !TC.getTriple().isAndroid() &&
                       TC.useIntegratedAs()))
    CmdArgs.push_back("-faddrsig");

  if (Arg *A = Args.getLastArg(options::OPT_fsymbol_partition_EQ)) {
    std::string Str = A->getAsString(Args);
    if (!TC.getTriple().isOSBinFormatELF())
      D.Diag(diag::err_drv_unsupported_opt_for_target)
          << Str << TC.getTripleString();
    CmdArgs.push_back(Args.MakeArgString(Str));
  }

#if INTEL_CUSTOMIZATION
  if (Args.hasArg(options::OPT_fno_alias)) {
    CmdArgs.push_back("-fargument-noalias");
  }
  // This setting is for Non-windows targets.
  if (!D.IsCLMode())
    if (Args.hasArg(options::OPT_regcall))
      CmdArgs.push_back("-fdefault-calling-conv=regcall");

  if (Args.hasArg(options::OPT__intel)) {
    CmdArgs.push_back("-fintel-compatibility");
    CmdArgs.push_back("-mllvm");
    CmdArgs.push_back("-intel-libirc-allowed");
  }

  if (Args.hasFlag(options::OPT_intel_mintrinsic_promote,
                   options::OPT_intel_mno_intrinsic_promote, false))
    CmdArgs.push_back("-mintrinsic-promote");

#endif // INTEL_CUSTOMIZATION

  // Add the "-o out -x type src.c" flags last. This is done primarily to make
  // the -cc1 command easier to edit when reproducing compiler crashes.
  if (Output.getType() == types::TY_Dependencies) {
    // Handled with other dependency code.
  } else if (Output.isFilename()) {
    CmdArgs.push_back("-o");
    CmdArgs.push_back(Output.getFilename());
  } else {
    assert(Output.isNothing() && "Invalid output.");
  }

  addDashXForInput(Args, Input, CmdArgs);

  ArrayRef<InputInfo> FrontendInputs = Input;
  if (IsHeaderModulePrecompile)
    FrontendInputs = ModuleHeaderInputs;
  else if (Input.isNothing())
    FrontendInputs = {};

  for (const InputInfo &Input : FrontendInputs) {
    if (Input.isFilename())
      CmdArgs.push_back(Input.getFilename());
    else
      Input.getInputArg().renderAsInput(Args, CmdArgs);
  }

  // Finally add the compile command to the compilation.
  if (Args.hasArg(options::OPT__SLASH_fallback) &&
      Output.getType() == types::TY_Object &&
      (InputType == types::TY_C || InputType == types::TY_CXX)) {
    auto CLCommand =
        getCLFallback()->GetCommand(C, JA, Output, Inputs, Args, LinkingOutput);
    C.addCommand(std::make_unique<FallbackCommand>(
        JA, *this, Exec, CmdArgs, Inputs, std::move(CLCommand)));
  } else if (Args.hasArg(options::OPT__SLASH_fallback) &&
             isa<PrecompileJobAction>(JA)) {
    // In /fallback builds, run the main compilation even if the pch generation
    // fails, so that the main compilation's fallback to cl.exe runs.
    C.addCommand(std::make_unique<ForceSuccessCommand>(JA, *this, Exec,
                                                        CmdArgs, Inputs));
  } else {
    C.addCommand(std::make_unique<Command>(JA, *this, Exec, CmdArgs, Inputs));
  }

  // Make the compile command echo its inputs for /showFilenames.
  if (Output.getType() == types::TY_Object &&
      Args.hasFlag(options::OPT__SLASH_showFilenames,
                   options::OPT__SLASH_showFilenames_, false)) {
    C.getJobs().getJobs().back()->setPrintInputFilenames(true);
  }

  if (Arg *A = Args.getLastArg(options::OPT_pg))
    if (FPKeepKind == CodeGenOptions::FramePointerKind::None)
      D.Diag(diag::err_drv_argument_not_allowed_with) << "-fomit-frame-pointer"
                                                      << A->getAsString(Args);

  // Claim some arguments which clang supports automatically.

  // -fpch-preprocess is used with gcc to add a special marker in the output to
  // include the PCH file.
  Args.ClaimAllArgs(options::OPT_fpch_preprocess);

  // Claim some arguments which clang doesn't support, but we don't
  // care to warn the user about.
  Args.ClaimAllArgs(options::OPT_clang_ignored_f_Group);
  Args.ClaimAllArgs(options::OPT_clang_ignored_m_Group);

  // Disable warnings for clang -E -emit-llvm foo.c
  Args.ClaimAllArgs(options::OPT_emit_llvm);
}

Clang::Clang(const ToolChain &TC)
    // CAUTION! The first constructor argument ("clang") is not arbitrary,
    // as it is for other tools. Some operations on a Tool actually test
    // whether that tool is Clang based on the Tool's Name as a string.
    : Tool("clang", "clang frontend", TC, RF_Full) {}

Clang::~Clang() {}

/// Add options related to the Objective-C runtime/ABI.
///
/// Returns true if the runtime is non-fragile.
ObjCRuntime Clang::AddObjCRuntimeArgs(const ArgList &args,
                                      ArgStringList &cmdArgs,
                                      RewriteKind rewriteKind) const {
  // Look for the controlling runtime option.
  Arg *runtimeArg =
      args.getLastArg(options::OPT_fnext_runtime, options::OPT_fgnu_runtime,
                      options::OPT_fobjc_runtime_EQ);

  // Just forward -fobjc-runtime= to the frontend.  This supercedes
  // options about fragility.
  if (runtimeArg &&
      runtimeArg->getOption().matches(options::OPT_fobjc_runtime_EQ)) {
    ObjCRuntime runtime;
    StringRef value = runtimeArg->getValue();
    if (runtime.tryParse(value)) {
      getToolChain().getDriver().Diag(diag::err_drv_unknown_objc_runtime)
          << value;
    }
    if ((runtime.getKind() == ObjCRuntime::GNUstep) &&
        (runtime.getVersion() >= VersionTuple(2, 0)))
      if (!getToolChain().getTriple().isOSBinFormatELF() &&
          !getToolChain().getTriple().isOSBinFormatCOFF()) {
        getToolChain().getDriver().Diag(
            diag::err_drv_gnustep_objc_runtime_incompatible_binary)
          << runtime.getVersion().getMajor();
      }

    runtimeArg->render(args, cmdArgs);
    return runtime;
  }

  // Otherwise, we'll need the ABI "version".  Version numbers are
  // slightly confusing for historical reasons:
  //   1 - Traditional "fragile" ABI
  //   2 - Non-fragile ABI, version 1
  //   3 - Non-fragile ABI, version 2
  unsigned objcABIVersion = 1;
  // If -fobjc-abi-version= is present, use that to set the version.
  if (Arg *abiArg = args.getLastArg(options::OPT_fobjc_abi_version_EQ)) {
    StringRef value = abiArg->getValue();
    if (value == "1")
      objcABIVersion = 1;
    else if (value == "2")
      objcABIVersion = 2;
    else if (value == "3")
      objcABIVersion = 3;
    else
      getToolChain().getDriver().Diag(diag::err_drv_clang_unsupported) << value;
  } else {
    // Otherwise, determine if we are using the non-fragile ABI.
    bool nonFragileABIIsDefault =
        (rewriteKind == RK_NonFragile ||
         (rewriteKind == RK_None &&
          getToolChain().IsObjCNonFragileABIDefault()));
    if (args.hasFlag(options::OPT_fobjc_nonfragile_abi,
                     options::OPT_fno_objc_nonfragile_abi,
                     nonFragileABIIsDefault)) {
// Determine the non-fragile ABI version to use.
#ifdef DISABLE_DEFAULT_NONFRAGILEABI_TWO
      unsigned nonFragileABIVersion = 1;
#else
      unsigned nonFragileABIVersion = 2;
#endif

      if (Arg *abiArg =
              args.getLastArg(options::OPT_fobjc_nonfragile_abi_version_EQ)) {
        StringRef value = abiArg->getValue();
        if (value == "1")
          nonFragileABIVersion = 1;
        else if (value == "2")
          nonFragileABIVersion = 2;
        else
          getToolChain().getDriver().Diag(diag::err_drv_clang_unsupported)
              << value;
      }

      objcABIVersion = 1 + nonFragileABIVersion;
    } else {
      objcABIVersion = 1;
    }
  }

  // We don't actually care about the ABI version other than whether
  // it's non-fragile.
  bool isNonFragile = objcABIVersion != 1;

  // If we have no runtime argument, ask the toolchain for its default runtime.
  // However, the rewriter only really supports the Mac runtime, so assume that.
  ObjCRuntime runtime;
  if (!runtimeArg) {
    switch (rewriteKind) {
    case RK_None:
      runtime = getToolChain().getDefaultObjCRuntime(isNonFragile);
      break;
    case RK_Fragile:
      runtime = ObjCRuntime(ObjCRuntime::FragileMacOSX, VersionTuple());
      break;
    case RK_NonFragile:
      runtime = ObjCRuntime(ObjCRuntime::MacOSX, VersionTuple());
      break;
    }

    // -fnext-runtime
  } else if (runtimeArg->getOption().matches(options::OPT_fnext_runtime)) {
    // On Darwin, make this use the default behavior for the toolchain.
    if (getToolChain().getTriple().isOSDarwin()) {
      runtime = getToolChain().getDefaultObjCRuntime(isNonFragile);

      // Otherwise, build for a generic macosx port.
    } else {
      runtime = ObjCRuntime(ObjCRuntime::MacOSX, VersionTuple());
    }

    // -fgnu-runtime
  } else {
    assert(runtimeArg->getOption().matches(options::OPT_fgnu_runtime));
    // Legacy behaviour is to target the gnustep runtime if we are in
    // non-fragile mode or the GCC runtime in fragile mode.
    if (isNonFragile)
      runtime = ObjCRuntime(ObjCRuntime::GNUstep, VersionTuple(2, 0));
    else
      runtime = ObjCRuntime(ObjCRuntime::GCC, VersionTuple());
  }

  cmdArgs.push_back(
      args.MakeArgString("-fobjc-runtime=" + runtime.getAsString()));
  return runtime;
}

static bool maybeConsumeDash(const std::string &EH, size_t &I) {
  bool HaveDash = (I + 1 < EH.size() && EH[I + 1] == '-');
  I += HaveDash;
  return !HaveDash;
}

namespace {
struct EHFlags {
  bool Synch = false;
  bool Asynch = false;
  bool NoUnwindC = false;
};
} // end anonymous namespace

/// /EH controls whether to run destructor cleanups when exceptions are
/// thrown.  There are three modifiers:
/// - s: Cleanup after "synchronous" exceptions, aka C++ exceptions.
/// - a: Cleanup after "asynchronous" exceptions, aka structured exceptions.
///      The 'a' modifier is unimplemented and fundamentally hard in LLVM IR.
/// - c: Assume that extern "C" functions are implicitly nounwind.
/// The default is /EHs-c-, meaning cleanups are disabled.
static EHFlags parseClangCLEHFlags(const Driver &D, const ArgList &Args) {
  EHFlags EH;

  std::vector<std::string> EHArgs =
      Args.getAllArgValues(options::OPT__SLASH_EH);
  for (auto EHVal : EHArgs) {
    for (size_t I = 0, E = EHVal.size(); I != E; ++I) {
      switch (EHVal[I]) {
      case 'a':
        EH.Asynch = maybeConsumeDash(EHVal, I);
        if (EH.Asynch)
          EH.Synch = false;
        continue;
      case 'c':
        EH.NoUnwindC = maybeConsumeDash(EHVal, I);
        continue;
      case 's':
        EH.Synch = maybeConsumeDash(EHVal, I);
        if (EH.Synch)
          EH.Asynch = false;
        continue;
      default:
        break;
      }
      D.Diag(clang::diag::err_drv_invalid_value) << "/EH" << EHVal;
      break;
    }
  }
  // The /GX, /GX- flags are only processed if there are not /EH flags.
  // The default is that /GX is not specified.
  if (EHArgs.empty() &&
      Args.hasFlag(options::OPT__SLASH_GX, options::OPT__SLASH_GX_,
                   /*Default=*/false)) {
    EH.Synch = true;
    EH.NoUnwindC = true;
  }

  return EH;
}

void Clang::AddClangCLArgs(const ArgList &Args, types::ID InputType,
                           ArgStringList &CmdArgs,
                           codegenoptions::DebugInfoKind *DebugInfoKind,
                           bool *EmitCodeView) const {
  unsigned RTOptionID = options::OPT__SLASH_MT;

  if (Args.hasArg(options::OPT__SLASH_LDd))
    // The /LDd option implies /MTd. The dependent lib part can be overridden,
    // but defining _DEBUG is sticky.
    RTOptionID = options::OPT__SLASH_MTd;

  if (Arg *A = Args.getLastArg(options::OPT__SLASH_M_Group))
    RTOptionID = A->getOption().getID();

  StringRef FlagForCRT;
  switch (RTOptionID) {
  case options::OPT__SLASH_MD:
    if (Args.hasArg(options::OPT__SLASH_LDd))
      CmdArgs.push_back("-D_DEBUG");
    CmdArgs.push_back("-D_MT");
    CmdArgs.push_back("-D_DLL");
    FlagForCRT = "--dependent-lib=msvcrt";
    break;
  case options::OPT__SLASH_MDd:
    CmdArgs.push_back("-D_DEBUG");
    CmdArgs.push_back("-D_MT");
    CmdArgs.push_back("-D_DLL");
    FlagForCRT = "--dependent-lib=msvcrtd";
    break;
  case options::OPT__SLASH_MT:
    if (Args.hasArg(options::OPT__SLASH_LDd))
      CmdArgs.push_back("-D_DEBUG");
    CmdArgs.push_back("-D_MT");
    CmdArgs.push_back("-flto-visibility-public-std");
    FlagForCRT = "--dependent-lib=libcmt";
    break;
  case options::OPT__SLASH_MTd:
    CmdArgs.push_back("-D_DEBUG");
    CmdArgs.push_back("-D_MT");
    CmdArgs.push_back("-flto-visibility-public-std");
    FlagForCRT = "--dependent-lib=libcmtd";
    break;
  default:
    llvm_unreachable("Unexpected option ID.");
  }

  if (Args.hasArg(options::OPT__SLASH_Zl)) {
    CmdArgs.push_back("-D_VC_NODEFAULTLIB");
  } else {
    CmdArgs.push_back(FlagForCRT.data());

    // This provides POSIX compatibility (maps 'open' to '_open'), which most
    // users want.  The /Za flag to cl.exe turns this off, but it's not
    // implemented in clang.
    CmdArgs.push_back("--dependent-lib=oldnames");
  }

  Args.AddLastArg(CmdArgs, options::OPT_show_includes);

  // This controls whether or not we emit RTTI data for polymorphic types.
  if (Args.hasFlag(options::OPT__SLASH_GR_, options::OPT__SLASH_GR,
                   /*Default=*/false))
    CmdArgs.push_back("-fno-rtti-data");

  // This controls whether or not we emit stack-protector instrumentation.
  // In MSVC, Buffer Security Check (/GS) is on by default.
  if (Args.hasFlag(options::OPT__SLASH_GS, options::OPT__SLASH_GS_,
                   /*Default=*/true)) {
    CmdArgs.push_back("-stack-protector");
    CmdArgs.push_back(Args.MakeArgString(Twine(LangOptions::SSPStrong)));
  }

  // Emit CodeView if -Z7, -Zd, or -gline-tables-only are present.
  if (Arg *DebugInfoArg =
          Args.getLastArg(options::OPT__SLASH_Z7, options::OPT__SLASH_Zd,
                          options::OPT_gline_tables_only)) {
    *EmitCodeView = true;
    if (DebugInfoArg->getOption().matches(options::OPT__SLASH_Z7))
      *DebugInfoKind = codegenoptions::LimitedDebugInfo;
    else
      *DebugInfoKind = codegenoptions::DebugLineTablesOnly;
  } else {
    *EmitCodeView = false;
  }

  const Driver &D = getToolChain().getDriver();
  EHFlags EH = parseClangCLEHFlags(D, Args);
  if (EH.Synch || EH.Asynch) {
    if (types::isCXX(InputType))
      CmdArgs.push_back("-fcxx-exceptions");
    CmdArgs.push_back("-fexceptions");
  }
  if (types::isCXX(InputType) && EH.Synch && EH.NoUnwindC)
    CmdArgs.push_back("-fexternc-nounwind");

  // /EP should expand to -E -P.
  if (Args.hasArg(options::OPT__SLASH_EP)) {
    CmdArgs.push_back("-E");
    CmdArgs.push_back("-P");
  }

  unsigned VolatileOptionID;
  if (getToolChain().getArch() == llvm::Triple::x86_64 ||
      getToolChain().getArch() == llvm::Triple::x86)
    VolatileOptionID = options::OPT__SLASH_volatile_ms;
  else
    VolatileOptionID = options::OPT__SLASH_volatile_iso;

  if (Arg *A = Args.getLastArg(options::OPT__SLASH_volatile_Group))
    VolatileOptionID = A->getOption().getID();

  if (VolatileOptionID == options::OPT__SLASH_volatile_ms)
    CmdArgs.push_back("-fms-volatile");

 if (Args.hasFlag(options::OPT__SLASH_Zc_dllexportInlines_,
                  options::OPT__SLASH_Zc_dllexportInlines,
                  false)) {
   if (Args.hasArg(options::OPT__SLASH_fallback)) {
     D.Diag(clang::diag::err_drv_dllexport_inlines_and_fallback);
   } else {
    CmdArgs.push_back("-fno-dllexport-inlines");
   }
 }

  Arg *MostGeneralArg = Args.getLastArg(options::OPT__SLASH_vmg);
  Arg *BestCaseArg = Args.getLastArg(options::OPT__SLASH_vmb);
  if (MostGeneralArg && BestCaseArg)
    D.Diag(clang::diag::err_drv_argument_not_allowed_with)
        << MostGeneralArg->getAsString(Args) << BestCaseArg->getAsString(Args);

  if (MostGeneralArg) {
    Arg *SingleArg = Args.getLastArg(options::OPT__SLASH_vms);
    Arg *MultipleArg = Args.getLastArg(options::OPT__SLASH_vmm);
    Arg *VirtualArg = Args.getLastArg(options::OPT__SLASH_vmv);

    Arg *FirstConflict = SingleArg ? SingleArg : MultipleArg;
    Arg *SecondConflict = VirtualArg ? VirtualArg : MultipleArg;
    if (FirstConflict && SecondConflict && FirstConflict != SecondConflict)
      D.Diag(clang::diag::err_drv_argument_not_allowed_with)
          << FirstConflict->getAsString(Args)
          << SecondConflict->getAsString(Args);

    if (SingleArg)
      CmdArgs.push_back("-fms-memptr-rep=single");
    else if (MultipleArg)
      CmdArgs.push_back("-fms-memptr-rep=multiple");
    else
      CmdArgs.push_back("-fms-memptr-rep=virtual");
  }

  // Parse the default calling convention options.
  if (Arg *CCArg =
          Args.getLastArg(options::OPT__SLASH_Gd, options::OPT__SLASH_Gr,
                          options::OPT__SLASH_Gz, options::OPT__SLASH_Gv,
                          options::OPT__SLASH_Gregcall)) {
    unsigned DCCOptId = CCArg->getOption().getID();
    const char *DCCFlag = nullptr;
    bool ArchSupported = true;
    llvm::Triple::ArchType Arch = getToolChain().getArch();
    switch (DCCOptId) {
    case options::OPT__SLASH_Gd:
      DCCFlag = "-fdefault-calling-conv=cdecl";
      break;
    case options::OPT__SLASH_Gr:
      ArchSupported = Arch == llvm::Triple::x86;
      DCCFlag = "-fdefault-calling-conv=fastcall";
      break;
    case options::OPT__SLASH_Gz:
      ArchSupported = Arch == llvm::Triple::x86;
      DCCFlag = "-fdefault-calling-conv=stdcall";
      break;
    case options::OPT__SLASH_Gv:
      ArchSupported = Arch == llvm::Triple::x86 || Arch == llvm::Triple::x86_64;
      DCCFlag = "-fdefault-calling-conv=vectorcall";
      break;
    case options::OPT__SLASH_Gregcall:
      ArchSupported = Arch == llvm::Triple::x86 || Arch == llvm::Triple::x86_64;
      DCCFlag = "-fdefault-calling-conv=regcall";
      break;
    }

    // MSVC doesn't warn if /Gr or /Gz is used on x64, so we don't either.
    if (ArchSupported && DCCFlag)
      CmdArgs.push_back(DCCFlag);
  }

  Args.AddLastArg(CmdArgs, options::OPT_vtordisp_mode_EQ);

  if (!Args.hasArg(options::OPT_fdiagnostics_format_EQ)) {
    CmdArgs.push_back("-fdiagnostics-format");
    if (Args.hasArg(options::OPT__SLASH_fallback))
      CmdArgs.push_back("msvc-fallback");
    else
      CmdArgs.push_back("msvc");
  }

  if (Arg *A = Args.getLastArg(options::OPT__SLASH_guard)) {
    SmallVector<StringRef, 1> SplitArgs;
    StringRef(A->getValue()).split(SplitArgs, ",");
    bool Instrument = false;
    bool NoChecks = false;
    for (StringRef Arg : SplitArgs) {
      if (Arg.equals_lower("cf"))
        Instrument = true;
      else if (Arg.equals_lower("cf-"))
        Instrument = false;
      else if (Arg.equals_lower("nochecks"))
        NoChecks = true;
      else if (Arg.equals_lower("nochecks-"))
        NoChecks = false;
      else
        D.Diag(diag::err_drv_invalid_value) << A->getSpelling() << Arg;
    }
    // Currently there's no support emitting CFG instrumentation; the flag only
    // emits the table of address-taken functions.
    if (Instrument || NoChecks)
      CmdArgs.push_back("-cfguard");
  }
}

visualstudio::Compiler *Clang::getCLFallback() const {
  if (!CLFallback)
    CLFallback.reset(new visualstudio::Compiler(getToolChain()));
  return CLFallback.get();
}


const char *Clang::getBaseInputName(const ArgList &Args,
                                    const InputInfo &Input) {
  return Args.MakeArgString(llvm::sys::path::filename(Input.getBaseInput()));
}

const char *Clang::getBaseInputStem(const ArgList &Args,
                                    const InputInfoList &Inputs) {
  const char *Str = getBaseInputName(Args, Inputs[0]);

  if (const char *End = strrchr(Str, '.'))
    return Args.MakeArgString(std::string(Str, End));

  return Str;
}

const char *Clang::getDependencyFileName(const ArgList &Args,
                                         const InputInfoList &Inputs) {
  // FIXME: Think about this more.

  if (Arg *OutputOpt = Args.getLastArg(options::OPT_o)) {
    SmallString<128> OutputFilename(OutputOpt->getValue());
    llvm::sys::path::replace_extension(OutputFilename, llvm::Twine('d'));
    return Args.MakeArgString(OutputFilename);
  }

  return Args.MakeArgString(Twine(getBaseInputStem(Args, Inputs)) + ".d");
}

// Begin ClangAs

void ClangAs::AddMIPSTargetArgs(const ArgList &Args,
                                ArgStringList &CmdArgs) const {
  StringRef CPUName;
  StringRef ABIName;
  const llvm::Triple &Triple = getToolChain().getTriple();
  mips::getMipsCPUAndABI(Args, Triple, CPUName, ABIName);

  CmdArgs.push_back("-target-abi");
  CmdArgs.push_back(ABIName.data());
}

void ClangAs::AddX86TargetArgs(const ArgList &Args,
                               ArgStringList &CmdArgs) const {
  if (Arg *A = Args.getLastArg(options::OPT_masm_EQ)) {
    StringRef Value = A->getValue();
    if (Value == "intel" || Value == "att") {
      CmdArgs.push_back("-mllvm");
      CmdArgs.push_back(Args.MakeArgString("-x86-asm-syntax=" + Value));
    } else {
      getToolChain().getDriver().Diag(diag::err_drv_unsupported_option_argument)
          << A->getOption().getName() << Value;
    }
  }
}

void ClangAs::AddRISCVTargetArgs(const ArgList &Args,
                               ArgStringList &CmdArgs) const {
  const llvm::Triple &Triple = getToolChain().getTriple();
  StringRef ABIName = riscv::getRISCVABI(Args, Triple);

  CmdArgs.push_back("-target-abi");
  CmdArgs.push_back(ABIName.data());
}

void ClangAs::ConstructJob(Compilation &C, const JobAction &JA,
                           const InputInfo &Output, const InputInfoList &Inputs,
                           const ArgList &Args,
                           const char *LinkingOutput) const {
  ArgStringList CmdArgs;

  assert(Inputs.size() == 1 && "Unexpected number of inputs.");
  const InputInfo &Input = Inputs[0];

  const llvm::Triple &Triple = getToolChain().getEffectiveTriple();
  const std::string &TripleStr = Triple.getTriple();
  const auto &D = getToolChain().getDriver();

  // Don't warn about "clang -w -c foo.s"
  Args.ClaimAllArgs(options::OPT_w);
  // and "clang -emit-llvm -c foo.s"
  Args.ClaimAllArgs(options::OPT_emit_llvm);

  claimNoWarnArgs(Args);

  // Invoke ourselves in -cc1as mode.
  //
  // FIXME: Implement custom jobs for internal actions.
  CmdArgs.push_back("-cc1as");

  // Add the "effective" target triple.
  CmdArgs.push_back("-triple");
  CmdArgs.push_back(Args.MakeArgString(TripleStr));

  // Set the output mode, we currently only expect to be used as a real
  // assembler.
  CmdArgs.push_back("-filetype");
  CmdArgs.push_back("obj");

  // Set the main file name, so that debug info works even with
  // -save-temps or preprocessed assembly.
  CmdArgs.push_back("-main-file-name");
  CmdArgs.push_back(Clang::getBaseInputName(Args, Input));

  // Add the target cpu
  std::string CPU = getCPUName(Args, Triple, /*FromAs*/ true);
  if (!CPU.empty()) {
    CmdArgs.push_back("-target-cpu");
    CmdArgs.push_back(Args.MakeArgString(CPU));
  }

  // Add the target features
  getTargetFeatures(getToolChain(), Triple, Args, CmdArgs, true);

  // Ignore explicit -force_cpusubtype_ALL option.
  (void)Args.hasArg(options::OPT_force__cpusubtype__ALL);

  // Pass along any -I options so we get proper .include search paths.
  Args.AddAllArgs(CmdArgs, options::OPT_I_Group);

  // Determine the original source input.
  const Action *SourceAction = &JA;
  while (SourceAction->getKind() != Action::InputClass) {
    assert(!SourceAction->getInputs().empty() && "unexpected root action!");
    SourceAction = SourceAction->getInputs()[0];
  }

  // Forward -g and handle debug info related flags, assuming we are dealing
  // with an actual assembly file.
  bool WantDebug = false;
  unsigned DwarfVersion = 0;
  Args.ClaimAllArgs(options::OPT_g_Group);
  if (Arg *A = Args.getLastArg(options::OPT_g_Group)) {
    WantDebug = !A->getOption().matches(options::OPT_g0) &&
                !A->getOption().matches(options::OPT_ggdb0);
    if (WantDebug)
      DwarfVersion = DwarfVersionNum(A->getSpelling());
  }
  if (DwarfVersion == 0)
    DwarfVersion = getToolChain().GetDefaultDwarfVersion();

  codegenoptions::DebugInfoKind DebugInfoKind = codegenoptions::NoDebugInfo;

  if (SourceAction->getType() == types::TY_Asm ||
      SourceAction->getType() == types::TY_PP_Asm) {
    // You might think that it would be ok to set DebugInfoKind outside of
    // the guard for source type, however there is a test which asserts
    // that some assembler invocation receives no -debug-info-kind,
    // and it's not clear whether that test is just overly restrictive.
    DebugInfoKind = (WantDebug ? codegenoptions::LimitedDebugInfo
                               : codegenoptions::NoDebugInfo);
    // Add the -fdebug-compilation-dir flag if needed.
    addDebugCompDirArg(Args, CmdArgs, C.getDriver().getVFS());

    addDebugPrefixMapArg(getToolChain().getDriver(), Args, CmdArgs);

    // Set the AT_producer to the clang version when using the integrated
    // assembler on assembly source files.
    CmdArgs.push_back("-dwarf-debug-producer");
    CmdArgs.push_back(Args.MakeArgString(getClangFullVersion()));

    // And pass along -I options
    Args.AddAllArgs(CmdArgs, options::OPT_I);
  }
  RenderDebugEnablingArgs(Args, CmdArgs, DebugInfoKind, DwarfVersion,
                          llvm::DebuggerKind::Default);
  RenderDebugInfoCompressionArgs(Args, CmdArgs, D, getToolChain());


  // Handle -fPIC et al -- the relocation-model affects the assembler
  // for some targets.
  llvm::Reloc::Model RelocationModel;
  unsigned PICLevel;
  bool IsPIE;
  std::tie(RelocationModel, PICLevel, IsPIE) =
      ParsePICArgs(getToolChain(), Args);

  const char *RMName = RelocationModelName(RelocationModel);
  if (RMName) {
    CmdArgs.push_back("-mrelocation-model");
    CmdArgs.push_back(RMName);
  }

  // Optionally embed the -cc1as level arguments into the debug info, for build
  // analysis.
  if (getToolChain().UseDwarfDebugFlags()) {
    ArgStringList OriginalArgs;
    for (const auto &Arg : Args)
      Arg->render(Args, OriginalArgs);

    SmallString<256> Flags;
    const char *Exec = getToolChain().getDriver().getClangProgramPath();
    Flags += Exec;
    for (const char *OriginalArg : OriginalArgs) {
      SmallString<128> EscapedArg;
      EscapeSpacesAndBackslashes(OriginalArg, EscapedArg);
      Flags += " ";
      Flags += EscapedArg;
    }
    CmdArgs.push_back("-dwarf-debug-flags");
    CmdArgs.push_back(Args.MakeArgString(Flags));
  }

  // FIXME: Add -static support, once we have it.

  // Add target specific flags.
  switch (getToolChain().getArch()) {
  default:
    break;

  case llvm::Triple::mips:
  case llvm::Triple::mipsel:
  case llvm::Triple::mips64:
  case llvm::Triple::mips64el:
    AddMIPSTargetArgs(Args, CmdArgs);
    break;

  case llvm::Triple::x86:
  case llvm::Triple::x86_64:
    AddX86TargetArgs(Args, CmdArgs);
    break;

  case llvm::Triple::arm:
  case llvm::Triple::armeb:
  case llvm::Triple::thumb:
  case llvm::Triple::thumbeb:
    // This isn't in AddARMTargetArgs because we want to do this for assembly
    // only, not C/C++.
    if (Args.hasFlag(options::OPT_mdefault_build_attributes,
                     options::OPT_mno_default_build_attributes, true)) {
        CmdArgs.push_back("-mllvm");
        CmdArgs.push_back("-arm-add-build-attributes");
    }
    break;

  case llvm::Triple::riscv32:
  case llvm::Triple::riscv64:
    AddRISCVTargetArgs(Args, CmdArgs);
    break;
  }

  // Consume all the warning flags. Usually this would be handled more
  // gracefully by -cc1 (warning about unknown warning flags, etc) but -cc1as
  // doesn't handle that so rather than warning about unused flags that are
  // actually used, we'll lie by omission instead.
  // FIXME: Stop lying and consume only the appropriate driver flags
  Args.ClaimAllArgs(options::OPT_W_Group);

  CollectArgsForIntegratedAssembler(C, Args, CmdArgs,
                                    getToolChain().getDriver());

  Args.AddAllArgs(CmdArgs, options::OPT_mllvm);

  assert(Output.isFilename() && "Unexpected lipo output.");
  CmdArgs.push_back("-o");
  CmdArgs.push_back(Output.getFilename());

  const llvm::Triple &T = getToolChain().getTriple();
  Arg *A;
  if (getDebugFissionKind(D, Args, A) == DwarfFissionKind::Split &&
      T.isOSBinFormatELF()) {
    CmdArgs.push_back("-split-dwarf-output");
    CmdArgs.push_back(SplitDebugName(Args, Input, Output));
  }

  assert(Input.isFilename() && "Invalid input.");
  CmdArgs.push_back(Input.getFilename());

  const char *Exec = getToolChain().getDriver().getClangProgramPath();
  C.addCommand(std::make_unique<Command>(JA, *this, Exec, CmdArgs, Inputs));
}

// Begin OffloadBundler

void OffloadBundler::ConstructJob(Compilation &C, const JobAction &JA,
                                  const InputInfo &Output,
                                  const InputInfoList &Inputs,
                                  const llvm::opt::ArgList &TCArgs,
                                  const char *LinkingOutput) const {
  // The version with only one output is expected to refer to a bundling job.
  assert(isa<OffloadBundlingJobAction>(JA) && "Expecting bundling job!");

  // The bundling command looks like this:
  // clang-offload-bundler -type=bc
  //   -targets=host-triple,openmp-triple1,openmp-triple2
  //   -outputs=input_file
  //   -inputs=unbundle_file_host,unbundle_file_tgt1,unbundle_file_tgt2"

  ArgStringList CmdArgs;

  // Get the type.
  CmdArgs.push_back(TCArgs.MakeArgString(
      Twine("-type=") + types::getTypeTempSuffix(Output.getType())));

  assert(JA.getInputs().size() == Inputs.size() &&
         "Not have inputs for all dependence actions??");

  // Get the targets.
  SmallString<128> Triples;
  Triples += "-targets=";
  for (unsigned I = 0; I < Inputs.size(); ++I) {
    if (I)
      Triples += ',';

    // Find ToolChain for this input.
    Action::OffloadKind CurKind = Action::OFK_Host;
    const ToolChain *CurTC = &getToolChain();
    const Action *CurDep = JA.getInputs()[I];

    if (const auto *OA = dyn_cast<OffloadAction>(CurDep)) {
      CurTC = nullptr;
      OA->doOnEachDependence([&](Action *A, const ToolChain *TC, const char *) {
        assert(CurTC == nullptr && "Expected one dependence!");
        CurKind = A->getOffloadingDeviceKind();
        CurTC = TC;
      });
    }
    Triples += Action::GetOffloadKindName(CurKind);
    Triples += '-';
    Triples += CurTC->getTriple().normalize();
    if (CurKind == Action::OFK_HIP && CurDep->getOffloadingArch()) {
      Triples += '-';
      Triples += CurDep->getOffloadingArch();
    }
  }

  // When bundling for FPGA with -fsycl-link a specific triple is formulated
  // to match the FPGA binary.  We are also guaranteed only the single device
  // and host object inputs.
  const ToolChain *TCCheck = &getToolChain();
  if (TCArgs.hasArg(options::OPT_fsycl_link_EQ) &&
      TCCheck->getTriple().getSubArch() == llvm::Triple::SPIRSubArch_fpga) {
    Triples = "-targets=";
    llvm::Triple TT;
    TT.setArchName(JA.getInputs()[0]->getType() == types::TY_FPGA_AOCX
                   ? "fpga_aocx" : "fpga_aocr");
    TT.setVendorName("intel");
    TT.setOS(llvm::Triple(TCCheck->getTriple()).getOS());
    TT.setEnvironment(llvm::Triple::SYCLDevice);
    Triples += "fpga-";
    Triples += TT.normalize();
    Triples += ",";
    Triples += Action::GetOffloadKindName(Action::OFK_Host);
    Triples += "-";
    const ToolChain *HostTC = C.getSingleOffloadToolChain<Action::OFK_Host>();
    Triples += HostTC->getTriple().normalize();
  }
  CmdArgs.push_back(TCArgs.MakeArgString(Triples));

  // Get bundled file command.
  CmdArgs.push_back(
      TCArgs.MakeArgString(Twine("-outputs=") + Output.getFilename()));

  // Get unbundled files command.
  SmallString<128> UB;
  UB += "-inputs=";
  for (unsigned I = 0; I < Inputs.size(); ++I) {
    if (I)
      UB += ',';

    // Find ToolChain for this input.
    const ToolChain *CurTC = &getToolChain();
    if (const auto *OA = dyn_cast<OffloadAction>(JA.getInputs()[I])) {
      CurTC = nullptr;
      OA->doOnEachDependence([&](Action *, const ToolChain *TC, const char *) {
        assert(CurTC == nullptr && "Expected one dependence!");
        CurTC = TC;
      });
    }
    UB += CurTC->getInputFilename(Inputs[I]);
  }
  CmdArgs.push_back(TCArgs.MakeArgString(UB));

  // All the inputs are encoded as commands.
  C.addCommand(std::make_unique<Command>(
      JA, *this,
      TCArgs.MakeArgString(getToolChain().GetProgramPath(getShortName())),
      CmdArgs, None));
}

void OffloadBundler::ConstructJobMultipleOutputs(
    Compilation &C, const JobAction &JA, const InputInfoList &Outputs,
    const InputInfoList &Inputs, const llvm::opt::ArgList &TCArgs,
    const char *LinkingOutput) const {
  // The version with multiple outputs is expected to refer to a unbundling job.
  auto &UA = cast<OffloadUnbundlingJobAction>(JA);

  // The unbundling command looks like this:
  // clang-offload-bundler -type=bc
  //   -targets=host-triple,openmp-triple1,openmp-triple2
  //   -inputs=input_file
  //   -outputs=unbundle_file_host,unbundle_file_tgt1,unbundle_file_tgt2"
  //   -unbundle

  ArgStringList CmdArgs;
  InputInfo Input = Inputs.front();
  const char *TypeArg = types::getTypeTempSuffix(Input.getType());
  const char *InputFileName = Input.getFilename();

  // For objects, we have initial support for fat archives (archives which
  // contain bundled objects). We will perform partial linking against the
  // object and specific offload target archives which will be sent to the
  // unbundler to produce a list of target objects.
  if (!C.getDefaultToolChain().getTriple().isWindowsMSVCEnvironment() &&
      Input.getType() == types::TY_Object &&
      TCArgs.hasArg(options::OPT_foffload_static_lib_EQ)) {
    TypeArg = "oo";
    ArgStringList LinkArgs;
    LinkArgs.push_back("-r");
    LinkArgs.push_back("-o");
    std::string TmpName =
      C.getDriver().GetTemporaryPath(
          llvm::sys::path::stem(Input.getFilename()).str() + "-prelink", "o");
    InputFileName = C.addTempFile(C.getArgs().MakeArgString(TmpName));
    LinkArgs.push_back(InputFileName);
    // Input files consist of fat libraries and the object(s) to be unbundled.
    for (const auto &I : Inputs)
      LinkArgs.push_back(I.getFilename());
    // Add -L<dir> search directories.
    TCArgs.AddAllArgs(LinkArgs, options::OPT_L);
    for (const auto &A :
            TCArgs.getAllArgValues(options::OPT_foffload_static_lib_EQ))
      LinkArgs.push_back(TCArgs.MakeArgString(A));
    const char *Exec = TCArgs.MakeArgString(getToolChain().GetLinkerPath());
    C.addCommand(std::make_unique<Command>(JA, *this, Exec, LinkArgs, Inputs));
  } else if (Input.getType() == types::TY_FPGA_AOCX ||
             Input.getType() == types::TY_FPGA_AOCR) {
    // Override type with archive object
    if (getToolChain().getTriple().getSubArch() ==
        llvm::Triple::SPIRSubArch_fpga)
      TypeArg = "ao";
    else
      TypeArg = "aoo";
  }
  if (C.getDefaultToolChain().getTriple().isWindowsMSVCEnvironment() &&
      Input.getType() == types::TY_Archive)
    TypeArg = "aoo";

  // Get the type.
  CmdArgs.push_back(TCArgs.MakeArgString(Twine("-type=") + TypeArg));

  // Get the targets.
  SmallString<128> Triples;
  Triples += "-targets=";
  auto DepInfo = UA.getDependentActionsInfo();
  for (unsigned I = 0, J = 0; I < DepInfo.size(); ++I) {
    auto &Dep = DepInfo[I];
    // FPGA device triples are 'transformed' for the bundler when creating
    // aocx or aocr type bundles.  Also, we only do a specific target
    // unbundling, skipping the host side or device side.
    if (Input.getType() == types::TY_FPGA_AOCX ||
        Input.getType() == types::TY_FPGA_AOCR) {
      if (getToolChain().getTriple().getSubArch() ==
              llvm::Triple::SPIRSubArch_fpga &&
          Dep.DependentOffloadKind == Action::OFK_SYCL) {
        llvm::Triple TT;
        TT.setArchName(Input.getType() == types::TY_FPGA_AOCX ? "fpga_aocx"
                                                              : "fpga_aocr");
        TT.setVendorName("intel");
        TT.setOS(llvm::Triple(llvm::sys::getProcessTriple()).getOS());
        TT.setEnvironment(llvm::Triple::SYCLDevice);
        Triples += "sycl-";
        Triples += TT.normalize();
      } else if (getToolChain().getTriple().getSubArch() !=
                     llvm::Triple::SPIRSubArch_fpga &&
                 Dep.DependentOffloadKind == Action::OFK_Host) {
        Triples += Action::GetOffloadKindName(Dep.DependentOffloadKind);
        Triples += '-';
        Triples += Dep.DependentToolChain->getTriple().normalize();
      }
      continue;
    } else if (Input.getType() == types::TY_Archive) {
      // Do not extract host part if we are unbundling archive on Windows
      // because it is not needed. Static offload libraries are added to the
      // host link command just as normal libraries.
      if (Dep.DependentOffloadKind == Action::OFK_Host)
        continue;
    }
    if (J++)
      Triples += ',';
    Triples += Action::GetOffloadKindName(Dep.DependentOffloadKind);
    Triples += '-';
    Triples += Dep.DependentToolChain->getTriple().normalize();
    if (Dep.DependentOffloadKind == Action::OFK_HIP &&
        !Dep.DependentBoundArch.empty()) {
      Triples += '-';
      Triples += Dep.DependentBoundArch;
    }
  }

  CmdArgs.push_back(TCArgs.MakeArgString(Triples));

  // Get bundled file command.
  CmdArgs.push_back(
      TCArgs.MakeArgString(Twine("-inputs=") + InputFileName));

  // Get unbundled files command.
  SmallString<128> UB;
  UB += "-outputs=";
  for (unsigned I = 0; I < Outputs.size(); ++I) {
    if (I)
      UB += ',';
    UB += DepInfo[I].DependentToolChain->getInputFilename(Outputs[I]);
  }
  CmdArgs.push_back(TCArgs.MakeArgString(UB));
  CmdArgs.push_back("-unbundle");

  // All the inputs are encoded as commands.
  C.addCommand(std::make_unique<Command>(
      JA, *this,
      TCArgs.MakeArgString(getToolChain().GetProgramPath(getShortName())),
      CmdArgs, None));
}

// Begin OffloadWrapper

void OffloadWrapper::ConstructJob(Compilation &C, const JobAction &JA,
                                  const InputInfo &Output,
                                  const InputInfoList &Inputs,
                                  const llvm::opt::ArgList &TCArgs,
                                  const char *LinkingOutput) const {
  // Construct offload-wrapper command.  Also calls llc to generate the
  // object that is fed to the linker from the wrapper generated bc file
  assert(isa<OffloadWrapperJobAction>(JA) && "Expecting wrapping job!");

  Action::OffloadKind OffloadingKind = JA.getOffloadingDeviceKind();
  if (OffloadingKind == Action::OFK_SYCL) {
    // The wrapper command looks like this:
    // clang-offload-wrapper
    //   -o=<outputfile>.bc
    //   -host=x86_64-pc-linux-gnu -kind=sycl
    //   -format=spirv <inputfile1>.spv <manifest1>(optional)
    //   -format=spirv <inputfile2>.spv <manifest2>(optional)
    //  ...
    ArgStringList WrapperArgs;

    std::string OutTmpName = C.getDriver().GetTemporaryPath("wrapper", "bc");
    const char *WrapperFileName =
        C.addTempFile(C.getArgs().MakeArgString(OutTmpName));
    SmallString<128> OutOpt("-o=");
    OutOpt += WrapperFileName;
    WrapperArgs.push_back(C.getArgs().MakeArgString(OutOpt));

    SmallString<128> HostTripleOpt("-host=");
    HostTripleOpt += getToolChain().getAuxTriple()->str();
    WrapperArgs.push_back(C.getArgs().MakeArgString(HostTripleOpt));

    llvm::Triple TT = getToolChain().getTriple();
    SmallString<128> TargetTripleOpt = TT.getArchName();
    // When wrapping an FPGA device binary, we need to be sure to apply the
    // appropriate triple that corresponds (fpga_aoc[xr]-intel-<os>-sycldevice)
    // to the target triple setting.
    if (TT.getSubArch() == llvm::Triple::SPIRSubArch_fpga &&
        TCArgs.hasArg(options::OPT_fsycl_link_EQ)) {
      auto *A = C.getInputArgs().getLastArg(options::OPT_fsycl_link_EQ);
      TT.setArchName((A->getValue() == StringRef("early")) ? "fpga_aocr"
                                                           : "fpga_aocx");
      TT.setVendorName("intel");
      TT.setOS(llvm::Triple(llvm::sys::getProcessTriple()).getOS());
      TT.setEnvironment(llvm::Triple::SYCLDevice);
      TargetTripleOpt = TT.str();
    }
    WrapperArgs.push_back(
        C.getArgs().MakeArgString(Twine("-target=") + TargetTripleOpt));

    // TODO forcing offload kind is a simplification which assumes wrapper used
    // only with SYCL. Device binary format (-format=xxx) option should also
    // come from the command line and/or the native compiler. Should be fixed
    // together with supporting AOT in the driver. If format is not set, the
    // default is "none" which means runtime must try to determine it
    // automatically.
    StringRef Kind = Action::GetOffloadKindName(OffloadingKind);
    WrapperArgs.push_back(
        C.getArgs().MakeArgString(Twine("-kind=") + Twine(Kind)));

<<<<<<< HEAD
#if INTEL_CUSTOMIZATION
    // When debugging, make the native debugger the default for SYCL on Windows.
    if (getToolChain().getTriple().isWindowsMSVCEnvironment() &&
        TCArgs.getLastArg(options::OPT_g_Group)) {
      WrapperArgs.push_back("--build-opts=-gnative");
    }
#endif // INTEL_CUSTOMIZATION

=======
>>>>>>> 820f77c3
    for (const InputInfo &I : Inputs) {
      assert(I.isFilename() && "Invalid input.");
      WrapperArgs.push_back(I.getFilename());
    }

    C.addCommand(std::make_unique<Command>(
        JA, *this,
        TCArgs.MakeArgString(getToolChain().GetProgramPath(getShortName())),
        WrapperArgs, None));

    // Construct llc command.
    // The output is an object file
    ArgStringList LlcArgs{"-filetype=obj", "-o", Output.getFilename(),
                          WrapperFileName};
    llvm::Reloc::Model RelocationModel;
    unsigned PICLevel;
    bool IsPIE;
    std::tie(RelocationModel, PICLevel, IsPIE) =
        ParsePICArgs(getToolChain(), TCArgs);
    if (PICLevel > 0) {
      LlcArgs.push_back("-relocation-model=pic");
    }
    if (IsPIE) {
      LlcArgs.push_back("-enable-pie");
    }
    SmallString<128> LlcPath(C.getDriver().Dir);
    llvm::sys::path::append(LlcPath, "llc");
    const char *Llc = C.getArgs().MakeArgString(LlcPath);
    C.addCommand(std::make_unique<Command>(JA, *this, Llc, LlcArgs, None));
    return;
  }

  ArgStringList CmdArgs;

  const llvm::Triple &Triple = getToolChain().getEffectiveTriple();

  // Add the "effective" target triple.
  CmdArgs.push_back("-host");
  CmdArgs.push_back(TCArgs.MakeArgString(Triple.getTriple()));

  // Add the output file name.
  assert(Output.isFilename() && "Invalid output.");
  CmdArgs.push_back("-o");
  CmdArgs.push_back(TCArgs.MakeArgString(Output.getFilename()));

  assert(JA.getInputs().size() == Inputs.size() &&
         "Not have inputs for all dependence actions??");

  // Add offload targets and inputs.
  for (unsigned I = 0; I < Inputs.size(); ++I) {
    // Get input's Offload Kind and ToolChain.
    const auto *OA = cast<OffloadAction>(JA.getInputs()[I]);
    assert(OA->hasSingleDeviceDependence(/*DoNotConsiderHostActions=*/true) &&
           "Expected one device dependence!");
    Action::OffloadKind DeviceKind = Action::OFK_None;
    const ToolChain *DeviceTC = nullptr;
    OA->doOnEachDependence([&](Action *A, const ToolChain *TC, const char *) {
      DeviceKind = A->getOffloadingDeviceKind();
      DeviceTC = TC;
    });

    // And add it to the offload targets.
    CmdArgs.push_back(C.getArgs().MakeArgString(
        Twine("-kind=") + Action::GetOffloadKindName(DeviceKind)));
    CmdArgs.push_back(TCArgs.MakeArgString(Twine("-target=") +
                                           DeviceTC->getTriple().normalize()));

    // Add input.
    assert(Inputs[I].isFilename() && "Invalid input.");
    CmdArgs.push_back(TCArgs.MakeArgString(Inputs[I].getFilename()));
  }

  C.addCommand(std::make_unique<Command>(
      JA, *this,
      TCArgs.MakeArgString(getToolChain().GetProgramPath(getShortName())),
      CmdArgs, Inputs));
}

// Begin SPIRVTranslator

void SPIRVTranslator::ConstructJob(Compilation &C, const JobAction &JA,
                                  const InputInfo &Output,
                                  const InputInfoList &Inputs,
                                  const llvm::opt::ArgList &TCArgs,
                                  const char *LinkingOutput) const {
  // Construct llvm-spirv command.
  assert(isa<SPIRVTranslatorJobAction>(JA) && "Expecting Translator job!");

  // The translator command looks like this:
  // llvm-spirv -o <file>.spv <file>.bc
  ArgStringList TranslatorArgs;

  TranslatorArgs.push_back("-o");
  TranslatorArgs.push_back(Output.getFilename());
  if (getToolChain().getTriple().isSYCLDeviceEnvironment()) {
    TranslatorArgs.push_back("-spirv-max-version=1.1");
    TranslatorArgs.push_back("-spirv-ext=+all");
  }
  for (auto I : Inputs) {
    TranslatorArgs.push_back(I.getFilename());
  }

  C.addCommand(std::make_unique<Command>(JA, *this,
      TCArgs.MakeArgString(getToolChain().GetProgramPath(getShortName())),
      TranslatorArgs, None));
}

void SPIRCheck::ConstructJob(Compilation &C, const JobAction &JA,
                             const InputInfo &Output,
                             const InputInfoList &Inputs,
                             const llvm::opt::ArgList &TCArgs,
                             const char *LinkingOutput) const {
  // Construct llvm-no-spir-kernel command.
  assert(isa<SPIRCheckJobAction>(JA) && "Expecting SPIR Check job!");

  // The translator command looks like this:
  // llvm-no-spir-kernel <file>.bc
  // Upon success, we just move ahead.  Error means the check failed and
  // we need to exit.  The expected output is the input as this is just an
  // intermediate check with no functional change.
  ArgStringList CheckArgs;
  for (auto I : Inputs) {
    CheckArgs.push_back(I.getFilename());
  }

  // Add output file, which is just a copy of the input to better fit in the
  // toolchain flow.
  CheckArgs.push_back("-o");
  CheckArgs.push_back(Output.getFilename());

  C.addCommand(std::make_unique<Command>(JA, *this,
      TCArgs.MakeArgString(getToolChain().GetProgramPath(getShortName())),
      CheckArgs, None));
}<|MERGE_RESOLUTION|>--- conflicted
+++ resolved
@@ -5550,11 +5550,6 @@
     CmdArgs.push_back(Args.MakeArgString(TargetInfo.str()));
   }
 
-<<<<<<< HEAD
-  bool WholeProgramVTables =
-      Args.hasFlag(options::OPT_fwhole_program_vtables,
-                   options::OPT_fno_whole_program_vtables, false);
-=======
   bool VirtualFunctionElimination =
       Args.hasFlag(options::OPT_fvirtual_function_elimination,
                    options::OPT_fno_virtual_function_elimination, false);
@@ -5579,7 +5574,6 @@
         << "-fvirtual-function-elimination";
   }
 
->>>>>>> 820f77c3
   if (WholeProgramVTables) {
     if (!D.isUsingLTO())
       D.Diag(diag::err_drv_argument_only_allowed_with)
@@ -6785,7 +6779,6 @@
     WrapperArgs.push_back(
         C.getArgs().MakeArgString(Twine("-kind=") + Twine(Kind)));
 
-<<<<<<< HEAD
 #if INTEL_CUSTOMIZATION
     // When debugging, make the native debugger the default for SYCL on Windows.
     if (getToolChain().getTriple().isWindowsMSVCEnvironment() &&
@@ -6794,8 +6787,6 @@
     }
 #endif // INTEL_CUSTOMIZATION
 
-=======
->>>>>>> 820f77c3
     for (const InputInfo &I : Inputs) {
       assert(I.isFilename() && "Invalid input.");
       WrapperArgs.push_back(I.getFilename());
