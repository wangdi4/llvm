//===-- Clang.cpp - Clang+LLVM ToolChain Implementations --------*- C++ -*-===//
//
// Part of the LLVM Project, under the Apache License v2.0 with LLVM Exceptions.
// See https://llvm.org/LICENSE.txt for license information.
// SPDX-License-Identifier: Apache-2.0 WITH LLVM-exception
//
//===----------------------------------------------------------------------===//

#include "Clang.h"
#include "AMDGPU.h"
#include "Arch/AArch64.h"
#include "Arch/ARM.h"
#include "Arch/Mips.h"
#include "Arch/PPC.h"
#include "Arch/RISCV.h"
#include "Arch/Sparc.h"
#include "Arch/SystemZ.h"
#include "Arch/X86.h"
#include "CommonArgs.h"
#include "Hexagon.h"
#include "InputInfo.h"
#include "MSP430.h"
#include "PS4CPU.h"
#include "SYCL.h"
#include "clang/Basic/CharInfo.h"
#include "clang/Basic/CodeGenOptions.h"
#include "clang/Basic/LangOptions.h"
#include "clang/Basic/ObjCRuntime.h"
#include "clang/Basic/Version.h"
#include "clang/Driver/Distro.h"
#include "clang/Driver/DriverDiagnostic.h"
#include "clang/Driver/Options.h"
#include "clang/Driver/SanitizerArgs.h"
#include "clang/Driver/XRayArgs.h"
#include "llvm/ADT/StringExtras.h"
#include "llvm/Config/llvm-config.h"
#include "llvm/Option/ArgList.h"
#include "llvm/Support/Casting.h"
#include "llvm/Support/CodeGen.h"
#include "llvm/Support/Compression.h"
#include "llvm/Support/FileSystem.h"
#include "llvm/Support/Host.h"
#include "llvm/Support/Path.h"
#include "llvm/Support/Process.h"
#include "llvm/Support/TargetParser.h"
#include "llvm/Support/YAMLParser.h"

#ifdef LLVM_ON_UNIX
#include <unistd.h> // For getuid().
#endif

using namespace clang::driver;
using namespace clang::driver::tools;
using namespace clang;
using namespace llvm::opt;

static void CheckPreprocessingOptions(const Driver &D, const ArgList &Args) {
  if (Arg *A =
          Args.getLastArg(clang::driver::options::OPT_C, options::OPT_CC)) {
    if (!Args.hasArg(options::OPT_E) && !Args.hasArg(options::OPT__SLASH_P) &&
        !Args.hasArg(options::OPT__SLASH_EP) && !D.CCCIsCPP()) {
      D.Diag(clang::diag::err_drv_argument_only_allowed_with)
          << A->getBaseArg().getAsString(Args)
          << (D.IsCLMode() ? "/E, /P or /EP" : "-E");
    }
  }
}

static void CheckCodeGenerationOptions(const Driver &D, const ArgList &Args) {
  // In gcc, only ARM checks this, but it seems reasonable to check universally.
  if (Args.hasArg(options::OPT_static))
    if (const Arg *A =
            Args.getLastArg(options::OPT_dynamic, options::OPT_mdynamic_no_pic))
      D.Diag(diag::err_drv_argument_not_allowed_with) << A->getAsString(Args)
                                                      << "-static";
}

// Add backslashes to escape spaces and other backslashes.
// This is used for the space-separated argument list specified with
// the -dwarf-debug-flags option.
static void EscapeSpacesAndBackslashes(const char *Arg,
                                       SmallVectorImpl<char> &Res) {
  for (; *Arg; ++Arg) {
    switch (*Arg) {
    default:
      break;
    case ' ':
    case '\\':
      Res.push_back('\\');
      break;
    }
    Res.push_back(*Arg);
  }
}

// Quote target names for inclusion in GNU Make dependency files.
// Only the characters '$', '#', ' ', '\t' are quoted.
static void QuoteTarget(StringRef Target, SmallVectorImpl<char> &Res) {
  for (unsigned i = 0, e = Target.size(); i != e; ++i) {
    switch (Target[i]) {
    case ' ':
    case '\t':
      // Escape the preceding backslashes
      for (int j = i - 1; j >= 0 && Target[j] == '\\'; --j)
        Res.push_back('\\');

      // Escape the space/tab
      Res.push_back('\\');
      break;
    case '$':
      Res.push_back('$');
      break;
    case '#':
      Res.push_back('\\');
      break;
    default:
      break;
    }

    Res.push_back(Target[i]);
  }
}

/// Apply \a Work on the current tool chain \a RegularToolChain and any other
/// offloading tool chain that is associated with the current action \a JA.
static void
forAllAssociatedToolChains(Compilation &C, const JobAction &JA,
                           const ToolChain &RegularToolChain,
                           llvm::function_ref<void(const ToolChain &)> Work) {
  // Apply Work on the current/regular tool chain.
  Work(RegularToolChain);

  // Apply Work on all the offloading tool chains associated with the current
  // action.
  if (JA.isHostOffloading(Action::OFK_Cuda))
    Work(*C.getSingleOffloadToolChain<Action::OFK_Cuda>());
  else if (JA.isDeviceOffloading(Action::OFK_Cuda))
    Work(*C.getSingleOffloadToolChain<Action::OFK_Host>());
  else if (JA.isHostOffloading(Action::OFK_HIP))
    Work(*C.getSingleOffloadToolChain<Action::OFK_HIP>());
  else if (JA.isDeviceOffloading(Action::OFK_HIP))
    Work(*C.getSingleOffloadToolChain<Action::OFK_Host>());

  if (JA.isHostOffloading(Action::OFK_OpenMP)) {
    auto TCs = C.getOffloadToolChains<Action::OFK_OpenMP>();
    for (auto II = TCs.first, IE = TCs.second; II != IE; ++II)
      Work(*II->second);
  } else if (JA.isDeviceOffloading(Action::OFK_OpenMP))
    Work(*C.getSingleOffloadToolChain<Action::OFK_Host>());

  if (JA.isHostOffloading(Action::OFK_SYCL)) {
    auto TCs = C.getOffloadToolChains<Action::OFK_SYCL>();
    for (auto II = TCs.first, IE = TCs.second; II != IE; ++II)
      Work(*II->second);
  } else if (JA.isDeviceOffloading(Action::OFK_SYCL))
    Work(*C.getSingleOffloadToolChain<Action::OFK_Host>());

  //
  // TODO: Add support for other offloading programming models here.
  //
}

/// This is a helper function for validating the optional refinement step
/// parameter in reciprocal argument strings. Return false if there is an error
/// parsing the refinement step. Otherwise, return true and set the Position
/// of the refinement step in the input string.
static bool getRefinementStep(StringRef In, const Driver &D,
                              const Arg &A, size_t &Position) {
  const char RefinementStepToken = ':';
  Position = In.find(RefinementStepToken);
  if (Position != StringRef::npos) {
    StringRef Option = A.getOption().getName();
    StringRef RefStep = In.substr(Position + 1);
    // Allow exactly one numeric character for the additional refinement
    // step parameter. This is reasonable for all currently-supported
    // operations and architectures because we would expect that a larger value
    // of refinement steps would cause the estimate "optimization" to
    // under-perform the native operation. Also, if the estimate does not
    // converge quickly, it probably will not ever converge, so further
    // refinement steps will not produce a better answer.
    if (RefStep.size() != 1) {
      D.Diag(diag::err_drv_invalid_value) << Option << RefStep;
      return false;
    }
    char RefStepChar = RefStep[0];
    if (RefStepChar < '0' || RefStepChar > '9') {
      D.Diag(diag::err_drv_invalid_value) << Option << RefStep;
      return false;
    }
  }
  return true;
}

/// The -mrecip flag requires processing of many optional parameters.
static void ParseMRecip(const Driver &D, const ArgList &Args,
                        ArgStringList &OutStrings) {
  StringRef DisabledPrefixIn = "!";
  StringRef DisabledPrefixOut = "!";
  StringRef EnabledPrefixOut = "";
  StringRef Out = "-mrecip=";

  Arg *A = Args.getLastArg(options::OPT_mrecip, options::OPT_mrecip_EQ);
  if (!A)
    return;

  unsigned NumOptions = A->getNumValues();
  if (NumOptions == 0) {
    // No option is the same as "all".
    OutStrings.push_back(Args.MakeArgString(Out + "all"));
    return;
  }

  // Pass through "all", "none", or "default" with an optional refinement step.
  if (NumOptions == 1) {
    StringRef Val = A->getValue(0);
    size_t RefStepLoc;
    if (!getRefinementStep(Val, D, *A, RefStepLoc))
      return;
    StringRef ValBase = Val.slice(0, RefStepLoc);
    if (ValBase == "all" || ValBase == "none" || ValBase == "default") {
      OutStrings.push_back(Args.MakeArgString(Out + Val));
      return;
    }
  }

  // Each reciprocal type may be enabled or disabled individually.
  // Check each input value for validity, concatenate them all back together,
  // and pass through.

  llvm::StringMap<bool> OptionStrings;
  OptionStrings.insert(std::make_pair("divd", false));
  OptionStrings.insert(std::make_pair("divf", false));
  OptionStrings.insert(std::make_pair("vec-divd", false));
  OptionStrings.insert(std::make_pair("vec-divf", false));
  OptionStrings.insert(std::make_pair("sqrtd", false));
  OptionStrings.insert(std::make_pair("sqrtf", false));
  OptionStrings.insert(std::make_pair("vec-sqrtd", false));
  OptionStrings.insert(std::make_pair("vec-sqrtf", false));

  for (unsigned i = 0; i != NumOptions; ++i) {
    StringRef Val = A->getValue(i);

    bool IsDisabled = Val.startswith(DisabledPrefixIn);
    // Ignore the disablement token for string matching.
    if (IsDisabled)
      Val = Val.substr(1);

    size_t RefStep;
    if (!getRefinementStep(Val, D, *A, RefStep))
      return;

    StringRef ValBase = Val.slice(0, RefStep);
    llvm::StringMap<bool>::iterator OptionIter = OptionStrings.find(ValBase);
    if (OptionIter == OptionStrings.end()) {
      // Try again specifying float suffix.
      OptionIter = OptionStrings.find(ValBase.str() + 'f');
      if (OptionIter == OptionStrings.end()) {
        // The input name did not match any known option string.
        D.Diag(diag::err_drv_unknown_argument) << Val;
        return;
      }
      // The option was specified without a float or double suffix.
      // Make sure that the double entry was not already specified.
      // The float entry will be checked below.
      if (OptionStrings[ValBase.str() + 'd']) {
        D.Diag(diag::err_drv_invalid_value) << A->getOption().getName() << Val;
        return;
      }
    }

    if (OptionIter->second == true) {
      // Duplicate option specified.
      D.Diag(diag::err_drv_invalid_value) << A->getOption().getName() << Val;
      return;
    }

    // Mark the matched option as found. Do not allow duplicate specifiers.
    OptionIter->second = true;

    // If the precision was not specified, also mark the double entry as found.
    if (ValBase.back() != 'f' && ValBase.back() != 'd')
      OptionStrings[ValBase.str() + 'd'] = true;

    // Build the output string.
    StringRef Prefix = IsDisabled ? DisabledPrefixOut : EnabledPrefixOut;
    Out = Args.MakeArgString(Out + Prefix + Val);
    if (i != NumOptions - 1)
      Out = Args.MakeArgString(Out + ",");
  }

  OutStrings.push_back(Args.MakeArgString(Out));
}

/// The -mprefer-vector-width option accepts either a positive integer
/// or the string "none".
static void ParseMPreferVectorWidth(const Driver &D, const ArgList &Args,
                                    ArgStringList &CmdArgs) {
  Arg *A = Args.getLastArg(options::OPT_mprefer_vector_width_EQ);
  if (!A)
    return;

  StringRef Value = A->getValue();
  if (Value == "none") {
    CmdArgs.push_back("-mprefer-vector-width=none");
  } else {
    unsigned Width;
    if (Value.getAsInteger(10, Width)) {
      D.Diag(diag::err_drv_invalid_value) << A->getOption().getName() << Value;
      return;
    }
    CmdArgs.push_back(Args.MakeArgString("-mprefer-vector-width=" + Value));
  }
}

static void getWebAssemblyTargetFeatures(const ArgList &Args,
                                         std::vector<StringRef> &Features) {
  handleTargetFeaturesGroup(Args, Features, options::OPT_m_wasm_Features_Group);
}

static void getTargetFeatures(const Driver &D, const llvm::Triple &Triple,
                              const ArgList &Args, ArgStringList &CmdArgs,
                              bool ForAS, bool IsAux = false) {
  std::vector<StringRef> Features;
  switch (Triple.getArch()) {
  default:
    break;
  case llvm::Triple::mips:
  case llvm::Triple::mipsel:
  case llvm::Triple::mips64:
  case llvm::Triple::mips64el:
    mips::getMIPSTargetFeatures(D, Triple, Args, Features);
    break;

  case llvm::Triple::arm:
  case llvm::Triple::armeb:
  case llvm::Triple::thumb:
  case llvm::Triple::thumbeb:
    arm::getARMTargetFeatures(D, Triple, Args, CmdArgs, Features, ForAS);
    break;

  case llvm::Triple::ppc:
  case llvm::Triple::ppc64:
  case llvm::Triple::ppc64le:
    ppc::getPPCTargetFeatures(D, Triple, Args, Features);
    break;
  case llvm::Triple::riscv32:
  case llvm::Triple::riscv64:
    riscv::getRISCVTargetFeatures(D, Triple, Args, Features);
    break;
  case llvm::Triple::systemz:
    systemz::getSystemZTargetFeatures(D, Args, Features);
    break;
  case llvm::Triple::aarch64:
  case llvm::Triple::aarch64_32:
  case llvm::Triple::aarch64_be:
    aarch64::getAArch64TargetFeatures(D, Triple, Args, Features);
    break;
  case llvm::Triple::x86:
  case llvm::Triple::x86_64:
    x86::getX86TargetFeatures(D, Triple, Args, Features);
    break;
  case llvm::Triple::hexagon:
    hexagon::getHexagonTargetFeatures(D, Args, Features);
    break;
  case llvm::Triple::wasm32:
  case llvm::Triple::wasm64:
    getWebAssemblyTargetFeatures(Args, Features);
    break;
  case llvm::Triple::sparc:
  case llvm::Triple::sparcel:
  case llvm::Triple::sparcv9:
    sparc::getSparcTargetFeatures(D, Args, Features);
    break;
  case llvm::Triple::r600:
  case llvm::Triple::amdgcn:
    amdgpu::getAMDGPUTargetFeatures(D, Args, Features);
    break;
  case llvm::Triple::msp430:
    msp430::getMSP430TargetFeatures(D, Args, Features);
  }

  // Find the last of each feature.
  llvm::StringMap<unsigned> LastOpt;
  for (unsigned I = 0, N = Features.size(); I < N; ++I) {
    StringRef Name = Features[I];
    assert(Name[0] == '-' || Name[0] == '+');
    LastOpt[Name.drop_front(1)] = I;
  }

  for (unsigned I = 0, N = Features.size(); I < N; ++I) {
    // If this feature was overridden, ignore it.
    StringRef Name = Features[I];
    llvm::StringMap<unsigned>::iterator LastI = LastOpt.find(Name.drop_front(1));
    assert(LastI != LastOpt.end());
    unsigned Last = LastI->second;
    if (Last != I)
      continue;

    CmdArgs.push_back(IsAux ? "-aux-target-feature" : "-target-feature");
    CmdArgs.push_back(Name.data());
  }
}

static bool
shouldUseExceptionTablesForObjCExceptions(const ObjCRuntime &runtime,
                                          const llvm::Triple &Triple) {
  // We use the zero-cost exception tables for Objective-C if the non-fragile
  // ABI is enabled or when compiling for x86_64 and ARM on Snow Leopard and
  // later.
  if (runtime.isNonFragile())
    return true;

  if (!Triple.isMacOSX())
    return false;

  return (!Triple.isMacOSXVersionLT(10, 5) &&
          (Triple.getArch() == llvm::Triple::x86_64 ||
           Triple.getArch() == llvm::Triple::arm));
}

/// Adds exception related arguments to the driver command arguments. There's a
/// master flag, -fexceptions and also language specific flags to enable/disable
/// C++ and Objective-C exceptions. This makes it possible to for example
/// disable C++ exceptions but enable Objective-C exceptions.
static void addExceptionArgs(const ArgList &Args, types::ID InputType,
                             const ToolChain &TC, bool KernelOrKext,
                             const ObjCRuntime &objcRuntime,
                             ArgStringList &CmdArgs) {
  const llvm::Triple &Triple = TC.getTriple();

  if (KernelOrKext) {
    // -mkernel and -fapple-kext imply no exceptions, so claim exception related
    // arguments now to avoid warnings about unused arguments.
    Args.ClaimAllArgs(options::OPT_fexceptions);
    Args.ClaimAllArgs(options::OPT_fno_exceptions);
    Args.ClaimAllArgs(options::OPT_fobjc_exceptions);
    Args.ClaimAllArgs(options::OPT_fno_objc_exceptions);
    Args.ClaimAllArgs(options::OPT_fcxx_exceptions);
    Args.ClaimAllArgs(options::OPT_fno_cxx_exceptions);
    return;
  }

  // See if the user explicitly enabled exceptions.
  bool EH = Args.hasFlag(options::OPT_fexceptions, options::OPT_fno_exceptions,
                         false);

  // Obj-C exceptions are enabled by default, regardless of -fexceptions. This
  // is not necessarily sensible, but follows GCC.
  if (types::isObjC(InputType) &&
      Args.hasFlag(options::OPT_fobjc_exceptions,
                   options::OPT_fno_objc_exceptions, true)) {
    CmdArgs.push_back("-fobjc-exceptions");

    EH |= shouldUseExceptionTablesForObjCExceptions(objcRuntime, Triple);
  }

  if (types::isCXX(InputType)) {
    // Disable C++ EH by default on XCore and PS4.
    bool CXXExceptionsEnabled =
        Triple.getArch() != llvm::Triple::xcore && !Triple.isPS4CPU();
    Arg *ExceptionArg = Args.getLastArg(
        options::OPT_fcxx_exceptions, options::OPT_fno_cxx_exceptions,
        options::OPT_fexceptions, options::OPT_fno_exceptions);
    if (ExceptionArg)
      CXXExceptionsEnabled =
          ExceptionArg->getOption().matches(options::OPT_fcxx_exceptions) ||
          ExceptionArg->getOption().matches(options::OPT_fexceptions);

    if (CXXExceptionsEnabled) {
      CmdArgs.push_back("-fcxx-exceptions");

      EH = true;
    }
  }

  // OPT_fignore_exceptions means exception could still be thrown,
  // but no clean up or catch would happen in current module.
  // So we do not set EH to false.
  Args.AddLastArg(CmdArgs, options::OPT_fignore_exceptions);

  if (EH)
    CmdArgs.push_back("-fexceptions");
}

static bool ShouldEnableAutolink(const ArgList &Args, const ToolChain &TC,
                                 const JobAction &JA) {
  bool Default = true;
  if (TC.getTriple().isOSDarwin()) {
    // The native darwin assembler doesn't support the linker_option directives,
    // so we disable them if we think the .s file will be passed to it.
    Default = TC.useIntegratedAs();
  }
  // The linker_option directives are intended for host compilation.
  if (JA.isDeviceOffloading(Action::OFK_Cuda) ||
      JA.isDeviceOffloading(Action::OFK_HIP))
    Default = false;
  return Args.hasFlag(options::OPT_fautolink, options::OPT_fno_autolink,
                      Default);
}

static bool ShouldDisableDwarfDirectory(const ArgList &Args,
                                        const ToolChain &TC) {
  bool UseDwarfDirectory =
      Args.hasFlag(options::OPT_fdwarf_directory_asm,
                   options::OPT_fno_dwarf_directory_asm, TC.useIntegratedAs());
  return !UseDwarfDirectory;
}

// Convert an arg of the form "-gN" or "-ggdbN" or one of their aliases
// to the corresponding DebugInfoKind.
static codegenoptions::DebugInfoKind DebugLevelToInfoKind(const Arg &A) {
  assert(A.getOption().matches(options::OPT_gN_Group) &&
         "Not a -g option that specifies a debug-info level");
  if (A.getOption().matches(options::OPT_g0) ||
      A.getOption().matches(options::OPT_ggdb0))
    return codegenoptions::NoDebugInfo;
  if (A.getOption().matches(options::OPT_gline_tables_only) ||
      A.getOption().matches(options::OPT_ggdb1))
    return codegenoptions::DebugLineTablesOnly;
  if (A.getOption().matches(options::OPT_gline_directives_only))
    return codegenoptions::DebugDirectivesOnly;
  return codegenoptions::LimitedDebugInfo;
}

static bool mustUseNonLeafFramePointerForTarget(const llvm::Triple &Triple) {
  switch (Triple.getArch()){
  default:
    return false;
  case llvm::Triple::arm:
  case llvm::Triple::thumb:
    // ARM Darwin targets require a frame pointer to be always present to aid
    // offline debugging via backtraces.
    return Triple.isOSDarwin();
  }
}

static bool useFramePointerForTargetByDefault(const ArgList &Args,
                                              const llvm::Triple &Triple) {
  if (Args.hasArg(options::OPT_pg) && !Args.hasArg(options::OPT_mfentry))
    return true;

  switch (Triple.getArch()) {
  case llvm::Triple::xcore:
  case llvm::Triple::wasm32:
  case llvm::Triple::wasm64:
  case llvm::Triple::msp430:
    // XCore never wants frame pointers, regardless of OS.
    // WebAssembly never wants frame pointers.
    return false;
  case llvm::Triple::ppc:
  case llvm::Triple::ppc64:
  case llvm::Triple::ppc64le:
  case llvm::Triple::riscv32:
  case llvm::Triple::riscv64:
  case llvm::Triple::amdgcn:
  case llvm::Triple::r600:
    return !areOptimizationsEnabled(Args);
  default:
    break;
  }

  if (Triple.isOSNetBSD()) {
    return !areOptimizationsEnabled(Args);
  }

  if (Triple.isOSLinux() || Triple.getOS() == llvm::Triple::CloudABI ||
      Triple.isOSHurd()) {
    switch (Triple.getArch()) {
    // Don't use a frame pointer on linux if optimizing for certain targets.
    case llvm::Triple::mips64:
    case llvm::Triple::mips64el:
    case llvm::Triple::mips:
    case llvm::Triple::mipsel:
    case llvm::Triple::systemz:
    case llvm::Triple::x86:
    case llvm::Triple::x86_64:
      return !areOptimizationsEnabled(Args);
    default:
      return true;
    }
  }

  if (Triple.isOSWindows()) {
    switch (Triple.getArch()) {
    case llvm::Triple::x86:
      return !areOptimizationsEnabled(Args);
    case llvm::Triple::x86_64:
      return Triple.isOSBinFormatMachO();
    case llvm::Triple::arm:
    case llvm::Triple::thumb:
      // Windows on ARM builds with FPO disabled to aid fast stack walking
      return true;
    default:
      // All other supported Windows ISAs use xdata unwind information, so frame
      // pointers are not generally useful.
      return false;
    }
  }

  return true;
}

static CodeGenOptions::FramePointerKind
getFramePointerKind(const ArgList &Args, const llvm::Triple &Triple) {
  // We have 4 states:
  //
  //  00) leaf retained, non-leaf retained
  //  01) leaf retained, non-leaf omitted (this is invalid)
  //  10) leaf omitted, non-leaf retained
  //      (what -momit-leaf-frame-pointer was designed for)
  //  11) leaf omitted, non-leaf omitted
  //
  //  "omit" options taking precedence over "no-omit" options is the only way
  //  to make 3 valid states representable
  Arg *A = Args.getLastArg(options::OPT_fomit_frame_pointer,
                           options::OPT_fno_omit_frame_pointer);
  bool OmitFP = A && A->getOption().matches(options::OPT_fomit_frame_pointer);
  bool NoOmitFP =
      A && A->getOption().matches(options::OPT_fno_omit_frame_pointer);
  bool KeepLeaf = Args.hasFlag(options::OPT_momit_leaf_frame_pointer,
                               options::OPT_mno_omit_leaf_frame_pointer,
                               Triple.isAArch64() || Triple.isPS4CPU());
  if (NoOmitFP || mustUseNonLeafFramePointerForTarget(Triple) ||
      (!OmitFP && useFramePointerForTargetByDefault(Args, Triple))) {
    if (KeepLeaf)
      return CodeGenOptions::FramePointerKind::NonLeaf;
    return CodeGenOptions::FramePointerKind::All;
  }
  return CodeGenOptions::FramePointerKind::None;
}

/// Add a CC1 option to specify the debug compilation directory.
static void addDebugCompDirArg(const ArgList &Args, ArgStringList &CmdArgs,
                               const llvm::vfs::FileSystem &VFS) {
  if (Arg *A = Args.getLastArg(options::OPT_fdebug_compilation_dir)) {
    CmdArgs.push_back("-fdebug-compilation-dir");
    CmdArgs.push_back(A->getValue());
  } else if (llvm::ErrorOr<std::string> CWD =
                 VFS.getCurrentWorkingDirectory()) {
    CmdArgs.push_back("-fdebug-compilation-dir");
    CmdArgs.push_back(Args.MakeArgString(*CWD));
  }
}

/// Add a CC1 and CC1AS option to specify the debug file path prefix map.
static void addDebugPrefixMapArg(const Driver &D, const ArgList &Args, ArgStringList &CmdArgs) {
  for (const Arg *A : Args.filtered(options::OPT_ffile_prefix_map_EQ,
                                    options::OPT_fdebug_prefix_map_EQ)) {
    StringRef Map = A->getValue();
    if (Map.find('=') == StringRef::npos)
      D.Diag(diag::err_drv_invalid_argument_to_option)
          << Map << A->getOption().getName();
    else
      CmdArgs.push_back(Args.MakeArgString("-fdebug-prefix-map=" + Map));
    A->claim();
  }
}

/// Add a CC1 and CC1AS option to specify the macro file path prefix map.
static void addMacroPrefixMapArg(const Driver &D, const ArgList &Args,
                                 ArgStringList &CmdArgs) {
  for (const Arg *A : Args.filtered(options::OPT_ffile_prefix_map_EQ,
                                    options::OPT_fmacro_prefix_map_EQ)) {
    StringRef Map = A->getValue();
    if (Map.find('=') == StringRef::npos)
      D.Diag(diag::err_drv_invalid_argument_to_option)
          << Map << A->getOption().getName();
    else
      CmdArgs.push_back(Args.MakeArgString("-fmacro-prefix-map=" + Map));
    A->claim();
  }
}

/// Vectorize at all optimization levels greater than 1 except for -Oz.
/// For -Oz the loop vectorizer is disabled, while the slp vectorizer is
/// enabled.
static bool shouldEnableVectorizerAtOLevel(const ArgList &Args, bool isSlpVec) {
  if (Arg *A = Args.getLastArg(options::OPT_O_Group)) {
    if (A->getOption().matches(options::OPT_O4) ||
        A->getOption().matches(options::OPT_Ofast))
      return true;

    if (A->getOption().matches(options::OPT_O0))
      return false;

    assert(A->getOption().matches(options::OPT_O) && "Must have a -O flag");

    // Vectorize -Os.
    StringRef S(A->getValue());
    if (S == "s")
      return true;

    // Don't vectorize -Oz, unless it's the slp vectorizer.
    if (S == "z")
      return isSlpVec;

    unsigned OptLevel = 0;
    if (S.getAsInteger(10, OptLevel))
      return false;

    return OptLevel > 1;
  }

  return false;
}

/// Add -x lang to \p CmdArgs for \p Input.
static void addDashXForInput(const ArgList &Args, const InputInfo &Input,
                             ArgStringList &CmdArgs) {
  // When using -verify-pch, we don't want to provide the type
  // 'precompiled-header' if it was inferred from the file extension
  if (Args.hasArg(options::OPT_verify_pch) && Input.getType() == types::TY_PCH)
    return;

  CmdArgs.push_back("-x");
  if (Args.hasArg(options::OPT_rewrite_objc))
    CmdArgs.push_back(types::getTypeName(types::TY_PP_ObjCXX));
  else {
    // Map the driver type to the frontend type. This is mostly an identity
    // mapping, except that the distinction between module interface units
    // and other source files does not exist at the frontend layer.
    const char *ClangType;
    switch (Input.getType()) {
    case types::TY_CXXModule:
      ClangType = "c++";
      break;
    case types::TY_PP_CXXModule:
      ClangType = "c++-cpp-output";
      break;
    default:
      ClangType = types::getTypeName(Input.getType());
      break;
    }
    CmdArgs.push_back(ClangType);
  }
}

static void appendUserToPath(SmallVectorImpl<char> &Result) {
#ifdef LLVM_ON_UNIX
  const char *Username = getenv("LOGNAME");
#else
  const char *Username = getenv("USERNAME");
#endif
  if (Username) {
    // Validate that LoginName can be used in a path, and get its length.
    size_t Len = 0;
    for (const char *P = Username; *P; ++P, ++Len) {
      if (!clang::isAlphanumeric(*P) && *P != '_') {
        Username = nullptr;
        break;
      }
    }

    if (Username && Len > 0) {
      Result.append(Username, Username + Len);
      return;
    }
  }

// Fallback to user id.
#ifdef LLVM_ON_UNIX
  std::string UID = llvm::utostr(getuid());
#else
  // FIXME: Windows seems to have an 'SID' that might work.
  std::string UID = "9999";
#endif
  Result.append(UID.begin(), UID.end());
}

static void addPGOAndCoverageFlags(const ToolChain &TC, Compilation &C,
                                   const Driver &D, const InputInfo &Output,
                                   const ArgList &Args,
                                   ArgStringList &CmdArgs) {

  auto *PGOGenerateArg = Args.getLastArg(options::OPT_fprofile_generate,
                                         options::OPT_fprofile_generate_EQ,
                                         options::OPT_fno_profile_generate);
  if (PGOGenerateArg &&
      PGOGenerateArg->getOption().matches(options::OPT_fno_profile_generate))
    PGOGenerateArg = nullptr;

  auto *CSPGOGenerateArg = Args.getLastArg(options::OPT_fcs_profile_generate,
                                           options::OPT_fcs_profile_generate_EQ,
                                           options::OPT_fno_profile_generate);
  if (CSPGOGenerateArg &&
      CSPGOGenerateArg->getOption().matches(options::OPT_fno_profile_generate))
    CSPGOGenerateArg = nullptr;

  auto *ProfileGenerateArg = Args.getLastArg(
      options::OPT_fprofile_instr_generate,
      options::OPT_fprofile_instr_generate_EQ,
      options::OPT_fno_profile_instr_generate);
  if (ProfileGenerateArg &&
      ProfileGenerateArg->getOption().matches(
          options::OPT_fno_profile_instr_generate))
    ProfileGenerateArg = nullptr;

  if (PGOGenerateArg && ProfileGenerateArg)
    D.Diag(diag::err_drv_argument_not_allowed_with)
        << PGOGenerateArg->getSpelling() << ProfileGenerateArg->getSpelling();

  auto *ProfileUseArg = getLastProfileUseArg(Args);

  if (PGOGenerateArg && ProfileUseArg)
    D.Diag(diag::err_drv_argument_not_allowed_with)
        << ProfileUseArg->getSpelling() << PGOGenerateArg->getSpelling();

  if (ProfileGenerateArg && ProfileUseArg)
    D.Diag(diag::err_drv_argument_not_allowed_with)
        << ProfileGenerateArg->getSpelling() << ProfileUseArg->getSpelling();

  if (CSPGOGenerateArg && PGOGenerateArg)
    D.Diag(diag::err_drv_argument_not_allowed_with)
        << CSPGOGenerateArg->getSpelling() << PGOGenerateArg->getSpelling();

  if (ProfileGenerateArg) {
    if (ProfileGenerateArg->getOption().matches(
            options::OPT_fprofile_instr_generate_EQ))
      CmdArgs.push_back(Args.MakeArgString(Twine("-fprofile-instrument-path=") +
                                           ProfileGenerateArg->getValue()));
    // The default is to use Clang Instrumentation.
    CmdArgs.push_back("-fprofile-instrument=clang");
    if (TC.getTriple().isWindowsMSVCEnvironment()) {
      // Add dependent lib for clang_rt.profile
      CmdArgs.push_back(Args.MakeArgString("--dependent-lib=" +
                                           TC.getCompilerRT(Args, "profile")));
    }
  }

  Arg *PGOGenArg = nullptr;
  if (PGOGenerateArg) {
    assert(!CSPGOGenerateArg);
    PGOGenArg = PGOGenerateArg;
    CmdArgs.push_back("-fprofile-instrument=llvm");
  }
  if (CSPGOGenerateArg) {
    assert(!PGOGenerateArg);
    PGOGenArg = CSPGOGenerateArg;
    CmdArgs.push_back("-fprofile-instrument=csllvm");
  }
  if (PGOGenArg) {
    if (TC.getTriple().isWindowsMSVCEnvironment()) {
      CmdArgs.push_back(Args.MakeArgString("--dependent-lib=" +
                                           TC.getCompilerRT(Args, "profile")));
    }
    if (PGOGenArg->getOption().matches(
            PGOGenerateArg ? options::OPT_fprofile_generate_EQ
                           : options::OPT_fcs_profile_generate_EQ)) {
      SmallString<128> Path(PGOGenArg->getValue());
      llvm::sys::path::append(Path, "default_%m.profraw");
      CmdArgs.push_back(
          Args.MakeArgString(Twine("-fprofile-instrument-path=") + Path));
    }
  }

  if (ProfileUseArg) {
    if (ProfileUseArg->getOption().matches(options::OPT_fprofile_instr_use_EQ))
      CmdArgs.push_back(Args.MakeArgString(
          Twine("-fprofile-instrument-use-path=") + ProfileUseArg->getValue()));
    else if ((ProfileUseArg->getOption().matches(
                  options::OPT_fprofile_use_EQ) ||
              ProfileUseArg->getOption().matches(
                  options::OPT_fprofile_instr_use))) {
      SmallString<128> Path(
          ProfileUseArg->getNumValues() == 0 ? "" : ProfileUseArg->getValue());
      if (Path.empty() || llvm::sys::fs::is_directory(Path))
        llvm::sys::path::append(Path, "default.profdata");
      CmdArgs.push_back(
          Args.MakeArgString(Twine("-fprofile-instrument-use-path=") + Path));
    }
  }

  bool EmitCovNotes = Args.hasArg(options::OPT_ftest_coverage) ||
                      Args.hasArg(options::OPT_coverage);
  bool EmitCovData = Args.hasFlag(options::OPT_fprofile_arcs,
                                  options::OPT_fno_profile_arcs, false) ||
                     Args.hasArg(options::OPT_coverage);
  if (EmitCovNotes)
    CmdArgs.push_back("-femit-coverage-notes");
  if (EmitCovData)
    CmdArgs.push_back("-femit-coverage-data");

  if (Args.hasFlag(options::OPT_fcoverage_mapping,
                   options::OPT_fno_coverage_mapping, false)) {
    if (!ProfileGenerateArg)
      D.Diag(clang::diag::err_drv_argument_only_allowed_with)
          << "-fcoverage-mapping"
          << "-fprofile-instr-generate";

    CmdArgs.push_back("-fcoverage-mapping");
  }

  if (Args.hasArg(options::OPT_fprofile_exclude_files_EQ)) {
    auto *Arg = Args.getLastArg(options::OPT_fprofile_exclude_files_EQ);
    if (!Args.hasArg(options::OPT_coverage))
      D.Diag(clang::diag::err_drv_argument_only_allowed_with)
          << "-fprofile-exclude-files="
          << "--coverage";

    StringRef v = Arg->getValue();
    CmdArgs.push_back(
        Args.MakeArgString(Twine("-fprofile-exclude-files=" + v)));
  }

  if (Args.hasArg(options::OPT_fprofile_filter_files_EQ)) {
    auto *Arg = Args.getLastArg(options::OPT_fprofile_filter_files_EQ);
    if (!Args.hasArg(options::OPT_coverage))
      D.Diag(clang::diag::err_drv_argument_only_allowed_with)
          << "-fprofile-filter-files="
          << "--coverage";

    StringRef v = Arg->getValue();
    CmdArgs.push_back(Args.MakeArgString(Twine("-fprofile-filter-files=" + v)));
  }

  // Leave -fprofile-dir= an unused argument unless .gcda emission is
  // enabled. To be polite, with '-fprofile-arcs -fno-profile-arcs' consider
  // the flag used. There is no -fno-profile-dir, so the user has no
  // targeted way to suppress the warning.
  Arg *FProfileDir = nullptr;
  if (Args.hasArg(options::OPT_fprofile_arcs) ||
      Args.hasArg(options::OPT_coverage))
    FProfileDir = Args.getLastArg(options::OPT_fprofile_dir);

  // Put the .gcno and .gcda files (if needed) next to the object file or
  // bitcode file in the case of LTO.
  // FIXME: There should be a simpler way to find the object file for this
  // input, and this code probably does the wrong thing for commands that
  // compile and link all at once.
  if ((Args.hasArg(options::OPT_c) || Args.hasArg(options::OPT_S)) &&
      (EmitCovNotes || EmitCovData) && Output.isFilename()) {
    SmallString<128> OutputFilename;
    if (Arg *FinalOutput = C.getArgs().getLastArg(options::OPT__SLASH_Fo))
      OutputFilename = FinalOutput->getValue();
    else if (Arg *FinalOutput = C.getArgs().getLastArg(options::OPT_o))
      OutputFilename = FinalOutput->getValue();
    else
      OutputFilename = llvm::sys::path::filename(Output.getBaseInput());
    SmallString<128> CoverageFilename = OutputFilename;
    if (llvm::sys::path::is_relative(CoverageFilename))
      (void)D.getVFS().makeAbsolute(CoverageFilename);
    llvm::sys::path::replace_extension(CoverageFilename, "gcno");

    CmdArgs.push_back("-coverage-notes-file");
    CmdArgs.push_back(Args.MakeArgString(CoverageFilename));

    if (EmitCovData) {
      if (FProfileDir) {
        CoverageFilename = FProfileDir->getValue();
        llvm::sys::path::append(CoverageFilename, OutputFilename);
      }
      llvm::sys::path::replace_extension(CoverageFilename, "gcda");
      CmdArgs.push_back("-coverage-data-file");
      CmdArgs.push_back(Args.MakeArgString(CoverageFilename));
    }
  }
}

/// Check whether the given input tree contains any compilation actions.
static bool ContainsCompileAction(const Action *A) {
  if (isa<CompileJobAction>(A) || isa<BackendJobAction>(A))
    return true;

  for (const auto &AI : A->inputs())
    if (ContainsCompileAction(AI))
      return true;

  return false;
}

/// Check if -relax-all should be passed to the internal assembler.
/// This is done by default when compiling non-assembler source with -O0.
static bool UseRelaxAll(Compilation &C, const ArgList &Args) {
  bool RelaxDefault = true;

  if (Arg *A = Args.getLastArg(options::OPT_O_Group))
    RelaxDefault = A->getOption().matches(options::OPT_O0);

  if (RelaxDefault) {
    RelaxDefault = false;
    for (const auto &Act : C.getActions()) {
      if (ContainsCompileAction(Act)) {
        RelaxDefault = true;
        break;
      }
    }
  }

  return Args.hasFlag(options::OPT_mrelax_all, options::OPT_mno_relax_all,
                      RelaxDefault);
}

// Extract the integer N from a string spelled "-dwarf-N", returning 0
// on mismatch. The StringRef input (rather than an Arg) allows
// for use by the "-Xassembler" option parser.
static unsigned DwarfVersionNum(StringRef ArgValue) {
  return llvm::StringSwitch<unsigned>(ArgValue)
      .Case("-gdwarf-2", 2)
      .Case("-gdwarf-3", 3)
      .Case("-gdwarf-4", 4)
      .Case("-gdwarf-5", 5)
      .Default(0);
}

static void RenderDebugEnablingArgs(const ArgList &Args, ArgStringList &CmdArgs,
                                    codegenoptions::DebugInfoKind DebugInfoKind,
                                    unsigned DwarfVersion,
                                    llvm::DebuggerKind DebuggerTuning) {
  switch (DebugInfoKind) {
  case codegenoptions::DebugDirectivesOnly:
    CmdArgs.push_back("-debug-info-kind=line-directives-only");
    break;
  case codegenoptions::DebugLineTablesOnly:
    CmdArgs.push_back("-debug-info-kind=line-tables-only");
    break;
  case codegenoptions::DebugInfoConstructor:
    CmdArgs.push_back("-debug-info-kind=constructor");
    break;
  case codegenoptions::LimitedDebugInfo:
    CmdArgs.push_back("-debug-info-kind=limited");
    break;
  case codegenoptions::FullDebugInfo:
    CmdArgs.push_back("-debug-info-kind=standalone");
    break;
  default:
    break;
  }
  if (DwarfVersion > 0)
    CmdArgs.push_back(
        Args.MakeArgString("-dwarf-version=" + Twine(DwarfVersion)));
  switch (DebuggerTuning) {
  case llvm::DebuggerKind::GDB:
    CmdArgs.push_back("-debugger-tuning=gdb");
    break;
  case llvm::DebuggerKind::LLDB:
    CmdArgs.push_back("-debugger-tuning=lldb");
    break;
  case llvm::DebuggerKind::SCE:
    CmdArgs.push_back("-debugger-tuning=sce");
    break;
  default:
    break;
  }
}

static bool checkDebugInfoOption(const Arg *A, const ArgList &Args,
                                 const Driver &D, const ToolChain &TC) {
  assert(A && "Expected non-nullptr argument.");
  if (TC.supportsDebugInfoOption(A))
    return true;
  D.Diag(diag::warn_drv_unsupported_debug_info_opt_for_target)
      << A->getAsString(Args) << TC.getTripleString();
  return false;
}

static void RenderDebugInfoCompressionArgs(const ArgList &Args,
                                           ArgStringList &CmdArgs,
                                           const Driver &D,
                                           const ToolChain &TC) {
  const Arg *A = Args.getLastArg(options::OPT_gz, options::OPT_gz_EQ);
  if (!A)
    return;
  if (checkDebugInfoOption(A, Args, D, TC)) {
    if (A->getOption().getID() == options::OPT_gz) {
      if (llvm::zlib::isAvailable())
        CmdArgs.push_back("--compress-debug-sections");
      else
        D.Diag(diag::warn_debug_compression_unavailable);
      return;
    }

    StringRef Value = A->getValue();
    if (Value == "none") {
      CmdArgs.push_back("--compress-debug-sections=none");
    } else if (Value == "zlib" || Value == "zlib-gnu") {
      if (llvm::zlib::isAvailable()) {
        CmdArgs.push_back(
            Args.MakeArgString("--compress-debug-sections=" + Twine(Value)));
      } else {
        D.Diag(diag::warn_debug_compression_unavailable);
      }
    } else {
      D.Diag(diag::err_drv_unsupported_option_argument)
          << A->getOption().getName() << Value;
    }
  }
}

static const char *RelocationModelName(llvm::Reloc::Model Model) {
  switch (Model) {
  case llvm::Reloc::Static:
    return "static";
  case llvm::Reloc::PIC_:
    return "pic";
  case llvm::Reloc::DynamicNoPIC:
    return "dynamic-no-pic";
  case llvm::Reloc::ROPI:
    return "ropi";
  case llvm::Reloc::RWPI:
    return "rwpi";
  case llvm::Reloc::ROPI_RWPI:
    return "ropi-rwpi";
  }
  llvm_unreachable("Unknown Reloc::Model kind");
}

void Clang::AddPreprocessingOptions(Compilation &C, const JobAction &JA,
                                    const Driver &D, const ArgList &Args,
                                    ArgStringList &CmdArgs,
                                    const InputInfo &Output,
                                    const InputInfoList &Inputs) const {
  const bool IsIAMCU = getToolChain().getTriple().isOSIAMCU();

  CheckPreprocessingOptions(D, Args);

  Args.AddLastArg(CmdArgs, options::OPT_C);
  Args.AddLastArg(CmdArgs, options::OPT_CC);

  // Handle dependency file generation.
  Arg *ArgM = Args.getLastArg(options::OPT_MM);
  if (!ArgM)
    ArgM = Args.getLastArg(options::OPT_M);
  Arg *ArgMD = Args.getLastArg(options::OPT_MMD);
  if (!ArgMD)
    ArgMD = Args.getLastArg(options::OPT_MD);

  // -M and -MM imply -w.
  if (ArgM)
    CmdArgs.push_back("-w");
  else
    ArgM = ArgMD;

  if (ArgM) {
    // Determine the output location.
    const char *DepFile;
    if (Arg *MF = Args.getLastArg(options::OPT_MF)) {
      DepFile = MF->getValue();
      C.addFailureResultFile(DepFile, &JA);
    } else if (Output.getType() == types::TY_Dependencies) {
      DepFile = Output.getFilename();
    } else if (!ArgMD) {
      DepFile = "-";
    } else if (ArgMD->getOption().matches(options::OPT_MMD) &&
               Args.hasArg(options::OPT_fintelfpga) &&
               !Args.hasArg(options::OPT_c)) {
      // When generating dependency files for FPGA AOT, the output files will
      // always be named after the source file.
      DepFile = Args.MakeArgString(Twine(getBaseInputStem(Args, Inputs)) + ".d");
    } else {
      DepFile = getDependencyFileName(Args, Inputs);
      C.addFailureResultFile(DepFile, &JA);
    }
    CmdArgs.push_back("-dependency-file");
    CmdArgs.push_back(DepFile);

    bool HasTarget = false;
    for (const Arg *A : Args.filtered(options::OPT_MT, options::OPT_MQ)) {
      HasTarget = true;
      A->claim();
      if (A->getOption().matches(options::OPT_MT)) {
        A->render(Args, CmdArgs);
      } else {
        CmdArgs.push_back("-MT");
        SmallString<128> Quoted;
        QuoteTarget(A->getValue(), Quoted);
        CmdArgs.push_back(Args.MakeArgString(Quoted));
      }
    }

    // Add a default target if one wasn't specified.
    if (!HasTarget) {
      const char *DepTarget;

      // If user provided -o, that is the dependency target, except
      // when we are only generating a dependency file.
      Arg *OutputOpt = Args.getLastArg(options::OPT_o);
      if (OutputOpt && Output.getType() != types::TY_Dependencies) {
        DepTarget = OutputOpt->getValue();
      } else {
        // Otherwise derive from the base input.
        //
        // FIXME: This should use the computed output file location.
        SmallString<128> P(Inputs[0].getBaseInput());
        llvm::sys::path::replace_extension(P, "o");
        DepTarget = Args.MakeArgString(llvm::sys::path::filename(P));
      }

      CmdArgs.push_back("-MT");
      SmallString<128> Quoted;
      QuoteTarget(DepTarget, Quoted);
      CmdArgs.push_back(Args.MakeArgString(Quoted));
    }

    if (ArgM->getOption().matches(options::OPT_M) ||
        ArgM->getOption().matches(options::OPT_MD))
      CmdArgs.push_back("-sys-header-deps");
    if ((isa<PrecompileJobAction>(JA) &&
         !Args.hasArg(options::OPT_fno_module_file_deps)) ||
        Args.hasArg(options::OPT_fmodule_file_deps))
      CmdArgs.push_back("-module-file-deps");
  }

  if (Args.hasArg(options::OPT_MG)) {
    if (!ArgM || ArgM->getOption().matches(options::OPT_MD) ||
        ArgM->getOption().matches(options::OPT_MMD))
      D.Diag(diag::err_drv_mg_requires_m_or_mm);
    CmdArgs.push_back("-MG");
  }

  Args.AddLastArg(CmdArgs, options::OPT_MP);
  Args.AddLastArg(CmdArgs, options::OPT_MV);

  // Add offload include arguments specific for CUDA.  This must happen before
  // we -I or -include anything else, because we must pick up the CUDA headers
  // from the particular CUDA installation, rather than from e.g.
  // /usr/local/include.
  if (JA.isOffloading(Action::OFK_Cuda))
    getToolChain().AddCudaIncludeArgs(Args, CmdArgs);

  if (Args.hasArg(options::OPT_fsycl_device_only)) {
    toolchains::SYCLToolChain::AddSYCLIncludeArgs(D, Args, CmdArgs);
  }

  // If we are offloading to a target via OpenMP we need to include the
  // openmp_wrappers folder which contains alternative system headers.
  if (JA.isDeviceOffloading(Action::OFK_OpenMP) &&
      getToolChain().getTriple().isNVPTX()){
    if (!Args.hasArg(options::OPT_nobuiltininc)) {
      // Add openmp_wrappers/* to our system include path.  This lets us wrap
      // standard library headers.
      SmallString<128> P(D.ResourceDir);
      llvm::sys::path::append(P, "include");
      llvm::sys::path::append(P, "openmp_wrappers");
      CmdArgs.push_back("-internal-isystem");
      CmdArgs.push_back(Args.MakeArgString(P));
    }

    CmdArgs.push_back("-include");
    CmdArgs.push_back("__clang_openmp_math_declares.h");
  }

  // Add -i* options, and automatically translate to
  // -include-pch/-include-pth for transparent PCH support. It's
  // wonky, but we include looking for .gch so we can support seamless
  // replacement into a build system already set up to be generating
  // .gch files.

  if (getToolChain().getDriver().IsCLMode()) {
    const Arg *YcArg = Args.getLastArg(options::OPT__SLASH_Yc);
    const Arg *YuArg = Args.getLastArg(options::OPT__SLASH_Yu);
    if (YcArg && JA.getKind() >= Action::PrecompileJobClass &&
        JA.getKind() <= Action::AssembleJobClass) {
      CmdArgs.push_back(Args.MakeArgString("-building-pch-with-obj"));
    }
    if (YcArg || YuArg) {
      StringRef ThroughHeader = YcArg ? YcArg->getValue() : YuArg->getValue();
      if (!isa<PrecompileJobAction>(JA)) {
        CmdArgs.push_back("-include-pch");
        CmdArgs.push_back(Args.MakeArgString(D.GetClPchPath(
            C, !ThroughHeader.empty()
                   ? ThroughHeader
                   : llvm::sys::path::filename(Inputs[0].getBaseInput()))));
      }

      if (ThroughHeader.empty()) {
        CmdArgs.push_back(Args.MakeArgString(
            Twine("-pch-through-hdrstop-") + (YcArg ? "create" : "use")));
      } else {
        CmdArgs.push_back(
            Args.MakeArgString(Twine("-pch-through-header=") + ThroughHeader));
      }
    }
  }

  bool RenderedImplicitInclude = false;
  for (const Arg *A : Args.filtered(options::OPT_clang_i_Group)) {
    if (A->getOption().matches(options::OPT_include)) {
      // Handling of gcc-style gch precompiled headers.
      bool IsFirstImplicitInclude = !RenderedImplicitInclude;
      RenderedImplicitInclude = true;

      bool FoundPCH = false;
      SmallString<128> P(A->getValue());
      // We want the files to have a name like foo.h.pch. Add a dummy extension
      // so that replace_extension does the right thing.
      P += ".dummy";
      llvm::sys::path::replace_extension(P, "pch");
      if (llvm::sys::fs::exists(P))
        FoundPCH = true;

      if (!FoundPCH) {
        llvm::sys::path::replace_extension(P, "gch");
        if (llvm::sys::fs::exists(P)) {
          FoundPCH = true;
        }
      }

      if (FoundPCH) {
        if (IsFirstImplicitInclude) {
          A->claim();
          CmdArgs.push_back("-include-pch");
          CmdArgs.push_back(Args.MakeArgString(P));
          continue;
        } else {
          // Ignore the PCH if not first on command line and emit warning.
          D.Diag(diag::warn_drv_pch_not_first_include) << P
                                                       << A->getAsString(Args);
        }
      }
    } else if (A->getOption().matches(options::OPT_isystem_after)) {
      // Handling of paths which must come late.  These entries are handled by
      // the toolchain itself after the resource dir is inserted in the right
      // search order.
      // Do not claim the argument so that the use of the argument does not
      // silently go unnoticed on toolchains which do not honour the option.
      continue;
    } else if (A->getOption().matches(options::OPT_stdlibxx_isystem)) {
      // Translated to -internal-isystem by the driver, no need to pass to cc1.
      continue;
    }

    // Not translated, render as usual.
    A->claim();
    A->render(Args, CmdArgs);
  }

  Args.AddAllArgs(CmdArgs,
                  {options::OPT_D, options::OPT_U, options::OPT_I_Group,
                   options::OPT_F, options::OPT_index_header_map});

  // Add -Wp, and -Xpreprocessor if using the preprocessor.

  // FIXME: There is a very unfortunate problem here, some troubled
  // souls abuse -Wp, to pass preprocessor options in gcc syntax. To
  // really support that we would have to parse and then translate
  // those options. :(
  Args.AddAllArgValues(CmdArgs, options::OPT_Wp_COMMA,
                       options::OPT_Xpreprocessor);

  // -I- is a deprecated GCC feature, reject it.
  if (Arg *A = Args.getLastArg(options::OPT_I_))
    D.Diag(diag::err_drv_I_dash_not_supported) << A->getAsString(Args);

  // If we have a --sysroot, and don't have an explicit -isysroot flag, add an
  // -isysroot to the CC1 invocation.
  StringRef sysroot = C.getSysRoot();
  if (sysroot != "") {
    if (!Args.hasArg(options::OPT_isysroot)) {
      CmdArgs.push_back("-isysroot");
      CmdArgs.push_back(C.getArgs().MakeArgString(sysroot));
    }
  }

  // Parse additional include paths from environment variables.
  // FIXME: We should probably sink the logic for handling these from the
  // frontend into the driver. It will allow deleting 4 otherwise unused flags.
  // CPATH - included following the user specified includes (but prior to
  // builtin and standard includes).
  addDirectoryList(Args, CmdArgs, "-I", "CPATH");
  // C_INCLUDE_PATH - system includes enabled when compiling C.
  addDirectoryList(Args, CmdArgs, "-c-isystem", "C_INCLUDE_PATH");
  // CPLUS_INCLUDE_PATH - system includes enabled when compiling C++.
  addDirectoryList(Args, CmdArgs, "-cxx-isystem", "CPLUS_INCLUDE_PATH");
  // OBJC_INCLUDE_PATH - system includes enabled when compiling ObjC.
  addDirectoryList(Args, CmdArgs, "-objc-isystem", "OBJC_INCLUDE_PATH");
  // OBJCPLUS_INCLUDE_PATH - system includes enabled when compiling ObjC++.
  addDirectoryList(Args, CmdArgs, "-objcxx-isystem", "OBJCPLUS_INCLUDE_PATH");

  // While adding the include arguments, we also attempt to retrieve the
  // arguments of related offloading toolchains or arguments that are specific
  // of an offloading programming model.

  // Add C++ include arguments, if needed.
  if (types::isCXX(Inputs[0].getType())) {
    bool HasStdlibxxIsystem = Args.hasArg(options::OPT_stdlibxx_isystem);
    forAllAssociatedToolChains(
        C, JA, getToolChain(),
        [&Args, &CmdArgs, HasStdlibxxIsystem](const ToolChain &TC) {
          HasStdlibxxIsystem ? TC.AddClangCXXStdlibIsystemArgs(Args, CmdArgs)
                             : TC.AddClangCXXStdlibIncludeArgs(Args, CmdArgs);
        });
  }

  // Add system include arguments for all targets but IAMCU.
  if (!IsIAMCU)
    forAllAssociatedToolChains(C, JA, getToolChain(),
                               [&Args, &CmdArgs](const ToolChain &TC) {
                                 TC.AddClangSystemIncludeArgs(Args, CmdArgs);
                               });
  else {
    // For IAMCU add special include arguments.
    getToolChain().AddIAMCUIncludeArgs(Args, CmdArgs);
  }

  addMacroPrefixMapArg(D, Args, CmdArgs);
}

// FIXME: Move to target hook.
static bool isSignedCharDefault(const llvm::Triple &Triple) {
  switch (Triple.getArch()) {
  default:
    return true;

  case llvm::Triple::aarch64:
  case llvm::Triple::aarch64_32:
  case llvm::Triple::aarch64_be:
  case llvm::Triple::arm:
  case llvm::Triple::armeb:
  case llvm::Triple::thumb:
  case llvm::Triple::thumbeb:
    if (Triple.isOSDarwin() || Triple.isOSWindows())
      return true;
    return false;

  case llvm::Triple::ppc:
  case llvm::Triple::ppc64:
    if (Triple.isOSDarwin())
      return true;
    return false;

  case llvm::Triple::hexagon:
  case llvm::Triple::ppc64le:
  case llvm::Triple::riscv32:
  case llvm::Triple::riscv64:
  case llvm::Triple::systemz:
  case llvm::Triple::xcore:
    return false;
  }
}

static bool hasMultipleInvocations(const llvm::Triple &Triple,
                                   const ArgList &Args) {
  // Supported only on Darwin where we invoke the compiler multiple times
  // followed by an invocation to lipo.
  if (!Triple.isOSDarwin())
    return false;
  // If more than one "-arch <arch>" is specified, we're targeting multiple
  // architectures resulting in a fat binary.
  return Args.getAllArgValues(options::OPT_arch).size() > 1;
}

static bool checkRemarksOptions(const Driver &D, const ArgList &Args,
                                const llvm::Triple &Triple) {
  // When enabling remarks, we need to error if:
  // * The remark file is specified but we're targeting multiple architectures,
  // which means more than one remark file is being generated.
  bool hasMultipleInvocations = ::hasMultipleInvocations(Triple, Args);
  bool hasExplicitOutputFile =
      Args.getLastArg(options::OPT_foptimization_record_file_EQ);
  if (hasMultipleInvocations && hasExplicitOutputFile) {
    D.Diag(diag::err_drv_invalid_output_with_multiple_archs)
        << "-foptimization-record-file";
    return false;
  }
  return true;
}

static void renderRemarksOptions(const ArgList &Args, ArgStringList &CmdArgs,
                                 const llvm::Triple &Triple,
                                 const InputInfo &Input,
                                 const InputInfo &Output, const JobAction &JA) {
  StringRef Format = "yaml";
  if (const Arg *A = Args.getLastArg(options::OPT_fsave_optimization_record_EQ))
    Format = A->getValue();

  CmdArgs.push_back("-opt-record-file");

  const Arg *A = Args.getLastArg(options::OPT_foptimization_record_file_EQ);
  if (A) {
    CmdArgs.push_back(A->getValue());
  } else {
    bool hasMultipleArchs =
        Triple.isOSDarwin() && // Only supported on Darwin platforms.
        Args.getAllArgValues(options::OPT_arch).size() > 1;

    SmallString<128> F;

    if (Args.hasArg(options::OPT_c) || Args.hasArg(options::OPT_S)) {
      if (Arg *FinalOutput = Args.getLastArg(options::OPT_o))
        F = FinalOutput->getValue();
    } else {
      if (Format != "yaml" && // For YAML, keep the original behavior.
          Triple.isOSDarwin() && // Enable this only on darwin, since it's the only platform supporting .dSYM bundles.
          Output.isFilename())
        F = Output.getFilename();
    }

    if (F.empty()) {
      // Use the input filename.
      F = llvm::sys::path::stem(Input.getBaseInput());

      // If we're compiling for an offload architecture (i.e. a CUDA device),
      // we need to make the file name for the device compilation different
      // from the host compilation.
      if (!JA.isDeviceOffloading(Action::OFK_None) &&
          !JA.isDeviceOffloading(Action::OFK_Host)) {
        llvm::sys::path::replace_extension(F, "");
        F += Action::GetOffloadingFileNamePrefix(JA.getOffloadingDeviceKind(),
                                                 Triple.normalize());
        F += "-";
        F += JA.getOffloadingArch();
      }
    }

    // If we're having more than one "-arch", we should name the files
    // differently so that every cc1 invocation writes to a different file.
    // We're doing that by appending "-<arch>" with "<arch>" being the arch
    // name from the triple.
    if (hasMultipleArchs) {
      // First, remember the extension.
      SmallString<64> OldExtension = llvm::sys::path::extension(F);
      // then, remove it.
      llvm::sys::path::replace_extension(F, "");
      // attach -<arch> to it.
      F += "-";
      F += Triple.getArchName();
      // put back the extension.
      llvm::sys::path::replace_extension(F, OldExtension);
    }

    SmallString<32> Extension;
    Extension += "opt.";
    Extension += Format;

    llvm::sys::path::replace_extension(F, Extension);
    CmdArgs.push_back(Args.MakeArgString(F));
  }

  if (const Arg *A =
          Args.getLastArg(options::OPT_foptimization_record_passes_EQ)) {
    CmdArgs.push_back("-opt-record-passes");
    CmdArgs.push_back(A->getValue());
  }

  if (!Format.empty()) {
    CmdArgs.push_back("-opt-record-format");
    CmdArgs.push_back(Format.data());
  }
}

namespace {
void RenderARMABI(const llvm::Triple &Triple, const ArgList &Args,
                  ArgStringList &CmdArgs) {
  // Select the ABI to use.
  // FIXME: Support -meabi.
  // FIXME: Parts of this are duplicated in the backend, unify this somehow.
  const char *ABIName = nullptr;
  if (Arg *A = Args.getLastArg(options::OPT_mabi_EQ)) {
    ABIName = A->getValue();
  } else {
    std::string CPU = getCPUName(Args, Triple, /*FromAs*/ false);
    ABIName = llvm::ARM::computeDefaultTargetABI(Triple, CPU).data();
  }

  CmdArgs.push_back("-target-abi");
  CmdArgs.push_back(ABIName);
}
}

void Clang::AddARMTargetArgs(const llvm::Triple &Triple, const ArgList &Args,
                             ArgStringList &CmdArgs, bool KernelOrKext) const {
  RenderARMABI(Triple, Args, CmdArgs);

  // Determine floating point ABI from the options & target defaults.
  arm::FloatABI ABI = arm::getARMFloatABI(getToolChain(), Args);
  if (ABI == arm::FloatABI::Soft) {
    // Floating point operations and argument passing are soft.
    // FIXME: This changes CPP defines, we need -target-soft-float.
    CmdArgs.push_back("-msoft-float");
    CmdArgs.push_back("-mfloat-abi");
    CmdArgs.push_back("soft");
  } else if (ABI == arm::FloatABI::SoftFP) {
    // Floating point operations are hard, but argument passing is soft.
    CmdArgs.push_back("-mfloat-abi");
    CmdArgs.push_back("soft");
  } else {
    // Floating point operations and argument passing are hard.
    assert(ABI == arm::FloatABI::Hard && "Invalid float abi!");
    CmdArgs.push_back("-mfloat-abi");
    CmdArgs.push_back("hard");
  }

  // Forward the -mglobal-merge option for explicit control over the pass.
  if (Arg *A = Args.getLastArg(options::OPT_mglobal_merge,
                               options::OPT_mno_global_merge)) {
    CmdArgs.push_back("-mllvm");
    if (A->getOption().matches(options::OPT_mno_global_merge))
      CmdArgs.push_back("-arm-global-merge=false");
    else
      CmdArgs.push_back("-arm-global-merge=true");
  }

  if (!Args.hasFlag(options::OPT_mimplicit_float,
                    options::OPT_mno_implicit_float, true))
    CmdArgs.push_back("-no-implicit-float");

  if (Args.getLastArg(options::OPT_mcmse))
    CmdArgs.push_back("-mcmse");
}

void Clang::RenderTargetOptions(const llvm::Triple &EffectiveTriple,
                                const ArgList &Args, bool KernelOrKext,
                                ArgStringList &CmdArgs) const {
  const ToolChain &TC = getToolChain();

  // Add the target features
  getTargetFeatures(TC.getDriver(), EffectiveTriple, Args, CmdArgs, false);

  // Add target specific flags.
  switch (TC.getArch()) {
  default:
    break;

  case llvm::Triple::arm:
  case llvm::Triple::armeb:
  case llvm::Triple::thumb:
  case llvm::Triple::thumbeb:
    // Use the effective triple, which takes into account the deployment target.
    AddARMTargetArgs(EffectiveTriple, Args, CmdArgs, KernelOrKext);
    CmdArgs.push_back("-fallow-half-arguments-and-returns");
    break;

  case llvm::Triple::aarch64:
  case llvm::Triple::aarch64_32:
  case llvm::Triple::aarch64_be:
    AddAArch64TargetArgs(Args, CmdArgs);
    CmdArgs.push_back("-fallow-half-arguments-and-returns");
    break;

  case llvm::Triple::mips:
  case llvm::Triple::mipsel:
  case llvm::Triple::mips64:
  case llvm::Triple::mips64el:
    AddMIPSTargetArgs(Args, CmdArgs);
    break;

  case llvm::Triple::ppc:
  case llvm::Triple::ppc64:
  case llvm::Triple::ppc64le:
    AddPPCTargetArgs(Args, CmdArgs);
    break;

  case llvm::Triple::riscv32:
  case llvm::Triple::riscv64:
    AddRISCVTargetArgs(Args, CmdArgs);
    break;

  case llvm::Triple::sparc:
  case llvm::Triple::sparcel:
  case llvm::Triple::sparcv9:
    AddSparcTargetArgs(Args, CmdArgs);
    break;

  case llvm::Triple::systemz:
    AddSystemZTargetArgs(Args, CmdArgs);
    break;

  case llvm::Triple::x86:
  case llvm::Triple::x86_64:
    AddX86TargetArgs(Args, CmdArgs);
    break;

  case llvm::Triple::lanai:
    AddLanaiTargetArgs(Args, CmdArgs);
    break;

  case llvm::Triple::hexagon:
    AddHexagonTargetArgs(Args, CmdArgs);
    break;

  case llvm::Triple::wasm32:
  case llvm::Triple::wasm64:
    AddWebAssemblyTargetArgs(Args, CmdArgs);
    break;
  }
}

namespace {
void RenderAArch64ABI(const llvm::Triple &Triple, const ArgList &Args,
                      ArgStringList &CmdArgs) {
  const char *ABIName = nullptr;
  if (Arg *A = Args.getLastArg(options::OPT_mabi_EQ))
    ABIName = A->getValue();
  else if (Triple.isOSDarwin())
    ABIName = "darwinpcs";
  else
    ABIName = "aapcs";

  CmdArgs.push_back("-target-abi");
  CmdArgs.push_back(ABIName);
}
}

void Clang::AddAArch64TargetArgs(const ArgList &Args,
                                 ArgStringList &CmdArgs) const {
  const llvm::Triple &Triple = getToolChain().getEffectiveTriple();

  if (!Args.hasFlag(options::OPT_mred_zone, options::OPT_mno_red_zone, true) ||
      Args.hasArg(options::OPT_mkernel) ||
      Args.hasArg(options::OPT_fapple_kext))
    CmdArgs.push_back("-disable-red-zone");

  if (!Args.hasFlag(options::OPT_mimplicit_float,
                    options::OPT_mno_implicit_float, true))
    CmdArgs.push_back("-no-implicit-float");

  RenderAArch64ABI(Triple, Args, CmdArgs);

  if (Arg *A = Args.getLastArg(options::OPT_mfix_cortex_a53_835769,
                               options::OPT_mno_fix_cortex_a53_835769)) {
    CmdArgs.push_back("-mllvm");
    if (A->getOption().matches(options::OPT_mfix_cortex_a53_835769))
      CmdArgs.push_back("-aarch64-fix-cortex-a53-835769=1");
    else
      CmdArgs.push_back("-aarch64-fix-cortex-a53-835769=0");
  } else if (Triple.isAndroid()) {
    // Enabled A53 errata (835769) workaround by default on android
    CmdArgs.push_back("-mllvm");
    CmdArgs.push_back("-aarch64-fix-cortex-a53-835769=1");
  }

  // Forward the -mglobal-merge option for explicit control over the pass.
  if (Arg *A = Args.getLastArg(options::OPT_mglobal_merge,
                               options::OPT_mno_global_merge)) {
    CmdArgs.push_back("-mllvm");
    if (A->getOption().matches(options::OPT_mno_global_merge))
      CmdArgs.push_back("-aarch64-enable-global-merge=false");
    else
      CmdArgs.push_back("-aarch64-enable-global-merge=true");
  }

  // Enable/disable return address signing and indirect branch targets.
  if (Arg *A = Args.getLastArg(options::OPT_msign_return_address_EQ,
                               options::OPT_mbranch_protection_EQ)) {

    const Driver &D = getToolChain().getDriver();

    StringRef Scope, Key;
    bool IndirectBranches;

    if (A->getOption().matches(options::OPT_msign_return_address_EQ)) {
      Scope = A->getValue();
      if (!Scope.equals("none") && !Scope.equals("non-leaf") &&
          !Scope.equals("all"))
        D.Diag(diag::err_invalid_branch_protection)
            << Scope << A->getAsString(Args);
      Key = "a_key";
      IndirectBranches = false;
    } else {
      StringRef Err;
      llvm::AArch64::ParsedBranchProtection PBP;
      if (!llvm::AArch64::parseBranchProtection(A->getValue(), PBP, Err))
        D.Diag(diag::err_invalid_branch_protection)
            << Err << A->getAsString(Args);
      Scope = PBP.Scope;
      Key = PBP.Key;
      IndirectBranches = PBP.BranchTargetEnforcement;
    }

    CmdArgs.push_back(
        Args.MakeArgString(Twine("-msign-return-address=") + Scope));
    CmdArgs.push_back(
        Args.MakeArgString(Twine("-msign-return-address-key=") + Key));
    if (IndirectBranches)
      CmdArgs.push_back("-mbranch-target-enforce");
  }
}

void Clang::AddMIPSTargetArgs(const ArgList &Args,
                              ArgStringList &CmdArgs) const {
  const Driver &D = getToolChain().getDriver();
  StringRef CPUName;
  StringRef ABIName;
  const llvm::Triple &Triple = getToolChain().getTriple();
  mips::getMipsCPUAndABI(Args, Triple, CPUName, ABIName);

  CmdArgs.push_back("-target-abi");
  CmdArgs.push_back(ABIName.data());

  mips::FloatABI ABI = mips::getMipsFloatABI(D, Args, Triple);
  if (ABI == mips::FloatABI::Soft) {
    // Floating point operations and argument passing are soft.
    CmdArgs.push_back("-msoft-float");
    CmdArgs.push_back("-mfloat-abi");
    CmdArgs.push_back("soft");
  } else {
    // Floating point operations and argument passing are hard.
    assert(ABI == mips::FloatABI::Hard && "Invalid float abi!");
    CmdArgs.push_back("-mfloat-abi");
    CmdArgs.push_back("hard");
  }

  if (Arg *A = Args.getLastArg(options::OPT_mldc1_sdc1,
                               options::OPT_mno_ldc1_sdc1)) {
    if (A->getOption().matches(options::OPT_mno_ldc1_sdc1)) {
      CmdArgs.push_back("-mllvm");
      CmdArgs.push_back("-mno-ldc1-sdc1");
    }
  }

  if (Arg *A = Args.getLastArg(options::OPT_mcheck_zero_division,
                               options::OPT_mno_check_zero_division)) {
    if (A->getOption().matches(options::OPT_mno_check_zero_division)) {
      CmdArgs.push_back("-mllvm");
      CmdArgs.push_back("-mno-check-zero-division");
    }
  }

  if (Arg *A = Args.getLastArg(options::OPT_G)) {
    StringRef v = A->getValue();
    CmdArgs.push_back("-mllvm");
    CmdArgs.push_back(Args.MakeArgString("-mips-ssection-threshold=" + v));
    A->claim();
  }

  Arg *GPOpt = Args.getLastArg(options::OPT_mgpopt, options::OPT_mno_gpopt);
  Arg *ABICalls =
      Args.getLastArg(options::OPT_mabicalls, options::OPT_mno_abicalls);

  // -mabicalls is the default for many MIPS environments, even with -fno-pic.
  // -mgpopt is the default for static, -fno-pic environments but these two
  // options conflict. We want to be certain that -mno-abicalls -mgpopt is
  // the only case where -mllvm -mgpopt is passed.
  // NOTE: We need a warning here or in the backend to warn when -mgpopt is
  //       passed explicitly when compiling something with -mabicalls
  //       (implictly) in affect. Currently the warning is in the backend.
  //
  // When the ABI in use is  N64, we also need to determine the PIC mode that
  // is in use, as -fno-pic for N64 implies -mno-abicalls.
  bool NoABICalls =
      ABICalls && ABICalls->getOption().matches(options::OPT_mno_abicalls);

  llvm::Reloc::Model RelocationModel;
  unsigned PICLevel;
  bool IsPIE;
  std::tie(RelocationModel, PICLevel, IsPIE) =
      ParsePICArgs(getToolChain(), Args);

  NoABICalls = NoABICalls ||
               (RelocationModel == llvm::Reloc::Static && ABIName == "n64");

  bool WantGPOpt = GPOpt && GPOpt->getOption().matches(options::OPT_mgpopt);
  // We quietly ignore -mno-gpopt as the backend defaults to -mno-gpopt.
  if (NoABICalls && (!GPOpt || WantGPOpt)) {
    CmdArgs.push_back("-mllvm");
    CmdArgs.push_back("-mgpopt");

    Arg *LocalSData = Args.getLastArg(options::OPT_mlocal_sdata,
                                      options::OPT_mno_local_sdata);
    Arg *ExternSData = Args.getLastArg(options::OPT_mextern_sdata,
                                       options::OPT_mno_extern_sdata);
    Arg *EmbeddedData = Args.getLastArg(options::OPT_membedded_data,
                                        options::OPT_mno_embedded_data);
    if (LocalSData) {
      CmdArgs.push_back("-mllvm");
      if (LocalSData->getOption().matches(options::OPT_mlocal_sdata)) {
        CmdArgs.push_back("-mlocal-sdata=1");
      } else {
        CmdArgs.push_back("-mlocal-sdata=0");
      }
      LocalSData->claim();
    }

    if (ExternSData) {
      CmdArgs.push_back("-mllvm");
      if (ExternSData->getOption().matches(options::OPT_mextern_sdata)) {
        CmdArgs.push_back("-mextern-sdata=1");
      } else {
        CmdArgs.push_back("-mextern-sdata=0");
      }
      ExternSData->claim();
    }

    if (EmbeddedData) {
      CmdArgs.push_back("-mllvm");
      if (EmbeddedData->getOption().matches(options::OPT_membedded_data)) {
        CmdArgs.push_back("-membedded-data=1");
      } else {
        CmdArgs.push_back("-membedded-data=0");
      }
      EmbeddedData->claim();
    }

  } else if ((!ABICalls || (!NoABICalls && ABICalls)) && WantGPOpt)
    D.Diag(diag::warn_drv_unsupported_gpopt) << (ABICalls ? 0 : 1);

  if (GPOpt)
    GPOpt->claim();

  if (Arg *A = Args.getLastArg(options::OPT_mcompact_branches_EQ)) {
    StringRef Val = StringRef(A->getValue());
    if (mips::hasCompactBranches(CPUName)) {
      if (Val == "never" || Val == "always" || Val == "optimal") {
        CmdArgs.push_back("-mllvm");
        CmdArgs.push_back(Args.MakeArgString("-mips-compact-branches=" + Val));
      } else
        D.Diag(diag::err_drv_unsupported_option_argument)
            << A->getOption().getName() << Val;
    } else
      D.Diag(diag::warn_target_unsupported_compact_branches) << CPUName;
  }

  if (Arg *A = Args.getLastArg(options::OPT_mrelax_pic_calls,
                               options::OPT_mno_relax_pic_calls)) {
    if (A->getOption().matches(options::OPT_mno_relax_pic_calls)) {
      CmdArgs.push_back("-mllvm");
      CmdArgs.push_back("-mips-jalr-reloc=0");
    }
  }
}

void Clang::AddPPCTargetArgs(const ArgList &Args,
                             ArgStringList &CmdArgs) const {
  // Select the ABI to use.
  const char *ABIName = nullptr;
  const llvm::Triple &T = getToolChain().getTriple();
  if (T.isOSBinFormatELF()) {
    switch (getToolChain().getArch()) {
    case llvm::Triple::ppc64: {
      // When targeting a processor that supports QPX, or if QPX is
      // specifically enabled, default to using the ABI that supports QPX (so
      // long as it is not specifically disabled).
      bool HasQPX = false;
      if (Arg *A = Args.getLastArg(options::OPT_mcpu_EQ))
        HasQPX = A->getValue() == StringRef("a2q");
      HasQPX = Args.hasFlag(options::OPT_mqpx, options::OPT_mno_qpx, HasQPX);
      if (HasQPX) {
        ABIName = "elfv1-qpx";
        break;
      }

      if (T.isMusl() || (T.isOSFreeBSD() && T.getOSMajorVersion() >= 13))
        ABIName = "elfv2";
      else
        ABIName = "elfv1";
      break;
    }
    case llvm::Triple::ppc64le:
      ABIName = "elfv2";
      break;
    default:
      break;
    }
  }

  bool IEEELongDouble = false;
  for (const Arg *A : Args.filtered(options::OPT_mabi_EQ)) {
    StringRef V = A->getValue();
    if (V == "ieeelongdouble")
      IEEELongDouble = true;
    else if (V == "ibmlongdouble")
      IEEELongDouble = false;
    else if (V != "altivec")
      // The ppc64 linux abis are all "altivec" abis by default. Accept and ignore
      // the option if given as we don't have backend support for any targets
      // that don't use the altivec abi.
      ABIName = A->getValue();
  }
  if (IEEELongDouble)
    CmdArgs.push_back("-mabi=ieeelongdouble");

  ppc::FloatABI FloatABI =
      ppc::getPPCFloatABI(getToolChain().getDriver(), Args);

  if (FloatABI == ppc::FloatABI::Soft) {
    // Floating point operations and argument passing are soft.
    CmdArgs.push_back("-msoft-float");
    CmdArgs.push_back("-mfloat-abi");
    CmdArgs.push_back("soft");
  } else {
    // Floating point operations and argument passing are hard.
    assert(FloatABI == ppc::FloatABI::Hard && "Invalid float abi!");
    CmdArgs.push_back("-mfloat-abi");
    CmdArgs.push_back("hard");
  }

  if (ABIName) {
    CmdArgs.push_back("-target-abi");
    CmdArgs.push_back(ABIName);
  }
}

static void SetRISCVSmallDataLimit(const ToolChain &TC, const ArgList &Args,
                                   ArgStringList &CmdArgs) {
  const Driver &D = TC.getDriver();
  const llvm::Triple &Triple = TC.getTriple();
  // Default small data limitation is eight.
  const char *SmallDataLimit = "8";
  // Get small data limitation.
  if (Args.getLastArg(options::OPT_shared, options::OPT_fpic,
                      options::OPT_fPIC)) {
    // Not support linker relaxation for PIC.
    SmallDataLimit = "0";
    if (Args.hasArg(options::OPT_G)) {
      D.Diag(diag::warn_drv_unsupported_sdata);
    }
  } else if (Args.getLastArgValue(options::OPT_mcmodel_EQ)
                 .equals_lower("large") &&
             (Triple.getArch() == llvm::Triple::riscv64)) {
    // Not support linker relaxation for RV64 with large code model.
    SmallDataLimit = "0";
    if (Args.hasArg(options::OPT_G)) {
      D.Diag(diag::warn_drv_unsupported_sdata);
    }
  } else if (Arg *A = Args.getLastArg(options::OPT_G)) {
    SmallDataLimit = A->getValue();
  }
  // Forward the -msmall-data-limit= option.
  CmdArgs.push_back("-msmall-data-limit");
  CmdArgs.push_back(SmallDataLimit);
}

void Clang::AddRISCVTargetArgs(const ArgList &Args,
                               ArgStringList &CmdArgs) const {
  const llvm::Triple &Triple = getToolChain().getTriple();
  StringRef ABIName = riscv::getRISCVABI(Args, Triple);

  CmdArgs.push_back("-target-abi");
  CmdArgs.push_back(ABIName.data());

  SetRISCVSmallDataLimit(getToolChain(), Args, CmdArgs);
}

void Clang::AddSparcTargetArgs(const ArgList &Args,
                               ArgStringList &CmdArgs) const {
  sparc::FloatABI FloatABI =
      sparc::getSparcFloatABI(getToolChain().getDriver(), Args);

  if (FloatABI == sparc::FloatABI::Soft) {
    // Floating point operations and argument passing are soft.
    CmdArgs.push_back("-msoft-float");
    CmdArgs.push_back("-mfloat-abi");
    CmdArgs.push_back("soft");
  } else {
    // Floating point operations and argument passing are hard.
    assert(FloatABI == sparc::FloatABI::Hard && "Invalid float abi!");
    CmdArgs.push_back("-mfloat-abi");
    CmdArgs.push_back("hard");
  }
}

void Clang::AddSystemZTargetArgs(const ArgList &Args,
                                 ArgStringList &CmdArgs) const {
  bool HasBackchain = Args.hasFlag(options::OPT_mbackchain,
                                   options::OPT_mno_backchain, false);
  bool HasPackedStack = Args.hasFlag(options::OPT_mpacked_stack,
                                     options::OPT_mno_packed_stack, false);
  systemz::FloatABI FloatABI =
      systemz::getSystemZFloatABI(getToolChain().getDriver(), Args);
  bool HasSoftFloat = (FloatABI == systemz::FloatABI::Soft);
  if (HasBackchain && HasPackedStack && !HasSoftFloat) {
    const Driver &D = getToolChain().getDriver();
    D.Diag(diag::err_drv_unsupported_opt)
      << "-mpacked-stack -mbackchain -mhard-float";
  }
  if (HasBackchain)
    CmdArgs.push_back("-mbackchain");
  if (HasPackedStack)
    CmdArgs.push_back("-mpacked-stack");
  if (HasSoftFloat) {
    // Floating point operations and argument passing are soft.
    CmdArgs.push_back("-msoft-float");
    CmdArgs.push_back("-mfloat-abi");
    CmdArgs.push_back("soft");
  }
}

static void addX86AlignBranchArgs(const Driver &D, const ArgList &Args,
                                  ArgStringList &CmdArgs) {
  if (Args.hasArg(options::OPT_mbranches_within_32B_boundaries)) {
    CmdArgs.push_back("-mllvm");
    CmdArgs.push_back("-x86-branches-within-32B-boundaries");
  }
  if (const Arg *A = Args.getLastArg(options::OPT_malign_branch_boundary_EQ)) {
    StringRef Value = A->getValue();
    unsigned Boundary;
    if (Value.getAsInteger(10, Boundary) || Boundary < 16 ||
        !llvm::isPowerOf2_64(Boundary)) {
      D.Diag(diag::err_drv_invalid_argument_to_option)
          << Value << A->getOption().getName();
    } else {
      CmdArgs.push_back("-mllvm");
      CmdArgs.push_back(
          Args.MakeArgString("-x86-align-branch-boundary=" + Twine(Boundary)));
    }
  }
  if (const Arg *A = Args.getLastArg(options::OPT_malign_branch_EQ)) {
    std::string AlignBranch;
    for (StringRef T : A->getValues()) {
      if (T != "fused" && T != "jcc" && T != "jmp" && T != "call" &&
          T != "ret" && T != "indirect")
        D.Diag(diag::err_drv_invalid_malign_branch_EQ)
            << T << "fused, jcc, jmp, call, ret, indirect";
      if (!AlignBranch.empty())
        AlignBranch += '+';
      AlignBranch += T;
    }
    CmdArgs.push_back("-mllvm");
    CmdArgs.push_back(Args.MakeArgString("-x86-align-branch=" + AlignBranch));
  }
  if (const Arg *A =
          Args.getLastArg(options::OPT_malign_branch_prefix_size_EQ)) {
    StringRef Value = A->getValue();
    unsigned PrefixSize;
    if (Value.getAsInteger(10, PrefixSize) || PrefixSize > 5) {
      D.Diag(diag::err_drv_invalid_argument_to_option)
          << Value << A->getOption().getName();
    } else {
      CmdArgs.push_back("-mllvm");
      CmdArgs.push_back(Args.MakeArgString("-x86-align-branch-prefix-size=" +
                                           Twine(PrefixSize)));
    }
  }
}

void Clang::AddX86TargetArgs(const ArgList &Args,
                             ArgStringList &CmdArgs) const {
  const Driver &D = getToolChain().getDriver();
  addX86AlignBranchArgs(D, Args, CmdArgs);

  if (!Args.hasFlag(options::OPT_mred_zone, options::OPT_mno_red_zone, true) ||
      Args.hasArg(options::OPT_mkernel) ||
      Args.hasArg(options::OPT_fapple_kext))
    CmdArgs.push_back("-disable-red-zone");

  if (!Args.hasFlag(options::OPT_mtls_direct_seg_refs,
                    options::OPT_mno_tls_direct_seg_refs, true))
    CmdArgs.push_back("-mno-tls-direct-seg-refs");

  // Default to avoid implicit floating-point for kernel/kext code, but allow
  // that to be overridden with -mno-soft-float.
  bool NoImplicitFloat = (Args.hasArg(options::OPT_mkernel) ||
                          Args.hasArg(options::OPT_fapple_kext));
  if (Arg *A = Args.getLastArg(
          options::OPT_msoft_float, options::OPT_mno_soft_float,
          options::OPT_mimplicit_float, options::OPT_mno_implicit_float)) {
    const Option &O = A->getOption();
    NoImplicitFloat = (O.matches(options::OPT_mno_implicit_float) ||
                       O.matches(options::OPT_msoft_float));
  }
  if (NoImplicitFloat)
    CmdArgs.push_back("-no-implicit-float");

  if (Arg *A = Args.getLastArg(options::OPT_masm_EQ)) {
    StringRef Value = A->getValue();
    if (Value == "intel" || Value == "att") {
      CmdArgs.push_back("-mllvm");
      CmdArgs.push_back(Args.MakeArgString("-x86-asm-syntax=" + Value));
    } else {
      D.Diag(diag::err_drv_unsupported_option_argument)
          << A->getOption().getName() << Value;
    }
  } else if (D.IsCLMode()) {
    CmdArgs.push_back("-mllvm");
    CmdArgs.push_back("-x86-asm-syntax=intel");
  }

  // Set flags to support MCU ABI.
  if (Args.hasFlag(options::OPT_miamcu, options::OPT_mno_iamcu, false)) {
    CmdArgs.push_back("-mfloat-abi");
    CmdArgs.push_back("soft");
    CmdArgs.push_back("-mstack-alignment=4");
  }
}

void Clang::AddHexagonTargetArgs(const ArgList &Args,
                                 ArgStringList &CmdArgs) const {
  CmdArgs.push_back("-mqdsp6-compat");
  CmdArgs.push_back("-Wreturn-type");

  if (auto G = toolchains::HexagonToolChain::getSmallDataThreshold(Args)) {
    CmdArgs.push_back("-mllvm");
    CmdArgs.push_back(Args.MakeArgString("-hexagon-small-data-threshold=" +
                                         Twine(G.getValue())));
  }

  if (!Args.hasArg(options::OPT_fno_short_enums))
    CmdArgs.push_back("-fshort-enums");
  if (Args.getLastArg(options::OPT_mieee_rnd_near)) {
    CmdArgs.push_back("-mllvm");
    CmdArgs.push_back("-enable-hexagon-ieee-rnd-near");
  }
  CmdArgs.push_back("-mllvm");
  CmdArgs.push_back("-machine-sink-split=0");
}

void Clang::AddLanaiTargetArgs(const ArgList &Args,
                               ArgStringList &CmdArgs) const {
  if (Arg *A = Args.getLastArg(options::OPT_mcpu_EQ)) {
    StringRef CPUName = A->getValue();

    CmdArgs.push_back("-target-cpu");
    CmdArgs.push_back(Args.MakeArgString(CPUName));
  }
  if (Arg *A = Args.getLastArg(options::OPT_mregparm_EQ)) {
    StringRef Value = A->getValue();
    // Only support mregparm=4 to support old usage. Report error for all other
    // cases.
    int Mregparm;
    if (Value.getAsInteger(10, Mregparm)) {
      if (Mregparm != 4) {
        getToolChain().getDriver().Diag(
            diag::err_drv_unsupported_option_argument)
            << A->getOption().getName() << Value;
      }
    }
  }
}

void Clang::AddWebAssemblyTargetArgs(const ArgList &Args,
                                     ArgStringList &CmdArgs) const {
  // Default to "hidden" visibility.
  if (!Args.hasArg(options::OPT_fvisibility_EQ,
                   options::OPT_fvisibility_ms_compat)) {
    CmdArgs.push_back("-fvisibility");
    CmdArgs.push_back("hidden");
  }
}

void Clang::DumpCompilationDatabase(Compilation &C, StringRef Filename,
                                    StringRef Target, const InputInfo &Output,
                                    const InputInfo &Input, const ArgList &Args) const {
  // If this is a dry run, do not create the compilation database file.
  if (C.getArgs().hasArg(options::OPT__HASH_HASH_HASH))
    return;

  using llvm::yaml::escape;
  const Driver &D = getToolChain().getDriver();

  if (!CompilationDatabase) {
    std::error_code EC;
    auto File = std::make_unique<llvm::raw_fd_ostream>(Filename, EC,
                                                        llvm::sys::fs::OF_Text);
    if (EC) {
      D.Diag(clang::diag::err_drv_compilationdatabase) << Filename
                                                       << EC.message();
      return;
    }
    CompilationDatabase = std::move(File);
  }
  auto &CDB = *CompilationDatabase;
  auto CWD = D.getVFS().getCurrentWorkingDirectory();
  if (!CWD)
    CWD = ".";
  CDB << "{ \"directory\": \"" << escape(*CWD) << "\"";
  CDB << ", \"file\": \"" << escape(Input.getFilename()) << "\"";
  CDB << ", \"output\": \"" << escape(Output.getFilename()) << "\"";
  CDB << ", \"arguments\": [\"" << escape(D.ClangExecutable) << "\"";
  SmallString<128> Buf;
  Buf = "-x";
  Buf += types::getTypeName(Input.getType());
  CDB << ", \"" << escape(Buf) << "\"";
  if (!D.SysRoot.empty() && !Args.hasArg(options::OPT__sysroot_EQ)) {
    Buf = "--sysroot=";
    Buf += D.SysRoot;
    CDB << ", \"" << escape(Buf) << "\"";
  }
  CDB << ", \"" << escape(Input.getFilename()) << "\"";
  for (auto &A: Args) {
    auto &O = A->getOption();
    // Skip language selection, which is positional.
    if (O.getID() == options::OPT_x)
      continue;
    // Skip writing dependency output and the compilation database itself.
    if (O.getGroup().isValid() && O.getGroup().getID() == options::OPT_M_Group)
      continue;
    if (O.getID() == options::OPT_gen_cdb_fragment_path)
      continue;
    // Skip inputs.
    if (O.getKind() == Option::InputClass)
      continue;
    // All other arguments are quoted and appended.
    ArgStringList ASL;
    A->render(Args, ASL);
    for (auto &it: ASL)
      CDB << ", \"" << escape(it) << "\"";
  }
  Buf = "--target=";
  Buf += Target;
  CDB << ", \"" << escape(Buf) << "\"]},\n";
}

void Clang::DumpCompilationDatabaseFragmentToDir(
    StringRef Dir, Compilation &C, StringRef Target, const InputInfo &Output,
    const InputInfo &Input, const llvm::opt::ArgList &Args) const {
  // If this is a dry run, do not create the compilation database file.
  if (C.getArgs().hasArg(options::OPT__HASH_HASH_HASH))
    return;

  if (CompilationDatabase)
    DumpCompilationDatabase(C, "", Target, Output, Input, Args);

  SmallString<256> Path = Dir;
  const auto &Driver = C.getDriver();
  Driver.getVFS().makeAbsolute(Path);
  auto Err = llvm::sys::fs::create_directory(Path, /*IgnoreExisting=*/true);
  if (Err) {
    Driver.Diag(diag::err_drv_compilationdatabase) << Dir << Err.message();
    return;
  }

  llvm::sys::path::append(
      Path,
      Twine(llvm::sys::path::filename(Input.getFilename())) + ".%%%%.json");
  int FD;
  SmallString<256> TempPath;
  Err = llvm::sys::fs::createUniqueFile(Path, FD, TempPath);
  if (Err) {
    Driver.Diag(diag::err_drv_compilationdatabase) << Path << Err.message();
    return;
  }
  CompilationDatabase =
      std::make_unique<llvm::raw_fd_ostream>(FD, /*shouldClose=*/true);
  DumpCompilationDatabase(C, "", Target, Output, Input, Args);
}

static void CollectArgsForIntegratedAssembler(Compilation &C,
                                              const ArgList &Args,
                                              ArgStringList &CmdArgs,
                                              const Driver &D) {
  if (UseRelaxAll(C, Args))
    CmdArgs.push_back("-mrelax-all");

  // Only default to -mincremental-linker-compatible if we think we are
  // targeting the MSVC linker.
  bool DefaultIncrementalLinkerCompatible =
      C.getDefaultToolChain().getTriple().isWindowsMSVCEnvironment();
  if (Args.hasFlag(options::OPT_mincremental_linker_compatible,
                   options::OPT_mno_incremental_linker_compatible,
                   DefaultIncrementalLinkerCompatible))
    CmdArgs.push_back("-mincremental-linker-compatible");

  switch (C.getDefaultToolChain().getArch()) {
  case llvm::Triple::arm:
  case llvm::Triple::armeb:
  case llvm::Triple::thumb:
  case llvm::Triple::thumbeb:
    if (Arg *A = Args.getLastArg(options::OPT_mimplicit_it_EQ)) {
      StringRef Value = A->getValue();
      if (Value == "always" || Value == "never" || Value == "arm" ||
          Value == "thumb") {
        CmdArgs.push_back("-mllvm");
        CmdArgs.push_back(Args.MakeArgString("-arm-implicit-it=" + Value));
      } else {
        D.Diag(diag::err_drv_unsupported_option_argument)
            << A->getOption().getName() << Value;
      }
    }
    break;
  default:
    break;
  }

  // If you add more args here, also add them to the block below that
  // starts with "// If CollectArgsForIntegratedAssembler() isn't called below".

  // When passing -I arguments to the assembler we sometimes need to
  // unconditionally take the next argument.  For example, when parsing
  // '-Wa,-I -Wa,foo' we need to accept the -Wa,foo arg after seeing the
  // -Wa,-I arg and when parsing '-Wa,-I,foo' we need to accept the 'foo'
  // arg after parsing the '-I' arg.
  bool TakeNextArg = false;

  bool UseRelaxRelocations = C.getDefaultToolChain().useRelaxRelocations();
  bool UseNoExecStack = C.getDefaultToolChain().isNoExecStackDefault();
  const char *MipsTargetFeature = nullptr;
  for (const Arg *A :
       Args.filtered(options::OPT_Wa_COMMA, options::OPT_Xassembler)) {
    A->claim();

    for (StringRef Value : A->getValues()) {
      if (TakeNextArg) {
        CmdArgs.push_back(Value.data());
        TakeNextArg = false;
        continue;
      }

      if (C.getDefaultToolChain().getTriple().isOSBinFormatCOFF() &&
          Value == "-mbig-obj")
        continue; // LLVM handles bigobj automatically

      switch (C.getDefaultToolChain().getArch()) {
      default:
        break;
      case llvm::Triple::thumb:
      case llvm::Triple::thumbeb:
      case llvm::Triple::arm:
      case llvm::Triple::armeb:
        if (Value == "-mthumb")
          // -mthumb has already been processed in ComputeLLVMTriple()
          // recognize but skip over here.
          continue;
        break;
      case llvm::Triple::mips:
      case llvm::Triple::mipsel:
      case llvm::Triple::mips64:
      case llvm::Triple::mips64el:
        if (Value == "--trap") {
          CmdArgs.push_back("-target-feature");
          CmdArgs.push_back("+use-tcc-in-div");
          continue;
        }
        if (Value == "--break") {
          CmdArgs.push_back("-target-feature");
          CmdArgs.push_back("-use-tcc-in-div");
          continue;
        }
        if (Value.startswith("-msoft-float")) {
          CmdArgs.push_back("-target-feature");
          CmdArgs.push_back("+soft-float");
          continue;
        }
        if (Value.startswith("-mhard-float")) {
          CmdArgs.push_back("-target-feature");
          CmdArgs.push_back("-soft-float");
          continue;
        }

        MipsTargetFeature = llvm::StringSwitch<const char *>(Value)
                                .Case("-mips1", "+mips1")
                                .Case("-mips2", "+mips2")
                                .Case("-mips3", "+mips3")
                                .Case("-mips4", "+mips4")
                                .Case("-mips5", "+mips5")
                                .Case("-mips32", "+mips32")
                                .Case("-mips32r2", "+mips32r2")
                                .Case("-mips32r3", "+mips32r3")
                                .Case("-mips32r5", "+mips32r5")
                                .Case("-mips32r6", "+mips32r6")
                                .Case("-mips64", "+mips64")
                                .Case("-mips64r2", "+mips64r2")
                                .Case("-mips64r3", "+mips64r3")
                                .Case("-mips64r5", "+mips64r5")
                                .Case("-mips64r6", "+mips64r6")
                                .Default(nullptr);
        if (MipsTargetFeature)
          continue;
      }

      if (Value == "-force_cpusubtype_ALL") {
        // Do nothing, this is the default and we don't support anything else.
      } else if (Value == "-L") {
        CmdArgs.push_back("-msave-temp-labels");
      } else if (Value == "--fatal-warnings") {
        CmdArgs.push_back("-massembler-fatal-warnings");
      } else if (Value == "--no-warn" || Value == "-W") {
        CmdArgs.push_back("-massembler-no-warn");
      } else if (Value == "--noexecstack") {
        UseNoExecStack = true;
      } else if (Value.startswith("-compress-debug-sections") ||
                 Value.startswith("--compress-debug-sections") ||
                 Value == "-nocompress-debug-sections" ||
                 Value == "--nocompress-debug-sections") {
        CmdArgs.push_back(Value.data());
      } else if (Value == "-mrelax-relocations=yes" ||
                 Value == "--mrelax-relocations=yes") {
        UseRelaxRelocations = true;
      } else if (Value == "-mrelax-relocations=no" ||
                 Value == "--mrelax-relocations=no") {
        UseRelaxRelocations = false;
      } else if (Value.startswith("-I")) {
        CmdArgs.push_back(Value.data());
        // We need to consume the next argument if the current arg is a plain
        // -I. The next arg will be the include directory.
        if (Value == "-I")
          TakeNextArg = true;
      } else if (Value.startswith("-gdwarf-")) {
        // "-gdwarf-N" options are not cc1as options.
        unsigned DwarfVersion = DwarfVersionNum(Value);
        if (DwarfVersion == 0) { // Send it onward, and let cc1as complain.
          CmdArgs.push_back(Value.data());
        } else {
          RenderDebugEnablingArgs(Args, CmdArgs,
                                  codegenoptions::LimitedDebugInfo,
                                  DwarfVersion, llvm::DebuggerKind::Default);
        }
      } else if (Value.startswith("-mcpu") || Value.startswith("-mfpu") ||
                 Value.startswith("-mhwdiv") || Value.startswith("-march")) {
        // Do nothing, we'll validate it later.
      } else if (Value == "-defsym") {
          if (A->getNumValues() != 2) {
            D.Diag(diag::err_drv_defsym_invalid_format) << Value;
            break;
          }
          const char *S = A->getValue(1);
          auto Pair = StringRef(S).split('=');
          auto Sym = Pair.first;
          auto SVal = Pair.second;

          if (Sym.empty() || SVal.empty()) {
            D.Diag(diag::err_drv_defsym_invalid_format) << S;
            break;
          }
          int64_t IVal;
          if (SVal.getAsInteger(0, IVal)) {
            D.Diag(diag::err_drv_defsym_invalid_symval) << SVal;
            break;
          }
          CmdArgs.push_back(Value.data());
          TakeNextArg = true;
      } else if (Value == "-fdebug-compilation-dir") {
        CmdArgs.push_back("-fdebug-compilation-dir");
        TakeNextArg = true;
      } else if (Value.consume_front("-fdebug-compilation-dir=")) {
        // The flag is a -Wa / -Xassembler argument and Options doesn't
        // parse the argument, so this isn't automatically aliased to
        // -fdebug-compilation-dir (without '=') here.
        CmdArgs.push_back("-fdebug-compilation-dir");
        CmdArgs.push_back(Value.data());
      } else {
        D.Diag(diag::err_drv_unsupported_option_argument)
            << A->getOption().getName() << Value;
      }
    }
  }
  if (UseRelaxRelocations)
    CmdArgs.push_back("--mrelax-relocations");
  if (UseNoExecStack)
    CmdArgs.push_back("-mnoexecstack");
  if (MipsTargetFeature != nullptr) {
    CmdArgs.push_back("-target-feature");
    CmdArgs.push_back(MipsTargetFeature);
  }

  // forward -fembed-bitcode to assmebler
  if (C.getDriver().embedBitcodeEnabled() ||
      C.getDriver().embedBitcodeMarkerOnly())
    Args.AddLastArg(CmdArgs, options::OPT_fembed_bitcode_EQ);
}

static void RenderFloatingPointOptions(const ToolChain &TC, const Driver &D,
                                       bool OFastEnabled, const ArgList &Args,
                                       ArgStringList &CmdArgs,
                                       Action::OffloadKind DeviceOffloadKind) {
  // Handle various floating point optimization flags, mapping them to the
  // appropriate LLVM code generation flags. This is complicated by several
  // "umbrella" flags, so we do this by stepping through the flags incrementally
  // adjusting what we think is enabled/disabled, then at the end setting the
  // LLVM flags based on the final state.
  bool HonorINFs = true;
  bool HonorNaNs = true;
  // -fmath-errno is the default on some platforms, e.g. BSD-derived OSes.
  bool MathErrno = TC.IsMathErrnoDefault();
  bool AssociativeMath = false;
  bool ReciprocalMath = false;
  bool SignedZeros = true;
  bool TrappingMath = false; // Implemented via -ffp-exception-behavior
  bool TrappingMathPresent = false; // Is trapping-math in args, and not
                                    // overriden by ffp-exception-behavior?
  bool RoundingFPMath = false;
  bool RoundingMathPresent = false; // Is rounding-math in args?
  // -ffp-model values: strict, fast, precise
  StringRef FPModel = "";
  // -ffp-exception-behavior options: strict, maytrap, ignore
  StringRef FPExceptionBehavior = "";
  const llvm::DenormalMode DefaultDenormalFPMath =
      TC.getDefaultDenormalModeForType(Args, DeviceOffloadKind);
  const llvm::DenormalMode DefaultDenormalFP32Math =
    TC.getDefaultDenormalModeForType(Args, DeviceOffloadKind,
                                     &llvm::APFloat::IEEEsingle());

  llvm::DenormalMode DenormalFPMath = DefaultDenormalFPMath;
  llvm::DenormalMode DenormalFP32Math = DefaultDenormalFP32Math;
  StringRef FPContract = "";
  bool StrictFPModel = false;


  if (const Arg *A = Args.getLastArg(options::OPT_flimited_precision_EQ)) {
    CmdArgs.push_back("-mlimit-float-precision");
    CmdArgs.push_back(A->getValue());
  }

  for (const Arg *A : Args) {
    auto optID = A->getOption().getID();
    bool PreciseFPModel = false;
    switch (optID) {
    default:
      break;
    case options::OPT_ffp_model_EQ: {
      // If -ffp-model= is seen, reset to fno-fast-math
      HonorINFs = true;
      HonorNaNs = true;
      // Turning *off* -ffast-math restores the toolchain default.
      MathErrno = TC.IsMathErrnoDefault();
      AssociativeMath = false;
      ReciprocalMath = false;
      SignedZeros = true;
      // -fno_fast_math restores default denormal and fpcontract handling
      FPContract = "";
      DenormalFPMath = llvm::DenormalMode::getIEEE();

      // FIXME: The target may have picked a non-IEEE default mode here based on
      // -cl-denorms-are-zero. Should the target consider -fp-model interaction?
      DenormalFP32Math = llvm::DenormalMode::getIEEE();

      StringRef Val = A->getValue();
      if (OFastEnabled && !Val.equals("fast")) {
          // Only -ffp-model=fast is compatible with OFast, ignore.
        D.Diag(clang::diag::warn_drv_overriding_flag_option)
          << Args.MakeArgString("-ffp-model=" + Val)
          << "-Ofast";
        break;
      }
      StrictFPModel = false;
      PreciseFPModel = true;
      // ffp-model= is a Driver option, it is entirely rewritten into more
      // granular options before being passed into cc1.
      // Use the gcc option in the switch below.
      if (!FPModel.empty() && !FPModel.equals(Val)) {
        D.Diag(clang::diag::warn_drv_overriding_flag_option)
          << Args.MakeArgString("-ffp-model=" + FPModel)
          << Args.MakeArgString("-ffp-model=" + Val);
        FPContract = "";
      }
      if (Val.equals("fast")) {
        optID = options::OPT_ffast_math;
        FPModel = Val;
        FPContract = "fast";
      } else if (Val.equals("precise")) {
        optID = options::OPT_ffp_contract;
        FPModel = Val;
        FPContract = "fast";
        PreciseFPModel = true;
      } else if (Val.equals("strict")) {
        StrictFPModel = true;
        optID = options::OPT_frounding_math;
        FPExceptionBehavior = "strict";
        FPModel = Val;
        FPContract = "off";
        TrappingMath = true;
      } else
        D.Diag(diag::err_drv_unsupported_option_argument)
            << A->getOption().getName() << Val;
      break;
      }
    }

    switch (optID) {
    // If this isn't an FP option skip the claim below
    default: continue;

    // Options controlling individual features
    case options::OPT_fhonor_infinities:    HonorINFs = true;         break;
    case options::OPT_fno_honor_infinities: HonorINFs = false;        break;
    case options::OPT_fhonor_nans:          HonorNaNs = true;         break;
    case options::OPT_fno_honor_nans:       HonorNaNs = false;        break;
    case options::OPT_fmath_errno:          MathErrno = true;         break;
    case options::OPT_fno_math_errno:       MathErrno = false;        break;
    case options::OPT_fassociative_math:    AssociativeMath = true;   break;
    case options::OPT_fno_associative_math: AssociativeMath = false;  break;
    case options::OPT_freciprocal_math:     ReciprocalMath = true;    break;
    case options::OPT_fno_reciprocal_math:  ReciprocalMath = false;   break;
    case options::OPT_fsigned_zeros:        SignedZeros = true;       break;
    case options::OPT_fno_signed_zeros:     SignedZeros = false;      break;
    case options::OPT_ftrapping_math:
      if (!TrappingMathPresent && !FPExceptionBehavior.empty() &&
          !FPExceptionBehavior.equals("strict"))
        // Warn that previous value of option is overridden.
        D.Diag(clang::diag::warn_drv_overriding_flag_option)
          << Args.MakeArgString("-ffp-exception-behavior=" + FPExceptionBehavior)
          << "-ftrapping-math";
      TrappingMath = true;
      TrappingMathPresent = true;
      FPExceptionBehavior = "strict";
      break;
    case options::OPT_fno_trapping_math:
      if (!TrappingMathPresent && !FPExceptionBehavior.empty() &&
          !FPExceptionBehavior.equals("ignore"))
        // Warn that previous value of option is overridden.
        D.Diag(clang::diag::warn_drv_overriding_flag_option)
          << Args.MakeArgString("-ffp-exception-behavior=" + FPExceptionBehavior)
          << "-fno-trapping-math";
      TrappingMath = false;
      TrappingMathPresent = true;
      FPExceptionBehavior = "ignore";
      break;

    case options::OPT_frounding_math:
      RoundingFPMath = true;
      RoundingMathPresent = true;
      break;

    case options::OPT_fno_rounding_math:
      RoundingFPMath = false;
      RoundingMathPresent = false;
      break;

    case options::OPT_fdenormal_fp_math_EQ:
      DenormalFPMath = llvm::parseDenormalFPAttribute(A->getValue());
      if (!DenormalFPMath.isValid()) {
        D.Diag(diag::err_drv_invalid_value)
            << A->getAsString(Args) << A->getValue();
      }
      break;

    case options::OPT_fdenormal_fp_math_f32_EQ:
      DenormalFP32Math = llvm::parseDenormalFPAttribute(A->getValue());
      if (!DenormalFP32Math.isValid()) {
        D.Diag(diag::err_drv_invalid_value)
            << A->getAsString(Args) << A->getValue();
      }
      break;

    // Validate and pass through -ffp-contract option.
    case options::OPT_ffp_contract: {
      StringRef Val = A->getValue();
      if (PreciseFPModel) {
        // -ffp-model=precise enables ffp-contract=fast as a side effect
        // the FPContract value has already been set to a string literal
        // and the Val string isn't a pertinent value.
        ;
      } else if (Val.equals("fast") || Val.equals("on") || Val.equals("off"))
        FPContract = Val;
      else
        D.Diag(diag::err_drv_unsupported_option_argument)
           << A->getOption().getName() << Val;
      break;
    }

    // Validate and pass through -ffp-model option.
    case options::OPT_ffp_model_EQ:
      // This should only occur in the error case
      // since the optID has been replaced by a more granular
      // floating point option.
      break;

    // Validate and pass through -ffp-exception-behavior option.
    case options::OPT_ffp_exception_behavior_EQ: {
      StringRef Val = A->getValue();
      if (!TrappingMathPresent && !FPExceptionBehavior.empty() &&
          !FPExceptionBehavior.equals(Val))
        // Warn that previous value of option is overridden.
        D.Diag(clang::diag::warn_drv_overriding_flag_option)
          << Args.MakeArgString("-ffp-exception-behavior=" + FPExceptionBehavior)
          << Args.MakeArgString("-ffp-exception-behavior=" + Val);
      TrappingMath = TrappingMathPresent = false;
      if (Val.equals("ignore") || Val.equals("maytrap"))
        FPExceptionBehavior = Val;
      else if (Val.equals("strict")) {
        FPExceptionBehavior = Val;
        TrappingMath = TrappingMathPresent = true;
      } else
        D.Diag(diag::err_drv_unsupported_option_argument)
            << A->getOption().getName() << Val;
      break;
    }

    case options::OPT_ffinite_math_only:
      HonorINFs = false;
      HonorNaNs = false;
      break;
    case options::OPT_fno_finite_math_only:
      HonorINFs = true;
      HonorNaNs = true;
      break;

    case options::OPT_funsafe_math_optimizations:
      AssociativeMath = true;
      ReciprocalMath = true;
      SignedZeros = false;
      TrappingMath = false;
      FPExceptionBehavior = "";
      break;
    case options::OPT_fno_unsafe_math_optimizations:
      AssociativeMath = false;
      ReciprocalMath = false;
      SignedZeros = true;
      TrappingMath = true;
      FPExceptionBehavior = "strict";

      // The target may have opted to flush by default, so force IEEE.
      DenormalFPMath = llvm::DenormalMode::getIEEE();
      DenormalFP32Math = llvm::DenormalMode::getIEEE();
      break;

    case options::OPT_Ofast:
      // If -Ofast is the optimization level, then -ffast-math should be enabled
      if (!OFastEnabled)
        continue;
      LLVM_FALLTHROUGH;
    case options::OPT_ffast_math:
      HonorINFs = false;
      HonorNaNs = false;
      MathErrno = false;
      AssociativeMath = true;
      ReciprocalMath = true;
      SignedZeros = false;
      TrappingMath = false;
      RoundingFPMath = false;
      // If fast-math is set then set the fp-contract mode to fast.
      FPContract = "fast";
      break;
    case options::OPT_fno_fast_math:
      HonorINFs = true;
      HonorNaNs = true;
      // Turning on -ffast-math (with either flag) removes the need for
      // MathErrno. However, turning *off* -ffast-math merely restores the
      // toolchain default (which may be false).
      MathErrno = TC.IsMathErrnoDefault();
      AssociativeMath = false;
      ReciprocalMath = false;
      SignedZeros = true;
      TrappingMath = false;
      RoundingFPMath = false;
      // -fno_fast_math restores default denormal and fpcontract handling
      DenormalFPMath = DefaultDenormalFPMath;
      DenormalFP32Math = llvm::DenormalMode::getIEEE();
      FPContract = "";
      break;
    }
    if (StrictFPModel) {
      // If -ffp-model=strict has been specified on command line but
      // subsequent options conflict then emit warning diagnostic.
      if (HonorINFs && HonorNaNs &&
        !AssociativeMath && !ReciprocalMath &&
        SignedZeros && TrappingMath && RoundingFPMath &&
        (FPContract.equals("off") || FPContract.empty()) &&
        DenormalFPMath == llvm::DenormalMode::getIEEE() &&
        DenormalFP32Math == llvm::DenormalMode::getIEEE())
        // OK: Current Arg doesn't conflict with -ffp-model=strict
        ;
      else {
        StrictFPModel = false;
        FPModel = "";
        D.Diag(clang::diag::warn_drv_overriding_flag_option)
            << "-ffp-model=strict" <<
            ((A->getNumValues() == 0) ?  A->getSpelling()
            : Args.MakeArgString(A->getSpelling() + A->getValue()));
      }
    }

    // If we handled this option claim it
    A->claim();
  }

  if (!HonorINFs)
    CmdArgs.push_back("-menable-no-infs");

  if (!HonorNaNs)
    CmdArgs.push_back("-menable-no-nans");

  if (MathErrno)
    CmdArgs.push_back("-fmath-errno");

  if (!MathErrno && AssociativeMath && ReciprocalMath && !SignedZeros &&
      !TrappingMath)
    CmdArgs.push_back("-menable-unsafe-fp-math");

  if (!SignedZeros)
    CmdArgs.push_back("-fno-signed-zeros");

  if (AssociativeMath && !SignedZeros && !TrappingMath)
    CmdArgs.push_back("-mreassociate");

  if (ReciprocalMath)
    CmdArgs.push_back("-freciprocal-math");

  if (TrappingMath) {
    // FP Exception Behavior is also set to strict
    assert(FPExceptionBehavior.equals("strict"));
    CmdArgs.push_back("-ftrapping-math");
  } else if (TrappingMathPresent)
    CmdArgs.push_back("-fno-trapping-math");

  // The default is IEEE.
  if (DenormalFPMath != llvm::DenormalMode::getIEEE()) {
    llvm::SmallString<64> DenormFlag;
    llvm::raw_svector_ostream ArgStr(DenormFlag);
    ArgStr << "-fdenormal-fp-math=" << DenormalFPMath;
    CmdArgs.push_back(Args.MakeArgString(ArgStr.str()));
  }

  // Add f32 specific denormal mode flag if it's different.
  if (DenormalFP32Math != DenormalFPMath) {
    llvm::SmallString<64> DenormFlag;
    llvm::raw_svector_ostream ArgStr(DenormFlag);
    ArgStr << "-fdenormal-fp-math-f32=" << DenormalFP32Math;
    CmdArgs.push_back(Args.MakeArgString(ArgStr.str()));
  }

  if (!FPContract.empty())
    CmdArgs.push_back(Args.MakeArgString("-ffp-contract=" + FPContract));

  if (!RoundingFPMath)
    CmdArgs.push_back(Args.MakeArgString("-fno-rounding-math"));

  if (RoundingFPMath && RoundingMathPresent)
    CmdArgs.push_back(Args.MakeArgString("-frounding-math"));

  if (!FPExceptionBehavior.empty())
    CmdArgs.push_back(Args.MakeArgString("-ffp-exception-behavior=" +
                      FPExceptionBehavior));

  ParseMRecip(D, Args, CmdArgs);

  // -ffast-math enables the __FAST_MATH__ preprocessor macro, but check for the
  // individual features enabled by -ffast-math instead of the option itself as
  // that's consistent with gcc's behaviour.
  if (!HonorINFs && !HonorNaNs && !MathErrno && AssociativeMath &&
      ReciprocalMath && !SignedZeros && !TrappingMath && !RoundingFPMath) {
    CmdArgs.push_back("-ffast-math");
    if (FPModel.equals("fast")) {
      if (FPContract.equals("fast"))
        // All set, do nothing.
        ;
      else if (FPContract.empty())
        // Enable -ffp-contract=fast
        CmdArgs.push_back(Args.MakeArgString("-ffp-contract=fast"));
      else
        D.Diag(clang::diag::warn_drv_overriding_flag_option)
          << "-ffp-model=fast"
          << Args.MakeArgString("-ffp-contract=" + FPContract);
    }
  }

  // Handle __FINITE_MATH_ONLY__ similarly.
  if (!HonorINFs && !HonorNaNs)
    CmdArgs.push_back("-ffinite-math-only");

  if (const Arg *A = Args.getLastArg(options::OPT_mfpmath_EQ)) {
    CmdArgs.push_back("-mfpmath");
    CmdArgs.push_back(A->getValue());
  }

  // Disable a codegen optimization for floating-point casts.
  if (Args.hasFlag(options::OPT_fno_strict_float_cast_overflow,
                   options::OPT_fstrict_float_cast_overflow, false))
    CmdArgs.push_back("-fno-strict-float-cast-overflow");
}

static void RenderAnalyzerOptions(const ArgList &Args, ArgStringList &CmdArgs,
                                  const llvm::Triple &Triple,
                                  const InputInfo &Input) {
  // Enable region store model by default.
  CmdArgs.push_back("-analyzer-store=region");

  // Treat blocks as analysis entry points.
  CmdArgs.push_back("-analyzer-opt-analyze-nested-blocks");

  // Add default argument set.
  if (!Args.hasArg(options::OPT__analyzer_no_default_checks)) {
    CmdArgs.push_back("-analyzer-checker=core");
    CmdArgs.push_back("-analyzer-checker=apiModeling");

    if (!Triple.isWindowsMSVCEnvironment()) {
      CmdArgs.push_back("-analyzer-checker=unix");
    } else {
      // Enable "unix" checkers that also work on Windows.
      CmdArgs.push_back("-analyzer-checker=unix.API");
      CmdArgs.push_back("-analyzer-checker=unix.Malloc");
      CmdArgs.push_back("-analyzer-checker=unix.MallocSizeof");
      CmdArgs.push_back("-analyzer-checker=unix.MismatchedDeallocator");
      CmdArgs.push_back("-analyzer-checker=unix.cstring.BadSizeArg");
      CmdArgs.push_back("-analyzer-checker=unix.cstring.NullArg");
    }

    // Disable some unix checkers for PS4.
    if (Triple.isPS4CPU()) {
      CmdArgs.push_back("-analyzer-disable-checker=unix.API");
      CmdArgs.push_back("-analyzer-disable-checker=unix.Vfork");
    }

    if (Triple.isOSDarwin()) {
      CmdArgs.push_back("-analyzer-checker=osx");
      CmdArgs.push_back(
          "-analyzer-checker=security.insecureAPI.decodeValueOfObjCType");
    }
    else if (Triple.isOSFuchsia())
      CmdArgs.push_back("-analyzer-checker=fuchsia");

    CmdArgs.push_back("-analyzer-checker=deadcode");

    if (types::isCXX(Input.getType()))
      CmdArgs.push_back("-analyzer-checker=cplusplus");

    if (!Triple.isPS4CPU()) {
      CmdArgs.push_back("-analyzer-checker=security.insecureAPI.UncheckedReturn");
      CmdArgs.push_back("-analyzer-checker=security.insecureAPI.getpw");
      CmdArgs.push_back("-analyzer-checker=security.insecureAPI.gets");
      CmdArgs.push_back("-analyzer-checker=security.insecureAPI.mktemp");
      CmdArgs.push_back("-analyzer-checker=security.insecureAPI.mkstemp");
      CmdArgs.push_back("-analyzer-checker=security.insecureAPI.vfork");
    }

    // Default nullability checks.
    CmdArgs.push_back("-analyzer-checker=nullability.NullPassedToNonnull");
    CmdArgs.push_back("-analyzer-checker=nullability.NullReturnedFromNonnull");
  }

  // Set the output format. The default is plist, for (lame) historical reasons.
  CmdArgs.push_back("-analyzer-output");
  if (Arg *A = Args.getLastArg(options::OPT__analyzer_output))
    CmdArgs.push_back(A->getValue());
  else
    CmdArgs.push_back("plist");

  // Disable the presentation of standard compiler warnings when using
  // --analyze.  We only want to show static analyzer diagnostics or frontend
  // errors.
  CmdArgs.push_back("-w");

  // Add -Xanalyzer arguments when running as analyzer.
  Args.AddAllArgValues(CmdArgs, options::OPT_Xanalyzer);
}

static void RenderSSPOptions(const ToolChain &TC, const ArgList &Args,
                             ArgStringList &CmdArgs, bool KernelOrKext) {
  const llvm::Triple &EffectiveTriple = TC.getEffectiveTriple();

  // NVPTX doesn't support stack protectors; from the compiler's perspective, it
  // doesn't even have a stack!
  if (EffectiveTriple.isNVPTX())
    return;

  // -stack-protector=0 is default.
  unsigned StackProtectorLevel = 0;
  unsigned DefaultStackProtectorLevel =
      TC.GetDefaultStackProtectorLevel(KernelOrKext);

  if (Arg *A = Args.getLastArg(options::OPT_fno_stack_protector,
                               options::OPT_fstack_protector_all,
                               options::OPT_fstack_protector_strong,
                               options::OPT_fstack_protector)) {
    if (A->getOption().matches(options::OPT_fstack_protector))
      StackProtectorLevel =
          std::max<unsigned>(LangOptions::SSPOn, DefaultStackProtectorLevel);
    else if (A->getOption().matches(options::OPT_fstack_protector_strong))
      StackProtectorLevel = LangOptions::SSPStrong;
    else if (A->getOption().matches(options::OPT_fstack_protector_all))
      StackProtectorLevel = LangOptions::SSPReq;
  } else {
    StackProtectorLevel = DefaultStackProtectorLevel;
  }

  if (StackProtectorLevel) {
    CmdArgs.push_back("-stack-protector");
    CmdArgs.push_back(Args.MakeArgString(Twine(StackProtectorLevel)));
  }

  // --param ssp-buffer-size=
  for (const Arg *A : Args.filtered(options::OPT__param)) {
    StringRef Str(A->getValue());
    if (Str.startswith("ssp-buffer-size=")) {
      if (StackProtectorLevel) {
        CmdArgs.push_back("-stack-protector-buffer-size");
        // FIXME: Verify the argument is a valid integer.
        CmdArgs.push_back(Args.MakeArgString(Str.drop_front(16)));
      }
      A->claim();
    }
  }
}

static void RenderSCPOptions(const ToolChain &TC, const ArgList &Args,
                             ArgStringList &CmdArgs) {
  const llvm::Triple &EffectiveTriple = TC.getEffectiveTriple();

  if (!EffectiveTriple.isOSLinux())
    return;

  if (!EffectiveTriple.isX86())
    return;

  if (Args.hasFlag(options::OPT_fstack_clash_protection,
                   options::OPT_fnostack_clash_protection, false))
    CmdArgs.push_back("-fstack-clash-protection");
}

static void RenderTrivialAutoVarInitOptions(const Driver &D,
                                            const ToolChain &TC,
                                            const ArgList &Args,
                                            ArgStringList &CmdArgs) {
  auto DefaultTrivialAutoVarInit = TC.GetDefaultTrivialAutoVarInit();
  StringRef TrivialAutoVarInit = "";

  for (const Arg *A : Args) {
    switch (A->getOption().getID()) {
    default:
      continue;
    case options::OPT_ftrivial_auto_var_init: {
      A->claim();
      StringRef Val = A->getValue();
      if (Val == "uninitialized" || Val == "zero" || Val == "pattern")
        TrivialAutoVarInit = Val;
      else
        D.Diag(diag::err_drv_unsupported_option_argument)
            << A->getOption().getName() << Val;
      break;
    }
    }
  }

  if (TrivialAutoVarInit.empty())
    switch (DefaultTrivialAutoVarInit) {
    case LangOptions::TrivialAutoVarInitKind::Uninitialized:
      break;
    case LangOptions::TrivialAutoVarInitKind::Pattern:
      TrivialAutoVarInit = "pattern";
      break;
    case LangOptions::TrivialAutoVarInitKind::Zero:
      TrivialAutoVarInit = "zero";
      break;
    }

  if (!TrivialAutoVarInit.empty()) {
    if (TrivialAutoVarInit == "zero" && !Args.hasArg(options::OPT_enable_trivial_var_init_zero))
      D.Diag(diag::err_drv_trivial_auto_var_init_zero_disabled);
    CmdArgs.push_back(
        Args.MakeArgString("-ftrivial-auto-var-init=" + TrivialAutoVarInit));
  }
}

static void RenderOpenCLOptions(const ArgList &Args, ArgStringList &CmdArgs) {
  // cl-denorms-are-zero is not forwarded. It is translated into a generic flag
  // for denormal flushing handling based on the target.
  const unsigned ForwardedArguments[] = {
      options::OPT_cl_opt_disable,
      options::OPT_cl_strict_aliasing,
      options::OPT_cl_single_precision_constant,
      options::OPT_cl_finite_math_only,
      options::OPT_cl_kernel_arg_info,
      options::OPT_cl_unsafe_math_optimizations,
      options::OPT_cl_fast_relaxed_math,
      options::OPT_cl_mad_enable,
      options::OPT_cl_no_signed_zeros,
      options::OPT_cl_fp32_correctly_rounded_divide_sqrt,
      options::OPT_cl_uniform_work_group_size
  };

  if (Arg *A = Args.getLastArg(options::OPT_cl_std_EQ)) {
    std::string CLStdStr = std::string("-cl-std=") + A->getValue();
    CmdArgs.push_back(Args.MakeArgString(CLStdStr));
  }

  for (const auto &Arg : ForwardedArguments)
    if (const auto *A = Args.getLastArg(Arg))
      CmdArgs.push_back(Args.MakeArgString(A->getOption().getPrefixedName()));
}

static void RenderARCMigrateToolOptions(const Driver &D, const ArgList &Args,
                                        ArgStringList &CmdArgs) {
  bool ARCMTEnabled = false;
  if (!Args.hasArg(options::OPT_fno_objc_arc, options::OPT_fobjc_arc)) {
    if (const Arg *A = Args.getLastArg(options::OPT_ccc_arcmt_check,
                                       options::OPT_ccc_arcmt_modify,
                                       options::OPT_ccc_arcmt_migrate)) {
      ARCMTEnabled = true;
      switch (A->getOption().getID()) {
      default: llvm_unreachable("missed a case");
      case options::OPT_ccc_arcmt_check:
        CmdArgs.push_back("-arcmt-check");
        break;
      case options::OPT_ccc_arcmt_modify:
        CmdArgs.push_back("-arcmt-modify");
        break;
      case options::OPT_ccc_arcmt_migrate:
        CmdArgs.push_back("-arcmt-migrate");
        CmdArgs.push_back("-mt-migrate-directory");
        CmdArgs.push_back(A->getValue());

        Args.AddLastArg(CmdArgs, options::OPT_arcmt_migrate_report_output);
        Args.AddLastArg(CmdArgs, options::OPT_arcmt_migrate_emit_arc_errors);
        break;
      }
    }
  } else {
    Args.ClaimAllArgs(options::OPT_ccc_arcmt_check);
    Args.ClaimAllArgs(options::OPT_ccc_arcmt_modify);
    Args.ClaimAllArgs(options::OPT_ccc_arcmt_migrate);
  }

  if (const Arg *A = Args.getLastArg(options::OPT_ccc_objcmt_migrate)) {
    if (ARCMTEnabled)
      D.Diag(diag::err_drv_argument_not_allowed_with)
          << A->getAsString(Args) << "-ccc-arcmt-migrate";

    CmdArgs.push_back("-mt-migrate-directory");
    CmdArgs.push_back(A->getValue());

    if (!Args.hasArg(options::OPT_objcmt_migrate_literals,
                     options::OPT_objcmt_migrate_subscripting,
                     options::OPT_objcmt_migrate_property)) {
      // None specified, means enable them all.
      CmdArgs.push_back("-objcmt-migrate-literals");
      CmdArgs.push_back("-objcmt-migrate-subscripting");
      CmdArgs.push_back("-objcmt-migrate-property");
    } else {
      Args.AddLastArg(CmdArgs, options::OPT_objcmt_migrate_literals);
      Args.AddLastArg(CmdArgs, options::OPT_objcmt_migrate_subscripting);
      Args.AddLastArg(CmdArgs, options::OPT_objcmt_migrate_property);
    }
  } else {
    Args.AddLastArg(CmdArgs, options::OPT_objcmt_migrate_literals);
    Args.AddLastArg(CmdArgs, options::OPT_objcmt_migrate_subscripting);
    Args.AddLastArg(CmdArgs, options::OPT_objcmt_migrate_property);
    Args.AddLastArg(CmdArgs, options::OPT_objcmt_migrate_all);
    Args.AddLastArg(CmdArgs, options::OPT_objcmt_migrate_readonly_property);
    Args.AddLastArg(CmdArgs, options::OPT_objcmt_migrate_readwrite_property);
    Args.AddLastArg(CmdArgs, options::OPT_objcmt_migrate_property_dot_syntax);
    Args.AddLastArg(CmdArgs, options::OPT_objcmt_migrate_annotation);
    Args.AddLastArg(CmdArgs, options::OPT_objcmt_migrate_instancetype);
    Args.AddLastArg(CmdArgs, options::OPT_objcmt_migrate_nsmacros);
    Args.AddLastArg(CmdArgs, options::OPT_objcmt_migrate_protocol_conformance);
    Args.AddLastArg(CmdArgs, options::OPT_objcmt_atomic_property);
    Args.AddLastArg(CmdArgs, options::OPT_objcmt_returns_innerpointer_property);
    Args.AddLastArg(CmdArgs, options::OPT_objcmt_ns_nonatomic_iosonly);
    Args.AddLastArg(CmdArgs, options::OPT_objcmt_migrate_designated_init);
    Args.AddLastArg(CmdArgs, options::OPT_objcmt_whitelist_dir_path);
  }
}

static void RenderBuiltinOptions(const ToolChain &TC, const llvm::Triple &T,
                                 const ArgList &Args, ArgStringList &CmdArgs) {
  // -fbuiltin is default unless -mkernel is used.
  bool UseBuiltins =
      Args.hasFlag(options::OPT_fbuiltin, options::OPT_fno_builtin,
                   !Args.hasArg(options::OPT_mkernel));
  if (!UseBuiltins)
    CmdArgs.push_back("-fno-builtin");

  // -ffreestanding implies -fno-builtin.
  if (Args.hasArg(options::OPT_ffreestanding))
    UseBuiltins = false;

  // Process the -fno-builtin-* options.
  for (const auto &Arg : Args) {
    const Option &O = Arg->getOption();
    if (!O.matches(options::OPT_fno_builtin_))
      continue;

    Arg->claim();

    // If -fno-builtin is specified, then there's no need to pass the option to
    // the frontend.
    if (!UseBuiltins)
      continue;

    StringRef FuncName = Arg->getValue();
    CmdArgs.push_back(Args.MakeArgString("-fno-builtin-" + FuncName));
  }

  // le32-specific flags:
  //  -fno-math-builtin: clang should not convert math builtins to intrinsics
  //                     by default.
  if (TC.getArch() == llvm::Triple::le32)
    CmdArgs.push_back("-fno-math-builtin");
}

void Driver::getDefaultModuleCachePath(SmallVectorImpl<char> &Result) {
  llvm::sys::path::system_temp_directory(/*erasedOnReboot=*/false, Result);
  llvm::sys::path::append(Result, "org.llvm.clang.");
  appendUserToPath(Result);
  llvm::sys::path::append(Result, "ModuleCache");
}

static void RenderModulesOptions(Compilation &C, const Driver &D,
                                 const ArgList &Args, const InputInfo &Input,
                                 const InputInfo &Output,
                                 ArgStringList &CmdArgs, bool &HaveModules) {
  // -fmodules enables the use of precompiled modules (off by default).
  // Users can pass -fno-cxx-modules to turn off modules support for
  // C++/Objective-C++ programs.
  bool HaveClangModules = false;
  if (Args.hasFlag(options::OPT_fmodules, options::OPT_fno_modules, false)) {
    bool AllowedInCXX = Args.hasFlag(options::OPT_fcxx_modules,
                                     options::OPT_fno_cxx_modules, true);
    if (AllowedInCXX || !types::isCXX(Input.getType())) {
      CmdArgs.push_back("-fmodules");
      HaveClangModules = true;
    }
  }

  HaveModules |= HaveClangModules;
  if (Args.hasArg(options::OPT_fmodules_ts)) {
    CmdArgs.push_back("-fmodules-ts");
    HaveModules = true;
  }

  // -fmodule-maps enables implicit reading of module map files. By default,
  // this is enabled if we are using Clang's flavor of precompiled modules.
  if (Args.hasFlag(options::OPT_fimplicit_module_maps,
                   options::OPT_fno_implicit_module_maps, HaveClangModules))
    CmdArgs.push_back("-fimplicit-module-maps");

  // -fmodules-decluse checks that modules used are declared so (off by default)
  if (Args.hasFlag(options::OPT_fmodules_decluse,
                   options::OPT_fno_modules_decluse, false))
    CmdArgs.push_back("-fmodules-decluse");

  // -fmodules-strict-decluse is like -fmodule-decluse, but also checks that
  // all #included headers are part of modules.
  if (Args.hasFlag(options::OPT_fmodules_strict_decluse,
                   options::OPT_fno_modules_strict_decluse, false))
    CmdArgs.push_back("-fmodules-strict-decluse");

  // -fno-implicit-modules turns off implicitly compiling modules on demand.
  bool ImplicitModules = false;
  if (!Args.hasFlag(options::OPT_fimplicit_modules,
                    options::OPT_fno_implicit_modules, HaveClangModules)) {
    if (HaveModules)
      CmdArgs.push_back("-fno-implicit-modules");
  } else if (HaveModules) {
    ImplicitModules = true;
    // -fmodule-cache-path specifies where our implicitly-built module files
    // should be written.
    SmallString<128> Path;
    if (Arg *A = Args.getLastArg(options::OPT_fmodules_cache_path))
      Path = A->getValue();

    if (C.isForDiagnostics()) {
      // When generating crash reports, we want to emit the modules along with
      // the reproduction sources, so we ignore any provided module path.
      Path = Output.getFilename();
      llvm::sys::path::replace_extension(Path, ".cache");
      llvm::sys::path::append(Path, "modules");
    } else if (Path.empty()) {
      // No module path was provided: use the default.
      Driver::getDefaultModuleCachePath(Path);
    }

    const char Arg[] = "-fmodules-cache-path=";
    Path.insert(Path.begin(), Arg, Arg + strlen(Arg));
    CmdArgs.push_back(Args.MakeArgString(Path));
  }

  if (HaveModules) {
    // -fprebuilt-module-path specifies where to load the prebuilt module files.
    for (const Arg *A : Args.filtered(options::OPT_fprebuilt_module_path)) {
      CmdArgs.push_back(Args.MakeArgString(
          std::string("-fprebuilt-module-path=") + A->getValue()));
      A->claim();
    }
    if (Args.hasFlag(options::OPT_fmodules_validate_input_files_content,
                     options::OPT_fno_modules_validate_input_files_content,
                     false))
      CmdArgs.push_back("-fvalidate-ast-input-files-content");
  }

  // -fmodule-name specifies the module that is currently being built (or
  // used for header checking by -fmodule-maps).
  Args.AddLastArg(CmdArgs, options::OPT_fmodule_name_EQ);

  // -fmodule-map-file can be used to specify files containing module
  // definitions.
  Args.AddAllArgs(CmdArgs, options::OPT_fmodule_map_file);

  // -fbuiltin-module-map can be used to load the clang
  // builtin headers modulemap file.
  if (Args.hasArg(options::OPT_fbuiltin_module_map)) {
    SmallString<128> BuiltinModuleMap(D.ResourceDir);
    llvm::sys::path::append(BuiltinModuleMap, "include");
    llvm::sys::path::append(BuiltinModuleMap, "module.modulemap");
    if (llvm::sys::fs::exists(BuiltinModuleMap))
      CmdArgs.push_back(
          Args.MakeArgString("-fmodule-map-file=" + BuiltinModuleMap));
  }

  // The -fmodule-file=<name>=<file> form specifies the mapping of module
  // names to precompiled module files (the module is loaded only if used).
  // The -fmodule-file=<file> form can be used to unconditionally load
  // precompiled module files (whether used or not).
  if (HaveModules)
    Args.AddAllArgs(CmdArgs, options::OPT_fmodule_file);
  else
    Args.ClaimAllArgs(options::OPT_fmodule_file);

  // When building modules and generating crashdumps, we need to dump a module
  // dependency VFS alongside the output.
  if (HaveClangModules && C.isForDiagnostics()) {
    SmallString<128> VFSDir(Output.getFilename());
    llvm::sys::path::replace_extension(VFSDir, ".cache");
    // Add the cache directory as a temp so the crash diagnostics pick it up.
    C.addTempFile(Args.MakeArgString(VFSDir));

    llvm::sys::path::append(VFSDir, "vfs");
    CmdArgs.push_back("-module-dependency-dir");
    CmdArgs.push_back(Args.MakeArgString(VFSDir));
  }

  if (HaveClangModules)
    Args.AddLastArg(CmdArgs, options::OPT_fmodules_user_build_path);

  // Pass through all -fmodules-ignore-macro arguments.
  Args.AddAllArgs(CmdArgs, options::OPT_fmodules_ignore_macro);
  Args.AddLastArg(CmdArgs, options::OPT_fmodules_prune_interval);
  Args.AddLastArg(CmdArgs, options::OPT_fmodules_prune_after);

  Args.AddLastArg(CmdArgs, options::OPT_fbuild_session_timestamp);

  if (Arg *A = Args.getLastArg(options::OPT_fbuild_session_file)) {
    if (Args.hasArg(options::OPT_fbuild_session_timestamp))
      D.Diag(diag::err_drv_argument_not_allowed_with)
          << A->getAsString(Args) << "-fbuild-session-timestamp";

    llvm::sys::fs::file_status Status;
    if (llvm::sys::fs::status(A->getValue(), Status))
      D.Diag(diag::err_drv_no_such_file) << A->getValue();
    CmdArgs.push_back(
        Args.MakeArgString("-fbuild-session-timestamp=" +
                           Twine((uint64_t)Status.getLastModificationTime()
                                     .time_since_epoch()
                                     .count())));
  }

  if (Args.getLastArg(options::OPT_fmodules_validate_once_per_build_session)) {
    if (!Args.getLastArg(options::OPT_fbuild_session_timestamp,
                         options::OPT_fbuild_session_file))
      D.Diag(diag::err_drv_modules_validate_once_requires_timestamp);

    Args.AddLastArg(CmdArgs,
                    options::OPT_fmodules_validate_once_per_build_session);
  }

  if (Args.hasFlag(options::OPT_fmodules_validate_system_headers,
                   options::OPT_fno_modules_validate_system_headers,
                   ImplicitModules))
    CmdArgs.push_back("-fmodules-validate-system-headers");

  Args.AddLastArg(CmdArgs, options::OPT_fmodules_disable_diagnostic_validation);
}

static void RenderCharacterOptions(const ArgList &Args, const llvm::Triple &T,
                                   ArgStringList &CmdArgs) {
  // -fsigned-char is default.
  if (const Arg *A = Args.getLastArg(options::OPT_fsigned_char,
                                     options::OPT_fno_signed_char,
                                     options::OPT_funsigned_char,
                                     options::OPT_fno_unsigned_char)) {
    if (A->getOption().matches(options::OPT_funsigned_char) ||
        A->getOption().matches(options::OPT_fno_signed_char)) {
      CmdArgs.push_back("-fno-signed-char");
    }
  } else if (!isSignedCharDefault(T)) {
    CmdArgs.push_back("-fno-signed-char");
  }

  // The default depends on the language standard.
  Args.AddLastArg(CmdArgs, options::OPT_fchar8__t, options::OPT_fno_char8__t);

  if (const Arg *A = Args.getLastArg(options::OPT_fshort_wchar,
                                     options::OPT_fno_short_wchar)) {
    if (A->getOption().matches(options::OPT_fshort_wchar)) {
      CmdArgs.push_back("-fwchar-type=short");
      CmdArgs.push_back("-fno-signed-wchar");
    } else {
      bool IsARM = T.isARM() || T.isThumb() || T.isAArch64();
      CmdArgs.push_back("-fwchar-type=int");
      if (IsARM && !(T.isOSWindows() || T.isOSNetBSD() ||
                     T.isOSOpenBSD()))
        CmdArgs.push_back("-fno-signed-wchar");
      else
        CmdArgs.push_back("-fsigned-wchar");
    }
  }
}

static void RenderObjCOptions(const ToolChain &TC, const Driver &D,
                              const llvm::Triple &T, const ArgList &Args,
                              ObjCRuntime &Runtime, bool InferCovariantReturns,
                              const InputInfo &Input, ArgStringList &CmdArgs) {
  const llvm::Triple::ArchType Arch = TC.getArch();

  // -fobjc-dispatch-method is only relevant with the nonfragile-abi, and legacy
  // is the default. Except for deployment target of 10.5, next runtime is
  // always legacy dispatch and -fno-objc-legacy-dispatch gets ignored silently.
  if (Runtime.isNonFragile()) {
    if (!Args.hasFlag(options::OPT_fobjc_legacy_dispatch,
                      options::OPT_fno_objc_legacy_dispatch,
                      Runtime.isLegacyDispatchDefaultForArch(Arch))) {
      if (TC.UseObjCMixedDispatch())
        CmdArgs.push_back("-fobjc-dispatch-method=mixed");
      else
        CmdArgs.push_back("-fobjc-dispatch-method=non-legacy");
    }
  }

  // When ObjectiveC legacy runtime is in effect on MacOSX, turn on the option
  // to do Array/Dictionary subscripting by default.
  if (Arch == llvm::Triple::x86 && T.isMacOSX() &&
      Runtime.getKind() == ObjCRuntime::FragileMacOSX && Runtime.isNeXTFamily())
    CmdArgs.push_back("-fobjc-subscripting-legacy-runtime");

  // Allow -fno-objc-arr to trump -fobjc-arr/-fobjc-arc.
  // NOTE: This logic is duplicated in ToolChains.cpp.
  if (isObjCAutoRefCount(Args)) {
    TC.CheckObjCARC();

    CmdArgs.push_back("-fobjc-arc");

    // FIXME: It seems like this entire block, and several around it should be
    // wrapped in isObjC, but for now we just use it here as this is where it
    // was being used previously.
    if (types::isCXX(Input.getType()) && types::isObjC(Input.getType())) {
      if (TC.GetCXXStdlibType(Args) == ToolChain::CST_Libcxx)
        CmdArgs.push_back("-fobjc-arc-cxxlib=libc++");
      else
        CmdArgs.push_back("-fobjc-arc-cxxlib=libstdc++");
    }

    // Allow the user to enable full exceptions code emission.
    // We default off for Objective-C, on for Objective-C++.
    if (Args.hasFlag(options::OPT_fobjc_arc_exceptions,
                     options::OPT_fno_objc_arc_exceptions,
                     /*Default=*/types::isCXX(Input.getType())))
      CmdArgs.push_back("-fobjc-arc-exceptions");
  }

  // Silence warning for full exception code emission options when explicitly
  // set to use no ARC.
  if (Args.hasArg(options::OPT_fno_objc_arc)) {
    Args.ClaimAllArgs(options::OPT_fobjc_arc_exceptions);
    Args.ClaimAllArgs(options::OPT_fno_objc_arc_exceptions);
  }

  // Allow the user to control whether messages can be converted to runtime
  // functions.
  if (types::isObjC(Input.getType())) {
    auto *Arg = Args.getLastArg(
        options::OPT_fobjc_convert_messages_to_runtime_calls,
        options::OPT_fno_objc_convert_messages_to_runtime_calls);
    if (Arg &&
        Arg->getOption().matches(
            options::OPT_fno_objc_convert_messages_to_runtime_calls))
      CmdArgs.push_back("-fno-objc-convert-messages-to-runtime-calls");
  }

  // -fobjc-infer-related-result-type is the default, except in the Objective-C
  // rewriter.
  if (InferCovariantReturns)
    CmdArgs.push_back("-fno-objc-infer-related-result-type");

  // Pass down -fobjc-weak or -fno-objc-weak if present.
  if (types::isObjC(Input.getType())) {
    auto WeakArg =
        Args.getLastArg(options::OPT_fobjc_weak, options::OPT_fno_objc_weak);
    if (!WeakArg) {
      // nothing to do
    } else if (!Runtime.allowsWeak()) {
      if (WeakArg->getOption().matches(options::OPT_fobjc_weak))
        D.Diag(diag::err_objc_weak_unsupported);
    } else {
      WeakArg->render(Args, CmdArgs);
    }
  }
}

static void RenderDiagnosticsOptions(const Driver &D, const ArgList &Args,
                                     ArgStringList &CmdArgs) {
  bool CaretDefault = true;
  bool ColumnDefault = true;

  if (const Arg *A = Args.getLastArg(options::OPT__SLASH_diagnostics_classic,
                                     options::OPT__SLASH_diagnostics_column,
                                     options::OPT__SLASH_diagnostics_caret)) {
    switch (A->getOption().getID()) {
    case options::OPT__SLASH_diagnostics_caret:
      CaretDefault = true;
      ColumnDefault = true;
      break;
    case options::OPT__SLASH_diagnostics_column:
      CaretDefault = false;
      ColumnDefault = true;
      break;
    case options::OPT__SLASH_diagnostics_classic:
      CaretDefault = false;
      ColumnDefault = false;
      break;
    }
  }

  // -fcaret-diagnostics is default.
  if (!Args.hasFlag(options::OPT_fcaret_diagnostics,
                    options::OPT_fno_caret_diagnostics, CaretDefault))
    CmdArgs.push_back("-fno-caret-diagnostics");

  // -fdiagnostics-fixit-info is default, only pass non-default.
  if (!Args.hasFlag(options::OPT_fdiagnostics_fixit_info,
                    options::OPT_fno_diagnostics_fixit_info))
    CmdArgs.push_back("-fno-diagnostics-fixit-info");

  // Enable -fdiagnostics-show-option by default.
  if (Args.hasFlag(options::OPT_fdiagnostics_show_option,
                   options::OPT_fno_diagnostics_show_option))
    CmdArgs.push_back("-fdiagnostics-show-option");

  if (const Arg *A =
          Args.getLastArg(options::OPT_fdiagnostics_show_category_EQ)) {
    CmdArgs.push_back("-fdiagnostics-show-category");
    CmdArgs.push_back(A->getValue());
  }

  if (Args.hasFlag(options::OPT_fdiagnostics_show_hotness,
                   options::OPT_fno_diagnostics_show_hotness, false))
    CmdArgs.push_back("-fdiagnostics-show-hotness");

  if (const Arg *A =
          Args.getLastArg(options::OPT_fdiagnostics_hotness_threshold_EQ)) {
    std::string Opt =
        std::string("-fdiagnostics-hotness-threshold=") + A->getValue();
    CmdArgs.push_back(Args.MakeArgString(Opt));
  }

  if (const Arg *A = Args.getLastArg(options::OPT_fdiagnostics_format_EQ)) {
    CmdArgs.push_back("-fdiagnostics-format");
    CmdArgs.push_back(A->getValue());
  }

  if (const Arg *A = Args.getLastArg(
          options::OPT_fdiagnostics_show_note_include_stack,
          options::OPT_fno_diagnostics_show_note_include_stack)) {
    const Option &O = A->getOption();
    if (O.matches(options::OPT_fdiagnostics_show_note_include_stack))
      CmdArgs.push_back("-fdiagnostics-show-note-include-stack");
    else
      CmdArgs.push_back("-fno-diagnostics-show-note-include-stack");
  }

  // Color diagnostics are parsed by the driver directly from argv and later
  // re-parsed to construct this job; claim any possible color diagnostic here
  // to avoid warn_drv_unused_argument and diagnose bad
  // OPT_fdiagnostics_color_EQ values.
  for (const Arg *A : Args) {
    const Option &O = A->getOption();
    if (!O.matches(options::OPT_fcolor_diagnostics) &&
        !O.matches(options::OPT_fdiagnostics_color) &&
        !O.matches(options::OPT_fno_color_diagnostics) &&
        !O.matches(options::OPT_fno_diagnostics_color) &&
        !O.matches(options::OPT_fdiagnostics_color_EQ))
      continue;

    if (O.matches(options::OPT_fdiagnostics_color_EQ)) {
      StringRef Value(A->getValue());
      if (Value != "always" && Value != "never" && Value != "auto")
        D.Diag(diag::err_drv_clang_unsupported)
            << ("-fdiagnostics-color=" + Value).str();
    }
    A->claim();
  }

  if (D.getDiags().getDiagnosticOptions().ShowColors)
    CmdArgs.push_back("-fcolor-diagnostics");

  if (Args.hasArg(options::OPT_fansi_escape_codes))
    CmdArgs.push_back("-fansi-escape-codes");

  if (!Args.hasFlag(options::OPT_fshow_source_location,
                    options::OPT_fno_show_source_location))
    CmdArgs.push_back("-fno-show-source-location");

  if (Args.hasArg(options::OPT_fdiagnostics_absolute_paths))
    CmdArgs.push_back("-fdiagnostics-absolute-paths");

  if (!Args.hasFlag(options::OPT_fshow_column, options::OPT_fno_show_column,
                    ColumnDefault))
    CmdArgs.push_back("-fno-show-column");

  if (!Args.hasFlag(options::OPT_fspell_checking,
                    options::OPT_fno_spell_checking))
    CmdArgs.push_back("-fno-spell-checking");
}

enum class DwarfFissionKind { None, Split, Single };

static DwarfFissionKind getDebugFissionKind(const Driver &D,
                                            const ArgList &Args, Arg *&Arg) {
  Arg =
      Args.getLastArg(options::OPT_gsplit_dwarf, options::OPT_gsplit_dwarf_EQ);
  if (!Arg)
    return DwarfFissionKind::None;

  if (Arg->getOption().matches(options::OPT_gsplit_dwarf))
    return DwarfFissionKind::Split;

  StringRef Value = Arg->getValue();
  if (Value == "split")
    return DwarfFissionKind::Split;
  if (Value == "single")
    return DwarfFissionKind::Single;

  D.Diag(diag::err_drv_unsupported_option_argument)
      << Arg->getOption().getName() << Arg->getValue();
  return DwarfFissionKind::None;
}

static void RenderDebugOptions(const ToolChain &TC, const Driver &D,
                               const llvm::Triple &T, const ArgList &Args,
                               bool EmitCodeView, ArgStringList &CmdArgs,
                               codegenoptions::DebugInfoKind &DebugInfoKind,
                               DwarfFissionKind &DwarfFission) {
  if (Args.hasFlag(options::OPT_fdebug_info_for_profiling,
                   options::OPT_fno_debug_info_for_profiling, false) &&
      checkDebugInfoOption(
          Args.getLastArg(options::OPT_fdebug_info_for_profiling), Args, D, TC))
    CmdArgs.push_back("-fdebug-info-for-profiling");

  // The 'g' groups options involve a somewhat intricate sequence of decisions
  // about what to pass from the driver to the frontend, but by the time they
  // reach cc1 they've been factored into three well-defined orthogonal choices:
  //  * what level of debug info to generate
  //  * what dwarf version to write
  //  * what debugger tuning to use
  // This avoids having to monkey around further in cc1 other than to disable
  // codeview if not running in a Windows environment. Perhaps even that
  // decision should be made in the driver as well though.
  llvm::DebuggerKind DebuggerTuning = TC.getDefaultDebuggerTuning();

  bool SplitDWARFInlining =
      Args.hasFlag(options::OPT_fsplit_dwarf_inlining,
                   options::OPT_fno_split_dwarf_inlining, false);

  Args.ClaimAllArgs(options::OPT_g_Group);

  Arg* SplitDWARFArg;
  DwarfFission = getDebugFissionKind(D, Args, SplitDWARFArg);

  if (DwarfFission != DwarfFissionKind::None &&
      !checkDebugInfoOption(SplitDWARFArg, Args, D, TC)) {
    DwarfFission = DwarfFissionKind::None;
    SplitDWARFInlining = false;
  }

  if (const Arg *A =
          Args.getLastArg(options::OPT_g_Group, options::OPT_gsplit_dwarf,
                          options::OPT_gsplit_dwarf_EQ)) {
    DebugInfoKind = codegenoptions::LimitedDebugInfo;

    // If the last option explicitly specified a debug-info level, use it.
    if (checkDebugInfoOption(A, Args, D, TC) &&
        A->getOption().matches(options::OPT_gN_Group)) {
      DebugInfoKind = DebugLevelToInfoKind(*A);
      // For -g0 or -gline-tables-only, drop -gsplit-dwarf. This gets a bit more
      // complicated if you've disabled inline info in the skeleton CUs
      // (SplitDWARFInlining) - then there's value in composing split-dwarf and
      // line-tables-only, so let those compose naturally in that case.
      if (DebugInfoKind == codegenoptions::NoDebugInfo ||
          DebugInfoKind == codegenoptions::DebugDirectivesOnly ||
          (DebugInfoKind == codegenoptions::DebugLineTablesOnly &&
           SplitDWARFInlining))
        DwarfFission = DwarfFissionKind::None;
    }
  }

  // If a debugger tuning argument appeared, remember it.
  if (const Arg *A =
          Args.getLastArg(options::OPT_gTune_Group, options::OPT_ggdbN_Group)) {
    if (checkDebugInfoOption(A, Args, D, TC)) {
      if (A->getOption().matches(options::OPT_glldb))
        DebuggerTuning = llvm::DebuggerKind::LLDB;
      else if (A->getOption().matches(options::OPT_gsce))
        DebuggerTuning = llvm::DebuggerKind::SCE;
      else
        DebuggerTuning = llvm::DebuggerKind::GDB;
    }
  }

  // If a -gdwarf argument appeared, remember it.
  const Arg *GDwarfN = Args.getLastArg(
      options::OPT_gdwarf_2, options::OPT_gdwarf_3, options::OPT_gdwarf_4,
      options::OPT_gdwarf_5, options::OPT_gdwarf);
  bool EmitDwarf = false;
  if (GDwarfN) {
    if (checkDebugInfoOption(GDwarfN, Args, D, TC))
      EmitDwarf = true;
    else
      GDwarfN = nullptr;
  }

  if (const Arg *A = Args.getLastArg(options::OPT_gcodeview)) {
    if (checkDebugInfoOption(A, Args, D, TC))
      EmitCodeView = true;
  }

  // If the user asked for debug info but did not explicitly specify -gcodeview
  // or -gdwarf, ask the toolchain for the default format.
  if (!EmitCodeView && !EmitDwarf &&
      DebugInfoKind != codegenoptions::NoDebugInfo) {
    switch (TC.getDefaultDebugFormat()) {
    case codegenoptions::DIF_CodeView:
      EmitCodeView = true;
      break;
    case codegenoptions::DIF_DWARF:
      EmitDwarf = true;
      break;
    }
  }

  unsigned DWARFVersion = 0;
  unsigned DefaultDWARFVersion = ParseDebugDefaultVersion(TC, Args);
  if (EmitDwarf) {
    // Start with the platform default DWARF version
    DWARFVersion = TC.GetDefaultDwarfVersion();
    assert(DWARFVersion && "toolchain default DWARF version must be nonzero");

    // If the user specified a default DWARF version, that takes precedence
    // over the platform default.
    if (DefaultDWARFVersion)
      DWARFVersion = DefaultDWARFVersion;

    // Override with a user-specified DWARF version
    if (GDwarfN)
      if (auto ExplicitVersion = DwarfVersionNum(GDwarfN->getSpelling()))
        DWARFVersion = ExplicitVersion;
  }

  // -gline-directives-only supported only for the DWARF debug info.
  if (DWARFVersion == 0 && DebugInfoKind == codegenoptions::DebugDirectivesOnly)
    DebugInfoKind = codegenoptions::NoDebugInfo;

  // We ignore flag -gstrict-dwarf for now.
  // And we handle flag -grecord-gcc-switches later with DWARFDebugFlags.
  Args.ClaimAllArgs(options::OPT_g_flags_Group);

  // Column info is included by default for everything except SCE and
  // CodeView. Clang doesn't track end columns, just starting columns, which,
  // in theory, is fine for CodeView (and PDB).  In practice, however, the
  // Microsoft debuggers don't handle missing end columns well, so it's better
  // not to include any column info.
  if (const Arg *A = Args.getLastArg(options::OPT_gcolumn_info))
    (void)checkDebugInfoOption(A, Args, D, TC);
  if (Args.hasFlag(options::OPT_gcolumn_info, options::OPT_gno_column_info,
                   /*Default=*/!EmitCodeView &&
                       DebuggerTuning != llvm::DebuggerKind::SCE))
    CmdArgs.push_back("-dwarf-column-info");

  // FIXME: Move backend command line options to the module.
  // If -gline-tables-only or -gline-directives-only is the last option it wins.
  if (const Arg *A = Args.getLastArg(options::OPT_gmodules))
    if (checkDebugInfoOption(A, Args, D, TC)) {
      if (DebugInfoKind != codegenoptions::DebugLineTablesOnly &&
          DebugInfoKind != codegenoptions::DebugDirectivesOnly) {
        DebugInfoKind = codegenoptions::LimitedDebugInfo;
        CmdArgs.push_back("-dwarf-ext-refs");
        CmdArgs.push_back("-fmodule-format=obj");
      }
    }

  if (T.isOSBinFormatELF() && !SplitDWARFInlining)
    CmdArgs.push_back("-fno-split-dwarf-inlining");

  // After we've dealt with all combinations of things that could
  // make DebugInfoKind be other than None or DebugLineTablesOnly,
  // figure out if we need to "upgrade" it to standalone debug info.
  // We parse these two '-f' options whether or not they will be used,
  // to claim them even if you wrote "-fstandalone-debug -gline-tables-only"
  bool NeedFullDebug = Args.hasFlag(
      options::OPT_fstandalone_debug, options::OPT_fno_standalone_debug,
      DebuggerTuning == llvm::DebuggerKind::LLDB ||
          TC.GetDefaultStandaloneDebug());
  if (const Arg *A = Args.getLastArg(options::OPT_fstandalone_debug))
    (void)checkDebugInfoOption(A, Args, D, TC);
  if (DebugInfoKind == codegenoptions::LimitedDebugInfo && NeedFullDebug)
    DebugInfoKind = codegenoptions::FullDebugInfo;

  if (Args.hasFlag(options::OPT_gembed_source, options::OPT_gno_embed_source,
                   false)) {
    // Source embedding is a vendor extension to DWARF v5. By now we have
    // checked if a DWARF version was stated explicitly, and have otherwise
    // fallen back to the target default, so if this is still not at least 5
    // we emit an error.
    const Arg *A = Args.getLastArg(options::OPT_gembed_source);
    if (DWARFVersion < 5)
      D.Diag(diag::err_drv_argument_only_allowed_with)
          << A->getAsString(Args) << "-gdwarf-5";
    else if (checkDebugInfoOption(A, Args, D, TC))
      CmdArgs.push_back("-gembed-source");
  }

  if (EmitCodeView) {
    CmdArgs.push_back("-gcodeview");

    // Emit codeview type hashes if requested.
    if (Args.hasFlag(options::OPT_gcodeview_ghash,
                     options::OPT_gno_codeview_ghash, false)) {
      CmdArgs.push_back("-gcodeview-ghash");
    }
  }

  // Omit inline line tables if requested.
  if (Args.hasFlag(options::OPT_gno_inline_line_tables,
                   options::OPT_ginline_line_tables, false)) {
    CmdArgs.push_back("-gno-inline-line-tables");
  }

  // Adjust the debug info kind for the given toolchain.
  TC.adjustDebugInfoKind(DebugInfoKind, Args);

  // When emitting remarks, we need at least debug lines in the output.
  if (willEmitRemarks(Args) &&
      DebugInfoKind <= codegenoptions::DebugDirectivesOnly)
    DebugInfoKind = codegenoptions::DebugLineTablesOnly;

  RenderDebugEnablingArgs(Args, CmdArgs, DebugInfoKind, DWARFVersion,
                          DebuggerTuning);

  // -fdebug-macro turns on macro debug info generation.
  if (Args.hasFlag(options::OPT_fdebug_macro, options::OPT_fno_debug_macro,
                   false))
    if (checkDebugInfoOption(Args.getLastArg(options::OPT_fdebug_macro), Args,
                             D, TC))
      CmdArgs.push_back("-debug-info-macro");

  // -ggnu-pubnames turns on gnu style pubnames in the backend.
  const auto *PubnamesArg =
      Args.getLastArg(options::OPT_ggnu_pubnames, options::OPT_gno_gnu_pubnames,
                      options::OPT_gpubnames, options::OPT_gno_pubnames);
  if (DwarfFission != DwarfFissionKind::None ||
      (PubnamesArg && checkDebugInfoOption(PubnamesArg, Args, D, TC)))
    if (!PubnamesArg ||
        (!PubnamesArg->getOption().matches(options::OPT_gno_gnu_pubnames) &&
         !PubnamesArg->getOption().matches(options::OPT_gno_pubnames)))
      CmdArgs.push_back(PubnamesArg && PubnamesArg->getOption().matches(
                                           options::OPT_gpubnames)
                            ? "-gpubnames"
                            : "-ggnu-pubnames");

  if (Args.hasFlag(options::OPT_fdebug_ranges_base_address,
                   options::OPT_fno_debug_ranges_base_address, false)) {
    CmdArgs.push_back("-fdebug-ranges-base-address");
  }

  // -gdwarf-aranges turns on the emission of the aranges section in the
  // backend.
  // Always enabled for SCE tuning.
  bool NeedAranges = DebuggerTuning == llvm::DebuggerKind::SCE;
  if (const Arg *A = Args.getLastArg(options::OPT_gdwarf_aranges))
    NeedAranges = checkDebugInfoOption(A, Args, D, TC) || NeedAranges;
  if (NeedAranges) {
    CmdArgs.push_back("-mllvm");
    CmdArgs.push_back("-generate-arange-section");
  }

  if (Args.hasFlag(options::OPT_fforce_dwarf_frame,
                   options::OPT_fno_force_dwarf_frame, false))
    CmdArgs.push_back("-fforce-dwarf-frame");

  if (Args.hasFlag(options::OPT_fdebug_types_section,
                   options::OPT_fno_debug_types_section, false)) {
    if (!T.isOSBinFormatELF()) {
      D.Diag(diag::err_drv_unsupported_opt_for_target)
          << Args.getLastArg(options::OPT_fdebug_types_section)
                 ->getAsString(Args)
          << T.getTriple();
    } else if (checkDebugInfoOption(
                   Args.getLastArg(options::OPT_fdebug_types_section), Args, D,
                   TC)) {
      CmdArgs.push_back("-mllvm");
      CmdArgs.push_back("-generate-type-units");
    }
  }

  // Decide how to render forward declarations of template instantiations.
  // SCE wants full descriptions, others just get them in the name.
  if (DebuggerTuning == llvm::DebuggerKind::SCE)
    CmdArgs.push_back("-debug-forward-template-params");

  // Do we need to explicitly import anonymous namespaces into the parent
  // scope?
  if (DebuggerTuning == llvm::DebuggerKind::SCE)
    CmdArgs.push_back("-dwarf-explicit-import");

  RenderDebugInfoCompressionArgs(Args, CmdArgs, D, TC);

#if INTEL_CUSTOMIZATION
  if (Args.hasFlag(options::OPT_gintel_opencl_builtin_types,
                   options::OPT_gno_intel_opencl_builtin_types,
                   false))
      CmdArgs.push_back("-gintel-opencl-builtin-types");
#endif // INTEL_CUSTOMIZATION
}

void Clang::ConstructJob(Compilation &C, const JobAction &JA,
                         const InputInfo &Output, const InputInfoList &Inputs,
                         const ArgList &Args, const char *LinkingOutput) const {
  const auto &TC = getToolChain();
  const llvm::Triple &RawTriple = TC.getTriple();
  const llvm::Triple &Triple = TC.getEffectiveTriple();
  const std::string &TripleStr = Triple.getTriple();

  bool KernelOrKext =
      Args.hasArg(options::OPT_mkernel, options::OPT_fapple_kext);
  const Driver &D = TC.getDriver();
  ArgStringList CmdArgs;

  // Check number of inputs for sanity. We need at least one input.
  assert(Inputs.size() >= 1 && "Must have at least one input.");
  // CUDA/HIP compilation may have multiple inputs (source file + results of
  // device-side compilations).
  // OpenMP device jobs take the host IR as a second input.
  // SYCL host jobs accept the integration header from the device-side
  // compilation as a second input.
  // Module precompilation accepts a list of header files to include as part
  // of the module.
  // All other jobs are expected to have exactly one input.
  bool IsCuda = JA.isOffloading(Action::OFK_Cuda);
  bool IsHIP = JA.isOffloading(Action::OFK_HIP);
  bool IsOpenMPDevice = JA.isDeviceOffloading(Action::OFK_OpenMP);
  bool IsSYCLOffloadDevice = JA.isDeviceOffloading(Action::OFK_SYCL);
  bool IsSYCL = JA.isOffloading(Action::OFK_SYCL);
  bool IsHeaderModulePrecompile = isa<HeaderModulePrecompileJobAction>(JA);
  assert((IsCuda || IsHIP || (IsOpenMPDevice && Inputs.size() == 2) || IsSYCL ||
          IsHeaderModulePrecompile || Inputs.size() == 1) &&
         "Unable to handle multiple inputs.");

  // A header module compilation doesn't have a main input file, so invent a
  // fake one as a placeholder.
  const char *ModuleName = [&]{
    auto *ModuleNameArg = Args.getLastArg(options::OPT_fmodule_name_EQ);
    return ModuleNameArg ? ModuleNameArg->getValue() : "";
  }();
  InputInfo HeaderModuleInput(Inputs[0].getType(), ModuleName, ModuleName);

  const InputInfo &Input =
      IsHeaderModulePrecompile ? HeaderModuleInput : Inputs[0];

  InputInfoList ModuleHeaderInputs;
  const InputInfo *CudaDeviceInput = nullptr;
  const InputInfo *OpenMPDeviceInput = nullptr;
  const InputInfo *SYCLDeviceInput = nullptr;
  for (const InputInfo &I : Inputs) {
    if (&I == &Input) {
      // This is the primary input.
    } else if (IsHeaderModulePrecompile &&
               types::getPrecompiledType(I.getType()) == types::TY_PCH) {
      types::ID Expected = HeaderModuleInput.getType();
      if (I.getType() != Expected) {
        D.Diag(diag::err_drv_module_header_wrong_kind)
            << I.getFilename() << types::getTypeName(I.getType())
            << types::getTypeName(Expected);
      }
      ModuleHeaderInputs.push_back(I);
    } else if ((IsCuda || IsHIP) && !CudaDeviceInput) {
      CudaDeviceInput = &I;
    } else if (IsOpenMPDevice && !OpenMPDeviceInput) {
      OpenMPDeviceInput = &I;
    } else if (IsSYCL && !SYCLDeviceInput) {
      SYCLDeviceInput = &I;
    } else {
      llvm_unreachable("unexpectedly given multiple inputs");
    }
  }

  const llvm::Triple *AuxTriple =
      (IsSYCL || IsCuda) ? TC.getAuxTriple() : nullptr;
  bool IsWindowsMSVC = RawTriple.isWindowsMSVCEnvironment();
  bool IsIAMCU = RawTriple.isOSIAMCU();
  bool IsSYCLDevice = (RawTriple.getEnvironment() == llvm::Triple::SYCLDevice);
  // Using just the sycldevice environment is not enough to determine usage
  // of the device triple when considering fat static archives.  The
  // compilation path requires the host object to be fed into the partial link
  // step, and being part of the SYCL tool chain causes the incorrect target.
  // FIXME - Is it possible to retain host environment when on a target
  // device toolchain.
  bool UseSYCLTriple = IsSYCLDevice && (!IsSYCL || IsSYCLOffloadDevice);

  // Adjust IsWindowsXYZ for CUDA/HIP compilations.  Even when compiling in
  // device mode (i.e., getToolchain().getTriple() is NVPTX/AMDGCN, not
  // Windows), we need to pass Windows-specific flags to cc1.
  if (IsCuda || IsHIP)
    IsWindowsMSVC |= AuxTriple && AuxTriple->isWindowsMSVCEnvironment();

  // C++ is not supported for IAMCU.
  if (IsIAMCU && types::isCXX(Input.getType()))
    D.Diag(diag::err_drv_clang_unsupported) << "C++ for IAMCU";

  // Invoke ourselves in -cc1 mode.
  //
  // FIXME: Implement custom jobs for internal actions.
  CmdArgs.push_back("-cc1");

  // Add the "effective" target triple.
  CmdArgs.push_back("-triple");
  if (!UseSYCLTriple && IsSYCLDevice) {
    // Do not use device triple when we know the device is not SYCL
    // FIXME: We override the toolchain triple in this instance to address a
    // disconnect with fat static archives.  We should have a cleaner way of
    // using the Host environment when on a device toolchain.
    std::string NormalizedTriple =
        llvm::Triple(llvm::sys::getProcessTriple()).normalize();
    CmdArgs.push_back(Args.MakeArgString(NormalizedTriple));
  } else
    CmdArgs.push_back(Args.MakeArgString(TripleStr));

  if (const Arg *MJ = Args.getLastArg(options::OPT_MJ)) {
    DumpCompilationDatabase(C, MJ->getValue(), TripleStr, Output, Input, Args);
    Args.ClaimAllArgs(options::OPT_MJ);
  } else if (const Arg *GenCDBFragment =
                 Args.getLastArg(options::OPT_gen_cdb_fragment_path)) {
    DumpCompilationDatabaseFragmentToDir(GenCDBFragment->getValue(), C,
                                         TripleStr, Output, Input, Args);
    Args.ClaimAllArgs(options::OPT_gen_cdb_fragment_path);
  }

  if (IsCuda || IsHIP) {
    // We have to pass the triple of the host if compiling for a CUDA/HIP device
    // and vice-versa.
    std::string NormalizedTriple;
    if (JA.isDeviceOffloading(Action::OFK_Cuda) ||
        JA.isDeviceOffloading(Action::OFK_HIP))
      NormalizedTriple = C.getSingleOffloadToolChain<Action::OFK_Host>()
                             ->getTriple()
                             .normalize();
    else {
      // Host-side compilation.
      NormalizedTriple =
          (IsCuda ? C.getSingleOffloadToolChain<Action::OFK_Cuda>()
                  : C.getSingleOffloadToolChain<Action::OFK_HIP>())
              ->getTriple()
              .normalize();
      if (IsCuda) {
        // We need to figure out which CUDA version we're compiling for, as that
        // determines how we load and launch GPU kernels.
        auto *CTC = static_cast<const toolchains::CudaToolChain *>(
            C.getSingleOffloadToolChain<Action::OFK_Cuda>());
        assert(CTC && "Expected valid CUDA Toolchain.");
        if (CTC && CTC->CudaInstallation.version() != CudaVersion::UNKNOWN)
          CmdArgs.push_back(Args.MakeArgString(
              Twine("-target-sdk-version=") +
              CudaVersionToString(CTC->CudaInstallation.version())));
      }
    }
    CmdArgs.push_back("-aux-triple");
    CmdArgs.push_back(Args.MakeArgString(NormalizedTriple));
  }

  if (UseSYCLTriple) {
    // We want to compile sycl kernels.
    CmdArgs.push_back("-fsycl");
    CmdArgs.push_back("-fsycl-is-device");
    CmdArgs.push_back("-fdeclare-spirv-builtins");
    // Pass the triple of host when doing SYCL
    auto AuxT = llvm::Triple(llvm::sys::getProcessTriple());
    std::string NormalizedTriple = AuxT.normalize();
    CmdArgs.push_back("-aux-triple");
    CmdArgs.push_back(Args.MakeArgString(NormalizedTriple));

    bool IsMSVC = AuxT.isWindowsMSVCEnvironment();
    if (IsMSVC) {
      CmdArgs.push_back("-fms-extensions");
      CmdArgs.push_back("-fms-compatibility");
      CmdArgs.push_back("-fdelayed-template-parsing");
      VersionTuple MSVT = TC.computeMSVCVersion(&D, Args);
      if (!MSVT.empty())
        CmdArgs.push_back(Args.MakeArgString("-fms-compatibility-version=" +
                                             MSVT.getAsString()));
      else {
        const char *LowestMSVCSupported =
            "191025017"; // VS2017 v15.0 (initial release)
        CmdArgs.push_back(Args.MakeArgString(
            Twine("-fms-compatibility-version=") + LowestMSVCSupported));
      }
    }

    if (Args.hasFlag(options::OPT_fsycl_allow_func_ptr,
                     options::OPT_fno_sycl_allow_func_ptr, false)) {
      CmdArgs.push_back("-fsycl-allow-func-ptr");
    }
  }

    if (IsSYCL) {
    if (Arg *A = Args.getLastArg(options::OPT_sycl_std_EQ)) {
      A->render(Args, CmdArgs);
      CmdArgs.push_back("-fsycl-std-layout-kernel-params");
    } else {
      // Ensure the default version in SYCL mode is 1.2.1 (aka 2017)
      CmdArgs.push_back("-sycl-std=2017");
      // The user had not pass SYCL version, thus we'll employ no-sycl-strict
      // to allow address-space unqualified pointers in function params/return
      // along with marking the same function with explicit SYCL_EXTERNAL
      CmdArgs.push_back("-Wno-sycl-strict");
    }
    }

  if (IsOpenMPDevice) {
    // We have to pass the triple of the host if compiling for an OpenMP device.
    std::string NormalizedTriple =
        C.getSingleOffloadToolChain<Action::OFK_Host>()
            ->getTriple()
            .normalize();
    CmdArgs.push_back("-aux-triple");
    CmdArgs.push_back(Args.MakeArgString(NormalizedTriple));
  }

  if (Triple.isOSWindows() && (Triple.getArch() == llvm::Triple::arm ||
                               Triple.getArch() == llvm::Triple::thumb)) {
    unsigned Offset = Triple.getArch() == llvm::Triple::arm ? 4 : 6;
    unsigned Version;
    Triple.getArchName().substr(Offset).getAsInteger(10, Version);
    if (Version < 7)
      D.Diag(diag::err_target_unsupported_arch) << Triple.getArchName()
                                                << TripleStr;
  }

  // Push all default warning arguments that are specific to
  // the given target.  These come before user provided warning options
  // are provided.
  TC.addClangWarningOptions(CmdArgs);

  // Select the appropriate action.
  RewriteKind rewriteKind = RK_None;

  // If CollectArgsForIntegratedAssembler() isn't called below, claim the args
  // it claims when not running an assembler. Otherwise, clang would emit
  // "argument unused" warnings for assembler flags when e.g. adding "-E" to
  // flags while debugging something. That'd be somewhat inconvenient, and it's
  // also inconsistent with most other flags -- we don't warn on
  // -ffunction-sections not being used in -E mode either for example, even
  // though it's not really used either.
  if (!isa<AssembleJobAction>(JA)) {
    // The args claimed here should match the args used in
    // CollectArgsForIntegratedAssembler().
    if (TC.useIntegratedAs()) {
      Args.ClaimAllArgs(options::OPT_mrelax_all);
      Args.ClaimAllArgs(options::OPT_mno_relax_all);
      Args.ClaimAllArgs(options::OPT_mincremental_linker_compatible);
      Args.ClaimAllArgs(options::OPT_mno_incremental_linker_compatible);
      switch (C.getDefaultToolChain().getArch()) {
      case llvm::Triple::arm:
      case llvm::Triple::armeb:
      case llvm::Triple::thumb:
      case llvm::Triple::thumbeb:
        Args.ClaimAllArgs(options::OPT_mimplicit_it_EQ);
        break;
      default:
        break;
      }
    }
    Args.ClaimAllArgs(options::OPT_Wa_COMMA);
    Args.ClaimAllArgs(options::OPT_Xassembler);
  }

  if (isa<AnalyzeJobAction>(JA)) {
    assert(JA.getType() == types::TY_Plist && "Invalid output type.");
    CmdArgs.push_back("-analyze");
  } else if (isa<MigrateJobAction>(JA)) {
    CmdArgs.push_back("-migrate");
  } else if (isa<PreprocessJobAction>(JA)) {
    if (Output.getType() == types::TY_Dependencies)
      CmdArgs.push_back("-Eonly");
    else {
      CmdArgs.push_back("-E");
      if (Args.hasArg(options::OPT_rewrite_objc) &&
          !Args.hasArg(options::OPT_g_Group))
        CmdArgs.push_back("-P");
    }
  } else if (isa<AssembleJobAction>(JA)) {
    if (IsSYCLOffloadDevice && IsSYCLDevice) {
      CmdArgs.push_back("-emit-llvm-bc");
    } else {
      CmdArgs.push_back("-emit-obj");
      CollectArgsForIntegratedAssembler(C, Args, CmdArgs, D);
    }

    // Also ignore explicit -force_cpusubtype_ALL option.
    (void)Args.hasArg(options::OPT_force__cpusubtype__ALL);
  } else if (isa<PrecompileJobAction>(JA)) {
    if (JA.getType() == types::TY_Nothing)
      CmdArgs.push_back("-fsyntax-only");
    else if (JA.getType() == types::TY_ModuleFile)
      CmdArgs.push_back(IsHeaderModulePrecompile
                            ? "-emit-header-module"
                            : "-emit-module-interface");
    else
      CmdArgs.push_back("-emit-pch");
  } else if (isa<VerifyPCHJobAction>(JA)) {
    CmdArgs.push_back("-verify-pch");
  } else {
    assert((isa<CompileJobAction>(JA) || isa<BackendJobAction>(JA)) &&
           "Invalid action for clang tool.");
    if (JA.getType() == types::TY_Nothing ||
        JA.getType() == types::TY_SYCL_Header) {
      CmdArgs.push_back("-fsyntax-only");
    } else if (JA.getType() == types::TY_LLVM_IR ||
               JA.getType() == types::TY_LTO_IR) {
      CmdArgs.push_back("-emit-llvm");
    } else if (JA.getType() == types::TY_LLVM_BC ||
               JA.getType() == types::TY_LTO_BC) {
      CmdArgs.push_back("-emit-llvm-bc");
    } else if (JA.getType() == types::TY_IFS ||
               JA.getType() == types::TY_IFS_CPP) {
      StringRef ArgStr =
          Args.hasArg(options::OPT_interface_stub_version_EQ)
              ? Args.getLastArgValue(options::OPT_interface_stub_version_EQ)
              : "experimental-ifs-v1";
      CmdArgs.push_back("-emit-interface-stubs");
      CmdArgs.push_back(
          Args.MakeArgString(Twine("-interface-stub-version=") + ArgStr.str()));
    } else if (JA.getType() == types::TY_PP_Asm) {
      CmdArgs.push_back("-S");
    } else if (JA.getType() == types::TY_AST) {
      CmdArgs.push_back("-emit-pch");
    } else if (JA.getType() == types::TY_ModuleFile) {
      CmdArgs.push_back("-module-file-info");
    } else if (JA.getType() == types::TY_RewrittenObjC) {
      CmdArgs.push_back("-rewrite-objc");
      rewriteKind = RK_NonFragile;
    } else if (JA.getType() == types::TY_RewrittenLegacyObjC) {
      CmdArgs.push_back("-rewrite-objc");
      rewriteKind = RK_Fragile;
    } else {
      assert(JA.getType() == types::TY_PP_Asm && "Unexpected output type!");
    }

    // Preserve use-list order by default when emitting bitcode, so that
    // loading the bitcode up in 'opt' or 'llc' and running passes gives the
    // same result as running passes here.  For LTO, we don't need to preserve
    // the use-list order, since serialization to bitcode is part of the flow.
    if (JA.getType() == types::TY_LLVM_BC)
      CmdArgs.push_back("-emit-llvm-uselists");

    // Device-side jobs do not support LTO.
    bool isDeviceOffloadAction = !(JA.isDeviceOffloading(Action::OFK_None) ||
                                   JA.isDeviceOffloading(Action::OFK_Host));

    if (D.isUsingLTO() && !isDeviceOffloadAction) {
      Args.AddLastArg(CmdArgs, options::OPT_flto, options::OPT_flto_EQ);
      CmdArgs.push_back("-flto-unit");
    }
  }

  if (const Arg *A = Args.getLastArg(options::OPT_fthinlto_index_EQ)) {
    if (!types::isLLVMIR(Input.getType()))
      D.Diag(diag::err_drv_arg_requires_bitcode_input) << A->getAsString(Args);
    Args.AddLastArg(CmdArgs, options::OPT_fthinlto_index_EQ);
  }

  if (Args.getLastArg(options::OPT_fthin_link_bitcode_EQ))
    Args.AddLastArg(CmdArgs, options::OPT_fthin_link_bitcode_EQ);

  if (Args.getLastArg(options::OPT_save_temps_EQ))
    Args.AddLastArg(CmdArgs, options::OPT_save_temps_EQ);

#if INTEL_CUSTOMIZATION
  auto AddOptLevel = [&]() {
    // Force -O0 for OpenMP device compilation for SPIRV target.
    if (Args.hasArg(options::OPT__intel) && IsOpenMPDevice && Triple.isSPIR()) {
      Args.ClaimAllArgs(options::OPT_O_Group);
      CmdArgs.push_back("-O0");
      return;
    }

    // Manually translate -O4 to -O3; let clang reject others.
    if (const Arg *A = Args.getLastArg(options::OPT_O_Group)) {
      if (A->getOption().matches(options::OPT_O4)) {
        CmdArgs.push_back("-O3");
        D.Diag(diag::warn_O4_is_O3);
      } else
        A->render(Args, CmdArgs);
    }
  };
#endif // INTEL_CUSTOMIZATION

  // Embed-bitcode option.
  // Only white-listed flags below are allowed to be embedded.
  if (C.getDriver().embedBitcodeInObject() && !C.getDriver().isUsingLTO() &&
      (isa<BackendJobAction>(JA) || isa<AssembleJobAction>(JA))) {
    // Add flags implied by -fembed-bitcode.
    Args.AddLastArg(CmdArgs, options::OPT_fembed_bitcode_EQ);
    // Disable all llvm IR level optimizations.
    CmdArgs.push_back("-disable-llvm-passes");

    // Render target options.
    TC.addClangTargetOptions(Args, CmdArgs, JA.getOffloadingDeviceKind());

    // reject options that shouldn't be supported in bitcode
    // also reject kernel/kext
    static const constexpr unsigned kBitcodeOptionBlacklist[] = {
        options::OPT_mkernel,
        options::OPT_fapple_kext,
        options::OPT_ffunction_sections,
        options::OPT_fno_function_sections,
        options::OPT_fdata_sections,
        options::OPT_fno_data_sections,
        options::OPT_funique_section_names,
        options::OPT_fno_unique_section_names,
        options::OPT_mrestrict_it,
        options::OPT_mno_restrict_it,
        options::OPT_mstackrealign,
        options::OPT_mno_stackrealign,
        options::OPT_mstack_alignment,
        options::OPT_mcmodel_EQ,
        options::OPT_mlong_calls,
        options::OPT_mno_long_calls,
        options::OPT_ggnu_pubnames,
        options::OPT_gdwarf_aranges,
        options::OPT_fdebug_types_section,
        options::OPT_fno_debug_types_section,
        options::OPT_fdwarf_directory_asm,
        options::OPT_fno_dwarf_directory_asm,
        options::OPT_mrelax_all,
        options::OPT_mno_relax_all,
        options::OPT_ftrap_function_EQ,
        options::OPT_ffixed_r9,
        options::OPT_mfix_cortex_a53_835769,
        options::OPT_mno_fix_cortex_a53_835769,
        options::OPT_ffixed_x18,
        options::OPT_mglobal_merge,
        options::OPT_mno_global_merge,
        options::OPT_mred_zone,
        options::OPT_mno_red_zone,
        options::OPT_Wa_COMMA,
        options::OPT_Xassembler,
        options::OPT_mllvm,
    };
    for (const auto &A : Args)
      if (llvm::find(kBitcodeOptionBlacklist, A->getOption().getID()) !=
          std::end(kBitcodeOptionBlacklist))
        D.Diag(diag::err_drv_unsupported_embed_bitcode) << A->getSpelling();

    // Render the CodeGen options that need to be passed.
    if (!Args.hasFlag(options::OPT_foptimize_sibling_calls,
                      options::OPT_fno_optimize_sibling_calls))
      CmdArgs.push_back("-mdisable-tail-calls");

    RenderFloatingPointOptions(TC, D, isOptimizationLevelFast(Args), Args,
                               CmdArgs, JA.getOffloadingDeviceKind());

    // Render ABI arguments
    switch (TC.getArch()) {
    default: break;
    case llvm::Triple::arm:
    case llvm::Triple::armeb:
    case llvm::Triple::thumbeb:
      RenderARMABI(Triple, Args, CmdArgs);
      break;
    case llvm::Triple::aarch64:
    case llvm::Triple::aarch64_32:
    case llvm::Triple::aarch64_be:
      RenderAArch64ABI(Triple, Args, CmdArgs);
      break;
    }

    // Optimization level for CodeGen.
    AddOptLevel(); // INTEL

    // Input/Output file.
    if (Output.getType() == types::TY_Dependencies) {
      // Handled with other dependency code.
    } else if (Output.isFilename()) {
      CmdArgs.push_back("-o");
      CmdArgs.push_back(Output.getFilename());
    } else {
      assert(Output.isNothing() && "Input output.");
    }

    for (const auto &II : Inputs) {
      addDashXForInput(Args, II, CmdArgs);
      if (II.isFilename())
        CmdArgs.push_back(II.getFilename());
      else
        II.getInputArg().renderAsInput(Args, CmdArgs);
    }

    C.addCommand(std::make_unique<Command>(JA, *this, D.getClangProgramPath(),
                                            CmdArgs, Inputs));
    return;
  }

  if (C.getDriver().embedBitcodeMarkerOnly() && !C.getDriver().isUsingLTO())
    CmdArgs.push_back("-fembed-bitcode=marker");

  // We normally speed up the clang process a bit by skipping destructors at
  // exit, but when we're generating diagnostics we can rely on some of the
  // cleanup.
  if (!C.isForDiagnostics())
    CmdArgs.push_back("-disable-free");

#ifdef NDEBUG
  const bool IsAssertBuild = false;
#else
  const bool IsAssertBuild = true;
#endif

  // Disable the verification pass in -asserts builds.
  if (!IsAssertBuild)
    CmdArgs.push_back("-disable-llvm-verifier");

  // Discard value names in assert builds unless otherwise specified.
  if (Args.hasFlag(options::OPT_fdiscard_value_names,
                   options::OPT_fno_discard_value_names, !IsAssertBuild)) {
    if (Args.hasArg(options::OPT_fdiscard_value_names) &&
        (std::any_of(Inputs.begin(), Inputs.end(),
                     [](const clang::driver::InputInfo &II) {
                       return types::isLLVMIR(II.getType());
                     }))) {
      D.Diag(diag::warn_ignoring_fdiscard_for_bitcode);
    }
    CmdArgs.push_back("-discard-value-names");
  }

  // Set the main file name, so that debug info works even with
  // -save-temps.
  CmdArgs.push_back("-main-file-name");
  CmdArgs.push_back(getBaseInputName(Args, Input));

  // Some flags which affect the language (via preprocessor
  // defines).
  if (Args.hasArg(options::OPT_static))
    CmdArgs.push_back("-static-define");

  if (Args.hasArg(options::OPT_municode))
    CmdArgs.push_back("-DUNICODE");

  if (isa<AnalyzeJobAction>(JA))
    RenderAnalyzerOptions(Args, CmdArgs, Triple, Input);

  if (isa<AnalyzeJobAction>(JA) ||
      (isa<PreprocessJobAction>(JA) && Args.hasArg(options::OPT__analyze)))
    CmdArgs.push_back("-setup-static-analyzer");

  // Enable compatilibily mode to avoid analyzer-config related errors.
  // Since we can't access frontend flags through hasArg, let's manually iterate
  // through them.
  bool FoundAnalyzerConfig = false;
  for (auto Arg : Args.filtered(options::OPT_Xclang))
    if (StringRef(Arg->getValue()) == "-analyzer-config") {
      FoundAnalyzerConfig = true;
      break;
    }
  if (!FoundAnalyzerConfig)
    for (auto Arg : Args.filtered(options::OPT_Xanalyzer))
      if (StringRef(Arg->getValue()) == "-analyzer-config") {
        FoundAnalyzerConfig = true;
        break;
      }
  if (FoundAnalyzerConfig)
    CmdArgs.push_back("-analyzer-config-compatibility-mode=true");

  CheckCodeGenerationOptions(D, Args);

  unsigned FunctionAlignment = ParseFunctionAlignment(TC, Args);
  assert(FunctionAlignment <= 31 && "function alignment will be truncated!");
  if (FunctionAlignment) {
    CmdArgs.push_back("-function-alignment");
    CmdArgs.push_back(Args.MakeArgString(std::to_string(FunctionAlignment)));
  }

  llvm::Reloc::Model RelocationModel;
  unsigned PICLevel;
  bool IsPIE;
  std::tie(RelocationModel, PICLevel, IsPIE) = ParsePICArgs(TC, Args);

  const char *RMName = RelocationModelName(RelocationModel);

  if ((RelocationModel == llvm::Reloc::ROPI ||
       RelocationModel == llvm::Reloc::ROPI_RWPI) &&
      types::isCXX(Input.getType()) &&
      !Args.hasArg(options::OPT_fallow_unsupported))
    D.Diag(diag::err_drv_ropi_incompatible_with_cxx);

  if (RMName) {
    CmdArgs.push_back("-mrelocation-model");
    CmdArgs.push_back(RMName);
  }
  if (PICLevel > 0) {
    CmdArgs.push_back("-pic-level");
    CmdArgs.push_back(PICLevel == 1 ? "1" : "2");
    if (IsPIE)
      CmdArgs.push_back("-pic-is-pie");
  }

  if (RelocationModel == llvm::Reloc::ROPI ||
      RelocationModel == llvm::Reloc::ROPI_RWPI)
    CmdArgs.push_back("-fropi");
  if (RelocationModel == llvm::Reloc::RWPI ||
      RelocationModel == llvm::Reloc::ROPI_RWPI)
    CmdArgs.push_back("-frwpi");

  if (Arg *A = Args.getLastArg(options::OPT_meabi)) {
    CmdArgs.push_back("-meabi");
    CmdArgs.push_back(A->getValue());
  }

  if (Args.hasFlag(options::OPT_fsemantic_interposition,
                   options::OPT_fno_semantic_interposition, false) &&
      RelocationModel != llvm::Reloc::Static && !IsPIE)
    CmdArgs.push_back("-fsemantic-interposition");

  CmdArgs.push_back("-mthread-model");
  if (Arg *A = Args.getLastArg(options::OPT_mthread_model)) {
    if (!TC.isThreadModelSupported(A->getValue()))
      D.Diag(diag::err_drv_invalid_thread_model_for_target)
          << A->getValue() << A->getAsString(Args);
    CmdArgs.push_back(A->getValue());
  }
  else
    CmdArgs.push_back(Args.MakeArgString(TC.getThreadModel()));

  Args.AddLastArg(CmdArgs, options::OPT_fveclib);

  if (Args.hasFlag(options::OPT_fmerge_all_constants,
                   options::OPT_fno_merge_all_constants, false))
    CmdArgs.push_back("-fmerge-all-constants");

  if (Args.hasFlag(options::OPT_fno_delete_null_pointer_checks,
                   options::OPT_fdelete_null_pointer_checks, false))
    CmdArgs.push_back("-fno-delete-null-pointer-checks");

  // LLVM Code Generator Options.

  if (Args.hasArg(options::OPT_frewrite_map_file) ||
      Args.hasArg(options::OPT_frewrite_map_file_EQ)) {
    for (const Arg *A : Args.filtered(options::OPT_frewrite_map_file,
                                      options::OPT_frewrite_map_file_EQ)) {
      StringRef Map = A->getValue();
      if (!llvm::sys::fs::exists(Map)) {
        D.Diag(diag::err_drv_no_such_file) << Map;
      } else {
        CmdArgs.push_back("-frewrite-map-file");
        CmdArgs.push_back(A->getValue());
        A->claim();
      }
    }
  }

  if (Arg *A = Args.getLastArg(options::OPT_Wframe_larger_than_EQ)) {
    StringRef v = A->getValue();
    CmdArgs.push_back("-mllvm");
    CmdArgs.push_back(Args.MakeArgString("-warn-stack-size=" + v));
    A->claim();
  }

  if (!Args.hasFlag(options::OPT_fjump_tables, options::OPT_fno_jump_tables,
                    true))
    CmdArgs.push_back("-fno-jump-tables");

  if (Args.hasFlag(options::OPT_fprofile_sample_accurate,
                   options::OPT_fno_profile_sample_accurate, false))
    CmdArgs.push_back("-fprofile-sample-accurate");

  if (!Args.hasFlag(options::OPT_fpreserve_as_comments,
                    options::OPT_fno_preserve_as_comments, true))
    CmdArgs.push_back("-fno-preserve-as-comments");

  if (Arg *A = Args.getLastArg(options::OPT_mregparm_EQ)) {
    CmdArgs.push_back("-mregparm");
    CmdArgs.push_back(A->getValue());
  }

  if (Arg *A = Args.getLastArg(options::OPT_fpcc_struct_return,
                               options::OPT_freg_struct_return)) {
    if (TC.getArch() != llvm::Triple::x86) {
      D.Diag(diag::err_drv_unsupported_opt_for_target)
          << A->getSpelling() << RawTriple.str();
    } else if (A->getOption().matches(options::OPT_fpcc_struct_return)) {
      CmdArgs.push_back("-fpcc-struct-return");
    } else {
      assert(A->getOption().matches(options::OPT_freg_struct_return));
      CmdArgs.push_back("-freg-struct-return");
    }
  }

  if (Args.hasFlag(options::OPT_mrtd, options::OPT_mno_rtd, false))
    CmdArgs.push_back("-fdefault-calling-conv=stdcall");

  CodeGenOptions::FramePointerKind FPKeepKind =
                  getFramePointerKind(Args, RawTriple);
  const char *FPKeepKindStr = nullptr;
  switch (FPKeepKind) {
  case CodeGenOptions::FramePointerKind::None:
    FPKeepKindStr = "-mframe-pointer=none";
    break;
  case CodeGenOptions::FramePointerKind::NonLeaf:
    FPKeepKindStr = "-mframe-pointer=non-leaf";
    break;
  case CodeGenOptions::FramePointerKind::All:
    FPKeepKindStr = "-mframe-pointer=all";
    break;
  }
  assert(FPKeepKindStr && "unknown FramePointerKind");
  CmdArgs.push_back(FPKeepKindStr);

  if (!Args.hasFlag(options::OPT_fzero_initialized_in_bss,
                    options::OPT_fno_zero_initialized_in_bss))
    CmdArgs.push_back("-mno-zero-initialized-in-bss");

  bool OFastEnabled = isOptimizationLevelFast(Args);
  // If -Ofast is the optimization level, then -fstrict-aliasing should be
  // enabled.  This alias option is being used to simplify the hasFlag logic.
  OptSpecifier StrictAliasingAliasOption =
      OFastEnabled ? options::OPT_Ofast : options::OPT_fstrict_aliasing;
  // We turn strict aliasing off by default if we're in CL mode, since MSVC
  // doesn't do any TBAA.
  bool TBAAOnByDefault = !D.IsCLMode();
  if (!Args.hasFlag(options::OPT_fstrict_aliasing, StrictAliasingAliasOption,
                    options::OPT_fno_strict_aliasing, TBAAOnByDefault))
    CmdArgs.push_back("-relaxed-aliasing");
  if (!Args.hasFlag(options::OPT_fstruct_path_tbaa,
                    options::OPT_fno_struct_path_tbaa))
    CmdArgs.push_back("-no-struct-path-tbaa");
  if (Args.hasFlag(options::OPT_fstrict_enums, options::OPT_fno_strict_enums,
                   false))
    CmdArgs.push_back("-fstrict-enums");
  if (!Args.hasFlag(options::OPT_fstrict_return, options::OPT_fno_strict_return,
                    true))
    CmdArgs.push_back("-fno-strict-return");
  if (Args.hasFlag(options::OPT_fallow_editor_placeholders,
                   options::OPT_fno_allow_editor_placeholders, false))
    CmdArgs.push_back("-fallow-editor-placeholders");
  if (Args.hasFlag(options::OPT_fstrict_vtable_pointers,
                   options::OPT_fno_strict_vtable_pointers,
                   false))
    CmdArgs.push_back("-fstrict-vtable-pointers");
  if (Args.hasFlag(options::OPT_fforce_emit_vtables,
                   options::OPT_fno_force_emit_vtables,
                   false))
    CmdArgs.push_back("-fforce-emit-vtables");
  if (!Args.hasFlag(options::OPT_foptimize_sibling_calls,
                    options::OPT_fno_optimize_sibling_calls))
    CmdArgs.push_back("-mdisable-tail-calls");
  if (Args.hasFlag(options::OPT_fno_escaping_block_tail_calls,
                   options::OPT_fescaping_block_tail_calls, false))
    CmdArgs.push_back("-fno-escaping-block-tail-calls");

  Args.AddLastArg(CmdArgs, options::OPT_ffine_grained_bitfield_accesses,
                  options::OPT_fno_fine_grained_bitfield_accesses);

  // Handle segmented stacks.
  if (Args.hasArg(options::OPT_fsplit_stack))
    CmdArgs.push_back("-split-stacks");

  RenderFloatingPointOptions(TC, D, OFastEnabled, Args, CmdArgs,
                             JA.getOffloadingDeviceKind());

  if (Arg *A = Args.getLastArg(options::OPT_mdouble_EQ)) {
    if (TC.getArch() == llvm::Triple::avr)
      A->render(Args, CmdArgs);
    else
      D.Diag(diag::err_drv_unsupported_opt_for_target)
          << A->getAsString(Args) << TripleStr;
  }

  if (Arg *A = Args.getLastArg(options::OPT_LongDouble_Group)) {
    if (TC.getTriple().isX86())
      A->render(Args, CmdArgs);
    else if ((TC.getArch() == llvm::Triple::ppc || TC.getTriple().isPPC64()) &&
             (A->getOption().getID() != options::OPT_mlong_double_80))
      A->render(Args, CmdArgs);
    else
      D.Diag(diag::err_drv_unsupported_opt_for_target)
          << A->getAsString(Args) << TripleStr;
  }

  // Decide whether to use verbose asm. Verbose assembly is the default on
  // toolchains which have the integrated assembler on by default.
  bool IsIntegratedAssemblerDefault = TC.IsIntegratedAssemblerDefault();
  if (Args.hasFlag(options::OPT_fverbose_asm, options::OPT_fno_verbose_asm,
                   IsIntegratedAssemblerDefault))
    CmdArgs.push_back("-masm-verbose");

  if (!TC.useIntegratedAs())
    CmdArgs.push_back("-no-integrated-as");

  if (Args.hasArg(options::OPT_fdebug_pass_structure)) {
    CmdArgs.push_back("-mdebug-pass");
    CmdArgs.push_back("Structure");
  }
  if (Args.hasArg(options::OPT_fdebug_pass_arguments)) {
    CmdArgs.push_back("-mdebug-pass");
    CmdArgs.push_back("Arguments");
  }

  // Enable -mconstructor-aliases except on darwin, where we have to work around
  // a linker bug (see <rdar://problem/7651567>), and CUDA device code, where
  // aliases aren't supported.
  if (!RawTriple.isOSDarwin() && !RawTriple.isNVPTX())
    CmdArgs.push_back("-mconstructor-aliases");

  // Darwin's kernel doesn't support guard variables; just die if we
  // try to use them.
  if (KernelOrKext && RawTriple.isOSDarwin())
    CmdArgs.push_back("-fforbid-guard-variables");

  if (Args.hasFlag(options::OPT_mms_bitfields, options::OPT_mno_ms_bitfields,
                   false)) {
    CmdArgs.push_back("-mms-bitfields");
  }

  if (Args.hasFlag(options::OPT_mpie_copy_relocations,
                   options::OPT_mno_pie_copy_relocations,
                   false)) {
    CmdArgs.push_back("-mpie-copy-relocations");
  }

  if (Args.hasFlag(options::OPT_fno_plt, options::OPT_fplt, false)) {
    CmdArgs.push_back("-fno-plt");
  }

  // -fhosted is default.
  // TODO: Audit uses of KernelOrKext and see where it'd be more appropriate to
  // use Freestanding.
  bool Freestanding =
      Args.hasFlag(options::OPT_ffreestanding, options::OPT_fhosted, false) ||
      KernelOrKext;
  if (Freestanding)
    CmdArgs.push_back("-ffreestanding");

  // This is a coarse approximation of what llvm-gcc actually does, both
  // -fasynchronous-unwind-tables and -fnon-call-exceptions interact in more
  // complicated ways.
  bool AsynchronousUnwindTables =
      Args.hasFlag(options::OPT_fasynchronous_unwind_tables,
                   options::OPT_fno_asynchronous_unwind_tables,
                   (TC.IsUnwindTablesDefault(Args) ||
                    TC.getSanitizerArgs().needsUnwindTables()) &&
                       !Freestanding);
  if (Args.hasFlag(options::OPT_funwind_tables, options::OPT_fno_unwind_tables,
                   AsynchronousUnwindTables))
    CmdArgs.push_back("-munwind-tables");

  // Prepare `-aux-target-cpu` and `-aux-target-feature` unless
  // `--gpu-use-aux-triple-only` is specified.
  if (!Args.getLastArg(options::OPT_gpu_use_aux_triple_only) &&
      ((IsCuda && JA.isDeviceOffloading(Action::OFK_Cuda)) ||
       (IsSYCL && IsSYCLOffloadDevice) ||
       (IsHIP && JA.isDeviceOffloading(Action::OFK_HIP)))) {
    const ArgList &HostArgs =
        C.getArgsForToolChain(nullptr, StringRef(), Action::OFK_None);
    std::string HostCPU =
        getCPUName(HostArgs, *TC.getAuxTriple(), /*FromAs*/ false);
    if (!HostCPU.empty()) {
      CmdArgs.push_back("-aux-target-cpu");
      CmdArgs.push_back(Args.MakeArgString(HostCPU));
    }
    getTargetFeatures(D, *TC.getAuxTriple(), HostArgs, CmdArgs,
                      /*ForAS*/ false, /*IsAux*/ true);
  }

  TC.addClangTargetOptions(Args, CmdArgs, JA.getOffloadingDeviceKind());

  // FIXME: Handle -mtune=.
  (void)Args.hasArg(options::OPT_mtune_EQ);

  if (Arg *A = Args.getLastArg(options::OPT_mcmodel_EQ)) {
    StringRef CM = A->getValue();
    if (CM == "small" || CM == "kernel" || CM == "medium" || CM == "large" ||
        CM == "tiny")
      A->render(Args, CmdArgs);
    else
      D.Diag(diag::err_drv_invalid_argument_to_option)
          << CM << A->getOption().getName();
  }

  if (Arg *A = Args.getLastArg(options::OPT_mtls_size_EQ)) {
    StringRef Value = A->getValue();
    unsigned TLSSize = 0;
    Value.getAsInteger(10, TLSSize);
    if (!Triple.isAArch64() || !Triple.isOSBinFormatELF())
      D.Diag(diag::err_drv_unsupported_opt_for_target)
          << A->getOption().getName() << TripleStr;
    if (TLSSize != 12 && TLSSize != 24 && TLSSize != 32 && TLSSize != 48)
      D.Diag(diag::err_drv_invalid_int_value)
          << A->getOption().getName() << Value;
    Args.AddLastArg(CmdArgs, options::OPT_mtls_size_EQ);
  }

  // Add the target cpu
  std::string CPU = getCPUName(Args, Triple, /*FromAs*/ false);
  if (!CPU.empty()) {
    CmdArgs.push_back("-target-cpu");
    CmdArgs.push_back(Args.MakeArgString(CPU));
  }

  RenderTargetOptions(Triple, Args, KernelOrKext, CmdArgs);

  // These two are potentially updated by AddClangCLArgs.
  codegenoptions::DebugInfoKind DebugInfoKind = codegenoptions::NoDebugInfo;
  bool EmitCodeView = false;

  // Add clang-cl arguments.
  types::ID InputType = Input.getType();
  if (D.IsCLMode())
    AddClangCLArgs(Args, InputType, CmdArgs, &DebugInfoKind, &EmitCodeView);

  DwarfFissionKind DwarfFission;
  RenderDebugOptions(TC, D, RawTriple, Args, EmitCodeView, CmdArgs,
                     DebugInfoKind, DwarfFission);

  // Add the split debug info name to the command lines here so we
  // can propagate it to the backend.
  bool SplitDWARF = (DwarfFission != DwarfFissionKind::None) &&
                    TC.getTriple().isOSBinFormatELF() &&
                    (isa<AssembleJobAction>(JA) || isa<CompileJobAction>(JA) ||
                     isa<BackendJobAction>(JA));
  if (SplitDWARF) {
    const char *SplitDWARFOut = SplitDebugName(Args, Input, Output);
    CmdArgs.push_back("-split-dwarf-file");
    CmdArgs.push_back(SplitDWARFOut);
    if (DwarfFission == DwarfFissionKind::Split) {
      CmdArgs.push_back("-split-dwarf-output");
      CmdArgs.push_back(SplitDWARFOut);
    }
  }

  // Pass the linker version in use.
  if (Arg *A = Args.getLastArg(options::OPT_mlinker_version_EQ)) {
    CmdArgs.push_back("-target-linker-version");
    CmdArgs.push_back(A->getValue());
  }

  // Explicitly error on some things we know we don't support and can't just
  // ignore.
  if (!Args.hasArg(options::OPT_fallow_unsupported)) {
    Arg *Unsupported;
    if (types::isCXX(InputType) && RawTriple.isOSDarwin() &&
        TC.getArch() == llvm::Triple::x86) {
      if ((Unsupported = Args.getLastArg(options::OPT_fapple_kext)) ||
          (Unsupported = Args.getLastArg(options::OPT_mkernel)))
        D.Diag(diag::err_drv_clang_unsupported_opt_cxx_darwin_i386)
            << Unsupported->getOption().getName();
    }
    // The faltivec option has been superseded by the maltivec option.
    if ((Unsupported = Args.getLastArg(options::OPT_faltivec)))
      D.Diag(diag::err_drv_clang_unsupported_opt_faltivec)
          << Unsupported->getOption().getName()
          << "please use -maltivec and include altivec.h explicitly";
    if ((Unsupported = Args.getLastArg(options::OPT_fno_altivec)))
      D.Diag(diag::err_drv_clang_unsupported_opt_faltivec)
          << Unsupported->getOption().getName() << "please use -mno-altivec";
  }

  Args.AddAllArgs(CmdArgs, options::OPT_v);

  if (Args.getLastArg(options::OPT_H)) {
    CmdArgs.push_back("-H");
    CmdArgs.push_back("-sys-header-deps");
  }

  if (D.CCPrintHeaders && !D.CCGenDiagnostics) {
    CmdArgs.push_back("-header-include-file");
    CmdArgs.push_back(D.CCPrintHeadersFilename ? D.CCPrintHeadersFilename
                                               : "-");
    CmdArgs.push_back("-sys-header-deps");
  }
  Args.AddLastArg(CmdArgs, options::OPT_P);
  Args.AddLastArg(CmdArgs, options::OPT_print_ivar_layout);

  if (D.CCLogDiagnostics && !D.CCGenDiagnostics) {
    CmdArgs.push_back("-diagnostic-log-file");
    CmdArgs.push_back(D.CCLogDiagnosticsFilename ? D.CCLogDiagnosticsFilename
                                                 : "-");
  }

  // Give the gen diagnostics more chances to succeed, by avoiding intentional
  // crashes.
  if (D.CCGenDiagnostics)
    CmdArgs.push_back("-disable-pragma-debug-crash");

  bool UseSeparateSections = isUseSeparateSections(Triple);

  if (Args.hasFlag(options::OPT_ffunction_sections,
                   options::OPT_fno_function_sections, UseSeparateSections)) {
    CmdArgs.push_back("-ffunction-sections");
  }

  if (Args.hasFlag(options::OPT_fdata_sections, options::OPT_fno_data_sections,
                   UseSeparateSections)) {
    CmdArgs.push_back("-fdata-sections");
  }

  if (!Args.hasFlag(options::OPT_funique_section_names,
                    options::OPT_fno_unique_section_names, true))
    CmdArgs.push_back("-fno-unique-section-names");

  Args.AddLastArg(CmdArgs, options::OPT_finstrument_functions,
                  options::OPT_finstrument_functions_after_inlining,
                  options::OPT_finstrument_function_entry_bare);

  // NVPTX doesn't support PGO or coverage. There's no runtime support for
  // sampling, overhead of call arc collection is way too high and there's no
  // way to collect the output.
  if (!Triple.isNVPTX())
    addPGOAndCoverageFlags(TC, C, D, Output, Args, CmdArgs);

  Args.AddLastArg(CmdArgs, options::OPT_fclang_abi_compat_EQ);

  // Add runtime flag for PS4 when PGO, coverage, or sanitizers are enabled.
  if (RawTriple.isPS4CPU() &&
      !Args.hasArg(options::OPT_nostdlib, options::OPT_nodefaultlibs)) {
    PS4cpu::addProfileRTArgs(TC, Args, CmdArgs);
    PS4cpu::addSanitizerArgs(TC, CmdArgs);
  }

  // Pass options for controlling the default header search paths.
  if (Args.hasArg(options::OPT_nostdinc)) {
    CmdArgs.push_back("-nostdsysteminc");
    CmdArgs.push_back("-nobuiltininc");
  } else {
    if (Args.hasArg(options::OPT_nostdlibinc))
      CmdArgs.push_back("-nostdsysteminc");
    Args.AddLastArg(CmdArgs, options::OPT_nostdincxx);
    Args.AddLastArg(CmdArgs, options::OPT_nobuiltininc);
  }

  // Pass the path to compiler resource files.
  CmdArgs.push_back("-resource-dir");
  CmdArgs.push_back(D.ResourceDir.c_str());

  Args.AddLastArg(CmdArgs, options::OPT_working_directory);

  RenderARCMigrateToolOptions(D, Args, CmdArgs);

  // Add preprocessing options like -I, -D, etc. if we are using the
  // preprocessor.
  //
  // FIXME: Support -fpreprocessed
  if (types::getPreprocessedType(InputType) != types::TY_INVALID)
    AddPreprocessingOptions(C, JA, D, Args, CmdArgs, Output, Inputs);

  // Don't warn about "clang -c -DPIC -fPIC test.i" because libtool.m4 assumes
  // that "The compiler can only warn and ignore the option if not recognized".
  // When building with ccache, it will pass -D options to clang even on
  // preprocessed inputs and configure concludes that -fPIC is not supported.
  Args.ClaimAllArgs(options::OPT_D);

  // Manually translate -O4 to -O3; let clang reject others.
  AddOptLevel(); // INTEL

  // Warn about ignored options to clang.
  for (const Arg *A :
       Args.filtered(options::OPT_clang_ignored_gcc_optimization_f_Group)) {
    D.Diag(diag::warn_ignored_gcc_optimization) << A->getAsString(Args);
    A->claim();
  }

  for (const Arg *A :
       Args.filtered(options::OPT_clang_ignored_legacy_options_Group)) {
    D.Diag(diag::warn_ignored_clang_option) << A->getAsString(Args);
    A->claim();
  }

  claimNoWarnArgs(Args);

  Args.AddAllArgs(CmdArgs, options::OPT_R_Group);

  Args.AddAllArgs(CmdArgs, options::OPT_W_Group);
  if (Args.hasFlag(options::OPT_pedantic, options::OPT_no_pedantic, false))
    CmdArgs.push_back("-pedantic");
  Args.AddLastArg(CmdArgs, options::OPT_pedantic_errors);
  Args.AddLastArg(CmdArgs, options::OPT_w);

  // Fixed point flags
  if (Args.hasFlag(options::OPT_ffixed_point, options::OPT_fno_fixed_point,
                   /*Default=*/false))
    Args.AddLastArg(CmdArgs, options::OPT_ffixed_point);

  // Handle -{std, ansi, trigraphs} -- take the last of -{std, ansi}
  // (-ansi is equivalent to -std=c89 or -std=c++98).
  //
  // If a std is supplied, only add -trigraphs if it follows the
  // option.
  bool ImplyVCPPCXXVer = false;
  const Arg *Std = Args.getLastArg(options::OPT_std_EQ, options::OPT_ansi);
  if (Std) {
    if (Std->getOption().matches(options::OPT_ansi))
      if (types::isCXX(InputType))
        CmdArgs.push_back("-std=c++98");
      else
        CmdArgs.push_back("-std=c89");
    else
      Std->render(Args, CmdArgs);

    // If -f(no-)trigraphs appears after the language standard flag, honor it.
    if (Arg *A = Args.getLastArg(options::OPT_std_EQ, options::OPT_ansi,
                                 options::OPT_ftrigraphs,
                                 options::OPT_fno_trigraphs))
      if (A != Std)
        A->render(Args, CmdArgs);
  } else {
    // Honor -std-default.
    //
    // FIXME: Clang doesn't correctly handle -std= when the input language
    // doesn't match. For the time being just ignore this for C++ inputs;
    // eventually we want to do all the standard defaulting here instead of
    // splitting it between the driver and clang -cc1.
    if (!types::isCXX(InputType))
      Args.AddAllArgsTranslated(CmdArgs, options::OPT_std_default_EQ, "-std=",
                                /*Joined=*/true);
    else if (IsWindowsMSVC)
      ImplyVCPPCXXVer = true;

    Args.AddLastArg(CmdArgs, options::OPT_ftrigraphs,
                    options::OPT_fno_trigraphs);
  }

  // GCC's behavior for -Wwrite-strings is a bit strange:
  //  * In C, this "warning flag" changes the types of string literals from
  //    'char[N]' to 'const char[N]', and thus triggers an unrelated warning
  //    for the discarded qualifier.
  //  * In C++, this is just a normal warning flag.
  //
  // Implementing this warning correctly in C is hard, so we follow GCC's
  // behavior for now. FIXME: Directly diagnose uses of a string literal as
  // a non-const char* in C, rather than using this crude hack.
  if (!types::isCXX(InputType)) {
    // FIXME: This should behave just like a warning flag, and thus should also
    // respect -Weverything, -Wno-everything, -Werror=write-strings, and so on.
    Arg *WriteStrings =
        Args.getLastArg(options::OPT_Wwrite_strings,
                        options::OPT_Wno_write_strings, options::OPT_w);
    if (WriteStrings &&
        WriteStrings->getOption().matches(options::OPT_Wwrite_strings))
      CmdArgs.push_back("-fconst-strings");
  }

  // GCC provides a macro definition '__DEPRECATED' when -Wdeprecated is active
  // during C++ compilation, which it is by default. GCC keeps this define even
  // in the presence of '-w', match this behavior bug-for-bug.
  if (types::isCXX(InputType) &&
      Args.hasFlag(options::OPT_Wdeprecated, options::OPT_Wno_deprecated,
                   true)) {
    CmdArgs.push_back("-fdeprecated-macro");
  }

  // Translate GCC's misnamer '-fasm' arguments to '-fgnu-keywords'.
  if (Arg *Asm = Args.getLastArg(options::OPT_fasm, options::OPT_fno_asm)) {
    if (Asm->getOption().matches(options::OPT_fasm))
      CmdArgs.push_back("-fgnu-keywords");
    else
      CmdArgs.push_back("-fno-gnu-keywords");
  }

  if (ShouldDisableDwarfDirectory(Args, TC))
    CmdArgs.push_back("-fno-dwarf-directory-asm");

  if (!ShouldEnableAutolink(Args, TC, JA))
    CmdArgs.push_back("-fno-autolink");

  // Add in -fdebug-compilation-dir if necessary.
  addDebugCompDirArg(Args, CmdArgs, D.getVFS());

  addDebugPrefixMapArg(D, Args, CmdArgs);

  if (Arg *A = Args.getLastArg(options::OPT_ftemplate_depth_,
                               options::OPT_ftemplate_depth_EQ)) {
    CmdArgs.push_back("-ftemplate-depth");
    CmdArgs.push_back(A->getValue());
  }

  if (Arg *A = Args.getLastArg(options::OPT_foperator_arrow_depth_EQ)) {
    CmdArgs.push_back("-foperator-arrow-depth");
    CmdArgs.push_back(A->getValue());
  }

  if (Arg *A = Args.getLastArg(options::OPT_fconstexpr_depth_EQ)) {
    CmdArgs.push_back("-fconstexpr-depth");
    CmdArgs.push_back(A->getValue());
  }

  if (Arg *A = Args.getLastArg(options::OPT_fconstexpr_steps_EQ)) {
    CmdArgs.push_back("-fconstexpr-steps");
    CmdArgs.push_back(A->getValue());
  }

  if (Args.hasArg(options::OPT_fexperimental_new_constant_interpreter))
    CmdArgs.push_back("-fexperimental-new-constant-interpreter");

  if (Arg *A = Args.getLastArg(options::OPT_fbracket_depth_EQ)) {
    CmdArgs.push_back("-fbracket-depth");
    CmdArgs.push_back(A->getValue());
  }

  if (Arg *A = Args.getLastArg(options::OPT_Wlarge_by_value_copy_EQ,
                               options::OPT_Wlarge_by_value_copy_def)) {
    if (A->getNumValues()) {
      StringRef bytes = A->getValue();
      CmdArgs.push_back(Args.MakeArgString("-Wlarge-by-value-copy=" + bytes));
    } else
      CmdArgs.push_back("-Wlarge-by-value-copy=64"); // default value
  }

  if (Args.hasArg(options::OPT_relocatable_pch))
    CmdArgs.push_back("-relocatable-pch");

  if (const Arg *A = Args.getLastArg(options::OPT_fcf_runtime_abi_EQ)) {
    static const char *kCFABIs[] = {
      "standalone", "objc", "swift", "swift-5.0", "swift-4.2", "swift-4.1",
    };

    if (find(kCFABIs, StringRef(A->getValue())) == std::end(kCFABIs))
      D.Diag(diag::err_drv_invalid_cf_runtime_abi) << A->getValue();
    else
      A->render(Args, CmdArgs);
  }

  if (Arg *A = Args.getLastArg(options::OPT_fconstant_string_class_EQ)) {
    CmdArgs.push_back("-fconstant-string-class");
    CmdArgs.push_back(A->getValue());
  }

  if (Arg *A = Args.getLastArg(options::OPT_ftabstop_EQ)) {
    CmdArgs.push_back("-ftabstop");
    CmdArgs.push_back(A->getValue());
  }

  if (Args.hasFlag(options::OPT_fstack_size_section,
                   options::OPT_fno_stack_size_section, RawTriple.isPS4()))
    CmdArgs.push_back("-fstack-size-section");

  CmdArgs.push_back("-ferror-limit");
  if (Arg *A = Args.getLastArg(options::OPT_ferror_limit_EQ))
    CmdArgs.push_back(A->getValue());
  else
    CmdArgs.push_back("19");

  if (Arg *A = Args.getLastArg(options::OPT_fmacro_backtrace_limit_EQ)) {
    CmdArgs.push_back("-fmacro-backtrace-limit");
    CmdArgs.push_back(A->getValue());
  }

  if (Arg *A = Args.getLastArg(options::OPT_ftemplate_backtrace_limit_EQ)) {
    CmdArgs.push_back("-ftemplate-backtrace-limit");
    CmdArgs.push_back(A->getValue());
  }

  if (Arg *A = Args.getLastArg(options::OPT_fconstexpr_backtrace_limit_EQ)) {
    CmdArgs.push_back("-fconstexpr-backtrace-limit");
    CmdArgs.push_back(A->getValue());
  }

  if (Arg *A = Args.getLastArg(options::OPT_fspell_checking_limit_EQ)) {
    CmdArgs.push_back("-fspell-checking-limit");
    CmdArgs.push_back(A->getValue());
  }

  // Pass -fmessage-length=.
  CmdArgs.push_back("-fmessage-length");
  if (Arg *A = Args.getLastArg(options::OPT_fmessage_length_EQ)) {
    CmdArgs.push_back(A->getValue());
  } else {
    // If -fmessage-length=N was not specified, determine whether this is a
    // terminal and, if so, implicitly define -fmessage-length appropriately.
    unsigned N = llvm::sys::Process::StandardErrColumns();
    CmdArgs.push_back(Args.MakeArgString(Twine(N)));
  }

  // -fvisibility= and -fvisibility-ms-compat are of a piece.
  if (const Arg *A = Args.getLastArg(options::OPT_fvisibility_EQ,
                                     options::OPT_fvisibility_ms_compat)) {
    if (A->getOption().matches(options::OPT_fvisibility_EQ)) {
      CmdArgs.push_back("-fvisibility");
      CmdArgs.push_back(A->getValue());
    } else {
      assert(A->getOption().matches(options::OPT_fvisibility_ms_compat));
      CmdArgs.push_back("-fvisibility");
      CmdArgs.push_back("hidden");
      CmdArgs.push_back("-ftype-visibility");
      CmdArgs.push_back("default");
    }
  }

  Args.AddLastArg(CmdArgs, options::OPT_fvisibility_inlines_hidden);
  Args.AddLastArg(CmdArgs, options::OPT_fvisibility_global_new_delete_hidden);

  Args.AddLastArg(CmdArgs, options::OPT_ftlsmodel_EQ);

  // Forward -f (flag) options which we can pass directly.
  Args.AddLastArg(CmdArgs, options::OPT_femit_all_decls);
  Args.AddLastArg(CmdArgs, options::OPT_fheinous_gnu_extensions);
  Args.AddLastArg(CmdArgs, options::OPT_fdigraphs, options::OPT_fno_digraphs);
  Args.AddLastArg(CmdArgs, options::OPT_fno_operator_names);
  Args.AddLastArg(CmdArgs, options::OPT_femulated_tls,
                  options::OPT_fno_emulated_tls);
  Args.AddLastArg(CmdArgs, options::OPT_fkeep_static_consts);

  // AltiVec-like language extensions aren't relevant for assembling.
  if (!isa<PreprocessJobAction>(JA) || Output.getType() != types::TY_PP_Asm)
    Args.AddLastArg(CmdArgs, options::OPT_fzvector);

  Args.AddLastArg(CmdArgs, options::OPT_fdiagnostics_show_template_tree);
  Args.AddLastArg(CmdArgs, options::OPT_fno_elide_type);
#if INTEL_COLLAB
  if (Args.hasArg(options::OPT_fiopenmp)) {
    CmdArgs.push_back("-fopenmp-late-outline");
    CmdArgs.push_back("-fopenmp-threadprivate-legacy");
  }
#endif // INTEL_COLLAB

  // Forward flags for OpenMP. We don't do this if the current action is an
  // device offloading action other than OpenMP.
#if INTEL_COLLAB
  if ((Args.hasFlag(options::OPT_fopenmp, options::OPT_fopenmp_EQ,
                    options::OPT_fno_openmp, false) ||
       Args.hasArg(options::OPT_fiopenmp)) &&
#else
  if (Args.hasFlag(options::OPT_fopenmp, options::OPT_fopenmp_EQ,
                   options::OPT_fno_openmp, false) &&
#endif // INTEL_COLLAB
      (JA.isDeviceOffloading(Action::OFK_None) ||
       JA.isDeviceOffloading(Action::OFK_OpenMP))) {
    switch (D.getOpenMPRuntime(Args)) {
    case Driver::OMPRT_OMP:
    case Driver::OMPRT_IOMP5:
      // Clang can generate useful OpenMP code for these two runtime libraries.
      CmdArgs.push_back("-fopenmp");

      // If no option regarding the use of TLS in OpenMP codegeneration is
      // given, decide a default based on the target. Otherwise rely on the
      // options and pass the right information to the frontend.
      if (!Args.hasFlag(options::OPT_fopenmp_use_tls,
                        options::OPT_fnoopenmp_use_tls, /*Default=*/true))
        CmdArgs.push_back("-fnoopenmp-use-tls");
      Args.AddLastArg(CmdArgs, options::OPT_fopenmp_simd,
                      options::OPT_fno_openmp_simd);
      Args.AddAllArgs(CmdArgs, options::OPT_fopenmp_enable_irbuilder);
      Args.AddAllArgs(CmdArgs, options::OPT_fopenmp_version_EQ);
      Args.AddAllArgs(CmdArgs, options::OPT_fopenmp_cuda_number_of_sm_EQ);
      Args.AddAllArgs(CmdArgs, options::OPT_fopenmp_cuda_blocks_per_sm_EQ);
      Args.AddAllArgs(CmdArgs,
                      options::OPT_fopenmp_cuda_teams_reduction_recs_num_EQ);
      if (Args.hasFlag(options::OPT_fopenmp_optimistic_collapse,
                       options::OPT_fno_openmp_optimistic_collapse,
                       /*Default=*/false))
        CmdArgs.push_back("-fopenmp-optimistic-collapse");

      // When in OpenMP offloading mode with NVPTX target, forward
      // cuda-mode flag
      if (Args.hasFlag(options::OPT_fopenmp_cuda_mode,
                       options::OPT_fno_openmp_cuda_mode, /*Default=*/false))
        CmdArgs.push_back("-fopenmp-cuda-mode");

      // When in OpenMP offloading mode with NVPTX target, check if full runtime
      // is required.
      if (Args.hasFlag(options::OPT_fopenmp_cuda_force_full_runtime,
                       options::OPT_fno_openmp_cuda_force_full_runtime,
                       /*Default=*/false))
        CmdArgs.push_back("-fopenmp-cuda-force-full-runtime");
      break;
    default:
      // By default, if Clang doesn't know how to generate useful OpenMP code
      // for a specific runtime library, we just don't pass the '-fopenmp' flag
      // down to the actual compilation.
      // FIXME: It would be better to have a mode which *only* omits IR
      // generation based on the OpenMP support so that we get consistent
      // semantic analysis, etc.
      break;
    }
  } else {
    Args.AddLastArg(CmdArgs, options::OPT_fopenmp_simd,
                    options::OPT_fno_openmp_simd);
    Args.AddAllArgs(CmdArgs, options::OPT_fopenmp_version_EQ);
  }

  const SanitizerArgs &Sanitize = TC.getSanitizerArgs();
  Sanitize.addArgs(TC, Args, CmdArgs, InputType);

  const XRayArgs &XRay = TC.getXRayArgs();
  XRay.addArgs(TC, Args, CmdArgs, InputType);

  if (Arg *A = Args.getLastArg(options::OPT_fpatchable_function_entry_EQ)) {
    StringRef S0 = A->getValue(), S = S0;
    unsigned Size, Offset = 0;
    if (!Triple.isAArch64() && Triple.getArch() != llvm::Triple::x86 &&
        Triple.getArch() != llvm::Triple::x86_64)
      D.Diag(diag::err_drv_unsupported_opt_for_target)
          << A->getAsString(Args) << TripleStr;
    else if (S.consumeInteger(10, Size) ||
             (!S.empty() && (!S.consume_front(",") ||
                             S.consumeInteger(10, Offset) || !S.empty())))
      D.Diag(diag::err_drv_invalid_argument_to_option)
          << S0 << A->getOption().getName();
    else if (Size < Offset)
      D.Diag(diag::err_drv_unsupported_fpatchable_function_entry_argument);
    else {
      CmdArgs.push_back(Args.MakeArgString(A->getSpelling() + Twine(Size)));
      CmdArgs.push_back(Args.MakeArgString(
          "-fpatchable-function-entry-offset=" + Twine(Offset)));
    }
  }

  if (TC.SupportsProfiling()) {
    Args.AddLastArg(CmdArgs, options::OPT_pg);

    llvm::Triple::ArchType Arch = TC.getArch();
    if (Arg *A = Args.getLastArg(options::OPT_mfentry)) {
      if (Arch == llvm::Triple::systemz || TC.getTriple().isX86())
        A->render(Args, CmdArgs);
      else
        D.Diag(diag::err_drv_unsupported_opt_for_target)
            << A->getAsString(Args) << TripleStr;
    }
    if (Arg *A = Args.getLastArg(options::OPT_mnop_mcount)) {
      if (Arch == llvm::Triple::systemz)
        A->render(Args, CmdArgs);
      else
        D.Diag(diag::err_drv_unsupported_opt_for_target)
            << A->getAsString(Args) << TripleStr;
    }
    if (Arg *A = Args.getLastArg(options::OPT_mrecord_mcount)) {
      if (Arch == llvm::Triple::systemz)
        A->render(Args, CmdArgs);
      else
        D.Diag(diag::err_drv_unsupported_opt_for_target)
            << A->getAsString(Args) << TripleStr;
    }
  }

  if (Args.getLastArg(options::OPT_fapple_kext) ||
      (Args.hasArg(options::OPT_mkernel) && types::isCXX(InputType)))
    CmdArgs.push_back("-fapple-kext");

  Args.AddLastArg(CmdArgs, options::OPT_flax_vector_conversions_EQ);
  Args.AddLastArg(CmdArgs, options::OPT_fobjc_sender_dependent_dispatch);
  Args.AddLastArg(CmdArgs, options::OPT_fdiagnostics_print_source_range_info);
  Args.AddLastArg(CmdArgs, options::OPT_fdiagnostics_parseable_fixits);
  Args.AddLastArg(CmdArgs, options::OPT_ftime_report);
  Args.AddLastArg(CmdArgs, options::OPT_ftime_trace);
  Args.AddLastArg(CmdArgs, options::OPT_ftime_trace_granularity_EQ);
  Args.AddLastArg(CmdArgs, options::OPT_ftrapv);
  Args.AddLastArg(CmdArgs, options::OPT_malign_double);
  Args.AddLastArg(CmdArgs, options::OPT_fno_temp_file);

  if (Arg *A = Args.getLastArg(options::OPT_ftrapv_handler_EQ)) {
    CmdArgs.push_back("-ftrapv-handler");
    CmdArgs.push_back(A->getValue());
  }

  Args.AddLastArg(CmdArgs, options::OPT_ftrap_function_EQ);

  // -fno-strict-overflow implies -fwrapv if it isn't disabled, but
  // -fstrict-overflow won't turn off an explicitly enabled -fwrapv.
  if (Arg *A = Args.getLastArg(options::OPT_fwrapv, options::OPT_fno_wrapv)) {
    if (A->getOption().matches(options::OPT_fwrapv))
      CmdArgs.push_back("-fwrapv");
  } else if (Arg *A = Args.getLastArg(options::OPT_fstrict_overflow,
                                      options::OPT_fno_strict_overflow)) {
    if (A->getOption().matches(options::OPT_fno_strict_overflow))
      CmdArgs.push_back("-fwrapv");
  }

  if (Arg *A = Args.getLastArg(options::OPT_freroll_loops,
                               options::OPT_fno_reroll_loops))
    if (A->getOption().matches(options::OPT_freroll_loops))
      CmdArgs.push_back("-freroll-loops");

  Args.AddLastArg(CmdArgs, options::OPT_fwritable_strings);
  Args.AddLastArg(CmdArgs, options::OPT_funroll_loops,
                  options::OPT_fno_unroll_loops);

  Args.AddLastArg(CmdArgs, options::OPT_pthread);

  if (Args.hasFlag(options::OPT_mspeculative_load_hardening, options::OPT_mno_speculative_load_hardening,
                   false))
    CmdArgs.push_back(Args.MakeArgString("-mspeculative-load-hardening"));

  RenderSSPOptions(TC, Args, CmdArgs, KernelOrKext);
  RenderSCPOptions(TC, Args, CmdArgs);
  RenderTrivialAutoVarInitOptions(D, TC, Args, CmdArgs);

  // Translate -mstackrealign
  if (Args.hasFlag(options::OPT_mstackrealign, options::OPT_mno_stackrealign,
                   false))
    CmdArgs.push_back(Args.MakeArgString("-mstackrealign"));

  if (Args.hasArg(options::OPT_mstack_alignment)) {
    StringRef alignment = Args.getLastArgValue(options::OPT_mstack_alignment);
    CmdArgs.push_back(Args.MakeArgString("-mstack-alignment=" + alignment));
  }

  if (Args.hasArg(options::OPT_mstack_probe_size)) {
    StringRef Size = Args.getLastArgValue(options::OPT_mstack_probe_size);

    if (!Size.empty())
      CmdArgs.push_back(Args.MakeArgString("-mstack-probe-size=" + Size));
    else
      CmdArgs.push_back("-mstack-probe-size=0");
  }

  if (!Args.hasFlag(options::OPT_mstack_arg_probe,
                    options::OPT_mno_stack_arg_probe, true))
    CmdArgs.push_back(Args.MakeArgString("-mno-stack-arg-probe"));

  if (Arg *A = Args.getLastArg(options::OPT_mrestrict_it,
                               options::OPT_mno_restrict_it)) {
    if (A->getOption().matches(options::OPT_mrestrict_it)) {
      CmdArgs.push_back("-mllvm");
      CmdArgs.push_back("-arm-restrict-it");
    } else {
      CmdArgs.push_back("-mllvm");
      CmdArgs.push_back("-arm-no-restrict-it");
    }
  } else if (Triple.isOSWindows() &&
             (Triple.getArch() == llvm::Triple::arm ||
              Triple.getArch() == llvm::Triple::thumb)) {
    // Windows on ARM expects restricted IT blocks
    CmdArgs.push_back("-mllvm");
    CmdArgs.push_back("-arm-restrict-it");
  }

  // Forward -cl options to -cc1
  RenderOpenCLOptions(Args, CmdArgs);

  // Forward -sycl-std option to -cc1
  Args.AddLastArg(CmdArgs, options::OPT_sycl_std_EQ);

  if (Args.hasFlag(options::OPT_fhip_new_launch_api,
                   options::OPT_fno_hip_new_launch_api, false))
    CmdArgs.push_back("-fhip-new-launch-api");

  if (Arg *A = Args.getLastArg(options::OPT_fcf_protection_EQ)) {
    CmdArgs.push_back(
        Args.MakeArgString(Twine("-fcf-protection=") + A->getValue()));
  }

  // Forward -f options with positive and negative forms; we translate
  // these by hand.
  if (Arg *A = getLastProfileSampleUseArg(Args)) {
    auto *PGOArg = Args.getLastArg(
        options::OPT_fprofile_generate, options::OPT_fprofile_generate_EQ,
        options::OPT_fcs_profile_generate, options::OPT_fcs_profile_generate_EQ,
        options::OPT_fprofile_use, options::OPT_fprofile_use_EQ);
    if (PGOArg)
      D.Diag(diag::err_drv_argument_not_allowed_with)
          << "SampleUse with PGO options";

    StringRef fname = A->getValue();
    if (!llvm::sys::fs::exists(fname))
      D.Diag(diag::err_drv_no_such_file) << fname;
    else
      A->render(Args, CmdArgs);
  }
  Args.AddLastArg(CmdArgs, options::OPT_fprofile_remapping_file_EQ);

  RenderBuiltinOptions(TC, RawTriple, Args, CmdArgs);

  if (!Args.hasFlag(options::OPT_fassume_sane_operator_new,
                    options::OPT_fno_assume_sane_operator_new))
    CmdArgs.push_back("-fno-assume-sane-operator-new");

  // -fblocks=0 is default.
  if (Args.hasFlag(options::OPT_fblocks, options::OPT_fno_blocks,
                   TC.IsBlocksDefault()) ||
      (Args.hasArg(options::OPT_fgnu_runtime) &&
       Args.hasArg(options::OPT_fobjc_nonfragile_abi) &&
       !Args.hasArg(options::OPT_fno_blocks))) {
    CmdArgs.push_back("-fblocks");

    if (!Args.hasArg(options::OPT_fgnu_runtime) && !TC.hasBlocksRuntime())
      CmdArgs.push_back("-fblocks-runtime-optional");
  }

  // -fencode-extended-block-signature=1 is default.
  if (TC.IsEncodeExtendedBlockSignatureDefault())
    CmdArgs.push_back("-fencode-extended-block-signature");

  if (Args.hasFlag(options::OPT_fcoroutines_ts, options::OPT_fno_coroutines_ts,
                   false) &&
      types::isCXX(InputType)) {
    CmdArgs.push_back("-fcoroutines-ts");
  }

  Args.AddLastArg(CmdArgs, options::OPT_fdouble_square_bracket_attributes,
                  options::OPT_fno_double_square_bracket_attributes);

  // -faccess-control is default.
  if (Args.hasFlag(options::OPT_fno_access_control,
                   options::OPT_faccess_control, false))
    CmdArgs.push_back("-fno-access-control");

  // -felide-constructors is the default.
  if (Args.hasFlag(options::OPT_fno_elide_constructors,
                   options::OPT_felide_constructors, false))
    CmdArgs.push_back("-fno-elide-constructors");

  ToolChain::RTTIMode RTTIMode = TC.getRTTIMode();

  if (KernelOrKext || (types::isCXX(InputType) &&
                       (RTTIMode == ToolChain::RM_Disabled)))
    CmdArgs.push_back("-fno-rtti");

  // -fshort-enums=0 is default for all architectures except Hexagon.
  if (Args.hasFlag(options::OPT_fshort_enums, options::OPT_fno_short_enums,
                   TC.getArch() == llvm::Triple::hexagon))
    CmdArgs.push_back("-fshort-enums");

  RenderCharacterOptions(Args, AuxTriple ? *AuxTriple : RawTriple, CmdArgs);

  // -fuse-cxa-atexit is default.
  if (!Args.hasFlag(
          options::OPT_fuse_cxa_atexit, options::OPT_fno_use_cxa_atexit,
          !RawTriple.isOSWindows() &&
              TC.getArch() != llvm::Triple::xcore &&
              ((RawTriple.getVendor() != llvm::Triple::MipsTechnologies) ||
               RawTriple.hasEnvironment())) ||
      KernelOrKext)
    CmdArgs.push_back("-fno-use-cxa-atexit");

  if (Args.hasFlag(options::OPT_fregister_global_dtors_with_atexit,
                   options::OPT_fno_register_global_dtors_with_atexit,
                   RawTriple.isOSDarwin() && !KernelOrKext))
    CmdArgs.push_back("-fregister-global-dtors-with-atexit");

  // -fno-use-line-directives is default.
  if (Args.hasFlag(options::OPT_fuse_line_directives,
                   options::OPT_fno_use_line_directives, false))
    CmdArgs.push_back("-fuse-line-directives");

  // -fms-extensions=0 is default.
  if (Args.hasFlag(options::OPT_fms_extensions, options::OPT_fno_ms_extensions,
                   IsWindowsMSVC))
    CmdArgs.push_back("-fms-extensions");

  // -fms-compatibility=0 is default.
  bool IsMSVCCompat = Args.hasFlag(
      options::OPT_fms_compatibility, options::OPT_fno_ms_compatibility,
      (IsWindowsMSVC && Args.hasFlag(options::OPT_fms_extensions,
                                     options::OPT_fno_ms_extensions, true)));
  if (IsMSVCCompat)
    CmdArgs.push_back("-fms-compatibility");

  // Handle -fgcc-version, if present.
  VersionTuple GNUCVer;
  if (Arg *A = Args.getLastArg(options::OPT_fgnuc_version_EQ)) {
    // Check that the version has 1 to 3 components and the minor and patch
    // versions fit in two decimal digits.
    StringRef Val = A->getValue();
    Val = Val.empty() ? "0" : Val; // Treat "" as 0 or disable.
    bool Invalid = GNUCVer.tryParse(Val);
    unsigned Minor = GNUCVer.getMinor().getValueOr(0);
    unsigned Patch = GNUCVer.getSubminor().getValueOr(0);
    if (Invalid || GNUCVer.getBuild() || Minor >= 100 || Patch >= 100) {
      D.Diag(diag::err_drv_invalid_value)
          << A->getAsString(Args) << A->getValue();
    }
  } else if (!IsMSVCCompat) {
    // Imitate GCC 4.2.1 by default if -fms-compatibility is not in effect.
    GNUCVer = VersionTuple(4, 2, 1);
  }
  if (!GNUCVer.empty()) {
    CmdArgs.push_back(
        Args.MakeArgString("-fgnuc-version=" + GNUCVer.getAsString()));
  }

  VersionTuple MSVT = TC.computeMSVCVersion(&D, Args);
  if (!MSVT.empty())
    CmdArgs.push_back(
        Args.MakeArgString("-fms-compatibility-version=" + MSVT.getAsString()));

  bool IsMSVC2015Compatible = MSVT.getMajor() >= 19;
  if (ImplyVCPPCXXVer) {
    StringRef LanguageStandard;
    if (const Arg *StdArg = Args.getLastArg(options::OPT__SLASH_std)) {
      Std = StdArg;
      LanguageStandard = llvm::StringSwitch<StringRef>(StdArg->getValue())
                             .Case("c++14", "-std=c++14")
                             .Case("c++17", "-std=c++17")
                             .Case("c++latest", "-std=c++2a")
                             .Default("");
      if (LanguageStandard.empty())
        D.Diag(clang::diag::warn_drv_unused_argument)
            << StdArg->getAsString(Args);
    }

    if (LanguageStandard.empty()) {
      if (IsMSVC2015Compatible)
        LanguageStandard = "-std=c++14";
      else
        LanguageStandard = "-std=c++11";
    }

    CmdArgs.push_back(LanguageStandard.data());
  }

  // -fno-borland-extensions is default.
  if (Args.hasFlag(options::OPT_fborland_extensions,
                   options::OPT_fno_borland_extensions, false))
    CmdArgs.push_back("-fborland-extensions");

  // -fno-declspec is default, except for PS4.
  if (Args.hasFlag(options::OPT_fdeclspec, options::OPT_fno_declspec,
                   RawTriple.isPS4()))
    CmdArgs.push_back("-fdeclspec");
  else if (Args.hasArg(options::OPT_fno_declspec))
    CmdArgs.push_back("-fno-declspec"); // Explicitly disabling __declspec.

  // -fthreadsafe-static is default, except for MSVC compatibility versions less
  // than 19.
  if (!Args.hasFlag(options::OPT_fthreadsafe_statics,
                    options::OPT_fno_threadsafe_statics,
                    !IsWindowsMSVC || IsMSVC2015Compatible))
    CmdArgs.push_back("-fno-threadsafe-statics");

  // -fno-delayed-template-parsing is default, except when targeting MSVC.
  // Many old Windows SDK versions require this to parse.
  // FIXME: MSVC introduced /Zc:twoPhase- to disable this behavior in their
  // compiler. We should be able to disable this by default at some point.
  if (Args.hasFlag(options::OPT_fdelayed_template_parsing,
                   options::OPT_fno_delayed_template_parsing, IsWindowsMSVC))
    CmdArgs.push_back("-fdelayed-template-parsing");

  // -fgnu-keywords default varies depending on language; only pass if
  // specified.
  Args.AddLastArg(CmdArgs, options::OPT_fgnu_keywords,
                  options::OPT_fno_gnu_keywords);

  if (Args.hasFlag(options::OPT_fgnu89_inline, options::OPT_fno_gnu89_inline,
                   false))
    CmdArgs.push_back("-fgnu89-inline");

  if (Args.hasArg(options::OPT_fno_inline))
    CmdArgs.push_back("-fno-inline");

  Args.AddLastArg(CmdArgs, options::OPT_finline_functions,
                  options::OPT_finline_hint_functions,
                  options::OPT_fno_inline_functions);

  // FIXME: Find a better way to determine whether the language has modules
  // support by default, or just assume that all languages do.
  bool HaveModules =
      Std && (Std->containsValue("c++2a") || Std->containsValue("c++latest"));
  RenderModulesOptions(C, D, Args, Input, Output, CmdArgs, HaveModules);

  if (Args.hasFlag(options::OPT_fpch_validate_input_files_content,
                   options::OPT_fno_pch_validate_input_files_content, false))
    CmdArgs.push_back("-fvalidate-ast-input-files-content");

  Args.AddLastArg(CmdArgs, options::OPT_fexperimental_new_pass_manager,
                  options::OPT_fno_experimental_new_pass_manager);

  ObjCRuntime Runtime = AddObjCRuntimeArgs(Args, CmdArgs, rewriteKind);
  RenderObjCOptions(TC, D, RawTriple, Args, Runtime, rewriteKind != RK_None,
                    Input, CmdArgs);

  if (Args.hasFlag(options::OPT_fapplication_extension,
                   options::OPT_fno_application_extension, false))
    CmdArgs.push_back("-fapplication-extension");

  // Handle GCC-style exception args.
  if (!C.getDriver().IsCLMode())
    addExceptionArgs(Args, InputType, TC, KernelOrKext, Runtime, CmdArgs);

  // Handle exception personalities
  Arg *A = Args.getLastArg(
      options::OPT_fsjlj_exceptions, options::OPT_fseh_exceptions,
      options::OPT_fdwarf_exceptions, options::OPT_fwasm_exceptions);
  if (A) {
    const Option &Opt = A->getOption();
    if (Opt.matches(options::OPT_fsjlj_exceptions))
      CmdArgs.push_back("-fsjlj-exceptions");
    if (Opt.matches(options::OPT_fseh_exceptions))
      CmdArgs.push_back("-fseh-exceptions");
    if (Opt.matches(options::OPT_fdwarf_exceptions))
      CmdArgs.push_back("-fdwarf-exceptions");
    if (Opt.matches(options::OPT_fwasm_exceptions))
      CmdArgs.push_back("-fwasm-exceptions");
  } else {
    switch (TC.GetExceptionModel(Args)) {
    default:
      break;
    case llvm::ExceptionHandling::DwarfCFI:
      CmdArgs.push_back("-fdwarf-exceptions");
      break;
    case llvm::ExceptionHandling::SjLj:
      CmdArgs.push_back("-fsjlj-exceptions");
      break;
    case llvm::ExceptionHandling::WinEH:
      CmdArgs.push_back("-fseh-exceptions");
      break;
    }
  }

  // C++ "sane" operator new.
  if (!Args.hasFlag(options::OPT_fassume_sane_operator_new,
                    options::OPT_fno_assume_sane_operator_new))
    CmdArgs.push_back("-fno-assume-sane-operator-new");

  // -frelaxed-template-template-args is off by default, as it is a severe
  // breaking change until a corresponding change to template partial ordering
  // is provided.
  if (Args.hasFlag(options::OPT_frelaxed_template_template_args,
                   options::OPT_fno_relaxed_template_template_args, false))
    CmdArgs.push_back("-frelaxed-template-template-args");

  // -fsized-deallocation is off by default, as it is an ABI-breaking change for
  // most platforms.
  if (Args.hasFlag(options::OPT_fsized_deallocation,
                   options::OPT_fno_sized_deallocation, false))
    CmdArgs.push_back("-fsized-deallocation");

  // -faligned-allocation is on by default in C++17 onwards and otherwise off
  // by default.
  if (Arg *A = Args.getLastArg(options::OPT_faligned_allocation,
                               options::OPT_fno_aligned_allocation,
                               options::OPT_faligned_new_EQ)) {
    if (A->getOption().matches(options::OPT_fno_aligned_allocation))
      CmdArgs.push_back("-fno-aligned-allocation");
    else
      CmdArgs.push_back("-faligned-allocation");
  }

  // The default new alignment can be specified using a dedicated option or via
  // a GCC-compatible option that also turns on aligned allocation.
  if (Arg *A = Args.getLastArg(options::OPT_fnew_alignment_EQ,
                               options::OPT_faligned_new_EQ))
    CmdArgs.push_back(
        Args.MakeArgString(Twine("-fnew-alignment=") + A->getValue()));

  // -fconstant-cfstrings is default, and may be subject to argument translation
  // on Darwin.
  if (!Args.hasFlag(options::OPT_fconstant_cfstrings,
                    options::OPT_fno_constant_cfstrings) ||
      !Args.hasFlag(options::OPT_mconstant_cfstrings,
                    options::OPT_mno_constant_cfstrings))
    CmdArgs.push_back("-fno-constant-cfstrings");

  // -fno-pascal-strings is default, only pass non-default.
  if (Args.hasFlag(options::OPT_fpascal_strings,
                   options::OPT_fno_pascal_strings, false))
    CmdArgs.push_back("-fpascal-strings");

  // Honor -fpack-struct= and -fpack-struct, if given. Note that
  // -fno-pack-struct doesn't apply to -fpack-struct=.
  if (Arg *A = Args.getLastArg(options::OPT_fpack_struct_EQ)) {
    std::string PackStructStr = "-fpack-struct=";
    PackStructStr += A->getValue();
    CmdArgs.push_back(Args.MakeArgString(PackStructStr));
  } else if (Args.hasFlag(options::OPT_fpack_struct,
                          options::OPT_fno_pack_struct, false)) {
    CmdArgs.push_back("-fpack-struct=1");
  }

  // Handle -fmax-type-align=N and -fno-type-align
  bool SkipMaxTypeAlign = Args.hasArg(options::OPT_fno_max_type_align);
  if (Arg *A = Args.getLastArg(options::OPT_fmax_type_align_EQ)) {
    if (!SkipMaxTypeAlign) {
      std::string MaxTypeAlignStr = "-fmax-type-align=";
      MaxTypeAlignStr += A->getValue();
      CmdArgs.push_back(Args.MakeArgString(MaxTypeAlignStr));
    }
  } else if (RawTriple.isOSDarwin()) {
    if (!SkipMaxTypeAlign) {
      std::string MaxTypeAlignStr = "-fmax-type-align=16";
      CmdArgs.push_back(Args.MakeArgString(MaxTypeAlignStr));
    }
  }

  if (!Args.hasFlag(options::OPT_Qy, options::OPT_Qn, true))
    CmdArgs.push_back("-Qn");

  // -fno-common is the default, set -fcommon only when that flag is set.
  if (Args.hasFlag(options::OPT_fcommon, options::OPT_fno_common, false))
    CmdArgs.push_back("-fcommon");

  // -fsigned-bitfields is default, and clang doesn't yet support
  // -funsigned-bitfields.
  if (!Args.hasFlag(options::OPT_fsigned_bitfields,
                    options::OPT_funsigned_bitfields))
    D.Diag(diag::warn_drv_clang_unsupported)
        << Args.getLastArg(options::OPT_funsigned_bitfields)->getAsString(Args);

  // -fsigned-bitfields is default, and clang doesn't support -fno-for-scope.
  if (!Args.hasFlag(options::OPT_ffor_scope, options::OPT_fno_for_scope))
    D.Diag(diag::err_drv_clang_unsupported)
        << Args.getLastArg(options::OPT_fno_for_scope)->getAsString(Args);

  // -finput_charset=UTF-8 is default. Reject others
  if (Arg *inputCharset = Args.getLastArg(options::OPT_finput_charset_EQ)) {
    StringRef value = inputCharset->getValue();
    if (!value.equals_lower("utf-8"))
      D.Diag(diag::err_drv_invalid_value) << inputCharset->getAsString(Args)
                                          << value;
  }

  // -fexec_charset=UTF-8 is default. Reject others
  if (Arg *execCharset = Args.getLastArg(options::OPT_fexec_charset_EQ)) {
    StringRef value = execCharset->getValue();
    if (!value.equals_lower("utf-8"))
      D.Diag(diag::err_drv_invalid_value) << execCharset->getAsString(Args)
                                          << value;
  }

  RenderDiagnosticsOptions(D, Args, CmdArgs);

  // -fno-asm-blocks is default.
  if (Args.hasFlag(options::OPT_fasm_blocks, options::OPT_fno_asm_blocks,
                   false))
    CmdArgs.push_back("-fasm-blocks");

  // -fgnu-inline-asm is default.
  if (!Args.hasFlag(options::OPT_fgnu_inline_asm,
                    options::OPT_fno_gnu_inline_asm, true))
    CmdArgs.push_back("-fno-gnu-inline-asm");

  // Enable vectorization per default according to the optimization level
  // selected. For optimization levels that want vectorization we use the alias
  // option to simplify the hasFlag logic.
  bool EnableVec = shouldEnableVectorizerAtOLevel(Args, false);
  OptSpecifier VectorizeAliasOption =
      EnableVec ? options::OPT_O_Group : options::OPT_fvectorize;
  if (Args.hasFlag(options::OPT_fvectorize, VectorizeAliasOption,
                   options::OPT_fno_vectorize, EnableVec))
    CmdArgs.push_back("-vectorize-loops");

  // -fslp-vectorize is enabled based on the optimization level selected.
  bool EnableSLPVec = shouldEnableVectorizerAtOLevel(Args, true);
  OptSpecifier SLPVectAliasOption =
      EnableSLPVec ? options::OPT_O_Group : options::OPT_fslp_vectorize;
  if (Args.hasFlag(options::OPT_fslp_vectorize, SLPVectAliasOption,
                   options::OPT_fno_slp_vectorize, EnableSLPVec))
    CmdArgs.push_back("-vectorize-slp");

  ParseMPreferVectorWidth(D, Args, CmdArgs);

  Args.AddLastArg(CmdArgs, options::OPT_fshow_overloads_EQ);
  Args.AddLastArg(CmdArgs,
                  options::OPT_fsanitize_undefined_strip_path_components_EQ);

  // -fdollars-in-identifiers default varies depending on platform and
  // language; only pass if specified.
  if (Arg *A = Args.getLastArg(options::OPT_fdollars_in_identifiers,
                               options::OPT_fno_dollars_in_identifiers)) {
    if (A->getOption().matches(options::OPT_fdollars_in_identifiers))
      CmdArgs.push_back("-fdollars-in-identifiers");
    else
      CmdArgs.push_back("-fno-dollars-in-identifiers");
  }

  // -funit-at-a-time is default, and we don't support -fno-unit-at-a-time for
  // practical purposes.
  if (Arg *A = Args.getLastArg(options::OPT_funit_at_a_time,
                               options::OPT_fno_unit_at_a_time)) {
    if (A->getOption().matches(options::OPT_fno_unit_at_a_time))
      D.Diag(diag::warn_drv_clang_unsupported) << A->getAsString(Args);
  }

  if (Args.hasFlag(options::OPT_fapple_pragma_pack,
                   options::OPT_fno_apple_pragma_pack, false))
    CmdArgs.push_back("-fapple-pragma-pack");

  // Remarks can be enabled with any of the `-f.*optimization-record.*` flags.
  if (willEmitRemarks(Args) && checkRemarksOptions(D, Args, Triple))
    renderRemarksOptions(Args, CmdArgs, Triple, Input, Output, JA);

  bool RewriteImports = Args.hasFlag(options::OPT_frewrite_imports,
                                     options::OPT_fno_rewrite_imports, false);
  if (RewriteImports)
    CmdArgs.push_back("-frewrite-imports");

  // Enable rewrite includes if the user's asked for it or if we're generating
  // diagnostics.
  // TODO: Once -module-dependency-dir works with -frewrite-includes it'd be
  // nice to enable this when doing a crashdump for modules as well.
  if (Args.hasFlag(options::OPT_frewrite_includes,
                   options::OPT_fno_rewrite_includes, false) ||
      (C.isForDiagnostics() && !HaveModules))
    CmdArgs.push_back("-frewrite-includes");

  // Only allow -traditional or -traditional-cpp outside in preprocessing modes.
  if (Arg *A = Args.getLastArg(options::OPT_traditional,
                               options::OPT_traditional_cpp)) {
    if (isa<PreprocessJobAction>(JA))
      CmdArgs.push_back("-traditional-cpp");
    else
      D.Diag(diag::err_drv_clang_unsupported) << A->getAsString(Args);
  }

  Args.AddLastArg(CmdArgs, options::OPT_dM);
  Args.AddLastArg(CmdArgs, options::OPT_dD);

  Args.AddLastArg(CmdArgs, options::OPT_fmax_tokens_EQ);

  // Handle serialized diagnostics.
  if (Arg *A = Args.getLastArg(options::OPT__serialize_diags)) {
    CmdArgs.push_back("-serialize-diagnostic-file");
    CmdArgs.push_back(Args.MakeArgString(A->getValue()));
  }

  if (Args.hasArg(options::OPT_fretain_comments_from_system_headers))
    CmdArgs.push_back("-fretain-comments-from-system-headers");

  // Forward -fcomment-block-commands to -cc1.
  Args.AddAllArgs(CmdArgs, options::OPT_fcomment_block_commands);
  // Forward -fparse-all-comments to -cc1.
  Args.AddAllArgs(CmdArgs, options::OPT_fparse_all_comments);

  // Turn -fplugin=name.so into -load name.so
  for (const Arg *A : Args.filtered(options::OPT_fplugin_EQ)) {
    CmdArgs.push_back("-load");
    CmdArgs.push_back(A->getValue());
    A->claim();
  }

  // Forward -fpass-plugin=name.so to -cc1.
  for (const Arg *A : Args.filtered(options::OPT_fpass_plugin_EQ)) {
    CmdArgs.push_back(
        Args.MakeArgString(Twine("-fpass-plugin=") + A->getValue()));
    A->claim();
  }

  // Setup statistics file output.
  SmallString<128> StatsFile = getStatsFileName(Args, Output, Input, D);
  if (!StatsFile.empty())
    CmdArgs.push_back(Args.MakeArgString(Twine("-stats-file=") + StatsFile));

  // Forward -Xclang arguments to -cc1, and -mllvm arguments to the LLVM option
  // parser.
  // -finclude-default-header flag is for preprocessor,
  // do not pass it to other cc1 commands when save-temps is enabled
  if (C.getDriver().isSaveTempsEnabled() &&
      !isa<PreprocessJobAction>(JA)) {
    for (auto Arg : Args.filtered(options::OPT_Xclang)) {
      Arg->claim();
      if (StringRef(Arg->getValue()) != "-finclude-default-header")
        CmdArgs.push_back(Arg->getValue());
    }
  }
  else {
    Args.AddAllArgValues(CmdArgs, options::OPT_Xclang);
  }
  for (const Arg *A : Args.filtered(options::OPT_mllvm)) {
    A->claim();

    // We translate this by hand to the -cc1 argument, since nightly test uses
    // it and developers have been trained to spell it with -mllvm. Both
    // spellings are now deprecated and should be removed.
    if (StringRef(A->getValue(0)) == "-disable-llvm-optzns") {
      CmdArgs.push_back("-disable-llvm-optzns");
    } else {
      A->render(Args, CmdArgs);
    }
  }

  // With -save-temps, we want to save the unoptimized bitcode output from the
  // CompileJobAction, use -disable-llvm-passes to get pristine IR generated
  // by the frontend.
  // When -fembed-bitcode is enabled, optimized bitcode is emitted because it
  // has slightly different breakdown between stages.
  // FIXME: -fembed-bitcode -save-temps will save optimized bitcode instead of
  // pristine IR generated by the frontend. Ideally, a new compile action should
  // be added so both IR can be captured.
  if ((C.getDriver().isSaveTempsEnabled() ||
       JA.isHostOffloading(Action::OFK_OpenMP)) &&
      !(C.getDriver().embedBitcodeInObject() && !C.getDriver().isUsingLTO()) &&
      isa<CompileJobAction>(JA))
    CmdArgs.push_back("-disable-llvm-passes");

  Args.AddAllArgs(CmdArgs, options::OPT_undef);

  const char *Exec = D.getClangProgramPath();

  // Optionally embed the -cc1 level arguments into the debug info or a
  // section, for build analysis.
  // Also record command line arguments into the debug info if
  // -grecord-gcc-switches options is set on.
  // By default, -gno-record-gcc-switches is set on and no recording.
  auto GRecordSwitches =
      Args.hasFlag(options::OPT_grecord_command_line,
                   options::OPT_gno_record_command_line, false);
  auto FRecordSwitches =
      Args.hasFlag(options::OPT_frecord_command_line,
                   options::OPT_fno_record_command_line, false);
  if (FRecordSwitches && !Triple.isOSBinFormatELF())
    D.Diag(diag::err_drv_unsupported_opt_for_target)
        << Args.getLastArg(options::OPT_frecord_command_line)->getAsString(Args)
        << TripleStr;
  if (TC.UseDwarfDebugFlags() || GRecordSwitches || FRecordSwitches) {
    ArgStringList OriginalArgs;
    for (const auto &Arg : Args)
      Arg->render(Args, OriginalArgs);

    SmallString<256> Flags;
    EscapeSpacesAndBackslashes(Exec, Flags);
    for (const char *OriginalArg : OriginalArgs) {
      SmallString<128> EscapedArg;
      EscapeSpacesAndBackslashes(OriginalArg, EscapedArg);
      Flags += " ";
      Flags += EscapedArg;
    }
    auto FlagsArgString = Args.MakeArgString(Flags);
    if (TC.UseDwarfDebugFlags() || GRecordSwitches) {
      CmdArgs.push_back("-dwarf-debug-flags");
      CmdArgs.push_back(FlagsArgString);
    }
    if (FRecordSwitches) {
      CmdArgs.push_back("-record-command-line");
      CmdArgs.push_back(FlagsArgString);
    }
  }

  // Host-side cuda compilation receives all device-side outputs in a single
  // fatbin as Inputs[1]. Include the binary with -fcuda-include-gpubinary.
  if ((IsCuda || IsHIP) && CudaDeviceInput) {
      CmdArgs.push_back("-fcuda-include-gpubinary");
      CmdArgs.push_back(CudaDeviceInput->getFilename());
      if (Args.hasFlag(options::OPT_fgpu_rdc, options::OPT_fno_gpu_rdc, false))
        CmdArgs.push_back("-fgpu-rdc");
  }

  if (IsCuda) {
    if (Args.hasFlag(options::OPT_fcuda_short_ptr,
                     options::OPT_fno_cuda_short_ptr, false))
      CmdArgs.push_back("-fcuda-short-ptr");
  }

  if (IsSYCL) {
    // Host-side SYCL compilation receives the integration header file as
    // Inputs[1].  Include the header with -include
    if (!IsSYCLOffloadDevice && SYCLDeviceInput) {
      SmallString<128> RealPath;
#if defined(_WIN32)
      // Fixup the header path name in case there are discrepancies in the
      // string used for the temporary directory environment variable and
      // actual path expectations.
      //
      // While generating the driver commands, we're most often working
      // with non-existing files. The Unix implementation of LLVM's real_path
      // returns an empty path for a non-existing file if it's expected to be
      // placed in the current directory. This becomes a problem when we're
      // saving intermediate compilation results via -save-temps.
      // Since the header file path fix-up is Windows-specific, the real_path
      // call is not necessary for a Unix-based OS (case-sensitive filesystem).
      llvm::sys::fs::real_path(SYCLDeviceInput->getFilename(), RealPath);
#else  // _WIN32
      RealPath.assign(StringRef(SYCLDeviceInput->getFilename()));
#endif // _WIN32
      const char *IntHeaderPath = Args.MakeArgString(RealPath);
      CmdArgs.push_back("-include");
      CmdArgs.push_back(IntHeaderPath);
      // When creating dependency information, filter out the generated
      // header file.
      CmdArgs.push_back("-dependency-filter");
      CmdArgs.push_back(IntHeaderPath);
      // Let the FE know we are doing a SYCL offload compilation, but we are
      // doing the host pass.
      CmdArgs.push_back("-fsycl");
      CmdArgs.push_back("-fsycl-is-host");
    }
    if (IsSYCLOffloadDevice && JA.getType() == types::TY_SYCL_Header) {
      // Generating a SYCL Header
      SmallString<128> HeaderOpt("-fsycl-int-header=");
      HeaderOpt += Output.getFilename();
      CmdArgs.push_back(Args.MakeArgString(HeaderOpt));
    }
    if (Args.hasFlag(options::OPT_fsycl_unnamed_lambda,
        options::OPT_fno_sycl_unnamed_lambda, Args.hasArg(options::OPT__dpcpp)))
      CmdArgs.push_back("-fsycl-unnamed-lambda");
  }

  if (IsHIP)
    CmdArgs.push_back("-fcuda-allow-variadic-functions");

  // OpenMP offloading device jobs take the argument -fopenmp-host-ir-file-path
  // to specify the result of the compile phase on the host, so the meaningful
  // device declarations can be identified. Also, -fopenmp-is-device is passed
  // along to tell the frontend that it is generating code for a device, so that
  // only the relevant declarations are emitted.
  if (IsOpenMPDevice) {
    CmdArgs.push_back("-fopenmp-is-device");
    if (OpenMPDeviceInput) {
      CmdArgs.push_back("-fopenmp-host-ir-file-path");
      CmdArgs.push_back(Args.MakeArgString(OpenMPDeviceInput->getFilename()));
    }
#if INTEL_CUSTOMIZATION
    // Add SYCL headers path to include search path
    toolchains::SYCLToolChain::AddSYCLIncludeArgs(D, Args, CmdArgs);
#endif //INTEL_CUSTOMIZATION
  }
#if INTEL_COLLAB
  // fixup -paropt value
  if (Args.hasArg(options::OPT_fiopenmp)) {
    int paroptVal = IsOpenMPDevice ? 0x20 : 0x0;
    bool paroptSeen = false;
    StringRef paropt = "31";

    for (const Arg *A : Args.filtered(options::OPT_mllvm)) {
      StringRef Str(A->getValue(0));
      if (Str.consume_front("-paropt=")) {
        paropt = Str;
        paroptSeen = true;
      }
      // FIXME: adds overriding -paropt value instead of replacing
    }
    int ValueInt;
    if (paropt.getAsInteger(10, ValueInt)) {
      getToolChain().getDriver().Diag(
                  diag::err_drv_unsupported_option_argument)
                  << "-paropt=" << paropt;
    }
    paroptVal |= ValueInt;
    if (!paroptSeen || (paroptVal != ValueInt && paroptSeen)) {
      CmdArgs.push_back("-mllvm");
      CmdArgs.push_back(Args.MakeArgString("-paropt=" + Twine(paroptVal)));
    }
  }
#endif // INTEL_COLLAB

  // For all the host OpenMP offloading compile jobs we need to pass the targets
  // information using -fopenmp-targets= option.
#if INTEL_CUSTOMIZATION
  if (JA.isOffloading(Action::OFK_OpenMP)) {
#endif // INTEL_CUSTOMIZATION
    SmallString<128> TargetInfo("-fopenmp-targets=");

    Arg *Tgts = Args.getLastArg(options::OPT_fopenmp_targets_EQ);
    assert(Tgts && Tgts->getNumValues() &&
           "OpenMP offloading has to have targets specified.");
    for (unsigned i = 0; i < Tgts->getNumValues(); ++i) {
      if (i)
        TargetInfo += ',';
      // We need to get the string from the triple because it may be not exactly
      // the same as the one we get directly from the arguments.
      llvm::Triple T(Tgts->getValue(i));
      TargetInfo += T.getTriple();
    }
    CmdArgs.push_back(Args.MakeArgString(TargetInfo.str()));
  }

  // For all the host SYCL offloading compile jobs we need to pass the targets
  // information using -fsycl-targets= option.
  if (isa<CompileJobAction>(JA) && JA.isHostOffloading(Action::OFK_SYCL)) {
    SmallString<128> TargetInfo("-fsycl-targets=");

    if (Arg *Tgts = Args.getLastArg(options::OPT_fsycl_targets_EQ)) {
      for (unsigned i = 0; i < Tgts->getNumValues(); ++i) {
        if (i)
          TargetInfo += ',';
        // We need to get the string from the triple because it may be not
        // exactly the same as the one we get directly from the arguments.
        llvm::Triple T(Tgts->getValue(i));
        TargetInfo += T.getTriple();
      }
    } else
      // Use the default.
      TargetInfo += C.getDriver().MakeSYCLDeviceTriple().normalize();
    CmdArgs.push_back(Args.MakeArgString(TargetInfo.str()));
  }

  bool VirtualFunctionElimination =
      Args.hasFlag(options::OPT_fvirtual_function_elimination,
                   options::OPT_fno_virtual_function_elimination, false);
  if (VirtualFunctionElimination) {
    // VFE requires full LTO (currently, this might be relaxed to allow ThinLTO
    // in the future).
    if (D.getLTOMode() != LTOK_Full)
      D.Diag(diag::err_drv_argument_only_allowed_with)
          << "-fvirtual-function-elimination"
          << "-flto=full";

    CmdArgs.push_back("-fvirtual-function-elimination");
  }

  // VFE requires whole-program-vtables, and enables it by default.
  bool WholeProgramVTables = Args.hasFlag(
      options::OPT_fwhole_program_vtables,
      options::OPT_fno_whole_program_vtables, VirtualFunctionElimination);
  if (VirtualFunctionElimination && !WholeProgramVTables) {
    D.Diag(diag::err_drv_argument_not_allowed_with)
        << "-fno-whole-program-vtables"
        << "-fvirtual-function-elimination";
  }

  if (WholeProgramVTables) {
    if (!D.isUsingLTO())
      D.Diag(diag::err_drv_argument_only_allowed_with)
          << "-fwhole-program-vtables"
          << "-flto";
    CmdArgs.push_back("-fwhole-program-vtables");
  }

  bool DefaultsSplitLTOUnit =
      (WholeProgramVTables || Sanitize.needsLTO()) &&
      (D.getLTOMode() == LTOK_Full || TC.canSplitThinLTOUnit());
  bool SplitLTOUnit =
      Args.hasFlag(options::OPT_fsplit_lto_unit,
                   options::OPT_fno_split_lto_unit, DefaultsSplitLTOUnit);
  if (Sanitize.needsLTO() && !SplitLTOUnit)
    D.Diag(diag::err_drv_argument_not_allowed_with) << "-fno-split-lto-unit"
                                                    << "-fsanitize=cfi";
  if (SplitLTOUnit)
    CmdArgs.push_back("-fsplit-lto-unit");

  if (Arg *A = Args.getLastArg(options::OPT_fexperimental_isel,
                               options::OPT_fno_experimental_isel)) {
    CmdArgs.push_back("-mllvm");
    if (A->getOption().matches(options::OPT_fexperimental_isel)) {
      CmdArgs.push_back("-global-isel=1");

      // GISel is on by default on AArch64 -O0, so don't bother adding
      // the fallback remarks for it. Other combinations will add a warning of
      // some kind.
      bool IsArchSupported = Triple.getArch() == llvm::Triple::aarch64;
      bool IsOptLevelSupported = false;

      Arg *A = Args.getLastArg(options::OPT_O_Group);
      if (Triple.getArch() == llvm::Triple::aarch64) {
        if (!A || A->getOption().matches(options::OPT_O0))
          IsOptLevelSupported = true;
      }
      if (!IsArchSupported || !IsOptLevelSupported) {
        CmdArgs.push_back("-mllvm");
        CmdArgs.push_back("-global-isel-abort=2");

        if (!IsArchSupported)
          D.Diag(diag::warn_drv_experimental_isel_incomplete) << Triple.getArchName();
        else
          D.Diag(diag::warn_drv_experimental_isel_incomplete_opt);
      }
    } else {
      CmdArgs.push_back("-global-isel=0");
    }
  }

  if (Args.hasArg(options::OPT_forder_file_instrumentation)) {
     CmdArgs.push_back("-forder-file-instrumentation");
     // Enable order file instrumentation when ThinLTO is not on. When ThinLTO is
     // on, we need to pass these flags as linker flags and that will be handled
     // outside of the compiler.
     if (!D.isUsingLTO()) {
       CmdArgs.push_back("-mllvm");
       CmdArgs.push_back("-enable-order-file-instrumentation");
     }
  }

  if (Arg *A = Args.getLastArg(options::OPT_fforce_enable_int128,
                               options::OPT_fno_force_enable_int128)) {
    if (A->getOption().matches(options::OPT_fforce_enable_int128))
      CmdArgs.push_back("-fforce-enable-int128");
  }

  if (Args.hasFlag(options::OPT_fcomplete_member_pointers,
                   options::OPT_fno_complete_member_pointers, false))
    CmdArgs.push_back("-fcomplete-member-pointers");

  if (!Args.hasFlag(options::OPT_fcxx_static_destructors,
                    options::OPT_fno_cxx_static_destructors, true))
    CmdArgs.push_back("-fno-c++-static-destructors");

  if (Arg *A = Args.getLastArg(options::OPT_moutline,
                               options::OPT_mno_outline)) {
    if (A->getOption().matches(options::OPT_moutline)) {
      // We only support -moutline in AArch64 right now. If we're not compiling
      // for AArch64, emit a warning and ignore the flag. Otherwise, add the
      // proper mllvm flags.
      if (Triple.getArch() != llvm::Triple::aarch64 &&
          Triple.getArch() != llvm::Triple::aarch64_32) {
        D.Diag(diag::warn_drv_moutline_unsupported_opt) << Triple.getArchName();
      } else {
        CmdArgs.push_back("-mllvm");
        CmdArgs.push_back("-enable-machine-outliner");
      }
    } else {
      // Disable all outlining behaviour.
      CmdArgs.push_back("-mllvm");
      CmdArgs.push_back("-enable-machine-outliner=never");
    }
  }

  if (Args.hasFlag(options::OPT_faddrsig, options::OPT_fno_addrsig,
                   (TC.getTriple().isOSBinFormatELF() ||
                    TC.getTriple().isOSBinFormatCOFF()) &&
                      !TC.getTriple().isPS4() &&
                      !TC.getTriple().isOSNetBSD() &&
                      !Distro(D.getVFS(), TC.getTriple()).IsGentoo() &&
                      !TC.getTriple().isAndroid() &&
                       TC.useIntegratedAs()))
    CmdArgs.push_back("-faddrsig");

  if (Arg *A = Args.getLastArg(options::OPT_fsymbol_partition_EQ)) {
    std::string Str = A->getAsString(Args);
    if (!TC.getTriple().isOSBinFormatELF())
      D.Diag(diag::err_drv_unsupported_opt_for_target)
          << Str << TC.getTripleString();
    CmdArgs.push_back(Args.MakeArgString(Str));
  }

#if INTEL_CUSTOMIZATION
  if (Args.hasArg(options::OPT_fno_alias)) {
    CmdArgs.push_back("-fargument-noalias");
  }
  // This setting is for Non-windows targets.
  if (!D.IsCLMode())
    if (Args.hasArg(options::OPT_regcall))
      CmdArgs.push_back("-fdefault-calling-conv=regcall");

  // Disable extensions for SYCL device compilation since some of them cause
  // problems for SPIRV translator.
  if (Args.hasArg(options::OPT__intel) && !IsSYCLOffloadDevice) {
    CmdArgs.push_back("-fintel-compatibility");
    CmdArgs.push_back("-mllvm");
    CmdArgs.push_back("-intel-libirc-allowed");
  }

  if (Args.hasFlag(options::OPT_intel_mintrinsic_promote,
                   options::OPT_intel_mno_intrinsic_promote, false))
    CmdArgs.push_back("-mintrinsic-promote");

#endif // INTEL_CUSTOMIZATION

  // Add the "-o out -x type src.c" flags last. This is done primarily to make
  // the -cc1 command easier to edit when reproducing compiler crashes.
  if (Output.getType() == types::TY_Dependencies) {
    // Handled with other dependency code.
  } else if (Output.isFilename()) {
    if (Output.getType() == clang::driver::types::TY_IFS_CPP ||
        Output.getType() == clang::driver::types::TY_IFS) {
      SmallString<128> OutputFilename(Output.getFilename());
      llvm::sys::path::replace_extension(OutputFilename, "ifs");
      CmdArgs.push_back("-o");
      CmdArgs.push_back(Args.MakeArgString(OutputFilename));
    } else {
      CmdArgs.push_back("-o");
      CmdArgs.push_back(Output.getFilename());
    }
  } else {
    assert(Output.isNothing() && "Invalid output.");
  }

  addDashXForInput(Args, Input, CmdArgs);

  ArrayRef<InputInfo> FrontendInputs = Input;
  if (IsHeaderModulePrecompile)
    FrontendInputs = ModuleHeaderInputs;
  else if (Input.isNothing())
    FrontendInputs = {};

  for (const InputInfo &Input : FrontendInputs) {
    if (Input.isFilename())
      CmdArgs.push_back(Input.getFilename());
    else
      Input.getInputArg().renderAsInput(Args, CmdArgs);
  }

  // Finally add the compile command to the compilation.
  if (Args.hasArg(options::OPT__SLASH_fallback) &&
      Output.getType() == types::TY_Object &&
      (InputType == types::TY_C || InputType == types::TY_CXX)) {
    auto CLCommand =
        getCLFallback()->GetCommand(C, JA, Output, Inputs, Args, LinkingOutput);
    C.addCommand(std::make_unique<FallbackCommand>(
        JA, *this, Exec, CmdArgs, Inputs, std::move(CLCommand)));
  } else if (Args.hasArg(options::OPT__SLASH_fallback) &&
             isa<PrecompileJobAction>(JA)) {
    // In /fallback builds, run the main compilation even if the pch generation
    // fails, so that the main compilation's fallback to cl.exe runs.
    C.addCommand(std::make_unique<ForceSuccessCommand>(JA, *this, Exec,
                                                        CmdArgs, Inputs));
  } else if (D.CC1Main && !D.CCGenDiagnostics) {
    // Invoke the CC1 directly in this process
    C.addCommand(
        std::make_unique<CC1Command>(JA, *this, Exec, CmdArgs, Inputs));
  } else {
    C.addCommand(std::make_unique<Command>(JA, *this, Exec, CmdArgs, Inputs));
  }

  // Make the compile command echo its inputs for /showFilenames.
  if (Output.getType() == types::TY_Object &&
      Args.hasFlag(options::OPT__SLASH_showFilenames,
                   options::OPT__SLASH_showFilenames_, false)) {
    C.getJobs().getJobs().back()->PrintInputFilenames = true;
  }

  if (Arg *A = Args.getLastArg(options::OPT_pg))
    if (FPKeepKind == CodeGenOptions::FramePointerKind::None &&
        !Args.hasArg(options::OPT_mfentry))
      D.Diag(diag::err_drv_argument_not_allowed_with) << "-fomit-frame-pointer"
                                                      << A->getAsString(Args);

  // Claim some arguments which clang supports automatically.

  // -fpch-preprocess is used with gcc to add a special marker in the output to
  // include the PCH file.
  Args.ClaimAllArgs(options::OPT_fpch_preprocess);

  // Claim some arguments which clang doesn't support, but we don't
  // care to warn the user about.
  Args.ClaimAllArgs(options::OPT_clang_ignored_f_Group);
  Args.ClaimAllArgs(options::OPT_clang_ignored_m_Group);

  // Disable warnings for clang -E -emit-llvm foo.c
  Args.ClaimAllArgs(options::OPT_emit_llvm);
}

Clang::Clang(const ToolChain &TC)
    // CAUTION! The first constructor argument ("clang") is not arbitrary,
    // as it is for other tools. Some operations on a Tool actually test
    // whether that tool is Clang based on the Tool's Name as a string.
    : Tool("clang", "clang frontend", TC, RF_Full) {}

Clang::~Clang() {}

/// Add options related to the Objective-C runtime/ABI.
///
/// Returns true if the runtime is non-fragile.
ObjCRuntime Clang::AddObjCRuntimeArgs(const ArgList &args,
                                      ArgStringList &cmdArgs,
                                      RewriteKind rewriteKind) const {
  // Look for the controlling runtime option.
  Arg *runtimeArg =
      args.getLastArg(options::OPT_fnext_runtime, options::OPT_fgnu_runtime,
                      options::OPT_fobjc_runtime_EQ);

  // Just forward -fobjc-runtime= to the frontend.  This supercedes
  // options about fragility.
  if (runtimeArg &&
      runtimeArg->getOption().matches(options::OPT_fobjc_runtime_EQ)) {
    ObjCRuntime runtime;
    StringRef value = runtimeArg->getValue();
    if (runtime.tryParse(value)) {
      getToolChain().getDriver().Diag(diag::err_drv_unknown_objc_runtime)
          << value;
    }
    if ((runtime.getKind() == ObjCRuntime::GNUstep) &&
        (runtime.getVersion() >= VersionTuple(2, 0)))
      if (!getToolChain().getTriple().isOSBinFormatELF() &&
          !getToolChain().getTriple().isOSBinFormatCOFF()) {
        getToolChain().getDriver().Diag(
            diag::err_drv_gnustep_objc_runtime_incompatible_binary)
          << runtime.getVersion().getMajor();
      }

    runtimeArg->render(args, cmdArgs);
    return runtime;
  }

  // Otherwise, we'll need the ABI "version".  Version numbers are
  // slightly confusing for historical reasons:
  //   1 - Traditional "fragile" ABI
  //   2 - Non-fragile ABI, version 1
  //   3 - Non-fragile ABI, version 2
  unsigned objcABIVersion = 1;
  // If -fobjc-abi-version= is present, use that to set the version.
  if (Arg *abiArg = args.getLastArg(options::OPT_fobjc_abi_version_EQ)) {
    StringRef value = abiArg->getValue();
    if (value == "1")
      objcABIVersion = 1;
    else if (value == "2")
      objcABIVersion = 2;
    else if (value == "3")
      objcABIVersion = 3;
    else
      getToolChain().getDriver().Diag(diag::err_drv_clang_unsupported) << value;
  } else {
    // Otherwise, determine if we are using the non-fragile ABI.
    bool nonFragileABIIsDefault =
        (rewriteKind == RK_NonFragile ||
         (rewriteKind == RK_None &&
          getToolChain().IsObjCNonFragileABIDefault()));
    if (args.hasFlag(options::OPT_fobjc_nonfragile_abi,
                     options::OPT_fno_objc_nonfragile_abi,
                     nonFragileABIIsDefault)) {
// Determine the non-fragile ABI version to use.
#ifdef DISABLE_DEFAULT_NONFRAGILEABI_TWO
      unsigned nonFragileABIVersion = 1;
#else
      unsigned nonFragileABIVersion = 2;
#endif

      if (Arg *abiArg =
              args.getLastArg(options::OPT_fobjc_nonfragile_abi_version_EQ)) {
        StringRef value = abiArg->getValue();
        if (value == "1")
          nonFragileABIVersion = 1;
        else if (value == "2")
          nonFragileABIVersion = 2;
        else
          getToolChain().getDriver().Diag(diag::err_drv_clang_unsupported)
              << value;
      }

      objcABIVersion = 1 + nonFragileABIVersion;
    } else {
      objcABIVersion = 1;
    }
  }

  // We don't actually care about the ABI version other than whether
  // it's non-fragile.
  bool isNonFragile = objcABIVersion != 1;

  // If we have no runtime argument, ask the toolchain for its default runtime.
  // However, the rewriter only really supports the Mac runtime, so assume that.
  ObjCRuntime runtime;
  if (!runtimeArg) {
    switch (rewriteKind) {
    case RK_None:
      runtime = getToolChain().getDefaultObjCRuntime(isNonFragile);
      break;
    case RK_Fragile:
      runtime = ObjCRuntime(ObjCRuntime::FragileMacOSX, VersionTuple());
      break;
    case RK_NonFragile:
      runtime = ObjCRuntime(ObjCRuntime::MacOSX, VersionTuple());
      break;
    }

    // -fnext-runtime
  } else if (runtimeArg->getOption().matches(options::OPT_fnext_runtime)) {
    // On Darwin, make this use the default behavior for the toolchain.
    if (getToolChain().getTriple().isOSDarwin()) {
      runtime = getToolChain().getDefaultObjCRuntime(isNonFragile);

      // Otherwise, build for a generic macosx port.
    } else {
      runtime = ObjCRuntime(ObjCRuntime::MacOSX, VersionTuple());
    }

    // -fgnu-runtime
  } else {
    assert(runtimeArg->getOption().matches(options::OPT_fgnu_runtime));
    // Legacy behaviour is to target the gnustep runtime if we are in
    // non-fragile mode or the GCC runtime in fragile mode.
    if (isNonFragile)
      runtime = ObjCRuntime(ObjCRuntime::GNUstep, VersionTuple(2, 0));
    else
      runtime = ObjCRuntime(ObjCRuntime::GCC, VersionTuple());
  }

  cmdArgs.push_back(
      args.MakeArgString("-fobjc-runtime=" + runtime.getAsString()));
  return runtime;
}

static bool maybeConsumeDash(const std::string &EH, size_t &I) {
  bool HaveDash = (I + 1 < EH.size() && EH[I + 1] == '-');
  I += HaveDash;
  return !HaveDash;
}

namespace {
struct EHFlags {
  bool Synch = false;
  bool Asynch = false;
  bool NoUnwindC = false;
};
} // end anonymous namespace

/// /EH controls whether to run destructor cleanups when exceptions are
/// thrown.  There are three modifiers:
/// - s: Cleanup after "synchronous" exceptions, aka C++ exceptions.
/// - a: Cleanup after "asynchronous" exceptions, aka structured exceptions.
///      The 'a' modifier is unimplemented and fundamentally hard in LLVM IR.
/// - c: Assume that extern "C" functions are implicitly nounwind.
/// The default is /EHs-c-, meaning cleanups are disabled.
static EHFlags parseClangCLEHFlags(const Driver &D, const ArgList &Args) {
  EHFlags EH;

  std::vector<std::string> EHArgs =
      Args.getAllArgValues(options::OPT__SLASH_EH);
  for (auto EHVal : EHArgs) {
    for (size_t I = 0, E = EHVal.size(); I != E; ++I) {
      switch (EHVal[I]) {
      case 'a':
        EH.Asynch = maybeConsumeDash(EHVal, I);
        if (EH.Asynch)
          EH.Synch = false;
        continue;
      case 'c':
        EH.NoUnwindC = maybeConsumeDash(EHVal, I);
        continue;
      case 's':
        EH.Synch = maybeConsumeDash(EHVal, I);
        if (EH.Synch)
          EH.Asynch = false;
        continue;
      default:
        break;
      }
      D.Diag(clang::diag::err_drv_invalid_value) << "/EH" << EHVal;
      break;
    }
  }
  // The /GX, /GX- flags are only processed if there are not /EH flags.
  // The default is that /GX is not specified.
  if (EHArgs.empty() &&
      Args.hasFlag(options::OPT__SLASH_GX, options::OPT__SLASH_GX_,
                   /*Default=*/false)) {
    EH.Synch = true;
    EH.NoUnwindC = true;
  }

  return EH;
}

void Clang::AddClangCLArgs(const ArgList &Args, types::ID InputType,
                           ArgStringList &CmdArgs,
                           codegenoptions::DebugInfoKind *DebugInfoKind,
                           bool *EmitCodeView) const {
  unsigned RTOptionID = options::OPT__SLASH_MT;
  bool isNVPTX = getToolChain().getTriple().isNVPTX();

  if (Args.hasArg(options::OPT__SLASH_LDd))
    // The /LDd option implies /MTd. The dependent lib part can be overridden,
    // but defining _DEBUG is sticky.
    RTOptionID = options::OPT__SLASH_MTd;

  if (Arg *A = Args.getLastArg(options::OPT__SLASH_M_Group))
    RTOptionID = A->getOption().getID();

  StringRef FlagForCRT;
#if INTEL_CUSTOMIZATION
  StringRef FlagForIntelMathLib;
#endif // INTEL_CUSTOMIZATION
  switch (RTOptionID) {
  case options::OPT__SLASH_MD:
    if (Args.hasArg(options::OPT__SLASH_LDd))
      CmdArgs.push_back("-D_DEBUG");
    CmdArgs.push_back("-D_MT");
    CmdArgs.push_back("-D_DLL");
    FlagForCRT = "--dependent-lib=msvcrt";
#if INTEL_CUSTOMIZATION
    FlagForIntelMathLib = "--dependent-lib=libmmd";
#endif // INTEL_CUSTOMIZATION
    break;
  case options::OPT__SLASH_MDd:
    CmdArgs.push_back("-D_DEBUG");
    CmdArgs.push_back("-D_MT");
    CmdArgs.push_back("-D_DLL");
    FlagForCRT = "--dependent-lib=msvcrtd";
#if INTEL_CUSTOMIZATION
    FlagForIntelMathLib = "--dependent-lib=libmmdd";
#endif // INTEL_CUSTOMIZATION
    break;
  case options::OPT__SLASH_MT:
    if (Args.hasArg(options::OPT__SLASH_LDd))
      CmdArgs.push_back("-D_DEBUG");
    CmdArgs.push_back("-D_MT");
    CmdArgs.push_back("-flto-visibility-public-std");
    FlagForCRT = "--dependent-lib=libcmt";
#if INTEL_CUSTOMIZATION
    FlagForIntelMathLib = "--dependent-lib=libmmt";
#endif // INTEL_CUSTOMIZATION
    break;
  case options::OPT__SLASH_MTd:
    CmdArgs.push_back("-D_DEBUG");
    CmdArgs.push_back("-D_MT");
    CmdArgs.push_back("-flto-visibility-public-std");
    FlagForCRT = "--dependent-lib=libcmtd";
#if INTEL_CUSTOMIZATION
    FlagForIntelMathLib = "--dependent-lib=libmmt";
#endif // INTEL_CUSTOMIZATION
    break;
  default:
    llvm_unreachable("Unexpected option ID.");
  }

  if (Args.hasArg(options::OPT__SLASH_Zl)) {
    CmdArgs.push_back("-D_VC_NODEFAULTLIB");
  } else {
    CmdArgs.push_back(FlagForCRT.data());
#if INTEL_CUSTOMIZATION
    CmdArgs.push_back(FlagForIntelMathLib.data());
#endif // INTEL_CUSTOMIZATION

    // This provides POSIX compatibility (maps 'open' to '_open'), which most
    // users want.  The /Za flag to cl.exe turns this off, but it's not
    // implemented in clang.
    CmdArgs.push_back("--dependent-lib=oldnames");
  }

#if INTEL_CUSTOMIZATION
  // Add Intel performance libraries
  if (Args.hasArg(options::OPT_ipp_EQ))
    getToolChain().AddIPPLibArgs(Args, CmdArgs, "--dependent-lib=");
  if (Args.hasArg(options::OPT_mkl_EQ))
    getToolChain().AddMKLLibArgs(Args, CmdArgs, "--dependent-lib=");
  if (Args.hasArg(options::OPT_tbb, options::OPT_daal_EQ) ||
      (Args.hasArg(options::OPT_mkl_EQ) && Args.hasArg(options::OPT__dpcpp)))
    getToolChain().AddTBBLibArgs(Args, CmdArgs, "--dependent-lib=");
  if (Args.hasArg(options::OPT_daal_EQ))
    getToolChain().AddDAALLibArgs(Args, CmdArgs, "--dependent-lib=");
#endif // INTEL_CUSTOMIZATION

  if (Arg *ShowIncludes =
          Args.getLastArg(options::OPT__SLASH_showIncludes,
                          options::OPT__SLASH_showIncludes_user)) {
    CmdArgs.push_back("--show-includes");
    if (ShowIncludes->getOption().matches(options::OPT__SLASH_showIncludes))
      CmdArgs.push_back("-sys-header-deps");
  }

  // This controls whether or not we emit RTTI data for polymorphic types.
  if (Args.hasFlag(options::OPT__SLASH_GR_, options::OPT__SLASH_GR,
                   /*Default=*/false))
    CmdArgs.push_back("-fno-rtti-data");

  // This controls whether or not we emit stack-protector instrumentation.
  // In MSVC, Buffer Security Check (/GS) is on by default.
  if (!isNVPTX && Args.hasFlag(options::OPT__SLASH_GS, options::OPT__SLASH_GS_,
                               /*Default=*/true)) {
    CmdArgs.push_back("-stack-protector");
    CmdArgs.push_back(Args.MakeArgString(Twine(LangOptions::SSPStrong)));
  }

  // Emit CodeView if -Z7, -Zd, or -gline-tables-only are present.
  if (Arg *DebugInfoArg =
          Args.getLastArg(options::OPT__SLASH_Z7, options::OPT__SLASH_Zd,
                          options::OPT_gline_tables_only)) {
    *EmitCodeView = true;
    if (DebugInfoArg->getOption().matches(options::OPT__SLASH_Z7))
      *DebugInfoKind = codegenoptions::LimitedDebugInfo;
    else
      *DebugInfoKind = codegenoptions::DebugLineTablesOnly;
  } else {
    *EmitCodeView = false;
  }

  const Driver &D = getToolChain().getDriver();
  EHFlags EH = parseClangCLEHFlags(D, Args);
  if (!isNVPTX && (EH.Synch || EH.Asynch)) {
    if (types::isCXX(InputType))
      CmdArgs.push_back("-fcxx-exceptions");
    CmdArgs.push_back("-fexceptions");
  }
  if (types::isCXX(InputType) && EH.Synch && EH.NoUnwindC)
    CmdArgs.push_back("-fexternc-nounwind");

  // /EP should expand to -E -P.
  if (Args.hasArg(options::OPT__SLASH_EP)) {
    CmdArgs.push_back("-E");
    CmdArgs.push_back("-P");
  }

  unsigned VolatileOptionID;
  if (getToolChain().getTriple().isX86())
    VolatileOptionID = options::OPT__SLASH_volatile_ms;
  else
    VolatileOptionID = options::OPT__SLASH_volatile_iso;

  if (Arg *A = Args.getLastArg(options::OPT__SLASH_volatile_Group))
    VolatileOptionID = A->getOption().getID();

  if (VolatileOptionID == options::OPT__SLASH_volatile_ms)
    CmdArgs.push_back("-fms-volatile");

 if (Args.hasFlag(options::OPT__SLASH_Zc_dllexportInlines_,
                  options::OPT__SLASH_Zc_dllexportInlines,
                  false)) {
   if (Args.hasArg(options::OPT__SLASH_fallback)) {
     D.Diag(clang::diag::err_drv_dllexport_inlines_and_fallback);
   } else {
    CmdArgs.push_back("-fno-dllexport-inlines");
   }
 }

  Arg *MostGeneralArg = Args.getLastArg(options::OPT__SLASH_vmg);
  Arg *BestCaseArg = Args.getLastArg(options::OPT__SLASH_vmb);
  if (MostGeneralArg && BestCaseArg)
    D.Diag(clang::diag::err_drv_argument_not_allowed_with)
        << MostGeneralArg->getAsString(Args) << BestCaseArg->getAsString(Args);

  if (MostGeneralArg) {
    Arg *SingleArg = Args.getLastArg(options::OPT__SLASH_vms);
    Arg *MultipleArg = Args.getLastArg(options::OPT__SLASH_vmm);
    Arg *VirtualArg = Args.getLastArg(options::OPT__SLASH_vmv);

    Arg *FirstConflict = SingleArg ? SingleArg : MultipleArg;
    Arg *SecondConflict = VirtualArg ? VirtualArg : MultipleArg;
    if (FirstConflict && SecondConflict && FirstConflict != SecondConflict)
      D.Diag(clang::diag::err_drv_argument_not_allowed_with)
          << FirstConflict->getAsString(Args)
          << SecondConflict->getAsString(Args);

    if (SingleArg)
      CmdArgs.push_back("-fms-memptr-rep=single");
    else if (MultipleArg)
      CmdArgs.push_back("-fms-memptr-rep=multiple");
    else
      CmdArgs.push_back("-fms-memptr-rep=virtual");
  }

  // Parse the default calling convention options.
  if (Arg *CCArg =
          Args.getLastArg(options::OPT__SLASH_Gd, options::OPT__SLASH_Gr,
                          options::OPT__SLASH_Gz, options::OPT__SLASH_Gv,
                          options::OPT__SLASH_Gregcall)) {
    unsigned DCCOptId = CCArg->getOption().getID();
    const char *DCCFlag = nullptr;
    bool ArchSupported = !isNVPTX;
    llvm::Triple::ArchType Arch = getToolChain().getArch();
    switch (DCCOptId) {
    case options::OPT__SLASH_Gd:
      DCCFlag = "-fdefault-calling-conv=cdecl";
      break;
    case options::OPT__SLASH_Gr:
      ArchSupported = Arch == llvm::Triple::x86;
      DCCFlag = "-fdefault-calling-conv=fastcall";
      break;
    case options::OPT__SLASH_Gz:
      ArchSupported = Arch == llvm::Triple::x86;
      DCCFlag = "-fdefault-calling-conv=stdcall";
      break;
    case options::OPT__SLASH_Gv:
      ArchSupported = Arch == llvm::Triple::x86 || Arch == llvm::Triple::x86_64;
      DCCFlag = "-fdefault-calling-conv=vectorcall";
      break;
    case options::OPT__SLASH_Gregcall:
      ArchSupported = Arch == llvm::Triple::x86 || Arch == llvm::Triple::x86_64;
      DCCFlag = "-fdefault-calling-conv=regcall";
      break;
    }

    // MSVC doesn't warn if /Gr or /Gz is used on x64, so we don't either.
    if (ArchSupported && DCCFlag)
      CmdArgs.push_back(DCCFlag);
  }

  Args.AddLastArg(CmdArgs, options::OPT_vtordisp_mode_EQ);

  if (!Args.hasArg(options::OPT_fdiagnostics_format_EQ)) {
    CmdArgs.push_back("-fdiagnostics-format");
    if (Args.hasArg(options::OPT__SLASH_fallback))
      CmdArgs.push_back("msvc-fallback");
    else
      CmdArgs.push_back("msvc");
  }

  if (Arg *A = Args.getLastArg(options::OPT__SLASH_guard)) {
    StringRef GuardArgs = A->getValue();
    // The only valid options are "cf", "cf,nochecks", and "cf-".
    if (GuardArgs.equals_lower("cf")) {
      // Emit CFG instrumentation and the table of address-taken functions.
      CmdArgs.push_back("-cfguard");
    } else if (GuardArgs.equals_lower("cf,nochecks")) {
      // Emit only the table of address-taken functions.
      CmdArgs.push_back("-cfguard-no-checks");
    } else if (GuardArgs.equals_lower("cf-")) {
      // Do nothing, but we might want to emit a security warning in future.
    } else {
      D.Diag(diag::err_drv_invalid_value) << A->getSpelling() << GuardArgs;
    }
  }
}

visualstudio::Compiler *Clang::getCLFallback() const {
  if (!CLFallback)
    CLFallback.reset(new visualstudio::Compiler(getToolChain()));
  return CLFallback.get();
}


const char *Clang::getBaseInputName(const ArgList &Args,
                                    const InputInfo &Input) {
  return Args.MakeArgString(llvm::sys::path::filename(Input.getBaseInput()));
}

const char *Clang::getBaseInputStem(const ArgList &Args,
                                    const InputInfoList &Inputs) {
  const char *Str = getBaseInputName(Args, Inputs[0]);

  if (const char *End = strrchr(Str, '.'))
    return Args.MakeArgString(std::string(Str, End));

  return Str;
}

const char *Clang::getDependencyFileName(const ArgList &Args,
                                         const InputInfoList &Inputs) {
  // FIXME: Think about this more.

  if (Arg *OutputOpt =
          Args.getLastArg(options::OPT_o, options::OPT__SLASH_Fo)) {
    SmallString<128> OutputArgument(OutputOpt->getValue());
    if (llvm::sys::path::is_separator(OutputArgument.back()))
      // If the argument is a directory, output to BaseName in that dir.
      llvm::sys::path::append(OutputArgument, getBaseInputStem(Args, Inputs));
    llvm::sys::path::replace_extension(OutputArgument, llvm::Twine('d'));
    return Args.MakeArgString(OutputArgument);
  }
#if INTEL_CUSTOMIZATION
  if (Arg *OutputOpt = Args.getLastArg(options::OPT__SLASH_Fo)) {
    SmallString<128> OutputFilename(OutputOpt->getValue());
    llvm::sys::path::replace_extension(OutputFilename, llvm::Twine('d'));
    return Args.MakeArgString(OutputFilename);
  }
<<<<<<< HEAD
#if INTEL_CUSTOMIZATION
  if (Arg *OutputOpt = Args.getLastArg(options::OPT__SLASH_Fo)) {
    SmallString<128> OutputFilename(OutputOpt->getValue());
    llvm::sys::path::replace_extension(OutputFilename, llvm::Twine('d'));
    return Args.MakeArgString(OutputFilename);
  }
=======
>>>>>>> ccae4c4e
#endif // INTEL_CUSTOMIZATION

  return Args.MakeArgString(Twine(getBaseInputStem(Args, Inputs)) + ".d");
}

// Begin ClangAs

void ClangAs::AddMIPSTargetArgs(const ArgList &Args,
                                ArgStringList &CmdArgs) const {
  StringRef CPUName;
  StringRef ABIName;
  const llvm::Triple &Triple = getToolChain().getTriple();
  mips::getMipsCPUAndABI(Args, Triple, CPUName, ABIName);

  CmdArgs.push_back("-target-abi");
  CmdArgs.push_back(ABIName.data());
}

void ClangAs::AddX86TargetArgs(const ArgList &Args,
                               ArgStringList &CmdArgs) const {
  addX86AlignBranchArgs(getToolChain().getDriver(), Args, CmdArgs);

  if (Arg *A = Args.getLastArg(options::OPT_masm_EQ)) {
    StringRef Value = A->getValue();
    if (Value == "intel" || Value == "att") {
      CmdArgs.push_back("-mllvm");
      CmdArgs.push_back(Args.MakeArgString("-x86-asm-syntax=" + Value));
    } else {
      getToolChain().getDriver().Diag(diag::err_drv_unsupported_option_argument)
          << A->getOption().getName() << Value;
    }
  }
}

void ClangAs::AddRISCVTargetArgs(const ArgList &Args,
                               ArgStringList &CmdArgs) const {
  const llvm::Triple &Triple = getToolChain().getTriple();
  StringRef ABIName = riscv::getRISCVABI(Args, Triple);

  CmdArgs.push_back("-target-abi");
  CmdArgs.push_back(ABIName.data());
}

void ClangAs::ConstructJob(Compilation &C, const JobAction &JA,
                           const InputInfo &Output, const InputInfoList &Inputs,
                           const ArgList &Args,
                           const char *LinkingOutput) const {
  ArgStringList CmdArgs;

  assert(Inputs.size() == 1 && "Unexpected number of inputs.");
  const InputInfo &Input = Inputs[0];

  const llvm::Triple &Triple = getToolChain().getEffectiveTriple();
  const std::string &TripleStr = Triple.getTriple();
  const auto &D = getToolChain().getDriver();

  // Don't warn about "clang -w -c foo.s"
  Args.ClaimAllArgs(options::OPT_w);
  // and "clang -emit-llvm -c foo.s"
  Args.ClaimAllArgs(options::OPT_emit_llvm);

  claimNoWarnArgs(Args);

  // Invoke ourselves in -cc1as mode.
  //
  // FIXME: Implement custom jobs for internal actions.
  CmdArgs.push_back("-cc1as");

  // Add the "effective" target triple.
  CmdArgs.push_back("-triple");
  CmdArgs.push_back(Args.MakeArgString(TripleStr));

  // Set the output mode, we currently only expect to be used as a real
  // assembler.
  CmdArgs.push_back("-filetype");
  CmdArgs.push_back("obj");

  // Set the main file name, so that debug info works even with
  // -save-temps or preprocessed assembly.
  CmdArgs.push_back("-main-file-name");
  CmdArgs.push_back(Clang::getBaseInputName(Args, Input));

  // Add the target cpu
  std::string CPU = getCPUName(Args, Triple, /*FromAs*/ true);
  if (!CPU.empty()) {
    CmdArgs.push_back("-target-cpu");
    CmdArgs.push_back(Args.MakeArgString(CPU));
  }

  // Add the target features
  getTargetFeatures(D, Triple, Args, CmdArgs, true);

  // Ignore explicit -force_cpusubtype_ALL option.
  (void)Args.hasArg(options::OPT_force__cpusubtype__ALL);

  // Pass along any -I options so we get proper .include search paths.
  Args.AddAllArgs(CmdArgs, options::OPT_I_Group);

  // Determine the original source input.
  const Action *SourceAction = &JA;
  while (SourceAction->getKind() != Action::InputClass) {
    assert(!SourceAction->getInputs().empty() && "unexpected root action!");
    SourceAction = SourceAction->getInputs()[0];
  }

  // Forward -g and handle debug info related flags, assuming we are dealing
  // with an actual assembly file.
  bool WantDebug = false;
  unsigned DwarfVersion = 0;
  Args.ClaimAllArgs(options::OPT_g_Group);
  if (Arg *A = Args.getLastArg(options::OPT_g_Group)) {
    WantDebug = !A->getOption().matches(options::OPT_g0) &&
                !A->getOption().matches(options::OPT_ggdb0);
    if (WantDebug)
      DwarfVersion = DwarfVersionNum(A->getSpelling());
  }

  unsigned DefaultDwarfVersion = ParseDebugDefaultVersion(getToolChain(), Args);
  if (DwarfVersion == 0)
    DwarfVersion = DefaultDwarfVersion;

  if (DwarfVersion == 0)
    DwarfVersion = getToolChain().GetDefaultDwarfVersion();

  codegenoptions::DebugInfoKind DebugInfoKind = codegenoptions::NoDebugInfo;

  if (SourceAction->getType() == types::TY_Asm ||
      SourceAction->getType() == types::TY_PP_Asm) {
    // You might think that it would be ok to set DebugInfoKind outside of
    // the guard for source type, however there is a test which asserts
    // that some assembler invocation receives no -debug-info-kind,
    // and it's not clear whether that test is just overly restrictive.
    DebugInfoKind = (WantDebug ? codegenoptions::LimitedDebugInfo
                               : codegenoptions::NoDebugInfo);
    // Add the -fdebug-compilation-dir flag if needed.
    addDebugCompDirArg(Args, CmdArgs, C.getDriver().getVFS());

    addDebugPrefixMapArg(getToolChain().getDriver(), Args, CmdArgs);

    // Set the AT_producer to the clang version when using the integrated
    // assembler on assembly source files.
    CmdArgs.push_back("-dwarf-debug-producer");
    CmdArgs.push_back(Args.MakeArgString(getClangFullVersion()));

    // And pass along -I options
    Args.AddAllArgs(CmdArgs, options::OPT_I);
  }
  RenderDebugEnablingArgs(Args, CmdArgs, DebugInfoKind, DwarfVersion,
                          llvm::DebuggerKind::Default);
  RenderDebugInfoCompressionArgs(Args, CmdArgs, D, getToolChain());


  // Handle -fPIC et al -- the relocation-model affects the assembler
  // for some targets.
  llvm::Reloc::Model RelocationModel;
  unsigned PICLevel;
  bool IsPIE;
  std::tie(RelocationModel, PICLevel, IsPIE) =
      ParsePICArgs(getToolChain(), Args);

  const char *RMName = RelocationModelName(RelocationModel);
  if (RMName) {
    CmdArgs.push_back("-mrelocation-model");
    CmdArgs.push_back(RMName);
  }

  // Optionally embed the -cc1as level arguments into the debug info, for build
  // analysis.
  if (getToolChain().UseDwarfDebugFlags()) {
    ArgStringList OriginalArgs;
    for (const auto &Arg : Args)
      Arg->render(Args, OriginalArgs);

    SmallString<256> Flags;
    const char *Exec = getToolChain().getDriver().getClangProgramPath();
    EscapeSpacesAndBackslashes(Exec, Flags);
    for (const char *OriginalArg : OriginalArgs) {
      SmallString<128> EscapedArg;
      EscapeSpacesAndBackslashes(OriginalArg, EscapedArg);
      Flags += " ";
      Flags += EscapedArg;
    }
    CmdArgs.push_back("-dwarf-debug-flags");
    CmdArgs.push_back(Args.MakeArgString(Flags));
  }

  // FIXME: Add -static support, once we have it.

  // Add target specific flags.
  switch (getToolChain().getArch()) {
  default:
    break;

  case llvm::Triple::mips:
  case llvm::Triple::mipsel:
  case llvm::Triple::mips64:
  case llvm::Triple::mips64el:
    AddMIPSTargetArgs(Args, CmdArgs);
    break;

  case llvm::Triple::x86:
  case llvm::Triple::x86_64:
    AddX86TargetArgs(Args, CmdArgs);
    break;

  case llvm::Triple::arm:
  case llvm::Triple::armeb:
  case llvm::Triple::thumb:
  case llvm::Triple::thumbeb:
    // This isn't in AddARMTargetArgs because we want to do this for assembly
    // only, not C/C++.
    if (Args.hasFlag(options::OPT_mdefault_build_attributes,
                     options::OPT_mno_default_build_attributes, true)) {
        CmdArgs.push_back("-mllvm");
        CmdArgs.push_back("-arm-add-build-attributes");
    }
    break;

  case llvm::Triple::riscv32:
  case llvm::Triple::riscv64:
    AddRISCVTargetArgs(Args, CmdArgs);
    break;
  }

  // Consume all the warning flags. Usually this would be handled more
  // gracefully by -cc1 (warning about unknown warning flags, etc) but -cc1as
  // doesn't handle that so rather than warning about unused flags that are
  // actually used, we'll lie by omission instead.
  // FIXME: Stop lying and consume only the appropriate driver flags
  Args.ClaimAllArgs(options::OPT_W_Group);

  CollectArgsForIntegratedAssembler(C, Args, CmdArgs,
                                    getToolChain().getDriver());

  Args.AddAllArgs(CmdArgs, options::OPT_mllvm);

  assert(Output.isFilename() && "Unexpected lipo output.");
  CmdArgs.push_back("-o");
  CmdArgs.push_back(Output.getFilename());

  const llvm::Triple &T = getToolChain().getTriple();
  Arg *A;
  if (getDebugFissionKind(D, Args, A) == DwarfFissionKind::Split &&
      T.isOSBinFormatELF()) {
    CmdArgs.push_back("-split-dwarf-output");
    CmdArgs.push_back(SplitDebugName(Args, Input, Output));
  }

  assert(Input.isFilename() && "Invalid input.");
  CmdArgs.push_back(Input.getFilename());

  const char *Exec = getToolChain().getDriver().getClangProgramPath();
  C.addCommand(std::make_unique<Command>(JA, *this, Exec, CmdArgs, Inputs));
}

// Begin OffloadBundler

void OffloadBundler::ConstructJob(Compilation &C, const JobAction &JA,
                                  const InputInfo &Output,
                                  const InputInfoList &Inputs,
                                  const llvm::opt::ArgList &TCArgs,
                                  const char *LinkingOutput) const {
  // The version with only one output is expected to refer to a bundling job.
  assert(isa<OffloadBundlingJobAction>(JA) && "Expecting bundling job!");

  // The bundling command looks like this:
  // clang-offload-bundler -type=bc
  //   -targets=host-triple,openmp-triple1,openmp-triple2
  //   -outputs=input_file
  //   -inputs=unbundle_file_host,unbundle_file_tgt1,unbundle_file_tgt2"

  ArgStringList CmdArgs;

  // Get the type.
  CmdArgs.push_back(TCArgs.MakeArgString(
      Twine("-type=") + types::getTypeTempSuffix(Output.getType())));

  assert(JA.getInputs().size() == Inputs.size() &&
         "Not have inputs for all dependence actions??");

  // Get the targets.
  SmallString<128> Triples;
  Triples += "-targets=";
  for (unsigned I = 0; I < Inputs.size(); ++I) {
    if (I)
      Triples += ',';

    // Find ToolChain for this input.
    Action::OffloadKind CurKind = Action::OFK_Host;
    const ToolChain *CurTC = &getToolChain();
    const Action *CurDep = JA.getInputs()[I];

    if (const auto *OA = dyn_cast<OffloadAction>(CurDep)) {
      CurTC = nullptr;
      OA->doOnEachDependence([&](Action *A, const ToolChain *TC, const char *) {
        assert(CurTC == nullptr && "Expected one dependence!");
        CurKind = A->getOffloadingDeviceKind();
        CurTC = TC;
      });
    }
    Triples += Action::GetOffloadKindName(CurKind);
    Triples += '-';
    Triples += CurTC->getTriple().normalize();
    if (CurKind == Action::OFK_HIP && CurDep->getOffloadingArch()) {
      Triples += '-';
      Triples += CurDep->getOffloadingArch();
    }
  }
  bool IsFPGADepBundle = (TCArgs.hasArg(options::OPT_fintelfpga) &&
                          Output.getType() == types::TY_Object);
  // For -fintelfpga, when bundling objects we also want to bundle up the
  // named dependency file.
  // TODO - We are currently using the target triple inputs to slot a location
  // of the dependency information into the bundle.  It would be good to
  // separate this out to an explicit option in the bundler for the dependency
  // file as it does not match the type being bundled.
  if (IsFPGADepBundle) {
    Triples += ',';
    Triples += Action::GetOffloadKindName(Action::OFK_SYCL);
    Triples += '-';
    Triples += llvm::Triple::getArchTypeName(llvm::Triple::fpga_dep);
  }
  CmdArgs.push_back(TCArgs.MakeArgString(Triples));

  // Get bundled file command.
  CmdArgs.push_back(
      TCArgs.MakeArgString(Twine("-outputs=") + Output.getFilename()));

  // Get unbundled files command.
  SmallString<128> UB;
  UB += "-inputs=";
  for (unsigned I = 0; I < Inputs.size(); ++I) {
    if (I)
      UB += ',';

    // Find ToolChain for this input.
    const ToolChain *CurTC = &getToolChain();
    if (const auto *OA = dyn_cast<OffloadAction>(JA.getInputs()[I])) {
      CurTC = nullptr;
      OA->doOnEachDependence([&](Action *, const ToolChain *TC, const char *) {
        assert(CurTC == nullptr && "Expected one dependence!");
        CurTC = TC;
      });
    }
    UB += CurTC->getInputFilename(Inputs[I]);

  }
  // For -fintelfpga, when bundling objects we also want to bundle up the
  // named dependency file.
  if (IsFPGADepBundle) {
    SmallString<128> CurOutput(Output.getFilename());
    llvm::sys::path::replace_extension(CurOutput, "d");
    UB += ',';
    UB += CurOutput;
  }
  CmdArgs.push_back(TCArgs.MakeArgString(UB));

  // All the inputs are encoded as commands.
  C.addCommand(std::make_unique<Command>(
      JA, *this,
      TCArgs.MakeArgString(getToolChain().GetProgramPath(getShortName())),
      CmdArgs, None));
}

void OffloadBundler::ConstructJobMultipleOutputs(
    Compilation &C, const JobAction &JA, const InputInfoList &Outputs,
    const InputInfoList &Inputs, const llvm::opt::ArgList &TCArgs,
    const char *LinkingOutput) const {
  // The version with multiple outputs is expected to refer to a unbundling job.
  auto &UA = cast<OffloadUnbundlingJobAction>(JA);

  // The unbundling command looks like this:
  // clang-offload-bundler -type=bc
  //   -targets=host-triple,openmp-triple1,openmp-triple2
  //   -inputs=input_file
  //   -outputs=unbundle_file_host,unbundle_file_tgt1,unbundle_file_tgt2"
  //   -unbundle

  ArgStringList CmdArgs;
  InputInfo Input = Inputs.front();
  const char *TypeArg = types::getTypeTempSuffix(Input.getType());
  const char *InputFileName = Input.getFilename();
  bool IsMSVCEnv =
      C.getDefaultToolChain().getTriple().isWindowsMSVCEnvironment();
  types::ID InputType(Input.getType());
  bool IsFPGADepUnbundle = (JA.getType() == types::TY_FPGA_Dependencies);
  bool IsArchiveUnbundle =
      (!IsMSVCEnv && C.getDriver().getOffloadStaticLibSeen() &&
       (types::isArchive(InputType) || InputType == types::TY_Object));

  if (IsArchiveUnbundle)
    TypeArg = "oo";
  else if (InputType == types::TY_FPGA_AOCX ||
           InputType == types::TY_FPGA_AOCR) {
    // Override type with archive object
    if (getToolChain().getTriple().getSubArch() ==
        llvm::Triple::SPIRSubArch_fpga)
      TypeArg = "ao";
    else
      TypeArg = "aoo";
  }
  if (InputType == types::TY_FPGA_AOCO ||
      (IsMSVCEnv && types::isArchive(InputType)))
    TypeArg = "aoo";
  if (IsFPGADepUnbundle)
    TypeArg = "o";

  // Get the type.
  CmdArgs.push_back(TCArgs.MakeArgString(Twine("-type=") + TypeArg));

  // Get the targets.
  SmallString<128> Triples;
  Triples += "-targets=";
  auto DepInfo = UA.getDependentActionsInfo();
  for (unsigned I = 0, J = 0; I < DepInfo.size(); ++I) {
    auto &Dep = DepInfo[I];
    // FPGA device triples are 'transformed' for the bundler when creating
    // aocx or aocr type bundles.  Also, we only do a specific target
    // unbundling, skipping the host side or device side.
    if (types::isFPGA(InputType)) {
      if (getToolChain().getTriple().getSubArch() ==
              llvm::Triple::SPIRSubArch_fpga &&
          Dep.DependentOffloadKind == Action::OFK_SYCL) {
        llvm::Triple TT;
        TT.setArchName(types::getTypeName(InputType));
        TT.setVendorName("intel");
        TT.setOS(getToolChain().getTriple().getOS());
        TT.setEnvironment(llvm::Triple::SYCLDevice);
        Triples += "sycl-";
        Triples += TT.normalize();
      } else if (getToolChain().getTriple().getSubArch() !=
                     llvm::Triple::SPIRSubArch_fpga &&
                 Dep.DependentOffloadKind == Action::OFK_Host) {
        Triples += Action::GetOffloadKindName(Dep.DependentOffloadKind);
        Triples += '-';
        Triples += Dep.DependentToolChain->getTriple().normalize();
      }
      continue;
    } else if (InputType == types::TY_Archive || IsArchiveUnbundle ||
               (TCArgs.hasArg(options::OPT_fintelfpga) &&
                TCArgs.hasArg(options::OPT_fsycl_link_EQ))) {
      // Do not extract host part if we are unbundling archive on Windows
      // because it is not needed. Static offload libraries are added to the
      // host link command just as normal libraries.  Do not extract the host
      // part from -fintelfpga -fsycl-link unbundles either, as the full obj
      // is used in the final link
      if (Dep.DependentOffloadKind == Action::OFK_Host)
        continue;
    }
    if (J++)
      Triples += ',';
    Triples += Action::GetOffloadKindName(Dep.DependentOffloadKind);
    Triples += '-';
    Triples += Dep.DependentToolChain->getTriple().normalize();
    if (Dep.DependentOffloadKind == Action::OFK_HIP &&
        !Dep.DependentBoundArch.empty()) {
      Triples += '-';
      Triples += Dep.DependentBoundArch;
    }
  }
  if (IsFPGADepUnbundle) {
    // TODO - We are currently using the target triple inputs to slot a location
    // of the dependency information into the bundle.  It would be good to
    // separate this out to an explicit option in the bundler for the dependency
    // file as it does not match the type being bundled.
    Triples += Action::GetOffloadKindName(Action::OFK_SYCL);
    Triples += '-';
    Triples += llvm::Triple::getArchTypeName(llvm::Triple::fpga_dep);
  }
  CmdArgs.push_back(TCArgs.MakeArgString(Triples));

  // Get bundled file command.
  CmdArgs.push_back(
      TCArgs.MakeArgString(Twine("-inputs=") + InputFileName));

  // Get unbundled files command.
  SmallString<128> UB;
  UB += "-outputs=";
  // When dealing with -fintelfpga, there is an additional unbundle step
  // that occurs for the dependency file.  In that case, do not use the
  // dependent information, but just the output file.
  if (IsFPGADepUnbundle)
    UB += Outputs[0].getFilename();
  else {
    for (unsigned I = 0; I < Outputs.size(); ++I) {
      if (I)
        UB += ',';
      UB += DepInfo[I].DependentToolChain->getInputFilename(Outputs[I]);
    }
  }
  CmdArgs.push_back(TCArgs.MakeArgString(UB));
  CmdArgs.push_back("-unbundle");

  // All the inputs are encoded as commands.
  C.addCommand(std::make_unique<Command>(
      JA, *this,
      TCArgs.MakeArgString(getToolChain().GetProgramPath(getShortName())),
      CmdArgs, None));
}

// Begin OffloadWrapper

void OffloadWrapper::ConstructJob(Compilation &C, const JobAction &JA,
                                  const InputInfo &Output,
                                  const InputInfoList &Inputs,
                                  const llvm::opt::ArgList &TCArgs,
                                  const char *LinkingOutput) const {
  // Construct offload-wrapper command.  Also calls llc to generate the
  // object that is fed to the linker from the wrapper generated bc file
  assert(isa<OffloadWrapperJobAction>(JA) && "Expecting wrapping job!");

  Action::OffloadKind OffloadingKind = JA.getOffloadingDeviceKind();
  if (OffloadingKind == Action::OFK_SYCL) {
    // The wrapper command looks like this:
    // clang-offload-wrapper
    //   -o=<outputfile>.bc
    //   -host=x86_64-pc-linux-gnu -kind=sycl
    //   -format=spirv <inputfile1>.spv <manifest1>(optional)
    //   -format=spirv <inputfile2>.spv <manifest2>(optional)
    //  ...
    ArgStringList WrapperArgs;

    std::string OutTmpName = C.getDriver().GetTemporaryPath("wrapper", "bc");
    const char *WrapperFileName =
        C.addTempFile(C.getArgs().MakeArgString(OutTmpName));
    SmallString<128> OutOpt("-o=");
    OutOpt += WrapperFileName;
    WrapperArgs.push_back(C.getArgs().MakeArgString(OutOpt));

    SmallString<128> HostTripleOpt("-host=");
    HostTripleOpt += getToolChain().getAuxTriple()->str();
    WrapperArgs.push_back(C.getArgs().MakeArgString(HostTripleOpt));

    llvm::Triple TT = getToolChain().getTriple();
    SmallString<128> TargetTripleOpt = TT.getArchName();
    // When wrapping an FPGA device binary, we need to be sure to apply the
    // appropriate triple that corresponds (fpga_aoc[xr]-intel-<os>-sycldevice)
    // to the target triple setting.
    if (TT.getSubArch() == llvm::Triple::SPIRSubArch_fpga &&
        TCArgs.hasArg(options::OPT_fsycl_link_EQ)) {
      auto *A = C.getInputArgs().getLastArg(options::OPT_fsycl_link_EQ);
      TT.setArchName((A->getValue() == StringRef("early")) ? "fpga_aocr"
                                                           : "fpga_aocx");
      TT.setVendorName("intel");
      TT.setEnvironment(llvm::Triple::SYCLDevice);
      TargetTripleOpt = TT.str();
      // When wrapping an FPGA aocx binary to archive, do not emit registration
      // functions
      if (A->getValue() == StringRef("image"))
        WrapperArgs.push_back(C.getArgs().MakeArgString("--emit-reg-funcs=0"));
    }
    // Grab any Target specific options that need to be added to the wrapper
    // information.
    ArgStringList BuildArgs;
    auto createArgString = [&](const char *Opt) {
      if (BuildArgs.empty())
        return;
      SmallString<128> AL;
      for (const char *A : BuildArgs) {
        if (AL.empty()) {
          AL = A;
          continue;
        }
        AL += " ";
        AL += A;
      }
      WrapperArgs.push_back(C.getArgs().MakeArgString(
          Twine(Opt) + Twine("\"") + AL + Twine("\"")));
    };
    const toolchains::SYCLToolChain &TC =
              static_cast<const toolchains::SYCLToolChain &>(getToolChain());
    // TODO: Consider separating the mechanisms for:
    // - passing standard-defined options to AOT/JIT compilation steps;
    // - passing AOT-compiler specific options.
    // This would allow retaining standard language options in the
    // image descriptor, while excluding tool-specific options that
    // have been known to confuse RT implementations.
    if (TC.getTriple().getSubArch() == llvm::Triple::NoSubArch) {
      // Only store compile/link opts in the image descriptor for the SPIR-V
      // target; AOT compilation has already been performed otherwise.
      TC.TranslateBackendTargetArgs(TCArgs, BuildArgs);
      createArgString("-compile-opts=");
      BuildArgs.clear();
      TC.TranslateLinkerTargetArgs(TCArgs, BuildArgs);
      createArgString("-link-opts=");
    }

    WrapperArgs.push_back(
        C.getArgs().MakeArgString(Twine("-target=") + TargetTripleOpt));

    // TODO forcing offload kind is a simplification which assumes wrapper used
    // only with SYCL. Device binary format (-format=xxx) option should also
    // come from the command line and/or the native compiler. Should be fixed
    // together with supporting AOT in the driver. If format is not set, the
    // default is "none" which means runtime must try to determine it
    // automatically.
    StringRef Kind = Action::GetOffloadKindName(OffloadingKind);
    WrapperArgs.push_back(
        C.getArgs().MakeArgString(Twine("-kind=") + Twine(Kind)));

#if INTEL_CUSTOMIZATION
    // When debugging, make the native debugger the default for SYCL on Windows.
    if (getToolChain().getTriple().isWindowsMSVCEnvironment() &&
        TCArgs.getLastArg(options::OPT_g_Group)) {
      WrapperArgs.push_back("--build-opts=-gnative");
    }
#endif // INTEL_CUSTOMIZATION

    assert((Inputs.size() > 0) && "no inputs for clang-offload-wrapper");
    assert(((Inputs[0].getType() != types::TY_Tempfiletable) ||
            (Inputs.size() == 1)) &&
           "wrong usage of clang-offload-wrapper with SYCL");
    const InputInfo &I = Inputs[0];
    assert(I.isFilename() && "Invalid input.");

    if (I.getType() == types::TY_Tempfiletable)
      // wrapper actual input files are passed via the batch job file table:
      WrapperArgs.push_back(C.getArgs().MakeArgString("-batch"));
    WrapperArgs.push_back(C.getArgs().MakeArgString(I.getFilename()));

    auto Cmd = std::make_unique<Command>(
        JA, *this,
        TCArgs.MakeArgString(getToolChain().GetProgramPath(getShortName())),
        WrapperArgs, None);
    C.addCommand(std::move(Cmd));

    // Construct llc command.
    // The output is an object file
    ArgStringList LlcArgs{"-filetype=obj", "-o", Output.getFilename(),
                          WrapperFileName};
    llvm::Reloc::Model RelocationModel;
    unsigned PICLevel;
    bool IsPIE;
    std::tie(RelocationModel, PICLevel, IsPIE) =
        ParsePICArgs(getToolChain(), TCArgs);
    if (PICLevel > 0) {
      LlcArgs.push_back("-relocation-model=pic");
    }
    if (IsPIE) {
      LlcArgs.push_back("-enable-pie");
    }
    SmallString<128> LlcPath(C.getDriver().Dir);
    llvm::sys::path::append(LlcPath, "llc");
    const char *Llc = C.getArgs().MakeArgString(LlcPath);
    C.addCommand(std::make_unique<Command>(JA, *this, Llc, LlcArgs, None));
    return;
  } // end of SYCL flavor of offload wrapper command creation

  ArgStringList CmdArgs;

  const llvm::Triple &Triple = getToolChain().getEffectiveTriple();

  // Add the "effective" target triple.
  CmdArgs.push_back("-host");
  CmdArgs.push_back(TCArgs.MakeArgString(Triple.getTriple()));

  // Add the output file name.
  assert(Output.isFilename() && "Invalid output.");
  CmdArgs.push_back("-o");
  CmdArgs.push_back(TCArgs.MakeArgString(Output.getFilename()));

  assert(JA.getInputs().size() == Inputs.size() &&
         "Not have inputs for all dependence actions??");

  // Add offload targets and inputs.
  for (unsigned I = 0; I < Inputs.size(); ++I) {
    // Get input's Offload Kind and ToolChain.
    const auto *OA = cast<OffloadAction>(JA.getInputs()[I]);
    assert(OA->hasSingleDeviceDependence(/*DoNotConsiderHostActions=*/true) &&
           "Expected one device dependence!");
    Action::OffloadKind DeviceKind = Action::OFK_None;
    const ToolChain *DeviceTC = nullptr;
    OA->doOnEachDependence([&](Action *A, const ToolChain *TC, const char *) {
      DeviceKind = A->getOffloadingDeviceKind();
      DeviceTC = TC;
    });

    // And add it to the offload targets.
    CmdArgs.push_back(C.getArgs().MakeArgString(
        Twine("-kind=") + Action::GetOffloadKindName(DeviceKind)));
    CmdArgs.push_back(TCArgs.MakeArgString(Twine("-target=") +
                                           DeviceTC->getTriple().normalize()));

    // Add input.
    assert(Inputs[I].isFilename() && "Invalid input.");
    CmdArgs.push_back(TCArgs.MakeArgString(Inputs[I].getFilename()));
  }

  C.addCommand(std::make_unique<Command>(
      JA, *this,
      TCArgs.MakeArgString(getToolChain().GetProgramPath(getShortName())),
      CmdArgs, Inputs));
}

// Begin SPIRVTranslator

void SPIRVTranslator::ConstructJob(Compilation &C, const JobAction &JA,
                                  const InputInfo &Output,
                                  const InputInfoList &Inputs,
                                  const llvm::opt::ArgList &TCArgs,
                                  const char *LinkingOutput) const {
  // Construct llvm-spirv command.
  assert(isa<SPIRVTranslatorJobAction>(JA) && "Expecting Translator job!");

  // The translator command looks like this:
  // llvm-spirv -o <file>.spv <file>.bc
  ArgStringList ForeachArgs;
  ArgStringList TranslatorArgs;

  TranslatorArgs.push_back("-o");
  TranslatorArgs.push_back(Output.getFilename());
  if (getToolChain().getTriple().isSYCLDeviceEnvironment()) {
    TranslatorArgs.push_back("-spirv-max-version=1.1");
    TranslatorArgs.push_back("-spirv-ext=+all");
  }
  for (auto I : Inputs) {
    std::string Filename(I.getFilename());
    if (I.getType() == types::TY_Tempfilelist) {
      ForeachArgs.push_back(
          C.getArgs().MakeArgString("--in-file-list=" + Filename));
      ForeachArgs.push_back(
          C.getArgs().MakeArgString("--in-replace=" + Filename));
      ForeachArgs.push_back(
          C.getArgs().MakeArgString("--out-ext=spv"));
    }
    TranslatorArgs.push_back(C.getArgs().MakeArgString(Filename));
  }

  auto Cmd = std::make_unique<Command>(JA, *this,
      TCArgs.MakeArgString(getToolChain().GetProgramPath(getShortName())),
      TranslatorArgs, None);

  if (!ForeachArgs.empty()) {
    // Construct llvm-foreach command.
    // The llvm-foreach command looks like this:
    // llvm-foreach a.list --out-replace=out "cp {} out"
    // --out-file-list=list
    std::string OutputFileName(Output.getFilename());
    ForeachArgs.push_back(
        TCArgs.MakeArgString("--out-file-list=" + OutputFileName));
    ForeachArgs.push_back(
        TCArgs.MakeArgString("--out-replace=" + OutputFileName));
    ForeachArgs.push_back(TCArgs.MakeArgString("--"));
    ForeachArgs.push_back(TCArgs.MakeArgString(Cmd->getExecutable()));

    for (auto &Arg : Cmd->getArguments())
      ForeachArgs.push_back(Arg);

    SmallString<128> ForeachPath(C.getDriver().Dir);
    llvm::sys::path::append(ForeachPath, "llvm-foreach");
    const char *Foreach = C.getArgs().MakeArgString(ForeachPath);
    C.addCommand(std::make_unique<Command>(JA, *this, Foreach, ForeachArgs, None));
  } else
    C.addCommand(std::move(Cmd));
}

void SPIRCheck::ConstructJob(Compilation &C, const JobAction &JA,
                             const InputInfo &Output,
                             const InputInfoList &Inputs,
                             const llvm::opt::ArgList &TCArgs,
                             const char *LinkingOutput) const {
  // Construct llvm-no-spir-kernel command.
  assert(isa<SPIRCheckJobAction>(JA) && "Expecting SPIR Check job!");

  // The spir check command looks like this:
  // llvm-no-spir-kernel <file>.bc
  // Upon success, we just move ahead.  Error means the check failed and
  // we need to exit.  The expected output is the input as this is just an
  // intermediate check with no functional change.
  ArgStringList CheckArgs;
  assert(Inputs.size() == 1 && "Unexpected number of inputs to the tool");
  const InputInfo &InputFile = Inputs.front();
  CheckArgs.push_back(InputFile.getFilename());

  // Add output file, which is just a copy of the input to better fit in the
  // toolchain flow.
  CheckArgs.push_back("-o");
  CheckArgs.push_back(Output.getFilename());
  auto Cmd = std::make_unique<Command>(
      JA, *this,
      TCArgs.MakeArgString(getToolChain().GetProgramPath(getShortName())),
      CheckArgs, None);

  if (getToolChain().getTriple().getSubArch() ==
      llvm::Triple::SPIRSubArch_fpga) {
    const char *Msg = TCArgs.MakeArgString(
        Twine("The FPGA image does not include all device kernels from ") +
        Twine(InputFile.getBaseInput()) +
        Twine(". Please re-generate the image"));
    Cmd->addDiagForErrorCode(/*ErrorCode*/ 1, Msg);
  }

  C.addCommand(std::move(Cmd));
}

static void addArgs(ArgStringList &DstArgs, const llvm::opt::ArgList &Alloc,
                    ArrayRef<StringRef> SrcArgs) {
  for (const auto Arg : SrcArgs) {
    DstArgs.push_back(Alloc.MakeArgString(Arg));
  }
}

// sycl-post-link tool normally outputs a file table (see the tool sources for
// format description) which lists all the other output files associated with
// the device LLVMIR bitcode. This is basically a triple of bitcode, symbols
// and specialization constant files. Single LLVM IR output can be generated as
// well under an option.
//
void SYCLPostLink::ConstructJob(Compilation &C, const JobAction &JA,
                             const InputInfo &Output,
                             const InputInfoList &Inputs,
                             const llvm::opt::ArgList &TCArgs,
                             const char *LinkingOutput) const {
  // Construct sycl-post-link command.
  assert(isa<SYCLPostLinkJobAction>(JA) && "Expecting SYCL post link job!");
  ArgStringList CmdArgs;

  // See if device code splitting is requested
  if (Arg *A = TCArgs.getLastArg(options::OPT_fsycl_device_code_split_EQ)) {
    if (StringRef(A->getValue()) == "per_kernel")
      addArgs(CmdArgs, TCArgs, {"-split=kernel"});
    else if (StringRef(A->getValue()) == "per_source")
      addArgs(CmdArgs, TCArgs, {"-split=source"});
    else
      // split must be off
      assert(StringRef(A->getValue()) == "off");
  }
  // OPT_fsycl_device_code_split is not checked as it is an alias to
  // -fsycl-device-code-split=per_source

  if (JA.getType() == types::TY_LLVM_BC) {
    // single file output requested - this means only perform necessary IR
    // transformations (like specialization constant intrinsic lowering) and
    // output LLVMIR
    addArgs(CmdArgs, TCArgs, {"-ir-output-only"});
  } else {
    assert(JA.getType() == types::TY_Tempfiletable);
    // Symbol file and specialization constant info generation is mandatory -
    // add options unconditionally
    addArgs(CmdArgs, TCArgs, {"-symbols"});
  }
  // specialization constants processing is mandatory
  if (llvm::dyn_cast<SYCLPostLinkJobAction>(&JA)->getRTSetsSpecConstants())
    addArgs(CmdArgs, TCArgs, {"-spec-const=rt"});
  else
    addArgs(CmdArgs, TCArgs, {"-spec-const=default"});

  // Add output file table file option
  assert(Output.isFilename() && "output must be a filename");
  addArgs(CmdArgs, TCArgs, {"-o", Output.getFilename()});

  // Add input file
  assert(Inputs.size() == 1 && Inputs.front().isFilename() &&
         "single input file expected");
  addArgs(CmdArgs, TCArgs, {Inputs.front().getFilename()});
  std::string OutputFileName(Output.getFilename());

  // All the inputs are encoded as commands.
  C.addCommand(std::make_unique<Command>(
      JA, *this,
      TCArgs.MakeArgString(getToolChain().GetProgramPath(getShortName())),
      CmdArgs, Inputs));
}

// Transforms the abstract representation (JA + Inputs + Outputs) of a file
// table transformation action to concrete command line (job) with actual
// inputs/outputs/options, and adds it to given compilation object.
void FileTableTform::ConstructJob(Compilation &C, const JobAction &JA,
                                  const InputInfo &Output,
                                  const InputInfoList &Inputs,
                                  const llvm::opt::ArgList &TCArgs,
                                  const char *LinkingOutput) const {

  const auto &TformJob = *llvm::dyn_cast<FileTableTformJobAction>(&JA);
  ArgStringList CmdArgs;

  // don't try to assert here whether the number of inputs is OK, argumnets are
  // OK, etc. - better invoke the tool and see good error diagnostics

  // 1) add transformations
  for (const auto &Tf : TformJob.getTforms()) {
    switch (Tf.TheKind) {
    case FileTableTformJobAction::Tform::EXTRACT:
    case FileTableTformJobAction::Tform::EXTRACT_DROP_TITLE: {
      SmallString<128> Arg("-extract=");
      Arg += Tf.TheArgs[0];

      for (unsigned I = 1; I < Tf.TheArgs.size(); ++I) {
        Arg += ",";
        Arg += Tf.TheArgs[I];
      }
      addArgs(CmdArgs, TCArgs, {Arg});

      if (Tf.TheKind == FileTableTformJobAction::Tform::EXTRACT_DROP_TITLE)
        addArgs(CmdArgs, TCArgs, {"-drop_titles"});
      break;
    }
    case FileTableTformJobAction::Tform::REPLACE: {
      assert(Tf.TheArgs.size() == 2 && "from/to column names expected");
      SmallString<128> Arg("-replace=");
      Arg += Tf.TheArgs[0];
      Arg += ",";
      Arg += Tf.TheArgs[1];
      addArgs(CmdArgs, TCArgs, {Arg});
      break;
    }
    default:
      llvm_unreachable("unknown file table transformation kind");
    }
  }
  // 2) add output option
  assert(Output.isFilename() && "table tform output must be a file");
  addArgs(CmdArgs, TCArgs, {"-o", Output.getFilename()});

  // 3) add inputs
  for (const auto &Input : Inputs) {
    assert(Input.isFilename() && "table tform input must be a file");
    addArgs(CmdArgs, TCArgs, {Input.getFilename()});
  }
  // 4) finally construct and add a command to the compilation
  C.addCommand(std::make_unique<Command>(
      JA, *this,
      TCArgs.MakeArgString(getToolChain().GetProgramPath(getShortName())),
      CmdArgs, Inputs));
}

// For Linux, we have initial support for fat archives (archives which
// contain bundled objects). We will perform partial linking against the
// specific offload target archives which will be sent to the unbundler to
// produce a list of target objects.
void PartialLink::ConstructJob(Compilation &C, const JobAction &JA,
                               const InputInfo &Output,
                               const InputInfoList &Inputs,
                               const llvm::opt::ArgList &TCArgs,
                               const char *LinkingOutput) const {
  // Construct simple partial link command.
  assert(isa<PartialLinkJobAction>(JA) && "Expecting Partial Link job!");

  // The partial linking command resembles this:
  // ld -r -o <output> <inputs>
  ArgStringList LinkArgs;
  LinkArgs.push_back("-r");
  LinkArgs.push_back("-o");
  LinkArgs.push_back(Output.getFilename());

  const ToolChain *HTC = C.getSingleOffloadToolChain<Action::OFK_Host>();
  // Add crt objects
  LinkArgs.push_back(TCArgs.MakeArgString(HTC->GetFilePath("crt1.o")));
  LinkArgs.push_back(TCArgs.MakeArgString(HTC->GetFilePath("crti.o")));
  // Add -L<dir> search directories.
  TCArgs.AddAllArgs(LinkArgs, options::OPT_L);
  HTC->AddFilePathLibArgs(TCArgs, LinkArgs);

  // Input files consist of fat libraries and the object(s) to be unbundled.
  // We add the needed --whole-archive/--no-whole-archive when appropriate.
  bool IsWholeArchive = false;
  for (const auto &I : Inputs) {
    if (I.getType() == types::TY_WholeArchive && !IsWholeArchive) {
      LinkArgs.push_back("--whole-archive");
      IsWholeArchive = true;
    } else if (I.getType() == types::TY_Archive && IsWholeArchive) {
      LinkArgs.push_back("--no-whole-archive");
      IsWholeArchive = false;
    }
    LinkArgs.push_back(I.getFilename());
  }
  // Disable whole archive if it was enabled for the previous inputs.
  if (IsWholeArchive)
    LinkArgs.push_back("--no-whole-archive");

  // Add crt objects
  LinkArgs.push_back(TCArgs.MakeArgString(HTC->GetFilePath("crtn.o")));
  const char *Exec = TCArgs.MakeArgString(getToolChain().GetLinkerPath());
  C.addCommand(std::make_unique<Command>(JA, *this, Exec, LinkArgs, Inputs));
}<|MERGE_RESOLUTION|>--- conflicted
+++ resolved
@@ -6961,15 +6961,6 @@
     llvm::sys::path::replace_extension(OutputFilename, llvm::Twine('d'));
     return Args.MakeArgString(OutputFilename);
   }
-<<<<<<< HEAD
-#if INTEL_CUSTOMIZATION
-  if (Arg *OutputOpt = Args.getLastArg(options::OPT__SLASH_Fo)) {
-    SmallString<128> OutputFilename(OutputOpt->getValue());
-    llvm::sys::path::replace_extension(OutputFilename, llvm::Twine('d'));
-    return Args.MakeArgString(OutputFilename);
-  }
-=======
->>>>>>> ccae4c4e
 #endif // INTEL_CUSTOMIZATION
 
   return Args.MakeArgString(Twine(getBaseInputStem(Args, Inputs)) + ".d");
