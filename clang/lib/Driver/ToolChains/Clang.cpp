//===-- Clang.cpp - Clang+LLVM ToolChain Implementations --------*- C++ -*-===//
//
// Part of the LLVM Project, under the Apache License v2.0 with LLVM Exceptions.
// See https://llvm.org/LICENSE.txt for license information.
// SPDX-License-Identifier: Apache-2.0 WITH LLVM-exception
//
//===----------------------------------------------------------------------===//

#include "Clang.h"
#include "AMDGPU.h"
#include "Arch/AArch64.h"
#include "Arch/ARM.h"
#include "Arch/Mips.h"
#include "Arch/PPC.h"
#include "Arch/RISCV.h"
#include "Arch/Sparc.h"
#include "Arch/SystemZ.h"
#include "Arch/VE.h"
#include "Arch/X86.h"
#include "CommonArgs.h"
#include "Hexagon.h"
#include "InputInfo.h"
#include "MSP430.h"
#include "PS4CPU.h"
#include "SYCL.h"
#include "clang/Basic/CharInfo.h"
#include "clang/Basic/CodeGenOptions.h"
#include "clang/Basic/LangOptions.h"
#include "clang/Basic/LangStandard.h"
#include "clang/Basic/ObjCRuntime.h"
#include "clang/Basic/Version.h"
#include "clang/Driver/Distro.h"
#include "clang/Driver/DriverDiagnostic.h"
#include "clang/Driver/Options.h"
#include "clang/Driver/SanitizerArgs.h"
#include "clang/Driver/XRayArgs.h"
#include "llvm/ADT/StringExtras.h"
#include "llvm/Config/llvm-config.h"
#include "llvm/Option/ArgList.h"
#include "llvm/Support/Casting.h"
#include "llvm/Support/CodeGen.h"
#include "llvm/Support/Compiler.h"
#include "llvm/Support/Compression.h"
#include "llvm/Support/FileSystem.h"
#include "llvm/Support/Host.h"
#include "llvm/Support/Path.h"
#include "llvm/Support/Process.h"
#include "llvm/Support/TargetParser.h"
#include "llvm/Support/YAMLParser.h"

#ifdef LLVM_ON_UNIX
#include <unistd.h> // For getuid().
#endif

using namespace clang::driver;
using namespace clang::driver::tools;
using namespace clang;
using namespace llvm::opt;

static void CheckPreprocessingOptions(const Driver &D, const ArgList &Args) {
  if (Arg *A =
          Args.getLastArg(clang::driver::options::OPT_C, options::OPT_CC)) {
    if (!Args.hasArg(options::OPT_E) && !Args.hasArg(options::OPT__SLASH_P) &&
        !Args.hasArg(options::OPT_EP) && // INTEL
        !Args.hasArg(options::OPT__SLASH_EP) && !D.CCCIsCPP()) {
      D.Diag(clang::diag::err_drv_argument_only_allowed_with)
          << A->getBaseArg().getAsString(Args)
          << (D.IsCLMode() ? "/E, /P or /EP" : "-E");
    }
  }
}

static void CheckCodeGenerationOptions(const Driver &D, const ArgList &Args) {
  // In gcc, only ARM checks this, but it seems reasonable to check universally.
  if (Args.hasArg(options::OPT_static))
    if (const Arg *A =
            Args.getLastArg(options::OPT_dynamic, options::OPT_mdynamic_no_pic))
      D.Diag(diag::err_drv_argument_not_allowed_with) << A->getAsString(Args)
                                                      << "-static";
}

// Add backslashes to escape spaces and other backslashes.
// This is used for the space-separated argument list specified with
// the -dwarf-debug-flags option.
static void EscapeSpacesAndBackslashes(const char *Arg,
                                       SmallVectorImpl<char> &Res) {
  for (; *Arg; ++Arg) {
    switch (*Arg) {
    default:
      break;
    case ' ':
    case '\\':
      Res.push_back('\\');
      break;
    }
    Res.push_back(*Arg);
  }
}

// Quote target names for inclusion in GNU Make dependency files.
// Only the characters '$', '#', ' ', '\t' are quoted.
static void QuoteTarget(StringRef Target, SmallVectorImpl<char> &Res) {
  for (unsigned i = 0, e = Target.size(); i != e; ++i) {
    switch (Target[i]) {
    case ' ':
    case '\t':
      // Escape the preceding backslashes
      for (int j = i - 1; j >= 0 && Target[j] == '\\'; --j)
        Res.push_back('\\');

      // Escape the space/tab
      Res.push_back('\\');
      break;
    case '$':
      Res.push_back('$');
      break;
    case '#':
      Res.push_back('\\');
      break;
    default:
      break;
    }

    Res.push_back(Target[i]);
  }
}

/// Apply \a Work on the current tool chain \a RegularToolChain and any other
/// offloading tool chain that is associated with the current action \a JA.
static void
forAllAssociatedToolChains(Compilation &C, const JobAction &JA,
                           const ToolChain &RegularToolChain,
                           llvm::function_ref<void(const ToolChain &)> Work) {
  // Apply Work on the current/regular tool chain.
  Work(RegularToolChain);

  // Apply Work on all the offloading tool chains associated with the current
  // action.
  if (JA.isHostOffloading(Action::OFK_Cuda))
    Work(*C.getSingleOffloadToolChain<Action::OFK_Cuda>());
  else if (JA.isDeviceOffloading(Action::OFK_Cuda))
    Work(*C.getSingleOffloadToolChain<Action::OFK_Host>());
  else if (JA.isHostOffloading(Action::OFK_HIP))
    Work(*C.getSingleOffloadToolChain<Action::OFK_HIP>());
  else if (JA.isDeviceOffloading(Action::OFK_HIP))
    Work(*C.getSingleOffloadToolChain<Action::OFK_Host>());

  if (JA.isHostOffloading(Action::OFK_OpenMP)) {
#if INTEL_CUSTOMIZATION
    if (RegularToolChain.getTriple().isSPIR()) {
      // Host offloading with a target, we want to use the host toolchain
      // information.
      Work(*C.getSingleOffloadToolChain<Action::OFK_Host>());
      return;
    }
#endif // INTEL_CUSTOMIZATION
    auto TCs = C.getOffloadToolChains<Action::OFK_OpenMP>();
    for (auto II = TCs.first, IE = TCs.second; II != IE; ++II)
      Work(*II->second);
  } else if (JA.isDeviceOffloading(Action::OFK_OpenMP))
    Work(*C.getSingleOffloadToolChain<Action::OFK_Host>());

  if (JA.isHostOffloading(Action::OFK_SYCL)) {
    auto TCs = C.getOffloadToolChains<Action::OFK_SYCL>();
    for (auto II = TCs.first, IE = TCs.second; II != IE; ++II)
      Work(*II->second);
  } else if (JA.isDeviceOffloading(Action::OFK_SYCL))
    Work(*C.getSingleOffloadToolChain<Action::OFK_Host>());

  //
  // TODO: Add support for other offloading programming models here.
  //
}

/// This is a helper function for validating the optional refinement step
/// parameter in reciprocal argument strings. Return false if there is an error
/// parsing the refinement step. Otherwise, return true and set the Position
/// of the refinement step in the input string.
static bool getRefinementStep(StringRef In, const Driver &D,
                              const Arg &A, size_t &Position) {
  const char RefinementStepToken = ':';
  Position = In.find(RefinementStepToken);
  if (Position != StringRef::npos) {
    StringRef Option = A.getOption().getName();
    StringRef RefStep = In.substr(Position + 1);
    // Allow exactly one numeric character for the additional refinement
    // step parameter. This is reasonable for all currently-supported
    // operations and architectures because we would expect that a larger value
    // of refinement steps would cause the estimate "optimization" to
    // under-perform the native operation. Also, if the estimate does not
    // converge quickly, it probably will not ever converge, so further
    // refinement steps will not produce a better answer.
    if (RefStep.size() != 1) {
      D.Diag(diag::err_drv_invalid_value) << Option << RefStep;
      return false;
    }
    char RefStepChar = RefStep[0];
    if (RefStepChar < '0' || RefStepChar > '9') {
      D.Diag(diag::err_drv_invalid_value) << Option << RefStep;
      return false;
    }
  }
  return true;
}

/// The -mrecip flag requires processing of many optional parameters.
static void ParseMRecip(const Driver &D, const ArgList &Args,
                        ArgStringList &OutStrings) {
  StringRef DisabledPrefixIn = "!";
  StringRef DisabledPrefixOut = "!";
  StringRef EnabledPrefixOut = "";
  StringRef Out = "-mrecip=";

  Arg *A = Args.getLastArg(options::OPT_mrecip, options::OPT_mrecip_EQ);
  if (!A)
    return;

  unsigned NumOptions = A->getNumValues();
  if (NumOptions == 0) {
    // No option is the same as "all".
    OutStrings.push_back(Args.MakeArgString(Out + "all"));
    return;
  }

  // Pass through "all", "none", or "default" with an optional refinement step.
  if (NumOptions == 1) {
    StringRef Val = A->getValue(0);
    size_t RefStepLoc;
    if (!getRefinementStep(Val, D, *A, RefStepLoc))
      return;
    StringRef ValBase = Val.slice(0, RefStepLoc);
    if (ValBase == "all" || ValBase == "none" || ValBase == "default") {
      OutStrings.push_back(Args.MakeArgString(Out + Val));
      return;
    }
  }

  // Each reciprocal type may be enabled or disabled individually.
  // Check each input value for validity, concatenate them all back together,
  // and pass through.

  llvm::StringMap<bool> OptionStrings;
  OptionStrings.insert(std::make_pair("divd", false));
  OptionStrings.insert(std::make_pair("divf", false));
  OptionStrings.insert(std::make_pair("vec-divd", false));
  OptionStrings.insert(std::make_pair("vec-divf", false));
  OptionStrings.insert(std::make_pair("sqrtd", false));
  OptionStrings.insert(std::make_pair("sqrtf", false));
  OptionStrings.insert(std::make_pair("vec-sqrtd", false));
  OptionStrings.insert(std::make_pair("vec-sqrtf", false));

  for (unsigned i = 0; i != NumOptions; ++i) {
    StringRef Val = A->getValue(i);

    bool IsDisabled = Val.startswith(DisabledPrefixIn);
    // Ignore the disablement token for string matching.
    if (IsDisabled)
      Val = Val.substr(1);

    size_t RefStep;
    if (!getRefinementStep(Val, D, *A, RefStep))
      return;

    StringRef ValBase = Val.slice(0, RefStep);
    llvm::StringMap<bool>::iterator OptionIter = OptionStrings.find(ValBase);
    if (OptionIter == OptionStrings.end()) {
      // Try again specifying float suffix.
      OptionIter = OptionStrings.find(ValBase.str() + 'f');
      if (OptionIter == OptionStrings.end()) {
        // The input name did not match any known option string.
        D.Diag(diag::err_drv_unknown_argument) << Val;
        return;
      }
      // The option was specified without a float or double suffix.
      // Make sure that the double entry was not already specified.
      // The float entry will be checked below.
      if (OptionStrings[ValBase.str() + 'd']) {
        D.Diag(diag::err_drv_invalid_value) << A->getOption().getName() << Val;
        return;
      }
    }

    if (OptionIter->second == true) {
      // Duplicate option specified.
      D.Diag(diag::err_drv_invalid_value) << A->getOption().getName() << Val;
      return;
    }

    // Mark the matched option as found. Do not allow duplicate specifiers.
    OptionIter->second = true;

    // If the precision was not specified, also mark the double entry as found.
    if (ValBase.back() != 'f' && ValBase.back() != 'd')
      OptionStrings[ValBase.str() + 'd'] = true;

    // Build the output string.
    StringRef Prefix = IsDisabled ? DisabledPrefixOut : EnabledPrefixOut;
    Out = Args.MakeArgString(Out + Prefix + Val);
    if (i != NumOptions - 1)
      Out = Args.MakeArgString(Out + ",");
  }

  OutStrings.push_back(Args.MakeArgString(Out));
}

/// The -mprefer-vector-width option accepts either a positive integer
/// or the string "none".
static void ParseMPreferVectorWidth(const Driver &D, const ArgList &Args,
                                    ArgStringList &CmdArgs) {
#if INTEL_CUSTOMIZATION
  Arg *A = Args.getLastArg(options::OPT_mprefer_vector_width_EQ,
                           options::OPT_qopt_zmm_usage_EQ);
  if (!A)
    return;
  if (A->getOption().matches(options::OPT_qopt_zmm_usage_EQ)) {
    StringRef Width, Value = A->getValue();
    if (Value == "high")
      Width = "512";
    else if (Value == "low")
      Width = "256";
    else {
      D.Diag(diag::err_drv_invalid_value) << A->getOption().getName() << Value;
      return;
    }
    CmdArgs.push_back(Args.MakeArgString("-mprefer-vector-width=" + Width));
    return;
  }
#endif // INTEL_CUSTOMIZATION
  StringRef Value = A->getValue();
  if (Value == "none") {
    CmdArgs.push_back("-mprefer-vector-width=none");
  } else {
    unsigned Width;
    if (Value.getAsInteger(10, Width)) {
      D.Diag(diag::err_drv_invalid_value) << A->getOption().getName() << Value;
      return;
    }
    CmdArgs.push_back(Args.MakeArgString("-mprefer-vector-width=" + Value));
  }
}

static void getWebAssemblyTargetFeatures(const ArgList &Args,
                                         std::vector<StringRef> &Features) {
  handleTargetFeaturesGroup(Args, Features, options::OPT_m_wasm_Features_Group);
}

static void getTargetFeatures(const Driver &D, const llvm::Triple &Triple,
                              const ArgList &Args, ArgStringList &CmdArgs,
                              bool ForAS, bool IsAux = false) {
  std::vector<StringRef> Features;
  switch (Triple.getArch()) {
  default:
    break;
  case llvm::Triple::mips:
  case llvm::Triple::mipsel:
  case llvm::Triple::mips64:
  case llvm::Triple::mips64el:
    mips::getMIPSTargetFeatures(D, Triple, Args, Features);
    break;

  case llvm::Triple::arm:
  case llvm::Triple::armeb:
  case llvm::Triple::thumb:
  case llvm::Triple::thumbeb:
    arm::getARMTargetFeatures(D, Triple, Args, CmdArgs, Features, ForAS);
    break;

  case llvm::Triple::ppc:
  case llvm::Triple::ppc64:
  case llvm::Triple::ppc64le:
    ppc::getPPCTargetFeatures(D, Triple, Args, Features);
    break;
  case llvm::Triple::riscv32:
  case llvm::Triple::riscv64:
    riscv::getRISCVTargetFeatures(D, Triple, Args, Features);
    break;
  case llvm::Triple::systemz:
    systemz::getSystemZTargetFeatures(D, Args, Features);
    break;
  case llvm::Triple::aarch64:
  case llvm::Triple::aarch64_32:
  case llvm::Triple::aarch64_be:
    aarch64::getAArch64TargetFeatures(D, Triple, Args, Features);
    break;
  case llvm::Triple::x86:
  case llvm::Triple::x86_64:
    x86::getX86TargetFeatures(D, Triple, Args, Features);
    break;
  case llvm::Triple::hexagon:
    hexagon::getHexagonTargetFeatures(D, Args, Features);
    break;
  case llvm::Triple::wasm32:
  case llvm::Triple::wasm64:
    getWebAssemblyTargetFeatures(Args, Features);
    break;
  case llvm::Triple::sparc:
  case llvm::Triple::sparcel:
  case llvm::Triple::sparcv9:
    sparc::getSparcTargetFeatures(D, Args, Features);
    break;
  case llvm::Triple::r600:
  case llvm::Triple::amdgcn:
    amdgpu::getAMDGPUTargetFeatures(D, Triple, Args, Features);
    break;
  case llvm::Triple::msp430:
    msp430::getMSP430TargetFeatures(D, Args, Features);
    break;
  case llvm::Triple::ve:
    ve::getVETargetFeatures(D, Args, Features);
  }

  for (auto Feature : unifyTargetFeatures(Features)) {
    CmdArgs.push_back(IsAux ? "-aux-target-feature" : "-target-feature");
    CmdArgs.push_back(Feature.data());
  }
}

static bool
shouldUseExceptionTablesForObjCExceptions(const ObjCRuntime &runtime,
                                          const llvm::Triple &Triple) {
  // We use the zero-cost exception tables for Objective-C if the non-fragile
  // ABI is enabled or when compiling for x86_64 and ARM on Snow Leopard and
  // later.
  if (runtime.isNonFragile())
    return true;

  if (!Triple.isMacOSX())
    return false;

  return (!Triple.isMacOSXVersionLT(10, 5) &&
          (Triple.getArch() == llvm::Triple::x86_64 ||
           Triple.getArch() == llvm::Triple::arm));
}

/// Adds exception related arguments to the driver command arguments. There's a
/// master flag, -fexceptions and also language specific flags to enable/disable
/// C++ and Objective-C exceptions. This makes it possible to for example
/// disable C++ exceptions but enable Objective-C exceptions.
static void addExceptionArgs(const ArgList &Args, types::ID InputType,
                             const ToolChain &TC, bool KernelOrKext,
                             const ObjCRuntime &objcRuntime,
                             ArgStringList &CmdArgs, // INTEL
                             const JobAction &JA) { // INTEL
  const llvm::Triple &Triple = TC.getTriple();

  if (KernelOrKext) {
    // -mkernel and -fapple-kext imply no exceptions, so claim exception related
    // arguments now to avoid warnings about unused arguments.
    Args.ClaimAllArgs(options::OPT_fexceptions);
    Args.ClaimAllArgs(options::OPT_fno_exceptions);
    Args.ClaimAllArgs(options::OPT_fobjc_exceptions);
    Args.ClaimAllArgs(options::OPT_fno_objc_exceptions);
    Args.ClaimAllArgs(options::OPT_fcxx_exceptions);
    Args.ClaimAllArgs(options::OPT_fno_cxx_exceptions);
    return;
  }

  // See if the user explicitly enabled exceptions.
  bool EH = Args.hasFlag(options::OPT_fexceptions, options::OPT_fno_exceptions,
                         false);

  // Obj-C exceptions are enabled by default, regardless of -fexceptions. This
  // is not necessarily sensible, but follows GCC.
  if (types::isObjC(InputType) &&
      Args.hasFlag(options::OPT_fobjc_exceptions,
                   options::OPT_fno_objc_exceptions, true)) {
    CmdArgs.push_back("-fobjc-exceptions");

    EH |= shouldUseExceptionTablesForObjCExceptions(objcRuntime, Triple);
  }

  if (types::isCXX(InputType)) {
    // Disable C++ EH by default on XCore and PS4.
    bool CXXExceptionsEnabled =
#if INTEL_CUSTOMIZATION
        Triple.getArch() != llvm::Triple::xcore && !Triple.isPS4CPU() &&
        !(JA.isDeviceOffloading(Action::OFK_OpenMP) && Triple.isSPIR());
#endif // INTEL_CUSTOMIZATION
    Arg *ExceptionArg = Args.getLastArg(
        options::OPT_fcxx_exceptions, options::OPT_fno_cxx_exceptions,
        options::OPT_fexceptions, options::OPT_fno_exceptions);
    if (ExceptionArg)
      CXXExceptionsEnabled =
          ExceptionArg->getOption().matches(options::OPT_fcxx_exceptions) ||
          ExceptionArg->getOption().matches(options::OPT_fexceptions);

    if (CXXExceptionsEnabled) {
      CmdArgs.push_back("-fcxx-exceptions");

      EH = true;
    }
  }

  // OPT_fignore_exceptions means exception could still be thrown,
  // but no clean up or catch would happen in current module.
  // So we do not set EH to false.
  Args.AddLastArg(CmdArgs, options::OPT_fignore_exceptions);

  if (EH)
    CmdArgs.push_back("-fexceptions");
}

static bool ShouldEnableAutolink(const ArgList &Args, const ToolChain &TC,
                                 const JobAction &JA) {
  bool Default = true;
  if (TC.getTriple().isOSDarwin()) {
    // The native darwin assembler doesn't support the linker_option directives,
    // so we disable them if we think the .s file will be passed to it.
    Default = TC.useIntegratedAs();
  }
  // The linker_option directives are intended for host compilation.
  if (JA.isDeviceOffloading(Action::OFK_Cuda) ||
      JA.isDeviceOffloading(Action::OFK_HIP))
    Default = false;
  return Args.hasFlag(options::OPT_fautolink, options::OPT_fno_autolink,
                      Default);
}

static bool ShouldDisableDwarfDirectory(const ArgList &Args,
                                        const ToolChain &TC) {
  bool UseDwarfDirectory =
      Args.hasFlag(options::OPT_fdwarf_directory_asm,
                   options::OPT_fno_dwarf_directory_asm, TC.useIntegratedAs());
  return !UseDwarfDirectory;
}

// Convert an arg of the form "-gN" or "-ggdbN" or one of their aliases
// to the corresponding DebugInfoKind.
static codegenoptions::DebugInfoKind DebugLevelToInfoKind(const Arg &A) {
  assert(A.getOption().matches(options::OPT_gN_Group) &&
         "Not a -g option that specifies a debug-info level");
  if (A.getOption().matches(options::OPT_g0) ||
      A.getOption().matches(options::OPT_ggdb0))
    return codegenoptions::NoDebugInfo;
  if (A.getOption().matches(options::OPT_gline_tables_only) ||
      A.getOption().matches(options::OPT_ggdb1))
    return codegenoptions::DebugLineTablesOnly;
  if (A.getOption().matches(options::OPT_gline_directives_only))
    return codegenoptions::DebugDirectivesOnly;
  return codegenoptions::LimitedDebugInfo;
}

static bool mustUseNonLeafFramePointerForTarget(const llvm::Triple &Triple) {
  switch (Triple.getArch()){
  default:
    return false;
  case llvm::Triple::arm:
  case llvm::Triple::thumb:
    // ARM Darwin targets require a frame pointer to be always present to aid
    // offline debugging via backtraces.
    return Triple.isOSDarwin();
  }
}

static bool useFramePointerForTargetByDefault(const ArgList &Args,
                                              const llvm::Triple &Triple) {
  if (Args.hasArg(options::OPT_pg) && !Args.hasArg(options::OPT_mfentry))
    return true;

  switch (Triple.getArch()) {
  case llvm::Triple::xcore:
  case llvm::Triple::wasm32:
  case llvm::Triple::wasm64:
  case llvm::Triple::msp430:
    // XCore never wants frame pointers, regardless of OS.
    // WebAssembly never wants frame pointers.
    return false;
  case llvm::Triple::ppc:
  case llvm::Triple::ppc64:
  case llvm::Triple::ppc64le:
  case llvm::Triple::riscv32:
  case llvm::Triple::riscv64:
  case llvm::Triple::amdgcn:
  case llvm::Triple::r600:
    return !areOptimizationsEnabled(Args);
  default:
    break;
  }

  if (Triple.isOSNetBSD()) {
    return !areOptimizationsEnabled(Args);
  }

  if (Triple.isOSLinux() || Triple.getOS() == llvm::Triple::CloudABI ||
      Triple.isOSHurd()) {
    switch (Triple.getArch()) {
    // Don't use a frame pointer on linux if optimizing for certain targets.
    case llvm::Triple::arm:
    case llvm::Triple::armeb:
    case llvm::Triple::thumb:
    case llvm::Triple::thumbeb:
      if (Triple.isAndroid())
        return true;
      LLVM_FALLTHROUGH;
    case llvm::Triple::mips64:
    case llvm::Triple::mips64el:
    case llvm::Triple::mips:
    case llvm::Triple::mipsel:
    case llvm::Triple::systemz:
    case llvm::Triple::x86:
    case llvm::Triple::x86_64:
      return !areOptimizationsEnabled(Args);
    default:
      return true;
    }
  }

  if (Triple.isOSWindows()) {
    switch (Triple.getArch()) {
    case llvm::Triple::x86:
      return !areOptimizationsEnabled(Args);
    case llvm::Triple::x86_64:
      return Triple.isOSBinFormatMachO();
    case llvm::Triple::arm:
    case llvm::Triple::thumb:
      // Windows on ARM builds with FPO disabled to aid fast stack walking
      return true;
    default:
      // All other supported Windows ISAs use xdata unwind information, so frame
      // pointers are not generally useful.
      return false;
    }
  }

  return true;
}

static CodeGenOptions::FramePointerKind
getFramePointerKind(const ArgList &Args, const llvm::Triple &Triple) {
  // We have 4 states:
  //
  //  00) leaf retained, non-leaf retained
  //  01) leaf retained, non-leaf omitted (this is invalid)
  //  10) leaf omitted, non-leaf retained
  //      (what -momit-leaf-frame-pointer was designed for)
  //  11) leaf omitted, non-leaf omitted
  //
  //  "omit" options taking precedence over "no-omit" options is the only way
  //  to make 3 valid states representable
  Arg *A = Args.getLastArg(options::OPT_fomit_frame_pointer,
                           options::OPT_fno_omit_frame_pointer);
  bool OmitFP = A && A->getOption().matches(options::OPT_fomit_frame_pointer);
  bool NoOmitFP =
      A && A->getOption().matches(options::OPT_fno_omit_frame_pointer);
  bool OmitLeafFP = Args.hasFlag(options::OPT_momit_leaf_frame_pointer,
                                 options::OPT_mno_omit_leaf_frame_pointer,
                                 Triple.isAArch64() || Triple.isPS4CPU());
  if (NoOmitFP || mustUseNonLeafFramePointerForTarget(Triple) ||
      (!OmitFP && useFramePointerForTargetByDefault(Args, Triple))) {
    if (OmitLeafFP)
      return CodeGenOptions::FramePointerKind::NonLeaf;
    return CodeGenOptions::FramePointerKind::All;
  }
  return CodeGenOptions::FramePointerKind::None;
}

/// Add a CC1 option to specify the debug compilation directory.
static void addDebugCompDirArg(const ArgList &Args, ArgStringList &CmdArgs,
                               const llvm::vfs::FileSystem &VFS) {
  if (Arg *A = Args.getLastArg(options::OPT_fdebug_compilation_dir)) {
    CmdArgs.push_back("-fdebug-compilation-dir");
    CmdArgs.push_back(A->getValue());
  } else if (llvm::ErrorOr<std::string> CWD =
                 VFS.getCurrentWorkingDirectory()) {
    CmdArgs.push_back("-fdebug-compilation-dir");
    CmdArgs.push_back(Args.MakeArgString(*CWD));
  }
}

/// Add a CC1 and CC1AS option to specify the debug file path prefix map.
static void addDebugPrefixMapArg(const Driver &D, const ArgList &Args, ArgStringList &CmdArgs) {
  for (const Arg *A : Args.filtered(options::OPT_ffile_prefix_map_EQ,
                                    options::OPT_fdebug_prefix_map_EQ)) {
    StringRef Map = A->getValue();
    if (Map.find('=') == StringRef::npos)
      D.Diag(diag::err_drv_invalid_argument_to_option)
          << Map << A->getOption().getName();
    else
      CmdArgs.push_back(Args.MakeArgString("-fdebug-prefix-map=" + Map));
    A->claim();
  }
}

/// Add a CC1 and CC1AS option to specify the macro file path prefix map.
static void addMacroPrefixMapArg(const Driver &D, const ArgList &Args,
                                 ArgStringList &CmdArgs) {
  for (const Arg *A : Args.filtered(options::OPT_ffile_prefix_map_EQ,
                                    options::OPT_fmacro_prefix_map_EQ)) {
    StringRef Map = A->getValue();
    if (Map.find('=') == StringRef::npos)
      D.Diag(diag::err_drv_invalid_argument_to_option)
          << Map << A->getOption().getName();
    else
      CmdArgs.push_back(Args.MakeArgString("-fmacro-prefix-map=" + Map));
    A->claim();
  }
}

/// Vectorize at all optimization levels greater than 1 except for -Oz.
/// For -Oz the loop vectorizer is disabled, while the slp vectorizer is
/// enabled.
static bool shouldEnableVectorizerAtOLevel(const ArgList &Args, bool isSlpVec) {
  if (Arg *A = Args.getLastArg(options::OPT_O_Group)) {
    if (A->getOption().matches(options::OPT_O4) ||
        A->getOption().matches(options::OPT_Ofast))
      return true;

    if (A->getOption().matches(options::OPT_O0))
      return false;

    assert(A->getOption().matches(options::OPT_O) && "Must have a -O flag");

    // Vectorize -Os.
    StringRef S(A->getValue());
    if (S == "s")
      return true;

    // Don't vectorize -Oz, unless it's the slp vectorizer.
    if (S == "z")
      return isSlpVec;

    unsigned OptLevel = 0;
    if (S.getAsInteger(10, OptLevel))
      return false;

    return OptLevel > 1;
  }

  return false;
}

/// Add -x lang to \p CmdArgs for \p Input.
static void addDashXForInput(const ArgList &Args, const InputInfo &Input,
                             ArgStringList &CmdArgs) {
  // When using -verify-pch, we don't want to provide the type
  // 'precompiled-header' if it was inferred from the file extension
  if (Args.hasArg(options::OPT_verify_pch) && Input.getType() == types::TY_PCH)
    return;

  CmdArgs.push_back("-x");
  if (Args.hasArg(options::OPT_rewrite_objc))
    CmdArgs.push_back(types::getTypeName(types::TY_PP_ObjCXX));
  else {
    // Map the driver type to the frontend type. This is mostly an identity
    // mapping, except that the distinction between module interface units
    // and other source files does not exist at the frontend layer.
    const char *ClangType;
    switch (Input.getType()) {
    case types::TY_CXXModule:
      ClangType = "c++";
      break;
    case types::TY_PP_CXXModule:
      ClangType = "c++-cpp-output";
      break;
    default:
      ClangType = types::getTypeName(Input.getType());
      break;
    }
    CmdArgs.push_back(ClangType);
  }
}

static void addPGOAndCoverageFlags(const ToolChain &TC, Compilation &C,
                                   const Driver &D, const InputInfo &Output,
                                   const ArgList &Args,
                                   ArgStringList &CmdArgs) {

  auto *PGOGenerateArg = Args.getLastArg(options::OPT_fprofile_generate,
                                         options::OPT_fprofile_generate_EQ,
                                         options::OPT_fno_profile_generate);
  if (PGOGenerateArg &&
      PGOGenerateArg->getOption().matches(options::OPT_fno_profile_generate))
    PGOGenerateArg = nullptr;

  auto *CSPGOGenerateArg = Args.getLastArg(options::OPT_fcs_profile_generate,
                                           options::OPT_fcs_profile_generate_EQ,
                                           options::OPT_fno_profile_generate);
  if (CSPGOGenerateArg &&
      CSPGOGenerateArg->getOption().matches(options::OPT_fno_profile_generate))
    CSPGOGenerateArg = nullptr;

  auto *ProfileGenerateArg = Args.getLastArg(
      options::OPT_fprofile_instr_generate,
      options::OPT_fprofile_instr_generate_EQ,
      options::OPT_fno_profile_instr_generate);
  if (ProfileGenerateArg &&
      ProfileGenerateArg->getOption().matches(
          options::OPT_fno_profile_instr_generate))
    ProfileGenerateArg = nullptr;

  if (PGOGenerateArg && ProfileGenerateArg)
    D.Diag(diag::err_drv_argument_not_allowed_with)
        << PGOGenerateArg->getSpelling() << ProfileGenerateArg->getSpelling();

  auto *ProfileUseArg = getLastProfileUseArg(Args);

  if (PGOGenerateArg && ProfileUseArg)
    D.Diag(diag::err_drv_argument_not_allowed_with)
        << ProfileUseArg->getSpelling() << PGOGenerateArg->getSpelling();

  if (ProfileGenerateArg && ProfileUseArg)
    D.Diag(diag::err_drv_argument_not_allowed_with)
        << ProfileGenerateArg->getSpelling() << ProfileUseArg->getSpelling();

  if (CSPGOGenerateArg && PGOGenerateArg)
    D.Diag(diag::err_drv_argument_not_allowed_with)
        << CSPGOGenerateArg->getSpelling() << PGOGenerateArg->getSpelling();

  if (ProfileGenerateArg) {
    if (ProfileGenerateArg->getOption().matches(
            options::OPT_fprofile_instr_generate_EQ))
      CmdArgs.push_back(Args.MakeArgString(Twine("-fprofile-instrument-path=") +
                                           ProfileGenerateArg->getValue()));
    // The default is to use Clang Instrumentation.
    CmdArgs.push_back("-fprofile-instrument=clang");
    if (TC.getTriple().isWindowsMSVCEnvironment()) {
      // Add dependent lib for clang_rt.profile
      CmdArgs.push_back(Args.MakeArgString(
          "--dependent-lib=" + TC.getCompilerRTBasename(Args, "profile")));
    }
  }

  Arg *PGOGenArg = nullptr;
  if (PGOGenerateArg) {
    assert(!CSPGOGenerateArg);
    PGOGenArg = PGOGenerateArg;
    CmdArgs.push_back("-fprofile-instrument=llvm");
  }
  if (CSPGOGenerateArg) {
    assert(!PGOGenerateArg);
    PGOGenArg = CSPGOGenerateArg;
    CmdArgs.push_back("-fprofile-instrument=csllvm");
  }
  if (PGOGenArg) {
    if (TC.getTriple().isWindowsMSVCEnvironment()) {
      // Add dependent lib for clang_rt.profile
      CmdArgs.push_back(Args.MakeArgString(
          "--dependent-lib=" + TC.getCompilerRTBasename(Args, "profile")));
    }
    if (PGOGenArg->getOption().matches(
            PGOGenerateArg ? options::OPT_fprofile_generate_EQ
                           : options::OPT_fcs_profile_generate_EQ)) {
      SmallString<128> Path(PGOGenArg->getValue());
      llvm::sys::path::append(Path, "default_%m.profraw");
      CmdArgs.push_back(
          Args.MakeArgString(Twine("-fprofile-instrument-path=") + Path));
    }
  }

  if (ProfileUseArg) {
    if (ProfileUseArg->getOption().matches(options::OPT_fprofile_instr_use_EQ))
      CmdArgs.push_back(Args.MakeArgString(
          Twine("-fprofile-instrument-use-path=") + ProfileUseArg->getValue()));
    else if ((ProfileUseArg->getOption().matches(
                  options::OPT_fprofile_use_EQ) ||
              ProfileUseArg->getOption().matches(
                  options::OPT_fprofile_instr_use))) {
      SmallString<128> Path(
          ProfileUseArg->getNumValues() == 0 ? "" : ProfileUseArg->getValue());
      if (Path.empty() || llvm::sys::fs::is_directory(Path))
        llvm::sys::path::append(Path, "default.profdata");
      CmdArgs.push_back(
          Args.MakeArgString(Twine("-fprofile-instrument-use-path=") + Path));
    }
  }

  bool EmitCovNotes = Args.hasFlag(options::OPT_ftest_coverage,
                                   options::OPT_fno_test_coverage, false) ||
                      Args.hasArg(options::OPT_coverage);
  bool EmitCovData = TC.needsGCovInstrumentation(Args);
  if (EmitCovNotes)
    CmdArgs.push_back("-ftest-coverage");
  if (EmitCovData)
    CmdArgs.push_back("-fprofile-arcs");

  if (Args.hasFlag(options::OPT_fcoverage_mapping,
                   options::OPT_fno_coverage_mapping, false)) {
    if (!ProfileGenerateArg)
      D.Diag(clang::diag::err_drv_argument_only_allowed_with)
          << "-fcoverage-mapping"
          << "-fprofile-instr-generate";

    CmdArgs.push_back("-fcoverage-mapping");
  }

  if (Args.hasArg(options::OPT_fprofile_exclude_files_EQ)) {
    auto *Arg = Args.getLastArg(options::OPT_fprofile_exclude_files_EQ);
    if (!Args.hasArg(options::OPT_coverage))
      D.Diag(clang::diag::err_drv_argument_only_allowed_with)
          << "-fprofile-exclude-files="
          << "--coverage";

    StringRef v = Arg->getValue();
    CmdArgs.push_back(
        Args.MakeArgString(Twine("-fprofile-exclude-files=" + v)));
  }

  if (Args.hasArg(options::OPT_fprofile_filter_files_EQ)) {
    auto *Arg = Args.getLastArg(options::OPT_fprofile_filter_files_EQ);
    if (!Args.hasArg(options::OPT_coverage))
      D.Diag(clang::diag::err_drv_argument_only_allowed_with)
          << "-fprofile-filter-files="
          << "--coverage";

    StringRef v = Arg->getValue();
    CmdArgs.push_back(Args.MakeArgString(Twine("-fprofile-filter-files=" + v)));
  }

  if (const auto *A = Args.getLastArg(options::OPT_fprofile_update_EQ)) {
    StringRef Val = A->getValue();
    if (Val == "atomic" || Val == "prefer-atomic")
      CmdArgs.push_back("-fprofile-update=atomic");
    else if (Val != "single")
      D.Diag(diag::err_drv_unsupported_option_argument)
          << A->getOption().getName() << Val;
  } else if (TC.getSanitizerArgs().needsTsanRt()) {
    CmdArgs.push_back("-fprofile-update=atomic");
  }

  // Leave -fprofile-dir= an unused argument unless .gcda emission is
  // enabled. To be polite, with '-fprofile-arcs -fno-profile-arcs' consider
  // the flag used. There is no -fno-profile-dir, so the user has no
  // targeted way to suppress the warning.
  Arg *FProfileDir = nullptr;
  if (Args.hasArg(options::OPT_fprofile_arcs) ||
      Args.hasArg(options::OPT_coverage))
    FProfileDir = Args.getLastArg(options::OPT_fprofile_dir);

  // Put the .gcno and .gcda files (if needed) next to the object file or
  // bitcode file in the case of LTO.
  // FIXME: There should be a simpler way to find the object file for this
  // input, and this code probably does the wrong thing for commands that
  // compile and link all at once.
  if ((Args.hasArg(options::OPT_c) || Args.hasArg(options::OPT_S)) &&
      (EmitCovNotes || EmitCovData) && Output.isFilename()) {
    SmallString<128> OutputFilename;
    if (Arg *FinalOutput = C.getArgs().getLastArg(options::OPT__SLASH_Fo))
      OutputFilename = FinalOutput->getValue();
    else if (Arg *FinalOutput = C.getArgs().getLastArg(options::OPT_o))
      OutputFilename = FinalOutput->getValue();
    else
      OutputFilename = llvm::sys::path::filename(Output.getBaseInput());
    SmallString<128> CoverageFilename = OutputFilename;
    if (llvm::sys::path::is_relative(CoverageFilename))
      (void)D.getVFS().makeAbsolute(CoverageFilename);
    llvm::sys::path::replace_extension(CoverageFilename, "gcno");

    CmdArgs.push_back("-coverage-notes-file");
    CmdArgs.push_back(Args.MakeArgString(CoverageFilename));

    if (EmitCovData) {
      if (FProfileDir) {
        CoverageFilename = FProfileDir->getValue();
        llvm::sys::path::append(CoverageFilename, OutputFilename);
      }
      llvm::sys::path::replace_extension(CoverageFilename, "gcda");
      CmdArgs.push_back("-coverage-data-file");
      CmdArgs.push_back(Args.MakeArgString(CoverageFilename));
    }
  }
}

/// Check whether the given input tree contains any compilation actions.
static bool ContainsCompileAction(const Action *A) {
  if (isa<CompileJobAction>(A) || isa<BackendJobAction>(A))
    return true;

  for (const auto &AI : A->inputs())
    if (ContainsCompileAction(AI))
      return true;

  return false;
}

/// Check if -relax-all should be passed to the internal assembler.
/// This is done by default when compiling non-assembler source with -O0.
static bool UseRelaxAll(Compilation &C, const ArgList &Args) {
  bool RelaxDefault = true;

  if (Arg *A = Args.getLastArg(options::OPT_O_Group))
    RelaxDefault = A->getOption().matches(options::OPT_O0);

  if (RelaxDefault) {
    RelaxDefault = false;
    for (const auto &Act : C.getActions()) {
      if (ContainsCompileAction(Act)) {
        RelaxDefault = true;
        break;
      }
    }
  }

  return Args.hasFlag(options::OPT_mrelax_all, options::OPT_mno_relax_all,
                      RelaxDefault);
}

// Extract the integer N from a string spelled "-dwarf-N", returning 0
// on mismatch. The StringRef input (rather than an Arg) allows
// for use by the "-Xassembler" option parser.
static unsigned DwarfVersionNum(StringRef ArgValue) {
  return llvm::StringSwitch<unsigned>(ArgValue)
      .Case("-gdwarf-2", 2)
      .Case("-gdwarf-3", 3)
      .Case("-gdwarf-4", 4)
      .Case("-gdwarf-5", 5)
      .Default(0);
}

static void RenderDebugEnablingArgs(const ArgList &Args, ArgStringList &CmdArgs,
                                    codegenoptions::DebugInfoKind DebugInfoKind,
                                    unsigned DwarfVersion,
                                    llvm::DebuggerKind DebuggerTuning) {
  switch (DebugInfoKind) {
  case codegenoptions::DebugDirectivesOnly:
    CmdArgs.push_back("-debug-info-kind=line-directives-only");
    break;
  case codegenoptions::DebugLineTablesOnly:
    CmdArgs.push_back("-debug-info-kind=line-tables-only");
    break;
  case codegenoptions::DebugInfoConstructor:
    CmdArgs.push_back("-debug-info-kind=constructor");
    break;
  case codegenoptions::LimitedDebugInfo:
    CmdArgs.push_back("-debug-info-kind=limited");
    break;
  case codegenoptions::FullDebugInfo:
    CmdArgs.push_back("-debug-info-kind=standalone");
    break;
  case codegenoptions::UnusedTypeInfo:
    CmdArgs.push_back("-debug-info-kind=unused-types");
    break;
  default:
    break;
  }
  if (DwarfVersion > 0)
    CmdArgs.push_back(
        Args.MakeArgString("-dwarf-version=" + Twine(DwarfVersion)));
  switch (DebuggerTuning) {
  case llvm::DebuggerKind::GDB:
    CmdArgs.push_back("-debugger-tuning=gdb");
    break;
  case llvm::DebuggerKind::LLDB:
    CmdArgs.push_back("-debugger-tuning=lldb");
    break;
  case llvm::DebuggerKind::SCE:
    CmdArgs.push_back("-debugger-tuning=sce");
    break;
  default:
    break;
  }
}

static bool checkDebugInfoOption(const Arg *A, const ArgList &Args,
                                 const Driver &D, const ToolChain &TC) {
  assert(A && "Expected non-nullptr argument.");
  if (TC.supportsDebugInfoOption(A))
    return true;
  D.Diag(diag::warn_drv_unsupported_debug_info_opt_for_target)
      << A->getAsString(Args) << TC.getTripleString();
  return false;
}

static void RenderDebugInfoCompressionArgs(const ArgList &Args,
                                           ArgStringList &CmdArgs,
                                           const Driver &D,
                                           const ToolChain &TC) {
  const Arg *A = Args.getLastArg(options::OPT_gz_EQ);
  if (!A)
    return;
  if (checkDebugInfoOption(A, Args, D, TC)) {
    StringRef Value = A->getValue();
    if (Value == "none") {
      CmdArgs.push_back("--compress-debug-sections=none");
    } else if (Value == "zlib" || Value == "zlib-gnu") {
      if (llvm::zlib::isAvailable()) {
        CmdArgs.push_back(
            Args.MakeArgString("--compress-debug-sections=" + Twine(Value)));
      } else {
        D.Diag(diag::warn_debug_compression_unavailable);
      }
    } else {
      D.Diag(diag::err_drv_unsupported_option_argument)
          << A->getOption().getName() << Value;
    }
  }
}

static const char *RelocationModelName(llvm::Reloc::Model Model) {
  switch (Model) {
  case llvm::Reloc::Static:
    return "static";
  case llvm::Reloc::PIC_:
    return "pic";
  case llvm::Reloc::DynamicNoPIC:
    return "dynamic-no-pic";
  case llvm::Reloc::ROPI:
    return "ropi";
  case llvm::Reloc::RWPI:
    return "rwpi";
  case llvm::Reloc::ROPI_RWPI:
    return "ropi-rwpi";
  }
  llvm_unreachable("Unknown Reloc::Model kind");
}

static void HandleAmdgcnLegacyOptions(const Driver &D,
                                      const ArgList &Args,
                                      ArgStringList &CmdArgs) {
  if (auto *CodeObjArg = Args.getLastArg(options::OPT_mcode_object_v3_legacy,
                                         options::OPT_mno_code_object_v3_legacy)) {
    if (CodeObjArg->getOption().getID() == options::OPT_mcode_object_v3_legacy) {
      D.Diag(diag::warn_drv_deprecated_arg) << "-mcode-object-v3" <<
        "-mllvm --amdhsa-code-object-version=3";
      CmdArgs.push_back("-mllvm");
      CmdArgs.push_back("--amdhsa-code-object-version=3");
    } else {
      D.Diag(diag::warn_drv_deprecated_arg) << "-mno-code-object-v3" <<
        "-mllvm --amdhsa-code-object-version=2";
      CmdArgs.push_back("-mllvm");
      CmdArgs.push_back("--amdhsa-code-object-version=2");
    }
  }
}

void Clang::AddPreprocessingOptions(Compilation &C, const JobAction &JA,
                                    const Driver &D, const ArgList &Args,
                                    ArgStringList &CmdArgs,
                                    const InputInfo &Output,
                                    const InputInfoList &Inputs) const {
  const bool IsIAMCU = getToolChain().getTriple().isOSIAMCU();

  CheckPreprocessingOptions(D, Args);

  Args.AddLastArg(CmdArgs, options::OPT_C);
  Args.AddLastArg(CmdArgs, options::OPT_CC);

  // Handle dependency file generation.
  Arg *ArgM = Args.getLastArg(options::OPT_MM);
  if (!ArgM)
    ArgM = Args.getLastArg(options::OPT_M);
  Arg *ArgMD = Args.getLastArg(options::OPT_MMD);
  if (!ArgMD)
    ArgMD = Args.getLastArg(options::OPT_MD);

  // -M and -MM imply -w.
  if (ArgM)
    CmdArgs.push_back("-w");
  else
    ArgM = ArgMD;

  auto createFPGATempDepFile = [&](const char *&DepFile) {
    // Generate dependency files as temporary. These will be used for the
    // aoc call/bundled during fat object creation
    std::string BaseName(Clang::getBaseInputName(Args, Inputs[0]));
    std::string DepTmpName =
        C.getDriver().GetTemporaryPath(llvm::sys::path::stem(BaseName), "d");
    DepFile = C.addTempFile(C.getArgs().MakeArgString(DepTmpName));
    C.getDriver().addFPGATempDepFile(DepFile, BaseName);
  };

  if (ArgM) {
    // Determine the output location.
    const char *DepFile;
    if (Arg *MF = Args.getLastArg(options::OPT_MF)) {
      DepFile = MF->getValue();
      C.addFailureResultFile(DepFile, &JA);
    } else if (Output.getType() == types::TY_Dependencies) {
      DepFile = Output.getFilename();
    } else if (!ArgMD) {
      DepFile = "-";
    } else if (Args.hasArg(options::OPT_fintelfpga) &&
               JA.isDeviceOffloading(Action::OFK_SYCL)) {
      createFPGATempDepFile(DepFile);
    } else {
      DepFile = getDependencyFileName(Args, Inputs);
      C.addFailureResultFile(DepFile, &JA);
    }
    CmdArgs.push_back("-dependency-file");
    CmdArgs.push_back(DepFile);

    bool HasTarget = false;
    for (const Arg *A : Args.filtered(options::OPT_MT, options::OPT_MQ)) {
      HasTarget = true;
      A->claim();
      if (A->getOption().matches(options::OPT_MT)) {
        A->render(Args, CmdArgs);
      } else {
        CmdArgs.push_back("-MT");
        SmallString<128> Quoted;
        QuoteTarget(A->getValue(), Quoted);
        CmdArgs.push_back(Args.MakeArgString(Quoted));
      }
    }

    // Add a default target if one wasn't specified.
    if (!HasTarget) {
      const char *DepTarget;

      // If user provided -o, that is the dependency target, except
      // when we are only generating a dependency file.
      Arg *OutputOpt = Args.getLastArg(options::OPT_o);
      if (OutputOpt && Output.getType() != types::TY_Dependencies) {
        DepTarget = OutputOpt->getValue();
      } else {
        // Otherwise derive from the base input.
        //
        // FIXME: This should use the computed output file location.
        SmallString<128> P(Inputs[0].getBaseInput());
        llvm::sys::path::replace_extension(P, "o");
        DepTarget = Args.MakeArgString(llvm::sys::path::filename(P));
      }

      CmdArgs.push_back("-MT");
      SmallString<128> Quoted;
      QuoteTarget(DepTarget, Quoted);
      CmdArgs.push_back(Args.MakeArgString(Quoted));
    }

    if (ArgM->getOption().matches(options::OPT_M) ||
        ArgM->getOption().matches(options::OPT_MD))
      CmdArgs.push_back("-sys-header-deps");
    if ((isa<PrecompileJobAction>(JA) &&
         !Args.hasArg(options::OPT_fno_module_file_deps)) ||
        Args.hasArg(options::OPT_fmodule_file_deps))
      CmdArgs.push_back("-module-file-deps");
  }

  if (!ArgM && Args.hasArg(options::OPT_fintelfpga) &&
      JA.isDeviceOffloading(Action::OFK_SYCL)) {
    // No dep generation option was provided, add all of the needed options
    // to ensure a successful dep generation.
    const char *DepFile;
    createFPGATempDepFile(DepFile);
    CmdArgs.push_back("-dependency-file");
    CmdArgs.push_back(DepFile);
    CmdArgs.push_back("-MT");
    SmallString<128> P(Inputs[0].getBaseInput());
    llvm::sys::path::replace_extension(P, "o");
    SmallString<128> Quoted;
    QuoteTarget(llvm::sys::path::filename(P), Quoted);
    CmdArgs.push_back(Args.MakeArgString(Quoted));
  }

  if (Args.hasArg(options::OPT_MG)) {
    if (!ArgM || ArgM->getOption().matches(options::OPT_MD) ||
        ArgM->getOption().matches(options::OPT_MMD))
      D.Diag(diag::err_drv_mg_requires_m_or_mm);
    CmdArgs.push_back("-MG");
  }

  Args.AddLastArg(CmdArgs, options::OPT_MP);
  Args.AddLastArg(CmdArgs, options::OPT_MV);

  // Add offload include arguments specific for CUDA/HIP.  This must happen
  // before we -I or -include anything else, because we must pick up the
  // CUDA/HIP headers from the particular CUDA/ROCm installation, rather than
  // from e.g. /usr/local/include.
  if (JA.isOffloading(Action::OFK_Cuda))
    getToolChain().AddCudaIncludeArgs(Args, CmdArgs);
  if (JA.isOffloading(Action::OFK_HIP))
    getToolChain().AddHIPIncludeArgs(Args, CmdArgs);

  if (JA.isOffloading(Action::OFK_SYCL) ||
      Args.hasArg(options::OPT_fsycl_device_only))
    toolchains::SYCLToolChain::AddSYCLIncludeArgs(D, Args, CmdArgs);

  // If we are offloading to a target via OpenMP we need to include the
  // openmp_wrappers folder which contains alternative system headers.
  if (JA.isDeviceOffloading(Action::OFK_OpenMP) &&
      getToolChain().getTriple().isNVPTX()){
    if (!Args.hasArg(options::OPT_nobuiltininc)) {
      // Add openmp_wrappers/* to our system include path.  This lets us wrap
      // standard library headers.
      SmallString<128> P(D.ResourceDir);
      llvm::sys::path::append(P, "include");
      llvm::sys::path::append(P, "openmp_wrappers");
      CmdArgs.push_back("-internal-isystem");
      CmdArgs.push_back(Args.MakeArgString(P));
    }

    CmdArgs.push_back("-include");
    CmdArgs.push_back("__clang_openmp_device_functions.h");
  }

  // Add -i* options, and automatically translate to
  // -include-pch/-include-pth for transparent PCH support. It's
  // wonky, but we include looking for .gch so we can support seamless
  // replacement into a build system already set up to be generating
  // .gch files.

  if (getToolChain().getDriver().IsCLMode()) {
    const Arg *YcArg = Args.getLastArg(options::OPT__SLASH_Yc);
    const Arg *YuArg = Args.getLastArg(options::OPT__SLASH_Yu);
    if (YcArg && JA.getKind() >= Action::PrecompileJobClass &&
        JA.getKind() <= Action::AssembleJobClass) {
      CmdArgs.push_back(Args.MakeArgString("-building-pch-with-obj"));
      // -fpch-instantiate-templates is the default when creating
      // precomp using /Yc
      if (Args.hasFlag(options::OPT_fpch_instantiate_templates,
                       options::OPT_fno_pch_instantiate_templates, true))
        CmdArgs.push_back(Args.MakeArgString("-fpch-instantiate-templates"));
    }
    if (YcArg || YuArg) {
      StringRef ThroughHeader = YcArg ? YcArg->getValue() : YuArg->getValue();
      if (!isa<PrecompileJobAction>(JA)) {
        CmdArgs.push_back("-include-pch");
        CmdArgs.push_back(Args.MakeArgString(D.GetClPchPath(
            C, !ThroughHeader.empty()
                   ? ThroughHeader
                   : llvm::sys::path::filename(Inputs[0].getBaseInput()))));
      }

      if (ThroughHeader.empty()) {
        CmdArgs.push_back(Args.MakeArgString(
            Twine("-pch-through-hdrstop-") + (YcArg ? "create" : "use")));
      } else {
        CmdArgs.push_back(
            Args.MakeArgString(Twine("-pch-through-header=") + ThroughHeader));
      }
    }
  }

  bool RenderedImplicitInclude = false;
  for (const Arg *A : Args.filtered(options::OPT_clang_i_Group)) {
    if (A->getOption().matches(options::OPT_include)) {
      // Handling of gcc-style gch precompiled headers.
      bool IsFirstImplicitInclude = !RenderedImplicitInclude;
      RenderedImplicitInclude = true;

      bool FoundPCH = false;
      SmallString<128> P(A->getValue());
      // We want the files to have a name like foo.h.pch. Add a dummy extension
      // so that replace_extension does the right thing.
      P += ".dummy";
      llvm::sys::path::replace_extension(P, "pch");
      if (llvm::sys::fs::exists(P))
        FoundPCH = true;

      if (!FoundPCH) {
        llvm::sys::path::replace_extension(P, "gch");
        if (llvm::sys::fs::exists(P)) {
          FoundPCH = true;
        }
      }

      if (FoundPCH) {
        if (IsFirstImplicitInclude) {
          A->claim();
          CmdArgs.push_back("-include-pch");
          CmdArgs.push_back(Args.MakeArgString(P));
          continue;
        } else {
          // Ignore the PCH if not first on command line and emit warning.
          D.Diag(diag::warn_drv_pch_not_first_include) << P
                                                       << A->getAsString(Args);
        }
      }
    } else if (A->getOption().matches(options::OPT_isystem_after)) {
      // Handling of paths which must come late.  These entries are handled by
      // the toolchain itself after the resource dir is inserted in the right
      // search order.
      // Do not claim the argument so that the use of the argument does not
      // silently go unnoticed on toolchains which do not honour the option.
      continue;
    } else if (A->getOption().matches(options::OPT_stdlibxx_isystem)) {
      // Translated to -internal-isystem by the driver, no need to pass to cc1.
      continue;
    }

    // Not translated, render as usual.
    A->claim();
    A->render(Args, CmdArgs);
  }

  Args.AddAllArgs(CmdArgs,
                  {options::OPT_D, options::OPT_U, options::OPT_I_Group,
                   options::OPT_F, options::OPT_index_header_map});

  // Add -Wp, and -Xpreprocessor if using the preprocessor.

  // FIXME: There is a very unfortunate problem here, some troubled
  // souls abuse -Wp, to pass preprocessor options in gcc syntax. To
  // really support that we would have to parse and then translate
  // those options. :(
  Args.AddAllArgValues(CmdArgs, options::OPT_Wp_COMMA,
                       options::OPT_Xpreprocessor);

  // -I- is a deprecated GCC feature, reject it.
  if (Arg *A = Args.getLastArg(options::OPT_I_))
    D.Diag(diag::err_drv_I_dash_not_supported) << A->getAsString(Args);

  // If we have a --sysroot, and don't have an explicit -isysroot flag, add an
  // -isysroot to the CC1 invocation.
  StringRef sysroot = C.getSysRoot();
  if (sysroot != "") {
    if (!Args.hasArg(options::OPT_isysroot)) {
      CmdArgs.push_back("-isysroot");
      CmdArgs.push_back(C.getArgs().MakeArgString(sysroot));
    }
  }

  // Parse additional include paths from environment variables.
  // FIXME: We should probably sink the logic for handling these from the
  // frontend into the driver. It will allow deleting 4 otherwise unused flags.
  // CPATH - included following the user specified includes (but prior to
  // builtin and standard includes).
  addDirectoryList(Args, CmdArgs, "-I", "CPATH");
  // C_INCLUDE_PATH - system includes enabled when compiling C.
  addDirectoryList(Args, CmdArgs, "-c-isystem", "C_INCLUDE_PATH");
  // CPLUS_INCLUDE_PATH - system includes enabled when compiling C++.
  addDirectoryList(Args, CmdArgs, "-cxx-isystem", "CPLUS_INCLUDE_PATH");
  // OBJC_INCLUDE_PATH - system includes enabled when compiling ObjC.
  addDirectoryList(Args, CmdArgs, "-objc-isystem", "OBJC_INCLUDE_PATH");
  // OBJCPLUS_INCLUDE_PATH - system includes enabled when compiling ObjC++.
  addDirectoryList(Args, CmdArgs, "-objcxx-isystem", "OBJCPLUS_INCLUDE_PATH");

#if INTEL_CUSTOMIZATION
  // Add Intel specific headers
  if (D.IsIntelMode()) {
    SmallString<128> IntelDir(D.Dir);
    llvm::sys::path::append(IntelDir, "..");
    llvm::sys::path::append(IntelDir, "compiler");
    llvm::sys::path::append(IntelDir, "include");
    CmdArgs.push_back("-internal-isystem");
    CmdArgs.push_back(Args.MakeArgString(IntelDir));
    // IA32ROOT
    const char * IA32Root = getenv("IA32ROOT");
    if (IA32Root) {
      SmallString<128> P(IA32Root);
      llvm::sys::path::append(P, "include");
      CmdArgs.push_back("-internal-isystem");
      CmdArgs.push_back(Args.MakeArgString(P));
    }
  }
#endif // INTEL_CUSTOMIZATION
  // While adding the include arguments, we also attempt to retrieve the
  // arguments of related offloading toolchains or arguments that are specific
  // of an offloading programming model.

  // Add C++ include arguments, if needed.
  if (types::isCXX(Inputs[0].getType())) {
    bool HasStdlibxxIsystem = Args.hasArg(options::OPT_stdlibxx_isystem);
    forAllAssociatedToolChains(
        C, JA, getToolChain(),
        [&Args, &CmdArgs, HasStdlibxxIsystem](const ToolChain &TC) {
          HasStdlibxxIsystem ? TC.AddClangCXXStdlibIsystemArgs(Args, CmdArgs)
                             : TC.AddClangCXXStdlibIncludeArgs(Args, CmdArgs);
        });
  }

  // Add system include arguments for all targets but IAMCU.
  if (!IsIAMCU)
    forAllAssociatedToolChains(C, JA, getToolChain(),
                               [&Args, &CmdArgs](const ToolChain &TC) {
                                 TC.AddClangSystemIncludeArgs(Args, CmdArgs);
                               });
  else {
    // For IAMCU add special include arguments.
    getToolChain().AddIAMCUIncludeArgs(Args, CmdArgs);
  }

  addMacroPrefixMapArg(D, Args, CmdArgs);
}

// FIXME: Move to target hook.
static bool isSignedCharDefault(const llvm::Triple &Triple) {
  switch (Triple.getArch()) {
  default:
    return true;

  case llvm::Triple::aarch64:
  case llvm::Triple::aarch64_32:
  case llvm::Triple::aarch64_be:
  case llvm::Triple::arm:
  case llvm::Triple::armeb:
  case llvm::Triple::thumb:
  case llvm::Triple::thumbeb:
    if (Triple.isOSDarwin() || Triple.isOSWindows())
      return true;
    return false;

  case llvm::Triple::ppc:
  case llvm::Triple::ppc64:
    if (Triple.isOSDarwin())
      return true;
    return false;

  case llvm::Triple::hexagon:
  case llvm::Triple::ppc64le:
  case llvm::Triple::riscv32:
  case llvm::Triple::riscv64:
  case llvm::Triple::systemz:
  case llvm::Triple::xcore:
    return false;
  }
}

static bool hasMultipleInvocations(const llvm::Triple &Triple,
                                   const ArgList &Args) {
  // Supported only on Darwin where we invoke the compiler multiple times
  // followed by an invocation to lipo.
  if (!Triple.isOSDarwin())
    return false;
  // If more than one "-arch <arch>" is specified, we're targeting multiple
  // architectures resulting in a fat binary.
  return Args.getAllArgValues(options::OPT_arch).size() > 1;
}

static bool checkRemarksOptions(const Driver &D, const ArgList &Args,
                                const llvm::Triple &Triple) {
  // When enabling remarks, we need to error if:
  // * The remark file is specified but we're targeting multiple architectures,
  // which means more than one remark file is being generated.
  bool hasMultipleInvocations = ::hasMultipleInvocations(Triple, Args);
  bool hasExplicitOutputFile =
      Args.getLastArg(options::OPT_foptimization_record_file_EQ);
  if (hasMultipleInvocations && hasExplicitOutputFile) {
    D.Diag(diag::err_drv_invalid_output_with_multiple_archs)
        << "-foptimization-record-file";
    return false;
  }
  return true;
}

static void renderRemarksOptions(const ArgList &Args, ArgStringList &CmdArgs,
                                 const llvm::Triple &Triple,
                                 const InputInfo &Input,
                                 const InputInfo &Output, const JobAction &JA) {
  StringRef Format = "yaml";
  if (const Arg *A = Args.getLastArg(options::OPT_fsave_optimization_record_EQ))
    Format = A->getValue();

  CmdArgs.push_back("-opt-record-file");

  const Arg *A = Args.getLastArg(options::OPT_foptimization_record_file_EQ);
  if (A) {
    CmdArgs.push_back(A->getValue());
  } else {
    bool hasMultipleArchs =
        Triple.isOSDarwin() && // Only supported on Darwin platforms.
        Args.getAllArgValues(options::OPT_arch).size() > 1;

    SmallString<128> F;

    if (Args.hasArg(options::OPT_c) || Args.hasArg(options::OPT_S)) {
      if (Arg *FinalOutput = Args.getLastArg(options::OPT_o))
        F = FinalOutput->getValue();
    } else {
      if (Format != "yaml" && // For YAML, keep the original behavior.
          Triple.isOSDarwin() && // Enable this only on darwin, since it's the only platform supporting .dSYM bundles.
          Output.isFilename())
        F = Output.getFilename();
    }

    if (F.empty()) {
      // Use the input filename.
      F = llvm::sys::path::stem(Input.getBaseInput());

      // If we're compiling for an offload architecture (i.e. a CUDA device),
      // we need to make the file name for the device compilation different
      // from the host compilation.
      if (!JA.isDeviceOffloading(Action::OFK_None) &&
          !JA.isDeviceOffloading(Action::OFK_Host)) {
        llvm::sys::path::replace_extension(F, "");
        F += Action::GetOffloadingFileNamePrefix(JA.getOffloadingDeviceKind(),
                                                 Triple.normalize());
        F += "-";
        F += JA.getOffloadingArch();
      }
    }

    // If we're having more than one "-arch", we should name the files
    // differently so that every cc1 invocation writes to a different file.
    // We're doing that by appending "-<arch>" with "<arch>" being the arch
    // name from the triple.
    if (hasMultipleArchs) {
      // First, remember the extension.
      SmallString<64> OldExtension = llvm::sys::path::extension(F);
      // then, remove it.
      llvm::sys::path::replace_extension(F, "");
      // attach -<arch> to it.
      F += "-";
      F += Triple.getArchName();
      // put back the extension.
      llvm::sys::path::replace_extension(F, OldExtension);
    }

    SmallString<32> Extension;
    Extension += "opt.";
    Extension += Format;

    llvm::sys::path::replace_extension(F, Extension);
    CmdArgs.push_back(Args.MakeArgString(F));
  }

  if (const Arg *A =
          Args.getLastArg(options::OPT_foptimization_record_passes_EQ)) {
    CmdArgs.push_back("-opt-record-passes");
    CmdArgs.push_back(A->getValue());
  }

  if (!Format.empty()) {
    CmdArgs.push_back("-opt-record-format");
    CmdArgs.push_back(Format.data());
  }
}

namespace {
void RenderARMABI(const llvm::Triple &Triple, const ArgList &Args,
                  ArgStringList &CmdArgs) {
  // Select the ABI to use.
  // FIXME: Support -meabi.
  // FIXME: Parts of this are duplicated in the backend, unify this somehow.
  const char *ABIName = nullptr;
  if (Arg *A = Args.getLastArg(options::OPT_mabi_EQ)) {
    ABIName = A->getValue();
  } else {
    std::string CPU = getCPUName(Args, Triple, /*FromAs*/ false);
    ABIName = llvm::ARM::computeDefaultTargetABI(Triple, CPU).data();
  }

  CmdArgs.push_back("-target-abi");
  CmdArgs.push_back(ABIName);
}
}

void Clang::AddARMTargetArgs(const llvm::Triple &Triple, const ArgList &Args,
                             ArgStringList &CmdArgs, bool KernelOrKext) const {
  RenderARMABI(Triple, Args, CmdArgs);

  // Determine floating point ABI from the options & target defaults.
  arm::FloatABI ABI = arm::getARMFloatABI(getToolChain(), Args);
  if (ABI == arm::FloatABI::Soft) {
    // Floating point operations and argument passing are soft.
    // FIXME: This changes CPP defines, we need -target-soft-float.
    CmdArgs.push_back("-msoft-float");
    CmdArgs.push_back("-mfloat-abi");
    CmdArgs.push_back("soft");
  } else if (ABI == arm::FloatABI::SoftFP) {
    // Floating point operations are hard, but argument passing is soft.
    CmdArgs.push_back("-mfloat-abi");
    CmdArgs.push_back("soft");
  } else {
    // Floating point operations and argument passing are hard.
    assert(ABI == arm::FloatABI::Hard && "Invalid float abi!");
    CmdArgs.push_back("-mfloat-abi");
    CmdArgs.push_back("hard");
  }

  // Forward the -mglobal-merge option for explicit control over the pass.
  if (Arg *A = Args.getLastArg(options::OPT_mglobal_merge,
                               options::OPT_mno_global_merge)) {
    CmdArgs.push_back("-mllvm");
    if (A->getOption().matches(options::OPT_mno_global_merge))
      CmdArgs.push_back("-arm-global-merge=false");
    else
      CmdArgs.push_back("-arm-global-merge=true");
  }

  if (!Args.hasFlag(options::OPT_mimplicit_float,
                    options::OPT_mno_implicit_float, true))
    CmdArgs.push_back("-no-implicit-float");

  if (Args.getLastArg(options::OPT_mcmse))
    CmdArgs.push_back("-mcmse");
}

void Clang::RenderTargetOptions(const llvm::Triple &EffectiveTriple,
                                const ArgList &Args, bool KernelOrKext,
                                ArgStringList &CmdArgs) const {
  const ToolChain &TC = getToolChain();

  // Add the target features
  getTargetFeatures(TC.getDriver(), EffectiveTriple, Args, CmdArgs, false);

  // Add target specific flags.
  switch (TC.getArch()) {
  default:
    break;

  case llvm::Triple::arm:
  case llvm::Triple::armeb:
  case llvm::Triple::thumb:
  case llvm::Triple::thumbeb:
    // Use the effective triple, which takes into account the deployment target.
    AddARMTargetArgs(EffectiveTriple, Args, CmdArgs, KernelOrKext);
    CmdArgs.push_back("-fallow-half-arguments-and-returns");
    break;

  case llvm::Triple::aarch64:
  case llvm::Triple::aarch64_32:
  case llvm::Triple::aarch64_be:
    AddAArch64TargetArgs(Args, CmdArgs);
    CmdArgs.push_back("-fallow-half-arguments-and-returns");
    break;

  case llvm::Triple::mips:
  case llvm::Triple::mipsel:
  case llvm::Triple::mips64:
  case llvm::Triple::mips64el:
    AddMIPSTargetArgs(Args, CmdArgs);
    break;

  case llvm::Triple::ppc:
  case llvm::Triple::ppc64:
  case llvm::Triple::ppc64le:
    AddPPCTargetArgs(Args, CmdArgs);
    break;

  case llvm::Triple::riscv32:
  case llvm::Triple::riscv64:
    AddRISCVTargetArgs(Args, CmdArgs);
    break;

  case llvm::Triple::sparc:
  case llvm::Triple::sparcel:
  case llvm::Triple::sparcv9:
    AddSparcTargetArgs(Args, CmdArgs);
    break;

  case llvm::Triple::systemz:
    AddSystemZTargetArgs(Args, CmdArgs);
    break;

  case llvm::Triple::x86:
  case llvm::Triple::x86_64:
    AddX86TargetArgs(Args, CmdArgs);
    break;

  case llvm::Triple::lanai:
    AddLanaiTargetArgs(Args, CmdArgs);
    break;

  case llvm::Triple::hexagon:
    AddHexagonTargetArgs(Args, CmdArgs);
    break;

  case llvm::Triple::wasm32:
  case llvm::Triple::wasm64:
    AddWebAssemblyTargetArgs(Args, CmdArgs);
    break;

  case llvm::Triple::ve:
    AddVETargetArgs(Args, CmdArgs);
    break;
  }
}

namespace {
void RenderAArch64ABI(const llvm::Triple &Triple, const ArgList &Args,
                      ArgStringList &CmdArgs) {
  const char *ABIName = nullptr;
  if (Arg *A = Args.getLastArg(options::OPT_mabi_EQ))
    ABIName = A->getValue();
  else if (Triple.isOSDarwin())
    ABIName = "darwinpcs";
  else
    ABIName = "aapcs";

  CmdArgs.push_back("-target-abi");
  CmdArgs.push_back(ABIName);
}
}

void Clang::AddAArch64TargetArgs(const ArgList &Args,
                                 ArgStringList &CmdArgs) const {
  const llvm::Triple &Triple = getToolChain().getEffectiveTriple();

  if (!Args.hasFlag(options::OPT_mred_zone, options::OPT_mno_red_zone, true) ||
      Args.hasArg(options::OPT_mkernel) ||
      Args.hasArg(options::OPT_fapple_kext))
    CmdArgs.push_back("-disable-red-zone");

  if (!Args.hasFlag(options::OPT_mimplicit_float,
                    options::OPT_mno_implicit_float, true))
    CmdArgs.push_back("-no-implicit-float");

  RenderAArch64ABI(Triple, Args, CmdArgs);

  if (Arg *A = Args.getLastArg(options::OPT_mfix_cortex_a53_835769,
                               options::OPT_mno_fix_cortex_a53_835769)) {
    CmdArgs.push_back("-mllvm");
    if (A->getOption().matches(options::OPT_mfix_cortex_a53_835769))
      CmdArgs.push_back("-aarch64-fix-cortex-a53-835769=1");
    else
      CmdArgs.push_back("-aarch64-fix-cortex-a53-835769=0");
  } else if (Triple.isAndroid()) {
    // Enabled A53 errata (835769) workaround by default on android
    CmdArgs.push_back("-mllvm");
    CmdArgs.push_back("-aarch64-fix-cortex-a53-835769=1");
  }

  // Forward the -mglobal-merge option for explicit control over the pass.
  if (Arg *A = Args.getLastArg(options::OPT_mglobal_merge,
                               options::OPT_mno_global_merge)) {
    CmdArgs.push_back("-mllvm");
    if (A->getOption().matches(options::OPT_mno_global_merge))
      CmdArgs.push_back("-aarch64-enable-global-merge=false");
    else
      CmdArgs.push_back("-aarch64-enable-global-merge=true");
  }

  // Enable/disable return address signing and indirect branch targets.
  if (Arg *A = Args.getLastArg(options::OPT_msign_return_address_EQ,
                               options::OPT_mbranch_protection_EQ)) {

    const Driver &D = getToolChain().getDriver();

    StringRef Scope, Key;
    bool IndirectBranches;

    if (A->getOption().matches(options::OPT_msign_return_address_EQ)) {
      Scope = A->getValue();
      if (!Scope.equals("none") && !Scope.equals("non-leaf") &&
          !Scope.equals("all"))
        D.Diag(diag::err_invalid_branch_protection)
            << Scope << A->getAsString(Args);
      Key = "a_key";
      IndirectBranches = false;
    } else {
      StringRef Err;
      llvm::AArch64::ParsedBranchProtection PBP;
      if (!llvm::AArch64::parseBranchProtection(A->getValue(), PBP, Err))
        D.Diag(diag::err_invalid_branch_protection)
            << Err << A->getAsString(Args);
      Scope = PBP.Scope;
      Key = PBP.Key;
      IndirectBranches = PBP.BranchTargetEnforcement;
    }

    CmdArgs.push_back(
        Args.MakeArgString(Twine("-msign-return-address=") + Scope));
    CmdArgs.push_back(
        Args.MakeArgString(Twine("-msign-return-address-key=") + Key));
    if (IndirectBranches)
      CmdArgs.push_back("-mbranch-target-enforce");
  }

  // Handle -msve_vector_bits=<bits>
  if (Arg *A = Args.getLastArg(options::OPT_msve_vector_bits_EQ)) {
    StringRef Val = A->getValue();
    const Driver &D = getToolChain().getDriver();
    if (Val.equals("128") || Val.equals("256") || Val.equals("512") ||
        Val.equals("1024") || Val.equals("2048"))
      CmdArgs.push_back(
          Args.MakeArgString(llvm::Twine("-msve-vector-bits=") + Val));
    // Silently drop requests for vector-length agnostic code as it's implied.
    else if (!Val.equals("scalable"))
      // Handle the unsupported values passed to msve-vector-bits.
      D.Diag(diag::err_drv_unsupported_option_argument)
          << A->getOption().getName() << Val;
  }
}

void Clang::AddMIPSTargetArgs(const ArgList &Args,
                              ArgStringList &CmdArgs) const {
  const Driver &D = getToolChain().getDriver();
  StringRef CPUName;
  StringRef ABIName;
  const llvm::Triple &Triple = getToolChain().getTriple();
  mips::getMipsCPUAndABI(Args, Triple, CPUName, ABIName);

  CmdArgs.push_back("-target-abi");
  CmdArgs.push_back(ABIName.data());

  mips::FloatABI ABI = mips::getMipsFloatABI(D, Args, Triple);
  if (ABI == mips::FloatABI::Soft) {
    // Floating point operations and argument passing are soft.
    CmdArgs.push_back("-msoft-float");
    CmdArgs.push_back("-mfloat-abi");
    CmdArgs.push_back("soft");
  } else {
    // Floating point operations and argument passing are hard.
    assert(ABI == mips::FloatABI::Hard && "Invalid float abi!");
    CmdArgs.push_back("-mfloat-abi");
    CmdArgs.push_back("hard");
  }

  if (Arg *A = Args.getLastArg(options::OPT_mldc1_sdc1,
                               options::OPT_mno_ldc1_sdc1)) {
    if (A->getOption().matches(options::OPT_mno_ldc1_sdc1)) {
      CmdArgs.push_back("-mllvm");
      CmdArgs.push_back("-mno-ldc1-sdc1");
    }
  }

  if (Arg *A = Args.getLastArg(options::OPT_mcheck_zero_division,
                               options::OPT_mno_check_zero_division)) {
    if (A->getOption().matches(options::OPT_mno_check_zero_division)) {
      CmdArgs.push_back("-mllvm");
      CmdArgs.push_back("-mno-check-zero-division");
    }
  }

  if (Arg *A = Args.getLastArg(options::OPT_G)) {
    StringRef v = A->getValue();
    CmdArgs.push_back("-mllvm");
    CmdArgs.push_back(Args.MakeArgString("-mips-ssection-threshold=" + v));
    A->claim();
  }

  Arg *GPOpt = Args.getLastArg(options::OPT_mgpopt, options::OPT_mno_gpopt);
  Arg *ABICalls =
      Args.getLastArg(options::OPT_mabicalls, options::OPT_mno_abicalls);

  // -mabicalls is the default for many MIPS environments, even with -fno-pic.
  // -mgpopt is the default for static, -fno-pic environments but these two
  // options conflict. We want to be certain that -mno-abicalls -mgpopt is
  // the only case where -mllvm -mgpopt is passed.
  // NOTE: We need a warning here or in the backend to warn when -mgpopt is
  //       passed explicitly when compiling something with -mabicalls
  //       (implictly) in affect. Currently the warning is in the backend.
  //
  // When the ABI in use is  N64, we also need to determine the PIC mode that
  // is in use, as -fno-pic for N64 implies -mno-abicalls.
  bool NoABICalls =
      ABICalls && ABICalls->getOption().matches(options::OPT_mno_abicalls);

  llvm::Reloc::Model RelocationModel;
  unsigned PICLevel;
  bool IsPIE;
  std::tie(RelocationModel, PICLevel, IsPIE) =
      ParsePICArgs(getToolChain(), Args);

  NoABICalls = NoABICalls ||
               (RelocationModel == llvm::Reloc::Static && ABIName == "n64");

  bool WantGPOpt = GPOpt && GPOpt->getOption().matches(options::OPT_mgpopt);
  // We quietly ignore -mno-gpopt as the backend defaults to -mno-gpopt.
  if (NoABICalls && (!GPOpt || WantGPOpt)) {
    CmdArgs.push_back("-mllvm");
    CmdArgs.push_back("-mgpopt");

    Arg *LocalSData = Args.getLastArg(options::OPT_mlocal_sdata,
                                      options::OPT_mno_local_sdata);
    Arg *ExternSData = Args.getLastArg(options::OPT_mextern_sdata,
                                       options::OPT_mno_extern_sdata);
    Arg *EmbeddedData = Args.getLastArg(options::OPT_membedded_data,
                                        options::OPT_mno_embedded_data);
    if (LocalSData) {
      CmdArgs.push_back("-mllvm");
      if (LocalSData->getOption().matches(options::OPT_mlocal_sdata)) {
        CmdArgs.push_back("-mlocal-sdata=1");
      } else {
        CmdArgs.push_back("-mlocal-sdata=0");
      }
      LocalSData->claim();
    }

    if (ExternSData) {
      CmdArgs.push_back("-mllvm");
      if (ExternSData->getOption().matches(options::OPT_mextern_sdata)) {
        CmdArgs.push_back("-mextern-sdata=1");
      } else {
        CmdArgs.push_back("-mextern-sdata=0");
      }
      ExternSData->claim();
    }

    if (EmbeddedData) {
      CmdArgs.push_back("-mllvm");
      if (EmbeddedData->getOption().matches(options::OPT_membedded_data)) {
        CmdArgs.push_back("-membedded-data=1");
      } else {
        CmdArgs.push_back("-membedded-data=0");
      }
      EmbeddedData->claim();
    }

  } else if ((!ABICalls || (!NoABICalls && ABICalls)) && WantGPOpt)
    D.Diag(diag::warn_drv_unsupported_gpopt) << (ABICalls ? 0 : 1);

  if (GPOpt)
    GPOpt->claim();

  if (Arg *A = Args.getLastArg(options::OPT_mcompact_branches_EQ)) {
    StringRef Val = StringRef(A->getValue());
    if (mips::hasCompactBranches(CPUName)) {
      if (Val == "never" || Val == "always" || Val == "optimal") {
        CmdArgs.push_back("-mllvm");
        CmdArgs.push_back(Args.MakeArgString("-mips-compact-branches=" + Val));
      } else
        D.Diag(diag::err_drv_unsupported_option_argument)
            << A->getOption().getName() << Val;
    } else
      D.Diag(diag::warn_target_unsupported_compact_branches) << CPUName;
  }

  if (Arg *A = Args.getLastArg(options::OPT_mrelax_pic_calls,
                               options::OPT_mno_relax_pic_calls)) {
    if (A->getOption().matches(options::OPT_mno_relax_pic_calls)) {
      CmdArgs.push_back("-mllvm");
      CmdArgs.push_back("-mips-jalr-reloc=0");
    }
  }
}

void Clang::AddPPCTargetArgs(const ArgList &Args,
                             ArgStringList &CmdArgs) const {
  // Select the ABI to use.
  const char *ABIName = nullptr;
  const llvm::Triple &T = getToolChain().getTriple();
  if (T.isOSBinFormatELF()) {
    switch (getToolChain().getArch()) {
    case llvm::Triple::ppc64: {
      if ((T.isOSFreeBSD() && T.getOSMajorVersion() >= 13) ||
          T.isOSOpenBSD() || T.isMusl())
        ABIName = "elfv2";
      else
        ABIName = "elfv1";
      break;
    }
    case llvm::Triple::ppc64le:
      ABIName = "elfv2";
      break;
    default:
      break;
    }
  }

  bool IEEELongDouble = false;
  for (const Arg *A : Args.filtered(options::OPT_mabi_EQ)) {
    StringRef V = A->getValue();
    if (V == "ieeelongdouble")
      IEEELongDouble = true;
    else if (V == "ibmlongdouble")
      IEEELongDouble = false;
    else if (V != "altivec")
      // The ppc64 linux abis are all "altivec" abis by default. Accept and ignore
      // the option if given as we don't have backend support for any targets
      // that don't use the altivec abi.
      ABIName = A->getValue();
  }
  if (IEEELongDouble)
    CmdArgs.push_back("-mabi=ieeelongdouble");

  ppc::FloatABI FloatABI =
      ppc::getPPCFloatABI(getToolChain().getDriver(), Args);

  if (FloatABI == ppc::FloatABI::Soft) {
    // Floating point operations and argument passing are soft.
    CmdArgs.push_back("-msoft-float");
    CmdArgs.push_back("-mfloat-abi");
    CmdArgs.push_back("soft");
  } else {
    // Floating point operations and argument passing are hard.
    assert(FloatABI == ppc::FloatABI::Hard && "Invalid float abi!");
    CmdArgs.push_back("-mfloat-abi");
    CmdArgs.push_back("hard");
  }

  if (ABIName) {
    CmdArgs.push_back("-target-abi");
    CmdArgs.push_back(ABIName);
  }
}

static void SetRISCVSmallDataLimit(const ToolChain &TC, const ArgList &Args,
                                   ArgStringList &CmdArgs) {
  const Driver &D = TC.getDriver();
  const llvm::Triple &Triple = TC.getTriple();
  // Default small data limitation is eight.
  const char *SmallDataLimit = "8";
  // Get small data limitation.
  if (Args.getLastArg(options::OPT_shared, options::OPT_fpic,
                      options::OPT_fPIC)) {
    // Not support linker relaxation for PIC.
    SmallDataLimit = "0";
    if (Args.hasArg(options::OPT_G)) {
      D.Diag(diag::warn_drv_unsupported_sdata);
    }
  } else if (Args.getLastArgValue(options::OPT_mcmodel_EQ)
                 .equals_lower("large") &&
             (Triple.getArch() == llvm::Triple::riscv64)) {
    // Not support linker relaxation for RV64 with large code model.
    SmallDataLimit = "0";
    if (Args.hasArg(options::OPT_G)) {
      D.Diag(diag::warn_drv_unsupported_sdata);
    }
  } else if (Arg *A = Args.getLastArg(options::OPT_G)) {
    SmallDataLimit = A->getValue();
  }
  // Forward the -msmall-data-limit= option.
  CmdArgs.push_back("-msmall-data-limit");
  CmdArgs.push_back(SmallDataLimit);
}

void Clang::AddRISCVTargetArgs(const ArgList &Args,
                               ArgStringList &CmdArgs) const {
  const llvm::Triple &Triple = getToolChain().getTriple();
  StringRef ABIName = riscv::getRISCVABI(Args, Triple);

  CmdArgs.push_back("-target-abi");
  CmdArgs.push_back(ABIName.data());

  SetRISCVSmallDataLimit(getToolChain(), Args, CmdArgs);

  std::string TuneCPU;

  if (const Arg *A = Args.getLastArg(clang::driver::options::OPT_mtune_EQ)) {
    StringRef Name = A->getValue();

    Name = llvm::RISCV::resolveTuneCPUAlias(Name, Triple.isArch64Bit());
    TuneCPU = std::string(Name);
  }

  if (!TuneCPU.empty()) {
    CmdArgs.push_back("-tune-cpu");
    CmdArgs.push_back(Args.MakeArgString(TuneCPU));
  }
}

void Clang::AddSparcTargetArgs(const ArgList &Args,
                               ArgStringList &CmdArgs) const {
  sparc::FloatABI FloatABI =
      sparc::getSparcFloatABI(getToolChain().getDriver(), Args);

  if (FloatABI == sparc::FloatABI::Soft) {
    // Floating point operations and argument passing are soft.
    CmdArgs.push_back("-msoft-float");
    CmdArgs.push_back("-mfloat-abi");
    CmdArgs.push_back("soft");
  } else {
    // Floating point operations and argument passing are hard.
    assert(FloatABI == sparc::FloatABI::Hard && "Invalid float abi!");
    CmdArgs.push_back("-mfloat-abi");
    CmdArgs.push_back("hard");
  }
}

void Clang::AddSystemZTargetArgs(const ArgList &Args,
                                 ArgStringList &CmdArgs) const {
  bool HasBackchain = Args.hasFlag(options::OPT_mbackchain,
                                   options::OPT_mno_backchain, false);
  bool HasPackedStack = Args.hasFlag(options::OPT_mpacked_stack,
                                     options::OPT_mno_packed_stack, false);
  systemz::FloatABI FloatABI =
      systemz::getSystemZFloatABI(getToolChain().getDriver(), Args);
  bool HasSoftFloat = (FloatABI == systemz::FloatABI::Soft);
  if (HasBackchain && HasPackedStack && !HasSoftFloat) {
    const Driver &D = getToolChain().getDriver();
    D.Diag(diag::err_drv_unsupported_opt)
      << "-mpacked-stack -mbackchain -mhard-float";
  }
  if (HasBackchain)
    CmdArgs.push_back("-mbackchain");
  if (HasPackedStack)
    CmdArgs.push_back("-mpacked-stack");
  if (HasSoftFloat) {
    // Floating point operations and argument passing are soft.
    CmdArgs.push_back("-msoft-float");
    CmdArgs.push_back("-mfloat-abi");
    CmdArgs.push_back("soft");
  }
}

void Clang::AddX86TargetArgs(const ArgList &Args,
                             ArgStringList &CmdArgs) const {
  const Driver &D = getToolChain().getDriver();
  addX86AlignBranchArgs(D, Args, CmdArgs, /*IsLTO=*/false);

  if (!Args.hasFlag(options::OPT_mred_zone, options::OPT_mno_red_zone, true) ||
      Args.hasArg(options::OPT_mkernel) ||
      Args.hasArg(options::OPT_fapple_kext))
    CmdArgs.push_back("-disable-red-zone");

  if (!Args.hasFlag(options::OPT_mtls_direct_seg_refs,
                    options::OPT_mno_tls_direct_seg_refs, true))
    CmdArgs.push_back("-mno-tls-direct-seg-refs");

  // Default to avoid implicit floating-point for kernel/kext code, but allow
  // that to be overridden with -mno-soft-float.
  bool NoImplicitFloat = (Args.hasArg(options::OPT_mkernel) ||
                          Args.hasArg(options::OPT_fapple_kext));
  if (Arg *A = Args.getLastArg(
          options::OPT_msoft_float, options::OPT_mno_soft_float,
          options::OPT_mimplicit_float, options::OPT_mno_implicit_float)) {
    const Option &O = A->getOption();
    NoImplicitFloat = (O.matches(options::OPT_mno_implicit_float) ||
                       O.matches(options::OPT_msoft_float));
  }
  if (NoImplicitFloat)
    CmdArgs.push_back("-no-implicit-float");

  if (Arg *A = Args.getLastArg(options::OPT_masm_EQ)) {
    StringRef Value = A->getValue();
    if (Value == "intel" || Value == "att") {
      CmdArgs.push_back("-mllvm");
      CmdArgs.push_back(Args.MakeArgString("-x86-asm-syntax=" + Value));
    } else {
      D.Diag(diag::err_drv_unsupported_option_argument)
          << A->getOption().getName() << Value;
    }
#if INTEL_CUSTOMIZATION
  } else if (D.IsCLMode() && !D.IsIntelMode()) {
#endif // INTEL_CUSTOMIZATION
    CmdArgs.push_back("-mllvm");
    CmdArgs.push_back("-x86-asm-syntax=intel");
  }

  // Set flags to support MCU ABI.
  if (Args.hasFlag(options::OPT_miamcu, options::OPT_mno_iamcu, false)) {
    CmdArgs.push_back("-mfloat-abi");
    CmdArgs.push_back("soft");
    CmdArgs.push_back("-mstack-alignment=4");
  }

  // Handle -mtune.

  // Default to "generic" unless -march is present or targetting the PS4.
  std::string TuneCPU;
  if (!Args.hasArg(clang::driver::options::OPT_march_EQ) &&
      !getToolChain().getTriple().isPS4CPU())
    TuneCPU = "generic";
#if INTEL_CUSTOMIZATION
  // Reset TuneCPU if a valid -x or /Qx is specified.
  if (const Arg *A = Args.getLastArgNoClaim(options::OPT_march_EQ,
                                            options::OPT_x))
    if (A->getOption().matches(options::OPT_x))
      if (x86::isValidIntelCPU(A->getValue(), getToolChain().getTriple()))
        TuneCPU.clear();
  if (const Arg *A = Args.getLastArgNoClaim(options::OPT__SLASH_arch,
                                            options::OPT__SLASH_Qx)) {
    if (A->getOption().matches(options::OPT__SLASH_Qx))
      if (x86::isValidIntelCPU(A->getValue(), getToolChain().getTriple()))
        TuneCPU.clear();
  }
#endif // INTEL_CUSTOMIZATION

  // Override based on -mtune.
  if (const Arg *A = Args.getLastArg(clang::driver::options::OPT_mtune_EQ)) {
    StringRef Name = A->getValue();

    if (Name == "native") {
      Name = llvm::sys::getHostCPUName();
      if (!Name.empty())
        TuneCPU = std::string(Name);
    } else
      TuneCPU = std::string(Name);
  }

  if (!TuneCPU.empty()) {
    CmdArgs.push_back("-tune-cpu");
    CmdArgs.push_back(Args.MakeArgString(TuneCPU));
  }
}

void Clang::AddHexagonTargetArgs(const ArgList &Args,
                                 ArgStringList &CmdArgs) const {
  CmdArgs.push_back("-mqdsp6-compat");
  CmdArgs.push_back("-Wreturn-type");

  if (auto G = toolchains::HexagonToolChain::getSmallDataThreshold(Args)) {
    CmdArgs.push_back("-mllvm");
    CmdArgs.push_back(Args.MakeArgString("-hexagon-small-data-threshold=" +
                                         Twine(G.getValue())));
  }

  if (!Args.hasArg(options::OPT_fno_short_enums))
    CmdArgs.push_back("-fshort-enums");
  if (Args.getLastArg(options::OPT_mieee_rnd_near)) {
    CmdArgs.push_back("-mllvm");
    CmdArgs.push_back("-enable-hexagon-ieee-rnd-near");
  }
  CmdArgs.push_back("-mllvm");
  CmdArgs.push_back("-machine-sink-split=0");
}

void Clang::AddLanaiTargetArgs(const ArgList &Args,
                               ArgStringList &CmdArgs) const {
  if (Arg *A = Args.getLastArg(options::OPT_mcpu_EQ)) {
    StringRef CPUName = A->getValue();

    CmdArgs.push_back("-target-cpu");
    CmdArgs.push_back(Args.MakeArgString(CPUName));
  }
  if (Arg *A = Args.getLastArg(options::OPT_mregparm_EQ)) {
    StringRef Value = A->getValue();
    // Only support mregparm=4 to support old usage. Report error for all other
    // cases.
    int Mregparm;
    if (Value.getAsInteger(10, Mregparm)) {
      if (Mregparm != 4) {
        getToolChain().getDriver().Diag(
            diag::err_drv_unsupported_option_argument)
            << A->getOption().getName() << Value;
      }
    }
  }
}

void Clang::AddWebAssemblyTargetArgs(const ArgList &Args,
                                     ArgStringList &CmdArgs) const {
  // Default to "hidden" visibility.
  if (!Args.hasArg(options::OPT_fvisibility_EQ,
                   options::OPT_fvisibility_ms_compat)) {
    CmdArgs.push_back("-fvisibility");
    CmdArgs.push_back("hidden");
  }
}

void Clang::AddVETargetArgs(const ArgList &Args, ArgStringList &CmdArgs) const {
  // Floating point operations and argument passing are hard.
  CmdArgs.push_back("-mfloat-abi");
  CmdArgs.push_back("hard");
}

void Clang::DumpCompilationDatabase(Compilation &C, StringRef Filename,
                                    StringRef Target, const InputInfo &Output,
                                    const InputInfo &Input, const ArgList &Args) const {
  // If this is a dry run, do not create the compilation database file.
  if (C.getArgs().hasArg(options::OPT__HASH_HASH_HASH))
    return;

  using llvm::yaml::escape;
  const Driver &D = getToolChain().getDriver();

  if (!CompilationDatabase) {
    std::error_code EC;
    auto File = std::make_unique<llvm::raw_fd_ostream>(Filename, EC,
                                                        llvm::sys::fs::OF_Text);
    if (EC) {
      D.Diag(clang::diag::err_drv_compilationdatabase) << Filename
                                                       << EC.message();
      return;
    }
    CompilationDatabase = std::move(File);
  }
  auto &CDB = *CompilationDatabase;
  auto CWD = D.getVFS().getCurrentWorkingDirectory();
  if (!CWD)
    CWD = ".";
  CDB << "{ \"directory\": \"" << escape(*CWD) << "\"";
  CDB << ", \"file\": \"" << escape(Input.getFilename()) << "\"";
  CDB << ", \"output\": \"" << escape(Output.getFilename()) << "\"";
  CDB << ", \"arguments\": [\"" << escape(D.ClangExecutable) << "\"";
  SmallString<128> Buf;
  Buf = "-x";
  Buf += types::getTypeName(Input.getType());
  CDB << ", \"" << escape(Buf) << "\"";
  if (!D.SysRoot.empty() && !Args.hasArg(options::OPT__sysroot_EQ)) {
    Buf = "--sysroot=";
    Buf += D.SysRoot;
    CDB << ", \"" << escape(Buf) << "\"";
  }
  CDB << ", \"" << escape(Input.getFilename()) << "\"";
  for (auto &A: Args) {
    auto &O = A->getOption();
    // Skip language selection, which is positional.
    if (O.getID() == options::OPT_x)
      continue;
    // Skip writing dependency output and the compilation database itself.
    if (O.getGroup().isValid() && O.getGroup().getID() == options::OPT_M_Group)
      continue;
    if (O.getID() == options::OPT_gen_cdb_fragment_path)
      continue;
    // Skip inputs.
    if (O.getKind() == Option::InputClass)
      continue;
    // All other arguments are quoted and appended.
    ArgStringList ASL;
    A->render(Args, ASL);
    for (auto &it: ASL)
      CDB << ", \"" << escape(it) << "\"";
  }
  Buf = "--target=";
  Buf += Target;
  CDB << ", \"" << escape(Buf) << "\"]},\n";
}

void Clang::DumpCompilationDatabaseFragmentToDir(
    StringRef Dir, Compilation &C, StringRef Target, const InputInfo &Output,
    const InputInfo &Input, const llvm::opt::ArgList &Args) const {
  // If this is a dry run, do not create the compilation database file.
  if (C.getArgs().hasArg(options::OPT__HASH_HASH_HASH))
    return;

  if (CompilationDatabase)
    DumpCompilationDatabase(C, "", Target, Output, Input, Args);

  SmallString<256> Path = Dir;
  const auto &Driver = C.getDriver();
  Driver.getVFS().makeAbsolute(Path);
  auto Err = llvm::sys::fs::create_directory(Path, /*IgnoreExisting=*/true);
  if (Err) {
    Driver.Diag(diag::err_drv_compilationdatabase) << Dir << Err.message();
    return;
  }

  llvm::sys::path::append(
      Path,
      Twine(llvm::sys::path::filename(Input.getFilename())) + ".%%%%.json");
  int FD;
  SmallString<256> TempPath;
  Err = llvm::sys::fs::createUniqueFile(Path, FD, TempPath);
  if (Err) {
    Driver.Diag(diag::err_drv_compilationdatabase) << Path << Err.message();
    return;
  }
  CompilationDatabase =
      std::make_unique<llvm::raw_fd_ostream>(FD, /*shouldClose=*/true);
  DumpCompilationDatabase(C, "", Target, Output, Input, Args);
}

static void CollectArgsForIntegratedAssembler(Compilation &C,
                                              const ArgList &Args,
                                              ArgStringList &CmdArgs,
                                              const Driver &D) {
  if (UseRelaxAll(C, Args))
    CmdArgs.push_back("-mrelax-all");

  // Only default to -mincremental-linker-compatible if we think we are
  // targeting the MSVC linker.
  bool DefaultIncrementalLinkerCompatible =
      C.getDefaultToolChain().getTriple().isWindowsMSVCEnvironment();
  if (Args.hasFlag(options::OPT_mincremental_linker_compatible,
                   options::OPT_mno_incremental_linker_compatible,
                   DefaultIncrementalLinkerCompatible))
    CmdArgs.push_back("-mincremental-linker-compatible");

  switch (C.getDefaultToolChain().getArch()) {
  case llvm::Triple::arm:
  case llvm::Triple::armeb:
  case llvm::Triple::thumb:
  case llvm::Triple::thumbeb:
    if (Arg *A = Args.getLastArg(options::OPT_mimplicit_it_EQ)) {
      StringRef Value = A->getValue();
      if (Value == "always" || Value == "never" || Value == "arm" ||
          Value == "thumb") {
        CmdArgs.push_back("-mllvm");
        CmdArgs.push_back(Args.MakeArgString("-arm-implicit-it=" + Value));
      } else {
        D.Diag(diag::err_drv_unsupported_option_argument)
            << A->getOption().getName() << Value;
      }
    }
    break;
  default:
    break;
  }

  // If you add more args here, also add them to the block below that
  // starts with "// If CollectArgsForIntegratedAssembler() isn't called below".

  // When passing -I arguments to the assembler we sometimes need to
  // unconditionally take the next argument.  For example, when parsing
  // '-Wa,-I -Wa,foo' we need to accept the -Wa,foo arg after seeing the
  // -Wa,-I arg and when parsing '-Wa,-I,foo' we need to accept the 'foo'
  // arg after parsing the '-I' arg.
  bool TakeNextArg = false;

  bool UseRelaxRelocations = C.getDefaultToolChain().useRelaxRelocations();
  bool UseNoExecStack = C.getDefaultToolChain().isNoExecStackDefault();
  const char *MipsTargetFeature = nullptr;
  for (const Arg *A :
       Args.filtered(options::OPT_Wa_COMMA, options::OPT_Xassembler)) {
    A->claim();

    for (StringRef Value : A->getValues()) {
      if (TakeNextArg) {
        CmdArgs.push_back(Value.data());
        TakeNextArg = false;
        continue;
      }

      if (C.getDefaultToolChain().getTriple().isOSBinFormatCOFF() &&
          Value == "-mbig-obj")
        continue; // LLVM handles bigobj automatically

      switch (C.getDefaultToolChain().getArch()) {
      default:
        break;
      case llvm::Triple::thumb:
      case llvm::Triple::thumbeb:
      case llvm::Triple::arm:
      case llvm::Triple::armeb:
        if (Value == "-mthumb")
          // -mthumb has already been processed in ComputeLLVMTriple()
          // recognize but skip over here.
          continue;
        break;
      case llvm::Triple::mips:
      case llvm::Triple::mipsel:
      case llvm::Triple::mips64:
      case llvm::Triple::mips64el:
        if (Value == "--trap") {
          CmdArgs.push_back("-target-feature");
          CmdArgs.push_back("+use-tcc-in-div");
          continue;
        }
        if (Value == "--break") {
          CmdArgs.push_back("-target-feature");
          CmdArgs.push_back("-use-tcc-in-div");
          continue;
        }
        if (Value.startswith("-msoft-float")) {
          CmdArgs.push_back("-target-feature");
          CmdArgs.push_back("+soft-float");
          continue;
        }
        if (Value.startswith("-mhard-float")) {
          CmdArgs.push_back("-target-feature");
          CmdArgs.push_back("-soft-float");
          continue;
        }

        MipsTargetFeature = llvm::StringSwitch<const char *>(Value)
                                .Case("-mips1", "+mips1")
                                .Case("-mips2", "+mips2")
                                .Case("-mips3", "+mips3")
                                .Case("-mips4", "+mips4")
                                .Case("-mips5", "+mips5")
                                .Case("-mips32", "+mips32")
                                .Case("-mips32r2", "+mips32r2")
                                .Case("-mips32r3", "+mips32r3")
                                .Case("-mips32r5", "+mips32r5")
                                .Case("-mips32r6", "+mips32r6")
                                .Case("-mips64", "+mips64")
                                .Case("-mips64r2", "+mips64r2")
                                .Case("-mips64r3", "+mips64r3")
                                .Case("-mips64r5", "+mips64r5")
                                .Case("-mips64r6", "+mips64r6")
                                .Default(nullptr);
        if (MipsTargetFeature)
          continue;
      }

      if (Value == "-force_cpusubtype_ALL") {
        // Do nothing, this is the default and we don't support anything else.
      } else if (Value == "-L") {
        CmdArgs.push_back("-msave-temp-labels");
      } else if (Value == "--fatal-warnings") {
        CmdArgs.push_back("-massembler-fatal-warnings");
      } else if (Value == "--no-warn" || Value == "-W") {
        CmdArgs.push_back("-massembler-no-warn");
      } else if (Value == "--noexecstack") {
        UseNoExecStack = true;
      } else if (Value.startswith("-compress-debug-sections") ||
                 Value.startswith("--compress-debug-sections") ||
                 Value == "-nocompress-debug-sections" ||
                 Value == "--nocompress-debug-sections") {
        CmdArgs.push_back(Value.data());
      } else if (Value == "-mrelax-relocations=yes" ||
                 Value == "--mrelax-relocations=yes") {
        UseRelaxRelocations = true;
      } else if (Value == "-mrelax-relocations=no" ||
                 Value == "--mrelax-relocations=no") {
        UseRelaxRelocations = false;
      } else if (Value.startswith("-I")) {
        CmdArgs.push_back(Value.data());
        // We need to consume the next argument if the current arg is a plain
        // -I. The next arg will be the include directory.
        if (Value == "-I")
          TakeNextArg = true;
      } else if (Value.startswith("-gdwarf-")) {
        // "-gdwarf-N" options are not cc1as options.
        unsigned DwarfVersion = DwarfVersionNum(Value);
        if (DwarfVersion == 0) { // Send it onward, and let cc1as complain.
          CmdArgs.push_back(Value.data());
        } else {
          RenderDebugEnablingArgs(Args, CmdArgs,
                                  codegenoptions::LimitedDebugInfo,
                                  DwarfVersion, llvm::DebuggerKind::Default);
        }
      } else if (Value.startswith("-mcpu") || Value.startswith("-mfpu") ||
                 Value.startswith("-mhwdiv") || Value.startswith("-march")) {
        // Do nothing, we'll validate it later.
      } else if (Value == "-defsym") {
          if (A->getNumValues() != 2) {
            D.Diag(diag::err_drv_defsym_invalid_format) << Value;
            break;
          }
          const char *S = A->getValue(1);
          auto Pair = StringRef(S).split('=');
          auto Sym = Pair.first;
          auto SVal = Pair.second;

          if (Sym.empty() || SVal.empty()) {
            D.Diag(diag::err_drv_defsym_invalid_format) << S;
            break;
          }
          int64_t IVal;
          if (SVal.getAsInteger(0, IVal)) {
            D.Diag(diag::err_drv_defsym_invalid_symval) << SVal;
            break;
          }
          CmdArgs.push_back(Value.data());
          TakeNextArg = true;
      } else if (Value == "-fdebug-compilation-dir") {
        CmdArgs.push_back("-fdebug-compilation-dir");
        TakeNextArg = true;
      } else if (Value.consume_front("-fdebug-compilation-dir=")) {
        // The flag is a -Wa / -Xassembler argument and Options doesn't
        // parse the argument, so this isn't automatically aliased to
        // -fdebug-compilation-dir (without '=') here.
        CmdArgs.push_back("-fdebug-compilation-dir");
        CmdArgs.push_back(Value.data());
      } else {
        D.Diag(diag::err_drv_unsupported_option_argument)
            << A->getOption().getName() << Value;
      }
    }
  }
  if (UseRelaxRelocations)
    CmdArgs.push_back("--mrelax-relocations");
  if (UseNoExecStack)
    CmdArgs.push_back("-mnoexecstack");
  if (MipsTargetFeature != nullptr) {
    CmdArgs.push_back("-target-feature");
    CmdArgs.push_back(MipsTargetFeature);
  }

  // forward -fembed-bitcode to assmebler
  if (C.getDriver().embedBitcodeEnabled() ||
      C.getDriver().embedBitcodeMarkerOnly())
    Args.AddLastArg(CmdArgs, options::OPT_fembed_bitcode_EQ);
}

static void RenderFloatingPointOptions(const ToolChain &TC, const Driver &D,
                                       bool OFastEnabled, const ArgList &Args,
                                       ArgStringList &CmdArgs,
                                       const JobAction &JA) {
  // Handle various floating point optimization flags, mapping them to the
  // appropriate LLVM code generation flags. This is complicated by several
  // "umbrella" flags, so we do this by stepping through the flags incrementally
  // adjusting what we think is enabled/disabled, then at the end setting the
  // LLVM flags based on the final state.
  bool HonorINFs = true;
  bool HonorNaNs = true;
#if INTEL_CUSTOMIZATION
  // This flag is a modifier on HonorNaNs. If HonorNaNs is true, then
  // the value of this flag doesn't matter. If HonorNaNs is false, but
  // this flag is true, we will reset HonorNaNs to true.
  // Because of the special nature of this option, it doesn't get turned
  // on and off by the other fp-model and fast-math options and imposes its
  // effect after all other FP options have been rendered.
  bool HonorNaNCompares = false;
#endif // INTEL_CUSTOMIZATION

  // -fmath-errno is the default on some platforms, e.g. BSD-derived OSes.
  bool MathErrno = TC.IsMathErrnoDefault();
  bool AssociativeMath = false;
  bool ReciprocalMath = false;
  bool SignedZeros = true;
  bool TrappingMath = false; // Implemented via -ffp-exception-behavior
  bool TrappingMathPresent = false; // Is trapping-math in args, and not
                                    // overriden by ffp-exception-behavior?
  bool RoundingFPMath = false;
  bool RoundingMathPresent = false; // Is rounding-math in args?
  // -ffp-model values: strict, fast, precise
  StringRef FPModel = "";
  // -ffp-exception-behavior options: strict, maytrap, ignore
  StringRef FPExceptionBehavior = "";
  const llvm::DenormalMode DefaultDenormalFPMath =
      TC.getDefaultDenormalModeForType(Args, JA);
  const llvm::DenormalMode DefaultDenormalFP32Math =
      TC.getDefaultDenormalModeForType(Args, JA, &llvm::APFloat::IEEEsingle());

  llvm::DenormalMode DenormalFPMath = DefaultDenormalFPMath;
  llvm::DenormalMode DenormalFP32Math = DefaultDenormalFP32Math;
  StringRef FPContract = "";
  bool StrictFPModel = false;

#if INTEL_CUSTOMIZATION
  // In Intel mode, the default settings should be equivalent to fp-model fast
  if (D.IsIntelMode()) {
    HonorINFs = false;
    HonorNaNs = false;
    AssociativeMath = true;
    ReciprocalMath = true;
    SignedZeros = false;
    TrappingMath = false;
    RoundingFPMath = false;
    MathErrno = false;
    DenormalFPMath = llvm::DenormalMode::getPreserveSign();
    DenormalFP32Math = llvm::DenormalMode::getPreserveSign();
    FPContract = "fast";
  }
#endif // INTEL_CUSTOMIZATION


  if (const Arg *A = Args.getLastArg(options::OPT_flimited_precision_EQ)) {
    CmdArgs.push_back("-mlimit-float-precision");
    CmdArgs.push_back(A->getValue());
  }

  for (const Arg *A : Args) {
    auto optID = A->getOption().getID();
    bool PreciseFPModel = false;
    switch (optID) {
    default:
      break;
    case options::OPT_ffp_model_EQ: {
      // If -ffp-model= is seen, reset to fno-fast-math
      HonorINFs = true;
      HonorNaNs = true;
      // Turning *off* -ffast-math restores the toolchain default.
      MathErrno = TC.IsMathErrnoDefault();
      AssociativeMath = false;
      ReciprocalMath = false;
      SignedZeros = true;
      // -fno_fast_math restores default denormal and fpcontract handling
      FPContract = "";
      DenormalFPMath = llvm::DenormalMode::getIEEE();

      // FIXME: The target may have picked a non-IEEE default mode here based on
      // -cl-denorms-are-zero. Should the target consider -fp-model interaction?
      DenormalFP32Math = llvm::DenormalMode::getIEEE();

      StringRef Val = A->getValue();
#if INTEL_CUSTOMIZATION
      if (Val.equals("fast=2")) {
        // When -fp-model=fast=2 is used, override with fast, as fast=2 is
        // not supported at this time.
        D.Diag(clang::diag::warn_drv_overriding_flag_option)
               << Args.MakeArgString("-ffp-model=" + Val)
               << Args.MakeArgString("-ffp-model=fast");
        Val = "fast";
      }
#endif // INTEL_CUSTOMIZATION
      if (OFastEnabled && !Val.equals("fast")) {
          // Only -ffp-model=fast is compatible with OFast, ignore.
        D.Diag(clang::diag::warn_drv_overriding_flag_option)
          << Args.MakeArgString("-ffp-model=" + Val)
          << "-Ofast";
        break;
      }
      StrictFPModel = false;
      PreciseFPModel = true;
      // ffp-model= is a Driver option, it is entirely rewritten into more
      // granular options before being passed into cc1.
      // Use the gcc option in the switch below.
      if (!FPModel.empty() && !FPModel.equals(Val)) {
        D.Diag(clang::diag::warn_drv_overriding_flag_option)
          << Args.MakeArgString("-ffp-model=" + FPModel)
          << Args.MakeArgString("-ffp-model=" + Val);
        FPContract = "";
      }
      if (Val.equals("fast")) {
        optID = options::OPT_ffast_math;
        FPModel = Val;
        FPContract = "fast";
#if INTEL_CUSTOMIZATION // This should be upstreamed.
        DenormalFPMath = llvm::DenormalMode::getPreserveSign();
        DenormalFP32Math = llvm::DenormalMode::getPreserveSign();
#endif // INTEL_CUSTOMIZATION
      } else if (Val.equals("precise")) {
        optID = options::OPT_ffp_contract;
        FPModel = Val;
        FPContract = "fast";
        PreciseFPModel = true;
      } else if (Val.equals("strict")) {
        StrictFPModel = true;
        optID = options::OPT_frounding_math;
        FPExceptionBehavior = "strict";
        FPModel = Val;
        FPContract = "off";
        TrappingMath = true;
      } else
        D.Diag(diag::err_drv_unsupported_option_argument)
            << A->getOption().getName() << Val;
      break;
      }
    }

    switch (optID) {
    // If this isn't an FP option skip the claim below
    default: continue;

    // Options controlling individual features
    case options::OPT_fhonor_infinities:    HonorINFs = true;         break;
    case options::OPT_fno_honor_infinities: HonorINFs = false;        break;
    case options::OPT_fhonor_nans:          HonorNaNs = true;         break;
    case options::OPT_fno_honor_nans:       HonorNaNs = false;        break;
#if INTEL_CUSTOMIZATION
    case options::OPT_fhonor_nan_compares:
                                            HonorNaNCompares = true;  break;
    case options::OPT_fno_honor_nan_compares:
                                            HonorNaNCompares = false; break;
#endif // INTEL_CUSTOMIZATION
    case options::OPT_fmath_errno:          MathErrno = true;         break;
    case options::OPT_fno_math_errno:       MathErrno = false;        break;
    case options::OPT_fassociative_math:    AssociativeMath = true;   break;
    case options::OPT_fno_associative_math: AssociativeMath = false;  break;
    case options::OPT_freciprocal_math:     ReciprocalMath = true;    break;
    case options::OPT_fno_reciprocal_math:  ReciprocalMath = false;   break;
    case options::OPT_fsigned_zeros:        SignedZeros = true;       break;
    case options::OPT_fno_signed_zeros:     SignedZeros = false;      break;
    case options::OPT_ftrapping_math:
      if (!TrappingMathPresent && !FPExceptionBehavior.empty() &&
          !FPExceptionBehavior.equals("strict"))
        // Warn that previous value of option is overridden.
        D.Diag(clang::diag::warn_drv_overriding_flag_option)
          << Args.MakeArgString("-ffp-exception-behavior=" + FPExceptionBehavior)
          << "-ftrapping-math";
      TrappingMath = true;
      TrappingMathPresent = true;
      FPExceptionBehavior = "strict";
      break;
    case options::OPT_fno_trapping_math:
      if (!TrappingMathPresent && !FPExceptionBehavior.empty() &&
          !FPExceptionBehavior.equals("ignore"))
        // Warn that previous value of option is overridden.
        D.Diag(clang::diag::warn_drv_overriding_flag_option)
          << Args.MakeArgString("-ffp-exception-behavior=" + FPExceptionBehavior)
          << "-fno-trapping-math";
      TrappingMath = false;
      TrappingMathPresent = true;
      FPExceptionBehavior = "ignore";
      break;

    case options::OPT_frounding_math:
      RoundingFPMath = true;
      RoundingMathPresent = true;
      break;

    case options::OPT_fno_rounding_math:
      RoundingFPMath = false;
      RoundingMathPresent = false;
      break;

    case options::OPT_fdenormal_fp_math_EQ:
      DenormalFPMath = llvm::parseDenormalFPAttribute(A->getValue());
      if (!DenormalFPMath.isValid()) {
        D.Diag(diag::err_drv_invalid_value)
            << A->getAsString(Args) << A->getValue();
      }
      break;

    case options::OPT_fdenormal_fp_math_f32_EQ:
      DenormalFP32Math = llvm::parseDenormalFPAttribute(A->getValue());
      if (!DenormalFP32Math.isValid()) {
        D.Diag(diag::err_drv_invalid_value)
            << A->getAsString(Args) << A->getValue();
      }
      break;

    // Validate and pass through -ffp-contract option.
    case options::OPT_ffp_contract: {
      StringRef Val = A->getValue();
      if (PreciseFPModel) {
        // -ffp-model=precise enables ffp-contract=fast as a side effect
        // the FPContract value has already been set to a string literal
        // and the Val string isn't a pertinent value.
        ;
      } else if (Val.equals("fast") || Val.equals("on") || Val.equals("off"))
        FPContract = Val;
      else
        D.Diag(diag::err_drv_unsupported_option_argument)
           << A->getOption().getName() << Val;
      break;
    }

    // Validate and pass through -ffp-model option.
    case options::OPT_ffp_model_EQ:
      // This should only occur in the error case
      // since the optID has been replaced by a more granular
      // floating point option.
      break;

    // Validate and pass through -ffp-exception-behavior option.
    case options::OPT_ffp_exception_behavior_EQ: {
      StringRef Val = A->getValue();
      if (!TrappingMathPresent && !FPExceptionBehavior.empty() &&
          !FPExceptionBehavior.equals(Val))
        // Warn that previous value of option is overridden.
        D.Diag(clang::diag::warn_drv_overriding_flag_option)
          << Args.MakeArgString("-ffp-exception-behavior=" + FPExceptionBehavior)
          << Args.MakeArgString("-ffp-exception-behavior=" + Val);
      TrappingMath = TrappingMathPresent = false;
#if INTEL_CUSTOMIZATION
      if ((Val.equals("ignore")) || (Val.equals("fast"))) {
        Val = "ignore";
        FPExceptionBehavior = Val;
      } else if ((Val.equals("safe")) || (Val.equals("maytrap"))) {
        Val = "maytrap";
        FPExceptionBehavior = Val;
      }
#endif // INTEL_CUSTOMIZATION
      else if (Val.equals("strict")) {
        FPExceptionBehavior = Val;
        TrappingMath = TrappingMathPresent = true;
      } else
        D.Diag(diag::err_drv_unsupported_option_argument)
            << A->getOption().getName() << Val;
      break;
    }

    case options::OPT_ffinite_math_only:
      HonorINFs = false;
      HonorNaNs = false;
      break;
    case options::OPT_fno_finite_math_only:
      HonorINFs = true;
      HonorNaNs = true;
      break;

    case options::OPT_funsafe_math_optimizations:
      AssociativeMath = true;
      ReciprocalMath = true;
      SignedZeros = false;
      TrappingMath = false;
      FPExceptionBehavior = "";
      break;
    case options::OPT_fno_unsafe_math_optimizations:
      AssociativeMath = false;
      ReciprocalMath = false;
      SignedZeros = true;
      TrappingMath = true;
      FPExceptionBehavior = "strict";

      // The target may have opted to flush by default, so force IEEE.
      DenormalFPMath = llvm::DenormalMode::getIEEE();
      DenormalFP32Math = llvm::DenormalMode::getIEEE();
      break;

    case options::OPT_Ofast:
      // If -Ofast is the optimization level, then -ffast-math should be enabled
      if (!OFastEnabled)
        continue;
      LLVM_FALLTHROUGH;
    case options::OPT_ffast_math:
      HonorINFs = false;
      HonorNaNs = false;
      MathErrno = false;
      AssociativeMath = true;
      ReciprocalMath = true;
      SignedZeros = false;
      TrappingMath = false;
      RoundingFPMath = false;
      // If fast-math is set then set the fp-contract mode to fast.
      FPContract = "fast";
#if INTEL_CUSTOMIZATION
      DenormalFPMath = llvm::DenormalMode::getPreserveSign();
      DenormalFP32Math = llvm::DenormalMode::getPreserveSign();
#endif // INTEL_CUSTOMIZATION
      break;
    case options::OPT_fno_fast_math:
      HonorINFs = true;
      HonorNaNs = true;
      // Turning on -ffast-math (with either flag) removes the need for
      // MathErrno. However, turning *off* -ffast-math merely restores the
      // toolchain default (which may be false).
      MathErrno = TC.IsMathErrnoDefault();
      AssociativeMath = false;
      ReciprocalMath = false;
      SignedZeros = true;
      TrappingMath = false;
      RoundingFPMath = false;
      // -fno_fast_math restores default denormal and fpcontract handling
      DenormalFPMath = DefaultDenormalFPMath;
      DenormalFP32Math = llvm::DenormalMode::getIEEE();
      FPContract = "";
      break;
    }
    if (StrictFPModel) {
      // If -ffp-model=strict has been specified on command line but
      // subsequent options conflict then emit warning diagnostic.
      if (HonorINFs && HonorNaNs &&
        !AssociativeMath && !ReciprocalMath &&
        SignedZeros && TrappingMath && RoundingFPMath &&
        (FPContract.equals("off") || FPContract.empty()) &&
        DenormalFPMath == llvm::DenormalMode::getIEEE() &&
        DenormalFP32Math == llvm::DenormalMode::getIEEE())
        // OK: Current Arg doesn't conflict with -ffp-model=strict
        ;
      else {
        StrictFPModel = false;
        FPModel = "";
        D.Diag(clang::diag::warn_drv_overriding_flag_option)
            << "-ffp-model=strict" <<
            ((A->getNumValues() == 0) ?  A->getSpelling()
            : Args.MakeArgString(A->getSpelling() + A->getValue()));
      }
    }

    // If we handled this option claim it
    A->claim();
  }

#if INTEL_CUSTOMIZATION
  if (HonorNaNCompares) {
    CmdArgs.push_back("-fhonor-nan-compares");
    HonorNaNs = true;
  }
#endif // INTEL_CUSTOMIZATION

  if (!HonorINFs)
    CmdArgs.push_back("-menable-no-infs");

  if (!HonorNaNs)
    CmdArgs.push_back("-menable-no-nans");

  if (MathErrno)
    CmdArgs.push_back("-fmath-errno");

  if (!MathErrno && AssociativeMath && ReciprocalMath && !SignedZeros &&
      !TrappingMath)
    CmdArgs.push_back("-menable-unsafe-fp-math");

  if (!SignedZeros)
    CmdArgs.push_back("-fno-signed-zeros");

  if (AssociativeMath && !SignedZeros && !TrappingMath)
    CmdArgs.push_back("-mreassociate");

  if (ReciprocalMath)
    CmdArgs.push_back("-freciprocal-math");

  if (TrappingMath) {
    // FP Exception Behavior is also set to strict
    assert(FPExceptionBehavior.equals("strict"));
    CmdArgs.push_back("-ftrapping-math");
  } else if (TrappingMathPresent)
    CmdArgs.push_back("-fno-trapping-math");

  // The default is IEEE.
  if (DenormalFPMath != llvm::DenormalMode::getIEEE()) {
    llvm::SmallString<64> DenormFlag;
    llvm::raw_svector_ostream ArgStr(DenormFlag);
    ArgStr << "-fdenormal-fp-math=" << DenormalFPMath;
    CmdArgs.push_back(Args.MakeArgString(ArgStr.str()));
  }

  // Add f32 specific denormal mode flag if it's different.
  if (DenormalFP32Math != DenormalFPMath) {
    llvm::SmallString<64> DenormFlag;
    llvm::raw_svector_ostream ArgStr(DenormFlag);
    ArgStr << "-fdenormal-fp-math-f32=" << DenormalFP32Math;
    CmdArgs.push_back(Args.MakeArgString(ArgStr.str()));
  }

  if (!FPContract.empty())
    CmdArgs.push_back(Args.MakeArgString("-ffp-contract=" + FPContract));

  if (!RoundingFPMath)
    CmdArgs.push_back(Args.MakeArgString("-fno-rounding-math"));

  if (RoundingFPMath && RoundingMathPresent)
    CmdArgs.push_back(Args.MakeArgString("-frounding-math"));

  if (!FPExceptionBehavior.empty())
    CmdArgs.push_back(Args.MakeArgString("-ffp-exception-behavior=" +
                      FPExceptionBehavior));

  ParseMRecip(D, Args, CmdArgs);

  // -ffast-math enables the __FAST_MATH__ preprocessor macro, but check for the
  // individual features enabled by -ffast-math instead of the option itself as
  // that's consistent with gcc's behaviour.
  if (!HonorINFs && !HonorNaNs && !MathErrno && AssociativeMath &&
      ReciprocalMath && !SignedZeros && !TrappingMath && !RoundingFPMath) {
    CmdArgs.push_back("-ffast-math");
    if (FPModel.equals("fast")) {
      if (FPContract.equals("fast"))
        // All set, do nothing.
        ;
      else if (FPContract.empty())
        // Enable -ffp-contract=fast
        CmdArgs.push_back(Args.MakeArgString("-ffp-contract=fast"));
      else
        D.Diag(clang::diag::warn_drv_overriding_flag_option)
          << "-ffp-model=fast"
          << Args.MakeArgString("-ffp-contract=" + FPContract);
    }
  }

  // Handle __FINITE_MATH_ONLY__ similarly.
  if (!HonorINFs && !HonorNaNs)
    CmdArgs.push_back("-ffinite-math-only");

  if (const Arg *A = Args.getLastArg(options::OPT_mfpmath_EQ)) {
    CmdArgs.push_back("-mfpmath");
    CmdArgs.push_back(A->getValue());
  }

  // Disable a codegen optimization for floating-point casts.
  if (Args.hasFlag(options::OPT_fno_strict_float_cast_overflow,
                   options::OPT_fstrict_float_cast_overflow, false))
    CmdArgs.push_back("-fno-strict-float-cast-overflow");
#if INTEL_CUSTOMIZATION
  // Handle Intel options -pc<val> (/Qpc<val> for Windows)
  if (const Arg *A = Args.getLastArg(options::OPT_pc)) {
    StringRef Value(A->getValue());
    if (Value == "32" || Value == "64" || Value == "80")
      CmdArgs.push_back(Args.MakeArgString("-mx87-precision=" + Value));
    else
      D.Diag(diag::err_drv_unsupported_option_argument) << A->getSpelling() <<
          Value;
  }
#endif // INTEL_CUSTOMIZATION
}

static void RenderAnalyzerOptions(const ArgList &Args, ArgStringList &CmdArgs,
                                  const llvm::Triple &Triple,
                                  const InputInfo &Input) {
  // Enable region store model by default.
  CmdArgs.push_back("-analyzer-store=region");

  // Treat blocks as analysis entry points.
  CmdArgs.push_back("-analyzer-opt-analyze-nested-blocks");

  // Add default argument set.
  if (!Args.hasArg(options::OPT__analyzer_no_default_checks)) {
    CmdArgs.push_back("-analyzer-checker=core");
    CmdArgs.push_back("-analyzer-checker=apiModeling");

    if (!Triple.isWindowsMSVCEnvironment()) {
      CmdArgs.push_back("-analyzer-checker=unix");
    } else {
      // Enable "unix" checkers that also work on Windows.
      CmdArgs.push_back("-analyzer-checker=unix.API");
      CmdArgs.push_back("-analyzer-checker=unix.Malloc");
      CmdArgs.push_back("-analyzer-checker=unix.MallocSizeof");
      CmdArgs.push_back("-analyzer-checker=unix.MismatchedDeallocator");
      CmdArgs.push_back("-analyzer-checker=unix.cstring.BadSizeArg");
      CmdArgs.push_back("-analyzer-checker=unix.cstring.NullArg");
    }

    // Disable some unix checkers for PS4.
    if (Triple.isPS4CPU()) {
      CmdArgs.push_back("-analyzer-disable-checker=unix.API");
      CmdArgs.push_back("-analyzer-disable-checker=unix.Vfork");
    }

    if (Triple.isOSDarwin()) {
      CmdArgs.push_back("-analyzer-checker=osx");
      CmdArgs.push_back(
          "-analyzer-checker=security.insecureAPI.decodeValueOfObjCType");
    }
    else if (Triple.isOSFuchsia())
      CmdArgs.push_back("-analyzer-checker=fuchsia");

    CmdArgs.push_back("-analyzer-checker=deadcode");

    if (types::isCXX(Input.getType()))
      CmdArgs.push_back("-analyzer-checker=cplusplus");

    if (!Triple.isPS4CPU()) {
      CmdArgs.push_back("-analyzer-checker=security.insecureAPI.UncheckedReturn");
      CmdArgs.push_back("-analyzer-checker=security.insecureAPI.getpw");
      CmdArgs.push_back("-analyzer-checker=security.insecureAPI.gets");
      CmdArgs.push_back("-analyzer-checker=security.insecureAPI.mktemp");
      CmdArgs.push_back("-analyzer-checker=security.insecureAPI.mkstemp");
      CmdArgs.push_back("-analyzer-checker=security.insecureAPI.vfork");
    }

    // Default nullability checks.
    CmdArgs.push_back("-analyzer-checker=nullability.NullPassedToNonnull");
    CmdArgs.push_back("-analyzer-checker=nullability.NullReturnedFromNonnull");
  }

  // Set the output format. The default is plist, for (lame) historical reasons.
  CmdArgs.push_back("-analyzer-output");
  if (Arg *A = Args.getLastArg(options::OPT__analyzer_output))
    CmdArgs.push_back(A->getValue());
  else
    CmdArgs.push_back("plist");

  // Disable the presentation of standard compiler warnings when using
  // --analyze.  We only want to show static analyzer diagnostics or frontend
  // errors.
  CmdArgs.push_back("-w");

  // Add -Xanalyzer arguments when running as analyzer.
  Args.AddAllArgValues(CmdArgs, options::OPT_Xanalyzer);
}

static void RenderSSPOptions(const Driver &D, const ToolChain &TC,
                             const ArgList &Args, ArgStringList &CmdArgs,
                             bool KernelOrKext) {
  const llvm::Triple &EffectiveTriple = TC.getEffectiveTriple();

  // NVPTX doesn't support stack protectors; from the compiler's perspective, it
  // doesn't even have a stack!
  if (EffectiveTriple.isNVPTX())
    return;

  // -stack-protector=0 is default.
  unsigned StackProtectorLevel = 0;
  unsigned DefaultStackProtectorLevel =
      TC.GetDefaultStackProtectorLevel(KernelOrKext);

  if (Arg *A = Args.getLastArg(options::OPT_fno_stack_protector,
                               options::OPT_fstack_protector_all,
                               options::OPT_fstack_protector_strong,
                               options::OPT_fstack_protector)) {
    if (A->getOption().matches(options::OPT_fstack_protector))
      StackProtectorLevel =
          std::max<unsigned>(LangOptions::SSPOn, DefaultStackProtectorLevel);
    else if (A->getOption().matches(options::OPT_fstack_protector_strong))
      StackProtectorLevel = LangOptions::SSPStrong;
    else if (A->getOption().matches(options::OPT_fstack_protector_all))
      StackProtectorLevel = LangOptions::SSPReq;
  } else {
    StackProtectorLevel = DefaultStackProtectorLevel;
  }

  if (StackProtectorLevel) {
    CmdArgs.push_back("-stack-protector");
    CmdArgs.push_back(Args.MakeArgString(Twine(StackProtectorLevel)));
  }

  // --param ssp-buffer-size=
  for (const Arg *A : Args.filtered(options::OPT__param)) {
    StringRef Str(A->getValue());
    if (Str.startswith("ssp-buffer-size=")) {
      if (StackProtectorLevel) {
        CmdArgs.push_back("-stack-protector-buffer-size");
        // FIXME: Verify the argument is a valid integer.
        CmdArgs.push_back(Args.MakeArgString(Str.drop_front(16)));
      }
      A->claim();
    }
  }

  // First support "tls" and "global" for X86 target.
  // TODO: Support "sysreg" for AArch64.
  const std::string &TripleStr = EffectiveTriple.getTriple();
  if (Arg *A = Args.getLastArg(options::OPT_mstack_protector_guard_EQ)) {
    StringRef Value = A->getValue();
    if (!EffectiveTriple.isX86() && !EffectiveTriple.isAArch64())
      D.Diag(diag::err_drv_unsupported_opt_for_target)
          << A->getAsString(Args) << TripleStr;
    if (Value != "tls" && Value != "global") {
      D.Diag(diag::err_drv_invalid_value_with_suggestion)
      << A->getOption().getName() << Value
      << "valid arguments to '-mstack-protector-guard=' are:tls global";
      return;
    }
    A->render(Args, CmdArgs);
  }

  if (Arg *A = Args.getLastArg(options::OPT_mstack_protector_guard_offset_EQ)) {
    StringRef Value = A->getValue();
    if (!EffectiveTriple.isX86())
      D.Diag(diag::err_drv_unsupported_opt_for_target)
          << A->getAsString(Args) << TripleStr;
    unsigned Offset;
    if (Value.getAsInteger(10, Offset)) {
      D.Diag(diag::err_drv_invalid_value) << A->getOption().getName() << Value;
      return;
    }
    A->render(Args, CmdArgs);
  }

  if (Arg *A = Args.getLastArg(options::OPT_mstack_protector_guard_reg_EQ)) {
    StringRef Value = A->getValue();
    if (!EffectiveTriple.isX86())
      D.Diag(diag::err_drv_unsupported_opt_for_target)
          << A->getAsString(Args) << TripleStr;
    if (EffectiveTriple.isX86() && (Value != "fs" && Value != "gs")) {
      D.Diag(diag::err_drv_invalid_value_with_suggestion)
      << A->getOption().getName() << Value
      << "for X86, valid arguments to '-mstack-protector-guard-reg=' are:fs gs";
      return;
    }
    A->render(Args, CmdArgs);
  }
}

static void RenderSCPOptions(const ToolChain &TC, const ArgList &Args,
                             ArgStringList &CmdArgs) {
  const llvm::Triple &EffectiveTriple = TC.getEffectiveTriple();

  if (!EffectiveTriple.isOSLinux())
    return;

  if (!EffectiveTriple.isX86() && !EffectiveTriple.isSystemZ() &&
      !EffectiveTriple.isPPC64())
    return;

  if (Args.hasFlag(options::OPT_fstack_clash_protection,
                   options::OPT_fno_stack_clash_protection, false))
    CmdArgs.push_back("-fstack-clash-protection");
}

static void RenderTrivialAutoVarInitOptions(const Driver &D,
                                            const ToolChain &TC,
                                            const ArgList &Args,
                                            ArgStringList &CmdArgs) {
  auto DefaultTrivialAutoVarInit = TC.GetDefaultTrivialAutoVarInit();
  StringRef TrivialAutoVarInit = "";

  for (const Arg *A : Args) {
    switch (A->getOption().getID()) {
    default:
      continue;
    case options::OPT_ftrivial_auto_var_init: {
      A->claim();
      StringRef Val = A->getValue();
      if (Val == "uninitialized" || Val == "zero" || Val == "pattern")
        TrivialAutoVarInit = Val;
      else
        D.Diag(diag::err_drv_unsupported_option_argument)
            << A->getOption().getName() << Val;
      break;
    }
    }
  }

  if (TrivialAutoVarInit.empty())
    switch (DefaultTrivialAutoVarInit) {
    case LangOptions::TrivialAutoVarInitKind::Uninitialized:
      break;
    case LangOptions::TrivialAutoVarInitKind::Pattern:
      TrivialAutoVarInit = "pattern";
      break;
    case LangOptions::TrivialAutoVarInitKind::Zero:
      TrivialAutoVarInit = "zero";
      break;
    }

  if (!TrivialAutoVarInit.empty()) {
    if (TrivialAutoVarInit == "zero" && !Args.hasArg(options::OPT_enable_trivial_var_init_zero))
      D.Diag(diag::err_drv_trivial_auto_var_init_zero_disabled);
    CmdArgs.push_back(
        Args.MakeArgString("-ftrivial-auto-var-init=" + TrivialAutoVarInit));
  }

  if (Arg *A =
          Args.getLastArg(options::OPT_ftrivial_auto_var_init_stop_after)) {
    if (!Args.hasArg(options::OPT_ftrivial_auto_var_init) ||
        StringRef(
            Args.getLastArg(options::OPT_ftrivial_auto_var_init)->getValue()) ==
            "uninitialized")
      D.Diag(diag::err_drv_trivial_auto_var_init_stop_after_missing_dependency);
    A->claim();
    StringRef Val = A->getValue();
    if (std::stoi(Val.str()) <= 0)
      D.Diag(diag::err_drv_trivial_auto_var_init_stop_after_invalid_value);
    CmdArgs.push_back(
        Args.MakeArgString("-ftrivial-auto-var-init-stop-after=" + Val));
  }
}

static void RenderOpenCLOptions(const ArgList &Args, ArgStringList &CmdArgs) {
  // cl-denorms-are-zero is not forwarded. It is translated into a generic flag
  // for denormal flushing handling based on the target.
  const unsigned ForwardedArguments[] = {
      options::OPT_cl_opt_disable,
      options::OPT_cl_strict_aliasing,
      options::OPT_cl_single_precision_constant,
      options::OPT_cl_finite_math_only,
      options::OPT_cl_kernel_arg_info,
      options::OPT_cl_unsafe_math_optimizations,
      options::OPT_cl_fast_relaxed_math,
      options::OPT_cl_mad_enable,
      options::OPT_cl_no_signed_zeros,
      options::OPT_cl_fp32_correctly_rounded_divide_sqrt,
      options::OPT_cl_uniform_work_group_size
  };

  if (Arg *A = Args.getLastArg(options::OPT_cl_std_EQ)) {
    std::string CLStdStr = std::string("-cl-std=") + A->getValue();
    CmdArgs.push_back(Args.MakeArgString(CLStdStr));
  }

  for (const auto &Arg : ForwardedArguments)
    if (const auto *A = Args.getLastArg(Arg))
      CmdArgs.push_back(Args.MakeArgString(A->getOption().getPrefixedName()));
}

static void RenderARCMigrateToolOptions(const Driver &D, const ArgList &Args,
                                        ArgStringList &CmdArgs) {
  bool ARCMTEnabled = false;
  if (!Args.hasArg(options::OPT_fno_objc_arc, options::OPT_fobjc_arc)) {
    if (const Arg *A = Args.getLastArg(options::OPT_ccc_arcmt_check,
                                       options::OPT_ccc_arcmt_modify,
                                       options::OPT_ccc_arcmt_migrate)) {
      ARCMTEnabled = true;
      switch (A->getOption().getID()) {
      default: llvm_unreachable("missed a case");
      case options::OPT_ccc_arcmt_check:
        CmdArgs.push_back("-arcmt-check");
        break;
      case options::OPT_ccc_arcmt_modify:
        CmdArgs.push_back("-arcmt-modify");
        break;
      case options::OPT_ccc_arcmt_migrate:
        CmdArgs.push_back("-arcmt-migrate");
        CmdArgs.push_back("-mt-migrate-directory");
        CmdArgs.push_back(A->getValue());

        Args.AddLastArg(CmdArgs, options::OPT_arcmt_migrate_report_output);
        Args.AddLastArg(CmdArgs, options::OPT_arcmt_migrate_emit_arc_errors);
        break;
      }
    }
  } else {
    Args.ClaimAllArgs(options::OPT_ccc_arcmt_check);
    Args.ClaimAllArgs(options::OPT_ccc_arcmt_modify);
    Args.ClaimAllArgs(options::OPT_ccc_arcmt_migrate);
  }

  if (const Arg *A = Args.getLastArg(options::OPT_ccc_objcmt_migrate)) {
    if (ARCMTEnabled)
      D.Diag(diag::err_drv_argument_not_allowed_with)
          << A->getAsString(Args) << "-ccc-arcmt-migrate";

    CmdArgs.push_back("-mt-migrate-directory");
    CmdArgs.push_back(A->getValue());

    if (!Args.hasArg(options::OPT_objcmt_migrate_literals,
                     options::OPT_objcmt_migrate_subscripting,
                     options::OPT_objcmt_migrate_property)) {
      // None specified, means enable them all.
      CmdArgs.push_back("-objcmt-migrate-literals");
      CmdArgs.push_back("-objcmt-migrate-subscripting");
      CmdArgs.push_back("-objcmt-migrate-property");
    } else {
      Args.AddLastArg(CmdArgs, options::OPT_objcmt_migrate_literals);
      Args.AddLastArg(CmdArgs, options::OPT_objcmt_migrate_subscripting);
      Args.AddLastArg(CmdArgs, options::OPT_objcmt_migrate_property);
    }
  } else {
    Args.AddLastArg(CmdArgs, options::OPT_objcmt_migrate_literals);
    Args.AddLastArg(CmdArgs, options::OPT_objcmt_migrate_subscripting);
    Args.AddLastArg(CmdArgs, options::OPT_objcmt_migrate_property);
    Args.AddLastArg(CmdArgs, options::OPT_objcmt_migrate_all);
    Args.AddLastArg(CmdArgs, options::OPT_objcmt_migrate_readonly_property);
    Args.AddLastArg(CmdArgs, options::OPT_objcmt_migrate_readwrite_property);
    Args.AddLastArg(CmdArgs, options::OPT_objcmt_migrate_property_dot_syntax);
    Args.AddLastArg(CmdArgs, options::OPT_objcmt_migrate_annotation);
    Args.AddLastArg(CmdArgs, options::OPT_objcmt_migrate_instancetype);
    Args.AddLastArg(CmdArgs, options::OPT_objcmt_migrate_nsmacros);
    Args.AddLastArg(CmdArgs, options::OPT_objcmt_migrate_protocol_conformance);
    Args.AddLastArg(CmdArgs, options::OPT_objcmt_atomic_property);
    Args.AddLastArg(CmdArgs, options::OPT_objcmt_returns_innerpointer_property);
    Args.AddLastArg(CmdArgs, options::OPT_objcmt_ns_nonatomic_iosonly);
    Args.AddLastArg(CmdArgs, options::OPT_objcmt_migrate_designated_init);
    Args.AddLastArg(CmdArgs, options::OPT_objcmt_whitelist_dir_path);
  }
}

static void RenderBuiltinOptions(const ToolChain &TC, const llvm::Triple &T,
                                 const ArgList &Args, ArgStringList &CmdArgs) {
  // -fbuiltin is default unless -mkernel is used.
  bool UseBuiltins =
      Args.hasFlag(options::OPT_fbuiltin, options::OPT_fno_builtin,
                   !Args.hasArg(options::OPT_mkernel));
  if (!UseBuiltins)
    CmdArgs.push_back("-fno-builtin");

  // -ffreestanding implies -fno-builtin.
  if (Args.hasArg(options::OPT_ffreestanding))
    UseBuiltins = false;

  // Process the -fno-builtin-* options.
  for (const auto &Arg : Args) {
    const Option &O = Arg->getOption();
    if (!O.matches(options::OPT_fno_builtin_))
      continue;

    Arg->claim();

    // If -fno-builtin is specified, then there's no need to pass the option to
    // the frontend.
    if (!UseBuiltins)
      continue;

    StringRef FuncName = Arg->getValue();
    CmdArgs.push_back(Args.MakeArgString("-fno-builtin-" + FuncName));
  }

  // le32-specific flags:
  //  -fno-math-builtin: clang should not convert math builtins to intrinsics
  //                     by default.
  if (TC.getArch() == llvm::Triple::le32)
    CmdArgs.push_back("-fno-math-builtin");
}

bool Driver::getDefaultModuleCachePath(SmallVectorImpl<char> &Result) {
  if (llvm::sys::path::cache_directory(Result)) {
    llvm::sys::path::append(Result, "clang");
    llvm::sys::path::append(Result, "ModuleCache");
    return true;
  }
  return false;
}

static void RenderModulesOptions(Compilation &C, const Driver &D,
                                 const ArgList &Args, const InputInfo &Input,
                                 const InputInfo &Output,
                                 ArgStringList &CmdArgs, bool &HaveModules) {
  // -fmodules enables the use of precompiled modules (off by default).
  // Users can pass -fno-cxx-modules to turn off modules support for
  // C++/Objective-C++ programs.
  bool HaveClangModules = false;
  if (Args.hasFlag(options::OPT_fmodules, options::OPT_fno_modules, false)) {
    bool AllowedInCXX = Args.hasFlag(options::OPT_fcxx_modules,
                                     options::OPT_fno_cxx_modules, true);
    if (AllowedInCXX || !types::isCXX(Input.getType())) {
      CmdArgs.push_back("-fmodules");
      HaveClangModules = true;
    }
  }

  HaveModules |= HaveClangModules;
  if (Args.hasArg(options::OPT_fmodules_ts)) {
    CmdArgs.push_back("-fmodules-ts");
    HaveModules = true;
  }

  // -fmodule-maps enables implicit reading of module map files. By default,
  // this is enabled if we are using Clang's flavor of precompiled modules.
  if (Args.hasFlag(options::OPT_fimplicit_module_maps,
                   options::OPT_fno_implicit_module_maps, HaveClangModules))
    CmdArgs.push_back("-fimplicit-module-maps");

  // -fmodules-decluse checks that modules used are declared so (off by default)
  if (Args.hasFlag(options::OPT_fmodules_decluse,
                   options::OPT_fno_modules_decluse, false))
    CmdArgs.push_back("-fmodules-decluse");

  // -fmodules-strict-decluse is like -fmodule-decluse, but also checks that
  // all #included headers are part of modules.
  if (Args.hasFlag(options::OPT_fmodules_strict_decluse,
                   options::OPT_fno_modules_strict_decluse, false))
    CmdArgs.push_back("-fmodules-strict-decluse");

  // -fno-implicit-modules turns off implicitly compiling modules on demand.
  bool ImplicitModules = false;
  if (!Args.hasFlag(options::OPT_fimplicit_modules,
                    options::OPT_fno_implicit_modules, HaveClangModules)) {
    if (HaveModules)
      CmdArgs.push_back("-fno-implicit-modules");
  } else if (HaveModules) {
    ImplicitModules = true;
    // -fmodule-cache-path specifies where our implicitly-built module files
    // should be written.
    SmallString<128> Path;
    if (Arg *A = Args.getLastArg(options::OPT_fmodules_cache_path))
      Path = A->getValue();

    bool HasPath = true;
    if (C.isForDiagnostics()) {
      // When generating crash reports, we want to emit the modules along with
      // the reproduction sources, so we ignore any provided module path.
      Path = Output.getFilename();
      llvm::sys::path::replace_extension(Path, ".cache");
      llvm::sys::path::append(Path, "modules");
    } else if (Path.empty()) {
      // No module path was provided: use the default.
      HasPath = Driver::getDefaultModuleCachePath(Path);
    }

    // `HasPath` will only be false if getDefaultModuleCachePath() fails.
    // That being said, that failure is unlikely and not caching is harmless.
    if (HasPath) {
      const char Arg[] = "-fmodules-cache-path=";
      Path.insert(Path.begin(), Arg, Arg + strlen(Arg));
      CmdArgs.push_back(Args.MakeArgString(Path));
    }
  }

  if (HaveModules) {
    // -fprebuilt-module-path specifies where to load the prebuilt module files.
    for (const Arg *A : Args.filtered(options::OPT_fprebuilt_module_path)) {
      CmdArgs.push_back(Args.MakeArgString(
          std::string("-fprebuilt-module-path=") + A->getValue()));
      A->claim();
    }
    if (Args.hasFlag(options::OPT_fmodules_validate_input_files_content,
                     options::OPT_fno_modules_validate_input_files_content,
                     false))
      CmdArgs.push_back("-fvalidate-ast-input-files-content");
  }

  // -fmodule-name specifies the module that is currently being built (or
  // used for header checking by -fmodule-maps).
  Args.AddLastArg(CmdArgs, options::OPT_fmodule_name_EQ);

  // -fmodule-map-file can be used to specify files containing module
  // definitions.
  Args.AddAllArgs(CmdArgs, options::OPT_fmodule_map_file);

  // -fbuiltin-module-map can be used to load the clang
  // builtin headers modulemap file.
  if (Args.hasArg(options::OPT_fbuiltin_module_map)) {
    SmallString<128> BuiltinModuleMap(D.ResourceDir);
    llvm::sys::path::append(BuiltinModuleMap, "include");
    llvm::sys::path::append(BuiltinModuleMap, "module.modulemap");
    if (llvm::sys::fs::exists(BuiltinModuleMap))
      CmdArgs.push_back(
          Args.MakeArgString("-fmodule-map-file=" + BuiltinModuleMap));
  }

  // The -fmodule-file=<name>=<file> form specifies the mapping of module
  // names to precompiled module files (the module is loaded only if used).
  // The -fmodule-file=<file> form can be used to unconditionally load
  // precompiled module files (whether used or not).
  if (HaveModules)
    Args.AddAllArgs(CmdArgs, options::OPT_fmodule_file);
  else
    Args.ClaimAllArgs(options::OPT_fmodule_file);

  // When building modules and generating crashdumps, we need to dump a module
  // dependency VFS alongside the output.
  if (HaveClangModules && C.isForDiagnostics()) {
    SmallString<128> VFSDir(Output.getFilename());
    llvm::sys::path::replace_extension(VFSDir, ".cache");
    // Add the cache directory as a temp so the crash diagnostics pick it up.
    C.addTempFile(Args.MakeArgString(VFSDir));

    llvm::sys::path::append(VFSDir, "vfs");
    CmdArgs.push_back("-module-dependency-dir");
    CmdArgs.push_back(Args.MakeArgString(VFSDir));
  }

  if (HaveClangModules)
    Args.AddLastArg(CmdArgs, options::OPT_fmodules_user_build_path);

  // Pass through all -fmodules-ignore-macro arguments.
  Args.AddAllArgs(CmdArgs, options::OPT_fmodules_ignore_macro);
  Args.AddLastArg(CmdArgs, options::OPT_fmodules_prune_interval);
  Args.AddLastArg(CmdArgs, options::OPT_fmodules_prune_after);

  Args.AddLastArg(CmdArgs, options::OPT_fbuild_session_timestamp);

  if (Arg *A = Args.getLastArg(options::OPT_fbuild_session_file)) {
    if (Args.hasArg(options::OPT_fbuild_session_timestamp))
      D.Diag(diag::err_drv_argument_not_allowed_with)
          << A->getAsString(Args) << "-fbuild-session-timestamp";

    llvm::sys::fs::file_status Status;
    if (llvm::sys::fs::status(A->getValue(), Status))
      D.Diag(diag::err_drv_no_such_file) << A->getValue();
    CmdArgs.push_back(
        Args.MakeArgString("-fbuild-session-timestamp=" +
                           Twine((uint64_t)Status.getLastModificationTime()
                                     .time_since_epoch()
                                     .count())));
  }

  if (Args.getLastArg(options::OPT_fmodules_validate_once_per_build_session)) {
    if (!Args.getLastArg(options::OPT_fbuild_session_timestamp,
                         options::OPT_fbuild_session_file))
      D.Diag(diag::err_drv_modules_validate_once_requires_timestamp);

    Args.AddLastArg(CmdArgs,
                    options::OPT_fmodules_validate_once_per_build_session);
  }

  if (Args.hasFlag(options::OPT_fmodules_validate_system_headers,
                   options::OPT_fno_modules_validate_system_headers,
                   ImplicitModules))
    CmdArgs.push_back("-fmodules-validate-system-headers");

  Args.AddLastArg(CmdArgs, options::OPT_fmodules_disable_diagnostic_validation);
}

static void RenderCharacterOptions(const ArgList &Args, const llvm::Triple &T,
                                   ArgStringList &CmdArgs) {
  // -fsigned-char is default.
  if (const Arg *A = Args.getLastArg(options::OPT_fsigned_char,
                                     options::OPT_fno_signed_char,
                                     options::OPT_funsigned_char,
                                     options::OPT_fno_unsigned_char)) {
    if (A->getOption().matches(options::OPT_funsigned_char) ||
        A->getOption().matches(options::OPT_fno_signed_char)) {
      CmdArgs.push_back("-fno-signed-char");
    }
  } else if (!isSignedCharDefault(T)) {
    CmdArgs.push_back("-fno-signed-char");
  }

  // The default depends on the language standard.
  Args.AddLastArg(CmdArgs, options::OPT_fchar8__t, options::OPT_fno_char8__t);

  if (const Arg *A = Args.getLastArg(options::OPT_fshort_wchar,
                                     options::OPT_fno_short_wchar)) {
    if (A->getOption().matches(options::OPT_fshort_wchar)) {
      CmdArgs.push_back("-fwchar-type=short");
      CmdArgs.push_back("-fno-signed-wchar");
    } else {
      bool IsARM = T.isARM() || T.isThumb() || T.isAArch64();
      CmdArgs.push_back("-fwchar-type=int");
      if (T.isOSzOS() ||
          (IsARM && !(T.isOSWindows() || T.isOSNetBSD() || T.isOSOpenBSD())))
        CmdArgs.push_back("-fno-signed-wchar");
      else
        CmdArgs.push_back("-fsigned-wchar");
    }
  }
#if INTEL_CUSTOMIZATION
  if (Args.hasFlag(options::OPT__SLASH_Zc_wchar_t_,
                   options::OPT__SLASH_Zc_wchar_t, false))
    CmdArgs.push_back("-fno-wchar");
#endif // INTEL_CUSTOMIZATION
}

static void RenderObjCOptions(const ToolChain &TC, const Driver &D,
                              const llvm::Triple &T, const ArgList &Args,
                              ObjCRuntime &Runtime, bool InferCovariantReturns,
                              const InputInfo &Input, ArgStringList &CmdArgs) {
  const llvm::Triple::ArchType Arch = TC.getArch();

  // -fobjc-dispatch-method is only relevant with the nonfragile-abi, and legacy
  // is the default. Except for deployment target of 10.5, next runtime is
  // always legacy dispatch and -fno-objc-legacy-dispatch gets ignored silently.
  if (Runtime.isNonFragile()) {
    if (!Args.hasFlag(options::OPT_fobjc_legacy_dispatch,
                      options::OPT_fno_objc_legacy_dispatch,
                      Runtime.isLegacyDispatchDefaultForArch(Arch))) {
      if (TC.UseObjCMixedDispatch())
        CmdArgs.push_back("-fobjc-dispatch-method=mixed");
      else
        CmdArgs.push_back("-fobjc-dispatch-method=non-legacy");
    }
  }

  // When ObjectiveC legacy runtime is in effect on MacOSX, turn on the option
  // to do Array/Dictionary subscripting by default.
  if (Arch == llvm::Triple::x86 && T.isMacOSX() &&
      Runtime.getKind() == ObjCRuntime::FragileMacOSX && Runtime.isNeXTFamily())
    CmdArgs.push_back("-fobjc-subscripting-legacy-runtime");

  // Allow -fno-objc-arr to trump -fobjc-arr/-fobjc-arc.
  // NOTE: This logic is duplicated in ToolChains.cpp.
  if (isObjCAutoRefCount(Args)) {
    TC.CheckObjCARC();

    CmdArgs.push_back("-fobjc-arc");

    // FIXME: It seems like this entire block, and several around it should be
    // wrapped in isObjC, but for now we just use it here as this is where it
    // was being used previously.
    if (types::isCXX(Input.getType()) && types::isObjC(Input.getType())) {
      if (TC.GetCXXStdlibType(Args) == ToolChain::CST_Libcxx)
        CmdArgs.push_back("-fobjc-arc-cxxlib=libc++");
      else
        CmdArgs.push_back("-fobjc-arc-cxxlib=libstdc++");
    }

    // Allow the user to enable full exceptions code emission.
    // We default off for Objective-C, on for Objective-C++.
    if (Args.hasFlag(options::OPT_fobjc_arc_exceptions,
                     options::OPT_fno_objc_arc_exceptions,
                     /*Default=*/types::isCXX(Input.getType())))
      CmdArgs.push_back("-fobjc-arc-exceptions");
  }

  // Silence warning for full exception code emission options when explicitly
  // set to use no ARC.
  if (Args.hasArg(options::OPT_fno_objc_arc)) {
    Args.ClaimAllArgs(options::OPT_fobjc_arc_exceptions);
    Args.ClaimAllArgs(options::OPT_fno_objc_arc_exceptions);
  }

  // Allow the user to control whether messages can be converted to runtime
  // functions.
  if (types::isObjC(Input.getType())) {
    auto *Arg = Args.getLastArg(
        options::OPT_fobjc_convert_messages_to_runtime_calls,
        options::OPT_fno_objc_convert_messages_to_runtime_calls);
    if (Arg &&
        Arg->getOption().matches(
            options::OPT_fno_objc_convert_messages_to_runtime_calls))
      CmdArgs.push_back("-fno-objc-convert-messages-to-runtime-calls");
  }

  // -fobjc-infer-related-result-type is the default, except in the Objective-C
  // rewriter.
  if (InferCovariantReturns)
    CmdArgs.push_back("-fno-objc-infer-related-result-type");

  // Pass down -fobjc-weak or -fno-objc-weak if present.
  if (types::isObjC(Input.getType())) {
    auto WeakArg =
        Args.getLastArg(options::OPT_fobjc_weak, options::OPT_fno_objc_weak);
    if (!WeakArg) {
      // nothing to do
    } else if (!Runtime.allowsWeak()) {
      if (WeakArg->getOption().matches(options::OPT_fobjc_weak))
        D.Diag(diag::err_objc_weak_unsupported);
    } else {
      WeakArg->render(Args, CmdArgs);
    }
  }
}

static void RenderDiagnosticsOptions(const Driver &D, const ArgList &Args,
                                     ArgStringList &CmdArgs) {
  bool CaretDefault = true;
  bool ColumnDefault = true;

  if (const Arg *A = Args.getLastArg(options::OPT__SLASH_diagnostics_classic,
                                     options::OPT__SLASH_diagnostics_column,
                                     options::OPT__SLASH_diagnostics_caret)) {
    switch (A->getOption().getID()) {
    case options::OPT__SLASH_diagnostics_caret:
      CaretDefault = true;
      ColumnDefault = true;
      break;
    case options::OPT__SLASH_diagnostics_column:
      CaretDefault = false;
      ColumnDefault = true;
      break;
    case options::OPT__SLASH_diagnostics_classic:
      CaretDefault = false;
      ColumnDefault = false;
      break;
    }
  }

  // -fcaret-diagnostics is default.
  if (!Args.hasFlag(options::OPT_fcaret_diagnostics,
                    options::OPT_fno_caret_diagnostics, CaretDefault))
    CmdArgs.push_back("-fno-caret-diagnostics");

  // -fdiagnostics-fixit-info is default, only pass non-default.
  if (!Args.hasFlag(options::OPT_fdiagnostics_fixit_info,
                    options::OPT_fno_diagnostics_fixit_info))
    CmdArgs.push_back("-fno-diagnostics-fixit-info");

  // Enable -fdiagnostics-show-option by default.
  if (!Args.hasFlag(options::OPT_fdiagnostics_show_option,
                    options::OPT_fno_diagnostics_show_option, true))
    CmdArgs.push_back("-fno-diagnostics-show-option");

  if (const Arg *A =
          Args.getLastArg(options::OPT_fdiagnostics_show_category_EQ)) {
    CmdArgs.push_back("-fdiagnostics-show-category");
    CmdArgs.push_back(A->getValue());
  }

  if (Args.hasFlag(options::OPT_fdiagnostics_show_hotness,
                   options::OPT_fno_diagnostics_show_hotness, false))
    CmdArgs.push_back("-fdiagnostics-show-hotness");

  if (const Arg *A =
          Args.getLastArg(options::OPT_fdiagnostics_hotness_threshold_EQ)) {
    std::string Opt =
        std::string("-fdiagnostics-hotness-threshold=") + A->getValue();
    CmdArgs.push_back(Args.MakeArgString(Opt));
  }

  if (const Arg *A = Args.getLastArg(options::OPT_fdiagnostics_format_EQ)) {
    CmdArgs.push_back("-fdiagnostics-format");
    CmdArgs.push_back(A->getValue());
  }

  if (const Arg *A = Args.getLastArg(
          options::OPT_fdiagnostics_show_note_include_stack,
          options::OPT_fno_diagnostics_show_note_include_stack)) {
    const Option &O = A->getOption();
    if (O.matches(options::OPT_fdiagnostics_show_note_include_stack))
      CmdArgs.push_back("-fdiagnostics-show-note-include-stack");
    else
      CmdArgs.push_back("-fno-diagnostics-show-note-include-stack");
  }

  // Color diagnostics are parsed by the driver directly from argv and later
  // re-parsed to construct this job; claim any possible color diagnostic here
  // to avoid warn_drv_unused_argument and diagnose bad
  // OPT_fdiagnostics_color_EQ values.
  for (const Arg *A : Args) {
    const Option &O = A->getOption();
    if (!O.matches(options::OPT_fcolor_diagnostics) &&
        !O.matches(options::OPT_fdiagnostics_color) &&
        !O.matches(options::OPT_fno_color_diagnostics) &&
        !O.matches(options::OPT_fno_diagnostics_color) &&
        !O.matches(options::OPT_fdiagnostics_color_EQ))
      continue;

    if (O.matches(options::OPT_fdiagnostics_color_EQ)) {
      StringRef Value(A->getValue());
      if (Value != "always" && Value != "never" && Value != "auto")
        D.Diag(diag::err_drv_clang_unsupported)
            << ("-fdiagnostics-color=" + Value).str();
    }
    A->claim();
  }

  if (D.getDiags().getDiagnosticOptions().ShowColors)
    CmdArgs.push_back("-fcolor-diagnostics");

  if (Args.hasArg(options::OPT_fansi_escape_codes))
    CmdArgs.push_back("-fansi-escape-codes");

  if (!Args.hasFlag(options::OPT_fshow_source_location,
                    options::OPT_fno_show_source_location))
    CmdArgs.push_back("-fno-show-source-location");

  if (Args.hasArg(options::OPT_fdiagnostics_absolute_paths))
    CmdArgs.push_back("-fdiagnostics-absolute-paths");

  if (!Args.hasFlag(options::OPT_fshow_column, options::OPT_fno_show_column,
                    ColumnDefault))
    CmdArgs.push_back("-fno-show-column");

  if (!Args.hasFlag(options::OPT_fspell_checking,
                    options::OPT_fno_spell_checking))
    CmdArgs.push_back("-fno-spell-checking");
}

enum class DwarfFissionKind { None, Split, Single };

static DwarfFissionKind getDebugFissionKind(const Driver &D,
                                            const ArgList &Args, Arg *&Arg) {
  Arg =
      Args.getLastArg(options::OPT_gsplit_dwarf, options::OPT_gsplit_dwarf_EQ);
  if (!Arg)
    return DwarfFissionKind::None;

  if (Arg->getOption().matches(options::OPT_gsplit_dwarf))
    return DwarfFissionKind::Split;

  StringRef Value = Arg->getValue();
  if (Value == "split")
    return DwarfFissionKind::Split;
  if (Value == "single")
    return DwarfFissionKind::Single;

  D.Diag(diag::err_drv_unsupported_option_argument)
      << Arg->getOption().getName() << Arg->getValue();
  return DwarfFissionKind::None;
}

static void RenderDebugOptions(const ToolChain &TC, const Driver &D,
                               const llvm::Triple &T, const ArgList &Args,
                               bool EmitCodeView, ArgStringList &CmdArgs,
                               codegenoptions::DebugInfoKind &DebugInfoKind,
                               DwarfFissionKind &DwarfFission) {
  if (Args.hasFlag(options::OPT_fdebug_info_for_profiling,
                   options::OPT_fno_debug_info_for_profiling, false) &&
      checkDebugInfoOption(
          Args.getLastArg(options::OPT_fdebug_info_for_profiling), Args, D, TC))
    CmdArgs.push_back("-fdebug-info-for-profiling");

  // The 'g' groups options involve a somewhat intricate sequence of decisions
  // about what to pass from the driver to the frontend, but by the time they
  // reach cc1 they've been factored into three well-defined orthogonal choices:
  //  * what level of debug info to generate
  //  * what dwarf version to write
  //  * what debugger tuning to use
  // This avoids having to monkey around further in cc1 other than to disable
  // codeview if not running in a Windows environment. Perhaps even that
  // decision should be made in the driver as well though.
  llvm::DebuggerKind DebuggerTuning = TC.getDefaultDebuggerTuning();

  bool SplitDWARFInlining =
      Args.hasFlag(options::OPT_fsplit_dwarf_inlining,
                   options::OPT_fno_split_dwarf_inlining, false);

  Args.ClaimAllArgs(options::OPT_g_Group);

  Arg* SplitDWARFArg;
  DwarfFission = getDebugFissionKind(D, Args, SplitDWARFArg);

  if (DwarfFission != DwarfFissionKind::None &&
      !checkDebugInfoOption(SplitDWARFArg, Args, D, TC)) {
    DwarfFission = DwarfFissionKind::None;
    SplitDWARFInlining = false;
  }

  if (const Arg *A =
          Args.getLastArg(options::OPT_g_Group, options::OPT_gsplit_dwarf,
                          options::OPT_gsplit_dwarf_EQ)) {
    DebugInfoKind = codegenoptions::LimitedDebugInfo;

    // If the last option explicitly specified a debug-info level, use it.
    if (checkDebugInfoOption(A, Args, D, TC) &&
        A->getOption().matches(options::OPT_gN_Group)) {
      DebugInfoKind = DebugLevelToInfoKind(*A);
      // For -g0 or -gline-tables-only, drop -gsplit-dwarf. This gets a bit more
      // complicated if you've disabled inline info in the skeleton CUs
      // (SplitDWARFInlining) - then there's value in composing split-dwarf and
      // line-tables-only, so let those compose naturally in that case.
      if (DebugInfoKind == codegenoptions::NoDebugInfo ||
          DebugInfoKind == codegenoptions::DebugDirectivesOnly ||
          (DebugInfoKind == codegenoptions::DebugLineTablesOnly &&
           SplitDWARFInlining))
        DwarfFission = DwarfFissionKind::None;
    }
  }

  // If a debugger tuning argument appeared, remember it.
  if (const Arg *A =
          Args.getLastArg(options::OPT_gTune_Group, options::OPT_ggdbN_Group)) {
    if (checkDebugInfoOption(A, Args, D, TC)) {
      if (A->getOption().matches(options::OPT_glldb))
        DebuggerTuning = llvm::DebuggerKind::LLDB;
      else if (A->getOption().matches(options::OPT_gsce))
        DebuggerTuning = llvm::DebuggerKind::SCE;
      else
        DebuggerTuning = llvm::DebuggerKind::GDB;
    }
  }

  // If a -gdwarf argument appeared, remember it.
  const Arg *GDwarfN = Args.getLastArg(
      options::OPT_gdwarf_2, options::OPT_gdwarf_3, options::OPT_gdwarf_4,
      options::OPT_gdwarf_5, options::OPT_gdwarf);
  bool EmitDwarf = false;
  if (GDwarfN) {
    if (checkDebugInfoOption(GDwarfN, Args, D, TC))
      EmitDwarf = true;
    else
      GDwarfN = nullptr;
  }

  if (const Arg *A = Args.getLastArg(options::OPT_gcodeview)) {
    if (checkDebugInfoOption(A, Args, D, TC))
      EmitCodeView = true;
  }

  // If the user asked for debug info but did not explicitly specify -gcodeview
  // or -gdwarf, ask the toolchain for the default format.
  if (!EmitCodeView && !EmitDwarf &&
      DebugInfoKind != codegenoptions::NoDebugInfo) {
    switch (TC.getDefaultDebugFormat()) {
    case codegenoptions::DIF_CodeView:
      EmitCodeView = true;
      break;
    case codegenoptions::DIF_DWARF:
      EmitDwarf = true;
      break;
    }
  }

  unsigned DWARFVersion = 0;
  unsigned DefaultDWARFVersion = ParseDebugDefaultVersion(TC, Args);
  if (EmitDwarf) {
    // Start with the platform default DWARF version
    DWARFVersion = TC.GetDefaultDwarfVersion();
    assert(DWARFVersion && "toolchain default DWARF version must be nonzero");

    // If the user specified a default DWARF version, that takes precedence
    // over the platform default.
    if (DefaultDWARFVersion)
      DWARFVersion = DefaultDWARFVersion;

    // Override with a user-specified DWARF version
    if (GDwarfN)
      if (auto ExplicitVersion = DwarfVersionNum(GDwarfN->getSpelling()))
        DWARFVersion = ExplicitVersion;
  }

  // -gline-directives-only supported only for the DWARF debug info.
  if (DWARFVersion == 0 && DebugInfoKind == codegenoptions::DebugDirectivesOnly)
    DebugInfoKind = codegenoptions::NoDebugInfo;

  // We ignore flag -gstrict-dwarf for now.
  // And we handle flag -grecord-gcc-switches later with DWARFDebugFlags.
  Args.ClaimAllArgs(options::OPT_g_flags_Group);

  // Column info is included by default for everything except SCE and
  // CodeView. Clang doesn't track end columns, just starting columns, which,
  // in theory, is fine for CodeView (and PDB).  In practice, however, the
  // Microsoft debuggers don't handle missing end columns well, so it's better
  // not to include any column info.
  if (const Arg *A = Args.getLastArg(options::OPT_gcolumn_info))
    (void)checkDebugInfoOption(A, Args, D, TC);
  if (!Args.hasFlag(options::OPT_gcolumn_info, options::OPT_gno_column_info,
                    !EmitCodeView && DebuggerTuning != llvm::DebuggerKind::SCE))
    CmdArgs.push_back("-gno-column-info");

  // FIXME: Move backend command line options to the module.
  // If -gline-tables-only or -gline-directives-only is the last option it wins.
  if (const Arg *A = Args.getLastArg(options::OPT_gmodules))
    if (checkDebugInfoOption(A, Args, D, TC)) {
      if (DebugInfoKind != codegenoptions::DebugLineTablesOnly &&
          DebugInfoKind != codegenoptions::DebugDirectivesOnly) {
        DebugInfoKind = codegenoptions::LimitedDebugInfo;
        CmdArgs.push_back("-dwarf-ext-refs");
        CmdArgs.push_back("-fmodule-format=obj");
      }
    }

  if (T.isOSBinFormatELF() && !SplitDWARFInlining)
    CmdArgs.push_back("-fno-split-dwarf-inlining");

  // After we've dealt with all combinations of things that could
  // make DebugInfoKind be other than None or DebugLineTablesOnly,
  // figure out if we need to "upgrade" it to standalone debug info.
  // We parse these two '-f' options whether or not they will be used,
  // to claim them even if you wrote "-fstandalone-debug -gline-tables-only"
  bool NeedFullDebug = Args.hasFlag(
      options::OPT_fstandalone_debug, options::OPT_fno_standalone_debug,
      DebuggerTuning == llvm::DebuggerKind::LLDB ||
          TC.GetDefaultStandaloneDebug());
  if (const Arg *A = Args.getLastArg(options::OPT_fstandalone_debug))
    (void)checkDebugInfoOption(A, Args, D, TC);

  if (DebugInfoKind == codegenoptions::LimitedDebugInfo) {
    if (Args.hasFlag(options::OPT_fno_eliminate_unused_debug_types,
                     options::OPT_feliminate_unused_debug_types, false))
      DebugInfoKind = codegenoptions::UnusedTypeInfo;
    else if (NeedFullDebug)
      DebugInfoKind = codegenoptions::FullDebugInfo;
  }

#if INTEL_CUSTOMIZATION
  if (D.IsIntelMode() && DebugInfoKind == codegenoptions::DebugInfoConstructor)
    DebugInfoKind = codegenoptions::LimitedDebugInfo;
#endif // INTEL_CUSTOMIZATION

  if (Args.hasFlag(options::OPT_gembed_source, options::OPT_gno_embed_source,
                   false)) {
    // Source embedding is a vendor extension to DWARF v5. By now we have
    // checked if a DWARF version was stated explicitly, and have otherwise
    // fallen back to the target default, so if this is still not at least 5
    // we emit an error.
    const Arg *A = Args.getLastArg(options::OPT_gembed_source);
    if (DWARFVersion < 5)
      D.Diag(diag::err_drv_argument_only_allowed_with)
          << A->getAsString(Args) << "-gdwarf-5";
    else if (checkDebugInfoOption(A, Args, D, TC))
      CmdArgs.push_back("-gembed-source");
  }

#if INTEL_CUSTOMIZATION
  // Pass -traceback to the cc1 and require the minimal debug info if
  // necessary.
  if (Args.hasArg(options::OPT_traceback)) {
    if (!T.isX86()) {
      D.Diag(diag::err_drv_unsupported_opt_for_target)
          << Args.getLastArg(options::OPT_traceback)->getAsString(Args)
          << T.str();
    } else {
      CmdArgs.push_back("-traceback");
      // traceback needs debug info about line and PC delta at least.
      if (DebugInfoKind < codegenoptions::DebugDirectivesOnly)
        DebugInfoKind = codegenoptions::DebugDirectivesOnly;
    }
  }
#endif // INTEL_CUSTOMIZATION

  if (EmitCodeView) {
    CmdArgs.push_back("-gcodeview");

    // Emit codeview type hashes if requested.
    if (Args.hasFlag(options::OPT_gcodeview_ghash,
                     options::OPT_gno_codeview_ghash, false)) {
      CmdArgs.push_back("-gcodeview-ghash");
    }
  }

  // Omit inline line tables if requested.
  if (Args.hasFlag(options::OPT_gno_inline_line_tables,
                   options::OPT_ginline_line_tables, false)) {
    CmdArgs.push_back("-gno-inline-line-tables");
  }

  // Adjust the debug info kind for the given toolchain.
  TC.adjustDebugInfoKind(DebugInfoKind, Args);

  // When emitting remarks, we need at least debug lines in the output.
  if (willEmitRemarks(Args) &&
      DebugInfoKind <= codegenoptions::DebugDirectivesOnly)
    DebugInfoKind = codegenoptions::DebugLineTablesOnly;

  RenderDebugEnablingArgs(Args, CmdArgs, DebugInfoKind, DWARFVersion,
                          DebuggerTuning);

  // -fdebug-macro turns on macro debug info generation.
  if (Args.hasFlag(options::OPT_fdebug_macro, options::OPT_fno_debug_macro,
                   false))
    if (checkDebugInfoOption(Args.getLastArg(options::OPT_fdebug_macro), Args,
                             D, TC))
      CmdArgs.push_back("-debug-info-macro");

  // -ggnu-pubnames turns on gnu style pubnames in the backend.
  const auto *PubnamesArg =
      Args.getLastArg(options::OPT_ggnu_pubnames, options::OPT_gno_gnu_pubnames,
                      options::OPT_gpubnames, options::OPT_gno_pubnames);
  if (DwarfFission != DwarfFissionKind::None ||
      (PubnamesArg && checkDebugInfoOption(PubnamesArg, Args, D, TC)))
    if (!PubnamesArg ||
        (!PubnamesArg->getOption().matches(options::OPT_gno_gnu_pubnames) &&
         !PubnamesArg->getOption().matches(options::OPT_gno_pubnames)))
      CmdArgs.push_back(PubnamesArg && PubnamesArg->getOption().matches(
                                           options::OPT_gpubnames)
                            ? "-gpubnames"
                            : "-ggnu-pubnames");

  if (Args.hasFlag(options::OPT_fdebug_ranges_base_address,
                   options::OPT_fno_debug_ranges_base_address, false)) {
    CmdArgs.push_back("-fdebug-ranges-base-address");
  }

#if INTEL_CUSTOMIZATION
  if (Args.hasFlag(options::OPT_fmerge_debug_strings,
                   options::OPT_fno_merge_debug_strings, false)) {
    CmdArgs.push_back("-mllvm");
    CmdArgs.push_back("-dwarf-inlined-strings=Disable");
  }

  if (Args.hasFlag(options::OPT_fno_merge_debug_strings,
                   options::OPT_fmerge_debug_strings, false)) {
    CmdArgs.push_back("-mllvm");
    CmdArgs.push_back("-dwarf-inlined-strings=Enable");
  }
#endif // INTEL_CUSTOMIZATION

  // -gdwarf-aranges turns on the emission of the aranges section in the
  // backend.
  // Always enabled for SCE tuning.
  bool NeedAranges = DebuggerTuning == llvm::DebuggerKind::SCE;
  if (const Arg *A = Args.getLastArg(options::OPT_gdwarf_aranges))
    NeedAranges = checkDebugInfoOption(A, Args, D, TC) || NeedAranges;
  if (NeedAranges) {
    CmdArgs.push_back("-mllvm");
    CmdArgs.push_back("-generate-arange-section");
  }

  if (Args.hasFlag(options::OPT_fforce_dwarf_frame,
                   options::OPT_fno_force_dwarf_frame, false))
    CmdArgs.push_back("-fforce-dwarf-frame");

  if (Args.hasFlag(options::OPT_fdebug_types_section,
                   options::OPT_fno_debug_types_section, false)) {
    if (!T.isOSBinFormatELF()) {
      D.Diag(diag::err_drv_unsupported_opt_for_target)
          << Args.getLastArg(options::OPT_fdebug_types_section)
                 ->getAsString(Args)
          << T.getTriple();
    } else if (checkDebugInfoOption(
                   Args.getLastArg(options::OPT_fdebug_types_section), Args, D,
                   TC)) {
      CmdArgs.push_back("-mllvm");
      CmdArgs.push_back("-generate-type-units");
    }
  }

  // Decide how to render forward declarations of template instantiations.
  // SCE wants full descriptions, others just get them in the name.
  if (DebuggerTuning == llvm::DebuggerKind::SCE)
    CmdArgs.push_back("-debug-forward-template-params");

  // Do we need to explicitly import anonymous namespaces into the parent
  // scope?
  if (DebuggerTuning == llvm::DebuggerKind::SCE)
    CmdArgs.push_back("-dwarf-explicit-import");

  RenderDebugInfoCompressionArgs(Args, CmdArgs, D, TC);

#if INTEL_CUSTOMIZATION
  if (Args.hasFlag(options::OPT_gintel_opencl_builtin_types,
                   options::OPT_gno_intel_opencl_builtin_types,
                   false))
      CmdArgs.push_back("-gintel-opencl-builtin-types");
#endif // INTEL_CUSTOMIZATION
}

#if INTEL_CUSTOMIZATION
static void RenderUnrollOptions(const Driver &D, const ArgList &Args,
                                ArgStringList &CmdArgs) {
  Arg *A = Args.getLastArg(options::OPT_funroll_loops,
                           options::OPT_fno_unroll_loops, options::OPT_unroll);
  if (!A)
    return;
  // Handle -unroll first
  if (A->getOption().matches(options::OPT_unroll)) {
    StringRef Value(A->getValue());
    if (Value.empty()) {
      CmdArgs.push_back("-funroll-loops");
      return;
    }
    int ValInt = 0;
    if (Value.getAsInteger(0, ValInt)) {
      D.Diag(diag::err_drv_invalid_argument_to_option)
          << Value << A->getOption().getName();
      return;
    }
    if (ValInt == 0) {
      CmdArgs.push_back("-fno-unroll-loops");
      return;
    }
    CmdArgs.push_back("-funroll-loops");
    // The additional unroll factor is handled in addIntelOptimizationArgs()
    return;
  }
  CmdArgs.push_back(Args.MakeArgString(A->getAsString(Args)));
}
#endif // INTEL_CUSTOMIZATION

void Clang::ConstructJob(Compilation &C, const JobAction &JA,
                         const InputInfo &Output, const InputInfoList &Inputs,
                         const ArgList &Args, const char *LinkingOutput) const {
  const auto &TC = getToolChain();
  const llvm::Triple &RawTriple = TC.getTriple();
  llvm::Triple Triple = TC.getEffectiveTriple();

  bool KernelOrKext =
      Args.hasArg(options::OPT_mkernel, options::OPT_fapple_kext);
  const Driver &D = TC.getDriver();
  ArgStringList CmdArgs;

  // -fsycl-device-only implies a SPIRV arch triple.  Do not set if current
  // effective triple is SYCLDevice
  if (Args.hasArg(options::OPT_fsycl_device_only) &&
      Triple.getEnvironment() != llvm::Triple::SYCLDevice) {
    const char *SYCLTargetArch = "spir64";
    if (C.getDefaultToolChain().getTriple().getArch() == llvm::Triple::x86)
      SYCLTargetArch = "spir";
    Triple = C.getDriver().MakeSYCLDeviceTriple(SYCLTargetArch);
  }
  const std::string &TripleStr = Triple.getTriple();

  // Check number of inputs for sanity. We need at least one input.
  assert(Inputs.size() >= 1 && "Must have at least one input.");
  // CUDA/HIP compilation may have multiple inputs (source file + results of
  // device-side compilations).
  // OpenMP device jobs take the host IR as a second input.
  // SYCL host jobs accept the integration header from the device-side
  // compilation as a second input.
  // Module precompilation accepts a list of header files to include as part
  // of the module.
  // All other jobs are expected to have exactly one input.
  bool IsCuda = JA.isOffloading(Action::OFK_Cuda);
  bool IsHIP = JA.isOffloading(Action::OFK_HIP);
  bool IsOpenMPDevice = JA.isDeviceOffloading(Action::OFK_OpenMP);
  bool IsSYCLOffloadDevice = JA.isDeviceOffloading(Action::OFK_SYCL);
  bool IsSYCL = JA.isOffloading(Action::OFK_SYCL) ||
                Args.hasArg(options::OPT_fsycl_device_only);
  bool IsHeaderModulePrecompile = isa<HeaderModulePrecompileJobAction>(JA);
  assert((IsCuda || IsHIP || (IsOpenMPDevice && Inputs.size() == 2) || IsSYCL ||
          IsHeaderModulePrecompile || Inputs.size() == 1) &&
         "Unable to handle multiple inputs.");

  // A header module compilation doesn't have a main input file, so invent a
  // fake one as a placeholder.
  const char *ModuleName = [&]{
    auto *ModuleNameArg = Args.getLastArg(options::OPT_fmodule_name_EQ);
    return ModuleNameArg ? ModuleNameArg->getValue() : "";
  }();
  InputInfo HeaderModuleInput(Inputs[0].getType(), ModuleName, ModuleName);

  const InputInfo &Input =
      IsHeaderModulePrecompile ? HeaderModuleInput : Inputs[0];

  InputInfoList ModuleHeaderInputs;
  const InputInfo *CudaDeviceInput = nullptr;
  const InputInfo *OpenMPDeviceInput = nullptr;
  const InputInfo *SYCLDeviceInput = nullptr;
  for (const InputInfo &I : Inputs) {
    if (&I == &Input) {
      // This is the primary input.
    } else if (IsHeaderModulePrecompile &&
               types::getPrecompiledType(I.getType()) == types::TY_PCH) {
      types::ID Expected = HeaderModuleInput.getType();
      if (I.getType() != Expected) {
        D.Diag(diag::err_drv_module_header_wrong_kind)
            << I.getFilename() << types::getTypeName(I.getType())
            << types::getTypeName(Expected);
      }
      ModuleHeaderInputs.push_back(I);
    } else if ((IsCuda || IsHIP) && !CudaDeviceInput) {
      CudaDeviceInput = &I;
    } else if (IsOpenMPDevice && !OpenMPDeviceInput) {
      OpenMPDeviceInput = &I;
    } else if (IsSYCL && !SYCLDeviceInput) {
      SYCLDeviceInput = &I;
    } else {
      llvm_unreachable("unexpectedly given multiple inputs");
    }
  }

  const llvm::Triple *AuxTriple =
      (IsSYCL || IsCuda || IsHIP) ? TC.getAuxTriple() : nullptr;
  bool IsWindowsMSVC = RawTriple.isWindowsMSVCEnvironment();
  bool IsIAMCU = RawTriple.isOSIAMCU();
  bool IsSYCLDevice = (RawTriple.getEnvironment() == llvm::Triple::SYCLDevice ||
                       Triple.getEnvironment() == llvm::Triple::SYCLDevice);
  // Using just the sycldevice environment is not enough to determine usage
  // of the device triple when considering fat static archives.  The
  // compilation path requires the host object to be fed into the partial link
  // step, and being part of the SYCL tool chain causes the incorrect target.
  // FIXME - Is it possible to retain host environment when on a target
  // device toolchain.
  bool UseSYCLTriple =
      IsSYCLDevice && (!IsSYCL || IsSYCLOffloadDevice ||
                       Args.hasArg(options::OPT_fsycl_device_only));

  // Adjust IsWindowsXYZ for CUDA/HIP/SYCL compilations.  Even when compiling in
  // device mode (i.e., getToolchain().getTriple() is NVPTX/AMDGCN, not
  // Windows), we need to pass Windows-specific flags to cc1.
  if (IsCuda || IsHIP || IsSYCL)
    IsWindowsMSVC |= AuxTriple && AuxTriple->isWindowsMSVCEnvironment();

  // C++ is not supported for IAMCU.
  if (IsIAMCU && types::isCXX(Input.getType()))
    D.Diag(diag::err_drv_clang_unsupported) << "C++ for IAMCU";

  // Invoke ourselves in -cc1 mode.
  //
  // FIXME: Implement custom jobs for internal actions.
  CmdArgs.push_back("-cc1");

  // Add the "effective" target triple.
  CmdArgs.push_back("-triple");

#if INTEL_CUSTOMIZATION
  if ((!UseSYCLTriple && IsSYCLDevice) || (JA.isOffloading(Action::OFK_OpenMP)
      && !IsOpenMPDevice && RawTriple.isSPIR())) {
#endif // INTEL_CUSTOMIZATION
    // Do not use device triple when we know the device is not SYCL
    // FIXME: We override the toolchain triple in this instance to address a
    // disconnect with fat static archives.  We should have a cleaner way of
    // using the Host environment when on a device toolchain.
    std::string NormalizedTriple =
        llvm::Triple(llvm::sys::getProcessTriple()).normalize();
    CmdArgs.push_back(Args.MakeArgString(NormalizedTriple));
  } else
    CmdArgs.push_back(Args.MakeArgString(TripleStr));

  if (const Arg *MJ = Args.getLastArg(options::OPT_MJ)) {
    DumpCompilationDatabase(C, MJ->getValue(), TripleStr, Output, Input, Args);
    Args.ClaimAllArgs(options::OPT_MJ);
  } else if (const Arg *GenCDBFragment =
                 Args.getLastArg(options::OPT_gen_cdb_fragment_path)) {
    DumpCompilationDatabaseFragmentToDir(GenCDBFragment->getValue(), C,
                                         TripleStr, Output, Input, Args);
    Args.ClaimAllArgs(options::OPT_gen_cdb_fragment_path);
  }

  if (IsCuda || IsHIP) {
    // We have to pass the triple of the host if compiling for a CUDA/HIP device
    // and vice-versa.
    std::string NormalizedTriple;
    if (JA.isDeviceOffloading(Action::OFK_Cuda) ||
        JA.isDeviceOffloading(Action::OFK_HIP))
      NormalizedTriple = C.getSingleOffloadToolChain<Action::OFK_Host>()
                             ->getTriple()
                             .normalize();
    else {
      // Host-side compilation.
      NormalizedTriple =
          (IsCuda ? C.getSingleOffloadToolChain<Action::OFK_Cuda>()
                  : C.getSingleOffloadToolChain<Action::OFK_HIP>())
              ->getTriple()
              .normalize();
      if (IsCuda) {
        // We need to figure out which CUDA version we're compiling for, as that
        // determines how we load and launch GPU kernels.
        auto *CTC = static_cast<const toolchains::CudaToolChain *>(
            C.getSingleOffloadToolChain<Action::OFK_Cuda>());
        assert(CTC && "Expected valid CUDA Toolchain.");
        if (CTC && CTC->CudaInstallation.version() != CudaVersion::UNKNOWN)
          CmdArgs.push_back(Args.MakeArgString(
              Twine("-target-sdk-version=") +
              CudaVersionToString(CTC->CudaInstallation.version())));
      }
    }
    CmdArgs.push_back("-aux-triple");
    CmdArgs.push_back(Args.MakeArgString(NormalizedTriple));
  }

  Arg *SYCLStdArg = Args.getLastArg(options::OPT_sycl_std_EQ);
#if INTEL_CUSTOMIZATION
  bool enableFuncPointers =
      Args.hasArg(options::OPT_fsycl_enable_function_pointers);
#endif // INTEL_CUSTOMIZATION

  if (UseSYCLTriple) {
    // We want to compile sycl kernels.
    CmdArgs.push_back("-fsycl");
    CmdArgs.push_back("-fsycl-is-device");
    CmdArgs.push_back("-fdeclare-spirv-builtins");

    if (Args.hasFlag(options::OPT_fsycl_esimd, options::OPT_fno_sycl_esimd,
                     false))
      CmdArgs.push_back("-fsycl-explicit-simd");

    bool WantToDisableEarlyOptimizations = false;
#if INTEL_COLLAB
    // Default value for FPGA is false, for all other targets is true.
    if (Triple.getSubArch() == llvm::Triple::SPIRSubArch_fpga)
      WantToDisableEarlyOptimizations = true;
#endif // INTEL_COLLAB
    if (!Args.hasFlag(options::OPT_fsycl_early_optimizations,
                      options::OPT_fno_sycl_early_optimizations,
                      !WantToDisableEarlyOptimizations))
      CmdArgs.push_back("-fno-sycl-early-optimizations");
    else if (IsSYCLDevice) {
      // Set `sycl-opt` option to configure LLVM passes for SPIR target
      CmdArgs.push_back("-mllvm");
      CmdArgs.push_back("-sycl-opt");
    }
    // Turn on Dead Parameter Elimination Optimization with early optimizations
    if (!RawTriple.isNVPTX() &&
        Args.hasFlag(options::OPT_fsycl_dead_args_optimization,
                     options::OPT_fno_sycl_dead_args_optimization, false))
      CmdArgs.push_back("-fenable-sycl-dae");

    // Pass the triple of host when doing SYCL
    llvm::Triple AuxT = C.getDefaultToolChain().getTriple();
    if (Args.hasArg(options::OPT_fsycl_device_only) &&
        RawTriple.getEnvironment() == llvm::Triple::SYCLDevice)
      AuxT = llvm::Triple(llvm::sys::getProcessTriple());
    std::string NormalizedTriple = AuxT.normalize();
    CmdArgs.push_back("-aux-triple");
    CmdArgs.push_back(Args.MakeArgString(NormalizedTriple));

    bool IsMSVC = AuxT.isWindowsMSVCEnvironment();
    if (IsMSVC) {
      CmdArgs.push_back("-fms-extensions");
      CmdArgs.push_back("-fms-compatibility");
      CmdArgs.push_back("-fdelayed-template-parsing");
      VersionTuple MSVT = TC.computeMSVCVersion(&D, Args);
      if (!MSVT.empty())
        CmdArgs.push_back(Args.MakeArgString("-fms-compatibility-version=" +
                                             MSVT.getAsString()));
      else {
        const char *LowestMSVCSupported =
            "191025017"; // VS2017 v15.0 (initial release)
        CmdArgs.push_back(Args.MakeArgString(
            Twine("-fms-compatibility-version=") + LowestMSVCSupported));
      }
    }

#if INTEL_CUSTOMIZATION
    if (Args.hasFlag(options::OPT_fsycl_allow_func_ptr,
                     options::OPT_fno_sycl_allow_func_ptr,
                     enableFuncPointers)) {
#endif // INTEL_CUSTOMIZATION
      CmdArgs.push_back("-fsycl-allow-func-ptr");
    }

    if (!SYCLStdArg) {
      // The user had not pass SYCL version, thus we'll employ no-sycl-strict
      // to allow address-space unqualified pointers in function params/return
      // along with marking the same function with explicit SYCL_EXTERNAL
      CmdArgs.push_back("-Wno-sycl-strict");
    }
  }
#if INTEL_CUSTOMIZATION
  if (enableFuncPointers) {
    CmdArgs.push_back("-fenable-variant-function-pointers");
    CmdArgs.push_back("-fenable-variant-virtual-calls");
  }
#endif // INTEL_CUSTOMIZATION
  if (IsSYCL || UseSYCLTriple) {
    // Set options for both host and device
    if (Arg *A = Args.getLastArg(options::OPT_fsycl_id_queries_fit_in_int,
                                 options::OPT_fno_sycl_id_queries_fit_in_int))
      A->render(Args, CmdArgs);
  }

  if (IsSYCL) {
    if (SYCLStdArg) {
      SYCLStdArg->render(Args, CmdArgs);
      CmdArgs.push_back("-fsycl-std-layout-kernel-params");
    } else {
      // Ensure the default version in SYCL mode is 2020
      CmdArgs.push_back("-sycl-std=2020");
    }
  }

#if INTEL_CUSTOMIZATION
  if (Args.hasFlag(options::OPT_fenable_variant_virtual_calls,
                   options::OPT_fno_enable_variant_virtual_calls, false))
    CmdArgs.push_back("-fenable-variant-virtual-call");
  if (Args.hasFlag(options::OPT_fenable_variant_function_pointers,
                   options::OPT_fno_enable_variant_function_pointers, false))
    CmdArgs.push_back("-fenable-variant-function-pointers");
#endif // INTEL_CUSTOMIZATION

  if (IsOpenMPDevice) {
    // We have to pass the triple of the host if compiling for an OpenMP device.
    std::string NormalizedTriple =
        C.getSingleOffloadToolChain<Action::OFK_Host>()
            ->getTriple()
            .normalize();
    CmdArgs.push_back("-aux-triple");
    CmdArgs.push_back(Args.MakeArgString(NormalizedTriple));
#if INTEL_CUSTOMIZATION
    if (Triple.isSPIR()) {
      llvm::Triple AuxT = C.getSingleOffloadToolChain<Action::OFK_Host>()
                             ->getTriple();
      bool IsMSVC = AuxT.isWindowsMSVCEnvironment();
      if (IsMSVC) {
        CmdArgs.push_back("-fms-extensions");
        CmdArgs.push_back("-fms-compatibility");
        CmdArgs.push_back("-fdelayed-template-parsing");
        VersionTuple MSVT = TC.computeMSVCVersion(&D, Args);
        if (!MSVT.empty())
          CmdArgs.push_back(Args.MakeArgString("-fms-compatibility-version=" +
                                               MSVT.getAsString()));
        else {
          const char *LowestMSVCSupported =
              "191025017"; // VS2017 v15.0 (initial release)
          CmdArgs.push_back(Args.MakeArgString(
              Twine("-fms-compatibility-version=") + LowestMSVCSupported));
        }
      }
      // TODO: We are adding -disable-lifetime-markers as a short term
      // solution (CMPLRLLVM-23037/CMPLRLLVM-23038)
      CmdArgs.push_back("-disable-lifetime-markers");
      // SPIR-V target requires LLVM BC emission, which cannot
      // be done if any Intel proprietary optimization kicks in,
      // so we have to disable all proprietary optimizations.
      CmdArgs.push_back("-disable-intel-proprietary-opts");
    }
#endif // INTEL_CUSTOMIZATION
  }

  if (Triple.isOSWindows() && (Triple.getArch() == llvm::Triple::arm ||
                               Triple.getArch() == llvm::Triple::thumb)) {
    unsigned Offset = Triple.getArch() == llvm::Triple::arm ? 4 : 6;
    unsigned Version = 0;
    bool Failure =
        Triple.getArchName().substr(Offset).consumeInteger(10, Version);
    if (Failure || Version < 7)
      D.Diag(diag::err_target_unsupported_arch) << Triple.getArchName()
                                                << TripleStr;
  }

  // Push all default warning arguments that are specific to
  // the given target.  These come before user provided warning options
  // are provided.
  TC.addClangWarningOptions(CmdArgs);

  // Select the appropriate action.
  RewriteKind rewriteKind = RK_None;

  // If CollectArgsForIntegratedAssembler() isn't called below, claim the args
  // it claims when not running an assembler. Otherwise, clang would emit
  // "argument unused" warnings for assembler flags when e.g. adding "-E" to
  // flags while debugging something. That'd be somewhat inconvenient, and it's
  // also inconsistent with most other flags -- we don't warn on
  // -ffunction-sections not being used in -E mode either for example, even
  // though it's not really used either.
  if (!isa<AssembleJobAction>(JA)) {
    // The args claimed here should match the args used in
    // CollectArgsForIntegratedAssembler().
    if (TC.useIntegratedAs()) {
      Args.ClaimAllArgs(options::OPT_mrelax_all);
      Args.ClaimAllArgs(options::OPT_mno_relax_all);
      Args.ClaimAllArgs(options::OPT_mincremental_linker_compatible);
      Args.ClaimAllArgs(options::OPT_mno_incremental_linker_compatible);
      switch (C.getDefaultToolChain().getArch()) {
      case llvm::Triple::arm:
      case llvm::Triple::armeb:
      case llvm::Triple::thumb:
      case llvm::Triple::thumbeb:
        Args.ClaimAllArgs(options::OPT_mimplicit_it_EQ);
        break;
      default:
        break;
      }
    }
    Args.ClaimAllArgs(options::OPT_Wa_COMMA);
    Args.ClaimAllArgs(options::OPT_Xassembler);
  }

  if (isa<AnalyzeJobAction>(JA)) {
    assert(JA.getType() == types::TY_Plist && "Invalid output type.");
    CmdArgs.push_back("-analyze");
  } else if (isa<MigrateJobAction>(JA)) {
    CmdArgs.push_back("-migrate");
  } else if (isa<PreprocessJobAction>(JA)) {
    if (Output.getType() == types::TY_Dependencies)
      CmdArgs.push_back("-Eonly");
    else {
      CmdArgs.push_back("-E");
      if (Args.hasArg(options::OPT_rewrite_objc) &&
          !Args.hasArg(options::OPT_g_Group))
        CmdArgs.push_back("-P");
    }
  } else if (isa<AssembleJobAction>(JA)) {
    if (IsSYCLOffloadDevice && IsSYCLDevice) {
      CmdArgs.push_back("-emit-llvm-bc");
    } else {
      CmdArgs.push_back("-emit-obj");
      CollectArgsForIntegratedAssembler(C, Args, CmdArgs, D);
    }

    // Also ignore explicit -force_cpusubtype_ALL option.
    (void)Args.hasArg(options::OPT_force__cpusubtype__ALL);
  } else if (isa<PrecompileJobAction>(JA)) {
    if (JA.getType() == types::TY_Nothing)
      CmdArgs.push_back("-fsyntax-only");
    else if (JA.getType() == types::TY_ModuleFile)
      CmdArgs.push_back(IsHeaderModulePrecompile
                            ? "-emit-header-module"
                            : "-emit-module-interface");
    else
      CmdArgs.push_back("-emit-pch");
  } else if (isa<VerifyPCHJobAction>(JA)) {
    CmdArgs.push_back("-verify-pch");
  } else {
    assert((isa<CompileJobAction>(JA) || isa<BackendJobAction>(JA)) &&
           "Invalid action for clang tool.");
    if (JA.getType() == types::TY_Nothing ||
        JA.getType() == types::TY_SYCL_Header) {
      CmdArgs.push_back("-fsyntax-only");
    } else if (JA.getType() == types::TY_LLVM_IR ||
               JA.getType() == types::TY_LTO_IR) {
      CmdArgs.push_back("-emit-llvm");
    } else if (JA.getType() == types::TY_LLVM_BC ||
               JA.getType() == types::TY_LTO_BC) {
      CmdArgs.push_back("-emit-llvm-bc");
    } else if (JA.getType() == types::TY_IFS ||
               JA.getType() == types::TY_IFS_CPP) {
      StringRef ArgStr =
          Args.hasArg(options::OPT_interface_stub_version_EQ)
              ? Args.getLastArgValue(options::OPT_interface_stub_version_EQ)
              : "experimental-ifs-v2";
      CmdArgs.push_back("-emit-interface-stubs");
      CmdArgs.push_back(
          Args.MakeArgString(Twine("-interface-stub-version=") + ArgStr.str()));
    } else if (JA.getType() == types::TY_PP_Asm) {
      CmdArgs.push_back("-S");
    } else if (JA.getType() == types::TY_AST) {
      CmdArgs.push_back("-emit-pch");
    } else if (JA.getType() == types::TY_ModuleFile) {
      CmdArgs.push_back("-module-file-info");
    } else if (JA.getType() == types::TY_RewrittenObjC) {
      CmdArgs.push_back("-rewrite-objc");
      rewriteKind = RK_NonFragile;
    } else if (JA.getType() == types::TY_RewrittenLegacyObjC) {
      CmdArgs.push_back("-rewrite-objc");
      rewriteKind = RK_Fragile;
    } else {
      assert(JA.getType() == types::TY_PP_Asm && "Unexpected output type!");
    }

    // Preserve use-list order by default when emitting bitcode, so that
    // loading the bitcode up in 'opt' or 'llc' and running passes gives the
    // same result as running passes here.  For LTO, we don't need to preserve
    // the use-list order, since serialization to bitcode is part of the flow.
    if (JA.getType() == types::TY_LLVM_BC)
      CmdArgs.push_back("-emit-llvm-uselists");

    // Device-side jobs do not support LTO.
    bool isDeviceOffloadAction = !(JA.isDeviceOffloading(Action::OFK_None) ||
                                   JA.isDeviceOffloading(Action::OFK_Host));

    if (D.isUsingLTO() && !isDeviceOffloadAction) {
      Args.AddLastArg(CmdArgs, options::OPT_flto, options::OPT_flto_EQ);
      CmdArgs.push_back("-flto-unit");
    }
  }

  if (const Arg *A = Args.getLastArg(options::OPT_fthinlto_index_EQ)) {
    if (!types::isLLVMIR(Input.getType()))
      D.Diag(diag::err_drv_arg_requires_bitcode_input) << A->getAsString(Args);
    Args.AddLastArg(CmdArgs, options::OPT_fthinlto_index_EQ);
  }

  if (Args.getLastArg(options::OPT_fthin_link_bitcode_EQ))
    Args.AddLastArg(CmdArgs, options::OPT_fthin_link_bitcode_EQ);

  if (Args.getLastArg(options::OPT_save_temps_EQ))
    Args.AddLastArg(CmdArgs, options::OPT_save_temps_EQ);

#if INTEL_CUSTOMIZATION
  auto AddOptLevel = [&]() {
    // Set -O0 for OpenMP device compilation for SPIRV target.
    if (D.IsIntelMode() && IsOpenMPDevice && Triple.isSPIR() &&
        !Args.hasArg(options::OPT_O_Group, options::OPT__SLASH_O)) {
      CmdArgs.push_back("-O0");
      return;
    }

    // Manually translate -O4 to -O3; let clang reject others.
    if (const Arg *A = Args.getLastArg(options::OPT_O_Group)) {
      if (A->getOption().matches(options::OPT_O4) ||
          (A->getOption().matches(options::OPT_Ofast) && D.IsIntelMode())) {
        CmdArgs.push_back("-O3");
        if (A->getOption().matches(options::OPT_O4))
          D.Diag(diag::warn_O4_is_O3);
      } else
        A->render(Args, CmdArgs);
    }
  };
  if (Args.hasArg(options::OPT_fopenmp_stable_file_id))
    CmdArgs.push_back("-fopenmp-stable-file-id");
#endif // INTEL_CUSTOMIZATION
  if (Args.hasFlag(options::OPT_fmemory_profile,
                   options::OPT_fno_memory_profile, false))
    Args.AddLastArg(CmdArgs, options::OPT_fmemory_profile);

  // Embed-bitcode option.
  // Only white-listed flags below are allowed to be embedded.
  if (C.getDriver().embedBitcodeInObject() && !C.getDriver().isUsingLTO() &&
      (isa<BackendJobAction>(JA) || isa<AssembleJobAction>(JA))) {
    // Add flags implied by -fembed-bitcode.
    Args.AddLastArg(CmdArgs, options::OPT_fembed_bitcode_EQ);
    // Disable all llvm IR level optimizations.
    CmdArgs.push_back("-disable-llvm-passes");

    // Render target options.
    TC.addClangTargetOptions(Args, CmdArgs, JA.getOffloadingDeviceKind());

    // reject options that shouldn't be supported in bitcode
    // also reject kernel/kext
    static const constexpr unsigned kBitcodeOptionBlacklist[] = {
        options::OPT_mkernel,
        options::OPT_fapple_kext,
        options::OPT_ffunction_sections,
        options::OPT_fno_function_sections,
        options::OPT_fdata_sections,
        options::OPT_fno_data_sections,
        options::OPT_fbasic_block_sections_EQ,
        options::OPT_funique_internal_linkage_names,
        options::OPT_fno_unique_internal_linkage_names,
        options::OPT_funique_section_names,
        options::OPT_fno_unique_section_names,
        options::OPT_funique_basic_block_section_names,
        options::OPT_fno_unique_basic_block_section_names,
        options::OPT_mrestrict_it,
        options::OPT_mno_restrict_it,
        options::OPT_mstackrealign,
        options::OPT_mno_stackrealign,
        options::OPT_mstack_alignment,
        options::OPT_mcmodel_EQ,
        options::OPT_mlong_calls,
        options::OPT_mno_long_calls,
        options::OPT_ggnu_pubnames,
        options::OPT_gdwarf_aranges,
        options::OPT_fdebug_types_section,
        options::OPT_fno_debug_types_section,
        options::OPT_fdwarf_directory_asm,
        options::OPT_fno_dwarf_directory_asm,
        options::OPT_mrelax_all,
        options::OPT_mno_relax_all,
        options::OPT_ftrap_function_EQ,
        options::OPT_ffixed_r9,
        options::OPT_mfix_cortex_a53_835769,
        options::OPT_mno_fix_cortex_a53_835769,
        options::OPT_ffixed_x18,
        options::OPT_mglobal_merge,
        options::OPT_mno_global_merge,
        options::OPT_mred_zone,
        options::OPT_mno_red_zone,
        options::OPT_Wa_COMMA,
        options::OPT_Xassembler,
        options::OPT_mllvm,
    };
    for (const auto &A : Args)
      if (llvm::find(kBitcodeOptionBlacklist, A->getOption().getID()) !=
          std::end(kBitcodeOptionBlacklist))
        D.Diag(diag::err_drv_unsupported_embed_bitcode) << A->getSpelling();

    // Render the CodeGen options that need to be passed.
    if (!Args.hasFlag(options::OPT_foptimize_sibling_calls,
                      options::OPT_fno_optimize_sibling_calls))
      CmdArgs.push_back("-mdisable-tail-calls");

#if INTEL_CUSTOMIZATION
    RenderFloatingPointOptions(TC, D, isOptimizationLevelFast(D, Args), Args,
                               CmdArgs, JA);
#endif // INTEL_CUSTOMIZATION

    // Render ABI arguments
    switch (TC.getArch()) {
    default: break;
    case llvm::Triple::arm:
    case llvm::Triple::armeb:
    case llvm::Triple::thumbeb:
      RenderARMABI(Triple, Args, CmdArgs);
      break;
    case llvm::Triple::aarch64:
    case llvm::Triple::aarch64_32:
    case llvm::Triple::aarch64_be:
      RenderAArch64ABI(Triple, Args, CmdArgs);
      break;
    }

    // Optimization level for CodeGen.
    AddOptLevel(); // INTEL

    // Input/Output file.
    if (Output.getType() == types::TY_Dependencies) {
      // Handled with other dependency code.
    } else if (Output.isFilename()) {
      CmdArgs.push_back("-o");
      CmdArgs.push_back(Output.getFilename());
    } else {
      assert(Output.isNothing() && "Input output.");
    }

    for (const auto &II : Inputs) {
      addDashXForInput(Args, II, CmdArgs);
      if (II.isFilename())
        CmdArgs.push_back(II.getFilename());
      else
        II.getInputArg().renderAsInput(Args, CmdArgs);
    }

    C.addCommand(std::make_unique<Command>(
        JA, *this, ResponseFileSupport::AtFileUTF8(), D.getClangProgramPath(),
        CmdArgs, Inputs, Output));
    return;
  }

  if (C.getDriver().embedBitcodeMarkerOnly() && !C.getDriver().isUsingLTO())
    CmdArgs.push_back("-fembed-bitcode=marker");

  // We normally speed up the clang process a bit by skipping destructors at
  // exit, but when we're generating diagnostics we can rely on some of the
  // cleanup.
  if (!C.isForDiagnostics())
    if (!Args.hasArg(options::OPT_no_disable_free)) // INTEL
    CmdArgs.push_back("-disable-free");

#ifdef NDEBUG
  const bool IsAssertBuild = false;
#else
  const bool IsAssertBuild = true;
#endif

  // Disable the verification pass in -asserts builds.
  if (!IsAssertBuild)
    CmdArgs.push_back("-disable-llvm-verifier");

  // Discard value names in assert builds unless otherwise specified.
  if (Args.hasFlag(options::OPT_fdiscard_value_names,
                   options::OPT_fno_discard_value_names, !IsAssertBuild)) {
    if (Args.hasArg(options::OPT_fdiscard_value_names) &&
        (std::any_of(Inputs.begin(), Inputs.end(),
                     [](const clang::driver::InputInfo &II) {
                       return types::isLLVMIR(II.getType());
                     }))) {
      D.Diag(diag::warn_ignoring_fdiscard_for_bitcode);
    }
    CmdArgs.push_back("-discard-value-names");
  }

  // Set the main file name, so that debug info works even with
  // -save-temps.
  CmdArgs.push_back("-main-file-name");
  CmdArgs.push_back(getBaseInputName(Args, Input));

  // Some flags which affect the language (via preprocessor
  // defines).
  if (Args.hasArg(options::OPT_static))
    CmdArgs.push_back("-static-define");

  if (Args.hasArg(options::OPT_municode))
    CmdArgs.push_back("-DUNICODE");

  if (isa<AnalyzeJobAction>(JA))
    RenderAnalyzerOptions(Args, CmdArgs, Triple, Input);

  if (isa<AnalyzeJobAction>(JA) ||
      (isa<PreprocessJobAction>(JA) && Args.hasArg(options::OPT__analyze)))
    CmdArgs.push_back("-setup-static-analyzer");

  // Enable compatilibily mode to avoid analyzer-config related errors.
  // Since we can't access frontend flags through hasArg, let's manually iterate
  // through them.
  bool FoundAnalyzerConfig = false;
  for (auto Arg : Args.filtered(options::OPT_Xclang))
    if (StringRef(Arg->getValue()) == "-analyzer-config") {
      FoundAnalyzerConfig = true;
      break;
    }
  if (!FoundAnalyzerConfig)
    for (auto Arg : Args.filtered(options::OPT_Xanalyzer))
      if (StringRef(Arg->getValue()) == "-analyzer-config") {
        FoundAnalyzerConfig = true;
        break;
      }
  if (FoundAnalyzerConfig)
    CmdArgs.push_back("-analyzer-config-compatibility-mode=true");

  CheckCodeGenerationOptions(D, Args);

  unsigned FunctionAlignment = ParseFunctionAlignment(TC, Args);
  assert(FunctionAlignment <= 31 && "function alignment will be truncated!");
  if (FunctionAlignment) {
    CmdArgs.push_back("-function-alignment");
    CmdArgs.push_back(Args.MakeArgString(std::to_string(FunctionAlignment)));
  }

  llvm::Reloc::Model RelocationModel;
  unsigned PICLevel;
  bool IsPIE;
  std::tie(RelocationModel, PICLevel, IsPIE) = ParsePICArgs(TC, Args);

  bool IsROPI = RelocationModel == llvm::Reloc::ROPI ||
                RelocationModel == llvm::Reloc::ROPI_RWPI;
  bool IsRWPI = RelocationModel == llvm::Reloc::RWPI ||
                RelocationModel == llvm::Reloc::ROPI_RWPI;

  if (Args.hasArg(options::OPT_mcmse) &&
      !Args.hasArg(options::OPT_fallow_unsupported)) {
    if (IsROPI)
      D.Diag(diag::err_cmse_pi_are_incompatible) << IsROPI;
    if (IsRWPI)
      D.Diag(diag::err_cmse_pi_are_incompatible) << !IsRWPI;
  }

  if (IsROPI && types::isCXX(Input.getType()) &&
      !Args.hasArg(options::OPT_fallow_unsupported))
    D.Diag(diag::err_drv_ropi_incompatible_with_cxx);

  const char *RMName = RelocationModelName(RelocationModel);
  if (RMName) {
    CmdArgs.push_back("-mrelocation-model");
    CmdArgs.push_back(RMName);
  }
  if (PICLevel > 0) {
    CmdArgs.push_back("-pic-level");
    CmdArgs.push_back(PICLevel == 1 ? "1" : "2");
    if (IsPIE)
      CmdArgs.push_back("-pic-is-pie");
  }

  if (RelocationModel == llvm::Reloc::ROPI ||
      RelocationModel == llvm::Reloc::ROPI_RWPI)
    CmdArgs.push_back("-fropi");
  if (RelocationModel == llvm::Reloc::RWPI ||
      RelocationModel == llvm::Reloc::ROPI_RWPI)
    CmdArgs.push_back("-frwpi");

  if (Arg *A = Args.getLastArg(options::OPT_meabi)) {
    CmdArgs.push_back("-meabi");
    CmdArgs.push_back(A->getValue());
  }

  // The default is -fno-semantic-interposition. We render it just because we
  // require explicit -fno-semantic-interposition to infer dso_local.
  if (Arg *A = Args.getLastArg(options::OPT_fsemantic_interposition,
                               options::OPT_fno_semantic_interposition))
    if (RelocationModel != llvm::Reloc::Static && !IsPIE)
      A->render(Args, CmdArgs);

  {
    std::string Model;
    if (Arg *A = Args.getLastArg(options::OPT_mthread_model)) {
      if (!TC.isThreadModelSupported(A->getValue()))
        D.Diag(diag::err_drv_invalid_thread_model_for_target)
            << A->getValue() << A->getAsString(Args);
      Model = A->getValue();
    } else
      Model = TC.getThreadModel();
    if (Model != "posix") {
      CmdArgs.push_back("-mthread-model");
      CmdArgs.push_back(Args.MakeArgString(Model));
    }
  }

  Args.AddLastArg(CmdArgs, options::OPT_fveclib);

  if (Args.hasFlag(options::OPT_fmerge_all_constants,
                   options::OPT_fno_merge_all_constants, false))
    CmdArgs.push_back("-fmerge-all-constants");

  if (Args.hasFlag(options::OPT_fno_delete_null_pointer_checks,
                   options::OPT_fdelete_null_pointer_checks, false))
    CmdArgs.push_back("-fno-delete-null-pointer-checks");

  // LLVM Code Generator Options.

  if (Args.hasArg(options::OPT_frewrite_map_file) ||
      Args.hasArg(options::OPT_frewrite_map_file_EQ)) {
    for (const Arg *A : Args.filtered(options::OPT_frewrite_map_file,
                                      options::OPT_frewrite_map_file_EQ)) {
      StringRef Map = A->getValue();
      if (!llvm::sys::fs::exists(Map)) {
        D.Diag(diag::err_drv_no_such_file) << Map;
      } else {
        CmdArgs.push_back("-frewrite-map-file");
        CmdArgs.push_back(A->getValue());
        A->claim();
      }
    }
  }

  if (Arg *A = Args.getLastArg(options::OPT_Wframe_larger_than_EQ)) {
    StringRef v = A->getValue();
    CmdArgs.push_back("-mllvm");
    CmdArgs.push_back(Args.MakeArgString("-warn-stack-size=" + v));
    A->claim();
  }

  if (!Args.hasFlag(options::OPT_fjump_tables, options::OPT_fno_jump_tables,
                    true))
    CmdArgs.push_back("-fno-jump-tables");

  if (Args.hasFlag(options::OPT_fprofile_sample_accurate,
                   options::OPT_fno_profile_sample_accurate, false))
    CmdArgs.push_back("-fprofile-sample-accurate");

  if (!Args.hasFlag(options::OPT_fpreserve_as_comments,
                    options::OPT_fno_preserve_as_comments, true))
    CmdArgs.push_back("-fno-preserve-as-comments");

  if (Arg *A = Args.getLastArg(options::OPT_mregparm_EQ)) {
    CmdArgs.push_back("-mregparm");
    CmdArgs.push_back(A->getValue());
  }

  if (Arg *A = Args.getLastArg(options::OPT_maix_struct_return,
                               options::OPT_msvr4_struct_return)) {
    if (TC.getArch() != llvm::Triple::ppc) {
      D.Diag(diag::err_drv_unsupported_opt_for_target)
          << A->getSpelling() << RawTriple.str();
    } else if (A->getOption().matches(options::OPT_maix_struct_return)) {
      CmdArgs.push_back("-maix-struct-return");
    } else {
      assert(A->getOption().matches(options::OPT_msvr4_struct_return));
      CmdArgs.push_back("-msvr4-struct-return");
    }
  }

  if (Arg *A = Args.getLastArg(options::OPT_fpcc_struct_return,
                               options::OPT_freg_struct_return)) {
    if (TC.getArch() != llvm::Triple::x86) {
      D.Diag(diag::err_drv_unsupported_opt_for_target)
          << A->getSpelling() << RawTriple.str();
    } else if (A->getOption().matches(options::OPT_fpcc_struct_return)) {
      CmdArgs.push_back("-fpcc-struct-return");
    } else {
      assert(A->getOption().matches(options::OPT_freg_struct_return));
      CmdArgs.push_back("-freg-struct-return");
    }
  }

  if (Args.hasFlag(options::OPT_mrtd, options::OPT_mno_rtd, false))
    CmdArgs.push_back("-fdefault-calling-conv=stdcall");

  if (Args.hasArg(options::OPT_fenable_matrix)) {
    // enable-matrix is needed by both the LangOpts and by LLVM.
    CmdArgs.push_back("-fenable-matrix");
    CmdArgs.push_back("-mllvm");
    CmdArgs.push_back("-enable-matrix");
  }

  CodeGenOptions::FramePointerKind FPKeepKind =
                  getFramePointerKind(Args, RawTriple);
  const char *FPKeepKindStr = nullptr;
  switch (FPKeepKind) {
  case CodeGenOptions::FramePointerKind::None:
    FPKeepKindStr = "-mframe-pointer=none";
    break;
  case CodeGenOptions::FramePointerKind::NonLeaf:
    FPKeepKindStr = "-mframe-pointer=non-leaf";
    break;
  case CodeGenOptions::FramePointerKind::All:
    FPKeepKindStr = "-mframe-pointer=all";
    break;
  }
  assert(FPKeepKindStr && "unknown FramePointerKind");
  CmdArgs.push_back(FPKeepKindStr);

  if (!Args.hasFlag(options::OPT_fzero_initialized_in_bss,
                    options::OPT_fno_zero_initialized_in_bss, true))
    CmdArgs.push_back("-fno-zero-initialized-in-bss");

  bool OFastEnabled = isOptimizationLevelFast(D, Args); // INTEL
  // If -Ofast is the optimization level, then -fstrict-aliasing should be
  // enabled.  This alias option is being used to simplify the hasFlag logic.
  OptSpecifier StrictAliasingAliasOption =
      OFastEnabled ? options::OPT_Ofast : options::OPT_fstrict_aliasing;
  // We turn strict aliasing off by default if we're in CL mode, since MSVC
  // doesn't do any TBAA.
  bool TBAAOnByDefault = !D.IsCLMode() || D.IsIntelMode(); // INTEL
  if (!Args.hasFlag(options::OPT_fstrict_aliasing, StrictAliasingAliasOption,
                    options::OPT_fno_strict_aliasing, TBAAOnByDefault))
    CmdArgs.push_back("-relaxed-aliasing");
  if (!Args.hasFlag(options::OPT_fstruct_path_tbaa,
                    options::OPT_fno_struct_path_tbaa))
    CmdArgs.push_back("-no-struct-path-tbaa");
  if (Args.hasFlag(options::OPT_fstrict_enums, options::OPT_fno_strict_enums,
                   false))
    CmdArgs.push_back("-fstrict-enums");
  if (!Args.hasFlag(options::OPT_fstrict_return, options::OPT_fno_strict_return,
                    true))
    CmdArgs.push_back("-fno-strict-return");
  if (Args.hasFlag(options::OPT_fallow_editor_placeholders,
                   options::OPT_fno_allow_editor_placeholders, false))
    CmdArgs.push_back("-fallow-editor-placeholders");
  if (Args.hasFlag(options::OPT_fstrict_vtable_pointers,
                   options::OPT_fno_strict_vtable_pointers,
                   false))
    CmdArgs.push_back("-fstrict-vtable-pointers");
  if (Args.hasFlag(options::OPT_fforce_emit_vtables,
                   options::OPT_fno_force_emit_vtables,
                   false))
    CmdArgs.push_back("-fforce-emit-vtables");
  if (!Args.hasFlag(options::OPT_foptimize_sibling_calls,
                    options::OPT_fno_optimize_sibling_calls))
    CmdArgs.push_back("-mdisable-tail-calls");
  if (Args.hasFlag(options::OPT_fno_escaping_block_tail_calls,
                   options::OPT_fescaping_block_tail_calls, false))
    CmdArgs.push_back("-fno-escaping-block-tail-calls");

  Args.AddLastArg(CmdArgs, options::OPT_ffine_grained_bitfield_accesses,
                  options::OPT_fno_fine_grained_bitfield_accesses);

  // Handle segmented stacks.
  if (Args.hasArg(options::OPT_fsplit_stack))
    CmdArgs.push_back("-split-stacks");

  RenderFloatingPointOptions(TC, D, OFastEnabled, Args, CmdArgs, JA);

  if (Arg *A = Args.getLastArg(options::OPT_mdouble_EQ)) {
    if (TC.getArch() == llvm::Triple::avr)
      A->render(Args, CmdArgs);
    else
      D.Diag(diag::err_drv_unsupported_opt_for_target)
          << A->getAsString(Args) << TripleStr;
  }

  if (Arg *A = Args.getLastArg(options::OPT_LongDouble_Group)) {
    if (TC.getTriple().isX86())
      A->render(Args, CmdArgs);
    else if ((TC.getArch() == llvm::Triple::ppc || TC.getTriple().isPPC64()) &&
             (A->getOption().getID() != options::OPT_mlong_double_80))
      A->render(Args, CmdArgs);
    else
      D.Diag(diag::err_drv_unsupported_opt_for_target)
          << A->getAsString(Args) << TripleStr;
#if INTEL_CUSTOMIZATION
  } else if (D.IsIntelMode() && IsOpenMPDevice && Triple.isSPIR())
    // -mlong-double-64 is set for spir64 offload
    CmdArgs.push_back("-mlong-double-64");

  if (Args.hasFlag(options::OPT__SLASH_Qlong_double,
                   options::OPT__SLASH_Qlong_double_, false))
    CmdArgs.push_back("-fintel-long-double-size=80");

  for (const Arg *A : Args) {
    unsigned OptionID = A->getOption().getID();
    switch (OptionID) {
    case options::OPT_fimf_arch_consistency_EQ:
      CmdArgs.push_back(Args.MakeArgString(
          Twine("-mGLOB_imf_attr=arch-consistency:") + A->getValue()));
      A->claim();
      break;
    case options::OPT_fimf_max_error_EQ:
      CmdArgs.push_back(Args.MakeArgString(Twine("-mGLOB_imf_attr=max-error:") +
                                           A->getValue()));
      A->claim();
      break;
    case options::OPT_fimf_absolute_error_EQ:
      CmdArgs.push_back(Args.MakeArgString(
          Twine("-mGLOB_imf_attr=absolute-error:") + A->getValue()));
      A->claim();
      break;
    case options::OPT_fimf_accuracy_bits_EQ:
      CmdArgs.push_back(Args.MakeArgString(
          Twine("-mGLOB_imf_attr=accuracy-bits:") + A->getValue()));
      A->claim();
      break;
    case options::OPT_fimf_domain_exclusion_EQ:
      CmdArgs.push_back(Args.MakeArgString(
          Twine("-mGLOB_imf_attr=domain-exclusion:") + A->getValue()));
      A->claim();
      break;
    case options::OPT_fimf_precision_EQ:
      CmdArgs.push_back(Args.MakeArgString(Twine("-mGLOB_imf_attr=precision:") +
                                           A->getValue()));
      A->claim();
      break;
    default:
      break;
    }
  }
#endif // INTEL_CUSTOMIZATION

  // Decide whether to use verbose asm. Verbose assembly is the default on
  // toolchains which have the integrated assembler on by default.
  bool IsIntegratedAssemblerDefault = TC.IsIntegratedAssemblerDefault();
  if (!Args.hasFlag(options::OPT_fverbose_asm, options::OPT_fno_verbose_asm,
#if INTEL_CUSTOMIZATION
                    IsIntegratedAssemblerDefault &&
                    !(D.IsIntelMode() && D.IsCLMode())))
#endif // INTEL_CUSTOMIZATION
    CmdArgs.push_back("-fno-verbose-asm");

  if (!TC.useIntegratedAs())
    CmdArgs.push_back("-no-integrated-as");

  if (Args.hasArg(options::OPT_fdebug_pass_structure)) {
    CmdArgs.push_back("-mdebug-pass");
    CmdArgs.push_back("Structure");
  }
  if (Args.hasArg(options::OPT_fdebug_pass_arguments)) {
    CmdArgs.push_back("-mdebug-pass");
    CmdArgs.push_back("Arguments");
  }

  // Enable -mconstructor-aliases except on darwin, where we have to work around
  // a linker bug (see <rdar://problem/7651567>), and CUDA device code, where
  // aliases aren't supported. Similarly, aliases aren't yet supported for AIX.
  if (!RawTriple.isOSDarwin() && !RawTriple.isNVPTX() && !RawTriple.isOSAIX())
    CmdArgs.push_back("-mconstructor-aliases");

  // Darwin's kernel doesn't support guard variables; just die if we
  // try to use them.
  if (KernelOrKext && RawTriple.isOSDarwin())
    CmdArgs.push_back("-fforbid-guard-variables");

  if (Args.hasFlag(options::OPT_mms_bitfields, options::OPT_mno_ms_bitfields,
                   Triple.isWindowsGNUEnvironment())) {
    CmdArgs.push_back("-mms-bitfields");
  }

  if (Args.hasFlag(options::OPT_mpie_copy_relocations,
                   options::OPT_mno_pie_copy_relocations,
                   false)) {
    CmdArgs.push_back("-mpie-copy-relocations");
  }

  if (Args.hasFlag(options::OPT_fno_plt, options::OPT_fplt, false)) {
    CmdArgs.push_back("-fno-plt");
  }

  // -fhosted is default.
  // TODO: Audit uses of KernelOrKext and see where it'd be more appropriate to
  // use Freestanding.
  bool Freestanding =
      Args.hasFlag(options::OPT_ffreestanding, options::OPT_fhosted, false) ||
      KernelOrKext;
  if (Freestanding)
    CmdArgs.push_back("-ffreestanding");

  // This is a coarse approximation of what llvm-gcc actually does, both
  // -fasynchronous-unwind-tables and -fnon-call-exceptions interact in more
  // complicated ways.
  bool AsynchronousUnwindTables =
      Args.hasFlag(options::OPT_fasynchronous_unwind_tables,
                   options::OPT_fno_asynchronous_unwind_tables,
                   (TC.IsUnwindTablesDefault(Args) ||
                    TC.getSanitizerArgs().needsUnwindTables()) &&
                       !Freestanding);
  if (Args.hasFlag(options::OPT_funwind_tables, options::OPT_fno_unwind_tables,
                   AsynchronousUnwindTables))
    CmdArgs.push_back("-munwind-tables");

  // Prepare `-aux-target-cpu` and `-aux-target-feature` unless
  // `--gpu-use-aux-triple-only` is specified.
  if (!Args.getLastArg(options::OPT_gpu_use_aux_triple_only) &&
      ((IsCuda && JA.isDeviceOffloading(Action::OFK_Cuda)) ||
       (IsSYCL && IsSYCLOffloadDevice) ||
       (IsHIP && JA.isDeviceOffloading(Action::OFK_HIP)))) {
    const ArgList &HostArgs =
        C.getArgsForToolChain(nullptr, StringRef(), Action::OFK_None);
    std::string HostCPU =
        getCPUName(HostArgs, *TC.getAuxTriple(), /*FromAs*/ false);
    if (!HostCPU.empty()) {
      CmdArgs.push_back("-aux-target-cpu");
      CmdArgs.push_back(Args.MakeArgString(HostCPU));
    }
    getTargetFeatures(D, *TC.getAuxTriple(), HostArgs, CmdArgs,
                      /*ForAS*/ false, /*IsAux*/ true);
  }

  TC.addClangTargetOptions(Args, CmdArgs, JA.getOffloadingDeviceKind());

  // FIXME: Handle -mtune=.
  (void)Args.hasArg(options::OPT_mtune_EQ);

  if (Arg *A = Args.getLastArg(options::OPT_mcmodel_EQ)) {
    StringRef CM = A->getValue();
    if (CM == "small" || CM == "kernel" || CM == "medium" || CM == "large" ||
        CM == "tiny")
      A->render(Args, CmdArgs);
    else
      D.Diag(diag::err_drv_invalid_argument_to_option)
          << CM << A->getOption().getName();
  }

  if (Arg *A = Args.getLastArg(options::OPT_mtls_size_EQ)) {
    StringRef Value = A->getValue();
    unsigned TLSSize = 0;
    Value.getAsInteger(10, TLSSize);
    if (!Triple.isAArch64() || !Triple.isOSBinFormatELF())
      D.Diag(diag::err_drv_unsupported_opt_for_target)
          << A->getOption().getName() << TripleStr;
    if (TLSSize != 12 && TLSSize != 24 && TLSSize != 32 && TLSSize != 48)
      D.Diag(diag::err_drv_invalid_int_value)
          << A->getOption().getName() << Value;
    Args.AddLastArg(CmdArgs, options::OPT_mtls_size_EQ);
  }

  // Add the target cpu
  std::string CPU = getCPUName(Args, Triple, /*FromAs*/ false);
  if (!CPU.empty()) {
    CmdArgs.push_back("-target-cpu");
    CmdArgs.push_back(Args.MakeArgString(CPU));
  }

  RenderTargetOptions(Triple, Args, KernelOrKext, CmdArgs);

  // These two are potentially updated by AddClangCLArgs.
  codegenoptions::DebugInfoKind DebugInfoKind = codegenoptions::NoDebugInfo;
  bool EmitCodeView = false;

  // Add clang-cl arguments.
  types::ID InputType = Input.getType();
  if (D.IsCLMode())
    AddClangCLArgs(Args, InputType, CmdArgs, &DebugInfoKind, &EmitCodeView);
#if INTEL_CUSTOMIZATION
  // for OpenMP with /Qiopenmp /Qopenmp-targets=spir64, /LD is not supported.
  Arg *LDArg = Args.getLastArg(options::OPT__SLASH_LD);
  if (D.IsCLMode() && LDArg && IsOpenMPDevice && Triple.isSPIR())
    D.Diag(diag::err_drv_openmp_targets_spir64_unsupported_opt)
        << LDArg->getAsString(Args);
#endif // INTEL_CUSTOMIZATION

  DwarfFissionKind DwarfFission;
  RenderDebugOptions(TC, D, RawTriple, Args, EmitCodeView, CmdArgs,
                     DebugInfoKind, DwarfFission);

  // Add the split debug info name to the command lines here so we
  // can propagate it to the backend.
  bool SplitDWARF = (DwarfFission != DwarfFissionKind::None) &&
                    (TC.getTriple().isOSBinFormatELF() ||
                     TC.getTriple().isOSBinFormatWasm()) &&
                    (isa<AssembleJobAction>(JA) || isa<CompileJobAction>(JA) ||
                     isa<BackendJobAction>(JA));
  if (SplitDWARF) {
    const char *SplitDWARFOut = SplitDebugName(JA, Args, Input, Output);
    CmdArgs.push_back("-split-dwarf-file");
    CmdArgs.push_back(SplitDWARFOut);
    if (DwarfFission == DwarfFissionKind::Split) {
      CmdArgs.push_back("-split-dwarf-output");
      CmdArgs.push_back(SplitDWARFOut);
    }
  }

  // Pass the linker version in use.
  if (Arg *A = Args.getLastArg(options::OPT_mlinker_version_EQ)) {
    CmdArgs.push_back("-target-linker-version");
    CmdArgs.push_back(A->getValue());
  }

  // Explicitly error on some things we know we don't support and can't just
  // ignore.
  if (!Args.hasArg(options::OPT_fallow_unsupported)) {
    Arg *Unsupported;
    if (types::isCXX(InputType) && RawTriple.isOSDarwin() &&
        TC.getArch() == llvm::Triple::x86) {
      if ((Unsupported = Args.getLastArg(options::OPT_fapple_kext)) ||
          (Unsupported = Args.getLastArg(options::OPT_mkernel)))
        D.Diag(diag::err_drv_clang_unsupported_opt_cxx_darwin_i386)
            << Unsupported->getOption().getName();
    }
    // The faltivec option has been superseded by the maltivec option.
    if ((Unsupported = Args.getLastArg(options::OPT_faltivec)))
      D.Diag(diag::err_drv_clang_unsupported_opt_faltivec)
          << Unsupported->getOption().getName()
          << "please use -maltivec and include altivec.h explicitly";
    if ((Unsupported = Args.getLastArg(options::OPT_fno_altivec)))
      D.Diag(diag::err_drv_clang_unsupported_opt_faltivec)
          << Unsupported->getOption().getName() << "please use -mno-altivec";
  }

  Args.AddAllArgs(CmdArgs, options::OPT_v);

  if (Args.getLastArg(options::OPT_H)) {
    CmdArgs.push_back("-H");
    CmdArgs.push_back("-sys-header-deps");
  }

  if (D.CCPrintHeaders && !D.CCGenDiagnostics) {
    CmdArgs.push_back("-header-include-file");
    CmdArgs.push_back(D.CCPrintHeadersFilename ? D.CCPrintHeadersFilename
                                               : "-");
    CmdArgs.push_back("-sys-header-deps");
  }
  Args.AddLastArg(CmdArgs, options::OPT_P);
  Args.AddLastArg(CmdArgs, options::OPT_print_ivar_layout);

#if INTEL_CUSTOMIZATION
  // -EP should expand to -E -P.
  if (Args.hasArg(options::OPT_EP))
    CmdArgs.push_back("-P");
#endif // INTEL_CUSTOMIZATION
  if (D.CCLogDiagnostics && !D.CCGenDiagnostics) {
    CmdArgs.push_back("-diagnostic-log-file");
    CmdArgs.push_back(D.CCLogDiagnosticsFilename ? D.CCLogDiagnosticsFilename
                                                 : "-");
  }

  // Give the gen diagnostics more chances to succeed, by avoiding intentional
  // crashes.
  if (D.CCGenDiagnostics)
    CmdArgs.push_back("-disable-pragma-debug-crash");

<<<<<<< HEAD
  bool UseSeparateSections = isUseSeparateSections(D, Triple); // INTEL
=======
  if (RawTriple.isOSAIX())
    if (Arg *A = Args.getLastArg(options::OPT_G))
      D.Diag(diag::err_drv_unsupported_opt_for_target)
          << A->getSpelling() << RawTriple.str();

  bool UseSeparateSections = isUseSeparateSections(Triple);
>>>>>>> 0ba98433

  if (Args.hasFlag(options::OPT_ffunction_sections,
                   options::OPT_fno_function_sections, UseSeparateSections)) {
    CmdArgs.push_back("-ffunction-sections");
  }

  if (Arg *A = Args.getLastArg(options::OPT_fbasic_block_sections_EQ)) {
    if (Triple.isX86() && Triple.isOSBinFormatELF()) {
      StringRef Val = A->getValue();
      if (Val != "all" && Val != "labels" && Val != "none" &&
          !Val.startswith("list="))
        D.Diag(diag::err_drv_invalid_value)
            << A->getAsString(Args) << A->getValue();
      else
        A->render(Args, CmdArgs);
    } else {
      D.Diag(diag::err_drv_unsupported_opt_for_target)
          << A->getAsString(Args) << TripleStr;
    }
  }

  bool HasDefaultDataSections = Triple.isOSBinFormatXCOFF();
  if (Args.hasFlag(options::OPT_fdata_sections, options::OPT_fno_data_sections,
                   UseSeparateSections || HasDefaultDataSections)) {
    CmdArgs.push_back("-fdata-sections");
  }

  if (!Args.hasFlag(options::OPT_funique_section_names,
                    options::OPT_fno_unique_section_names, true))
    CmdArgs.push_back("-fno-unique-section-names");

  if (Args.hasFlag(options::OPT_funique_internal_linkage_names,
                   options::OPT_fno_unique_internal_linkage_names, false))
    CmdArgs.push_back("-funique-internal-linkage-names");

  if (Args.hasFlag(options::OPT_funique_basic_block_section_names,
                   options::OPT_fno_unique_basic_block_section_names, false))
    CmdArgs.push_back("-funique-basic-block-section-names");

  if (Arg *A = Args.getLastArg(options::OPT_fsplit_machine_functions,
                               options::OPT_fno_split_machine_functions)) {
    // This codegen pass is only available on x86-elf targets.
    if (Triple.isX86() && Triple.isOSBinFormatELF()) {
      if (A->getOption().matches(options::OPT_fsplit_machine_functions))
        A->render(Args, CmdArgs);
    } else {
      D.Diag(diag::err_drv_unsupported_opt_for_target)
          << A->getAsString(Args) << TripleStr;
    }
  }

#if INTEL_CUSTOMIZATION
  Args.AddLastArg(CmdArgs, options::OPT_finstrument_functions_after_inlining,
                  options::OPT_finstrument_function_entry_bare);

  if ((Args.hasFlag(options::OPT_finstrument_functions,
                    options::OPT_fno_instrument_functions, false)) &&
      (!Args.hasArg(options::OPT_finstrument_functions_after_inlining,
                    options::OPT_finstrument_function_entry_bare)))
    Args.AddLastArg(CmdArgs, options::OPT_finstrument_functions);
#endif // INTEL_CUSTOMIZATION

  // NVPTX/AMDGCN doesn't support PGO or coverage. There's no runtime support
  // for sampling, overhead of call arc collection is way too high and there's
  // no way to collect the output.
  if (!Triple.isNVPTX() && !Triple.isAMDGCN())
    addPGOAndCoverageFlags(TC, C, D, Output, Args, CmdArgs);

  Args.AddLastArg(CmdArgs, options::OPT_fclang_abi_compat_EQ);

  // Add runtime flag for PS4 when PGO, coverage, or sanitizers are enabled.
  if (RawTriple.isPS4CPU() &&
      !Args.hasArg(options::OPT_nostdlib, options::OPT_nodefaultlibs)) {
    PS4cpu::addProfileRTArgs(TC, Args, CmdArgs);
    PS4cpu::addSanitizerArgs(TC, CmdArgs);
  }

  // Pass options for controlling the default header search paths.
  if (Args.hasArg(options::OPT_nostdinc)) {
    CmdArgs.push_back("-nostdsysteminc");
    CmdArgs.push_back("-nobuiltininc");
  } else {
    if (Args.hasArg(options::OPT_nostdlibinc))
      CmdArgs.push_back("-nostdsysteminc");
    Args.AddLastArg(CmdArgs, options::OPT_nostdincxx);
    Args.AddLastArg(CmdArgs, options::OPT_nobuiltininc);
  }

  // Pass the path to compiler resource files.
  CmdArgs.push_back("-resource-dir");
  CmdArgs.push_back(D.ResourceDir.c_str());

  Args.AddLastArg(CmdArgs, options::OPT_working_directory);

  RenderARCMigrateToolOptions(D, Args, CmdArgs);

  // Add preprocessing options like -I, -D, etc. if we are using the
  // preprocessor.
  //
  // FIXME: Support -fpreprocessed
  if (types::getPreprocessedType(InputType) != types::TY_INVALID)
    AddPreprocessingOptions(C, JA, D, Args, CmdArgs, Output, Inputs);

  // Don't warn about "clang -c -DPIC -fPIC test.i" because libtool.m4 assumes
  // that "The compiler can only warn and ignore the option if not recognized".
  // When building with ccache, it will pass -D options to clang even on
  // preprocessed inputs and configure concludes that -fPIC is not supported.
  Args.ClaimAllArgs(options::OPT_D);

  // Manually translate -O4 to -O3; let clang reject others.
  AddOptLevel(); // INTEL

  // Warn about ignored options to clang.
  for (const Arg *A :
       Args.filtered(options::OPT_clang_ignored_gcc_optimization_f_Group)) {
    D.Diag(diag::warn_ignored_gcc_optimization) << A->getAsString(Args);
    A->claim();
  }

  for (const Arg *A :
       Args.filtered(options::OPT_clang_ignored_legacy_options_Group)) {
    D.Diag(diag::warn_ignored_clang_option) << A->getAsString(Args);
    A->claim();
  }

  claimNoWarnArgs(Args);

  Args.AddAllArgs(CmdArgs, options::OPT_R_Group);

  Args.AddAllArgs(CmdArgs, options::OPT_W_Group);
#if INTEL_CUSTOMIZATION
  if (Args.hasFlag(options::OPT_pedantic, options::OPT_no_pedantic, false)
      || Args.hasArg(options::OPT_strict_ansi))
#endif //INTEL_CUSTOMIZATION
    CmdArgs.push_back("-pedantic");

  Args.AddLastArg(CmdArgs, options::OPT_pedantic_errors);
  Args.AddLastArg(CmdArgs, options::OPT_w);

  // Fixed point flags
  if (Args.hasFlag(options::OPT_ffixed_point, options::OPT_fno_fixed_point,
                   /*Default=*/false))
    Args.AddLastArg(CmdArgs, options::OPT_ffixed_point);

  // Handle -{std, ansi, trigraphs} -- take the last of -{std, ansi}
  // (-ansi is equivalent to -std=c89 or -std=c++98).
  //
  // If a std is supplied, only add -trigraphs if it follows the
  // option.
  bool ImplyVCPPCXXVer = false;
#if INTEL_CUSTOMIZATION
  const Arg *Std = Args.getLastArg(options::OPT_std_EQ, options::OPT_ansi,
                     options::OPT_strict_ansi);
#else //INTEL_CUSTOMIZATION
  const Arg *Std = Args.getLastArg(options::OPT_std_EQ, options::OPT_ansi);
#endif //INTEL_CUSTOMIZATION
  if (Std) {
#if INTEL_CUSTOMIZATION
    if (Std->getOption().matches(options::OPT_ansi) ||
        Std->getOption().matches(options::OPT_strict_ansi))
#else //INTEL_CUSTOMIZATION
    if (Std->getOption().matches(options::OPT_ansi))
#endif //INTEL_CUSTOMIZATION
      if (types::isCXX(InputType))
        CmdArgs.push_back("-std=c++98");
      else
        CmdArgs.push_back("-std=c89");
#if INTEL_CUSTOMIZATION
    // Intel compiler allows for /Qstd which is an alias -std.  We want to be
    // sure to limit valid args to C++14 or higher.
    else if (D.IsIntelMode() && IsWindowsMSVC) {
      StringRef Val(Std->getValue());
      if (Val == "c++98" || Val == "c++03" || Val == "c++0x" ||
          Val == "c++11") {
        D.Diag(clang::diag::warn_drv_unused_argument) << Std->getAsString(Args);
        ImplyVCPPCXXVer = true;
      } else
        Std->render(Args, CmdArgs);
    }
#endif // INTEL_CUSTOMIZATION
    else {
      if (Args.hasArg(options::OPT_fsycl)) {
        // Use of -std= with 'C' is not supported for SYCL.
        const LangStandard *LangStd =
            LangStandard::getLangStandardForName(Std->getValue());
        if (LangStd && LangStd->getLanguage() == Language::C)
          D.Diag(diag::err_drv_argument_not_allowed_with)
              << Std->getAsString(Args) << "-fsycl";
      }
      Std->render(Args, CmdArgs);
    }

    // If -f(no-)trigraphs appears after the language standard flag, honor it.
    if (Arg *A = Args.getLastArg(options::OPT_std_EQ, options::OPT_ansi,
                                 options::OPT_ftrigraphs,
                                 options::OPT_fno_trigraphs))
      if (A != Std)
        A->render(Args, CmdArgs);
  } else {
    // Honor -std-default.
    //
    // FIXME: Clang doesn't correctly handle -std= when the input language
    // doesn't match. For the time being just ignore this for C++ inputs;
    // eventually we want to do all the standard defaulting here instead of
    // splitting it between the driver and clang -cc1.
    if (!types::isCXX(InputType))
      Args.AddAllArgsTranslated(CmdArgs, options::OPT_std_default_EQ, "-std=",
                                /*Joined=*/true);
    else if (IsWindowsMSVC)
      ImplyVCPPCXXVer = true;

    if (IsSYCL && types::isCXX(InputType) &&
        !Args.hasArg(options::OPT__SLASH_std))
      // For DPC++, we default to -std=c++17 for all compilations.  Use of -std
      // on the command line will override.
      CmdArgs.push_back("-std=c++17");

    Args.AddLastArg(CmdArgs, options::OPT_ftrigraphs,
                    options::OPT_fno_trigraphs);

    // HIP headers has minimum C++ standard requirements. Therefore set the
    // default language standard.
    if (IsHIP)
      CmdArgs.push_back(IsWindowsMSVC ? "-std=c++14" : "-std=c++11");
  }

  // GCC's behavior for -Wwrite-strings is a bit strange:
  //  * In C, this "warning flag" changes the types of string literals from
  //    'char[N]' to 'const char[N]', and thus triggers an unrelated warning
  //    for the discarded qualifier.
  //  * In C++, this is just a normal warning flag.
  //
  // Implementing this warning correctly in C is hard, so we follow GCC's
  // behavior for now. FIXME: Directly diagnose uses of a string literal as
  // a non-const char* in C, rather than using this crude hack.
  if (!types::isCXX(InputType)) {
    // FIXME: This should behave just like a warning flag, and thus should also
    // respect -Weverything, -Wno-everything, -Werror=write-strings, and so on.
    Arg *WriteStrings =
        Args.getLastArg(options::OPT_Wwrite_strings,
                        options::OPT_Wno_write_strings, options::OPT_w);
    if (WriteStrings &&
        WriteStrings->getOption().matches(options::OPT_Wwrite_strings))
      CmdArgs.push_back("-fconst-strings");
  }

  // GCC provides a macro definition '__DEPRECATED' when -Wdeprecated is active
  // during C++ compilation, which it is by default. GCC keeps this define even
  // in the presence of '-w', match this behavior bug-for-bug.
  if (types::isCXX(InputType) &&
      Args.hasFlag(options::OPT_Wdeprecated, options::OPT_Wno_deprecated,
                   true)) {
    CmdArgs.push_back("-fdeprecated-macro");
  }

  // Translate GCC's misnamer '-fasm' arguments to '-fgnu-keywords'.
  if (Arg *Asm = Args.getLastArg(options::OPT_fasm, options::OPT_fno_asm)) {
    if (Asm->getOption().matches(options::OPT_fasm))
      CmdArgs.push_back("-fgnu-keywords");
    else
      CmdArgs.push_back("-fno-gnu-keywords");
  }

  if (ShouldDisableDwarfDirectory(Args, TC))
    CmdArgs.push_back("-fno-dwarf-directory-asm");

  if (!ShouldEnableAutolink(Args, TC, JA))
    CmdArgs.push_back("-fno-autolink");

  // Add in -fdebug-compilation-dir if necessary.
  addDebugCompDirArg(Args, CmdArgs, D.getVFS());

  addDebugPrefixMapArg(D, Args, CmdArgs);

  if (Arg *A = Args.getLastArg(options::OPT_ftemplate_depth_,
                               options::OPT_ftemplate_depth_EQ)) {
    CmdArgs.push_back("-ftemplate-depth");
    CmdArgs.push_back(A->getValue());
  }

  if (Arg *A = Args.getLastArg(options::OPT_foperator_arrow_depth_EQ)) {
    CmdArgs.push_back("-foperator-arrow-depth");
    CmdArgs.push_back(A->getValue());
  }

  if (Arg *A = Args.getLastArg(options::OPT_fconstexpr_depth_EQ)) {
    CmdArgs.push_back("-fconstexpr-depth");
    CmdArgs.push_back(A->getValue());
  }

  if (Arg *A = Args.getLastArg(options::OPT_fconstexpr_steps_EQ)) {
    CmdArgs.push_back("-fconstexpr-steps");
    CmdArgs.push_back(A->getValue());
  }

  if (Args.hasArg(options::OPT_fexperimental_new_constant_interpreter))
    CmdArgs.push_back("-fexperimental-new-constant-interpreter");

  if (Arg *A = Args.getLastArg(options::OPT_fbracket_depth_EQ)) {
    CmdArgs.push_back("-fbracket-depth");
    CmdArgs.push_back(A->getValue());
  }

  if (Arg *A = Args.getLastArg(options::OPT_Wlarge_by_value_copy_EQ,
                               options::OPT_Wlarge_by_value_copy_def)) {
    if (A->getNumValues()) {
      StringRef bytes = A->getValue();
      CmdArgs.push_back(Args.MakeArgString("-Wlarge-by-value-copy=" + bytes));
    } else
      CmdArgs.push_back("-Wlarge-by-value-copy=64"); // default value
  }

  if (Args.hasArg(options::OPT_relocatable_pch))
    CmdArgs.push_back("-relocatable-pch");

  if (const Arg *A = Args.getLastArg(options::OPT_fcf_runtime_abi_EQ)) {
    static const char *kCFABIs[] = {
      "standalone", "objc", "swift", "swift-5.0", "swift-4.2", "swift-4.1",
    };

    if (find(kCFABIs, StringRef(A->getValue())) == std::end(kCFABIs))
      D.Diag(diag::err_drv_invalid_cf_runtime_abi) << A->getValue();
    else
      A->render(Args, CmdArgs);
  }

  if (Arg *A = Args.getLastArg(options::OPT_fconstant_string_class_EQ)) {
    CmdArgs.push_back("-fconstant-string-class");
    CmdArgs.push_back(A->getValue());
  }

  if (Arg *A = Args.getLastArg(options::OPT_ftabstop_EQ)) {
    CmdArgs.push_back("-ftabstop");
    CmdArgs.push_back(A->getValue());
  }

  if (Args.hasFlag(options::OPT_fstack_size_section,
                   options::OPT_fno_stack_size_section, RawTriple.isPS4()))
    CmdArgs.push_back("-fstack-size-section");

  CmdArgs.push_back("-ferror-limit");
  if (Arg *A = Args.getLastArg(options::OPT_ferror_limit_EQ))
    CmdArgs.push_back(A->getValue());
  else
    CmdArgs.push_back("19");

  if (Arg *A = Args.getLastArg(options::OPT_fmacro_backtrace_limit_EQ)) {
    CmdArgs.push_back("-fmacro-backtrace-limit");
    CmdArgs.push_back(A->getValue());
  }

  if (Arg *A = Args.getLastArg(options::OPT_ftemplate_backtrace_limit_EQ)) {
    CmdArgs.push_back("-ftemplate-backtrace-limit");
    CmdArgs.push_back(A->getValue());
  }

  if (Arg *A = Args.getLastArg(options::OPT_fconstexpr_backtrace_limit_EQ)) {
    CmdArgs.push_back("-fconstexpr-backtrace-limit");
    CmdArgs.push_back(A->getValue());
  }

  if (Arg *A = Args.getLastArg(options::OPT_fspell_checking_limit_EQ)) {
    CmdArgs.push_back("-fspell-checking-limit");
    CmdArgs.push_back(A->getValue());
  }

#if INTEL_CUSTOMIZATION
  // Setting -disable-cpudispatch-ifuncs as default for xmain Linux
  if (D.IsIntelMode() && !(D.IsCLMode()))
    CmdArgs.push_back("-disable-cpudispatch-ifuncs");

  //-fiopenmp-offload is default
  if (Args.hasArg(options::OPT_fiopenmp) &&
      Args.hasFlag(options::OPT_fno_iopenmp_offload,
                   options::OPT_fiopenmp_offload, false)) {
    CmdArgs.push_back("-fno-intel-openmp-offload");
    CmdArgs.push_back("-mllvm");
    CmdArgs.push_back("-vpo-paropt-use-offload-metadata=false");
  }
  if (Args.hasFlag(options::OPT_fiopenmp_simd, options::OPT_fno_iopenmp_simd,
                   false)) {
    // FIXME: Add better interactions with -fopenmp-simd.
    CmdArgs.push_back("-fopenmp-simd");
    CmdArgs.push_back("-fopenmp-late-outline");
  }
  // When compiling for SPIR, we want to be sure that -fiopenmp is used
  // and not -fopenmp.
  if (IsOpenMPDevice && !Args.hasArg(options::OPT_fiopenmp) &&
      Args.hasArg(options::OPT_fopenmp_EQ, options::OPT_fopenmp) &&
      Triple.isSPIR())
    D.Diag(diag::err_drv_fopenmp_targets_requires_fiopenmp);

  if (Arg *A = Args.getLastArg(options::OPT_qopenmp_threadprivate_EQ)) {
    StringRef Value = A->getValue();

    if ((Value != "compat") && (Value != "legacy"))
      D.Diag(diag::err_drv_unsupported_option_argument)
          << A->getOption().getName() << Value;

    if (Value == "legacy")
      CmdArgs.push_back("-fopenmp-threadprivate-legacy");
  }

  if (Args.hasFlag(options::OPT__SLASH_Qvla_, options::OPT__SLASH_Qvla, false))
    CmdArgs.push_back("-Werror=vla");

  if (Args.hasFlag(options::OPT_fpermissive, options::OPT_fno_permissive,
                   false))
    CmdArgs.push_back("-gnu-permissive");
#endif // INTEL_CUSTOMIZATION

  // Pass -fmessage-length=.
  unsigned MessageLength = 0;
  if (Arg *A = Args.getLastArg(options::OPT_fmessage_length_EQ)) {
    StringRef V(A->getValue());
    if (V.getAsInteger(0, MessageLength))
      D.Diag(diag::err_drv_invalid_argument_to_option)
          << V << A->getOption().getName();
  } else {
    // If -fmessage-length=N was not specified, determine whether this is a
    // terminal and, if so, implicitly define -fmessage-length appropriately.
    MessageLength = llvm::sys::Process::StandardErrColumns();
  }
  if (MessageLength != 0)
    CmdArgs.push_back(
        Args.MakeArgString("-fmessage-length=" + Twine(MessageLength)));

  // -fvisibility= and -fvisibility-ms-compat are of a piece.
  if (const Arg *A = Args.getLastArg(options::OPT_fvisibility_EQ,
                                     options::OPT_fvisibility_ms_compat)) {
    if (A->getOption().matches(options::OPT_fvisibility_EQ)) {
      CmdArgs.push_back("-fvisibility");
      CmdArgs.push_back(A->getValue());
    } else {
      assert(A->getOption().matches(options::OPT_fvisibility_ms_compat));
      CmdArgs.push_back("-fvisibility");
      CmdArgs.push_back("hidden");
      CmdArgs.push_back("-ftype-visibility");
      CmdArgs.push_back("default");
    }
  }

  if (const Arg *A = Args.getLastArg(options::OPT_mignore_xcoff_visibility)) {
    if (Triple.isOSAIX())
      CmdArgs.push_back("-mignore-xcoff-visibility");
    else
      D.Diag(diag::err_drv_unsupported_opt_for_target)
          << A->getAsString(Args) << TripleStr;
  }

  Args.AddLastArg(CmdArgs, options::OPT_fvisibility_inlines_hidden);
  Args.AddLastArg(CmdArgs, options::OPT_fvisibility_inlines_hidden_static_local_var,
                           options::OPT_fno_visibility_inlines_hidden_static_local_var);
  Args.AddLastArg(CmdArgs, options::OPT_fvisibility_global_new_delete_hidden);

  Args.AddLastArg(CmdArgs, options::OPT_ftlsmodel_EQ);

  // Forward -f (flag) options which we can pass directly.
  Args.AddLastArg(CmdArgs, options::OPT_femit_all_decls);
  Args.AddLastArg(CmdArgs, options::OPT_fheinous_gnu_extensions);
  Args.AddLastArg(CmdArgs, options::OPT_fdigraphs, options::OPT_fno_digraphs);
  Args.AddLastArg(CmdArgs, options::OPT_fno_operator_names);
  Args.AddLastArg(CmdArgs, options::OPT_femulated_tls,
                  options::OPT_fno_emulated_tls);

  // AltiVec-like language extensions aren't relevant for assembling.
  if (!isa<PreprocessJobAction>(JA) || Output.getType() != types::TY_PP_Asm)
    Args.AddLastArg(CmdArgs, options::OPT_fzvector);

  Args.AddLastArg(CmdArgs, options::OPT_fdiagnostics_show_template_tree);
  Args.AddLastArg(CmdArgs, options::OPT_fno_elide_type);
#if INTEL_COLLAB
  if (Args.hasFlag(options::OPT_fiopenmp, options::OPT_fno_iopenmp, false)) {
    CmdArgs.push_back("-fopenmp-late-outline");
#if INTEL_CUSTOMIZATION
    CmdArgs.push_back("-fintel-openmp-region");
    if (Arg *A = Args.getLastArg(options::OPT_qopenmp_threadprivate_EQ)) {
      StringRef Value = A->getValue();
      if (Value != "compat")
        CmdArgs.push_back("-fopenmp-threadprivate-legacy");
    } else
#endif // INTEL_CUSTOMIZATION
      CmdArgs.push_back("-fopenmp-threadprivate-legacy");
  }
#endif // INTEL_COLLAB

  // Forward flags for OpenMP. We don't do this if the current action is an
  // device offloading action other than OpenMP.
#if INTEL_COLLAB
  if ((Args.hasFlag(options::OPT_fopenmp, options::OPT_fopenmp_EQ,
                    options::OPT_fno_openmp, false) ||
       Args.hasFlag(options::OPT_fiopenmp, options::OPT_fno_iopenmp, false)) &&
#else
  if (Args.hasFlag(options::OPT_fopenmp, options::OPT_fopenmp_EQ,
                   options::OPT_fno_openmp, false) &&
#endif // INTEL_COLLAB
      (JA.isDeviceOffloading(Action::OFK_None) ||
       JA.isDeviceOffloading(Action::OFK_OpenMP))) {
    switch (D.getOpenMPRuntime(Args)) {
    case Driver::OMPRT_OMP:
    case Driver::OMPRT_IOMP5:
      // Clang can generate useful OpenMP code for these two runtime libraries.
      CmdArgs.push_back("-fopenmp");

      // If no option regarding the use of TLS in OpenMP codegeneration is
      // given, decide a default based on the target. Otherwise rely on the
      // options and pass the right information to the frontend.
      if (!Args.hasFlag(options::OPT_fopenmp_use_tls,
                        options::OPT_fnoopenmp_use_tls, /*Default=*/true))
        CmdArgs.push_back("-fnoopenmp-use-tls");
      Args.AddLastArg(CmdArgs, options::OPT_fopenmp_simd,
                      options::OPT_fno_openmp_simd);
      Args.AddAllArgs(CmdArgs, options::OPT_fopenmp_enable_irbuilder);
      Args.AddAllArgs(CmdArgs, options::OPT_fopenmp_version_EQ);
      Args.AddAllArgs(CmdArgs, options::OPT_fopenmp_cuda_number_of_sm_EQ);
      Args.AddAllArgs(CmdArgs, options::OPT_fopenmp_cuda_blocks_per_sm_EQ);
      Args.AddAllArgs(CmdArgs,
                      options::OPT_fopenmp_cuda_teams_reduction_recs_num_EQ);
      if (Args.hasFlag(options::OPT_fopenmp_optimistic_collapse,
                       options::OPT_fno_openmp_optimistic_collapse,
                       /*Default=*/false))
        CmdArgs.push_back("-fopenmp-optimistic-collapse");

      // When in OpenMP offloading mode with NVPTX target, forward
      // cuda-mode flag
      if (Args.hasFlag(options::OPT_fopenmp_cuda_mode,
                       options::OPT_fno_openmp_cuda_mode, /*Default=*/false))
        CmdArgs.push_back("-fopenmp-cuda-mode");

      // When in OpenMP offloading mode with NVPTX target, forward
      // cuda-parallel-target-regions flag
      if (Args.hasFlag(options::OPT_fopenmp_cuda_parallel_target_regions,
                       options::OPT_fno_openmp_cuda_parallel_target_regions,
                       /*Default=*/true))
        CmdArgs.push_back("-fopenmp-cuda-parallel-target-regions");

      // When in OpenMP offloading mode with NVPTX target, check if full runtime
      // is required.
      if (Args.hasFlag(options::OPT_fopenmp_cuda_force_full_runtime,
                       options::OPT_fno_openmp_cuda_force_full_runtime,
                       /*Default=*/false))
        CmdArgs.push_back("-fopenmp-cuda-force-full-runtime");
      break;
    default:
      // By default, if Clang doesn't know how to generate useful OpenMP code
      // for a specific runtime library, we just don't pass the '-fopenmp' flag
      // down to the actual compilation.
      // FIXME: It would be better to have a mode which *only* omits IR
      // generation based on the OpenMP support so that we get consistent
      // semantic analysis, etc.
      break;
    }
  } else {
    Args.AddLastArg(CmdArgs, options::OPT_fopenmp_simd,
                    options::OPT_fno_openmp_simd);
    Args.AddAllArgs(CmdArgs, options::OPT_fopenmp_version_EQ);
  }

  const SanitizerArgs &Sanitize = TC.getSanitizerArgs();
  Sanitize.addArgs(TC, Args, CmdArgs, InputType);

  const XRayArgs &XRay = TC.getXRayArgs();
  XRay.addArgs(TC, Args, CmdArgs, InputType);

  if (Arg *A = Args.getLastArg(options::OPT_fpatchable_function_entry_EQ)) {
    StringRef S0 = A->getValue(), S = S0;
    unsigned Size, Offset = 0;
    if (!Triple.isAArch64() && Triple.getArch() != llvm::Triple::x86 &&
        Triple.getArch() != llvm::Triple::x86_64)
      D.Diag(diag::err_drv_unsupported_opt_for_target)
          << A->getAsString(Args) << TripleStr;
    else if (S.consumeInteger(10, Size) ||
             (!S.empty() && (!S.consume_front(",") ||
                             S.consumeInteger(10, Offset) || !S.empty())))
      D.Diag(diag::err_drv_invalid_argument_to_option)
          << S0 << A->getOption().getName();
    else if (Size < Offset)
      D.Diag(diag::err_drv_unsupported_fpatchable_function_entry_argument);
    else {
      CmdArgs.push_back(Args.MakeArgString(A->getSpelling() + Twine(Size)));
      CmdArgs.push_back(Args.MakeArgString(
          "-fpatchable-function-entry-offset=" + Twine(Offset)));
    }
  }

  if (TC.SupportsProfiling()) {
    Args.AddLastArg(CmdArgs, options::OPT_pg);

    llvm::Triple::ArchType Arch = TC.getArch();
    if (Arg *A = Args.getLastArg(options::OPT_mfentry)) {
      if (Arch == llvm::Triple::systemz || TC.getTriple().isX86())
        A->render(Args, CmdArgs);
      else
        D.Diag(diag::err_drv_unsupported_opt_for_target)
            << A->getAsString(Args) << TripleStr;
    }
    if (Arg *A = Args.getLastArg(options::OPT_mnop_mcount)) {
      if (Arch == llvm::Triple::systemz)
        A->render(Args, CmdArgs);
      else
        D.Diag(diag::err_drv_unsupported_opt_for_target)
            << A->getAsString(Args) << TripleStr;
    }
    if (Arg *A = Args.getLastArg(options::OPT_mrecord_mcount)) {
      if (Arch == llvm::Triple::systemz)
        A->render(Args, CmdArgs);
      else
        D.Diag(diag::err_drv_unsupported_opt_for_target)
            << A->getAsString(Args) << TripleStr;
    }
  }

  if (Args.getLastArg(options::OPT_fapple_kext) ||
      (Args.hasArg(options::OPT_mkernel) && types::isCXX(InputType)))
    CmdArgs.push_back("-fapple-kext");

  Args.AddLastArg(CmdArgs, options::OPT_flax_vector_conversions_EQ);
  Args.AddLastArg(CmdArgs, options::OPT_fobjc_sender_dependent_dispatch);
  Args.AddLastArg(CmdArgs, options::OPT_fdiagnostics_print_source_range_info);
  Args.AddLastArg(CmdArgs, options::OPT_fdiagnostics_parseable_fixits);
  Args.AddLastArg(CmdArgs, options::OPT_ftime_report);
  Args.AddLastArg(CmdArgs, options::OPT_ftime_trace);
  Args.AddLastArg(CmdArgs, options::OPT_ftime_trace_granularity_EQ);
  Args.AddLastArg(CmdArgs, options::OPT_ftrapv);
#if INTEL_CUSTOMIZATION
  // -malign-double is the default for Windows Intel
  if (D.IsIntelMode() && D.IsCLMode())
    CmdArgs.push_back("-malign-double");
  else
    Args.AddLastArg(CmdArgs, options::OPT_malign_double);
#endif // INTEL_CUSTOMIZATION
  Args.AddLastArg(CmdArgs, options::OPT_fno_temp_file);

  if (Arg *A = Args.getLastArg(options::OPT_ftrapv_handler_EQ)) {
    CmdArgs.push_back("-ftrapv-handler");
    CmdArgs.push_back(A->getValue());
  }

  Args.AddLastArg(CmdArgs, options::OPT_ftrap_function_EQ);

  // -fno-strict-overflow implies -fwrapv if it isn't disabled, but
  // -fstrict-overflow won't turn off an explicitly enabled -fwrapv.
  if (Arg *A = Args.getLastArg(options::OPT_fwrapv, options::OPT_fno_wrapv)) {
    if (A->getOption().matches(options::OPT_fwrapv))
      CmdArgs.push_back("-fwrapv");
  } else if (Arg *A = Args.getLastArg(options::OPT_fstrict_overflow,
                                      options::OPT_fno_strict_overflow)) {
    if (A->getOption().matches(options::OPT_fno_strict_overflow))
      CmdArgs.push_back("-fwrapv");
  }

  if (Arg *A = Args.getLastArg(options::OPT_freroll_loops,
                               options::OPT_fno_reroll_loops))
    if (A->getOption().matches(options::OPT_freroll_loops))
      CmdArgs.push_back("-freroll-loops");

  Args.AddLastArg(CmdArgs, options::OPT_fwritable_strings);
#if INTEL_CUSTOMIZATION
  RenderUnrollOptions(D, Args, CmdArgs);
#endif // INTEL_CUSTOMIZATION

  Args.AddLastArg(CmdArgs, options::OPT_pthread);

  if (Args.hasFlag(options::OPT_mspeculative_load_hardening,
                   options::OPT_mno_speculative_load_hardening, false))
    CmdArgs.push_back(Args.MakeArgString("-mspeculative-load-hardening"));

  RenderSSPOptions(D, TC, Args, CmdArgs, KernelOrKext);
  RenderSCPOptions(TC, Args, CmdArgs);
  RenderTrivialAutoVarInitOptions(D, TC, Args, CmdArgs);

  // Translate -mstackrealign
  if (Args.hasFlag(options::OPT_mstackrealign, options::OPT_mno_stackrealign,
                   false))
    CmdArgs.push_back(Args.MakeArgString("-mstackrealign"));

  if (Args.hasArg(options::OPT_mstack_alignment)) {
    StringRef alignment = Args.getLastArgValue(options::OPT_mstack_alignment);
    CmdArgs.push_back(Args.MakeArgString("-mstack-alignment=" + alignment));
  }

  if (Args.hasArg(options::OPT_mstack_probe_size)) {
    StringRef Size = Args.getLastArgValue(options::OPT_mstack_probe_size);

    if (!Size.empty())
      CmdArgs.push_back(Args.MakeArgString("-mstack-probe-size=" + Size));
    else
      CmdArgs.push_back("-mstack-probe-size=0");
  }

  if (!Args.hasFlag(options::OPT_mstack_arg_probe,
                    options::OPT_mno_stack_arg_probe, true))
    CmdArgs.push_back(Args.MakeArgString("-mno-stack-arg-probe"));

  if (Arg *A = Args.getLastArg(options::OPT_mrestrict_it,
                               options::OPT_mno_restrict_it)) {
    if (A->getOption().matches(options::OPT_mrestrict_it)) {
      CmdArgs.push_back("-mllvm");
      CmdArgs.push_back("-arm-restrict-it");
    } else {
      CmdArgs.push_back("-mllvm");
      CmdArgs.push_back("-arm-no-restrict-it");
    }
  } else if (Triple.isOSWindows() &&
             (Triple.getArch() == llvm::Triple::arm ||
              Triple.getArch() == llvm::Triple::thumb)) {
    // Windows on ARM expects restricted IT blocks
    CmdArgs.push_back("-mllvm");
    CmdArgs.push_back("-arm-restrict-it");
  }

  // Forward -cl options to -cc1
  RenderOpenCLOptions(Args, CmdArgs);

  // Forward -sycl-std option to -cc1
  Args.AddLastArg(CmdArgs, options::OPT_sycl_std_EQ);

  if (IsHIP) {
    if (Args.hasFlag(options::OPT_fhip_new_launch_api,
                     options::OPT_fno_hip_new_launch_api, true))
      CmdArgs.push_back("-fhip-new-launch-api");
    if (Args.hasFlag(options::OPT_fgpu_allow_device_init,
                     options::OPT_fno_gpu_allow_device_init, false))
      CmdArgs.push_back("-fgpu-allow-device-init");
  }

  if (IsCuda || IsHIP) {
    if (Args.hasFlag(options::OPT_fgpu_defer_diag,
                     options::OPT_fno_gpu_defer_diag, false))
      CmdArgs.push_back("-fgpu-defer-diag");
  }

  if (Arg *A = Args.getLastArg(options::OPT_fcf_protection_EQ)) {
    CmdArgs.push_back(
        Args.MakeArgString(Twine("-fcf-protection=") + A->getValue()));
  }

  // Forward -f options with positive and negative forms; we translate
  // these by hand.
  if (Arg *A = getLastProfileSampleUseArg(Args)) {
    auto *PGOArg = Args.getLastArg(
        options::OPT_fprofile_generate, options::OPT_fprofile_generate_EQ,
        options::OPT_fcs_profile_generate, options::OPT_fcs_profile_generate_EQ,
        options::OPT_fprofile_use, options::OPT_fprofile_use_EQ);
    if (PGOArg)
      D.Diag(diag::err_drv_argument_not_allowed_with)
          << "SampleUse with PGO options";

    StringRef fname = A->getValue();
    if (!llvm::sys::fs::exists(fname))
      D.Diag(diag::err_drv_no_such_file) << fname;
    else
      A->render(Args, CmdArgs);
  }
  Args.AddLastArg(CmdArgs, options::OPT_fprofile_remapping_file_EQ);

  RenderBuiltinOptions(TC, RawTriple, Args, CmdArgs);

  if (!Args.hasFlag(options::OPT_fassume_sane_operator_new,
                    options::OPT_fno_assume_sane_operator_new))
    CmdArgs.push_back("-fno-assume-sane-operator-new");

  // -fblocks=0 is default.
  if (Args.hasFlag(options::OPT_fblocks, options::OPT_fno_blocks,
                   TC.IsBlocksDefault()) ||
      (Args.hasArg(options::OPT_fgnu_runtime) &&
       Args.hasArg(options::OPT_fobjc_nonfragile_abi) &&
       !Args.hasArg(options::OPT_fno_blocks))) {
    CmdArgs.push_back("-fblocks");

    if (!Args.hasArg(options::OPT_fgnu_runtime) && !TC.hasBlocksRuntime())
      CmdArgs.push_back("-fblocks-runtime-optional");
  }

  // -fencode-extended-block-signature=1 is default.
  if (TC.IsEncodeExtendedBlockSignatureDefault())
    CmdArgs.push_back("-fencode-extended-block-signature");

  if (Args.hasFlag(options::OPT_fcoroutines_ts, options::OPT_fno_coroutines_ts,
                   false) &&
      types::isCXX(InputType)) {
    CmdArgs.push_back("-fcoroutines-ts");
  }

  Args.AddLastArg(CmdArgs, options::OPT_fdouble_square_bracket_attributes,
                  options::OPT_fno_double_square_bracket_attributes);

  // -faccess-control is default.
  if (Args.hasFlag(options::OPT_fno_access_control,
                   options::OPT_faccess_control, false))
    CmdArgs.push_back("-fno-access-control");

  // -felide-constructors is the default.
  if (Args.hasFlag(options::OPT_fno_elide_constructors,
                   options::OPT_felide_constructors, false))
    CmdArgs.push_back("-fno-elide-constructors");

  ToolChain::RTTIMode RTTIMode = TC.getRTTIMode();

  if (KernelOrKext || (types::isCXX(InputType) &&
                       (RTTIMode == ToolChain::RM_Disabled)))
    CmdArgs.push_back("-fno-rtti");

  // -fshort-enums=0 is default for all architectures except Hexagon and z/OS.
  if (Args.hasFlag(options::OPT_fshort_enums, options::OPT_fno_short_enums,
                   TC.getArch() == llvm::Triple::hexagon || Triple.isOSzOS()))
    CmdArgs.push_back("-fshort-enums");

  RenderCharacterOptions(Args, AuxTriple ? *AuxTriple : RawTriple, CmdArgs);

  // -fuse-cxa-atexit is default.
  if (!Args.hasFlag(
          options::OPT_fuse_cxa_atexit, options::OPT_fno_use_cxa_atexit,
          !RawTriple.isOSAIX() && !RawTriple.isOSWindows() &&
              TC.getArch() != llvm::Triple::xcore &&
              ((RawTriple.getVendor() != llvm::Triple::MipsTechnologies) ||
               RawTriple.hasEnvironment())) ||
      KernelOrKext)
    CmdArgs.push_back("-fno-use-cxa-atexit");

  if (Args.hasFlag(options::OPT_fregister_global_dtors_with_atexit,
                   options::OPT_fno_register_global_dtors_with_atexit,
                   RawTriple.isOSDarwin() && !KernelOrKext))
    CmdArgs.push_back("-fregister-global-dtors-with-atexit");

  // -fno-use-line-directives is default.
#if INTEL_CUSTOMIZATION
  // -fuse-line-directives is default for Intel Windows
  if (Args.hasFlag(options::OPT_fuse_line_directives,
                   options::OPT_fno_use_line_directives,
                   D.IsIntelMode() && D.IsCLMode()))
#endif // INTEL_CUSTOMIZATION
    CmdArgs.push_back("-fuse-line-directives");

  // -fms-extensions=0 is default.
  if (Args.hasFlag(options::OPT_fms_extensions, options::OPT_fno_ms_extensions,
                   IsWindowsMSVC))
    CmdArgs.push_back("-fms-extensions");

  // -fms-compatibility=0 is default.
  bool IsMSVCCompat = Args.hasFlag(
      options::OPT_fms_compatibility, options::OPT_fno_ms_compatibility,
      (IsWindowsMSVC && Args.hasFlag(options::OPT_fms_extensions,
                                     options::OPT_fno_ms_extensions, true)));
  if (IsMSVCCompat)
    CmdArgs.push_back("-fms-compatibility");

  // Handle -fgcc-version, if present.
  VersionTuple GNUCVer;
  if (Arg *A = Args.getLastArg(options::OPT_fgnuc_version_EQ)) {
    // Check that the version has 1 to 3 components and the minor and patch
    // versions fit in two decimal digits.
    StringRef Val = A->getValue();
    Val = Val.empty() ? "0" : Val; // Treat "" as 0 or disable.
    bool Invalid = GNUCVer.tryParse(Val);
    unsigned Minor = GNUCVer.getMinor().getValueOr(0);
    unsigned Patch = GNUCVer.getSubminor().getValueOr(0);
    if (Invalid || GNUCVer.getBuild() || Minor >= 100 || Patch >= 100) {
      D.Diag(diag::err_drv_invalid_value)
          << A->getAsString(Args) << A->getValue();
    }
  } else if (!IsMSVCCompat) {
    // Imitate GCC 4.2.1 by default if -fms-compatibility is not in effect.
    GNUCVer = VersionTuple(4, 2, 1);
  }
  if (!GNUCVer.empty()) {
    CmdArgs.push_back(
        Args.MakeArgString("-fgnuc-version=" + GNUCVer.getAsString()));
  }

  VersionTuple MSVT = TC.computeMSVCVersion(&D, Args);
  if (!MSVT.empty())
    CmdArgs.push_back(
        Args.MakeArgString("-fms-compatibility-version=" + MSVT.getAsString()));

  bool IsMSVC2015Compatible = MSVT.getMajor() >= 19;
  if (ImplyVCPPCXXVer) {
    StringRef LanguageStandard;
    if (const Arg *StdArg = Args.getLastArg(options::OPT__SLASH_std)) {
      Std = StdArg;
      LanguageStandard = llvm::StringSwitch<StringRef>(StdArg->getValue())
                             .Case("c++14", "-std=c++14")
                             .Case("c++17", "-std=c++17")
                             .Case("c++latest", "-std=c++20")
                             .Default("");
      if (LanguageStandard.empty())
        D.Diag(clang::diag::warn_drv_unused_argument)
            << StdArg->getAsString(Args);
    }

    if (LanguageStandard.empty()) {
      if (IsSYCL)
        // For DPC++, C++17 is the default.
        LanguageStandard = "-std=c++17";
      else if (IsMSVC2015Compatible)
        LanguageStandard = "-std=c++14";
      else
        LanguageStandard = "-std=c++11";
    }

    CmdArgs.push_back(LanguageStandard.data());
  }

  // -fno-borland-extensions is default.
  if (Args.hasFlag(options::OPT_fborland_extensions,
                   options::OPT_fno_borland_extensions, false))
    CmdArgs.push_back("-fborland-extensions");

  // -fno-declspec is default, except for PS4.
  if (Args.hasFlag(options::OPT_fdeclspec, options::OPT_fno_declspec,
                   RawTriple.isPS4()))
    CmdArgs.push_back("-fdeclspec");
  else if (Args.hasArg(options::OPT_fno_declspec))
    CmdArgs.push_back("-fno-declspec"); // Explicitly disabling __declspec.

  // -fthreadsafe-static is default, except for MSVC compatibility versions less
  // than 19.
  if (!Args.hasFlag(options::OPT_fthreadsafe_statics,
                    options::OPT_fno_threadsafe_statics,
                    !IsWindowsMSVC || IsMSVC2015Compatible))
    CmdArgs.push_back("-fno-threadsafe-statics");

  // -fno-delayed-template-parsing is default, except when targeting MSVC.
  // Many old Windows SDK versions require this to parse.
  // FIXME: MSVC introduced /Zc:twoPhase- to disable this behavior in their
  // compiler. We should be able to disable this by default at some point.
  if (Args.hasFlag(options::OPT_fdelayed_template_parsing,
                   options::OPT_fno_delayed_template_parsing, IsWindowsMSVC))
    CmdArgs.push_back("-fdelayed-template-parsing");

  // -fgnu-keywords default varies depending on language; only pass if
  // specified.
  Args.AddLastArg(CmdArgs, options::OPT_fgnu_keywords,
                  options::OPT_fno_gnu_keywords);

  if (Args.hasFlag(options::OPT_fgnu89_inline, options::OPT_fno_gnu89_inline,
                   false))
    CmdArgs.push_back("-fgnu89-inline");

  if (Args.hasArg(options::OPT_fno_inline))
    CmdArgs.push_back("-fno-inline");

#if INTEL_CUSTOMIZATION
  if (Arg *InlinLvl = Args.getLastArg(
        options::OPT_inline_level_EQ, options::OPT_finline_functions,
        options::OPT_finline_hint_functions,
        options::OPT_fno_inline_functions)) {
    if (InlinLvl->getOption().matches(options::OPT_inline_level_EQ)) {
      if (InlinLvl->getValue() == StringRef("0") &&
          !Args.hasArg(options::OPT_fno_inline))
        CmdArgs.push_back("-fno-inline");
      else if (InlinLvl->getValue() == StringRef("1"))
        CmdArgs.push_back("-finline-hint-functions");
      else if (InlinLvl->getValue() == StringRef("2"))
        CmdArgs.push_back("-finline-functions");
      else
        C.getDriver().Diag(clang::diag::err_drv_unsupported_option_argument)
          << InlinLvl->getOption().getName()
          << StringRef(InlinLvl->getValue());
    }
    else
      CmdArgs.push_back(Args.MakeArgString(InlinLvl->getAsString(Args)));
  }
#else //INTEL_CUSTOMIZATION
  Args.AddLastArg(CmdArgs, options::OPT_finline_functions,
                  options::OPT_finline_hint_functions,
                  options::OPT_fno_inline_functions);

#endif //INTEL_CUSTOMIZATION

  // FIXME: Find a better way to determine whether the language has modules
  // support by default, or just assume that all languages do.
  bool HaveModules =
      Std && (Std->containsValue("c++2a") || Std->containsValue("c++20") ||
              Std->containsValue("c++latest"));
  RenderModulesOptions(C, D, Args, Input, Output, CmdArgs, HaveModules);

  if (Args.hasFlag(options::OPT_fpch_validate_input_files_content,
                   options::OPT_fno_pch_validate_input_files_content, false))
    CmdArgs.push_back("-fvalidate-ast-input-files-content");
  if (Args.hasFlag(options::OPT_fpch_instantiate_templates,
                   options::OPT_fno_pch_instantiate_templates, false))
    CmdArgs.push_back("-fpch-instantiate-templates");
  if (Args.hasFlag(options::OPT_fpch_codegen, options::OPT_fno_pch_codegen,
                   false))
    CmdArgs.push_back("-fmodules-codegen");
  if (Args.hasFlag(options::OPT_fpch_debuginfo, options::OPT_fno_pch_debuginfo,
                   false))
    CmdArgs.push_back("-fmodules-debuginfo");

  Args.AddLastArg(CmdArgs, options::OPT_fexperimental_new_pass_manager,
                  options::OPT_fno_experimental_new_pass_manager);

  ObjCRuntime Runtime = AddObjCRuntimeArgs(Args, Inputs, CmdArgs, rewriteKind);
  RenderObjCOptions(TC, D, RawTriple, Args, Runtime, rewriteKind != RK_None,
                    Input, CmdArgs);

  if (Args.hasFlag(options::OPT_fapplication_extension,
                   options::OPT_fno_application_extension, false))
    CmdArgs.push_back("-fapplication-extension");

  // Handle GCC-style exception args.
  if (!C.getDriver().IsCLMode())
#if INTEL_CUSTOMIZATION
    addExceptionArgs(Args, InputType, TC, KernelOrKext, Runtime, CmdArgs, JA);
#endif // INTEL_CUSTOMIZATION

  // Handle exception personalities
  Arg *A = Args.getLastArg(
      options::OPT_fsjlj_exceptions, options::OPT_fseh_exceptions,
      options::OPT_fdwarf_exceptions, options::OPT_fwasm_exceptions);
  if (A) {
    const Option &Opt = A->getOption();
    if (Opt.matches(options::OPT_fsjlj_exceptions))
      CmdArgs.push_back("-fsjlj-exceptions");
    if (Opt.matches(options::OPT_fseh_exceptions))
      CmdArgs.push_back("-fseh-exceptions");
    if (Opt.matches(options::OPT_fdwarf_exceptions))
      CmdArgs.push_back("-fdwarf-exceptions");
    if (Opt.matches(options::OPT_fwasm_exceptions))
      CmdArgs.push_back("-fwasm-exceptions");
  } else {
    switch (TC.GetExceptionModel(Args)) {
    default:
      break;
    case llvm::ExceptionHandling::DwarfCFI:
      CmdArgs.push_back("-fdwarf-exceptions");
      break;
    case llvm::ExceptionHandling::SjLj:
      CmdArgs.push_back("-fsjlj-exceptions");
      break;
    case llvm::ExceptionHandling::WinEH:
      CmdArgs.push_back("-fseh-exceptions");
      break;
    }
  }

  // C++ "sane" operator new.
  if (!Args.hasFlag(options::OPT_fassume_sane_operator_new,
                    options::OPT_fno_assume_sane_operator_new))
    CmdArgs.push_back("-fno-assume-sane-operator-new");

  // -frelaxed-template-template-args is off by default, as it is a severe
  // breaking change until a corresponding change to template partial ordering
  // is provided.
  if (Args.hasFlag(options::OPT_frelaxed_template_template_args,
                   options::OPT_fno_relaxed_template_template_args, false))
    CmdArgs.push_back("-frelaxed-template-template-args");

  // -fsized-deallocation is off by default, as it is an ABI-breaking change for
  // most platforms.
  if (Args.hasFlag(options::OPT_fsized_deallocation,
                   options::OPT_fno_sized_deallocation, false))
    CmdArgs.push_back("-fsized-deallocation");

  // -faligned-allocation is on by default in C++17 onwards and otherwise off
  // by default.
  if (Arg *A = Args.getLastArg(options::OPT_faligned_allocation,
                               options::OPT_fno_aligned_allocation,
                               options::OPT_faligned_new_EQ)) {
    if (A->getOption().matches(options::OPT_fno_aligned_allocation))
      CmdArgs.push_back("-fno-aligned-allocation");
    else
      CmdArgs.push_back("-faligned-allocation");
  }

  // The default new alignment can be specified using a dedicated option or via
  // a GCC-compatible option that also turns on aligned allocation.
  if (Arg *A = Args.getLastArg(options::OPT_fnew_alignment_EQ,
                               options::OPT_faligned_new_EQ))
    CmdArgs.push_back(
        Args.MakeArgString(Twine("-fnew-alignment=") + A->getValue()));

  // -fconstant-cfstrings is default, and may be subject to argument translation
  // on Darwin.
  if (!Args.hasFlag(options::OPT_fconstant_cfstrings,
                    options::OPT_fno_constant_cfstrings) ||
      !Args.hasFlag(options::OPT_mconstant_cfstrings,
                    options::OPT_mno_constant_cfstrings))
    CmdArgs.push_back("-fno-constant-cfstrings");

  // -fno-pascal-strings is default, only pass non-default.
  if (Args.hasFlag(options::OPT_fpascal_strings,
                   options::OPT_fno_pascal_strings, false))
    CmdArgs.push_back("-fpascal-strings");

  // Honor -fpack-struct= and -fpack-struct, if given. Note that
  // -fno-pack-struct doesn't apply to -fpack-struct=.
  if (Arg *A = Args.getLastArg(options::OPT_fpack_struct_EQ)) {
    std::string PackStructStr = "-fpack-struct=";
    PackStructStr += A->getValue();
    CmdArgs.push_back(Args.MakeArgString(PackStructStr));
  } else if (Args.hasFlag(options::OPT_fpack_struct,
                          options::OPT_fno_pack_struct, false)) {
    CmdArgs.push_back("-fpack-struct=1");
#if INTEL_CUSTOMIZATION
  } else if (D.IsIntelMode() && D.IsCLMode() && !IsSYCL)
    // For the Intel compiler, /Zp16 is the default
    CmdArgs.push_back("-fpack-struct=16");

  // Enabling GVN Hoist at -O3 or -Ofast (CMPLRS-50169).
  // FIXME: Remove this when GVN Hoist is enabled by default in LLORG.
  if (Arg *A = Args.getLastArg(options::OPT_O_Group)) {
    unsigned OptLevel = 0;
    if (A->getOption().matches(options::OPT_O)) {
      StringRef OVal(A->getValue());
      OVal.getAsInteger(10, OptLevel);
    }
    if (A->getOption().matches(options::OPT_O4) || OptLevel > 2 ||
        A->getOption().matches(options::OPT_Ofast)) {
      CmdArgs.push_back("-mllvm");
      CmdArgs.push_back("-enable-gvn-hoist");
      CmdArgs.push_back("-mllvm");
      CmdArgs.push_back("-enable-npm-gvn-hoist");
    }
  }
#endif // INTEL_CUSTOMIZATION

  // Handle -fmax-type-align=N and -fno-type-align
  bool SkipMaxTypeAlign = Args.hasArg(options::OPT_fno_max_type_align);
  if (Arg *A = Args.getLastArg(options::OPT_fmax_type_align_EQ)) {
    if (!SkipMaxTypeAlign) {
      std::string MaxTypeAlignStr = "-fmax-type-align=";
      MaxTypeAlignStr += A->getValue();
      CmdArgs.push_back(Args.MakeArgString(MaxTypeAlignStr));
    }
  } else if (RawTriple.isOSDarwin()) {
    if (!SkipMaxTypeAlign) {
      std::string MaxTypeAlignStr = "-fmax-type-align=16";
      CmdArgs.push_back(Args.MakeArgString(MaxTypeAlignStr));
    }
  }

  if (!Args.hasFlag(options::OPT_Qy, options::OPT_Qn, true))
    CmdArgs.push_back("-Qn");

  // -fno-common is the default, set -fcommon only when that flag is set.
  if (Args.hasFlag(options::OPT_fcommon, options::OPT_fno_common, false))
    CmdArgs.push_back("-fcommon");

  // -fsigned-bitfields is default, and clang doesn't yet support
  // -funsigned-bitfields.
  if (!Args.hasFlag(options::OPT_fsigned_bitfields,
                    options::OPT_funsigned_bitfields))
    D.Diag(diag::warn_drv_clang_unsupported)
        << Args.getLastArg(options::OPT_funsigned_bitfields)->getAsString(Args);

  // -fsigned-bitfields is default, and clang doesn't support -fno-for-scope.
  if (!Args.hasFlag(options::OPT_ffor_scope, options::OPT_fno_for_scope))
    D.Diag(diag::err_drv_clang_unsupported)
        << Args.getLastArg(options::OPT_fno_for_scope)->getAsString(Args);

  // -finput_charset=UTF-8 is default. Reject others
  if (Arg *inputCharset = Args.getLastArg(options::OPT_finput_charset_EQ)) {
    StringRef value = inputCharset->getValue();
    if (!value.equals_lower("utf-8"))
      D.Diag(diag::err_drv_invalid_value) << inputCharset->getAsString(Args)
                                          << value;
  }

  // -fexec_charset=UTF-8 is default. Reject others
  if (Arg *execCharset = Args.getLastArg(options::OPT_fexec_charset_EQ)) {
    StringRef value = execCharset->getValue();
    if (!value.equals_lower("utf-8"))
      D.Diag(diag::err_drv_invalid_value) << execCharset->getAsString(Args)
                                          << value;
  }

  RenderDiagnosticsOptions(D, Args, CmdArgs);

  // -fno-asm-blocks is default.
  if (Args.hasFlag(options::OPT_fasm_blocks, options::OPT_fno_asm_blocks,
                   false))
    CmdArgs.push_back("-fasm-blocks");

  // -fgnu-inline-asm is default.
  if (!Args.hasFlag(options::OPT_fgnu_inline_asm,
                    options::OPT_fno_gnu_inline_asm, true))
    CmdArgs.push_back("-fno-gnu-inline-asm");

  bool EnableSYCLEarlyOptimizations =
      Args.hasFlag(options::OPT_fsycl_early_optimizations,
                   options::OPT_fno_sycl_early_optimizations,
                   Triple.getSubArch() != llvm::Triple::SPIRSubArch_fpga);

  // Enable vectorization per default according to the optimization level
  // selected. For optimization levels that want vectorization we use the alias
  // option to simplify the hasFlag logic.
  bool EnableVec = shouldEnableVectorizerAtOLevel(Args, false);
#if INTEL_CUSTOMIZATION
  // Do not enable vectorization for SPIR-V
  if ((JA.isDeviceOffloading(Action::OFK_OpenMP) ||
       JA.isDeviceOffloading(Action::OFK_SYCL)) &&
      getToolChain().getTriple().isSPIR())
    EnableVec = false;
#endif // INTEL_CUSTOMIZATION
  if (UseSYCLTriple && EnableSYCLEarlyOptimizations)
    EnableVec = false; // But disable vectorization for SYCL device code
  OptSpecifier VectorizeAliasOption =
      EnableVec ? options::OPT_O_Group : options::OPT_fvectorize;
  if (Args.hasFlag(options::OPT_fvectorize, VectorizeAliasOption,
                   options::OPT_fno_vectorize, EnableVec))
    CmdArgs.push_back("-vectorize-loops");

  // -fslp-vectorize is enabled based on the optimization level selected.
  bool EnableSLPVec = shouldEnableVectorizerAtOLevel(Args, true);
#if INTEL_CUSTOMIZATION
  // Do not enable vectorization for SPIR-V
  if ((JA.isDeviceOffloading(Action::OFK_OpenMP) ||
       JA.isDeviceOffloading(Action::OFK_SYCL)) &&
      getToolChain().getTriple().isSPIR())
    EnableSLPVec = false;
#endif // INTEL_CUSTOMIZATION
  if (UseSYCLTriple && EnableSYCLEarlyOptimizations)
    EnableSLPVec = false; // But disable vectorization for SYCL device code
  OptSpecifier SLPVectAliasOption =
      EnableSLPVec ? options::OPT_O_Group : options::OPT_fslp_vectorize;
  if (Args.hasFlag(options::OPT_fslp_vectorize, SLPVectAliasOption,
                   options::OPT_fno_slp_vectorize, EnableSLPVec))
    CmdArgs.push_back("-vectorize-slp");

  ParseMPreferVectorWidth(D, Args, CmdArgs);

  Args.AddLastArg(CmdArgs, options::OPT_fshow_overloads_EQ);
  Args.AddLastArg(CmdArgs,
                  options::OPT_fsanitize_undefined_strip_path_components_EQ);

  // -fdollars-in-identifiers default varies depending on platform and
  // language; only pass if specified.
  if (Arg *A = Args.getLastArg(options::OPT_fdollars_in_identifiers,
                               options::OPT_fno_dollars_in_identifiers)) {
    if (A->getOption().matches(options::OPT_fdollars_in_identifiers))
      CmdArgs.push_back("-fdollars-in-identifiers");
    else
      CmdArgs.push_back("-fno-dollars-in-identifiers");
  }

  // -funit-at-a-time is default, and we don't support -fno-unit-at-a-time for
  // practical purposes.
  if (Arg *A = Args.getLastArg(options::OPT_funit_at_a_time,
                               options::OPT_fno_unit_at_a_time)) {
    if (A->getOption().matches(options::OPT_fno_unit_at_a_time))
      D.Diag(diag::warn_drv_clang_unsupported) << A->getAsString(Args);
  }

  if (Args.hasFlag(options::OPT_fapple_pragma_pack,
                   options::OPT_fno_apple_pragma_pack, false))
    CmdArgs.push_back("-fapple-pragma-pack");

  // Remarks can be enabled with any of the `-f.*optimization-record.*` flags.
  if (willEmitRemarks(Args) && checkRemarksOptions(D, Args, Triple))
    renderRemarksOptions(Args, CmdArgs, Triple, Input, Output, JA);

  bool RewriteImports = Args.hasFlag(options::OPT_frewrite_imports,
                                     options::OPT_fno_rewrite_imports, false);
  if (RewriteImports)
    CmdArgs.push_back("-frewrite-imports");

  // Enable rewrite includes if the user's asked for it or if we're generating
  // diagnostics.
  // TODO: Once -module-dependency-dir works with -frewrite-includes it'd be
  // nice to enable this when doing a crashdump for modules as well.
  if (Args.hasFlag(options::OPT_frewrite_includes,
                   options::OPT_fno_rewrite_includes, false) ||
      (C.isForDiagnostics() && !HaveModules))
    CmdArgs.push_back("-frewrite-includes");

  // Only allow -traditional or -traditional-cpp outside in preprocessing modes.
  if (Arg *A = Args.getLastArg(options::OPT_traditional,
                               options::OPT_traditional_cpp)) {
    if (isa<PreprocessJobAction>(JA))
      CmdArgs.push_back("-traditional-cpp");
    else
      D.Diag(diag::err_drv_clang_unsupported) << A->getAsString(Args);
  }

  Args.AddLastArg(CmdArgs, options::OPT_dM);
  Args.AddLastArg(CmdArgs, options::OPT_dD);

  Args.AddLastArg(CmdArgs, options::OPT_fmax_tokens_EQ);

  // Handle serialized diagnostics.
  if (Arg *A = Args.getLastArg(options::OPT__serialize_diags)) {
    CmdArgs.push_back("-serialize-diagnostic-file");
    CmdArgs.push_back(Args.MakeArgString(A->getValue()));
  }

  if (Args.hasArg(options::OPT_fretain_comments_from_system_headers))
    CmdArgs.push_back("-fretain-comments-from-system-headers");

  // Forward -fcomment-block-commands to -cc1.
  Args.AddAllArgs(CmdArgs, options::OPT_fcomment_block_commands);
  // Forward -fparse-all-comments to -cc1.
  Args.AddAllArgs(CmdArgs, options::OPT_fparse_all_comments);

  // Turn -fplugin=name.so into -load name.so
  for (const Arg *A : Args.filtered(options::OPT_fplugin_EQ)) {
    CmdArgs.push_back("-load");
    CmdArgs.push_back(A->getValue());
    A->claim();
  }

  // Forward -fpass-plugin=name.so to -cc1.
  for (const Arg *A : Args.filtered(options::OPT_fpass_plugin_EQ)) {
    CmdArgs.push_back(
        Args.MakeArgString(Twine("-fpass-plugin=") + A->getValue()));
    A->claim();
  }

  // Setup statistics file output.
  SmallString<128> StatsFile = getStatsFileName(Args, Output, Input, D);
  if (!StatsFile.empty())
    CmdArgs.push_back(Args.MakeArgString(Twine("-stats-file=") + StatsFile));

  // Forward -Xclang arguments to -cc1, and -mllvm arguments to the LLVM option
  // parser.
  // -finclude-default-header flag is for preprocessor,
  // do not pass it to other cc1 commands when save-temps is enabled
  if (C.getDriver().isSaveTempsEnabled() &&
      !isa<PreprocessJobAction>(JA)) {
    for (auto Arg : Args.filtered(options::OPT_Xclang)) {
      Arg->claim();
      if (StringRef(Arg->getValue()) != "-finclude-default-header")
        CmdArgs.push_back(Arg->getValue());
    }
  }
  else {
    Args.AddAllArgValues(CmdArgs, options::OPT_Xclang);
  }
  for (const Arg *A : Args.filtered(options::OPT_mllvm)) {
    A->claim();

    // We translate this by hand to the -cc1 argument, since nightly test uses
    // it and developers have been trained to spell it with -mllvm. Both
    // spellings are now deprecated and should be removed.
    if (StringRef(A->getValue(0)) == "-disable-llvm-optzns") {
      CmdArgs.push_back("-disable-llvm-optzns");
    } else {
      A->render(Args, CmdArgs);
    }
  }

  // With -save-temps, we want to save the unoptimized bitcode output from the
  // CompileJobAction, use -disable-llvm-passes to get pristine IR generated
  // by the frontend.
  // When -fembed-bitcode is enabled, optimized bitcode is emitted because it
  // has slightly different breakdown between stages.
  // FIXME: -fembed-bitcode -save-temps will save optimized bitcode instead of
  // pristine IR generated by the frontend. Ideally, a new compile action should
  // be added so both IR can be captured.
  if ((C.getDriver().isSaveTempsEnabled() ||
       JA.isHostOffloading(Action::OFK_OpenMP)) &&
      !(C.getDriver().embedBitcodeInObject() && !C.getDriver().isUsingLTO()) &&
      isa<CompileJobAction>(JA))
    CmdArgs.push_back("-disable-llvm-passes");

#if INTEL_CUSTOMIZATION
  // Disable Intel proprietary optimizations for the .bc generation during
  // and offload compilation.
  if (JA.isHostOffloading(Action::OFK_OpenMP) && isa<CompileJobAction>(JA))
    CmdArgs.push_back("-disable-intel-proprietary-opts");
#endif // INTEL_CUSTOMIZATION

  Args.AddAllArgs(CmdArgs, options::OPT_undef);

  const char *Exec = D.getClangProgramPath();

  // Optionally embed the -cc1 level arguments into the debug info or a
  // section, for build analysis.
  // Also record command line arguments into the debug info if
  // -grecord-gcc-switches options is set on.
  // By default, -gno-record-gcc-switches is set on and no recording.
  auto GRecordSwitches =
      Args.hasFlag(options::OPT_grecord_command_line,
                   options::OPT_gno_record_command_line, false);
  auto FRecordSwitches =
      Args.hasFlag(options::OPT_frecord_command_line,
                   options::OPT_fno_record_command_line, false);
  if (FRecordSwitches && !Triple.isOSBinFormatELF())
    D.Diag(diag::err_drv_unsupported_opt_for_target)
        << Args.getLastArg(options::OPT_frecord_command_line)->getAsString(Args)
        << TripleStr;
  if (TC.UseDwarfDebugFlags() || GRecordSwitches || FRecordSwitches) {
    ArgStringList OriginalArgs;
    for (const auto &Arg : Args)
      Arg->render(Args, OriginalArgs);

    SmallString<256> Flags;
    EscapeSpacesAndBackslashes(Exec, Flags);
    for (const char *OriginalArg : OriginalArgs) {
      SmallString<128> EscapedArg;
      EscapeSpacesAndBackslashes(OriginalArg, EscapedArg);
      Flags += " ";
      Flags += EscapedArg;
    }
    auto FlagsArgString = Args.MakeArgString(Flags);
    if (TC.UseDwarfDebugFlags() || GRecordSwitches) {
      CmdArgs.push_back("-dwarf-debug-flags");
      CmdArgs.push_back(FlagsArgString);
    }
    if (FRecordSwitches) {
      CmdArgs.push_back("-record-command-line");
      CmdArgs.push_back(FlagsArgString);
    }
  }

  // Host-side cuda compilation receives all device-side outputs in a single
  // fatbin as Inputs[1]. Include the binary with -fcuda-include-gpubinary.
  if ((IsCuda || IsHIP) && CudaDeviceInput) {
      CmdArgs.push_back("-fcuda-include-gpubinary");
      CmdArgs.push_back(CudaDeviceInput->getFilename());
      if (Args.hasFlag(options::OPT_fgpu_rdc, options::OPT_fno_gpu_rdc, false))
        CmdArgs.push_back("-fgpu-rdc");
  }

  if (IsCuda) {
    if (Args.hasFlag(options::OPT_fcuda_short_ptr,
                     options::OPT_fno_cuda_short_ptr, false))
      CmdArgs.push_back("-fcuda-short-ptr");
  }

  if (IsSYCL) {
    // Host-side SYCL compilation receives the integration header file as
    // Inputs[1].  Include the header with -include
    if (!IsSYCLOffloadDevice && SYCLDeviceInput) {
      SmallString<128> RealPath;
#if defined(_WIN32)
      // Fixup the header path name in case there are discrepancies in the
      // string used for the temporary directory environment variable and
      // actual path expectations.
      //
      // While generating the driver commands, we're most often working
      // with non-existing files. The Unix implementation of LLVM's real_path
      // returns an empty path for a non-existing file if it's expected to be
      // placed in the current directory. This becomes a problem when we're
      // saving intermediate compilation results via -save-temps.
      // Since the header file path fix-up is Windows-specific, the real_path
      // call is not necessary for a Unix-based OS (case-sensitive filesystem).
      llvm::sys::fs::real_path(SYCLDeviceInput->getFilename(), RealPath);
#else  // _WIN32
      RealPath.assign(StringRef(SYCLDeviceInput->getFilename()));
#endif // _WIN32
      const char *IntHeaderPath = Args.MakeArgString(RealPath);
      CmdArgs.push_back("-include");
      CmdArgs.push_back(IntHeaderPath);
      // When creating dependency information, filter out the generated
      // header file.
      CmdArgs.push_back("-dependency-filter");
      CmdArgs.push_back(IntHeaderPath);
      // Let the FE know we are doing a SYCL offload compilation, but we are
      // doing the host pass.
      CmdArgs.push_back("-fsycl");
      CmdArgs.push_back("-fsycl-is-host");

      if (Args.hasFlag(options::OPT_fsycl_esimd, options::OPT_fno_sycl_esimd,
                       false))
        CmdArgs.push_back("-fsycl-explicit-simd");

      if (!D.IsCLMode()) {
        // SYCL library is guaranteed to work correctly only with dynamic
        // MSVC runtime.
        llvm::Triple AuxT = C.getDefaultToolChain().getTriple();
        if (Args.hasFlag(options::OPT_fsycl_device_only, OptSpecifier(), false))
          AuxT = llvm::Triple(llvm::sys::getProcessTriple());
        if (AuxT.isWindowsMSVCEnvironment()) {
          CmdArgs.push_back("-D_MT");
          CmdArgs.push_back("-D_DLL");
          CmdArgs.push_back("--dependent-lib=msvcrt");
        }
      }
    }
    if (IsSYCLOffloadDevice && JA.getType() == types::TY_SYCL_Header) {
      // Generating a SYCL Header
      SmallString<128> HeaderOpt("-fsycl-int-header=");
      HeaderOpt += Output.getFilename();
      CmdArgs.push_back(Args.MakeArgString(HeaderOpt));
    }
    if (Args.hasFlag(options::OPT_fsycl_unnamed_lambda,
        options::OPT_fno_sycl_unnamed_lambda, Args.hasArg(options::OPT__dpcpp)))
      CmdArgs.push_back("-fsycl-unnamed-lambda");

    // Enable generation of USM address spaces for FPGA.
    // __ENABLE_USM_ADDR_SPACE__ will be used during compilation of SYCL headers
    if (getToolChain().getTriple().getSubArch() ==
        llvm::Triple::SPIRSubArch_fpga)
      CmdArgs.push_back("-D__ENABLE_USM_ADDR_SPACE__");
  }

  if (IsHIP)
    CmdArgs.push_back("-fcuda-allow-variadic-functions");

  // OpenMP offloading device jobs take the argument -fopenmp-host-ir-file-path
  // to specify the result of the compile phase on the host, so the meaningful
  // device declarations can be identified. Also, -fopenmp-is-device is passed
  // along to tell the frontend that it is generating code for a device, so that
  // only the relevant declarations are emitted.
  if (IsOpenMPDevice) {
    CmdArgs.push_back("-fopenmp-is-device");
    if (OpenMPDeviceInput) {
      CmdArgs.push_back("-fopenmp-host-ir-file-path");
      CmdArgs.push_back(Args.MakeArgString(OpenMPDeviceInput->getFilename()));
    }
#if INTEL_CUSTOMIZATION
    // Add SYCL headers path to include search path
    toolchains::SYCLToolChain::AddSYCLIncludeArgs(D, Args, CmdArgs);
    if (Args.hasArg(options::OPT_fsycl) && Triple.isSPIR()) {
      // OpenMP device compile must use the same language options as the
      // host compile. So if this is SYCL source pass SYCL options.
      CmdArgs.push_back("-fsycl");
      CmdArgs.push_back("-fsycl-is-host");
    }
#endif //INTEL_CUSTOMIZATION
  }
#if INTEL_COLLAB
  // fixup -paropt value
#if INTEL_CUSTOMIZATION
  // Only add -paropt for OpenMP offloading or Host.
  if ((Args.hasFlag(options::OPT_fiopenmp, options::OPT_fno_iopenmp, false) ||
       Args.hasFlag(options::OPT_fiopenmp_simd, options::OPT_fno_iopenmp_simd,
                    false)) && (JA.isDeviceOffloading(Action::OFK_None) ||
                                JA.isDeviceOffloading(Action::OFK_OpenMP))) {
#endif // INTEL_CUSTOMIZATION
    int paroptVal = IsOpenMPDevice ? 0x20 : 0x0;
    bool paroptSeen = false;
    StringRef paropt = Args.hasArg(options::OPT_fiopenmp) ? "31" : "11";

    for (const Arg *A : Args.filtered(options::OPT_mllvm)) {
      StringRef Str(A->getValue(0));
      if (Str.consume_front("-paropt=")) {
        paropt = Str;
        paroptSeen = true;
      }
      // FIXME: adds overriding -paropt value instead of replacing
    }
    int ValueInt;
    if (paropt.getAsInteger(10, ValueInt)) {
      getToolChain().getDriver().Diag(
                  diag::err_drv_unsupported_option_argument)
                  << "-paropt=" << paropt;
    }
    paroptVal |= ValueInt;
    if (!paroptSeen || (paroptVal != ValueInt && paroptSeen)) {
      CmdArgs.push_back("-mllvm");
      CmdArgs.push_back(Args.MakeArgString("-paropt=" + Twine(paroptVal)));
    }
  }
#endif // INTEL_COLLAB

  HandleAmdgcnLegacyOptions(D, Args, CmdArgs);

  // For all the host OpenMP offloading compile jobs we need to pass the targets
  // information using -fopenmp-targets= option.
#if INTEL_CUSTOMIZATION
  if (JA.isOffloading(Action::OFK_OpenMP)) {
#endif // INTEL_CUSTOMIZATION
    SmallString<128> TargetInfo("-fopenmp-targets=");

    Arg *Tgts = Args.getLastArg(options::OPT_fopenmp_targets_EQ);
    assert(Tgts && Tgts->getNumValues() &&
           "OpenMP offloading has to have targets specified.");
    for (unsigned i = 0; i < Tgts->getNumValues(); ++i) {
      if (i)
        TargetInfo += ',';
      // We need to get the string from the triple because it may be not exactly
      // the same as the one we get directly from the arguments.
#if INTEL_CUSTOMIZATION
      llvm::Triple T(StringRef(Tgts->getValue(i)).split('=').first);
#endif // INTEL_CUSTOMIZATION
      TargetInfo += T.getTriple();
    }
    CmdArgs.push_back(Args.MakeArgString(TargetInfo.str()));
  }

  // For all the host SYCL offloading compile jobs we need to pass the targets
  // information using -fsycl-targets= option.
  if (isa<CompileJobAction>(JA) && JA.isHostOffloading(Action::OFK_SYCL)) {
    SmallString<128> TargetInfo("-fsycl-targets=");

    if (Arg *Tgts = Args.getLastArg(options::OPT_fsycl_targets_EQ)) {
      for (unsigned i = 0; i < Tgts->getNumValues(); ++i) {
        if (i)
          TargetInfo += ',';
        // We need to get the string from the triple because it may be not
        // exactly the same as the one we get directly from the arguments.
        llvm::Triple T(Tgts->getValue(i));
        TargetInfo += T.getTriple();
      }
    } else
      // Use the default.
      TargetInfo += C.getDriver().MakeSYCLDeviceTriple().normalize();
    CmdArgs.push_back(Args.MakeArgString(TargetInfo.str()));
  }

  bool VirtualFunctionElimination =
      Args.hasFlag(options::OPT_fvirtual_function_elimination,
                   options::OPT_fno_virtual_function_elimination, false);
  if (VirtualFunctionElimination) {
    // VFE requires full LTO (currently, this might be relaxed to allow ThinLTO
    // in the future).
    if (D.getLTOMode() != LTOK_Full)
      D.Diag(diag::err_drv_argument_only_allowed_with)
          << "-fvirtual-function-elimination"
          << "-flto=full";

    CmdArgs.push_back("-fvirtual-function-elimination");
  }

  // VFE requires whole-program-vtables, and enables it by default.
#if INTEL_CUSTOMIZATION
  // -qopt-mem-layout-trans > 2 with LTO enables whole-program-vtables
  bool LayoutLTO = false;
  if (Args.hasArg(options::OPT_qopt_mem_layout_trans_EQ) && D.isUsingLTO()) {
    Arg *A = Args.getLastArg(options::OPT_qopt_mem_layout_trans_EQ);
    StringRef Value(A->getValue());
    if (!Value.empty()) {
      int ValInt = 0;
      if (!Value.getAsInteger(0, ValInt))
        LayoutLTO = (ValInt > 2);
    }
  }
  bool WholeProgramVTables = Args.hasFlag(
      options::OPT_fwhole_program_vtables,
      options::OPT_fno_whole_program_vtables,
      VirtualFunctionElimination || LayoutLTO);
#endif // INTEL_CUSTOMIZATION
  if (VirtualFunctionElimination && !WholeProgramVTables) {
    D.Diag(diag::err_drv_argument_not_allowed_with)
        << "-fno-whole-program-vtables"
        << "-fvirtual-function-elimination";
  }

  if (WholeProgramVTables) {
    if (!D.isUsingLTO())
      D.Diag(diag::err_drv_argument_only_allowed_with)
          << "-fwhole-program-vtables"
          << "-flto";
    CmdArgs.push_back("-fwhole-program-vtables");
  }

  bool DefaultsSplitLTOUnit =
      (WholeProgramVTables || Sanitize.needsLTO()) &&
      (D.getLTOMode() == LTOK_Full || TC.canSplitThinLTOUnit());
  bool SplitLTOUnit =
      Args.hasFlag(options::OPT_fsplit_lto_unit,
                   options::OPT_fno_split_lto_unit, DefaultsSplitLTOUnit);
  if (Sanitize.needsLTO() && !SplitLTOUnit)
    D.Diag(diag::err_drv_argument_not_allowed_with) << "-fno-split-lto-unit"
                                                    << "-fsanitize=cfi";
  if (SplitLTOUnit)
    CmdArgs.push_back("-fsplit-lto-unit");

  if (Arg *A = Args.getLastArg(options::OPT_fglobal_isel,
                               options::OPT_fno_global_isel)) {
    CmdArgs.push_back("-mllvm");
    if (A->getOption().matches(options::OPT_fglobal_isel)) {
      CmdArgs.push_back("-global-isel=1");

      // GISel is on by default on AArch64 -O0, so don't bother adding
      // the fallback remarks for it. Other combinations will add a warning of
      // some kind.
      bool IsArchSupported = Triple.getArch() == llvm::Triple::aarch64;
      bool IsOptLevelSupported = false;

      Arg *A = Args.getLastArg(options::OPT_O_Group);
      if (Triple.getArch() == llvm::Triple::aarch64) {
        if (!A || A->getOption().matches(options::OPT_O0))
          IsOptLevelSupported = true;
      }
      if (!IsArchSupported || !IsOptLevelSupported) {
        CmdArgs.push_back("-mllvm");
        CmdArgs.push_back("-global-isel-abort=2");

        if (!IsArchSupported)
          D.Diag(diag::warn_drv_global_isel_incomplete) << Triple.getArchName();
        else
          D.Diag(diag::warn_drv_global_isel_incomplete_opt);
      }
    } else {
      CmdArgs.push_back("-global-isel=0");
    }
  }

  if (Args.hasArg(options::OPT_forder_file_instrumentation)) {
     CmdArgs.push_back("-forder-file-instrumentation");
     // Enable order file instrumentation when ThinLTO is not on. When ThinLTO is
     // on, we need to pass these flags as linker flags and that will be handled
     // outside of the compiler.
     if (!D.isUsingLTO()) {
       CmdArgs.push_back("-mllvm");
       CmdArgs.push_back("-enable-order-file-instrumentation");
     }
  }

  if (Arg *A = Args.getLastArg(options::OPT_fforce_enable_int128,
                               options::OPT_fno_force_enable_int128)) {
    if (A->getOption().matches(options::OPT_fforce_enable_int128))
      CmdArgs.push_back("-fforce-enable-int128");
  }

  if (Args.hasFlag(options::OPT_fkeep_static_consts,
                   options::OPT_fno_keep_static_consts, false))
    CmdArgs.push_back("-fkeep-static-consts");

  if (Args.hasFlag(options::OPT_fcomplete_member_pointers,
                   options::OPT_fno_complete_member_pointers, false))
    CmdArgs.push_back("-fcomplete-member-pointers");

  if (!Args.hasFlag(options::OPT_fcxx_static_destructors,
                    options::OPT_fno_cxx_static_destructors, true))
    CmdArgs.push_back("-fno-c++-static-destructors");

  if (Arg *A = Args.getLastArg(options::OPT_moutline,
                               options::OPT_mno_outline)) {
    if (A->getOption().matches(options::OPT_moutline)) {
      // We only support -moutline in AArch64 and ARM targets right now. If
      // we're not compiling for these, emit a warning and ignore the flag.
      // Otherwise, add the proper mllvm flags.
      if (!(Triple.isARM() || Triple.isThumb() ||
            Triple.getArch() == llvm::Triple::aarch64 ||
            Triple.getArch() == llvm::Triple::aarch64_32)) {
        D.Diag(diag::warn_drv_moutline_unsupported_opt) << Triple.getArchName();
      } else {
        CmdArgs.push_back("-mllvm");
        CmdArgs.push_back("-enable-machine-outliner");
      }
    } else {
      // Disable all outlining behaviour.
      CmdArgs.push_back("-mllvm");
      CmdArgs.push_back("-enable-machine-outliner=never");
    }
  }

  if (Args.hasFlag(options::OPT_faddrsig, options::OPT_fno_addrsig,
                   (TC.getTriple().isOSBinFormatELF() ||
                    TC.getTriple().isOSBinFormatCOFF()) &&
                      !TC.getTriple().isPS4() &&
                      !TC.getTriple().isOSNetBSD() &&
                      !Distro(D.getVFS(), TC.getTriple()).IsGentoo() &&
                      !TC.getTriple().isAndroid() &&
#if INTEL_CUSTOMIZATION
                      !D.IsIntelMode() &&
#endif // INTEL_CUSTOMIZATION
                       TC.useIntegratedAs()))
    CmdArgs.push_back("-faddrsig");

  if (Arg *A = Args.getLastArg(options::OPT_fsymbol_partition_EQ)) {
    std::string Str = A->getAsString(Args);
    if (!TC.getTriple().isOSBinFormatELF())
      D.Diag(diag::err_drv_unsupported_opt_for_target)
          << Str << TC.getTripleString();
    CmdArgs.push_back(Args.MakeArgString(Str));
  }

#if INTEL_CUSTOMIZATION
  if (Arg *A = Args.getLastArg(options::OPT_fstack_limit_register_EQ)) {
    A->render(Args, CmdArgs);
  }
  if (Args.hasArg(options::OPT_fargument_noalias)) {
    CmdArgs.push_back("-fargument-noalias");
  }
  // This setting is for Non-windows targets.
  if (!D.IsCLMode())
    if (Args.hasArg(options::OPT_regcall))
      CmdArgs.push_back("-fdefault-calling-conv=regcall");

  // Disable extensions for SYCL device compilation since some of them cause
  // problems for SPIRV translator.
  if (D.IsIntelMode() && !IsSYCLOffloadDevice)
    CmdArgs.push_back("-fintel-compatibility");
  if (D.IsCLMode() && D.IsIntelMode())
    CmdArgs.push_back("-fintel-ms-compatibility");

  if (Args.hasFlag(options::OPT_intel_mintrinsic_promote,
                   options::OPT_intel_mno_intrinsic_promote, false))
    CmdArgs.push_back("-mintrinsic-promote");

  auto addAdvancedOptimFlag = [&](const Arg &OptArg, OptSpecifier Opt) {
    if (OptArg.getOption().matches(Opt) &&
        x86::isValidIntelCPU(OptArg.getValue(), TC.getTriple()))
      CmdArgs.push_back("-fintel-advanced-optim");
  };
  // Given -x, turn on advanced optimizations
  if (Arg *A = Args.getLastArgNoClaim(options::OPT_march_EQ, options::OPT_x))
    addAdvancedOptimFlag(*A, options::OPT_x);
  // Additional handling for /arch and /Qx
  if (Arg *A = Args.getLastArgNoClaim(options::OPT__SLASH_arch,
                                      options::OPT__SLASH_Qx))
    addAdvancedOptimFlag(*A, options::OPT__SLASH_Qx);
  addIntelOptimizationArgs(TC, Args, CmdArgs, false);
#endif // INTEL_CUSTOMIZATION

  // Add the "-o out -x type src.c" flags last. This is done primarily to make
  // the -cc1 command easier to edit when reproducing compiler crashes.
  if (Output.getType() == types::TY_Dependencies) {
    // Handled with other dependency code.
  } else if (Output.isFilename()) {
    if (Output.getType() == clang::driver::types::TY_IFS_CPP ||
        Output.getType() == clang::driver::types::TY_IFS) {
      SmallString<128> OutputFilename(Output.getFilename());
      llvm::sys::path::replace_extension(OutputFilename, "ifs");
      CmdArgs.push_back("-o");
      CmdArgs.push_back(Args.MakeArgString(OutputFilename));
    } else {
      CmdArgs.push_back("-o");
      CmdArgs.push_back(Output.getFilename());
    }
  } else {
    assert(Output.isNothing() && "Invalid output.");
  }

  addDashXForInput(Args, Input, CmdArgs);

  ArrayRef<InputInfo> FrontendInputs = Input;
  if (IsHeaderModulePrecompile)
    FrontendInputs = ModuleHeaderInputs;
  else if (Input.isNothing())
    FrontendInputs = {};

  for (const InputInfo &Input : FrontendInputs) {
    if (Input.isFilename())
      CmdArgs.push_back(Input.getFilename());
    else
      Input.getInputArg().renderAsInput(Args, CmdArgs);
  }

  // Finally add the compile command to the compilation.
  if (Args.hasArg(options::OPT__SLASH_fallback) &&
      Output.getType() == types::TY_Object &&
      (InputType == types::TY_C || InputType == types::TY_CXX)) {
    auto CLCommand =
        getCLFallback()->GetCommand(C, JA, Output, Inputs, Args, LinkingOutput);
    C.addCommand(std::make_unique<FallbackCommand>(
        JA, *this, ResponseFileSupport::AtFileUTF8(), Exec, CmdArgs, Inputs,
        Output, std::move(CLCommand)));
  } else if (Args.hasArg(options::OPT__SLASH_fallback) &&
             isa<PrecompileJobAction>(JA)) {
    // In /fallback builds, run the main compilation even if the pch generation
    // fails, so that the main compilation's fallback to cl.exe runs.
    C.addCommand(std::make_unique<ForceSuccessCommand>(
        JA, *this, ResponseFileSupport::AtFileUTF8(), Exec, CmdArgs, Inputs,
        Output));
  } else if (D.CC1Main && !D.CCGenDiagnostics) {
    // Invoke the CC1 directly in this process
    C.addCommand(std::make_unique<CC1Command>(JA, *this,
                                              ResponseFileSupport::AtFileUTF8(),
                                              Exec, CmdArgs, Inputs, Output));
  } else {
    C.addCommand(std::make_unique<Command>(JA, *this,
                                           ResponseFileSupport::AtFileUTF8(),
                                           Exec, CmdArgs, Inputs, Output));
  }

  // Make the compile command echo its inputs for /showFilenames.
  if (Output.getType() == types::TY_Object &&
      Args.hasFlag(options::OPT__SLASH_showFilenames,
                   options::OPT__SLASH_showFilenames_, false)) {
    C.getJobs().getJobs().back()->PrintInputFilenames = true;
  }

  if (Arg *A = Args.getLastArg(options::OPT_pg))
    if (FPKeepKind == CodeGenOptions::FramePointerKind::None &&
        !Args.hasArg(options::OPT_mfentry))
      D.Diag(diag::err_drv_argument_not_allowed_with) << "-fomit-frame-pointer"
                                                      << A->getAsString(Args);

  // Claim some arguments which clang supports automatically.

  // -fpch-preprocess is used with gcc to add a special marker in the output to
  // include the PCH file.
  Args.ClaimAllArgs(options::OPT_fpch_preprocess);

  // Claim some arguments which clang doesn't support, but we don't
  // care to warn the user about.
  Args.ClaimAllArgs(options::OPT_clang_ignored_f_Group);
  Args.ClaimAllArgs(options::OPT_clang_ignored_m_Group);

  // Disable warnings for clang -E -emit-llvm foo.c
  Args.ClaimAllArgs(options::OPT_emit_llvm);
}

Clang::Clang(const ToolChain &TC)
    // CAUTION! The first constructor argument ("clang") is not arbitrary,
    // as it is for other tools. Some operations on a Tool actually test
    // whether that tool is Clang based on the Tool's Name as a string.
    : Tool("clang", "clang frontend", TC) {}

Clang::~Clang() {}

/// Add options related to the Objective-C runtime/ABI.
///
/// Returns true if the runtime is non-fragile.
ObjCRuntime Clang::AddObjCRuntimeArgs(const ArgList &args,
                                      const InputInfoList &inputs,
                                      ArgStringList &cmdArgs,
                                      RewriteKind rewriteKind) const {
  // Look for the controlling runtime option.
  Arg *runtimeArg =
      args.getLastArg(options::OPT_fnext_runtime, options::OPT_fgnu_runtime,
                      options::OPT_fobjc_runtime_EQ);

  // Just forward -fobjc-runtime= to the frontend.  This supercedes
  // options about fragility.
  if (runtimeArg &&
      runtimeArg->getOption().matches(options::OPT_fobjc_runtime_EQ)) {
    ObjCRuntime runtime;
    StringRef value = runtimeArg->getValue();
    if (runtime.tryParse(value)) {
      getToolChain().getDriver().Diag(diag::err_drv_unknown_objc_runtime)
          << value;
    }
    if ((runtime.getKind() == ObjCRuntime::GNUstep) &&
        (runtime.getVersion() >= VersionTuple(2, 0)))
      if (!getToolChain().getTriple().isOSBinFormatELF() &&
          !getToolChain().getTriple().isOSBinFormatCOFF()) {
        getToolChain().getDriver().Diag(
            diag::err_drv_gnustep_objc_runtime_incompatible_binary)
          << runtime.getVersion().getMajor();
      }

    runtimeArg->render(args, cmdArgs);
    return runtime;
  }

  // Otherwise, we'll need the ABI "version".  Version numbers are
  // slightly confusing for historical reasons:
  //   1 - Traditional "fragile" ABI
  //   2 - Non-fragile ABI, version 1
  //   3 - Non-fragile ABI, version 2
  unsigned objcABIVersion = 1;
  // If -fobjc-abi-version= is present, use that to set the version.
  if (Arg *abiArg = args.getLastArg(options::OPT_fobjc_abi_version_EQ)) {
    StringRef value = abiArg->getValue();
    if (value == "1")
      objcABIVersion = 1;
    else if (value == "2")
      objcABIVersion = 2;
    else if (value == "3")
      objcABIVersion = 3;
    else
      getToolChain().getDriver().Diag(diag::err_drv_clang_unsupported) << value;
  } else {
    // Otherwise, determine if we are using the non-fragile ABI.
    bool nonFragileABIIsDefault =
        (rewriteKind == RK_NonFragile ||
         (rewriteKind == RK_None &&
          getToolChain().IsObjCNonFragileABIDefault()));
    if (args.hasFlag(options::OPT_fobjc_nonfragile_abi,
                     options::OPT_fno_objc_nonfragile_abi,
                     nonFragileABIIsDefault)) {
// Determine the non-fragile ABI version to use.
#ifdef DISABLE_DEFAULT_NONFRAGILEABI_TWO
      unsigned nonFragileABIVersion = 1;
#else
      unsigned nonFragileABIVersion = 2;
#endif

      if (Arg *abiArg =
              args.getLastArg(options::OPT_fobjc_nonfragile_abi_version_EQ)) {
        StringRef value = abiArg->getValue();
        if (value == "1")
          nonFragileABIVersion = 1;
        else if (value == "2")
          nonFragileABIVersion = 2;
        else
          getToolChain().getDriver().Diag(diag::err_drv_clang_unsupported)
              << value;
      }

      objcABIVersion = 1 + nonFragileABIVersion;
    } else {
      objcABIVersion = 1;
    }
  }

  // We don't actually care about the ABI version other than whether
  // it's non-fragile.
  bool isNonFragile = objcABIVersion != 1;

  // If we have no runtime argument, ask the toolchain for its default runtime.
  // However, the rewriter only really supports the Mac runtime, so assume that.
  ObjCRuntime runtime;
  if (!runtimeArg) {
    switch (rewriteKind) {
    case RK_None:
      runtime = getToolChain().getDefaultObjCRuntime(isNonFragile);
      break;
    case RK_Fragile:
      runtime = ObjCRuntime(ObjCRuntime::FragileMacOSX, VersionTuple());
      break;
    case RK_NonFragile:
      runtime = ObjCRuntime(ObjCRuntime::MacOSX, VersionTuple());
      break;
    }

    // -fnext-runtime
  } else if (runtimeArg->getOption().matches(options::OPT_fnext_runtime)) {
    // On Darwin, make this use the default behavior for the toolchain.
    if (getToolChain().getTriple().isOSDarwin()) {
      runtime = getToolChain().getDefaultObjCRuntime(isNonFragile);

      // Otherwise, build for a generic macosx port.
    } else {
      runtime = ObjCRuntime(ObjCRuntime::MacOSX, VersionTuple());
    }

    // -fgnu-runtime
  } else {
    assert(runtimeArg->getOption().matches(options::OPT_fgnu_runtime));
    // Legacy behaviour is to target the gnustep runtime if we are in
    // non-fragile mode or the GCC runtime in fragile mode.
    if (isNonFragile)
      runtime = ObjCRuntime(ObjCRuntime::GNUstep, VersionTuple(2, 0));
    else
      runtime = ObjCRuntime(ObjCRuntime::GCC, VersionTuple());
  }

  if (llvm::any_of(inputs, [](const InputInfo &input) {
        return types::isObjC(input.getType());
      }))
    cmdArgs.push_back(
        args.MakeArgString("-fobjc-runtime=" + runtime.getAsString()));
  return runtime;
}

static bool maybeConsumeDash(const std::string &EH, size_t &I) {
  bool HaveDash = (I + 1 < EH.size() && EH[I + 1] == '-');
  I += HaveDash;
  return !HaveDash;
}

namespace {
struct EHFlags {
  bool Synch = false;
  bool Asynch = false;
  bool NoUnwindC = false;
};
} // end anonymous namespace

/// /EH controls whether to run destructor cleanups when exceptions are
/// thrown.  There are three modifiers:
/// - s: Cleanup after "synchronous" exceptions, aka C++ exceptions.
/// - a: Cleanup after "asynchronous" exceptions, aka structured exceptions.
///      The 'a' modifier is unimplemented and fundamentally hard in LLVM IR.
/// - c: Assume that extern "C" functions are implicitly nounwind.
/// The default is /EHs-c-, meaning cleanups are disabled.
static EHFlags parseClangCLEHFlags(const Driver &D, const ArgList &Args) {
  EHFlags EH;

  std::vector<std::string> EHArgs =
      Args.getAllArgValues(options::OPT__SLASH_EH);
  for (auto EHVal : EHArgs) {
    for (size_t I = 0, E = EHVal.size(); I != E; ++I) {
      switch (EHVal[I]) {
      case 'a':
        EH.Asynch = maybeConsumeDash(EHVal, I);
        if (EH.Asynch)
          EH.Synch = false;
        continue;
      case 'c':
        EH.NoUnwindC = maybeConsumeDash(EHVal, I);
        continue;
      case 's':
        EH.Synch = maybeConsumeDash(EHVal, I);
        if (EH.Synch)
          EH.Asynch = false;
        continue;
      default:
        break;
      }
      D.Diag(clang::diag::err_drv_invalid_value) << "/EH" << EHVal;
      break;
    }
  }
  // The /GX, /GX- flags are only processed if there are not /EH flags.
  // The default is that /GX is not specified.
  if (EHArgs.empty() &&
      Args.hasFlag(options::OPT__SLASH_GX, options::OPT__SLASH_GX_,
                   /*Default=*/false)) {
    EH.Synch = true;
    EH.NoUnwindC = true;
  }

  return EH;
}

void Clang::AddClangCLArgs(const ArgList &Args, types::ID InputType,
                           ArgStringList &CmdArgs,
                           codegenoptions::DebugInfoKind *DebugInfoKind,
                           bool *EmitCodeView) const {
  unsigned RTOptionID = options::OPT__SLASH_MT;
  bool isNVPTX = getToolChain().getTriple().isNVPTX();
  bool isSYCLDevice =
      Args.hasArg(options::OPT_fsycl_device_only) ||
      getToolChain().getTriple().getEnvironment() == llvm::Triple::SYCLDevice;
  bool isSYCL = Args.hasArg(options::OPT_fsycl) || isSYCLDevice;
  // For SYCL Windows, /MD is the default.
  if (isSYCL)
    RTOptionID = options::OPT__SLASH_MD;

  if (Args.hasArg(options::OPT__SLASH_LDd))
    // The /LDd option implies /MTd (/MDd for SYCL). The dependent lib part
    // can be overridden but defining _DEBUG is sticky.
    RTOptionID = isSYCL ? options::OPT__SLASH_MDd : options::OPT__SLASH_MTd;

  if (Arg *A = Args.getLastArg(options::OPT__SLASH_M_Group)) {
    RTOptionID = A->getOption().getID();
    if (isSYCL && !isSYCLDevice &&
        (RTOptionID == options::OPT__SLASH_MT ||
         RTOptionID == options::OPT__SLASH_MTd))
      // Use of /MT or /MTd is not supported for SYCL.
      getToolChain().getDriver().Diag(diag::err_drv_unsupported_opt_dpcpp)
          << A->getOption().getName();
  }

  enum { addDEBUG = 0x1, addMT = 0x2, addDLL = 0x4 };
  auto addPreDefines = [&](unsigned Defines) {
    if (Defines & addDEBUG)
      CmdArgs.push_back("-D_DEBUG");
    if (Defines & addMT && !isSYCLDevice)
      CmdArgs.push_back("-D_MT");
    if (Defines & addDLL && !isSYCLDevice)
      CmdArgs.push_back("-D_DLL");
  };
  StringRef FlagForCRT;
#if INTEL_CUSTOMIZATION
  StringRef FlagForIntelMathLib;
  StringRef FlagForIntelSVMLLib;
#endif // INTEL_CUSTOMIZATION
  switch (RTOptionID) {
  case options::OPT__SLASH_MD:
    addPreDefines((Args.hasArg(options::OPT__SLASH_LDd) ? addDEBUG : 0x0) |
                  addMT | addDLL);
    FlagForCRT = "--dependent-lib=msvcrt";
#if INTEL_CUSTOMIZATION
    FlagForIntelMathLib = "--dependent-lib=libmmd";
    FlagForIntelSVMLLib = "--dependent-lib=svml_dispmd";
#endif // INTEL_CUSTOMIZATION
    break;
  case options::OPT__SLASH_MDd:
    addPreDefines(addDEBUG | addMT | addDLL);
    FlagForCRT = "--dependent-lib=msvcrtd";
#if INTEL_CUSTOMIZATION
    FlagForIntelMathLib = "--dependent-lib=libmmdd";
    FlagForIntelSVMLLib = "--dependent-lib=svml_dispmd";
#endif // INTEL_CUSTOMIZATION
    break;
  case options::OPT__SLASH_MT:
    addPreDefines((Args.hasArg(options::OPT__SLASH_LDd) ? addDEBUG : 0x0) |
                  addMT);
    CmdArgs.push_back("-flto-visibility-public-std");
    FlagForCRT = "--dependent-lib=libcmt";
#if INTEL_CUSTOMIZATION
    FlagForIntelMathLib = "--dependent-lib=libmmt";
    FlagForIntelSVMLLib = "--dependent-lib=svml_dispmt";
#endif // INTEL_CUSTOMIZATION
    break;
  case options::OPT__SLASH_MTd:
    addPreDefines(addDEBUG | addMT);
    CmdArgs.push_back("-flto-visibility-public-std");
    FlagForCRT = "--dependent-lib=libcmtd";
#if INTEL_CUSTOMIZATION
    FlagForIntelMathLib = "--dependent-lib=libmmt";
    FlagForIntelSVMLLib = "--dependent-lib=svml_dispmt";
#endif // INTEL_CUSTOMIZATION
    break;
  default:
    llvm_unreachable("Unexpected option ID.");
  }

  if (Args.hasArg(options::OPT__SLASH_Zl)) {
    CmdArgs.push_back("-D_VC_NODEFAULTLIB");
  } else {
    CmdArgs.push_back(FlagForCRT.data());
#if INTEL_CUSTOMIZATION
    if (getToolChain().getDriver().IsIntelMode() ||
        Args.hasArg(options::OPT__dpcpp)) {
      if (!Args.hasArg(options::OPT_i_no_use_libirc))
        CmdArgs.push_back("--dependent-lib=libircmt");
      CmdArgs.push_back(FlagForIntelSVMLLib.data());
      CmdArgs.push_back("--dependent-lib=libdecimal");
      if (Args.hasFlag(options::OPT_qopt_matmul, options::OPT_qno_opt_matmul,
                       false))
        CmdArgs.push_back("--dependent-lib=libmatmul");
    }
    CmdArgs.push_back(FlagForIntelMathLib.data());
#endif // INTEL_CUSTOMIZATION

    // This provides POSIX compatibility (maps 'open' to '_open'), which most
    // users want.  The /Za flag to cl.exe turns this off, but it's not
    // implemented in clang.
    CmdArgs.push_back("--dependent-lib=oldnames");

    // Add SYCL dependent library
    if (Args.hasArg(options::OPT_fsycl) &&
        !Args.hasArg(options::OPT_nolibsycl)) {
      if (RTOptionID == options::OPT__SLASH_MDd)
        CmdArgs.push_back("--dependent-lib=sycld");
      else
        CmdArgs.push_back("--dependent-lib=sycl");
    }
  }

#if INTEL_CUSTOMIZATION
  // Add Intel performance libraries
  if (Args.hasArg(options::OPT_ipp_EQ))
    getToolChain().AddIPPLibArgs(Args, CmdArgs, "--dependent-lib=");
  if (Args.hasArg(options::OPT_mkl_EQ))
    getToolChain().AddMKLLibArgs(Args, CmdArgs, "--dependent-lib=");
  if (Args.hasArg(options::OPT_tbb, options::OPT_daal_EQ) ||
      (Args.hasArg(options::OPT_mkl_EQ) && Args.hasArg(options::OPT__dpcpp)))
    getToolChain().AddTBBLibArgs(Args, CmdArgs, "--dependent-lib=");
  if (Args.hasArg(options::OPT_daal_EQ))
    getToolChain().AddDAALLibArgs(Args, CmdArgs, "--dependent-lib=");

  // Add OpenMP libs
  bool StubsAdded = false;
  if (Arg *A = Args.getLastArg(options::OPT_qopenmp_stubs,
      options::OPT_fopenmp, options::OPT_fopenmp_EQ, options::OPT_fiopenmp)) {
    if (A->getOption().matches(options::OPT_qopenmp_stubs)) {
      CmdArgs.push_back("--dependent-lib=libiompstubs5md");
      StubsAdded = true;
    }
  }
  if (!StubsAdded && (Args.hasFlag(options::OPT_fopenmp,
                                   options::OPT_fopenmp_EQ,
                                   options::OPT_fno_openmp, false) ||
      Args.hasArg(options::OPT_fiopenmp, options::OPT_mkl_EQ))) {
    switch (getToolChain().getDriver().getOpenMPRuntime(Args)) {
    case Driver::OMPRT_OMP:
      CmdArgs.push_back("--dependent-lib=libomp");
      break;
    case Driver::OMPRT_IOMP5:
      CmdArgs.push_back("--dependent-lib=libiomp5md");
      break;
    case Driver::OMPRT_GOMP:
      break;
    case Driver::OMPRT_Unknown:
      // Already diagnosed.
      break;
    }
  }
#endif // INTEL_CUSTOMIZATION

  if (Arg *ShowIncludes =
          Args.getLastArg(options::OPT__SLASH_showIncludes,
                          options::OPT__SLASH_showIncludes_user)) {
    CmdArgs.push_back("--show-includes");
    if (ShowIncludes->getOption().matches(options::OPT__SLASH_showIncludes))
      CmdArgs.push_back("-sys-header-deps");
  }

  // This controls whether or not we emit RTTI data for polymorphic types.
  if (Args.hasFlag(options::OPT__SLASH_GR_, options::OPT__SLASH_GR,
                   /*Default=*/false))
    CmdArgs.push_back("-fno-rtti-data");

  // This controls whether or not we emit stack-protector instrumentation.
  // In MSVC, Buffer Security Check (/GS) is on by default.
  if (!isNVPTX && Args.hasFlag(options::OPT__SLASH_GS, options::OPT__SLASH_GS_,
           /*Default=*/!getToolChain().getDriver().IsIntelMode())) { // INTEL
    CmdArgs.push_back("-stack-protector");
    CmdArgs.push_back(Args.MakeArgString(Twine(LangOptions::SSPStrong)));
  }

  // Emit CodeView if -Z7, -Zd, or -gline-tables-only are present.
  if (Arg *DebugInfoArg =
          Args.getLastArg(options::OPT__SLASH_Z7, options::OPT__SLASH_Zd,
                          options::OPT_gline_tables_only)) {
    *EmitCodeView = true;
    if (DebugInfoArg->getOption().matches(options::OPT__SLASH_Z7))
      *DebugInfoKind = codegenoptions::LimitedDebugInfo;
    else
      *DebugInfoKind = codegenoptions::DebugLineTablesOnly;
  } else {
    *EmitCodeView = false;
  }

  const Driver &D = getToolChain().getDriver();
  EHFlags EH = parseClangCLEHFlags(D, Args);
  if (!isNVPTX && (EH.Synch || EH.Asynch)) {
    if (types::isCXX(InputType))
      CmdArgs.push_back("-fcxx-exceptions");
    CmdArgs.push_back("-fexceptions");
  }
  if (types::isCXX(InputType) && EH.Synch && EH.NoUnwindC)
    CmdArgs.push_back("-fexternc-nounwind");

  // /EP should expand to -E -P.
  if (Args.hasArg(options::OPT__SLASH_EP)) {
    CmdArgs.push_back("-E");
    CmdArgs.push_back("-P");
  }

  unsigned VolatileOptionID;
  if (getToolChain().getTriple().isX86() && !D.IsIntelMode()) // INTEL
    VolatileOptionID = options::OPT__SLASH_volatile_ms;
  else
    VolatileOptionID = options::OPT__SLASH_volatile_iso;

  if (Arg *A = Args.getLastArg(options::OPT__SLASH_volatile_Group))
    VolatileOptionID = A->getOption().getID();

  if (VolatileOptionID == options::OPT__SLASH_volatile_ms)
    CmdArgs.push_back("-fms-volatile");

 if (Args.hasFlag(options::OPT__SLASH_Zc_dllexportInlines_,
                  options::OPT__SLASH_Zc_dllexportInlines,
                  false)) {
   if (Args.hasArg(options::OPT__SLASH_fallback)) {
     D.Diag(clang::diag::err_drv_dllexport_inlines_and_fallback);
   } else {
    CmdArgs.push_back("-fno-dllexport-inlines");
   }
 }

  Arg *MostGeneralArg = Args.getLastArg(options::OPT__SLASH_vmg);
  Arg *BestCaseArg = Args.getLastArg(options::OPT__SLASH_vmb);
  if (MostGeneralArg && BestCaseArg)
    D.Diag(clang::diag::err_drv_argument_not_allowed_with)
        << MostGeneralArg->getAsString(Args) << BestCaseArg->getAsString(Args);

  if (MostGeneralArg) {
    Arg *SingleArg = Args.getLastArg(options::OPT__SLASH_vms);
    Arg *MultipleArg = Args.getLastArg(options::OPT__SLASH_vmm);
    Arg *VirtualArg = Args.getLastArg(options::OPT__SLASH_vmv);

    Arg *FirstConflict = SingleArg ? SingleArg : MultipleArg;
    Arg *SecondConflict = VirtualArg ? VirtualArg : MultipleArg;
    if (FirstConflict && SecondConflict && FirstConflict != SecondConflict)
      D.Diag(clang::diag::err_drv_argument_not_allowed_with)
          << FirstConflict->getAsString(Args)
          << SecondConflict->getAsString(Args);

    if (SingleArg)
      CmdArgs.push_back("-fms-memptr-rep=single");
    else if (MultipleArg)
      CmdArgs.push_back("-fms-memptr-rep=multiple");
    else
      CmdArgs.push_back("-fms-memptr-rep=virtual");
  }

  // Parse the default calling convention options.
  if (Arg *CCArg =
          Args.getLastArg(options::OPT__SLASH_Gd, options::OPT__SLASH_Gr,
                          options::OPT__SLASH_Gz, options::OPT__SLASH_Gv,
                          options::OPT__SLASH_Gregcall)) {
    unsigned DCCOptId = CCArg->getOption().getID();
    const char *DCCFlag = nullptr;
    bool ArchSupported = !isNVPTX;
    llvm::Triple::ArchType Arch = getToolChain().getArch();
    switch (DCCOptId) {
    case options::OPT__SLASH_Gd:
      DCCFlag = "-fdefault-calling-conv=cdecl";
      break;
    case options::OPT__SLASH_Gr:
      ArchSupported = Arch == llvm::Triple::x86;
      DCCFlag = "-fdefault-calling-conv=fastcall";
      break;
    case options::OPT__SLASH_Gz:
      ArchSupported = Arch == llvm::Triple::x86;
      DCCFlag = "-fdefault-calling-conv=stdcall";
      break;
    case options::OPT__SLASH_Gv:
      ArchSupported = Arch == llvm::Triple::x86 || Arch == llvm::Triple::x86_64;
      DCCFlag = "-fdefault-calling-conv=vectorcall";
      break;
    case options::OPT__SLASH_Gregcall:
      ArchSupported = Arch == llvm::Triple::x86 || Arch == llvm::Triple::x86_64;
      DCCFlag = "-fdefault-calling-conv=regcall";
      break;
    }

    // MSVC doesn't warn if /Gr or /Gz is used on x64, so we don't either.
    if (ArchSupported && DCCFlag)
      CmdArgs.push_back(DCCFlag);
  }

  Args.AddLastArg(CmdArgs, options::OPT_vtordisp_mode_EQ);

  if (!Args.hasArg(options::OPT_fdiagnostics_format_EQ)) {
    CmdArgs.push_back("-fdiagnostics-format");
    if (Args.hasArg(options::OPT__SLASH_fallback))
      CmdArgs.push_back("msvc-fallback");
    else
      CmdArgs.push_back("msvc");
  }

  if (Arg *A = Args.getLastArg(options::OPT__SLASH_guard)) {
    StringRef GuardArgs = A->getValue();
    // The only valid options are "cf", "cf,nochecks", and "cf-".
    if (GuardArgs.equals_lower("cf")) {
      // Emit CFG instrumentation and the table of address-taken functions.
      CmdArgs.push_back("-cfguard");
    } else if (GuardArgs.equals_lower("cf,nochecks")) {
      // Emit only the table of address-taken functions.
      CmdArgs.push_back("-cfguard-no-checks");
    } else if (GuardArgs.equals_lower("cf-")) {
      // Do nothing, but we might want to emit a security warning in future.
    } else {
      D.Diag(diag::err_drv_invalid_value) << A->getSpelling() << GuardArgs;
    }
  }
}

visualstudio::Compiler *Clang::getCLFallback() const {
  if (!CLFallback)
    CLFallback.reset(new visualstudio::Compiler(getToolChain()));
  return CLFallback.get();
}


const char *Clang::getBaseInputName(const ArgList &Args,
                                    const InputInfo &Input) {
  return Args.MakeArgString(llvm::sys::path::filename(Input.getBaseInput()));
}

const char *Clang::getBaseInputStem(const ArgList &Args,
                                    const InputInfoList &Inputs) {
  const char *Str = getBaseInputName(Args, Inputs[0]);

  if (const char *End = strrchr(Str, '.'))
    return Args.MakeArgString(std::string(Str, End));

  return Str;
}

const char *Clang::getDependencyFileName(const ArgList &Args,
                                         const InputInfoList &Inputs) {
  // FIXME: Think about this more.

  if (Arg *OutputOpt =
          Args.getLastArg(options::OPT_o, options::OPT__SLASH_Fo)) {
    SmallString<128> OutputArgument(OutputOpt->getValue());
    if (llvm::sys::path::is_separator(OutputArgument.back()))
      // If the argument is a directory, output to BaseName in that dir.
      llvm::sys::path::append(OutputArgument, getBaseInputStem(Args, Inputs));
    llvm::sys::path::replace_extension(OutputArgument, llvm::Twine('d'));
    return Args.MakeArgString(OutputArgument);
  }
#if INTEL_CUSTOMIZATION
  if (Arg *OutputOpt = Args.getLastArg(options::OPT__SLASH_Fo)) {
    SmallString<128> OutputFilename(OutputOpt->getValue());
    llvm::sys::path::replace_extension(OutputFilename, llvm::Twine('d'));
    return Args.MakeArgString(OutputFilename);
  }
#endif // INTEL_CUSTOMIZATION

  return Args.MakeArgString(Twine(getBaseInputStem(Args, Inputs)) + ".d");
}

// Begin ClangAs

void ClangAs::AddMIPSTargetArgs(const ArgList &Args,
                                ArgStringList &CmdArgs) const {
  StringRef CPUName;
  StringRef ABIName;
  const llvm::Triple &Triple = getToolChain().getTriple();
  mips::getMipsCPUAndABI(Args, Triple, CPUName, ABIName);

  CmdArgs.push_back("-target-abi");
  CmdArgs.push_back(ABIName.data());
}

void ClangAs::AddX86TargetArgs(const ArgList &Args,
                               ArgStringList &CmdArgs) const {
  addX86AlignBranchArgs(getToolChain().getDriver(), Args, CmdArgs,
                        /*IsLTO=*/false);

  if (Arg *A = Args.getLastArg(options::OPT_masm_EQ)) {
    StringRef Value = A->getValue();
    if (Value == "intel" || Value == "att") {
      CmdArgs.push_back("-mllvm");
      CmdArgs.push_back(Args.MakeArgString("-x86-asm-syntax=" + Value));
    } else {
      getToolChain().getDriver().Diag(diag::err_drv_unsupported_option_argument)
          << A->getOption().getName() << Value;
    }
  }
}

void ClangAs::AddRISCVTargetArgs(const ArgList &Args,
                               ArgStringList &CmdArgs) const {
  const llvm::Triple &Triple = getToolChain().getTriple();
  StringRef ABIName = riscv::getRISCVABI(Args, Triple);

  CmdArgs.push_back("-target-abi");
  CmdArgs.push_back(ABIName.data());
}

void ClangAs::ConstructJob(Compilation &C, const JobAction &JA,
                           const InputInfo &Output, const InputInfoList &Inputs,
                           const ArgList &Args,
                           const char *LinkingOutput) const {
  ArgStringList CmdArgs;

  assert(Inputs.size() == 1 && "Unexpected number of inputs.");
  const InputInfo &Input = Inputs[0];

  const llvm::Triple &Triple = getToolChain().getEffectiveTriple();
  const std::string &TripleStr = Triple.getTriple();
  const auto &D = getToolChain().getDriver();

  // Don't warn about "clang -w -c foo.s"
  Args.ClaimAllArgs(options::OPT_w);
  // and "clang -emit-llvm -c foo.s"
  Args.ClaimAllArgs(options::OPT_emit_llvm);

  claimNoWarnArgs(Args);

  // Invoke ourselves in -cc1as mode.
  //
  // FIXME: Implement custom jobs for internal actions.
  CmdArgs.push_back("-cc1as");

  // Add the "effective" target triple.
  CmdArgs.push_back("-triple");
  CmdArgs.push_back(Args.MakeArgString(TripleStr));

  // Set the output mode, we currently only expect to be used as a real
  // assembler.
  CmdArgs.push_back("-filetype");
  CmdArgs.push_back("obj");

  // Set the main file name, so that debug info works even with
  // -save-temps or preprocessed assembly.
  CmdArgs.push_back("-main-file-name");
  CmdArgs.push_back(Clang::getBaseInputName(Args, Input));

  // Add the target cpu
  std::string CPU = getCPUName(Args, Triple, /*FromAs*/ true);
  if (!CPU.empty()) {
    CmdArgs.push_back("-target-cpu");
    CmdArgs.push_back(Args.MakeArgString(CPU));
  }

  // Add the target features
  getTargetFeatures(D, Triple, Args, CmdArgs, true);

  // Ignore explicit -force_cpusubtype_ALL option.
  (void)Args.hasArg(options::OPT_force__cpusubtype__ALL);

  // Pass along any -I options so we get proper .include search paths.
  Args.AddAllArgs(CmdArgs, options::OPT_I_Group);

  // Determine the original source input.
  const Action *SourceAction = &JA;
  while (SourceAction->getKind() != Action::InputClass) {
    assert(!SourceAction->getInputs().empty() && "unexpected root action!");
    SourceAction = SourceAction->getInputs()[0];
  }

  // Forward -g and handle debug info related flags, assuming we are dealing
  // with an actual assembly file.
  bool WantDebug = false;
  unsigned DwarfVersion = 0;
  Args.ClaimAllArgs(options::OPT_g_Group);
  if (Arg *A = Args.getLastArg(options::OPT_g_Group)) {
    WantDebug = !A->getOption().matches(options::OPT_g0) &&
                !A->getOption().matches(options::OPT_ggdb0);
    if (WantDebug)
      DwarfVersion = DwarfVersionNum(A->getSpelling());
  }

  unsigned DefaultDwarfVersion = ParseDebugDefaultVersion(getToolChain(), Args);
  if (DwarfVersion == 0)
    DwarfVersion = DefaultDwarfVersion;

  if (DwarfVersion == 0)
    DwarfVersion = getToolChain().GetDefaultDwarfVersion();

  codegenoptions::DebugInfoKind DebugInfoKind = codegenoptions::NoDebugInfo;

  if (SourceAction->getType() == types::TY_Asm ||
      SourceAction->getType() == types::TY_PP_Asm) {
    // You might think that it would be ok to set DebugInfoKind outside of
    // the guard for source type, however there is a test which asserts
    // that some assembler invocation receives no -debug-info-kind,
    // and it's not clear whether that test is just overly restrictive.
    DebugInfoKind = (WantDebug ? codegenoptions::LimitedDebugInfo
                               : codegenoptions::NoDebugInfo);
    // Add the -fdebug-compilation-dir flag if needed.
    addDebugCompDirArg(Args, CmdArgs, C.getDriver().getVFS());

    addDebugPrefixMapArg(getToolChain().getDriver(), Args, CmdArgs);

    // Set the AT_producer to the clang version when using the integrated
    // assembler on assembly source files.
    CmdArgs.push_back("-dwarf-debug-producer");
    CmdArgs.push_back(Args.MakeArgString(getClangFullVersion()));

    // And pass along -I options
    Args.AddAllArgs(CmdArgs, options::OPT_I);
  }
  RenderDebugEnablingArgs(Args, CmdArgs, DebugInfoKind, DwarfVersion,
                          llvm::DebuggerKind::Default);
  RenderDebugInfoCompressionArgs(Args, CmdArgs, D, getToolChain());


  // Handle -fPIC et al -- the relocation-model affects the assembler
  // for some targets.
  llvm::Reloc::Model RelocationModel;
  unsigned PICLevel;
  bool IsPIE;
  std::tie(RelocationModel, PICLevel, IsPIE) =
      ParsePICArgs(getToolChain(), Args);

  const char *RMName = RelocationModelName(RelocationModel);
  if (RMName) {
    CmdArgs.push_back("-mrelocation-model");
    CmdArgs.push_back(RMName);
  }

  // Optionally embed the -cc1as level arguments into the debug info, for build
  // analysis.
  if (getToolChain().UseDwarfDebugFlags()) {
    ArgStringList OriginalArgs;
    for (const auto &Arg : Args)
      Arg->render(Args, OriginalArgs);

    SmallString<256> Flags;
    const char *Exec = getToolChain().getDriver().getClangProgramPath();
    EscapeSpacesAndBackslashes(Exec, Flags);
    for (const char *OriginalArg : OriginalArgs) {
      SmallString<128> EscapedArg;
      EscapeSpacesAndBackslashes(OriginalArg, EscapedArg);
      Flags += " ";
      Flags += EscapedArg;
    }
    CmdArgs.push_back("-dwarf-debug-flags");
    CmdArgs.push_back(Args.MakeArgString(Flags));
  }

  // FIXME: Add -static support, once we have it.

  // Add target specific flags.
  switch (getToolChain().getArch()) {
  default:
    break;

  case llvm::Triple::mips:
  case llvm::Triple::mipsel:
  case llvm::Triple::mips64:
  case llvm::Triple::mips64el:
    AddMIPSTargetArgs(Args, CmdArgs);
    break;

  case llvm::Triple::x86:
  case llvm::Triple::x86_64:
    AddX86TargetArgs(Args, CmdArgs);
    break;

  case llvm::Triple::arm:
  case llvm::Triple::armeb:
  case llvm::Triple::thumb:
  case llvm::Triple::thumbeb:
    // This isn't in AddARMTargetArgs because we want to do this for assembly
    // only, not C/C++.
    if (Args.hasFlag(options::OPT_mdefault_build_attributes,
                     options::OPT_mno_default_build_attributes, true)) {
        CmdArgs.push_back("-mllvm");
        CmdArgs.push_back("-arm-add-build-attributes");
    }
    break;

  case llvm::Triple::aarch64:
  case llvm::Triple::aarch64_32:
  case llvm::Triple::aarch64_be:
    if (Args.hasArg(options::OPT_mmark_bti_property)) {
      CmdArgs.push_back("-mllvm");
      CmdArgs.push_back("-aarch64-mark-bti-property");
    }
    break;

  case llvm::Triple::riscv32:
  case llvm::Triple::riscv64:
    AddRISCVTargetArgs(Args, CmdArgs);
    break;
  }

  // Consume all the warning flags. Usually this would be handled more
  // gracefully by -cc1 (warning about unknown warning flags, etc) but -cc1as
  // doesn't handle that so rather than warning about unused flags that are
  // actually used, we'll lie by omission instead.
  // FIXME: Stop lying and consume only the appropriate driver flags
  Args.ClaimAllArgs(options::OPT_W_Group);

  CollectArgsForIntegratedAssembler(C, Args, CmdArgs,
                                    getToolChain().getDriver());

  Args.AddAllArgs(CmdArgs, options::OPT_mllvm);

  assert(Output.isFilename() && "Unexpected lipo output.");
  CmdArgs.push_back("-o");
  CmdArgs.push_back(Output.getFilename());

  const llvm::Triple &T = getToolChain().getTriple();
  Arg *A;
  if (getDebugFissionKind(D, Args, A) == DwarfFissionKind::Split &&
      T.isOSBinFormatELF()) {
    CmdArgs.push_back("-split-dwarf-output");
    CmdArgs.push_back(SplitDebugName(JA, Args, Input, Output));
  }

  HandleAmdgcnLegacyOptions(D, Args, CmdArgs);

  assert(Input.isFilename() && "Invalid input.");
  CmdArgs.push_back(Input.getFilename());

  const char *Exec = getToolChain().getDriver().getClangProgramPath();
  C.addCommand(std::make_unique<Command>(JA, *this,
                                         ResponseFileSupport::AtFileUTF8(),
                                         Exec, CmdArgs, Inputs, Output));
}

// Begin OffloadBundler

void OffloadBundler::ConstructJob(Compilation &C, const JobAction &JA,
                                  const InputInfo &Output,
                                  const InputInfoList &Inputs,
                                  const llvm::opt::ArgList &TCArgs,
                                  const char *LinkingOutput) const {
  // The version with only one output is expected to refer to a bundling job.
  assert(isa<OffloadBundlingJobAction>(JA) && "Expecting bundling job!");

  // The bundling command looks like this:
  // clang-offload-bundler -type=bc
  //   -targets=host-triple,openmp-triple1,openmp-triple2
  //   -outputs=input_file
  //   -inputs=unbundle_file_host,unbundle_file_tgt1,unbundle_file_tgt2"

  ArgStringList CmdArgs;

  // Get the type.
  CmdArgs.push_back(TCArgs.MakeArgString(
      Twine("-type=") + types::getTypeTempSuffix(Output.getType())));

  assert(JA.getInputs().size() == Inputs.size() &&
         "Not have inputs for all dependence actions??");

  // Get the targets.
  SmallString<128> Triples;
  Triples += "-targets=";
  for (unsigned I = 0; I < Inputs.size(); ++I) {
    if (I)
      Triples += ',';

    // Find ToolChain for this input.
    Action::OffloadKind CurKind = Action::OFK_Host;
    const ToolChain *CurTC = &getToolChain();
    const Action *CurDep = JA.getInputs()[I];

    if (const auto *OA = dyn_cast<OffloadAction>(CurDep)) {
      CurTC = nullptr;
      OA->doOnEachDependence([&](Action *A, const ToolChain *TC, const char *) {
        assert(CurTC == nullptr && "Expected one dependence!");
        CurKind = A->getOffloadingDeviceKind();
        CurTC = TC;
      });
    }
    Triples += Action::GetOffloadKindName(CurKind);
    Triples += '-';
    Triples += CurTC->getTriple().normalize();
    if (CurKind == Action::OFK_HIP && CurDep->getOffloadingArch()) {
      Triples += '-';
      Triples += CurDep->getOffloadingArch();
    }
  }
  bool IsFPGADepBundle = (TCArgs.hasArg(options::OPT_fintelfpga) &&
                          Output.getType() == types::TY_Object);
  // For -fintelfpga, when bundling objects we also want to bundle up the
  // named dependency file.
  // TODO - We are currently using the target triple inputs to slot a location
  // of the dependency information into the bundle.  It would be good to
  // separate this out to an explicit option in the bundler for the dependency
  // file as it does not match the type being bundled.
  if (IsFPGADepBundle) {
    Triples += ',';
    Triples += Action::GetOffloadKindName(Action::OFK_SYCL);
    Triples += '-';
    Triples += llvm::Triple::getArchTypeName(llvm::Triple::fpga_dep);
  }
  CmdArgs.push_back(TCArgs.MakeArgString(Triples));

  // Get bundled file command.
  CmdArgs.push_back(
      TCArgs.MakeArgString(Twine("-outputs=") + Output.getFilename()));

  // Get unbundled files command.
  SmallString<128> UB;
  UB += "-inputs=";
  for (unsigned I = 0; I < Inputs.size(); ++I) {
    if (I)
      UB += ',';

    // Find ToolChain for this input.
    const ToolChain *CurTC = &getToolChain();
    if (const auto *OA = dyn_cast<OffloadAction>(JA.getInputs()[I])) {
      CurTC = nullptr;
      OA->doOnEachDependence([&](Action *, const ToolChain *TC, const char *) {
        assert(CurTC == nullptr && "Expected one dependence!");
        CurTC = TC;
      });
    }
    UB += CurTC->getInputFilename(Inputs[I]);

  }
  // For -fintelfpga, when bundling objects we also want to bundle up the
  // named dependency file.
  if (IsFPGADepBundle) {
    const char *BaseName = Clang::getBaseInputName(TCArgs, Inputs[0]);
    SmallString<128> DepFile(C.getDriver().getFPGATempDepFile(BaseName));
    if (!DepFile.empty()) {
      UB += ',';
      UB += DepFile;
    }
  }
  CmdArgs.push_back(TCArgs.MakeArgString(UB));

  // All the inputs are encoded as commands.
  C.addCommand(std::make_unique<Command>(
      JA, *this, ResponseFileSupport::None(),
      TCArgs.MakeArgString(getToolChain().GetProgramPath(getShortName())),
      CmdArgs, None, Output));
}

void OffloadBundler::ConstructJobMultipleOutputs(
    Compilation &C, const JobAction &JA, const InputInfoList &Outputs,
    const InputInfoList &Inputs, const llvm::opt::ArgList &TCArgs,
    const char *LinkingOutput) const {
  // The version with multiple outputs is expected to refer to a unbundling job.
  auto &UA = cast<OffloadUnbundlingJobAction>(JA);

  // The unbundling command looks like this:
  // clang-offload-bundler -type=bc
  //   -targets=host-triple,openmp-triple1,openmp-triple2
  //   -inputs=input_file
  //   -outputs=unbundle_file_host,unbundle_file_tgt1,unbundle_file_tgt2"
  //   -unbundle

  ArgStringList CmdArgs;
  InputInfo Input = Inputs.front();
  const char *TypeArg = types::getTypeTempSuffix(Input.getType());
  const char *InputFileName = Input.getFilename();
  bool IsMSVCEnv =
      C.getDefaultToolChain().getTriple().isWindowsMSVCEnvironment();
  types::ID InputType(Input.getType());
  bool IsFPGADepUnbundle = JA.getType() == types::TY_FPGA_Dependencies;
  bool IsFPGADepLibUnbundle = JA.getType() == types::TY_FPGA_Dependencies_List;
  bool IsArchiveUnbundle =
      (!IsMSVCEnv && C.getDriver().getOffloadStaticLibSeen() &&
       (types::isArchive(InputType) || InputType == types::TY_Object));

  if (IsArchiveUnbundle)
    TypeArg = "oo";
  else if (InputType == types::TY_FPGA_AOCX ||
           InputType == types::TY_FPGA_AOCR) {
    // Override type with archive object
    if (getToolChain().getTriple().getSubArch() ==
        llvm::Triple::SPIRSubArch_fpga)
      TypeArg = "ao";
    else
      TypeArg = "aoo";
  }
  if (InputType == types::TY_FPGA_AOCO || IsFPGADepLibUnbundle ||
      (IsMSVCEnv && types::isArchive(InputType)))
    TypeArg = "aoo";
  if (IsFPGADepUnbundle)
    TypeArg = "o";

  // Get the type.
  CmdArgs.push_back(TCArgs.MakeArgString(Twine("-type=") + TypeArg));

  // Get the targets.
  SmallString<128> Triples;
  Triples += "-targets=";
  auto DepInfo = UA.getDependentActionsInfo();
  for (unsigned I = 0, J = 0; I < DepInfo.size(); ++I) {
    auto &Dep = DepInfo[I];
    // FPGA device triples are 'transformed' for the bundler when creating
    // aocx or aocr type bundles.  Also, we only do a specific target
    // unbundling, skipping the host side or device side.
    if (types::isFPGA(InputType)) {
      if (getToolChain().getTriple().getSubArch() ==
              llvm::Triple::SPIRSubArch_fpga &&
          Dep.DependentOffloadKind == Action::OFK_SYCL) {
        llvm::Triple TT;
        TT.setArchName(types::getTypeName(InputType));
        TT.setVendorName("intel");
        TT.setOS(getToolChain().getTriple().getOS());
        TT.setEnvironment(llvm::Triple::SYCLDevice);
        Triples += "sycl-";
        Triples += TT.normalize();
      } else if (getToolChain().getTriple().getSubArch() !=
                     llvm::Triple::SPIRSubArch_fpga &&
                 Dep.DependentOffloadKind == Action::OFK_Host) {
        Triples += Action::GetOffloadKindName(Dep.DependentOffloadKind);
        Triples += '-';
        Triples += Dep.DependentToolChain->getTriple().normalize();
      }
      continue;
    } else if (InputType == types::TY_Archive || IsArchiveUnbundle ||
               (TCArgs.hasArg(options::OPT_fintelfpga) &&
                TCArgs.hasArg(options::OPT_fsycl_link_EQ))) {
      // Do not extract host part if we are unbundling archive on Windows
      // because it is not needed. Static offload libraries are added to the
      // host link command just as normal libraries.  Do not extract the host
      // part from -fintelfpga -fsycl-link unbundles either, as the full obj
      // is used in the final link
      if (Dep.DependentOffloadKind == Action::OFK_Host)
        continue;
    }
    if (J++)
      Triples += ',';
    Triples += Action::GetOffloadKindName(Dep.DependentOffloadKind);
    Triples += '-';
    Triples += Dep.DependentToolChain->getTriple().normalize();
    if (Dep.DependentOffloadKind == Action::OFK_HIP &&
        !Dep.DependentBoundArch.empty()) {
      Triples += '-';
      Triples += Dep.DependentBoundArch;
    }
  }
  if (IsFPGADepUnbundle || IsFPGADepLibUnbundle) {
    // TODO - We are currently using the target triple inputs to slot a location
    // of the dependency information into the bundle.  It would be good to
    // separate this out to an explicit option in the bundler for the dependency
    // file as it does not match the type being bundled.
    Triples += Action::GetOffloadKindName(Action::OFK_SYCL);
    Triples += '-';
    Triples += llvm::Triple::getArchTypeName(llvm::Triple::fpga_dep);
  }
  CmdArgs.push_back(TCArgs.MakeArgString(Triples));

  // Get bundled file command.
  CmdArgs.push_back(
      TCArgs.MakeArgString(Twine("-inputs=") + InputFileName));

  // Get unbundled files command.
  SmallString<128> UB;
  UB += "-outputs=";
  // When dealing with -fintelfpga, there is an additional unbundle step
  // that occurs for the dependency file.  In that case, do not use the
  // dependent information, but just the output file.
  if (IsFPGADepUnbundle || IsFPGADepLibUnbundle)
    UB += Outputs[0].getFilename();
  else {
    for (unsigned I = 0; I < Outputs.size(); ++I) {
      if (I)
        UB += ',';
      UB += DepInfo[I].DependentToolChain->getInputFilename(Outputs[I]);
    }
  }
  CmdArgs.push_back(TCArgs.MakeArgString(UB));
  CmdArgs.push_back("-unbundle");

  // All the inputs are encoded as commands.
  C.addCommand(std::make_unique<Command>(
      JA, *this, ResponseFileSupport::None(),
      TCArgs.MakeArgString(getToolChain().GetProgramPath(getShortName())),
      CmdArgs, None, Outputs));
}

// Begin OffloadWrapper

void OffloadWrapper::ConstructJob(Compilation &C, const JobAction &JA,
                                  const InputInfo &Output,
                                  const InputInfoList &Inputs,
                                  const llvm::opt::ArgList &TCArgs,
                                  const char *LinkingOutput) const {
  // Construct offload-wrapper command.  Also calls llc to generate the
  // object that is fed to the linker from the wrapper generated bc file
  assert(isa<OffloadWrapperJobAction>(JA) && "Expecting wrapping job!");

  Action::OffloadKind OffloadingKind = JA.getOffloadingDeviceKind();
  if (OffloadingKind == Action::OFK_SYCL) {
    // The wrapper command looks like this:
    // clang-offload-wrapper
    //   -o=<outputfile>.bc
    //   -host=x86_64-pc-linux-gnu -kind=sycl
    //   -format=spirv <inputfile1>.spv <manifest1>(optional)
    //   -format=spirv <inputfile2>.spv <manifest2>(optional)
    //  ...
    ArgStringList WrapperArgs;

    std::string OutTmpName = C.getDriver().GetTemporaryPath("wrapper", "bc");
    const char *WrapperFileName =
        C.addTempFile(C.getArgs().MakeArgString(OutTmpName));
    SmallString<128> OutOpt("-o=");
    OutOpt += WrapperFileName;
    WrapperArgs.push_back(C.getArgs().MakeArgString(OutOpt));

    SmallString<128> HostTripleOpt("-host=");
    HostTripleOpt += getToolChain().getAuxTriple()->str();
    WrapperArgs.push_back(C.getArgs().MakeArgString(HostTripleOpt));

    llvm::Triple TT = getToolChain().getTriple();
    SmallString<128> TargetTripleOpt = TT.getArchName();
    // When wrapping an FPGA device binary, we need to be sure to apply the
    // appropriate triple that corresponds (fpga_aoc[xr]-intel-<os>-sycldevice)
    // to the target triple setting.
    if (TT.getSubArch() == llvm::Triple::SPIRSubArch_fpga &&
        TCArgs.hasArg(options::OPT_fsycl_link_EQ)) {
      auto *A = C.getInputArgs().getLastArg(options::OPT_fsycl_link_EQ);
      TT.setArchName((A->getValue() == StringRef("early")) ? "fpga_aocr"
                                                           : "fpga_aocx");
      TT.setVendorName("intel");
      TT.setEnvironment(llvm::Triple::SYCLDevice);
      TargetTripleOpt = TT.str();
      // When wrapping an FPGA aocx binary to archive, do not emit registration
      // functions
      if (A->getValue() == StringRef("image"))
        WrapperArgs.push_back(C.getArgs().MakeArgString("--emit-reg-funcs=0"));
    }
    // Grab any Target specific options that need to be added to the wrapper
    // information.
    ArgStringList BuildArgs;
    auto createArgString = [&](const char *Opt) {
      if (BuildArgs.empty())
        return;
      SmallString<128> AL;
      for (const char *A : BuildArgs) {
        if (AL.empty()) {
          AL = A;
          continue;
        }
        AL += " ";
        AL += A;
      }
      WrapperArgs.push_back(C.getArgs().MakeArgString(Twine(Opt) + AL));
    };
    const toolchains::SYCLToolChain &TC =
              static_cast<const toolchains::SYCLToolChain &>(getToolChain());
    // TODO: Consider separating the mechanisms for:
    // - passing standard-defined options to AOT/JIT compilation steps;
    // - passing AOT-compiler specific options.
    // This would allow retaining standard language options in the
    // image descriptor, while excluding tool-specific options that
    // have been known to confuse RT implementations.
    if (TC.getTriple().getSubArch() == llvm::Triple::NoSubArch) {
      // Only store compile/link opts in the image descriptor for the SPIR-V
      // target; AOT compilation has already been performed otherwise.
      TC.TranslateBackendTargetArgs(TCArgs, BuildArgs);
      createArgString("-compile-opts=");
      BuildArgs.clear();
      TC.TranslateLinkerTargetArgs(TCArgs, BuildArgs);
      createArgString("-link-opts=");
    }

    WrapperArgs.push_back(
        C.getArgs().MakeArgString(Twine("-target=") + TargetTripleOpt));

    // TODO forcing offload kind is a simplification which assumes wrapper used
    // only with SYCL. Device binary format (-format=xxx) option should also
    // come from the command line and/or the native compiler. Should be fixed
    // together with supporting AOT in the driver. If format is not set, the
    // default is "none" which means runtime must try to determine it
    // automatically.
    StringRef Kind = Action::GetOffloadKindName(OffloadingKind);
    WrapperArgs.push_back(
        C.getArgs().MakeArgString(Twine("-kind=") + Twine(Kind)));

#if INTEL_CUSTOMIZATION
    // When debugging, make the native debugger the default for SYCL on Windows.
    if (getToolChain().getTriple().isWindowsMSVCEnvironment() &&
        TCArgs.getLastArg(options::OPT_g_Group)) {
      WrapperArgs.push_back("--build-opts=-gnative");
    }
#endif // INTEL_CUSTOMIZATION

    assert((Inputs.size() > 0) && "no inputs for clang-offload-wrapper");
    assert(((Inputs[0].getType() != types::TY_Tempfiletable) ||
            (Inputs.size() == 1)) &&
           "wrong usage of clang-offload-wrapper with SYCL");
    const InputInfo &I = Inputs[0];
    assert(I.isFilename() && "Invalid input.");

    if (I.getType() == types::TY_Tempfiletable)
      // wrapper actual input files are passed via the batch job file table:
      WrapperArgs.push_back(C.getArgs().MakeArgString("-batch"));
    WrapperArgs.push_back(C.getArgs().MakeArgString(I.getFilename()));

    auto Cmd = std::make_unique<Command>(
        JA, *this, ResponseFileSupport::None(),
        TCArgs.MakeArgString(getToolChain().GetProgramPath(getShortName())),
        WrapperArgs, None);
    C.addCommand(std::move(Cmd));

    // Construct llc command.
    // The output is an object file
    ArgStringList LlcArgs{"-filetype=obj", "-o", Output.getFilename(),
                          WrapperFileName};
    llvm::Reloc::Model RelocationModel;
    unsigned PICLevel;
    bool IsPIE;
    std::tie(RelocationModel, PICLevel, IsPIE) =
        ParsePICArgs(getToolChain(), TCArgs);
    if (PICLevel > 0) {
      LlcArgs.push_back("-relocation-model=pic");
    }
    if (IsPIE) {
      LlcArgs.push_back("-enable-pie");
    }
    SmallString<128> LlcPath(C.getDriver().Dir);
    llvm::sys::path::append(LlcPath, "llc");
    const char *Llc = C.getArgs().MakeArgString(LlcPath);
    C.addCommand(std::make_unique<Command>(
         JA, *this, ResponseFileSupport::None(), Llc, LlcArgs, None));
    return;
  } // end of SYCL flavor of offload wrapper command creation

  ArgStringList CmdArgs;

  const llvm::Triple &Triple = getToolChain().getEffectiveTriple();

  // Add the "effective" target triple.
  CmdArgs.push_back("-host");
  CmdArgs.push_back(TCArgs.MakeArgString(Triple.getTriple()));

  // Add the output file name.
  assert(Output.isFilename() && "Invalid output.");
  CmdArgs.push_back("-o");
  CmdArgs.push_back(TCArgs.MakeArgString(Output.getFilename()));

  assert(JA.getInputs().size() == Inputs.size() &&
         "Not have inputs for all dependence actions??");

  // For FPGA, we wrap the host objects before archiving them when using
  // -fsycl-link.  This allows for better extraction control from the
  // archive when we need the host objects for subsequent compilations.
  if (OffloadingKind == Action::OFK_None &&
      C.getArgs().hasArg(options::OPT_fintelfpga) &&
      C.getArgs().hasArg(options::OPT_fsycl_link_EQ)) {

    // Add offload targets and inputs.
    CmdArgs.push_back(C.getArgs().MakeArgString(
        Twine("-kind=") + Action::GetOffloadKindName(OffloadingKind)));
    CmdArgs.push_back(
        TCArgs.MakeArgString(Twine("-target=") + Triple.getTriple()));

    // Add input.
    assert(Inputs[0].isFilename() && "Invalid input.");
    CmdArgs.push_back(TCArgs.MakeArgString(Inputs[0].getFilename()));

    C.addCommand(std::make_unique<Command>(
        JA, *this, ResponseFileSupport::None(),
        TCArgs.MakeArgString(getToolChain().GetProgramPath(getShortName())),
        CmdArgs, Inputs));
    return;
  }

  // Add offload targets and inputs.
  for (unsigned I = 0; I < Inputs.size(); ++I) {
    // Get input's Offload Kind and ToolChain.
    const auto *OA = cast<OffloadAction>(JA.getInputs()[I]);
    assert(OA->hasSingleDeviceDependence(/*DoNotConsiderHostActions=*/true) &&
           "Expected one device dependence!");
    Action::OffloadKind DeviceKind = Action::OFK_None;
    const ToolChain *DeviceTC = nullptr;
    OA->doOnEachDependence([&](Action *A, const ToolChain *TC, const char *) {
      DeviceKind = A->getOffloadingDeviceKind();
      DeviceTC = TC;
    });

    // And add it to the offload targets.
    CmdArgs.push_back(C.getArgs().MakeArgString(
        Twine("-kind=") + Action::GetOffloadKindName(DeviceKind)));
    CmdArgs.push_back(TCArgs.MakeArgString(Twine("-target=") +
                                           DeviceTC->getTriple().normalize()));

    // Add input.
    assert(Inputs[I].isFilename() && "Invalid input.");
    CmdArgs.push_back(TCArgs.MakeArgString(Inputs[I].getFilename()));
  }

  C.addCommand(std::make_unique<Command>(
      JA, *this, ResponseFileSupport::None(),
      TCArgs.MakeArgString(getToolChain().GetProgramPath(getShortName())),
      CmdArgs, Inputs));
}

// Begin SPIRVTranslator

void SPIRVTranslator::ConstructJob(Compilation &C, const JobAction &JA,
                                  const InputInfo &Output,
                                  const InputInfoList &Inputs,
                                  const llvm::opt::ArgList &TCArgs,
                                  const char *LinkingOutput) const {
  // Construct llvm-spirv command.
  assert(isa<SPIRVTranslatorJobAction>(JA) && "Expecting Translator job!");

  // The translator command looks like this:
  // llvm-spirv -o <file>.spv <file>.bc
  ArgStringList ForeachArgs;
  ArgStringList TranslatorArgs;

  TranslatorArgs.push_back("-o");
  TranslatorArgs.push_back(Output.getFilename());
  if (getToolChain().getTriple().isSYCLDeviceEnvironment() ||
      TCArgs.hasArg(options::OPT_fsycl_device_only)) {
    TranslatorArgs.push_back("-spirv-max-version=1.1");
    TranslatorArgs.push_back("-spirv-debug-info-version=legacy");
    // Prevent crash in the translator if input IR contains DIExpression
    // operations which don't have mapping to OpenCL.DebugInfo.100 spec.
    TranslatorArgs.push_back("-spirv-allow-extra-diexpressions");
    if (C.getArgs().hasArg(options::OPT_fsycl_esimd))
      TranslatorArgs.push_back("-spirv-allow-unknown-intrinsics");

    // Disable SPV_INTEL_usm_storage_classes by default since it adds new
    // storage classes that represent global_device and global_host address
    // spaces, which are not supported for all targets. With the extension
    // disable the storage classes will be lowered to CrossWorkgroup storage
    // class that is mapped to just global address space. The extension is
    // supposed to be enabled only for FPGA hardware.
    std::string ExtArg("-spirv-ext=+all,-SPV_INTEL_usm_storage_classes");
    if (getToolChain().getTriple().getSubArch() ==
        llvm::Triple::SPIRSubArch_fpga) {
      for (auto *A : TCArgs) {
        if (A->getOption().matches(options::OPT_Xs_separate) ||
            A->getOption().matches(options::OPT_Xs)) {
          StringRef ArgString(A->getValue());
          if (ArgString == "hardware" || ArgString == "simulation")
            ExtArg = "-spirv-ext=+all";
        }
      }
    }
    TranslatorArgs.push_back(TCArgs.MakeArgString(ExtArg));
  }
#if INTEL_CUSTOMIZATION
  if (JA.isDeviceOffloading(Action::OFK_OpenMP) &&
      getToolChain().getTriple().isSPIR()) {
    // TODO: -SPV_INTEL_fpga_buffer_location option is added as workaround
    // to CMPLRLLVM-21950. This option should removed when the Jira is
    // resolved, and replaced with just "-spirv-ext=+all"
    TranslatorArgs.push_back("-spirv-ext=+all,-SPV_INTEL_fpga_buffer_location");
    TranslatorArgs.push_back("-spirv-allow-unknown-intrinsics");
  }
#endif // INTEL_CUSTOMIZATION
  for (auto I : Inputs) {
    std::string Filename(I.getFilename());
    if (I.getType() == types::TY_Tempfilelist) {
      ForeachArgs.push_back(
          C.getArgs().MakeArgString("--in-file-list=" + Filename));
      ForeachArgs.push_back(
          C.getArgs().MakeArgString("--in-replace=" + Filename));
      ForeachArgs.push_back(
          C.getArgs().MakeArgString("--out-ext=spv"));
    }
    TranslatorArgs.push_back(C.getArgs().MakeArgString(Filename));
  }

  auto Cmd = std::make_unique<Command>(JA, *this, ResponseFileSupport::None(),
      TCArgs.MakeArgString(getToolChain().GetProgramPath(getShortName())),
      TranslatorArgs, None);

  if (!ForeachArgs.empty()) {
    // Construct llvm-foreach command.
    // The llvm-foreach command looks like this:
    // llvm-foreach a.list --out-replace=out "cp {} out"
    // --out-file-list=list
    std::string OutputFileName(Output.getFilename());
    ForeachArgs.push_back(
        TCArgs.MakeArgString("--out-file-list=" + OutputFileName));
    ForeachArgs.push_back(
        TCArgs.MakeArgString("--out-replace=" + OutputFileName));
    ForeachArgs.push_back(TCArgs.MakeArgString("--"));
    ForeachArgs.push_back(TCArgs.MakeArgString(Cmd->getExecutable()));

    for (auto &Arg : Cmd->getArguments())
      ForeachArgs.push_back(Arg);

    SmallString<128> ForeachPath(C.getDriver().Dir);
    llvm::sys::path::append(ForeachPath, "llvm-foreach");
    const char *Foreach = C.getArgs().MakeArgString(ForeachPath);
    C.addCommand(std::make_unique<Command>(
        JA, *this, ResponseFileSupport::None(), Foreach, ForeachArgs, None));
  } else
    C.addCommand(std::move(Cmd));
}

void SPIRCheck::ConstructJob(Compilation &C, const JobAction &JA,
                             const InputInfo &Output,
                             const InputInfoList &Inputs,
                             const llvm::opt::ArgList &TCArgs,
                             const char *LinkingOutput) const {
  // Construct llvm-no-spir-kernel command.
  assert(isa<SPIRCheckJobAction>(JA) && "Expecting SPIR Check job!");

  // The spir check command looks like this:
  // llvm-no-spir-kernel <file>.bc
  // Upon success, we just move ahead.  Error means the check failed and
  // we need to exit.  The expected output is the input as this is just an
  // intermediate check with no functional change.
  ArgStringList CheckArgs;
  assert(Inputs.size() == 1 && "Unexpected number of inputs to the tool");
  const InputInfo &InputFile = Inputs.front();
  CheckArgs.push_back(InputFile.getFilename());

  // Add output file, which is just a copy of the input to better fit in the
  // toolchain flow.
  CheckArgs.push_back("-o");
  CheckArgs.push_back(Output.getFilename());
  auto Cmd = std::make_unique<Command>(
      JA, *this, ResponseFileSupport::None(),
      TCArgs.MakeArgString(getToolChain().GetProgramPath(getShortName())),
      CheckArgs, None);

  if (getToolChain().getTriple().getSubArch() ==
      llvm::Triple::SPIRSubArch_fpga) {
    const char *Msg = TCArgs.MakeArgString(
        Twine("The FPGA image does not include all device kernels from ") +
        Twine(InputFile.getBaseInput()) +
        Twine(". Please re-generate the image"));
    Cmd->addDiagForErrorCode(/*ErrorCode*/ 1, Msg);
  }

  C.addCommand(std::move(Cmd));
}

static void addArgs(ArgStringList &DstArgs, const llvm::opt::ArgList &Alloc,
                    ArrayRef<StringRef> SrcArgs) {
  for (const auto Arg : SrcArgs) {
    DstArgs.push_back(Alloc.MakeArgString(Arg));
  }
}

// sycl-post-link tool normally outputs a file table (see the tool sources for
// format description) which lists all the other output files associated with
// the device LLVMIR bitcode. This is basically a triple of bitcode, symbols
// and specialization constant files. Single LLVM IR output can be generated as
// well under an option.
//
void SYCLPostLink::ConstructJob(Compilation &C, const JobAction &JA,
                             const InputInfo &Output,
                             const InputInfoList &Inputs,
                             const llvm::opt::ArgList &TCArgs,
                             const char *LinkingOutput) const {
  // Construct sycl-post-link command.
  assert(isa<SYCLPostLinkJobAction>(JA) && "Expecting SYCL post link job!");
  ArgStringList CmdArgs;
#if INTEL_CUSTOMIZATION
  bool IsOpenMPSPIRV = JA.isDeviceOffloading(Action::OFK_OpenMP) &&
                       getToolChain().getTriple().isSPIR();

  Arg *A = TCArgs.getLastArg(options::OPT_fsycl_device_code_split_EQ);
  // See if device code splitting is requested
  if (!IsOpenMPSPIRV && A) {
#endif // INTEL_CUSTOMIZATION
    if (StringRef(A->getValue()) == "per_kernel")
      addArgs(CmdArgs, TCArgs, {"-split=kernel"});
    else if (StringRef(A->getValue()) == "per_source")
      addArgs(CmdArgs, TCArgs, {"-split=source"});
    else
      // split must be off
      assert(StringRef(A->getValue()) == "off");
  }
  // OPT_fsycl_device_code_split is not checked as it is an alias to
  // -fsycl-device-code-split=per_source

#if INTEL_CUSTOMIZATION
  if (JA.isDeviceOffloading(Action::OFK_OpenMP) &&
      getToolChain().getTriple().isSPIR()) {
    addArgs(CmdArgs, TCArgs, {"--ompoffload-link-entries"});
    addArgs(CmdArgs, TCArgs, {"--ompoffload-sort-entries"});
    addArgs(CmdArgs, TCArgs, {"--ompoffload-make-globals-static"});
  }
#endif // INTEL_CUSTOMIZATION
  // Turn on Dead Parameter Elimination Optimization with early optimizations
  if (!getToolChain().getTriple().isNVPTX() &&
      TCArgs.hasFlag(options::OPT_fsycl_dead_args_optimization,
                     options::OPT_fno_sycl_dead_args_optimization, false))
    addArgs(CmdArgs, TCArgs, {"-emit-param-info"});
  if (JA.getType() == types::TY_LLVM_BC) {
    // single file output requested - this means only perform necessary IR
    // transformations (like specialization constant intrinsic lowering) and
    // output LLVMIR
    addArgs(CmdArgs, TCArgs, {"-ir-output-only"});
  } else {
    assert(JA.getType() == types::TY_Tempfiletable);
    // Symbol file and specialization constant info generation is mandatory -
    // add options unconditionally
    addArgs(CmdArgs, TCArgs, {"-symbols"});
  }
  // specialization constants processing is mandatory
  auto *SYCLPostLink = llvm::dyn_cast<SYCLPostLinkJobAction>(&JA);
  if (SYCLPostLink && SYCLPostLink->getRTSetsSpecConstants())
    addArgs(CmdArgs, TCArgs, {"-spec-const=rt"});
  else
    addArgs(CmdArgs, TCArgs, {"-spec-const=default"});

  // Add output file table file option
  assert(Output.isFilename() && "output must be a filename");
  addArgs(CmdArgs, TCArgs, {"-o", Output.getFilename()});

  // Add input file
  assert(Inputs.size() == 1 && Inputs.front().isFilename() &&
         "single input file expected");
  addArgs(CmdArgs, TCArgs, {Inputs.front().getFilename()});
  std::string OutputFileName(Output.getFilename());

  // All the inputs are encoded as commands.
  C.addCommand(std::make_unique<Command>(
      JA, *this, ResponseFileSupport::None(),
      TCArgs.MakeArgString(getToolChain().GetProgramPath(getShortName())),
      CmdArgs, Inputs, Output));
}

// Transforms the abstract representation (JA + Inputs + Outputs) of a file
// table transformation action to concrete command line (job) with actual
// inputs/outputs/options, and adds it to given compilation object.
void FileTableTform::ConstructJob(Compilation &C, const JobAction &JA,
                                  const InputInfo &Output,
                                  const InputInfoList &Inputs,
                                  const llvm::opt::ArgList &TCArgs,
                                  const char *LinkingOutput) const {

  const auto &TformJob = *llvm::dyn_cast<FileTableTformJobAction>(&JA);
  ArgStringList CmdArgs;

  // don't try to assert here whether the number of inputs is OK, argumnets are
  // OK, etc. - better invoke the tool and see good error diagnostics

  // 1) add transformations
  for (const auto &Tf : TformJob.getTforms()) {
    switch (Tf.TheKind) {
    case FileTableTformJobAction::Tform::EXTRACT:
    case FileTableTformJobAction::Tform::EXTRACT_DROP_TITLE: {
      SmallString<128> Arg("-extract=");
      Arg += Tf.TheArgs[0];

      for (unsigned I = 1; I < Tf.TheArgs.size(); ++I) {
        Arg += ",";
        Arg += Tf.TheArgs[I];
      }
      addArgs(CmdArgs, TCArgs, {Arg});

      if (Tf.TheKind == FileTableTformJobAction::Tform::EXTRACT_DROP_TITLE)
        addArgs(CmdArgs, TCArgs, {"-drop_titles"});
      break;
    }
    case FileTableTformJobAction::Tform::REPLACE: {
      assert(Tf.TheArgs.size() == 2 && "from/to column names expected");
      SmallString<128> Arg("-replace=");
      Arg += Tf.TheArgs[0];
      Arg += ",";
      Arg += Tf.TheArgs[1];
      addArgs(CmdArgs, TCArgs, {Arg});
      break;
    }
    default:
      llvm_unreachable("unknown file table transformation kind");
    }
  }
  // 2) add output option
  assert(Output.isFilename() && "table tform output must be a file");
  addArgs(CmdArgs, TCArgs, {"-o", Output.getFilename()});

  // 3) add inputs
  for (const auto &Input : Inputs) {
    assert(Input.isFilename() && "table tform input must be a file");
    addArgs(CmdArgs, TCArgs, {Input.getFilename()});
  }
  // 4) finally construct and add a command to the compilation
  C.addCommand(std::make_unique<Command>(
      JA, *this, ResponseFileSupport::None(),
      TCArgs.MakeArgString(getToolChain().GetProgramPath(getShortName())),
      CmdArgs, Inputs));
}

// For Linux, we have initial support for fat archives (archives which
// contain bundled objects). We will perform partial linking against the
// specific offload target archives which will be sent to the unbundler to
// produce a list of target objects.
void PartialLink::ConstructJob(Compilation &C, const JobAction &JA,
                               const InputInfo &Output,
                               const InputInfoList &Inputs,
                               const llvm::opt::ArgList &TCArgs,
                               const char *LinkingOutput) const {
  // Construct simple partial link command.
  assert(isa<PartialLinkJobAction>(JA) && "Expecting Partial Link job!");

  // The partial linking command resembles this:
  // ld -r -o <output> <inputs>
  ArgStringList LinkArgs;
  LinkArgs.push_back("-r");
  LinkArgs.push_back("-o");
  LinkArgs.push_back(Output.getFilename());

  const ToolChain *HTC = C.getSingleOffloadToolChain<Action::OFK_Host>();
#if INTEL_CUSTOMIZATION
  // Add elf target
  LinkArgs.push_back("-m");
  if (HTC->getTriple().getArch() == llvm::Triple::x86_64)
    LinkArgs.push_back("elf_x86_64");
  else
    LinkArgs.push_back("elf_i386");
#endif // INTEL_CUSTOMIZATION
  // Add crt objects
  LinkArgs.push_back(TCArgs.MakeArgString(HTC->GetFilePath("crt1.o")));
  LinkArgs.push_back(TCArgs.MakeArgString(HTC->GetFilePath("crti.o")));
  // Add -L<dir> search directories.
  TCArgs.AddAllArgs(LinkArgs, options::OPT_L);
  HTC->AddFilePathLibArgs(TCArgs, LinkArgs);

  // Input files consist of fat libraries and the object(s) to be unbundled.
  // We add the needed --whole-archive/--no-whole-archive when appropriate.
  bool IsWholeArchive = false;
  for (const auto &I : Inputs) {
    if (I.getType() == types::TY_WholeArchive && !IsWholeArchive) {
      LinkArgs.push_back("--whole-archive");
      IsWholeArchive = true;
    } else if (I.getType() == types::TY_Archive && IsWholeArchive) {
      LinkArgs.push_back("--no-whole-archive");
      IsWholeArchive = false;
    }
    LinkArgs.push_back(I.getFilename());
  }
  // Disable whole archive if it was enabled for the previous inputs.
  if (IsWholeArchive)
    LinkArgs.push_back("--no-whole-archive");

  // Add crt objects
  LinkArgs.push_back(TCArgs.MakeArgString(HTC->GetFilePath("crtn.o")));
  const char *Exec = TCArgs.MakeArgString(getToolChain().GetLinkerPath());
  C.addCommand(std::make_unique<Command>(
      JA, *this, ResponseFileSupport::AtFileCurCP(), Exec, LinkArgs, Inputs));
}<|MERGE_RESOLUTION|>--- conflicted
+++ resolved
@@ -5478,16 +5478,12 @@
   if (D.CCGenDiagnostics)
     CmdArgs.push_back("-disable-pragma-debug-crash");
 
-<<<<<<< HEAD
-  bool UseSeparateSections = isUseSeparateSections(D, Triple); // INTEL
-=======
   if (RawTriple.isOSAIX())
     if (Arg *A = Args.getLastArg(options::OPT_G))
       D.Diag(diag::err_drv_unsupported_opt_for_target)
           << A->getSpelling() << RawTriple.str();
 
-  bool UseSeparateSections = isUseSeparateSections(Triple);
->>>>>>> 0ba98433
+  bool UseSeparateSections = isUseSeparateSections(D, Triple); // INTEL
 
   if (Args.hasFlag(options::OPT_ffunction_sections,
                    options::OPT_fno_function_sections, UseSeparateSections)) {
