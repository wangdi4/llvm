--- conflicted
+++ resolved
@@ -22,7 +22,6 @@
 using namespace clang;
 using namespace llvm::opt;
 
-<<<<<<< HEAD
 #if INTEL_CUSTOMIZATION
 std::string getCPUForIntel(StringRef Arch, const llvm::Triple &Triple,
                            bool IsArchOpt = false) {
@@ -95,10 +94,7 @@
 }
 #endif // INTEL_CUSTOMIZATION
 
-std::string x86::getX86TargetCPU(const ArgList &Args,
-=======
 std::string x86::getX86TargetCPU(const Driver &D, const ArgList &Args,
->>>>>>> ce42012e
                                  const llvm::Triple &Triple) {
 #if INTEL_CUSTOMIZATION
   if (const Arg *A = clang::driver::getLastArchArg(Args)) {
@@ -126,7 +122,6 @@
       return std::string(CPU);
   }
 
-<<<<<<< HEAD
 #if INTEL_CUSTOMIZATION
   if (const Arg *A = Args.getLastArgNoClaim(options::OPT__SLASH_arch,
                                             options::OPT__SLASH_Qx)) {
@@ -141,10 +136,7 @@
     }
   }
 #endif // INTEL_CUSTOMIZATION
-  if (const Arg *A = Args.getLastArgNoClaim(options::OPT__SLASH_arch)) {
-=======
   if (const Arg *A = Args.getLastArg(options::OPT__SLASH_arch)) {
->>>>>>> ce42012e
     // Mapping built by looking at lib/Basic's X86TargetInfo::initFeatureMap().
     // The keys are case-sensitive; this matches link.exe.
     // 32-bit and 64-bit /arch: flags.
@@ -171,18 +163,15 @@
           << A->getValue() << (Triple.getArch() == llvm::Triple::x86)
           << join(ValidArchs, ", ");
     }
-<<<<<<< HEAD
 #if INTEL_CUSTOMIZATION
     // Handle 'other' /arch variations that are allowed for icx/Intel
-    std::string IntelCPU = getCPUForIntel(Arch, Triple, true);
+    std::string IntelCPU = getCPUForIntel(A->getValue(), Triple, true);
     if (!IntelCPU.empty()) {
       A->claim();
       return IntelCPU;
     }
 #endif // INTEL_CUSTOMIZATION
-=======
     return std::string(CPU);
->>>>>>> ce42012e
   }
 
   // Select the default CPU if none was given (or detection failed).
