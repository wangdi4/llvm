//===--- X86.cpp - X86 Helpers for Tools ------------------------*- C++ -*-===//
//
// Part of the LLVM Project, under the Apache License v2.0 with LLVM Exceptions.
// See https://llvm.org/LICENSE.txt for license information.
// SPDX-License-Identifier: Apache-2.0 WITH LLVM-exception
//
//===----------------------------------------------------------------------===//

#include "X86.h"
#include "ToolChains/CommonArgs.h"
#include "clang/Driver/Driver.h"
#include "clang/Driver/DriverDiagnostic.h"
#include "clang/Driver/Options.h"
#include "llvm/ADT/StringSwitch.h"
#include "llvm/Option/ArgList.h"
#include "llvm/Support/Host.h"

using namespace clang::driver;
using namespace clang::driver::tools;
using namespace clang;
using namespace llvm::opt;

const char *x86::getX86TargetCPU(const ArgList &Args,
                                 const llvm::Triple &Triple) {
  if (const Arg *A = Args.getLastArg(clang::driver::options::OPT_march_EQ)) {
    if (StringRef(A->getValue()) != "native")
      return A->getValue();

    // FIXME: Reject attempts to use -march=native unless the target matches
    // the host.
    //
    // FIXME: We should also incorporate the detected target features for use
    // with -native.
    std::string CPU = std::string(llvm::sys::getHostCPUName());
    if (!CPU.empty() && CPU != "generic")
      return Args.MakeArgString(CPU);
  }

  if (const Arg *A = Args.getLastArgNoClaim(options::OPT__SLASH_arch)) {
    // Mapping built by looking at lib/Basic's X86TargetInfo::initFeatureMap().
    StringRef Arch = A->getValue();
    const char *CPU = nullptr;
    if (Triple.getArch() == llvm::Triple::x86) {  // 32-bit-only /arch: flags.
      CPU = llvm::StringSwitch<const char *>(Arch)
                .Case("IA32", "i386")
                .Case("SSE", "pentium3")
                .Case("SSE2", "pentium4")
                .Default(nullptr);
    }
    if (CPU == nullptr) {  // 32-bit and 64-bit /arch: flags.
      CPU = llvm::StringSwitch<const char *>(Arch)
                .Case("AVX", "sandybridge")
                .Case("AVX2", "haswell")
                .Case("AVX512F", "knl")
                .Case("AVX512", "skylake-avx512")
                .Default(nullptr);
    }
    if (CPU) {
      A->claim();
      return CPU;
    }
  }

  // Select the default CPU if none was given (or detection failed).

  if (!Triple.isX86())
    return nullptr; // This routine is only handling x86 targets.

  bool Is64Bit = Triple.getArch() == llvm::Triple::x86_64;

  // FIXME: Need target hooks.
  if (Triple.isOSDarwin()) {
    if (Triple.getArchName() == "x86_64h")
      return "core-avx2";
    // macosx10.12 drops support for all pre-Penryn Macs.
    // Simulators can still run on 10.11 though, like Xcode.
    if (Triple.isMacOSX() && !Triple.isOSVersionLT(10, 12))
      return "penryn";
    // The oldest x86_64 Macs have core2/Merom; the oldest x86 Macs have Yonah.
    return Is64Bit ? "core2" : "yonah";
  }

  // Set up default CPU name for PS4 compilers.
  if (Triple.isPS4CPU())
    return "btver2";

  // On Android use targets compatible with gcc
  if (Triple.isAndroid())
    return Is64Bit ? "x86-64" : "i686";

  // Everything else goes to x86-64 in 64-bit mode.
  if (Is64Bit)
    return "x86-64";

  switch (Triple.getOS()) {
  case llvm::Triple::FreeBSD:
  case llvm::Triple::NetBSD:
  case llvm::Triple::OpenBSD:
    return "i486";
  case llvm::Triple::Haiku:
    return "i586";
  default:
    // Fallback to p4.
    return "pentium4";
  }
}

void x86::getX86TargetFeatures(const Driver &D, const llvm::Triple &Triple,
                               const ArgList &Args,
                               std::vector<StringRef> &Features) {
  // If -march=native, autodetect the feature list.
  if (const Arg *A = Args.getLastArg(clang::driver::options::OPT_march_EQ)) {
    if (StringRef(A->getValue()) == "native") {
      llvm::StringMap<bool> HostFeatures;
      if (llvm::sys::getHostCPUFeatures(HostFeatures))
        for (auto &F : HostFeatures)
          Features.push_back(
              Args.MakeArgString((F.second ? "+" : "-") + F.first()));
    }
  }

  if (Triple.getArchName() == "x86_64h") {
    // x86_64h implies quite a few of the more modern subtarget features
    // for Haswell class CPUs, but not all of them. Opt-out of a few.
    Features.push_back("-rdrnd");
    Features.push_back("-aes");
    Features.push_back("-pclmul");
    Features.push_back("-rtm");
    Features.push_back("-fsgsbase");
  }

  const llvm::Triple::ArchType ArchType = Triple.getArch();
  // Add features to be compatible with gcc for Android.
  if (Triple.isAndroid()) {
    if (ArchType == llvm::Triple::x86_64) {
      Features.push_back("+sse4.2");
      Features.push_back("+popcnt");
      Features.push_back("+cx16");
    } else
      Features.push_back("+ssse3");
  }

  // Translate the high level `-mretpoline` flag to the specific target feature
  // flags. We also detect if the user asked for retpoline external thunks but
  // failed to ask for retpolines themselves (through any of the different
  // flags). This is a bit hacky but keeps existing usages working. We should
  // consider deprecating this and instead warn if the user requests external
  // retpoline thunks and *doesn't* request some form of retpolines.
  auto SpectreOpt = clang::driver::options::ID::OPT_INVALID;
  if (Args.hasArgNoClaim(options::OPT_mretpoline, options::OPT_mno_retpoline,
                         options::OPT_mspeculative_load_hardening,
                         options::OPT_mno_speculative_load_hardening)) {
    if (Args.hasFlag(options::OPT_mretpoline, options::OPT_mno_retpoline,
                     false)) {
      Features.push_back("+retpoline-indirect-calls");
      Features.push_back("+retpoline-indirect-branches");
      SpectreOpt = options::OPT_mretpoline;
    } else if (Args.hasFlag(options::OPT_mspeculative_load_hardening,
                            options::OPT_mno_speculative_load_hardening,
                            false)) {
      // On x86, speculative load hardening relies on at least using retpolines
      // for indirect calls.
      Features.push_back("+retpoline-indirect-calls");
      SpectreOpt = options::OPT_mspeculative_load_hardening;
    }
  } else if (Args.hasFlag(options::OPT_mretpoline_external_thunk,
                          options::OPT_mno_retpoline_external_thunk, false)) {
    // FIXME: Add a warning about failing to specify `-mretpoline` and
    // eventually switch to an error here.
    Features.push_back("+retpoline-indirect-calls");
    Features.push_back("+retpoline-indirect-branches");
    SpectreOpt = options::OPT_mretpoline_external_thunk;
  }

  auto LVIOpt = clang::driver::options::ID::OPT_INVALID;
<<<<<<< HEAD
  if (Args.hasFlag(options::OPT_mlvi_cfi, options::OPT_mno_lvi_cfi, false)) {
=======
  if (Args.hasFlag(options::OPT_mlvi_hardening, options::OPT_mno_lvi_hardening,
                   false)) {
    Features.push_back("+lvi-load-hardening");
    Features.push_back("+lvi-cfi"); // load hardening implies CFI protection
    LVIOpt = options::OPT_mlvi_hardening;
  } else if (Args.hasFlag(options::OPT_mlvi_cfi, options::OPT_mno_lvi_cfi,
                          false)) {
>>>>>>> 2d5bf622
    Features.push_back("+lvi-cfi");
    LVIOpt = options::OPT_mlvi_cfi;
  }

  if (SpectreOpt != clang::driver::options::ID::OPT_INVALID &&
      LVIOpt != clang::driver::options::ID::OPT_INVALID) {
    D.Diag(diag::err_drv_argument_not_allowed_with)
        << D.getOpts().getOptionName(SpectreOpt)
        << D.getOpts().getOptionName(LVIOpt);
  }

  // Now add any that the user explicitly requested on the command line,
  // which may override the defaults.
  handleTargetFeaturesGroup(Args, Features, options::OPT_m_x86_Features_Group);
}<|MERGE_RESOLUTION|>--- conflicted
+++ resolved
@@ -173,9 +173,6 @@
   }
 
   auto LVIOpt = clang::driver::options::ID::OPT_INVALID;
-<<<<<<< HEAD
-  if (Args.hasFlag(options::OPT_mlvi_cfi, options::OPT_mno_lvi_cfi, false)) {
-=======
   if (Args.hasFlag(options::OPT_mlvi_hardening, options::OPT_mno_lvi_hardening,
                    false)) {
     Features.push_back("+lvi-load-hardening");
@@ -183,7 +180,6 @@
     LVIOpt = options::OPT_mlvi_hardening;
   } else if (Args.hasFlag(options::OPT_mlvi_cfi, options::OPT_mno_lvi_cfi,
                           false)) {
->>>>>>> 2d5bf622
     Features.push_back("+lvi-cfi");
     LVIOpt = options::OPT_mlvi_cfi;
   }
