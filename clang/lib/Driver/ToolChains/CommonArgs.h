--- conflicted
+++ resolved
@@ -154,18 +154,16 @@
                             llvm::opt::ArgStringList &CmdArgs,
                             const llvm::Triple &Triple, bool IsLTO);
 
-<<<<<<< HEAD
 void addOpenMPDeviceRTL(const Driver &D, const llvm::opt::ArgList &DriverArgs,
                         llvm::opt::ArgStringList &CC1Args,
                         StringRef BitcodeSuffix, const llvm::Triple &Triple);
-=======
+
 #if INTEL_CUSTOMIZATION
 void addX86UnalignedVectorMoveArgs(const ToolChain &TC,
                                    const llvm::opt::ArgList &Args,
                                    llvm::opt::ArgStringList &CmdArgs,
                                    bool IsLTO, bool IsIntelMode);
 #endif // INTEL_CUSTOMIZATION
->>>>>>> 1d5c912d
 } // end namespace tools
 } // end namespace driver
 } // end namespace clang
