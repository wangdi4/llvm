//===--- CommonArgs.h - Args handling for multiple toolchains ---*- C++ -*-===//
// INTEL_CUSTOMIZATION
//
// INTEL CONFIDENTIAL
//
// Modifications, Copyright (C) 2021 Intel Corporation
//
// This software and the related documents are Intel copyrighted materials, and
// your use of them is governed by the express license under which they were
// provided to you ("License"). Unless the License provides otherwise, you may not
// use, modify, copy, publish, distribute, disclose or transmit this software or
// the related documents without Intel's prior written permission.
//
// This software and the related documents are provided as is, with no express
// or implied warranties, other than those that are expressly stated in the
// License.
//
// end INTEL_CUSTOMIZATION
//
// Part of the LLVM Project, under the Apache License v2.0 with LLVM Exceptions.
// See https://llvm.org/LICENSE.txt for license information.
// SPDX-License-Identifier: Apache-2.0 WITH LLVM-exception
//
//===----------------------------------------------------------------------===//

#ifndef LLVM_CLANG_LIB_DRIVER_TOOLCHAINS_COMMONARGS_H
#define LLVM_CLANG_LIB_DRIVER_TOOLCHAINS_COMMONARGS_H

#include "clang/Driver/Driver.h"
#include "clang/Driver/InputInfo.h"
#include "clang/Driver/Multilib.h"
#include "clang/Driver/Tool.h"
#include "clang/Driver/ToolChain.h"
#include "llvm/ADT/StringRef.h"
#include "llvm/Option/Arg.h"
#include "llvm/Option/ArgList.h"
#include "llvm/Support/CodeGen.h"

namespace clang {
namespace driver {
namespace tools {

void addPathIfExists(const Driver &D, const Twine &Path,
                     ToolChain::path_list &Paths);

void AddLinkerInputs(const ToolChain &TC, const InputInfoList &Inputs,
                     const llvm::opt::ArgList &Args,
                     llvm::opt::ArgStringList &CmdArgs, const JobAction &JA);

void addLinkerCompressDebugSectionsOption(const ToolChain &TC,
                                          const llvm::opt::ArgList &Args,
                                          llvm::opt::ArgStringList &CmdArgs);

void claimNoWarnArgs(const llvm::opt::ArgList &Args);

bool addSanitizerRuntimes(const ToolChain &TC, const llvm::opt::ArgList &Args,
                          llvm::opt::ArgStringList &CmdArgs);

void linkSanitizerRuntimeDeps(const ToolChain &TC,
                              const llvm::opt::ArgList &Args,
                              llvm::opt::ArgStringList &CmdArgs);

bool addXRayRuntime(const ToolChain &TC, const llvm::opt::ArgList &Args,
                    llvm::opt::ArgStringList &CmdArgs);

void linkXRayRuntimeDeps(const ToolChain &TC, const llvm::opt::ArgList &Args,
                         llvm::opt::ArgStringList &CmdArgs);

void AddRunTimeLibs(const ToolChain &TC, const Driver &D,
                    llvm::opt::ArgStringList &CmdArgs,
                    const llvm::opt::ArgList &Args);

void AddStaticDeviceLibsLinking(Compilation &C, const Tool &T,
                                const JobAction &JA,
                                const InputInfoList &Inputs,
                                const llvm::opt::ArgList &DriverArgs,
                                llvm::opt::ArgStringList &CmdArgs,
                                StringRef Arch, StringRef Target,
<<<<<<< HEAD
                                bool isBitCodeSDL, bool postClangLink);
=======
                                bool isBitCodeSDL);
>>>>>>> 531df84d
void AddStaticDeviceLibsPostLinking(const Driver &D,
                                    const llvm::opt::ArgList &DriverArgs,
                                    llvm::opt::ArgStringList &CmdArgs,
                                    StringRef Arch, StringRef Target,
                                    bool isBitCodeSDL, bool postClangLink);
void AddStaticDeviceLibs(Compilation *C, const Tool *T, const JobAction *JA,
                         const InputInfoList *Inputs, const Driver &D,
                         const llvm::opt::ArgList &DriverArgs,
                         llvm::opt::ArgStringList &CmdArgs, StringRef Arch,
                         StringRef Target, bool isBitCodeSDL);

bool SDLSearch(const Driver &D, const llvm::opt::ArgList &DriverArgs,
               llvm::opt::ArgStringList &CmdArgs,
               SmallVector<std::string, 8> LibraryPaths, std::string Lib,
               StringRef Arch, StringRef Target, bool isBitCodeSDL);

bool GetSDLFromOffloadArchive(Compilation &C, const Driver &D, const Tool &T,
                              const JobAction &JA, const InputInfoList &Inputs,
                              const llvm::opt::ArgList &DriverArgs,
                              llvm::opt::ArgStringList &CC1Args,
                              SmallVector<std::string, 8> LibraryPaths,
                              StringRef Lib, StringRef Arch, StringRef Target,
                              bool isBitCodeSDL);

const char *SplitDebugName(const JobAction &JA, const llvm::opt::ArgList &Args,
                           const InputInfo &Input, const InputInfo &Output);

void SplitDebugInfo(const ToolChain &TC, Compilation &C, const Tool &T,
                    const JobAction &JA, const llvm::opt::ArgList &Args,
                    const InputInfo &Output, const char *OutFile);

#if INTEL_CUSTOMIZATION
void addLTOOptions(const ToolChain &ToolChain, const llvm::opt::ArgList &Args,
                   llvm::opt::ArgStringList &CmdArgs, const InputInfo &Output,
                   const InputInfo &Input, bool IsThinLTO, const JobAction &JA);

void addIntelOptimizationArgs(const ToolChain &TC,
                              const llvm::opt::ArgList &Args,
                              llvm::opt::ArgStringList &CmdArgs,
                              const InputInfo &Input, bool IsLink,
                              const JobAction &JA);
#endif // INTEL_CUSTOMIZATION

const char *RelocationModelName(llvm::Reloc::Model Model);

std::tuple<llvm::Reloc::Model, unsigned, bool>
ParsePICArgs(const ToolChain &ToolChain, const llvm::opt::ArgList &Args);

unsigned ParseFunctionAlignment(const ToolChain &TC,
                                const llvm::opt::ArgList &Args);

void addDebugInfoKind(llvm::opt::ArgStringList &CmdArgs,
                      llvm::codegenoptions::DebugInfoKind DebugInfoKind);

llvm::codegenoptions::DebugInfoKind
debugLevelToInfoKind(const llvm::opt::Arg &A);

// Extract the integer N from a string spelled "-dwarf-N", returning 0
// on mismatch. The StringRef input (rather than an Arg) allows
// for use by the "-Xassembler" option parser.
unsigned DwarfVersionNum(StringRef ArgValue);
// Find a DWARF format version option.
// This function is a complementary for DwarfVersionNum().
const llvm::opt::Arg *getDwarfNArg(const llvm::opt::ArgList &Args);
unsigned getDwarfVersion(const ToolChain &TC, const llvm::opt::ArgList &Args);

void AddAssemblerKPIC(const ToolChain &ToolChain,
                      const llvm::opt::ArgList &Args,
                      llvm::opt::ArgStringList &CmdArgs);

void addArchSpecificRPath(const ToolChain &TC, const llvm::opt::ArgList &Args,
                          llvm::opt::ArgStringList &CmdArgs);
void addOpenMPRuntimeLibraryPath(const ToolChain &TC,
                                 const llvm::opt::ArgList &Args,
                                 llvm::opt::ArgStringList &CmdArgs);
/// Returns true, if an OpenMP runtime has been added.
bool addOpenMPRuntime(llvm::opt::ArgStringList &CmdArgs, const ToolChain &TC,
                      const llvm::opt::ArgList &Args,
                      bool ForceStaticHostRuntime = false,
                      bool IsOffloadingHost = false, bool GompNeedsRT = false);

/// Adds Fortran runtime libraries to \p CmdArgs.
void addFortranRuntimeLibs(const ToolChain &TC,
                           llvm::opt::ArgStringList &CmdArgs);

/// Adds the path for the Fortran runtime libraries to \p CmdArgs.
void addFortranRuntimeLibraryPath(const ToolChain &TC,
                                  const llvm::opt::ArgList &Args,
                                  llvm::opt::ArgStringList &CmdArgs);

void addHIPRuntimeLibArgs(const ToolChain &TC, Compilation &C,
                          const llvm::opt::ArgList &Args,
                          llvm::opt::ArgStringList &CmdArgs);

void addAsNeededOption(const ToolChain &TC, const llvm::opt::ArgList &Args,
                       llvm::opt::ArgStringList &CmdArgs, bool as_needed);

llvm::opt::Arg *getLastCSProfileGenerateArg(const llvm::opt::ArgList &Args);
llvm::opt::Arg *getLastProfileUseArg(const llvm::opt::ArgList &Args);
llvm::opt::Arg *getLastProfileSampleUseArg(const llvm::opt::ArgList &Args);

bool isObjCAutoRefCount(const llvm::opt::ArgList &Args);

llvm::StringRef getLTOParallelism(const llvm::opt::ArgList &Args,
                                  const Driver &D);

bool areOptimizationsEnabled(const llvm::opt::ArgList &Args);

bool isDependentLibAdded(const llvm::opt::ArgList &Args, StringRef Lib);

<<<<<<< HEAD
#if INTEL_CUSTOMIZATION
bool isUseSeparateSections(const Driver &D, const llvm::Triple &Triple);
#endif // INTEL_CUSTOMIZATION
bool isDependentLibAdded(const llvm::opt::ArgList &Args, StringRef Lib);
=======
bool isUseSeparateSections(const llvm::Triple &Triple);
>>>>>>> 531df84d

/// \p EnvVar is split by system delimiter for environment variables.
/// If \p ArgName is "-I", "-L", or an empty string, each entry from \p EnvVar
/// is prefixed by \p ArgName then added to \p Args. Otherwise, for each
/// entry of \p EnvVar, \p ArgName is added to \p Args first, then the entry
/// itself is added.
void addDirectoryList(const llvm::opt::ArgList &Args,
                      llvm::opt::ArgStringList &CmdArgs, const char *ArgName,
                      const char *EnvVar);

void AddTargetFeature(const llvm::opt::ArgList &Args,
                      std::vector<StringRef> &Features,
                      llvm::opt::OptSpecifier OnOpt,
                      llvm::opt::OptSpecifier OffOpt, StringRef FeatureName);

std::string getCPUName(const Driver &D, const llvm::opt::ArgList &Args,
                       const llvm::Triple &T, bool FromAs = false);

void getTargetFeatures(const Driver &D, const llvm::Triple &Triple,
                       const llvm::opt::ArgList &Args,
                       llvm::opt::ArgStringList &CmdArgs, bool ForAS,
                       bool IsAux = false);

/// Iterate \p Args and convert -mxxx to +xxx and -mno-xxx to -xxx and
/// append it to \p Features.
///
/// Note: Since \p Features may contain default values before calling
/// this function, or may be appended with entries to override arguments,
/// entries in \p Features are not unique.
void handleTargetFeaturesGroup(const Driver &D, const llvm::Triple &Triple,
                               const llvm::opt::ArgList &Args,
                               std::vector<StringRef> &Features,
                               llvm::opt::OptSpecifier Group);

/// If there are multiple +xxx or -xxx features, keep the last one.
SmallVector<StringRef> unifyTargetFeatures(ArrayRef<StringRef> Features);

/// Handles the -save-stats option and returns the filename to save statistics
/// to.
SmallString<128> getStatsFileName(const llvm::opt::ArgList &Args,
                                  const InputInfo &Output,
                                  const InputInfo &Input, const Driver &D);

/// \p Flag must be a flag accepted by the driver.
void addMultilibFlag(bool Enabled, const StringRef Flag,
                     Multilib::flags_list &Flags);

void addX86AlignBranchArgs(const Driver &D, const llvm::opt::ArgList &Args,
                           llvm::opt::ArgStringList &CmdArgs, bool IsLTO,
                           const StringRef PluginOptPrefix = "");
#if INTEL_CUSTOMIZATION
#if INTEL_FEATURE_MARKERCOUNT
void addMarkerCountArgs(const ToolChain &TC, const llvm::opt::ArgList &Args,
                        llvm::opt::ArgStringList &CmdArgs, bool IsLTO);
#endif // INTEL_FEATURE_MARKERCOUNT
#endif // INTEL_CUSTOMIZATION

void checkAMDGPUCodeObjectVersion(const Driver &D,
                                  const llvm::opt::ArgList &Args);

unsigned getAMDGPUCodeObjectVersion(const Driver &D,
                                    const llvm::opt::ArgList &Args);

bool haveAMDGPUCodeObjectVersionArgument(const Driver &D,
                                         const llvm::opt::ArgList &Args);

void addMachineOutlinerArgs(const Driver &D, const llvm::opt::ArgList &Args,
                            llvm::opt::ArgStringList &CmdArgs,
                            const llvm::Triple &Triple, bool IsLTO,
                            const StringRef PluginOptPrefix = "");

void addOpenMPDeviceRTL(const Driver &D, const llvm::opt::ArgList &DriverArgs,
                        llvm::opt::ArgStringList &CC1Args,
                        StringRef BitcodeSuffix, const llvm::Triple &Triple);

#if INTEL_CUSTOMIZATION
void addX86UnalignedVectorMoveArgs(const ToolChain &TC,
                                   const llvm::opt::ArgList &Args,
                                   llvm::opt::ArgStringList &CmdArgs,
                                   bool IsLTO, bool IsIntelMode);
#endif // INTEL_CUSTOMIZATION
} // end namespace tools
} // end namespace driver
} // end namespace clang

#endif // LLVM_CLANG_LIB_DRIVER_TOOLCHAINS_COMMONARGS_H<|MERGE_RESOLUTION|>--- conflicted
+++ resolved
@@ -76,11 +76,7 @@
                                 const llvm::opt::ArgList &DriverArgs,
                                 llvm::opt::ArgStringList &CmdArgs,
                                 StringRef Arch, StringRef Target,
-<<<<<<< HEAD
-                                bool isBitCodeSDL, bool postClangLink);
-=======
                                 bool isBitCodeSDL);
->>>>>>> 531df84d
 void AddStaticDeviceLibsPostLinking(const Driver &D,
                                     const llvm::opt::ArgList &DriverArgs,
                                     llvm::opt::ArgStringList &CmdArgs,
@@ -191,14 +187,10 @@
 
 bool isDependentLibAdded(const llvm::opt::ArgList &Args, StringRef Lib);
 
-<<<<<<< HEAD
 #if INTEL_CUSTOMIZATION
 bool isUseSeparateSections(const Driver &D, const llvm::Triple &Triple);
 #endif // INTEL_CUSTOMIZATION
 bool isDependentLibAdded(const llvm::opt::ArgList &Args, StringRef Lib);
-=======
-bool isUseSeparateSections(const llvm::Triple &Triple);
->>>>>>> 531df84d
 
 /// \p EnvVar is split by system delimiter for environment variables.
 /// If \p ArgName is "-I", "-L", or an empty string, each entry from \p EnvVar
