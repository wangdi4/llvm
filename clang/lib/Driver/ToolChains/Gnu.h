//===--- Gnu.h - Gnu Tool and ToolChain Implementations ---------*- C++ -*-===//
// INTEL_CUSTOMIZATION
//
// INTEL CONFIDENTIAL
//
// Modifications, Copyright (C) 2021-2023 Intel Corporation
//
// This software and the related documents are Intel copyrighted materials, and
// your use of them is governed by the express license under which they were
// provided to you ("License"). Unless the License provides otherwise, you may
// not use, modify, copy, publish, distribute, disclose or transmit this
// software or the related documents without Intel's prior written permission.
//
// This software and the related documents are provided as is, with no express
// or implied warranties, other than those that are expressly stated in the
// License.
//
// end INTEL_CUSTOMIZATION
//
// Part of the LLVM Project, under the Apache License v2.0 with LLVM Exceptions.
// See https://llvm.org/LICENSE.txt for license information.
// SPDX-License-Identifier: Apache-2.0 WITH LLVM-exception
//
//===----------------------------------------------------------------------===//

#ifndef LLVM_CLANG_LIB_DRIVER_TOOLCHAINS_GNU_H
#define LLVM_CLANG_LIB_DRIVER_TOOLCHAINS_GNU_H

#include "Cuda.h"
#include "SYCL.h" // INTEL_CUSTOMIZATION
#include "LazyDetector.h"
#include "ROCm.h"
#include "clang/Driver/Tool.h"
#include "clang/Driver/ToolChain.h"
#include <set>

namespace clang {
namespace driver {

struct DetectedMultilibs {
  /// The set of multilibs that the detected installation supports.
  MultilibSet Multilibs;

  /// The primary multilib appropriate for the given flags.
  Multilib SelectedMultilib;

  /// On Biarch systems, this corresponds to the default multilib when
  /// targeting the non-default multilib. Otherwise, it is empty.
  std::optional<Multilib> BiarchSibling;
};

bool findMIPSMultilibs(const Driver &D, const llvm::Triple &TargetTriple,
                       StringRef Path, const llvm::opt::ArgList &Args,
                       DetectedMultilibs &Result);

namespace tools {

/// Directly call GNU Binutils' assembler and linker.
namespace gnutools {
class LLVM_LIBRARY_VISIBILITY Assembler : public Tool {
public:
  Assembler(const ToolChain &TC) : Tool("GNU::Assembler", "assembler", TC) {}

  bool hasIntegratedCPP() const override { return false; }

  void ConstructJob(Compilation &C, const JobAction &JA,
                    const InputInfo &Output, const InputInfoList &Inputs,
                    const llvm::opt::ArgList &TCArgs,
                    const char *LinkingOutput) const override;
};

class LLVM_LIBRARY_VISIBILITY Linker : public Tool {
public:
  Linker(const ToolChain &TC) : Tool("GNU::Linker", "linker", TC) {}

  bool hasIntegratedCPP() const override { return false; }
  bool isLinkJob() const override { return true; }

  void ConstructJob(Compilation &C, const JobAction &JA,
                    const InputInfo &Output, const InputInfoList &Inputs,
                    const llvm::opt::ArgList &TCArgs,
                    const char *LinkingOutput) const override;

private:
  void constructLLVMARCommand(Compilation &C, const JobAction &JA,
                              const InputInfo &Output,
                              const InputInfoList &InputFiles,
                              const llvm::opt::ArgList &Args) const;
};

#if INTEL_CUSTOMIZATION
class LLVM_LIBRARY_VISIBILITY SYCLLinker : public Tool {
public:
  SYCLLinker(const ToolChain &TC) : Tool("GNU::SYCLLinker", "linker (spirv)", TC) {}
  bool hasIntegratedCPP() const override { return false; }
  bool isLinkJob() const override { return true; }

  void ConstructJob(Compilation &C, const JobAction &JA,
                    const InputInfo &Output, const InputInfoList &Inputs,
                    const llvm::opt::ArgList &TCArgs,
                    const char *LinkingOutput) const override {}
  Tool* GetSYCLToolChainLinker() const {
    if (!SYCLToolChainLinker)
      SYCLToolChainLinker.reset(new SYCL::Linker(getToolChain()));
    return SYCLToolChainLinker.get();
  }
private:
  mutable std::unique_ptr<Tool> SYCLToolChainLinker;
};
#endif // INTEL_CUSTOMIZATION


class LLVM_LIBRARY_VISIBILITY StaticLibTool : public Tool {
public:
  StaticLibTool(const ToolChain &TC)
      : Tool("GNU::StaticLibTool", "static-lib-linker", TC) {}

  bool hasIntegratedCPP() const override { return false; }
  bool isLinkJob() const override { return true; }

  void ConstructJob(Compilation &C, const JobAction &JA,
                    const InputInfo &Output, const InputInfoList &Inputs,
                    const llvm::opt::ArgList &TCArgs,
                    const char *LinkingOutput) const override;
};
} // end namespace gnutools

/// gcc - Generic GCC tool implementations.
namespace gcc {
class LLVM_LIBRARY_VISIBILITY Common : public Tool {
public:
  Common(const char *Name, const char *ShortName, const ToolChain &TC)
      : Tool(Name, ShortName, TC) {}

  // A gcc tool has an "integrated" assembler that it will call to produce an
  // object. Let it use that assembler so that we don't have to deal with
  // assembly syntax incompatibilities.
  bool hasIntegratedAssembler() const override { return true; }
  void ConstructJob(Compilation &C, const JobAction &JA,
                    const InputInfo &Output, const InputInfoList &Inputs,
                    const llvm::opt::ArgList &TCArgs,
                    const char *LinkingOutput) const override;

  /// RenderExtraToolArgs - Render any arguments necessary to force
  /// the particular tool mode.
  virtual void RenderExtraToolArgs(const JobAction &JA,
                                   llvm::opt::ArgStringList &CmdArgs) const = 0;
};

class LLVM_LIBRARY_VISIBILITY Preprocessor : public Common {
public:
  Preprocessor(const ToolChain &TC)
      : Common("gcc::Preprocessor", "gcc preprocessor", TC) {}

  bool hasGoodDiagnostics() const override { return true; }
  bool hasIntegratedCPP() const override { return false; }

  void RenderExtraToolArgs(const JobAction &JA,
                           llvm::opt::ArgStringList &CmdArgs) const override;
};

class LLVM_LIBRARY_VISIBILITY Compiler : public Common {
public:
  Compiler(const ToolChain &TC) : Common("gcc::Compiler", "gcc frontend", TC) {}

  bool hasGoodDiagnostics() const override { return true; }
  bool hasIntegratedCPP() const override { return true; }

  void RenderExtraToolArgs(const JobAction &JA,
                           llvm::opt::ArgStringList &CmdArgs) const override;
};

class LLVM_LIBRARY_VISIBILITY Linker : public Common {
public:
  Linker(const ToolChain &TC) : Common("gcc::Linker", "linker (via gcc)", TC) {}

  bool hasIntegratedCPP() const override { return false; }
  bool isLinkJob() const override { return true; }

  void RenderExtraToolArgs(const JobAction &JA,
                           llvm::opt::ArgStringList &CmdArgs) const override;
};
} // end namespace gcc
} // end namespace tools

namespace toolchains {

/// Generic_GCC - A tool chain using the 'gcc' command to perform
/// all subcommands; this relies on gcc translating the majority of
/// command line options.
class LLVM_LIBRARY_VISIBILITY Generic_GCC : public ToolChain {
public:
  /// Struct to store and manipulate GCC versions.
  ///
  /// We rely on assumptions about the form and structure of GCC version
  /// numbers: they consist of at most three '.'-separated components, and each
  /// component is a non-negative integer except for the last component. For
  /// the last component we are very flexible in order to tolerate release
  /// candidates or 'x' wildcards.
  ///
  /// Note that the ordering established among GCCVersions is based on the
  /// preferred version string to use. For example we prefer versions without
  /// a hard-coded patch number to those with a hard coded patch number.
  ///
  /// Currently this doesn't provide any logic for textual suffixes to patches
  /// in the way that (for example) Debian's version format does. If that ever
  /// becomes necessary, it can be added.
  struct GCCVersion {
    /// The unparsed text of the version.
    std::string Text;

    /// The parsed major, minor, and patch numbers.
    int Major, Minor, Patch;

    /// The text of the parsed major, and major+minor versions.
    std::string MajorStr, MinorStr;

    /// Any textual suffix on the patch number.
    std::string PatchSuffix;

    static GCCVersion Parse(StringRef VersionText);
    bool isOlderThan(int RHSMajor, int RHSMinor, int RHSPatch,
                     StringRef RHSPatchSuffix = StringRef()) const;
    bool operator<(const GCCVersion &RHS) const {
      return isOlderThan(RHS.Major, RHS.Minor, RHS.Patch, RHS.PatchSuffix);
    }
    bool operator>(const GCCVersion &RHS) const { return RHS < *this; }
    bool operator<=(const GCCVersion &RHS) const { return !(*this > RHS); }
    bool operator>=(const GCCVersion &RHS) const { return !(*this < RHS); }
  };

  /// This is a class to find a viable GCC installation for Clang to
  /// use.
  ///
  /// This class tries to find a GCC installation on the system, and report
  /// information about it. It starts from the host information provided to the
  /// Driver, and has logic for fuzzing that where appropriate.
  class GCCInstallationDetector {
    bool IsValid;
    llvm::Triple GCCTriple;
    const Driver &D;

    // FIXME: These might be better as path objects.
    std::string GCCInstallPath;
    std::string GCCParentLibPath;

    /// The primary multilib appropriate for the given flags.
    Multilib SelectedMultilib;
    /// On Biarch systems, this corresponds to the default multilib when
    /// targeting the non-default multilib. Otherwise, it is empty.
    std::optional<Multilib> BiarchSibling;

    GCCVersion Version;

    // We retain the list of install paths that were considered and rejected in
    // order to print out detailed information in verbose mode.
    std::set<std::string> CandidateGCCInstallPaths;

    /// The set of multilibs that the detected installation supports.
    MultilibSet Multilibs;

    // Gentoo-specific toolchain configurations are stored here.
    const std::string GentooConfigDir = "/etc/env.d/gcc";

  public:
    explicit GCCInstallationDetector(const Driver &D) : IsValid(false), D(D) {}
    void init(const llvm::Triple &TargetTriple, const llvm::opt::ArgList &Args,
              ArrayRef<std::string> ExtraTripleAliases = std::nullopt);

    /// Check whether we detected a valid GCC install.
    bool isValid() const { return IsValid; }

    /// Get the GCC triple for the detected install.
    const llvm::Triple &getTriple() const { return GCCTriple; }

    /// Get the detected GCC installation path.
    StringRef getInstallPath() const { return GCCInstallPath; }

    /// Get the detected GCC parent lib path.
    StringRef getParentLibPath() const { return GCCParentLibPath; }

    /// Get the detected Multilib
    const Multilib &getMultilib() const { return SelectedMultilib; }

    /// Get the whole MultilibSet
    const MultilibSet &getMultilibs() const { return Multilibs; }

    /// Get the biarch sibling multilib (if it exists).
    /// \return true iff such a sibling exists
    bool getBiarchSibling(Multilib &M) const;

    /// Get the detected GCC version string.
    const GCCVersion &getVersion() const { return Version; }

    /// Print information about the detected GCC installation.
    void print(raw_ostream &OS) const;

  private:
    static void
    CollectLibDirsAndTriples(const llvm::Triple &TargetTriple,
                             const llvm::Triple &BiarchTriple,
                             SmallVectorImpl<StringRef> &LibDirs,
                             SmallVectorImpl<StringRef> &TripleAliases,
                             SmallVectorImpl<StringRef> &BiarchLibDirs,
                             SmallVectorImpl<StringRef> &BiarchTripleAliases);

    void AddDefaultGCCPrefixes(const llvm::Triple &TargetTriple,
                               SmallVectorImpl<std::string> &Prefixes,
                               StringRef SysRoot);

    bool ScanGCCForMultilibs(const llvm::Triple &TargetTriple,
                             const llvm::opt::ArgList &Args,
                             StringRef Path,
                             bool NeedsBiarchSuffix = false);

    void ScanLibDirForGCCTriple(const llvm::Triple &TargetArch,
                                const llvm::opt::ArgList &Args,
                                const std::string &LibDir,
                                StringRef CandidateTriple,
                                bool NeedsBiarchSuffix, bool GCCDirExists,
                                bool GCCCrossDirExists);

    bool ScanGentooConfigs(const llvm::Triple &TargetTriple,
                           const llvm::opt::ArgList &Args,
                           const SmallVectorImpl<StringRef> &CandidateTriples,
                           const SmallVectorImpl<StringRef> &BiarchTriples);

    bool ScanGentooGccConfig(const llvm::Triple &TargetTriple,
                             const llvm::opt::ArgList &Args,
                             StringRef CandidateTriple,
                             bool NeedsBiarchSuffix = false);
#if INTEL_CUSTOMIZATION
<<<<<<< HEAD
    bool ScanForCxxPaths(const GCCVersion Version, StringRef TripleStr,
=======
    bool ScanForCxxPaths(GCCVersion Version, StringRef TripleStr,
>>>>>>> 5a805999
                         StringRef LibDir, StringRef InstallDir);
#endif // INTEL_CUSTOMIZATION
  };

protected:
  GCCInstallationDetector GCCInstallation;
  LazyDetector<CudaInstallationDetector> CudaInstallation;
  LazyDetector<RocmInstallationDetector> RocmInstallation;

public:
  Generic_GCC(const Driver &D, const llvm::Triple &Triple,
              const llvm::opt::ArgList &Args);
  ~Generic_GCC() override;

  void printVerboseInfo(raw_ostream &OS) const override;

  UnwindTableLevel
  getDefaultUnwindTableLevel(const llvm::opt::ArgList &Args) const override;
  bool isPICDefault() const override;
  bool isPIEDefault(const llvm::opt::ArgList &Args) const override;
  bool isPICDefaultForced() const override;
  bool IsIntegratedAssemblerDefault() const override;
  llvm::opt::DerivedArgList *
  TranslateArgs(const llvm::opt::DerivedArgList &Args, StringRef BoundArch,
                Action::OffloadKind DeviceOffloadKind) const override;

protected:
  Tool *getTool(Action::ActionClass AC) const override;
  Tool *buildAssembler() const override;
  Tool *buildLinker() const override;
  Tool *buildBackendCompiler() const override; // INTEL

  /// \name ToolChain Implementation Helper Functions
  /// @{

  /// Check whether the target triple's architecture is 64-bits.
  bool isTarget64Bit() const { return getTriple().isArch64Bit(); }

  /// Check whether the target triple's architecture is 32-bits.
  bool isTarget32Bit() const { return getTriple().isArch32Bit(); }

#if INTEL_CUSTOMIZATION
  /// Check whether the target triple's architecture is spir.
  bool isTargetSpir() const { return getTriple().isSPIR(); }
#endif // INTEL_CUSTOMIZATION

  void PushPPaths(ToolChain::path_list &PPaths);
  void AddMultilibPaths(const Driver &D, const std::string &SysRoot,
                        const std::string &OSLibDir,
                        const std::string &MultiarchTriple,
                        path_list &Paths);
  void AddMultiarchPaths(const Driver &D, const std::string &SysRoot,
                         const std::string &OSLibDir, path_list &Paths);
  void AddMultilibIncludeArgs(const llvm::opt::ArgList &DriverArgs,
                              llvm::opt::ArgStringList &CC1Args) const;

  // FIXME: This should be final, but the CrossWindows toolchain does weird
  // things that can't be easily generalized.
  void AddClangCXXStdlibIncludeArgs(
      const llvm::opt::ArgList &DriverArgs,
      llvm::opt::ArgStringList &CC1Args) const override;
#if INTEL_CUSTOMIZATION
  void AddIntelLibimfLibArgs(const llvm::opt::ArgList &Args,
                             llvm::opt::ArgStringList &CmdArgs) const override;
  std::string GetIntelLibPath() const override;
#endif // INTEL_CUSTOMIZATION

  virtual void
  addLibCxxIncludePaths(const llvm::opt::ArgList &DriverArgs,
                        llvm::opt::ArgStringList &CC1Args) const;
  virtual void
  addLibStdCxxIncludePaths(const llvm::opt::ArgList &DriverArgs,
                           llvm::opt::ArgStringList &CC1Args) const;

  bool addGCCLibStdCxxIncludePaths(const llvm::opt::ArgList &DriverArgs,
                                   llvm::opt::ArgStringList &CC1Args,
                                   StringRef DebianMultiarch) const;

  bool addLibStdCXXIncludePaths(Twine IncludeDir, StringRef Triple,
                                Twine IncludeSuffix,
                                const llvm::opt::ArgList &DriverArgs,
                                llvm::opt::ArgStringList &CC1Args,
                                bool DetectDebian = false) const;

  /// @}

private:
  mutable std::unique_ptr<tools::gcc::Preprocessor> Preprocess;
  mutable std::unique_ptr<tools::gcc::Compiler> Compile;
};

class LLVM_LIBRARY_VISIBILITY Generic_ELF : public Generic_GCC {
  virtual void anchor();

public:
  Generic_ELF(const Driver &D, const llvm::Triple &Triple,
              const llvm::opt::ArgList &Args)
      : Generic_GCC(D, Triple, Args) {}

  void addClangTargetOptions(const llvm::opt::ArgList &DriverArgs,
                             llvm::opt::ArgStringList &CC1Args,
                             Action::OffloadKind DeviceOffloadKind) const override;

  virtual std::string getDynamicLinker(const llvm::opt::ArgList &Args) const {
    return {};
  }

  virtual void addExtraOpts(llvm::opt::ArgStringList &CmdArgs) const {}
};

} // end namespace toolchains
} // end namespace driver
} // end namespace clang

#endif // LLVM_CLANG_LIB_DRIVER_TOOLCHAINS_GNU_H<|MERGE_RESOLUTION|>--- conflicted
+++ resolved
@@ -330,11 +330,7 @@
                              StringRef CandidateTriple,
                              bool NeedsBiarchSuffix = false);
 #if INTEL_CUSTOMIZATION
-<<<<<<< HEAD
-    bool ScanForCxxPaths(const GCCVersion Version, StringRef TripleStr,
-=======
     bool ScanForCxxPaths(GCCVersion Version, StringRef TripleStr,
->>>>>>> 5a805999
                          StringRef LibDir, StringRef InstallDir);
 #endif // INTEL_CUSTOMIZATION
   };
