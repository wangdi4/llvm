--- conflicted
+++ resolved
@@ -729,12 +729,11 @@
   if (Linker.equals_insensitive("lld"))
     Linker = "lld-link";
 
-<<<<<<< HEAD
 #if INTEL_CUSTOMIZATION
   // TODO: Create a more streamlined and centralized way to add the additional
   // llvm options that are set.  i.e. set once and use for both Linux and
   // Windows compilation paths.
-  if (Linker.equals_lower("lld-link") && (C.getDriver().isUsingLTO())) {
+  if (Linker.equals_insensitive("lld-link") && (C.getDriver().isUsingLTO())) {
     // Handle flags for selecting CPU variants.
     std::string CPU = getCPUName(Args, C.getDefaultToolChain().getTriple());
     if (!CPU.empty())
@@ -778,10 +777,7 @@
   }
 #endif // INTEL_CUSTOMIZATION
 
-  if (Linker.equals_lower("link")) {
-=======
   if (Linker.equals_insensitive("link")) {
->>>>>>> e5c7c171
     // If we're using the MSVC linker, it's not sufficient to just use link
     // from the program PATH, because other environments like GnuWin32 install
     // their own link.exe which may come first.
