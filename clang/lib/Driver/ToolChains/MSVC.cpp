--- conflicted
+++ resolved
@@ -402,7 +402,6 @@
     CmdArgs.push_back(
         Args.MakeArgString(Twine("-wholearchive:") + A->getValue()));
 
-<<<<<<< HEAD
 #if INTEL_CUSTOMIZATION
   // Add other Intel specific libraries (libirc, svml, libdecimal)
   if (!Args.hasArg(options::OPT_nostdlib) && !C.getDriver().IsCLMode() &&
@@ -448,12 +447,6 @@
     CmdArgs.push_back("/IGNORE:4078");
 #endif // INTEL_CUSTOMIZATION
 
-  if (!llvm::sys::Process::GetEnv("LIB")) {
-    // If the VC environment hasn't been configured (perhaps because the user
-    // did not run vcvarsall), try to build a consistent link environment.  If
-    // the environment variable is set however, assume the user knows what
-    // they're doing.
-=======
   // If the VC environment hasn't been configured (perhaps because the user
   // did not run vcvarsall), try to build a consistent link environment.  If
   // the environment variable is set however, assume the user knows what
@@ -461,7 +454,6 @@
   // over env vars.
   if (!llvm::sys::Process::GetEnv("LIB") ||
       Args.getLastArg(options::OPT__SLASH_vctoolsdir)) {
->>>>>>> 3837d6d5
     CmdArgs.push_back(Args.MakeArgString(
         Twine("-libpath:") +
         TC.getSubDirectoryPath(
@@ -1306,11 +1298,7 @@
 static bool getWindowsSDKDir(const ArgList &Args, std::string &Path, int &Major,
                              std::string &WindowsSDKIncludeVersion,
                              std::string &WindowsSDKLibVersion) {
-<<<<<<< HEAD
-  // Trust /winsdkdir: and /winsdkversion: if present.
-=======
   // Trust /winsdkdir and /winsdkversion if present.
->>>>>>> 3837d6d5
   if (getWindowsSDKDirViaCommandLine(
           Args, Path, Major, WindowsSDKIncludeVersion)) {
     WindowsSDKLibVersion = WindowsSDKIncludeVersion;
@@ -1408,13 +1396,8 @@
 
 static bool getUniversalCRTSdkDir(const ArgList &Args, std::string &Path,
                                   std::string &UCRTVersion) {
-<<<<<<< HEAD
-  // If /winsdkdir: is passed, use it as location for the UCRT too.
-  // FIXME: Should there be a dedicated /ucrtdir: to override /winsdkdir:?
-=======
   // If /winsdkdir is passed, use it as location for the UCRT too.
   // FIXME: Should there be a dedicated /ucrtdir to override /winsdkdir?
->>>>>>> 3837d6d5
   int Major;
   if (getWindowsSDKDirViaCommandLine(Args, Path, Major, UCRTVersion))
     return true;
