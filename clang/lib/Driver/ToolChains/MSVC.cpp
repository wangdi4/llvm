--- conflicted
+++ resolved
@@ -550,11 +550,6 @@
   if (!C.getDriver().IsCLMode() && Args.hasArg(options::OPT_L))
     for (const auto &LibPath : Args.getAllArgValues(options::OPT_L))
       CmdArgs.push_back(Args.MakeArgString("-libpath:" + LibPath));
-  // Add library directories for standard library shipped with the toolchain.
-  for (const auto &LibPath : TC.getFilePaths()) {
-    if (TC.getVFS().exists(LibPath))
-      CmdArgs.push_back(Args.MakeArgString("-libpath:" + LibPath));
-  }
 
   CmdArgs.push_back("-nologo");
 
@@ -1544,36 +1539,7 @@
 
 void MSVCToolChain::AddClangCXXStdlibIncludeArgs(const ArgList &DriverArgs,
                                                  ArgStringList &CC1Args) const {
-  if (DriverArgs.hasArg(options::OPT_nostdlibinc) ||
-      DriverArgs.hasArg(options::OPT_nostdincxx))
-    return;
-
-  switch (GetCXXStdlibType(DriverArgs)) {
-  case ToolChain::CST_Libcxx: {
-    SmallString<128> P(getDriver().Dir);
-    llvm::sys::path::append(P, "..", "include");
-
-    std::string Version = detectLibcxxVersion(P);
-    if (Version.empty())
-      return;
-
-    // First add the per-target include path if it exists.
-    SmallString<128> TargetDir(P);
-    llvm::sys::path::append(TargetDir, getTripleString(), "c++", Version);
-    if (getVFS().exists(TargetDir))
-      addSystemInclude(DriverArgs, CC1Args, TargetDir);
-
-    // Second add the generic one.
-    SmallString<128> Dir(P);
-    llvm::sys::path::append(Dir, "c++", Version);
-    addSystemInclude(DriverArgs, CC1Args, Dir);
-    break;
-  }
-
-  default:
-    // TODO: Shall we report an error for other C++ standard libraries?
-    break;
-  }
+  // FIXME: There should probably be logic here to find libc++ on Windows.
 }
 
 VersionTuple MSVCToolChain::computeMSVCVersion(const Driver *D,
@@ -1812,7 +1778,6 @@
     } else if (A->getOption().matches(options::OPT__SLASH_permissive_)) {
       // Expand /permissive-
       TranslatePermissiveMinus(A, *DAL, Opts);
-<<<<<<< HEAD
 #if INTEL_CUSTOMIZATION
     // Add SYCL specific performance libraries.
     // These are transformed from the added base library names to the full
@@ -1833,8 +1798,6 @@
                         Args.MakeArgString(DAALPath));
       continue;
 #endif // INTEL_CUSTOMIZATION
-=======
->>>>>>> 01136cc4
     } else if (OFK != Action::OFK_HIP) {
       // HIP Toolchain translates input args by itself.
       DAL->append(A);
