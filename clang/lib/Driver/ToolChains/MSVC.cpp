//===-- MSVC.cpp - MSVC ToolChain Implementations -------------------------===//
//
// Part of the LLVM Project, under the Apache License v2.0 with LLVM Exceptions.
// See https://llvm.org/LICENSE.txt for license information.
// SPDX-License-Identifier: Apache-2.0 WITH LLVM-exception
//
//===----------------------------------------------------------------------===//

#include "MSVC.h"
#include "CommonArgs.h"
#include "Darwin.h"
#include "Arch/X86.h" // INTEL
#include "clang/Basic/CharInfo.h"
#include "clang/Basic/Version.h"
#include "clang/Config/config.h"
#include "clang/Driver/Compilation.h"
#include "clang/Driver/Driver.h"
#include "clang/Driver/DriverDiagnostic.h"
#include "clang/Driver/Options.h"
#include "clang/Driver/SanitizerArgs.h"
#include "llvm/ADT/StringExtras.h"
#include "llvm/ADT/StringSwitch.h"
#include "llvm/Option/Arg.h"
#include "llvm/Option/ArgList.h"
#include "llvm/Support/ConvertUTF.h"
#include "llvm/Support/ErrorHandling.h"
#include "llvm/Support/FileSystem.h"
#include "llvm/Support/Host.h"
#include "llvm/Support/MemoryBuffer.h"
#include "llvm/Support/Path.h"
#include "llvm/Support/Process.h"
#include "llvm/Support/VirtualFileSystem.h"
#include <cstdio>

#ifdef _WIN32
  #define WIN32_LEAN_AND_MEAN
  #define NOGDI
  #ifndef NOMINMAX
    #define NOMINMAX
  #endif
  #include <windows.h>
#endif

#ifdef _MSC_VER
// Don't support SetupApi on MinGW.
#define USE_MSVC_SETUP_API

// Make sure this comes before MSVCSetupApi.h
#include <comdef.h>

#include "MSVCSetupApi.h"
#include "llvm/Support/COM.h"
_COM_SMARTPTR_TYPEDEF(ISetupConfiguration, __uuidof(ISetupConfiguration));
_COM_SMARTPTR_TYPEDEF(ISetupConfiguration2, __uuidof(ISetupConfiguration2));
_COM_SMARTPTR_TYPEDEF(ISetupHelper, __uuidof(ISetupHelper));
_COM_SMARTPTR_TYPEDEF(IEnumSetupInstances, __uuidof(IEnumSetupInstances));
_COM_SMARTPTR_TYPEDEF(ISetupInstance, __uuidof(ISetupInstance));
_COM_SMARTPTR_TYPEDEF(ISetupInstance2, __uuidof(ISetupInstance2));
#endif

using namespace clang::driver;
using namespace clang::driver::toolchains;
using namespace clang::driver::tools;
using namespace clang;
using namespace llvm::opt;

static bool canExecute(llvm::vfs::FileSystem &VFS, StringRef Path) {
  auto Status = VFS.status(Path);
  if (!Status)
    return false;
  return (Status->getPermissions() & llvm::sys::fs::perms::all_exe) != 0;
}

// Defined below.
// Forward declare this so there aren't too many things above the constructor.
static bool getSystemRegistryString(const char *keyPath, const char *valueName,
                                    std::string &value, std::string *phValue);

static std::string getHighestNumericTupleInDirectory(llvm::vfs::FileSystem &VFS,
                                                     StringRef Directory) {
  std::string Highest;
  llvm::VersionTuple HighestTuple;

  std::error_code EC;
  for (llvm::vfs::directory_iterator DirIt = VFS.dir_begin(Directory, EC),
                                     DirEnd;
       !EC && DirIt != DirEnd; DirIt.increment(EC)) {
    auto Status = VFS.status(DirIt->path());
    if (!Status || !Status->isDirectory())
      continue;
    StringRef CandidateName = llvm::sys::path::filename(DirIt->path());
    llvm::VersionTuple Tuple;
    if (Tuple.tryParse(CandidateName)) // tryParse() returns true on error.
      continue;
    if (Tuple > HighestTuple) {
      HighestTuple = Tuple;
      Highest = CandidateName.str();
    }
  }

  return Highest;
}

// Check command line arguments to try and find a toolchain.
static bool
findVCToolChainViaCommandLine(llvm::vfs::FileSystem &VFS, const ArgList &Args,
                              std::string &Path,
                              MSVCToolChain::ToolsetLayout &VSLayout) {
  // Don't validate the input; trust the value supplied by the user.
  // The primary motivation is to prevent unnecessary file and registry access.
  if (Arg *A = Args.getLastArg(options::OPT__SLASH_vctoolsdir,
                               options::OPT__SLASH_winsysroot)) {
    if (A->getOption().getID() == options::OPT__SLASH_winsysroot) {
      llvm::SmallString<128> ToolsPath(A->getValue());
      llvm::sys::path::append(ToolsPath, "VC", "Tools", "MSVC");
      std::string VCToolsVersion;
      if (Arg *A = Args.getLastArg(options::OPT__SLASH_vctoolsversion))
        VCToolsVersion = A->getValue();
      else
        VCToolsVersion = getHighestNumericTupleInDirectory(VFS, ToolsPath);
      llvm::sys::path::append(ToolsPath, VCToolsVersion);
      Path = std::string(ToolsPath.str());
    } else {
      Path = A->getValue();
    }
    VSLayout = MSVCToolChain::ToolsetLayout::VS2017OrNewer;
    return true;
  }
  return false;
}

// Check various environment variables to try and find a toolchain.
static bool
findVCToolChainViaEnvironment(llvm::vfs::FileSystem &VFS, std::string &Path,
                              MSVCToolChain::ToolsetLayout &VSLayout) {
  // These variables are typically set by vcvarsall.bat
  // when launching a developer command prompt.
  if (llvm::Optional<std::string> VCToolsInstallDir =
          llvm::sys::Process::GetEnv("VCToolsInstallDir")) {
    // This is only set by newer Visual Studios, and it leads straight to
    // the toolchain directory.
    Path = std::move(*VCToolsInstallDir);
    VSLayout = MSVCToolChain::ToolsetLayout::VS2017OrNewer;
    return true;
  }
  if (llvm::Optional<std::string> VCInstallDir =
          llvm::sys::Process::GetEnv("VCINSTALLDIR")) {
    // If the previous variable isn't set but this one is, then we've found
    // an older Visual Studio. This variable is set by newer Visual Studios too,
    // so this check has to appear second.
    // In older Visual Studios, the VC directory is the toolchain.
    Path = std::move(*VCInstallDir);
    VSLayout = MSVCToolChain::ToolsetLayout::OlderVS;
    return true;
  }

  // We couldn't find any VC environment variables. Let's walk through PATH and
  // see if it leads us to a VC toolchain bin directory. If it does, pick the
  // first one that we find.
  if (llvm::Optional<std::string> PathEnv =
          llvm::sys::Process::GetEnv("PATH")) {
    llvm::SmallVector<llvm::StringRef, 8> PathEntries;
    llvm::StringRef(*PathEnv).split(PathEntries, llvm::sys::EnvPathSeparator);
    for (llvm::StringRef PathEntry : PathEntries) {
      if (PathEntry.empty())
        continue;

      llvm::SmallString<256> ExeTestPath;

      // If cl.exe doesn't exist, then this definitely isn't a VC toolchain.
      ExeTestPath = PathEntry;
      llvm::sys::path::append(ExeTestPath, "cl.exe");
      if (!VFS.exists(ExeTestPath))
        continue;

      // cl.exe existing isn't a conclusive test for a VC toolchain; clang also
      // has a cl.exe. So let's check for link.exe too.
      ExeTestPath = PathEntry;
      llvm::sys::path::append(ExeTestPath, "link.exe");
      if (!VFS.exists(ExeTestPath))
        continue;

      // whatever/VC/bin --> old toolchain, VC dir is toolchain dir.
      llvm::StringRef TestPath = PathEntry;
      bool IsBin = llvm::sys::path::filename(TestPath).equals_lower("bin");
      if (!IsBin) {
        // Strip any architecture subdir like "amd64".
        TestPath = llvm::sys::path::parent_path(TestPath);
        IsBin = llvm::sys::path::filename(TestPath).equals_lower("bin");
      }
      if (IsBin) {
        llvm::StringRef ParentPath = llvm::sys::path::parent_path(TestPath);
        llvm::StringRef ParentFilename = llvm::sys::path::filename(ParentPath);
        if (ParentFilename.equals_lower("VC")) {
          Path = std::string(ParentPath);
          VSLayout = MSVCToolChain::ToolsetLayout::OlderVS;
          return true;
        }
        if (ParentFilename.equals_lower("x86ret") ||
            ParentFilename.equals_lower("x86chk") ||
            ParentFilename.equals_lower("amd64ret") ||
            ParentFilename.equals_lower("amd64chk")) {
          Path = std::string(ParentPath);
          VSLayout = MSVCToolChain::ToolsetLayout::DevDivInternal;
          return true;
        }

      } else {
        // This could be a new (>=VS2017) toolchain. If it is, we should find
         // path components with these prefixes when walking backwards through
        // the path.
        // Note: empty strings match anything.
        llvm::StringRef ExpectedPrefixes[] = {"",     "Host",  "bin", "",
                                              "MSVC", "Tools", "VC"};

        auto It = llvm::sys::path::rbegin(PathEntry);
        auto End = llvm::sys::path::rend(PathEntry);
        for (llvm::StringRef Prefix : ExpectedPrefixes) {
          if (It == End)
            goto NotAToolChain;
          if (!It->startswith_lower(Prefix))
            goto NotAToolChain;
          ++It;
        }

        // We've found a new toolchain!
        // Back up 3 times (/bin/Host/arch) to get the root path.
        llvm::StringRef ToolChainPath(PathEntry);
       for (int i = 0; i < 3; ++i)
          ToolChainPath = llvm::sys::path::parent_path(ToolChainPath);

        Path = std::string(ToolChainPath);
        VSLayout = MSVCToolChain::ToolsetLayout::VS2017OrNewer;
        return true;
      }

    NotAToolChain:
      continue;
    }
  }
  return false;
}

// Query the Setup Config server for installs, then pick the newest version
// and find its default VC toolchain.
// This is the preferred way to discover new Visual Studios, as they're no
// longer listed in the registry.
static bool
findVCToolChainViaSetupConfig(llvm::vfs::FileSystem &VFS, std::string &Path,
                              MSVCToolChain::ToolsetLayout &VSLayout) {
#if !defined(USE_MSVC_SETUP_API)
  return false;
#else
  // FIXME: This really should be done once in the top-level program's main
  // function, as it may have already been initialized with a different
  // threading model otherwise.
  llvm::sys::InitializeCOMRAII COM(llvm::sys::COMThreadingMode::SingleThreaded);
  HRESULT HR;

  // _com_ptr_t will throw a _com_error if a COM calls fail.
  // The LLVM coding standards forbid exception handling, so we'll have to
  // stop them from being thrown in the first place.
  // The destructor will put the regular error handler back when we leave
  // this scope.
  struct SuppressCOMErrorsRAII {
    static void __stdcall handler(HRESULT hr, IErrorInfo *perrinfo) {}

    SuppressCOMErrorsRAII() { _set_com_error_handler(handler); }

    ~SuppressCOMErrorsRAII() { _set_com_error_handler(_com_raise_error); }

  } COMErrorSuppressor;

  ISetupConfigurationPtr Query;
  HR = Query.CreateInstance(__uuidof(SetupConfiguration));
  if (FAILED(HR))
    return false;

  IEnumSetupInstancesPtr EnumInstances;
  HR = ISetupConfiguration2Ptr(Query)->EnumAllInstances(&EnumInstances);
  if (FAILED(HR))
    return false;

  ISetupInstancePtr Instance;
  HR = EnumInstances->Next(1, &Instance, nullptr);
  if (HR != S_OK)
    return false;

  ISetupInstancePtr NewestInstance;
  Optional<uint64_t> NewestVersionNum;
  do {
    bstr_t VersionString;
    uint64_t VersionNum;
    HR = Instance->GetInstallationVersion(VersionString.GetAddress());
    if (FAILED(HR))
      continue;
    HR = ISetupHelperPtr(Query)->ParseVersion(VersionString, &VersionNum);
    if (FAILED(HR))
      continue;
    if (!NewestVersionNum || (VersionNum > NewestVersionNum)) {
      NewestInstance = Instance;
      NewestVersionNum = VersionNum;
    }
  } while ((HR = EnumInstances->Next(1, &Instance, nullptr)) == S_OK);

  if (!NewestInstance)
    return false;

  bstr_t VCPathWide;
  HR = NewestInstance->ResolvePath(L"VC", VCPathWide.GetAddress());
  if (FAILED(HR))
    return false;

  std::string VCRootPath;
  llvm::convertWideToUTF8(std::wstring(VCPathWide), VCRootPath);

  llvm::SmallString<256> ToolsVersionFilePath(VCRootPath);
  llvm::sys::path::append(ToolsVersionFilePath, "Auxiliary", "Build",
                          "Microsoft.VCToolsVersion.default.txt");

  auto ToolsVersionFile = llvm::MemoryBuffer::getFile(ToolsVersionFilePath);
  if (!ToolsVersionFile)
    return false;

  llvm::SmallString<256> ToolchainPath(VCRootPath);
  llvm::sys::path::append(ToolchainPath, "Tools", "MSVC",
                          ToolsVersionFile->get()->getBuffer().rtrim());
  auto Status = VFS.status(ToolchainPath);
  if (!Status || !Status->isDirectory())
    return false;

  Path = std::string(ToolchainPath.str());
  VSLayout = MSVCToolChain::ToolsetLayout::VS2017OrNewer;
  return true;
#endif
}

// Look in the registry for Visual Studio installs, and use that to get
// a toolchain path. VS2017 and newer don't get added to the registry.
// So if we find something here, we know that it's an older version.
static bool findVCToolChainViaRegistry(std::string &Path,
                                       MSVCToolChain::ToolsetLayout &VSLayout) {
  std::string VSInstallPath;
  if (getSystemRegistryString(R"(SOFTWARE\Microsoft\VisualStudio\$VERSION)",
                              "InstallDir", VSInstallPath, nullptr) ||
      getSystemRegistryString(R"(SOFTWARE\Microsoft\VCExpress\$VERSION)",
                              "InstallDir", VSInstallPath, nullptr)) {
    if (!VSInstallPath.empty()) {
      llvm::SmallString<256> VCPath(llvm::StringRef(
          VSInstallPath.c_str(), VSInstallPath.find(R"(\Common7\IDE)")));
      llvm::sys::path::append(VCPath, "VC");

      Path = std::string(VCPath.str());
      VSLayout = MSVCToolChain::ToolsetLayout::OlderVS;
      return true;
    }
  }
  return false;
}

// Try to find Exe from a Visual Studio distribution.  This first tries to find
// an installed copy of Visual Studio and, failing that, looks in the PATH,
// making sure that whatever executable that's found is not a same-named exe
// from clang itself to prevent clang from falling back to itself.
static std::string FindVisualStudioExecutable(const ToolChain &TC,
                                              const char *Exe) {
  const auto &MSVC = static_cast<const toolchains::MSVCToolChain &>(TC);
  SmallString<128> FilePath(MSVC.getSubDirectoryPath(
      toolchains::MSVCToolChain::SubDirectoryType::Bin));
  llvm::sys::path::append(FilePath, Exe);
  return std::string(canExecute(TC.getVFS(), FilePath) ? FilePath.str() : Exe);
}

// Add a call to lib.exe to create an archive.  This is used to embed host
// objects into the bundled fat FPGA device binary.
void visualstudio::Linker::constructMSVCLibCommand(Compilation &C,
                                                   const JobAction &JA,
                                                   const InputInfo &Output,
                                                   const InputInfoList &Input,
                                                   const ArgList &Args) const {
  ArgStringList CmdArgs;
  for (const auto &II : Input) {
    if (II.getType() == types::TY_Tempfilelist) {
      // Take the list file and pass it in with '@'.
      std::string FileName(II.getFilename());
      const char *ArgFile = Args.MakeArgString("@" + FileName);
      CmdArgs.push_back(ArgFile);
      continue;
    }
    CmdArgs.push_back(II.getFilename());
  }
  if (Args.hasArg(options::OPT_fsycl_link_EQ) &&
      Args.hasArg(options::OPT_fintelfpga))
    CmdArgs.push_back("/IGNORE:4221");

  // Suppress multiple section warning LNK4078
  if (Args.hasFlag(options::OPT_fsycl, options::OPT_fno_sycl, false))
    CmdArgs.push_back("/IGNORE:4078");

  CmdArgs.push_back(
      C.getArgs().MakeArgString(Twine("-OUT:") + Output.getFilename()));

  SmallString<128> ExecPath(getToolChain().GetProgramPath("lib.exe"));
  const char *Exec = C.getArgs().MakeArgString(ExecPath);
  C.addCommand(std::make_unique<Command>(
      JA, *this, ResponseFileSupport::AtFileUTF16(), Exec, CmdArgs, None));
}

void visualstudio::Linker::ConstructJob(Compilation &C, const JobAction &JA,
                                        const InputInfo &Output,
                                        const InputInfoList &Inputs,
                                        const ArgList &Args,
                                        const char *LinkingOutput) const {
  ArgStringList CmdArgs;

  // Create a library with -fsycl-link
  if (Args.hasArg(options::OPT_fsycl_link_EQ) &&
      JA.getType() == types::TY_Archive) {
    constructMSVCLibCommand(C, JA, Output, Inputs, Args);
    return;
  }

  auto &TC = static_cast<const toolchains::MSVCToolChain &>(getToolChain());

  assert((Output.isFilename() || Output.isNothing()) && "invalid output");
  if (Output.isFilename())
    CmdArgs.push_back(
        Args.MakeArgString(std::string("-out:") + Output.getFilename()));

  if (!Args.hasArg(options::OPT_nostdlib, options::OPT_nostartfiles) &&
      !C.getDriver().IsCLMode()) {
    if (Args.hasArg(options::OPT_fsycl) && !Args.hasArg(options::OPT_nolibsycl))
      CmdArgs.push_back("-defaultlib:msvcrt");
    else { // INTEL
      CmdArgs.push_back("-defaultlib:libcmt");
      CmdArgs.push_back("-defaultlib:libmmt"); // INTEL
    }  // INTEL
    CmdArgs.push_back("-defaultlib:oldnames");
  }

  if ((!C.getDriver().IsCLMode() && !Args.hasArg(options::OPT_nostdlib) &&
       Args.hasArg(options::OPT_fsycl) &&
       !Args.hasArg(options::OPT_nolibsycl)) ||
      Args.hasArg(options::OPT_fsycl_host_compiler_EQ)) {
    if (Args.hasArg(options::OPT__SLASH_MDd))
      CmdArgs.push_back("-defaultlib:sycld.lib");
    else
      CmdArgs.push_back("-defaultlib:sycl.lib");
  }

  for (const auto *A : Args.filtered(options::OPT_foffload_static_lib_EQ))
    CmdArgs.push_back(
        Args.MakeArgString(Twine("-defaultlib:") + A->getValue()));
  for (const auto *A : Args.filtered(options::OPT_foffload_whole_static_lib_EQ))
    CmdArgs.push_back(
        Args.MakeArgString(Twine("-wholearchive:") + A->getValue()));

#if INTEL_CUSTOMIZATION
  // Add other Intel specific libraries (libirc, svml, libdecimal)
  if (!Args.hasArg(options::OPT_nostdlib) && !C.getDriver().IsCLMode() &&
      C.getDriver().IsIntelMode()) {
    if (!Args.hasArg(options::OPT_i_no_use_libirc))
      CmdArgs.push_back("-defaultlib:libircmt");
    CmdArgs.push_back("-defaultlib:svml_dispmt");
    CmdArgs.push_back("-defaultlib:libdecimal");
  }
  // Add Intel performance libraries. Only add the lib when not in CL-mode as
  // they have already been added via directive in the compilation
  if (Args.hasArg(options::OPT_qipp_EQ)) {
    getToolChain().AddIPPLibPath(Args, CmdArgs, "-libpath:");
    if (!C.getDriver().IsCLMode())
      getToolChain().AddIPPLibArgs(Args, CmdArgs, "-defaultlib:");
  }
  if (Args.hasArg(options::OPT_qmkl_EQ)) {
    getToolChain().AddMKLLibPath(Args, CmdArgs, "-libpath:");
    if (!C.getDriver().IsCLMode())
      getToolChain().AddMKLLibArgs(Args, CmdArgs, "-defaultlib:");
  }
  if (Args.hasArg(options::OPT_qtbb, options::OPT_qdaal_EQ) ||
      (Args.hasArg(options::OPT_qmkl_EQ) && C.getDriver().IsDPCPPMode())) {
    getToolChain().AddTBBLibPath(Args, CmdArgs, "-libpath:");
    if (!C.getDriver().IsCLMode())
      getToolChain().AddTBBLibArgs(Args, CmdArgs, "-defaultlib:");
  }
  if (Args.hasArg(options::OPT_qdaal_EQ)) {
    getToolChain().AddDAALLibPath(Args, CmdArgs, "-libpath:");
    if (!C.getDriver().IsCLMode())
      getToolChain().AddDAALLibArgs(Args, CmdArgs, "-defaultlib:");
  }
  if (Args.hasArg(options::OPT_qactypes)) {
    getToolChain().AddACTypesLibPath(Args, CmdArgs, "-libpath:");
    if (!C.getDriver().IsCLMode())
      getToolChain().AddACTypesLibArgs(Args, CmdArgs, "-defaultlib:");
  }
  if (Arg *A = Args.getLastArgNoClaim(options::OPT__SLASH_F)) {
    StringRef Value(A->getValue());
    unsigned SSize;
    if (!Value.getAsInteger(10, SSize)) {
      CmdArgs.push_back(Args.MakeArgString(Twine("-stack:") + Value));
      A->claim();
    }
  }
#endif // INTEL_CUSTOMIZATION
  // Suppress multiple section warning LNK4078
  if (Args.hasFlag(options::OPT_fsycl, options::OPT_fno_sycl, false))
    CmdArgs.push_back("/IGNORE:4078");

  // If the VC environment hasn't been configured (perhaps because the user
  // did not run vcvarsall), try to build a consistent link environment.  If
  // the environment variable is set however, assume the user knows what
  // they're doing. If the user passes /vctoolsdir or /winsdkdir, trust that
  // over env vars.
  if (!llvm::sys::Process::GetEnv("LIB") ||
      Args.getLastArg(options::OPT__SLASH_vctoolsdir,
                      options::OPT__SLASH_winsysroot)) {
    CmdArgs.push_back(Args.MakeArgString(
        Twine("-libpath:") +
        TC.getSubDirectoryPath(
            toolchains::MSVCToolChain::SubDirectoryType::Lib)));
    CmdArgs.push_back(Args.MakeArgString(
        Twine("-libpath:") +
        TC.getSubDirectoryPath(toolchains::MSVCToolChain::SubDirectoryType::Lib,
                               "atlmfc")));
  }
  if (!llvm::sys::Process::GetEnv("LIB") ||
      Args.getLastArg(options::OPT__SLASH_winsdkdir,
                      options::OPT__SLASH_winsysroot)) {
    if (TC.useUniversalCRT()) {
      std::string UniversalCRTLibPath;
      if (TC.getUniversalCRTLibraryPath(Args, UniversalCRTLibPath))
        CmdArgs.push_back(
            Args.MakeArgString(Twine("-libpath:") + UniversalCRTLibPath));
    }
    std::string WindowsSdkLibPath;
    if (TC.getWindowsSDKLibraryPath(Args, WindowsSdkLibPath))
      CmdArgs.push_back(
          Args.MakeArgString(std::string("-libpath:") + WindowsSdkLibPath));
  }

  // Add the compiler-rt library directories to libpath if they exist to help
  // the linker find the various sanitizer, builtin, and profiling runtimes.
  for (const auto &LibPath : TC.getLibraryPaths()) {
    if (TC.getVFS().exists(LibPath))
      CmdArgs.push_back(Args.MakeArgString("-libpath:" + LibPath));
  }
  auto CRTPath = TC.getCompilerRTPath();
  if (TC.getVFS().exists(CRTPath))
    CmdArgs.push_back(Args.MakeArgString("-libpath:" + CRTPath));

  if (!C.getDriver().IsCLMode() && Args.hasArg(options::OPT_L))
    for (const auto &LibPath : Args.getAllArgValues(options::OPT_L))
      CmdArgs.push_back(Args.MakeArgString("-libpath:" + LibPath));
  // Add library directories for standard library shipped with the toolchain.
  for (const auto &LibPath : TC.getFilePaths()) {
    if (TC.getVFS().exists(LibPath))
      CmdArgs.push_back(Args.MakeArgString("-libpath:" + LibPath));
  }

  CmdArgs.push_back("-nologo");

  if (Args.hasArg(options::OPT_g_Group, options::OPT__SLASH_Z7))
    CmdArgs.push_back("-debug");

  // Pass on /Brepro if it was passed to the compiler.
  // Note that /Brepro maps to -mno-incremental-linker-compatible.
  bool DefaultIncrementalLinkerCompatible =
      C.getDefaultToolChain().getTriple().isWindowsMSVCEnvironment();
  if (!Args.hasFlag(options::OPT_mincremental_linker_compatible,
                    options::OPT_mno_incremental_linker_compatible,
                    DefaultIncrementalLinkerCompatible))
    CmdArgs.push_back("-Brepro");

  bool DLL = Args.hasArg(options::OPT__SLASH_LD, options::OPT__SLASH_LDd,
                         options::OPT_shared);
  if (DLL) {
    CmdArgs.push_back(Args.MakeArgString("-dll"));

    SmallString<128> ImplibName(Output.getFilename());
    llvm::sys::path::replace_extension(ImplibName, "lib");
    CmdArgs.push_back(Args.MakeArgString(std::string("-implib:") + ImplibName));
  }

  if (TC.getSanitizerArgs().needsFuzzer()) {
    if (!Args.hasArg(options::OPT_shared))
      CmdArgs.push_back(
          Args.MakeArgString(std::string("-wholearchive:") +
                             TC.getCompilerRTArgString(Args, "fuzzer")));
    CmdArgs.push_back(Args.MakeArgString("-debug"));
    // Prevent the linker from padding sections we use for instrumentation
    // arrays.
    CmdArgs.push_back(Args.MakeArgString("-incremental:no"));
  }

  if (TC.getSanitizerArgs().needsAsanRt()) {
    CmdArgs.push_back(Args.MakeArgString("-debug"));
    CmdArgs.push_back(Args.MakeArgString("-incremental:no"));
    if (TC.getSanitizerArgs().needsSharedRt() ||
        Args.hasArg(options::OPT__SLASH_MD, options::OPT__SLASH_MDd)) {
      for (const auto &Lib : {"asan_dynamic", "asan_dynamic_runtime_thunk"})
        CmdArgs.push_back(TC.getCompilerRTArgString(Args, Lib));
      // Make sure the dynamic runtime thunk is not optimized out at link time
      // to ensure proper SEH handling.
      CmdArgs.push_back(Args.MakeArgString(
          TC.getArch() == llvm::Triple::x86
              ? "-include:___asan_seh_interceptor"
              : "-include:__asan_seh_interceptor"));
      // Make sure the linker consider all object files from the dynamic runtime
      // thunk.
      CmdArgs.push_back(Args.MakeArgString(std::string("-wholearchive:") +
          TC.getCompilerRT(Args, "asan_dynamic_runtime_thunk")));
    } else if (DLL) {
      CmdArgs.push_back(TC.getCompilerRTArgString(Args, "asan_dll_thunk"));
    } else {
      for (const auto &Lib : {"asan", "asan_cxx"}) {
        CmdArgs.push_back(TC.getCompilerRTArgString(Args, Lib));
        // Make sure the linker consider all object files from the static lib.
        // This is necessary because instrumented dlls need access to all the
        // interface exported by the static lib in the main executable.
        CmdArgs.push_back(Args.MakeArgString(std::string("-wholearchive:") +
            TC.getCompilerRT(Args, Lib)));
      }
    }
  }
#if INTEL_CUSTOMIZATION
  if (Args.hasArg(options::OPT_traceback))
    CmdArgs.push_back(Args.MakeArgString("-incremental:no"));
#endif // INTEL_CUSTOMIZATION

  Args.AddAllArgValues(CmdArgs, options::OPT__SLASH_link);

  // Control Flow Guard checks
  if (Arg *A = Args.getLastArg(options::OPT__SLASH_guard)) {
    StringRef GuardArgs = A->getValue();
    if (GuardArgs.equals_lower("cf") || GuardArgs.equals_lower("cf,nochecks")) {
      // MSVC doesn't yet support the "nochecks" modifier.
      CmdArgs.push_back("-guard:cf");
    } else if (GuardArgs.equals_lower("cf-")) {
      CmdArgs.push_back("-guard:cf-");
    } else if (GuardArgs.equals_lower("ehcont")) {
      CmdArgs.push_back("-guard:ehcont");
    } else if (GuardArgs.equals_lower("ehcont-")) {
      CmdArgs.push_back("-guard:ehcont-");
    }
  }

#if INTEL_CUSTOMIZATION
  bool StubsAdded = false;
  if (Arg *A = Args.getLastArg(options::OPT_qopenmp_stubs,
      options::OPT_fopenmp, options::OPT_fopenmp_EQ, options::OPT_fiopenmp)) {
    if (A->getOption().matches(options::OPT_qopenmp_stubs)) {
      CmdArgs.push_back("-defaultlib:libiompstubs5md.lib");
      StubsAdded = true;
    }
  }
  if (!StubsAdded && ((Args.hasFlag(options::OPT_fopenmp,
                                   options::OPT_fopenmp_EQ,
                                   options::OPT_fno_openmp, false)) ||
                      Args.hasArg(options::OPT_fiopenmp, options::OPT_qmkl_EQ))) {
#endif // INTEL_CUSTOMIZATION
    CmdArgs.push_back("-nodefaultlib:vcomp.lib");
    CmdArgs.push_back("-nodefaultlib:vcompd.lib");
    CmdArgs.push_back(Args.MakeArgString(std::string("-libpath:") +
                                         TC.getDriver().Dir + "/../lib"));
    switch (TC.getDriver().getOpenMPRuntime(Args)) {
    case Driver::OMPRT_OMP:
      CmdArgs.push_back("-defaultlib:libomp.lib");
      break;
    case Driver::OMPRT_IOMP5:
      CmdArgs.push_back("-defaultlib:libiomp5md.lib");
      break;
    case Driver::OMPRT_GOMP:
      break;
    case Driver::OMPRT_Unknown:
      // Already diagnosed.
      break;
    }
    if (JA.isHostOffloading(Action::OFK_OpenMP))      // INTEL
      CmdArgs.push_back("-defaultlib:omptarget.lib"); // INTEL
  }

  // Add compiler-rt lib in case if it was explicitly
  // specified as an argument for --rtlib option.
  if (!Args.hasArg(options::OPT_nostdlib)) {
    AddRunTimeLibs(TC, TC.getDriver(), CmdArgs, Args);
  }

  // Add filenames, libraries, and other linker inputs.
  for (const auto &Input : Inputs) {
    if (Input.isFilename()) {
      if (Input.getType() == types::TY_Tempfilelist) {
        // Take the list file and pass it in with '@'.
        std::string FileName(Input.getFilename());
        const char *ArgFile = Args.MakeArgString("@" + FileName);
        CmdArgs.push_back(ArgFile);
        continue;
      }
      CmdArgs.push_back(Input.getFilename());
      continue;
    }

    const Arg &A = Input.getInputArg();

    // Render -l options differently for the MSVC linker.
    if (A.getOption().matches(options::OPT_l)) {
      StringRef Lib = A.getValue();
      const char *LinkLibArg;
      if (Lib.endswith(".lib"))
        LinkLibArg = Args.MakeArgString(Lib);
      else
        LinkLibArg = Args.MakeArgString(Lib + ".lib");
      CmdArgs.push_back(LinkLibArg);
      continue;
    }

    // Otherwise, this is some other kind of linker input option like -Wl, -z,
    // or -L. Render it, even if MSVC doesn't understand it.
    A.renderAsInput(Args, CmdArgs);
  }

  TC.addProfileRTLibs(Args, CmdArgs);

  std::vector<const char *> Environment;

  // We need to special case some linker paths.  In the case of lld, we need to
  // translate 'lld' into 'lld-link', and in the case of the regular msvc
  // linker, we need to use a special search algorithm.
  llvm::SmallString<128> linkPath;
  StringRef Linker
    = Args.getLastArgValue(options::OPT_fuse_ld_EQ, CLANG_DEFAULT_LINKER);
  if (Linker.empty())
    Linker = "link";
  if (Linker.equals_lower("lld"))
    Linker = "lld-link";

#if INTEL_CUSTOMIZATION
  // TODO: Create a more streamlined and centralized way to add the additional
  // llvm options that are set.  i.e. set once and use for both Linux and
  // Windows compilation paths.
  if (Linker.equals_lower("lld-link") && (C.getDriver().isUsingLTO())) {
    // Handle flags for selecting CPU variants.
    std::string CPU = getCPUName(Args, C.getDefaultToolChain().getTriple());
    if (!CPU.empty())
      CmdArgs.push_back(Args.MakeArgString(Twine("-mllvm:-mcpu=") + CPU));
    // Add optimization level
    if (Arg *A = Args.getLastArg(options::OPT_O_Group)) {
      StringRef OOpt;
      if (A->getOption().matches(options::OPT_O4) ||
          A->getOption().matches(options::OPT_Ofast))
        OOpt = "3";
      else if (A->getOption().matches(options::OPT_O))
        OOpt = A->getValue();
      else if (A->getOption().matches(options::OPT_O0))
        OOpt = "0";
      if (!OOpt.empty())
        CmdArgs.push_back(Args.MakeArgString(Twine("-opt:lldlto=") + OOpt));
    }
    // Add any Intel defaults.
    if (C.getDriver().IsIntelMode())
      if (Arg * A = Args.getLastArg(options::OPT_fveclib))
        CmdArgs.push_back(Args.MakeArgString(Twine("-mllvm:-vector-library=") +
                                             A->getValue()));
    auto addAdvancedOptimFlag = [&](const Arg &OptArg, OptSpecifier Opt) {
      if (OptArg.getOption().matches(Opt) &&
          x86::isValidIntelCPU(OptArg.getValue(), TC.getTriple()))
        CmdArgs.push_back("-mllvm:-enable-intel-advanced-opts");
    };
    // Given -x, turn on advanced optimizations
    if (Arg *A = Args.getLastArgNoClaim(options::OPT_march_EQ, options::OPT_x))
      addAdvancedOptimFlag(*A, options::OPT_x);
    // Additional handling for /arch and /Qx
    if (Arg *A = Args.getLastArgNoClaim(options::OPT__SLASH_arch,
                                        options::OPT__SLASH_Qx))
      addAdvancedOptimFlag(*A, options::OPT__SLASH_Qx);

    addIntelOptimizationArgs(TC, Args, CmdArgs, true);
    // Using lld-link and -flto, we need to add any additional -mllvm options
    // and implied options.
    for (StringRef AV : Args.getAllArgValues(options::OPT_mllvm))
      CmdArgs.push_back(Args.MakeArgString(Twine("-mllvm:") + AV));
  }
#endif // INTEL_CUSTOMIZATION

  if (Linker.equals_lower("link")) {
    // If we're using the MSVC linker, it's not sufficient to just use link
    // from the program PATH, because other environments like GnuWin32 install
    // their own link.exe which may come first.
    linkPath = FindVisualStudioExecutable(TC, "link.exe");

    if (!TC.FoundMSVCInstall() && !canExecute(TC.getVFS(), linkPath)) {
      llvm::SmallString<128> ClPath;
      ClPath = TC.GetProgramPath("cl.exe");
      if (canExecute(TC.getVFS(), ClPath)) {
        linkPath = llvm::sys::path::parent_path(ClPath);
        llvm::sys::path::append(linkPath, "link.exe");
        if (!canExecute(TC.getVFS(), linkPath))
          C.getDriver().Diag(clang::diag::warn_drv_msvc_not_found);
      } else {
        C.getDriver().Diag(clang::diag::warn_drv_msvc_not_found);
      }
    }

#ifdef _WIN32
    // When cross-compiling with VS2017 or newer, link.exe expects to have
    // its containing bin directory at the top of PATH, followed by the
    // native target bin directory.
    // e.g. when compiling for x86 on an x64 host, PATH should start with:
    // /bin/Hostx64/x86;/bin/Hostx64/x64
    // This doesn't attempt to handle ToolsetLayout::DevDivInternal.
    if (TC.getIsVS2017OrNewer() &&
        llvm::Triple(llvm::sys::getProcessTriple()).getArch() != TC.getArch()) {
      auto HostArch = llvm::Triple(llvm::sys::getProcessTriple()).getArch();

      auto EnvBlockWide =
          std::unique_ptr<wchar_t[], decltype(&FreeEnvironmentStringsW)>(
              GetEnvironmentStringsW(), FreeEnvironmentStringsW);
      if (!EnvBlockWide)
        goto SkipSettingEnvironment;

      size_t EnvCount = 0;
      size_t EnvBlockLen = 0;
      while (EnvBlockWide[EnvBlockLen] != L'\0') {
        ++EnvCount;
        EnvBlockLen += std::wcslen(&EnvBlockWide[EnvBlockLen]) +
                       1 /*string null-terminator*/;
      }
      ++EnvBlockLen; // add the block null-terminator

      std::string EnvBlock;
      if (!llvm::convertUTF16ToUTF8String(
              llvm::ArrayRef<char>(reinterpret_cast<char *>(EnvBlockWide.get()),
                                   EnvBlockLen * sizeof(EnvBlockWide[0])),
              EnvBlock))
        goto SkipSettingEnvironment;

      Environment.reserve(EnvCount);

      // Now loop over each string in the block and copy them into the
      // environment vector, adjusting the PATH variable as needed when we
      // find it.
      for (const char *Cursor = EnvBlock.data(); *Cursor != '\0';) {
        llvm::StringRef EnvVar(Cursor);
        if (EnvVar.startswith_lower("path=")) {
          using SubDirectoryType = toolchains::MSVCToolChain::SubDirectoryType;
          constexpr size_t PrefixLen = 5; // strlen("path=")
          Environment.push_back(Args.MakeArgString(
              EnvVar.substr(0, PrefixLen) +
              TC.getSubDirectoryPath(SubDirectoryType::Bin) +
              llvm::Twine(llvm::sys::EnvPathSeparator) +
              TC.getSubDirectoryPath(SubDirectoryType::Bin, "", HostArch) +
              (EnvVar.size() > PrefixLen
                   ? llvm::Twine(llvm::sys::EnvPathSeparator) +
                         EnvVar.substr(PrefixLen)
                   : "")));
        } else {
          Environment.push_back(Args.MakeArgString(EnvVar));
        }
        Cursor += EnvVar.size() + 1 /*null-terminator*/;
      }
    }
  SkipSettingEnvironment:;
#endif
  } else {
    linkPath = TC.GetProgramPath(Linker.str().c_str());
  }

  auto LinkCmd = std::make_unique<Command>(
      JA, *this, ResponseFileSupport::AtFileUTF16(),
      Args.MakeArgString(linkPath), CmdArgs, Inputs, Output);
  if (!Environment.empty())
    LinkCmd->setEnvironment(Environment);
  C.addCommand(std::move(LinkCmd));
}

MSVCToolChain::MSVCToolChain(const Driver &D, const llvm::Triple &Triple,
                             const ArgList &Args)
    : ToolChain(D, Triple, Args), CudaInstallation(D, Triple, Args),
      RocmInstallation(D, Triple, Args) {
  getProgramPaths().push_back(getDriver().getInstalledDir());
  if (getDriver().getInstalledDir() != getDriver().Dir)
    getProgramPaths().push_back(getDriver().Dir);

  // Check the command line first, that's the user explicitly telling us what to
  // use. Check the environment next, in case we're being invoked from a VS
  // command prompt. Failing that, just try to find the newest Visual Studio
  // version we can and use its default VC toolchain.
  findVCToolChainViaCommandLine(getVFS(), Args, VCToolChainPath, VSLayout) ||
      findVCToolChainViaEnvironment(getVFS(), VCToolChainPath, VSLayout) ||
      findVCToolChainViaSetupConfig(getVFS(), VCToolChainPath, VSLayout) ||
      findVCToolChainViaRegistry(VCToolChainPath, VSLayout);
}

Tool *MSVCToolChain::buildLinker() const {
  return new tools::visualstudio::Linker(*this);
}

Tool *MSVCToolChain::buildAssembler() const {
  if (getTriple().isOSBinFormatMachO())
    return new tools::darwin::Assembler(*this);
  getDriver().Diag(clang::diag::err_no_external_assembler);
  return nullptr;
}

bool MSVCToolChain::IsIntegratedAssemblerDefault() const {
  return true;
}

bool MSVCToolChain::IsUnwindTablesDefault(const ArgList &Args) const {
  // Don't emit unwind tables by default for MachO targets.
  if (getTriple().isOSBinFormatMachO())
    return false;

  // All non-x86_32 Windows targets require unwind tables. However, LLVM
  // doesn't know how to generate them for all targets, so only enable
  // the ones that are actually implemented.
  return getArch() == llvm::Triple::x86_64 ||
         getArch() == llvm::Triple::aarch64;
}

bool MSVCToolChain::isPICDefault() const {
  return getArch() == llvm::Triple::x86_64;
}

bool MSVCToolChain::isPIEDefault() const {
  return false;
}

bool MSVCToolChain::isPICDefaultForced() const {
  return getArch() == llvm::Triple::x86_64;
}

void MSVCToolChain::AddCudaIncludeArgs(const ArgList &DriverArgs,
                                       ArgStringList &CC1Args) const {
  CudaInstallation.AddCudaIncludeArgs(DriverArgs, CC1Args);
}

void MSVCToolChain::AddHIPIncludeArgs(const ArgList &DriverArgs,
                                      ArgStringList &CC1Args) const {
  RocmInstallation.AddHIPIncludeArgs(DriverArgs, CC1Args);
}

void MSVCToolChain::printVerboseInfo(raw_ostream &OS) const {
  CudaInstallation.print(OS);
  RocmInstallation.print(OS);
}

// Windows SDKs and VC Toolchains group their contents into subdirectories based
// on the target architecture. This function converts an llvm::Triple::ArchType
// to the corresponding subdirectory name.
static const char *llvmArchToWindowsSDKArch(llvm::Triple::ArchType Arch) {
  using ArchType = llvm::Triple::ArchType;
  switch (Arch) {
  case ArchType::x86:
    return "x86";
  case ArchType::x86_64:
    return "x64";
  case ArchType::arm:
    return "arm";
  case ArchType::aarch64:
    return "arm64";
  default:
    return "";
  }
}

// Similar to the above function, but for Visual Studios before VS2017.
static const char *llvmArchToLegacyVCArch(llvm::Triple::ArchType Arch) {
  using ArchType = llvm::Triple::ArchType;
  switch (Arch) {
  case ArchType::x86:
    // x86 is default in legacy VC toolchains.
    // e.g. x86 libs are directly in /lib as opposed to /lib/x86.
    return "";
  case ArchType::x86_64:
    return "amd64";
  case ArchType::arm:
    return "arm";
  case ArchType::aarch64:
    return "arm64";
  default:
    return "";
  }
}

// Similar to the above function, but for DevDiv internal builds.
static const char *llvmArchToDevDivInternalArch(llvm::Triple::ArchType Arch) {
  using ArchType = llvm::Triple::ArchType;
  switch (Arch) {
  case ArchType::x86:
    return "i386";
  case ArchType::x86_64:
    return "amd64";
  case ArchType::arm:
    return "arm";
  case ArchType::aarch64:
    return "arm64";
  default:
    return "";
  }
}

// Get the path to a specific subdirectory in the current toolchain for
// a given target architecture.
// VS2017 changed the VC toolchain layout, so this should be used instead
// of hardcoding paths.
std::string
MSVCToolChain::getSubDirectoryPath(SubDirectoryType Type,
                                   llvm::StringRef SubdirParent,
                                   llvm::Triple::ArchType TargetArch) const {
  const char *SubdirName;
  const char *IncludeName;
  switch (VSLayout) {
  case ToolsetLayout::OlderVS:
    SubdirName = llvmArchToLegacyVCArch(TargetArch);
    IncludeName = "include";
    break;
  case ToolsetLayout::VS2017OrNewer:
    SubdirName = llvmArchToWindowsSDKArch(TargetArch);
    IncludeName = "include";
    break;
  case ToolsetLayout::DevDivInternal:
    SubdirName = llvmArchToDevDivInternalArch(TargetArch);
    IncludeName = "inc";
    break;
  }

  llvm::SmallString<256> Path(VCToolChainPath);
  if (!SubdirParent.empty())
    llvm::sys::path::append(Path, SubdirParent);

  switch (Type) {
  case SubDirectoryType::Bin:
    if (VSLayout == ToolsetLayout::VS2017OrNewer) {
      const bool HostIsX64 =
          llvm::Triple(llvm::sys::getProcessTriple()).isArch64Bit();
      const char *const HostName = HostIsX64 ? "Hostx64" : "Hostx86";
      llvm::sys::path::append(Path, "bin", HostName, SubdirName);
    } else { // OlderVS or DevDivInternal
      llvm::sys::path::append(Path, "bin", SubdirName);
    }
    break;
  case SubDirectoryType::Include:
    llvm::sys::path::append(Path, IncludeName);
    break;
  case SubDirectoryType::Lib:
    llvm::sys::path::append(Path, "lib", SubdirName);
    break;
  }
  return std::string(Path.str());
}

#ifdef _WIN32
static bool readFullStringValue(HKEY hkey, const char *valueName,
                                std::string &value) {
  std::wstring WideValueName;
  if (!llvm::ConvertUTF8toWide(valueName, WideValueName))
    return false;

  DWORD result = 0;
  DWORD valueSize = 0;
  DWORD type = 0;
  // First just query for the required size.
  result = RegQueryValueExW(hkey, WideValueName.c_str(), NULL, &type, NULL,
                            &valueSize);
  if (result != ERROR_SUCCESS || type != REG_SZ || !valueSize)
    return false;
  std::vector<BYTE> buffer(valueSize);
  result = RegQueryValueExW(hkey, WideValueName.c_str(), NULL, NULL, &buffer[0],
                            &valueSize);
  if (result == ERROR_SUCCESS) {
    std::wstring WideValue(reinterpret_cast<const wchar_t *>(buffer.data()),
                           valueSize / sizeof(wchar_t));
    if (valueSize && WideValue.back() == L'\0') {
      WideValue.pop_back();
    }
    // The destination buffer must be empty as an invariant of the conversion
    // function; but this function is sometimes called in a loop that passes in
    // the same buffer, however. Simply clear it out so we can overwrite it.
    value.clear();
    return llvm::convertWideToUTF8(WideValue, value);
  }
  return false;
}
#endif

/// Read registry string.
/// This also supports a means to look for high-versioned keys by use
/// of a $VERSION placeholder in the key path.
/// $VERSION in the key path is a placeholder for the version number,
/// causing the highest value path to be searched for and used.
/// I.e. "SOFTWARE\\Microsoft\\VisualStudio\\$VERSION".
/// There can be additional characters in the component.  Only the numeric
/// characters are compared.  This function only searches HKLM.
static bool getSystemRegistryString(const char *keyPath, const char *valueName,
                                    std::string &value, std::string *phValue) {
#ifndef _WIN32
  return false;
#else
  HKEY hRootKey = HKEY_LOCAL_MACHINE;
  HKEY hKey = NULL;
  long lResult;
  bool returnValue = false;

  const char *placeHolder = strstr(keyPath, "$VERSION");
  std::string bestName;
  // If we have a $VERSION placeholder, do the highest-version search.
  if (placeHolder) {
    const char *keyEnd = placeHolder - 1;
    const char *nextKey = placeHolder;
    // Find end of previous key.
    while ((keyEnd > keyPath) && (*keyEnd != '\\'))
      keyEnd--;
    // Find end of key containing $VERSION.
    while (*nextKey && (*nextKey != '\\'))
      nextKey++;
    size_t partialKeyLength = keyEnd - keyPath;
    char partialKey[256];
    if (partialKeyLength >= sizeof(partialKey))
      partialKeyLength = sizeof(partialKey) - 1;
    strncpy(partialKey, keyPath, partialKeyLength);
    partialKey[partialKeyLength] = '\0';
    HKEY hTopKey = NULL;
    lResult = RegOpenKeyExA(hRootKey, partialKey, 0, KEY_READ | KEY_WOW64_32KEY,
                            &hTopKey);
    if (lResult == ERROR_SUCCESS) {
      char keyName[256];
      double bestValue = 0.0;
      DWORD index, size = sizeof(keyName) - 1;
      for (index = 0; RegEnumKeyExA(hTopKey, index, keyName, &size, NULL, NULL,
                                    NULL, NULL) == ERROR_SUCCESS;
           index++) {
        const char *sp = keyName;
        while (*sp && !isDigit(*sp))
          sp++;
        if (!*sp)
          continue;
        const char *ep = sp + 1;
        while (*ep && (isDigit(*ep) || (*ep == '.')))
          ep++;
        char numBuf[32];
        strncpy(numBuf, sp, sizeof(numBuf) - 1);
        numBuf[sizeof(numBuf) - 1] = '\0';
        double dvalue = strtod(numBuf, NULL);
        if (dvalue > bestValue) {
          // Test that InstallDir is indeed there before keeping this index.
          // Open the chosen key path remainder.
          bestName = keyName;
          // Append rest of key.
          bestName.append(nextKey);
          lResult = RegOpenKeyExA(hTopKey, bestName.c_str(), 0,
                                  KEY_READ | KEY_WOW64_32KEY, &hKey);
          if (lResult == ERROR_SUCCESS) {
            if (readFullStringValue(hKey, valueName, value)) {
              bestValue = dvalue;
              if (phValue)
                *phValue = bestName;
              returnValue = true;
            }
            RegCloseKey(hKey);
          }
        }
        size = sizeof(keyName) - 1;
      }
      RegCloseKey(hTopKey);
    }
  } else {
    lResult =
        RegOpenKeyExA(hRootKey, keyPath, 0, KEY_READ | KEY_WOW64_32KEY, &hKey);
    if (lResult == ERROR_SUCCESS) {
      if (readFullStringValue(hKey, valueName, value))
        returnValue = true;
      if (phValue)
        phValue->clear();
      RegCloseKey(hKey);
    }
  }
  return returnValue;
#endif // _WIN32
}

// Find the most recent version of Universal CRT or Windows 10 SDK.
// vcvarsqueryregistry.bat from Visual Studio 2015 sorts entries in the include
// directory by name and uses the last one of the list.
// So we compare entry names lexicographically to find the greatest one.
static bool getWindows10SDKVersionFromPath(llvm::vfs::FileSystem &VFS,
                                           const std::string &SDKPath,
                                           std::string &SDKVersion) {
  llvm::SmallString<128> IncludePath(SDKPath);
  llvm::sys::path::append(IncludePath, "Include");
  SDKVersion = getHighestNumericTupleInDirectory(VFS, IncludePath);
  return !SDKVersion.empty();
}

static bool getWindowsSDKDirViaCommandLine(llvm::vfs::FileSystem &VFS,
                                           const ArgList &Args,
                                           std::string &Path, int &Major,
                                           std::string &Version) {
  if (Arg *A = Args.getLastArg(options::OPT__SLASH_winsdkdir,
                               options::OPT__SLASH_winsysroot)) {
    // Don't validate the input; trust the value supplied by the user.
    // The motivation is to prevent unnecessary file and registry access.
    llvm::VersionTuple SDKVersion;
    if (Arg *A = Args.getLastArg(options::OPT__SLASH_winsdkversion))
      SDKVersion.tryParse(A->getValue());

    if (A->getOption().getID() == options::OPT__SLASH_winsysroot) {
      llvm::SmallString<128> SDKPath(A->getValue());
      llvm::sys::path::append(SDKPath, "Windows Kits");
      if (!SDKVersion.empty())
        llvm::sys::path::append(SDKPath, Twine(SDKVersion.getMajor()));
      else
        llvm::sys::path::append(
            SDKPath, getHighestNumericTupleInDirectory(VFS, SDKPath));
      Path = std::string(SDKPath.str());
    } else {
      Path = A->getValue();
    }

    if (!SDKVersion.empty()) {
      Major = SDKVersion.getMajor();
      Version = SDKVersion.getAsString();
    } else if (getWindows10SDKVersionFromPath(VFS, Path, Version)) {
      Major = 10;
    }
    return true;
  }
  return false;
}

/// Get Windows SDK installation directory.
static bool getWindowsSDKDir(llvm::vfs::FileSystem &VFS, const ArgList &Args,
                             std::string &Path, int &Major,
                             std::string &WindowsSDKIncludeVersion,
                             std::string &WindowsSDKLibVersion) {
  // Trust /winsdkdir and /winsdkversion if present.
  if (getWindowsSDKDirViaCommandLine(VFS, Args, Path, Major,
                                     WindowsSDKIncludeVersion)) {
    WindowsSDKLibVersion = WindowsSDKIncludeVersion;
    return true;
  }

  // FIXME: Try env vars (%WindowsSdkDir%, %UCRTVersion%) before going to registry.

  // Try the Windows registry.
  std::string RegistrySDKVersion;
  if (!getSystemRegistryString(
          "SOFTWARE\\Microsoft\\Microsoft SDKs\\Windows\\$VERSION",
          "InstallationFolder", Path, &RegistrySDKVersion))
    return false;
  if (Path.empty() || RegistrySDKVersion.empty())
    return false;

  WindowsSDKIncludeVersion.clear();
  WindowsSDKLibVersion.clear();
  Major = 0;
  std::sscanf(RegistrySDKVersion.c_str(), "v%d.", &Major);
  if (Major <= 7)
    return true;
  if (Major == 8) {
    // Windows SDK 8.x installs libraries in a folder whose names depend on the
    // version of the OS you're targeting.  By default choose the newest, which
    // usually corresponds to the version of the OS you've installed the SDK on.
    const char *Tests[] = {"winv6.3", "win8", "win7"};
    for (const char *Test : Tests) {
      llvm::SmallString<128> TestPath(Path);
      llvm::sys::path::append(TestPath, "Lib", Test);
      if (VFS.exists(TestPath)) {
        WindowsSDKLibVersion = Test;
        break;
      }
    }
    return !WindowsSDKLibVersion.empty();
  }
  if (Major == 10) {
    if (!getWindows10SDKVersionFromPath(VFS, Path, WindowsSDKIncludeVersion))
      return false;
    WindowsSDKLibVersion = WindowsSDKIncludeVersion;
    return true;
  }
  // Unsupported SDK version
  return false;
}

// Gets the library path required to link against the Windows SDK.
bool MSVCToolChain::getWindowsSDKLibraryPath(
    const ArgList &Args, std::string &path) const {
  std::string sdkPath;
  int sdkMajor = 0;
  std::string windowsSDKIncludeVersion;
  std::string windowsSDKLibVersion;

  path.clear();
  if (!getWindowsSDKDir(getVFS(), Args, sdkPath, sdkMajor,
                        windowsSDKIncludeVersion, windowsSDKLibVersion))
    return false;

  llvm::SmallString<128> libPath(sdkPath);
  llvm::sys::path::append(libPath, "Lib");
  if (sdkMajor >= 8) {
    llvm::sys::path::append(libPath, windowsSDKLibVersion, "um",
                            llvmArchToWindowsSDKArch(getArch()));
  } else {
    switch (getArch()) {
    // In Windows SDK 7.x, x86 libraries are directly in the Lib folder.
    case llvm::Triple::x86:
      break;
    case llvm::Triple::x86_64:
      llvm::sys::path::append(libPath, "x64");
      break;
    case llvm::Triple::arm:
      // It is not necessary to link against Windows SDK 7.x when targeting ARM.
      return false;
    default:
      return false;
    }
  }

  path = std::string(libPath.str());
  return true;
}

// Check if the Include path of a specified version of Visual Studio contains
// specific header files. If not, they are probably shipped with Universal CRT.
bool MSVCToolChain::useUniversalCRT() const {
  llvm::SmallString<128> TestPath(
      getSubDirectoryPath(SubDirectoryType::Include));
  llvm::sys::path::append(TestPath, "stdlib.h");
  return !getVFS().exists(TestPath);
}

static bool getUniversalCRTSdkDir(llvm::vfs::FileSystem &VFS,
                                  const ArgList &Args, std::string &Path,
                                  std::string &UCRTVersion) {
  // If /winsdkdir is passed, use it as location for the UCRT too.
  // FIXME: Should there be a dedicated /ucrtdir to override /winsdkdir?
  int Major;
  if (getWindowsSDKDirViaCommandLine(VFS, Args, Path, Major, UCRTVersion))
    return true;

  // FIXME: Try env vars (%UniversalCRTSdkDir%, %UCRTVersion%) before going to
  // registry.

  // vcvarsqueryregistry.bat for Visual Studio 2015 queries the registry
  // for the specific key "KitsRoot10". So do we.
  if (!getSystemRegistryString(
          "SOFTWARE\\Microsoft\\Windows Kits\\Installed Roots", "KitsRoot10",
          Path, nullptr))
    return false;

  return getWindows10SDKVersionFromPath(VFS, Path, UCRTVersion);
}

bool MSVCToolChain::getUniversalCRTLibraryPath(const ArgList &Args,
                                               std::string &Path) const {
  std::string UniversalCRTSdkPath;
  std::string UCRTVersion;

  Path.clear();
  if (!getUniversalCRTSdkDir(getVFS(), Args, UniversalCRTSdkPath, UCRTVersion))
    return false;

  StringRef ArchName = llvmArchToWindowsSDKArch(getArch());
  if (ArchName.empty())
    return false;

  llvm::SmallString<128> LibPath(UniversalCRTSdkPath);
  llvm::sys::path::append(LibPath, "Lib", UCRTVersion, "ucrt", ArchName);

  Path = std::string(LibPath.str());
  return true;
}

static VersionTuple getMSVCVersionFromTriple(const llvm::Triple &Triple) {
  unsigned Major, Minor, Micro;
  Triple.getEnvironmentVersion(Major, Minor, Micro);
  if (Major || Minor || Micro)
    return VersionTuple(Major, Minor, Micro);
  return VersionTuple();
}

static VersionTuple getMSVCVersionFromExe(const std::string &BinDir) {
  VersionTuple Version;
#ifdef _WIN32
  SmallString<128> ClExe(BinDir);
  llvm::sys::path::append(ClExe, "cl.exe");

  std::wstring ClExeWide;
  if (!llvm::ConvertUTF8toWide(ClExe.c_str(), ClExeWide))
    return Version;

  const DWORD VersionSize = ::GetFileVersionInfoSizeW(ClExeWide.c_str(),
                                                      nullptr);
  if (VersionSize == 0)
    return Version;

  SmallVector<uint8_t, 4 * 1024> VersionBlock(VersionSize);
  if (!::GetFileVersionInfoW(ClExeWide.c_str(), 0, VersionSize,
                             VersionBlock.data()))
    return Version;

  VS_FIXEDFILEINFO *FileInfo = nullptr;
  UINT FileInfoSize = 0;
  if (!::VerQueryValueW(VersionBlock.data(), L"\\",
                        reinterpret_cast<LPVOID *>(&FileInfo), &FileInfoSize) ||
      FileInfoSize < sizeof(*FileInfo))
    return Version;

  const unsigned Major = (FileInfo->dwFileVersionMS >> 16) & 0xFFFF;
  const unsigned Minor = (FileInfo->dwFileVersionMS      ) & 0xFFFF;
  const unsigned Micro = (FileInfo->dwFileVersionLS >> 16) & 0xFFFF;

  Version = VersionTuple(Major, Minor, Micro);
#endif
  return Version;
}

void MSVCToolChain::AddSystemIncludeWithSubfolder(
    const ArgList &DriverArgs, ArgStringList &CC1Args,
    const std::string &folder, const Twine &subfolder1, const Twine &subfolder2,
    const Twine &subfolder3) const {
  llvm::SmallString<128> path(folder);
  llvm::sys::path::append(path, subfolder1, subfolder2, subfolder3);
  addSystemInclude(DriverArgs, CC1Args, path);
}

void MSVCToolChain::AddClangSystemIncludeArgs(const ArgList &DriverArgs,
                                              ArgStringList &CC1Args) const {
  if (DriverArgs.hasArg(options::OPT_nostdinc))
    return;

  if (!DriverArgs.hasArg(options::OPT_nobuiltininc)) {
    AddSystemIncludeWithSubfolder(DriverArgs, CC1Args, getDriver().ResourceDir,
                                  "include");
  }

  // Add %INCLUDE%-like directories from the -imsvc flag.
  for (const auto &Path : DriverArgs.getAllArgValues(options::OPT__SLASH_imsvc))
    addSystemInclude(DriverArgs, CC1Args, Path);

  if (DriverArgs.hasArg(options::OPT_nostdlibinc))
    return;

#if INTEL_CUSTOMIZATION
  // Add Intel specific headers
  if (getDriver().IsIntelMode())
    addSystemInclude(DriverArgs, CC1Args,
                     getDriver().Dir + "/../compiler/include");

  // Add Intel performance library headers
  if (DriverArgs.hasArg(clang::driver::options::OPT_qmkl_EQ)) {
    addSystemInclude(DriverArgs, CC1Args,
                     ToolChain::GetMKLIncludePathExtra(DriverArgs));
    addSystemInclude(DriverArgs, CC1Args,
                     ToolChain::GetMKLIncludePath(DriverArgs));
  }
  if (DriverArgs.hasArg(clang::driver::options::OPT_qipp_EQ))
    addSystemInclude(DriverArgs, CC1Args,
                     ToolChain::GetIPPIncludePath(DriverArgs));
  if (DriverArgs.hasArg(clang::driver::options::OPT_qtbb) ||
      DriverArgs.hasArg(clang::driver::options::OPT_qdaal_EQ))
    addSystemInclude(DriverArgs, CC1Args,
                     ToolChain::GetTBBIncludePath(DriverArgs));
  if (DriverArgs.hasArg(clang::driver::options::OPT_qdaal_EQ))
    addSystemInclude(DriverArgs, CC1Args,
                     ToolChain::GetDAALIncludePath(DriverArgs));
  if (DriverArgs.hasArg(clang::driver::options::OPT_qactypes))
    addSystemInclude(DriverArgs, CC1Args,
                     ToolChain::GetACTypesIncludePath(DriverArgs));
#endif // INTEL_CUSTOMIZATION

  // Honor %INCLUDE%. It should know essential search paths with vcvarsall.bat.
  // Skip if the user expressly set a vctoolsdir
  if (!DriverArgs.getLastArg(options::OPT__SLASH_vctoolsdir,
                             options::OPT__SLASH_winsysroot)) {
    if (llvm::Optional<std::string> cl_include_dir =
            llvm::sys::Process::GetEnv("INCLUDE")) {
      SmallVector<StringRef, 8> Dirs;
      StringRef(*cl_include_dir)
          .split(Dirs, ";", /*MaxSplit=*/-1, /*KeepEmpty=*/false);
      for (StringRef Dir : Dirs)
        addSystemInclude(DriverArgs, CC1Args, Dir);
      if (!Dirs.empty())
        return;
    }
  }

  // When built with access to the proper Windows APIs, try to actually find
  // the correct include paths first.
  if (!VCToolChainPath.empty()) {
    addSystemInclude(DriverArgs, CC1Args,
                     getSubDirectoryPath(SubDirectoryType::Include));
    addSystemInclude(DriverArgs, CC1Args,
                     getSubDirectoryPath(SubDirectoryType::Include, "atlmfc"));

    if (useUniversalCRT()) {
      std::string UniversalCRTSdkPath;
      std::string UCRTVersion;
      if (getUniversalCRTSdkDir(getVFS(), DriverArgs, UniversalCRTSdkPath,
                                UCRTVersion)) {
        AddSystemIncludeWithSubfolder(DriverArgs, CC1Args, UniversalCRTSdkPath,
                                      "Include", UCRTVersion, "ucrt");
      }
    }

    std::string WindowsSDKDir;
    int major;
    std::string windowsSDKIncludeVersion;
    std::string windowsSDKLibVersion;
    if (getWindowsSDKDir(getVFS(), DriverArgs, WindowsSDKDir, major,
                         windowsSDKIncludeVersion, windowsSDKLibVersion)) {
      if (major >= 8) {
        // Note: windowsSDKIncludeVersion is empty for SDKs prior to v10.
        // Anyway, llvm::sys::path::append is able to manage it.
        AddSystemIncludeWithSubfolder(DriverArgs, CC1Args, WindowsSDKDir,
                                      "Include", windowsSDKIncludeVersion,
                                      "shared");
        AddSystemIncludeWithSubfolder(DriverArgs, CC1Args, WindowsSDKDir,
                                      "Include", windowsSDKIncludeVersion,
                                      "um");
        AddSystemIncludeWithSubfolder(DriverArgs, CC1Args, WindowsSDKDir,
                                      "Include", windowsSDKIncludeVersion,
                                      "winrt");
      } else {
        AddSystemIncludeWithSubfolder(DriverArgs, CC1Args, WindowsSDKDir,
                                      "Include");
      }
    }

    return;
  }

#if defined(_WIN32)
  // As a fallback, select default install paths.
  // FIXME: Don't guess drives and paths like this on Windows.
  const StringRef Paths[] = {
    "C:/Program Files/Microsoft Visual Studio 10.0/VC/include",
    "C:/Program Files/Microsoft Visual Studio 9.0/VC/include",
    "C:/Program Files/Microsoft Visual Studio 9.0/VC/PlatformSDK/Include",
    "C:/Program Files/Microsoft Visual Studio 8/VC/include",
    "C:/Program Files/Microsoft Visual Studio 8/VC/PlatformSDK/Include"
  };
  addSystemIncludes(DriverArgs, CC1Args, Paths);
#endif
}

void MSVCToolChain::AddClangCXXStdlibIncludeArgs(const ArgList &DriverArgs,
                                                 ArgStringList &CC1Args) const {
  if (DriverArgs.hasArg(options::OPT_nostdlibinc) ||
      DriverArgs.hasArg(options::OPT_nostdincxx))
    return;

  switch (GetCXXStdlibType(DriverArgs)) {
  case ToolChain::CST_Libcxx: {
    SmallString<128> P(getDriver().Dir);
    llvm::sys::path::append(P, "..", "include");

    std::string Version = detectLibcxxVersion(P);
    if (Version.empty())
      return;

    // First add the per-target include path if it exists.
    SmallString<128> TargetDir(P);
    llvm::sys::path::append(TargetDir, getTripleString(), "c++", Version);
    if (getVFS().exists(TargetDir))
      addSystemInclude(DriverArgs, CC1Args, TargetDir);

    // Second add the generic one.
    SmallString<128> Dir(P);
    llvm::sys::path::append(Dir, "c++", Version);
    addSystemInclude(DriverArgs, CC1Args, Dir);
    break;
  }

  default:
    // TODO: Shall we report an error for other C++ standard libraries?
    break;
  }
}

VersionTuple MSVCToolChain::computeMSVCVersion(const Driver *D,
                                               const ArgList &Args) const {
  bool IsWindowsMSVC = getTriple().isWindowsMSVCEnvironment();
  VersionTuple MSVT = ToolChain::computeMSVCVersion(D, Args);
  if (MSVT.empty())
    MSVT = getMSVCVersionFromTriple(getTriple());
  if (MSVT.empty() && IsWindowsMSVC)
    MSVT = getMSVCVersionFromExe(getSubDirectoryPath(SubDirectoryType::Bin));
  if (MSVT.empty() &&
      Args.hasFlag(options::OPT_fms_extensions, options::OPT_fno_ms_extensions,
                   IsWindowsMSVC)) {
    // -fms-compatibility-version=19.14 is default, aka 2017, 15.7
    MSVT = VersionTuple(19, 14);
  }
  return MSVT;
}

std::string
MSVCToolChain::ComputeEffectiveClangTriple(const ArgList &Args,
                                           types::ID InputType) const {
  // The MSVC version doesn't care about the architecture, even though it
  // may look at the triple internally.
  VersionTuple MSVT = computeMSVCVersion(/*D=*/nullptr, Args);
  MSVT = VersionTuple(MSVT.getMajor(), MSVT.getMinor().getValueOr(0),
                      MSVT.getSubminor().getValueOr(0));

  // For the rest of the triple, however, a computed architecture name may
  // be needed.
  llvm::Triple Triple(ToolChain::ComputeEffectiveClangTriple(Args, InputType));
  if (Triple.getEnvironment() == llvm::Triple::MSVC) {
    StringRef ObjFmt = Triple.getEnvironmentName().split('-').second;
    if (ObjFmt.empty())
      Triple.setEnvironmentName((Twine("msvc") + MSVT.getAsString()).str());
    else
      Triple.setEnvironmentName(
          (Twine("msvc") + MSVT.getAsString() + Twine('-') + ObjFmt).str());
  }
  return Triple.getTriple();
}

SanitizerMask MSVCToolChain::getSupportedSanitizers() const {
  SanitizerMask Res = ToolChain::getSupportedSanitizers();
  Res |= SanitizerKind::Address;
  Res |= SanitizerKind::PointerCompare;
  Res |= SanitizerKind::PointerSubtract;
  Res |= SanitizerKind::Fuzzer;
  Res |= SanitizerKind::FuzzerNoLink;
  Res &= ~SanitizerKind::CFIMFCall;
  return Res;
}

static void TranslateOptArg(Arg *A, llvm::opt::DerivedArgList &DAL,
                            bool SupportsForcingFramePointer,
                            const char *ExpandChar, const OptTable &Opts) {
  assert(A->getOption().matches(options::OPT__SLASH_O));

  StringRef OptStr = A->getValue();
  for (size_t I = 0, E = OptStr.size(); I != E; ++I) {
    const char &OptChar = *(OptStr.data() + I);
    switch (OptChar) {
    default:
      break;
    case '1':
    case '2':
    case '3': // INTEL
    case 'x':
    case 'd':
      // Ignore /O[12xd] flags that aren't the last one on the command line.
      // Only the last one gets expanded.
      if (&OptChar != ExpandChar) {
        A->claim();
        break;
      }
      if (OptChar == 'd') {
        DAL.AddFlagArg(A, Opts.getOption(options::OPT_O0));
      } else {
        if (OptChar == '1') {
          DAL.AddJoinedArg(A, Opts.getOption(options::OPT_O), "s");
        } else if (OptChar == '2' || OptChar == 'x') {
          DAL.AddFlagArg(A, Opts.getOption(options::OPT_fbuiltin));
          DAL.AddJoinedArg(A, Opts.getOption(options::OPT_O), "2");
#if INTEL_CUSTOMIZATION
        } else if (OptChar == '3') {
          DAL.AddFlagArg(A, Opts.getOption(options::OPT_fbuiltin));
          DAL.AddJoinedArg(A, Opts.getOption(options::OPT_O), "3");
#endif // INTEL_CUSTOMIZATION
        }
        if (SupportsForcingFramePointer &&
            !DAL.hasArgNoClaim(options::OPT_fno_omit_frame_pointer))
          DAL.AddFlagArg(A, Opts.getOption(options::OPT_fomit_frame_pointer));
#if INTEL_CUSTOMIZATION
        if (OptChar == '1' || OptChar == '2' || OptChar == '3')
#endif // INTEL_CUSTOMIZATION
          DAL.AddFlagArg(A, Opts.getOption(options::OPT_ffunction_sections));
      }
      break;
    case 'b':
      if (I + 1 != E && isdigit(OptStr[I + 1])) {
        switch (OptStr[I + 1]) {
        case '0':
          DAL.AddFlagArg(A, Opts.getOption(options::OPT_fno_inline));
          break;
        case '1':
          DAL.AddFlagArg(A, Opts.getOption(options::OPT_finline_hint_functions));
          break;
        case '2':
          DAL.AddFlagArg(A, Opts.getOption(options::OPT_finline_functions));
          break;
        }
        ++I;
      }
      break;
    case 'g':
      A->claim();
      break;
    case 'i':
      if (I + 1 != E && OptStr[I + 1] == '-') {
        ++I;
        DAL.AddFlagArg(A, Opts.getOption(options::OPT_fno_builtin));
      } else {
        DAL.AddFlagArg(A, Opts.getOption(options::OPT_fbuiltin));
      }
      break;
    case 's':
      DAL.AddJoinedArg(A, Opts.getOption(options::OPT_O), "s");
      break;
    case 't':
      DAL.AddJoinedArg(A, Opts.getOption(options::OPT_O), "2");
      break;
    case 'y': {
      bool OmitFramePointer = true;
      if (I + 1 != E && OptStr[I + 1] == '-') {
        OmitFramePointer = false;
        ++I;
      }
      if (SupportsForcingFramePointer) {
        if (OmitFramePointer)
          DAL.AddFlagArg(A,
                         Opts.getOption(options::OPT_fomit_frame_pointer));
        else
          DAL.AddFlagArg(
              A, Opts.getOption(options::OPT_fno_omit_frame_pointer));
      } else {
        // Don't warn about /Oy- in x86-64 builds (where
        // SupportsForcingFramePointer is false).  The flag having no effect
        // there is a compiler-internal optimization, and people shouldn't have
        // to special-case their build files for x86-64 clang-cl.
        A->claim();
      }
      break;
    }
    }
  }
}

static void TranslateDArg(Arg *A, llvm::opt::DerivedArgList &DAL,
                          const OptTable &Opts) {
  assert(A->getOption().matches(options::OPT_D));

  StringRef Val = A->getValue();
  size_t Hash = Val.find('#');
  if (Hash == StringRef::npos || Hash > Val.find('=')) {
    DAL.append(A);
    return;
  }

  std::string NewVal = std::string(Val);
  NewVal[Hash] = '=';
  DAL.AddJoinedArg(A, Opts.getOption(options::OPT_D), NewVal);
}

static void TranslatePermissive(Arg *A, llvm::opt::DerivedArgList &DAL,
                                const OptTable &Opts) {
  DAL.AddFlagArg(A, Opts.getOption(options::OPT__SLASH_Zc_twoPhase_));
  DAL.AddFlagArg(A, Opts.getOption(options::OPT_fno_operator_names));
  // There is currently no /Zc:strictStrings- in clang-cl
}

static void TranslatePermissiveMinus(Arg *A, llvm::opt::DerivedArgList &DAL,
                                     const OptTable &Opts) {
  DAL.AddFlagArg(A, Opts.getOption(options::OPT__SLASH_Zc_twoPhase));
  DAL.AddFlagArg(A, Opts.getOption(options::OPT_foperator_names));
  DAL.AddFlagArg(A, Opts.getOption(options::OPT__SLASH_Zc_strictStrings));
}

llvm::opt::DerivedArgList *
MSVCToolChain::TranslateArgs(const llvm::opt::DerivedArgList &Args,
                             StringRef BoundArch,
                             Action::OffloadKind OFK) const {
  DerivedArgList *DAL = new DerivedArgList(Args.getBaseArgs());
  const OptTable &Opts = getDriver().getOpts();

  // /Oy and /Oy- don't have an effect on X86-64
  bool SupportsForcingFramePointer = getArch() != llvm::Triple::x86_64;

  // The -O[12xd] flag actually expands to several flags.  We must desugar the
  // flags so that options embedded can be negated.  For example, the '-O2' flag
  // enables '-Oy'.  Expanding '-O2' into its constituent flags allows us to
  // correctly handle '-O2 -Oy-' where the trailing '-Oy-' disables a single
  // aspect of '-O2'.
  //
  // Note that this expansion logic only applies to the *last* of '[12xd]'.

  // First step is to search for the character we'd like to expand.
  const char *ExpandChar = nullptr;
  for (Arg *A : Args.filtered(options::OPT__SLASH_O)) {
    StringRef OptStr = A->getValue();
    for (size_t I = 0, E = OptStr.size(); I != E; ++I) {
      char OptChar = OptStr[I];
      char PrevChar = I > 0 ? OptStr[I - 1] : '0';
      if (PrevChar == 'b') {
        // OptChar does not expand; it's an argument to the previous char.
        continue;
      }
#if INTEL_CUSTOMIZATION
      if (OptChar == '1' || OptChar == '2' || OptChar == 'x' ||
          OptChar == 'd' || OptChar == '3')
#endif // INTEL_CUSTOMIZATION
        ExpandChar = OptStr.data() + I;
    }
  }

  for (Arg *A : Args) {
    if (A->getOption().matches(options::OPT__SLASH_O)) {
      // The -O flag actually takes an amalgam of other options.  For example,
      // '/Ogyb2' is equivalent to '/Og' '/Oy' '/Ob2'.
      TranslateOptArg(A, *DAL, SupportsForcingFramePointer, ExpandChar, Opts);
    } else if (A->getOption().matches(options::OPT_D)) {
      // Translate -Dfoo#bar into -Dfoo=bar.
      TranslateDArg(A, *DAL, Opts);
<<<<<<< HEAD
    }
#if INTEL_CUSTOMIZATION
    // Add SYCL specific performance libraries.
    // These are transformed from the added base library names to the full
    // path including the library.
    else if (A->getOption().matches(options::OPT_foffload_static_lib_EQ) &&
             A->getValue() == StringRef("mkl_sycl.lib")) {
      SmallString<128> MKLPath(GetMKLLibPath());
      llvm::sys::path::append(MKLPath, "mkl_sycl.lib");
      DAL->AddJoinedArg(A, Opts.getOption(options::OPT_foffload_static_lib_EQ),
                        Args.MakeArgString(MKLPath));
      continue;
    }
    else if (A->getOption().matches(options::OPT_foffload_static_lib_EQ) &&
             A->getValue() == StringRef("onedal_sycl.lib")) {
      SmallString<128> DAALPath(GetDAALLibPath());
      llvm::sys::path::append(DAALPath, "onedal_sycl.lib");
      DAL->AddJoinedArg(A, Opts.getOption(options::OPT_foffload_static_lib_EQ),
                        Args.MakeArgString(DAALPath));
      continue;
    }
#endif // INTEL_CUSTOMIZATION
    else if (OFK != Action::OFK_HIP) {
=======
    } else if (A->getOption().matches(options::OPT__SLASH_permissive)) {
      // Expand /permissive
      TranslatePermissive(A, *DAL, Opts);
    } else if (A->getOption().matches(options::OPT__SLASH_permissive_)) {
      // Expand /permissive-
      TranslatePermissiveMinus(A, *DAL, Opts);
    } else if (OFK != Action::OFK_HIP) {
>>>>>>> c70b0e80
      // HIP Toolchain translates input args by itself.
      DAL->append(A);
    }
  }

  return DAL;
}

void MSVCToolChain::addClangTargetOptions(
    const ArgList &DriverArgs, ArgStringList &CC1Args,
    Action::OffloadKind DeviceOffloadKind) const {
  // MSVC STL kindly allows removing all usages of typeid by defining
  // _HAS_STATIC_RTTI to 0. Do so, when compiling with -fno-rtti
  if (DriverArgs.hasArg(options::OPT_fno_rtti, options::OPT_frtti,
                        /*Default=*/false))
    CC1Args.push_back("-D_HAS_STATIC_RTTI=0");
}<|MERGE_RESOLUTION|>--- conflicted
+++ resolved
@@ -1806,13 +1806,17 @@
     } else if (A->getOption().matches(options::OPT_D)) {
       // Translate -Dfoo#bar into -Dfoo=bar.
       TranslateDArg(A, *DAL, Opts);
-<<<<<<< HEAD
-    }
+    } else if (A->getOption().matches(options::OPT__SLASH_permissive)) {
+      // Expand /permissive
+      TranslatePermissive(A, *DAL, Opts);
+    } else if (A->getOption().matches(options::OPT__SLASH_permissive_)) {
+      // Expand /permissive-
+      TranslatePermissiveMinus(A, *DAL, Opts);
 #if INTEL_CUSTOMIZATION
     // Add SYCL specific performance libraries.
     // These are transformed from the added base library names to the full
     // path including the library.
-    else if (A->getOption().matches(options::OPT_foffload_static_lib_EQ) &&
+    } else if (A->getOption().matches(options::OPT_foffload_static_lib_EQ) &&
              A->getValue() == StringRef("mkl_sycl.lib")) {
       SmallString<128> MKLPath(GetMKLLibPath());
       llvm::sys::path::append(MKLPath, "mkl_sycl.lib");
@@ -1827,18 +1831,8 @@
       DAL->AddJoinedArg(A, Opts.getOption(options::OPT_foffload_static_lib_EQ),
                         Args.MakeArgString(DAALPath));
       continue;
-    }
 #endif // INTEL_CUSTOMIZATION
-    else if (OFK != Action::OFK_HIP) {
-=======
-    } else if (A->getOption().matches(options::OPT__SLASH_permissive)) {
-      // Expand /permissive
-      TranslatePermissive(A, *DAL, Opts);
-    } else if (A->getOption().matches(options::OPT__SLASH_permissive_)) {
-      // Expand /permissive-
-      TranslatePermissiveMinus(A, *DAL, Opts);
     } else if (OFK != Action::OFK_HIP) {
->>>>>>> c70b0e80
       // HIP Toolchain translates input args by itself.
       DAL->append(A);
     }
