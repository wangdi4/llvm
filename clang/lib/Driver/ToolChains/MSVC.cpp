//===-- MSVC.cpp - MSVC ToolChain Implementations -------------------------===//
// INTEL_CUSTOMIZATION
//
// INTEL CONFIDENTIAL
//
// Modifications, Copyright (C) 2021-2022 Intel Corporation
//
// This software and the related documents are Intel copyrighted materials, and
// your use of them is governed by the express license under which they were
// provided to you ("License"). Unless the License provides otherwise, you may not
// use, modify, copy, publish, distribute, disclose or transmit this software or
// the related documents without Intel's prior written permission.
//
// This software and the related documents are provided as is, with no express
// or implied warranties, other than those that are expressly stated in the
// License.
//
// end INTEL_CUSTOMIZATION
//
// Part of the LLVM Project, under the Apache License v2.0 with LLVM Exceptions.
// See https://llvm.org/LICENSE.txt for license information.
// SPDX-License-Identifier: Apache-2.0 WITH LLVM-exception
//
//===----------------------------------------------------------------------===//

#include "MSVC.h"
#include "CommonArgs.h"
#include "Darwin.h"
#include "clang/Basic/CharInfo.h"
#include "clang/Basic/Version.h"
#include "clang/Config/config.h"
#include "clang/Driver/Compilation.h"
#include "clang/Driver/Driver.h"
#include "clang/Driver/DriverDiagnostic.h"
#include "clang/Driver/Options.h"
#include "clang/Driver/SanitizerArgs.h"
#include "llvm/ADT/StringExtras.h"
#include "llvm/Option/Arg.h"
#include "llvm/Option/ArgList.h"
#include "llvm/Support/ConvertUTF.h"
#include "llvm/Support/ErrorHandling.h"
#include "llvm/Support/FileSystem.h"
#include "llvm/Support/MemoryBuffer.h"
#include "llvm/Support/Path.h"
#include "llvm/Support/Process.h"
#include "llvm/Support/VirtualFileSystem.h"
#include "llvm/TargetParser/Host.h"
#include <cstdio>

#ifdef _WIN32
  #define WIN32_LEAN_AND_MEAN
  #define NOGDI
  #ifndef NOMINMAX
    #define NOMINMAX
  #endif
  #include <windows.h>
#endif

#if INTEL_CUSTOMIZATION
#include "Arch/X86.h"
#endif // INTEL_CUSTOMIZATION

using namespace clang::driver;
using namespace clang::driver::toolchains;
using namespace clang::driver::tools;
using namespace clang;
using namespace llvm::opt;

static bool canExecute(llvm::vfs::FileSystem &VFS, StringRef Path) {
  auto Status = VFS.status(Path);
  if (!Status)
    return false;
  return (Status->getPermissions() & llvm::sys::fs::perms::all_exe) != 0;
}

// Try to find Exe from a Visual Studio distribution.  This first tries to find
// an installed copy of Visual Studio and, failing that, looks in the PATH,
// making sure that whatever executable that's found is not a same-named exe
// from clang itself to prevent clang from falling back to itself.
static std::string FindVisualStudioExecutable(const ToolChain &TC,
                                              const char *Exe) {
  const auto &MSVC = static_cast<const toolchains::MSVCToolChain &>(TC);
  SmallString<128> FilePath(
      MSVC.getSubDirectoryPath(llvm::SubDirectoryType::Bin));
  llvm::sys::path::append(FilePath, Exe);
  return std::string(canExecute(TC.getVFS(), FilePath) ? FilePath.str() : Exe);
}

// Add a call to lib.exe to create an archive.  This is used to embed host
// objects into the bundled fat FPGA device binary.
void visualstudio::Linker::constructMSVCLibCommand(Compilation &C,
                                                   const JobAction &JA,
                                                   const InputInfo &Output,
                                                   const InputInfoList &Input,
                                                   const ArgList &Args) const {
  ArgStringList CmdArgs;
  for (const auto &II : Input) {
    if (II.getType() == types::TY_Tempfilelist) {
      // Take the list file and pass it in with '@'.
      std::string FileName(II.getFilename());
      const char *ArgFile = Args.MakeArgString("@" + FileName);
      CmdArgs.push_back(ArgFile);
      continue;
    }
    CmdArgs.push_back(II.getFilename());
  }
  if (Args.hasArg(options::OPT_fsycl_link_EQ) &&
      Args.hasArg(options::OPT_fintelfpga))
    CmdArgs.push_back("/IGNORE:4221");

  // Suppress multiple section warning LNK4078
  if (Args.hasFlag(options::OPT_fsycl, options::OPT_fno_sycl, false))
    CmdArgs.push_back("/IGNORE:4078");

  CmdArgs.push_back(
      C.getArgs().MakeArgString(Twine("-OUT:") + Output.getFilename()));

  SmallString<128> ExecPath(getToolChain().GetProgramPath("lib.exe"));
  const char *Exec = C.getArgs().MakeArgString(ExecPath);
  C.addCommand(std::make_unique<Command>(
      JA, *this, ResponseFileSupport::AtFileUTF16(), Exec, CmdArgs, std::nullopt));
}

void visualstudio::Linker::ConstructJob(Compilation &C, const JobAction &JA,
                                        const InputInfo &Output,
                                        const InputInfoList &Inputs,
                                        const ArgList &Args,
                                        const char *LinkingOutput) const {
  ArgStringList CmdArgs;

  // Create a library with -fsycl-link
  if (Args.hasArg(options::OPT_fsycl_link_EQ) &&
      JA.getType() == types::TY_Archive) {
    constructMSVCLibCommand(C, JA, Output, Inputs, Args);
    return;
  }

  auto &TC = static_cast<const toolchains::MSVCToolChain &>(getToolChain());

  assert((Output.isFilename() || Output.isNothing()) && "invalid output");
  if (Output.isFilename())
    CmdArgs.push_back(
        Args.MakeArgString(std::string("-out:") + Output.getFilename()));

  if (!Args.hasArg(options::OPT_nostdlib, options::OPT_nostartfiles) &&
      !C.getDriver().IsCLMode() && !C.getDriver().IsFlangMode()) {
    if (Args.hasArg(options::OPT_fsycl) && !Args.hasArg(options::OPT_nolibsycl))
      CmdArgs.push_back("-defaultlib:msvcrt");
#if INTEL_CUSTOMIZATION
    else {
      CmdArgs.push_back("-defaultlib:libcmt");
      if (getToolChain().CheckAddIntelLib("libm", Args) &&
          getToolChain().CheckAddIntelLib("libimf", Args))
        CmdArgs.push_back("-defaultlib:libmmt");
    }
#endif // INTEL_CUSTOMIZATION
    CmdArgs.push_back("-defaultlib:oldnames");
  }

  if ((!C.getDriver().IsCLMode() && Args.hasArg(options::OPT_fsycl) &&
       !Args.hasArg(options::OPT_nolibsycl)) ||
      Args.hasArg(options::OPT_fsycl_host_compiler_EQ)) {
    CmdArgs.push_back(Args.MakeArgString(std::string("-libpath:") +
                                         TC.getDriver().Dir + "/../lib"));
    // When msvcrtd is added via --dependent-lib, we add the sycld
    // equivalent.  Do not add the -defaultlib as it conflicts.
    if (!isDependentLibAdded(Args, "msvcrtd"))
      CmdArgs.push_back("-defaultlib:sycl" SYCL_MAJOR_VERSION ".lib");
    CmdArgs.push_back("-defaultlib:sycl-devicelib-host.lib");
  }

  for (const auto *A : Args.filtered(options::OPT_foffload_static_lib_EQ))
    CmdArgs.push_back(
        Args.MakeArgString(Twine("-defaultlib:") + A->getValue()));
  for (const auto *A : Args.filtered(options::OPT_foffload_whole_static_lib_EQ))
    CmdArgs.push_back(
        Args.MakeArgString(Twine("-wholearchive:") + A->getValue()));

#if INTEL_CUSTOMIZATION
  // Add other Intel specific libraries (libirc, svml, libdecimal)
  if (!Args.hasArg(options::OPT_nostdlib) && !C.getDriver().IsCLMode() &&
      C.getDriver().IsIntelMode()) {
    if (!Args.hasArg(options::OPT_i_no_use_libirc) &&
        getToolChain().CheckAddIntelLib("libirc", Args))
      CmdArgs.push_back("-defaultlib:libircmt");
    if (getToolChain().CheckAddIntelLib("libsvml", Args))
      if (Args.hasArg(options::OPT_fsycl))
        CmdArgs.push_back("-defaultlib:svml_dispmd");
      else
        CmdArgs.push_back("-defaultlib:svml_dispmt");
    CmdArgs.push_back("-defaultlib:libdecimal");
  }
  // Add Intel performance libraries. Only add the lib when not in CL-mode as
  // they have already been added via directive in the compilation
  if (Args.hasArg(options::OPT_qipp_EQ)) {
    getToolChain().AddIPPLibPath(Args, CmdArgs, "-libpath:");
    if (!C.getDriver().IsCLMode())
      getToolChain().AddIPPLibArgs(Args, CmdArgs, "-defaultlib:");
  }
  if (Args.hasArg(options::OPT_qmkl_EQ, options::OPT_qmkl_ilp64_EQ)) {
    getToolChain().AddMKLLibPath(Args, CmdArgs, "-libpath:");
    if (!C.getDriver().IsCLMode())
      getToolChain().AddMKLLibArgs(Args, CmdArgs, "-defaultlib:");
  }
  if (Args.hasArg(options::OPT_qtbb, options::OPT_qdaal_EQ) ||
      ((Args.hasArg(options::OPT_qmkl_EQ, options::OPT_qmkl_ilp64_EQ))
        && C.getDriver().IsDPCPPMode())) {
    getToolChain().AddTBBLibPath(Args, CmdArgs, "-libpath:");
    if (!C.getDriver().IsCLMode())
      getToolChain().AddTBBLibArgs(Args, CmdArgs, "-defaultlib:");
  }
  if (Args.hasArg(options::OPT_qdaal_EQ)) {
    getToolChain().AddDAALLibPath(Args, CmdArgs, "-libpath:");
    if (!C.getDriver().IsCLMode())
      getToolChain().AddDAALLibArgs(Args, CmdArgs, "-defaultlib:");
  }
  if (Args.hasArg(options::OPT_qactypes)) {
    getToolChain().AddACTypesLibPath(Args, CmdArgs, "-libpath:");
    if (!C.getDriver().IsCLMode())
      getToolChain().AddACTypesLibArgs(Args, CmdArgs, "-defaultlib:");
  }
  if (Arg *A = Args.getLastArgNoClaim(options::OPT__SLASH_F)) {
    StringRef Value(A->getValue());
    unsigned SSize;
    if (!Value.getAsInteger(0, SSize)) {
      CmdArgs.push_back(Args.MakeArgString(Twine("-stack:") + Value));
      A->claim();
    }
  }
#endif // INTEL_CUSTOMIZATION
  // Suppress multiple section warning LNK4078
  if (Args.hasFlag(options::OPT_fsycl, options::OPT_fno_sycl, false))
    CmdArgs.push_back("/IGNORE:4078");

  // If the VC environment hasn't been configured (perhaps because the user
  // did not run vcvarsall), try to build a consistent link environment.  If
  // the environment variable is set however, assume the user knows what
  // they're doing. If the user passes /vctoolsdir or /winsdkdir, trust that
  // over env vars.
  if (const Arg *A = Args.getLastArg(options::OPT__SLASH_diasdkdir,
                                     options::OPT__SLASH_winsysroot)) {
    // cl.exe doesn't find the DIA SDK automatically, so this too requires
    // explicit flags and doesn't automatically look in "DIA SDK" relative
    // to the path we found for VCToolChainPath.
    llvm::SmallString<128> DIAPath(A->getValue());
    if (A->getOption().getID() == options::OPT__SLASH_winsysroot)
      llvm::sys::path::append(DIAPath, "DIA SDK");

    // The DIA SDK always uses the legacy vc arch, even in new MSVC versions.
    llvm::sys::path::append(DIAPath, "lib",
                            llvm::archToLegacyVCArch(TC.getArch()));
    CmdArgs.push_back(Args.MakeArgString(Twine("-libpath:") + DIAPath));
  }
  if (!llvm::sys::Process::GetEnv("LIB") ||
      Args.getLastArg(options::OPT__SLASH_vctoolsdir,
                      options::OPT__SLASH_winsysroot)) {
    CmdArgs.push_back(Args.MakeArgString(
        Twine("-libpath:") +
        TC.getSubDirectoryPath(llvm::SubDirectoryType::Lib)));
    CmdArgs.push_back(Args.MakeArgString(
        Twine("-libpath:") +
        TC.getSubDirectoryPath(llvm::SubDirectoryType::Lib, "atlmfc")));
  }
  if (!llvm::sys::Process::GetEnv("LIB") ||
      Args.getLastArg(options::OPT__SLASH_winsdkdir,
                      options::OPT__SLASH_winsysroot)) {
    if (TC.useUniversalCRT()) {
      std::string UniversalCRTLibPath;
      if (TC.getUniversalCRTLibraryPath(Args, UniversalCRTLibPath))
        CmdArgs.push_back(
            Args.MakeArgString(Twine("-libpath:") + UniversalCRTLibPath));
    }
    std::string WindowsSdkLibPath;
    if (TC.getWindowsSDKLibraryPath(Args, WindowsSdkLibPath))
      CmdArgs.push_back(
          Args.MakeArgString(std::string("-libpath:") + WindowsSdkLibPath));
  }

  if (C.getDriver().IsFlangMode()) {
    addFortranRuntimeLibraryPath(TC, Args, CmdArgs);
    addFortranRuntimeLibs(TC, CmdArgs);

    // Inform the MSVC linker that we're generating a console application, i.e.
    // one with `main` as the "user-defined" entry point. The `main` function is
    // defined in flang's runtime libraries.
    CmdArgs.push_back("/subsystem:console");
  }

  // Add the compiler-rt library directories to libpath if they exist to help
  // the linker find the various sanitizer, builtin, and profiling runtimes.
  for (const auto &LibPath : TC.getLibraryPaths()) {
    if (TC.getVFS().exists(LibPath))
      CmdArgs.push_back(Args.MakeArgString("-libpath:" + LibPath));
  }
  auto CRTPath = TC.getCompilerRTPath();
  if (TC.getVFS().exists(CRTPath))
    CmdArgs.push_back(Args.MakeArgString("-libpath:" + CRTPath));

  if (!C.getDriver().IsCLMode() && Args.hasArg(options::OPT_L))
    for (const auto &LibPath : Args.getAllArgValues(options::OPT_L))
      CmdArgs.push_back(Args.MakeArgString("-libpath:" + LibPath));

  CmdArgs.push_back("-nologo");

  if (Args.hasArg(options::OPT_g_Group, options::OPT__SLASH_Z7))
    CmdArgs.push_back("-debug");

  // If we specify /hotpatch, let the linker add padding in front of each
  // function, like MSVC does.
  if (Args.hasArg(options::OPT_fms_hotpatch, options::OPT__SLASH_hotpatch))
    CmdArgs.push_back("-functionpadmin");

  // Pass on /Brepro if it was passed to the compiler.
  // Note that /Brepro maps to -mno-incremental-linker-compatible.
  bool DefaultIncrementalLinkerCompatible =
      C.getDefaultToolChain().getTriple().isWindowsMSVCEnvironment();
  if (!Args.hasFlag(options::OPT_mincremental_linker_compatible,
                    options::OPT_mno_incremental_linker_compatible,
                    DefaultIncrementalLinkerCompatible))
    CmdArgs.push_back("-Brepro");

  bool DLL = Args.hasArg(options::OPT__SLASH_LD, options::OPT__SLASH_LDd,
                         options::OPT_shared);
  if (DLL) {
    CmdArgs.push_back(Args.MakeArgString("-dll"));

    SmallString<128> ImplibName(Output.getFilename());
    llvm::sys::path::replace_extension(ImplibName, "lib");
    CmdArgs.push_back(Args.MakeArgString(std::string("-implib:") + ImplibName));
  }

  if (TC.getSanitizerArgs(Args).needsFuzzer()) {
    if (!Args.hasArg(options::OPT_shared))
      CmdArgs.push_back(
          Args.MakeArgString(std::string("-wholearchive:") +
                             TC.getCompilerRTArgString(Args, "fuzzer")));
    CmdArgs.push_back(Args.MakeArgString("-debug"));
    // Prevent the linker from padding sections we use for instrumentation
    // arrays.
    CmdArgs.push_back(Args.MakeArgString("-incremental:no"));
  }

  if (TC.getSanitizerArgs(Args).needsAsanRt()) {
    CmdArgs.push_back(Args.MakeArgString("-debug"));
    CmdArgs.push_back(Args.MakeArgString("-incremental:no"));
    if (TC.getSanitizerArgs(Args).needsSharedRt() ||
        Args.hasArg(options::OPT__SLASH_MD, options::OPT__SLASH_MDd)) {
      for (const auto &Lib : {"asan_dynamic", "asan_dynamic_runtime_thunk"})
        CmdArgs.push_back(TC.getCompilerRTArgString(Args, Lib));
      // Make sure the dynamic runtime thunk is not optimized out at link time
      // to ensure proper SEH handling.
      CmdArgs.push_back(Args.MakeArgString(
          TC.getArch() == llvm::Triple::x86
              ? "-include:___asan_seh_interceptor"
              : "-include:__asan_seh_interceptor"));
      // Make sure the linker consider all object files from the dynamic runtime
      // thunk.
      CmdArgs.push_back(Args.MakeArgString(std::string("-wholearchive:") +
          TC.getCompilerRT(Args, "asan_dynamic_runtime_thunk")));
    } else if (DLL) {
      CmdArgs.push_back(TC.getCompilerRTArgString(Args, "asan_dll_thunk"));
    } else {
      for (const auto &Lib : {"asan", "asan_cxx"}) {
        CmdArgs.push_back(TC.getCompilerRTArgString(Args, Lib));
        // Make sure the linker consider all object files from the static lib.
        // This is necessary because instrumented dlls need access to all the
        // interface exported by the static lib in the main executable.
        CmdArgs.push_back(Args.MakeArgString(std::string("-wholearchive:") +
            TC.getCompilerRT(Args, Lib)));
      }
    }
  }
#if INTEL_CUSTOMIZATION
  if (Args.hasArg(options::OPT_traceback,
                  options::OPT_fprofile_sample_generate))
    CmdArgs.push_back(Args.MakeArgString("-incremental:no"));

  // PGO cannot work with incremental linking on Windows
  if (C.getDriver().IsIntelMode() && C.getDriver().IsCLMode())
    if (Arg *A = Args.getLastArg(options::OPT_fprofile_instr_generate,
                                 options::OPT_fprofile_instr_generate_EQ,
                                 options::OPT_fno_profile_instr_generate))
      if (!A->getOption().matches(options::OPT_fno_profile_instr_generate))
        CmdArgs.push_back(Args.MakeArgString("-incremental:no"));

  if (Args.hasArg(options::OPT_fprofile_sample_generate_EQ))
    CmdArgs.push_back(Args.MakeArgString("-profile-sample-generate"));
#endif // INTEL_CUSTOMIZATION

  Args.AddAllArgValues(CmdArgs, options::OPT__SLASH_link);

  // A user can add the -out: option to the /link sequence on the command line
  // which we do not want to use when we are performing the host link when
  // gathering dependencies used for device compilation.  Add an additional
  // -out: to override in case it was seen.
  if (JA.getType() == types::TY_Host_Dependencies_Image && Output.isFilename())
    CmdArgs.push_back(
        Args.MakeArgString(std::string("-out:") + Output.getFilename()));

  // Control Flow Guard checks
  for (const Arg *A : Args.filtered(options::OPT__SLASH_guard)) {
    StringRef GuardArgs = A->getValue();
    if (GuardArgs.equals_insensitive("cf") ||
        GuardArgs.equals_insensitive("cf,nochecks")) {
      // MSVC doesn't yet support the "nochecks" modifier.
      CmdArgs.push_back("-guard:cf");
    } else if (GuardArgs.equals_insensitive("cf-")) {
      CmdArgs.push_back("-guard:cf-");
    } else if (GuardArgs.equals_insensitive("ehcont")) {
      CmdArgs.push_back("-guard:ehcont");
    } else if (GuardArgs.equals_insensitive("ehcont-")) {
      CmdArgs.push_back("-guard:ehcont-");
    }
  }

#if INTEL_CUSTOMIZATION
  bool StubsAdded = false;
  if (Arg *A = Args.getLastArg(options::OPT_qopenmp_stubs,
      options::OPT_fopenmp, options::OPT_fopenmp_EQ, options::OPT_fiopenmp)) {
    if (A->getOption().matches(options::OPT_qopenmp_stubs)) {
      CmdArgs.push_back("-defaultlib:libiompstubs5md.lib");
      StubsAdded = true;
    }
  }
  if (!StubsAdded && ((Args.hasFlag(options::OPT_fopenmp,
                                   options::OPT_fopenmp_EQ,
                                   options::OPT_fno_openmp, false)) ||
                       Args.hasArg(options::OPT_fiopenmp,
                                   options::OPT_qmkl_EQ,
                                   options::OPT_qmkl_ilp64_EQ))) {
#endif // INTEL_CUSTOMIZATION
    CmdArgs.push_back("-nodefaultlib:vcomp.lib");
    CmdArgs.push_back("-nodefaultlib:vcompd.lib");
#if INTEL_CUSTOMIZATION
#if INTEL_DEPLOY_UNIFIED_LAYOUT
    SmallString<128> LibPath(TC.getDriver().Dir);
    LibPath.append(TC.getArch() == llvm::Triple::x86_64 ? "/../../lib"
                                                        : "/../../lib32");
#else
    SmallString<128> LibPath(TC.getDriver().Dir + "/../lib");
#endif // INTEL_DEPLOY_UNIFIED_LAYOUT
    CmdArgs.push_back(Args.MakeArgString(std::string("-libpath:") + LibPath));
#endif // INTEL_CUSTOMIZATION
    switch (TC.getDriver().getOpenMPRuntime(Args)) {
    case Driver::OMPRT_OMP:
      CmdArgs.push_back("-defaultlib:libomp.lib");
      break;
    case Driver::OMPRT_IOMP5:
      CmdArgs.push_back("-defaultlib:libiomp5md.lib");
      break;
    case Driver::OMPRT_GOMP:
      break;
    case Driver::OMPRT_Unknown:
      // Already diagnosed.
      break;
    }
    if (JA.isHostOffloading(Action::OFK_OpenMP))      // INTEL
      CmdArgs.push_back("-defaultlib:omptarget.lib"); // INTEL
  }

  // Add compiler-rt lib in case if it was explicitly
  // specified as an argument for --rtlib option.
  if (!Args.hasArg(options::OPT_nostdlib)) {
    AddRunTimeLibs(TC, TC.getDriver(), CmdArgs, Args);
  }

  StringRef Linker =
      Args.getLastArgValue(options::OPT_fuse_ld_EQ, CLANG_DEFAULT_LINKER);
  if (Linker.empty())
    Linker = "link";
  // We need to translate 'lld' into 'lld-link'.
  else if (Linker.equals_insensitive("lld"))
    Linker = "lld-link";

  if (Linker == "lld-link") {
    for (Arg *A : Args.filtered(options::OPT_vfsoverlay))
      CmdArgs.push_back(
          Args.MakeArgString(std::string("/vfsoverlay:") + A->getValue()));

#if INTEL_CUSTOMIZATION
    if (C.getDriver().isUsingLTO() &&
        Args.hasFlag(options::OPT_gsplit_dwarf, options::OPT_gno_split_dwarf,
                     false)) {
      if (const Arg *A = Args.getLastArg(options::OPT_fprofile_dwo_dir_EQ))
        CmdArgs.push_back(
            Args.MakeArgString(Twine("/dwodir:") + A->getValue()));
      else
        CmdArgs.push_back(Args.MakeArgString(Twine("/dwodir:") +
                                             Output.getFilename() + "_dwo"));
    }
  }

  // TODO: Create a more streamlined and centralized way to add the additional
  // llvm options that are set.  i.e. set once and use for both Linux and
  // Windows compilation paths.
  if (Linker.equals_insensitive("lld-link") && (C.getDriver().isUsingLTO())) {
    // Handle flags for selecting CPU variants.
    std::string CPU = getCPUName(C.getDriver(), Args, C.getDefaultToolChain().getTriple());
    if (!CPU.empty())
      CmdArgs.push_back(Args.MakeArgString(Twine("-mllvm:-mcpu=") + CPU));
    // Add optimization level
    if (Arg *A = Args.getLastArg(options::OPT_O_Group)) {
      StringRef OOpt;
      if (A->getOption().matches(options::OPT_O4) ||
          A->getOption().matches(options::OPT_Ofast))
        OOpt = "3";
      else if (A->getOption().matches(options::OPT_O))
        OOpt = A->getValue();
      else if (A->getOption().matches(options::OPT_O0))
        OOpt = "0";
      if (!OOpt.empty())
        CmdArgs.push_back(Args.MakeArgString(Twine("-opt:lldlto=") + OOpt));
    }
    // Add any Intel defaults.
    if (C.getDriver().IsIntelMode()) {
      if (Arg * A = Args.getLastArg(options::OPT_fveclib))
        CmdArgs.push_back(Args.MakeArgString(Twine("-mllvm:-vector-library=") +
                                             A->getValue()));
      // -fintel-libirc-allowed
      if (!Args.hasArg(options::OPT_ffreestanding,
                       options::OPT_i_no_use_libirc) &&
          TC.CheckAddIntelLib("libirc", Args))
        CmdArgs.push_back("-opt:fintel-libirc-allowed");
    }
    auto addAdvancedOptimFlag = [&](const Arg &OptArg, OptSpecifier Opt) {
      if (OptArg.getOption().matches(Opt) &&
          x86::isValidIntelCPU(OptArg.getValue(), TC.getTriple()))
        CmdArgs.push_back("-mllvm:-enable-intel-advanced-opts");
    };
    // Given -x, turn on advanced optimizations
    if (Arg *A = clang::driver::getLastArchArg(Args, false))
      addAdvancedOptimFlag(*A, options::OPT_x);
    // Additional handling for /arch and /Qx
    if (Arg *A = Args.getLastArgNoClaim(options::OPT__SLASH_arch,
                                        options::OPT__SLASH_Qx))
      addAdvancedOptimFlag(*A, options::OPT__SLASH_Qx);

    addIntelOptimizationArgs(TC, Args, CmdArgs, Inputs[0], true, JA);
    // Using lld-link and -flto, we need to add any additional -mllvm options
    // and implied options.
    for (StringRef AV : Args.getAllArgValues(options::OPT_mllvm))
      CmdArgs.push_back(Args.MakeArgString(Twine("-mllvm:") + AV));
  }
<<<<<<< HEAD

  if (Linker == "lld-link") {
    for (Arg *A : Args.filtered(options::OPT_vfsoverlay))
      CmdArgs.push_back(
          Args.MakeArgString(std::string("/vfsoverlay:") + A->getValue()));

    if (Args.hasArg(options::OPT_fprofile_sample_generate)) {
      if (!Args.hasArg(options::OPT__SLASH_Z7, options::OPT_g_Group))
        CmdArgs.push_back("-debug:dwarf");
      CmdArgs.push_back("-profile");
    }
  }
#endif // INTEL_CUSTOMIZATION

=======
#endif // INTEL_CUSTOMIZATION

  // Add filenames, libraries, and other linker inputs.
  for (const auto &Input : Inputs) {
    if (Input.isFilename()) {
      if (Input.getType() == types::TY_Tempfilelist) {
        // Take the list file and pass it in with '@'.
        std::string FileName(Input.getFilename());
        const char *ArgFile = Args.MakeArgString("@" + FileName);
        CmdArgs.push_back(ArgFile);
        continue;
      }
      CmdArgs.push_back(Input.getFilename());
      continue;
    }

    const Arg &A = Input.getInputArg();

    // Render -l options differently for the MSVC linker.
    if (A.getOption().matches(options::OPT_l)) {
      StringRef Lib = A.getValue();
      const char *LinkLibArg;
      if (Lib.endswith(".lib"))
        LinkLibArg = Args.MakeArgString(Lib);
      else
        LinkLibArg = Args.MakeArgString(Lib + ".lib");
      CmdArgs.push_back(LinkLibArg);
      continue;
    }

    // Otherwise, this is some other kind of linker input option like -Wl, -z,
    // or -L. Render it, even if MSVC doesn't understand it.
    A.renderAsInput(Args, CmdArgs);
  }

  addHIPRuntimeLibArgs(TC, Args, CmdArgs);

  TC.addProfileRTLibs(Args, CmdArgs);

  std::vector<const char *> Environment;

  // We need to special case some linker paths. In the case of the regular msvc
  // linker, we need to use a special search algorithm.
  llvm::SmallString<128> linkPath;
>>>>>>> ec3077b5
  if (Linker.equals_insensitive("link")) {
    // If we're using the MSVC linker, it's not sufficient to just use link
    // from the program PATH, because other environments like GnuWin32 install
    // their own link.exe which may come first.
    linkPath = FindVisualStudioExecutable(TC, "link.exe");

    if (!TC.FoundMSVCInstall() && !canExecute(TC.getVFS(), linkPath)) {
      llvm::SmallString<128> ClPath;
      ClPath = TC.GetProgramPath("cl.exe");
      if (canExecute(TC.getVFS(), ClPath)) {
        linkPath = llvm::sys::path::parent_path(ClPath);
        llvm::sys::path::append(linkPath, "link.exe");
        if (!canExecute(TC.getVFS(), linkPath))
          C.getDriver().Diag(clang::diag::warn_drv_msvc_not_found);
      } else {
        C.getDriver().Diag(clang::diag::warn_drv_msvc_not_found);
      }
    }

    // Clang handles passing the proper asan libs to the linker, which goes
    // against link.exe's /INFERASANLIBS which automatically finds asan libs.
    if (TC.getSanitizerArgs(Args).needsAsanRt())
      CmdArgs.push_back("/INFERASANLIBS:NO");

#ifdef _WIN32
    // When cross-compiling with VS2017 or newer, link.exe expects to have
    // its containing bin directory at the top of PATH, followed by the
    // native target bin directory.
    // e.g. when compiling for x86 on an x64 host, PATH should start with:
    // /bin/Hostx64/x86;/bin/Hostx64/x64
    // This doesn't attempt to handle llvm::ToolsetLayout::DevDivInternal.
    if (TC.getIsVS2017OrNewer() &&
        llvm::Triple(llvm::sys::getProcessTriple()).getArch() != TC.getArch()) {
      auto HostArch = llvm::Triple(llvm::sys::getProcessTriple()).getArch();

      auto EnvBlockWide =
          std::unique_ptr<wchar_t[], decltype(&FreeEnvironmentStringsW)>(
              GetEnvironmentStringsW(), FreeEnvironmentStringsW);
      if (!EnvBlockWide)
        goto SkipSettingEnvironment;

      size_t EnvCount = 0;
      size_t EnvBlockLen = 0;
      while (EnvBlockWide[EnvBlockLen] != L'\0') {
        ++EnvCount;
        EnvBlockLen += std::wcslen(&EnvBlockWide[EnvBlockLen]) +
                       1 /*string null-terminator*/;
      }
      ++EnvBlockLen; // add the block null-terminator

      std::string EnvBlock;
      if (!llvm::convertUTF16ToUTF8String(
              llvm::ArrayRef<char>(reinterpret_cast<char *>(EnvBlockWide.get()),
                                   EnvBlockLen * sizeof(EnvBlockWide[0])),
              EnvBlock))
        goto SkipSettingEnvironment;

      Environment.reserve(EnvCount);

      // Now loop over each string in the block and copy them into the
      // environment vector, adjusting the PATH variable as needed when we
      // find it.
      for (const char *Cursor = EnvBlock.data(); *Cursor != '\0';) {
        llvm::StringRef EnvVar(Cursor);
        if (EnvVar.starts_with_insensitive("path=")) {
          constexpr size_t PrefixLen = 5; // strlen("path=")
          Environment.push_back(Args.MakeArgString(
              EnvVar.substr(0, PrefixLen) +
              TC.getSubDirectoryPath(llvm::SubDirectoryType::Bin) +
              llvm::Twine(llvm::sys::EnvPathSeparator) +
              TC.getSubDirectoryPath(llvm::SubDirectoryType::Bin, HostArch) +
              (EnvVar.size() > PrefixLen
                   ? llvm::Twine(llvm::sys::EnvPathSeparator) +
                         EnvVar.substr(PrefixLen)
                   : "")));
        } else {
          Environment.push_back(Args.MakeArgString(EnvVar));
        }
        Cursor += EnvVar.size() + 1 /*null-terminator*/;
      }
    }
  SkipSettingEnvironment:;
#endif
  } else {
    linkPath = TC.GetProgramPath(Linker.str().c_str());
  }

  auto LinkCmd = std::make_unique<Command>(
      JA, *this, ResponseFileSupport::AtFileUTF16(),
      Args.MakeArgString(linkPath), CmdArgs, Inputs, Output);
  if (!Environment.empty())
    LinkCmd->setEnvironment(Environment);
  C.addCommand(std::move(LinkCmd));
}

MSVCToolChain::MSVCToolChain(const Driver &D, const llvm::Triple &Triple,
                             const ArgList &Args)
    : ToolChain(D, Triple, Args), CudaInstallation(D, Triple, Args),
      RocmInstallation(D, Triple, Args) {
  getProgramPaths().push_back(getDriver().getInstalledDir());
  if (getDriver().getInstalledDir() != getDriver().Dir)
    getProgramPaths().push_back(getDriver().Dir);

  std::optional<llvm::StringRef> VCToolsDir, VCToolsVersion;
  if (Arg *A = Args.getLastArg(options::OPT__SLASH_vctoolsdir))
    VCToolsDir = A->getValue();
  if (Arg *A = Args.getLastArg(options::OPT__SLASH_vctoolsversion))
    VCToolsVersion = A->getValue();
  if (Arg *A = Args.getLastArg(options::OPT__SLASH_winsdkdir))
    WinSdkDir = A->getValue();
  if (Arg *A = Args.getLastArg(options::OPT__SLASH_winsdkversion))
    WinSdkVersion = A->getValue();
  if (Arg *A = Args.getLastArg(options::OPT__SLASH_winsysroot))
    WinSysRoot = A->getValue();

  // Check the command line first, that's the user explicitly telling us what to
  // use. Check the environment next, in case we're being invoked from a VS
  // command prompt. Failing that, just try to find the newest Visual Studio
  // version we can and use its default VC toolchain.
  llvm::findVCToolChainViaCommandLine(getVFS(), VCToolsDir, VCToolsVersion,
                                      WinSysRoot, VCToolChainPath, VSLayout) ||
      llvm::findVCToolChainViaEnvironment(getVFS(), VCToolChainPath,
                                          VSLayout) ||
      llvm::findVCToolChainViaSetupConfig(getVFS(), VCToolsVersion,
                                          VCToolChainPath, VSLayout) ||
      llvm::findVCToolChainViaRegistry(VCToolChainPath, VSLayout);
}

Tool *MSVCToolChain::buildLinker() const {
  return new tools::visualstudio::Linker(*this);
}

Tool *MSVCToolChain::buildAssembler() const {
  if (getTriple().isOSBinFormatMachO())
    return new tools::darwin::Assembler(*this);
  getDriver().Diag(clang::diag::err_no_external_assembler);
  return nullptr;
}

ToolChain::UnwindTableLevel
MSVCToolChain::getDefaultUnwindTableLevel(const ArgList &Args) const {
  // Don't emit unwind tables by default for MachO targets.
  if (getTriple().isOSBinFormatMachO())
    return UnwindTableLevel::None;

  // All non-x86_32 Windows targets require unwind tables. However, LLVM
  // doesn't know how to generate them for all targets, so only enable
  // the ones that are actually implemented.
  if (getArch() == llvm::Triple::x86_64 || getArch() == llvm::Triple::arm ||
      getArch() == llvm::Triple::thumb || getArch() == llvm::Triple::aarch64)
    return UnwindTableLevel::Asynchronous;

  return UnwindTableLevel::None;
}

bool MSVCToolChain::isPICDefault() const {
  return getArch() == llvm::Triple::x86_64 ||
         getArch() == llvm::Triple::aarch64;
}

bool MSVCToolChain::isPIEDefault(const llvm::opt::ArgList &Args) const {
  return false;
}

bool MSVCToolChain::isPICDefaultForced() const {
  return getArch() == llvm::Triple::x86_64 ||
         getArch() == llvm::Triple::aarch64;
}

void MSVCToolChain::AddCudaIncludeArgs(const ArgList &DriverArgs,
                                       ArgStringList &CC1Args) const {
  CudaInstallation.AddCudaIncludeArgs(DriverArgs, CC1Args);
}

void MSVCToolChain::AddHIPIncludeArgs(const ArgList &DriverArgs,
                                      ArgStringList &CC1Args) const {
  RocmInstallation.AddHIPIncludeArgs(DriverArgs, CC1Args);
}

void MSVCToolChain::AddHIPRuntimeLibArgs(const ArgList &Args,
                                         ArgStringList &CmdArgs) const {
  CmdArgs.append({Args.MakeArgString(StringRef("-libpath:") +
                                     RocmInstallation.getLibPath()),
                  "amdhip64.lib"});
}

void MSVCToolChain::printVerboseInfo(raw_ostream &OS) const {
  CudaInstallation.print(OS);
  RocmInstallation.print(OS);
}

std::string
MSVCToolChain::getSubDirectoryPath(llvm::SubDirectoryType Type,
                                   llvm::StringRef SubdirParent) const {
  return llvm::getSubDirectoryPath(Type, VSLayout, VCToolChainPath, getArch(),
                                   SubdirParent);
}

std::string
MSVCToolChain::getSubDirectoryPath(llvm::SubDirectoryType Type,
                                   llvm::Triple::ArchType TargetArch) const {
  return llvm::getSubDirectoryPath(Type, VSLayout, VCToolChainPath, TargetArch,
                                   "");
}

// Find the most recent version of Universal CRT or Windows 10 SDK.
// vcvarsqueryregistry.bat from Visual Studio 2015 sorts entries in the include
// directory by name and uses the last one of the list.
// So we compare entry names lexicographically to find the greatest one.
// Gets the library path required to link against the Windows SDK.
bool MSVCToolChain::getWindowsSDKLibraryPath(const ArgList &Args,
                                             std::string &path) const {
  std::string sdkPath;
  int sdkMajor = 0;
  std::string windowsSDKIncludeVersion;
  std::string windowsSDKLibVersion;

  path.clear();
  if (!llvm::getWindowsSDKDir(getVFS(), WinSdkDir, WinSdkVersion, WinSysRoot,
                              sdkPath, sdkMajor, windowsSDKIncludeVersion,
                              windowsSDKLibVersion))
    return false;

  llvm::SmallString<128> libPath(sdkPath);
  llvm::sys::path::append(libPath, "Lib");
  if (sdkMajor >= 10)
    if (!(WinSdkDir.has_value() || WinSysRoot.has_value()) &&
        WinSdkVersion.has_value())
      windowsSDKLibVersion = *WinSdkVersion;
  if (sdkMajor >= 8)
    llvm::sys::path::append(libPath, windowsSDKLibVersion, "um");
  return llvm::appendArchToWindowsSDKLibPath(sdkMajor, libPath, getArch(),
                                             path);
}

bool MSVCToolChain::useUniversalCRT() const {
  return llvm::useUniversalCRT(VSLayout, VCToolChainPath, getArch(), getVFS());
}

bool MSVCToolChain::getUniversalCRTLibraryPath(const ArgList &Args,
                                               std::string &Path) const {
  std::string UniversalCRTSdkPath;
  std::string UCRTVersion;

  Path.clear();
  if (!llvm::getUniversalCRTSdkDir(getVFS(), WinSdkDir, WinSdkVersion,
                                   WinSysRoot, UniversalCRTSdkPath,
                                   UCRTVersion))
    return false;

  if (!(WinSdkDir.has_value() || WinSysRoot.has_value()) &&
      WinSdkVersion.has_value())
    UCRTVersion = *WinSdkVersion;

  StringRef ArchName = llvm::archToWindowsSDKArch(getArch());
  if (ArchName.empty())
    return false;

  llvm::SmallString<128> LibPath(UniversalCRTSdkPath);
  llvm::sys::path::append(LibPath, "Lib", UCRTVersion, "ucrt", ArchName);

  Path = std::string(LibPath.str());
  return true;
}

static VersionTuple getMSVCVersionFromExe(const std::string &BinDir) {
  VersionTuple Version;
#ifdef _WIN32
  SmallString<128> ClExe(BinDir);
  llvm::sys::path::append(ClExe, "cl.exe");

  std::wstring ClExeWide;
  if (!llvm::ConvertUTF8toWide(ClExe.c_str(), ClExeWide))
    return Version;

  const DWORD VersionSize = ::GetFileVersionInfoSizeW(ClExeWide.c_str(),
                                                      nullptr);
  if (VersionSize == 0)
    return Version;

  SmallVector<uint8_t, 4 * 1024> VersionBlock(VersionSize);
  if (!::GetFileVersionInfoW(ClExeWide.c_str(), 0, VersionSize,
                             VersionBlock.data()))
    return Version;

  VS_FIXEDFILEINFO *FileInfo = nullptr;
  UINT FileInfoSize = 0;
  if (!::VerQueryValueW(VersionBlock.data(), L"\\",
                        reinterpret_cast<LPVOID *>(&FileInfo), &FileInfoSize) ||
      FileInfoSize < sizeof(*FileInfo))
    return Version;

  const unsigned Major = (FileInfo->dwFileVersionMS >> 16) & 0xFFFF;
  const unsigned Minor = (FileInfo->dwFileVersionMS      ) & 0xFFFF;
  const unsigned Micro = (FileInfo->dwFileVersionLS >> 16) & 0xFFFF;

  Version = VersionTuple(Major, Minor, Micro);
#endif
  return Version;
}

void MSVCToolChain::AddSystemIncludeWithSubfolder(
    const ArgList &DriverArgs, ArgStringList &CC1Args,
    const std::string &folder, const Twine &subfolder1, const Twine &subfolder2,
    const Twine &subfolder3) const {
  llvm::SmallString<128> path(folder);
  llvm::sys::path::append(path, subfolder1, subfolder2, subfolder3);
  addSystemInclude(DriverArgs, CC1Args, path);
}

void MSVCToolChain::AddClangSystemIncludeArgs(const ArgList &DriverArgs,
                                              ArgStringList &CC1Args) const {
  if (DriverArgs.hasArg(options::OPT_nostdinc))
    return;

  if (!DriverArgs.hasArg(options::OPT_nobuiltininc)) {
    AddSystemIncludeWithSubfolder(DriverArgs, CC1Args, getDriver().ResourceDir,
                                  "include");
  }

  // Add %INCLUDE%-like directories from the -imsvc flag.
  for (const auto &Path : DriverArgs.getAllArgValues(options::OPT__SLASH_imsvc))
    addSystemInclude(DriverArgs, CC1Args, Path);

  auto AddSystemIncludesFromEnv = [&](StringRef Var) -> bool {
    if (auto Val = llvm::sys::Process::GetEnv(Var)) {
      SmallVector<StringRef, 8> Dirs;
      StringRef(*Val).split(Dirs, ";", /*MaxSplit=*/-1, /*KeepEmpty=*/false);
      if (!Dirs.empty()) {
        addSystemIncludes(DriverArgs, CC1Args, Dirs);
        return true;
      }
    }
    return false;
  };

  // Add %INCLUDE%-like dirs via /external:env: flags.
  for (const auto &Var :
       DriverArgs.getAllArgValues(options::OPT__SLASH_external_env)) {
    AddSystemIncludesFromEnv(Var);
  }

  // Add DIA SDK include if requested.
  if (const Arg *A = DriverArgs.getLastArg(options::OPT__SLASH_diasdkdir,
                                           options::OPT__SLASH_winsysroot)) {
    // cl.exe doesn't find the DIA SDK automatically, so this too requires
    // explicit flags and doesn't automatically look in "DIA SDK" relative
    // to the path we found for VCToolChainPath.
    llvm::SmallString<128> DIASDKPath(A->getValue());
    if (A->getOption().getID() == options::OPT__SLASH_winsysroot)
      llvm::sys::path::append(DIASDKPath, "DIA SDK");
    AddSystemIncludeWithSubfolder(DriverArgs, CC1Args, std::string(DIASDKPath),
                                  "include");
  }

  if (DriverArgs.hasArg(options::OPT_nostdlibinc))
    return;

#if INTEL_CUSTOMIZATION
  // Add Intel specific headers
  if (getDriver().IsIntelMode()) {
    SmallString<128> HeaderDir(getDriver().Dir);
#if INTEL_DEPLOY_UNIFIED_LAYOUT
    llvm::sys::path::append(HeaderDir, "..", "..", "opt", "compiler");
    llvm::sys::path::append(HeaderDir, "include");
#else
    llvm::sys::path::append(HeaderDir, "..", "compiler", "include");
#endif // INTEL_DEPLOY_UNIFIED_LAYOUT
    addSystemInclude(DriverArgs, CC1Args, HeaderDir);
  }

  // Add Intel performance library headers
  if (DriverArgs.hasArg(clang::driver::options::OPT_qmkl_EQ,
                        clang::driver::options::OPT_qmkl_ilp64_EQ)) {
    addSystemInclude(DriverArgs, CC1Args,
                     ToolChain::GetMKLIncludePathExtra(DriverArgs));
    addSystemInclude(DriverArgs, CC1Args,
                     ToolChain::GetMKLIncludePath(DriverArgs));
  }
  if (DriverArgs.hasArg(clang::driver::options::OPT_qipp_EQ))
    addSystemInclude(DriverArgs, CC1Args,
                     ToolChain::GetIPPIncludePath(DriverArgs));
  if (DriverArgs.hasArg(clang::driver::options::OPT_qtbb) ||
      DriverArgs.hasArg(clang::driver::options::OPT_qdaal_EQ))
    addSystemInclude(DriverArgs, CC1Args,
                     ToolChain::GetTBBIncludePath(DriverArgs));
  if (DriverArgs.hasArg(clang::driver::options::OPT_qdaal_EQ))
    addSystemInclude(DriverArgs, CC1Args,
                     ToolChain::GetDAALIncludePath(DriverArgs));
  if (DriverArgs.hasArg(clang::driver::options::OPT_qactypes))
    addSystemInclude(DriverArgs, CC1Args,
                     ToolChain::GetACTypesIncludePath(DriverArgs));
#endif // INTEL_CUSTOMIZATION

  // Honor %INCLUDE% and %EXTERNAL_INCLUDE%. It should have essential search
  // paths set by vcvarsall.bat. Skip if the user expressly set a vctoolsdir.
  if (!DriverArgs.getLastArg(options::OPT__SLASH_vctoolsdir,
                             options::OPT__SLASH_winsysroot)) {
    bool Found = AddSystemIncludesFromEnv("INCLUDE");
    Found |= AddSystemIncludesFromEnv("EXTERNAL_INCLUDE");
    if (Found)
      return;
  }

  // When built with access to the proper Windows APIs, try to actually find
  // the correct include paths first.
  if (!VCToolChainPath.empty()) {
    addSystemInclude(DriverArgs, CC1Args,
                     getSubDirectoryPath(llvm::SubDirectoryType::Include));
    addSystemInclude(
        DriverArgs, CC1Args,
        getSubDirectoryPath(llvm::SubDirectoryType::Include, "atlmfc"));

    if (useUniversalCRT()) {
      std::string UniversalCRTSdkPath;
      std::string UCRTVersion;
      if (llvm::getUniversalCRTSdkDir(getVFS(), WinSdkDir, WinSdkVersion,
                                      WinSysRoot, UniversalCRTSdkPath,
                                      UCRTVersion)) {
        if (!(WinSdkDir.has_value() || WinSysRoot.has_value()) &&
            WinSdkVersion.has_value())
          UCRTVersion = *WinSdkVersion;
        AddSystemIncludeWithSubfolder(DriverArgs, CC1Args, UniversalCRTSdkPath,
                                      "Include", UCRTVersion, "ucrt");
      }
    }

    std::string WindowsSDKDir;
    int major = 0;
    std::string windowsSDKIncludeVersion;
    std::string windowsSDKLibVersion;
    if (llvm::getWindowsSDKDir(getVFS(), WinSdkDir, WinSdkVersion, WinSysRoot,
                               WindowsSDKDir, major, windowsSDKIncludeVersion,
                               windowsSDKLibVersion)) {
      if (major >= 10)
        if (!(WinSdkDir.has_value() || WinSysRoot.has_value()) &&
            WinSdkVersion.has_value())
          windowsSDKIncludeVersion = windowsSDKLibVersion = *WinSdkVersion;
      if (major >= 8) {
        // Note: windowsSDKIncludeVersion is empty for SDKs prior to v10.
        // Anyway, llvm::sys::path::append is able to manage it.
        AddSystemIncludeWithSubfolder(DriverArgs, CC1Args, WindowsSDKDir,
                                      "Include", windowsSDKIncludeVersion,
                                      "shared");
        AddSystemIncludeWithSubfolder(DriverArgs, CC1Args, WindowsSDKDir,
                                      "Include", windowsSDKIncludeVersion,
                                      "um");
        AddSystemIncludeWithSubfolder(DriverArgs, CC1Args, WindowsSDKDir,
                                      "Include", windowsSDKIncludeVersion,
                                      "winrt");
        if (major >= 10) {
          llvm::VersionTuple Tuple;
          if (!Tuple.tryParse(windowsSDKIncludeVersion) &&
              Tuple.getSubminor().value_or(0) >= 17134) {
            AddSystemIncludeWithSubfolder(DriverArgs, CC1Args, WindowsSDKDir,
                                          "Include", windowsSDKIncludeVersion,
                                          "cppwinrt");
          }
        }
      } else {
        AddSystemIncludeWithSubfolder(DriverArgs, CC1Args, WindowsSDKDir,
                                      "Include");
      }
    }

    return;
  }

#if defined(_WIN32)
  // As a fallback, select default install paths.
  // FIXME: Don't guess drives and paths like this on Windows.
  const StringRef Paths[] = {
    "C:/Program Files/Microsoft Visual Studio 10.0/VC/include",
    "C:/Program Files/Microsoft Visual Studio 9.0/VC/include",
    "C:/Program Files/Microsoft Visual Studio 9.0/VC/PlatformSDK/Include",
    "C:/Program Files/Microsoft Visual Studio 8/VC/include",
    "C:/Program Files/Microsoft Visual Studio 8/VC/PlatformSDK/Include"
  };
  addSystemIncludes(DriverArgs, CC1Args, Paths);
#endif
}

void MSVCToolChain::AddClangCXXStdlibIncludeArgs(const ArgList &DriverArgs,
                                                 ArgStringList &CC1Args) const {
  // FIXME: There should probably be logic here to find libc++ on Windows.
}

VersionTuple MSVCToolChain::computeMSVCVersion(const Driver *D,
                                               const ArgList &Args) const {
  bool IsWindowsMSVC = getTriple().isWindowsMSVCEnvironment();
  VersionTuple MSVT = ToolChain::computeMSVCVersion(D, Args);
  if (MSVT.empty())
    MSVT = getTriple().getEnvironmentVersion();
  if (MSVT.empty() && IsWindowsMSVC)
    MSVT =
        getMSVCVersionFromExe(getSubDirectoryPath(llvm::SubDirectoryType::Bin));
  if (MSVT.empty() &&
      Args.hasFlag(options::OPT_fms_extensions, options::OPT_fno_ms_extensions,
                   IsWindowsMSVC)) {
    // -fms-compatibility-version=19.20 is default, aka 2019, 16.x
    // NOTE: when changing this value, also update
    // clang/docs/CommandGuide/clang.rst and clang/docs/UsersManual.rst
    // accordingly.
    MSVT = VersionTuple(19, 20);
  }
  return MSVT;
}

std::string
MSVCToolChain::ComputeEffectiveClangTriple(const ArgList &Args,
                                           types::ID InputType) const {
  // The MSVC version doesn't care about the architecture, even though it
  // may look at the triple internally.
  VersionTuple MSVT = computeMSVCVersion(/*D=*/nullptr, Args);
  MSVT = VersionTuple(MSVT.getMajor(), MSVT.getMinor().value_or(0),
                      MSVT.getSubminor().value_or(0));

  // For the rest of the triple, however, a computed architecture name may
  // be needed.
  llvm::Triple Triple(ToolChain::ComputeEffectiveClangTriple(Args, InputType));
  if (Triple.getEnvironment() == llvm::Triple::MSVC) {
    StringRef ObjFmt = Triple.getEnvironmentName().split('-').second;
    if (ObjFmt.empty())
      Triple.setEnvironmentName((Twine("msvc") + MSVT.getAsString()).str());
    else
      Triple.setEnvironmentName(
          (Twine("msvc") + MSVT.getAsString() + Twine('-') + ObjFmt).str());
  }
  return Triple.getTriple();
}

SanitizerMask MSVCToolChain::getSupportedSanitizers() const {
  SanitizerMask Res = ToolChain::getSupportedSanitizers();
  Res |= SanitizerKind::Address;
  Res |= SanitizerKind::PointerCompare;
  Res |= SanitizerKind::PointerSubtract;
  Res |= SanitizerKind::Fuzzer;
  Res |= SanitizerKind::FuzzerNoLink;
  Res &= ~SanitizerKind::CFIMFCall;
  return Res;
}

static void TranslateOptArg(Arg *A, llvm::opt::DerivedArgList &DAL,
                            bool SupportsForcingFramePointer,
                            const char *ExpandChar, const OptTable &Opts) {
  assert(A->getOption().matches(options::OPT__SLASH_O));

  StringRef OptStr = A->getValue();
  for (size_t I = 0, E = OptStr.size(); I != E; ++I) {
    const char &OptChar = *(OptStr.data() + I);
    switch (OptChar) {
    default:
      break;
    case '1':
    case '2':
    case '3': // INTEL
    case 'x':
    case 'd':
      // Ignore /O[12xd] flags that aren't the last one on the command line.
      // Only the last one gets expanded.
      if (&OptChar != ExpandChar) {
        A->claim();
        break;
      }
      if (OptChar == 'd') {
        DAL.AddFlagArg(A, Opts.getOption(options::OPT_O0));
      } else {
        if (OptChar == '1') {
          DAL.AddJoinedArg(A, Opts.getOption(options::OPT_O), "s");
        } else if (OptChar == '2' || OptChar == 'x') {
          DAL.AddFlagArg(A, Opts.getOption(options::OPT_fbuiltin));
          DAL.AddJoinedArg(A, Opts.getOption(options::OPT_O), "2");
#if INTEL_CUSTOMIZATION
        } else if (OptChar == '3') {
          DAL.AddFlagArg(A, Opts.getOption(options::OPT_fbuiltin));
          DAL.AddJoinedArg(A, Opts.getOption(options::OPT_O), "3");
#endif // INTEL_CUSTOMIZATION
        }
        if (SupportsForcingFramePointer &&
            !DAL.hasArgNoClaim(options::OPT_fno_omit_frame_pointer))
          DAL.AddFlagArg(A, Opts.getOption(options::OPT_fomit_frame_pointer));
#if INTEL_CUSTOMIZATION
        if (OptChar == '1' || OptChar == '2' || OptChar == '3')
#endif // INTEL_CUSTOMIZATION
          DAL.AddFlagArg(A, Opts.getOption(options::OPT_ffunction_sections));
      }
      break;
    case 'b':
      if (I + 1 != E && isdigit(OptStr[I + 1])) {
        switch (OptStr[I + 1]) {
        case '0':
          DAL.AddFlagArg(A, Opts.getOption(options::OPT_fno_inline));
          break;
        case '1':
          DAL.AddFlagArg(A, Opts.getOption(options::OPT_finline_hint_functions));
          break;
        case '2':
          DAL.AddFlagArg(A, Opts.getOption(options::OPT_finline_functions));
          break;
        }
        ++I;
      }
      break;
    case 'g':
      A->claim();
      break;
    case 'i':
      if (I + 1 != E && OptStr[I + 1] == '-') {
        ++I;
        DAL.AddFlagArg(A, Opts.getOption(options::OPT_fno_builtin));
      } else {
        DAL.AddFlagArg(A, Opts.getOption(options::OPT_fbuiltin));
      }
      break;
    case 's':
      DAL.AddJoinedArg(A, Opts.getOption(options::OPT_O), "s");
      break;
    case 't':
      DAL.AddJoinedArg(A, Opts.getOption(options::OPT_O), "2");
      break;
    case 'y': {
      bool OmitFramePointer = true;
      if (I + 1 != E && OptStr[I + 1] == '-') {
        OmitFramePointer = false;
        ++I;
      }
      if (SupportsForcingFramePointer) {
        if (OmitFramePointer)
          DAL.AddFlagArg(A,
                         Opts.getOption(options::OPT_fomit_frame_pointer));
        else
          DAL.AddFlagArg(
              A, Opts.getOption(options::OPT_fno_omit_frame_pointer));
      } else {
        // Don't warn about /Oy- in x86-64 builds (where
        // SupportsForcingFramePointer is false).  The flag having no effect
        // there is a compiler-internal optimization, and people shouldn't have
        // to special-case their build files for x86-64 clang-cl.
        A->claim();
      }
      break;
    }
    }
  }
}

static void TranslateDArg(Arg *A, llvm::opt::DerivedArgList &DAL,
                          const OptTable &Opts) {
  assert(A->getOption().matches(options::OPT_D));

  StringRef Val = A->getValue();
  size_t Hash = Val.find('#');
  if (Hash == StringRef::npos || Hash > Val.find('=')) {
    DAL.append(A);
    return;
  }

  std::string NewVal = std::string(Val);
  NewVal[Hash] = '=';
  DAL.AddJoinedArg(A, Opts.getOption(options::OPT_D), NewVal);
}

static void TranslatePermissive(Arg *A, llvm::opt::DerivedArgList &DAL,
                                const OptTable &Opts) {
  DAL.AddFlagArg(A, Opts.getOption(options::OPT__SLASH_Zc_twoPhase_));
  DAL.AddFlagArg(A, Opts.getOption(options::OPT_fno_operator_names));
}

static void TranslatePermissiveMinus(Arg *A, llvm::opt::DerivedArgList &DAL,
                                     const OptTable &Opts) {
  DAL.AddFlagArg(A, Opts.getOption(options::OPT__SLASH_Zc_twoPhase));
  DAL.AddFlagArg(A, Opts.getOption(options::OPT_foperator_names));
}

llvm::opt::DerivedArgList *
MSVCToolChain::TranslateArgs(const llvm::opt::DerivedArgList &Args,
                             StringRef BoundArch,
                             Action::OffloadKind OFK) const {
  DerivedArgList *DAL = new DerivedArgList(Args.getBaseArgs());
  const OptTable &Opts = getDriver().getOpts();

  // /Oy and /Oy- don't have an effect on X86-64
  bool SupportsForcingFramePointer = getArch() != llvm::Triple::x86_64;

  // The -O[12xd] flag actually expands to several flags.  We must desugar the
  // flags so that options embedded can be negated.  For example, the '-O2' flag
  // enables '-Oy'.  Expanding '-O2' into its constituent flags allows us to
  // correctly handle '-O2 -Oy-' where the trailing '-Oy-' disables a single
  // aspect of '-O2'.
  //
  // Note that this expansion logic only applies to the *last* of '[12xd]'.

  // First step is to search for the character we'd like to expand.
  const char *ExpandChar = nullptr;
  for (Arg *A : Args.filtered(options::OPT__SLASH_O)) {
    StringRef OptStr = A->getValue();
    for (size_t I = 0, E = OptStr.size(); I != E; ++I) {
      char OptChar = OptStr[I];
      char PrevChar = I > 0 ? OptStr[I - 1] : '0';
      if (PrevChar == 'b') {
        // OptChar does not expand; it's an argument to the previous char.
        continue;
      }
#if INTEL_CUSTOMIZATION
      if (OptChar == '1' || OptChar == '2' || OptChar == 'x' ||
          OptChar == 'd' || OptChar == '3')
#endif // INTEL_CUSTOMIZATION
        ExpandChar = OptStr.data() + I;
    }
  }

  for (Arg *A : Args) {
    if (A->getOption().matches(options::OPT__SLASH_O)) {
      // The -O flag actually takes an amalgam of other options.  For example,
      // '/Ogyb2' is equivalent to '/Og' '/Oy' '/Ob2'.
      TranslateOptArg(A, *DAL, SupportsForcingFramePointer, ExpandChar, Opts);
    } else if (A->getOption().matches(options::OPT_D)) {
      // Translate -Dfoo#bar into -Dfoo=bar.
      TranslateDArg(A, *DAL, Opts);
    } else if (A->getOption().matches(options::OPT__SLASH_permissive)) {
      // Expand /permissive
      TranslatePermissive(A, *DAL, Opts);
    } else if (A->getOption().matches(options::OPT__SLASH_permissive_)) {
      // Expand /permissive-
      TranslatePermissiveMinus(A, *DAL, Opts);
#if INTEL_CUSTOMIZATION
    // Add SYCL specific performance libraries.
    // These are transformed from the added base library names to the full
    // path including the library.
    } else if (A->getOption().matches(options::OPT_foffload_static_lib_EQ) &&
             A->getValue() == StringRef("mkl_sycl.lib")) {
      SmallString<128> MKLPath(GetMKLLibPath());
      llvm::sys::path::append(MKLPath, "mkl_sycl.lib");
      DAL->AddJoinedArg(A, Opts.getOption(options::OPT_foffload_static_lib_EQ),
                        Args.MakeArgString(MKLPath));
      continue;
    }
    else if (A->getOption().matches(options::OPT_foffload_static_lib_EQ) &&
             A->getValue() == StringRef("onedal_sycl.lib")) {
      SmallString<128> DAALPath(GetDAALLibPath());
      llvm::sys::path::append(DAALPath, "onedal_sycl.lib");
      DAL->AddJoinedArg(A, Opts.getOption(options::OPT_foffload_static_lib_EQ),
                        Args.MakeArgString(DAALPath));
      continue;
#endif // INTEL_CUSTOMIZATION
    } else if (OFK != Action::OFK_HIP) {
      // HIP Toolchain translates input args by itself.
      DAL->append(A);
    }
  }

  return DAL;
}

void MSVCToolChain::addClangTargetOptions(
    const ArgList &DriverArgs, ArgStringList &CC1Args,
    Action::OffloadKind DeviceOffloadKind) const {
  // MSVC STL kindly allows removing all usages of typeid by defining
  // _HAS_STATIC_RTTI to 0. Do so, when compiling with -fno-rtti
  if (DriverArgs.hasFlag(options::OPT_fno_rtti, options::OPT_frtti,
                         /*Default=*/false))
    CC1Args.push_back("-D_HAS_STATIC_RTTI=0");
}<|MERGE_RESOLUTION|>--- conflicted
+++ resolved
@@ -371,8 +371,7 @@
     }
   }
 #if INTEL_CUSTOMIZATION
-  if (Args.hasArg(options::OPT_traceback,
-                  options::OPT_fprofile_sample_generate))
+  if (Args.hasArg(options::OPT_traceback))
     CmdArgs.push_back(Args.MakeArgString("-incremental:no"));
 
   // PGO cannot work with incremental linking on Windows
@@ -541,22 +540,6 @@
     for (StringRef AV : Args.getAllArgValues(options::OPT_mllvm))
       CmdArgs.push_back(Args.MakeArgString(Twine("-mllvm:") + AV));
   }
-<<<<<<< HEAD
-
-  if (Linker == "lld-link") {
-    for (Arg *A : Args.filtered(options::OPT_vfsoverlay))
-      CmdArgs.push_back(
-          Args.MakeArgString(std::string("/vfsoverlay:") + A->getValue()));
-
-    if (Args.hasArg(options::OPT_fprofile_sample_generate)) {
-      if (!Args.hasArg(options::OPT__SLASH_Z7, options::OPT_g_Group))
-        CmdArgs.push_back("-debug:dwarf");
-      CmdArgs.push_back("-profile");
-    }
-  }
-#endif // INTEL_CUSTOMIZATION
-
-=======
 #endif // INTEL_CUSTOMIZATION
 
   // Add filenames, libraries, and other linker inputs.
@@ -601,7 +584,6 @@
   // We need to special case some linker paths. In the case of the regular msvc
   // linker, we need to use a special search algorithm.
   llvm::SmallString<128> linkPath;
->>>>>>> ec3077b5
   if (Linker.equals_insensitive("link")) {
     // If we're using the MSVC linker, it's not sufficient to just use link
     // from the program PATH, because other environments like GnuWin32 install
