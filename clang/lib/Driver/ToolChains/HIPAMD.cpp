//===--- HIPAMD.cpp - HIP Tool and ToolChain Implementations ----*- C++ -*-===//
// INTEL_CUSTOMIZATION
//
// INTEL CONFIDENTIAL
//
// Modifications, Copyright (C) 2022 Intel Corporation
//
// This software and the related documents are Intel copyrighted materials, and
// your use of them is governed by the express license under which they were
// provided to you ("License"). Unless the License provides otherwise, you may not
// use, modify, copy, publish, distribute, disclose or transmit this software or
// the related documents without Intel's prior written permission.
//
// This software and the related documents are provided as is, with no express
// or implied warranties, other than those that are expressly stated in the
// License.
//
// end INTEL_CUSTOMIZATION
//
// Part of the LLVM Project, under the Apache License v2.0 with LLVM Exceptions.
// See https://llvm.org/LICENSE.txt for license information.
// SPDX-License-Identifier: Apache-2.0 WITH LLVM-exception
//
//===----------------------------------------------------------------------===//

#include "HIPAMD.h"
#include "AMDGPU.h"
#include "CommonArgs.h"
#include "HIPUtility.h"
#include "clang/Basic/Cuda.h"
#include "clang/Basic/TargetID.h"
#include "clang/Driver/Compilation.h"
#include "clang/Driver/Driver.h"
#include "clang/Driver/DriverDiagnostic.h"
#include "clang/Driver/InputInfo.h"
#include "clang/Driver/Options.h"
#include "clang/Driver/SanitizerArgs.h"
#include "llvm/Support/Alignment.h"
#include "llvm/Support/FileSystem.h"
#include "llvm/Support/Path.h"
#include "llvm/TargetParser/TargetParser.h"

using namespace clang::driver;
using namespace clang::driver::toolchains;
using namespace clang::driver::tools;
using namespace clang;
using namespace llvm::opt;

#if defined(_WIN32) || defined(_WIN64)
#define NULL_FILE "nul"
#else
#define NULL_FILE "/dev/null"
#endif

static bool shouldSkipSanitizeOption(const ToolChain &TC,
                                     const llvm::opt::ArgList &DriverArgs,
                                     StringRef TargetID,
                                     const llvm::opt::Arg *A) {
  // For actions without targetID, do nothing.
  if (TargetID.empty())
    return false;
  Option O = A->getOption();
  if (!O.matches(options::OPT_fsanitize_EQ))
    return false;

  if (!DriverArgs.hasFlag(options::OPT_fgpu_sanitize,
                          options::OPT_fno_gpu_sanitize, true))
    return true;

  auto &Diags = TC.getDriver().getDiags();

  // For simplicity, we only allow -fsanitize=address
  SanitizerMask K = parseSanitizerValue(A->getValue(), /*AllowGroups=*/false);
  if (K != SanitizerKind::Address)
    return true;

  llvm::StringMap<bool> FeatureMap;
  auto OptionalGpuArch = parseTargetID(TC.getTriple(), TargetID, &FeatureMap);

  assert(OptionalGpuArch && "Invalid Target ID");
  (void)OptionalGpuArch;
  auto Loc = FeatureMap.find("xnack");
  if (Loc == FeatureMap.end() || !Loc->second) {
    Diags.Report(
        clang::diag::warn_drv_unsupported_option_for_offload_arch_req_feature)
        << A->getAsString(DriverArgs) << TargetID << "xnack+";
    return true;
  }
  return false;
}

void AMDGCN::Linker::constructLlvmLinkCommand(Compilation &C,
                                         const JobAction &JA,
                                         const InputInfoList &Inputs,
                                         const InputInfo &Output,
                                         const llvm::opt::ArgList &Args) const {
  // Construct llvm-link command.
  // The output from llvm-link is a bitcode file.
  ArgStringList LlvmLinkArgs;

  assert(!Inputs.empty() && "Must have at least one input.");

  LlvmLinkArgs.append({"-o", Output.getFilename()});
  for (auto Input : Inputs)
    LlvmLinkArgs.push_back(Input.getFilename());

  // Look for archive of bundled bitcode in arguments, and add temporary files
  // for the extracted archive of bitcode to inputs.
  auto TargetID = Args.getLastArgValue(options::OPT_mcpu_EQ);
  AddStaticDeviceLibsLinking(C, *this, JA, Inputs, Args, LlvmLinkArgs, "amdgcn",
                             TargetID, /*IsBitCodeSDL=*/true);

  const char *LlvmLink =
    Args.MakeArgString(getToolChain().GetProgramPath("llvm-link"));
  C.addCommand(std::make_unique<Command>(JA, *this, ResponseFileSupport::None(),
                                         LlvmLink, LlvmLinkArgs, Inputs,
                                         Output));
}

void AMDGCN::Linker::constructLldCommand(Compilation &C, const JobAction &JA,
                                         const InputInfoList &Inputs,
                                         const InputInfo &Output,
                                         const llvm::opt::ArgList &Args) const {
  // Construct lld command.
  // The output from ld.lld is an HSA code object file.
  ArgStringList LldArgs{"-flavor",
                        "gnu",
                        "-m",
                        "elf64_amdgpu",
                        "--no-undefined",
                        "-shared",
                        "-plugin-opt=-amdgpu-internalize-symbols"};

  auto &TC = getToolChain();
  auto &D = TC.getDriver();
  assert(!Inputs.empty() && "Must have at least one input.");
  bool IsThinLTO = D.getLTOMode(/*IsOffload=*/true) == LTOK_Thin;
  addLTOOptions(TC, Args, LldArgs, Output, Inputs[0], IsThinLTO, JA); // INTEL

  // Extract all the -m options
  std::vector<llvm::StringRef> Features;
  amdgpu::getAMDGPUTargetFeatures(D, TC.getTriple(), Args, Features);

  // Add features to mattr such as cumode
  std::string MAttrString = "-plugin-opt=-mattr=";
  for (auto OneFeature : unifyTargetFeatures(Features)) {
    MAttrString.append(Args.MakeArgString(OneFeature));
    if (OneFeature != Features.back())
      MAttrString.append(",");
  }
  if (!Features.empty())
    LldArgs.push_back(Args.MakeArgString(MAttrString));

  // ToDo: Remove this option after AMDGPU backend supports ISA-level linking.
  // Since AMDGPU backend currently does not support ISA-level linking, all
  // called functions need to be imported.
  if (IsThinLTO)
    LldArgs.push_back(Args.MakeArgString("-plugin-opt=-force-import-all"));

  if (C.getDriver().isSaveTempsEnabled())
    LldArgs.push_back("-save-temps");

  addLinkerCompressDebugSectionsOption(TC, Args, LldArgs);

  // Given that host and device linking happen in separate processes, the device
  // linker doesn't always have the visibility as to which device symbols are
  // needed by a program, especially for the device symbol dependencies that are
  // introduced through the host symbol resolution.
  // For example: host_A() (A.obj) --> host_B(B.obj) --> device_kernel_B()
  // (B.obj) In this case, the device linker doesn't know that A.obj actually
  // depends on the kernel functions in B.obj.  When linking to static device
  // library, the device linker may drop some of the device global symbols if
  // they aren't referenced.  As a workaround, we are adding to the
  // --whole-archive flag such that all global symbols would be linked in.
  LldArgs.push_back("--whole-archive");

  for (auto *Arg : Args.filtered(options::OPT_Xoffload_linker)) {
    StringRef ArgVal = Arg->getValue(1);
    auto SplitArg = ArgVal.split("-mllvm=");
    if (!SplitArg.second.empty()) {
      LldArgs.push_back(
          Args.MakeArgString(Twine("-plugin-opt=") + SplitArg.second));
    } else {
      LldArgs.push_back(Args.MakeArgString(ArgVal));
    }
    Arg->claim();
  }

  LldArgs.append({"-o", Output.getFilename()});
  for (auto Input : Inputs)
    LldArgs.push_back(Input.getFilename());

  // Look for archive of bundled bitcode in arguments, and add temporary files
  // for the extracted archive of bitcode to inputs.
  auto TargetID = Args.getLastArgValue(options::OPT_mcpu_EQ);
  if (C.getDriver().getUseNewOffloadingDriver() ||
      JA.getOffloadingDeviceKind() != Action::OFK_SYCL)
    AddStaticDeviceLibsLinking(C, *this, JA, Inputs, Args, LldArgs, "amdgcn",
<<<<<<< HEAD
                               TargetID,
                               /*IsBitCodeSDL=*/true,
                               /*PostClangLink=*/false);
=======
                               TargetID, /*IsBitCodeSDL=*/true);
>>>>>>> 531df84d

  LldArgs.push_back("--no-whole-archive");

  const char *Lld = Args.MakeArgString(getToolChain().GetProgramPath("lld"));
  C.addCommand(std::make_unique<Command>(JA, *this, ResponseFileSupport::None(),
                                         Lld, LldArgs, Inputs, Output));
}

// For amdgcn the inputs of the linker job are device bitcode and output is
// either an object file or bitcode (-emit-llvm). It calls llvm-link, opt,
// llc, then lld steps.
void AMDGCN::Linker::ConstructJob(Compilation &C, const JobAction &JA,
                                  const InputInfo &Output,
                                  const InputInfoList &Inputs,
                                  const ArgList &Args,
                                  const char *LinkingOutput) const {
  if (Inputs.size() > 0 &&
      Inputs[0].getType() == types::TY_Image &&
      JA.getType() == types::TY_Object)
    return HIP::constructGenerateObjFileFromHIPFatBinary(C, Output, Inputs,
                                                         Args, JA, *this);

  if (JA.getType() == types::TY_HIP_FATBIN)
    return HIP::constructHIPFatbinCommand(C, JA, Output.getFilename(), Inputs,
                                          Args, *this);

  if (JA.getType() == types::TY_LLVM_BC)
    return constructLlvmLinkCommand(C, JA, Inputs, Output, Args);

  return constructLldCommand(C, JA, Inputs, Output, Args);
}

HIPAMDToolChain::HIPAMDToolChain(const Driver &D, const llvm::Triple &Triple,
                                 const ToolChain &HostTC, const ArgList &Args,
                                 const Action::OffloadKind OK)
    : ROCMToolChain(D, Triple, Args), HostTC(HostTC), OK(OK) {
  // Lookup binaries into the driver directory, this is used to
  // discover the clang-offload-bundler executable.
  getProgramPaths().push_back(getDriver().Dir);

  // Diagnose unsupported sanitizer options only once.
  if (!Args.hasFlag(options::OPT_fgpu_sanitize, options::OPT_fno_gpu_sanitize,
                    true))
    return;
  for (auto *A : Args.filtered(options::OPT_fsanitize_EQ)) {
    SanitizerMask K = parseSanitizerValue(A->getValue(), /*AllowGroups=*/false);
    if (K != SanitizerKind::Address)
      D.getDiags().Report(clang::diag::warn_drv_unsupported_option_for_target)
          << A->getAsString(Args) << getTriple().str();
  }
}

static const char *getLibSpirvTargetName(const ToolChain &HostTC) {
  return "remangled-l64-signed_char.libspirv-amdgcn-amd-amdhsa.bc";
}

void HIPAMDToolChain::addClangTargetOptions(
    const llvm::opt::ArgList &DriverArgs, llvm::opt::ArgStringList &CC1Args,
    Action::OffloadKind DeviceOffloadingKind) const {
  HostTC.addClangTargetOptions(DriverArgs, CC1Args, DeviceOffloadingKind);

  assert((DeviceOffloadingKind == Action::OFK_HIP ||
          DeviceOffloadingKind == Action::OFK_SYCL) &&
         "Only HIP and SYCL offloading kinds are supported for GPUs.");

  CC1Args.push_back("-fcuda-is-device");

  if (!DriverArgs.hasFlag(options::OPT_fgpu_rdc, options::OPT_fno_gpu_rdc,
                          false))
    CC1Args.append({"-mllvm", "-amdgpu-internalize-symbols"});

  StringRef MaxThreadsPerBlock =
      DriverArgs.getLastArgValue(options::OPT_gpu_max_threads_per_block_EQ);
  if (!MaxThreadsPerBlock.empty()) {
    std::string ArgStr =
        (Twine("--gpu-max-threads-per-block=") + MaxThreadsPerBlock).str();
    CC1Args.push_back(DriverArgs.MakeArgStringRef(ArgStr));
  }

  CC1Args.push_back("-fcuda-allow-variadic-functions");

  // Default to "hidden" visibility, as object level linking will not be
  // supported for the foreseeable future.
  if (!DriverArgs.hasArg(options::OPT_fvisibility_EQ,
                         options::OPT_fvisibility_ms_compat)) {
    CC1Args.append({"-fvisibility=hidden"});
    CC1Args.push_back("-fapply-global-visibility-to-externs");
  }

  if (DeviceOffloadingKind == Action::OFK_SYCL) {
    toolchains::SYCLToolChain::AddSYCLIncludeArgs(getDriver(), DriverArgs,
                                                  CC1Args);
  }

  auto NoLibSpirv = DriverArgs.hasArg(options::OPT_fno_sycl_libspirv,
                                      options::OPT_fsycl_device_only);
  if (DeviceOffloadingKind == Action::OFK_SYCL && !NoLibSpirv) {
    std::string LibSpirvFile;

    if (DriverArgs.hasArg(clang::driver::options::OPT_fsycl_libspirv_path_EQ)) {
      auto ProvidedPath =
          DriverArgs
              .getLastArgValue(
                  clang::driver::options::OPT_fsycl_libspirv_path_EQ)
              .str();
      if (llvm::sys::fs::exists(ProvidedPath))
        LibSpirvFile = ProvidedPath;
    } else {
      SmallVector<StringRef, 8> LibraryPaths;

      // Expected path w/out install.
      SmallString<256> WithoutInstallPath(getDriver().ResourceDir);
      llvm::sys::path::append(WithoutInstallPath, Twine("../../clc"));
      LibraryPaths.emplace_back(WithoutInstallPath.c_str());

      // Expected path w/ install.
      SmallString<256> WithInstallPath(getDriver().ResourceDir);
      llvm::sys::path::append(WithInstallPath, Twine("../../../share/clc"));
      LibraryPaths.emplace_back(WithInstallPath.c_str());

      std::string LibSpirvTargetName = getLibSpirvTargetName(HostTC);
      for (StringRef LibraryPath : LibraryPaths) {
        SmallString<128> LibSpirvTargetFile(LibraryPath);
        llvm::sys::path::append(LibSpirvTargetFile, LibSpirvTargetName);
        if (llvm::sys::fs::exists(LibSpirvTargetFile)) {
          LibSpirvFile = std::string(LibSpirvTargetFile.str());
          break;
        }
      }
    }

    if (LibSpirvFile.empty()) {
      getDriver().Diag(diag::err_drv_no_sycl_libspirv)
          << getLibSpirvTargetName(HostTC);
      return;
    }

    CC1Args.push_back("-mlink-builtin-bitcode");
    CC1Args.push_back(DriverArgs.MakeArgString(LibSpirvFile));
  }

  for (auto BCFile : getDeviceLibs(DriverArgs, DeviceOffloadingKind)) {
    CC1Args.push_back(BCFile.ShouldInternalize ? "-mlink-builtin-bitcode"
                                               : "-mlink-bitcode-file");
    CC1Args.push_back(DriverArgs.MakeArgString(BCFile.Path));
  }

}

llvm::opt::DerivedArgList *
HIPAMDToolChain::TranslateArgs(const llvm::opt::DerivedArgList &Args,
                               StringRef BoundArch,
                               Action::OffloadKind DeviceOffloadKind) const {
  DerivedArgList *DAL =
      HostTC.TranslateArgs(Args, BoundArch, DeviceOffloadKind);
  if (!DAL)
    DAL = new DerivedArgList(Args.getBaseArgs());

  const OptTable &Opts = getDriver().getOpts();

  for (Arg *A : Args) {
    if (!shouldSkipSanitizeOption(*this, Args, BoundArch, A))
      DAL->append(A);
  }

  if (!BoundArch.empty()) {
    DAL->eraseArg(options::OPT_mcpu_EQ);
    DAL->AddJoinedArg(nullptr, Opts.getOption(options::OPT_mcpu_EQ), BoundArch);
    checkTargetID(*DAL);
  }

  return DAL;
}

Tool *HIPAMDToolChain::buildLinker() const {
  assert(getTriple().getArch() == llvm::Triple::amdgcn);
  if (OK == Action::OFK_SYCL)
    return new tools::AMDGCN::SYCLLinker(*this);
  return new tools::AMDGCN::Linker(*this);
}

Tool *HIPAMDToolChain::SelectTool(const JobAction &JA) const {
  if (OK == Action::OFK_SYCL) {
    if (JA.getKind() == Action::LinkJobClass &&
        JA.getType() == types::TY_LLVM_BC) {
      return static_cast<tools::AMDGCN::SYCLLinker *>(ToolChain::SelectTool(JA))
          ->GetSYCLToolChainLinker();
    }
  }
  return ToolChain::SelectTool(JA);
}

void HIPAMDToolChain::addClangWarningOptions(ArgStringList &CC1Args) const {
  HostTC.addClangWarningOptions(CC1Args);
}

ToolChain::CXXStdlibType
HIPAMDToolChain::GetCXXStdlibType(const ArgList &Args) const {
  return HostTC.GetCXXStdlibType(Args);
}

void HIPAMDToolChain::AddClangSystemIncludeArgs(const ArgList &DriverArgs,
                                                ArgStringList &CC1Args) const {
  HostTC.AddClangSystemIncludeArgs(DriverArgs, CC1Args);
}

void HIPAMDToolChain::AddClangCXXStdlibIncludeArgs(
    const ArgList &Args, ArgStringList &CC1Args) const {
  HostTC.AddClangCXXStdlibIncludeArgs(Args, CC1Args);
}

void HIPAMDToolChain::AddIAMCUIncludeArgs(const ArgList &Args,
                                          ArgStringList &CC1Args) const {
  HostTC.AddIAMCUIncludeArgs(Args, CC1Args);
}

void HIPAMDToolChain::AddHIPIncludeArgs(const ArgList &DriverArgs,
                                        ArgStringList &CC1Args) const {
  RocmInstallation->AddHIPIncludeArgs(DriverArgs, CC1Args);
}

SanitizerMask HIPAMDToolChain::getSupportedSanitizers() const {
  // The HIPAMDToolChain only supports sanitizers in the sense that it allows
  // sanitizer arguments on the command line if they are supported by the host
  // toolchain. The HIPAMDToolChain will actually ignore any command line
  // arguments for any of these "supported" sanitizers. That means that no
  // sanitization of device code is actually supported at this time.
  //
  // This behavior is necessary because the host and device toolchains
  // invocations often share the command line, so the device toolchain must
  // tolerate flags meant only for the host toolchain.
  return HostTC.getSupportedSanitizers();
}

VersionTuple HIPAMDToolChain::computeMSVCVersion(const Driver *D,
                                                 const ArgList &Args) const {
  return HostTC.computeMSVCVersion(D, Args);
}

llvm::SmallVector<ToolChain::BitCodeLibraryInfo, 12>
HIPAMDToolChain::getDeviceLibs(
    const llvm::opt::ArgList &DriverArgs,
    const Action::OffloadKind DeviceOffloadingKind) const {
  llvm::SmallVector<BitCodeLibraryInfo, 12> BCLibs;
  if (DriverArgs.hasArg(options::OPT_nogpulib))
    return {};
  ArgStringList LibraryPaths;

  // Find in --hip-device-lib-path and HIP_LIBRARY_PATH.
  for (StringRef Path : RocmInstallation->getRocmDeviceLibPathArg())
    LibraryPaths.push_back(DriverArgs.MakeArgString(Path));

  addDirectoryList(DriverArgs, LibraryPaths, "", "HIP_DEVICE_LIB_PATH");

  // Maintain compatability with --hip-device-lib.
  auto BCLibArgs = DriverArgs.getAllArgValues(options::OPT_hip_device_lib_EQ);
  if (!BCLibArgs.empty()) {
    llvm::for_each(BCLibArgs, [&](StringRef BCName) {
      StringRef FullName;
      for (StringRef LibraryPath : LibraryPaths) {
        SmallString<128> Path(LibraryPath);
        llvm::sys::path::append(Path, BCName);
        FullName = Path;
        if (llvm::sys::fs::exists(FullName)) {
          BCLibs.push_back(FullName);
          return;
        }
      }
      getDriver().Diag(diag::err_drv_no_such_file) << BCName;
    });
  } else {
    if (!RocmInstallation->hasDeviceLibrary()) {
      getDriver().Diag(diag::err_drv_no_rocm_device_lib) << 0;
      return {};
    }
    StringRef GpuArch = getGPUArch(DriverArgs);
    assert(!GpuArch.empty() && "Must have an explicit GPU arch.");

    // If --hip-device-lib is not set, add the default bitcode libraries.
    if (DriverArgs.hasFlag(options::OPT_fgpu_sanitize,
                           options::OPT_fno_gpu_sanitize, true) &&
        getSanitizerArgs(DriverArgs).needsAsanRt()) {
      auto AsanRTL = RocmInstallation->getAsanRTLPath();
      if (AsanRTL.empty()) {
        unsigned DiagID = getDriver().getDiags().getCustomDiagID(
            DiagnosticsEngine::Error,
            "AMDGPU address sanitizer runtime library (asanrtl) is not found. "
            "Please install ROCm device library which supports address "
            "sanitizer");
        getDriver().Diag(DiagID);
        return {};
      } else
        BCLibs.emplace_back(AsanRTL, /*ShouldInternalize=*/false);
    }

    // Add the HIP specific bitcode library.
    BCLibs.push_back(RocmInstallation->getHIPPath());

    // Add common device libraries like ocml etc.
    for (StringRef N : getCommonDeviceLibNames(DriverArgs, GpuArch.str(),
                                               DeviceOffloadingKind))
      BCLibs.emplace_back(N);

    // Add instrument lib.
    auto InstLib =
        DriverArgs.getLastArgValue(options::OPT_gpu_instrument_lib_EQ);
    if (InstLib.empty())
      return BCLibs;
    if (llvm::sys::fs::exists(InstLib))
      BCLibs.push_back(InstLib);
    else
      getDriver().Diag(diag::err_drv_no_such_file) << InstLib;
  }

  return BCLibs;
}

void HIPAMDToolChain::checkTargetID(
    const llvm::opt::ArgList &DriverArgs) const {
  auto PTID = getParsedTargetID(DriverArgs);
  if (PTID.OptionalTargetID && !PTID.OptionalGPUArch) {
    getDriver().Diag(clang::diag::err_drv_bad_target_id)
        << *PTID.OptionalTargetID;
  }
}<|MERGE_RESOLUTION|>--- conflicted
+++ resolved
@@ -196,13 +196,7 @@
   if (C.getDriver().getUseNewOffloadingDriver() ||
       JA.getOffloadingDeviceKind() != Action::OFK_SYCL)
     AddStaticDeviceLibsLinking(C, *this, JA, Inputs, Args, LldArgs, "amdgcn",
-<<<<<<< HEAD
-                               TargetID,
-                               /*IsBitCodeSDL=*/true,
-                               /*PostClangLink=*/false);
-=======
                                TargetID, /*IsBitCodeSDL=*/true);
->>>>>>> 531df84d
 
   LldArgs.push_back("--no-whole-archive");
 
