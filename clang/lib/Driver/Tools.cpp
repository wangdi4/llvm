//===--- Tools.cpp - Tools Implementations --------------------------------===//
//
//                     The LLVM Compiler Infrastructure
//
// This file is distributed under the University of Illinois Open Source
// License. See LICENSE.TXT for details.
//
//===----------------------------------------------------------------------===//

#include "Tools.h"
#include "InputInfo.h"
#include "ToolChains.h"
#include "clang/Basic/CharInfo.h"
#include "clang/Basic/LangOptions.h"
#include "clang/Basic/ObjCRuntime.h"
#include "clang/Basic/Version.h"
#include "clang/Config/config.h"
#include "clang/Driver/Action.h"
#include "clang/Driver/Compilation.h"
#include "clang/Driver/Driver.h"
#include "clang/Driver/DriverDiagnostic.h"
#include "clang/Driver/Job.h"
#include "clang/Driver/Options.h"
#include "clang/Driver/SanitizerArgs.h"
#include "clang/Driver/ToolChain.h"
#include "clang/Driver/Util.h"
#include "llvm/ADT/STLExtras.h"
#include "llvm/ADT/SmallString.h"
#include "llvm/ADT/StringExtras.h"
#include "llvm/ADT/StringSwitch.h"
#include "llvm/ADT/Twine.h"
#include "llvm/Option/Arg.h"
#include "llvm/Option/ArgList.h"
#include "llvm/Option/Option.h"
#include "llvm/Support/CodeGen.h"
#include "llvm/Support/Compression.h"
#include "llvm/Support/ErrorHandling.h"
#include "llvm/Support/FileSystem.h"
#include "llvm/Support/Host.h"
#include "llvm/Support/Path.h"
#include "llvm/Support/Process.h"
#include "llvm/Support/Program.h"
#include "llvm/Support/raw_ostream.h"
#include "llvm/Support/TargetParser.h"

#ifdef LLVM_ON_UNIX
#include <unistd.h> // For getuid().
#endif

using namespace clang::driver;
using namespace clang::driver::tools;
using namespace clang;
using namespace llvm::opt;

/// CheckPreprocessingOptions - Perform some validation of preprocessing
/// arguments that is shared with gcc.
static void CheckPreprocessingOptions(const Driver &D, const ArgList &Args) {
  if (Arg *A = Args.getLastArg(options::OPT_C, options::OPT_CC)) {
    if (!Args.hasArg(options::OPT_E) && !Args.hasArg(options::OPT__SLASH_P) &&
        !Args.hasArg(options::OPT__SLASH_EP) && !D.CCCIsCPP()) {
      D.Diag(diag::err_drv_argument_only_allowed_with)
          << A->getBaseArg().getAsString(Args)
          << (D.IsCLMode() ? "/E, /P or /EP" : "-E");
    }
  }
}

/// CheckCodeGenerationOptions - Perform some validation of code generation
/// arguments that is shared with gcc.
static void CheckCodeGenerationOptions(const Driver &D, const ArgList &Args) {
  // In gcc, only ARM checks this, but it seems reasonable to check universally.
  if (Args.hasArg(options::OPT_static))
    if (const Arg *A =
            Args.getLastArg(options::OPT_dynamic, options::OPT_mdynamic_no_pic))
      D.Diag(diag::err_drv_argument_not_allowed_with) << A->getAsString(Args)
                                                      << "-static";
}

// Add backslashes to escape spaces and other backslashes.
// This is used for the space-separated argument list specified with
// the -dwarf-debug-flags option.
static void EscapeSpacesAndBackslashes(const char *Arg,
                                       SmallVectorImpl<char> &Res) {
  for (; *Arg; ++Arg) {
    switch (*Arg) {
    default:
      break;
    case ' ':
    case '\\':
      Res.push_back('\\');
      break;
    }
    Res.push_back(*Arg);
  }
}

// Quote target names for inclusion in GNU Make dependency files.
// Only the characters '$', '#', ' ', '\t' are quoted.
static void QuoteTarget(StringRef Target, SmallVectorImpl<char> &Res) {
  for (unsigned i = 0, e = Target.size(); i != e; ++i) {
    switch (Target[i]) {
    case ' ':
    case '\t':
      // Escape the preceding backslashes
      for (int j = i - 1; j >= 0 && Target[j] == '\\'; --j)
        Res.push_back('\\');

      // Escape the space/tab
      Res.push_back('\\');
      break;
    case '$':
      Res.push_back('$');
      break;
    case '#':
      Res.push_back('\\');
      break;
    default:
      break;
    }

    Res.push_back(Target[i]);
  }
}

static void addDirectoryList(const ArgList &Args, ArgStringList &CmdArgs,
                             const char *ArgName, const char *EnvVar) {
  const char *DirList = ::getenv(EnvVar);
  bool CombinedArg = false;

  if (!DirList)
    return; // Nothing to do.

  StringRef Name(ArgName);
  if (Name.equals("-I") || Name.equals("-L"))
    CombinedArg = true;

  StringRef Dirs(DirList);
  if (Dirs.empty()) // Empty string should not add '.'.
    return;

  StringRef::size_type Delim;
  while ((Delim = Dirs.find(llvm::sys::EnvPathSeparator)) != StringRef::npos) {
    if (Delim == 0) { // Leading colon.
      if (CombinedArg) {
        CmdArgs.push_back(Args.MakeArgString(std::string(ArgName) + "."));
      } else {
        CmdArgs.push_back(ArgName);
        CmdArgs.push_back(".");
      }
    } else {
      if (CombinedArg) {
        CmdArgs.push_back(
            Args.MakeArgString(std::string(ArgName) + Dirs.substr(0, Delim)));
      } else {
        CmdArgs.push_back(ArgName);
        CmdArgs.push_back(Args.MakeArgString(Dirs.substr(0, Delim)));
      }
    }
    Dirs = Dirs.substr(Delim + 1);
  }

  if (Dirs.empty()) { // Trailing colon.
    if (CombinedArg) {
      CmdArgs.push_back(Args.MakeArgString(std::string(ArgName) + "."));
    } else {
      CmdArgs.push_back(ArgName);
      CmdArgs.push_back(".");
    }
  } else { // Add the last path.
    if (CombinedArg) {
      CmdArgs.push_back(Args.MakeArgString(std::string(ArgName) + Dirs));
    } else {
      CmdArgs.push_back(ArgName);
      CmdArgs.push_back(Args.MakeArgString(Dirs));
    }
  }
}

static void AddLinkerInputs(const ToolChain &TC, const InputInfoList &Inputs,
                            const ArgList &Args, ArgStringList &CmdArgs) {
  const Driver &D = TC.getDriver();

  // Add extra linker input arguments which are not treated as inputs
  // (constructed via -Xarch_).
  Args.AddAllArgValues(CmdArgs, options::OPT_Zlinker_input);

  for (const auto &II : Inputs) {
    if (!TC.HasNativeLLVMSupport()) {
      // Don't try to pass LLVM inputs unless we have native support.
      if (II.getType() == types::TY_LLVM_IR ||
          II.getType() == types::TY_LTO_IR ||
          II.getType() == types::TY_LLVM_BC || II.getType() == types::TY_LTO_BC)
        D.Diag(diag::err_drv_no_linker_llvm_support) << TC.getTripleString();
    }

    // Add filenames immediately.
    if (II.isFilename()) {
      CmdArgs.push_back(II.getFilename());
      continue;
    }

    // Otherwise, this is a linker input argument.
    const Arg &A = II.getInputArg();

    // Handle reserved library options.
    if (A.getOption().matches(options::OPT_Z_reserved_lib_stdcxx))
      TC.AddCXXStdlibLibArgs(Args, CmdArgs);
    else if (A.getOption().matches(options::OPT_Z_reserved_lib_cckext))
      TC.AddCCKextLibArgs(Args, CmdArgs);
    else if (A.getOption().matches(options::OPT_z)) {
      // Pass -z prefix for gcc linker compatibility.
      A.claim();
      A.render(Args, CmdArgs);
    } else {
      A.renderAsInput(Args, CmdArgs);
    }
  }

  // LIBRARY_PATH - included following the user specified library paths.
  //                and only supported on native toolchains.
  if (!TC.isCrossCompiling())
    addDirectoryList(Args, CmdArgs, "-L", "LIBRARY_PATH");
}

/// \brief Determine whether Objective-C automated reference counting is
/// enabled.
static bool isObjCAutoRefCount(const ArgList &Args) {
  return Args.hasFlag(options::OPT_fobjc_arc, options::OPT_fno_objc_arc, false);
}

/// \brief Determine whether we are linking the ObjC runtime.
static bool isObjCRuntimeLinked(const ArgList &Args) {
  if (isObjCAutoRefCount(Args)) {
    Args.ClaimAllArgs(options::OPT_fobjc_link_runtime);
    return true;
  }
  return Args.hasArg(options::OPT_fobjc_link_runtime);
}

static bool forwardToGCC(const Option &O) {
  // Don't forward inputs from the original command line.  They are added from
  // InputInfoList.
  return O.getKind() != Option::InputClass &&
         !O.hasFlag(options::DriverOption) && !O.hasFlag(options::LinkerInput);
}

void Clang::AddPreprocessingOptions(Compilation &C, const JobAction &JA,
                                    const Driver &D, const ArgList &Args,
                                    ArgStringList &CmdArgs,
                                    const InputInfo &Output,
                                    const InputInfoList &Inputs) const {
  Arg *A;

  CheckPreprocessingOptions(D, Args);

  Args.AddLastArg(CmdArgs, options::OPT_C);
  Args.AddLastArg(CmdArgs, options::OPT_CC);

  // Handle dependency file generation.
  if ((A = Args.getLastArg(options::OPT_M, options::OPT_MM)) ||
      (A = Args.getLastArg(options::OPT_MD)) ||
      (A = Args.getLastArg(options::OPT_MMD))) {
    // Determine the output location.
    const char *DepFile;
    if (Arg *MF = Args.getLastArg(options::OPT_MF)) {
      DepFile = MF->getValue();
      C.addFailureResultFile(DepFile, &JA);
    } else if (Output.getType() == types::TY_Dependencies) {
      DepFile = Output.getFilename();
    } else if (A->getOption().matches(options::OPT_M) ||
               A->getOption().matches(options::OPT_MM)) {
      DepFile = "-";
    } else {
      DepFile = getDependencyFileName(Args, Inputs);
      C.addFailureResultFile(DepFile, &JA);
    }
    CmdArgs.push_back("-dependency-file");
    CmdArgs.push_back(DepFile);

    // Add a default target if one wasn't specified.
    if (!Args.hasArg(options::OPT_MT) && !Args.hasArg(options::OPT_MQ)) {
      const char *DepTarget;

      // If user provided -o, that is the dependency target, except
      // when we are only generating a dependency file.
      Arg *OutputOpt = Args.getLastArg(options::OPT_o);
      if (OutputOpt && Output.getType() != types::TY_Dependencies) {
        DepTarget = OutputOpt->getValue();
      } else {
        // Otherwise derive from the base input.
        //
        // FIXME: This should use the computed output file location.
        SmallString<128> P(Inputs[0].getBaseInput());
        llvm::sys::path::replace_extension(P, "o");
        DepTarget = Args.MakeArgString(llvm::sys::path::filename(P));
      }

      CmdArgs.push_back("-MT");
      SmallString<128> Quoted;
      QuoteTarget(DepTarget, Quoted);
      CmdArgs.push_back(Args.MakeArgString(Quoted));
    }

    if (A->getOption().matches(options::OPT_M) ||
        A->getOption().matches(options::OPT_MD))
      CmdArgs.push_back("-sys-header-deps");
    if ((isa<PrecompileJobAction>(JA) &&
         !Args.hasArg(options::OPT_fno_module_file_deps)) ||
        Args.hasArg(options::OPT_fmodule_file_deps))
      CmdArgs.push_back("-module-file-deps");
  }

  if (Args.hasArg(options::OPT_MG)) {
    if (!A || A->getOption().matches(options::OPT_MD) ||
        A->getOption().matches(options::OPT_MMD))
      D.Diag(diag::err_drv_mg_requires_m_or_mm);
    CmdArgs.push_back("-MG");
  }

  Args.AddLastArg(CmdArgs, options::OPT_MP);
  Args.AddLastArg(CmdArgs, options::OPT_MV);

  // Convert all -MQ <target> args to -MT <quoted target>
  for (const Arg *A : Args.filtered(options::OPT_MT, options::OPT_MQ)) {
    A->claim();

    if (A->getOption().matches(options::OPT_MQ)) {
      CmdArgs.push_back("-MT");
      SmallString<128> Quoted;
      QuoteTarget(A->getValue(), Quoted);
      CmdArgs.push_back(Args.MakeArgString(Quoted));

      // -MT flag - no change
    } else {
      A->render(Args, CmdArgs);
    }
  }

  // Add -i* options, and automatically translate to
  // -include-pch/-include-pth for transparent PCH support. It's
  // wonky, but we include looking for .gch so we can support seamless
  // replacement into a build system already set up to be generating
  // .gch files.
  bool RenderedImplicitInclude = false;
  for (const Arg *A : Args.filtered(options::OPT_clang_i_Group)) {
    if (A->getOption().matches(options::OPT_include)) {
      bool IsFirstImplicitInclude = !RenderedImplicitInclude;
      RenderedImplicitInclude = true;

      // Use PCH if the user requested it.
      bool UsePCH = D.CCCUsePCH;

      bool FoundPTH = false;
      bool FoundPCH = false;
      SmallString<128> P(A->getValue());
      // We want the files to have a name like foo.h.pch. Add a dummy extension
      // so that replace_extension does the right thing.
      P += ".dummy";
      if (UsePCH) {
        llvm::sys::path::replace_extension(P, "pch");
        if (llvm::sys::fs::exists(P))
          FoundPCH = true;
      }

      if (!FoundPCH) {
        llvm::sys::path::replace_extension(P, "pth");
        if (llvm::sys::fs::exists(P))
          FoundPTH = true;
      }

      if (!FoundPCH && !FoundPTH) {
        llvm::sys::path::replace_extension(P, "gch");
        if (llvm::sys::fs::exists(P)) {
          FoundPCH = UsePCH;
          FoundPTH = !UsePCH;
        }
      }

      if (FoundPCH || FoundPTH) {
        if (IsFirstImplicitInclude) {
          A->claim();
          if (UsePCH)
            CmdArgs.push_back("-include-pch");
          else
            CmdArgs.push_back("-include-pth");
          CmdArgs.push_back(Args.MakeArgString(P));
          continue;
        } else {
          // Ignore the PCH if not first on command line and emit warning.
          D.Diag(diag::warn_drv_pch_not_first_include) << P
                                                       << A->getAsString(Args);
        }
      }
    }

    // Not translated, render as usual.
    A->claim();
    A->render(Args, CmdArgs);
  }

  Args.AddAllArgs(CmdArgs,
                  {options::OPT_D, options::OPT_U, options::OPT_I_Group,
                   options::OPT_F, options::OPT_index_header_map});

  // Add -Wp, and -Xpreprocessor if using the preprocessor.

  // FIXME: There is a very unfortunate problem here, some troubled
  // souls abuse -Wp, to pass preprocessor options in gcc syntax. To
  // really support that we would have to parse and then translate
  // those options. :(
  Args.AddAllArgValues(CmdArgs, options::OPT_Wp_COMMA,
                       options::OPT_Xpreprocessor);

  // -I- is a deprecated GCC feature, reject it.
  if (Arg *A = Args.getLastArg(options::OPT_I_))
    D.Diag(diag::err_drv_I_dash_not_supported) << A->getAsString(Args);

  // If we have a --sysroot, and don't have an explicit -isysroot flag, add an
  // -isysroot to the CC1 invocation.
  StringRef sysroot = C.getSysRoot();
  if (sysroot != "") {
    if (!Args.hasArg(options::OPT_isysroot)) {
      CmdArgs.push_back("-isysroot");
      CmdArgs.push_back(C.getArgs().MakeArgString(sysroot));
    }
  }

  // Parse additional include paths from environment variables.
  // FIXME: We should probably sink the logic for handling these from the
  // frontend into the driver. It will allow deleting 4 otherwise unused flags.
  // CPATH - included following the user specified includes (but prior to
  // builtin and standard includes).
  addDirectoryList(Args, CmdArgs, "-I", "CPATH");
  // C_INCLUDE_PATH - system includes enabled when compiling C.
  addDirectoryList(Args, CmdArgs, "-c-isystem", "C_INCLUDE_PATH");
  // CPLUS_INCLUDE_PATH - system includes enabled when compiling C++.
  addDirectoryList(Args, CmdArgs, "-cxx-isystem", "CPLUS_INCLUDE_PATH");
  // OBJC_INCLUDE_PATH - system includes enabled when compiling ObjC.
  addDirectoryList(Args, CmdArgs, "-objc-isystem", "OBJC_INCLUDE_PATH");
  // OBJCPLUS_INCLUDE_PATH - system includes enabled when compiling ObjC++.
  addDirectoryList(Args, CmdArgs, "-objcxx-isystem", "OBJCPLUS_INCLUDE_PATH");

  // Add C++ include arguments, if needed.
  if (types::isCXX(Inputs[0].getType()))
    getToolChain().AddClangCXXStdlibIncludeArgs(Args, CmdArgs);

  // Add system include arguments.
  getToolChain().AddClangSystemIncludeArgs(Args, CmdArgs);
}

// FIXME: Move to target hook.
static bool isSignedCharDefault(const llvm::Triple &Triple) {
  switch (Triple.getArch()) {
  default:
    return true;

  case llvm::Triple::aarch64:
  case llvm::Triple::aarch64_be:
  case llvm::Triple::arm:
  case llvm::Triple::armeb:
  case llvm::Triple::thumb:
  case llvm::Triple::thumbeb:
    if (Triple.isOSDarwin() || Triple.isOSWindows())
      return true;
    return false;

  case llvm::Triple::ppc:
  case llvm::Triple::ppc64:
    if (Triple.isOSDarwin())
      return true;
    return false;

  case llvm::Triple::hexagon:
  case llvm::Triple::ppc64le:
  case llvm::Triple::systemz:
  case llvm::Triple::xcore:
    return false;
  }
}

static bool isNoCommonDefault(const llvm::Triple &Triple) {
  switch (Triple.getArch()) {
  default:
    return false;

  case llvm::Triple::xcore:
  case llvm::Triple::wasm32:
  case llvm::Triple::wasm64:
    return true;
  }
}

// ARM tools start.

// Get SubArch (vN).
static int getARMSubArchVersionNumber(const llvm::Triple &Triple) {
  llvm::StringRef Arch = Triple.getArchName();
  return llvm::ARM::parseArchVersion(Arch);
}

// True if M-profile.
static bool isARMMProfile(const llvm::Triple &Triple) {
  llvm::StringRef Arch = Triple.getArchName();
  unsigned Profile = llvm::ARM::parseArchProfile(Arch);
  return Profile == llvm::ARM::PK_M;
}

// Get Arch/CPU from args.
static void getARMArchCPUFromArgs(const ArgList &Args, llvm::StringRef &Arch,
                                  llvm::StringRef &CPU, bool FromAs = false) {
  if (const Arg *A = Args.getLastArg(options::OPT_mcpu_EQ))
    CPU = A->getValue();
  if (const Arg *A = Args.getLastArg(options::OPT_march_EQ))
    Arch = A->getValue();
  if (!FromAs)
    return;

  for (const Arg *A :
       Args.filtered(options::OPT_Wa_COMMA, options::OPT_Xassembler)) {
    StringRef Value = A->getValue();
    if (Value.startswith("-mcpu="))
      CPU = Value.substr(6);
    if (Value.startswith("-march="))
      Arch = Value.substr(7);
  }
}

// Handle -mhwdiv=.
// FIXME: Use ARMTargetParser.
static void getARMHWDivFeatures(const Driver &D, const Arg *A,
                                const ArgList &Args, StringRef HWDiv,
                                std::vector<const char *> &Features) {
  unsigned HWDivID = llvm::ARM::parseHWDiv(HWDiv);
  if (!llvm::ARM::getHWDivFeatures(HWDivID, Features))
    D.Diag(diag::err_drv_clang_unsupported) << A->getAsString(Args);
}

// Handle -mfpu=.
static void getARMFPUFeatures(const Driver &D, const Arg *A,
                              const ArgList &Args, StringRef FPU,
                              std::vector<const char *> &Features) {
  unsigned FPUID = llvm::ARM::parseFPU(FPU);
  if (!llvm::ARM::getFPUFeatures(FPUID, Features))
    D.Diag(diag::err_drv_clang_unsupported) << A->getAsString(Args);
}

// Check if -march is valid by checking if it can be canonicalised and parsed.
// getARMArch is used here instead of just checking the -march value in order
// to handle -march=native correctly.
static void checkARMArchName(const Driver &D, const Arg *A, const ArgList &Args,
                             llvm::StringRef ArchName,
                             const llvm::Triple &Triple) {
  std::string MArch = arm::getARMArch(ArchName, Triple);
  if (llvm::ARM::parseArch(MArch) == llvm::ARM::AK_INVALID)
    D.Diag(diag::err_drv_clang_unsupported) << A->getAsString(Args);
}

// Check -mcpu=. Needs ArchName to handle -mcpu=generic.
static void checkARMCPUName(const Driver &D, const Arg *A, const ArgList &Args,
                            llvm::StringRef CPUName, llvm::StringRef ArchName,
                            const llvm::Triple &Triple) {
  std::string CPU = arm::getARMTargetCPU(CPUName, ArchName, Triple);
  if (arm::getLLVMArchSuffixForARM(CPU, ArchName, Triple).empty())
    D.Diag(diag::err_drv_clang_unsupported) << A->getAsString(Args);
}

static bool useAAPCSForMachO(const llvm::Triple &T) {
  // The backend is hardwired to assume AAPCS for M-class processors, ensure
  // the frontend matches that.
  return T.getEnvironment() == llvm::Triple::EABI ||
         T.getOS() == llvm::Triple::UnknownOS || isARMMProfile(T);
}

// Select the float ABI as determined by -msoft-float, -mhard-float, and
// -mfloat-abi=.
arm::FloatABI arm::getARMFloatABI(const ToolChain &TC, const ArgList &Args) {
  const Driver &D = TC.getDriver();
  const llvm::Triple Triple(TC.ComputeEffectiveClangTriple(Args));
  auto SubArch = getARMSubArchVersionNumber(Triple);
  arm::FloatABI ABI = FloatABI::Invalid;
  if (Arg *A =
          Args.getLastArg(options::OPT_msoft_float, options::OPT_mhard_float,
                          options::OPT_mfloat_abi_EQ)) {
    if (A->getOption().matches(options::OPT_msoft_float)) {
      ABI = FloatABI::Soft;
    } else if (A->getOption().matches(options::OPT_mhard_float)) {
      ABI = FloatABI::Hard;
    } else {
      ABI = llvm::StringSwitch<arm::FloatABI>(A->getValue())
                .Case("soft", FloatABI::Soft)
                .Case("softfp", FloatABI::SoftFP)
                .Case("hard", FloatABI::Hard)
                .Default(FloatABI::Invalid);
      if (ABI == FloatABI::Invalid && !StringRef(A->getValue()).empty()) {
        D.Diag(diag::err_drv_invalid_mfloat_abi) << A->getAsString(Args);
        ABI = FloatABI::Soft;
      }
    }

    // It is incorrect to select hard float ABI on MachO platforms if the ABI is
    // "apcs-gnu".
    if (Triple.isOSBinFormatMachO() && !useAAPCSForMachO(Triple) &&
        ABI == FloatABI::Hard) {
      D.Diag(diag::err_drv_unsupported_opt_for_target) << A->getAsString(Args)
                                                       << Triple.getArchName();
    }
  }

  // If unspecified, choose the default based on the platform.
  if (ABI == FloatABI::Invalid) {
    switch (Triple.getOS()) {
    case llvm::Triple::Darwin:
    case llvm::Triple::MacOSX:
    case llvm::Triple::IOS: {
      // Darwin defaults to "softfp" for v6 and v7.
      ABI = (SubArch == 6 || SubArch == 7) ? FloatABI::SoftFP : FloatABI::Soft;
      break;
    }

    // FIXME: this is invalid for WindowsCE
    case llvm::Triple::Win32:
      ABI = FloatABI::Hard;
      break;

    case llvm::Triple::FreeBSD:
      switch (Triple.getEnvironment()) {
      case llvm::Triple::GNUEABIHF:
        ABI = FloatABI::Hard;
        break;
      default:
        // FreeBSD defaults to soft float
        ABI = FloatABI::Soft;
        break;
      }
      break;

    default:
      switch (Triple.getEnvironment()) {
      case llvm::Triple::GNUEABIHF:
      case llvm::Triple::EABIHF:
        ABI = FloatABI::Hard;
        break;
      case llvm::Triple::GNUEABI:
      case llvm::Triple::EABI:
        // EABI is always AAPCS, and if it was not marked 'hard', it's softfp
        ABI = FloatABI::SoftFP;
        break;
      case llvm::Triple::Android:
        ABI = (SubArch == 7) ? FloatABI::SoftFP : FloatABI::Soft;
        break;
      default:
        // Assume "soft", but warn the user we are guessing.
        ABI = FloatABI::Soft;
        if (Triple.getOS() != llvm::Triple::UnknownOS ||
            !Triple.isOSBinFormatMachO())
          D.Diag(diag::warn_drv_assuming_mfloat_abi_is) << "soft";
        break;
      }
    }
  }

  assert(ABI != FloatABI::Invalid && "must select an ABI");
  return ABI;
}

static void getARMTargetFeatures(const ToolChain &TC,
                                 const llvm::Triple &Triple,
                                 const ArgList &Args,
                                 std::vector<const char *> &Features,
                                 bool ForAS) {
  const Driver &D = TC.getDriver();

  bool KernelOrKext =
      Args.hasArg(options::OPT_mkernel, options::OPT_fapple_kext);
  arm::FloatABI ABI = arm::getARMFloatABI(TC, Args);
  const Arg *WaCPU = nullptr, *WaFPU = nullptr;
  const Arg *WaHDiv = nullptr, *WaArch = nullptr;

  if (!ForAS) {
    // FIXME: Note, this is a hack, the LLVM backend doesn't actually use these
    // yet (it uses the -mfloat-abi and -msoft-float options), and it is
    // stripped out by the ARM target. We should probably pass this a new
    // -target-option, which is handled by the -cc1/-cc1as invocation.
    //
    // FIXME2:  For consistency, it would be ideal if we set up the target
    // machine state the same when using the frontend or the assembler. We don't
    // currently do that for the assembler, we pass the options directly to the
    // backend and never even instantiate the frontend TargetInfo. If we did,
    // and used its handleTargetFeatures hook, then we could ensure the
    // assembler and the frontend behave the same.

    // Use software floating point operations?
    if (ABI == arm::FloatABI::Soft)
      Features.push_back("+soft-float");

    // Use software floating point argument passing?
    if (ABI != arm::FloatABI::Hard)
      Features.push_back("+soft-float-abi");
  } else {
    // Here, we make sure that -Wa,-mfpu/cpu/arch/hwdiv will be passed down
    // to the assembler correctly.
    for (const Arg *A :
         Args.filtered(options::OPT_Wa_COMMA, options::OPT_Xassembler)) {
      StringRef Value = A->getValue();
      if (Value.startswith("-mfpu=")) {
        WaFPU = A;
      } else if (Value.startswith("-mcpu=")) {
        WaCPU = A;
      } else if (Value.startswith("-mhwdiv=")) {
        WaHDiv = A;
      } else if (Value.startswith("-march=")) {
        WaArch = A;
      }
    }
  }

  // Check -march. ClangAs gives preference to -Wa,-march=.
  const Arg *ArchArg = Args.getLastArg(options::OPT_march_EQ);
  StringRef ArchName;
  if (WaArch) {
    if (ArchArg)
      D.Diag(clang::diag::warn_drv_unused_argument)
          << ArchArg->getAsString(Args);
    ArchName = StringRef(WaArch->getValue()).substr(7);
    checkARMArchName(D, WaArch, Args, ArchName, Triple);
    // FIXME: Set Arch.
    D.Diag(clang::diag::warn_drv_unused_argument) << WaArch->getAsString(Args);
  } else if (ArchArg) {
    ArchName = ArchArg->getValue();
    checkARMArchName(D, ArchArg, Args, ArchName, Triple);
  }

  // Check -mcpu. ClangAs gives preference to -Wa,-mcpu=.
  const Arg *CPUArg = Args.getLastArg(options::OPT_mcpu_EQ);
  StringRef CPUName;
  if (WaCPU) {
    if (CPUArg)
      D.Diag(clang::diag::warn_drv_unused_argument)
          << CPUArg->getAsString(Args);
    CPUName = StringRef(WaCPU->getValue()).substr(6);
    checkARMCPUName(D, WaCPU, Args, CPUName, ArchName, Triple);
  } else if (CPUArg) {
    CPUName = CPUArg->getValue();
    checkARMCPUName(D, CPUArg, Args, CPUName, ArchName, Triple);
  }

  // Add CPU features for generic CPUs
  if (CPUName == "native") {
    llvm::StringMap<bool> HostFeatures;
    if (llvm::sys::getHostCPUFeatures(HostFeatures))
      for (auto &F : HostFeatures)
        Features.push_back(
            Args.MakeArgString((F.second ? "+" : "-") + F.first()));
  }

  // Honor -mfpu=. ClangAs gives preference to -Wa,-mfpu=.
  const Arg *FPUArg = Args.getLastArg(options::OPT_mfpu_EQ);
  if (WaFPU) {
    if (FPUArg)
      D.Diag(clang::diag::warn_drv_unused_argument)
          << FPUArg->getAsString(Args);
    getARMFPUFeatures(D, WaFPU, Args, StringRef(WaFPU->getValue()).substr(6),
                      Features);
  } else if (FPUArg) {
    getARMFPUFeatures(D, FPUArg, Args, FPUArg->getValue(), Features);
  }

  // Honor -mhwdiv=. ClangAs gives preference to -Wa,-mhwdiv=.
  const Arg *HDivArg = Args.getLastArg(options::OPT_mhwdiv_EQ);
  if (WaHDiv) {
    if (HDivArg)
      D.Diag(clang::diag::warn_drv_unused_argument)
          << HDivArg->getAsString(Args);
    getARMHWDivFeatures(D, WaHDiv, Args,
                        StringRef(WaHDiv->getValue()).substr(8), Features);
  } else if (HDivArg)
    getARMHWDivFeatures(D, HDivArg, Args, HDivArg->getValue(), Features);

  // Setting -msoft-float effectively disables NEON because of the GCC
  // implementation, although the same isn't true of VFP or VFP3.
  if (ABI == arm::FloatABI::Soft) {
    Features.push_back("-neon");
    // Also need to explicitly disable features which imply NEON.
    Features.push_back("-crypto");
  }

  // En/disable crc code generation.
  if (Arg *A = Args.getLastArg(options::OPT_mcrc, options::OPT_mnocrc)) {
    if (A->getOption().matches(options::OPT_mcrc))
      Features.push_back("+crc");
    else
      Features.push_back("-crc");
  }

  if (Triple.getSubArch() == llvm::Triple::SubArchType::ARMSubArch_v8_1a) {
    Features.insert(Features.begin(), "+v8.1a");
  }

  // Look for the last occurrence of -mlong-calls or -mno-long-calls. If
  // neither options are specified, see if we are compiling for kernel/kext and
  // decide whether to pass "+long-calls" based on the OS and its version.
  if (Arg *A = Args.getLastArg(options::OPT_mlong_calls,
                               options::OPT_mno_long_calls)) {
    if (A->getOption().matches(options::OPT_mlong_calls))
      Features.push_back("+long-calls");
  } else if (KernelOrKext && (!Triple.isiOS() || Triple.isOSVersionLT(6))) {
      Features.push_back("+long-calls");
  }

  // Kernel code has more strict alignment requirements.
  if (KernelOrKext)
    Features.push_back("+strict-align");
  else if (Arg *A = Args.getLastArg(options::OPT_mno_unaligned_access,
                                    options::OPT_munaligned_access)) {
    if (A->getOption().matches(options::OPT_munaligned_access)) {
      // No v6M core supports unaligned memory access (v6M ARM ARM A3.2).
      if (Triple.getSubArch() == llvm::Triple::SubArchType::ARMSubArch_v6m)
        D.Diag(diag::err_target_unsupported_unaligned) << "v6m";
    } else
      Features.push_back("+strict-align");
  } else {
    // Assume pre-ARMv6 doesn't support unaligned accesses.
    //
    // ARMv6 may or may not support unaligned accesses depending on the
    // SCTLR.U bit, which is architecture-specific. We assume ARMv6
    // Darwin and NetBSD targets support unaligned accesses, and others don't.
    //
    // ARMv7 always has SCTLR.U set to 1, but it has a new SCTLR.A bit
    // which raises an alignment fault on unaligned accesses. Linux
    // defaults this bit to 0 and handles it as a system-wide (not
    // per-process) setting. It is therefore safe to assume that ARMv7+
    // Linux targets support unaligned accesses. The same goes for NaCl.
    //
    // The above behavior is consistent with GCC.
    int VersionNum = getARMSubArchVersionNumber(Triple);
    if (Triple.isOSDarwin() || Triple.isOSNetBSD()) {
      if (VersionNum < 6 ||
          Triple.getSubArch() == llvm::Triple::SubArchType::ARMSubArch_v6m)
        Features.push_back("+strict-align");
    } else if (Triple.isOSLinux() || Triple.isOSNaCl()) {
      if (VersionNum < 7)
        Features.push_back("+strict-align");
    } else
      Features.push_back("+strict-align");
  }

  // llvm does not support reserving registers in general. There is support
  // for reserving r9 on ARM though (defined as a platform-specific register
  // in ARM EABI).
  if (Args.hasArg(options::OPT_ffixed_r9))
    Features.push_back("+reserve-r9");

  // The kext linker doesn't know how to deal with movw/movt.
  if (KernelOrKext)
    Features.push_back("+no-movt");
}

void Clang::AddARMTargetArgs(const llvm::Triple &Triple, const ArgList &Args,
                             ArgStringList &CmdArgs, bool KernelOrKext) const {
  // Select the ABI to use.
  // FIXME: Support -meabi.
  // FIXME: Parts of this are duplicated in the backend, unify this somehow.
  const char *ABIName = nullptr;
  if (Arg *A = Args.getLastArg(options::OPT_mabi_EQ)) {
    ABIName = A->getValue();
  } else if (Triple.isOSBinFormatMachO()) {
    if (useAAPCSForMachO(Triple)) {
      ABIName = "aapcs";
    } else {
      ABIName = "apcs-gnu";
    }
  } else if (Triple.isOSWindows()) {
    // FIXME: this is invalid for WindowsCE
    ABIName = "aapcs";
  } else {
    // Select the default based on the platform.
    switch (Triple.getEnvironment()) {
    case llvm::Triple::Android:
    case llvm::Triple::GNUEABI:
    case llvm::Triple::GNUEABIHF:
      ABIName = "aapcs-linux";
      break;
    case llvm::Triple::EABIHF:
    case llvm::Triple::EABI:
      ABIName = "aapcs";
      break;
    default:
      if (Triple.getOS() == llvm::Triple::NetBSD)
        ABIName = "apcs-gnu";
      else
        ABIName = "aapcs";
      break;
    }
  }
  CmdArgs.push_back("-target-abi");
  CmdArgs.push_back(ABIName);

  // Determine floating point ABI from the options & target defaults.
  arm::FloatABI ABI = arm::getARMFloatABI(getToolChain(), Args);
  if (ABI == arm::FloatABI::Soft) {
    // Floating point operations and argument passing are soft.
    // FIXME: This changes CPP defines, we need -target-soft-float.
    CmdArgs.push_back("-msoft-float");
    CmdArgs.push_back("-mfloat-abi");
    CmdArgs.push_back("soft");
  } else if (ABI == arm::FloatABI::SoftFP) {
    // Floating point operations are hard, but argument passing is soft.
    CmdArgs.push_back("-mfloat-abi");
    CmdArgs.push_back("soft");
  } else {
    // Floating point operations and argument passing are hard.
    assert(ABI == arm::FloatABI::Hard && "Invalid float abi!");
    CmdArgs.push_back("-mfloat-abi");
    CmdArgs.push_back("hard");
  }

  // Forward the -mglobal-merge option for explicit control over the pass.
  if (Arg *A = Args.getLastArg(options::OPT_mglobal_merge,
                               options::OPT_mno_global_merge)) {
    CmdArgs.push_back("-backend-option");
    if (A->getOption().matches(options::OPT_mno_global_merge))
      CmdArgs.push_back("-arm-global-merge=false");
    else
      CmdArgs.push_back("-arm-global-merge=true");
  }

  if (!Args.hasFlag(options::OPT_mimplicit_float,
                    options::OPT_mno_implicit_float, true))
    CmdArgs.push_back("-no-implicit-float");
}
// ARM tools end.

/// getAArch64TargetCPU - Get the (LLVM) name of the AArch64 cpu we are
/// targeting.
static std::string getAArch64TargetCPU(const ArgList &Args) {
  Arg *A;
  std::string CPU;
  // If we have -mtune or -mcpu, use that.
  if ((A = Args.getLastArg(options::OPT_mtune_EQ))) {
    CPU = StringRef(A->getValue()).lower();
  } else if ((A = Args.getLastArg(options::OPT_mcpu_EQ))) {
    StringRef Mcpu = A->getValue();
    CPU = Mcpu.split("+").first.lower();
  }

  // Handle CPU name is 'native'.
  if (CPU == "native")
    return llvm::sys::getHostCPUName();
  else if (CPU.size())
    return CPU;

  // Make sure we pick "cyclone" if -arch is used.
  // FIXME: Should this be picked by checking the target triple instead?
  if (Args.getLastArg(options::OPT_arch))
    return "cyclone";

  return "generic";
}

void Clang::AddAArch64TargetArgs(const ArgList &Args,
                                 ArgStringList &CmdArgs) const {
  std::string TripleStr = getToolChain().ComputeEffectiveClangTriple(Args);
  llvm::Triple Triple(TripleStr);

  if (!Args.hasFlag(options::OPT_mred_zone, options::OPT_mno_red_zone, true) ||
      Args.hasArg(options::OPT_mkernel) ||
      Args.hasArg(options::OPT_fapple_kext))
    CmdArgs.push_back("-disable-red-zone");

  if (!Args.hasFlag(options::OPT_mimplicit_float,
                    options::OPT_mno_implicit_float, true))
    CmdArgs.push_back("-no-implicit-float");

  const char *ABIName = nullptr;
  if (Arg *A = Args.getLastArg(options::OPT_mabi_EQ))
    ABIName = A->getValue();
  else if (Triple.isOSDarwin())
    ABIName = "darwinpcs";
  else
    ABIName = "aapcs";

  CmdArgs.push_back("-target-abi");
  CmdArgs.push_back(ABIName);

  if (Arg *A = Args.getLastArg(options::OPT_mfix_cortex_a53_835769,
                               options::OPT_mno_fix_cortex_a53_835769)) {
    CmdArgs.push_back("-backend-option");
    if (A->getOption().matches(options::OPT_mfix_cortex_a53_835769))
      CmdArgs.push_back("-aarch64-fix-cortex-a53-835769=1");
    else
      CmdArgs.push_back("-aarch64-fix-cortex-a53-835769=0");
  } else if (Triple.isAndroid()) {
    // Enabled A53 errata (835769) workaround by default on android
    CmdArgs.push_back("-backend-option");
    CmdArgs.push_back("-aarch64-fix-cortex-a53-835769=1");
  }

  // Forward the -mglobal-merge option for explicit control over the pass.
  if (Arg *A = Args.getLastArg(options::OPT_mglobal_merge,
                               options::OPT_mno_global_merge)) {
    CmdArgs.push_back("-backend-option");
    if (A->getOption().matches(options::OPT_mno_global_merge))
      CmdArgs.push_back("-aarch64-global-merge=false");
    else
      CmdArgs.push_back("-aarch64-global-merge=true");
  }
}

// Get CPU and ABI names. They are not independent
// so we have to calculate them together.
void mips::getMipsCPUAndABI(const ArgList &Args, const llvm::Triple &Triple,
                            StringRef &CPUName, StringRef &ABIName) {
  const char *DefMips32CPU = "mips32r2";
  const char *DefMips64CPU = "mips64r2";

  // MIPS32r6 is the default for mips(el)?-img-linux-gnu and MIPS64r6 is the
  // default for mips64(el)?-img-linux-gnu.
  if (Triple.getVendor() == llvm::Triple::ImaginationTechnologies &&
      Triple.getEnvironment() == llvm::Triple::GNU) {
    DefMips32CPU = "mips32r6";
    DefMips64CPU = "mips64r6";
  }

  // MIPS64r6 is the default for Android MIPS64 (mips64el-linux-android).
  if (Triple.isAndroid())
    DefMips64CPU = "mips64r6";

  // MIPS3 is the default for mips64*-unknown-openbsd.
  if (Triple.getOS() == llvm::Triple::OpenBSD)
    DefMips64CPU = "mips3";

  if (Arg *A = Args.getLastArg(options::OPT_march_EQ, options::OPT_mcpu_EQ))
    CPUName = A->getValue();

  if (Arg *A = Args.getLastArg(options::OPT_mabi_EQ)) {
    ABIName = A->getValue();
    // Convert a GNU style Mips ABI name to the name
    // accepted by LLVM Mips backend.
    ABIName = llvm::StringSwitch<llvm::StringRef>(ABIName)
                  .Case("32", "o32")
                  .Case("64", "n64")
                  .Default(ABIName);
  }

  // Setup default CPU and ABI names.
  if (CPUName.empty() && ABIName.empty()) {
    switch (Triple.getArch()) {
    default:
      llvm_unreachable("Unexpected triple arch name");
    case llvm::Triple::mips:
    case llvm::Triple::mipsel:
      CPUName = DefMips32CPU;
      break;
    case llvm::Triple::mips64:
    case llvm::Triple::mips64el:
      CPUName = DefMips64CPU;
      break;
    }
  }

  if (ABIName.empty()) {
    // Deduce ABI name from the target triple.
    if (Triple.getArch() == llvm::Triple::mips ||
        Triple.getArch() == llvm::Triple::mipsel)
      ABIName = "o32";
    else
      ABIName = "n64";
  }

  if (CPUName.empty()) {
    // Deduce CPU name from ABI name.
    CPUName = llvm::StringSwitch<const char *>(ABIName)
                  .Cases("o32", "eabi", DefMips32CPU)
                  .Cases("n32", "n64", DefMips64CPU)
                  .Default("");
  }

  // FIXME: Warn on inconsistent use of -march and -mabi.
}

// Convert ABI name to the GNU tools acceptable variant.
static StringRef getGnuCompatibleMipsABIName(StringRef ABI) {
  return llvm::StringSwitch<llvm::StringRef>(ABI)
      .Case("o32", "32")
      .Case("n64", "64")
      .Default(ABI);
}

// Select the MIPS float ABI as determined by -msoft-float, -mhard-float,
// and -mfloat-abi=.
static mips::FloatABI getMipsFloatABI(const Driver &D, const ArgList &Args) {
  mips::FloatABI ABI = mips::FloatABI::Invalid;
  if (Arg *A =
          Args.getLastArg(options::OPT_msoft_float, options::OPT_mhard_float,
                          options::OPT_mfloat_abi_EQ)) {
    if (A->getOption().matches(options::OPT_msoft_float))
      ABI = mips::FloatABI::Soft;
    else if (A->getOption().matches(options::OPT_mhard_float))
      ABI = mips::FloatABI::Hard;
    else {
      ABI = llvm::StringSwitch<mips::FloatABI>(A->getValue())
                .Case("soft", mips::FloatABI::Soft)
                .Case("hard", mips::FloatABI::Hard)
                .Default(mips::FloatABI::Invalid);
      if (ABI == mips::FloatABI::Invalid && !StringRef(A->getValue()).empty()) {
        D.Diag(diag::err_drv_invalid_mfloat_abi) << A->getAsString(Args);
        ABI = mips::FloatABI::Hard;
      }
    }
  }

  // If unspecified, choose the default based on the platform.
  if (ABI == mips::FloatABI::Invalid) {
    // Assume "hard", because it's a default value used by gcc.
    // When we start to recognize specific target MIPS processors,
    // we will be able to select the default more correctly.
    ABI = mips::FloatABI::Hard;
  }

  assert(ABI != mips::FloatABI::Invalid && "must select an ABI");
  return ABI;
}

static void AddTargetFeature(const ArgList &Args,
                             std::vector<const char *> &Features,
                             OptSpecifier OnOpt, OptSpecifier OffOpt,
                             StringRef FeatureName) {
  if (Arg *A = Args.getLastArg(OnOpt, OffOpt)) {
    if (A->getOption().matches(OnOpt))
      Features.push_back(Args.MakeArgString("+" + FeatureName));
    else
      Features.push_back(Args.MakeArgString("-" + FeatureName));
  }
}

static void getMIPSTargetFeatures(const Driver &D, const llvm::Triple &Triple,
                                  const ArgList &Args,
                                  std::vector<const char *> &Features) {
  StringRef CPUName;
  StringRef ABIName;
  mips::getMipsCPUAndABI(Args, Triple, CPUName, ABIName);
  ABIName = getGnuCompatibleMipsABIName(ABIName);

  AddTargetFeature(Args, Features, options::OPT_mno_abicalls,
                   options::OPT_mabicalls, "noabicalls");

  mips::FloatABI FloatABI = getMipsFloatABI(D, Args);
  if (FloatABI == mips::FloatABI::Soft) {
    // FIXME: Note, this is a hack. We need to pass the selected float
    // mode to the MipsTargetInfoBase to define appropriate macros there.
    // Now it is the only method.
    Features.push_back("+soft-float");
  }

  if (Arg *A = Args.getLastArg(options::OPT_mnan_EQ)) {
    StringRef Val = StringRef(A->getValue());
    if (Val == "2008") {
      if (mips::getSupportedNanEncoding(CPUName) & mips::Nan2008)
        Features.push_back("+nan2008");
      else {
        Features.push_back("-nan2008");
        D.Diag(diag::warn_target_unsupported_nan2008) << CPUName;
      }
    } else if (Val == "legacy") {
      if (mips::getSupportedNanEncoding(CPUName) & mips::NanLegacy)
        Features.push_back("-nan2008");
      else {
        Features.push_back("+nan2008");
        D.Diag(diag::warn_target_unsupported_nanlegacy) << CPUName;
      }
    } else
      D.Diag(diag::err_drv_unsupported_option_argument)
          << A->getOption().getName() << Val;
  }

  AddTargetFeature(Args, Features, options::OPT_msingle_float,
                   options::OPT_mdouble_float, "single-float");
  AddTargetFeature(Args, Features, options::OPT_mips16, options::OPT_mno_mips16,
                   "mips16");
  AddTargetFeature(Args, Features, options::OPT_mmicromips,
                   options::OPT_mno_micromips, "micromips");
  AddTargetFeature(Args, Features, options::OPT_mdsp, options::OPT_mno_dsp,
                   "dsp");
  AddTargetFeature(Args, Features, options::OPT_mdspr2, options::OPT_mno_dspr2,
                   "dspr2");
  AddTargetFeature(Args, Features, options::OPT_mmsa, options::OPT_mno_msa,
                   "msa");

  // Add the last -mfp32/-mfpxx/-mfp64 or if none are given and the ABI is O32
  // pass -mfpxx
  if (Arg *A = Args.getLastArg(options::OPT_mfp32, options::OPT_mfpxx,
                               options::OPT_mfp64)) {
    if (A->getOption().matches(options::OPT_mfp32))
      Features.push_back(Args.MakeArgString("-fp64"));
    else if (A->getOption().matches(options::OPT_mfpxx)) {
      Features.push_back(Args.MakeArgString("+fpxx"));
      Features.push_back(Args.MakeArgString("+nooddspreg"));
    } else
      Features.push_back(Args.MakeArgString("+fp64"));
  } else if (mips::shouldUseFPXX(Args, Triple, CPUName, ABIName, FloatABI)) {
    Features.push_back(Args.MakeArgString("+fpxx"));
    Features.push_back(Args.MakeArgString("+nooddspreg"));
  }

  AddTargetFeature(Args, Features, options::OPT_mno_odd_spreg,
                   options::OPT_modd_spreg, "nooddspreg");
}

void Clang::AddMIPSTargetArgs(const ArgList &Args,
                              ArgStringList &CmdArgs) const {
  const Driver &D = getToolChain().getDriver();
  StringRef CPUName;
  StringRef ABIName;
  const llvm::Triple &Triple = getToolChain().getTriple();
  mips::getMipsCPUAndABI(Args, Triple, CPUName, ABIName);

  CmdArgs.push_back("-target-abi");
  CmdArgs.push_back(ABIName.data());

  mips::FloatABI ABI = getMipsFloatABI(D, Args);
  if (ABI == mips::FloatABI::Soft) {
    // Floating point operations and argument passing are soft.
    CmdArgs.push_back("-msoft-float");
    CmdArgs.push_back("-mfloat-abi");
    CmdArgs.push_back("soft");
  } else {
    // Floating point operations and argument passing are hard.
    assert(ABI == mips::FloatABI::Hard && "Invalid float abi!");
    CmdArgs.push_back("-mfloat-abi");
    CmdArgs.push_back("hard");
  }

  if (Arg *A = Args.getLastArg(options::OPT_mxgot, options::OPT_mno_xgot)) {
    if (A->getOption().matches(options::OPT_mxgot)) {
      CmdArgs.push_back("-mllvm");
      CmdArgs.push_back("-mxgot");
    }
  }

  if (Arg *A = Args.getLastArg(options::OPT_mldc1_sdc1,
                               options::OPT_mno_ldc1_sdc1)) {
    if (A->getOption().matches(options::OPT_mno_ldc1_sdc1)) {
      CmdArgs.push_back("-mllvm");
      CmdArgs.push_back("-mno-ldc1-sdc1");
    }
  }

  if (Arg *A = Args.getLastArg(options::OPT_mcheck_zero_division,
                               options::OPT_mno_check_zero_division)) {
    if (A->getOption().matches(options::OPT_mno_check_zero_division)) {
      CmdArgs.push_back("-mllvm");
      CmdArgs.push_back("-mno-check-zero-division");
    }
  }

  if (Arg *A = Args.getLastArg(options::OPT_G)) {
    StringRef v = A->getValue();
    CmdArgs.push_back("-mllvm");
    CmdArgs.push_back(Args.MakeArgString("-mips-ssection-threshold=" + v));
    A->claim();
  }
}

/// getPPCTargetCPU - Get the (LLVM) name of the PowerPC cpu we are targeting.
static std::string getPPCTargetCPU(const ArgList &Args) {
  if (Arg *A = Args.getLastArg(options::OPT_mcpu_EQ)) {
    StringRef CPUName = A->getValue();

    if (CPUName == "native") {
      std::string CPU = llvm::sys::getHostCPUName();
      if (!CPU.empty() && CPU != "generic")
        return CPU;
      else
        return "";
    }

    return llvm::StringSwitch<const char *>(CPUName)
        .Case("common", "generic")
        .Case("440", "440")
        .Case("440fp", "440")
        .Case("450", "450")
        .Case("601", "601")
        .Case("602", "602")
        .Case("603", "603")
        .Case("603e", "603e")
        .Case("603ev", "603ev")
        .Case("604", "604")
        .Case("604e", "604e")
        .Case("620", "620")
        .Case("630", "pwr3")
        .Case("G3", "g3")
        .Case("7400", "7400")
        .Case("G4", "g4")
        .Case("7450", "7450")
        .Case("G4+", "g4+")
        .Case("750", "750")
        .Case("970", "970")
        .Case("G5", "g5")
        .Case("a2", "a2")
        .Case("a2q", "a2q")
        .Case("e500mc", "e500mc")
        .Case("e5500", "e5500")
        .Case("power3", "pwr3")
        .Case("power4", "pwr4")
        .Case("power5", "pwr5")
        .Case("power5x", "pwr5x")
        .Case("power6", "pwr6")
        .Case("power6x", "pwr6x")
        .Case("power7", "pwr7")
        .Case("power8", "pwr8")
        .Case("pwr3", "pwr3")
        .Case("pwr4", "pwr4")
        .Case("pwr5", "pwr5")
        .Case("pwr5x", "pwr5x")
        .Case("pwr6", "pwr6")
        .Case("pwr6x", "pwr6x")
        .Case("pwr7", "pwr7")
        .Case("pwr8", "pwr8")
        .Case("powerpc", "ppc")
        .Case("powerpc64", "ppc64")
        .Case("powerpc64le", "ppc64le")
        .Default("");
  }

  return "";
}

static void getPPCTargetFeatures(const ArgList &Args,
                                 std::vector<const char *> &Features) {
  for (const Arg *A : Args.filtered(options::OPT_m_ppc_Features_Group)) {
    StringRef Name = A->getOption().getName();
    A->claim();

    // Skip over "-m".
    assert(Name.startswith("m") && "Invalid feature name.");
    Name = Name.substr(1);

    bool IsNegative = Name.startswith("no-");
    if (IsNegative)
      Name = Name.substr(3);

    // Note that gcc calls this mfcrf and LLVM calls this mfocrf so we
    // pass the correct option to the backend while calling the frontend
    // option the same.
    // TODO: Change the LLVM backend option maybe?
    if (Name == "mfcrf")
      Name = "mfocrf";

    Features.push_back(Args.MakeArgString((IsNegative ? "-" : "+") + Name));
  }

  // Altivec is a bit weird, allow overriding of the Altivec feature here.
  AddTargetFeature(Args, Features, options::OPT_faltivec,
                   options::OPT_fno_altivec, "altivec");
}

void Clang::AddPPCTargetArgs(const ArgList &Args,
                             ArgStringList &CmdArgs) const {
  // Select the ABI to use.
  const char *ABIName = nullptr;
  if (getToolChain().getTriple().isOSLinux())
    switch (getToolChain().getArch()) {
    case llvm::Triple::ppc64: {
      // When targeting a processor that supports QPX, or if QPX is
      // specifically enabled, default to using the ABI that supports QPX (so
      // long as it is not specifically disabled).
      bool HasQPX = false;
      if (Arg *A = Args.getLastArg(options::OPT_mcpu_EQ))
        HasQPX = A->getValue() == StringRef("a2q");
      HasQPX = Args.hasFlag(options::OPT_mqpx, options::OPT_mno_qpx, HasQPX);
      if (HasQPX) {
        ABIName = "elfv1-qpx";
        break;
      }

      ABIName = "elfv1";
      break;
    }
    case llvm::Triple::ppc64le:
      ABIName = "elfv2";
      break;
    default:
      break;
    }

  if (Arg *A = Args.getLastArg(options::OPT_mabi_EQ))
    // The ppc64 linux abis are all "altivec" abis by default. Accept and ignore
    // the option if given as we don't have backend support for any targets
    // that don't use the altivec abi.
    if (StringRef(A->getValue()) != "altivec")
      ABIName = A->getValue();

  if (ABIName) {
    CmdArgs.push_back("-target-abi");
    CmdArgs.push_back(ABIName);
  }
}

bool ppc::hasPPCAbiArg(const ArgList &Args, const char *Value) {
  Arg *A = Args.getLastArg(options::OPT_mabi_EQ);
  return A && (A->getValue() == StringRef(Value));
}

/// Get the (LLVM) name of the R600 gpu we are targeting.
static std::string getR600TargetGPU(const ArgList &Args) {
  if (Arg *A = Args.getLastArg(options::OPT_mcpu_EQ)) {
    const char *GPUName = A->getValue();
    return llvm::StringSwitch<const char *>(GPUName)
        .Cases("rv630", "rv635", "r600")
        .Cases("rv610", "rv620", "rs780", "rs880")
        .Case("rv740", "rv770")
        .Case("palm", "cedar")
        .Cases("sumo", "sumo2", "sumo")
        .Case("hemlock", "cypress")
        .Case("aruba", "cayman")
        .Default(GPUName);
  }
  return "";
}

void Clang::AddSparcTargetArgs(const ArgList &Args,
                               ArgStringList &CmdArgs) const {
  const Driver &D = getToolChain().getDriver();
  std::string Triple = getToolChain().ComputeEffectiveClangTriple(Args);

  bool SoftFloatABI = false;
  if (Arg *A =
          Args.getLastArg(options::OPT_msoft_float, options::OPT_mhard_float)) {
    if (A->getOption().matches(options::OPT_msoft_float))
      SoftFloatABI = true;
  }

  // Only the hard-float ABI on Sparc is standardized, and it is the
  // default. GCC also supports a nonstandard soft-float ABI mode, and
  // perhaps LLVM should implement that, too. However, since llvm
  // currently does not support Sparc soft-float, at all, display an
  // error if it's requested.
  if (SoftFloatABI) {
    D.Diag(diag::err_drv_unsupported_opt_for_target) << "-msoft-float"
                                                     << Triple;
  }
}

static const char *getSystemZTargetCPU(const ArgList &Args) {
  if (const Arg *A = Args.getLastArg(options::OPT_march_EQ))
    return A->getValue();
  return "z10";
}

static void getSystemZTargetFeatures(const ArgList &Args,
                                     std::vector<const char *> &Features) {
  // -m(no-)htm overrides use of the transactional-execution facility.
  if (Arg *A = Args.getLastArg(options::OPT_mhtm, options::OPT_mno_htm)) {
    if (A->getOption().matches(options::OPT_mhtm))
      Features.push_back("+transactional-execution");
    else
      Features.push_back("-transactional-execution");
  }
  // -m(no-)vx overrides use of the vector facility.
  if (Arg *A = Args.getLastArg(options::OPT_mvx, options::OPT_mno_vx)) {
    if (A->getOption().matches(options::OPT_mvx))
      Features.push_back("+vector");
    else
      Features.push_back("-vector");
  }
}

static const char *getX86TargetCPU(const ArgList &Args,
                                   const llvm::Triple &Triple) {
  if (const Arg *A = Args.getLastArg(options::OPT_march_EQ)) {
    if (StringRef(A->getValue()) != "native") {
      if (Triple.isOSDarwin() && Triple.getArchName() == "x86_64h")
        return "core-avx2";

      return A->getValue();
    }

    // FIXME: Reject attempts to use -march=native unless the target matches
    // the host.
    //
    // FIXME: We should also incorporate the detected target features for use
    // with -native.
    std::string CPU = llvm::sys::getHostCPUName();
    if (!CPU.empty() && CPU != "generic")
      return Args.MakeArgString(CPU);
  }

  if (const Arg *A = Args.getLastArg(options::OPT__SLASH_arch)) {
    // Mapping built by referring to X86TargetInfo::getDefaultFeatures().
    StringRef Arch = A->getValue();
    const char *CPU;
    if (Triple.getArch() == llvm::Triple::x86) {
      CPU = llvm::StringSwitch<const char *>(Arch)
                .Case("IA32", "i386")
                .Case("SSE", "pentium3")
                .Case("SSE2", "pentium4")
                .Case("AVX", "sandybridge")
                .Case("AVX2", "haswell")
                .Default(nullptr);
    } else {
      CPU = llvm::StringSwitch<const char *>(Arch)
                .Case("AVX", "sandybridge")
                .Case("AVX2", "haswell")
                .Default(nullptr);
    }
    if (CPU)
      return CPU;
  }

  // Select the default CPU if none was given (or detection failed).

  if (Triple.getArch() != llvm::Triple::x86_64 &&
      Triple.getArch() != llvm::Triple::x86)
    return nullptr; // This routine is only handling x86 targets.

  bool Is64Bit = Triple.getArch() == llvm::Triple::x86_64;

  // FIXME: Need target hooks.
  if (Triple.isOSDarwin()) {
    if (Triple.getArchName() == "x86_64h")
      return "core-avx2";
    return Is64Bit ? "core2" : "yonah";
  }

  // Set up default CPU name for PS4 compilers.
  if (Triple.isPS4CPU())
    return "btver2";

  // On Android use targets compatible with gcc
  if (Triple.isAndroid())
    return Is64Bit ? "x86-64" : "i686";

  // Everything else goes to x86-64 in 64-bit mode.
  if (Is64Bit)
    return "x86-64";

  switch (Triple.getOS()) {
  case llvm::Triple::FreeBSD:
  case llvm::Triple::NetBSD:
  case llvm::Triple::OpenBSD:
    return "i486";
  case llvm::Triple::Haiku:
    return "i586";
  case llvm::Triple::Bitrig:
    return "i686";
  default:
    // Fallback to p4.
    return "pentium4";
  }
}

/// Get the (LLVM) name of the WebAssembly cpu we are targeting.
static StringRef getWebAssemblyTargetCPU(const ArgList &Args) {
  // If we have -mcpu=, use that.
  if (Arg *A = Args.getLastArg(options::OPT_mcpu_EQ)) {
    StringRef CPU = A->getValue();

#ifdef __wasm__
    // Handle "native" by examining the host. "native" isn't meaningful when
    // cross compiling, so only support this when the host is also WebAssembly.
    if (CPU == "native")
      return llvm::sys::getHostCPUName();
#endif

    return CPU;
  }

  return "generic";
}

static std::string getCPUName(const ArgList &Args, const llvm::Triple &T,
                              bool FromAs = false) {
  switch (T.getArch()) {
  default:
    return "";

  case llvm::Triple::aarch64:
  case llvm::Triple::aarch64_be:
    return getAArch64TargetCPU(Args);

  case llvm::Triple::arm:
  case llvm::Triple::armeb:
  case llvm::Triple::thumb:
  case llvm::Triple::thumbeb: {
    StringRef MArch, MCPU;
    getARMArchCPUFromArgs(Args, MArch, MCPU, FromAs);
    return arm::getARMTargetCPU(MCPU, MArch, T);
  }
  case llvm::Triple::mips:
  case llvm::Triple::mipsel:
  case llvm::Triple::mips64:
  case llvm::Triple::mips64el: {
    StringRef CPUName;
    StringRef ABIName;
    mips::getMipsCPUAndABI(Args, T, CPUName, ABIName);
    return CPUName;
  }

  case llvm::Triple::nvptx:
  case llvm::Triple::nvptx64:
    if (const Arg *A = Args.getLastArg(options::OPT_march_EQ))
      return A->getValue();
    return "";

  case llvm::Triple::ppc:
  case llvm::Triple::ppc64:
  case llvm::Triple::ppc64le: {
    std::string TargetCPUName = getPPCTargetCPU(Args);
    // LLVM may default to generating code for the native CPU,
    // but, like gcc, we default to a more generic option for
    // each architecture. (except on Darwin)
    if (TargetCPUName.empty() && !T.isOSDarwin()) {
      if (T.getArch() == llvm::Triple::ppc64)
        TargetCPUName = "ppc64";
      else if (T.getArch() == llvm::Triple::ppc64le)
        TargetCPUName = "ppc64le";
      else
        TargetCPUName = "ppc";
    }
    return TargetCPUName;
  }

  case llvm::Triple::sparc:
  case llvm::Triple::sparcel:
  case llvm::Triple::sparcv9:
    if (const Arg *A = Args.getLastArg(options::OPT_mcpu_EQ))
      return A->getValue();
    return "";

  case llvm::Triple::x86:
  case llvm::Triple::x86_64:
    return getX86TargetCPU(Args, T);

  case llvm::Triple::hexagon:
    return "hexagon" + toolchains::HexagonToolChain::GetTargetCPU(Args).str();

  case llvm::Triple::systemz:
    return getSystemZTargetCPU(Args);

  case llvm::Triple::r600:
  case llvm::Triple::amdgcn:
    return getR600TargetGPU(Args);

<<<<<<< HEAD
  case llvm::Triple::lpu:
    // last of arch or cpu
    if (const Arg *A = Args.getLastArg(options::OPT_march_EQ,
                                     options::OPT_mcpu_EQ))
      return A->getValue();
    return "";
=======
  case llvm::Triple::wasm32:
  case llvm::Triple::wasm64:
    return getWebAssemblyTargetCPU(Args);
>>>>>>> 26c5df2c
  }
}

static void AddGoldPlugin(const ToolChain &ToolChain, const ArgList &Args,
                          ArgStringList &CmdArgs, bool IsThinLTO) {
  // Tell the linker to load the plugin. This has to come before AddLinkerInputs
  // as gold requires -plugin to come before any -plugin-opt that -Wl might
  // forward.
  CmdArgs.push_back("-plugin");
  std::string Plugin =
      ToolChain.getDriver().Dir + "/../lib" CLANG_LIBDIR_SUFFIX "/LLVMgold.so";
  CmdArgs.push_back(Args.MakeArgString(Plugin));

  // Try to pass driver level flags relevant to LTO code generation down to
  // the plugin.

  // Handle flags for selecting CPU variants.
  std::string CPU = getCPUName(Args, ToolChain.getTriple());
  if (!CPU.empty())
    CmdArgs.push_back(Args.MakeArgString(Twine("-plugin-opt=mcpu=") + CPU));

  if (IsThinLTO) CmdArgs.push_back("-plugin-opt=thinlto");
}

/// This is a helper function for validating the optional refinement step
/// parameter in reciprocal argument strings. Return false if there is an error
/// parsing the refinement step. Otherwise, return true and set the Position
/// of the refinement step in the input string.
static bool getRefinementStep(StringRef In, const Driver &D,
                              const Arg &A, size_t &Position) {
  const char RefinementStepToken = ':';
  Position = In.find(RefinementStepToken);
  if (Position != StringRef::npos) {
    StringRef Option = A.getOption().getName();
    StringRef RefStep = In.substr(Position + 1);
    // Allow exactly one numeric character for the additional refinement
    // step parameter. This is reasonable for all currently-supported
    // operations and architectures because we would expect that a larger value
    // of refinement steps would cause the estimate "optimization" to
    // under-perform the native operation. Also, if the estimate does not
    // converge quickly, it probably will not ever converge, so further
    // refinement steps will not produce a better answer.
    if (RefStep.size() != 1) {
      D.Diag(diag::err_drv_invalid_value) << Option << RefStep;
      return false;
    }
    char RefStepChar = RefStep[0];
    if (RefStepChar < '0' || RefStepChar > '9') {
      D.Diag(diag::err_drv_invalid_value) << Option << RefStep;
      return false;
    }
  }
  return true;
}

/// The -mrecip flag requires processing of many optional parameters.
static void ParseMRecip(const Driver &D, const ArgList &Args,
                        ArgStringList &OutStrings) {
  StringRef DisabledPrefixIn = "!";
  StringRef DisabledPrefixOut = "!";
  StringRef EnabledPrefixOut = "";
  StringRef Out = "-mrecip=";

  Arg *A = Args.getLastArg(options::OPT_mrecip, options::OPT_mrecip_EQ);
  if (!A)
    return;

  unsigned NumOptions = A->getNumValues();
  if (NumOptions == 0) {
    // No option is the same as "all".
    OutStrings.push_back(Args.MakeArgString(Out + "all"));
    return;
  }

  // Pass through "all", "none", or "default" with an optional refinement step.
  if (NumOptions == 1) {
    StringRef Val = A->getValue(0);
    size_t RefStepLoc;
    if (!getRefinementStep(Val, D, *A, RefStepLoc))
      return;
    StringRef ValBase = Val.slice(0, RefStepLoc);
    if (ValBase == "all" || ValBase == "none" || ValBase == "default") {
      OutStrings.push_back(Args.MakeArgString(Out + Val));
      return;
    }
  }

  // Each reciprocal type may be enabled or disabled individually.
  // Check each input value for validity, concatenate them all back together,
  // and pass through.

  llvm::StringMap<bool> OptionStrings;
  OptionStrings.insert(std::make_pair("divd", false));
  OptionStrings.insert(std::make_pair("divf", false));
  OptionStrings.insert(std::make_pair("vec-divd", false));
  OptionStrings.insert(std::make_pair("vec-divf", false));
  OptionStrings.insert(std::make_pair("sqrtd", false));
  OptionStrings.insert(std::make_pair("sqrtf", false));
  OptionStrings.insert(std::make_pair("vec-sqrtd", false));
  OptionStrings.insert(std::make_pair("vec-sqrtf", false));

  for (unsigned i = 0; i != NumOptions; ++i) {
    StringRef Val = A->getValue(i);

    bool IsDisabled = Val.startswith(DisabledPrefixIn);
    // Ignore the disablement token for string matching.
    if (IsDisabled)
      Val = Val.substr(1);

    size_t RefStep;
    if (!getRefinementStep(Val, D, *A, RefStep))
      return;

    StringRef ValBase = Val.slice(0, RefStep);
    llvm::StringMap<bool>::iterator OptionIter = OptionStrings.find(ValBase);
    if (OptionIter == OptionStrings.end()) {
      // Try again specifying float suffix.
      OptionIter = OptionStrings.find(ValBase.str() + 'f');
      if (OptionIter == OptionStrings.end()) {
        // The input name did not match any known option string.
        D.Diag(diag::err_drv_unknown_argument) << Val;
        return;
      }
      // The option was specified without a float or double suffix.
      // Make sure that the double entry was not already specified.
      // The float entry will be checked below.
      if (OptionStrings[ValBase.str() + 'd']) {
        D.Diag(diag::err_drv_invalid_value) << A->getOption().getName() << Val;
        return;
      }
    }

    if (OptionIter->second == true) {
      // Duplicate option specified.
      D.Diag(diag::err_drv_invalid_value) << A->getOption().getName() << Val;
      return;
    }

    // Mark the matched option as found. Do not allow duplicate specifiers.
    OptionIter->second = true;

    // If the precision was not specified, also mark the double entry as found.
    if (ValBase.back() != 'f' && ValBase.back() != 'd')
      OptionStrings[ValBase.str() + 'd'] = true;

    // Build the output string.
    StringRef Prefix = IsDisabled ? DisabledPrefixOut : EnabledPrefixOut;
    Out = Args.MakeArgString(Out + Prefix + Val);
    if (i != NumOptions - 1)
      Out = Args.MakeArgString(Out + ",");
  }

  OutStrings.push_back(Args.MakeArgString(Out));
}

static void getX86TargetFeatures(const Driver &D, const llvm::Triple &Triple,
                                 const ArgList &Args,
                                 std::vector<const char *> &Features) {
  // If -march=native, autodetect the feature list.
  if (const Arg *A = Args.getLastArg(options::OPT_march_EQ)) {
    if (StringRef(A->getValue()) == "native") {
      llvm::StringMap<bool> HostFeatures;
      if (llvm::sys::getHostCPUFeatures(HostFeatures))
        for (auto &F : HostFeatures)
          Features.push_back(
              Args.MakeArgString((F.second ? "+" : "-") + F.first()));
    }
  }

  if (Triple.getArchName() == "x86_64h") {
    // x86_64h implies quite a few of the more modern subtarget features
    // for Haswell class CPUs, but not all of them. Opt-out of a few.
    Features.push_back("-rdrnd");
    Features.push_back("-aes");
    Features.push_back("-pclmul");
    Features.push_back("-rtm");
    Features.push_back("-hle");
    Features.push_back("-fsgsbase");
  }

  const llvm::Triple::ArchType ArchType = Triple.getArch();
  // Add features to be compatible with gcc for Android.
  if (Triple.isAndroid()) {
    if (ArchType == llvm::Triple::x86_64) {
      Features.push_back("+sse4.2");
      Features.push_back("+popcnt");
    } else
      Features.push_back("+ssse3");
  }

  // Set features according to the -arch flag on MSVC.
  if (Arg *A = Args.getLastArg(options::OPT__SLASH_arch)) {
    StringRef Arch = A->getValue();
    bool ArchUsed = false;
    // First, look for flags that are shared in x86 and x86-64.
    if (ArchType == llvm::Triple::x86_64 || ArchType == llvm::Triple::x86) {
      if (Arch == "AVX" || Arch == "AVX2") {
        ArchUsed = true;
        Features.push_back(Args.MakeArgString("+" + Arch.lower()));
      }
    }
    // Then, look for x86-specific flags.
    if (ArchType == llvm::Triple::x86) {
      if (Arch == "IA32") {
        ArchUsed = true;
      } else if (Arch == "SSE" || Arch == "SSE2") {
        ArchUsed = true;
        Features.push_back(Args.MakeArgString("+" + Arch.lower()));
      }
    }
    if (!ArchUsed)
      D.Diag(clang::diag::warn_drv_unused_argument) << A->getAsString(Args);
  }

  // Now add any that the user explicitly requested on the command line,
  // which may override the defaults.
  for (const Arg *A : Args.filtered(options::OPT_m_x86_Features_Group)) {
    StringRef Name = A->getOption().getName();
    A->claim();

    // Skip over "-m".
    assert(Name.startswith("m") && "Invalid feature name.");
    Name = Name.substr(1);

    bool IsNegative = Name.startswith("no-");
    if (IsNegative)
      Name = Name.substr(3);

    Features.push_back(Args.MakeArgString((IsNegative ? "-" : "+") + Name));
  }
}

void Clang::AddX86TargetArgs(const ArgList &Args,
                             ArgStringList &CmdArgs) const {
  if (!Args.hasFlag(options::OPT_mred_zone, options::OPT_mno_red_zone, true) ||
      Args.hasArg(options::OPT_mkernel) ||
      Args.hasArg(options::OPT_fapple_kext))
    CmdArgs.push_back("-disable-red-zone");

  // Default to avoid implicit floating-point for kernel/kext code, but allow
  // that to be overridden with -mno-soft-float.
  bool NoImplicitFloat = (Args.hasArg(options::OPT_mkernel) ||
                          Args.hasArg(options::OPT_fapple_kext));
  if (Arg *A = Args.getLastArg(
          options::OPT_msoft_float, options::OPT_mno_soft_float,
          options::OPT_mimplicit_float, options::OPT_mno_implicit_float)) {
    const Option &O = A->getOption();
    NoImplicitFloat = (O.matches(options::OPT_mno_implicit_float) ||
                       O.matches(options::OPT_msoft_float));
  }
  if (NoImplicitFloat)
    CmdArgs.push_back("-no-implicit-float");

  if (Arg *A = Args.getLastArg(options::OPT_masm_EQ)) {
    StringRef Value = A->getValue();
    if (Value == "intel" || Value == "att") {
      CmdArgs.push_back("-mllvm");
      CmdArgs.push_back(Args.MakeArgString("-x86-asm-syntax=" + Value));
    } else {
      getToolChain().getDriver().Diag(diag::err_drv_unsupported_option_argument)
          << A->getOption().getName() << Value;
    }
  }
}

void Clang::AddHexagonTargetArgs(const ArgList &Args,
                                 ArgStringList &CmdArgs) const {
  CmdArgs.push_back("-mqdsp6-compat");
  CmdArgs.push_back("-Wreturn-type");

  if (const char *v =
          toolchains::HexagonToolChain::GetSmallDataThreshold(Args)) {
    std::string SmallDataThreshold = "-hexagon-small-data-threshold=";
    SmallDataThreshold += v;
    CmdArgs.push_back("-mllvm");
    CmdArgs.push_back(Args.MakeArgString(SmallDataThreshold));
  }

  if (!Args.hasArg(options::OPT_fno_short_enums))
    CmdArgs.push_back("-fshort-enums");
  if (Args.getLastArg(options::OPT_mieee_rnd_near)) {
    CmdArgs.push_back("-mllvm");
    CmdArgs.push_back("-enable-hexagon-ieee-rnd-near");
  }
  CmdArgs.push_back("-mllvm");
  CmdArgs.push_back("-machine-sink-split=0");
}

// Decode AArch64 features from string like +[no]featureA+[no]featureB+...
static bool DecodeAArch64Features(const Driver &D, StringRef text,
                                  std::vector<const char *> &Features) {
  SmallVector<StringRef, 8> Split;
  text.split(Split, StringRef("+"), -1, false);

  for (StringRef Feature : Split) {
    const char *result = llvm::StringSwitch<const char *>(Feature)
                             .Case("fp", "+fp-armv8")
                             .Case("simd", "+neon")
                             .Case("crc", "+crc")
                             .Case("crypto", "+crypto")
                             .Case("nofp", "-fp-armv8")
                             .Case("nosimd", "-neon")
                             .Case("nocrc", "-crc")
                             .Case("nocrypto", "-crypto")
                             .Default(nullptr);
    if (result)
      Features.push_back(result);
    else if (Feature == "neon" || Feature == "noneon")
      D.Diag(diag::err_drv_no_neon_modifier);
    else
      return false;
  }
  return true;
}

// Check if the CPU name and feature modifiers in -mcpu are legal. If yes,
// decode CPU and feature.
static bool DecodeAArch64Mcpu(const Driver &D, StringRef Mcpu, StringRef &CPU,
                              std::vector<const char *> &Features) {
  std::pair<StringRef, StringRef> Split = Mcpu.split("+");
  CPU = Split.first;
  if (CPU == "cyclone" || CPU == "cortex-a53" || CPU == "cortex-a57" ||
      CPU == "cortex-a72") {
    Features.push_back("+neon");
    Features.push_back("+crc");
    Features.push_back("+crypto");
  } else if (CPU == "generic") {
    Features.push_back("+neon");
  } else {
    return false;
  }

  if (Split.second.size() && !DecodeAArch64Features(D, Split.second, Features))
    return false;

  return true;
}

static bool
getAArch64ArchFeaturesFromMarch(const Driver &D, StringRef March,
                                const ArgList &Args,
                                std::vector<const char *> &Features) {
  std::string MarchLowerCase = March.lower();
  std::pair<StringRef, StringRef> Split = StringRef(MarchLowerCase).split("+");

  if (Split.first == "armv8-a" || Split.first == "armv8a") {
    // ok, no additional features.
  } else if (Split.first == "armv8.1-a" || Split.first == "armv8.1a") {
    Features.push_back("+v8.1a");
  } else {
    return false;
  }

  if (Split.second.size() && !DecodeAArch64Features(D, Split.second, Features))
    return false;

  return true;
}

static bool
getAArch64ArchFeaturesFromMcpu(const Driver &D, StringRef Mcpu,
                               const ArgList &Args,
                               std::vector<const char *> &Features) {
  StringRef CPU;
  std::string McpuLowerCase = Mcpu.lower();
  if (!DecodeAArch64Mcpu(D, McpuLowerCase, CPU, Features))
    return false;

  return true;
}

static bool
getAArch64MicroArchFeaturesFromMtune(const Driver &D, StringRef Mtune,
                                     const ArgList &Args,
                                     std::vector<const char *> &Features) {
  std::string MtuneLowerCase = Mtune.lower();
  // Handle CPU name is 'native'.
  if (MtuneLowerCase == "native")
    MtuneLowerCase = llvm::sys::getHostCPUName();
  if (MtuneLowerCase == "cyclone") {
    Features.push_back("+zcm");
    Features.push_back("+zcz");
  }
  return true;
}

static bool
getAArch64MicroArchFeaturesFromMcpu(const Driver &D, StringRef Mcpu,
                                    const ArgList &Args,
                                    std::vector<const char *> &Features) {
  StringRef CPU;
  std::vector<const char *> DecodedFeature;
  std::string McpuLowerCase = Mcpu.lower();
  if (!DecodeAArch64Mcpu(D, McpuLowerCase, CPU, DecodedFeature))
    return false;

  return getAArch64MicroArchFeaturesFromMtune(D, CPU, Args, Features);
}

static void getAArch64TargetFeatures(const Driver &D,
                                     const llvm::Triple &Triple,
                                     const ArgList &Args,
                                     std::vector<const char *> &Features) {
  Arg *A;
  bool success = true;
  // Enable NEON by default.
  Features.push_back("+neon");
  if ((A = Args.getLastArg(options::OPT_march_EQ)))
    success = getAArch64ArchFeaturesFromMarch(D, A->getValue(), Args, Features);
  else if ((A = Args.getLastArg(options::OPT_mcpu_EQ)))
    success = getAArch64ArchFeaturesFromMcpu(D, A->getValue(), Args, Features);
  else if (Args.hasArg(options::OPT_arch))
    success = getAArch64ArchFeaturesFromMcpu(D, getAArch64TargetCPU(Args), Args,
                                             Features);

  if (success && (A = Args.getLastArg(options::OPT_mtune_EQ)))
    success =
        getAArch64MicroArchFeaturesFromMtune(D, A->getValue(), Args, Features);
  else if (success && (A = Args.getLastArg(options::OPT_mcpu_EQ)))
    success =
        getAArch64MicroArchFeaturesFromMcpu(D, A->getValue(), Args, Features);
  else if (Args.hasArg(options::OPT_arch))
    success = getAArch64MicroArchFeaturesFromMcpu(D, getAArch64TargetCPU(Args),
                                                  Args, Features);

  if (!success)
    D.Diag(diag::err_drv_clang_unsupported) << A->getAsString(Args);

  if (Args.getLastArg(options::OPT_mgeneral_regs_only)) {
    Features.push_back("-fp-armv8");
    Features.push_back("-crypto");
    Features.push_back("-neon");
  }

  // En/disable crc
  if (Arg *A = Args.getLastArg(options::OPT_mcrc, options::OPT_mnocrc)) {
    if (A->getOption().matches(options::OPT_mcrc))
      Features.push_back("+crc");
    else
      Features.push_back("-crc");
  }

  if (Arg *A = Args.getLastArg(options::OPT_mno_unaligned_access,
                               options::OPT_munaligned_access))
    if (A->getOption().matches(options::OPT_mno_unaligned_access))
      Features.push_back("+strict-align");

  if (Args.hasArg(options::OPT_ffixed_x18) || Triple.isOSDarwin())
    Features.push_back("+reserve-x18");
}

static void getWebAssemblyTargetFeatures(const ArgList &Args,
                                         std::vector<const char *> &Features) {
  for (const Arg *A : Args.filtered(options::OPT_m_wasm_Features_Group)) {
    StringRef Name = A->getOption().getName();
    A->claim();

    // Skip over "-m".
    assert(Name.startswith("m") && "Invalid feature name.");
    Name = Name.substr(1);

    bool IsNegative = Name.startswith("no-");
    if (IsNegative)
      Name = Name.substr(3);

    Features.push_back(Args.MakeArgString((IsNegative ? "-" : "+") + Name));
  }
}

static void getTargetFeatures(const ToolChain &TC, const llvm::Triple &Triple,
                              const ArgList &Args, ArgStringList &CmdArgs,
                              bool ForAS) {
  const Driver &D = TC.getDriver();
  std::vector<const char *> Features;
  switch (Triple.getArch()) {
  default:
    break;
  case llvm::Triple::mips:
  case llvm::Triple::mipsel:
  case llvm::Triple::mips64:
  case llvm::Triple::mips64el:
    getMIPSTargetFeatures(D, Triple, Args, Features);
    break;

  case llvm::Triple::arm:
  case llvm::Triple::armeb:
  case llvm::Triple::thumb:
  case llvm::Triple::thumbeb:
    getARMTargetFeatures(TC, Triple, Args, Features, ForAS);
    break;

  case llvm::Triple::ppc:
  case llvm::Triple::ppc64:
  case llvm::Triple::ppc64le:
    getPPCTargetFeatures(Args, Features);
    break;
  case llvm::Triple::systemz:
    getSystemZTargetFeatures(Args, Features);
    break;
  case llvm::Triple::aarch64:
  case llvm::Triple::aarch64_be:
    getAArch64TargetFeatures(D, Triple, Args, Features);
    break;
  case llvm::Triple::x86:
  case llvm::Triple::x86_64:
    getX86TargetFeatures(D, Triple, Args, Features);
    break;
  case llvm::Triple::wasm32:
  case llvm::Triple::wasm64:
    getWebAssemblyTargetFeatures(Args, Features);
    break;
  }

  // Find the last of each feature.
  llvm::StringMap<unsigned> LastOpt;
  for (unsigned I = 0, N = Features.size(); I < N; ++I) {
    const char *Name = Features[I];
    assert(Name[0] == '-' || Name[0] == '+');
    LastOpt[Name + 1] = I;
  }

  for (unsigned I = 0, N = Features.size(); I < N; ++I) {
    // If this feature was overridden, ignore it.
    const char *Name = Features[I];
    llvm::StringMap<unsigned>::iterator LastI = LastOpt.find(Name + 1);
    assert(LastI != LastOpt.end());
    unsigned Last = LastI->second;
    if (Last != I)
      continue;

    CmdArgs.push_back("-target-feature");
    CmdArgs.push_back(Name);
  }
}

static bool
shouldUseExceptionTablesForObjCExceptions(const ObjCRuntime &runtime,
                                          const llvm::Triple &Triple) {
  // We use the zero-cost exception tables for Objective-C if the non-fragile
  // ABI is enabled or when compiling for x86_64 and ARM on Snow Leopard and
  // later.
  if (runtime.isNonFragile())
    return true;

  if (!Triple.isMacOSX())
    return false;

  return (!Triple.isMacOSXVersionLT(10, 5) &&
          (Triple.getArch() == llvm::Triple::x86_64 ||
           Triple.getArch() == llvm::Triple::arm));
}

/// Adds exception related arguments to the driver command arguments. There's a
/// master flag, -fexceptions and also language specific flags to enable/disable
/// C++ and Objective-C exceptions. This makes it possible to for example
/// disable C++ exceptions but enable Objective-C exceptions.
static void addExceptionArgs(const ArgList &Args, types::ID InputType,
                             const ToolChain &TC, bool KernelOrKext,
                             const ObjCRuntime &objcRuntime,
                             ArgStringList &CmdArgs) {
  const Driver &D = TC.getDriver();
  const llvm::Triple &Triple = TC.getTriple();

  if (KernelOrKext) {
    // -mkernel and -fapple-kext imply no exceptions, so claim exception related
    // arguments now to avoid warnings about unused arguments.
    Args.ClaimAllArgs(options::OPT_fexceptions);
    Args.ClaimAllArgs(options::OPT_fno_exceptions);
    Args.ClaimAllArgs(options::OPT_fobjc_exceptions);
    Args.ClaimAllArgs(options::OPT_fno_objc_exceptions);
    Args.ClaimAllArgs(options::OPT_fcxx_exceptions);
    Args.ClaimAllArgs(options::OPT_fno_cxx_exceptions);
    return;
  }

  // See if the user explicitly enabled exceptions.
  bool EH = Args.hasFlag(options::OPT_fexceptions, options::OPT_fno_exceptions,
                         false);

  // Obj-C exceptions are enabled by default, regardless of -fexceptions. This
  // is not necessarily sensible, but follows GCC.
  if (types::isObjC(InputType) &&
      Args.hasFlag(options::OPT_fobjc_exceptions,
                   options::OPT_fno_objc_exceptions, true)) {
    CmdArgs.push_back("-fobjc-exceptions");

    EH |= shouldUseExceptionTablesForObjCExceptions(objcRuntime, Triple);
  }

  if (types::isCXX(InputType)) {
    // Disable C++ EH by default on XCore, PS4, and MSVC.
    // FIXME: Remove MSVC from this list once things work.
    bool CXXExceptionsEnabled = Triple.getArch() != llvm::Triple::xcore &&
                                !Triple.isPS4CPU() &&
                                !Triple.isWindowsMSVCEnvironment();
    Arg *ExceptionArg = Args.getLastArg(
        options::OPT_fcxx_exceptions, options::OPT_fno_cxx_exceptions,
        options::OPT_fexceptions, options::OPT_fno_exceptions);
    if (ExceptionArg)
      CXXExceptionsEnabled =
          ExceptionArg->getOption().matches(options::OPT_fcxx_exceptions) ||
          ExceptionArg->getOption().matches(options::OPT_fexceptions);

    if (CXXExceptionsEnabled) {
      if (Triple.isPS4CPU()) {
        ToolChain::RTTIMode RTTIMode = TC.getRTTIMode();
        assert(ExceptionArg &&
               "On the PS4 exceptions should only be enabled if passing "
               "an argument");
        if (RTTIMode == ToolChain::RM_DisabledExplicitly) {
          const Arg *RTTIArg = TC.getRTTIArg();
          assert(RTTIArg && "RTTI disabled explicitly but no RTTIArg!");
          D.Diag(diag::err_drv_argument_not_allowed_with)
              << RTTIArg->getAsString(Args) << ExceptionArg->getAsString(Args);
        } else if (RTTIMode == ToolChain::RM_EnabledImplicitly)
          D.Diag(diag::warn_drv_enabling_rtti_with_exceptions);
      } else
        assert(TC.getRTTIMode() != ToolChain::RM_DisabledImplicitly);

      CmdArgs.push_back("-fcxx-exceptions");

      EH = true;
    }
  }

  if (EH)
    CmdArgs.push_back("-fexceptions");
}

static bool ShouldDisableAutolink(const ArgList &Args, const ToolChain &TC) {
  bool Default = true;
  if (TC.getTriple().isOSDarwin()) {
    // The native darwin assembler doesn't support the linker_option directives,
    // so we disable them if we think the .s file will be passed to it.
    Default = TC.useIntegratedAs();
  }
  return !Args.hasFlag(options::OPT_fautolink, options::OPT_fno_autolink,
                       Default);
}

static bool ShouldDisableDwarfDirectory(const ArgList &Args,
                                        const ToolChain &TC) {
  bool UseDwarfDirectory =
      Args.hasFlag(options::OPT_fdwarf_directory_asm,
                   options::OPT_fno_dwarf_directory_asm, TC.useIntegratedAs());
  return !UseDwarfDirectory;
}

/// \brief Check whether the given input tree contains any compilation actions.
static bool ContainsCompileAction(const Action *A) {
  if (isa<CompileJobAction>(A) || isa<BackendJobAction>(A))
    return true;

  for (const auto &Act : *A)
    if (ContainsCompileAction(Act))
      return true;

  return false;
}

/// \brief Check if -relax-all should be passed to the internal assembler.
/// This is done by default when compiling non-assembler source with -O0.
static bool UseRelaxAll(Compilation &C, const ArgList &Args) {
  bool RelaxDefault = true;

  if (Arg *A = Args.getLastArg(options::OPT_O_Group))
    RelaxDefault = A->getOption().matches(options::OPT_O0);

  if (RelaxDefault) {
    RelaxDefault = false;
    for (const auto &Act : C.getActions()) {
      if (ContainsCompileAction(Act)) {
        RelaxDefault = true;
        break;
      }
    }
  }

  return Args.hasFlag(options::OPT_mrelax_all, options::OPT_mno_relax_all,
                      RelaxDefault);
}

// Extract the integer N from a string spelled "-dwarf-N", returning 0
// on mismatch. The StringRef input (rather than an Arg) allows
// for use by the "-Xassembler" option parser.
static unsigned DwarfVersionNum(StringRef ArgValue) {
  return llvm::StringSwitch<unsigned>(ArgValue)
      .Case("-gdwarf-2", 2)
      .Case("-gdwarf-3", 3)
      .Case("-gdwarf-4", 4)
      .Default(0);
}

static void RenderDebugEnablingArgs(const ArgList &Args, ArgStringList &CmdArgs,
                                    CodeGenOptions::DebugInfoKind DebugInfoKind,
                                    unsigned DwarfVersion) {
  switch (DebugInfoKind) {
  case CodeGenOptions::DebugLineTablesOnly:
    CmdArgs.push_back("-debug-info-kind=line-tables-only");
    break;
  case CodeGenOptions::LimitedDebugInfo:
    CmdArgs.push_back("-debug-info-kind=limited");
    break;
  case CodeGenOptions::FullDebugInfo:
    CmdArgs.push_back("-debug-info-kind=standalone");
    break;
  default:
    break;
  }
  if (DwarfVersion > 0)
    CmdArgs.push_back(
        Args.MakeArgString("-dwarf-version=" + Twine(DwarfVersion)));
}

static void CollectArgsForIntegratedAssembler(Compilation &C,
                                              const ArgList &Args,
                                              ArgStringList &CmdArgs,
                                              const Driver &D) {
  if (UseRelaxAll(C, Args))
    CmdArgs.push_back("-mrelax-all");

  // When passing -I arguments to the assembler we sometimes need to
  // unconditionally take the next argument.  For example, when parsing
  // '-Wa,-I -Wa,foo' we need to accept the -Wa,foo arg after seeing the
  // -Wa,-I arg and when parsing '-Wa,-I,foo' we need to accept the 'foo'
  // arg after parsing the '-I' arg.
  bool TakeNextArg = false;

  // When using an integrated assembler, translate -Wa, and -Xassembler
  // options.
  bool CompressDebugSections = false;
  for (const Arg *A :
       Args.filtered(options::OPT_Wa_COMMA, options::OPT_Xassembler)) {
    A->claim();

    for (StringRef Value : A->getValues()) {
      if (TakeNextArg) {
        CmdArgs.push_back(Value.data());
        TakeNextArg = false;
        continue;
      }

      if (Value == "-force_cpusubtype_ALL") {
        // Do nothing, this is the default and we don't support anything else.
      } else if (Value == "-L") {
        CmdArgs.push_back("-msave-temp-labels");
      } else if (Value == "--fatal-warnings") {
        CmdArgs.push_back("-massembler-fatal-warnings");
      } else if (Value == "--noexecstack") {
        CmdArgs.push_back("-mnoexecstack");
      } else if (Value == "-compress-debug-sections" ||
                 Value == "--compress-debug-sections") {
        CompressDebugSections = true;
      } else if (Value == "-nocompress-debug-sections" ||
                 Value == "--nocompress-debug-sections") {
        CompressDebugSections = false;
      } else if (Value.startswith("-I")) {
        CmdArgs.push_back(Value.data());
        // We need to consume the next argument if the current arg is a plain
        // -I. The next arg will be the include directory.
        if (Value == "-I")
          TakeNextArg = true;
      } else if (Value.startswith("-gdwarf-")) {
        // "-gdwarf-N" options are not cc1as options.
        unsigned DwarfVersion = DwarfVersionNum(Value);
        if (DwarfVersion == 0) { // Send it onward, and let cc1as complain.
          CmdArgs.push_back(Value.data());
        } else {
          RenderDebugEnablingArgs(
              Args, CmdArgs, CodeGenOptions::LimitedDebugInfo, DwarfVersion);
        }
      } else if (Value.startswith("-mcpu") || Value.startswith("-mfpu") ||
                 Value.startswith("-mhwdiv") || Value.startswith("-march")) {
        // Do nothing, we'll validate it later.
      } else if (Value == "--trap") {
        CmdArgs.push_back("-target-feature");
        CmdArgs.push_back("+use-tcc-in-div");
      } else if (Value == "--break") {
        CmdArgs.push_back("-target-feature");
        CmdArgs.push_back("-use-tcc-in-div");
      } else if (Value.startswith("-msoft-float")) {
        CmdArgs.push_back("-target-feature");
        CmdArgs.push_back("+soft-float");
      } else if (Value.startswith("-mhard-float")) {
        CmdArgs.push_back("-target-feature");
        CmdArgs.push_back("-soft-float");
      } else {
        D.Diag(diag::err_drv_unsupported_option_argument)
            << A->getOption().getName() << Value;
      }
    }
  }
  if (CompressDebugSections) {
    if (llvm::zlib::isAvailable())
      CmdArgs.push_back("-compress-debug-sections");
    else
      D.Diag(diag::warn_debug_compression_unavailable);
  }
}

// This adds the static libclang_rt.builtins-arch.a directly to the command line
// FIXME: Make sure we can also emit shared objects if they're requested
// and available, check for possible errors, etc.
static void addClangRT(const ToolChain &TC, const ArgList &Args,
                       ArgStringList &CmdArgs) {
  CmdArgs.push_back(TC.getCompilerRTArgString(Args, "builtins"));
}

namespace {
enum OpenMPRuntimeKind {
  /// An unknown OpenMP runtime. We can't generate effective OpenMP code
  /// without knowing what runtime to target.
  OMPRT_Unknown,

  /// The LLVM OpenMP runtime. When completed and integrated, this will become
  /// the default for Clang.
  OMPRT_OMP,

  /// The GNU OpenMP runtime. Clang doesn't support generating OpenMP code for
  /// this runtime but can swallow the pragmas, and find and link against the
  /// runtime library itself.
  OMPRT_GOMP,

  /// The legacy name for the LLVM OpenMP runtime from when it was the Intel
  /// OpenMP runtime. We support this mode for users with existing dependencies
  /// on this runtime library name.
  OMPRT_IOMP5
};
}

/// Compute the desired OpenMP runtime from the flag provided.
static OpenMPRuntimeKind getOpenMPRuntime(const ToolChain &TC,
                                          const ArgList &Args) {
  StringRef RuntimeName(CLANG_DEFAULT_OPENMP_RUNTIME);

  const Arg *A = Args.getLastArg(options::OPT_fopenmp_EQ);
  if (A)
    RuntimeName = A->getValue();

  auto RT = llvm::StringSwitch<OpenMPRuntimeKind>(RuntimeName)
                .Case("libomp", OMPRT_OMP)
                .Case("libgomp", OMPRT_GOMP)
                .Case("libiomp5", OMPRT_IOMP5)
                .Default(OMPRT_Unknown);

  if (RT == OMPRT_Unknown) {
    if (A)
      TC.getDriver().Diag(diag::err_drv_unsupported_option_argument)
          << A->getOption().getName() << A->getValue();
    else
      // FIXME: We could use a nicer diagnostic here.
      TC.getDriver().Diag(diag::err_drv_unsupported_opt) << "-fopenmp";
  }

  return RT;
}

static void addOpenMPRuntime(ArgStringList &CmdArgs, const ToolChain &TC,
                              const ArgList &Args) {
  if (!Args.hasFlag(options::OPT_fopenmp, options::OPT_fopenmp_EQ,
                    options::OPT_fno_openmp, false))
    return;

  switch (getOpenMPRuntime(TC, Args)) {
  case OMPRT_OMP:
    CmdArgs.push_back("-lomp");
    break;
  case OMPRT_GOMP:
    CmdArgs.push_back("-lgomp");
    break;
  case OMPRT_IOMP5:
    CmdArgs.push_back("-liomp5");
    break;
  case OMPRT_Unknown:
    // Already diagnosed.
    break;
  }
}

static void addSanitizerRuntime(const ToolChain &TC, const ArgList &Args,
                                ArgStringList &CmdArgs, StringRef Sanitizer,
                                bool IsShared) {
  // Static runtimes must be forced into executable, so we wrap them in
  // whole-archive.
  if (!IsShared) CmdArgs.push_back("-whole-archive");
  CmdArgs.push_back(TC.getCompilerRTArgString(Args, Sanitizer, IsShared));
  if (!IsShared) CmdArgs.push_back("-no-whole-archive");
}

// Tries to use a file with the list of dynamic symbols that need to be exported
// from the runtime library. Returns true if the file was found.
static bool addSanitizerDynamicList(const ToolChain &TC, const ArgList &Args,
                                    ArgStringList &CmdArgs,
                                    StringRef Sanitizer) {
  SmallString<128> SanRT(TC.getCompilerRT(Args, Sanitizer));
  if (llvm::sys::fs::exists(SanRT + ".syms")) {
    CmdArgs.push_back(Args.MakeArgString("--dynamic-list=" + SanRT + ".syms"));
    return true;
  }
  return false;
}

static void linkSanitizerRuntimeDeps(const ToolChain &TC,
                                     ArgStringList &CmdArgs) {
  // Force linking against the system libraries sanitizers depends on
  // (see PR15823 why this is necessary).
  CmdArgs.push_back("--no-as-needed");
  CmdArgs.push_back("-lpthread");
  CmdArgs.push_back("-lrt");
  CmdArgs.push_back("-lm");
  // There's no libdl on FreeBSD.
  if (TC.getTriple().getOS() != llvm::Triple::FreeBSD)
    CmdArgs.push_back("-ldl");
}

static void
collectSanitizerRuntimes(const ToolChain &TC, const ArgList &Args,
                         SmallVectorImpl<StringRef> &SharedRuntimes,
                         SmallVectorImpl<StringRef> &StaticRuntimes,
                         SmallVectorImpl<StringRef> &HelperStaticRuntimes) {
  const SanitizerArgs &SanArgs = TC.getSanitizerArgs();
  // Collect shared runtimes.
  if (SanArgs.needsAsanRt() && SanArgs.needsSharedAsanRt()) {
    SharedRuntimes.push_back("asan");
  }

  // Collect static runtimes.
  if (Args.hasArg(options::OPT_shared) || TC.getTriple().isAndroid()) {
    // Don't link static runtimes into DSOs or if compiling for Android.
    return;
  }
  if (SanArgs.needsAsanRt()) {
    if (SanArgs.needsSharedAsanRt()) {
      HelperStaticRuntimes.push_back("asan-preinit");
    } else {
      StaticRuntimes.push_back("asan");
      if (SanArgs.linkCXXRuntimes())
        StaticRuntimes.push_back("asan_cxx");
    }
  }
  if (SanArgs.needsDfsanRt())
    StaticRuntimes.push_back("dfsan");
  if (SanArgs.needsLsanRt())
    StaticRuntimes.push_back("lsan");
  if (SanArgs.needsMsanRt()) {
    StaticRuntimes.push_back("msan");
    if (SanArgs.linkCXXRuntimes())
      StaticRuntimes.push_back("msan_cxx");
  }
  if (SanArgs.needsTsanRt()) {
    StaticRuntimes.push_back("tsan");
    if (SanArgs.linkCXXRuntimes())
      StaticRuntimes.push_back("tsan_cxx");
  }
  if (SanArgs.needsUbsanRt()) {
    StaticRuntimes.push_back("ubsan_standalone");
    if (SanArgs.linkCXXRuntimes())
      StaticRuntimes.push_back("ubsan_standalone_cxx");
  }
  if (SanArgs.needsSafeStackRt())
    StaticRuntimes.push_back("safestack");
}

// Should be called before we add system libraries (C++ ABI, libstdc++/libc++,
// C runtime, etc). Returns true if sanitizer system deps need to be linked in.
static bool addSanitizerRuntimes(const ToolChain &TC, const ArgList &Args,
                                 ArgStringList &CmdArgs) {
  SmallVector<StringRef, 4> SharedRuntimes, StaticRuntimes,
      HelperStaticRuntimes;
  collectSanitizerRuntimes(TC, Args, SharedRuntimes, StaticRuntimes,
                           HelperStaticRuntimes);
  for (auto RT : SharedRuntimes)
    addSanitizerRuntime(TC, Args, CmdArgs, RT, true);
  for (auto RT : HelperStaticRuntimes)
    addSanitizerRuntime(TC, Args, CmdArgs, RT, false);
  bool AddExportDynamic = false;
  for (auto RT : StaticRuntimes) {
    addSanitizerRuntime(TC, Args, CmdArgs, RT, false);
    AddExportDynamic |= !addSanitizerDynamicList(TC, Args, CmdArgs, RT);
  }
  // If there is a static runtime with no dynamic list, force all the symbols
  // to be dynamic to be sure we export sanitizer interface functions.
  if (AddExportDynamic)
    CmdArgs.push_back("-export-dynamic");
  return !StaticRuntimes.empty();
}

static bool areOptimizationsEnabled(const ArgList &Args) {
  // Find the last -O arg and see if it is non-zero.
  if (Arg *A = Args.getLastArg(options::OPT_O_Group))
    return !A->getOption().matches(options::OPT_O0);
  // Defaults to -O0.
  return false;
}

static bool shouldUseFramePointerForTarget(const ArgList &Args,
                                           const llvm::Triple &Triple) {
  switch (Triple.getArch()) {
  case llvm::Triple::xcore:
  case llvm::Triple::wasm32:
  case llvm::Triple::wasm64:
    // XCore never wants frame pointers, regardless of OS.
    // WebAssembly never wants frame pointers.
    return false;
  default:
    break;
  }

  if (Triple.isOSLinux()) {
    switch (Triple.getArch()) {
    // Don't use a frame pointer on linux if optimizing for certain targets.
    case llvm::Triple::mips64:
    case llvm::Triple::mips64el:
    case llvm::Triple::mips:
    case llvm::Triple::mipsel:
    case llvm::Triple::systemz:
    case llvm::Triple::x86:
    case llvm::Triple::x86_64:
      return !areOptimizationsEnabled(Args);
    default:
      return true;
    }
  }

  if (Triple.isOSWindows()) {
    switch (Triple.getArch()) {
    case llvm::Triple::x86:
      return !areOptimizationsEnabled(Args);
    case llvm::Triple::arm:
    case llvm::Triple::thumb:
      // Windows on ARM builds with FPO disabled to aid fast stack walking
      return true;
    default:
      // All other supported Windows ISAs use xdata unwind information, so frame
      // pointers are not generally useful.
      return false;
    }
  }

  return true;
}

static bool shouldUseFramePointer(const ArgList &Args,
                                  const llvm::Triple &Triple) {
  if (Arg *A = Args.getLastArg(options::OPT_fno_omit_frame_pointer,
                               options::OPT_fomit_frame_pointer))
    return A->getOption().matches(options::OPT_fno_omit_frame_pointer);

  return shouldUseFramePointerForTarget(Args, Triple);
}

static bool shouldUseLeafFramePointer(const ArgList &Args,
                                      const llvm::Triple &Triple) {
  if (Arg *A = Args.getLastArg(options::OPT_mno_omit_leaf_frame_pointer,
                               options::OPT_momit_leaf_frame_pointer))
    return A->getOption().matches(options::OPT_mno_omit_leaf_frame_pointer);

  if (Triple.isPS4CPU())
    return false;

  return shouldUseFramePointerForTarget(Args, Triple);
}

/// Add a CC1 option to specify the debug compilation directory.
static void addDebugCompDirArg(const ArgList &Args, ArgStringList &CmdArgs) {
  SmallString<128> cwd;
  if (!llvm::sys::fs::current_path(cwd)) {
    CmdArgs.push_back("-fdebug-compilation-dir");
    CmdArgs.push_back(Args.MakeArgString(cwd));
  }
}

static const char *SplitDebugName(const ArgList &Args, const InputInfo &Input) {
  Arg *FinalOutput = Args.getLastArg(options::OPT_o);
  if (FinalOutput && Args.hasArg(options::OPT_c)) {
    SmallString<128> T(FinalOutput->getValue());
    llvm::sys::path::replace_extension(T, "dwo");
    return Args.MakeArgString(T);
  } else {
    // Use the compilation dir.
    SmallString<128> T(
        Args.getLastArgValue(options::OPT_fdebug_compilation_dir));
    SmallString<128> F(llvm::sys::path::stem(Input.getBaseInput()));
    llvm::sys::path::replace_extension(F, "dwo");
    T += F;
    return Args.MakeArgString(F);
  }
}

static void SplitDebugInfo(const ToolChain &TC, Compilation &C, const Tool &T,
                           const JobAction &JA, const ArgList &Args,
                           const InputInfo &Output, const char *OutFile) {
  ArgStringList ExtractArgs;
  ExtractArgs.push_back("--extract-dwo");

  ArgStringList StripArgs;
  StripArgs.push_back("--strip-dwo");

  // Grabbing the output of the earlier compile step.
  StripArgs.push_back(Output.getFilename());
  ExtractArgs.push_back(Output.getFilename());
  ExtractArgs.push_back(OutFile);

  const char *Exec = Args.MakeArgString(TC.GetProgramPath("objcopy"));
  InputInfo II(Output.getFilename(), types::TY_Object, Output.getFilename());

  // First extract the dwo sections.
  C.addCommand(llvm::make_unique<Command>(JA, T, Exec, ExtractArgs, II));

  // Then remove them from the original .o file.
  C.addCommand(llvm::make_unique<Command>(JA, T, Exec, StripArgs, II));
}

/// \brief Vectorize at all optimization levels greater than 1 except for -Oz.
/// For -Oz the loop vectorizer is disable, while the slp vectorizer is enabled.
static bool shouldEnableVectorizerAtOLevel(const ArgList &Args, bool isSlpVec) {
  if (Arg *A = Args.getLastArg(options::OPT_O_Group)) {
    if (A->getOption().matches(options::OPT_O4) ||
        A->getOption().matches(options::OPT_Ofast))
      return true;

    if (A->getOption().matches(options::OPT_O0))
      return false;

    assert(A->getOption().matches(options::OPT_O) && "Must have a -O flag");

    // Vectorize -Os.
    StringRef S(A->getValue());
    if (S == "s")
      return true;

    // Don't vectorize -Oz, unless it's the slp vectorizer.
    if (S == "z")
      return isSlpVec;

    unsigned OptLevel = 0;
    if (S.getAsInteger(10, OptLevel))
      return false;

    return OptLevel > 1;
  }

  return false;
}

/// Add -x lang to \p CmdArgs for \p Input.
static void addDashXForInput(const ArgList &Args, const InputInfo &Input,
                             ArgStringList &CmdArgs) {
  // When using -verify-pch, we don't want to provide the type
  // 'precompiled-header' if it was inferred from the file extension
  if (Args.hasArg(options::OPT_verify_pch) && Input.getType() == types::TY_PCH)
    return;

  CmdArgs.push_back("-x");
  if (Args.hasArg(options::OPT_rewrite_objc))
    CmdArgs.push_back(types::getTypeName(types::TY_PP_ObjCXX));
  else
    CmdArgs.push_back(types::getTypeName(Input.getType()));
}

static VersionTuple getMSCompatibilityVersion(unsigned Version) {
  if (Version < 100)
    return VersionTuple(Version);

  if (Version < 10000)
    return VersionTuple(Version / 100, Version % 100);

  unsigned Build = 0, Factor = 1;
  for (; Version > 10000; Version = Version / 10, Factor = Factor * 10)
    Build = Build + (Version % 10) * Factor;
  return VersionTuple(Version / 100, Version % 100, Build);
}

// Claim options we don't want to warn if they are unused. We do this for
// options that build systems might add but are unused when assembling or only
// running the preprocessor for example.
static void claimNoWarnArgs(const ArgList &Args) {
  // Don't warn about unused -f(no-)?lto.  This can happen when we're
  // preprocessing, precompiling or assembling.
  Args.ClaimAllArgs(options::OPT_flto_EQ);
  Args.ClaimAllArgs(options::OPT_flto);
  Args.ClaimAllArgs(options::OPT_fno_lto);
}

static void appendUserToPath(SmallVectorImpl<char> &Result) {
#ifdef LLVM_ON_UNIX
  const char *Username = getenv("LOGNAME");
#else
  const char *Username = getenv("USERNAME");
#endif
  if (Username) {
    // Validate that LoginName can be used in a path, and get its length.
    size_t Len = 0;
    for (const char *P = Username; *P; ++P, ++Len) {
      if (!isAlphanumeric(*P) && *P != '_') {
        Username = nullptr;
        break;
      }
    }

    if (Username && Len > 0) {
      Result.append(Username, Username + Len);
      return;
    }
  }

// Fallback to user id.
#ifdef LLVM_ON_UNIX
  std::string UID = llvm::utostr(getuid());
#else
  // FIXME: Windows seems to have an 'SID' that might work.
  std::string UID = "9999";
#endif
  Result.append(UID.begin(), UID.end());
}

VersionTuple visualstudio::getMSVCVersion(const Driver *D,
                                          const llvm::Triple &Triple,
                                          const llvm::opt::ArgList &Args,
                                          bool IsWindowsMSVC) {
  if (Args.hasFlag(options::OPT_fms_extensions, options::OPT_fno_ms_extensions,
                   IsWindowsMSVC) ||
      Args.hasArg(options::OPT_fmsc_version) ||
      Args.hasArg(options::OPT_fms_compatibility_version)) {
    const Arg *MSCVersion = Args.getLastArg(options::OPT_fmsc_version);
    const Arg *MSCompatibilityVersion =
        Args.getLastArg(options::OPT_fms_compatibility_version);

    if (MSCVersion && MSCompatibilityVersion) {
      if (D)
        D->Diag(diag::err_drv_argument_not_allowed_with)
            << MSCVersion->getAsString(Args)
            << MSCompatibilityVersion->getAsString(Args);
      return VersionTuple();
    }

    if (MSCompatibilityVersion) {
      VersionTuple MSVT;
      if (MSVT.tryParse(MSCompatibilityVersion->getValue()) && D)
        D->Diag(diag::err_drv_invalid_value)
            << MSCompatibilityVersion->getAsString(Args)
            << MSCompatibilityVersion->getValue();
      return MSVT;
    }

    if (MSCVersion) {
      unsigned Version = 0;
      if (StringRef(MSCVersion->getValue()).getAsInteger(10, Version) && D)
        D->Diag(diag::err_drv_invalid_value) << MSCVersion->getAsString(Args)
                                             << MSCVersion->getValue();
      return getMSCompatibilityVersion(Version);
    }

    unsigned Major, Minor, Micro;
    Triple.getEnvironmentVersion(Major, Minor, Micro);
    if (Major || Minor || Micro)
      return VersionTuple(Major, Minor, Micro);

    return VersionTuple(18);
  }
  return VersionTuple();
}

static void addPGOAndCoverageFlags(Compilation &C, const Driver &D,
                                   const InputInfo &Output, const ArgList &Args,
                                   ArgStringList &CmdArgs) {
  auto *ProfileGenerateArg = Args.getLastArg(
      options::OPT_fprofile_instr_generate,
      options::OPT_fprofile_instr_generate_EQ, options::OPT_fprofile_generate,
      options::OPT_fprofile_generate_EQ,
      options::OPT_fno_profile_instr_generate);
  if (ProfileGenerateArg &&
      ProfileGenerateArg->getOption().matches(
          options::OPT_fno_profile_instr_generate))
    ProfileGenerateArg = nullptr;

  auto *ProfileUseArg = Args.getLastArg(
      options::OPT_fprofile_instr_use, options::OPT_fprofile_instr_use_EQ,
      options::OPT_fprofile_use, options::OPT_fprofile_use_EQ,
      options::OPT_fno_profile_instr_use);
  if (ProfileUseArg &&
      ProfileUseArg->getOption().matches(options::OPT_fno_profile_instr_use))
    ProfileUseArg = nullptr;

  if (ProfileGenerateArg && ProfileUseArg)
    D.Diag(diag::err_drv_argument_not_allowed_with)
        << ProfileGenerateArg->getSpelling() << ProfileUseArg->getSpelling();

  if (ProfileGenerateArg) {
    if (ProfileGenerateArg->getOption().matches(
            options::OPT_fprofile_instr_generate_EQ))
      ProfileGenerateArg->render(Args, CmdArgs);
    else if (ProfileGenerateArg->getOption().matches(
                 options::OPT_fprofile_generate_EQ)) {
      SmallString<128> Path(ProfileGenerateArg->getValue());
      llvm::sys::path::append(Path, "default.profraw");
      CmdArgs.push_back(
          Args.MakeArgString(Twine("-fprofile-instr-generate=") + Path));
    } else
      Args.AddAllArgs(CmdArgs, options::OPT_fprofile_instr_generate);
  }

  if (ProfileUseArg) {
    if (ProfileUseArg->getOption().matches(options::OPT_fprofile_instr_use_EQ))
      ProfileUseArg->render(Args, CmdArgs);
    else if ((ProfileUseArg->getOption().matches(
                  options::OPT_fprofile_use_EQ) ||
              ProfileUseArg->getOption().matches(
                  options::OPT_fprofile_instr_use))) {
      SmallString<128> Path(
          ProfileUseArg->getNumValues() == 0 ? "" : ProfileUseArg->getValue());
      if (Path.empty() || llvm::sys::fs::is_directory(Path))
        llvm::sys::path::append(Path, "default.profdata");
      CmdArgs.push_back(
          Args.MakeArgString(Twine("-fprofile-instr-use=") + Path));
    }
  }

  if (Args.hasArg(options::OPT_ftest_coverage) ||
      Args.hasArg(options::OPT_coverage))
    CmdArgs.push_back("-femit-coverage-notes");
  if (Args.hasFlag(options::OPT_fprofile_arcs, options::OPT_fno_profile_arcs,
                   false) ||
      Args.hasArg(options::OPT_coverage))
    CmdArgs.push_back("-femit-coverage-data");

  if (Args.hasFlag(options::OPT_fcoverage_mapping,
                   options::OPT_fno_coverage_mapping, false) &&
      !ProfileGenerateArg)
    D.Diag(diag::err_drv_argument_only_allowed_with)
        << "-fcoverage-mapping"
        << "-fprofile-instr-generate";

  if (Args.hasFlag(options::OPT_fcoverage_mapping,
                   options::OPT_fno_coverage_mapping, false))
    CmdArgs.push_back("-fcoverage-mapping");

  if (C.getArgs().hasArg(options::OPT_c) ||
      C.getArgs().hasArg(options::OPT_S)) {
    if (Output.isFilename()) {
      CmdArgs.push_back("-coverage-file");
      SmallString<128> CoverageFilename;
      if (Arg *FinalOutput = C.getArgs().getLastArg(options::OPT_o)) {
        CoverageFilename = FinalOutput->getValue();
      } else {
        CoverageFilename = llvm::sys::path::filename(Output.getBaseInput());
      }
      if (llvm::sys::path::is_relative(CoverageFilename)) {
        SmallString<128> Pwd;
        if (!llvm::sys::fs::current_path(Pwd)) {
          llvm::sys::path::append(Pwd, CoverageFilename);
          CoverageFilename.swap(Pwd);
        }
      }
      CmdArgs.push_back(Args.MakeArgString(CoverageFilename));
    }
  }
}

/// Parses the various -fpic/-fPIC/-fpie/-fPIE arguments.  Then,
/// smooshes them together with platform defaults, to decide whether
/// this compile should be using PIC mode or not. Returns a tuple of
/// (RelocationModel, PICLevel, IsPIE).
static std::tuple<llvm::Reloc::Model, unsigned, bool>
ParsePICArgs(const ToolChain &ToolChain, const llvm::Triple &Triple,
             const ArgList &Args) {
  // FIXME: why does this code...and so much everywhere else, use both
  // ToolChain.getTriple() and Triple?
  bool PIE = ToolChain.isPIEDefault();
  bool PIC = PIE || ToolChain.isPICDefault();
  bool IsPICLevelTwo = PIC;

  bool KernelOrKext =
      Args.hasArg(options::OPT_mkernel, options::OPT_fapple_kext);

  // Android-specific defaults for PIC/PIE
  if (ToolChain.getTriple().isAndroid()) {
    switch (ToolChain.getArch()) {
    case llvm::Triple::arm:
    case llvm::Triple::armeb:
    case llvm::Triple::thumb:
    case llvm::Triple::thumbeb:
    case llvm::Triple::aarch64:
    case llvm::Triple::mips:
    case llvm::Triple::mipsel:
    case llvm::Triple::mips64:
    case llvm::Triple::mips64el:
      PIC = true; // "-fpic"
      break;

    case llvm::Triple::x86:
    case llvm::Triple::x86_64:
      PIC = true; // "-fPIC"
      IsPICLevelTwo = true;
      break;

    default:
      break;
    }
  }

  // OpenBSD-specific defaults for PIE
  if (ToolChain.getTriple().getOS() == llvm::Triple::OpenBSD) {
    switch (ToolChain.getArch()) {
    case llvm::Triple::mips64:
    case llvm::Triple::mips64el:
    case llvm::Triple::sparcel:
    case llvm::Triple::x86:
    case llvm::Triple::x86_64:
      IsPICLevelTwo = false; // "-fpie"
      break;

    case llvm::Triple::ppc:
    case llvm::Triple::sparc:
    case llvm::Triple::sparcv9:
      IsPICLevelTwo = true; // "-fPIE"
      break;

    default:
      break;
    }
  }

  // The last argument relating to either PIC or PIE wins, and no
  // other argument is used. If the last argument is any flavor of the
  // '-fno-...' arguments, both PIC and PIE are disabled. Any PIE
  // option implicitly enables PIC at the same level.
  Arg *LastPICArg = Args.getLastArg(options::OPT_fPIC, options::OPT_fno_PIC,
                                    options::OPT_fpic, options::OPT_fno_pic,
                                    options::OPT_fPIE, options::OPT_fno_PIE,
                                    options::OPT_fpie, options::OPT_fno_pie);
  // Check whether the tool chain trumps the PIC-ness decision. If the PIC-ness
  // is forced, then neither PIC nor PIE flags will have no effect.
  if (!ToolChain.isPICDefaultForced()) {
    if (LastPICArg) {
      Option O = LastPICArg->getOption();
      if (O.matches(options::OPT_fPIC) || O.matches(options::OPT_fpic) ||
          O.matches(options::OPT_fPIE) || O.matches(options::OPT_fpie)) {
        PIE = O.matches(options::OPT_fPIE) || O.matches(options::OPT_fpie);
        PIC =
            PIE || O.matches(options::OPT_fPIC) || O.matches(options::OPT_fpic);
        IsPICLevelTwo =
            O.matches(options::OPT_fPIE) || O.matches(options::OPT_fPIC);
      } else {
        PIE = PIC = false;
        if (Triple.isPS4CPU()) {
          Arg *ModelArg = Args.getLastArg(options::OPT_mcmodel_EQ);
          StringRef Model = ModelArg ? ModelArg->getValue() : "";
          if (Model != "kernel") {
            PIC = true;
            ToolChain.getDriver().Diag(diag::warn_drv_ps4_force_pic)
                << LastPICArg->getSpelling();
          }
        }
      }
    }
  }

  // Introduce a Darwin and PS4-specific hack. If the default is PIC, but the
  // PIC level would've been set to level 1, force it back to level 2 PIC
  // instead.
  if (PIC && (ToolChain.getTriple().isOSDarwin() || Triple.isPS4CPU()))
    IsPICLevelTwo |= ToolChain.isPICDefault();

  // This kernel flags are a trump-card: they will disable PIC/PIE
  // generation, independent of the argument order.
  if (KernelOrKext && (!Triple.isiOS() || Triple.isOSVersionLT(6)))
    PIC = PIE = false;

  if (Arg *A = Args.getLastArg(options::OPT_mdynamic_no_pic)) {
    // This is a very special mode. It trumps the other modes, almost no one
    // uses it, and it isn't even valid on any OS but Darwin.
    if (!ToolChain.getTriple().isOSDarwin())
      ToolChain.getDriver().Diag(diag::err_drv_unsupported_opt_for_target)
          << A->getSpelling() << ToolChain.getTriple().str();

    // FIXME: Warn when this flag trumps some other PIC or PIE flag.

    // Only a forced PIC mode can cause the actual compile to have PIC defines
    // etc., no flags are sufficient. This behavior was selected to closely
    // match that of llvm-gcc and Apple GCC before that.
    PIC = ToolChain.isPICDefault() && ToolChain.isPICDefaultForced();

    return std::make_tuple(llvm::Reloc::DynamicNoPIC, PIC ? 2 : 0, false);
  }

  if (PIC)
    return std::make_tuple(llvm::Reloc::PIC_, IsPICLevelTwo ? 2 : 1, PIE);

  return std::make_tuple(llvm::Reloc::Static, 0, false);
}

static const char *RelocationModelName(llvm::Reloc::Model Model) {
  switch (Model) {
  case llvm::Reloc::Default:
    return nullptr;
  case llvm::Reloc::Static:
    return "static";
  case llvm::Reloc::PIC_:
    return "pic";
  case llvm::Reloc::DynamicNoPIC:
    return "dynamic-no-pic";
  }
  llvm_unreachable("Unknown Reloc::Model kind");
}

static void AddAssemblerKPIC(const ToolChain &ToolChain, const ArgList &Args,
                             ArgStringList &CmdArgs) {
  llvm::Reloc::Model RelocationModel;
  unsigned PICLevel;
  bool IsPIE;
  std::tie(RelocationModel, PICLevel, IsPIE) =
      ParsePICArgs(ToolChain, ToolChain.getTriple(), Args);

  if (RelocationModel != llvm::Reloc::Static)
    CmdArgs.push_back("-KPIC");
}

void Clang::ConstructJob(Compilation &C, const JobAction &JA,
                         const InputInfo &Output, const InputInfoList &Inputs,
                         const ArgList &Args, const char *LinkingOutput) const {
  std::string TripleStr = getToolChain().ComputeEffectiveClangTriple(Args);
  const llvm::Triple Triple(TripleStr);

  bool KernelOrKext =
      Args.hasArg(options::OPT_mkernel, options::OPT_fapple_kext);
  const Driver &D = getToolChain().getDriver();
  ArgStringList CmdArgs;

  bool IsWindowsGNU = getToolChain().getTriple().isWindowsGNUEnvironment();
  bool IsWindowsCygnus =
      getToolChain().getTriple().isWindowsCygwinEnvironment();
  bool IsWindowsMSVC = getToolChain().getTriple().isWindowsMSVCEnvironment();
  bool IsPS4CPU = getToolChain().getTriple().isPS4CPU();

  // Check number of inputs for sanity. We need at least one input.
  assert(Inputs.size() >= 1 && "Must have at least one input.");
  const InputInfo &Input = Inputs[0];
  // CUDA compilation may have multiple inputs (source file + results of
  // device-side compilations). All other jobs are expected to have exactly one
  // input.
  bool IsCuda = types::isCuda(Input.getType());
  assert((IsCuda || Inputs.size() == 1) && "Unable to handle multiple inputs.");

  // Invoke ourselves in -cc1 mode.
  //
  // FIXME: Implement custom jobs for internal actions.
  CmdArgs.push_back("-cc1");

  // Add the "effective" target triple.
  CmdArgs.push_back("-triple");
  CmdArgs.push_back(Args.MakeArgString(TripleStr));

  if (Triple.isOSWindows() && (Triple.getArch() == llvm::Triple::arm ||
                               Triple.getArch() == llvm::Triple::thumb)) {
    unsigned Offset = Triple.getArch() == llvm::Triple::arm ? 4 : 6;
    unsigned Version;
    Triple.getArchName().substr(Offset).getAsInteger(10, Version);
    if (Version < 7)
      D.Diag(diag::err_target_unsupported_arch) << Triple.getArchName()
                                                << TripleStr;
  }

  // Push all default warning arguments that are specific to
  // the given target.  These come before user provided warning options
  // are provided.
  getToolChain().addClangWarningOptions(CmdArgs);

  // Select the appropriate action.
  RewriteKind rewriteKind = RK_None;

  if (isa<AnalyzeJobAction>(JA)) {
    assert(JA.getType() == types::TY_Plist && "Invalid output type.");
    CmdArgs.push_back("-analyze");
  } else if (isa<MigrateJobAction>(JA)) {
    CmdArgs.push_back("-migrate");
  } else if (isa<PreprocessJobAction>(JA)) {
    if (Output.getType() == types::TY_Dependencies)
      CmdArgs.push_back("-Eonly");
    else {
      CmdArgs.push_back("-E");
      if (Args.hasArg(options::OPT_rewrite_objc) &&
          !Args.hasArg(options::OPT_g_Group))
        CmdArgs.push_back("-P");
    }
  } else if (isa<AssembleJobAction>(JA)) {
    CmdArgs.push_back("-emit-obj");

    CollectArgsForIntegratedAssembler(C, Args, CmdArgs, D);

    // Also ignore explicit -force_cpusubtype_ALL option.
    (void)Args.hasArg(options::OPT_force__cpusubtype__ALL);
  } else if (isa<PrecompileJobAction>(JA)) {
    // Use PCH if the user requested it.
    bool UsePCH = D.CCCUsePCH;

    if (JA.getType() == types::TY_Nothing)
      CmdArgs.push_back("-fsyntax-only");
    else if (UsePCH)
      CmdArgs.push_back("-emit-pch");
    else
      CmdArgs.push_back("-emit-pth");
  } else if (isa<VerifyPCHJobAction>(JA)) {
    CmdArgs.push_back("-verify-pch");
  } else {
    assert((isa<CompileJobAction>(JA) || isa<BackendJobAction>(JA)) &&
           "Invalid action for clang tool.");
    if (JA.getType() == types::TY_Nothing) {
      CmdArgs.push_back("-fsyntax-only");
    } else if (JA.getType() == types::TY_LLVM_IR ||
               JA.getType() == types::TY_LTO_IR) {
      CmdArgs.push_back("-emit-llvm");
    } else if (JA.getType() == types::TY_LLVM_BC ||
               JA.getType() == types::TY_LTO_BC) {
      CmdArgs.push_back("-emit-llvm-bc");
    } else if (JA.getType() == types::TY_PP_Asm) {
      CmdArgs.push_back("-S");
    } else if (JA.getType() == types::TY_AST) {
      CmdArgs.push_back("-emit-pch");
    } else if (JA.getType() == types::TY_ModuleFile) {
      CmdArgs.push_back("-module-file-info");
    } else if (JA.getType() == types::TY_RewrittenObjC) {
      CmdArgs.push_back("-rewrite-objc");
      rewriteKind = RK_NonFragile;
    } else if (JA.getType() == types::TY_RewrittenLegacyObjC) {
      CmdArgs.push_back("-rewrite-objc");
      rewriteKind = RK_Fragile;
    } else {
      assert(JA.getType() == types::TY_PP_Asm && "Unexpected output type!");
    }

    // Preserve use-list order by default when emitting bitcode, so that
    // loading the bitcode up in 'opt' or 'llc' and running passes gives the
    // same result as running passes here.  For LTO, we don't need to preserve
    // the use-list order, since serialization to bitcode is part of the flow.
    if (JA.getType() == types::TY_LLVM_BC)
      CmdArgs.push_back("-emit-llvm-uselists");

    if (D.isUsingLTO())
      Args.AddLastArg(CmdArgs, options::OPT_flto, options::OPT_flto_EQ);
  }

  // We normally speed up the clang process a bit by skipping destructors at
  // exit, but when we're generating diagnostics we can rely on some of the
  // cleanup.
  if (!C.isForDiagnostics())
    CmdArgs.push_back("-disable-free");

// Disable the verification pass in -asserts builds.
#ifdef NDEBUG
  CmdArgs.push_back("-disable-llvm-verifier");
#endif

  // Set the main file name, so that debug info works even with
  // -save-temps.
  CmdArgs.push_back("-main-file-name");
  CmdArgs.push_back(getBaseInputName(Args, Input));

  // Some flags which affect the language (via preprocessor
  // defines).
  if (Args.hasArg(options::OPT_static))
    CmdArgs.push_back("-static-define");

  if (isa<AnalyzeJobAction>(JA)) {
    // Enable region store model by default.
    CmdArgs.push_back("-analyzer-store=region");

    // Treat blocks as analysis entry points.
    CmdArgs.push_back("-analyzer-opt-analyze-nested-blocks");

    CmdArgs.push_back("-analyzer-eagerly-assume");

    // Add default argument set.
    if (!Args.hasArg(options::OPT__analyzer_no_default_checks)) {
      CmdArgs.push_back("-analyzer-checker=core");

      if (!IsWindowsMSVC)
        CmdArgs.push_back("-analyzer-checker=unix");

      if (getToolChain().getTriple().getVendor() == llvm::Triple::Apple)
        CmdArgs.push_back("-analyzer-checker=osx");

      CmdArgs.push_back("-analyzer-checker=deadcode");

      if (types::isCXX(Input.getType()))
        CmdArgs.push_back("-analyzer-checker=cplusplus");

      // Enable the following experimental checkers for testing.
      CmdArgs.push_back(
          "-analyzer-checker=security.insecureAPI.UncheckedReturn");
      CmdArgs.push_back("-analyzer-checker=security.insecureAPI.getpw");
      CmdArgs.push_back("-analyzer-checker=security.insecureAPI.gets");
      CmdArgs.push_back("-analyzer-checker=security.insecureAPI.mktemp");
      CmdArgs.push_back("-analyzer-checker=security.insecureAPI.mkstemp");
      CmdArgs.push_back("-analyzer-checker=security.insecureAPI.vfork");

      // Default nullability checks.
      CmdArgs.push_back("-analyzer-checker=nullability.NullPassedToNonnull");
      CmdArgs.push_back(
          "-analyzer-checker=nullability.NullReturnedFromNonnull");
    }

    // Set the output format. The default is plist, for (lame) historical
    // reasons.
    CmdArgs.push_back("-analyzer-output");
    if (Arg *A = Args.getLastArg(options::OPT__analyzer_output))
      CmdArgs.push_back(A->getValue());
    else
      CmdArgs.push_back("plist");

    // Disable the presentation of standard compiler warnings when
    // using --analyze.  We only want to show static analyzer diagnostics
    // or frontend errors.
    CmdArgs.push_back("-w");

    // Add -Xanalyzer arguments when running as analyzer.
    Args.AddAllArgValues(CmdArgs, options::OPT_Xanalyzer);
  }

  CheckCodeGenerationOptions(D, Args);

  llvm::Reloc::Model RelocationModel;
  unsigned PICLevel;
  bool IsPIE;
  std::tie(RelocationModel, PICLevel, IsPIE) =
      ParsePICArgs(getToolChain(), Triple, Args);

  const char *RMName = RelocationModelName(RelocationModel);
  if (RMName) {
    CmdArgs.push_back("-mrelocation-model");
    CmdArgs.push_back(RMName);
  }
  if (PICLevel > 0) {
    CmdArgs.push_back("-pic-level");
    CmdArgs.push_back(PICLevel == 1 ? "1" : "2");
    if (IsPIE) {
      CmdArgs.push_back("-pie-level");
      CmdArgs.push_back(PICLevel == 1 ? "1" : "2");
    }
  }

  CmdArgs.push_back("-mthread-model");
  if (Arg *A = Args.getLastArg(options::OPT_mthread_model))
    CmdArgs.push_back(A->getValue());
  else
    CmdArgs.push_back(Args.MakeArgString(getToolChain().getThreadModel()));

  Args.AddLastArg(CmdArgs, options::OPT_fveclib);

  if (!Args.hasFlag(options::OPT_fmerge_all_constants,
                    options::OPT_fno_merge_all_constants))
    CmdArgs.push_back("-fno-merge-all-constants");

  // LLVM Code Generator Options.

  if (Args.hasArg(options::OPT_frewrite_map_file) ||
      Args.hasArg(options::OPT_frewrite_map_file_EQ)) {
    for (const Arg *A : Args.filtered(options::OPT_frewrite_map_file,
                                      options::OPT_frewrite_map_file_EQ)) {
      CmdArgs.push_back("-frewrite-map-file");
      CmdArgs.push_back(A->getValue());
      A->claim();
    }
  }

  if (Arg *A = Args.getLastArg(options::OPT_Wframe_larger_than_EQ)) {
    StringRef v = A->getValue();
    CmdArgs.push_back("-mllvm");
    CmdArgs.push_back(Args.MakeArgString("-warn-stack-size=" + v));
    A->claim();
  }

  if (Arg *A = Args.getLastArg(options::OPT_mregparm_EQ)) {
    CmdArgs.push_back("-mregparm");
    CmdArgs.push_back(A->getValue());
  }

  if (Arg *A = Args.getLastArg(options::OPT_fpcc_struct_return,
                               options::OPT_freg_struct_return)) {
    if (getToolChain().getArch() != llvm::Triple::x86) {
      D.Diag(diag::err_drv_unsupported_opt_for_target)
          << A->getSpelling() << getToolChain().getTriple().str();
    } else if (A->getOption().matches(options::OPT_fpcc_struct_return)) {
      CmdArgs.push_back("-fpcc-struct-return");
    } else {
      assert(A->getOption().matches(options::OPT_freg_struct_return));
      CmdArgs.push_back("-freg-struct-return");
    }
  }

  if (Args.hasFlag(options::OPT_mrtd, options::OPT_mno_rtd, false))
    CmdArgs.push_back("-mrtd");

  if (shouldUseFramePointer(Args, getToolChain().getTriple()))
    CmdArgs.push_back("-mdisable-fp-elim");
  if (!Args.hasFlag(options::OPT_fzero_initialized_in_bss,
                    options::OPT_fno_zero_initialized_in_bss))
    CmdArgs.push_back("-mno-zero-initialized-in-bss");

  bool OFastEnabled = isOptimizationLevelFast(Args);
  // If -Ofast is the optimization level, then -fstrict-aliasing should be
  // enabled.  This alias option is being used to simplify the hasFlag logic.
  OptSpecifier StrictAliasingAliasOption =
      OFastEnabled ? options::OPT_Ofast : options::OPT_fstrict_aliasing;
  // We turn strict aliasing off by default if we're in CL mode, since MSVC
  // doesn't do any TBAA.
  bool TBAAOnByDefault = !getToolChain().getDriver().IsCLMode();
  if (!Args.hasFlag(options::OPT_fstrict_aliasing, StrictAliasingAliasOption,
                    options::OPT_fno_strict_aliasing, TBAAOnByDefault))
    CmdArgs.push_back("-relaxed-aliasing");
  if (!Args.hasFlag(options::OPT_fstruct_path_tbaa,
                    options::OPT_fno_struct_path_tbaa))
    CmdArgs.push_back("-no-struct-path-tbaa");
  if (Args.hasFlag(options::OPT_fstrict_enums, options::OPT_fno_strict_enums,
                   false))
    CmdArgs.push_back("-fstrict-enums");
  if (Args.hasFlag(options::OPT_fstrict_vtable_pointers,
                   options::OPT_fno_strict_vtable_pointers,
                   false))
    CmdArgs.push_back("-fstrict-vtable-pointers");
  if (!Args.hasFlag(options::OPT_foptimize_sibling_calls,
                    options::OPT_fno_optimize_sibling_calls))
    CmdArgs.push_back("-mdisable-tail-calls");

  // Handle segmented stacks.
  if (Args.hasArg(options::OPT_fsplit_stack))
    CmdArgs.push_back("-split-stacks");

  // If -Ofast is the optimization level, then -ffast-math should be enabled.
  // This alias option is being used to simplify the getLastArg logic.
  OptSpecifier FastMathAliasOption =
      OFastEnabled ? options::OPT_Ofast : options::OPT_ffast_math;

  // Handle various floating point optimization flags, mapping them to the
  // appropriate LLVM code generation flags. The pattern for all of these is to
  // default off the codegen optimizations, and if any flag enables them and no
  // flag disables them after the flag enabling them, enable the codegen
  // optimization. This is complicated by several "umbrella" flags.
  if (Arg *A = Args.getLastArg(
          options::OPT_ffast_math, FastMathAliasOption,
          options::OPT_fno_fast_math, options::OPT_ffinite_math_only,
          options::OPT_fno_finite_math_only, options::OPT_fhonor_infinities,
          options::OPT_fno_honor_infinities))
    if (A->getOption().getID() != options::OPT_fno_fast_math &&
        A->getOption().getID() != options::OPT_fno_finite_math_only &&
        A->getOption().getID() != options::OPT_fhonor_infinities)
      CmdArgs.push_back("-menable-no-infs");
  if (Arg *A = Args.getLastArg(
          options::OPT_ffast_math, FastMathAliasOption,
          options::OPT_fno_fast_math, options::OPT_ffinite_math_only,
          options::OPT_fno_finite_math_only, options::OPT_fhonor_nans,
          options::OPT_fno_honor_nans))
    if (A->getOption().getID() != options::OPT_fno_fast_math &&
        A->getOption().getID() != options::OPT_fno_finite_math_only &&
        A->getOption().getID() != options::OPT_fhonor_nans)
      CmdArgs.push_back("-menable-no-nans");

  // -fmath-errno is the default on some platforms, e.g. BSD-derived OSes.
  bool MathErrno = getToolChain().IsMathErrnoDefault();
  if (Arg *A =
          Args.getLastArg(options::OPT_ffast_math, FastMathAliasOption,
                          options::OPT_fno_fast_math, options::OPT_fmath_errno,
                          options::OPT_fno_math_errno)) {
    // Turning on -ffast_math (with either flag) removes the need for MathErrno.
    // However, turning *off* -ffast_math merely restores the toolchain default
    // (which may be false).
    if (A->getOption().getID() == options::OPT_fno_math_errno ||
        A->getOption().getID() == options::OPT_ffast_math ||
        A->getOption().getID() == options::OPT_Ofast)
      MathErrno = false;
    else if (A->getOption().getID() == options::OPT_fmath_errno)
      MathErrno = true;
  }
  if (MathErrno)
    CmdArgs.push_back("-fmath-errno");

  // There are several flags which require disabling very specific
  // optimizations. Any of these being disabled forces us to turn off the
  // entire set of LLVM optimizations, so collect them through all the flag
  // madness.
  bool AssociativeMath = false;
  if (Arg *A = Args.getLastArg(
          options::OPT_ffast_math, FastMathAliasOption,
          options::OPT_fno_fast_math, options::OPT_funsafe_math_optimizations,
          options::OPT_fno_unsafe_math_optimizations,
          options::OPT_fassociative_math, options::OPT_fno_associative_math))
    if (A->getOption().getID() != options::OPT_fno_fast_math &&
        A->getOption().getID() != options::OPT_fno_unsafe_math_optimizations &&
        A->getOption().getID() != options::OPT_fno_associative_math)
      AssociativeMath = true;
  bool ReciprocalMath = false;
  if (Arg *A = Args.getLastArg(
          options::OPT_ffast_math, FastMathAliasOption,
          options::OPT_fno_fast_math, options::OPT_funsafe_math_optimizations,
          options::OPT_fno_unsafe_math_optimizations,
          options::OPT_freciprocal_math, options::OPT_fno_reciprocal_math))
    if (A->getOption().getID() != options::OPT_fno_fast_math &&
        A->getOption().getID() != options::OPT_fno_unsafe_math_optimizations &&
        A->getOption().getID() != options::OPT_fno_reciprocal_math)
      ReciprocalMath = true;
  bool SignedZeros = true;
  if (Arg *A = Args.getLastArg(
          options::OPT_ffast_math, FastMathAliasOption,
          options::OPT_fno_fast_math, options::OPT_funsafe_math_optimizations,
          options::OPT_fno_unsafe_math_optimizations,
          options::OPT_fsigned_zeros, options::OPT_fno_signed_zeros))
    if (A->getOption().getID() != options::OPT_fno_fast_math &&
        A->getOption().getID() != options::OPT_fno_unsafe_math_optimizations &&
        A->getOption().getID() != options::OPT_fsigned_zeros)
      SignedZeros = false;
  bool TrappingMath = true;
  if (Arg *A = Args.getLastArg(
          options::OPT_ffast_math, FastMathAliasOption,
          options::OPT_fno_fast_math, options::OPT_funsafe_math_optimizations,
          options::OPT_fno_unsafe_math_optimizations,
          options::OPT_ftrapping_math, options::OPT_fno_trapping_math))
    if (A->getOption().getID() != options::OPT_fno_fast_math &&
        A->getOption().getID() != options::OPT_fno_unsafe_math_optimizations &&
        A->getOption().getID() != options::OPT_ftrapping_math)
      TrappingMath = false;
  if (!MathErrno && AssociativeMath && ReciprocalMath && !SignedZeros &&
      !TrappingMath)
    CmdArgs.push_back("-menable-unsafe-fp-math");

  if (!SignedZeros)
    CmdArgs.push_back("-fno-signed-zeros");

  if (ReciprocalMath)
    CmdArgs.push_back("-freciprocal-math");

  // Validate and pass through -fp-contract option.
  if (Arg *A = Args.getLastArg(options::OPT_ffast_math, FastMathAliasOption,
                               options::OPT_fno_fast_math,
                               options::OPT_ffp_contract)) {
    if (A->getOption().getID() == options::OPT_ffp_contract) {
      StringRef Val = A->getValue();
      if (Val == "fast" || Val == "on" || Val == "off") {
        CmdArgs.push_back(Args.MakeArgString("-ffp-contract=" + Val));
      } else {
        D.Diag(diag::err_drv_unsupported_option_argument)
            << A->getOption().getName() << Val;
      }
    } else if (A->getOption().matches(options::OPT_ffast_math) ||
               (OFastEnabled && A->getOption().matches(options::OPT_Ofast))) {
      // If fast-math is set then set the fp-contract mode to fast.
      CmdArgs.push_back(Args.MakeArgString("-ffp-contract=fast"));
    }
  }

  ParseMRecip(getToolChain().getDriver(), Args, CmdArgs);

  // We separately look for the '-ffast-math' and '-ffinite-math-only' flags,
  // and if we find them, tell the frontend to provide the appropriate
  // preprocessor macros. This is distinct from enabling any optimizations as
  // these options induce language changes which must survive serialization
  // and deserialization, etc.
  if (Arg *A = Args.getLastArg(options::OPT_ffast_math, FastMathAliasOption,
                               options::OPT_fno_fast_math))
    if (!A->getOption().matches(options::OPT_fno_fast_math))
      CmdArgs.push_back("-ffast-math");
  if (Arg *A = Args.getLastArg(options::OPT_ffinite_math_only,
                               options::OPT_fno_fast_math))
    if (A->getOption().matches(options::OPT_ffinite_math_only))
      CmdArgs.push_back("-ffinite-math-only");

  // Decide whether to use verbose asm. Verbose assembly is the default on
  // toolchains which have the integrated assembler on by default.
  bool IsIntegratedAssemblerDefault =
      getToolChain().IsIntegratedAssemblerDefault();
  if (Args.hasFlag(options::OPT_fverbose_asm, options::OPT_fno_verbose_asm,
                   IsIntegratedAssemblerDefault) ||
      Args.hasArg(options::OPT_dA))
    CmdArgs.push_back("-masm-verbose");

  if (!Args.hasFlag(options::OPT_fintegrated_as, options::OPT_fno_integrated_as,
                    IsIntegratedAssemblerDefault))
    CmdArgs.push_back("-no-integrated-as");

  if (Args.hasArg(options::OPT_fdebug_pass_structure)) {
    CmdArgs.push_back("-mdebug-pass");
    CmdArgs.push_back("Structure");
  }
  if (Args.hasArg(options::OPT_fdebug_pass_arguments)) {
    CmdArgs.push_back("-mdebug-pass");
    CmdArgs.push_back("Arguments");
  }

  // Enable -mconstructor-aliases except on darwin, where we have to
  // work around a linker bug;  see <rdar://problem/7651567>.
  if (!getToolChain().getTriple().isOSDarwin())
    CmdArgs.push_back("-mconstructor-aliases");

  // Darwin's kernel doesn't support guard variables; just die if we
  // try to use them.
  if (KernelOrKext && getToolChain().getTriple().isOSDarwin())
    CmdArgs.push_back("-fforbid-guard-variables");

  if (Args.hasArg(options::OPT_mms_bitfields)) {
    CmdArgs.push_back("-mms-bitfields");
  }

  // This is a coarse approximation of what llvm-gcc actually does, both
  // -fasynchronous-unwind-tables and -fnon-call-exceptions interact in more
  // complicated ways.
  bool AsynchronousUnwindTables =
      Args.hasFlag(options::OPT_fasynchronous_unwind_tables,
                   options::OPT_fno_asynchronous_unwind_tables,
                   (getToolChain().IsUnwindTablesDefault() ||
                    getToolChain().getSanitizerArgs().needsUnwindTables()) &&
                       !KernelOrKext);
  if (Args.hasFlag(options::OPT_funwind_tables, options::OPT_fno_unwind_tables,
                   AsynchronousUnwindTables))
    CmdArgs.push_back("-munwind-tables");

  getToolChain().addClangTargetOptions(Args, CmdArgs);

  if (Arg *A = Args.getLastArg(options::OPT_flimited_precision_EQ)) {
    CmdArgs.push_back("-mlimit-float-precision");
    CmdArgs.push_back(A->getValue());
  }

  // FIXME: Handle -mtune=.
  (void)Args.hasArg(options::OPT_mtune_EQ);

  if (Arg *A = Args.getLastArg(options::OPT_mcmodel_EQ)) {
    CmdArgs.push_back("-mcode-model");
    CmdArgs.push_back(A->getValue());
  }

  // Add the target cpu
  std::string CPU = getCPUName(Args, Triple, /*FromAs*/ false);
  if (!CPU.empty()) {
    CmdArgs.push_back("-target-cpu");
    CmdArgs.push_back(Args.MakeArgString(CPU));
  }

  if (const Arg *A = Args.getLastArg(options::OPT_mfpmath_EQ)) {
    CmdArgs.push_back("-mfpmath");
    CmdArgs.push_back(A->getValue());
  }

  // Add the target features
  getTargetFeatures(getToolChain(), Triple, Args, CmdArgs, false);

  // Add target specific flags.
  switch (getToolChain().getArch()) {
  default:
    break;

  case llvm::Triple::arm:
  case llvm::Triple::armeb:
  case llvm::Triple::thumb:
  case llvm::Triple::thumbeb:
    // Use the effective triple, which takes into account the deployment target.
    AddARMTargetArgs(Triple, Args, CmdArgs, KernelOrKext);
    break;

  case llvm::Triple::aarch64:
  case llvm::Triple::aarch64_be:
    AddAArch64TargetArgs(Args, CmdArgs);
    break;

  case llvm::Triple::mips:
  case llvm::Triple::mipsel:
  case llvm::Triple::mips64:
  case llvm::Triple::mips64el:
    AddMIPSTargetArgs(Args, CmdArgs);
    break;

  case llvm::Triple::ppc:
  case llvm::Triple::ppc64:
  case llvm::Triple::ppc64le:
    AddPPCTargetArgs(Args, CmdArgs);
    break;

  case llvm::Triple::sparc:
  case llvm::Triple::sparcel:
  case llvm::Triple::sparcv9:
    AddSparcTargetArgs(Args, CmdArgs);
    break;

  case llvm::Triple::x86:
  case llvm::Triple::x86_64:
    AddX86TargetArgs(Args, CmdArgs);
    break;

  case llvm::Triple::hexagon:
    AddHexagonTargetArgs(Args, CmdArgs);
    break;
  }

  // The 'g' groups options involve a somewhat intricate sequence of decisions
  // about what to pass from the driver to the frontend, but by the time they
  // reach cc1 they've been factored into two well-defined orthogonal choices:
  //  * what level of debug info to generate
  //  * what dwarf version to write
  // This avoids having to monkey around further in cc1 other than to disable
  // codeview if not running in a Windows environment. Perhaps even that
  // decision should be made in the driver as well though.
  enum CodeGenOptions::DebugInfoKind DebugInfoKind =
      CodeGenOptions::NoDebugInfo;
  // These two are potentially updated by AddClangCLArgs.
  unsigned DwarfVersion = 0;
  bool EmitCodeView = false;

  // Add clang-cl arguments.
  if (getToolChain().getDriver().IsCLMode())
    AddClangCLArgs(Args, CmdArgs, &DebugInfoKind, &EmitCodeView);

  // Pass the linker version in use.
  if (Arg *A = Args.getLastArg(options::OPT_mlinker_version_EQ)) {
    CmdArgs.push_back("-target-linker-version");
    CmdArgs.push_back(A->getValue());
  }

  if (!shouldUseLeafFramePointer(Args, getToolChain().getTriple()))
    CmdArgs.push_back("-momit-leaf-frame-pointer");

  // Explicitly error on some things we know we don't support and can't just
  // ignore.
  types::ID InputType = Input.getType();
  if (!Args.hasArg(options::OPT_fallow_unsupported)) {
    Arg *Unsupported;
    if (types::isCXX(InputType) && getToolChain().getTriple().isOSDarwin() &&
        getToolChain().getArch() == llvm::Triple::x86) {
      if ((Unsupported = Args.getLastArg(options::OPT_fapple_kext)) ||
          (Unsupported = Args.getLastArg(options::OPT_mkernel)))
        D.Diag(diag::err_drv_clang_unsupported_opt_cxx_darwin_i386)
            << Unsupported->getOption().getName();
    }
  }

  Args.AddAllArgs(CmdArgs, options::OPT_v);
  Args.AddLastArg(CmdArgs, options::OPT_H);
  if (D.CCPrintHeaders && !D.CCGenDiagnostics) {
    CmdArgs.push_back("-header-include-file");
    CmdArgs.push_back(D.CCPrintHeadersFilename ? D.CCPrintHeadersFilename
                                               : "-");
  }
  Args.AddLastArg(CmdArgs, options::OPT_P);
  Args.AddLastArg(CmdArgs, options::OPT_print_ivar_layout);

  if (D.CCLogDiagnostics && !D.CCGenDiagnostics) {
    CmdArgs.push_back("-diagnostic-log-file");
    CmdArgs.push_back(D.CCLogDiagnosticsFilename ? D.CCLogDiagnosticsFilename
                                                 : "-");
  }

  Args.ClaimAllArgs(options::OPT_g_Group);
  Arg *SplitDwarfArg = Args.getLastArg(options::OPT_gsplit_dwarf);
  if (Arg *A = Args.getLastArg(options::OPT_g_Group)) {
    // If you say "-gline-tables-only -gsplit-dwarf", split-dwarf wins,
    // which mandates turning on "-g". But -split-dwarf is not a g_group option,
    // hence it takes a nontrivial test to decide about line-tables-only.
    if (A->getOption().matches(options::OPT_gline_tables_only) &&
        (!SplitDwarfArg || A->getIndex() > SplitDwarfArg->getIndex())) {
      DebugInfoKind = CodeGenOptions::DebugLineTablesOnly;
      SplitDwarfArg = nullptr;
    } else if (!A->getOption().matches(options::OPT_g0)) {
      // Some 'g' group option other than one expressly disabling debug info
      // must have been the final (winning) one. They're all equivalent.
      DebugInfoKind = CodeGenOptions::LimitedDebugInfo;
    }
  }

  // If a -gdwarf argument appeared, use it, unless DebugInfoKind is None
  // (because that would mean that "-g0" was the rightmost 'g' group option).
  // FIXME: specifying "-gdwarf-<N>" "-g1" in that order works,
  // but "-g1" "-gdwarf-<N>" does not. A deceptively simple (but wrong) "fix"
  // exists of removing the gdwarf options from the g_group.
  if (Arg *A = Args.getLastArg(options::OPT_gdwarf_2, options::OPT_gdwarf_3,
                               options::OPT_gdwarf_4))
    DwarfVersion = DwarfVersionNum(A->getSpelling());

  // Forward -gcodeview.
  // 'EmitCodeView might have been set by CL-compatibility argument parsing.
  if (Args.hasArg(options::OPT_gcodeview) || EmitCodeView) {
    // DwarfVersion remains at 0 if no explicit choice was made.
    CmdArgs.push_back("-gcodeview");
  } else if (DwarfVersion == 0 &&
             DebugInfoKind != CodeGenOptions::NoDebugInfo) {
    DwarfVersion = getToolChain().GetDefaultDwarfVersion();
  }

  // We ignore flags -gstrict-dwarf and -grecord-gcc-switches for now.
  Args.ClaimAllArgs(options::OPT_g_flags_Group);

  // PS4 defaults to no column info
  if (Args.hasFlag(options::OPT_gcolumn_info, options::OPT_gno_column_info,
                   /*Default=*/ !IsPS4CPU))
    CmdArgs.push_back("-dwarf-column-info");

  // FIXME: Move backend command line options to the module.
  if (Args.hasArg(options::OPT_gmodules)) {
    DebugInfoKind = CodeGenOptions::LimitedDebugInfo;
    CmdArgs.push_back("-dwarf-ext-refs");
    CmdArgs.push_back("-fmodule-format=obj");
  }

  // -gsplit-dwarf should turn on -g and enable the backend dwarf
  // splitting and extraction.
  // FIXME: Currently only works on Linux.
  if (getToolChain().getTriple().isOSLinux() && SplitDwarfArg) {
    DebugInfoKind = CodeGenOptions::LimitedDebugInfo;
    CmdArgs.push_back("-backend-option");
    CmdArgs.push_back("-split-dwarf=Enable");
  }

  // After we've dealt with all combinations of things that could
  // make DebugInfoKind be other than None or DebugLineTablesOnly,
  // figure out if we need to "upgrade" it to standalone debug info.
  // We parse these two '-f' options whether or not they will be used,
  // to claim them even if you wrote "-fstandalone-debug -gline-tables-only"
  bool NeedFullDebug = Args.hasFlag(options::OPT_fstandalone_debug,
                                    options::OPT_fno_standalone_debug,
                                    getToolChain().GetDefaultStandaloneDebug());
  if (DebugInfoKind == CodeGenOptions::LimitedDebugInfo && NeedFullDebug)
    DebugInfoKind = CodeGenOptions::FullDebugInfo;
  RenderDebugEnablingArgs(Args, CmdArgs, DebugInfoKind, DwarfVersion);

  // -ggnu-pubnames turns on gnu style pubnames in the backend.
  if (Args.hasArg(options::OPT_ggnu_pubnames)) {
    CmdArgs.push_back("-backend-option");
    CmdArgs.push_back("-generate-gnu-dwarf-pub-sections");
  }

  // -gdwarf-aranges turns on the emission of the aranges section in the
  // backend.
  // Always enabled on the PS4.
  if (Args.hasArg(options::OPT_gdwarf_aranges) || IsPS4CPU) {
    CmdArgs.push_back("-backend-option");
    CmdArgs.push_back("-generate-arange-section");
  }

  if (Args.hasFlag(options::OPT_fdebug_types_section,
                   options::OPT_fno_debug_types_section, false)) {
    CmdArgs.push_back("-backend-option");
    CmdArgs.push_back("-generate-type-units");
  }

  // CloudABI uses -ffunction-sections and -fdata-sections by default.
  bool UseSeparateSections = Triple.getOS() == llvm::Triple::CloudABI;

  if (Args.hasFlag(options::OPT_ffunction_sections,
                   options::OPT_fno_function_sections, UseSeparateSections)) {
    CmdArgs.push_back("-ffunction-sections");
  }

  if (Args.hasFlag(options::OPT_fdata_sections, options::OPT_fno_data_sections,
                   UseSeparateSections)) {
    CmdArgs.push_back("-fdata-sections");
  }

  if (!Args.hasFlag(options::OPT_funique_section_names,
                    options::OPT_fno_unique_section_names, true))
    CmdArgs.push_back("-fno-unique-section-names");

  Args.AddAllArgs(CmdArgs, options::OPT_finstrument_functions);

  addPGOAndCoverageFlags(C, D, Output, Args, CmdArgs);

  // Pass options for controlling the default header search paths.
  if (Args.hasArg(options::OPT_nostdinc)) {
    CmdArgs.push_back("-nostdsysteminc");
    CmdArgs.push_back("-nobuiltininc");
  } else {
    if (Args.hasArg(options::OPT_nostdlibinc))
      CmdArgs.push_back("-nostdsysteminc");
    Args.AddLastArg(CmdArgs, options::OPT_nostdincxx);
    Args.AddLastArg(CmdArgs, options::OPT_nobuiltininc);
  }

  // Pass the path to compiler resource files.
  CmdArgs.push_back("-resource-dir");
  CmdArgs.push_back(D.ResourceDir.c_str());

  Args.AddLastArg(CmdArgs, options::OPT_working_directory);

  bool ARCMTEnabled = false;
  if (!Args.hasArg(options::OPT_fno_objc_arc, options::OPT_fobjc_arc)) {
    if (const Arg *A = Args.getLastArg(options::OPT_ccc_arcmt_check,
                                       options::OPT_ccc_arcmt_modify,
                                       options::OPT_ccc_arcmt_migrate)) {
      ARCMTEnabled = true;
      switch (A->getOption().getID()) {
      default:
        llvm_unreachable("missed a case");
      case options::OPT_ccc_arcmt_check:
        CmdArgs.push_back("-arcmt-check");
        break;
      case options::OPT_ccc_arcmt_modify:
        CmdArgs.push_back("-arcmt-modify");
        break;
      case options::OPT_ccc_arcmt_migrate:
        CmdArgs.push_back("-arcmt-migrate");
        CmdArgs.push_back("-mt-migrate-directory");
        CmdArgs.push_back(A->getValue());

        Args.AddLastArg(CmdArgs, options::OPT_arcmt_migrate_report_output);
        Args.AddLastArg(CmdArgs, options::OPT_arcmt_migrate_emit_arc_errors);
        break;
      }
    }
  } else {
    Args.ClaimAllArgs(options::OPT_ccc_arcmt_check);
    Args.ClaimAllArgs(options::OPT_ccc_arcmt_modify);
    Args.ClaimAllArgs(options::OPT_ccc_arcmt_migrate);
  }

  if (const Arg *A = Args.getLastArg(options::OPT_ccc_objcmt_migrate)) {
    if (ARCMTEnabled) {
      D.Diag(diag::err_drv_argument_not_allowed_with) << A->getAsString(Args)
                                                      << "-ccc-arcmt-migrate";
    }
    CmdArgs.push_back("-mt-migrate-directory");
    CmdArgs.push_back(A->getValue());

    if (!Args.hasArg(options::OPT_objcmt_migrate_literals,
                     options::OPT_objcmt_migrate_subscripting,
                     options::OPT_objcmt_migrate_property)) {
      // None specified, means enable them all.
      CmdArgs.push_back("-objcmt-migrate-literals");
      CmdArgs.push_back("-objcmt-migrate-subscripting");
      CmdArgs.push_back("-objcmt-migrate-property");
    } else {
      Args.AddLastArg(CmdArgs, options::OPT_objcmt_migrate_literals);
      Args.AddLastArg(CmdArgs, options::OPT_objcmt_migrate_subscripting);
      Args.AddLastArg(CmdArgs, options::OPT_objcmt_migrate_property);
    }
  } else {
    Args.AddLastArg(CmdArgs, options::OPT_objcmt_migrate_literals);
    Args.AddLastArg(CmdArgs, options::OPT_objcmt_migrate_subscripting);
    Args.AddLastArg(CmdArgs, options::OPT_objcmt_migrate_property);
    Args.AddLastArg(CmdArgs, options::OPT_objcmt_migrate_all);
    Args.AddLastArg(CmdArgs, options::OPT_objcmt_migrate_readonly_property);
    Args.AddLastArg(CmdArgs, options::OPT_objcmt_migrate_readwrite_property);
    Args.AddLastArg(CmdArgs, options::OPT_objcmt_migrate_property_dot_syntax);
    Args.AddLastArg(CmdArgs, options::OPT_objcmt_migrate_annotation);
    Args.AddLastArg(CmdArgs, options::OPT_objcmt_migrate_instancetype);
    Args.AddLastArg(CmdArgs, options::OPT_objcmt_migrate_nsmacros);
    Args.AddLastArg(CmdArgs, options::OPT_objcmt_migrate_protocol_conformance);
    Args.AddLastArg(CmdArgs, options::OPT_objcmt_atomic_property);
    Args.AddLastArg(CmdArgs, options::OPT_objcmt_returns_innerpointer_property);
    Args.AddLastArg(CmdArgs, options::OPT_objcmt_ns_nonatomic_iosonly);
    Args.AddLastArg(CmdArgs, options::OPT_objcmt_migrate_designated_init);
    Args.AddLastArg(CmdArgs, options::OPT_objcmt_whitelist_dir_path);
  }

  // Add preprocessing options like -I, -D, etc. if we are using the
  // preprocessor.
  //
  // FIXME: Support -fpreprocessed
  if (types::getPreprocessedType(InputType) != types::TY_INVALID)
    AddPreprocessingOptions(C, JA, D, Args, CmdArgs, Output, Inputs);

  // Don't warn about "clang -c -DPIC -fPIC test.i" because libtool.m4 assumes
  // that "The compiler can only warn and ignore the option if not recognized".
  // When building with ccache, it will pass -D options to clang even on
  // preprocessed inputs and configure concludes that -fPIC is not supported.
  Args.ClaimAllArgs(options::OPT_D);

  // Manually translate -O4 to -O3; let clang reject others.
  if (Arg *A = Args.getLastArg(options::OPT_O_Group)) {
    if (A->getOption().matches(options::OPT_O4)) {
      CmdArgs.push_back("-O3");
      D.Diag(diag::warn_O4_is_O3);
    } else {
      A->render(Args, CmdArgs);
    }
  }

  // Warn about ignored options to clang.
  for (const Arg *A :
       Args.filtered(options::OPT_clang_ignored_gcc_optimization_f_Group)) {
    D.Diag(diag::warn_ignored_gcc_optimization) << A->getAsString(Args);
    A->claim();
  }

  claimNoWarnArgs(Args);

  Args.AddAllArgs(CmdArgs, options::OPT_R_Group);
  Args.AddAllArgs(CmdArgs, options::OPT_W_Group);
  if (Args.hasFlag(options::OPT_pedantic, options::OPT_no_pedantic, false))
    CmdArgs.push_back("-pedantic");
  Args.AddLastArg(CmdArgs, options::OPT_pedantic_errors);
  Args.AddLastArg(CmdArgs, options::OPT_w);

  // Handle -{std, ansi, trigraphs} -- take the last of -{std, ansi}
  // (-ansi is equivalent to -std=c89 or -std=c++98).
  //
  // If a std is supplied, only add -trigraphs if it follows the
  // option.
  bool ImplyVCPPCXXVer = false;
  if (Arg *Std = Args.getLastArg(options::OPT_std_EQ, options::OPT_ansi)) {
    if (Std->getOption().matches(options::OPT_ansi))
      if (types::isCXX(InputType))
        CmdArgs.push_back("-std=c++98");
      else
        CmdArgs.push_back("-std=c89");
    else
      Std->render(Args, CmdArgs);

    // If -f(no-)trigraphs appears after the language standard flag, honor it.
    if (Arg *A = Args.getLastArg(options::OPT_std_EQ, options::OPT_ansi,
                                 options::OPT_ftrigraphs,
                                 options::OPT_fno_trigraphs))
      if (A != Std)
        A->render(Args, CmdArgs);
  } else {
    // Honor -std-default.
    //
    // FIXME: Clang doesn't correctly handle -std= when the input language
    // doesn't match. For the time being just ignore this for C++ inputs;
    // eventually we want to do all the standard defaulting here instead of
    // splitting it between the driver and clang -cc1.
    if (!types::isCXX(InputType))
      Args.AddAllArgsTranslated(CmdArgs, options::OPT_std_default_EQ, "-std=",
                                /*Joined=*/true);
    else if (IsWindowsMSVC)
      ImplyVCPPCXXVer = true;

    Args.AddLastArg(CmdArgs, options::OPT_ftrigraphs,
                    options::OPT_fno_trigraphs);
  }

  // GCC's behavior for -Wwrite-strings is a bit strange:
  //  * In C, this "warning flag" changes the types of string literals from
  //    'char[N]' to 'const char[N]', and thus triggers an unrelated warning
  //    for the discarded qualifier.
  //  * In C++, this is just a normal warning flag.
  //
  // Implementing this warning correctly in C is hard, so we follow GCC's
  // behavior for now. FIXME: Directly diagnose uses of a string literal as
  // a non-const char* in C, rather than using this crude hack.
  if (!types::isCXX(InputType)) {
    // FIXME: This should behave just like a warning flag, and thus should also
    // respect -Weverything, -Wno-everything, -Werror=write-strings, and so on.
    Arg *WriteStrings =
        Args.getLastArg(options::OPT_Wwrite_strings,
                        options::OPT_Wno_write_strings, options::OPT_w);
    if (WriteStrings &&
        WriteStrings->getOption().matches(options::OPT_Wwrite_strings))
      CmdArgs.push_back("-fconst-strings");
  }

  // GCC provides a macro definition '__DEPRECATED' when -Wdeprecated is active
  // during C++ compilation, which it is by default. GCC keeps this define even
  // in the presence of '-w', match this behavior bug-for-bug.
  if (types::isCXX(InputType) &&
      Args.hasFlag(options::OPT_Wdeprecated, options::OPT_Wno_deprecated,
                   true)) {
    CmdArgs.push_back("-fdeprecated-macro");
  }

  // Translate GCC's misnamer '-fasm' arguments to '-fgnu-keywords'.
  if (Arg *Asm = Args.getLastArg(options::OPT_fasm, options::OPT_fno_asm)) {
    if (Asm->getOption().matches(options::OPT_fasm))
      CmdArgs.push_back("-fgnu-keywords");
    else
      CmdArgs.push_back("-fno-gnu-keywords");
  }

  if (ShouldDisableDwarfDirectory(Args, getToolChain()))
    CmdArgs.push_back("-fno-dwarf-directory-asm");

  if (ShouldDisableAutolink(Args, getToolChain()))
    CmdArgs.push_back("-fno-autolink");

  // Add in -fdebug-compilation-dir if necessary.
  addDebugCompDirArg(Args, CmdArgs);

  for (const Arg *A : Args.filtered(options::OPT_fdebug_prefix_map_EQ)) {
    StringRef Map = A->getValue();
    if (Map.find('=') == StringRef::npos)
      D.Diag(diag::err_drv_invalid_argument_to_fdebug_prefix_map) << Map;
    else
      CmdArgs.push_back(Args.MakeArgString("-fdebug-prefix-map=" + Map));
    A->claim();
  }

  if (Arg *A = Args.getLastArg(options::OPT_ftemplate_depth_,
                               options::OPT_ftemplate_depth_EQ)) {
    CmdArgs.push_back("-ftemplate-depth");
    CmdArgs.push_back(A->getValue());
  }

  if (Arg *A = Args.getLastArg(options::OPT_foperator_arrow_depth_EQ)) {
    CmdArgs.push_back("-foperator-arrow-depth");
    CmdArgs.push_back(A->getValue());
  }

  if (Arg *A = Args.getLastArg(options::OPT_fconstexpr_depth_EQ)) {
    CmdArgs.push_back("-fconstexpr-depth");
    CmdArgs.push_back(A->getValue());
  }

  if (Arg *A = Args.getLastArg(options::OPT_fconstexpr_steps_EQ)) {
    CmdArgs.push_back("-fconstexpr-steps");
    CmdArgs.push_back(A->getValue());
  }

  if (Arg *A = Args.getLastArg(options::OPT_fbracket_depth_EQ)) {
    CmdArgs.push_back("-fbracket-depth");
    CmdArgs.push_back(A->getValue());
  }

  if (Arg *A = Args.getLastArg(options::OPT_Wlarge_by_value_copy_EQ,
                               options::OPT_Wlarge_by_value_copy_def)) {
    if (A->getNumValues()) {
      StringRef bytes = A->getValue();
      CmdArgs.push_back(Args.MakeArgString("-Wlarge-by-value-copy=" + bytes));
    } else
      CmdArgs.push_back("-Wlarge-by-value-copy=64"); // default value
  }

  if (Args.hasArg(options::OPT_relocatable_pch))
    CmdArgs.push_back("-relocatable-pch");

  if (Arg *A = Args.getLastArg(options::OPT_fconstant_string_class_EQ)) {
    CmdArgs.push_back("-fconstant-string-class");
    CmdArgs.push_back(A->getValue());
  }

  if (Arg *A = Args.getLastArg(options::OPT_ftabstop_EQ)) {
    CmdArgs.push_back("-ftabstop");
    CmdArgs.push_back(A->getValue());
  }

  CmdArgs.push_back("-ferror-limit");
  if (Arg *A = Args.getLastArg(options::OPT_ferror_limit_EQ))
    CmdArgs.push_back(A->getValue());
  else
    CmdArgs.push_back("19");

  if (Arg *A = Args.getLastArg(options::OPT_fmacro_backtrace_limit_EQ)) {
    CmdArgs.push_back("-fmacro-backtrace-limit");
    CmdArgs.push_back(A->getValue());
  }

  if (Arg *A = Args.getLastArg(options::OPT_ftemplate_backtrace_limit_EQ)) {
    CmdArgs.push_back("-ftemplate-backtrace-limit");
    CmdArgs.push_back(A->getValue());
  }

  if (Arg *A = Args.getLastArg(options::OPT_fconstexpr_backtrace_limit_EQ)) {
    CmdArgs.push_back("-fconstexpr-backtrace-limit");
    CmdArgs.push_back(A->getValue());
  }

  if (Arg *A = Args.getLastArg(options::OPT_fspell_checking_limit_EQ)) {
    CmdArgs.push_back("-fspell-checking-limit");
    CmdArgs.push_back(A->getValue());
  }

  // Pass -fmessage-length=.
  CmdArgs.push_back("-fmessage-length");
  if (Arg *A = Args.getLastArg(options::OPT_fmessage_length_EQ)) {
    CmdArgs.push_back(A->getValue());
  } else {
    // If -fmessage-length=N was not specified, determine whether this is a
    // terminal and, if so, implicitly define -fmessage-length appropriately.
    unsigned N = llvm::sys::Process::StandardErrColumns();
    CmdArgs.push_back(Args.MakeArgString(Twine(N)));
  }

  // -fvisibility= and -fvisibility-ms-compat are of a piece.
  if (const Arg *A = Args.getLastArg(options::OPT_fvisibility_EQ,
                                     options::OPT_fvisibility_ms_compat)) {
    if (A->getOption().matches(options::OPT_fvisibility_EQ)) {
      CmdArgs.push_back("-fvisibility");
      CmdArgs.push_back(A->getValue());
    } else {
      assert(A->getOption().matches(options::OPT_fvisibility_ms_compat));
      CmdArgs.push_back("-fvisibility");
      CmdArgs.push_back("hidden");
      CmdArgs.push_back("-ftype-visibility");
      CmdArgs.push_back("default");
    }
  }

  Args.AddLastArg(CmdArgs, options::OPT_fvisibility_inlines_hidden);

  Args.AddLastArg(CmdArgs, options::OPT_ftlsmodel_EQ);

  // -fhosted is default.
  if (Args.hasFlag(options::OPT_ffreestanding, options::OPT_fhosted, false) ||
      KernelOrKext)
    CmdArgs.push_back("-ffreestanding");

  // Forward -f (flag) options which we can pass directly.
  Args.AddLastArg(CmdArgs, options::OPT_femit_all_decls);
  Args.AddLastArg(CmdArgs, options::OPT_fheinous_gnu_extensions);
  Args.AddLastArg(CmdArgs, options::OPT_fno_operator_names);
  // Emulated TLS is enabled by default on Android, and can be enabled manually
  // with -femulated-tls.
  bool EmulatedTLSDefault = Triple.isAndroid();
  if (Args.hasFlag(options::OPT_femulated_tls, options::OPT_fno_emulated_tls,
                   EmulatedTLSDefault))
    CmdArgs.push_back("-femulated-tls");
  // AltiVec-like language extensions aren't relevant for assembling.
  if (!isa<PreprocessJobAction>(JA) || Output.getType() != types::TY_PP_Asm) {
    Args.AddLastArg(CmdArgs, options::OPT_faltivec);
    Args.AddLastArg(CmdArgs, options::OPT_fzvector);
  }
  Args.AddLastArg(CmdArgs, options::OPT_fdiagnostics_show_template_tree);
  Args.AddLastArg(CmdArgs, options::OPT_fno_elide_type);

  // Forward flags for OpenMP
  if (Args.hasFlag(options::OPT_fopenmp, options::OPT_fopenmp_EQ,
                   options::OPT_fno_openmp, false))
    switch (getOpenMPRuntime(getToolChain(), Args)) {
    case OMPRT_OMP:
    case OMPRT_IOMP5:
      // Clang can generate useful OpenMP code for these two runtime libraries.
      CmdArgs.push_back("-fopenmp");

      // If no option regarding the use of TLS in OpenMP codegeneration is
      // given, decide a default based on the target. Otherwise rely on the
      // options and pass the right information to the frontend.
      if (!Args.hasFlag(options::OPT_fopenmp_use_tls,
                        options::OPT_fnoopenmp_use_tls, /*Default=*/true))
        CmdArgs.push_back("-fnoopenmp-use-tls");
      break;
    default:
      // By default, if Clang doesn't know how to generate useful OpenMP code
      // for a specific runtime library, we just don't pass the '-fopenmp' flag
      // down to the actual compilation.
      // FIXME: It would be better to have a mode which *only* omits IR
      // generation based on the OpenMP support so that we get consistent
      // semantic analysis, etc.
      break;
    }

  const SanitizerArgs &Sanitize = getToolChain().getSanitizerArgs();
  Sanitize.addArgs(getToolChain(), Args, CmdArgs, InputType);

  // Report an error for -faltivec on anything other than PowerPC.
  if (const Arg *A = Args.getLastArg(options::OPT_faltivec)) {
    const llvm::Triple::ArchType Arch = getToolChain().getArch();
    if (!(Arch == llvm::Triple::ppc || Arch == llvm::Triple::ppc64 ||
          Arch == llvm::Triple::ppc64le))
      D.Diag(diag::err_drv_argument_only_allowed_with) << A->getAsString(Args)
                                                       << "ppc/ppc64/ppc64le";
  }

  // -fzvector is incompatible with -faltivec.
  if (Arg *A = Args.getLastArg(options::OPT_fzvector))
    if (Args.hasArg(options::OPT_faltivec))
      D.Diag(diag::err_drv_argument_not_allowed_with) << A->getAsString(Args)
                                                      << "-faltivec";

  if (getToolChain().SupportsProfiling())
    Args.AddLastArg(CmdArgs, options::OPT_pg);

  // -flax-vector-conversions is default.
  if (!Args.hasFlag(options::OPT_flax_vector_conversions,
                    options::OPT_fno_lax_vector_conversions))
    CmdArgs.push_back("-fno-lax-vector-conversions");

  if (Args.getLastArg(options::OPT_fapple_kext) ||
      (Args.hasArg(options::OPT_mkernel) && types::isCXX(InputType)))
    CmdArgs.push_back("-fapple-kext");

  Args.AddLastArg(CmdArgs, options::OPT_fobjc_sender_dependent_dispatch);
  Args.AddLastArg(CmdArgs, options::OPT_fdiagnostics_print_source_range_info);
  Args.AddLastArg(CmdArgs, options::OPT_fdiagnostics_parseable_fixits);
  Args.AddLastArg(CmdArgs, options::OPT_ftime_report);
  Args.AddLastArg(CmdArgs, options::OPT_ftrapv);

  if (Arg *A = Args.getLastArg(options::OPT_ftrapv_handler_EQ)) {
    CmdArgs.push_back("-ftrapv-handler");
    CmdArgs.push_back(A->getValue());
  }

  Args.AddLastArg(CmdArgs, options::OPT_ftrap_function_EQ);

  // -fno-strict-overflow implies -fwrapv if it isn't disabled, but
  // -fstrict-overflow won't turn off an explicitly enabled -fwrapv.
  if (Arg *A = Args.getLastArg(options::OPT_fwrapv, options::OPT_fno_wrapv)) {
    if (A->getOption().matches(options::OPT_fwrapv))
      CmdArgs.push_back("-fwrapv");
  } else if (Arg *A = Args.getLastArg(options::OPT_fstrict_overflow,
                                      options::OPT_fno_strict_overflow)) {
    if (A->getOption().matches(options::OPT_fno_strict_overflow))
      CmdArgs.push_back("-fwrapv");
  }

  if (Arg *A = Args.getLastArg(options::OPT_freroll_loops,
                               options::OPT_fno_reroll_loops))
    if (A->getOption().matches(options::OPT_freroll_loops))
      CmdArgs.push_back("-freroll-loops");

  Args.AddLastArg(CmdArgs, options::OPT_fwritable_strings);
  Args.AddLastArg(CmdArgs, options::OPT_funroll_loops,
                  options::OPT_fno_unroll_loops);

  Args.AddLastArg(CmdArgs, options::OPT_pthread);

  // -stack-protector=0 is default.
  unsigned StackProtectorLevel = 0;
  if (getToolChain().getSanitizerArgs().needsSafeStackRt()) {
    Args.ClaimAllArgs(options::OPT_fno_stack_protector);
    Args.ClaimAllArgs(options::OPT_fstack_protector_all);
    Args.ClaimAllArgs(options::OPT_fstack_protector_strong);
    Args.ClaimAllArgs(options::OPT_fstack_protector);
  } else if (Arg *A = Args.getLastArg(options::OPT_fno_stack_protector,
                                      options::OPT_fstack_protector_all,
                                      options::OPT_fstack_protector_strong,
                                      options::OPT_fstack_protector)) {
    if (A->getOption().matches(options::OPT_fstack_protector)) {
      StackProtectorLevel = std::max<unsigned>(
          LangOptions::SSPOn,
          getToolChain().GetDefaultStackProtectorLevel(KernelOrKext));
    } else if (A->getOption().matches(options::OPT_fstack_protector_strong))
      StackProtectorLevel = LangOptions::SSPStrong;
    else if (A->getOption().matches(options::OPT_fstack_protector_all))
      StackProtectorLevel = LangOptions::SSPReq;
  } else {
    StackProtectorLevel =
        getToolChain().GetDefaultStackProtectorLevel(KernelOrKext);
  }
  if (StackProtectorLevel) {
    CmdArgs.push_back("-stack-protector");
    CmdArgs.push_back(Args.MakeArgString(Twine(StackProtectorLevel)));
  }

  // --param ssp-buffer-size=
  for (const Arg *A : Args.filtered(options::OPT__param)) {
    StringRef Str(A->getValue());
    if (Str.startswith("ssp-buffer-size=")) {
      if (StackProtectorLevel) {
        CmdArgs.push_back("-stack-protector-buffer-size");
        // FIXME: Verify the argument is a valid integer.
        CmdArgs.push_back(Args.MakeArgString(Str.drop_front(16)));
      }
      A->claim();
    }
  }

  // Translate -mstackrealign
  if (Args.hasFlag(options::OPT_mstackrealign, options::OPT_mno_stackrealign,
                   false))
    CmdArgs.push_back(Args.MakeArgString("-mstackrealign"));

  if (Args.hasArg(options::OPT_mstack_alignment)) {
    StringRef alignment = Args.getLastArgValue(options::OPT_mstack_alignment);
    CmdArgs.push_back(Args.MakeArgString("-mstack-alignment=" + alignment));
  }

  if (Args.hasArg(options::OPT_mstack_probe_size)) {
    StringRef Size = Args.getLastArgValue(options::OPT_mstack_probe_size);

    if (!Size.empty())
      CmdArgs.push_back(Args.MakeArgString("-mstack-probe-size=" + Size));
    else
      CmdArgs.push_back("-mstack-probe-size=0");
  }

  switch (getToolChain().getArch()) {
  case llvm::Triple::aarch64:
  case llvm::Triple::aarch64_be:
  case llvm::Triple::arm:
  case llvm::Triple::armeb:
  case llvm::Triple::thumb:
  case llvm::Triple::thumbeb:
    CmdArgs.push_back("-fallow-half-arguments-and-returns");
    break;

  default:
    break;
  }

  if (Arg *A = Args.getLastArg(options::OPT_mrestrict_it,
                               options::OPT_mno_restrict_it)) {
    if (A->getOption().matches(options::OPT_mrestrict_it)) {
      CmdArgs.push_back("-backend-option");
      CmdArgs.push_back("-arm-restrict-it");
    } else {
      CmdArgs.push_back("-backend-option");
      CmdArgs.push_back("-arm-no-restrict-it");
    }
  } else if (Triple.isOSWindows() &&
             (Triple.getArch() == llvm::Triple::arm ||
              Triple.getArch() == llvm::Triple::thumb)) {
    // Windows on ARM expects restricted IT blocks
    CmdArgs.push_back("-backend-option");
    CmdArgs.push_back("-arm-restrict-it");
  }

  // Forward -f options with positive and negative forms; we translate
  // these by hand.
  if (Arg *A = Args.getLastArg(options::OPT_fprofile_sample_use_EQ)) {
    StringRef fname = A->getValue();
    if (!llvm::sys::fs::exists(fname))
      D.Diag(diag::err_drv_no_such_file) << fname;
    else
      A->render(Args, CmdArgs);
  }

  // -fbuiltin is default unless -mkernel is used
  if (!Args.hasFlag(options::OPT_fbuiltin, options::OPT_fno_builtin,
                    !Args.hasArg(options::OPT_mkernel)))
    CmdArgs.push_back("-fno-builtin");

  if (!Args.hasFlag(options::OPT_fassume_sane_operator_new,
                    options::OPT_fno_assume_sane_operator_new))
    CmdArgs.push_back("-fno-assume-sane-operator-new");

  // -fblocks=0 is default.
  if (Args.hasFlag(options::OPT_fblocks, options::OPT_fno_blocks,
                   getToolChain().IsBlocksDefault()) ||
      (Args.hasArg(options::OPT_fgnu_runtime) &&
       Args.hasArg(options::OPT_fobjc_nonfragile_abi) &&
       !Args.hasArg(options::OPT_fno_blocks))) {
    CmdArgs.push_back("-fblocks");

    if (!Args.hasArg(options::OPT_fgnu_runtime) &&
        !getToolChain().hasBlocksRuntime())
      CmdArgs.push_back("-fblocks-runtime-optional");
  }

  // -fmodules enables the use of precompiled modules (off by default).
  // Users can pass -fno-cxx-modules to turn off modules support for
  // C++/Objective-C++ programs.
  bool HaveModules = false;
  if (Args.hasFlag(options::OPT_fmodules, options::OPT_fno_modules, false)) {
    bool AllowedInCXX = Args.hasFlag(options::OPT_fcxx_modules,
                                     options::OPT_fno_cxx_modules, true);
    if (AllowedInCXX || !types::isCXX(InputType)) {
      CmdArgs.push_back("-fmodules");
      HaveModules = true;
    }
  }

  // -fmodule-maps enables implicit reading of module map files. By default,
  // this is enabled if we are using precompiled modules.
  if (Args.hasFlag(options::OPT_fimplicit_module_maps,
                   options::OPT_fno_implicit_module_maps, HaveModules)) {
    CmdArgs.push_back("-fimplicit-module-maps");
  }

  // -fmodules-decluse checks that modules used are declared so (off by
  // default).
  if (Args.hasFlag(options::OPT_fmodules_decluse,
                   options::OPT_fno_modules_decluse, false)) {
    CmdArgs.push_back("-fmodules-decluse");
  }

  // -fmodules-strict-decluse is like -fmodule-decluse, but also checks that
  // all #included headers are part of modules.
  if (Args.hasFlag(options::OPT_fmodules_strict_decluse,
                   options::OPT_fno_modules_strict_decluse, false)) {
    CmdArgs.push_back("-fmodules-strict-decluse");
  }

  // -fno-implicit-modules turns off implicitly compiling modules on demand.
  if (!Args.hasFlag(options::OPT_fimplicit_modules,
                    options::OPT_fno_implicit_modules)) {
    CmdArgs.push_back("-fno-implicit-modules");
  }

  // -fmodule-name specifies the module that is currently being built (or
  // used for header checking by -fmodule-maps).
  Args.AddLastArg(CmdArgs, options::OPT_fmodule_name);

  // -fmodule-map-file can be used to specify files containing module
  // definitions.
  Args.AddAllArgs(CmdArgs, options::OPT_fmodule_map_file);

  // -fmodule-file can be used to specify files containing precompiled modules.
  if (HaveModules)
    Args.AddAllArgs(CmdArgs, options::OPT_fmodule_file);
  else
    Args.ClaimAllArgs(options::OPT_fmodule_file);

  // -fmodule-cache-path specifies where our implicitly-built module files
  // should be written.
  SmallString<128> Path;
  if (Arg *A = Args.getLastArg(options::OPT_fmodules_cache_path))
    Path = A->getValue();
  if (HaveModules) {
    if (C.isForDiagnostics()) {
      // When generating crash reports, we want to emit the modules along with
      // the reproduction sources, so we ignore any provided module path.
      Path = Output.getFilename();
      llvm::sys::path::replace_extension(Path, ".cache");
      llvm::sys::path::append(Path, "modules");
    } else if (Path.empty()) {
      // No module path was provided: use the default.
      llvm::sys::path::system_temp_directory(/*erasedOnReboot=*/false, Path);
      llvm::sys::path::append(Path, "org.llvm.clang.");
      appendUserToPath(Path);
      llvm::sys::path::append(Path, "ModuleCache");
    }
    const char Arg[] = "-fmodules-cache-path=";
    Path.insert(Path.begin(), Arg, Arg + strlen(Arg));
    CmdArgs.push_back(Args.MakeArgString(Path));
  }

  // When building modules and generating crashdumps, we need to dump a module
  // dependency VFS alongside the output.
  if (HaveModules && C.isForDiagnostics()) {
    SmallString<128> VFSDir(Output.getFilename());
    llvm::sys::path::replace_extension(VFSDir, ".cache");
    // Add the cache directory as a temp so the crash diagnostics pick it up.
    C.addTempFile(Args.MakeArgString(VFSDir));

    llvm::sys::path::append(VFSDir, "vfs");
    CmdArgs.push_back("-module-dependency-dir");
    CmdArgs.push_back(Args.MakeArgString(VFSDir));
  }

  if (HaveModules)
    Args.AddLastArg(CmdArgs, options::OPT_fmodules_user_build_path);

  // Pass through all -fmodules-ignore-macro arguments.
  Args.AddAllArgs(CmdArgs, options::OPT_fmodules_ignore_macro);
  Args.AddLastArg(CmdArgs, options::OPT_fmodules_prune_interval);
  Args.AddLastArg(CmdArgs, options::OPT_fmodules_prune_after);

  Args.AddLastArg(CmdArgs, options::OPT_fbuild_session_timestamp);

  if (Arg *A = Args.getLastArg(options::OPT_fbuild_session_file)) {
    if (Args.hasArg(options::OPT_fbuild_session_timestamp))
      D.Diag(diag::err_drv_argument_not_allowed_with)
          << A->getAsString(Args) << "-fbuild-session-timestamp";

    llvm::sys::fs::file_status Status;
    if (llvm::sys::fs::status(A->getValue(), Status))
      D.Diag(diag::err_drv_no_such_file) << A->getValue();
    CmdArgs.push_back(Args.MakeArgString(
        "-fbuild-session-timestamp=" +
        Twine((uint64_t)Status.getLastModificationTime().toEpochTime())));
  }

  if (Args.getLastArg(options::OPT_fmodules_validate_once_per_build_session)) {
    if (!Args.getLastArg(options::OPT_fbuild_session_timestamp,
                         options::OPT_fbuild_session_file))
      D.Diag(diag::err_drv_modules_validate_once_requires_timestamp);

    Args.AddLastArg(CmdArgs,
                    options::OPT_fmodules_validate_once_per_build_session);
  }

  Args.AddLastArg(CmdArgs, options::OPT_fmodules_validate_system_headers);

  // -faccess-control is default.
  if (Args.hasFlag(options::OPT_fno_access_control,
                   options::OPT_faccess_control, false))
    CmdArgs.push_back("-fno-access-control");

  // -felide-constructors is the default.
  if (Args.hasFlag(options::OPT_fno_elide_constructors,
                   options::OPT_felide_constructors, false))
    CmdArgs.push_back("-fno-elide-constructors");

  ToolChain::RTTIMode RTTIMode = getToolChain().getRTTIMode();

  if (KernelOrKext || (types::isCXX(InputType) &&
                       (RTTIMode == ToolChain::RM_DisabledExplicitly ||
                        RTTIMode == ToolChain::RM_DisabledImplicitly)))
    CmdArgs.push_back("-fno-rtti");

  // -fshort-enums=0 is default for all architectures except Hexagon.
  if (Args.hasFlag(options::OPT_fshort_enums, options::OPT_fno_short_enums,
                   getToolChain().getArch() == llvm::Triple::hexagon))
    CmdArgs.push_back("-fshort-enums");

  // -fsigned-char is default.
  if (Arg *A = Args.getLastArg(
          options::OPT_fsigned_char, options::OPT_fno_signed_char,
          options::OPT_funsigned_char, options::OPT_fno_unsigned_char)) {
    if (A->getOption().matches(options::OPT_funsigned_char) ||
        A->getOption().matches(options::OPT_fno_signed_char)) {
      CmdArgs.push_back("-fno-signed-char");
    }
  } else if (!isSignedCharDefault(getToolChain().getTriple())) {
    CmdArgs.push_back("-fno-signed-char");
  }

  // -fuse-cxa-atexit is default.
  if (!Args.hasFlag(options::OPT_fuse_cxa_atexit,
                    options::OPT_fno_use_cxa_atexit,
                    !IsWindowsCygnus && !IsWindowsGNU &&
                    getToolChain().getTriple().getOS() != llvm::Triple::Solaris &&
                    getToolChain().getArch() != llvm::Triple::hexagon &&
                    getToolChain().getArch() != llvm::Triple::xcore) ||
      KernelOrKext)
    CmdArgs.push_back("-fno-use-cxa-atexit");

  // -fms-extensions=0 is default.
  if (Args.hasFlag(options::OPT_fms_extensions, options::OPT_fno_ms_extensions,
                   IsWindowsMSVC))
    CmdArgs.push_back("-fms-extensions");

  // -fno-use-line-directives is default.
  if (Args.hasFlag(options::OPT_fuse_line_directives,
                   options::OPT_fno_use_line_directives, false))
    CmdArgs.push_back("-fuse-line-directives");

  // -fms-compatibility=0 is default.
  if (Args.hasFlag(options::OPT_fms_compatibility,
                   options::OPT_fno_ms_compatibility,
                   (IsWindowsMSVC &&
                    Args.hasFlag(options::OPT_fms_extensions,
                                 options::OPT_fno_ms_extensions, true))))
    CmdArgs.push_back("-fms-compatibility");

  // -fms-compatibility-version=18.00 is default.
  VersionTuple MSVT = visualstudio::getMSVCVersion(
      &D, getToolChain().getTriple(), Args, IsWindowsMSVC);
  if (!MSVT.empty())
    CmdArgs.push_back(
        Args.MakeArgString("-fms-compatibility-version=" + MSVT.getAsString()));

  bool IsMSVC2015Compatible = MSVT.getMajor() >= 19;
  if (ImplyVCPPCXXVer) {
    if (IsMSVC2015Compatible)
      CmdArgs.push_back("-std=c++14");
    else
      CmdArgs.push_back("-std=c++11");
  }

  // -fno-borland-extensions is default.
  if (Args.hasFlag(options::OPT_fborland_extensions,
                   options::OPT_fno_borland_extensions, false))
    CmdArgs.push_back("-fborland-extensions");

  // -fno-declspec is default, except for PS4.
  if (Args.hasFlag(options::OPT_fdeclspec, options::OPT_fno_declspec,
                   getToolChain().getTriple().isPS4()))
    CmdArgs.push_back("-fdeclspec");
  else if (Args.hasArg(options::OPT_fno_declspec))
    CmdArgs.push_back("-fno-declspec"); // Explicitly disabling __declspec.

  // -fthreadsafe-static is default, except for MSVC compatibility versions less
  // than 19.
  if (!Args.hasFlag(options::OPT_fthreadsafe_statics,
                    options::OPT_fno_threadsafe_statics,
                    !IsWindowsMSVC || IsMSVC2015Compatible))
    CmdArgs.push_back("-fno-threadsafe-statics");

  // -fno-delayed-template-parsing is default, except for Windows where MSVC STL
  // needs it.
  if (Args.hasFlag(options::OPT_fdelayed_template_parsing,
                   options::OPT_fno_delayed_template_parsing, IsWindowsMSVC))
    CmdArgs.push_back("-fdelayed-template-parsing");

  // -fgnu-keywords default varies depending on language; only pass if
  // specified.
  if (Arg *A = Args.getLastArg(options::OPT_fgnu_keywords,
                               options::OPT_fno_gnu_keywords))
    A->render(Args, CmdArgs);

  if (Args.hasFlag(options::OPT_fgnu89_inline, options::OPT_fno_gnu89_inline,
                   false))
    CmdArgs.push_back("-fgnu89-inline");

  if (Args.hasArg(options::OPT_fno_inline))
    CmdArgs.push_back("-fno-inline");

  if (Args.hasArg(options::OPT_fno_inline_functions))
    CmdArgs.push_back("-fno-inline-functions");

  ObjCRuntime objcRuntime = AddObjCRuntimeArgs(Args, CmdArgs, rewriteKind);

  // -fobjc-dispatch-method is only relevant with the nonfragile-abi, and
  // legacy is the default. Except for deployment taget of 10.5,
  // next runtime is always legacy dispatch and -fno-objc-legacy-dispatch
  // gets ignored silently.
  if (objcRuntime.isNonFragile()) {
    if (!Args.hasFlag(options::OPT_fobjc_legacy_dispatch,
                      options::OPT_fno_objc_legacy_dispatch,
                      objcRuntime.isLegacyDispatchDefaultForArch(
                          getToolChain().getArch()))) {
      if (getToolChain().UseObjCMixedDispatch())
        CmdArgs.push_back("-fobjc-dispatch-method=mixed");
      else
        CmdArgs.push_back("-fobjc-dispatch-method=non-legacy");
    }
  }

  // When ObjectiveC legacy runtime is in effect on MacOSX,
  // turn on the option to do Array/Dictionary subscripting
  // by default.
  if (getToolChain().getArch() == llvm::Triple::x86 &&
      getToolChain().getTriple().isMacOSX() &&
      !getToolChain().getTriple().isMacOSXVersionLT(10, 7) &&
      objcRuntime.getKind() == ObjCRuntime::FragileMacOSX &&
      objcRuntime.isNeXTFamily())
    CmdArgs.push_back("-fobjc-subscripting-legacy-runtime");

  // -fencode-extended-block-signature=1 is default.
  if (getToolChain().IsEncodeExtendedBlockSignatureDefault()) {
    CmdArgs.push_back("-fencode-extended-block-signature");
  }

  // Allow -fno-objc-arr to trump -fobjc-arr/-fobjc-arc.
  // NOTE: This logic is duplicated in ToolChains.cpp.
  bool ARC = isObjCAutoRefCount(Args);
  if (ARC) {
    getToolChain().CheckObjCARC();

    CmdArgs.push_back("-fobjc-arc");

    // FIXME: It seems like this entire block, and several around it should be
    // wrapped in isObjC, but for now we just use it here as this is where it
    // was being used previously.
    if (types::isCXX(InputType) && types::isObjC(InputType)) {
      if (getToolChain().GetCXXStdlibType(Args) == ToolChain::CST_Libcxx)
        CmdArgs.push_back("-fobjc-arc-cxxlib=libc++");
      else
        CmdArgs.push_back("-fobjc-arc-cxxlib=libstdc++");
    }

    // Allow the user to enable full exceptions code emission.
    // We define off for Objective-CC, on for Objective-C++.
    if (Args.hasFlag(options::OPT_fobjc_arc_exceptions,
                     options::OPT_fno_objc_arc_exceptions,
                     /*default*/ types::isCXX(InputType)))
      CmdArgs.push_back("-fobjc-arc-exceptions");

  }

  // -fobjc-infer-related-result-type is the default, except in the Objective-C
  // rewriter.
  if (rewriteKind != RK_None)
    CmdArgs.push_back("-fno-objc-infer-related-result-type");

  // Handle -fobjc-gc and -fobjc-gc-only. They are exclusive, and -fobjc-gc-only
  // takes precedence.
  const Arg *GCArg = Args.getLastArg(options::OPT_fobjc_gc_only);
  if (!GCArg)
    GCArg = Args.getLastArg(options::OPT_fobjc_gc);
  if (GCArg) {
    if (ARC) {
      D.Diag(diag::err_drv_objc_gc_arr) << GCArg->getAsString(Args);
    } else if (getToolChain().SupportsObjCGC()) {
      GCArg->render(Args, CmdArgs);
    } else {
      // FIXME: We should move this to a hard error.
      D.Diag(diag::warn_drv_objc_gc_unsupported) << GCArg->getAsString(Args);
    }
  }

  if (Args.hasFlag(options::OPT_fapplication_extension,
                   options::OPT_fno_application_extension, false))
    CmdArgs.push_back("-fapplication-extension");

  // Handle GCC-style exception args.
  if (!C.getDriver().IsCLMode())
    addExceptionArgs(Args, InputType, getToolChain(), KernelOrKext, objcRuntime,
                     CmdArgs);

  if (getToolChain().UseSjLjExceptions())
    CmdArgs.push_back("-fsjlj-exceptions");

  // C++ "sane" operator new.
  if (!Args.hasFlag(options::OPT_fassume_sane_operator_new,
                    options::OPT_fno_assume_sane_operator_new))
    CmdArgs.push_back("-fno-assume-sane-operator-new");

  // -fsized-deallocation is off by default, as it is an ABI-breaking change for
  // most platforms.
  if (Args.hasFlag(options::OPT_fsized_deallocation,
                   options::OPT_fno_sized_deallocation, false))
    CmdArgs.push_back("-fsized-deallocation");

  // -fconstant-cfstrings is default, and may be subject to argument translation
  // on Darwin.
  if (!Args.hasFlag(options::OPT_fconstant_cfstrings,
                    options::OPT_fno_constant_cfstrings) ||
      !Args.hasFlag(options::OPT_mconstant_cfstrings,
                    options::OPT_mno_constant_cfstrings))
    CmdArgs.push_back("-fno-constant-cfstrings");

  // -fshort-wchar default varies depending on platform; only
  // pass if specified.
  if (Arg *A = Args.getLastArg(options::OPT_fshort_wchar,
                               options::OPT_fno_short_wchar))
    A->render(Args, CmdArgs);

  // -fno-pascal-strings is default, only pass non-default.
  if (Args.hasFlag(options::OPT_fpascal_strings,
                   options::OPT_fno_pascal_strings, false))
    CmdArgs.push_back("-fpascal-strings");

  // Honor -fpack-struct= and -fpack-struct, if given. Note that
  // -fno-pack-struct doesn't apply to -fpack-struct=.
  if (Arg *A = Args.getLastArg(options::OPT_fpack_struct_EQ)) {
    std::string PackStructStr = "-fpack-struct=";
    PackStructStr += A->getValue();
    CmdArgs.push_back(Args.MakeArgString(PackStructStr));
  } else if (Args.hasFlag(options::OPT_fpack_struct,
                          options::OPT_fno_pack_struct, false)) {
    CmdArgs.push_back("-fpack-struct=1");
  }

  // Handle -fmax-type-align=N and -fno-type-align
  bool SkipMaxTypeAlign = Args.hasArg(options::OPT_fno_max_type_align);
  if (Arg *A = Args.getLastArg(options::OPT_fmax_type_align_EQ)) {
    if (!SkipMaxTypeAlign) {
      std::string MaxTypeAlignStr = "-fmax-type-align=";
      MaxTypeAlignStr += A->getValue();
      CmdArgs.push_back(Args.MakeArgString(MaxTypeAlignStr));
    }
  } else if (getToolChain().getTriple().isOSDarwin()) {
    if (!SkipMaxTypeAlign) {
      std::string MaxTypeAlignStr = "-fmax-type-align=16";
      CmdArgs.push_back(Args.MakeArgString(MaxTypeAlignStr));
    }
  }

  // -fcommon is the default unless compiling kernel code or the target says so
  bool NoCommonDefault =
      KernelOrKext || isNoCommonDefault(getToolChain().getTriple());
  if (!Args.hasFlag(options::OPT_fcommon, options::OPT_fno_common,
                    !NoCommonDefault))
    CmdArgs.push_back("-fno-common");

  // -fsigned-bitfields is default, and clang doesn't yet support
  // -funsigned-bitfields.
  if (!Args.hasFlag(options::OPT_fsigned_bitfields,
                    options::OPT_funsigned_bitfields))
    D.Diag(diag::warn_drv_clang_unsupported)
        << Args.getLastArg(options::OPT_funsigned_bitfields)->getAsString(Args);

  // -fsigned-bitfields is default, and clang doesn't support -fno-for-scope.
  if (!Args.hasFlag(options::OPT_ffor_scope, options::OPT_fno_for_scope))
    D.Diag(diag::err_drv_clang_unsupported)
        << Args.getLastArg(options::OPT_fno_for_scope)->getAsString(Args);

  // -finput_charset=UTF-8 is default. Reject others
  if (Arg *inputCharset = Args.getLastArg(options::OPT_finput_charset_EQ)) {
    StringRef value = inputCharset->getValue();
    if (value != "UTF-8")
      D.Diag(diag::err_drv_invalid_value) << inputCharset->getAsString(Args)
                                          << value;
  }

  // -fexec_charset=UTF-8 is default. Reject others
  if (Arg *execCharset = Args.getLastArg(options::OPT_fexec_charset_EQ)) {
    StringRef value = execCharset->getValue();
    if (value != "UTF-8")
      D.Diag(diag::err_drv_invalid_value) << execCharset->getAsString(Args)
                                          << value;
  }

  // -fcaret-diagnostics is default.
  if (!Args.hasFlag(options::OPT_fcaret_diagnostics,
                    options::OPT_fno_caret_diagnostics, true))
    CmdArgs.push_back("-fno-caret-diagnostics");

  // -fdiagnostics-fixit-info is default, only pass non-default.
  if (!Args.hasFlag(options::OPT_fdiagnostics_fixit_info,
                    options::OPT_fno_diagnostics_fixit_info))
    CmdArgs.push_back("-fno-diagnostics-fixit-info");

  // Enable -fdiagnostics-show-option by default.
  if (Args.hasFlag(options::OPT_fdiagnostics_show_option,
                   options::OPT_fno_diagnostics_show_option))
    CmdArgs.push_back("-fdiagnostics-show-option");

  if (const Arg *A =
          Args.getLastArg(options::OPT_fdiagnostics_show_category_EQ)) {
    CmdArgs.push_back("-fdiagnostics-show-category");
    CmdArgs.push_back(A->getValue());
  }

  if (const Arg *A = Args.getLastArg(options::OPT_fdiagnostics_format_EQ)) {
    CmdArgs.push_back("-fdiagnostics-format");
    CmdArgs.push_back(A->getValue());
  }

  if (Arg *A = Args.getLastArg(
          options::OPT_fdiagnostics_show_note_include_stack,
          options::OPT_fno_diagnostics_show_note_include_stack)) {
    if (A->getOption().matches(
            options::OPT_fdiagnostics_show_note_include_stack))
      CmdArgs.push_back("-fdiagnostics-show-note-include-stack");
    else
      CmdArgs.push_back("-fno-diagnostics-show-note-include-stack");
  }

  // Color diagnostics are the default, unless the terminal doesn't support
  // them.
  // Support both clang's -f[no-]color-diagnostics and gcc's
  // -f[no-]diagnostics-colors[=never|always|auto].
  enum { Colors_On, Colors_Off, Colors_Auto } ShowColors = Colors_Auto;
  for (const auto &Arg : Args) {
    const Option &O = Arg->getOption();
    if (!O.matches(options::OPT_fcolor_diagnostics) &&
        !O.matches(options::OPT_fdiagnostics_color) &&
        !O.matches(options::OPT_fno_color_diagnostics) &&
        !O.matches(options::OPT_fno_diagnostics_color) &&
        !O.matches(options::OPT_fdiagnostics_color_EQ))
      continue;

    Arg->claim();
    if (O.matches(options::OPT_fcolor_diagnostics) ||
        O.matches(options::OPT_fdiagnostics_color)) {
      ShowColors = Colors_On;
    } else if (O.matches(options::OPT_fno_color_diagnostics) ||
               O.matches(options::OPT_fno_diagnostics_color)) {
      ShowColors = Colors_Off;
    } else {
      assert(O.matches(options::OPT_fdiagnostics_color_EQ));
      StringRef value(Arg->getValue());
      if (value == "always")
        ShowColors = Colors_On;
      else if (value == "never")
        ShowColors = Colors_Off;
      else if (value == "auto")
        ShowColors = Colors_Auto;
      else
        getToolChain().getDriver().Diag(diag::err_drv_clang_unsupported)
            << ("-fdiagnostics-color=" + value).str();
    }
  }
  if (ShowColors == Colors_On ||
      (ShowColors == Colors_Auto && llvm::sys::Process::StandardErrHasColors()))
    CmdArgs.push_back("-fcolor-diagnostics");

  if (Args.hasArg(options::OPT_fansi_escape_codes))
    CmdArgs.push_back("-fansi-escape-codes");

  if (!Args.hasFlag(options::OPT_fshow_source_location,
                    options::OPT_fno_show_source_location))
    CmdArgs.push_back("-fno-show-source-location");

  if (!Args.hasFlag(options::OPT_fshow_column, options::OPT_fno_show_column,
                    true))
    CmdArgs.push_back("-fno-show-column");

  if (!Args.hasFlag(options::OPT_fspell_checking,
                    options::OPT_fno_spell_checking))
    CmdArgs.push_back("-fno-spell-checking");

  // -fno-asm-blocks is default.
  if (Args.hasFlag(options::OPT_fasm_blocks, options::OPT_fno_asm_blocks,
                   false))
    CmdArgs.push_back("-fasm-blocks");

  // -fgnu-inline-asm is default.
  if (!Args.hasFlag(options::OPT_fgnu_inline_asm,
                    options::OPT_fno_gnu_inline_asm, true))
    CmdArgs.push_back("-fno-gnu-inline-asm");

  // Enable vectorization per default according to the optimization level
  // selected. For optimization levels that want vectorization we use the alias
  // option to simplify the hasFlag logic.
  bool EnableVec = shouldEnableVectorizerAtOLevel(Args, false);
  OptSpecifier VectorizeAliasOption =
      EnableVec ? options::OPT_O_Group : options::OPT_fvectorize;
  if (Args.hasFlag(options::OPT_fvectorize, VectorizeAliasOption,
                   options::OPT_fno_vectorize, EnableVec))
    CmdArgs.push_back("-vectorize-loops");

  // -fslp-vectorize is enabled based on the optimization level selected.
  bool EnableSLPVec = shouldEnableVectorizerAtOLevel(Args, true);
  OptSpecifier SLPVectAliasOption =
      EnableSLPVec ? options::OPT_O_Group : options::OPT_fslp_vectorize;
  if (Args.hasFlag(options::OPT_fslp_vectorize, SLPVectAliasOption,
                   options::OPT_fno_slp_vectorize, EnableSLPVec))
    CmdArgs.push_back("-vectorize-slp");

  // -fno-slp-vectorize-aggressive is default.
  if (Args.hasFlag(options::OPT_fslp_vectorize_aggressive,
                   options::OPT_fno_slp_vectorize_aggressive, false))
    CmdArgs.push_back("-vectorize-slp-aggressive");

  if (Arg *A = Args.getLastArg(options::OPT_fshow_overloads_EQ))
    A->render(Args, CmdArgs);

  // -fdollars-in-identifiers default varies depending on platform and
  // language; only pass if specified.
  if (Arg *A = Args.getLastArg(options::OPT_fdollars_in_identifiers,
                               options::OPT_fno_dollars_in_identifiers)) {
    if (A->getOption().matches(options::OPT_fdollars_in_identifiers))
      CmdArgs.push_back("-fdollars-in-identifiers");
    else
      CmdArgs.push_back("-fno-dollars-in-identifiers");
  }

  // -funit-at-a-time is default, and we don't support -fno-unit-at-a-time for
  // practical purposes.
  if (Arg *A = Args.getLastArg(options::OPT_funit_at_a_time,
                               options::OPT_fno_unit_at_a_time)) {
    if (A->getOption().matches(options::OPT_fno_unit_at_a_time))
      D.Diag(diag::warn_drv_clang_unsupported) << A->getAsString(Args);
  }

  if (Args.hasFlag(options::OPT_fapple_pragma_pack,
                   options::OPT_fno_apple_pragma_pack, false))
    CmdArgs.push_back("-fapple-pragma-pack");

  // le32-specific flags:
  //  -fno-math-builtin: clang should not convert math builtins to intrinsics
  //                     by default.
  if (getToolChain().getArch() == llvm::Triple::le32) {
    CmdArgs.push_back("-fno-math-builtin");
  }

// Default to -fno-builtin-str{cat,cpy} on Darwin for ARM.
//
// FIXME: This is disabled until clang -cc1 supports -fno-builtin-foo. PR4941.
#if 0
  if (getToolChain().getTriple().isOSDarwin() &&
      (getToolChain().getArch() == llvm::Triple::arm ||
       getToolChain().getArch() == llvm::Triple::thumb)) {
    if (!Args.hasArg(options::OPT_fbuiltin_strcat))
      CmdArgs.push_back("-fno-builtin-strcat");
    if (!Args.hasArg(options::OPT_fbuiltin_strcpy))
      CmdArgs.push_back("-fno-builtin-strcpy");
  }
#endif

  // Enable rewrite includes if the user's asked for it or if we're generating
  // diagnostics.
  // TODO: Once -module-dependency-dir works with -frewrite-includes it'd be
  // nice to enable this when doing a crashdump for modules as well.
  if (Args.hasFlag(options::OPT_frewrite_includes,
                   options::OPT_fno_rewrite_includes, false) ||
      (C.isForDiagnostics() && !HaveModules))
    CmdArgs.push_back("-frewrite-includes");

  // Only allow -traditional or -traditional-cpp outside in preprocessing modes.
  if (Arg *A = Args.getLastArg(options::OPT_traditional,
                               options::OPT_traditional_cpp)) {
    if (isa<PreprocessJobAction>(JA))
      CmdArgs.push_back("-traditional-cpp");
    else
      D.Diag(diag::err_drv_clang_unsupported) << A->getAsString(Args);
  }

  Args.AddLastArg(CmdArgs, options::OPT_dM);
  Args.AddLastArg(CmdArgs, options::OPT_dD);

  // Handle serialized diagnostics.
  if (Arg *A = Args.getLastArg(options::OPT__serialize_diags)) {
    CmdArgs.push_back("-serialize-diagnostic-file");
    CmdArgs.push_back(Args.MakeArgString(A->getValue()));
  }

  if (Args.hasArg(options::OPT_fretain_comments_from_system_headers))
    CmdArgs.push_back("-fretain-comments-from-system-headers");

  // Forward -fcomment-block-commands to -cc1.
  Args.AddAllArgs(CmdArgs, options::OPT_fcomment_block_commands);
  // Forward -fparse-all-comments to -cc1.
  Args.AddAllArgs(CmdArgs, options::OPT_fparse_all_comments);

  // Turn -fplugin=name.so into -load name.so
  for (const Arg *A : Args.filtered(options::OPT_fplugin_EQ)) {
    CmdArgs.push_back("-load");
    CmdArgs.push_back(A->getValue());
    A->claim();
  }

  // Forward -Xclang arguments to -cc1, and -mllvm arguments to the LLVM option
  // parser.
  Args.AddAllArgValues(CmdArgs, options::OPT_Xclang);
  for (const Arg *A : Args.filtered(options::OPT_mllvm)) {
    A->claim();

    // We translate this by hand to the -cc1 argument, since nightly test uses
    // it and developers have been trained to spell it with -mllvm.
    if (StringRef(A->getValue(0)) == "-disable-llvm-optzns") {
      CmdArgs.push_back("-disable-llvm-optzns");
    } else
      A->render(Args, CmdArgs);
  }

  // With -save-temps, we want to save the unoptimized bitcode output from the
  // CompileJobAction, use -disable-llvm-passes to get pristine IR generated
  // by the frontend.
  if (C.getDriver().isSaveTempsEnabled() && isa<CompileJobAction>(JA))
    CmdArgs.push_back("-disable-llvm-passes");

  if (Output.getType() == types::TY_Dependencies) {
    // Handled with other dependency code.
  } else if (Output.isFilename()) {
    CmdArgs.push_back("-o");
    CmdArgs.push_back(Output.getFilename());
  } else {
    assert(Output.isNothing() && "Invalid output.");
  }

  addDashXForInput(Args, Input, CmdArgs);

  if (Input.isFilename())
    CmdArgs.push_back(Input.getFilename());
  else
    Input.getInputArg().renderAsInput(Args, CmdArgs);

  Args.AddAllArgs(CmdArgs, options::OPT_undef);

  const char *Exec = getToolChain().getDriver().getClangProgramPath();

  // Optionally embed the -cc1 level arguments into the debug info, for build
  // analysis.
  if (getToolChain().UseDwarfDebugFlags()) {
    ArgStringList OriginalArgs;
    for (const auto &Arg : Args)
      Arg->render(Args, OriginalArgs);

    SmallString<256> Flags;
    Flags += Exec;
    for (const char *OriginalArg : OriginalArgs) {
      SmallString<128> EscapedArg;
      EscapeSpacesAndBackslashes(OriginalArg, EscapedArg);
      Flags += " ";
      Flags += EscapedArg;
    }
    CmdArgs.push_back("-dwarf-debug-flags");
    CmdArgs.push_back(Args.MakeArgString(Flags));
  }

  // Add the split debug info name to the command lines here so we
  // can propagate it to the backend.
  bool SplitDwarf = SplitDwarfArg && getToolChain().getTriple().isOSLinux() &&
                    (isa<AssembleJobAction>(JA) || isa<CompileJobAction>(JA) ||
                     isa<BackendJobAction>(JA));
  const char *SplitDwarfOut;
  if (SplitDwarf) {
    CmdArgs.push_back("-split-dwarf-file");
    SplitDwarfOut = SplitDebugName(Args, Input);
    CmdArgs.push_back(SplitDwarfOut);
  }

  // Host-side cuda compilation receives device-side outputs as Inputs[1...].
  // Include them with -fcuda-include-gpubinary.
  if (IsCuda && Inputs.size() > 1)
    for (auto I = std::next(Inputs.begin()), E = Inputs.end(); I != E; ++I) {
      CmdArgs.push_back("-fcuda-include-gpubinary");
      CmdArgs.push_back(I->getFilename());
    }

  // Finally add the compile command to the compilation.
  if (Args.hasArg(options::OPT__SLASH_fallback) &&
      Output.getType() == types::TY_Object &&
      (InputType == types::TY_C || InputType == types::TY_CXX)) {
    auto CLCommand =
        getCLFallback()->GetCommand(C, JA, Output, Inputs, Args, LinkingOutput);
    C.addCommand(llvm::make_unique<FallbackCommand>(
        JA, *this, Exec, CmdArgs, Inputs, std::move(CLCommand)));
  } else {
    C.addCommand(llvm::make_unique<Command>(JA, *this, Exec, CmdArgs, Inputs));
  }

  // Handle the debug info splitting at object creation time if we're
  // creating an object.
  // TODO: Currently only works on linux with newer objcopy.
  if (SplitDwarf && !isa<CompileJobAction>(JA) && !isa<BackendJobAction>(JA))
    SplitDebugInfo(getToolChain(), C, *this, JA, Args, Output, SplitDwarfOut);

  if (Arg *A = Args.getLastArg(options::OPT_pg))
    if (Args.hasArg(options::OPT_fomit_frame_pointer))
      D.Diag(diag::err_drv_argument_not_allowed_with) << "-fomit-frame-pointer"
                                                      << A->getAsString(Args);

  // Claim some arguments which clang supports automatically.

  // -fpch-preprocess is used with gcc to add a special marker in the output to
  // include the PCH file. Clang's PTH solution is completely transparent, so we
  // do not need to deal with it at all.
  Args.ClaimAllArgs(options::OPT_fpch_preprocess);

  // Claim some arguments which clang doesn't support, but we don't
  // care to warn the user about.
  Args.ClaimAllArgs(options::OPT_clang_ignored_f_Group);
  Args.ClaimAllArgs(options::OPT_clang_ignored_m_Group);

  // Disable warnings for clang -E -emit-llvm foo.c
  Args.ClaimAllArgs(options::OPT_emit_llvm);
}

/// Add options related to the Objective-C runtime/ABI.
///
/// Returns true if the runtime is non-fragile.
ObjCRuntime Clang::AddObjCRuntimeArgs(const ArgList &args,
                                      ArgStringList &cmdArgs,
                                      RewriteKind rewriteKind) const {
  // Look for the controlling runtime option.
  Arg *runtimeArg =
      args.getLastArg(options::OPT_fnext_runtime, options::OPT_fgnu_runtime,
                      options::OPT_fobjc_runtime_EQ);

  // Just forward -fobjc-runtime= to the frontend.  This supercedes
  // options about fragility.
  if (runtimeArg &&
      runtimeArg->getOption().matches(options::OPT_fobjc_runtime_EQ)) {
    ObjCRuntime runtime;
    StringRef value = runtimeArg->getValue();
    if (runtime.tryParse(value)) {
      getToolChain().getDriver().Diag(diag::err_drv_unknown_objc_runtime)
          << value;
    }

    runtimeArg->render(args, cmdArgs);
    return runtime;
  }

  // Otherwise, we'll need the ABI "version".  Version numbers are
  // slightly confusing for historical reasons:
  //   1 - Traditional "fragile" ABI
  //   2 - Non-fragile ABI, version 1
  //   3 - Non-fragile ABI, version 2
  unsigned objcABIVersion = 1;
  // If -fobjc-abi-version= is present, use that to set the version.
  if (Arg *abiArg = args.getLastArg(options::OPT_fobjc_abi_version_EQ)) {
    StringRef value = abiArg->getValue();
    if (value == "1")
      objcABIVersion = 1;
    else if (value == "2")
      objcABIVersion = 2;
    else if (value == "3")
      objcABIVersion = 3;
    else
      getToolChain().getDriver().Diag(diag::err_drv_clang_unsupported) << value;
  } else {
    // Otherwise, determine if we are using the non-fragile ABI.
    bool nonFragileABIIsDefault =
        (rewriteKind == RK_NonFragile ||
         (rewriteKind == RK_None &&
          getToolChain().IsObjCNonFragileABIDefault()));
    if (args.hasFlag(options::OPT_fobjc_nonfragile_abi,
                     options::OPT_fno_objc_nonfragile_abi,
                     nonFragileABIIsDefault)) {
// Determine the non-fragile ABI version to use.
#ifdef DISABLE_DEFAULT_NONFRAGILEABI_TWO
      unsigned nonFragileABIVersion = 1;
#else
      unsigned nonFragileABIVersion = 2;
#endif

      if (Arg *abiArg =
              args.getLastArg(options::OPT_fobjc_nonfragile_abi_version_EQ)) {
        StringRef value = abiArg->getValue();
        if (value == "1")
          nonFragileABIVersion = 1;
        else if (value == "2")
          nonFragileABIVersion = 2;
        else
          getToolChain().getDriver().Diag(diag::err_drv_clang_unsupported)
              << value;
      }

      objcABIVersion = 1 + nonFragileABIVersion;
    } else {
      objcABIVersion = 1;
    }
  }

  // We don't actually care about the ABI version other than whether
  // it's non-fragile.
  bool isNonFragile = objcABIVersion != 1;

  // If we have no runtime argument, ask the toolchain for its default runtime.
  // However, the rewriter only really supports the Mac runtime, so assume that.
  ObjCRuntime runtime;
  if (!runtimeArg) {
    switch (rewriteKind) {
    case RK_None:
      runtime = getToolChain().getDefaultObjCRuntime(isNonFragile);
      break;
    case RK_Fragile:
      runtime = ObjCRuntime(ObjCRuntime::FragileMacOSX, VersionTuple());
      break;
    case RK_NonFragile:
      runtime = ObjCRuntime(ObjCRuntime::MacOSX, VersionTuple());
      break;
    }

    // -fnext-runtime
  } else if (runtimeArg->getOption().matches(options::OPT_fnext_runtime)) {
    // On Darwin, make this use the default behavior for the toolchain.
    if (getToolChain().getTriple().isOSDarwin()) {
      runtime = getToolChain().getDefaultObjCRuntime(isNonFragile);

      // Otherwise, build for a generic macosx port.
    } else {
      runtime = ObjCRuntime(ObjCRuntime::MacOSX, VersionTuple());
    }

    // -fgnu-runtime
  } else {
    assert(runtimeArg->getOption().matches(options::OPT_fgnu_runtime));
    // Legacy behaviour is to target the gnustep runtime if we are i
    // non-fragile mode or the GCC runtime in fragile mode.
    if (isNonFragile)
      runtime = ObjCRuntime(ObjCRuntime::GNUstep, VersionTuple(1, 6));
    else
      runtime = ObjCRuntime(ObjCRuntime::GCC, VersionTuple());
  }

  cmdArgs.push_back(
      args.MakeArgString("-fobjc-runtime=" + runtime.getAsString()));
  return runtime;
}

static bool maybeConsumeDash(const std::string &EH, size_t &I) {
  bool HaveDash = (I + 1 < EH.size() && EH[I + 1] == '-');
  I += HaveDash;
  return !HaveDash;
}

struct EHFlags {
  EHFlags() : Synch(false), Asynch(false), NoExceptC(false) {}
  bool Synch;
  bool Asynch;
  bool NoExceptC;
};

/// /EH controls whether to run destructor cleanups when exceptions are
/// thrown.  There are three modifiers:
/// - s: Cleanup after "synchronous" exceptions, aka C++ exceptions.
/// - a: Cleanup after "asynchronous" exceptions, aka structured exceptions.
///      The 'a' modifier is unimplemented and fundamentally hard in LLVM IR.
/// - c: Assume that extern "C" functions are implicitly noexcept.  This
///      modifier is an optimization, so we ignore it for now.
/// The default is /EHs-c-, meaning cleanups are disabled.
static EHFlags parseClangCLEHFlags(const Driver &D, const ArgList &Args) {
  EHFlags EH;

  std::vector<std::string> EHArgs =
      Args.getAllArgValues(options::OPT__SLASH_EH);
  for (auto EHVal : EHArgs) {
    for (size_t I = 0, E = EHVal.size(); I != E; ++I) {
      switch (EHVal[I]) {
      case 'a':
        EH.Asynch = maybeConsumeDash(EHVal, I);
        continue;
      case 'c':
        EH.NoExceptC = maybeConsumeDash(EHVal, I);
        continue;
      case 's':
        EH.Synch = maybeConsumeDash(EHVal, I);
        continue;
      default:
        break;
      }
      D.Diag(clang::diag::err_drv_invalid_value) << "/EH" << EHVal;
      break;
    }
  }

  return EH;
}

void Clang::AddClangCLArgs(const ArgList &Args, ArgStringList &CmdArgs,
                           enum CodeGenOptions::DebugInfoKind *DebugInfoKind,
                           bool *EmitCodeView) const {
  unsigned RTOptionID = options::OPT__SLASH_MT;

  if (Args.hasArg(options::OPT__SLASH_LDd))
    // The /LDd option implies /MTd. The dependent lib part can be overridden,
    // but defining _DEBUG is sticky.
    RTOptionID = options::OPT__SLASH_MTd;

  if (Arg *A = Args.getLastArg(options::OPT__SLASH_M_Group))
    RTOptionID = A->getOption().getID();

  StringRef FlagForCRT;
  switch (RTOptionID) {
  case options::OPT__SLASH_MD:
    if (Args.hasArg(options::OPT__SLASH_LDd))
      CmdArgs.push_back("-D_DEBUG");
    CmdArgs.push_back("-D_MT");
    CmdArgs.push_back("-D_DLL");
    FlagForCRT = "--dependent-lib=msvcrt";
    break;
  case options::OPT__SLASH_MDd:
    CmdArgs.push_back("-D_DEBUG");
    CmdArgs.push_back("-D_MT");
    CmdArgs.push_back("-D_DLL");
    FlagForCRT = "--dependent-lib=msvcrtd";
    break;
  case options::OPT__SLASH_MT:
    if (Args.hasArg(options::OPT__SLASH_LDd))
      CmdArgs.push_back("-D_DEBUG");
    CmdArgs.push_back("-D_MT");
    FlagForCRT = "--dependent-lib=libcmt";
    break;
  case options::OPT__SLASH_MTd:
    CmdArgs.push_back("-D_DEBUG");
    CmdArgs.push_back("-D_MT");
    FlagForCRT = "--dependent-lib=libcmtd";
    break;
  default:
    llvm_unreachable("Unexpected option ID.");
  }

  if (Args.hasArg(options::OPT__SLASH_Zl)) {
    CmdArgs.push_back("-D_VC_NODEFAULTLIB");
  } else {
    CmdArgs.push_back(FlagForCRT.data());

    // This provides POSIX compatibility (maps 'open' to '_open'), which most
    // users want.  The /Za flag to cl.exe turns this off, but it's not
    // implemented in clang.
    CmdArgs.push_back("--dependent-lib=oldnames");
  }

  // Both /showIncludes and /E (and /EP) write to stdout. Allowing both
  // would produce interleaved output, so ignore /showIncludes in such cases.
  if (!Args.hasArg(options::OPT_E) && !Args.hasArg(options::OPT__SLASH_EP))
    if (Arg *A = Args.getLastArg(options::OPT_show_includes))
      A->render(Args, CmdArgs);

  // This controls whether or not we emit RTTI data for polymorphic types.
  if (Args.hasFlag(options::OPT__SLASH_GR_, options::OPT__SLASH_GR,
                   /*default=*/false))
    CmdArgs.push_back("-fno-rtti-data");

  // Emit CodeView if -Z7 is present.
  *EmitCodeView = Args.hasArg(options::OPT__SLASH_Z7);
  bool EmitDwarf = Args.hasArg(options::OPT_gdwarf);
  // If we are emitting CV but not DWARF, don't build information that LLVM
  // can't yet process.
  if (*EmitCodeView && !EmitDwarf)
    *DebugInfoKind = CodeGenOptions::DebugLineTablesOnly;
  if (*EmitCodeView)
    CmdArgs.push_back("-gcodeview");

  const Driver &D = getToolChain().getDriver();
  EHFlags EH = parseClangCLEHFlags(D, Args);
  // FIXME: Do something with NoExceptC.
  if (EH.Synch || EH.Asynch) {
    CmdArgs.push_back("-fcxx-exceptions");
    CmdArgs.push_back("-fexceptions");
  }

  // /EP should expand to -E -P.
  if (Args.hasArg(options::OPT__SLASH_EP)) {
    CmdArgs.push_back("-E");
    CmdArgs.push_back("-P");
  }

  unsigned VolatileOptionID;
  if (getToolChain().getArch() == llvm::Triple::x86_64 ||
      getToolChain().getArch() == llvm::Triple::x86)
    VolatileOptionID = options::OPT__SLASH_volatile_ms;
  else
    VolatileOptionID = options::OPT__SLASH_volatile_iso;

  if (Arg *A = Args.getLastArg(options::OPT__SLASH_volatile_Group))
    VolatileOptionID = A->getOption().getID();

  if (VolatileOptionID == options::OPT__SLASH_volatile_ms)
    CmdArgs.push_back("-fms-volatile");

  Arg *MostGeneralArg = Args.getLastArg(options::OPT__SLASH_vmg);
  Arg *BestCaseArg = Args.getLastArg(options::OPT__SLASH_vmb);
  if (MostGeneralArg && BestCaseArg)
    D.Diag(clang::diag::err_drv_argument_not_allowed_with)
        << MostGeneralArg->getAsString(Args) << BestCaseArg->getAsString(Args);

  if (MostGeneralArg) {
    Arg *SingleArg = Args.getLastArg(options::OPT__SLASH_vms);
    Arg *MultipleArg = Args.getLastArg(options::OPT__SLASH_vmm);
    Arg *VirtualArg = Args.getLastArg(options::OPT__SLASH_vmv);

    Arg *FirstConflict = SingleArg ? SingleArg : MultipleArg;
    Arg *SecondConflict = VirtualArg ? VirtualArg : MultipleArg;
    if (FirstConflict && SecondConflict && FirstConflict != SecondConflict)
      D.Diag(clang::diag::err_drv_argument_not_allowed_with)
          << FirstConflict->getAsString(Args)
          << SecondConflict->getAsString(Args);

    if (SingleArg)
      CmdArgs.push_back("-fms-memptr-rep=single");
    else if (MultipleArg)
      CmdArgs.push_back("-fms-memptr-rep=multiple");
    else
      CmdArgs.push_back("-fms-memptr-rep=virtual");
  }

  if (Arg *A = Args.getLastArg(options::OPT_vtordisp_mode_EQ))
    A->render(Args, CmdArgs);

  if (!Args.hasArg(options::OPT_fdiagnostics_format_EQ)) {
    CmdArgs.push_back("-fdiagnostics-format");
    if (Args.hasArg(options::OPT__SLASH_fallback))
      CmdArgs.push_back("msvc-fallback");
    else
      CmdArgs.push_back("msvc");
  }
}

visualstudio::Compiler *Clang::getCLFallback() const {
  if (!CLFallback)
    CLFallback.reset(new visualstudio::Compiler(getToolChain()));
  return CLFallback.get();
}

void ClangAs::AddMIPSTargetArgs(const ArgList &Args,
                                ArgStringList &CmdArgs) const {
  StringRef CPUName;
  StringRef ABIName;
  const llvm::Triple &Triple = getToolChain().getTriple();
  mips::getMipsCPUAndABI(Args, Triple, CPUName, ABIName);

  CmdArgs.push_back("-target-abi");
  CmdArgs.push_back(ABIName.data());
}

void ClangAs::ConstructJob(Compilation &C, const JobAction &JA,
                           const InputInfo &Output, const InputInfoList &Inputs,
                           const ArgList &Args,
                           const char *LinkingOutput) const {
  ArgStringList CmdArgs;

  assert(Inputs.size() == 1 && "Unexpected number of inputs.");
  const InputInfo &Input = Inputs[0];

  std::string TripleStr =
      getToolChain().ComputeEffectiveClangTriple(Args, Input.getType());
  const llvm::Triple Triple(TripleStr);

  // Don't warn about "clang -w -c foo.s"
  Args.ClaimAllArgs(options::OPT_w);
  // and "clang -emit-llvm -c foo.s"
  Args.ClaimAllArgs(options::OPT_emit_llvm);

  claimNoWarnArgs(Args);

  // Invoke ourselves in -cc1as mode.
  //
  // FIXME: Implement custom jobs for internal actions.
  CmdArgs.push_back("-cc1as");

  // Add the "effective" target triple.
  CmdArgs.push_back("-triple");
  CmdArgs.push_back(Args.MakeArgString(TripleStr));

  // Set the output mode, we currently only expect to be used as a real
  // assembler.
  CmdArgs.push_back("-filetype");
  CmdArgs.push_back("obj");

  // Set the main file name, so that debug info works even with
  // -save-temps or preprocessed assembly.
  CmdArgs.push_back("-main-file-name");
  CmdArgs.push_back(Clang::getBaseInputName(Args, Input));

  // Add the target cpu
  std::string CPU = getCPUName(Args, Triple, /*FromAs*/ true);
  if (!CPU.empty()) {
    CmdArgs.push_back("-target-cpu");
    CmdArgs.push_back(Args.MakeArgString(CPU));
  }

  // Add the target features
  getTargetFeatures(getToolChain(), Triple, Args, CmdArgs, true);

  // Ignore explicit -force_cpusubtype_ALL option.
  (void)Args.hasArg(options::OPT_force__cpusubtype__ALL);

  // Pass along any -I options so we get proper .include search paths.
  Args.AddAllArgs(CmdArgs, options::OPT_I_Group);

  // Determine the original source input.
  const Action *SourceAction = &JA;
  while (SourceAction->getKind() != Action::InputClass) {
    assert(!SourceAction->getInputs().empty() && "unexpected root action!");
    SourceAction = SourceAction->getInputs()[0];
  }

  // Forward -g and handle debug info related flags, assuming we are dealing
  // with an actual assembly file.
  if (SourceAction->getType() == types::TY_Asm ||
      SourceAction->getType() == types::TY_PP_Asm) {
    bool WantDebug = false;
    unsigned DwarfVersion = 0;
    Args.ClaimAllArgs(options::OPT_g_Group);
    if (Arg *A = Args.getLastArg(options::OPT_g_Group)) {
      WantDebug = !A->getOption().matches(options::OPT_g0);
      if (WantDebug)
        DwarfVersion = DwarfVersionNum(A->getSpelling());
    }
    if (DwarfVersion == 0)
      DwarfVersion = getToolChain().GetDefaultDwarfVersion();
    RenderDebugEnablingArgs(Args, CmdArgs,
                            (WantDebug ? CodeGenOptions::LimitedDebugInfo
                                       : CodeGenOptions::NoDebugInfo),
                            DwarfVersion);

    // Add the -fdebug-compilation-dir flag if needed.
    addDebugCompDirArg(Args, CmdArgs);

    // Set the AT_producer to the clang version when using the integrated
    // assembler on assembly source files.
    CmdArgs.push_back("-dwarf-debug-producer");
    CmdArgs.push_back(Args.MakeArgString(getClangFullVersion()));

    // And pass along -I options
    Args.AddAllArgs(CmdArgs, options::OPT_I);
  }

  // Handle -fPIC et al -- the relocation-model affects the assembler
  // for some targets.
  llvm::Reloc::Model RelocationModel;
  unsigned PICLevel;
  bool IsPIE;
  std::tie(RelocationModel, PICLevel, IsPIE) =
      ParsePICArgs(getToolChain(), Triple, Args);

  const char *RMName = RelocationModelName(RelocationModel);
  if (RMName) {
    CmdArgs.push_back("-mrelocation-model");
    CmdArgs.push_back(RMName);
  }

  // Optionally embed the -cc1as level arguments into the debug info, for build
  // analysis.
  if (getToolChain().UseDwarfDebugFlags()) {
    ArgStringList OriginalArgs;
    for (const auto &Arg : Args)
      Arg->render(Args, OriginalArgs);

    SmallString<256> Flags;
    const char *Exec = getToolChain().getDriver().getClangProgramPath();
    Flags += Exec;
    for (const char *OriginalArg : OriginalArgs) {
      SmallString<128> EscapedArg;
      EscapeSpacesAndBackslashes(OriginalArg, EscapedArg);
      Flags += " ";
      Flags += EscapedArg;
    }
    CmdArgs.push_back("-dwarf-debug-flags");
    CmdArgs.push_back(Args.MakeArgString(Flags));
  }

  // FIXME: Add -static support, once we have it.

  // Add target specific flags.
  switch (getToolChain().getArch()) {
  default:
    break;

  case llvm::Triple::mips:
  case llvm::Triple::mipsel:
  case llvm::Triple::mips64:
  case llvm::Triple::mips64el:
    AddMIPSTargetArgs(Args, CmdArgs);
    break;
  }

  // Consume all the warning flags. Usually this would be handled more
  // gracefully by -cc1 (warning about unknown warning flags, etc) but -cc1as
  // doesn't handle that so rather than warning about unused flags that are
  // actually used, we'll lie by omission instead.
  // FIXME: Stop lying and consume only the appropriate driver flags
  for (const Arg *A : Args.filtered(options::OPT_W_Group))
    A->claim();

  CollectArgsForIntegratedAssembler(C, Args, CmdArgs,
                                    getToolChain().getDriver());

  Args.AddAllArgs(CmdArgs, options::OPT_mllvm);

  assert(Output.isFilename() && "Unexpected lipo output.");
  CmdArgs.push_back("-o");
  CmdArgs.push_back(Output.getFilename());

  assert(Input.isFilename() && "Invalid input.");
  CmdArgs.push_back(Input.getFilename());

  const char *Exec = getToolChain().getDriver().getClangProgramPath();
  C.addCommand(llvm::make_unique<Command>(JA, *this, Exec, CmdArgs, Inputs));

  // Handle the debug info splitting at object creation time if we're
  // creating an object.
  // TODO: Currently only works on linux with newer objcopy.
  if (Args.hasArg(options::OPT_gsplit_dwarf) &&
      getToolChain().getTriple().isOSLinux())
    SplitDebugInfo(getToolChain(), C, *this, JA, Args, Output,
                   SplitDebugName(Args, Input));
}

void GnuTool::anchor() {}

void gcc::Common::ConstructJob(Compilation &C, const JobAction &JA,
                               const InputInfo &Output,
                               const InputInfoList &Inputs, const ArgList &Args,
                               const char *LinkingOutput) const {
  const Driver &D = getToolChain().getDriver();
  ArgStringList CmdArgs;

  for (const auto &A : Args) {
    if (forwardToGCC(A->getOption())) {
      // Don't forward any -g arguments to assembly steps.
      if (isa<AssembleJobAction>(JA) &&
          A->getOption().matches(options::OPT_g_Group))
        continue;

      // Don't forward any -W arguments to assembly and link steps.
      if ((isa<AssembleJobAction>(JA) || isa<LinkJobAction>(JA)) &&
          A->getOption().matches(options::OPT_W_Group))
        continue;

      // It is unfortunate that we have to claim here, as this means
      // we will basically never report anything interesting for
      // platforms using a generic gcc, even if we are just using gcc
      // to get to the assembler.
      A->claim();
      A->render(Args, CmdArgs);
    }
  }

  RenderExtraToolArgs(JA, CmdArgs);

  // If using a driver driver, force the arch.
  if (getToolChain().getTriple().isOSDarwin()) {
    CmdArgs.push_back("-arch");
    CmdArgs.push_back(
        Args.MakeArgString(getToolChain().getDefaultUniversalArchName()));
  }

  // Try to force gcc to match the tool chain we want, if we recognize
  // the arch.
  //
  // FIXME: The triple class should directly provide the information we want
  // here.
  switch (getToolChain().getArch()) {
  default:
    break;
  case llvm::Triple::x86:
  case llvm::Triple::ppc:
    CmdArgs.push_back("-m32");
    break;
  case llvm::Triple::x86_64:
  case llvm::Triple::ppc64:
  case llvm::Triple::ppc64le:
    CmdArgs.push_back("-m64");
    break;
  case llvm::Triple::sparcel:
    CmdArgs.push_back("-EL");
    break;
  }

  if (Output.isFilename()) {
    CmdArgs.push_back("-o");
    CmdArgs.push_back(Output.getFilename());
  } else {
    assert(Output.isNothing() && "Unexpected output");
    CmdArgs.push_back("-fsyntax-only");
  }

  Args.AddAllArgValues(CmdArgs, options::OPT_Wa_COMMA, options::OPT_Xassembler);

  // Only pass -x if gcc will understand it; otherwise hope gcc
  // understands the suffix correctly. The main use case this would go
  // wrong in is for linker inputs if they happened to have an odd
  // suffix; really the only way to get this to happen is a command
  // like '-x foobar a.c' which will treat a.c like a linker input.
  //
  // FIXME: For the linker case specifically, can we safely convert
  // inputs into '-Wl,' options?
  for (const auto &II : Inputs) {
    // Don't try to pass LLVM or AST inputs to a generic gcc.
    if (II.getType() == types::TY_LLVM_IR || II.getType() == types::TY_LTO_IR ||
        II.getType() == types::TY_LLVM_BC || II.getType() == types::TY_LTO_BC)
      D.Diag(diag::err_drv_no_linker_llvm_support)
          << getToolChain().getTripleString();
    else if (II.getType() == types::TY_AST)
      D.Diag(diag::err_drv_no_ast_support) << getToolChain().getTripleString();
    else if (II.getType() == types::TY_ModuleFile)
      D.Diag(diag::err_drv_no_module_support)
          << getToolChain().getTripleString();

    if (types::canTypeBeUserSpecified(II.getType())) {
      CmdArgs.push_back("-x");
      CmdArgs.push_back(types::getTypeName(II.getType()));
    }

    if (II.isFilename())
      CmdArgs.push_back(II.getFilename());
    else {
      const Arg &A = II.getInputArg();

      // Reverse translate some rewritten options.
      if (A.getOption().matches(options::OPT_Z_reserved_lib_stdcxx)) {
        CmdArgs.push_back("-lstdc++");
        continue;
      }

      // Don't render as input, we need gcc to do the translations.
      A.render(Args, CmdArgs);
    }
  }

  const std::string customGCCName = D.getCCCGenericGCCName();
  const char *GCCName;
  if (!customGCCName.empty())
    GCCName = customGCCName.c_str();
  else if (D.CCCIsCXX()) {
    GCCName = "g++";
  } else
    GCCName = "gcc";

  const char *Exec = Args.MakeArgString(getToolChain().GetProgramPath(GCCName));
  C.addCommand(llvm::make_unique<Command>(JA, *this, Exec, CmdArgs, Inputs));
}

void gcc::Preprocessor::RenderExtraToolArgs(const JobAction &JA,
                                            ArgStringList &CmdArgs) const {
  CmdArgs.push_back("-E");
}

void gcc::Compiler::RenderExtraToolArgs(const JobAction &JA,
                                        ArgStringList &CmdArgs) const {
  const Driver &D = getToolChain().getDriver();

  switch (JA.getType()) {
  // If -flto, etc. are present then make sure not to force assembly output.
  case types::TY_LLVM_IR:
  case types::TY_LTO_IR:
  case types::TY_LLVM_BC:
  case types::TY_LTO_BC:
    CmdArgs.push_back("-c");
    break;
  case types::TY_PP_Asm:
    CmdArgs.push_back("-S");
    break;
  case types::TY_Nothing:
    CmdArgs.push_back("-fsyntax-only");
    break;
  default:
    D.Diag(diag::err_drv_invalid_gcc_output_type) << getTypeName(JA.getType());
  }
}

void gcc::Linker::RenderExtraToolArgs(const JobAction &JA,
                                      ArgStringList &CmdArgs) const {
  // The types are (hopefully) good enough.
}

// Hexagon tools start.
void hexagon::Assembler::RenderExtraToolArgs(const JobAction &JA,
                                             ArgStringList &CmdArgs) const {}
void hexagon::Assembler::ConstructJob(Compilation &C, const JobAction &JA,
                                      const InputInfo &Output,
                                      const InputInfoList &Inputs,
                                      const ArgList &Args,
                                      const char *LinkingOutput) const {
  claimNoWarnArgs(Args);

  const Driver &D = getToolChain().getDriver();
  ArgStringList CmdArgs;

  std::string MarchString = "-march=";
  MarchString += toolchains::HexagonToolChain::GetTargetCPU(Args);
  CmdArgs.push_back(Args.MakeArgString(MarchString));

  RenderExtraToolArgs(JA, CmdArgs);

  if (Output.isFilename()) {
    CmdArgs.push_back("-o");
    CmdArgs.push_back(Output.getFilename());
  } else {
    assert(Output.isNothing() && "Unexpected output");
    CmdArgs.push_back("-fsyntax-only");
  }

  if (const char *v = toolchains::HexagonToolChain::GetSmallDataThreshold(Args))
    CmdArgs.push_back(Args.MakeArgString(std::string("-G") + v));

  Args.AddAllArgValues(CmdArgs, options::OPT_Wa_COMMA, options::OPT_Xassembler);

  // Only pass -x if gcc will understand it; otherwise hope gcc
  // understands the suffix correctly. The main use case this would go
  // wrong in is for linker inputs if they happened to have an odd
  // suffix; really the only way to get this to happen is a command
  // like '-x foobar a.c' which will treat a.c like a linker input.
  //
  // FIXME: For the linker case specifically, can we safely convert
  // inputs into '-Wl,' options?
  for (const auto &II : Inputs) {
    // Don't try to pass LLVM or AST inputs to a generic gcc.
    if (II.getType() == types::TY_LLVM_IR || II.getType() == types::TY_LTO_IR ||
        II.getType() == types::TY_LLVM_BC || II.getType() == types::TY_LTO_BC)
      D.Diag(clang::diag::err_drv_no_linker_llvm_support)
          << getToolChain().getTripleString();
    else if (II.getType() == types::TY_AST)
      D.Diag(clang::diag::err_drv_no_ast_support)
          << getToolChain().getTripleString();
    else if (II.getType() == types::TY_ModuleFile)
      D.Diag(diag::err_drv_no_module_support)
          << getToolChain().getTripleString();

    if (II.isFilename())
      CmdArgs.push_back(II.getFilename());
    else
      // Don't render as input, we need gcc to do the translations.
      // FIXME: Pranav: What is this ?
      II.getInputArg().render(Args, CmdArgs);
  }

  const char *GCCName = "hexagon-as";
  const char *Exec = Args.MakeArgString(getToolChain().GetProgramPath(GCCName));
  C.addCommand(llvm::make_unique<Command>(JA, *this, Exec, CmdArgs, Inputs));
}

void hexagon::Linker::RenderExtraToolArgs(const JobAction &JA,
                                          ArgStringList &CmdArgs) const {
  // The types are (hopefully) good enough.
}

static void
constructHexagonLinkArgs(Compilation &C, const JobAction &JA,
                         const toolchains::HexagonToolChain &ToolChain,
                         const InputInfo &Output, const InputInfoList &Inputs,
                         const ArgList &Args, ArgStringList &CmdArgs,
                         const char *LinkingOutput) {

  const Driver &D = ToolChain.getDriver();

  //----------------------------------------------------------------------------
  //
  //----------------------------------------------------------------------------
  bool hasStaticArg = Args.hasArg(options::OPT_static);
  bool buildingLib = Args.hasArg(options::OPT_shared);
  bool buildPIE = Args.hasArg(options::OPT_pie);
  bool incStdLib = !Args.hasArg(options::OPT_nostdlib);
  bool incStartFiles = !Args.hasArg(options::OPT_nostartfiles);
  bool incDefLibs = !Args.hasArg(options::OPT_nodefaultlibs);
  bool useG0 = false;
  bool useShared = buildingLib && !hasStaticArg;

  //----------------------------------------------------------------------------
  // Silence warnings for various options
  //----------------------------------------------------------------------------

  Args.ClaimAllArgs(options::OPT_g_Group);
  Args.ClaimAllArgs(options::OPT_emit_llvm);
  Args.ClaimAllArgs(options::OPT_w); // Other warning options are already
                                     // handled somewhere else.
  Args.ClaimAllArgs(options::OPT_static_libgcc);

  //----------------------------------------------------------------------------
  //
  //----------------------------------------------------------------------------
  for (const auto &Opt : ToolChain.ExtraOpts)
    CmdArgs.push_back(Opt.c_str());

  std::string MarchString = toolchains::HexagonToolChain::GetTargetCPU(Args);
  CmdArgs.push_back(Args.MakeArgString("-m" + MarchString));

  if (buildingLib) {
    CmdArgs.push_back("-shared");
    CmdArgs.push_back("-call_shared"); // should be the default, but doing as
                                       // hexagon-gcc does
  }

  if (hasStaticArg)
    CmdArgs.push_back("-static");

  if (buildPIE && !buildingLib)
    CmdArgs.push_back("-pie");

  if (const char *v =
          toolchains::HexagonToolChain::GetSmallDataThreshold(Args)) {
    CmdArgs.push_back(Args.MakeArgString(std::string("-G") + v));
    useG0 = toolchains::HexagonToolChain::UsesG0(v);
  }

  //----------------------------------------------------------------------------
  //
  //----------------------------------------------------------------------------
  CmdArgs.push_back("-o");
  CmdArgs.push_back(Output.getFilename());

  const std::string MarchSuffix = "/" + MarchString;
  const std::string G0Suffix = "/G0";
  const std::string MarchG0Suffix = MarchSuffix + G0Suffix;
  const std::string RootDir = ToolChain.GetGnuDir(D.InstalledDir, Args) + "/";
  const std::string StartFilesDir =
      RootDir + "hexagon/lib" + (useG0 ? MarchG0Suffix : MarchSuffix);

  //----------------------------------------------------------------------------
  // moslib
  //----------------------------------------------------------------------------
  std::vector<std::string> oslibs;
  bool hasStandalone = false;

  for (const Arg *A : Args.filtered(options::OPT_moslib_EQ)) {
    A->claim();
    oslibs.emplace_back(A->getValue());
    hasStandalone = hasStandalone || (oslibs.back() == "standalone");
  }
  if (oslibs.empty()) {
    oslibs.push_back("standalone");
    hasStandalone = true;
  }

  //----------------------------------------------------------------------------
  // Start Files
  //----------------------------------------------------------------------------
  if (incStdLib && incStartFiles) {

    if (!buildingLib) {
      if (hasStandalone) {
        CmdArgs.push_back(
            Args.MakeArgString(StartFilesDir + "/crt0_standalone.o"));
      }
      CmdArgs.push_back(Args.MakeArgString(StartFilesDir + "/crt0.o"));
    }
    std::string initObj = useShared ? "/initS.o" : "/init.o";
    CmdArgs.push_back(Args.MakeArgString(StartFilesDir + initObj));
  }

  //----------------------------------------------------------------------------
  // Library Search Paths
  //----------------------------------------------------------------------------
  const ToolChain::path_list &LibPaths = ToolChain.getFilePaths();
  for (const auto &LibPath : LibPaths)
    CmdArgs.push_back(Args.MakeArgString(StringRef("-L") + LibPath));

  //----------------------------------------------------------------------------
  //
  //----------------------------------------------------------------------------
  Args.AddAllArgs(CmdArgs,
                  {options::OPT_T_Group, options::OPT_e, options::OPT_s,
                   options::OPT_t, options::OPT_u_Group});

  AddLinkerInputs(ToolChain, Inputs, Args, CmdArgs);

  //----------------------------------------------------------------------------
  // Libraries
  //----------------------------------------------------------------------------
  if (incStdLib && incDefLibs) {
    if (D.CCCIsCXX()) {
      ToolChain.AddCXXStdlibLibArgs(Args, CmdArgs);
      CmdArgs.push_back("-lm");
    }

    CmdArgs.push_back("--start-group");

    if (!buildingLib) {
      for (const std::string &Lib : oslibs)
        CmdArgs.push_back(Args.MakeArgString("-l" + Lib));
      CmdArgs.push_back("-lc");
    }
    CmdArgs.push_back("-lgcc");

    CmdArgs.push_back("--end-group");
  }

  //----------------------------------------------------------------------------
  // End files
  //----------------------------------------------------------------------------
  if (incStdLib && incStartFiles) {
    std::string finiObj = useShared ? "/finiS.o" : "/fini.o";
    CmdArgs.push_back(Args.MakeArgString(StartFilesDir + finiObj));
  }
}

void hexagon::Linker::ConstructJob(Compilation &C, const JobAction &JA,
                                   const InputInfo &Output,
                                   const InputInfoList &Inputs,
                                   const ArgList &Args,
                                   const char *LinkingOutput) const {

  const toolchains::HexagonToolChain &ToolChain =
      static_cast<const toolchains::HexagonToolChain &>(getToolChain());

  ArgStringList CmdArgs;
  constructHexagonLinkArgs(C, JA, ToolChain, Output, Inputs, Args, CmdArgs,
                           LinkingOutput);

  std::string Linker = ToolChain.GetProgramPath("hexagon-ld");
  C.addCommand(llvm::make_unique<Command>(JA, *this, Args.MakeArgString(Linker),
                                          CmdArgs, Inputs));
}
// Hexagon tools end.

void amdgpu::Linker::ConstructJob(Compilation &C, const JobAction &JA,
                                  const InputInfo &Output,
                                  const InputInfoList &Inputs,
                                  const ArgList &Args,
                                  const char *LinkingOutput) const {

  std::string Linker = getToolChain().GetProgramPath(getShortName());
  ArgStringList CmdArgs;
  CmdArgs.push_back("-flavor");
  CmdArgs.push_back("gnu");
  CmdArgs.push_back("-target");
  CmdArgs.push_back(Args.MakeArgString(getToolChain().getTripleString()));
  AddLinkerInputs(getToolChain(), Inputs, Args, CmdArgs);
  CmdArgs.push_back("-o");
  CmdArgs.push_back(Output.getFilename());
  C.addCommand(llvm::make_unique<Command>(JA, *this, Args.MakeArgString(Linker),
                                          CmdArgs, Inputs));
}
// AMDGPU tools end.

const std::string arm::getARMArch(StringRef Arch, const llvm::Triple &Triple) {
  std::string MArch;
  if (!Arch.empty())
    MArch = Arch;
  else
    MArch = Triple.getArchName();
  MArch = StringRef(MArch).lower();

  // Handle -march=native.
  if (MArch == "native") {
    std::string CPU = llvm::sys::getHostCPUName();
    if (CPU != "generic") {
      // Translate the native cpu into the architecture suffix for that CPU.
      StringRef Suffix = arm::getLLVMArchSuffixForARM(CPU, MArch, Triple);
      // If there is no valid architecture suffix for this CPU we don't know how
      // to handle it, so return no architecture.
      if (Suffix.empty())
        MArch = "";
      else
        MArch = std::string("arm") + Suffix.str();
    }
  }

  return MArch;
}

/// Get the (LLVM) name of the minimum ARM CPU for the arch we are targeting.
StringRef arm::getARMCPUForMArch(StringRef Arch, const llvm::Triple &Triple) {
  std::string MArch = getARMArch(Arch, Triple);
  // getARMCPUForArch defaults to the triple if MArch is empty, but empty MArch
  // here means an -march=native that we can't handle, so instead return no CPU.
  if (MArch.empty())
    return StringRef();

  // We need to return an empty string here on invalid MArch values as the
  // various places that call this function can't cope with a null result.
  return Triple.getARMCPUForArch(MArch);
}

/// getARMTargetCPU - Get the (LLVM) name of the ARM cpu we are targeting.
std::string arm::getARMTargetCPU(StringRef CPU, StringRef Arch,
                                 const llvm::Triple &Triple) {
  // FIXME: Warn on inconsistent use of -mcpu and -march.
  // If we have -mcpu=, use that.
  if (!CPU.empty()) {
    std::string MCPU = StringRef(CPU).lower();
    // Handle -mcpu=native.
    if (MCPU == "native")
      return llvm::sys::getHostCPUName();
    else
      return MCPU;
  }

  return getARMCPUForMArch(Arch, Triple);
}

/// getLLVMArchSuffixForARM - Get the LLVM arch name to use for a particular
/// CPU  (or Arch, if CPU is generic).
// FIXME: This is redundant with -mcpu, why does LLVM use this.
StringRef arm::getLLVMArchSuffixForARM(StringRef CPU, StringRef Arch,
                                       const llvm::Triple &Triple) {
  unsigned ArchKind;
  if (CPU == "generic") {
    std::string ARMArch = tools::arm::getARMArch(Arch, Triple);
    ArchKind = llvm::ARM::parseArch(ARMArch);
    if (ArchKind == llvm::ARM::AK_INVALID)
      // In case of generic Arch, i.e. "arm",
      // extract arch from default cpu of the Triple
      ArchKind = llvm::ARM::parseCPUArch(Triple.getARMCPUForArch(ARMArch));
  } else {
    ArchKind = llvm::ARM::parseCPUArch(CPU);
  }
  if (ArchKind == llvm::ARM::AK_INVALID)
    return "";
  return llvm::ARM::getSubArch(ArchKind);
}

void arm::appendEBLinkFlags(const ArgList &Args, ArgStringList &CmdArgs,
                            const llvm::Triple &Triple) {
  if (Args.hasArg(options::OPT_r))
    return;

  // ARMv7 (and later) and ARMv6-M do not support BE-32, so instruct the linker
  // to generate BE-8 executables.
  if (getARMSubArchVersionNumber(Triple) >= 7 || isARMMProfile(Triple))
    CmdArgs.push_back("--be8");
}

mips::NanEncoding mips::getSupportedNanEncoding(StringRef &CPU) {
  // Strictly speaking, mips32r2 and mips64r2 are NanLegacy-only since Nan2008
  // was first introduced in Release 3. However, other compilers have
  // traditionally allowed it for Release 2 so we should do the same.
  return (NanEncoding)llvm::StringSwitch<int>(CPU)
      .Case("mips1", NanLegacy)
      .Case("mips2", NanLegacy)
      .Case("mips3", NanLegacy)
      .Case("mips4", NanLegacy)
      .Case("mips5", NanLegacy)
      .Case("mips32", NanLegacy)
      .Case("mips32r2", NanLegacy | Nan2008)
      .Case("mips32r3", NanLegacy | Nan2008)
      .Case("mips32r5", NanLegacy | Nan2008)
      .Case("mips32r6", Nan2008)
      .Case("mips64", NanLegacy)
      .Case("mips64r2", NanLegacy | Nan2008)
      .Case("mips64r3", NanLegacy | Nan2008)
      .Case("mips64r5", NanLegacy | Nan2008)
      .Case("mips64r6", Nan2008)
      .Default(NanLegacy);
}

bool mips::hasMipsAbiArg(const ArgList &Args, const char *Value) {
  Arg *A = Args.getLastArg(options::OPT_mabi_EQ);
  return A && (A->getValue() == StringRef(Value));
}

bool mips::isUCLibc(const ArgList &Args) {
  Arg *A = Args.getLastArg(options::OPT_m_libc_Group);
  return A && A->getOption().matches(options::OPT_muclibc);
}

bool mips::isNaN2008(const ArgList &Args, const llvm::Triple &Triple) {
  if (Arg *NaNArg = Args.getLastArg(options::OPT_mnan_EQ))
    return llvm::StringSwitch<bool>(NaNArg->getValue())
        .Case("2008", true)
        .Case("legacy", false)
        .Default(false);

  // NaN2008 is the default for MIPS32r6/MIPS64r6.
  return llvm::StringSwitch<bool>(getCPUName(Args, Triple))
      .Cases("mips32r6", "mips64r6", true)
      .Default(false);

  return false;
}

bool mips::isFPXXDefault(const llvm::Triple &Triple, StringRef CPUName,
                         StringRef ABIName, mips::FloatABI FloatABI) {
  if (Triple.getVendor() != llvm::Triple::ImaginationTechnologies &&
      Triple.getVendor() != llvm::Triple::MipsTechnologies)
    return false;

  if (ABIName != "32")
    return false;

  // FPXX shouldn't be used if either -msoft-float or -mfloat-abi=soft is
  // present.
  if (FloatABI == mips::FloatABI::Soft)
    return false;

  return llvm::StringSwitch<bool>(CPUName)
      .Cases("mips2", "mips3", "mips4", "mips5", true)
      .Cases("mips32", "mips32r2", "mips32r3", "mips32r5", true)
      .Cases("mips64", "mips64r2", "mips64r3", "mips64r5", true)
      .Default(false);
}

bool mips::shouldUseFPXX(const ArgList &Args, const llvm::Triple &Triple,
                         StringRef CPUName, StringRef ABIName,
                         mips::FloatABI FloatABI) {
  bool UseFPXX = isFPXXDefault(Triple, CPUName, ABIName, FloatABI);

  // FPXX shouldn't be used if -msingle-float is present.
  if (Arg *A = Args.getLastArg(options::OPT_msingle_float,
                               options::OPT_mdouble_float))
    if (A->getOption().matches(options::OPT_msingle_float))
      UseFPXX = false;

  return UseFPXX;
}

llvm::Triple::ArchType darwin::getArchTypeForMachOArchName(StringRef Str) {
  // See arch(3) and llvm-gcc's driver-driver.c. We don't implement support for
  // archs which Darwin doesn't use.

  // The matching this routine does is fairly pointless, since it is neither the
  // complete architecture list, nor a reasonable subset. The problem is that
  // historically the driver driver accepts this and also ties its -march=
  // handling to the architecture name, so we need to be careful before removing
  // support for it.

  // This code must be kept in sync with Clang's Darwin specific argument
  // translation.

  return llvm::StringSwitch<llvm::Triple::ArchType>(Str)
      .Cases("ppc", "ppc601", "ppc603", "ppc604", "ppc604e", llvm::Triple::ppc)
      .Cases("ppc750", "ppc7400", "ppc7450", "ppc970", llvm::Triple::ppc)
      .Case("ppc64", llvm::Triple::ppc64)
      .Cases("i386", "i486", "i486SX", "i586", "i686", llvm::Triple::x86)
      .Cases("pentium", "pentpro", "pentIIm3", "pentIIm5", "pentium4",
             llvm::Triple::x86)
      .Cases("x86_64", "x86_64h", llvm::Triple::x86_64)
      // This is derived from the driver driver.
      .Cases("arm", "armv4t", "armv5", "armv6", "armv6m", llvm::Triple::arm)
      .Cases("armv7", "armv7em", "armv7k", "armv7m", llvm::Triple::arm)
      .Cases("armv7s", "xscale", llvm::Triple::arm)
      .Case("arm64", llvm::Triple::aarch64)
      .Case("r600", llvm::Triple::r600)
      .Case("amdgcn", llvm::Triple::amdgcn)
      .Case("nvptx", llvm::Triple::nvptx)
      .Case("nvptx64", llvm::Triple::nvptx64)
      .Case("amdil", llvm::Triple::amdil)
      .Case("spir", llvm::Triple::spir)
      .Default(llvm::Triple::UnknownArch);
}

void darwin::setTripleTypeForMachOArchName(llvm::Triple &T, StringRef Str) {
  const llvm::Triple::ArchType Arch = getArchTypeForMachOArchName(Str);
  T.setArch(Arch);

  if (Str == "x86_64h")
    T.setArchName(Str);
  else if (Str == "armv6m" || Str == "armv7m" || Str == "armv7em") {
    T.setOS(llvm::Triple::UnknownOS);
    T.setObjectFormat(llvm::Triple::MachO);
  }
}

const char *Clang::getBaseInputName(const ArgList &Args,
                                    const InputInfo &Input) {
  return Args.MakeArgString(llvm::sys::path::filename(Input.getBaseInput()));
}

const char *Clang::getBaseInputStem(const ArgList &Args,
                                    const InputInfoList &Inputs) {
  const char *Str = getBaseInputName(Args, Inputs[0]);

  if (const char *End = strrchr(Str, '.'))
    return Args.MakeArgString(std::string(Str, End));

  return Str;
}

const char *Clang::getDependencyFileName(const ArgList &Args,
                                         const InputInfoList &Inputs) {
  // FIXME: Think about this more.
  std::string Res;

  if (Arg *OutputOpt = Args.getLastArg(options::OPT_o)) {
    std::string Str(OutputOpt->getValue());
    Res = Str.substr(0, Str.rfind('.'));
  } else {
    Res = getBaseInputStem(Args, Inputs);
  }
  return Args.MakeArgString(Res + ".d");
}

void cloudabi::Linker::ConstructJob(Compilation &C, const JobAction &JA,
                                    const InputInfo &Output,
                                    const InputInfoList &Inputs,
                                    const ArgList &Args,
                                    const char *LinkingOutput) const {
  const ToolChain &ToolChain = getToolChain();
  const Driver &D = ToolChain.getDriver();
  ArgStringList CmdArgs;

  // Silence warning for "clang -g foo.o -o foo"
  Args.ClaimAllArgs(options::OPT_g_Group);
  // and "clang -emit-llvm foo.o -o foo"
  Args.ClaimAllArgs(options::OPT_emit_llvm);
  // and for "clang -w foo.o -o foo". Other warning options are already
  // handled somewhere else.
  Args.ClaimAllArgs(options::OPT_w);

  if (!D.SysRoot.empty())
    CmdArgs.push_back(Args.MakeArgString("--sysroot=" + D.SysRoot));

  // CloudABI only supports static linkage.
  CmdArgs.push_back("-Bstatic");
  CmdArgs.push_back("--eh-frame-hdr");
  CmdArgs.push_back("--gc-sections");

  if (Output.isFilename()) {
    CmdArgs.push_back("-o");
    CmdArgs.push_back(Output.getFilename());
  } else {
    assert(Output.isNothing() && "Invalid output.");
  }

  if (!Args.hasArg(options::OPT_nostdlib) &&
      !Args.hasArg(options::OPT_nostartfiles)) {
    CmdArgs.push_back(Args.MakeArgString(ToolChain.GetFilePath("crt0.o")));
    CmdArgs.push_back(Args.MakeArgString(ToolChain.GetFilePath("crtbegin.o")));
  }

  Args.AddAllArgs(CmdArgs, options::OPT_L);
  const ToolChain::path_list &Paths = ToolChain.getFilePaths();
  for (const auto &Path : Paths)
    CmdArgs.push_back(Args.MakeArgString(StringRef("-L") + Path));
  Args.AddAllArgs(CmdArgs,
                  {options::OPT_T_Group, options::OPT_e, options::OPT_s,
                   options::OPT_t, options::OPT_Z_Flag, options::OPT_r});

  if (D.isUsingLTO())
    AddGoldPlugin(ToolChain, Args, CmdArgs, D.getLTOMode() == LTOK_Thin);

  AddLinkerInputs(ToolChain, Inputs, Args, CmdArgs);

  if (!Args.hasArg(options::OPT_nostdlib) &&
      !Args.hasArg(options::OPT_nodefaultlibs)) {
    if (D.CCCIsCXX())
      ToolChain.AddCXXStdlibLibArgs(Args, CmdArgs);
    CmdArgs.push_back("-lc");
    CmdArgs.push_back("-lcompiler_rt");
  }

  if (!Args.hasArg(options::OPT_nostdlib) &&
      !Args.hasArg(options::OPT_nostartfiles))
    CmdArgs.push_back(Args.MakeArgString(ToolChain.GetFilePath("crtend.o")));

  const char *Exec = Args.MakeArgString(ToolChain.GetLinkerPath());
  C.addCommand(llvm::make_unique<Command>(JA, *this, Exec, CmdArgs, Inputs));
}

void darwin::Assembler::ConstructJob(Compilation &C, const JobAction &JA,
                                     const InputInfo &Output,
                                     const InputInfoList &Inputs,
                                     const ArgList &Args,
                                     const char *LinkingOutput) const {
  ArgStringList CmdArgs;

  assert(Inputs.size() == 1 && "Unexpected number of inputs.");
  const InputInfo &Input = Inputs[0];

  // Determine the original source input.
  const Action *SourceAction = &JA;
  while (SourceAction->getKind() != Action::InputClass) {
    assert(!SourceAction->getInputs().empty() && "unexpected root action!");
    SourceAction = SourceAction->getInputs()[0];
  }

  // If -fno_integrated_as is used add -Q to the darwin assember driver to make
  // sure it runs its system assembler not clang's integrated assembler.
  // Applicable to darwin11+ and Xcode 4+.  darwin<10 lacked integrated-as.
  // FIXME: at run-time detect assembler capabilities or rely on version
  // information forwarded by -target-assembler-version (future)
  if (Args.hasArg(options::OPT_fno_integrated_as)) {
    const llvm::Triple &T(getToolChain().getTriple());
    if (!(T.isMacOSX() && T.isMacOSXVersionLT(10, 7)))
      CmdArgs.push_back("-Q");
  }

  // Forward -g, assuming we are dealing with an actual assembly file.
  if (SourceAction->getType() == types::TY_Asm ||
      SourceAction->getType() == types::TY_PP_Asm) {
    if (Args.hasArg(options::OPT_gstabs))
      CmdArgs.push_back("--gstabs");
    else if (Args.hasArg(options::OPT_g_Group))
      CmdArgs.push_back("-g");
  }

  // Derived from asm spec.
  AddMachOArch(Args, CmdArgs);

  // Use -force_cpusubtype_ALL on x86 by default.
  if (getToolChain().getArch() == llvm::Triple::x86 ||
      getToolChain().getArch() == llvm::Triple::x86_64 ||
      Args.hasArg(options::OPT_force__cpusubtype__ALL))
    CmdArgs.push_back("-force_cpusubtype_ALL");

  if (getToolChain().getArch() != llvm::Triple::x86_64 &&
      (((Args.hasArg(options::OPT_mkernel) ||
         Args.hasArg(options::OPT_fapple_kext)) &&
        getMachOToolChain().isKernelStatic()) ||
       Args.hasArg(options::OPT_static)))
    CmdArgs.push_back("-static");

  Args.AddAllArgValues(CmdArgs, options::OPT_Wa_COMMA, options::OPT_Xassembler);

  assert(Output.isFilename() && "Unexpected lipo output.");
  CmdArgs.push_back("-o");
  CmdArgs.push_back(Output.getFilename());

  assert(Input.isFilename() && "Invalid input.");
  CmdArgs.push_back(Input.getFilename());

  // asm_final spec is empty.

  const char *Exec = Args.MakeArgString(getToolChain().GetProgramPath("as"));
  C.addCommand(llvm::make_unique<Command>(JA, *this, Exec, CmdArgs, Inputs));
}

void darwin::MachOTool::anchor() {}

void darwin::MachOTool::AddMachOArch(const ArgList &Args,
                                     ArgStringList &CmdArgs) const {
  StringRef ArchName = getMachOToolChain().getMachOArchName(Args);

  // Derived from darwin_arch spec.
  CmdArgs.push_back("-arch");
  CmdArgs.push_back(Args.MakeArgString(ArchName));

  // FIXME: Is this needed anymore?
  if (ArchName == "arm")
    CmdArgs.push_back("-force_cpusubtype_ALL");
}

bool darwin::Linker::NeedsTempPath(const InputInfoList &Inputs) const {
  // We only need to generate a temp path for LTO if we aren't compiling object
  // files. When compiling source files, we run 'dsymutil' after linking. We
  // don't run 'dsymutil' when compiling object files.
  for (const auto &Input : Inputs)
    if (Input.getType() != types::TY_Object)
      return true;

  return false;
}

void darwin::Linker::AddLinkArgs(Compilation &C, const ArgList &Args,
                                 ArgStringList &CmdArgs,
                                 const InputInfoList &Inputs) const {
  const Driver &D = getToolChain().getDriver();
  const toolchains::MachO &MachOTC = getMachOToolChain();

  unsigned Version[3] = {0, 0, 0};
  if (Arg *A = Args.getLastArg(options::OPT_mlinker_version_EQ)) {
    bool HadExtra;
    if (!Driver::GetReleaseVersion(A->getValue(), Version[0], Version[1],
                                   Version[2], HadExtra) ||
        HadExtra)
      D.Diag(diag::err_drv_invalid_version_number) << A->getAsString(Args);
  }

  // Newer linkers support -demangle. Pass it if supported and not disabled by
  // the user.
  if (Version[0] >= 100 && !Args.hasArg(options::OPT_Z_Xlinker__no_demangle))
    CmdArgs.push_back("-demangle");

  if (Args.hasArg(options::OPT_rdynamic) && Version[0] >= 137)
    CmdArgs.push_back("-export_dynamic");

  // If we are using App Extension restrictions, pass a flag to the linker
  // telling it that the compiled code has been audited.
  if (Args.hasFlag(options::OPT_fapplication_extension,
                   options::OPT_fno_application_extension, false))
    CmdArgs.push_back("-application_extension");

  if (D.isUsingLTO()) {
    // If we are using LTO, then automatically create a temporary file path for
    // the linker to use, so that it's lifetime will extend past a possible
    // dsymutil step.
    if (Version[0] >= 116 && NeedsTempPath(Inputs)) {
      const char *TmpPath = C.getArgs().MakeArgString(
          D.GetTemporaryPath("cc", types::getTypeTempSuffix(types::TY_Object)));
      C.addTempFile(TmpPath);
      CmdArgs.push_back("-object_path_lto");
      CmdArgs.push_back(TmpPath);
    }

    // Use -lto_library option to specify the libLTO.dylib path. Try to find
    // it in clang installed libraries. If not found, the option is not used
    // and 'ld' will use its default mechanism to search for libLTO.dylib.
    if (Version[0] >= 133) {
      // Search for libLTO in <InstalledDir>/../lib/libLTO.dylib
      StringRef P = llvm::sys::path::parent_path(D.getInstalledDir());
      SmallString<128> LibLTOPath(P);
      llvm::sys::path::append(LibLTOPath, "lib");
      llvm::sys::path::append(LibLTOPath, "libLTO.dylib");
      if (llvm::sys::fs::exists(LibLTOPath)) {
        CmdArgs.push_back("-lto_library");
        CmdArgs.push_back(C.getArgs().MakeArgString(LibLTOPath));
      } else {
        D.Diag(diag::warn_drv_lto_libpath);
      }
    }
  }

  // Derived from the "link" spec.
  Args.AddAllArgs(CmdArgs, options::OPT_static);
  if (!Args.hasArg(options::OPT_static))
    CmdArgs.push_back("-dynamic");
  if (Args.hasArg(options::OPT_fgnu_runtime)) {
    // FIXME: gcc replaces -lobjc in forward args with -lobjc-gnu
    // here. How do we wish to handle such things?
  }

  if (!Args.hasArg(options::OPT_dynamiclib)) {
    AddMachOArch(Args, CmdArgs);
    // FIXME: Why do this only on this path?
    Args.AddLastArg(CmdArgs, options::OPT_force__cpusubtype__ALL);

    Args.AddLastArg(CmdArgs, options::OPT_bundle);
    Args.AddAllArgs(CmdArgs, options::OPT_bundle__loader);
    Args.AddAllArgs(CmdArgs, options::OPT_client__name);

    Arg *A;
    if ((A = Args.getLastArg(options::OPT_compatibility__version)) ||
        (A = Args.getLastArg(options::OPT_current__version)) ||
        (A = Args.getLastArg(options::OPT_install__name)))
      D.Diag(diag::err_drv_argument_only_allowed_with) << A->getAsString(Args)
                                                       << "-dynamiclib";

    Args.AddLastArg(CmdArgs, options::OPT_force__flat__namespace);
    Args.AddLastArg(CmdArgs, options::OPT_keep__private__externs);
    Args.AddLastArg(CmdArgs, options::OPT_private__bundle);
  } else {
    CmdArgs.push_back("-dylib");

    Arg *A;
    if ((A = Args.getLastArg(options::OPT_bundle)) ||
        (A = Args.getLastArg(options::OPT_bundle__loader)) ||
        (A = Args.getLastArg(options::OPT_client__name)) ||
        (A = Args.getLastArg(options::OPT_force__flat__namespace)) ||
        (A = Args.getLastArg(options::OPT_keep__private__externs)) ||
        (A = Args.getLastArg(options::OPT_private__bundle)))
      D.Diag(diag::err_drv_argument_not_allowed_with) << A->getAsString(Args)
                                                      << "-dynamiclib";

    Args.AddAllArgsTranslated(CmdArgs, options::OPT_compatibility__version,
                              "-dylib_compatibility_version");
    Args.AddAllArgsTranslated(CmdArgs, options::OPT_current__version,
                              "-dylib_current_version");

    AddMachOArch(Args, CmdArgs);

    Args.AddAllArgsTranslated(CmdArgs, options::OPT_install__name,
                              "-dylib_install_name");
  }

  Args.AddLastArg(CmdArgs, options::OPT_all__load);
  Args.AddAllArgs(CmdArgs, options::OPT_allowable__client);
  Args.AddLastArg(CmdArgs, options::OPT_bind__at__load);
  if (MachOTC.isTargetIOSBased())
    Args.AddLastArg(CmdArgs, options::OPT_arch__errors__fatal);
  Args.AddLastArg(CmdArgs, options::OPT_dead__strip);
  Args.AddLastArg(CmdArgs, options::OPT_no__dead__strip__inits__and__terms);
  Args.AddAllArgs(CmdArgs, options::OPT_dylib__file);
  Args.AddLastArg(CmdArgs, options::OPT_dynamic);
  Args.AddAllArgs(CmdArgs, options::OPT_exported__symbols__list);
  Args.AddLastArg(CmdArgs, options::OPT_flat__namespace);
  Args.AddAllArgs(CmdArgs, options::OPT_force__load);
  Args.AddAllArgs(CmdArgs, options::OPT_headerpad__max__install__names);
  Args.AddAllArgs(CmdArgs, options::OPT_image__base);
  Args.AddAllArgs(CmdArgs, options::OPT_init);

  // Add the deployment target.
  MachOTC.addMinVersionArgs(Args, CmdArgs);

  Args.AddLastArg(CmdArgs, options::OPT_nomultidefs);
  Args.AddLastArg(CmdArgs, options::OPT_multi__module);
  Args.AddLastArg(CmdArgs, options::OPT_single__module);
  Args.AddAllArgs(CmdArgs, options::OPT_multiply__defined);
  Args.AddAllArgs(CmdArgs, options::OPT_multiply__defined__unused);

  if (const Arg *A =
          Args.getLastArg(options::OPT_fpie, options::OPT_fPIE,
                          options::OPT_fno_pie, options::OPT_fno_PIE)) {
    if (A->getOption().matches(options::OPT_fpie) ||
        A->getOption().matches(options::OPT_fPIE))
      CmdArgs.push_back("-pie");
    else
      CmdArgs.push_back("-no_pie");
  }

  Args.AddLastArg(CmdArgs, options::OPT_prebind);
  Args.AddLastArg(CmdArgs, options::OPT_noprebind);
  Args.AddLastArg(CmdArgs, options::OPT_nofixprebinding);
  Args.AddLastArg(CmdArgs, options::OPT_prebind__all__twolevel__modules);
  Args.AddLastArg(CmdArgs, options::OPT_read__only__relocs);
  Args.AddAllArgs(CmdArgs, options::OPT_sectcreate);
  Args.AddAllArgs(CmdArgs, options::OPT_sectorder);
  Args.AddAllArgs(CmdArgs, options::OPT_seg1addr);
  Args.AddAllArgs(CmdArgs, options::OPT_segprot);
  Args.AddAllArgs(CmdArgs, options::OPT_segaddr);
  Args.AddAllArgs(CmdArgs, options::OPT_segs__read__only__addr);
  Args.AddAllArgs(CmdArgs, options::OPT_segs__read__write__addr);
  Args.AddAllArgs(CmdArgs, options::OPT_seg__addr__table);
  Args.AddAllArgs(CmdArgs, options::OPT_seg__addr__table__filename);
  Args.AddAllArgs(CmdArgs, options::OPT_sub__library);
  Args.AddAllArgs(CmdArgs, options::OPT_sub__umbrella);

  // Give --sysroot= preference, over the Apple specific behavior to also use
  // --isysroot as the syslibroot.
  StringRef sysroot = C.getSysRoot();
  if (sysroot != "") {
    CmdArgs.push_back("-syslibroot");
    CmdArgs.push_back(C.getArgs().MakeArgString(sysroot));
  } else if (const Arg *A = Args.getLastArg(options::OPT_isysroot)) {
    CmdArgs.push_back("-syslibroot");
    CmdArgs.push_back(A->getValue());
  }

  Args.AddLastArg(CmdArgs, options::OPT_twolevel__namespace);
  Args.AddLastArg(CmdArgs, options::OPT_twolevel__namespace__hints);
  Args.AddAllArgs(CmdArgs, options::OPT_umbrella);
  Args.AddAllArgs(CmdArgs, options::OPT_undefined);
  Args.AddAllArgs(CmdArgs, options::OPT_unexported__symbols__list);
  Args.AddAllArgs(CmdArgs, options::OPT_weak__reference__mismatches);
  Args.AddLastArg(CmdArgs, options::OPT_X_Flag);
  Args.AddAllArgs(CmdArgs, options::OPT_y);
  Args.AddLastArg(CmdArgs, options::OPT_w);
  Args.AddAllArgs(CmdArgs, options::OPT_pagezero__size);
  Args.AddAllArgs(CmdArgs, options::OPT_segs__read__);
  Args.AddLastArg(CmdArgs, options::OPT_seglinkedit);
  Args.AddLastArg(CmdArgs, options::OPT_noseglinkedit);
  Args.AddAllArgs(CmdArgs, options::OPT_sectalign);
  Args.AddAllArgs(CmdArgs, options::OPT_sectobjectsymbols);
  Args.AddAllArgs(CmdArgs, options::OPT_segcreate);
  Args.AddLastArg(CmdArgs, options::OPT_whyload);
  Args.AddLastArg(CmdArgs, options::OPT_whatsloaded);
  Args.AddAllArgs(CmdArgs, options::OPT_dylinker__install__name);
  Args.AddLastArg(CmdArgs, options::OPT_dylinker);
  Args.AddLastArg(CmdArgs, options::OPT_Mach);
}

void darwin::Linker::ConstructJob(Compilation &C, const JobAction &JA,
                                  const InputInfo &Output,
                                  const InputInfoList &Inputs,
                                  const ArgList &Args,
                                  const char *LinkingOutput) const {
  assert(Output.getType() == types::TY_Image && "Invalid linker output type.");

  // If the number of arguments surpasses the system limits, we will encode the
  // input files in a separate file, shortening the command line. To this end,
  // build a list of input file names that can be passed via a file with the
  // -filelist linker option.
  llvm::opt::ArgStringList InputFileList;

  // The logic here is derived from gcc's behavior; most of which
  // comes from specs (starting with link_command). Consult gcc for
  // more information.
  ArgStringList CmdArgs;

  /// Hack(tm) to ignore linking errors when we are doing ARC migration.
  if (Args.hasArg(options::OPT_ccc_arcmt_check,
                  options::OPT_ccc_arcmt_migrate)) {
    for (const auto &Arg : Args)
      Arg->claim();
    const char *Exec =
        Args.MakeArgString(getToolChain().GetProgramPath("touch"));
    CmdArgs.push_back(Output.getFilename());
    C.addCommand(llvm::make_unique<Command>(JA, *this, Exec, CmdArgs, None));
    return;
  }

  // I'm not sure why this particular decomposition exists in gcc, but
  // we follow suite for ease of comparison.
  AddLinkArgs(C, Args, CmdArgs, Inputs);

  // It seems that the 'e' option is completely ignored for dynamic executables
  // (the default), and with static executables, the last one wins, as expected.
  Args.AddAllArgs(CmdArgs, {options::OPT_d_Flag, options::OPT_s, options::OPT_t,
                            options::OPT_Z_Flag, options::OPT_u_Group,
                            options::OPT_e, options::OPT_r});

  // Forward -ObjC when either -ObjC or -ObjC++ is used, to force loading
  // members of static archive libraries which implement Objective-C classes or
  // categories.
  if (Args.hasArg(options::OPT_ObjC) || Args.hasArg(options::OPT_ObjCXX))
    CmdArgs.push_back("-ObjC");

  CmdArgs.push_back("-o");
  CmdArgs.push_back(Output.getFilename());

  if (!Args.hasArg(options::OPT_nostdlib) &&
      !Args.hasArg(options::OPT_nostartfiles))
    getMachOToolChain().addStartObjectFileArgs(Args, CmdArgs);

  // SafeStack requires its own runtime libraries
  // These libraries should be linked first, to make sure the
  // __safestack_init constructor executes before everything else
  if (getToolChain().getSanitizerArgs().needsSafeStackRt()) {
    getMachOToolChain().AddLinkRuntimeLib(Args, CmdArgs,
                                          "libclang_rt.safestack_osx.a",
                                          /*AlwaysLink=*/true);
  }

  Args.AddAllArgs(CmdArgs, options::OPT_L);

  AddLinkerInputs(getToolChain(), Inputs, Args, CmdArgs);
  // Build the input file for -filelist (list of linker input files) in case we
  // need it later
  for (const auto &II : Inputs) {
    if (!II.isFilename()) {
      // This is a linker input argument.
      // We cannot mix input arguments and file names in a -filelist input, thus
      // we prematurely stop our list (remaining files shall be passed as
      // arguments).
      if (InputFileList.size() > 0)
        break;

      continue;
    }

    InputFileList.push_back(II.getFilename());
  }

  if (!Args.hasArg(options::OPT_nostdlib) &&
      !Args.hasArg(options::OPT_nodefaultlibs))
    addOpenMPRuntime(CmdArgs, getToolChain(), Args);

  if (isObjCRuntimeLinked(Args) && !Args.hasArg(options::OPT_nostdlib) &&
      !Args.hasArg(options::OPT_nodefaultlibs)) {
    // We use arclite library for both ARC and subscripting support.
    getMachOToolChain().AddLinkARCArgs(Args, CmdArgs);

    CmdArgs.push_back("-framework");
    CmdArgs.push_back("Foundation");
    // Link libobj.
    CmdArgs.push_back("-lobjc");
  }

  if (LinkingOutput) {
    CmdArgs.push_back("-arch_multiple");
    CmdArgs.push_back("-final_output");
    CmdArgs.push_back(LinkingOutput);
  }

  if (Args.hasArg(options::OPT_fnested_functions))
    CmdArgs.push_back("-allow_stack_execute");

  getMachOToolChain().addProfileRTLibs(Args, CmdArgs);

  if (!Args.hasArg(options::OPT_nostdlib) &&
      !Args.hasArg(options::OPT_nodefaultlibs)) {
    if (getToolChain().getDriver().CCCIsCXX())
      getToolChain().AddCXXStdlibLibArgs(Args, CmdArgs);

    // link_ssp spec is empty.

    // Let the tool chain choose which runtime library to link.
    getMachOToolChain().AddLinkRuntimeLibArgs(Args, CmdArgs);
  }

  if (!Args.hasArg(options::OPT_nostdlib) &&
      !Args.hasArg(options::OPT_nostartfiles)) {
    // endfile_spec is empty.
  }

  Args.AddAllArgs(CmdArgs, options::OPT_T_Group);
  Args.AddAllArgs(CmdArgs, options::OPT_F);

  // -iframework should be forwarded as -F.
  for (const Arg *A : Args.filtered(options::OPT_iframework))
    CmdArgs.push_back(Args.MakeArgString(std::string("-F") + A->getValue()));

  if (!Args.hasArg(options::OPT_nostdlib) &&
      !Args.hasArg(options::OPT_nodefaultlibs)) {
    if (Arg *A = Args.getLastArg(options::OPT_fveclib)) {
      if (A->getValue() == StringRef("Accelerate")) {
        CmdArgs.push_back("-framework");
        CmdArgs.push_back("Accelerate");
      }
    }
  }

  const char *Exec = Args.MakeArgString(getToolChain().GetLinkerPath());
  std::unique_ptr<Command> Cmd =
      llvm::make_unique<Command>(JA, *this, Exec, CmdArgs, Inputs);
  Cmd->setInputFileList(std::move(InputFileList));
  C.addCommand(std::move(Cmd));
}

void darwin::Lipo::ConstructJob(Compilation &C, const JobAction &JA,
                                const InputInfo &Output,
                                const InputInfoList &Inputs,
                                const ArgList &Args,
                                const char *LinkingOutput) const {
  ArgStringList CmdArgs;

  CmdArgs.push_back("-create");
  assert(Output.isFilename() && "Unexpected lipo output.");

  CmdArgs.push_back("-output");
  CmdArgs.push_back(Output.getFilename());

  for (const auto &II : Inputs) {
    assert(II.isFilename() && "Unexpected lipo input.");
    CmdArgs.push_back(II.getFilename());
  }

  const char *Exec = Args.MakeArgString(getToolChain().GetProgramPath("lipo"));
  C.addCommand(llvm::make_unique<Command>(JA, *this, Exec, CmdArgs, Inputs));
}

void darwin::Dsymutil::ConstructJob(Compilation &C, const JobAction &JA,
                                    const InputInfo &Output,
                                    const InputInfoList &Inputs,
                                    const ArgList &Args,
                                    const char *LinkingOutput) const {
  ArgStringList CmdArgs;

  CmdArgs.push_back("-o");
  CmdArgs.push_back(Output.getFilename());

  assert(Inputs.size() == 1 && "Unable to handle multiple inputs.");
  const InputInfo &Input = Inputs[0];
  assert(Input.isFilename() && "Unexpected dsymutil input.");
  CmdArgs.push_back(Input.getFilename());

  const char *Exec =
      Args.MakeArgString(getToolChain().GetProgramPath("dsymutil"));
  C.addCommand(llvm::make_unique<Command>(JA, *this, Exec, CmdArgs, Inputs));
}

void darwin::VerifyDebug::ConstructJob(Compilation &C, const JobAction &JA,
                                       const InputInfo &Output,
                                       const InputInfoList &Inputs,
                                       const ArgList &Args,
                                       const char *LinkingOutput) const {
  ArgStringList CmdArgs;
  CmdArgs.push_back("--verify");
  CmdArgs.push_back("--debug-info");
  CmdArgs.push_back("--eh-frame");
  CmdArgs.push_back("--quiet");

  assert(Inputs.size() == 1 && "Unable to handle multiple inputs.");
  const InputInfo &Input = Inputs[0];
  assert(Input.isFilename() && "Unexpected verify input");

  // Grabbing the output of the earlier dsymutil run.
  CmdArgs.push_back(Input.getFilename());

  const char *Exec =
      Args.MakeArgString(getToolChain().GetProgramPath("dwarfdump"));
  C.addCommand(llvm::make_unique<Command>(JA, *this, Exec, CmdArgs, Inputs));
}

void solaris::Assembler::ConstructJob(Compilation &C, const JobAction &JA,
                                      const InputInfo &Output,
                                      const InputInfoList &Inputs,
                                      const ArgList &Args,
                                      const char *LinkingOutput) const {
  claimNoWarnArgs(Args);
  ArgStringList CmdArgs;

  Args.AddAllArgValues(CmdArgs, options::OPT_Wa_COMMA, options::OPT_Xassembler);

  CmdArgs.push_back("-o");
  CmdArgs.push_back(Output.getFilename());

  for (const auto &II : Inputs)
    CmdArgs.push_back(II.getFilename());

  const char *Exec = Args.MakeArgString(getToolChain().GetProgramPath("as"));
  C.addCommand(llvm::make_unique<Command>(JA, *this, Exec, CmdArgs, Inputs));
}

void solaris::Linker::ConstructJob(Compilation &C, const JobAction &JA,
                                   const InputInfo &Output,
                                   const InputInfoList &Inputs,
                                   const ArgList &Args,
                                   const char *LinkingOutput) const {
  ArgStringList CmdArgs;

  // Demangle C++ names in errors
  CmdArgs.push_back("-C");

  if ((!Args.hasArg(options::OPT_nostdlib)) &&
      (!Args.hasArg(options::OPT_shared))) {
    CmdArgs.push_back("-e");
    CmdArgs.push_back("_start");
  }

  if (Args.hasArg(options::OPT_static)) {
    CmdArgs.push_back("-Bstatic");
    CmdArgs.push_back("-dn");
  } else {
    CmdArgs.push_back("-Bdynamic");
    if (Args.hasArg(options::OPT_shared)) {
      CmdArgs.push_back("-shared");
    } else {
      CmdArgs.push_back("--dynamic-linker");
      CmdArgs.push_back(
          Args.MakeArgString(getToolChain().GetFilePath("ld.so.1")));
    }
  }

  if (Output.isFilename()) {
    CmdArgs.push_back("-o");
    CmdArgs.push_back(Output.getFilename());
  } else {
    assert(Output.isNothing() && "Invalid output.");
  }

  if (!Args.hasArg(options::OPT_nostdlib) &&
      !Args.hasArg(options::OPT_nostartfiles)) {
    if (!Args.hasArg(options::OPT_shared))
      CmdArgs.push_back(
          Args.MakeArgString(getToolChain().GetFilePath("crt1.o")));

    CmdArgs.push_back(Args.MakeArgString(getToolChain().GetFilePath("crti.o")));
    CmdArgs.push_back(
        Args.MakeArgString(getToolChain().GetFilePath("values-Xa.o")));
    CmdArgs.push_back(
        Args.MakeArgString(getToolChain().GetFilePath("crtbegin.o")));
  }

  const ToolChain::path_list &Paths = getToolChain().getFilePaths();
  for (const auto &Path : Paths)
    CmdArgs.push_back(Args.MakeArgString(StringRef("-L") + Path));

  Args.AddAllArgs(CmdArgs, {options::OPT_L, options::OPT_T_Group,
                            options::OPT_e, options::OPT_r});

  AddLinkerInputs(getToolChain(), Inputs, Args, CmdArgs);

  if (!Args.hasArg(options::OPT_nostdlib) &&
      !Args.hasArg(options::OPT_nodefaultlibs)) {
    if (getToolChain().getDriver().CCCIsCXX())
      getToolChain().AddCXXStdlibLibArgs(Args, CmdArgs);
    CmdArgs.push_back("-lgcc_s");
    CmdArgs.push_back("-lc");
    if (!Args.hasArg(options::OPT_shared)) {
      CmdArgs.push_back("-lgcc");
      CmdArgs.push_back("-lm");
    }
  }

  if (!Args.hasArg(options::OPT_nostdlib) &&
      !Args.hasArg(options::OPT_nostartfiles)) {
    CmdArgs.push_back(
        Args.MakeArgString(getToolChain().GetFilePath("crtend.o")));
  }
  CmdArgs.push_back(Args.MakeArgString(getToolChain().GetFilePath("crtn.o")));

  getToolChain().addProfileRTLibs(Args, CmdArgs);

  const char *Exec = Args.MakeArgString(getToolChain().GetLinkerPath());
  C.addCommand(llvm::make_unique<Command>(JA, *this, Exec, CmdArgs, Inputs));
}

void openbsd::Assembler::ConstructJob(Compilation &C, const JobAction &JA,
                                      const InputInfo &Output,
                                      const InputInfoList &Inputs,
                                      const ArgList &Args,
                                      const char *LinkingOutput) const {
  claimNoWarnArgs(Args);
  ArgStringList CmdArgs;
  bool NeedsKPIC = false;

  switch (getToolChain().getArch()) {
  case llvm::Triple::x86:
    // When building 32-bit code on OpenBSD/amd64, we have to explicitly
    // instruct as in the base system to assemble 32-bit code.
    CmdArgs.push_back("--32");
    break;

  case llvm::Triple::ppc:
    CmdArgs.push_back("-mppc");
    CmdArgs.push_back("-many");
    break;

  case llvm::Triple::sparc:
  case llvm::Triple::sparcel:
    CmdArgs.push_back("-32");
    NeedsKPIC = true;
    break;

  case llvm::Triple::sparcv9:
    CmdArgs.push_back("-64");
    CmdArgs.push_back("-Av9a");
    NeedsKPIC = true;
    break;

  case llvm::Triple::mips64:
  case llvm::Triple::mips64el: {
    StringRef CPUName;
    StringRef ABIName;
    mips::getMipsCPUAndABI(Args, getToolChain().getTriple(), CPUName, ABIName);

    CmdArgs.push_back("-mabi");
    CmdArgs.push_back(getGnuCompatibleMipsABIName(ABIName).data());

    if (getToolChain().getArch() == llvm::Triple::mips64)
      CmdArgs.push_back("-EB");
    else
      CmdArgs.push_back("-EL");

    NeedsKPIC = true;
    break;
  }

  default:
    break;
  }

  if (NeedsKPIC)
    AddAssemblerKPIC(getToolChain(), Args, CmdArgs);

  Args.AddAllArgValues(CmdArgs, options::OPT_Wa_COMMA, options::OPT_Xassembler);

  CmdArgs.push_back("-o");
  CmdArgs.push_back(Output.getFilename());

  for (const auto &II : Inputs)
    CmdArgs.push_back(II.getFilename());

  const char *Exec = Args.MakeArgString(getToolChain().GetProgramPath("as"));
  C.addCommand(llvm::make_unique<Command>(JA, *this, Exec, CmdArgs, Inputs));
}

void openbsd::Linker::ConstructJob(Compilation &C, const JobAction &JA,
                                   const InputInfo &Output,
                                   const InputInfoList &Inputs,
                                   const ArgList &Args,
                                   const char *LinkingOutput) const {
  const Driver &D = getToolChain().getDriver();
  ArgStringList CmdArgs;

  // Silence warning for "clang -g foo.o -o foo"
  Args.ClaimAllArgs(options::OPT_g_Group);
  // and "clang -emit-llvm foo.o -o foo"
  Args.ClaimAllArgs(options::OPT_emit_llvm);
  // and for "clang -w foo.o -o foo". Other warning options are already
  // handled somewhere else.
  Args.ClaimAllArgs(options::OPT_w);

  if (getToolChain().getArch() == llvm::Triple::mips64)
    CmdArgs.push_back("-EB");
  else if (getToolChain().getArch() == llvm::Triple::mips64el)
    CmdArgs.push_back("-EL");

  if ((!Args.hasArg(options::OPT_nostdlib)) &&
      (!Args.hasArg(options::OPT_shared))) {
    CmdArgs.push_back("-e");
    CmdArgs.push_back("__start");
  }

  if (Args.hasArg(options::OPT_static)) {
    CmdArgs.push_back("-Bstatic");
  } else {
    if (Args.hasArg(options::OPT_rdynamic))
      CmdArgs.push_back("-export-dynamic");
    CmdArgs.push_back("--eh-frame-hdr");
    CmdArgs.push_back("-Bdynamic");
    if (Args.hasArg(options::OPT_shared)) {
      CmdArgs.push_back("-shared");
    } else {
      CmdArgs.push_back("-dynamic-linker");
      CmdArgs.push_back("/usr/libexec/ld.so");
    }
  }

  if (Args.hasArg(options::OPT_nopie))
    CmdArgs.push_back("-nopie");

  if (Output.isFilename()) {
    CmdArgs.push_back("-o");
    CmdArgs.push_back(Output.getFilename());
  } else {
    assert(Output.isNothing() && "Invalid output.");
  }

  if (!Args.hasArg(options::OPT_nostdlib) &&
      !Args.hasArg(options::OPT_nostartfiles)) {
    if (!Args.hasArg(options::OPT_shared)) {
      if (Args.hasArg(options::OPT_pg))
        CmdArgs.push_back(
            Args.MakeArgString(getToolChain().GetFilePath("gcrt0.o")));
      else
        CmdArgs.push_back(
            Args.MakeArgString(getToolChain().GetFilePath("crt0.o")));
      CmdArgs.push_back(
          Args.MakeArgString(getToolChain().GetFilePath("crtbegin.o")));
    } else {
      CmdArgs.push_back(
          Args.MakeArgString(getToolChain().GetFilePath("crtbeginS.o")));
    }
  }

  std::string Triple = getToolChain().getTripleString();
  if (Triple.substr(0, 6) == "x86_64")
    Triple.replace(0, 6, "amd64");
  CmdArgs.push_back(
      Args.MakeArgString("-L/usr/lib/gcc-lib/" + Triple + "/4.2.1"));

  Args.AddAllArgs(CmdArgs, {options::OPT_L, options::OPT_T_Group,
                            options::OPT_e, options::OPT_s, options::OPT_t,
                            options::OPT_Z_Flag, options::OPT_r});

  AddLinkerInputs(getToolChain(), Inputs, Args, CmdArgs);

  if (!Args.hasArg(options::OPT_nostdlib) &&
      !Args.hasArg(options::OPT_nodefaultlibs)) {
    if (D.CCCIsCXX()) {
      getToolChain().AddCXXStdlibLibArgs(Args, CmdArgs);
      if (Args.hasArg(options::OPT_pg))
        CmdArgs.push_back("-lm_p");
      else
        CmdArgs.push_back("-lm");
    }

    // FIXME: For some reason GCC passes -lgcc before adding
    // the default system libraries. Just mimic this for now.
    CmdArgs.push_back("-lgcc");

    if (Args.hasArg(options::OPT_pthread)) {
      if (!Args.hasArg(options::OPT_shared) && Args.hasArg(options::OPT_pg))
        CmdArgs.push_back("-lpthread_p");
      else
        CmdArgs.push_back("-lpthread");
    }

    if (!Args.hasArg(options::OPT_shared)) {
      if (Args.hasArg(options::OPT_pg))
        CmdArgs.push_back("-lc_p");
      else
        CmdArgs.push_back("-lc");
    }

    CmdArgs.push_back("-lgcc");
  }

  if (!Args.hasArg(options::OPT_nostdlib) &&
      !Args.hasArg(options::OPT_nostartfiles)) {
    if (!Args.hasArg(options::OPT_shared))
      CmdArgs.push_back(
          Args.MakeArgString(getToolChain().GetFilePath("crtend.o")));
    else
      CmdArgs.push_back(
          Args.MakeArgString(getToolChain().GetFilePath("crtendS.o")));
  }

  const char *Exec = Args.MakeArgString(getToolChain().GetLinkerPath());
  C.addCommand(llvm::make_unique<Command>(JA, *this, Exec, CmdArgs, Inputs));
}

void bitrig::Assembler::ConstructJob(Compilation &C, const JobAction &JA,
                                     const InputInfo &Output,
                                     const InputInfoList &Inputs,
                                     const ArgList &Args,
                                     const char *LinkingOutput) const {
  claimNoWarnArgs(Args);
  ArgStringList CmdArgs;

  Args.AddAllArgValues(CmdArgs, options::OPT_Wa_COMMA, options::OPT_Xassembler);

  CmdArgs.push_back("-o");
  CmdArgs.push_back(Output.getFilename());

  for (const auto &II : Inputs)
    CmdArgs.push_back(II.getFilename());

  const char *Exec = Args.MakeArgString(getToolChain().GetProgramPath("as"));
  C.addCommand(llvm::make_unique<Command>(JA, *this, Exec, CmdArgs, Inputs));
}

void bitrig::Linker::ConstructJob(Compilation &C, const JobAction &JA,
                                  const InputInfo &Output,
                                  const InputInfoList &Inputs,
                                  const ArgList &Args,
                                  const char *LinkingOutput) const {
  const Driver &D = getToolChain().getDriver();
  ArgStringList CmdArgs;

  if ((!Args.hasArg(options::OPT_nostdlib)) &&
      (!Args.hasArg(options::OPT_shared))) {
    CmdArgs.push_back("-e");
    CmdArgs.push_back("__start");
  }

  if (Args.hasArg(options::OPT_static)) {
    CmdArgs.push_back("-Bstatic");
  } else {
    if (Args.hasArg(options::OPT_rdynamic))
      CmdArgs.push_back("-export-dynamic");
    CmdArgs.push_back("--eh-frame-hdr");
    CmdArgs.push_back("-Bdynamic");
    if (Args.hasArg(options::OPT_shared)) {
      CmdArgs.push_back("-shared");
    } else {
      CmdArgs.push_back("-dynamic-linker");
      CmdArgs.push_back("/usr/libexec/ld.so");
    }
  }

  if (Output.isFilename()) {
    CmdArgs.push_back("-o");
    CmdArgs.push_back(Output.getFilename());
  } else {
    assert(Output.isNothing() && "Invalid output.");
  }

  if (!Args.hasArg(options::OPT_nostdlib) &&
      !Args.hasArg(options::OPT_nostartfiles)) {
    if (!Args.hasArg(options::OPT_shared)) {
      if (Args.hasArg(options::OPT_pg))
        CmdArgs.push_back(
            Args.MakeArgString(getToolChain().GetFilePath("gcrt0.o")));
      else
        CmdArgs.push_back(
            Args.MakeArgString(getToolChain().GetFilePath("crt0.o")));
      CmdArgs.push_back(
          Args.MakeArgString(getToolChain().GetFilePath("crtbegin.o")));
    } else {
      CmdArgs.push_back(
          Args.MakeArgString(getToolChain().GetFilePath("crtbeginS.o")));
    }
  }

  Args.AddAllArgs(CmdArgs,
                  {options::OPT_L, options::OPT_T_Group, options::OPT_e});

  AddLinkerInputs(getToolChain(), Inputs, Args, CmdArgs);

  if (!Args.hasArg(options::OPT_nostdlib) &&
      !Args.hasArg(options::OPT_nodefaultlibs)) {
    if (D.CCCIsCXX()) {
      getToolChain().AddCXXStdlibLibArgs(Args, CmdArgs);
      if (Args.hasArg(options::OPT_pg))
        CmdArgs.push_back("-lm_p");
      else
        CmdArgs.push_back("-lm");
    }

    if (Args.hasArg(options::OPT_pthread)) {
      if (!Args.hasArg(options::OPT_shared) && Args.hasArg(options::OPT_pg))
        CmdArgs.push_back("-lpthread_p");
      else
        CmdArgs.push_back("-lpthread");
    }

    if (!Args.hasArg(options::OPT_shared)) {
      if (Args.hasArg(options::OPT_pg))
        CmdArgs.push_back("-lc_p");
      else
        CmdArgs.push_back("-lc");
    }

    StringRef MyArch;
    switch (getToolChain().getArch()) {
    case llvm::Triple::arm:
      MyArch = "arm";
      break;
    case llvm::Triple::x86:
      MyArch = "i386";
      break;
    case llvm::Triple::x86_64:
      MyArch = "amd64";
      break;
    default:
      llvm_unreachable("Unsupported architecture");
    }
    CmdArgs.push_back(Args.MakeArgString("-lclang_rt." + MyArch));
  }

  if (!Args.hasArg(options::OPT_nostdlib) &&
      !Args.hasArg(options::OPT_nostartfiles)) {
    if (!Args.hasArg(options::OPT_shared))
      CmdArgs.push_back(
          Args.MakeArgString(getToolChain().GetFilePath("crtend.o")));
    else
      CmdArgs.push_back(
          Args.MakeArgString(getToolChain().GetFilePath("crtendS.o")));
  }

  const char *Exec = Args.MakeArgString(getToolChain().GetLinkerPath());
  C.addCommand(llvm::make_unique<Command>(JA, *this, Exec, CmdArgs, Inputs));
}

void freebsd::Assembler::ConstructJob(Compilation &C, const JobAction &JA,
                                      const InputInfo &Output,
                                      const InputInfoList &Inputs,
                                      const ArgList &Args,
                                      const char *LinkingOutput) const {
  claimNoWarnArgs(Args);
  ArgStringList CmdArgs;

  // When building 32-bit code on FreeBSD/amd64, we have to explicitly
  // instruct as in the base system to assemble 32-bit code.
  if (getToolChain().getArch() == llvm::Triple::x86)
    CmdArgs.push_back("--32");
  else if (getToolChain().getArch() == llvm::Triple::ppc)
    CmdArgs.push_back("-a32");
  else if (getToolChain().getArch() == llvm::Triple::mips ||
           getToolChain().getArch() == llvm::Triple::mipsel ||
           getToolChain().getArch() == llvm::Triple::mips64 ||
           getToolChain().getArch() == llvm::Triple::mips64el) {
    StringRef CPUName;
    StringRef ABIName;
    mips::getMipsCPUAndABI(Args, getToolChain().getTriple(), CPUName, ABIName);

    CmdArgs.push_back("-march");
    CmdArgs.push_back(CPUName.data());

    CmdArgs.push_back("-mabi");
    CmdArgs.push_back(getGnuCompatibleMipsABIName(ABIName).data());

    if (getToolChain().getArch() == llvm::Triple::mips ||
        getToolChain().getArch() == llvm::Triple::mips64)
      CmdArgs.push_back("-EB");
    else
      CmdArgs.push_back("-EL");

    AddAssemblerKPIC(getToolChain(), Args, CmdArgs);
  } else if (getToolChain().getArch() == llvm::Triple::arm ||
             getToolChain().getArch() == llvm::Triple::armeb ||
             getToolChain().getArch() == llvm::Triple::thumb ||
             getToolChain().getArch() == llvm::Triple::thumbeb) {
    arm::FloatABI ABI = arm::getARMFloatABI(getToolChain(), Args);

    if (ABI == arm::FloatABI::Hard)
      CmdArgs.push_back("-mfpu=vfp");
    else
      CmdArgs.push_back("-mfpu=softvfp");

    switch (getToolChain().getTriple().getEnvironment()) {
    case llvm::Triple::GNUEABIHF:
    case llvm::Triple::GNUEABI:
    case llvm::Triple::EABI:
      CmdArgs.push_back("-meabi=5");
      break;

    default:
      CmdArgs.push_back("-matpcs");
    }
  } else if (getToolChain().getArch() == llvm::Triple::sparc ||
             getToolChain().getArch() == llvm::Triple::sparcel ||
             getToolChain().getArch() == llvm::Triple::sparcv9) {
    if (getToolChain().getArch() == llvm::Triple::sparc)
      CmdArgs.push_back("-Av8plusa");
    else
      CmdArgs.push_back("-Av9a");

    AddAssemblerKPIC(getToolChain(), Args, CmdArgs);
  }

  Args.AddAllArgValues(CmdArgs, options::OPT_Wa_COMMA, options::OPT_Xassembler);

  CmdArgs.push_back("-o");
  CmdArgs.push_back(Output.getFilename());

  for (const auto &II : Inputs)
    CmdArgs.push_back(II.getFilename());

  const char *Exec = Args.MakeArgString(getToolChain().GetProgramPath("as"));
  C.addCommand(llvm::make_unique<Command>(JA, *this, Exec, CmdArgs, Inputs));
}

void freebsd::Linker::ConstructJob(Compilation &C, const JobAction &JA,
                                   const InputInfo &Output,
                                   const InputInfoList &Inputs,
                                   const ArgList &Args,
                                   const char *LinkingOutput) const {
  const toolchains::FreeBSD &ToolChain =
      static_cast<const toolchains::FreeBSD &>(getToolChain());
  const Driver &D = ToolChain.getDriver();
  const llvm::Triple::ArchType Arch = ToolChain.getArch();
  const bool IsPIE =
      !Args.hasArg(options::OPT_shared) &&
      (Args.hasArg(options::OPT_pie) || ToolChain.isPIEDefault());
  ArgStringList CmdArgs;

  // Silence warning for "clang -g foo.o -o foo"
  Args.ClaimAllArgs(options::OPT_g_Group);
  // and "clang -emit-llvm foo.o -o foo"
  Args.ClaimAllArgs(options::OPT_emit_llvm);
  // and for "clang -w foo.o -o foo". Other warning options are already
  // handled somewhere else.
  Args.ClaimAllArgs(options::OPT_w);

  if (!D.SysRoot.empty())
    CmdArgs.push_back(Args.MakeArgString("--sysroot=" + D.SysRoot));

  if (IsPIE)
    CmdArgs.push_back("-pie");

  if (Args.hasArg(options::OPT_static)) {
    CmdArgs.push_back("-Bstatic");
  } else {
    if (Args.hasArg(options::OPT_rdynamic))
      CmdArgs.push_back("-export-dynamic");
    CmdArgs.push_back("--eh-frame-hdr");
    if (Args.hasArg(options::OPT_shared)) {
      CmdArgs.push_back("-Bshareable");
    } else {
      CmdArgs.push_back("-dynamic-linker");
      CmdArgs.push_back("/libexec/ld-elf.so.1");
    }
    if (ToolChain.getTriple().getOSMajorVersion() >= 9) {
      if (Arch == llvm::Triple::arm || Arch == llvm::Triple::sparc ||
          Arch == llvm::Triple::x86 || Arch == llvm::Triple::x86_64) {
        CmdArgs.push_back("--hash-style=both");
      }
    }
    CmdArgs.push_back("--enable-new-dtags");
  }

  // When building 32-bit code on FreeBSD/amd64, we have to explicitly
  // instruct ld in the base system to link 32-bit code.
  if (Arch == llvm::Triple::x86) {
    CmdArgs.push_back("-m");
    CmdArgs.push_back("elf_i386_fbsd");
  }

  if (Arch == llvm::Triple::ppc) {
    CmdArgs.push_back("-m");
    CmdArgs.push_back("elf32ppc_fbsd");
  }

  if (Output.isFilename()) {
    CmdArgs.push_back("-o");
    CmdArgs.push_back(Output.getFilename());
  } else {
    assert(Output.isNothing() && "Invalid output.");
  }

  if (!Args.hasArg(options::OPT_nostdlib) &&
      !Args.hasArg(options::OPT_nostartfiles)) {
    const char *crt1 = nullptr;
    if (!Args.hasArg(options::OPT_shared)) {
      if (Args.hasArg(options::OPT_pg))
        crt1 = "gcrt1.o";
      else if (IsPIE)
        crt1 = "Scrt1.o";
      else
        crt1 = "crt1.o";
    }
    if (crt1)
      CmdArgs.push_back(Args.MakeArgString(ToolChain.GetFilePath(crt1)));

    CmdArgs.push_back(Args.MakeArgString(ToolChain.GetFilePath("crti.o")));

    const char *crtbegin = nullptr;
    if (Args.hasArg(options::OPT_static))
      crtbegin = "crtbeginT.o";
    else if (Args.hasArg(options::OPT_shared) || IsPIE)
      crtbegin = "crtbeginS.o";
    else
      crtbegin = "crtbegin.o";

    CmdArgs.push_back(Args.MakeArgString(ToolChain.GetFilePath(crtbegin)));
  }

  Args.AddAllArgs(CmdArgs, options::OPT_L);
  const ToolChain::path_list &Paths = ToolChain.getFilePaths();
  for (const auto &Path : Paths)
    CmdArgs.push_back(Args.MakeArgString(StringRef("-L") + Path));
  Args.AddAllArgs(CmdArgs, options::OPT_T_Group);
  Args.AddAllArgs(CmdArgs, options::OPT_e);
  Args.AddAllArgs(CmdArgs, options::OPT_s);
  Args.AddAllArgs(CmdArgs, options::OPT_t);
  Args.AddAllArgs(CmdArgs, options::OPT_Z_Flag);
  Args.AddAllArgs(CmdArgs, options::OPT_r);

  if (D.isUsingLTO())
    AddGoldPlugin(ToolChain, Args, CmdArgs, D.getLTOMode() == LTOK_Thin);

  bool NeedsSanitizerDeps = addSanitizerRuntimes(ToolChain, Args, CmdArgs);
  AddLinkerInputs(ToolChain, Inputs, Args, CmdArgs);

  if (!Args.hasArg(options::OPT_nostdlib) &&
      !Args.hasArg(options::OPT_nodefaultlibs)) {
    addOpenMPRuntime(CmdArgs, ToolChain, Args);
    if (D.CCCIsCXX()) {
      ToolChain.AddCXXStdlibLibArgs(Args, CmdArgs);
      if (Args.hasArg(options::OPT_pg))
        CmdArgs.push_back("-lm_p");
      else
        CmdArgs.push_back("-lm");
    }
    if (NeedsSanitizerDeps)
      linkSanitizerRuntimeDeps(ToolChain, CmdArgs);
    // FIXME: For some reason GCC passes -lgcc and -lgcc_s before adding
    // the default system libraries. Just mimic this for now.
    if (Args.hasArg(options::OPT_pg))
      CmdArgs.push_back("-lgcc_p");
    else
      CmdArgs.push_back("-lgcc");
    if (Args.hasArg(options::OPT_static)) {
      CmdArgs.push_back("-lgcc_eh");
    } else if (Args.hasArg(options::OPT_pg)) {
      CmdArgs.push_back("-lgcc_eh_p");
    } else {
      CmdArgs.push_back("--as-needed");
      CmdArgs.push_back("-lgcc_s");
      CmdArgs.push_back("--no-as-needed");
    }

    if (Args.hasArg(options::OPT_pthread)) {
      if (Args.hasArg(options::OPT_pg))
        CmdArgs.push_back("-lpthread_p");
      else
        CmdArgs.push_back("-lpthread");
    }

    if (Args.hasArg(options::OPT_pg)) {
      if (Args.hasArg(options::OPT_shared))
        CmdArgs.push_back("-lc");
      else
        CmdArgs.push_back("-lc_p");
      CmdArgs.push_back("-lgcc_p");
    } else {
      CmdArgs.push_back("-lc");
      CmdArgs.push_back("-lgcc");
    }

    if (Args.hasArg(options::OPT_static)) {
      CmdArgs.push_back("-lgcc_eh");
    } else if (Args.hasArg(options::OPT_pg)) {
      CmdArgs.push_back("-lgcc_eh_p");
    } else {
      CmdArgs.push_back("--as-needed");
      CmdArgs.push_back("-lgcc_s");
      CmdArgs.push_back("--no-as-needed");
    }
  }

  if (!Args.hasArg(options::OPT_nostdlib) &&
      !Args.hasArg(options::OPT_nostartfiles)) {
    if (Args.hasArg(options::OPT_shared) || IsPIE)
      CmdArgs.push_back(Args.MakeArgString(ToolChain.GetFilePath("crtendS.o")));
    else
      CmdArgs.push_back(Args.MakeArgString(ToolChain.GetFilePath("crtend.o")));
    CmdArgs.push_back(Args.MakeArgString(ToolChain.GetFilePath("crtn.o")));
  }

  ToolChain.addProfileRTLibs(Args, CmdArgs);

  const char *Exec = Args.MakeArgString(getToolChain().GetLinkerPath());
  C.addCommand(llvm::make_unique<Command>(JA, *this, Exec, CmdArgs, Inputs));
}

void netbsd::Assembler::ConstructJob(Compilation &C, const JobAction &JA,
                                     const InputInfo &Output,
                                     const InputInfoList &Inputs,
                                     const ArgList &Args,
                                     const char *LinkingOutput) const {
  claimNoWarnArgs(Args);
  ArgStringList CmdArgs;

  // GNU as needs different flags for creating the correct output format
  // on architectures with different ABIs or optional feature sets.
  switch (getToolChain().getArch()) {
  case llvm::Triple::x86:
    CmdArgs.push_back("--32");
    break;
  case llvm::Triple::arm:
  case llvm::Triple::armeb:
  case llvm::Triple::thumb:
  case llvm::Triple::thumbeb: {
    StringRef MArch, MCPU;
    getARMArchCPUFromArgs(Args, MArch, MCPU, /*FromAs*/ true);
    std::string Arch =
        arm::getARMTargetCPU(MCPU, MArch, getToolChain().getTriple());
    CmdArgs.push_back(Args.MakeArgString("-mcpu=" + Arch));
    break;
  }

  case llvm::Triple::mips:
  case llvm::Triple::mipsel:
  case llvm::Triple::mips64:
  case llvm::Triple::mips64el: {
    StringRef CPUName;
    StringRef ABIName;
    mips::getMipsCPUAndABI(Args, getToolChain().getTriple(), CPUName, ABIName);

    CmdArgs.push_back("-march");
    CmdArgs.push_back(CPUName.data());

    CmdArgs.push_back("-mabi");
    CmdArgs.push_back(getGnuCompatibleMipsABIName(ABIName).data());

    if (getToolChain().getArch() == llvm::Triple::mips ||
        getToolChain().getArch() == llvm::Triple::mips64)
      CmdArgs.push_back("-EB");
    else
      CmdArgs.push_back("-EL");

    AddAssemblerKPIC(getToolChain(), Args, CmdArgs);
    break;
  }

  case llvm::Triple::sparc:
  case llvm::Triple::sparcel:
    CmdArgs.push_back("-32");
    AddAssemblerKPIC(getToolChain(), Args, CmdArgs);
    break;

  case llvm::Triple::sparcv9:
    CmdArgs.push_back("-64");
    CmdArgs.push_back("-Av9");
    AddAssemblerKPIC(getToolChain(), Args, CmdArgs);
    break;

  default:
    break;
  }

  Args.AddAllArgValues(CmdArgs, options::OPT_Wa_COMMA, options::OPT_Xassembler);

  CmdArgs.push_back("-o");
  CmdArgs.push_back(Output.getFilename());

  for (const auto &II : Inputs)
    CmdArgs.push_back(II.getFilename());

  const char *Exec = Args.MakeArgString((getToolChain().GetProgramPath("as")));
  C.addCommand(llvm::make_unique<Command>(JA, *this, Exec, CmdArgs, Inputs));
}

void netbsd::Linker::ConstructJob(Compilation &C, const JobAction &JA,
                                  const InputInfo &Output,
                                  const InputInfoList &Inputs,
                                  const ArgList &Args,
                                  const char *LinkingOutput) const {
  const Driver &D = getToolChain().getDriver();
  ArgStringList CmdArgs;

  if (!D.SysRoot.empty())
    CmdArgs.push_back(Args.MakeArgString("--sysroot=" + D.SysRoot));

  CmdArgs.push_back("--eh-frame-hdr");
  if (Args.hasArg(options::OPT_static)) {
    CmdArgs.push_back("-Bstatic");
  } else {
    if (Args.hasArg(options::OPT_rdynamic))
      CmdArgs.push_back("-export-dynamic");
    if (Args.hasArg(options::OPT_shared)) {
      CmdArgs.push_back("-Bshareable");
    } else {
      CmdArgs.push_back("-dynamic-linker");
      CmdArgs.push_back("/libexec/ld.elf_so");
    }
  }

  // Many NetBSD architectures support more than one ABI.
  // Determine the correct emulation for ld.
  switch (getToolChain().getArch()) {
  case llvm::Triple::x86:
    CmdArgs.push_back("-m");
    CmdArgs.push_back("elf_i386");
    break;
  case llvm::Triple::arm:
  case llvm::Triple::thumb:
    CmdArgs.push_back("-m");
    switch (getToolChain().getTriple().getEnvironment()) {
    case llvm::Triple::EABI:
    case llvm::Triple::GNUEABI:
      CmdArgs.push_back("armelf_nbsd_eabi");
      break;
    case llvm::Triple::EABIHF:
    case llvm::Triple::GNUEABIHF:
      CmdArgs.push_back("armelf_nbsd_eabihf");
      break;
    default:
      CmdArgs.push_back("armelf_nbsd");
      break;
    }
    break;
  case llvm::Triple::armeb:
  case llvm::Triple::thumbeb:
    arm::appendEBLinkFlags(
        Args, CmdArgs,
        llvm::Triple(getToolChain().ComputeEffectiveClangTriple(Args)));
    CmdArgs.push_back("-m");
    switch (getToolChain().getTriple().getEnvironment()) {
    case llvm::Triple::EABI:
    case llvm::Triple::GNUEABI:
      CmdArgs.push_back("armelfb_nbsd_eabi");
      break;
    case llvm::Triple::EABIHF:
    case llvm::Triple::GNUEABIHF:
      CmdArgs.push_back("armelfb_nbsd_eabihf");
      break;
    default:
      CmdArgs.push_back("armelfb_nbsd");
      break;
    }
    break;
  case llvm::Triple::mips64:
  case llvm::Triple::mips64el:
    if (mips::hasMipsAbiArg(Args, "32")) {
      CmdArgs.push_back("-m");
      if (getToolChain().getArch() == llvm::Triple::mips64)
        CmdArgs.push_back("elf32btsmip");
      else
        CmdArgs.push_back("elf32ltsmip");
    } else if (mips::hasMipsAbiArg(Args, "64")) {
      CmdArgs.push_back("-m");
      if (getToolChain().getArch() == llvm::Triple::mips64)
        CmdArgs.push_back("elf64btsmip");
      else
        CmdArgs.push_back("elf64ltsmip");
    }
    break;
  case llvm::Triple::ppc:
    CmdArgs.push_back("-m");
    CmdArgs.push_back("elf32ppc_nbsd");
    break;

  case llvm::Triple::ppc64:
  case llvm::Triple::ppc64le:
    CmdArgs.push_back("-m");
    CmdArgs.push_back("elf64ppc");
    break;

  case llvm::Triple::sparc:
    CmdArgs.push_back("-m");
    CmdArgs.push_back("elf32_sparc");
    break;

  case llvm::Triple::sparcv9:
    CmdArgs.push_back("-m");
    CmdArgs.push_back("elf64_sparc");
    break;

  default:
    break;
  }

  if (Output.isFilename()) {
    CmdArgs.push_back("-o");
    CmdArgs.push_back(Output.getFilename());
  } else {
    assert(Output.isNothing() && "Invalid output.");
  }

  if (!Args.hasArg(options::OPT_nostdlib) &&
      !Args.hasArg(options::OPT_nostartfiles)) {
    if (!Args.hasArg(options::OPT_shared)) {
      CmdArgs.push_back(
          Args.MakeArgString(getToolChain().GetFilePath("crt0.o")));
      CmdArgs.push_back(
          Args.MakeArgString(getToolChain().GetFilePath("crti.o")));
      CmdArgs.push_back(
          Args.MakeArgString(getToolChain().GetFilePath("crtbegin.o")));
    } else {
      CmdArgs.push_back(
          Args.MakeArgString(getToolChain().GetFilePath("crti.o")));
      CmdArgs.push_back(
          Args.MakeArgString(getToolChain().GetFilePath("crtbeginS.o")));
    }
  }

  Args.AddAllArgs(CmdArgs, options::OPT_L);
  Args.AddAllArgs(CmdArgs, options::OPT_T_Group);
  Args.AddAllArgs(CmdArgs, options::OPT_e);
  Args.AddAllArgs(CmdArgs, options::OPT_s);
  Args.AddAllArgs(CmdArgs, options::OPT_t);
  Args.AddAllArgs(CmdArgs, options::OPT_Z_Flag);
  Args.AddAllArgs(CmdArgs, options::OPT_r);

  AddLinkerInputs(getToolChain(), Inputs, Args, CmdArgs);

  unsigned Major, Minor, Micro;
  getToolChain().getTriple().getOSVersion(Major, Minor, Micro);
  bool useLibgcc = true;
  if (Major >= 7 || (Major == 6 && Minor == 99 && Micro >= 49) || Major == 0) {
    switch (getToolChain().getArch()) {
    case llvm::Triple::aarch64:
    case llvm::Triple::arm:
    case llvm::Triple::armeb:
    case llvm::Triple::thumb:
    case llvm::Triple::thumbeb:
    case llvm::Triple::ppc:
    case llvm::Triple::ppc64:
    case llvm::Triple::ppc64le:
    case llvm::Triple::x86:
    case llvm::Triple::x86_64:
      useLibgcc = false;
      break;
    default:
      break;
    }
  }

  if (!Args.hasArg(options::OPT_nostdlib) &&
      !Args.hasArg(options::OPT_nodefaultlibs)) {
    addOpenMPRuntime(CmdArgs, getToolChain(), Args);
    if (D.CCCIsCXX()) {
      getToolChain().AddCXXStdlibLibArgs(Args, CmdArgs);
      CmdArgs.push_back("-lm");
    }
    if (Args.hasArg(options::OPT_pthread))
      CmdArgs.push_back("-lpthread");
    CmdArgs.push_back("-lc");

    if (useLibgcc) {
      if (Args.hasArg(options::OPT_static)) {
        // libgcc_eh depends on libc, so resolve as much as possible,
        // pull in any new requirements from libc and then get the rest
        // of libgcc.
        CmdArgs.push_back("-lgcc_eh");
        CmdArgs.push_back("-lc");
        CmdArgs.push_back("-lgcc");
      } else {
        CmdArgs.push_back("-lgcc");
        CmdArgs.push_back("--as-needed");
        CmdArgs.push_back("-lgcc_s");
        CmdArgs.push_back("--no-as-needed");
      }
    }
  }

  if (!Args.hasArg(options::OPT_nostdlib) &&
      !Args.hasArg(options::OPT_nostartfiles)) {
    if (!Args.hasArg(options::OPT_shared))
      CmdArgs.push_back(
          Args.MakeArgString(getToolChain().GetFilePath("crtend.o")));
    else
      CmdArgs.push_back(
          Args.MakeArgString(getToolChain().GetFilePath("crtendS.o")));
    CmdArgs.push_back(Args.MakeArgString(getToolChain().GetFilePath("crtn.o")));
  }

  getToolChain().addProfileRTLibs(Args, CmdArgs);

  const char *Exec = Args.MakeArgString(getToolChain().GetLinkerPath());
  C.addCommand(llvm::make_unique<Command>(JA, *this, Exec, CmdArgs, Inputs));
}

void gnutools::Assembler::ConstructJob(Compilation &C, const JobAction &JA,
                                       const InputInfo &Output,
                                       const InputInfoList &Inputs,
                                       const ArgList &Args,
                                       const char *LinkingOutput) const {
  claimNoWarnArgs(Args);

  std::string TripleStr = getToolChain().ComputeEffectiveClangTriple(Args);
  llvm::Triple Triple = llvm::Triple(TripleStr);

  ArgStringList CmdArgs;
  bool NeedsKPIC = false;

  llvm::Reloc::Model RelocationModel;
  unsigned PICLevel;
  bool IsPIE;
  std::tie(RelocationModel, PICLevel, IsPIE) =
      ParsePICArgs(getToolChain(), Triple, Args);

  switch (getToolChain().getArch()) {
  default:
    break;
  // Add --32/--64 to make sure we get the format we want.
  // This is incomplete
  case llvm::Triple::x86:
    CmdArgs.push_back("--32");
    break;
  case llvm::Triple::x86_64:
    if (getToolChain().getTriple().getEnvironment() == llvm::Triple::GNUX32)
      CmdArgs.push_back("--x32");
    else
      CmdArgs.push_back("--64");
    break;
  case llvm::Triple::ppc:
    CmdArgs.push_back("-a32");
    CmdArgs.push_back("-mppc");
    CmdArgs.push_back("-many");
    break;
  case llvm::Triple::ppc64:
    CmdArgs.push_back("-a64");
    CmdArgs.push_back("-mppc64");
    CmdArgs.push_back("-many");
    break;
  case llvm::Triple::ppc64le:
    CmdArgs.push_back("-a64");
    CmdArgs.push_back("-mppc64");
    CmdArgs.push_back("-many");
    CmdArgs.push_back("-mlittle-endian");
    break;
  case llvm::Triple::sparc:
  case llvm::Triple::sparcel:
    CmdArgs.push_back("-32");
    CmdArgs.push_back("-Av8plusa");
    NeedsKPIC = true;
    break;
  case llvm::Triple::sparcv9:
    CmdArgs.push_back("-64");
    CmdArgs.push_back("-Av9a");
    NeedsKPIC = true;
    break;
  case llvm::Triple::arm:
  case llvm::Triple::armeb:
  case llvm::Triple::thumb:
  case llvm::Triple::thumbeb: {
    const llvm::Triple &Triple2 = getToolChain().getTriple();
    switch (Triple2.getSubArch()) {
    case llvm::Triple::ARMSubArch_v7:
      CmdArgs.push_back("-mfpu=neon");
      break;
    case llvm::Triple::ARMSubArch_v8:
      CmdArgs.push_back("-mfpu=crypto-neon-fp-armv8");
      break;
    default:
      break;
    }

    switch (arm::getARMFloatABI(getToolChain(), Args)) {
    case arm::FloatABI::Invalid: llvm_unreachable("must have an ABI!");
    case arm::FloatABI::Soft:
      CmdArgs.push_back(Args.MakeArgString("-mfloat-abi=soft"));
      break;
    case arm::FloatABI::SoftFP:
      CmdArgs.push_back(Args.MakeArgString("-mfloat-abi=softfp"));
      break;
    case arm::FloatABI::Hard:
      CmdArgs.push_back(Args.MakeArgString("-mfloat-abi=hard"));
      break;
    }

    Args.AddLastArg(CmdArgs, options::OPT_march_EQ);

    // FIXME: remove krait check when GNU tools support krait cpu
    // for now replace it with -march=armv7-a  to avoid a lower
    // march from being picked in the absence of a cpu flag.
    Arg *A;
    if ((A = Args.getLastArg(options::OPT_mcpu_EQ)) &&
        StringRef(A->getValue()).lower() == "krait")
      CmdArgs.push_back("-march=armv7-a");
    else
      Args.AddLastArg(CmdArgs, options::OPT_mcpu_EQ);
    Args.AddLastArg(CmdArgs, options::OPT_mfpu_EQ);
    break;
  }
  case llvm::Triple::mips:
  case llvm::Triple::mipsel:
  case llvm::Triple::mips64:
  case llvm::Triple::mips64el: {
    StringRef CPUName;
    StringRef ABIName;
    mips::getMipsCPUAndABI(Args, getToolChain().getTriple(), CPUName, ABIName);
    ABIName = getGnuCompatibleMipsABIName(ABIName);

    CmdArgs.push_back("-march");
    CmdArgs.push_back(CPUName.data());

    CmdArgs.push_back("-mabi");
    CmdArgs.push_back(ABIName.data());

    // -mno-shared should be emitted unless -fpic, -fpie, -fPIC, -fPIE,
    // or -mshared (not implemented) is in effect.
    if (RelocationModel == llvm::Reloc::Static)
      CmdArgs.push_back("-mno-shared");

    // LLVM doesn't support -mplt yet and acts as if it is always given.
    // However, -mplt has no effect with the N64 ABI.
    CmdArgs.push_back(ABIName == "64" ? "-KPIC" : "-call_nonpic");

    if (getToolChain().getArch() == llvm::Triple::mips ||
        getToolChain().getArch() == llvm::Triple::mips64)
      CmdArgs.push_back("-EB");
    else
      CmdArgs.push_back("-EL");

    if (Arg *A = Args.getLastArg(options::OPT_mnan_EQ)) {
      if (StringRef(A->getValue()) == "2008")
        CmdArgs.push_back(Args.MakeArgString("-mnan=2008"));
    }

    // Add the last -mfp32/-mfpxx/-mfp64 or -mfpxx if it is enabled by default.
    if (Arg *A = Args.getLastArg(options::OPT_mfp32, options::OPT_mfpxx,
                                 options::OPT_mfp64)) {
      A->claim();
      A->render(Args, CmdArgs);
    } else if (mips::shouldUseFPXX(
                   Args, getToolChain().getTriple(), CPUName, ABIName,
                   getMipsFloatABI(getToolChain().getDriver(), Args)))
      CmdArgs.push_back("-mfpxx");

    // Pass on -mmips16 or -mno-mips16. However, the assembler equivalent of
    // -mno-mips16 is actually -no-mips16.
    if (Arg *A =
            Args.getLastArg(options::OPT_mips16, options::OPT_mno_mips16)) {
      if (A->getOption().matches(options::OPT_mips16)) {
        A->claim();
        A->render(Args, CmdArgs);
      } else {
        A->claim();
        CmdArgs.push_back("-no-mips16");
      }
    }

    Args.AddLastArg(CmdArgs, options::OPT_mmicromips,
                    options::OPT_mno_micromips);
    Args.AddLastArg(CmdArgs, options::OPT_mdsp, options::OPT_mno_dsp);
    Args.AddLastArg(CmdArgs, options::OPT_mdspr2, options::OPT_mno_dspr2);

    if (Arg *A = Args.getLastArg(options::OPT_mmsa, options::OPT_mno_msa)) {
      // Do not use AddLastArg because not all versions of MIPS assembler
      // support -mmsa / -mno-msa options.
      if (A->getOption().matches(options::OPT_mmsa))
        CmdArgs.push_back(Args.MakeArgString("-mmsa"));
    }

    Args.AddLastArg(CmdArgs, options::OPT_mhard_float,
                    options::OPT_msoft_float);

    Args.AddLastArg(CmdArgs, options::OPT_mdouble_float,
                    options::OPT_msingle_float);

    Args.AddLastArg(CmdArgs, options::OPT_modd_spreg,
                    options::OPT_mno_odd_spreg);

    NeedsKPIC = true;
    break;
  }
  case llvm::Triple::systemz: {
    // Always pass an -march option, since our default of z10 is later
    // than the GNU assembler's default.
    StringRef CPUName = getSystemZTargetCPU(Args);
    CmdArgs.push_back(Args.MakeArgString("-march=" + CPUName));
    break;
  }
  }

  if (NeedsKPIC) {
    if (RelocationModel != llvm::Reloc::Static)
      CmdArgs.push_back("-KPIC");
  }

  Args.AddAllArgs(CmdArgs, options::OPT_I);
  Args.AddAllArgValues(CmdArgs, options::OPT_Wa_COMMA, options::OPT_Xassembler);

  CmdArgs.push_back("-o");
  CmdArgs.push_back(Output.getFilename());

  for (const auto &II : Inputs)
    CmdArgs.push_back(II.getFilename());

  const char *Exec = Args.MakeArgString(getToolChain().GetProgramPath("as"));
  C.addCommand(llvm::make_unique<Command>(JA, *this, Exec, CmdArgs, Inputs));

  // Handle the debug info splitting at object creation time if we're
  // creating an object.
  // TODO: Currently only works on linux with newer objcopy.
  if (Args.hasArg(options::OPT_gsplit_dwarf) &&
      getToolChain().getTriple().isOSLinux())
    SplitDebugInfo(getToolChain(), C, *this, JA, Args, Output,
                   SplitDebugName(Args, Inputs[0]));
}

static void AddLibgcc(const llvm::Triple &Triple, const Driver &D,
                      ArgStringList &CmdArgs, const ArgList &Args) {
  bool isAndroid = Triple.isAndroid();
  bool isCygMing = Triple.isOSCygMing();
  bool StaticLibgcc = Args.hasArg(options::OPT_static_libgcc) ||
                      Args.hasArg(options::OPT_static);
  if (!D.CCCIsCXX())
    CmdArgs.push_back("-lgcc");

  if (StaticLibgcc || isAndroid) {
    if (D.CCCIsCXX())
      CmdArgs.push_back("-lgcc");
  } else {
    if (!D.CCCIsCXX() && !isCygMing)
      CmdArgs.push_back("--as-needed");
    CmdArgs.push_back("-lgcc_s");
    if (!D.CCCIsCXX() && !isCygMing)
      CmdArgs.push_back("--no-as-needed");
  }

  if (StaticLibgcc && !isAndroid)
    CmdArgs.push_back("-lgcc_eh");
  else if (!Args.hasArg(options::OPT_shared) && D.CCCIsCXX())
    CmdArgs.push_back("-lgcc");

  // According to Android ABI, we have to link with libdl if we are
  // linking with non-static libgcc.
  //
  // NOTE: This fixes a link error on Android MIPS as well.  The non-static
  // libgcc for MIPS relies on _Unwind_Find_FDE and dl_iterate_phdr from libdl.
  if (isAndroid && !StaticLibgcc)
    CmdArgs.push_back("-ldl");
}

static std::string getLinuxDynamicLinker(const ArgList &Args,
                                         const toolchains::Linux &ToolChain) {
  const llvm::Triple::ArchType Arch = ToolChain.getArch();

  if (ToolChain.getTriple().isAndroid()) {
    if (ToolChain.getTriple().isArch64Bit())
      return "/system/bin/linker64";
    else
      return "/system/bin/linker";
  } else if (Arch == llvm::Triple::x86 || Arch == llvm::Triple::sparc ||
             Arch == llvm::Triple::sparcel)
    return "/lib/ld-linux.so.2";
  else if (Arch == llvm::Triple::aarch64)
    return "/lib/ld-linux-aarch64.so.1";
  else if (Arch == llvm::Triple::aarch64_be)
    return "/lib/ld-linux-aarch64_be.so.1";
  else if (Arch == llvm::Triple::arm || Arch == llvm::Triple::thumb) {
    if (ToolChain.getTriple().getEnvironment() == llvm::Triple::GNUEABIHF ||
        arm::getARMFloatABI(ToolChain, Args) == arm::FloatABI::Hard)
      return "/lib/ld-linux-armhf.so.3";
    else
      return "/lib/ld-linux.so.3";
  } else if (Arch == llvm::Triple::armeb || Arch == llvm::Triple::thumbeb) {
    // TODO: check which dynamic linker name.
    if (ToolChain.getTriple().getEnvironment() == llvm::Triple::GNUEABIHF ||
        arm::getARMFloatABI(ToolChain, Args) == arm::FloatABI::Hard)
      return "/lib/ld-linux-armhf.so.3";
    else
      return "/lib/ld-linux.so.3";
  } else if (Arch == llvm::Triple::mips || Arch == llvm::Triple::mipsel ||
             Arch == llvm::Triple::mips64 || Arch == llvm::Triple::mips64el) {
    StringRef CPUName;
    StringRef ABIName;
    mips::getMipsCPUAndABI(Args, ToolChain.getTriple(), CPUName, ABIName);
    bool IsNaN2008 = mips::isNaN2008(Args, ToolChain.getTriple());

    StringRef LibDir = llvm::StringSwitch<llvm::StringRef>(ABIName)
                           .Case("o32", "/lib")
                           .Case("n32", "/lib32")
                           .Case("n64", "/lib64")
                           .Default("/lib");
    StringRef LibName;
    if (mips::isUCLibc(Args))
      LibName = IsNaN2008 ? "ld-uClibc-mipsn8.so.0" : "ld-uClibc.so.0";
    else
      LibName = IsNaN2008 ? "ld-linux-mipsn8.so.1" : "ld.so.1";

    return (LibDir + "/" + LibName).str();
  } else if (Arch == llvm::Triple::ppc)
    return "/lib/ld.so.1";
  else if (Arch == llvm::Triple::ppc64) {
    if (ppc::hasPPCAbiArg(Args, "elfv2"))
      return "/lib64/ld64.so.2";
    return "/lib64/ld64.so.1";
  } else if (Arch == llvm::Triple::ppc64le) {
    if (ppc::hasPPCAbiArg(Args, "elfv1"))
      return "/lib64/ld64.so.1";
    return "/lib64/ld64.so.2";
  } else if (Arch == llvm::Triple::systemz)
    return "/lib/ld64.so.1";
  else if (Arch == llvm::Triple::sparcv9)
    return "/lib64/ld-linux.so.2";
  else if (Arch == llvm::Triple::x86_64 &&
           ToolChain.getTriple().getEnvironment() == llvm::Triple::GNUX32)
    return "/libx32/ld-linux-x32.so.2";
  else
    return "/lib64/ld-linux-x86-64.so.2";
}

static void AddRunTimeLibs(const ToolChain &TC, const Driver &D,
                           ArgStringList &CmdArgs, const ArgList &Args) {
  // Make use of compiler-rt if --rtlib option is used
  ToolChain::RuntimeLibType RLT = TC.GetRuntimeLibType(Args);

  switch (RLT) {
  case ToolChain::RLT_CompilerRT:
    switch (TC.getTriple().getOS()) {
    default:
      llvm_unreachable("unsupported OS");
    case llvm::Triple::Win32:
    case llvm::Triple::Linux:
      addClangRT(TC, Args, CmdArgs);
      break;
    }
    break;
  case ToolChain::RLT_Libgcc:
    AddLibgcc(TC.getTriple(), D, CmdArgs, Args);
    break;
  }
}

static const char *getLDMOption(const llvm::Triple &T, const ArgList &Args) {
  switch (T.getArch()) {
  case llvm::Triple::x86:
    return "elf_i386";
  case llvm::Triple::aarch64:
    return "aarch64linux";
  case llvm::Triple::aarch64_be:
    return "aarch64_be_linux";
  case llvm::Triple::arm:
  case llvm::Triple::thumb:
    return "armelf_linux_eabi";
  case llvm::Triple::armeb:
  case llvm::Triple::thumbeb:
    return "armebelf_linux_eabi"; /* TODO: check which NAME.  */
  case llvm::Triple::ppc:
    return "elf32ppclinux";
  case llvm::Triple::ppc64:
    return "elf64ppc";
  case llvm::Triple::ppc64le:
    return "elf64lppc";
  case llvm::Triple::sparc:
  case llvm::Triple::sparcel:
    return "elf32_sparc";
  case llvm::Triple::sparcv9:
    return "elf64_sparc";
  case llvm::Triple::mips:
    return "elf32btsmip";
  case llvm::Triple::mipsel:
    return "elf32ltsmip";
  case llvm::Triple::mips64:
    if (mips::hasMipsAbiArg(Args, "n32"))
      return "elf32btsmipn32";
    return "elf64btsmip";
  case llvm::Triple::mips64el:
    if (mips::hasMipsAbiArg(Args, "n32"))
      return "elf32ltsmipn32";
    return "elf64ltsmip";
  case llvm::Triple::systemz:
    return "elf64_s390";
  case llvm::Triple::x86_64:
  case llvm::Triple::lpu:
    if (T.getEnvironment() == llvm::Triple::GNUX32)
      return "elf32_x86_64";
    return "elf_x86_64";
  default:
    llvm_unreachable("Unexpected arch");
  }
}

void gnutools::Linker::ConstructJob(Compilation &C, const JobAction &JA,
                                    const InputInfo &Output,
                                    const InputInfoList &Inputs,
                                    const ArgList &Args,
                                    const char *LinkingOutput) const {
  const toolchains::Linux &ToolChain =
      static_cast<const toolchains::Linux &>(getToolChain());
  const Driver &D = ToolChain.getDriver();

  std::string TripleStr = getToolChain().ComputeEffectiveClangTriple(Args);
  llvm::Triple Triple = llvm::Triple(TripleStr);

  const llvm::Triple::ArchType Arch = ToolChain.getArch();
  const bool isAndroid = ToolChain.getTriple().isAndroid();
  const bool IsPIE =
      !Args.hasArg(options::OPT_shared) && !Args.hasArg(options::OPT_static) &&
      (Args.hasArg(options::OPT_pie) || ToolChain.isPIEDefault());

  ArgStringList CmdArgs;

  // Silence warning for "clang -g foo.o -o foo"
  Args.ClaimAllArgs(options::OPT_g_Group);
  // and "clang -emit-llvm foo.o -o foo"
  Args.ClaimAllArgs(options::OPT_emit_llvm);
  // and for "clang -w foo.o -o foo". Other warning options are already
  // handled somewhere else.
  Args.ClaimAllArgs(options::OPT_w);

  if (!D.SysRoot.empty())
    CmdArgs.push_back(Args.MakeArgString("--sysroot=" + D.SysRoot));

  if (IsPIE)
    CmdArgs.push_back("-pie");

  if (Args.hasArg(options::OPT_rdynamic))
    CmdArgs.push_back("-export-dynamic");

  if (Args.hasArg(options::OPT_s))
    CmdArgs.push_back("-s");

  if (Arch == llvm::Triple::armeb || Arch == llvm::Triple::thumbeb)
    arm::appendEBLinkFlags(Args, CmdArgs, Triple);

  for (const auto &Opt : ToolChain.ExtraOpts)
    CmdArgs.push_back(Opt.c_str());

  if (!Args.hasArg(options::OPT_static)) {
    CmdArgs.push_back("--eh-frame-hdr");
  }

  CmdArgs.push_back("-m");
  CmdArgs.push_back(getLDMOption(ToolChain.getTriple(), Args));

  if (Args.hasArg(options::OPT_static)) {
    if (Arch == llvm::Triple::arm || Arch == llvm::Triple::armeb ||
        Arch == llvm::Triple::thumb || Arch == llvm::Triple::thumbeb)
      CmdArgs.push_back("-Bstatic");
    else
      CmdArgs.push_back("-static");
  } else if (Args.hasArg(options::OPT_shared)) {
    CmdArgs.push_back("-shared");
  }

  if (Arch == llvm::Triple::arm || Arch == llvm::Triple::armeb ||
      Arch == llvm::Triple::thumb || Arch == llvm::Triple::thumbeb ||
      (!Args.hasArg(options::OPT_static) &&
       !Args.hasArg(options::OPT_shared))) {
    CmdArgs.push_back("-dynamic-linker");
    CmdArgs.push_back(Args.MakeArgString(
        D.DyldPrefix + getLinuxDynamicLinker(Args, ToolChain)));
  }

  CmdArgs.push_back("-o");
  CmdArgs.push_back(Output.getFilename());

  if (!Args.hasArg(options::OPT_nostdlib) &&
      !Args.hasArg(options::OPT_nostartfiles)) {
    if (!isAndroid) {
      const char *crt1 = nullptr;
      if (!Args.hasArg(options::OPT_shared)) {
        if (Args.hasArg(options::OPT_pg))
          crt1 = "gcrt1.o";
        else if (IsPIE)
          crt1 = "Scrt1.o";
        else
          crt1 = "crt1.o";
      }
      if (crt1)
        CmdArgs.push_back(Args.MakeArgString(ToolChain.GetFilePath(crt1)));

      CmdArgs.push_back(Args.MakeArgString(ToolChain.GetFilePath("crti.o")));
    }

    const char *crtbegin;
    if (Args.hasArg(options::OPT_static))
      crtbegin = isAndroid ? "crtbegin_static.o" : "crtbeginT.o";
    else if (Args.hasArg(options::OPT_shared))
      crtbegin = isAndroid ? "crtbegin_so.o" : "crtbeginS.o";
    else if (IsPIE)
      crtbegin = isAndroid ? "crtbegin_dynamic.o" : "crtbeginS.o";
    else
      crtbegin = isAndroid ? "crtbegin_dynamic.o" : "crtbegin.o";
    CmdArgs.push_back(Args.MakeArgString(ToolChain.GetFilePath(crtbegin)));

    // Add crtfastmath.o if available and fast math is enabled.
    ToolChain.AddFastMathRuntimeIfAvailable(Args, CmdArgs);
  }

  Args.AddAllArgs(CmdArgs, options::OPT_L);
  Args.AddAllArgs(CmdArgs, options::OPT_u);

  const ToolChain::path_list &Paths = ToolChain.getFilePaths();

  for (const auto &Path : Paths)
    CmdArgs.push_back(Args.MakeArgString(StringRef("-L") + Path));

  if (D.isUsingLTO())
    AddGoldPlugin(ToolChain, Args, CmdArgs, D.getLTOMode() == LTOK_Thin);

  if (Args.hasArg(options::OPT_Z_Xlinker__no_demangle))
    CmdArgs.push_back("--no-demangle");

  bool NeedsSanitizerDeps = addSanitizerRuntimes(ToolChain, Args, CmdArgs);
  AddLinkerInputs(ToolChain, Inputs, Args, CmdArgs);
  // The profile runtime also needs access to system libraries.
  getToolChain().addProfileRTLibs(Args, CmdArgs);

  if (D.CCCIsCXX() && !Args.hasArg(options::OPT_nostdlib) &&
      !Args.hasArg(options::OPT_nodefaultlibs)) {
    bool OnlyLibstdcxxStatic = Args.hasArg(options::OPT_static_libstdcxx) &&
                               !Args.hasArg(options::OPT_static);
    if (OnlyLibstdcxxStatic)
      CmdArgs.push_back("-Bstatic");
    ToolChain.AddCXXStdlibLibArgs(Args, CmdArgs);
    if (OnlyLibstdcxxStatic)
      CmdArgs.push_back("-Bdynamic");
    CmdArgs.push_back("-lm");
  }
  // Silence warnings when linking C code with a C++ '-stdlib' argument.
  Args.ClaimAllArgs(options::OPT_stdlib_EQ);

  if (!Args.hasArg(options::OPT_nostdlib)) {
    if (!Args.hasArg(options::OPT_nodefaultlibs)) {
      if (Args.hasArg(options::OPT_static))
        CmdArgs.push_back("--start-group");

      if (NeedsSanitizerDeps)
        linkSanitizerRuntimeDeps(ToolChain, CmdArgs);

      bool WantPthread = Args.hasArg(options::OPT_pthread) ||
                         Args.hasArg(options::OPT_pthreads);

      if (Args.hasFlag(options::OPT_fopenmp, options::OPT_fopenmp_EQ,
                       options::OPT_fno_openmp, false)) {
        // OpenMP runtimes implies pthreads when using the GNU toolchain.
        // FIXME: Does this really make sense for all GNU toolchains?
        WantPthread = true;

        // Also link the particular OpenMP runtimes.
        switch (getOpenMPRuntime(ToolChain, Args)) {
        case OMPRT_OMP:
          CmdArgs.push_back("-lomp");
          break;
        case OMPRT_GOMP:
          CmdArgs.push_back("-lgomp");

          // FIXME: Exclude this for platforms with libgomp that don't require
          // librt. Most modern Linux platforms require it, but some may not.
          CmdArgs.push_back("-lrt");
          break;
        case OMPRT_IOMP5:
          CmdArgs.push_back("-liomp5");
          break;
        case OMPRT_Unknown:
          // Already diagnosed.
          break;
        }
      }

      AddRunTimeLibs(ToolChain, D, CmdArgs, Args);

      if (WantPthread && !isAndroid)
        CmdArgs.push_back("-lpthread");

      CmdArgs.push_back("-lc");

      if (Args.hasArg(options::OPT_static))
        CmdArgs.push_back("--end-group");
      else
        AddRunTimeLibs(ToolChain, D, CmdArgs, Args);
    }

    if (!Args.hasArg(options::OPT_nostartfiles)) {
      const char *crtend;
      if (Args.hasArg(options::OPT_shared))
        crtend = isAndroid ? "crtend_so.o" : "crtendS.o";
      else if (IsPIE)
        crtend = isAndroid ? "crtend_android.o" : "crtendS.o";
      else
        crtend = isAndroid ? "crtend_android.o" : "crtend.o";

      CmdArgs.push_back(Args.MakeArgString(ToolChain.GetFilePath(crtend)));
      if (!isAndroid)
        CmdArgs.push_back(Args.MakeArgString(ToolChain.GetFilePath("crtn.o")));
    }
  }

  C.addCommand(llvm::make_unique<Command>(JA, *this, ToolChain.Linker.c_str(),
                                          CmdArgs, Inputs));
}

// NaCl ARM assembly (inline or standalone) can be written with a set of macros
// for the various SFI requirements like register masking. The assembly tool
// inserts the file containing the macros as an input into all the assembly
// jobs.
void nacltools::AssemblerARM::ConstructJob(Compilation &C, const JobAction &JA,
                                           const InputInfo &Output,
                                           const InputInfoList &Inputs,
                                           const ArgList &Args,
                                           const char *LinkingOutput) const {
  const toolchains::NaClToolChain &ToolChain =
      static_cast<const toolchains::NaClToolChain &>(getToolChain());
  InputInfo NaClMacros(ToolChain.GetNaClArmMacrosPath(), types::TY_PP_Asm,
                       "nacl-arm-macros.s");
  InputInfoList NewInputs;
  NewInputs.push_back(NaClMacros);
  NewInputs.append(Inputs.begin(), Inputs.end());
  gnutools::Assembler::ConstructJob(C, JA, Output, NewInputs, Args,
                                    LinkingOutput);
}

// This is quite similar to gnutools::Linker::ConstructJob with changes that
// we use static by default, do not yet support sanitizers or LTO, and a few
// others. Eventually we can support more of that and hopefully migrate back
// to gnutools::Linker.
void nacltools::Linker::ConstructJob(Compilation &C, const JobAction &JA,
                                     const InputInfo &Output,
                                     const InputInfoList &Inputs,
                                     const ArgList &Args,
                                     const char *LinkingOutput) const {

  const toolchains::NaClToolChain &ToolChain =
      static_cast<const toolchains::NaClToolChain &>(getToolChain());
  const Driver &D = ToolChain.getDriver();
  const llvm::Triple::ArchType Arch = ToolChain.getArch();
  const bool IsStatic =
      !Args.hasArg(options::OPT_dynamic) && !Args.hasArg(options::OPT_shared);

  ArgStringList CmdArgs;

  // Silence warning for "clang -g foo.o -o foo"
  Args.ClaimAllArgs(options::OPT_g_Group);
  // and "clang -emit-llvm foo.o -o foo"
  Args.ClaimAllArgs(options::OPT_emit_llvm);
  // and for "clang -w foo.o -o foo". Other warning options are already
  // handled somewhere else.
  Args.ClaimAllArgs(options::OPT_w);

  if (!D.SysRoot.empty())
    CmdArgs.push_back(Args.MakeArgString("--sysroot=" + D.SysRoot));

  if (Args.hasArg(options::OPT_rdynamic))
    CmdArgs.push_back("-export-dynamic");

  if (Args.hasArg(options::OPT_s))
    CmdArgs.push_back("-s");

  // NaClToolChain doesn't have ExtraOpts like Linux; the only relevant flag
  // from there is --build-id, which we do want.
  CmdArgs.push_back("--build-id");

  if (!IsStatic)
    CmdArgs.push_back("--eh-frame-hdr");

  CmdArgs.push_back("-m");
  if (Arch == llvm::Triple::x86)
    CmdArgs.push_back("elf_i386_nacl");
  else if (Arch == llvm::Triple::arm)
    CmdArgs.push_back("armelf_nacl");
  else if (Arch == llvm::Triple::x86_64)
    CmdArgs.push_back("elf_x86_64_nacl");
  else if (Arch == llvm::Triple::mipsel)
    CmdArgs.push_back("mipselelf_nacl");
  else
    D.Diag(diag::err_target_unsupported_arch) << ToolChain.getArchName()
                                              << "Native Client";

  if (IsStatic)
    CmdArgs.push_back("-static");
  else if (Args.hasArg(options::OPT_shared))
    CmdArgs.push_back("-shared");

  CmdArgs.push_back("-o");
  CmdArgs.push_back(Output.getFilename());
  if (!Args.hasArg(options::OPT_nostdlib) &&
      !Args.hasArg(options::OPT_nostartfiles)) {
    if (!Args.hasArg(options::OPT_shared))
      CmdArgs.push_back(Args.MakeArgString(ToolChain.GetFilePath("crt1.o")));
    CmdArgs.push_back(Args.MakeArgString(ToolChain.GetFilePath("crti.o")));

    const char *crtbegin;
    if (IsStatic)
      crtbegin = "crtbeginT.o";
    else if (Args.hasArg(options::OPT_shared))
      crtbegin = "crtbeginS.o";
    else
      crtbegin = "crtbegin.o";
    CmdArgs.push_back(Args.MakeArgString(ToolChain.GetFilePath(crtbegin)));
  }

  Args.AddAllArgs(CmdArgs, options::OPT_L);
  Args.AddAllArgs(CmdArgs, options::OPT_u);

  const ToolChain::path_list &Paths = ToolChain.getFilePaths();

  for (const auto &Path : Paths)
    CmdArgs.push_back(Args.MakeArgString(StringRef("-L") + Path));

  if (Args.hasArg(options::OPT_Z_Xlinker__no_demangle))
    CmdArgs.push_back("--no-demangle");

  AddLinkerInputs(ToolChain, Inputs, Args, CmdArgs);

  if (D.CCCIsCXX() && !Args.hasArg(options::OPT_nostdlib) &&
      !Args.hasArg(options::OPT_nodefaultlibs)) {
    bool OnlyLibstdcxxStatic =
        Args.hasArg(options::OPT_static_libstdcxx) && !IsStatic;
    if (OnlyLibstdcxxStatic)
      CmdArgs.push_back("-Bstatic");
    ToolChain.AddCXXStdlibLibArgs(Args, CmdArgs);
    if (OnlyLibstdcxxStatic)
      CmdArgs.push_back("-Bdynamic");
    CmdArgs.push_back("-lm");
  }

  if (!Args.hasArg(options::OPT_nostdlib)) {
    if (!Args.hasArg(options::OPT_nodefaultlibs)) {
      // Always use groups, since it has no effect on dynamic libraries.
      CmdArgs.push_back("--start-group");
      CmdArgs.push_back("-lc");
      // NaCl's libc++ currently requires libpthread, so just always include it
      // in the group for C++.
      if (Args.hasArg(options::OPT_pthread) ||
          Args.hasArg(options::OPT_pthreads) || D.CCCIsCXX()) {
        // Gold, used by Mips, handles nested groups differently than ld, and
        // without '-lnacl' it prefers symbols from libpthread.a over libnacl.a,
        // which is not a desired behaviour here.
        // See https://sourceware.org/ml/binutils/2015-03/msg00034.html
        if (getToolChain().getArch() == llvm::Triple::mipsel)
          CmdArgs.push_back("-lnacl");

        CmdArgs.push_back("-lpthread");
      }

      CmdArgs.push_back("-lgcc");
      CmdArgs.push_back("--as-needed");
      if (IsStatic)
        CmdArgs.push_back("-lgcc_eh");
      else
        CmdArgs.push_back("-lgcc_s");
      CmdArgs.push_back("--no-as-needed");

      // Mips needs to create and use pnacl_legacy library that contains
      // definitions from bitcode/pnaclmm.c and definitions for
      // __nacl_tp_tls_offset() and __nacl_tp_tdb_offset().
      if (getToolChain().getArch() == llvm::Triple::mipsel)
        CmdArgs.push_back("-lpnacl_legacy");

      CmdArgs.push_back("--end-group");
    }

    if (!Args.hasArg(options::OPT_nostartfiles)) {
      const char *crtend;
      if (Args.hasArg(options::OPT_shared))
        crtend = "crtendS.o";
      else
        crtend = "crtend.o";

      CmdArgs.push_back(Args.MakeArgString(ToolChain.GetFilePath(crtend)));
      CmdArgs.push_back(Args.MakeArgString(ToolChain.GetFilePath("crtn.o")));
    }
  }

  C.addCommand(llvm::make_unique<Command>(JA, *this, ToolChain.Linker.c_str(),
                                          CmdArgs, Inputs));
}

void minix::Assembler::ConstructJob(Compilation &C, const JobAction &JA,
                                    const InputInfo &Output,
                                    const InputInfoList &Inputs,
                                    const ArgList &Args,
                                    const char *LinkingOutput) const {
  claimNoWarnArgs(Args);
  ArgStringList CmdArgs;

  Args.AddAllArgValues(CmdArgs, options::OPT_Wa_COMMA, options::OPT_Xassembler);

  CmdArgs.push_back("-o");
  CmdArgs.push_back(Output.getFilename());

  for (const auto &II : Inputs)
    CmdArgs.push_back(II.getFilename());

  const char *Exec = Args.MakeArgString(getToolChain().GetProgramPath("as"));
  C.addCommand(llvm::make_unique<Command>(JA, *this, Exec, CmdArgs, Inputs));
}

void minix::Linker::ConstructJob(Compilation &C, const JobAction &JA,
                                 const InputInfo &Output,
                                 const InputInfoList &Inputs,
                                 const ArgList &Args,
                                 const char *LinkingOutput) const {
  const Driver &D = getToolChain().getDriver();
  ArgStringList CmdArgs;

  if (Output.isFilename()) {
    CmdArgs.push_back("-o");
    CmdArgs.push_back(Output.getFilename());
  } else {
    assert(Output.isNothing() && "Invalid output.");
  }

  if (!Args.hasArg(options::OPT_nostdlib) &&
      !Args.hasArg(options::OPT_nostartfiles)) {
    CmdArgs.push_back(Args.MakeArgString(getToolChain().GetFilePath("crt1.o")));
    CmdArgs.push_back(Args.MakeArgString(getToolChain().GetFilePath("crti.o")));
    CmdArgs.push_back(
        Args.MakeArgString(getToolChain().GetFilePath("crtbegin.o")));
    CmdArgs.push_back(Args.MakeArgString(getToolChain().GetFilePath("crtn.o")));
  }

  Args.AddAllArgs(CmdArgs,
                  {options::OPT_L, options::OPT_T_Group, options::OPT_e});

  AddLinkerInputs(getToolChain(), Inputs, Args, CmdArgs);

  getToolChain().addProfileRTLibs(Args, CmdArgs);

  if (!Args.hasArg(options::OPT_nostdlib) &&
      !Args.hasArg(options::OPT_nodefaultlibs)) {
    if (D.CCCIsCXX()) {
      getToolChain().AddCXXStdlibLibArgs(Args, CmdArgs);
      CmdArgs.push_back("-lm");
    }
  }

  if (!Args.hasArg(options::OPT_nostdlib) &&
      !Args.hasArg(options::OPT_nostartfiles)) {
    if (Args.hasArg(options::OPT_pthread))
      CmdArgs.push_back("-lpthread");
    CmdArgs.push_back("-lc");
    CmdArgs.push_back("-lCompilerRT-Generic");
    CmdArgs.push_back("-L/usr/pkg/compiler-rt/lib");
    CmdArgs.push_back(
        Args.MakeArgString(getToolChain().GetFilePath("crtend.o")));
  }

  const char *Exec = Args.MakeArgString(getToolChain().GetLinkerPath());
  C.addCommand(llvm::make_unique<Command>(JA, *this, Exec, CmdArgs, Inputs));
}

/// DragonFly Tools

// For now, DragonFly Assemble does just about the same as for
// FreeBSD, but this may change soon.
void dragonfly::Assembler::ConstructJob(Compilation &C, const JobAction &JA,
                                        const InputInfo &Output,
                                        const InputInfoList &Inputs,
                                        const ArgList &Args,
                                        const char *LinkingOutput) const {
  claimNoWarnArgs(Args);
  ArgStringList CmdArgs;

  // When building 32-bit code on DragonFly/pc64, we have to explicitly
  // instruct as in the base system to assemble 32-bit code.
  if (getToolChain().getArch() == llvm::Triple::x86)
    CmdArgs.push_back("--32");

  Args.AddAllArgValues(CmdArgs, options::OPT_Wa_COMMA, options::OPT_Xassembler);

  CmdArgs.push_back("-o");
  CmdArgs.push_back(Output.getFilename());

  for (const auto &II : Inputs)
    CmdArgs.push_back(II.getFilename());

  const char *Exec = Args.MakeArgString(getToolChain().GetProgramPath("as"));
  C.addCommand(llvm::make_unique<Command>(JA, *this, Exec, CmdArgs, Inputs));
}

void dragonfly::Linker::ConstructJob(Compilation &C, const JobAction &JA,
                                     const InputInfo &Output,
                                     const InputInfoList &Inputs,
                                     const ArgList &Args,
                                     const char *LinkingOutput) const {
  const Driver &D = getToolChain().getDriver();
  ArgStringList CmdArgs;
  bool UseGCC47 = llvm::sys::fs::exists("/usr/lib/gcc47");

  if (!D.SysRoot.empty())
    CmdArgs.push_back(Args.MakeArgString("--sysroot=" + D.SysRoot));

  CmdArgs.push_back("--eh-frame-hdr");
  if (Args.hasArg(options::OPT_static)) {
    CmdArgs.push_back("-Bstatic");
  } else {
    if (Args.hasArg(options::OPT_rdynamic))
      CmdArgs.push_back("-export-dynamic");
    if (Args.hasArg(options::OPT_shared))
      CmdArgs.push_back("-Bshareable");
    else {
      CmdArgs.push_back("-dynamic-linker");
      CmdArgs.push_back("/usr/libexec/ld-elf.so.2");
    }
    CmdArgs.push_back("--hash-style=both");
  }

  // When building 32-bit code on DragonFly/pc64, we have to explicitly
  // instruct ld in the base system to link 32-bit code.
  if (getToolChain().getArch() == llvm::Triple::x86) {
    CmdArgs.push_back("-m");
    CmdArgs.push_back("elf_i386");
  }

  if (Output.isFilename()) {
    CmdArgs.push_back("-o");
    CmdArgs.push_back(Output.getFilename());
  } else {
    assert(Output.isNothing() && "Invalid output.");
  }

  if (!Args.hasArg(options::OPT_nostdlib) &&
      !Args.hasArg(options::OPT_nostartfiles)) {
    if (!Args.hasArg(options::OPT_shared)) {
      if (Args.hasArg(options::OPT_pg))
        CmdArgs.push_back(
            Args.MakeArgString(getToolChain().GetFilePath("gcrt1.o")));
      else {
        if (Args.hasArg(options::OPT_pie))
          CmdArgs.push_back(
              Args.MakeArgString(getToolChain().GetFilePath("Scrt1.o")));
        else
          CmdArgs.push_back(
              Args.MakeArgString(getToolChain().GetFilePath("crt1.o")));
      }
    }
    CmdArgs.push_back(Args.MakeArgString(getToolChain().GetFilePath("crti.o")));
    if (Args.hasArg(options::OPT_shared) || Args.hasArg(options::OPT_pie))
      CmdArgs.push_back(
          Args.MakeArgString(getToolChain().GetFilePath("crtbeginS.o")));
    else
      CmdArgs.push_back(
          Args.MakeArgString(getToolChain().GetFilePath("crtbegin.o")));
  }

  Args.AddAllArgs(CmdArgs,
                  {options::OPT_L, options::OPT_T_Group, options::OPT_e});

  AddLinkerInputs(getToolChain(), Inputs, Args, CmdArgs);

  if (!Args.hasArg(options::OPT_nostdlib) &&
      !Args.hasArg(options::OPT_nodefaultlibs)) {
    // FIXME: GCC passes on -lgcc, -lgcc_pic and a whole lot of
    //         rpaths
    if (UseGCC47)
      CmdArgs.push_back("-L/usr/lib/gcc47");
    else
      CmdArgs.push_back("-L/usr/lib/gcc44");

    if (!Args.hasArg(options::OPT_static)) {
      if (UseGCC47) {
        CmdArgs.push_back("-rpath");
        CmdArgs.push_back("/usr/lib/gcc47");
      } else {
        CmdArgs.push_back("-rpath");
        CmdArgs.push_back("/usr/lib/gcc44");
      }
    }

    if (D.CCCIsCXX()) {
      getToolChain().AddCXXStdlibLibArgs(Args, CmdArgs);
      CmdArgs.push_back("-lm");
    }

    if (Args.hasArg(options::OPT_pthread))
      CmdArgs.push_back("-lpthread");

    if (!Args.hasArg(options::OPT_nolibc)) {
      CmdArgs.push_back("-lc");
    }

    if (UseGCC47) {
      if (Args.hasArg(options::OPT_static) ||
          Args.hasArg(options::OPT_static_libgcc)) {
        CmdArgs.push_back("-lgcc");
        CmdArgs.push_back("-lgcc_eh");
      } else {
        if (Args.hasArg(options::OPT_shared_libgcc)) {
          CmdArgs.push_back("-lgcc_pic");
          if (!Args.hasArg(options::OPT_shared))
            CmdArgs.push_back("-lgcc");
        } else {
          CmdArgs.push_back("-lgcc");
          CmdArgs.push_back("--as-needed");
          CmdArgs.push_back("-lgcc_pic");
          CmdArgs.push_back("--no-as-needed");
        }
      }
    } else {
      if (Args.hasArg(options::OPT_shared)) {
        CmdArgs.push_back("-lgcc_pic");
      } else {
        CmdArgs.push_back("-lgcc");
      }
    }
  }

  if (!Args.hasArg(options::OPT_nostdlib) &&
      !Args.hasArg(options::OPT_nostartfiles)) {
    if (Args.hasArg(options::OPT_shared) || Args.hasArg(options::OPT_pie))
      CmdArgs.push_back(
          Args.MakeArgString(getToolChain().GetFilePath("crtendS.o")));
    else
      CmdArgs.push_back(
          Args.MakeArgString(getToolChain().GetFilePath("crtend.o")));
    CmdArgs.push_back(Args.MakeArgString(getToolChain().GetFilePath("crtn.o")));
  }

  getToolChain().addProfileRTLibs(Args, CmdArgs);

  const char *Exec = Args.MakeArgString(getToolChain().GetLinkerPath());
  C.addCommand(llvm::make_unique<Command>(JA, *this, Exec, CmdArgs, Inputs));
}

// Try to find Exe from a Visual Studio distribution.  This first tries to find
// an installed copy of Visual Studio and, failing that, looks in the PATH,
// making sure that whatever executable that's found is not a same-named exe
// from clang itself to prevent clang from falling back to itself.
static std::string FindVisualStudioExecutable(const ToolChain &TC,
                                              const char *Exe,
                                              const char *ClangProgramPath) {
  const auto &MSVC = static_cast<const toolchains::MSVCToolChain &>(TC);
  std::string visualStudioBinDir;
  if (MSVC.getVisualStudioBinariesFolder(ClangProgramPath,
                                         visualStudioBinDir)) {
    SmallString<128> FilePath(visualStudioBinDir);
    llvm::sys::path::append(FilePath, Exe);
    if (llvm::sys::fs::can_execute(FilePath.c_str()))
      return FilePath.str();
  }

  return Exe;
}

void visualstudio::Linker::ConstructJob(Compilation &C, const JobAction &JA,
                                        const InputInfo &Output,
                                        const InputInfoList &Inputs,
                                        const ArgList &Args,
                                        const char *LinkingOutput) const {
  ArgStringList CmdArgs;
  const ToolChain &TC = getToolChain();

  assert((Output.isFilename() || Output.isNothing()) && "invalid output");
  if (Output.isFilename())
    CmdArgs.push_back(
        Args.MakeArgString(std::string("-out:") + Output.getFilename()));

  if (!Args.hasArg(options::OPT_nostdlib) &&
      !Args.hasArg(options::OPT_nostartfiles) && !C.getDriver().IsCLMode())
    CmdArgs.push_back("-defaultlib:libcmt");

  if (!llvm::sys::Process::GetEnv("LIB")) {
    // If the VC environment hasn't been configured (perhaps because the user
    // did not run vcvarsall), try to build a consistent link environment.  If
    // the environment variable is set however, assume the user knows what
    // they're doing.
    std::string VisualStudioDir;
    const auto &MSVC = static_cast<const toolchains::MSVCToolChain &>(TC);
    if (MSVC.getVisualStudioInstallDir(VisualStudioDir)) {
      SmallString<128> LibDir(VisualStudioDir);
      llvm::sys::path::append(LibDir, "VC", "lib");
      switch (MSVC.getArch()) {
      case llvm::Triple::x86:
        // x86 just puts the libraries directly in lib
        break;
      case llvm::Triple::x86_64:
        llvm::sys::path::append(LibDir, "amd64");
        break;
      case llvm::Triple::arm:
        llvm::sys::path::append(LibDir, "arm");
        break;
      default:
        break;
      }
      CmdArgs.push_back(
          Args.MakeArgString(std::string("-libpath:") + LibDir.c_str()));

      if (MSVC.useUniversalCRT(VisualStudioDir)) {
        std::string UniversalCRTLibPath;
        if (MSVC.getUniversalCRTLibraryPath(UniversalCRTLibPath))
          CmdArgs.push_back(Args.MakeArgString(std::string("-libpath:") +
                                               UniversalCRTLibPath.c_str()));
      }
    }

    std::string WindowsSdkLibPath;
    if (MSVC.getWindowsSDKLibraryPath(WindowsSdkLibPath))
      CmdArgs.push_back(Args.MakeArgString(std::string("-libpath:") +
                                           WindowsSdkLibPath.c_str()));
  }

  CmdArgs.push_back("-nologo");

  if (Args.hasArg(options::OPT_g_Group, options::OPT__SLASH_Z7))
    CmdArgs.push_back("-debug");

  bool DLL = Args.hasArg(options::OPT__SLASH_LD, options::OPT__SLASH_LDd,
                         options::OPT_shared);
  if (DLL) {
    CmdArgs.push_back(Args.MakeArgString("-dll"));

    SmallString<128> ImplibName(Output.getFilename());
    llvm::sys::path::replace_extension(ImplibName, "lib");
    CmdArgs.push_back(Args.MakeArgString(std::string("-implib:") + ImplibName));
  }

  if (TC.getSanitizerArgs().needsAsanRt()) {
    CmdArgs.push_back(Args.MakeArgString("-debug"));
    CmdArgs.push_back(Args.MakeArgString("-incremental:no"));
    if (Args.hasArg(options::OPT__SLASH_MD, options::OPT__SLASH_MDd)) {
      static const char *const CompilerRTComponents[] = {
          "asan_dynamic", "asan_dynamic_runtime_thunk",
      };
      for (const auto &Component : CompilerRTComponents)
        CmdArgs.push_back(TC.getCompilerRTArgString(Args, Component));
      // Make sure the dynamic runtime thunk is not optimized out at link time
      // to ensure proper SEH handling.
      CmdArgs.push_back(Args.MakeArgString("-include:___asan_seh_interceptor"));
    } else if (DLL) {
      CmdArgs.push_back(TC.getCompilerRTArgString(Args, "asan_dll_thunk"));
    } else {
      static const char *const CompilerRTComponents[] = {
          "asan", "asan_cxx",
      };
      for (const auto &Component : CompilerRTComponents)
        CmdArgs.push_back(TC.getCompilerRTArgString(Args, Component));
    }
  }

  Args.AddAllArgValues(CmdArgs, options::OPT__SLASH_link);

  if (Args.hasFlag(options::OPT_fopenmp, options::OPT_fopenmp_EQ,
                   options::OPT_fno_openmp, false)) {
    CmdArgs.push_back("-nodefaultlib:vcomp.lib");
    CmdArgs.push_back("-nodefaultlib:vcompd.lib");
    CmdArgs.push_back(Args.MakeArgString(std::string("-libpath:") +
                                         TC.getDriver().Dir + "/../lib"));
    switch (getOpenMPRuntime(getToolChain(), Args)) {
    case OMPRT_OMP:
      CmdArgs.push_back("-defaultlib:libomp.lib");
      break;
    case OMPRT_IOMP5:
      CmdArgs.push_back("-defaultlib:libiomp5md.lib");
      break;
    case OMPRT_GOMP:
      break;
    case OMPRT_Unknown:
      // Already diagnosed.
      break;
    }
  }

  // Add filenames, libraries, and other linker inputs.
  for (const auto &Input : Inputs) {
    if (Input.isFilename()) {
      CmdArgs.push_back(Input.getFilename());
      continue;
    }

    const Arg &A = Input.getInputArg();

    // Render -l options differently for the MSVC linker.
    if (A.getOption().matches(options::OPT_l)) {
      StringRef Lib = A.getValue();
      const char *LinkLibArg;
      if (Lib.endswith(".lib"))
        LinkLibArg = Args.MakeArgString(Lib);
      else
        LinkLibArg = Args.MakeArgString(Lib + ".lib");
      CmdArgs.push_back(LinkLibArg);
      continue;
    }

    // Otherwise, this is some other kind of linker input option like -Wl, -z,
    // or -L. Render it, even if MSVC doesn't understand it.
    A.renderAsInput(Args, CmdArgs);
  }

  // We need to special case some linker paths.  In the case of lld, we need to
  // translate 'lld' into 'lld-link', and in the case of the regular msvc
  // linker, we need to use a special search algorithm.
  llvm::SmallString<128> linkPath;
  StringRef Linker = Args.getLastArgValue(options::OPT_fuse_ld_EQ, "link");
  if (Linker.equals_lower("lld"))
    Linker = "lld-link";

  if (Linker.equals_lower("link")) {
    // If we're using the MSVC linker, it's not sufficient to just use link
    // from the program PATH, because other environments like GnuWin32 install
    // their own link.exe which may come first.
    linkPath = FindVisualStudioExecutable(TC, "link.exe",
                                          C.getDriver().getClangProgramPath());
  } else {
    linkPath = Linker;
    llvm::sys::path::replace_extension(linkPath, "exe");
    linkPath = TC.GetProgramPath(linkPath.c_str());
  }

  const char *Exec = Args.MakeArgString(linkPath);
  C.addCommand(llvm::make_unique<Command>(JA, *this, Exec, CmdArgs, Inputs));
}

void visualstudio::Compiler::ConstructJob(Compilation &C, const JobAction &JA,
                                          const InputInfo &Output,
                                          const InputInfoList &Inputs,
                                          const ArgList &Args,
                                          const char *LinkingOutput) const {
  C.addCommand(GetCommand(C, JA, Output, Inputs, Args, LinkingOutput));
}

std::unique_ptr<Command> visualstudio::Compiler::GetCommand(
    Compilation &C, const JobAction &JA, const InputInfo &Output,
    const InputInfoList &Inputs, const ArgList &Args,
    const char *LinkingOutput) const {
  ArgStringList CmdArgs;
  CmdArgs.push_back("/nologo");
  CmdArgs.push_back("/c");  // Compile only.
  CmdArgs.push_back("/W0"); // No warnings.

  // The goal is to be able to invoke this tool correctly based on
  // any flag accepted by clang-cl.

  // These are spelled the same way in clang and cl.exe,.
  Args.AddAllArgs(CmdArgs, {options::OPT_D, options::OPT_U, options::OPT_I});

  // Optimization level.
  if (Arg *A = Args.getLastArg(options::OPT_fbuiltin, options::OPT_fno_builtin))
    CmdArgs.push_back(A->getOption().getID() == options::OPT_fbuiltin ? "/Oi"
                                                                      : "/Oi-");
  if (Arg *A = Args.getLastArg(options::OPT_O, options::OPT_O0)) {
    if (A->getOption().getID() == options::OPT_O0) {
      CmdArgs.push_back("/Od");
    } else {
      CmdArgs.push_back("/Og");

      StringRef OptLevel = A->getValue();
      if (OptLevel == "s" || OptLevel == "z")
        CmdArgs.push_back("/Os");
      else
        CmdArgs.push_back("/Ot");

      CmdArgs.push_back("/Ob2");
    }
  }
  if (Arg *A = Args.getLastArg(options::OPT_fomit_frame_pointer,
                               options::OPT_fno_omit_frame_pointer))
    CmdArgs.push_back(A->getOption().getID() == options::OPT_fomit_frame_pointer
                          ? "/Oy"
                          : "/Oy-");
  if (!Args.hasArg(options::OPT_fwritable_strings))
    CmdArgs.push_back("/GF");

  // Flags for which clang-cl has an alias.
  // FIXME: How can we ensure this stays in sync with relevant clang-cl options?

  if (Args.hasFlag(options::OPT__SLASH_GR_, options::OPT__SLASH_GR,
                   /*default=*/false))
    CmdArgs.push_back("/GR-");
  if (Arg *A = Args.getLastArg(options::OPT_ffunction_sections,
                               options::OPT_fno_function_sections))
    CmdArgs.push_back(A->getOption().getID() == options::OPT_ffunction_sections
                          ? "/Gy"
                          : "/Gy-");
  if (Arg *A = Args.getLastArg(options::OPT_fdata_sections,
                               options::OPT_fno_data_sections))
    CmdArgs.push_back(
        A->getOption().getID() == options::OPT_fdata_sections ? "/Gw" : "/Gw-");
  if (Args.hasArg(options::OPT_fsyntax_only))
    CmdArgs.push_back("/Zs");
  if (Args.hasArg(options::OPT_g_Flag, options::OPT_gline_tables_only,
                  options::OPT__SLASH_Z7))
    CmdArgs.push_back("/Z7");

  std::vector<std::string> Includes =
      Args.getAllArgValues(options::OPT_include);
  for (const auto &Include : Includes)
    CmdArgs.push_back(Args.MakeArgString(std::string("/FI") + Include));

  // Flags that can simply be passed through.
  Args.AddAllArgs(CmdArgs, options::OPT__SLASH_LD);
  Args.AddAllArgs(CmdArgs, options::OPT__SLASH_LDd);
  Args.AddAllArgs(CmdArgs, options::OPT__SLASH_EH);
  Args.AddAllArgs(CmdArgs, options::OPT__SLASH_Zl);

  // The order of these flags is relevant, so pick the last one.
  if (Arg *A = Args.getLastArg(options::OPT__SLASH_MD, options::OPT__SLASH_MDd,
                               options::OPT__SLASH_MT, options::OPT__SLASH_MTd))
    A->render(Args, CmdArgs);

  // Input filename.
  assert(Inputs.size() == 1);
  const InputInfo &II = Inputs[0];
  assert(II.getType() == types::TY_C || II.getType() == types::TY_CXX);
  CmdArgs.push_back(II.getType() == types::TY_C ? "/Tc" : "/Tp");
  if (II.isFilename())
    CmdArgs.push_back(II.getFilename());
  else
    II.getInputArg().renderAsInput(Args, CmdArgs);

  // Output filename.
  assert(Output.getType() == types::TY_Object);
  const char *Fo =
      Args.MakeArgString(std::string("/Fo") + Output.getFilename());
  CmdArgs.push_back(Fo);

  const Driver &D = getToolChain().getDriver();
  std::string Exec = FindVisualStudioExecutable(getToolChain(), "cl.exe",
                                                D.getClangProgramPath());
  return llvm::make_unique<Command>(JA, *this, Args.MakeArgString(Exec),
                                    CmdArgs, Inputs);
}

/// MinGW Tools
void MinGW::Assembler::ConstructJob(Compilation &C, const JobAction &JA,
                                    const InputInfo &Output,
                                    const InputInfoList &Inputs,
                                    const ArgList &Args,
                                    const char *LinkingOutput) const {
  claimNoWarnArgs(Args);
  ArgStringList CmdArgs;

  if (getToolChain().getArch() == llvm::Triple::x86) {
    CmdArgs.push_back("--32");
  } else if (getToolChain().getArch() == llvm::Triple::x86_64) {
    CmdArgs.push_back("--64");
  }

  Args.AddAllArgValues(CmdArgs, options::OPT_Wa_COMMA, options::OPT_Xassembler);

  CmdArgs.push_back("-o");
  CmdArgs.push_back(Output.getFilename());

  for (const auto &II : Inputs)
    CmdArgs.push_back(II.getFilename());

  const char *Exec = Args.MakeArgString(getToolChain().GetProgramPath("as"));
  C.addCommand(llvm::make_unique<Command>(JA, *this, Exec, CmdArgs, Inputs));

  if (Args.hasArg(options::OPT_gsplit_dwarf))
    SplitDebugInfo(getToolChain(), C, *this, JA, Args, Output,
                   SplitDebugName(Args, Inputs[0]));
}

void MinGW::Linker::AddLibGCC(const ArgList &Args,
                              ArgStringList &CmdArgs) const {
  if (Args.hasArg(options::OPT_mthreads))
    CmdArgs.push_back("-lmingwthrd");
  CmdArgs.push_back("-lmingw32");

  // Make use of compiler-rt if --rtlib option is used
  ToolChain::RuntimeLibType RLT = getToolChain().GetRuntimeLibType(Args);
  if (RLT == ToolChain::RLT_Libgcc) {
    bool Static = Args.hasArg(options::OPT_static_libgcc) ||
                  Args.hasArg(options::OPT_static);
    bool Shared = Args.hasArg(options::OPT_shared);
    bool CXX = getToolChain().getDriver().CCCIsCXX();

    if (Static || (!CXX && !Shared)) {
      CmdArgs.push_back("-lgcc");
      CmdArgs.push_back("-lgcc_eh");
    } else {
      CmdArgs.push_back("-lgcc_s");
      CmdArgs.push_back("-lgcc");
    }
  } else {
    AddRunTimeLibs(getToolChain(), getToolChain().getDriver(), CmdArgs, Args);
  }

  CmdArgs.push_back("-lmoldname");
  CmdArgs.push_back("-lmingwex");
  CmdArgs.push_back("-lmsvcrt");
}

void MinGW::Linker::ConstructJob(Compilation &C, const JobAction &JA,
                                 const InputInfo &Output,
                                 const InputInfoList &Inputs,
                                 const ArgList &Args,
                                 const char *LinkingOutput) const {
  const ToolChain &TC = getToolChain();
  const Driver &D = TC.getDriver();
  // const SanitizerArgs &Sanitize = TC.getSanitizerArgs();

  ArgStringList CmdArgs;

  // Silence warning for "clang -g foo.o -o foo"
  Args.ClaimAllArgs(options::OPT_g_Group);
  // and "clang -emit-llvm foo.o -o foo"
  Args.ClaimAllArgs(options::OPT_emit_llvm);
  // and for "clang -w foo.o -o foo". Other warning options are already
  // handled somewhere else.
  Args.ClaimAllArgs(options::OPT_w);

  StringRef LinkerName = Args.getLastArgValue(options::OPT_fuse_ld_EQ, "ld");
  if (LinkerName.equals_lower("lld")) {
    CmdArgs.push_back("-flavor");
    CmdArgs.push_back("gnu");
  }

  if (!D.SysRoot.empty())
    CmdArgs.push_back(Args.MakeArgString("--sysroot=" + D.SysRoot));

  if (Args.hasArg(options::OPT_s))
    CmdArgs.push_back("-s");

  CmdArgs.push_back("-m");
  if (TC.getArch() == llvm::Triple::x86)
    CmdArgs.push_back("i386pe");
  if (TC.getArch() == llvm::Triple::x86_64)
    CmdArgs.push_back("i386pep");
  if (TC.getArch() == llvm::Triple::arm)
    CmdArgs.push_back("thumb2pe");

  if (Args.hasArg(options::OPT_mwindows)) {
    CmdArgs.push_back("--subsystem");
    CmdArgs.push_back("windows");
  } else if (Args.hasArg(options::OPT_mconsole)) {
    CmdArgs.push_back("--subsystem");
    CmdArgs.push_back("console");
  }

  if (Args.hasArg(options::OPT_static))
    CmdArgs.push_back("-Bstatic");
  else {
    if (Args.hasArg(options::OPT_mdll))
      CmdArgs.push_back("--dll");
    else if (Args.hasArg(options::OPT_shared))
      CmdArgs.push_back("--shared");
    CmdArgs.push_back("-Bdynamic");
    if (Args.hasArg(options::OPT_mdll) || Args.hasArg(options::OPT_shared)) {
      CmdArgs.push_back("-e");
      if (TC.getArch() == llvm::Triple::x86)
        CmdArgs.push_back("_DllMainCRTStartup@12");
      else
        CmdArgs.push_back("DllMainCRTStartup");
      CmdArgs.push_back("--enable-auto-image-base");
    }
  }

  CmdArgs.push_back("-o");
  CmdArgs.push_back(Output.getFilename());

  Args.AddAllArgs(CmdArgs, options::OPT_e);
  // FIXME: add -N, -n flags
  Args.AddLastArg(CmdArgs, options::OPT_r);
  Args.AddLastArg(CmdArgs, options::OPT_s);
  Args.AddLastArg(CmdArgs, options::OPT_t);
  Args.AddAllArgs(CmdArgs, options::OPT_u_Group);
  Args.AddLastArg(CmdArgs, options::OPT_Z_Flag);

  if (!Args.hasArg(options::OPT_nostdlib) &&
      !Args.hasArg(options::OPT_nostartfiles)) {
    if (Args.hasArg(options::OPT_shared) || Args.hasArg(options::OPT_mdll)) {
      CmdArgs.push_back(Args.MakeArgString(TC.GetFilePath("dllcrt2.o")));
    } else {
      if (Args.hasArg(options::OPT_municode))
        CmdArgs.push_back(Args.MakeArgString(TC.GetFilePath("crt2u.o")));
      else
        CmdArgs.push_back(Args.MakeArgString(TC.GetFilePath("crt2.o")));
    }
    if (Args.hasArg(options::OPT_pg))
      CmdArgs.push_back(Args.MakeArgString(TC.GetFilePath("gcrt2.o")));
    CmdArgs.push_back(Args.MakeArgString(TC.GetFilePath("crtbegin.o")));
  }

  Args.AddAllArgs(CmdArgs, options::OPT_L);
  const ToolChain::path_list Paths = TC.getFilePaths();
  for (const auto &Path : Paths)
    CmdArgs.push_back(Args.MakeArgString(StringRef("-L") + Path));

  AddLinkerInputs(TC, Inputs, Args, CmdArgs);

  // TODO: Add ASan stuff here

  // TODO: Add profile stuff here

  if (D.CCCIsCXX() && !Args.hasArg(options::OPT_nostdlib) &&
      !Args.hasArg(options::OPT_nodefaultlibs)) {
    bool OnlyLibstdcxxStatic = Args.hasArg(options::OPT_static_libstdcxx) &&
                               !Args.hasArg(options::OPT_static);
    if (OnlyLibstdcxxStatic)
      CmdArgs.push_back("-Bstatic");
    TC.AddCXXStdlibLibArgs(Args, CmdArgs);
    if (OnlyLibstdcxxStatic)
      CmdArgs.push_back("-Bdynamic");
  }

  if (!Args.hasArg(options::OPT_nostdlib)) {
    if (!Args.hasArg(options::OPT_nodefaultlibs)) {
      if (Args.hasArg(options::OPT_static))
        CmdArgs.push_back("--start-group");

      if (Args.hasArg(options::OPT_fstack_protector) ||
          Args.hasArg(options::OPT_fstack_protector_strong) ||
          Args.hasArg(options::OPT_fstack_protector_all)) {
        CmdArgs.push_back("-lssp_nonshared");
        CmdArgs.push_back("-lssp");
      }
      if (Args.hasArg(options::OPT_fopenmp))
        CmdArgs.push_back("-lgomp");

      AddLibGCC(Args, CmdArgs);

      if (Args.hasArg(options::OPT_pg))
        CmdArgs.push_back("-lgmon");

      if (Args.hasArg(options::OPT_pthread))
        CmdArgs.push_back("-lpthread");

      // add system libraries
      if (Args.hasArg(options::OPT_mwindows)) {
        CmdArgs.push_back("-lgdi32");
        CmdArgs.push_back("-lcomdlg32");
      }
      CmdArgs.push_back("-ladvapi32");
      CmdArgs.push_back("-lshell32");
      CmdArgs.push_back("-luser32");
      CmdArgs.push_back("-lkernel32");

      if (Args.hasArg(options::OPT_static))
        CmdArgs.push_back("--end-group");
      else if (!LinkerName.equals_lower("lld"))
        AddLibGCC(Args, CmdArgs);
    }

    if (!Args.hasArg(options::OPT_nostartfiles)) {
      // Add crtfastmath.o if available and fast math is enabled.
      TC.AddFastMathRuntimeIfAvailable(Args, CmdArgs);

      CmdArgs.push_back(Args.MakeArgString(TC.GetFilePath("crtend.o")));
    }
  }
  const char *Exec = Args.MakeArgString(TC.GetProgramPath(LinkerName.data()));
  C.addCommand(llvm::make_unique<Command>(JA, *this, Exec, CmdArgs, Inputs));
}

/// XCore Tools
// We pass assemble and link construction to the xcc tool.

void XCore::Assembler::ConstructJob(Compilation &C, const JobAction &JA,
                                    const InputInfo &Output,
                                    const InputInfoList &Inputs,
                                    const ArgList &Args,
                                    const char *LinkingOutput) const {
  claimNoWarnArgs(Args);
  ArgStringList CmdArgs;

  CmdArgs.push_back("-o");
  CmdArgs.push_back(Output.getFilename());

  CmdArgs.push_back("-c");

  if (Args.hasArg(options::OPT_v))
    CmdArgs.push_back("-v");

  if (Arg *A = Args.getLastArg(options::OPT_g_Group))
    if (!A->getOption().matches(options::OPT_g0))
      CmdArgs.push_back("-g");

  if (Args.hasFlag(options::OPT_fverbose_asm, options::OPT_fno_verbose_asm,
                   false))
    CmdArgs.push_back("-fverbose-asm");

  Args.AddAllArgValues(CmdArgs, options::OPT_Wa_COMMA, options::OPT_Xassembler);

  for (const auto &II : Inputs)
    CmdArgs.push_back(II.getFilename());

  const char *Exec = Args.MakeArgString(getToolChain().GetProgramPath("xcc"));
  C.addCommand(llvm::make_unique<Command>(JA, *this, Exec, CmdArgs, Inputs));
}

void XCore::Linker::ConstructJob(Compilation &C, const JobAction &JA,
                                 const InputInfo &Output,
                                 const InputInfoList &Inputs,
                                 const ArgList &Args,
                                 const char *LinkingOutput) const {
  ArgStringList CmdArgs;

  if (Output.isFilename()) {
    CmdArgs.push_back("-o");
    CmdArgs.push_back(Output.getFilename());
  } else {
    assert(Output.isNothing() && "Invalid output.");
  }

  if (Args.hasArg(options::OPT_v))
    CmdArgs.push_back("-v");

  // Pass -fexceptions through to the linker if it was present.
  if (Args.hasFlag(options::OPT_fexceptions, options::OPT_fno_exceptions,
                   false))
    CmdArgs.push_back("-fexceptions");

  AddLinkerInputs(getToolChain(), Inputs, Args, CmdArgs);

  const char *Exec = Args.MakeArgString(getToolChain().GetProgramPath("xcc"));
  C.addCommand(llvm::make_unique<Command>(JA, *this, Exec, CmdArgs, Inputs));
}

void CrossWindows::Assembler::ConstructJob(Compilation &C, const JobAction &JA,
                                           const InputInfo &Output,
                                           const InputInfoList &Inputs,
                                           const ArgList &Args,
                                           const char *LinkingOutput) const {
  claimNoWarnArgs(Args);
  const auto &TC =
      static_cast<const toolchains::CrossWindowsToolChain &>(getToolChain());
  ArgStringList CmdArgs;
  const char *Exec;

  switch (TC.getArch()) {
  default:
    llvm_unreachable("unsupported architecture");
  case llvm::Triple::arm:
  case llvm::Triple::thumb:
    break;
  case llvm::Triple::x86:
    CmdArgs.push_back("--32");
    break;
  case llvm::Triple::x86_64:
    CmdArgs.push_back("--64");
    break;
  }

  Args.AddAllArgValues(CmdArgs, options::OPT_Wa_COMMA, options::OPT_Xassembler);

  CmdArgs.push_back("-o");
  CmdArgs.push_back(Output.getFilename());

  for (const auto &Input : Inputs)
    CmdArgs.push_back(Input.getFilename());

  const std::string Assembler = TC.GetProgramPath("as");
  Exec = Args.MakeArgString(Assembler);

  C.addCommand(llvm::make_unique<Command>(JA, *this, Exec, CmdArgs, Inputs));
}

void CrossWindows::Linker::ConstructJob(Compilation &C, const JobAction &JA,
                                        const InputInfo &Output,
                                        const InputInfoList &Inputs,
                                        const ArgList &Args,
                                        const char *LinkingOutput) const {
  const auto &TC =
      static_cast<const toolchains::CrossWindowsToolChain &>(getToolChain());
  const llvm::Triple &T = TC.getTriple();
  const Driver &D = TC.getDriver();
  SmallString<128> EntryPoint;
  ArgStringList CmdArgs;
  const char *Exec;

  // Silence warning for "clang -g foo.o -o foo"
  Args.ClaimAllArgs(options::OPT_g_Group);
  // and "clang -emit-llvm foo.o -o foo"
  Args.ClaimAllArgs(options::OPT_emit_llvm);
  // and for "clang -w foo.o -o foo"
  Args.ClaimAllArgs(options::OPT_w);
  // Other warning options are already handled somewhere else.

  if (!D.SysRoot.empty())
    CmdArgs.push_back(Args.MakeArgString("--sysroot=" + D.SysRoot));

  if (Args.hasArg(options::OPT_pie))
    CmdArgs.push_back("-pie");
  if (Args.hasArg(options::OPT_rdynamic))
    CmdArgs.push_back("-export-dynamic");
  if (Args.hasArg(options::OPT_s))
    CmdArgs.push_back("--strip-all");

  CmdArgs.push_back("-m");
  switch (TC.getArch()) {
  default:
    llvm_unreachable("unsupported architecture");
  case llvm::Triple::arm:
  case llvm::Triple::thumb:
    // FIXME: this is incorrect for WinCE
    CmdArgs.push_back("thumb2pe");
    break;
  case llvm::Triple::x86:
    CmdArgs.push_back("i386pe");
    EntryPoint.append("_");
    break;
  case llvm::Triple::x86_64:
    CmdArgs.push_back("i386pep");
    break;
  }

  if (Args.hasArg(options::OPT_shared)) {
    switch (T.getArch()) {
    default:
      llvm_unreachable("unsupported architecture");
    case llvm::Triple::arm:
    case llvm::Triple::thumb:
    case llvm::Triple::x86_64:
      EntryPoint.append("_DllMainCRTStartup");
      break;
    case llvm::Triple::x86:
      EntryPoint.append("_DllMainCRTStartup@12");
      break;
    }

    CmdArgs.push_back("-shared");
    CmdArgs.push_back("-Bdynamic");

    CmdArgs.push_back("--enable-auto-image-base");

    CmdArgs.push_back("--entry");
    CmdArgs.push_back(Args.MakeArgString(EntryPoint));
  } else {
    EntryPoint.append("mainCRTStartup");

    CmdArgs.push_back(Args.hasArg(options::OPT_static) ? "-Bstatic"
                                                       : "-Bdynamic");

    if (!Args.hasArg(options::OPT_nostdlib) &&
        !Args.hasArg(options::OPT_nostartfiles)) {
      CmdArgs.push_back("--entry");
      CmdArgs.push_back(Args.MakeArgString(EntryPoint));
    }

    // FIXME: handle subsystem
  }

  // NOTE: deal with multiple definitions on Windows (e.g. COMDAT)
  CmdArgs.push_back("--allow-multiple-definition");

  CmdArgs.push_back("-o");
  CmdArgs.push_back(Output.getFilename());

  if (Args.hasArg(options::OPT_shared) || Args.hasArg(options::OPT_rdynamic)) {
    SmallString<261> ImpLib(Output.getFilename());
    llvm::sys::path::replace_extension(ImpLib, ".lib");

    CmdArgs.push_back("--out-implib");
    CmdArgs.push_back(Args.MakeArgString(ImpLib));
  }

  if (!Args.hasArg(options::OPT_nostdlib) &&
      !Args.hasArg(options::OPT_nostartfiles)) {
    const std::string CRTPath(D.SysRoot + "/usr/lib/");
    const char *CRTBegin;

    CRTBegin =
        Args.hasArg(options::OPT_shared) ? "crtbeginS.obj" : "crtbegin.obj";
    CmdArgs.push_back(Args.MakeArgString(CRTPath + CRTBegin));
  }

  Args.AddAllArgs(CmdArgs, options::OPT_L);

  const auto &Paths = TC.getFilePaths();
  for (const auto &Path : Paths)
    CmdArgs.push_back(Args.MakeArgString(StringRef("-L") + Path));

  AddLinkerInputs(TC, Inputs, Args, CmdArgs);

  if (D.CCCIsCXX() && !Args.hasArg(options::OPT_nostdlib) &&
      !Args.hasArg(options::OPT_nodefaultlibs)) {
    bool StaticCXX = Args.hasArg(options::OPT_static_libstdcxx) &&
                     !Args.hasArg(options::OPT_static);
    if (StaticCXX)
      CmdArgs.push_back("-Bstatic");
    TC.AddCXXStdlibLibArgs(Args, CmdArgs);
    if (StaticCXX)
      CmdArgs.push_back("-Bdynamic");
  }

  if (!Args.hasArg(options::OPT_nostdlib)) {
    if (!Args.hasArg(options::OPT_nodefaultlibs)) {
      // TODO handle /MT[d] /MD[d]
      CmdArgs.push_back("-lmsvcrt");
      AddRunTimeLibs(TC, D, CmdArgs, Args);
    }
  }

  const std::string Linker = TC.GetProgramPath("ld");
  Exec = Args.MakeArgString(Linker);

  C.addCommand(llvm::make_unique<Command>(JA, *this, Exec, CmdArgs, Inputs));
}

void tools::SHAVE::Compiler::ConstructJob(Compilation &C, const JobAction &JA,
                                          const InputInfo &Output,
                                          const InputInfoList &Inputs,
                                          const ArgList &Args,
                                          const char *LinkingOutput) const {

  ArgStringList CmdArgs;

  assert(Inputs.size() == 1);
  const InputInfo &II = Inputs[0];
  assert(II.getType() == types::TY_C || II.getType() == types::TY_CXX);
  assert(Output.getType() == types::TY_PP_Asm); // Require preprocessed asm.

  CmdArgs.push_back("-DMYRIAD2");
  CmdArgs.push_back("-mcpu=myriad2");
  CmdArgs.push_back("-S");

  // Append all -I, -iquote, -isystem paths, defines/undefines,
  // 'f' flags, optimize flags, and warning options.
  // These are spelled the same way in clang and moviCompile.
  Args.AddAllArgs(CmdArgs, {options::OPT_I_Group, options::OPT_clang_i_Group,
                            options::OPT_D, options::OPT_U,
                            options::OPT_f_Group, options::OPT_f_clang_Group,
                            options::OPT_g_Group, options::OPT_M_Group,
                            options::OPT_O_Group, options::OPT_W_Group});

  // If we're producing a dependency file, and assembly is the final action,
  // then the name of the target in the dependency file should be the '.o'
  // file, not the '.s' file produced by this step. For example, instead of
  //  /tmp/mumble.s: mumble.c .../someheader.h
  // the filename on the lefthand side should be "mumble.o"
  if (Args.getLastArg(options::OPT_MF) && !Args.getLastArg(options::OPT_MT) &&
      C.getActions().size() == 1 &&
      C.getActions()[0]->getKind() == Action::AssembleJobClass) {
    Arg *A = Args.getLastArg(options::OPT_o);
    if (A) {
      CmdArgs.push_back("-MT");
      CmdArgs.push_back(Args.MakeArgString(A->getValue()));
    }
  }

  CmdArgs.push_back("-fno-exceptions"); // Always do this even if unspecified.

  CmdArgs.push_back(II.getFilename());
  CmdArgs.push_back("-o");
  CmdArgs.push_back(Output.getFilename());

  std::string Exec =
      Args.MakeArgString(getToolChain().GetProgramPath("moviCompile"));
  C.addCommand(llvm::make_unique<Command>(JA, *this, Args.MakeArgString(Exec),
                                          CmdArgs, Inputs));
}

void tools::SHAVE::Assembler::ConstructJob(Compilation &C, const JobAction &JA,
                                           const InputInfo &Output,
                                           const InputInfoList &Inputs,
                                           const ArgList &Args,
                                           const char *LinkingOutput) const {
  ArgStringList CmdArgs;

  assert(Inputs.size() == 1);
  const InputInfo &II = Inputs[0];
  assert(II.getType() == types::TY_PP_Asm); // Require preprocessed asm input.
  assert(Output.getType() == types::TY_Object);

  CmdArgs.push_back("-no6thSlotCompression");
  CmdArgs.push_back("-cv:myriad2"); // Chip Version
  CmdArgs.push_back("-noSPrefixing");
  CmdArgs.push_back("-a"); // Mystery option.
  Args.AddAllArgValues(CmdArgs, options::OPT_Wa_COMMA, options::OPT_Xassembler);
  for (const Arg *A : Args.filtered(options::OPT_I, options::OPT_isystem)) {
    A->claim();
    CmdArgs.push_back(
        Args.MakeArgString(std::string("-i:") + A->getValue(0)));
  }
  CmdArgs.push_back("-elf"); // Output format.
  CmdArgs.push_back(II.getFilename());
  CmdArgs.push_back(
      Args.MakeArgString(std::string("-o:") + Output.getFilename()));

  std::string Exec =
      Args.MakeArgString(getToolChain().GetProgramPath("moviAsm"));
  C.addCommand(llvm::make_unique<Command>(JA, *this, Args.MakeArgString(Exec),
                                          CmdArgs, Inputs));
}

void tools::Myriad::Linker::ConstructJob(Compilation &C, const JobAction &JA,
                                         const InputInfo &Output,
                                         const InputInfoList &Inputs,
                                         const ArgList &Args,
                                         const char *LinkingOutput) const {
  const auto &TC =
      static_cast<const toolchains::MyriadToolChain &>(getToolChain());
  const llvm::Triple &T = TC.getTriple();
  ArgStringList CmdArgs;
  bool UseStartfiles = !Args.hasArg(options::OPT_nostartfiles);
  bool UseDefaultLibs = !Args.hasArg(options::OPT_nostdlib) &&
                        !Args.hasArg(options::OPT_nodefaultlibs);

  std::string StartFilesDir, BuiltinLibDir;
  TC.getCompilerSupportDir(StartFilesDir);
  TC.getBuiltinLibDir(BuiltinLibDir);

  if (T.getArch() == llvm::Triple::sparc)
    CmdArgs.push_back("-EB");
  else // SHAVE assumes little-endian, and sparcel is expressly so.
    CmdArgs.push_back("-EL");

  // The remaining logic is mostly like gnutools::Linker::ConstructJob,
  // but we never pass through a --sysroot option and various other bits.
  // For example, there are no sanitizers (yet) nor gold linker.

  // Eat some arguments that may be present but have no effect.
  Args.ClaimAllArgs(options::OPT_g_Group);
  Args.ClaimAllArgs(options::OPT_w);
  Args.ClaimAllArgs(options::OPT_static_libgcc);

  if (Args.hasArg(options::OPT_s)) // Pass the 'strip' option.
    CmdArgs.push_back("-s");

  CmdArgs.push_back("-o");
  CmdArgs.push_back(Output.getFilename());

  if (UseStartfiles) {
    // If you want startfiles, it means you want the builtin crti and crtbegin,
    // but not crt0. Myriad link commands provide their own crt0.o as needed.
    CmdArgs.push_back(Args.MakeArgString(StartFilesDir + "/crti.o"));
    CmdArgs.push_back(Args.MakeArgString(StartFilesDir + "/crtbegin.o"));
  }

  Args.AddAllArgs(CmdArgs, {options::OPT_L, options::OPT_T_Group,
                            options::OPT_e, options::OPT_s, options::OPT_t,
                            options::OPT_Z_Flag, options::OPT_r});

  // The linker doesn't use these builtin paths unless directed to,
  // because it was not compiled for support with sysroots, nor does
  // it have a default of little-endian with FPU.
  CmdArgs.push_back(Args.MakeArgString("-L" + BuiltinLibDir));
  CmdArgs.push_back(Args.MakeArgString("-L" + StartFilesDir));

  AddLinkerInputs(getToolChain(), Inputs, Args, CmdArgs);

  if (UseDefaultLibs) {
    if (C.getDriver().CCCIsCXX())
      CmdArgs.push_back("-lstdc++");
    if (T.getOS() == llvm::Triple::RTEMS) {
      CmdArgs.push_back("--start-group");
      CmdArgs.push_back("-lc");
      // You must provide your own "-L" option to enable finding these.
      CmdArgs.push_back("-lrtemscpu");
      CmdArgs.push_back("-lrtemsbsp");
      CmdArgs.push_back("--end-group");
    } else {
      CmdArgs.push_back("-lc");
    }
    CmdArgs.push_back("-lgcc");
  }
  if (UseStartfiles) {
    CmdArgs.push_back(Args.MakeArgString(StartFilesDir + "/crtend.o"));
    CmdArgs.push_back(Args.MakeArgString(StartFilesDir + "/crtn.o"));
  }

  std::string Exec =
      Args.MakeArgString(TC.GetProgramPath("sparc-myriad-elf-ld"));
  C.addCommand(llvm::make_unique<Command>(JA, *this, Args.MakeArgString(Exec),
                                          CmdArgs, Inputs));
}

void PS4cpu::Assemble::ConstructJob(Compilation &C, const JobAction &JA,
                                    const InputInfo &Output,
                                    const InputInfoList &Inputs,
                                    const ArgList &Args,
                                    const char *LinkingOutput) const {
  claimNoWarnArgs(Args);
  ArgStringList CmdArgs;

  Args.AddAllArgValues(CmdArgs, options::OPT_Wa_COMMA, options::OPT_Xassembler);

  CmdArgs.push_back("-o");
  CmdArgs.push_back(Output.getFilename());

  assert(Inputs.size() == 1 && "Unexpected number of inputs.");
  const InputInfo &Input = Inputs[0];
  assert(Input.isFilename() && "Invalid input.");
  CmdArgs.push_back(Input.getFilename());

  const char *Exec =
      Args.MakeArgString(getToolChain().GetProgramPath("ps4-as"));
  C.addCommand(llvm::make_unique<Command>(JA, *this, Exec, CmdArgs, Inputs));
}

static void AddPS4ProfileRT(const ToolChain &TC, const ArgList &Args,
                            ArgStringList &CmdArgs) {
  if (!(Args.hasFlag(options::OPT_fprofile_arcs, options::OPT_fno_profile_arcs,
                     false) ||
        Args.hasArg(options::OPT_fprofile_generate) ||
        Args.hasArg(options::OPT_fprofile_instr_generate) ||
        Args.hasArg(options::OPT_fcreate_profile) ||
        Args.hasArg(options::OPT_coverage)))
    return;

  assert(TC.getTriple().isPS4CPU() &&
         "Profiling libraries are only implemented for the PS4 CPU");
  CmdArgs.push_back("-lclang_rt.profile-x86_64");
}

static void AddPS4SanitizerArgs(const ToolChain &TC, ArgStringList &CmdArgs) {
  const SanitizerArgs &SanArgs = TC.getSanitizerArgs();
  if (SanArgs.needsUbsanRt()) {
    CmdArgs.push_back("-lSceDbgUBSanitizer_stub_weak");
  }
  if (SanArgs.needsAsanRt()) {
    CmdArgs.push_back("-lSceDbgAddressSanitizer_stub_weak");
  }
}

static void ConstructPS4LinkJob(const Tool &T, Compilation &C,
                                const JobAction &JA, const InputInfo &Output,
                                const InputInfoList &Inputs,
                                const ArgList &Args,
                                const char *LinkingOutput) {
  const toolchains::FreeBSD &ToolChain =
      static_cast<const toolchains::FreeBSD &>(T.getToolChain());
  const Driver &D = ToolChain.getDriver();
  ArgStringList CmdArgs;

  // Silence warning for "clang -g foo.o -o foo"
  Args.ClaimAllArgs(options::OPT_g_Group);
  // and "clang -emit-llvm foo.o -o foo"
  Args.ClaimAllArgs(options::OPT_emit_llvm);
  // and for "clang -w foo.o -o foo". Other warning options are already
  // handled somewhere else.
  Args.ClaimAllArgs(options::OPT_w);

  if (!D.SysRoot.empty())
    CmdArgs.push_back(Args.MakeArgString("--sysroot=" + D.SysRoot));

  if (Args.hasArg(options::OPT_pie))
    CmdArgs.push_back("-pie");

  if (Args.hasArg(options::OPT_rdynamic))
    CmdArgs.push_back("-export-dynamic");
  if (Args.hasArg(options::OPT_shared))
    CmdArgs.push_back("--oformat=so");

  if (Output.isFilename()) {
    CmdArgs.push_back("-o");
    CmdArgs.push_back(Output.getFilename());
  } else {
    assert(Output.isNothing() && "Invalid output.");
  }

  AddPS4SanitizerArgs(ToolChain, CmdArgs);

  Args.AddAllArgs(CmdArgs, options::OPT_L);
  Args.AddAllArgs(CmdArgs, options::OPT_T_Group);
  Args.AddAllArgs(CmdArgs, options::OPT_e);
  Args.AddAllArgs(CmdArgs, options::OPT_s);
  Args.AddAllArgs(CmdArgs, options::OPT_t);
  Args.AddAllArgs(CmdArgs, options::OPT_r);

  if (Args.hasArg(options::OPT_Z_Xlinker__no_demangle))
    CmdArgs.push_back("--no-demangle");

  AddLinkerInputs(ToolChain, Inputs, Args, CmdArgs);

  if (Args.hasArg(options::OPT_pthread)) {
    CmdArgs.push_back("-lpthread");
  }

  AddPS4ProfileRT(ToolChain, Args, CmdArgs);

  const char *Exec = Args.MakeArgString(ToolChain.GetProgramPath("ps4-ld"));

  C.addCommand(llvm::make_unique<Command>(JA, T, Exec, CmdArgs, Inputs));
}

static void ConstructGoldLinkJob(const Tool &T, Compilation &C,
                                 const JobAction &JA, const InputInfo &Output,
                                 const InputInfoList &Inputs,
                                 const ArgList &Args,
                                 const char *LinkingOutput) {
  const toolchains::FreeBSD &ToolChain =
      static_cast<const toolchains::FreeBSD &>(T.getToolChain());
  const Driver &D = ToolChain.getDriver();
  ArgStringList CmdArgs;

  // Silence warning for "clang -g foo.o -o foo"
  Args.ClaimAllArgs(options::OPT_g_Group);
  // and "clang -emit-llvm foo.o -o foo"
  Args.ClaimAllArgs(options::OPT_emit_llvm);
  // and for "clang -w foo.o -o foo". Other warning options are already
  // handled somewhere else.
  Args.ClaimAllArgs(options::OPT_w);

  if (!D.SysRoot.empty())
    CmdArgs.push_back(Args.MakeArgString("--sysroot=" + D.SysRoot));

  if (Args.hasArg(options::OPT_pie))
    CmdArgs.push_back("-pie");

  if (Args.hasArg(options::OPT_static)) {
    CmdArgs.push_back("-Bstatic");
  } else {
    if (Args.hasArg(options::OPT_rdynamic))
      CmdArgs.push_back("-export-dynamic");
    CmdArgs.push_back("--eh-frame-hdr");
    if (Args.hasArg(options::OPT_shared)) {
      CmdArgs.push_back("-Bshareable");
    } else {
      CmdArgs.push_back("-dynamic-linker");
      CmdArgs.push_back("/libexec/ld-elf.so.1");
    }
    CmdArgs.push_back("--enable-new-dtags");
  }

  if (Output.isFilename()) {
    CmdArgs.push_back("-o");
    CmdArgs.push_back(Output.getFilename());
  } else {
    assert(Output.isNothing() && "Invalid output.");
  }

  AddPS4SanitizerArgs(ToolChain, CmdArgs);

  if (!Args.hasArg(options::OPT_nostdlib) &&
      !Args.hasArg(options::OPT_nostartfiles)) {
    const char *crt1 = NULL;
    if (!Args.hasArg(options::OPT_shared)) {
      if (Args.hasArg(options::OPT_pg))
        crt1 = "gcrt1.o";
      else if (Args.hasArg(options::OPT_pie))
        crt1 = "Scrt1.o";
      else
        crt1 = "crt1.o";
    }
    if (crt1)
      CmdArgs.push_back(Args.MakeArgString(ToolChain.GetFilePath(crt1)));

    CmdArgs.push_back(Args.MakeArgString(ToolChain.GetFilePath("crti.o")));

    const char *crtbegin = NULL;
    if (Args.hasArg(options::OPT_static))
      crtbegin = "crtbeginT.o";
    else if (Args.hasArg(options::OPT_shared) || Args.hasArg(options::OPT_pie))
      crtbegin = "crtbeginS.o";
    else
      crtbegin = "crtbegin.o";

    CmdArgs.push_back(Args.MakeArgString(ToolChain.GetFilePath(crtbegin)));
  }

  Args.AddAllArgs(CmdArgs, options::OPT_L);

  const ToolChain::path_list Paths = ToolChain.getFilePaths();
  for (ToolChain::path_list::const_iterator i = Paths.begin(), e = Paths.end();
       i != e; ++i)
    CmdArgs.push_back(Args.MakeArgString(StringRef("-L") + *i));

  Args.AddAllArgs(CmdArgs, options::OPT_T_Group);
  Args.AddAllArgs(CmdArgs, options::OPT_e);
  Args.AddAllArgs(CmdArgs, options::OPT_s);
  Args.AddAllArgs(CmdArgs, options::OPT_t);
  Args.AddAllArgs(CmdArgs, options::OPT_r);

  if (Args.hasArg(options::OPT_Z_Xlinker__no_demangle))
    CmdArgs.push_back("--no-demangle");

  AddLinkerInputs(ToolChain, Inputs, Args, CmdArgs);

  if (!Args.hasArg(options::OPT_nostdlib) &&
      !Args.hasArg(options::OPT_nodefaultlibs)) {
    // For PS4, we always want to pass libm, libstdc++ and libkernel
    // libraries for both C and C++ compilations.
    CmdArgs.push_back("-lkernel");
    if (D.CCCIsCXX()) {
      ToolChain.AddCXXStdlibLibArgs(Args, CmdArgs);
      if (Args.hasArg(options::OPT_pg))
        CmdArgs.push_back("-lm_p");
      else
        CmdArgs.push_back("-lm");
    }
    // FIXME: For some reason GCC passes -lgcc and -lgcc_s before adding
    // the default system libraries. Just mimic this for now.
    if (Args.hasArg(options::OPT_pg))
      CmdArgs.push_back("-lgcc_p");
    else
      CmdArgs.push_back("-lcompiler_rt");
    if (Args.hasArg(options::OPT_static)) {
      CmdArgs.push_back("-lstdc++");
    } else if (Args.hasArg(options::OPT_pg)) {
      CmdArgs.push_back("-lgcc_eh_p");
    } else {
      CmdArgs.push_back("--as-needed");
      CmdArgs.push_back("-lstdc++");
      CmdArgs.push_back("--no-as-needed");
    }

    if (Args.hasArg(options::OPT_pthread)) {
      if (Args.hasArg(options::OPT_pg))
        CmdArgs.push_back("-lpthread_p");
      else
        CmdArgs.push_back("-lpthread");
    }

    if (Args.hasArg(options::OPT_pg)) {
      if (Args.hasArg(options::OPT_shared))
        CmdArgs.push_back("-lc");
      else {
        if (Args.hasArg(options::OPT_static)) {
          CmdArgs.push_back("--start-group");
          CmdArgs.push_back("-lc_p");
          CmdArgs.push_back("-lpthread_p");
          CmdArgs.push_back("--end-group");
        } else {
          CmdArgs.push_back("-lc_p");
        }
      }
      CmdArgs.push_back("-lgcc_p");
    } else {
      if (Args.hasArg(options::OPT_static)) {
        CmdArgs.push_back("--start-group");
        CmdArgs.push_back("-lc");
        CmdArgs.push_back("-lpthread");
        CmdArgs.push_back("--end-group");
      } else {
        CmdArgs.push_back("-lc");
      }
      CmdArgs.push_back("-lcompiler_rt");
    }

    if (Args.hasArg(options::OPT_static)) {
      CmdArgs.push_back("-lstdc++");
    } else if (Args.hasArg(options::OPT_pg)) {
      CmdArgs.push_back("-lgcc_eh_p");
    } else {
      CmdArgs.push_back("--as-needed");
      CmdArgs.push_back("-lstdc++");
      CmdArgs.push_back("--no-as-needed");
    }
  }

  if (!Args.hasArg(options::OPT_nostdlib) &&
      !Args.hasArg(options::OPT_nostartfiles)) {
    if (Args.hasArg(options::OPT_shared) || Args.hasArg(options::OPT_pie))
      CmdArgs.push_back(Args.MakeArgString(ToolChain.GetFilePath("crtendS.o")));
    else
      CmdArgs.push_back(Args.MakeArgString(ToolChain.GetFilePath("crtend.o")));
    CmdArgs.push_back(Args.MakeArgString(ToolChain.GetFilePath("crtn.o")));
  }

  AddPS4ProfileRT(ToolChain, Args, CmdArgs);

  const char *Exec =
#ifdef LLVM_ON_WIN32
      Args.MakeArgString(ToolChain.GetProgramPath("ps4-ld.gold.exe"));
#else
      Args.MakeArgString(ToolChain.GetProgramPath("ps4-ld"));
#endif

  C.addCommand(llvm::make_unique<Command>(JA, T, Exec, CmdArgs, Inputs));
}

void PS4cpu::Link::ConstructJob(Compilation &C, const JobAction &JA,
                                const InputInfo &Output,
                                const InputInfoList &Inputs,
                                const ArgList &Args,
                                const char *LinkingOutput) const {
  const toolchains::FreeBSD &ToolChain =
      static_cast<const toolchains::FreeBSD &>(getToolChain());
  const Driver &D = ToolChain.getDriver();
  bool PS4Linker;
  StringRef LinkerOptName;
  if (const Arg *A = Args.getLastArg(options::OPT_fuse_ld_EQ)) {
    LinkerOptName = A->getValue();
    if (LinkerOptName != "ps4" && LinkerOptName != "gold")
      D.Diag(diag::err_drv_unsupported_linker) << LinkerOptName;
  }

  if (LinkerOptName == "gold")
    PS4Linker = false;
  else if (LinkerOptName == "ps4")
    PS4Linker = true;
  else
    PS4Linker = !Args.hasArg(options::OPT_shared);

  if (PS4Linker)
    ConstructPS4LinkJob(*this, C, JA, Output, Inputs, Args, LinkingOutput);
  else
    ConstructGoldLinkJob(*this, C, JA, Output, Inputs, Args, LinkingOutput);
}<|MERGE_RESOLUTION|>--- conflicted
+++ resolved
@@ -1641,18 +1641,16 @@
   case llvm::Triple::amdgcn:
     return getR600TargetGPU(Args);
 
-<<<<<<< HEAD
   case llvm::Triple::lpu:
     // last of arch or cpu
     if (const Arg *A = Args.getLastArg(options::OPT_march_EQ,
                                      options::OPT_mcpu_EQ))
       return A->getValue();
     return "";
-=======
+
   case llvm::Triple::wasm32:
   case llvm::Triple::wasm64:
     return getWebAssemblyTargetCPU(Args);
->>>>>>> 26c5df2c
   }
 }
 
