--- conflicted
+++ resolved
@@ -8495,16 +8495,12 @@
 
   Args.AddAllArgs(CmdArgs, options::OPT_L);
 
-<<<<<<< HEAD
 #if INTEL_SPECIFIC_CILKPLUS
   if (Args.hasArg(options::OPT_fcilkplus))
     CmdArgs.push_back("-lcilkrts");
 #endif // INTEL_SPECIFIC_CILKPLUS
 
-  AddLinkerInputs(getToolChain(), Inputs, Args, CmdArgs);
-=======
   AddLinkerInputs(getToolChain(), Inputs, Args, CmdArgs, JA);
->>>>>>> 62ae8f67
   // Build the input file for -filelist (list of linker input files) in case we
   // need it later
   for (const auto &II : Inputs) {
