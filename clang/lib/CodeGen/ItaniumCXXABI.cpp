--- conflicted
+++ resolved
@@ -687,7 +687,6 @@
 #ifdef INTEL_SYCL_OPAQUEPOINTER_READY
   This = Builder.CreateInBoundsGEP(Builder.getInt8Ty(), This, Adj);
 #else // INTEL_SYCL_OPAQUEPOINTER_READY
-<<<<<<< HEAD
 #if INTEL_CUSTOMIZATION
   llvm::Value *Ptr =
       Builder.CreatePointerBitCastOrAddrSpaceCast(This, Builder.getInt8PtrTy());
@@ -695,11 +694,6 @@
   This = Builder.CreatePointerBitCastOrAddrSpaceCast(Ptr, This->getType(),
                                                      "this.adjusted");
 #endif // INTEL_CUSTOMIZATION
-=======
-  llvm::Value *Ptr = Builder.CreateBitCast(This, Builder.getInt8PtrTy());
-  Ptr = Builder.CreateInBoundsGEP(Builder.getInt8Ty(), Ptr, Adj);
-  This = Builder.CreateBitCast(Ptr, This->getType(), "this.adjusted");
->>>>>>> 4d553bce
 #endif // INTEL_SYCL_OPAQUEPOINTER_READY
   ThisPtrForCall = This;
 
@@ -808,7 +802,6 @@
             CGM.getIntrinsic(llvm::Intrinsic::load_relative,
                              {VTableOffset->getType()}),
             {VTable, VTableOffset});
-<<<<<<< HEAD
 #ifndef INTEL_SYCL_OPAQUEPOINTER_READY
 #if INTEL_COLLAB
         VirtualFn =
@@ -817,9 +810,6 @@
         VirtualFn = CGF.Builder.CreateBitCast(VirtualFn, FTy->getPointerTo());
 #endif // INTEL_COLLAB
 #endif
-=======
-        VirtualFn = CGF.Builder.CreateBitCast(VirtualFn, FTy->getPointerTo());
->>>>>>> 4d553bce
       } else {
         llvm::Value *VFPAddr =
             CGF.Builder.CreateGEP(CGF.Int8Ty, VTable, VTableOffset);
@@ -2177,20 +2167,12 @@
   /// Load the VTT.
   llvm::Value *VTT = CGF.LoadCXXVTT();
   if (VirtualPointerIndex)
-<<<<<<< HEAD
 #if INTEL_COLLAB
     VTT = CGF.Builder.CreateConstInBoundsGEP1_64(
         CGF.DefaultInt8PtrTy, VTT, VirtualPointerIndex);
 
   // And load the address point from the VTT.
   return CGF.Builder.CreateAlignedLoad(CGF.DefaultInt8PtrTy, VTT,
-=======
-    VTT = CGF.Builder.CreateConstInBoundsGEP1_64(
-        CGF.VoidPtrTy, VTT, VirtualPointerIndex);
-
-  // And load the address point from the VTT.
-  return CGF.Builder.CreateAlignedLoad(CGF.VoidPtrTy, VTT,
->>>>>>> 4d553bce
                                        CGF.getPointerAlign());
 #else // INTEL_COLLAB
     VTT = CGF.Builder.CreateConstInBoundsGEP1_64(
@@ -2308,7 +2290,6 @@
       llvm::Value *Load = CGF.Builder.CreateCall(
           CGM.getIntrinsic(llvm::Intrinsic::load_relative, {CGM.Int32Ty}),
           {VTable, llvm::ConstantInt::get(CGM.Int32Ty, 4 * VTableIndex)});
-<<<<<<< HEAD
 #ifndef INTEL_SYCL_OPAQUEPOINTER_READY
 #if INTEL_COLLAB
       VFuncLoad = CGF.Builder.CreateBitCastFPT(Load, TyPtr);
@@ -2316,9 +2297,6 @@
       VFuncLoad = CGF.Builder.CreateBitCast(Load, TyPtr);
 #endif // INTEL_COLLAB
 #endif
-=======
-      VFuncLoad = CGF.Builder.CreateBitCast(Load, TyPtr);
->>>>>>> 4d553bce
     } else {
       VTable =
           CGF.Builder.CreateBitCast(VTable, TyPtr->getPointerTo());
@@ -2464,7 +2442,6 @@
   // Perform the virtual adjustment if we have one.
   llvm::Value *ResultPtr;
   if (VirtualAdjustment) {
-<<<<<<< HEAD
 
 #if INTEL_COLLAB
 #ifdef INTEL_SYCL_OPAQUEPOINTER_READY
@@ -2474,18 +2451,13 @@
         CGF.Builder.CreateElementBitCast(V, CGF.DefaultInt8PtrTy);
 #endif // INTEL_SYCL_OPAQUEPOINTER_READY
 #else // INTEL_COLLAB
-=======
->>>>>>> 4d553bce
 #ifdef INTEL_SYCL_OPAQUEPOINTER_READY
     Address VTablePtrPtr = V.withElementType(CGF.Int8PtrTy);
 #else // INTEL_SYCL_OPAQUEPOINTER_READY
     Address VTablePtrPtr = CGF.Builder.CreateElementBitCast(V, CGF.Int8PtrTy);
 #endif // INTEL_SYCL_OPAQUEPOINTER_READY
-<<<<<<< HEAD
 #endif  // INTEL_COLLAB
 
-=======
->>>>>>> 4d553bce
     llvm::Value *VTablePtr = CGF.Builder.CreateLoad(VTablePtrPtr);
 
     llvm::Value *Offset;
@@ -2909,7 +2881,6 @@
 #endif // INTEL_CUSTOMIZATION
     }
   }
-<<<<<<< HEAD
 #if INTEL_CUSTOMIZATION
 #if INTEL_FEATURE_SW_DTRANS
   ClangGuardTy = CGF.CGM.getContext().getPointerType(ClangGuardTy);
@@ -2921,9 +2892,6 @@
 #else // INTEL_SYCL_OPAQUEPOINTER_READY
   llvm::PointerType *guardPtrTy = guardTy->getPointerTo(
 #endif // INTEL_SYCL_OPAQUEPOINTER_READY  
-=======
-  llvm::PointerType *guardPtrTy = guardTy->getPointerTo(
->>>>>>> 4d553bce
       CGF.CGM.getDataLayout().getDefaultGlobalsAddressSpace());
 
   // Create the guard variable if we don't already have it (as we
@@ -3790,20 +3758,16 @@
     // Note for the future: If we would ever like to do deferred emission of
     // RTTI, check if emitting vtables opportunistically need any adjustment.
 
-<<<<<<< HEAD
 #if INTEL_COLLAB
     GV = new llvm::GlobalVariable(CGM.getModule(), CGM.DefaultInt8PtrTy,
                                   /*isConstant=*/true,
                                   llvm::GlobalValue::ExternalLinkage, nullptr,
                                   Name);
 #else // INTEL_COLLAB
-=======
->>>>>>> 4d553bce
     GV = new llvm::GlobalVariable(CGM.getModule(), CGM.Int8PtrTy,
                                   /*isConstant=*/true,
                                   llvm::GlobalValue::ExternalLinkage, nullptr,
                                   Name);
-<<<<<<< HEAD
 #endif // INTEL_COLLAB
 
 #if INTEL_CUSTOMIZATION
@@ -3815,8 +3779,6 @@
 #endif // INTEL_FEATURE_SW_DTRANS
 #endif // INTEL_CUSTOMIZATION
 
-=======
->>>>>>> 4d553bce
     const CXXRecordDecl *RD = Ty->getAsCXXRecordDecl();
     CGM.setGVProperties(GV, RD);
     // Import the typeinfo symbol when all non-inline virtual methods are
@@ -3829,16 +3791,12 @@
     }
   }
 
-<<<<<<< HEAD
 #if INTEL_COLLAB
   return llvm::ConstantExpr::getPointerBitCastOrAddrSpaceCast(
       GV, CGM.DefaultInt8PtrTy);
 #else // INTEL_COLLAB
   return llvm::ConstantExpr::getBitCast(GV, CGM.Int8PtrTy);
 #endif // INTEL_COLLAB
-=======
-  return llvm::ConstantExpr::getBitCast(GV, CGM.Int8PtrTy);
->>>>>>> 4d553bce
 }
 
 /// TypeInfoIsInStandardLibrary - Given a builtin type, returns whether the type
@@ -4346,16 +4304,12 @@
     assert(!OldGV->hasAvailableExternallyLinkage() &&
            "available_externally typeinfos not yet implemented");
 
-<<<<<<< HEAD
 #if INTEL_COLLAB
     return llvm::ConstantExpr::getPointerBitCastOrAddrSpaceCast(
         OldGV, CGM.DefaultInt8PtrTy);
 #else // INTEL_COLLAB
     return llvm::ConstantExpr::getBitCast(OldGV, CGM.Int8PtrTy);
 #endif // INTEL_COLLAB
-=======
-    return llvm::ConstantExpr::getBitCast(OldGV, CGM.Int8PtrTy);
->>>>>>> 4d553bce
   }
 
   // Check if there is already an external RTTI descriptor for this type.
@@ -4416,7 +4370,6 @@
     TypeNameField = llvm::ConstantExpr::getAdd(TypeNameField, flag);
 #if INTEL_COLLAB
     TypeNameField =
-<<<<<<< HEAD
         llvm::ConstantExpr::getIntToPtr(TypeNameField, CGM.DefaultInt8PtrTy);
 #else // INTEL_COLLAB
     TypeNameField =
@@ -4429,11 +4382,6 @@
 #else // INTEL_COLLAB
     TypeNameField = llvm::ConstantExpr::getBitCast(TypeName, CGM.Int8PtrTy);
 #endif // INTEL_COLLAB
-=======
-        llvm::ConstantExpr::getIntToPtr(TypeNameField, CGM.Int8PtrTy);
-  } else {
-    TypeNameField = llvm::ConstantExpr::getBitCast(TypeName, CGM.Int8PtrTy);
->>>>>>> 4d553bce
   }
   Fields.push_back(TypeNameField);
 
@@ -4599,7 +4547,6 @@
 
   TypeName->setPartition(CGM.getCodeGenOpts().SymbolPartition);
   GV->setPartition(CGM.getCodeGenOpts().SymbolPartition);
-<<<<<<< HEAD
 #if INTEL_CUSTOMIZATION
 #if INTEL_FEATURE_SW_DTRANS
   GV = CGM.addDTransTypeInfo(GV, Fields); 
@@ -4612,10 +4559,6 @@
 #else // INTEL_COLLAB
   return llvm::ConstantExpr::getBitCast(GV, CGM.Int8PtrTy);
 #endif // INTEL_COLLAB
-=======
-
-  return llvm::ConstantExpr::getBitCast(GV, CGM.Int8PtrTy);
->>>>>>> 4d553bce
 }
 
 /// BuildObjCObjectTypeInfo - Build the appropriate kind of type_info
