--- conflicted
+++ resolved
@@ -325,8 +325,7 @@
     /// Captured 'this' type.
     FieldDecl *CXXThisFieldDecl;
   };
-<<<<<<< HEAD
-  CGCapturedStmtInfo *CapturedStmtInfo;
+  CGCapturedStmtInfo *CapturedStmtInfo = nullptr;
 #if INTEL_CUSTOMIZATION
   class IntelPragmaInlineState {
   public:
@@ -338,7 +337,7 @@
     const IntelInlineAttr *CurrentAttr;
     IntelPragmaInlineState *PreviousState;
   };
-  IntelPragmaInlineState *CurrentPragmaInlineState;
+  IntelPragmaInlineState *CurrentPragmaInlineState = nullptr;
 
   class IntelIVDepArrayHandler {
   public:
@@ -359,9 +358,6 @@
     llvm::CallInst *CallEntry;
   };
 #endif // INTEL_CUSTOMIZATION
-=======
-  CGCapturedStmtInfo *CapturedStmtInfo = nullptr;
->>>>>>> f279169d
 
   /// RAII for correct setting/restoring of CapturedStmtInfo.
   class CGCapturedStmtRAII {
@@ -1506,16 +1502,13 @@
   /// temporary should be destroyed conditionally.
   ConditionalEvaluation *OutermostConditional = nullptr;
 
+#if INTEL_CUSTOMIZATION
+  bool StdContainerOptKindDetermined = false;
+#endif // INTEL_CUSTOMIZATION
+
   /// The current lexical scope.
-<<<<<<< HEAD
-  LexicalScope *CurLexicalScope;
-#if INTEL_CUSTOMIZATION
-  bool StdContainerOptKindDetermined;
-#endif // INTEL_CUSTOMIZATION
-=======
   LexicalScope *CurLexicalScope = nullptr;
 
->>>>>>> f279169d
   /// The current source location that should be used for exception
   /// handling code.
   SourceLocation CurEHLocation;
