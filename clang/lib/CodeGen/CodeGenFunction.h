--- conflicted
+++ resolved
@@ -3752,12 +3752,7 @@
   /// LLVM arguments and the types they were derived from.
   RValue EmitCall(const CGFunctionInfo &CallInfo, const CGCallee &Callee,
                   ReturnValueSlot ReturnValue, const CallArgList &Args,
-<<<<<<< HEAD
-                  llvm::Instruction **callOrInvoke, SourceLocation Loc);
-
-=======
                   llvm::CallBase **callOrInvoke, SourceLocation Loc);
->>>>>>> 6f68048d
   RValue EmitCall(const CGFunctionInfo &CallInfo, const CGCallee &Callee,
                   ReturnValueSlot ReturnValue, const CallArgList &Args,
                   llvm::CallBase **callOrInvoke = nullptr) {
