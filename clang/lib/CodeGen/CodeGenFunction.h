--- conflicted
+++ resolved
@@ -4762,7 +4762,6 @@
   RValue EmitIntelFPGARegBuiltin(const CallExpr *E,
                                  ReturnValueSlot ReturnValue);
   RValue EmitIntelFPGAMemBuiltin(const CallExpr *E);
-<<<<<<< HEAD
 #if INTEL_CUSTOMIZATION
   RValue
   EmitBuiltinIndirectCall(llvm::FunctionType *IRFuncTy,
@@ -4772,8 +4771,6 @@
   RValue EmitBuiltinGenerateSIMDVariant(const CallExpr *E);
   RValue EmitBuiltinCallSIMDVariant(const CallExpr *E);
 #endif  // INTEL_CUSTOMIZATION
-=======
->>>>>>> 0306b680
 
   enum class MSVCIntrin;
   llvm::Value *EmitMSVCBuiltinExpr(MSVCIntrin BuiltinID, const CallExpr *E);
@@ -5032,15 +5029,12 @@
   /// annotation result.
   Address EmitFieldAnnotations(const FieldDecl *D, Address V);
 
-<<<<<<< HEAD
 #if INTEL_CUSTOMIZATION
   /// Emit HLS field annotations for the given field and value. Returns the
   /// annotation result.
   Address EmitHLSFieldAnnotations(const FieldDecl *D, Address V,
                                   StringRef AnnotStr);
 #endif // INTEL_CUSTOMIZATION
-=======
->>>>>>> 0306b680
   /// Emit Intel FPGA field annotations for the given field and value. Returns
   /// the annotation result.
   Address EmitIntelFPGAFieldAnnotations(const FieldDecl *D, Address V,
