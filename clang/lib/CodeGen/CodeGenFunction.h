--- conflicted
+++ resolved
@@ -81,13 +81,10 @@
 
 namespace CodeGen {
 class CodeGenTypes;
-<<<<<<< HEAD
 #if INTEL_SPECIFIC_CILKPLUS
 class CGCilkImplicitSyncInfo;
 #endif // INTEL_SPECIFIC_CILKPLUS
-=======
 class CGCallee;
->>>>>>> 62ae8f67
 class CGFunctionInfo;
 class CGRecordLayout;
 class CGBlockInfo;
@@ -3303,17 +3300,12 @@
   /// LLVM arguments and the types they were derived from.
   RValue EmitCall(const CGFunctionInfo &CallInfo, const CGCallee &Callee,
                   ReturnValueSlot ReturnValue, const CallArgList &Args,
-<<<<<<< HEAD
-                  CGCalleeInfo CalleeInfo = CGCalleeInfo(),
                   llvm::Instruction **callOrInvoke = nullptr
 #if INTEL_SPECIFIC_CILKPLUS
                   ,
                   bool IsCilkSpawnCall = false
 #endif // INTEL_SPECIFIC_CILKPLUS
                 );
-=======
-                  llvm::Instruction **callOrInvoke = nullptr);
->>>>>>> 62ae8f67
 
   RValue EmitCall(QualType FnType, const CGCallee &Callee, const CallExpr *E,
                   ReturnValueSlot ReturnValue,
