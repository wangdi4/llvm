--- conflicted
+++ resolved
@@ -1319,14 +1319,11 @@
     llvm::Value *BoolCondVal = EvaluateExprAsBool(S.getCond());
     llvm::MDNode *Weights = createProfileOrBranchWeightsForLoop(
         S.getCond(), getProfileCount(S.getBody()), S.getBody());
-<<<<<<< HEAD
-=======
 
     if (llvm::ConstantInt *C = dyn_cast<llvm::ConstantInt>(BoolCondVal))
       if (C->isOne())
         FnIsMustProgress = false;
 
->>>>>>> 194afac9
     Builder.CreateCondBr(BoolCondVal, ForBody, ExitBlock, Weights);
 
     if (ExitBlock != LoopExit.getBlock()) {
