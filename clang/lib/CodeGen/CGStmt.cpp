--- conflicted
+++ resolved
@@ -439,7 +439,6 @@
     EmitOMPTargetTeamsDistributeSimdDirective(
         cast<OMPTargetTeamsDistributeSimdDirective>(*S));
     break;
-<<<<<<< HEAD
 #if INTEL_COLLAB
   case Stmt::OMPTargetVariantDispatchDirectiveClass:
     llvm_unreachable("target variant dispatch not supported with FE outlining");
@@ -454,11 +453,9 @@
   case Stmt::OMPTargetParallelGenericLoopDirectiveClass:
     llvm_unreachable("target parallel loop not supported with FE outlining");
 #endif // INTEL_COLLAB
-=======
   case Stmt::OMPInteropDirectiveClass:
     llvm_unreachable("Interop directive not supported yet.");
     break;
->>>>>>> 410f09af
   }
 }
 
