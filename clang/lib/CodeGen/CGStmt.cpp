//===--- CGStmt.cpp - Emit LLVM Code from Statements ----------------------===//
//
//                     The LLVM Compiler Infrastructure
//
// This file is distributed under the University of Illinois Open Source
// License. See LICENSE.TXT for details.
//
//===----------------------------------------------------------------------===//
//
// This contains code to emit Stmt nodes as LLVM code.
//
//===----------------------------------------------------------------------===//

#include "CGDebugInfo.h" // INTEL
#include "CodeGenFunction.h"
#include "CodeGenModule.h"
#include "TargetInfo.h"
#include "clang/AST/Expr.h"  // INTEL
#include "clang/AST/StmtVisitor.h"
#include "clang/Basic/Builtins.h"
#include "clang/Basic/PrettyStackTrace.h"
#include "clang/Basic/TargetInfo.h"
#include "clang/Sema/LoopHint.h"
#include "clang/Sema/SemaDiagnostic.h"
#include "llvm/ADT/StringExtras.h"
#include "llvm/IR/CallSite.h"
#include "llvm/IR/DataLayout.h"
#include "llvm/IR/InlineAsm.h"
#include "llvm/IR/Intrinsics.h"
#if INTEL_SPECIFIC_CILKPLUS
#include "intel/CGCilkPlusRuntime.h"
#include "clang/Basic/CapturedStmt.h"
#include "llvm/IR/TypeBuilder.h"
#endif // INTEL_SPECIFIC_CILKPLUS
#include "llvm/IR/MDBuilder.h"

using namespace clang;
using namespace CodeGen;

//===----------------------------------------------------------------------===//
//                              Statement Emission
//===----------------------------------------------------------------------===//

void CodeGenFunction::EmitStopPoint(const Stmt *S) {
  if (CGDebugInfo *DI = getDebugInfo()) {
    SourceLocation Loc;
    Loc = S->getLocStart();
    DI->EmitLocation(Builder, Loc);

    LastStopPoint = Loc;
  }
}

void CodeGenFunction::EmitStmt(const Stmt *S, ArrayRef<const Attr *> Attrs) {
  assert(S && "Null statement?");
  PGO.setCurrentStmt(S);

  // These statements have their own debug info handling.
  if (EmitSimpleStmt(S))
    return;

  // Check if we are generating unreachable code.
  if (!HaveInsertPoint()) {
    // If so, and the statement doesn't contain a label, then we do not need to
    // generate actual code. This is safe because (1) the current point is
    // unreachable, so we don't need to execute the code, and (2) we've already
    // handled the statements which update internal data structures (like the
    // local variable map) which could be used by subsequent statements.
    if (!ContainsLabel(S)) {
      // Verify that any decl statements were handled as simple, they may be in
      // scope of subsequent reachable statements.
      assert(!isa<DeclStmt>(*S) && "Unexpected DeclStmt!");
      return;
    }

    // Otherwise, make a new block to hold the code.
    EnsureInsertPoint();
  }

  // Generate a stoppoint if we are emitting debug info.
  EmitStopPoint(S);

<<<<<<< HEAD
#if INTEL_CUSTOMIZATION
  if (CGM.getLangOpts().IntelCompat &&
      (CGM.getLangOpts().IntelOpenMP || CGM.getLangOpts().IntelOpenMPRegion)) {
    if (S->getStmtClass() == Stmt::OMPSimdDirectiveClass)
      return EmitIntelOMPSimdDirective(cast<OMPSimdDirective>(*S));
    if (S->getStmtClass() == Stmt::OMPForDirectiveClass)
      return EmitIntelOMPForDirective(cast<OMPForDirective>(*S));
    if (S->getStmtClass() == Stmt::OMPParallelForDirectiveClass)
      return EmitIntelOMPParallelForDirective(
                                cast<OMPParallelForDirective>(*S));
    if (S->getStmtClass() == Stmt::OMPParallelForSimdDirectiveClass)
      return EmitIntelOMPParallelForSimdDirective(
                                cast<OMPParallelForSimdDirective>(*S));
    if (S->getStmtClass() == Stmt::OMPTaskLoopDirectiveClass)
      return EmitIntelOMPTaskLoopDirective(
                                cast<OMPTaskLoopDirective>(*S));
    if (S->getStmtClass() == Stmt::OMPTaskLoopSimdDirectiveClass)
      return EmitIntelOMPTaskLoopSimdDirective(
                                cast<OMPTaskLoopSimdDirective>(*S));
    if (S->getStmtClass() == Stmt::OMPDistributeDirectiveClass)
      return EmitIntelOMPDistributeDirective(cast<OMPDistributeDirective>(*S));
    if (auto *Dir = dyn_cast<OMPExecutableDirective>(S))
      return EmitIntelOpenMPDirective(*Dir);
  }
#endif // INTEL_CUSTOMIZATION
=======
  // Ignore all OpenMP directives except for simd if OpenMP with Simd is
  // enabled.
  if (getLangOpts().OpenMP && getLangOpts().OpenMPSimd) {
    if (const auto *D = dyn_cast<OMPExecutableDirective>(S)) {
      EmitSimpleOMPExecutableDirective(*D);
      return;
    }
  }
>>>>>>> 1d187134

  switch (S->getStmtClass()) {
#if INTEL_CUSTOMIZATION
  case Stmt::PragmaStmtClass:
    llvm_unreachable("should have emitted this statement as simple");
#endif  // INTEL_CUSTOMIZATION
  case Stmt::NoStmtClass:
  case Stmt::CXXCatchStmtClass:
  case Stmt::SEHExceptStmtClass:
  case Stmt::SEHFinallyStmtClass:
  case Stmt::MSDependentExistsStmtClass:
    llvm_unreachable("invalid statement class to emit generically");
#if INTEL_SPECIFIC_CILKPLUS
  case Stmt::CilkSyncStmtClass:
#endif // INTEL_SPECIFIC_CILKPLUS
  case Stmt::NullStmtClass:
  case Stmt::CompoundStmtClass:
  case Stmt::DeclStmtClass:
  case Stmt::LabelStmtClass:
  case Stmt::AttributedStmtClass:
  case Stmt::GotoStmtClass:
  case Stmt::BreakStmtClass:
  case Stmt::ContinueStmtClass:
  case Stmt::DefaultStmtClass:
  case Stmt::CaseStmtClass:
  case Stmt::SEHLeaveStmtClass:
    llvm_unreachable("should have emitted these statements as simple");

#define STMT(Type, Base)
#define ABSTRACT_STMT(Op)
#define EXPR(Type, Base) \
  case Stmt::Type##Class:
#include "clang/AST/StmtNodes.inc"
  {
    // Remember the block we came in on.
    llvm::BasicBlock *incoming = Builder.GetInsertBlock();
    assert(incoming && "expression emission must have an insertion point");

    EmitIgnoredExpr(cast<Expr>(S));

    llvm::BasicBlock *outgoing = Builder.GetInsertBlock();
    assert(outgoing && "expression emission cleared block!");

    // The expression emitters assume (reasonably!) that the insertion
    // point is always set.  To maintain that, the call-emission code
    // for noreturn functions has to enter a new block with no
    // predecessors.  We want to kill that block and mark the current
    // insertion point unreachable in the common case of a call like
    // "exit();".  Since expression emission doesn't otherwise create
    // blocks with no predecessors, we can just test for that.
    // However, we must be careful not to do this to our incoming
    // block, because *statement* emission does sometimes create
    // reachable blocks which will have no predecessors until later in
    // the function.  This occurs with, e.g., labels that are not
    // reachable by fallthrough.
    if (incoming != outgoing && outgoing->use_empty()) {
      outgoing->eraseFromParent();
      Builder.ClearInsertionPoint();
    }
    break;
  }

  case Stmt::IndirectGotoStmtClass:
    EmitIndirectGotoStmt(cast<IndirectGotoStmt>(*S)); break;

  case Stmt::IfStmtClass:      EmitIfStmt(cast<IfStmt>(*S));              break;
  case Stmt::WhileStmtClass:   EmitWhileStmt(cast<WhileStmt>(*S), Attrs); break;
  case Stmt::DoStmtClass:      EmitDoStmt(cast<DoStmt>(*S), Attrs);       break;
  case Stmt::ForStmtClass:     EmitForStmt(cast<ForStmt>(*S), Attrs);     break;

  case Stmt::ReturnStmtClass:  EmitReturnStmt(cast<ReturnStmt>(*S));      break;

  case Stmt::SwitchStmtClass:  EmitSwitchStmt(cast<SwitchStmt>(*S));      break;
  case Stmt::GCCAsmStmtClass:  // Intentional fall-through.
  case Stmt::MSAsmStmtClass:   EmitAsmStmt(cast<AsmStmt>(*S));            break;
  case Stmt::CoroutineBodyStmtClass:
    EmitCoroutineBody(cast<CoroutineBodyStmt>(*S));
    break;
  case Stmt::CoreturnStmtClass:
    EmitCoreturnStmt(cast<CoreturnStmt>(*S));
    break;
  case Stmt::CapturedStmtClass: {
    const CapturedStmt *CS = cast<CapturedStmt>(S);
    EmitCapturedStmt(*CS, CS->getCapturedRegionKind());
    }
    break;
  case Stmt::ObjCAtTryStmtClass:
    EmitObjCAtTryStmt(cast<ObjCAtTryStmt>(*S));
    break;
  case Stmt::ObjCAtCatchStmtClass:
    llvm_unreachable(
                    "@catch statements should be handled by EmitObjCAtTryStmt");
  case Stmt::ObjCAtFinallyStmtClass:
    llvm_unreachable(
                  "@finally statements should be handled by EmitObjCAtTryStmt");
  case Stmt::ObjCAtThrowStmtClass:
    EmitObjCAtThrowStmt(cast<ObjCAtThrowStmt>(*S));
    break;
  case Stmt::ObjCAtSynchronizedStmtClass:
    EmitObjCAtSynchronizedStmt(cast<ObjCAtSynchronizedStmt>(*S));
    break;
  case Stmt::ObjCForCollectionStmtClass:
    EmitObjCForCollectionStmt(cast<ObjCForCollectionStmt>(*S));
    break;
  case Stmt::ObjCAutoreleasePoolStmtClass:
    EmitObjCAutoreleasePoolStmt(cast<ObjCAutoreleasePoolStmt>(*S));
    break;

  case Stmt::CXXTryStmtClass:
    EmitCXXTryStmt(cast<CXXTryStmt>(*S));
    break;
  case Stmt::CXXForRangeStmtClass:
    EmitCXXForRangeStmt(cast<CXXForRangeStmt>(*S), Attrs);
    break;
  case Stmt::SEHTryStmtClass:
    EmitSEHTryStmt(cast<SEHTryStmt>(*S));
    break;
#if INTEL_SPECIFIC_CILKPLUS
  case Stmt::CilkForGrainsizeStmtClass:
    EmitCilkForGrainsizeStmt(cast<CilkForGrainsizeStmt>(*S));
    break;
  case Stmt::CilkForStmtClass:
    EmitCilkForStmt(cast<CilkForStmt>(*S));
    break;
  case Stmt::SIMDForStmtClass:
    EmitSIMDForStmt(cast<SIMDForStmt>(*S));
    break;
  case Stmt::CilkRankedStmtClass:
    EmitCilkRankedStmt(cast<CilkRankedStmt>(*S));
    break;
#endif // INTEL_SPECIFIC_CILKPLUS
  case Stmt::OMPParallelDirectiveClass:
    EmitOMPParallelDirective(cast<OMPParallelDirective>(*S));
    break;
  case Stmt::OMPSimdDirectiveClass:
    EmitOMPSimdDirective(cast<OMPSimdDirective>(*S));
    break;
  case Stmt::OMPForDirectiveClass:
    EmitOMPForDirective(cast<OMPForDirective>(*S));
    break;
  case Stmt::OMPForSimdDirectiveClass:
    EmitOMPForSimdDirective(cast<OMPForSimdDirective>(*S));
    break;
  case Stmt::OMPSectionsDirectiveClass:
    EmitOMPSectionsDirective(cast<OMPSectionsDirective>(*S));
    break;
  case Stmt::OMPSectionDirectiveClass:
    EmitOMPSectionDirective(cast<OMPSectionDirective>(*S));
    break;
  case Stmt::OMPSingleDirectiveClass:
    EmitOMPSingleDirective(cast<OMPSingleDirective>(*S));
    break;
  case Stmt::OMPMasterDirectiveClass:
    EmitOMPMasterDirective(cast<OMPMasterDirective>(*S));
    break;
  case Stmt::OMPCriticalDirectiveClass:
    EmitOMPCriticalDirective(cast<OMPCriticalDirective>(*S));
    break;
  case Stmt::OMPParallelForDirectiveClass:
    EmitOMPParallelForDirective(cast<OMPParallelForDirective>(*S));
    break;
  case Stmt::OMPParallelForSimdDirectiveClass:
    EmitOMPParallelForSimdDirective(cast<OMPParallelForSimdDirective>(*S));
    break;
  case Stmt::OMPParallelSectionsDirectiveClass:
    EmitOMPParallelSectionsDirective(cast<OMPParallelSectionsDirective>(*S));
    break;
  case Stmt::OMPTaskDirectiveClass:
    EmitOMPTaskDirective(cast<OMPTaskDirective>(*S));
    break;
  case Stmt::OMPTaskyieldDirectiveClass:
    EmitOMPTaskyieldDirective(cast<OMPTaskyieldDirective>(*S));
    break;
  case Stmt::OMPBarrierDirectiveClass:
    EmitOMPBarrierDirective(cast<OMPBarrierDirective>(*S));
    break;
  case Stmt::OMPTaskwaitDirectiveClass:
    EmitOMPTaskwaitDirective(cast<OMPTaskwaitDirective>(*S));
    break;
  case Stmt::OMPTaskgroupDirectiveClass:
    EmitOMPTaskgroupDirective(cast<OMPTaskgroupDirective>(*S));
    break;
  case Stmt::OMPFlushDirectiveClass:
    EmitOMPFlushDirective(cast<OMPFlushDirective>(*S));
    break;
  case Stmt::OMPOrderedDirectiveClass:
    EmitOMPOrderedDirective(cast<OMPOrderedDirective>(*S));
    break;
  case Stmt::OMPAtomicDirectiveClass:
    EmitOMPAtomicDirective(cast<OMPAtomicDirective>(*S));
    break;
  case Stmt::OMPTargetDirectiveClass:
    EmitOMPTargetDirective(cast<OMPTargetDirective>(*S));
    break;
  case Stmt::OMPTeamsDirectiveClass:
    EmitOMPTeamsDirective(cast<OMPTeamsDirective>(*S));
    break;
  case Stmt::OMPCancellationPointDirectiveClass:
    EmitOMPCancellationPointDirective(cast<OMPCancellationPointDirective>(*S));
    break;
  case Stmt::OMPCancelDirectiveClass:
    EmitOMPCancelDirective(cast<OMPCancelDirective>(*S));
    break;
  case Stmt::OMPTargetDataDirectiveClass:
    EmitOMPTargetDataDirective(cast<OMPTargetDataDirective>(*S));
    break;
  case Stmt::OMPTargetEnterDataDirectiveClass:
    EmitOMPTargetEnterDataDirective(cast<OMPTargetEnterDataDirective>(*S));
    break;
  case Stmt::OMPTargetExitDataDirectiveClass:
    EmitOMPTargetExitDataDirective(cast<OMPTargetExitDataDirective>(*S));
    break;
  case Stmt::OMPTargetParallelDirectiveClass:
    EmitOMPTargetParallelDirective(cast<OMPTargetParallelDirective>(*S));
    break;
  case Stmt::OMPTargetParallelForDirectiveClass:
    EmitOMPTargetParallelForDirective(cast<OMPTargetParallelForDirective>(*S));
    break;
  case Stmt::OMPTaskLoopDirectiveClass:
    EmitOMPTaskLoopDirective(cast<OMPTaskLoopDirective>(*S));
    break;
  case Stmt::OMPTaskLoopSimdDirectiveClass:
    EmitOMPTaskLoopSimdDirective(cast<OMPTaskLoopSimdDirective>(*S));
    break;
  case Stmt::OMPDistributeDirectiveClass:
    EmitOMPDistributeDirective(cast<OMPDistributeDirective>(*S));
    break;
  case Stmt::OMPTargetUpdateDirectiveClass:
    EmitOMPTargetUpdateDirective(cast<OMPTargetUpdateDirective>(*S));
    break;
  case Stmt::OMPDistributeParallelForDirectiveClass:
    EmitOMPDistributeParallelForDirective(
        cast<OMPDistributeParallelForDirective>(*S));
    break;
  case Stmt::OMPDistributeParallelForSimdDirectiveClass:
    EmitOMPDistributeParallelForSimdDirective(
        cast<OMPDistributeParallelForSimdDirective>(*S));
    break;
  case Stmt::OMPDistributeSimdDirectiveClass:
    EmitOMPDistributeSimdDirective(cast<OMPDistributeSimdDirective>(*S));
    break;
  case Stmt::OMPTargetParallelForSimdDirectiveClass:
    EmitOMPTargetParallelForSimdDirective(
        cast<OMPTargetParallelForSimdDirective>(*S));
    break;
  case Stmt::OMPTargetSimdDirectiveClass:
    EmitOMPTargetSimdDirective(cast<OMPTargetSimdDirective>(*S));
    break;
  case Stmt::OMPTeamsDistributeDirectiveClass:
    EmitOMPTeamsDistributeDirective(cast<OMPTeamsDistributeDirective>(*S));
    break;
  case Stmt::OMPTeamsDistributeSimdDirectiveClass:
    EmitOMPTeamsDistributeSimdDirective(
        cast<OMPTeamsDistributeSimdDirective>(*S));
    break;
  case Stmt::OMPTeamsDistributeParallelForSimdDirectiveClass:
    EmitOMPTeamsDistributeParallelForSimdDirective(
        cast<OMPTeamsDistributeParallelForSimdDirective>(*S));
    break;
  case Stmt::OMPTeamsDistributeParallelForDirectiveClass:
    EmitOMPTeamsDistributeParallelForDirective(
        cast<OMPTeamsDistributeParallelForDirective>(*S));
    break;
  case Stmt::OMPTargetTeamsDirectiveClass:
    EmitOMPTargetTeamsDirective(cast<OMPTargetTeamsDirective>(*S));
    break;
  case Stmt::OMPTargetTeamsDistributeDirectiveClass:
    EmitOMPTargetTeamsDistributeDirective(
        cast<OMPTargetTeamsDistributeDirective>(*S));
    break;
  case Stmt::OMPTargetTeamsDistributeParallelForDirectiveClass:
    EmitOMPTargetTeamsDistributeParallelForDirective(
        cast<OMPTargetTeamsDistributeParallelForDirective>(*S));
    break;
  case Stmt::OMPTargetTeamsDistributeParallelForSimdDirectiveClass:
    EmitOMPTargetTeamsDistributeParallelForSimdDirective(
        cast<OMPTargetTeamsDistributeParallelForSimdDirective>(*S));
    break;
  case Stmt::OMPTargetTeamsDistributeSimdDirectiveClass:
    EmitOMPTargetTeamsDistributeSimdDirective(
        cast<OMPTargetTeamsDistributeSimdDirective>(*S));
    break;
  }
}

bool CodeGenFunction::EmitSimpleStmt(const Stmt *S) {
  switch (S->getStmtClass()) {
  default: return false;
#if INTEL_SPECIFIC_CILKPLUS
  case Stmt::CilkSyncStmtClass:
    CGM.getCilkPlusRuntime().EmitCilkSync(*this); break;
#endif // INTEL_SPECIFIC_CILKPLUS
#ifdef INTEL_SPECIFIC_IL0_BACKEND
  case Stmt::PragmaStmtClass:   EmitPragmaStmt(cast<PragmaStmt>(*S));     break;
#endif  // INTEL_SPECIFIC_IL0_BACKEND
  case Stmt::NullStmtClass: break;
  case Stmt::CompoundStmtClass: EmitCompoundStmt(cast<CompoundStmt>(*S)); break;
  case Stmt::DeclStmtClass:     EmitDeclStmt(cast<DeclStmt>(*S));         break;
  case Stmt::LabelStmtClass:    EmitLabelStmt(cast<LabelStmt>(*S));       break;
  case Stmt::AttributedStmtClass:
                            EmitAttributedStmt(cast<AttributedStmt>(*S)); break;
  case Stmt::GotoStmtClass:     EmitGotoStmt(cast<GotoStmt>(*S));         break;
  case Stmt::BreakStmtClass:    EmitBreakStmt(cast<BreakStmt>(*S));       break;
  case Stmt::ContinueStmtClass: EmitContinueStmt(cast<ContinueStmt>(*S)); break;
  case Stmt::DefaultStmtClass:  EmitDefaultStmt(cast<DefaultStmt>(*S));   break;
  case Stmt::CaseStmtClass:     EmitCaseStmt(cast<CaseStmt>(*S));         break;
  case Stmt::SEHLeaveStmtClass: EmitSEHLeaveStmt(cast<SEHLeaveStmt>(*S)); break;
  }

  return true;
}

/// EmitCompoundStmt - Emit a compound statement {..} node.  If GetLast is true,
/// this captures the expression result of the last sub-statement and returns it
/// (for use by the statement expression extension).
Address CodeGenFunction::EmitCompoundStmt(const CompoundStmt &S, bool GetLast,
                                          AggValueSlot AggSlot) {
  PrettyStackTraceLoc CrashInfo(getContext().getSourceManager(),S.getLBracLoc(),
                             "LLVM IR generation of compound statement ('{}')");

  // Keep track of the current cleanup stack depth, including debug scopes.
  LexicalScope Scope(*this, S.getSourceRange());

  return EmitCompoundStmtWithoutScope(S, GetLast, AggSlot);
}

Address
CodeGenFunction::EmitCompoundStmtWithoutScope(const CompoundStmt &S,
                                              bool GetLast,
                                              AggValueSlot AggSlot) {

  for (CompoundStmt::const_body_iterator I = S.body_begin(),
       E = S.body_end()-GetLast; I != E; ++I)
    EmitStmt(*I);

  Address RetAlloca = Address::invalid();
  if (GetLast) {
    // We have to special case labels here.  They are statements, but when put
    // at the end of a statement expression, they yield the value of their
    // subexpression.  Handle this by walking through all labels we encounter,
    // emitting them before we evaluate the subexpr.
    const Stmt *LastStmt = S.body_back();
    while (const LabelStmt *LS = dyn_cast<LabelStmt>(LastStmt)) {
      EmitLabel(LS->getDecl());
      LastStmt = LS->getSubStmt();
    }

    EnsureInsertPoint();

    QualType ExprTy = cast<Expr>(LastStmt)->getType();
    if (hasAggregateEvaluationKind(ExprTy)) {
      EmitAggExpr(cast<Expr>(LastStmt), AggSlot);
    } else {
      // We can't return an RValue here because there might be cleanups at
      // the end of the StmtExpr.  Because of that, we have to emit the result
      // here into a temporary alloca.
      RetAlloca = CreateMemTemp(ExprTy);
      EmitAnyExprToMem(cast<Expr>(LastStmt), RetAlloca, Qualifiers(),
                       /*IsInit*/false);
    }

  }

  return RetAlloca;
}

void CodeGenFunction::SimplifyForwardingBlocks(llvm::BasicBlock *BB) {
  llvm::BranchInst *BI = dyn_cast<llvm::BranchInst>(BB->getTerminator());

  // If there is a cleanup stack, then we it isn't worth trying to
  // simplify this block (we would need to remove it from the scope map
  // and cleanup entry).
  if (!EHStack.empty())
    return;

  // Can only simplify direct branches.
  if (!BI || !BI->isUnconditional())
    return;

  // Can only simplify empty blocks.
  if (BI->getIterator() != BB->begin())
    return;

  BB->replaceAllUsesWith(BI->getSuccessor(0));
  BI->eraseFromParent();
  BB->eraseFromParent();
}

void CodeGenFunction::EmitBlock(llvm::BasicBlock *BB, bool IsFinished) {
  llvm::BasicBlock *CurBB = Builder.GetInsertBlock();

  // Fall out of the current block (if necessary).
  EmitBranch(BB);

  if (IsFinished && BB->use_empty()) {
    delete BB;
    return;
  }

  // Place the block after the current block, if possible, or else at
  // the end of the function.
  if (CurBB && CurBB->getParent())
    CurFn->getBasicBlockList().insertAfter(CurBB->getIterator(), BB);
  else
    CurFn->getBasicBlockList().push_back(BB);
  Builder.SetInsertPoint(BB);
}

void CodeGenFunction::EmitBranch(llvm::BasicBlock *Target) {
  // Emit a branch from the current block to the target one if this
  // was a real block.  If this was just a fall-through block after a
  // terminator, don't emit it.
  llvm::BasicBlock *CurBB = Builder.GetInsertBlock();

  if (!CurBB || CurBB->getTerminator()) {
    // If there is no insert point or the previous block is already
    // terminated, don't touch it.
  } else {
    // Otherwise, create a fall-through branch.
    Builder.CreateBr(Target);
  }

  Builder.ClearInsertionPoint();
}

void CodeGenFunction::EmitBlockAfterUses(llvm::BasicBlock *block) {
  bool inserted = false;
  for (llvm::User *u : block->users()) {
    if (llvm::Instruction *insn = dyn_cast<llvm::Instruction>(u)) {
      CurFn->getBasicBlockList().insertAfter(insn->getParent()->getIterator(),
                                             block);
      inserted = true;
      break;
    }
  }

  if (!inserted)
    CurFn->getBasicBlockList().push_back(block);

  Builder.SetInsertPoint(block);
}

CodeGenFunction::JumpDest
CodeGenFunction::getJumpDestForLabel(const LabelDecl *D) {
  JumpDest &Dest = LabelMap[D];
  if (Dest.isValid()) return Dest;

  // Create, but don't insert, the new block.
  Dest = JumpDest(createBasicBlock(D->getName()),
                  EHScopeStack::stable_iterator::invalid(),
                  NextCleanupDestIndex++);
  return Dest;
}

void CodeGenFunction::EmitLabel(const LabelDecl *D) {
  // Add this label to the current lexical scope if we're within any
  // normal cleanups.  Jumps "in" to this label --- when permitted by
  // the language --- may need to be routed around such cleanups.
  if (EHStack.hasNormalCleanups() && CurLexicalScope)
    CurLexicalScope->addLabel(D);

  JumpDest &Dest = LabelMap[D];

  // If we didn't need a forward reference to this label, just go
  // ahead and create a destination at the current scope.
  if (!Dest.isValid()) {
    Dest = getJumpDestInCurrentScope(D->getName());

  // Otherwise, we need to give this label a target depth and remove
  // it from the branch-fixups list.
  } else {
    assert(!Dest.getScopeDepth().isValid() && "already emitted label!");
    Dest.setScopeDepth(EHStack.stable_begin());
    ResolveBranchFixups(Dest.getBlock());
  }

  EmitBlock(Dest.getBlock());
  incrementProfileCounter(D->getStmt());
}

/// Change the cleanup scope of the labels in this lexical scope to
/// match the scope of the enclosing context.
void CodeGenFunction::LexicalScope::rescopeLabels() {
  assert(!Labels.empty());
  EHScopeStack::stable_iterator innermostScope
    = CGF.EHStack.getInnermostNormalCleanup();

  // Change the scope depth of all the labels.
  for (SmallVectorImpl<const LabelDecl*>::const_iterator
         i = Labels.begin(), e = Labels.end(); i != e; ++i) {
    assert(CGF.LabelMap.count(*i));
    JumpDest &dest = CGF.LabelMap.find(*i)->second;
    assert(dest.getScopeDepth().isValid());
    assert(innermostScope.encloses(dest.getScopeDepth()));
    dest.setScopeDepth(innermostScope);
  }

  // Reparent the labels if the new scope also has cleanups.
  if (innermostScope != EHScopeStack::stable_end() && ParentScope) {
    ParentScope->Labels.append(Labels.begin(), Labels.end());
  }
}


void CodeGenFunction::EmitLabelStmt(const LabelStmt &S) {
  EmitLabel(S.getDecl());
  EmitStmt(S.getSubStmt());
}

#if INTEL_CUSTOMIZATION
CodeGenFunction::IntelPragmaInlineState::IntelPragmaInlineState(
    CodeGenFunction &CGF, ArrayRef<const Attr *> Attrs) : CGF(CGF) {
  auto AttrItr = std::find_if(std::begin(Attrs),
                              std::end(Attrs),
                              [](const Attr * A)
                              { return A->getKind() == attr::IntelInline; });
  if (AttrItr != std::end(Attrs)) {
    CurrentAttr = cast<IntelInlineAttr>(*AttrItr);
    PreviousState = CGF.CurrentPragmaInlineState;
    CGF.CurrentPragmaInlineState = this;
  } else {
    CurrentAttr = nullptr;
    PreviousState = nullptr;
    CGF.CurrentPragmaInlineState = nullptr;
  }
}

CodeGenFunction::IntelPragmaInlineState::~IntelPragmaInlineState() {
  CGF.CurrentPragmaInlineState = PreviousState;
}

llvm::Attribute::AttrKind
CodeGenFunction::IntelPragmaInlineState::getPragmaInlineAttribute() {
  bool Recursive = (CurrentAttr->getOption() == IntelInlineAttr::Recursive);
  switch (CurrentAttr->getSemanticSpelling()) {
    case IntelInlineAttr::Pragma_inline:
      if (Recursive)
        return llvm::Attribute::InlineHintRecursive;
      else
        return llvm::Attribute::InlineHint;
    case IntelInlineAttr::Pragma_forceinline:
      if (Recursive)
        return llvm::Attribute::AlwaysInlineRecursive;
      else
        return llvm::Attribute::AlwaysInline;
    case IntelInlineAttr::Pragma_noinline:
      return llvm::Attribute::NoInline;
  }
  llvm_unreachable("unhandled attribute");
}

CodeGenFunction::IntelIVDepArrayHandler::IntelIVDepArrayHandler(
    CodeGenFunction &CGF, ArrayRef<const Attr *> Attrs)
    : CGF(CGF), CallEntry(nullptr) {
  auto AttrItr =
      std::find_if(std::begin(Attrs), std::end(Attrs), [](const Attr *A) {
        return A->getKind() == attr::LoopHint &&
               cast<LoopHintAttr>(A)->getLoopExprValue();
      });

  if (AttrItr == std::end(Attrs))
    return;

  // Since only one array expression is allowed, it's the first found.
  auto *LHAttr = cast<LoopHintAttr>(*AttrItr);
  Expr *E = LHAttr->getLoopExprValue();
  assert(E->isGLValue());
  llvm::Value *Val = CGF.EmitLValue(E).getPointer();

  SmallVector<llvm::Value *, 1> BundleValues;
  SmallVector<llvm::OperandBundleDef, 8> OpBundles;
  llvm::OperandBundleDef B1("DIR.PRAGMA.IVDEP", BundleValues);
  OpBundles.push_back(B1);
  BundleValues.push_back(Val);
  llvm::OperandBundleDef B2("QUAL.PRAGMA.ARRAY", BundleValues);
  OpBundles.push_back(B2);
  SmallVector<llvm::Value *, 1> CallArgs;
  CallEntry = CGF.Builder.CreateCall(
      CGF.CGM.getIntrinsic(llvm::Intrinsic::directive_region_entry), CallArgs,
      OpBundles);
  CallEntry->setCallingConv(CGF.getRuntimeCC());
}

CodeGenFunction::IntelIVDepArrayHandler::~IntelIVDepArrayHandler() {
  if (CallEntry) {
    SmallVector<llvm::Value *, 1> BundleValues;
    SmallVector<llvm::OperandBundleDef, 1> OpBundles;
    llvm::OperandBundleDef B1("DIR.PRAGMA.END.IVDEP", BundleValues);
    OpBundles.push_back(B1);
    SmallVector<llvm::Value *, 1> CallArgs;
    CallArgs.push_back(CallEntry);
    auto *CallExit = CGF.Builder.CreateCall(
        CGF.CGM.getIntrinsic(llvm::Intrinsic::directive_region_exit), CallArgs,
        OpBundles);
    CallExit->setCallingConv(CGF.getRuntimeCC());
  }
}
#endif // INTEL_CUSTOMIZATION

void CodeGenFunction::EmitAttributedStmt(const AttributedStmt &S) {
#if INTEL_CUSTOMIZATION
  IntelPragmaInlineState PS(*this, S.getAttrs());
  IntelIVDepArrayHandler IAH(*this, S.getAttrs());
#endif // INTEL_CUSTOMIZATION
  EmitStmt(S.getSubStmt(), S.getAttrs());
}

void CodeGenFunction::EmitGotoStmt(const GotoStmt &S) {
  // If this code is reachable then emit a stop point (if generating
  // debug info). We have to do this ourselves because we are on the
  // "simple" statement path.
  if (HaveInsertPoint())
    EmitStopPoint(&S);

  EmitBranchThroughCleanup(getJumpDestForLabel(S.getLabel()));
}


void CodeGenFunction::EmitIndirectGotoStmt(const IndirectGotoStmt &S) {
  if (const LabelDecl *Target = S.getConstantTarget()) {
    EmitBranchThroughCleanup(getJumpDestForLabel(Target));
    return;
  }

  // Ensure that we have an i8* for our PHI node.
  llvm::Value *V = Builder.CreateBitCast(EmitScalarExpr(S.getTarget()),
                                         Int8PtrTy, "addr");
  llvm::BasicBlock *CurBB = Builder.GetInsertBlock();

  // Get the basic block for the indirect goto.
  llvm::BasicBlock *IndGotoBB = GetIndirectGotoBlock();

  // The first instruction in the block has to be the PHI for the switch dest,
  // add an entry for this branch.
  cast<llvm::PHINode>(IndGotoBB->begin())->addIncoming(V, CurBB);

  EmitBranch(IndGotoBB);
}

void CodeGenFunction::EmitIfStmt(const IfStmt &S) {
  // C99 6.8.4.1: The first substatement is executed if the expression compares
  // unequal to 0.  The condition must be a scalar type.
  LexicalScope ConditionScope(*this, S.getCond()->getSourceRange());

  if (S.getInit())
    EmitStmt(S.getInit());

  if (S.getConditionVariable())
    EmitAutoVarDecl(*S.getConditionVariable());

  // If the condition constant folds and can be elided, try to avoid emitting
  // the condition and the dead arm of the if/else.
  bool CondConstant;
  if (ConstantFoldsToSimpleInteger(S.getCond(), CondConstant,
                                   S.isConstexpr())) {
    // Figure out which block (then or else) is executed.
    const Stmt *Executed = S.getThen();
    const Stmt *Skipped  = S.getElse();
    if (!CondConstant)  // Condition false?
      std::swap(Executed, Skipped);

    // If the skipped block has no labels in it, just emit the executed block.
    // This avoids emitting dead code and simplifies the CFG substantially.
    if (S.isConstexpr() || !ContainsLabel(Skipped)) {
      if (CondConstant)
        incrementProfileCounter(&S);
      if (Executed) {
        RunCleanupsScope ExecutedScope(*this);
        EmitStmt(Executed);
      }
      return;
    }
  }

  // Otherwise, the condition did not fold, or we couldn't elide it.  Just emit
  // the conditional branch.
  llvm::BasicBlock *ThenBlock = createBasicBlock("if.then");
  llvm::BasicBlock *ContBlock = createBasicBlock("if.end");
  llvm::BasicBlock *ElseBlock = ContBlock;
  if (S.getElse())
    ElseBlock = createBasicBlock("if.else");

  EmitBranchOnBoolExpr(S.getCond(), ThenBlock, ElseBlock,
                       getProfileCount(S.getThen()));

  // Emit the 'then' code.
  EmitBlock(ThenBlock);
  incrementProfileCounter(&S);
  {
    RunCleanupsScope ThenScope(*this);
    EmitStmt(S.getThen());
  }
  EmitBranch(ContBlock);

  // Emit the 'else' code if present.
  if (const Stmt *Else = S.getElse()) {
    {
      // There is no need to emit line number for an unconditional branch.
      auto NL = ApplyDebugLocation::CreateEmpty(*this);
      EmitBlock(ElseBlock);
    }
    {
      RunCleanupsScope ElseScope(*this);
      EmitStmt(Else);
    }
    {
      // There is no need to emit line number for an unconditional branch.
      auto NL = ApplyDebugLocation::CreateEmpty(*this);
      EmitBranch(ContBlock);
    }
  }

  // Emit the continuation block for code after the if.
  EmitBlock(ContBlock, true);
}

void CodeGenFunction::EmitWhileStmt(const WhileStmt &S,
                                    ArrayRef<const Attr *> WhileAttrs) {
  // Emit the header for the loop, which will also become
  // the continue target.
  JumpDest LoopHeader = getJumpDestInCurrentScope("while.cond");
  EmitBlock(LoopHeader.getBlock());

  const SourceRange &R = S.getSourceRange();
  LoopStack.push(LoopHeader.getBlock(), CGM.getContext(), WhileAttrs,
                 SourceLocToDebugLoc(R.getBegin()),
                 SourceLocToDebugLoc(R.getEnd()));

  // Create an exit block for when the condition fails, which will
  // also become the break target.
  JumpDest LoopExit = getJumpDestInCurrentScope("while.end");

  // Store the blocks to use for break and continue.
  BreakContinueStack.push_back(BreakContinue(LoopExit, LoopHeader));

  // C++ [stmt.while]p2:
  //   When the condition of a while statement is a declaration, the
  //   scope of the variable that is declared extends from its point
  //   of declaration (3.3.2) to the end of the while statement.
  //   [...]
  //   The object created in a condition is destroyed and created
  //   with each iteration of the loop.
  RunCleanupsScope ConditionScope(*this);

  if (S.getConditionVariable())
    EmitAutoVarDecl(*S.getConditionVariable());

  // Evaluate the conditional in the while header.  C99 6.8.5.1: The
  // evaluation of the controlling expression takes place before each
  // execution of the loop body.
  llvm::Value *BoolCondVal = EvaluateExprAsBool(S.getCond());

  // while(1) is common, avoid extra exit blocks.  Be sure
  // to correctly handle break/continue though.
  bool EmitBoolCondBranch = true;
  if (llvm::ConstantInt *C = dyn_cast<llvm::ConstantInt>(BoolCondVal))
    if (C->isOne())
      EmitBoolCondBranch = false;

  // As long as the condition is true, go to the loop body.
  llvm::BasicBlock *LoopBody = createBasicBlock("while.body");
  if (EmitBoolCondBranch) {
    llvm::BasicBlock *ExitBlock = LoopExit.getBlock();
    if (ConditionScope.requiresCleanups())
      ExitBlock = createBasicBlock("while.exit");
    Builder.CreateCondBr(
        BoolCondVal, LoopBody, ExitBlock,
        createProfileWeightsForLoop(S.getCond(), getProfileCount(S.getBody())));

    if (ExitBlock != LoopExit.getBlock()) {
      EmitBlock(ExitBlock);
      EmitBranchThroughCleanup(LoopExit);
    }
  }

  // Emit the loop body.  We have to emit this in a cleanup scope
  // because it might be a singleton DeclStmt.
  {
    RunCleanupsScope BodyScope(*this);
    EmitBlock(LoopBody);
    incrementProfileCounter(&S);
    EmitStmt(S.getBody());
  }

  BreakContinueStack.pop_back();

  // Immediately force cleanup.
  ConditionScope.ForceCleanup();

  EmitStopPoint(&S);
  // Branch to the loop header again.
  EmitBranch(LoopHeader.getBlock());

  LoopStack.pop();

  // Emit the exit block.
  EmitBlock(LoopExit.getBlock(), true);

  // The LoopHeader typically is just a branch if we skipped emitting
  // a branch, try to erase it.
  if (!EmitBoolCondBranch)
    SimplifyForwardingBlocks(LoopHeader.getBlock());
}

void CodeGenFunction::EmitDoStmt(const DoStmt &S,
                                 ArrayRef<const Attr *> DoAttrs) {
  JumpDest LoopExit = getJumpDestInCurrentScope("do.end");
  JumpDest LoopCond = getJumpDestInCurrentScope("do.cond");

  uint64_t ParentCount = getCurrentProfileCount();

  // Store the blocks to use for break and continue.
  BreakContinueStack.push_back(BreakContinue(LoopExit, LoopCond));

  // Emit the body of the loop.
  llvm::BasicBlock *LoopBody = createBasicBlock("do.body");

  const SourceRange &R = S.getSourceRange();
  LoopStack.push(LoopBody, CGM.getContext(), DoAttrs,
                 SourceLocToDebugLoc(R.getBegin()),
                 SourceLocToDebugLoc(R.getEnd()));

  EmitBlockWithFallThrough(LoopBody, &S);
  {
    RunCleanupsScope BodyScope(*this);
    EmitStmt(S.getBody());
  }

  EmitBlock(LoopCond.getBlock());

  // C99 6.8.5.2: "The evaluation of the controlling expression takes place
  // after each execution of the loop body."

  // Evaluate the conditional in the while header.
  // C99 6.8.5p2/p4: The first substatement is executed if the expression
  // compares unequal to 0.  The condition must be a scalar type.
  llvm::Value *BoolCondVal = EvaluateExprAsBool(S.getCond());

  BreakContinueStack.pop_back();

  // "do {} while (0)" is common in macros, avoid extra blocks.  Be sure
  // to correctly handle break/continue though.
  bool EmitBoolCondBranch = true;
  if (llvm::ConstantInt *C = dyn_cast<llvm::ConstantInt>(BoolCondVal))
    if (C->isZero())
      EmitBoolCondBranch = false;

  // As long as the condition is true, iterate the loop.
  if (EmitBoolCondBranch) {
    uint64_t BackedgeCount = getProfileCount(S.getBody()) - ParentCount;
    Builder.CreateCondBr(
        BoolCondVal, LoopBody, LoopExit.getBlock(),
        createProfileWeightsForLoop(S.getCond(), BackedgeCount));
  }

  LoopStack.pop();

  // Emit the exit block.
  EmitBlock(LoopExit.getBlock());

  // The DoCond block typically is just a branch if we skipped
  // emitting a branch, try to erase it.
  if (!EmitBoolCondBranch)
    SimplifyForwardingBlocks(LoopCond.getBlock());
}

void CodeGenFunction::EmitForStmt(const ForStmt &S,
                                  ArrayRef<const Attr *> ForAttrs) {
  JumpDest LoopExit = getJumpDestInCurrentScope("for.end");

  LexicalScope ForScope(*this, S.getSourceRange());

  // Evaluate the first part before the loop.
  if (S.getInit())
    EmitStmt(S.getInit());

  // Start the loop with a block that tests the condition.
  // If there's an increment, the continue scope will be overwritten
  // later.
  JumpDest Continue = getJumpDestInCurrentScope("for.cond");
  llvm::BasicBlock *CondBlock = Continue.getBlock();
  EmitBlock(CondBlock);

  const SourceRange &R = S.getSourceRange();
  LoopStack.push(CondBlock, CGM.getContext(), ForAttrs,
                 SourceLocToDebugLoc(R.getBegin()),
                 SourceLocToDebugLoc(R.getEnd()));

  // If the for loop doesn't have an increment we can just use the
  // condition as the continue block.  Otherwise we'll need to create
  // a block for it (in the current scope, i.e. in the scope of the
  // condition), and that we will become our continue block.
  if (S.getInc())
    Continue = getJumpDestInCurrentScope("for.inc");

  // Store the blocks to use for break and continue.
  BreakContinueStack.push_back(BreakContinue(LoopExit, Continue));

  // Create a cleanup scope for the condition variable cleanups.
  LexicalScope ConditionScope(*this, S.getSourceRange());

  if (S.getCond()) {
    // If the for statement has a condition scope, emit the local variable
    // declaration.
    if (S.getConditionVariable()) {
      EmitAutoVarDecl(*S.getConditionVariable());
    }

    llvm::BasicBlock *ExitBlock = LoopExit.getBlock();
    // If there are any cleanups between here and the loop-exit scope,
    // create a block to stage a loop exit along.
    if (ForScope.requiresCleanups())
      ExitBlock = createBasicBlock("for.cond.cleanup");

    // As long as the condition is true, iterate the loop.
    llvm::BasicBlock *ForBody = createBasicBlock("for.body");

    // C99 6.8.5p2/p4: The first substatement is executed if the expression
    // compares unequal to 0.  The condition must be a scalar type.
    llvm::Value *BoolCondVal = EvaluateExprAsBool(S.getCond());
    Builder.CreateCondBr(
        BoolCondVal, ForBody, ExitBlock,
        createProfileWeightsForLoop(S.getCond(), getProfileCount(S.getBody())));

    if (ExitBlock != LoopExit.getBlock()) {
      EmitBlock(ExitBlock);
      EmitBranchThroughCleanup(LoopExit);
    }

    EmitBlock(ForBody);
  } else {
    // Treat it as a non-zero constant.  Don't even create a new block for the
    // body, just fall into it.
  }
  incrementProfileCounter(&S);

  {
    // Create a separate cleanup scope for the body, in case it is not
    // a compound statement.
    RunCleanupsScope BodyScope(*this);
    EmitStmt(S.getBody());
  }

  // If there is an increment, emit it next.
  if (S.getInc()) {
    EmitBlock(Continue.getBlock());
    EmitStmt(S.getInc());
  }

  BreakContinueStack.pop_back();

  ConditionScope.ForceCleanup();

  EmitStopPoint(&S);
  EmitBranch(CondBlock);

  ForScope.ForceCleanup();

  LoopStack.pop();

  // Emit the fall-through block.
  EmitBlock(LoopExit.getBlock(), true);
}

void
CodeGenFunction::EmitCXXForRangeStmt(const CXXForRangeStmt &S,
                                     ArrayRef<const Attr *> ForAttrs) {
  JumpDest LoopExit = getJumpDestInCurrentScope("for.end");

  LexicalScope ForScope(*this, S.getSourceRange());

  // Evaluate the first pieces before the loop.
  EmitStmt(S.getRangeStmt());
  EmitStmt(S.getBeginStmt());
  EmitStmt(S.getEndStmt());

  // Start the loop with a block that tests the condition.
  // If there's an increment, the continue scope will be overwritten
  // later.
  llvm::BasicBlock *CondBlock = createBasicBlock("for.cond");
  EmitBlock(CondBlock);

  const SourceRange &R = S.getSourceRange();
  LoopStack.push(CondBlock, CGM.getContext(), ForAttrs,
                 SourceLocToDebugLoc(R.getBegin()),
                 SourceLocToDebugLoc(R.getEnd()));

  // If there are any cleanups between here and the loop-exit scope,
  // create a block to stage a loop exit along.
  llvm::BasicBlock *ExitBlock = LoopExit.getBlock();
  if (ForScope.requiresCleanups())
    ExitBlock = createBasicBlock("for.cond.cleanup");

  // The loop body, consisting of the specified body and the loop variable.
  llvm::BasicBlock *ForBody = createBasicBlock("for.body");

  // The body is executed if the expression, contextually converted
  // to bool, is true.
  llvm::Value *BoolCondVal = EvaluateExprAsBool(S.getCond());
  Builder.CreateCondBr(
      BoolCondVal, ForBody, ExitBlock,
      createProfileWeightsForLoop(S.getCond(), getProfileCount(S.getBody())));

  if (ExitBlock != LoopExit.getBlock()) {
    EmitBlock(ExitBlock);
    EmitBranchThroughCleanup(LoopExit);
  }

  EmitBlock(ForBody);
  incrementProfileCounter(&S);

  // Create a block for the increment. In case of a 'continue', we jump there.
  JumpDest Continue = getJumpDestInCurrentScope("for.inc");

  // Store the blocks to use for break and continue.
  BreakContinueStack.push_back(BreakContinue(LoopExit, Continue));

  {
    // Create a separate cleanup scope for the loop variable and body.
    LexicalScope BodyScope(*this, S.getSourceRange());
    EmitStmt(S.getLoopVarStmt());
    EmitStmt(S.getBody());
  }

  EmitStopPoint(&S);
  // If there is an increment, emit it next.
  EmitBlock(Continue.getBlock());
  EmitStmt(S.getInc());

  BreakContinueStack.pop_back();

  EmitBranch(CondBlock);

  ForScope.ForceCleanup();

  LoopStack.pop();

  // Emit the fall-through block.
  EmitBlock(LoopExit.getBlock(), true);
}

void CodeGenFunction::EmitReturnOfRValue(RValue RV, QualType Ty) {
  if (RV.isScalar()) {
    Builder.CreateStore(RV.getScalarVal(), ReturnValue);
  } else if (RV.isAggregate()) {
    EmitAggregateCopy(ReturnValue, RV.getAggregateAddress(), Ty);
  } else {
    EmitStoreOfComplex(RV.getComplexVal(), MakeAddrLValue(ReturnValue, Ty),
                       /*init*/ true);
  }
  EmitBranchThroughCleanup(ReturnBlock);
}


#if INTEL_CUSTOMIZATION
// Checks the expression is the candidate of the fakeload intrinsic
bool CodeGenFunction::IsFakeLoadCand(const Expr *RV) {
  if (RV->getType()->isIncompleteType())
    return false;
  if (RV->getStmtClass() == Expr::ArraySubscriptExprClass ||
      RV->getStmtClass() == Expr::MemberExprClass)
    return true;
  return false;
}

// Generates the load for the return pointer and saves the tbaa information
// for the return pointer dereference.
bool CodeGenFunction::EmitFakeLoadForRetPtr(const Expr *RV) {
  LValue Des = EmitLValue(RV);
  llvm::Value *LV = EmitLoadOfLValue(Des, RV->getExprLoc()).getScalarVal();
  llvm::LoadInst *LI = dyn_cast<llvm::LoadInst>(LV);
  if (LI) {
    llvm::MDNode *M = LI->getMetadata(llvm::LLVMContext::MD_tbaa);
    Builder.CreateStore(LI->getPointerOperand(), ReturnValue);
    if (M)
      RetPtrMap[LI->getPointerOperand()] = M;
    LI->eraseFromParent();
    return true;
  }
  return false;
}

#endif // INTEL_CUSTOMIZATION

/// EmitReturnStmt - Note that due to GCC extensions, this can have an operand
/// if the function returns void, or may be missing one if the function returns
/// non-void.  Fun stuff :).
void CodeGenFunction::EmitReturnStmt(const ReturnStmt &S) {
  if (requiresReturnValueCheck()) {
    llvm::Constant *SLoc = EmitCheckSourceLocation(S.getLocStart());
    auto *SLocPtr =
        new llvm::GlobalVariable(CGM.getModule(), SLoc->getType(), false,
                                 llvm::GlobalVariable::PrivateLinkage, SLoc);
    SLocPtr->setUnnamedAddr(llvm::GlobalValue::UnnamedAddr::Global);
    CGM.getSanitizerMetadata()->disableSanitizerForGlobal(SLocPtr);
    assert(ReturnLocation.isValid() && "No valid return location");
    Builder.CreateStore(Builder.CreateBitCast(SLocPtr, Int8PtrTy),
                        ReturnLocation);
  }

  // Returning from an outlined SEH helper is UB, and we already warn on it.
  if (IsOutlinedSEHHelper) {
    Builder.CreateUnreachable();
    Builder.ClearInsertionPoint();
  }

  // Emit the result value, even if unused, to evalute the side effects.
  const Expr *RV = S.getRetValue();

  // Treat block literals in a return expression as if they appeared
  // in their own scope.  This permits a small, easily-implemented
  // exception to our over-conservative rules about not jumping to
  // statements following block literals with non-trivial cleanups.
  RunCleanupsScope cleanupScope(*this);
  if (const ExprWithCleanups *cleanups =
        dyn_cast_or_null<ExprWithCleanups>(RV)) {
    enterFullExpression(cleanups);
    RV = cleanups->getSubExpr();
  }

  // FIXME: Clean this up by using an LValue for ReturnTemp,
  // EmitStoreThroughLValue, and EmitAnyExpr.
  if (getLangOpts().ElideConstructors &&
      S.getNRVOCandidate() && S.getNRVOCandidate()->isNRVOVariable()) {
    // Apply the named return value optimization for this return statement,
    // which means doing nothing: the appropriate result has already been
    // constructed into the NRVO variable.

    // If there is an NRVO flag for this variable, set it to 1 into indicate
    // that the cleanup code should not destroy the variable.
    if (llvm::Value *NRVOFlag = NRVOFlags[S.getNRVOCandidate()])
      Builder.CreateFlagStore(Builder.getTrue(), NRVOFlag);
  } else if (!ReturnValue.isValid() || (RV && RV->getType()->isVoidType())) {
    // Make sure not to return anything, but evaluate the expression
    // for side effects.
    if (RV)
      EmitAnyExpr(RV);
  } else if (!RV) {
    // Do nothing (return value is left uninitialized)
  } else if (FnRetTy->isReferenceType()) {
    // If this function returns a reference, take the address of the expression
    // rather than the value.
#if INTEL_CUSTOMIZATION
    // Handle the case of ret_type& function();
    if (!getLangOpts().IntelCompat ||
        CGM.getCodeGenOpts().OptimizationLevel < 2 ||
        !IsFakeLoadCand(RV) ||
        !EmitFakeLoadForRetPtr(RV)) {
      RValue Result = EmitReferenceBindingToExpr(RV);
      Builder.CreateStore(Result.getScalarVal(), ReturnValue);
    }
#endif // INTEL_CUSTOMIZATION
  } else {
    switch (getEvaluationKind(RV->getType())) {
    case TEK_Scalar:
#if INTEL_CUSTOMIZATION
      {
        const UnaryOperator *Exp = dyn_cast<UnaryOperator>(RV);
        // Handle the case of ret_type* function();
        if (!getLangOpts().IntelCompat ||
            CGM.getCodeGenOpts().OptimizationLevel < 2 || 
            !Exp ||
            Exp->getOpcode() != UO_AddrOf ||
            !IsFakeLoadCand(Exp->getSubExpr()) ||
            !EmitFakeLoadForRetPtr(Exp->getSubExpr())) {
          Builder.CreateStore(EmitScalarExpr(RV), ReturnValue);
        }
      }
#endif // INTEL_CUSTOMIZATION
      break;
    case TEK_Complex:
      EmitComplexExprIntoLValue(RV, MakeAddrLValue(ReturnValue, RV->getType()),
                                /*isInit*/ true);
      break;
    case TEK_Aggregate:
      EmitAggExpr(RV, AggValueSlot::forAddr(ReturnValue,
                                            Qualifiers(),
                                            AggValueSlot::IsDestructed,
                                            AggValueSlot::DoesNotNeedGCBarriers,
                                            AggValueSlot::IsNotAliased));
      break;
    }
  }

  ++NumReturnExprs;
  if (!RV || RV->isEvaluatable(getContext()))
    ++NumSimpleReturnExprs;

  cleanupScope.ForceCleanup();
  EmitBranchThroughCleanup(ReturnBlock);
}

void CodeGenFunction::EmitDeclStmt(const DeclStmt &S) {
  // As long as debug info is modeled with instructions, we have to ensure we
  // have a place to insert here and write the stop point here.
  if (HaveInsertPoint())
    EmitStopPoint(&S);

  for (const auto *I : S.decls()) { // INTEL
    EmitDecl(*I);
#ifdef INTEL_SPECIFIC_IL0_BACKEND
    if (I->hasAttr<AvoidFalseShareAttr>())
      EmitIntelAttribute(*I);
#endif  // INTEL_SPECIFIC_IL0_BACKEND
  }                                 // INTEL
}

void CodeGenFunction::EmitBreakStmt(const BreakStmt &S) {
  assert(!BreakContinueStack.empty() && "break stmt not in a loop or switch!");

  // If this code is reachable then emit a stop point (if generating
  // debug info). We have to do this ourselves because we are on the
  // "simple" statement path.
  if (HaveInsertPoint())
    EmitStopPoint(&S);

  EmitBranchThroughCleanup(BreakContinueStack.back().BreakBlock);
}

void CodeGenFunction::EmitContinueStmt(const ContinueStmt &S) {
  assert(!BreakContinueStack.empty() && "continue stmt not in a loop!");

  // If this code is reachable then emit a stop point (if generating
  // debug info). We have to do this ourselves because we are on the
  // "simple" statement path.
  if (HaveInsertPoint())
    EmitStopPoint(&S);

  EmitBranchThroughCleanup(BreakContinueStack.back().ContinueBlock);
}

/// EmitCaseStmtRange - If case statement range is not too big then
/// add multiple cases to switch instruction, one for each value within
/// the range. If range is too big then emit "if" condition check.
void CodeGenFunction::EmitCaseStmtRange(const CaseStmt &S) {
  assert(S.getRHS() && "Expected RHS value in CaseStmt");

  llvm::APSInt LHS = S.getLHS()->EvaluateKnownConstInt(getContext());
  llvm::APSInt RHS = S.getRHS()->EvaluateKnownConstInt(getContext());

  // Emit the code for this case. We do this first to make sure it is
  // properly chained from our predecessor before generating the
  // switch machinery to enter this block.
  llvm::BasicBlock *CaseDest = createBasicBlock("sw.bb");
  EmitBlockWithFallThrough(CaseDest, &S);
  EmitStmt(S.getSubStmt());

  // If range is empty, do nothing.
  if (LHS.isSigned() ? RHS.slt(LHS) : RHS.ult(LHS))
    return;

  llvm::APInt Range = RHS - LHS;
  // FIXME: parameters such as this should not be hardcoded.
  if (Range.ult(llvm::APInt(Range.getBitWidth(), 64))) {
    // Range is small enough to add multiple switch instruction cases.
    uint64_t Total = getProfileCount(&S);
    unsigned NCases = Range.getZExtValue() + 1;
    // We only have one region counter for the entire set of cases here, so we
    // need to divide the weights evenly between the generated cases, ensuring
    // that the total weight is preserved. E.g., a weight of 5 over three cases
    // will be distributed as weights of 2, 2, and 1.
    uint64_t Weight = Total / NCases, Rem = Total % NCases;
    for (unsigned I = 0; I != NCases; ++I) {
      if (SwitchWeights)
        SwitchWeights->push_back(Weight + (Rem ? 1 : 0));
      if (Rem)
        Rem--;
      SwitchInsn->addCase(Builder.getInt(LHS), CaseDest);
      ++LHS;
    }
    return;
  }

  // The range is too big. Emit "if" condition into a new block,
  // making sure to save and restore the current insertion point.
  llvm::BasicBlock *RestoreBB = Builder.GetInsertBlock();

  // Push this test onto the chain of range checks (which terminates
  // in the default basic block). The switch's default will be changed
  // to the top of this chain after switch emission is complete.
  llvm::BasicBlock *FalseDest = CaseRangeBlock;
  CaseRangeBlock = createBasicBlock("sw.caserange");

  CurFn->getBasicBlockList().push_back(CaseRangeBlock);
  Builder.SetInsertPoint(CaseRangeBlock);

  // Emit range check.
  llvm::Value *Diff =
    Builder.CreateSub(SwitchInsn->getCondition(), Builder.getInt(LHS));
  llvm::Value *Cond =
    Builder.CreateICmpULE(Diff, Builder.getInt(Range), "inbounds");

  llvm::MDNode *Weights = nullptr;
  if (SwitchWeights) {
    uint64_t ThisCount = getProfileCount(&S);
    uint64_t DefaultCount = (*SwitchWeights)[0];
    Weights = createProfileWeights(ThisCount, DefaultCount);

    // Since we're chaining the switch default through each large case range, we
    // need to update the weight for the default, ie, the first case, to include
    // this case.
    (*SwitchWeights)[0] += ThisCount;
  }
  Builder.CreateCondBr(Cond, CaseDest, FalseDest, Weights);

  // Restore the appropriate insertion point.
  if (RestoreBB)
    Builder.SetInsertPoint(RestoreBB);
  else
    Builder.ClearInsertionPoint();
}

void CodeGenFunction::EmitCaseStmt(const CaseStmt &S) {
  // If there is no enclosing switch instance that we're aware of, then this
  // case statement and its block can be elided.  This situation only happens
  // when we've constant-folded the switch, are emitting the constant case,
  // and part of the constant case includes another case statement.  For
  // instance: switch (4) { case 4: do { case 5: } while (1); }
  if (!SwitchInsn) {
    EmitStmt(S.getSubStmt());
    return;
  }

  // Handle case ranges.
  if (S.getRHS()) {
    EmitCaseStmtRange(S);
    return;
  }

  llvm::ConstantInt *CaseVal =
    Builder.getInt(S.getLHS()->EvaluateKnownConstInt(getContext()));

  // If the body of the case is just a 'break', try to not emit an empty block.
  // If we're profiling or we're not optimizing, leave the block in for better
  // debug and coverage analysis.
  if (!CGM.getCodeGenOpts().hasProfileClangInstr() &&
      CGM.getCodeGenOpts().OptimizationLevel > 0 &&
      isa<BreakStmt>(S.getSubStmt())) {
    JumpDest Block = BreakContinueStack.back().BreakBlock;

    // Only do this optimization if there are no cleanups that need emitting.
    if (isObviouslyBranchWithoutCleanups(Block)) {
      if (SwitchWeights)
        SwitchWeights->push_back(getProfileCount(&S));
      SwitchInsn->addCase(CaseVal, Block.getBlock());

      // If there was a fallthrough into this case, make sure to redirect it to
      // the end of the switch as well.
      if (Builder.GetInsertBlock()) {
        Builder.CreateBr(Block.getBlock());
        Builder.ClearInsertionPoint();
      }
      return;
    }
  }

  llvm::BasicBlock *CaseDest = createBasicBlock("sw.bb");
  EmitBlockWithFallThrough(CaseDest, &S);
  if (SwitchWeights)
    SwitchWeights->push_back(getProfileCount(&S));
  SwitchInsn->addCase(CaseVal, CaseDest);

  // Recursively emitting the statement is acceptable, but is not wonderful for
  // code where we have many case statements nested together, i.e.:
  //  case 1:
  //    case 2:
  //      case 3: etc.
  // Handling this recursively will create a new block for each case statement
  // that falls through to the next case which is IR intensive.  It also causes
  // deep recursion which can run into stack depth limitations.  Handle
  // sequential non-range case statements specially.
  const CaseStmt *CurCase = &S;
  const CaseStmt *NextCase = dyn_cast<CaseStmt>(S.getSubStmt());

  // Otherwise, iteratively add consecutive cases to this switch stmt.
  while (NextCase && NextCase->getRHS() == nullptr) {
    CurCase = NextCase;
    llvm::ConstantInt *CaseVal =
      Builder.getInt(CurCase->getLHS()->EvaluateKnownConstInt(getContext()));

    if (SwitchWeights)
      SwitchWeights->push_back(getProfileCount(NextCase));
    if (CGM.getCodeGenOpts().hasProfileClangInstr()) {
      CaseDest = createBasicBlock("sw.bb");
      EmitBlockWithFallThrough(CaseDest, &S);
    }

    SwitchInsn->addCase(CaseVal, CaseDest);
    NextCase = dyn_cast<CaseStmt>(CurCase->getSubStmt());
  }

  // Normal default recursion for non-cases.
  EmitStmt(CurCase->getSubStmt());
}

void CodeGenFunction::EmitDefaultStmt(const DefaultStmt &S) {
  // If there is no enclosing switch instance that we're aware of, then this
  // default statement can be elided. This situation only happens when we've
  // constant-folded the switch.
  if (!SwitchInsn) {
    EmitStmt(S.getSubStmt());
    return;
  }

  llvm::BasicBlock *DefaultBlock = SwitchInsn->getDefaultDest();
  assert(DefaultBlock->empty() &&
         "EmitDefaultStmt: Default block already defined?");

  EmitBlockWithFallThrough(DefaultBlock, &S);

  EmitStmt(S.getSubStmt());
}

/// CollectStatementsForCase - Given the body of a 'switch' statement and a
/// constant value that is being switched on, see if we can dead code eliminate
/// the body of the switch to a simple series of statements to emit.  Basically,
/// on a switch (5) we want to find these statements:
///    case 5:
///      printf(...);    <--
///      ++i;            <--
///      break;
///
/// and add them to the ResultStmts vector.  If it is unsafe to do this
/// transformation (for example, one of the elided statements contains a label
/// that might be jumped to), return CSFC_Failure.  If we handled it and 'S'
/// should include statements after it (e.g. the printf() line is a substmt of
/// the case) then return CSFC_FallThrough.  If we handled it and found a break
/// statement, then return CSFC_Success.
///
/// If Case is non-null, then we are looking for the specified case, checking
/// that nothing we jump over contains labels.  If Case is null, then we found
/// the case and are looking for the break.
///
/// If the recursive walk actually finds our Case, then we set FoundCase to
/// true.
///
enum CSFC_Result { CSFC_Failure, CSFC_FallThrough, CSFC_Success };
static CSFC_Result CollectStatementsForCase(const Stmt *S,
                                            const SwitchCase *Case,
                                            bool &FoundCase,
                              SmallVectorImpl<const Stmt*> &ResultStmts) {
  // If this is a null statement, just succeed.
  if (!S)
    return Case ? CSFC_Success : CSFC_FallThrough;

  // If this is the switchcase (case 4: or default) that we're looking for, then
  // we're in business.  Just add the substatement.
  if (const SwitchCase *SC = dyn_cast<SwitchCase>(S)) {
    if (S == Case) {
      FoundCase = true;
      return CollectStatementsForCase(SC->getSubStmt(), nullptr, FoundCase,
                                      ResultStmts);
    }

    // Otherwise, this is some other case or default statement, just ignore it.
    return CollectStatementsForCase(SC->getSubStmt(), Case, FoundCase,
                                    ResultStmts);
  }

  // If we are in the live part of the code and we found our break statement,
  // return a success!
  if (!Case && isa<BreakStmt>(S))
    return CSFC_Success;

  // If this is a switch statement, then it might contain the SwitchCase, the
  // break, or neither.
  if (const CompoundStmt *CS = dyn_cast<CompoundStmt>(S)) {
    // Handle this as two cases: we might be looking for the SwitchCase (if so
    // the skipped statements must be skippable) or we might already have it.
    CompoundStmt::const_body_iterator I = CS->body_begin(), E = CS->body_end();
    bool StartedInLiveCode = FoundCase;
    unsigned StartSize = ResultStmts.size();

    // If we've not found the case yet, scan through looking for it.
    if (Case) {
      // Keep track of whether we see a skipped declaration.  The code could be
      // using the declaration even if it is skipped, so we can't optimize out
      // the decl if the kept statements might refer to it.
      bool HadSkippedDecl = false;

      // If we're looking for the case, just see if we can skip each of the
      // substatements.
      for (; Case && I != E; ++I) {
        HadSkippedDecl |= CodeGenFunction::mightAddDeclToScope(*I);

        switch (CollectStatementsForCase(*I, Case, FoundCase, ResultStmts)) {
        case CSFC_Failure: return CSFC_Failure;
        case CSFC_Success:
          // A successful result means that either 1) that the statement doesn't
          // have the case and is skippable, or 2) does contain the case value
          // and also contains the break to exit the switch.  In the later case,
          // we just verify the rest of the statements are elidable.
          if (FoundCase) {
            // If we found the case and skipped declarations, we can't do the
            // optimization.
            if (HadSkippedDecl)
              return CSFC_Failure;

            for (++I; I != E; ++I)
              if (CodeGenFunction::ContainsLabel(*I, true))
                return CSFC_Failure;
            return CSFC_Success;
          }
          break;
        case CSFC_FallThrough:
          // If we have a fallthrough condition, then we must have found the
          // case started to include statements.  Consider the rest of the
          // statements in the compound statement as candidates for inclusion.
          assert(FoundCase && "Didn't find case but returned fallthrough?");
          // We recursively found Case, so we're not looking for it anymore.
          Case = nullptr;

          // If we found the case and skipped declarations, we can't do the
          // optimization.
          if (HadSkippedDecl)
            return CSFC_Failure;
          break;
        }
      }

      if (!FoundCase)
        return CSFC_Success;

      assert(!HadSkippedDecl && "fallthrough after skipping decl");
    }

    // If we have statements in our range, then we know that the statements are
    // live and need to be added to the set of statements we're tracking.
    bool AnyDecls = false;
    for (; I != E; ++I) {
      AnyDecls |= CodeGenFunction::mightAddDeclToScope(*I);

      switch (CollectStatementsForCase(*I, nullptr, FoundCase, ResultStmts)) {
      case CSFC_Failure: return CSFC_Failure;
      case CSFC_FallThrough:
        // A fallthrough result means that the statement was simple and just
        // included in ResultStmt, keep adding them afterwards.
        break;
      case CSFC_Success:
        // A successful result means that we found the break statement and
        // stopped statement inclusion.  We just ensure that any leftover stmts
        // are skippable and return success ourselves.
        for (++I; I != E; ++I)
          if (CodeGenFunction::ContainsLabel(*I, true))
            return CSFC_Failure;
        return CSFC_Success;
      }
    }

    // If we're about to fall out of a scope without hitting a 'break;', we
    // can't perform the optimization if there were any decls in that scope
    // (we'd lose their end-of-lifetime).
    if (AnyDecls) {
      // If the entire compound statement was live, there's one more thing we
      // can try before giving up: emit the whole thing as a single statement.
      // We can do that unless the statement contains a 'break;'.
      // FIXME: Such a break must be at the end of a construct within this one.
      // We could emit this by just ignoring the BreakStmts entirely.
      if (StartedInLiveCode && !CodeGenFunction::containsBreak(S)) {
        ResultStmts.resize(StartSize);
        ResultStmts.push_back(S);
      } else {
        return CSFC_Failure;
      }
    }

    return CSFC_FallThrough;
  }

  // Okay, this is some other statement that we don't handle explicitly, like a
  // for statement or increment etc.  If we are skipping over this statement,
  // just verify it doesn't have labels, which would make it invalid to elide.
  if (Case) {
    if (CodeGenFunction::ContainsLabel(S, true))
      return CSFC_Failure;
    return CSFC_Success;
  }

  // Otherwise, we want to include this statement.  Everything is cool with that
  // so long as it doesn't contain a break out of the switch we're in.
  if (CodeGenFunction::containsBreak(S)) return CSFC_Failure;

  // Otherwise, everything is great.  Include the statement and tell the caller
  // that we fall through and include the next statement as well.
  ResultStmts.push_back(S);
  return CSFC_FallThrough;
}

/// FindCaseStatementsForValue - Find the case statement being jumped to and
/// then invoke CollectStatementsForCase to find the list of statements to emit
/// for a switch on constant.  See the comment above CollectStatementsForCase
/// for more details.
static bool FindCaseStatementsForValue(const SwitchStmt &S,
                                       const llvm::APSInt &ConstantCondValue,
                                SmallVectorImpl<const Stmt*> &ResultStmts,
                                       ASTContext &C,
                                       const SwitchCase *&ResultCase) {
  // First step, find the switch case that is being branched to.  We can do this
  // efficiently by scanning the SwitchCase list.
  const SwitchCase *Case = S.getSwitchCaseList();
  const DefaultStmt *DefaultCase = nullptr;

  for (; Case; Case = Case->getNextSwitchCase()) {
    // It's either a default or case.  Just remember the default statement in
    // case we're not jumping to any numbered cases.
    if (const DefaultStmt *DS = dyn_cast<DefaultStmt>(Case)) {
      DefaultCase = DS;
      continue;
    }

    // Check to see if this case is the one we're looking for.
    const CaseStmt *CS = cast<CaseStmt>(Case);
    // Don't handle case ranges yet.
    if (CS->getRHS()) return false;

    // If we found our case, remember it as 'case'.
    if (CS->getLHS()->EvaluateKnownConstInt(C) == ConstantCondValue)
      break;
  }

  // If we didn't find a matching case, we use a default if it exists, or we
  // elide the whole switch body!
  if (!Case) {
    // It is safe to elide the body of the switch if it doesn't contain labels
    // etc.  If it is safe, return successfully with an empty ResultStmts list.
    if (!DefaultCase)
      return !CodeGenFunction::ContainsLabel(&S);
    Case = DefaultCase;
  }

  // Ok, we know which case is being jumped to, try to collect all the
  // statements that follow it.  This can fail for a variety of reasons.  Also,
  // check to see that the recursive walk actually found our case statement.
  // Insane cases like this can fail to find it in the recursive walk since we
  // don't handle every stmt kind:
  // switch (4) {
  //   while (1) {
  //     case 4: ...
  bool FoundCase = false;
  ResultCase = Case;
  return CollectStatementsForCase(S.getBody(), Case, FoundCase,
                                  ResultStmts) != CSFC_Failure &&
         FoundCase;
}

void CodeGenFunction::EmitSwitchStmt(const SwitchStmt &S) {
  // Handle nested switch statements.
  llvm::SwitchInst *SavedSwitchInsn = SwitchInsn;
  SmallVector<uint64_t, 16> *SavedSwitchWeights = SwitchWeights;
  llvm::BasicBlock *SavedCRBlock = CaseRangeBlock;

  // See if we can constant fold the condition of the switch and therefore only
  // emit the live case statement (if any) of the switch.
  llvm::APSInt ConstantCondValue;
  if (ConstantFoldsToSimpleInteger(S.getCond(), ConstantCondValue)) {
    SmallVector<const Stmt*, 4> CaseStmts;
    const SwitchCase *Case = nullptr;
    if (FindCaseStatementsForValue(S, ConstantCondValue, CaseStmts,
                                   getContext(), Case)) {
      if (Case)
        incrementProfileCounter(Case);
      RunCleanupsScope ExecutedScope(*this);

      if (S.getInit())
        EmitStmt(S.getInit());

      // Emit the condition variable if needed inside the entire cleanup scope
      // used by this special case for constant folded switches.
      if (S.getConditionVariable())
        EmitAutoVarDecl(*S.getConditionVariable());

      // At this point, we are no longer "within" a switch instance, so
      // we can temporarily enforce this to ensure that any embedded case
      // statements are not emitted.
      SwitchInsn = nullptr;

      // Okay, we can dead code eliminate everything except this case.  Emit the
      // specified series of statements and we're good.
      for (unsigned i = 0, e = CaseStmts.size(); i != e; ++i)
        EmitStmt(CaseStmts[i]);
      incrementProfileCounter(&S);

      // Now we want to restore the saved switch instance so that nested
      // switches continue to function properly
      SwitchInsn = SavedSwitchInsn;

      return;
    }
  }

  JumpDest SwitchExit = getJumpDestInCurrentScope("sw.epilog");

  RunCleanupsScope ConditionScope(*this);

  if (S.getInit())
    EmitStmt(S.getInit());

  if (S.getConditionVariable())
    EmitAutoVarDecl(*S.getConditionVariable());
  llvm::Value *CondV = EmitScalarExpr(S.getCond());

  // Create basic block to hold stuff that comes after switch
  // statement. We also need to create a default block now so that
  // explicit case ranges tests can have a place to jump to on
  // failure.
  llvm::BasicBlock *DefaultBlock = createBasicBlock("sw.default");
  SwitchInsn = Builder.CreateSwitch(CondV, DefaultBlock);
  if (PGO.haveRegionCounts()) {
    // Walk the SwitchCase list to find how many there are.
    uint64_t DefaultCount = 0;
    unsigned NumCases = 0;
    for (const SwitchCase *Case = S.getSwitchCaseList();
         Case;
         Case = Case->getNextSwitchCase()) {
      if (isa<DefaultStmt>(Case))
        DefaultCount = getProfileCount(Case);
      NumCases += 1;
    }
    SwitchWeights = new SmallVector<uint64_t, 16>();
    SwitchWeights->reserve(NumCases);
    // The default needs to be first. We store the edge count, so we already
    // know the right weight.
    SwitchWeights->push_back(DefaultCount);
  }
  CaseRangeBlock = DefaultBlock;

  // Clear the insertion point to indicate we are in unreachable code.
  Builder.ClearInsertionPoint();

  // All break statements jump to NextBlock. If BreakContinueStack is non-empty
  // then reuse last ContinueBlock.
  JumpDest OuterContinue;
  if (!BreakContinueStack.empty())
    OuterContinue = BreakContinueStack.back().ContinueBlock;

  BreakContinueStack.push_back(BreakContinue(SwitchExit, OuterContinue));

  // Emit switch body.
  EmitStmt(S.getBody());

  BreakContinueStack.pop_back();

  // Update the default block in case explicit case range tests have
  // been chained on top.
  SwitchInsn->setDefaultDest(CaseRangeBlock);

  // If a default was never emitted:
  if (!DefaultBlock->getParent()) {
    // If we have cleanups, emit the default block so that there's a
    // place to jump through the cleanups from.
    if (ConditionScope.requiresCleanups()) {
      EmitBlock(DefaultBlock);

    // Otherwise, just forward the default block to the switch end.
    } else {
      DefaultBlock->replaceAllUsesWith(SwitchExit.getBlock());
      delete DefaultBlock;
    }
  }

  ConditionScope.ForceCleanup();

  // Emit continuation.
  EmitBlock(SwitchExit.getBlock(), true);
  incrementProfileCounter(&S);

  // If the switch has a condition wrapped by __builtin_unpredictable,
  // create metadata that specifies that the switch is unpredictable.
  // Don't bother if not optimizing because that metadata would not be used.
  auto *Call = dyn_cast<CallExpr>(S.getCond());
  if (Call && CGM.getCodeGenOpts().OptimizationLevel != 0) {
    auto *FD = dyn_cast_or_null<FunctionDecl>(Call->getCalleeDecl());
    if (FD && FD->getBuiltinID() == Builtin::BI__builtin_unpredictable) {
      llvm::MDBuilder MDHelper(getLLVMContext());
      SwitchInsn->setMetadata(llvm::LLVMContext::MD_unpredictable,
                              MDHelper.createUnpredictable());
    }
  }

  if (SwitchWeights) {
    assert(SwitchWeights->size() == 1 + SwitchInsn->getNumCases() &&
           "switch weights do not match switch cases");
    // If there's only one jump destination there's no sense weighting it.
    if (SwitchWeights->size() > 1)
      SwitchInsn->setMetadata(llvm::LLVMContext::MD_prof,
                              createProfileWeights(*SwitchWeights));
    delete SwitchWeights;
  }
  SwitchInsn = SavedSwitchInsn;
  SwitchWeights = SavedSwitchWeights;
  CaseRangeBlock = SavedCRBlock;
}

static std::string
SimplifyConstraint(const char *Constraint, const TargetInfo &Target,
                 SmallVectorImpl<TargetInfo::ConstraintInfo> *OutCons=nullptr) {
  std::string Result;

  while (*Constraint) {
    switch (*Constraint) {
    default:
      Result += Target.convertConstraint(Constraint);
      break;
    // Ignore these
    case '*':
    case '?':
    case '!':
    case '=': // Will see this and the following in mult-alt constraints.
    case '+':
      break;
    case '#': // Ignore the rest of the constraint alternative.
      while (Constraint[1] && Constraint[1] != ',')
        Constraint++;
      break;
    case '&':
    case '%':
      Result += *Constraint;
      while (Constraint[1] && Constraint[1] == *Constraint)
        Constraint++;
      break;
    case ',':
      Result += "|";
      break;
    case 'g':
      Result += "imr";
      break;
    case '[': {
      assert(OutCons &&
             "Must pass output names to constraints with a symbolic name");
      unsigned Index;
      bool result = Target.resolveSymbolicName(Constraint, *OutCons, Index);
      assert(result && "Could not resolve symbolic name"); (void)result;
      Result += llvm::utostr(Index);
      break;
    }
    }

    Constraint++;
  }

  return Result;
}

/// AddVariableConstraints - Look at AsmExpr and if it is a variable declared
/// as using a particular register add that as a constraint that will be used
/// in this asm stmt.
static std::string
AddVariableConstraints(const std::string &Constraint, const Expr &AsmExpr,
                       const TargetInfo &Target, CodeGenModule &CGM,
                       const AsmStmt &Stmt, const bool EarlyClobber) {
  const DeclRefExpr *AsmDeclRef = dyn_cast<DeclRefExpr>(&AsmExpr);
  if (!AsmDeclRef)
    return Constraint;
  const ValueDecl &Value = *AsmDeclRef->getDecl();
  const VarDecl *Variable = dyn_cast<VarDecl>(&Value);
  if (!Variable)
    return Constraint;
  if (Variable->getStorageClass() != SC_Register)
    return Constraint;
  AsmLabelAttr *Attr = Variable->getAttr<AsmLabelAttr>();
  if (!Attr)
    return Constraint;
  StringRef Register = Attr->getLabel();
  assert(Target.isValidGCCRegisterName(Register));
  // We're using validateOutputConstraint here because we only care if
  // this is a register constraint.
  TargetInfo::ConstraintInfo Info(Constraint, "");
  if (Target.validateOutputConstraint(Info) &&
      !Info.allowsRegister()) {
    CGM.ErrorUnsupported(&Stmt, "__asm__");
    return Constraint;
  }
  // Canonicalize the register here before returning it.
  Register = Target.getNormalizedGCCRegisterName(Register);
  return (EarlyClobber ? "&{" : "{") + Register.str() + "}";
}

llvm::Value*
CodeGenFunction::EmitAsmInputLValue(const TargetInfo::ConstraintInfo &Info,
                                    LValue InputValue, QualType InputType,
                                    std::string &ConstraintStr,
                                    SourceLocation Loc) {
  llvm::Value *Arg;
  if (Info.allowsRegister() || !Info.allowsMemory()) {
    if (CodeGenFunction::hasScalarEvaluationKind(InputType)) {
      Arg = EmitLoadOfLValue(InputValue, Loc).getScalarVal();
    } else {
      llvm::Type *Ty = ConvertType(InputType);
      uint64_t Size = CGM.getDataLayout().getTypeSizeInBits(Ty);
      if (Size <= 64 && llvm::isPowerOf2_64(Size)) {
        Ty = llvm::IntegerType::get(getLLVMContext(), Size);
        Ty = llvm::PointerType::getUnqual(Ty);

        Arg = Builder.CreateLoad(Builder.CreateBitCast(InputValue.getAddress(),
                                                       Ty));
      } else {
        Arg = InputValue.getPointer();
        ConstraintStr += '*';
      }
    }
  } else {
    Arg = InputValue.getPointer();
    ConstraintStr += '*';
  }

  return Arg;
}

llvm::Value* CodeGenFunction::EmitAsmInput(
                                         const TargetInfo::ConstraintInfo &Info,
                                           const Expr *InputExpr,
                                           std::string &ConstraintStr) {
  // If this can't be a register or memory, i.e., has to be a constant
  // (immediate or symbolic), try to emit it as such.
  if (!Info.allowsRegister() && !Info.allowsMemory()) {
    llvm::APSInt Result;
    if (InputExpr->EvaluateAsInt(Result, getContext()))
      return llvm::ConstantInt::get(getLLVMContext(), Result);
#if INTEL_CUSTOMIZATION
      // Fix for CQ377377: Constraints "I"|"J" expects an integer constant
      // expression.
    else if (getLangOpts().IntelCompat &&
             InputExpr->getType().isConstQualified() &&
             InputExpr->getType()->isIntegerType())
      return EmitScalarExpr(InputExpr);
#endif //INTEL_CUSTOMIZATION
    assert(!Info.requiresImmediateConstant() &&
           "Required-immediate inlineasm arg isn't constant?");
  }

  if (Info.allowsRegister() || !Info.allowsMemory())
    if (CodeGenFunction::hasScalarEvaluationKind(InputExpr->getType()))
      return EmitScalarExpr(InputExpr);
  if (InputExpr->getStmtClass() == Expr::CXXThisExprClass)
    return EmitScalarExpr(InputExpr);
  InputExpr = InputExpr->IgnoreParenNoopCasts(getContext());
  LValue Dest = EmitLValue(InputExpr);
  return EmitAsmInputLValue(Info, Dest, InputExpr->getType(), ConstraintStr,
                            InputExpr->getExprLoc());
}

/// getAsmSrcLocInfo - Return the !srcloc metadata node to attach to an inline
/// asm call instruction.  The !srcloc MDNode contains a list of constant
/// integers which are the source locations of the start of each line in the
/// asm.
static llvm::MDNode *getAsmSrcLocInfo(const StringLiteral *Str,
                                      CodeGenFunction &CGF) {
  SmallVector<llvm::Metadata *, 8> Locs;
  // Add the location of the first line to the MDNode.
  Locs.push_back(llvm::ConstantAsMetadata::get(llvm::ConstantInt::get(
      CGF.Int32Ty, Str->getLocStart().getRawEncoding())));
  StringRef StrVal = Str->getString();
  if (!StrVal.empty()) {
    const SourceManager &SM = CGF.CGM.getContext().getSourceManager();
    const LangOptions &LangOpts = CGF.CGM.getLangOpts();
    unsigned StartToken = 0;
    unsigned ByteOffset = 0;

    // Add the location of the start of each subsequent line of the asm to the
    // MDNode.
    for (unsigned i = 0, e = StrVal.size() - 1; i != e; ++i) {
      if (StrVal[i] != '\n') continue;
      SourceLocation LineLoc = Str->getLocationOfByte(
          i + 1, SM, LangOpts, CGF.getTarget(), &StartToken, &ByteOffset);
      Locs.push_back(llvm::ConstantAsMetadata::get(
          llvm::ConstantInt::get(CGF.Int32Ty, LineLoc.getRawEncoding())));
    }
  }

  return llvm::MDNode::get(CGF.getLLVMContext(), Locs);
}

void CodeGenFunction::EmitAsmStmt(const AsmStmt &S) {
  // Assemble the final asm string.
  std::string AsmString = S.generateAsmString(getContext());

  // Get all the output and input constraints together.
  SmallVector<TargetInfo::ConstraintInfo, 4> OutputConstraintInfos;
  SmallVector<TargetInfo::ConstraintInfo, 4> InputConstraintInfos;

  for (unsigned i = 0, e = S.getNumOutputs(); i != e; i++) {
    StringRef Name;
    if (const GCCAsmStmt *GAS = dyn_cast<GCCAsmStmt>(&S))
      Name = GAS->getOutputName(i);
    TargetInfo::ConstraintInfo Info(S.getOutputConstraint(i), Name);
    bool IsValid = getTarget().validateOutputConstraint(Info); (void)IsValid;
    assert(IsValid && "Failed to parse output constraint");
    OutputConstraintInfos.push_back(Info);
  }

  for (unsigned i = 0, e = S.getNumInputs(); i != e; i++) {
    StringRef Name;
    if (const GCCAsmStmt *GAS = dyn_cast<GCCAsmStmt>(&S))
      Name = GAS->getInputName(i);
    TargetInfo::ConstraintInfo Info(S.getInputConstraint(i), Name);
    bool IsValid =
      getTarget().validateInputConstraint(OutputConstraintInfos, Info);
    assert(IsValid && "Failed to parse input constraint"); (void)IsValid;
#if INTEL_CUSTOMIZATION
    // CQ#371735 - allow use of registers for rvalues under 'm' constraint.
    if (getLangOpts().IntelCompat &&
        S.getInputConstraint(i).find('m') != StringRef::npos &&
        Info.allowsMemory() && !Info.allowsRegister())
      if (const Expr *E = S.getInputExpr(i)) {
        const Expr *E2 = E->IgnoreParenNoopCasts(getContext());
        Expr::Classification::Kinds Kind = E2->Classify(getContext()).getKind();
        // Allow registers for anything except lvalues, xvalues and functions.
        if (!E->isLValue() && Kind > Expr::Classification::CL_Function)
          Info.setAllowsRegister();
      }
#endif // INTEL_CUSTOMIZATION
    InputConstraintInfos.push_back(Info);
  }

  std::string Constraints;

  std::vector<LValue> ResultRegDests;
  std::vector<QualType> ResultRegQualTys;
  std::vector<llvm::Type *> ResultRegTypes;
  std::vector<llvm::Type *> ResultTruncRegTypes;
  std::vector<llvm::Type *> ArgTypes;
  std::vector<llvm::Value*> Args;

  // Keep track of inout constraints.
  std::string InOutConstraints;
  std::vector<llvm::Value*> InOutArgs;
  std::vector<llvm::Type*> InOutArgTypes;

  // An inline asm can be marked readonly if it meets the following conditions:
  //  - it doesn't have any sideeffects
  //  - it doesn't clobber memory
  //  - it doesn't return a value by-reference
  // It can be marked readnone if it doesn't have any input memory constraints
  // in addition to meeting the conditions listed above.
  bool ReadOnly = true, ReadNone = true;

  for (unsigned i = 0, e = S.getNumOutputs(); i != e; i++) {
    TargetInfo::ConstraintInfo &Info = OutputConstraintInfos[i];

    // Simplify the output constraint.
    std::string OutputConstraint(S.getOutputConstraint(i));
    OutputConstraint = SimplifyConstraint(OutputConstraint.c_str() + 1,
                                          getTarget());

    const Expr *OutExpr = S.getOutputExpr(i);
    OutExpr = OutExpr->IgnoreParenNoopCasts(getContext());

    OutputConstraint = AddVariableConstraints(OutputConstraint, *OutExpr,
                                              getTarget(), CGM, S,
                                              Info.earlyClobber());

    LValue Dest = EmitLValue(OutExpr);
    if (!Constraints.empty())
      Constraints += ',';

    // If this is a register output, then make the inline asm return it
    // by-value.  If this is a memory result, return the value by-reference.
    if (!Info.allowsMemory() && hasScalarEvaluationKind(OutExpr->getType())) {
      Constraints += "=" + OutputConstraint;
      ResultRegQualTys.push_back(OutExpr->getType());
      ResultRegDests.push_back(Dest);
      ResultRegTypes.push_back(ConvertTypeForMem(OutExpr->getType()));
      ResultTruncRegTypes.push_back(ResultRegTypes.back());

      // If this output is tied to an input, and if the input is larger, then
      // we need to set the actual result type of the inline asm node to be the
      // same as the input type.
      if (Info.hasMatchingInput()) {
        unsigned InputNo;
        for (InputNo = 0; InputNo != S.getNumInputs(); ++InputNo) {
          TargetInfo::ConstraintInfo &Input = InputConstraintInfos[InputNo];
          if (Input.hasTiedOperand() && Input.getTiedOperand() == i)
            break;
        }
        assert(InputNo != S.getNumInputs() && "Didn't find matching input!");

        QualType InputTy = S.getInputExpr(InputNo)->getType();
        QualType OutputType = OutExpr->getType();

        uint64_t InputSize = getContext().getTypeSize(InputTy);
        if (getContext().getTypeSize(OutputType) < InputSize) {
          // Form the asm to return the value as a larger integer or fp type.
          ResultRegTypes.back() = ConvertType(InputTy);
        }
      }
      if (llvm::Type* AdjTy =
            getTargetHooks().adjustInlineAsmType(*this, OutputConstraint,
                                                 ResultRegTypes.back()))
        ResultRegTypes.back() = AdjTy;
      else {
        CGM.getDiags().Report(S.getAsmLoc(),
                              diag::err_asm_invalid_type_in_input)
            << OutExpr->getType() << OutputConstraint;
      }
    } else {
      ArgTypes.push_back(Dest.getAddress().getType());
      Args.push_back(Dest.getPointer());
      Constraints += "=*";
      Constraints += OutputConstraint;
      ReadOnly = ReadNone = false;
    }

    if (Info.isReadWrite()) {
      InOutConstraints += ',';

      const Expr *InputExpr = S.getOutputExpr(i);
      llvm::Value *Arg = EmitAsmInputLValue(Info, Dest, InputExpr->getType(),
                                            InOutConstraints,
                                            InputExpr->getExprLoc());

      if (llvm::Type* AdjTy =
          getTargetHooks().adjustInlineAsmType(*this, OutputConstraint,
                                               Arg->getType()))
        Arg = Builder.CreateBitCast(Arg, AdjTy);

      if (Info.allowsRegister())
        InOutConstraints += llvm::utostr(i);
      else
        InOutConstraints += OutputConstraint;

      InOutArgTypes.push_back(Arg->getType());
      InOutArgs.push_back(Arg);
    }
  }

  // If this is a Microsoft-style asm blob, store the return registers (EAX:EDX)
  // to the return value slot. Only do this when returning in registers.
  if (isa<MSAsmStmt>(&S)) {
    const ABIArgInfo &RetAI = CurFnInfo->getReturnInfo();
    if (RetAI.isDirect() || RetAI.isExtend()) {
      // Make a fake lvalue for the return value slot.
      LValue ReturnSlot = MakeAddrLValue(ReturnValue, FnRetTy);
      CGM.getTargetCodeGenInfo().addReturnRegisterOutputs(
          *this, ReturnSlot, Constraints, ResultRegTypes, ResultTruncRegTypes,
          ResultRegDests, AsmString, S.getNumOutputs());
      SawAsmBlock = true;
    }
  }

  for (unsigned i = 0, e = S.getNumInputs(); i != e; i++) {
    const Expr *InputExpr = S.getInputExpr(i);

    TargetInfo::ConstraintInfo &Info = InputConstraintInfos[i];

    if (Info.allowsMemory())
      ReadNone = false;

    if (!Constraints.empty())
      Constraints += ',';

    // Simplify the input constraint.
    std::string InputConstraint(S.getInputConstraint(i));
    InputConstraint = SimplifyConstraint(InputConstraint.c_str(), getTarget(),
                                         &OutputConstraintInfos);

    InputConstraint = AddVariableConstraints(
        InputConstraint, *InputExpr->IgnoreParenNoopCasts(getContext()),
        getTarget(), CGM, S, false /* No EarlyClobber */);

    llvm::Value *Arg = EmitAsmInput(Info, InputExpr, Constraints);

    // If this input argument is tied to a larger output result, extend the
    // input to be the same size as the output.  The LLVM backend wants to see
    // the input and output of a matching constraint be the same size.  Note
    // that GCC does not define what the top bits are here.  We use zext because
    // that is usually cheaper, but LLVM IR should really get an anyext someday.
    if (Info.hasTiedOperand()) {
      unsigned Output = Info.getTiedOperand();
      QualType OutputType = S.getOutputExpr(Output)->getType();
      QualType InputTy = InputExpr->getType();

      if (getContext().getTypeSize(OutputType) >
          getContext().getTypeSize(InputTy)) {
        // Use ptrtoint as appropriate so that we can do our extension.
        if (isa<llvm::PointerType>(Arg->getType()))
          Arg = Builder.CreatePtrToInt(Arg, IntPtrTy);
        llvm::Type *OutputTy = ConvertType(OutputType);
        if (isa<llvm::IntegerType>(OutputTy))
          Arg = Builder.CreateZExt(Arg, OutputTy);
        else if (isa<llvm::PointerType>(OutputTy))
          Arg = Builder.CreateZExt(Arg, IntPtrTy);
        else {
          assert(OutputTy->isFloatingPointTy() && "Unexpected output type");
          Arg = Builder.CreateFPExt(Arg, OutputTy);
        }
      }
    }
    if (llvm::Type* AdjTy =
              getTargetHooks().adjustInlineAsmType(*this, InputConstraint,
                                                   Arg->getType()))
      Arg = Builder.CreateBitCast(Arg, AdjTy);
    else
      CGM.getDiags().Report(S.getAsmLoc(), diag::err_asm_invalid_type_in_input)
          << InputExpr->getType() << InputConstraint;

    ArgTypes.push_back(Arg->getType());
    Args.push_back(Arg);
    Constraints += InputConstraint;
  }

  // Append the "input" part of inout constraints last.
  for (unsigned i = 0, e = InOutArgs.size(); i != e; i++) {
    ArgTypes.push_back(InOutArgTypes[i]);
    Args.push_back(InOutArgs[i]);
  }
  Constraints += InOutConstraints;

  // Clobbers
  for (unsigned i = 0, e = S.getNumClobbers(); i != e; i++) {
    StringRef Clobber = S.getClobber(i);

    if (Clobber == "memory")
      ReadOnly = ReadNone = false;
    else if (Clobber != "cc")
      Clobber = getTarget().getNormalizedGCCRegisterName(Clobber);

    if (!Constraints.empty())
      Constraints += ',';

    Constraints += "~{";
    Constraints += Clobber;
    Constraints += '}';
  }

  // Add machine specific clobbers
  std::string MachineClobbers = getTarget().getClobbers();
  if (!MachineClobbers.empty()) {
    if (!Constraints.empty())
      Constraints += ',';
    Constraints += MachineClobbers;
  }

  llvm::Type *ResultType;
  if (ResultRegTypes.empty())
    ResultType = VoidTy;
  else if (ResultRegTypes.size() == 1)
    ResultType = ResultRegTypes[0];
  else
    ResultType = llvm::StructType::get(getLLVMContext(), ResultRegTypes);

  llvm::FunctionType *FTy =
    llvm::FunctionType::get(ResultType, ArgTypes, false);

  bool HasSideEffect = S.isVolatile() || S.getNumOutputs() == 0;
  llvm::InlineAsm::AsmDialect AsmDialect = isa<MSAsmStmt>(&S) ?
    llvm::InlineAsm::AD_Intel : llvm::InlineAsm::AD_ATT;
  llvm::InlineAsm *IA =
    llvm::InlineAsm::get(FTy, AsmString, Constraints, HasSideEffect,
                         /* IsAlignStack */ false, AsmDialect);
  llvm::CallInst *Result = Builder.CreateCall(IA, Args);
  Result->addAttribute(llvm::AttributeList::FunctionIndex,
                       llvm::Attribute::NoUnwind);

  // Attach readnone and readonly attributes.
  if (!HasSideEffect) {
    if (ReadNone)
      Result->addAttribute(llvm::AttributeList::FunctionIndex,
                           llvm::Attribute::ReadNone);
    else if (ReadOnly)
      Result->addAttribute(llvm::AttributeList::FunctionIndex,
                           llvm::Attribute::ReadOnly);
  }

  // Slap the source location of the inline asm into a !srcloc metadata on the
  // call.
  if (const GCCAsmStmt *gccAsmStmt = dyn_cast<GCCAsmStmt>(&S)) {
    Result->setMetadata("srcloc", getAsmSrcLocInfo(gccAsmStmt->getAsmString(),
                                                   *this));
  } else {
    // At least put the line number on MS inline asm blobs.
    auto Loc = llvm::ConstantInt::get(Int32Ty, S.getAsmLoc().getRawEncoding());
    Result->setMetadata("srcloc",
                        llvm::MDNode::get(getLLVMContext(),
                                          llvm::ConstantAsMetadata::get(Loc)));
  }

  if (getLangOpts().assumeFunctionsAreConvergent()) {
    // Conservatively, mark all inline asm blocks in CUDA or OpenCL as
    // convergent (meaning, they may call an intrinsically convergent op, such
    // as bar.sync, and so can't have certain optimizations applied around
    // them).
    Result->addAttribute(llvm::AttributeList::FunctionIndex,
                         llvm::Attribute::Convergent);
  }

  // Extract all of the register value results from the asm.
  std::vector<llvm::Value*> RegResults;
  if (ResultRegTypes.size() == 1) {
    RegResults.push_back(Result);
  } else {
    for (unsigned i = 0, e = ResultRegTypes.size(); i != e; ++i) {
      llvm::Value *Tmp = Builder.CreateExtractValue(Result, i, "asmresult");
      RegResults.push_back(Tmp);
    }
  }

  assert(RegResults.size() == ResultRegTypes.size());
  assert(RegResults.size() == ResultTruncRegTypes.size());
  assert(RegResults.size() == ResultRegDests.size());
  for (unsigned i = 0, e = RegResults.size(); i != e; ++i) {
    llvm::Value *Tmp = RegResults[i];

    // If the result type of the LLVM IR asm doesn't match the result type of
    // the expression, do the conversion.
    if (ResultRegTypes[i] != ResultTruncRegTypes[i]) {
      llvm::Type *TruncTy = ResultTruncRegTypes[i];

      // Truncate the integer result to the right size, note that TruncTy can be
      // a pointer.
      if (TruncTy->isFloatingPointTy())
        Tmp = Builder.CreateFPTrunc(Tmp, TruncTy);
      else if (TruncTy->isPointerTy() && Tmp->getType()->isIntegerTy()) {
        uint64_t ResSize = CGM.getDataLayout().getTypeSizeInBits(TruncTy);
        Tmp = Builder.CreateTrunc(Tmp,
                   llvm::IntegerType::get(getLLVMContext(), (unsigned)ResSize));
        Tmp = Builder.CreateIntToPtr(Tmp, TruncTy);
      } else if (Tmp->getType()->isPointerTy() && TruncTy->isIntegerTy()) {
        uint64_t TmpSize =CGM.getDataLayout().getTypeSizeInBits(Tmp->getType());
        Tmp = Builder.CreatePtrToInt(Tmp,
                   llvm::IntegerType::get(getLLVMContext(), (unsigned)TmpSize));
        Tmp = Builder.CreateTrunc(Tmp, TruncTy);
      } else if (TruncTy->isIntegerTy()) {
        Tmp = Builder.CreateZExtOrTrunc(Tmp, TruncTy);
      } else if (TruncTy->isVectorTy()) {
        Tmp = Builder.CreateBitCast(Tmp, TruncTy);
      }
    }

    EmitStoreThroughLValue(RValue::get(Tmp), ResultRegDests[i]);
  }
}

LValue CodeGenFunction::InitCapturedStruct(const CapturedStmt &S) {
  const RecordDecl *RD = S.getCapturedRecordDecl();
  QualType RecordTy = getContext().getRecordType(RD);

  // Initialize the captured struct.
  LValue SlotLV =
    MakeAddrLValue(CreateMemTemp(RecordTy, "agg.captured"), RecordTy);

  RecordDecl::field_iterator CurField = RD->field_begin();
  for (CapturedStmt::const_capture_init_iterator I = S.capture_init_begin(),
                                                 E = S.capture_init_end();
       I != E; ++I, ++CurField) {
    LValue LV = EmitLValueForFieldInitialization(SlotLV, *CurField);
    if (CurField->hasCapturedVLAType()) {
      auto VAT = CurField->getCapturedVLAType();
      EmitStoreThroughLValue(RValue::get(VLASizeMap[VAT->getSizeExpr()]), LV);
    } else {
      EmitInitializerForField(*CurField, LV, *I);
    }
  }

  return SlotLV;
}

/// Generate an outlined function for the body of a CapturedStmt, store any
/// captured variables into the captured struct, and call the outlined function.
llvm::Function *
CodeGenFunction::EmitCapturedStmt(const CapturedStmt &S, CapturedRegionKind K) {
  LValue CapStruct = InitCapturedStruct(S);

  // Emit the CapturedDecl
  CodeGenFunction CGF(CGM, true);
  CGCapturedStmtRAII CapInfoRAII(CGF, new CGCapturedStmtInfo(S, K));
  llvm::Function *F = CGF.GenerateCapturedStmtFunction(S);
  delete CGF.CapturedStmtInfo;

  // Emit call to the helper function.
  EmitCallOrInvoke(F, CapStruct.getPointer());

  return F;
}

Address CodeGenFunction::GenerateCapturedStmtArgument(const CapturedStmt &S) {
  LValue CapStruct = InitCapturedStruct(S);
  return CapStruct.getAddress();
}

/// Creates the outlined function for a CapturedStmt.
llvm::Function *
CodeGenFunction::GenerateCapturedStmtFunction(const CapturedStmt &S) {
  assert(CapturedStmtInfo &&
    "CapturedStmtInfo should be set when generating the captured function");
  const CapturedDecl *CD = S.getCapturedDecl();
  const RecordDecl *RD = S.getCapturedRecordDecl();
  SourceLocation Loc = S.getLocStart();
  assert(CD->hasBody() && "missing CapturedDecl body");

  // Build the argument list.
  ASTContext &Ctx = CGM.getContext();
  FunctionArgList Args;
  Args.append(CD->param_begin(), CD->param_end());

  // Create the function declaration.
  const CGFunctionInfo &FuncInfo =
    CGM.getTypes().arrangeBuiltinFunctionDeclaration(Ctx.VoidTy, Args);
  llvm::FunctionType *FuncLLVMTy = CGM.getTypes().GetFunctionType(FuncInfo);

  llvm::Function *F =
    llvm::Function::Create(FuncLLVMTy, llvm::GlobalValue::InternalLinkage,
                           CapturedStmtInfo->getHelperName(), &CGM.getModule());
#ifdef INTEL_SPECIFIC_IL0_BACKEND
  CGM.registerAsMangled(F->getName(), CD);
#endif  // INTEL_SPECIFIC_IL0_BACKEND
  CGM.SetInternalFunctionAttributes(CD, F, FuncInfo);
  if (CD->isNothrow())
    F->addFnAttr(llvm::Attribute::NoUnwind);

  // Generate the function.
  StartFunction(CD, Ctx.VoidTy, F, FuncInfo, Args,
                CD->getLocation(),
                CD->getBody()->getLocStart());
  // Set the context parameter in CapturedStmtInfo.
  Address DeclPtr = GetAddrOfLocalVar(CD->getContextParam());
  CapturedStmtInfo->setContextValue(Builder.CreateLoad(DeclPtr));

  // Initialize variable-length arrays.
  LValue Base = MakeNaturalAlignAddrLValue(CapturedStmtInfo->getContextValue(),
                                           Ctx.getTagDeclType(RD));
  for (auto *FD : RD->fields()) {
    if (FD->hasCapturedVLAType()) {
      auto *ExprArg = EmitLoadOfLValue(EmitLValueForField(Base, FD),
                                       S.getLocStart()).getScalarVal();
      auto VAT = FD->getCapturedVLAType();
      VLASizeMap[VAT->getSizeExpr()] = ExprArg;
    }
  }

  // If 'this' is captured, load it into CXXThisValue.
  if (CapturedStmtInfo->isCXXThisExprCaptured()) {
    FieldDecl *FD = CapturedStmtInfo->getThisFieldDecl();
    LValue ThisLValue = EmitLValueForField(Base, FD);
    CXXThisValue = EmitLoadOfLValue(ThisLValue, Loc).getScalarVal();
  }

  PGO.assignRegionCounters(GlobalDecl(CD), F);
  CapturedStmtInfo->EmitBody(*this, CD->getBody());
  FinishFunction(CD->getBodyRBrace());

  return F;
}<|MERGE_RESOLUTION|>--- conflicted
+++ resolved
@@ -80,7 +80,6 @@
   // Generate a stoppoint if we are emitting debug info.
   EmitStopPoint(S);
 
-<<<<<<< HEAD
 #if INTEL_CUSTOMIZATION
   if (CGM.getLangOpts().IntelCompat &&
       (CGM.getLangOpts().IntelOpenMP || CGM.getLangOpts().IntelOpenMPRegion)) {
@@ -106,7 +105,7 @@
       return EmitIntelOpenMPDirective(*Dir);
   }
 #endif // INTEL_CUSTOMIZATION
-=======
+
   // Ignore all OpenMP directives except for simd if OpenMP with Simd is
   // enabled.
   if (getLangOpts().OpenMP && getLangOpts().OpenMPSimd) {
@@ -115,7 +114,6 @@
       return;
     }
   }
->>>>>>> 1d187134
 
   switch (S->getStmtClass()) {
 #if INTEL_CUSTOMIZATION
