//===--- CGStmt.cpp - Emit LLVM Code from Statements ----------------------===//
//
//                     The LLVM Compiler Infrastructure
//
// This file is distributed under the University of Illinois Open Source
// License. See LICENSE.TXT for details.
//
//===----------------------------------------------------------------------===//
//
// This contains code to emit Stmt nodes as LLVM code.
//
//===----------------------------------------------------------------------===//

#include "CodeGenFunction.h"
#include "CGDebugInfo.h"
#include "CodeGenModule.h"
#include "TargetInfo.h"
#include "clang/AST/StmtVisitor.h"
#include "clang/Basic/PrettyStackTrace.h"
#include "clang/Basic/TargetInfo.h"
#include "clang/Sema/LoopHint.h"
#include "clang/Sema/SemaDiagnostic.h"
#include "llvm/ADT/StringExtras.h"
#include "llvm/IR/CallSite.h"
#include "llvm/IR/DataLayout.h"
#include "llvm/IR/InlineAsm.h"
#include "llvm/IR/Intrinsics.h"
#ifdef INTEL_CUSTOMIZATION
#include "intel/CGCilkPlusRuntime.h"
#include "clang/Basic/CapturedStmt.h"
#include "llvm/IR/TypeBuilder.h"
#endif

using namespace clang;
using namespace CodeGen;

//===----------------------------------------------------------------------===//
//                              Statement Emission
//===----------------------------------------------------------------------===//

void CodeGenFunction::EmitStopPoint(const Stmt *S) {
  if (CGDebugInfo *DI = getDebugInfo()) {
    SourceLocation Loc;
    Loc = S->getLocStart();
    DI->EmitLocation(Builder, Loc);

    LastStopPoint = Loc;
  }
}

void CodeGenFunction::EmitStmt(const Stmt *S) {
  assert(S && "Null statement?");
  PGO.setCurrentStmt(S);

  // These statements have their own debug info handling.
  if (EmitSimpleStmt(S))
    return;

  // Check if we are generating unreachable code.
  if (!HaveInsertPoint()) {
    // If so, and the statement doesn't contain a label, then we do not need to
    // generate actual code. This is safe because (1) the current point is
    // unreachable, so we don't need to execute the code, and (2) we've already
    // handled the statements which update internal data structures (like the
    // local variable map) which could be used by subsequent statements.
    if (!ContainsLabel(S)) {
      // Verify that any decl statements were handled as simple, they may be in
      // scope of subsequent reachable statements.
      assert(!isa<DeclStmt>(*S) && "Unexpected DeclStmt!");
      return;
    }

    // Otherwise, make a new block to hold the code.
    EnsureInsertPoint();
  }

  // Generate a stoppoint if we are emitting debug info.
  EmitStopPoint(S);

  switch (S->getStmtClass()) {
#ifdef INTEL_CUSTOMIZATION
  case Stmt::PragmaStmtClass:
    llvm_unreachable("should have emitted this statement as simple");
#endif
  case Stmt::NoStmtClass:
  case Stmt::CXXCatchStmtClass:
  case Stmt::SEHExceptStmtClass:
  case Stmt::SEHFinallyStmtClass:
  case Stmt::MSDependentExistsStmtClass:
    llvm_unreachable("invalid statement class to emit generically");
#ifdef INTEL_CUSTOMIZATION
  case Stmt::CilkSyncStmtClass:
#endif
  case Stmt::NullStmtClass:
  case Stmt::CompoundStmtClass:
  case Stmt::DeclStmtClass:
  case Stmt::LabelStmtClass:
  case Stmt::AttributedStmtClass:
  case Stmt::GotoStmtClass:
  case Stmt::BreakStmtClass:
  case Stmt::ContinueStmtClass:
  case Stmt::DefaultStmtClass:
  case Stmt::CaseStmtClass:
  case Stmt::SEHLeaveStmtClass:
    llvm_unreachable("should have emitted these statements as simple");

#define STMT(Type, Base)
#define ABSTRACT_STMT(Op)
#define EXPR(Type, Base) \
  case Stmt::Type##Class:
#include "clang/AST/StmtNodes.inc"
  {
    // Remember the block we came in on.
    llvm::BasicBlock *incoming = Builder.GetInsertBlock();
    assert(incoming && "expression emission must have an insertion point");

    EmitIgnoredExpr(cast<Expr>(S));

    llvm::BasicBlock *outgoing = Builder.GetInsertBlock();
    assert(outgoing && "expression emission cleared block!");

    // The expression emitters assume (reasonably!) that the insertion
    // point is always set.  To maintain that, the call-emission code
    // for noreturn functions has to enter a new block with no
    // predecessors.  We want to kill that block and mark the current
    // insertion point unreachable in the common case of a call like
    // "exit();".  Since expression emission doesn't otherwise create
    // blocks with no predecessors, we can just test for that.
    // However, we must be careful not to do this to our incoming
    // block, because *statement* emission does sometimes create
    // reachable blocks which will have no predecessors until later in
    // the function.  This occurs with, e.g., labels that are not
    // reachable by fallthrough.
    if (incoming != outgoing && outgoing->use_empty()) {
      outgoing->eraseFromParent();
      Builder.ClearInsertionPoint();
    }
    break;
  }

  case Stmt::IndirectGotoStmtClass:
    EmitIndirectGotoStmt(cast<IndirectGotoStmt>(*S)); break;

  case Stmt::IfStmtClass:       EmitIfStmt(cast<IfStmt>(*S));             break;
  case Stmt::WhileStmtClass:    EmitWhileStmt(cast<WhileStmt>(*S));       break;
  case Stmt::DoStmtClass:       EmitDoStmt(cast<DoStmt>(*S));             break;
  case Stmt::ForStmtClass:      EmitForStmt(cast<ForStmt>(*S));           break;

  case Stmt::ReturnStmtClass:   EmitReturnStmt(cast<ReturnStmt>(*S));     break;

  case Stmt::SwitchStmtClass:   EmitSwitchStmt(cast<SwitchStmt>(*S));     break;
  case Stmt::GCCAsmStmtClass:   // Intentional fall-through.
  case Stmt::MSAsmStmtClass:    EmitAsmStmt(cast<AsmStmt>(*S));           break;
  case Stmt::CapturedStmtClass: {
    const CapturedStmt *CS = cast<CapturedStmt>(S);
    EmitCapturedStmt(*CS, CS->getCapturedRegionKind());
    }
    break;
  case Stmt::ObjCAtTryStmtClass:
    EmitObjCAtTryStmt(cast<ObjCAtTryStmt>(*S));
    break;
  case Stmt::ObjCAtCatchStmtClass:
    llvm_unreachable(
                    "@catch statements should be handled by EmitObjCAtTryStmt");
  case Stmt::ObjCAtFinallyStmtClass:
    llvm_unreachable(
                  "@finally statements should be handled by EmitObjCAtTryStmt");
  case Stmt::ObjCAtThrowStmtClass:
    EmitObjCAtThrowStmt(cast<ObjCAtThrowStmt>(*S));
    break;
  case Stmt::ObjCAtSynchronizedStmtClass:
    EmitObjCAtSynchronizedStmt(cast<ObjCAtSynchronizedStmt>(*S));
    break;
  case Stmt::ObjCForCollectionStmtClass:
    EmitObjCForCollectionStmt(cast<ObjCForCollectionStmt>(*S));
    break;
  case Stmt::ObjCAutoreleasePoolStmtClass:
    EmitObjCAutoreleasePoolStmt(cast<ObjCAutoreleasePoolStmt>(*S));
    break;

  case Stmt::CXXTryStmtClass:
    EmitCXXTryStmt(cast<CXXTryStmt>(*S));
    break;
  case Stmt::CXXForRangeStmtClass:
    EmitCXXForRangeStmt(cast<CXXForRangeStmt>(*S));
    break;
  case Stmt::SEHTryStmtClass:
    EmitSEHTryStmt(cast<SEHTryStmt>(*S));
    break;
<<<<<<< HEAD
#ifdef INTEL_CUSTOMIZATION
  case Stmt::CilkForGrainsizeStmtClass:
    EmitCilkForGrainsizeStmt(cast<CilkForGrainsizeStmt>(*S));
    break;
  case Stmt::CilkForStmtClass:
    EmitCilkForStmt(cast<CilkForStmt>(*S));
    break;
  case Stmt::SIMDForStmtClass:
    EmitSIMDForStmt(cast<SIMDForStmt>(*S));
    break;
  case Stmt::CilkRankedStmtClass:
    EmitCilkRankedStmt(cast<CilkRankedStmt>(*S));
    break;
#endif  
  case Stmt::SEHLeaveStmtClass:
    EmitSEHLeaveStmt(cast<SEHLeaveStmt>(*S));
    break;
=======
>>>>>>> 1fe2a8d8
  case Stmt::OMPParallelDirectiveClass:
    EmitOMPParallelDirective(cast<OMPParallelDirective>(*S));
    break;
  case Stmt::OMPSimdDirectiveClass:
    EmitOMPSimdDirective(cast<OMPSimdDirective>(*S));
    break;
  case Stmt::OMPForDirectiveClass:
    EmitOMPForDirective(cast<OMPForDirective>(*S));
    break;
  case Stmt::OMPForSimdDirectiveClass:
    EmitOMPForSimdDirective(cast<OMPForSimdDirective>(*S));
    break;
  case Stmt::OMPSectionsDirectiveClass:
    EmitOMPSectionsDirective(cast<OMPSectionsDirective>(*S));
    break;
  case Stmt::OMPSectionDirectiveClass:
    EmitOMPSectionDirective(cast<OMPSectionDirective>(*S));
    break;
  case Stmt::OMPSingleDirectiveClass:
    EmitOMPSingleDirective(cast<OMPSingleDirective>(*S));
    break;
  case Stmt::OMPMasterDirectiveClass:
    EmitOMPMasterDirective(cast<OMPMasterDirective>(*S));
    break;
  case Stmt::OMPCriticalDirectiveClass:
    EmitOMPCriticalDirective(cast<OMPCriticalDirective>(*S));
    break;
  case Stmt::OMPParallelForDirectiveClass:
    EmitOMPParallelForDirective(cast<OMPParallelForDirective>(*S));
    break;
  case Stmt::OMPParallelForSimdDirectiveClass:
    EmitOMPParallelForSimdDirective(cast<OMPParallelForSimdDirective>(*S));
    break;
  case Stmt::OMPParallelSectionsDirectiveClass:
    EmitOMPParallelSectionsDirective(cast<OMPParallelSectionsDirective>(*S));
    break;
  case Stmt::OMPTaskDirectiveClass:
    EmitOMPTaskDirective(cast<OMPTaskDirective>(*S));
    break;
  case Stmt::OMPTaskyieldDirectiveClass:
    EmitOMPTaskyieldDirective(cast<OMPTaskyieldDirective>(*S));
    break;
  case Stmt::OMPBarrierDirectiveClass:
    EmitOMPBarrierDirective(cast<OMPBarrierDirective>(*S));
    break;
  case Stmt::OMPTaskwaitDirectiveClass:
    EmitOMPTaskwaitDirective(cast<OMPTaskwaitDirective>(*S));
    break;
  case Stmt::OMPFlushDirectiveClass:
    EmitOMPFlushDirective(cast<OMPFlushDirective>(*S));
    break;
  case Stmt::OMPOrderedDirectiveClass:
    EmitOMPOrderedDirective(cast<OMPOrderedDirective>(*S));
    break;
  case Stmt::OMPAtomicDirectiveClass:
    EmitOMPAtomicDirective(cast<OMPAtomicDirective>(*S));
    break;
  case Stmt::OMPTargetDirectiveClass:
    EmitOMPTargetDirective(cast<OMPTargetDirective>(*S));
    break;
  case Stmt::OMPTeamsDirectiveClass:
    EmitOMPTeamsDirective(cast<OMPTeamsDirective>(*S));
    break;
  }
}

bool CodeGenFunction::EmitSimpleStmt(const Stmt *S) {
  switch (S->getStmtClass()) {
  default: return false;
#ifdef INTEL_CUSTOMIZATION  
  case Stmt::CilkSyncStmtClass: 
  	CGM.getCilkPlusRuntime().EmitCilkSync(*this); break;
#endif
  case Stmt::NullStmtClass: break;
  case Stmt::CompoundStmtClass: EmitCompoundStmt(cast<CompoundStmt>(*S)); break;
  case Stmt::DeclStmtClass:     EmitDeclStmt(cast<DeclStmt>(*S));         break;
  case Stmt::LabelStmtClass:    EmitLabelStmt(cast<LabelStmt>(*S));       break;
  case Stmt::AttributedStmtClass:
                            EmitAttributedStmt(cast<AttributedStmt>(*S)); break;
  case Stmt::GotoStmtClass:     EmitGotoStmt(cast<GotoStmt>(*S));         break;
  case Stmt::BreakStmtClass:    EmitBreakStmt(cast<BreakStmt>(*S));       break;
  case Stmt::ContinueStmtClass: EmitContinueStmt(cast<ContinueStmt>(*S)); break;
  case Stmt::DefaultStmtClass:  EmitDefaultStmt(cast<DefaultStmt>(*S));   break;
  case Stmt::CaseStmtClass:     EmitCaseStmt(cast<CaseStmt>(*S));         break;
<<<<<<< HEAD
#ifdef INTEL_CUSTOMIZATION
  case Stmt::PragmaStmtClass:   EmitPragmaStmt(cast<PragmaStmt>(*S));     break;
#endif
=======
  case Stmt::SEHLeaveStmtClass: EmitSEHLeaveStmt(cast<SEHLeaveStmt>(*S)); break;
>>>>>>> 1fe2a8d8
  }

  return true;
}

/// EmitCompoundStmt - Emit a compound statement {..} node.  If GetLast is true,
/// this captures the expression result of the last sub-statement and returns it
/// (for use by the statement expression extension).
llvm::Value* CodeGenFunction::EmitCompoundStmt(const CompoundStmt &S, bool GetLast,
                                               AggValueSlot AggSlot) {
  PrettyStackTraceLoc CrashInfo(getContext().getSourceManager(),S.getLBracLoc(),
                             "LLVM IR generation of compound statement ('{}')");

  // Keep track of the current cleanup stack depth, including debug scopes.
  LexicalScope Scope(*this, S.getSourceRange());

  return EmitCompoundStmtWithoutScope(S, GetLast, AggSlot);
}

llvm::Value*
CodeGenFunction::EmitCompoundStmtWithoutScope(const CompoundStmt &S,
                                              bool GetLast,
                                              AggValueSlot AggSlot) {

  for (CompoundStmt::const_body_iterator I = S.body_begin(),
       E = S.body_end()-GetLast; I != E; ++I)
    EmitStmt(*I);

  llvm::Value *RetAlloca = nullptr;
  if (GetLast) {
    // We have to special case labels here.  They are statements, but when put
    // at the end of a statement expression, they yield the value of their
    // subexpression.  Handle this by walking through all labels we encounter,
    // emitting them before we evaluate the subexpr.
    const Stmt *LastStmt = S.body_back();
    while (const LabelStmt *LS = dyn_cast<LabelStmt>(LastStmt)) {
      EmitLabel(LS->getDecl());
      LastStmt = LS->getSubStmt();
    }

    EnsureInsertPoint();

    QualType ExprTy = cast<Expr>(LastStmt)->getType();
    if (hasAggregateEvaluationKind(ExprTy)) {
      EmitAggExpr(cast<Expr>(LastStmt), AggSlot);
    } else {
      // We can't return an RValue here because there might be cleanups at
      // the end of the StmtExpr.  Because of that, we have to emit the result
      // here into a temporary alloca.
      RetAlloca = CreateMemTemp(ExprTy);
      EmitAnyExprToMem(cast<Expr>(LastStmt), RetAlloca, Qualifiers(),
                       /*IsInit*/false);
    }

  }

  return RetAlloca;
}

void CodeGenFunction::SimplifyForwardingBlocks(llvm::BasicBlock *BB) {
  llvm::BranchInst *BI = dyn_cast<llvm::BranchInst>(BB->getTerminator());

  // If there is a cleanup stack, then we it isn't worth trying to
  // simplify this block (we would need to remove it from the scope map
  // and cleanup entry).
  if (!EHStack.empty())
    return;

  // Can only simplify direct branches.
  if (!BI || !BI->isUnconditional())
    return;

  // Can only simplify empty blocks.
  if (BI != BB->begin())
    return;

  BB->replaceAllUsesWith(BI->getSuccessor(0));
  BI->eraseFromParent();
  BB->eraseFromParent();
}

void CodeGenFunction::EmitBlock(llvm::BasicBlock *BB, bool IsFinished) {
  llvm::BasicBlock *CurBB = Builder.GetInsertBlock();

  // Fall out of the current block (if necessary).
  EmitBranch(BB);

  if (IsFinished && BB->use_empty()) {
    delete BB;
    return;
  }

  // Place the block after the current block, if possible, or else at
  // the end of the function.
  if (CurBB && CurBB->getParent())
    CurFn->getBasicBlockList().insertAfter(CurBB, BB);
  else
    CurFn->getBasicBlockList().push_back(BB);
  Builder.SetInsertPoint(BB);
}

void CodeGenFunction::EmitBranch(llvm::BasicBlock *Target) {
  // Emit a branch from the current block to the target one if this
  // was a real block.  If this was just a fall-through block after a
  // terminator, don't emit it.
  llvm::BasicBlock *CurBB = Builder.GetInsertBlock();

  if (!CurBB || CurBB->getTerminator()) {
    // If there is no insert point or the previous block is already
    // terminated, don't touch it.
  } else {
    // Otherwise, create a fall-through branch.
    Builder.CreateBr(Target);
  }

  Builder.ClearInsertionPoint();
}

void CodeGenFunction::EmitBlockAfterUses(llvm::BasicBlock *block) {
  bool inserted = false;
  for (llvm::User *u : block->users()) {
    if (llvm::Instruction *insn = dyn_cast<llvm::Instruction>(u)) {
      CurFn->getBasicBlockList().insertAfter(insn->getParent(), block);
      inserted = true;
      break;
    }
  }

  if (!inserted)
    CurFn->getBasicBlockList().push_back(block);

  Builder.SetInsertPoint(block);
}

CodeGenFunction::JumpDest
CodeGenFunction::getJumpDestForLabel(const LabelDecl *D) {
  JumpDest &Dest = LabelMap[D];
  if (Dest.isValid()) return Dest;

  // Create, but don't insert, the new block.
  Dest = JumpDest(createBasicBlock(D->getName()),
                  EHScopeStack::stable_iterator::invalid(),
                  NextCleanupDestIndex++);
  return Dest;
}

void CodeGenFunction::EmitLabel(const LabelDecl *D) {
  // Add this label to the current lexical scope if we're within any
  // normal cleanups.  Jumps "in" to this label --- when permitted by
  // the language --- may need to be routed around such cleanups.
  if (EHStack.hasNormalCleanups() && CurLexicalScope)
    CurLexicalScope->addLabel(D);

  JumpDest &Dest = LabelMap[D];

  // If we didn't need a forward reference to this label, just go
  // ahead and create a destination at the current scope.
  if (!Dest.isValid()) {
    Dest = getJumpDestInCurrentScope(D->getName());

  // Otherwise, we need to give this label a target depth and remove
  // it from the branch-fixups list.
  } else {
    assert(!Dest.getScopeDepth().isValid() && "already emitted label!");
    Dest.setScopeDepth(EHStack.stable_begin());
    ResolveBranchFixups(Dest.getBlock());
  }

  RegionCounter Cnt = getPGORegionCounter(D->getStmt());
  EmitBlock(Dest.getBlock());
  Cnt.beginRegion(Builder);
}

/// Change the cleanup scope of the labels in this lexical scope to
/// match the scope of the enclosing context.
void CodeGenFunction::LexicalScope::rescopeLabels() {
  assert(!Labels.empty());
  EHScopeStack::stable_iterator innermostScope
    = CGF.EHStack.getInnermostNormalCleanup();

  // Change the scope depth of all the labels.
  for (SmallVectorImpl<const LabelDecl*>::const_iterator
         i = Labels.begin(), e = Labels.end(); i != e; ++i) {
    assert(CGF.LabelMap.count(*i));
    JumpDest &dest = CGF.LabelMap.find(*i)->second;
    assert(dest.getScopeDepth().isValid());
    assert(innermostScope.encloses(dest.getScopeDepth()));
    dest.setScopeDepth(innermostScope);
  }

  // Reparent the labels if the new scope also has cleanups.
  if (innermostScope != EHScopeStack::stable_end() && ParentScope) {
    ParentScope->Labels.append(Labels.begin(), Labels.end());
  }
}


void CodeGenFunction::EmitLabelStmt(const LabelStmt &S) {
  EmitLabel(S.getDecl());
  EmitStmt(S.getSubStmt());
}

void CodeGenFunction::EmitAttributedStmt(const AttributedStmt &S) {
  const Stmt *SubStmt = S.getSubStmt();
  switch (SubStmt->getStmtClass()) {
  case Stmt::DoStmtClass:
    EmitDoStmt(cast<DoStmt>(*SubStmt), S.getAttrs());
    break;
  case Stmt::ForStmtClass:
    EmitForStmt(cast<ForStmt>(*SubStmt), S.getAttrs());
    break;
  case Stmt::WhileStmtClass:
    EmitWhileStmt(cast<WhileStmt>(*SubStmt), S.getAttrs());
    break;
  case Stmt::CXXForRangeStmtClass:
    EmitCXXForRangeStmt(cast<CXXForRangeStmt>(*SubStmt), S.getAttrs());
    break;
  default:
    EmitStmt(SubStmt);
  }
}

void CodeGenFunction::EmitGotoStmt(const GotoStmt &S) {
  // If this code is reachable then emit a stop point (if generating
  // debug info). We have to do this ourselves because we are on the
  // "simple" statement path.
  if (HaveInsertPoint())
    EmitStopPoint(&S);

  EmitBranchThroughCleanup(getJumpDestForLabel(S.getLabel()));
}


void CodeGenFunction::EmitIndirectGotoStmt(const IndirectGotoStmt &S) {
  if (const LabelDecl *Target = S.getConstantTarget()) {
    EmitBranchThroughCleanup(getJumpDestForLabel(Target));
    return;
  }

  // Ensure that we have an i8* for our PHI node.
  llvm::Value *V = Builder.CreateBitCast(EmitScalarExpr(S.getTarget()),
                                         Int8PtrTy, "addr");
  llvm::BasicBlock *CurBB = Builder.GetInsertBlock();

  // Get the basic block for the indirect goto.
  llvm::BasicBlock *IndGotoBB = GetIndirectGotoBlock();

  // The first instruction in the block has to be the PHI for the switch dest,
  // add an entry for this branch.
  cast<llvm::PHINode>(IndGotoBB->begin())->addIncoming(V, CurBB);

  EmitBranch(IndGotoBB);
}

void CodeGenFunction::EmitIfStmt(const IfStmt &S) {
  // C99 6.8.4.1: The first substatement is executed if the expression compares
  // unequal to 0.  The condition must be a scalar type.
  LexicalScope ConditionScope(*this, S.getCond()->getSourceRange());
  RegionCounter Cnt = getPGORegionCounter(&S);

  if (S.getConditionVariable())
    EmitAutoVarDecl(*S.getConditionVariable());

  // If the condition constant folds and can be elided, try to avoid emitting
  // the condition and the dead arm of the if/else.
  bool CondConstant;
  if (ConstantFoldsToSimpleInteger(S.getCond(), CondConstant)) {
    // Figure out which block (then or else) is executed.
    const Stmt *Executed = S.getThen();
    const Stmt *Skipped  = S.getElse();
    if (!CondConstant)  // Condition false?
      std::swap(Executed, Skipped);

    // If the skipped block has no labels in it, just emit the executed block.
    // This avoids emitting dead code and simplifies the CFG substantially.
    if (!ContainsLabel(Skipped)) {
      if (CondConstant)
        Cnt.beginRegion(Builder);
      if (Executed) {
        RunCleanupsScope ExecutedScope(*this);
        EmitStmt(Executed);
      }
      return;
    }
  }

  // Otherwise, the condition did not fold, or we couldn't elide it.  Just emit
  // the conditional branch.
  llvm::BasicBlock *ThenBlock = createBasicBlock("if.then");
  llvm::BasicBlock *ContBlock = createBasicBlock("if.end");
  llvm::BasicBlock *ElseBlock = ContBlock;
  if (S.getElse())
    ElseBlock = createBasicBlock("if.else");

  EmitBranchOnBoolExpr(S.getCond(), ThenBlock, ElseBlock, Cnt.getCount());

  // Emit the 'then' code.
  EmitBlock(ThenBlock);
  Cnt.beginRegion(Builder);
  {
    RunCleanupsScope ThenScope(*this);
    EmitStmt(S.getThen());
  }
  EmitBranch(ContBlock);

  // Emit the 'else' code if present.
  if (const Stmt *Else = S.getElse()) {
    {
      // There is no need to emit line number for an unconditional branch.
      auto NL = ApplyDebugLocation::CreateEmpty(*this);
      EmitBlock(ElseBlock);
    }
    {
      RunCleanupsScope ElseScope(*this);
      EmitStmt(Else);
    }
    {
      // There is no need to emit line number for an unconditional branch.
      auto NL = ApplyDebugLocation::CreateEmpty(*this);
      EmitBranch(ContBlock);
    }
  }

  // Emit the continuation block for code after the if.
  EmitBlock(ContBlock, true);
}

void CodeGenFunction::EmitCondBrHints(llvm::LLVMContext &Context,
                                      llvm::BranchInst *CondBr,
                                      ArrayRef<const Attr *> Attrs) {
  // Return if there are no hints.
  if (Attrs.empty())
    return;

  // Add vectorize and unroll hints to the metadata on the conditional branch.
  //
  // FIXME: Should this really start with a size of 1?
  SmallVector<llvm::Metadata *, 2> Metadata(1);
  for (const auto *Attr : Attrs) {
    const LoopHintAttr *LH = dyn_cast<LoopHintAttr>(Attr);

    // Skip non loop hint attributes
    if (!LH)
      continue;

    LoopHintAttr::OptionType Option = LH->getOption();
    LoopHintAttr::LoopHintState State = LH->getState();
    const char *MetadataName;
    switch (Option) {
    case LoopHintAttr::Vectorize:
    case LoopHintAttr::VectorizeWidth:
      MetadataName = "llvm.loop.vectorize.width";
      break;
    case LoopHintAttr::Interleave:
    case LoopHintAttr::InterleaveCount:
      MetadataName = "llvm.loop.interleave.count";
      break;
    case LoopHintAttr::Unroll:
      // With the unroll loop hint, a non-zero value indicates full unrolling.
      MetadataName = State == LoopHintAttr::Disable ? "llvm.loop.unroll.disable"
                                                    : "llvm.loop.unroll.full";
      break;
    case LoopHintAttr::UnrollCount:
      MetadataName = "llvm.loop.unroll.count";
      break;
    }

    Expr *ValueExpr = LH->getValue();
    int ValueInt = 1;
    if (ValueExpr) {
      llvm::APSInt ValueAPS =
          ValueExpr->EvaluateKnownConstInt(CGM.getContext());
      ValueInt = static_cast<int>(ValueAPS.getSExtValue());
    }

    llvm::Constant *Value;
    llvm::MDString *Name;
    switch (Option) {
    case LoopHintAttr::Vectorize:
    case LoopHintAttr::Interleave:
      if (State != LoopHintAttr::Disable) {
        // FIXME: In the future I will modifiy the behavior of the metadata
        // so we can enable/disable vectorization and interleaving separately.
        Name = llvm::MDString::get(Context, "llvm.loop.vectorize.enable");
        Value = Builder.getTrue();
        break;
      }
      // Vectorization/interleaving is disabled, set width/count to 1.
      ValueInt = 1;
      // Fallthrough.
    case LoopHintAttr::VectorizeWidth:
    case LoopHintAttr::InterleaveCount:
    case LoopHintAttr::UnrollCount:
      Name = llvm::MDString::get(Context, MetadataName);
      Value = llvm::ConstantInt::get(Int32Ty, ValueInt);
      break;
    case LoopHintAttr::Unroll:
      Name = llvm::MDString::get(Context, MetadataName);
      Value = nullptr;
      break;
    }

    SmallVector<llvm::Metadata *, 2> OpValues;
    OpValues.push_back(Name);
    if (Value)
      OpValues.push_back(llvm::ConstantAsMetadata::get(Value));

    // Set or overwrite metadata indicated by Name.
    Metadata.push_back(llvm::MDNode::get(Context, OpValues));
  }

  // FIXME: This condition is never false.  Should it be an assert?
  if (!Metadata.empty()) {
    // Add llvm.loop MDNode to CondBr.
    llvm::MDNode *LoopID = llvm::MDNode::get(Context, Metadata);
    LoopID->replaceOperandWith(0, LoopID); // First op points to itself.

    CondBr->setMetadata("llvm.loop", LoopID);
  }
}

void CodeGenFunction::EmitWhileStmt(const WhileStmt &S,
                                    ArrayRef<const Attr *> WhileAttrs) {
  RegionCounter Cnt = getPGORegionCounter(&S);

  // Emit the header for the loop, which will also become
  // the continue target.
  JumpDest LoopHeader = getJumpDestInCurrentScope("while.cond");
  EmitBlock(LoopHeader.getBlock());

  LoopStack.push(LoopHeader.getBlock());

  // Create an exit block for when the condition fails, which will
  // also become the break target.
  JumpDest LoopExit = getJumpDestInCurrentScope("while.end");

  // Store the blocks to use for break and continue.
  BreakContinueStack.push_back(BreakContinue(LoopExit, LoopHeader));

  // C++ [stmt.while]p2:
  //   When the condition of a while statement is a declaration, the
  //   scope of the variable that is declared extends from its point
  //   of declaration (3.3.2) to the end of the while statement.
  //   [...]
  //   The object created in a condition is destroyed and created
  //   with each iteration of the loop.
  RunCleanupsScope ConditionScope(*this);

  if (S.getConditionVariable())
    EmitAutoVarDecl(*S.getConditionVariable());

  // Evaluate the conditional in the while header.  C99 6.8.5.1: The
  // evaluation of the controlling expression takes place before each
  // execution of the loop body.
  llvm::Value *BoolCondVal = EvaluateExprAsBool(S.getCond());

  // while(1) is common, avoid extra exit blocks.  Be sure
  // to correctly handle break/continue though.
  bool EmitBoolCondBranch = true;
  if (llvm::ConstantInt *C = dyn_cast<llvm::ConstantInt>(BoolCondVal))
    if (C->isOne())
      EmitBoolCondBranch = false;

  // As long as the condition is true, go to the loop body.
  llvm::BasicBlock *LoopBody = createBasicBlock("while.body");
  if (EmitBoolCondBranch) {
    llvm::BasicBlock *ExitBlock = LoopExit.getBlock();
    if (ConditionScope.requiresCleanups())
      ExitBlock = createBasicBlock("while.exit");
    llvm::BranchInst *CondBr =
        Builder.CreateCondBr(BoolCondVal, LoopBody, ExitBlock,
                             PGO.createLoopWeights(S.getCond(), Cnt));

    if (ExitBlock != LoopExit.getBlock()) {
      EmitBlock(ExitBlock);
      EmitBranchThroughCleanup(LoopExit);
    }

    // Attach metadata to loop body conditional branch.
    EmitCondBrHints(LoopBody->getContext(), CondBr, WhileAttrs);
  }

  // Emit the loop body.  We have to emit this in a cleanup scope
  // because it might be a singleton DeclStmt.
  {
    RunCleanupsScope BodyScope(*this);
    EmitBlock(LoopBody);
    Cnt.beginRegion(Builder);
    EmitStmt(S.getBody());
  }

  BreakContinueStack.pop_back();

  // Immediately force cleanup.
  ConditionScope.ForceCleanup();

  EmitStopPoint(&S);
  // Branch to the loop header again.
  EmitBranch(LoopHeader.getBlock());

  LoopStack.pop();

  // Emit the exit block.
  EmitBlock(LoopExit.getBlock(), true);

  // The LoopHeader typically is just a branch if we skipped emitting
  // a branch, try to erase it.
  if (!EmitBoolCondBranch)
    SimplifyForwardingBlocks(LoopHeader.getBlock());
}

void CodeGenFunction::EmitDoStmt(const DoStmt &S,
                                 ArrayRef<const Attr *> DoAttrs) {
  JumpDest LoopExit = getJumpDestInCurrentScope("do.end");
  JumpDest LoopCond = getJumpDestInCurrentScope("do.cond");

  RegionCounter Cnt = getPGORegionCounter(&S);

  // Store the blocks to use for break and continue.
  BreakContinueStack.push_back(BreakContinue(LoopExit, LoopCond));

  // Emit the body of the loop.
  llvm::BasicBlock *LoopBody = createBasicBlock("do.body");

  LoopStack.push(LoopBody);

  EmitBlockWithFallThrough(LoopBody, Cnt);
  {
    RunCleanupsScope BodyScope(*this);
    EmitStmt(S.getBody());
  }

  EmitBlock(LoopCond.getBlock());

  // C99 6.8.5.2: "The evaluation of the controlling expression takes place
  // after each execution of the loop body."

  // Evaluate the conditional in the while header.
  // C99 6.8.5p2/p4: The first substatement is executed if the expression
  // compares unequal to 0.  The condition must be a scalar type.
  llvm::Value *BoolCondVal = EvaluateExprAsBool(S.getCond());

  BreakContinueStack.pop_back();

  // "do {} while (0)" is common in macros, avoid extra blocks.  Be sure
  // to correctly handle break/continue though.
  bool EmitBoolCondBranch = true;
  if (llvm::ConstantInt *C = dyn_cast<llvm::ConstantInt>(BoolCondVal))
    if (C->isZero())
      EmitBoolCondBranch = false;

  // As long as the condition is true, iterate the loop.
  if (EmitBoolCondBranch) {
    llvm::BranchInst *CondBr =
        Builder.CreateCondBr(BoolCondVal, LoopBody, LoopExit.getBlock(),
                             PGO.createLoopWeights(S.getCond(), Cnt));

    // Attach metadata to loop body conditional branch.
    EmitCondBrHints(LoopBody->getContext(), CondBr, DoAttrs);
  }

  LoopStack.pop();

  // Emit the exit block.
  EmitBlock(LoopExit.getBlock());

  // The DoCond block typically is just a branch if we skipped
  // emitting a branch, try to erase it.
  if (!EmitBoolCondBranch)
    SimplifyForwardingBlocks(LoopCond.getBlock());
}

void CodeGenFunction::EmitForStmt(const ForStmt &S,
                                  ArrayRef<const Attr *> ForAttrs) {
  JumpDest LoopExit = getJumpDestInCurrentScope("for.end");

  LexicalScope ForScope(*this, S.getSourceRange());

  // Evaluate the first part before the loop.
  if (S.getInit())
    EmitStmt(S.getInit());

  RegionCounter Cnt = getPGORegionCounter(&S);

  // Start the loop with a block that tests the condition.
  // If there's an increment, the continue scope will be overwritten
  // later.
  JumpDest Continue = getJumpDestInCurrentScope("for.cond");
  llvm::BasicBlock *CondBlock = Continue.getBlock();
  EmitBlock(CondBlock);

  LoopStack.push(CondBlock);

  // If the for loop doesn't have an increment we can just use the
  // condition as the continue block.  Otherwise we'll need to create
  // a block for it (in the current scope, i.e. in the scope of the
  // condition), and that we will become our continue block.
  if (S.getInc())
    Continue = getJumpDestInCurrentScope("for.inc");

  // Store the blocks to use for break and continue.
  BreakContinueStack.push_back(BreakContinue(LoopExit, Continue));

  // Create a cleanup scope for the condition variable cleanups.
  LexicalScope ConditionScope(*this, S.getSourceRange());

  if (S.getCond()) {
    // If the for statement has a condition scope, emit the local variable
    // declaration.
    if (S.getConditionVariable()) {
      EmitAutoVarDecl(*S.getConditionVariable());
    }

    llvm::BasicBlock *ExitBlock = LoopExit.getBlock();
    // If there are any cleanups between here and the loop-exit scope,
    // create a block to stage a loop exit along.
    if (ForScope.requiresCleanups())
      ExitBlock = createBasicBlock("for.cond.cleanup");

    // As long as the condition is true, iterate the loop.
    llvm::BasicBlock *ForBody = createBasicBlock("for.body");

    // C99 6.8.5p2/p4: The first substatement is executed if the expression
    // compares unequal to 0.  The condition must be a scalar type.
    llvm::Value *BoolCondVal = EvaluateExprAsBool(S.getCond());
    llvm::BranchInst *CondBr =
        Builder.CreateCondBr(BoolCondVal, ForBody, ExitBlock,
                             PGO.createLoopWeights(S.getCond(), Cnt));

    // Attach metadata to loop body conditional branch.
    EmitCondBrHints(ForBody->getContext(), CondBr, ForAttrs);

    if (ExitBlock != LoopExit.getBlock()) {
      EmitBlock(ExitBlock);
      EmitBranchThroughCleanup(LoopExit);
    }

    EmitBlock(ForBody);
  } else {
    // Treat it as a non-zero constant.  Don't even create a new block for the
    // body, just fall into it.
  }
  Cnt.beginRegion(Builder);

  {
    // Create a separate cleanup scope for the body, in case it is not
    // a compound statement.
    RunCleanupsScope BodyScope(*this);
    EmitStmt(S.getBody());
  }

  // If there is an increment, emit it next.
  if (S.getInc()) {
    EmitBlock(Continue.getBlock());
    EmitStmt(S.getInc());
  }

  BreakContinueStack.pop_back();

  ConditionScope.ForceCleanup();

  EmitStopPoint(&S);
  EmitBranch(CondBlock);

  ForScope.ForceCleanup();

  LoopStack.pop();

  // Emit the fall-through block.
  EmitBlock(LoopExit.getBlock(), true);
}

void
CodeGenFunction::EmitCXXForRangeStmt(const CXXForRangeStmt &S,
                                     ArrayRef<const Attr *> ForAttrs) {
  JumpDest LoopExit = getJumpDestInCurrentScope("for.end");

  LexicalScope ForScope(*this, S.getSourceRange());

  // Evaluate the first pieces before the loop.
  EmitStmt(S.getRangeStmt());
  EmitStmt(S.getBeginEndStmt());

  RegionCounter Cnt = getPGORegionCounter(&S);

  // Start the loop with a block that tests the condition.
  // If there's an increment, the continue scope will be overwritten
  // later.
  llvm::BasicBlock *CondBlock = createBasicBlock("for.cond");
  EmitBlock(CondBlock);

  LoopStack.push(CondBlock);

  // If there are any cleanups between here and the loop-exit scope,
  // create a block to stage a loop exit along.
  llvm::BasicBlock *ExitBlock = LoopExit.getBlock();
  if (ForScope.requiresCleanups())
    ExitBlock = createBasicBlock("for.cond.cleanup");

  // The loop body, consisting of the specified body and the loop variable.
  llvm::BasicBlock *ForBody = createBasicBlock("for.body");

  // The body is executed if the expression, contextually converted
  // to bool, is true.
  llvm::Value *BoolCondVal = EvaluateExprAsBool(S.getCond());
  llvm::BranchInst *CondBr = Builder.CreateCondBr(
      BoolCondVal, ForBody, ExitBlock, PGO.createLoopWeights(S.getCond(), Cnt));

  // Attach metadata to loop body conditional branch.
  EmitCondBrHints(ForBody->getContext(), CondBr, ForAttrs);

  if (ExitBlock != LoopExit.getBlock()) {
    EmitBlock(ExitBlock);
    EmitBranchThroughCleanup(LoopExit);
  }

  EmitBlock(ForBody);
  Cnt.beginRegion(Builder);

  // Create a block for the increment. In case of a 'continue', we jump there.
  JumpDest Continue = getJumpDestInCurrentScope("for.inc");

  // Store the blocks to use for break and continue.
  BreakContinueStack.push_back(BreakContinue(LoopExit, Continue));

  {
    // Create a separate cleanup scope for the loop variable and body.
    LexicalScope BodyScope(*this, S.getSourceRange());
    EmitStmt(S.getLoopVarStmt());
    EmitStmt(S.getBody());
  }

  EmitStopPoint(&S);
  // If there is an increment, emit it next.
  EmitBlock(Continue.getBlock());
  EmitStmt(S.getInc());

  BreakContinueStack.pop_back();

  EmitBranch(CondBlock);

  ForScope.ForceCleanup();

  LoopStack.pop();

  // Emit the fall-through block.
  EmitBlock(LoopExit.getBlock(), true);
}

void CodeGenFunction::EmitReturnOfRValue(RValue RV, QualType Ty) {
  if (RV.isScalar()) {
    Builder.CreateStore(RV.getScalarVal(), ReturnValue);
  } else if (RV.isAggregate()) {
    EmitAggregateCopy(ReturnValue, RV.getAggregateAddr(), Ty);
  } else {
    EmitStoreOfComplex(RV.getComplexVal(),
                       MakeNaturalAlignAddrLValue(ReturnValue, Ty),
                       /*init*/ true);
  }
  EmitBranchThroughCleanup(ReturnBlock);
}

/// EmitReturnStmt - Note that due to GCC extensions, this can have an operand
/// if the function returns void, or may be missing one if the function returns
/// non-void.  Fun stuff :).
void CodeGenFunction::EmitReturnStmt(const ReturnStmt &S) {
  // Emit the result value, even if unused, to evalute the side effects.
  const Expr *RV = S.getRetValue();

  // Treat block literals in a return expression as if they appeared
  // in their own scope.  This permits a small, easily-implemented
  // exception to our over-conservative rules about not jumping to
  // statements following block literals with non-trivial cleanups.
  RunCleanupsScope cleanupScope(*this);
  if (const ExprWithCleanups *cleanups =
        dyn_cast_or_null<ExprWithCleanups>(RV)) {
    enterFullExpression(cleanups);
    RV = cleanups->getSubExpr();
  }

  // FIXME: Clean this up by using an LValue for ReturnTemp,
  // EmitStoreThroughLValue, and EmitAnyExpr.
  if (getLangOpts().ElideConstructors &&
      S.getNRVOCandidate() && S.getNRVOCandidate()->isNRVOVariable()) {
    // Apply the named return value optimization for this return statement,
    // which means doing nothing: the appropriate result has already been
    // constructed into the NRVO variable.

    // If there is an NRVO flag for this variable, set it to 1 into indicate
    // that the cleanup code should not destroy the variable.
    if (llvm::Value *NRVOFlag = NRVOFlags[S.getNRVOCandidate()])
      Builder.CreateStore(Builder.getTrue(), NRVOFlag);
  } else if (!ReturnValue || (RV && RV->getType()->isVoidType())) {
    // Make sure not to return anything, but evaluate the expression
    // for side effects.
    if (RV)
      EmitAnyExpr(RV);
  } else if (!RV) {
    // Do nothing (return value is left uninitialized)
  } else if (FnRetTy->isReferenceType()) {
    // If this function returns a reference, take the address of the expression
    // rather than the value.
    RValue Result = EmitReferenceBindingToExpr(RV);
    Builder.CreateStore(Result.getScalarVal(), ReturnValue);
  } else {
    switch (getEvaluationKind(RV->getType())) {
    case TEK_Scalar:
      Builder.CreateStore(EmitScalarExpr(RV), ReturnValue);
      break;
    case TEK_Complex:
      EmitComplexExprIntoLValue(RV,
                     MakeNaturalAlignAddrLValue(ReturnValue, RV->getType()),
                                /*isInit*/ true);
      break;
    case TEK_Aggregate: {
      CharUnits Alignment = getContext().getTypeAlignInChars(RV->getType());
      EmitAggExpr(RV, AggValueSlot::forAddr(ReturnValue, Alignment,
                                            Qualifiers(),
                                            AggValueSlot::IsDestructed,
                                            AggValueSlot::DoesNotNeedGCBarriers,
                                            AggValueSlot::IsNotAliased));
      break;
    }
    }
  }

  ++NumReturnExprs;
  if (!RV || RV->isEvaluatable(getContext()))
    ++NumSimpleReturnExprs;

  cleanupScope.ForceCleanup();
  EmitBranchThroughCleanup(ReturnBlock);
}

void CodeGenFunction::EmitDeclStmt(const DeclStmt &S) {
  // As long as debug info is modeled with instructions, we have to ensure we
  // have a place to insert here and write the stop point here.
  if (HaveInsertPoint())
    EmitStopPoint(&S);

  for (const auto *I : S.decls()) {
    EmitDecl(*I);
#ifdef INTEL_CUSTOMIZATION
    if (I->hasAttr<AvoidFalseShareAttr>())
      EmitIntelAttribute(*I);
#endif
  }
}

void CodeGenFunction::EmitBreakStmt(const BreakStmt &S) {
  assert(!BreakContinueStack.empty() && "break stmt not in a loop or switch!");

  // If this code is reachable then emit a stop point (if generating
  // debug info). We have to do this ourselves because we are on the
  // "simple" statement path.
  if (HaveInsertPoint())
    EmitStopPoint(&S);

  EmitBranchThroughCleanup(BreakContinueStack.back().BreakBlock);
}

void CodeGenFunction::EmitContinueStmt(const ContinueStmt &S) {
  assert(!BreakContinueStack.empty() && "continue stmt not in a loop!");

  // If this code is reachable then emit a stop point (if generating
  // debug info). We have to do this ourselves because we are on the
  // "simple" statement path.
  if (HaveInsertPoint())
    EmitStopPoint(&S);

  EmitBranchThroughCleanup(BreakContinueStack.back().ContinueBlock);
}

/// EmitCaseStmtRange - If case statement range is not too big then
/// add multiple cases to switch instruction, one for each value within
/// the range. If range is too big then emit "if" condition check.
void CodeGenFunction::EmitCaseStmtRange(const CaseStmt &S) {
  assert(S.getRHS() && "Expected RHS value in CaseStmt");

  llvm::APSInt LHS = S.getLHS()->EvaluateKnownConstInt(getContext());
  llvm::APSInt RHS = S.getRHS()->EvaluateKnownConstInt(getContext());

  RegionCounter CaseCnt = getPGORegionCounter(&S);

  // Emit the code for this case. We do this first to make sure it is
  // properly chained from our predecessor before generating the
  // switch machinery to enter this block.
  llvm::BasicBlock *CaseDest = createBasicBlock("sw.bb");
  EmitBlockWithFallThrough(CaseDest, CaseCnt);
  EmitStmt(S.getSubStmt());

  // If range is empty, do nothing.
  if (LHS.isSigned() ? RHS.slt(LHS) : RHS.ult(LHS))
    return;

  llvm::APInt Range = RHS - LHS;
  // FIXME: parameters such as this should not be hardcoded.
  if (Range.ult(llvm::APInt(Range.getBitWidth(), 64))) {
    // Range is small enough to add multiple switch instruction cases.
    uint64_t Total = CaseCnt.getCount();
    unsigned NCases = Range.getZExtValue() + 1;
    // We only have one region counter for the entire set of cases here, so we
    // need to divide the weights evenly between the generated cases, ensuring
    // that the total weight is preserved. E.g., a weight of 5 over three cases
    // will be distributed as weights of 2, 2, and 1.
    uint64_t Weight = Total / NCases, Rem = Total % NCases;
    for (unsigned I = 0; I != NCases; ++I) {
      if (SwitchWeights)
        SwitchWeights->push_back(Weight + (Rem ? 1 : 0));
      if (Rem)
        Rem--;
      SwitchInsn->addCase(Builder.getInt(LHS), CaseDest);
      LHS++;
    }
    return;
  }

  // The range is too big. Emit "if" condition into a new block,
  // making sure to save and restore the current insertion point.
  llvm::BasicBlock *RestoreBB = Builder.GetInsertBlock();

  // Push this test onto the chain of range checks (which terminates
  // in the default basic block). The switch's default will be changed
  // to the top of this chain after switch emission is complete.
  llvm::BasicBlock *FalseDest = CaseRangeBlock;
  CaseRangeBlock = createBasicBlock("sw.caserange");

  CurFn->getBasicBlockList().push_back(CaseRangeBlock);
  Builder.SetInsertPoint(CaseRangeBlock);

  // Emit range check.
  llvm::Value *Diff =
    Builder.CreateSub(SwitchInsn->getCondition(), Builder.getInt(LHS));
  llvm::Value *Cond =
    Builder.CreateICmpULE(Diff, Builder.getInt(Range), "inbounds");

  llvm::MDNode *Weights = nullptr;
  if (SwitchWeights) {
    uint64_t ThisCount = CaseCnt.getCount();
    uint64_t DefaultCount = (*SwitchWeights)[0];
    Weights = PGO.createBranchWeights(ThisCount, DefaultCount);

    // Since we're chaining the switch default through each large case range, we
    // need to update the weight for the default, ie, the first case, to include
    // this case.
    (*SwitchWeights)[0] += ThisCount;
  }
  Builder.CreateCondBr(Cond, CaseDest, FalseDest, Weights);

  // Restore the appropriate insertion point.
  if (RestoreBB)
    Builder.SetInsertPoint(RestoreBB);
  else
    Builder.ClearInsertionPoint();
}

void CodeGenFunction::EmitCaseStmt(const CaseStmt &S) {
  // If there is no enclosing switch instance that we're aware of, then this
  // case statement and its block can be elided.  This situation only happens
  // when we've constant-folded the switch, are emitting the constant case,
  // and part of the constant case includes another case statement.  For
  // instance: switch (4) { case 4: do { case 5: } while (1); }
  if (!SwitchInsn) {
    EmitStmt(S.getSubStmt());
    return;
  }

  // Handle case ranges.
  if (S.getRHS()) {
    EmitCaseStmtRange(S);
    return;
  }

  RegionCounter CaseCnt = getPGORegionCounter(&S);
  llvm::ConstantInt *CaseVal =
    Builder.getInt(S.getLHS()->EvaluateKnownConstInt(getContext()));

  // If the body of the case is just a 'break', try to not emit an empty block.
  // If we're profiling or we're not optimizing, leave the block in for better
  // debug and coverage analysis.
  if (!CGM.getCodeGenOpts().ProfileInstrGenerate &&
      CGM.getCodeGenOpts().OptimizationLevel > 0 &&
      isa<BreakStmt>(S.getSubStmt())) {
    JumpDest Block = BreakContinueStack.back().BreakBlock;

    // Only do this optimization if there are no cleanups that need emitting.
    if (isObviouslyBranchWithoutCleanups(Block)) {
      if (SwitchWeights)
        SwitchWeights->push_back(CaseCnt.getCount());
      SwitchInsn->addCase(CaseVal, Block.getBlock());

      // If there was a fallthrough into this case, make sure to redirect it to
      // the end of the switch as well.
      if (Builder.GetInsertBlock()) {
        Builder.CreateBr(Block.getBlock());
        Builder.ClearInsertionPoint();
      }
      return;
    }
  }

  llvm::BasicBlock *CaseDest = createBasicBlock("sw.bb");
  EmitBlockWithFallThrough(CaseDest, CaseCnt);
  if (SwitchWeights)
    SwitchWeights->push_back(CaseCnt.getCount());
  SwitchInsn->addCase(CaseVal, CaseDest);

  // Recursively emitting the statement is acceptable, but is not wonderful for
  // code where we have many case statements nested together, i.e.:
  //  case 1:
  //    case 2:
  //      case 3: etc.
  // Handling this recursively will create a new block for each case statement
  // that falls through to the next case which is IR intensive.  It also causes
  // deep recursion which can run into stack depth limitations.  Handle
  // sequential non-range case statements specially.
  const CaseStmt *CurCase = &S;
  const CaseStmt *NextCase = dyn_cast<CaseStmt>(S.getSubStmt());

  // Otherwise, iteratively add consecutive cases to this switch stmt.
  while (NextCase && NextCase->getRHS() == nullptr) {
    CurCase = NextCase;
    llvm::ConstantInt *CaseVal =
      Builder.getInt(CurCase->getLHS()->EvaluateKnownConstInt(getContext()));

    CaseCnt = getPGORegionCounter(NextCase);
    if (SwitchWeights)
      SwitchWeights->push_back(CaseCnt.getCount());
    if (CGM.getCodeGenOpts().ProfileInstrGenerate) {
      CaseDest = createBasicBlock("sw.bb");
      EmitBlockWithFallThrough(CaseDest, CaseCnt);
    }

    SwitchInsn->addCase(CaseVal, CaseDest);
    NextCase = dyn_cast<CaseStmt>(CurCase->getSubStmt());
  }

  // Normal default recursion for non-cases.
  EmitStmt(CurCase->getSubStmt());
}

void CodeGenFunction::EmitDefaultStmt(const DefaultStmt &S) {
  llvm::BasicBlock *DefaultBlock = SwitchInsn->getDefaultDest();
  assert(DefaultBlock->empty() &&
         "EmitDefaultStmt: Default block already defined?");

  RegionCounter Cnt = getPGORegionCounter(&S);
  EmitBlockWithFallThrough(DefaultBlock, Cnt);

  EmitStmt(S.getSubStmt());
}

/// CollectStatementsForCase - Given the body of a 'switch' statement and a
/// constant value that is being switched on, see if we can dead code eliminate
/// the body of the switch to a simple series of statements to emit.  Basically,
/// on a switch (5) we want to find these statements:
///    case 5:
///      printf(...);    <--
///      ++i;            <--
///      break;
///
/// and add them to the ResultStmts vector.  If it is unsafe to do this
/// transformation (for example, one of the elided statements contains a label
/// that might be jumped to), return CSFC_Failure.  If we handled it and 'S'
/// should include statements after it (e.g. the printf() line is a substmt of
/// the case) then return CSFC_FallThrough.  If we handled it and found a break
/// statement, then return CSFC_Success.
///
/// If Case is non-null, then we are looking for the specified case, checking
/// that nothing we jump over contains labels.  If Case is null, then we found
/// the case and are looking for the break.
///
/// If the recursive walk actually finds our Case, then we set FoundCase to
/// true.
///
enum CSFC_Result { CSFC_Failure, CSFC_FallThrough, CSFC_Success };
static CSFC_Result CollectStatementsForCase(const Stmt *S,
                                            const SwitchCase *Case,
                                            bool &FoundCase,
                              SmallVectorImpl<const Stmt*> &ResultStmts) {
  // If this is a null statement, just succeed.
  if (!S)
    return Case ? CSFC_Success : CSFC_FallThrough;

  // If this is the switchcase (case 4: or default) that we're looking for, then
  // we're in business.  Just add the substatement.
  if (const SwitchCase *SC = dyn_cast<SwitchCase>(S)) {
    if (S == Case) {
      FoundCase = true;
      return CollectStatementsForCase(SC->getSubStmt(), nullptr, FoundCase,
                                      ResultStmts);
    }

    // Otherwise, this is some other case or default statement, just ignore it.
    return CollectStatementsForCase(SC->getSubStmt(), Case, FoundCase,
                                    ResultStmts);
  }

  // If we are in the live part of the code and we found our break statement,
  // return a success!
  if (!Case && isa<BreakStmt>(S))
    return CSFC_Success;

  // If this is a switch statement, then it might contain the SwitchCase, the
  // break, or neither.
  if (const CompoundStmt *CS = dyn_cast<CompoundStmt>(S)) {
    // Handle this as two cases: we might be looking for the SwitchCase (if so
    // the skipped statements must be skippable) or we might already have it.
    CompoundStmt::const_body_iterator I = CS->body_begin(), E = CS->body_end();
    if (Case) {
      // Keep track of whether we see a skipped declaration.  The code could be
      // using the declaration even if it is skipped, so we can't optimize out
      // the decl if the kept statements might refer to it.
      bool HadSkippedDecl = false;

      // If we're looking for the case, just see if we can skip each of the
      // substatements.
      for (; Case && I != E; ++I) {
        HadSkippedDecl |= isa<DeclStmt>(*I);

        switch (CollectStatementsForCase(*I, Case, FoundCase, ResultStmts)) {
        case CSFC_Failure: return CSFC_Failure;
        case CSFC_Success:
          // A successful result means that either 1) that the statement doesn't
          // have the case and is skippable, or 2) does contain the case value
          // and also contains the break to exit the switch.  In the later case,
          // we just verify the rest of the statements are elidable.
          if (FoundCase) {
            // If we found the case and skipped declarations, we can't do the
            // optimization.
            if (HadSkippedDecl)
              return CSFC_Failure;

            for (++I; I != E; ++I)
              if (CodeGenFunction::ContainsLabel(*I, true))
                return CSFC_Failure;
            return CSFC_Success;
          }
          break;
        case CSFC_FallThrough:
          // If we have a fallthrough condition, then we must have found the
          // case started to include statements.  Consider the rest of the
          // statements in the compound statement as candidates for inclusion.
          assert(FoundCase && "Didn't find case but returned fallthrough?");
          // We recursively found Case, so we're not looking for it anymore.
          Case = nullptr;

          // If we found the case and skipped declarations, we can't do the
          // optimization.
          if (HadSkippedDecl)
            return CSFC_Failure;
          break;
        }
      }
    }

    // If we have statements in our range, then we know that the statements are
    // live and need to be added to the set of statements we're tracking.
    for (; I != E; ++I) {
      switch (CollectStatementsForCase(*I, nullptr, FoundCase, ResultStmts)) {
      case CSFC_Failure: return CSFC_Failure;
      case CSFC_FallThrough:
        // A fallthrough result means that the statement was simple and just
        // included in ResultStmt, keep adding them afterwards.
        break;
      case CSFC_Success:
        // A successful result means that we found the break statement and
        // stopped statement inclusion.  We just ensure that any leftover stmts
        // are skippable and return success ourselves.
        for (++I; I != E; ++I)
          if (CodeGenFunction::ContainsLabel(*I, true))
            return CSFC_Failure;
        return CSFC_Success;
      }
    }

    return Case ? CSFC_Success : CSFC_FallThrough;
  }

  // Okay, this is some other statement that we don't handle explicitly, like a
  // for statement or increment etc.  If we are skipping over this statement,
  // just verify it doesn't have labels, which would make it invalid to elide.
  if (Case) {
    if (CodeGenFunction::ContainsLabel(S, true))
      return CSFC_Failure;
    return CSFC_Success;
  }

  // Otherwise, we want to include this statement.  Everything is cool with that
  // so long as it doesn't contain a break out of the switch we're in.
  if (CodeGenFunction::containsBreak(S)) return CSFC_Failure;

  // Otherwise, everything is great.  Include the statement and tell the caller
  // that we fall through and include the next statement as well.
  ResultStmts.push_back(S);
  return CSFC_FallThrough;
}

/// FindCaseStatementsForValue - Find the case statement being jumped to and
/// then invoke CollectStatementsForCase to find the list of statements to emit
/// for a switch on constant.  See the comment above CollectStatementsForCase
/// for more details.
static bool FindCaseStatementsForValue(const SwitchStmt &S,
                                       const llvm::APSInt &ConstantCondValue,
                                SmallVectorImpl<const Stmt*> &ResultStmts,
                                       ASTContext &C,
                                       const SwitchCase *&ResultCase) {
  // First step, find the switch case that is being branched to.  We can do this
  // efficiently by scanning the SwitchCase list.
  const SwitchCase *Case = S.getSwitchCaseList();
  const DefaultStmt *DefaultCase = nullptr;

  for (; Case; Case = Case->getNextSwitchCase()) {
    // It's either a default or case.  Just remember the default statement in
    // case we're not jumping to any numbered cases.
    if (const DefaultStmt *DS = dyn_cast<DefaultStmt>(Case)) {
      DefaultCase = DS;
      continue;
    }

    // Check to see if this case is the one we're looking for.
    const CaseStmt *CS = cast<CaseStmt>(Case);
    // Don't handle case ranges yet.
    if (CS->getRHS()) return false;

    // If we found our case, remember it as 'case'.
    if (CS->getLHS()->EvaluateKnownConstInt(C) == ConstantCondValue)
      break;
  }

  // If we didn't find a matching case, we use a default if it exists, or we
  // elide the whole switch body!
  if (!Case) {
    // It is safe to elide the body of the switch if it doesn't contain labels
    // etc.  If it is safe, return successfully with an empty ResultStmts list.
    if (!DefaultCase)
      return !CodeGenFunction::ContainsLabel(&S);
    Case = DefaultCase;
  }

  // Ok, we know which case is being jumped to, try to collect all the
  // statements that follow it.  This can fail for a variety of reasons.  Also,
  // check to see that the recursive walk actually found our case statement.
  // Insane cases like this can fail to find it in the recursive walk since we
  // don't handle every stmt kind:
  // switch (4) {
  //   while (1) {
  //     case 4: ...
  bool FoundCase = false;
  ResultCase = Case;
  return CollectStatementsForCase(S.getBody(), Case, FoundCase,
                                  ResultStmts) != CSFC_Failure &&
         FoundCase;
}

void CodeGenFunction::EmitSwitchStmt(const SwitchStmt &S) {
  // Handle nested switch statements.
  llvm::SwitchInst *SavedSwitchInsn = SwitchInsn;
  SmallVector<uint64_t, 16> *SavedSwitchWeights = SwitchWeights;
  llvm::BasicBlock *SavedCRBlock = CaseRangeBlock;

  // See if we can constant fold the condition of the switch and therefore only
  // emit the live case statement (if any) of the switch.
  llvm::APSInt ConstantCondValue;
  if (ConstantFoldsToSimpleInteger(S.getCond(), ConstantCondValue)) {
    SmallVector<const Stmt*, 4> CaseStmts;
    const SwitchCase *Case = nullptr;
    if (FindCaseStatementsForValue(S, ConstantCondValue, CaseStmts,
                                   getContext(), Case)) {
      if (Case) {
        RegionCounter CaseCnt = getPGORegionCounter(Case);
        CaseCnt.beginRegion(Builder);
      }
      RunCleanupsScope ExecutedScope(*this);

      // Emit the condition variable if needed inside the entire cleanup scope
      // used by this special case for constant folded switches.
      if (S.getConditionVariable())
        EmitAutoVarDecl(*S.getConditionVariable());

      // At this point, we are no longer "within" a switch instance, so
      // we can temporarily enforce this to ensure that any embedded case
      // statements are not emitted.
      SwitchInsn = nullptr;

      // Okay, we can dead code eliminate everything except this case.  Emit the
      // specified series of statements and we're good.
      for (unsigned i = 0, e = CaseStmts.size(); i != e; ++i)
        EmitStmt(CaseStmts[i]);
      RegionCounter ExitCnt = getPGORegionCounter(&S);
      ExitCnt.beginRegion(Builder);

      // Now we want to restore the saved switch instance so that nested
      // switches continue to function properly
      SwitchInsn = SavedSwitchInsn;

      return;
    }
  }

  JumpDest SwitchExit = getJumpDestInCurrentScope("sw.epilog");

  RunCleanupsScope ConditionScope(*this);
  if (S.getConditionVariable())
    EmitAutoVarDecl(*S.getConditionVariable());
  llvm::Value *CondV = EmitScalarExpr(S.getCond());

  // Create basic block to hold stuff that comes after switch
  // statement. We also need to create a default block now so that
  // explicit case ranges tests can have a place to jump to on
  // failure.
  llvm::BasicBlock *DefaultBlock = createBasicBlock("sw.default");
  SwitchInsn = Builder.CreateSwitch(CondV, DefaultBlock);
  if (PGO.haveRegionCounts()) {
    // Walk the SwitchCase list to find how many there are.
    uint64_t DefaultCount = 0;
    unsigned NumCases = 0;
    for (const SwitchCase *Case = S.getSwitchCaseList();
         Case;
         Case = Case->getNextSwitchCase()) {
      if (isa<DefaultStmt>(Case))
        DefaultCount = getPGORegionCounter(Case).getCount();
      NumCases += 1;
    }
    SwitchWeights = new SmallVector<uint64_t, 16>();
    SwitchWeights->reserve(NumCases);
    // The default needs to be first. We store the edge count, so we already
    // know the right weight.
    SwitchWeights->push_back(DefaultCount);
  }
  CaseRangeBlock = DefaultBlock;

  // Clear the insertion point to indicate we are in unreachable code.
  Builder.ClearInsertionPoint();

  // All break statements jump to NextBlock. If BreakContinueStack is non-empty
  // then reuse last ContinueBlock.
  JumpDest OuterContinue;
  if (!BreakContinueStack.empty())
    OuterContinue = BreakContinueStack.back().ContinueBlock;

  BreakContinueStack.push_back(BreakContinue(SwitchExit, OuterContinue));

  // Emit switch body.
  EmitStmt(S.getBody());

  BreakContinueStack.pop_back();

  // Update the default block in case explicit case range tests have
  // been chained on top.
  SwitchInsn->setDefaultDest(CaseRangeBlock);

  // If a default was never emitted:
  if (!DefaultBlock->getParent()) {
    // If we have cleanups, emit the default block so that there's a
    // place to jump through the cleanups from.
    if (ConditionScope.requiresCleanups()) {
      EmitBlock(DefaultBlock);

    // Otherwise, just forward the default block to the switch end.
    } else {
      DefaultBlock->replaceAllUsesWith(SwitchExit.getBlock());
      delete DefaultBlock;
    }
  }

  ConditionScope.ForceCleanup();

  // Emit continuation.
  EmitBlock(SwitchExit.getBlock(), true);
  RegionCounter ExitCnt = getPGORegionCounter(&S);
  ExitCnt.beginRegion(Builder);

  if (SwitchWeights) {
    assert(SwitchWeights->size() == 1 + SwitchInsn->getNumCases() &&
           "switch weights do not match switch cases");
    // If there's only one jump destination there's no sense weighting it.
    if (SwitchWeights->size() > 1)
      SwitchInsn->setMetadata(llvm::LLVMContext::MD_prof,
                              PGO.createBranchWeights(*SwitchWeights));
    delete SwitchWeights;
  }
  SwitchInsn = SavedSwitchInsn;
  SwitchWeights = SavedSwitchWeights;
  CaseRangeBlock = SavedCRBlock;
}

static std::string
SimplifyConstraint(const char *Constraint, const TargetInfo &Target,
                 SmallVectorImpl<TargetInfo::ConstraintInfo> *OutCons=nullptr) {
  std::string Result;

  while (*Constraint) {
    switch (*Constraint) {
    default:
      Result += Target.convertConstraint(Constraint);
      break;
    // Ignore these
    case '*':
    case '?':
    case '!':
    case '=': // Will see this and the following in mult-alt constraints.
    case '+':
      break;
    case '#': // Ignore the rest of the constraint alternative.
      while (Constraint[1] && Constraint[1] != ',')
        Constraint++;
      break;
    case '&':
    case '%':
      Result += *Constraint;
      while (Constraint[1] && Constraint[1] == *Constraint)
        Constraint++;
      break;
    case ',':
      Result += "|";
      break;
    case 'g':
      Result += "imr";
      break;
    case '[': {
      assert(OutCons &&
             "Must pass output names to constraints with a symbolic name");
      unsigned Index;
      bool result = Target.resolveSymbolicName(Constraint,
                                               &(*OutCons)[0],
                                               OutCons->size(), Index);
      assert(result && "Could not resolve symbolic name"); (void)result;
      Result += llvm::utostr(Index);
      break;
    }
    }

    Constraint++;
  }

  return Result;
}

/// AddVariableConstraints - Look at AsmExpr and if it is a variable declared
/// as using a particular register add that as a constraint that will be used
/// in this asm stmt.
static std::string
AddVariableConstraints(const std::string &Constraint, const Expr &AsmExpr,
                       const TargetInfo &Target, CodeGenModule &CGM,
                       const AsmStmt &Stmt, const bool EarlyClobber) {
  const DeclRefExpr *AsmDeclRef = dyn_cast<DeclRefExpr>(&AsmExpr);
  if (!AsmDeclRef)
    return Constraint;
  const ValueDecl &Value = *AsmDeclRef->getDecl();
  const VarDecl *Variable = dyn_cast<VarDecl>(&Value);
  if (!Variable)
    return Constraint;
  if (Variable->getStorageClass() != SC_Register)
    return Constraint;
  AsmLabelAttr *Attr = Variable->getAttr<AsmLabelAttr>();
  if (!Attr)
    return Constraint;
  StringRef Register = Attr->getLabel();
  assert(Target.isValidGCCRegisterName(Register));
  // We're using validateOutputConstraint here because we only care if
  // this is a register constraint.
  TargetInfo::ConstraintInfo Info(Constraint, "");
  if (Target.validateOutputConstraint(Info) &&
      !Info.allowsRegister()) {
    CGM.ErrorUnsupported(&Stmt, "__asm__");
    return Constraint;
  }
  // Canonicalize the register here before returning it.
  Register = Target.getNormalizedGCCRegisterName(Register);
  return (EarlyClobber ? "&{" : "{") + Register.str() + "}";
}

llvm::Value*
CodeGenFunction::EmitAsmInputLValue(const TargetInfo::ConstraintInfo &Info,
                                    LValue InputValue, QualType InputType,
                                    std::string &ConstraintStr,
                                    SourceLocation Loc) {
  llvm::Value *Arg;
  if (Info.allowsRegister() || !Info.allowsMemory()) {
    if (CodeGenFunction::hasScalarEvaluationKind(InputType)) {
      Arg = EmitLoadOfLValue(InputValue, Loc).getScalarVal();
    } else {
      llvm::Type *Ty = ConvertType(InputType);
      uint64_t Size = CGM.getDataLayout().getTypeSizeInBits(Ty);
      if (Size <= 64 && llvm::isPowerOf2_64(Size)) {
        Ty = llvm::IntegerType::get(getLLVMContext(), Size);
        Ty = llvm::PointerType::getUnqual(Ty);

        Arg = Builder.CreateLoad(Builder.CreateBitCast(InputValue.getAddress(),
                                                       Ty));
      } else {
        Arg = InputValue.getAddress();
        ConstraintStr += '*';
      }
    }
  } else {
    Arg = InputValue.getAddress();
    ConstraintStr += '*';
  }

  return Arg;
}

llvm::Value* CodeGenFunction::EmitAsmInput(
                                         const TargetInfo::ConstraintInfo &Info,
                                           const Expr *InputExpr,
                                           std::string &ConstraintStr) {
  if (Info.allowsRegister() || !Info.allowsMemory())
    if (CodeGenFunction::hasScalarEvaluationKind(InputExpr->getType()))
      return EmitScalarExpr(InputExpr);

  InputExpr = InputExpr->IgnoreParenNoopCasts(getContext());
  LValue Dest = EmitLValue(InputExpr);
  return EmitAsmInputLValue(Info, Dest, InputExpr->getType(), ConstraintStr,
                            InputExpr->getExprLoc());
}

/// getAsmSrcLocInfo - Return the !srcloc metadata node to attach to an inline
/// asm call instruction.  The !srcloc MDNode contains a list of constant
/// integers which are the source locations of the start of each line in the
/// asm.
static llvm::MDNode *getAsmSrcLocInfo(const StringLiteral *Str,
                                      CodeGenFunction &CGF) {
  SmallVector<llvm::Metadata *, 8> Locs;
  // Add the location of the first line to the MDNode.
  Locs.push_back(llvm::ConstantAsMetadata::get(llvm::ConstantInt::get(
      CGF.Int32Ty, Str->getLocStart().getRawEncoding())));
  StringRef StrVal = Str->getString();
  if (!StrVal.empty()) {
    const SourceManager &SM = CGF.CGM.getContext().getSourceManager();
    const LangOptions &LangOpts = CGF.CGM.getLangOpts();

    // Add the location of the start of each subsequent line of the asm to the
    // MDNode.
    for (unsigned i = 0, e = StrVal.size()-1; i != e; ++i) {
      if (StrVal[i] != '\n') continue;
      SourceLocation LineLoc = Str->getLocationOfByte(i+1, SM, LangOpts,
                                                      CGF.getTarget());
      Locs.push_back(llvm::ConstantAsMetadata::get(
          llvm::ConstantInt::get(CGF.Int32Ty, LineLoc.getRawEncoding())));
    }
  }

  return llvm::MDNode::get(CGF.getLLVMContext(), Locs);
}

void CodeGenFunction::EmitAsmStmt(const AsmStmt &S) {
  // Assemble the final asm string.
  std::string AsmString = S.generateAsmString(getContext());

  // Get all the output and input constraints together.
  SmallVector<TargetInfo::ConstraintInfo, 4> OutputConstraintInfos;
  SmallVector<TargetInfo::ConstraintInfo, 4> InputConstraintInfos;

  for (unsigned i = 0, e = S.getNumOutputs(); i != e; i++) {
    StringRef Name;
    if (const GCCAsmStmt *GAS = dyn_cast<GCCAsmStmt>(&S))
      Name = GAS->getOutputName(i);
    TargetInfo::ConstraintInfo Info(S.getOutputConstraint(i), Name);
    bool IsValid = getTarget().validateOutputConstraint(Info); (void)IsValid;
    assert(IsValid && "Failed to parse output constraint");
    OutputConstraintInfos.push_back(Info);
  }

  for (unsigned i = 0, e = S.getNumInputs(); i != e; i++) {
    StringRef Name;
    if (const GCCAsmStmt *GAS = dyn_cast<GCCAsmStmt>(&S))
      Name = GAS->getInputName(i);
    TargetInfo::ConstraintInfo Info(S.getInputConstraint(i), Name);
    bool IsValid =
      getTarget().validateInputConstraint(OutputConstraintInfos.data(),
                                          S.getNumOutputs(), Info);
    assert(IsValid && "Failed to parse input constraint"); (void)IsValid;
    InputConstraintInfos.push_back(Info);
  }

  std::string Constraints;

  std::vector<LValue> ResultRegDests;
  std::vector<QualType> ResultRegQualTys;
  std::vector<llvm::Type *> ResultRegTypes;
  std::vector<llvm::Type *> ResultTruncRegTypes;
  std::vector<llvm::Type *> ArgTypes;
  std::vector<llvm::Value*> Args;

  // Keep track of inout constraints.
  std::string InOutConstraints;
  std::vector<llvm::Value*> InOutArgs;
  std::vector<llvm::Type*> InOutArgTypes;

  for (unsigned i = 0, e = S.getNumOutputs(); i != e; i++) {
    TargetInfo::ConstraintInfo &Info = OutputConstraintInfos[i];

    // Simplify the output constraint.
    std::string OutputConstraint(S.getOutputConstraint(i));
    OutputConstraint = SimplifyConstraint(OutputConstraint.c_str() + 1,
                                          getTarget());

    const Expr *OutExpr = S.getOutputExpr(i);
    OutExpr = OutExpr->IgnoreParenNoopCasts(getContext());

    OutputConstraint = AddVariableConstraints(OutputConstraint, *OutExpr,
                                              getTarget(), CGM, S,
                                              Info.earlyClobber());

    LValue Dest = EmitLValue(OutExpr);
    if (!Constraints.empty())
      Constraints += ',';

    // If this is a register output, then make the inline asm return it
    // by-value.  If this is a memory result, return the value by-reference.
    if (!Info.allowsMemory() && hasScalarEvaluationKind(OutExpr->getType())) {
      Constraints += "=" + OutputConstraint;
      ResultRegQualTys.push_back(OutExpr->getType());
      ResultRegDests.push_back(Dest);
      ResultRegTypes.push_back(ConvertTypeForMem(OutExpr->getType()));
      ResultTruncRegTypes.push_back(ResultRegTypes.back());

      // If this output is tied to an input, and if the input is larger, then
      // we need to set the actual result type of the inline asm node to be the
      // same as the input type.
      if (Info.hasMatchingInput()) {
        unsigned InputNo;
        for (InputNo = 0; InputNo != S.getNumInputs(); ++InputNo) {
          TargetInfo::ConstraintInfo &Input = InputConstraintInfos[InputNo];
          if (Input.hasTiedOperand() && Input.getTiedOperand() == i)
            break;
        }
        assert(InputNo != S.getNumInputs() && "Didn't find matching input!");

        QualType InputTy = S.getInputExpr(InputNo)->getType();
        QualType OutputType = OutExpr->getType();

        uint64_t InputSize = getContext().getTypeSize(InputTy);
        if (getContext().getTypeSize(OutputType) < InputSize) {
          // Form the asm to return the value as a larger integer or fp type.
          ResultRegTypes.back() = ConvertType(InputTy);
        }
      }
      if (llvm::Type* AdjTy =
            getTargetHooks().adjustInlineAsmType(*this, OutputConstraint,
                                                 ResultRegTypes.back()))
        ResultRegTypes.back() = AdjTy;
      else {
        CGM.getDiags().Report(S.getAsmLoc(),
                              diag::err_asm_invalid_type_in_input)
            << OutExpr->getType() << OutputConstraint;
      }
    } else {
      ArgTypes.push_back(Dest.getAddress()->getType());
      Args.push_back(Dest.getAddress());
      Constraints += "=*";
      Constraints += OutputConstraint;
    }

    if (Info.isReadWrite()) {
      InOutConstraints += ',';

      const Expr *InputExpr = S.getOutputExpr(i);
      llvm::Value *Arg = EmitAsmInputLValue(Info, Dest, InputExpr->getType(),
                                            InOutConstraints,
                                            InputExpr->getExprLoc());

      if (llvm::Type* AdjTy =
          getTargetHooks().adjustInlineAsmType(*this, OutputConstraint,
                                               Arg->getType()))
        Arg = Builder.CreateBitCast(Arg, AdjTy);

      if (Info.allowsRegister())
        InOutConstraints += llvm::utostr(i);
      else
        InOutConstraints += OutputConstraint;

      InOutArgTypes.push_back(Arg->getType());
      InOutArgs.push_back(Arg);
    }
  }

  // If this is a Microsoft-style asm blob, store the return registers (EAX:EDX)
  // to the return value slot. Only do this when returning in registers.
  if (isa<MSAsmStmt>(&S)) {
    const ABIArgInfo &RetAI = CurFnInfo->getReturnInfo();
    if (RetAI.isDirect() || RetAI.isExtend()) {
      // Make a fake lvalue for the return value slot.
      LValue ReturnSlot = MakeAddrLValue(ReturnValue, FnRetTy);
      CGM.getTargetCodeGenInfo().addReturnRegisterOutputs(
          *this, ReturnSlot, Constraints, ResultRegTypes, ResultTruncRegTypes,
          ResultRegDests, AsmString, S.getNumOutputs());
      SawAsmBlock = true;
    }
  }

  for (unsigned i = 0, e = S.getNumInputs(); i != e; i++) {
    const Expr *InputExpr = S.getInputExpr(i);

    TargetInfo::ConstraintInfo &Info = InputConstraintInfos[i];

    if (!Constraints.empty())
      Constraints += ',';

    // Simplify the input constraint.
    std::string InputConstraint(S.getInputConstraint(i));
    InputConstraint = SimplifyConstraint(InputConstraint.c_str(), getTarget(),
                                         &OutputConstraintInfos);

    InputConstraint = AddVariableConstraints(
        InputConstraint, *InputExpr->IgnoreParenNoopCasts(getContext()),
        getTarget(), CGM, S, false /* No EarlyClobber */);

    llvm::Value *Arg = EmitAsmInput(Info, InputExpr, Constraints);

    // If this input argument is tied to a larger output result, extend the
    // input to be the same size as the output.  The LLVM backend wants to see
    // the input and output of a matching constraint be the same size.  Note
    // that GCC does not define what the top bits are here.  We use zext because
    // that is usually cheaper, but LLVM IR should really get an anyext someday.
    if (Info.hasTiedOperand()) {
      unsigned Output = Info.getTiedOperand();
      QualType OutputType = S.getOutputExpr(Output)->getType();
      QualType InputTy = InputExpr->getType();

      if (getContext().getTypeSize(OutputType) >
          getContext().getTypeSize(InputTy)) {
        // Use ptrtoint as appropriate so that we can do our extension.
        if (isa<llvm::PointerType>(Arg->getType()))
          Arg = Builder.CreatePtrToInt(Arg, IntPtrTy);
        llvm::Type *OutputTy = ConvertType(OutputType);
        if (isa<llvm::IntegerType>(OutputTy))
          Arg = Builder.CreateZExt(Arg, OutputTy);
        else if (isa<llvm::PointerType>(OutputTy))
          Arg = Builder.CreateZExt(Arg, IntPtrTy);
        else {
          assert(OutputTy->isFloatingPointTy() && "Unexpected output type");
          Arg = Builder.CreateFPExt(Arg, OutputTy);
        }
      }
    }
    if (llvm::Type* AdjTy =
              getTargetHooks().adjustInlineAsmType(*this, InputConstraint,
                                                   Arg->getType()))
      Arg = Builder.CreateBitCast(Arg, AdjTy);
    else
      CGM.getDiags().Report(S.getAsmLoc(), diag::err_asm_invalid_type_in_input)
          << InputExpr->getType() << InputConstraint;

    ArgTypes.push_back(Arg->getType());
    Args.push_back(Arg);
    Constraints += InputConstraint;
  }

  // Append the "input" part of inout constraints last.
  for (unsigned i = 0, e = InOutArgs.size(); i != e; i++) {
    ArgTypes.push_back(InOutArgTypes[i]);
    Args.push_back(InOutArgs[i]);
  }
  Constraints += InOutConstraints;

  // Clobbers
  for (unsigned i = 0, e = S.getNumClobbers(); i != e; i++) {
    StringRef Clobber = S.getClobber(i);

    if (Clobber != "memory" && Clobber != "cc")
      Clobber = getTarget().getNormalizedGCCRegisterName(Clobber);

    if (!Constraints.empty())
      Constraints += ',';

    Constraints += "~{";
    Constraints += Clobber;
    Constraints += '}';
  }

  // Add machine specific clobbers
  std::string MachineClobbers = getTarget().getClobbers();
  if (!MachineClobbers.empty()) {
    if (!Constraints.empty())
      Constraints += ',';
    Constraints += MachineClobbers;
  }

  llvm::Type *ResultType;
  if (ResultRegTypes.empty())
    ResultType = VoidTy;
  else if (ResultRegTypes.size() == 1)
    ResultType = ResultRegTypes[0];
  else
    ResultType = llvm::StructType::get(getLLVMContext(), ResultRegTypes);

  llvm::FunctionType *FTy =
    llvm::FunctionType::get(ResultType, ArgTypes, false);

  bool HasSideEffect = S.isVolatile() || S.getNumOutputs() == 0;
  llvm::InlineAsm::AsmDialect AsmDialect = isa<MSAsmStmt>(&S) ?
    llvm::InlineAsm::AD_Intel : llvm::InlineAsm::AD_ATT;
  llvm::InlineAsm *IA =
    llvm::InlineAsm::get(FTy, AsmString, Constraints, HasSideEffect,
                         /* IsAlignStack */ false, AsmDialect);
  llvm::CallInst *Result = Builder.CreateCall(IA, Args);
  Result->addAttribute(llvm::AttributeSet::FunctionIndex,
                       llvm::Attribute::NoUnwind);

  // Slap the source location of the inline asm into a !srcloc metadata on the
  // call.
  if (const GCCAsmStmt *gccAsmStmt = dyn_cast<GCCAsmStmt>(&S)) {
    Result->setMetadata("srcloc", getAsmSrcLocInfo(gccAsmStmt->getAsmString(),
                                                   *this));
  } else {
    // At least put the line number on MS inline asm blobs.
    auto Loc = llvm::ConstantInt::get(Int32Ty, S.getAsmLoc().getRawEncoding());
    Result->setMetadata("srcloc",
                        llvm::MDNode::get(getLLVMContext(),
                                          llvm::ConstantAsMetadata::get(Loc)));
  }

  // Extract all of the register value results from the asm.
  std::vector<llvm::Value*> RegResults;
  if (ResultRegTypes.size() == 1) {
    RegResults.push_back(Result);
  } else {
    for (unsigned i = 0, e = ResultRegTypes.size(); i != e; ++i) {
      llvm::Value *Tmp = Builder.CreateExtractValue(Result, i, "asmresult");
      RegResults.push_back(Tmp);
    }
  }

  assert(RegResults.size() == ResultRegTypes.size());
  assert(RegResults.size() == ResultTruncRegTypes.size());
  assert(RegResults.size() == ResultRegDests.size());
  for (unsigned i = 0, e = RegResults.size(); i != e; ++i) {
    llvm::Value *Tmp = RegResults[i];

    // If the result type of the LLVM IR asm doesn't match the result type of
    // the expression, do the conversion.
    if (ResultRegTypes[i] != ResultTruncRegTypes[i]) {
      llvm::Type *TruncTy = ResultTruncRegTypes[i];

      // Truncate the integer result to the right size, note that TruncTy can be
      // a pointer.
      if (TruncTy->isFloatingPointTy())
        Tmp = Builder.CreateFPTrunc(Tmp, TruncTy);
      else if (TruncTy->isPointerTy() && Tmp->getType()->isIntegerTy()) {
        uint64_t ResSize = CGM.getDataLayout().getTypeSizeInBits(TruncTy);
        Tmp = Builder.CreateTrunc(Tmp,
                   llvm::IntegerType::get(getLLVMContext(), (unsigned)ResSize));
        Tmp = Builder.CreateIntToPtr(Tmp, TruncTy);
      } else if (Tmp->getType()->isPointerTy() && TruncTy->isIntegerTy()) {
        uint64_t TmpSize =CGM.getDataLayout().getTypeSizeInBits(Tmp->getType());
        Tmp = Builder.CreatePtrToInt(Tmp,
                   llvm::IntegerType::get(getLLVMContext(), (unsigned)TmpSize));
        Tmp = Builder.CreateTrunc(Tmp, TruncTy);
      } else if (TruncTy->isIntegerTy()) {
        Tmp = Builder.CreateTrunc(Tmp, TruncTy);
      } else if (TruncTy->isVectorTy()) {
        Tmp = Builder.CreateBitCast(Tmp, TruncTy);
      }
    }

    EmitStoreThroughLValue(RValue::get(Tmp), ResultRegDests[i]);
  }
}

LValue CodeGenFunction::InitCapturedStruct(const CapturedStmt &S) {
  const RecordDecl *RD = S.getCapturedRecordDecl();
  QualType RecordTy = getContext().getRecordType(RD);

  // Initialize the captured struct.
  LValue SlotLV = MakeNaturalAlignAddrLValue(
      CreateMemTemp(RecordTy, "agg.captured"), RecordTy);

  RecordDecl::field_iterator CurField = RD->field_begin();
  for (CapturedStmt::capture_init_iterator I = S.capture_init_begin(),
                                           E = S.capture_init_end();
       I != E; ++I, ++CurField) {
    LValue LV = EmitLValueForFieldInitialization(SlotLV, *CurField);
    if (CurField->hasCapturedVLAType()) {
      auto VAT = CurField->getCapturedVLAType();
      EmitStoreThroughLValue(RValue::get(VLASizeMap[VAT->getSizeExpr()]), LV);
    } else {
      EmitInitializerForField(*CurField, LV, *I, None);
    }
  }

  return SlotLV;
}

/// Generate an outlined function for the body of a CapturedStmt, store any
/// captured variables into the captured struct, and call the outlined function.
llvm::Function *
CodeGenFunction::EmitCapturedStmt(const CapturedStmt &S, CapturedRegionKind K) {
  LValue CapStruct = InitCapturedStruct(S);

  // Emit the CapturedDecl
  CodeGenFunction CGF(CGM, true);
  CGF.CapturedStmtInfo = new CGCapturedStmtInfo(S, K);
  llvm::Function *F = CGF.GenerateCapturedStmtFunction(S);
  delete CGF.CapturedStmtInfo;

  // Emit call to the helper function.
  EmitCallOrInvoke(F, CapStruct.getAddress());

  return F;
}

llvm::Value *
CodeGenFunction::GenerateCapturedStmtArgument(const CapturedStmt &S) {
  LValue CapStruct = InitCapturedStruct(S);
  return CapStruct.getAddress();
}

/// Creates the outlined function for a CapturedStmt.
llvm::Function *
CodeGenFunction::GenerateCapturedStmtFunction(const CapturedStmt &S) {
  assert(CapturedStmtInfo &&
    "CapturedStmtInfo should be set when generating the captured function");
  const CapturedDecl *CD = S.getCapturedDecl();
  const RecordDecl *RD = S.getCapturedRecordDecl();
  SourceLocation Loc = S.getLocStart();
  assert(CD->hasBody() && "missing CapturedDecl body");

  // Build the argument list.
  ASTContext &Ctx = CGM.getContext();
  FunctionArgList Args;
  Args.append(CD->param_begin(), CD->param_end());

  // Create the function declaration.
  FunctionType::ExtInfo ExtInfo;
  const CGFunctionInfo &FuncInfo =
      CGM.getTypes().arrangeFreeFunctionDeclaration(Ctx.VoidTy, Args, ExtInfo,
                                                    /*IsVariadic=*/false);
  llvm::FunctionType *FuncLLVMTy = CGM.getTypes().GetFunctionType(FuncInfo);

  llvm::Function *F =
    llvm::Function::Create(FuncLLVMTy, llvm::GlobalValue::InternalLinkage,
                           CapturedStmtInfo->getHelperName(), &CGM.getModule());
  CGM.registerAsMangled(F->getName(), CD);				//***INTEL 
  CGM.SetInternalFunctionAttributes(CD, F, FuncInfo);

  // Generate the function.
  StartFunction(CD, Ctx.VoidTy, F, FuncInfo, Args,
                CD->getLocation(),
                CD->getBody()->getLocStart());
  // Set the context parameter in CapturedStmtInfo.
  llvm::Value *DeclPtr = LocalDeclMap[CD->getContextParam()];
  assert(DeclPtr && "missing context parameter for CapturedStmt");
  CapturedStmtInfo->setContextValue(Builder.CreateLoad(DeclPtr));

  // Initialize variable-length arrays.
  LValue Base = MakeNaturalAlignAddrLValue(CapturedStmtInfo->getContextValue(),
                                           Ctx.getTagDeclType(RD));
  for (auto *FD : RD->fields()) {
    if (FD->hasCapturedVLAType()) {
      auto *ExprArg = EmitLoadOfLValue(EmitLValueForField(Base, FD),
                                       S.getLocStart()).getScalarVal();
      auto VAT = FD->getCapturedVLAType();
      VLASizeMap[VAT->getSizeExpr()] = ExprArg;
    }
  }

  // If 'this' is captured, load it into CXXThisValue.
  if (CapturedStmtInfo->isCXXThisExprCaptured()) {
    FieldDecl *FD = CapturedStmtInfo->getThisFieldDecl();
    LValue ThisLValue = EmitLValueForField(Base, FD);
    CXXThisValue = EmitLoadOfLValue(ThisLValue, Loc).getScalarVal();
  }

  PGO.assignRegionCounters(CD, F);
  CapturedStmtInfo->EmitBody(*this, CD->getBody());
  FinishFunction(CD->getBodyRBrace());

  return F;
}
#ifdef INTEL_CUSTOMIZATION
void
CodeGenFunction::EmitCilkForGrainsizeStmt(const CilkForGrainsizeStmt &S) {
  const Expr *E = S.getGrainsize();
  assert(!E->getType()->isReferenceType() && "invalid type");
  llvm::Value *Grainsize = EmitAnyExpr(E).getScalarVal();
  EmitCilkForStmt(*cast<CilkForStmt>(S.getCilkFor()), Grainsize);
}

void
CodeGenFunction::EmitCilkForStmt(const CilkForStmt &S, llvm::Value *Grainsize) {
  // if (cond) {
  //   count = loop_count;
  //   grainsize = gs;
  //   initialize context
  //   __cilkrts_cilk_for_32(helper, captures, count, gs);
  // }
  RunCleanupsScope CilkForScope(*this);

  CGDebugInfo *DI = getDebugInfo();
  if (DI)
    DI->EmitLexicalBlockStart(Builder, S.getSourceRange().getBegin());

  // Evaluate the first part before the loop.
  EmitStmt(S.getInit());

  // Emit the helper function
  CGCilkForStmtInfo CSInfo(S);
  CodeGenFunction CGF(CGM, true);
  CGF.CapturedStmtInfo = &CSInfo;

  llvm::Function *Helper = CGF.GenerateCapturedStmtFunction(*S.getBody());

  llvm::BasicBlock *ThenBlock = createBasicBlock("if.then");
  llvm::BasicBlock *ContBlock = createBasicBlock("if.end");
  EmitBranchOnBoolExpr(S.getCond(), ThenBlock, ContBlock, 0);

  EmitBlock(ThenBlock);
  {
    RunCleanupsScope Scope(*this);

    const Expr *LoopCountExpr = S.getLoopCount();
    llvm::Value *LoopCount = EmitAnyExpr(LoopCountExpr).getScalarVal();

    // Initialize the captured struct.
    LValue CapStruct = InitCapturedStruct(*S.getBody());

    llvm::LLVMContext &Ctx = CGM.getLLVMContext();

    // Get or insert the cilk_for abi function.
    llvm::Constant *CilkForABI = 0;
    llvm::FunctionType *FTy = 0;
    {
      llvm::Module &M = CGM.getModule();
      uint64_t SizeInBits = getContext().getTypeSize(LoopCountExpr->getType());
      if (SizeInBits <= 32u) {
        FTy = llvm::TypeBuilder<void(void(void *, uint32_t, uint32_t),
                                     void *, uint32_t, int), false>::get(Ctx);
        CilkForABI = M.getOrInsertFunction("__cilkrts_cilk_for_32", FTy);
      } else if (SizeInBits <= 64u) {
        FTy = llvm::TypeBuilder<void(void(void *, uint64_t, uint64_t),
                                     void *, uint64_t, int), false>::get(Ctx);
        CilkForABI = M.getOrInsertFunction("__cilkrts_cilk_for_64", FTy);
      } else
        llvm_unreachable("unexpected loop count type size");
    }

    // Call __cilkrts_cilk_for_*(helper, captures, count, grainsize);
    SmallVector<llvm::Value *, 4> Args(4);
    Args[0] = Builder.CreateBitCast(Helper, FTy->getParamType(0));
    Args[1] =
        Builder.CreatePointerCast(CapStruct.getAddress(), FTy->getParamType(1));
    Args[2] = LoopCount;
    Args[3] = Grainsize ? Grainsize
                        : llvm::Constant::getNullValue(FTy->getParamType(3));

    EmitCallOrInvoke(CilkForABI, Args);

    // Update the Loop Control Variable
    if (!isa<DeclStmt>(S.getInit())) {
      llvm::Value *LCVAddr = LocalDeclMap.lookup(S.getLoopControlVar());
      llvm::Value *LCVValue = Builder.CreateLoad(LCVAddr);

      bool IsAdd = true;
      llvm::Value *Delta = 0;
      const Expr *IncExpr = S.getInc();
      if (const UnaryOperator *Inc = dyn_cast<UnaryOperator>(IncExpr)) {
        Delta = LoopCount;
        IsAdd = Inc->isIncrementOp();
      } else if (const BinaryOperator *Inc = dyn_cast<BinaryOperator>(IncExpr)) {
        llvm::Value *RHS = EmitScalarExpr(Inc->getRHS());
        assert(RHS->getType()->isIntegerTy() && "increment not integer type");
        RHS = Builder.CreateSExtOrTrunc(RHS, LoopCount->getType());
        Delta = Builder.CreateMul(RHS, LoopCount);
        IsAdd = (Inc->getOpcode() == BO_AddAssign);
      } else
        llvm_unreachable("unexpected increment expression");

      llvm::Value *Update = 0;
      if (LCVValue->getType()->isPointerTy()) {
        if (!IsAdd) Delta = Builder.CreateNeg(Delta);
        Update = Builder.CreateGEP(LCVValue, Delta);
      } else {
        Delta = Builder.CreateSExtOrTrunc(Delta, LCVValue->getType());
        llvm::Instruction::BinaryOps Op = (IsAdd) ? llvm::Instruction::Add
                                                  : llvm::Instruction::Sub;
        Update = Builder.CreateBinOp(Op, LCVValue, Delta);
      }
      Builder.CreateStore(Update, LCVAddr);
    }

    EmitBranch(ContBlock);
  }

  EmitBlock(ContBlock, true);
}

void CodeGenFunction::EmitCilkForHelperBody(const Stmt *S) {
  // The outlined function for a Cilk for statement looks like
  //
  // void helper(context, low, high) {
  //   for (index = low /*, other-initialization/;
  //        index < high;
  //        ++index /*, loop-increment*/) {
  //     /* loop-body */
  //   }
  // }
  //
  // This function is a simplified version of EmitForStmt with the partial
  // knowledge of the loop head structure. For example, the loop condition
  // always exists and there is no loop condition variable declaration.

  assert(CapturedStmtInfo && CapturedStmtInfo->getKind() == CR_CilkFor &&
           "codegen info expected");
  CGCilkForStmtInfo *CilkForInfo =
      reinterpret_cast<CGCilkForStmtInfo*>(CapturedStmtInfo);
  const CilkForStmt &CilkFor = CilkForInfo->getCilkForStmt();
  const CapturedDecl *CD = CilkFor.getBody()->getCapturedDecl();
  llvm::Value *Low = LocalDeclMap.lookup(CD->getParam(1));
  llvm::Value *High = LocalDeclMap.lookup(CD->getParam(2));

  // Find the type for the index variable.
  llvm::Type *VarType = Low->getType();
  assert(VarType->isPointerTy() && "pointer type expected");
  VarType = cast<llvm::PointerType>(VarType)->getElementType();
  assert((VarType->isIntegerTy(32) || VarType->isIntegerTy(64))
         && "unexpected type size");

  llvm::Value *Index = CreateTempAlloca(VarType, "__index.addr");
  High = Builder.CreatePointerCast(High, Index->getType());

  JumpDest LoopExit = getJumpDestInCurrentScope("loop.end");
  RunCleanupsScope LoopScope(*this);

  // Emit the loop initialization.
  {
    // Initialize Low.
    Builder.CreateStore(Builder.CreateLoad(Low), Index);

    // Initialize the inner loop control variable.
    const VarDecl *D = CilkFor.getInnerLoopControlVar();
    AutoVarEmission Emission = EmitAutoVarAlloca(*D);
    EmitAutoVarInit(Emission);
    EmitAutoVarCleanups(Emission);

    // Keep track of the loop control variable and the address of its
    // corresponding inner copy so that any reference to the loop control
    // variable will reference its inner adjusted copy instead and this
    // correction allows nested _Cilk_for statements.
    llvm::Value *Addr = Emission.getAllocatedAddress();
    CilkForInfo->setInnerLoopControlVarAddr(Addr);

    // Emit the adjustment on the inner loop control variable.
    EmitStmt(CilkFor.getInnerLoopVarAdjust());
  }

  // Emit the loop condition.
  llvm::BasicBlock *CondBlock = createBasicBlock("loop.cond");
  {
    EmitBlock(CondBlock);
    llvm::BasicBlock *ExitBlock = LoopExit.getBlock();

    LoopStack.setParallel();
    LoopStack.push(CondBlock);

    // If there are any cleanups between here and the loop-exit scope,
    // create a block to stage a loop exit along.
    if (LoopScope.requiresCleanups())
      ExitBlock = createBasicBlock("loop.cond.cleanup");

    // As long as the condition is true, iterate the loop.
    llvm::BasicBlock *LoopBody = createBasicBlock("loop.body");

    QualType CmpTy1 = CD->getParam(1)->getType();
    llvm::Value *CondVal = 0;
    if (CmpTy1->hasSignedIntegerRepresentation()) {
      CondVal = Builder.CreateICmpSLT(Builder.CreateLoad(Index),
                                      Builder.CreateLoad(High));
    } else {
      CondVal = Builder.CreateICmpULT(Builder.CreateLoad(Index),
                                      Builder.CreateLoad(High));
    }
    Builder.CreateCondBr(CondVal, LoopBody, ExitBlock);

    if (ExitBlock != LoopExit.getBlock()) {
      EmitBlock(ExitBlock);
      EmitBranchThroughCleanup(LoopExit);
    }

    EmitBlock(LoopBody);
  }

  JumpDest Continue = getJumpDestInCurrentScope("loop.inc");

  // Store the blocks to use for break and continue.
  BreakContinueStack.push_back(BreakContinue(LoopExit, Continue));

  // Emit the loop body.
  {
    // Create a separate cleanup scope for the body, in case it is not
    // a compound statement.
    RunCleanupsScope BodyScope(*this);
    EmitStmt(S);
  }

  // Emit the loop increment.
  {
    EmitBlock(Continue.getBlock());
    EmitStmt(CilkFor.getInc());

    // Increment the loop variable and branch back the loop condition.
    llvm::Value *Inc = Builder.CreateAdd(Builder.CreateLoad(Index),
                                         llvm::ConstantInt::get(VarType, 1));
    Builder.CreateStore(Inc, Index);
  }

  BreakContinueStack.pop_back();

  EmitBranch(CondBlock);

  LoopScope.ForceCleanup();

  LoopStack.pop();

  // Emit the fall-through block.
  EmitBlock(LoopExit.getBlock(), true);
}

void
CodeGenFunction::CGCilkSpawnInfo::EmitBody(CodeGenFunction &CGF, Stmt *S) {
  // If there is a receiver, save its address.
  CGCilkSpawnInfo *Info = cast<CGCilkSpawnInfo>(CGF.CapturedStmtInfo);
  if (Info->getReceiverDecl()) {
    assert(CGF.CurFn->arg_size() >= 2);
    llvm::Function::arg_iterator A = CGF.CurFn->arg_begin();
    Info->setReceiverAddr(++A);

    // Similarly, save the receiver temporary address if it exists.
    if (++A != CGF.CurFn->arg_end())
      Info->setReceiverTmp(A);
  }

  CGF.CGM.getCilkPlusRuntime().EmitCilkHelperStackFrame(CGF);
  CGCapturedStmtInfo::EmitBody(CGF, S);
}

void CodeGenFunction::EmitSIMDForHelperCall(llvm::Function *BodyFunc,
                                            LValue CapStruct,
                                            llvm::Value *LoopIndex,
                                            bool IsLastIter) {
  // Emit call to the helper function.
  SmallVector<llvm::Value *, 3> HelperArgs;
  HelperArgs.push_back(CapStruct.getAddress());
  HelperArgs.push_back(Builder.CreateLoad(LoopIndex));

  llvm::Value *LastIter = 0;
  if (IsLastIter)
    LastIter = llvm::ConstantInt::getTrue(BodyFunc->getContext());
  else
    LastIter = llvm::ConstantInt::getFalse(BodyFunc->getContext());
  HelperArgs.push_back(LastIter);

  disableExceptions();
  EmitCallOrInvoke(BodyFunc, HelperArgs);
  enableExceptions();
}

void CodeGenFunction::CGPragmaSimd::emitInit(CodeGenFunction &CGF,
    llvm::Value *&LoopIndex, llvm::Value *&LoopCount) {
  // Emit the initialization.
  CGF.EmitStmt(this->getInit());

  // Load the current value as the initial value and cache the stride value.
  const VarDecl *LoopControlVar = cast<SIMDForStmt>(
      this->getStmt())->getLoopControlVar();
  assert(LoopControlVar && "invalid loop control variable");
  DeclRefExpr DRE(const_cast<VarDecl*>(LoopControlVar), false, 
      LoopControlVar->getType().getNonReferenceType(), VK_LValue, SourceLocation());
  llvm::Value *ControlVarAddr = CGF.EmitDeclRefLValue(&DRE).getAddress();
  assert(ControlVarAddr && "invalid loop control variable address");

  LCVAddr = ControlVarAddr;
  LCVInitVal = CGF.Builder.CreateLoad(ControlVarAddr, "__init");

  LCVStrideVal = CGF.EmitAnyExpr(
      cast<SIMDForStmt>(this->getStmt())->getLoopStride()).getScalarVal();
  assert(LCVStrideVal->getType()->isIntegerTy() && "invalid stride type");

  LoopCount = CGF.EmitAnyExpr(getLoopCount()).getScalarVal();
  LoopIndex = CGF.CreateTempAlloca(LoopCount->getType(), "__index.addr");
}

void CodeGenFunction::CGPragmaSimd::emitIncrement(CodeGenFunction &CGF,
                                     llvm::Value *IndexVar) const {
  llvm::Value *Index = CGF.Builder.CreateLoad(IndexVar, "__index");
  llvm::Value *Stride
    = CGF.Builder.CreateSExtOrTrunc(LCVStrideVal, Index->getType());
  llvm::Value *Delta = CGF.Builder.CreateMul(Index, Stride, "__delta");

  //  lcv = init + index * stride;
  llvm::Value *NewIndex = 0;
  if (LCVInitVal->getType()->isPointerTy())
    NewIndex = CGF.Builder.CreateGEP(LCVInitVal, Delta, "__index.new");
  else {
    Delta = CGF.Builder.CreateSExtOrTrunc(Delta, LCVInitVal->getType());
    NewIndex = CGF.Builder.CreateAdd(LCVInitVal, Delta, "__index.new");
  }
  CGF.Builder.CreateStore(NewIndex, LCVAddr);
}

// Simd wrappers implementation for '#pragma simd'.
bool CodeGenFunction::CGPragmaSimd::emitSafelen(CodeGenFunction *CGF) const {
  bool SeparateLastIter = false;
  const ArrayRef<Attr *> &Attrs = SimdFor->getSIMDAttrs();
  for (unsigned i = 0, e = Attrs.size(); i < e; ++i) {
    switch (Attrs[i]->getKind()) {
      case clang::attr::SIMD:
        CGF->LoopStack.setParallel();
        CGF->LoopStack.setVectorizerEnable(true);
        break;
      case clang::attr::SIMDLength:
        {
          const SIMDLengthAttr *SIMDLength = 0;
          SIMDLength = static_cast<const SIMDLengthAttr*>(Attrs[i]);
          RValue Width = CGF->EmitAnyExpr(SIMDLength->getValueExpr(),
              AggValueSlot::ignored(), true);
          llvm::ConstantInt *C = dyn_cast<llvm::ConstantInt>(Width.getScalarVal());
          assert(C);
          CGF->LoopStack.setVectorizerWidth(C->getZExtValue());
          // In presence of finite 'safelen', it may be unsafe to mark all
          // the memory instructions parallel, because loop-carried
          // dependences of 'safelen' iterations are possible.
          CGF->LoopStack.setParallel(false);
        } break;
      case clang::attr::SIMDLastPrivate:
      case clang::attr::SIMDLinear:
        SeparateLastIter = true;
        break;
      default:
        // Not yet handled
        ;
    }
  }
  return SeparateLastIter;
}

void CodeGenFunction::CGPragmaSimd::emitIntelIntrinsic(CodeGenFunction *CGF,
    CodeGenModule *CGM, llvm::Value *LoopIndex, llvm::Value *LoopCount) const {
  llvm::Value *IntelFN = CGM->getIntrinsic(llvm::Intrinsic::intel_pragma);
  llvm::SmallVector<llvm::Metadata *, 2> Args;
  Args.push_back(llvm::MDString::get(CGM->getLLVMContext(), "SIMD_LOOP"));

  const ArrayRef<Attr *> &Attrs = SimdFor->getSIMDAttrs();
  for (unsigned i = 0, e = Attrs.size(); i < e; ++i) {
    switch (Attrs[i]->getKind()) {
      case clang::attr::SIMDLength:
        {
          Args.push_back(llvm::MDString::get(CGM->getLLVMContext(), "VECTORLENGTH"));
          const SIMDLengthAttr *SIMDLength = 0;
          SIMDLength = static_cast<const SIMDLengthAttr*>(Attrs[i]);
          RValue Width = CGF->EmitAnyExpr(SIMDLength->getValueExpr(),
              AggValueSlot::ignored(), true);
          llvm::ConstantInt *C = dyn_cast<llvm::ConstantInt>(Width.getScalarVal());
          assert(C);
          Args.push_back(llvm::ValueAsMetadata::get(C));
        } break;
      default:
        break;
    }
  }

  Args.push_back(llvm::MDString::get(CGM->getLLVMContext(), "LINEAR"));
  Args.push_back(llvm::ValueAsMetadata::get(LoopIndex));
  Args.push_back(llvm::ValueAsMetadata::get(
                     llvm::ConstantInt::get(LoopCount->getType(), 1)));
  llvm::MDNode *RealArg = llvm::MDNode::get(CGM->getLLVMContext(), Args);
  llvm::SmallVector<llvm::Value *, 2> RealArgs;
  RealArgs.push_back(
      llvm::MetadataAsValue::get(CGM->getLLVMContext(), RealArg));
  CGF->EmitRuntimeCall(IntelFN, RealArgs);
}

llvm::Function *CodeGenFunction::EmitSimdFunction(CGPragmaSimdWrapper &W) {
  const CapturedStmt &CS = *W.getAssociatedStmt();

  CGSIMDForStmtInfo CSInfo(W, LoopStack.getCurLoopID(),
                              LoopStack.getCurLoopParallel());
  CodeGenFunction CGF(CGM, true);
  CGF.CapturedStmtInfo = &CSInfo;

  CGF.disableExceptions();
  llvm::Function *BodyFunction = CGF.GenerateCapturedStmtFunction(CS);
  CGF.enableExceptions();

  // Always inline this function back to the call site.
  BodyFunction->addFnAttr(llvm::Attribute::AlwaysInline);
  return BodyFunction;
}

void CodeGenFunction::EmitPragmaSimd(CodeGenFunction::CGPragmaSimdWrapper &W) {
  RunCleanupsScope SIMDForScope(*this);

  // Emit 'safelen' clause and decide if we want to separate last iteration.
  bool SeparateLastIter = W.emitSafelen(this);

  // Update debug info.
  CGDebugInfo *DI = getDebugInfo();
  if (DI)
    DI->EmitLexicalBlockStart(Builder, W.getForLoc());

  // Emit the for-loop.
  llvm::Value *LoopIndex = 0;
  llvm::Value *LoopCount = 0;

  // Emit the loop control variable and cache its initial value and the
  // stride value.
  // Also emit loop index and loop count, depending on stmt.

  W.emitInit(*this, LoopIndex, LoopCount);

  // Only run the SIMD loop if the loop condition is true
  llvm::BasicBlock *ContBlock = createBasicBlock("if.end");
  llvm::BasicBlock *ThenBlock = createBasicBlock("if.then");

  // The following condition is zero trip test to skip last iteration if
  // the loopcount is zero.
  // In the 'omp simd' we may have more than one loop counter due to
  // 'collapse', so we check loopcount instead of loop counter.
  EmitBranchOnBoolExpr(W.getCond(), ThenBlock, ContBlock, 0);
  EmitBlock(ThenBlock);

  // Initialize the captured struct.
  LValue CapStruct = InitCapturedStruct(*W.getAssociatedStmt());

  // Call intel_pragma intrinsic
  W.emitIntelIntrinsic(this, &CGM, LoopIndex, LoopCount);

  {
    JumpDest LoopExit = getJumpDestInCurrentScope("for.end");
    RunCleanupsScope ForScope(*this);

    Builder.CreateStore(llvm::ConstantInt::get(LoopCount->getType(), 0),
                        LoopIndex);

    if (SeparateLastIter)
      // Lastprivate or linear variable present, remove last iteration.
      LoopCount = Builder.CreateSub(
          LoopCount, llvm::ConstantInt::get(LoopCount->getType(), 1));

    // Start the loop with a block that tests the condition.
    // If there's an increment, the continue scope will be overwritten
    // later.
    JumpDest Continue = getJumpDestInCurrentScope("for.cond");
    llvm::BasicBlock *CondBlock = Continue.getBlock();
    LoopStack.push(CondBlock);

    EmitBlock(CondBlock);

    llvm::Value *BoolCondVal = 0;
    {
      // If the for statement has a condition scope, emit the local variable
      // declaration.
      llvm::BasicBlock *ExitBlock = LoopExit.getBlock();

      // If there are any cleanups between here and the loop-exit scope,
      // create a block to stage a loop exit along.
      if (ForScope.requiresCleanups())
        ExitBlock = createBasicBlock("for.cond.cleanup");

      // As long as the condition is true, iterate the loop.
      llvm::BasicBlock *ForBody = createBasicBlock("for.body");

      // Use LoopCount and LoopIndex for iteration.
      BoolCondVal = Builder.CreateICmpULT(Builder.CreateLoad(LoopIndex),
                                          LoopCount);

      // C99 6.8.5p2/p4: The first substatement is executed if the expression
      // compares unequal to 0.  The condition must be a scalar type.
      Builder.CreateCondBr(BoolCondVal, ForBody, ExitBlock);

      if (ExitBlock != LoopExit.getBlock()) {
        EmitBlock(ExitBlock);
        EmitBranchThroughCleanup(LoopExit);
      }

      EmitBlock(ForBody);
    }

    Continue = getJumpDestInCurrentScope("for.inc");

    // Store the blocks to use for break and continue.
    BreakContinueStack.push_back(BreakContinue(LoopExit, Continue));

    W.emitIncrement(*this, LoopIndex);

    // Emit the call to the loop body.
    llvm::Function *BodyFunction = EmitSimdFunction(W);
    EmitSIMDForHelperCall(BodyFunction, CapStruct, LoopIndex, false);

    // Emit the increment block.
    EmitBlock(Continue.getBlock());

    {
      llvm::Value *NewLoopIndex =
        Builder.CreateAdd(Builder.CreateLoad(LoopIndex),
                          llvm::ConstantInt::get(LoopCount->getType(), 1));
      Builder.CreateStore(NewLoopIndex, LoopIndex);
    }

    BreakContinueStack.pop_back();

    EmitBranch(CondBlock);

    ForScope.ForceCleanup();

    if (DI)
      DI->EmitLexicalBlockEnd(Builder, W.getSourceRange().getEnd());

    LoopStack.pop();

    // Emit the fall-through block.
    EmitBlock(LoopExit.getBlock(), true);

    // Increment again, for last iteration.
    W.emitIncrement(*this, LoopIndex);

    if (SeparateLastIter) {
      // This helper call makes updates to linear or lastprivate variables.
      // In the case of openmp, only for lastprivate ones.
      EmitSIMDForHelperCall(BodyFunction, CapStruct, LoopIndex, true);
    }

    W.emitLinearFinal(*this);
  }

  EmitBlock(ContBlock, true);
}

void CodeGenFunction::EmitSIMDForStmt(const SIMDForStmt &S) {
  RunCleanupsScope ExecutedScope(*this);
  CGPragmaSimd Wrapper(&S);
  EmitPragmaSimd(Wrapper);
}

static Expr *GetLinearStep(const SIMDForStmt &SS, VarDecl *SIMDVar) {
  // Get the linear step from the SIMD Attributes list
  ArrayRef<Attr *> Attrs = SS.getSIMDAttrs();
  for (ArrayRef<Attr *>::iterator I = Attrs.begin(), E = Attrs.end();
       I != E; ++I) {
    Attr *A = *I;
    if (SIMDLinearAttr *LA = dyn_cast<SIMDLinearAttr>(A))
      // This is a Linear clause, iterate over its variables and steps.
      for (SIMDLinearAttr::linear_iterator V = LA->vars_begin(),
                                           S = LA->steps_begin(),
                                           SE = LA->steps_end();
           S != SE; ++S, ++V) {
        assert(isa<DeclRefExpr>(*V) && "Linear variable must be a DeclRefExpr");
        if (VarDecl *VD = cast<VarDecl>(cast<DeclRefExpr>(*V)->getDecl()))
          if (VD == SIMDVar)
            return *S;
      }
  }
  return 0;
}

static void EmitUpdateExpr(CodeGenFunction &CGF, const Expr *UpdateExpr,
                           QualType T, ArrayRef<VarDecl *> ArrayIndexes,
                           unsigned Index) {
  // Allocate (uninitialized) index variables for the first level.
  if (Index == 0)
    for (unsigned I = 0, N = ArrayIndexes.size(); I < N; ++I)
      CGF.EmitAutoVarDecl(*ArrayIndexes[I]);

  // Emit the update expression for the inner most level. If no loop is needed
  // then the update expression is emitted in the following block.
  if (Index == ArrayIndexes.size()) {
    CodeGenFunction::RunCleanupsScope Scope(CGF);
    CGF.EmitIgnoredExpr(UpdateExpr);
    return;
  }

  // Emit a loop for the current level of the array.
  const ConstantArrayType *Array = CGF.getContext().getAsConstantArrayType(T);
  assert(Array && "array update without the array type");
  llvm::Value *IndexVar = CGF.GetAddrOfLocalVar(ArrayIndexes[Index]);
  assert(IndexVar && "Array index variable not loaded");

  // Initialize this index variable to zero.
  llvm::Type *SizeType = CGF.ConvertType(CGF.getContext().getSizeType());
  llvm::Value *Zero = llvm::Constant::getNullValue(SizeType);
  CGF.Builder.CreateStore(Zero, IndexVar);

  llvm::BasicBlock *ForCond = CGF.createBasicBlock("for.cond");
  llvm::BasicBlock *ForBody = CGF.createBasicBlock("for.body");
  llvm::BasicBlock *ForInc = CGF.createBasicBlock("for.inc");
  llvm::BasicBlock *ForEnd = CGF.createBasicBlock("for.end");

  // Emit the condition.
  llvm::Value *Counter = 0;
  {
    CGF.EmitBlock(ForCond);

    Counter = CGF.Builder.CreateLoad(IndexVar);
    uint64_t NumElements = Array->getSize().getZExtValue();
    llvm::Value *NumElementsPtr = llvm::ConstantInt::get(Counter->getType(),
                                                         NumElements);
    llvm::Value *LessThan = CGF.Builder.CreateICmpULT(Counter, NumElementsPtr);
    CGF.Builder.CreateCondBr(LessThan, ForBody, ForEnd);
  }

  // Emit the body.
  CGF.EmitBlock(ForBody);
  {
    CodeGenFunction::RunCleanupsScope Cleanups(CGF);

    // Recurse to emit the inner loop.
    EmitUpdateExpr(CGF, UpdateExpr, Array->getElementType(), ArrayIndexes,
                   Index + 1);
  }

  // Emit the increment.
  {
    CGF.EmitBlock(ForInc);

    llvm::Value *NextVal = llvm::ConstantInt::get(Counter->getType(), 1);
    Counter = CGF.Builder.CreateLoad(IndexVar);
    NextVal = CGF.Builder.CreateAdd(Counter, NextVal, "inc");
    CGF.Builder.CreateStore(NextVal, IndexVar);

    // Branch back up to the next iteration.
    CGF.EmitBranch(ForCond);
  }

  // Emit the fall-through block.
  CGF.EmitBlock(ForEnd, true);
}

// Walker for '#pragma simd'
bool CodeGenFunction::CGPragmaSimd::walkLocalVariablesToEmit(
                        CodeGenFunction *CGF, 
                        CGSIMDForStmtInfo *Info) const {
  const SIMDForStmt &SS = *(cast<SIMDForStmt>(Info->getStmt()));
  const CapturedDecl *CD = SS.getBody()->getCapturedDecl();
  ImplicitParamDecl *IPD =  CD->getParam(1);
  bool isSignedLoopIndex = IPD->getType()->hasSignedIntegerRepresentation();
  llvm::Value *LoopIndex = CGF->LocalDeclMap.lookup(IPD);
  bool RequiresUpdate = false;

  // Emit all SIMD local variables and update the codegen info.
  for (SIMDForStmt::simd_var_iterator I = SS.simd_var_begin(),
      E = SS.simd_var_end(); I != E; ++I) {
    if (!I->isPrivate() && !I->isFirstPrivate() && !I->isLastPrivate() &&
        !I->isLinear())
      continue;

    VarDecl *SIMDVar = I->getSIMDVar();
    VarDecl *LocalVar = I->getLocalVar();

    CGF->LocalDeclMap[LocalVar] = 0;
    CGF->EmitAutoVarDecl(*LocalVar);

    llvm::Value *Addr = CGF->GetAddrOfLocalVar(LocalVar);
    assert(Addr && "null address");
    Info->updateLocalAddr(SIMDVar, Addr);

    if (I->isLinear()) {
      const FieldDecl *FD = Info->lookup(SIMDVar);
      assert(FD && "must have been captured");
      QualType TagType = CGF->getContext().getTagDeclType(FD->getParent());
      LValue LV = CGF->MakeNaturalAlignAddrLValue(
                          Info->getContextValue(), TagType);
      LV = CGF->EmitLValueForField(LV, FD);

      llvm::Value *Start = CGF->Builder.CreateLoad(LV.getAddress());
      llvm::Value *Index = CGF->Builder.CreateLoad(LoopIndex);
      llvm::Value *Result = 0;
      Expr *StepExpr = GetLinearStep(SS, SIMDVar);
      bool isSigned = isSignedLoopIndex; // by default we use sign of LoopIndex
      if (StepExpr) {
        Result = CGF->EmitAnyExpr(StepExpr).getScalarVal();
        isSigned = StepExpr->getType()->hasSignedIntegerRepresentation();
      }
      else
        Result = llvm::ConstantInt::get(Index->getType(), 1);
      // We could have different size of operands (Index*Result) here
      Result = CGF->Builder.CreateIntCast(Result, Index->getType(), isSigned);
      Result = CGF->Builder.CreateMul(Index, Result);
      if (LocalVar->getType()->isPointerType())
        Result = CGF->Builder.CreateGEP(Start, Result);
      else if (LocalVar->getType()->isRealFloatingType()) {
        if(isSigned)
          Result = CGF->Builder.CreateSIToFP(Result, Start->getType());
        else
          Result = CGF->Builder.CreateUIToFP(Result, Start->getType());
        Result = CGF->Builder.CreateFAdd(Start, Result);
      } else {
        Result = CGF->Builder.CreateIntCast(Result, Start->getType(), isSignedLoopIndex);
        Result = CGF->Builder.CreateAdd(Start, Result);
      }
      CGF->Builder.CreateStore(Result, Addr);
    }
    RequiresUpdate |= I->isLinear() || I->isLastPrivate();
  }

  return RequiresUpdate;
}

void CodeGenFunction::EmitSIMDForHelperBody(const Stmt *S) {
  assert(CapturedStmtInfo && "Should be only called inside a CapturedStmt");
  CGSIMDForStmtInfo *Info = cast<CGSIMDForStmtInfo>(CapturedStmtInfo);

  // Mark the loop body as an extended region of this SIMD loop.
  LoopStack.push(Info->getLoopID(), Info->getLoopParallel());
  {
    RunCleanupsScope Scope(*this);

    // Emit all SIMD local variables and update the codegen info.
    bool RequiresUpdate = Info->walkLocalVariablesToEmit(this);

    // Emit the SIMD for loop body.
    {
      RunCleanupsScope BodyScope(*this);
      // It is not allowed to have return or break in a SIMD loop body.
      // Continue statements are allowed and updates to the data
      // privatization variables will be emitted in a unified continue block.
      JumpDest LoopContinue = getJumpDestInCurrentScope("for.continue");
      BreakContinueStack.push_back(BreakContinue(JumpDest(), LoopContinue));

      EmitStmt(S);

      EmitBlock(LoopContinue.getBlock());

      // If an update is required, emit those update expressions to be run on
      // the last iteration of the loop.
      //
      // if (IsLastIter) {
      //   [[ Update Expressions ]]
      // }
      //
      // IsLastIter will only be true if this is a second output of the helper
      // body, after the intial for-loop.
      // Since IsLastIter is constant, it will be optimized out, and the if
      // statement will not be a part of the SIMD For loop, thus allowing
      // vectorization.
      if (RequiresUpdate) {
        const SIMDForStmt *SimdFor = cast<SIMDForStmt>(Info->getStmt());
        const CapturedDecl *CD = SimdFor->getBody()->getCapturedDecl();
        llvm::Value *IsLastIter = LocalDeclMap.lookup(CD->getParam(2));
        RunCleanupsScope UpdateScope(*this);
        llvm::BasicBlock *UpdateBody = createBasicBlock("update.body");
        llvm::BasicBlock *UpdateExit = createBasicBlock("update.exit");

        IsLastIter = Builder.CreateIsNotNull(Builder.CreateLoad(IsLastIter));
        Builder.CreateCondBr(IsLastIter, UpdateBody, UpdateExit);

        EmitBlock(UpdateBody);
        // Update expressions update a SIMD variable, do not replace those uses
        // with the local copy's address.
        //
        Info->setShouldReplaceWithLocal(false);
        for (SIMDForStmt::simd_var_iterator I = SimdFor->simd_var_begin(),
            E = SimdFor->simd_var_end(); I != E; ++I) {
          // Emit the update for this variable. For lastprivate variables,
          // loops may be needed to complete the update.
          if (I->isLinear() || I->isLastPrivate()) {
            EmitUpdateExpr(*this, I->getUpdateExpr(),
                I->getLocalVar()->getType(),
                I->getArrayIndexVars(), 0);
          }
        }
        Info->setShouldReplaceWithLocal(true);
        EmitBlock(UpdateExit);
      }
      BreakContinueStack.pop_back();
    }
  }

  // Leave the loop body.
  LoopStack.pop();
}

namespace {
class NonCEANExprEmitter : public StmtVisitor<NonCEANExprEmitter, void> {
  CodeGenFunction &CGF;
  llvm::DenseMap<Expr *, llvm::AllocaInst *> ExprTemps;
public:
  void VisitCEANIndexExpr(CEANIndexExpr *E) { }
  void VisitDeclRefExpr(DeclRefExpr *E) { }
  void VisitExpr(Expr *E) {
    QualType OrigTy = E->getType();
    QualType RefTy = E->isGLValue() ?
                            CGF.getContext().getLValueReferenceType(OrigTy) :
                            CGF.getContext().getRValueReferenceType(OrigTy);
    llvm::AllocaInst *Temp = CGF.CreateMemTemp(RefTy);
    RValue RVal = CGF.EmitReferenceBindingToExpr(E);
    LValue LVal = CGF.MakeNaturalAlignAddrLValue(Temp, RefTy);
    CGF.EmitStoreThroughLValue(RVal, LVal, false);
    ExprTemps[E] = Temp;
  }
  void VisitStmt(Stmt *S) {
    for (Stmt::child_iterator I = S->child_begin(), E = S->child_end();
         I != E; ++I) {
      if (*I) Visit(*I);
    }
  }
  NonCEANExprEmitter(CodeGenFunction &CGF) : CGF(CGF) { }
};
}

static void EmitRecursiveCilkRankedStmt(CodeGenFunction &CGF,
                                        const CilkRankedStmt &S,
                                        unsigned Rank) {
  if (Rank < S.getRank()) {
    const DeclStmt *DS = cast<DeclStmt>(S.getVars()[Rank]);
    CGF.EmitStmt(DS);
    // Generate code for loop.
    const Expr *Length = S.getLengths()[Rank];
    bool isSigned = !Length->getType()->hasUnsignedIntegerRepresentation();
    llvm::Value *ValLength = CGF.EmitScalarExpr(Length);
    llvm::BasicBlock *CondBlock = CGF.createBasicBlock("cean.loop.cond");
    llvm::BasicBlock *MainLoop = CGF.createBasicBlock("cean.loop.body");
    llvm::BasicBlock *ExitLoop = CGF.createBasicBlock("cean.loop.exit");
    if (llvm::ConstantInt *Val = dyn_cast<llvm::ConstantInt>(ValLength)) {
      isSigned = Val->isZero() || Val->isNegative();
    }
    if (isSigned) {
      llvm::BasicBlock *EnterLoop = CGF.createBasicBlock("cean.loop.enter");
      CGF.Builder.CreateCondBr(
         CGF.Builder.CreateICmpSGT(
                         ValLength,
                         llvm::ConstantInt::getSigned(ValLength->getType(), 0)),
         EnterLoop, ExitLoop);
      CGF.EmitBlock(EnterLoop);
    }
    if (Rank == S.getRank() - 1) {
      for (Stmt::const_child_range ChRange = S.getInits()->children();
           ChRange; ++ChRange) {
        CGF.EmitStmt(*ChRange);
      }
    }
    // Generate intel intrinsic.
    if (Rank == S.getRank() - 1) {
      llvm::Value *IntelFN = CGF.CGM.getIntrinsic(llvm::Intrinsic::intel_pragma);
      llvm::SmallVector<llvm::Metadata*, 1> Args;
      Args.push_back(llvm::MDString::get(CGF.CGM.getLLVMContext(), "CEAN_LOOP"));
      llvm::Value *RealArg = 
          llvm::MetadataAsValue::get(
              CGF.CGM.getLLVMContext(),
              llvm::MDNode::get(CGF.CGM.getLLVMContext(), Args));
      llvm::SmallVector<llvm::Value*, 1> RealArgs;
      RealArgs.push_back(RealArg);
      CGF.EmitRuntimeCall(IntelFN, RealArgs);
    }
    CGF.EmitBranch(CondBlock);
    CGF.EmitBlock(CondBlock);
    CGF.LoopStack.setParallel();
    CGF.LoopStack.setVectorizerEnable(true);
    CGF.LoopStack.push(CondBlock);
    const VarDecl *VD = cast<VarDecl>(DS->getSingleDecl());
    CGF.Builder.CreateCondBr(
     CGF.Builder.CreateICmpNE(
                 CGF.Builder.CreateLoad(CGF.GetAddrOfLocalVar(VD)),
                 ValLength),
     MainLoop, ExitLoop);
    CGF.EmitBlock(MainLoop);
    EmitRecursiveCilkRankedStmt(CGF, S, Rank + 1);
    CGF.EmitStmt(S.getIncrements()[Rank]);
    CGF.EmitBranch(CondBlock);
    CGF.LoopStack.pop();
    CGF.EmitBlock(ExitLoop, true);
  } else {
    CodeGenFunction::RunCleanupsScope BodyScope(CGF);
    CGF.EmitStmt(S.getAssociatedStmt());
  }
}

void CodeGenFunction::EmitCilkRankedStmt(const CilkRankedStmt &S) {
  CodeGenFunction::LocalVarsDeclGuard Guard(*this);
  EmitRecursiveCilkRankedStmt(*this, S, 0);
}
static StringRef CreateStringRef(const char *Str) {
  char *Data = new char[ ::strlen(Str) + 1];
  ::strcpy(Data, Str);
  return StringRef(Data);
}

static Expr *CreateStringExpr(const char *Str, ASTContext &Context,
                              SourceLocation Loc = SourceLocation()) {
  StringRef Par = CreateStringRef(Str);
  QualType Type = Context.getConstantArrayType(
      Context.CharTy, llvm::APInt(32, Par.size() + 1), ArrayType::Normal, 0);
  return (StringLiteral::Create(Context, Par, StringLiteral::Ascii, false, Type,
                                Loc));
}

static Expr *CreateDeclRefExpr(ValueDecl *Val, ASTContext &Context,
                               bool RefToEnclosing,
                               SourceLocation Loc = SourceLocation()) {
  return (DeclRefExpr::Create(Context, NestedNameSpecifierLoc(),
                              SourceLocation(), Val, RefToEnclosing,
                              SourceLocation(), Val->getType(), VK_LValue));
}

#include "llvm/ADT/DenseSet.h"
static llvm::DenseSet<llvm::BasicBlock *> VisitedBB;
static bool IsBBPredecessorForBB(llvm::BasicBlock *Pred,
                                 llvm::BasicBlock *Succ) {
  if (VisitedBB.find(Pred) != VisitedBB.end())
    return (false);
  VisitedBB.insert(Pred);
  if (Pred == Succ)
    return (true);
  llvm::TerminatorInst *TI = Pred->getTerminator();
  if (!TI)
    return (false);
  for (unsigned i = 0; i < TI->getNumSuccessors(); ++i) {
    if (IsBBPredecessorForBB(TI->getSuccessor(i), Succ))
      return (true);
  }
  return (false);
}

llvm::BasicBlock *
CodeGenFunction::CreateIPForInlineEnd(llvm::BasicBlock *InlineBB) {
  VisitedBB.insert(InlineBB);
  llvm::TerminatorInst *TI = InlineBB->getTerminator();
  if (!TI) {
    // Correct insertion point is set already
    return (NULL);
  }
  if (TI->getNumSuccessors() == 0) {
    // Set insertion point before TerminatorInst
    Builder.SetInsertPoint(TI);
    return (NULL);
  }
  llvm::BasicBlock *SuccBB = TI->getSuccessor(0);
  if (!SuccBB->getTerminator() || !SuccBB->getSinglePredecessor() ||
      VisitedBB.find(SuccBB) != VisitedBB.end()) {
    // Next BasicBlock does not have terminator or have several predecessors -
    // insert the new one and return address of the previous
    Builder.SetInsertPoint(InlineBB);
    llvm::BasicBlock *BB = createBasicBlock("intel.pragma.block");
    EmitBlock(BB);
    TI->setSuccessor(0, BB);
    return (SuccBB);
  }
  return (this->CreateIPForInlineEnd(SuccBB));
}

static llvm::SmallVector<llvm::BasicBlock *, 4> PreviousInlineBB;
void CodeGenFunction::EmitPragmaStmt(const PragmaStmt &S) {
  llvm::SmallVector<llvm::Metadata *, 4> args;
  llvm::MDNode *Node;
  llvm::Value *fn;
//  llvm::CallInst *fakeCall;
  llvm::Value *res;

  switch (S.getPragmaKind()) {
  case (IntelPragma_SPECCALL):
    if (S.getAttribs().size() > 0) {
      if (isa<CXXConstructExpr>(S.getAttribs()[0].Value)) {
        const CXXConstructExpr *CCE =
            cast<CXXConstructExpr>(S.getAttribs()[0].Value);
        const CXXConstructorDecl *CCD = CCE->getConstructor();
        RValue This = EmitAnyExprToTemp(S.getAttribs()[1].Value);
        EmitCXXConstructorCall(CCD, Ctor_Complete, false, false,
                               This.getScalarVal(), CCE);
      } else if (isa<CXXMemberCallExpr>(S.getAttribs()[0].Value)) {
        const CXXMemberCallExpr *CMCE =
            cast<CXXMemberCallExpr>(S.getAttribs()[0].Value);
        if (isa<CXXDestructorDecl>(CMCE->getMethodDecl())) {
          const CXXDestructorDecl *CDD =
              cast<CXXDestructorDecl>(CMCE->getMethodDecl());
          RValue This = EmitAnyExprToTemp(S.getAttribs()[1].Value);
          EmitCXXDestructorCall(CDD, Dtor_Complete, false, false,
                                This.getScalarVal());
        } else {
          ReturnValueSlot RVS;
          EmitCXXMemberCallExpr(
              cast<CXXMemberCallExpr>(S.getAttribs()[0].Value), RVS);
        }
      } else {
        assert("Only destructor or constructor is allowed");
      }
    }
    break;
  case (IntelPragma_SPECCALLAGG):
    if (S.getAttribs().size() > 0) {
      DeclRefExpr *DRE;
      if (isa<CXXConstructExpr>(S.getAttribs()[0].Value)) {
        const CXXConstructExpr *CCE =
            cast<CXXConstructExpr>(S.getAttribs()[0].Value);
        const CXXConstructorDecl *CCD = CCE->getConstructor();
        RValue NumElements = EmitAnyExprToTemp(S.getAttribs()[2].Value);
        RValue ArrayPtr = EmitAnyExprToTemp(S.getAttribs()[1].Value);
        EmitCXXAggrConstructorCall(CCD, NumElements.getScalarVal(),
                                   ArrayPtr.getScalarVal(), CCE);
      } else if (isa<DeclRefExpr>(S.getAttribs()[0].Value)) {
        DRE = cast<DeclRefExpr>(S.getAttribs()[0].Value);
        if (isa<CXXDestructorDecl>(DRE->getDecl())) {
          LValue LV = EmitLValue(S.getAttribs()[1].Value);
          EmitCXXDestructorCall(cast<CXXDestructorDecl>(DRE->getDecl()),
                                Dtor_Complete, false, false, LV.getAddress());
        } else {
          assert("Only destructor or constructor is allowed");
        }
      } else {
        assert("Only destructor or constructor is allowed");
      }
    }
    break;
  case (IntelPragmaFloatControl):
    if (CurFn) {
      std::string Res;
      // if (S.getAttribs()[0].ExprKind == IntelPragmaExprConst &&
      // isa<StringLiteral>(S.getAttribs()[0].Value)) {
      //  Res +=
      //  cast<StringLiteral>(S.getAttribs()[0].Value)->getString().str();
      //}
      for (size_t i = 1; i < S.getAttribs().size(); ++i) {
        if (S.getAttribs()[i].ExprKind == IntelPragmaExprConst &&
            isa<StringLiteral>(S.getAttribs()[i].Value)) {
          Res = "INTEL:" +
                cast<StringLiteral>(S.getAttribs()[i].Value)->getString().str();
          ++i;
          if (S.getAttribs()[i].ExprKind == IntelPragmaExprConst &&
              isa<StringLiteral>(S.getAttribs()[i].Value)) {
            Res +=
                "-" +
                cast<StringLiteral>(S.getAttribs()[i].Value)->getString().str();
            CurFn->addFnAttr(CreateStringRef(Res.data()));
          }
        }
      }
    }
    break;
  case (IntelPragmaKindCommonOnOff):
    if (CurFn) {
      std::string Res;
      if (S.getAttribs()[0].ExprKind == IntelPragmaExprConst &&
          isa<StringLiteral>(S.getAttribs()[0].Value)) {
        Res = cast<StringLiteral>(S.getAttribs()[0].Value)->getString().str();
        if (Res == "FP_CONTRACT" || Res == "FENV_ACCESS") {
          Res = "INTEL:" + Res;
          for (size_t i = 1; i < S.getAttribs().size(); ++i) {
            if (S.getAttribs()[i].ExprKind == IntelPragmaExprConst &&
                isa<StringLiteral>(S.getAttribs()[i].Value)) {
              Res += "-" +
                     cast<StringLiteral>(S.getAttribs()[i].Value)
                         ->getString()
                         .str();
            }
          }
          CurFn->addFnAttr(CreateStringRef(Res.data()));
          break;
        }
      }
    }
  case (IntelAssumeAligned):
  case (IntelCommonAttribute):
  case (IntelPragmaIvdep):
  case (IntelPragmaNoVector):
  case (IntelPragmaDistribute):
  case (IntelPragmaInline):
  case (IntelPragmaInlineEnd):
  case (IntelPragmaLoopCount):
  case (IntelPragmaOptimize):
  case (IntelPragmaOptimizationLevel):
  case (IntelPragmaOptimizationLevelGCC):
  case (IntelPragmaNoParallel):
  case (IntelPragmaUnroll):
  case (IntelPragmaUnrollAndJam):
  case (IntelPragmaNoFusion):
  case (IntelPragmaVector):
  case (IntelPragmaOptimizationParameter):
  case (IntelPragmaParallel):
  case (IntelPragmaAllocSection):
  // alloc_text and code_seg, bss)seg, data_seg and const_seg does not require
  // codegen actions
  // They are generated as attributes on objects
  // case (IntelPragmaAllocText):
  // case (IntelPragmaBCCDSeg):
  case (IntelPragmaSection):
  case (IntelPragmaAutoInline):
  case (IntelPragmaCheckStack):
  case (IntelPragmaInitSeg): {
    assert(S.getAttribs().size() > 0 && "At least one item must be defined");
    assert(isa<StringLiteral>(S.getAttribs()[0].Value) &&
           "The first must be a string");
    fn = CGM.getIntrinsic(llvm::Intrinsic::intel_pragma);
    args.clear();
    for (size_t i = 0; i < S.getAttribs().size(); ++i) {
      if (S.getAttribs()[i].ExprKind == IntelPragmaExprConst &&
          isa<StringLiteral>(S.getAttribs()[i].Value)) {
        args.push_back(
          llvm::MDString::get(CGM.getLLVMContext(),
            cast<StringLiteral>(S.getAttribs()[i].Value)->getString()));
      } else if (S.getAttribs()[i].ExprKind == IntelPragmaExprConst) {
        args.push_back(llvm::MDString::get(CGM.getLLVMContext(), "CONSTANT"));
        res = CGM.EmitConstantExpr(S.getAttribs()[i].Value,
                                   S.getAttribs()[i].Value->getType());
        args.push_back(llvm::ValueAsMetadata::get(res));
      } else if (S.getAttribs()[i].ExprKind == IntelPragmaExprRValue) {
        DeclRefExpr *DRE;
        if (isa<DeclRefExpr>(S.getAttribs()[i].Value) &&
            (DRE = cast<DeclRefExpr>(S.getAttribs()[i].Value)) &&
            isa<FunctionDecl>(DRE->getDecl())) {
          // args.push_back(llvm::MDString::get(CGM.getLLVMContext(),
          // "FUNCTION_REFERENCE"));
          args.push_back(
            llvm::ValueAsMetadata::get(
              CGM.GetAddrOfGlobal(cast<FunctionDecl>(DRE->getDecl()))));
        } else {
          RValue RVal = EmitAnyExprToTemp(S.getAttribs()[i].Value);
          args.push_back(llvm::MDString::get(CGM.getLLVMContext(), "RVALUE"));
          if (RVal.isScalar()) {
            args.push_back(
              llvm::MDString::get(CGM.getLLVMContext(), "SCALAR"));
            res = RVal.getScalarVal();
            args.push_back(llvm::ValueAsMetadata::get(res));
          } else if (RVal.isComplex()) {
            args.push_back(
              llvm::MDString::get(CGM.getLLVMContext(), "COMPLEX"));
            res = RVal.getComplexVal().first;
            args.push_back(llvm::ValueAsMetadata::get(res));
            res = RVal.getComplexVal().second;
            args.push_back(llvm::ValueAsMetadata::get(res));
          } else {
            args.push_back(
              llvm::MDString::get(CGM.getLLVMContext(), "AGGREGATE"));
            res = RVal.getAggregateAddr();
            args.push_back(llvm::ValueAsMetadata::get(res));
          }
        }
      } else {
        LValue LVal = EmitLValue(S.getAttribs()[i].Value);
        args.push_back(llvm::MDString::get(CGM.getLLVMContext(), "LVALUE"));
        if (LVal.isSimple()) {
          args.push_back(llvm::MDString::get(CGM.getLLVMContext(), "SIMPLE"));
          res = LVal.getAddress();
          args.push_back(llvm::ValueAsMetadata::get(res));
        } else if (LVal.isVectorElt()) {
          args.push_back(
            llvm::MDString::get(CGM.getLLVMContext(), "VECTOR_ELT"));
          res = LVal.getVectorAddr();
          args.push_back(llvm::ValueAsMetadata::get(res));
          res = LVal.getVectorIdx();
          args.push_back(llvm::ValueAsMetadata::get(res));
        } else if (LVal.isExtVectorElt()) {
          RValue RVal = EmitLoadOfExtVectorElementLValue(LVal);
          args.push_back(
            llvm::MDString::get(CGM.getLLVMContext(), "EXT_VECTOR_ELT"));
          if (RVal.isScalar()) {
            args.push_back(
              llvm::MDString::get(CGM.getLLVMContext(), "SCALAR"));
            res = RVal.getScalarVal();
            args.push_back(llvm::ValueAsMetadata::get(res));
          } else if (RVal.isComplex()) {
            args.push_back(
              llvm::MDString::get(CGM.getLLVMContext(), "COMPLEX"));
            res = RVal.getComplexVal().first;
            args.push_back(llvm::ValueAsMetadata::get(res));
            res = RVal.getComplexVal().second;
            args.push_back(llvm::ValueAsMetadata::get(res));
          } else {
            args.push_back(
              llvm::MDString::get(CGM.getLLVMContext(), "AGGREGATE"));
            res = RVal.getAggregateAddr();
            args.push_back(llvm::ValueAsMetadata::get(res));
          }
        } else {
          RValue RVal = EmitLoadOfBitfieldLValue(LVal);
          args.push_back(
            llvm::MDString::get(CGM.getLLVMContext(), "BITFIELD"));
          if (RVal.isScalar()) {
            args.push_back(
              llvm::MDString::get(CGM.getLLVMContext(), "SCALAR"));
            res = RVal.getScalarVal();
            args.push_back(llvm::ValueAsMetadata::get(res));
          } else if (RVal.isComplex()) {
            args.push_back(
              llvm::MDString::get(CGM.getLLVMContext(), "COMPLEX"));
            res = RVal.getComplexVal().first;
            args.push_back(llvm::ValueAsMetadata::get(res));
            res = RVal.getComplexVal().second;
            args.push_back(llvm::ValueAsMetadata::get(res));
          } else {
            args.push_back(
              llvm::MDString::get(CGM.getLLVMContext(), "AGGREGATE"));
            res = RVal.getAggregateAddr();
            args.push_back(llvm::ValueAsMetadata::get(res));
          }
        }
      }
    }
    Node = llvm::MDNode::get(CGM.getLLVMContext(), args);
    assert(!(S.getPragmaKind() == IntelPragmaInlineEnd &&
             PreviousInlineBB.empty()) &&
           "No previous INLINE for INLINEEND is found!");
    CGBuilderTy::InsertPoint SaveIP;
    llvm::BasicBlock *SpecBasicBlock = NULL;
    bool NeedToFindIP = false;
    // Special processing for pragma inline
    VisitedBB.clear();
    if (S.getPragmaKind() == IntelPragmaInlineEnd && PreviousInlineBB.back() &&
        (NeedToFindIP = !IsBBPredecessorForBB(PreviousInlineBB.back(),
                                              Builder.GetInsertBlock()))) {
      SaveIP = Builder.saveIP();
      VisitedBB.clear();
      SpecBasicBlock = this->CreateIPForInlineEnd(PreviousInlineBB.back());
    }
    /*fakeCall =*/ Builder.CreateCall(fn,
                     llvm::MetadataAsValue::get(CGM.getLLVMContext(), Node));
    // Special processing for pragma inline
    if (S.getPragmaKind() == IntelPragmaInline) {
      PreviousInlineBB.push_back(Builder.GetInsertBlock());
    } else if (S.getPragmaKind() == IntelPragmaInlineEnd) {
      PreviousInlineBB.pop_back();
      if (NeedToFindIP) {
        if (SpecBasicBlock) {
          EmitBranch(SpecBasicBlock);
        }
        Builder.restoreIP(SaveIP);
      }
    }
    // fakeCall->setMetadata("PRAGMA", Node);
  } break;
  default:
    break;
  }
}

void CodeGenFunction::EmitPragmaDecl(const PragmaDecl &D) {
  switch (D.getStmt()->getPragmaKind()) {
  // case (IntelPragmaOptimize):
  // case (IntelPragmaOptimizationLevel):
  // case (IntelPragmaOptimizationLevelGCC):
  // case (IntelPragmaOptimizationParameter):
  case (IntelPragmaAllocSection):
  case (IntelPragmaSection):
  // case (IntelPragmaAutoInline):
  // alloc_text and code_seg, bss_seg, data_seg and const_seg does not require
  // codegen actions
  // They are generated as attributes on objects
  // case (IntelPragmaAllocText):
  // case (IntelPragmaBCCDSeg):
  // case (IntelPragmaCheckStack):
  case (IntelPragmaInitSeg):
  // case (IntelPragmaFloatControl):
  // case (IntelPragmaKindCommonOnOff):
  case (IntelCommonAttribute): {
    const CGFunctionInfo &FuncInfo = CGM.getTypes().arrangeNullaryFunction();
    llvm::FunctionType *FNType = CGM.getTypes().GetFunctionType(FuncInfo);
    llvm::Function *FN = llvm::Function::Create(
        FNType, llvm::GlobalValue::PrivateLinkage,
        CreateStringRef(".DIRECTIVE."), &CGM.getModule());
    FN->setDoesNotAccessMemory();
    FN->setDoesNotReturn();
    FN->setDoesNotThrow();
    FunctionArgList Args;
    StartFunction(GlobalDecl(), getContext().VoidTy, FN, FuncInfo, Args);
    EmitPragmaStmt(cast<PragmaStmt>(*D.getStmt()));
    FinishFunction();
  } break;
  default:
    break;
  }
}

void CodeGenFunction::EmitIntelAttribute(const Decl &D) {
  if (D.hasAttr<AvoidFalseShareAttr>()) {
    ASTContext &Context = CGM.getContext();
    PragmaStmt *stmt = new (Context) PragmaStmt(SourceLocation());
    (stmt->getAttribs())
        .push_back(IntelPragmaAttrib(
            CreateStringExpr("AVOID_FALSE_SHARE", Context, SourceLocation()),
            IntelPragmaExprConst));
    bool refersToEnclosingScope = D.getDeclContext()->isFunctionOrMethod();
    (stmt->getAttribs())
        .push_back(IntelPragmaAttrib(
            CreateDeclRefExpr(cast<ValueDecl>(const_cast<Decl *>(&D)), Context,
                              refersToEnclosingScope),
            IntelPragmaExprLValue));
    AvoidFalseShareAttr *AFSA = D.getAttr<AvoidFalseShareAttr>();
    StringRef Str = AFSA->getExceptionId();
    if (!Str.empty()) {
      (stmt->getAttribs())
          .push_back(IntelPragmaAttrib(
              CreateStringExpr("EXCEPTION_ID", Context, SourceLocation()),
              IntelPragmaExprConst));
      (stmt->getAttribs())
          .push_back(IntelPragmaAttrib(
              CreateStringExpr(Str.data(), Context, SourceLocation()),
              IntelPragmaExprConst));
    }
    stmt->setPragmaKind(IntelCommonAttribute);

    if (D.getDeclContext()->isFunctionOrMethod()) {
      EmitPragmaStmt(*stmt);
    } else {
      PragmaDecl *decl =
          PragmaDecl::Create(Context, const_cast<Decl *>(&D)->getDeclContext(),
                             stmt->getSemiLoc());

      stmt->setDecl();
      decl->setStmt(stmt);

      // D->getDeclContext()->addDecl(decl);
      EmitPragmaDecl(*decl);
    }
  }
}
#endif<|MERGE_RESOLUTION|>--- conflicted
+++ resolved
@@ -187,7 +187,6 @@
   case Stmt::SEHTryStmtClass:
     EmitSEHTryStmt(cast<SEHTryStmt>(*S));
     break;
-<<<<<<< HEAD
 #ifdef INTEL_CUSTOMIZATION
   case Stmt::CilkForGrainsizeStmtClass:
     EmitCilkForGrainsizeStmt(cast<CilkForGrainsizeStmt>(*S));
@@ -202,11 +201,6 @@
     EmitCilkRankedStmt(cast<CilkRankedStmt>(*S));
     break;
 #endif  
-  case Stmt::SEHLeaveStmtClass:
-    EmitSEHLeaveStmt(cast<SEHLeaveStmt>(*S));
-    break;
-=======
->>>>>>> 1fe2a8d8
   case Stmt::OMPParallelDirectiveClass:
     EmitOMPParallelDirective(cast<OMPParallelDirective>(*S));
     break;
@@ -279,6 +273,7 @@
 #ifdef INTEL_CUSTOMIZATION  
   case Stmt::CilkSyncStmtClass: 
   	CGM.getCilkPlusRuntime().EmitCilkSync(*this); break;
+  case Stmt::PragmaStmtClass: EmitPragmaStmt(cast<PragmaStmt>(*S));     break;
 #endif
   case Stmt::NullStmtClass: break;
   case Stmt::CompoundStmtClass: EmitCompoundStmt(cast<CompoundStmt>(*S)); break;
@@ -291,13 +286,7 @@
   case Stmt::ContinueStmtClass: EmitContinueStmt(cast<ContinueStmt>(*S)); break;
   case Stmt::DefaultStmtClass:  EmitDefaultStmt(cast<DefaultStmt>(*S));   break;
   case Stmt::CaseStmtClass:     EmitCaseStmt(cast<CaseStmt>(*S));         break;
-<<<<<<< HEAD
-#ifdef INTEL_CUSTOMIZATION
-  case Stmt::PragmaStmtClass:   EmitPragmaStmt(cast<PragmaStmt>(*S));     break;
-#endif
-=======
   case Stmt::SEHLeaveStmtClass: EmitSEHLeaveStmt(cast<SEHLeaveStmt>(*S)); break;
->>>>>>> 1fe2a8d8
   }
 
   return true;
