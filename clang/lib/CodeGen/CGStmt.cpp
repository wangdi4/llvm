//===--- CGStmt.cpp - Emit LLVM Code from Statements ----------------------===//
//
//                     The LLVM Compiler Infrastructure
//
// This file is distributed under the University of Illinois Open Source
// License. See LICENSE.TXT for details.
//
//===----------------------------------------------------------------------===//
//
// This contains code to emit Stmt nodes as LLVM code.
//
//===----------------------------------------------------------------------===//

#include "CGDebugInfo.h" // INTEL
#include "CodeGenFunction.h"
#include "CodeGenModule.h"
#include "TargetInfo.h"
#include "clang/AST/Expr.h"  // INTEL
#include "clang/AST/StmtVisitor.h"
#include "clang/Basic/Builtins.h"
#include "clang/Basic/PrettyStackTrace.h"
#include "clang/Basic/TargetInfo.h"
#include "clang/Sema/LoopHint.h"
#include "clang/Sema/SemaDiagnostic.h"
#include "llvm/ADT/StringExtras.h"
#include "llvm/IR/CallSite.h"
#include "llvm/IR/DataLayout.h"
#include "llvm/IR/InlineAsm.h"
#include "llvm/IR/Intrinsics.h"
#include "llvm/IR/MDBuilder.h"

using namespace clang;
using namespace CodeGen;

#if INTEL_CUSTOMIZATION
static bool useFrontEndOutlining(CodeGenModule &CGM, const Stmt *S) {
  if (S->getStmtClass() != Stmt::OMPAtomicDirectiveClass)
    return false;

  ASTContext &Ctx = CGM.getContext();
  if (Ctx.getTargetInfo().getTriple().getArch() == llvm::Triple::csa)
   return true;

  const auto *AD = cast<OMPAtomicDirective>(S);
  if (Ctx.getTypeSize(AD->getX()->getType()) <= 64)
    return true;

  return false;
}
#endif // INTEL_CUSTOMIZATION

//===----------------------------------------------------------------------===//
//                              Statement Emission
//===----------------------------------------------------------------------===//

void CodeGenFunction::EmitStopPoint(const Stmt *S) {
  if (CGDebugInfo *DI = getDebugInfo()) {
    SourceLocation Loc;
    Loc = S->getLocStart();
    DI->EmitLocation(Builder, Loc);

    LastStopPoint = Loc;
  }
}

void CodeGenFunction::EmitStmt(const Stmt *S, ArrayRef<const Attr *> Attrs) {
  assert(S && "Null statement?");
  PGO.setCurrentStmt(S);

  // These statements have their own debug info handling.
  if (EmitSimpleStmt(S))
    return;

  // Check if we are generating unreachable code.
  if (!HaveInsertPoint()) {
    // If so, and the statement doesn't contain a label, then we do not need to
    // generate actual code. This is safe because (1) the current point is
    // unreachable, so we don't need to execute the code, and (2) we've already
    // handled the statements which update internal data structures (like the
    // local variable map) which could be used by subsequent statements.
    if (!ContainsLabel(S)) {
      // Verify that any decl statements were handled as simple, they may be in
      // scope of subsequent reachable statements.
      assert(!isa<DeclStmt>(*S) && "Unexpected DeclStmt!");
      return;
    }

    // Otherwise, make a new block to hold the code.
    EnsureInsertPoint();
  }

  // Generate a stoppoint if we are emitting debug info.
  EmitStopPoint(S);

#if INTEL_CUSTOMIZATION
  if (CGM.getLangOpts().IntelCompat && !useFrontEndOutlining(CGM, S) &&
      (CGM.getLangOpts().IntelOpenMP || CGM.getLangOpts().IntelOpenMPRegion)) {
    if (S->getStmtClass() == Stmt::OMPSimdDirectiveClass)
      return EmitIntelOMPSimdDirective(cast<OMPSimdDirective>(*S));
    if (S->getStmtClass() == Stmt::OMPForDirectiveClass)
      return EmitIntelOMPForDirective(cast<OMPForDirective>(*S));
    if (S->getStmtClass() == Stmt::OMPParallelForDirectiveClass)
      return EmitIntelOMPParallelForDirective(
                                cast<OMPParallelForDirective>(*S));
    if (S->getStmtClass() == Stmt::OMPParallelForSimdDirectiveClass)
      return EmitIntelOMPParallelForSimdDirective(
                                cast<OMPParallelForSimdDirective>(*S));
    if (S->getStmtClass() == Stmt::OMPTaskLoopDirectiveClass)
      return EmitIntelOMPTaskLoopDirective(
                                cast<OMPTaskLoopDirective>(*S));
    if (S->getStmtClass() == Stmt::OMPTaskLoopSimdDirectiveClass)
      return EmitIntelOMPTaskLoopSimdDirective(
                                cast<OMPTaskLoopSimdDirective>(*S));
    if (S->getStmtClass() == Stmt::OMPDistributeDirectiveClass)
      return EmitIntelOMPDistributeDirective(cast<OMPDistributeDirective>(*S));
<<<<<<< HEAD
    if (S->getStmtClass() != Stmt::OMPTargetDirectiveClass ||
        CGM.getLangOpts().IntelOpenMPOffload)
       if (auto *Dir = dyn_cast<OMPExecutableDirective>(S))
         return EmitIntelOpenMPDirective(*Dir);
=======
    if (S->getStmtClass() == Stmt::OMPDistributeParallelForDirectiveClass)
      return EmitIntelOMPDistributeParallelForDirective(
          cast<OMPDistributeParallelForDirective>(*S));
    if (S->getStmtClass() == Stmt::OMPDistributeParallelForSimdDirectiveClass)
      return EmitIntelOMPDistributeParallelForSimdDirective(
          cast<OMPDistributeParallelForSimdDirective>(*S));
    if (auto *Dir = dyn_cast<OMPExecutableDirective>(S))
      return EmitIntelOpenMPDirective(*Dir);
>>>>>>> 109ab86c
  }
#endif // INTEL_CUSTOMIZATION

  // Ignore all OpenMP directives except for simd if OpenMP with Simd is
  // enabled.
  if (getLangOpts().OpenMP && getLangOpts().OpenMPSimd) {
    if (const auto *D = dyn_cast<OMPExecutableDirective>(S)) {
      EmitSimpleOMPExecutableDirective(*D);
      return;
    }
  }

  switch (S->getStmtClass()) {
  case Stmt::NoStmtClass:
  case Stmt::CXXCatchStmtClass:
  case Stmt::SEHExceptStmtClass:
  case Stmt::SEHFinallyStmtClass:
  case Stmt::MSDependentExistsStmtClass:
    llvm_unreachable("invalid statement class to emit generically");
  case Stmt::NullStmtClass:
  case Stmt::CompoundStmtClass:
  case Stmt::DeclStmtClass:
  case Stmt::LabelStmtClass:
  case Stmt::AttributedStmtClass:
  case Stmt::GotoStmtClass:
  case Stmt::BreakStmtClass:
  case Stmt::ContinueStmtClass:
  case Stmt::DefaultStmtClass:
  case Stmt::CaseStmtClass:
  case Stmt::SEHLeaveStmtClass:
    llvm_unreachable("should have emitted these statements as simple");

#define STMT(Type, Base)
#define ABSTRACT_STMT(Op)
#define EXPR(Type, Base) \
  case Stmt::Type##Class:
#include "clang/AST/StmtNodes.inc"
  {
    // Remember the block we came in on.
    llvm::BasicBlock *incoming = Builder.GetInsertBlock();
    assert(incoming && "expression emission must have an insertion point");

    EmitIgnoredExpr(cast<Expr>(S));

    llvm::BasicBlock *outgoing = Builder.GetInsertBlock();
    assert(outgoing && "expression emission cleared block!");

    // The expression emitters assume (reasonably!) that the insertion
    // point is always set.  To maintain that, the call-emission code
    // for noreturn functions has to enter a new block with no
    // predecessors.  We want to kill that block and mark the current
    // insertion point unreachable in the common case of a call like
    // "exit();".  Since expression emission doesn't otherwise create
    // blocks with no predecessors, we can just test for that.
    // However, we must be careful not to do this to our incoming
    // block, because *statement* emission does sometimes create
    // reachable blocks which will have no predecessors until later in
    // the function.  This occurs with, e.g., labels that are not
    // reachable by fallthrough.
    if (incoming != outgoing && outgoing->use_empty()) {
      outgoing->eraseFromParent();
      Builder.ClearInsertionPoint();
    }
    break;
  }

  case Stmt::IndirectGotoStmtClass:
    EmitIndirectGotoStmt(cast<IndirectGotoStmt>(*S)); break;

  case Stmt::IfStmtClass:      EmitIfStmt(cast<IfStmt>(*S));              break;
  case Stmt::WhileStmtClass:   EmitWhileStmt(cast<WhileStmt>(*S), Attrs); break;
  case Stmt::DoStmtClass:      EmitDoStmt(cast<DoStmt>(*S), Attrs);       break;
  case Stmt::ForStmtClass:     EmitForStmt(cast<ForStmt>(*S), Attrs);     break;

  case Stmt::ReturnStmtClass:  EmitReturnStmt(cast<ReturnStmt>(*S));      break;

  case Stmt::SwitchStmtClass:  EmitSwitchStmt(cast<SwitchStmt>(*S));      break;
  case Stmt::GCCAsmStmtClass:  // Intentional fall-through.
  case Stmt::MSAsmStmtClass:   EmitAsmStmt(cast<AsmStmt>(*S));            break;
  case Stmt::CoroutineBodyStmtClass:
    EmitCoroutineBody(cast<CoroutineBodyStmt>(*S));
    break;
  case Stmt::CoreturnStmtClass:
    EmitCoreturnStmt(cast<CoreturnStmt>(*S));
    break;
  case Stmt::CapturedStmtClass: {
    const CapturedStmt *CS = cast<CapturedStmt>(S);
    EmitCapturedStmt(*CS, CS->getCapturedRegionKind());
    }
    break;
  case Stmt::ObjCAtTryStmtClass:
    EmitObjCAtTryStmt(cast<ObjCAtTryStmt>(*S));
    break;
  case Stmt::ObjCAtCatchStmtClass:
    llvm_unreachable(
                    "@catch statements should be handled by EmitObjCAtTryStmt");
  case Stmt::ObjCAtFinallyStmtClass:
    llvm_unreachable(
                  "@finally statements should be handled by EmitObjCAtTryStmt");
  case Stmt::ObjCAtThrowStmtClass:
    EmitObjCAtThrowStmt(cast<ObjCAtThrowStmt>(*S));
    break;
  case Stmt::ObjCAtSynchronizedStmtClass:
    EmitObjCAtSynchronizedStmt(cast<ObjCAtSynchronizedStmt>(*S));
    break;
  case Stmt::ObjCForCollectionStmtClass:
    EmitObjCForCollectionStmt(cast<ObjCForCollectionStmt>(*S));
    break;
  case Stmt::ObjCAutoreleasePoolStmtClass:
    EmitObjCAutoreleasePoolStmt(cast<ObjCAutoreleasePoolStmt>(*S));
    break;

  case Stmt::CXXTryStmtClass:
    EmitCXXTryStmt(cast<CXXTryStmt>(*S));
    break;
  case Stmt::CXXForRangeStmtClass:
    EmitCXXForRangeStmt(cast<CXXForRangeStmt>(*S), Attrs);
    break;
  case Stmt::SEHTryStmtClass:
    EmitSEHTryStmt(cast<SEHTryStmt>(*S));
    break;
  case Stmt::OMPParallelDirectiveClass:
    EmitOMPParallelDirective(cast<OMPParallelDirective>(*S));
    break;
  case Stmt::OMPSimdDirectiveClass:
    EmitOMPSimdDirective(cast<OMPSimdDirective>(*S));
    break;
  case Stmt::OMPForDirectiveClass:
    EmitOMPForDirective(cast<OMPForDirective>(*S));
    break;
  case Stmt::OMPForSimdDirectiveClass:
    EmitOMPForSimdDirective(cast<OMPForSimdDirective>(*S));
    break;
  case Stmt::OMPSectionsDirectiveClass:
    EmitOMPSectionsDirective(cast<OMPSectionsDirective>(*S));
    break;
  case Stmt::OMPSectionDirectiveClass:
    EmitOMPSectionDirective(cast<OMPSectionDirective>(*S));
    break;
  case Stmt::OMPSingleDirectiveClass:
    EmitOMPSingleDirective(cast<OMPSingleDirective>(*S));
    break;
  case Stmt::OMPMasterDirectiveClass:
    EmitOMPMasterDirective(cast<OMPMasterDirective>(*S));
    break;
  case Stmt::OMPCriticalDirectiveClass:
    EmitOMPCriticalDirective(cast<OMPCriticalDirective>(*S));
    break;
  case Stmt::OMPParallelForDirectiveClass:
    EmitOMPParallelForDirective(cast<OMPParallelForDirective>(*S));
    break;
  case Stmt::OMPParallelForSimdDirectiveClass:
    EmitOMPParallelForSimdDirective(cast<OMPParallelForSimdDirective>(*S));
    break;
  case Stmt::OMPParallelSectionsDirectiveClass:
    EmitOMPParallelSectionsDirective(cast<OMPParallelSectionsDirective>(*S));
    break;
  case Stmt::OMPTaskDirectiveClass:
    EmitOMPTaskDirective(cast<OMPTaskDirective>(*S));
    break;
  case Stmt::OMPTaskyieldDirectiveClass:
    EmitOMPTaskyieldDirective(cast<OMPTaskyieldDirective>(*S));
    break;
  case Stmt::OMPBarrierDirectiveClass:
    EmitOMPBarrierDirective(cast<OMPBarrierDirective>(*S));
    break;
  case Stmt::OMPTaskwaitDirectiveClass:
    EmitOMPTaskwaitDirective(cast<OMPTaskwaitDirective>(*S));
    break;
  case Stmt::OMPTaskgroupDirectiveClass:
    EmitOMPTaskgroupDirective(cast<OMPTaskgroupDirective>(*S));
    break;
  case Stmt::OMPFlushDirectiveClass:
    EmitOMPFlushDirective(cast<OMPFlushDirective>(*S));
    break;
  case Stmt::OMPOrderedDirectiveClass:
    EmitOMPOrderedDirective(cast<OMPOrderedDirective>(*S));
    break;
  case Stmt::OMPAtomicDirectiveClass:
    EmitOMPAtomicDirective(cast<OMPAtomicDirective>(*S));
    break;
  case Stmt::OMPTargetDirectiveClass:
    EmitOMPTargetDirective(cast<OMPTargetDirective>(*S));
    break;
  case Stmt::OMPTeamsDirectiveClass:
    EmitOMPTeamsDirective(cast<OMPTeamsDirective>(*S));
    break;
  case Stmt::OMPCancellationPointDirectiveClass:
    EmitOMPCancellationPointDirective(cast<OMPCancellationPointDirective>(*S));
    break;
  case Stmt::OMPCancelDirectiveClass:
    EmitOMPCancelDirective(cast<OMPCancelDirective>(*S));
    break;
  case Stmt::OMPTargetDataDirectiveClass:
    EmitOMPTargetDataDirective(cast<OMPTargetDataDirective>(*S));
    break;
  case Stmt::OMPTargetEnterDataDirectiveClass:
    EmitOMPTargetEnterDataDirective(cast<OMPTargetEnterDataDirective>(*S));
    break;
  case Stmt::OMPTargetExitDataDirectiveClass:
    EmitOMPTargetExitDataDirective(cast<OMPTargetExitDataDirective>(*S));
    break;
  case Stmt::OMPTargetParallelDirectiveClass:
    EmitOMPTargetParallelDirective(cast<OMPTargetParallelDirective>(*S));
    break;
  case Stmt::OMPTargetParallelForDirectiveClass:
    EmitOMPTargetParallelForDirective(cast<OMPTargetParallelForDirective>(*S));
    break;
  case Stmt::OMPTaskLoopDirectiveClass:
    EmitOMPTaskLoopDirective(cast<OMPTaskLoopDirective>(*S));
    break;
  case Stmt::OMPTaskLoopSimdDirectiveClass:
    EmitOMPTaskLoopSimdDirective(cast<OMPTaskLoopSimdDirective>(*S));
    break;
  case Stmt::OMPDistributeDirectiveClass:
    EmitOMPDistributeDirective(cast<OMPDistributeDirective>(*S));
    break;
  case Stmt::OMPTargetUpdateDirectiveClass:
    EmitOMPTargetUpdateDirective(cast<OMPTargetUpdateDirective>(*S));
    break;
  case Stmt::OMPDistributeParallelForDirectiveClass:
    EmitOMPDistributeParallelForDirective(
        cast<OMPDistributeParallelForDirective>(*S));
    break;
  case Stmt::OMPDistributeParallelForSimdDirectiveClass:
    EmitOMPDistributeParallelForSimdDirective(
        cast<OMPDistributeParallelForSimdDirective>(*S));
    break;
  case Stmt::OMPDistributeSimdDirectiveClass:
    EmitOMPDistributeSimdDirective(cast<OMPDistributeSimdDirective>(*S));
    break;
  case Stmt::OMPTargetParallelForSimdDirectiveClass:
    EmitOMPTargetParallelForSimdDirective(
        cast<OMPTargetParallelForSimdDirective>(*S));
    break;
  case Stmt::OMPTargetSimdDirectiveClass:
    EmitOMPTargetSimdDirective(cast<OMPTargetSimdDirective>(*S));
    break;
  case Stmt::OMPTeamsDistributeDirectiveClass:
    EmitOMPTeamsDistributeDirective(cast<OMPTeamsDistributeDirective>(*S));
    break;
  case Stmt::OMPTeamsDistributeSimdDirectiveClass:
    EmitOMPTeamsDistributeSimdDirective(
        cast<OMPTeamsDistributeSimdDirective>(*S));
    break;
  case Stmt::OMPTeamsDistributeParallelForSimdDirectiveClass:
    EmitOMPTeamsDistributeParallelForSimdDirective(
        cast<OMPTeamsDistributeParallelForSimdDirective>(*S));
    break;
  case Stmt::OMPTeamsDistributeParallelForDirectiveClass:
    EmitOMPTeamsDistributeParallelForDirective(
        cast<OMPTeamsDistributeParallelForDirective>(*S));
    break;
  case Stmt::OMPTargetTeamsDirectiveClass:
    EmitOMPTargetTeamsDirective(cast<OMPTargetTeamsDirective>(*S));
    break;
  case Stmt::OMPTargetTeamsDistributeDirectiveClass:
    EmitOMPTargetTeamsDistributeDirective(
        cast<OMPTargetTeamsDistributeDirective>(*S));
    break;
  case Stmt::OMPTargetTeamsDistributeParallelForDirectiveClass:
    EmitOMPTargetTeamsDistributeParallelForDirective(
        cast<OMPTargetTeamsDistributeParallelForDirective>(*S));
    break;
  case Stmt::OMPTargetTeamsDistributeParallelForSimdDirectiveClass:
    EmitOMPTargetTeamsDistributeParallelForSimdDirective(
        cast<OMPTargetTeamsDistributeParallelForSimdDirective>(*S));
    break;
  case Stmt::OMPTargetTeamsDistributeSimdDirectiveClass:
    EmitOMPTargetTeamsDistributeSimdDirective(
        cast<OMPTargetTeamsDistributeSimdDirective>(*S));
    break;
  }
}

bool CodeGenFunction::EmitSimpleStmt(const Stmt *S) {
  switch (S->getStmtClass()) {
  default: return false;
  case Stmt::NullStmtClass: break;
  case Stmt::CompoundStmtClass: EmitCompoundStmt(cast<CompoundStmt>(*S)); break;
  case Stmt::DeclStmtClass:     EmitDeclStmt(cast<DeclStmt>(*S));         break;
  case Stmt::LabelStmtClass:    EmitLabelStmt(cast<LabelStmt>(*S));       break;
  case Stmt::AttributedStmtClass:
                            EmitAttributedStmt(cast<AttributedStmt>(*S)); break;
  case Stmt::GotoStmtClass:     EmitGotoStmt(cast<GotoStmt>(*S));         break;
  case Stmt::BreakStmtClass:    EmitBreakStmt(cast<BreakStmt>(*S));       break;
  case Stmt::ContinueStmtClass: EmitContinueStmt(cast<ContinueStmt>(*S)); break;
  case Stmt::DefaultStmtClass:  EmitDefaultStmt(cast<DefaultStmt>(*S));   break;
  case Stmt::CaseStmtClass:     EmitCaseStmt(cast<CaseStmt>(*S));         break;
  case Stmt::SEHLeaveStmtClass: EmitSEHLeaveStmt(cast<SEHLeaveStmt>(*S)); break;
  }

  return true;
}

/// EmitCompoundStmt - Emit a compound statement {..} node.  If GetLast is true,
/// this captures the expression result of the last sub-statement and returns it
/// (for use by the statement expression extension).
Address CodeGenFunction::EmitCompoundStmt(const CompoundStmt &S, bool GetLast,
                                          AggValueSlot AggSlot) {
  PrettyStackTraceLoc CrashInfo(getContext().getSourceManager(),S.getLBracLoc(),
                             "LLVM IR generation of compound statement ('{}')");

  // Keep track of the current cleanup stack depth, including debug scopes.
  LexicalScope Scope(*this, S.getSourceRange());

  return EmitCompoundStmtWithoutScope(S, GetLast, AggSlot);
}

Address
CodeGenFunction::EmitCompoundStmtWithoutScope(const CompoundStmt &S,
                                              bool GetLast,
                                              AggValueSlot AggSlot) {

  for (CompoundStmt::const_body_iterator I = S.body_begin(),
       E = S.body_end()-GetLast; I != E; ++I)
    EmitStmt(*I);

  Address RetAlloca = Address::invalid();
  if (GetLast) {
    // We have to special case labels here.  They are statements, but when put
    // at the end of a statement expression, they yield the value of their
    // subexpression.  Handle this by walking through all labels we encounter,
    // emitting them before we evaluate the subexpr.
    const Stmt *LastStmt = S.body_back();
    while (const LabelStmt *LS = dyn_cast<LabelStmt>(LastStmt)) {
      EmitLabel(LS->getDecl());
      LastStmt = LS->getSubStmt();
    }

    EnsureInsertPoint();

    QualType ExprTy = cast<Expr>(LastStmt)->getType();
    if (hasAggregateEvaluationKind(ExprTy)) {
      EmitAggExpr(cast<Expr>(LastStmt), AggSlot);
    } else {
      // We can't return an RValue here because there might be cleanups at
      // the end of the StmtExpr.  Because of that, we have to emit the result
      // here into a temporary alloca.
      RetAlloca = CreateMemTemp(ExprTy);
      EmitAnyExprToMem(cast<Expr>(LastStmt), RetAlloca, Qualifiers(),
                       /*IsInit*/false);
    }

  }

  return RetAlloca;
}

void CodeGenFunction::SimplifyForwardingBlocks(llvm::BasicBlock *BB) {
  llvm::BranchInst *BI = dyn_cast<llvm::BranchInst>(BB->getTerminator());

  // If there is a cleanup stack, then we it isn't worth trying to
  // simplify this block (we would need to remove it from the scope map
  // and cleanup entry).
  if (!EHStack.empty())
    return;

  // Can only simplify direct branches.
  if (!BI || !BI->isUnconditional())
    return;

  // Can only simplify empty blocks.
  if (BI->getIterator() != BB->begin())
    return;

  BB->replaceAllUsesWith(BI->getSuccessor(0));
  BI->eraseFromParent();
  BB->eraseFromParent();
}

void CodeGenFunction::EmitBlock(llvm::BasicBlock *BB, bool IsFinished) {
  llvm::BasicBlock *CurBB = Builder.GetInsertBlock();

  // Fall out of the current block (if necessary).
  EmitBranch(BB);

  if (IsFinished && BB->use_empty()) {
    delete BB;
    return;
  }

  // Place the block after the current block, if possible, or else at
  // the end of the function.
  if (CurBB && CurBB->getParent())
    CurFn->getBasicBlockList().insertAfter(CurBB->getIterator(), BB);
  else
    CurFn->getBasicBlockList().push_back(BB);
  Builder.SetInsertPoint(BB);
}

void CodeGenFunction::EmitBranch(llvm::BasicBlock *Target) {
  // Emit a branch from the current block to the target one if this
  // was a real block.  If this was just a fall-through block after a
  // terminator, don't emit it.
  llvm::BasicBlock *CurBB = Builder.GetInsertBlock();

  if (!CurBB || CurBB->getTerminator()) {
    // If there is no insert point or the previous block is already
    // terminated, don't touch it.
  } else {
    // Otherwise, create a fall-through branch.
    Builder.CreateBr(Target);
  }

  Builder.ClearInsertionPoint();
}

void CodeGenFunction::EmitBlockAfterUses(llvm::BasicBlock *block) {
  bool inserted = false;
  for (llvm::User *u : block->users()) {
    if (llvm::Instruction *insn = dyn_cast<llvm::Instruction>(u)) {
      CurFn->getBasicBlockList().insertAfter(insn->getParent()->getIterator(),
                                             block);
      inserted = true;
      break;
    }
  }

  if (!inserted)
    CurFn->getBasicBlockList().push_back(block);

  Builder.SetInsertPoint(block);
}

CodeGenFunction::JumpDest
CodeGenFunction::getJumpDestForLabel(const LabelDecl *D) {
  JumpDest &Dest = LabelMap[D];
  if (Dest.isValid()) return Dest;

  // Create, but don't insert, the new block.
  Dest = JumpDest(createBasicBlock(D->getName()),
                  EHScopeStack::stable_iterator::invalid(),
                  NextCleanupDestIndex++);
  return Dest;
}

void CodeGenFunction::EmitLabel(const LabelDecl *D) {
  // Add this label to the current lexical scope if we're within any
  // normal cleanups.  Jumps "in" to this label --- when permitted by
  // the language --- may need to be routed around such cleanups.
  if (EHStack.hasNormalCleanups() && CurLexicalScope)
    CurLexicalScope->addLabel(D);

  JumpDest &Dest = LabelMap[D];

  // If we didn't need a forward reference to this label, just go
  // ahead and create a destination at the current scope.
  if (!Dest.isValid()) {
    Dest = getJumpDestInCurrentScope(D->getName());

  // Otherwise, we need to give this label a target depth and remove
  // it from the branch-fixups list.
  } else {
    assert(!Dest.getScopeDepth().isValid() && "already emitted label!");
    Dest.setScopeDepth(EHStack.stable_begin());
    ResolveBranchFixups(Dest.getBlock());
  }

  EmitBlock(Dest.getBlock());
  incrementProfileCounter(D->getStmt());
}

/// Change the cleanup scope of the labels in this lexical scope to
/// match the scope of the enclosing context.
void CodeGenFunction::LexicalScope::rescopeLabels() {
  assert(!Labels.empty());
  EHScopeStack::stable_iterator innermostScope
    = CGF.EHStack.getInnermostNormalCleanup();

  // Change the scope depth of all the labels.
  for (SmallVectorImpl<const LabelDecl*>::const_iterator
         i = Labels.begin(), e = Labels.end(); i != e; ++i) {
    assert(CGF.LabelMap.count(*i));
    JumpDest &dest = CGF.LabelMap.find(*i)->second;
    assert(dest.getScopeDepth().isValid());
    assert(innermostScope.encloses(dest.getScopeDepth()));
    dest.setScopeDepth(innermostScope);
  }

  // Reparent the labels if the new scope also has cleanups.
  if (innermostScope != EHScopeStack::stable_end() && ParentScope) {
    ParentScope->Labels.append(Labels.begin(), Labels.end());
  }
}


void CodeGenFunction::EmitLabelStmt(const LabelStmt &S) {
  EmitLabel(S.getDecl());
  EmitStmt(S.getSubStmt());
}

#if INTEL_CUSTOMIZATION
CodeGenFunction::IntelPragmaInlineState::IntelPragmaInlineState(
    CodeGenFunction &CGF, ArrayRef<const Attr *> Attrs) : CGF(CGF) {
  auto AttrItr = std::find_if(std::begin(Attrs),
                              std::end(Attrs),
                              [](const Attr * A)
                              { return A->getKind() == attr::IntelInline; });
  if (AttrItr != std::end(Attrs)) {
    CurrentAttr = cast<IntelInlineAttr>(*AttrItr);
    PreviousState = CGF.CurrentPragmaInlineState;
    CGF.CurrentPragmaInlineState = this;
  } else {
    CurrentAttr = nullptr;
    PreviousState = nullptr;
    CGF.CurrentPragmaInlineState = nullptr;
  }
}

CodeGenFunction::IntelPragmaInlineState::~IntelPragmaInlineState() {
  CGF.CurrentPragmaInlineState = PreviousState;
}

llvm::Attribute::AttrKind
CodeGenFunction::IntelPragmaInlineState::getPragmaInlineAttribute() {
  bool Recursive = (CurrentAttr->getOption() == IntelInlineAttr::Recursive);
  switch (CurrentAttr->getSemanticSpelling()) {
    case IntelInlineAttr::Pragma_inline:
      if (Recursive)
        return llvm::Attribute::InlineHintRecursive;
      else
        return llvm::Attribute::InlineHint;
    case IntelInlineAttr::Pragma_forceinline:
      if (Recursive)
        return llvm::Attribute::AlwaysInlineRecursive;
      else
        return llvm::Attribute::AlwaysInline;
    case IntelInlineAttr::Pragma_noinline:
      return llvm::Attribute::NoInline;
  }
  llvm_unreachable("unhandled attribute");
}

/// Handle #pragma ivdep when it contains an array clause.
CodeGenFunction::IntelIVDepArrayHandler::IntelIVDepArrayHandler(
    CodeGenFunction &CGF, ArrayRef<const Attr *> Attrs)
    : CGF(CGF) {

  llvm::LLVMContext &Ctx = CGF.getLLVMContext();
  llvm::IntegerType *Int32Ty = llvm::Type::getInt32Ty(Ctx);
  SmallVector<llvm::OperandBundleDef, 8> OpBundles;
  for (const auto *A : Attrs) {
    if (const auto *LHAttr = dyn_cast<LoopHintAttr>(A)) {
      SmallVector<llvm::Value *, 4> BundleValues;
      if (const Expr *LE = LHAttr->getLoopExprValue()) {
        assert(LE->isGLValue());
        BundleValues.push_back(CGF.EmitLValue(LE).getPointer());
        if (const Expr *E = LHAttr->getValue())
          BundleValues.push_back(CGF.EmitScalarExpr(E));
        else
          BundleValues.push_back(llvm::ConstantInt::get(Int32Ty, -1));
      }
      if (!BundleValues.empty()) {
        if (OpBundles.empty())
          OpBundles.push_back(llvm::OperandBundleDef(
              "DIR.PRAGMA.IVDEP", ArrayRef<llvm::Value *>{}));
        OpBundles.push_back(
            llvm::OperandBundleDef("QUAL.PRAGMA.ARRAY", BundleValues));
      }
    }
  }
  if (!OpBundles.empty())
    CallEntry = CGF.Builder.CreateCall(
        CGF.CGM.getIntrinsic(llvm::Intrinsic::directive_region_entry), {},
        OpBundles);
}

CodeGenFunction::IntelIVDepArrayHandler::~IntelIVDepArrayHandler() {
  if (CallEntry) {
    SmallVector<llvm::OperandBundleDef, 1> OpBundles{
      llvm::OperandBundleDef("DIR.PRAGMA.END.IVDEP",
                             ArrayRef<llvm::Value *>{})};

    CGF.Builder.CreateCall(
        CGF.CGM.getIntrinsic(llvm::Intrinsic::directive_region_exit),
        SmallVector<llvm::Value *, 1>{CallEntry}, OpBundles);
  }
}

CodeGenFunction::DistributePointHandler::DistributePointHandler(
    CodeGenFunction &CGF, const Stmt *S, ArrayRef<const Attr *> Attrs)
    : CGF(CGF), CallEntry(nullptr) {
  // Pragma on loop statements get loop meta-data generated elsewhere
  // We can't handle distribute_point on statements with OpenMP pragmas either
  if (S->getStmtClass() == Stmt::WhileStmtClass ||
      S->getStmtClass() == Stmt::DoStmtClass ||
      S->getStmtClass() == Stmt::ForStmtClass ||
      S->getStmtClass() == Stmt::CXXForRangeStmtClass ||
      dyn_cast<OMPLoopDirective>(S))
    return;

  auto AttrItr =
      std::find_if(std::begin(Attrs), std::end(Attrs), [](const Attr *A) {
        return A->getKind() == attr::LoopHint &&
               cast<LoopHintAttr>(A)->getOption() == LoopHintAttr::Distribute;
      });
  if (AttrItr == std::end(Attrs))
    return;

  SmallVector<llvm::OperandBundleDef, 1> OpBundles{llvm::OperandBundleDef{
      "DIR.PRAGMA.DISTRIBUTE_POINT", ArrayRef<llvm::Value *>{}}};
  CallEntry = CGF.Builder.CreateCall(
      CGF.CGM.getIntrinsic(llvm::Intrinsic::directive_region_entry),
      ArrayRef<llvm::Value *>{}, OpBundles);
}

CodeGenFunction::DistributePointHandler::~DistributePointHandler() {
  if (CallEntry) {
    SmallVector<llvm::OperandBundleDef, 1> OpBundles{llvm::OperandBundleDef{
        "DIR.PRAGMA.END.DISTRIBUTE_POINT", ArrayRef<llvm::Value *>{}}};
    CGF.Builder.CreateCall(
        CGF.CGM.getIntrinsic(llvm::Intrinsic::directive_region_exit),
        ArrayRef<llvm::Value *>{CallEntry}, OpBundles);
  }
}
#endif // INTEL_CUSTOMIZATION

void CodeGenFunction::EmitAttributedStmt(const AttributedStmt &S) {
#if INTEL_CUSTOMIZATION
  IntelPragmaInlineState PS(*this, S.getAttrs());
  IntelIVDepArrayHandler IAH(*this, S.getAttrs());
  DistributePointHandler DPH(*this, S.getSubStmt(), S.getAttrs());
#endif // INTEL_CUSTOMIZATION
  EmitStmt(S.getSubStmt(), S.getAttrs());
}

void CodeGenFunction::EmitGotoStmt(const GotoStmt &S) {
  // If this code is reachable then emit a stop point (if generating
  // debug info). We have to do this ourselves because we are on the
  // "simple" statement path.
  if (HaveInsertPoint())
    EmitStopPoint(&S);

  EmitBranchThroughCleanup(getJumpDestForLabel(S.getLabel()));
}


void CodeGenFunction::EmitIndirectGotoStmt(const IndirectGotoStmt &S) {
  if (const LabelDecl *Target = S.getConstantTarget()) {
    EmitBranchThroughCleanup(getJumpDestForLabel(Target));
    return;
  }

  // Ensure that we have an i8* for our PHI node.
  llvm::Value *V = Builder.CreateBitCast(EmitScalarExpr(S.getTarget()),
                                         Int8PtrTy, "addr");
  llvm::BasicBlock *CurBB = Builder.GetInsertBlock();

  // Get the basic block for the indirect goto.
  llvm::BasicBlock *IndGotoBB = GetIndirectGotoBlock();

  // The first instruction in the block has to be the PHI for the switch dest,
  // add an entry for this branch.
  cast<llvm::PHINode>(IndGotoBB->begin())->addIncoming(V, CurBB);

  EmitBranch(IndGotoBB);
}

void CodeGenFunction::EmitIfStmt(const IfStmt &S) {
  // C99 6.8.4.1: The first substatement is executed if the expression compares
  // unequal to 0.  The condition must be a scalar type.
  LexicalScope ConditionScope(*this, S.getCond()->getSourceRange());

  if (S.getInit())
    EmitStmt(S.getInit());

  if (S.getConditionVariable())
    EmitDecl(*S.getConditionVariable());

  // If the condition constant folds and can be elided, try to avoid emitting
  // the condition and the dead arm of the if/else.
  bool CondConstant;
  if (ConstantFoldsToSimpleInteger(S.getCond(), CondConstant,
                                   S.isConstexpr())) {
    // Figure out which block (then or else) is executed.
    const Stmt *Executed = S.getThen();
    const Stmt *Skipped  = S.getElse();
    if (!CondConstant)  // Condition false?
      std::swap(Executed, Skipped);

    // If the skipped block has no labels in it, just emit the executed block.
    // This avoids emitting dead code and simplifies the CFG substantially.
    if (S.isConstexpr() || !ContainsLabel(Skipped)) {
      if (CondConstant)
        incrementProfileCounter(&S);
      if (Executed) {
        RunCleanupsScope ExecutedScope(*this);
        EmitStmt(Executed);
      }
      return;
    }
  }

  // Otherwise, the condition did not fold, or we couldn't elide it.  Just emit
  // the conditional branch.
  llvm::BasicBlock *ThenBlock = createBasicBlock("if.then");
  llvm::BasicBlock *ContBlock = createBasicBlock("if.end");
  llvm::BasicBlock *ElseBlock = ContBlock;
  if (S.getElse())
    ElseBlock = createBasicBlock("if.else");

  EmitBranchOnBoolExpr(S.getCond(), ThenBlock, ElseBlock,
                       getProfileCount(S.getThen()));

  // Emit the 'then' code.
  EmitBlock(ThenBlock);
  incrementProfileCounter(&S);
  {
    RunCleanupsScope ThenScope(*this);
    EmitStmt(S.getThen());
  }
  EmitBranch(ContBlock);

  // Emit the 'else' code if present.
  if (const Stmt *Else = S.getElse()) {
    {
      // There is no need to emit line number for an unconditional branch.
      auto NL = ApplyDebugLocation::CreateEmpty(*this);
      EmitBlock(ElseBlock);
    }
    {
      RunCleanupsScope ElseScope(*this);
      EmitStmt(Else);
    }
    {
      // There is no need to emit line number for an unconditional branch.
      auto NL = ApplyDebugLocation::CreateEmpty(*this);
      EmitBranch(ContBlock);
    }
  }

  // Emit the continuation block for code after the if.
  EmitBlock(ContBlock, true);
}

void CodeGenFunction::EmitWhileStmt(const WhileStmt &S,
                                    ArrayRef<const Attr *> WhileAttrs) {
  // Emit the header for the loop, which will also become
  // the continue target.
  JumpDest LoopHeader = getJumpDestInCurrentScope("while.cond");
  EmitBlock(LoopHeader.getBlock());

  const SourceRange &R = S.getSourceRange();
  LoopStack.push(LoopHeader.getBlock(), CGM.getContext(), WhileAttrs,
                 SourceLocToDebugLoc(R.getBegin()),
                 SourceLocToDebugLoc(R.getEnd()));

  // Create an exit block for when the condition fails, which will
  // also become the break target.
  JumpDest LoopExit = getJumpDestInCurrentScope("while.end");

  // Store the blocks to use for break and continue.
  BreakContinueStack.push_back(BreakContinue(LoopExit, LoopHeader));

  // C++ [stmt.while]p2:
  //   When the condition of a while statement is a declaration, the
  //   scope of the variable that is declared extends from its point
  //   of declaration (3.3.2) to the end of the while statement.
  //   [...]
  //   The object created in a condition is destroyed and created
  //   with each iteration of the loop.
  RunCleanupsScope ConditionScope(*this);

  if (S.getConditionVariable())
    EmitDecl(*S.getConditionVariable());

  // Evaluate the conditional in the while header.  C99 6.8.5.1: The
  // evaluation of the controlling expression takes place before each
  // execution of the loop body.
  llvm::Value *BoolCondVal = EvaluateExprAsBool(S.getCond());

  // while(1) is common, avoid extra exit blocks.  Be sure
  // to correctly handle break/continue though.
  bool EmitBoolCondBranch = true;
  if (llvm::ConstantInt *C = dyn_cast<llvm::ConstantInt>(BoolCondVal))
    if (C->isOne())
      EmitBoolCondBranch = false;

  // As long as the condition is true, go to the loop body.
  llvm::BasicBlock *LoopBody = createBasicBlock("while.body");
  if (EmitBoolCondBranch) {
    llvm::BasicBlock *ExitBlock = LoopExit.getBlock();
    if (ConditionScope.requiresCleanups())
      ExitBlock = createBasicBlock("while.exit");
    Builder.CreateCondBr(
        BoolCondVal, LoopBody, ExitBlock,
        createProfileWeightsForLoop(S.getCond(), getProfileCount(S.getBody())));

    if (ExitBlock != LoopExit.getBlock()) {
      EmitBlock(ExitBlock);
      EmitBranchThroughCleanup(LoopExit);
    }
  }

  // Emit the loop body.  We have to emit this in a cleanup scope
  // because it might be a singleton DeclStmt.
  {
    RunCleanupsScope BodyScope(*this);
    EmitBlock(LoopBody);
    incrementProfileCounter(&S);
    EmitStmt(S.getBody());
  }

  BreakContinueStack.pop_back();

  // Immediately force cleanup.
  ConditionScope.ForceCleanup();

  EmitStopPoint(&S);
  // Branch to the loop header again.
  EmitBranch(LoopHeader.getBlock());

  LoopStack.pop();

  // Emit the exit block.
  EmitBlock(LoopExit.getBlock(), true);

  // The LoopHeader typically is just a branch if we skipped emitting
  // a branch, try to erase it.
  if (!EmitBoolCondBranch)
    SimplifyForwardingBlocks(LoopHeader.getBlock());
}

void CodeGenFunction::EmitDoStmt(const DoStmt &S,
                                 ArrayRef<const Attr *> DoAttrs) {
  JumpDest LoopExit = getJumpDestInCurrentScope("do.end");
  JumpDest LoopCond = getJumpDestInCurrentScope("do.cond");

  uint64_t ParentCount = getCurrentProfileCount();

  // Store the blocks to use for break and continue.
  BreakContinueStack.push_back(BreakContinue(LoopExit, LoopCond));

  // Emit the body of the loop.
  llvm::BasicBlock *LoopBody = createBasicBlock("do.body");

  EmitBlockWithFallThrough(LoopBody, &S);
  {
    RunCleanupsScope BodyScope(*this);
    EmitStmt(S.getBody());
  }

  EmitBlock(LoopCond.getBlock());

  const SourceRange &R = S.getSourceRange();
  LoopStack.push(LoopBody, CGM.getContext(), DoAttrs,
                 SourceLocToDebugLoc(R.getBegin()),
                 SourceLocToDebugLoc(R.getEnd()));

  // C99 6.8.5.2: "The evaluation of the controlling expression takes place
  // after each execution of the loop body."

  // Evaluate the conditional in the while header.
  // C99 6.8.5p2/p4: The first substatement is executed if the expression
  // compares unequal to 0.  The condition must be a scalar type.
  llvm::Value *BoolCondVal = EvaluateExprAsBool(S.getCond());

  BreakContinueStack.pop_back();

  // "do {} while (0)" is common in macros, avoid extra blocks.  Be sure
  // to correctly handle break/continue though.
  bool EmitBoolCondBranch = true;
  if (llvm::ConstantInt *C = dyn_cast<llvm::ConstantInt>(BoolCondVal))
    if (C->isZero())
      EmitBoolCondBranch = false;

  // As long as the condition is true, iterate the loop.
  if (EmitBoolCondBranch) {
    uint64_t BackedgeCount = getProfileCount(S.getBody()) - ParentCount;
    Builder.CreateCondBr(
        BoolCondVal, LoopBody, LoopExit.getBlock(),
        createProfileWeightsForLoop(S.getCond(), BackedgeCount));
  }

  LoopStack.pop();

  // Emit the exit block.
  EmitBlock(LoopExit.getBlock());

  // The DoCond block typically is just a branch if we skipped
  // emitting a branch, try to erase it.
  if (!EmitBoolCondBranch)
    SimplifyForwardingBlocks(LoopCond.getBlock());
}

void CodeGenFunction::EmitForStmt(const ForStmt &S,
                                  ArrayRef<const Attr *> ForAttrs) {
  JumpDest LoopExit = getJumpDestInCurrentScope("for.end");

  LexicalScope ForScope(*this, S.getSourceRange());

  // Evaluate the first part before the loop.
  if (S.getInit())
    EmitStmt(S.getInit());

  // Start the loop with a block that tests the condition.
  // If there's an increment, the continue scope will be overwritten
  // later.
  JumpDest Continue = getJumpDestInCurrentScope("for.cond");
  llvm::BasicBlock *CondBlock = Continue.getBlock();
  EmitBlock(CondBlock);

  const SourceRange &R = S.getSourceRange();
  LoopStack.push(CondBlock, CGM.getContext(), ForAttrs,
                 SourceLocToDebugLoc(R.getBegin()),
                 SourceLocToDebugLoc(R.getEnd()));

  // If the for loop doesn't have an increment we can just use the
  // condition as the continue block.  Otherwise we'll need to create
  // a block for it (in the current scope, i.e. in the scope of the
  // condition), and that we will become our continue block.
  if (S.getInc())
    Continue = getJumpDestInCurrentScope("for.inc");

  // Store the blocks to use for break and continue.
  BreakContinueStack.push_back(BreakContinue(LoopExit, Continue));

  // Create a cleanup scope for the condition variable cleanups.
  LexicalScope ConditionScope(*this, S.getSourceRange());

  if (S.getCond()) {
    // If the for statement has a condition scope, emit the local variable
    // declaration.
    if (S.getConditionVariable()) {
      EmitDecl(*S.getConditionVariable());
    }

    llvm::BasicBlock *ExitBlock = LoopExit.getBlock();
    // If there are any cleanups between here and the loop-exit scope,
    // create a block to stage a loop exit along.
    if (ForScope.requiresCleanups())
      ExitBlock = createBasicBlock("for.cond.cleanup");

    // As long as the condition is true, iterate the loop.
    llvm::BasicBlock *ForBody = createBasicBlock("for.body");

    // C99 6.8.5p2/p4: The first substatement is executed if the expression
    // compares unequal to 0.  The condition must be a scalar type.
    llvm::Value *BoolCondVal = EvaluateExprAsBool(S.getCond());
    Builder.CreateCondBr(
        BoolCondVal, ForBody, ExitBlock,
        createProfileWeightsForLoop(S.getCond(), getProfileCount(S.getBody())));

    if (ExitBlock != LoopExit.getBlock()) {
      EmitBlock(ExitBlock);
      EmitBranchThroughCleanup(LoopExit);
    }

    EmitBlock(ForBody);
  } else {
    // Treat it as a non-zero constant.  Don't even create a new block for the
    // body, just fall into it.
  }
  incrementProfileCounter(&S);

  {
    // Create a separate cleanup scope for the body, in case it is not
    // a compound statement.
    RunCleanupsScope BodyScope(*this);
    EmitStmt(S.getBody());
  }

  // If there is an increment, emit it next.
  if (S.getInc()) {
    EmitBlock(Continue.getBlock());
    EmitStmt(S.getInc());
  }

  BreakContinueStack.pop_back();

  ConditionScope.ForceCleanup();

  EmitStopPoint(&S);
  EmitBranch(CondBlock);

  ForScope.ForceCleanup();

  LoopStack.pop();

  // Emit the fall-through block.
  EmitBlock(LoopExit.getBlock(), true);
}

void
CodeGenFunction::EmitCXXForRangeStmt(const CXXForRangeStmt &S,
                                     ArrayRef<const Attr *> ForAttrs) {
  JumpDest LoopExit = getJumpDestInCurrentScope("for.end");

  LexicalScope ForScope(*this, S.getSourceRange());

  // Evaluate the first pieces before the loop.
  EmitStmt(S.getRangeStmt());
  EmitStmt(S.getBeginStmt());
  EmitStmt(S.getEndStmt());

  // Start the loop with a block that tests the condition.
  // If there's an increment, the continue scope will be overwritten
  // later.
  llvm::BasicBlock *CondBlock = createBasicBlock("for.cond");
  EmitBlock(CondBlock);

  const SourceRange &R = S.getSourceRange();
  LoopStack.push(CondBlock, CGM.getContext(), ForAttrs,
                 SourceLocToDebugLoc(R.getBegin()),
                 SourceLocToDebugLoc(R.getEnd()));

  // If there are any cleanups between here and the loop-exit scope,
  // create a block to stage a loop exit along.
  llvm::BasicBlock *ExitBlock = LoopExit.getBlock();
  if (ForScope.requiresCleanups())
    ExitBlock = createBasicBlock("for.cond.cleanup");

  // The loop body, consisting of the specified body and the loop variable.
  llvm::BasicBlock *ForBody = createBasicBlock("for.body");

  // The body is executed if the expression, contextually converted
  // to bool, is true.
  llvm::Value *BoolCondVal = EvaluateExprAsBool(S.getCond());
  Builder.CreateCondBr(
      BoolCondVal, ForBody, ExitBlock,
      createProfileWeightsForLoop(S.getCond(), getProfileCount(S.getBody())));

  if (ExitBlock != LoopExit.getBlock()) {
    EmitBlock(ExitBlock);
    EmitBranchThroughCleanup(LoopExit);
  }

  EmitBlock(ForBody);
  incrementProfileCounter(&S);

  // Create a block for the increment. In case of a 'continue', we jump there.
  JumpDest Continue = getJumpDestInCurrentScope("for.inc");

  // Store the blocks to use for break and continue.
  BreakContinueStack.push_back(BreakContinue(LoopExit, Continue));

  {
    // Create a separate cleanup scope for the loop variable and body.
    LexicalScope BodyScope(*this, S.getSourceRange());
    EmitStmt(S.getLoopVarStmt());
    EmitStmt(S.getBody());
  }

  EmitStopPoint(&S);
  // If there is an increment, emit it next.
  EmitBlock(Continue.getBlock());
  EmitStmt(S.getInc());

  BreakContinueStack.pop_back();

  EmitBranch(CondBlock);

  ForScope.ForceCleanup();

  LoopStack.pop();

  // Emit the fall-through block.
  EmitBlock(LoopExit.getBlock(), true);
}

void CodeGenFunction::EmitReturnOfRValue(RValue RV, QualType Ty) {
  if (RV.isScalar()) {
    Builder.CreateStore(RV.getScalarVal(), ReturnValue);
  } else if (RV.isAggregate()) {
    LValue Dest = MakeAddrLValue(ReturnValue, Ty);
    LValue Src = MakeAddrLValue(RV.getAggregateAddress(), Ty);
    EmitAggregateCopy(Dest, Src, Ty, overlapForReturnValue());
  } else {
    EmitStoreOfComplex(RV.getComplexVal(), MakeAddrLValue(ReturnValue, Ty),
                       /*init*/ true);
  }
  EmitBranchThroughCleanup(ReturnBlock);
}


#if INTEL_CUSTOMIZATION
// Checks the expression is the candidate of the fakeload intrinsic
bool CodeGenFunction::IsFakeLoadCand(const Expr *RV) {
  if (RV->getType()->isIncompleteType())
    return false;
  if (RV->getStmtClass() == Expr::ArraySubscriptExprClass ||
      RV->getStmtClass() == Expr::MemberExprClass)
    return true;
  return false;
}

// Generates the load for the return pointer and saves the tbaa
// information for the return pointer dereference.
bool CodeGenFunction::EmitFakeLoadForRetPtr(const Expr *RV) {
  LValue Des = EmitLValue(RV);
  llvm::Value *LV = EmitLoadOfLValue(Des, RV->getExprLoc()).getScalarVal();
  llvm::LoadInst *LI = dyn_cast<llvm::LoadInst>(LV);
  if (LI) {
    llvm::MDNode *M = LI->getMetadata(llvm::LLVMContext::MD_tbaa);
    Builder.CreateStore(LI->getPointerOperand(), ReturnValue);
    if (M)
      RetPtrMap[LI->getPointerOperand()] = M;
    LI->eraseFromParent();
    return true;
  }
  return false;
}

#endif // INTEL_CUSTOMIZATION

/// EmitReturnStmt - Note that due to GCC extensions, this can have an operand
/// if the function returns void, or may be missing one if the function returns
/// non-void.  Fun stuff :).
void CodeGenFunction::EmitReturnStmt(const ReturnStmt &S) {
  if (requiresReturnValueCheck()) {
    llvm::Constant *SLoc = EmitCheckSourceLocation(S.getLocStart());
    auto *SLocPtr =
        new llvm::GlobalVariable(CGM.getModule(), SLoc->getType(), false,
                                 llvm::GlobalVariable::PrivateLinkage, SLoc);
    SLocPtr->setUnnamedAddr(llvm::GlobalValue::UnnamedAddr::Global);
    CGM.getSanitizerMetadata()->disableSanitizerForGlobal(SLocPtr);
    assert(ReturnLocation.isValid() && "No valid return location");
    Builder.CreateStore(Builder.CreateBitCast(SLocPtr, Int8PtrTy),
                        ReturnLocation);
  }

  // Returning from an outlined SEH helper is UB, and we already warn on it.
  if (IsOutlinedSEHHelper) {
    Builder.CreateUnreachable();
    Builder.ClearInsertionPoint();
  }

  // Emit the result value, even if unused, to evaluate the side effects.
  const Expr *RV = S.getRetValue();

  // Treat block literals in a return expression as if they appeared
  // in their own scope.  This permits a small, easily-implemented
  // exception to our over-conservative rules about not jumping to
  // statements following block literals with non-trivial cleanups.
  RunCleanupsScope cleanupScope(*this);
  if (const ExprWithCleanups *cleanups =
        dyn_cast_or_null<ExprWithCleanups>(RV)) {
    enterFullExpression(cleanups);
    RV = cleanups->getSubExpr();
  }

  // FIXME: Clean this up by using an LValue for ReturnTemp,
  // EmitStoreThroughLValue, and EmitAnyExpr.
  if (getLangOpts().ElideConstructors &&
      S.getNRVOCandidate() && S.getNRVOCandidate()->isNRVOVariable()) {
    // Apply the named return value optimization for this return statement,
    // which means doing nothing: the appropriate result has already been
    // constructed into the NRVO variable.

    // If there is an NRVO flag for this variable, set it to 1 into indicate
    // that the cleanup code should not destroy the variable.
    if (llvm::Value *NRVOFlag = NRVOFlags[S.getNRVOCandidate()])
      Builder.CreateFlagStore(Builder.getTrue(), NRVOFlag);
  } else if (!ReturnValue.isValid() || (RV && RV->getType()->isVoidType())) {
    // Make sure not to return anything, but evaluate the expression
    // for side effects.
    if (RV)
      EmitAnyExpr(RV);
  } else if (!RV) {
    // Do nothing (return value is left uninitialized)
  } else if (FnRetTy->isReferenceType()) {
    // If this function returns a reference, take the address of the expression
    // rather than the value.
#if INTEL_CUSTOMIZATION
    // Handle the case of ret_type& function();
    if (!getLangOpts().isIntelCompat(LangOptions::FakeLoad) ||
        CGM.getCodeGenOpts().OptimizationLevel < 2 || !IsFakeLoadCand(RV) ||
        !EmitFakeLoadForRetPtr(RV)) {
      RValue Result = EmitReferenceBindingToExpr(RV);
      Builder.CreateStore(Result.getScalarVal(), ReturnValue);
    }
#endif // INTEL_CUSTOMIZATION
  } else {
    switch (getEvaluationKind(RV->getType())) {
    case TEK_Scalar:
#if INTEL_CUSTOMIZATION
    {
      const UnaryOperator *Exp = dyn_cast<UnaryOperator>(RV);
      // Handle the case of ret_type* function();
      if (!getLangOpts().isIntelCompat(LangOptions::FakeLoad) ||
          CGM.getCodeGenOpts().OptimizationLevel < 2 || !Exp ||
          Exp->getOpcode() != UO_AddrOf || !IsFakeLoadCand(Exp->getSubExpr()) ||
          !EmitFakeLoadForRetPtr(Exp->getSubExpr())) {
        Builder.CreateStore(EmitScalarExpr(RV), ReturnValue);
      }
    }
#endif // INTEL_CUSTOMIZATION
      break;
    case TEK_Complex:
      EmitComplexExprIntoLValue(RV, MakeAddrLValue(ReturnValue, RV->getType()),
                                /*isInit*/ true);
      break;
    case TEK_Aggregate:
      EmitAggExpr(RV, AggValueSlot::forAddr(
                          ReturnValue, Qualifiers(),
                          AggValueSlot::IsDestructed,
                          AggValueSlot::DoesNotNeedGCBarriers,
                          AggValueSlot::IsNotAliased,
                          overlapForReturnValue()));
      break;
    }
  }

  ++NumReturnExprs;
  if (!RV || RV->isEvaluatable(getContext()))
    ++NumSimpleReturnExprs;

  cleanupScope.ForceCleanup();
  EmitBranchThroughCleanup(ReturnBlock);
}

void CodeGenFunction::EmitDeclStmt(const DeclStmt &S) {
  // As long as debug info is modeled with instructions, we have to ensure we
  // have a place to insert here and write the stop point here.
  if (HaveInsertPoint())
    EmitStopPoint(&S);

  for (const auto *I : S.decls())
    EmitDecl(*I);
}

void CodeGenFunction::EmitBreakStmt(const BreakStmt &S) {
  assert(!BreakContinueStack.empty() && "break stmt not in a loop or switch!");

  // If this code is reachable then emit a stop point (if generating
  // debug info). We have to do this ourselves because we are on the
  // "simple" statement path.
  if (HaveInsertPoint())
    EmitStopPoint(&S);

  EmitBranchThroughCleanup(BreakContinueStack.back().BreakBlock);
}

void CodeGenFunction::EmitContinueStmt(const ContinueStmt &S) {
  assert(!BreakContinueStack.empty() && "continue stmt not in a loop!");

  // If this code is reachable then emit a stop point (if generating
  // debug info). We have to do this ourselves because we are on the
  // "simple" statement path.
  if (HaveInsertPoint())
    EmitStopPoint(&S);

  EmitBranchThroughCleanup(BreakContinueStack.back().ContinueBlock);
}

/// EmitCaseStmtRange - If case statement range is not too big then
/// add multiple cases to switch instruction, one for each value within
/// the range. If range is too big then emit "if" condition check.
void CodeGenFunction::EmitCaseStmtRange(const CaseStmt &S) {
  assert(S.getRHS() && "Expected RHS value in CaseStmt");

  llvm::APSInt LHS = S.getLHS()->EvaluateKnownConstInt(getContext());
  llvm::APSInt RHS = S.getRHS()->EvaluateKnownConstInt(getContext());

  // Emit the code for this case. We do this first to make sure it is
  // properly chained from our predecessor before generating the
  // switch machinery to enter this block.
  llvm::BasicBlock *CaseDest = createBasicBlock("sw.bb");
  EmitBlockWithFallThrough(CaseDest, &S);
  EmitStmt(S.getSubStmt());

  // If range is empty, do nothing.
  if (LHS.isSigned() ? RHS.slt(LHS) : RHS.ult(LHS))
    return;

  llvm::APInt Range = RHS - LHS;
  // FIXME: parameters such as this should not be hardcoded.
  if (Range.ult(llvm::APInt(Range.getBitWidth(), 64))) {
    // Range is small enough to add multiple switch instruction cases.
    uint64_t Total = getProfileCount(&S);
    unsigned NCases = Range.getZExtValue() + 1;
    // We only have one region counter for the entire set of cases here, so we
    // need to divide the weights evenly between the generated cases, ensuring
    // that the total weight is preserved. E.g., a weight of 5 over three cases
    // will be distributed as weights of 2, 2, and 1.
    uint64_t Weight = Total / NCases, Rem = Total % NCases;
    for (unsigned I = 0; I != NCases; ++I) {
      if (SwitchWeights)
        SwitchWeights->push_back(Weight + (Rem ? 1 : 0));
      if (Rem)
        Rem--;
      SwitchInsn->addCase(Builder.getInt(LHS), CaseDest);
      ++LHS;
    }
    return;
  }

  // The range is too big. Emit "if" condition into a new block,
  // making sure to save and restore the current insertion point.
  llvm::BasicBlock *RestoreBB = Builder.GetInsertBlock();

  // Push this test onto the chain of range checks (which terminates
  // in the default basic block). The switch's default will be changed
  // to the top of this chain after switch emission is complete.
  llvm::BasicBlock *FalseDest = CaseRangeBlock;
  CaseRangeBlock = createBasicBlock("sw.caserange");

  CurFn->getBasicBlockList().push_back(CaseRangeBlock);
  Builder.SetInsertPoint(CaseRangeBlock);

  // Emit range check.
  llvm::Value *Diff =
    Builder.CreateSub(SwitchInsn->getCondition(), Builder.getInt(LHS));
  llvm::Value *Cond =
    Builder.CreateICmpULE(Diff, Builder.getInt(Range), "inbounds");

  llvm::MDNode *Weights = nullptr;
  if (SwitchWeights) {
    uint64_t ThisCount = getProfileCount(&S);
    uint64_t DefaultCount = (*SwitchWeights)[0];
    Weights = createProfileWeights(ThisCount, DefaultCount);

    // Since we're chaining the switch default through each large case range, we
    // need to update the weight for the default, ie, the first case, to include
    // this case.
    (*SwitchWeights)[0] += ThisCount;
  }
  Builder.CreateCondBr(Cond, CaseDest, FalseDest, Weights);

  // Restore the appropriate insertion point.
  if (RestoreBB)
    Builder.SetInsertPoint(RestoreBB);
  else
    Builder.ClearInsertionPoint();
}

void CodeGenFunction::EmitCaseStmt(const CaseStmt &S) {
  // If there is no enclosing switch instance that we're aware of, then this
  // case statement and its block can be elided.  This situation only happens
  // when we've constant-folded the switch, are emitting the constant case,
  // and part of the constant case includes another case statement.  For
  // instance: switch (4) { case 4: do { case 5: } while (1); }
  if (!SwitchInsn) {
    EmitStmt(S.getSubStmt());
    return;
  }

  // Handle case ranges.
  if (S.getRHS()) {
    EmitCaseStmtRange(S);
    return;
  }

  llvm::ConstantInt *CaseVal =
    Builder.getInt(S.getLHS()->EvaluateKnownConstInt(getContext()));

  // If the body of the case is just a 'break', try to not emit an empty block.
  // If we're profiling or we're not optimizing, leave the block in for better
  // debug and coverage analysis.
  if (!CGM.getCodeGenOpts().hasProfileClangInstr() &&
      CGM.getCodeGenOpts().OptimizationLevel > 0 &&
      isa<BreakStmt>(S.getSubStmt())) {
    JumpDest Block = BreakContinueStack.back().BreakBlock;

    // Only do this optimization if there are no cleanups that need emitting.
    if (isObviouslyBranchWithoutCleanups(Block)) {
      if (SwitchWeights)
        SwitchWeights->push_back(getProfileCount(&S));
      SwitchInsn->addCase(CaseVal, Block.getBlock());

      // If there was a fallthrough into this case, make sure to redirect it to
      // the end of the switch as well.
      if (Builder.GetInsertBlock()) {
        Builder.CreateBr(Block.getBlock());
        Builder.ClearInsertionPoint();
      }
      return;
    }
  }

  llvm::BasicBlock *CaseDest = createBasicBlock("sw.bb");
  EmitBlockWithFallThrough(CaseDest, &S);
  if (SwitchWeights)
    SwitchWeights->push_back(getProfileCount(&S));
  SwitchInsn->addCase(CaseVal, CaseDest);

  // Recursively emitting the statement is acceptable, but is not wonderful for
  // code where we have many case statements nested together, i.e.:
  //  case 1:
  //    case 2:
  //      case 3: etc.
  // Handling this recursively will create a new block for each case statement
  // that falls through to the next case which is IR intensive.  It also causes
  // deep recursion which can run into stack depth limitations.  Handle
  // sequential non-range case statements specially.
  const CaseStmt *CurCase = &S;
  const CaseStmt *NextCase = dyn_cast<CaseStmt>(S.getSubStmt());

  // Otherwise, iteratively add consecutive cases to this switch stmt.
  while (NextCase && NextCase->getRHS() == nullptr) {
    CurCase = NextCase;
    llvm::ConstantInt *CaseVal =
      Builder.getInt(CurCase->getLHS()->EvaluateKnownConstInt(getContext()));

    if (SwitchWeights)
      SwitchWeights->push_back(getProfileCount(NextCase));
    if (CGM.getCodeGenOpts().hasProfileClangInstr()) {
      CaseDest = createBasicBlock("sw.bb");
      EmitBlockWithFallThrough(CaseDest, &S);
    }

    SwitchInsn->addCase(CaseVal, CaseDest);
    NextCase = dyn_cast<CaseStmt>(CurCase->getSubStmt());
  }

  // Normal default recursion for non-cases.
  EmitStmt(CurCase->getSubStmt());
}

void CodeGenFunction::EmitDefaultStmt(const DefaultStmt &S) {
  // If there is no enclosing switch instance that we're aware of, then this
  // default statement can be elided. This situation only happens when we've
  // constant-folded the switch.
  if (!SwitchInsn) {
    EmitStmt(S.getSubStmt());
    return;
  }

  llvm::BasicBlock *DefaultBlock = SwitchInsn->getDefaultDest();
  assert(DefaultBlock->empty() &&
         "EmitDefaultStmt: Default block already defined?");

  EmitBlockWithFallThrough(DefaultBlock, &S);

  EmitStmt(S.getSubStmt());
}

/// CollectStatementsForCase - Given the body of a 'switch' statement and a
/// constant value that is being switched on, see if we can dead code eliminate
/// the body of the switch to a simple series of statements to emit.  Basically,
/// on a switch (5) we want to find these statements:
///    case 5:
///      printf(...);    <--
///      ++i;            <--
///      break;
///
/// and add them to the ResultStmts vector.  If it is unsafe to do this
/// transformation (for example, one of the elided statements contains a label
/// that might be jumped to), return CSFC_Failure.  If we handled it and 'S'
/// should include statements after it (e.g. the printf() line is a substmt of
/// the case) then return CSFC_FallThrough.  If we handled it and found a break
/// statement, then return CSFC_Success.
///
/// If Case is non-null, then we are looking for the specified case, checking
/// that nothing we jump over contains labels.  If Case is null, then we found
/// the case and are looking for the break.
///
/// If the recursive walk actually finds our Case, then we set FoundCase to
/// true.
///
enum CSFC_Result { CSFC_Failure, CSFC_FallThrough, CSFC_Success };
static CSFC_Result CollectStatementsForCase(const Stmt *S,
                                            const SwitchCase *Case,
                                            bool &FoundCase,
                              SmallVectorImpl<const Stmt*> &ResultStmts) {
  // If this is a null statement, just succeed.
  if (!S)
    return Case ? CSFC_Success : CSFC_FallThrough;

  // If this is the switchcase (case 4: or default) that we're looking for, then
  // we're in business.  Just add the substatement.
  if (const SwitchCase *SC = dyn_cast<SwitchCase>(S)) {
    if (S == Case) {
      FoundCase = true;
      return CollectStatementsForCase(SC->getSubStmt(), nullptr, FoundCase,
                                      ResultStmts);
    }

    // Otherwise, this is some other case or default statement, just ignore it.
    return CollectStatementsForCase(SC->getSubStmt(), Case, FoundCase,
                                    ResultStmts);
  }

  // If we are in the live part of the code and we found our break statement,
  // return a success!
  if (!Case && isa<BreakStmt>(S))
    return CSFC_Success;

  // If this is a switch statement, then it might contain the SwitchCase, the
  // break, or neither.
  if (const CompoundStmt *CS = dyn_cast<CompoundStmt>(S)) {
    // Handle this as two cases: we might be looking for the SwitchCase (if so
    // the skipped statements must be skippable) or we might already have it.
    CompoundStmt::const_body_iterator I = CS->body_begin(), E = CS->body_end();
    bool StartedInLiveCode = FoundCase;
    unsigned StartSize = ResultStmts.size();

    // If we've not found the case yet, scan through looking for it.
    if (Case) {
      // Keep track of whether we see a skipped declaration.  The code could be
      // using the declaration even if it is skipped, so we can't optimize out
      // the decl if the kept statements might refer to it.
      bool HadSkippedDecl = false;

      // If we're looking for the case, just see if we can skip each of the
      // substatements.
      for (; Case && I != E; ++I) {
        HadSkippedDecl |= CodeGenFunction::mightAddDeclToScope(*I);

        switch (CollectStatementsForCase(*I, Case, FoundCase, ResultStmts)) {
        case CSFC_Failure: return CSFC_Failure;
        case CSFC_Success:
          // A successful result means that either 1) that the statement doesn't
          // have the case and is skippable, or 2) does contain the case value
          // and also contains the break to exit the switch.  In the later case,
          // we just verify the rest of the statements are elidable.
          if (FoundCase) {
            // If we found the case and skipped declarations, we can't do the
            // optimization.
            if (HadSkippedDecl)
              return CSFC_Failure;

            for (++I; I != E; ++I)
              if (CodeGenFunction::ContainsLabel(*I, true))
                return CSFC_Failure;
            return CSFC_Success;
          }
          break;
        case CSFC_FallThrough:
          // If we have a fallthrough condition, then we must have found the
          // case started to include statements.  Consider the rest of the
          // statements in the compound statement as candidates for inclusion.
          assert(FoundCase && "Didn't find case but returned fallthrough?");
          // We recursively found Case, so we're not looking for it anymore.
          Case = nullptr;

          // If we found the case and skipped declarations, we can't do the
          // optimization.
          if (HadSkippedDecl)
            return CSFC_Failure;
          break;
        }
      }

      if (!FoundCase)
        return CSFC_Success;

      assert(!HadSkippedDecl && "fallthrough after skipping decl");
    }

    // If we have statements in our range, then we know that the statements are
    // live and need to be added to the set of statements we're tracking.
    bool AnyDecls = false;
    for (; I != E; ++I) {
      AnyDecls |= CodeGenFunction::mightAddDeclToScope(*I);

      switch (CollectStatementsForCase(*I, nullptr, FoundCase, ResultStmts)) {
      case CSFC_Failure: return CSFC_Failure;
      case CSFC_FallThrough:
        // A fallthrough result means that the statement was simple and just
        // included in ResultStmt, keep adding them afterwards.
        break;
      case CSFC_Success:
        // A successful result means that we found the break statement and
        // stopped statement inclusion.  We just ensure that any leftover stmts
        // are skippable and return success ourselves.
        for (++I; I != E; ++I)
          if (CodeGenFunction::ContainsLabel(*I, true))
            return CSFC_Failure;
        return CSFC_Success;
      }
    }

    // If we're about to fall out of a scope without hitting a 'break;', we
    // can't perform the optimization if there were any decls in that scope
    // (we'd lose their end-of-lifetime).
    if (AnyDecls) {
      // If the entire compound statement was live, there's one more thing we
      // can try before giving up: emit the whole thing as a single statement.
      // We can do that unless the statement contains a 'break;'.
      // FIXME: Such a break must be at the end of a construct within this one.
      // We could emit this by just ignoring the BreakStmts entirely.
      if (StartedInLiveCode && !CodeGenFunction::containsBreak(S)) {
        ResultStmts.resize(StartSize);
        ResultStmts.push_back(S);
      } else {
        return CSFC_Failure;
      }
    }

    return CSFC_FallThrough;
  }

  // Okay, this is some other statement that we don't handle explicitly, like a
  // for statement or increment etc.  If we are skipping over this statement,
  // just verify it doesn't have labels, which would make it invalid to elide.
  if (Case) {
    if (CodeGenFunction::ContainsLabel(S, true))
      return CSFC_Failure;
    return CSFC_Success;
  }

  // Otherwise, we want to include this statement.  Everything is cool with that
  // so long as it doesn't contain a break out of the switch we're in.
  if (CodeGenFunction::containsBreak(S)) return CSFC_Failure;

  // Otherwise, everything is great.  Include the statement and tell the caller
  // that we fall through and include the next statement as well.
  ResultStmts.push_back(S);
  return CSFC_FallThrough;
}

/// FindCaseStatementsForValue - Find the case statement being jumped to and
/// then invoke CollectStatementsForCase to find the list of statements to emit
/// for a switch on constant.  See the comment above CollectStatementsForCase
/// for more details.
static bool FindCaseStatementsForValue(const SwitchStmt &S,
                                       const llvm::APSInt &ConstantCondValue,
                                SmallVectorImpl<const Stmt*> &ResultStmts,
                                       ASTContext &C,
                                       const SwitchCase *&ResultCase) {
  // First step, find the switch case that is being branched to.  We can do this
  // efficiently by scanning the SwitchCase list.
  const SwitchCase *Case = S.getSwitchCaseList();
  const DefaultStmt *DefaultCase = nullptr;

  for (; Case; Case = Case->getNextSwitchCase()) {
    // It's either a default or case.  Just remember the default statement in
    // case we're not jumping to any numbered cases.
    if (const DefaultStmt *DS = dyn_cast<DefaultStmt>(Case)) {
      DefaultCase = DS;
      continue;
    }

    // Check to see if this case is the one we're looking for.
    const CaseStmt *CS = cast<CaseStmt>(Case);
    // Don't handle case ranges yet.
    if (CS->getRHS()) return false;

    // If we found our case, remember it as 'case'.
    if (CS->getLHS()->EvaluateKnownConstInt(C) == ConstantCondValue)
      break;
  }

  // If we didn't find a matching case, we use a default if it exists, or we
  // elide the whole switch body!
  if (!Case) {
    // It is safe to elide the body of the switch if it doesn't contain labels
    // etc.  If it is safe, return successfully with an empty ResultStmts list.
    if (!DefaultCase)
      return !CodeGenFunction::ContainsLabel(&S);
    Case = DefaultCase;
  }

  // Ok, we know which case is being jumped to, try to collect all the
  // statements that follow it.  This can fail for a variety of reasons.  Also,
  // check to see that the recursive walk actually found our case statement.
  // Insane cases like this can fail to find it in the recursive walk since we
  // don't handle every stmt kind:
  // switch (4) {
  //   while (1) {
  //     case 4: ...
  bool FoundCase = false;
  ResultCase = Case;
  return CollectStatementsForCase(S.getBody(), Case, FoundCase,
                                  ResultStmts) != CSFC_Failure &&
         FoundCase;
}

void CodeGenFunction::EmitSwitchStmt(const SwitchStmt &S) {
  // Handle nested switch statements.
  llvm::SwitchInst *SavedSwitchInsn = SwitchInsn;
  SmallVector<uint64_t, 16> *SavedSwitchWeights = SwitchWeights;
  llvm::BasicBlock *SavedCRBlock = CaseRangeBlock;

  // See if we can constant fold the condition of the switch and therefore only
  // emit the live case statement (if any) of the switch.
  llvm::APSInt ConstantCondValue;
  if (ConstantFoldsToSimpleInteger(S.getCond(), ConstantCondValue)) {
    SmallVector<const Stmt*, 4> CaseStmts;
    const SwitchCase *Case = nullptr;
    if (FindCaseStatementsForValue(S, ConstantCondValue, CaseStmts,
                                   getContext(), Case)) {
      if (Case)
        incrementProfileCounter(Case);
      RunCleanupsScope ExecutedScope(*this);

      if (S.getInit())
        EmitStmt(S.getInit());

      // Emit the condition variable if needed inside the entire cleanup scope
      // used by this special case for constant folded switches.
      if (S.getConditionVariable())
        EmitDecl(*S.getConditionVariable());

      // At this point, we are no longer "within" a switch instance, so
      // we can temporarily enforce this to ensure that any embedded case
      // statements are not emitted.
      SwitchInsn = nullptr;

      // Okay, we can dead code eliminate everything except this case.  Emit the
      // specified series of statements and we're good.
      for (unsigned i = 0, e = CaseStmts.size(); i != e; ++i)
        EmitStmt(CaseStmts[i]);
      incrementProfileCounter(&S);

      // Now we want to restore the saved switch instance so that nested
      // switches continue to function properly
      SwitchInsn = SavedSwitchInsn;

      return;
    }
  }

  JumpDest SwitchExit = getJumpDestInCurrentScope("sw.epilog");

  RunCleanupsScope ConditionScope(*this);

  if (S.getInit())
    EmitStmt(S.getInit());

  if (S.getConditionVariable())
    EmitDecl(*S.getConditionVariable());
  llvm::Value *CondV = EmitScalarExpr(S.getCond());

  // Create basic block to hold stuff that comes after switch
  // statement. We also need to create a default block now so that
  // explicit case ranges tests can have a place to jump to on
  // failure.
  llvm::BasicBlock *DefaultBlock = createBasicBlock("sw.default");
  SwitchInsn = Builder.CreateSwitch(CondV, DefaultBlock);
  if (PGO.haveRegionCounts()) {
    // Walk the SwitchCase list to find how many there are.
    uint64_t DefaultCount = 0;
    unsigned NumCases = 0;
    for (const SwitchCase *Case = S.getSwitchCaseList();
         Case;
         Case = Case->getNextSwitchCase()) {
      if (isa<DefaultStmt>(Case))
        DefaultCount = getProfileCount(Case);
      NumCases += 1;
    }
    SwitchWeights = new SmallVector<uint64_t, 16>();
    SwitchWeights->reserve(NumCases);
    // The default needs to be first. We store the edge count, so we already
    // know the right weight.
    SwitchWeights->push_back(DefaultCount);
  }
  CaseRangeBlock = DefaultBlock;

  // Clear the insertion point to indicate we are in unreachable code.
  Builder.ClearInsertionPoint();

  // All break statements jump to NextBlock. If BreakContinueStack is non-empty
  // then reuse last ContinueBlock.
  JumpDest OuterContinue;
  if (!BreakContinueStack.empty())
    OuterContinue = BreakContinueStack.back().ContinueBlock;

  BreakContinueStack.push_back(BreakContinue(SwitchExit, OuterContinue));

  // Emit switch body.
  EmitStmt(S.getBody());

  BreakContinueStack.pop_back();

  // Update the default block in case explicit case range tests have
  // been chained on top.
  SwitchInsn->setDefaultDest(CaseRangeBlock);

  // If a default was never emitted:
  if (!DefaultBlock->getParent()) {
    // If we have cleanups, emit the default block so that there's a
    // place to jump through the cleanups from.
    if (ConditionScope.requiresCleanups()) {
      EmitBlock(DefaultBlock);

    // Otherwise, just forward the default block to the switch end.
    } else {
      DefaultBlock->replaceAllUsesWith(SwitchExit.getBlock());
      delete DefaultBlock;
    }
  }

  ConditionScope.ForceCleanup();

  // Emit continuation.
  EmitBlock(SwitchExit.getBlock(), true);
  incrementProfileCounter(&S);

  // If the switch has a condition wrapped by __builtin_unpredictable,
  // create metadata that specifies that the switch is unpredictable.
  // Don't bother if not optimizing because that metadata would not be used.
  auto *Call = dyn_cast<CallExpr>(S.getCond());
  if (Call && CGM.getCodeGenOpts().OptimizationLevel != 0) {
    auto *FD = dyn_cast_or_null<FunctionDecl>(Call->getCalleeDecl());
    if (FD && FD->getBuiltinID() == Builtin::BI__builtin_unpredictable) {
      llvm::MDBuilder MDHelper(getLLVMContext());
      SwitchInsn->setMetadata(llvm::LLVMContext::MD_unpredictable,
                              MDHelper.createUnpredictable());
    }
  }

  if (SwitchWeights) {
    assert(SwitchWeights->size() == 1 + SwitchInsn->getNumCases() &&
           "switch weights do not match switch cases");
    // If there's only one jump destination there's no sense weighting it.
    if (SwitchWeights->size() > 1)
      SwitchInsn->setMetadata(llvm::LLVMContext::MD_prof,
                              createProfileWeights(*SwitchWeights));
    delete SwitchWeights;
  }
  SwitchInsn = SavedSwitchInsn;
  SwitchWeights = SavedSwitchWeights;
  CaseRangeBlock = SavedCRBlock;
}

static std::string
SimplifyConstraint(const char *Constraint, const TargetInfo &Target,
                 SmallVectorImpl<TargetInfo::ConstraintInfo> *OutCons=nullptr) {
  std::string Result;

  while (*Constraint) {
    switch (*Constraint) {
    default:
      Result += Target.convertConstraint(Constraint);
      break;
    // Ignore these
    case '*':
    case '?':
    case '!':
    case '=': // Will see this and the following in mult-alt constraints.
    case '+':
      break;
    case '#': // Ignore the rest of the constraint alternative.
      while (Constraint[1] && Constraint[1] != ',')
        Constraint++;
      break;
    case '&':
    case '%':
      Result += *Constraint;
      while (Constraint[1] && Constraint[1] == *Constraint)
        Constraint++;
      break;
    case ',':
      Result += "|";
      break;
    case 'g':
      Result += "imr";
      break;
    case '[': {
      assert(OutCons &&
             "Must pass output names to constraints with a symbolic name");
      unsigned Index;
      bool result = Target.resolveSymbolicName(Constraint, *OutCons, Index);
      assert(result && "Could not resolve symbolic name"); (void)result;
      Result += llvm::utostr(Index);
      break;
    }
    }

    Constraint++;
  }

  return Result;
}

/// AddVariableConstraints - Look at AsmExpr and if it is a variable declared
/// as using a particular register add that as a constraint that will be used
/// in this asm stmt.
static std::string
AddVariableConstraints(const std::string &Constraint, const Expr &AsmExpr,
                       const TargetInfo &Target, CodeGenModule &CGM,
                       const AsmStmt &Stmt, const bool EarlyClobber) {
  const DeclRefExpr *AsmDeclRef = dyn_cast<DeclRefExpr>(&AsmExpr);
  if (!AsmDeclRef)
    return Constraint;
  const ValueDecl &Value = *AsmDeclRef->getDecl();
  const VarDecl *Variable = dyn_cast<VarDecl>(&Value);
  if (!Variable)
    return Constraint;
  if (Variable->getStorageClass() != SC_Register)
    return Constraint;
  AsmLabelAttr *Attr = Variable->getAttr<AsmLabelAttr>();
  if (!Attr)
    return Constraint;
  StringRef Register = Attr->getLabel();
  assert(Target.isValidGCCRegisterName(Register));
  // We're using validateOutputConstraint here because we only care if
  // this is a register constraint.
  TargetInfo::ConstraintInfo Info(Constraint, "");
  if (Target.validateOutputConstraint(Info) &&
      !Info.allowsRegister()) {
    CGM.ErrorUnsupported(&Stmt, "__asm__");
    return Constraint;
  }
  // Canonicalize the register here before returning it.
  Register = Target.getNormalizedGCCRegisterName(Register);
  return (EarlyClobber ? "&{" : "{") + Register.str() + "}";
}

llvm::Value*
CodeGenFunction::EmitAsmInputLValue(const TargetInfo::ConstraintInfo &Info,
                                    LValue InputValue, QualType InputType,
                                    std::string &ConstraintStr,
                                    SourceLocation Loc) {
  llvm::Value *Arg;
  if (Info.allowsRegister() || !Info.allowsMemory()) {
    if (CodeGenFunction::hasScalarEvaluationKind(InputType)) {
      Arg = EmitLoadOfLValue(InputValue, Loc).getScalarVal();
    } else {
      llvm::Type *Ty = ConvertType(InputType);
      uint64_t Size = CGM.getDataLayout().getTypeSizeInBits(Ty);
      if (Size <= 64 && llvm::isPowerOf2_64(Size)) {
        Ty = llvm::IntegerType::get(getLLVMContext(), Size);
        Ty = llvm::PointerType::getUnqual(Ty);

        Arg = Builder.CreateLoad(Builder.CreateBitCast(InputValue.getAddress(),
                                                       Ty));
      } else {
        Arg = InputValue.getPointer();
        ConstraintStr += '*';
      }
    }
  } else {
    Arg = InputValue.getPointer();
    ConstraintStr += '*';
  }

  return Arg;
}

llvm::Value* CodeGenFunction::EmitAsmInput(
                                         const TargetInfo::ConstraintInfo &Info,
                                           const Expr *InputExpr,
                                           std::string &ConstraintStr) {
  // If this can't be a register or memory, i.e., has to be a constant
  // (immediate or symbolic), try to emit it as such.
  if (!Info.allowsRegister() && !Info.allowsMemory()) {
    llvm::APSInt Result;
    if (InputExpr->EvaluateAsInt(Result, getContext()))
      return llvm::ConstantInt::get(getLLVMContext(), Result);
#if INTEL_CUSTOMIZATION
      // Fix for CQ377377: Constraints "I"|"J" expects an integer constant
      // expression.
    else if (getLangOpts().IntelCompat &&
             InputExpr->getType().isConstQualified() &&
             InputExpr->getType()->isIntegerType())
      return EmitScalarExpr(InputExpr);
#endif //INTEL_CUSTOMIZATION
    assert(!Info.requiresImmediateConstant() &&
           "Required-immediate inlineasm arg isn't constant?");
  }

  if (Info.allowsRegister() || !Info.allowsMemory())
    if (CodeGenFunction::hasScalarEvaluationKind(InputExpr->getType()))
      return EmitScalarExpr(InputExpr);
  if (InputExpr->getStmtClass() == Expr::CXXThisExprClass)
    return EmitScalarExpr(InputExpr);
  InputExpr = InputExpr->IgnoreParenNoopCasts(getContext());
  LValue Dest = EmitLValue(InputExpr);
  return EmitAsmInputLValue(Info, Dest, InputExpr->getType(), ConstraintStr,
                            InputExpr->getExprLoc());
}

/// getAsmSrcLocInfo - Return the !srcloc metadata node to attach to an inline
/// asm call instruction.  The !srcloc MDNode contains a list of constant
/// integers which are the source locations of the start of each line in the
/// asm.
static llvm::MDNode *getAsmSrcLocInfo(const StringLiteral *Str,
                                      CodeGenFunction &CGF) {
  SmallVector<llvm::Metadata *, 8> Locs;
  // Add the location of the first line to the MDNode.
  Locs.push_back(llvm::ConstantAsMetadata::get(llvm::ConstantInt::get(
      CGF.Int32Ty, Str->getLocStart().getRawEncoding())));
  StringRef StrVal = Str->getString();
  if (!StrVal.empty()) {
    const SourceManager &SM = CGF.CGM.getContext().getSourceManager();
    const LangOptions &LangOpts = CGF.CGM.getLangOpts();
    unsigned StartToken = 0;
    unsigned ByteOffset = 0;

    // Add the location of the start of each subsequent line of the asm to the
    // MDNode.
    for (unsigned i = 0, e = StrVal.size() - 1; i != e; ++i) {
      if (StrVal[i] != '\n') continue;
      SourceLocation LineLoc = Str->getLocationOfByte(
          i + 1, SM, LangOpts, CGF.getTarget(), &StartToken, &ByteOffset);
      Locs.push_back(llvm::ConstantAsMetadata::get(
          llvm::ConstantInt::get(CGF.Int32Ty, LineLoc.getRawEncoding())));
    }
  }

  return llvm::MDNode::get(CGF.getLLVMContext(), Locs);
}

void CodeGenFunction::EmitAsmStmt(const AsmStmt &S) {
  // Assemble the final asm string.
  std::string AsmString = S.generateAsmString(getContext());

  // Get all the output and input constraints together.
  SmallVector<TargetInfo::ConstraintInfo, 4> OutputConstraintInfos;
  SmallVector<TargetInfo::ConstraintInfo, 4> InputConstraintInfos;

  for (unsigned i = 0, e = S.getNumOutputs(); i != e; i++) {
    StringRef Name;
    if (const GCCAsmStmt *GAS = dyn_cast<GCCAsmStmt>(&S))
      Name = GAS->getOutputName(i);
    TargetInfo::ConstraintInfo Info(S.getOutputConstraint(i), Name);
    bool IsValid = getTarget().validateOutputConstraint(Info); (void)IsValid;
    assert(IsValid && "Failed to parse output constraint");
    OutputConstraintInfos.push_back(Info);
  }

  for (unsigned i = 0, e = S.getNumInputs(); i != e; i++) {
    StringRef Name;
    if (const GCCAsmStmt *GAS = dyn_cast<GCCAsmStmt>(&S))
      Name = GAS->getInputName(i);
    TargetInfo::ConstraintInfo Info(S.getInputConstraint(i), Name);
    bool IsValid =
      getTarget().validateInputConstraint(OutputConstraintInfos, Info);
    assert(IsValid && "Failed to parse input constraint"); (void)IsValid;
#if INTEL_CUSTOMIZATION
    // CQ#371735 - allow use of registers for rvalues under 'm' constraint.
    if (getLangOpts().IntelCompat &&
        S.getInputConstraint(i).find('m') != StringRef::npos &&
        Info.allowsMemory() && !Info.allowsRegister())
      if (const Expr *E = S.getInputExpr(i)) {
        const Expr *E2 = E->IgnoreParenNoopCasts(getContext());
        Expr::Classification::Kinds Kind = E2->Classify(getContext()).getKind();
        // Allow registers for anything except lvalues, xvalues and functions.
        if (!E->isLValue() && Kind > Expr::Classification::CL_Function)
          Info.setAllowsRegister();
      }
#endif // INTEL_CUSTOMIZATION
    InputConstraintInfos.push_back(Info);
  }

  std::string Constraints;

  std::vector<LValue> ResultRegDests;
  std::vector<QualType> ResultRegQualTys;
  std::vector<llvm::Type *> ResultRegTypes;
  std::vector<llvm::Type *> ResultTruncRegTypes;
  std::vector<llvm::Type *> ArgTypes;
  std::vector<llvm::Value*> Args;

  // Keep track of inout constraints.
  std::string InOutConstraints;
  std::vector<llvm::Value*> InOutArgs;
  std::vector<llvm::Type*> InOutArgTypes;

  // An inline asm can be marked readonly if it meets the following conditions:
  //  - it doesn't have any sideeffects
  //  - it doesn't clobber memory
  //  - it doesn't return a value by-reference
  // It can be marked readnone if it doesn't have any input memory constraints
  // in addition to meeting the conditions listed above.
  bool ReadOnly = true, ReadNone = true;

  for (unsigned i = 0, e = S.getNumOutputs(); i != e; i++) {
    TargetInfo::ConstraintInfo &Info = OutputConstraintInfos[i];

    // Simplify the output constraint.
    std::string OutputConstraint(S.getOutputConstraint(i));
    OutputConstraint = SimplifyConstraint(OutputConstraint.c_str() + 1,
                                          getTarget(), &OutputConstraintInfos);

    const Expr *OutExpr = S.getOutputExpr(i);
    OutExpr = OutExpr->IgnoreParenNoopCasts(getContext());

    OutputConstraint = AddVariableConstraints(OutputConstraint, *OutExpr,
                                              getTarget(), CGM, S,
                                              Info.earlyClobber());

    LValue Dest = EmitLValue(OutExpr);
    if (!Constraints.empty())
      Constraints += ',';

    // If this is a register output, then make the inline asm return it
    // by-value.  If this is a memory result, return the value by-reference.
    if (!Info.allowsMemory() && hasScalarEvaluationKind(OutExpr->getType())) {
      Constraints += "=" + OutputConstraint;
      ResultRegQualTys.push_back(OutExpr->getType());
      ResultRegDests.push_back(Dest);
      ResultRegTypes.push_back(ConvertTypeForMem(OutExpr->getType()));
      ResultTruncRegTypes.push_back(ResultRegTypes.back());

      // If this output is tied to an input, and if the input is larger, then
      // we need to set the actual result type of the inline asm node to be the
      // same as the input type.
      if (Info.hasMatchingInput()) {
        unsigned InputNo;
        for (InputNo = 0; InputNo != S.getNumInputs(); ++InputNo) {
          TargetInfo::ConstraintInfo &Input = InputConstraintInfos[InputNo];
          if (Input.hasTiedOperand() && Input.getTiedOperand() == i)
            break;
        }
        assert(InputNo != S.getNumInputs() && "Didn't find matching input!");

        QualType InputTy = S.getInputExpr(InputNo)->getType();
        QualType OutputType = OutExpr->getType();

        uint64_t InputSize = getContext().getTypeSize(InputTy);
        if (getContext().getTypeSize(OutputType) < InputSize) {
          // Form the asm to return the value as a larger integer or fp type.
          ResultRegTypes.back() = ConvertType(InputTy);
        }
      }
      if (llvm::Type* AdjTy =
            getTargetHooks().adjustInlineAsmType(*this, OutputConstraint,
                                                 ResultRegTypes.back()))
        ResultRegTypes.back() = AdjTy;
      else {
        CGM.getDiags().Report(S.getAsmLoc(),
                              diag::err_asm_invalid_type_in_input)
            << OutExpr->getType() << OutputConstraint;
      }
    } else {
      ArgTypes.push_back(Dest.getAddress().getType());
      Args.push_back(Dest.getPointer());
      Constraints += "=*";
      Constraints += OutputConstraint;
      ReadOnly = ReadNone = false;
    }

    if (Info.isReadWrite()) {
      InOutConstraints += ',';

      const Expr *InputExpr = S.getOutputExpr(i);
      llvm::Value *Arg = EmitAsmInputLValue(Info, Dest, InputExpr->getType(),
                                            InOutConstraints,
                                            InputExpr->getExprLoc());

      if (llvm::Type* AdjTy =
          getTargetHooks().adjustInlineAsmType(*this, OutputConstraint,
                                               Arg->getType()))
        Arg = Builder.CreateBitCast(Arg, AdjTy);

      if (Info.allowsRegister())
        InOutConstraints += llvm::utostr(i);
      else
        InOutConstraints += OutputConstraint;

      InOutArgTypes.push_back(Arg->getType());
      InOutArgs.push_back(Arg);
    }
  }

  // If this is a Microsoft-style asm blob, store the return registers (EAX:EDX)
  // to the return value slot. Only do this when returning in registers.
  if (isa<MSAsmStmt>(&S)) {
    const ABIArgInfo &RetAI = CurFnInfo->getReturnInfo();
    if (RetAI.isDirect() || RetAI.isExtend()) {
      // Make a fake lvalue for the return value slot.
      LValue ReturnSlot = MakeAddrLValue(ReturnValue, FnRetTy);
      CGM.getTargetCodeGenInfo().addReturnRegisterOutputs(
          *this, ReturnSlot, Constraints, ResultRegTypes, ResultTruncRegTypes,
          ResultRegDests, AsmString, S.getNumOutputs());
      SawAsmBlock = true;
    }
  }

  for (unsigned i = 0, e = S.getNumInputs(); i != e; i++) {
    const Expr *InputExpr = S.getInputExpr(i);

    TargetInfo::ConstraintInfo &Info = InputConstraintInfos[i];

    if (Info.allowsMemory())
      ReadNone = false;

    if (!Constraints.empty())
      Constraints += ',';

    // Simplify the input constraint.
    std::string InputConstraint(S.getInputConstraint(i));
    InputConstraint = SimplifyConstraint(InputConstraint.c_str(), getTarget(),
                                         &OutputConstraintInfos);

    InputConstraint = AddVariableConstraints(
        InputConstraint, *InputExpr->IgnoreParenNoopCasts(getContext()),
        getTarget(), CGM, S, false /* No EarlyClobber */);

    llvm::Value *Arg = EmitAsmInput(Info, InputExpr, Constraints);

    // If this input argument is tied to a larger output result, extend the
    // input to be the same size as the output.  The LLVM backend wants to see
    // the input and output of a matching constraint be the same size.  Note
    // that GCC does not define what the top bits are here.  We use zext because
    // that is usually cheaper, but LLVM IR should really get an anyext someday.
    if (Info.hasTiedOperand()) {
      unsigned Output = Info.getTiedOperand();
      QualType OutputType = S.getOutputExpr(Output)->getType();
      QualType InputTy = InputExpr->getType();

      if (getContext().getTypeSize(OutputType) >
          getContext().getTypeSize(InputTy)) {
        // Use ptrtoint as appropriate so that we can do our extension.
        if (isa<llvm::PointerType>(Arg->getType()))
          Arg = Builder.CreatePtrToInt(Arg, IntPtrTy);
        llvm::Type *OutputTy = ConvertType(OutputType);
        if (isa<llvm::IntegerType>(OutputTy))
          Arg = Builder.CreateZExt(Arg, OutputTy);
        else if (isa<llvm::PointerType>(OutputTy))
          Arg = Builder.CreateZExt(Arg, IntPtrTy);
        else {
          assert(OutputTy->isFloatingPointTy() && "Unexpected output type");
          Arg = Builder.CreateFPExt(Arg, OutputTy);
        }
      }
    }
    if (llvm::Type* AdjTy =
              getTargetHooks().adjustInlineAsmType(*this, InputConstraint,
                                                   Arg->getType()))
      Arg = Builder.CreateBitCast(Arg, AdjTy);
    else
      CGM.getDiags().Report(S.getAsmLoc(), diag::err_asm_invalid_type_in_input)
          << InputExpr->getType() << InputConstraint;

    ArgTypes.push_back(Arg->getType());
    Args.push_back(Arg);
    Constraints += InputConstraint;
  }

  // Append the "input" part of inout constraints last.
  for (unsigned i = 0, e = InOutArgs.size(); i != e; i++) {
    ArgTypes.push_back(InOutArgTypes[i]);
    Args.push_back(InOutArgs[i]);
  }
  Constraints += InOutConstraints;

  // Clobbers
  for (unsigned i = 0, e = S.getNumClobbers(); i != e; i++) {
    StringRef Clobber = S.getClobber(i);

    if (Clobber == "memory")
      ReadOnly = ReadNone = false;
    else if (Clobber != "cc")
      Clobber = getTarget().getNormalizedGCCRegisterName(Clobber);

    if (!Constraints.empty())
      Constraints += ',';

    Constraints += "~{";
    Constraints += Clobber;
    Constraints += '}';
  }

  // Add machine specific clobbers
  std::string MachineClobbers = getTarget().getClobbers();
  if (!MachineClobbers.empty()) {
    if (!Constraints.empty())
      Constraints += ',';
    Constraints += MachineClobbers;
  }

  llvm::Type *ResultType;
  if (ResultRegTypes.empty())
    ResultType = VoidTy;
  else if (ResultRegTypes.size() == 1)
    ResultType = ResultRegTypes[0];
  else
    ResultType = llvm::StructType::get(getLLVMContext(), ResultRegTypes);

  llvm::FunctionType *FTy =
    llvm::FunctionType::get(ResultType, ArgTypes, false);

  bool HasSideEffect = S.isVolatile() || S.getNumOutputs() == 0;
  llvm::InlineAsm::AsmDialect AsmDialect = isa<MSAsmStmt>(&S) ?
    llvm::InlineAsm::AD_Intel : llvm::InlineAsm::AD_ATT;
  llvm::InlineAsm *IA =
    llvm::InlineAsm::get(FTy, AsmString, Constraints, HasSideEffect,
                         /* IsAlignStack */ false, AsmDialect);
  llvm::CallInst *Result =
      Builder.CreateCall(IA, Args, getBundlesForFunclet(IA));
  Result->addAttribute(llvm::AttributeList::FunctionIndex,
                       llvm::Attribute::NoUnwind);

  // Attach readnone and readonly attributes.
  if (!HasSideEffect) {
    if (ReadNone)
      Result->addAttribute(llvm::AttributeList::FunctionIndex,
                           llvm::Attribute::ReadNone);
    else if (ReadOnly)
      Result->addAttribute(llvm::AttributeList::FunctionIndex,
                           llvm::Attribute::ReadOnly);
  }

  // Slap the source location of the inline asm into a !srcloc metadata on the
  // call.
  if (const GCCAsmStmt *gccAsmStmt = dyn_cast<GCCAsmStmt>(&S)) {
    Result->setMetadata("srcloc", getAsmSrcLocInfo(gccAsmStmt->getAsmString(),
                                                   *this));
  } else {
    // At least put the line number on MS inline asm blobs.
    auto Loc = llvm::ConstantInt::get(Int32Ty, S.getAsmLoc().getRawEncoding());
    Result->setMetadata("srcloc",
                        llvm::MDNode::get(getLLVMContext(),
                                          llvm::ConstantAsMetadata::get(Loc)));
  }

  if (getLangOpts().assumeFunctionsAreConvergent()) {
    // Conservatively, mark all inline asm blocks in CUDA or OpenCL as
    // convergent (meaning, they may call an intrinsically convergent op, such
    // as bar.sync, and so can't have certain optimizations applied around
    // them).
    Result->addAttribute(llvm::AttributeList::FunctionIndex,
                         llvm::Attribute::Convergent);
  }

  // Extract all of the register value results from the asm.
  std::vector<llvm::Value*> RegResults;
  if (ResultRegTypes.size() == 1) {
    RegResults.push_back(Result);
  } else {
    for (unsigned i = 0, e = ResultRegTypes.size(); i != e; ++i) {
      llvm::Value *Tmp = Builder.CreateExtractValue(Result, i, "asmresult");
      RegResults.push_back(Tmp);
    }
  }

  assert(RegResults.size() == ResultRegTypes.size());
  assert(RegResults.size() == ResultTruncRegTypes.size());
  assert(RegResults.size() == ResultRegDests.size());
  for (unsigned i = 0, e = RegResults.size(); i != e; ++i) {
    llvm::Value *Tmp = RegResults[i];

    // If the result type of the LLVM IR asm doesn't match the result type of
    // the expression, do the conversion.
    if (ResultRegTypes[i] != ResultTruncRegTypes[i]) {
      llvm::Type *TruncTy = ResultTruncRegTypes[i];

      // Truncate the integer result to the right size, note that TruncTy can be
      // a pointer.
      if (TruncTy->isFloatingPointTy())
        Tmp = Builder.CreateFPTrunc(Tmp, TruncTy);
      else if (TruncTy->isPointerTy() && Tmp->getType()->isIntegerTy()) {
        uint64_t ResSize = CGM.getDataLayout().getTypeSizeInBits(TruncTy);
        Tmp = Builder.CreateTrunc(Tmp,
                   llvm::IntegerType::get(getLLVMContext(), (unsigned)ResSize));
        Tmp = Builder.CreateIntToPtr(Tmp, TruncTy);
      } else if (Tmp->getType()->isPointerTy() && TruncTy->isIntegerTy()) {
        uint64_t TmpSize =CGM.getDataLayout().getTypeSizeInBits(Tmp->getType());
        Tmp = Builder.CreatePtrToInt(Tmp,
                   llvm::IntegerType::get(getLLVMContext(), (unsigned)TmpSize));
        Tmp = Builder.CreateTrunc(Tmp, TruncTy);
      } else if (TruncTy->isIntegerTy()) {
        Tmp = Builder.CreateZExtOrTrunc(Tmp, TruncTy);
      } else if (TruncTy->isVectorTy()) {
        Tmp = Builder.CreateBitCast(Tmp, TruncTy);
      }
    }

    EmitStoreThroughLValue(RValue::get(Tmp), ResultRegDests[i]);
  }
}

LValue CodeGenFunction::InitCapturedStruct(const CapturedStmt &S) {
  const RecordDecl *RD = S.getCapturedRecordDecl();
  QualType RecordTy = getContext().getRecordType(RD);

  // Initialize the captured struct.
  LValue SlotLV =
    MakeAddrLValue(CreateMemTemp(RecordTy, "agg.captured"), RecordTy);

  RecordDecl::field_iterator CurField = RD->field_begin();
  for (CapturedStmt::const_capture_init_iterator I = S.capture_init_begin(),
                                                 E = S.capture_init_end();
       I != E; ++I, ++CurField) {
    LValue LV = EmitLValueForFieldInitialization(SlotLV, *CurField);
    if (CurField->hasCapturedVLAType()) {
      auto VAT = CurField->getCapturedVLAType();
      EmitStoreThroughLValue(RValue::get(VLASizeMap[VAT->getSizeExpr()]), LV);
    } else {
      EmitInitializerForField(*CurField, LV, *I);
    }
  }

  return SlotLV;
}

/// Generate an outlined function for the body of a CapturedStmt, store any
/// captured variables into the captured struct, and call the outlined function.
llvm::Function *
CodeGenFunction::EmitCapturedStmt(const CapturedStmt &S, CapturedRegionKind K) {
  LValue CapStruct = InitCapturedStruct(S);

  // Emit the CapturedDecl
  CodeGenFunction CGF(CGM, true);
  CGCapturedStmtRAII CapInfoRAII(CGF, new CGCapturedStmtInfo(S, K));
  llvm::Function *F = CGF.GenerateCapturedStmtFunction(S);
  delete CGF.CapturedStmtInfo;

  // Emit call to the helper function.
  EmitCallOrInvoke(F, CapStruct.getPointer());

  return F;
}

Address CodeGenFunction::GenerateCapturedStmtArgument(const CapturedStmt &S) {
  LValue CapStruct = InitCapturedStruct(S);
  return CapStruct.getAddress();
}

/// Creates the outlined function for a CapturedStmt.
llvm::Function *
CodeGenFunction::GenerateCapturedStmtFunction(const CapturedStmt &S) {
  assert(CapturedStmtInfo &&
    "CapturedStmtInfo should be set when generating the captured function");
  const CapturedDecl *CD = S.getCapturedDecl();
  const RecordDecl *RD = S.getCapturedRecordDecl();
  SourceLocation Loc = S.getLocStart();
  assert(CD->hasBody() && "missing CapturedDecl body");

  // Build the argument list.
  ASTContext &Ctx = CGM.getContext();
  FunctionArgList Args;
  Args.append(CD->param_begin(), CD->param_end());

  // Create the function declaration.
  const CGFunctionInfo &FuncInfo =
    CGM.getTypes().arrangeBuiltinFunctionDeclaration(Ctx.VoidTy, Args);
  llvm::FunctionType *FuncLLVMTy = CGM.getTypes().GetFunctionType(FuncInfo);

  llvm::Function *F =
    llvm::Function::Create(FuncLLVMTy, llvm::GlobalValue::InternalLinkage,
                           CapturedStmtInfo->getHelperName(), &CGM.getModule());
  CGM.SetInternalFunctionAttributes(CD, F, FuncInfo);
  if (CD->isNothrow())
    F->addFnAttr(llvm::Attribute::NoUnwind);

  // Generate the function.
  StartFunction(CD, Ctx.VoidTy, F, FuncInfo, Args,
                CD->getLocation(),
                CD->getBody()->getLocStart());
  // Set the context parameter in CapturedStmtInfo.
  Address DeclPtr = GetAddrOfLocalVar(CD->getContextParam());
  CapturedStmtInfo->setContextValue(Builder.CreateLoad(DeclPtr));

  // Initialize variable-length arrays.
  LValue Base = MakeNaturalAlignAddrLValue(CapturedStmtInfo->getContextValue(),
                                           Ctx.getTagDeclType(RD));
  for (auto *FD : RD->fields()) {
    if (FD->hasCapturedVLAType()) {
      auto *ExprArg = EmitLoadOfLValue(EmitLValueForField(Base, FD),
                                       S.getLocStart()).getScalarVal();
      auto VAT = FD->getCapturedVLAType();
      VLASizeMap[VAT->getSizeExpr()] = ExprArg;
    }
  }

  // If 'this' is captured, load it into CXXThisValue.
  if (CapturedStmtInfo->isCXXThisExprCaptured()) {
    FieldDecl *FD = CapturedStmtInfo->getThisFieldDecl();
    LValue ThisLValue = EmitLValueForField(Base, FD);
    CXXThisValue = EmitLoadOfLValue(ThisLValue, Loc).getScalarVal();
  }

  PGO.assignRegionCounters(GlobalDecl(CD), F);
  CapturedStmtInfo->EmitBody(*this, CD->getBody());
  FinishFunction(CD->getBodyRBrace());

  return F;
}<|MERGE_RESOLUTION|>--- conflicted
+++ resolved
@@ -113,21 +113,16 @@
                                 cast<OMPTaskLoopSimdDirective>(*S));
     if (S->getStmtClass() == Stmt::OMPDistributeDirectiveClass)
       return EmitIntelOMPDistributeDirective(cast<OMPDistributeDirective>(*S));
-<<<<<<< HEAD
-    if (S->getStmtClass() != Stmt::OMPTargetDirectiveClass ||
-        CGM.getLangOpts().IntelOpenMPOffload)
-       if (auto *Dir = dyn_cast<OMPExecutableDirective>(S))
-         return EmitIntelOpenMPDirective(*Dir);
-=======
     if (S->getStmtClass() == Stmt::OMPDistributeParallelForDirectiveClass)
       return EmitIntelOMPDistributeParallelForDirective(
           cast<OMPDistributeParallelForDirective>(*S));
     if (S->getStmtClass() == Stmt::OMPDistributeParallelForSimdDirectiveClass)
       return EmitIntelOMPDistributeParallelForSimdDirective(
           cast<OMPDistributeParallelForSimdDirective>(*S));
-    if (auto *Dir = dyn_cast<OMPExecutableDirective>(S))
-      return EmitIntelOpenMPDirective(*Dir);
->>>>>>> 109ab86c
+    if (S->getStmtClass() != Stmt::OMPTargetDirectiveClass ||
+        CGM.getLangOpts().IntelOpenMPOffload)
+      if (auto *Dir = dyn_cast<OMPExecutableDirective>(S))
+        return EmitIntelOpenMPDirective(*Dir);
   }
 #endif // INTEL_CUSTOMIZATION
 
