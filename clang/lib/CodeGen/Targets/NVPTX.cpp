//===- NVPTX.cpp ----------------------------------------------------------===//
//
// Part of the LLVM Project, under the Apache License v2.0 with LLVM Exceptions.
// See https://llvm.org/LICENSE.txt for license information.
// SPDX-License-Identifier: Apache-2.0 WITH LLVM-exception
//
//===----------------------------------------------------------------------===//

#include "ABIInfoImpl.h"
#include "TargetInfo.h"
#include "llvm/IR/IntrinsicsNVPTX.h"

using namespace clang;
using namespace clang::CodeGen;

//===----------------------------------------------------------------------===//
// NVPTX ABI Implementation
//===----------------------------------------------------------------------===//

namespace {

class NVPTXTargetCodeGenInfo;

class NVPTXABIInfo : public ABIInfo {
  NVPTXTargetCodeGenInfo &CGInfo;

public:
  NVPTXABIInfo(CodeGenTypes &CGT, NVPTXTargetCodeGenInfo &Info)
      : ABIInfo(CGT), CGInfo(Info) {}

  ABIArgInfo classifyReturnType(QualType RetTy) const;
  ABIArgInfo classifyArgumentType(QualType Ty) const;

  void computeInfo(CGFunctionInfo &FI) const override;
  Address EmitVAArg(CodeGenFunction &CGF, Address VAListAddr,
                    QualType Ty) const override;
  bool isUnsupportedType(QualType T) const;
  ABIArgInfo coerceToIntArrayWithLimit(QualType Ty, unsigned MaxSize) const;
};

class NVPTXTargetCodeGenInfo : public TargetCodeGenInfo {
public:
  NVPTXTargetCodeGenInfo(CodeGenTypes &CGT)
      : TargetCodeGenInfo(std::make_unique<NVPTXABIInfo>(CGT, *this)) {}

  void setTargetAttributes(const Decl *D, llvm::GlobalValue *GV,
                           CodeGen::CodeGenModule &M) const override;
  bool shouldEmitStaticExternCAliases() const override;

  llvm::Type *getCUDADeviceBuiltinSurfaceDeviceType() const override {
    // On the device side, surface reference is represented as an object handle
    // in 64-bit integer.
    return llvm::Type::getInt64Ty(getABIInfo().getVMContext());
  }

  llvm::Type *getCUDADeviceBuiltinTextureDeviceType() const override {
    // On the device side, texture reference is represented as an object handle
    // in 64-bit integer.
    return llvm::Type::getInt64Ty(getABIInfo().getVMContext());
  }

  bool emitCUDADeviceBuiltinSurfaceDeviceCopy(CodeGenFunction &CGF, LValue Dst,
                                              LValue Src) const override {
    emitBuiltinSurfTexDeviceCopy(CGF, Dst, Src);
    return true;
  }

  bool emitCUDADeviceBuiltinTextureDeviceCopy(CodeGenFunction &CGF, LValue Dst,
                                              LValue Src) const override {
    emitBuiltinSurfTexDeviceCopy(CGF, Dst, Src);
    return true;
  }

  // Adds a NamedMDNode with GV, Name, and Operand as operands, and adds the
  // resulting MDNode to the nvvm.annotations MDNode.
  static void addNVVMMetadata(llvm::GlobalValue *GV, StringRef Name,
                              int Operand);

private:
  static void emitBuiltinSurfTexDeviceCopy(CodeGenFunction &CGF, LValue Dst,
                                           LValue Src) {
    llvm::Value *Handle = nullptr;
    llvm::Constant *C =
        llvm::dyn_cast<llvm::Constant>(Src.getAddress(CGF).getPointer());
    // Lookup `addrspacecast` through the constant pointer if any.
    if (auto *ASC = llvm::dyn_cast_or_null<llvm::AddrSpaceCastOperator>(C))
      C = llvm::cast<llvm::Constant>(ASC->getPointerOperand());
    if (auto *GV = llvm::dyn_cast_or_null<llvm::GlobalVariable>(C)) {
      // Load the handle from the specific global variable using
      // `nvvm.texsurf.handle.internal` intrinsic.
      Handle = CGF.EmitRuntimeCall(
          CGF.CGM.getIntrinsic(llvm::Intrinsic::nvvm_texsurf_handle_internal,
                               {GV->getType()}),
          {GV}, "texsurf_handle");
    } else
      Handle = CGF.EmitLoadOfScalar(Src, SourceLocation());
    CGF.EmitStoreOfScalar(Handle, Dst);
  }
};

/// Checks if the type is unsupported directly by the current target.
bool NVPTXABIInfo::isUnsupportedType(QualType T) const {
  ASTContext &Context = getContext();
  if (!Context.getTargetInfo().hasFloat16Type() && T->isFloat16Type())
    return true;
  if (!Context.getTargetInfo().hasFloat128Type() &&
      (T->isFloat128Type() ||
       (T->isRealFloatingType() && Context.getTypeSize(T) == 128)))
    return true;
  if (const auto *EIT = T->getAs<BitIntType>())
    return EIT->getNumBits() >
           (Context.getTargetInfo().hasInt128Type() ? 128U : 64U);
  if (!Context.getTargetInfo().hasInt128Type() && T->isIntegerType() &&
      Context.getTypeSize(T) > 64U)
    return true;
  if (const auto *AT = T->getAsArrayTypeUnsafe())
    return isUnsupportedType(AT->getElementType());
  const auto *RT = T->getAs<RecordType>();
  if (!RT)
    return false;
  const RecordDecl *RD = RT->getDecl();

  // If this is a C++ record, check the bases first.
  if (const CXXRecordDecl *CXXRD = dyn_cast<CXXRecordDecl>(RD))
    for (const CXXBaseSpecifier &I : CXXRD->bases())
      if (isUnsupportedType(I.getType()))
        return true;

  for (const FieldDecl *I : RD->fields())
    if (isUnsupportedType(I->getType()))
      return true;
  return false;
}

/// Coerce the given type into an array with maximum allowed size of elements.
ABIArgInfo NVPTXABIInfo::coerceToIntArrayWithLimit(QualType Ty,
                                                   unsigned MaxSize) const {
  // Alignment and Size are measured in bits.
  const uint64_t Size = getContext().getTypeSize(Ty);
  const uint64_t Alignment = getContext().getTypeAlign(Ty);
  const unsigned Div = std::min<unsigned>(MaxSize, Alignment);
  llvm::Type *IntType = llvm::Type::getIntNTy(getVMContext(), Div);
  const uint64_t NumElements = (Size + Div - 1) / Div;
  return ABIArgInfo::getDirect(llvm::ArrayType::get(IntType, NumElements));
}

ABIArgInfo NVPTXABIInfo::classifyReturnType(QualType RetTy) const {
  if (RetTy->isVoidType())
    return ABIArgInfo::getIgnore();

  if (getContext().getLangOpts().OpenMP &&
      getContext().getLangOpts().OpenMPIsTargetDevice &&
      isUnsupportedType(RetTy))
    return coerceToIntArrayWithLimit(RetTy, 64);

  // note: this is different from default ABI
  if (!RetTy->isScalarType())
    return ABIArgInfo::getDirect();

  // Treat an enum type as its underlying type.
  if (const EnumType *EnumTy = RetTy->getAs<EnumType>())
    RetTy = EnumTy->getDecl()->getIntegerType();

  return (isPromotableIntegerTypeForABI(RetTy) ? ABIArgInfo::getExtend(RetTy)
                                               : ABIArgInfo::getDirect());
}

ABIArgInfo NVPTXABIInfo::classifyArgumentType(QualType Ty) const {
  // Treat an enum type as its underlying type.
  if (const EnumType *EnumTy = Ty->getAs<EnumType>())
    Ty = EnumTy->getDecl()->getIntegerType();

  // Return aggregates type as indirect by value
  if (isAggregateTypeForABI(Ty)) {
    // Under CUDA device compilation, tex/surf builtin types are replaced with
    // object types and passed directly.
    if (getContext().getLangOpts().CUDAIsDevice) {
      if (Ty->isCUDADeviceBuiltinSurfaceType())
        return ABIArgInfo::getDirect(
            CGInfo.getCUDADeviceBuiltinSurfaceDeviceType());
      if (Ty->isCUDADeviceBuiltinTextureType())
        return ABIArgInfo::getDirect(
            CGInfo.getCUDADeviceBuiltinTextureDeviceType());
    }
    return getNaturalAlignIndirect(Ty, /* byval */ true);
  }

  if (const auto *EIT = Ty->getAs<BitIntType>()) {
    if ((EIT->getNumBits() > 128) ||
        (!getContext().getTargetInfo().hasInt128Type() &&
         EIT->getNumBits() > 64))
      return getNaturalAlignIndirect(Ty, /* byval */ true);
  }

  return (isPromotableIntegerTypeForABI(Ty) ? ABIArgInfo::getExtend(Ty)
                                            : ABIArgInfo::getDirect());
}

void NVPTXABIInfo::computeInfo(CGFunctionInfo &FI) const {
  if (!getCXXABI().classifyReturnType(FI))
    FI.getReturnInfo() = classifyReturnType(FI.getReturnType());
  for (auto &I : FI.arguments())
    I.info = classifyArgumentType(I.type);

  // Always honor user-specified calling convention.
  if (FI.getCallingConvention() != llvm::CallingConv::C)
    return;

  FI.setEffectiveCallingConvention(getRuntimeCC());
}

Address NVPTXABIInfo::EmitVAArg(CodeGenFunction &CGF, Address VAListAddr,
                                QualType Ty) const {
  llvm_unreachable("NVPTX does not support varargs");
}

void NVPTXTargetCodeGenInfo::setTargetAttributes(
    const Decl *D, llvm::GlobalValue *GV, CodeGen::CodeGenModule &M) const {
  if (GV->isDeclaration())
    return;
  const VarDecl *VD = dyn_cast_or_null<VarDecl>(D);
  if (VD) {
    if (M.getLangOpts().CUDA) {
      if (VD->getType()->isCUDADeviceBuiltinSurfaceType())
        addNVVMMetadata(GV, "surface", 1);
      else if (VD->getType()->isCUDADeviceBuiltinTextureType())
        addNVVMMetadata(GV, "texture", 1);
      return;
    }
  }

  const FunctionDecl *FD = dyn_cast_or_null<FunctionDecl>(D);
  if (!FD) return;

  llvm::Function *F = cast<llvm::Function>(GV);

  // Perform special handling in OpenCL mode
  if (M.getLangOpts().OpenCL || M.getLangOpts().SYCLIsDevice) {
    // Use OpenCL function attributes to check for kernel functions
    // By default, all functions are device functions
    if (FD->hasAttr<OpenCLKernelAttr>()) {
      // OpenCL __kernel functions get kernel metadata
      // Create !{<func-ref>, metadata !"kernel", i32 1} node
      addNVVMMetadata(F, "kernel", 1);
      // And kernel functions are not subject to inlining
      F->addFnAttr(llvm::Attribute::NoInline);
    }
<<<<<<< HEAD
=======
    bool HasMaxWorkGroupSize = false;
    bool HasMinWorkGroupPerCU = false;
>>>>>>> f2eaa6ec
    if (const auto *MWGS = FD->getAttr<SYCLIntelMaxWorkGroupSizeAttr>()) {
      auto MaxThreads = (*MWGS->getZDimVal()).getExtValue() *
                        (*MWGS->getYDimVal()).getExtValue() *
                        (*MWGS->getXDimVal()).getExtValue();
<<<<<<< HEAD
      if (MaxThreads > 0)
        addNVVMMetadata(F, "maxntidx", MaxThreads);

      auto attrValue = [&](Expr *E) {
        const auto *CE = cast<ConstantExpr>(E);
        std::optional<llvm::APInt> Val = CE->getResultAsAPSInt();
        return Val->getZExtValue();
      };

      if (const auto *MWGPCU =
              FD->getAttr<SYCLIntelMinWorkGroupsPerComputeUnitAttr>()) {
        // The value is guaranteed to be > 0, pass it to the metadata.
        addNVVMMetadata(F, "minnctapersm", attrValue(MWGPCU->getValue()));

        if (const auto *MWGPMP =
                FD->getAttr<SYCLIntelMaxWorkGroupsPerMultiprocessorAttr>()) {
          // The value is guaranteed to be > 0, pass it to the metadata.
          addNVVMMetadata(F, "maxclusterrank", attrValue(MWGPMP->getValue()));
        }
=======
      if (MaxThreads > 0) {
        addNVVMMetadata(F, "maxntidx", MaxThreads);
        HasMaxWorkGroupSize = true;
      }
    }

    auto attrValue = [&](Expr *E) {
      const auto *CE = cast<ConstantExpr>(E);
      std::optional<llvm::APInt> Val = CE->getResultAsAPSInt();
      return Val->getZExtValue();
    };

    if (const auto *MWGPCU =
            FD->getAttr<SYCLIntelMinWorkGroupsPerComputeUnitAttr>()) {
      if (!HasMaxWorkGroupSize && FD->hasAttr<OpenCLKernelAttr>()) {
        M.getDiags().Report(D->getLocation(),
                            diag::warn_launch_bounds_missing_attr)
            << MWGPCU << 0;
      } else {
        // The value is guaranteed to be > 0, pass it to the metadata.
        addNVVMMetadata(F, "minnctapersm", attrValue(MWGPCU->getValue()));
        HasMinWorkGroupPerCU = true;
      }
    }

    if (const auto *MWGPMP =
            FD->getAttr<SYCLIntelMaxWorkGroupsPerMultiprocessorAttr>()) {
      if ((!HasMaxWorkGroupSize || !HasMinWorkGroupPerCU) &&
          FD->hasAttr<OpenCLKernelAttr>()) {
        M.getDiags().Report(D->getLocation(),
                            diag::warn_launch_bounds_missing_attr)
            << MWGPMP << 1;
      } else {
        // The value is guaranteed to be > 0, pass it to the metadata.
        addNVVMMetadata(F, "maxclusterrank", attrValue(MWGPMP->getValue()));
>>>>>>> f2eaa6ec
      }
    }
  }

  // Perform special handling in CUDA mode.
  if (M.getLangOpts().CUDA) {
    // CUDA __global__ functions get a kernel metadata entry.  Since
    // __global__ functions cannot be called from the device, we do not
    // need to set the noinline attribute.
    if (FD->hasAttr<CUDAGlobalAttr>()) {
      // Create !{<func-ref>, metadata !"kernel", i32 1} node
      addNVVMMetadata(F, "kernel", 1);
    }
    if (CUDALaunchBoundsAttr *Attr = FD->getAttr<CUDALaunchBoundsAttr>())
      M.handleCUDALaunchBoundsAttr(F, Attr);
  }

  // Attach kernel metadata directly if compiling for NVPTX.
  if (FD->hasAttr<NVPTXKernelAttr>()) {
    addNVVMMetadata(F, "kernel", 1);
  }
}

void NVPTXTargetCodeGenInfo::addNVVMMetadata(llvm::GlobalValue *GV,
                                             StringRef Name, int Operand) {
  llvm::Module *M = GV->getParent();
  llvm::LLVMContext &Ctx = M->getContext();

  // Get "nvvm.annotations" metadata node
  llvm::NamedMDNode *MD = M->getOrInsertNamedMetadata("nvvm.annotations");

  llvm::Metadata *MDVals[] = {
      llvm::ConstantAsMetadata::get(GV), llvm::MDString::get(Ctx, Name),
      llvm::ConstantAsMetadata::get(
          llvm::ConstantInt::get(llvm::Type::getInt32Ty(Ctx), Operand))};
  // Append metadata to nvvm.annotations
  MD->addOperand(llvm::MDNode::get(Ctx, MDVals));
}

bool NVPTXTargetCodeGenInfo::shouldEmitStaticExternCAliases() const {
  return false;
}
}

void CodeGenModule::handleCUDALaunchBoundsAttr(llvm::Function *F,
                                               const CUDALaunchBoundsAttr *Attr,
                                               int32_t *MaxThreadsVal,
                                               int32_t *MinBlocksVal,
                                               int32_t *MaxClusterRankVal) {
  // Create !{<func-ref>, metadata !"maxntidx", i32 <val>} node
  llvm::APSInt MaxThreads(32);
  MaxThreads = Attr->getMaxThreads()->EvaluateKnownConstInt(getContext());
  if (MaxThreads > 0) {
    if (MaxThreadsVal)
      *MaxThreadsVal = MaxThreads.getExtValue();
    if (F) {
      // Create !{<func-ref>, metadata !"maxntidx", i32 <val>} node
      NVPTXTargetCodeGenInfo::addNVVMMetadata(F, "maxntidx",
                                              MaxThreads.getExtValue());
    }
  }

  // min and max blocks is an optional argument for CUDALaunchBoundsAttr. If it
  // was not specified in __launch_bounds__ or if the user specified a 0 value,
  // we don't have to add a PTX directive.
  if (Attr->getMinBlocks()) {
    llvm::APSInt MinBlocks(32);
    MinBlocks = Attr->getMinBlocks()->EvaluateKnownConstInt(getContext());
    if (MinBlocks > 0) {
      if (MinBlocksVal)
        *MinBlocksVal = MinBlocks.getExtValue();
      if (F) {
        // Create !{<func-ref>, metadata !"minctasm", i32 <val>} node
        NVPTXTargetCodeGenInfo::addNVVMMetadata(F, "minctasm",
                                                MinBlocks.getExtValue());
      }
    }
  }
  if (Attr->getMaxBlocks()) {
    llvm::APSInt MaxBlocks(32);
    MaxBlocks = Attr->getMaxBlocks()->EvaluateKnownConstInt(getContext());
    if (MaxBlocks > 0) {
      if (MaxClusterRankVal)
        *MaxClusterRankVal = MaxBlocks.getExtValue();
      if (F) {
        // Create !{<func-ref>, metadata !"maxclusterrank", i32 <val>} node
        NVPTXTargetCodeGenInfo::addNVVMMetadata(F, "maxclusterrank",
                                                MaxBlocks.getExtValue());
      }
    }
  }
}

std::unique_ptr<TargetCodeGenInfo>
CodeGen::createNVPTXTargetCodeGenInfo(CodeGenModule &CGM) {
  return std::make_unique<NVPTXTargetCodeGenInfo>(CGM.getTypes());
}<|MERGE_RESOLUTION|>--- conflicted
+++ resolved
@@ -245,36 +245,12 @@
       // And kernel functions are not subject to inlining
       F->addFnAttr(llvm::Attribute::NoInline);
     }
-<<<<<<< HEAD
-=======
     bool HasMaxWorkGroupSize = false;
     bool HasMinWorkGroupPerCU = false;
->>>>>>> f2eaa6ec
     if (const auto *MWGS = FD->getAttr<SYCLIntelMaxWorkGroupSizeAttr>()) {
       auto MaxThreads = (*MWGS->getZDimVal()).getExtValue() *
                         (*MWGS->getYDimVal()).getExtValue() *
                         (*MWGS->getXDimVal()).getExtValue();
-<<<<<<< HEAD
-      if (MaxThreads > 0)
-        addNVVMMetadata(F, "maxntidx", MaxThreads);
-
-      auto attrValue = [&](Expr *E) {
-        const auto *CE = cast<ConstantExpr>(E);
-        std::optional<llvm::APInt> Val = CE->getResultAsAPSInt();
-        return Val->getZExtValue();
-      };
-
-      if (const auto *MWGPCU =
-              FD->getAttr<SYCLIntelMinWorkGroupsPerComputeUnitAttr>()) {
-        // The value is guaranteed to be > 0, pass it to the metadata.
-        addNVVMMetadata(F, "minnctapersm", attrValue(MWGPCU->getValue()));
-
-        if (const auto *MWGPMP =
-                FD->getAttr<SYCLIntelMaxWorkGroupsPerMultiprocessorAttr>()) {
-          // The value is guaranteed to be > 0, pass it to the metadata.
-          addNVVMMetadata(F, "maxclusterrank", attrValue(MWGPMP->getValue()));
-        }
-=======
       if (MaxThreads > 0) {
         addNVVMMetadata(F, "maxntidx", MaxThreads);
         HasMaxWorkGroupSize = true;
@@ -310,7 +286,6 @@
       } else {
         // The value is guaranteed to be > 0, pass it to the metadata.
         addNVVMMetadata(F, "maxclusterrank", attrValue(MWGPMP->getValue()));
->>>>>>> f2eaa6ec
       }
     }
   }
