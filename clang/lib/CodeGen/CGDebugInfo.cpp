//===--- CGDebugInfo.cpp - Emit Debug Information for a Module ------------===//
//
//                     The LLVM Compiler Infrastructure
//
// This file is distributed under the University of Illinois Open Source
// License. See LICENSE.TXT for details.
//
//===----------------------------------------------------------------------===//
//
// This coordinates the debug information generation while generating code.
//
//===----------------------------------------------------------------------===//

#include "CGDebugInfo.h"
#include "CGBlocks.h"
#include "CGCXXABI.h"
#include "CGObjCRuntime.h"
#include "CGRecordLayout.h"
#include "CodeGenFunction.h"
#include "CodeGenModule.h"
#include "ConstantEmitter.h"
#include "clang/AST/ASTContext.h"
#include "clang/AST/DeclFriend.h"
#include "clang/AST/DeclObjC.h"
#include "clang/AST/DeclTemplate.h"
#include "clang/AST/Expr.h"
#include "clang/AST/RecordLayout.h"
#include "clang/Basic/FileManager.h"
#include "clang/Basic/SourceManager.h"
#include "clang/Basic/Version.h"
#include "clang/Frontend/CodeGenOptions.h"
#include "clang/Frontend/FrontendOptions.h"
#include "clang/Lex/HeaderSearchOptions.h"
#include "clang/Lex/ModuleMap.h"
#include "clang/Lex/PreprocessorOptions.h"
#include "llvm/ADT/DenseSet.h"
#include "llvm/ADT/SmallVector.h"
#include "llvm/ADT/StringExtras.h"
#include "llvm/IR/Constants.h"
#include "llvm/IR/DataLayout.h"
#include "llvm/IR/DerivedTypes.h"
#include "llvm/IR/Instructions.h"
#include "llvm/IR/Intrinsics.h"
#include "llvm/IR/Module.h"
#include "llvm/Support/FileSystem.h"
#include "llvm/Support/MD5.h"
#include "llvm/Support/Path.h"
using namespace clang;
using namespace clang::CodeGen;

static uint32_t getTypeAlignIfRequired(const Type *Ty, const ASTContext &Ctx) {
  auto TI = Ctx.getTypeInfo(Ty);
  return TI.AlignIsRequired ? TI.Align : 0;
}

static uint32_t getTypeAlignIfRequired(QualType Ty, const ASTContext &Ctx) {
  return getTypeAlignIfRequired(Ty.getTypePtr(), Ctx);
}

static uint32_t getDeclAlignIfRequired(const Decl *D, const ASTContext &Ctx) {
  return D->hasAttr<AlignedAttr>() ? D->getMaxAlignment() : 0;
}

CGDebugInfo::CGDebugInfo(CodeGenModule &CGM)
    : CGM(CGM), DebugKind(CGM.getCodeGenOpts().getDebugInfo()),
      DebugTypeExtRefs(CGM.getCodeGenOpts().DebugTypeExtRefs),
      DBuilder(CGM.getModule()) {
  for (const auto &KV : CGM.getCodeGenOpts().DebugPrefixMap)
    DebugPrefixMap[KV.first] = KV.second;
  CreateCompileUnit();
}

CGDebugInfo::~CGDebugInfo() {
  assert(LexicalBlockStack.empty() &&
         "Region stack mismatch, stack not empty!");
}

ApplyDebugLocation::ApplyDebugLocation(CodeGenFunction &CGF,
                                       SourceLocation TemporaryLocation)
    : CGF(&CGF) {
  init(TemporaryLocation);
}

ApplyDebugLocation::ApplyDebugLocation(CodeGenFunction &CGF,
                                       bool DefaultToEmpty,
                                       SourceLocation TemporaryLocation)
    : CGF(&CGF) {
  init(TemporaryLocation, DefaultToEmpty);
}

void ApplyDebugLocation::init(SourceLocation TemporaryLocation,
                              bool DefaultToEmpty) {
  auto *DI = CGF->getDebugInfo();
  if (!DI) {
    CGF = nullptr;
    return;
  }

  OriginalLocation = CGF->Builder.getCurrentDebugLocation();

  if (OriginalLocation && !DI->CGM.getExpressionLocationsEnabled())
    return;

  if (TemporaryLocation.isValid()) {
    DI->EmitLocation(CGF->Builder, TemporaryLocation);
    return;
  }

  if (DefaultToEmpty) {
    CGF->Builder.SetCurrentDebugLocation(llvm::DebugLoc());
    return;
  }

  // Construct a location that has a valid scope, but no line info.
  assert(!DI->LexicalBlockStack.empty());
  CGF->Builder.SetCurrentDebugLocation(llvm::DebugLoc::get(
      0, 0, DI->LexicalBlockStack.back(), DI->getInlinedAt()));
}

ApplyDebugLocation::ApplyDebugLocation(CodeGenFunction &CGF, const Expr *E)
    : CGF(&CGF) {
#if INTEL_CUSTOMIZATION
  // CQ#366796 - support for '--no_expr_source_pos' option.
  if (CGF.CGM.getCodeGenOpts().NoExprSourcePos) {
    this->CGF = nullptr;
    return;
  }
#endif // INTEL_CUSTOMIZATION
  init(E->getExprLoc());
}

ApplyDebugLocation::ApplyDebugLocation(CodeGenFunction &CGF, llvm::DebugLoc Loc)
    : CGF(&CGF) {
  if (!CGF.getDebugInfo()) {
    this->CGF = nullptr;
    return;
  }
  OriginalLocation = CGF.Builder.getCurrentDebugLocation();
  if (Loc)
    CGF.Builder.SetCurrentDebugLocation(std::move(Loc));
}

ApplyDebugLocation::~ApplyDebugLocation() {
  // Query CGF so the location isn't overwritten when location updates are
  // temporarily disabled (for C++ default function arguments)
  if (CGF)
    CGF->Builder.SetCurrentDebugLocation(std::move(OriginalLocation));
}

ApplyInlineDebugLocation::ApplyInlineDebugLocation(CodeGenFunction &CGF,
                                                   GlobalDecl InlinedFn)
    : CGF(&CGF) {
  if (!CGF.getDebugInfo()) {
    this->CGF = nullptr;
    return;
  }
  auto &DI = *CGF.getDebugInfo();
  SavedLocation = DI.getLocation();
  assert((DI.getInlinedAt() ==
          CGF.Builder.getCurrentDebugLocation()->getInlinedAt()) &&
         "CGDebugInfo and IRBuilder are out of sync");

  DI.EmitInlineFunctionStart(CGF.Builder, InlinedFn);
}

ApplyInlineDebugLocation::~ApplyInlineDebugLocation() {
  if (!CGF)
    return;
  auto &DI = *CGF->getDebugInfo();
  DI.EmitInlineFunctionEnd(CGF->Builder);
  DI.EmitLocation(CGF->Builder, SavedLocation);
}

void CGDebugInfo::setLocation(SourceLocation Loc) {
  // If the new location isn't valid return.
  if (Loc.isInvalid())
    return;

  CurLoc = CGM.getContext().getSourceManager().getExpansionLoc(Loc);

  // If we've changed files in the middle of a lexical scope go ahead
  // and create a new lexical scope with file node if it's different
  // from the one in the scope.
  if (LexicalBlockStack.empty())
    return;

  SourceManager &SM = CGM.getContext().getSourceManager();
  auto *Scope = cast<llvm::DIScope>(LexicalBlockStack.back());
  PresumedLoc PCLoc = SM.getPresumedLoc(CurLoc);

  if (PCLoc.isInvalid() || Scope->getFilename() == PCLoc.getFilename())
    return;

  if (auto *LBF = dyn_cast<llvm::DILexicalBlockFile>(Scope)) {
    LexicalBlockStack.pop_back();
    LexicalBlockStack.emplace_back(DBuilder.createLexicalBlockFile(
        LBF->getScope(), getOrCreateFile(CurLoc)));
  } else if (isa<llvm::DILexicalBlock>(Scope) ||
             isa<llvm::DISubprogram>(Scope)) {
    LexicalBlockStack.pop_back();
    LexicalBlockStack.emplace_back(
        DBuilder.createLexicalBlockFile(Scope, getOrCreateFile(CurLoc)));
  }
}

llvm::DIScope *CGDebugInfo::getDeclContextDescriptor(const Decl *D) {
  llvm::DIScope *Mod = getParentModuleOrNull(D);
  return getContextDescriptor(cast<Decl>(D->getDeclContext()),
                              Mod ? Mod : TheCU);
}

llvm::DIScope *CGDebugInfo::getContextDescriptor(const Decl *Context,
                                                 llvm::DIScope *Default) {
  if (!Context)
    return Default;

  auto I = RegionMap.find(Context);
  if (I != RegionMap.end()) {
    llvm::Metadata *V = I->second;
    return dyn_cast_or_null<llvm::DIScope>(V);
  }

  // Check namespace.
  if (const auto *NSDecl = dyn_cast<NamespaceDecl>(Context))
    return getOrCreateNamespace(NSDecl);

  if (const auto *RDecl = dyn_cast<RecordDecl>(Context))
    if (!RDecl->isDependentType())
      return getOrCreateType(CGM.getContext().getTypeDeclType(RDecl),
                             getOrCreateMainFile());
  return Default;
}

PrintingPolicy CGDebugInfo::getPrintingPolicy() const {
  PrintingPolicy PP = CGM.getContext().getPrintingPolicy();

  // If we're emitting codeview, it's important to try to match MSVC's naming so
  // that visualizers written for MSVC will trigger for our class names. In
  // particular, we can't have spaces between arguments of standard templates
  // like basic_string and vector.
  if (CGM.getCodeGenOpts().EmitCodeView)
    PP.MSVCFormatting = true;

  return PP;
}

StringRef CGDebugInfo::getFunctionName(const FunctionDecl *FD) {
  assert(FD && "Invalid FunctionDecl!");
  IdentifierInfo *FII = FD->getIdentifier();
  FunctionTemplateSpecializationInfo *Info =
      FD->getTemplateSpecializationInfo();

  // Emit the unqualified name in normal operation. LLVM and the debugger can
  // compute the fully qualified name from the scope chain. If we're only
  // emitting line table info, there won't be any scope chains, so emit the
  // fully qualified name here so that stack traces are more accurate.
  // FIXME: Do this when emitting DWARF as well as when emitting CodeView after
  // evaluating the size impact.
  bool UseQualifiedName = DebugKind == codegenoptions::DebugLineTablesOnly &&
                          CGM.getCodeGenOpts().EmitCodeView;

  if (!Info && FII && !UseQualifiedName)
    return FII->getName();

  SmallString<128> NS;
  llvm::raw_svector_ostream OS(NS);
  if (!UseQualifiedName)
    FD->printName(OS);
  else
    FD->printQualifiedName(OS, getPrintingPolicy());

  // Add any template specialization args.
  if (Info) {
    const TemplateArgumentList *TArgs = Info->TemplateArguments;
    printTemplateArgumentList(OS, TArgs->asArray(), getPrintingPolicy());
  }

  // Copy this name on the side and use its reference.
  return internString(OS.str());
}

StringRef CGDebugInfo::getObjCMethodName(const ObjCMethodDecl *OMD) {
  SmallString<256> MethodName;
  llvm::raw_svector_ostream OS(MethodName);
  OS << (OMD->isInstanceMethod() ? '-' : '+') << '[';
  const DeclContext *DC = OMD->getDeclContext();
  if (const auto *OID = dyn_cast<ObjCImplementationDecl>(DC)) {
    OS << OID->getName();
  } else if (const auto *OID = dyn_cast<ObjCInterfaceDecl>(DC)) {
    OS << OID->getName();
  } else if (const auto *OC = dyn_cast<ObjCCategoryDecl>(DC)) {
    if (OC->IsClassExtension()) {
      OS << OC->getClassInterface()->getName();
    } else {
      OS << OC->getIdentifier()->getNameStart() << '('
         << OC->getIdentifier()->getNameStart() << ')';
    }
  } else if (const auto *OCD = dyn_cast<ObjCCategoryImplDecl>(DC)) {
    OS << OCD->getClassInterface()->getName() << '(' << OCD->getName() << ')';
  } else if (isa<ObjCProtocolDecl>(DC)) {
    // We can extract the type of the class from the self pointer.
    if (ImplicitParamDecl *SelfDecl = OMD->getSelfDecl()) {
      QualType ClassTy =
          cast<ObjCObjectPointerType>(SelfDecl->getType())->getPointeeType();
      ClassTy.print(OS, PrintingPolicy(LangOptions()));
    }
  }
  OS << ' ' << OMD->getSelector().getAsString() << ']';

  return internString(OS.str());
}

StringRef CGDebugInfo::getSelectorName(Selector S) {
  return internString(S.getAsString());
}

StringRef CGDebugInfo::getClassName(const RecordDecl *RD) {
  if (isa<ClassTemplateSpecializationDecl>(RD)) {
    SmallString<128> Name;
    llvm::raw_svector_ostream OS(Name);
    RD->getNameForDiagnostic(OS, getPrintingPolicy(),
                             /*Qualified*/ false);

    // Copy this name on the side and use its reference.
    return internString(Name);
  }

  // quick optimization to avoid having to intern strings that are already
  // stored reliably elsewhere
  if (const IdentifierInfo *II = RD->getIdentifier())
    return II->getName();

  // The CodeView printer in LLVM wants to see the names of unnamed types: it is
  // used to reconstruct the fully qualified type names.
  if (CGM.getCodeGenOpts().EmitCodeView) {
    if (const TypedefNameDecl *D = RD->getTypedefNameForAnonDecl()) {
      assert(RD->getDeclContext() == D->getDeclContext() &&
             "Typedef should not be in another decl context!");
      assert(D->getDeclName().getAsIdentifierInfo() &&
             "Typedef was not named!");
      return D->getDeclName().getAsIdentifierInfo()->getName();
    }

    if (CGM.getLangOpts().CPlusPlus) {
      StringRef Name;

      ASTContext &Context = CGM.getContext();
      if (const DeclaratorDecl *DD = Context.getDeclaratorForUnnamedTagDecl(RD))
        // Anonymous types without a name for linkage purposes have their
        // declarator mangled in if they have one.
        Name = DD->getName();
      else if (const TypedefNameDecl *TND =
                   Context.getTypedefNameForUnnamedTagDecl(RD))
        // Anonymous types without a name for linkage purposes have their
        // associate typedef mangled in if they have one.
        Name = TND->getName();

      if (!Name.empty()) {
        SmallString<256> UnnamedType("<unnamed-type-");
        UnnamedType += Name;
        UnnamedType += '>';
        return internString(UnnamedType);
      }
    }
  }

  return StringRef();
}

Optional<llvm::DIFile::ChecksumKind>
CGDebugInfo::computeChecksum(FileID FID, SmallString<32> &Checksum) const {
  Checksum.clear();

  if (!CGM.getCodeGenOpts().EmitCodeView &&
      CGM.getCodeGenOpts().DwarfVersion < 5)
    return None;

  SourceManager &SM = CGM.getContext().getSourceManager();
  bool Invalid;
  llvm::MemoryBuffer *MemBuffer = SM.getBuffer(FID, &Invalid);
  if (Invalid)
    return None;

  llvm::MD5 Hash;
  llvm::MD5::MD5Result Result;

  Hash.update(MemBuffer->getBuffer());
  Hash.final(Result);

  Hash.stringifyResult(Result, Checksum);
  return llvm::DIFile::CSK_MD5;
}

Optional<StringRef> CGDebugInfo::getSource(const SourceManager &SM,
                                           FileID FID) {
  if (!CGM.getCodeGenOpts().EmbedSource)
    return None;

  bool SourceInvalid = false;
  StringRef Source = SM.getBufferData(FID, &SourceInvalid);

  if (SourceInvalid)
    return None;

  return Source;
}

llvm::DIFile *CGDebugInfo::getOrCreateFile(SourceLocation Loc) {
  if (!Loc.isValid())
    // If Location is not valid then use main input file.
    return getOrCreateMainFile();

  SourceManager &SM = CGM.getContext().getSourceManager();
  PresumedLoc PLoc = SM.getPresumedLoc(Loc);

  if (PLoc.isInvalid() || StringRef(PLoc.getFilename()).empty())
    // If the location is not valid then use main input file.
    return getOrCreateMainFile();

  // Cache the results.
  const char *fname = PLoc.getFilename();
  auto It = DIFileCache.find(fname);

  if (It != DIFileCache.end()) {
    // Verify that the information still exists.
    if (llvm::Metadata *V = It->second)
      return cast<llvm::DIFile>(V);
  }

  SmallString<32> Checksum;
  Optional<llvm::DIFile::ChecksumKind> CSKind =
      computeChecksum(SM.getFileID(Loc), Checksum);
  Optional<llvm::DIFile::ChecksumInfo<StringRef>> CSInfo;
  if (CSKind)
    CSInfo.emplace(*CSKind, Checksum);

  llvm::DIFile *F = DBuilder.createFile(
      remapDIPath(PLoc.getFilename()), remapDIPath(getCurrentDirname()), CSInfo,
      getSource(SM, SM.getFileID(Loc)));

  DIFileCache[fname].reset(F);
  return F;
}

llvm::DIFile *CGDebugInfo::getOrCreateMainFile() {
  return DBuilder.createFile(
      remapDIPath(TheCU->getFilename()), remapDIPath(TheCU->getDirectory()),
      TheCU->getFile()->getChecksum(),
      CGM.getCodeGenOpts().EmbedSource ? TheCU->getSource() : None);
}

std::string CGDebugInfo::remapDIPath(StringRef Path) const {
  for (const auto &Entry : DebugPrefixMap)
    if (Path.startswith(Entry.first))
      return (Twine(Entry.second) + Path.substr(Entry.first.size())).str();
  return Path.str();
}

unsigned CGDebugInfo::getLineNumber(SourceLocation Loc) {
  if (Loc.isInvalid() && CurLoc.isInvalid())
    return 0;
  SourceManager &SM = CGM.getContext().getSourceManager();
  PresumedLoc PLoc = SM.getPresumedLoc(Loc.isValid() ? Loc : CurLoc);
  return PLoc.isValid() ? PLoc.getLine() : 0;
}

unsigned CGDebugInfo::getColumnNumber(SourceLocation Loc, bool Force) {
  // We may not want column information at all.
  if (!Force && !CGM.getCodeGenOpts().DebugColumnInfo)
    return 0;

  // If the location is invalid then use the current column.
  if (Loc.isInvalid() && CurLoc.isInvalid())
    return 0;
  SourceManager &SM = CGM.getContext().getSourceManager();
  PresumedLoc PLoc = SM.getPresumedLoc(Loc.isValid() ? Loc : CurLoc);
  return PLoc.isValid() ? PLoc.getColumn() : 0;
}

StringRef CGDebugInfo::getCurrentDirname() {
  if (!CGM.getCodeGenOpts().DebugCompilationDir.empty())
    return CGM.getCodeGenOpts().DebugCompilationDir;

  if (!CWDName.empty())
    return CWDName;
  SmallString<256> CWD;
  llvm::sys::fs::current_path(CWD);
  return CWDName = internString(CWD);
}

void CGDebugInfo::CreateCompileUnit() {
  SmallString<32> Checksum;
  Optional<llvm::DIFile::ChecksumKind> CSKind;
  Optional<llvm::DIFile::ChecksumInfo<StringRef>> CSInfo;

  // Should we be asking the SourceManager for the main file name, instead of
  // accepting it as an argument? This just causes the main file name to
  // mismatch with source locations and create extra lexical scopes or
  // mismatched debug info (a CU with a DW_AT_file of "-", because that's what
  // the driver passed, but functions/other things have DW_AT_file of "<stdin>"
  // because that's what the SourceManager says)

  // Get absolute path name.
  SourceManager &SM = CGM.getContext().getSourceManager();
  std::string MainFileName = CGM.getCodeGenOpts().MainFileName;
  if (MainFileName.empty())
    MainFileName = "<stdin>";

  // The main file name provided via the "-main-file-name" option contains just
  // the file name itself with no path information. This file name may have had
  // a relative path, so we look into the actual file entry for the main
  // file to determine the real absolute path for the file.
  std::string MainFileDir;
  if (const FileEntry *MainFile = SM.getFileEntryForID(SM.getMainFileID())) {
    MainFileDir = remapDIPath(MainFile->getDir()->getName());
    if (MainFileDir != ".") {
      llvm::SmallString<1024> MainFileDirSS(MainFileDir);
      llvm::sys::path::append(MainFileDirSS, MainFileName);
      MainFileName = MainFileDirSS.str();
    }
    // If the main file name provided is identical to the input file name, and
    // if the input file is a preprocessed source, use the module name for
    // debug info. The module name comes from the name specified in the first
    // linemarker if the input is a preprocessed source.
    if (MainFile->getName() == MainFileName &&
        FrontendOptions::getInputKindForExtension(
            MainFile->getName().rsplit('.').second)
            .isPreprocessed())
      MainFileName = CGM.getModule().getName().str();

    CSKind = computeChecksum(SM.getMainFileID(), Checksum);
  }

  llvm::dwarf::SourceLanguage LangTag;
  const LangOptions &LO = CGM.getLangOpts();
  if (LO.CPlusPlus) {
    if (LO.ObjC1)
      LangTag = llvm::dwarf::DW_LANG_ObjC_plus_plus;
    else
      LangTag = llvm::dwarf::DW_LANG_C_plus_plus;
  } else if (LO.ObjC1) {
    LangTag = llvm::dwarf::DW_LANG_ObjC;
  } else if (LO.RenderScript) {
    LangTag = llvm::dwarf::DW_LANG_GOOGLE_RenderScript;
  } else if (LO.C99) {
    LangTag = llvm::dwarf::DW_LANG_C99;
  } else {
    LangTag = llvm::dwarf::DW_LANG_C89;
  }

  std::string Producer = getClangFullVersion();

  // Figure out which version of the ObjC runtime we have.
  unsigned RuntimeVers = 0;
  if (LO.ObjC1)
    RuntimeVers = LO.ObjCRuntime.isNonFragile() ? 2 : 1;

  llvm::DICompileUnit::DebugEmissionKind EmissionKind;
  switch (DebugKind) {
  case codegenoptions::NoDebugInfo:
  case codegenoptions::LocTrackingOnly:
    EmissionKind = llvm::DICompileUnit::NoDebug;
    break;
  case codegenoptions::DebugLineTablesOnly:
    EmissionKind = llvm::DICompileUnit::LineTablesOnly;
    break;
  case codegenoptions::DebugDirectivesOnly:
    EmissionKind = llvm::DICompileUnit::DebugDirectivesOnly;
    break;
  case codegenoptions::LimitedDebugInfo:
  case codegenoptions::FullDebugInfo:
    EmissionKind = llvm::DICompileUnit::FullDebug;
    break;
  }

  if (CSKind)
    CSInfo.emplace(*CSKind, Checksum);

  // Create new compile unit.
  // FIXME - Eliminate TheCU.
  auto &CGOpts = CGM.getCodeGenOpts();
  TheCU = DBuilder.createCompileUnit(
      LangTag,
      DBuilder.createFile(remapDIPath(MainFileName),
                          remapDIPath(getCurrentDirname()), CSInfo,
                          getSource(SM, SM.getMainFileID())),
      CGOpts.EmitVersionIdentMetadata ? Producer : "",
      LO.Optimize || CGOpts.PrepareForLTO || CGOpts.PrepareForThinLTO,
      CGOpts.DwarfDebugFlags, RuntimeVers,
      CGOpts.EnableSplitDwarf ? "" : CGOpts.SplitDwarfFile, EmissionKind,
      0 /* DWOid */, CGOpts.SplitDwarfInlining, CGOpts.DebugInfoForProfiling,
      CGM.getTarget().getTriple().isNVPTX()
          ? llvm::DICompileUnit::DebugNameTableKind::None
          : static_cast<llvm::DICompileUnit::DebugNameTableKind>(
                CGOpts.DebugNameTable));
}

llvm::DIType *CGDebugInfo::CreateType(const BuiltinType *BT) {
  llvm::dwarf::TypeKind Encoding;
  StringRef BTName;
  switch (BT->getKind()) {
#define BUILTIN_TYPE(Id, SingletonId)
#define PLACEHOLDER_TYPE(Id, SingletonId) case BuiltinType::Id:
#include "clang/AST/BuiltinTypes.def"
  case BuiltinType::Dependent:
    llvm_unreachable("Unexpected builtin type");
  case BuiltinType::NullPtr:
    return DBuilder.createNullPtrType();
  case BuiltinType::Void:
    return nullptr;
  case BuiltinType::ObjCClass:
    if (!ClassTy)
      ClassTy = DBuilder.createForwardDecl(llvm::dwarf::DW_TAG_structure_type,
                                           "objc_class", TheCU,
                                           getOrCreateMainFile(), 0);
    return ClassTy;
  case BuiltinType::ObjCId: {
    // typedef struct objc_class *Class;
    // typedef struct objc_object {
    //  Class isa;
    // } *id;

    if (ObjTy)
      return ObjTy;

    if (!ClassTy)
      ClassTy = DBuilder.createForwardDecl(llvm::dwarf::DW_TAG_structure_type,
                                           "objc_class", TheCU,
                                           getOrCreateMainFile(), 0);

    unsigned Size = CGM.getContext().getTypeSize(CGM.getContext().VoidPtrTy);

    auto *ISATy = DBuilder.createPointerType(ClassTy, Size);

    ObjTy = DBuilder.createStructType(
        TheCU, "objc_object", getOrCreateMainFile(), 0, 0, 0,
        llvm::DINode::FlagZero, nullptr, llvm::DINodeArray());

    DBuilder.replaceArrays(
        ObjTy, DBuilder.getOrCreateArray(&*DBuilder.createMemberType(
                   ObjTy, "isa", getOrCreateMainFile(), 0, Size, 0, 0,
                   llvm::DINode::FlagZero, ISATy)));
    return ObjTy;
  }
  case BuiltinType::ObjCSel: {
    if (!SelTy)
      SelTy = DBuilder.createForwardDecl(llvm::dwarf::DW_TAG_structure_type,
                                         "objc_selector", TheCU,
                                         getOrCreateMainFile(), 0);
    return SelTy;
  }

#define IMAGE_TYPE(ImgType, Id, SingletonId, Access, Suffix)                   \
  case BuiltinType::Id:                                                        \
    return getOrCreateStructPtrType("opencl_" #ImgType "_" #Suffix "_t",       \
                                    SingletonId);
#include "clang/Basic/OpenCLImageTypes.def"
  case BuiltinType::OCLSampler:
    return getOrCreateStructPtrType("opencl_sampler_t", OCLSamplerDITy);
  case BuiltinType::OCLEvent:
    return getOrCreateStructPtrType("opencl_event_t", OCLEventDITy);
  case BuiltinType::OCLClkEvent:
    return getOrCreateStructPtrType("opencl_clk_event_t", OCLClkEventDITy);
  case BuiltinType::OCLQueue:
    return getOrCreateStructPtrType("opencl_queue_t", OCLQueueDITy);
  case BuiltinType::OCLReserveID:
    return getOrCreateStructPtrType("opencl_reserve_id_t", OCLReserveIDDITy);

  case BuiltinType::UChar:
  case BuiltinType::Char_U:
    Encoding = llvm::dwarf::DW_ATE_unsigned_char;
    break;
  case BuiltinType::Char_S:
  case BuiltinType::SChar:
    Encoding = llvm::dwarf::DW_ATE_signed_char;
    break;
  case BuiltinType::Char8:
  case BuiltinType::Char16:
  case BuiltinType::Char32:
    Encoding = llvm::dwarf::DW_ATE_UTF;
    break;
  case BuiltinType::UShort:
  case BuiltinType::UInt:
  case BuiltinType::UInt128:
  case BuiltinType::ULong:
  case BuiltinType::WChar_U:
  case BuiltinType::ULongLong:
    Encoding = llvm::dwarf::DW_ATE_unsigned;
    break;
  case BuiltinType::Short:
  case BuiltinType::Int:
  case BuiltinType::Int128:
  case BuiltinType::Long:
  case BuiltinType::WChar_S:
  case BuiltinType::LongLong:
    Encoding = llvm::dwarf::DW_ATE_signed;
    break;
  case BuiltinType::Bool:
    Encoding = llvm::dwarf::DW_ATE_boolean;
    break;
  case BuiltinType::Half:
  case BuiltinType::Float:
  case BuiltinType::LongDouble:
  case BuiltinType::Float16:
  case BuiltinType::Float128:
  case BuiltinType::Double:
    // FIXME: For targets where long double and __float128 have the same size,
    // they are currently indistinguishable in the debugger without some
    // special treatment. However, there is currently no consensus on encoding
    // and this should be updated once a DWARF encoding exists for distinct
    // floating point types of the same size.
    Encoding = llvm::dwarf::DW_ATE_float;
    break;
  case BuiltinType::ShortAccum:
  case BuiltinType::Accum:
  case BuiltinType::LongAccum:
  case BuiltinType::ShortFract:
  case BuiltinType::Fract:
  case BuiltinType::LongFract:
  case BuiltinType::SatShortFract:
  case BuiltinType::SatFract:
  case BuiltinType::SatLongFract:
  case BuiltinType::SatShortAccum:
  case BuiltinType::SatAccum:
  case BuiltinType::SatLongAccum:
    Encoding = llvm::dwarf::DW_ATE_signed_fixed;
    break;
  case BuiltinType::UShortAccum:
  case BuiltinType::UAccum:
  case BuiltinType::ULongAccum:
  case BuiltinType::UShortFract:
  case BuiltinType::UFract:
  case BuiltinType::ULongFract:
  case BuiltinType::SatUShortAccum:
  case BuiltinType::SatUAccum:
  case BuiltinType::SatULongAccum:
  case BuiltinType::SatUShortFract:
  case BuiltinType::SatUFract:
  case BuiltinType::SatULongFract:
    Encoding = llvm::dwarf::DW_ATE_unsigned_fixed;
    break;
  }

  switch (BT->getKind()) {
  case BuiltinType::Long:
    BTName = "long int";
    break;
  case BuiltinType::LongLong:
    BTName = "long long int";
    break;
  case BuiltinType::ULong:
    BTName = "long unsigned int";
    break;
  case BuiltinType::ULongLong:
    BTName = "long long unsigned int";
    break;
  default:
    BTName = BT->getName(CGM.getLangOpts());
    break;
  }
  // Bit size and offset of the type.
  uint64_t Size = CGM.getContext().getTypeSize(BT);
  return DBuilder.createBasicType(BTName, Size, Encoding);
}

llvm::DIType *CGDebugInfo::CreateType(const ComplexType *Ty) {
  // Bit size and offset of the type.
  llvm::dwarf::TypeKind Encoding = llvm::dwarf::DW_ATE_complex_float;
  if (Ty->isComplexIntegerType())
    Encoding = llvm::dwarf::DW_ATE_lo_user;

  uint64_t Size = CGM.getContext().getTypeSize(Ty);
  return DBuilder.createBasicType("complex", Size, Encoding);
}

llvm::DIType *CGDebugInfo::CreateQualifiedType(QualType Ty,
                                               llvm::DIFile *Unit) {
  QualifierCollector Qc;
  const Type *T = Qc.strip(Ty);

  // Ignore these qualifiers for now.
  Qc.removeObjCGCAttr();
  Qc.removeAddressSpace();
  Qc.removeObjCLifetime();

  // We will create one Derived type for one qualifier and recurse to handle any
  // additional ones.
  llvm::dwarf::Tag Tag;
  if (Qc.hasConst()) {
    Tag = llvm::dwarf::DW_TAG_const_type;
    Qc.removeConst();
  } else if (Qc.hasVolatile()) {
    Tag = llvm::dwarf::DW_TAG_volatile_type;
    Qc.removeVolatile();
  } else if (Qc.hasRestrict()) {
    Tag = llvm::dwarf::DW_TAG_restrict_type;
    Qc.removeRestrict();
  } else {
    assert(Qc.empty() && "Unknown type qualifier for debug info");
    return getOrCreateType(QualType(T, 0), Unit);
  }

  auto *FromTy = getOrCreateType(Qc.apply(CGM.getContext(), T), Unit);

  // No need to fill in the Name, Line, Size, Alignment, Offset in case of
  // CVR derived types.
  return DBuilder.createQualifiedType(Tag, FromTy);
}

llvm::DIType *CGDebugInfo::CreateType(const ObjCObjectPointerType *Ty,
                                      llvm::DIFile *Unit) {

  // The frontend treats 'id' as a typedef to an ObjCObjectType,
  // whereas 'id<protocol>' is treated as an ObjCPointerType. For the
  // debug info, we want to emit 'id' in both cases.
  if (Ty->isObjCQualifiedIdType())
    return getOrCreateType(CGM.getContext().getObjCIdType(), Unit);

  return CreatePointerLikeType(llvm::dwarf::DW_TAG_pointer_type, Ty,
                               Ty->getPointeeType(), Unit);
}

llvm::DIType *CGDebugInfo::CreateType(const PointerType *Ty,
                                      llvm::DIFile *Unit) {
  return CreatePointerLikeType(llvm::dwarf::DW_TAG_pointer_type, Ty,
                               Ty->getPointeeType(), Unit);
}

/// \return whether a C++ mangling exists for the type defined by TD.
static bool hasCXXMangling(const TagDecl *TD, llvm::DICompileUnit *TheCU) {
  switch (TheCU->getSourceLanguage()) {
  case llvm::dwarf::DW_LANG_C_plus_plus:
    return true;
  case llvm::dwarf::DW_LANG_ObjC_plus_plus:
    return isa<CXXRecordDecl>(TD) || isa<EnumDecl>(TD);
  default:
    return false;
  }
}

// Determines if the debug info for this tag declaration needs a type
// identifier. The purpose of the unique identifier is to deduplicate type
// information for identical types across TUs. Because of the C++ one definition
// rule (ODR), it is valid to assume that the type is defined the same way in
// every TU and its debug info is equivalent.
//
// C does not have the ODR, and it is common for codebases to contain multiple
// different definitions of a struct with the same name in different TUs.
// Therefore, if the type doesn't have a C++ mangling, don't give it an
// identifer. Type information in C is smaller and simpler than C++ type
// information, so the increase in debug info size is negligible.
//
// If the type is not externally visible, it should be unique to the current TU,
// and should not need an identifier to participate in type deduplication.
// However, when emitting CodeView, the format internally uses these
// unique type name identifers for references between debug info. For example,
// the method of a class in an anonymous namespace uses the identifer to refer
// to its parent class. The Microsoft C++ ABI attempts to provide unique names
// for such types, so when emitting CodeView, always use identifiers for C++
// types. This may create problems when attempting to emit CodeView when the MS
// C++ ABI is not in use.
static bool needsTypeIdentifier(const TagDecl *TD, CodeGenModule &CGM,
                                llvm::DICompileUnit *TheCU) {
  // We only add a type identifier for types with C++ name mangling.
  if (!hasCXXMangling(TD, TheCU))
    return false;

  // Externally visible types with C++ mangling need a type identifier.
  if (TD->isExternallyVisible())
    return true;

  // CodeView types with C++ mangling need a type identifier.
  if (CGM.getCodeGenOpts().EmitCodeView)
    return true;

  return false;
}

// Returns a unique type identifier string if one exists, or an empty string.
static SmallString<256> getTypeIdentifier(const TagType *Ty, CodeGenModule &CGM,
                                          llvm::DICompileUnit *TheCU) {
  SmallString<256> Identifier;
  const TagDecl *TD = Ty->getDecl();

  if (!needsTypeIdentifier(TD, CGM, TheCU))
    return Identifier;

  // TODO: This is using the RTTI name. Is there a better way to get
  // a unique string for a type?
  llvm::raw_svector_ostream Out(Identifier);
  CGM.getCXXABI().getMangleContext().mangleCXXRTTIName(QualType(Ty, 0), Out);
  return Identifier;
}

/// \return the appropriate DWARF tag for a composite type.
static llvm::dwarf::Tag getTagForRecord(const RecordDecl *RD) {
  llvm::dwarf::Tag Tag;
  if (RD->isStruct() || RD->isInterface())
    Tag = llvm::dwarf::DW_TAG_structure_type;
  else if (RD->isUnion())
    Tag = llvm::dwarf::DW_TAG_union_type;
  else {
    // FIXME: This could be a struct type giving a default visibility different
    // than C++ class type, but needs llvm metadata changes first.
    assert(RD->isClass());
    Tag = llvm::dwarf::DW_TAG_class_type;
  }
  return Tag;
}

llvm::DICompositeType *
CGDebugInfo::getOrCreateRecordFwdDecl(const RecordType *Ty,
                                      llvm::DIScope *Ctx) {
  const RecordDecl *RD = Ty->getDecl();
  if (llvm::DIType *T = getTypeOrNull(CGM.getContext().getRecordType(RD)))
    return cast<llvm::DICompositeType>(T);
  llvm::DIFile *DefUnit = getOrCreateFile(RD->getLocation());
  unsigned Line = getLineNumber(RD->getLocation());
  StringRef RDName = getClassName(RD);

  uint64_t Size = 0;
  uint32_t Align = 0;

  // Create the type.
  SmallString<256> Identifier = getTypeIdentifier(Ty, CGM, TheCU);
  llvm::DICompositeType *RetTy = DBuilder.createReplaceableCompositeType(
      getTagForRecord(RD), RDName, Ctx, DefUnit, Line, 0, Size, Align,
      llvm::DINode::FlagFwdDecl, Identifier);
  if (CGM.getCodeGenOpts().DebugFwdTemplateParams)
    if (auto *TSpecial = dyn_cast<ClassTemplateSpecializationDecl>(RD))
      DBuilder.replaceArrays(RetTy, llvm::DINodeArray(),
                             CollectCXXTemplateParams(TSpecial, DefUnit));
  ReplaceMap.emplace_back(
      std::piecewise_construct, std::make_tuple(Ty),
      std::make_tuple(static_cast<llvm::Metadata *>(RetTy)));
  return RetTy;
}

llvm::DIType *CGDebugInfo::CreatePointerLikeType(llvm::dwarf::Tag Tag,
                                                 const Type *Ty,
                                                 QualType PointeeTy,
                                                 llvm::DIFile *Unit) {
  // Bit size, align and offset of the type.
  // Size is always the size of a pointer. We can't use getTypeSize here
  // because that does not return the correct value for references.
  unsigned AddressSpace = CGM.getContext().getTargetAddressSpace(PointeeTy);
  uint64_t Size = CGM.getTarget().getPointerWidth(AddressSpace);
  auto Align = getTypeAlignIfRequired(Ty, CGM.getContext());
  Optional<unsigned> DWARFAddressSpace =
      CGM.getTarget().getDWARFAddressSpace(AddressSpace);

  if (Tag == llvm::dwarf::DW_TAG_reference_type ||
      Tag == llvm::dwarf::DW_TAG_rvalue_reference_type)
    return DBuilder.createReferenceType(Tag, getOrCreateType(PointeeTy, Unit),
                                        Size, Align, DWARFAddressSpace);
  else
    return DBuilder.createPointerType(getOrCreateType(PointeeTy, Unit), Size,
                                      Align, DWARFAddressSpace);
}

llvm::DIType *CGDebugInfo::getOrCreateStructPtrType(StringRef Name,
                                                    llvm::DIType *&Cache) {
  if (Cache)
    return Cache;
  Cache = DBuilder.createForwardDecl(llvm::dwarf::DW_TAG_structure_type, Name,
                                     TheCU, getOrCreateMainFile(), 0);
  unsigned Size = CGM.getContext().getTypeSize(CGM.getContext().VoidPtrTy);
  Cache = DBuilder.createPointerType(Cache, Size);
  return Cache;
}

uint64_t CGDebugInfo::collectDefaultElementTypesForBlockPointer(
    const BlockPointerType *Ty, llvm::DIFile *Unit, llvm::DIDerivedType *DescTy,
    unsigned LineNo, SmallVectorImpl<llvm::Metadata *> &EltTys) {
  QualType FType;

  // Advanced by calls to CreateMemberType in increments of FType, then
  // returned as the overall size of the default elements.
  uint64_t FieldOffset = 0;

  // Blocks in OpenCL have unique constraints which make the standard fields
  // redundant while requiring size and align fields for enqueue_kernel. See
  // initializeForBlockHeader in CGBlocks.cpp
  if (CGM.getLangOpts().OpenCL) {
    FType = CGM.getContext().IntTy;
    EltTys.push_back(CreateMemberType(Unit, FType, "__size", &FieldOffset));
    EltTys.push_back(CreateMemberType(Unit, FType, "__align", &FieldOffset));
  } else {
    FType = CGM.getContext().getPointerType(CGM.getContext().VoidTy);
    EltTys.push_back(CreateMemberType(Unit, FType, "__isa", &FieldOffset));
    FType = CGM.getContext().IntTy;
    EltTys.push_back(CreateMemberType(Unit, FType, "__flags", &FieldOffset));
    EltTys.push_back(CreateMemberType(Unit, FType, "__reserved", &FieldOffset));
    FType = CGM.getContext().getPointerType(Ty->getPointeeType());
    EltTys.push_back(CreateMemberType(Unit, FType, "__FuncPtr", &FieldOffset));
    FType = CGM.getContext().getPointerType(CGM.getContext().VoidTy);
    uint64_t FieldSize = CGM.getContext().getTypeSize(Ty);
    uint32_t FieldAlign = CGM.getContext().getTypeAlign(Ty);
    EltTys.push_back(DBuilder.createMemberType(
        Unit, "__descriptor", nullptr, LineNo, FieldSize, FieldAlign,
        FieldOffset, llvm::DINode::FlagZero, DescTy));
    FieldOffset += FieldSize;
  }

  return FieldOffset;
}

llvm::DIType *CGDebugInfo::CreateType(const BlockPointerType *Ty,
                                      llvm::DIFile *Unit) {
  SmallVector<llvm::Metadata *, 8> EltTys;
  QualType FType;
  uint64_t FieldOffset;
  llvm::DINodeArray Elements;

  FieldOffset = 0;
  FType = CGM.getContext().UnsignedLongTy;
  EltTys.push_back(CreateMemberType(Unit, FType, "reserved", &FieldOffset));
  EltTys.push_back(CreateMemberType(Unit, FType, "Size", &FieldOffset));

  Elements = DBuilder.getOrCreateArray(EltTys);
  EltTys.clear();

  llvm::DINode::DIFlags Flags = llvm::DINode::FlagAppleBlock;

  auto *EltTy =
      DBuilder.createStructType(Unit, "__block_descriptor", nullptr, 0,
                                FieldOffset, 0, Flags, nullptr, Elements);

  // Bit size, align and offset of the type.
  uint64_t Size = CGM.getContext().getTypeSize(Ty);

  auto *DescTy = DBuilder.createPointerType(EltTy, Size);

  FieldOffset = collectDefaultElementTypesForBlockPointer(Ty, Unit, DescTy,
                                                          0, EltTys);

  Elements = DBuilder.getOrCreateArray(EltTys);

  // The __block_literal_generic structs are marked with a special
  // DW_AT_APPLE_BLOCK attribute and are an implementation detail only
  // the debugger needs to know about. To allow type uniquing, emit
  // them without a name or a location.
  EltTy = DBuilder.createStructType(Unit, "", nullptr, 0, FieldOffset, 0,
                                    Flags, nullptr, Elements);

  return DBuilder.createPointerType(EltTy, Size);
}

llvm::DIType *CGDebugInfo::CreateType(const TemplateSpecializationType *Ty,
                                      llvm::DIFile *Unit) {
  assert(Ty->isTypeAlias());
  llvm::DIType *Src = getOrCreateType(Ty->getAliasedType(), Unit);

  SmallString<128> NS;
  llvm::raw_svector_ostream OS(NS);
  Ty->getTemplateName().print(OS, getPrintingPolicy(), /*qualified*/ false);
  printTemplateArgumentList(OS, Ty->template_arguments(), getPrintingPolicy());

  auto *AliasDecl =
      cast<TypeAliasTemplateDecl>(Ty->getTemplateName().getAsTemplateDecl())
          ->getTemplatedDecl();

  SourceLocation Loc = AliasDecl->getLocation();
  return DBuilder.createTypedef(Src, OS.str(), getOrCreateFile(Loc),
                                getLineNumber(Loc),
                                getDeclContextDescriptor(AliasDecl));
}

llvm::DIType *CGDebugInfo::CreateType(const TypedefType *Ty,
                                      llvm::DIFile *Unit) {
  // We don't set size information, but do specify where the typedef was
  // declared.
  SourceLocation Loc = Ty->getDecl()->getLocation();

  // Typedefs are derived from some other type.
  return DBuilder.createTypedef(
      getOrCreateType(Ty->getDecl()->getUnderlyingType(), Unit),
      Ty->getDecl()->getName(), getOrCreateFile(Loc), getLineNumber(Loc),
      getDeclContextDescriptor(Ty->getDecl()));
}

static unsigned getDwarfCC(CallingConv CC) {
  switch (CC) {
  case CC_C:
    // Avoid emitting DW_AT_calling_convention if the C convention was used.
    return 0;

  case CC_X86StdCall:
    return llvm::dwarf::DW_CC_BORLAND_stdcall;
  case CC_X86FastCall:
    return llvm::dwarf::DW_CC_BORLAND_msfastcall;
  case CC_X86ThisCall:
    return llvm::dwarf::DW_CC_BORLAND_thiscall;
  case CC_X86VectorCall:
    return llvm::dwarf::DW_CC_LLVM_vectorcall;
  case CC_X86Pascal:
    return llvm::dwarf::DW_CC_BORLAND_pascal;
  case CC_Win64:
    return llvm::dwarf::DW_CC_LLVM_Win64;
  case CC_X86_64SysV:
    return llvm::dwarf::DW_CC_LLVM_X86_64SysV;
  case CC_AAPCS:
    return llvm::dwarf::DW_CC_LLVM_AAPCS;
  case CC_AAPCS_VFP:
    return llvm::dwarf::DW_CC_LLVM_AAPCS_VFP;
  case CC_IntelOclBicc:
    return llvm::dwarf::DW_CC_LLVM_IntelOclBicc;
  case CC_SpirFunction:
    return llvm::dwarf::DW_CC_LLVM_SpirFunction;
  case CC_OpenCLKernel:
    return llvm::dwarf::DW_CC_LLVM_OpenCLKernel;
  case CC_Swift:
    return llvm::dwarf::DW_CC_LLVM_Swift;
  case CC_PreserveMost:
    return llvm::dwarf::DW_CC_LLVM_PreserveMost;
  case CC_PreserveAll:
    return llvm::dwarf::DW_CC_LLVM_PreserveAll;
  case CC_X86RegCall:
    return llvm::dwarf::DW_CC_LLVM_X86RegCall;
  }
  return 0;
}

llvm::DIType *CGDebugInfo::CreateType(const FunctionType *Ty,
                                      llvm::DIFile *Unit) {
  SmallVector<llvm::Metadata *, 16> EltTys;

  // Add the result type at least.
  EltTys.push_back(getOrCreateType(Ty->getReturnType(), Unit));

  // Set up remainder of arguments if there is a prototype.
  // otherwise emit it as a variadic function.
  if (isa<FunctionNoProtoType>(Ty))
    EltTys.push_back(DBuilder.createUnspecifiedParameter());
  else if (const auto *FPT = dyn_cast<FunctionProtoType>(Ty)) {
    for (const QualType &ParamType : FPT->param_types())
      EltTys.push_back(getOrCreateType(ParamType, Unit));
    if (FPT->isVariadic())
      EltTys.push_back(DBuilder.createUnspecifiedParameter());
  }

  llvm::DITypeRefArray EltTypeArray = DBuilder.getOrCreateTypeArray(EltTys);
  return DBuilder.createSubroutineType(EltTypeArray, llvm::DINode::FlagZero,
                                       getDwarfCC(Ty->getCallConv()));
}

/// Convert an AccessSpecifier into the corresponding DINode flag.
/// As an optimization, return 0 if the access specifier equals the
/// default for the containing type.
static llvm::DINode::DIFlags getAccessFlag(AccessSpecifier Access,
                                           const RecordDecl *RD) {
  AccessSpecifier Default = clang::AS_none;
  if (RD && RD->isClass())
    Default = clang::AS_private;
  else if (RD && (RD->isStruct() || RD->isUnion()))
    Default = clang::AS_public;

  if (Access == Default)
    return llvm::DINode::FlagZero;

  switch (Access) {
  case clang::AS_private:
    return llvm::DINode::FlagPrivate;
  case clang::AS_protected:
    return llvm::DINode::FlagProtected;
  case clang::AS_public:
    return llvm::DINode::FlagPublic;
  case clang::AS_none:
    return llvm::DINode::FlagZero;
  }
  llvm_unreachable("unexpected access enumerator");
}

llvm::DIType *CGDebugInfo::createBitFieldType(const FieldDecl *BitFieldDecl,
                                              llvm::DIScope *RecordTy,
                                              const RecordDecl *RD) {
  StringRef Name = BitFieldDecl->getName();
  QualType Ty = BitFieldDecl->getType();
  SourceLocation Loc = BitFieldDecl->getLocation();
  llvm::DIFile *VUnit = getOrCreateFile(Loc);
  llvm::DIType *DebugType = getOrCreateType(Ty, VUnit);

  // Get the location for the field.
  llvm::DIFile *File = getOrCreateFile(Loc);
  unsigned Line = getLineNumber(Loc);

  const CGBitFieldInfo &BitFieldInfo =
      CGM.getTypes().getCGRecordLayout(RD).getBitFieldInfo(BitFieldDecl);
  uint64_t SizeInBits = BitFieldInfo.Size;
  assert(SizeInBits > 0 && "found named 0-width bitfield");
  uint64_t StorageOffsetInBits =
      CGM.getContext().toBits(BitFieldInfo.StorageOffset);
  uint64_t Offset = BitFieldInfo.Offset;
  // The bit offsets for big endian machines are reversed for big
  // endian target, compensate for that as the DIDerivedType requires
  // un-reversed offsets.
  if (CGM.getDataLayout().isBigEndian())
    Offset = BitFieldInfo.StorageSize - BitFieldInfo.Size - Offset;
  uint64_t OffsetInBits = StorageOffsetInBits + Offset;
  llvm::DINode::DIFlags Flags = getAccessFlag(BitFieldDecl->getAccess(), RD);
  return DBuilder.createBitFieldMemberType(
      RecordTy, Name, File, Line, SizeInBits, OffsetInBits, StorageOffsetInBits,
      Flags, DebugType);
}

llvm::DIType *
CGDebugInfo::createFieldType(StringRef name, QualType type, SourceLocation loc,
                             AccessSpecifier AS, uint64_t offsetInBits,
                             uint32_t AlignInBits, llvm::DIFile *tunit,
                             llvm::DIScope *scope, const RecordDecl *RD) {
  llvm::DIType *debugType = getOrCreateType(type, tunit);

  // Get the location for the field.
  llvm::DIFile *file = getOrCreateFile(loc);
  unsigned line = getLineNumber(loc);

  uint64_t SizeInBits = 0;
  auto Align = AlignInBits;
  if (!type->isIncompleteArrayType()) {
    TypeInfo TI = CGM.getContext().getTypeInfo(type);
    SizeInBits = TI.Width;
    if (!Align)
      Align = getTypeAlignIfRequired(type, CGM.getContext());
  }

  llvm::DINode::DIFlags flags = getAccessFlag(AS, RD);
  return DBuilder.createMemberType(scope, name, file, line, SizeInBits, Align,
                                   offsetInBits, flags, debugType);
}

void CGDebugInfo::CollectRecordLambdaFields(
    const CXXRecordDecl *CXXDecl, SmallVectorImpl<llvm::Metadata *> &elements,
    llvm::DIType *RecordTy) {
  // For C++11 Lambdas a Field will be the same as a Capture, but the Capture
  // has the name and the location of the variable so we should iterate over
  // both concurrently.
  const ASTRecordLayout &layout = CGM.getContext().getASTRecordLayout(CXXDecl);
  RecordDecl::field_iterator Field = CXXDecl->field_begin();
  unsigned fieldno = 0;
  for (CXXRecordDecl::capture_const_iterator I = CXXDecl->captures_begin(),
                                             E = CXXDecl->captures_end();
       I != E; ++I, ++Field, ++fieldno) {
    const LambdaCapture &C = *I;
    if (C.capturesVariable()) {
      SourceLocation Loc = C.getLocation();
      assert(!Field->isBitField() && "lambdas don't have bitfield members!");
      VarDecl *V = C.getCapturedVar();
      StringRef VName = V->getName();
      llvm::DIFile *VUnit = getOrCreateFile(Loc);
      auto Align = getDeclAlignIfRequired(V, CGM.getContext());
      llvm::DIType *FieldType = createFieldType(
          VName, Field->getType(), Loc, Field->getAccess(),
          layout.getFieldOffset(fieldno), Align, VUnit, RecordTy, CXXDecl);
      elements.push_back(FieldType);
    } else if (C.capturesThis()) {
      // TODO: Need to handle 'this' in some way by probably renaming the
      // this of the lambda class and having a field member of 'this' or
      // by using AT_object_pointer for the function and having that be
      // used as 'this' for semantic references.
      FieldDecl *f = *Field;
      llvm::DIFile *VUnit = getOrCreateFile(f->getLocation());
      QualType type = f->getType();
      llvm::DIType *fieldType = createFieldType(
          "this", type, f->getLocation(), f->getAccess(),
          layout.getFieldOffset(fieldno), VUnit, RecordTy, CXXDecl);

      elements.push_back(fieldType);
    }
  }
}

llvm::DIDerivedType *
CGDebugInfo::CreateRecordStaticField(const VarDecl *Var, llvm::DIType *RecordTy,
                                     const RecordDecl *RD) {
  // Create the descriptor for the static variable, with or without
  // constant initializers.
  Var = Var->getCanonicalDecl();
  llvm::DIFile *VUnit = getOrCreateFile(Var->getLocation());
  llvm::DIType *VTy = getOrCreateType(Var->getType(), VUnit);

  unsigned LineNumber = getLineNumber(Var->getLocation());
  StringRef VName = Var->getName();
  llvm::Constant *C = nullptr;
  if (Var->getInit()) {
    const APValue *Value = Var->evaluateValue();
    if (Value) {
      if (Value->isInt())
        C = llvm::ConstantInt::get(CGM.getLLVMContext(), Value->getInt());
      if (Value->isFloat())
        C = llvm::ConstantFP::get(CGM.getLLVMContext(), Value->getFloat());
    }
  }

  llvm::DINode::DIFlags Flags = getAccessFlag(Var->getAccess(), RD);
  auto Align = getDeclAlignIfRequired(Var, CGM.getContext());
  llvm::DIDerivedType *GV = DBuilder.createStaticMemberType(
      RecordTy, VName, VUnit, LineNumber, VTy, Flags, C, Align);
  StaticDataMemberCache[Var->getCanonicalDecl()].reset(GV);
  return GV;
}

void CGDebugInfo::CollectRecordNormalField(
    const FieldDecl *field, uint64_t OffsetInBits, llvm::DIFile *tunit,
    SmallVectorImpl<llvm::Metadata *> &elements, llvm::DIType *RecordTy,
    const RecordDecl *RD) {
  StringRef name = field->getName();
  QualType type = field->getType();

  // Ignore unnamed fields unless they're anonymous structs/unions.
  if (name.empty() && !type->isRecordType())
    return;

  llvm::DIType *FieldType;
  if (field->isBitField()) {
    FieldType = createBitFieldType(field, RecordTy, RD);
  } else {
    auto Align = getDeclAlignIfRequired(field, CGM.getContext());
    FieldType =
        createFieldType(name, type, field->getLocation(), field->getAccess(),
                        OffsetInBits, Align, tunit, RecordTy, RD);
  }

  elements.push_back(FieldType);
}

void CGDebugInfo::CollectRecordNestedType(
    const TypeDecl *TD, SmallVectorImpl<llvm::Metadata *> &elements) {
  QualType Ty = CGM.getContext().getTypeDeclType(TD);
  // Injected class names are not considered nested records.
  if (isa<InjectedClassNameType>(Ty))
    return;
  SourceLocation Loc = TD->getLocation();
  llvm::DIType *nestedType = getOrCreateType(Ty, getOrCreateFile(Loc));
  elements.push_back(nestedType);
}

void CGDebugInfo::CollectRecordFields(
    const RecordDecl *record, llvm::DIFile *tunit,
    SmallVectorImpl<llvm::Metadata *> &elements,
    llvm::DICompositeType *RecordTy) {
  const auto *CXXDecl = dyn_cast<CXXRecordDecl>(record);

  if (CXXDecl && CXXDecl->isLambda())
    CollectRecordLambdaFields(CXXDecl, elements, RecordTy);
  else {
    const ASTRecordLayout &layout = CGM.getContext().getASTRecordLayout(record);

    // Field number for non-static fields.
    unsigned fieldNo = 0;

    // Static and non-static members should appear in the same order as
    // the corresponding declarations in the source program.
    for (const auto *I : record->decls())
      if (const auto *V = dyn_cast<VarDecl>(I)) {
        if (V->hasAttr<NoDebugAttr>())
          continue;

        // Skip variable template specializations when emitting CodeView. MSVC
        // doesn't emit them.
        if (CGM.getCodeGenOpts().EmitCodeView &&
            isa<VarTemplateSpecializationDecl>(V))
          continue;

        // Reuse the existing static member declaration if one exists
        auto MI = StaticDataMemberCache.find(V->getCanonicalDecl());
        if (MI != StaticDataMemberCache.end()) {
          assert(MI->second &&
                 "Static data member declaration should still exist");
          elements.push_back(MI->second);
        } else {
          auto Field = CreateRecordStaticField(V, RecordTy, record);
          elements.push_back(Field);
        }
      } else if (const auto *field = dyn_cast<FieldDecl>(I)) {
        CollectRecordNormalField(field, layout.getFieldOffset(fieldNo), tunit,
                                 elements, RecordTy, record);

        // Bump field number for next field.
        ++fieldNo;
      } else if (CGM.getCodeGenOpts().EmitCodeView) {
        // Debug info for nested types is included in the member list only for
        // CodeView.
        if (const auto *nestedType = dyn_cast<TypeDecl>(I))
          if (!nestedType->isImplicit() &&
              nestedType->getDeclContext() == record)
            CollectRecordNestedType(nestedType, elements);
      }
  }
}

llvm::DISubroutineType *
CGDebugInfo::getOrCreateMethodType(const CXXMethodDecl *Method,
                                   llvm::DIFile *Unit) {
  const FunctionProtoType *Func = Method->getType()->getAs<FunctionProtoType>();
  if (Method->isStatic())
    return cast_or_null<llvm::DISubroutineType>(
        getOrCreateType(QualType(Func, 0), Unit));
  return getOrCreateInstanceMethodType(Method->getThisType(CGM.getContext()),
                                       Func, Unit);
}

llvm::DISubroutineType *CGDebugInfo::getOrCreateInstanceMethodType(
    QualType ThisPtr, const FunctionProtoType *Func, llvm::DIFile *Unit) {
  // Add "this" pointer.
  llvm::DITypeRefArray Args(
      cast<llvm::DISubroutineType>(getOrCreateType(QualType(Func, 0), Unit))
          ->getTypeArray());
  assert(Args.size() && "Invalid number of arguments!");

  SmallVector<llvm::Metadata *, 16> Elts;

  // First element is always return type. For 'void' functions it is NULL.
  Elts.push_back(Args[0]);

  // "this" pointer is always first argument.
  const CXXRecordDecl *RD = ThisPtr->getPointeeCXXRecordDecl();
  if (isa<ClassTemplateSpecializationDecl>(RD)) {
    // Create pointer type directly in this case.
    const PointerType *ThisPtrTy = cast<PointerType>(ThisPtr);
    QualType PointeeTy = ThisPtrTy->getPointeeType();
    unsigned AS = CGM.getContext().getTargetAddressSpace(PointeeTy);
    uint64_t Size = CGM.getTarget().getPointerWidth(AS);
    auto Align = getTypeAlignIfRequired(ThisPtrTy, CGM.getContext());
    llvm::DIType *PointeeType = getOrCreateType(PointeeTy, Unit);
    llvm::DIType *ThisPtrType =
        DBuilder.createPointerType(PointeeType, Size, Align);
    TypeCache[ThisPtr.getAsOpaquePtr()].reset(ThisPtrType);
    // TODO: This and the artificial type below are misleading, the
    // types aren't artificial the argument is, but the current
    // metadata doesn't represent that.
    ThisPtrType = DBuilder.createObjectPointerType(ThisPtrType);
    Elts.push_back(ThisPtrType);
  } else {
    llvm::DIType *ThisPtrType = getOrCreateType(ThisPtr, Unit);
    TypeCache[ThisPtr.getAsOpaquePtr()].reset(ThisPtrType);
    ThisPtrType = DBuilder.createObjectPointerType(ThisPtrType);
    Elts.push_back(ThisPtrType);
  }

  // Copy rest of the arguments.
  for (unsigned i = 1, e = Args.size(); i != e; ++i)
    Elts.push_back(Args[i]);

  llvm::DITypeRefArray EltTypeArray = DBuilder.getOrCreateTypeArray(Elts);

  llvm::DINode::DIFlags Flags = llvm::DINode::FlagZero;
  if (Func->getExtProtoInfo().RefQualifier == RQ_LValue)
    Flags |= llvm::DINode::FlagLValueReference;
  if (Func->getExtProtoInfo().RefQualifier == RQ_RValue)
    Flags |= llvm::DINode::FlagRValueReference;

  return DBuilder.createSubroutineType(EltTypeArray, Flags,
                                       getDwarfCC(Func->getCallConv()));
}

/// isFunctionLocalClass - Return true if CXXRecordDecl is defined
/// inside a function.
static bool isFunctionLocalClass(const CXXRecordDecl *RD) {
  if (const auto *NRD = dyn_cast<CXXRecordDecl>(RD->getDeclContext()))
    return isFunctionLocalClass(NRD);
  if (isa<FunctionDecl>(RD->getDeclContext()))
    return true;
  return false;
}

llvm::DISubprogram *CGDebugInfo::CreateCXXMemberFunction(
    const CXXMethodDecl *Method, llvm::DIFile *Unit, llvm::DIType *RecordTy) {
  bool IsCtorOrDtor =
      isa<CXXConstructorDecl>(Method) || isa<CXXDestructorDecl>(Method);

  StringRef MethodName = getFunctionName(Method);
  llvm::DISubroutineType *MethodTy = getOrCreateMethodType(Method, Unit);

  // Since a single ctor/dtor corresponds to multiple functions, it doesn't
  // make sense to give a single ctor/dtor a linkage name.
  StringRef MethodLinkageName;
  // FIXME: 'isFunctionLocalClass' seems like an arbitrary/unintentional
  // property to use here. It may've been intended to model "is non-external
  // type" but misses cases of non-function-local but non-external classes such
  // as those in anonymous namespaces as well as the reverse - external types
  // that are function local, such as those in (non-local) inline functions.
  if (!IsCtorOrDtor && !isFunctionLocalClass(Method->getParent()))
    MethodLinkageName = CGM.getMangledName(Method);

  // Get the location for the method.
  llvm::DIFile *MethodDefUnit = nullptr;
  unsigned MethodLine = 0;
  if (!Method->isImplicit()) {
    MethodDefUnit = getOrCreateFile(Method->getLocation());
    MethodLine = getLineNumber(Method->getLocation());
  }

  // Collect virtual method info.
  llvm::DIType *ContainingType = nullptr;
  unsigned Virtuality = 0;
  unsigned VIndex = 0;
  llvm::DINode::DIFlags Flags = llvm::DINode::FlagZero;
  int ThisAdjustment = 0;

  if (Method->isVirtual()) {
    if (Method->isPure())
      Virtuality = llvm::dwarf::DW_VIRTUALITY_pure_virtual;
    else
      Virtuality = llvm::dwarf::DW_VIRTUALITY_virtual;

    if (CGM.getTarget().getCXXABI().isItaniumFamily()) {
      // It doesn't make sense to give a virtual destructor a vtable index,
      // since a single destructor has two entries in the vtable.
      if (!isa<CXXDestructorDecl>(Method))
        VIndex = CGM.getItaniumVTableContext().getMethodVTableIndex(Method);
    } else {
      // Emit MS ABI vftable information.  There is only one entry for the
      // deleting dtor.
      const auto *DD = dyn_cast<CXXDestructorDecl>(Method);
      GlobalDecl GD = DD ? GlobalDecl(DD, Dtor_Deleting) : GlobalDecl(Method);
      MethodVFTableLocation ML =
          CGM.getMicrosoftVTableContext().getMethodVFTableLocation(GD);
      VIndex = ML.Index;

      // CodeView only records the vftable offset in the class that introduces
      // the virtual method. This is possible because, unlike Itanium, the MS
      // C++ ABI does not include all virtual methods from non-primary bases in
      // the vtable for the most derived class. For example, if C inherits from
      // A and B, C's primary vftable will not include B's virtual methods.
      if (Method->size_overridden_methods() == 0)
        Flags |= llvm::DINode::FlagIntroducedVirtual;

      // The 'this' adjustment accounts for both the virtual and non-virtual
      // portions of the adjustment. Presumably the debugger only uses it when
      // it knows the dynamic type of an object.
      ThisAdjustment = CGM.getCXXABI()
                           .getVirtualFunctionPrologueThisAdjustment(GD)
                           .getQuantity();
    }
    ContainingType = RecordTy;
  }

  if (Method->isStatic())
    Flags |= llvm::DINode::FlagStaticMember;
  if (Method->isImplicit())
    Flags |= llvm::DINode::FlagArtificial;
  Flags |= getAccessFlag(Method->getAccess(), Method->getParent());
  if (const auto *CXXC = dyn_cast<CXXConstructorDecl>(Method)) {
    if (CXXC->isExplicit())
      Flags |= llvm::DINode::FlagExplicit;
  } else if (const auto *CXXC = dyn_cast<CXXConversionDecl>(Method)) {
    if (CXXC->isExplicit())
      Flags |= llvm::DINode::FlagExplicit;
  }
  if (Method->hasPrototype())
    Flags |= llvm::DINode::FlagPrototyped;
  if (Method->getRefQualifier() == RQ_LValue)
    Flags |= llvm::DINode::FlagLValueReference;
  if (Method->getRefQualifier() == RQ_RValue)
    Flags |= llvm::DINode::FlagRValueReference;
#if INTEL_CUSTOMIZATION
  // Fix for CQ#372369: Mark static method in DISubprogram flags entry.
  if (CGM.getLangOpts().IntelCompat && Method->isStatic())
    Flags |= llvm::DINode::FlagStaticMember;
#endif // INTEL_CUSTOMIZATION

  llvm::DINodeArray TParamsArray = CollectFunctionTemplateParams(Method, Unit);
  llvm::DISubprogram *SP = DBuilder.createMethod(
      RecordTy, MethodName, MethodLinkageName, MethodDefUnit, MethodLine,
      MethodTy, /*isLocalToUnit=*/false, /*isDefinition=*/false, Virtuality,
      VIndex, ThisAdjustment, ContainingType, Flags, CGM.getLangOpts().Optimize,
      TParamsArray.get());

  SPCache[Method->getCanonicalDecl()].reset(SP);

  return SP;
}

void CGDebugInfo::CollectCXXMemberFunctions(
    const CXXRecordDecl *RD, llvm::DIFile *Unit,
    SmallVectorImpl<llvm::Metadata *> &EltTys, llvm::DIType *RecordTy) {

  // Since we want more than just the individual member decls if we
  // have templated functions iterate over every declaration to gather
  // the functions.
  for (const auto *I : RD->decls()) {
    const auto *Method = dyn_cast<CXXMethodDecl>(I);
    // If the member is implicit, don't add it to the member list. This avoids
    // the member being added to type units by LLVM, while still allowing it
    // to be emitted into the type declaration/reference inside the compile
    // unit.
    // Ditto 'nodebug' methods, for consistency with CodeGenFunction.cpp.
    // FIXME: Handle Using(Shadow?)Decls here to create
    // DW_TAG_imported_declarations inside the class for base decls brought into
    // derived classes. GDB doesn't seem to notice/leverage these when I tried
    // it, so I'm not rushing to fix this. (GCC seems to produce them, if
    // referenced)
    if (!Method || Method->isImplicit() || Method->hasAttr<NoDebugAttr>())
      continue;

    if (Method->getType()->getAs<FunctionProtoType>()->getContainedAutoType())
      continue;

    // Reuse the existing member function declaration if it exists.
    // It may be associated with the declaration of the type & should be
    // reused as we're building the definition.
    //
    // This situation can arise in the vtable-based debug info reduction where
    // implicit members are emitted in a non-vtable TU.
    auto MI = SPCache.find(Method->getCanonicalDecl());
    EltTys.push_back(MI == SPCache.end()
                         ? CreateCXXMemberFunction(Method, Unit, RecordTy)
                         : static_cast<llvm::Metadata *>(MI->second));
  }
}

void CGDebugInfo::CollectCXXBases(const CXXRecordDecl *RD, llvm::DIFile *Unit,
                                  SmallVectorImpl<llvm::Metadata *> &EltTys,
                                  llvm::DIType *RecordTy) {
  llvm::DenseSet<CanonicalDeclPtr<const CXXRecordDecl>> SeenTypes;
  CollectCXXBasesAux(RD, Unit, EltTys, RecordTy, RD->bases(), SeenTypes,
                     llvm::DINode::FlagZero);

  // If we are generating CodeView debug info, we also need to emit records for
  // indirect virtual base classes.
  if (CGM.getCodeGenOpts().EmitCodeView) {
    CollectCXXBasesAux(RD, Unit, EltTys, RecordTy, RD->vbases(), SeenTypes,
                       llvm::DINode::FlagIndirectVirtualBase);
  }
}

void CGDebugInfo::CollectCXXBasesAux(
    const CXXRecordDecl *RD, llvm::DIFile *Unit,
    SmallVectorImpl<llvm::Metadata *> &EltTys, llvm::DIType *RecordTy,
    const CXXRecordDecl::base_class_const_range &Bases,
    llvm::DenseSet<CanonicalDeclPtr<const CXXRecordDecl>> &SeenTypes,
    llvm::DINode::DIFlags StartingFlags) {
  const ASTRecordLayout &RL = CGM.getContext().getASTRecordLayout(RD);
  for (const auto &BI : Bases) {
    const auto *Base =
        cast<CXXRecordDecl>(BI.getType()->getAs<RecordType>()->getDecl());
    if (!SeenTypes.insert(Base).second)
      continue;
    auto *BaseTy = getOrCreateType(BI.getType(), Unit);
    llvm::DINode::DIFlags BFlags = StartingFlags;
    uint64_t BaseOffset;
    uint32_t VBPtrOffset = 0;

    if (BI.isVirtual()) {
      if (CGM.getTarget().getCXXABI().isItaniumFamily()) {
        // virtual base offset offset is -ve. The code generator emits dwarf
        // expression where it expects +ve number.
        BaseOffset = 0 - CGM.getItaniumVTableContext()
                             .getVirtualBaseOffsetOffset(RD, Base)
                             .getQuantity();
      } else {
        // In the MS ABI, store the vbtable offset, which is analogous to the
        // vbase offset offset in Itanium.
        BaseOffset =
            4 * CGM.getMicrosoftVTableContext().getVBTableIndex(RD, Base);
        VBPtrOffset = CGM.getContext()
                          .getASTRecordLayout(RD)
                          .getVBPtrOffset()
                          .getQuantity();
      }
      BFlags |= llvm::DINode::FlagVirtual;
    } else
      BaseOffset = CGM.getContext().toBits(RL.getBaseClassOffset(Base));
    // FIXME: Inconsistent units for BaseOffset. It is in bytes when
    // BI->isVirtual() and bits when not.

    BFlags |= getAccessFlag(BI.getAccessSpecifier(), RD);
    llvm::DIType *DTy = DBuilder.createInheritance(RecordTy, BaseTy, BaseOffset,
                                                   VBPtrOffset, BFlags);
    EltTys.push_back(DTy);
  }
}

llvm::DINodeArray
CGDebugInfo::CollectTemplateParams(const TemplateParameterList *TPList,
                                   ArrayRef<TemplateArgument> TAList,
                                   llvm::DIFile *Unit) {
  SmallVector<llvm::Metadata *, 16> TemplateParams;
  for (unsigned i = 0, e = TAList.size(); i != e; ++i) {
    const TemplateArgument &TA = TAList[i];
    StringRef Name;
    if (TPList)
      Name = TPList->getParam(i)->getName();
    switch (TA.getKind()) {
    case TemplateArgument::Type: {
      llvm::DIType *TTy = getOrCreateType(TA.getAsType(), Unit);
      TemplateParams.push_back(
          DBuilder.createTemplateTypeParameter(TheCU, Name, TTy));
    } break;
    case TemplateArgument::Integral: {
      llvm::DIType *TTy = getOrCreateType(TA.getIntegralType(), Unit);
      TemplateParams.push_back(DBuilder.createTemplateValueParameter(
          TheCU, Name, TTy,
          llvm::ConstantInt::get(CGM.getLLVMContext(), TA.getAsIntegral())));
    } break;
    case TemplateArgument::Declaration: {
      const ValueDecl *D = TA.getAsDecl();
      QualType T = TA.getParamTypeForDecl().getDesugaredType(CGM.getContext());
      llvm::DIType *TTy = getOrCreateType(T, Unit);
      llvm::Constant *V = nullptr;
      const CXXMethodDecl *MD;
      // Variable pointer template parameters have a value that is the address
      // of the variable.
      if (const auto *VD = dyn_cast<VarDecl>(D))
        V = CGM.GetAddrOfGlobalVar(VD);
      // Member function pointers have special support for building them, though
      // this is currently unsupported in LLVM CodeGen.
      else if ((MD = dyn_cast<CXXMethodDecl>(D)) && MD->isInstance())
        V = CGM.getCXXABI().EmitMemberFunctionPointer(MD);
      else if (const auto *FD = dyn_cast<FunctionDecl>(D))
        V = CGM.GetAddrOfFunction(FD);
      // Member data pointers have special handling too to compute the fixed
      // offset within the object.
      else if (const auto *MPT = dyn_cast<MemberPointerType>(T.getTypePtr())) {
        // These five lines (& possibly the above member function pointer
        // handling) might be able to be refactored to use similar code in
        // CodeGenModule::getMemberPointerConstant
        uint64_t fieldOffset = CGM.getContext().getFieldOffset(D);
        CharUnits chars =
            CGM.getContext().toCharUnitsFromBits((int64_t)fieldOffset);
        V = CGM.getCXXABI().EmitMemberDataPointer(MPT, chars);
      }
      TemplateParams.push_back(DBuilder.createTemplateValueParameter(
          TheCU, Name, TTy,
          cast_or_null<llvm::Constant>(V->stripPointerCasts())));
    } break;
    case TemplateArgument::NullPtr: {
      QualType T = TA.getNullPtrType();
      llvm::DIType *TTy = getOrCreateType(T, Unit);
      llvm::Constant *V = nullptr;
      // Special case member data pointer null values since they're actually -1
      // instead of zero.
      if (const auto *MPT = dyn_cast<MemberPointerType>(T.getTypePtr()))
        // But treat member function pointers as simple zero integers because
        // it's easier than having a special case in LLVM's CodeGen. If LLVM
        // CodeGen grows handling for values of non-null member function
        // pointers then perhaps we could remove this special case and rely on
        // EmitNullMemberPointer for member function pointers.
        if (MPT->isMemberDataPointer())
          V = CGM.getCXXABI().EmitNullMemberPointer(MPT);
      if (!V)
        V = llvm::ConstantInt::get(CGM.Int8Ty, 0);
      TemplateParams.push_back(
          DBuilder.createTemplateValueParameter(TheCU, Name, TTy, V));
    } break;
    case TemplateArgument::Template:
      TemplateParams.push_back(DBuilder.createTemplateTemplateParameter(
          TheCU, Name, nullptr,
          TA.getAsTemplate().getAsTemplateDecl()->getQualifiedNameAsString()));
      break;
    case TemplateArgument::Pack:
      TemplateParams.push_back(DBuilder.createTemplateParameterPack(
          TheCU, Name, nullptr,
          CollectTemplateParams(nullptr, TA.getPackAsArray(), Unit)));
      break;
    case TemplateArgument::Expression: {
      const Expr *E = TA.getAsExpr();
      QualType T = E->getType();
      if (E->isGLValue())
        T = CGM.getContext().getLValueReferenceType(T);
      llvm::Constant *V = ConstantEmitter(CGM).emitAbstract(E, T);
      assert(V && "Expression in template argument isn't constant");
      llvm::DIType *TTy = getOrCreateType(T, Unit);
      TemplateParams.push_back(DBuilder.createTemplateValueParameter(
          TheCU, Name, TTy, V->stripPointerCasts()));
    } break;
    // And the following should never occur:
    case TemplateArgument::TemplateExpansion:
    case TemplateArgument::Null:
      llvm_unreachable(
          "These argument types shouldn't exist in concrete types");
    }
  }
  return DBuilder.getOrCreateArray(TemplateParams);
}

llvm::DINodeArray
CGDebugInfo::CollectFunctionTemplateParams(const FunctionDecl *FD,
                                           llvm::DIFile *Unit) {
  if (FD->getTemplatedKind() ==
      FunctionDecl::TK_FunctionTemplateSpecialization) {
    const TemplateParameterList *TList = FD->getTemplateSpecializationInfo()
                                             ->getTemplate()
                                             ->getTemplateParameters();
    return CollectTemplateParams(
        TList, FD->getTemplateSpecializationArgs()->asArray(), Unit);
  }
  return llvm::DINodeArray();
}

llvm::DINodeArray CGDebugInfo::CollectCXXTemplateParams(
    const ClassTemplateSpecializationDecl *TSpecial, llvm::DIFile *Unit) {
  // Always get the full list of parameters, not just the ones from
  // the specialization.
  TemplateParameterList *TPList =
      TSpecial->getSpecializedTemplate()->getTemplateParameters();
  const TemplateArgumentList &TAList = TSpecial->getTemplateArgs();
  return CollectTemplateParams(TPList, TAList.asArray(), Unit);
}

llvm::DIType *CGDebugInfo::getOrCreateVTablePtrType(llvm::DIFile *Unit) {
  if (VTablePtrType)
    return VTablePtrType;

  ASTContext &Context = CGM.getContext();

  /* Function type */
  llvm::Metadata *STy = getOrCreateType(Context.IntTy, Unit);
  llvm::DITypeRefArray SElements = DBuilder.getOrCreateTypeArray(STy);
  llvm::DIType *SubTy = DBuilder.createSubroutineType(SElements);
  unsigned Size = Context.getTypeSize(Context.VoidPtrTy);
  unsigned VtblPtrAddressSpace = CGM.getTarget().getVtblPtrAddressSpace();
  Optional<unsigned> DWARFAddressSpace =
      CGM.getTarget().getDWARFAddressSpace(VtblPtrAddressSpace);

  llvm::DIType *vtbl_ptr_type = DBuilder.createPointerType(
      SubTy, Size, 0, DWARFAddressSpace, "__vtbl_ptr_type");
  VTablePtrType = DBuilder.createPointerType(vtbl_ptr_type, Size);
  return VTablePtrType;
}

StringRef CGDebugInfo::getVTableName(const CXXRecordDecl *RD) {
  // Copy the gdb compatible name on the side and use its reference.
  return internString("_vptr$", RD->getNameAsString());
}

void CGDebugInfo::CollectVTableInfo(const CXXRecordDecl *RD, llvm::DIFile *Unit,
                                    SmallVectorImpl<llvm::Metadata *> &EltTys,
                                    llvm::DICompositeType *RecordTy) {
  // If this class is not dynamic then there is not any vtable info to collect.
  if (!RD->isDynamicClass())
    return;

  // Don't emit any vtable shape or vptr info if this class doesn't have an
  // extendable vfptr. This can happen if the class doesn't have virtual
  // methods, or in the MS ABI if those virtual methods only come from virtually
  // inherited bases.
  const ASTRecordLayout &RL = CGM.getContext().getASTRecordLayout(RD);
  if (!RL.hasExtendableVFPtr())
    return;

  // CodeView needs to know how large the vtable of every dynamic class is, so
  // emit a special named pointer type into the element list. The vptr type
  // points to this type as well.
  llvm::DIType *VPtrTy = nullptr;
  bool NeedVTableShape = CGM.getCodeGenOpts().EmitCodeView &&
                         CGM.getTarget().getCXXABI().isMicrosoft();
  if (NeedVTableShape) {
    uint64_t PtrWidth =
        CGM.getContext().getTypeSize(CGM.getContext().VoidPtrTy);
    const VTableLayout &VFTLayout =
        CGM.getMicrosoftVTableContext().getVFTableLayout(RD, CharUnits::Zero());
    unsigned VSlotCount =
        VFTLayout.vtable_components().size() - CGM.getLangOpts().RTTIData;
    unsigned VTableWidth = PtrWidth * VSlotCount;
    unsigned VtblPtrAddressSpace = CGM.getTarget().getVtblPtrAddressSpace();
    Optional<unsigned> DWARFAddressSpace =
        CGM.getTarget().getDWARFAddressSpace(VtblPtrAddressSpace);

    // Create a very wide void* type and insert it directly in the element list.
    llvm::DIType *VTableType = DBuilder.createPointerType(
        nullptr, VTableWidth, 0, DWARFAddressSpace, "__vtbl_ptr_type");
    EltTys.push_back(VTableType);

    // The vptr is a pointer to this special vtable type.
    VPtrTy = DBuilder.createPointerType(VTableType, PtrWidth);
  }

  // If there is a primary base then the artificial vptr member lives there.
  if (RL.getPrimaryBase())
    return;

  if (!VPtrTy)
    VPtrTy = getOrCreateVTablePtrType(Unit);

  unsigned Size = CGM.getContext().getTypeSize(CGM.getContext().VoidPtrTy);
  llvm::DIType *VPtrMember =
      DBuilder.createMemberType(Unit, getVTableName(RD), Unit, 0, Size, 0, 0,
                                llvm::DINode::FlagArtificial, VPtrTy);
  EltTys.push_back(VPtrMember);
}

llvm::DIType *CGDebugInfo::getOrCreateRecordType(QualType RTy,
                                                 SourceLocation Loc) {
  assert(DebugKind >= codegenoptions::LimitedDebugInfo);
  llvm::DIType *T = getOrCreateType(RTy, getOrCreateFile(Loc));
  return T;
}

llvm::DIType *CGDebugInfo::getOrCreateInterfaceType(QualType D,
                                                    SourceLocation Loc) {
  return getOrCreateStandaloneType(D, Loc);
}

llvm::DIType *CGDebugInfo::getOrCreateStandaloneType(QualType D,
                                                     SourceLocation Loc) {
  assert(DebugKind >= codegenoptions::LimitedDebugInfo);
  assert(!D.isNull() && "null type");
  llvm::DIType *T = getOrCreateType(D, getOrCreateFile(Loc));
  assert(T && "could not create debug info for type");

  RetainedTypes.push_back(D.getAsOpaquePtr());
  return T;
}

void CGDebugInfo::completeType(const EnumDecl *ED) {
  if (DebugKind <= codegenoptions::DebugLineTablesOnly)
    return;
  QualType Ty = CGM.getContext().getEnumType(ED);
  void *TyPtr = Ty.getAsOpaquePtr();
  auto I = TypeCache.find(TyPtr);
  if (I == TypeCache.end() || !cast<llvm::DIType>(I->second)->isForwardDecl())
    return;
  llvm::DIType *Res = CreateTypeDefinition(Ty->castAs<EnumType>());
  assert(!Res->isForwardDecl());
  TypeCache[TyPtr].reset(Res);
}

void CGDebugInfo::completeType(const RecordDecl *RD) {
  if (DebugKind > codegenoptions::LimitedDebugInfo ||
      !CGM.getLangOpts().CPlusPlus)
    completeRequiredType(RD);
}

/// Return true if the class or any of its methods are marked dllimport.
static bool isClassOrMethodDLLImport(const CXXRecordDecl *RD) {
  if (RD->hasAttr<DLLImportAttr>())
    return true;
  for (const CXXMethodDecl *MD : RD->methods())
    if (MD->hasAttr<DLLImportAttr>())
      return true;
  return false;
}

/// Does a type definition exist in an imported clang module?
static bool isDefinedInClangModule(const RecordDecl *RD) {
  // Only definitions that where imported from an AST file come from a module.
  if (!RD || !RD->isFromASTFile())
    return false;
  // Anonymous entities cannot be addressed. Treat them as not from module.
  if (!RD->isExternallyVisible() && RD->getName().empty())
    return false;
  if (auto *CXXDecl = dyn_cast<CXXRecordDecl>(RD)) {
    if (!CXXDecl->isCompleteDefinition())
      return false;
    auto TemplateKind = CXXDecl->getTemplateSpecializationKind();
    if (TemplateKind != TSK_Undeclared) {
      // This is a template, check the origin of the first member.
      if (CXXDecl->field_begin() == CXXDecl->field_end())
        return TemplateKind == TSK_ExplicitInstantiationDeclaration;
      if (!CXXDecl->field_begin()->isFromASTFile())
        return false;
    }
  }
  return true;
}

void CGDebugInfo::completeClassData(const RecordDecl *RD) {
  if (auto *CXXRD = dyn_cast<CXXRecordDecl>(RD))
    if (CXXRD->isDynamicClass() &&
        CGM.getVTableLinkage(CXXRD) ==
            llvm::GlobalValue::AvailableExternallyLinkage &&
        !isClassOrMethodDLLImport(CXXRD))
      return;

  if (DebugTypeExtRefs && isDefinedInClangModule(RD->getDefinition()))
    return;

  completeClass(RD);
}

void CGDebugInfo::completeClass(const RecordDecl *RD) {
  if (DebugKind <= codegenoptions::DebugLineTablesOnly)
    return;
  QualType Ty = CGM.getContext().getRecordType(RD);
  void *TyPtr = Ty.getAsOpaquePtr();
  auto I = TypeCache.find(TyPtr);
  if (I != TypeCache.end() && !cast<llvm::DIType>(I->second)->isForwardDecl())
    return;
  llvm::DIType *Res = CreateTypeDefinition(Ty->castAs<RecordType>());
  assert(!Res->isForwardDecl());
  TypeCache[TyPtr].reset(Res);
}

static bool hasExplicitMemberDefinition(CXXRecordDecl::method_iterator I,
                                        CXXRecordDecl::method_iterator End) {
  for (CXXMethodDecl *MD : llvm::make_range(I, End))
    if (FunctionDecl *Tmpl = MD->getInstantiatedFromMemberFunction())
      if (!Tmpl->isImplicit() && Tmpl->isThisDeclarationADefinition() &&
          !MD->getMemberSpecializationInfo()->isExplicitSpecialization())
        return true;
  return false;
}

static bool shouldOmitDefinition(codegenoptions::DebugInfoKind DebugKind,
                                 bool DebugTypeExtRefs, const RecordDecl *RD,
                                 const LangOptions &LangOpts) {
  if (DebugTypeExtRefs && isDefinedInClangModule(RD->getDefinition()))
    return true;

  if (auto *ES = RD->getASTContext().getExternalSource())
    if (ES->hasExternalDefinitions(RD) == ExternalASTSource::EK_Always)
      return true;

  if (DebugKind > codegenoptions::LimitedDebugInfo)
    return false;

  if (!LangOpts.CPlusPlus)
    return false;

  if (!RD->isCompleteDefinitionRequired())
    return true;

  const auto *CXXDecl = dyn_cast<CXXRecordDecl>(RD);

  if (!CXXDecl)
    return false;

  // Only emit complete debug info for a dynamic class when its vtable is
  // emitted.  However, Microsoft debuggers don't resolve type information
  // across DLL boundaries, so skip this optimization if the class or any of its
  // methods are marked dllimport. This isn't a complete solution, since objects
  // without any dllimport methods can be used in one DLL and constructed in
  // another, but it is the current behavior of LimitedDebugInfo.
  if (CXXDecl->hasDefinition() && CXXDecl->isDynamicClass() &&
      !isClassOrMethodDLLImport(CXXDecl))
    return true;

  TemplateSpecializationKind Spec = TSK_Undeclared;
  if (const auto *SD = dyn_cast<ClassTemplateSpecializationDecl>(RD))
    Spec = SD->getSpecializationKind();

  if (Spec == TSK_ExplicitInstantiationDeclaration &&
      hasExplicitMemberDefinition(CXXDecl->method_begin(),
                                  CXXDecl->method_end()))
    return true;

  return false;
}

void CGDebugInfo::completeRequiredType(const RecordDecl *RD) {
  if (shouldOmitDefinition(DebugKind, DebugTypeExtRefs, RD, CGM.getLangOpts()))
    return;

  QualType Ty = CGM.getContext().getRecordType(RD);
  llvm::DIType *T = getTypeOrNull(Ty);
  if (T && T->isForwardDecl())
    completeClassData(RD);
}

llvm::DIType *CGDebugInfo::CreateType(const RecordType *Ty) {
  RecordDecl *RD = Ty->getDecl();
  llvm::DIType *T = cast_or_null<llvm::DIType>(getTypeOrNull(QualType(Ty, 0)));
  if (T || shouldOmitDefinition(DebugKind, DebugTypeExtRefs, RD,
                                CGM.getLangOpts())) {
    if (!T)
      T = getOrCreateRecordFwdDecl(Ty, getDeclContextDescriptor(RD));
    return T;
  }

  return CreateTypeDefinition(Ty);
}

llvm::DIType *CGDebugInfo::CreateTypeDefinition(const RecordType *Ty) {
  RecordDecl *RD = Ty->getDecl();

  // Get overall information about the record type for the debug info.
  llvm::DIFile *DefUnit = getOrCreateFile(RD->getLocation());

  // Records and classes and unions can all be recursive.  To handle them, we
  // first generate a debug descriptor for the struct as a forward declaration.
  // Then (if it is a definition) we go through and get debug info for all of
  // its members.  Finally, we create a descriptor for the complete type (which
  // may refer to the forward decl if the struct is recursive) and replace all
  // uses of the forward declaration with the final definition.
  llvm::DICompositeType *FwdDecl = getOrCreateLimitedType(Ty, DefUnit);

  const RecordDecl *D = RD->getDefinition();
  if (!D || !D->isCompleteDefinition())
    return FwdDecl;

  if (const auto *CXXDecl = dyn_cast<CXXRecordDecl>(RD))
    CollectContainingType(CXXDecl, FwdDecl);

  // Push the struct on region stack.
  LexicalBlockStack.emplace_back(&*FwdDecl);
  RegionMap[Ty->getDecl()].reset(FwdDecl);

  // Convert all the elements.
  SmallVector<llvm::Metadata *, 16> EltTys;
  // what about nested types?

  // Note: The split of CXXDecl information here is intentional, the
  // gdb tests will depend on a certain ordering at printout. The debug
  // information offsets are still correct if we merge them all together
  // though.
  const auto *CXXDecl = dyn_cast<CXXRecordDecl>(RD);
  if (CXXDecl) {
    CollectCXXBases(CXXDecl, DefUnit, EltTys, FwdDecl);
    CollectVTableInfo(CXXDecl, DefUnit, EltTys, FwdDecl);
  }

  // Collect data fields (including static variables and any initializers).
  CollectRecordFields(RD, DefUnit, EltTys, FwdDecl);
  if (CXXDecl)
    CollectCXXMemberFunctions(CXXDecl, DefUnit, EltTys, FwdDecl);

  LexicalBlockStack.pop_back();
  RegionMap.erase(Ty->getDecl());

  llvm::DINodeArray Elements = DBuilder.getOrCreateArray(EltTys);
  DBuilder.replaceArrays(FwdDecl, Elements);

  if (FwdDecl->isTemporary())
    FwdDecl =
        llvm::MDNode::replaceWithPermanent(llvm::TempDICompositeType(FwdDecl));

  RegionMap[Ty->getDecl()].reset(FwdDecl);
  return FwdDecl;
}

llvm::DIType *CGDebugInfo::CreateType(const ObjCObjectType *Ty,
                                      llvm::DIFile *Unit) {
  // Ignore protocols.
  return getOrCreateType(Ty->getBaseType(), Unit);
}

llvm::DIType *CGDebugInfo::CreateType(const ObjCTypeParamType *Ty,
                                      llvm::DIFile *Unit) {
  // Ignore protocols.
  SourceLocation Loc = Ty->getDecl()->getLocation();

  // Use Typedefs to represent ObjCTypeParamType.
  return DBuilder.createTypedef(
      getOrCreateType(Ty->getDecl()->getUnderlyingType(), Unit),
      Ty->getDecl()->getName(), getOrCreateFile(Loc), getLineNumber(Loc),
      getDeclContextDescriptor(Ty->getDecl()));
}

/// \return true if Getter has the default name for the property PD.
static bool hasDefaultGetterName(const ObjCPropertyDecl *PD,
                                 const ObjCMethodDecl *Getter) {
  assert(PD);
  if (!Getter)
    return true;

  assert(Getter->getDeclName().isObjCZeroArgSelector());
  return PD->getName() ==
         Getter->getDeclName().getObjCSelector().getNameForSlot(0);
}

/// \return true if Setter has the default name for the property PD.
static bool hasDefaultSetterName(const ObjCPropertyDecl *PD,
                                 const ObjCMethodDecl *Setter) {
  assert(PD);
  if (!Setter)
    return true;

  assert(Setter->getDeclName().isObjCOneArgSelector());
  return SelectorTable::constructSetterName(PD->getName()) ==
         Setter->getDeclName().getObjCSelector().getNameForSlot(0);
}

llvm::DIType *CGDebugInfo::CreateType(const ObjCInterfaceType *Ty,
                                      llvm::DIFile *Unit) {
  ObjCInterfaceDecl *ID = Ty->getDecl();
  if (!ID)
    return nullptr;

  // Return a forward declaration if this type was imported from a clang module,
  // and this is not the compile unit with the implementation of the type (which
  // may contain hidden ivars).
  if (DebugTypeExtRefs && ID->isFromASTFile() && ID->getDefinition() &&
      !ID->getImplementation())
    return DBuilder.createForwardDecl(llvm::dwarf::DW_TAG_structure_type,
                                      ID->getName(),
                                      getDeclContextDescriptor(ID), Unit, 0);

  // Get overall information about the record type for the debug info.
  llvm::DIFile *DefUnit = getOrCreateFile(ID->getLocation());
  unsigned Line = getLineNumber(ID->getLocation());
  auto RuntimeLang =
      static_cast<llvm::dwarf::SourceLanguage>(TheCU->getSourceLanguage());

  // If this is just a forward declaration return a special forward-declaration
  // debug type since we won't be able to lay out the entire type.
  ObjCInterfaceDecl *Def = ID->getDefinition();
  if (!Def || !Def->getImplementation()) {
    llvm::DIScope *Mod = getParentModuleOrNull(ID);
    llvm::DIType *FwdDecl = DBuilder.createReplaceableCompositeType(
        llvm::dwarf::DW_TAG_structure_type, ID->getName(), Mod ? Mod : TheCU,
        DefUnit, Line, RuntimeLang);
    ObjCInterfaceCache.push_back(ObjCInterfaceCacheEntry(Ty, FwdDecl, Unit));
    return FwdDecl;
  }

  return CreateTypeDefinition(Ty, Unit);
}

llvm::DIModule *
CGDebugInfo::getOrCreateModuleRef(ExternalASTSource::ASTSourceDescriptor Mod,
                                  bool CreateSkeletonCU) {
  // Use the Module pointer as the key into the cache. This is a
  // nullptr if the "Module" is a PCH, which is safe because we don't
  // support chained PCH debug info, so there can only be a single PCH.
  const Module *M = Mod.getModuleOrNull();
  auto ModRef = ModuleCache.find(M);
  if (ModRef != ModuleCache.end())
    return cast<llvm::DIModule>(ModRef->second);

  // Macro definitions that were defined with "-D" on the command line.
  SmallString<128> ConfigMacros;
  {
    llvm::raw_svector_ostream OS(ConfigMacros);
    const auto &PPOpts = CGM.getPreprocessorOpts();
    unsigned I = 0;
    // Translate the macro definitions back into a command line.
    for (auto &M : PPOpts.Macros) {
      if (++I > 1)
        OS << " ";
      const std::string &Macro = M.first;
      bool Undef = M.second;
      OS << "\"-" << (Undef ? 'U' : 'D');
      for (char c : Macro)
        switch (c) {
        case '\\':
          OS << "\\\\";
          break;
        case '"':
          OS << "\\\"";
          break;
        default:
          OS << c;
        }
      OS << '\"';
    }
  }

  bool IsRootModule = M ? !M->Parent : true;
  if (CreateSkeletonCU && IsRootModule) {
    // PCH files don't have a signature field in the control block,
    // but LLVM detects skeleton CUs by looking for a non-zero DWO id.
    // We use the lower 64 bits for debug info.
    uint64_t Signature =
        Mod.getSignature()
            ? (uint64_t)Mod.getSignature()[1] << 32 | Mod.getSignature()[0]
            : ~1ULL;
    llvm::DIBuilder DIB(CGM.getModule());
    DIB.createCompileUnit(TheCU->getSourceLanguage(),
                          // TODO: Support "Source" from external AST providers?
                          DIB.createFile(Mod.getModuleName(), Mod.getPath()),
                          TheCU->getProducer(), true, StringRef(), 0,
                          Mod.getASTFile(), llvm::DICompileUnit::FullDebug,
                          Signature);
    DIB.finalize();
  }
  llvm::DIModule *Parent =
      IsRootModule ? nullptr
                   : getOrCreateModuleRef(
                         ExternalASTSource::ASTSourceDescriptor(*M->Parent),
                         CreateSkeletonCU);
  llvm::DIModule *DIMod =
      DBuilder.createModule(Parent, Mod.getModuleName(), ConfigMacros,
                            Mod.getPath(), CGM.getHeaderSearchOpts().Sysroot);
  ModuleCache[M].reset(DIMod);
  return DIMod;
}

llvm::DIType *CGDebugInfo::CreateTypeDefinition(const ObjCInterfaceType *Ty,
                                                llvm::DIFile *Unit) {
  ObjCInterfaceDecl *ID = Ty->getDecl();
  llvm::DIFile *DefUnit = getOrCreateFile(ID->getLocation());
  unsigned Line = getLineNumber(ID->getLocation());
  unsigned RuntimeLang = TheCU->getSourceLanguage();

  // Bit size, align and offset of the type.
  uint64_t Size = CGM.getContext().getTypeSize(Ty);
  auto Align = getTypeAlignIfRequired(Ty, CGM.getContext());

  llvm::DINode::DIFlags Flags = llvm::DINode::FlagZero;
  if (ID->getImplementation())
    Flags |= llvm::DINode::FlagObjcClassComplete;

  llvm::DIScope *Mod = getParentModuleOrNull(ID);
  llvm::DICompositeType *RealDecl = DBuilder.createStructType(
      Mod ? Mod : Unit, ID->getName(), DefUnit, Line, Size, Align, Flags,
      nullptr, llvm::DINodeArray(), RuntimeLang);

  QualType QTy(Ty, 0);
  TypeCache[QTy.getAsOpaquePtr()].reset(RealDecl);

  // Push the struct on region stack.
  LexicalBlockStack.emplace_back(RealDecl);
  RegionMap[Ty->getDecl()].reset(RealDecl);

  // Convert all the elements.
  SmallVector<llvm::Metadata *, 16> EltTys;

  ObjCInterfaceDecl *SClass = ID->getSuperClass();
  if (SClass) {
    llvm::DIType *SClassTy =
        getOrCreateType(CGM.getContext().getObjCInterfaceType(SClass), Unit);
    if (!SClassTy)
      return nullptr;

    llvm::DIType *InhTag = DBuilder.createInheritance(RealDecl, SClassTy, 0, 0,
                                                      llvm::DINode::FlagZero);
    EltTys.push_back(InhTag);
  }

  // Create entries for all of the properties.
  auto AddProperty = [&](const ObjCPropertyDecl *PD) {
    SourceLocation Loc = PD->getLocation();
    llvm::DIFile *PUnit = getOrCreateFile(Loc);
    unsigned PLine = getLineNumber(Loc);
    ObjCMethodDecl *Getter = PD->getGetterMethodDecl();
    ObjCMethodDecl *Setter = PD->getSetterMethodDecl();
    llvm::MDNode *PropertyNode = DBuilder.createObjCProperty(
        PD->getName(), PUnit, PLine,
        hasDefaultGetterName(PD, Getter) ? ""
                                         : getSelectorName(PD->getGetterName()),
        hasDefaultSetterName(PD, Setter) ? ""
                                         : getSelectorName(PD->getSetterName()),
        PD->getPropertyAttributes(), getOrCreateType(PD->getType(), PUnit));
    EltTys.push_back(PropertyNode);
  };
  {
    llvm::SmallPtrSet<const IdentifierInfo *, 16> PropertySet;
    for (const ObjCCategoryDecl *ClassExt : ID->known_extensions())
      for (auto *PD : ClassExt->properties()) {
        PropertySet.insert(PD->getIdentifier());
        AddProperty(PD);
      }
    for (const auto *PD : ID->properties()) {
      // Don't emit duplicate metadata for properties that were already in a
      // class extension.
      if (!PropertySet.insert(PD->getIdentifier()).second)
        continue;
      AddProperty(PD);
    }
  }

  const ASTRecordLayout &RL = CGM.getContext().getASTObjCInterfaceLayout(ID);
  unsigned FieldNo = 0;
  for (ObjCIvarDecl *Field = ID->all_declared_ivar_begin(); Field;
       Field = Field->getNextIvar(), ++FieldNo) {
    llvm::DIType *FieldTy = getOrCreateType(Field->getType(), Unit);
    if (!FieldTy)
      return nullptr;

    StringRef FieldName = Field->getName();

    // Ignore unnamed fields.
    if (FieldName.empty())
      continue;

    // Get the location for the field.
    llvm::DIFile *FieldDefUnit = getOrCreateFile(Field->getLocation());
    unsigned FieldLine = getLineNumber(Field->getLocation());
    QualType FType = Field->getType();
    uint64_t FieldSize = 0;
    uint32_t FieldAlign = 0;

    if (!FType->isIncompleteArrayType()) {

      // Bit size, align and offset of the type.
      FieldSize = Field->isBitField()
                      ? Field->getBitWidthValue(CGM.getContext())
                      : CGM.getContext().getTypeSize(FType);
      FieldAlign = getTypeAlignIfRequired(FType, CGM.getContext());
    }

    uint64_t FieldOffset;
    if (CGM.getLangOpts().ObjCRuntime.isNonFragile()) {
      // We don't know the runtime offset of an ivar if we're using the
      // non-fragile ABI.  For bitfields, use the bit offset into the first
      // byte of storage of the bitfield.  For other fields, use zero.
      if (Field->isBitField()) {
        FieldOffset =
            CGM.getObjCRuntime().ComputeBitfieldBitOffset(CGM, ID, Field);
        FieldOffset %= CGM.getContext().getCharWidth();
      } else {
        FieldOffset = 0;
      }
    } else {
      FieldOffset = RL.getFieldOffset(FieldNo);
    }

    llvm::DINode::DIFlags Flags = llvm::DINode::FlagZero;
    if (Field->getAccessControl() == ObjCIvarDecl::Protected)
      Flags = llvm::DINode::FlagProtected;
    else if (Field->getAccessControl() == ObjCIvarDecl::Private)
      Flags = llvm::DINode::FlagPrivate;
    else if (Field->getAccessControl() == ObjCIvarDecl::Public)
      Flags = llvm::DINode::FlagPublic;

    llvm::MDNode *PropertyNode = nullptr;
    if (ObjCImplementationDecl *ImpD = ID->getImplementation()) {
      if (ObjCPropertyImplDecl *PImpD =
              ImpD->FindPropertyImplIvarDecl(Field->getIdentifier())) {
        if (ObjCPropertyDecl *PD = PImpD->getPropertyDecl()) {
          SourceLocation Loc = PD->getLocation();
          llvm::DIFile *PUnit = getOrCreateFile(Loc);
          unsigned PLine = getLineNumber(Loc);
          ObjCMethodDecl *Getter = PD->getGetterMethodDecl();
          ObjCMethodDecl *Setter = PD->getSetterMethodDecl();
          PropertyNode = DBuilder.createObjCProperty(
              PD->getName(), PUnit, PLine,
              hasDefaultGetterName(PD, Getter)
                  ? ""
                  : getSelectorName(PD->getGetterName()),
              hasDefaultSetterName(PD, Setter)
                  ? ""
                  : getSelectorName(PD->getSetterName()),
              PD->getPropertyAttributes(),
              getOrCreateType(PD->getType(), PUnit));
        }
      }
    }
    FieldTy = DBuilder.createObjCIVar(FieldName, FieldDefUnit, FieldLine,
                                      FieldSize, FieldAlign, FieldOffset, Flags,
                                      FieldTy, PropertyNode);
    EltTys.push_back(FieldTy);
  }

  llvm::DINodeArray Elements = DBuilder.getOrCreateArray(EltTys);
  DBuilder.replaceArrays(RealDecl, Elements);

  LexicalBlockStack.pop_back();
  return RealDecl;
}

llvm::DIType *CGDebugInfo::CreateType(const VectorType *Ty,
                                      llvm::DIFile *Unit) {
  llvm::DIType *ElementTy = getOrCreateType(Ty->getElementType(), Unit);
  int64_t Count = Ty->getNumElements();

  llvm::Metadata *Subscript;
  QualType QTy(Ty, 0);
  auto SizeExpr = SizeExprCache.find(QTy);
  if (SizeExpr != SizeExprCache.end())
    Subscript = DBuilder.getOrCreateSubrange(0, SizeExpr->getSecond());
  else
    Subscript = DBuilder.getOrCreateSubrange(0, Count ? Count : -1);
  llvm::DINodeArray SubscriptArray = DBuilder.getOrCreateArray(Subscript);

  uint64_t Size = CGM.getContext().getTypeSize(Ty);
  auto Align = getTypeAlignIfRequired(Ty, CGM.getContext());

  return DBuilder.createVectorType(Size, Align, ElementTy, SubscriptArray);
}

llvm::DIType *CGDebugInfo::CreateType(const ArrayType *Ty, llvm::DIFile *Unit) {
  uint64_t Size;
  uint32_t Align;

  // FIXME: make getTypeAlign() aware of VLAs and incomplete array types
  if (const auto *VAT = dyn_cast<VariableArrayType>(Ty)) {
    Size = 0;
    Align = getTypeAlignIfRequired(CGM.getContext().getBaseElementType(VAT),
                                   CGM.getContext());
  } else if (Ty->isIncompleteArrayType()) {
    Size = 0;
    if (Ty->getElementType()->isIncompleteType())
      Align = 0;
    else
      Align = getTypeAlignIfRequired(Ty->getElementType(), CGM.getContext());
  } else if (Ty->isIncompleteType()) {
    Size = 0;
    Align = 0;
  } else {
    // Size and align of the whole array, not the element type.
    Size = CGM.getContext().getTypeSize(Ty);
    Align = getTypeAlignIfRequired(Ty, CGM.getContext());
  }

  // Add the dimensions of the array.  FIXME: This loses CV qualifiers from
  // interior arrays, do we care?  Why aren't nested arrays represented the
  // obvious/recursive way?
  SmallVector<llvm::Metadata *, 8> Subscripts;
  QualType EltTy(Ty, 0);
  while ((Ty = dyn_cast<ArrayType>(EltTy))) {
    // If the number of elements is known, then count is that number. Otherwise,
    // it's -1. This allows us to represent a subrange with an array of 0
    // elements, like this:
    //
    //   struct foo {
    //     int x[0];
    //   };
    int64_t Count = -1; // Count == -1 is an unbounded array.
    if (const auto *CAT = dyn_cast<ConstantArrayType>(Ty))
      Count = CAT->getSize().getZExtValue();
    else if (const auto *VAT = dyn_cast<VariableArrayType>(Ty)) {
      if (Expr *Size = VAT->getSizeExpr()) {
        llvm::APSInt V;
        if (Size->EvaluateAsInt(V, CGM.getContext()))
          Count = V.getExtValue();
      }
    }

    auto SizeNode = SizeExprCache.find(EltTy);
    if (SizeNode != SizeExprCache.end())
      Subscripts.push_back(
          DBuilder.getOrCreateSubrange(0, SizeNode->getSecond()));
    else
      Subscripts.push_back(DBuilder.getOrCreateSubrange(0, Count));
    EltTy = Ty->getElementType();
  }

  llvm::DINodeArray SubscriptArray = DBuilder.getOrCreateArray(Subscripts);

  return DBuilder.createArrayType(Size, Align, getOrCreateType(EltTy, Unit),
                                  SubscriptArray);
}

llvm::DIType *CGDebugInfo::CreateType(const LValueReferenceType *Ty,
                                      llvm::DIFile *Unit) {
  return CreatePointerLikeType(llvm::dwarf::DW_TAG_reference_type, Ty,
                               Ty->getPointeeType(), Unit);
}

llvm::DIType *CGDebugInfo::CreateType(const RValueReferenceType *Ty,
                                      llvm::DIFile *Unit) {
  return CreatePointerLikeType(llvm::dwarf::DW_TAG_rvalue_reference_type, Ty,
                               Ty->getPointeeType(), Unit);
}

llvm::DIType *CGDebugInfo::CreateType(const MemberPointerType *Ty,
                                      llvm::DIFile *U) {
  llvm::DINode::DIFlags Flags = llvm::DINode::FlagZero;
  uint64_t Size = 0;

  if (!Ty->isIncompleteType()) {
    Size = CGM.getContext().getTypeSize(Ty);

    // Set the MS inheritance model. There is no flag for the unspecified model.
    if (CGM.getTarget().getCXXABI().isMicrosoft()) {
      switch (Ty->getMostRecentCXXRecordDecl()->getMSInheritanceModel()) {
      case MSInheritanceAttr::Keyword_single_inheritance:
        Flags |= llvm::DINode::FlagSingleInheritance;
        break;
      case MSInheritanceAttr::Keyword_multiple_inheritance:
        Flags |= llvm::DINode::FlagMultipleInheritance;
        break;
      case MSInheritanceAttr::Keyword_virtual_inheritance:
        Flags |= llvm::DINode::FlagVirtualInheritance;
        break;
      case MSInheritanceAttr::Keyword_unspecified_inheritance:
        break;
      }
    }
  }

  llvm::DIType *ClassType = getOrCreateType(QualType(Ty->getClass(), 0), U);
  if (Ty->isMemberDataPointerType())
    return DBuilder.createMemberPointerType(
        getOrCreateType(Ty->getPointeeType(), U), ClassType, Size, /*Align=*/0,
        Flags);

  const FunctionProtoType *FPT =
      Ty->getPointeeType()->getAs<FunctionProtoType>();
  return DBuilder.createMemberPointerType(
      getOrCreateInstanceMethodType(CGM.getContext().getPointerType(QualType(
                                        Ty->getClass(), FPT->getTypeQuals())),
                                    FPT, U),
      ClassType, Size, /*Align=*/0, Flags);
}

llvm::DIType *CGDebugInfo::CreateType(const AtomicType *Ty, llvm::DIFile *U) {
  auto *FromTy = getOrCreateType(Ty->getValueType(), U);
  return DBuilder.createQualifiedType(llvm::dwarf::DW_TAG_atomic_type, FromTy);
}

llvm::DIType *CGDebugInfo::CreateType(const PipeType *Ty, llvm::DIFile *U) {
  return getOrCreateType(Ty->getElementType(), U);
}

#if INTEL_CUSTOMIZATION
llvm::DIType *CGDebugInfo::CreateType(const ChannelType *Ty, llvm::DIFile *U) {
  return getOrCreateType(Ty->getElementType(), U);
}

llvm::DIType *CGDebugInfo::CreateType(const ArbPrecIntType *Ty,
                                      llvm::DIFile *U) {
  StringRef Name = "ap_uint";
  llvm::dwarf::TypeKind Encoding = llvm::dwarf::DW_ATE_unsigned;
  if (Ty->isSignedIntegerOrEnumerationType()) {
    Name = "ap_int";
    Encoding = llvm::dwarf::DW_ATE_signed;
  }
  return DBuilder.createBasicType(Name, CGM.getContext().getTypeSize(Ty),
                                  Encoding);
}
#endif // INTEL_CUSTOMIZATION

llvm::DIType *CGDebugInfo::CreateEnumType(const EnumType *Ty) {
  const EnumDecl *ED = Ty->getDecl();

  uint64_t Size = 0;
  uint32_t Align = 0;
  if (!ED->getTypeForDecl()->isIncompleteType()) {
    Size = CGM.getContext().getTypeSize(ED->getTypeForDecl());
    Align = getDeclAlignIfRequired(ED, CGM.getContext());
  }

  SmallString<256> Identifier = getTypeIdentifier(Ty, CGM, TheCU);

  bool isImportedFromModule =
      DebugTypeExtRefs && ED->isFromASTFile() && ED->getDefinition();

  // If this is just a forward declaration, construct an appropriately
  // marked node and just return it.
  if (isImportedFromModule || !ED->getDefinition()) {
    // Note that it is possible for enums to be created as part of
    // their own declcontext. In this case a FwdDecl will be created
    // twice. This doesn't cause a problem because both FwdDecls are
    // entered into the ReplaceMap: finalize() will replace the first
    // FwdDecl with the second and then replace the second with
    // complete type.
    llvm::DIScope *EDContext = getDeclContextDescriptor(ED);
    llvm::DIFile *DefUnit = getOrCreateFile(ED->getLocation());
    llvm::TempDIScope TmpContext(DBuilder.createReplaceableCompositeType(
        llvm::dwarf::DW_TAG_enumeration_type, "", TheCU, DefUnit, 0));

    unsigned Line = getLineNumber(ED->getLocation());
    StringRef EDName = ED->getName();
    llvm::DIType *RetTy = DBuilder.createReplaceableCompositeType(
        llvm::dwarf::DW_TAG_enumeration_type, EDName, EDContext, DefUnit, Line,
        0, Size, Align, llvm::DINode::FlagFwdDecl, Identifier);

    ReplaceMap.emplace_back(
        std::piecewise_construct, std::make_tuple(Ty),
        std::make_tuple(static_cast<llvm::Metadata *>(RetTy)));
    return RetTy;
  }

  return CreateTypeDefinition(Ty);
}

llvm::DIType *CGDebugInfo::CreateTypeDefinition(const EnumType *Ty) {
  const EnumDecl *ED = Ty->getDecl();
  uint64_t Size = 0;
  uint32_t Align = 0;
  if (!ED->getTypeForDecl()->isIncompleteType()) {
    Size = CGM.getContext().getTypeSize(ED->getTypeForDecl());
    Align = getDeclAlignIfRequired(ED, CGM.getContext());
  }

  SmallString<256> Identifier = getTypeIdentifier(Ty, CGM, TheCU);

  // Create elements for each enumerator.
  SmallVector<llvm::Metadata *, 16> Enumerators;
  ED = ED->getDefinition();
  bool IsSigned = ED->getIntegerType()->isSignedIntegerType();
  for (const auto *Enum : ED->enumerators()) {
    const auto &InitVal = Enum->getInitVal();
    auto Value = IsSigned ? InitVal.getSExtValue() : InitVal.getZExtValue();
    Enumerators.push_back(
        DBuilder.createEnumerator(Enum->getName(), Value, !IsSigned));
  }

  // Return a CompositeType for the enum itself.
  llvm::DINodeArray EltArray = DBuilder.getOrCreateArray(Enumerators);

  llvm::DIFile *DefUnit = getOrCreateFile(ED->getLocation());
  unsigned Line = getLineNumber(ED->getLocation());
  llvm::DIScope *EnumContext = getDeclContextDescriptor(ED);
  llvm::DIType *ClassTy = getOrCreateType(ED->getIntegerType(), DefUnit);
  return DBuilder.createEnumerationType(EnumContext, ED->getName(), DefUnit,
                                        Line, Size, Align, EltArray, ClassTy,
                                        Identifier, ED->isFixed());
}

llvm::DIMacro *CGDebugInfo::CreateMacro(llvm::DIMacroFile *Parent,
                                        unsigned MType, SourceLocation LineLoc,
                                        StringRef Name, StringRef Value) {
  unsigned Line = LineLoc.isInvalid() ? 0 : getLineNumber(LineLoc);
  return DBuilder.createMacro(Parent, Line, MType, Name, Value);
}

llvm::DIMacroFile *CGDebugInfo::CreateTempMacroFile(llvm::DIMacroFile *Parent,
                                                    SourceLocation LineLoc,
                                                    SourceLocation FileLoc) {
  llvm::DIFile *FName = getOrCreateFile(FileLoc);
  unsigned Line = LineLoc.isInvalid() ? 0 : getLineNumber(LineLoc);
  return DBuilder.createTempMacroFile(Parent, Line, FName);
}

static QualType UnwrapTypeForDebugInfo(QualType T, const ASTContext &C) {
  Qualifiers Quals;
  do {
    Qualifiers InnerQuals = T.getLocalQualifiers();
    // Qualifiers::operator+() doesn't like it if you add a Qualifier
    // that is already there.
    Quals += Qualifiers::removeCommonQualifiers(Quals, InnerQuals);
    Quals += InnerQuals;
    QualType LastT = T;
    switch (T->getTypeClass()) {
    default:
      return C.getQualifiedType(T.getTypePtr(), Quals);
    case Type::TemplateSpecialization: {
      const auto *Spec = cast<TemplateSpecializationType>(T);
      if (Spec->isTypeAlias())
        return C.getQualifiedType(T.getTypePtr(), Quals);
      T = Spec->desugar();
      break;
    }
    case Type::TypeOfExpr:
      T = cast<TypeOfExprType>(T)->getUnderlyingExpr()->getType();
      break;
    case Type::TypeOf:
      T = cast<TypeOfType>(T)->getUnderlyingType();
      break;
    case Type::Decltype:
      T = cast<DecltypeType>(T)->getUnderlyingType();
      break;
    case Type::UnaryTransform:
      T = cast<UnaryTransformType>(T)->getUnderlyingType();
      break;
    case Type::Attributed:
      T = cast<AttributedType>(T)->getEquivalentType();
      break;
    case Type::Elaborated:
      T = cast<ElaboratedType>(T)->getNamedType();
      break;
    case Type::Paren:
      T = cast<ParenType>(T)->getInnerType();
      break;
    case Type::SubstTemplateTypeParm:
      T = cast<SubstTemplateTypeParmType>(T)->getReplacementType();
      break;
    case Type::Auto:
    case Type::DeducedTemplateSpecialization: {
      QualType DT = cast<DeducedType>(T)->getDeducedType();
      assert(!DT.isNull() && "Undeduced types shouldn't reach here.");
      T = DT;
      break;
    }
    case Type::Adjusted:
    case Type::Decayed:
      // Decayed and adjusted types use the adjusted type in LLVM and DWARF.
      T = cast<AdjustedType>(T)->getAdjustedType();
      break;
    }

    assert(T != LastT && "Type unwrapping failed to unwrap!");
    (void)LastT;
  } while (true);
}

llvm::DIType *CGDebugInfo::getTypeOrNull(QualType Ty) {

  // Unwrap the type as needed for debug information.
  Ty = UnwrapTypeForDebugInfo(Ty, CGM.getContext());

  auto It = TypeCache.find(Ty.getAsOpaquePtr());
  if (It != TypeCache.end()) {
    // Verify that the debug info still exists.
    if (llvm::Metadata *V = It->second)
      return cast<llvm::DIType>(V);
  }

  return nullptr;
}

void CGDebugInfo::completeTemplateDefinition(
    const ClassTemplateSpecializationDecl &SD) {
  if (DebugKind <= codegenoptions::DebugLineTablesOnly)
    return;
  completeUnusedClass(SD);
}

void CGDebugInfo::completeUnusedClass(const CXXRecordDecl &D) {
  if (DebugKind <= codegenoptions::DebugLineTablesOnly)
    return;

  completeClassData(&D);
  // In case this type has no member function definitions being emitted, ensure
  // it is retained
  RetainedTypes.push_back(CGM.getContext().getRecordType(&D).getAsOpaquePtr());
}

llvm::DIType *CGDebugInfo::getOrCreateType(QualType Ty, llvm::DIFile *Unit) {
  if (Ty.isNull())
    return nullptr;

  // Unwrap the type as needed for debug information.
  Ty = UnwrapTypeForDebugInfo(Ty, CGM.getContext());

  if (auto *T = getTypeOrNull(Ty))
    return T;

  llvm::DIType *Res = CreateTypeNode(Ty, Unit);
  void *TyPtr = Ty.getAsOpaquePtr();

  // And update the type cache.
  TypeCache[TyPtr].reset(Res);

  return Res;
}

llvm::DIModule *CGDebugInfo::getParentModuleOrNull(const Decl *D) {
  // A forward declaration inside a module header does not belong to the module.
  if (isa<RecordDecl>(D) && !cast<RecordDecl>(D)->getDefinition())
    return nullptr;
  if (DebugTypeExtRefs && D->isFromASTFile()) {
    // Record a reference to an imported clang module or precompiled header.
    auto *Reader = CGM.getContext().getExternalSource();
    auto Idx = D->getOwningModuleID();
    auto Info = Reader->getSourceDescriptor(Idx);
    if (Info)
      return getOrCreateModuleRef(*Info, /*SkeletonCU=*/true);
  } else if (ClangModuleMap) {
    // We are building a clang module or a precompiled header.
    //
    // TODO: When D is a CXXRecordDecl or a C++ Enum, the ODR applies
    // and it wouldn't be necessary to specify the parent scope
    // because the type is already unique by definition (it would look
    // like the output of -fno-standalone-debug). On the other hand,
    // the parent scope helps a consumer to quickly locate the object
    // file where the type's definition is located, so it might be
    // best to make this behavior a command line or debugger tuning
    // option.
    if (Module *M = D->getOwningModule()) {
      // This is a (sub-)module.
      auto Info = ExternalASTSource::ASTSourceDescriptor(*M);
      return getOrCreateModuleRef(Info, /*SkeletonCU=*/false);
    } else {
      // This the precompiled header being built.
      return getOrCreateModuleRef(PCHDescriptor, /*SkeletonCU=*/false);
    }
  }

  return nullptr;
}

llvm::DIType *CGDebugInfo::CreateTypeNode(QualType Ty, llvm::DIFile *Unit) {
  // Handle qualifiers, which recursively handles what they refer to.
  if (Ty.hasLocalQualifiers())
    return CreateQualifiedType(Ty, Unit);

  // Work out details of type.
  switch (Ty->getTypeClass()) {
#define TYPE(Class, Base)
#define ABSTRACT_TYPE(Class, Base)
#define NON_CANONICAL_TYPE(Class, Base)
#define DEPENDENT_TYPE(Class, Base) case Type::Class:
#include "clang/AST/TypeNodes.def"
    llvm_unreachable("Dependent types cannot show up in debug information");

  case Type::ExtVector:
  case Type::Vector:
    return CreateType(cast<VectorType>(Ty), Unit);
  case Type::ObjCObjectPointer:
    return CreateType(cast<ObjCObjectPointerType>(Ty), Unit);
  case Type::ObjCObject:
    return CreateType(cast<ObjCObjectType>(Ty), Unit);
  case Type::ObjCTypeParam:
    return CreateType(cast<ObjCTypeParamType>(Ty), Unit);
  case Type::ObjCInterface:
    return CreateType(cast<ObjCInterfaceType>(Ty), Unit);
  case Type::Builtin:
    return CreateType(cast<BuiltinType>(Ty));
  case Type::Complex:
    return CreateType(cast<ComplexType>(Ty));
  case Type::Pointer:
    return CreateType(cast<PointerType>(Ty), Unit);
  case Type::BlockPointer:
    return CreateType(cast<BlockPointerType>(Ty), Unit);
  case Type::Typedef:
    return CreateType(cast<TypedefType>(Ty), Unit);
  case Type::Record:
    return CreateType(cast<RecordType>(Ty));
  case Type::Enum:
    return CreateEnumType(cast<EnumType>(Ty));
  case Type::FunctionProto:
  case Type::FunctionNoProto:
    return CreateType(cast<FunctionType>(Ty), Unit);
  case Type::ConstantArray:
  case Type::VariableArray:
  case Type::IncompleteArray:
    return CreateType(cast<ArrayType>(Ty), Unit);

  case Type::LValueReference:
    return CreateType(cast<LValueReferenceType>(Ty), Unit);
  case Type::RValueReference:
    return CreateType(cast<RValueReferenceType>(Ty), Unit);

  case Type::MemberPointer:
    return CreateType(cast<MemberPointerType>(Ty), Unit);

  case Type::Atomic:
    return CreateType(cast<AtomicType>(Ty), Unit);

#if INTEL_CUSTOMIZATION
  case Type::Channel:
    return CreateType(cast<ChannelType>(Ty), Unit);
  case Type::ArbPrecInt:
    return CreateType(cast<ArbPrecIntType>(Ty), Unit);
#endif // INTEL_CUSTOMIZATION

  case Type::Pipe:
    return CreateType(cast<PipeType>(Ty), Unit);

  case Type::TemplateSpecialization:
    return CreateType(cast<TemplateSpecializationType>(Ty), Unit);

  case Type::Auto:
  case Type::Attributed:
  case Type::Adjusted:
  case Type::Decayed:
  case Type::DeducedTemplateSpecialization:
  case Type::Elaborated:
  case Type::Paren:
  case Type::SubstTemplateTypeParm:
  case Type::TypeOfExpr:
  case Type::TypeOf:
  case Type::Decltype:
  case Type::UnaryTransform:
  case Type::PackExpansion:
    break;
  }

  llvm_unreachable("type should have been unwrapped!");
}

llvm::DICompositeType *CGDebugInfo::getOrCreateLimitedType(const RecordType *Ty,
                                                           llvm::DIFile *Unit) {
  QualType QTy(Ty, 0);

  auto *T = cast_or_null<llvm::DICompositeType>(getTypeOrNull(QTy));

  // We may have cached a forward decl when we could have created
  // a non-forward decl. Go ahead and create a non-forward decl
  // now.
  if (T && !T->isForwardDecl())
    return T;

  // Otherwise create the type.
  llvm::DICompositeType *Res = CreateLimitedType(Ty);

  // Propagate members from the declaration to the definition
  // CreateType(const RecordType*) will overwrite this with the members in the
  // correct order if the full type is needed.
  DBuilder.replaceArrays(Res, T ? T->getElements() : llvm::DINodeArray());

  // And update the type cache.
  TypeCache[QTy.getAsOpaquePtr()].reset(Res);
  return Res;
}

// TODO: Currently used for context chains when limiting debug info.
llvm::DICompositeType *CGDebugInfo::CreateLimitedType(const RecordType *Ty) {
  RecordDecl *RD = Ty->getDecl();

  // Get overall information about the record type for the debug info.
  llvm::DIFile *DefUnit = getOrCreateFile(RD->getLocation());
  unsigned Line = getLineNumber(RD->getLocation());
  StringRef RDName = getClassName(RD);

#if INTEL_CUSTOMIZATION
  // Fix for CQ#371742: C++ Lambda debug info class is created with empty name
  SmallString<256> TypeInfoString;
  if (CGM.getLangOpts().IntelCompat && RD->isLambda() && RDName.empty()) {
    llvm::raw_svector_ostream Out(TypeInfoString);
    CGM.getCXXABI().getMangleContext().mangleLambdaName(RD, Out);
    RDName = StringRef(TypeInfoString);
  }
#endif // INTEL_CUSTOMIZATION

  llvm::DIScope *RDContext = getDeclContextDescriptor(RD);

  // If we ended up creating the type during the context chain construction,
  // just return that.
  auto *T = cast_or_null<llvm::DICompositeType>(
      getTypeOrNull(CGM.getContext().getRecordType(RD)));
  if (T && (!T->isForwardDecl() || !RD->getDefinition()))
    return T;

  // If this is just a forward or incomplete declaration, construct an
  // appropriately marked node and just return it.
  const RecordDecl *D = RD->getDefinition();
  if (!D || !D->isCompleteDefinition())
    return getOrCreateRecordFwdDecl(Ty, RDContext);

  uint64_t Size = CGM.getContext().getTypeSize(Ty);
  auto Align = getDeclAlignIfRequired(D, CGM.getContext());

  SmallString<256> Identifier = getTypeIdentifier(Ty, CGM, TheCU);

  // Explicitly record the calling convention for C++ records.
  auto Flags = llvm::DINode::FlagZero;
  if (auto CXXRD = dyn_cast<CXXRecordDecl>(RD)) {
    if (CGM.getCXXABI().getRecordArgABI(CXXRD) == CGCXXABI::RAA_Indirect)
      Flags |= llvm::DINode::FlagTypePassByReference;
    else
      Flags |= llvm::DINode::FlagTypePassByValue;

    // Record if a C++ record is trivial type.
    if (CXXRD->isTrivial())
      Flags |= llvm::DINode::FlagTrivial;
  }

  llvm::DICompositeType *RealDecl = DBuilder.createReplaceableCompositeType(
      getTagForRecord(RD), RDName, RDContext, DefUnit, Line, 0, Size, Align,
      Flags, Identifier);

  // Elements of composite types usually have back to the type, creating
  // uniquing cycles.  Distinct nodes are more efficient.
  switch (RealDecl->getTag()) {
  default:
    llvm_unreachable("invalid composite type tag");

  case llvm::dwarf::DW_TAG_array_type:
  case llvm::dwarf::DW_TAG_enumeration_type:
    // Array elements and most enumeration elements don't have back references,
    // so they don't tend to be involved in uniquing cycles and there is some
    // chance of merging them when linking together two modules.  Only make
    // them distinct if they are ODR-uniqued.
    if (Identifier.empty())
      break;
    LLVM_FALLTHROUGH;

  case llvm::dwarf::DW_TAG_structure_type:
  case llvm::dwarf::DW_TAG_union_type:
  case llvm::dwarf::DW_TAG_class_type:
    // Immediately resolve to a distinct node.
    RealDecl =
        llvm::MDNode::replaceWithDistinct(llvm::TempDICompositeType(RealDecl));
    break;
  }

  RegionMap[Ty->getDecl()].reset(RealDecl);
  TypeCache[QualType(Ty, 0).getAsOpaquePtr()].reset(RealDecl);

  if (const auto *TSpecial = dyn_cast<ClassTemplateSpecializationDecl>(RD))
    DBuilder.replaceArrays(RealDecl, llvm::DINodeArray(),
                           CollectCXXTemplateParams(TSpecial, DefUnit));
  return RealDecl;
}

void CGDebugInfo::CollectContainingType(const CXXRecordDecl *RD,
                                        llvm::DICompositeType *RealDecl) {
  // A class's primary base or the class itself contains the vtable.
  llvm::DICompositeType *ContainingType = nullptr;
  const ASTRecordLayout &RL = CGM.getContext().getASTRecordLayout(RD);
  if (const CXXRecordDecl *PBase = RL.getPrimaryBase()) {
    // Seek non-virtual primary base root.
    while (1) {
      const ASTRecordLayout &BRL = CGM.getContext().getASTRecordLayout(PBase);
      const CXXRecordDecl *PBT = BRL.getPrimaryBase();
      if (PBT && !BRL.isPrimaryBaseVirtual())
        PBase = PBT;
      else
        break;
    }
    ContainingType = cast<llvm::DICompositeType>(
        getOrCreateType(QualType(PBase->getTypeForDecl(), 0),
                        getOrCreateFile(RD->getLocation())));
  } else if (RD->isDynamicClass())
    ContainingType = RealDecl;

  DBuilder.replaceVTableHolder(RealDecl, ContainingType);
}

llvm::DIType *CGDebugInfo::CreateMemberType(llvm::DIFile *Unit, QualType FType,
                                            StringRef Name, uint64_t *Offset) {
  llvm::DIType *FieldTy = CGDebugInfo::getOrCreateType(FType, Unit);
  uint64_t FieldSize = CGM.getContext().getTypeSize(FType);
  auto FieldAlign = getTypeAlignIfRequired(FType, CGM.getContext());
  llvm::DIType *Ty =
      DBuilder.createMemberType(Unit, Name, Unit, 0, FieldSize, FieldAlign,
                                *Offset, llvm::DINode::FlagZero, FieldTy);
  *Offset += FieldSize;
  return Ty;
}

void CGDebugInfo::collectFunctionDeclProps(GlobalDecl GD, llvm::DIFile *Unit,
                                           StringRef &Name,
                                           StringRef &LinkageName,
                                           llvm::DIScope *&FDContext,
                                           llvm::DINodeArray &TParamsArray,
                                           llvm::DINode::DIFlags &Flags) {
  const auto *FD = cast<FunctionDecl>(GD.getDecl());
  Name = getFunctionName(FD);
  // Use mangled name as linkage name for C/C++ functions.
  if (FD->hasPrototype()) {
    LinkageName = CGM.getMangledName(GD);
    Flags |= llvm::DINode::FlagPrototyped;
  }
  // No need to replicate the linkage name if it isn't different from the
  // subprogram name, no need to have it at all unless coverage is enabled or
  // debug is set to more than just line tables or extra debug info is needed.
  if (LinkageName == Name || (!CGM.getCodeGenOpts().EmitGcovArcs &&
                              !CGM.getCodeGenOpts().EmitGcovNotes &&
                              !CGM.getCodeGenOpts().DebugInfoForProfiling &&
                              DebugKind <= codegenoptions::DebugLineTablesOnly))
    LinkageName = StringRef();

  if (DebugKind >= codegenoptions::LimitedDebugInfo) {
    if (const NamespaceDecl *NSDecl =
            dyn_cast_or_null<NamespaceDecl>(FD->getDeclContext()))
      FDContext = getOrCreateNamespace(NSDecl);
    else if (const RecordDecl *RDecl =
                 dyn_cast_or_null<RecordDecl>(FD->getDeclContext())) {
      llvm::DIScope *Mod = getParentModuleOrNull(RDecl);
      FDContext = getContextDescriptor(RDecl, Mod ? Mod : TheCU);
    }
    // Check if it is a noreturn-marked function
    if (FD->isNoReturn())
      Flags |= llvm::DINode::FlagNoReturn;
    // Collect template parameters.
    TParamsArray = CollectFunctionTemplateParams(FD, Unit);
  }
}

void CGDebugInfo::collectVarDeclProps(const VarDecl *VD, llvm::DIFile *&Unit,
                                      unsigned &LineNo, QualType &T,
                                      StringRef &Name, StringRef &LinkageName,
                                      llvm::DIScope *&VDContext) {
  Unit = getOrCreateFile(VD->getLocation());
  LineNo = getLineNumber(VD->getLocation());

  setLocation(VD->getLocation());

  T = VD->getType();
  if (T->isIncompleteArrayType()) {
    // CodeGen turns int[] into int[1] so we'll do the same here.
    llvm::APInt ConstVal(32, 1);
    QualType ET = CGM.getContext().getAsArrayType(T)->getElementType();

    T = CGM.getContext().getConstantArrayType(ET, ConstVal, ArrayType::Normal,
                                              0);
  }

  Name = VD->getName();
  if (VD->getDeclContext() && !isa<FunctionDecl>(VD->getDeclContext()) &&
      !isa<ObjCMethodDecl>(VD->getDeclContext()))
    LinkageName = CGM.getMangledName(VD);
  if (LinkageName == Name)
    LinkageName = StringRef();

  // Since we emit declarations (DW_AT_members) for static members, place the
  // definition of those static members in the namespace they were declared in
  // in the source code (the lexical decl context).
  // FIXME: Generalize this for even non-member global variables where the
  // declaration and definition may have different lexical decl contexts, once
  // we have support for emitting declarations of (non-member) global variables.
  const DeclContext *DC = VD->isStaticDataMember() ? VD->getLexicalDeclContext()
                                                   : VD->getDeclContext();
  // When a record type contains an in-line initialization of a static data
  // member, and the record type is marked as __declspec(dllexport), an implicit
  // definition of the member will be created in the record context.  DWARF
  // doesn't seem to have a nice way to describe this in a form that consumers
  // are likely to understand, so fake the "normal" situation of a definition
  // outside the class by putting it in the global scope.
  if (DC->isRecord())
    DC = CGM.getContext().getTranslationUnitDecl();

  llvm::DIScope *Mod = getParentModuleOrNull(VD);
  VDContext = getContextDescriptor(cast<Decl>(DC), Mod ? Mod : TheCU);
}

llvm::DISubprogram *CGDebugInfo::getFunctionFwdDeclOrStub(GlobalDecl GD,
                                                          bool Stub) {
  llvm::DINodeArray TParamsArray;
  StringRef Name, LinkageName;
  llvm::DINode::DIFlags Flags = llvm::DINode::FlagZero;
  SourceLocation Loc = GD.getDecl()->getLocation();
  llvm::DIFile *Unit = getOrCreateFile(Loc);
  llvm::DIScope *DContext = Unit;
  unsigned Line = getLineNumber(Loc);
  collectFunctionDeclProps(GD, Unit, Name, LinkageName, DContext, TParamsArray,
                           Flags);
  auto *FD = dyn_cast<FunctionDecl>(GD.getDecl());

  // Build function type.
  SmallVector<QualType, 16> ArgTypes;
  if (FD)
    for (const ParmVarDecl *Parm : FD->parameters())
      ArgTypes.push_back(Parm->getType());
  CallingConv CC = FD->getType()->castAs<FunctionType>()->getCallConv();
  QualType FnType = CGM.getContext().getFunctionType(
      FD->getReturnType(), ArgTypes, FunctionProtoType::ExtProtoInfo(CC));
  if (Stub) {
    return DBuilder.createFunction(
        DContext, Name, LinkageName, Unit, Line,
        getOrCreateFunctionType(GD.getDecl(), FnType, Unit),
        !FD->isExternallyVisible(),
        /* isDefinition = */ true, 0, Flags, CGM.getLangOpts().Optimize,
        TParamsArray.get(), getFunctionDeclaration(FD));
  }

  llvm::DISubprogram *SP = DBuilder.createTempFunctionFwdDecl(
      DContext, Name, LinkageName, Unit, Line,
      getOrCreateFunctionType(GD.getDecl(), FnType, Unit),
      !FD->isExternallyVisible(),
      /* isDefinition = */ false, 0, Flags, CGM.getLangOpts().Optimize,
      TParamsArray.get(), getFunctionDeclaration(FD));
  const FunctionDecl *CanonDecl = FD->getCanonicalDecl();
  FwdDeclReplaceMap.emplace_back(std::piecewise_construct,
                                 std::make_tuple(CanonDecl),
                                 std::make_tuple(SP));
  return SP;
}

llvm::DISubprogram *CGDebugInfo::getFunctionForwardDeclaration(GlobalDecl GD) {
  return getFunctionFwdDeclOrStub(GD, /* Stub = */ false);
}

llvm::DISubprogram *CGDebugInfo::getFunctionStub(GlobalDecl GD) {
  return getFunctionFwdDeclOrStub(GD, /* Stub = */ true);
}

llvm::DIGlobalVariable *
CGDebugInfo::getGlobalVariableForwardDeclaration(const VarDecl *VD) {
  QualType T;
  StringRef Name, LinkageName;
  SourceLocation Loc = VD->getLocation();
  llvm::DIFile *Unit = getOrCreateFile(Loc);
  llvm::DIScope *DContext = Unit;
  unsigned Line = getLineNumber(Loc);

  collectVarDeclProps(VD, Unit, Line, T, Name, LinkageName, DContext);
  auto Align = getDeclAlignIfRequired(VD, CGM.getContext());
  auto *GV = DBuilder.createTempGlobalVariableFwdDecl(
      DContext, Name, LinkageName, Unit, Line, getOrCreateType(T, Unit),
      !VD->isExternallyVisible(), nullptr, Align);
  FwdDeclReplaceMap.emplace_back(
      std::piecewise_construct,
      std::make_tuple(cast<VarDecl>(VD->getCanonicalDecl())),
      std::make_tuple(static_cast<llvm::Metadata *>(GV)));
  return GV;
}

llvm::DINode *CGDebugInfo::getDeclarationOrDefinition(const Decl *D) {
  // We only need a declaration (not a definition) of the type - so use whatever
  // we would otherwise do to get a type for a pointee. (forward declarations in
  // limited debug info, full definitions (if the type definition is available)
  // in unlimited debug info)
  if (const auto *TD = dyn_cast<TypeDecl>(D))
    return getOrCreateType(CGM.getContext().getTypeDeclType(TD),
                           getOrCreateFile(TD->getLocation()));
  auto I = DeclCache.find(D->getCanonicalDecl());

  if (I != DeclCache.end()) {
    auto N = I->second;
    if (auto *GVE = dyn_cast_or_null<llvm::DIGlobalVariableExpression>(N))
      return GVE->getVariable();
    return dyn_cast_or_null<llvm::DINode>(N);
  }

  // No definition for now. Emit a forward definition that might be
  // merged with a potential upcoming definition.
  if (const auto *FD = dyn_cast<FunctionDecl>(D))
    return getFunctionForwardDeclaration(FD);
  else if (const auto *VD = dyn_cast<VarDecl>(D))
    return getGlobalVariableForwardDeclaration(VD);

  return nullptr;
}

llvm::DISubprogram *CGDebugInfo::getFunctionDeclaration(const Decl *D) {
  if (!D || DebugKind <= codegenoptions::DebugLineTablesOnly)
    return nullptr;

  const auto *FD = dyn_cast<FunctionDecl>(D);
  if (!FD)
    return nullptr;

  // Setup context.
  auto *S = getDeclContextDescriptor(D);

  auto MI = SPCache.find(FD->getCanonicalDecl());
  if (MI == SPCache.end()) {
    if (const auto *MD = dyn_cast<CXXMethodDecl>(FD->getCanonicalDecl())) {
      return CreateCXXMemberFunction(MD, getOrCreateFile(MD->getLocation()),
                                     cast<llvm::DICompositeType>(S));
    }
  }
  if (MI != SPCache.end()) {
    auto *SP = dyn_cast_or_null<llvm::DISubprogram>(MI->second);
    if (SP && !SP->isDefinition())
      return SP;
  }

  for (auto NextFD : FD->redecls()) {
    auto MI = SPCache.find(NextFD->getCanonicalDecl());
    if (MI != SPCache.end()) {
      auto *SP = dyn_cast_or_null<llvm::DISubprogram>(MI->second);
      if (SP && !SP->isDefinition())
        return SP;
    }
  }
  return nullptr;
}

// getOrCreateFunctionType - Construct type. If it is a c++ method, include
// implicit parameter "this".
llvm::DISubroutineType *CGDebugInfo::getOrCreateFunctionType(const Decl *D,
                                                             QualType FnType,
                                                             llvm::DIFile *F) {
  if (!D || DebugKind <= codegenoptions::DebugLineTablesOnly)
    // Create fake but valid subroutine type. Otherwise -verify would fail, and
    // subprogram DIE will miss DW_AT_decl_file and DW_AT_decl_line fields.
    return DBuilder.createSubroutineType(DBuilder.getOrCreateTypeArray(None));

  if (const auto *Method = dyn_cast<CXXMethodDecl>(D))
    return getOrCreateMethodType(Method, F);

  const auto *FTy = FnType->getAs<FunctionType>();
  CallingConv CC = FTy ? FTy->getCallConv() : CallingConv::CC_C;

  if (const auto *OMethod = dyn_cast<ObjCMethodDecl>(D)) {
    // Add "self" and "_cmd"
    SmallVector<llvm::Metadata *, 16> Elts;

    // First element is always return type. For 'void' functions it is NULL.
    QualType ResultTy = OMethod->getReturnType();

    // Replace the instancetype keyword with the actual type.
    if (ResultTy == CGM.getContext().getObjCInstanceType())
      ResultTy = CGM.getContext().getPointerType(
          QualType(OMethod->getClassInterface()->getTypeForDecl(), 0));

    Elts.push_back(getOrCreateType(ResultTy, F));
    // "self" pointer is always first argument.
    QualType SelfDeclTy;
    if (auto *SelfDecl = OMethod->getSelfDecl())
      SelfDeclTy = SelfDecl->getType();
    else if (auto *FPT = dyn_cast<FunctionProtoType>(FnType))
      if (FPT->getNumParams() > 1)
        SelfDeclTy = FPT->getParamType(0);
    if (!SelfDeclTy.isNull())
      Elts.push_back(
          CreateSelfType(SelfDeclTy, getOrCreateType(SelfDeclTy, F)));
    // "_cmd" pointer is always second argument.
    Elts.push_back(DBuilder.createArtificialType(
        getOrCreateType(CGM.getContext().getObjCSelType(), F)));
    // Get rest of the arguments.
    for (const auto *PI : OMethod->parameters())
      Elts.push_back(getOrCreateType(PI->getType(), F));
    // Variadic methods need a special marker at the end of the type list.
    if (OMethod->isVariadic())
      Elts.push_back(DBuilder.createUnspecifiedParameter());

    llvm::DITypeRefArray EltTypeArray = DBuilder.getOrCreateTypeArray(Elts);
    return DBuilder.createSubroutineType(EltTypeArray, llvm::DINode::FlagZero,
                                         getDwarfCC(CC));
  }

  // Handle variadic function types; they need an additional
  // unspecified parameter.
  if (const auto *FD = dyn_cast<FunctionDecl>(D))
    if (FD->isVariadic()) {
      SmallVector<llvm::Metadata *, 16> EltTys;
      EltTys.push_back(getOrCreateType(FD->getReturnType(), F));
      if (const auto *FPT = dyn_cast<FunctionProtoType>(FnType))
        for (QualType ParamType : FPT->param_types())
          EltTys.push_back(getOrCreateType(ParamType, F));
      EltTys.push_back(DBuilder.createUnspecifiedParameter());
      llvm::DITypeRefArray EltTypeArray = DBuilder.getOrCreateTypeArray(EltTys);
      return DBuilder.createSubroutineType(EltTypeArray, llvm::DINode::FlagZero,
                                           getDwarfCC(CC));
    }

  return cast<llvm::DISubroutineType>(getOrCreateType(FnType, F));
}

void CGDebugInfo::EmitFunctionStart(GlobalDecl GD, SourceLocation Loc,
                                    SourceLocation ScopeLoc, QualType FnType,
                                    llvm::Function *Fn, bool CurFuncIsThunk,
                                    CGBuilderTy &Builder) {

  StringRef Name;
  StringRef LinkageName;

  FnBeginRegionCount.push_back(LexicalBlockStack.size());

  const Decl *D = GD.getDecl();
  bool HasDecl = (D != nullptr);

  llvm::DINode::DIFlags Flags = llvm::DINode::FlagZero;
  llvm::DIFile *Unit = getOrCreateFile(Loc);
  llvm::DIScope *FDContext = Unit;
  llvm::DINodeArray TParamsArray;
  if (!HasDecl) {
    // Use llvm function name.
    LinkageName = Fn->getName();
  } else if (const auto *FD = dyn_cast<FunctionDecl>(D)) {
    // If there is a subprogram for this function available then use it.
    auto FI = SPCache.find(FD->getCanonicalDecl());
    if (FI != SPCache.end()) {
      auto *SP = dyn_cast_or_null<llvm::DISubprogram>(FI->second);
      if (SP && SP->isDefinition()) {
        LexicalBlockStack.emplace_back(SP);
        RegionMap[D].reset(SP);
        return;
      }
    }
    collectFunctionDeclProps(GD, Unit, Name, LinkageName, FDContext,
                             TParamsArray, Flags);
  } else if (const auto *OMD = dyn_cast<ObjCMethodDecl>(D)) {
    Name = getObjCMethodName(OMD);
    Flags |= llvm::DINode::FlagPrototyped;
  } else {
    // Use llvm function name.
    Name = Fn->getName();
    Flags |= llvm::DINode::FlagPrototyped;
  }
  if (Name.startswith("\01"))
    Name = Name.substr(1);

  if (!HasDecl || D->isImplicit() || D->hasAttr<ArtificialAttr>()) {
    Flags |= llvm::DINode::FlagArtificial;
    // Artificial functions should not silently reuse CurLoc.
    CurLoc = SourceLocation();
  }

  if (CurFuncIsThunk)
    Flags |= llvm::DINode::FlagThunk;

  unsigned LineNo = getLineNumber(Loc);
  unsigned ScopeLine = getLineNumber(ScopeLoc);

  // FIXME: The function declaration we're constructing here is mostly reusing
  // declarations from CXXMethodDecl and not constructing new ones for arbitrary
  // FunctionDecls. When/if we fix this we can have FDContext be TheCU/null for
  // all subprograms instead of the actual context since subprogram definitions
  // are emitted as CU level entities by the backend.
  llvm::DISubprogram *SP = DBuilder.createFunction(
      FDContext, Name, LinkageName, Unit, LineNo,
      getOrCreateFunctionType(D, FnType, Unit), Fn->hasLocalLinkage(),
      true /*definition*/, ScopeLine, Flags, CGM.getLangOpts().Optimize,
      TParamsArray.get(), getFunctionDeclaration(D));
  Fn->setSubprogram(SP);
  // We might get here with a VarDecl in the case we're generating
  // code for the initialization of globals. Do not record these decls
  // as they will overwrite the actual VarDecl Decl in the cache.
  if (HasDecl && isa<FunctionDecl>(D))
    DeclCache[D->getCanonicalDecl()].reset(SP);

  if (CGM.getCodeGenOpts().DwarfVersion >= 5) {
    // Starting with DWARF V5 method declarations are emitted as children of
    // the interface type.
    if (const auto *OMD = dyn_cast_or_null<ObjCMethodDecl>(D)) {
      const ObjCInterfaceDecl *ID = OMD->getClassInterface();
      QualType QTy(ID->getTypeForDecl(), 0);
      auto It = TypeCache.find(QTy.getAsOpaquePtr());
      if (It != TypeCache.end()) {
        llvm::DICompositeType *InterfaceDecl =
            cast<llvm::DICompositeType>(It->second);
        llvm::DISubprogram *FD = DBuilder.createFunction(
            InterfaceDecl, Name, LinkageName, Unit, LineNo,
            getOrCreateFunctionType(D, FnType, Unit), Fn->hasLocalLinkage(),
            false /*definition*/, ScopeLine, Flags, CGM.getLangOpts().Optimize,
            TParamsArray.get());
        DBuilder.finalizeSubprogram(FD);
        ObjCMethodCache[ID].push_back(FD);
      }
    }
  }

  // Push the function onto the lexical block stack.
  LexicalBlockStack.emplace_back(SP);

  if (HasDecl)
    RegionMap[D].reset(SP);
}

void CGDebugInfo::EmitFunctionDecl(GlobalDecl GD, SourceLocation Loc,
                                   QualType FnType) {
  StringRef Name;
  StringRef LinkageName;

  const Decl *D = GD.getDecl();
  if (!D)
    return;

  llvm::DINode::DIFlags Flags = llvm::DINode::FlagZero;
  llvm::DIFile *Unit = getOrCreateFile(Loc);
  llvm::DIScope *FDContext = getDeclContextDescriptor(D);
  llvm::DINodeArray TParamsArray;
  if (isa<FunctionDecl>(D)) {
    // If there is a DISubprogram for this function available then use it.
    collectFunctionDeclProps(GD, Unit, Name, LinkageName, FDContext,
                             TParamsArray, Flags);
  } else if (const auto *OMD = dyn_cast<ObjCMethodDecl>(D)) {
    Name = getObjCMethodName(OMD);
    Flags |= llvm::DINode::FlagPrototyped;
  } else {
    llvm_unreachable("not a function or ObjC method");
  }
  if (!Name.empty() && Name[0] == '\01')
    Name = Name.substr(1);

  if (D->isImplicit()) {
    Flags |= llvm::DINode::FlagArtificial;
    // Artificial functions without a location should not silently reuse CurLoc.
    if (Loc.isInvalid())
      CurLoc = SourceLocation();
  }
  unsigned LineNo = getLineNumber(Loc);
  unsigned ScopeLine = 0;

  DBuilder.retainType(DBuilder.createFunction(
      FDContext, Name, LinkageName, Unit, LineNo,
      getOrCreateFunctionType(D, FnType, Unit), false /*internalLinkage*/,
      false /*definition*/, ScopeLine, Flags, CGM.getLangOpts().Optimize,
      TParamsArray.get(), getFunctionDeclaration(D)));
}

void CGDebugInfo::EmitInlineFunctionStart(CGBuilderTy &Builder, GlobalDecl GD) {
  const auto *FD = cast<FunctionDecl>(GD.getDecl());
  // If there is a subprogram for this function available then use it.
  auto FI = SPCache.find(FD->getCanonicalDecl());
  llvm::DISubprogram *SP = nullptr;
  if (FI != SPCache.end())
    SP = dyn_cast_or_null<llvm::DISubprogram>(FI->second);
  if (!SP || !SP->isDefinition())
    SP = getFunctionStub(GD);
  FnBeginRegionCount.push_back(LexicalBlockStack.size());
  LexicalBlockStack.emplace_back(SP);
  setInlinedAt(Builder.getCurrentDebugLocation());
  EmitLocation(Builder, FD->getLocation());
}

void CGDebugInfo::EmitInlineFunctionEnd(CGBuilderTy &Builder) {
  assert(CurInlinedAt && "unbalanced inline scope stack");
  EmitFunctionEnd(Builder, nullptr);
  setInlinedAt(llvm::DebugLoc(CurInlinedAt).getInlinedAt());
}

void CGDebugInfo::EmitLocation(CGBuilderTy &Builder, SourceLocation Loc) {
  // Update our current location
  setLocation(Loc);

  if (CurLoc.isInvalid() || CurLoc.isMacroID())
    return;

  llvm::MDNode *Scope = LexicalBlockStack.back();
  Builder.SetCurrentDebugLocation(llvm::DebugLoc::get(
      getLineNumber(CurLoc), getColumnNumber(CurLoc), Scope, CurInlinedAt));
}

void CGDebugInfo::CreateLexicalBlock(SourceLocation Loc) {
  llvm::MDNode *Back = nullptr;
  if (!LexicalBlockStack.empty())
    Back = LexicalBlockStack.back().get();
  LexicalBlockStack.emplace_back(DBuilder.createLexicalBlock(
      cast<llvm::DIScope>(Back), getOrCreateFile(CurLoc), getLineNumber(CurLoc),
      getColumnNumber(CurLoc)));
}

void CGDebugInfo::AppendAddressSpaceXDeref(
    unsigned AddressSpace, SmallVectorImpl<int64_t> &Expr) const {
  Optional<unsigned> DWARFAddressSpace =
      CGM.getTarget().getDWARFAddressSpace(AddressSpace);
  if (!DWARFAddressSpace)
    return;

  Expr.push_back(llvm::dwarf::DW_OP_constu);
  Expr.push_back(DWARFAddressSpace.getValue());
  Expr.push_back(llvm::dwarf::DW_OP_swap);
  Expr.push_back(llvm::dwarf::DW_OP_xderef);
}

void CGDebugInfo::EmitLexicalBlockStart(CGBuilderTy &Builder,
                                        SourceLocation Loc) {
  // Set our current location.
  setLocation(Loc);

  // Emit a line table change for the current location inside the new scope.
  Builder.SetCurrentDebugLocation(
      llvm::DebugLoc::get(getLineNumber(Loc), getColumnNumber(Loc),
                          LexicalBlockStack.back(), CurInlinedAt));

  if (DebugKind <= codegenoptions::DebugLineTablesOnly)
    return;

  // Create a new lexical block and push it on the stack.
  CreateLexicalBlock(Loc);
}

void CGDebugInfo::EmitLexicalBlockEnd(CGBuilderTy &Builder,
                                      SourceLocation Loc) {
  assert(!LexicalBlockStack.empty() && "Region stack mismatch, stack empty!");

  // Provide an entry in the line table for the end of the block.
  EmitLocation(Builder, Loc);

  if (DebugKind <= codegenoptions::DebugLineTablesOnly)
    return;

  LexicalBlockStack.pop_back();
}

void CGDebugInfo::EmitFunctionEnd(CGBuilderTy &Builder, llvm::Function *Fn) {
  assert(!LexicalBlockStack.empty() && "Region stack mismatch, stack empty!");
  unsigned RCount = FnBeginRegionCount.back();
  assert(RCount <= LexicalBlockStack.size() && "Region stack mismatch");

  // Pop all regions for this function.
  while (LexicalBlockStack.size() != RCount) {
    // Provide an entry in the line table for the end of the block.
    EmitLocation(Builder, CurLoc);
    LexicalBlockStack.pop_back();
  }
  FnBeginRegionCount.pop_back();

  if (Fn && Fn->getSubprogram())
    DBuilder.finalizeSubprogram(Fn->getSubprogram());
}

<<<<<<< HEAD
#if INTEL_CUSTOMIZATION
void CGDebugInfo::setIsThunk(llvm::Function *Fn) {
  if (llvm::DISubprogram *subprogram = Fn->getSubprogram())
    subprogram->setIsThunk();
}
#endif // INTEL_CUSTOMIZATION

llvm::DIType *CGDebugInfo::EmitTypeForVarWithBlocksAttr(const VarDecl *VD,
                                                        uint64_t *XOffset) {

=======
CGDebugInfo::BlockByRefType
CGDebugInfo::EmitTypeForVarWithBlocksAttr(const VarDecl *VD,
                                          uint64_t *XOffset) {
>>>>>>> 6f11db13
  SmallVector<llvm::Metadata *, 5> EltTys;
  QualType FType;
  uint64_t FieldSize, FieldOffset;
  uint32_t FieldAlign;

  llvm::DIFile *Unit = getOrCreateFile(VD->getLocation());
  QualType Type = VD->getType();

  FieldOffset = 0;
  FType = CGM.getContext().getPointerType(CGM.getContext().VoidTy);
  EltTys.push_back(CreateMemberType(Unit, FType, "__isa", &FieldOffset));
  EltTys.push_back(CreateMemberType(Unit, FType, "__forwarding", &FieldOffset));
  FType = CGM.getContext().IntTy;
  EltTys.push_back(CreateMemberType(Unit, FType, "__flags", &FieldOffset));
  EltTys.push_back(CreateMemberType(Unit, FType, "__size", &FieldOffset));

  bool HasCopyAndDispose = CGM.getContext().BlockRequiresCopying(Type, VD);
  if (HasCopyAndDispose) {
    FType = CGM.getContext().getPointerType(CGM.getContext().VoidTy);
    EltTys.push_back(
        CreateMemberType(Unit, FType, "__copy_helper", &FieldOffset));
    EltTys.push_back(
        CreateMemberType(Unit, FType, "__destroy_helper", &FieldOffset));
  }
  bool HasByrefExtendedLayout;
  Qualifiers::ObjCLifetime Lifetime;
  if (CGM.getContext().getByrefLifetime(Type, Lifetime,
                                        HasByrefExtendedLayout) &&
      HasByrefExtendedLayout) {
    FType = CGM.getContext().getPointerType(CGM.getContext().VoidTy);
    EltTys.push_back(
        CreateMemberType(Unit, FType, "__byref_variable_layout", &FieldOffset));
  }

  CharUnits Align = CGM.getContext().getDeclAlign(VD);
  if (Align > CGM.getContext().toCharUnitsFromBits(
                  CGM.getTarget().getPointerAlign(0))) {
    CharUnits FieldOffsetInBytes =
        CGM.getContext().toCharUnitsFromBits(FieldOffset);
    CharUnits AlignedOffsetInBytes = FieldOffsetInBytes.alignTo(Align);
    CharUnits NumPaddingBytes = AlignedOffsetInBytes - FieldOffsetInBytes;

    if (NumPaddingBytes.isPositive()) {
      llvm::APInt pad(32, NumPaddingBytes.getQuantity());
      FType = CGM.getContext().getConstantArrayType(CGM.getContext().CharTy,
                                                    pad, ArrayType::Normal, 0);
      EltTys.push_back(CreateMemberType(Unit, FType, "", &FieldOffset));
    }
  }

  FType = Type;
  llvm::DIType *WrappedTy = getOrCreateType(FType, Unit);
  FieldSize = CGM.getContext().getTypeSize(FType);
  FieldAlign = CGM.getContext().toBits(Align);

  *XOffset = FieldOffset;
  llvm::DIType *FieldTy = DBuilder.createMemberType(
      Unit, VD->getName(), Unit, 0, FieldSize, FieldAlign, FieldOffset,
      llvm::DINode::FlagZero, WrappedTy);
  EltTys.push_back(FieldTy);
  FieldOffset += FieldSize;

  llvm::DINodeArray Elements = DBuilder.getOrCreateArray(EltTys);
  return {DBuilder.createStructType(Unit, "", Unit, 0, FieldOffset, 0,
                                    llvm::DINode::FlagZero, nullptr, Elements),
          WrappedTy};
}

llvm::DILocalVariable *CGDebugInfo::EmitDeclare(const VarDecl *VD,
                                                llvm::Value *Storage,
                                                llvm::Optional<unsigned> ArgNo,
                                                CGBuilderTy &Builder) {
  assert(DebugKind >= codegenoptions::LimitedDebugInfo);
  assert(!LexicalBlockStack.empty() && "Region stack mismatch, stack empty!");
  if (VD->hasAttr<NoDebugAttr>())
    return nullptr;

  bool Unwritten =
      VD->isImplicit() || (isa<Decl>(VD->getDeclContext()) &&
                           cast<Decl>(VD->getDeclContext())->isImplicit());
  llvm::DIFile *Unit = nullptr;
  if (!Unwritten)
    Unit = getOrCreateFile(VD->getLocation());
  llvm::DIType *Ty;
  uint64_t XOffset = 0;
  if (VD->hasAttr<BlocksAttr>())
    Ty = EmitTypeForVarWithBlocksAttr(VD, &XOffset).WrappedType;
  else
    Ty = getOrCreateType(VD->getType(), Unit);

  // If there is no debug info for this type then do not emit debug info
  // for this variable.
  if (!Ty)
    return nullptr;

  // Get location information.
  unsigned Line = 0;
  unsigned Column = 0;
  if (!Unwritten) {
    Line = getLineNumber(VD->getLocation());
    Column = getColumnNumber(VD->getLocation());
  }
  SmallVector<int64_t, 13> Expr;
  llvm::DINode::DIFlags Flags = llvm::DINode::FlagZero;
  if (VD->isImplicit())
    Flags |= llvm::DINode::FlagArtificial;

  auto Align = getDeclAlignIfRequired(VD, CGM.getContext());

  unsigned AddressSpace = CGM.getContext().getTargetAddressSpace(VD->getType());
  AppendAddressSpaceXDeref(AddressSpace, Expr);

  // If this is implicit parameter of CXXThis or ObjCSelf kind, then give it an
  // object pointer flag.
  if (const auto *IPD = dyn_cast<ImplicitParamDecl>(VD)) {
    if (IPD->getParameterKind() == ImplicitParamDecl::CXXThis ||
        IPD->getParameterKind() == ImplicitParamDecl::ObjCSelf)
      Flags |= llvm::DINode::FlagObjectPointer;
  }

  // Note: Older versions of clang used to emit byval references with an extra
  // DW_OP_deref, because they referenced the IR arg directly instead of
  // referencing an alloca. Newer versions of LLVM don't treat allocas
  // differently from other function arguments when used in a dbg.declare.
  auto *Scope = cast<llvm::DIScope>(LexicalBlockStack.back());
  StringRef Name = VD->getName();
  if (!Name.empty()) {
    if (VD->hasAttr<BlocksAttr>()) {
      // Here, we need an offset *into* the alloca.
      CharUnits offset = CharUnits::fromQuantity(32);
      Expr.push_back(llvm::dwarf::DW_OP_plus_uconst);
      // offset of __forwarding field
      offset = CGM.getContext().toCharUnitsFromBits(
          CGM.getTarget().getPointerWidth(0));
      Expr.push_back(offset.getQuantity());
      Expr.push_back(llvm::dwarf::DW_OP_deref);
      Expr.push_back(llvm::dwarf::DW_OP_plus_uconst);
      // offset of x field
      offset = CGM.getContext().toCharUnitsFromBits(XOffset);
      Expr.push_back(offset.getQuantity());
    }
  } else if (const auto *RT = dyn_cast<RecordType>(VD->getType())) {
    // If VD is an anonymous union then Storage represents value for
    // all union fields.
    const RecordDecl *RD = RT->getDecl();
    if (RD->isUnion() && RD->isAnonymousStructOrUnion()) {
      // GDB has trouble finding local variables in anonymous unions, so we emit
      // artificial local variables for each of the members.
      //
      // FIXME: Remove this code as soon as GDB supports this.
      // The debug info verifier in LLVM operates based on the assumption that a
      // variable has the same size as its storage and we had to disable the
      // check for artificial variables.
      for (const auto *Field : RD->fields()) {
        llvm::DIType *FieldTy = getOrCreateType(Field->getType(), Unit);
        StringRef FieldName = Field->getName();

        // Ignore unnamed fields. Do not ignore unnamed records.
        if (FieldName.empty() && !isa<RecordType>(Field->getType()))
          continue;

        // Use VarDecl's Tag, Scope and Line number.
        auto FieldAlign = getDeclAlignIfRequired(Field, CGM.getContext());
        auto *D = DBuilder.createAutoVariable(
            Scope, FieldName, Unit, Line, FieldTy, CGM.getLangOpts().Optimize,
            Flags | llvm::DINode::FlagArtificial, FieldAlign);

        // Insert an llvm.dbg.declare into the current block.
        DBuilder.insertDeclare(
            Storage, D, DBuilder.createExpression(Expr),
            llvm::DebugLoc::get(Line, Column, Scope, CurInlinedAt),
            Builder.GetInsertBlock());
      }
    }
  }

  // Create the descriptor for the variable.
  auto *D = ArgNo ? DBuilder.createParameterVariable(
                        Scope, Name, *ArgNo, Unit, Line, Ty,
                        CGM.getLangOpts().Optimize, Flags)
                  : DBuilder.createAutoVariable(Scope, Name, Unit, Line, Ty,
                                                CGM.getLangOpts().Optimize,
                                                Flags, Align);

  // Insert an llvm.dbg.declare into the current block.
  DBuilder.insertDeclare(Storage, D, DBuilder.createExpression(Expr),
                         llvm::DebugLoc::get(Line, Column, Scope, CurInlinedAt),
                         Builder.GetInsertBlock());

  return D;
}

llvm::DILocalVariable *
CGDebugInfo::EmitDeclareOfAutoVariable(const VarDecl *VD, llvm::Value *Storage,
                                       CGBuilderTy &Builder) {
  assert(DebugKind >= codegenoptions::LimitedDebugInfo);
  return EmitDeclare(VD, Storage, llvm::None, Builder);
}

llvm::DIType *CGDebugInfo::CreateSelfType(const QualType &QualTy,
                                          llvm::DIType *Ty) {
  llvm::DIType *CachedTy = getTypeOrNull(QualTy);
  if (CachedTy)
    Ty = CachedTy;
  return DBuilder.createObjectPointerType(Ty);
}

void CGDebugInfo::EmitDeclareOfBlockDeclRefVariable(
    const VarDecl *VD, llvm::Value *Storage, CGBuilderTy &Builder,
    const CGBlockInfo &blockInfo, llvm::Instruction *InsertPoint) {
  assert(DebugKind >= codegenoptions::LimitedDebugInfo);
  assert(!LexicalBlockStack.empty() && "Region stack mismatch, stack empty!");

  if (Builder.GetInsertBlock() == nullptr)
    return;
  if (VD->hasAttr<NoDebugAttr>())
    return;

  bool isByRef = VD->hasAttr<BlocksAttr>();

  uint64_t XOffset = 0;
  llvm::DIFile *Unit = getOrCreateFile(VD->getLocation());
  llvm::DIType *Ty;
  if (isByRef)
    Ty = EmitTypeForVarWithBlocksAttr(VD, &XOffset).WrappedType;
  else
    Ty = getOrCreateType(VD->getType(), Unit);

  // Self is passed along as an implicit non-arg variable in a
  // block. Mark it as the object pointer.
  if (const auto *IPD = dyn_cast<ImplicitParamDecl>(VD))
    if (IPD->getParameterKind() == ImplicitParamDecl::ObjCSelf)
      Ty = CreateSelfType(VD->getType(), Ty);

  // Get location information.
  unsigned Line = getLineNumber(VD->getLocation());
  unsigned Column = getColumnNumber(VD->getLocation());

  const llvm::DataLayout &target = CGM.getDataLayout();

  CharUnits offset = CharUnits::fromQuantity(
      target.getStructLayout(blockInfo.StructureType)
          ->getElementOffset(blockInfo.getCapture(VD).getIndex()));

  SmallVector<int64_t, 9> addr;
  addr.push_back(llvm::dwarf::DW_OP_deref);
  addr.push_back(llvm::dwarf::DW_OP_plus_uconst);
  addr.push_back(offset.getQuantity());
  if (isByRef) {
    addr.push_back(llvm::dwarf::DW_OP_deref);
    addr.push_back(llvm::dwarf::DW_OP_plus_uconst);
    // offset of __forwarding field
    offset =
        CGM.getContext().toCharUnitsFromBits(target.getPointerSizeInBits(0));
    addr.push_back(offset.getQuantity());
    addr.push_back(llvm::dwarf::DW_OP_deref);
    addr.push_back(llvm::dwarf::DW_OP_plus_uconst);
    // offset of x field
    offset = CGM.getContext().toCharUnitsFromBits(XOffset);
    addr.push_back(offset.getQuantity());
  }

  // Create the descriptor for the variable.
  auto Align = getDeclAlignIfRequired(VD, CGM.getContext());
  auto *D = DBuilder.createAutoVariable(
      cast<llvm::DILocalScope>(LexicalBlockStack.back()), VD->getName(), Unit,
      Line, Ty, false, llvm::DINode::FlagZero, Align);

  // Insert an llvm.dbg.declare into the current block.
  auto DL =
      llvm::DebugLoc::get(Line, Column, LexicalBlockStack.back(), CurInlinedAt);
  auto *Expr = DBuilder.createExpression(addr);
  if (InsertPoint)
    DBuilder.insertDeclare(Storage, D, Expr, DL, InsertPoint);
  else
    DBuilder.insertDeclare(Storage, D, Expr, DL, Builder.GetInsertBlock());
}

void CGDebugInfo::EmitDeclareOfArgVariable(const VarDecl *VD, llvm::Value *AI,
                                           unsigned ArgNo,
                                           CGBuilderTy &Builder) {
  assert(DebugKind >= codegenoptions::LimitedDebugInfo);
  EmitDeclare(VD, AI, ArgNo, Builder);
}

namespace {
struct BlockLayoutChunk {
  uint64_t OffsetInBits;
  const BlockDecl::Capture *Capture;
};
bool operator<(const BlockLayoutChunk &l, const BlockLayoutChunk &r) {
  return l.OffsetInBits < r.OffsetInBits;
}
} // namespace

void CGDebugInfo::collectDefaultFieldsForBlockLiteralDeclare(
    const CGBlockInfo &Block, const ASTContext &Context, SourceLocation Loc,
    const llvm::StructLayout &BlockLayout, llvm::DIFile *Unit,
    SmallVectorImpl<llvm::Metadata *> &Fields) {
  // Blocks in OpenCL have unique constraints which make the standard fields
  // redundant while requiring size and align fields for enqueue_kernel. See
  // initializeForBlockHeader in CGBlocks.cpp
  if (CGM.getLangOpts().OpenCL) {
    Fields.push_back(createFieldType("__size", Context.IntTy, Loc, AS_public,
                                     BlockLayout.getElementOffsetInBits(0),
                                     Unit, Unit));
    Fields.push_back(createFieldType("__align", Context.IntTy, Loc, AS_public,
                                     BlockLayout.getElementOffsetInBits(1),
                                     Unit, Unit));
  } else {
    Fields.push_back(createFieldType("__isa", Context.VoidPtrTy, Loc, AS_public,
                                     BlockLayout.getElementOffsetInBits(0),
                                     Unit, Unit));
    Fields.push_back(createFieldType("__flags", Context.IntTy, Loc, AS_public,
                                     BlockLayout.getElementOffsetInBits(1),
                                     Unit, Unit));
    Fields.push_back(
        createFieldType("__reserved", Context.IntTy, Loc, AS_public,
                        BlockLayout.getElementOffsetInBits(2), Unit, Unit));
    auto *FnTy = Block.getBlockExpr()->getFunctionType();
    auto FnPtrType = CGM.getContext().getPointerType(FnTy->desugar());
    Fields.push_back(createFieldType("__FuncPtr", FnPtrType, Loc, AS_public,
                                     BlockLayout.getElementOffsetInBits(3),
                                     Unit, Unit));
    Fields.push_back(createFieldType(
        "__descriptor",
        Context.getPointerType(Block.NeedsCopyDispose
                                   ? Context.getBlockDescriptorExtendedType()
                                   : Context.getBlockDescriptorType()),
        Loc, AS_public, BlockLayout.getElementOffsetInBits(4), Unit, Unit));
  }
}

void CGDebugInfo::EmitDeclareOfBlockLiteralArgVariable(const CGBlockInfo &block,
                                                       StringRef Name,
                                                       unsigned ArgNo,
                                                       llvm::AllocaInst *Alloca,
                                                       CGBuilderTy &Builder) {
  assert(DebugKind >= codegenoptions::LimitedDebugInfo);
  ASTContext &C = CGM.getContext();
  const BlockDecl *blockDecl = block.getBlockDecl();

  // Collect some general information about the block's location.
  SourceLocation loc = blockDecl->getCaretLocation();
  llvm::DIFile *tunit = getOrCreateFile(loc);
  unsigned line = getLineNumber(loc);
  unsigned column = getColumnNumber(loc);

  // Build the debug-info type for the block literal.
  getDeclContextDescriptor(blockDecl);

  const llvm::StructLayout *blockLayout =
      CGM.getDataLayout().getStructLayout(block.StructureType);

  SmallVector<llvm::Metadata *, 16> fields;
  collectDefaultFieldsForBlockLiteralDeclare(block, C, loc, *blockLayout, tunit,
                                             fields);

  // We want to sort the captures by offset, not because DWARF
  // requires this, but because we're paranoid about debuggers.
  SmallVector<BlockLayoutChunk, 8> chunks;

  // 'this' capture.
  if (blockDecl->capturesCXXThis()) {
    BlockLayoutChunk chunk;
    chunk.OffsetInBits =
        blockLayout->getElementOffsetInBits(block.CXXThisIndex);
    chunk.Capture = nullptr;
    chunks.push_back(chunk);
  }

  // Variable captures.
  for (const auto &capture : blockDecl->captures()) {
    const VarDecl *variable = capture.getVariable();
    const CGBlockInfo::Capture &captureInfo = block.getCapture(variable);

    // Ignore constant captures.
    if (captureInfo.isConstant())
      continue;

    BlockLayoutChunk chunk;
    chunk.OffsetInBits =
        blockLayout->getElementOffsetInBits(captureInfo.getIndex());
    chunk.Capture = &capture;
    chunks.push_back(chunk);
  }

  // Sort by offset.
  llvm::array_pod_sort(chunks.begin(), chunks.end());

  for (const BlockLayoutChunk &Chunk : chunks) {
    uint64_t offsetInBits = Chunk.OffsetInBits;
    const BlockDecl::Capture *capture = Chunk.Capture;

    // If we have a null capture, this must be the C++ 'this' capture.
    if (!capture) {
      QualType type;
      if (auto *Method =
              cast_or_null<CXXMethodDecl>(blockDecl->getNonClosureContext()))
        type = Method->getThisType(C);
      else if (auto *RDecl = dyn_cast<CXXRecordDecl>(blockDecl->getParent()))
        type = QualType(RDecl->getTypeForDecl(), 0);
      else
        llvm_unreachable("unexpected block declcontext");

      fields.push_back(createFieldType("this", type, loc, AS_public,
                                       offsetInBits, tunit, tunit));
      continue;
    }

    const VarDecl *variable = capture->getVariable();
    StringRef name = variable->getName();

    llvm::DIType *fieldType;
    if (capture->isByRef()) {
      TypeInfo PtrInfo = C.getTypeInfo(C.VoidPtrTy);
      auto Align = PtrInfo.AlignIsRequired ? PtrInfo.Align : 0;
      // FIXME: This recomputes the layout of the BlockByRefWrapper.
      uint64_t xoffset;
      fieldType =
          EmitTypeForVarWithBlocksAttr(variable, &xoffset).BlockByRefWrapper;
      fieldType = DBuilder.createPointerType(fieldType, PtrInfo.Width);
      fieldType = DBuilder.createMemberType(tunit, name, tunit, line,
                                            PtrInfo.Width, Align, offsetInBits,
                                            llvm::DINode::FlagZero, fieldType);
    } else {
      auto Align = getDeclAlignIfRequired(variable, CGM.getContext());
      fieldType = createFieldType(name, variable->getType(), loc, AS_public,
                                  offsetInBits, Align, tunit, tunit);
    }
    fields.push_back(fieldType);
  }

  SmallString<36> typeName;
  llvm::raw_svector_ostream(typeName)
      << "__block_literal_" << CGM.getUniqueBlockCount();

  llvm::DINodeArray fieldsArray = DBuilder.getOrCreateArray(fields);

  llvm::DIType *type =
      DBuilder.createStructType(tunit, typeName.str(), tunit, line,
                                CGM.getContext().toBits(block.BlockSize), 0,
                                llvm::DINode::FlagZero, nullptr, fieldsArray);
  type = DBuilder.createPointerType(type, CGM.PointerWidthInBits);

  // Get overall information about the block.
  llvm::DINode::DIFlags flags = llvm::DINode::FlagArtificial;
  auto *scope = cast<llvm::DILocalScope>(LexicalBlockStack.back());

  // Create the descriptor for the parameter.
  auto *debugVar = DBuilder.createParameterVariable(
      scope, Name, ArgNo, tunit, line, type, CGM.getLangOpts().Optimize, flags);

  // Insert an llvm.dbg.declare into the current block.
  DBuilder.insertDeclare(Alloca, debugVar, DBuilder.createExpression(),
                         llvm::DebugLoc::get(line, column, scope, CurInlinedAt),
                         Builder.GetInsertBlock());
}

llvm::DIDerivedType *
CGDebugInfo::getOrCreateStaticDataMemberDeclarationOrNull(const VarDecl *D) {
  if (!D->isStaticDataMember())
    return nullptr;

  auto MI = StaticDataMemberCache.find(D->getCanonicalDecl());
  if (MI != StaticDataMemberCache.end()) {
    assert(MI->second && "Static data member declaration should still exist");
    return MI->second;
  }

  // If the member wasn't found in the cache, lazily construct and add it to the
  // type (used when a limited form of the type is emitted).
  auto DC = D->getDeclContext();
  auto *Ctxt = cast<llvm::DICompositeType>(getDeclContextDescriptor(D));
  return CreateRecordStaticField(D, Ctxt, cast<RecordDecl>(DC));
}

llvm::DIGlobalVariableExpression *CGDebugInfo::CollectAnonRecordDecls(
    const RecordDecl *RD, llvm::DIFile *Unit, unsigned LineNo,
    StringRef LinkageName, llvm::GlobalVariable *Var, llvm::DIScope *DContext) {
  llvm::DIGlobalVariableExpression *GVE = nullptr;

  for (const auto *Field : RD->fields()) {
    llvm::DIType *FieldTy = getOrCreateType(Field->getType(), Unit);
    StringRef FieldName = Field->getName();

    // Ignore unnamed fields, but recurse into anonymous records.
    if (FieldName.empty()) {
      if (const auto *RT = dyn_cast<RecordType>(Field->getType()))
        GVE = CollectAnonRecordDecls(RT->getDecl(), Unit, LineNo, LinkageName,
                                     Var, DContext);
      continue;
    }
    // Use VarDecl's Tag, Scope and Line number.
    GVE = DBuilder.createGlobalVariableExpression(
        DContext, FieldName, LinkageName, Unit, LineNo, FieldTy,
        Var->hasLocalLinkage());
    Var->addDebugInfo(GVE);
  }
  return GVE;
}

void CGDebugInfo::EmitGlobalVariable(llvm::GlobalVariable *Var,
                                     const VarDecl *D) {
  assert(DebugKind >= codegenoptions::LimitedDebugInfo);
  if (D->hasAttr<NoDebugAttr>())
    return;

  // If we already created a DIGlobalVariable for this declaration, just attach
  // it to the llvm::GlobalVariable.
  auto Cached = DeclCache.find(D->getCanonicalDecl());
  if (Cached != DeclCache.end())
    return Var->addDebugInfo(
        cast<llvm::DIGlobalVariableExpression>(Cached->second));

  // Create global variable debug descriptor.
  llvm::DIFile *Unit = nullptr;
  llvm::DIScope *DContext = nullptr;
  unsigned LineNo;
  StringRef DeclName, LinkageName;
  QualType T;
  collectVarDeclProps(D, Unit, LineNo, T, DeclName, LinkageName, DContext);

  // Attempt to store one global variable for the declaration - even if we
  // emit a lot of fields.
  llvm::DIGlobalVariableExpression *GVE = nullptr;

  // If this is an anonymous union then we'll want to emit a global
  // variable for each member of the anonymous union so that it's possible
  // to find the name of any field in the union.
  if (T->isUnionType() && DeclName.empty()) {
    const RecordDecl *RD = T->castAs<RecordType>()->getDecl();
    assert(RD->isAnonymousStructOrUnion() &&
           "unnamed non-anonymous struct or union?");
    GVE = CollectAnonRecordDecls(RD, Unit, LineNo, LinkageName, Var, DContext);
  } else {
    auto Align = getDeclAlignIfRequired(D, CGM.getContext());

    SmallVector<int64_t, 4> Expr;
    unsigned AddressSpace =
        CGM.getContext().getTargetAddressSpace(D->getType());
    AppendAddressSpaceXDeref(AddressSpace, Expr);

    GVE = DBuilder.createGlobalVariableExpression(
        DContext, DeclName, LinkageName, Unit, LineNo, getOrCreateType(T, Unit),
        Var->hasLocalLinkage(),
        Expr.empty() ? nullptr : DBuilder.createExpression(Expr),
        getOrCreateStaticDataMemberDeclarationOrNull(D), Align);
    Var->addDebugInfo(GVE);
  }
  DeclCache[D->getCanonicalDecl()].reset(GVE);
}

void CGDebugInfo::EmitGlobalVariable(const ValueDecl *VD, const APValue &Init) {
  assert(DebugKind >= codegenoptions::LimitedDebugInfo);
  if (VD->hasAttr<NoDebugAttr>())
    return;
  auto Align = getDeclAlignIfRequired(VD, CGM.getContext());
  // Create the descriptor for the variable.
  llvm::DIFile *Unit = getOrCreateFile(VD->getLocation());
  StringRef Name = VD->getName();
  llvm::DIType *Ty = getOrCreateType(VD->getType(), Unit);
  if (const auto *ECD = dyn_cast<EnumConstantDecl>(VD)) {
    const auto *ED = cast<EnumDecl>(ECD->getDeclContext());
    assert(isa<EnumType>(ED->getTypeForDecl()) && "Enum without EnumType?");
    Ty = getOrCreateType(QualType(ED->getTypeForDecl(), 0), Unit);
  }
  // Do not use global variables for enums.
  //
  // FIXME: why not?
  if (Ty->getTag() == llvm::dwarf::DW_TAG_enumeration_type)
    return;
  // Do not emit separate definitions for function local const/statics.
  if (isa<FunctionDecl>(VD->getDeclContext()))
    return;
  VD = cast<ValueDecl>(VD->getCanonicalDecl());
  auto *VarD = cast<VarDecl>(VD);
  if (VarD->isStaticDataMember()) {
    auto *RD = cast<RecordDecl>(VarD->getDeclContext());
    getDeclContextDescriptor(VarD);
    // Ensure that the type is retained even though it's otherwise unreferenced.
    //
    // FIXME: This is probably unnecessary, since Ty should reference RD
    // through its scope.
    RetainedTypes.push_back(
        CGM.getContext().getRecordType(RD).getAsOpaquePtr());
    return;
  }

  llvm::DIScope *DContext = getDeclContextDescriptor(VD);

  auto &GV = DeclCache[VD];
  if (GV)
    return;
  llvm::DIExpression *InitExpr = nullptr;
  if (CGM.getContext().getTypeSize(VD->getType()) <= 64) {
    // FIXME: Add a representation for integer constants wider than 64 bits.
    if (Init.isInt())
      InitExpr =
          DBuilder.createConstantValueExpression(Init.getInt().getExtValue());
    else if (Init.isFloat())
      InitExpr = DBuilder.createConstantValueExpression(
          Init.getFloat().bitcastToAPInt().getZExtValue());
  }
  GV.reset(DBuilder.createGlobalVariableExpression(
      DContext, Name, StringRef(), Unit, getLineNumber(VD->getLocation()), Ty,
      true, InitExpr, getOrCreateStaticDataMemberDeclarationOrNull(VarD),
      Align));
}

llvm::DIScope *CGDebugInfo::getCurrentContextDescriptor(const Decl *D) {
  if (!LexicalBlockStack.empty())
    return LexicalBlockStack.back();
  llvm::DIScope *Mod = getParentModuleOrNull(D);
  return getContextDescriptor(D, Mod ? Mod : TheCU);
}

void CGDebugInfo::EmitUsingDirective(const UsingDirectiveDecl &UD) {
  if (CGM.getCodeGenOpts().getDebugInfo() < codegenoptions::LimitedDebugInfo)
    return;
  const NamespaceDecl *NSDecl = UD.getNominatedNamespace();
  if (!NSDecl->isAnonymousNamespace() ||
      CGM.getCodeGenOpts().DebugExplicitImport) {
    auto Loc = UD.getLocation();
    DBuilder.createImportedModule(
        getCurrentContextDescriptor(cast<Decl>(UD.getDeclContext())),
        getOrCreateNamespace(NSDecl), getOrCreateFile(Loc), getLineNumber(Loc));
  }
}

void CGDebugInfo::EmitUsingDecl(const UsingDecl &UD) {
  if (CGM.getCodeGenOpts().getDebugInfo() < codegenoptions::LimitedDebugInfo)
    return;
  assert(UD.shadow_size() &&
         "We shouldn't be codegening an invalid UsingDecl containing no decls");
  // Emitting one decl is sufficient - debuggers can detect that this is an
  // overloaded name & provide lookup for all the overloads.
  const UsingShadowDecl &USD = **UD.shadow_begin();

  // FIXME: Skip functions with undeduced auto return type for now since we
  // don't currently have the plumbing for separate declarations & definitions
  // of free functions and mismatched types (auto in the declaration, concrete
  // return type in the definition)
  if (const auto *FD = dyn_cast<FunctionDecl>(USD.getUnderlyingDecl()))
    if (const auto *AT =
            FD->getType()->getAs<FunctionProtoType>()->getContainedAutoType())
      if (AT->getDeducedType().isNull())
        return;
  if (llvm::DINode *Target =
          getDeclarationOrDefinition(USD.getUnderlyingDecl())) {
    auto Loc = USD.getLocation();
    DBuilder.createImportedDeclaration(
        getCurrentContextDescriptor(cast<Decl>(USD.getDeclContext())), Target,
        getOrCreateFile(Loc), getLineNumber(Loc));
  }
}

void CGDebugInfo::EmitImportDecl(const ImportDecl &ID) {
  if (CGM.getCodeGenOpts().getDebuggerTuning() != llvm::DebuggerKind::LLDB)
    return;
  if (Module *M = ID.getImportedModule()) {
    auto Info = ExternalASTSource::ASTSourceDescriptor(*M);
    auto Loc = ID.getLocation();
    DBuilder.createImportedDeclaration(
        getCurrentContextDescriptor(cast<Decl>(ID.getDeclContext())),
        getOrCreateModuleRef(Info, DebugTypeExtRefs), getOrCreateFile(Loc),
        getLineNumber(Loc));
  }
}

llvm::DIImportedEntity *
CGDebugInfo::EmitNamespaceAlias(const NamespaceAliasDecl &NA) {
  if (CGM.getCodeGenOpts().getDebugInfo() < codegenoptions::LimitedDebugInfo)
    return nullptr;
  auto &VH = NamespaceAliasCache[&NA];
  if (VH)
    return cast<llvm::DIImportedEntity>(VH);
  llvm::DIImportedEntity *R;
  auto Loc = NA.getLocation();
  if (const auto *Underlying =
          dyn_cast<NamespaceAliasDecl>(NA.getAliasedNamespace()))
    // This could cache & dedup here rather than relying on metadata deduping.
    R = DBuilder.createImportedDeclaration(
        getCurrentContextDescriptor(cast<Decl>(NA.getDeclContext())),
        EmitNamespaceAlias(*Underlying), getOrCreateFile(Loc),
        getLineNumber(Loc), NA.getName());
  else
    R = DBuilder.createImportedDeclaration(
        getCurrentContextDescriptor(cast<Decl>(NA.getDeclContext())),
        getOrCreateNamespace(cast<NamespaceDecl>(NA.getAliasedNamespace())),
        getOrCreateFile(Loc), getLineNumber(Loc), NA.getName());
  VH.reset(R);
  return R;
}

llvm::DINamespace *
CGDebugInfo::getOrCreateNamespace(const NamespaceDecl *NSDecl) {
  // Don't canonicalize the NamespaceDecl here: The DINamespace will be uniqued
  // if necessary, and this way multiple declarations of the same namespace in
  // different parent modules stay distinct.
  auto I = NamespaceCache.find(NSDecl);
  if (I != NamespaceCache.end())
    return cast<llvm::DINamespace>(I->second);

  llvm::DIScope *Context = getDeclContextDescriptor(NSDecl);
  // Don't trust the context if it is a DIModule (see comment above).
  llvm::DINamespace *NS =
      DBuilder.createNameSpace(Context, NSDecl->getName(), NSDecl->isInline());
  NamespaceCache[NSDecl].reset(NS);
  return NS;
}

void CGDebugInfo::setDwoId(uint64_t Signature) {
  assert(TheCU && "no main compile unit");
  TheCU->setDWOId(Signature);
}

void CGDebugInfo::finalize() {
  // Creating types might create further types - invalidating the current
  // element and the size(), so don't cache/reference them.
  for (size_t i = 0; i != ObjCInterfaceCache.size(); ++i) {
    ObjCInterfaceCacheEntry E = ObjCInterfaceCache[i];
    llvm::DIType *Ty = E.Type->getDecl()->getDefinition()
                           ? CreateTypeDefinition(E.Type, E.Unit)
                           : E.Decl;
    DBuilder.replaceTemporary(llvm::TempDIType(E.Decl), Ty);
  }

  if (CGM.getCodeGenOpts().DwarfVersion >= 5) {
    // Add methods to interface.
    for (const auto &P : ObjCMethodCache) {
      if (P.second.empty())
        continue;

      QualType QTy(P.first->getTypeForDecl(), 0);
      auto It = TypeCache.find(QTy.getAsOpaquePtr());
      assert(It != TypeCache.end());

      llvm::DICompositeType *InterfaceDecl =
          cast<llvm::DICompositeType>(It->second);

      SmallVector<llvm::Metadata *, 16> EltTys;
      auto CurrenetElts = InterfaceDecl->getElements();
      EltTys.append(CurrenetElts.begin(), CurrenetElts.end());
      for (auto &MD : P.second)
        EltTys.push_back(MD);
      llvm::DINodeArray Elements = DBuilder.getOrCreateArray(EltTys);
      DBuilder.replaceArrays(InterfaceDecl, Elements);
    }
  }

  for (const auto &P : ReplaceMap) {
    assert(P.second);
    auto *Ty = cast<llvm::DIType>(P.second);
    assert(Ty->isForwardDecl());

    auto It = TypeCache.find(P.first);
    assert(It != TypeCache.end());
    assert(It->second);

    DBuilder.replaceTemporary(llvm::TempDIType(Ty),
                              cast<llvm::DIType>(It->second));
  }

  for (const auto &P : FwdDeclReplaceMap) {
    assert(P.second);
    llvm::TempMDNode FwdDecl(cast<llvm::MDNode>(P.second));
    llvm::Metadata *Repl;

    auto It = DeclCache.find(P.first);
    // If there has been no definition for the declaration, call RAUW
    // with ourselves, that will destroy the temporary MDNode and
    // replace it with a standard one, avoiding leaking memory.
    if (It == DeclCache.end())
      Repl = P.second;
    else
      Repl = It->second;

    if (auto *GVE = dyn_cast_or_null<llvm::DIGlobalVariableExpression>(Repl))
      Repl = GVE->getVariable();
    DBuilder.replaceTemporary(std::move(FwdDecl), cast<llvm::MDNode>(Repl));
  }

  // We keep our own list of retained types, because we need to look
  // up the final type in the type cache.
  for (auto &RT : RetainedTypes)
    if (auto MD = TypeCache[RT])
      DBuilder.retainType(cast<llvm::DIType>(MD));

  DBuilder.finalize();
}

void CGDebugInfo::EmitExplicitCastType(QualType Ty) {
  if (CGM.getCodeGenOpts().getDebugInfo() < codegenoptions::LimitedDebugInfo)
    return;

  if (auto *DieTy = getOrCreateType(Ty, getOrCreateMainFile()))
    // Don't ignore in case of explicit cast where it is referenced indirectly.
    DBuilder.retainType(DieTy);
}

llvm::DebugLoc CGDebugInfo::SourceLocToDebugLoc(SourceLocation Loc) {
  if (LexicalBlockStack.empty())
    return llvm::DebugLoc();

  llvm::MDNode *Scope = LexicalBlockStack.back();
  return llvm::DebugLoc::get(getLineNumber(Loc), getColumnNumber(Loc), Scope);
}<|MERGE_RESOLUTION|>--- conflicted
+++ resolved
@@ -3612,7 +3612,6 @@
     DBuilder.finalizeSubprogram(Fn->getSubprogram());
 }
 
-<<<<<<< HEAD
 #if INTEL_CUSTOMIZATION
 void CGDebugInfo::setIsThunk(llvm::Function *Fn) {
   if (llvm::DISubprogram *subprogram = Fn->getSubprogram())
@@ -3620,14 +3619,9 @@
 }
 #endif // INTEL_CUSTOMIZATION
 
-llvm::DIType *CGDebugInfo::EmitTypeForVarWithBlocksAttr(const VarDecl *VD,
-                                                        uint64_t *XOffset) {
-
-=======
 CGDebugInfo::BlockByRefType
 CGDebugInfo::EmitTypeForVarWithBlocksAttr(const VarDecl *VD,
                                           uint64_t *XOffset) {
->>>>>>> 6f11db13
   SmallVector<llvm::Metadata *, 5> EltTys;
   QualType FType;
   uint64_t FieldSize, FieldOffset;
