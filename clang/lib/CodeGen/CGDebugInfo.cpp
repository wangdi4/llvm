//===--- CGDebugInfo.cpp - Emit Debug Information for a Module ------------===//
//
//                     The LLVM Compiler Infrastructure
//
// This file is distributed under the University of Illinois Open Source
// License. See LICENSE.TXT for details.
//
//===----------------------------------------------------------------------===//
//
// This coordinates the debug information generation while generating code.
//
//===----------------------------------------------------------------------===//

#include "CGDebugInfo.h"
#include "CGBlocks.h"
#include "CGCXXABI.h"
#include "CGObjCRuntime.h"
#include "CGRecordLayout.h"
#include "CodeGenFunction.h"
#include "CodeGenModule.h"
#include "clang/AST/ASTContext.h"
#include "clang/AST/DeclFriend.h"
#include "clang/AST/DeclObjC.h"
#include "clang/AST/DeclTemplate.h"
#include "clang/AST/Expr.h"
#include "clang/AST/RecordLayout.h"
#include "clang/Basic/FileManager.h"
#include "clang/Basic/SourceManager.h"
#include "clang/Basic/Version.h"
#include "clang/Frontend/CodeGenOptions.h"
#include "clang/Lex/HeaderSearchOptions.h"
#include "clang/Lex/ModuleMap.h"
#include "clang/Lex/PreprocessorOptions.h"
#include "llvm/ADT/DenseSet.h"
#include "llvm/ADT/SmallVector.h"
#include "llvm/ADT/StringExtras.h"
#include "llvm/IR/Constants.h"
#include "llvm/IR/DataLayout.h"
#include "llvm/IR/DerivedTypes.h"
#include "llvm/IR/Instructions.h"
#include "llvm/IR/Intrinsics.h"
#include "llvm/IR/Module.h"
#include "llvm/Support/FileSystem.h"
#include "llvm/Support/Path.h"
using namespace clang;
using namespace clang::CodeGen;

static uint32_t getTypeAlignIfRequired(const Type *Ty, const ASTContext &Ctx) {
  auto TI = Ctx.getTypeInfo(Ty);
  return TI.AlignIsRequired ? TI.Align : 0;
}

static uint32_t getTypeAlignIfRequired(QualType Ty, const ASTContext &Ctx) {
  return getTypeAlignIfRequired(Ty.getTypePtr(), Ctx);
}

static uint32_t getDeclAlignIfRequired(const Decl *D, const ASTContext &Ctx) {
  return D->hasAttr<AlignedAttr>() ? D->getMaxAlignment() : 0;
}

CGDebugInfo::CGDebugInfo(CodeGenModule &CGM)
    : CGM(CGM), DebugKind(CGM.getCodeGenOpts().getDebugInfo()),
      DebugTypeExtRefs(CGM.getCodeGenOpts().DebugTypeExtRefs),
      DBuilder(CGM.getModule()) {
  for (const auto &KV : CGM.getCodeGenOpts().DebugPrefixMap)
    DebugPrefixMap[KV.first] = KV.second;
  CreateCompileUnit();
}

CGDebugInfo::~CGDebugInfo() {
  assert(LexicalBlockStack.empty() &&
         "Region stack mismatch, stack not empty!");
}

ApplyDebugLocation::ApplyDebugLocation(CodeGenFunction &CGF,
                                       SourceLocation TemporaryLocation)
    : CGF(&CGF) {
  init(TemporaryLocation);
}

ApplyDebugLocation::ApplyDebugLocation(CodeGenFunction &CGF,
                                       bool DefaultToEmpty,
                                       SourceLocation TemporaryLocation)
    : CGF(&CGF) {
  init(TemporaryLocation, DefaultToEmpty);
}

void ApplyDebugLocation::init(SourceLocation TemporaryLocation,
                              bool DefaultToEmpty) {
  auto *DI = CGF->getDebugInfo();
  if (!DI) {
    CGF = nullptr;
    return;
  }

  OriginalLocation = CGF->Builder.getCurrentDebugLocation();
  if (TemporaryLocation.isValid()) {
    DI->EmitLocation(CGF->Builder, TemporaryLocation);
    return;
  }

  if (DefaultToEmpty) {
    CGF->Builder.SetCurrentDebugLocation(llvm::DebugLoc());
    return;
  }

  // Construct a location that has a valid scope, but no line info.
  assert(!DI->LexicalBlockStack.empty());
  CGF->Builder.SetCurrentDebugLocation(
      llvm::DebugLoc::get(0, 0, DI->LexicalBlockStack.back()));
}

ApplyDebugLocation::ApplyDebugLocation(CodeGenFunction &CGF, const Expr *E)
    : CGF(&CGF) {
#if INTEL_CUSTOMIZATION
  // CQ#366796 - support for '--no_expr_source_pos' option.
  if (CGF.CGM.getCodeGenOpts().NoExprSourcePos) {
    this->CGF = nullptr;
    return;
  }
#endif // INTEL_CUSTOMIZATION
  init(E->getExprLoc());
}

ApplyDebugLocation::ApplyDebugLocation(CodeGenFunction &CGF, llvm::DebugLoc Loc)
    : CGF(&CGF) {
  if (!CGF.getDebugInfo()) {
    this->CGF = nullptr;
    return;
  }
  OriginalLocation = CGF.Builder.getCurrentDebugLocation();
  if (Loc)
    CGF.Builder.SetCurrentDebugLocation(std::move(Loc));
}

ApplyDebugLocation::~ApplyDebugLocation() {
  // Query CGF so the location isn't overwritten when location updates are
  // temporarily disabled (for C++ default function arguments)
  if (CGF)
    CGF->Builder.SetCurrentDebugLocation(std::move(OriginalLocation));
}

void CGDebugInfo::setLocation(SourceLocation Loc) {
  // If the new location isn't valid return.
  if (Loc.isInvalid())
    return;

  CurLoc = CGM.getContext().getSourceManager().getExpansionLoc(Loc);

  // If we've changed files in the middle of a lexical scope go ahead
  // and create a new lexical scope with file node if it's different
  // from the one in the scope.
  if (LexicalBlockStack.empty())
    return;

  SourceManager &SM = CGM.getContext().getSourceManager();
  auto *Scope = cast<llvm::DIScope>(LexicalBlockStack.back());
  PresumedLoc PCLoc = SM.getPresumedLoc(CurLoc);

  if (PCLoc.isInvalid() || Scope->getFilename() == PCLoc.getFilename())
    return;

  if (auto *LBF = dyn_cast<llvm::DILexicalBlockFile>(Scope)) {
    LexicalBlockStack.pop_back();
    LexicalBlockStack.emplace_back(DBuilder.createLexicalBlockFile(
        LBF->getScope(), getOrCreateFile(CurLoc)));
  } else if (isa<llvm::DILexicalBlock>(Scope) ||
             isa<llvm::DISubprogram>(Scope)) {
    LexicalBlockStack.pop_back();
    LexicalBlockStack.emplace_back(
        DBuilder.createLexicalBlockFile(Scope, getOrCreateFile(CurLoc)));
  }
}

llvm::DIScope *CGDebugInfo::getDeclContextDescriptor(const Decl *D) {
  llvm::DIScope *Mod = getParentModuleOrNull(D);
  return getContextDescriptor(cast<Decl>(D->getDeclContext()),
                              Mod ? Mod : TheCU);
}

llvm::DIScope *CGDebugInfo::getContextDescriptor(const Decl *Context,
                                                 llvm::DIScope *Default) {
  if (!Context)
    return Default;

  auto I = RegionMap.find(Context);
  if (I != RegionMap.end()) {
    llvm::Metadata *V = I->second;
    return dyn_cast_or_null<llvm::DIScope>(V);
  }

  // Check namespace.
  if (const auto *NSDecl = dyn_cast<NamespaceDecl>(Context))
    return getOrCreateNameSpace(NSDecl);

  if (const auto *RDecl = dyn_cast<RecordDecl>(Context))
    if (!RDecl->isDependentType())
      return getOrCreateType(CGM.getContext().getTypeDeclType(RDecl),
                             getOrCreateMainFile());
  return Default;
}

StringRef CGDebugInfo::getFunctionName(const FunctionDecl *FD) {
  assert(FD && "Invalid FunctionDecl!");
  IdentifierInfo *FII = FD->getIdentifier();
  FunctionTemplateSpecializationInfo *Info =
      FD->getTemplateSpecializationInfo();

  // Emit the unqualified name in normal operation. LLVM and the debugger can
  // compute the fully qualified name from the scope chain. If we're only
  // emitting line table info, there won't be any scope chains, so emit the
  // fully qualified name here so that stack traces are more accurate.
  // FIXME: Do this when emitting DWARF as well as when emitting CodeView after
  // evaluating the size impact.
  bool UseQualifiedName = DebugKind == codegenoptions::DebugLineTablesOnly &&
                          CGM.getCodeGenOpts().EmitCodeView;

  if (!Info && FII && !UseQualifiedName)
    return FII->getName();

  SmallString<128> NS;
  llvm::raw_svector_ostream OS(NS);
  PrintingPolicy Policy(CGM.getLangOpts());
  Policy.MSVCFormatting = CGM.getCodeGenOpts().EmitCodeView;
  if (!UseQualifiedName)
    FD->printName(OS);
  else
    FD->printQualifiedName(OS, Policy);

  // Add any template specialization args.
  if (Info) {
    const TemplateArgumentList *TArgs = Info->TemplateArguments;
    TemplateSpecializationType::PrintTemplateArgumentList(OS, TArgs->asArray(),
                                                          Policy);
  }

  // Copy this name on the side and use its reference.
  return internString(OS.str());
}

StringRef CGDebugInfo::getObjCMethodName(const ObjCMethodDecl *OMD) {
  SmallString<256> MethodName;
  llvm::raw_svector_ostream OS(MethodName);
  OS << (OMD->isInstanceMethod() ? '-' : '+') << '[';
  const DeclContext *DC = OMD->getDeclContext();
  if (const auto *OID = dyn_cast<ObjCImplementationDecl>(DC)) {
    OS << OID->getName();
  } else if (const auto *OID = dyn_cast<ObjCInterfaceDecl>(DC)) {
    OS << OID->getName();
  } else if (const auto *OC = dyn_cast<ObjCCategoryDecl>(DC)) {
    if (OC->IsClassExtension()) {
      OS << OC->getClassInterface()->getName();
    } else {
      OS << OC->getIdentifier()->getNameStart() << '('
         << OC->getIdentifier()->getNameStart() << ')';
    }
  } else if (const auto *OCD = dyn_cast<ObjCCategoryImplDecl>(DC)) {
    OS << ((const NamedDecl *)OCD)->getIdentifier()->getNameStart() << '('
       << OCD->getIdentifier()->getNameStart() << ')';
  } else if (isa<ObjCProtocolDecl>(DC)) {
    // We can extract the type of the class from the self pointer.
    if (ImplicitParamDecl *SelfDecl = OMD->getSelfDecl()) {
      QualType ClassTy =
          cast<ObjCObjectPointerType>(SelfDecl->getType())->getPointeeType();
      ClassTy.print(OS, PrintingPolicy(LangOptions()));
    }
  }
  OS << ' ' << OMD->getSelector().getAsString() << ']';

  return internString(OS.str());
}

StringRef CGDebugInfo::getSelectorName(Selector S) {
  return internString(S.getAsString());
}

StringRef CGDebugInfo::getClassName(const RecordDecl *RD) {
  if (isa<ClassTemplateSpecializationDecl>(RD)) {
    SmallString<128> Name;
    llvm::raw_svector_ostream OS(Name);
    RD->getNameForDiagnostic(OS, CGM.getContext().getPrintingPolicy(),
                             /*Qualified*/ false);

    // Copy this name on the side and use its reference.
    return internString(Name);
  }

  // quick optimization to avoid having to intern strings that are already
  // stored reliably elsewhere
  if (const IdentifierInfo *II = RD->getIdentifier())
    return II->getName();

  // The CodeView printer in LLVM wants to see the names of unnamed types: it is
  // used to reconstruct the fully qualified type names.
  if (CGM.getCodeGenOpts().EmitCodeView) {
    if (const TypedefNameDecl *D = RD->getTypedefNameForAnonDecl()) {
      assert(RD->getDeclContext() == D->getDeclContext() &&
             "Typedef should not be in another decl context!");
      assert(D->getDeclName().getAsIdentifierInfo() &&
             "Typedef was not named!");
      return D->getDeclName().getAsIdentifierInfo()->getName();
    }

    if (CGM.getLangOpts().CPlusPlus) {
      StringRef Name;

      ASTContext &Context = CGM.getContext();
      if (const DeclaratorDecl *DD = Context.getDeclaratorForUnnamedTagDecl(RD))
        // Anonymous types without a name for linkage purposes have their
        // declarator mangled in if they have one.
        Name = DD->getName();
      else if (const TypedefNameDecl *TND =
                   Context.getTypedefNameForUnnamedTagDecl(RD))
        // Anonymous types without a name for linkage purposes have their
        // associate typedef mangled in if they have one.
        Name = TND->getName();

      if (!Name.empty()) {
        SmallString<256> UnnamedType("<unnamed-type-");
        UnnamedType += Name;
        UnnamedType += '>';
        return internString(UnnamedType);
      }
    }
  }

  return StringRef();
}

llvm::DIFile *CGDebugInfo::getOrCreateFile(SourceLocation Loc) {
  if (!Loc.isValid())
    // If Location is not valid then use main input file.
    return DBuilder.createFile(remapDIPath(TheCU->getFilename()),
                               remapDIPath(TheCU->getDirectory()));

  SourceManager &SM = CGM.getContext().getSourceManager();
  PresumedLoc PLoc = SM.getPresumedLoc(Loc);

  if (PLoc.isInvalid() || StringRef(PLoc.getFilename()).empty())
    // If the location is not valid then use main input file.
    return DBuilder.createFile(remapDIPath(TheCU->getFilename()),
                               remapDIPath(TheCU->getDirectory()));

  // Cache the results.
  const char *fname = PLoc.getFilename();
  auto it = DIFileCache.find(fname);

  if (it != DIFileCache.end()) {
    // Verify that the information still exists.
    if (llvm::Metadata *V = it->second)
      return cast<llvm::DIFile>(V);
  }

  llvm::DIFile *F = DBuilder.createFile(remapDIPath(PLoc.getFilename()),
                                        remapDIPath(getCurrentDirname()));

  DIFileCache[fname].reset(F);
  return F;
}

llvm::DIFile *CGDebugInfo::getOrCreateMainFile() {
  return DBuilder.createFile(remapDIPath(TheCU->getFilename()),
                             remapDIPath(TheCU->getDirectory()));
}

std::string CGDebugInfo::remapDIPath(StringRef Path) const {
  for (const auto &Entry : DebugPrefixMap)
    if (Path.startswith(Entry.first))
      return (Twine(Entry.second) + Path.substr(Entry.first.size())).str();
  return Path.str();
}

unsigned CGDebugInfo::getLineNumber(SourceLocation Loc) {
  if (Loc.isInvalid() && CurLoc.isInvalid())
    return 0;
  SourceManager &SM = CGM.getContext().getSourceManager();
  PresumedLoc PLoc = SM.getPresumedLoc(Loc.isValid() ? Loc : CurLoc);
  return PLoc.isValid() ? PLoc.getLine() : 0;
}

unsigned CGDebugInfo::getColumnNumber(SourceLocation Loc, bool Force) {
  // We may not want column information at all.
  if (!Force && !CGM.getCodeGenOpts().DebugColumnInfo)
    return 0;

  // If the location is invalid then use the current column.
  if (Loc.isInvalid() && CurLoc.isInvalid())
    return 0;
  SourceManager &SM = CGM.getContext().getSourceManager();
  PresumedLoc PLoc = SM.getPresumedLoc(Loc.isValid() ? Loc : CurLoc);
  return PLoc.isValid() ? PLoc.getColumn() : 0;
}

StringRef CGDebugInfo::getCurrentDirname() {
  if (!CGM.getCodeGenOpts().DebugCompilationDir.empty())
    return CGM.getCodeGenOpts().DebugCompilationDir;

  if (!CWDName.empty())
    return CWDName;
  SmallString<256> CWD;
  llvm::sys::fs::current_path(CWD);
  return CWDName = internString(CWD);
}

void CGDebugInfo::CreateCompileUnit() {

  // Should we be asking the SourceManager for the main file name, instead of
  // accepting it as an argument? This just causes the main file name to
  // mismatch with source locations and create extra lexical scopes or
  // mismatched debug info (a CU with a DW_AT_file of "-", because that's what
  // the driver passed, but functions/other things have DW_AT_file of "<stdin>"
  // because that's what the SourceManager says)

  // Get absolute path name.
  SourceManager &SM = CGM.getContext().getSourceManager();
  std::string MainFileName = CGM.getCodeGenOpts().MainFileName;
  if (MainFileName.empty())
    MainFileName = "<stdin>";

  // The main file name provided via the "-main-file-name" option contains just
  // the file name itself with no path information. This file name may have had
  // a relative path, so we look into the actual file entry for the main
  // file to determine the real absolute path for the file.
  std::string MainFileDir;
  if (const FileEntry *MainFile = SM.getFileEntryForID(SM.getMainFileID())) {
    MainFileDir = remapDIPath(MainFile->getDir()->getName());
    if (MainFileDir != ".") {
      llvm::SmallString<1024> MainFileDirSS(MainFileDir);
      llvm::sys::path::append(MainFileDirSS, MainFileName);
      MainFileName = MainFileDirSS.str();
    }
  }

  llvm::dwarf::SourceLanguage LangTag;
  const LangOptions &LO = CGM.getLangOpts();
  if (LO.CPlusPlus) {
    if (LO.ObjC1)
      LangTag = llvm::dwarf::DW_LANG_ObjC_plus_plus;
    else
      LangTag = llvm::dwarf::DW_LANG_C_plus_plus;
  } else if (LO.ObjC1) {
    LangTag = llvm::dwarf::DW_LANG_ObjC;
  } else if (LO.RenderScript) {
    LangTag = llvm::dwarf::DW_LANG_GOOGLE_RenderScript;
  } else if (LO.C99) {
    LangTag = llvm::dwarf::DW_LANG_C99;
  } else {
    LangTag = llvm::dwarf::DW_LANG_C89;
  }

  std::string Producer = getClangFullVersion();

  // Figure out which version of the ObjC runtime we have.
  unsigned RuntimeVers = 0;
  if (LO.ObjC1)
    RuntimeVers = LO.ObjCRuntime.isNonFragile() ? 2 : 1;

  llvm::DICompileUnit::DebugEmissionKind EmissionKind;
  switch (DebugKind) {
  case codegenoptions::NoDebugInfo:
  case codegenoptions::LocTrackingOnly:
    EmissionKind = llvm::DICompileUnit::NoDebug;
    break;
  case codegenoptions::DebugLineTablesOnly:
    EmissionKind = llvm::DICompileUnit::LineTablesOnly;
    break;
  case codegenoptions::LimitedDebugInfo:
  case codegenoptions::FullDebugInfo:
    EmissionKind = llvm::DICompileUnit::FullDebug;
    break;
  }

  // Create new compile unit.
  // FIXME - Eliminate TheCU.
  TheCU = DBuilder.createCompileUnit(
      LangTag, remapDIPath(MainFileName), remapDIPath(getCurrentDirname()),
      Producer, LO.Optimize, CGM.getCodeGenOpts().DwarfDebugFlags, RuntimeVers,
      CGM.getCodeGenOpts().SplitDwarfFile, EmissionKind, 0 /* DWOid */,
      CGM.getCodeGenOpts().SplitDwarfInlining);
}

llvm::DIType *CGDebugInfo::CreateType(const BuiltinType *BT) {
  llvm::dwarf::TypeKind Encoding;
  StringRef BTName;
  switch (BT->getKind()) {
#define BUILTIN_TYPE(Id, SingletonId)
#define PLACEHOLDER_TYPE(Id, SingletonId) case BuiltinType::Id:
#include "clang/AST/BuiltinTypes.def"
  case BuiltinType::Dependent:
    llvm_unreachable("Unexpected builtin type");
  case BuiltinType::NullPtr:
    return DBuilder.createNullPtrType();
  case BuiltinType::Void:
    return nullptr;
  case BuiltinType::ObjCClass:
    if (!ClassTy)
      ClassTy = DBuilder.createForwardDecl(llvm::dwarf::DW_TAG_structure_type,
                                           "objc_class", TheCU,
                                           getOrCreateMainFile(), 0);
    return ClassTy;
  case BuiltinType::ObjCId: {
    // typedef struct objc_class *Class;
    // typedef struct objc_object {
    //  Class isa;
    // } *id;

    if (ObjTy)
      return ObjTy;

    if (!ClassTy)
      ClassTy = DBuilder.createForwardDecl(llvm::dwarf::DW_TAG_structure_type,
                                           "objc_class", TheCU,
                                           getOrCreateMainFile(), 0);

    unsigned Size = CGM.getContext().getTypeSize(CGM.getContext().VoidPtrTy);

    auto *ISATy = DBuilder.createPointerType(ClassTy, Size);

    ObjTy = DBuilder.createStructType(
        TheCU, "objc_object", getOrCreateMainFile(), 0, 0, 0,
        llvm::DINode::FlagZero, nullptr, llvm::DINodeArray());

    DBuilder.replaceArrays(
        ObjTy, DBuilder.getOrCreateArray(&*DBuilder.createMemberType(
                   ObjTy, "isa", getOrCreateMainFile(), 0, Size, 0, 0,
                   llvm::DINode::FlagZero, ISATy)));
    return ObjTy;
  }
  case BuiltinType::ObjCSel: {
    if (!SelTy)
      SelTy = DBuilder.createForwardDecl(llvm::dwarf::DW_TAG_structure_type,
                                         "objc_selector", TheCU,
                                         getOrCreateMainFile(), 0);
    return SelTy;
  }

#define IMAGE_TYPE(ImgType, Id, SingletonId, Access, Suffix) \
  case BuiltinType::Id: \
    return getOrCreateStructPtrType("opencl_" #ImgType "_" #Suffix "_t", \
                                    SingletonId);
#include "clang/Basic/OpenCLImageTypes.def"
  case BuiltinType::OCLSampler:
    return getOrCreateStructPtrType("opencl_sampler_t",
                                    OCLSamplerDITy);
  case BuiltinType::OCLEvent:
    return getOrCreateStructPtrType("opencl_event_t", OCLEventDITy);
  case BuiltinType::OCLClkEvent:
    return getOrCreateStructPtrType("opencl_clk_event_t", OCLClkEventDITy);
  case BuiltinType::OCLQueue:
    return getOrCreateStructPtrType("opencl_queue_t", OCLQueueDITy);
  case BuiltinType::OCLNDRange:
    return getOrCreateStructPtrType("opencl_ndrange_t", OCLNDRangeDITy);
  case BuiltinType::OCLReserveID:
    return getOrCreateStructPtrType("opencl_reserve_id_t", OCLReserveIDDITy);

  case BuiltinType::UChar:
  case BuiltinType::Char_U:
    Encoding = llvm::dwarf::DW_ATE_unsigned_char;
    break;
  case BuiltinType::Char_S:
  case BuiltinType::SChar:
    Encoding = llvm::dwarf::DW_ATE_signed_char;
    break;
  case BuiltinType::Char16:
  case BuiltinType::Char32:
    Encoding = llvm::dwarf::DW_ATE_UTF;
    break;
  case BuiltinType::UShort:
  case BuiltinType::UInt:
  case BuiltinType::UInt128:
  case BuiltinType::ULong:
  case BuiltinType::WChar_U:
  case BuiltinType::ULongLong:
    Encoding = llvm::dwarf::DW_ATE_unsigned;
    break;
  case BuiltinType::Short:
  case BuiltinType::Int:
  case BuiltinType::Int128:
  case BuiltinType::Long:
  case BuiltinType::WChar_S:
  case BuiltinType::LongLong:
    Encoding = llvm::dwarf::DW_ATE_signed;
    break;
  case BuiltinType::Bool:
    Encoding = llvm::dwarf::DW_ATE_boolean;
    break;
  case BuiltinType::Half:
  case BuiltinType::Float:
  case BuiltinType::LongDouble:
  case BuiltinType::Float128:
  case BuiltinType::Double:
    // FIXME: For targets where long double and __float128 have the same size,
    // they are currently indistinguishable in the debugger without some
    // special treatment. However, there is currently no consensus on encoding
    // and this should be updated once a DWARF encoding exists for distinct
    // floating point types of the same size.
    Encoding = llvm::dwarf::DW_ATE_float;
    break;
  }

  switch (BT->getKind()) {
  case BuiltinType::Long:
    BTName = "long int";
    break;
  case BuiltinType::LongLong:
    BTName = "long long int";
    break;
  case BuiltinType::ULong:
    BTName = "long unsigned int";
    break;
  case BuiltinType::ULongLong:
    BTName = "long long unsigned int";
    break;
  default:
    BTName = BT->getName(CGM.getLangOpts());
    break;
  }
  // Bit size and offset of the type.
  uint64_t Size = CGM.getContext().getTypeSize(BT);
  return DBuilder.createBasicType(BTName, Size, Encoding);
}

llvm::DIType *CGDebugInfo::CreateType(const ComplexType *Ty) {
  // Bit size and offset of the type.
  llvm::dwarf::TypeKind Encoding = llvm::dwarf::DW_ATE_complex_float;
  if (Ty->isComplexIntegerType())
    Encoding = llvm::dwarf::DW_ATE_lo_user;

  uint64_t Size = CGM.getContext().getTypeSize(Ty);
  return DBuilder.createBasicType("complex", Size, Encoding);
}

llvm::DIType *CGDebugInfo::CreateQualifiedType(QualType Ty,
                                               llvm::DIFile *Unit) {
  QualifierCollector Qc;
  const Type *T = Qc.strip(Ty);

  // Ignore these qualifiers for now.
  Qc.removeObjCGCAttr();
  Qc.removeAddressSpace();
  Qc.removeObjCLifetime();

  // We will create one Derived type for one qualifier and recurse to handle any
  // additional ones.
  llvm::dwarf::Tag Tag;
  if (Qc.hasConst()) {
    Tag = llvm::dwarf::DW_TAG_const_type;
    Qc.removeConst();
  } else if (Qc.hasVolatile()) {
    Tag = llvm::dwarf::DW_TAG_volatile_type;
    Qc.removeVolatile();
  } else if (Qc.hasRestrict()) {
    Tag = llvm::dwarf::DW_TAG_restrict_type;
    Qc.removeRestrict();
  } else {
    assert(Qc.empty() && "Unknown type qualifier for debug info");
    return getOrCreateType(QualType(T, 0), Unit);
  }

  auto *FromTy = getOrCreateType(Qc.apply(CGM.getContext(), T), Unit);

  // No need to fill in the Name, Line, Size, Alignment, Offset in case of
  // CVR derived types.
  return DBuilder.createQualifiedType(Tag, FromTy);
}

llvm::DIType *CGDebugInfo::CreateType(const ObjCObjectPointerType *Ty,
                                      llvm::DIFile *Unit) {

  // The frontend treats 'id' as a typedef to an ObjCObjectType,
  // whereas 'id<protocol>' is treated as an ObjCPointerType. For the
  // debug info, we want to emit 'id' in both cases.
  if (Ty->isObjCQualifiedIdType())
    return getOrCreateType(CGM.getContext().getObjCIdType(), Unit);

  return CreatePointerLikeType(llvm::dwarf::DW_TAG_pointer_type, Ty,
                               Ty->getPointeeType(), Unit);
}

llvm::DIType *CGDebugInfo::CreateType(const PointerType *Ty,
                                      llvm::DIFile *Unit) {
  return CreatePointerLikeType(llvm::dwarf::DW_TAG_pointer_type, Ty,
                               Ty->getPointeeType(), Unit);
}

/// \return whether a C++ mangling exists for the type defined by TD.
static bool hasCXXMangling(const TagDecl *TD, llvm::DICompileUnit *TheCU) {
  switch (TheCU->getSourceLanguage()) {
  case llvm::dwarf::DW_LANG_C_plus_plus:
    return true;
  case llvm::dwarf::DW_LANG_ObjC_plus_plus:
    return isa<CXXRecordDecl>(TD) || isa<EnumDecl>(TD);
  default:
    return false;
  }
}

/// In C++ mode, types have linkage, so we can rely on the ODR and
/// on their mangled names, if they're external.
static SmallString<256> getUniqueTagTypeName(const TagType *Ty,
                                             CodeGenModule &CGM,
                                             llvm::DICompileUnit *TheCU) {
  SmallString<256> FullName;
  const TagDecl *TD = Ty->getDecl();

  if (!hasCXXMangling(TD, TheCU) || !TD->isExternallyVisible())
    return FullName;

  // TODO: This is using the RTTI name. Is there a better way to get
  // a unique string for a type?
  llvm::raw_svector_ostream Out(FullName);
  CGM.getCXXABI().getMangleContext().mangleCXXRTTIName(QualType(Ty, 0), Out);
  return FullName;
}

/// \return the approproate DWARF tag for a composite type.
static llvm::dwarf::Tag getTagForRecord(const RecordDecl *RD) {
   llvm::dwarf::Tag Tag;
  if (RD->isStruct() || RD->isInterface())
    Tag = llvm::dwarf::DW_TAG_structure_type;
  else if (RD->isUnion())
    Tag = llvm::dwarf::DW_TAG_union_type;
  else {
    // FIXME: This could be a struct type giving a default visibility different
    // than C++ class type, but needs llvm metadata changes first.
    assert(RD->isClass());
    Tag = llvm::dwarf::DW_TAG_class_type;
  }
  return Tag;
}

llvm::DICompositeType *
CGDebugInfo::getOrCreateRecordFwdDecl(const RecordType *Ty,
                                      llvm::DIScope *Ctx) {
  const RecordDecl *RD = Ty->getDecl();
  if (llvm::DIType *T = getTypeOrNull(CGM.getContext().getRecordType(RD)))
    return cast<llvm::DICompositeType>(T);
  llvm::DIFile *DefUnit = getOrCreateFile(RD->getLocation());
  unsigned Line = getLineNumber(RD->getLocation());
  StringRef RDName = getClassName(RD);

  uint64_t Size = 0;
  uint32_t Align = 0;

  const RecordDecl *D = RD->getDefinition();
  if (D && D->isCompleteDefinition()) {
    Size = CGM.getContext().getTypeSize(Ty);
    Align = getDeclAlignIfRequired(D, CGM.getContext());
  }

  // Create the type.
  SmallString<256> FullName = getUniqueTagTypeName(Ty, CGM, TheCU);
  llvm::DICompositeType *RetTy = DBuilder.createReplaceableCompositeType(
      getTagForRecord(RD), RDName, Ctx, DefUnit, Line, 0, Size, Align,
      llvm::DINode::FlagFwdDecl, FullName);
  ReplaceMap.emplace_back(
      std::piecewise_construct, std::make_tuple(Ty),
      std::make_tuple(static_cast<llvm::Metadata *>(RetTy)));
  return RetTy;
}

llvm::DIType *CGDebugInfo::CreatePointerLikeType(llvm::dwarf::Tag Tag,
                                                 const Type *Ty,
                                                 QualType PointeeTy,
                                                 llvm::DIFile *Unit) {
  // Bit size, align and offset of the type.
  // Size is always the size of a pointer. We can't use getTypeSize here
  // because that does not return the correct value for references.
  unsigned AS = CGM.getContext().getTargetAddressSpace(PointeeTy);
  uint64_t Size = CGM.getTarget().getPointerWidth(AS);
  auto Align = getTypeAlignIfRequired(Ty, CGM.getContext());

  if (Tag == llvm::dwarf::DW_TAG_reference_type ||
      Tag == llvm::dwarf::DW_TAG_rvalue_reference_type)
    return DBuilder.createReferenceType(Tag, getOrCreateType(PointeeTy, Unit),
                                        Size, Align);
  else
    return DBuilder.createPointerType(getOrCreateType(PointeeTy, Unit), Size,
                                      Align);
}

llvm::DIType *CGDebugInfo::getOrCreateStructPtrType(StringRef Name,
                                                    llvm::DIType *&Cache) {
  if (Cache)
    return Cache;
  Cache = DBuilder.createForwardDecl(llvm::dwarf::DW_TAG_structure_type, Name,
                                     TheCU, getOrCreateMainFile(), 0);
  unsigned Size = CGM.getContext().getTypeSize(CGM.getContext().VoidPtrTy);
  Cache = DBuilder.createPointerType(Cache, Size);
  return Cache;
}

llvm::DIType *CGDebugInfo::CreateType(const BlockPointerType *Ty,
                                      llvm::DIFile *Unit) {
  SmallVector<llvm::Metadata *, 8> EltTys;
  QualType FType;
  uint64_t FieldSize, FieldOffset;
  uint32_t FieldAlign;
  llvm::DINodeArray Elements;

  FieldOffset = 0;
  FType = CGM.getContext().UnsignedLongTy;
  EltTys.push_back(CreateMemberType(Unit, FType, "reserved", &FieldOffset));
  EltTys.push_back(CreateMemberType(Unit, FType, "Size", &FieldOffset));

  Elements = DBuilder.getOrCreateArray(EltTys);
  EltTys.clear();

  llvm::DINode::DIFlags Flags = llvm::DINode::FlagAppleBlock;
  unsigned LineNo = 0;

  auto *EltTy =
      DBuilder.createStructType(Unit, "__block_descriptor", nullptr, LineNo,
                                FieldOffset, 0, Flags, nullptr, Elements);

  // Bit size, align and offset of the type.
  uint64_t Size = CGM.getContext().getTypeSize(Ty);

  auto *DescTy = DBuilder.createPointerType(EltTy, Size);

  FieldOffset = 0;
  FType = CGM.getContext().getPointerType(CGM.getContext().VoidTy);
  EltTys.push_back(CreateMemberType(Unit, FType, "__isa", &FieldOffset));
  FType = CGM.getContext().IntTy;
  EltTys.push_back(CreateMemberType(Unit, FType, "__flags", &FieldOffset));
  EltTys.push_back(CreateMemberType(Unit, FType, "__reserved", &FieldOffset));
  FType = CGM.getContext().getPointerType(Ty->getPointeeType());
  EltTys.push_back(CreateMemberType(Unit, FType, "__FuncPtr", &FieldOffset));

  FType = CGM.getContext().getPointerType(CGM.getContext().VoidTy);
  FieldSize = CGM.getContext().getTypeSize(Ty);
  FieldAlign = CGM.getContext().getTypeAlign(Ty);
  EltTys.push_back(DBuilder.createMemberType(
      Unit, "__descriptor", nullptr, LineNo, FieldSize, FieldAlign, FieldOffset,
      llvm::DINode::FlagZero, DescTy));

  FieldOffset += FieldSize;
  Elements = DBuilder.getOrCreateArray(EltTys);

  // The __block_literal_generic structs are marked with a special
  // DW_AT_APPLE_BLOCK attribute and are an implementation detail only
  // the debugger needs to know about. To allow type uniquing, emit
  // them without a name or a location.
  EltTy =
      DBuilder.createStructType(Unit, "", nullptr, LineNo,
                                FieldOffset, 0, Flags, nullptr, Elements);

  return DBuilder.createPointerType(EltTy, Size);
}

llvm::DIType *CGDebugInfo::CreateType(const TemplateSpecializationType *Ty,
                                      llvm::DIFile *Unit) {
  assert(Ty->isTypeAlias());
  llvm::DIType *Src = getOrCreateType(Ty->getAliasedType(), Unit);

  SmallString<128> NS;
  llvm::raw_svector_ostream OS(NS);
  Ty->getTemplateName().print(OS, CGM.getContext().getPrintingPolicy(),
                              /*qualified*/ false);

  TemplateSpecializationType::PrintTemplateArgumentList(
      OS, Ty->template_arguments(),
      CGM.getContext().getPrintingPolicy());

  auto *AliasDecl = cast<TypeAliasTemplateDecl>(
      Ty->getTemplateName().getAsTemplateDecl())->getTemplatedDecl();

  SourceLocation Loc = AliasDecl->getLocation();
  return DBuilder.createTypedef(Src, OS.str(), getOrCreateFile(Loc),
                                getLineNumber(Loc),
                                getDeclContextDescriptor(AliasDecl));
}

llvm::DIType *CGDebugInfo::CreateType(const TypedefType *Ty,
                                      llvm::DIFile *Unit) {
  // We don't set size information, but do specify where the typedef was
  // declared.
  SourceLocation Loc = Ty->getDecl()->getLocation();

  // Typedefs are derived from some other type.
  return DBuilder.createTypedef(
      getOrCreateType(Ty->getDecl()->getUnderlyingType(), Unit),
      Ty->getDecl()->getName(), getOrCreateFile(Loc), getLineNumber(Loc),
      getDeclContextDescriptor(Ty->getDecl()));
}

static unsigned getDwarfCC(CallingConv CC) {
  switch (CC) {
  case CC_C:
    // Avoid emitting DW_AT_calling_convention if the C convention was used.
    return 0;

  case CC_X86StdCall:
    return llvm::dwarf::DW_CC_BORLAND_stdcall;
  case CC_X86FastCall:
    return llvm::dwarf::DW_CC_BORLAND_msfastcall;
  case CC_X86ThisCall:
    return llvm::dwarf::DW_CC_BORLAND_thiscall;
  case CC_X86VectorCall:
    return llvm::dwarf::DW_CC_LLVM_vectorcall;
  case CC_X86Pascal:
    return llvm::dwarf::DW_CC_BORLAND_pascal;

  // FIXME: Create new DW_CC_ codes for these calling conventions.
  case CC_X86_64Win64:
  case CC_X86_64SysV:
  case CC_AAPCS:
  case CC_AAPCS_VFP:
  case CC_IntelOclBicc:
  case CC_SpirFunction:
  case CC_OpenCLKernel:
  case CC_Swift:
  case CC_PreserveMost:
  case CC_PreserveAll:
  case CC_X86RegCall:
    return 0;
  }
  return 0;
}

llvm::DIType *CGDebugInfo::CreateType(const FunctionType *Ty,
                                      llvm::DIFile *Unit) {
  SmallVector<llvm::Metadata *, 16> EltTys;

  // Add the result type at least.
  EltTys.push_back(getOrCreateType(Ty->getReturnType(), Unit));

  // Set up remainder of arguments if there is a prototype.
  // otherwise emit it as a variadic function.
  if (isa<FunctionNoProtoType>(Ty))
    EltTys.push_back(DBuilder.createUnspecifiedParameter());
  else if (const auto *FPT = dyn_cast<FunctionProtoType>(Ty)) {
    for (const QualType &ParamType : FPT->param_types())
      EltTys.push_back(getOrCreateType(ParamType, Unit));
    if (FPT->isVariadic())
      EltTys.push_back(DBuilder.createUnspecifiedParameter());
  }

  llvm::DITypeRefArray EltTypeArray = DBuilder.getOrCreateTypeArray(EltTys);
  return DBuilder.createSubroutineType(EltTypeArray, llvm::DINode::FlagZero,
                                       getDwarfCC(Ty->getCallConv()));
}

/// Convert an AccessSpecifier into the corresponding DINode flag.
/// As an optimization, return 0 if the access specifier equals the
/// default for the containing type.
static llvm::DINode::DIFlags getAccessFlag(AccessSpecifier Access,
                                           const RecordDecl *RD) {
  AccessSpecifier Default = clang::AS_none;
  if (RD && RD->isClass())
    Default = clang::AS_private;
  else if (RD && (RD->isStruct() || RD->isUnion()))
    Default = clang::AS_public;

  if (Access == Default)
    return llvm::DINode::FlagZero;

  switch (Access) {
  case clang::AS_private:
    return llvm::DINode::FlagPrivate;
  case clang::AS_protected:
    return llvm::DINode::FlagProtected;
  case clang::AS_public:
    return llvm::DINode::FlagPublic;
  case clang::AS_none:
    return llvm::DINode::FlagZero;
  }
  llvm_unreachable("unexpected access enumerator");
}

llvm::DIType *CGDebugInfo::createBitFieldType(const FieldDecl *BitFieldDecl,
                                              llvm::DIScope *RecordTy,
                                              const RecordDecl *RD) {
  StringRef Name = BitFieldDecl->getName();
  QualType Ty = BitFieldDecl->getType();
  SourceLocation Loc = BitFieldDecl->getLocation();
  llvm::DIFile *VUnit = getOrCreateFile(Loc);
  llvm::DIType *DebugType = getOrCreateType(Ty, VUnit);

  // Get the location for the field.
  llvm::DIFile *File = getOrCreateFile(Loc);
  unsigned Line = getLineNumber(Loc);

  const CGBitFieldInfo &BitFieldInfo =
      CGM.getTypes().getCGRecordLayout(RD).getBitFieldInfo(BitFieldDecl);
  uint64_t SizeInBits = BitFieldInfo.Size;
  assert(SizeInBits > 0 && "found named 0-width bitfield");
  uint64_t StorageOffsetInBits =
      CGM.getContext().toBits(BitFieldInfo.StorageOffset);
  uint64_t OffsetInBits = StorageOffsetInBits + BitFieldInfo.Offset;
  llvm::DINode::DIFlags Flags = getAccessFlag(BitFieldDecl->getAccess(), RD);
  return DBuilder.createBitFieldMemberType(
      RecordTy, Name, File, Line, SizeInBits, OffsetInBits, StorageOffsetInBits,
      Flags, DebugType);
}

llvm::DIType *
CGDebugInfo::createFieldType(StringRef name, QualType type, SourceLocation loc,
                             AccessSpecifier AS, uint64_t offsetInBits,
                             uint32_t AlignInBits, llvm::DIFile *tunit,
                             llvm::DIScope *scope, const RecordDecl *RD) {
  llvm::DIType *debugType = getOrCreateType(type, tunit);

  // Get the location for the field.
  llvm::DIFile *file = getOrCreateFile(loc);
  unsigned line = getLineNumber(loc);

  uint64_t SizeInBits = 0;
  auto Align = AlignInBits;
  if (!type->isIncompleteArrayType()) {
    TypeInfo TI = CGM.getContext().getTypeInfo(type);
    SizeInBits = TI.Width;
    if (!Align)
      Align = getTypeAlignIfRequired(type, CGM.getContext());
  }

  llvm::DINode::DIFlags flags = getAccessFlag(AS, RD);
  return DBuilder.createMemberType(scope, name, file, line, SizeInBits,
                                   Align, offsetInBits, flags, debugType);
}

void CGDebugInfo::CollectRecordLambdaFields(
    const CXXRecordDecl *CXXDecl, SmallVectorImpl<llvm::Metadata *> &elements,
    llvm::DIType *RecordTy) {
  // For C++11 Lambdas a Field will be the same as a Capture, but the Capture
  // has the name and the location of the variable so we should iterate over
  // both concurrently.
  const ASTRecordLayout &layout = CGM.getContext().getASTRecordLayout(CXXDecl);
  RecordDecl::field_iterator Field = CXXDecl->field_begin();
  unsigned fieldno = 0;
  for (CXXRecordDecl::capture_const_iterator I = CXXDecl->captures_begin(),
                                             E = CXXDecl->captures_end();
       I != E; ++I, ++Field, ++fieldno) {
    const LambdaCapture &C = *I;
    if (C.capturesVariable()) {
      SourceLocation Loc = C.getLocation();
      assert(!Field->isBitField() && "lambdas don't have bitfield members!");
      VarDecl *V = C.getCapturedVar();
      StringRef VName = V->getName();
      llvm::DIFile *VUnit = getOrCreateFile(Loc);
      auto Align = getDeclAlignIfRequired(V, CGM.getContext());
      llvm::DIType *FieldType = createFieldType(
          VName, Field->getType(), Loc, Field->getAccess(),
          layout.getFieldOffset(fieldno), Align, VUnit, RecordTy, CXXDecl);
      elements.push_back(FieldType);
    } else if (C.capturesThis()) {
      // TODO: Need to handle 'this' in some way by probably renaming the
      // this of the lambda class and having a field member of 'this' or
      // by using AT_object_pointer for the function and having that be
      // used as 'this' for semantic references.
      FieldDecl *f = *Field;
      llvm::DIFile *VUnit = getOrCreateFile(f->getLocation());
      QualType type = f->getType();
      llvm::DIType *fieldType = createFieldType(
          "this", type, f->getLocation(), f->getAccess(),
          layout.getFieldOffset(fieldno), VUnit, RecordTy, CXXDecl);

      elements.push_back(fieldType);
    }
  }
}

llvm::DIDerivedType *
CGDebugInfo::CreateRecordStaticField(const VarDecl *Var, llvm::DIType *RecordTy,
                                     const RecordDecl *RD) {
  // Create the descriptor for the static variable, with or without
  // constant initializers.
  Var = Var->getCanonicalDecl();
  llvm::DIFile *VUnit = getOrCreateFile(Var->getLocation());
  llvm::DIType *VTy = getOrCreateType(Var->getType(), VUnit);

  unsigned LineNumber = getLineNumber(Var->getLocation());
  StringRef VName = Var->getName();
  llvm::Constant *C = nullptr;
  if (Var->getInit()) {
    const APValue *Value = Var->evaluateValue();
    if (Value) {
      if (Value->isInt())
        C = llvm::ConstantInt::get(CGM.getLLVMContext(), Value->getInt());
      if (Value->isFloat())
        C = llvm::ConstantFP::get(CGM.getLLVMContext(), Value->getFloat());
    }
  }

  llvm::DINode::DIFlags Flags = getAccessFlag(Var->getAccess(), RD);
  auto Align = getDeclAlignIfRequired(Var, CGM.getContext());
  llvm::DIDerivedType *GV = DBuilder.createStaticMemberType(
      RecordTy, VName, VUnit, LineNumber, VTy, Flags, C, Align);
  StaticDataMemberCache[Var->getCanonicalDecl()].reset(GV);
  return GV;
}

void CGDebugInfo::CollectRecordNormalField(
    const FieldDecl *field, uint64_t OffsetInBits, llvm::DIFile *tunit,
    SmallVectorImpl<llvm::Metadata *> &elements, llvm::DIType *RecordTy,
    const RecordDecl *RD) {
  StringRef name = field->getName();
  QualType type = field->getType();

  // Ignore unnamed fields unless they're anonymous structs/unions.
  if (name.empty() && !type->isRecordType())
    return;

  llvm::DIType *FieldType;
  if (field->isBitField()) {
    FieldType = createBitFieldType(field, RecordTy, RD);
  } else {
    auto Align = getDeclAlignIfRequired(field, CGM.getContext());
    FieldType =
        createFieldType(name, type, field->getLocation(), field->getAccess(),
                        OffsetInBits, Align, tunit, RecordTy, RD);
  }

  elements.push_back(FieldType);
}

void CGDebugInfo::CollectRecordNestedRecord(
    const RecordDecl *RD, SmallVectorImpl<llvm::Metadata *> &elements) {
  QualType Ty = CGM.getContext().getTypeDeclType(RD);
  // Injected class names are not considered nested records.
  if (isa<InjectedClassNameType>(Ty))
    return;
  SourceLocation Loc = RD->getLocation();
  llvm::DIType *nestedType = getOrCreateType(Ty, getOrCreateFile(Loc));
  elements.push_back(nestedType);
}

void CGDebugInfo::CollectRecordFields(
    const RecordDecl *record, llvm::DIFile *tunit,
    SmallVectorImpl<llvm::Metadata *> &elements,
    llvm::DICompositeType *RecordTy) {
  const auto *CXXDecl = dyn_cast<CXXRecordDecl>(record);

  if (CXXDecl && CXXDecl->isLambda())
    CollectRecordLambdaFields(CXXDecl, elements, RecordTy);
  else {
    const ASTRecordLayout &layout = CGM.getContext().getASTRecordLayout(record);

    // Debug info for nested records is included in the member list only for
    // CodeView.
    bool IncludeNestedRecords = CGM.getCodeGenOpts().EmitCodeView;

    // Field number for non-static fields.
    unsigned fieldNo = 0;

    // Static and non-static members should appear in the same order as
    // the corresponding declarations in the source program.
    for (const auto *I : record->decls())
      if (const auto *V = dyn_cast<VarDecl>(I)) {
        if (V->hasAttr<NoDebugAttr>())
          continue;
        // Reuse the existing static member declaration if one exists
        auto MI = StaticDataMemberCache.find(V->getCanonicalDecl());
        if (MI != StaticDataMemberCache.end()) {
          assert(MI->second &&
                 "Static data member declaration should still exist");
          elements.push_back(MI->second);
        } else {
          auto Field = CreateRecordStaticField(V, RecordTy, record);
          elements.push_back(Field);
        }
      } else if (const auto *field = dyn_cast<FieldDecl>(I)) {
        CollectRecordNormalField(field, layout.getFieldOffset(fieldNo), tunit,
                                 elements, RecordTy, record);

        // Bump field number for next field.
        ++fieldNo;
      } else if (const auto *nestedRec = dyn_cast<CXXRecordDecl>(I))
        if (IncludeNestedRecords && !nestedRec->isImplicit() &&
            nestedRec->getDeclContext() == record)
          CollectRecordNestedRecord(nestedRec, elements);
  }
}

llvm::DISubroutineType *
CGDebugInfo::getOrCreateMethodType(const CXXMethodDecl *Method,
                                   llvm::DIFile *Unit) {
  const FunctionProtoType *Func = Method->getType()->getAs<FunctionProtoType>();
  if (Method->isStatic())
    return cast_or_null<llvm::DISubroutineType>(
        getOrCreateType(QualType(Func, 0), Unit));
  return getOrCreateInstanceMethodType(Method->getThisType(CGM.getContext()),
                                       Func, Unit);
}

llvm::DISubroutineType *CGDebugInfo::getOrCreateInstanceMethodType(
    QualType ThisPtr, const FunctionProtoType *Func, llvm::DIFile *Unit) {
  // Add "this" pointer.
  llvm::DITypeRefArray Args(
      cast<llvm::DISubroutineType>(getOrCreateType(QualType(Func, 0), Unit))
          ->getTypeArray());
  assert(Args.size() && "Invalid number of arguments!");

  SmallVector<llvm::Metadata *, 16> Elts;

  // First element is always return type. For 'void' functions it is NULL.
  Elts.push_back(Args[0]);

  // "this" pointer is always first argument.
  const CXXRecordDecl *RD = ThisPtr->getPointeeCXXRecordDecl();
  if (isa<ClassTemplateSpecializationDecl>(RD)) {
    // Create pointer type directly in this case.
    const PointerType *ThisPtrTy = cast<PointerType>(ThisPtr);
    QualType PointeeTy = ThisPtrTy->getPointeeType();
    unsigned AS = CGM.getContext().getTargetAddressSpace(PointeeTy);
    uint64_t Size = CGM.getTarget().getPointerWidth(AS);
    auto Align = getTypeAlignIfRequired(ThisPtrTy, CGM.getContext());
    llvm::DIType *PointeeType = getOrCreateType(PointeeTy, Unit);
    llvm::DIType *ThisPtrType =
        DBuilder.createPointerType(PointeeType, Size, Align);
    TypeCache[ThisPtr.getAsOpaquePtr()].reset(ThisPtrType);
    // TODO: This and the artificial type below are misleading, the
    // types aren't artificial the argument is, but the current
    // metadata doesn't represent that.
    ThisPtrType = DBuilder.createObjectPointerType(ThisPtrType);
    Elts.push_back(ThisPtrType);
  } else {
    llvm::DIType *ThisPtrType = getOrCreateType(ThisPtr, Unit);
    TypeCache[ThisPtr.getAsOpaquePtr()].reset(ThisPtrType);
    ThisPtrType = DBuilder.createObjectPointerType(ThisPtrType);
    Elts.push_back(ThisPtrType);
  }

  // Copy rest of the arguments.
  for (unsigned i = 1, e = Args.size(); i != e; ++i)
    Elts.push_back(Args[i]);

  llvm::DITypeRefArray EltTypeArray = DBuilder.getOrCreateTypeArray(Elts);

  llvm::DINode::DIFlags Flags = llvm::DINode::FlagZero;
  if (Func->getExtProtoInfo().RefQualifier == RQ_LValue)
    Flags |= llvm::DINode::FlagLValueReference;
  if (Func->getExtProtoInfo().RefQualifier == RQ_RValue)
    Flags |= llvm::DINode::FlagRValueReference;

  return DBuilder.createSubroutineType(EltTypeArray, Flags,
                                       getDwarfCC(Func->getCallConv()));
}

/// isFunctionLocalClass - Return true if CXXRecordDecl is defined
/// inside a function.
static bool isFunctionLocalClass(const CXXRecordDecl *RD) {
  if (const auto *NRD = dyn_cast<CXXRecordDecl>(RD->getDeclContext()))
    return isFunctionLocalClass(NRD);
  if (isa<FunctionDecl>(RD->getDeclContext()))
    return true;
  return false;
}

llvm::DISubprogram *CGDebugInfo::CreateCXXMemberFunction(
    const CXXMethodDecl *Method, llvm::DIFile *Unit, llvm::DIType *RecordTy) {
  bool IsCtorOrDtor =
      isa<CXXConstructorDecl>(Method) || isa<CXXDestructorDecl>(Method);

  StringRef MethodName = getFunctionName(Method);
  llvm::DISubroutineType *MethodTy = getOrCreateMethodType(Method, Unit);

  // Since a single ctor/dtor corresponds to multiple functions, it doesn't
  // make sense to give a single ctor/dtor a linkage name.
  StringRef MethodLinkageName;
  // FIXME: 'isFunctionLocalClass' seems like an arbitrary/unintentional
  // property to use here. It may've been intended to model "is non-external
  // type" but misses cases of non-function-local but non-external classes such
  // as those in anonymous namespaces as well as the reverse - external types
  // that are function local, such as those in (non-local) inline functions.
  if (!IsCtorOrDtor && !isFunctionLocalClass(Method->getParent()))
    MethodLinkageName = CGM.getMangledName(Method);

  // Get the location for the method.
  llvm::DIFile *MethodDefUnit = nullptr;
  unsigned MethodLine = 0;
  if (!Method->isImplicit()) {
    MethodDefUnit = getOrCreateFile(Method->getLocation());
    MethodLine = getLineNumber(Method->getLocation());
  }

  // Collect virtual method info.
  llvm::DIType *ContainingType = nullptr;
  unsigned Virtuality = 0;
  unsigned VIndex = 0;
  llvm::DINode::DIFlags Flags = llvm::DINode::FlagZero;
  int ThisAdjustment = 0;

  if (Method->isVirtual()) {
    if (Method->isPure())
      Virtuality = llvm::dwarf::DW_VIRTUALITY_pure_virtual;
    else
      Virtuality = llvm::dwarf::DW_VIRTUALITY_virtual;

    if (CGM.getTarget().getCXXABI().isItaniumFamily()) {
      // It doesn't make sense to give a virtual destructor a vtable index,
      // since a single destructor has two entries in the vtable.
      if (!isa<CXXDestructorDecl>(Method))
        VIndex = CGM.getItaniumVTableContext().getMethodVTableIndex(Method);
    } else {
      // Emit MS ABI vftable information.  There is only one entry for the
      // deleting dtor.
      const auto *DD = dyn_cast<CXXDestructorDecl>(Method);
      GlobalDecl GD = DD ? GlobalDecl(DD, Dtor_Deleting) : GlobalDecl(Method);
      MicrosoftVTableContext::MethodVFTableLocation ML =
          CGM.getMicrosoftVTableContext().getMethodVFTableLocation(GD);
      VIndex = ML.Index;

      // CodeView only records the vftable offset in the class that introduces
      // the virtual method. This is possible because, unlike Itanium, the MS
      // C++ ABI does not include all virtual methods from non-primary bases in
      // the vtable for the most derived class. For example, if C inherits from
      // A and B, C's primary vftable will not include B's virtual methods.
      if (Method->begin_overridden_methods() == Method->end_overridden_methods())
        Flags |= llvm::DINode::FlagIntroducedVirtual;

      // The 'this' adjustment accounts for both the virtual and non-virtual
      // portions of the adjustment. Presumably the debugger only uses it when
      // it knows the dynamic type of an object.
      ThisAdjustment = CGM.getCXXABI()
                           .getVirtualFunctionPrologueThisAdjustment(GD)
                           .getQuantity();
    }
    ContainingType = RecordTy;
  }

  if (Method->isImplicit())
    Flags |= llvm::DINode::FlagArtificial;
  Flags |= getAccessFlag(Method->getAccess(), Method->getParent());
  if (const auto *CXXC = dyn_cast<CXXConstructorDecl>(Method)) {
    if (CXXC->isExplicit())
      Flags |= llvm::DINode::FlagExplicit;
  } else if (const auto *CXXC = dyn_cast<CXXConversionDecl>(Method)) {
    if (CXXC->isExplicit())
      Flags |= llvm::DINode::FlagExplicit;
  }
  if (Method->hasPrototype())
    Flags |= llvm::DINode::FlagPrototyped;
  if (Method->getRefQualifier() == RQ_LValue)
    Flags |= llvm::DINode::FlagLValueReference;
  if (Method->getRefQualifier() == RQ_RValue)
    Flags |= llvm::DINode::FlagRValueReference;
#if INTEL_CUSTOMIZATION
  // Fix for CQ#372369: Mark static method in DISubprogram flags entry.
  if (CGM.getLangOpts().IntelCompat && Method->isStatic())
    Flags |= llvm::DINode::FlagStaticMember;
#endif // INTEL_CUSTOMIZATION

  llvm::DINodeArray TParamsArray = CollectFunctionTemplateParams(Method, Unit);
  llvm::DISubprogram *SP = DBuilder.createMethod(
      RecordTy, MethodName, MethodLinkageName, MethodDefUnit, MethodLine,
      MethodTy, /*isLocalToUnit=*/false, /*isDefinition=*/false, Virtuality,
      VIndex, ThisAdjustment, ContainingType, Flags, CGM.getLangOpts().Optimize,
      TParamsArray.get());

  SPCache[Method->getCanonicalDecl()].reset(SP);

  return SP;
}

void CGDebugInfo::CollectCXXMemberFunctions(
    const CXXRecordDecl *RD, llvm::DIFile *Unit,
    SmallVectorImpl<llvm::Metadata *> &EltTys, llvm::DIType *RecordTy) {

  // Since we want more than just the individual member decls if we
  // have templated functions iterate over every declaration to gather
  // the functions.
  for (const auto *I : RD->decls()) {
    const auto *Method = dyn_cast<CXXMethodDecl>(I);
    // If the member is implicit, don't add it to the member list. This avoids
    // the member being added to type units by LLVM, while still allowing it
    // to be emitted into the type declaration/reference inside the compile
    // unit.
    // Ditto 'nodebug' methods, for consistency with CodeGenFunction.cpp.
    // FIXME: Handle Using(Shadow?)Decls here to create
    // DW_TAG_imported_declarations inside the class for base decls brought into
    // derived classes. GDB doesn't seem to notice/leverage these when I tried
    // it, so I'm not rushing to fix this. (GCC seems to produce them, if
    // referenced)
    if (!Method || Method->isImplicit() || Method->hasAttr<NoDebugAttr>())
      continue;

    if (Method->getType()->getAs<FunctionProtoType>()->getContainedAutoType())
      continue;

    // Reuse the existing member function declaration if it exists.
    // It may be associated with the declaration of the type & should be
    // reused as we're building the definition.
    //
    // This situation can arise in the vtable-based debug info reduction where
    // implicit members are emitted in a non-vtable TU.
    auto MI = SPCache.find(Method->getCanonicalDecl());
    EltTys.push_back(MI == SPCache.end()
                         ? CreateCXXMemberFunction(Method, Unit, RecordTy)
                         : static_cast<llvm::Metadata *>(MI->second));
  }
}

void CGDebugInfo::CollectCXXBases(const CXXRecordDecl *RD, llvm::DIFile *Unit,
                                  SmallVectorImpl<llvm::Metadata *> &EltTys,
                                  llvm::DIType *RecordTy) {
  llvm::DenseSet<CanonicalDeclPtr<const CXXRecordDecl>> SeenTypes;
  CollectCXXBasesAux(RD, Unit, EltTys, RecordTy, RD->bases(), SeenTypes,
                     llvm::DINode::FlagZero);

  // If we are generating CodeView debug info, we also need to emit records for
  // indirect virtual base classes.
  if (CGM.getCodeGenOpts().EmitCodeView) {
    CollectCXXBasesAux(RD, Unit, EltTys, RecordTy, RD->vbases(), SeenTypes,
                       llvm::DINode::FlagIndirectVirtualBase);
  }
}

void CGDebugInfo::CollectCXXBasesAux(
    const CXXRecordDecl *RD, llvm::DIFile *Unit,
    SmallVectorImpl<llvm::Metadata *> &EltTys, llvm::DIType *RecordTy,
    const CXXRecordDecl::base_class_const_range &Bases,
    llvm::DenseSet<CanonicalDeclPtr<const CXXRecordDecl>> &SeenTypes,
    llvm::DINode::DIFlags StartingFlags) {
  const ASTRecordLayout &RL = CGM.getContext().getASTRecordLayout(RD);
  for (const auto &BI : Bases) {
    const auto *Base =
        cast<CXXRecordDecl>(BI.getType()->getAs<RecordType>()->getDecl());
    if (!SeenTypes.insert(Base).second)
      continue;
    auto *BaseTy = getOrCreateType(BI.getType(), Unit);
    llvm::DINode::DIFlags BFlags = StartingFlags;
    uint64_t BaseOffset;

    if (BI.isVirtual()) {
      if (CGM.getTarget().getCXXABI().isItaniumFamily()) {
        // virtual base offset offset is -ve. The code generator emits dwarf
        // expression where it expects +ve number.
        BaseOffset = 0 - CGM.getItaniumVTableContext()
                             .getVirtualBaseOffsetOffset(RD, Base)
                             .getQuantity();
      } else {
        // In the MS ABI, store the vbtable offset, which is analogous to the
        // vbase offset offset in Itanium.
        BaseOffset =
            4 * CGM.getMicrosoftVTableContext().getVBTableIndex(RD, Base);
      }
      BFlags |= llvm::DINode::FlagVirtual;
    } else
      BaseOffset = CGM.getContext().toBits(RL.getBaseClassOffset(Base));
    // FIXME: Inconsistent units for BaseOffset. It is in bytes when
    // BI->isVirtual() and bits when not.

    BFlags |= getAccessFlag(BI.getAccessSpecifier(), RD);
    llvm::DIType *DTy =
        DBuilder.createInheritance(RecordTy, BaseTy, BaseOffset, BFlags);
    EltTys.push_back(DTy);
  }
}

llvm::DINodeArray
CGDebugInfo::CollectTemplateParams(const TemplateParameterList *TPList,
                                   ArrayRef<TemplateArgument> TAList,
                                   llvm::DIFile *Unit) {
  SmallVector<llvm::Metadata *, 16> TemplateParams;
  for (unsigned i = 0, e = TAList.size(); i != e; ++i) {
    const TemplateArgument &TA = TAList[i];
    StringRef Name;
    if (TPList)
      Name = TPList->getParam(i)->getName();
    switch (TA.getKind()) {
    case TemplateArgument::Type: {
      llvm::DIType *TTy = getOrCreateType(TA.getAsType(), Unit);
      TemplateParams.push_back(
          DBuilder.createTemplateTypeParameter(TheCU, Name, TTy));
    } break;
    case TemplateArgument::Integral: {
      llvm::DIType *TTy = getOrCreateType(TA.getIntegralType(), Unit);
      TemplateParams.push_back(DBuilder.createTemplateValueParameter(
          TheCU, Name, TTy,
          llvm::ConstantInt::get(CGM.getLLVMContext(), TA.getAsIntegral())));
    } break;
    case TemplateArgument::Declaration: {
      const ValueDecl *D = TA.getAsDecl();
      QualType T = TA.getParamTypeForDecl().getDesugaredType(CGM.getContext());
      llvm::DIType *TTy = getOrCreateType(T, Unit);
      llvm::Constant *V = nullptr;
      const CXXMethodDecl *MD;
      // Variable pointer template parameters have a value that is the address
      // of the variable.
      if (const auto *VD = dyn_cast<VarDecl>(D))
        V = CGM.GetAddrOfGlobalVar(VD);
      // Member function pointers have special support for building them, though
      // this is currently unsupported in LLVM CodeGen.
      else if ((MD = dyn_cast<CXXMethodDecl>(D)) && MD->isInstance())
        V = CGM.getCXXABI().EmitMemberFunctionPointer(MD);
      else if (const auto *FD = dyn_cast<FunctionDecl>(D))
        V = CGM.GetAddrOfFunction(FD);
      // Member data pointers have special handling too to compute the fixed
      // offset within the object.
      else if (const auto *MPT = dyn_cast<MemberPointerType>(T.getTypePtr())) {
        // These five lines (& possibly the above member function pointer
        // handling) might be able to be refactored to use similar code in
        // CodeGenModule::getMemberPointerConstant
        uint64_t fieldOffset = CGM.getContext().getFieldOffset(D);
        CharUnits chars =
            CGM.getContext().toCharUnitsFromBits((int64_t)fieldOffset);
        V = CGM.getCXXABI().EmitMemberDataPointer(MPT, chars);
      }
      TemplateParams.push_back(DBuilder.createTemplateValueParameter(
          TheCU, Name, TTy,
          cast_or_null<llvm::Constant>(V->stripPointerCasts())));
    } break;
    case TemplateArgument::NullPtr: {
      QualType T = TA.getNullPtrType();
      llvm::DIType *TTy = getOrCreateType(T, Unit);
      llvm::Constant *V = nullptr;
      // Special case member data pointer null values since they're actually -1
      // instead of zero.
      if (const auto *MPT = dyn_cast<MemberPointerType>(T.getTypePtr()))
        // But treat member function pointers as simple zero integers because
        // it's easier than having a special case in LLVM's CodeGen. If LLVM
        // CodeGen grows handling for values of non-null member function
        // pointers then perhaps we could remove this special case and rely on
        // EmitNullMemberPointer for member function pointers.
        if (MPT->isMemberDataPointer())
          V = CGM.getCXXABI().EmitNullMemberPointer(MPT);
      if (!V)
        V = llvm::ConstantInt::get(CGM.Int8Ty, 0);
      TemplateParams.push_back(DBuilder.createTemplateValueParameter(
          TheCU, Name, TTy, V));
    } break;
    case TemplateArgument::Template:
      TemplateParams.push_back(DBuilder.createTemplateTemplateParameter(
          TheCU, Name, nullptr,
          TA.getAsTemplate().getAsTemplateDecl()->getQualifiedNameAsString()));
      break;
    case TemplateArgument::Pack:
      TemplateParams.push_back(DBuilder.createTemplateParameterPack(
          TheCU, Name, nullptr,
          CollectTemplateParams(nullptr, TA.getPackAsArray(), Unit)));
      break;
    case TemplateArgument::Expression: {
      const Expr *E = TA.getAsExpr();
      QualType T = E->getType();
      if (E->isGLValue())
        T = CGM.getContext().getLValueReferenceType(T);
      llvm::Constant *V = CGM.EmitConstantExpr(E, T);
      assert(V && "Expression in template argument isn't constant");
      llvm::DIType *TTy = getOrCreateType(T, Unit);
      TemplateParams.push_back(DBuilder.createTemplateValueParameter(
          TheCU, Name, TTy, V->stripPointerCasts()));
    } break;
    // And the following should never occur:
    case TemplateArgument::TemplateExpansion:
    case TemplateArgument::Null:
      llvm_unreachable(
          "These argument types shouldn't exist in concrete types");
    }
  }
  return DBuilder.getOrCreateArray(TemplateParams);
}

llvm::DINodeArray
CGDebugInfo::CollectFunctionTemplateParams(const FunctionDecl *FD,
                                           llvm::DIFile *Unit) {
  if (FD->getTemplatedKind() ==
      FunctionDecl::TK_FunctionTemplateSpecialization) {
    const TemplateParameterList *TList = FD->getTemplateSpecializationInfo()
                                             ->getTemplate()
                                             ->getTemplateParameters();
    return CollectTemplateParams(
        TList, FD->getTemplateSpecializationArgs()->asArray(), Unit);
  }
  return llvm::DINodeArray();
}

llvm::DINodeArray CGDebugInfo::CollectCXXTemplateParams(
    const ClassTemplateSpecializationDecl *TSpecial, llvm::DIFile *Unit) {
  // Always get the full list of parameters, not just the ones from
  // the specialization.
  TemplateParameterList *TPList =
      TSpecial->getSpecializedTemplate()->getTemplateParameters();
  const TemplateArgumentList &TAList = TSpecial->getTemplateArgs();
  return CollectTemplateParams(TPList, TAList.asArray(), Unit);
}

llvm::DIType *CGDebugInfo::getOrCreateVTablePtrType(llvm::DIFile *Unit) {
  if (VTablePtrType)
    return VTablePtrType;

  ASTContext &Context = CGM.getContext();

  /* Function type */
  llvm::Metadata *STy = getOrCreateType(Context.IntTy, Unit);
  llvm::DITypeRefArray SElements = DBuilder.getOrCreateTypeArray(STy);
  llvm::DIType *SubTy = DBuilder.createSubroutineType(SElements);
  unsigned Size = Context.getTypeSize(Context.VoidPtrTy);
  llvm::DIType *vtbl_ptr_type =
      DBuilder.createPointerType(SubTy, Size, 0, "__vtbl_ptr_type");
  VTablePtrType = DBuilder.createPointerType(vtbl_ptr_type, Size);
  return VTablePtrType;
}

StringRef CGDebugInfo::getVTableName(const CXXRecordDecl *RD) {
  // Copy the gdb compatible name on the side and use its reference.
  return internString("_vptr$", RD->getNameAsString());
}

void CGDebugInfo::CollectVTableInfo(const CXXRecordDecl *RD, llvm::DIFile *Unit,
                                    SmallVectorImpl<llvm::Metadata *> &EltTys,
                                    llvm::DICompositeType *RecordTy) {
  // If this class is not dynamic then there is not any vtable info to collect.
  if (!RD->isDynamicClass())
    return;

  // Don't emit any vtable shape or vptr info if this class doesn't have an
  // extendable vfptr. This can happen if the class doesn't have virtual
  // methods, or in the MS ABI if those virtual methods only come from virtually
  // inherited bases.
  const ASTRecordLayout &RL = CGM.getContext().getASTRecordLayout(RD);
  if (!RL.hasExtendableVFPtr())
    return;

  // CodeView needs to know how large the vtable of every dynamic class is, so
  // emit a special named pointer type into the element list. The vptr type
  // points to this type as well.
  llvm::DIType *VPtrTy = nullptr;
  bool NeedVTableShape = CGM.getCodeGenOpts().EmitCodeView &&
                         CGM.getTarget().getCXXABI().isMicrosoft();
  if (NeedVTableShape) {
    uint64_t PtrWidth =
        CGM.getContext().getTypeSize(CGM.getContext().VoidPtrTy);
    const VTableLayout &VFTLayout =
        CGM.getMicrosoftVTableContext().getVFTableLayout(RD, CharUnits::Zero());
    unsigned VSlotCount =
        VFTLayout.vtable_components().size() - CGM.getLangOpts().RTTIData;
    unsigned VTableWidth = PtrWidth * VSlotCount;

    // Create a very wide void* type and insert it directly in the element list.
    llvm::DIType *VTableType =
        DBuilder.createPointerType(nullptr, VTableWidth, 0, "__vtbl_ptr_type");
    EltTys.push_back(VTableType);

    // The vptr is a pointer to this special vtable type.
    VPtrTy = DBuilder.createPointerType(VTableType, PtrWidth);
  }

  // If there is a primary base then the artificial vptr member lives there.
  if (RL.getPrimaryBase())
    return;

  if (!VPtrTy)
    VPtrTy = getOrCreateVTablePtrType(Unit);

  unsigned Size = CGM.getContext().getTypeSize(CGM.getContext().VoidPtrTy);
  llvm::DIType *VPtrMember = DBuilder.createMemberType(
      Unit, getVTableName(RD), Unit, 0, Size, 0, 0,
      llvm::DINode::FlagArtificial, VPtrTy);
  EltTys.push_back(VPtrMember);
}

llvm::DIType *CGDebugInfo::getOrCreateRecordType(QualType RTy,
                                                 SourceLocation Loc) {
  assert(DebugKind >= codegenoptions::LimitedDebugInfo);
  llvm::DIType *T = getOrCreateType(RTy, getOrCreateFile(Loc));
  return T;
}

llvm::DIType *CGDebugInfo::getOrCreateInterfaceType(QualType D,
                                                    SourceLocation Loc) {
  return getOrCreateStandaloneType(D, Loc);
}

llvm::DIType *CGDebugInfo::getOrCreateStandaloneType(QualType D,
                                                     SourceLocation Loc) {
  assert(DebugKind >= codegenoptions::LimitedDebugInfo);
  assert(!D.isNull() && "null type");
  llvm::DIType *T = getOrCreateType(D, getOrCreateFile(Loc));
  assert(T && "could not create debug info for type");

  RetainedTypes.push_back(D.getAsOpaquePtr());
  return T;
}

void CGDebugInfo::completeType(const EnumDecl *ED) {
  if (DebugKind <= codegenoptions::DebugLineTablesOnly)
    return;
  QualType Ty = CGM.getContext().getEnumType(ED);
  void *TyPtr = Ty.getAsOpaquePtr();
  auto I = TypeCache.find(TyPtr);
  if (I == TypeCache.end() || !cast<llvm::DIType>(I->second)->isForwardDecl())
    return;
  llvm::DIType *Res = CreateTypeDefinition(Ty->castAs<EnumType>());
  assert(!Res->isForwardDecl());
  TypeCache[TyPtr].reset(Res);
}

void CGDebugInfo::completeType(const RecordDecl *RD) {
  if (DebugKind > codegenoptions::LimitedDebugInfo ||
      !CGM.getLangOpts().CPlusPlus)
    completeRequiredType(RD);
}

void CGDebugInfo::completeClassData(const RecordDecl *RD) {
  if (DebugKind <= codegenoptions::DebugLineTablesOnly)
    return;
  QualType Ty = CGM.getContext().getRecordType(RD);
  void *TyPtr = Ty.getAsOpaquePtr();
  auto I = TypeCache.find(TyPtr);
  if (I != TypeCache.end() && !cast<llvm::DIType>(I->second)->isForwardDecl())
    return;
  llvm::DIType *Res = CreateTypeDefinition(Ty->castAs<RecordType>());
  assert(!Res->isForwardDecl());
  TypeCache[TyPtr].reset(Res);
}

static bool hasExplicitMemberDefinition(CXXRecordDecl::method_iterator I,
                                        CXXRecordDecl::method_iterator End) {
  for (CXXMethodDecl *MD : llvm::make_range(I, End))
    if (FunctionDecl *Tmpl = MD->getInstantiatedFromMemberFunction())
      if (!Tmpl->isImplicit() && Tmpl->isThisDeclarationADefinition() &&
          !MD->getMemberSpecializationInfo()->isExplicitSpecialization())
        return true;
  return false;
}

/// Does a type definition exist in an imported clang module?
static bool isDefinedInClangModule(const RecordDecl *RD) {
  // Only definitions that where imported from an AST file come from a module.
  if (!RD || !RD->isFromASTFile())
    return false;
  // Anonymous entities cannot be addressed. Treat them as not from module.
  if (!RD->isExternallyVisible() && RD->getName().empty())
    return false;
  if (auto *CXXDecl = dyn_cast<CXXRecordDecl>(RD)) {
    if (!CXXDecl->isCompleteDefinition())
      return false;
    auto TemplateKind = CXXDecl->getTemplateSpecializationKind();
    if (TemplateKind != TSK_Undeclared) {
      // This is a template, check the origin of the first member.
      if (CXXDecl->field_begin() == CXXDecl->field_end())
        return TemplateKind == TSK_ExplicitInstantiationDeclaration;
      if (!CXXDecl->field_begin()->isFromASTFile())
        return false;
    }
  }
  return true;
}

/// Return true if the class or any of its methods are marked dllimport.
static bool isClassOrMethodDLLImport(const CXXRecordDecl *RD) {
  if (RD->hasAttr<DLLImportAttr>())
    return true;
  for (const CXXMethodDecl *MD : RD->methods())
    if (MD->hasAttr<DLLImportAttr>())
      return true;
  return false;
}

static bool shouldOmitDefinition(codegenoptions::DebugInfoKind DebugKind,
                                 bool DebugTypeExtRefs, const RecordDecl *RD,
                                 const LangOptions &LangOpts) {
  if (DebugTypeExtRefs && isDefinedInClangModule(RD->getDefinition()))
    return true;

  if (DebugKind > codegenoptions::LimitedDebugInfo)
    return false;

  if (!LangOpts.CPlusPlus)
    return false;

  if (!RD->isCompleteDefinitionRequired())
    return true;

  const auto *CXXDecl = dyn_cast<CXXRecordDecl>(RD);

  if (!CXXDecl)
    return false;

  // Only emit complete debug info for a dynamic class when its vtable is
  // emitted.  However, Microsoft debuggers don't resolve type information
  // across DLL boundaries, so skip this optimization if the class or any of its
  // methods are marked dllimport. This isn't a complete solution, since objects
  // without any dllimport methods can be used in one DLL and constructed in
  // another, but it is the current behavior of LimitedDebugInfo.
  if (CXXDecl->hasDefinition() && CXXDecl->isDynamicClass() &&
      !isClassOrMethodDLLImport(CXXDecl))
    return true;

  TemplateSpecializationKind Spec = TSK_Undeclared;
  if (const auto *SD = dyn_cast<ClassTemplateSpecializationDecl>(RD))
    Spec = SD->getSpecializationKind();

  if (Spec == TSK_ExplicitInstantiationDeclaration &&
      hasExplicitMemberDefinition(CXXDecl->method_begin(),
                                  CXXDecl->method_end()))
    return true;

  return false;
}

void CGDebugInfo::completeRequiredType(const RecordDecl *RD) {
  if (shouldOmitDefinition(DebugKind, DebugTypeExtRefs, RD, CGM.getLangOpts()))
    return;

  QualType Ty = CGM.getContext().getRecordType(RD);
  llvm::DIType *T = getTypeOrNull(Ty);
  if (T && T->isForwardDecl())
    completeClassData(RD);
}

llvm::DIType *CGDebugInfo::CreateType(const RecordType *Ty) {
  RecordDecl *RD = Ty->getDecl();
  llvm::DIType *T = cast_or_null<llvm::DIType>(getTypeOrNull(QualType(Ty, 0)));
  if (T || shouldOmitDefinition(DebugKind, DebugTypeExtRefs, RD,
                                CGM.getLangOpts())) {
    if (!T)
      T = getOrCreateRecordFwdDecl(Ty, getDeclContextDescriptor(RD));
    return T;
  }

  return CreateTypeDefinition(Ty);
}

llvm::DIType *CGDebugInfo::CreateTypeDefinition(const RecordType *Ty) {
  RecordDecl *RD = Ty->getDecl();

  // Get overall information about the record type for the debug info.
  llvm::DIFile *DefUnit = getOrCreateFile(RD->getLocation());

  // Records and classes and unions can all be recursive.  To handle them, we
  // first generate a debug descriptor for the struct as a forward declaration.
  // Then (if it is a definition) we go through and get debug info for all of
  // its members.  Finally, we create a descriptor for the complete type (which
  // may refer to the forward decl if the struct is recursive) and replace all
  // uses of the forward declaration with the final definition.
  llvm::DICompositeType *FwdDecl = getOrCreateLimitedType(Ty, DefUnit);

  const RecordDecl *D = RD->getDefinition();
  if (!D || !D->isCompleteDefinition())
    return FwdDecl;

  if (const auto *CXXDecl = dyn_cast<CXXRecordDecl>(RD))
    CollectContainingType(CXXDecl, FwdDecl);

  // Push the struct on region stack.
  LexicalBlockStack.emplace_back(&*FwdDecl);
  RegionMap[Ty->getDecl()].reset(FwdDecl);

  // Convert all the elements.
  SmallVector<llvm::Metadata *, 16> EltTys;
  // what about nested types?

  // Note: The split of CXXDecl information here is intentional, the
  // gdb tests will depend on a certain ordering at printout. The debug
  // information offsets are still correct if we merge them all together
  // though.
  const auto *CXXDecl = dyn_cast<CXXRecordDecl>(RD);
  if (CXXDecl) {
    CollectCXXBases(CXXDecl, DefUnit, EltTys, FwdDecl);
    CollectVTableInfo(CXXDecl, DefUnit, EltTys, FwdDecl);
  }

  // Collect data fields (including static variables and any initializers).
  CollectRecordFields(RD, DefUnit, EltTys, FwdDecl);
  if (CXXDecl)
    CollectCXXMemberFunctions(CXXDecl, DefUnit, EltTys, FwdDecl);

  LexicalBlockStack.pop_back();
  RegionMap.erase(Ty->getDecl());

  llvm::DINodeArray Elements = DBuilder.getOrCreateArray(EltTys);
  DBuilder.replaceArrays(FwdDecl, Elements);

  if (FwdDecl->isTemporary())
    FwdDecl =
        llvm::MDNode::replaceWithPermanent(llvm::TempDICompositeType(FwdDecl));

  RegionMap[Ty->getDecl()].reset(FwdDecl);
  return FwdDecl;
}

llvm::DIType *CGDebugInfo::CreateType(const ObjCObjectType *Ty,
                                      llvm::DIFile *Unit) {
  // Ignore protocols.
  return getOrCreateType(Ty->getBaseType(), Unit);
}

llvm::DIType *CGDebugInfo::CreateType(const ObjCTypeParamType *Ty,
                                      llvm::DIFile *Unit) {
  // Ignore protocols.
  SourceLocation Loc = Ty->getDecl()->getLocation();

  // Use Typedefs to represent ObjCTypeParamType.
  return DBuilder.createTypedef(
      getOrCreateType(Ty->getDecl()->getUnderlyingType(), Unit),
      Ty->getDecl()->getName(), getOrCreateFile(Loc), getLineNumber(Loc),
      getDeclContextDescriptor(Ty->getDecl()));
}

/// \return true if Getter has the default name for the property PD.
static bool hasDefaultGetterName(const ObjCPropertyDecl *PD,
                                 const ObjCMethodDecl *Getter) {
  assert(PD);
  if (!Getter)
    return true;

  assert(Getter->getDeclName().isObjCZeroArgSelector());
  return PD->getName() ==
         Getter->getDeclName().getObjCSelector().getNameForSlot(0);
}

/// \return true if Setter has the default name for the property PD.
static bool hasDefaultSetterName(const ObjCPropertyDecl *PD,
                                 const ObjCMethodDecl *Setter) {
  assert(PD);
  if (!Setter)
    return true;

  assert(Setter->getDeclName().isObjCOneArgSelector());
  return SelectorTable::constructSetterName(PD->getName()) ==
         Setter->getDeclName().getObjCSelector().getNameForSlot(0);
}

llvm::DIType *CGDebugInfo::CreateType(const ObjCInterfaceType *Ty,
                                      llvm::DIFile *Unit) {
  ObjCInterfaceDecl *ID = Ty->getDecl();
  if (!ID)
    return nullptr;

  // Return a forward declaration if this type was imported from a clang module,
  // and this is not the compile unit with the implementation of the type (which
  // may contain hidden ivars).
  if (DebugTypeExtRefs && ID->isFromASTFile() && ID->getDefinition() &&
      !ID->getImplementation())
    return DBuilder.createForwardDecl(llvm::dwarf::DW_TAG_structure_type,
                                      ID->getName(),
                                      getDeclContextDescriptor(ID), Unit, 0);

  // Get overall information about the record type for the debug info.
  llvm::DIFile *DefUnit = getOrCreateFile(ID->getLocation());
  unsigned Line = getLineNumber(ID->getLocation());
  auto RuntimeLang =
      static_cast<llvm::dwarf::SourceLanguage>(TheCU->getSourceLanguage());

  // If this is just a forward declaration return a special forward-declaration
  // debug type since we won't be able to lay out the entire type.
  ObjCInterfaceDecl *Def = ID->getDefinition();
  if (!Def || !Def->getImplementation()) {
    llvm::DIScope *Mod = getParentModuleOrNull(ID);
    llvm::DIType *FwdDecl = DBuilder.createReplaceableCompositeType(
        llvm::dwarf::DW_TAG_structure_type, ID->getName(), Mod ? Mod : TheCU,
        DefUnit, Line, RuntimeLang);
    ObjCInterfaceCache.push_back(ObjCInterfaceCacheEntry(Ty, FwdDecl, Unit));
    return FwdDecl;
  }

  return CreateTypeDefinition(Ty, Unit);
}

llvm::DIModule *
CGDebugInfo::getOrCreateModuleRef(ExternalASTSource::ASTSourceDescriptor Mod,
                                  bool CreateSkeletonCU) {
  // Use the Module pointer as the key into the cache. This is a
  // nullptr if the "Module" is a PCH, which is safe because we don't
  // support chained PCH debug info, so there can only be a single PCH.
  const Module *M = Mod.getModuleOrNull();
  auto ModRef = ModuleCache.find(M);
  if (ModRef != ModuleCache.end())
    return cast<llvm::DIModule>(ModRef->second);

  // Macro definitions that were defined with "-D" on the command line.
  SmallString<128> ConfigMacros;
  {
    llvm::raw_svector_ostream OS(ConfigMacros);
    const auto &PPOpts = CGM.getPreprocessorOpts();
    unsigned I = 0;
    // Translate the macro definitions back into a commmand line.
    for (auto &M : PPOpts.Macros) {
      if (++I > 1)
        OS << " ";
      const std::string &Macro = M.first;
      bool Undef = M.second;
      OS << "\"-" << (Undef ? 'U' : 'D');
      for (char c : Macro)
        switch (c) {
        case '\\' : OS << "\\\\"; break;
        case '"'  : OS << "\\\""; break;
        default: OS << c;
        }
      OS << '\"';
    }
  }

  bool IsRootModule = M ? !M->Parent : true;
  if (CreateSkeletonCU && IsRootModule) {
    // PCH files don't have a signature field in the control block,
    // but LLVM detects skeleton CUs by looking for a non-zero DWO id.
    uint64_t Signature = Mod.getSignature() ? Mod.getSignature() : ~1ULL;
    llvm::DIBuilder DIB(CGM.getModule());
    DIB.createCompileUnit(TheCU->getSourceLanguage(), Mod.getModuleName(),
                          Mod.getPath(), TheCU->getProducer(), true,
                          StringRef(), 0, Mod.getASTFile(),
                          llvm::DICompileUnit::FullDebug, Signature);
    DIB.finalize();
  }
  llvm::DIModule *Parent =
      IsRootModule ? nullptr
                   : getOrCreateModuleRef(
                         ExternalASTSource::ASTSourceDescriptor(*M->Parent),
                         CreateSkeletonCU);
  llvm::DIModule *DIMod =
      DBuilder.createModule(Parent, Mod.getModuleName(), ConfigMacros,
                            Mod.getPath(), CGM.getHeaderSearchOpts().Sysroot);
  ModuleCache[M].reset(DIMod);
  return DIMod;
}

llvm::DIType *CGDebugInfo::CreateTypeDefinition(const ObjCInterfaceType *Ty,
                                                llvm::DIFile *Unit) {
  ObjCInterfaceDecl *ID = Ty->getDecl();
  llvm::DIFile *DefUnit = getOrCreateFile(ID->getLocation());
  unsigned Line = getLineNumber(ID->getLocation());
  unsigned RuntimeLang = TheCU->getSourceLanguage();

  // Bit size, align and offset of the type.
  uint64_t Size = CGM.getContext().getTypeSize(Ty);
  auto Align = getTypeAlignIfRequired(Ty, CGM.getContext());

  llvm::DINode::DIFlags Flags = llvm::DINode::FlagZero;
  if (ID->getImplementation())
    Flags |= llvm::DINode::FlagObjcClassComplete;

  llvm::DIScope *Mod = getParentModuleOrNull(ID);
  llvm::DICompositeType *RealDecl = DBuilder.createStructType(
      Mod ? Mod : Unit, ID->getName(), DefUnit, Line, Size, Align, Flags,
      nullptr, llvm::DINodeArray(), RuntimeLang);

  QualType QTy(Ty, 0);
  TypeCache[QTy.getAsOpaquePtr()].reset(RealDecl);

  // Push the struct on region stack.
  LexicalBlockStack.emplace_back(RealDecl);
  RegionMap[Ty->getDecl()].reset(RealDecl);

  // Convert all the elements.
  SmallVector<llvm::Metadata *, 16> EltTys;

  ObjCInterfaceDecl *SClass = ID->getSuperClass();
  if (SClass) {
    llvm::DIType *SClassTy =
        getOrCreateType(CGM.getContext().getObjCInterfaceType(SClass), Unit);
    if (!SClassTy)
      return nullptr;

    llvm::DIType *InhTag = DBuilder.createInheritance(RealDecl, SClassTy, 0,
                                                      llvm::DINode::FlagZero);
    EltTys.push_back(InhTag);
  }

  // Create entries for all of the properties.
  auto AddProperty = [&](const ObjCPropertyDecl *PD) {
    SourceLocation Loc = PD->getLocation();
    llvm::DIFile *PUnit = getOrCreateFile(Loc);
    unsigned PLine = getLineNumber(Loc);
    ObjCMethodDecl *Getter = PD->getGetterMethodDecl();
    ObjCMethodDecl *Setter = PD->getSetterMethodDecl();
    llvm::MDNode *PropertyNode = DBuilder.createObjCProperty(
        PD->getName(), PUnit, PLine,
        hasDefaultGetterName(PD, Getter) ? ""
                                         : getSelectorName(PD->getGetterName()),
        hasDefaultSetterName(PD, Setter) ? ""
                                         : getSelectorName(PD->getSetterName()),
        PD->getPropertyAttributes(), getOrCreateType(PD->getType(), PUnit));
    EltTys.push_back(PropertyNode);
  };
  {
    llvm::SmallPtrSet<const IdentifierInfo*, 16> PropertySet;
    for (const ObjCCategoryDecl *ClassExt : ID->known_extensions())
      for (auto *PD : ClassExt->properties()) {
        PropertySet.insert(PD->getIdentifier());
        AddProperty(PD);
      }
    for (const auto *PD : ID->properties()) {
      // Don't emit duplicate metadata for properties that were already in a
      // class extension.
      if (!PropertySet.insert(PD->getIdentifier()).second)
        continue;
      AddProperty(PD);
    }
  }

  const ASTRecordLayout &RL = CGM.getContext().getASTObjCInterfaceLayout(ID);
  unsigned FieldNo = 0;
  for (ObjCIvarDecl *Field = ID->all_declared_ivar_begin(); Field;
       Field = Field->getNextIvar(), ++FieldNo) {
    llvm::DIType *FieldTy = getOrCreateType(Field->getType(), Unit);
    if (!FieldTy)
      return nullptr;

    StringRef FieldName = Field->getName();

    // Ignore unnamed fields.
    if (FieldName.empty())
      continue;

    // Get the location for the field.
    llvm::DIFile *FieldDefUnit = getOrCreateFile(Field->getLocation());
    unsigned FieldLine = getLineNumber(Field->getLocation());
    QualType FType = Field->getType();
    uint64_t FieldSize = 0;
    uint32_t FieldAlign = 0;

    if (!FType->isIncompleteArrayType()) {

      // Bit size, align and offset of the type.
      FieldSize = Field->isBitField()
                      ? Field->getBitWidthValue(CGM.getContext())
                      : CGM.getContext().getTypeSize(FType);
      FieldAlign = getTypeAlignIfRequired(FType, CGM.getContext());
    }

    uint64_t FieldOffset;
    if (CGM.getLangOpts().ObjCRuntime.isNonFragile()) {
      // We don't know the runtime offset of an ivar if we're using the
      // non-fragile ABI.  For bitfields, use the bit offset into the first
      // byte of storage of the bitfield.  For other fields, use zero.
      if (Field->isBitField()) {
        FieldOffset =
            CGM.getObjCRuntime().ComputeBitfieldBitOffset(CGM, ID, Field);
        FieldOffset %= CGM.getContext().getCharWidth();
      } else {
        FieldOffset = 0;
      }
    } else {
      FieldOffset = RL.getFieldOffset(FieldNo);
    }

    llvm::DINode::DIFlags Flags = llvm::DINode::FlagZero;
    if (Field->getAccessControl() == ObjCIvarDecl::Protected)
      Flags = llvm::DINode::FlagProtected;
    else if (Field->getAccessControl() == ObjCIvarDecl::Private)
      Flags = llvm::DINode::FlagPrivate;
    else if (Field->getAccessControl() == ObjCIvarDecl::Public)
      Flags = llvm::DINode::FlagPublic;

    llvm::MDNode *PropertyNode = nullptr;
    if (ObjCImplementationDecl *ImpD = ID->getImplementation()) {
      if (ObjCPropertyImplDecl *PImpD =
              ImpD->FindPropertyImplIvarDecl(Field->getIdentifier())) {
        if (ObjCPropertyDecl *PD = PImpD->getPropertyDecl()) {
          SourceLocation Loc = PD->getLocation();
          llvm::DIFile *PUnit = getOrCreateFile(Loc);
          unsigned PLine = getLineNumber(Loc);
          ObjCMethodDecl *Getter = PD->getGetterMethodDecl();
          ObjCMethodDecl *Setter = PD->getSetterMethodDecl();
          PropertyNode = DBuilder.createObjCProperty(
              PD->getName(), PUnit, PLine,
              hasDefaultGetterName(PD, Getter) ? "" : getSelectorName(
                                                          PD->getGetterName()),
              hasDefaultSetterName(PD, Setter) ? "" : getSelectorName(
                                                          PD->getSetterName()),
              PD->getPropertyAttributes(),
              getOrCreateType(PD->getType(), PUnit));
        }
      }
    }
    FieldTy = DBuilder.createObjCIVar(FieldName, FieldDefUnit, FieldLine,
                                      FieldSize, FieldAlign, FieldOffset, Flags,
                                      FieldTy, PropertyNode);
    EltTys.push_back(FieldTy);
  }

  llvm::DINodeArray Elements = DBuilder.getOrCreateArray(EltTys);
  DBuilder.replaceArrays(RealDecl, Elements);

  LexicalBlockStack.pop_back();
  return RealDecl;
}

llvm::DIType *CGDebugInfo::CreateType(const VectorType *Ty,
                                      llvm::DIFile *Unit) {
  llvm::DIType *ElementTy = getOrCreateType(Ty->getElementType(), Unit);
  int64_t Count = Ty->getNumElements();
  if (Count == 0)
    // If number of elements are not known then this is an unbounded array.
    // Use Count == -1 to express such arrays.
    Count = -1;

  llvm::Metadata *Subscript = DBuilder.getOrCreateSubrange(0, Count);
  llvm::DINodeArray SubscriptArray = DBuilder.getOrCreateArray(Subscript);

  uint64_t Size = CGM.getContext().getTypeSize(Ty);
  auto Align = getTypeAlignIfRequired(Ty, CGM.getContext());

  return DBuilder.createVectorType(Size, Align, ElementTy, SubscriptArray);
}

llvm::DIType *CGDebugInfo::CreateType(const ArrayType *Ty, llvm::DIFile *Unit) {
  uint64_t Size;
  uint32_t Align;

  // FIXME: make getTypeAlign() aware of VLAs and incomplete array types
  if (const auto *VAT = dyn_cast<VariableArrayType>(Ty)) {
    Size = 0;
    Align = getTypeAlignIfRequired(CGM.getContext().getBaseElementType(VAT),
                                   CGM.getContext());
  } else if (Ty->isIncompleteArrayType()) {
    Size = 0;
    if (Ty->getElementType()->isIncompleteType())
      Align = 0;
    else
      Align = getTypeAlignIfRequired(Ty->getElementType(), CGM.getContext());
  } else if (Ty->isIncompleteType()) {
    Size = 0;
    Align = 0;
  } else {
    // Size and align of the whole array, not the element type.
    Size = CGM.getContext().getTypeSize(Ty);
    Align = getTypeAlignIfRequired(Ty, CGM.getContext());
  }

  // Add the dimensions of the array.  FIXME: This loses CV qualifiers from
  // interior arrays, do we care?  Why aren't nested arrays represented the
  // obvious/recursive way?
  SmallVector<llvm::Metadata *, 8> Subscripts;
  QualType EltTy(Ty, 0);
  while ((Ty = dyn_cast<ArrayType>(EltTy))) {
    // If the number of elements is known, then count is that number. Otherwise,
    // it's -1. This allows us to represent a subrange with an array of 0
    // elements, like this:
    //
    //   struct foo {
    //     int x[0];
    //   };
    int64_t Count = -1; // Count == -1 is an unbounded array.
    if (const auto *CAT = dyn_cast<ConstantArrayType>(Ty))
      Count = CAT->getSize().getZExtValue();
    else if (const auto *VAT = dyn_cast<VariableArrayType>(Ty)) {
<<<<<<< HEAD
      llvm::APSInt V;
      if (VAT->getSizeExpr() && VAT->getSizeExpr()->EvaluateAsInt(V, CGM.getContext()))
        Count = V.getExtValue();
=======
      if (Expr *Size = VAT->getSizeExpr()) {
        llvm::APSInt V;
        if (Size->EvaluateAsInt(V, CGM.getContext()))
          Count = V.getExtValue();
      }
>>>>>>> 62ae8f67
    }

    // FIXME: Verify this is right for VLAs.
    Subscripts.push_back(DBuilder.getOrCreateSubrange(0, Count));
    EltTy = Ty->getElementType();
  }

  llvm::DINodeArray SubscriptArray = DBuilder.getOrCreateArray(Subscripts);

  return DBuilder.createArrayType(Size, Align, getOrCreateType(EltTy, Unit),
                                  SubscriptArray);
}

llvm::DIType *CGDebugInfo::CreateType(const LValueReferenceType *Ty,
                                      llvm::DIFile *Unit) {
  return CreatePointerLikeType(llvm::dwarf::DW_TAG_reference_type, Ty,
                               Ty->getPointeeType(), Unit);
}

llvm::DIType *CGDebugInfo::CreateType(const RValueReferenceType *Ty,
                                      llvm::DIFile *Unit) {
  return CreatePointerLikeType(llvm::dwarf::DW_TAG_rvalue_reference_type, Ty,
                               Ty->getPointeeType(), Unit);
}

llvm::DIType *CGDebugInfo::CreateType(const MemberPointerType *Ty,
                                      llvm::DIFile *U) {
  llvm::DINode::DIFlags Flags = llvm::DINode::FlagZero;
  uint64_t Size = 0;

  if (!Ty->isIncompleteType()) {
    Size = CGM.getContext().getTypeSize(Ty);

    // Set the MS inheritance model. There is no flag for the unspecified model.
    if (CGM.getTarget().getCXXABI().isMicrosoft()) {
      switch (Ty->getMostRecentCXXRecordDecl()->getMSInheritanceModel()) {
      case MSInheritanceAttr::Keyword_single_inheritance:
        Flags |= llvm::DINode::FlagSingleInheritance;
        break;
      case MSInheritanceAttr::Keyword_multiple_inheritance:
        Flags |= llvm::DINode::FlagMultipleInheritance;
        break;
      case MSInheritanceAttr::Keyword_virtual_inheritance:
        Flags |= llvm::DINode::FlagVirtualInheritance;
        break;
      case MSInheritanceAttr::Keyword_unspecified_inheritance:
        break;
      }
    }
  }

  llvm::DIType *ClassType = getOrCreateType(QualType(Ty->getClass(), 0), U);
  if (Ty->isMemberDataPointerType())
    return DBuilder.createMemberPointerType(
        getOrCreateType(Ty->getPointeeType(), U), ClassType, Size, /*Align=*/0,
        Flags);

  const FunctionProtoType *FPT =
      Ty->getPointeeType()->getAs<FunctionProtoType>();
  return DBuilder.createMemberPointerType(
      getOrCreateInstanceMethodType(CGM.getContext().getPointerType(QualType(
                                        Ty->getClass(), FPT->getTypeQuals())),
                                    FPT, U),
      ClassType, Size, /*Align=*/0, Flags);
}

llvm::DIType *CGDebugInfo::CreateType(const AtomicType *Ty, llvm::DIFile *U) {
  auto *FromTy = getOrCreateType(Ty->getValueType(), U);
  return DBuilder.createQualifiedType(llvm::dwarf::DW_TAG_atomic_type, FromTy);
}

llvm::DIType* CGDebugInfo::CreateType(const PipeType *Ty,
                                     llvm::DIFile *U) {
  return getOrCreateType(Ty->getElementType(), U);
}

llvm::DIType *CGDebugInfo::CreateEnumType(const EnumType *Ty) {
  const EnumDecl *ED = Ty->getDecl();

  uint64_t Size = 0;
  uint32_t Align = 0;
  if (!ED->getTypeForDecl()->isIncompleteType()) {
    Size = CGM.getContext().getTypeSize(ED->getTypeForDecl());
    Align = getDeclAlignIfRequired(ED, CGM.getContext());
  }

  SmallString<256> FullName = getUniqueTagTypeName(Ty, CGM, TheCU);

  bool isImportedFromModule =
      DebugTypeExtRefs && ED->isFromASTFile() && ED->getDefinition();

  // If this is just a forward declaration, construct an appropriately
  // marked node and just return it.
  if (isImportedFromModule || !ED->getDefinition()) {
    // Note that it is possible for enums to be created as part of
    // their own declcontext. In this case a FwdDecl will be created
    // twice. This doesn't cause a problem because both FwdDecls are
    // entered into the ReplaceMap: finalize() will replace the first
    // FwdDecl with the second and then replace the second with
    // complete type.
    llvm::DIScope *EDContext = getDeclContextDescriptor(ED);
    llvm::DIFile *DefUnit = getOrCreateFile(ED->getLocation());
    llvm::TempDIScope TmpContext(DBuilder.createReplaceableCompositeType(
        llvm::dwarf::DW_TAG_enumeration_type, "", TheCU, DefUnit, 0));

    unsigned Line = getLineNumber(ED->getLocation());
    StringRef EDName = ED->getName();
    llvm::DIType *RetTy = DBuilder.createReplaceableCompositeType(
        llvm::dwarf::DW_TAG_enumeration_type, EDName, EDContext, DefUnit, Line,
        0, Size, Align, llvm::DINode::FlagFwdDecl, FullName);

    ReplaceMap.emplace_back(
        std::piecewise_construct, std::make_tuple(Ty),
        std::make_tuple(static_cast<llvm::Metadata *>(RetTy)));
    return RetTy;
  }

  return CreateTypeDefinition(Ty);
}

llvm::DIType *CGDebugInfo::CreateTypeDefinition(const EnumType *Ty) {
  const EnumDecl *ED = Ty->getDecl();
  uint64_t Size = 0;
  uint32_t Align = 0;
  if (!ED->getTypeForDecl()->isIncompleteType()) {
    Size = CGM.getContext().getTypeSize(ED->getTypeForDecl());
    Align = getDeclAlignIfRequired(ED, CGM.getContext());
  }

  SmallString<256> FullName = getUniqueTagTypeName(Ty, CGM, TheCU);

  // Create elements for each enumerator.
  SmallVector<llvm::Metadata *, 16> Enumerators;
  ED = ED->getDefinition();
  for (const auto *Enum : ED->enumerators()) {
    Enumerators.push_back(DBuilder.createEnumerator(
        Enum->getName(), Enum->getInitVal().getSExtValue()));
  }

  // Return a CompositeType for the enum itself.
  llvm::DINodeArray EltArray = DBuilder.getOrCreateArray(Enumerators);

  llvm::DIFile *DefUnit = getOrCreateFile(ED->getLocation());
  unsigned Line = getLineNumber(ED->getLocation());
  llvm::DIScope *EnumContext = getDeclContextDescriptor(ED);
  llvm::DIType *ClassTy =
      ED->isFixed() ? getOrCreateType(ED->getIntegerType(), DefUnit) : nullptr;
  return DBuilder.createEnumerationType(EnumContext, ED->getName(), DefUnit,
                                        Line, Size, Align, EltArray, ClassTy,
                                        FullName);
}

static QualType UnwrapTypeForDebugInfo(QualType T, const ASTContext &C) {
  Qualifiers Quals;
  do {
    Qualifiers InnerQuals = T.getLocalQualifiers();
    // Qualifiers::operator+() doesn't like it if you add a Qualifier
    // that is already there.
    Quals += Qualifiers::removeCommonQualifiers(Quals, InnerQuals);
    Quals += InnerQuals;
    QualType LastT = T;
    switch (T->getTypeClass()) {
    default:
      return C.getQualifiedType(T.getTypePtr(), Quals);
    case Type::TemplateSpecialization: {
      const auto *Spec = cast<TemplateSpecializationType>(T);
      if (Spec->isTypeAlias())
        return C.getQualifiedType(T.getTypePtr(), Quals);
      T = Spec->desugar();
      break;
    }
    case Type::TypeOfExpr:
      T = cast<TypeOfExprType>(T)->getUnderlyingExpr()->getType();
      break;
    case Type::TypeOf:
      T = cast<TypeOfType>(T)->getUnderlyingType();
      break;
    case Type::Decltype:
      T = cast<DecltypeType>(T)->getUnderlyingType();
      break;
    case Type::UnaryTransform:
      T = cast<UnaryTransformType>(T)->getUnderlyingType();
      break;
    case Type::Attributed:
      T = cast<AttributedType>(T)->getEquivalentType();
      break;
    case Type::Elaborated:
      T = cast<ElaboratedType>(T)->getNamedType();
      break;
    case Type::Paren:
      T = cast<ParenType>(T)->getInnerType();
      break;
    case Type::SubstTemplateTypeParm:
      T = cast<SubstTemplateTypeParmType>(T)->getReplacementType();
      break;
    case Type::Auto: {
      QualType DT = cast<AutoType>(T)->getDeducedType();
      assert(!DT.isNull() && "Undeduced types shouldn't reach here.");
      T = DT;
      break;
    }
    case Type::Adjusted:
    case Type::Decayed:
      // Decayed and adjusted types use the adjusted type in LLVM and DWARF.
      T = cast<AdjustedType>(T)->getAdjustedType();
      break;
    }

    assert(T != LastT && "Type unwrapping failed to unwrap!");
    (void)LastT;
  } while (true);
}

llvm::DIType *CGDebugInfo::getTypeOrNull(QualType Ty) {

  // Unwrap the type as needed for debug information.
  Ty = UnwrapTypeForDebugInfo(Ty, CGM.getContext());

  auto it = TypeCache.find(Ty.getAsOpaquePtr());
  if (it != TypeCache.end()) {
    // Verify that the debug info still exists.
    if (llvm::Metadata *V = it->second)
      return cast<llvm::DIType>(V);
  }

  return nullptr;
}

void CGDebugInfo::completeTemplateDefinition(
    const ClassTemplateSpecializationDecl &SD) {
  if (DebugKind <= codegenoptions::DebugLineTablesOnly)
    return;

  completeClassData(&SD);
  // In case this type has no member function definitions being emitted, ensure
  // it is retained
  RetainedTypes.push_back(CGM.getContext().getRecordType(&SD).getAsOpaquePtr());
}

llvm::DIType *CGDebugInfo::getOrCreateType(QualType Ty, llvm::DIFile *Unit) {
  if (Ty.isNull())
    return nullptr;

  // Unwrap the type as needed for debug information.
  Ty = UnwrapTypeForDebugInfo(Ty, CGM.getContext());

  if (auto *T = getTypeOrNull(Ty))
    return T;

  llvm::DIType *Res = CreateTypeNode(Ty, Unit);
  void* TyPtr = Ty.getAsOpaquePtr();

  // And update the type cache.
  TypeCache[TyPtr].reset(Res);

  return Res;
}

llvm::DIModule *CGDebugInfo::getParentModuleOrNull(const Decl *D) {
  // A forward declaration inside a module header does not belong to the module.
  if (isa<RecordDecl>(D) && !cast<RecordDecl>(D)->getDefinition())
    return nullptr;
  if (DebugTypeExtRefs && D->isFromASTFile()) {
    // Record a reference to an imported clang module or precompiled header.
    auto *Reader = CGM.getContext().getExternalSource();
    auto Idx = D->getOwningModuleID();
    auto Info = Reader->getSourceDescriptor(Idx);
    if (Info)
      return getOrCreateModuleRef(*Info, /*SkeletonCU=*/true);
  } else if (ClangModuleMap) {
    // We are building a clang module or a precompiled header.
    //
    // TODO: When D is a CXXRecordDecl or a C++ Enum, the ODR applies
    // and it wouldn't be necessary to specify the parent scope
    // because the type is already unique by definition (it would look
    // like the output of -fno-standalone-debug). On the other hand,
    // the parent scope helps a consumer to quickly locate the object
    // file where the type's definition is located, so it might be
    // best to make this behavior a command line or debugger tuning
    // option.
    FullSourceLoc Loc(D->getLocation(), CGM.getContext().getSourceManager());
    if (Module *M = ClangModuleMap->inferModuleFromLocation(Loc)) {
      // This is a (sub-)module.
      auto Info = ExternalASTSource::ASTSourceDescriptor(*M);
      return getOrCreateModuleRef(Info, /*SkeletonCU=*/false);
    } else {
      // This the precompiled header being built.
      return getOrCreateModuleRef(PCHDescriptor, /*SkeletonCU=*/false);
    }
  }

  return nullptr;
}

llvm::DIType *CGDebugInfo::CreateTypeNode(QualType Ty, llvm::DIFile *Unit) {
  // Handle qualifiers, which recursively handles what they refer to.
  if (Ty.hasLocalQualifiers())
    return CreateQualifiedType(Ty, Unit);

  // Work out details of type.
  switch (Ty->getTypeClass()) {
#define TYPE(Class, Base)
#define ABSTRACT_TYPE(Class, Base)
#define NON_CANONICAL_TYPE(Class, Base)
#define DEPENDENT_TYPE(Class, Base) case Type::Class:
#include "clang/AST/TypeNodes.def"
    llvm_unreachable("Dependent types cannot show up in debug information");

  case Type::ExtVector:
  case Type::Vector:
    return CreateType(cast<VectorType>(Ty), Unit);
  case Type::ObjCObjectPointer:
    return CreateType(cast<ObjCObjectPointerType>(Ty), Unit);
  case Type::ObjCObject:
    return CreateType(cast<ObjCObjectType>(Ty), Unit);
  case Type::ObjCTypeParam:
    return CreateType(cast<ObjCTypeParamType>(Ty), Unit);
  case Type::ObjCInterface:
    return CreateType(cast<ObjCInterfaceType>(Ty), Unit);
  case Type::Builtin:
    return CreateType(cast<BuiltinType>(Ty));
  case Type::Complex:
    return CreateType(cast<ComplexType>(Ty));
  case Type::Pointer:
    return CreateType(cast<PointerType>(Ty), Unit);
  case Type::BlockPointer:
    return CreateType(cast<BlockPointerType>(Ty), Unit);
  case Type::Typedef:
    return CreateType(cast<TypedefType>(Ty), Unit);
  case Type::Record:
    return CreateType(cast<RecordType>(Ty));
  case Type::Enum:
    return CreateEnumType(cast<EnumType>(Ty));
  case Type::FunctionProto:
  case Type::FunctionNoProto:
    return CreateType(cast<FunctionType>(Ty), Unit);
  case Type::ConstantArray:
  case Type::VariableArray:
  case Type::IncompleteArray:
    return CreateType(cast<ArrayType>(Ty), Unit);

  case Type::LValueReference:
    return CreateType(cast<LValueReferenceType>(Ty), Unit);
  case Type::RValueReference:
    return CreateType(cast<RValueReferenceType>(Ty), Unit);

  case Type::MemberPointer:
    return CreateType(cast<MemberPointerType>(Ty), Unit);

  case Type::Atomic:
    return CreateType(cast<AtomicType>(Ty), Unit);

  case Type::Pipe:
    return CreateType(cast<PipeType>(Ty), Unit);

  case Type::TemplateSpecialization:
    return CreateType(cast<TemplateSpecializationType>(Ty), Unit);

  case Type::Auto:
  case Type::Attributed:
  case Type::Adjusted:
  case Type::Decayed:
  case Type::Elaborated:
  case Type::Paren:
  case Type::SubstTemplateTypeParm:
  case Type::TypeOfExpr:
  case Type::TypeOf:
  case Type::Decltype:
  case Type::UnaryTransform:
  case Type::PackExpansion:
    break;
  }

  llvm_unreachable("type should have been unwrapped!");
}

llvm::DICompositeType *CGDebugInfo::getOrCreateLimitedType(const RecordType *Ty,
                                                           llvm::DIFile *Unit) {
  QualType QTy(Ty, 0);

  auto *T = cast_or_null<llvm::DICompositeType>(getTypeOrNull(QTy));

  // We may have cached a forward decl when we could have created
  // a non-forward decl. Go ahead and create a non-forward decl
  // now.
  if (T && !T->isForwardDecl())
    return T;

  // Otherwise create the type.
  llvm::DICompositeType *Res = CreateLimitedType(Ty);

  // Propagate members from the declaration to the definition
  // CreateType(const RecordType*) will overwrite this with the members in the
  // correct order if the full type is needed.
  DBuilder.replaceArrays(Res, T ? T->getElements() : llvm::DINodeArray());

  // And update the type cache.
  TypeCache[QTy.getAsOpaquePtr()].reset(Res);
  return Res;
}

// TODO: Currently used for context chains when limiting debug info.
llvm::DICompositeType *CGDebugInfo::CreateLimitedType(const RecordType *Ty) {
  RecordDecl *RD = Ty->getDecl();

  // Get overall information about the record type for the debug info.
  llvm::DIFile *DefUnit = getOrCreateFile(RD->getLocation());
  unsigned Line = getLineNumber(RD->getLocation());
  StringRef RDName = getClassName(RD);

#if INTEL_CUSTOMIZATION
  // Fix for CQ#371742: C++ Lambda debug info class is created with empty name
  SmallString<256> TypeInfoString;
  if (CGM.getLangOpts().IntelCompat && RD->isLambda() && RDName.empty()) {
    llvm::raw_svector_ostream Out(TypeInfoString);
    CGM.getCXXABI().getMangleContext().mangleLambdaName(RD, Out);
    RDName = StringRef(TypeInfoString);
  }
#endif // INTEL_CUSTOMIZATION

  llvm::DIScope *RDContext = getDeclContextDescriptor(RD);

  // If we ended up creating the type during the context chain construction,
  // just return that.
  auto *T = cast_or_null<llvm::DICompositeType>(
      getTypeOrNull(CGM.getContext().getRecordType(RD)));
  if (T && (!T->isForwardDecl() || !RD->getDefinition()))
    return T;

  // If this is just a forward or incomplete declaration, construct an
  // appropriately marked node and just return it.
  const RecordDecl *D = RD->getDefinition();
  if (!D || !D->isCompleteDefinition())
    return getOrCreateRecordFwdDecl(Ty, RDContext);

  uint64_t Size = CGM.getContext().getTypeSize(Ty);
  auto Align = getDeclAlignIfRequired(D, CGM.getContext());

  SmallString<256> FullName = getUniqueTagTypeName(Ty, CGM, TheCU);

  llvm::DICompositeType *RealDecl = DBuilder.createReplaceableCompositeType(
      getTagForRecord(RD), RDName, RDContext, DefUnit, Line, 0, Size, Align,
      llvm::DINode::FlagZero, FullName);

  // Elements of composite types usually have back to the type, creating
  // uniquing cycles.  Distinct nodes are more efficient.
  switch (RealDecl->getTag()) {
  default:
    llvm_unreachable("invalid composite type tag");

  case llvm::dwarf::DW_TAG_array_type:
  case llvm::dwarf::DW_TAG_enumeration_type:
    // Array elements and most enumeration elements don't have back references,
    // so they don't tend to be involved in uniquing cycles and there is some
    // chance of merging them when linking together two modules.  Only make
    // them distinct if they are ODR-uniqued.
    if (FullName.empty())
      break;

  case llvm::dwarf::DW_TAG_structure_type:
  case llvm::dwarf::DW_TAG_union_type:
  case llvm::dwarf::DW_TAG_class_type:
    // Immediatley resolve to a distinct node.
    RealDecl =
        llvm::MDNode::replaceWithDistinct(llvm::TempDICompositeType(RealDecl));
    break;
  }

  RegionMap[Ty->getDecl()].reset(RealDecl);
  TypeCache[QualType(Ty, 0).getAsOpaquePtr()].reset(RealDecl);

  if (const auto *TSpecial = dyn_cast<ClassTemplateSpecializationDecl>(RD))
    DBuilder.replaceArrays(RealDecl, llvm::DINodeArray(),
                           CollectCXXTemplateParams(TSpecial, DefUnit));
  return RealDecl;
}

void CGDebugInfo::CollectContainingType(const CXXRecordDecl *RD,
                                        llvm::DICompositeType *RealDecl) {
  // A class's primary base or the class itself contains the vtable.
  llvm::DICompositeType *ContainingType = nullptr;
  const ASTRecordLayout &RL = CGM.getContext().getASTRecordLayout(RD);
  if (const CXXRecordDecl *PBase = RL.getPrimaryBase()) {
    // Seek non-virtual primary base root.
    while (1) {
      const ASTRecordLayout &BRL = CGM.getContext().getASTRecordLayout(PBase);
      const CXXRecordDecl *PBT = BRL.getPrimaryBase();
      if (PBT && !BRL.isPrimaryBaseVirtual())
        PBase = PBT;
      else
        break;
    }
    ContainingType = cast<llvm::DICompositeType>(
        getOrCreateType(QualType(PBase->getTypeForDecl(), 0),
                        getOrCreateFile(RD->getLocation())));
  } else if (RD->isDynamicClass())
    ContainingType = RealDecl;

  DBuilder.replaceVTableHolder(RealDecl, ContainingType);
}

llvm::DIType *CGDebugInfo::CreateMemberType(llvm::DIFile *Unit, QualType FType,
                                            StringRef Name, uint64_t *Offset) {
  llvm::DIType *FieldTy = CGDebugInfo::getOrCreateType(FType, Unit);
  uint64_t FieldSize = CGM.getContext().getTypeSize(FType);
  auto FieldAlign = getTypeAlignIfRequired(FType, CGM.getContext());
  llvm::DIType *Ty =
      DBuilder.createMemberType(Unit, Name, Unit, 0, FieldSize, FieldAlign,
                                *Offset, llvm::DINode::FlagZero, FieldTy);
  *Offset += FieldSize;
  return Ty;
}

void CGDebugInfo::collectFunctionDeclProps(GlobalDecl GD, llvm::DIFile *Unit,
                                           StringRef &Name,
                                           StringRef &LinkageName,
                                           llvm::DIScope *&FDContext,
                                           llvm::DINodeArray &TParamsArray,
                                           llvm::DINode::DIFlags &Flags) {
  const auto *FD = cast<FunctionDecl>(GD.getDecl());
  Name = getFunctionName(FD);
  // Use mangled name as linkage name for C/C++ functions.
  if (FD->hasPrototype()) {
    LinkageName = CGM.getMangledName(GD);
    Flags |= llvm::DINode::FlagPrototyped;
  }
  // No need to replicate the linkage name if it isn't different from the
  // subprogram name, no need to have it at all unless coverage is enabled or
  // debug is set to more than just line tables.
  if (LinkageName == Name || (!CGM.getCodeGenOpts().EmitGcovArcs &&
                              !CGM.getCodeGenOpts().EmitGcovNotes &&
                              DebugKind <= codegenoptions::DebugLineTablesOnly))
    LinkageName = StringRef();

  if (DebugKind >= codegenoptions::LimitedDebugInfo) {
    if (const NamespaceDecl *NSDecl =
        dyn_cast_or_null<NamespaceDecl>(FD->getDeclContext()))
      FDContext = getOrCreateNameSpace(NSDecl);
    else if (const RecordDecl *RDecl =
             dyn_cast_or_null<RecordDecl>(FD->getDeclContext())) {
      llvm::DIScope *Mod = getParentModuleOrNull(RDecl);
      FDContext = getContextDescriptor(RDecl, Mod ? Mod : TheCU);
    }
    // Check if it is a noreturn-marked function
    if (FD->isNoReturn())
      Flags |= llvm::DINode::FlagNoReturn;
    // Collect template parameters.
    TParamsArray = CollectFunctionTemplateParams(FD, Unit);
  }
}

void CGDebugInfo::collectVarDeclProps(const VarDecl *VD, llvm::DIFile *&Unit,
                                      unsigned &LineNo, QualType &T,
                                      StringRef &Name, StringRef &LinkageName,
                                      llvm::DIScope *&VDContext) {
  Unit = getOrCreateFile(VD->getLocation());
  LineNo = getLineNumber(VD->getLocation());

  setLocation(VD->getLocation());

  T = VD->getType();
  if (T->isIncompleteArrayType()) {
    // CodeGen turns int[] into int[1] so we'll do the same here.
    llvm::APInt ConstVal(32, 1);
    QualType ET = CGM.getContext().getAsArrayType(T)->getElementType();

    T = CGM.getContext().getConstantArrayType(ET, ConstVal,
                                              ArrayType::Normal, 0);
  }

  Name = VD->getName();
  if (VD->getDeclContext() && !isa<FunctionDecl>(VD->getDeclContext()) &&
      !isa<ObjCMethodDecl>(VD->getDeclContext()))
    LinkageName = CGM.getMangledName(VD);
  if (LinkageName == Name)
    LinkageName = StringRef();

  // Since we emit declarations (DW_AT_members) for static members, place the
  // definition of those static members in the namespace they were declared in
  // in the source code (the lexical decl context).
  // FIXME: Generalize this for even non-member global variables where the
  // declaration and definition may have different lexical decl contexts, once
  // we have support for emitting declarations of (non-member) global variables.
  const DeclContext *DC = VD->isStaticDataMember() ? VD->getLexicalDeclContext()
                                                   : VD->getDeclContext();
  // When a record type contains an in-line initialization of a static data
  // member, and the record type is marked as __declspec(dllexport), an implicit
  // definition of the member will be created in the record context.  DWARF
  // doesn't seem to have a nice way to describe this in a form that consumers
  // are likely to understand, so fake the "normal" situation of a definition
  // outside the class by putting it in the global scope.
  if (DC->isRecord())
    DC = CGM.getContext().getTranslationUnitDecl();

 llvm::DIScope *Mod = getParentModuleOrNull(VD);
 VDContext = getContextDescriptor(cast<Decl>(DC), Mod ? Mod : TheCU);
}

llvm::DISubprogram *
CGDebugInfo::getFunctionForwardDeclaration(const FunctionDecl *FD) {
  llvm::DINodeArray TParamsArray;
  StringRef Name, LinkageName;
  llvm::DINode::DIFlags Flags = llvm::DINode::FlagZero;
  SourceLocation Loc = FD->getLocation();
  llvm::DIFile *Unit = getOrCreateFile(Loc);
  llvm::DIScope *DContext = Unit;
  unsigned Line = getLineNumber(Loc);

  collectFunctionDeclProps(FD, Unit, Name, LinkageName, DContext,
                           TParamsArray, Flags);
  // Build function type.
  SmallVector<QualType, 16> ArgTypes;
  for (const ParmVarDecl *Parm: FD->parameters())
    ArgTypes.push_back(Parm->getType());
  CallingConv CC = FD->getType()->castAs<FunctionType>()->getCallConv();
  QualType FnType = CGM.getContext().getFunctionType(
      FD->getReturnType(), ArgTypes, FunctionProtoType::ExtProtoInfo(CC));
  llvm::DISubprogram *SP = DBuilder.createTempFunctionFwdDecl(
      DContext, Name, LinkageName, Unit, Line,
      getOrCreateFunctionType(FD, FnType, Unit), !FD->isExternallyVisible(),
      /* isDefinition = */ false, 0, Flags, CGM.getLangOpts().Optimize,
      TParamsArray.get(), getFunctionDeclaration(FD));
  const auto *CanonDecl = cast<FunctionDecl>(FD->getCanonicalDecl());
  FwdDeclReplaceMap.emplace_back(std::piecewise_construct,
                                 std::make_tuple(CanonDecl),
                                 std::make_tuple(SP));
  return SP;
}

llvm::DIGlobalVariable *
CGDebugInfo::getGlobalVariableForwardDeclaration(const VarDecl *VD) {
  QualType T;
  StringRef Name, LinkageName;
  SourceLocation Loc = VD->getLocation();
  llvm::DIFile *Unit = getOrCreateFile(Loc);
  llvm::DIScope *DContext = Unit;
  unsigned Line = getLineNumber(Loc);

  collectVarDeclProps(VD, Unit, Line, T, Name, LinkageName, DContext);
  auto Align = getDeclAlignIfRequired(VD, CGM.getContext());
  auto *GV = DBuilder.createTempGlobalVariableFwdDecl(
      DContext, Name, LinkageName, Unit, Line, getOrCreateType(T, Unit),
      !VD->isExternallyVisible(), nullptr, nullptr, Align);
  FwdDeclReplaceMap.emplace_back(
      std::piecewise_construct,
      std::make_tuple(cast<VarDecl>(VD->getCanonicalDecl())),
      std::make_tuple(static_cast<llvm::Metadata *>(GV)));
  return GV;
}

llvm::DINode *CGDebugInfo::getDeclarationOrDefinition(const Decl *D) {
  // We only need a declaration (not a definition) of the type - so use whatever
  // we would otherwise do to get a type for a pointee. (forward declarations in
  // limited debug info, full definitions (if the type definition is available)
  // in unlimited debug info)
  if (const auto *TD = dyn_cast<TypeDecl>(D))
    return getOrCreateType(CGM.getContext().getTypeDeclType(TD),
                           getOrCreateFile(TD->getLocation()));
  auto I = DeclCache.find(D->getCanonicalDecl());

  if (I != DeclCache.end())
    return dyn_cast_or_null<llvm::DINode>(I->second);

  // No definition for now. Emit a forward definition that might be
  // merged with a potential upcoming definition.
  if (const auto *FD = dyn_cast<FunctionDecl>(D))
    return getFunctionForwardDeclaration(FD);
  else if (const auto *VD = dyn_cast<VarDecl>(D))
    return getGlobalVariableForwardDeclaration(VD);

  return nullptr;
}

llvm::DISubprogram *CGDebugInfo::getFunctionDeclaration(const Decl *D) {
  if (!D || DebugKind <= codegenoptions::DebugLineTablesOnly)
    return nullptr;

  const auto *FD = dyn_cast<FunctionDecl>(D);
  if (!FD)
    return nullptr;

  // Setup context.
  auto *S = getDeclContextDescriptor(D);

  auto MI = SPCache.find(FD->getCanonicalDecl());
  if (MI == SPCache.end()) {
    if (const auto *MD = dyn_cast<CXXMethodDecl>(FD->getCanonicalDecl())) {
      return CreateCXXMemberFunction(MD, getOrCreateFile(MD->getLocation()),
                                     cast<llvm::DICompositeType>(S));
    }
  }
  if (MI != SPCache.end()) {
    auto *SP = dyn_cast_or_null<llvm::DISubprogram>(MI->second);
    if (SP && !SP->isDefinition())
      return SP;
  }

  for (auto NextFD : FD->redecls()) {
    auto MI = SPCache.find(NextFD->getCanonicalDecl());
    if (MI != SPCache.end()) {
      auto *SP = dyn_cast_or_null<llvm::DISubprogram>(MI->second);
      if (SP && !SP->isDefinition())
        return SP;
    }
  }
  return nullptr;
}

// getOrCreateFunctionType - Construct type. If it is a c++ method, include
// implicit parameter "this".
llvm::DISubroutineType *CGDebugInfo::getOrCreateFunctionType(const Decl *D,
                                                             QualType FnType,
                                                             llvm::DIFile *F) {
  if (!D || DebugKind <= codegenoptions::DebugLineTablesOnly)
    // Create fake but valid subroutine type. Otherwise -verify would fail, and
    // subprogram DIE will miss DW_AT_decl_file and DW_AT_decl_line fields.
    return DBuilder.createSubroutineType(DBuilder.getOrCreateTypeArray(None));

  if (const auto *Method = dyn_cast<CXXMethodDecl>(D))
    return getOrCreateMethodType(Method, F);

  const auto *FTy = FnType->getAs<FunctionType>();
  CallingConv CC = FTy ? FTy->getCallConv() : CallingConv::CC_C;

  if (const auto *OMethod = dyn_cast<ObjCMethodDecl>(D)) {
    // Add "self" and "_cmd"
    SmallVector<llvm::Metadata *, 16> Elts;

    // First element is always return type. For 'void' functions it is NULL.
    QualType ResultTy = OMethod->getReturnType();

    // Replace the instancetype keyword with the actual type.
    if (ResultTy == CGM.getContext().getObjCInstanceType())
      ResultTy = CGM.getContext().getPointerType(
          QualType(OMethod->getClassInterface()->getTypeForDecl(), 0));

    Elts.push_back(getOrCreateType(ResultTy, F));
    // "self" pointer is always first argument.
    QualType SelfDeclTy;
    if (auto *SelfDecl = OMethod->getSelfDecl())
      SelfDeclTy = SelfDecl->getType();
    else if (auto *FPT = dyn_cast<FunctionProtoType>(FnType))
      if (FPT->getNumParams() > 1)
        SelfDeclTy = FPT->getParamType(0);
    if (!SelfDeclTy.isNull())
      Elts.push_back(CreateSelfType(SelfDeclTy, getOrCreateType(SelfDeclTy, F)));
    // "_cmd" pointer is always second argument.
    Elts.push_back(DBuilder.createArtificialType(
        getOrCreateType(CGM.getContext().getObjCSelType(), F)));
    // Get rest of the arguments.
    for (const auto *PI : OMethod->parameters())
      Elts.push_back(getOrCreateType(PI->getType(), F));
    // Variadic methods need a special marker at the end of the type list.
    if (OMethod->isVariadic())
      Elts.push_back(DBuilder.createUnspecifiedParameter());

    llvm::DITypeRefArray EltTypeArray = DBuilder.getOrCreateTypeArray(Elts);
    return DBuilder.createSubroutineType(EltTypeArray, llvm::DINode::FlagZero,
                                         getDwarfCC(CC));
  }

  // Handle variadic function types; they need an additional
  // unspecified parameter.
  if (const auto *FD = dyn_cast<FunctionDecl>(D))
    if (FD->isVariadic()) {
      SmallVector<llvm::Metadata *, 16> EltTys;
      EltTys.push_back(getOrCreateType(FD->getReturnType(), F));
      if (const auto *FPT = dyn_cast<FunctionProtoType>(FnType))
        for (QualType ParamType : FPT->param_types())
          EltTys.push_back(getOrCreateType(ParamType, F));
      EltTys.push_back(DBuilder.createUnspecifiedParameter());
      llvm::DITypeRefArray EltTypeArray = DBuilder.getOrCreateTypeArray(EltTys);
      return DBuilder.createSubroutineType(EltTypeArray, llvm::DINode::FlagZero,
                                           getDwarfCC(CC));
    }

  return cast<llvm::DISubroutineType>(getOrCreateType(FnType, F));
}

void CGDebugInfo::EmitFunctionStart(GlobalDecl GD, SourceLocation Loc,
                                    SourceLocation ScopeLoc, QualType FnType,
                                    llvm::Function *Fn, CGBuilderTy &Builder) {

  StringRef Name;
  StringRef LinkageName;

  FnBeginRegionCount.push_back(LexicalBlockStack.size());

  const Decl *D = GD.getDecl();
  bool HasDecl = (D != nullptr);

  llvm::DINode::DIFlags Flags = llvm::DINode::FlagZero;
  llvm::DIFile *Unit = getOrCreateFile(Loc);
  llvm::DIScope *FDContext = Unit;
  llvm::DINodeArray TParamsArray;
  if (!HasDecl) {
    // Use llvm function name.
    LinkageName = Fn->getName();
  } else if (const auto *FD = dyn_cast<FunctionDecl>(D)) {
    // If there is a subprogram for this function available then use it.
    auto FI = SPCache.find(FD->getCanonicalDecl());
    if (FI != SPCache.end()) {
      auto *SP = dyn_cast_or_null<llvm::DISubprogram>(FI->second);
      if (SP && SP->isDefinition()) {
        LexicalBlockStack.emplace_back(SP);
        RegionMap[D].reset(SP);
        return;
      }
    }
    collectFunctionDeclProps(GD, Unit, Name, LinkageName, FDContext,
                             TParamsArray, Flags);
  } else if (const auto *OMD = dyn_cast<ObjCMethodDecl>(D)) {
    Name = getObjCMethodName(OMD);
    Flags |= llvm::DINode::FlagPrototyped;
  } else {
    // Use llvm function name.
    Name = Fn->getName();
    Flags |= llvm::DINode::FlagPrototyped;
  }
  if (Name.startswith("\01"))
    Name = Name.substr(1);

  if (!HasDecl || D->isImplicit()) {
    Flags |= llvm::DINode::FlagArtificial;
    // Artificial functions should not silently reuse CurLoc.
    CurLoc = SourceLocation();
  }
  unsigned LineNo = getLineNumber(Loc);
  unsigned ScopeLine = getLineNumber(ScopeLoc);

  // FIXME: The function declaration we're constructing here is mostly reusing
  // declarations from CXXMethodDecl and not constructing new ones for arbitrary
  // FunctionDecls. When/if we fix this we can have FDContext be TheCU/null for
  // all subprograms instead of the actual context since subprogram definitions
  // are emitted as CU level entities by the backend.
  llvm::DISubprogram *SP = DBuilder.createFunction(
      FDContext, Name, LinkageName, Unit, LineNo,
      getOrCreateFunctionType(D, FnType, Unit), Fn->hasLocalLinkage(),
      true /*definition*/, ScopeLine, Flags, CGM.getLangOpts().Optimize,
      TParamsArray.get(), getFunctionDeclaration(D));
  Fn->setSubprogram(SP);
  // We might get here with a VarDecl in the case we're generating
  // code for the initialization of globals. Do not record these decls
  // as they will overwrite the actual VarDecl Decl in the cache.
  if (HasDecl && isa<FunctionDecl>(D))
    DeclCache[D->getCanonicalDecl()].reset(SP);

  // Push the function onto the lexical block stack.
  LexicalBlockStack.emplace_back(SP);

  if (HasDecl)
    RegionMap[D].reset(SP);
}

void CGDebugInfo::EmitFunctionDecl(GlobalDecl GD, SourceLocation Loc,
                                   QualType FnType) {
  StringRef Name;
  StringRef LinkageName;

  const Decl *D = GD.getDecl();
  if (!D)
    return;

  llvm::DINode::DIFlags Flags = llvm::DINode::FlagZero;
  llvm::DIFile *Unit = getOrCreateFile(Loc);
  llvm::DIScope *FDContext = getDeclContextDescriptor(D);
  llvm::DINodeArray TParamsArray;
  if (isa<FunctionDecl>(D)) {
    // If there is a DISubprogram for this function available then use it.
    collectFunctionDeclProps(GD, Unit, Name, LinkageName, FDContext,
                             TParamsArray, Flags);
  } else if (const auto *OMD = dyn_cast<ObjCMethodDecl>(D)) {
    Name = getObjCMethodName(OMD);
    Flags |= llvm::DINode::FlagPrototyped;
  } else {
    llvm_unreachable("not a function or ObjC method");
  }
  if (!Name.empty() && Name[0] == '\01')
    Name = Name.substr(1);

  if (D->isImplicit()) {
    Flags |= llvm::DINode::FlagArtificial;
    // Artificial functions without a location should not silently reuse CurLoc.
    if (Loc.isInvalid())
      CurLoc = SourceLocation();
  }
  unsigned LineNo = getLineNumber(Loc);
  unsigned ScopeLine = 0;

  DBuilder.retainType(DBuilder.createFunction(
      FDContext, Name, LinkageName, Unit, LineNo,
      getOrCreateFunctionType(D, FnType, Unit), false /*internalLinkage*/,
      false /*definition*/, ScopeLine, Flags, CGM.getLangOpts().Optimize,
      TParamsArray.get(), getFunctionDeclaration(D)));
}

void CGDebugInfo::EmitLocation(CGBuilderTy &Builder, SourceLocation Loc) {
  // Update our current location
  setLocation(Loc);

  if (CurLoc.isInvalid() || CurLoc.isMacroID())
    return;

  llvm::MDNode *Scope = LexicalBlockStack.back();
  Builder.SetCurrentDebugLocation(llvm::DebugLoc::get(
      getLineNumber(CurLoc), getColumnNumber(CurLoc), Scope));
}

void CGDebugInfo::CreateLexicalBlock(SourceLocation Loc) {
  llvm::MDNode *Back = nullptr;
  if (!LexicalBlockStack.empty())
    Back = LexicalBlockStack.back().get();
  LexicalBlockStack.emplace_back(DBuilder.createLexicalBlock(
      cast<llvm::DIScope>(Back), getOrCreateFile(CurLoc), getLineNumber(CurLoc),
      getColumnNumber(CurLoc)));
}

void CGDebugInfo::EmitLexicalBlockStart(CGBuilderTy &Builder,
                                        SourceLocation Loc) {
  // Set our current location.
  setLocation(Loc);

  // Emit a line table change for the current location inside the new scope.
  Builder.SetCurrentDebugLocation(llvm::DebugLoc::get(
      getLineNumber(Loc), getColumnNumber(Loc), LexicalBlockStack.back()));

  if (DebugKind <= codegenoptions::DebugLineTablesOnly)
    return;

  // Create a new lexical block and push it on the stack.
  CreateLexicalBlock(Loc);
}

void CGDebugInfo::EmitLexicalBlockEnd(CGBuilderTy &Builder,
                                      SourceLocation Loc) {
  assert(!LexicalBlockStack.empty() && "Region stack mismatch, stack empty!");

  // Provide an entry in the line table for the end of the block.
  EmitLocation(Builder, Loc);

  if (DebugKind <= codegenoptions::DebugLineTablesOnly)
    return;

  LexicalBlockStack.pop_back();
}

void CGDebugInfo::EmitFunctionEnd(CGBuilderTy &Builder) {
  assert(!LexicalBlockStack.empty() && "Region stack mismatch, stack empty!");
  unsigned RCount = FnBeginRegionCount.back();
  assert(RCount <= LexicalBlockStack.size() && "Region stack mismatch");

  // Pop all regions for this function.
  while (LexicalBlockStack.size() != RCount) {
    // Provide an entry in the line table for the end of the block.
    EmitLocation(Builder, CurLoc);
    LexicalBlockStack.pop_back();
  }
  FnBeginRegionCount.pop_back();
}

#if INTEL_CUSTOMIZATION
void CGDebugInfo::setIsThunk(llvm::Function *Fn) {
  if (llvm::DISubprogram *subprogram = Fn->getSubprogram())
    subprogram->setIsThunk();
}
#endif // INTEL_CUSTOMIZATION

llvm::DIType *CGDebugInfo::EmitTypeForVarWithBlocksAttr(const VarDecl *VD,
                                                        uint64_t *XOffset) {

  SmallVector<llvm::Metadata *, 5> EltTys;
  QualType FType;
  uint64_t FieldSize, FieldOffset;
  uint32_t FieldAlign;

  llvm::DIFile *Unit = getOrCreateFile(VD->getLocation());
  QualType Type = VD->getType();

  FieldOffset = 0;
  FType = CGM.getContext().getPointerType(CGM.getContext().VoidTy);
  EltTys.push_back(CreateMemberType(Unit, FType, "__isa", &FieldOffset));
  EltTys.push_back(CreateMemberType(Unit, FType, "__forwarding", &FieldOffset));
  FType = CGM.getContext().IntTy;
  EltTys.push_back(CreateMemberType(Unit, FType, "__flags", &FieldOffset));
  EltTys.push_back(CreateMemberType(Unit, FType, "__size", &FieldOffset));

  bool HasCopyAndDispose = CGM.getContext().BlockRequiresCopying(Type, VD);
  if (HasCopyAndDispose) {
    FType = CGM.getContext().getPointerType(CGM.getContext().VoidTy);
    EltTys.push_back(
        CreateMemberType(Unit, FType, "__copy_helper", &FieldOffset));
    EltTys.push_back(
        CreateMemberType(Unit, FType, "__destroy_helper", &FieldOffset));
  }
  bool HasByrefExtendedLayout;
  Qualifiers::ObjCLifetime Lifetime;
  if (CGM.getContext().getByrefLifetime(Type, Lifetime,
                                        HasByrefExtendedLayout) &&
      HasByrefExtendedLayout) {
    FType = CGM.getContext().getPointerType(CGM.getContext().VoidTy);
    EltTys.push_back(
        CreateMemberType(Unit, FType, "__byref_variable_layout", &FieldOffset));
  }

  CharUnits Align = CGM.getContext().getDeclAlign(VD);
  if (Align > CGM.getContext().toCharUnitsFromBits(
                  CGM.getTarget().getPointerAlign(0))) {
    CharUnits FieldOffsetInBytes =
        CGM.getContext().toCharUnitsFromBits(FieldOffset);
    CharUnits AlignedOffsetInBytes = FieldOffsetInBytes.alignTo(Align);
    CharUnits NumPaddingBytes = AlignedOffsetInBytes - FieldOffsetInBytes;

    if (NumPaddingBytes.isPositive()) {
      llvm::APInt pad(32, NumPaddingBytes.getQuantity());
      FType = CGM.getContext().getConstantArrayType(CGM.getContext().CharTy,
                                                    pad, ArrayType::Normal, 0);
      EltTys.push_back(CreateMemberType(Unit, FType, "", &FieldOffset));
    }
  }

  FType = Type;
  llvm::DIType *FieldTy = getOrCreateType(FType, Unit);
  FieldSize = CGM.getContext().getTypeSize(FType);
  FieldAlign = CGM.getContext().toBits(Align);

  *XOffset = FieldOffset;
  FieldTy = DBuilder.createMemberType(Unit, VD->getName(), Unit, 0, FieldSize,
                                      FieldAlign, FieldOffset,
                                      llvm::DINode::FlagZero, FieldTy);
  EltTys.push_back(FieldTy);
  FieldOffset += FieldSize;

  llvm::DINodeArray Elements = DBuilder.getOrCreateArray(EltTys);

  llvm::DINode::DIFlags Flags = llvm::DINode::FlagBlockByrefStruct;

  return DBuilder.createStructType(Unit, "", Unit, 0, FieldOffset, 0, Flags,
                                   nullptr, Elements);
}

void CGDebugInfo::EmitDeclare(const VarDecl *VD, llvm::Value *Storage,
                              llvm::Optional<unsigned> ArgNo,
                              CGBuilderTy &Builder) {
  assert(DebugKind >= codegenoptions::LimitedDebugInfo);
  assert(!LexicalBlockStack.empty() && "Region stack mismatch, stack empty!");
  if (VD->hasAttr<NoDebugAttr>())
    return;

  bool Unwritten =
      VD->isImplicit() || (isa<Decl>(VD->getDeclContext()) &&
                           cast<Decl>(VD->getDeclContext())->isImplicit());
  llvm::DIFile *Unit = nullptr;
  if (!Unwritten)
    Unit = getOrCreateFile(VD->getLocation());
  llvm::DIType *Ty;
  uint64_t XOffset = 0;
  if (VD->hasAttr<BlocksAttr>())
    Ty = EmitTypeForVarWithBlocksAttr(VD, &XOffset);
  else
    Ty = getOrCreateType(VD->getType(), Unit);

  // If there is no debug info for this type then do not emit debug info
  // for this variable.
  if (!Ty)
    return;

  // Get location information.
  unsigned Line = 0;
  unsigned Column = 0;
  if (!Unwritten) {
    Line = getLineNumber(VD->getLocation());
    Column = getColumnNumber(VD->getLocation());
  }
  SmallVector<int64_t, 9> Expr;
  llvm::DINode::DIFlags Flags = llvm::DINode::FlagZero;
  if (VD->isImplicit())
    Flags |= llvm::DINode::FlagArtificial;

  auto Align = getDeclAlignIfRequired(VD, CGM.getContext());

  // If this is the first argument and it is implicit then
  // give it an object pointer flag.
  // FIXME: There has to be a better way to do this, but for static
  // functions there won't be an implicit param at arg1 and
  // otherwise it is 'self' or 'this'.
  if (isa<ImplicitParamDecl>(VD) && ArgNo && *ArgNo == 1)
    Flags |= llvm::DINode::FlagObjectPointer;
  if (auto *Arg = dyn_cast<llvm::Argument>(Storage))
    if (Arg->getType()->isPointerTy() && !Arg->hasByValAttr() &&
        !VD->getType()->isPointerType())
      Expr.push_back(llvm::dwarf::DW_OP_deref);

  auto *Scope = cast<llvm::DIScope>(LexicalBlockStack.back());

  StringRef Name = VD->getName();
  if (!Name.empty()) {
    if (VD->hasAttr<BlocksAttr>()) {
      CharUnits offset = CharUnits::fromQuantity(32);
      Expr.push_back(llvm::dwarf::DW_OP_plus);
      // offset of __forwarding field
      offset = CGM.getContext().toCharUnitsFromBits(
          CGM.getTarget().getPointerWidth(0));
      Expr.push_back(offset.getQuantity());
      Expr.push_back(llvm::dwarf::DW_OP_deref);
      Expr.push_back(llvm::dwarf::DW_OP_plus);
      // offset of x field
      offset = CGM.getContext().toCharUnitsFromBits(XOffset);
      Expr.push_back(offset.getQuantity());

      // Create the descriptor for the variable.
      auto *D = ArgNo
                    ? DBuilder.createParameterVariable(Scope, VD->getName(),
                                                       *ArgNo, Unit, Line, Ty)
                    : DBuilder.createAutoVariable(Scope, VD->getName(), Unit,
                                                  Line, Ty, Align);

      // Insert an llvm.dbg.declare into the current block.
      DBuilder.insertDeclare(Storage, D, DBuilder.createExpression(Expr),
                             llvm::DebugLoc::get(Line, Column, Scope),
                             Builder.GetInsertBlock());
      return;
    } else if (isa<VariableArrayType>(VD->getType()))
      Expr.push_back(llvm::dwarf::DW_OP_deref);
  } else if (const auto *RT = dyn_cast<RecordType>(VD->getType())) {
    // If VD is an anonymous union then Storage represents value for
    // all union fields.
    const auto *RD = cast<RecordDecl>(RT->getDecl());
    if (RD->isUnion() && RD->isAnonymousStructOrUnion()) {
      // GDB has trouble finding local variables in anonymous unions, so we emit
      // artifical local variables for each of the members.
      //
      // FIXME: Remove this code as soon as GDB supports this.
      // The debug info verifier in LLVM operates based on the assumption that a
      // variable has the same size as its storage and we had to disable the check
      // for artificial variables.
      for (const auto *Field : RD->fields()) {
        llvm::DIType *FieldTy = getOrCreateType(Field->getType(), Unit);
        StringRef FieldName = Field->getName();

        // Ignore unnamed fields. Do not ignore unnamed records.
        if (FieldName.empty() && !isa<RecordType>(Field->getType()))
          continue;

        // Use VarDecl's Tag, Scope and Line number.
        auto FieldAlign = getDeclAlignIfRequired(Field, CGM.getContext());
        auto *D = DBuilder.createAutoVariable(
            Scope, FieldName, Unit, Line, FieldTy, CGM.getLangOpts().Optimize,
            Flags | llvm::DINode::FlagArtificial, FieldAlign);

        // Insert an llvm.dbg.declare into the current block.
        DBuilder.insertDeclare(Storage, D, DBuilder.createExpression(Expr),
                               llvm::DebugLoc::get(Line, Column, Scope),
                               Builder.GetInsertBlock());
      }
    }
  }

  // Create the descriptor for the variable.
  auto *D = ArgNo
                ? DBuilder.createParameterVariable(
                      Scope, Name, *ArgNo, Unit, Line, Ty,
                      CGM.getLangOpts().Optimize, Flags)
                : DBuilder.createAutoVariable(Scope, Name, Unit, Line, Ty,
                                              CGM.getLangOpts().Optimize, Flags,
                                              Align);

  // Insert an llvm.dbg.declare into the current block.
  DBuilder.insertDeclare(Storage, D, DBuilder.createExpression(Expr),
                         llvm::DebugLoc::get(Line, Column, Scope),
                         Builder.GetInsertBlock());
}

void CGDebugInfo::EmitDeclareOfAutoVariable(const VarDecl *VD,
                                            llvm::Value *Storage,
                                            CGBuilderTy &Builder) {
  assert(DebugKind >= codegenoptions::LimitedDebugInfo);
  EmitDeclare(VD, Storage, llvm::None, Builder);
}

llvm::DIType *CGDebugInfo::CreateSelfType(const QualType &QualTy,
                                          llvm::DIType *Ty) {
  llvm::DIType *CachedTy = getTypeOrNull(QualTy);
  if (CachedTy)
    Ty = CachedTy;
  return DBuilder.createObjectPointerType(Ty);
}

void CGDebugInfo::EmitDeclareOfBlockDeclRefVariable(
    const VarDecl *VD, llvm::Value *Storage, CGBuilderTy &Builder,
    const CGBlockInfo &blockInfo, llvm::Instruction *InsertPoint) {
  assert(DebugKind >= codegenoptions::LimitedDebugInfo);
  assert(!LexicalBlockStack.empty() && "Region stack mismatch, stack empty!");

  if (Builder.GetInsertBlock() == nullptr)
    return;
  if (VD->hasAttr<NoDebugAttr>())
    return;

  bool isByRef = VD->hasAttr<BlocksAttr>();

  uint64_t XOffset = 0;
  llvm::DIFile *Unit = getOrCreateFile(VD->getLocation());
  llvm::DIType *Ty;
  if (isByRef)
    Ty = EmitTypeForVarWithBlocksAttr(VD, &XOffset);
  else
    Ty = getOrCreateType(VD->getType(), Unit);

  // Self is passed along as an implicit non-arg variable in a
  // block. Mark it as the object pointer.
  if (isa<ImplicitParamDecl>(VD) && VD->getName() == "self")
    Ty = CreateSelfType(VD->getType(), Ty);

  // Get location information.
  unsigned Line = getLineNumber(VD->getLocation());
  unsigned Column = getColumnNumber(VD->getLocation());

  const llvm::DataLayout &target = CGM.getDataLayout();

  CharUnits offset = CharUnits::fromQuantity(
      target.getStructLayout(blockInfo.StructureType)
          ->getElementOffset(blockInfo.getCapture(VD).getIndex()));

  SmallVector<int64_t, 9> addr;
  if (isa<llvm::AllocaInst>(Storage))
    addr.push_back(llvm::dwarf::DW_OP_deref);
  addr.push_back(llvm::dwarf::DW_OP_plus);
  addr.push_back(offset.getQuantity());
  if (isByRef) {
    addr.push_back(llvm::dwarf::DW_OP_deref);
    addr.push_back(llvm::dwarf::DW_OP_plus);
    // offset of __forwarding field
    offset =
        CGM.getContext().toCharUnitsFromBits(target.getPointerSizeInBits(0));
    addr.push_back(offset.getQuantity());
    addr.push_back(llvm::dwarf::DW_OP_deref);
    addr.push_back(llvm::dwarf::DW_OP_plus);
    // offset of x field
    offset = CGM.getContext().toCharUnitsFromBits(XOffset);
    addr.push_back(offset.getQuantity());
  }

  // Create the descriptor for the variable.
  auto Align = getDeclAlignIfRequired(VD, CGM.getContext());
  auto *D = DBuilder.createAutoVariable(
      cast<llvm::DILocalScope>(LexicalBlockStack.back()), VD->getName(), Unit,
      Line, Ty, false, llvm::DINode::FlagZero, Align);

  // Insert an llvm.dbg.declare into the current block.
  auto DL = llvm::DebugLoc::get(Line, Column, LexicalBlockStack.back());
  if (InsertPoint)
    DBuilder.insertDeclare(Storage, D, DBuilder.createExpression(addr), DL,
                           InsertPoint);
  else
    DBuilder.insertDeclare(Storage, D, DBuilder.createExpression(addr), DL,
                           Builder.GetInsertBlock());
}

void CGDebugInfo::EmitDeclareOfArgVariable(const VarDecl *VD, llvm::Value *AI,
                                           unsigned ArgNo,
                                           CGBuilderTy &Builder) {
  assert(DebugKind >= codegenoptions::LimitedDebugInfo);
  EmitDeclare(VD, AI, ArgNo, Builder);
}

namespace {
struct BlockLayoutChunk {
  uint64_t OffsetInBits;
  const BlockDecl::Capture *Capture;
};
bool operator<(const BlockLayoutChunk &l, const BlockLayoutChunk &r) {
  return l.OffsetInBits < r.OffsetInBits;
}
}

void CGDebugInfo::EmitDeclareOfBlockLiteralArgVariable(const CGBlockInfo &block,
                                                       llvm::Value *Arg,
                                                       unsigned ArgNo,
                                                       llvm::Value *LocalAddr,
                                                       CGBuilderTy &Builder) {
  assert(DebugKind >= codegenoptions::LimitedDebugInfo);
  ASTContext &C = CGM.getContext();
  const BlockDecl *blockDecl = block.getBlockDecl();

  // Collect some general information about the block's location.
  SourceLocation loc = blockDecl->getCaretLocation();
  llvm::DIFile *tunit = getOrCreateFile(loc);
  unsigned line = getLineNumber(loc);
  unsigned column = getColumnNumber(loc);

  // Build the debug-info type for the block literal.
  getDeclContextDescriptor(blockDecl);

  const llvm::StructLayout *blockLayout =
      CGM.getDataLayout().getStructLayout(block.StructureType);

  SmallVector<llvm::Metadata *, 16> fields;
  fields.push_back(createFieldType("__isa", C.VoidPtrTy, loc, AS_public,
                                   blockLayout->getElementOffsetInBits(0),
                                   tunit, tunit));
  fields.push_back(createFieldType("__flags", C.IntTy, loc, AS_public,
                                   blockLayout->getElementOffsetInBits(1),
                                   tunit, tunit));
  fields.push_back(createFieldType("__reserved", C.IntTy, loc, AS_public,
                                   blockLayout->getElementOffsetInBits(2),
                                   tunit, tunit));
  auto *FnTy = block.getBlockExpr()->getFunctionType();
  auto FnPtrType = CGM.getContext().getPointerType(FnTy->desugar());
  fields.push_back(createFieldType("__FuncPtr", FnPtrType, loc, AS_public,
                                   blockLayout->getElementOffsetInBits(3),
                                   tunit, tunit));
  fields.push_back(createFieldType(
      "__descriptor", C.getPointerType(block.NeedsCopyDispose
                                           ? C.getBlockDescriptorExtendedType()
                                           : C.getBlockDescriptorType()),
      loc, AS_public, blockLayout->getElementOffsetInBits(4), tunit, tunit));

  // We want to sort the captures by offset, not because DWARF
  // requires this, but because we're paranoid about debuggers.
  SmallVector<BlockLayoutChunk, 8> chunks;

  // 'this' capture.
  if (blockDecl->capturesCXXThis()) {
    BlockLayoutChunk chunk;
    chunk.OffsetInBits =
        blockLayout->getElementOffsetInBits(block.CXXThisIndex);
    chunk.Capture = nullptr;
    chunks.push_back(chunk);
  }

  // Variable captures.
  for (const auto &capture : blockDecl->captures()) {
    const VarDecl *variable = capture.getVariable();
    const CGBlockInfo::Capture &captureInfo = block.getCapture(variable);

    // Ignore constant captures.
    if (captureInfo.isConstant())
      continue;

    BlockLayoutChunk chunk;
    chunk.OffsetInBits =
        blockLayout->getElementOffsetInBits(captureInfo.getIndex());
    chunk.Capture = &capture;
    chunks.push_back(chunk);
  }

  // Sort by offset.
  llvm::array_pod_sort(chunks.begin(), chunks.end());

  for (const BlockLayoutChunk &Chunk : chunks) {
    uint64_t offsetInBits = Chunk.OffsetInBits;
    const BlockDecl::Capture *capture = Chunk.Capture;

    // If we have a null capture, this must be the C++ 'this' capture.
    if (!capture) {
      QualType type;
      if (auto *Method =
              cast_or_null<CXXMethodDecl>(blockDecl->getNonClosureContext()))
        type = Method->getThisType(C);
      else if (auto *RDecl = dyn_cast<CXXRecordDecl>(blockDecl->getParent()))
        type = QualType(RDecl->getTypeForDecl(), 0);
      else
        llvm_unreachable("unexpected block declcontext");

      fields.push_back(createFieldType("this", type, loc, AS_public,
                                       offsetInBits, tunit, tunit));
      continue;
    }

    const VarDecl *variable = capture->getVariable();
    StringRef name = variable->getName();

    llvm::DIType *fieldType;
    if (capture->isByRef()) {
      TypeInfo PtrInfo = C.getTypeInfo(C.VoidPtrTy);
      auto Align = PtrInfo.AlignIsRequired ? PtrInfo.Align : 0;

      // FIXME: this creates a second copy of this type!
      uint64_t xoffset;
      fieldType = EmitTypeForVarWithBlocksAttr(variable, &xoffset);
      fieldType = DBuilder.createPointerType(fieldType, PtrInfo.Width);
      fieldType = DBuilder.createMemberType(tunit, name, tunit, line,
                                            PtrInfo.Width, Align, offsetInBits,
                                            llvm::DINode::FlagZero, fieldType);
    } else {
      auto Align = getDeclAlignIfRequired(variable, CGM.getContext());
      fieldType = createFieldType(name, variable->getType(), loc, AS_public,
                                  offsetInBits, Align, tunit, tunit);
    }
    fields.push_back(fieldType);
  }

  SmallString<36> typeName;
  llvm::raw_svector_ostream(typeName) << "__block_literal_"
                                      << CGM.getUniqueBlockCount();

  llvm::DINodeArray fieldsArray = DBuilder.getOrCreateArray(fields);

  llvm::DIType *type =
      DBuilder.createStructType(tunit, typeName.str(), tunit, line,
                                CGM.getContext().toBits(block.BlockSize), 0,
                                llvm::DINode::FlagZero, nullptr, fieldsArray);
  type = DBuilder.createPointerType(type, CGM.PointerWidthInBits);

  // Get overall information about the block.
  llvm::DINode::DIFlags flags = llvm::DINode::FlagArtificial;
  auto *scope = cast<llvm::DILocalScope>(LexicalBlockStack.back());

  // Create the descriptor for the parameter.
  auto *debugVar = DBuilder.createParameterVariable(
      scope, Arg->getName(), ArgNo, tunit, line, type,
      CGM.getLangOpts().Optimize, flags);

  if (LocalAddr) {
    // Insert an llvm.dbg.value into the current block.
    DBuilder.insertDbgValueIntrinsic(
        LocalAddr, 0, debugVar, DBuilder.createExpression(),
        llvm::DebugLoc::get(line, column, scope), Builder.GetInsertBlock());
  }

  // Insert an llvm.dbg.declare into the current block.
  DBuilder.insertDeclare(Arg, debugVar, DBuilder.createExpression(),
                         llvm::DebugLoc::get(line, column, scope),
                         Builder.GetInsertBlock());
}

llvm::DIDerivedType *
CGDebugInfo::getOrCreateStaticDataMemberDeclarationOrNull(const VarDecl *D) {
  if (!D->isStaticDataMember())
    return nullptr;

  auto MI = StaticDataMemberCache.find(D->getCanonicalDecl());
  if (MI != StaticDataMemberCache.end()) {
    assert(MI->second && "Static data member declaration should still exist");
    return MI->second;
  }

  // If the member wasn't found in the cache, lazily construct and add it to the
  // type (used when a limited form of the type is emitted).
  auto DC = D->getDeclContext();
  auto *Ctxt = cast<llvm::DICompositeType>(getDeclContextDescriptor(D));
  return CreateRecordStaticField(D, Ctxt, cast<RecordDecl>(DC));
}

llvm::DIGlobalVariable *CGDebugInfo::CollectAnonRecordDecls(
    const RecordDecl *RD, llvm::DIFile *Unit, unsigned LineNo,
    StringRef LinkageName, llvm::GlobalVariable *Var, llvm::DIScope *DContext) {
  llvm::DIGlobalVariable *GV = nullptr;

  for (const auto *Field : RD->fields()) {
    llvm::DIType *FieldTy = getOrCreateType(Field->getType(), Unit);
    StringRef FieldName = Field->getName();

    // Ignore unnamed fields, but recurse into anonymous records.
    if (FieldName.empty()) {
      if (const auto *RT = dyn_cast<RecordType>(Field->getType()))
        GV = CollectAnonRecordDecls(RT->getDecl(), Unit, LineNo, LinkageName,
                                    Var, DContext);
      continue;
    }
    // Use VarDecl's Tag, Scope and Line number.
    GV = DBuilder.createGlobalVariable(DContext, FieldName, LinkageName, Unit,
                                       LineNo, FieldTy, Var->hasLocalLinkage());
    Var->addDebugInfo(GV);
  }
  return GV;
}

void CGDebugInfo::EmitGlobalVariable(llvm::GlobalVariable *Var,
                                     const VarDecl *D) {
  assert(DebugKind >= codegenoptions::LimitedDebugInfo);
  if (D->hasAttr<NoDebugAttr>())
    return;

  // If we already created a DIGlobalVariable for this declaration, just attach
  // it to the llvm::GlobalVariable.
  auto Cached = DeclCache.find(D->getCanonicalDecl());
  if (Cached != DeclCache.end())
    return Var->addDebugInfo(cast<llvm::DIGlobalVariable>(Cached->second));

  // Create global variable debug descriptor.
  llvm::DIFile *Unit = nullptr;
  llvm::DIScope *DContext = nullptr;
  unsigned LineNo;
  StringRef DeclName, LinkageName;
  QualType T;
  collectVarDeclProps(D, Unit, LineNo, T, DeclName, LinkageName, DContext);

  // Attempt to store one global variable for the declaration - even if we
  // emit a lot of fields.
  llvm::DIGlobalVariable *GV = nullptr;

  // If this is an anonymous union then we'll want to emit a global
  // variable for each member of the anonymous union so that it's possible
  // to find the name of any field in the union.
  if (T->isUnionType() && DeclName.empty()) {
    const RecordDecl *RD = T->castAs<RecordType>()->getDecl();
    assert(RD->isAnonymousStructOrUnion() &&
           "unnamed non-anonymous struct or union?");
    GV = CollectAnonRecordDecls(RD, Unit, LineNo, LinkageName, Var, DContext);
  } else {
    auto Align = getDeclAlignIfRequired(D, CGM.getContext());
    GV = DBuilder.createGlobalVariable(
        DContext, DeclName, LinkageName, Unit, LineNo, getOrCreateType(T, Unit),
        Var->hasLocalLinkage(), /*Expr=*/nullptr,
        getOrCreateStaticDataMemberDeclarationOrNull(D), Align);
    Var->addDebugInfo(GV);
  }
  DeclCache[D->getCanonicalDecl()].reset(GV);
}

void CGDebugInfo::EmitGlobalVariable(const ValueDecl *VD, const APValue &Init) {
  assert(DebugKind >= codegenoptions::LimitedDebugInfo);
  if (VD->hasAttr<NoDebugAttr>())
    return;
  auto Align = getDeclAlignIfRequired(VD, CGM.getContext());
  // Create the descriptor for the variable.
  llvm::DIFile *Unit = getOrCreateFile(VD->getLocation());
  StringRef Name = VD->getName();
  llvm::DIType *Ty = getOrCreateType(VD->getType(), Unit);
  if (const auto *ECD = dyn_cast<EnumConstantDecl>(VD)) {
    const auto *ED = cast<EnumDecl>(ECD->getDeclContext());
    assert(isa<EnumType>(ED->getTypeForDecl()) && "Enum without EnumType?");
    Ty = getOrCreateType(QualType(ED->getTypeForDecl(), 0), Unit);
  }
  // Do not use global variables for enums.
  //
  // FIXME: why not?
  if (Ty->getTag() == llvm::dwarf::DW_TAG_enumeration_type)
    return;
  // Do not emit separate definitions for function local const/statics.
  if (isa<FunctionDecl>(VD->getDeclContext()))
    return;
  VD = cast<ValueDecl>(VD->getCanonicalDecl());
  auto *VarD = cast<VarDecl>(VD);
  if (VarD->isStaticDataMember()) {
    auto *RD = cast<RecordDecl>(VarD->getDeclContext());
    getDeclContextDescriptor(VarD);
    // Ensure that the type is retained even though it's otherwise unreferenced.
    //
    // FIXME: This is probably unnecessary, since Ty should reference RD
    // through its scope.
    RetainedTypes.push_back(
        CGM.getContext().getRecordType(RD).getAsOpaquePtr());
    return;
  }

  llvm::DIScope *DContext = getDeclContextDescriptor(VD);

  auto &GV = DeclCache[VD];
  if (GV)
    return;
  llvm::DIExpression *InitExpr = nullptr;
  if (Init.isInt())
    InitExpr =
        DBuilder.createConstantValueExpression(Init.getInt().getExtValue());
  GV.reset(DBuilder.createGlobalVariable(
      DContext, Name, StringRef(), Unit, getLineNumber(VD->getLocation()), Ty,
      true, InitExpr, getOrCreateStaticDataMemberDeclarationOrNull(VarD),
      Align));
}

llvm::DIScope *CGDebugInfo::getCurrentContextDescriptor(const Decl *D) {
  if (!LexicalBlockStack.empty())
    return LexicalBlockStack.back();
  llvm::DIScope *Mod = getParentModuleOrNull(D);
  return getContextDescriptor(D, Mod ? Mod : TheCU);
}

void CGDebugInfo::EmitUsingDirective(const UsingDirectiveDecl &UD) {
  if (CGM.getCodeGenOpts().getDebugInfo() < codegenoptions::LimitedDebugInfo)
    return;
  const NamespaceDecl *NSDecl = UD.getNominatedNamespace();
  if (!NSDecl->isAnonymousNamespace() ||
      CGM.getCodeGenOpts().DebugExplicitImport) {
    DBuilder.createImportedModule(
        getCurrentContextDescriptor(cast<Decl>(UD.getDeclContext())),
        getOrCreateNameSpace(NSDecl),
        getLineNumber(UD.getLocation()));
  }
}

void CGDebugInfo::EmitUsingDecl(const UsingDecl &UD) {
  if (CGM.getCodeGenOpts().getDebugInfo() < codegenoptions::LimitedDebugInfo)
    return;
  assert(UD.shadow_size() &&
         "We shouldn't be codegening an invalid UsingDecl containing no decls");
  // Emitting one decl is sufficient - debuggers can detect that this is an
  // overloaded name & provide lookup for all the overloads.
  const UsingShadowDecl &USD = **UD.shadow_begin();

  // FIXME: Skip functions with undeduced auto return type for now since we
  // don't currently have the plumbing for separate declarations & definitions
  // of free functions and mismatched types (auto in the declaration, concrete
  // return type in the definition)
  if (const auto *FD = dyn_cast<FunctionDecl>(USD.getUnderlyingDecl()))
    if (const auto *AT =
            FD->getType()->getAs<FunctionProtoType>()->getContainedAutoType())
      if (AT->getDeducedType().isNull())
        return;
  if (llvm::DINode *Target =
          getDeclarationOrDefinition(USD.getUnderlyingDecl()))
    DBuilder.createImportedDeclaration(
        getCurrentContextDescriptor(cast<Decl>(USD.getDeclContext())), Target,
        getLineNumber(USD.getLocation()));
}

void CGDebugInfo::EmitImportDecl(const ImportDecl &ID) {
  if (CGM.getCodeGenOpts().getDebuggerTuning() != llvm::DebuggerKind::LLDB)
    return;
  if (Module *M = ID.getImportedModule()) {
    auto Info = ExternalASTSource::ASTSourceDescriptor(*M);
    DBuilder.createImportedDeclaration(
        getCurrentContextDescriptor(cast<Decl>(ID.getDeclContext())),
        getOrCreateModuleRef(Info, DebugTypeExtRefs),
        getLineNumber(ID.getLocation()));
  }
}

llvm::DIImportedEntity *
CGDebugInfo::EmitNamespaceAlias(const NamespaceAliasDecl &NA) {
  if (CGM.getCodeGenOpts().getDebugInfo() < codegenoptions::LimitedDebugInfo)
    return nullptr;
  auto &VH = NamespaceAliasCache[&NA];
  if (VH)
    return cast<llvm::DIImportedEntity>(VH);
  llvm::DIImportedEntity *R;
  if (const auto *Underlying =
          dyn_cast<NamespaceAliasDecl>(NA.getAliasedNamespace()))
    // This could cache & dedup here rather than relying on metadata deduping.
    R = DBuilder.createImportedDeclaration(
        getCurrentContextDescriptor(cast<Decl>(NA.getDeclContext())),
        EmitNamespaceAlias(*Underlying), getLineNumber(NA.getLocation()),
        NA.getName());
  else
    R = DBuilder.createImportedDeclaration(
        getCurrentContextDescriptor(cast<Decl>(NA.getDeclContext())),
        getOrCreateNameSpace(cast<NamespaceDecl>(NA.getAliasedNamespace())),
        getLineNumber(NA.getLocation()), NA.getName());
  VH.reset(R);
  return R;
}

llvm::DINamespace *
CGDebugInfo::getOrCreateNameSpace(const NamespaceDecl *NSDecl) {
  NSDecl = NSDecl->getCanonicalDecl();
  auto I = NameSpaceCache.find(NSDecl);
  if (I != NameSpaceCache.end())
    return cast<llvm::DINamespace>(I->second);

  unsigned LineNo = getLineNumber(NSDecl->getLocation());
  llvm::DIFile *FileD = getOrCreateFile(NSDecl->getLocation());
  llvm::DIScope *Context = getDeclContextDescriptor(NSDecl);
  llvm::DINamespace *NS = DBuilder.createNameSpace(
      Context, NSDecl->getName(), FileD, LineNo, NSDecl->isInline());
  NameSpaceCache[NSDecl].reset(NS);
  return NS;
}

void CGDebugInfo::setDwoId(uint64_t Signature) {
  assert(TheCU && "no main compile unit");
  TheCU->setDWOId(Signature);
}


void CGDebugInfo::finalize() {
  // Creating types might create further types - invalidating the current
  // element and the size(), so don't cache/reference them.
  for (size_t i = 0; i != ObjCInterfaceCache.size(); ++i) {
    ObjCInterfaceCacheEntry E = ObjCInterfaceCache[i];
    llvm::DIType *Ty = E.Type->getDecl()->getDefinition()
                           ? CreateTypeDefinition(E.Type, E.Unit)
                           : E.Decl;
    DBuilder.replaceTemporary(llvm::TempDIType(E.Decl), Ty);
  }

  for (auto p : ReplaceMap) {
    assert(p.second);
    auto *Ty = cast<llvm::DIType>(p.second);
    assert(Ty->isForwardDecl());

    auto it = TypeCache.find(p.first);
    assert(it != TypeCache.end());
    assert(it->second);

    DBuilder.replaceTemporary(llvm::TempDIType(Ty),
                              cast<llvm::DIType>(it->second));
  }

  for (const auto &p : FwdDeclReplaceMap) {
    assert(p.second);
    llvm::TempMDNode FwdDecl(cast<llvm::MDNode>(p.second));
    llvm::Metadata *Repl;

    auto it = DeclCache.find(p.first);
    // If there has been no definition for the declaration, call RAUW
    // with ourselves, that will destroy the temporary MDNode and
    // replace it with a standard one, avoiding leaking memory.
    if (it == DeclCache.end())
      Repl = p.second;
    else
      Repl = it->second;

    DBuilder.replaceTemporary(std::move(FwdDecl), cast<llvm::MDNode>(Repl));
  }

  // We keep our own list of retained types, because we need to look
  // up the final type in the type cache.
  for (auto &RT : RetainedTypes)
    if (auto MD = TypeCache[RT])
      DBuilder.retainType(cast<llvm::DIType>(MD));

  DBuilder.finalize();
}

void CGDebugInfo::EmitExplicitCastType(QualType Ty) {
  if (CGM.getCodeGenOpts().getDebugInfo() < codegenoptions::LimitedDebugInfo)
    return;

  if (auto *DieTy = getOrCreateType(Ty, getOrCreateMainFile()))
    // Don't ignore in case of explicit cast where it is referenced indirectly.
    DBuilder.retainType(DieTy);
}

llvm::DebugLoc CGDebugInfo::SourceLocToDebugLoc(SourceLocation Loc) {
  if (LexicalBlockStack.empty())
    return llvm::DebugLoc();

  llvm::MDNode *Scope = LexicalBlockStack.back();
  return llvm::DebugLoc::get(
          getLineNumber(Loc), getColumnNumber(Loc), Scope);
}<|MERGE_RESOLUTION|>--- conflicted
+++ resolved
@@ -2228,17 +2228,11 @@
     if (const auto *CAT = dyn_cast<ConstantArrayType>(Ty))
       Count = CAT->getSize().getZExtValue();
     else if (const auto *VAT = dyn_cast<VariableArrayType>(Ty)) {
-<<<<<<< HEAD
-      llvm::APSInt V;
-      if (VAT->getSizeExpr() && VAT->getSizeExpr()->EvaluateAsInt(V, CGM.getContext()))
-        Count = V.getExtValue();
-=======
       if (Expr *Size = VAT->getSizeExpr()) {
         llvm::APSInt V;
         if (Size->EvaluateAsInt(V, CGM.getContext()))
           Count = V.getExtValue();
       }
->>>>>>> 62ae8f67
     }
 
     // FIXME: Verify this is right for VLAs.
