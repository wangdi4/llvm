--- conflicted
+++ resolved
@@ -247,11 +247,7 @@
   PP.SuppressInlineNamespace = false;
   PP.PrintCanonicalTypes = true;
   PP.UsePreferredNames = false;
-<<<<<<< HEAD
-  PP.UseIntegerTypeSuffixesAlways = true;
-=======
   PP.AlwaysIncludeTypeForTemplateArgument = true;
->>>>>>> f7105d88
 
   // Apply -fdebug-prefix-map.
   PP.Callbacks = &PrintCB;
