//===--- CodeGenFunction.cpp - Emit LLVM Code from ASTs for a Function ----===//
//
//                     The LLVM Compiler Infrastructure
//
// This file is distributed under the University of Illinois Open Source
// License. See LICENSE.TXT for details.
//
//===----------------------------------------------------------------------===//
//
// This coordinates the per-function state used while generating code.
//
//===----------------------------------------------------------------------===//

#include "CodeGenFunction.h"
#if INTEL_SPECIFIC_CILKPLUS
#include "intel/CGCilkPlusRuntime.h"
#endif // INTEL_SPECIFIC_CILKPLUS
#include "CGBlocks.h"
#include "CGCleanup.h"
#include "CGCUDARuntime.h"
#include "CGCXXABI.h"
#include "CGDebugInfo.h"
#include "CGOpenMPRuntime.h"
#include "CodeGenModule.h"
#include "CodeGenPGO.h"
#include "TargetInfo.h"
#include "clang/AST/ASTContext.h"
#include "clang/AST/Decl.h"
#include "clang/AST/DeclCXX.h"
#include "clang/AST/StmtCXX.h"
#include "clang/AST/StmtObjC.h"
#include "clang/Basic/Builtins.h"
#include "clang/Basic/TargetInfo.h"
#include "clang/CodeGen/CGFunctionInfo.h"
#include "clang/Frontend/CodeGenOptions.h"
#include "clang/Sema/SemaDiagnostic.h"
#include "llvm/IR/DataLayout.h"
#include "llvm/IR/Intrinsics.h"
#include "llvm/IR/MDBuilder.h"
#include "llvm/IR/Operator.h"
using namespace clang;
using namespace CodeGen;

/// shouldEmitLifetimeMarkers - Decide whether we need emit the life-time
/// markers.
static bool shouldEmitLifetimeMarkers(const CodeGenOptions &CGOpts,
                                      const LangOptions &LangOpts) {
  if (CGOpts.DisableLifetimeMarkers)
    return false;

  // Asan uses markers for use-after-scope checks.
  if (CGOpts.SanitizeAddressUseAfterScope)
    return true;

  // Disable lifetime markers in msan builds.
  // FIXME: Remove this when msan works with lifetime markers.
  if (LangOpts.Sanitize.has(SanitizerKind::Memory))
    return false;

  // For now, only in optimized builds.
  return CGOpts.OptimizationLevel != 0;
}

CodeGenFunction::CodeGenFunction(CodeGenModule &cgm, bool suppressNewContext)
    : CodeGenTypeCache(cgm), CGM(cgm), Target(cgm.getTarget()),
      Builder(cgm, cgm.getModule().getContext(), llvm::ConstantFolder(),
              CGBuilderInserterTy(this)),
      CurFn(nullptr), ReturnValue(Address::invalid()),
      CapturedStmtInfo(nullptr), // INTEL
#if INTEL_SPECIFIC_CILKPLUS
      CurCilkStackFrame(nullptr),
      CurCGCilkImplicitSyncInfo(nullptr),
#endif // INTEL_SPECIFIC_CILKPLUS
      SanOpts(CGM.getLangOpts().Sanitize), // INTEL
      IsSanitizerScope(false), CurFuncIsThunk(false), AutoreleaseResult(false),
      SawAsmBlock(false), IsOutlinedSEHHelper(false), BlockInfo(nullptr),
      BlockPointer(nullptr), LambdaThisCaptureField(nullptr),
      NormalCleanupDest(nullptr), NextCleanupDestIndex(1),
      FirstBlockInfo(nullptr), EHResumeBlock(nullptr), ExceptionSlot(nullptr),
      EHSelectorSlot(nullptr), DebugInfo(CGM.getModuleDebugInfo()),
      DisableDebugInfo(false), DidCallStackSave(false), IndirectBranch(nullptr),
      PGO(cgm), SwitchInsn(nullptr), SwitchWeights(nullptr),
      CaseRangeBlock(nullptr), UnreachableBlock(nullptr), NumReturnExprs(0),
      NumSimpleReturnExprs(0), CXXABIThisDecl(nullptr),
      CXXABIThisValue(nullptr), CXXThisValue(nullptr),
      CXXStructorImplicitParamDecl(nullptr),
      CXXStructorImplicitParamValue(nullptr), OutermostConditional(nullptr),
      CurLexicalScope(nullptr),
#if INTEL_CUSTOMIZATION
      StdContainerOptKindDetermined(false),
#endif // INTEL_CUSTOMIZATION
#if INTEL_SPECIFIC_CILKPLUS
      ExceptionsDisabled(false),
#endif // INTEL_SPECIFIC_CILKPLUS
      TerminateLandingPad(nullptr),
      TerminateHandler(nullptr), TrapBB(nullptr),
      ShouldEmitLifetimeMarkers(
          shouldEmitLifetimeMarkers(CGM.getCodeGenOpts(), CGM.getLangOpts())) {
  if (!suppressNewContext)
    CGM.getCXXABI().getMangleContext().startNewFunction();

  llvm::FastMathFlags FMF;
  if (CGM.getLangOpts().FastMath)
    FMF.setUnsafeAlgebra();
  if (CGM.getLangOpts().FiniteMathOnly) {
    FMF.setNoNaNs();
    FMF.setNoInfs();
  }
  if (CGM.getCodeGenOpts().NoNaNsFPMath) {
    FMF.setNoNaNs();
  }
  if (CGM.getCodeGenOpts().NoSignedZeros) {
    FMF.setNoSignedZeros();
  }
  if (CGM.getCodeGenOpts().ReciprocalMath) {
    FMF.setAllowReciprocal();
  }
  Builder.setFastMathFlags(FMF);
}

CodeGenFunction::~CodeGenFunction() {
  assert(LifetimeExtendedCleanupStack.empty() && "failed to emit a cleanup");

  // If there are any unclaimed block infos, go ahead and destroy them
  // now.  This can happen if IR-gen gets clever and skips evaluating
  // something.
  if (FirstBlockInfo)
    destroyBlockInfos(FirstBlockInfo);
<<<<<<< HEAD
#if INTEL_SPECIFIC_CILKPLUS
  delete CurCGCilkImplicitSyncInfo;
#endif // INTEL_SPECIFIC_CILKPLUS
  if (getLangOpts().OpenMP) {
=======

  if (getLangOpts().OpenMP && CurFn)
>>>>>>> 90e043da
    CGM.getOpenMPRuntime().functionFinished(*this);
}

CharUnits CodeGenFunction::getNaturalPointeeTypeAlignment(QualType T,
                                                     AlignmentSource *Source) {
  return getNaturalTypeAlignment(T->getPointeeType(), Source,
                                 /*forPointee*/ true);
}

CharUnits CodeGenFunction::getNaturalTypeAlignment(QualType T,
                                                   AlignmentSource *Source,
                                                   bool forPointeeType) {
  // Honor alignment typedef attributes even on incomplete types.
  // We also honor them straight for C++ class types, even as pointees;
  // there's an expressivity gap here.
  if (auto TT = T->getAs<TypedefType>()) {
    if (auto Align = TT->getDecl()->getMaxAlignment()) {
      if (Source) *Source = AlignmentSource::AttributedType;
      return getContext().toCharUnitsFromBits(Align);
    }
  }

  if (Source) *Source = AlignmentSource::Type;

  CharUnits Alignment;
  if (T->isIncompleteType()) {
    Alignment = CharUnits::One(); // Shouldn't be used, but pessimistic is best.
  } else {
    // For C++ class pointees, we don't know whether we're pointing at a
    // base or a complete object, so we generally need to use the
    // non-virtual alignment.
    const CXXRecordDecl *RD;
    if (forPointeeType && (RD = T->getAsCXXRecordDecl())) {
      Alignment = CGM.getClassPointerAlignment(RD);
    } else {
      Alignment = getContext().getTypeAlignInChars(T);
    }

    // Cap to the global maximum type alignment unless the alignment
    // was somehow explicit on the type.
    if (unsigned MaxAlign = getLangOpts().MaxTypeAlign) {
      if (Alignment.getQuantity() > MaxAlign &&
          !getContext().isAlignmentRequired(T))
        Alignment = CharUnits::fromQuantity(MaxAlign);
    }
  }
  return Alignment;
}

LValue CodeGenFunction::MakeNaturalAlignAddrLValue(llvm::Value *V, QualType T) {
  AlignmentSource AlignSource;
  CharUnits Alignment = getNaturalTypeAlignment(T, &AlignSource);
  return LValue::MakeAddr(Address(V, Alignment), T, getContext(), AlignSource,
                          CGM.getTBAAInfo(T));
}

/// Given a value of type T* that may not be to a complete object,
/// construct an l-value with the natural pointee alignment of T.
LValue
CodeGenFunction::MakeNaturalAlignPointeeAddrLValue(llvm::Value *V, QualType T) {
  AlignmentSource AlignSource;
  CharUnits Align = getNaturalTypeAlignment(T, &AlignSource, /*pointee*/ true);
  return MakeAddrLValue(Address(V, Align), T, AlignSource);
}


llvm::Type *CodeGenFunction::ConvertTypeForMem(QualType T) {
  return CGM.getTypes().ConvertTypeForMem(T);
}

llvm::Type *CodeGenFunction::ConvertType(QualType T) {
  return CGM.getTypes().ConvertType(T);
}

TypeEvaluationKind CodeGenFunction::getEvaluationKind(QualType type) {
  type = type.getCanonicalType();
  while (true) {
    switch (type->getTypeClass()) {
#define TYPE(name, parent)
#define ABSTRACT_TYPE(name, parent)
#define NON_CANONICAL_TYPE(name, parent) case Type::name:
#define DEPENDENT_TYPE(name, parent) case Type::name:
#define NON_CANONICAL_UNLESS_DEPENDENT_TYPE(name, parent) case Type::name:
#include "clang/AST/TypeNodes.def"
      llvm_unreachable("non-canonical or dependent type in IR-generation");

    case Type::Auto:
    case Type::DeducedTemplateSpecialization:
      llvm_unreachable("undeduced type in IR-generation");

    // Various scalar types.
    case Type::Builtin:
    case Type::Pointer:
    case Type::BlockPointer:
    case Type::LValueReference:
    case Type::RValueReference:
    case Type::MemberPointer:
    case Type::Vector:
    case Type::ExtVector:
    case Type::FunctionProto:
    case Type::FunctionNoProto:
    case Type::Enum:
    case Type::ObjCObjectPointer:
    case Type::Pipe:
      return TEK_Scalar;

    // Complexes.
    case Type::Complex:
      return TEK_Complex;

    // Arrays, records, and Objective-C objects.
    case Type::ConstantArray:
    case Type::IncompleteArray:
    case Type::VariableArray:
    case Type::Record:
    case Type::ObjCObject:
    case Type::ObjCInterface:
      return TEK_Aggregate;

    // We operate on atomic values according to their underlying type.
    case Type::Atomic:
      type = cast<AtomicType>(type)->getValueType();
      continue;
    }
    llvm_unreachable("unknown type kind!");
  }
}

llvm::DebugLoc CodeGenFunction::EmitReturnBlock() {
  // For cleanliness, we try to avoid emitting the return block for
  // simple cases.
  llvm::BasicBlock *CurBB = Builder.GetInsertBlock();

  if (CurBB) {
    assert(!CurBB->getTerminator() && "Unexpected terminated block.");

    // We have a valid insert point, reuse it if it is empty or there are no
    // explicit jumps to the return block.
    if (CurBB->empty() || ReturnBlock.getBlock()->use_empty()) {
      ReturnBlock.getBlock()->replaceAllUsesWith(CurBB);
      delete ReturnBlock.getBlock();
    } else
      EmitBlock(ReturnBlock.getBlock());
    return llvm::DebugLoc();
  }

  // Otherwise, if the return block is the target of a single direct
  // branch then we can just put the code in that block instead. This
  // cleans up functions which started with a unified return block.
  if (ReturnBlock.getBlock()->hasOneUse()) {
    llvm::BranchInst *BI =
      dyn_cast<llvm::BranchInst>(*ReturnBlock.getBlock()->user_begin());
    if (BI && BI->isUnconditional() &&
        BI->getSuccessor(0) == ReturnBlock.getBlock()) {
      Builder.SetCurrentDebugLocation(BI->getDebugLoc());
      // Record/return the DebugLoc of the simple 'return' expression to be used
      // later by the actual 'ret' instruction.
      llvm::DebugLoc Loc = BI->getDebugLoc();
#ifdef INTEL_SPECIFIC_IL0_BACKEND
      ReturnLoc = Loc;
#endif  // INTEL_SPECIFIC_IL0_BACKEND
      Builder.SetInsertPoint(BI->getParent());
      BI->eraseFromParent();
      delete ReturnBlock.getBlock();
      return Loc;
    }
  }

  // FIXME: We are at an unreachable point, there is no reason to emit the block
  // unless it has uses. However, we still need a place to put the debug
  // region.end for now.

  EmitBlock(ReturnBlock.getBlock());
  return llvm::DebugLoc();
}

static void EmitIfUsed(CodeGenFunction &CGF, llvm::BasicBlock *BB) {
  if (!BB) return;
  if (!BB->use_empty())
    return CGF.CurFn->getBasicBlockList().push_back(BB);
  delete BB;
}

void CodeGenFunction::FinishFunction(SourceLocation EndLoc) {
  assert(BreakContinueStack.empty() &&
         "mismatched push/pop in break/continue stack!");

  bool OnlySimpleReturnStmts = NumSimpleReturnExprs > 0
    && NumSimpleReturnExprs == NumReturnExprs
    && ReturnBlock.getBlock()->use_empty();
  // Usually the return expression is evaluated before the cleanup
  // code.  If the function contains only a simple return statement,
  // such as a constant, the location before the cleanup code becomes
  // the last useful breakpoint in the function, because the simple
  // return expression will be evaluated after the cleanup code. To be
  // safe, set the debug location for cleanup code to the location of
  // the return statement.  Otherwise the cleanup code should be at the
  // end of the function's lexical scope.
  //
  // If there are multiple branches to the return block, the branch
  // instructions will get the location of the return statements and
  // all will be fine.
  if (CGDebugInfo *DI = getDebugInfo()) {
    if (OnlySimpleReturnStmts)
      DI->EmitLocation(Builder, LastStopPoint);
    else
      DI->EmitLocation(Builder, EndLoc);
  }

  // Pop any cleanups that might have been associated with the
  // parameters.  Do this in whatever block we're currently in; it's
  // important to do this before we enter the return block or return
  // edges will be *really* confused.
  bool HasCleanups = EHStack.stable_begin() != PrologueCleanupDepth;
  bool HasOnlyLifetimeMarkers =
      HasCleanups && EHStack.containsOnlyLifetimeMarkers(PrologueCleanupDepth);
  bool EmitRetDbgLoc = !HasCleanups || HasOnlyLifetimeMarkers;
  if (HasCleanups) {
    // Make sure the line table doesn't jump back into the body for
    // the ret after it's been at EndLoc.
    if (CGDebugInfo *DI = getDebugInfo())
      if (OnlySimpleReturnStmts)
        DI->EmitLocation(Builder, EndLoc);

    PopCleanupBlocks(PrologueCleanupDepth);
  }

  // Emit function epilog (to return).
  llvm::DebugLoc Loc = EmitReturnBlock();

  if (ShouldInstrumentFunction())
    EmitFunctionInstrumentation("__cyg_profile_func_exit");

  // Emit debug descriptor for function end.
  if (CGDebugInfo *DI = getDebugInfo())
    DI->EmitFunctionEnd(Builder);

  // Reset the debug location to that of the simple 'return' expression, if any
  // rather than that of the end of the function's scope '}'.
  ApplyDebugLocation AL(*this, Loc);
  EmitFunctionEpilog(*CurFnInfo, EmitRetDbgLoc, EndLoc);
  EmitEndEHSpec(CurCodeDecl);

  assert(EHStack.empty() &&
         "did not remove all scopes from cleanup stack!");

  // If someone did an indirect goto, emit the indirect goto block at the end of
  // the function.
  if (IndirectBranch) {
    EmitBlock(IndirectBranch->getParent());
    Builder.ClearInsertionPoint();
  }

  // If some of our locals escaped, insert a call to llvm.localescape in the
  // entry block.
  if (!EscapedLocals.empty()) {
    // Invert the map from local to index into a simple vector. There should be
    // no holes.
    SmallVector<llvm::Value *, 4> EscapeArgs;
    EscapeArgs.resize(EscapedLocals.size());
    for (auto &Pair : EscapedLocals)
      EscapeArgs[Pair.second] = Pair.first;
    llvm::Function *FrameEscapeFn = llvm::Intrinsic::getDeclaration(
        &CGM.getModule(), llvm::Intrinsic::localescape);
    CGBuilderTy(*this, AllocaInsertPt).CreateCall(FrameEscapeFn, EscapeArgs);
  }

  // Remove the AllocaInsertPt instruction, which is just a convenience for us.
  llvm::Instruction *Ptr = AllocaInsertPt;
  AllocaInsertPt = nullptr;
  Ptr->eraseFromParent();

  // If someone took the address of a label but never did an indirect goto, we
  // made a zero entry PHI node, which is illegal, zap it now.
  if (IndirectBranch) {
    llvm::PHINode *PN = cast<llvm::PHINode>(IndirectBranch->getAddress());
    if (PN->getNumIncomingValues() == 0) {
      PN->replaceAllUsesWith(llvm::UndefValue::get(PN->getType()));
      PN->eraseFromParent();
    }
  }

  EmitIfUsed(*this, EHResumeBlock);
  EmitIfUsed(*this, TerminateLandingPad);
  EmitIfUsed(*this, TerminateHandler);
  EmitIfUsed(*this, UnreachableBlock);

  if (CGM.getCodeGenOpts().EmitDeclMetadata)
    EmitDeclMetadata();

  for (SmallVectorImpl<std::pair<llvm::Instruction *, llvm::Value *> >::iterator
           I = DeferredReplacements.begin(),
           E = DeferredReplacements.end();
       I != E; ++I) {
    I->first->replaceAllUsesWith(I->second);
    I->first->eraseFromParent();
  }
}

/// ShouldInstrumentFunction - Return true if the current function should be
/// instrumented with __cyg_profile_func_* calls
bool CodeGenFunction::ShouldInstrumentFunction() {
  if (!CGM.getCodeGenOpts().InstrumentFunctions)
    return false;
  if (!CurFuncDecl || CurFuncDecl->hasAttr<NoInstrumentFunctionAttr>())
    return false;
  return true;
}

/// ShouldXRayInstrument - Return true if the current function should be
/// instrumented with XRay nop sleds.
bool CodeGenFunction::ShouldXRayInstrumentFunction() const {
  return CGM.getCodeGenOpts().XRayInstrumentFunctions;
}

/// EmitFunctionInstrumentation - Emit LLVM code to call the specified
/// instrumentation function with the current function and the call site, if
/// function instrumentation is enabled.
void CodeGenFunction::EmitFunctionInstrumentation(const char *Fn) {
  auto NL = ApplyDebugLocation::CreateArtificial(*this);
  // void __cyg_profile_func_{enter,exit} (void *this_fn, void *call_site);
  llvm::PointerType *PointerTy = Int8PtrTy;
  llvm::Type *ProfileFuncArgs[] = { PointerTy, PointerTy };
  llvm::FunctionType *FunctionTy =
    llvm::FunctionType::get(VoidTy, ProfileFuncArgs, false);

  llvm::Constant *F = CGM.CreateRuntimeFunction(FunctionTy, Fn);
  llvm::CallInst *CallSite = Builder.CreateCall(
    CGM.getIntrinsic(llvm::Intrinsic::returnaddress),
    llvm::ConstantInt::get(Int32Ty, 0),
    "callsite");

  llvm::Value *args[] = {
    llvm::ConstantExpr::getBitCast(CurFn, PointerTy),
    CallSite
  };

  EmitNounwindRuntimeCall(F, args);
}

static void removeImageAccessQualifier(std::string& TyName) {
  std::string ReadOnlyQual("__read_only");
  std::string::size_type ReadOnlyPos = TyName.find(ReadOnlyQual);
  if (ReadOnlyPos != std::string::npos)
    // "+ 1" for the space after access qualifier.
    TyName.erase(ReadOnlyPos, ReadOnlyQual.size() + 1);
  else {
    std::string WriteOnlyQual("__write_only");
    std::string::size_type WriteOnlyPos = TyName.find(WriteOnlyQual);
    if (WriteOnlyPos != std::string::npos)
      TyName.erase(WriteOnlyPos, WriteOnlyQual.size() + 1);
    else {
      std::string ReadWriteQual("__read_write");
      std::string::size_type ReadWritePos = TyName.find(ReadWriteQual);
      if (ReadWritePos != std::string::npos)
        TyName.erase(ReadWritePos, ReadWriteQual.size() + 1);
    }
  }
}

// Returns the address space id that should be produced to the
// kernel_arg_addr_space metadata. This is always fixed to the ids
// as specified in the SPIR 2.0 specification in order to differentiate
// for example in clGetKernelArgInfo() implementation between the address
// spaces with targets without unique mapping to the OpenCL address spaces
// (basically all single AS CPUs).
static unsigned ArgInfoAddressSpace(unsigned LangAS) {
  switch (LangAS) {
  case LangAS::opencl_global:   return 1;
  case LangAS::opencl_constant: return 2;
  case LangAS::opencl_local:    return 3;
  case LangAS::opencl_generic:  return 4; // Not in SPIR 2.0 specs.
  default:
    return 0; // Assume private.
  }
}

// OpenCL v1.2 s5.6.4.6 allows the compiler to store kernel argument
// information in the program executable. The argument information stored
// includes the argument name, its type, the address and access qualifiers used.
static void GenOpenCLArgMetadata(const FunctionDecl *FD, llvm::Function *Fn,
                                 CodeGenModule &CGM, llvm::LLVMContext &Context,
                                 CGBuilderTy &Builder, ASTContext &ASTCtx) {
  // Create MDNodes that represent the kernel arg metadata.
  // Each MDNode is a list in the form of "key", N number of values which is
  // the same number of values as their are kernel arguments.

  const PrintingPolicy &Policy = ASTCtx.getPrintingPolicy();

  // MDNode for the kernel argument address space qualifiers.
  SmallVector<llvm::Metadata *, 8> addressQuals;

  // MDNode for the kernel argument access qualifiers (images only).
  SmallVector<llvm::Metadata *, 8> accessQuals;

  // MDNode for the kernel argument type names.
  SmallVector<llvm::Metadata *, 8> argTypeNames;

  // MDNode for the kernel argument base type names.
  SmallVector<llvm::Metadata *, 8> argBaseTypeNames;

  // MDNode for the kernel argument type qualifiers.
  SmallVector<llvm::Metadata *, 8> argTypeQuals;

  // MDNode for the kernel argument names.
  SmallVector<llvm::Metadata *, 8> argNames;

  for (unsigned i = 0, e = FD->getNumParams(); i != e; ++i) {
    const ParmVarDecl *parm = FD->getParamDecl(i);
    QualType ty = parm->getType();
    std::string typeQuals;

    if (ty->isPointerType()) {
      QualType pointeeTy = ty->getPointeeType();

      // Get address qualifier.
      addressQuals.push_back(llvm::ConstantAsMetadata::get(Builder.getInt32(
        ArgInfoAddressSpace(pointeeTy.getAddressSpace()))));

      // Get argument type name.
      std::string typeName =
          pointeeTy.getUnqualifiedType().getAsString(Policy) + "*";

      // Turn "unsigned type" to "utype"
      std::string::size_type pos = typeName.find("unsigned");
      if (pointeeTy.isCanonical() && pos != std::string::npos)
        typeName.erase(pos+1, 8);

      argTypeNames.push_back(llvm::MDString::get(Context, typeName));

      std::string baseTypeName =
          pointeeTy.getUnqualifiedType().getCanonicalType().getAsString(
              Policy) +
          "*";

      // Turn "unsigned type" to "utype"
      pos = baseTypeName.find("unsigned");
      if (pos != std::string::npos)
        baseTypeName.erase(pos+1, 8);

      argBaseTypeNames.push_back(llvm::MDString::get(Context, baseTypeName));

      // Get argument type qualifiers:
      if (ty.isRestrictQualified())
        typeQuals = "restrict";
      if (pointeeTy.isConstQualified() ||
          (pointeeTy.getAddressSpace() == LangAS::opencl_constant))
        typeQuals += typeQuals.empty() ? "const" : " const";
      if (pointeeTy.isVolatileQualified())
        typeQuals += typeQuals.empty() ? "volatile" : " volatile";
    } else {
      uint32_t AddrSpc = 0;
      bool isPipe = ty->isPipeType();
      if (ty->isImageType() || isPipe)
        AddrSpc = ArgInfoAddressSpace(LangAS::opencl_global);

      addressQuals.push_back(
          llvm::ConstantAsMetadata::get(Builder.getInt32(AddrSpc)));

      // Get argument type name.
      std::string typeName;
      if (isPipe)
        typeName = ty.getCanonicalType()->getAs<PipeType>()->getElementType()
                     .getAsString(Policy);
      else
        typeName = ty.getUnqualifiedType().getAsString(Policy);

      // Turn "unsigned type" to "utype"
      std::string::size_type pos = typeName.find("unsigned");
      if (ty.isCanonical() && pos != std::string::npos)
        typeName.erase(pos+1, 8);

      std::string baseTypeName;
      if (isPipe)
        baseTypeName = ty.getCanonicalType()->getAs<PipeType>()
                          ->getElementType().getCanonicalType()
                          .getAsString(Policy);
      else
        baseTypeName =
          ty.getUnqualifiedType().getCanonicalType().getAsString(Policy);

      // Remove access qualifiers on images
      // (as they are inseparable from type in clang implementation,
      // but OpenCL spec provides a special query to get access qualifier
      // via clGetKernelArgInfo with CL_KERNEL_ARG_ACCESS_QUALIFIER):
      if (ty->isImageType()) {
        removeImageAccessQualifier(typeName);
        removeImageAccessQualifier(baseTypeName);
      }

      argTypeNames.push_back(llvm::MDString::get(Context, typeName));

      // Turn "unsigned type" to "utype"
      pos = baseTypeName.find("unsigned");
      if (pos != std::string::npos)
        baseTypeName.erase(pos+1, 8);

      argBaseTypeNames.push_back(llvm::MDString::get(Context, baseTypeName));

      // Get argument type qualifiers:
      if (ty.isConstQualified())
        typeQuals = "const";
      if (ty.isVolatileQualified())
        typeQuals += typeQuals.empty() ? "volatile" : " volatile";
      if (isPipe)
        typeQuals = "pipe";
    }

    argTypeQuals.push_back(llvm::MDString::get(Context, typeQuals));

    // Get image and pipe access qualifier:
    if (ty->isImageType()|| ty->isPipeType()) {
      const OpenCLAccessAttr *A = parm->getAttr<OpenCLAccessAttr>();
      if (A && A->isWriteOnly())
        accessQuals.push_back(llvm::MDString::get(Context, "write_only"));
      else if (A && A->isReadWrite())
        accessQuals.push_back(llvm::MDString::get(Context, "read_write"));
      else
        accessQuals.push_back(llvm::MDString::get(Context, "read_only"));
    } else
      accessQuals.push_back(llvm::MDString::get(Context, "none"));

    // Get argument name.
    argNames.push_back(llvm::MDString::get(Context, parm->getName()));
  }

  Fn->setMetadata("kernel_arg_addr_space",
                  llvm::MDNode::get(Context, addressQuals));
  Fn->setMetadata("kernel_arg_access_qual",
                  llvm::MDNode::get(Context, accessQuals));
  Fn->setMetadata("kernel_arg_type",
                  llvm::MDNode::get(Context, argTypeNames));
  Fn->setMetadata("kernel_arg_base_type",
                  llvm::MDNode::get(Context, argBaseTypeNames));
  Fn->setMetadata("kernel_arg_type_qual",
                  llvm::MDNode::get(Context, argTypeQuals));
  if (CGM.getCodeGenOpts().EmitOpenCLArgMetadata)
    Fn->setMetadata("kernel_arg_name",
                    llvm::MDNode::get(Context, argNames));
}

void CodeGenFunction::EmitOpenCLKernelMetadata(const FunctionDecl *FD,
                                               llvm::Function *Fn)
{
  if (!FD->hasAttr<OpenCLKernelAttr>())
    return;

  llvm::LLVMContext &Context = getLLVMContext();

  GenOpenCLArgMetadata(FD, Fn, CGM, Context, Builder, getContext());

  if (const VecTypeHintAttr *A = FD->getAttr<VecTypeHintAttr>()) {
    QualType hintQTy = A->getTypeHint();
    const ExtVectorType *hintEltQTy = hintQTy->getAs<ExtVectorType>();
    bool isSignedInteger =
        hintQTy->isSignedIntegerType() ||
        (hintEltQTy && hintEltQTy->getElementType()->isSignedIntegerType());
    llvm::Metadata *attrMDArgs[] = {
        llvm::ConstantAsMetadata::get(llvm::UndefValue::get(
            CGM.getTypes().ConvertType(A->getTypeHint()))),
        llvm::ConstantAsMetadata::get(llvm::ConstantInt::get(
            llvm::IntegerType::get(Context, 32),
            llvm::APInt(32, (uint64_t)(isSignedInteger ? 1 : 0))))};
    Fn->setMetadata("vec_type_hint", llvm::MDNode::get(Context, attrMDArgs));
  }

  if (const WorkGroupSizeHintAttr *A = FD->getAttr<WorkGroupSizeHintAttr>()) {
    llvm::Metadata *attrMDArgs[] = {
        llvm::ConstantAsMetadata::get(Builder.getInt32(A->getXDim())),
        llvm::ConstantAsMetadata::get(Builder.getInt32(A->getYDim())),
        llvm::ConstantAsMetadata::get(Builder.getInt32(A->getZDim()))};
    Fn->setMetadata("work_group_size_hint", llvm::MDNode::get(Context, attrMDArgs));
  }

  if (const ReqdWorkGroupSizeAttr *A = FD->getAttr<ReqdWorkGroupSizeAttr>()) {
    llvm::Metadata *attrMDArgs[] = {
        llvm::ConstantAsMetadata::get(Builder.getInt32(A->getXDim())),
        llvm::ConstantAsMetadata::get(Builder.getInt32(A->getYDim())),
        llvm::ConstantAsMetadata::get(Builder.getInt32(A->getZDim()))};
    Fn->setMetadata("reqd_work_group_size", llvm::MDNode::get(Context, attrMDArgs));
  }
}

/// Determine whether the function F ends with a return stmt.
static bool endsWithReturn(const Decl* F) {
  const Stmt *Body = nullptr;
  if (auto *FD = dyn_cast_or_null<FunctionDecl>(F))
    Body = FD->getBody();
  else if (auto *OMD = dyn_cast_or_null<ObjCMethodDecl>(F))
    Body = OMD->getBody();

  if (auto *CS = dyn_cast_or_null<CompoundStmt>(Body)) {
    auto LastStmt = CS->body_rbegin();
    if (LastStmt != CS->body_rend())
      return isa<ReturnStmt>(*LastStmt);
  }
  return false;
}

static void markAsIgnoreThreadCheckingAtRuntime(llvm::Function *Fn) {
  Fn->addFnAttr("sanitize_thread_no_checking_at_run_time");
  Fn->removeFnAttr(llvm::Attribute::SanitizeThread);
}

void CodeGenFunction::StartFunction(GlobalDecl GD,
                                    QualType RetTy,
                                    llvm::Function *Fn,
                                    const CGFunctionInfo &FnInfo,
                                    const FunctionArgList &Args,
                                    SourceLocation Loc,
                                    SourceLocation StartLoc) {
  assert(!CurFn &&
         "Do not use a CodeGenFunction object for more than one function");

  const Decl *D = GD.getDecl();

  DidCallStackSave = false;
  CurCodeDecl = D;
  if (const auto *FD = dyn_cast_or_null<FunctionDecl>(D))
    if (FD->usesSEHTry())
      CurSEHParent = FD;
  CurFuncDecl = (D ? D->getNonClosureContext() : nullptr);
  FnRetTy = RetTy;
  CurFn = Fn;
  CurFnInfo = &FnInfo;
  assert(CurFn->isDeclaration() && "Function already has body?");

  if (CGM.isInSanitizerBlacklist(Fn, Loc))
    SanOpts.clear();

  if (D) {
    // Apply the no_sanitize* attributes to SanOpts.
    for (auto Attr : D->specific_attrs<NoSanitizeAttr>())
      SanOpts.Mask &= ~Attr->getMask();
  }

  // Apply sanitizer attributes to the function.
  if (SanOpts.hasOneOf(SanitizerKind::Address | SanitizerKind::KernelAddress))
    Fn->addFnAttr(llvm::Attribute::SanitizeAddress);
  if (SanOpts.has(SanitizerKind::Thread))
    Fn->addFnAttr(llvm::Attribute::SanitizeThread);
  if (SanOpts.has(SanitizerKind::Memory))
    Fn->addFnAttr(llvm::Attribute::SanitizeMemory);
  if (SanOpts.has(SanitizerKind::SafeStack))
    Fn->addFnAttr(llvm::Attribute::SafeStack);

  // Ignore TSan memory acesses from within ObjC/ObjC++ dealloc, initialize,
  // .cxx_destruct, __destroy_helper_block_ and all of their calees at run time.
  if (SanOpts.has(SanitizerKind::Thread)) {
    if (const auto *OMD = dyn_cast_or_null<ObjCMethodDecl>(D)) {
      IdentifierInfo *II = OMD->getSelector().getIdentifierInfoForSlot(0);
      if (OMD->getMethodFamily() == OMF_dealloc ||
          OMD->getMethodFamily() == OMF_initialize ||
          (OMD->getSelector().isUnarySelector() && II->isStr(".cxx_destruct"))) {
        markAsIgnoreThreadCheckingAtRuntime(Fn);
      }
    } else if (const auto *FD = dyn_cast_or_null<FunctionDecl>(D)) {
      IdentifierInfo *II = FD->getIdentifier();
      if (II && II->isStr("__destroy_helper_block_"))
        markAsIgnoreThreadCheckingAtRuntime(Fn);
    }
  }

  // Apply xray attributes to the function (as a string, for now)
  if (D && ShouldXRayInstrumentFunction()) {
    if (const auto *XRayAttr = D->getAttr<XRayInstrumentAttr>()) {
      if (XRayAttr->alwaysXRayInstrument())
        Fn->addFnAttr("function-instrument", "xray-always");
      if (XRayAttr->neverXRayInstrument())
        Fn->addFnAttr("function-instrument", "xray-never");
    } else {
      Fn->addFnAttr(
          "xray-instruction-threshold",
          llvm::itostr(CGM.getCodeGenOpts().XRayInstructionThreshold));
    }
  }

  if (const FunctionDecl *FD = dyn_cast_or_null<FunctionDecl>(D))
    if (CGM.getLangOpts().OpenMP && FD->hasAttr<OMPDeclareSimdDeclAttr>())
      CGM.getOpenMPRuntime().emitDeclareSimdFunction(FD, Fn);

  // Add no-jump-tables value.
  Fn->addFnAttr("no-jump-tables",
                llvm::toStringRef(CGM.getCodeGenOpts().NoUseJumpTables));

  if (getLangOpts().OpenCL) {
    // Add metadata for a kernel function.
    if (const FunctionDecl *FD = dyn_cast_or_null<FunctionDecl>(D))
      EmitOpenCLKernelMetadata(FD, Fn);
  }

  // If we are checking function types, emit a function type signature as
  // prologue data.
  if (getLangOpts().CPlusPlus && SanOpts.has(SanitizerKind::Function)) {
    if (const FunctionDecl *FD = dyn_cast_or_null<FunctionDecl>(D)) {
      if (llvm::Constant *PrologueSig =
              CGM.getTargetCodeGenInfo().getUBSanFunctionSignature(CGM)) {
        llvm::Constant *FTRTTIConst =
            CGM.GetAddrOfRTTIDescriptor(FD->getType(), /*ForEH=*/true);
        llvm::Constant *PrologueStructElems[] = { PrologueSig, FTRTTIConst };
        llvm::Constant *PrologueStructConst =
            llvm::ConstantStruct::getAnon(PrologueStructElems, /*Packed=*/true);
        Fn->setPrologueData(PrologueStructConst);
      }
    }
  }

  // If we're in C++ mode and the function name is "main", it is guaranteed
  // to be norecurse by the standard (3.6.1.3 "The function main shall not be
  // used within a program").
  if (getLangOpts().CPlusPlus)
    if (const FunctionDecl *FD = dyn_cast_or_null<FunctionDecl>(D))
      if (FD->isMain())
        Fn->addFnAttr(llvm::Attribute::NoRecurse);

  llvm::BasicBlock *EntryBB = createBasicBlock("entry", CurFn);

  // Create a marker to make it easy to insert allocas into the entryblock
  // later.  Don't create this with the builder, because we don't want it
  // folded.
  llvm::Value *Undef = llvm::UndefValue::get(Int32Ty);
  AllocaInsertPt = new llvm::BitCastInst(Undef, Int32Ty, "allocapt", EntryBB);

  ReturnBlock = getJumpDestInCurrentScope("return");

  Builder.SetInsertPoint(EntryBB);

  // Emit subprogram debug descriptor.
  if (CGDebugInfo *DI = getDebugInfo()) {
    // Reconstruct the type from the argument list so that implicit parameters,
    // such as 'this' and 'vtt', show up in the debug info. Preserve the calling
    // convention.
    CallingConv CC = CallingConv::CC_C;
    if (auto *FD = dyn_cast_or_null<FunctionDecl>(D))
      if (const auto *SrcFnTy = FD->getType()->getAs<FunctionType>())
        CC = SrcFnTy->getCallConv();
    SmallVector<QualType, 16> ArgTypes;
    for (const VarDecl *VD : Args)
      ArgTypes.push_back(VD->getType());
    QualType FnType = getContext().getFunctionType(
        RetTy, ArgTypes, FunctionProtoType::ExtProtoInfo(CC));
    DI->EmitFunctionStart(GD, Loc, StartLoc, FnType, CurFn, Builder);
  }

#if INTEL_CUSTOMIZATION
  // Fix for CQ368405: Prologue source correlation is missing.
  if (getLangOpts().IntelCompat && getLangOpts().IntelMSCompat)
    if (auto *FD = dyn_cast_or_null<FunctionDecl>(D))
      if (auto *Body = dyn_cast_or_null<CompoundStmt>(FD->getBody()))
        // Emit a location at the start of the prologue.
        if (CGDebugInfo *DI = getDebugInfo())
          DI->EmitLocation(Builder, Body->getLBracLoc());
#endif // INTEL_CUSTOMIZATION

  if (ShouldInstrumentFunction())
    EmitFunctionInstrumentation("__cyg_profile_func_enter");

  // Since emitting the mcount call here impacts optimizations such as function
  // inlining, we just add an attribute to insert a mcount call in backend.
  // The attribute "counting-function" is set to mcount function name which is
  // architecture dependent.
  if (CGM.getCodeGenOpts().InstrumentForProfiling) {
    if (CGM.getCodeGenOpts().CallFEntry)
      Fn->addFnAttr("fentry-call", "true");
    else
      Fn->addFnAttr("counting-function", getTarget().getMCountName());
  }

  if (RetTy->isVoidType()) {
    // Void type; nothing to return.
    ReturnValue = Address::invalid();

    // Count the implicit return.
    if (!endsWithReturn(D))
      ++NumReturnExprs;
  } else if (CurFnInfo->getReturnInfo().getKind() == ABIArgInfo::Indirect &&
             !hasScalarEvaluationKind(CurFnInfo->getReturnType())) {
    // Indirect aggregate return; emit returned value directly into sret slot.
    // This reduces code size, and affects correctness in C++.
    auto AI = CurFn->arg_begin();
    if (CurFnInfo->getReturnInfo().isSRetAfterThis())
      ++AI;
    ReturnValue = Address(&*AI, CurFnInfo->getReturnInfo().getIndirectAlign());
  } else if (CurFnInfo->getReturnInfo().getKind() == ABIArgInfo::InAlloca &&
             !hasScalarEvaluationKind(CurFnInfo->getReturnType())) {
    // Load the sret pointer from the argument struct and return into that.
    unsigned Idx = CurFnInfo->getReturnInfo().getInAllocaFieldIndex();
    llvm::Function::arg_iterator EI = CurFn->arg_end();
    --EI;
    llvm::Value *Addr = Builder.CreateStructGEP(nullptr, &*EI, Idx);
    Addr = Builder.CreateAlignedLoad(Addr, getPointerAlign(), "agg.result");
    ReturnValue = Address(Addr, getNaturalTypeAlignment(RetTy));
  } else {
    ReturnValue = CreateIRTemp(RetTy, "retval");

    // Tell the epilog emitter to autorelease the result.  We do this
    // now so that various specialized functions can suppress it
    // during their IR-generation.
    if (getLangOpts().ObjCAutoRefCount &&
        !CurFnInfo->isReturnsRetained() &&
        RetTy->isObjCRetainableType())
      AutoreleaseResult = true;
  }

  EmitStartEHSpec(CurCodeDecl);

  PrologueCleanupDepth = EHStack.stable_begin();
#if INTEL_SPECIFIC_CILKPLUS
  // If emitting a spawning function, a Cilk stack frame will be allocated and
  // fully initialized before processing any function parameters, which
  // makes associated cleanups happen last.
  //
  // If emitting a helper function (parallel region), a Cilk stack frame will
  // be allocated and partially initialized before processing any parameters.
  if (getLangOpts().CilkPlus && D && D->isSpawning()) {
    CurCGCilkImplicitSyncInfo = CreateCilkImplicitSyncInfo(*this);
    CGM.getCilkPlusRuntime().EmitCilkParentStackFrame(*this);
    if (CurCGCilkImplicitSyncInfo->needsImplicitSync())
      CGM.getCilkPlusRuntime().pushCilkImplicitSyncCleanup(*this);
  }
#endif // INTEL_SPECIFIC_CILKPLUS
  EmitFunctionProlog(*CurFnInfo, CurFn, Args);

  if (D && isa<CXXMethodDecl>(D) && cast<CXXMethodDecl>(D)->isInstance()) {
    CGM.getCXXABI().EmitInstanceFunctionProlog(*this);
    const CXXMethodDecl *MD = cast<CXXMethodDecl>(D);
    if (MD->getParent()->isLambda() &&
        MD->getOverloadedOperator() == OO_Call) {
      // We're in a lambda; figure out the captures.
      MD->getParent()->getCaptureFields(LambdaCaptureFields,
                                        LambdaThisCaptureField);
      if (LambdaThisCaptureField) {
        // If the lambda captures the object referred to by '*this' - either by
        // value or by reference, make sure CXXThisValue points to the correct
        // object.

        // Get the lvalue for the field (which is a copy of the enclosing object
        // or contains the address of the enclosing object).
        LValue ThisFieldLValue = EmitLValueForLambdaField(LambdaThisCaptureField);
        if (!LambdaThisCaptureField->getType()->isPointerType()) {
          // If the enclosing object was captured by value, just use its address.
          CXXThisValue = ThisFieldLValue.getAddress().getPointer();
        } else {
          // Load the lvalue pointed to by the field, since '*this' was captured
          // by reference.
          CXXThisValue =
              EmitLoadOfLValue(ThisFieldLValue, SourceLocation()).getScalarVal();
        }
      }
      for (auto *FD : MD->getParent()->fields()) {
        if (FD->hasCapturedVLAType()) {
          auto *ExprArg = EmitLoadOfLValue(EmitLValueForLambdaField(FD),
                                           SourceLocation()).getScalarVal();
          auto VAT = FD->getCapturedVLAType();
          VLASizeMap[VAT->getSizeExpr()] = ExprArg;
        }
      }
    } else {
      // Not in a lambda; just use 'this' from the method.
      // FIXME: Should we generate a new load for each use of 'this'?  The
      // fast register allocator would be happier...
      CXXThisValue = CXXABIThisValue;
    }
  }

  // If any of the arguments have a variably modified type, make sure to
  // emit the type size.
  for (FunctionArgList::const_iterator i = Args.begin(), e = Args.end();
       i != e; ++i) {
    const VarDecl *VD = *i;

    // Dig out the type as written from ParmVarDecls; it's unclear whether
    // the standard (C99 6.9.1p10) requires this, but we're following the
    // precedent set by gcc.
    QualType Ty;
    if (const ParmVarDecl *PVD = dyn_cast<ParmVarDecl>(VD))
      Ty = PVD->getOriginalType();
    else
      Ty = VD->getType();

    if (Ty->isVariablyModifiedType())
      EmitVariablyModifiedType(Ty);
  }
  // Emit a location at the end of the prologue.
  if (CGDebugInfo *DI = getDebugInfo())
    DI->EmitLocation(Builder, StartLoc);
}

void CodeGenFunction::EmitFunctionBody(FunctionArgList &Args,
                                       const Stmt *Body) {
  incrementProfileCounter(Body);
  if (const CompoundStmt *S = dyn_cast<CompoundStmt>(Body))
    EmitCompoundStmtWithoutScope(*S);
  else
    EmitStmt(Body);
}

/// When instrumenting to collect profile data, the counts for some blocks
/// such as switch cases need to not include the fall-through counts, so
/// emit a branch around the instrumentation code. When not instrumenting,
/// this just calls EmitBlock().
void CodeGenFunction::EmitBlockWithFallThrough(llvm::BasicBlock *BB,
                                               const Stmt *S) {
  llvm::BasicBlock *SkipCountBB = nullptr;
  if (HaveInsertPoint() && CGM.getCodeGenOpts().hasProfileClangInstr()) {
    // When instrumenting for profiling, the fallthrough to certain
    // statements needs to skip over the instrumentation code so that we
    // get an accurate count.
    SkipCountBB = createBasicBlock("skipcount");
    EmitBranch(SkipCountBB);
  }
  EmitBlock(BB);
  uint64_t CurrentCount = getCurrentProfileCount();
  incrementProfileCounter(S);
  setCurrentProfileCount(getCurrentProfileCount() + CurrentCount);
  if (SkipCountBB)
    EmitBlock(SkipCountBB);
}

/// Tries to mark the given function nounwind based on the
/// non-existence of any throwing calls within it.  We believe this is
/// lightweight enough to do at -O0.
static void TryMarkNoThrow(llvm::Function *F) {
  // LLVM treats 'nounwind' on a function as part of the type, so we
  // can't do this on functions that can be overwritten.
  if (F->isInterposable()) return;

  for (llvm::BasicBlock &BB : *F)
    for (llvm::Instruction &I : BB)
      if (I.mayThrow())
        return;

  F->setDoesNotThrow();
}

QualType CodeGenFunction::BuildFunctionArgList(GlobalDecl GD,
                                               FunctionArgList &Args) {
  const FunctionDecl *FD = cast<FunctionDecl>(GD.getDecl());
  QualType ResTy = FD->getReturnType();

  const CXXMethodDecl *MD = dyn_cast<CXXMethodDecl>(FD);
  if (MD && MD->isInstance()) {
    if (CGM.getCXXABI().HasThisReturn(GD))
      ResTy = MD->getThisType(getContext());
    else if (CGM.getCXXABI().hasMostDerivedReturn(GD))
      ResTy = CGM.getContext().VoidPtrTy;
    CGM.getCXXABI().buildThisParam(*this, Args);
  }

  // The base version of an inheriting constructor whose constructed base is a
  // virtual base is not passed any arguments (because it doesn't actually call
  // the inherited constructor).
  bool PassedParams = true;
  if (const CXXConstructorDecl *CD = dyn_cast<CXXConstructorDecl>(FD))
    if (auto Inherited = CD->getInheritedConstructor())
      PassedParams =
          getTypes().inheritingCtorHasParams(Inherited, GD.getCtorType());

  if (PassedParams) {
    for (auto *Param : FD->parameters()) {
      Args.push_back(Param);
      if (!Param->hasAttr<PassObjectSizeAttr>())
        continue;

      IdentifierInfo *NoID = nullptr;
      auto *Implicit = ImplicitParamDecl::Create(
          getContext(), Param->getDeclContext(), Param->getLocation(), NoID,
          getContext().getSizeType());
      SizeArguments[Param] = Implicit;
      Args.push_back(Implicit);
    }
  }

  if (MD && (isa<CXXConstructorDecl>(MD) || isa<CXXDestructorDecl>(MD)))
    CGM.getCXXABI().addImplicitStructorParams(*this, ResTy, Args);

  return ResTy;
}

<<<<<<< HEAD
#if INTEL_CUSTOMIZATION
// The FieldName has been encountered in a context that could require addition
// of our Intel container intrinsics.  Determine and return the correct
// intrinsic or llvm::Intrinsic::not_intrinsic if no intrinsic is desired for
// this field.
//
// This works by looking for a particular field in a particular routine in a
// particular context specified by OptKind.  The particulars are described in
// StdContainerOptDescriptions.
//
// This routine should bail out as soon as possible since it will need to be
// called at least once per function when one of the contexts occur.
llvm::Intrinsic::ID CodeGenFunction::getContainerIntrinsic(
    CodeGenModule::StdContainerOptKind OptKind, StringRef FieldName) {
  // Check if we've already seen this routine and know it isn't interesting
  if (StdContainerOptKindDetermined)
    return llvm::Intrinsic::not_intrinsic;

  const Decl *D = CurGD.getDecl();

  // CodeGenFunction routines can be called when not generating a function
  if (!D || !getLangOpts().CPlusPlus) {
    StdContainerOptKindDetermined = true;
    return llvm::Intrinsic::not_intrinsic;
  }

  // Gather info about the function
  const FunctionDecl *FD = cast<FunctionDecl>(D);
  const NamedDecl *ND = dyn_cast<NamedDecl>(FD);
  if (!ND) {
    StdContainerOptKindDetermined = true;
    return llvm::Intrinsic::not_intrinsic;
  }
  const DeclContext *DC = D->getDeclContext();
  if (!DC || !DC->getParent()) {
    StdContainerOptKindDetermined = true;
    return llvm::Intrinsic::not_intrinsic;
  }

  // Get the function name with getNameAsString() since getName() is not
  // valid for constructors.
  std::string FuncName = ND->getNameAsString();
  StringRef ContainerName;
  StringRef NamespaceName;
  auto DeclKind = D->getKind();

  // Currently there are only two kinds we care about (member functions and
  // constructors).
  if (DeclKind == Decl::CXXMethod) {
    if (DC->getDeclKind() == Decl::ClassTemplateSpecialization) {
      const NamedDecl *NDD = dyn_cast<NamedDecl>(DC);
      if (NDD) {
        ContainerName = NDD->getName();
      }
    }
  } else if (DeclKind == Decl::CXXConstructor && FD->getNumParams() > 0) {
    // We cannot get the container from the iterator so nothing to do here.
  } else {
    StdContainerOptKindDetermined = true;
    return llvm::Intrinsic::not_intrinsic;
  }

  const DeclContext *PDC = DC->getParent();
  if (PDC->isNamespace())
    NamespaceName = cast<NamespaceDecl>(PDC)->getName();

  if (NamespaceName.empty() ||
      (DeclKind == Decl::CXXMethod && ContainerName.empty())) {
    StdContainerOptKindDetermined = true;
    return llvm::Intrinsic::not_intrinsic;
  }

  // Create a description for this instance
  CodeGenModule::StdContainerOptDescription SCOD(
      OptKind, ContainerName, NamespaceName, StringRef(FuncName), DeclKind,
      FieldName);

  // Check for a matching description.
  for (auto &Desc : CGM.StdContainerOptDescriptions) {
    if (SCOD == Desc) {
      StdContainerOptKindDetermined = true;
      if (OptKind == CodeGenModule::SCOK_ContainerPtrIterator)
        return llvm::Intrinsic::intel_std_container_ptr_iter;
      return llvm::Intrinsic::intel_std_container_ptr;
    }
  }
  return llvm::Intrinsic::not_intrinsic;
}
#endif // INTEL_CUSTOMIZATION
=======
static bool
shouldUseUndefinedBehaviorReturnOptimization(const FunctionDecl *FD,
                                             const ASTContext &Context) {
  QualType T = FD->getReturnType();
  // Avoid the optimization for functions that return a record type with a
  // trivial destructor or another trivially copyable type.
  if (const RecordType *RT = T.getCanonicalType()->getAs<RecordType>()) {
    if (const auto *ClassDecl = dyn_cast<CXXRecordDecl>(RT->getDecl()))
      return !ClassDecl->hasTrivialDestructor();
  }
  return !T.isTriviallyCopyableType(Context);
}
>>>>>>> 90e043da

void CodeGenFunction::GenerateCode(GlobalDecl GD, llvm::Function *Fn,
                                   const CGFunctionInfo &FnInfo) {
  const FunctionDecl *FD = cast<FunctionDecl>(GD.getDecl());
  CurGD = GD;

  FunctionArgList Args;
  QualType ResTy = BuildFunctionArgList(GD, Args);

  // Check if we should generate debug info for this function.
  if (FD->hasAttr<NoDebugAttr>())
    DebugInfo = nullptr; // disable debug info indefinitely for this function

  // The function might not have a body if we're generating thunks for a
  // function declaration.
  SourceRange BodyRange;
  if (Stmt *Body = FD->getBody())
    BodyRange = Body->getSourceRange();
  else
    BodyRange = FD->getLocation();
  CurEHLocation = BodyRange.getEnd();

  // Use the location of the start of the function to determine where
  // the function definition is located. By default use the location
  // of the declaration as the location for the subprogram. A function
  // may lack a declaration in the source code if it is created by code
  // gen. (examples: _GLOBAL__I_a, __cxx_global_array_dtor, thunk).
  SourceLocation Loc = FD->getLocation();

  // If this is a function specialization then use the pattern body
  // as the location for the function.
  if (const FunctionDecl *SpecDecl = FD->getTemplateInstantiationPattern())
    if (SpecDecl->hasBody(SpecDecl))
      Loc = SpecDecl->getLocation();

  Stmt *Body = FD->getBody();

  // Initialize helper which will detect jumps which can cause invalid lifetime
  // markers.
  if (Body && ShouldEmitLifetimeMarkers)
    Bypasses.Init(Body);

  // Emit the standard function prologue.
  StartFunction(GD, ResTy, Fn, FnInfo, Args, Loc, BodyRange.getBegin());

  // Generate the body of the function.
  PGO.assignRegionCounters(GD, CurFn);
  if (isa<CXXDestructorDecl>(FD))
    EmitDestructorBody(Args);
  else if (isa<CXXConstructorDecl>(FD))
    EmitConstructorBody(Args);
  else if (getLangOpts().CUDA &&
           !getLangOpts().CUDAIsDevice &&
           FD->hasAttr<CUDAGlobalAttr>())
    CGM.getCUDARuntime().emitDeviceStub(*this, Args);
  else if (isa<CXXConversionDecl>(FD) &&
           cast<CXXConversionDecl>(FD)->isLambdaToBlockPointerConversion()) {
    // The lambda conversion to block pointer is special; the semantics can't be
    // expressed in the AST, so IRGen needs to special-case it.
    EmitLambdaToBlockPointerBody(Args);
  } else if (isa<CXXMethodDecl>(FD) &&
             cast<CXXMethodDecl>(FD)->isLambdaStaticInvoker()) {
    // The lambda static invoker function is special, because it forwards or
    // clones the body of the function call operator (but is actually static).
    EmitLambdaStaticInvokeFunction(cast<CXXMethodDecl>(FD));
  } else if (FD->isDefaulted() && isa<CXXMethodDecl>(FD) &&
             (cast<CXXMethodDecl>(FD)->isCopyAssignmentOperator() ||
              cast<CXXMethodDecl>(FD)->isMoveAssignmentOperator())) {
    // Implicit copy-assignment gets the same special treatment as implicit
    // copy-constructors.
    emitImplicitAssignmentOperatorBody(Args);
  } else if (Body) {
    EmitFunctionBody(Args, Body);
  } else
    llvm_unreachable("no definition for emitted function");

#if INTEL_CUSTOMIZATION
  // This is disabled in IntelCompat mode to follow icc's example. CQ#371796.
  if (!getLangOpts().IntelCompat)
#endif // INTEL_CUSTOMIZATION
  // C++11 [stmt.return]p2:
  //   Flowing off the end of a function [...] results in undefined behavior in
  //   a value-returning function.
  // C11 6.9.1p12:
  //   If the '}' that terminates a function is reached, and the value of the
  //   function call is used by the caller, the behavior is undefined.
  if (getLangOpts().CPlusPlus && !FD->hasImplicitReturnZero() && !SawAsmBlock &&
      !FD->getReturnType()->isVoidType() && Builder.GetInsertBlock()) {
    bool ShouldEmitUnreachable =
        CGM.getCodeGenOpts().StrictReturn ||
        shouldUseUndefinedBehaviorReturnOptimization(FD, getContext());
    if (SanOpts.has(SanitizerKind::Return)) {
      SanitizerScope SanScope(this);
      llvm::Value *IsFalse = Builder.getFalse();
      EmitCheck(std::make_pair(IsFalse, SanitizerKind::Return),
                SanitizerHandler::MissingReturn,
                EmitCheckSourceLocation(FD->getLocation()), None);
    } else if (ShouldEmitUnreachable) {
      if (CGM.getCodeGenOpts().OptimizationLevel == 0)
        EmitTrapCall(llvm::Intrinsic::trap);
    }
    if (SanOpts.has(SanitizerKind::Return) || ShouldEmitUnreachable) {
      Builder.CreateUnreachable();
      Builder.ClearInsertionPoint();
    }
  }

  // Emit the standard function epilogue.
  FinishFunction(BodyRange.getEnd());

  // If we haven't marked the function nothrow through other means, do
  // a quick pass now to see if we can.
  if (!CurFn->doesNotThrow())
    TryMarkNoThrow(CurFn);
}

/// ContainsLabel - Return true if the statement contains a label in it.  If
/// this statement is not executed normally, it not containing a label means
/// that we can just remove the code.
bool CodeGenFunction::ContainsLabel(const Stmt *S, bool IgnoreCaseStmts) {
  // Null statement, not a label!
  if (!S) return false;

  // If this is a label, we have to emit the code, consider something like:
  // if (0) {  ...  foo:  bar(); }  goto foo;
  //
  // TODO: If anyone cared, we could track __label__'s, since we know that you
  // can't jump to one from outside their declared region.
  if (isa<LabelStmt>(S))
    return true;
#ifdef INTEL_SPECIFIC_IL0_BACKEND
  if (isa<PragmaStmt>(S))
    return true;
#endif  // INTEL_SPECIFIC_IL0_BACKEND

  // If this is a case/default statement, and we haven't seen a switch, we have
  // to emit the code.
  if (isa<SwitchCase>(S) && !IgnoreCaseStmts)
    return true;

  // If this is a switch statement, we want to ignore cases below it.
  if (isa<SwitchStmt>(S))
    IgnoreCaseStmts = true;

  // Scan subexpressions for verboten labels.
  for (const Stmt *SubStmt : S->children())
    if (ContainsLabel(SubStmt, IgnoreCaseStmts))
      return true;

  return false;
}

/// containsBreak - Return true if the statement contains a break out of it.
/// If the statement (recursively) contains a switch or loop with a break
/// inside of it, this is fine.
bool CodeGenFunction::containsBreak(const Stmt *S) {
  // Null statement, not a label!
  if (!S) return false;

  // If this is a switch or loop that defines its own break scope, then we can
  // include it and anything inside of it.
  if (isa<SwitchStmt>(S) || isa<WhileStmt>(S) || isa<DoStmt>(S) ||
      isa<ForStmt>(S))
    return false;

  if (isa<BreakStmt>(S))
    return true;

  // Scan subexpressions for verboten breaks.
  for (const Stmt *SubStmt : S->children())
    if (containsBreak(SubStmt))
      return true;

  return false;
}

bool CodeGenFunction::mightAddDeclToScope(const Stmt *S) {
  if (!S) return false;

  // Some statement kinds add a scope and thus never add a decl to the current
  // scope. Note, this list is longer than the list of statements that might
  // have an unscoped decl nested within them, but this way is conservatively
  // correct even if more statement kinds are added.
  if (isa<IfStmt>(S) || isa<SwitchStmt>(S) || isa<WhileStmt>(S) ||
      isa<DoStmt>(S) || isa<ForStmt>(S) || isa<CompoundStmt>(S) ||
      isa<CXXForRangeStmt>(S) || isa<CXXTryStmt>(S) ||
      isa<ObjCForCollectionStmt>(S) || isa<ObjCAtTryStmt>(S))
    return false;

  if (isa<DeclStmt>(S))
    return true;

  for (const Stmt *SubStmt : S->children())
    if (mightAddDeclToScope(SubStmt))
      return true;

  return false;
}

/// ConstantFoldsToSimpleInteger - If the specified expression does not fold
/// to a constant, or if it does but contains a label, return false.  If it
/// constant folds return true and set the boolean result in Result.
bool CodeGenFunction::ConstantFoldsToSimpleInteger(const Expr *Cond,
                                                   bool &ResultBool,
                                                   bool AllowLabels) {
  llvm::APSInt ResultInt;
  if (!ConstantFoldsToSimpleInteger(Cond, ResultInt, AllowLabels))
    return false;

  ResultBool = ResultInt.getBoolValue();
  return true;
}

/// ConstantFoldsToSimpleInteger - If the specified expression does not fold
/// to a constant, or if it does but contains a label, return false.  If it
/// constant folds return true and set the folded value.
bool CodeGenFunction::ConstantFoldsToSimpleInteger(const Expr *Cond,
                                                   llvm::APSInt &ResultInt,
                                                   bool AllowLabels) {
  // FIXME: Rename and handle conversion of other evaluatable things
  // to bool.
  llvm::APSInt Int;
  if (!Cond->EvaluateAsInt(Int, getContext()))
    return false;  // Not foldable, not integer or not fully evaluatable.

  if (!AllowLabels && CodeGenFunction::ContainsLabel(Cond))
    return false;  // Contains a label.

  ResultInt = Int;
  return true;
}



/// EmitBranchOnBoolExpr - Emit a branch on a boolean condition (e.g. for an if
/// statement) to the specified blocks.  Based on the condition, this might try
/// to simplify the codegen of the conditional based on the branch.
///
void CodeGenFunction::EmitBranchOnBoolExpr(const Expr *Cond,
                                           llvm::BasicBlock *TrueBlock,
                                           llvm::BasicBlock *FalseBlock,
                                           uint64_t TrueCount) {
  Cond = Cond->IgnoreParens();

  if (const BinaryOperator *CondBOp = dyn_cast<BinaryOperator>(Cond)) {

    // Handle X && Y in a condition.
    if (CondBOp->getOpcode() == BO_LAnd) {
      // If we have "1 && X", simplify the code.  "0 && X" would have constant
      // folded if the case was simple enough.
      bool ConstantBool = false;
      if (ConstantFoldsToSimpleInteger(CondBOp->getLHS(), ConstantBool) &&
          ConstantBool) {
        // br(1 && X) -> br(X).
        incrementProfileCounter(CondBOp);
        return EmitBranchOnBoolExpr(CondBOp->getRHS(), TrueBlock, FalseBlock,
                                    TrueCount);
      }

      // If we have "X && 1", simplify the code to use an uncond branch.
      // "X && 0" would have been constant folded to 0.
      if (ConstantFoldsToSimpleInteger(CondBOp->getRHS(), ConstantBool) &&
          ConstantBool) {
        // br(X && 1) -> br(X).
        return EmitBranchOnBoolExpr(CondBOp->getLHS(), TrueBlock, FalseBlock,
                                    TrueCount);
      }

      // Emit the LHS as a conditional.  If the LHS conditional is false, we
      // want to jump to the FalseBlock.
      llvm::BasicBlock *LHSTrue = createBasicBlock("land.lhs.true");
      // The counter tells us how often we evaluate RHS, and all of TrueCount
      // can be propagated to that branch.
      uint64_t RHSCount = getProfileCount(CondBOp->getRHS());

      ConditionalEvaluation eval(*this);
      {
        ApplyDebugLocation DL(*this, Cond);
        EmitBranchOnBoolExpr(CondBOp->getLHS(), LHSTrue, FalseBlock, RHSCount);
        EmitBlock(LHSTrue);
      }

      incrementProfileCounter(CondBOp);
      setCurrentProfileCount(getProfileCount(CondBOp->getRHS()));

      // Any temporaries created here are conditional.
      eval.begin(*this);
      EmitBranchOnBoolExpr(CondBOp->getRHS(), TrueBlock, FalseBlock, TrueCount);
      eval.end(*this);

      return;
    }

    if (CondBOp->getOpcode() == BO_LOr) {
      // If we have "0 || X", simplify the code.  "1 || X" would have constant
      // folded if the case was simple enough.
      bool ConstantBool = false;
      if (ConstantFoldsToSimpleInteger(CondBOp->getLHS(), ConstantBool) &&
          !ConstantBool) {
        // br(0 || X) -> br(X).
        incrementProfileCounter(CondBOp);
        return EmitBranchOnBoolExpr(CondBOp->getRHS(), TrueBlock, FalseBlock,
                                    TrueCount);
      }

      // If we have "X || 0", simplify the code to use an uncond branch.
      // "X || 1" would have been constant folded to 1.
      if (ConstantFoldsToSimpleInteger(CondBOp->getRHS(), ConstantBool) &&
          !ConstantBool) {
        // br(X || 0) -> br(X).
        return EmitBranchOnBoolExpr(CondBOp->getLHS(), TrueBlock, FalseBlock,
                                    TrueCount);
      }

      // Emit the LHS as a conditional.  If the LHS conditional is true, we
      // want to jump to the TrueBlock.
      llvm::BasicBlock *LHSFalse = createBasicBlock("lor.lhs.false");
      // We have the count for entry to the RHS and for the whole expression
      // being true, so we can divy up True count between the short circuit and
      // the RHS.
      uint64_t LHSCount =
          getCurrentProfileCount() - getProfileCount(CondBOp->getRHS());
      uint64_t RHSCount = TrueCount - LHSCount;

      ConditionalEvaluation eval(*this);
      {
        ApplyDebugLocation DL(*this, Cond);
        EmitBranchOnBoolExpr(CondBOp->getLHS(), TrueBlock, LHSFalse, LHSCount);
        EmitBlock(LHSFalse);
      }

      incrementProfileCounter(CondBOp);
      setCurrentProfileCount(getProfileCount(CondBOp->getRHS()));

      // Any temporaries created here are conditional.
      eval.begin(*this);
      EmitBranchOnBoolExpr(CondBOp->getRHS(), TrueBlock, FalseBlock, RHSCount);

      eval.end(*this);

      return;
    }
  }

  if (const UnaryOperator *CondUOp = dyn_cast<UnaryOperator>(Cond)) {
    // br(!x, t, f) -> br(x, f, t)
    if (CondUOp->getOpcode() == UO_LNot) {
      // Negate the count.
      uint64_t FalseCount = getCurrentProfileCount() - TrueCount;
      // Negate the condition and swap the destination blocks.
      return EmitBranchOnBoolExpr(CondUOp->getSubExpr(), FalseBlock, TrueBlock,
                                  FalseCount);
    }
  }

  if (const ConditionalOperator *CondOp = dyn_cast<ConditionalOperator>(Cond)) {
    // br(c ? x : y, t, f) -> br(c, br(x, t, f), br(y, t, f))
    llvm::BasicBlock *LHSBlock = createBasicBlock("cond.true");
    llvm::BasicBlock *RHSBlock = createBasicBlock("cond.false");

    ConditionalEvaluation cond(*this);
    EmitBranchOnBoolExpr(CondOp->getCond(), LHSBlock, RHSBlock,
                         getProfileCount(CondOp));

    // When computing PGO branch weights, we only know the overall count for
    // the true block. This code is essentially doing tail duplication of the
    // naive code-gen, introducing new edges for which counts are not
    // available. Divide the counts proportionally between the LHS and RHS of
    // the conditional operator.
    uint64_t LHSScaledTrueCount = 0;
    if (TrueCount) {
      double LHSRatio =
          getProfileCount(CondOp) / (double)getCurrentProfileCount();
      LHSScaledTrueCount = TrueCount * LHSRatio;
    }

    cond.begin(*this);
    EmitBlock(LHSBlock);
    incrementProfileCounter(CondOp);
    {
      ApplyDebugLocation DL(*this, Cond);
      EmitBranchOnBoolExpr(CondOp->getLHS(), TrueBlock, FalseBlock,
                           LHSScaledTrueCount);
    }
    cond.end(*this);

    cond.begin(*this);
    EmitBlock(RHSBlock);
    EmitBranchOnBoolExpr(CondOp->getRHS(), TrueBlock, FalseBlock,
                         TrueCount - LHSScaledTrueCount);
    cond.end(*this);

    return;
  }

  if (const CXXThrowExpr *Throw = dyn_cast<CXXThrowExpr>(Cond)) {
    // Conditional operator handling can give us a throw expression as a
    // condition for a case like:
    //   br(c ? throw x : y, t, f) -> br(c, br(throw x, t, f), br(y, t, f)
    // Fold this to:
    //   br(c, throw x, br(y, t, f))
    EmitCXXThrowExpr(Throw, /*KeepInsertionPoint*/false);
    return;
  }

  // If the branch has a condition wrapped by __builtin_unpredictable,
  // create metadata that specifies that the branch is unpredictable.
  // Don't bother if not optimizing because that metadata would not be used.
  llvm::MDNode *Unpredictable = nullptr;
  auto *Call = dyn_cast<CallExpr>(Cond);
  if (Call && CGM.getCodeGenOpts().OptimizationLevel != 0) {
    auto *FD = dyn_cast_or_null<FunctionDecl>(Call->getCalleeDecl());
    if (FD && FD->getBuiltinID() == Builtin::BI__builtin_unpredictable) {
      llvm::MDBuilder MDHelper(getLLVMContext());
      Unpredictable = MDHelper.createUnpredictable();
    }
  }

  // Create branch weights based on the number of times we get here and the
  // number of times the condition should be true.
  uint64_t CurrentCount = std::max(getCurrentProfileCount(), TrueCount);
  llvm::MDNode *Weights =
      createProfileWeights(TrueCount, CurrentCount - TrueCount);

  // Emit the code with the fully general case.
  llvm::Value *CondV;
  {
    ApplyDebugLocation DL(*this, Cond);
    CondV = EvaluateExprAsBool(Cond);
  }
  Builder.CreateCondBr(CondV, TrueBlock, FalseBlock, Weights, Unpredictable);
}

/// ErrorUnsupported - Print out an error that codegen doesn't support the
/// specified stmt yet.
void CodeGenFunction::ErrorUnsupported(const Stmt *S, const char *Type) {
  CGM.ErrorUnsupported(S, Type);
}

/// emitNonZeroVLAInit - Emit the "zero" initialization of a
/// variable-length array whose elements have a non-zero bit-pattern.
///
/// \param baseType the inner-most element type of the array
/// \param src - a char* pointing to the bit-pattern for a single
/// base element of the array
/// \param sizeInChars - the total size of the VLA, in chars
static void emitNonZeroVLAInit(CodeGenFunction &CGF, QualType baseType,
                               Address dest, Address src,
                               llvm::Value *sizeInChars) {
  CGBuilderTy &Builder = CGF.Builder;

  CharUnits baseSize = CGF.getContext().getTypeSizeInChars(baseType);
  llvm::Value *baseSizeInChars
    = llvm::ConstantInt::get(CGF.IntPtrTy, baseSize.getQuantity());

  Address begin =
    Builder.CreateElementBitCast(dest, CGF.Int8Ty, "vla.begin");
  llvm::Value *end =
    Builder.CreateInBoundsGEP(begin.getPointer(), sizeInChars, "vla.end");

  llvm::BasicBlock *originBB = CGF.Builder.GetInsertBlock();
  llvm::BasicBlock *loopBB = CGF.createBasicBlock("vla-init.loop");
  llvm::BasicBlock *contBB = CGF.createBasicBlock("vla-init.cont");

  // Make a loop over the VLA.  C99 guarantees that the VLA element
  // count must be nonzero.
  CGF.EmitBlock(loopBB);

  llvm::PHINode *cur = Builder.CreatePHI(begin.getType(), 2, "vla.cur");
  cur->addIncoming(begin.getPointer(), originBB);

  CharUnits curAlign =
    dest.getAlignment().alignmentOfArrayElement(baseSize);

  // memcpy the individual element bit-pattern.
  Builder.CreateMemCpy(Address(cur, curAlign), src, baseSizeInChars,
                       /*volatile*/ false);

  // Go to the next element.
  llvm::Value *next =
    Builder.CreateInBoundsGEP(CGF.Int8Ty, cur, baseSizeInChars, "vla.next");

  // Leave if that's the end of the VLA.
  llvm::Value *done = Builder.CreateICmpEQ(next, end, "vla-init.isdone");
  Builder.CreateCondBr(done, contBB, loopBB);
  cur->addIncoming(next, loopBB);

  CGF.EmitBlock(contBB);
}

void
CodeGenFunction::EmitNullInitialization(Address DestPtr, QualType Ty) {
  // Ignore empty classes in C++.
  if (getLangOpts().CPlusPlus) {
    if (const RecordType *RT = Ty->getAs<RecordType>()) {
      if (cast<CXXRecordDecl>(RT->getDecl())->isEmpty())
        return;
    }
  }

  // Cast the dest ptr to the appropriate i8 pointer type.
  if (DestPtr.getElementType() != Int8Ty)
    DestPtr = Builder.CreateElementBitCast(DestPtr, Int8Ty);

  // Get size and alignment info for this aggregate.
  CharUnits size = getContext().getTypeSizeInChars(Ty);

  llvm::Value *SizeVal;
  const VariableArrayType *vla;

  // Don't bother emitting a zero-byte memset.
  if (size.isZero()) {
    // But note that getTypeInfo returns 0 for a VLA.
    if (const VariableArrayType *vlaType =
          dyn_cast_or_null<VariableArrayType>(
                                          getContext().getAsArrayType(Ty))) {
      QualType eltType;
      llvm::Value *numElts;
      std::tie(numElts, eltType) = getVLASize(vlaType);

      SizeVal = numElts;
      CharUnits eltSize = getContext().getTypeSizeInChars(eltType);
      if (!eltSize.isOne())
        SizeVal = Builder.CreateNUWMul(SizeVal, CGM.getSize(eltSize));
      vla = vlaType;
    } else {
      return;
    }
  } else {
    SizeVal = CGM.getSize(size);
    vla = nullptr;
  }

  // If the type contains a pointer to data member we can't memset it to zero.
  // Instead, create a null constant and copy it to the destination.
  // TODO: there are other patterns besides zero that we can usefully memset,
  // like -1, which happens to be the pattern used by member-pointers.
  if (!CGM.getTypes().isZeroInitializable(Ty)) {
    // For a VLA, emit a single element, then splat that over the VLA.
    if (vla) Ty = getContext().getBaseElementType(vla);

    llvm::Constant *NullConstant = CGM.EmitNullConstant(Ty);

    llvm::GlobalVariable *NullVariable =
      new llvm::GlobalVariable(CGM.getModule(), NullConstant->getType(),
                               /*isConstant=*/true,
                               llvm::GlobalVariable::PrivateLinkage,
                               NullConstant, Twine());
    CharUnits NullAlign = DestPtr.getAlignment();
    NullVariable->setAlignment(NullAlign.getQuantity());
    Address SrcPtr(Builder.CreateBitCast(NullVariable, Builder.getInt8PtrTy()),
                   NullAlign);

    if (vla) return emitNonZeroVLAInit(*this, Ty, DestPtr, SrcPtr, SizeVal);

    // Get and call the appropriate llvm.memcpy overload.
    Builder.CreateMemCpy(DestPtr, SrcPtr, SizeVal, false);
    return;
  }

  // Otherwise, just memset the whole thing to zero.  This is legal
  // because in LLVM, all default initializers (other than the ones we just
  // handled above) are guaranteed to have a bit pattern of all zeros.
  Builder.CreateMemSet(DestPtr, Builder.getInt8(0), SizeVal, false);
}

llvm::BlockAddress *CodeGenFunction::GetAddrOfLabel(const LabelDecl *L) {
  // Make sure that there is a block for the indirect goto.
  if (!IndirectBranch)
    GetIndirectGotoBlock();

  llvm::BasicBlock *BB = getJumpDestForLabel(L).getBlock();

  // Make sure the indirect branch includes all of the address-taken blocks.
  IndirectBranch->addDestination(BB);
  return llvm::BlockAddress::get(CurFn, BB);
}

llvm::BasicBlock *CodeGenFunction::GetIndirectGotoBlock() {
  // If we already made the indirect branch for indirect goto, return its block.
  if (IndirectBranch) return IndirectBranch->getParent();

  CGBuilderTy TmpBuilder(*this, createBasicBlock("indirectgoto"));

  // Create the PHI node that indirect gotos will add entries to.
  llvm::Value *DestVal = TmpBuilder.CreatePHI(Int8PtrTy, 0,
                                              "indirect.goto.dest");

  // Create the indirect branch instruction.
  IndirectBranch = TmpBuilder.CreateIndirectBr(DestVal);
  return IndirectBranch->getParent();
}

/// Computes the length of an array in elements, as well as the base
/// element type and a properly-typed first element pointer.
llvm::Value *CodeGenFunction::emitArrayLength(const ArrayType *origArrayType,
                                              QualType &baseType,
                                              Address &addr) {
  const ArrayType *arrayType = origArrayType;

  // If it's a VLA, we have to load the stored size.  Note that
  // this is the size of the VLA in bytes, not its size in elements.
  llvm::Value *numVLAElements = nullptr;
  if (isa<VariableArrayType>(arrayType)) {
    numVLAElements = getVLASize(cast<VariableArrayType>(arrayType)).first;

    // Walk into all VLAs.  This doesn't require changes to addr,
    // which has type T* where T is the first non-VLA element type.
    do {
      QualType elementType = arrayType->getElementType();
      arrayType = getContext().getAsArrayType(elementType);

      // If we only have VLA components, 'addr' requires no adjustment.
      if (!arrayType) {
        baseType = elementType;
        return numVLAElements;
      }
    } while (isa<VariableArrayType>(arrayType));

    // We get out here only if we find a constant array type
    // inside the VLA.
  }

  // We have some number of constant-length arrays, so addr should
  // have LLVM type [M x [N x [...]]]*.  Build a GEP that walks
  // down to the first element of addr.
  SmallVector<llvm::Value*, 8> gepIndices;

  // GEP down to the array type.
  llvm::ConstantInt *zero = Builder.getInt32(0);
  gepIndices.push_back(zero);

  uint64_t countFromCLAs = 1;
  QualType eltType;

  llvm::ArrayType *llvmArrayType =
    dyn_cast<llvm::ArrayType>(addr.getElementType());
  while (llvmArrayType) {
    assert(isa<ConstantArrayType>(arrayType));
    assert(cast<ConstantArrayType>(arrayType)->getSize().getZExtValue()
             == llvmArrayType->getNumElements());

    gepIndices.push_back(zero);
    countFromCLAs *= llvmArrayType->getNumElements();
    eltType = arrayType->getElementType();

    llvmArrayType =
      dyn_cast<llvm::ArrayType>(llvmArrayType->getElementType());
    arrayType = getContext().getAsArrayType(arrayType->getElementType());
    assert((!llvmArrayType || arrayType) &&
           "LLVM and Clang types are out-of-synch");
  }

  if (arrayType) {
    // From this point onwards, the Clang array type has been emitted
    // as some other type (probably a packed struct). Compute the array
    // size, and just emit the 'begin' expression as a bitcast.
    while (arrayType) {
      countFromCLAs *=
          cast<ConstantArrayType>(arrayType)->getSize().getZExtValue();
      eltType = arrayType->getElementType();
      arrayType = getContext().getAsArrayType(eltType);
    }

    llvm::Type *baseType = ConvertType(eltType);
    addr = Builder.CreateElementBitCast(addr, baseType, "array.begin");
  } else {
    // Create the actual GEP.
    addr = Address(Builder.CreateInBoundsGEP(addr.getPointer(),
                                             gepIndices, "array.begin"),
                   addr.getAlignment());
  }

  baseType = eltType;

  llvm::Value *numElements
    = llvm::ConstantInt::get(SizeTy, countFromCLAs);

  // If we had any VLA dimensions, factor them in.
  if (numVLAElements)
    numElements = Builder.CreateNUWMul(numVLAElements, numElements);

  return numElements;
}

std::pair<llvm::Value*, QualType>
CodeGenFunction::getVLASize(QualType type) {
  const VariableArrayType *vla = getContext().getAsVariableArrayType(type);
  assert(vla && "type was not a variable array type!");
  return getVLASize(vla);
}

std::pair<llvm::Value*, QualType>
CodeGenFunction::getVLASize(const VariableArrayType *type) {
  // The number of elements so far; always size_t.
  llvm::Value *numElements = nullptr;

  QualType elementType;
  do {
    elementType = type->getElementType();
    llvm::Value *vlaSize = VLASizeMap[type->getSizeExpr()];
    assert(vlaSize && "no size for VLA!");
    assert(vlaSize->getType() == SizeTy);

    if (!numElements) {
      numElements = vlaSize;
    } else {
      // It's undefined behavior if this wraps around, so mark it that way.
      // FIXME: Teach -fsanitize=undefined to trap this.
      numElements = Builder.CreateNUWMul(numElements, vlaSize);
    }
  } while ((type = getContext().getAsVariableArrayType(elementType)));

  return std::pair<llvm::Value*,QualType>(numElements, elementType);
}

void CodeGenFunction::EmitVariablyModifiedType(QualType type) {
  assert(type->isVariablyModifiedType() &&
         "Must pass variably modified type to EmitVLASizes!");

  EnsureInsertPoint();

  // We're going to walk down into the type and look for VLA
  // expressions.
  do {
    assert(type->isVariablyModifiedType());

    const Type *ty = type.getTypePtr();
    switch (ty->getTypeClass()) {

#define TYPE(Class, Base)
#define ABSTRACT_TYPE(Class, Base)
#define NON_CANONICAL_TYPE(Class, Base)
#define DEPENDENT_TYPE(Class, Base) case Type::Class:
#define NON_CANONICAL_UNLESS_DEPENDENT_TYPE(Class, Base)
#include "clang/AST/TypeNodes.def"
      llvm_unreachable("unexpected dependent type!");

    // These types are never variably-modified.
    case Type::Builtin:
    case Type::Complex:
    case Type::Vector:
    case Type::ExtVector:
    case Type::Record:
    case Type::Enum:
    case Type::Elaborated:
    case Type::TemplateSpecialization:
    case Type::ObjCTypeParam:
    case Type::ObjCObject:
    case Type::ObjCInterface:
    case Type::ObjCObjectPointer:
      llvm_unreachable("type class is never variably-modified!");

    case Type::Adjusted:
      type = cast<AdjustedType>(ty)->getAdjustedType();
      break;

    case Type::Decayed:
      type = cast<DecayedType>(ty)->getPointeeType();
      break;

    case Type::Pointer:
      type = cast<PointerType>(ty)->getPointeeType();
      break;

    case Type::BlockPointer:
      type = cast<BlockPointerType>(ty)->getPointeeType();
      break;

    case Type::LValueReference:
    case Type::RValueReference:
      type = cast<ReferenceType>(ty)->getPointeeType();
      break;

    case Type::MemberPointer:
      type = cast<MemberPointerType>(ty)->getPointeeType();
      break;

    case Type::ConstantArray:
    case Type::IncompleteArray:
      // Losing element qualification here is fine.
      type = cast<ArrayType>(ty)->getElementType();
      break;

    case Type::VariableArray: {
      // Losing element qualification here is fine.
      const VariableArrayType *vat = cast<VariableArrayType>(ty);

      // Unknown size indication requires no size computation.
      // Otherwise, evaluate and record it.
      if (const Expr *size = vat->getSizeExpr()) {
        // It's possible that we might have emitted this already,
        // e.g. with a typedef and a pointer to it.
        llvm::Value *&entry = VLASizeMap[size];
        if (!entry) {
          llvm::Value *Size = EmitScalarExpr(size);

          // C11 6.7.6.2p5:
          //   If the size is an expression that is not an integer constant
          //   expression [...] each time it is evaluated it shall have a value
          //   greater than zero.
          if (SanOpts.has(SanitizerKind::VLABound) &&
              size->getType()->isSignedIntegerType()) {
            SanitizerScope SanScope(this);
            llvm::Value *Zero = llvm::Constant::getNullValue(Size->getType());
            llvm::Constant *StaticArgs[] = {
              EmitCheckSourceLocation(size->getLocStart()),
              EmitCheckTypeDescriptor(size->getType())
            };
            EmitCheck(std::make_pair(Builder.CreateICmpSGT(Size, Zero),
                                     SanitizerKind::VLABound),
                      SanitizerHandler::VLABoundNotPositive, StaticArgs, Size);
          }

          // Always zexting here would be wrong if it weren't
          // undefined behavior to have a negative bound.
          entry = Builder.CreateIntCast(Size, SizeTy, /*signed*/ false);
        }
      }
      type = vat->getElementType();
      break;
    }

    case Type::FunctionProto:
    case Type::FunctionNoProto:
      type = cast<FunctionType>(ty)->getReturnType();
      break;

    case Type::Paren:
    case Type::TypeOf:
    case Type::UnaryTransform:
    case Type::Attributed:
    case Type::SubstTemplateTypeParm:
    case Type::PackExpansion:
      // Keep walking after single level desugaring.
      type = type.getSingleStepDesugaredType(getContext());
      break;

    case Type::Typedef:
    case Type::Decltype:
    case Type::Auto:
    case Type::DeducedTemplateSpecialization:
      // Stop walking: nothing to do.
      return;

    case Type::TypeOfExpr:
      // Stop walking: emit typeof expression.
      EmitIgnoredExpr(cast<TypeOfExprType>(ty)->getUnderlyingExpr());
      return;

    case Type::Atomic:
      type = cast<AtomicType>(ty)->getValueType();
      break;

    case Type::Pipe:
      type = cast<PipeType>(ty)->getElementType();
      break;
    }
  } while (type->isVariablyModifiedType());
}

Address CodeGenFunction::EmitVAListRef(const Expr* E) {
  if (getContext().getBuiltinVaListType()->isArrayType())
    return EmitPointerWithAlignment(E);
  return EmitLValue(E).getAddress();
}

Address CodeGenFunction::EmitMSVAListRef(const Expr *E) {
  return EmitLValue(E).getAddress();
}

void CodeGenFunction::EmitDeclRefExprDbgValue(const DeclRefExpr *E,
                                              const APValue &Init) {
  assert(!Init.isUninit() && "Invalid DeclRefExpr initializer!");
  if (CGDebugInfo *Dbg = getDebugInfo())
    if (CGM.getCodeGenOpts().getDebugInfo() >= codegenoptions::LimitedDebugInfo)
      Dbg->EmitGlobalVariable(E->getDecl(), Init);
}

CodeGenFunction::PeepholeProtection
CodeGenFunction::protectFromPeepholes(RValue rvalue) {
  // At the moment, the only aggressive peephole we do in IR gen
  // is trunc(zext) folding, but if we add more, we can easily
  // extend this protection.

  if (!rvalue.isScalar()) return PeepholeProtection();
  llvm::Value *value = rvalue.getScalarVal();
  if (!isa<llvm::ZExtInst>(value)) return PeepholeProtection();

  // Just make an extra bitcast.
  assert(HaveInsertPoint());
  llvm::Instruction *inst = new llvm::BitCastInst(value, value->getType(), "",
                                                  Builder.GetInsertBlock());

  PeepholeProtection protection;
  protection.Inst = inst;
  return protection;
}

void CodeGenFunction::unprotectFromPeepholes(PeepholeProtection protection) {
  if (!protection.Inst) return;

  // In theory, we could try to duplicate the peepholes now, but whatever.
  protection.Inst->eraseFromParent();
}

llvm::Value *CodeGenFunction::EmitAnnotationCall(llvm::Value *AnnotationFn,
                                                 llvm::Value *AnnotatedVal,
                                                 StringRef AnnotationStr,
                                                 SourceLocation Location) {
  llvm::Value *Args[4] = {
    AnnotatedVal,
    Builder.CreateBitCast(CGM.EmitAnnotationString(AnnotationStr), Int8PtrTy),
    Builder.CreateBitCast(CGM.EmitAnnotationUnit(Location), Int8PtrTy),
    CGM.EmitAnnotationLineNo(Location)
  };
  return Builder.CreateCall(AnnotationFn, Args);
}

void CodeGenFunction::EmitVarAnnotations(const VarDecl *D, llvm::Value *V) {
  assert(D->hasAttr<AnnotateAttr>() && "no annotate attribute");
  // FIXME We create a new bitcast for every annotation because that's what
  // llvm-gcc was doing.
  for (const auto *I : D->specific_attrs<AnnotateAttr>())
    EmitAnnotationCall(CGM.getIntrinsic(llvm::Intrinsic::var_annotation),
                       Builder.CreateBitCast(V, CGM.Int8PtrTy, V->getName()),
                       I->getAnnotation(), D->getLocation());
}

Address CodeGenFunction::EmitFieldAnnotations(const FieldDecl *D,
                                              Address Addr) {
  assert(D->hasAttr<AnnotateAttr>() && "no annotate attribute");
  llvm::Value *V = Addr.getPointer();
  llvm::Type *VTy = V->getType();
  llvm::Value *F = CGM.getIntrinsic(llvm::Intrinsic::ptr_annotation,
                                    CGM.Int8PtrTy);

  for (const auto *I : D->specific_attrs<AnnotateAttr>()) {
    // FIXME Always emit the cast inst so we can differentiate between
    // annotation on the first field of a struct and annotation on the struct
    // itself.
    if (VTy != CGM.Int8PtrTy)
      V = Builder.Insert(new llvm::BitCastInst(V, CGM.Int8PtrTy));
    V = EmitAnnotationCall(F, V, I->getAnnotation(), D->getLocation());
    V = Builder.CreateBitCast(V, VTy);
  }

  return Address(V, Addr.getAlignment());
}

CodeGenFunction::CGCapturedStmtInfo::~CGCapturedStmtInfo() { }

CodeGenFunction::SanitizerScope::SanitizerScope(CodeGenFunction *CGF)
    : CGF(CGF) {
  assert(!CGF->IsSanitizerScope);
  CGF->IsSanitizerScope = true;
}

CodeGenFunction::SanitizerScope::~SanitizerScope() {
  CGF->IsSanitizerScope = false;
}

void CodeGenFunction::InsertHelper(llvm::Instruction *I,
                                   const llvm::Twine &Name,
                                   llvm::BasicBlock *BB,
                                   llvm::BasicBlock::iterator InsertPt) const {
  LoopStack.InsertHelper(I);
  if (IsSanitizerScope)
    CGM.getSanitizerMetadata()->disableSanitizerForInstruction(I);
}

void CGBuilderInserter::InsertHelper(
    llvm::Instruction *I, const llvm::Twine &Name, llvm::BasicBlock *BB,
    llvm::BasicBlock::iterator InsertPt) const {
  llvm::IRBuilderDefaultInserter::InsertHelper(I, Name, BB, InsertPt);
  if (CGF)
    CGF->InsertHelper(I, Name, BB, InsertPt);
}

static bool hasRequiredFeatures(const SmallVectorImpl<StringRef> &ReqFeatures,
                                CodeGenModule &CGM, const FunctionDecl *FD,
                                std::string &FirstMissing) {
  // If there aren't any required features listed then go ahead and return.
  if (ReqFeatures.empty())
    return false;

  // Now build up the set of caller features and verify that all the required
  // features are there.
  llvm::StringMap<bool> CallerFeatureMap;
  CGM.getFunctionFeatureMap(CallerFeatureMap, FD);

  // If we have at least one of the features in the feature list return
  // true, otherwise return false.
  return std::all_of(
      ReqFeatures.begin(), ReqFeatures.end(), [&](StringRef Feature) {
        SmallVector<StringRef, 1> OrFeatures;
        Feature.split(OrFeatures, "|");
        return std::any_of(OrFeatures.begin(), OrFeatures.end(),
                           [&](StringRef Feature) {
                             if (!CallerFeatureMap.lookup(Feature)) {
                               FirstMissing = Feature.str();
                               return false;
                             }
                             return true;
                           });
      });
}

// Emits an error if we don't have a valid set of target features for the
// called function.
void CodeGenFunction::checkTargetFeatures(const CallExpr *E,
                                          const FunctionDecl *TargetDecl) {
  // Early exit if this is an indirect call.
  if (!TargetDecl)
    return;

  // Get the current enclosing function if it exists. If it doesn't
  // we can't check the target features anyhow.
  const FunctionDecl *FD = dyn_cast_or_null<FunctionDecl>(CurFuncDecl);
  if (!FD)
    return;

  // Grab the required features for the call. For a builtin this is listed in
  // the td file with the default cpu, for an always_inline function this is any
  // listed cpu and any listed features.
  unsigned BuiltinID = TargetDecl->getBuiltinID();
  std::string MissingFeature;
  if (BuiltinID) {
    SmallVector<StringRef, 1> ReqFeatures;
    const char *FeatureList =
        CGM.getContext().BuiltinInfo.getRequiredFeatures(BuiltinID);
    // Return if the builtin doesn't have any required features.
    if (!FeatureList || StringRef(FeatureList) == "")
      return;
    StringRef(FeatureList).split(ReqFeatures, ",");
    if (!hasRequiredFeatures(ReqFeatures, CGM, FD, MissingFeature))
      CGM.getDiags().Report(E->getLocStart(), diag::err_builtin_needs_feature)
          << TargetDecl->getDeclName()
          << CGM.getContext().BuiltinInfo.getRequiredFeatures(BuiltinID);

  } else if (TargetDecl->hasAttr<TargetAttr>()) {
    // Get the required features for the callee.
    SmallVector<StringRef, 1> ReqFeatures;
    llvm::StringMap<bool> CalleeFeatureMap;
    CGM.getFunctionFeatureMap(CalleeFeatureMap, TargetDecl);
    for (const auto &F : CalleeFeatureMap) {
      // Only positive features are "required".
      if (F.getValue())
        ReqFeatures.push_back(F.getKey());
    }
    if (!hasRequiredFeatures(ReqFeatures, CGM, FD, MissingFeature))
      CGM.getDiags().Report(E->getLocStart(), diag::err_function_needs_feature)
          << FD->getDeclName() << TargetDecl->getDeclName() << MissingFeature;
  }
}

void CodeGenFunction::EmitSanitizerStatReport(llvm::SanitizerStatKind SSK) {
  if (!CGM.getCodeGenOpts().SanitizeStats)
    return;

  llvm::IRBuilder<> IRB(Builder.GetInsertBlock(), Builder.GetInsertPoint());
  IRB.SetCurrentDebugLocation(Builder.getCurrentDebugLocation());
  CGM.getSanStats().create(IRB, SSK);
}

llvm::DebugLoc CodeGenFunction::SourceLocToDebugLoc(SourceLocation Location) {
  if (CGDebugInfo *DI = getDebugInfo())
    return DI->SourceLocToDebugLoc(Location);

  return llvm::DebugLoc();
}<|MERGE_RESOLUTION|>--- conflicted
+++ resolved
@@ -126,15 +126,10 @@
   // something.
   if (FirstBlockInfo)
     destroyBlockInfos(FirstBlockInfo);
-<<<<<<< HEAD
 #if INTEL_SPECIFIC_CILKPLUS
   delete CurCGCilkImplicitSyncInfo;
 #endif // INTEL_SPECIFIC_CILKPLUS
-  if (getLangOpts().OpenMP) {
-=======
-
   if (getLangOpts().OpenMP && CurFn)
->>>>>>> 90e043da
     CGM.getOpenMPRuntime().functionFinished(*this);
 }
 
@@ -1114,7 +1109,6 @@
   return ResTy;
 }
 
-<<<<<<< HEAD
 #if INTEL_CUSTOMIZATION
 // The FieldName has been encountered in a context that could require addition
 // of our Intel container intrinsics.  Determine and return the correct
@@ -1204,7 +1198,7 @@
   return llvm::Intrinsic::not_intrinsic;
 }
 #endif // INTEL_CUSTOMIZATION
-=======
+
 static bool
 shouldUseUndefinedBehaviorReturnOptimization(const FunctionDecl *FD,
                                              const ASTContext &Context) {
@@ -1217,7 +1211,6 @@
   }
   return !T.isTriviallyCopyableType(Context);
 }
->>>>>>> 90e043da
 
 void CodeGenFunction::GenerateCode(GlobalDecl GD, llvm::Function *Fn,
                                    const CGFunctionInfo &FnInfo) {
