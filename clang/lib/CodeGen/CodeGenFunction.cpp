--- conflicted
+++ resolved
@@ -774,7 +774,6 @@
             Builder.getInt32(ZDimVal->getZExtValue()))};
     Fn->setMetadata("reqd_work_group_size",
                     llvm::MDNode::get(Context, AttrMDArgs));
-<<<<<<< HEAD
   }
 
 #if INTEL_CUSTOMIZATION
@@ -823,33 +822,6 @@
                     llvm::MDNode::get(Context, AttrMDArgs));
   }
 
-=======
-  }
-
-  bool IsKernelOrDevice =
-      FD->hasAttr<SYCLKernelAttr>() || FD->hasAttr<SYCLDeviceAttr>();
-  const IntelReqdSubGroupSizeAttr *ReqSubGroup =
-      FD->getAttr<IntelReqdSubGroupSizeAttr>();
-
-  // To support the SYCL 2020 spelling with no propagation, only emit for
-  // kernel-or-device when that spelling, fall-back to old behavior.
-  if (ReqSubGroup && (IsKernelOrDevice || !ReqSubGroup->isSYCL2020Spelling())) {
-    const auto *CE = cast<ConstantExpr>(ReqSubGroup->getValue());
-    Optional<llvm::APSInt> ArgVal = CE->getResultAsAPSInt();
-    llvm::Metadata *AttrMDArgs[] = {llvm::ConstantAsMetadata::get(
-        Builder.getInt32(ArgVal->getSExtValue()))};
-    Fn->setMetadata("intel_reqd_sub_group_size",
-                    llvm::MDNode::get(Context, AttrMDArgs));
-  } else if (IsKernelOrDevice &&
-             CGM.getLangOpts().getDefaultSubGroupSizeType() ==
-                 LangOptions::SubGroupSizeType::Integer) {
-    llvm::Metadata *AttrMDArgs[] = {llvm::ConstantAsMetadata::get(
-        Builder.getInt32(CGM.getLangOpts().DefaultSubGroupSize))};
-    Fn->setMetadata("intel_reqd_sub_group_size",
-                    llvm::MDNode::get(Context, AttrMDArgs));
-  }
-
->>>>>>> 6abb6b1d
   // SCYL2020 doesn't propagate attributes, so don't put it in an intermediate
   // location.
   if (IsKernelOrDevice) {
@@ -1220,7 +1192,6 @@
   if (D && D->hasAttr<NoProfileFunctionAttr>())
     Fn->addFnAttr(llvm::Attribute::NoProfile);
 
-<<<<<<< HEAD
 #if INTEL_CUSTOMIZATION
   if (D && (D->hasAttr<PreferDSPAttr>() || D->hasAttr<PreferSoftLogicAttr>())) {
     auto *MDValueWrapper = llvm::ConstantAsMetadata::get(
@@ -1247,8 +1218,6 @@
       EmitOpenCLHLSComponentMetadata(FD, Fn);
   }
 #endif // INTEL_CUSTOMIZATION
-=======
->>>>>>> 6abb6b1d
   if (getLangOpts().SYCLIsHost && D && D->hasAttr<SYCLKernelAttr>())
     Fn->addFnAttr("sycl_kernel");
 
@@ -1352,7 +1321,6 @@
       if (FD->hasAttr<SYCLDeviceIndirectlyCallableAttr>())
         Fn->addFnAttr("referenced-indirectly");
 
-<<<<<<< HEAD
 #if INTEL_CUSTOMIZATION
   if (getLangOpts().SYCLIsDevice)
     if (const FunctionDecl *FD = dyn_cast_or_null<FunctionDecl>(D))
@@ -1360,8 +1328,6 @@
         Fn->addFnAttr("unmasked");
 #endif // INTEL_CUSTOMIZATION
 
-=======
->>>>>>> 6abb6b1d
   llvm::BasicBlock *EntryBB = createBasicBlock("entry", CurFn);
 
   // Create a marker to make it easy to insert allocas into the entryblock
@@ -1869,7 +1835,6 @@
     }
   }
 
-<<<<<<< HEAD
 #if INTEL_CUSTOMIZATION
   OpenMPOptReportHandler &OpenMPOptReport = CGM.getDiags().OpenMPOptReport;
   if (OpenMPOptReport.HasOpenMPReportInfo(FD)) {
@@ -1917,8 +1882,6 @@
       CGM, Fn->hasFnAttribute("openmp-target-declare"));
 #endif // INTEL_COLLAB
 
-=======
->>>>>>> 6abb6b1d
   // Save parameters for coroutine function.
   if (Body && isa_and_nonnull<CoroutineBodyStmt>(Body))
     for (const auto *ParamDecl : FD->parameters())
@@ -2993,13 +2956,10 @@
   assert(D->hasAttr<AnnotateAttr>() && "no annotate attribute");
   llvm::Value *V = Addr.getPointer();
   llvm::Type *VTy = V->getType();
-<<<<<<< HEAD
-=======
   auto *PTy = dyn_cast<llvm::PointerType>(VTy);
   unsigned AS = PTy ? PTy->getAddressSpace() : 0;
   llvm::PointerType *IntrinTy =
       llvm::PointerType::getWithSamePointeeType(CGM.Int8PtrTy, AS);
->>>>>>> 6abb6b1d
 
   // llvm.ptr.annotation intrinsic accepts a pointer to integer of any width -
   // don't perform bitcasts if value is integer
@@ -3012,19 +2972,11 @@
     return Address(V, Addr.getAlignment());
   }
 
-<<<<<<< HEAD
-  llvm::Function *F = CGM.getIntrinsic(llvm::Intrinsic::ptr_annotation,
-                                    CGM.Int8PtrTy);
-
-  for (const auto *I : D->specific_attrs<AnnotateAttr>()) {
-    V = Builder.CreateBitCast(V, CGM.Int8PtrTy);
-=======
   llvm::Function *F =
       CGM.getIntrinsic(llvm::Intrinsic::ptr_annotation, IntrinTy);
 
   for (const auto *I : D->specific_attrs<AnnotateAttr>()) {
     V = Builder.CreateBitCast(V, IntrinTy);
->>>>>>> 6abb6b1d
     V = EmitAnnotationCall(F, V, I->getAnnotation(), D->getLocation(), I);
     V = Builder.CreateBitCast(V, VTy);
   }
@@ -3032,7 +2984,6 @@
   return Address(V, Addr.getAlignment());
 }
 
-<<<<<<< HEAD
 #if INTEL_CUSTOMIZATION
 Address CodeGenFunction::EmitHLSFieldAnnotations(const FieldDecl *D,
                                                  Address Addr,
@@ -3047,8 +2998,6 @@
 }
 #endif // INTEL_CUSTOMIZATION
 
-=======
->>>>>>> 6abb6b1d
 Address CodeGenFunction::EmitIntelFPGAFieldAnnotations(const FieldDecl *D,
                                                        Address Addr,
                                                        StringRef AnnotStr) {
