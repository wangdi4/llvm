//===--- CodeGenFunction.cpp - Emit LLVM Code from ASTs for a Function ----===//
//
//                     The LLVM Compiler Infrastructure
//
// This file is distributed under the University of Illinois Open Source
// License. See LICENSE.TXT for details.
//
//===----------------------------------------------------------------------===//
//
// This coordinates the per-function state used while generating code.
//
//===----------------------------------------------------------------------===//

#include "CodeGenFunction.h"
#if INTEL_SPECIFIC_CILKPLUS
#include "intel/CGCilkPlusRuntime.h"
#endif // INTEL_SPECIFIC_CILKPLUS
#include "CGBlocks.h"
#include "CGCleanup.h"
#include "CGCUDARuntime.h"
#include "CGCXXABI.h"
#include "CGDebugInfo.h"
#include "CGOpenMPRuntime.h"
#include "CodeGenModule.h"
#include "CodeGenPGO.h"
#include "TargetInfo.h"
#include "clang/AST/ASTContext.h"
#include "clang/AST/Decl.h"
#include "clang/AST/DeclCXX.h"
#include "clang/AST/StmtCXX.h"
#include "clang/AST/StmtObjC.h"
#include "clang/Basic/Builtins.h"
#include "clang/Basic/TargetInfo.h"
#include "clang/CodeGen/CGFunctionInfo.h"
#include "clang/Frontend/CodeGenOptions.h"
#include "clang/Sema/SemaDiagnostic.h"
#include "llvm/IR/DataLayout.h"
#include "llvm/IR/Intrinsics.h"
#include "llvm/IR/MDBuilder.h"
#include "llvm/IR/Operator.h"
using namespace clang;
using namespace CodeGen;

/// shouldEmitLifetimeMarkers - Decide whether we need emit the life-time
/// markers.
static bool shouldEmitLifetimeMarkers(const CodeGenOptions &CGOpts,
                                      const LangOptions &LangOpts) {
  // Asan uses markers for use-after-scope checks.
  if (CGOpts.SanitizeAddressUseAfterScope)
    return true;

  // Disable lifetime markers in msan builds.
  // FIXME: Remove this when msan works with lifetime markers.
  if (LangOpts.Sanitize.has(SanitizerKind::Memory))
    return false;

  // For now, only in optimized builds.
  return CGOpts.OptimizationLevel != 0;
}

CodeGenFunction::CodeGenFunction(CodeGenModule &cgm, bool suppressNewContext)
    : CodeGenTypeCache(cgm), CGM(cgm), Target(cgm.getTarget()),
      Builder(cgm, cgm.getModule().getContext(), llvm::ConstantFolder(),
              CGBuilderInserterTy(this)),
      CurFn(nullptr), ReturnValue(Address::invalid()),
<<<<<<< HEAD
      CapturedStmtInfo(nullptr),
#if INTEL_SPECIFIC_CILKPLUS
      CurCilkStackFrame(nullptr),
      CurCGCilkImplicitSyncInfo(nullptr),
#endif // INTEL_SPECIFIC_CILKPLUS
      SanOpts(CGM.getLangOpts().Sanitize), IsSanitizerScope(false),
      CurFuncIsThunk(false), AutoreleaseResult(false), SawAsmBlock(false),
      IsOutlinedSEHHelper(false),
      BlockInfo(nullptr), BlockPointer(nullptr),
      LambdaThisCaptureField(nullptr), NormalCleanupDest(nullptr),
      NextCleanupDestIndex(1), FirstBlockInfo(nullptr), EHResumeBlock(nullptr),
      ExceptionSlot(nullptr), EHSelectorSlot(nullptr),
      DebugInfo(CGM.getModuleDebugInfo()),
=======
      CapturedStmtInfo(nullptr), SanOpts(CGM.getLangOpts().Sanitize),
      IsSanitizerScope(false), CurFuncIsThunk(false), AutoreleaseResult(false),
      SawAsmBlock(false), IsOutlinedSEHHelper(false), BlockInfo(nullptr),
      BlockPointer(nullptr), LambdaThisCaptureField(nullptr),
      NormalCleanupDest(nullptr), NextCleanupDestIndex(1),
      FirstBlockInfo(nullptr), EHResumeBlock(nullptr), ExceptionSlot(nullptr),
      EHSelectorSlot(nullptr), DebugInfo(CGM.getModuleDebugInfo()),
>>>>>>> 62ae8f67
      DisableDebugInfo(false), DidCallStackSave(false), IndirectBranch(nullptr),
      PGO(cgm), SwitchInsn(nullptr), SwitchWeights(nullptr),
      CaseRangeBlock(nullptr), UnreachableBlock(nullptr), NumReturnExprs(0),
      NumSimpleReturnExprs(0), CXXABIThisDecl(nullptr),
      CXXABIThisValue(nullptr), CXXThisValue(nullptr),
      CXXStructorImplicitParamDecl(nullptr),
      CXXStructorImplicitParamValue(nullptr), OutermostConditional(nullptr),
<<<<<<< HEAD
      CurLexicalScope(nullptr),
#if INTEL_CUSTOMIZATION
      StdContainerOptKindDetermined(false),
#endif // INTEL_CUSTOMIZATION
#if INTEL_SPECIFIC_CILKPLUS
      ExceptionsDisabled(false),
#endif // INTEL_SPECIFIC_CILKPLUS
      TerminateLandingPad(nullptr),
      TerminateHandler(nullptr), TrapBB(nullptr) {
=======
      CurLexicalScope(nullptr), TerminateLandingPad(nullptr),
      TerminateHandler(nullptr), TrapBB(nullptr),
      ShouldEmitLifetimeMarkers(
          shouldEmitLifetimeMarkers(CGM.getCodeGenOpts(), CGM.getLangOpts())) {
>>>>>>> 62ae8f67
  if (!suppressNewContext)
    CGM.getCXXABI().getMangleContext().startNewFunction();

  llvm::FastMathFlags FMF;
  if (CGM.getLangOpts().FastMath)
    FMF.setUnsafeAlgebra();
  if (CGM.getLangOpts().FiniteMathOnly) {
    FMF.setNoNaNs();
    FMF.setNoInfs();
  }
  if (CGM.getCodeGenOpts().NoNaNsFPMath) {
    FMF.setNoNaNs();
  }
  if (CGM.getCodeGenOpts().NoSignedZeros) {
    FMF.setNoSignedZeros();
  }
  if (CGM.getCodeGenOpts().ReciprocalMath) {
    FMF.setAllowReciprocal();
  }
  Builder.setFastMathFlags(FMF);
}

CodeGenFunction::~CodeGenFunction() {
  assert(LifetimeExtendedCleanupStack.empty() && "failed to emit a cleanup");

  // If there are any unclaimed block infos, go ahead and destroy them
  // now.  This can happen if IR-gen gets clever and skips evaluating
  // something.
  if (FirstBlockInfo)
    destroyBlockInfos(FirstBlockInfo);
#if INTEL_SPECIFIC_CILKPLUS
  delete CurCGCilkImplicitSyncInfo;
#endif // INTEL_SPECIFIC_CILKPLUS
  if (getLangOpts().OpenMP) {
    CGM.getOpenMPRuntime().functionFinished(*this);
  }
}

CharUnits CodeGenFunction::getNaturalPointeeTypeAlignment(QualType T,
                                                     AlignmentSource *Source) {
  return getNaturalTypeAlignment(T->getPointeeType(), Source,
                                 /*forPointee*/ true);
}

CharUnits CodeGenFunction::getNaturalTypeAlignment(QualType T,
                                                   AlignmentSource *Source,
                                                   bool forPointeeType) {
  // Honor alignment typedef attributes even on incomplete types.
  // We also honor them straight for C++ class types, even as pointees;
  // there's an expressivity gap here.
  if (auto TT = T->getAs<TypedefType>()) {
    if (auto Align = TT->getDecl()->getMaxAlignment()) {
      if (Source) *Source = AlignmentSource::AttributedType;
      return getContext().toCharUnitsFromBits(Align);
    }
  }

  if (Source) *Source = AlignmentSource::Type;

  CharUnits Alignment;
  if (T->isIncompleteType()) {
    Alignment = CharUnits::One(); // Shouldn't be used, but pessimistic is best.
  } else {
    // For C++ class pointees, we don't know whether we're pointing at a
    // base or a complete object, so we generally need to use the
    // non-virtual alignment.
    const CXXRecordDecl *RD;
    if (forPointeeType && (RD = T->getAsCXXRecordDecl())) {
      Alignment = CGM.getClassPointerAlignment(RD);
    } else {
      Alignment = getContext().getTypeAlignInChars(T);
    }

    // Cap to the global maximum type alignment unless the alignment
    // was somehow explicit on the type.
    if (unsigned MaxAlign = getLangOpts().MaxTypeAlign) {
      if (Alignment.getQuantity() > MaxAlign &&
          !getContext().isAlignmentRequired(T))
        Alignment = CharUnits::fromQuantity(MaxAlign);
    }
  }
  return Alignment;
}

LValue CodeGenFunction::MakeNaturalAlignAddrLValue(llvm::Value *V, QualType T) {
  AlignmentSource AlignSource;
  CharUnits Alignment = getNaturalTypeAlignment(T, &AlignSource);
  return LValue::MakeAddr(Address(V, Alignment), T, getContext(), AlignSource,
                          CGM.getTBAAInfo(T));
}

/// Given a value of type T* that may not be to a complete object,
/// construct an l-value with the natural pointee alignment of T.
LValue
CodeGenFunction::MakeNaturalAlignPointeeAddrLValue(llvm::Value *V, QualType T) {
  AlignmentSource AlignSource;
  CharUnits Align = getNaturalTypeAlignment(T, &AlignSource, /*pointee*/ true);
  return MakeAddrLValue(Address(V, Align), T, AlignSource);
}


llvm::Type *CodeGenFunction::ConvertTypeForMem(QualType T) {
  return CGM.getTypes().ConvertTypeForMem(T);
}

llvm::Type *CodeGenFunction::ConvertType(QualType T) {
  return CGM.getTypes().ConvertType(T);
}

TypeEvaluationKind CodeGenFunction::getEvaluationKind(QualType type) {
  type = type.getCanonicalType();
  while (true) {
    switch (type->getTypeClass()) {
#define TYPE(name, parent)
#define ABSTRACT_TYPE(name, parent)
#define NON_CANONICAL_TYPE(name, parent) case Type::name:
#define DEPENDENT_TYPE(name, parent) case Type::name:
#define NON_CANONICAL_UNLESS_DEPENDENT_TYPE(name, parent) case Type::name:
#include "clang/AST/TypeNodes.def"
      llvm_unreachable("non-canonical or dependent type in IR-generation");

    case Type::Auto:
      llvm_unreachable("undeduced auto type in IR-generation");

    // Various scalar types.
    case Type::Builtin:
    case Type::Pointer:
    case Type::BlockPointer:
    case Type::LValueReference:
    case Type::RValueReference:
    case Type::MemberPointer:
    case Type::Vector:
    case Type::ExtVector:
    case Type::FunctionProto:
    case Type::FunctionNoProto:
    case Type::Enum:
    case Type::ObjCObjectPointer:
    case Type::Pipe:
      return TEK_Scalar;

    // Complexes.
    case Type::Complex:
      return TEK_Complex;

    // Arrays, records, and Objective-C objects.
    case Type::ConstantArray:
    case Type::IncompleteArray:
    case Type::VariableArray:
    case Type::Record:
    case Type::ObjCObject:
    case Type::ObjCInterface:
      return TEK_Aggregate;

    // We operate on atomic values according to their underlying type.
    case Type::Atomic:
      type = cast<AtomicType>(type)->getValueType();
      continue;
    }
    llvm_unreachable("unknown type kind!");
  }
}

llvm::DebugLoc CodeGenFunction::EmitReturnBlock() {
  // For cleanliness, we try to avoid emitting the return block for
  // simple cases.
  llvm::BasicBlock *CurBB = Builder.GetInsertBlock();

  if (CurBB) {
    assert(!CurBB->getTerminator() && "Unexpected terminated block.");

    // We have a valid insert point, reuse it if it is empty or there are no
    // explicit jumps to the return block.
    if (CurBB->empty() || ReturnBlock.getBlock()->use_empty()) {
      ReturnBlock.getBlock()->replaceAllUsesWith(CurBB);
      delete ReturnBlock.getBlock();
    } else
      EmitBlock(ReturnBlock.getBlock());
    return llvm::DebugLoc();
  }

  // Otherwise, if the return block is the target of a single direct
  // branch then we can just put the code in that block instead. This
  // cleans up functions which started with a unified return block.
  if (ReturnBlock.getBlock()->hasOneUse()) {
    llvm::BranchInst *BI =
      dyn_cast<llvm::BranchInst>(*ReturnBlock.getBlock()->user_begin());
    if (BI && BI->isUnconditional() &&
        BI->getSuccessor(0) == ReturnBlock.getBlock()) {
      Builder.SetCurrentDebugLocation(BI->getDebugLoc());
      // Record/return the DebugLoc of the simple 'return' expression to be used
      // later by the actual 'ret' instruction.
      llvm::DebugLoc Loc = BI->getDebugLoc();
#ifdef INTEL_SPECIFIC_IL0_BACKEND
      ReturnLoc = Loc;
#endif  // INTEL_SPECIFIC_IL0_BACKEND
      Builder.SetInsertPoint(BI->getParent());
      BI->eraseFromParent();
      delete ReturnBlock.getBlock();
      return Loc;
    }
  }

  // FIXME: We are at an unreachable point, there is no reason to emit the block
  // unless it has uses. However, we still need a place to put the debug
  // region.end for now.

  EmitBlock(ReturnBlock.getBlock());
  return llvm::DebugLoc();
}

static void EmitIfUsed(CodeGenFunction &CGF, llvm::BasicBlock *BB) {
  if (!BB) return;
  if (!BB->use_empty())
    return CGF.CurFn->getBasicBlockList().push_back(BB);
  delete BB;
}

void CodeGenFunction::FinishFunction(SourceLocation EndLoc) {
  assert(BreakContinueStack.empty() &&
         "mismatched push/pop in break/continue stack!");

  bool OnlySimpleReturnStmts = NumSimpleReturnExprs > 0
    && NumSimpleReturnExprs == NumReturnExprs
    && ReturnBlock.getBlock()->use_empty();
  // Usually the return expression is evaluated before the cleanup
  // code.  If the function contains only a simple return statement,
  // such as a constant, the location before the cleanup code becomes
  // the last useful breakpoint in the function, because the simple
  // return expression will be evaluated after the cleanup code. To be
  // safe, set the debug location for cleanup code to the location of
  // the return statement.  Otherwise the cleanup code should be at the
  // end of the function's lexical scope.
  //
  // If there are multiple branches to the return block, the branch
  // instructions will get the location of the return statements and
  // all will be fine.
  if (CGDebugInfo *DI = getDebugInfo()) {
    if (OnlySimpleReturnStmts)
      DI->EmitLocation(Builder, LastStopPoint);
    else
      DI->EmitLocation(Builder, EndLoc);
  }

  // Pop any cleanups that might have been associated with the
  // parameters.  Do this in whatever block we're currently in; it's
  // important to do this before we enter the return block or return
  // edges will be *really* confused.
  bool HasCleanups = EHStack.stable_begin() != PrologueCleanupDepth;
  bool HasOnlyLifetimeMarkers =
      HasCleanups && EHStack.containsOnlyLifetimeMarkers(PrologueCleanupDepth);
  bool EmitRetDbgLoc = !HasCleanups || HasOnlyLifetimeMarkers;
  if (HasCleanups) {
    // Make sure the line table doesn't jump back into the body for
    // the ret after it's been at EndLoc.
    if (CGDebugInfo *DI = getDebugInfo())
      if (OnlySimpleReturnStmts)
        DI->EmitLocation(Builder, EndLoc);

    PopCleanupBlocks(PrologueCleanupDepth);
  }

  // Emit function epilog (to return).
  llvm::DebugLoc Loc = EmitReturnBlock();

  if (ShouldInstrumentFunction())
    EmitFunctionInstrumentation("__cyg_profile_func_exit");

  // Emit debug descriptor for function end.
  if (CGDebugInfo *DI = getDebugInfo())
    DI->EmitFunctionEnd(Builder);

  // Reset the debug location to that of the simple 'return' expression, if any
  // rather than that of the end of the function's scope '}'.
  ApplyDebugLocation AL(*this, Loc);
  EmitFunctionEpilog(*CurFnInfo, EmitRetDbgLoc, EndLoc);
  EmitEndEHSpec(CurCodeDecl);

  assert(EHStack.empty() &&
         "did not remove all scopes from cleanup stack!");

  // If someone did an indirect goto, emit the indirect goto block at the end of
  // the function.
  if (IndirectBranch) {
    EmitBlock(IndirectBranch->getParent());
    Builder.ClearInsertionPoint();
  }

  // If some of our locals escaped, insert a call to llvm.localescape in the
  // entry block.
  if (!EscapedLocals.empty()) {
    // Invert the map from local to index into a simple vector. There should be
    // no holes.
    SmallVector<llvm::Value *, 4> EscapeArgs;
    EscapeArgs.resize(EscapedLocals.size());
    for (auto &Pair : EscapedLocals)
      EscapeArgs[Pair.second] = Pair.first;
    llvm::Function *FrameEscapeFn = llvm::Intrinsic::getDeclaration(
        &CGM.getModule(), llvm::Intrinsic::localescape);
    CGBuilderTy(*this, AllocaInsertPt).CreateCall(FrameEscapeFn, EscapeArgs);
  }

  // Remove the AllocaInsertPt instruction, which is just a convenience for us.
  llvm::Instruction *Ptr = AllocaInsertPt;
  AllocaInsertPt = nullptr;
  Ptr->eraseFromParent();

  // If someone took the address of a label but never did an indirect goto, we
  // made a zero entry PHI node, which is illegal, zap it now.
  if (IndirectBranch) {
    llvm::PHINode *PN = cast<llvm::PHINode>(IndirectBranch->getAddress());
    if (PN->getNumIncomingValues() == 0) {
      PN->replaceAllUsesWith(llvm::UndefValue::get(PN->getType()));
      PN->eraseFromParent();
    }
  }

  EmitIfUsed(*this, EHResumeBlock);
  EmitIfUsed(*this, TerminateLandingPad);
  EmitIfUsed(*this, TerminateHandler);
  EmitIfUsed(*this, UnreachableBlock);

  if (CGM.getCodeGenOpts().EmitDeclMetadata)
    EmitDeclMetadata();

  for (SmallVectorImpl<std::pair<llvm::Instruction *, llvm::Value *> >::iterator
           I = DeferredReplacements.begin(),
           E = DeferredReplacements.end();
       I != E; ++I) {
    I->first->replaceAllUsesWith(I->second);
    I->first->eraseFromParent();
  }
}

/// ShouldInstrumentFunction - Return true if the current function should be
/// instrumented with __cyg_profile_func_* calls
bool CodeGenFunction::ShouldInstrumentFunction() {
  if (!CGM.getCodeGenOpts().InstrumentFunctions)
    return false;
  if (!CurFuncDecl || CurFuncDecl->hasAttr<NoInstrumentFunctionAttr>())
    return false;
  return true;
}

/// ShouldXRayInstrument - Return true if the current function should be
/// instrumented with XRay nop sleds.
bool CodeGenFunction::ShouldXRayInstrumentFunction() const {
  return CGM.getCodeGenOpts().XRayInstrumentFunctions;
}

/// EmitFunctionInstrumentation - Emit LLVM code to call the specified
/// instrumentation function with the current function and the call site, if
/// function instrumentation is enabled.
void CodeGenFunction::EmitFunctionInstrumentation(const char *Fn) {
  auto NL = ApplyDebugLocation::CreateArtificial(*this);
  // void __cyg_profile_func_{enter,exit} (void *this_fn, void *call_site);
  llvm::PointerType *PointerTy = Int8PtrTy;
  llvm::Type *ProfileFuncArgs[] = { PointerTy, PointerTy };
  llvm::FunctionType *FunctionTy =
    llvm::FunctionType::get(VoidTy, ProfileFuncArgs, false);

  llvm::Constant *F = CGM.CreateRuntimeFunction(FunctionTy, Fn);
  llvm::CallInst *CallSite = Builder.CreateCall(
    CGM.getIntrinsic(llvm::Intrinsic::returnaddress),
    llvm::ConstantInt::get(Int32Ty, 0),
    "callsite");

  llvm::Value *args[] = {
    llvm::ConstantExpr::getBitCast(CurFn, PointerTy),
    CallSite
  };

  EmitNounwindRuntimeCall(F, args);
}

static void removeImageAccessQualifier(std::string& TyName) {
  std::string ReadOnlyQual("__read_only");
  std::string::size_type ReadOnlyPos = TyName.find(ReadOnlyQual);
  if (ReadOnlyPos != std::string::npos)
    // "+ 1" for the space after access qualifier.
    TyName.erase(ReadOnlyPos, ReadOnlyQual.size() + 1);
  else {
    std::string WriteOnlyQual("__write_only");
    std::string::size_type WriteOnlyPos = TyName.find(WriteOnlyQual);
    if (WriteOnlyPos != std::string::npos)
      TyName.erase(WriteOnlyPos, WriteOnlyQual.size() + 1);
    else {
      std::string ReadWriteQual("__read_write");
      std::string::size_type ReadWritePos = TyName.find(ReadWriteQual);
      if (ReadWritePos != std::string::npos)
        TyName.erase(ReadWritePos, ReadWriteQual.size() + 1);
    }
  }
}

// Returns the address space id that should be produced to the
// kernel_arg_addr_space metadata. This is always fixed to the ids
// as specified in the SPIR 2.0 specification in order to differentiate
// for example in clGetKernelArgInfo() implementation between the address
// spaces with targets without unique mapping to the OpenCL address spaces
// (basically all single AS CPUs).
static unsigned ArgInfoAddressSpace(unsigned LangAS) {
  switch (LangAS) {
  case LangAS::opencl_global:   return 1;
  case LangAS::opencl_constant: return 2;
  case LangAS::opencl_local:    return 3;
  case LangAS::opencl_generic:  return 4; // Not in SPIR 2.0 specs.
  default:
    return 0; // Assume private.
  }
}

// OpenCL v1.2 s5.6.4.6 allows the compiler to store kernel argument
// information in the program executable. The argument information stored
// includes the argument name, its type, the address and access qualifiers used.
static void GenOpenCLArgMetadata(const FunctionDecl *FD, llvm::Function *Fn,
                                 CodeGenModule &CGM, llvm::LLVMContext &Context,
                                 CGBuilderTy &Builder, ASTContext &ASTCtx) {
  // Create MDNodes that represent the kernel arg metadata.
  // Each MDNode is a list in the form of "key", N number of values which is
  // the same number of values as their are kernel arguments.

  const PrintingPolicy &Policy = ASTCtx.getPrintingPolicy();

  // MDNode for the kernel argument address space qualifiers.
  SmallVector<llvm::Metadata *, 8> addressQuals;

  // MDNode for the kernel argument access qualifiers (images only).
  SmallVector<llvm::Metadata *, 8> accessQuals;

  // MDNode for the kernel argument type names.
  SmallVector<llvm::Metadata *, 8> argTypeNames;

  // MDNode for the kernel argument base type names.
  SmallVector<llvm::Metadata *, 8> argBaseTypeNames;

  // MDNode for the kernel argument type qualifiers.
  SmallVector<llvm::Metadata *, 8> argTypeQuals;

  // MDNode for the kernel argument names.
  SmallVector<llvm::Metadata *, 8> argNames;

  for (unsigned i = 0, e = FD->getNumParams(); i != e; ++i) {
    const ParmVarDecl *parm = FD->getParamDecl(i);
    QualType ty = parm->getType();
    std::string typeQuals;

    if (ty->isPointerType()) {
      QualType pointeeTy = ty->getPointeeType();

      // Get address qualifier.
      addressQuals.push_back(llvm::ConstantAsMetadata::get(Builder.getInt32(
        ArgInfoAddressSpace(pointeeTy.getAddressSpace()))));

      // Get argument type name.
      std::string typeName =
          pointeeTy.getUnqualifiedType().getAsString(Policy) + "*";

      // Turn "unsigned type" to "utype"
      std::string::size_type pos = typeName.find("unsigned");
      if (pointeeTy.isCanonical() && pos != std::string::npos)
        typeName.erase(pos+1, 8);

      argTypeNames.push_back(llvm::MDString::get(Context, typeName));

      std::string baseTypeName =
          pointeeTy.getUnqualifiedType().getCanonicalType().getAsString(
              Policy) +
          "*";

      // Turn "unsigned type" to "utype"
      pos = baseTypeName.find("unsigned");
      if (pos != std::string::npos)
        baseTypeName.erase(pos+1, 8);

      argBaseTypeNames.push_back(llvm::MDString::get(Context, baseTypeName));

      // Get argument type qualifiers:
      if (ty.isRestrictQualified())
        typeQuals = "restrict";
      if (pointeeTy.isConstQualified() ||
          (pointeeTy.getAddressSpace() == LangAS::opencl_constant))
        typeQuals += typeQuals.empty() ? "const" : " const";
      if (pointeeTy.isVolatileQualified())
        typeQuals += typeQuals.empty() ? "volatile" : " volatile";
    } else {
      uint32_t AddrSpc = 0;
      bool isPipe = ty->isPipeType();
      if (ty->isImageType() || isPipe)
        AddrSpc = ArgInfoAddressSpace(LangAS::opencl_global);

      addressQuals.push_back(
          llvm::ConstantAsMetadata::get(Builder.getInt32(AddrSpc)));

      // Get argument type name.
      std::string typeName;
      if (isPipe)
        typeName = ty.getCanonicalType()->getAs<PipeType>()->getElementType()
                     .getAsString(Policy);
      else
        typeName = ty.getUnqualifiedType().getAsString(Policy);

      // Turn "unsigned type" to "utype"
      std::string::size_type pos = typeName.find("unsigned");
      if (ty.isCanonical() && pos != std::string::npos)
        typeName.erase(pos+1, 8);

      std::string baseTypeName;
      if (isPipe)
        baseTypeName = ty.getCanonicalType()->getAs<PipeType>()
                          ->getElementType().getCanonicalType()
                          .getAsString(Policy);
      else
        baseTypeName =
          ty.getUnqualifiedType().getCanonicalType().getAsString(Policy);

      // Remove access qualifiers on images
      // (as they are inseparable from type in clang implementation,
      // but OpenCL spec provides a special query to get access qualifier
      // via clGetKernelArgInfo with CL_KERNEL_ARG_ACCESS_QUALIFIER):
      if (ty->isImageType()) {
        removeImageAccessQualifier(typeName);
        removeImageAccessQualifier(baseTypeName);
      }

      argTypeNames.push_back(llvm::MDString::get(Context, typeName));

      // Turn "unsigned type" to "utype"
      pos = baseTypeName.find("unsigned");
      if (pos != std::string::npos)
        baseTypeName.erase(pos+1, 8);

      argBaseTypeNames.push_back(llvm::MDString::get(Context, baseTypeName));

      // Get argument type qualifiers:
      if (ty.isConstQualified())
        typeQuals = "const";
      if (ty.isVolatileQualified())
        typeQuals += typeQuals.empty() ? "volatile" : " volatile";
      if (isPipe)
        typeQuals = "pipe";
    }

    argTypeQuals.push_back(llvm::MDString::get(Context, typeQuals));

    // Get image and pipe access qualifier:
    if (ty->isImageType()|| ty->isPipeType()) {
      const OpenCLAccessAttr *A = parm->getAttr<OpenCLAccessAttr>();
      if (A && A->isWriteOnly())
        accessQuals.push_back(llvm::MDString::get(Context, "write_only"));
      else if (A && A->isReadWrite())
        accessQuals.push_back(llvm::MDString::get(Context, "read_write"));
      else
        accessQuals.push_back(llvm::MDString::get(Context, "read_only"));
    } else
      accessQuals.push_back(llvm::MDString::get(Context, "none"));

    // Get argument name.
    argNames.push_back(llvm::MDString::get(Context, parm->getName()));
  }

  Fn->setMetadata("kernel_arg_addr_space",
                  llvm::MDNode::get(Context, addressQuals));
  Fn->setMetadata("kernel_arg_access_qual",
                  llvm::MDNode::get(Context, accessQuals));
  Fn->setMetadata("kernel_arg_type",
                  llvm::MDNode::get(Context, argTypeNames));
  Fn->setMetadata("kernel_arg_base_type",
                  llvm::MDNode::get(Context, argBaseTypeNames));
  Fn->setMetadata("kernel_arg_type_qual",
                  llvm::MDNode::get(Context, argTypeQuals));
  if (CGM.getCodeGenOpts().EmitOpenCLArgMetadata)
    Fn->setMetadata("kernel_arg_name",
                    llvm::MDNode::get(Context, argNames));
}

void CodeGenFunction::EmitOpenCLKernelMetadata(const FunctionDecl *FD,
                                               llvm::Function *Fn)
{
  if (!FD->hasAttr<OpenCLKernelAttr>())
    return;

  llvm::LLVMContext &Context = getLLVMContext();

  GenOpenCLArgMetadata(FD, Fn, CGM, Context, Builder, getContext());

  if (const VecTypeHintAttr *A = FD->getAttr<VecTypeHintAttr>()) {
    QualType hintQTy = A->getTypeHint();
    const ExtVectorType *hintEltQTy = hintQTy->getAs<ExtVectorType>();
    bool isSignedInteger =
        hintQTy->isSignedIntegerType() ||
        (hintEltQTy && hintEltQTy->getElementType()->isSignedIntegerType());
    llvm::Metadata *attrMDArgs[] = {
        llvm::ConstantAsMetadata::get(llvm::UndefValue::get(
            CGM.getTypes().ConvertType(A->getTypeHint()))),
        llvm::ConstantAsMetadata::get(llvm::ConstantInt::get(
            llvm::IntegerType::get(Context, 32),
            llvm::APInt(32, (uint64_t)(isSignedInteger ? 1 : 0))))};
    Fn->setMetadata("vec_type_hint", llvm::MDNode::get(Context, attrMDArgs));
  }

  if (const WorkGroupSizeHintAttr *A = FD->getAttr<WorkGroupSizeHintAttr>()) {
    llvm::Metadata *attrMDArgs[] = {
        llvm::ConstantAsMetadata::get(Builder.getInt32(A->getXDim())),
        llvm::ConstantAsMetadata::get(Builder.getInt32(A->getYDim())),
        llvm::ConstantAsMetadata::get(Builder.getInt32(A->getZDim()))};
    Fn->setMetadata("work_group_size_hint", llvm::MDNode::get(Context, attrMDArgs));
  }

  if (const ReqdWorkGroupSizeAttr *A = FD->getAttr<ReqdWorkGroupSizeAttr>()) {
    llvm::Metadata *attrMDArgs[] = {
        llvm::ConstantAsMetadata::get(Builder.getInt32(A->getXDim())),
        llvm::ConstantAsMetadata::get(Builder.getInt32(A->getYDim())),
        llvm::ConstantAsMetadata::get(Builder.getInt32(A->getZDim()))};
    Fn->setMetadata("reqd_work_group_size", llvm::MDNode::get(Context, attrMDArgs));
  }
}

/// Determine whether the function F ends with a return stmt.
static bool endsWithReturn(const Decl* F) {
  const Stmt *Body = nullptr;
  if (auto *FD = dyn_cast_or_null<FunctionDecl>(F))
    Body = FD->getBody();
  else if (auto *OMD = dyn_cast_or_null<ObjCMethodDecl>(F))
    Body = OMD->getBody();

  if (auto *CS = dyn_cast_or_null<CompoundStmt>(Body)) {
    auto LastStmt = CS->body_rbegin();
    if (LastStmt != CS->body_rend())
      return isa<ReturnStmt>(*LastStmt);
  }
  return false;
}

void CodeGenFunction::StartFunction(GlobalDecl GD,
                                    QualType RetTy,
                                    llvm::Function *Fn,
                                    const CGFunctionInfo &FnInfo,
                                    const FunctionArgList &Args,
                                    SourceLocation Loc,
                                    SourceLocation StartLoc) {
  assert(!CurFn &&
         "Do not use a CodeGenFunction object for more than one function");

  const Decl *D = GD.getDecl();

  DidCallStackSave = false;
  CurCodeDecl = D;
  if (const auto *FD = dyn_cast_or_null<FunctionDecl>(D))
    if (FD->usesSEHTry())
      CurSEHParent = FD;
  CurFuncDecl = (D ? D->getNonClosureContext() : nullptr);
  FnRetTy = RetTy;
  CurFn = Fn;
  CurFnInfo = &FnInfo;
  assert(CurFn->isDeclaration() && "Function already has body?");

  if (CGM.isInSanitizerBlacklist(Fn, Loc))
    SanOpts.clear();

  if (D) {
    // Apply the no_sanitize* attributes to SanOpts.
    for (auto Attr : D->specific_attrs<NoSanitizeAttr>())
      SanOpts.Mask &= ~Attr->getMask();
  }

  // Apply sanitizer attributes to the function.
  if (SanOpts.hasOneOf(SanitizerKind::Address | SanitizerKind::KernelAddress))
    Fn->addFnAttr(llvm::Attribute::SanitizeAddress);
  if (SanOpts.has(SanitizerKind::Thread))
    Fn->addFnAttr(llvm::Attribute::SanitizeThread);
  if (SanOpts.has(SanitizerKind::Memory))
    Fn->addFnAttr(llvm::Attribute::SanitizeMemory);
  if (SanOpts.has(SanitizerKind::SafeStack))
    Fn->addFnAttr(llvm::Attribute::SafeStack);

  // Ignore TSan memory acesses from within ObjC/ObjC++ dealloc, initialize,
  // .cxx_destruct and all of their calees at run time.
  if (SanOpts.has(SanitizerKind::Thread)) {
    if (const auto *OMD = dyn_cast_or_null<ObjCMethodDecl>(D)) {
      IdentifierInfo *II = OMD->getSelector().getIdentifierInfoForSlot(0);
      if (OMD->getMethodFamily() == OMF_dealloc ||
          OMD->getMethodFamily() == OMF_initialize ||
          (OMD->getSelector().isUnarySelector() && II->isStr(".cxx_destruct"))) {
        Fn->addFnAttr("sanitize_thread_no_checking_at_run_time");
        Fn->removeFnAttr(llvm::Attribute::SanitizeThread);
      }
    }
  }

  // Apply xray attributes to the function (as a string, for now)
  if (D && ShouldXRayInstrumentFunction()) {
    if (const auto *XRayAttr = D->getAttr<XRayInstrumentAttr>()) {
      if (XRayAttr->alwaysXRayInstrument())
        Fn->addFnAttr("function-instrument", "xray-always");
      if (XRayAttr->neverXRayInstrument())
        Fn->addFnAttr("function-instrument", "xray-never");
    } else {
      Fn->addFnAttr(
          "xray-instruction-threshold",
          llvm::itostr(CGM.getCodeGenOpts().XRayInstructionThreshold));
    }
  }

  // Pass inline keyword to optimizer if it appears explicitly on any
  // declaration. Also, in the case of -fno-inline attach NoInline
  // attribute to all functions that are not marked AlwaysInline, or
  // to all functions that are not marked inline or implicitly inline
  // in the case of -finline-hint-functions.
  if (const FunctionDecl *FD = dyn_cast_or_null<FunctionDecl>(D)) {
    const CodeGenOptions& CodeGenOpts = CGM.getCodeGenOpts();
    if (!CodeGenOpts.NoInline) {
      for (auto RI : FD->redecls())
        if (RI->isInlineSpecified()) {
          Fn->addFnAttr(llvm::Attribute::InlineHint);
          break;
        }
      if (CodeGenOpts.getInlining() == CodeGenOptions::OnlyHintInlining &&
          !FD->isInlined() && !Fn->hasFnAttribute(llvm::Attribute::InlineHint))
        Fn->addFnAttr(llvm::Attribute::NoInline);
    } else if (!FD->hasAttr<AlwaysInlineAttr>())
      Fn->addFnAttr(llvm::Attribute::NoInline);
    if (CGM.getLangOpts().OpenMP && FD->hasAttr<OMPDeclareSimdDeclAttr>())
      CGM.getOpenMPRuntime().emitDeclareSimdFunction(FD, Fn);
  }

  // Add no-jump-tables value.
  Fn->addFnAttr("no-jump-tables",
                llvm::toStringRef(CGM.getCodeGenOpts().NoUseJumpTables));

  if (getLangOpts().OpenCL) {
    // Add metadata for a kernel function.
    if (const FunctionDecl *FD = dyn_cast_or_null<FunctionDecl>(D))
      EmitOpenCLKernelMetadata(FD, Fn);
  }

  // If we are checking function types, emit a function type signature as
  // prologue data.
  if (getLangOpts().CPlusPlus && SanOpts.has(SanitizerKind::Function)) {
    if (const FunctionDecl *FD = dyn_cast_or_null<FunctionDecl>(D)) {
      if (llvm::Constant *PrologueSig =
              CGM.getTargetCodeGenInfo().getUBSanFunctionSignature(CGM)) {
        llvm::Constant *FTRTTIConst =
            CGM.GetAddrOfRTTIDescriptor(FD->getType(), /*ForEH=*/true);
        llvm::Constant *PrologueStructElems[] = { PrologueSig, FTRTTIConst };
        llvm::Constant *PrologueStructConst =
            llvm::ConstantStruct::getAnon(PrologueStructElems, /*Packed=*/true);
        Fn->setPrologueData(PrologueStructConst);
      }
    }
  }

  // If we're in C++ mode and the function name is "main", it is guaranteed
  // to be norecurse by the standard (3.6.1.3 "The function main shall not be
  // used within a program").
  if (getLangOpts().CPlusPlus)
    if (const FunctionDecl *FD = dyn_cast_or_null<FunctionDecl>(D))
      if (FD->isMain())
        Fn->addFnAttr(llvm::Attribute::NoRecurse);

  llvm::BasicBlock *EntryBB = createBasicBlock("entry", CurFn);

  // Create a marker to make it easy to insert allocas into the entryblock
  // later.  Don't create this with the builder, because we don't want it
  // folded.
  llvm::Value *Undef = llvm::UndefValue::get(Int32Ty);
  AllocaInsertPt = new llvm::BitCastInst(Undef, Int32Ty, "allocapt", EntryBB);

  ReturnBlock = getJumpDestInCurrentScope("return");

  Builder.SetInsertPoint(EntryBB);

  // Emit subprogram debug descriptor.
  if (CGDebugInfo *DI = getDebugInfo()) {
    // Reconstruct the type from the argument list so that implicit parameters,
    // such as 'this' and 'vtt', show up in the debug info. Preserve the calling
    // convention.
    CallingConv CC = CallingConv::CC_C;
    if (auto *FD = dyn_cast_or_null<FunctionDecl>(D))
      if (const auto *SrcFnTy = FD->getType()->getAs<FunctionType>())
        CC = SrcFnTy->getCallConv();
    SmallVector<QualType, 16> ArgTypes;
    for (const VarDecl *VD : Args)
      ArgTypes.push_back(VD->getType());
    QualType FnType = getContext().getFunctionType(
        RetTy, ArgTypes, FunctionProtoType::ExtProtoInfo(CC));
    DI->EmitFunctionStart(GD, Loc, StartLoc, FnType, CurFn, Builder);
  }

#if INTEL_CUSTOMIZATION
  // Fix for CQ368405: Prologue source correlation is missing.
  if (getLangOpts().IntelCompat && getLangOpts().IntelMSCompat)
    if (auto *FD = dyn_cast_or_null<FunctionDecl>(D))
      if (auto *Body = dyn_cast_or_null<CompoundStmt>(FD->getBody()))
        // Emit a location at the start of the prologue.
        if (CGDebugInfo *DI = getDebugInfo())
          DI->EmitLocation(Builder, Body->getLBracLoc());
#endif // INTEL_CUSTOMIZATION

  if (ShouldInstrumentFunction())
    EmitFunctionInstrumentation("__cyg_profile_func_enter");

  // Since emitting the mcount call here impacts optimizations such as function
  // inlining, we just add an attribute to insert a mcount call in backend.
  // The attribute "counting-function" is set to mcount function name which is
  // architecture dependent.
  if (CGM.getCodeGenOpts().InstrumentForProfiling)
    Fn->addFnAttr("counting-function", getTarget().getMCountName());

  if (RetTy->isVoidType()) {
    // Void type; nothing to return.
    ReturnValue = Address::invalid();

    // Count the implicit return.
    if (!endsWithReturn(D))
      ++NumReturnExprs;
  } else if (CurFnInfo->getReturnInfo().getKind() == ABIArgInfo::Indirect &&
             !hasScalarEvaluationKind(CurFnInfo->getReturnType())) {
    // Indirect aggregate return; emit returned value directly into sret slot.
    // This reduces code size, and affects correctness in C++.
    auto AI = CurFn->arg_begin();
    if (CurFnInfo->getReturnInfo().isSRetAfterThis())
      ++AI;
    ReturnValue = Address(&*AI, CurFnInfo->getReturnInfo().getIndirectAlign());
  } else if (CurFnInfo->getReturnInfo().getKind() == ABIArgInfo::InAlloca &&
             !hasScalarEvaluationKind(CurFnInfo->getReturnType())) {
    // Load the sret pointer from the argument struct and return into that.
    unsigned Idx = CurFnInfo->getReturnInfo().getInAllocaFieldIndex();
    llvm::Function::arg_iterator EI = CurFn->arg_end();
    --EI;
    llvm::Value *Addr = Builder.CreateStructGEP(nullptr, &*EI, Idx);
    Addr = Builder.CreateAlignedLoad(Addr, getPointerAlign(), "agg.result");
    ReturnValue = Address(Addr, getNaturalTypeAlignment(RetTy));
  } else {
    ReturnValue = CreateIRTemp(RetTy, "retval");

    // Tell the epilog emitter to autorelease the result.  We do this
    // now so that various specialized functions can suppress it
    // during their IR-generation.
    if (getLangOpts().ObjCAutoRefCount &&
        !CurFnInfo->isReturnsRetained() &&
        RetTy->isObjCRetainableType())
      AutoreleaseResult = true;
  }

  EmitStartEHSpec(CurCodeDecl);

  PrologueCleanupDepth = EHStack.stable_begin();
#if INTEL_SPECIFIC_CILKPLUS
  // If emitting a spawning function, a Cilk stack frame will be allocated and
  // fully initialized before processing any function parameters, which
  // makes associated cleanups happen last.
  //
  // If emitting a helper function (parallel region), a Cilk stack frame will
  // be allocated and partially initialized before processing any parameters.
  if (getLangOpts().CilkPlus && D && D->isSpawning()) {
    CurCGCilkImplicitSyncInfo = CreateCilkImplicitSyncInfo(*this);
    CGM.getCilkPlusRuntime().EmitCilkParentStackFrame(*this);
    if (CurCGCilkImplicitSyncInfo->needsImplicitSync())
      CGM.getCilkPlusRuntime().pushCilkImplicitSyncCleanup(*this);
  }
#endif // INTEL_SPECIFIC_CILKPLUS
  EmitFunctionProlog(*CurFnInfo, CurFn, Args);

  if (D && isa<CXXMethodDecl>(D) && cast<CXXMethodDecl>(D)->isInstance()) {
    CGM.getCXXABI().EmitInstanceFunctionProlog(*this);
    const CXXMethodDecl *MD = cast<CXXMethodDecl>(D);
    if (MD->getParent()->isLambda() &&
        MD->getOverloadedOperator() == OO_Call) {
      // We're in a lambda; figure out the captures.
      MD->getParent()->getCaptureFields(LambdaCaptureFields,
                                        LambdaThisCaptureField);
      if (LambdaThisCaptureField) {
        // If the lambda captures the object referred to by '*this' - either by
        // value or by reference, make sure CXXThisValue points to the correct
        // object.

        // Get the lvalue for the field (which is a copy of the enclosing object
        // or contains the address of the enclosing object).
        LValue ThisFieldLValue = EmitLValueForLambdaField(LambdaThisCaptureField);
        if (!LambdaThisCaptureField->getType()->isPointerType()) {
          // If the enclosing object was captured by value, just use its address.
          CXXThisValue = ThisFieldLValue.getAddress().getPointer();
        } else {
          // Load the lvalue pointed to by the field, since '*this' was captured
          // by reference.
          CXXThisValue =
              EmitLoadOfLValue(ThisFieldLValue, SourceLocation()).getScalarVal();
        }
      }
      for (auto *FD : MD->getParent()->fields()) {
        if (FD->hasCapturedVLAType()) {
          auto *ExprArg = EmitLoadOfLValue(EmitLValueForLambdaField(FD),
                                           SourceLocation()).getScalarVal();
          auto VAT = FD->getCapturedVLAType();
          VLASizeMap[VAT->getSizeExpr()] = ExprArg;
        }
      }
    } else {
      // Not in a lambda; just use 'this' from the method.
      // FIXME: Should we generate a new load for each use of 'this'?  The
      // fast register allocator would be happier...
      CXXThisValue = CXXABIThisValue;
    }
  }

  // If any of the arguments have a variably modified type, make sure to
  // emit the type size.
  for (FunctionArgList::const_iterator i = Args.begin(), e = Args.end();
       i != e; ++i) {
    const VarDecl *VD = *i;

    // Dig out the type as written from ParmVarDecls; it's unclear whether
    // the standard (C99 6.9.1p10) requires this, but we're following the
    // precedent set by gcc.
    QualType Ty;
    if (const ParmVarDecl *PVD = dyn_cast<ParmVarDecl>(VD))
      Ty = PVD->getOriginalType();
    else
      Ty = VD->getType();

    if (Ty->isVariablyModifiedType())
      EmitVariablyModifiedType(Ty);
  }
  // Emit a location at the end of the prologue.
  if (CGDebugInfo *DI = getDebugInfo())
    DI->EmitLocation(Builder, StartLoc);
}

void CodeGenFunction::EmitFunctionBody(FunctionArgList &Args,
                                       const Stmt *Body) {
  incrementProfileCounter(Body);
  if (const CompoundStmt *S = dyn_cast<CompoundStmt>(Body))
    EmitCompoundStmtWithoutScope(*S);
  else
    EmitStmt(Body);
}

/// When instrumenting to collect profile data, the counts for some blocks
/// such as switch cases need to not include the fall-through counts, so
/// emit a branch around the instrumentation code. When not instrumenting,
/// this just calls EmitBlock().
void CodeGenFunction::EmitBlockWithFallThrough(llvm::BasicBlock *BB,
                                               const Stmt *S) {
  llvm::BasicBlock *SkipCountBB = nullptr;
  if (HaveInsertPoint() && CGM.getCodeGenOpts().hasProfileClangInstr()) {
    // When instrumenting for profiling, the fallthrough to certain
    // statements needs to skip over the instrumentation code so that we
    // get an accurate count.
    SkipCountBB = createBasicBlock("skipcount");
    EmitBranch(SkipCountBB);
  }
  EmitBlock(BB);
  uint64_t CurrentCount = getCurrentProfileCount();
  incrementProfileCounter(S);
  setCurrentProfileCount(getCurrentProfileCount() + CurrentCount);
  if (SkipCountBB)
    EmitBlock(SkipCountBB);
}

/// Tries to mark the given function nounwind based on the
/// non-existence of any throwing calls within it.  We believe this is
/// lightweight enough to do at -O0.
static void TryMarkNoThrow(llvm::Function *F) {
  // LLVM treats 'nounwind' on a function as part of the type, so we
  // can't do this on functions that can be overwritten.
  if (F->isInterposable()) return;

  for (llvm::BasicBlock &BB : *F)
    for (llvm::Instruction &I : BB)
      if (I.mayThrow())
        return;

  F->setDoesNotThrow();
}

QualType CodeGenFunction::BuildFunctionArgList(GlobalDecl GD,
                                               FunctionArgList &Args) {
  const FunctionDecl *FD = cast<FunctionDecl>(GD.getDecl());
  QualType ResTy = FD->getReturnType();

  const CXXMethodDecl *MD = dyn_cast<CXXMethodDecl>(FD);
  if (MD && MD->isInstance()) {
    if (CGM.getCXXABI().HasThisReturn(GD))
      ResTy = MD->getThisType(getContext());
    else if (CGM.getCXXABI().hasMostDerivedReturn(GD))
      ResTy = CGM.getContext().VoidPtrTy;
    CGM.getCXXABI().buildThisParam(*this, Args);
  }

  // The base version of an inheriting constructor whose constructed base is a
  // virtual base is not passed any arguments (because it doesn't actually call
  // the inherited constructor).
  bool PassedParams = true;
  if (const CXXConstructorDecl *CD = dyn_cast<CXXConstructorDecl>(FD))
    if (auto Inherited = CD->getInheritedConstructor())
      PassedParams =
          getTypes().inheritingCtorHasParams(Inherited, GD.getCtorType());

  if (PassedParams) {
    for (auto *Param : FD->parameters()) {
      Args.push_back(Param);
      if (!Param->hasAttr<PassObjectSizeAttr>())
        continue;

      IdentifierInfo *NoID = nullptr;
      auto *Implicit = ImplicitParamDecl::Create(
          getContext(), Param->getDeclContext(), Param->getLocation(), NoID,
          getContext().getSizeType());
      SizeArguments[Param] = Implicit;
      Args.push_back(Implicit);
    }
  }

  if (MD && (isa<CXXConstructorDecl>(MD) || isa<CXXDestructorDecl>(MD)))
    CGM.getCXXABI().addImplicitStructorParams(*this, ResTy, Args);

  return ResTy;
}

#if INTEL_CUSTOMIZATION
// The FieldName has been encountered in a context that could require addition
// of our Intel container intrinsics.  Determine and return the correct
// intrinsic or llvm::Intrinsic::not_intrinsic if no intrinsic is desired for
// this field.
//
// This works by looking for a particular field in a particular routine in a
// particular context specified by OptKind.  The particulars are described in
// StdContainerOptDescriptions.
//
// This routine should bail out as soon as possible since it will need to be
// called at least once per function when one of the contexts occur.
llvm::Intrinsic::ID CodeGenFunction::getContainerIntrinsic(
    CodeGenModule::StdContainerOptKind OptKind, StringRef FieldName) {
  // Check if we've already seen this routine and know it isn't interesting
  if (StdContainerOptKindDetermined)
    return llvm::Intrinsic::not_intrinsic;

  const Decl *D = CurGD.getDecl();

  // CodeGenFunction routines can be called when not generating a function
  if (!D || !getLangOpts().CPlusPlus) {
    StdContainerOptKindDetermined = true;
    return llvm::Intrinsic::not_intrinsic;
  }

  // Gather info about the function
  const FunctionDecl *FD = cast<FunctionDecl>(D);
  const NamedDecl *ND = dyn_cast<NamedDecl>(FD);
  if (!ND) {
    StdContainerOptKindDetermined = true;
    return llvm::Intrinsic::not_intrinsic;
  }
  const DeclContext *DC = D->getDeclContext();
  if (!DC || !DC->getParent()) {
    StdContainerOptKindDetermined = true;
    return llvm::Intrinsic::not_intrinsic;
  }

  // Get the function name with getNameAsString() since getName() is not
  // valid for constructors.
  std::string FuncName = ND->getNameAsString();
  StringRef ContainerName;
  StringRef NamespaceName;
  auto DeclKind = D->getKind();

  // Currently there are only two kinds we care about (member functions and
  // constructors).
  if (DeclKind == Decl::CXXMethod) {
    if (DC->getDeclKind() == Decl::ClassTemplateSpecialization) {
      const NamedDecl *NDD = dyn_cast<NamedDecl>(DC);
      if (NDD) {
        ContainerName = NDD->getName();
      }
    }
  } else if (DeclKind == Decl::CXXConstructor && FD->getNumParams() > 0) {
    // We cannot get the container from the iterator so nothing to do here.
  } else {
    StdContainerOptKindDetermined = true;
    return llvm::Intrinsic::not_intrinsic;
  }

  const DeclContext *PDC = DC->getParent();
  if (PDC->isNamespace())
    NamespaceName = cast<NamespaceDecl>(PDC)->getName();

  if (NamespaceName.empty() ||
      (DeclKind == Decl::CXXMethod && ContainerName.empty())) {
    StdContainerOptKindDetermined = true;
    return llvm::Intrinsic::not_intrinsic;
  }

  // Create a description for this instance
  CodeGenModule::StdContainerOptDescription SCOD(
      OptKind, ContainerName, NamespaceName, StringRef(FuncName), DeclKind,
      FieldName);

  // Check for a matching description.
  for (auto &Desc : CGM.StdContainerOptDescriptions) {
    if (SCOD == Desc) {
      StdContainerOptKindDetermined = true;
      if (OptKind == CodeGenModule::SCOK_ContainerPtrIterator)
        return llvm::Intrinsic::intel_std_container_ptr_iter;
      return llvm::Intrinsic::intel_std_container_ptr;
    }
  }
  return llvm::Intrinsic::not_intrinsic;
}
#endif // INTEL_CUSTOMIZATION

void CodeGenFunction::GenerateCode(GlobalDecl GD, llvm::Function *Fn,
                                   const CGFunctionInfo &FnInfo) {
  const FunctionDecl *FD = cast<FunctionDecl>(GD.getDecl());
  CurGD = GD;

  FunctionArgList Args;
  QualType ResTy = BuildFunctionArgList(GD, Args);

  // Check if we should generate debug info for this function.
  if (FD->hasAttr<NoDebugAttr>())
    DebugInfo = nullptr; // disable debug info indefinitely for this function

  SourceRange BodyRange;
  if (Stmt *Body = FD->getBody()) BodyRange = Body->getSourceRange();
  CurEHLocation = BodyRange.getEnd();

  // Use the location of the start of the function to determine where
  // the function definition is located. By default use the location
  // of the declaration as the location for the subprogram. A function
  // may lack a declaration in the source code if it is created by code
  // gen. (examples: _GLOBAL__I_a, __cxx_global_array_dtor, thunk).
  SourceLocation Loc = FD->getLocation();

  // If this is a function specialization then use the pattern body
  // as the location for the function.
  if (const FunctionDecl *SpecDecl = FD->getTemplateInstantiationPattern())
    if (SpecDecl->hasBody(SpecDecl))
      Loc = SpecDecl->getLocation();

  Stmt *Body = FD->getBody();

  // Initialize helper which will detect jumps which can cause invalid lifetime
  // markers.
  if (Body && ShouldEmitLifetimeMarkers)
    Bypasses.Init(Body);

  // Emit the standard function prologue.
  StartFunction(GD, ResTy, Fn, FnInfo, Args, Loc, BodyRange.getBegin());

  // Generate the body of the function.
  PGO.assignRegionCounters(GD, CurFn);
  if (isa<CXXDestructorDecl>(FD))
    EmitDestructorBody(Args);
  else if (isa<CXXConstructorDecl>(FD))
    EmitConstructorBody(Args);
  else if (getLangOpts().CUDA &&
           !getLangOpts().CUDAIsDevice &&
           FD->hasAttr<CUDAGlobalAttr>())
    CGM.getCUDARuntime().emitDeviceStub(*this, Args);
  else if (isa<CXXConversionDecl>(FD) &&
           cast<CXXConversionDecl>(FD)->isLambdaToBlockPointerConversion()) {
    // The lambda conversion to block pointer is special; the semantics can't be
    // expressed in the AST, so IRGen needs to special-case it.
    EmitLambdaToBlockPointerBody(Args);
  } else if (isa<CXXMethodDecl>(FD) &&
             cast<CXXMethodDecl>(FD)->isLambdaStaticInvoker()) {
    // The lambda static invoker function is special, because it forwards or
    // clones the body of the function call operator (but is actually static).
    EmitLambdaStaticInvokeFunction(cast<CXXMethodDecl>(FD));
  } else if (FD->isDefaulted() && isa<CXXMethodDecl>(FD) &&
             (cast<CXXMethodDecl>(FD)->isCopyAssignmentOperator() ||
              cast<CXXMethodDecl>(FD)->isMoveAssignmentOperator())) {
    // Implicit copy-assignment gets the same special treatment as implicit
    // copy-constructors.
    emitImplicitAssignmentOperatorBody(Args);
  } else if (Body) {
    EmitFunctionBody(Args, Body);
  } else
    llvm_unreachable("no definition for emitted function");

#if INTEL_CUSTOMIZATION
  // This is disabled in IntelCompat mode to follow icc's example. CQ#371796.
  if (!getLangOpts().IntelCompat)
#endif // INTEL_CUSTOMIZATION
  // C++11 [stmt.return]p2:
  //   Flowing off the end of a function [...] results in undefined behavior in
  //   a value-returning function.
  // C11 6.9.1p12:
  //   If the '}' that terminates a function is reached, and the value of the
  //   function call is used by the caller, the behavior is undefined.
  if (getLangOpts().CPlusPlus && !FD->hasImplicitReturnZero() && !SawAsmBlock &&
      !FD->getReturnType()->isVoidType() && Builder.GetInsertBlock()) {
    if (SanOpts.has(SanitizerKind::Return)) {
      SanitizerScope SanScope(this);
      llvm::Value *IsFalse = Builder.getFalse();
      EmitCheck(std::make_pair(IsFalse, SanitizerKind::Return),
                "missing_return", EmitCheckSourceLocation(FD->getLocation()),
                None);
    } else if (CGM.getCodeGenOpts().OptimizationLevel == 0) {
      EmitTrapCall(llvm::Intrinsic::trap);
    }
    Builder.CreateUnreachable();
    Builder.ClearInsertionPoint();
  }

  // Emit the standard function epilogue.
  FinishFunction(BodyRange.getEnd());

  // If we haven't marked the function nothrow through other means, do
  // a quick pass now to see if we can.
  if (!CurFn->doesNotThrow())
    TryMarkNoThrow(CurFn);
}

/// ContainsLabel - Return true if the statement contains a label in it.  If
/// this statement is not executed normally, it not containing a label means
/// that we can just remove the code.
bool CodeGenFunction::ContainsLabel(const Stmt *S, bool IgnoreCaseStmts) {
  // Null statement, not a label!
  if (!S) return false;

  // If this is a label, we have to emit the code, consider something like:
  // if (0) {  ...  foo:  bar(); }  goto foo;
  //
  // TODO: If anyone cared, we could track __label__'s, since we know that you
  // can't jump to one from outside their declared region.
  if (isa<LabelStmt>(S))
    return true;
#ifdef INTEL_SPECIFIC_IL0_BACKEND
  if (isa<PragmaStmt>(S))
    return true;
#endif  // INTEL_SPECIFIC_IL0_BACKEND

  // If this is a case/default statement, and we haven't seen a switch, we have
  // to emit the code.
  if (isa<SwitchCase>(S) && !IgnoreCaseStmts)
    return true;

  // If this is a switch statement, we want to ignore cases below it.
  if (isa<SwitchStmt>(S))
    IgnoreCaseStmts = true;

  // Scan subexpressions for verboten labels.
  for (const Stmt *SubStmt : S->children())
    if (ContainsLabel(SubStmt, IgnoreCaseStmts))
      return true;

  return false;
}

/// containsBreak - Return true if the statement contains a break out of it.
/// If the statement (recursively) contains a switch or loop with a break
/// inside of it, this is fine.
bool CodeGenFunction::containsBreak(const Stmt *S) {
  // Null statement, not a label!
  if (!S) return false;

  // If this is a switch or loop that defines its own break scope, then we can
  // include it and anything inside of it.
  if (isa<SwitchStmt>(S) || isa<WhileStmt>(S) || isa<DoStmt>(S) ||
      isa<ForStmt>(S))
    return false;

  if (isa<BreakStmt>(S))
    return true;

  // Scan subexpressions for verboten breaks.
  for (const Stmt *SubStmt : S->children())
    if (containsBreak(SubStmt))
      return true;

  return false;
}

bool CodeGenFunction::mightAddDeclToScope(const Stmt *S) {
  if (!S) return false;

  // Some statement kinds add a scope and thus never add a decl to the current
  // scope. Note, this list is longer than the list of statements that might
  // have an unscoped decl nested within them, but this way is conservatively
  // correct even if more statement kinds are added.
  if (isa<IfStmt>(S) || isa<SwitchStmt>(S) || isa<WhileStmt>(S) ||
      isa<DoStmt>(S) || isa<ForStmt>(S) || isa<CompoundStmt>(S) ||
      isa<CXXForRangeStmt>(S) || isa<CXXTryStmt>(S) ||
      isa<ObjCForCollectionStmt>(S) || isa<ObjCAtTryStmt>(S))
    return false;

  if (isa<DeclStmt>(S))
    return true;

  for (const Stmt *SubStmt : S->children())
    if (mightAddDeclToScope(SubStmt))
      return true;

  return false;
}

/// ConstantFoldsToSimpleInteger - If the specified expression does not fold
/// to a constant, or if it does but contains a label, return false.  If it
/// constant folds return true and set the boolean result in Result.
bool CodeGenFunction::ConstantFoldsToSimpleInteger(const Expr *Cond,
                                                   bool &ResultBool,
                                                   bool AllowLabels) {
  llvm::APSInt ResultInt;
  if (!ConstantFoldsToSimpleInteger(Cond, ResultInt, AllowLabels))
    return false;

  ResultBool = ResultInt.getBoolValue();
  return true;
}

/// ConstantFoldsToSimpleInteger - If the specified expression does not fold
/// to a constant, or if it does but contains a label, return false.  If it
/// constant folds return true and set the folded value.
bool CodeGenFunction::ConstantFoldsToSimpleInteger(const Expr *Cond,
                                                   llvm::APSInt &ResultInt,
                                                   bool AllowLabels) {
  // FIXME: Rename and handle conversion of other evaluatable things
  // to bool.
  llvm::APSInt Int;
  if (!Cond->EvaluateAsInt(Int, getContext()))
    return false;  // Not foldable, not integer or not fully evaluatable.

  if (!AllowLabels && CodeGenFunction::ContainsLabel(Cond))
    return false;  // Contains a label.

  ResultInt = Int;
  return true;
}



/// EmitBranchOnBoolExpr - Emit a branch on a boolean condition (e.g. for an if
/// statement) to the specified blocks.  Based on the condition, this might try
/// to simplify the codegen of the conditional based on the branch.
///
void CodeGenFunction::EmitBranchOnBoolExpr(const Expr *Cond,
                                           llvm::BasicBlock *TrueBlock,
                                           llvm::BasicBlock *FalseBlock,
                                           uint64_t TrueCount) {
  Cond = Cond->IgnoreParens();

  if (const BinaryOperator *CondBOp = dyn_cast<BinaryOperator>(Cond)) {

    // Handle X && Y in a condition.
    if (CondBOp->getOpcode() == BO_LAnd) {
      // If we have "1 && X", simplify the code.  "0 && X" would have constant
      // folded if the case was simple enough.
      bool ConstantBool = false;
      if (ConstantFoldsToSimpleInteger(CondBOp->getLHS(), ConstantBool) &&
          ConstantBool) {
        // br(1 && X) -> br(X).
        incrementProfileCounter(CondBOp);
        return EmitBranchOnBoolExpr(CondBOp->getRHS(), TrueBlock, FalseBlock,
                                    TrueCount);
      }

      // If we have "X && 1", simplify the code to use an uncond branch.
      // "X && 0" would have been constant folded to 0.
      if (ConstantFoldsToSimpleInteger(CondBOp->getRHS(), ConstantBool) &&
          ConstantBool) {
        // br(X && 1) -> br(X).
        return EmitBranchOnBoolExpr(CondBOp->getLHS(), TrueBlock, FalseBlock,
                                    TrueCount);
      }

      // Emit the LHS as a conditional.  If the LHS conditional is false, we
      // want to jump to the FalseBlock.
      llvm::BasicBlock *LHSTrue = createBasicBlock("land.lhs.true");
      // The counter tells us how often we evaluate RHS, and all of TrueCount
      // can be propagated to that branch.
      uint64_t RHSCount = getProfileCount(CondBOp->getRHS());

      ConditionalEvaluation eval(*this);
      {
        ApplyDebugLocation DL(*this, Cond);
        EmitBranchOnBoolExpr(CondBOp->getLHS(), LHSTrue, FalseBlock, RHSCount);
        EmitBlock(LHSTrue);
      }

      incrementProfileCounter(CondBOp);
      setCurrentProfileCount(getProfileCount(CondBOp->getRHS()));

      // Any temporaries created here are conditional.
      eval.begin(*this);
      EmitBranchOnBoolExpr(CondBOp->getRHS(), TrueBlock, FalseBlock, TrueCount);
      eval.end(*this);

      return;
    }

    if (CondBOp->getOpcode() == BO_LOr) {
      // If we have "0 || X", simplify the code.  "1 || X" would have constant
      // folded if the case was simple enough.
      bool ConstantBool = false;
      if (ConstantFoldsToSimpleInteger(CondBOp->getLHS(), ConstantBool) &&
          !ConstantBool) {
        // br(0 || X) -> br(X).
        incrementProfileCounter(CondBOp);
        return EmitBranchOnBoolExpr(CondBOp->getRHS(), TrueBlock, FalseBlock,
                                    TrueCount);
      }

      // If we have "X || 0", simplify the code to use an uncond branch.
      // "X || 1" would have been constant folded to 1.
      if (ConstantFoldsToSimpleInteger(CondBOp->getRHS(), ConstantBool) &&
          !ConstantBool) {
        // br(X || 0) -> br(X).
        return EmitBranchOnBoolExpr(CondBOp->getLHS(), TrueBlock, FalseBlock,
                                    TrueCount);
      }

      // Emit the LHS as a conditional.  If the LHS conditional is true, we
      // want to jump to the TrueBlock.
      llvm::BasicBlock *LHSFalse = createBasicBlock("lor.lhs.false");
      // We have the count for entry to the RHS and for the whole expression
      // being true, so we can divy up True count between the short circuit and
      // the RHS.
      uint64_t LHSCount =
          getCurrentProfileCount() - getProfileCount(CondBOp->getRHS());
      uint64_t RHSCount = TrueCount - LHSCount;

      ConditionalEvaluation eval(*this);
      {
        ApplyDebugLocation DL(*this, Cond);
        EmitBranchOnBoolExpr(CondBOp->getLHS(), TrueBlock, LHSFalse, LHSCount);
        EmitBlock(LHSFalse);
      }

      incrementProfileCounter(CondBOp);
      setCurrentProfileCount(getProfileCount(CondBOp->getRHS()));

      // Any temporaries created here are conditional.
      eval.begin(*this);
      EmitBranchOnBoolExpr(CondBOp->getRHS(), TrueBlock, FalseBlock, RHSCount);

      eval.end(*this);

      return;
    }
  }

  if (const UnaryOperator *CondUOp = dyn_cast<UnaryOperator>(Cond)) {
    // br(!x, t, f) -> br(x, f, t)
    if (CondUOp->getOpcode() == UO_LNot) {
      // Negate the count.
      uint64_t FalseCount = getCurrentProfileCount() - TrueCount;
      // Negate the condition and swap the destination blocks.
      return EmitBranchOnBoolExpr(CondUOp->getSubExpr(), FalseBlock, TrueBlock,
                                  FalseCount);
    }
  }

  if (const ConditionalOperator *CondOp = dyn_cast<ConditionalOperator>(Cond)) {
    // br(c ? x : y, t, f) -> br(c, br(x, t, f), br(y, t, f))
    llvm::BasicBlock *LHSBlock = createBasicBlock("cond.true");
    llvm::BasicBlock *RHSBlock = createBasicBlock("cond.false");

    ConditionalEvaluation cond(*this);
    EmitBranchOnBoolExpr(CondOp->getCond(), LHSBlock, RHSBlock,
                         getProfileCount(CondOp));

    // When computing PGO branch weights, we only know the overall count for
    // the true block. This code is essentially doing tail duplication of the
    // naive code-gen, introducing new edges for which counts are not
    // available. Divide the counts proportionally between the LHS and RHS of
    // the conditional operator.
    uint64_t LHSScaledTrueCount = 0;
    if (TrueCount) {
      double LHSRatio =
          getProfileCount(CondOp) / (double)getCurrentProfileCount();
      LHSScaledTrueCount = TrueCount * LHSRatio;
    }

    cond.begin(*this);
    EmitBlock(LHSBlock);
    incrementProfileCounter(CondOp);
    {
      ApplyDebugLocation DL(*this, Cond);
      EmitBranchOnBoolExpr(CondOp->getLHS(), TrueBlock, FalseBlock,
                           LHSScaledTrueCount);
    }
    cond.end(*this);

    cond.begin(*this);
    EmitBlock(RHSBlock);
    EmitBranchOnBoolExpr(CondOp->getRHS(), TrueBlock, FalseBlock,
                         TrueCount - LHSScaledTrueCount);
    cond.end(*this);

    return;
  }

  if (const CXXThrowExpr *Throw = dyn_cast<CXXThrowExpr>(Cond)) {
    // Conditional operator handling can give us a throw expression as a
    // condition for a case like:
    //   br(c ? throw x : y, t, f) -> br(c, br(throw x, t, f), br(y, t, f)
    // Fold this to:
    //   br(c, throw x, br(y, t, f))
    EmitCXXThrowExpr(Throw, /*KeepInsertionPoint*/false);
    return;
  }

  // If the branch has a condition wrapped by __builtin_unpredictable,
  // create metadata that specifies that the branch is unpredictable.
  // Don't bother if not optimizing because that metadata would not be used.
  llvm::MDNode *Unpredictable = nullptr;
  auto *Call = dyn_cast<CallExpr>(Cond);
  if (Call && CGM.getCodeGenOpts().OptimizationLevel != 0) {
    auto *FD = dyn_cast_or_null<FunctionDecl>(Call->getCalleeDecl());
    if (FD && FD->getBuiltinID() == Builtin::BI__builtin_unpredictable) {
      llvm::MDBuilder MDHelper(getLLVMContext());
      Unpredictable = MDHelper.createUnpredictable();
    }
  }

  // Create branch weights based on the number of times we get here and the
  // number of times the condition should be true.
  uint64_t CurrentCount = std::max(getCurrentProfileCount(), TrueCount);
  llvm::MDNode *Weights =
      createProfileWeights(TrueCount, CurrentCount - TrueCount);

  // Emit the code with the fully general case.
  llvm::Value *CondV;
  {
    ApplyDebugLocation DL(*this, Cond);
    CondV = EvaluateExprAsBool(Cond);
  }
  Builder.CreateCondBr(CondV, TrueBlock, FalseBlock, Weights, Unpredictable);
}

/// ErrorUnsupported - Print out an error that codegen doesn't support the
/// specified stmt yet.
void CodeGenFunction::ErrorUnsupported(const Stmt *S, const char *Type) {
  CGM.ErrorUnsupported(S, Type);
}

/// emitNonZeroVLAInit - Emit the "zero" initialization of a
/// variable-length array whose elements have a non-zero bit-pattern.
///
/// \param baseType the inner-most element type of the array
/// \param src - a char* pointing to the bit-pattern for a single
/// base element of the array
/// \param sizeInChars - the total size of the VLA, in chars
static void emitNonZeroVLAInit(CodeGenFunction &CGF, QualType baseType,
                               Address dest, Address src,
                               llvm::Value *sizeInChars) {
  CGBuilderTy &Builder = CGF.Builder;

  CharUnits baseSize = CGF.getContext().getTypeSizeInChars(baseType);
  llvm::Value *baseSizeInChars
    = llvm::ConstantInt::get(CGF.IntPtrTy, baseSize.getQuantity());

  Address begin =
    Builder.CreateElementBitCast(dest, CGF.Int8Ty, "vla.begin");
  llvm::Value *end =
    Builder.CreateInBoundsGEP(begin.getPointer(), sizeInChars, "vla.end");

  llvm::BasicBlock *originBB = CGF.Builder.GetInsertBlock();
  llvm::BasicBlock *loopBB = CGF.createBasicBlock("vla-init.loop");
  llvm::BasicBlock *contBB = CGF.createBasicBlock("vla-init.cont");

  // Make a loop over the VLA.  C99 guarantees that the VLA element
  // count must be nonzero.
  CGF.EmitBlock(loopBB);

  llvm::PHINode *cur = Builder.CreatePHI(begin.getType(), 2, "vla.cur");
  cur->addIncoming(begin.getPointer(), originBB);

  CharUnits curAlign =
    dest.getAlignment().alignmentOfArrayElement(baseSize);

  // memcpy the individual element bit-pattern.
  Builder.CreateMemCpy(Address(cur, curAlign), src, baseSizeInChars,
                       /*volatile*/ false);

  // Go to the next element.
  llvm::Value *next =
    Builder.CreateInBoundsGEP(CGF.Int8Ty, cur, baseSizeInChars, "vla.next");

  // Leave if that's the end of the VLA.
  llvm::Value *done = Builder.CreateICmpEQ(next, end, "vla-init.isdone");
  Builder.CreateCondBr(done, contBB, loopBB);
  cur->addIncoming(next, loopBB);

  CGF.EmitBlock(contBB);
}

void
CodeGenFunction::EmitNullInitialization(Address DestPtr, QualType Ty) {
  // Ignore empty classes in C++.
  if (getLangOpts().CPlusPlus) {
    if (const RecordType *RT = Ty->getAs<RecordType>()) {
      if (cast<CXXRecordDecl>(RT->getDecl())->isEmpty())
        return;
    }
  }

  // Cast the dest ptr to the appropriate i8 pointer type.
  if (DestPtr.getElementType() != Int8Ty)
    DestPtr = Builder.CreateElementBitCast(DestPtr, Int8Ty);

  // Get size and alignment info for this aggregate.
  CharUnits size = getContext().getTypeSizeInChars(Ty);

  llvm::Value *SizeVal;
  const VariableArrayType *vla;

  // Don't bother emitting a zero-byte memset.
  if (size.isZero()) {
    // But note that getTypeInfo returns 0 for a VLA.
    if (const VariableArrayType *vlaType =
          dyn_cast_or_null<VariableArrayType>(
                                          getContext().getAsArrayType(Ty))) {
      QualType eltType;
      llvm::Value *numElts;
      std::tie(numElts, eltType) = getVLASize(vlaType);

      SizeVal = numElts;
      CharUnits eltSize = getContext().getTypeSizeInChars(eltType);
      if (!eltSize.isOne())
        SizeVal = Builder.CreateNUWMul(SizeVal, CGM.getSize(eltSize));
      vla = vlaType;
    } else {
      return;
    }
  } else {
    SizeVal = CGM.getSize(size);
    vla = nullptr;
  }

  // If the type contains a pointer to data member we can't memset it to zero.
  // Instead, create a null constant and copy it to the destination.
  // TODO: there are other patterns besides zero that we can usefully memset,
  // like -1, which happens to be the pattern used by member-pointers.
  if (!CGM.getTypes().isZeroInitializable(Ty)) {
    // For a VLA, emit a single element, then splat that over the VLA.
    if (vla) Ty = getContext().getBaseElementType(vla);

    llvm::Constant *NullConstant = CGM.EmitNullConstant(Ty);

    llvm::GlobalVariable *NullVariable =
      new llvm::GlobalVariable(CGM.getModule(), NullConstant->getType(),
                               /*isConstant=*/true,
                               llvm::GlobalVariable::PrivateLinkage,
                               NullConstant, Twine());
    CharUnits NullAlign = DestPtr.getAlignment();
    NullVariable->setAlignment(NullAlign.getQuantity());
    Address SrcPtr(Builder.CreateBitCast(NullVariable, Builder.getInt8PtrTy()),
                   NullAlign);

    if (vla) return emitNonZeroVLAInit(*this, Ty, DestPtr, SrcPtr, SizeVal);

    // Get and call the appropriate llvm.memcpy overload.
    Builder.CreateMemCpy(DestPtr, SrcPtr, SizeVal, false);
    return;
  }

  // Otherwise, just memset the whole thing to zero.  This is legal
  // because in LLVM, all default initializers (other than the ones we just
  // handled above) are guaranteed to have a bit pattern of all zeros.
  Builder.CreateMemSet(DestPtr, Builder.getInt8(0), SizeVal, false);
}

llvm::BlockAddress *CodeGenFunction::GetAddrOfLabel(const LabelDecl *L) {
  // Make sure that there is a block for the indirect goto.
  if (!IndirectBranch)
    GetIndirectGotoBlock();

  llvm::BasicBlock *BB = getJumpDestForLabel(L).getBlock();

  // Make sure the indirect branch includes all of the address-taken blocks.
  IndirectBranch->addDestination(BB);
  return llvm::BlockAddress::get(CurFn, BB);
}

llvm::BasicBlock *CodeGenFunction::GetIndirectGotoBlock() {
  // If we already made the indirect branch for indirect goto, return its block.
  if (IndirectBranch) return IndirectBranch->getParent();

  CGBuilderTy TmpBuilder(*this, createBasicBlock("indirectgoto"));

  // Create the PHI node that indirect gotos will add entries to.
  llvm::Value *DestVal = TmpBuilder.CreatePHI(Int8PtrTy, 0,
                                              "indirect.goto.dest");

  // Create the indirect branch instruction.
  IndirectBranch = TmpBuilder.CreateIndirectBr(DestVal);
  return IndirectBranch->getParent();
}

/// Computes the length of an array in elements, as well as the base
/// element type and a properly-typed first element pointer.
llvm::Value *CodeGenFunction::emitArrayLength(const ArrayType *origArrayType,
                                              QualType &baseType,
                                              Address &addr) {
  const ArrayType *arrayType = origArrayType;

  // If it's a VLA, we have to load the stored size.  Note that
  // this is the size of the VLA in bytes, not its size in elements.
  llvm::Value *numVLAElements = nullptr;
  if (isa<VariableArrayType>(arrayType)) {
    numVLAElements = getVLASize(cast<VariableArrayType>(arrayType)).first;

    // Walk into all VLAs.  This doesn't require changes to addr,
    // which has type T* where T is the first non-VLA element type.
    do {
      QualType elementType = arrayType->getElementType();
      arrayType = getContext().getAsArrayType(elementType);

      // If we only have VLA components, 'addr' requires no adjustment.
      if (!arrayType) {
        baseType = elementType;
        return numVLAElements;
      }
    } while (isa<VariableArrayType>(arrayType));

    // We get out here only if we find a constant array type
    // inside the VLA.
  }

  // We have some number of constant-length arrays, so addr should
  // have LLVM type [M x [N x [...]]]*.  Build a GEP that walks
  // down to the first element of addr.
  SmallVector<llvm::Value*, 8> gepIndices;

  // GEP down to the array type.
  llvm::ConstantInt *zero = Builder.getInt32(0);
  gepIndices.push_back(zero);

  uint64_t countFromCLAs = 1;
  QualType eltType;

  llvm::ArrayType *llvmArrayType =
    dyn_cast<llvm::ArrayType>(addr.getElementType());
  while (llvmArrayType) {
    assert(isa<ConstantArrayType>(arrayType));
    assert(cast<ConstantArrayType>(arrayType)->getSize().getZExtValue()
             == llvmArrayType->getNumElements());

    gepIndices.push_back(zero);
    countFromCLAs *= llvmArrayType->getNumElements();
    eltType = arrayType->getElementType();

    llvmArrayType =
      dyn_cast<llvm::ArrayType>(llvmArrayType->getElementType());
    arrayType = getContext().getAsArrayType(arrayType->getElementType());
    assert((!llvmArrayType || arrayType) &&
           "LLVM and Clang types are out-of-synch");
  }

  if (arrayType) {
    // From this point onwards, the Clang array type has been emitted
    // as some other type (probably a packed struct). Compute the array
    // size, and just emit the 'begin' expression as a bitcast.
    while (arrayType) {
      countFromCLAs *=
          cast<ConstantArrayType>(arrayType)->getSize().getZExtValue();
      eltType = arrayType->getElementType();
      arrayType = getContext().getAsArrayType(eltType);
    }

    llvm::Type *baseType = ConvertType(eltType);
    addr = Builder.CreateElementBitCast(addr, baseType, "array.begin");
  } else {
    // Create the actual GEP.
    addr = Address(Builder.CreateInBoundsGEP(addr.getPointer(),
                                             gepIndices, "array.begin"),
                   addr.getAlignment());
  }

  baseType = eltType;

  llvm::Value *numElements
    = llvm::ConstantInt::get(SizeTy, countFromCLAs);

  // If we had any VLA dimensions, factor them in.
  if (numVLAElements)
    numElements = Builder.CreateNUWMul(numVLAElements, numElements);

  return numElements;
}

std::pair<llvm::Value*, QualType>
CodeGenFunction::getVLASize(QualType type) {
  const VariableArrayType *vla = getContext().getAsVariableArrayType(type);
  assert(vla && "type was not a variable array type!");
  return getVLASize(vla);
}

std::pair<llvm::Value*, QualType>
CodeGenFunction::getVLASize(const VariableArrayType *type) {
  // The number of elements so far; always size_t.
  llvm::Value *numElements = nullptr;

  QualType elementType;
  do {
    elementType = type->getElementType();
    llvm::Value *vlaSize = VLASizeMap[type->getSizeExpr()];
    assert(vlaSize && "no size for VLA!");
    assert(vlaSize->getType() == SizeTy);

    if (!numElements) {
      numElements = vlaSize;
    } else {
      // It's undefined behavior if this wraps around, so mark it that way.
      // FIXME: Teach -fsanitize=undefined to trap this.
      numElements = Builder.CreateNUWMul(numElements, vlaSize);
    }
  } while ((type = getContext().getAsVariableArrayType(elementType)));

  return std::pair<llvm::Value*,QualType>(numElements, elementType);
}

void CodeGenFunction::EmitVariablyModifiedType(QualType type) {
  assert(type->isVariablyModifiedType() &&
         "Must pass variably modified type to EmitVLASizes!");

  EnsureInsertPoint();

  // We're going to walk down into the type and look for VLA
  // expressions.
  do {
    assert(type->isVariablyModifiedType());

    const Type *ty = type.getTypePtr();
    switch (ty->getTypeClass()) {

#define TYPE(Class, Base)
#define ABSTRACT_TYPE(Class, Base)
#define NON_CANONICAL_TYPE(Class, Base)
#define DEPENDENT_TYPE(Class, Base) case Type::Class:
#define NON_CANONICAL_UNLESS_DEPENDENT_TYPE(Class, Base)
#include "clang/AST/TypeNodes.def"
      llvm_unreachable("unexpected dependent type!");

    // These types are never variably-modified.
    case Type::Builtin:
    case Type::Complex:
    case Type::Vector:
    case Type::ExtVector:
    case Type::Record:
    case Type::Enum:
    case Type::Elaborated:
    case Type::TemplateSpecialization:
    case Type::ObjCTypeParam:
    case Type::ObjCObject:
    case Type::ObjCInterface:
    case Type::ObjCObjectPointer:
      llvm_unreachable("type class is never variably-modified!");

    case Type::Adjusted:
      type = cast<AdjustedType>(ty)->getAdjustedType();
      break;

    case Type::Decayed:
      type = cast<DecayedType>(ty)->getPointeeType();
      break;

    case Type::Pointer:
      type = cast<PointerType>(ty)->getPointeeType();
      break;

    case Type::BlockPointer:
      type = cast<BlockPointerType>(ty)->getPointeeType();
      break;

    case Type::LValueReference:
    case Type::RValueReference:
      type = cast<ReferenceType>(ty)->getPointeeType();
      break;

    case Type::MemberPointer:
      type = cast<MemberPointerType>(ty)->getPointeeType();
      break;

    case Type::ConstantArray:
    case Type::IncompleteArray:
      // Losing element qualification here is fine.
      type = cast<ArrayType>(ty)->getElementType();
      break;

    case Type::VariableArray: {
      // Losing element qualification here is fine.
      const VariableArrayType *vat = cast<VariableArrayType>(ty);

      // Unknown size indication requires no size computation.
      // Otherwise, evaluate and record it.
      if (const Expr *size = vat->getSizeExpr()) {
        // It's possible that we might have emitted this already,
        // e.g. with a typedef and a pointer to it.
        llvm::Value *&entry = VLASizeMap[size];
        if (!entry) {
          llvm::Value *Size = EmitScalarExpr(size);

          // C11 6.7.6.2p5:
          //   If the size is an expression that is not an integer constant
          //   expression [...] each time it is evaluated it shall have a value
          //   greater than zero.
          if (SanOpts.has(SanitizerKind::VLABound) &&
              size->getType()->isSignedIntegerType()) {
            SanitizerScope SanScope(this);
            llvm::Value *Zero = llvm::Constant::getNullValue(Size->getType());
            llvm::Constant *StaticArgs[] = {
              EmitCheckSourceLocation(size->getLocStart()),
              EmitCheckTypeDescriptor(size->getType())
            };
            EmitCheck(std::make_pair(Builder.CreateICmpSGT(Size, Zero),
                                     SanitizerKind::VLABound),
                      "vla_bound_not_positive", StaticArgs, Size);
          }

          // Always zexting here would be wrong if it weren't
          // undefined behavior to have a negative bound.
          entry = Builder.CreateIntCast(Size, SizeTy, /*signed*/ false);
        }
      }
      type = vat->getElementType();
      break;
    }

    case Type::FunctionProto:
    case Type::FunctionNoProto:
      type = cast<FunctionType>(ty)->getReturnType();
      break;

    case Type::Paren:
    case Type::TypeOf:
    case Type::UnaryTransform:
    case Type::Attributed:
    case Type::SubstTemplateTypeParm:
    case Type::PackExpansion:
      // Keep walking after single level desugaring.
      type = type.getSingleStepDesugaredType(getContext());
      break;

    case Type::Typedef:
    case Type::Decltype:
    case Type::Auto:
      // Stop walking: nothing to do.
      return;

    case Type::TypeOfExpr:
      // Stop walking: emit typeof expression.
      EmitIgnoredExpr(cast<TypeOfExprType>(ty)->getUnderlyingExpr());
      return;

    case Type::Atomic:
      type = cast<AtomicType>(ty)->getValueType();
      break;

    case Type::Pipe:
      type = cast<PipeType>(ty)->getElementType();
      break;
    }
  } while (type->isVariablyModifiedType());
}

Address CodeGenFunction::EmitVAListRef(const Expr* E) {
  if (getContext().getBuiltinVaListType()->isArrayType())
    return EmitPointerWithAlignment(E);
  return EmitLValue(E).getAddress();
}

Address CodeGenFunction::EmitMSVAListRef(const Expr *E) {
  return EmitLValue(E).getAddress();
}

void CodeGenFunction::EmitDeclRefExprDbgValue(const DeclRefExpr *E,
                                              const APValue &Init) {
  assert(!Init.isUninit() && "Invalid DeclRefExpr initializer!");
  if (CGDebugInfo *Dbg = getDebugInfo())
    if (CGM.getCodeGenOpts().getDebugInfo() >= codegenoptions::LimitedDebugInfo)
      Dbg->EmitGlobalVariable(E->getDecl(), Init);
}

CodeGenFunction::PeepholeProtection
CodeGenFunction::protectFromPeepholes(RValue rvalue) {
  // At the moment, the only aggressive peephole we do in IR gen
  // is trunc(zext) folding, but if we add more, we can easily
  // extend this protection.

  if (!rvalue.isScalar()) return PeepholeProtection();
  llvm::Value *value = rvalue.getScalarVal();
  if (!isa<llvm::ZExtInst>(value)) return PeepholeProtection();

  // Just make an extra bitcast.
  assert(HaveInsertPoint());
  llvm::Instruction *inst = new llvm::BitCastInst(value, value->getType(), "",
                                                  Builder.GetInsertBlock());

  PeepholeProtection protection;
  protection.Inst = inst;
  return protection;
}

void CodeGenFunction::unprotectFromPeepholes(PeepholeProtection protection) {
  if (!protection.Inst) return;

  // In theory, we could try to duplicate the peepholes now, but whatever.
  protection.Inst->eraseFromParent();
}

llvm::Value *CodeGenFunction::EmitAnnotationCall(llvm::Value *AnnotationFn,
                                                 llvm::Value *AnnotatedVal,
                                                 StringRef AnnotationStr,
                                                 SourceLocation Location) {
  llvm::Value *Args[4] = {
    AnnotatedVal,
    Builder.CreateBitCast(CGM.EmitAnnotationString(AnnotationStr), Int8PtrTy),
    Builder.CreateBitCast(CGM.EmitAnnotationUnit(Location), Int8PtrTy),
    CGM.EmitAnnotationLineNo(Location)
  };
  return Builder.CreateCall(AnnotationFn, Args);
}

void CodeGenFunction::EmitVarAnnotations(const VarDecl *D, llvm::Value *V) {
  assert(D->hasAttr<AnnotateAttr>() && "no annotate attribute");
  // FIXME We create a new bitcast for every annotation because that's what
  // llvm-gcc was doing.
  for (const auto *I : D->specific_attrs<AnnotateAttr>())
    EmitAnnotationCall(CGM.getIntrinsic(llvm::Intrinsic::var_annotation),
                       Builder.CreateBitCast(V, CGM.Int8PtrTy, V->getName()),
                       I->getAnnotation(), D->getLocation());
}

Address CodeGenFunction::EmitFieldAnnotations(const FieldDecl *D,
                                              Address Addr) {
  assert(D->hasAttr<AnnotateAttr>() && "no annotate attribute");
  llvm::Value *V = Addr.getPointer();
  llvm::Type *VTy = V->getType();
  llvm::Value *F = CGM.getIntrinsic(llvm::Intrinsic::ptr_annotation,
                                    CGM.Int8PtrTy);

  for (const auto *I : D->specific_attrs<AnnotateAttr>()) {
    // FIXME Always emit the cast inst so we can differentiate between
    // annotation on the first field of a struct and annotation on the struct
    // itself.
    if (VTy != CGM.Int8PtrTy)
      V = Builder.Insert(new llvm::BitCastInst(V, CGM.Int8PtrTy));
    V = EmitAnnotationCall(F, V, I->getAnnotation(), D->getLocation());
    V = Builder.CreateBitCast(V, VTy);
  }

  return Address(V, Addr.getAlignment());
}

CodeGenFunction::CGCapturedStmtInfo::~CGCapturedStmtInfo() { }

CodeGenFunction::SanitizerScope::SanitizerScope(CodeGenFunction *CGF)
    : CGF(CGF) {
  assert(!CGF->IsSanitizerScope);
  CGF->IsSanitizerScope = true;
}

CodeGenFunction::SanitizerScope::~SanitizerScope() {
  CGF->IsSanitizerScope = false;
}

void CodeGenFunction::InsertHelper(llvm::Instruction *I,
                                   const llvm::Twine &Name,
                                   llvm::BasicBlock *BB,
                                   llvm::BasicBlock::iterator InsertPt) const {
  LoopStack.InsertHelper(I);
  if (IsSanitizerScope)
    CGM.getSanitizerMetadata()->disableSanitizerForInstruction(I);
}

void CGBuilderInserter::InsertHelper(
    llvm::Instruction *I, const llvm::Twine &Name, llvm::BasicBlock *BB,
    llvm::BasicBlock::iterator InsertPt) const {
  llvm::IRBuilderDefaultInserter::InsertHelper(I, Name, BB, InsertPt);
  if (CGF)
    CGF->InsertHelper(I, Name, BB, InsertPt);
}

static bool hasRequiredFeatures(const SmallVectorImpl<StringRef> &ReqFeatures,
                                CodeGenModule &CGM, const FunctionDecl *FD,
                                std::string &FirstMissing) {
  // If there aren't any required features listed then go ahead and return.
  if (ReqFeatures.empty())
    return false;

  // Now build up the set of caller features and verify that all the required
  // features are there.
  llvm::StringMap<bool> CallerFeatureMap;
  CGM.getFunctionFeatureMap(CallerFeatureMap, FD);

  // If we have at least one of the features in the feature list return
  // true, otherwise return false.
  return std::all_of(
      ReqFeatures.begin(), ReqFeatures.end(), [&](StringRef Feature) {
        SmallVector<StringRef, 1> OrFeatures;
        Feature.split(OrFeatures, "|");
        return std::any_of(OrFeatures.begin(), OrFeatures.end(),
                           [&](StringRef Feature) {
                             if (!CallerFeatureMap.lookup(Feature)) {
                               FirstMissing = Feature.str();
                               return false;
                             }
                             return true;
                           });
      });
}

// Emits an error if we don't have a valid set of target features for the
// called function.
void CodeGenFunction::checkTargetFeatures(const CallExpr *E,
                                          const FunctionDecl *TargetDecl) {
  // Early exit if this is an indirect call.
  if (!TargetDecl)
    return;

  // Get the current enclosing function if it exists. If it doesn't
  // we can't check the target features anyhow.
  const FunctionDecl *FD = dyn_cast_or_null<FunctionDecl>(CurFuncDecl);
  if (!FD)
    return;

  // Grab the required features for the call. For a builtin this is listed in
  // the td file with the default cpu, for an always_inline function this is any
  // listed cpu and any listed features.
  unsigned BuiltinID = TargetDecl->getBuiltinID();
  std::string MissingFeature;
  if (BuiltinID) {
    SmallVector<StringRef, 1> ReqFeatures;
    const char *FeatureList =
        CGM.getContext().BuiltinInfo.getRequiredFeatures(BuiltinID);
    // Return if the builtin doesn't have any required features.
    if (!FeatureList || StringRef(FeatureList) == "")
      return;
    StringRef(FeatureList).split(ReqFeatures, ",");
    if (!hasRequiredFeatures(ReqFeatures, CGM, FD, MissingFeature))
      CGM.getDiags().Report(E->getLocStart(), diag::err_builtin_needs_feature)
          << TargetDecl->getDeclName()
          << CGM.getContext().BuiltinInfo.getRequiredFeatures(BuiltinID);

  } else if (TargetDecl->hasAttr<TargetAttr>()) {
    // Get the required features for the callee.
    SmallVector<StringRef, 1> ReqFeatures;
    llvm::StringMap<bool> CalleeFeatureMap;
    CGM.getFunctionFeatureMap(CalleeFeatureMap, TargetDecl);
    for (const auto &F : CalleeFeatureMap) {
      // Only positive features are "required".
      if (F.getValue())
        ReqFeatures.push_back(F.getKey());
    }
    if (!hasRequiredFeatures(ReqFeatures, CGM, FD, MissingFeature))
      CGM.getDiags().Report(E->getLocStart(), diag::err_function_needs_feature)
          << FD->getDeclName() << TargetDecl->getDeclName() << MissingFeature;
  }
}

void CodeGenFunction::EmitSanitizerStatReport(llvm::SanitizerStatKind SSK) {
  if (!CGM.getCodeGenOpts().SanitizeStats)
    return;

  llvm::IRBuilder<> IRB(Builder.GetInsertBlock(), Builder.GetInsertPoint());
  IRB.SetCurrentDebugLocation(Builder.getCurrentDebugLocation());
  CGM.getSanStats().create(IRB, SSK);
}

llvm::DebugLoc CodeGenFunction::SourceLocToDebugLoc(SourceLocation Location) {
  if (CGDebugInfo *DI = getDebugInfo())
    return DI->SourceLocToDebugLoc(Location);

  return llvm::DebugLoc();
}<|MERGE_RESOLUTION|>--- conflicted
+++ resolved
@@ -63,29 +63,18 @@
       Builder(cgm, cgm.getModule().getContext(), llvm::ConstantFolder(),
               CGBuilderInserterTy(this)),
       CurFn(nullptr), ReturnValue(Address::invalid()),
-<<<<<<< HEAD
-      CapturedStmtInfo(nullptr),
+      CapturedStmtInfo(nullptr), // INTEL
 #if INTEL_SPECIFIC_CILKPLUS
       CurCilkStackFrame(nullptr),
       CurCGCilkImplicitSyncInfo(nullptr),
 #endif // INTEL_SPECIFIC_CILKPLUS
-      SanOpts(CGM.getLangOpts().Sanitize), IsSanitizerScope(false),
-      CurFuncIsThunk(false), AutoreleaseResult(false), SawAsmBlock(false),
-      IsOutlinedSEHHelper(false),
-      BlockInfo(nullptr), BlockPointer(nullptr),
-      LambdaThisCaptureField(nullptr), NormalCleanupDest(nullptr),
-      NextCleanupDestIndex(1), FirstBlockInfo(nullptr), EHResumeBlock(nullptr),
-      ExceptionSlot(nullptr), EHSelectorSlot(nullptr),
-      DebugInfo(CGM.getModuleDebugInfo()),
-=======
-      CapturedStmtInfo(nullptr), SanOpts(CGM.getLangOpts().Sanitize),
+      SanOpts(CGM.getLangOpts().Sanitize), // INTEL
       IsSanitizerScope(false), CurFuncIsThunk(false), AutoreleaseResult(false),
       SawAsmBlock(false), IsOutlinedSEHHelper(false), BlockInfo(nullptr),
       BlockPointer(nullptr), LambdaThisCaptureField(nullptr),
       NormalCleanupDest(nullptr), NextCleanupDestIndex(1),
       FirstBlockInfo(nullptr), EHResumeBlock(nullptr), ExceptionSlot(nullptr),
       EHSelectorSlot(nullptr), DebugInfo(CGM.getModuleDebugInfo()),
->>>>>>> 62ae8f67
       DisableDebugInfo(false), DidCallStackSave(false), IndirectBranch(nullptr),
       PGO(cgm), SwitchInsn(nullptr), SwitchWeights(nullptr),
       CaseRangeBlock(nullptr), UnreachableBlock(nullptr), NumReturnExprs(0),
@@ -93,7 +82,6 @@
       CXXABIThisValue(nullptr), CXXThisValue(nullptr),
       CXXStructorImplicitParamDecl(nullptr),
       CXXStructorImplicitParamValue(nullptr), OutermostConditional(nullptr),
-<<<<<<< HEAD
       CurLexicalScope(nullptr),
 #if INTEL_CUSTOMIZATION
       StdContainerOptKindDetermined(false),
@@ -102,13 +90,9 @@
       ExceptionsDisabled(false),
 #endif // INTEL_SPECIFIC_CILKPLUS
       TerminateLandingPad(nullptr),
-      TerminateHandler(nullptr), TrapBB(nullptr) {
-=======
-      CurLexicalScope(nullptr), TerminateLandingPad(nullptr),
       TerminateHandler(nullptr), TrapBB(nullptr),
       ShouldEmitLifetimeMarkers(
           shouldEmitLifetimeMarkers(CGM.getCodeGenOpts(), CGM.getLangOpts())) {
->>>>>>> 62ae8f67
   if (!suppressNewContext)
     CGM.getCXXABI().getMangleContext().startNewFunction();
 
