--- conflicted
+++ resolved
@@ -778,7 +778,6 @@
                     llvm::MDNode::get(Context, AttrMDArgs));
   }
 
-<<<<<<< HEAD
 #if INTEL_CUSTOMIZATION
   if (FD->hasAttr<AutorunAttr>()) {
     llvm::Metadata *attrMDArgs[] = {
@@ -802,8 +801,6 @@
   }
 #endif // INTEL_CUSTOMIZATION
 
-=======
->>>>>>> 54920b91
   bool IsKernelOrDevice =
       FD->hasAttr<SYCLKernelAttr>() || FD->hasAttr<SYCLDeviceAttr>();
   const IntelReqdSubGroupSizeAttr *ReqSubGroup =
@@ -825,7 +822,6 @@
         Builder.getInt32(CGM.getLangOpts().DefaultSubGroupSize))};
     Fn->setMetadata("intel_reqd_sub_group_size",
                     llvm::MDNode::get(Context, AttrMDArgs));
-<<<<<<< HEAD
   }
 
   // SCYL2020 doesn't propagate attributes, so don't put it in an intermediate
@@ -852,34 +848,6 @@
     }
   }
 
-=======
-  }
-
-  // SCYL2020 doesn't propagate attributes, so don't put it in an intermediate
-  // location.
-  if (IsKernelOrDevice) {
-    if (const auto *A = FD->getAttr<IntelNamedSubGroupSizeAttr>()) {
-      llvm::Metadata *AttrMDArgs[] = {llvm::MDString::get(
-          Context, A->getType() == IntelNamedSubGroupSizeAttr::Primary
-                       ? "primary"
-                       : "automatic")};
-      Fn->setMetadata("intel_reqd_sub_group_size",
-                      llvm::MDNode::get(Context, AttrMDArgs));
-    } else if (CGM.getLangOpts().getDefaultSubGroupSizeType() ==
-               LangOptions::SubGroupSizeType::Auto) {
-      llvm::Metadata *AttrMDArgs[] = {
-          llvm::MDString::get(Context, "automatic")};
-      Fn->setMetadata("intel_reqd_sub_group_size",
-                      llvm::MDNode::get(Context, AttrMDArgs));
-    } else if (CGM.getLangOpts().getDefaultSubGroupSizeType() ==
-               LangOptions::SubGroupSizeType::Primary) {
-      llvm::Metadata *AttrMDArgs[] = {llvm::MDString::get(Context, "primary")};
-      Fn->setMetadata("intel_reqd_sub_group_size",
-                      llvm::MDNode::get(Context, AttrMDArgs));
-    }
-  }
-
->>>>>>> 54920b91
   if (FD->hasAttr<SYCLSimdAttr>()) {
     Fn->setMetadata("sycl_explicit_simd", llvm::MDNode::get(Context, {}));
     llvm::Metadata *AttrMDArgs[] = {
@@ -1230,7 +1198,6 @@
   if (D && D->hasAttr<CFICanonicalJumpTableAttr>())
     Fn->addFnAttr("cfi-canonical-jump-table");
 
-<<<<<<< HEAD
 #if INTEL_CUSTOMIZATION
   if (D && (D->hasAttr<PreferDSPAttr>() || D->hasAttr<PreferSoftLogicAttr>())) {
     auto *MDValueWrapper = llvm::ConstantAsMetadata::get(
@@ -1257,8 +1224,6 @@
       EmitOpenCLHLSComponentMetadata(FD, Fn);
   }
 #endif // INTEL_CUSTOMIZATION
-=======
->>>>>>> 54920b91
   if (getLangOpts().SYCLIsHost && D && D->hasAttr<SYCLKernelAttr>())
     Fn->addFnAttr("sycl_kernel");
 
@@ -1357,7 +1322,6 @@
       if (FD->hasAttr<SYCLDeviceIndirectlyCallableAttr>())
         Fn->addFnAttr("referenced-indirectly");
 
-<<<<<<< HEAD
 #if INTEL_CUSTOMIZATION
   if (getLangOpts().SYCLIsDevice)
     if (const FunctionDecl *FD = dyn_cast_or_null<FunctionDecl>(D))
@@ -1365,8 +1329,6 @@
         Fn->addFnAttr("unmasked");
 #endif // INTEL_CUSTOMIZATION
 
-=======
->>>>>>> 54920b91
   llvm::BasicBlock *EntryBB = createBasicBlock("entry", CurFn);
 
   // Create a marker to make it easy to insert allocas into the entryblock
@@ -1840,20 +1802,12 @@
   // Emit the standard function prologue.
   StartFunction(GD, ResTy, Fn, FnInfo, Args, Loc, BodyRange.getBegin());
 
-<<<<<<< HEAD
 #if INTEL_CUSTOMIZATION
   OptReportHandler &SyclOptReportHandler =
       CGM.getDiags().getSYCLOptReportHandler();
   if (SyclOptReportHandler.HasSyclOptReportInfo(FD)) {
     llvm::OptimizationRemarkEmitter ORE(Fn);
     for (auto ORI : llvm::enumerate(SyclOptReportHandler.GetSyclInfo(FD))) {
-=======
-  SyclOptReportHandler &OptReportHandler =
-      CGM.getDiags().getSYCLOptReportHandler();
-  if (OptReportHandler.HasOptReportInfo(FD)) {
-    llvm::OptimizationRemarkEmitter ORE(Fn);
-    for (auto ORI : llvm::enumerate(OptReportHandler.GetInfo(FD))) {
->>>>>>> 54920b91
       llvm::DiagnosticLocation DL =
           SourceLocToDebugLoc(ORI.value().KernelArgLoc);
       StringRef NameInDesc = ORI.value().KernelArgDescName;
@@ -1871,7 +1825,6 @@
       ORE.emit(Remark);
     }
   }
-<<<<<<< HEAD
   OptReportHandler &OpenMPOptReportHandler =
       CGM.getDiags().OpenMPOptReportHandler;
   if (OpenMPOptReportHandler.HasOpenMPReportInfo(FD)) {
@@ -1918,8 +1871,6 @@
   CodeGenModule::InTargetRegionRAII ITR(
       CGM, Fn->hasFnAttribute("openmp-target-declare"));
 #endif // INTEL_COLLAB
-=======
->>>>>>> 54920b91
 
   // Save parameters for coroutine function.
   if (Body && isa_and_nonnull<CoroutineBodyStmt>(Body))
@@ -3019,7 +2970,6 @@
   return Address(V, Addr.getAlignment());
 }
 
-<<<<<<< HEAD
 #if INTEL_CUSTOMIZATION
 Address CodeGenFunction::EmitHLSFieldAnnotations(const FieldDecl *D,
                                                  Address Addr,
@@ -3034,8 +2984,6 @@
 }
 #endif // INTEL_CUSTOMIZATION
 
-=======
->>>>>>> 54920b91
 Address CodeGenFunction::EmitIntelFPGAFieldAnnotations(const FieldDecl *D,
                                                        Address Addr,
                                                        StringRef AnnotStr) {
