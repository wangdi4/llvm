//===--- CodeGenFunction.cpp - Emit LLVM Code from ASTs for a Function ----===//
//
// Part of the LLVM Project, under the Apache License v2.0 with LLVM Exceptions.
// See https://llvm.org/LICENSE.txt for license information.
// SPDX-License-Identifier: Apache-2.0 WITH LLVM-exception
//
//===----------------------------------------------------------------------===//
//
// This coordinates the per-function state used while generating code.
//
//===----------------------------------------------------------------------===//

#include "CodeGenFunction.h"
#include "CGBlocks.h"
#include "CGCUDARuntime.h"
#include "CGCXXABI.h"
#include "CGCleanup.h"
#include "CGDebugInfo.h"
#include "CGOpenMPRuntime.h"
#include "CGSYCLRuntime.h"
#include "CodeGenModule.h"
#include "CodeGenPGO.h"
#include "TargetInfo.h"
#include "clang/AST/ASTContext.h"
#include "clang/AST/ASTLambda.h"
#include "clang/AST/Attr.h"
#include "clang/AST/Decl.h"
#include "clang/AST/DeclCXX.h"
#include "clang/AST/Expr.h"
#include "clang/AST/StmtCXX.h"
#include "clang/AST/StmtObjC.h"
#include "clang/Basic/Builtins.h"
#include "clang/Basic/CodeGenOptions.h"
#include "clang/Basic/TargetInfo.h"
#include "clang/CodeGen/CGFunctionInfo.h"
#include "clang/Frontend/FrontendDiagnostic.h"
#include "llvm/ADT/ArrayRef.h"
#include "llvm/Analysis/OptimizationRemarkEmitter.h"
#include "llvm/Frontend/OpenMP/OMPIRBuilder.h"
#include "llvm/IR/DataLayout.h"
#include "llvm/IR/Dominators.h"
#include "llvm/IR/FPEnv.h"
#include "llvm/IR/IntrinsicInst.h"
#include "llvm/IR/Intrinsics.h"
#include "llvm/IR/MDBuilder.h"
#include "llvm/IR/Operator.h"
#include "llvm/Support/CRC.h"
#include "llvm/Transforms/Scalar/LowerExpectIntrinsic.h"
#include "llvm/Transforms/Utils/PromoteMemToReg.h"
#include "llvm/Analysis/OptimizationRemarkEmitter.h" // INTEL
using namespace clang;
using namespace CodeGen;

/// shouldEmitLifetimeMarkers - Decide whether we need emit the life-time
/// markers.
static bool shouldEmitLifetimeMarkers(const CodeGenOptions &CGOpts,
                                      const LangOptions &LangOpts) {
  if (CGOpts.DisableLifetimeMarkers)
    return false;

  // Sanitizers may use markers.
  if (CGOpts.SanitizeAddressUseAfterScope ||
      LangOpts.Sanitize.has(SanitizerKind::HWAddress) ||
      LangOpts.Sanitize.has(SanitizerKind::Memory))
    return true;

  // For now, only in optimized builds.
  return CGOpts.OptimizationLevel != 0;
}

CodeGenFunction::CodeGenFunction(CodeGenModule &cgm, bool suppressNewContext)
    : CodeGenTypeCache(cgm), CGM(cgm), Target(cgm.getTarget()),
      Builder(cgm, cgm.getModule().getContext(), llvm::ConstantFolder(),
              CGBuilderInserterTy(this)),
      SanOpts(CGM.getLangOpts().Sanitize), CurFPFeatures(CGM.getLangOpts()),
      DebugInfo(CGM.getModuleDebugInfo()), PGO(cgm),
      ShouldEmitLifetimeMarkers(
          shouldEmitLifetimeMarkers(CGM.getCodeGenOpts(), CGM.getLangOpts())) {
  if (!suppressNewContext)
    CGM.getCXXABI().getMangleContext().startNewFunction();

  SetFastMathFlags(CurFPFeatures);
  SetFPModel();
}

CodeGenFunction::~CodeGenFunction() {
  assert(LifetimeExtendedCleanupStack.empty() && "failed to emit a cleanup");

  if (getLangOpts().OpenMP && CurFn)
    CGM.getOpenMPRuntime().functionFinished(*this);

  // If we have an OpenMPIRBuilder we want to finalize functions (incl.
  // outlining etc) at some point. Doing it once the function codegen is done
  // seems to be a reasonable spot. We do it here, as opposed to the deletion
  // time of the CodeGenModule, because we have to ensure the IR has not yet
  // been "emitted" to the outside, thus, modifications are still sensible.
  if (CGM.getLangOpts().OpenMPIRBuilder && CurFn)
    CGM.getOpenMPRuntime().getOMPBuilder().finalize(CurFn);
}

// Map the LangOption for exception behavior into
// the corresponding enum in the IR.
llvm::fp::ExceptionBehavior
clang::ToConstrainedExceptMD(LangOptions::FPExceptionModeKind Kind) {

  switch (Kind) {
  case LangOptions::FPE_Ignore:  return llvm::fp::ebIgnore;
  case LangOptions::FPE_MayTrap: return llvm::fp::ebMayTrap;
  case LangOptions::FPE_Strict:  return llvm::fp::ebStrict;
  }
  llvm_unreachable("Unsupported FP Exception Behavior");
}

void CodeGenFunction::SetFPModel() {
  llvm::RoundingMode RM = getLangOpts().getFPRoundingMode();
  auto fpExceptionBehavior = ToConstrainedExceptMD(
                               getLangOpts().getFPExceptionMode());

  Builder.setDefaultConstrainedRounding(RM);
  Builder.setDefaultConstrainedExcept(fpExceptionBehavior);
  Builder.setIsFPConstrained(fpExceptionBehavior != llvm::fp::ebIgnore ||
                             RM != llvm::RoundingMode::NearestTiesToEven);
}

void CodeGenFunction::SetFastMathFlags(FPOptions FPFeatures) {
  llvm::FastMathFlags FMF;
  FMF.setAllowReassoc(FPFeatures.getAllowFPReassociate());
#if INTEL_CUSTOMIZATION
  FMF.setNoNaNs(FPFeatures.getNoHonorNaNs() &&
                !FPFeatures.getHonorNaNCompares());
#endif // INTEL_CUSTOMIZATION
  FMF.setNoInfs(FPFeatures.getNoHonorInfs());
  FMF.setNoSignedZeros(FPFeatures.getNoSignedZero());
  FMF.setAllowReciprocal(FPFeatures.getAllowReciprocal());
  FMF.setApproxFunc(FPFeatures.getAllowApproxFunc());
  FMF.setAllowContract(FPFeatures.allowFPContractAcrossStatement());
  Builder.setFastMathFlags(FMF);
}

CodeGenFunction::CGFPOptionsRAII::CGFPOptionsRAII(CodeGenFunction &CGF,
                                                  const Expr *E)
    : CGF(CGF) {
  ConstructorHelper(E->getFPFeaturesInEffect(CGF.getLangOpts()));
}

CodeGenFunction::CGFPOptionsRAII::CGFPOptionsRAII(CodeGenFunction &CGF,
                                                  FPOptions FPFeatures)
    : CGF(CGF) {
  ConstructorHelper(FPFeatures);
}

void CodeGenFunction::CGFPOptionsRAII::ConstructorHelper(FPOptions FPFeatures) {
  OldFPFeatures = CGF.CurFPFeatures;
  CGF.CurFPFeatures = FPFeatures;

  OldExcept = CGF.Builder.getDefaultConstrainedExcept();
  OldRounding = CGF.Builder.getDefaultConstrainedRounding();

  if (OldFPFeatures == FPFeatures)
    return;

  FMFGuard.emplace(CGF.Builder);

  llvm::RoundingMode NewRoundingBehavior =
      static_cast<llvm::RoundingMode>(FPFeatures.getRoundingMode());
  CGF.Builder.setDefaultConstrainedRounding(NewRoundingBehavior);
  auto NewExceptionBehavior =
      ToConstrainedExceptMD(static_cast<LangOptions::FPExceptionModeKind>(
          FPFeatures.getFPExceptionMode()));
  CGF.Builder.setDefaultConstrainedExcept(NewExceptionBehavior);

  CGF.SetFastMathFlags(FPFeatures);

  assert((CGF.CurFuncDecl == nullptr || CGF.Builder.getIsFPConstrained() ||
          isa<CXXConstructorDecl>(CGF.CurFuncDecl) ||
          isa<CXXDestructorDecl>(CGF.CurFuncDecl) ||
          (NewExceptionBehavior == llvm::fp::ebIgnore &&
           NewRoundingBehavior == llvm::RoundingMode::NearestTiesToEven)) &&
         "FPConstrained should be enabled on entire function");

  auto mergeFnAttrValue = [&](StringRef Name, bool Value) {
    auto OldValue =
        CGF.CurFn->getFnAttribute(Name).getValueAsBool();
    auto NewValue = OldValue & Value;
    if (OldValue != NewValue)
      CGF.CurFn->addFnAttr(Name, llvm::toStringRef(NewValue));
  };
  mergeFnAttrValue("no-infs-fp-math", FPFeatures.getNoHonorInfs());
#if INTEL_CUSTOMIZATION
  mergeFnAttrValue("no-nans-fp-math", FPFeatures.getNoHonorNaNs() &&
                                      !FPFeatures.getHonorNaNCompares());
#endif // INTEL_CUSTOMIZATION
  mergeFnAttrValue("no-signed-zeros-fp-math", FPFeatures.getNoSignedZero());
  mergeFnAttrValue("unsafe-fp-math", FPFeatures.getAllowFPReassociate() &&
                                         FPFeatures.getAllowReciprocal() &&
                                         FPFeatures.getAllowApproxFunc() &&
                                         FPFeatures.getNoSignedZero());
}

CodeGenFunction::CGFPOptionsRAII::~CGFPOptionsRAII() {
  CGF.CurFPFeatures = OldFPFeatures;
  CGF.Builder.setDefaultConstrainedExcept(OldExcept);
  CGF.Builder.setDefaultConstrainedRounding(OldRounding);
}

LValue CodeGenFunction::MakeNaturalAlignAddrLValue(llvm::Value *V, QualType T) {
  LValueBaseInfo BaseInfo;
  TBAAAccessInfo TBAAInfo;
  CharUnits Alignment = CGM.getNaturalTypeAlignment(T, &BaseInfo, &TBAAInfo);
  return LValue::MakeAddr(Address(V, Alignment), T, getContext(), BaseInfo,
                          TBAAInfo);
}

/// Given a value of type T* that may not be to a complete object,
/// construct an l-value with the natural pointee alignment of T.
LValue
CodeGenFunction::MakeNaturalAlignPointeeAddrLValue(llvm::Value *V, QualType T) {
  LValueBaseInfo BaseInfo;
  TBAAAccessInfo TBAAInfo;
  CharUnits Align = CGM.getNaturalTypeAlignment(T, &BaseInfo, &TBAAInfo,
                                                /* forPointeeType= */ true);
  return MakeAddrLValue(Address(V, Align), T, BaseInfo, TBAAInfo);
}


llvm::Type *CodeGenFunction::ConvertTypeForMem(QualType T) {
  return CGM.getTypes().ConvertTypeForMem(T);
}

llvm::Type *CodeGenFunction::ConvertType(QualType T) {
  return CGM.getTypes().ConvertType(T);
}

TypeEvaluationKind CodeGenFunction::getEvaluationKind(QualType type) {
  type = type.getCanonicalType();
  while (true) {
    switch (type->getTypeClass()) {
#define TYPE(name, parent)
#define ABSTRACT_TYPE(name, parent)
#define NON_CANONICAL_TYPE(name, parent) case Type::name:
#define DEPENDENT_TYPE(name, parent) case Type::name:
#define NON_CANONICAL_UNLESS_DEPENDENT_TYPE(name, parent) case Type::name:
#include "clang/AST/TypeNodes.inc"
      llvm_unreachable("non-canonical or dependent type in IR-generation");

    case Type::Auto:
    case Type::DeducedTemplateSpecialization:
      llvm_unreachable("undeduced type in IR-generation");

    // Various scalar types.
    case Type::Builtin:
    case Type::Pointer:
    case Type::BlockPointer:
    case Type::LValueReference:
    case Type::RValueReference:
    case Type::MemberPointer:
    case Type::Vector:
    case Type::ExtVector:
    case Type::ConstantMatrix:
    case Type::FunctionProto:
    case Type::FunctionNoProto:
    case Type::Enum:
    case Type::ObjCObjectPointer:
#if INTEL_CUSTOMIZATION
    case Type::Channel:
#endif // INTEL_CUSTOMIZATION
    case Type::Pipe:
    case Type::ExtInt:
      return TEK_Scalar;

    // Complexes.
    case Type::Complex:
      return TEK_Complex;

    // Arrays, records, and Objective-C objects.
    case Type::ConstantArray:
    case Type::IncompleteArray:
    case Type::VariableArray:
    case Type::Record:
    case Type::ObjCObject:
    case Type::ObjCInterface:
      return TEK_Aggregate;

    // We operate on atomic values according to their underlying type.
    case Type::Atomic:
      type = cast<AtomicType>(type)->getValueType();
      continue;
    }
    llvm_unreachable("unknown type kind!");
  }
}

llvm::DebugLoc CodeGenFunction::EmitReturnBlock() {
  // For cleanliness, we try to avoid emitting the return block for
  // simple cases.
  llvm::BasicBlock *CurBB = Builder.GetInsertBlock();

  if (CurBB) {
    assert(!CurBB->getTerminator() && "Unexpected terminated block.");

    // We have a valid insert point, reuse it if it is empty or there are no
    // explicit jumps to the return block.
    if (CurBB->empty() || ReturnBlock.getBlock()->use_empty()) {
      ReturnBlock.getBlock()->replaceAllUsesWith(CurBB);
      delete ReturnBlock.getBlock();
      ReturnBlock = JumpDest();
    } else
      EmitBlock(ReturnBlock.getBlock());
    return llvm::DebugLoc();
  }

  // Otherwise, if the return block is the target of a single direct
  // branch then we can just put the code in that block instead. This
  // cleans up functions which started with a unified return block.
  if (ReturnBlock.getBlock()->hasOneUse()) {
    llvm::BranchInst *BI =
      dyn_cast<llvm::BranchInst>(*ReturnBlock.getBlock()->user_begin());
    if (BI && BI->isUnconditional() &&
        BI->getSuccessor(0) == ReturnBlock.getBlock()) {
      Builder.SetCurrentDebugLocation(BI->getDebugLoc());
      // Record/return the DebugLoc of the simple 'return' expression to be used
      // later by the actual 'ret' instruction.
      llvm::DebugLoc Loc = BI->getDebugLoc();
      Builder.SetInsertPoint(BI->getParent());
      BI->eraseFromParent();
      delete ReturnBlock.getBlock();
      ReturnBlock = JumpDest();
      return Loc;
    }
  }

  // FIXME: We are at an unreachable point, there is no reason to emit the block
  // unless it has uses. However, we still need a place to put the debug
  // region.end for now.

  EmitBlock(ReturnBlock.getBlock());
  return llvm::DebugLoc();
}

static void EmitIfUsed(CodeGenFunction &CGF, llvm::BasicBlock *BB) {
  if (!BB) return;
  if (!BB->use_empty())
    return CGF.CurFn->getBasicBlockList().push_back(BB);
  delete BB;
}

void CodeGenFunction::FinishFunction(SourceLocation EndLoc) {
  assert(BreakContinueStack.empty() &&
         "mismatched push/pop in break/continue stack!");

  bool OnlySimpleReturnStmts = NumSimpleReturnExprs > 0
    && NumSimpleReturnExprs == NumReturnExprs
    && ReturnBlock.getBlock()->use_empty();
  // Usually the return expression is evaluated before the cleanup
  // code.  If the function contains only a simple return statement,
  // such as a constant, the location before the cleanup code becomes
  // the last useful breakpoint in the function, because the simple
  // return expression will be evaluated after the cleanup code. To be
  // safe, set the debug location for cleanup code to the location of
  // the return statement.  Otherwise the cleanup code should be at the
  // end of the function's lexical scope.
  //
  // If there are multiple branches to the return block, the branch
  // instructions will get the location of the return statements and
  // all will be fine.
  if (CGDebugInfo *DI = getDebugInfo()) {
    if (OnlySimpleReturnStmts)
      DI->EmitLocation(Builder, LastStopPoint);
    else
      DI->EmitLocation(Builder, EndLoc);
  }

  // Pop any cleanups that might have been associated with the
  // parameters.  Do this in whatever block we're currently in; it's
  // important to do this before we enter the return block or return
  // edges will be *really* confused.
  bool HasCleanups = EHStack.stable_begin() != PrologueCleanupDepth;
  bool HasOnlyLifetimeMarkers =
      HasCleanups && EHStack.containsOnlyLifetimeMarkers(PrologueCleanupDepth);
  bool EmitRetDbgLoc = !HasCleanups || HasOnlyLifetimeMarkers;
  if (HasCleanups) {
    // Make sure the line table doesn't jump back into the body for
    // the ret after it's been at EndLoc.
    Optional<ApplyDebugLocation> AL;
    if (CGDebugInfo *DI = getDebugInfo()) {
      if (OnlySimpleReturnStmts)
        DI->EmitLocation(Builder, EndLoc);
      else
        // We may not have a valid end location. Try to apply it anyway, and
        // fall back to an artificial location if needed.
        AL = ApplyDebugLocation::CreateDefaultArtificial(*this, EndLoc);
    }

    PopCleanupBlocks(PrologueCleanupDepth);
  }

  // Emit function epilog (to return).
  llvm::DebugLoc Loc = EmitReturnBlock();

  if (ShouldInstrumentFunction()) {
    if (CGM.getCodeGenOpts().InstrumentFunctions)
      CurFn->addFnAttr("instrument-function-exit", "__cyg_profile_func_exit");
    if (CGM.getCodeGenOpts().InstrumentFunctionsAfterInlining)
      CurFn->addFnAttr("instrument-function-exit-inlined",
                       "__cyg_profile_func_exit");
  }

#if INTEL_COLLAB
  // If we are finishing a function during device compilation add the
  // appropriate attribute. This picks up compiler-generated routines that
  // do not use the usual AST-based processing.
  CGM.SetTargetRegionFunctionAttributes(CurFn);
#endif // INTEL_COLLAB

  // Emit debug descriptor for function end.
  if (CGDebugInfo *DI = getDebugInfo())
    DI->EmitFunctionEnd(Builder, CurFn);

  // Reset the debug location to that of the simple 'return' expression, if any
  // rather than that of the end of the function's scope '}'.
  ApplyDebugLocation AL(*this, Loc);
  EmitFunctionEpilog(*CurFnInfo, EmitRetDbgLoc, EndLoc);
  EmitEndEHSpec(CurCodeDecl);

  assert(EHStack.empty() &&
         "did not remove all scopes from cleanup stack!");

  // If someone did an indirect goto, emit the indirect goto block at the end of
  // the function.
  if (IndirectBranch) {
    EmitBlock(IndirectBranch->getParent());
    Builder.ClearInsertionPoint();
  }

  // If some of our locals escaped, insert a call to llvm.localescape in the
  // entry block.
  if (!EscapedLocals.empty()) {
    // Invert the map from local to index into a simple vector. There should be
    // no holes.
    SmallVector<llvm::Value *, 4> EscapeArgs;
    EscapeArgs.resize(EscapedLocals.size());
    for (auto &Pair : EscapedLocals)
      EscapeArgs[Pair.second] = Pair.first;
    llvm::Function *FrameEscapeFn = llvm::Intrinsic::getDeclaration(
        &CGM.getModule(), llvm::Intrinsic::localescape);
    CGBuilderTy(*this, AllocaInsertPt).CreateCall(FrameEscapeFn, EscapeArgs);
  }

  // Remove the AllocaInsertPt instruction, which is just a convenience for us.
  llvm::Instruction *Ptr = AllocaInsertPt;
  AllocaInsertPt = nullptr;
  Ptr->eraseFromParent();

  // If someone took the address of a label but never did an indirect goto, we
  // made a zero entry PHI node, which is illegal, zap it now.
  if (IndirectBranch) {
    llvm::PHINode *PN = cast<llvm::PHINode>(IndirectBranch->getAddress());
    if (PN->getNumIncomingValues() == 0) {
      PN->replaceAllUsesWith(llvm::UndefValue::get(PN->getType()));
      PN->eraseFromParent();
    }
  }

  EmitIfUsed(*this, EHResumeBlock);
  EmitIfUsed(*this, TerminateLandingPad);
  EmitIfUsed(*this, TerminateHandler);
  EmitIfUsed(*this, UnreachableBlock);

  for (const auto &FuncletAndParent : TerminateFunclets)
    EmitIfUsed(*this, FuncletAndParent.second);

  if (CGM.getCodeGenOpts().EmitDeclMetadata)
    EmitDeclMetadata();

  for (const auto &R : DeferredReplacements) {
    if (llvm::Value *Old = R.first) {
      Old->replaceAllUsesWith(R.second);
      cast<llvm::Instruction>(Old)->eraseFromParent();
    }
  }
  DeferredReplacements.clear();

  // Eliminate CleanupDestSlot alloca by replacing it with SSA values and
  // PHIs if the current function is a coroutine. We don't do it for all
  // functions as it may result in slight increase in numbers of instructions
  // if compiled with no optimizations. We do it for coroutine as the lifetime
  // of CleanupDestSlot alloca make correct coroutine frame building very
  // difficult.
  if (NormalCleanupDest.isValid() && isCoroutine()) {
    llvm::DominatorTree DT(*CurFn);
    llvm::PromoteMemToReg(
        cast<llvm::AllocaInst>(NormalCleanupDest.getPointer()), DT);
    NormalCleanupDest = Address::invalid();
  }

  // Scan function arguments for vector width.
  for (llvm::Argument &A : CurFn->args())
    if (auto *VT = dyn_cast<llvm::VectorType>(A.getType()))
      LargestVectorWidth =
          std::max((uint64_t)LargestVectorWidth,
                   VT->getPrimitiveSizeInBits().getKnownMinSize());

  // Update vector width based on return type.
  if (auto *VT = dyn_cast<llvm::VectorType>(CurFn->getReturnType()))
    LargestVectorWidth =
        std::max((uint64_t)LargestVectorWidth,
                 VT->getPrimitiveSizeInBits().getKnownMinSize());

  // Add the required-vector-width attribute. This contains the max width from:
  // 1. min-vector-width attribute used in the source program.
  // 2. Any builtins used that have a vector width specified.
  // 3. Values passed in and out of inline assembly.
  // 4. Width of vector arguments and return types for this function.
  // 5. Width of vector aguments and return types for functions called by this
  //    function.
  CurFn->addFnAttr("min-legal-vector-width", llvm::utostr(LargestVectorWidth));

  // Add vscale attribute if appropriate.
  if (getLangOpts().ArmSveVectorBits) {
    unsigned VScale = getLangOpts().ArmSveVectorBits / 128;
    CurFn->addFnAttr(llvm::Attribute::getWithVScaleRangeArgs(getLLVMContext(),
                                                             VScale, VScale));
  }

  // If we generated an unreachable return block, delete it now.
  if (ReturnBlock.isValid() && ReturnBlock.getBlock()->use_empty()) {
    Builder.ClearInsertionPoint();
    ReturnBlock.getBlock()->eraseFromParent();
  }
  if (ReturnValue.isValid()) {
    auto *RetAlloca = dyn_cast<llvm::AllocaInst>(ReturnValue.getPointer());
    if (RetAlloca && RetAlloca->use_empty()) {
      RetAlloca->eraseFromParent();
      ReturnValue = Address::invalid();
    }
  }
}

/// ShouldInstrumentFunction - Return true if the current function should be
/// instrumented with __cyg_profile_func_* calls
bool CodeGenFunction::ShouldInstrumentFunction() {
  if (!CGM.getCodeGenOpts().InstrumentFunctions &&
      !CGM.getCodeGenOpts().InstrumentFunctionsAfterInlining &&
      !CGM.getCodeGenOpts().InstrumentFunctionEntryBare)
    return false;
  if (!CurFuncDecl || CurFuncDecl->hasAttr<NoInstrumentFunctionAttr>())
    return false;
  return true;
}

/// ShouldXRayInstrument - Return true if the current function should be
/// instrumented with XRay nop sleds.
bool CodeGenFunction::ShouldXRayInstrumentFunction() const {
  return CGM.getCodeGenOpts().XRayInstrumentFunctions;
}

/// AlwaysEmitXRayCustomEvents - Return true if we should emit IR for calls to
/// the __xray_customevent(...) builtin calls, when doing XRay instrumentation.
bool CodeGenFunction::AlwaysEmitXRayCustomEvents() const {
  return CGM.getCodeGenOpts().XRayInstrumentFunctions &&
         (CGM.getCodeGenOpts().XRayAlwaysEmitCustomEvents ||
          CGM.getCodeGenOpts().XRayInstrumentationBundle.Mask ==
              XRayInstrKind::Custom);
}

bool CodeGenFunction::AlwaysEmitXRayTypedEvents() const {
  return CGM.getCodeGenOpts().XRayInstrumentFunctions &&
         (CGM.getCodeGenOpts().XRayAlwaysEmitTypedEvents ||
          CGM.getCodeGenOpts().XRayInstrumentationBundle.Mask ==
              XRayInstrKind::Typed);
}

llvm::Constant *
CodeGenFunction::EncodeAddrForUseInPrologue(llvm::Function *F,
                                            llvm::Constant *Addr) {
  // Addresses stored in prologue data can't require run-time fixups and must
  // be PC-relative. Run-time fixups are undesirable because they necessitate
  // writable text segments, which are unsafe. And absolute addresses are
  // undesirable because they break PIE mode.

  // Add a layer of indirection through a private global. Taking its address
  // won't result in a run-time fixup, even if Addr has linkonce_odr linkage.
  auto *GV = new llvm::GlobalVariable(CGM.getModule(), Addr->getType(),
                                      /*isConstant=*/true,
                                      llvm::GlobalValue::PrivateLinkage, Addr);

  // Create a PC-relative address.
  auto *GOTAsInt = llvm::ConstantExpr::getPtrToInt(GV, IntPtrTy);
  auto *FuncAsInt = llvm::ConstantExpr::getPtrToInt(F, IntPtrTy);
  auto *PCRelAsInt = llvm::ConstantExpr::getSub(GOTAsInt, FuncAsInt);
  return (IntPtrTy == Int32Ty)
             ? PCRelAsInt
             : llvm::ConstantExpr::getTrunc(PCRelAsInt, Int32Ty);
}

llvm::Value *
CodeGenFunction::DecodeAddrUsedInPrologue(llvm::Value *F,
                                          llvm::Value *EncodedAddr) {
  // Reconstruct the address of the global.
  auto *PCRelAsInt = Builder.CreateSExt(EncodedAddr, IntPtrTy);
  auto *FuncAsInt = Builder.CreatePtrToInt(F, IntPtrTy, "func_addr.int");
  auto *GOTAsInt = Builder.CreateAdd(PCRelAsInt, FuncAsInt, "global_addr.int");
  auto *GOTAddr = Builder.CreateIntToPtr(GOTAsInt, Int8PtrPtrTy, "global_addr");

  // Load the original pointer through the global.
  return Builder.CreateLoad(Address(GOTAddr, getPointerAlign()),
                            "decoded_addr");
}

#if INTEL_CUSTOMIZATION
void CodeGenFunction::EmitOpenCLHLSComponentMetadata(const FunctionDecl *FD,
                                                     llvm::Function *Fn) {
  llvm::LLVMContext &Context = getLLVMContext();

  // MDNode for the local_mem_size attribute.
  SmallVector<llvm::Metadata*, 8> ArgLocalMemSizeAttr;
  bool IsLocalMemSizeAttr = false;
  for (unsigned I = 0, E = FD->getNumParams(); I != E; ++I) {
    const ParmVarDecl *parm = FD->getParamDecl(I);

    auto *LocalMemSizeAttr = parm->getAttr<OpenCLLocalMemSizeAttr>();
    if (LocalMemSizeAttr)
      IsLocalMemSizeAttr = true;
    ArgLocalMemSizeAttr.push_back(llvm::ConstantAsMetadata::get(
        (LocalMemSizeAttr)
            ? Builder.getInt32(LocalMemSizeAttr->getLocalMemSize())
            : Builder.getInt32(0)));
  }

  if (IsLocalMemSizeAttr)
    Fn->setMetadata("local_mem_size",
                    llvm::MDNode::get(Context, ArgLocalMemSizeAttr));

  if (const auto *MCA = FD->getAttr<MaxConcurrencyAttr>()) {
    llvm::APSInt MCAInt = MCA->getValue()->EvaluateKnownConstInt(getContext());
    Fn->setMetadata("max_concurrency",
                    llvm::MDNode::get(Context, llvm::ConstantAsMetadata::get(
                                                   Builder.getInt(MCAInt))));
  }

  if (FD->hasAttr<StallFreeAttr>()) {
    llvm::Metadata *attrMDArgs[] = {
        llvm::ConstantAsMetadata::get(Builder.getTrue())};
    Fn->setMetadata("stall_free", llvm::MDNode::get(Context, attrMDArgs));
  }

  if (const auto *CA = FD->getAttr<ClusterAttr>()) {
    SmallVector<llvm::Metadata *, 2> Args;
    StringRef Name = CA->getName();
    int hasName = CA->getHasName();
    Args.push_back(llvm::MDString::get(Context, Name));
    Args.push_back(llvm::ConstantAsMetadata::get(
        llvm::ConstantInt::get(Int32Ty, hasName)));
    Fn->setMetadata("cluster", llvm::MDNode::get(Context, Args));
  }

  if (FD->hasAttr<SYCLIntelUseStallEnableClustersAttr>()) {
    Fn->setMetadata("stall_enable",
                    llvm::MDNode::get(Context, llvm::ConstantAsMetadata::get(
                                                   Builder.getInt32(1))));
  }

  if (const auto *SLA = FD->getAttr<StallLatencyAttr>()) {
    Fn->setMetadata("stall_latency",
                    llvm::MDNode::get(Context, llvm::ConstantAsMetadata::get(
                                 Builder.getInt32(SLA->isEnabled()))));
  }

  if (const auto *A = FD->getAttr< SYCLIntelSchedulerTargetFmaxMhzAttr>()) {
    llvm::APSInt STFMInt =
        A->getValue()->EvaluateKnownConstInt(getContext());
    Fn->setMetadata("scheduler_target_fmax_mhz",
                    llvm::MDNode::get(Context, llvm::ConstantAsMetadata::get(
                                                   Builder.getInt(STFMInt))));
  }
  if (const auto *IIA = FD->getAttr<HLSIIAttr>()) {
    llvm::APSInt Cycle = IIA->getValue()->EvaluateKnownConstInt( getContext());
    Fn->setMetadata("loop_ii_count",
                    llvm::MDNode::get(Context, llvm::ConstantAsMetadata::get(
                                                   Builder.getInt(Cycle))));
  }

  if (const auto *MIIA = FD->getAttr<HLSMinIIAttr>()) {
    llvm::APSInt Cycle = MIIA->getValue()->EvaluateKnownConstInt(getContext());
    Fn->setMetadata("min_ii",
                    llvm::MDNode::get(Context, llvm::ConstantAsMetadata::get(
                                                   Builder.getInt(Cycle))));
  }

  if (const auto *MIIA = FD->getAttr<HLSMaxIIAttr>()) {
    llvm::APSInt Cycle = MIIA->getValue()->EvaluateKnownConstInt(getContext());
    Fn->setMetadata("max_ii",
                    llvm::MDNode::get(Context, llvm::ConstantAsMetadata::get(
                                                   Builder.getInt(Cycle))));
  }

  if (const auto *MIDA = FD->getAttr<HLSMaxInvocationDelayAttr>()) {
    llvm::APSInt Delay = MIDA->getValue()->EvaluateKnownConstInt(getContext());
    Fn->setMetadata("max_invocation_delay",
                    llvm::MDNode::get(Context, llvm::ConstantAsMetadata::get(
                                                   Builder.getInt(Delay))));
  }

  if (const auto *FLPA = FD->getAttr<HLSForceLoopPipeliningAttr>()) {
    StringRef ForceLoopPipelining = FLPA->getForceLoopPipelining();
    Fn->setMetadata(
        "force_loop_pipelining",
        llvm::MDNode::get(Context,
                          (llvm::MDString::get(Context, ForceLoopPipelining))));
  }
}
#endif // INTEL_CUSTOMIZATION

void CodeGenFunction::EmitOpenCLKernelMetadata(const FunctionDecl *FD,
                                               llvm::Function *Fn)
{
  if (!FD->hasAttr<OpenCLKernelAttr>() && !FD->hasAttr<SYCLDeviceAttr>())
    return;

  // TODO Module identifier is not reliable for this purpose since two modules
  // can have the same ID, needs improvement
  if (getLangOpts().SYCLIsDevice)
    Fn->addFnAttr("sycl-module-id", Fn->getParent()->getModuleIdentifier());

  llvm::LLVMContext &Context = getLLVMContext();

  if (FD->hasAttr<OpenCLKernelAttr>())
    CGM.GenOpenCLArgMetadata(Fn, FD, this);

  if (const VecTypeHintAttr *A = FD->getAttr<VecTypeHintAttr>()) {
    QualType HintQTy = A->getTypeHint();
    const ExtVectorType *HintEltQTy = HintQTy->getAs<ExtVectorType>();
    bool IsSignedInteger =
        HintQTy->isSignedIntegerType() ||
        (HintEltQTy && HintEltQTy->getElementType()->isSignedIntegerType());
    llvm::Metadata *AttrMDArgs[] = {
        llvm::ConstantAsMetadata::get(llvm::UndefValue::get(
            CGM.getTypes().ConvertType(A->getTypeHint()))),
        llvm::ConstantAsMetadata::get(llvm::ConstantInt::get(
            llvm::IntegerType::get(Context, 32),
            llvm::APInt(32, (uint64_t)(IsSignedInteger ? 1 : 0))))};
    Fn->setMetadata("vec_type_hint", llvm::MDNode::get(Context, AttrMDArgs));
  }
#if INTEL_CUSTOMIZATION
  if (const VecLenHintAttr *A = FD->getAttr<VecLenHintAttr>()) {
    llvm::Metadata *AttrMDArgs[] = {
        llvm::ConstantAsMetadata::get(Builder.getInt32(A->getVecLen()))};
    Fn->setMetadata(A->getSpelling(), llvm::MDNode::get(Context, AttrMDArgs));
  }
#endif // INTEL_CUSTOMIZATION

  if (const WorkGroupSizeHintAttr *A = FD->getAttr<WorkGroupSizeHintAttr>()) {
    llvm::Metadata *AttrMDArgs[] = {
        llvm::ConstantAsMetadata::get(Builder.getInt32(A->getXDim())),
        llvm::ConstantAsMetadata::get(Builder.getInt32(A->getYDim())),
        llvm::ConstantAsMetadata::get(Builder.getInt32(A->getZDim()))};
    Fn->setMetadata("work_group_size_hint", llvm::MDNode::get(Context, AttrMDArgs));
  }

  if (const ReqdWorkGroupSizeAttr *A = FD->getAttr<ReqdWorkGroupSizeAttr>()) {
    ASTContext &ClangCtx = FD->getASTContext();
    Optional<llvm::APSInt> XDimVal = A->getXDimVal(ClangCtx);
    Optional<llvm::APSInt> YDimVal = A->getYDimVal(ClangCtx);
    Optional<llvm::APSInt> ZDimVal = A->getZDimVal(ClangCtx);

    // For a SYCLDevice ReqdWorkGroupSizeAttr arguments are reversed.
    if (getLangOpts().SYCLIsDevice)
      std::swap(XDimVal, ZDimVal);

    llvm::Metadata *AttrMDArgs[] = {
        llvm::ConstantAsMetadata::get(
            Builder.getInt32(XDimVal->getZExtValue())),
        llvm::ConstantAsMetadata::get(
            Builder.getInt32(YDimVal->getZExtValue())),
        llvm::ConstantAsMetadata::get(
            Builder.getInt32(ZDimVal->getZExtValue()))};
    Fn->setMetadata("reqd_work_group_size",
                    llvm::MDNode::get(Context, AttrMDArgs));
  }

#if INTEL_CUSTOMIZATION
  if (FD->hasAttr<AutorunAttr>()) {
    llvm::Metadata *attrMDArgs[] = {
        llvm::ConstantAsMetadata::get(Builder.getTrue())};
    Fn->setMetadata("autorun", llvm::MDNode::get(Context, attrMDArgs));
  }

  if (const UsesGlobalWorkOffsetAttr *A = FD->getAttr<UsesGlobalWorkOffsetAttr>()) {
    llvm::Metadata *attrMDArgs[] = {llvm::ConstantAsMetadata::get(
        Builder.getInt1(A->getEnabled()))};
    Fn->setMetadata("uses_global_work_offset", llvm::MDNode::get(Context, attrMDArgs));
  }

  if (const NumComputeUnitsAttr *A = FD->getAttr<NumComputeUnitsAttr>()) {
    llvm::Metadata *attrMDArgs[] = {
        llvm::ConstantAsMetadata::get(Builder.getInt32(A->getXDim())),
        llvm::ConstantAsMetadata::get(Builder.getInt32(A->getYDim())),
        llvm::ConstantAsMetadata::get(Builder.getInt32(A->getZDim()))};
    Fn->setMetadata("num_compute_units",
                    llvm::MDNode::get(Context, attrMDArgs));
  }
#endif // INTEL_CUSTOMIZATION

  bool IsKernelOrDevice =
      FD->hasAttr<SYCLKernelAttr>() || FD->hasAttr<SYCLDeviceAttr>();
  const IntelReqdSubGroupSizeAttr *ReqSubGroup =
      FD->getAttr<IntelReqdSubGroupSizeAttr>();

  // To support the SYCL 2020 spelling with no propagation, only emit for
  // kernel-or-device when that spelling, fall-back to old behavior.
  if (ReqSubGroup && (IsKernelOrDevice || !ReqSubGroup->isSYCL2020Spelling())) {
    const auto *CE = dyn_cast<ConstantExpr>(ReqSubGroup->getValue());
    assert(CE && "Not an integer constant expression");
    Optional<llvm::APSInt> ArgVal = CE->getResultAsAPSInt();
    llvm::Metadata *AttrMDArgs[] = {llvm::ConstantAsMetadata::get(
        Builder.getInt32(ArgVal->getSExtValue()))};
    Fn->setMetadata("intel_reqd_sub_group_size",
                    llvm::MDNode::get(Context, AttrMDArgs));
  } else if (IsKernelOrDevice &&
             CGM.getLangOpts().getDefaultSubGroupSizeType() ==
                 LangOptions::SubGroupSizeType::Integer) {
    llvm::Metadata *AttrMDArgs[] = {llvm::ConstantAsMetadata::get(
        Builder.getInt32(CGM.getLangOpts().DefaultSubGroupSize))};
    Fn->setMetadata("intel_reqd_sub_group_size",
                    llvm::MDNode::get(Context, AttrMDArgs));
  }

  // SCYL2020 doesn't propagate attributes, so don't put it in an intermediate
  // location.
  if (IsKernelOrDevice) {
    if (const auto *A = FD->getAttr<IntelNamedSubGroupSizeAttr>()) {
      llvm::Metadata *AttrMDArgs[] = {llvm::MDString::get(
          Context, A->getType() == IntelNamedSubGroupSizeAttr::Primary
                       ? "primary"
                       : "automatic")};
      Fn->setMetadata("intel_reqd_sub_group_size",
                      llvm::MDNode::get(Context, AttrMDArgs));
    } else if (CGM.getLangOpts().getDefaultSubGroupSizeType() ==
               LangOptions::SubGroupSizeType::Auto) {
      llvm::Metadata *AttrMDArgs[] = {
          llvm::MDString::get(Context, "automatic")};
      Fn->setMetadata("intel_reqd_sub_group_size",
                      llvm::MDNode::get(Context, AttrMDArgs));
    } else if (CGM.getLangOpts().getDefaultSubGroupSizeType() ==
               LangOptions::SubGroupSizeType::Primary) {
      llvm::Metadata *AttrMDArgs[] = {llvm::MDString::get(Context, "primary")};
      Fn->setMetadata("intel_reqd_sub_group_size",
                      llvm::MDNode::get(Context, AttrMDArgs));
    }
  }

  if (FD->hasAttr<SYCLSimdAttr>()) {
    Fn->setMetadata("sycl_explicit_simd", llvm::MDNode::get(Context, {}));
    llvm::Metadata *AttrMDArgs[] = {
        llvm::ConstantAsMetadata::get(Builder.getInt32(1))};
    Fn->setMetadata("intel_reqd_sub_group_size",
                    llvm::MDNode::get(Context, AttrMDArgs));
  }

  if (const SYCLIntelNumSimdWorkItemsAttr *A =
      FD->getAttr<SYCLIntelNumSimdWorkItemsAttr>()) {
    const auto *CE = dyn_cast<ConstantExpr>(A->getValue());
    assert(CE && "Not an integer constant expression");
    Optional<llvm::APSInt> ArgVal = CE->getResultAsAPSInt();
    llvm::Metadata *AttrMDArgs[] = {llvm::ConstantAsMetadata::get(
        Builder.getInt32(ArgVal->getSExtValue()))};
    Fn->setMetadata("num_simd_work_items",
                    llvm::MDNode::get(Context, AttrMDArgs));
  }

  if (const SYCLIntelSchedulerTargetFmaxMhzAttr *A =
          FD->getAttr<SYCLIntelSchedulerTargetFmaxMhzAttr>()) {
    const auto *CE = dyn_cast<ConstantExpr>(A->getValue());
    assert(CE && "Not an integer constant expression");
    Optional<llvm::APSInt> ArgVal = CE->getResultAsAPSInt();
    llvm::Metadata *AttrMDArgs[] = {llvm::ConstantAsMetadata::get(
        Builder.getInt32(ArgVal->getSExtValue()))};
    Fn->setMetadata("scheduler_target_fmax_mhz",
                    llvm::MDNode::get(Context, AttrMDArgs));
  }

  if (const SYCLIntelMaxGlobalWorkDimAttr *A =
      FD->getAttr<SYCLIntelMaxGlobalWorkDimAttr>()) {
    const auto *CE = dyn_cast<ConstantExpr>(A->getValue());
    assert(CE && "Not an integer constant expression");
    Optional<llvm::APSInt> ArgVal = CE->getResultAsAPSInt();
    llvm::Metadata *AttrMDArgs[] = {llvm::ConstantAsMetadata::get(
        Builder.getInt32(ArgVal->getSExtValue()))};
    Fn->setMetadata("max_global_work_dim",
                    llvm::MDNode::get(Context, AttrMDArgs));
  }

  if (const SYCLIntelMaxWorkGroupSizeAttr *A =
          FD->getAttr<SYCLIntelMaxWorkGroupSizeAttr>()) {
    ASTContext &ClangCtx = FD->getASTContext();
    Optional<llvm::APSInt> XDimVal = A->getXDimVal(ClangCtx);
    Optional<llvm::APSInt> YDimVal = A->getYDimVal(ClangCtx);
    Optional<llvm::APSInt> ZDimVal = A->getZDimVal(ClangCtx);

    // For a SYCLDevice SYCLIntelMaxWorkGroupSizeAttr arguments are reversed.
    if (getLangOpts().SYCLIsDevice)
      std::swap(XDimVal, ZDimVal);

    llvm::Metadata *AttrMDArgs[] = {
        llvm::ConstantAsMetadata::get(
            Builder.getInt32(XDimVal->getZExtValue())),
        llvm::ConstantAsMetadata::get(
            Builder.getInt32(YDimVal->getZExtValue())),
        llvm::ConstantAsMetadata::get(
            Builder.getInt32(ZDimVal->getZExtValue()))};
    Fn->setMetadata("max_work_group_size",
                    llvm::MDNode::get(Context, AttrMDArgs));
  }

  if (const SYCLIntelNoGlobalWorkOffsetAttr *A =
          FD->getAttr<SYCLIntelNoGlobalWorkOffsetAttr>()) {
    const Expr *Arg = A->getValue();
    assert(Arg && "Got an unexpected null argument");
    const auto *CE = dyn_cast<ConstantExpr>(Arg);
    assert(CE && "Not an integer constant expression");
    Optional<llvm::APSInt> ArgVal = CE->getResultAsAPSInt();
    if (ArgVal->getBoolValue())
      Fn->setMetadata("no_global_work_offset", llvm::MDNode::get(Context, {}));
  }

  if (FD->hasAttr<SYCLIntelUseStallEnableClustersAttr>()) {
    llvm::Metadata *AttrMDArgs[] = {
        llvm::ConstantAsMetadata::get(Builder.getInt32(1))};
    Fn->setMetadata("stall_enable", llvm::MDNode::get(Context, AttrMDArgs));
  }

  if (const auto *A = FD->getAttr<SYCLIntelFPGAMaxConcurrencyAttr>()) {
    const auto *CE = cast<ConstantExpr>(A->getNThreadsExpr());
    llvm::APSInt ArgVal = CE->getResultAsAPSInt();
    llvm::Metadata *AttrMDArgs[] = {
        llvm::ConstantAsMetadata::get(Builder.getInt32(ArgVal.getSExtValue()))};
    Fn->setMetadata("max_concurrency", llvm::MDNode::get(Context, AttrMDArgs));
  }

  if (FD->hasAttr<SYCLIntelFPGADisableLoopPipeliningAttr>()) {
    llvm::Metadata *AttrMDArgs[] = {
        llvm::ConstantAsMetadata::get(Builder.getInt32(1))};
    Fn->setMetadata("disable_loop_pipelining",
                    llvm::MDNode::get(Context, AttrMDArgs));
  }

  if (const auto *A = FD->getAttr<SYCLIntelFPGAInitiationIntervalAttr>()) {
    const auto *CE = cast<ConstantExpr>(A->getIntervalExpr());
    llvm::APSInt ArgVal = CE->getResultAsAPSInt();
    llvm::Metadata *AttrMDArgs[] = {
        llvm::ConstantAsMetadata::get(Builder.getInt32(ArgVal.getSExtValue()))};
    Fn->setMetadata("initiation_interval",
                    llvm::MDNode::get(Context, AttrMDArgs));
  }
}

/// Determine whether the function F ends with a return stmt.
static bool endsWithReturn(const Decl* F) {
  const Stmt *Body = nullptr;
  if (auto *FD = dyn_cast_or_null<FunctionDecl>(F))
    Body = FD->getBody();
  else if (auto *OMD = dyn_cast_or_null<ObjCMethodDecl>(F))
    Body = OMD->getBody();

  if (auto *CS = dyn_cast_or_null<CompoundStmt>(Body)) {
    auto LastStmt = CS->body_rbegin();
    if (LastStmt != CS->body_rend())
      return isa<ReturnStmt>(*LastStmt);
  }
  return false;
}

void CodeGenFunction::markAsIgnoreThreadCheckingAtRuntime(llvm::Function *Fn) {
  if (SanOpts.has(SanitizerKind::Thread)) {
    Fn->addFnAttr("sanitize_thread_no_checking_at_run_time");
    Fn->removeFnAttr(llvm::Attribute::SanitizeThread);
  }
}

/// Check if the return value of this function requires sanitization.
bool CodeGenFunction::requiresReturnValueCheck() const {
  return requiresReturnValueNullabilityCheck() ||
         (SanOpts.has(SanitizerKind::ReturnsNonnullAttribute) && CurCodeDecl &&
          CurCodeDecl->getAttr<ReturnsNonNullAttr>());
}

static bool matchesStlAllocatorFn(const Decl *D, const ASTContext &Ctx) {
  auto *MD = dyn_cast_or_null<CXXMethodDecl>(D);
  if (!MD || !MD->getDeclName().getAsIdentifierInfo() ||
      !MD->getDeclName().getAsIdentifierInfo()->isStr("allocate") ||
      (MD->getNumParams() != 1 && MD->getNumParams() != 2))
    return false;

  if (MD->parameters()[0]->getType().getCanonicalType() != Ctx.getSizeType())
    return false;

  if (MD->getNumParams() == 2) {
    auto *PT = MD->parameters()[1]->getType()->getAs<PointerType>();
    if (!PT || !PT->isVoidPointerType() ||
        !PT->getPointeeType().isConstQualified())
      return false;
  }

  return true;
}

/// Return the UBSan prologue signature for \p FD if one is available.
static llvm::Constant *getPrologueSignature(CodeGenModule &CGM,
                                            const FunctionDecl *FD) {
  if (const auto *MD = dyn_cast<CXXMethodDecl>(FD))
    if (!MD->isStatic())
      return nullptr;
  return CGM.getTargetCodeGenInfo().getUBSanFunctionSignature(CGM);
}

void CodeGenFunction::StartFunction(GlobalDecl GD, QualType RetTy,
                                    llvm::Function *Fn,
                                    const CGFunctionInfo &FnInfo,
                                    const FunctionArgList &Args,
                                    SourceLocation Loc,
                                    SourceLocation StartLoc) {
  assert(!CurFn &&
         "Do not use a CodeGenFunction object for more than one function");

  const Decl *D = GD.getDecl();

  DidCallStackSave = false;
  CurCodeDecl = D;
  if (const auto *FD = dyn_cast_or_null<FunctionDecl>(D))
    if (FD->usesSEHTry())
      CurSEHParent = FD;
  CurFuncDecl = (D ? D->getNonClosureContext() : nullptr);
  FnRetTy = RetTy;
  CurFn = Fn;
  CurFnInfo = &FnInfo;
  assert(CurFn->isDeclaration() && "Function already has body?");

  // If this function is ignored for any of the enabled sanitizers,
  // disable the sanitizer for the function.
  do {
#define SANITIZER(NAME, ID)                                                    \
  if (SanOpts.empty())                                                         \
    break;                                                                     \
  if (SanOpts.has(SanitizerKind::ID))                                          \
    if (CGM.isInNoSanitizeList(SanitizerKind::ID, Fn, Loc))                    \
      SanOpts.set(SanitizerKind::ID, false);

#include "clang/Basic/Sanitizers.def"
#undef SANITIZER
  } while (0);

  if (D) {
    // Apply the no_sanitize* attributes to SanOpts.
    for (auto Attr : D->specific_attrs<NoSanitizeAttr>()) {
      SanitizerMask mask = Attr->getMask();
      SanOpts.Mask &= ~mask;
      if (mask & SanitizerKind::Address)
        SanOpts.set(SanitizerKind::KernelAddress, false);
      if (mask & SanitizerKind::KernelAddress)
        SanOpts.set(SanitizerKind::Address, false);
      if (mask & SanitizerKind::HWAddress)
        SanOpts.set(SanitizerKind::KernelHWAddress, false);
      if (mask & SanitizerKind::KernelHWAddress)
        SanOpts.set(SanitizerKind::HWAddress, false);
    }
  }

  // Apply sanitizer attributes to the function.
  if (SanOpts.hasOneOf(SanitizerKind::Address | SanitizerKind::KernelAddress))
    Fn->addFnAttr(llvm::Attribute::SanitizeAddress);
  if (SanOpts.hasOneOf(SanitizerKind::HWAddress | SanitizerKind::KernelHWAddress))
    Fn->addFnAttr(llvm::Attribute::SanitizeHWAddress);
  if (SanOpts.has(SanitizerKind::MemTag))
    Fn->addFnAttr(llvm::Attribute::SanitizeMemTag);
  if (SanOpts.has(SanitizerKind::Thread))
    Fn->addFnAttr(llvm::Attribute::SanitizeThread);
  if (SanOpts.hasOneOf(SanitizerKind::Memory | SanitizerKind::KernelMemory))
    Fn->addFnAttr(llvm::Attribute::SanitizeMemory);
  if (SanOpts.has(SanitizerKind::SafeStack))
    Fn->addFnAttr(llvm::Attribute::SafeStack);
  if (SanOpts.has(SanitizerKind::ShadowCallStack))
    Fn->addFnAttr(llvm::Attribute::ShadowCallStack);

  // Apply fuzzing attribute to the function.
  if (SanOpts.hasOneOf(SanitizerKind::Fuzzer | SanitizerKind::FuzzerNoLink))
    Fn->addFnAttr(llvm::Attribute::OptForFuzzing);

  // Ignore TSan memory acesses from within ObjC/ObjC++ dealloc, initialize,
  // .cxx_destruct, __destroy_helper_block_ and all of their calees at run time.
  if (SanOpts.has(SanitizerKind::Thread)) {
    if (const auto *OMD = dyn_cast_or_null<ObjCMethodDecl>(D)) {
      IdentifierInfo *II = OMD->getSelector().getIdentifierInfoForSlot(0);
      if (OMD->getMethodFamily() == OMF_dealloc ||
          OMD->getMethodFamily() == OMF_initialize ||
          (OMD->getSelector().isUnarySelector() && II->isStr(".cxx_destruct"))) {
        markAsIgnoreThreadCheckingAtRuntime(Fn);
      }
    }
  }

  // Ignore unrelated casts in STL allocate() since the allocator must cast
  // from void* to T* before object initialization completes. Don't match on the
  // namespace because not all allocators are in std::
  if (D && SanOpts.has(SanitizerKind::CFIUnrelatedCast)) {
    if (matchesStlAllocatorFn(D, getContext()))
      SanOpts.Mask &= ~SanitizerKind::CFIUnrelatedCast;
  }

  // Ignore null checks in coroutine functions since the coroutines passes
  // are not aware of how to move the extra UBSan instructions across the split
  // coroutine boundaries.
  if (D && SanOpts.has(SanitizerKind::Null))
    if (const auto *FD = dyn_cast<FunctionDecl>(D))
      if (FD->getBody() &&
          FD->getBody()->getStmtClass() == Stmt::CoroutineBodyStmtClass)
        SanOpts.Mask &= ~SanitizerKind::Null;

  // Apply xray attributes to the function (as a string, for now)
  bool AlwaysXRayAttr = false;
  if (const auto *XRayAttr = D ? D->getAttr<XRayInstrumentAttr>() : nullptr) {
    if (CGM.getCodeGenOpts().XRayInstrumentationBundle.has(
            XRayInstrKind::FunctionEntry) ||
        CGM.getCodeGenOpts().XRayInstrumentationBundle.has(
            XRayInstrKind::FunctionExit)) {
      if (XRayAttr->alwaysXRayInstrument() && ShouldXRayInstrumentFunction()) {
        Fn->addFnAttr("function-instrument", "xray-always");
        AlwaysXRayAttr = true;
      }
      if (XRayAttr->neverXRayInstrument())
        Fn->addFnAttr("function-instrument", "xray-never");
      if (const auto *LogArgs = D->getAttr<XRayLogArgsAttr>())
        if (ShouldXRayInstrumentFunction())
          Fn->addFnAttr("xray-log-args",
                        llvm::utostr(LogArgs->getArgumentCount()));
    }
  } else {
    if (ShouldXRayInstrumentFunction() && !CGM.imbueXRayAttrs(Fn, Loc))
      Fn->addFnAttr(
          "xray-instruction-threshold",
          llvm::itostr(CGM.getCodeGenOpts().XRayInstructionThreshold));
  }

  if (ShouldXRayInstrumentFunction()) {
    if (CGM.getCodeGenOpts().XRayIgnoreLoops)
      Fn->addFnAttr("xray-ignore-loops");

    if (!CGM.getCodeGenOpts().XRayInstrumentationBundle.has(
            XRayInstrKind::FunctionExit))
      Fn->addFnAttr("xray-skip-exit");

    if (!CGM.getCodeGenOpts().XRayInstrumentationBundle.has(
            XRayInstrKind::FunctionEntry))
      Fn->addFnAttr("xray-skip-entry");

    auto FuncGroups = CGM.getCodeGenOpts().XRayTotalFunctionGroups;
    if (FuncGroups > 1) {
      auto FuncName = llvm::makeArrayRef<uint8_t>(
          CurFn->getName().bytes_begin(), CurFn->getName().bytes_end());
      auto Group = crc32(FuncName) % FuncGroups;
      if (Group != CGM.getCodeGenOpts().XRaySelectedFunctionGroup &&
          !AlwaysXRayAttr)
        Fn->addFnAttr("function-instrument", "xray-never");
    }
  }

  if (CGM.getCodeGenOpts().getProfileInstr() != CodeGenOptions::ProfileNone)
    if (CGM.isProfileInstrExcluded(Fn, Loc))
      Fn->addFnAttr(llvm::Attribute::NoProfile);

  unsigned Count, Offset;
  if (const auto *Attr =
          D ? D->getAttr<PatchableFunctionEntryAttr>() : nullptr) {
    Count = Attr->getCount();
    Offset = Attr->getOffset();
  } else {
    Count = CGM.getCodeGenOpts().PatchableFunctionEntryCount;
    Offset = CGM.getCodeGenOpts().PatchableFunctionEntryOffset;
  }
  if (Count && Offset <= Count) {
    Fn->addFnAttr("patchable-function-entry", std::to_string(Count - Offset));
    if (Offset)
      Fn->addFnAttr("patchable-function-prefix", std::to_string(Offset));
  }

  // Add no-jump-tables value.
  if (CGM.getCodeGenOpts().NoUseJumpTables)
    Fn->addFnAttr("no-jump-tables", "true");

  // Add no-inline-line-tables value.
  if (CGM.getCodeGenOpts().NoInlineLineTables)
    Fn->addFnAttr("no-inline-line-tables");

  // Add profile-sample-accurate value.
  if (CGM.getCodeGenOpts().ProfileSampleAccurate)
    Fn->addFnAttr("profile-sample-accurate");

  if (!CGM.getCodeGenOpts().SampleProfileFile.empty())
    Fn->addFnAttr("use-sample-profile");

  if (D && D->hasAttr<CFICanonicalJumpTableAttr>())
    Fn->addFnAttr("cfi-canonical-jump-table");

#if INTEL_CUSTOMIZATION
  if (D && (D->hasAttr<PreferDSPAttr>() || D->hasAttr<PreferSoftLogicAttr>())) {
    auto *MDValueWrapper = llvm::ConstantAsMetadata::get(
        Builder.getInt32(D->hasAttr<PreferDSPAttr>() ? 1 : 0));
    Fn->addMetadata("prefer_dsp",
                    *llvm::MDNode::get(getLLVMContext(), MDValueWrapper));
  }
  if (D && D->hasAttr<PropagateDSPPreferenceAttr>()) {
    auto *MDValueWrapper = llvm::ConstantAsMetadata::get(Builder.getInt32(1));
    Fn->addMetadata("propagate_dsp_preference",
                    *llvm::MDNode::get(getLLVMContext(), MDValueWrapper));
  }

  if (getLangOpts().HLS) {
    // Add metadata for HLS components
    if (const auto *FD = dyn_cast_or_null<FunctionDecl>(D))
      EmitHLSComponentMetadata(FD, Fn);
  }
  if (getLangOpts().HLS ||
      (getLangOpts().OpenCL &&
       CGM.getContext().getTargetInfo().getTriple().isINTELFPGAEnvironment())) {
    // Add metadata for common OpenCL/HLS components
    if (const auto *FD = dyn_cast_or_null<FunctionDecl>(D))
      EmitOpenCLHLSComponentMetadata(FD, Fn);
  }
#endif // INTEL_CUSTOMIZATION
  if (getLangOpts().SYCLIsHost && D && D->hasAttr<SYCLKernelAttr>())
    Fn->addFnAttr("sycl_kernel");

  if (getLangOpts().SYCLIsDevice && D) {
    if (const auto *A = D->getAttr<SYCLIntelLoopFuseAttr>()) {
      const auto *CE = cast<ConstantExpr>(A->getValue());
      Optional<llvm::APSInt> ArgVal = CE->getResultAsAPSInt();
      llvm::Metadata *AttrMDArgs[] = {
          llvm::ConstantAsMetadata::get(
              Builder.getInt32(ArgVal->getZExtValue())),
          llvm::ConstantAsMetadata::get(
              A->isIndependent() ? Builder.getInt32(1) : Builder.getInt32(0))};
      Fn->setMetadata("loop_fuse",
                      llvm::MDNode::get(getLLVMContext(), AttrMDArgs));
    }
  }

  if (getLangOpts().OpenCL || getLangOpts().SYCLIsDevice) {
    // Add metadata for a kernel function.
    if (const FunctionDecl *FD = dyn_cast_or_null<FunctionDecl>(D)) {
      EmitOpenCLKernelMetadata(FD, Fn);

      if (getLangOpts().SYCLIsDevice)
        CGM.getSYCLRuntime().actOnFunctionStart(*FD, *Fn);
    }
  }

  // If we are checking function types, emit a function type signature as
  // prologue data.
  if (getLangOpts().CPlusPlus && SanOpts.has(SanitizerKind::Function)) {
    if (const FunctionDecl *FD = dyn_cast_or_null<FunctionDecl>(D)) {
      if (llvm::Constant *PrologueSig = getPrologueSignature(CGM, FD)) {
        // Remove any (C++17) exception specifications, to allow calling e.g. a
        // noexcept function through a non-noexcept pointer.
        auto ProtoTy =
          getContext().getFunctionTypeWithExceptionSpec(FD->getType(),
                                                        EST_None);
        llvm::Constant *FTRTTIConst =
            CGM.GetAddrOfRTTIDescriptor(ProtoTy, /*ForEH=*/true);
        llvm::Constant *FTRTTIConstEncoded =
            EncodeAddrForUseInPrologue(Fn, FTRTTIConst);
        llvm::Constant *PrologueStructElems[] = {PrologueSig,
                                                 FTRTTIConstEncoded};
        llvm::Constant *PrologueStructConst =
            llvm::ConstantStruct::getAnon(PrologueStructElems, /*Packed=*/true);
        Fn->setPrologueData(PrologueStructConst);
      }
    }
  }

  // If we're checking nullability, we need to know whether we can check the
  // return value. Initialize the flag to 'true' and refine it in EmitParmDecl.
  if (SanOpts.has(SanitizerKind::NullabilityReturn)) {
    auto Nullability = FnRetTy->getNullability(getContext());
    if (Nullability && *Nullability == NullabilityKind::NonNull) {
      if (!(SanOpts.has(SanitizerKind::ReturnsNonnullAttribute) &&
            CurCodeDecl && CurCodeDecl->getAttr<ReturnsNonNullAttr>()))
        RetValNullabilityPrecondition =
            llvm::ConstantInt::getTrue(getLLVMContext());
    }
  }

  // If we're in C++ mode and the function name is "main", it is guaranteed
  // to be norecurse by the standard (3.6.1.3 "The function main shall not be
  // used within a program").
  //
  // OpenCL C 2.0 v2.2-11 s6.9.i:
  //     Recursion is not supported.
  //
  // SYCL v1.2.1 s3.10:
  //     kernels cannot include RTTI information, exception classes,
  //     recursive code, virtual functions or make use of C++ libraries that
  //     are not compiled for the device.
  if (const FunctionDecl *FD = dyn_cast_or_null<FunctionDecl>(D)) {
    if ((getLangOpts().CPlusPlus && FD->isMain()) || getLangOpts().OpenCL ||
        getLangOpts().SYCLIsDevice ||
        (getLangOpts().CUDA && FD->hasAttr<CUDAGlobalAttr>()))
      Fn->addFnAttr(llvm::Attribute::NoRecurse);
  }

  if (const FunctionDecl *FD = dyn_cast_or_null<FunctionDecl>(D)) {
    Builder.setIsFPConstrained(FD->hasAttr<StrictFPAttr>());
    if (FD->hasAttr<StrictFPAttr>())
      Fn->addFnAttr(llvm::Attribute::StrictFP);
  }

  // If a custom alignment is used, force realigning to this alignment on
  // any main function which certainly will need it.
  if (const FunctionDecl *FD = dyn_cast_or_null<FunctionDecl>(D))
    if ((FD->isMain() || FD->isMSVCRTEntryPoint()) &&
        CGM.getCodeGenOpts().StackAlignment)
      Fn->addFnAttr("stackrealign");

  if (getLangOpts().SYCLIsDevice)
    if (const FunctionDecl *FD = dyn_cast_or_null<FunctionDecl>(D))
      if (FD->hasAttr<SYCLDeviceIndirectlyCallableAttr>())
        Fn->addFnAttr("referenced-indirectly");

#if INTEL_CUSTOMIZATION
  if (getLangOpts().SYCLIsDevice)
    if (const FunctionDecl *FD = dyn_cast_or_null<FunctionDecl>(D))
      if (FD->hasAttr<SYCLUnmaskedAttr>())
        Fn->addFnAttr("unmasked");
#endif // INTEL_CUSTOMIZATION

  llvm::BasicBlock *EntryBB = createBasicBlock("entry", CurFn);

  // Create a marker to make it easy to insert allocas into the entryblock
  // later.  Don't create this with the builder, because we don't want it
  // folded.
  llvm::Value *Undef = llvm::UndefValue::get(Int32Ty);
  AllocaInsertPt = new llvm::BitCastInst(Undef, Int32Ty, "allocapt", EntryBB);

  ReturnBlock = getJumpDestInCurrentScope("return");

  Builder.SetInsertPoint(EntryBB);

  // If we're checking the return value, allocate space for a pointer to a
  // precise source location of the checked return statement.
  if (requiresReturnValueCheck()) {
    ReturnLocation = CreateDefaultAlignTempAlloca(Int8PtrTy, "return.sloc.ptr");
    InitTempAlloca(ReturnLocation, llvm::ConstantPointerNull::get(Int8PtrTy));
  }

  // Emit subprogram debug descriptor.
  if (CGDebugInfo *DI = getDebugInfo()) {
    // Reconstruct the type from the argument list so that implicit parameters,
    // such as 'this' and 'vtt', show up in the debug info. Preserve the calling
    // convention.
    CallingConv CC = CallingConv::CC_C;
    if (auto *FD = dyn_cast_or_null<FunctionDecl>(D))
      if (const auto *SrcFnTy = FD->getType()->getAs<FunctionType>())
        CC = SrcFnTy->getCallConv();
    SmallVector<QualType, 16> ArgTypes;
    for (const VarDecl *VD : Args)
      ArgTypes.push_back(VD->getType());
    QualType FnType = getContext().getFunctionType(
        RetTy, ArgTypes, FunctionProtoType::ExtProtoInfo(CC));
    DI->emitFunctionStart(GD, Loc, StartLoc, FnType, CurFn, CurFuncIsThunk);
  }

#if INTEL_CUSTOMIZATION
  // Fix for CQ368405: Prologue source correlation is missing.
  if (getLangOpts().IntelCompat && getLangOpts().IntelMSCompat)
    if (auto *FD = dyn_cast_or_null<FunctionDecl>(D))
      if (auto *Body = dyn_cast_or_null<CompoundStmt>(FD->getBody()))
        // Emit a location at the start of the prologue.
        if (CGDebugInfo *DI = getDebugInfo())
          DI->EmitLocation(Builder, Body->getLBracLoc());
#endif // INTEL_CUSTOMIZATION

  if (ShouldInstrumentFunction()) {
    if (CGM.getCodeGenOpts().InstrumentFunctions)
      CurFn->addFnAttr("instrument-function-entry", "__cyg_profile_func_enter");
    if (CGM.getCodeGenOpts().InstrumentFunctionsAfterInlining)
      CurFn->addFnAttr("instrument-function-entry-inlined",
                       "__cyg_profile_func_enter");
    if (CGM.getCodeGenOpts().InstrumentFunctionEntryBare)
      CurFn->addFnAttr("instrument-function-entry-inlined",
                       "__cyg_profile_func_enter_bare");
  }

  // Since emitting the mcount call here impacts optimizations such as function
  // inlining, we just add an attribute to insert a mcount call in backend.
  // The attribute "counting-function" is set to mcount function name which is
  // architecture dependent.
  if (CGM.getCodeGenOpts().InstrumentForProfiling) {
    // Calls to fentry/mcount should not be generated if function has
    // the no_instrument_function attribute.
    if (!CurFuncDecl || !CurFuncDecl->hasAttr<NoInstrumentFunctionAttr>()) {
      if (CGM.getCodeGenOpts().CallFEntry)
        Fn->addFnAttr("fentry-call", "true");
      else {
        Fn->addFnAttr("instrument-function-entry-inlined",
                      getTarget().getMCountName());
      }
      if (CGM.getCodeGenOpts().MNopMCount) {
        if (!CGM.getCodeGenOpts().CallFEntry)
          CGM.getDiags().Report(diag::err_opt_not_valid_without_opt)
            << "-mnop-mcount" << "-mfentry";
        Fn->addFnAttr("mnop-mcount");
      }

      if (CGM.getCodeGenOpts().RecordMCount) {
        if (!CGM.getCodeGenOpts().CallFEntry)
          CGM.getDiags().Report(diag::err_opt_not_valid_without_opt)
            << "-mrecord-mcount" << "-mfentry";
        Fn->addFnAttr("mrecord-mcount");
      }
    }
  }

  if (CGM.getCodeGenOpts().PackedStack) {
    if (getContext().getTargetInfo().getTriple().getArch() !=
        llvm::Triple::systemz)
      CGM.getDiags().Report(diag::err_opt_not_valid_on_target)
        << "-mpacked-stack";
    Fn->addFnAttr("packed-stack");
  }

  if (RetTy->isVoidType()) {
    // Void type; nothing to return.
    ReturnValue = Address::invalid();

    // Count the implicit return.
    if (!endsWithReturn(D))
      ++NumReturnExprs;
  } else if (CurFnInfo->getReturnInfo().getKind() == ABIArgInfo::Indirect) {
    // Indirect return; emit returned value directly into sret slot.
    // This reduces code size, and affects correctness in C++.
    auto AI = CurFn->arg_begin();
    if (CurFnInfo->getReturnInfo().isSRetAfterThis())
      ++AI;
    ReturnValue = Address(&*AI, CurFnInfo->getReturnInfo().getIndirectAlign());
    if (!CurFnInfo->getReturnInfo().getIndirectByVal()) {
      ReturnValuePointer =
          CreateDefaultAlignTempAlloca(Int8PtrTy, "result.ptr");
      Builder.CreateStore(Builder.CreatePointerBitCastOrAddrSpaceCast(
                              ReturnValue.getPointer(), Int8PtrTy),
                          ReturnValuePointer);
    }
  } else if (CurFnInfo->getReturnInfo().getKind() == ABIArgInfo::InAlloca &&
             !hasScalarEvaluationKind(CurFnInfo->getReturnType())) {
    // Load the sret pointer from the argument struct and return into that.
    unsigned Idx = CurFnInfo->getReturnInfo().getInAllocaFieldIndex();
    llvm::Function::arg_iterator EI = CurFn->arg_end();
    --EI;
    llvm::Value *Addr = Builder.CreateStructGEP(nullptr, &*EI, Idx);
    llvm::Type *Ty =
        cast<llvm::GetElementPtrInst>(Addr)->getResultElementType();
    ReturnValuePointer = Address(Addr, getPointerAlign());
    Addr = Builder.CreateAlignedLoad(Ty, Addr, getPointerAlign(), "agg.result");
    ReturnValue = Address(Addr, CGM.getNaturalTypeAlignment(RetTy));
  } else {
    ReturnValue = CreateIRTemp(RetTy, "retval");

    // Tell the epilog emitter to autorelease the result.  We do this
    // now so that various specialized functions can suppress it
    // during their IR-generation.
    if (getLangOpts().ObjCAutoRefCount &&
        !CurFnInfo->isReturnsRetained() &&
        RetTy->isObjCRetainableType())
      AutoreleaseResult = true;
  }

  EmitStartEHSpec(CurCodeDecl);

  PrologueCleanupDepth = EHStack.stable_begin();

  // Emit OpenMP specific initialization of the device functions.
  if (getLangOpts().OpenMP && CurCodeDecl)
    CGM.getOpenMPRuntime().emitFunctionProlog(*this, CurCodeDecl);

  EmitFunctionProlog(*CurFnInfo, CurFn, Args);

  if (D && isa<CXXMethodDecl>(D) && cast<CXXMethodDecl>(D)->isInstance()) {
    CGM.getCXXABI().EmitInstanceFunctionProlog(*this);
    const CXXMethodDecl *MD = cast<CXXMethodDecl>(D);
    if (MD->getParent()->isLambda() &&
        MD->getOverloadedOperator() == OO_Call) {
      // We're in a lambda; figure out the captures.
      MD->getParent()->getCaptureFields(LambdaCaptureFields,
                                        LambdaThisCaptureField);
      if (LambdaThisCaptureField) {
        // If the lambda captures the object referred to by '*this' - either by
        // value or by reference, make sure CXXThisValue points to the correct
        // object.

        // Get the lvalue for the field (which is a copy of the enclosing object
        // or contains the address of the enclosing object).
        LValue ThisFieldLValue = EmitLValueForLambdaField(LambdaThisCaptureField);
        if (!LambdaThisCaptureField->getType()->isPointerType()) {
          // If the enclosing object was captured by value, just use its address.
          CXXThisValue = ThisFieldLValue.getAddress(*this).getPointer();
        } else {
          // Load the lvalue pointed to by the field, since '*this' was captured
          // by reference.
          CXXThisValue =
              EmitLoadOfLValue(ThisFieldLValue, SourceLocation()).getScalarVal();
        }
      }
      for (auto *FD : MD->getParent()->fields()) {
        if (FD->hasCapturedVLAType()) {
          auto *ExprArg = EmitLoadOfLValue(EmitLValueForLambdaField(FD),
                                           SourceLocation()).getScalarVal();
          auto VAT = FD->getCapturedVLAType();
          VLASizeMap[VAT->getSizeExpr()] = ExprArg;
        }
      }
    } else {
      // Not in a lambda; just use 'this' from the method.
      // FIXME: Should we generate a new load for each use of 'this'?  The
      // fast register allocator would be happier...
      CXXThisValue = CXXABIThisValue;
    }

    // Check the 'this' pointer once per function, if it's available.
    if (CXXABIThisValue) {
      SanitizerSet SkippedChecks;
      SkippedChecks.set(SanitizerKind::ObjectSize, true);
      QualType ThisTy = MD->getThisType();

      // If this is the call operator of a lambda with no capture-default, it
      // may have a static invoker function, which may call this operator with
      // a null 'this' pointer.
      if (isLambdaCallOperator(MD) &&
          MD->getParent()->getLambdaCaptureDefault() == LCD_None)
        SkippedChecks.set(SanitizerKind::Null, true);

      EmitTypeCheck(
          isa<CXXConstructorDecl>(MD) ? TCK_ConstructorCall : TCK_MemberCall,
          Loc, CXXABIThisValue, ThisTy, CXXABIThisAlignment, SkippedChecks);
    }
  }

  // If any of the arguments have a variably modified type, make sure to
  // emit the type size.
  for (FunctionArgList::const_iterator i = Args.begin(), e = Args.end();
       i != e; ++i) {
    const VarDecl *VD = *i;

    // Dig out the type as written from ParmVarDecls; it's unclear whether
    // the standard (C99 6.9.1p10) requires this, but we're following the
    // precedent set by gcc.
    QualType Ty;
    if (const ParmVarDecl *PVD = dyn_cast<ParmVarDecl>(VD))
      Ty = PVD->getOriginalType();
    else
      Ty = VD->getType();

    if (Ty->isVariablyModifiedType())
      EmitVariablyModifiedType(Ty);
  }
  // Emit a location at the end of the prologue.
  if (CGDebugInfo *DI = getDebugInfo())
    DI->EmitLocation(Builder, StartLoc);

  // TODO: Do we need to handle this in two places like we do with
  // target-features/target-cpu?
  if (CurFuncDecl)
    if (const auto *VecWidth = CurFuncDecl->getAttr<MinVectorWidthAttr>())
      LargestVectorWidth = VecWidth->getVectorWidth();
}

void CodeGenFunction::EmitFunctionBody(const Stmt *Body) {
  incrementProfileCounter(Body);
  if (CPlusPlusWithProgress())
    FnIsMustProgress = true;

  if (const CompoundStmt *S = dyn_cast<CompoundStmt>(Body))
    EmitCompoundStmtWithoutScope(*S);
  else
    EmitStmt(Body);

  // This is checked after emitting the function body so we know if there
  // are any permitted infinite loops.
  if (FnIsMustProgress)
    CurFn->addFnAttr(llvm::Attribute::MustProgress);
}

/// When instrumenting to collect profile data, the counts for some blocks
/// such as switch cases need to not include the fall-through counts, so
/// emit a branch around the instrumentation code. When not instrumenting,
/// this just calls EmitBlock().
void CodeGenFunction::EmitBlockWithFallThrough(llvm::BasicBlock *BB,
                                               const Stmt *S) {
  llvm::BasicBlock *SkipCountBB = nullptr;
  if (HaveInsertPoint() && CGM.getCodeGenOpts().hasProfileClangInstr()) {
    // When instrumenting for profiling, the fallthrough to certain
    // statements needs to skip over the instrumentation code so that we
    // get an accurate count.
    SkipCountBB = createBasicBlock("skipcount");
    EmitBranch(SkipCountBB);
  }
  EmitBlock(BB);
  uint64_t CurrentCount = getCurrentProfileCount();
  incrementProfileCounter(S);
  setCurrentProfileCount(getCurrentProfileCount() + CurrentCount);
  if (SkipCountBB)
    EmitBlock(SkipCountBB);
}

/// Tries to mark the given function nounwind based on the
/// non-existence of any throwing calls within it.  We believe this is
/// lightweight enough to do at -O0.
static void TryMarkNoThrow(llvm::Function *F) {
  // LLVM treats 'nounwind' on a function as part of the type, so we
  // can't do this on functions that can be overwritten.
  if (F->isInterposable()) return;

  for (llvm::BasicBlock &BB : *F)
    for (llvm::Instruction &I : BB)
      if (I.mayThrow())
        return;

  F->setDoesNotThrow();
}

QualType CodeGenFunction::BuildFunctionArgList(GlobalDecl GD,
                                               FunctionArgList &Args) {
  const FunctionDecl *FD = cast<FunctionDecl>(GD.getDecl());
  QualType ResTy = FD->getReturnType();

  const CXXMethodDecl *MD = dyn_cast<CXXMethodDecl>(FD);
  if (MD && MD->isInstance()) {
    if (CGM.getCXXABI().HasThisReturn(GD))
      ResTy = MD->getThisType();
    else if (CGM.getCXXABI().hasMostDerivedReturn(GD))
      ResTy = CGM.getContext().VoidPtrTy;
    CGM.getCXXABI().buildThisParam(*this, Args);
  }

  // The base version of an inheriting constructor whose constructed base is a
  // virtual base is not passed any arguments (because it doesn't actually call
  // the inherited constructor).
  bool PassedParams = true;
  if (const CXXConstructorDecl *CD = dyn_cast<CXXConstructorDecl>(FD))
    if (auto Inherited = CD->getInheritedConstructor())
      PassedParams =
          getTypes().inheritingCtorHasParams(Inherited, GD.getCtorType());

  if (PassedParams) {
    for (auto *Param : FD->parameters()) {
      Args.push_back(Param);
      if (!Param->hasAttr<PassObjectSizeAttr>())
        continue;

      auto *Implicit = ImplicitParamDecl::Create(
          getContext(), Param->getDeclContext(), Param->getLocation(),
          /*Id=*/nullptr, getContext().getSizeType(), ImplicitParamDecl::Other);
      SizeArguments[Param] = Implicit;
      Args.push_back(Implicit);
    }
  }

  if (MD && (isa<CXXConstructorDecl>(MD) || isa<CXXDestructorDecl>(MD)))
    CGM.getCXXABI().addImplicitStructorParams(*this, ResTy, Args);

  return ResTy;
}

#if INTEL_CUSTOMIZATION
// The FieldName has been encountered in a context that could require addition
// of our Intel container intrinsics.  Determine and return the correct
// intrinsic or llvm::Intrinsic::not_intrinsic if no intrinsic is desired for
// this field.
//
// This works by looking for a particular field in a particular routine in a
// particular context specified by OptKind.  The particulars are described in
// StdContainerOptDescriptions.
//
// This routine should bail out as soon as possible since it will need to be
// called at least once per function when one of the contexts occur.
llvm::Intrinsic::ID CodeGenFunction::getContainerIntrinsic(
    CodeGenModule::StdContainerOptKind OptKind, StringRef FieldName) {
  // Check if we've already seen this routine and know it isn't interesting
  if (StdContainerOptKindDetermined)
    return llvm::Intrinsic::not_intrinsic;

  const Decl *D = CurGD.getDecl();

  // CodeGenFunction routines can be called when not generating a function
  if (!D || !getLangOpts().CPlusPlus) {
    StdContainerOptKindDetermined = true;
    return llvm::Intrinsic::not_intrinsic;
  }

  // Gather info about the function
  const FunctionDecl *FD = cast<FunctionDecl>(D);
  const NamedDecl *ND = dyn_cast<NamedDecl>(FD);
  if (!ND) {
    StdContainerOptKindDetermined = true;
    return llvm::Intrinsic::not_intrinsic;
  }
  const DeclContext *DC = D->getDeclContext();
  if (!DC || !DC->getParent()) {
    StdContainerOptKindDetermined = true;
    return llvm::Intrinsic::not_intrinsic;
  }

  // Get the function name with getNameAsString() since getName() is not
  // valid for constructors.
  std::string FuncName = ND->getNameAsString();
  StringRef ContainerName;
  StringRef NamespaceName;
  auto DeclKind = D->getKind();

  // Currently there are only two kinds we care about (member functions and
  // constructors).
  if (DeclKind == Decl::CXXMethod) {
    if (DC->getDeclKind() == Decl::ClassTemplateSpecialization) {
      const NamedDecl *NDD = dyn_cast<NamedDecl>(DC);
      if (NDD) {
        ContainerName = NDD->getName();
      }
    }
  } else if (DeclKind == Decl::CXXConstructor && FD->getNumParams() > 0) {
    // We cannot get the container from the iterator so nothing to do here.
  } else {
    StdContainerOptKindDetermined = true;
    return llvm::Intrinsic::not_intrinsic;
  }

  const DeclContext *PDC = DC->getParent();
  if (PDC->isNamespace())
    NamespaceName = cast<NamespaceDecl>(PDC)->getName();

  if (NamespaceName.empty() ||
      (DeclKind == Decl::CXXMethod && ContainerName.empty())) {
    StdContainerOptKindDetermined = true;
    return llvm::Intrinsic::not_intrinsic;
  }

  // Create a description for this instance
  CodeGenModule::StdContainerOptDescription SCOD(
      OptKind, ContainerName, NamespaceName, StringRef(FuncName), DeclKind,
      FieldName);

  // Check for a matching description.
  for (auto &Desc : CGM.StdContainerOptDescriptions) {
    if (SCOD == Desc) {
      StdContainerOptKindDetermined = true;
      if (OptKind == CodeGenModule::SCOK_ContainerPtrIterator)
        return llvm::Intrinsic::intel_std_container_ptr_iter;
      return llvm::Intrinsic::intel_std_container_ptr;
    }
  }
  return llvm::Intrinsic::not_intrinsic;
}
#endif // INTEL_CUSTOMIZATION

void CodeGenFunction::GenerateCode(GlobalDecl GD, llvm::Function *Fn,
                                   const CGFunctionInfo &FnInfo) {
  const FunctionDecl *FD = cast<FunctionDecl>(GD.getDecl());
  CurGD = GD;

  FunctionArgList Args;
  QualType ResTy = BuildFunctionArgList(GD, Args);

  // Check if we should generate debug info for this function.
  if (FD->hasAttr<NoDebugAttr>())
    DebugInfo = nullptr; // disable debug info indefinitely for this function

  // The function might not have a body if we're generating thunks for a
  // function declaration.
  SourceRange BodyRange;
  if (Stmt *Body = FD->getBody())
    BodyRange = Body->getSourceRange();
  else
    BodyRange = FD->getLocation();
  CurEHLocation = BodyRange.getEnd();

  // Use the location of the start of the function to determine where
  // the function definition is located. By default use the location
  // of the declaration as the location for the subprogram. A function
  // may lack a declaration in the source code if it is created by code
  // gen. (examples: _GLOBAL__I_a, __cxx_global_array_dtor, thunk).
  SourceLocation Loc = FD->getLocation();

  // If this is a function specialization then use the pattern body
  // as the location for the function.
  if (const FunctionDecl *SpecDecl = FD->getTemplateInstantiationPattern())
    if (SpecDecl->hasBody(SpecDecl))
      Loc = SpecDecl->getLocation();

  Stmt *Body = FD->getBody();

  if (Body) {
    // Coroutines always emit lifetime markers.
    if (isa<CoroutineBodyStmt>(Body))
      ShouldEmitLifetimeMarkers = true;

    // Initialize helper which will detect jumps which can cause invalid
    // lifetime markers.
    if (ShouldEmitLifetimeMarkers)
      Bypasses.Init(Body);
  }

  // Emit the standard function prologue.
  StartFunction(GD, ResTy, Fn, FnInfo, Args, Loc, BodyRange.getBegin());

<<<<<<< HEAD
  OptReportHandler &SyclOptReportHandler =
      CGM.getDiags().getSYCLOptReportHandler();
  if (SyclOptReportHandler.HasSyclOptReportInfo(FD)) {
    llvm::OptimizationRemarkEmitter ORE(Fn);
    for (auto ORI : llvm::enumerate(SyclOptReportHandler.GetSyclInfo(FD))) {
=======
  SyclOptReportHandler &OptReportHandler =
      CGM.getDiags().getSYCLOptReportHandler();
  if (OptReportHandler.HasOptReportInfo(FD)) {
    llvm::OptimizationRemarkEmitter ORE(Fn);
    for (auto ORI : llvm::enumerate(OptReportHandler.GetInfo(FD))) {
>>>>>>> f8b51497
      llvm::DiagnosticLocation DL =
          SourceLocToDebugLoc(ORI.value().KernelArgLoc);
      std::string KAN = ORI.value().KernelArgName;
      llvm::OptimizationRemark Remark("sycl", "Region", DL,
                                      &Fn->getEntryBlock());
      Remark << "Argument " << llvm::ore::NV("Argument", ORI.index())
             << " for function kernel: "
             << llvm::ore::NV(KAN.empty() ? "&" : "") << " " << Fn->getName()
             << "." << llvm::ore::NV(KAN.empty() ? " " : KAN) << "("
             << ORI.value().KernelArgType << ")";
      ORE.emit(Remark);
    }
  }
<<<<<<< HEAD
#if INTEL_CUSTOMIZATION
  OptReportHandler &OpenMPOptReportHandler =
      CGM.getDiags().OpenMPOptReportHandler;
  if (OpenMPOptReportHandler.HasOpenMPReportInfo(FD)) {
    llvm::OptimizationRemarkEmitter ORE(Fn);
    for (auto &ORI : OpenMPOptReportHandler.GetClangInfo(FD)) {
      llvm::DiagnosticLocation DL = SourceLocToDebugLoc(ORI.DirectiveLoc);
      llvm::OptimizationRemarkMissed R("openmp", "Region", DL,
                                       &Fn->getEntryBlock());
      R << llvm::ore::NV(
         "Construct", ORI.ClauseKindName.empty()
                           ? ORI.DirectiveKindName
                           : std::string(ORI.DirectiveKindName.begin()) + ' ' +
                                 std::string(ORI.ClauseKindName.begin()));
      R << " unsupported construct ignored by clang";
      ORE.emit(R);
    }
  }
#endif // INTEL_CUSTOMIZATION

#if INTEL_COLLAB
  if (getLangOpts().OpenMPLateOutline && getLangOpts().OpenMPIsDevice) {
    // In some cases the complete constructor/destructor is marked for the
    // target but the not base due to aliasing. Mark these.
    bool MarkCtorDtor = false;
    llvm::GlobalValue *CEntry = nullptr;
    if (isa<CXXConstructorDecl>(FD) && GD.getCtorType() == Ctor_Base) {
      GlobalDecl CompDecl = GD.getWithCtorType(Ctor_Complete);
      CEntry = CGM.GetGlobalValue(CGM.getMangledName(CompDecl));
    } else if (isa<CXXDestructorDecl>(FD) && GD.getDtorType() == Dtor_Base) {
      GlobalDecl CompDecl = GD.getWithDtorType(Dtor_Complete);
      CEntry = CGM.GetGlobalValue(CGM.getMangledName(CompDecl));
    }
    if (auto *CompF = dyn_cast_or_null<llvm::Function>(CEntry))
      if (CompF->hasFnAttribute("openmp-target-declare"))
        MarkCtorDtor = true;

    // If we encountered this function within a target region, also treat any
    // functions encountered during its codegen as if they are within a target
    // region.
    if (MarkCtorDtor || CGM.inTargetRegion() ||
        OMPDeclareTargetDeclAttr::isDeclareTargetDeclaration(FD))
      Fn->addFnAttr("openmp-target-declare", "true");
  }
  CodeGenModule::InTargetRegionRAII ITR(
      CGM, Fn->hasFnAttribute("openmp-target-declare"));
#endif // INTEL_COLLAB
=======
>>>>>>> f8b51497

  // Save parameters for coroutine function.
  if (Body && isa_and_nonnull<CoroutineBodyStmt>(Body))
    for (const auto *ParamDecl : FD->parameters())
      FnArgs.push_back(ParamDecl);

  // Generate the body of the function.
  PGO.assignRegionCounters(GD, CurFn);
  if (isa<CXXDestructorDecl>(FD))
    EmitDestructorBody(Args);
  else if (isa<CXXConstructorDecl>(FD))
    EmitConstructorBody(Args);
  else if (getLangOpts().CUDA &&
           !getLangOpts().CUDAIsDevice &&
           FD->hasAttr<CUDAGlobalAttr>())
    CGM.getCUDARuntime().emitDeviceStub(*this, Args);
  else if (isa<CXXMethodDecl>(FD) &&
           cast<CXXMethodDecl>(FD)->isLambdaStaticInvoker()) {
    // The lambda static invoker function is special, because it forwards or
    // clones the body of the function call operator (but is actually static).
    EmitLambdaStaticInvokeBody(cast<CXXMethodDecl>(FD));
  } else if (FD->isDefaulted() && isa<CXXMethodDecl>(FD) &&
             (cast<CXXMethodDecl>(FD)->isCopyAssignmentOperator() ||
              cast<CXXMethodDecl>(FD)->isMoveAssignmentOperator())) {
    // Implicit copy-assignment gets the same special treatment as implicit
    // copy-constructors.
    emitImplicitAssignmentOperatorBody(Args);
  } else if (Body) {
    EmitFunctionBody(Body);
  } else
    llvm_unreachable("no definition for emitted function");

#if INTEL_CUSTOMIZATION
  // This is disabled in IntelCompat mode to follow icc's example. CQ#371796.
  if (!getLangOpts().IntelCompat)
#endif // INTEL_CUSTOMIZATION
  // C++11 [stmt.return]p2:
  //   Flowing off the end of a function [...] results in undefined behavior in
  //   a value-returning function.
  // C11 6.9.1p12:
  //   If the '}' that terminates a function is reached, and the value of the
  //   function call is used by the caller, the behavior is undefined.
  if (getLangOpts().CPlusPlus && !FD->hasImplicitReturnZero() && !SawAsmBlock &&
      !FD->getReturnType()->isVoidType() && Builder.GetInsertBlock()) {
    bool ShouldEmitUnreachable =
        CGM.getCodeGenOpts().StrictReturn ||
        !CGM.MayDropFunctionReturn(FD->getASTContext(), FD->getReturnType());
    if (SanOpts.has(SanitizerKind::Return)) {
      SanitizerScope SanScope(this);
      llvm::Value *IsFalse = Builder.getFalse();
      EmitCheck(std::make_pair(IsFalse, SanitizerKind::Return),
                SanitizerHandler::MissingReturn,
                EmitCheckSourceLocation(FD->getLocation()), None);
    } else if (ShouldEmitUnreachable) {
      if (CGM.getCodeGenOpts().OptimizationLevel == 0)
        EmitTrapCall(llvm::Intrinsic::trap);
    }
    if (SanOpts.has(SanitizerKind::Return) || ShouldEmitUnreachable) {
      Builder.CreateUnreachable();
      Builder.ClearInsertionPoint();
    }
  }

  // Emit the standard function epilogue.
  FinishFunction(BodyRange.getEnd());

  // If we haven't marked the function nothrow through other means, do
  // a quick pass now to see if we can.
  if (!CurFn->doesNotThrow())
    TryMarkNoThrow(CurFn);
}

/// ContainsLabel - Return true if the statement contains a label in it.  If
/// this statement is not executed normally, it not containing a label means
/// that we can just remove the code.
bool CodeGenFunction::ContainsLabel(const Stmt *S, bool IgnoreCaseStmts) {
  // Null statement, not a label!
  if (!S) return false;

  // If this is a label, we have to emit the code, consider something like:
  // if (0) {  ...  foo:  bar(); }  goto foo;
  //
  // TODO: If anyone cared, we could track __label__'s, since we know that you
  // can't jump to one from outside their declared region.
  if (isa<LabelStmt>(S))
    return true;

  // If this is a case/default statement, and we haven't seen a switch, we have
  // to emit the code.
  if (isa<SwitchCase>(S) && !IgnoreCaseStmts)
    return true;

  // If this is a switch statement, we want to ignore cases below it.
  if (isa<SwitchStmt>(S))
    IgnoreCaseStmts = true;

  // Scan subexpressions for verboten labels.
  for (const Stmt *SubStmt : S->children())
    if (ContainsLabel(SubStmt, IgnoreCaseStmts))
      return true;

  return false;
}

/// containsBreak - Return true if the statement contains a break out of it.
/// If the statement (recursively) contains a switch or loop with a break
/// inside of it, this is fine.
bool CodeGenFunction::containsBreak(const Stmt *S) {
  // Null statement, not a label!
  if (!S) return false;

  // If this is a switch or loop that defines its own break scope, then we can
  // include it and anything inside of it.
  if (isa<SwitchStmt>(S) || isa<WhileStmt>(S) || isa<DoStmt>(S) ||
      isa<ForStmt>(S))
    return false;

  if (isa<BreakStmt>(S))
    return true;

  // Scan subexpressions for verboten breaks.
  for (const Stmt *SubStmt : S->children())
    if (containsBreak(SubStmt))
      return true;

  return false;
}

bool CodeGenFunction::mightAddDeclToScope(const Stmt *S) {
  if (!S) return false;

  // Some statement kinds add a scope and thus never add a decl to the current
  // scope. Note, this list is longer than the list of statements that might
  // have an unscoped decl nested within them, but this way is conservatively
  // correct even if more statement kinds are added.
  if (isa<IfStmt>(S) || isa<SwitchStmt>(S) || isa<WhileStmt>(S) ||
      isa<DoStmt>(S) || isa<ForStmt>(S) || isa<CompoundStmt>(S) ||
      isa<CXXForRangeStmt>(S) || isa<CXXTryStmt>(S) ||
      isa<ObjCForCollectionStmt>(S) || isa<ObjCAtTryStmt>(S))
    return false;

  if (isa<DeclStmt>(S))
    return true;

  for (const Stmt *SubStmt : S->children())
    if (mightAddDeclToScope(SubStmt))
      return true;

  return false;
}

/// ConstantFoldsToSimpleInteger - If the specified expression does not fold
/// to a constant, or if it does but contains a label, return false.  If it
/// constant folds return true and set the boolean result in Result.
bool CodeGenFunction::ConstantFoldsToSimpleInteger(const Expr *Cond,
                                                   bool &ResultBool,
                                                   bool AllowLabels) {
  llvm::APSInt ResultInt;
  if (!ConstantFoldsToSimpleInteger(Cond, ResultInt, AllowLabels))
    return false;

  ResultBool = ResultInt.getBoolValue();
  return true;
}

/// ConstantFoldsToSimpleInteger - If the specified expression does not fold
/// to a constant, or if it does but contains a label, return false.  If it
/// constant folds return true and set the folded value.
bool CodeGenFunction::ConstantFoldsToSimpleInteger(const Expr *Cond,
                                                   llvm::APSInt &ResultInt,
                                                   bool AllowLabels) {
  // FIXME: Rename and handle conversion of other evaluatable things
  // to bool.
  Expr::EvalResult Result;
  if (!Cond->EvaluateAsInt(Result, getContext()))
    return false;  // Not foldable, not integer or not fully evaluatable.

  llvm::APSInt Int = Result.Val.getInt();
  if (!AllowLabels && CodeGenFunction::ContainsLabel(Cond))
    return false;  // Contains a label.

  ResultInt = Int;
  return true;
}

/// Determine whether the given condition is an instrumentable condition
/// (i.e. no "&&" or "||").
bool CodeGenFunction::isInstrumentedCondition(const Expr *C) {
  // Bypass simplistic logical-NOT operator before determining whether the
  // condition contains any other logical operator.
  if (const UnaryOperator *UnOp = dyn_cast<UnaryOperator>(C->IgnoreParens()))
    if (UnOp->getOpcode() == UO_LNot)
      C = UnOp->getSubExpr();

  const BinaryOperator *BOp = dyn_cast<BinaryOperator>(C->IgnoreParens());
  return (!BOp || !BOp->isLogicalOp());
}

/// EmitBranchToCounterBlock - Emit a conditional branch to a new block that
/// increments a profile counter based on the semantics of the given logical
/// operator opcode.  This is used to instrument branch condition coverage for
/// logical operators.
void CodeGenFunction::EmitBranchToCounterBlock(
    const Expr *Cond, BinaryOperator::Opcode LOp, llvm::BasicBlock *TrueBlock,
    llvm::BasicBlock *FalseBlock, uint64_t TrueCount /* = 0 */,
    Stmt::Likelihood LH /* =None */, const Expr *CntrIdx /* = nullptr */) {
  // If not instrumenting, just emit a branch.
  bool InstrumentRegions = CGM.getCodeGenOpts().hasProfileClangInstr();
  if (!InstrumentRegions || !isInstrumentedCondition(Cond))
    return EmitBranchOnBoolExpr(Cond, TrueBlock, FalseBlock, TrueCount, LH);

  llvm::BasicBlock *ThenBlock = NULL;
  llvm::BasicBlock *ElseBlock = NULL;
  llvm::BasicBlock *NextBlock = NULL;

  // Create the block we'll use to increment the appropriate counter.
  llvm::BasicBlock *CounterIncrBlock = createBasicBlock("lop.rhscnt");

  // Set block pointers according to Logical-AND (BO_LAnd) semantics. This
  // means we need to evaluate the condition and increment the counter on TRUE:
  //
  // if (Cond)
  //   goto CounterIncrBlock;
  // else
  //   goto FalseBlock;
  //
  // CounterIncrBlock:
  //   Counter++;
  //   goto TrueBlock;

  if (LOp == BO_LAnd) {
    ThenBlock = CounterIncrBlock;
    ElseBlock = FalseBlock;
    NextBlock = TrueBlock;
  }

  // Set block pointers according to Logical-OR (BO_LOr) semantics. This means
  // we need to evaluate the condition and increment the counter on FALSE:
  //
  // if (Cond)
  //   goto TrueBlock;
  // else
  //   goto CounterIncrBlock;
  //
  // CounterIncrBlock:
  //   Counter++;
  //   goto FalseBlock;

  else if (LOp == BO_LOr) {
    ThenBlock = TrueBlock;
    ElseBlock = CounterIncrBlock;
    NextBlock = FalseBlock;
  } else {
    llvm_unreachable("Expected Opcode must be that of a Logical Operator");
  }

  // Emit Branch based on condition.
  EmitBranchOnBoolExpr(Cond, ThenBlock, ElseBlock, TrueCount, LH);

  // Emit the block containing the counter increment(s).
  EmitBlock(CounterIncrBlock);

  // Increment corresponding counter; if index not provided, use Cond as index.
  incrementProfileCounter(CntrIdx ? CntrIdx : Cond);

  // Go to the next block.
  EmitBranch(NextBlock);
}

/// EmitBranchOnBoolExpr - Emit a branch on a boolean condition (e.g. for an if
/// statement) to the specified blocks.  Based on the condition, this might try
/// to simplify the codegen of the conditional based on the branch.
/// \param LH The value of the likelihood attribute on the True branch.
void CodeGenFunction::EmitBranchOnBoolExpr(const Expr *Cond,
                                           llvm::BasicBlock *TrueBlock,
                                           llvm::BasicBlock *FalseBlock,
                                           uint64_t TrueCount,
                                           Stmt::Likelihood LH) {
  Cond = Cond->IgnoreParens();

  if (const BinaryOperator *CondBOp = dyn_cast<BinaryOperator>(Cond)) {

    // Handle X && Y in a condition.
    if (CondBOp->getOpcode() == BO_LAnd) {
      // If we have "1 && X", simplify the code.  "0 && X" would have constant
      // folded if the case was simple enough.
      bool ConstantBool = false;
      if (ConstantFoldsToSimpleInteger(CondBOp->getLHS(), ConstantBool) &&
          ConstantBool) {
        // br(1 && X) -> br(X).
        incrementProfileCounter(CondBOp);
        return EmitBranchToCounterBlock(CondBOp->getRHS(), BO_LAnd, TrueBlock,
                                        FalseBlock, TrueCount, LH);
      }

      // If we have "X && 1", simplify the code to use an uncond branch.
      // "X && 0" would have been constant folded to 0.
      if (ConstantFoldsToSimpleInteger(CondBOp->getRHS(), ConstantBool) &&
          ConstantBool) {
        // br(X && 1) -> br(X).
        return EmitBranchToCounterBlock(CondBOp->getLHS(), BO_LAnd, TrueBlock,
                                        FalseBlock, TrueCount, LH, CondBOp);
      }

      // Emit the LHS as a conditional.  If the LHS conditional is false, we
      // want to jump to the FalseBlock.
      llvm::BasicBlock *LHSTrue = createBasicBlock("land.lhs.true");
      // The counter tells us how often we evaluate RHS, and all of TrueCount
      // can be propagated to that branch.
      uint64_t RHSCount = getProfileCount(CondBOp->getRHS());

      ConditionalEvaluation eval(*this);
      {
        ApplyDebugLocation DL(*this, Cond);
        // Propagate the likelihood attribute like __builtin_expect
        // __builtin_expect(X && Y, 1) -> X and Y are likely
        // __builtin_expect(X && Y, 0) -> only Y is unlikely
        EmitBranchOnBoolExpr(CondBOp->getLHS(), LHSTrue, FalseBlock, RHSCount,
                             LH == Stmt::LH_Unlikely ? Stmt::LH_None : LH);
        EmitBlock(LHSTrue);
      }

      incrementProfileCounter(CondBOp);
      setCurrentProfileCount(getProfileCount(CondBOp->getRHS()));

      // Any temporaries created here are conditional.
      eval.begin(*this);
      EmitBranchToCounterBlock(CondBOp->getRHS(), BO_LAnd, TrueBlock,
                               FalseBlock, TrueCount, LH);
      eval.end(*this);

      return;
    }

    if (CondBOp->getOpcode() == BO_LOr) {
      // If we have "0 || X", simplify the code.  "1 || X" would have constant
      // folded if the case was simple enough.
      bool ConstantBool = false;
      if (ConstantFoldsToSimpleInteger(CondBOp->getLHS(), ConstantBool) &&
          !ConstantBool) {
        // br(0 || X) -> br(X).
        incrementProfileCounter(CondBOp);
        return EmitBranchToCounterBlock(CondBOp->getRHS(), BO_LOr, TrueBlock,
                                        FalseBlock, TrueCount, LH);
      }

      // If we have "X || 0", simplify the code to use an uncond branch.
      // "X || 1" would have been constant folded to 1.
      if (ConstantFoldsToSimpleInteger(CondBOp->getRHS(), ConstantBool) &&
          !ConstantBool) {
        // br(X || 0) -> br(X).
        return EmitBranchToCounterBlock(CondBOp->getLHS(), BO_LOr, TrueBlock,
                                        FalseBlock, TrueCount, LH, CondBOp);
      }

      // Emit the LHS as a conditional.  If the LHS conditional is true, we
      // want to jump to the TrueBlock.
      llvm::BasicBlock *LHSFalse = createBasicBlock("lor.lhs.false");
      // We have the count for entry to the RHS and for the whole expression
      // being true, so we can divy up True count between the short circuit and
      // the RHS.
      uint64_t LHSCount =
          getCurrentProfileCount() - getProfileCount(CondBOp->getRHS());
      uint64_t RHSCount = TrueCount - LHSCount;

      ConditionalEvaluation eval(*this);
      {
        // Propagate the likelihood attribute like __builtin_expect
        // __builtin_expect(X || Y, 1) -> only Y is likely
        // __builtin_expect(X || Y, 0) -> both X and Y are unlikely
        ApplyDebugLocation DL(*this, Cond);
        EmitBranchOnBoolExpr(CondBOp->getLHS(), TrueBlock, LHSFalse, LHSCount,
                             LH == Stmt::LH_Likely ? Stmt::LH_None : LH);
        EmitBlock(LHSFalse);
      }

      incrementProfileCounter(CondBOp);
      setCurrentProfileCount(getProfileCount(CondBOp->getRHS()));

      // Any temporaries created here are conditional.
      eval.begin(*this);
      EmitBranchToCounterBlock(CondBOp->getRHS(), BO_LOr, TrueBlock, FalseBlock,
                               RHSCount, LH);

      eval.end(*this);

      return;
    }
  }

  if (const UnaryOperator *CondUOp = dyn_cast<UnaryOperator>(Cond)) {
    // br(!x, t, f) -> br(x, f, t)
    if (CondUOp->getOpcode() == UO_LNot) {
      // Negate the count.
      uint64_t FalseCount = getCurrentProfileCount() - TrueCount;
      // The values of the enum are chosen to make this negation possible.
      LH = static_cast<Stmt::Likelihood>(-LH);
      // Negate the condition and swap the destination blocks.
      return EmitBranchOnBoolExpr(CondUOp->getSubExpr(), FalseBlock, TrueBlock,
                                  FalseCount, LH);
    }
  }

  if (const ConditionalOperator *CondOp = dyn_cast<ConditionalOperator>(Cond)) {
    // br(c ? x : y, t, f) -> br(c, br(x, t, f), br(y, t, f))
    llvm::BasicBlock *LHSBlock = createBasicBlock("cond.true");
    llvm::BasicBlock *RHSBlock = createBasicBlock("cond.false");

    // The ConditionalOperator itself has no likelihood information for its
    // true and false branches. This matches the behavior of __builtin_expect.
    ConditionalEvaluation cond(*this);
    EmitBranchOnBoolExpr(CondOp->getCond(), LHSBlock, RHSBlock,
                         getProfileCount(CondOp), Stmt::LH_None);

    // When computing PGO branch weights, we only know the overall count for
    // the true block. This code is essentially doing tail duplication of the
    // naive code-gen, introducing new edges for which counts are not
    // available. Divide the counts proportionally between the LHS and RHS of
    // the conditional operator.
    uint64_t LHSScaledTrueCount = 0;
    if (TrueCount) {
      double LHSRatio =
          getProfileCount(CondOp) / (double)getCurrentProfileCount();
      LHSScaledTrueCount = TrueCount * LHSRatio;
    }

    cond.begin(*this);
    EmitBlock(LHSBlock);
    incrementProfileCounter(CondOp);
    {
      ApplyDebugLocation DL(*this, Cond);
      EmitBranchOnBoolExpr(CondOp->getLHS(), TrueBlock, FalseBlock,
                           LHSScaledTrueCount, LH);
    }
    cond.end(*this);

    cond.begin(*this);
    EmitBlock(RHSBlock);
    EmitBranchOnBoolExpr(CondOp->getRHS(), TrueBlock, FalseBlock,
                         TrueCount - LHSScaledTrueCount, LH);
    cond.end(*this);

    return;
  }

  if (const CXXThrowExpr *Throw = dyn_cast<CXXThrowExpr>(Cond)) {
    // Conditional operator handling can give us a throw expression as a
    // condition for a case like:
    //   br(c ? throw x : y, t, f) -> br(c, br(throw x, t, f), br(y, t, f)
    // Fold this to:
    //   br(c, throw x, br(y, t, f))
    EmitCXXThrowExpr(Throw, /*KeepInsertionPoint*/false);
    return;
  }

  // Emit the code with the fully general case.
  llvm::Value *CondV;
  {
    ApplyDebugLocation DL(*this, Cond);
    CondV = EvaluateExprAsBool(Cond);
  }

  llvm::MDNode *Weights = nullptr;
  llvm::MDNode *Unpredictable = nullptr;

  // If the branch has a condition wrapped by __builtin_unpredictable,
  // create metadata that specifies that the branch is unpredictable.
  // Don't bother if not optimizing because that metadata would not be used.
  auto *Call = dyn_cast<CallExpr>(Cond->IgnoreImpCasts());
  if (Call && CGM.getCodeGenOpts().OptimizationLevel != 0) {
    auto *FD = dyn_cast_or_null<FunctionDecl>(Call->getCalleeDecl());
    if (FD && FD->getBuiltinID() == Builtin::BI__builtin_unpredictable) {
      llvm::MDBuilder MDHelper(getLLVMContext());
      Unpredictable = MDHelper.createUnpredictable();
    }
  }

  // If there is a Likelihood knowledge for the cond, lower it.
  // Note that if not optimizing this won't emit anything.
  llvm::Value *NewCondV = emitCondLikelihoodViaExpectIntrinsic(CondV, LH);
  if (CondV != NewCondV)
    CondV = NewCondV;
  else {
    // Otherwise, lower profile counts. Note that we do this even at -O0.
    uint64_t CurrentCount = std::max(getCurrentProfileCount(), TrueCount);
    Weights = createProfileWeights(TrueCount, CurrentCount - TrueCount);
  }

  Builder.CreateCondBr(CondV, TrueBlock, FalseBlock, Weights, Unpredictable);
}

/// ErrorUnsupported - Print out an error that codegen doesn't support the
/// specified stmt yet.
void CodeGenFunction::ErrorUnsupported(const Stmt *S, const char *Type) {
  CGM.ErrorUnsupported(S, Type);
}

/// emitNonZeroVLAInit - Emit the "zero" initialization of a
/// variable-length array whose elements have a non-zero bit-pattern.
///
/// \param baseType the inner-most element type of the array
/// \param src - a char* pointing to the bit-pattern for a single
/// base element of the array
/// \param sizeInChars - the total size of the VLA, in chars
static void emitNonZeroVLAInit(CodeGenFunction &CGF, QualType baseType,
                               Address dest, Address src,
                               llvm::Value *sizeInChars) {
  CGBuilderTy &Builder = CGF.Builder;

  CharUnits baseSize = CGF.getContext().getTypeSizeInChars(baseType);
  llvm::Value *baseSizeInChars
    = llvm::ConstantInt::get(CGF.IntPtrTy, baseSize.getQuantity());

  Address begin =
    Builder.CreateElementBitCast(dest, CGF.Int8Ty, "vla.begin");
  llvm::Value *end = Builder.CreateInBoundsGEP(
      begin.getElementType(), begin.getPointer(), sizeInChars, "vla.end");

  llvm::BasicBlock *originBB = CGF.Builder.GetInsertBlock();
  llvm::BasicBlock *loopBB = CGF.createBasicBlock("vla-init.loop");
  llvm::BasicBlock *contBB = CGF.createBasicBlock("vla-init.cont");

  // Make a loop over the VLA.  C99 guarantees that the VLA element
  // count must be nonzero.
  CGF.EmitBlock(loopBB);

  llvm::PHINode *cur = Builder.CreatePHI(begin.getType(), 2, "vla.cur");
  cur->addIncoming(begin.getPointer(), originBB);

  CharUnits curAlign =
    dest.getAlignment().alignmentOfArrayElement(baseSize);

  // memcpy the individual element bit-pattern.
  Builder.CreateMemCpy(Address(cur, curAlign), src, baseSizeInChars,
                       /*volatile*/ false);

  // Go to the next element.
  llvm::Value *next =
    Builder.CreateInBoundsGEP(CGF.Int8Ty, cur, baseSizeInChars, "vla.next");

  // Leave if that's the end of the VLA.
  llvm::Value *done = Builder.CreateICmpEQ(next, end, "vla-init.isdone");
  Builder.CreateCondBr(done, contBB, loopBB);
  cur->addIncoming(next, loopBB);

  CGF.EmitBlock(contBB);
}

void
CodeGenFunction::EmitNullInitialization(Address DestPtr, QualType Ty) {
  // Ignore empty classes in C++.
  if (getLangOpts().CPlusPlus) {
    if (const RecordType *RT = Ty->getAs<RecordType>()) {
      if (cast<CXXRecordDecl>(RT->getDecl())->isEmpty())
        return;
    }
  }

  // Cast the dest ptr to the appropriate i8 pointer type.
  if (DestPtr.getElementType() != Int8Ty)
    DestPtr = Builder.CreateElementBitCast(DestPtr, Int8Ty);

  // Get size and alignment info for this aggregate.
  CharUnits size = getContext().getTypeSizeInChars(Ty);

  llvm::Value *SizeVal;
  const VariableArrayType *vla;

  // Don't bother emitting a zero-byte memset.
  if (size.isZero()) {
    // But note that getTypeInfo returns 0 for a VLA.
    if (const VariableArrayType *vlaType =
          dyn_cast_or_null<VariableArrayType>(
                                          getContext().getAsArrayType(Ty))) {
      auto VlaSize = getVLASize(vlaType);
      SizeVal = VlaSize.NumElts;
      CharUnits eltSize = getContext().getTypeSizeInChars(VlaSize.Type);
      if (!eltSize.isOne())
        SizeVal = Builder.CreateNUWMul(SizeVal, CGM.getSize(eltSize));
      vla = vlaType;
    } else {
      return;
    }
  } else {
    SizeVal = CGM.getSize(size);
    vla = nullptr;
  }

  // If the type contains a pointer to data member we can't memset it to zero.
  // Instead, create a null constant and copy it to the destination.
  // TODO: there are other patterns besides zero that we can usefully memset,
  // like -1, which happens to be the pattern used by member-pointers.
  if (!CGM.getTypes().isZeroInitializable(Ty)) {
    // For a VLA, emit a single element, then splat that over the VLA.
    if (vla) Ty = getContext().getBaseElementType(vla);

    llvm::Constant *NullConstant = CGM.EmitNullConstant(Ty);

    llvm::GlobalVariable *NullVariable =
      new llvm::GlobalVariable(CGM.getModule(), NullConstant->getType(),
                               /*isConstant=*/true,
                               llvm::GlobalVariable::PrivateLinkage,
                               NullConstant, Twine());
    CharUnits NullAlign = DestPtr.getAlignment();
    NullVariable->setAlignment(NullAlign.getAsAlign());
    Address SrcPtr(Builder.CreateBitCast(NullVariable, Builder.getInt8PtrTy()),
                   NullAlign);

    if (vla) return emitNonZeroVLAInit(*this, Ty, DestPtr, SrcPtr, SizeVal);

    // Get and call the appropriate llvm.memcpy overload.
    Builder.CreateMemCpy(DestPtr, SrcPtr, SizeVal, false);
    return;
  }

  // Otherwise, just memset the whole thing to zero.  This is legal
  // because in LLVM, all default initializers (other than the ones we just
  // handled above) are guaranteed to have a bit pattern of all zeros.
  Builder.CreateMemSet(DestPtr, Builder.getInt8(0), SizeVal, false);
}

llvm::BlockAddress *CodeGenFunction::GetAddrOfLabel(const LabelDecl *L) {
  // Make sure that there is a block for the indirect goto.
  if (!IndirectBranch)
    GetIndirectGotoBlock();

  llvm::BasicBlock *BB = getJumpDestForLabel(L).getBlock();

  // Make sure the indirect branch includes all of the address-taken blocks.
  IndirectBranch->addDestination(BB);
  return llvm::BlockAddress::get(CurFn, BB);
}

llvm::BasicBlock *CodeGenFunction::GetIndirectGotoBlock() {
  // If we already made the indirect branch for indirect goto, return its block.
  if (IndirectBranch) return IndirectBranch->getParent();

  CGBuilderTy TmpBuilder(*this, createBasicBlock("indirectgoto"));

  // Create the PHI node that indirect gotos will add entries to.
  llvm::Value *DestVal = TmpBuilder.CreatePHI(Int8PtrTy, 0,
                                              "indirect.goto.dest");

  // Create the indirect branch instruction.
  IndirectBranch = TmpBuilder.CreateIndirectBr(DestVal);
  return IndirectBranch->getParent();
}

/// Computes the length of an array in elements, as well as the base
/// element type and a properly-typed first element pointer.
llvm::Value *CodeGenFunction::emitArrayLength(const ArrayType *origArrayType,
                                              QualType &baseType,
                                              Address &addr) {
  const ArrayType *arrayType = origArrayType;

  // If it's a VLA, we have to load the stored size.  Note that
  // this is the size of the VLA in bytes, not its size in elements.
  llvm::Value *numVLAElements = nullptr;
  if (isa<VariableArrayType>(arrayType)) {
    numVLAElements = getVLASize(cast<VariableArrayType>(arrayType)).NumElts;

    // Walk into all VLAs.  This doesn't require changes to addr,
    // which has type T* where T is the first non-VLA element type.
    do {
      QualType elementType = arrayType->getElementType();
      arrayType = getContext().getAsArrayType(elementType);

      // If we only have VLA components, 'addr' requires no adjustment.
      if (!arrayType) {
        baseType = elementType;
        return numVLAElements;
      }
    } while (isa<VariableArrayType>(arrayType));

    // We get out here only if we find a constant array type
    // inside the VLA.
  }

  // We have some number of constant-length arrays, so addr should
  // have LLVM type [M x [N x [...]]]*.  Build a GEP that walks
  // down to the first element of addr.
  SmallVector<llvm::Value*, 8> gepIndices;

  // GEP down to the array type.
  llvm::ConstantInt *zero = Builder.getInt32(0);
  gepIndices.push_back(zero);

  uint64_t countFromCLAs = 1;
  QualType eltType;

  llvm::ArrayType *llvmArrayType =
    dyn_cast<llvm::ArrayType>(addr.getElementType());
  while (llvmArrayType) {
    assert(isa<ConstantArrayType>(arrayType));
    assert(cast<ConstantArrayType>(arrayType)->getSize().getZExtValue()
             == llvmArrayType->getNumElements());

    gepIndices.push_back(zero);
    countFromCLAs *= llvmArrayType->getNumElements();
    eltType = arrayType->getElementType();

    llvmArrayType =
      dyn_cast<llvm::ArrayType>(llvmArrayType->getElementType());
    arrayType = getContext().getAsArrayType(arrayType->getElementType());
    assert((!llvmArrayType || arrayType) &&
           "LLVM and Clang types are out-of-synch");
  }

  if (arrayType) {
    // From this point onwards, the Clang array type has been emitted
    // as some other type (probably a packed struct). Compute the array
    // size, and just emit the 'begin' expression as a bitcast.
    while (arrayType) {
      countFromCLAs *=
          cast<ConstantArrayType>(arrayType)->getSize().getZExtValue();
      eltType = arrayType->getElementType();
      arrayType = getContext().getAsArrayType(eltType);
    }

    llvm::Type *baseType = ConvertType(eltType);
    addr = Builder.CreateElementBitCast(addr, baseType, "array.begin");
  } else {
    // Create the actual GEP.
    addr = Address(Builder.CreateInBoundsGEP(
        addr.getElementType(), addr.getPointer(), gepIndices, "array.begin"),
        addr.getAlignment());
  }

  baseType = eltType;

  llvm::Value *numElements
    = llvm::ConstantInt::get(SizeTy, countFromCLAs);

  // If we had any VLA dimensions, factor them in.
  if (numVLAElements)
    numElements = Builder.CreateNUWMul(numVLAElements, numElements);

  return numElements;
}

CodeGenFunction::VlaSizePair CodeGenFunction::getVLASize(QualType type) {
  const VariableArrayType *vla = getContext().getAsVariableArrayType(type);
  assert(vla && "type was not a variable array type!");
  return getVLASize(vla);
}

CodeGenFunction::VlaSizePair
CodeGenFunction::getVLASize(const VariableArrayType *type) {
  // The number of elements so far; always size_t.
  llvm::Value *numElements = nullptr;

  QualType elementType;
  do {
    elementType = type->getElementType();
    llvm::Value *vlaSize = VLASizeMap[type->getSizeExpr()];
    assert(vlaSize && "no size for VLA!");
    assert(vlaSize->getType() == SizeTy);

    if (!numElements) {
      numElements = vlaSize;
    } else {
      // It's undefined behavior if this wraps around, so mark it that way.
      // FIXME: Teach -fsanitize=undefined to trap this.
      numElements = Builder.CreateNUWMul(numElements, vlaSize);
    }
  } while ((type = getContext().getAsVariableArrayType(elementType)));

  return { numElements, elementType };
}

CodeGenFunction::VlaSizePair
CodeGenFunction::getVLAElements1D(QualType type) {
  const VariableArrayType *vla = getContext().getAsVariableArrayType(type);
  assert(vla && "type was not a variable array type!");
  return getVLAElements1D(vla);
}

CodeGenFunction::VlaSizePair
CodeGenFunction::getVLAElements1D(const VariableArrayType *Vla) {
  llvm::Value *VlaSize = VLASizeMap[Vla->getSizeExpr()];
  assert(VlaSize && "no size for VLA!");
  assert(VlaSize->getType() == SizeTy);
  return { VlaSize, Vla->getElementType() };
}

void CodeGenFunction::EmitVariablyModifiedType(QualType type) {
  assert(type->isVariablyModifiedType() &&
         "Must pass variably modified type to EmitVLASizes!");

  EnsureInsertPoint();

  // We're going to walk down into the type and look for VLA
  // expressions.
  do {
    assert(type->isVariablyModifiedType());

    const Type *ty = type.getTypePtr();
    switch (ty->getTypeClass()) {

#define TYPE(Class, Base)
#define ABSTRACT_TYPE(Class, Base)
#define NON_CANONICAL_TYPE(Class, Base)
#define DEPENDENT_TYPE(Class, Base) case Type::Class:
#define NON_CANONICAL_UNLESS_DEPENDENT_TYPE(Class, Base)
#include "clang/AST/TypeNodes.inc"
      llvm_unreachable("unexpected dependent type!");

    // These types are never variably-modified.
    case Type::Builtin:
    case Type::Complex:
    case Type::Vector:
    case Type::ExtVector:
    case Type::ConstantMatrix:
    case Type::Record:
    case Type::Enum:
    case Type::Elaborated:
    case Type::TemplateSpecialization:
    case Type::ObjCTypeParam:
    case Type::ObjCObject:
    case Type::ObjCInterface:
    case Type::ObjCObjectPointer:
    case Type::ExtInt:
      llvm_unreachable("type class is never variably-modified!");

    case Type::Adjusted:
      type = cast<AdjustedType>(ty)->getAdjustedType();
      break;

    case Type::Decayed:
      type = cast<DecayedType>(ty)->getPointeeType();
      break;

    case Type::Pointer:
      type = cast<PointerType>(ty)->getPointeeType();
      break;

    case Type::BlockPointer:
      type = cast<BlockPointerType>(ty)->getPointeeType();
      break;

    case Type::LValueReference:
    case Type::RValueReference:
      type = cast<ReferenceType>(ty)->getPointeeType();
      break;

    case Type::MemberPointer:
      type = cast<MemberPointerType>(ty)->getPointeeType();
      break;

    case Type::ConstantArray:
    case Type::IncompleteArray:
      // Losing element qualification here is fine.
      type = cast<ArrayType>(ty)->getElementType();
      break;

    case Type::VariableArray: {
      // Losing element qualification here is fine.
      const VariableArrayType *vat = cast<VariableArrayType>(ty);

      // Unknown size indication requires no size computation.
      // Otherwise, evaluate and record it.
      if (const Expr *size = vat->getSizeExpr()) {
        // It's possible that we might have emitted this already,
        // e.g. with a typedef and a pointer to it.
        llvm::Value *&entry = VLASizeMap[size];
        if (!entry) {
          llvm::Value *Size = EmitScalarExpr(size);

          // C11 6.7.6.2p5:
          //   If the size is an expression that is not an integer constant
          //   expression [...] each time it is evaluated it shall have a value
          //   greater than zero.
          if (SanOpts.has(SanitizerKind::VLABound) &&
              size->getType()->isSignedIntegerType()) {
            SanitizerScope SanScope(this);
            llvm::Value *Zero = llvm::Constant::getNullValue(Size->getType());
            llvm::Constant *StaticArgs[] = {
                EmitCheckSourceLocation(size->getBeginLoc()),
                EmitCheckTypeDescriptor(size->getType())};
            EmitCheck(std::make_pair(Builder.CreateICmpSGT(Size, Zero),
                                     SanitizerKind::VLABound),
                      SanitizerHandler::VLABoundNotPositive, StaticArgs, Size);
          }

          // Always zexting here would be wrong if it weren't
          // undefined behavior to have a negative bound.
          entry = Builder.CreateIntCast(Size, SizeTy, /*signed*/ false);
        }
      }
      type = vat->getElementType();
      break;
    }

    case Type::FunctionProto:
    case Type::FunctionNoProto:
      type = cast<FunctionType>(ty)->getReturnType();
      break;

    case Type::Paren:
    case Type::TypeOf:
    case Type::UnaryTransform:
    case Type::Attributed:
    case Type::SubstTemplateTypeParm:
    case Type::MacroQualified:
      // Keep walking after single level desugaring.
      type = type.getSingleStepDesugaredType(getContext());
      break;

    case Type::Typedef:
    case Type::Decltype:
    case Type::Auto:
    case Type::DeducedTemplateSpecialization:
      // Stop walking: nothing to do.
      return;

    case Type::TypeOfExpr:
      // Stop walking: emit typeof expression.
      EmitIgnoredExpr(cast<TypeOfExprType>(ty)->getUnderlyingExpr());
      return;

    case Type::Atomic:
      type = cast<AtomicType>(ty)->getValueType();
      break;

#if INTEL_CUSTOMIZATION
    case Type::Channel:
      type = cast<ChannelType>(ty)->getElementType();
      break;
#endif // INTEL_CUSTOMIZATION

    case Type::Pipe:
      type = cast<PipeType>(ty)->getElementType();
      break;
    }
  } while (type->isVariablyModifiedType());
}

Address CodeGenFunction::EmitVAListRef(const Expr* E) {
  if (getContext().getBuiltinVaListType()->isArrayType())
    return EmitPointerWithAlignment(E);
  return EmitLValue(E).getAddress(*this);
}

Address CodeGenFunction::EmitMSVAListRef(const Expr *E) {
  return EmitLValue(E).getAddress(*this);
}

void CodeGenFunction::EmitDeclRefExprDbgValue(const DeclRefExpr *E,
                                              const APValue &Init) {
  assert(Init.hasValue() && "Invalid DeclRefExpr initializer!");
  if (CGDebugInfo *Dbg = getDebugInfo())
    if (CGM.getCodeGenOpts().hasReducedDebugInfo())
      Dbg->EmitGlobalVariable(E->getDecl(), Init);
}

CodeGenFunction::PeepholeProtection
CodeGenFunction::protectFromPeepholes(RValue rvalue) {
  // At the moment, the only aggressive peephole we do in IR gen
  // is trunc(zext) folding, but if we add more, we can easily
  // extend this protection.

  if (!rvalue.isScalar()) return PeepholeProtection();
  llvm::Value *value = rvalue.getScalarVal();
  if (!isa<llvm::ZExtInst>(value)) return PeepholeProtection();

  // Just make an extra bitcast.
  assert(HaveInsertPoint());
  llvm::Instruction *inst = new llvm::BitCastInst(value, value->getType(), "",
                                                  Builder.GetInsertBlock());

  PeepholeProtection protection;
  protection.Inst = inst;
  return protection;
}

void CodeGenFunction::unprotectFromPeepholes(PeepholeProtection protection) {
  if (!protection.Inst) return;

  // In theory, we could try to duplicate the peepholes now, but whatever.
  protection.Inst->eraseFromParent();
}

void CodeGenFunction::emitAlignmentAssumption(llvm::Value *PtrValue,
                                              QualType Ty, SourceLocation Loc,
                                              SourceLocation AssumptionLoc,
                                              llvm::Value *Alignment,
                                              llvm::Value *OffsetValue) {
  if (Alignment->getType() != IntPtrTy)
    Alignment =
        Builder.CreateIntCast(Alignment, IntPtrTy, false, "casted.align");
  if (OffsetValue && OffsetValue->getType() != IntPtrTy)
    OffsetValue =
        Builder.CreateIntCast(OffsetValue, IntPtrTy, true, "casted.offset");
  llvm::Value *TheCheck = nullptr;
  if (SanOpts.has(SanitizerKind::Alignment)) {
    llvm::Value *PtrIntValue =
        Builder.CreatePtrToInt(PtrValue, IntPtrTy, "ptrint");

    if (OffsetValue) {
      bool IsOffsetZero = false;
      if (const auto *CI = dyn_cast<llvm::ConstantInt>(OffsetValue))
        IsOffsetZero = CI->isZero();

      if (!IsOffsetZero)
        PtrIntValue = Builder.CreateSub(PtrIntValue, OffsetValue, "offsetptr");
    }

    llvm::Value *Zero = llvm::ConstantInt::get(IntPtrTy, 0);
    llvm::Value *Mask =
        Builder.CreateSub(Alignment, llvm::ConstantInt::get(IntPtrTy, 1));
    llvm::Value *MaskedPtr = Builder.CreateAnd(PtrIntValue, Mask, "maskedptr");
    TheCheck = Builder.CreateICmpEQ(MaskedPtr, Zero, "maskcond");
  }
  llvm::Instruction *Assumption = Builder.CreateAlignmentAssumption(
      CGM.getDataLayout(), PtrValue, Alignment, OffsetValue);

  if (!SanOpts.has(SanitizerKind::Alignment))
    return;
  emitAlignmentAssumptionCheck(PtrValue, Ty, Loc, AssumptionLoc, Alignment,
                               OffsetValue, TheCheck, Assumption);
}

void CodeGenFunction::emitAlignmentAssumption(llvm::Value *PtrValue,
                                              const Expr *E,
                                              SourceLocation AssumptionLoc,
                                              llvm::Value *Alignment,
                                              llvm::Value *OffsetValue) {
  if (auto *CE = dyn_cast<CastExpr>(E))
    E = CE->getSubExprAsWritten();
  QualType Ty = E->getType();
  SourceLocation Loc = E->getExprLoc();

  emitAlignmentAssumption(PtrValue, Ty, Loc, AssumptionLoc, Alignment,
                          OffsetValue);
}

llvm::Value *CodeGenFunction::EmitAnnotationCall(llvm::Function *AnnotationFn,
                                                 llvm::Value *AnnotatedVal,
                                                 StringRef AnnotationStr,
                                                 SourceLocation Location,
                                                 const AnnotateAttr *Attr) {
  SmallVector<llvm::Value *, 5> Args = {
      AnnotatedVal,
      Builder.CreateBitCast(CGM.EmitAnnotationString(AnnotationStr), Int8PtrTy),
      Builder.CreateBitCast(CGM.EmitAnnotationUnit(Location), Int8PtrTy),
      CGM.EmitAnnotationLineNo(Location),
  };
  if (Attr)
    Args.push_back(CGM.EmitAnnotationArgs(Attr));
  else {
    assert(AnnotationFn->isIntrinsic() &&
           "Annotation call must be an intrinsic");
    const llvm::Intrinsic::ID ID = AnnotationFn->getIntrinsicID();
    if (ID == llvm::Intrinsic::ptr_annotation ||
        ID == llvm::Intrinsic::var_annotation)
      Args.push_back(llvm::ConstantPointerNull::get(Int8PtrTy));
  }
  return Builder.CreateCall(AnnotationFn, Args);
}

void CodeGenFunction::EmitVarAnnotations(const VarDecl *D, llvm::Value *V) {
  assert(D->hasAttr<AnnotateAttr>() && "no annotate attribute");
  // FIXME We create a new bitcast for every annotation because that's what
  // llvm-gcc was doing.
  for (const auto *I : D->specific_attrs<AnnotateAttr>())
    EmitAnnotationCall(CGM.getIntrinsic(llvm::Intrinsic::var_annotation),
                       Builder.CreateBitCast(V, CGM.Int8PtrTy, V->getName()),
                       I->getAnnotation(), D->getLocation(), I);
}

Address CodeGenFunction::EmitFieldAnnotations(const FieldDecl *D,
                                              Address Addr) {
  assert(D->hasAttr<AnnotateAttr>() && "no annotate attribute");
  llvm::Value *V = Addr.getPointer();
  llvm::Type *VTy = V->getType();

  // llvm.ptr.annotation intrinsic accepts a pointer to integer of any width -
  // don't perform bitcasts if value is integer
  if (VTy->getPointerElementType()->isIntegerTy()) {
    llvm::Function *F = CGM.getIntrinsic(llvm::Intrinsic::ptr_annotation, VTy);

    for (const auto *I : D->specific_attrs<AnnotateAttr>())
      V = EmitAnnotationCall(F, V, I->getAnnotation(), D->getLocation(), I);

    return Address(V, Addr.getAlignment());
  }

  llvm::Function *F = CGM.getIntrinsic(llvm::Intrinsic::ptr_annotation,
                                    CGM.Int8PtrTy);

  for (const auto *I : D->specific_attrs<AnnotateAttr>()) {
    V = Builder.CreateBitCast(V, CGM.Int8PtrTy);
    V = EmitAnnotationCall(F, V, I->getAnnotation(), D->getLocation(), I);
    V = Builder.CreateBitCast(V, VTy);
  }

  return Address(V, Addr.getAlignment());
}

#if INTEL_CUSTOMIZATION
Address CodeGenFunction::EmitHLSFieldAnnotations(const FieldDecl *D,
                                                 Address Addr,
                                                 StringRef AnnotStr) {
  llvm::Value *V = Addr.getPointer();
  llvm::Type *VTy = V->getType();
  llvm::Function *F =
      CGM.getIntrinsic(llvm::Intrinsic::ptr_annotation, VTy);
  V = EmitAnnotationCall(F, V, AnnotStr, D->getLocation());
  V = Builder.CreateBitCast(V, VTy);
  return Address(V, Addr.getAlignment());
}
#endif // INTEL_CUSTOMIZATION

Address CodeGenFunction::EmitIntelFPGAFieldAnnotations(const FieldDecl *D,
                                                       Address Addr,
                                                       StringRef AnnotStr) {
  return EmitIntelFPGAFieldAnnotations(D->getLocation(), Addr, AnnotStr);
}

Address CodeGenFunction::EmitIntelFPGAFieldAnnotations(SourceLocation Location,
                                                       Address Addr,
                                                       StringRef AnnotStr) {
  llvm::Value *V = Addr.getPointer();
  llvm::Type *VTy = V->getType();
  // llvm.ptr.annotation intrinsic accepts a pointer to integer of any width -
  // don't perform bitcasts if value is integer
  if (VTy->getPointerElementType()->isIntegerTy()) {
    llvm::Function *F =
        CGM.getIntrinsic(llvm::Intrinsic::ptr_annotation, VTy);
    V = EmitAnnotationCall(F, V, AnnotStr, Location);

    return Address(V, Addr.getAlignment());
  }

  unsigned AS = VTy->getPointerAddressSpace();
  llvm::Type *Int8VPtrTy = llvm::Type::getInt8PtrTy(CGM.getLLVMContext(), AS);
  llvm::Function *F =
      CGM.getIntrinsic(llvm::Intrinsic::ptr_annotation, Int8VPtrTy);
  V = Builder.CreateBitCast(V, Int8VPtrTy);
  V = EmitAnnotationCall(F, V, AnnotStr, Location);
  V = Builder.CreateBitCast(V, VTy);

  return Address(V, Addr.getAlignment());
}

CodeGenFunction::CGCapturedStmtInfo::~CGCapturedStmtInfo() { }

CodeGenFunction::SanitizerScope::SanitizerScope(CodeGenFunction *CGF)
    : CGF(CGF) {
  assert(!CGF->IsSanitizerScope);
  CGF->IsSanitizerScope = true;
}

CodeGenFunction::SanitizerScope::~SanitizerScope() {
  CGF->IsSanitizerScope = false;
}

void CodeGenFunction::InsertHelper(llvm::Instruction *I,
                                   const llvm::Twine &Name,
                                   llvm::BasicBlock *BB,
                                   llvm::BasicBlock::iterator InsertPt) const {
  LoopStack.InsertHelper(I);
  if (IsSanitizerScope)
    CGM.getSanitizerMetadata()->disableSanitizerForInstruction(I);
}

void CGBuilderInserter::InsertHelper(
    llvm::Instruction *I, const llvm::Twine &Name, llvm::BasicBlock *BB,
    llvm::BasicBlock::iterator InsertPt) const {
  llvm::IRBuilderDefaultInserter::InsertHelper(I, Name, BB, InsertPt);
  if (CGF)
    CGF->InsertHelper(I, Name, BB, InsertPt);
}

// Emits an error if we don't have a valid set of target features for the
// called function.
void CodeGenFunction::checkTargetFeatures(const CallExpr *E,
                                          const FunctionDecl *TargetDecl) {
  return checkTargetFeatures(E->getBeginLoc(), TargetDecl);
}

// Emits an error if we don't have a valid set of target features for the
// called function.
void CodeGenFunction::checkTargetFeatures(SourceLocation Loc,
                                          const FunctionDecl *TargetDecl) {
  // Early exit if this is an indirect call.
  if (!TargetDecl)
    return;

  // Get the current enclosing function if it exists. If it doesn't
  // we can't check the target features anyhow.
  const FunctionDecl *FD = dyn_cast_or_null<FunctionDecl>(CurCodeDecl);
  if (!FD)
    return;

  // Grab the required features for the call. For a builtin this is listed in
  // the td file with the default cpu, for an always_inline function this is any
  // listed cpu and any listed features.
  unsigned BuiltinID = TargetDecl->getBuiltinID();
  std::string MissingFeature;
  llvm::StringMap<bool> CallerFeatureMap;
  CGM.getContext().getFunctionFeatureMap(CallerFeatureMap, FD);
  if (BuiltinID) {
    StringRef FeatureList(
        CGM.getContext().BuiltinInfo.getRequiredFeatures(BuiltinID));
    // Return if the builtin doesn't have any required features.
    if (FeatureList.empty())
      return;
    assert(FeatureList.find(' ') == StringRef::npos &&
           "Space in feature list");
    TargetFeatures TF(CallerFeatureMap);
    if (!TF.hasRequiredFeatures(FeatureList))
      CGM.getDiags().Report(Loc, diag::err_builtin_needs_feature)
          << TargetDecl->getDeclName() << FeatureList;
  } else if (!TargetDecl->isMultiVersion() &&
             TargetDecl->hasAttr<TargetAttr>()) {
    // Get the required features for the callee.

    const TargetAttr *TD = TargetDecl->getAttr<TargetAttr>();
    ParsedTargetAttr ParsedAttr =
        CGM.getContext().filterFunctionTargetAttrs(TD);

    SmallVector<StringRef, 1> ReqFeatures;
    llvm::StringMap<bool> CalleeFeatureMap;
    CGM.getContext().getFunctionFeatureMap(CalleeFeatureMap, TargetDecl);

    for (const auto &F : ParsedAttr.Features) {
      if (F[0] == '+' && CalleeFeatureMap.lookup(F.substr(1)))
        ReqFeatures.push_back(StringRef(F).substr(1));
    }

    for (const auto &F : CalleeFeatureMap) {
      // Only positive features are "required".
      if (F.getValue())
        ReqFeatures.push_back(F.getKey());
    }
    if (!llvm::all_of(ReqFeatures, [&](StringRef Feature) {
      if (!CallerFeatureMap.lookup(Feature)) {
        MissingFeature = Feature.str();
        return false;
      }
      return true;
    }))
      CGM.getDiags().Report(Loc, diag::err_function_needs_feature)
          << FD->getDeclName() << TargetDecl->getDeclName() << MissingFeature;
#if  INTEL_CUSTOMIZATION
  } else if (const AllowCpuFeaturesAttr *AT =
                 TargetDecl->getAttr<AllowCpuFeaturesAttr>()) {
    SmallVector<StringRef, 1> ReqFeatures;
    llvm::StringMap<bool> CalleeFeatureMap;
    CGM.getContext().getFunctionFeatureMap(CalleeFeatureMap, TargetDecl);

    CGM.getContext().getCpuFeaturesFromBitmask(ReqFeatures, AT->getPage1Value(),
                                               AT->getPage2Value());

    for (const auto &F : CalleeFeatureMap)
    // Only positive features are "required".
      if (F.getValue())
        ReqFeatures.push_back(F.getKey());

    if (!llvm::all_of(ReqFeatures, [&](StringRef Feature) {
          if (!CallerFeatureMap.lookup(Feature)) {
            MissingFeature = Feature.str();
            return false;
          }
          return true;
        }))
      CGM.getDiags().Report(Loc, diag::err_function_needs_feature)
          << FD->getDeclName() << TargetDecl->getDeclName() << MissingFeature;
  }
#endif // INTEL_CUSTOMIZATION
}

void CodeGenFunction::EmitSanitizerStatReport(llvm::SanitizerStatKind SSK) {
  if (!CGM.getCodeGenOpts().SanitizeStats)
    return;

  llvm::IRBuilder<> IRB(Builder.GetInsertBlock(), Builder.GetInsertPoint());
  IRB.SetCurrentDebugLocation(Builder.getCurrentDebugLocation());
  CGM.getSanStats().create(IRB, SSK);
}

llvm::Value *
#if INTEL_CUSTOMIZATION
CodeGenFunction::FormResolverCondition(const MultiVersionResolverOption &RO,
                                       bool IsCpuDispatch) {
#endif // INTEL_CUSTOMIZATION
  llvm::Value *Condition = nullptr;

  if (!RO.Conditions.Architecture.empty())
    Condition = EmitX86CpuIs(RO.Conditions.Architecture);

  if (!RO.Conditions.Features.empty()) {
#if INTEL_CUSTOMIZATION
    llvm::Value *FeatureCond = nullptr;
    if (IsCpuDispatch &&
        CGM.getLangOpts().isIntelCompat(LangOptions::CpuDispatchUseLibIrc))
      FeatureCond =
          EmitX86CpuDispatchLibIrcFeaturesTest(RO.Conditions.Features);
    else
      FeatureCond = EmitX86CpuSupports(RO.Conditions.Features);
#endif // INTEL_CUSTOMIZATION
    Condition =
        Condition ? Builder.CreateAnd(Condition, FeatureCond) : FeatureCond;
  }
  return Condition;
}

static void CreateMultiVersionResolverReturn(CodeGenModule &CGM,
                                             llvm::Function *Resolver,
                                             CGBuilderTy &Builder,
                                             llvm::Function *FuncToReturn,
                                             bool SupportsIFunc) {
  if (SupportsIFunc) {
    Builder.CreateRet(FuncToReturn);
    return;
  }

  llvm::SmallVector<llvm::Value *, 10> Args;
  llvm::for_each(Resolver->args(),
                 [&](llvm::Argument &Arg) { Args.push_back(&Arg); });

  llvm::CallInst *Result = Builder.CreateCall(FuncToReturn, Args);
  Result->setTailCallKind(llvm::CallInst::TCK_MustTail);

  if (Resolver->getReturnType()->isVoidTy())
    Builder.CreateRetVoid();
  else
    Builder.CreateRet(Result);
}

void CodeGenFunction::EmitMultiVersionResolver(
#if INTEL_CUSTOMIZATION
    llvm::Function *Resolver, ArrayRef<MultiVersionResolverOption> Options,
    bool IsCpuDispatch) {
#endif // INTEL_CUSTOMIZATION
  assert(getContext().getTargetInfo().getTriple().isX86() &&
         "Only implemented for x86 targets");

  bool SupportsIFunc = getContext().getTargetInfo().supportsIFunc();
#if INTEL_CUSTOMIZATION
  SupportsIFunc =
      SupportsIFunc &&
      !(IsCpuDispatch && CGM.getCodeGenOpts().DisableCpuDispatchIFuncs);
#endif // INTEL_CUSTOMIZATION

  // Main function's basic block.
  llvm::BasicBlock *CurBlock = createBasicBlock("resolver_entry", Resolver);
  Builder.SetInsertPoint(CurBlock);
#if INTEL_CUSTOMIZATION
  if (IsCpuDispatch &&
      CGM.getLangOpts().isIntelCompat(LangOptions::CpuDispatchUseLibIrc))
    EmitCpuFeaturesInit();
  else
    EmitX86CpuInit();
#endif // INTEL_CUSTOMIZATION

  for (const MultiVersionResolverOption &RO : Options) {
    Builder.SetInsertPoint(CurBlock);
#if INTEL_CUSTOMIZATION
    llvm::Value *Condition = FormResolverCondition(RO, IsCpuDispatch);
#endif // INTEL_CUSTOMIZATION

    // The 'default' or 'generic' case.
    if (!Condition) {
      assert(&RO == Options.end() - 1 &&
             "Default or Generic case must be last");
      CreateMultiVersionResolverReturn(CGM, Resolver, Builder, RO.Function,
                                       SupportsIFunc);
      return;
    }

    llvm::BasicBlock *RetBlock = createBasicBlock("resolver_return", Resolver);
    CGBuilderTy RetBuilder(*this, RetBlock);
    CreateMultiVersionResolverReturn(CGM, Resolver, RetBuilder, RO.Function,
                                     SupportsIFunc);
    CurBlock = createBasicBlock("resolver_else", Resolver);
    Builder.CreateCondBr(Condition, RetBlock, CurBlock);
  }

  // If no generic/default, emit an unreachable.
  Builder.SetInsertPoint(CurBlock);
  llvm::CallInst *TrapCall = EmitTrapCall(llvm::Intrinsic::trap);
  TrapCall->setDoesNotReturn();
  TrapCall->setDoesNotThrow();
  Builder.CreateUnreachable();
  Builder.ClearInsertionPoint();
}

// Loc - where the diagnostic will point, where in the source code this
//  alignment has failed.
// SecondaryLoc - if present (will be present if sufficiently different from
//  Loc), the diagnostic will additionally point a "Note:" to this location.
//  It should be the location where the __attribute__((assume_aligned))
//  was written e.g.
void CodeGenFunction::emitAlignmentAssumptionCheck(
    llvm::Value *Ptr, QualType Ty, SourceLocation Loc,
    SourceLocation SecondaryLoc, llvm::Value *Alignment,
    llvm::Value *OffsetValue, llvm::Value *TheCheck,
    llvm::Instruction *Assumption) {
  assert(Assumption && isa<llvm::CallInst>(Assumption) &&
         cast<llvm::CallInst>(Assumption)->getCalledOperand() ==
             llvm::Intrinsic::getDeclaration(
                 Builder.GetInsertBlock()->getParent()->getParent(),
                 llvm::Intrinsic::assume) &&
         "Assumption should be a call to llvm.assume().");
  assert(&(Builder.GetInsertBlock()->back()) == Assumption &&
         "Assumption should be the last instruction of the basic block, "
         "since the basic block is still being generated.");

  if (!SanOpts.has(SanitizerKind::Alignment))
    return;

  // Don't check pointers to volatile data. The behavior here is implementation-
  // defined.
  if (Ty->getPointeeType().isVolatileQualified())
    return;

  // We need to temorairly remove the assumption so we can insert the
  // sanitizer check before it, else the check will be dropped by optimizations.
  Assumption->removeFromParent();

  {
    SanitizerScope SanScope(this);

    if (!OffsetValue)
      OffsetValue = Builder.getInt1(0); // no offset.

    llvm::Constant *StaticData[] = {EmitCheckSourceLocation(Loc),
                                    EmitCheckSourceLocation(SecondaryLoc),
                                    EmitCheckTypeDescriptor(Ty)};
    llvm::Value *DynamicData[] = {EmitCheckValue(Ptr),
                                  EmitCheckValue(Alignment),
                                  EmitCheckValue(OffsetValue)};
    EmitCheck({std::make_pair(TheCheck, SanitizerKind::Alignment)},
              SanitizerHandler::AlignmentAssumption, StaticData, DynamicData);
  }

  // We are now in the (new, empty) "cont" basic block.
  // Reintroduce the assumption.
  Builder.Insert(Assumption);
  // FIXME: Assumption still has it's original basic block as it's Parent.
}

llvm::DebugLoc CodeGenFunction::SourceLocToDebugLoc(SourceLocation Location) {
  if (CGDebugInfo *DI = getDebugInfo())
    return DI->SourceLocToDebugLoc(Location);

  return llvm::DebugLoc();
}

llvm::Value *
CodeGenFunction::emitCondLikelihoodViaExpectIntrinsic(llvm::Value *Cond,
                                                      Stmt::Likelihood LH) {
  switch (LH) {
  case Stmt::LH_None:
    return Cond;
  case Stmt::LH_Likely:
  case Stmt::LH_Unlikely:
    // Don't generate llvm.expect on -O0 as the backend won't use it for
    // anything.
    if (CGM.getCodeGenOpts().OptimizationLevel == 0)
      return Cond;
    llvm::Type *CondTy = Cond->getType();
    assert(CondTy->isIntegerTy(1) && "expecting condition to be a boolean");
    llvm::Function *FnExpect =
        CGM.getIntrinsic(llvm::Intrinsic::expect, CondTy);
    llvm::Value *ExpectedValueOfCond =
        llvm::ConstantInt::getBool(CondTy, LH == Stmt::LH_Likely);
    return Builder.CreateCall(FnExpect, {Cond, ExpectedValueOfCond},
                              Cond->getName() + ".expval");
  }
  llvm_unreachable("Unknown Likelihood");
}<|MERGE_RESOLUTION|>--- conflicted
+++ resolved
@@ -1807,19 +1807,11 @@
   // Emit the standard function prologue.
   StartFunction(GD, ResTy, Fn, FnInfo, Args, Loc, BodyRange.getBegin());
 
-<<<<<<< HEAD
-  OptReportHandler &SyclOptReportHandler =
-      CGM.getDiags().getSYCLOptReportHandler();
-  if (SyclOptReportHandler.HasSyclOptReportInfo(FD)) {
-    llvm::OptimizationRemarkEmitter ORE(Fn);
-    for (auto ORI : llvm::enumerate(SyclOptReportHandler.GetSyclInfo(FD))) {
-=======
   SyclOptReportHandler &OptReportHandler =
       CGM.getDiags().getSYCLOptReportHandler();
   if (OptReportHandler.HasOptReportInfo(FD)) {
     llvm::OptimizationRemarkEmitter ORE(Fn);
     for (auto ORI : llvm::enumerate(OptReportHandler.GetInfo(FD))) {
->>>>>>> f8b51497
       llvm::DiagnosticLocation DL =
           SourceLocToDebugLoc(ORI.value().KernelArgLoc);
       std::string KAN = ORI.value().KernelArgName;
@@ -1833,9 +1825,8 @@
       ORE.emit(Remark);
     }
   }
-<<<<<<< HEAD
 #if INTEL_CUSTOMIZATION
-  OptReportHandler &OpenMPOptReportHandler =
+  clang::OptReportHandler &OpenMPOptReportHandler =
       CGM.getDiags().OpenMPOptReportHandler;
   if (OpenMPOptReportHandler.HasOpenMPReportInfo(FD)) {
     llvm::OptimizationRemarkEmitter ORE(Fn);
@@ -1881,8 +1872,6 @@
   CodeGenModule::InTargetRegionRAII ITR(
       CGM, Fn->hasFnAttribute("openmp-target-declare"));
 #endif // INTEL_COLLAB
-=======
->>>>>>> f8b51497
 
   // Save parameters for coroutine function.
   if (Body && isa_and_nonnull<CoroutineBodyStmt>(Body))
