//===--- CodeGenFunction.cpp - Emit LLVM Code from ASTs for a Function ----===//
//
// Part of the LLVM Project, under the Apache License v2.0 with LLVM Exceptions.
// See https://llvm.org/LICENSE.txt for license information.
// SPDX-License-Identifier: Apache-2.0 WITH LLVM-exception
//
//===----------------------------------------------------------------------===//
//
// This coordinates the per-function state used while generating code.
//
//===----------------------------------------------------------------------===//

#include "CodeGenFunction.h"
#include "CGBlocks.h"
#include "CGCUDARuntime.h"
#include "CGCXXABI.h"
#include "CGCleanup.h"
#include "CGDebugInfo.h"
#include "CGOpenMPRuntime.h"
#include "CGSYCLRuntime.h"
#include "CodeGenModule.h"
#include "CodeGenPGO.h"
#include "TargetInfo.h"
#include "clang/AST/ASTContext.h"
#include "clang/AST/ASTLambda.h"
#include "clang/AST/Attr.h"
#include "clang/AST/Decl.h"
#include "clang/AST/DeclCXX.h"
#include "clang/AST/Expr.h"
#include "clang/AST/StmtCXX.h"
#include "clang/AST/StmtObjC.h"
#include "clang/Basic/Builtins.h"
#include "clang/Basic/CodeGenOptions.h"
#include "clang/Basic/TargetInfo.h"
#include "clang/CodeGen/CGFunctionInfo.h"
#include "clang/Frontend/FrontendDiagnostic.h"
#include "llvm/ADT/ArrayRef.h"
#include "llvm/Analysis/OptimizationRemarkEmitter.h"
#include "llvm/Frontend/OpenMP/OMPIRBuilder.h"
#include "llvm/IR/DataLayout.h"
#include "llvm/IR/Dominators.h"
#include "llvm/IR/FPEnv.h"
#include "llvm/IR/IntrinsicInst.h"
#include "llvm/IR/Intrinsics.h"
#include "llvm/IR/MDBuilder.h"
#include "llvm/IR/Operator.h"
#include "llvm/Support/CRC.h"
#include "llvm/Transforms/Scalar/LowerExpectIntrinsic.h"
#include "llvm/Transforms/Utils/PromoteMemToReg.h"
using namespace clang;
using namespace CodeGen;

/// shouldEmitLifetimeMarkers - Decide whether we need emit the life-time
/// markers.
static bool shouldEmitLifetimeMarkers(const CodeGenOptions &CGOpts,
                                      const LangOptions &LangOpts) {
  if (CGOpts.DisableLifetimeMarkers)
    return false;

  // Sanitizers may use markers.
  if (CGOpts.SanitizeAddressUseAfterScope ||
      LangOpts.Sanitize.has(SanitizerKind::HWAddress) ||
      LangOpts.Sanitize.has(SanitizerKind::Memory))
    return true;

  // For now, only in optimized builds.
  return CGOpts.OptimizationLevel != 0;
}

CodeGenFunction::CodeGenFunction(CodeGenModule &cgm, bool suppressNewContext)
    : CodeGenTypeCache(cgm), CGM(cgm), Target(cgm.getTarget()),
      Builder(cgm, cgm.getModule().getContext(), llvm::ConstantFolder(),
              CGBuilderInserterTy(this)),
      SanOpts(CGM.getLangOpts().Sanitize), CurFPFeatures(CGM.getLangOpts()),
      DebugInfo(CGM.getModuleDebugInfo()), PGO(cgm),
      ShouldEmitLifetimeMarkers(
          shouldEmitLifetimeMarkers(CGM.getCodeGenOpts(), CGM.getLangOpts())) {
  if (!suppressNewContext)
    CGM.getCXXABI().getMangleContext().startNewFunction();
  EHStack.setCGF(this);

  SetFastMathFlags(CurFPFeatures);
}

CodeGenFunction::~CodeGenFunction() {
  assert(LifetimeExtendedCleanupStack.empty() && "failed to emit a cleanup");

  if (getLangOpts().OpenMP && CurFn)
    CGM.getOpenMPRuntime().functionFinished(*this);

  // If we have an OpenMPIRBuilder we want to finalize functions (incl.
  // outlining etc) at some point. Doing it once the function codegen is done
  // seems to be a reasonable spot. We do it here, as opposed to the deletion
  // time of the CodeGenModule, because we have to ensure the IR has not yet
  // been "emitted" to the outside, thus, modifications are still sensible.
  if (CGM.getLangOpts().OpenMPIRBuilder && CurFn)
    CGM.getOpenMPRuntime().getOMPBuilder().finalize(CurFn);
}

// Map the LangOption for exception behavior into
// the corresponding enum in the IR.
llvm::fp::ExceptionBehavior
clang::ToConstrainedExceptMD(LangOptions::FPExceptionModeKind Kind) {

  switch (Kind) {
  case LangOptions::FPE_Ignore:  return llvm::fp::ebIgnore;
  case LangOptions::FPE_MayTrap: return llvm::fp::ebMayTrap;
  case LangOptions::FPE_Strict:  return llvm::fp::ebStrict;
  }
  llvm_unreachable("Unsupported FP Exception Behavior");
}

void CodeGenFunction::SetFastMathFlags(FPOptions FPFeatures) {
  llvm::FastMathFlags FMF;
  FMF.setAllowReassoc(FPFeatures.getAllowFPReassociate());
#if INTEL_CUSTOMIZATION
  FMF.setNoNaNs(FPFeatures.getNoHonorNaNs() &&
                !getLangOpts().HonorNaNCompares);
#endif // INTEL_CUSTOMIZATION
  FMF.setNoInfs(FPFeatures.getNoHonorInfs());
  FMF.setNoSignedZeros(FPFeatures.getNoSignedZero());
  FMF.setAllowReciprocal(FPFeatures.getAllowReciprocal());
  FMF.setApproxFunc(FPFeatures.getAllowApproxFunc());
  FMF.setAllowContract(FPFeatures.allowFPContractAcrossStatement());
  Builder.setFastMathFlags(FMF);
}

CodeGenFunction::CGFPOptionsRAII::CGFPOptionsRAII(CodeGenFunction &CGF,
                                                  const Expr *E)
    : CGF(CGF) {
  ConstructorHelper(E->getFPFeaturesInEffect(CGF.getLangOpts()));
}

CodeGenFunction::CGFPOptionsRAII::CGFPOptionsRAII(CodeGenFunction &CGF,
                                                  FPOptions FPFeatures)
    : CGF(CGF) {
  ConstructorHelper(FPFeatures);
}

void CodeGenFunction::CGFPOptionsRAII::ConstructorHelper(FPOptions FPFeatures) {
  OldFPFeatures = CGF.CurFPFeatures;
  CGF.CurFPFeatures = FPFeatures;

  OldExcept = CGF.Builder.getDefaultConstrainedExcept();
  OldRounding = CGF.Builder.getDefaultConstrainedRounding();

  if (OldFPFeatures == FPFeatures)
    return;

  FMFGuard.emplace(CGF.Builder);

  llvm::RoundingMode NewRoundingBehavior =
      static_cast<llvm::RoundingMode>(FPFeatures.getRoundingMode());
  CGF.Builder.setDefaultConstrainedRounding(NewRoundingBehavior);
  auto NewExceptionBehavior =
      ToConstrainedExceptMD(static_cast<LangOptions::FPExceptionModeKind>(
          FPFeatures.getFPExceptionMode()));
  CGF.Builder.setDefaultConstrainedExcept(NewExceptionBehavior);

  CGF.SetFastMathFlags(FPFeatures);

  assert((CGF.CurFuncDecl == nullptr || CGF.Builder.getIsFPConstrained() ||
          isa<CXXConstructorDecl>(CGF.CurFuncDecl) ||
          isa<CXXDestructorDecl>(CGF.CurFuncDecl) ||
          (NewExceptionBehavior == llvm::fp::ebIgnore &&
           NewRoundingBehavior == llvm::RoundingMode::NearestTiesToEven)) &&
         "FPConstrained should be enabled on entire function");

  auto mergeFnAttrValue = [&](StringRef Name, bool Value) {
    auto OldValue =
        CGF.CurFn->getFnAttribute(Name).getValueAsBool();
    auto NewValue = OldValue & Value;
    if (OldValue != NewValue)
      CGF.CurFn->addFnAttr(Name, llvm::toStringRef(NewValue));
  };
  mergeFnAttrValue("no-infs-fp-math", FPFeatures.getNoHonorInfs());
#if INTEL_CUSTOMIZATION
  mergeFnAttrValue("no-nans-fp-math", FPFeatures.getNoHonorNaNs() &&
                   !CGF.getLangOpts().HonorNaNCompares);
#endif // INTEL_CUSTOMIZATION
  mergeFnAttrValue("no-signed-zeros-fp-math", FPFeatures.getNoSignedZero());
  mergeFnAttrValue("unsafe-fp-math", FPFeatures.getAllowFPReassociate() &&
                                         FPFeatures.getAllowReciprocal() &&
                                         FPFeatures.getAllowApproxFunc() &&
                                         FPFeatures.getNoSignedZero());
}

CodeGenFunction::CGFPOptionsRAII::~CGFPOptionsRAII() {
  CGF.CurFPFeatures = OldFPFeatures;
  CGF.Builder.setDefaultConstrainedExcept(OldExcept);
  CGF.Builder.setDefaultConstrainedRounding(OldRounding);
}

LValue CodeGenFunction::MakeNaturalAlignAddrLValue(llvm::Value *V, QualType T) {
  LValueBaseInfo BaseInfo;
  TBAAAccessInfo TBAAInfo;
  CharUnits Alignment = CGM.getNaturalTypeAlignment(T, &BaseInfo, &TBAAInfo);
  return LValue::MakeAddr(Address(V, Alignment), T, getContext(), BaseInfo,
                          TBAAInfo);
}

/// Given a value of type T* that may not be to a complete object,
/// construct an l-value with the natural pointee alignment of T.
LValue
CodeGenFunction::MakeNaturalAlignPointeeAddrLValue(llvm::Value *V, QualType T) {
  LValueBaseInfo BaseInfo;
  TBAAAccessInfo TBAAInfo;
  CharUnits Align = CGM.getNaturalTypeAlignment(T, &BaseInfo, &TBAAInfo,
                                                /* forPointeeType= */ true);
  return MakeAddrLValue(Address(V, Align), T, BaseInfo, TBAAInfo);
}


llvm::Type *CodeGenFunction::ConvertTypeForMem(QualType T) {
  return CGM.getTypes().ConvertTypeForMem(T);
}

llvm::Type *CodeGenFunction::ConvertType(QualType T) {
  return CGM.getTypes().ConvertType(T);
}

TypeEvaluationKind CodeGenFunction::getEvaluationKind(QualType type) {
  type = type.getCanonicalType();
  while (true) {
    switch (type->getTypeClass()) {
#define TYPE(name, parent)
#define ABSTRACT_TYPE(name, parent)
#define NON_CANONICAL_TYPE(name, parent) case Type::name:
#define DEPENDENT_TYPE(name, parent) case Type::name:
#define NON_CANONICAL_UNLESS_DEPENDENT_TYPE(name, parent) case Type::name:
#include "clang/AST/TypeNodes.inc"
      llvm_unreachable("non-canonical or dependent type in IR-generation");

    case Type::Auto:
    case Type::DeducedTemplateSpecialization:
      llvm_unreachable("undeduced type in IR-generation");

    // Various scalar types.
    case Type::Builtin:
    case Type::Pointer:
    case Type::BlockPointer:
    case Type::LValueReference:
    case Type::RValueReference:
    case Type::MemberPointer:
    case Type::Vector:
    case Type::ExtVector:
    case Type::ConstantMatrix:
    case Type::FunctionProto:
    case Type::FunctionNoProto:
    case Type::Enum:
    case Type::ObjCObjectPointer:
#if INTEL_CUSTOMIZATION
    case Type::Channel:
#endif // INTEL_CUSTOMIZATION
    case Type::Pipe:
    case Type::ExtInt:
      return TEK_Scalar;

    // Complexes.
    case Type::Complex:
      return TEK_Complex;

    // Arrays, records, and Objective-C objects.
    case Type::ConstantArray:
    case Type::IncompleteArray:
    case Type::VariableArray:
    case Type::Record:
    case Type::ObjCObject:
    case Type::ObjCInterface:
      return TEK_Aggregate;

    // We operate on atomic values according to their underlying type.
    case Type::Atomic:
      type = cast<AtomicType>(type)->getValueType();
      continue;
    }
    llvm_unreachable("unknown type kind!");
  }
}

llvm::DebugLoc CodeGenFunction::EmitReturnBlock() {
  // For cleanliness, we try to avoid emitting the return block for
  // simple cases.
  llvm::BasicBlock *CurBB = Builder.GetInsertBlock();

  if (CurBB) {
    assert(!CurBB->getTerminator() && "Unexpected terminated block.");

    // We have a valid insert point, reuse it if it is empty or there are no
    // explicit jumps to the return block.
    if (CurBB->empty() || ReturnBlock.getBlock()->use_empty()) {
      ReturnBlock.getBlock()->replaceAllUsesWith(CurBB);
      delete ReturnBlock.getBlock();
      ReturnBlock = JumpDest();
    } else
      EmitBlock(ReturnBlock.getBlock());
    return llvm::DebugLoc();
  }

  // Otherwise, if the return block is the target of a single direct
  // branch then we can just put the code in that block instead. This
  // cleans up functions which started with a unified return block.
  if (ReturnBlock.getBlock()->hasOneUse()) {
    llvm::BranchInst *BI =
      dyn_cast<llvm::BranchInst>(*ReturnBlock.getBlock()->user_begin());
    if (BI && BI->isUnconditional() &&
        BI->getSuccessor(0) == ReturnBlock.getBlock()) {
      Builder.SetCurrentDebugLocation(BI->getDebugLoc());
      // Record/return the DebugLoc of the simple 'return' expression to be used
      // later by the actual 'ret' instruction.
      llvm::DebugLoc Loc = BI->getDebugLoc();
      Builder.SetInsertPoint(BI->getParent());
      BI->eraseFromParent();
      delete ReturnBlock.getBlock();
      ReturnBlock = JumpDest();
      return Loc;
    }
  }

  // FIXME: We are at an unreachable point, there is no reason to emit the block
  // unless it has uses. However, we still need a place to put the debug
  // region.end for now.

  EmitBlock(ReturnBlock.getBlock());
  return llvm::DebugLoc();
}

static void EmitIfUsed(CodeGenFunction &CGF, llvm::BasicBlock *BB) {
  if (!BB) return;
  if (!BB->use_empty())
    return CGF.CurFn->getBasicBlockList().push_back(BB);
  delete BB;
}

void CodeGenFunction::FinishFunction(SourceLocation EndLoc) {
  assert(BreakContinueStack.empty() &&
         "mismatched push/pop in break/continue stack!");

  bool OnlySimpleReturnStmts = NumSimpleReturnExprs > 0
    && NumSimpleReturnExprs == NumReturnExprs
    && ReturnBlock.getBlock()->use_empty();
  // Usually the return expression is evaluated before the cleanup
  // code.  If the function contains only a simple return statement,
  // such as a constant, the location before the cleanup code becomes
  // the last useful breakpoint in the function, because the simple
  // return expression will be evaluated after the cleanup code. To be
  // safe, set the debug location for cleanup code to the location of
  // the return statement.  Otherwise the cleanup code should be at the
  // end of the function's lexical scope.
  //
  // If there are multiple branches to the return block, the branch
  // instructions will get the location of the return statements and
  // all will be fine.
  if (CGDebugInfo *DI = getDebugInfo()) {
    if (OnlySimpleReturnStmts)
      DI->EmitLocation(Builder, LastStopPoint);
    else
      DI->EmitLocation(Builder, EndLoc);
  }

  // Pop any cleanups that might have been associated with the
  // parameters.  Do this in whatever block we're currently in; it's
  // important to do this before we enter the return block or return
  // edges will be *really* confused.
  bool HasCleanups = EHStack.stable_begin() != PrologueCleanupDepth;
  bool HasOnlyLifetimeMarkers =
      HasCleanups && EHStack.containsOnlyLifetimeMarkers(PrologueCleanupDepth);
  bool EmitRetDbgLoc = !HasCleanups || HasOnlyLifetimeMarkers;
  if (HasCleanups) {
    // Make sure the line table doesn't jump back into the body for
    // the ret after it's been at EndLoc.
    Optional<ApplyDebugLocation> AL;
    if (CGDebugInfo *DI = getDebugInfo()) {
      if (OnlySimpleReturnStmts)
        DI->EmitLocation(Builder, EndLoc);
      else
        // We may not have a valid end location. Try to apply it anyway, and
        // fall back to an artificial location if needed.
        AL = ApplyDebugLocation::CreateDefaultArtificial(*this, EndLoc);
    }

    PopCleanupBlocks(PrologueCleanupDepth);
  }

  // Emit function epilog (to return).
  llvm::DebugLoc Loc = EmitReturnBlock();

  if (ShouldInstrumentFunction()) {
    if (CGM.getCodeGenOpts().InstrumentFunctions)
      CurFn->addFnAttr("instrument-function-exit", "__cyg_profile_func_exit");
    if (CGM.getCodeGenOpts().InstrumentFunctionsAfterInlining)
      CurFn->addFnAttr("instrument-function-exit-inlined",
                       "__cyg_profile_func_exit");
  }

<<<<<<< HEAD
#if INTEL_COLLAB
  // If we are finishing a function during device compilation add the
  // appropriate attribute. This picks up compiler-generated routines that
  // do not use the usual AST-based processing.
  CGM.SetTargetRegionFunctionAttributes(CurFn);
#endif // INTEL_COLLAB
=======
  if (ShouldSkipSanitizerInstrumentation())
    CurFn->addFnAttr(llvm::Attribute::DisableSanitizerInstrumentation);
>>>>>>> b0391dfc

  // Emit debug descriptor for function end.
  if (CGDebugInfo *DI = getDebugInfo())
    DI->EmitFunctionEnd(Builder, CurFn);

  // Reset the debug location to that of the simple 'return' expression, if any
  // rather than that of the end of the function's scope '}'.
  ApplyDebugLocation AL(*this, Loc);
  EmitFunctionEpilog(*CurFnInfo, EmitRetDbgLoc, EndLoc);
  EmitEndEHSpec(CurCodeDecl);

  assert(EHStack.empty() &&
         "did not remove all scopes from cleanup stack!");

  // If someone did an indirect goto, emit the indirect goto block at the end of
  // the function.
  if (IndirectBranch) {
    EmitBlock(IndirectBranch->getParent());
    Builder.ClearInsertionPoint();
  }

  // If some of our locals escaped, insert a call to llvm.localescape in the
  // entry block.
  if (!EscapedLocals.empty()) {
    // Invert the map from local to index into a simple vector. There should be
    // no holes.
    SmallVector<llvm::Value *, 4> EscapeArgs;
    EscapeArgs.resize(EscapedLocals.size());
    for (auto &Pair : EscapedLocals)
      EscapeArgs[Pair.second] = Pair.first;
    llvm::Function *FrameEscapeFn = llvm::Intrinsic::getDeclaration(
        &CGM.getModule(), llvm::Intrinsic::localescape);
    CGBuilderTy(*this, AllocaInsertPt).CreateCall(FrameEscapeFn, EscapeArgs);
  }

  // Remove the AllocaInsertPt instruction, which is just a convenience for us.
  llvm::Instruction *Ptr = AllocaInsertPt;
  AllocaInsertPt = nullptr;
  Ptr->eraseFromParent();

  // If someone took the address of a label but never did an indirect goto, we
  // made a zero entry PHI node, which is illegal, zap it now.
  if (IndirectBranch) {
    llvm::PHINode *PN = cast<llvm::PHINode>(IndirectBranch->getAddress());
    if (PN->getNumIncomingValues() == 0) {
      PN->replaceAllUsesWith(llvm::UndefValue::get(PN->getType()));
      PN->eraseFromParent();
    }
  }

  EmitIfUsed(*this, EHResumeBlock);
  EmitIfUsed(*this, TerminateLandingPad);
  EmitIfUsed(*this, TerminateHandler);
  EmitIfUsed(*this, UnreachableBlock);

  for (const auto &FuncletAndParent : TerminateFunclets)
    EmitIfUsed(*this, FuncletAndParent.second);

  if (CGM.getCodeGenOpts().EmitDeclMetadata)
    EmitDeclMetadata();

  for (const auto &R : DeferredReplacements) {
    if (llvm::Value *Old = R.first) {
      Old->replaceAllUsesWith(R.second);
      cast<llvm::Instruction>(Old)->eraseFromParent();
    }
  }
  DeferredReplacements.clear();

  // Eliminate CleanupDestSlot alloca by replacing it with SSA values and
  // PHIs if the current function is a coroutine. We don't do it for all
  // functions as it may result in slight increase in numbers of instructions
  // if compiled with no optimizations. We do it for coroutine as the lifetime
  // of CleanupDestSlot alloca make correct coroutine frame building very
  // difficult.
  if (NormalCleanupDest.isValid() && isCoroutine()) {
    llvm::DominatorTree DT(*CurFn);
    llvm::PromoteMemToReg(
        cast<llvm::AllocaInst>(NormalCleanupDest.getPointer()), DT);
    NormalCleanupDest = Address::invalid();
  }

  // Scan function arguments for vector width.
  for (llvm::Argument &A : CurFn->args())
    if (auto *VT = dyn_cast<llvm::VectorType>(A.getType()))
      LargestVectorWidth =
          std::max((uint64_t)LargestVectorWidth,
                   VT->getPrimitiveSizeInBits().getKnownMinSize());

  // Update vector width based on return type.
  if (auto *VT = dyn_cast<llvm::VectorType>(CurFn->getReturnType()))
    LargestVectorWidth =
        std::max((uint64_t)LargestVectorWidth,
                 VT->getPrimitiveSizeInBits().getKnownMinSize());

  // Add the required-vector-width attribute. This contains the max width from:
  // 1. min-vector-width attribute used in the source program.
  // 2. Any builtins used that have a vector width specified.
  // 3. Values passed in and out of inline assembly.
  // 4. Width of vector arguments and return types for this function.
  // 5. Width of vector aguments and return types for functions called by this
  //    function.
  CurFn->addFnAttr("min-legal-vector-width", llvm::utostr(LargestVectorWidth));

  // Add vscale_range attribute if appropriate.
  Optional<std::pair<unsigned, unsigned>> VScaleRange =
      getContext().getTargetInfo().getVScaleRange(getLangOpts());
  if (VScaleRange) {
    CurFn->addFnAttr(llvm::Attribute::getWithVScaleRangeArgs(
        getLLVMContext(), VScaleRange.getValue().first,
        VScaleRange.getValue().second));
  }

  // If we generated an unreachable return block, delete it now.
  if (ReturnBlock.isValid() && ReturnBlock.getBlock()->use_empty()) {
    Builder.ClearInsertionPoint();
    ReturnBlock.getBlock()->eraseFromParent();
  }
  if (ReturnValue.isValid()) {
    auto *RetAlloca = dyn_cast<llvm::AllocaInst>(ReturnValue.getPointer());
    if (RetAlloca && RetAlloca->use_empty()) {
      RetAlloca->eraseFromParent();
      ReturnValue = Address::invalid();
    }
  }
}

/// ShouldInstrumentFunction - Return true if the current function should be
/// instrumented with __cyg_profile_func_* calls
bool CodeGenFunction::ShouldInstrumentFunction() {
  if (!CGM.getCodeGenOpts().InstrumentFunctions &&
      !CGM.getCodeGenOpts().InstrumentFunctionsAfterInlining &&
      !CGM.getCodeGenOpts().InstrumentFunctionEntryBare)
    return false;
  if (!CurFuncDecl || CurFuncDecl->hasAttr<NoInstrumentFunctionAttr>())
    return false;
  return true;
}

bool CodeGenFunction::ShouldSkipSanitizerInstrumentation() {
  if (!CurFuncDecl)
    return false;
  return CurFuncDecl->hasAttr<DisableSanitizerInstrumentationAttr>();
}

/// ShouldXRayInstrument - Return true if the current function should be
/// instrumented with XRay nop sleds.
bool CodeGenFunction::ShouldXRayInstrumentFunction() const {
  return CGM.getCodeGenOpts().XRayInstrumentFunctions;
}

/// AlwaysEmitXRayCustomEvents - Return true if we should emit IR for calls to
/// the __xray_customevent(...) builtin calls, when doing XRay instrumentation.
bool CodeGenFunction::AlwaysEmitXRayCustomEvents() const {
  return CGM.getCodeGenOpts().XRayInstrumentFunctions &&
         (CGM.getCodeGenOpts().XRayAlwaysEmitCustomEvents ||
          CGM.getCodeGenOpts().XRayInstrumentationBundle.Mask ==
              XRayInstrKind::Custom);
}

bool CodeGenFunction::AlwaysEmitXRayTypedEvents() const {
  return CGM.getCodeGenOpts().XRayInstrumentFunctions &&
         (CGM.getCodeGenOpts().XRayAlwaysEmitTypedEvents ||
          CGM.getCodeGenOpts().XRayInstrumentationBundle.Mask ==
              XRayInstrKind::Typed);
}

llvm::Constant *
CodeGenFunction::EncodeAddrForUseInPrologue(llvm::Function *F,
                                            llvm::Constant *Addr) {
  // Addresses stored in prologue data can't require run-time fixups and must
  // be PC-relative. Run-time fixups are undesirable because they necessitate
  // writable text segments, which are unsafe. And absolute addresses are
  // undesirable because they break PIE mode.

  // Add a layer of indirection through a private global. Taking its address
  // won't result in a run-time fixup, even if Addr has linkonce_odr linkage.
  auto *GV = new llvm::GlobalVariable(CGM.getModule(), Addr->getType(),
                                      /*isConstant=*/true,
                                      llvm::GlobalValue::PrivateLinkage, Addr);

  // Create a PC-relative address.
  auto *GOTAsInt = llvm::ConstantExpr::getPtrToInt(GV, IntPtrTy);
  auto *FuncAsInt = llvm::ConstantExpr::getPtrToInt(F, IntPtrTy);
  auto *PCRelAsInt = llvm::ConstantExpr::getSub(GOTAsInt, FuncAsInt);
  return (IntPtrTy == Int32Ty)
             ? PCRelAsInt
             : llvm::ConstantExpr::getTrunc(PCRelAsInt, Int32Ty);
}

llvm::Value *
CodeGenFunction::DecodeAddrUsedInPrologue(llvm::Value *F,
                                          llvm::Value *EncodedAddr) {
  // Reconstruct the address of the global.
  auto *PCRelAsInt = Builder.CreateSExt(EncodedAddr, IntPtrTy);
  auto *FuncAsInt = Builder.CreatePtrToInt(F, IntPtrTy, "func_addr.int");
  auto *GOTAsInt = Builder.CreateAdd(PCRelAsInt, FuncAsInt, "global_addr.int");
  auto *GOTAddr = Builder.CreateIntToPtr(GOTAsInt, Int8PtrPtrTy, "global_addr");

  // Load the original pointer through the global.
  return Builder.CreateLoad(Address(GOTAddr, getPointerAlign()),
                            "decoded_addr");
}

#if INTEL_CUSTOMIZATION
void CodeGenFunction::EmitOpenCLHLSComponentMetadata(const FunctionDecl *FD,
                                                     llvm::Function *Fn) {
  llvm::LLVMContext &Context = getLLVMContext();

  // MDNode for the local_mem_size attribute.
  SmallVector<llvm::Metadata*, 8> ArgLocalMemSizeAttr;
  bool IsLocalMemSizeAttr = false;
  for (unsigned I = 0, E = FD->getNumParams(); I != E; ++I) {
    const ParmVarDecl *parm = FD->getParamDecl(I);

    auto *LocalMemSizeAttr = parm->getAttr<OpenCLLocalMemSizeAttr>();
    if (LocalMemSizeAttr)
      IsLocalMemSizeAttr = true;
    ArgLocalMemSizeAttr.push_back(llvm::ConstantAsMetadata::get(
        (LocalMemSizeAttr)
            ? Builder.getInt32(LocalMemSizeAttr->getLocalMemSize())
            : Builder.getInt32(0)));
  }

  if (IsLocalMemSizeAttr)
    Fn->setMetadata("local_mem_size",
                    llvm::MDNode::get(Context, ArgLocalMemSizeAttr));

  if (const auto *MCA = FD->getAttr<MaxConcurrencyAttr>()) {
    llvm::APSInt MCAInt = MCA->getValue()->EvaluateKnownConstInt(getContext());
    Fn->setMetadata("max_concurrency",
                    llvm::MDNode::get(Context, llvm::ConstantAsMetadata::get(
                                                   Builder.getInt(MCAInt))));
  }

  if (FD->hasAttr<StallFreeAttr>()) {
    llvm::Metadata *attrMDArgs[] = {
        llvm::ConstantAsMetadata::get(Builder.getTrue())};
    Fn->setMetadata("stall_free", llvm::MDNode::get(Context, attrMDArgs));
  }

  if (const auto *CA = FD->getAttr<ClusterAttr>()) {
    SmallVector<llvm::Metadata *, 2> Args;
    StringRef Name = CA->getName();
    int hasName = CA->getHasName();
    Args.push_back(llvm::MDString::get(Context, Name));
    Args.push_back(llvm::ConstantAsMetadata::get(
        llvm::ConstantInt::get(Int32Ty, hasName)));
    Fn->setMetadata("cluster", llvm::MDNode::get(Context, Args));
  }

  if (FD->hasAttr<SYCLIntelUseStallEnableClustersAttr>()) {
    Fn->setMetadata("stall_enable",
                    llvm::MDNode::get(Context, llvm::ConstantAsMetadata::get(
                                                   Builder.getInt32(1))));
  }

  if (const auto *SLA = FD->getAttr<StallLatencyAttr>()) {
    Fn->setMetadata("stall_latency",
                    llvm::MDNode::get(Context, llvm::ConstantAsMetadata::get(
                                 Builder.getInt32(SLA->isEnabled()))));
  }

  if (const auto *A = FD->getAttr< SYCLIntelSchedulerTargetFmaxMhzAttr>()) {
    llvm::APSInt STFMInt =
        A->getValue()->EvaluateKnownConstInt(getContext());
    Fn->setMetadata("scheduler_target_fmax_mhz",
                    llvm::MDNode::get(Context, llvm::ConstantAsMetadata::get(
                                                   Builder.getInt(STFMInt))));
  }
  if (const auto *IIA = FD->getAttr<HLSIIAttr>()) {
    llvm::APSInt Cycle = IIA->getValue()->EvaluateKnownConstInt( getContext());
    Fn->setMetadata("loop_ii_count",
                    llvm::MDNode::get(Context, llvm::ConstantAsMetadata::get(
                                                   Builder.getInt(Cycle))));
  }

  if (const auto *MIIA = FD->getAttr<HLSMinIIAttr>()) {
    llvm::APSInt Cycle = MIIA->getValue()->EvaluateKnownConstInt(getContext());
    Fn->setMetadata("min_ii",
                    llvm::MDNode::get(Context, llvm::ConstantAsMetadata::get(
                                                   Builder.getInt(Cycle))));
  }

  if (const auto *MIIA = FD->getAttr<HLSMaxIIAttr>()) {
    llvm::APSInt Cycle = MIIA->getValue()->EvaluateKnownConstInt(getContext());
    Fn->setMetadata("max_ii",
                    llvm::MDNode::get(Context, llvm::ConstantAsMetadata::get(
                                                   Builder.getInt(Cycle))));
  }

  if (const auto *MIDA = FD->getAttr<HLSMaxInvocationDelayAttr>()) {
    llvm::APSInt Delay = MIDA->getValue()->EvaluateKnownConstInt(getContext());
    Fn->setMetadata("max_invocation_delay",
                    llvm::MDNode::get(Context, llvm::ConstantAsMetadata::get(
                                                   Builder.getInt(Delay))));
  }

  if (const auto *FLPA = FD->getAttr<HLSForceLoopPipeliningAttr>()) {
    StringRef ForceLoopPipelining = FLPA->getForceLoopPipelining();
    Fn->setMetadata(
        "force_loop_pipelining",
        llvm::MDNode::get(Context,
                          (llvm::MDString::get(Context, ForceLoopPipelining))));
  }
}
#endif // INTEL_CUSTOMIZATION

void CodeGenFunction::EmitOpenCLKernelMetadata(const FunctionDecl *FD,
                                               llvm::Function *Fn)
{
  if (!FD->hasAttr<OpenCLKernelAttr>() && !FD->hasAttr<SYCLDeviceAttr>())
    return;

  // TODO Module identifier is not reliable for this purpose since two modules
  // can have the same ID, needs improvement
  if (getLangOpts().SYCLIsDevice)
    Fn->addFnAttr("sycl-module-id", Fn->getParent()->getModuleIdentifier());

  llvm::LLVMContext &Context = getLLVMContext();

  if (FD->hasAttr<OpenCLKernelAttr>())
    CGM.GenOpenCLArgMetadata(Fn, FD, this);

  if (const VecTypeHintAttr *A = FD->getAttr<VecTypeHintAttr>()) {
    QualType HintQTy = A->getTypeHint();
    const ExtVectorType *HintEltQTy = HintQTy->getAs<ExtVectorType>();
    bool IsSignedInteger =
        HintQTy->isSignedIntegerType() ||
        (HintEltQTy && HintEltQTy->getElementType()->isSignedIntegerType());
    llvm::Metadata *AttrMDArgs[] = {
        llvm::ConstantAsMetadata::get(llvm::UndefValue::get(
            CGM.getTypes().ConvertType(A->getTypeHint()))),
        llvm::ConstantAsMetadata::get(llvm::ConstantInt::get(
            llvm::IntegerType::get(Context, 32),
            llvm::APInt(32, (uint64_t)(IsSignedInteger ? 1 : 0))))};
    Fn->setMetadata("vec_type_hint", llvm::MDNode::get(Context, AttrMDArgs));
  }
#if INTEL_CUSTOMIZATION
  if (const VecLenHintAttr *A = FD->getAttr<VecLenHintAttr>()) {
    llvm::Metadata *AttrMDArgs[] = {
        llvm::ConstantAsMetadata::get(Builder.getInt32(A->getVecLen()))};
    Fn->setMetadata(A->getSpelling(), llvm::MDNode::get(Context, AttrMDArgs));
  }
#endif // INTEL_CUSTOMIZATION

  if (const WorkGroupSizeHintAttr *A = FD->getAttr<WorkGroupSizeHintAttr>()) {
    llvm::Metadata *AttrMDArgs[] = {
        llvm::ConstantAsMetadata::get(Builder.getInt(*A->getXDimVal())),
        llvm::ConstantAsMetadata::get(Builder.getInt(*A->getYDimVal())),
        llvm::ConstantAsMetadata::get(Builder.getInt(*A->getZDimVal()))};
    Fn->setMetadata("work_group_size_hint", llvm::MDNode::get(Context, AttrMDArgs));
  }

  if (const ReqdWorkGroupSizeAttr *A = FD->getAttr<ReqdWorkGroupSizeAttr>()) {
    ASTContext &ClangCtx = FD->getASTContext();
    Optional<llvm::APSInt> XDimVal = A->getXDimVal(ClangCtx);
    Optional<llvm::APSInt> YDimVal = A->getYDimVal(ClangCtx);
    Optional<llvm::APSInt> ZDimVal = A->getZDimVal(ClangCtx);

    // For a SYCLDevice ReqdWorkGroupSizeAttr arguments are reversed.
    if (getLangOpts().SYCLIsDevice)
      std::swap(XDimVal, ZDimVal);

    llvm::Metadata *AttrMDArgs[] = {
        llvm::ConstantAsMetadata::get(
            Builder.getInt32(XDimVal->getZExtValue())),
        llvm::ConstantAsMetadata::get(
            Builder.getInt32(YDimVal->getZExtValue())),
        llvm::ConstantAsMetadata::get(
            Builder.getInt32(ZDimVal->getZExtValue()))};
    Fn->setMetadata("reqd_work_group_size",
                    llvm::MDNode::get(Context, AttrMDArgs));
  }

#if INTEL_CUSTOMIZATION
  if (FD->hasAttr<AutorunAttr>()) {
    llvm::Metadata *attrMDArgs[] = {
        llvm::ConstantAsMetadata::get(Builder.getTrue())};
    Fn->setMetadata("autorun", llvm::MDNode::get(Context, attrMDArgs));
  }

  if (const UsesGlobalWorkOffsetAttr *A = FD->getAttr<UsesGlobalWorkOffsetAttr>()) {
    llvm::Metadata *attrMDArgs[] = {llvm::ConstantAsMetadata::get(
        Builder.getInt1(A->getEnabled()))};
    Fn->setMetadata("uses_global_work_offset", llvm::MDNode::get(Context, attrMDArgs));
  }

  if (const NumComputeUnitsAttr *A = FD->getAttr<NumComputeUnitsAttr>()) {
    llvm::Metadata *attrMDArgs[] = {
        llvm::ConstantAsMetadata::get(Builder.getInt32(A->getXDim())),
        llvm::ConstantAsMetadata::get(Builder.getInt32(A->getYDim())),
        llvm::ConstantAsMetadata::get(Builder.getInt32(A->getZDim()))};
    Fn->setMetadata("num_compute_units",
                    llvm::MDNode::get(Context, attrMDArgs));
  }
#endif // INTEL_CUSTOMIZATION

  bool IsKernelOrDevice =
      FD->hasAttr<SYCLKernelAttr>() || FD->hasAttr<SYCLDeviceAttr>();
  const IntelReqdSubGroupSizeAttr *ReqSubGroup =
      FD->getAttr<IntelReqdSubGroupSizeAttr>();

  // To support the SYCL 2020 spelling with no propagation, only emit for
  // kernel-or-device when that spelling, fall-back to old behavior.
  if (ReqSubGroup && (IsKernelOrDevice || !ReqSubGroup->isSYCL2020Spelling())) {
    const auto *CE = cast<ConstantExpr>(ReqSubGroup->getValue());
    Optional<llvm::APSInt> ArgVal = CE->getResultAsAPSInt();
    llvm::Metadata *AttrMDArgs[] = {llvm::ConstantAsMetadata::get(
        Builder.getInt32(ArgVal->getSExtValue()))};
    Fn->setMetadata("intel_reqd_sub_group_size",
                    llvm::MDNode::get(Context, AttrMDArgs));
  } else if (IsKernelOrDevice &&
             CGM.getLangOpts().getDefaultSubGroupSizeType() ==
                 LangOptions::SubGroupSizeType::Integer) {
    llvm::Metadata *AttrMDArgs[] = {llvm::ConstantAsMetadata::get(
        Builder.getInt32(CGM.getLangOpts().DefaultSubGroupSize))};
    Fn->setMetadata("intel_reqd_sub_group_size",
                    llvm::MDNode::get(Context, AttrMDArgs));
  }

  // SCYL2020 doesn't propagate attributes, so don't put it in an intermediate
  // location.
  if (IsKernelOrDevice) {
    if (const auto *A = FD->getAttr<IntelNamedSubGroupSizeAttr>()) {
      llvm::Metadata *AttrMDArgs[] = {llvm::MDString::get(
          Context, A->getType() == IntelNamedSubGroupSizeAttr::Primary
                       ? "primary"
                       : "automatic")};
      Fn->setMetadata("intel_reqd_sub_group_size",
                      llvm::MDNode::get(Context, AttrMDArgs));
    } else if (CGM.getLangOpts().getDefaultSubGroupSizeType() ==
               LangOptions::SubGroupSizeType::Auto) {
      llvm::Metadata *AttrMDArgs[] = {
          llvm::MDString::get(Context, "automatic")};
      Fn->setMetadata("intel_reqd_sub_group_size",
                      llvm::MDNode::get(Context, AttrMDArgs));
    } else if (CGM.getLangOpts().getDefaultSubGroupSizeType() ==
               LangOptions::SubGroupSizeType::Primary) {
      llvm::Metadata *AttrMDArgs[] = {llvm::MDString::get(Context, "primary")};
      Fn->setMetadata("intel_reqd_sub_group_size",
                      llvm::MDNode::get(Context, AttrMDArgs));
    }
  }

  if (FD->hasAttr<SYCLSimdAttr>()) {
    Fn->setMetadata("sycl_explicit_simd", llvm::MDNode::get(Context, {}));
    llvm::Metadata *AttrMDArgs[] = {
        llvm::ConstantAsMetadata::get(Builder.getInt32(1))};
    Fn->setMetadata("intel_reqd_sub_group_size",
                    llvm::MDNode::get(Context, AttrMDArgs));
  }

  if (const auto *A = FD->getAttr<SYCLIntelNumSimdWorkItemsAttr>()) {
    const auto *CE = cast<ConstantExpr>(A->getValue());
    Optional<llvm::APSInt> ArgVal = CE->getResultAsAPSInt();
    llvm::Metadata *AttrMDArgs[] = {llvm::ConstantAsMetadata::get(
        Builder.getInt32(ArgVal->getSExtValue()))};
    Fn->setMetadata("num_simd_work_items",
                    llvm::MDNode::get(Context, AttrMDArgs));
  }

  if (const auto *A = FD->getAttr<SYCLIntelSchedulerTargetFmaxMhzAttr>()) {
    const auto *CE = cast<ConstantExpr>(A->getValue());
    Optional<llvm::APSInt> ArgVal = CE->getResultAsAPSInt();
    llvm::Metadata *AttrMDArgs[] = {llvm::ConstantAsMetadata::get(
        Builder.getInt32(ArgVal->getSExtValue()))};
    Fn->setMetadata("scheduler_target_fmax_mhz",
                    llvm::MDNode::get(Context, AttrMDArgs));
  }

  if (const auto *A = FD->getAttr<SYCLIntelMaxGlobalWorkDimAttr>()) {
    const auto *CE = cast<ConstantExpr>(A->getValue());
    Optional<llvm::APSInt> ArgVal = CE->getResultAsAPSInt();
    llvm::Metadata *AttrMDArgs[] = {llvm::ConstantAsMetadata::get(
        Builder.getInt32(ArgVal->getSExtValue()))};
    Fn->setMetadata("max_global_work_dim",
                    llvm::MDNode::get(Context, AttrMDArgs));
  }

  if (const SYCLIntelMaxWorkGroupSizeAttr *A =
          FD->getAttr<SYCLIntelMaxWorkGroupSizeAttr>()) {
    ASTContext &ClangCtx = FD->getASTContext();
    Optional<llvm::APSInt> XDimVal = A->getXDimVal(ClangCtx);
    Optional<llvm::APSInt> YDimVal = A->getYDimVal(ClangCtx);
    Optional<llvm::APSInt> ZDimVal = A->getZDimVal(ClangCtx);

    // For a SYCLDevice SYCLIntelMaxWorkGroupSizeAttr arguments are reversed.
    if (getLangOpts().SYCLIsDevice)
      std::swap(XDimVal, ZDimVal);

    llvm::Metadata *AttrMDArgs[] = {
        llvm::ConstantAsMetadata::get(
            Builder.getInt32(XDimVal->getZExtValue())),
        llvm::ConstantAsMetadata::get(
            Builder.getInt32(YDimVal->getZExtValue())),
        llvm::ConstantAsMetadata::get(
            Builder.getInt32(ZDimVal->getZExtValue()))};
    Fn->setMetadata("max_work_group_size",
                    llvm::MDNode::get(Context, AttrMDArgs));
  }

  if (const auto *A = FD->getAttr<SYCLIntelNoGlobalWorkOffsetAttr>()) {
    const auto *CE = cast<ConstantExpr>(A->getValue());
    Optional<llvm::APSInt> ArgVal = CE->getResultAsAPSInt();
    if (ArgVal->getBoolValue())
      Fn->setMetadata("no_global_work_offset", llvm::MDNode::get(Context, {}));
  }

  if (const auto *A = FD->getAttr<SYCLIntelFPGAMaxConcurrencyAttr>()) {
    const auto *CE = cast<ConstantExpr>(A->getNThreadsExpr());
    llvm::APSInt ArgVal = CE->getResultAsAPSInt();
    llvm::Metadata *AttrMDArgs[] = {
        llvm::ConstantAsMetadata::get(Builder.getInt32(ArgVal.getSExtValue()))};
    Fn->setMetadata("max_concurrency", llvm::MDNode::get(Context, AttrMDArgs));
  }

  if (FD->hasAttr<SYCLIntelFPGADisableLoopPipeliningAttr>()) {
    llvm::Metadata *AttrMDArgs[] = {
        llvm::ConstantAsMetadata::get(Builder.getInt32(1))};
    Fn->setMetadata("disable_loop_pipelining",
                    llvm::MDNode::get(Context, AttrMDArgs));
  }

  if (const auto *A = FD->getAttr<SYCLIntelFPGAInitiationIntervalAttr>()) {
    const auto *CE = cast<ConstantExpr>(A->getIntervalExpr());
    llvm::APSInt ArgVal = CE->getResultAsAPSInt();
    llvm::Metadata *AttrMDArgs[] = {
        llvm::ConstantAsMetadata::get(Builder.getInt32(ArgVal.getSExtValue()))};
    Fn->setMetadata("initiation_interval",
                    llvm::MDNode::get(Context, AttrMDArgs));
  }
}

/// Determine whether the function F ends with a return stmt.
static bool endsWithReturn(const Decl* F) {
  const Stmt *Body = nullptr;
  if (auto *FD = dyn_cast_or_null<FunctionDecl>(F))
    Body = FD->getBody();
  else if (auto *OMD = dyn_cast_or_null<ObjCMethodDecl>(F))
    Body = OMD->getBody();

  if (auto *CS = dyn_cast_or_null<CompoundStmt>(Body)) {
    auto LastStmt = CS->body_rbegin();
    if (LastStmt != CS->body_rend())
      return isa<ReturnStmt>(*LastStmt);
  }
  return false;
}

void CodeGenFunction::markAsIgnoreThreadCheckingAtRuntime(llvm::Function *Fn) {
  if (SanOpts.has(SanitizerKind::Thread)) {
    Fn->addFnAttr("sanitize_thread_no_checking_at_run_time");
    Fn->removeFnAttr(llvm::Attribute::SanitizeThread);
  }
}

/// Check if the return value of this function requires sanitization.
bool CodeGenFunction::requiresReturnValueCheck() const {
  return requiresReturnValueNullabilityCheck() ||
         (SanOpts.has(SanitizerKind::ReturnsNonnullAttribute) && CurCodeDecl &&
          CurCodeDecl->getAttr<ReturnsNonNullAttr>());
}

static bool matchesStlAllocatorFn(const Decl *D, const ASTContext &Ctx) {
  auto *MD = dyn_cast_or_null<CXXMethodDecl>(D);
  if (!MD || !MD->getDeclName().getAsIdentifierInfo() ||
      !MD->getDeclName().getAsIdentifierInfo()->isStr("allocate") ||
      (MD->getNumParams() != 1 && MD->getNumParams() != 2))
    return false;

  if (MD->parameters()[0]->getType().getCanonicalType() != Ctx.getSizeType())
    return false;

  if (MD->getNumParams() == 2) {
    auto *PT = MD->parameters()[1]->getType()->getAs<PointerType>();
    if (!PT || !PT->isVoidPointerType() ||
        !PT->getPointeeType().isConstQualified())
      return false;
  }

  return true;
}

/// Return the UBSan prologue signature for \p FD if one is available.
static llvm::Constant *getPrologueSignature(CodeGenModule &CGM,
                                            const FunctionDecl *FD) {
  if (const auto *MD = dyn_cast<CXXMethodDecl>(FD))
    if (!MD->isStatic())
      return nullptr;
  return CGM.getTargetCodeGenInfo().getUBSanFunctionSignature(CGM);
}

void CodeGenFunction::StartFunction(GlobalDecl GD, QualType RetTy,
                                    llvm::Function *Fn,
                                    const CGFunctionInfo &FnInfo,
                                    const FunctionArgList &Args,
                                    SourceLocation Loc,
                                    SourceLocation StartLoc) {
  assert(!CurFn &&
         "Do not use a CodeGenFunction object for more than one function");

  const Decl *D = GD.getDecl();

  DidCallStackSave = false;
  CurCodeDecl = D;
  const FunctionDecl *FD = dyn_cast_or_null<FunctionDecl>(D);
  if (FD && FD->usesSEHTry())
    CurSEHParent = FD;
  CurFuncDecl = (D ? D->getNonClosureContext() : nullptr);
  FnRetTy = RetTy;
  CurFn = Fn;
  CurFnInfo = &FnInfo;
  assert(CurFn->isDeclaration() && "Function already has body?");

  // If this function is ignored for any of the enabled sanitizers,
  // disable the sanitizer for the function.
  do {
#define SANITIZER(NAME, ID)                                                    \
  if (SanOpts.empty())                                                         \
    break;                                                                     \
  if (SanOpts.has(SanitizerKind::ID))                                          \
    if (CGM.isInNoSanitizeList(SanitizerKind::ID, Fn, Loc))                    \
      SanOpts.set(SanitizerKind::ID, false);

#include "clang/Basic/Sanitizers.def"
#undef SANITIZER
  } while (0);

  if (D) {
    bool NoSanitizeCoverage = false;

    for (auto Attr : D->specific_attrs<NoSanitizeAttr>()) {
      // Apply the no_sanitize* attributes to SanOpts.
      SanitizerMask mask = Attr->getMask();
      SanOpts.Mask &= ~mask;
      if (mask & SanitizerKind::Address)
        SanOpts.set(SanitizerKind::KernelAddress, false);
      if (mask & SanitizerKind::KernelAddress)
        SanOpts.set(SanitizerKind::Address, false);
      if (mask & SanitizerKind::HWAddress)
        SanOpts.set(SanitizerKind::KernelHWAddress, false);
      if (mask & SanitizerKind::KernelHWAddress)
        SanOpts.set(SanitizerKind::HWAddress, false);

      // SanitizeCoverage is not handled by SanOpts.
      if (Attr->hasCoverage())
        NoSanitizeCoverage = true;
    }

    if (NoSanitizeCoverage && CGM.getCodeGenOpts().hasSanitizeCoverage())
      Fn->addFnAttr(llvm::Attribute::NoSanitizeCoverage);
  }

  // Apply sanitizer attributes to the function.
  if (SanOpts.hasOneOf(SanitizerKind::Address | SanitizerKind::KernelAddress))
    Fn->addFnAttr(llvm::Attribute::SanitizeAddress);
  if (SanOpts.hasOneOf(SanitizerKind::HWAddress | SanitizerKind::KernelHWAddress))
    Fn->addFnAttr(llvm::Attribute::SanitizeHWAddress);
  if (SanOpts.has(SanitizerKind::MemTag))
    Fn->addFnAttr(llvm::Attribute::SanitizeMemTag);
  if (SanOpts.has(SanitizerKind::Thread))
    Fn->addFnAttr(llvm::Attribute::SanitizeThread);
  if (SanOpts.hasOneOf(SanitizerKind::Memory | SanitizerKind::KernelMemory))
    Fn->addFnAttr(llvm::Attribute::SanitizeMemory);
  if (SanOpts.has(SanitizerKind::SafeStack))
    Fn->addFnAttr(llvm::Attribute::SafeStack);
  if (SanOpts.has(SanitizerKind::ShadowCallStack))
    Fn->addFnAttr(llvm::Attribute::ShadowCallStack);

  // Apply fuzzing attribute to the function.
  if (SanOpts.hasOneOf(SanitizerKind::Fuzzer | SanitizerKind::FuzzerNoLink))
    Fn->addFnAttr(llvm::Attribute::OptForFuzzing);

  // Ignore TSan memory acesses from within ObjC/ObjC++ dealloc, initialize,
  // .cxx_destruct, __destroy_helper_block_ and all of their calees at run time.
  if (SanOpts.has(SanitizerKind::Thread)) {
    if (const auto *OMD = dyn_cast_or_null<ObjCMethodDecl>(D)) {
      IdentifierInfo *II = OMD->getSelector().getIdentifierInfoForSlot(0);
      if (OMD->getMethodFamily() == OMF_dealloc ||
          OMD->getMethodFamily() == OMF_initialize ||
          (OMD->getSelector().isUnarySelector() && II->isStr(".cxx_destruct"))) {
        markAsIgnoreThreadCheckingAtRuntime(Fn);
      }
    }
  }

  // Ignore unrelated casts in STL allocate() since the allocator must cast
  // from void* to T* before object initialization completes. Don't match on the
  // namespace because not all allocators are in std::
  if (D && SanOpts.has(SanitizerKind::CFIUnrelatedCast)) {
    if (matchesStlAllocatorFn(D, getContext()))
      SanOpts.Mask &= ~SanitizerKind::CFIUnrelatedCast;
  }

  // Ignore null checks in coroutine functions since the coroutines passes
  // are not aware of how to move the extra UBSan instructions across the split
  // coroutine boundaries.
  if (D && SanOpts.has(SanitizerKind::Null))
    if (FD && FD->getBody() &&
        FD->getBody()->getStmtClass() == Stmt::CoroutineBodyStmtClass)
      SanOpts.Mask &= ~SanitizerKind::Null;

  // Apply xray attributes to the function (as a string, for now)
  bool AlwaysXRayAttr = false;
  if (const auto *XRayAttr = D ? D->getAttr<XRayInstrumentAttr>() : nullptr) {
    if (CGM.getCodeGenOpts().XRayInstrumentationBundle.has(
            XRayInstrKind::FunctionEntry) ||
        CGM.getCodeGenOpts().XRayInstrumentationBundle.has(
            XRayInstrKind::FunctionExit)) {
      if (XRayAttr->alwaysXRayInstrument() && ShouldXRayInstrumentFunction()) {
        Fn->addFnAttr("function-instrument", "xray-always");
        AlwaysXRayAttr = true;
      }
      if (XRayAttr->neverXRayInstrument())
        Fn->addFnAttr("function-instrument", "xray-never");
      if (const auto *LogArgs = D->getAttr<XRayLogArgsAttr>())
        if (ShouldXRayInstrumentFunction())
          Fn->addFnAttr("xray-log-args",
                        llvm::utostr(LogArgs->getArgumentCount()));
    }
  } else {
    if (ShouldXRayInstrumentFunction() && !CGM.imbueXRayAttrs(Fn, Loc))
      Fn->addFnAttr(
          "xray-instruction-threshold",
          llvm::itostr(CGM.getCodeGenOpts().XRayInstructionThreshold));
  }

  if (ShouldXRayInstrumentFunction()) {
    if (CGM.getCodeGenOpts().XRayIgnoreLoops)
      Fn->addFnAttr("xray-ignore-loops");

    if (!CGM.getCodeGenOpts().XRayInstrumentationBundle.has(
            XRayInstrKind::FunctionExit))
      Fn->addFnAttr("xray-skip-exit");

    if (!CGM.getCodeGenOpts().XRayInstrumentationBundle.has(
            XRayInstrKind::FunctionEntry))
      Fn->addFnAttr("xray-skip-entry");

    auto FuncGroups = CGM.getCodeGenOpts().XRayTotalFunctionGroups;
    if (FuncGroups > 1) {
      auto FuncName = llvm::makeArrayRef<uint8_t>(
          CurFn->getName().bytes_begin(), CurFn->getName().bytes_end());
      auto Group = crc32(FuncName) % FuncGroups;
      if (Group != CGM.getCodeGenOpts().XRaySelectedFunctionGroup &&
          !AlwaysXRayAttr)
        Fn->addFnAttr("function-instrument", "xray-never");
    }
  }

  if (CGM.getCodeGenOpts().getProfileInstr() != CodeGenOptions::ProfileNone)
    if (CGM.isProfileInstrExcluded(Fn, Loc))
      Fn->addFnAttr(llvm::Attribute::NoProfile);

  unsigned Count, Offset;
  if (const auto *Attr =
          D ? D->getAttr<PatchableFunctionEntryAttr>() : nullptr) {
    Count = Attr->getCount();
    Offset = Attr->getOffset();
  } else {
    Count = CGM.getCodeGenOpts().PatchableFunctionEntryCount;
    Offset = CGM.getCodeGenOpts().PatchableFunctionEntryOffset;
  }
  if (Count && Offset <= Count) {
    Fn->addFnAttr("patchable-function-entry", std::to_string(Count - Offset));
    if (Offset)
      Fn->addFnAttr("patchable-function-prefix", std::to_string(Offset));
  }

  // Add no-jump-tables value.
  if (CGM.getCodeGenOpts().NoUseJumpTables)
    Fn->addFnAttr("no-jump-tables", "true");

  // Add no-inline-line-tables value.
  if (CGM.getCodeGenOpts().NoInlineLineTables)
    Fn->addFnAttr("no-inline-line-tables");

  // Add profile-sample-accurate value.
  if (CGM.getCodeGenOpts().ProfileSampleAccurate)
    Fn->addFnAttr("profile-sample-accurate");

  if (!CGM.getCodeGenOpts().SampleProfileFile.empty())
    Fn->addFnAttr("use-sample-profile");

  if (D && D->hasAttr<CFICanonicalJumpTableAttr>())
    Fn->addFnAttr("cfi-canonical-jump-table");

  if (D && D->hasAttr<NoProfileFunctionAttr>())
    Fn->addFnAttr(llvm::Attribute::NoProfile);

#if INTEL_CUSTOMIZATION
  if (D && (D->hasAttr<PreferDSPAttr>() || D->hasAttr<PreferSoftLogicAttr>())) {
    auto *MDValueWrapper = llvm::ConstantAsMetadata::get(
        Builder.getInt32(D->hasAttr<PreferDSPAttr>() ? 1 : 0));
    Fn->addMetadata("prefer_dsp",
                    *llvm::MDNode::get(getLLVMContext(), MDValueWrapper));
  }
  if (D && D->hasAttr<PropagateDSPPreferenceAttr>()) {
    auto *MDValueWrapper = llvm::ConstantAsMetadata::get(Builder.getInt32(1));
    Fn->addMetadata("propagate_dsp_preference",
                    *llvm::MDNode::get(getLLVMContext(), MDValueWrapper));
  }

  if (getLangOpts().HLS) {
    // Add metadata for HLS components
    if (const auto *FD = dyn_cast_or_null<FunctionDecl>(D))
      EmitHLSComponentMetadata(FD, Fn);
  }
  if (getLangOpts().HLS ||
      (getLangOpts().OpenCL &&
       CGM.getContext().getTargetInfo().getTriple().isINTELFPGAEnvironment())) {
    // Add metadata for common OpenCL/HLS components
    if (const auto *FD = dyn_cast_or_null<FunctionDecl>(D))
      EmitOpenCLHLSComponentMetadata(FD, Fn);
  }
#endif // INTEL_CUSTOMIZATION
  if (getLangOpts().SYCLIsHost && D && D->hasAttr<SYCLKernelAttr>())
    Fn->addFnAttr("sycl_kernel");

  if (getLangOpts().SYCLIsDevice && D) {
    if (const auto *A = D->getAttr<SYCLIntelLoopFuseAttr>()) {
      const auto *CE = cast<ConstantExpr>(A->getValue());
      Optional<llvm::APSInt> ArgVal = CE->getResultAsAPSInt();
      llvm::Metadata *AttrMDArgs[] = {
          llvm::ConstantAsMetadata::get(
              Builder.getInt32(ArgVal->getZExtValue())),
          llvm::ConstantAsMetadata::get(
              A->isIndependent() ? Builder.getInt32(1) : Builder.getInt32(0))};
      Fn->setMetadata("loop_fuse",
                      llvm::MDNode::get(getLLVMContext(), AttrMDArgs));
    }
  }

  if (getLangOpts().SYCLIsDevice && D &&
      D->hasAttr<SYCLIntelUseStallEnableClustersAttr>()) {
    llvm::Metadata *AttrMDArgs[] = {
        llvm::ConstantAsMetadata::get(Builder.getInt32(1))};
    Fn->setMetadata("stall_enable",
                    llvm::MDNode::get(getLLVMContext(), AttrMDArgs));
  }

  if (FD && (getLangOpts().OpenCL || getLangOpts().SYCLIsDevice)) {
    // Add metadata for a kernel function.
    EmitOpenCLKernelMetadata(FD, Fn);

    if (getLangOpts().SYCLIsDevice)
      CGM.getSYCLRuntime().actOnFunctionStart(*FD, *Fn);
  }

  // If we are checking function types, emit a function type signature as
  // prologue data.
  if (FD && getLangOpts().CPlusPlus && SanOpts.has(SanitizerKind::Function)) {
    if (llvm::Constant *PrologueSig = getPrologueSignature(CGM, FD)) {
      // Remove any (C++17) exception specifications, to allow calling e.g. a
      // noexcept function through a non-noexcept pointer.
      auto ProtoTy = getContext().getFunctionTypeWithExceptionSpec(
          FD->getType(), EST_None);
      llvm::Constant *FTRTTIConst =
          CGM.GetAddrOfRTTIDescriptor(ProtoTy, /*ForEH=*/true);
      llvm::Constant *FTRTTIConstEncoded =
          EncodeAddrForUseInPrologue(Fn, FTRTTIConst);
      llvm::Constant *PrologueStructElems[] = {PrologueSig, FTRTTIConstEncoded};
      llvm::Constant *PrologueStructConst =
          llvm::ConstantStruct::getAnon(PrologueStructElems, /*Packed=*/true);
      Fn->setPrologueData(PrologueStructConst);
    }
  }

  // If we're checking nullability, we need to know whether we can check the
  // return value. Initialize the flag to 'true' and refine it in EmitParmDecl.
  if (SanOpts.has(SanitizerKind::NullabilityReturn)) {
    auto Nullability = FnRetTy->getNullability(getContext());
    if (Nullability && *Nullability == NullabilityKind::NonNull) {
      if (!(SanOpts.has(SanitizerKind::ReturnsNonnullAttribute) &&
            CurCodeDecl && CurCodeDecl->getAttr<ReturnsNonNullAttr>()))
        RetValNullabilityPrecondition =
            llvm::ConstantInt::getTrue(getLLVMContext());
    }
  }

  // If we're in C++ mode and the function name is "main", it is guaranteed
  // to be norecurse by the standard (3.6.1.3 "The function main shall not be
  // used within a program").
  //
  // OpenCL C 2.0 v2.2-11 s6.9.i:
  //     Recursion is not supported.
  //
  // SYCL v1.2.1 s3.10:
  //     kernels cannot include RTTI information, exception classes,
  //     recursive code, virtual functions or make use of C++ libraries that
  //     are not compiled for the device.
  if (FD && ((getLangOpts().CPlusPlus && FD->isMain()) ||
             getLangOpts().OpenCL || getLangOpts().SYCLIsDevice ||
             (getLangOpts().CUDA && FD->hasAttr<CUDAGlobalAttr>())))
    Fn->addFnAttr(llvm::Attribute::NoRecurse);

  llvm::RoundingMode RM = getLangOpts().getFPRoundingMode();
  llvm::fp::ExceptionBehavior FPExceptionBehavior =
      ToConstrainedExceptMD(getLangOpts().getFPExceptionMode());
  Builder.setDefaultConstrainedRounding(RM);
  Builder.setDefaultConstrainedExcept(FPExceptionBehavior);
  if ((FD && (FD->UsesFPIntrin() || FD->hasAttr<StrictFPAttr>())) ||
      (!FD && (FPExceptionBehavior != llvm::fp::ebIgnore ||
               RM != llvm::RoundingMode::NearestTiesToEven))) {
    Builder.setIsFPConstrained(true);
    Fn->addFnAttr(llvm::Attribute::StrictFP);
  }

  // If a custom alignment is used, force realigning to this alignment on
  // any main function which certainly will need it.
  if (FD && ((FD->isMain() || FD->isMSVCRTEntryPoint()) &&
             CGM.getCodeGenOpts().StackAlignment))
    Fn->addFnAttr("stackrealign");

  if (getLangOpts().SYCLIsDevice)
    if (const FunctionDecl *FD = dyn_cast_or_null<FunctionDecl>(D))
      if (FD->hasAttr<SYCLDeviceIndirectlyCallableAttr>())
        Fn->addFnAttr("referenced-indirectly");

#if INTEL_CUSTOMIZATION
  if (getLangOpts().SYCLIsDevice)
    if (const FunctionDecl *FD = dyn_cast_or_null<FunctionDecl>(D))
      if (FD->hasAttr<SYCLUnmaskedAttr>())
        Fn->addFnAttr("unmasked");
#endif // INTEL_CUSTOMIZATION

  llvm::BasicBlock *EntryBB = createBasicBlock("entry", CurFn);

  // Create a marker to make it easy to insert allocas into the entryblock
  // later.  Don't create this with the builder, because we don't want it
  // folded.
  llvm::Value *Undef = llvm::UndefValue::get(Int32Ty);
  AllocaInsertPt = new llvm::BitCastInst(Undef, Int32Ty, "allocapt", EntryBB);

  ReturnBlock = getJumpDestInCurrentScope("return");

  Builder.SetInsertPoint(EntryBB);

  // If we're checking the return value, allocate space for a pointer to a
  // precise source location of the checked return statement.
  if (requiresReturnValueCheck()) {
    ReturnLocation = CreateDefaultAlignTempAlloca(Int8PtrTy, "return.sloc.ptr");
    InitTempAlloca(ReturnLocation, llvm::ConstantPointerNull::get(Int8PtrTy));
  }

  // Emit subprogram debug descriptor.
  if (CGDebugInfo *DI = getDebugInfo()) {
    // Reconstruct the type from the argument list so that implicit parameters,
    // such as 'this' and 'vtt', show up in the debug info. Preserve the calling
    // convention.
    CallingConv CC = CallingConv::CC_C;
    if (FD)
      if (const auto *SrcFnTy = FD->getType()->getAs<FunctionType>())
        CC = SrcFnTy->getCallConv();
    SmallVector<QualType, 16> ArgTypes;
    for (const VarDecl *VD : Args)
      ArgTypes.push_back(VD->getType());
    QualType FnType = getContext().getFunctionType(
        RetTy, ArgTypes, FunctionProtoType::ExtProtoInfo(CC));
    DI->emitFunctionStart(GD, Loc, StartLoc, FnType, CurFn, CurFuncIsThunk);
  }

#if INTEL_CUSTOMIZATION
  // Fix for CQ368405: Prologue source correlation is missing.
  if (getLangOpts().IntelCompat && getLangOpts().IntelMSCompat)
    if (auto *FD = dyn_cast_or_null<FunctionDecl>(D))
      if (auto *Body = dyn_cast_or_null<CompoundStmt>(FD->getBody()))
        // Emit a location at the start of the prologue.
        if (CGDebugInfo *DI = getDebugInfo())
          DI->EmitLocation(Builder, Body->getLBracLoc());
#endif // INTEL_CUSTOMIZATION

  if (ShouldInstrumentFunction()) {
    if (CGM.getCodeGenOpts().InstrumentFunctions)
      CurFn->addFnAttr("instrument-function-entry", "__cyg_profile_func_enter");
    if (CGM.getCodeGenOpts().InstrumentFunctionsAfterInlining)
      CurFn->addFnAttr("instrument-function-entry-inlined",
                       "__cyg_profile_func_enter");
    if (CGM.getCodeGenOpts().InstrumentFunctionEntryBare)
      CurFn->addFnAttr("instrument-function-entry-inlined",
                       "__cyg_profile_func_enter_bare");
  }

  // Since emitting the mcount call here impacts optimizations such as function
  // inlining, we just add an attribute to insert a mcount call in backend.
  // The attribute "counting-function" is set to mcount function name which is
  // architecture dependent.
  if (CGM.getCodeGenOpts().InstrumentForProfiling) {
    // Calls to fentry/mcount should not be generated if function has
    // the no_instrument_function attribute.
    if (!CurFuncDecl || !CurFuncDecl->hasAttr<NoInstrumentFunctionAttr>()) {
      if (CGM.getCodeGenOpts().CallFEntry)
        Fn->addFnAttr("fentry-call", "true");
      else {
        Fn->addFnAttr("instrument-function-entry-inlined",
                      getTarget().getMCountName());
      }
      if (CGM.getCodeGenOpts().MNopMCount) {
        if (!CGM.getCodeGenOpts().CallFEntry)
          CGM.getDiags().Report(diag::err_opt_not_valid_without_opt)
            << "-mnop-mcount" << "-mfentry";
        Fn->addFnAttr("mnop-mcount");
      }

      if (CGM.getCodeGenOpts().RecordMCount) {
        if (!CGM.getCodeGenOpts().CallFEntry)
          CGM.getDiags().Report(diag::err_opt_not_valid_without_opt)
            << "-mrecord-mcount" << "-mfentry";
        Fn->addFnAttr("mrecord-mcount");
      }
    }
  }

  if (CGM.getCodeGenOpts().PackedStack) {
    if (getContext().getTargetInfo().getTriple().getArch() !=
        llvm::Triple::systemz)
      CGM.getDiags().Report(diag::err_opt_not_valid_on_target)
        << "-mpacked-stack";
    Fn->addFnAttr("packed-stack");
  }

  if (CGM.getCodeGenOpts().WarnStackSize != UINT_MAX)
    Fn->addFnAttr("warn-stack-size",
                  std::to_string(CGM.getCodeGenOpts().WarnStackSize));

  if (RetTy->isVoidType()) {
    // Void type; nothing to return.
    ReturnValue = Address::invalid();

    // Count the implicit return.
    if (!endsWithReturn(D))
      ++NumReturnExprs;
  } else if (CurFnInfo->getReturnInfo().getKind() == ABIArgInfo::Indirect) {
    // Indirect return; emit returned value directly into sret slot.
    // This reduces code size, and affects correctness in C++.
    auto AI = CurFn->arg_begin();
    if (CurFnInfo->getReturnInfo().isSRetAfterThis())
      ++AI;
    ReturnValue = Address(&*AI, CurFnInfo->getReturnInfo().getIndirectAlign());
    if (!CurFnInfo->getReturnInfo().getIndirectByVal()) {
      ReturnValuePointer =
          CreateDefaultAlignTempAlloca(Int8PtrTy, "result.ptr");
      Builder.CreateStore(Builder.CreatePointerBitCastOrAddrSpaceCast(
                              ReturnValue.getPointer(), Int8PtrTy),
                          ReturnValuePointer);
    }
  } else if (CurFnInfo->getReturnInfo().getKind() == ABIArgInfo::InAlloca &&
             !hasScalarEvaluationKind(CurFnInfo->getReturnType())) {
    // Load the sret pointer from the argument struct and return into that.
    unsigned Idx = CurFnInfo->getReturnInfo().getInAllocaFieldIndex();
    llvm::Function::arg_iterator EI = CurFn->arg_end();
    --EI;
    llvm::Value *Addr = Builder.CreateStructGEP(
        EI->getType()->getPointerElementType(), &*EI, Idx);
    llvm::Type *Ty =
        cast<llvm::GetElementPtrInst>(Addr)->getResultElementType();
    ReturnValuePointer = Address(Addr, getPointerAlign());
    Addr = Builder.CreateAlignedLoad(Ty, Addr, getPointerAlign(), "agg.result");
    ReturnValue = Address(Addr, CGM.getNaturalTypeAlignment(RetTy));
  } else {
    ReturnValue = CreateIRTemp(RetTy, "retval");

    // Tell the epilog emitter to autorelease the result.  We do this
    // now so that various specialized functions can suppress it
    // during their IR-generation.
    if (getLangOpts().ObjCAutoRefCount &&
        !CurFnInfo->isReturnsRetained() &&
        RetTy->isObjCRetainableType())
      AutoreleaseResult = true;
  }

  EmitStartEHSpec(CurCodeDecl);

  PrologueCleanupDepth = EHStack.stable_begin();

  // Emit OpenMP specific initialization of the device functions.
  if (getLangOpts().OpenMP && CurCodeDecl)
    CGM.getOpenMPRuntime().emitFunctionProlog(*this, CurCodeDecl);

  EmitFunctionProlog(*CurFnInfo, CurFn, Args);

  if (D && isa<CXXMethodDecl>(D) && cast<CXXMethodDecl>(D)->isInstance()) {
    CGM.getCXXABI().EmitInstanceFunctionProlog(*this);
    const CXXMethodDecl *MD = cast<CXXMethodDecl>(D);
    if (MD->getParent()->isLambda() &&
        MD->getOverloadedOperator() == OO_Call) {
      // We're in a lambda; figure out the captures.
      MD->getParent()->getCaptureFields(LambdaCaptureFields,
                                        LambdaThisCaptureField);
      if (LambdaThisCaptureField) {
        // If the lambda captures the object referred to by '*this' - either by
        // value or by reference, make sure CXXThisValue points to the correct
        // object.

        // Get the lvalue for the field (which is a copy of the enclosing object
        // or contains the address of the enclosing object).
        LValue ThisFieldLValue = EmitLValueForLambdaField(LambdaThisCaptureField);
        if (!LambdaThisCaptureField->getType()->isPointerType()) {
          // If the enclosing object was captured by value, just use its address.
          CXXThisValue = ThisFieldLValue.getAddress(*this).getPointer();
        } else {
          // Load the lvalue pointed to by the field, since '*this' was captured
          // by reference.
          CXXThisValue =
              EmitLoadOfLValue(ThisFieldLValue, SourceLocation()).getScalarVal();
        }
      }
      for (auto *FD : MD->getParent()->fields()) {
        if (FD->hasCapturedVLAType()) {
          auto *ExprArg = EmitLoadOfLValue(EmitLValueForLambdaField(FD),
                                           SourceLocation()).getScalarVal();
          auto VAT = FD->getCapturedVLAType();
          VLASizeMap[VAT->getSizeExpr()] = ExprArg;
        }
      }
    } else {
      // Not in a lambda; just use 'this' from the method.
      // FIXME: Should we generate a new load for each use of 'this'?  The
      // fast register allocator would be happier...
      CXXThisValue = CXXABIThisValue;
    }

    // Check the 'this' pointer once per function, if it's available.
    if (CXXABIThisValue) {
      SanitizerSet SkippedChecks;
      SkippedChecks.set(SanitizerKind::ObjectSize, true);
      QualType ThisTy = MD->getThisType();

      // If this is the call operator of a lambda with no capture-default, it
      // may have a static invoker function, which may call this operator with
      // a null 'this' pointer.
      if (isLambdaCallOperator(MD) &&
          MD->getParent()->getLambdaCaptureDefault() == LCD_None)
        SkippedChecks.set(SanitizerKind::Null, true);

      EmitTypeCheck(
          isa<CXXConstructorDecl>(MD) ? TCK_ConstructorCall : TCK_MemberCall,
          Loc, CXXABIThisValue, ThisTy, CXXABIThisAlignment, SkippedChecks);
    }
  }

  // If any of the arguments have a variably modified type, make sure to
  // emit the type size.
  for (FunctionArgList::const_iterator i = Args.begin(), e = Args.end();
       i != e; ++i) {
    const VarDecl *VD = *i;

    // Dig out the type as written from ParmVarDecls; it's unclear whether
    // the standard (C99 6.9.1p10) requires this, but we're following the
    // precedent set by gcc.
    QualType Ty;
    if (const ParmVarDecl *PVD = dyn_cast<ParmVarDecl>(VD))
      Ty = PVD->getOriginalType();
    else
      Ty = VD->getType();

    if (Ty->isVariablyModifiedType())
      EmitVariablyModifiedType(Ty);
  }
  // Emit a location at the end of the prologue.
  if (CGDebugInfo *DI = getDebugInfo())
    DI->EmitLocation(Builder, StartLoc);

  // TODO: Do we need to handle this in two places like we do with
  // target-features/target-cpu?
  if (CurFuncDecl)
    if (const auto *VecWidth = CurFuncDecl->getAttr<MinVectorWidthAttr>())
      LargestVectorWidth = VecWidth->getVectorWidth();
}

void CodeGenFunction::EmitFunctionBody(const Stmt *Body) {
  incrementProfileCounter(Body);
  if (const CompoundStmt *S = dyn_cast<CompoundStmt>(Body))
    EmitCompoundStmtWithoutScope(*S);
  else
    EmitStmt(Body);

  // This is checked after emitting the function body so we know if there
  // are any permitted infinite loops.
  if (checkIfFunctionMustProgress())
    CurFn->addFnAttr(llvm::Attribute::MustProgress);
}

/// When instrumenting to collect profile data, the counts for some blocks
/// such as switch cases need to not include the fall-through counts, so
/// emit a branch around the instrumentation code. When not instrumenting,
/// this just calls EmitBlock().
void CodeGenFunction::EmitBlockWithFallThrough(llvm::BasicBlock *BB,
                                               const Stmt *S) {
  llvm::BasicBlock *SkipCountBB = nullptr;
  if (HaveInsertPoint() && CGM.getCodeGenOpts().hasProfileClangInstr()) {
    // When instrumenting for profiling, the fallthrough to certain
    // statements needs to skip over the instrumentation code so that we
    // get an accurate count.
    SkipCountBB = createBasicBlock("skipcount");
    EmitBranch(SkipCountBB);
  }
  EmitBlock(BB);
  uint64_t CurrentCount = getCurrentProfileCount();
  incrementProfileCounter(S);
  setCurrentProfileCount(getCurrentProfileCount() + CurrentCount);
  if (SkipCountBB)
    EmitBlock(SkipCountBB);
}

/// Tries to mark the given function nounwind based on the
/// non-existence of any throwing calls within it.  We believe this is
/// lightweight enough to do at -O0.
static void TryMarkNoThrow(llvm::Function *F) {
  // LLVM treats 'nounwind' on a function as part of the type, so we
  // can't do this on functions that can be overwritten.
  if (F->isInterposable()) return;

  for (llvm::BasicBlock &BB : *F)
    for (llvm::Instruction &I : BB)
      if (I.mayThrow())
        return;

  F->setDoesNotThrow();
}

QualType CodeGenFunction::BuildFunctionArgList(GlobalDecl GD,
                                               FunctionArgList &Args) {
  const FunctionDecl *FD = cast<FunctionDecl>(GD.getDecl());
  QualType ResTy = FD->getReturnType();

  const CXXMethodDecl *MD = dyn_cast<CXXMethodDecl>(FD);
  if (MD && MD->isInstance()) {
    if (CGM.getCXXABI().HasThisReturn(GD))
      ResTy = MD->getThisType();
    else if (CGM.getCXXABI().hasMostDerivedReturn(GD))
      ResTy = CGM.getContext().VoidPtrTy;
    CGM.getCXXABI().buildThisParam(*this, Args);
  }

  // The base version of an inheriting constructor whose constructed base is a
  // virtual base is not passed any arguments (because it doesn't actually call
  // the inherited constructor).
  bool PassedParams = true;
  if (const CXXConstructorDecl *CD = dyn_cast<CXXConstructorDecl>(FD))
    if (auto Inherited = CD->getInheritedConstructor())
      PassedParams =
          getTypes().inheritingCtorHasParams(Inherited, GD.getCtorType());

  if (PassedParams) {
    for (auto *Param : FD->parameters()) {
      Args.push_back(Param);
      if (!Param->hasAttr<PassObjectSizeAttr>())
        continue;

      auto *Implicit = ImplicitParamDecl::Create(
          getContext(), Param->getDeclContext(), Param->getLocation(),
          /*Id=*/nullptr, getContext().getSizeType(), ImplicitParamDecl::Other);
      SizeArguments[Param] = Implicit;
      Args.push_back(Implicit);
    }
  }

  if (MD && (isa<CXXConstructorDecl>(MD) || isa<CXXDestructorDecl>(MD)))
    CGM.getCXXABI().addImplicitStructorParams(*this, ResTy, Args);

  return ResTy;
}

#if INTEL_CUSTOMIZATION
// The FieldName has been encountered in a context that could require addition
// of our Intel container intrinsics.  Determine and return the correct
// intrinsic or llvm::Intrinsic::not_intrinsic if no intrinsic is desired for
// this field.
//
// This works by looking for a particular field in a particular routine in a
// particular context specified by OptKind.  The particulars are described in
// StdContainerOptDescriptions.
//
// This routine should bail out as soon as possible since it will need to be
// called at least once per function when one of the contexts occur.
llvm::Intrinsic::ID CodeGenFunction::getContainerIntrinsic(
    CodeGenModule::StdContainerOptKind OptKind, StringRef FieldName) {
  // Check if we've already seen this routine and know it isn't interesting
  if (StdContainerOptKindDetermined)
    return llvm::Intrinsic::not_intrinsic;

  const Decl *D = CurGD.getDecl();

  // CodeGenFunction routines can be called when not generating a function
  if (!D || !getLangOpts().CPlusPlus) {
    StdContainerOptKindDetermined = true;
    return llvm::Intrinsic::not_intrinsic;
  }

  // Gather info about the function
  const FunctionDecl *FD = cast<FunctionDecl>(D);
  const NamedDecl *ND = dyn_cast<NamedDecl>(FD);
  if (!ND) {
    StdContainerOptKindDetermined = true;
    return llvm::Intrinsic::not_intrinsic;
  }
  const DeclContext *DC = D->getDeclContext();
  if (!DC || !DC->getParent()) {
    StdContainerOptKindDetermined = true;
    return llvm::Intrinsic::not_intrinsic;
  }

  // Get the function name with getNameAsString() since getName() is not
  // valid for constructors.
  std::string FuncName = ND->getNameAsString();
  StringRef ContainerName;
  StringRef NamespaceName;
  auto DeclKind = D->getKind();

  // Currently there are only two kinds we care about (member functions and
  // constructors).
  if (DeclKind == Decl::CXXMethod) {
    if (DC->getDeclKind() == Decl::ClassTemplateSpecialization) {
      const NamedDecl *NDD = dyn_cast<NamedDecl>(DC);
      if (NDD) {
        ContainerName = NDD->getName();
      }
    }
  } else if (DeclKind == Decl::CXXConstructor && FD->getNumParams() > 0) {
    // We cannot get the container from the iterator so nothing to do here.
  } else {
    StdContainerOptKindDetermined = true;
    return llvm::Intrinsic::not_intrinsic;
  }

  const DeclContext *PDC = DC->getParent();
  if (PDC->isNamespace())
    NamespaceName = cast<NamespaceDecl>(PDC)->getName();

  if (NamespaceName.empty() ||
      (DeclKind == Decl::CXXMethod && ContainerName.empty())) {
    StdContainerOptKindDetermined = true;
    return llvm::Intrinsic::not_intrinsic;
  }

  // Create a description for this instance
  CodeGenModule::StdContainerOptDescription SCOD(
      OptKind, ContainerName, NamespaceName, StringRef(FuncName), DeclKind,
      FieldName);

  // Check for a matching description.
  for (auto &Desc : CGM.StdContainerOptDescriptions) {
    if (SCOD == Desc) {
      StdContainerOptKindDetermined = true;
      if (OptKind == CodeGenModule::SCOK_ContainerPtrIterator)
        return llvm::Intrinsic::intel_std_container_ptr_iter;
      return llvm::Intrinsic::intel_std_container_ptr;
    }
  }
  return llvm::Intrinsic::not_intrinsic;
}
#endif // INTEL_CUSTOMIZATION

void CodeGenFunction::GenerateCode(GlobalDecl GD, llvm::Function *Fn,
                                   const CGFunctionInfo &FnInfo) {
  const FunctionDecl *FD = cast<FunctionDecl>(GD.getDecl());
  CurGD = GD;

  FunctionArgList Args;
  QualType ResTy = BuildFunctionArgList(GD, Args);

  // Check if we should generate debug info for this function.
  if (FD->hasAttr<NoDebugAttr>()) {
    // Clear non-distinct debug info that was possibly attached to the function
    // due to an earlier declaration without the nodebug attribute
    if (Fn)
      Fn->setSubprogram(nullptr);
    // Disable debug info indefinitely for this function
    DebugInfo = nullptr;
  }

  // The function might not have a body if we're generating thunks for a
  // function declaration.
  SourceRange BodyRange;
  if (Stmt *Body = FD->getBody())
    BodyRange = Body->getSourceRange();
  else
    BodyRange = FD->getLocation();
  CurEHLocation = BodyRange.getEnd();

  // Use the location of the start of the function to determine where
  // the function definition is located. By default use the location
  // of the declaration as the location for the subprogram. A function
  // may lack a declaration in the source code if it is created by code
  // gen. (examples: _GLOBAL__I_a, __cxx_global_array_dtor, thunk).
  SourceLocation Loc = FD->getLocation();

  // If this is a function specialization then use the pattern body
  // as the location for the function.
  if (const FunctionDecl *SpecDecl = FD->getTemplateInstantiationPattern())
    if (SpecDecl->hasBody(SpecDecl))
      Loc = SpecDecl->getLocation();

  Stmt *Body = FD->getBody();

  if (Body) {
    // Coroutines always emit lifetime markers.
    if (isa<CoroutineBodyStmt>(Body))
      ShouldEmitLifetimeMarkers = true;

    // Initialize helper which will detect jumps which can cause invalid
    // lifetime markers.
    if (ShouldEmitLifetimeMarkers)
      Bypasses.Init(Body);
  }

  // Emit the standard function prologue.
  StartFunction(GD, ResTy, Fn, FnInfo, Args, Loc, BodyRange.getBegin());

  SyclOptReportHandler &SyclOptReport = CGM.getDiags().getSYCLOptReport();
  if (SyclOptReport.HasOptReportInfo(FD)) {
    llvm::OptimizationRemarkEmitter ORE(Fn);
    for (auto ORI : llvm::enumerate(SyclOptReport.GetInfo(FD))) {
      llvm::DiagnosticLocation DL =
          SourceLocToDebugLoc(ORI.value().KernelArgLoc);
      StringRef NameInDesc = ORI.value().KernelArgDescName;
      StringRef ArgType = ORI.value().KernelArgType;
      StringRef ArgDesc = ORI.value().KernelArgDesc;
      unsigned ArgSize = ORI.value().KernelArgSize;
      StringRef ArgDecomposedField = ORI.value().KernelArgDecomposedField;

      llvm::OptimizationRemark Remark("sycl", "Region", DL,
                                      &Fn->getEntryBlock());
      Remark << "Arg " << llvm::ore::NV("Argument", ORI.index()) << ":"
             << ArgDesc << NameInDesc << "  (" << ArgDecomposedField
             << "Type:" << ArgType << ", "
             << "Size: " << llvm::ore::NV("Argument", ArgSize) << ")";
      ORE.emit(Remark);
    }
  }

#if INTEL_CUSTOMIZATION
  OpenMPOptReportHandler &OpenMPOptReport = CGM.getDiags().OpenMPOptReport;
  if (OpenMPOptReport.HasOpenMPReportInfo(FD)) {
    llvm::OptimizationRemarkEmitter ORE(Fn);
    for (auto &ORI : OpenMPOptReport.GetClangInfo(FD)) {
      llvm::DiagnosticLocation DL = SourceLocToDebugLoc(ORI.DirectiveLoc);
      llvm::OptimizationRemarkMissed R("openmp", "Region", DL,
                                       &Fn->getEntryBlock());
      R << llvm::ore::NV(
         "Construct", ORI.ClauseKindName.empty()
                           ? ORI.DirectiveKindName
                           : std::string(ORI.DirectiveKindName.begin()) + ' ' +
                                 std::string(ORI.ClauseKindName.begin()));
      R << " unsupported construct ignored by clang";
      ORE.emit(R);
    }
  }
#endif // INTEL_CUSTOMIZATION

#if INTEL_COLLAB
  if (getLangOpts().OpenMPLateOutline && getLangOpts().OpenMPIsDevice) {
    // In some cases the complete constructor/destructor is marked for the
    // target but the not base due to aliasing. Mark these.
    bool MarkCtorDtor = false;
    llvm::GlobalValue *CEntry = nullptr;
    if (isa<CXXConstructorDecl>(FD) && GD.getCtorType() == Ctor_Base) {
      GlobalDecl CompDecl = GD.getWithCtorType(Ctor_Complete);
      CEntry = CGM.GetGlobalValue(CGM.getMangledName(CompDecl));
    } else if (isa<CXXDestructorDecl>(FD) && GD.getDtorType() == Dtor_Base) {
      GlobalDecl CompDecl = GD.getWithDtorType(Dtor_Complete);
      CEntry = CGM.GetGlobalValue(CGM.getMangledName(CompDecl));
    }
    if (auto *CompF = dyn_cast_or_null<llvm::Function>(CEntry))
      if (CompF->hasFnAttribute("openmp-target-declare"))
        MarkCtorDtor = true;

    // If we encountered this function within a target region, also treat any
    // functions encountered during its codegen as if they are within a target
    // region.
    if (MarkCtorDtor || CGM.inTargetRegion() ||
        OMPDeclareTargetDeclAttr::isDeclareTargetDeclaration(FD))
      Fn->addFnAttr("openmp-target-declare", "true");
  }
  CodeGenModule::InTargetRegionRAII ITR(
      CGM, Fn->hasFnAttribute("openmp-target-declare"));
#endif // INTEL_COLLAB

  // Save parameters for coroutine function.
  if (Body && isa_and_nonnull<CoroutineBodyStmt>(Body))
    for (const auto *ParamDecl : FD->parameters())
      FnArgs.push_back(ParamDecl);

  // Generate the body of the function.
  PGO.assignRegionCounters(GD, CurFn);
  if (isa<CXXDestructorDecl>(FD))
    EmitDestructorBody(Args);
  else if (isa<CXXConstructorDecl>(FD))
    EmitConstructorBody(Args);
  else if (getLangOpts().CUDA &&
           !getLangOpts().CUDAIsDevice &&
           FD->hasAttr<CUDAGlobalAttr>())
    CGM.getCUDARuntime().emitDeviceStub(*this, Args);
  else if (isa<CXXMethodDecl>(FD) &&
           cast<CXXMethodDecl>(FD)->isLambdaStaticInvoker()) {
    // The lambda static invoker function is special, because it forwards or
    // clones the body of the function call operator (but is actually static).
    EmitLambdaStaticInvokeBody(cast<CXXMethodDecl>(FD));
  } else if (FD->isDefaulted() && isa<CXXMethodDecl>(FD) &&
             (cast<CXXMethodDecl>(FD)->isCopyAssignmentOperator() ||
              cast<CXXMethodDecl>(FD)->isMoveAssignmentOperator())) {
    // Implicit copy-assignment gets the same special treatment as implicit
    // copy-constructors.
    emitImplicitAssignmentOperatorBody(Args);
  } else if (Body) {
    EmitFunctionBody(Body);
  } else
    llvm_unreachable("no definition for emitted function");

#if INTEL_CUSTOMIZATION
  // This is disabled in IntelCompat mode to follow icc's example. CQ#371796.
  if (!getLangOpts().IntelCompat)
#endif // INTEL_CUSTOMIZATION
  // C++11 [stmt.return]p2:
  //   Flowing off the end of a function [...] results in undefined behavior in
  //   a value-returning function.
  // C11 6.9.1p12:
  //   If the '}' that terminates a function is reached, and the value of the
  //   function call is used by the caller, the behavior is undefined.
  if (getLangOpts().CPlusPlus && !FD->hasImplicitReturnZero() && !SawAsmBlock &&
      !FD->getReturnType()->isVoidType() && Builder.GetInsertBlock()) {
    bool ShouldEmitUnreachable =
        CGM.getCodeGenOpts().StrictReturn ||
        !CGM.MayDropFunctionReturn(FD->getASTContext(), FD->getReturnType());
    if (SanOpts.has(SanitizerKind::Return)) {
      SanitizerScope SanScope(this);
      llvm::Value *IsFalse = Builder.getFalse();
      EmitCheck(std::make_pair(IsFalse, SanitizerKind::Return),
                SanitizerHandler::MissingReturn,
                EmitCheckSourceLocation(FD->getLocation()), None);
    } else if (ShouldEmitUnreachable) {
      if (CGM.getCodeGenOpts().OptimizationLevel == 0)
        EmitTrapCall(llvm::Intrinsic::trap);
    }
    if (SanOpts.has(SanitizerKind::Return) || ShouldEmitUnreachable) {
      Builder.CreateUnreachable();
      Builder.ClearInsertionPoint();
    }
  }

  // Emit the standard function epilogue.
  FinishFunction(BodyRange.getEnd());

  // If we haven't marked the function nothrow through other means, do
  // a quick pass now to see if we can.
  if (!CurFn->doesNotThrow())
    TryMarkNoThrow(CurFn);
}

/// ContainsLabel - Return true if the statement contains a label in it.  If
/// this statement is not executed normally, it not containing a label means
/// that we can just remove the code.
bool CodeGenFunction::ContainsLabel(const Stmt *S, bool IgnoreCaseStmts) {
  // Null statement, not a label!
  if (!S) return false;

  // If this is a label, we have to emit the code, consider something like:
  // if (0) {  ...  foo:  bar(); }  goto foo;
  //
  // TODO: If anyone cared, we could track __label__'s, since we know that you
  // can't jump to one from outside their declared region.
  if (isa<LabelStmt>(S))
    return true;

  // If this is a case/default statement, and we haven't seen a switch, we have
  // to emit the code.
  if (isa<SwitchCase>(S) && !IgnoreCaseStmts)
    return true;

  // If this is a switch statement, we want to ignore cases below it.
  if (isa<SwitchStmt>(S))
    IgnoreCaseStmts = true;

  // Scan subexpressions for verboten labels.
  for (const Stmt *SubStmt : S->children())
    if (ContainsLabel(SubStmt, IgnoreCaseStmts))
      return true;

  return false;
}

/// containsBreak - Return true if the statement contains a break out of it.
/// If the statement (recursively) contains a switch or loop with a break
/// inside of it, this is fine.
bool CodeGenFunction::containsBreak(const Stmt *S) {
  // Null statement, not a label!
  if (!S) return false;

  // If this is a switch or loop that defines its own break scope, then we can
  // include it and anything inside of it.
  if (isa<SwitchStmt>(S) || isa<WhileStmt>(S) || isa<DoStmt>(S) ||
      isa<ForStmt>(S))
    return false;

  if (isa<BreakStmt>(S))
    return true;

  // Scan subexpressions for verboten breaks.
  for (const Stmt *SubStmt : S->children())
    if (containsBreak(SubStmt))
      return true;

  return false;
}

bool CodeGenFunction::mightAddDeclToScope(const Stmt *S) {
  if (!S) return false;

  // Some statement kinds add a scope and thus never add a decl to the current
  // scope. Note, this list is longer than the list of statements that might
  // have an unscoped decl nested within them, but this way is conservatively
  // correct even if more statement kinds are added.
  if (isa<IfStmt>(S) || isa<SwitchStmt>(S) || isa<WhileStmt>(S) ||
      isa<DoStmt>(S) || isa<ForStmt>(S) || isa<CompoundStmt>(S) ||
      isa<CXXForRangeStmt>(S) || isa<CXXTryStmt>(S) ||
      isa<ObjCForCollectionStmt>(S) || isa<ObjCAtTryStmt>(S))
    return false;

  if (isa<DeclStmt>(S))
    return true;

  for (const Stmt *SubStmt : S->children())
    if (mightAddDeclToScope(SubStmt))
      return true;

  return false;
}

/// ConstantFoldsToSimpleInteger - If the specified expression does not fold
/// to a constant, or if it does but contains a label, return false.  If it
/// constant folds return true and set the boolean result in Result.
bool CodeGenFunction::ConstantFoldsToSimpleInteger(const Expr *Cond,
                                                   bool &ResultBool,
                                                   bool AllowLabels) {
  llvm::APSInt ResultInt;
  if (!ConstantFoldsToSimpleInteger(Cond, ResultInt, AllowLabels))
    return false;

  ResultBool = ResultInt.getBoolValue();
  return true;
}

/// ConstantFoldsToSimpleInteger - If the specified expression does not fold
/// to a constant, or if it does but contains a label, return false.  If it
/// constant folds return true and set the folded value.
bool CodeGenFunction::ConstantFoldsToSimpleInteger(const Expr *Cond,
                                                   llvm::APSInt &ResultInt,
                                                   bool AllowLabels) {
  // FIXME: Rename and handle conversion of other evaluatable things
  // to bool.
  Expr::EvalResult Result;
  if (!Cond->EvaluateAsInt(Result, getContext()))
    return false;  // Not foldable, not integer or not fully evaluatable.

  llvm::APSInt Int = Result.Val.getInt();
  if (!AllowLabels && CodeGenFunction::ContainsLabel(Cond))
    return false;  // Contains a label.

  ResultInt = Int;
  return true;
}

/// Determine whether the given condition is an instrumentable condition
/// (i.e. no "&&" or "||").
bool CodeGenFunction::isInstrumentedCondition(const Expr *C) {
  // Bypass simplistic logical-NOT operator before determining whether the
  // condition contains any other logical operator.
  if (const UnaryOperator *UnOp = dyn_cast<UnaryOperator>(C->IgnoreParens()))
    if (UnOp->getOpcode() == UO_LNot)
      C = UnOp->getSubExpr();

  const BinaryOperator *BOp = dyn_cast<BinaryOperator>(C->IgnoreParens());
  return (!BOp || !BOp->isLogicalOp());
}

/// EmitBranchToCounterBlock - Emit a conditional branch to a new block that
/// increments a profile counter based on the semantics of the given logical
/// operator opcode.  This is used to instrument branch condition coverage for
/// logical operators.
void CodeGenFunction::EmitBranchToCounterBlock(
    const Expr *Cond, BinaryOperator::Opcode LOp, llvm::BasicBlock *TrueBlock,
    llvm::BasicBlock *FalseBlock, uint64_t TrueCount /* = 0 */,
    Stmt::Likelihood LH /* =None */, const Expr *CntrIdx /* = nullptr */) {
  // If not instrumenting, just emit a branch.
  bool InstrumentRegions = CGM.getCodeGenOpts().hasProfileClangInstr();
  if (!InstrumentRegions || !isInstrumentedCondition(Cond))
    return EmitBranchOnBoolExpr(Cond, TrueBlock, FalseBlock, TrueCount, LH);

  llvm::BasicBlock *ThenBlock = NULL;
  llvm::BasicBlock *ElseBlock = NULL;
  llvm::BasicBlock *NextBlock = NULL;

  // Create the block we'll use to increment the appropriate counter.
  llvm::BasicBlock *CounterIncrBlock = createBasicBlock("lop.rhscnt");

  // Set block pointers according to Logical-AND (BO_LAnd) semantics. This
  // means we need to evaluate the condition and increment the counter on TRUE:
  //
  // if (Cond)
  //   goto CounterIncrBlock;
  // else
  //   goto FalseBlock;
  //
  // CounterIncrBlock:
  //   Counter++;
  //   goto TrueBlock;

  if (LOp == BO_LAnd) {
    ThenBlock = CounterIncrBlock;
    ElseBlock = FalseBlock;
    NextBlock = TrueBlock;
  }

  // Set block pointers according to Logical-OR (BO_LOr) semantics. This means
  // we need to evaluate the condition and increment the counter on FALSE:
  //
  // if (Cond)
  //   goto TrueBlock;
  // else
  //   goto CounterIncrBlock;
  //
  // CounterIncrBlock:
  //   Counter++;
  //   goto FalseBlock;

  else if (LOp == BO_LOr) {
    ThenBlock = TrueBlock;
    ElseBlock = CounterIncrBlock;
    NextBlock = FalseBlock;
  } else {
    llvm_unreachable("Expected Opcode must be that of a Logical Operator");
  }

  // Emit Branch based on condition.
  EmitBranchOnBoolExpr(Cond, ThenBlock, ElseBlock, TrueCount, LH);

  // Emit the block containing the counter increment(s).
  EmitBlock(CounterIncrBlock);

  // Increment corresponding counter; if index not provided, use Cond as index.
  incrementProfileCounter(CntrIdx ? CntrIdx : Cond);

  // Go to the next block.
  EmitBranch(NextBlock);
}

/// EmitBranchOnBoolExpr - Emit a branch on a boolean condition (e.g. for an if
/// statement) to the specified blocks.  Based on the condition, this might try
/// to simplify the codegen of the conditional based on the branch.
/// \param LH The value of the likelihood attribute on the True branch.
void CodeGenFunction::EmitBranchOnBoolExpr(const Expr *Cond,
                                           llvm::BasicBlock *TrueBlock,
                                           llvm::BasicBlock *FalseBlock,
                                           uint64_t TrueCount,
                                           Stmt::Likelihood LH) {
  Cond = Cond->IgnoreParens();

  if (const BinaryOperator *CondBOp = dyn_cast<BinaryOperator>(Cond)) {

    // Handle X && Y in a condition.
    if (CondBOp->getOpcode() == BO_LAnd) {
      // If we have "1 && X", simplify the code.  "0 && X" would have constant
      // folded if the case was simple enough.
      bool ConstantBool = false;
      if (ConstantFoldsToSimpleInteger(CondBOp->getLHS(), ConstantBool) &&
          ConstantBool) {
        // br(1 && X) -> br(X).
        incrementProfileCounter(CondBOp);
        return EmitBranchToCounterBlock(CondBOp->getRHS(), BO_LAnd, TrueBlock,
                                        FalseBlock, TrueCount, LH);
      }

      // If we have "X && 1", simplify the code to use an uncond branch.
      // "X && 0" would have been constant folded to 0.
      if (ConstantFoldsToSimpleInteger(CondBOp->getRHS(), ConstantBool) &&
          ConstantBool) {
        // br(X && 1) -> br(X).
        return EmitBranchToCounterBlock(CondBOp->getLHS(), BO_LAnd, TrueBlock,
                                        FalseBlock, TrueCount, LH, CondBOp);
      }

      // Emit the LHS as a conditional.  If the LHS conditional is false, we
      // want to jump to the FalseBlock.
      llvm::BasicBlock *LHSTrue = createBasicBlock("land.lhs.true");
      // The counter tells us how often we evaluate RHS, and all of TrueCount
      // can be propagated to that branch.
      uint64_t RHSCount = getProfileCount(CondBOp->getRHS());

      ConditionalEvaluation eval(*this);
      {
        ApplyDebugLocation DL(*this, Cond);
        // Propagate the likelihood attribute like __builtin_expect
        // __builtin_expect(X && Y, 1) -> X and Y are likely
        // __builtin_expect(X && Y, 0) -> only Y is unlikely
        EmitBranchOnBoolExpr(CondBOp->getLHS(), LHSTrue, FalseBlock, RHSCount,
                             LH == Stmt::LH_Unlikely ? Stmt::LH_None : LH);
        EmitBlock(LHSTrue);
      }

      incrementProfileCounter(CondBOp);
      setCurrentProfileCount(getProfileCount(CondBOp->getRHS()));

      // Any temporaries created here are conditional.
      eval.begin(*this);
      EmitBranchToCounterBlock(CondBOp->getRHS(), BO_LAnd, TrueBlock,
                               FalseBlock, TrueCount, LH);
      eval.end(*this);

      return;
    }

    if (CondBOp->getOpcode() == BO_LOr) {
      // If we have "0 || X", simplify the code.  "1 || X" would have constant
      // folded if the case was simple enough.
      bool ConstantBool = false;
      if (ConstantFoldsToSimpleInteger(CondBOp->getLHS(), ConstantBool) &&
          !ConstantBool) {
        // br(0 || X) -> br(X).
        incrementProfileCounter(CondBOp);
        return EmitBranchToCounterBlock(CondBOp->getRHS(), BO_LOr, TrueBlock,
                                        FalseBlock, TrueCount, LH);
      }

      // If we have "X || 0", simplify the code to use an uncond branch.
      // "X || 1" would have been constant folded to 1.
      if (ConstantFoldsToSimpleInteger(CondBOp->getRHS(), ConstantBool) &&
          !ConstantBool) {
        // br(X || 0) -> br(X).
        return EmitBranchToCounterBlock(CondBOp->getLHS(), BO_LOr, TrueBlock,
                                        FalseBlock, TrueCount, LH, CondBOp);
      }

      // Emit the LHS as a conditional.  If the LHS conditional is true, we
      // want to jump to the TrueBlock.
      llvm::BasicBlock *LHSFalse = createBasicBlock("lor.lhs.false");
      // We have the count for entry to the RHS and for the whole expression
      // being true, so we can divy up True count between the short circuit and
      // the RHS.
      uint64_t LHSCount =
          getCurrentProfileCount() - getProfileCount(CondBOp->getRHS());
      uint64_t RHSCount = TrueCount - LHSCount;

      ConditionalEvaluation eval(*this);
      {
        // Propagate the likelihood attribute like __builtin_expect
        // __builtin_expect(X || Y, 1) -> only Y is likely
        // __builtin_expect(X || Y, 0) -> both X and Y are unlikely
        ApplyDebugLocation DL(*this, Cond);
        EmitBranchOnBoolExpr(CondBOp->getLHS(), TrueBlock, LHSFalse, LHSCount,
                             LH == Stmt::LH_Likely ? Stmt::LH_None : LH);
        EmitBlock(LHSFalse);
      }

      incrementProfileCounter(CondBOp);
      setCurrentProfileCount(getProfileCount(CondBOp->getRHS()));

      // Any temporaries created here are conditional.
      eval.begin(*this);
      EmitBranchToCounterBlock(CondBOp->getRHS(), BO_LOr, TrueBlock, FalseBlock,
                               RHSCount, LH);

      eval.end(*this);

      return;
    }
  }

  if (const UnaryOperator *CondUOp = dyn_cast<UnaryOperator>(Cond)) {
    // br(!x, t, f) -> br(x, f, t)
    if (CondUOp->getOpcode() == UO_LNot) {
      // Negate the count.
      uint64_t FalseCount = getCurrentProfileCount() - TrueCount;
      // The values of the enum are chosen to make this negation possible.
      LH = static_cast<Stmt::Likelihood>(-LH);
      // Negate the condition and swap the destination blocks.
      return EmitBranchOnBoolExpr(CondUOp->getSubExpr(), FalseBlock, TrueBlock,
                                  FalseCount, LH);
    }
  }

  if (const ConditionalOperator *CondOp = dyn_cast<ConditionalOperator>(Cond)) {
    // br(c ? x : y, t, f) -> br(c, br(x, t, f), br(y, t, f))
    llvm::BasicBlock *LHSBlock = createBasicBlock("cond.true");
    llvm::BasicBlock *RHSBlock = createBasicBlock("cond.false");

    // The ConditionalOperator itself has no likelihood information for its
    // true and false branches. This matches the behavior of __builtin_expect.
    ConditionalEvaluation cond(*this);
    EmitBranchOnBoolExpr(CondOp->getCond(), LHSBlock, RHSBlock,
                         getProfileCount(CondOp), Stmt::LH_None);

    // When computing PGO branch weights, we only know the overall count for
    // the true block. This code is essentially doing tail duplication of the
    // naive code-gen, introducing new edges for which counts are not
    // available. Divide the counts proportionally between the LHS and RHS of
    // the conditional operator.
    uint64_t LHSScaledTrueCount = 0;
    if (TrueCount) {
      double LHSRatio =
          getProfileCount(CondOp) / (double)getCurrentProfileCount();
      LHSScaledTrueCount = TrueCount * LHSRatio;
    }

    cond.begin(*this);
    EmitBlock(LHSBlock);
    incrementProfileCounter(CondOp);
    {
      ApplyDebugLocation DL(*this, Cond);
      EmitBranchOnBoolExpr(CondOp->getLHS(), TrueBlock, FalseBlock,
                           LHSScaledTrueCount, LH);
    }
    cond.end(*this);

    cond.begin(*this);
    EmitBlock(RHSBlock);
    EmitBranchOnBoolExpr(CondOp->getRHS(), TrueBlock, FalseBlock,
                         TrueCount - LHSScaledTrueCount, LH);
    cond.end(*this);

    return;
  }

  if (const CXXThrowExpr *Throw = dyn_cast<CXXThrowExpr>(Cond)) {
    // Conditional operator handling can give us a throw expression as a
    // condition for a case like:
    //   br(c ? throw x : y, t, f) -> br(c, br(throw x, t, f), br(y, t, f)
    // Fold this to:
    //   br(c, throw x, br(y, t, f))
    EmitCXXThrowExpr(Throw, /*KeepInsertionPoint*/false);
    return;
  }

  // Emit the code with the fully general case.
  llvm::Value *CondV;
  {
    ApplyDebugLocation DL(*this, Cond);
    CondV = EvaluateExprAsBool(Cond);
  }

  llvm::MDNode *Weights = nullptr;
  llvm::MDNode *Unpredictable = nullptr;

  // If the branch has a condition wrapped by __builtin_unpredictable,
  // create metadata that specifies that the branch is unpredictable.
  // Don't bother if not optimizing because that metadata would not be used.
  auto *Call = dyn_cast<CallExpr>(Cond->IgnoreImpCasts());
  if (Call && CGM.getCodeGenOpts().OptimizationLevel != 0) {
    auto *FD = dyn_cast_or_null<FunctionDecl>(Call->getCalleeDecl());
    if (FD && FD->getBuiltinID() == Builtin::BI__builtin_unpredictable) {
      llvm::MDBuilder MDHelper(getLLVMContext());
      Unpredictable = MDHelper.createUnpredictable();
    }
  }

  // If there is a Likelihood knowledge for the cond, lower it.
  // Note that if not optimizing this won't emit anything.
  llvm::Value *NewCondV = emitCondLikelihoodViaExpectIntrinsic(CondV, LH);
  if (CondV != NewCondV)
    CondV = NewCondV;
  else {
    // Otherwise, lower profile counts. Note that we do this even at -O0.
    uint64_t CurrentCount = std::max(getCurrentProfileCount(), TrueCount);
    Weights = createProfileWeights(TrueCount, CurrentCount - TrueCount);
  }

  Builder.CreateCondBr(CondV, TrueBlock, FalseBlock, Weights, Unpredictable);
}

/// ErrorUnsupported - Print out an error that codegen doesn't support the
/// specified stmt yet.
void CodeGenFunction::ErrorUnsupported(const Stmt *S, const char *Type) {
  CGM.ErrorUnsupported(S, Type);
}

/// emitNonZeroVLAInit - Emit the "zero" initialization of a
/// variable-length array whose elements have a non-zero bit-pattern.
///
/// \param baseType the inner-most element type of the array
/// \param src - a char* pointing to the bit-pattern for a single
/// base element of the array
/// \param sizeInChars - the total size of the VLA, in chars
static void emitNonZeroVLAInit(CodeGenFunction &CGF, QualType baseType,
                               Address dest, Address src,
                               llvm::Value *sizeInChars) {
  CGBuilderTy &Builder = CGF.Builder;

  CharUnits baseSize = CGF.getContext().getTypeSizeInChars(baseType);
  llvm::Value *baseSizeInChars
    = llvm::ConstantInt::get(CGF.IntPtrTy, baseSize.getQuantity());

  Address begin =
    Builder.CreateElementBitCast(dest, CGF.Int8Ty, "vla.begin");
  llvm::Value *end = Builder.CreateInBoundsGEP(
      begin.getElementType(), begin.getPointer(), sizeInChars, "vla.end");

  llvm::BasicBlock *originBB = CGF.Builder.GetInsertBlock();
  llvm::BasicBlock *loopBB = CGF.createBasicBlock("vla-init.loop");
  llvm::BasicBlock *contBB = CGF.createBasicBlock("vla-init.cont");

  // Make a loop over the VLA.  C99 guarantees that the VLA element
  // count must be nonzero.
  CGF.EmitBlock(loopBB);

  llvm::PHINode *cur = Builder.CreatePHI(begin.getType(), 2, "vla.cur");
  cur->addIncoming(begin.getPointer(), originBB);

  CharUnits curAlign =
    dest.getAlignment().alignmentOfArrayElement(baseSize);

  // memcpy the individual element bit-pattern.
  Builder.CreateMemCpy(Address(cur, curAlign), src, baseSizeInChars,
                       /*volatile*/ false);

  // Go to the next element.
  llvm::Value *next =
    Builder.CreateInBoundsGEP(CGF.Int8Ty, cur, baseSizeInChars, "vla.next");

  // Leave if that's the end of the VLA.
  llvm::Value *done = Builder.CreateICmpEQ(next, end, "vla-init.isdone");
  Builder.CreateCondBr(done, contBB, loopBB);
  cur->addIncoming(next, loopBB);

  CGF.EmitBlock(contBB);
}

void
CodeGenFunction::EmitNullInitialization(Address DestPtr, QualType Ty) {
  // Ignore empty classes in C++.
  if (getLangOpts().CPlusPlus) {
    if (const RecordType *RT = Ty->getAs<RecordType>()) {
      if (cast<CXXRecordDecl>(RT->getDecl())->isEmpty())
        return;
    }
  }

  // Cast the dest ptr to the appropriate i8 pointer type.
  if (DestPtr.getElementType() != Int8Ty)
    DestPtr = Builder.CreateElementBitCast(DestPtr, Int8Ty);

  // Get size and alignment info for this aggregate.
  CharUnits size = getContext().getTypeSizeInChars(Ty);

  llvm::Value *SizeVal;
  const VariableArrayType *vla;

  // Don't bother emitting a zero-byte memset.
  if (size.isZero()) {
    // But note that getTypeInfo returns 0 for a VLA.
    if (const VariableArrayType *vlaType =
          dyn_cast_or_null<VariableArrayType>(
                                          getContext().getAsArrayType(Ty))) {
      auto VlaSize = getVLASize(vlaType);
      SizeVal = VlaSize.NumElts;
      CharUnits eltSize = getContext().getTypeSizeInChars(VlaSize.Type);
      if (!eltSize.isOne())
        SizeVal = Builder.CreateNUWMul(SizeVal, CGM.getSize(eltSize));
      vla = vlaType;
    } else {
      return;
    }
  } else {
    SizeVal = CGM.getSize(size);
    vla = nullptr;
  }

  // If the type contains a pointer to data member we can't memset it to zero.
  // Instead, create a null constant and copy it to the destination.
  // TODO: there are other patterns besides zero that we can usefully memset,
  // like -1, which happens to be the pattern used by member-pointers.
  if (!CGM.getTypes().isZeroInitializable(Ty)) {
    // For a VLA, emit a single element, then splat that over the VLA.
    if (vla) Ty = getContext().getBaseElementType(vla);

    llvm::Constant *NullConstant = CGM.EmitNullConstant(Ty);

    llvm::GlobalVariable *NullVariable =
      new llvm::GlobalVariable(CGM.getModule(), NullConstant->getType(),
                               /*isConstant=*/true,
                               llvm::GlobalVariable::PrivateLinkage,
                               NullConstant, Twine());
    CharUnits NullAlign = DestPtr.getAlignment();
    NullVariable->setAlignment(NullAlign.getAsAlign());
    Address SrcPtr(Builder.CreateBitCast(NullVariable, Builder.getInt8PtrTy()),
                   NullAlign);

    if (vla) return emitNonZeroVLAInit(*this, Ty, DestPtr, SrcPtr, SizeVal);

    // Get and call the appropriate llvm.memcpy overload.
    Builder.CreateMemCpy(DestPtr, SrcPtr, SizeVal, false);
    return;
  }

  // Otherwise, just memset the whole thing to zero.  This is legal
  // because in LLVM, all default initializers (other than the ones we just
  // handled above) are guaranteed to have a bit pattern of all zeros.
  Builder.CreateMemSet(DestPtr, Builder.getInt8(0), SizeVal, false);
}

llvm::BlockAddress *CodeGenFunction::GetAddrOfLabel(const LabelDecl *L) {
  // Make sure that there is a block for the indirect goto.
  if (!IndirectBranch)
    GetIndirectGotoBlock();

  llvm::BasicBlock *BB = getJumpDestForLabel(L).getBlock();

  // Make sure the indirect branch includes all of the address-taken blocks.
  IndirectBranch->addDestination(BB);
  return llvm::BlockAddress::get(CurFn, BB);
}

llvm::BasicBlock *CodeGenFunction::GetIndirectGotoBlock() {
  // If we already made the indirect branch for indirect goto, return its block.
  if (IndirectBranch) return IndirectBranch->getParent();

  CGBuilderTy TmpBuilder(*this, createBasicBlock("indirectgoto"));

  // Create the PHI node that indirect gotos will add entries to.
  llvm::Value *DestVal = TmpBuilder.CreatePHI(Int8PtrTy, 0,
                                              "indirect.goto.dest");

  // Create the indirect branch instruction.
  IndirectBranch = TmpBuilder.CreateIndirectBr(DestVal);
  return IndirectBranch->getParent();
}

/// Computes the length of an array in elements, as well as the base
/// element type and a properly-typed first element pointer.
llvm::Value *CodeGenFunction::emitArrayLength(const ArrayType *origArrayType,
                                              QualType &baseType,
                                              Address &addr) {
  const ArrayType *arrayType = origArrayType;

  // If it's a VLA, we have to load the stored size.  Note that
  // this is the size of the VLA in bytes, not its size in elements.
  llvm::Value *numVLAElements = nullptr;
  if (isa<VariableArrayType>(arrayType)) {
    numVLAElements = getVLASize(cast<VariableArrayType>(arrayType)).NumElts;

    // Walk into all VLAs.  This doesn't require changes to addr,
    // which has type T* where T is the first non-VLA element type.
    do {
      QualType elementType = arrayType->getElementType();
      arrayType = getContext().getAsArrayType(elementType);

      // If we only have VLA components, 'addr' requires no adjustment.
      if (!arrayType) {
        baseType = elementType;
        return numVLAElements;
      }
    } while (isa<VariableArrayType>(arrayType));

    // We get out here only if we find a constant array type
    // inside the VLA.
  }

  // We have some number of constant-length arrays, so addr should
  // have LLVM type [M x [N x [...]]]*.  Build a GEP that walks
  // down to the first element of addr.
  SmallVector<llvm::Value*, 8> gepIndices;

  // GEP down to the array type.
  llvm::ConstantInt *zero = Builder.getInt32(0);
  gepIndices.push_back(zero);

  uint64_t countFromCLAs = 1;
  QualType eltType;

  llvm::ArrayType *llvmArrayType =
    dyn_cast<llvm::ArrayType>(addr.getElementType());
  while (llvmArrayType) {
    assert(isa<ConstantArrayType>(arrayType));
    assert(cast<ConstantArrayType>(arrayType)->getSize().getZExtValue()
             == llvmArrayType->getNumElements());

    gepIndices.push_back(zero);
    countFromCLAs *= llvmArrayType->getNumElements();
    eltType = arrayType->getElementType();

    llvmArrayType =
      dyn_cast<llvm::ArrayType>(llvmArrayType->getElementType());
    arrayType = getContext().getAsArrayType(arrayType->getElementType());
    assert((!llvmArrayType || arrayType) &&
           "LLVM and Clang types are out-of-synch");
  }

  if (arrayType) {
    // From this point onwards, the Clang array type has been emitted
    // as some other type (probably a packed struct). Compute the array
    // size, and just emit the 'begin' expression as a bitcast.
    while (arrayType) {
      countFromCLAs *=
          cast<ConstantArrayType>(arrayType)->getSize().getZExtValue();
      eltType = arrayType->getElementType();
      arrayType = getContext().getAsArrayType(eltType);
    }

    llvm::Type *baseType = ConvertType(eltType);
    addr = Builder.CreateElementBitCast(addr, baseType, "array.begin");
  } else {
    // Create the actual GEP.
    addr = Address(Builder.CreateInBoundsGEP(
        addr.getElementType(), addr.getPointer(), gepIndices, "array.begin"),
        addr.getAlignment());
  }

  baseType = eltType;

  llvm::Value *numElements
    = llvm::ConstantInt::get(SizeTy, countFromCLAs);

  // If we had any VLA dimensions, factor them in.
  if (numVLAElements)
    numElements = Builder.CreateNUWMul(numVLAElements, numElements);

  return numElements;
}

CodeGenFunction::VlaSizePair CodeGenFunction::getVLASize(QualType type) {
  const VariableArrayType *vla = getContext().getAsVariableArrayType(type);
  assert(vla && "type was not a variable array type!");
  return getVLASize(vla);
}

CodeGenFunction::VlaSizePair
CodeGenFunction::getVLASize(const VariableArrayType *type) {
  // The number of elements so far; always size_t.
  llvm::Value *numElements = nullptr;

  QualType elementType;
  do {
    elementType = type->getElementType();
    llvm::Value *vlaSize = VLASizeMap[type->getSizeExpr()];
    assert(vlaSize && "no size for VLA!");
    assert(vlaSize->getType() == SizeTy);

    if (!numElements) {
      numElements = vlaSize;
    } else {
      // It's undefined behavior if this wraps around, so mark it that way.
      // FIXME: Teach -fsanitize=undefined to trap this.
      numElements = Builder.CreateNUWMul(numElements, vlaSize);
    }
  } while ((type = getContext().getAsVariableArrayType(elementType)));

  return { numElements, elementType };
}

CodeGenFunction::VlaSizePair
CodeGenFunction::getVLAElements1D(QualType type) {
  const VariableArrayType *vla = getContext().getAsVariableArrayType(type);
  assert(vla && "type was not a variable array type!");
  return getVLAElements1D(vla);
}

CodeGenFunction::VlaSizePair
CodeGenFunction::getVLAElements1D(const VariableArrayType *Vla) {
  llvm::Value *VlaSize = VLASizeMap[Vla->getSizeExpr()];
  assert(VlaSize && "no size for VLA!");
  assert(VlaSize->getType() == SizeTy);
  return { VlaSize, Vla->getElementType() };
}

void CodeGenFunction::EmitVariablyModifiedType(QualType type) {
  assert(type->isVariablyModifiedType() &&
         "Must pass variably modified type to EmitVLASizes!");

  EnsureInsertPoint();

  // We're going to walk down into the type and look for VLA
  // expressions.
  do {
    assert(type->isVariablyModifiedType());

    const Type *ty = type.getTypePtr();
    switch (ty->getTypeClass()) {

#define TYPE(Class, Base)
#define ABSTRACT_TYPE(Class, Base)
#define NON_CANONICAL_TYPE(Class, Base)
#define DEPENDENT_TYPE(Class, Base) case Type::Class:
#define NON_CANONICAL_UNLESS_DEPENDENT_TYPE(Class, Base)
#include "clang/AST/TypeNodes.inc"
      llvm_unreachable("unexpected dependent type!");

    // These types are never variably-modified.
    case Type::Builtin:
    case Type::Complex:
    case Type::Vector:
    case Type::ExtVector:
    case Type::ConstantMatrix:
    case Type::Record:
    case Type::Enum:
    case Type::Elaborated:
    case Type::TemplateSpecialization:
    case Type::ObjCTypeParam:
    case Type::ObjCObject:
    case Type::ObjCInterface:
    case Type::ObjCObjectPointer:
    case Type::ExtInt:
      llvm_unreachable("type class is never variably-modified!");

    case Type::Adjusted:
      type = cast<AdjustedType>(ty)->getAdjustedType();
      break;

    case Type::Decayed:
      type = cast<DecayedType>(ty)->getPointeeType();
      break;

    case Type::Pointer:
      type = cast<PointerType>(ty)->getPointeeType();
      break;

    case Type::BlockPointer:
      type = cast<BlockPointerType>(ty)->getPointeeType();
      break;

    case Type::LValueReference:
    case Type::RValueReference:
      type = cast<ReferenceType>(ty)->getPointeeType();
      break;

    case Type::MemberPointer:
      type = cast<MemberPointerType>(ty)->getPointeeType();
      break;

    case Type::ConstantArray:
    case Type::IncompleteArray:
      // Losing element qualification here is fine.
      type = cast<ArrayType>(ty)->getElementType();
      break;

    case Type::VariableArray: {
      // Losing element qualification here is fine.
      const VariableArrayType *vat = cast<VariableArrayType>(ty);

      // Unknown size indication requires no size computation.
      // Otherwise, evaluate and record it.
      if (const Expr *size = vat->getSizeExpr()) {
        // It's possible that we might have emitted this already,
        // e.g. with a typedef and a pointer to it.
        llvm::Value *&entry = VLASizeMap[size];
        if (!entry) {
          llvm::Value *Size = EmitScalarExpr(size);

          // C11 6.7.6.2p5:
          //   If the size is an expression that is not an integer constant
          //   expression [...] each time it is evaluated it shall have a value
          //   greater than zero.
          if (SanOpts.has(SanitizerKind::VLABound) &&
              size->getType()->isSignedIntegerType()) {
            SanitizerScope SanScope(this);
            llvm::Value *Zero = llvm::Constant::getNullValue(Size->getType());
            llvm::Constant *StaticArgs[] = {
                EmitCheckSourceLocation(size->getBeginLoc()),
                EmitCheckTypeDescriptor(size->getType())};
            EmitCheck(std::make_pair(Builder.CreateICmpSGT(Size, Zero),
                                     SanitizerKind::VLABound),
                      SanitizerHandler::VLABoundNotPositive, StaticArgs, Size);
          }

          // Always zexting here would be wrong if it weren't
          // undefined behavior to have a negative bound.
          entry = Builder.CreateIntCast(Size, SizeTy, /*signed*/ false);
        }
      }
      type = vat->getElementType();
      break;
    }

    case Type::FunctionProto:
    case Type::FunctionNoProto:
      type = cast<FunctionType>(ty)->getReturnType();
      break;

    case Type::Paren:
    case Type::TypeOf:
    case Type::UnaryTransform:
    case Type::Attributed:
    case Type::SubstTemplateTypeParm:
    case Type::MacroQualified:
      // Keep walking after single level desugaring.
      type = type.getSingleStepDesugaredType(getContext());
      break;

    case Type::Typedef:
    case Type::Decltype:
    case Type::Auto:
    case Type::DeducedTemplateSpecialization:
      // Stop walking: nothing to do.
      return;

    case Type::TypeOfExpr:
      // Stop walking: emit typeof expression.
      EmitIgnoredExpr(cast<TypeOfExprType>(ty)->getUnderlyingExpr());
      return;

    case Type::Atomic:
      type = cast<AtomicType>(ty)->getValueType();
      break;

#if INTEL_CUSTOMIZATION
    case Type::Channel:
      type = cast<ChannelType>(ty)->getElementType();
      break;
#endif // INTEL_CUSTOMIZATION

    case Type::Pipe:
      type = cast<PipeType>(ty)->getElementType();
      break;
    }
  } while (type->isVariablyModifiedType());
}

Address CodeGenFunction::EmitVAListRef(const Expr* E) {
  if (getContext().getBuiltinVaListType()->isArrayType())
    return EmitPointerWithAlignment(E);
  return EmitLValue(E).getAddress(*this);
}

Address CodeGenFunction::EmitMSVAListRef(const Expr *E) {
  return EmitLValue(E).getAddress(*this);
}

void CodeGenFunction::EmitDeclRefExprDbgValue(const DeclRefExpr *E,
                                              const APValue &Init) {
  assert(Init.hasValue() && "Invalid DeclRefExpr initializer!");
  if (CGDebugInfo *Dbg = getDebugInfo())
    if (CGM.getCodeGenOpts().hasReducedDebugInfo())
      Dbg->EmitGlobalVariable(E->getDecl(), Init);
}

CodeGenFunction::PeepholeProtection
CodeGenFunction::protectFromPeepholes(RValue rvalue) {
  // At the moment, the only aggressive peephole we do in IR gen
  // is trunc(zext) folding, but if we add more, we can easily
  // extend this protection.

  if (!rvalue.isScalar()) return PeepholeProtection();
  llvm::Value *value = rvalue.getScalarVal();
  if (!isa<llvm::ZExtInst>(value)) return PeepholeProtection();

  // Just make an extra bitcast.
  assert(HaveInsertPoint());
  llvm::Instruction *inst = new llvm::BitCastInst(value, value->getType(), "",
                                                  Builder.GetInsertBlock());

  PeepholeProtection protection;
  protection.Inst = inst;
  return protection;
}

void CodeGenFunction::unprotectFromPeepholes(PeepholeProtection protection) {
  if (!protection.Inst) return;

  // In theory, we could try to duplicate the peepholes now, but whatever.
  protection.Inst->eraseFromParent();
}

void CodeGenFunction::emitAlignmentAssumption(llvm::Value *PtrValue,
                                              QualType Ty, SourceLocation Loc,
                                              SourceLocation AssumptionLoc,
                                              llvm::Value *Alignment,
                                              llvm::Value *OffsetValue) {
  if (Alignment->getType() != IntPtrTy)
    Alignment =
        Builder.CreateIntCast(Alignment, IntPtrTy, false, "casted.align");
  if (OffsetValue && OffsetValue->getType() != IntPtrTy)
    OffsetValue =
        Builder.CreateIntCast(OffsetValue, IntPtrTy, true, "casted.offset");
  llvm::Value *TheCheck = nullptr;
  if (SanOpts.has(SanitizerKind::Alignment)) {
    llvm::Value *PtrIntValue =
        Builder.CreatePtrToInt(PtrValue, IntPtrTy, "ptrint");

    if (OffsetValue) {
      bool IsOffsetZero = false;
      if (const auto *CI = dyn_cast<llvm::ConstantInt>(OffsetValue))
        IsOffsetZero = CI->isZero();

      if (!IsOffsetZero)
        PtrIntValue = Builder.CreateSub(PtrIntValue, OffsetValue, "offsetptr");
    }

    llvm::Value *Zero = llvm::ConstantInt::get(IntPtrTy, 0);
    llvm::Value *Mask =
        Builder.CreateSub(Alignment, llvm::ConstantInt::get(IntPtrTy, 1));
    llvm::Value *MaskedPtr = Builder.CreateAnd(PtrIntValue, Mask, "maskedptr");
    TheCheck = Builder.CreateICmpEQ(MaskedPtr, Zero, "maskcond");
  }
  llvm::Instruction *Assumption = Builder.CreateAlignmentAssumption(
      CGM.getDataLayout(), PtrValue, Alignment, OffsetValue);

  if (!SanOpts.has(SanitizerKind::Alignment))
    return;
  emitAlignmentAssumptionCheck(PtrValue, Ty, Loc, AssumptionLoc, Alignment,
                               OffsetValue, TheCheck, Assumption);
}

void CodeGenFunction::emitAlignmentAssumption(llvm::Value *PtrValue,
                                              const Expr *E,
                                              SourceLocation AssumptionLoc,
                                              llvm::Value *Alignment,
                                              llvm::Value *OffsetValue) {
  if (auto *CE = dyn_cast<CastExpr>(E))
    E = CE->getSubExprAsWritten();
  QualType Ty = E->getType();
  SourceLocation Loc = E->getExprLoc();

  emitAlignmentAssumption(PtrValue, Ty, Loc, AssumptionLoc, Alignment,
                          OffsetValue);
}

llvm::Value *CodeGenFunction::EmitAnnotationCall(llvm::Function *AnnotationFn,
                                                 llvm::Value *AnnotatedVal,
                                                 StringRef AnnotationStr,
                                                 SourceLocation Location,
                                                 const AnnotateAttr *Attr) {
  SmallVector<llvm::Value *, 5> Args = {
      AnnotatedVal,
      Builder.CreateBitCast(CGM.EmitAnnotationString(AnnotationStr), Int8PtrTy),
      Builder.CreateBitCast(CGM.EmitAnnotationUnit(Location), Int8PtrTy),
      CGM.EmitAnnotationLineNo(Location),
  };
  if (Attr)
    Args.push_back(CGM.EmitAnnotationArgs(Attr));
  else {
    assert(AnnotationFn->isIntrinsic() &&
           "Annotation call must be an intrinsic");
    const llvm::Intrinsic::ID ID = AnnotationFn->getIntrinsicID();
    if (ID == llvm::Intrinsic::ptr_annotation ||
        ID == llvm::Intrinsic::var_annotation)
      Args.push_back(llvm::ConstantPointerNull::get(Int8PtrTy));
  }
  return Builder.CreateCall(AnnotationFn, Args);
}

void CodeGenFunction::EmitVarAnnotations(const VarDecl *D, llvm::Value *V) {
  assert(D->hasAttr<AnnotateAttr>() && "no annotate attribute");
  // FIXME We create a new bitcast for every annotation because that's what
  // llvm-gcc was doing.
  for (const auto *I : D->specific_attrs<AnnotateAttr>())
    EmitAnnotationCall(CGM.getIntrinsic(llvm::Intrinsic::var_annotation),
                       Builder.CreateBitCast(V, CGM.Int8PtrTy, V->getName()),
                       I->getAnnotation(), D->getLocation(), I);
}

Address CodeGenFunction::EmitFieldAnnotations(const FieldDecl *D,
                                              Address Addr) {
  assert(D->hasAttr<AnnotateAttr>() && "no annotate attribute");
  llvm::Value *V = Addr.getPointer();
  llvm::Type *VTy = V->getType();

  // llvm.ptr.annotation intrinsic accepts a pointer to integer of any width -
  // don't perform bitcasts if value is integer
  if (VTy->getPointerElementType()->isIntegerTy()) {
    llvm::Function *F = CGM.getIntrinsic(llvm::Intrinsic::ptr_annotation, VTy);

    for (const auto *I : D->specific_attrs<AnnotateAttr>())
      V = EmitAnnotationCall(F, V, I->getAnnotation(), D->getLocation(), I);

    return Address(V, Addr.getAlignment());
  }

  llvm::Function *F = CGM.getIntrinsic(llvm::Intrinsic::ptr_annotation,
                                    CGM.Int8PtrTy);

  for (const auto *I : D->specific_attrs<AnnotateAttr>()) {
    V = Builder.CreateBitCast(V, CGM.Int8PtrTy);
    V = EmitAnnotationCall(F, V, I->getAnnotation(), D->getLocation(), I);
    V = Builder.CreateBitCast(V, VTy);
  }

  return Address(V, Addr.getAlignment());
}

#if INTEL_CUSTOMIZATION
Address CodeGenFunction::EmitHLSFieldAnnotations(const FieldDecl *D,
                                                 Address Addr,
                                                 StringRef AnnotStr) {
  llvm::Value *V = Addr.getPointer();
  llvm::Type *VTy = V->getType();
  llvm::Function *F =
      CGM.getIntrinsic(llvm::Intrinsic::ptr_annotation, VTy);
  V = EmitAnnotationCall(F, V, AnnotStr, D->getLocation());
  V = Builder.CreateBitCast(V, VTy);
  return Address(V, Addr.getAlignment());
}
#endif // INTEL_CUSTOMIZATION

Address CodeGenFunction::EmitIntelFPGAFieldAnnotations(const FieldDecl *D,
                                                       Address Addr,
                                                       StringRef AnnotStr) {
  return EmitIntelFPGAFieldAnnotations(D->getLocation(), Addr, AnnotStr);
}

Address CodeGenFunction::EmitIntelFPGAFieldAnnotations(SourceLocation Location,
                                                       Address Addr,
                                                       StringRef AnnotStr) {
  llvm::Value *V = Addr.getPointer();
  llvm::Type *VTy = V->getType();
  // llvm.ptr.annotation intrinsic accepts a pointer to integer of any width -
  // don't perform bitcasts if value is integer
  if (VTy->getPointerElementType()->isIntegerTy()) {
    llvm::Function *F =
        CGM.getIntrinsic(llvm::Intrinsic::ptr_annotation, VTy);
    V = EmitAnnotationCall(F, V, AnnotStr, Location);

    return Address(V, Addr.getAlignment());
  }

  unsigned AS = VTy->getPointerAddressSpace();
  llvm::Type *Int8VPtrTy = llvm::Type::getInt8PtrTy(CGM.getLLVMContext(), AS);
  llvm::Function *F =
      CGM.getIntrinsic(llvm::Intrinsic::ptr_annotation, Int8VPtrTy);
  V = Builder.CreateBitCast(V, Int8VPtrTy);
  V = EmitAnnotationCall(F, V, AnnotStr, Location);
  V = Builder.CreateBitCast(V, VTy);

  return Address(V, Addr.getAlignment());
}

CodeGenFunction::CGCapturedStmtInfo::~CGCapturedStmtInfo() { }

CodeGenFunction::SanitizerScope::SanitizerScope(CodeGenFunction *CGF)
    : CGF(CGF) {
  assert(!CGF->IsSanitizerScope);
  CGF->IsSanitizerScope = true;
}

CodeGenFunction::SanitizerScope::~SanitizerScope() {
  CGF->IsSanitizerScope = false;
}

void CodeGenFunction::InsertHelper(llvm::Instruction *I,
                                   const llvm::Twine &Name,
                                   llvm::BasicBlock *BB,
                                   llvm::BasicBlock::iterator InsertPt) const {
  LoopStack.InsertHelper(I);
  if (IsSanitizerScope)
    CGM.getSanitizerMetadata()->disableSanitizerForInstruction(I);
}

void CGBuilderInserter::InsertHelper(
    llvm::Instruction *I, const llvm::Twine &Name, llvm::BasicBlock *BB,
    llvm::BasicBlock::iterator InsertPt) const {
  llvm::IRBuilderDefaultInserter::InsertHelper(I, Name, BB, InsertPt);
  if (CGF)
    CGF->InsertHelper(I, Name, BB, InsertPt);
}

// Emits an error if we don't have a valid set of target features for the
// called function.
void CodeGenFunction::checkTargetFeatures(const CallExpr *E,
                                          const FunctionDecl *TargetDecl) {
  return checkTargetFeatures(E->getBeginLoc(), TargetDecl);
}

#if INTEL_CUSTOMIZATION
#if INTEL_FEATURE_ISA_AVX256
// Emits an error if the builtin's vector width large than 256 under
// common-avx256.
void CodeGenFunction::checkTargetVectorWidth(const CallExpr *E,
                                             const FunctionDecl *TargetDecl,
                                             unsigned VectorWidth) {
  StringRef CPU = CGM.getTarget().getTargetOpts().CPU;
  if (VectorWidth > 256 && CPU == "common-avx256")
      CGM.getDiags().Report(E->getBeginLoc(),
                            diag::err_builtin_exceeds_vector_width)
          << TargetDecl->getDeclName();
}
#endif // INTEL_FEATURE_ISA_AVX256
#endif // INTEL_CUSTOMIZATION

// Emits an error if we don't have a valid set of target features for the
// called function.
void CodeGenFunction::checkTargetFeatures(SourceLocation Loc,
                                          const FunctionDecl *TargetDecl) {
  // Early exit if this is an indirect call.
  if (!TargetDecl)
    return;

  // Get the current enclosing function if it exists. If it doesn't
  // we can't check the target features anyhow.
  const FunctionDecl *FD = dyn_cast_or_null<FunctionDecl>(CurCodeDecl);
  if (!FD)
    return;

  // Grab the required features for the call. For a builtin this is listed in
  // the td file with the default cpu, for an always_inline function this is any
  // listed cpu and any listed features.
  unsigned BuiltinID = TargetDecl->getBuiltinID();
  std::string MissingFeature;
  llvm::StringMap<bool> CallerFeatureMap;
  CGM.getContext().getFunctionFeatureMap(CallerFeatureMap, FD);
  if (BuiltinID) {
    StringRef FeatureList(
        CGM.getContext().BuiltinInfo.getRequiredFeatures(BuiltinID));
    // Return if the builtin doesn't have any required features.
    if (FeatureList.empty())
      return;
    assert(FeatureList.find(' ') == StringRef::npos &&
           "Space in feature list");
    TargetFeatures TF(CallerFeatureMap);
    if (!TF.hasRequiredFeatures(FeatureList))
      CGM.getDiags().Report(Loc, diag::err_builtin_needs_feature)
          << TargetDecl->getDeclName() << FeatureList;
  } else if (!TargetDecl->isMultiVersion() &&
             TargetDecl->hasAttr<TargetAttr>()) {
    // Get the required features for the callee.

    const TargetAttr *TD = TargetDecl->getAttr<TargetAttr>();
    ParsedTargetAttr ParsedAttr =
        CGM.getContext().filterFunctionTargetAttrs(TD);

    SmallVector<StringRef, 1> ReqFeatures;
    llvm::StringMap<bool> CalleeFeatureMap;
    CGM.getContext().getFunctionFeatureMap(CalleeFeatureMap, TargetDecl);

    for (const auto &F : ParsedAttr.Features) {
      if (F[0] == '+' && CalleeFeatureMap.lookup(F.substr(1)))
        ReqFeatures.push_back(StringRef(F).substr(1));
    }

    for (const auto &F : CalleeFeatureMap) {
      // Only positive features are "required".
      if (F.getValue())
        ReqFeatures.push_back(F.getKey());
    }
    if (!llvm::all_of(ReqFeatures, [&](StringRef Feature) {
      if (!CallerFeatureMap.lookup(Feature)) {
        MissingFeature = Feature.str();
        return false;
      }
      return true;
    }))
      CGM.getDiags().Report(Loc, diag::err_function_needs_feature)
          << FD->getDeclName() << TargetDecl->getDeclName() << MissingFeature;
#if  INTEL_CUSTOMIZATION
  } else if (const AllowCpuFeaturesAttr *AT =
                 TargetDecl->getAttr<AllowCpuFeaturesAttr>()) {
    SmallVector<StringRef, 1> ReqFeatures;
    llvm::StringMap<bool> CalleeFeatureMap;
    CGM.getContext().getFunctionFeatureMap(CalleeFeatureMap, TargetDecl);

    CGM.getContext().getCpuFeaturesFromBitmask(ReqFeatures, AT->getPage1Value(),
                                               AT->getPage2Value());

    for (const auto &F : CalleeFeatureMap)
    // Only positive features are "required".
      if (F.getValue())
        ReqFeatures.push_back(F.getKey());

    if (!llvm::all_of(ReqFeatures, [&](StringRef Feature) {
          if (!CallerFeatureMap.lookup(Feature)) {
            MissingFeature = Feature.str();
            return false;
          }
          return true;
        }))
      CGM.getDiags().Report(Loc, diag::err_function_needs_feature)
          << FD->getDeclName() << TargetDecl->getDeclName() << MissingFeature;
  }
#endif // INTEL_CUSTOMIZATION
}

void CodeGenFunction::EmitSanitizerStatReport(llvm::SanitizerStatKind SSK) {
  if (!CGM.getCodeGenOpts().SanitizeStats)
    return;

  llvm::IRBuilder<> IRB(Builder.GetInsertBlock(), Builder.GetInsertPoint());
  IRB.SetCurrentDebugLocation(Builder.getCurrentDebugLocation());
  CGM.getSanStats().create(IRB, SSK);
}

llvm::Value *
#if INTEL_CUSTOMIZATION
CodeGenFunction::FormResolverCondition(const MultiVersionResolverOption &RO,
                                       bool IsCpuDispatch) {
#endif // INTEL_CUSTOMIZATION
  llvm::Value *Condition = nullptr;

  if (!RO.Conditions.Architecture.empty())
    Condition = EmitX86CpuIs(RO.Conditions.Architecture);

  if (!RO.Conditions.Features.empty()) {
#if INTEL_CUSTOMIZATION
    llvm::Value *FeatureCond = nullptr;
    if (IsCpuDispatch &&
        CGM.getLangOpts().isIntelCompat(LangOptions::CpuDispatchUseLibIrc))
      FeatureCond =
          EmitX86CpuDispatchLibIrcFeaturesTest(RO.Conditions.Features);
    else
      FeatureCond = EmitX86CpuSupports(RO.Conditions.Features);
#endif // INTEL_CUSTOMIZATION
    Condition =
        Condition ? Builder.CreateAnd(Condition, FeatureCond) : FeatureCond;
  }
  return Condition;
}

static void CreateMultiVersionResolverReturn(CodeGenModule &CGM,
                                             llvm::Function *Resolver,
                                             CGBuilderTy &Builder,
                                             llvm::Function *FuncToReturn,
                                             bool SupportsIFunc) {
  if (SupportsIFunc) {
    Builder.CreateRet(FuncToReturn);
    return;
  }

  llvm::SmallVector<llvm::Value *, 10> Args;
  llvm::for_each(Resolver->args(),
                 [&](llvm::Argument &Arg) { Args.push_back(&Arg); });

  llvm::CallInst *Result = Builder.CreateCall(FuncToReturn, Args);
  Result->setTailCallKind(llvm::CallInst::TCK_MustTail);

  if (Resolver->getReturnType()->isVoidTy())
    Builder.CreateRetVoid();
  else
    Builder.CreateRet(Result);
}

void CodeGenFunction::EmitMultiVersionResolver(
#if INTEL_CUSTOMIZATION
    llvm::Function *Resolver, ArrayRef<MultiVersionResolverOption> Options,
    bool IsCpuDispatch) {
#endif // INTEL_CUSTOMIZATION
  assert(getContext().getTargetInfo().getTriple().isX86() &&
         "Only implemented for x86 targets");

  bool SupportsIFunc = getContext().getTargetInfo().supportsIFunc();
#if INTEL_CUSTOMIZATION
  SupportsIFunc =
      SupportsIFunc &&
      !(IsCpuDispatch && CGM.getCodeGenOpts().DisableCpuDispatchIFuncs);
#endif // INTEL_CUSTOMIZATION

  // Main function's basic block.
  llvm::BasicBlock *CurBlock = createBasicBlock("resolver_entry", Resolver);
  Builder.SetInsertPoint(CurBlock);
#if INTEL_CUSTOMIZATION
  if (IsCpuDispatch &&
      CGM.getLangOpts().isIntelCompat(LangOptions::CpuDispatchUseLibIrc))
    EmitCpuFeaturesInit();
  else
    EmitX86CpuInit();
#endif // INTEL_CUSTOMIZATION

  for (const MultiVersionResolverOption &RO : Options) {
    Builder.SetInsertPoint(CurBlock);
#if INTEL_CUSTOMIZATION
    llvm::Value *Condition = FormResolverCondition(RO, IsCpuDispatch);
#endif // INTEL_CUSTOMIZATION

    // The 'default' or 'generic' case.
    if (!Condition) {
      assert(&RO == Options.end() - 1 &&
             "Default or Generic case must be last");
      CreateMultiVersionResolverReturn(CGM, Resolver, Builder, RO.Function,
                                       SupportsIFunc);
      return;
    }

    llvm::BasicBlock *RetBlock = createBasicBlock("resolver_return", Resolver);
    CGBuilderTy RetBuilder(*this, RetBlock);
    CreateMultiVersionResolverReturn(CGM, Resolver, RetBuilder, RO.Function,
                                     SupportsIFunc);
    CurBlock = createBasicBlock("resolver_else", Resolver);
    Builder.CreateCondBr(Condition, RetBlock, CurBlock);
  }

  // If no generic/default, emit an unreachable.
  Builder.SetInsertPoint(CurBlock);
  llvm::CallInst *TrapCall = EmitTrapCall(llvm::Intrinsic::trap);
  TrapCall->setDoesNotReturn();
  TrapCall->setDoesNotThrow();
  Builder.CreateUnreachable();
  Builder.ClearInsertionPoint();
}

// Loc - where the diagnostic will point, where in the source code this
//  alignment has failed.
// SecondaryLoc - if present (will be present if sufficiently different from
//  Loc), the diagnostic will additionally point a "Note:" to this location.
//  It should be the location where the __attribute__((assume_aligned))
//  was written e.g.
void CodeGenFunction::emitAlignmentAssumptionCheck(
    llvm::Value *Ptr, QualType Ty, SourceLocation Loc,
    SourceLocation SecondaryLoc, llvm::Value *Alignment,
    llvm::Value *OffsetValue, llvm::Value *TheCheck,
    llvm::Instruction *Assumption) {
  assert(Assumption && isa<llvm::CallInst>(Assumption) &&
         cast<llvm::CallInst>(Assumption)->getCalledOperand() ==
             llvm::Intrinsic::getDeclaration(
                 Builder.GetInsertBlock()->getParent()->getParent(),
                 llvm::Intrinsic::assume) &&
         "Assumption should be a call to llvm.assume().");
  assert(&(Builder.GetInsertBlock()->back()) == Assumption &&
         "Assumption should be the last instruction of the basic block, "
         "since the basic block is still being generated.");

  if (!SanOpts.has(SanitizerKind::Alignment))
    return;

  // Don't check pointers to volatile data. The behavior here is implementation-
  // defined.
  if (Ty->getPointeeType().isVolatileQualified())
    return;

  // We need to temorairly remove the assumption so we can insert the
  // sanitizer check before it, else the check will be dropped by optimizations.
  Assumption->removeFromParent();

  {
    SanitizerScope SanScope(this);

    if (!OffsetValue)
      OffsetValue = Builder.getInt1(0); // no offset.

    llvm::Constant *StaticData[] = {EmitCheckSourceLocation(Loc),
                                    EmitCheckSourceLocation(SecondaryLoc),
                                    EmitCheckTypeDescriptor(Ty)};
    llvm::Value *DynamicData[] = {EmitCheckValue(Ptr),
                                  EmitCheckValue(Alignment),
                                  EmitCheckValue(OffsetValue)};
    EmitCheck({std::make_pair(TheCheck, SanitizerKind::Alignment)},
              SanitizerHandler::AlignmentAssumption, StaticData, DynamicData);
  }

  // We are now in the (new, empty) "cont" basic block.
  // Reintroduce the assumption.
  Builder.Insert(Assumption);
  // FIXME: Assumption still has it's original basic block as it's Parent.
}

llvm::DebugLoc CodeGenFunction::SourceLocToDebugLoc(SourceLocation Location) {
  if (CGDebugInfo *DI = getDebugInfo())
    return DI->SourceLocToDebugLoc(Location);

  return llvm::DebugLoc();
}

llvm::Value *
CodeGenFunction::emitCondLikelihoodViaExpectIntrinsic(llvm::Value *Cond,
                                                      Stmt::Likelihood LH) {
  switch (LH) {
  case Stmt::LH_None:
    return Cond;
  case Stmt::LH_Likely:
  case Stmt::LH_Unlikely:
    // Don't generate llvm.expect on -O0 as the backend won't use it for
    // anything.
    if (CGM.getCodeGenOpts().OptimizationLevel == 0)
      return Cond;
    llvm::Type *CondTy = Cond->getType();
    assert(CondTy->isIntegerTy(1) && "expecting condition to be a boolean");
    llvm::Function *FnExpect =
        CGM.getIntrinsic(llvm::Intrinsic::expect, CondTy);
    llvm::Value *ExpectedValueOfCond =
        llvm::ConstantInt::getBool(CondTy, LH == Stmt::LH_Likely);
    return Builder.CreateCall(FnExpect, {Cond, ExpectedValueOfCond},
                              Cond->getName() + ".expval");
  }
  llvm_unreachable("Unknown Likelihood");
}<|MERGE_RESOLUTION|>--- conflicted
+++ resolved
@@ -393,17 +393,14 @@
                        "__cyg_profile_func_exit");
   }
 
-<<<<<<< HEAD
 #if INTEL_COLLAB
   // If we are finishing a function during device compilation add the
   // appropriate attribute. This picks up compiler-generated routines that
   // do not use the usual AST-based processing.
   CGM.SetTargetRegionFunctionAttributes(CurFn);
 #endif // INTEL_COLLAB
-=======
   if (ShouldSkipSanitizerInstrumentation())
     CurFn->addFnAttr(llvm::Attribute::DisableSanitizerInstrumentation);
->>>>>>> b0391dfc
 
   // Emit debug descriptor for function end.
   if (CGDebugInfo *DI = getDebugInfo())
