//===--- CGExpr.cpp - Emit LLVM Code from Expressions ---------------------===//
//
// Part of the LLVM Project, under the Apache License v2.0 with LLVM Exceptions.
// See https://llvm.org/LICENSE.txt for license information.
// SPDX-License-Identifier: Apache-2.0 WITH LLVM-exception
//
//===----------------------------------------------------------------------===//
//
// This contains code to emit Expr nodes as LLVM code.
//
//===----------------------------------------------------------------------===//

#include "CGCUDARuntime.h"
#include "CGCXXABI.h"
#include "CGCall.h"
#include "CGCleanup.h"
#include "CGDebugInfo.h"
#include "CGObjCRuntime.h"
#include "CGOpenMPRuntime.h"
#if INTEL_COLLAB
#include "intel/CGOpenMPLateOutline.h"
#endif // INTEL_COLLAB
#include "CGRecordLayout.h"
#include "CGSYCLRuntime.h"
#include "CodeGenFunction.h"
#include "CodeGenModule.h"
#include "ConstantEmitter.h"
#include "TargetInfo.h"
#include "clang/AST/ASTContext.h"
#include "clang/AST/Attr.h"
#include "clang/AST/DeclObjC.h"
#include "clang/AST/NSAPI.h"
#include "clang/Basic/Builtins.h"
#include "clang/Basic/CodeGenOptions.h"
#include "clang/Basic/SourceManager.h"
#include "llvm/ADT/Hashing.h"
#include "llvm/ADT/StringExtras.h"
#include "llvm/IR/DataLayout.h"
#include "llvm/IR/Intrinsics.h"
#include "llvm/IR/LLVMContext.h"
#include "llvm/IR/MDBuilder.h"
#include "llvm/Support/ConvertUTF.h"
#include "llvm/Support/MathExtras.h"
#include "llvm/Support/Path.h"
#include "llvm/Transforms/Utils/SanitizerStats.h"

#include <string>

using namespace clang;
using namespace CodeGen;

//===--------------------------------------------------------------------===//
//                        Miscellaneous Helper Methods
//===--------------------------------------------------------------------===//

llvm::Value *CodeGenFunction::EmitCastToVoidPtr(llvm::Value *value) {
  unsigned addressSpace =
      cast<llvm::PointerType>(value->getType())->getAddressSpace();

  llvm::PointerType *destType = Int8PtrTy;
  if (addressSpace)
    destType = llvm::Type::getInt8PtrTy(getLLVMContext(), addressSpace);

  if (value->getType() == destType) return value;
  return Builder.CreateBitCast(value, destType);
}

/// CreateTempAlloca - This creates a alloca and inserts it into the entry
/// block.
Address CodeGenFunction::CreateTempAllocaWithoutCast(llvm::Type *Ty,
                                                     CharUnits Align,
                                                     const Twine &Name,
                                                     llvm::Value *ArraySize) {
  auto Alloca = CreateTempAlloca(Ty, Name, ArraySize);
  Alloca->setAlignment(Align.getAsAlign());
#if INTEL_COLLAB
  if (CapturedStmtInfo && !ArraySize)
    CapturedStmtInfo->recordValueDefinition(Alloca);
#endif // INTEL_COLLAB
  return Address(Alloca, Align);
}

/// CreateTempAlloca - This creates a alloca and inserts it into the entry
/// block. The alloca is casted to default address space if necessary.
Address CodeGenFunction::CreateTempAlloca(llvm::Type *Ty, CharUnits Align,
                                          const Twine &Name,
                                          llvm::Value *ArraySize,
                                          Address *AllocaAddr) {
#if INTEL_COLLAB
  llvm::AllocaInst *AllocInst = CreateTempAlloca(Ty, Name, ArraySize);
  AllocInst->setAlignment(Align.getAsAlign());
  Address Alloca = Address(AllocInst, Align);
#else
  auto Alloca = CreateTempAllocaWithoutCast(Ty, Align, Name, ArraySize);
#endif
  if (AllocaAddr)
    *AllocaAddr = Alloca;
  llvm::Value *V = Alloca.getPointer();
  // Alloca always returns a pointer in alloca address space, which may
  // be different from the type defined by the language. For example,
  // in C++ the auto variables are in the default address space. Therefore
  // cast alloca to the default address space when necessary.
  if (getASTAllocaAddressSpace() != LangAS::Default) {
    auto DestAddrSpace = getContext().getTargetAddressSpace(LangAS::Default);
    llvm::IRBuilderBase::InsertPointGuard IPG(Builder);
    // When ArraySize is nullptr, alloca is inserted at AllocaInsertPt,
    // otherwise alloca is inserted at the current insertion point of the
    // builder.
    if (!ArraySize)
      Builder.SetInsertPoint(AllocaInsertPt);
    V = getTargetHooks().performAddrSpaceCast(
        *this, V, getASTAllocaAddressSpace(), LangAS::Default,
        Ty->getPointerTo(DestAddrSpace), /*non-null*/ true);
  }
#if INTEL_COLLAB
  if (CapturedStmtInfo && !ArraySize)
    CapturedStmtInfo->recordValueDefinition(V);
#endif // INTEL_COLLAB
  return Address(V, Align);
}

/// CreateTempAlloca - This creates an alloca and inserts it into the entry
/// block if \p ArraySize is nullptr, otherwise inserts it at the current
/// insertion point of the builder.
llvm::AllocaInst *CodeGenFunction::CreateTempAlloca(llvm::Type *Ty,
                                                    const Twine &Name,
                                                    llvm::Value *ArraySize) {
  if (ArraySize)
    return Builder.CreateAlloca(Ty, ArraySize, Name);
  return new llvm::AllocaInst(Ty, CGM.getDataLayout().getAllocaAddrSpace(),
                              ArraySize, Name, AllocaInsertPt);
}

/// CreateDefaultAlignTempAlloca - This creates an alloca with the
/// default alignment of the corresponding LLVM type, which is *not*
/// guaranteed to be related in any way to the expected alignment of
/// an AST type that might have been lowered to Ty.
Address CodeGenFunction::CreateDefaultAlignTempAlloca(llvm::Type *Ty,
                                                      const Twine &Name) {
  CharUnits Align =
    CharUnits::fromQuantity(CGM.getDataLayout().getABITypeAlignment(Ty));
  return CreateTempAlloca(Ty, Align, Name);
}

void CodeGenFunction::InitTempAlloca(Address Var, llvm::Value *Init) {
  auto *Alloca = Var.getPointer();
  assert(isa<llvm::AllocaInst>(Alloca) ||
         (isa<llvm::AddrSpaceCastInst>(Alloca) &&
          isa<llvm::AllocaInst>(
              cast<llvm::AddrSpaceCastInst>(Alloca)->getPointerOperand())));

  auto *Store = new llvm::StoreInst(Init, Alloca, /*volatile*/ false,
                                    Var.getAlignment().getAsAlign());
  llvm::BasicBlock *Block = AllocaInsertPt->getParent();
  Block->getInstList().insertAfter(AllocaInsertPt->getIterator(), Store);
}

Address CodeGenFunction::CreateIRTemp(QualType Ty, const Twine &Name) {
  CharUnits Align = getContext().getTypeAlignInChars(Ty);
  return CreateTempAlloca(ConvertType(Ty), Align, Name);
}

Address CodeGenFunction::CreateMemTemp(QualType Ty, const Twine &Name,
                                       Address *Alloca) {
  // FIXME: Should we prefer the preferred type alignment here?
  return CreateMemTemp(Ty, getContext().getTypeAlignInChars(Ty), Name, Alloca);
}

Address CodeGenFunction::CreateMemTemp(QualType Ty, CharUnits Align,
                                       const Twine &Name, Address *Alloca) {
  Address Result = CreateTempAlloca(ConvertTypeForMem(Ty), Align, Name,
                                    /*ArraySize=*/nullptr, Alloca);

  if (Ty->isConstantMatrixType()) {
    auto *ArrayTy = cast<llvm::ArrayType>(Result.getType()->getElementType());
    auto *VectorTy = llvm::FixedVectorType::get(ArrayTy->getElementType(),
                                                ArrayTy->getNumElements());

    Result = Address(
        Builder.CreateBitCast(Result.getPointer(), VectorTy->getPointerTo()),
        Result.getAlignment());
  }
  return Result;
}

Address CodeGenFunction::CreateMemTempWithoutCast(QualType Ty, CharUnits Align,
                                                  const Twine &Name) {
  return CreateTempAllocaWithoutCast(ConvertTypeForMem(Ty), Align, Name);
}

Address CodeGenFunction::CreateMemTempWithoutCast(QualType Ty,
                                                  const Twine &Name) {
  return CreateMemTempWithoutCast(Ty, getContext().getTypeAlignInChars(Ty),
                                  Name);
}

#if INTEL_COLLAB
Address CodeGenFunction::CreateMemTempPossiblyCasted(QualType Ty,
                                                     CharUnits Align,
                                                     const Twine &Name) {
  llvm::Type *LTy = ConvertTypeForMem(Ty);
  // Casted address may be needed for OpenMP clauses.
  if (getLangOpts().OpenMPLateOutline && getLangOpts().OpenMPIsDevice)
    return CreateTempAlloca(LTy, Align, Name, /*ArraySize=*/nullptr,
                            /*AllocaAddr=*/nullptr);
  else
    return CreateTempAllocaWithoutCast(LTy, Align, Name);
}
#endif // INTEL_COLLAB

/// EvaluateExprAsBool - Perform the usual unary conversions on the specified
/// expression and compare the result against zero, returning an Int1Ty value.
llvm::Value *CodeGenFunction::EvaluateExprAsBool(const Expr *E) {
  PGO.setCurrentStmt(E);
  if (const MemberPointerType *MPT = E->getType()->getAs<MemberPointerType>()) {
    llvm::Value *MemPtr = EmitScalarExpr(E);
    return CGM.getCXXABI().EmitMemberPointerIsNotNull(*this, MemPtr, MPT);
  }

  QualType BoolTy = getContext().BoolTy;
  SourceLocation Loc = E->getExprLoc();
  CGFPOptionsRAII FPOptsRAII(*this, E);
  if (!E->getType()->isAnyComplexType())
    return EmitScalarConversion(EmitScalarExpr(E), E->getType(), BoolTy, Loc);

  return EmitComplexToScalarConversion(EmitComplexExpr(E), E->getType(), BoolTy,
                                       Loc);
}

/// EmitIgnoredExpr - Emit code to compute the specified expression,
/// ignoring the result.
void CodeGenFunction::EmitIgnoredExpr(const Expr *E) {
  if (E->isRValue())
    return (void) EmitAnyExpr(E, AggValueSlot::ignored(), true);

  // Just emit it as an l-value and drop the result.
  EmitLValue(E);
}

/// EmitAnyExpr - Emit code to compute the specified expression which
/// can have any type.  The result is returned as an RValue struct.
/// If this is an aggregate expression, AggSlot indicates where the
/// result should be returned.
RValue CodeGenFunction::EmitAnyExpr(const Expr *E,
                                    AggValueSlot aggSlot,
                                    bool ignoreResult) {
  switch (getEvaluationKind(E->getType())) {
  case TEK_Scalar:
    return RValue::get(EmitScalarExpr(E, ignoreResult));
  case TEK_Complex:
    return RValue::getComplex(EmitComplexExpr(E, ignoreResult, ignoreResult));
  case TEK_Aggregate:
    if (!ignoreResult && aggSlot.isIgnored())
      aggSlot = CreateAggTemp(E->getType(), "agg-temp");
    EmitAggExpr(E, aggSlot);
    return aggSlot.asRValue();
  }
  llvm_unreachable("bad evaluation kind");
}

/// EmitAnyExprToTemp - Similar to EmitAnyExpr(), however, the result will
/// always be accessible even if no aggregate location is provided.
RValue CodeGenFunction::EmitAnyExprToTemp(const Expr *E) {
  AggValueSlot AggSlot = AggValueSlot::ignored();

  if (hasAggregateEvaluationKind(E->getType()))
    AggSlot = CreateAggTemp(E->getType(), "agg.tmp");
  return EmitAnyExpr(E, AggSlot);
}

/// EmitAnyExprToMem - Evaluate an expression into a given memory
/// location.
void CodeGenFunction::EmitAnyExprToMem(const Expr *E,
                                       Address Location,
                                       Qualifiers Quals,
                                       bool IsInit) {
  // FIXME: This function should take an LValue as an argument.
  switch (getEvaluationKind(E->getType())) {
  case TEK_Complex:
    EmitComplexExprIntoLValue(E, MakeAddrLValue(Location, E->getType()),
                              /*isInit*/ false);
    return;

  case TEK_Aggregate: {
    EmitAggExpr(E, AggValueSlot::forAddr(Location, Quals,
                                         AggValueSlot::IsDestructed_t(IsInit),
                                         AggValueSlot::DoesNotNeedGCBarriers,
                                         AggValueSlot::IsAliased_t(!IsInit),
                                         AggValueSlot::MayOverlap));
    return;
  }

  case TEK_Scalar: {
    RValue RV = RValue::get(EmitScalarExpr(E, /*Ignore*/ false));
    LValue LV = MakeAddrLValue(Location, E->getType());
    EmitStoreThroughLValue(RV, LV);
    return;
  }
  }
  llvm_unreachable("bad evaluation kind");
}

static void
pushTemporaryCleanup(CodeGenFunction &CGF, const MaterializeTemporaryExpr *M,
                     const Expr *E, Address ReferenceTemporary) {
  // Objective-C++ ARC:
  //   If we are binding a reference to a temporary that has ownership, we
  //   need to perform retain/release operations on the temporary.
  //
  // FIXME: This should be looking at E, not M.
  if (auto Lifetime = M->getType().getObjCLifetime()) {
    switch (Lifetime) {
    case Qualifiers::OCL_None:
    case Qualifiers::OCL_ExplicitNone:
      // Carry on to normal cleanup handling.
      break;

    case Qualifiers::OCL_Autoreleasing:
      // Nothing to do; cleaned up by an autorelease pool.
      return;

    case Qualifiers::OCL_Strong:
    case Qualifiers::OCL_Weak:
      switch (StorageDuration Duration = M->getStorageDuration()) {
      case SD_Static:
        // Note: we intentionally do not register a cleanup to release
        // the object on program termination.
        return;

      case SD_Thread:
        // FIXME: We should probably register a cleanup in this case.
        return;

      case SD_Automatic:
      case SD_FullExpression:
        CodeGenFunction::Destroyer *Destroy;
        CleanupKind CleanupKind;
        if (Lifetime == Qualifiers::OCL_Strong) {
          const ValueDecl *VD = M->getExtendingDecl();
          bool Precise =
              VD && isa<VarDecl>(VD) && VD->hasAttr<ObjCPreciseLifetimeAttr>();
          CleanupKind = CGF.getARCCleanupKind();
          Destroy = Precise ? &CodeGenFunction::destroyARCStrongPrecise
                            : &CodeGenFunction::destroyARCStrongImprecise;
        } else {
          // __weak objects always get EH cleanups; otherwise, exceptions
          // could cause really nasty crashes instead of mere leaks.
          CleanupKind = NormalAndEHCleanup;
          Destroy = &CodeGenFunction::destroyARCWeak;
        }
        if (Duration == SD_FullExpression)
          CGF.pushDestroy(CleanupKind, ReferenceTemporary,
                          M->getType(), *Destroy,
                          CleanupKind & EHCleanup);
        else
          CGF.pushLifetimeExtendedDestroy(CleanupKind, ReferenceTemporary,
                                          M->getType(),
                                          *Destroy, CleanupKind & EHCleanup);
        return;

      case SD_Dynamic:
        llvm_unreachable("temporary cannot have dynamic storage duration");
      }
      llvm_unreachable("unknown storage duration");
    }
  }

  CXXDestructorDecl *ReferenceTemporaryDtor = nullptr;
  if (const RecordType *RT =
          E->getType()->getBaseElementTypeUnsafe()->getAs<RecordType>()) {
    // Get the destructor for the reference temporary.
    auto *ClassDecl = cast<CXXRecordDecl>(RT->getDecl());
    if (!ClassDecl->hasTrivialDestructor())
      ReferenceTemporaryDtor = ClassDecl->getDestructor();
  }

  if (!ReferenceTemporaryDtor)
    return;

  // Call the destructor for the temporary.
  switch (M->getStorageDuration()) {
  case SD_Static:
  case SD_Thread: {
    llvm::FunctionCallee CleanupFn;
    llvm::Constant *CleanupArg;
    if (E->getType()->isArrayType()) {
      CleanupFn = CodeGenFunction(CGF.CGM).generateDestroyHelper(
          ReferenceTemporary, E->getType(),
          CodeGenFunction::destroyCXXObject, CGF.getLangOpts().Exceptions,
          dyn_cast_or_null<VarDecl>(M->getExtendingDecl()));
      CleanupArg = llvm::Constant::getNullValue(CGF.Int8PtrTy);
    } else {
      CleanupFn = CGF.CGM.getAddrAndTypeOfCXXStructor(
          GlobalDecl(ReferenceTemporaryDtor, Dtor_Complete));
      CleanupArg = cast<llvm::Constant>(ReferenceTemporary.getPointer());
    }
    CGF.CGM.getCXXABI().registerGlobalDtor(
        CGF, *cast<VarDecl>(M->getExtendingDecl()), CleanupFn, CleanupArg);
    break;
  }

  case SD_FullExpression:
    CGF.pushDestroy(NormalAndEHCleanup, ReferenceTemporary, E->getType(),
                    CodeGenFunction::destroyCXXObject,
                    CGF.getLangOpts().Exceptions);
    break;

  case SD_Automatic:
    CGF.pushLifetimeExtendedDestroy(NormalAndEHCleanup,
                                    ReferenceTemporary, E->getType(),
                                    CodeGenFunction::destroyCXXObject,
                                    CGF.getLangOpts().Exceptions);
    break;

  case SD_Dynamic:
    llvm_unreachable("temporary cannot have dynamic storage duration");
  }
}

static Address createReferenceTemporary(CodeGenFunction &CGF,
                                        const MaterializeTemporaryExpr *M,
                                        const Expr *Inner,
                                        Address *Alloca = nullptr) {
  auto &TCG = CGF.getTargetHooks();
  switch (M->getStorageDuration()) {
  case SD_FullExpression:
  case SD_Automatic: {
    // If we have a constant temporary array or record try to promote it into a
    // constant global under the same rules a normal constant would've been
    // promoted. This is easier on the optimizer and generally emits fewer
    // instructions.
    QualType Ty = Inner->getType();
    if (CGF.CGM.getCodeGenOpts().MergeAllConstants &&
        (Ty->isArrayType() || Ty->isRecordType()) &&
        CGF.CGM.isTypeConstant(Ty, true))
      if (auto Init = ConstantEmitter(CGF).tryEmitAbstract(Inner, Ty)) {
        if (auto AddrSpace = CGF.getTarget().getConstantAddressSpace()) {
          auto AS = AddrSpace.getValue();
          auto *GV = new llvm::GlobalVariable(
              CGF.CGM.getModule(), Init->getType(), /*isConstant=*/true,
              llvm::GlobalValue::PrivateLinkage, Init, ".ref.tmp", nullptr,
              llvm::GlobalValue::NotThreadLocal,
              CGF.getContext().getTargetAddressSpace(AS));
          CharUnits alignment = CGF.getContext().getTypeAlignInChars(Ty);
          GV->setAlignment(alignment.getAsAlign());
          llvm::Constant *C = GV;
          if (AS != LangAS::Default)
            C = TCG.performAddrSpaceCast(
                CGF.CGM, GV, AS, LangAS::Default,
                GV->getValueType()->getPointerTo(
                    CGF.getContext().getTargetAddressSpace(LangAS::Default)));
          // FIXME: Should we put the new global into a COMDAT?
          return Address(C, alignment);
        }
      }
    return CGF.CreateMemTemp(Ty, "ref.tmp", Alloca);
  }
  case SD_Thread:
  case SD_Static:
    return CGF.CGM.GetAddrOfGlobalTemporary(M, Inner);

  case SD_Dynamic:
    llvm_unreachable("temporary can't have dynamic storage duration");
  }
  llvm_unreachable("unknown storage duration");
}

/// Helper method to check if the underlying ABI is AAPCS
static bool isAAPCS(const TargetInfo &TargetInfo) {
  return TargetInfo.getABI().startswith("aapcs");
}

LValue CodeGenFunction::
EmitMaterializeTemporaryExpr(const MaterializeTemporaryExpr *M) {
  const Expr *E = M->getSubExpr();

  assert((!M->getExtendingDecl() || !isa<VarDecl>(M->getExtendingDecl()) ||
          !cast<VarDecl>(M->getExtendingDecl())->isARCPseudoStrong()) &&
         "Reference should never be pseudo-strong!");

  // FIXME: ideally this would use EmitAnyExprToMem, however, we cannot do so
  // as that will cause the lifetime adjustment to be lost for ARC
  auto ownership = M->getType().getObjCLifetime();
  if (ownership != Qualifiers::OCL_None &&
      ownership != Qualifiers::OCL_ExplicitNone) {
    Address Object = createReferenceTemporary(*this, M, E);
    if (auto *Var = dyn_cast<llvm::GlobalVariable>(Object.getPointer())) {
      Object = Address(llvm::ConstantExpr::getBitCast(Var,
                           ConvertTypeForMem(E->getType())
                             ->getPointerTo(Object.getAddressSpace())),
                       Object.getAlignment());

      // createReferenceTemporary will promote the temporary to a global with a
      // constant initializer if it can.  It can only do this to a value of
      // ARC-manageable type if the value is global and therefore "immune" to
      // ref-counting operations.  Therefore we have no need to emit either a
      // dynamic initialization or a cleanup and we can just return the address
      // of the temporary.
      if (Var->hasInitializer())
        return MakeAddrLValue(Object, M->getType(), AlignmentSource::Decl);

      Var->setInitializer(CGM.EmitNullConstant(E->getType()));
    }
    LValue RefTempDst = MakeAddrLValue(Object, M->getType(),
                                       AlignmentSource::Decl);

    switch (getEvaluationKind(E->getType())) {
    default: llvm_unreachable("expected scalar or aggregate expression");
    case TEK_Scalar:
      EmitScalarInit(E, M->getExtendingDecl(), RefTempDst, false);
      break;
    case TEK_Aggregate: {
      EmitAggExpr(E, AggValueSlot::forAddr(Object,
                                           E->getType().getQualifiers(),
                                           AggValueSlot::IsDestructed,
                                           AggValueSlot::DoesNotNeedGCBarriers,
                                           AggValueSlot::IsNotAliased,
                                           AggValueSlot::DoesNotOverlap));
      break;
    }
    }

    pushTemporaryCleanup(*this, M, E, Object);
    return RefTempDst;
  }

  SmallVector<const Expr *, 2> CommaLHSs;
  SmallVector<SubobjectAdjustment, 2> Adjustments;
  E = E->skipRValueSubobjectAdjustments(CommaLHSs, Adjustments);

  for (const auto &Ignored : CommaLHSs)
    EmitIgnoredExpr(Ignored);

  if (const auto *opaque = dyn_cast<OpaqueValueExpr>(E)) {
    if (opaque->getType()->isRecordType()) {
      assert(Adjustments.empty());
      return EmitOpaqueValueLValue(opaque);
    }
  }

  // Create and initialize the reference temporary.
  Address Alloca = Address::invalid();
  Address Object = createReferenceTemporary(*this, M, E, &Alloca);
  if (auto *Var = dyn_cast<llvm::GlobalVariable>(
          Object.getPointer()->stripPointerCasts())) {
    Object = Address(llvm::ConstantExpr::getBitCast(
                         cast<llvm::Constant>(Object.getPointer()),
                         ConvertTypeForMem(E->getType())->getPointerTo()),
                     Object.getAlignment());
    // If the temporary is a global and has a constant initializer or is a
    // constant temporary that we promoted to a global, we may have already
    // initialized it.
    if (!Var->hasInitializer()) {
      Var->setInitializer(CGM.EmitNullConstant(E->getType()));
      EmitAnyExprToMem(E, Object, Qualifiers(), /*IsInit*/true);
    }
  } else {
    switch (M->getStorageDuration()) {
    case SD_Automatic:
      if (auto *Size = EmitLifetimeStart(
              CGM.getDataLayout().getTypeAllocSize(Alloca.getElementType()),
              Alloca.getPointer())) {
        pushCleanupAfterFullExpr<CallLifetimeEnd>(NormalEHLifetimeMarker,
                                                  Alloca, Size);
      }
      break;

    case SD_FullExpression: {
      if (!ShouldEmitLifetimeMarkers)
        break;

      // Avoid creating a conditional cleanup just to hold an llvm.lifetime.end
      // marker. Instead, start the lifetime of a conditional temporary earlier
      // so that it's unconditional. Don't do this with sanitizers which need
      // more precise lifetime marks.
      ConditionalEvaluation *OldConditional = nullptr;
      CGBuilderTy::InsertPoint OldIP;
      if (isInConditionalBranch() && !E->getType().isDestructedType() &&
          !SanOpts.has(SanitizerKind::HWAddress) &&
          !SanOpts.has(SanitizerKind::Memory) &&
          !CGM.getCodeGenOpts().SanitizeAddressUseAfterScope) {
        OldConditional = OutermostConditional;
        OutermostConditional = nullptr;

        OldIP = Builder.saveIP();
        llvm::BasicBlock *Block = OldConditional->getStartingBlock();
        Builder.restoreIP(CGBuilderTy::InsertPoint(
            Block, llvm::BasicBlock::iterator(Block->back())));
      }

#if INTEL_COLLAB
      Address LifetimeAllocaAddr =
          (getLangOpts().OpenMPLateOutline && getLangOpts().OpenMPIsDevice)
              ? Object
              : Alloca;
      if (auto *Size = EmitLifetimeStart(
              CGM.getDataLayout().getTypeAllocSize(Alloca.getElementType()),
              LifetimeAllocaAddr.getPointer())) {
        pushFullExprCleanup<CallLifetimeEnd>(NormalEHLifetimeMarker,
                                             LifetimeAllocaAddr, Size);
      }
#else // INTEL_COLLAB
      if (auto *Size = EmitLifetimeStart(
              CGM.getDataLayout().getTypeAllocSize(Alloca.getElementType()),
              Alloca.getPointer())) {
        pushFullExprCleanup<CallLifetimeEnd>(NormalEHLifetimeMarker, Alloca,
                                             Size);
      }
#endif // INTEL_COLLAB

      if (OldConditional) {
        OutermostConditional = OldConditional;
        Builder.restoreIP(OldIP);
      }
      break;
    }

    default:
      break;
    }
    EmitAnyExprToMem(E, Object, Qualifiers(), /*IsInit*/true);
  }
  pushTemporaryCleanup(*this, M, E, Object);

  // Perform derived-to-base casts and/or field accesses, to get from the
  // temporary object we created (and, potentially, for which we extended
  // the lifetime) to the subobject we're binding the reference to.
  for (unsigned I = Adjustments.size(); I != 0; --I) {
    SubobjectAdjustment &Adjustment = Adjustments[I-1];
    switch (Adjustment.Kind) {
    case SubobjectAdjustment::DerivedToBaseAdjustment:
      Object =
          GetAddressOfBaseClass(Object, Adjustment.DerivedToBase.DerivedClass,
                                Adjustment.DerivedToBase.BasePath->path_begin(),
                                Adjustment.DerivedToBase.BasePath->path_end(),
                                /*NullCheckValue=*/ false, E->getExprLoc());
      break;

    case SubobjectAdjustment::FieldAdjustment: {
      LValue LV = MakeAddrLValue(Object, E->getType(), AlignmentSource::Decl);
      LV = EmitLValueForField(LV, Adjustment.Field);
      assert(LV.isSimple() &&
             "materialized temporary field is not a simple lvalue");
      Object = LV.getAddress(*this);
      break;
    }

    case SubobjectAdjustment::MemberPointerAdjustment: {
      llvm::Value *Ptr = EmitScalarExpr(Adjustment.Ptr.RHS);
      Object = EmitCXXMemberDataPointerAddress(E, Object, Ptr,
                                               Adjustment.Ptr.MPT);
      break;
    }
    }
  }

  return MakeAddrLValue(Object, M->getType(), AlignmentSource::Decl);
}

RValue
CodeGenFunction::EmitReferenceBindingToExpr(const Expr *E) {
  // Emit the expression as an lvalue.
  LValue LV = EmitLValue(E);
  assert(LV.isSimple());
  llvm::Value *Value = LV.getPointer(*this);

  if (sanitizePerformTypeCheck() && !E->getType()->isFunctionType()) {
    // C++11 [dcl.ref]p5 (as amended by core issue 453):
    //   If a glvalue to which a reference is directly bound designates neither
    //   an existing object or function of an appropriate type nor a region of
    //   storage of suitable size and alignment to contain an object of the
    //   reference's type, the behavior is undefined.
    QualType Ty = E->getType();
    EmitTypeCheck(TCK_ReferenceBinding, E->getExprLoc(), Value, Ty);
  }

  return RValue::get(Value);
}


/// getAccessedFieldNo - Given an encoded value and a result number, return the
/// input field number being accessed.
unsigned CodeGenFunction::getAccessedFieldNo(unsigned Idx,
                                             const llvm::Constant *Elts) {
  return cast<llvm::ConstantInt>(Elts->getAggregateElement(Idx))
      ->getZExtValue();
}

/// Emit the hash_16_bytes function from include/llvm/ADT/Hashing.h.
static llvm::Value *emitHash16Bytes(CGBuilderTy &Builder, llvm::Value *Low,
                                    llvm::Value *High) {
  llvm::Value *KMul = Builder.getInt64(0x9ddfea08eb382d69ULL);
  llvm::Value *K47 = Builder.getInt64(47);
  llvm::Value *A0 = Builder.CreateMul(Builder.CreateXor(Low, High), KMul);
  llvm::Value *A1 = Builder.CreateXor(Builder.CreateLShr(A0, K47), A0);
  llvm::Value *B0 = Builder.CreateMul(Builder.CreateXor(High, A1), KMul);
  llvm::Value *B1 = Builder.CreateXor(Builder.CreateLShr(B0, K47), B0);
  return Builder.CreateMul(B1, KMul);
}

bool CodeGenFunction::isNullPointerAllowed(TypeCheckKind TCK) {
  return TCK == TCK_DowncastPointer || TCK == TCK_Upcast ||
         TCK == TCK_UpcastToVirtualBase || TCK == TCK_DynamicOperation;
}

bool CodeGenFunction::isVptrCheckRequired(TypeCheckKind TCK, QualType Ty) {
  CXXRecordDecl *RD = Ty->getAsCXXRecordDecl();
  return (RD && RD->hasDefinition() && RD->isDynamicClass()) &&
         (TCK == TCK_MemberAccess || TCK == TCK_MemberCall ||
          TCK == TCK_DowncastPointer || TCK == TCK_DowncastReference ||
          TCK == TCK_UpcastToVirtualBase || TCK == TCK_DynamicOperation);
}

bool CodeGenFunction::sanitizePerformTypeCheck() const {
  return SanOpts.has(SanitizerKind::Null) |
         SanOpts.has(SanitizerKind::Alignment) |
         SanOpts.has(SanitizerKind::ObjectSize) |
         SanOpts.has(SanitizerKind::Vptr);
}

void CodeGenFunction::EmitTypeCheck(TypeCheckKind TCK, SourceLocation Loc,
                                    llvm::Value *Ptr, QualType Ty,
                                    CharUnits Alignment,
                                    SanitizerSet SkippedChecks,
                                    llvm::Value *ArraySize) {
  if (!sanitizePerformTypeCheck())
    return;

  // Don't check pointers outside the default address space. The null check
  // isn't correct, the object-size check isn't supported by LLVM, and we can't
  // communicate the addresses to the runtime handler for the vptr check.
  if (Ptr->getType()->getPointerAddressSpace())
    return;

  // Don't check pointers to volatile data. The behavior here is implementation-
  // defined.
  if (Ty.isVolatileQualified())
    return;

  SanitizerScope SanScope(this);

  SmallVector<std::pair<llvm::Value *, SanitizerMask>, 3> Checks;
  llvm::BasicBlock *Done = nullptr;

  // Quickly determine whether we have a pointer to an alloca. It's possible
  // to skip null checks, and some alignment checks, for these pointers. This
  // can reduce compile-time significantly.
  auto PtrToAlloca = dyn_cast<llvm::AllocaInst>(Ptr->stripPointerCasts());

  llvm::Value *True = llvm::ConstantInt::getTrue(getLLVMContext());
  llvm::Value *IsNonNull = nullptr;
  bool IsGuaranteedNonNull =
      SkippedChecks.has(SanitizerKind::Null) || PtrToAlloca;
  bool AllowNullPointers = isNullPointerAllowed(TCK);
  if ((SanOpts.has(SanitizerKind::Null) || AllowNullPointers) &&
      !IsGuaranteedNonNull) {
    // The glvalue must not be an empty glvalue.
    IsNonNull = Builder.CreateIsNotNull(Ptr);

    // The IR builder can constant-fold the null check if the pointer points to
    // a constant.
    IsGuaranteedNonNull = IsNonNull == True;

    // Skip the null check if the pointer is known to be non-null.
    if (!IsGuaranteedNonNull) {
      if (AllowNullPointers) {
        // When performing pointer casts, it's OK if the value is null.
        // Skip the remaining checks in that case.
        Done = createBasicBlock("null");
        llvm::BasicBlock *Rest = createBasicBlock("not.null");
        Builder.CreateCondBr(IsNonNull, Rest, Done);
        EmitBlock(Rest);
      } else {
        Checks.push_back(std::make_pair(IsNonNull, SanitizerKind::Null));
      }
    }
  }

  if (SanOpts.has(SanitizerKind::ObjectSize) &&
      !SkippedChecks.has(SanitizerKind::ObjectSize) &&
      !Ty->isIncompleteType()) {
    uint64_t TySize = CGM.getMinimumObjectSize(Ty).getQuantity();
    llvm::Value *Size = llvm::ConstantInt::get(IntPtrTy, TySize);
    if (ArraySize)
      Size = Builder.CreateMul(Size, ArraySize);

    // Degenerate case: new X[0] does not need an objectsize check.
    llvm::Constant *ConstantSize = dyn_cast<llvm::Constant>(Size);
    if (!ConstantSize || !ConstantSize->isNullValue()) {
      // The glvalue must refer to a large enough storage region.
      // FIXME: If Address Sanitizer is enabled, insert dynamic instrumentation
      //        to check this.
      // FIXME: Get object address space
      llvm::Type *Tys[2] = { IntPtrTy, Int8PtrTy };
      llvm::Function *F = CGM.getIntrinsic(llvm::Intrinsic::objectsize, Tys);
      llvm::Value *Min = Builder.getFalse();
      llvm::Value *NullIsUnknown = Builder.getFalse();
      llvm::Value *Dynamic = Builder.getFalse();
      llvm::Value *CastAddr = Builder.CreateBitCast(Ptr, Int8PtrTy);
      llvm::Value *LargeEnough = Builder.CreateICmpUGE(
          Builder.CreateCall(F, {CastAddr, Min, NullIsUnknown, Dynamic}), Size);
      Checks.push_back(std::make_pair(LargeEnough, SanitizerKind::ObjectSize));
    }
  }

  uint64_t AlignVal = 0;
  llvm::Value *PtrAsInt = nullptr;

  if (SanOpts.has(SanitizerKind::Alignment) &&
      !SkippedChecks.has(SanitizerKind::Alignment)) {
    AlignVal = Alignment.getQuantity();
    if (!Ty->isIncompleteType() && !AlignVal)
      AlignVal = CGM.getNaturalTypeAlignment(Ty, nullptr, nullptr,
                                             /*ForPointeeType=*/true)
                     .getQuantity();

    // The glvalue must be suitably aligned.
    if (AlignVal > 1 &&
        (!PtrToAlloca || PtrToAlloca->getAlignment() < AlignVal)) {
      PtrAsInt = Builder.CreatePtrToInt(Ptr, IntPtrTy);
      llvm::Value *Align = Builder.CreateAnd(
          PtrAsInt, llvm::ConstantInt::get(IntPtrTy, AlignVal - 1));
      llvm::Value *Aligned =
          Builder.CreateICmpEQ(Align, llvm::ConstantInt::get(IntPtrTy, 0));
      if (Aligned != True)
        Checks.push_back(std::make_pair(Aligned, SanitizerKind::Alignment));
    }
  }

  if (Checks.size() > 0) {
    // Make sure we're not losing information. Alignment needs to be a power of
    // 2
    assert(!AlignVal || (uint64_t)1 << llvm::Log2_64(AlignVal) == AlignVal);
    llvm::Constant *StaticData[] = {
        EmitCheckSourceLocation(Loc), EmitCheckTypeDescriptor(Ty),
        llvm::ConstantInt::get(Int8Ty, AlignVal ? llvm::Log2_64(AlignVal) : 1),
        llvm::ConstantInt::get(Int8Ty, TCK)};
    EmitCheck(Checks, SanitizerHandler::TypeMismatch, StaticData,
              PtrAsInt ? PtrAsInt : Ptr);
  }

  // If possible, check that the vptr indicates that there is a subobject of
  // type Ty at offset zero within this object.
  //
  // C++11 [basic.life]p5,6:
  //   [For storage which does not refer to an object within its lifetime]
  //   The program has undefined behavior if:
  //    -- the [pointer or glvalue] is used to access a non-static data member
  //       or call a non-static member function
  if (SanOpts.has(SanitizerKind::Vptr) &&
      !SkippedChecks.has(SanitizerKind::Vptr) && isVptrCheckRequired(TCK, Ty)) {
    // Ensure that the pointer is non-null before loading it. If there is no
    // compile-time guarantee, reuse the run-time null check or emit a new one.
    if (!IsGuaranteedNonNull) {
      if (!IsNonNull)
        IsNonNull = Builder.CreateIsNotNull(Ptr);
      if (!Done)
        Done = createBasicBlock("vptr.null");
      llvm::BasicBlock *VptrNotNull = createBasicBlock("vptr.not.null");
      Builder.CreateCondBr(IsNonNull, VptrNotNull, Done);
      EmitBlock(VptrNotNull);
    }

    // Compute a hash of the mangled name of the type.
    //
    // FIXME: This is not guaranteed to be deterministic! Move to a
    //        fingerprinting mechanism once LLVM provides one. For the time
    //        being the implementation happens to be deterministic.
    SmallString<64> MangledName;
    llvm::raw_svector_ostream Out(MangledName);
    CGM.getCXXABI().getMangleContext().mangleCXXRTTI(Ty.getUnqualifiedType(),
                                                     Out);

    // Contained in NoSanitizeList based on the mangled type.
    if (!CGM.getContext().getNoSanitizeList().containsType(SanitizerKind::Vptr,
                                                           Out.str())) {
      llvm::hash_code TypeHash = hash_value(Out.str());

      // Load the vptr, and compute hash_16_bytes(TypeHash, vptr).
      llvm::Value *Low = llvm::ConstantInt::get(Int64Ty, TypeHash);
      llvm::Type *VPtrTy = llvm::PointerType::get(IntPtrTy, 0);
      Address VPtrAddr(Builder.CreateBitCast(Ptr, VPtrTy), getPointerAlign());
      llvm::Value *VPtrVal = Builder.CreateLoad(VPtrAddr);
      llvm::Value *High = Builder.CreateZExt(VPtrVal, Int64Ty);

      llvm::Value *Hash = emitHash16Bytes(Builder, Low, High);
      Hash = Builder.CreateTrunc(Hash, IntPtrTy);

      // Look the hash up in our cache.
      const int CacheSize = 128;
      llvm::Type *HashTable = llvm::ArrayType::get(IntPtrTy, CacheSize);
      llvm::Value *Cache = CGM.CreateRuntimeVariable(HashTable,
                                                     "__ubsan_vptr_type_cache");
      llvm::Value *Slot = Builder.CreateAnd(Hash,
                                            llvm::ConstantInt::get(IntPtrTy,
                                                                   CacheSize-1));
      llvm::Value *Indices[] = { Builder.getInt32(0), Slot };
      llvm::Value *CacheVal =
        Builder.CreateAlignedLoad(Builder.CreateInBoundsGEP(Cache, Indices),
                                  getPointerAlign());

      // If the hash isn't in the cache, call a runtime handler to perform the
      // hard work of checking whether the vptr is for an object of the right
      // type. This will either fill in the cache and return, or produce a
      // diagnostic.
      llvm::Value *EqualHash = Builder.CreateICmpEQ(CacheVal, Hash);
      llvm::Constant *StaticData[] = {
        EmitCheckSourceLocation(Loc),
        EmitCheckTypeDescriptor(Ty),
        CGM.GetAddrOfRTTIDescriptor(Ty.getUnqualifiedType()),
        llvm::ConstantInt::get(Int8Ty, TCK)
      };
      llvm::Value *DynamicData[] = { Ptr, Hash };
      EmitCheck(std::make_pair(EqualHash, SanitizerKind::Vptr),
                SanitizerHandler::DynamicTypeCacheMiss, StaticData,
                DynamicData);
    }
  }

  if (Done) {
    Builder.CreateBr(Done);
    EmitBlock(Done);
  }
}

/// Determine whether this expression refers to a flexible array member in a
/// struct. We disable array bounds checks for such members.
static bool isFlexibleArrayMemberExpr(const Expr *E) {
  // For compatibility with existing code, we treat arrays of length 0 or
  // 1 as flexible array members.
  // FIXME: This is inconsistent with the warning code in SemaChecking. Unify
  // the two mechanisms.
  const ArrayType *AT = E->getType()->castAsArrayTypeUnsafe();
  if (const auto *CAT = dyn_cast<ConstantArrayType>(AT)) {
    // FIXME: Sema doesn't treat [1] as a flexible array member if the bound
    // was produced by macro expansion.
    if (CAT->getSize().ugt(1))
      return false;
  } else if (!isa<IncompleteArrayType>(AT))
    return false;

  E = E->IgnoreParens();

  // A flexible array member must be the last member in the class.
  if (const auto *ME = dyn_cast<MemberExpr>(E)) {
    // FIXME: If the base type of the member expr is not FD->getParent(),
    // this should not be treated as a flexible array member access.
    if (const auto *FD = dyn_cast<FieldDecl>(ME->getMemberDecl())) {
      // FIXME: Sema doesn't treat a T[1] union member as a flexible array
      // member, only a T[0] or T[] member gets that treatment.
      if (FD->getParent()->isUnion())
        return true;
      RecordDecl::field_iterator FI(
          DeclContext::decl_iterator(const_cast<FieldDecl *>(FD)));
      return ++FI == FD->getParent()->field_end();
    }
  } else if (const auto *IRE = dyn_cast<ObjCIvarRefExpr>(E)) {
    return IRE->getDecl()->getNextIvar() == nullptr;
  }

  return false;
}

llvm::Value *CodeGenFunction::LoadPassedObjectSize(const Expr *E,
                                                   QualType EltTy) {
  ASTContext &C = getContext();
  uint64_t EltSize = C.getTypeSizeInChars(EltTy).getQuantity();
  if (!EltSize)
    return nullptr;

  auto *ArrayDeclRef = dyn_cast<DeclRefExpr>(E->IgnoreParenImpCasts());
  if (!ArrayDeclRef)
    return nullptr;

  auto *ParamDecl = dyn_cast<ParmVarDecl>(ArrayDeclRef->getDecl());
  if (!ParamDecl)
    return nullptr;

  auto *POSAttr = ParamDecl->getAttr<PassObjectSizeAttr>();
  if (!POSAttr)
    return nullptr;

  // Don't load the size if it's a lower bound.
  int POSType = POSAttr->getType();
  if (POSType != 0 && POSType != 1)
    return nullptr;

  // Find the implicit size parameter.
  auto PassedSizeIt = SizeArguments.find(ParamDecl);
  if (PassedSizeIt == SizeArguments.end())
    return nullptr;

  const ImplicitParamDecl *PassedSizeDecl = PassedSizeIt->second;
  assert(LocalDeclMap.count(PassedSizeDecl) && "Passed size not loadable");
  Address AddrOfSize = LocalDeclMap.find(PassedSizeDecl)->second;
  llvm::Value *SizeInBytes = EmitLoadOfScalar(AddrOfSize, /*Volatile=*/false,
                                              C.getSizeType(), E->getExprLoc());
  llvm::Value *SizeOfElement =
      llvm::ConstantInt::get(SizeInBytes->getType(), EltSize);
  return Builder.CreateUDiv(SizeInBytes, SizeOfElement);
}

/// If Base is known to point to the start of an array, return the length of
/// that array. Return 0 if the length cannot be determined.
static llvm::Value *getArrayIndexingBound(
    CodeGenFunction &CGF, const Expr *Base, QualType &IndexedType) {
  // For the vector indexing extension, the bound is the number of elements.
  if (const VectorType *VT = Base->getType()->getAs<VectorType>()) {
    IndexedType = Base->getType();
    return CGF.Builder.getInt32(VT->getNumElements());
  }

  Base = Base->IgnoreParens();

  if (const auto *CE = dyn_cast<CastExpr>(Base)) {
    if (CE->getCastKind() == CK_ArrayToPointerDecay &&
        !isFlexibleArrayMemberExpr(CE->getSubExpr())) {
      IndexedType = CE->getSubExpr()->getType();
      const ArrayType *AT = IndexedType->castAsArrayTypeUnsafe();
      if (const auto *CAT = dyn_cast<ConstantArrayType>(AT))
        return CGF.Builder.getInt(CAT->getSize());
      else if (const auto *VAT = dyn_cast<VariableArrayType>(AT))
        return CGF.getVLASize(VAT).NumElts;
      // Ignore pass_object_size here. It's not applicable on decayed pointers.
    }
  }

  QualType EltTy{Base->getType()->getPointeeOrArrayElementType(), 0};
  if (llvm::Value *POS = CGF.LoadPassedObjectSize(Base, EltTy)) {
    IndexedType = Base->getType();
    return POS;
  }

  return nullptr;
}

void CodeGenFunction::EmitBoundsCheck(const Expr *E, const Expr *Base,
                                      llvm::Value *Index, QualType IndexType,
                                      bool Accessed) {
  assert(SanOpts.has(SanitizerKind::ArrayBounds) &&
         "should not be called unless adding bounds checks");
  SanitizerScope SanScope(this);

  QualType IndexedType;
  llvm::Value *Bound = getArrayIndexingBound(*this, Base, IndexedType);
  if (!Bound)
    return;

  bool IndexSigned = IndexType->isSignedIntegerOrEnumerationType();
  llvm::Value *IndexVal = Builder.CreateIntCast(Index, SizeTy, IndexSigned);
  llvm::Value *BoundVal = Builder.CreateIntCast(Bound, SizeTy, false);

  llvm::Constant *StaticData[] = {
    EmitCheckSourceLocation(E->getExprLoc()),
    EmitCheckTypeDescriptor(IndexedType),
    EmitCheckTypeDescriptor(IndexType)
  };
  llvm::Value *Check = Accessed ? Builder.CreateICmpULT(IndexVal, BoundVal)
                                : Builder.CreateICmpULE(IndexVal, BoundVal);
  EmitCheck(std::make_pair(Check, SanitizerKind::ArrayBounds),
            SanitizerHandler::OutOfBounds, StaticData, Index);
}


CodeGenFunction::ComplexPairTy CodeGenFunction::
EmitComplexPrePostIncDec(const UnaryOperator *E, LValue LV,
                         bool isInc, bool isPre) {
  ComplexPairTy InVal = EmitLoadOfComplex(LV, E->getExprLoc());

  llvm::Value *NextVal;
  if (isa<llvm::IntegerType>(InVal.first->getType())) {
    uint64_t AmountVal = isInc ? 1 : -1;
    NextVal = llvm::ConstantInt::get(InVal.first->getType(), AmountVal, true);

    // Add the inc/dec to the real part.
    NextVal = Builder.CreateAdd(InVal.first, NextVal, isInc ? "inc" : "dec");
  } else {
    QualType ElemTy = E->getType()->castAs<ComplexType>()->getElementType();
    llvm::APFloat FVal(getContext().getFloatTypeSemantics(ElemTy), 1);
    if (!isInc)
      FVal.changeSign();
    NextVal = llvm::ConstantFP::get(getLLVMContext(), FVal);

    // Add the inc/dec to the real part.
    NextVal = Builder.CreateFAdd(InVal.first, NextVal, isInc ? "inc" : "dec");
  }

  ComplexPairTy IncVal(NextVal, InVal.second);

  // Store the updated result through the lvalue.
  EmitStoreOfComplex(IncVal, LV, /*init*/ false);
  if (getLangOpts().OpenMP)
    CGM.getOpenMPRuntime().checkAndEmitLastprivateConditional(*this,
                                                              E->getSubExpr());

  // If this is a postinc, return the value read from memory, otherwise use the
  // updated value.
  return isPre ? IncVal : InVal;
}

void CodeGenModule::EmitExplicitCastExprType(const ExplicitCastExpr *E,
                                             CodeGenFunction *CGF) {
  // Bind VLAs in the cast type.
  if (CGF && E->getType()->isVariablyModifiedType())
    CGF->EmitVariablyModifiedType(E->getType());

  if (CGDebugInfo *DI = getModuleDebugInfo())
    DI->EmitExplicitCastType(E->getType());
}

//===----------------------------------------------------------------------===//
//                         LValue Expression Emission
//===----------------------------------------------------------------------===//

/// EmitPointerWithAlignment - Given an expression of pointer type, try to
/// derive a more accurate bound on the alignment of the pointer.
Address CodeGenFunction::EmitPointerWithAlignment(const Expr *E,
                                                  LValueBaseInfo *BaseInfo,
                                                  TBAAAccessInfo *TBAAInfo) {
  // We allow this with ObjC object pointers because of fragile ABIs.
  assert(E->getType()->isPointerType() ||
         E->getType()->isObjCObjectPointerType());
  E = E->IgnoreParens();

  // Casts:
  if (const CastExpr *CE = dyn_cast<CastExpr>(E)) {
    if (const auto *ECE = dyn_cast<ExplicitCastExpr>(CE))
      CGM.EmitExplicitCastExprType(ECE, this);

    switch (CE->getCastKind()) {
    // Non-converting casts (but not C's implicit conversion from void*).
    case CK_BitCast:
    case CK_NoOp:
    case CK_AddressSpaceConversion:
      if (auto PtrTy = CE->getSubExpr()->getType()->getAs<PointerType>()) {
        if (PtrTy->getPointeeType()->isVoidType())
          break;

        LValueBaseInfo InnerBaseInfo;
        TBAAAccessInfo InnerTBAAInfo;
        Address Addr = EmitPointerWithAlignment(CE->getSubExpr(),
                                                &InnerBaseInfo,
                                                &InnerTBAAInfo);
        if (BaseInfo) *BaseInfo = InnerBaseInfo;
        if (TBAAInfo) *TBAAInfo = InnerTBAAInfo;

        if (isa<ExplicitCastExpr>(CE)) {
          LValueBaseInfo TargetTypeBaseInfo;
          TBAAAccessInfo TargetTypeTBAAInfo;
          CharUnits Align = CGM.getNaturalPointeeTypeAlignment(
              E->getType(), &TargetTypeBaseInfo, &TargetTypeTBAAInfo);
          if (TBAAInfo)
            *TBAAInfo = CGM.mergeTBAAInfoForCast(*TBAAInfo,
                                                 TargetTypeTBAAInfo);
          // If the source l-value is opaque, honor the alignment of the
          // casted-to type.
          if (InnerBaseInfo.getAlignmentSource() != AlignmentSource::Decl) {
            if (BaseInfo)
              BaseInfo->mergeForCast(TargetTypeBaseInfo);
            Addr = Address(Addr.getPointer(), Align);
          }
        }

        if (SanOpts.has(SanitizerKind::CFIUnrelatedCast) &&
            CE->getCastKind() == CK_BitCast) {
          if (auto PT = E->getType()->getAs<PointerType>())
            EmitVTablePtrCheckForCast(PT->getPointeeType(), Addr.getPointer(),
                                      /*MayBeNull=*/true,
                                      CodeGenFunction::CFITCK_UnrelatedCast,
                                      CE->getBeginLoc());
        }
        return CE->getCastKind() != CK_AddressSpaceConversion
                   ? Builder.CreateBitCast(Addr, ConvertType(E->getType()))
                   : Builder.CreateAddrSpaceCast(Addr,
                                                 ConvertType(E->getType()));
      }
      break;

    // Array-to-pointer decay.
    case CK_ArrayToPointerDecay:
      return EmitArrayToPointerDecay(CE->getSubExpr(), BaseInfo, TBAAInfo);

    // Derived-to-base conversions.
    case CK_UncheckedDerivedToBase:
    case CK_DerivedToBase: {
      // TODO: Support accesses to members of base classes in TBAA. For now, we
      // conservatively pretend that the complete object is of the base class
      // type.
      if (TBAAInfo)
        *TBAAInfo = CGM.getTBAAAccessInfo(E->getType());
      Address Addr = EmitPointerWithAlignment(CE->getSubExpr(), BaseInfo);
      auto Derived = CE->getSubExpr()->getType()->getPointeeCXXRecordDecl();
      return GetAddressOfBaseClass(Addr, Derived,
                                   CE->path_begin(), CE->path_end(),
                                   ShouldNullCheckClassCastValue(CE),
                                   CE->getExprLoc());
    }

    // TODO: Is there any reason to treat base-to-derived conversions
    // specially?
    default:
      break;
    }
  }

  // Unary &.
  if (const UnaryOperator *UO = dyn_cast<UnaryOperator>(E)) {
    if (UO->getOpcode() == UO_AddrOf) {
      LValue LV = EmitLValue(UO->getSubExpr());
      if (BaseInfo) *BaseInfo = LV.getBaseInfo();
      if (TBAAInfo) *TBAAInfo = LV.getTBAAInfo();
      return LV.getAddress(*this);
    }
  }

  // TODO: conditional operators, comma.

  // Otherwise, use the alignment of the type.
  CharUnits Align =
      CGM.getNaturalPointeeTypeAlignment(E->getType(), BaseInfo, TBAAInfo);
  return Address(EmitScalarExpr(E), Align);
}

llvm::Value *CodeGenFunction::EmitNonNullRValueCheck(RValue RV, QualType T) {
  llvm::Value *V = RV.getScalarVal();
  if (auto MPT = T->getAs<MemberPointerType>())
    return CGM.getCXXABI().EmitMemberPointerIsNotNull(*this, V, MPT);
  return Builder.CreateICmpNE(V, llvm::Constant::getNullValue(V->getType()));
}

RValue CodeGenFunction::GetUndefRValue(QualType Ty) {
  if (Ty->isVoidType())
    return RValue::get(nullptr);

  switch (getEvaluationKind(Ty)) {
  case TEK_Complex: {
    llvm::Type *EltTy =
      ConvertType(Ty->castAs<ComplexType>()->getElementType());
    llvm::Value *U = llvm::UndefValue::get(EltTy);
    return RValue::getComplex(std::make_pair(U, U));
  }

  // If this is a use of an undefined aggregate type, the aggregate must have an
  // identifiable address.  Just because the contents of the value are undefined
  // doesn't mean that the address can't be taken and compared.
  case TEK_Aggregate: {
    Address DestPtr = CreateMemTemp(Ty, "undef.agg.tmp");
    return RValue::getAggregate(DestPtr);
  }

  case TEK_Scalar:
    return RValue::get(llvm::UndefValue::get(ConvertType(Ty)));
  }
  llvm_unreachable("bad evaluation kind");
}

RValue CodeGenFunction::EmitUnsupportedRValue(const Expr *E,
                                              const char *Name) {
  ErrorUnsupported(E, Name);
  return GetUndefRValue(E->getType());
}

LValue CodeGenFunction::EmitUnsupportedLValue(const Expr *E,
                                              const char *Name) {
  ErrorUnsupported(E, Name);
  llvm::Type *Ty = llvm::PointerType::getUnqual(ConvertType(E->getType()));
  return MakeAddrLValue(Address(llvm::UndefValue::get(Ty), CharUnits::One()),
                        E->getType());
}

bool CodeGenFunction::IsWrappedCXXThis(const Expr *Obj) {
  const Expr *Base = Obj;
  while (!isa<CXXThisExpr>(Base)) {
    // The result of a dynamic_cast can be null.
    if (isa<CXXDynamicCastExpr>(Base))
      return false;

    if (const auto *CE = dyn_cast<CastExpr>(Base)) {
      Base = CE->getSubExpr();
    } else if (const auto *PE = dyn_cast<ParenExpr>(Base)) {
      Base = PE->getSubExpr();
    } else if (const auto *UO = dyn_cast<UnaryOperator>(Base)) {
      if (UO->getOpcode() == UO_Extension)
        Base = UO->getSubExpr();
      else
        return false;
    } else {
      return false;
    }
  }
  return true;
}

LValue CodeGenFunction::EmitCheckedLValue(const Expr *E, TypeCheckKind TCK) {
  LValue LV;
  if (SanOpts.has(SanitizerKind::ArrayBounds) && isa<ArraySubscriptExpr>(E))
    LV = EmitArraySubscriptExpr(cast<ArraySubscriptExpr>(E), /*Accessed*/true);
  else
    LV = EmitLValue(E);
  if (!isa<DeclRefExpr>(E) && !LV.isBitField() && LV.isSimple()) {
    SanitizerSet SkippedChecks;
    if (const auto *ME = dyn_cast<MemberExpr>(E)) {
      bool IsBaseCXXThis = IsWrappedCXXThis(ME->getBase());
      if (IsBaseCXXThis)
        SkippedChecks.set(SanitizerKind::Alignment, true);
      if (IsBaseCXXThis || isa<DeclRefExpr>(ME->getBase()))
        SkippedChecks.set(SanitizerKind::Null, true);
    }
    EmitTypeCheck(TCK, E->getExprLoc(), LV.getPointer(*this), E->getType(),
                  LV.getAlignment(), SkippedChecks);
  }
  return LV;
}

/// EmitLValue - Emit code to compute a designator that specifies the location
/// of the expression.
///
/// This can return one of two things: a simple address or a bitfield reference.
/// In either case, the LLVM Value* in the LValue structure is guaranteed to be
/// an LLVM pointer type.
///
/// If this returns a bitfield reference, nothing about the pointee type of the
/// LLVM value is known: For example, it may not be a pointer to an integer.
///
/// If this returns a normal address, and if the lvalue's C type is fixed size,
/// this method guarantees that the returned pointer type will point to an LLVM
/// type of the same size of the lvalue's type.  If the lvalue has a variable
/// length type, this is not possible.
///
LValue CodeGenFunction::EmitLValue(const Expr *E) {
  ApplyDebugLocation DL(*this, E);
  switch (E->getStmtClass()) {
  default: return EmitUnsupportedLValue(E, "l-value expression");
  case Expr::ObjCPropertyRefExprClass:
    llvm_unreachable("cannot emit a property reference directly");

  case Expr::ObjCSelectorExprClass:
    return EmitObjCSelectorLValue(cast<ObjCSelectorExpr>(E));
  case Expr::ObjCIsaExprClass:
    return EmitObjCIsaExpr(cast<ObjCIsaExpr>(E));
  case Expr::BinaryOperatorClass:
    return EmitBinaryOperatorLValue(cast<BinaryOperator>(E));
  case Expr::CompoundAssignOperatorClass: {
    QualType Ty = E->getType();
    if (const AtomicType *AT = Ty->getAs<AtomicType>())
      Ty = AT->getValueType();
    if (!Ty->isAnyComplexType())
      return EmitCompoundAssignmentLValue(cast<CompoundAssignOperator>(E));
    return EmitComplexCompoundAssignmentLValue(cast<CompoundAssignOperator>(E));
  }
  case Expr::CallExprClass:
  case Expr::CXXMemberCallExprClass:
  case Expr::CXXOperatorCallExprClass:
  case Expr::UserDefinedLiteralClass:
    return EmitCallExprLValue(cast<CallExpr>(E));
  case Expr::CXXRewrittenBinaryOperatorClass:
    return EmitLValue(cast<CXXRewrittenBinaryOperator>(E)->getSemanticForm());
  case Expr::VAArgExprClass:
    return EmitVAArgExprLValue(cast<VAArgExpr>(E));
  case Expr::DeclRefExprClass:
    return EmitDeclRefLValue(cast<DeclRefExpr>(E));
  case Expr::ConstantExprClass: {
    const ConstantExpr *CE = cast<ConstantExpr>(E);
    if (llvm::Value *Result = ConstantEmitter(*this).tryEmitConstantExpr(CE)) {
      QualType RetType = cast<CallExpr>(CE->getSubExpr()->IgnoreImplicit())
                             ->getCallReturnType(getContext());
      return MakeNaturalAlignAddrLValue(Result, RetType);
    }
    return EmitLValue(cast<ConstantExpr>(E)->getSubExpr());
  }
  case Expr::ParenExprClass:
    return EmitLValue(cast<ParenExpr>(E)->getSubExpr());
  case Expr::GenericSelectionExprClass:
    return EmitLValue(cast<GenericSelectionExpr>(E)->getResultExpr());
  case Expr::PredefinedExprClass:
    return EmitPredefinedLValue(cast<PredefinedExpr>(E));
  case Expr::StringLiteralClass:
    return EmitStringLiteralLValue(cast<StringLiteral>(E));
  case Expr::ObjCEncodeExprClass:
    return EmitObjCEncodeExprLValue(cast<ObjCEncodeExpr>(E));
  case Expr::PseudoObjectExprClass:
    return EmitPseudoObjectLValue(cast<PseudoObjectExpr>(E));
  case Expr::InitListExprClass:
    return EmitInitListLValue(cast<InitListExpr>(E));
  case Expr::CXXTemporaryObjectExprClass:
  case Expr::CXXConstructExprClass:
    return EmitCXXConstructLValue(cast<CXXConstructExpr>(E));
  case Expr::CXXBindTemporaryExprClass:
    return EmitCXXBindTemporaryLValue(cast<CXXBindTemporaryExpr>(E));
  case Expr::CXXUuidofExprClass:
    return EmitCXXUuidofLValue(cast<CXXUuidofExpr>(E));
  case Expr::LambdaExprClass:
    return EmitAggExprToLValue(E);

  case Expr::ExprWithCleanupsClass: {
    const auto *cleanups = cast<ExprWithCleanups>(E);
    RunCleanupsScope Scope(*this);
    LValue LV = EmitLValue(cleanups->getSubExpr());
    if (LV.isSimple()) {
      // Defend against branches out of gnu statement expressions surrounded by
      // cleanups.
      llvm::Value *V = LV.getPointer(*this);
      Scope.ForceCleanup({&V});
      return LValue::MakeAddr(Address(V, LV.getAlignment()), LV.getType(),
                              getContext(), LV.getBaseInfo(), LV.getTBAAInfo());
    }
    // FIXME: Is it possible to create an ExprWithCleanups that produces a
    // bitfield lvalue or some other non-simple lvalue?
    return LV;
  }

  case Expr::CXXDefaultArgExprClass: {
    auto *DAE = cast<CXXDefaultArgExpr>(E);
    CXXDefaultArgExprScope Scope(*this, DAE);
    return EmitLValue(DAE->getExpr());
  }
  case Expr::CXXDefaultInitExprClass: {
    auto *DIE = cast<CXXDefaultInitExpr>(E);
    CXXDefaultInitExprScope Scope(*this, DIE);
    return EmitLValue(DIE->getExpr());
  }
  case Expr::CXXTypeidExprClass:
    return EmitCXXTypeidLValue(cast<CXXTypeidExpr>(E));

  case Expr::ObjCMessageExprClass:
    return EmitObjCMessageExprLValue(cast<ObjCMessageExpr>(E));
  case Expr::ObjCIvarRefExprClass:
    return EmitObjCIvarRefLValue(cast<ObjCIvarRefExpr>(E));
  case Expr::StmtExprClass:
    return EmitStmtExprLValue(cast<StmtExpr>(E));
  case Expr::UnaryOperatorClass:
    return EmitUnaryOpLValue(cast<UnaryOperator>(E));
  case Expr::ArraySubscriptExprClass:
    return EmitArraySubscriptExpr(cast<ArraySubscriptExpr>(E));
  case Expr::MatrixSubscriptExprClass:
    return EmitMatrixSubscriptExpr(cast<MatrixSubscriptExpr>(E));
  case Expr::OMPArraySectionExprClass:
    return EmitOMPArraySectionExpr(cast<OMPArraySectionExpr>(E));
  case Expr::ExtVectorElementExprClass:
    return EmitExtVectorElementExpr(cast<ExtVectorElementExpr>(E));
  case Expr::MemberExprClass:
    return EmitMemberExpr(cast<MemberExpr>(E));
  case Expr::CompoundLiteralExprClass:
    return EmitCompoundLiteralLValue(cast<CompoundLiteralExpr>(E));
  case Expr::ConditionalOperatorClass:
    return EmitConditionalOperatorLValue(cast<ConditionalOperator>(E));
  case Expr::BinaryConditionalOperatorClass:
    return EmitConditionalOperatorLValue(cast<BinaryConditionalOperator>(E));
  case Expr::ChooseExprClass:
    return EmitLValue(cast<ChooseExpr>(E)->getChosenSubExpr());
  case Expr::OpaqueValueExprClass:
    return EmitOpaqueValueLValue(cast<OpaqueValueExpr>(E));
  case Expr::SubstNonTypeTemplateParmExprClass:
    return EmitLValue(cast<SubstNonTypeTemplateParmExpr>(E)->getReplacement());
  case Expr::ImplicitCastExprClass:
  case Expr::CStyleCastExprClass:
  case Expr::CXXFunctionalCastExprClass:
  case Expr::CXXStaticCastExprClass:
  case Expr::CXXDynamicCastExprClass:
  case Expr::CXXReinterpretCastExprClass:
  case Expr::CXXConstCastExprClass:
  case Expr::CXXAddrspaceCastExprClass:
  case Expr::ObjCBridgedCastExprClass:
    return EmitCastLValue(cast<CastExpr>(E));

  case Expr::MaterializeTemporaryExprClass:
    return EmitMaterializeTemporaryExpr(cast<MaterializeTemporaryExpr>(E));

  case Expr::CoawaitExprClass:
    return EmitCoawaitLValue(cast<CoawaitExpr>(E));
  case Expr::CoyieldExprClass:
    return EmitCoyieldLValue(cast<CoyieldExpr>(E));
  }
}

/// Given an object of the given canonical type, can we safely copy a
/// value out of it based on its initializer?
static bool isConstantEmittableObjectType(QualType type) {
  assert(type.isCanonical());
  assert(!type->isReferenceType());

  // Must be const-qualified but non-volatile.
  Qualifiers qs = type.getLocalQualifiers();
  if (!qs.hasConst() || qs.hasVolatile()) return false;

  // Otherwise, all object types satisfy this except C++ classes with
  // mutable subobjects or non-trivial copy/destroy behavior.
  if (const auto *RT = dyn_cast<RecordType>(type))
    if (const auto *RD = dyn_cast<CXXRecordDecl>(RT->getDecl()))
      if (RD->hasMutableFields() || !RD->isTrivial())
        return false;

  return true;
}

/// Can we constant-emit a load of a reference to a variable of the
/// given type?  This is different from predicates like
/// Decl::mightBeUsableInConstantExpressions because we do want it to apply
/// in situations that don't necessarily satisfy the language's rules
/// for this (e.g. C++'s ODR-use rules).  For example, we want to able
/// to do this with const float variables even if those variables
/// aren't marked 'constexpr'.
enum ConstantEmissionKind {
  CEK_None,
  CEK_AsReferenceOnly,
  CEK_AsValueOrReference,
  CEK_AsValueOnly
};
static ConstantEmissionKind checkVarTypeForConstantEmission(QualType type) {
  type = type.getCanonicalType();
  if (const auto *ref = dyn_cast<ReferenceType>(type)) {
    if (isConstantEmittableObjectType(ref->getPointeeType()))
      return CEK_AsValueOrReference;
    return CEK_AsReferenceOnly;
  }
  if (isConstantEmittableObjectType(type))
    return CEK_AsValueOnly;
  return CEK_None;
}

/// Try to emit a reference to the given value without producing it as
/// an l-value.  This is just an optimization, but it avoids us needing
/// to emit global copies of variables if they're named without triggering
/// a formal use in a context where we can't emit a direct reference to them,
/// for instance if a block or lambda or a member of a local class uses a
/// const int variable or constexpr variable from an enclosing function.
CodeGenFunction::ConstantEmission
CodeGenFunction::tryEmitAsConstant(DeclRefExpr *refExpr) {
  ValueDecl *value = refExpr->getDecl();

  // The value needs to be an enum constant or a constant variable.
  ConstantEmissionKind CEK;
  if (isa<ParmVarDecl>(value)) {
    CEK = CEK_None;
  } else if (auto *var = dyn_cast<VarDecl>(value)) {
    CEK = checkVarTypeForConstantEmission(var->getType());
  } else if (isa<EnumConstantDecl>(value)) {
    CEK = CEK_AsValueOnly;
  } else {
    CEK = CEK_None;
  }
  if (CEK == CEK_None) return ConstantEmission();

  Expr::EvalResult result;
  bool resultIsReference;
  QualType resultType;

  // It's best to evaluate all the way as an r-value if that's permitted.
  if (CEK != CEK_AsReferenceOnly &&
      refExpr->EvaluateAsRValue(result, getContext())) {
    resultIsReference = false;
    resultType = refExpr->getType();

  // Otherwise, try to evaluate as an l-value.
  } else if (CEK != CEK_AsValueOnly &&
             refExpr->EvaluateAsLValue(result, getContext())) {
    resultIsReference = true;
    resultType = value->getType();

  // Failure.
  } else {
    return ConstantEmission();
  }

  // In any case, if the initializer has side-effects, abandon ship.
  if (result.HasSideEffects)
    return ConstantEmission();

  // In CUDA/HIP device compilation, a lambda may capture a reference variable
  // referencing a global host variable by copy. In this case the lambda should
  // make a copy of the value of the global host variable. The DRE of the
  // captured reference variable cannot be emitted as load from the host
  // global variable as compile time constant, since the host variable is not
  // accessible on device. The DRE of the captured reference variable has to be
  // loaded from captures.
  if (CGM.getLangOpts().CUDAIsDevice && result.Val.isLValue() &&
      refExpr->refersToEnclosingVariableOrCapture()) {
    auto *MD = dyn_cast_or_null<CXXMethodDecl>(CurCodeDecl);
    if (MD && MD->getParent()->isLambda() &&
        MD->getOverloadedOperator() == OO_Call) {
      const APValue::LValueBase &base = result.Val.getLValueBase();
      if (const ValueDecl *D = base.dyn_cast<const ValueDecl *>()) {
        if (const VarDecl *VD = dyn_cast<const VarDecl>(D)) {
          if (!VD->hasAttr<CUDADeviceAttr>()) {
            return ConstantEmission();
          }
        }
      }
    }
  }

  // Emit as a constant.
  auto C = ConstantEmitter(*this).emitAbstract(refExpr->getLocation(),
                                               result.Val, resultType);

  // Make sure we emit a debug reference to the global variable.
  // This should probably fire even for
  if (isa<VarDecl>(value)) {
    if (!getContext().DeclMustBeEmitted(cast<VarDecl>(value)))
      EmitDeclRefExprDbgValue(refExpr, result.Val);
  } else {
    assert(isa<EnumConstantDecl>(value));
    EmitDeclRefExprDbgValue(refExpr, result.Val);
  }

  // If we emitted a reference constant, we need to dereference that.
  if (resultIsReference)
    return ConstantEmission::forReference(C);

  return ConstantEmission::forValue(C);
}

static DeclRefExpr *tryToConvertMemberExprToDeclRefExpr(CodeGenFunction &CGF,
                                                        const MemberExpr *ME) {
  if (auto *VD = dyn_cast<VarDecl>(ME->getMemberDecl())) {
    // Try to emit static variable member expressions as DREs.
    return DeclRefExpr::Create(
        CGF.getContext(), NestedNameSpecifierLoc(), SourceLocation(), VD,
        /*RefersToEnclosingVariableOrCapture=*/false, ME->getExprLoc(),
        ME->getType(), ME->getValueKind(), nullptr, nullptr, ME->isNonOdrUse());
  }
  return nullptr;
}

CodeGenFunction::ConstantEmission
CodeGenFunction::tryEmitAsConstant(const MemberExpr *ME) {
  if (DeclRefExpr *DRE = tryToConvertMemberExprToDeclRefExpr(*this, ME))
    return tryEmitAsConstant(DRE);
  return ConstantEmission();
}

llvm::Value *CodeGenFunction::emitScalarConstant(
    const CodeGenFunction::ConstantEmission &Constant, Expr *E) {
  assert(Constant && "not a constant");
  if (Constant.isReference())
    return EmitLoadOfLValue(Constant.getReferenceLValue(*this, E),
                            E->getExprLoc())
        .getScalarVal();
  return Constant.getValue();
}

llvm::Value *CodeGenFunction::EmitLoadOfScalar(LValue lvalue,
                                               SourceLocation Loc) {
  return EmitLoadOfScalar(lvalue.getAddress(*this), lvalue.isVolatile(),
                          lvalue.getType(), Loc, lvalue.getBaseInfo(),
                          lvalue.getTBAAInfo(), lvalue.isNontemporal());
}

static bool hasBooleanRepresentation(QualType Ty) {
  if (Ty->isBooleanType())
    return true;

  if (const EnumType *ET = Ty->getAs<EnumType>())
    return ET->getDecl()->getIntegerType()->isBooleanType();

  if (const AtomicType *AT = Ty->getAs<AtomicType>())
    return hasBooleanRepresentation(AT->getValueType());

  return false;
}

static bool getRangeForType(CodeGenFunction &CGF, QualType Ty,
                            llvm::APInt &Min, llvm::APInt &End,
                            bool StrictEnums, bool IsBool) {
  const EnumType *ET = Ty->getAs<EnumType>();
  bool IsRegularCPlusPlusEnum = CGF.getLangOpts().CPlusPlus && StrictEnums &&
                                ET && !ET->getDecl()->isFixed();
  if (!IsBool && !IsRegularCPlusPlusEnum)
    return false;

  if (IsBool) {
    Min = llvm::APInt(CGF.getContext().getTypeSize(Ty), 0);
    End = llvm::APInt(CGF.getContext().getTypeSize(Ty), 2);
  } else {
    const EnumDecl *ED = ET->getDecl();
    llvm::Type *LTy = CGF.ConvertTypeForMem(ED->getIntegerType());
    unsigned Bitwidth = LTy->getScalarSizeInBits();
    unsigned NumNegativeBits = ED->getNumNegativeBits();
    unsigned NumPositiveBits = ED->getNumPositiveBits();

    if (NumNegativeBits) {
      unsigned NumBits = std::max(NumNegativeBits, NumPositiveBits + 1);
      assert(NumBits <= Bitwidth);
      End = llvm::APInt(Bitwidth, 1) << (NumBits - 1);
      Min = -End;
    } else {
      assert(NumPositiveBits <= Bitwidth);
      End = llvm::APInt(Bitwidth, 1) << NumPositiveBits;
      Min = llvm::APInt(Bitwidth, 0);
    }
  }
  return true;
}

llvm::MDNode *CodeGenFunction::getRangeForLoadFromType(QualType Ty) {
  llvm::APInt Min, End;
  if (!getRangeForType(*this, Ty, Min, End, CGM.getCodeGenOpts().StrictEnums,
                       hasBooleanRepresentation(Ty)))
    return nullptr;

  llvm::MDBuilder MDHelper(getLLVMContext());
  return MDHelper.createRange(Min, End);
}

bool CodeGenFunction::EmitScalarRangeCheck(llvm::Value *Value, QualType Ty,
                                           SourceLocation Loc) {
  bool HasBoolCheck = SanOpts.has(SanitizerKind::Bool);
  bool HasEnumCheck = SanOpts.has(SanitizerKind::Enum);
  if (!HasBoolCheck && !HasEnumCheck)
    return false;

  bool IsBool = hasBooleanRepresentation(Ty) ||
                NSAPI(CGM.getContext()).isObjCBOOLType(Ty);
  bool NeedsBoolCheck = HasBoolCheck && IsBool;
  bool NeedsEnumCheck = HasEnumCheck && Ty->getAs<EnumType>();
  if (!NeedsBoolCheck && !NeedsEnumCheck)
    return false;

  // Single-bit booleans don't need to be checked. Special-case this to avoid
  // a bit width mismatch when handling bitfield values. This is handled by
  // EmitFromMemory for the non-bitfield case.
  if (IsBool &&
      cast<llvm::IntegerType>(Value->getType())->getBitWidth() == 1)
    return false;

  llvm::APInt Min, End;
  if (!getRangeForType(*this, Ty, Min, End, /*StrictEnums=*/true, IsBool))
    return true;

  auto &Ctx = getLLVMContext();
  SanitizerScope SanScope(this);
  llvm::Value *Check;
  --End;
  if (!Min) {
    Check = Builder.CreateICmpULE(Value, llvm::ConstantInt::get(Ctx, End));
  } else {
    llvm::Value *Upper =
        Builder.CreateICmpSLE(Value, llvm::ConstantInt::get(Ctx, End));
    llvm::Value *Lower =
        Builder.CreateICmpSGE(Value, llvm::ConstantInt::get(Ctx, Min));
    Check = Builder.CreateAnd(Upper, Lower);
  }
  llvm::Constant *StaticArgs[] = {EmitCheckSourceLocation(Loc),
                                  EmitCheckTypeDescriptor(Ty)};
  SanitizerMask Kind =
      NeedsEnumCheck ? SanitizerKind::Enum : SanitizerKind::Bool;
  EmitCheck(std::make_pair(Check, Kind), SanitizerHandler::LoadInvalidValue,
            StaticArgs, EmitCheckValue(Value));
  return true;
}

llvm::Value *CodeGenFunction::EmitLoadOfScalar(Address Addr, bool Volatile,
                                               QualType Ty,
                                               SourceLocation Loc,
                                               LValueBaseInfo BaseInfo,
                                               TBAAAccessInfo TBAAInfo,
                                               bool isNontemporal) {
  if (!CGM.getCodeGenOpts().PreserveVec3Type) {
    // For better performance, handle vector loads differently.
    if (Ty->isVectorType()) {
      const llvm::Type *EltTy = Addr.getElementType();

      const auto *VTy = cast<llvm::FixedVectorType>(EltTy);

      // Handle vectors of size 3 like size 4 for better performance.
      if (VTy->getNumElements() == 3) {

        // Bitcast to vec4 type.
        auto *vec4Ty = llvm::FixedVectorType::get(VTy->getElementType(), 4);
        Address Cast = Builder.CreateElementBitCast(Addr, vec4Ty, "castToVec4");
        // Now load value.
        llvm::Value *V = Builder.CreateLoad(Cast, Volatile, "loadVec4");

        // Shuffle vector to get vec3.
        V = Builder.CreateShuffleVector(V, ArrayRef<int>{0, 1, 2},
                                        "extractVec");
        return EmitFromMemory(V, Ty);
      }
    }
  }

  // Atomic operations have to be done on integral types.
  LValue AtomicLValue =
      LValue::MakeAddr(Addr, Ty, getContext(), BaseInfo, TBAAInfo);
  if (Ty->isAtomicType() || LValueIsSuitableForInlineAtomic(AtomicLValue)) {
    return EmitAtomicLoad(AtomicLValue, Loc).getScalarVal();
  }

  llvm::LoadInst *Load = Builder.CreateLoad(Addr, Volatile);
  if (isNontemporal) {
    llvm::MDNode *Node = llvm::MDNode::get(
        Load->getContext(), llvm::ConstantAsMetadata::get(Builder.getInt32(1)));
    Load->setMetadata(CGM.getModule().getMDKindID("nontemporal"), Node);
  }

  CGM.DecorateInstructionWithTBAA(Load, TBAAInfo);

#if INTEL_CUSTOMIZATION
  // If pointer is loaded from restrict-qualified alloca, track it as
  // restrict pointer.
  auto NAP = NoAliasSlotMap.find(Addr.getPointer());
  if (NAP != NoAliasSlotMap.end()) {
    NoAliasPtrMap.try_emplace(Load, NAP->second);
  }

  // Assign alias.scope metadata if Load address is based on restrict-qualified
  // pointer.
  auto NAI = NoAliasPtrMap.find(Addr.getPointer());
  if (NAI != NoAliasPtrMap.end()) {
    Load->setMetadata(llvm::LLVMContext::MD_alias_scope, NAI->second);
    getCurNoAliasScope().addMemInst(Load);
  }
#endif // INTEL_CUSTOMIZATION

  if (EmitScalarRangeCheck(Load, Ty, Loc)) {
    // In order to prevent the optimizer from throwing away the check, don't
    // attach range metadata to the load.
  } else if (CGM.getCodeGenOpts().OptimizationLevel > 0)
    if (llvm::MDNode *RangeInfo = getRangeForLoadFromType(Ty))
      Load->setMetadata(llvm::LLVMContext::MD_range, RangeInfo);

  return EmitFromMemory(Load, Ty);
}

llvm::Value *CodeGenFunction::EmitToMemory(llvm::Value *Value, QualType Ty) {
  // Bool has a different representation in memory than in registers.
  if (hasBooleanRepresentation(Ty)) {
    // This should really always be an i1, but sometimes it's already
    // an i8, and it's awkward to track those cases down.
    if (Value->getType()->isIntegerTy(1))
      return Builder.CreateZExt(Value, ConvertTypeForMem(Ty), "frombool");
    assert(Value->getType()->isIntegerTy(getContext().getTypeSize(Ty)) &&
           "wrong value rep of bool");
  }

  return Value;
}

llvm::Value *CodeGenFunction::EmitFromMemory(llvm::Value *Value, QualType Ty) {
  // Bool has a different representation in memory than in registers.
  if (hasBooleanRepresentation(Ty)) {
    assert(Value->getType()->isIntegerTy(getContext().getTypeSize(Ty)) &&
           "wrong value rep of bool");
    return Builder.CreateTrunc(Value, Builder.getInt1Ty(), "tobool");
  }

  return Value;
}

// Convert the pointer of \p Addr to a pointer to a vector (the value type of
// MatrixType), if it points to a array (the memory type of MatrixType).
static Address MaybeConvertMatrixAddress(Address Addr, CodeGenFunction &CGF,
                                         bool IsVector = true) {
  auto *ArrayTy = dyn_cast<llvm::ArrayType>(
      cast<llvm::PointerType>(Addr.getPointer()->getType())->getElementType());
  if (ArrayTy && IsVector) {
    auto *VectorTy = llvm::FixedVectorType::get(ArrayTy->getElementType(),
                                                ArrayTy->getNumElements());

    return Address(CGF.Builder.CreateElementBitCast(Addr, VectorTy));
  }
  auto *VectorTy = dyn_cast<llvm::VectorType>(
      cast<llvm::PointerType>(Addr.getPointer()->getType())->getElementType());
  if (VectorTy && !IsVector) {
    auto *ArrayTy = llvm::ArrayType::get(
        VectorTy->getElementType(),
        cast<llvm::FixedVectorType>(VectorTy)->getNumElements());

    return Address(CGF.Builder.CreateElementBitCast(Addr, ArrayTy));
  }

  return Addr;
}

// Emit a store of a matrix LValue. This may require casting the original
// pointer to memory address (ArrayType) to a pointer to the value type
// (VectorType).
static void EmitStoreOfMatrixScalar(llvm::Value *value, LValue lvalue,
                                    bool isInit, CodeGenFunction &CGF) {
  Address Addr = MaybeConvertMatrixAddress(lvalue.getAddress(CGF), CGF,
                                           value->getType()->isVectorTy());
  CGF.EmitStoreOfScalar(value, Addr, lvalue.isVolatile(), lvalue.getType(),
                        lvalue.getBaseInfo(), lvalue.getTBAAInfo(), isInit,
                        lvalue.isNontemporal());
}

void CodeGenFunction::EmitStoreOfScalar(llvm::Value *Value, Address Addr,
                                        bool Volatile, QualType Ty,
                                        LValueBaseInfo BaseInfo,
                                        TBAAAccessInfo TBAAInfo,
                                        bool isInit, bool isNontemporal) {
  if (!CGM.getCodeGenOpts().PreserveVec3Type) {
    // Handle vectors differently to get better performance.
    if (Ty->isVectorType()) {
      llvm::Type *SrcTy = Value->getType();
      auto *VecTy = dyn_cast<llvm::VectorType>(SrcTy);
      // Handle vec3 special.
      if (VecTy && cast<llvm::FixedVectorType>(VecTy)->getNumElements() == 3) {
        // Our source is a vec3, do a shuffle vector to make it a vec4.
        Value = Builder.CreateShuffleVector(Value, ArrayRef<int>{0, 1, 2, -1},
                                            "extractVec");
        SrcTy = llvm::FixedVectorType::get(VecTy->getElementType(), 4);
      }
      if (Addr.getElementType() != SrcTy) {
        Addr = Builder.CreateElementBitCast(Addr, SrcTy, "storetmp");
      }
    }
  }

  Value = EmitToMemory(Value, Ty);

  LValue AtomicLValue =
      LValue::MakeAddr(Addr, Ty, getContext(), BaseInfo, TBAAInfo);
  if (Ty->isAtomicType() ||
      (!isInit && LValueIsSuitableForInlineAtomic(AtomicLValue))) {
    EmitAtomicStore(RValue::get(Value), AtomicLValue, isInit);
    return;
  }

  llvm::StoreInst *Store = Builder.CreateStore(Value, Addr, Volatile);
  if (isNontemporal) {
    llvm::MDNode *Node =
        llvm::MDNode::get(Store->getContext(),
                          llvm::ConstantAsMetadata::get(Builder.getInt32(1)));
    Store->setMetadata(CGM.getModule().getMDKindID("nontemporal"), Node);
  }

  CGM.DecorateInstructionWithTBAA(Store, TBAAInfo);

#if INTEL_CUSTOMIZATION
  // Assign alias.scope if Store is made to a restrict-qualified pointer.
  auto NAI = NoAliasPtrMap.find(Addr.getPointer());
  if (NAI != NoAliasPtrMap.end()) {
    Store->setMetadata(llvm::LLVMContext::MD_alias_scope, NAI->second);
    getCurNoAliasScope().addMemInst(Store);
  }
#endif // INTEL_CUSTOMIZATION
}

void CodeGenFunction::EmitStoreOfScalar(llvm::Value *value, LValue lvalue,
                                        bool isInit) {
  if (lvalue.getType()->isConstantMatrixType()) {
    EmitStoreOfMatrixScalar(value, lvalue, isInit, *this);
    return;
  }

  EmitStoreOfScalar(value, lvalue.getAddress(*this), lvalue.isVolatile(),
                    lvalue.getType(), lvalue.getBaseInfo(),
                    lvalue.getTBAAInfo(), isInit, lvalue.isNontemporal());
}

// Emit a load of a LValue of matrix type. This may require casting the pointer
// to memory address (ArrayType) to a pointer to the value type (VectorType).
static RValue EmitLoadOfMatrixLValue(LValue LV, SourceLocation Loc,
                                     CodeGenFunction &CGF) {
  assert(LV.getType()->isConstantMatrixType());
  Address Addr = MaybeConvertMatrixAddress(LV.getAddress(CGF), CGF);
  LV.setAddress(Addr);
  return RValue::get(CGF.EmitLoadOfScalar(LV, Loc));
}

/// EmitLoadOfLValue - Given an expression that represents a value lvalue, this
/// method emits the address of the lvalue, then loads the result as an rvalue,
/// returning the rvalue.
RValue CodeGenFunction::EmitLoadOfLValue(LValue LV, SourceLocation Loc) {
  if (LV.isObjCWeak()) {
    // load of a __weak object.
    Address AddrWeakObj = LV.getAddress(*this);
    return RValue::get(CGM.getObjCRuntime().EmitObjCWeakRead(*this,
                                                             AddrWeakObj));
  }
  if (LV.getQuals().getObjCLifetime() == Qualifiers::OCL_Weak) {
    // In MRC mode, we do a load+autorelease.
    if (!getLangOpts().ObjCAutoRefCount) {
      return RValue::get(EmitARCLoadWeak(LV.getAddress(*this)));
    }

    // In ARC mode, we load retained and then consume the value.
    llvm::Value *Object = EmitARCLoadWeakRetained(LV.getAddress(*this));
    Object = EmitObjCConsumeObject(LV.getType(), Object);
    return RValue::get(Object);
  }

  if (LV.isSimple()) {
    assert(!LV.getType()->isFunctionType());

    if (LV.getType()->isConstantMatrixType())
      return EmitLoadOfMatrixLValue(LV, Loc, *this);

    // Everything needs a load.
    return RValue::get(EmitLoadOfScalar(LV, Loc));
  }

  if (LV.isVectorElt()) {
    llvm::LoadInst *Load = Builder.CreateLoad(LV.getVectorAddress(),
                                              LV.isVolatileQualified());
    return RValue::get(Builder.CreateExtractElement(Load, LV.getVectorIdx(),
                                                    "vecext"));
  }

  // If this is a reference to a subset of the elements of a vector, either
  // shuffle the input or extract/insert them as appropriate.
  if (LV.isExtVectorElt()) {
    return EmitLoadOfExtVectorElementLValue(LV);
  }

  // Global Register variables always invoke intrinsics
  if (LV.isGlobalReg())
    return EmitLoadOfGlobalRegLValue(LV);

  if (LV.isMatrixElt()) {
    llvm::LoadInst *Load =
        Builder.CreateLoad(LV.getMatrixAddress(), LV.isVolatileQualified());
    return RValue::get(
        Builder.CreateExtractElement(Load, LV.getMatrixIdx(), "matrixext"));
  }

  assert(LV.isBitField() && "Unknown LValue type!");
  return EmitLoadOfBitfieldLValue(LV, Loc);
}

RValue CodeGenFunction::EmitLoadOfBitfieldLValue(LValue LV,
                                                 SourceLocation Loc) {
  const CGBitFieldInfo &Info = LV.getBitFieldInfo();

  // Get the output type.
  llvm::Type *ResLTy = ConvertType(LV.getType());

  Address Ptr = LV.getBitFieldAddress();
  llvm::Value *Val =
      Builder.CreateLoad(Ptr, LV.isVolatileQualified(), "bf.load");

#if INTEL_CUSTOMIZATION
  if (getLangOpts().isIntelCompat(LangOptions::IntelTBAABF))
    CGM.DecorateInstructionWithTBAA(cast<llvm::LoadInst>(Val), LV.getTBAAInfo());
#endif  // INTEL_CUSTOMIZATION
  bool UseVolatile = LV.isVolatileQualified() &&
                     Info.VolatileStorageSize != 0 && isAAPCS(CGM.getTarget());
  const unsigned Offset = UseVolatile ? Info.VolatileOffset : Info.Offset;
  const unsigned StorageSize =
      UseVolatile ? Info.VolatileStorageSize : Info.StorageSize;
  if (Info.IsSigned) {
    assert(static_cast<unsigned>(Offset + Info.Size) <= StorageSize);
    unsigned HighBits = StorageSize - Offset - Info.Size;
    if (HighBits)
      Val = Builder.CreateShl(Val, HighBits, "bf.shl");
    if (Offset + HighBits)
      Val = Builder.CreateAShr(Val, Offset + HighBits, "bf.ashr");
  } else {
    if (Offset)
      Val = Builder.CreateLShr(Val, Offset, "bf.lshr");
    if (static_cast<unsigned>(Offset) + Info.Size < StorageSize)
      Val = Builder.CreateAnd(
          Val, llvm::APInt::getLowBitsSet(StorageSize, Info.Size), "bf.clear");
  }
  Val = Builder.CreateIntCast(Val, ResLTy, Info.IsSigned, "bf.cast");
  EmitScalarRangeCheck(Val, LV.getType(), Loc);
  return RValue::get(Val);
}

// If this is a reference to a subset of the elements of a vector, create an
// appropriate shufflevector.
RValue CodeGenFunction::EmitLoadOfExtVectorElementLValue(LValue LV) {
  llvm::Value *Vec = Builder.CreateLoad(LV.getExtVectorAddress(),
                                        LV.isVolatileQualified());

  const llvm::Constant *Elts = LV.getExtVectorElts();

  // If the result of the expression is a non-vector type, we must be extracting
  // a single element.  Just codegen as an extractelement.
  const VectorType *ExprVT = LV.getType()->getAs<VectorType>();
  if (!ExprVT) {
    unsigned InIdx = getAccessedFieldNo(0, Elts);
    llvm::Value *Elt = llvm::ConstantInt::get(SizeTy, InIdx);
    return RValue::get(Builder.CreateExtractElement(Vec, Elt));
  }

  // Always use shuffle vector to try to retain the original program structure
  unsigned NumResultElts = ExprVT->getNumElements();

  SmallVector<int, 4> Mask;
  for (unsigned i = 0; i != NumResultElts; ++i)
    Mask.push_back(getAccessedFieldNo(i, Elts));

  Vec = Builder.CreateShuffleVector(Vec, Mask);
  return RValue::get(Vec);
}

/// Generates lvalue for partial ext_vector access.
Address CodeGenFunction::EmitExtVectorElementLValue(LValue LV) {
  Address VectorAddress = LV.getExtVectorAddress();
  QualType EQT = LV.getType()->castAs<VectorType>()->getElementType();
  llvm::Type *VectorElementTy = CGM.getTypes().ConvertType(EQT);

  Address CastToPointerElement =
    Builder.CreateElementBitCast(VectorAddress, VectorElementTy,
                                 "conv.ptr.element");

  const llvm::Constant *Elts = LV.getExtVectorElts();
  unsigned ix = getAccessedFieldNo(0, Elts);

  Address VectorBasePtrPlusIx =
    Builder.CreateConstInBoundsGEP(CastToPointerElement, ix,
                                   "vector.elt");

  return VectorBasePtrPlusIx;
}

/// Load of global gamed gegisters are always calls to intrinsics.
RValue CodeGenFunction::EmitLoadOfGlobalRegLValue(LValue LV) {
  assert((LV.getType()->isIntegerType() || LV.getType()->isPointerType()) &&
         "Bad type for register variable");
  llvm::MDNode *RegName = cast<llvm::MDNode>(
      cast<llvm::MetadataAsValue>(LV.getGlobalReg())->getMetadata());

  // We accept integer and pointer types only
  llvm::Type *OrigTy = CGM.getTypes().ConvertType(LV.getType());
  llvm::Type *Ty = OrigTy;
  if (OrigTy->isPointerTy())
    Ty = CGM.getTypes().getDataLayout().getIntPtrType(OrigTy);
  llvm::Type *Types[] = { Ty };

  llvm::Function *F = CGM.getIntrinsic(llvm::Intrinsic::read_register, Types);
  llvm::Value *Call = Builder.CreateCall(
      F, llvm::MetadataAsValue::get(Ty->getContext(), RegName));
  if (OrigTy->isPointerTy())
    Call = Builder.CreateIntToPtr(Call, OrigTy);
  return RValue::get(Call);
}

/// EmitStoreThroughLValue - Store the specified rvalue into the specified
/// lvalue, where both are guaranteed to the have the same type, and that type
/// is 'Ty'.
void CodeGenFunction::EmitStoreThroughLValue(RValue Src, LValue Dst,
                                             bool isInit) {
  if (!Dst.isSimple()) {
    if (Dst.isVectorElt()) {
      // Read/modify/write the vector, inserting the new element.
      llvm::Value *Vec = Builder.CreateLoad(Dst.getVectorAddress(),
                                            Dst.isVolatileQualified());
      Vec = Builder.CreateInsertElement(Vec, Src.getScalarVal(),
                                        Dst.getVectorIdx(), "vecins");
      Builder.CreateStore(Vec, Dst.getVectorAddress(),
                          Dst.isVolatileQualified());
      return;
    }

    // If this is an update of extended vector elements, insert them as
    // appropriate.
    if (Dst.isExtVectorElt())
      return EmitStoreThroughExtVectorComponentLValue(Src, Dst);

    if (Dst.isGlobalReg())
      return EmitStoreThroughGlobalRegLValue(Src, Dst);

    if (Dst.isMatrixElt()) {
      llvm::Value *Vec = Builder.CreateLoad(Dst.getMatrixAddress());
      Vec = Builder.CreateInsertElement(Vec, Src.getScalarVal(),
                                        Dst.getMatrixIdx(), "matins");
      Builder.CreateStore(Vec, Dst.getMatrixAddress(),
                          Dst.isVolatileQualified());
      return;
    }

    assert(Dst.isBitField() && "Unknown LValue type");
    return EmitStoreThroughBitfieldLValue(Src, Dst);
  }

  // There's special magic for assigning into an ARC-qualified l-value.
  if (Qualifiers::ObjCLifetime Lifetime = Dst.getQuals().getObjCLifetime()) {
    switch (Lifetime) {
    case Qualifiers::OCL_None:
      llvm_unreachable("present but none");

    case Qualifiers::OCL_ExplicitNone:
      // nothing special
      break;

    case Qualifiers::OCL_Strong:
      if (isInit) {
        Src = RValue::get(EmitARCRetain(Dst.getType(), Src.getScalarVal()));
        break;
      }
      EmitARCStoreStrong(Dst, Src.getScalarVal(), /*ignore*/ true);
      return;

    case Qualifiers::OCL_Weak:
      if (isInit)
        // Initialize and then skip the primitive store.
        EmitARCInitWeak(Dst.getAddress(*this), Src.getScalarVal());
      else
        EmitARCStoreWeak(Dst.getAddress(*this), Src.getScalarVal(),
                         /*ignore*/ true);
      return;

    case Qualifiers::OCL_Autoreleasing:
      Src = RValue::get(EmitObjCExtendObjectLifetime(Dst.getType(),
                                                     Src.getScalarVal()));
      // fall into the normal path
      break;
    }
  }

  if (Dst.isObjCWeak() && !Dst.isNonGC()) {
    // load of a __weak object.
    Address LvalueDst = Dst.getAddress(*this);
    llvm::Value *src = Src.getScalarVal();
     CGM.getObjCRuntime().EmitObjCWeakAssign(*this, src, LvalueDst);
    return;
  }

  if (Dst.isObjCStrong() && !Dst.isNonGC()) {
    // load of a __strong object.
    Address LvalueDst = Dst.getAddress(*this);
    llvm::Value *src = Src.getScalarVal();
    if (Dst.isObjCIvar()) {
      assert(Dst.getBaseIvarExp() && "BaseIvarExp is NULL");
      llvm::Type *ResultType = IntPtrTy;
      Address dst = EmitPointerWithAlignment(Dst.getBaseIvarExp());
      llvm::Value *RHS = dst.getPointer();
      RHS = Builder.CreatePtrToInt(RHS, ResultType, "sub.ptr.rhs.cast");
      llvm::Value *LHS =
        Builder.CreatePtrToInt(LvalueDst.getPointer(), ResultType,
                               "sub.ptr.lhs.cast");
      llvm::Value *BytesBetween = Builder.CreateSub(LHS, RHS, "ivar.offset");
      CGM.getObjCRuntime().EmitObjCIvarAssign(*this, src, dst,
                                              BytesBetween);
    } else if (Dst.isGlobalObjCRef()) {
      CGM.getObjCRuntime().EmitObjCGlobalAssign(*this, src, LvalueDst,
                                                Dst.isThreadLocalRef());
    }
    else
      CGM.getObjCRuntime().EmitObjCStrongCastAssign(*this, src, LvalueDst);
    return;
  }

  assert(Src.isScalar() && "Can't emit an agg store with this method");
  EmitStoreOfScalar(Src.getScalarVal(), Dst, isInit);
}

void CodeGenFunction::EmitStoreThroughBitfieldLValue(RValue Src, LValue Dst,
                                                     llvm::Value **Result) {
  const CGBitFieldInfo &Info = Dst.getBitFieldInfo();
  llvm::Type *ResLTy = ConvertTypeForMem(Dst.getType());
  Address Ptr = Dst.getBitFieldAddress();

  // Get the source value, truncated to the width of the bit-field.
  llvm::Value *SrcVal = Src.getScalarVal();

  // Cast the source to the storage type and shift it into place.
  SrcVal = Builder.CreateIntCast(SrcVal, Ptr.getElementType(),
                                 /*isSigned=*/false);
  llvm::Value *MaskedVal = SrcVal;

  const bool UseVolatile =
      CGM.getCodeGenOpts().AAPCSBitfieldWidth && Dst.isVolatileQualified() &&
      Info.VolatileStorageSize != 0 && isAAPCS(CGM.getTarget());
  const unsigned StorageSize =
      UseVolatile ? Info.VolatileStorageSize : Info.StorageSize;
  const unsigned Offset = UseVolatile ? Info.VolatileOffset : Info.Offset;
  // See if there are other bits in the bitfield's storage we'll need to load
  // and mask together with source before storing.
  if (StorageSize != Info.Size) {
    assert(StorageSize > Info.Size && "Invalid bitfield size.");
    llvm::Value *Val =
        Builder.CreateLoad(Ptr, Dst.isVolatileQualified(), "bf.load");
#if INTEL_CUSTOMIZATION
    if (getLangOpts().isIntelCompat(LangOptions::IntelTBAABF)) {
      CGM.DecorateInstructionWithTBAA(cast<llvm::LoadInst>(Val), Dst.getTBAAInfo());
    }
#endif  // INTEL_CUSTOMIZATION

    // Mask the source value as needed.
    if (!hasBooleanRepresentation(Dst.getType()))
      SrcVal = Builder.CreateAnd(
          SrcVal, llvm::APInt::getLowBitsSet(StorageSize, Info.Size),
          "bf.value");
    MaskedVal = SrcVal;
    if (Offset)
      SrcVal = Builder.CreateShl(SrcVal, Offset, "bf.shl");

    // Mask out the original value.
    Val = Builder.CreateAnd(
        Val, ~llvm::APInt::getBitsSet(StorageSize, Offset, Offset + Info.Size),
        "bf.clear");

    // Or together the unchanged values and the source value.
    SrcVal = Builder.CreateOr(Val, SrcVal, "bf.set");
  } else {
    assert(Offset == 0);
    // According to the AACPS:
    // When a volatile bit-field is written, and its container does not overlap
    // with any non-bit-field member, its container must be read exactly once
    // and written exactly once using the access width appropriate to the type
    // of the container. The two accesses are not atomic.
    if (Dst.isVolatileQualified() && isAAPCS(CGM.getTarget()) &&
        CGM.getCodeGenOpts().ForceAAPCSBitfieldLoad)
      Builder.CreateLoad(Ptr, true, "bf.load");
  }
#if INTEL_CUSTOMIZATION
  // Write the new value back out.
  llvm::StoreInst *Store = Builder.CreateStore(SrcVal, Ptr,
                                               Dst.isVolatileQualified());
  if (getLangOpts().isIntelCompat(LangOptions::IntelTBAABF))
    CGM.DecorateInstructionWithTBAA(Store, Dst.getTBAAInfo());
#endif // INTEL_CUSTOMIZATION

  // Return the new value of the bit-field, if requested.
  if (Result) {
    llvm::Value *ResultVal = MaskedVal;

    // Sign extend the value if needed.
    if (Info.IsSigned) {
      assert(Info.Size <= StorageSize);
      unsigned HighBits = StorageSize - Info.Size;
      if (HighBits) {
        ResultVal = Builder.CreateShl(ResultVal, HighBits, "bf.result.shl");
        ResultVal = Builder.CreateAShr(ResultVal, HighBits, "bf.result.ashr");
      }
    }

    ResultVal = Builder.CreateIntCast(ResultVal, ResLTy, Info.IsSigned,
                                      "bf.result.cast");
    *Result = EmitFromMemory(ResultVal, Dst.getType());
  }
}

void CodeGenFunction::EmitStoreThroughExtVectorComponentLValue(RValue Src,
                                                               LValue Dst) {
  // This access turns into a read/modify/write of the vector.  Load the input
  // value now.
  llvm::Value *Vec = Builder.CreateLoad(Dst.getExtVectorAddress(),
                                        Dst.isVolatileQualified());
  const llvm::Constant *Elts = Dst.getExtVectorElts();

  llvm::Value *SrcVal = Src.getScalarVal();

  if (const VectorType *VTy = Dst.getType()->getAs<VectorType>()) {
    unsigned NumSrcElts = VTy->getNumElements();
    unsigned NumDstElts =
        cast<llvm::FixedVectorType>(Vec->getType())->getNumElements();
    if (NumDstElts == NumSrcElts) {
      // Use shuffle vector is the src and destination are the same number of
      // elements and restore the vector mask since it is on the side it will be
      // stored.
      SmallVector<int, 4> Mask(NumDstElts);
      for (unsigned i = 0; i != NumSrcElts; ++i)
        Mask[getAccessedFieldNo(i, Elts)] = i;

      Vec = Builder.CreateShuffleVector(SrcVal, Mask);
    } else if (NumDstElts > NumSrcElts) {
      // Extended the source vector to the same length and then shuffle it
      // into the destination.
      // FIXME: since we're shuffling with undef, can we just use the indices
      //        into that?  This could be simpler.
      SmallVector<int, 4> ExtMask;
      for (unsigned i = 0; i != NumSrcElts; ++i)
        ExtMask.push_back(i);
      ExtMask.resize(NumDstElts, -1);
      llvm::Value *ExtSrcVal = Builder.CreateShuffleVector(SrcVal, ExtMask);
      // build identity
      SmallVector<int, 4> Mask;
      for (unsigned i = 0; i != NumDstElts; ++i)
        Mask.push_back(i);

      // When the vector size is odd and .odd or .hi is used, the last element
      // of the Elts constant array will be one past the size of the vector.
      // Ignore the last element here, if it is greater than the mask size.
      if (getAccessedFieldNo(NumSrcElts - 1, Elts) == Mask.size())
        NumSrcElts--;

      // modify when what gets shuffled in
      for (unsigned i = 0; i != NumSrcElts; ++i)
        Mask[getAccessedFieldNo(i, Elts)] = i + NumDstElts;
      Vec = Builder.CreateShuffleVector(Vec, ExtSrcVal, Mask);
    } else {
      // We should never shorten the vector
      llvm_unreachable("unexpected shorten vector length");
    }
  } else {
    // If the Src is a scalar (not a vector) it must be updating one element.
    unsigned InIdx = getAccessedFieldNo(0, Elts);
    llvm::Value *Elt = llvm::ConstantInt::get(SizeTy, InIdx);
    Vec = Builder.CreateInsertElement(Vec, SrcVal, Elt);
  }

  Builder.CreateStore(Vec, Dst.getExtVectorAddress(),
                      Dst.isVolatileQualified());
}

/// Store of global named registers are always calls to intrinsics.
void CodeGenFunction::EmitStoreThroughGlobalRegLValue(RValue Src, LValue Dst) {
  assert((Dst.getType()->isIntegerType() || Dst.getType()->isPointerType()) &&
         "Bad type for register variable");
  llvm::MDNode *RegName = cast<llvm::MDNode>(
      cast<llvm::MetadataAsValue>(Dst.getGlobalReg())->getMetadata());
  assert(RegName && "Register LValue is not metadata");

  // We accept integer and pointer types only
  llvm::Type *OrigTy = CGM.getTypes().ConvertType(Dst.getType());
  llvm::Type *Ty = OrigTy;
  if (OrigTy->isPointerTy())
    Ty = CGM.getTypes().getDataLayout().getIntPtrType(OrigTy);
  llvm::Type *Types[] = { Ty };

  llvm::Function *F = CGM.getIntrinsic(llvm::Intrinsic::write_register, Types);
  llvm::Value *Value = Src.getScalarVal();
  if (OrigTy->isPointerTy())
    Value = Builder.CreatePtrToInt(Value, Ty);
  Builder.CreateCall(
      F, {llvm::MetadataAsValue::get(Ty->getContext(), RegName), Value});
}

// setObjCGCLValueClass - sets class of the lvalue for the purpose of
// generating write-barries API. It is currently a global, ivar,
// or neither.
static void setObjCGCLValueClass(const ASTContext &Ctx, const Expr *E,
                                 LValue &LV,
                                 bool IsMemberAccess=false) {
  if (Ctx.getLangOpts().getGC() == LangOptions::NonGC)
    return;

  if (isa<ObjCIvarRefExpr>(E)) {
    QualType ExpTy = E->getType();
    if (IsMemberAccess && ExpTy->isPointerType()) {
      // If ivar is a structure pointer, assigning to field of
      // this struct follows gcc's behavior and makes it a non-ivar
      // writer-barrier conservatively.
      ExpTy = ExpTy->castAs<PointerType>()->getPointeeType();
      if (ExpTy->isRecordType()) {
        LV.setObjCIvar(false);
        return;
      }
    }
    LV.setObjCIvar(true);
    auto *Exp = cast<ObjCIvarRefExpr>(const_cast<Expr *>(E));
    LV.setBaseIvarExp(Exp->getBase());
    LV.setObjCArray(E->getType()->isArrayType());
    return;
  }

  if (const auto *Exp = dyn_cast<DeclRefExpr>(E)) {
    if (const auto *VD = dyn_cast<VarDecl>(Exp->getDecl())) {
      if (VD->hasGlobalStorage()) {
        LV.setGlobalObjCRef(true);
        LV.setThreadLocalRef(VD->getTLSKind() != VarDecl::TLS_None);
      }
    }
    LV.setObjCArray(E->getType()->isArrayType());
    return;
  }

  if (const auto *Exp = dyn_cast<UnaryOperator>(E)) {
    setObjCGCLValueClass(Ctx, Exp->getSubExpr(), LV, IsMemberAccess);
    return;
  }

  if (const auto *Exp = dyn_cast<ParenExpr>(E)) {
    setObjCGCLValueClass(Ctx, Exp->getSubExpr(), LV, IsMemberAccess);
    if (LV.isObjCIvar()) {
      // If cast is to a structure pointer, follow gcc's behavior and make it
      // a non-ivar write-barrier.
      QualType ExpTy = E->getType();
      if (ExpTy->isPointerType())
        ExpTy = ExpTy->castAs<PointerType>()->getPointeeType();
      if (ExpTy->isRecordType())
        LV.setObjCIvar(false);
    }
    return;
  }

  if (const auto *Exp = dyn_cast<GenericSelectionExpr>(E)) {
    setObjCGCLValueClass(Ctx, Exp->getResultExpr(), LV);
    return;
  }

  if (const auto *Exp = dyn_cast<ImplicitCastExpr>(E)) {
    setObjCGCLValueClass(Ctx, Exp->getSubExpr(), LV, IsMemberAccess);
    return;
  }

  if (const auto *Exp = dyn_cast<CStyleCastExpr>(E)) {
    setObjCGCLValueClass(Ctx, Exp->getSubExpr(), LV, IsMemberAccess);
    return;
  }

  if (const auto *Exp = dyn_cast<ObjCBridgedCastExpr>(E)) {
    setObjCGCLValueClass(Ctx, Exp->getSubExpr(), LV, IsMemberAccess);
    return;
  }

  if (const auto *Exp = dyn_cast<ArraySubscriptExpr>(E)) {
    setObjCGCLValueClass(Ctx, Exp->getBase(), LV);
    if (LV.isObjCIvar() && !LV.isObjCArray())
      // Using array syntax to assigning to what an ivar points to is not
      // same as assigning to the ivar itself. {id *Names;} Names[i] = 0;
      LV.setObjCIvar(false);
    else if (LV.isGlobalObjCRef() && !LV.isObjCArray())
      // Using array syntax to assigning to what global points to is not
      // same as assigning to the global itself. {id *G;} G[i] = 0;
      LV.setGlobalObjCRef(false);
    return;
  }

  if (const auto *Exp = dyn_cast<MemberExpr>(E)) {
    setObjCGCLValueClass(Ctx, Exp->getBase(), LV, true);
    // We don't know if member is an 'ivar', but this flag is looked at
    // only in the context of LV.isObjCIvar().
    LV.setObjCArray(E->getType()->isArrayType());
    return;
  }
}

static llvm::Value *
EmitBitCastOfLValueToProperType(CodeGenFunction &CGF,
                                llvm::Value *V, llvm::Type *IRType,
                                StringRef Name = StringRef()) {
  unsigned AS = cast<llvm::PointerType>(V->getType())->getAddressSpace();
  return CGF.Builder.CreateBitCast(V, IRType->getPointerTo(AS), Name);
}

static LValue EmitThreadPrivateVarDeclLValue(
    CodeGenFunction &CGF, const VarDecl *VD, QualType T, Address Addr,
    llvm::Type *RealVarTy, SourceLocation Loc) {
  if (CGF.CGM.getLangOpts().OpenMPIRBuilder)
    Addr = CodeGenFunction::OMPBuilderCBHelpers::getAddrOfThreadPrivate(
        CGF, VD, Addr, Loc);
  else
    Addr =
        CGF.CGM.getOpenMPRuntime().getAddrOfThreadPrivate(CGF, VD, Addr, Loc);

  Addr = CGF.Builder.CreateElementBitCast(Addr, RealVarTy);
  return CGF.MakeAddrLValue(Addr, T, AlignmentSource::Decl);
}

static Address emitDeclTargetVarDeclLValue(CodeGenFunction &CGF,
                                           const VarDecl *VD, QualType T) {
  llvm::Optional<OMPDeclareTargetDeclAttr::MapTypeTy> Res =
      OMPDeclareTargetDeclAttr::isDeclareTargetDeclaration(VD);
  // Return an invalid address if variable is MT_To and unified
  // memory is not enabled. For all other cases: MT_Link and
  // MT_To with unified memory, return a valid address.
  if (!Res || (*Res == OMPDeclareTargetDeclAttr::MT_To &&
               !CGF.CGM.getOpenMPRuntime().hasRequiresUnifiedSharedMemory()))
    return Address::invalid();
  assert(((*Res == OMPDeclareTargetDeclAttr::MT_Link) ||
          (*Res == OMPDeclareTargetDeclAttr::MT_To &&
           CGF.CGM.getOpenMPRuntime().hasRequiresUnifiedSharedMemory())) &&
         "Expected link clause OR to clause with unified memory enabled.");
  QualType PtrTy = CGF.getContext().getPointerType(VD->getType());
  Address Addr = CGF.CGM.getOpenMPRuntime().getAddrOfDeclareTargetVar(VD);
  return CGF.EmitLoadOfPointer(Addr, PtrTy->castAs<PointerType>());
}

Address
CodeGenFunction::EmitLoadOfReference(LValue RefLVal,
                                     LValueBaseInfo *PointeeBaseInfo,
                                     TBAAAccessInfo *PointeeTBAAInfo) {
  llvm::LoadInst *Load =
      Builder.CreateLoad(RefLVal.getAddress(*this), RefLVal.isVolatile());
  CGM.DecorateInstructionWithTBAA(Load, RefLVal.getTBAAInfo());

  CharUnits Align = CGM.getNaturalTypeAlignment(
      RefLVal.getType()->getPointeeType(), PointeeBaseInfo, PointeeTBAAInfo,
      /* forPointeeType= */ true);
  return Address(Load, Align);
}

LValue CodeGenFunction::EmitLoadOfReferenceLValue(LValue RefLVal) {
  LValueBaseInfo PointeeBaseInfo;
  TBAAAccessInfo PointeeTBAAInfo;
  Address PointeeAddr = EmitLoadOfReference(RefLVal, &PointeeBaseInfo,
                                            &PointeeTBAAInfo);
  return MakeAddrLValue(PointeeAddr, RefLVal.getType()->getPointeeType(),
                        PointeeBaseInfo, PointeeTBAAInfo);
}

Address CodeGenFunction::EmitLoadOfPointer(Address Ptr,
                                           const PointerType *PtrTy,
                                           LValueBaseInfo *BaseInfo,
                                           TBAAAccessInfo *TBAAInfo) {
  llvm::Value *Addr = Builder.CreateLoad(Ptr);
  return Address(Addr, CGM.getNaturalTypeAlignment(PtrTy->getPointeeType(),
                                                   BaseInfo, TBAAInfo,
                                                   /*forPointeeType=*/true));
}

LValue CodeGenFunction::EmitLoadOfPointerLValue(Address PtrAddr,
                                                const PointerType *PtrTy) {
  LValueBaseInfo BaseInfo;
  TBAAAccessInfo TBAAInfo;
  Address Addr = EmitLoadOfPointer(PtrAddr, PtrTy, &BaseInfo, &TBAAInfo);
  return MakeAddrLValue(Addr, PtrTy->getPointeeType(), BaseInfo, TBAAInfo);
}

static LValue EmitGlobalVarDeclLValue(CodeGenFunction &CGF,
                                      const Expr *E, const VarDecl *VD) {
  QualType T = E->getType();

  // If it's thread_local, emit a call to its wrapper function instead.
  if (VD->getTLSKind() == VarDecl::TLS_Dynamic &&
      CGF.CGM.getCXXABI().usesThreadWrapperFunction(VD))
    return CGF.CGM.getCXXABI().EmitThreadLocalVarDeclLValue(CGF, VD, T);
  // Check if the variable is marked as declare target with link clause in
  // device codegen.
  if (CGF.getLangOpts().OpenMPIsDevice) {
    Address Addr = emitDeclTargetVarDeclLValue(CGF, VD, T);
    if (Addr.isValid())
      return CGF.MakeAddrLValue(Addr, T, AlignmentSource::Decl);
  }

  llvm::Value *V = CGF.CGM.GetAddrOfGlobalVar(VD);
  llvm::Type *RealVarTy = CGF.getTypes().ConvertTypeForMem(VD->getType());
  V = EmitBitCastOfLValueToProperType(CGF, V, RealVarTy);
  CharUnits Alignment = CGF.getContext().getDeclAlign(VD);
  Address Addr(V, Alignment);
  // Emit reference to the private copy of the variable if it is an OpenMP
  // threadprivate variable.
#if INTEL_CUSTOMIZATION
  auto *GV = dyn_cast<llvm::GlobalValue>(V);
  if (GV && CGF.getLangOpts().OpenMPThreadPrivateLegacy &&
      VD->hasAttr<OMPThreadPrivateDeclAttr>())
    GV->setThreadPrivate(true);
  else
#endif // INTEL_CUSTOMIZATION
  if (CGF.getLangOpts().OpenMP && !CGF.getLangOpts().OpenMPSimd &&
      VD->hasAttr<OMPThreadPrivateDeclAttr>()) {
    return EmitThreadPrivateVarDeclLValue(CGF, VD, T, Addr, RealVarTy,
                                          E->getExprLoc());
  }
  LValue LV = VD->getType()->isReferenceType() ?
      CGF.EmitLoadOfReferenceLValue(Addr, VD->getType(),
                                    AlignmentSource::Decl) :
      CGF.MakeAddrLValue(Addr, T, AlignmentSource::Decl);
  setObjCGCLValueClass(CGF.getContext(), E, LV);
  return LV;
}

static llvm::Constant *EmitFunctionDeclPointer(CodeGenModule &CGM,
                                               GlobalDecl GD) {
  const FunctionDecl *FD = cast<FunctionDecl>(GD.getDecl());
  if (FD->hasAttr<WeakRefAttr>()) {
    ConstantAddress aliasee = CGM.GetWeakRefReference(FD);
    return aliasee.getPointer();
  }

  llvm::Constant *V = CGM.GetAddrOfFunction(GD);
  if (!FD->hasPrototype()) {
    if (const FunctionProtoType *Proto =
            FD->getType()->getAs<FunctionProtoType>()) {
      // Ugly case: for a K&R-style definition, the type of the definition
      // isn't the same as the type of a use.  Correct for this with a
      // bitcast.
      QualType NoProtoType =
          CGM.getContext().getFunctionNoProtoType(Proto->getReturnType());
      NoProtoType = CGM.getContext().getPointerType(NoProtoType);
      V = llvm::ConstantExpr::getBitCast(V,
                                      CGM.getTypes().ConvertType(NoProtoType));
    }
  }
  return V;
}

static LValue EmitFunctionDeclLValue(CodeGenFunction &CGF, const Expr *E,
                                     GlobalDecl GD) {
  const FunctionDecl *FD = cast<FunctionDecl>(GD.getDecl());
  llvm::Value *V = EmitFunctionDeclPointer(CGF.CGM, GD);
#if INTEL_CUSTOMIZATION
  if (CGF.getContext().getLangOpts().SYCLIsDevice &&
      CGF.getContext().getLangOpts().EnableVariantFunctionPointers)
    if (auto *CV = dyn_cast<llvm::Constant>(V)) {
      llvm::Constant *Fn = CV->stripPointerCasts();
      if (isa<llvm::Function>(Fn) || isa<llvm::GlobalIFunc>(Fn)) {
        llvm::Constant *GV = CGF.CGM.CreateSIMDFnTableVar(Fn);
        V = llvm::ConstantExpr::getBitCast(GV, V->getType());
      }
    }
#endif  // INTEL_CUSTOMIZATION
  CharUnits Alignment = CGF.getContext().getDeclAlign(FD);
  return CGF.MakeAddrLValue(V, E->getType(), Alignment,
                            AlignmentSource::Decl);
}

static LValue EmitCapturedFieldLValue(CodeGenFunction &CGF, const FieldDecl *FD,
                                      llvm::Value *ThisValue) {
  QualType TagType = CGF.getContext().getTagDeclType(FD->getParent());
  LValue LV = CGF.MakeNaturalAlignAddrLValue(ThisValue, TagType);
  return CGF.EmitLValueForField(LV, FD);
}

/// Named Registers are named metadata pointing to the register name
/// which will be read from/written to as an argument to the intrinsic
/// @llvm.read/write_register.
/// So far, only the name is being passed down, but other options such as
/// register type, allocation type or even optimization options could be
/// passed down via the metadata node.
static LValue EmitGlobalNamedRegister(const VarDecl *VD, CodeGenModule &CGM) {
  SmallString<64> Name("llvm.named.register.");
  AsmLabelAttr *Asm = VD->getAttr<AsmLabelAttr>();
  assert(Asm->getLabel().size() < 64-Name.size() &&
      "Register name too big");
  Name.append(Asm->getLabel());
  llvm::NamedMDNode *M =
    CGM.getModule().getOrInsertNamedMetadata(Name);
  if (M->getNumOperands() == 0) {
    llvm::MDString *Str = llvm::MDString::get(CGM.getLLVMContext(),
                                              Asm->getLabel());
    llvm::Metadata *Ops[] = {Str};
    M->addOperand(llvm::MDNode::get(CGM.getLLVMContext(), Ops));
  }

  CharUnits Alignment = CGM.getContext().getDeclAlign(VD);

  llvm::Value *Ptr =
    llvm::MetadataAsValue::get(CGM.getLLVMContext(), M->getOperand(0));
  return LValue::MakeGlobalReg(Address(Ptr, Alignment), VD->getType());
}

/// Determine whether we can emit a reference to \p VD from the current
/// context, despite not necessarily having seen an odr-use of the variable in
/// this context.
static bool canEmitSpuriousReferenceToVariable(CodeGenFunction &CGF,
                                               const DeclRefExpr *E,
                                               const VarDecl *VD,
                                               bool IsConstant) {
  // For a variable declared in an enclosing scope, do not emit a spurious
  // reference even if we have a capture, as that will emit an unwarranted
  // reference to our capture state, and will likely generate worse code than
  // emitting a local copy.
  if (E->refersToEnclosingVariableOrCapture())
    return false;

  // For a local declaration declared in this function, we can always reference
  // it even if we don't have an odr-use.
  if (VD->hasLocalStorage()) {
    return VD->getDeclContext() ==
           dyn_cast_or_null<DeclContext>(CGF.CurCodeDecl);
  }

  // For a global declaration, we can emit a reference to it if we know
  // for sure that we are able to emit a definition of it.
  VD = VD->getDefinition(CGF.getContext());
  if (!VD)
    return false;

  // Don't emit a spurious reference if it might be to a variable that only
  // exists on a different device / target.
  // FIXME: This is unnecessarily broad. Check whether this would actually be a
  // cross-target reference.
  if (CGF.getLangOpts().OpenMP || CGF.getLangOpts().CUDA ||
      CGF.getLangOpts().OpenCL) {
    return false;
  }

  // We can emit a spurious reference only if the linkage implies that we'll
  // be emitting a non-interposable symbol that will be retained until link
  // time.
  switch (CGF.CGM.getLLVMLinkageVarDefinition(VD, IsConstant)) {
  case llvm::GlobalValue::ExternalLinkage:
  case llvm::GlobalValue::LinkOnceODRLinkage:
  case llvm::GlobalValue::WeakODRLinkage:
  case llvm::GlobalValue::InternalLinkage:
  case llvm::GlobalValue::PrivateLinkage:
    return true;
  default:
    return false;
  }
}

LValue CodeGenFunction::EmitDeclRefLValue(const DeclRefExpr *E) {
  const NamedDecl *ND = E->getDecl();
  QualType T = E->getType();

  assert(E->isNonOdrUse() != NOUR_Unevaluated &&
         "should not emit an unevaluated operand");

  if (const auto *VD = dyn_cast<VarDecl>(ND)) {
    // Global Named registers access via intrinsics only
    if (VD->getStorageClass() == SC_Register &&
        VD->hasAttr<AsmLabelAttr>() && !VD->isLocalVarDecl())
      return EmitGlobalNamedRegister(VD, CGM);

    // If this DeclRefExpr does not constitute an odr-use of the variable,
    // we're not permitted to emit a reference to it in general, and it might
    // not be captured if capture would be necessary for a use. Emit the
    // constant value directly instead.
    if (E->isNonOdrUse() == NOUR_Constant &&
        (VD->getType()->isReferenceType() ||
         !canEmitSpuriousReferenceToVariable(*this, E, VD, true))) {
      VD->getAnyInitializer(VD);
      llvm::Constant *Val = ConstantEmitter(*this).emitAbstract(
          E->getLocation(), *VD->evaluateValue(), VD->getType());
      assert(Val && "failed to emit constant expression");

      Address Addr = Address::invalid();
      if (!VD->getType()->isReferenceType()) {
        // Spill the constant value to a global.
        Addr = CGM.createUnnamedGlobalFrom(*VD, Val,
                                           getContext().getDeclAlign(VD));
        llvm::Type *VarTy = getTypes().ConvertTypeForMem(VD->getType());
        auto *PTy = llvm::PointerType::get(
            VarTy, getContext().getTargetAddressSpace(VD->getType()));
        if (PTy != Addr.getType())
          Addr = Builder.CreatePointerBitCastOrAddrSpaceCast(Addr, PTy);
      } else {
        // Should we be using the alignment of the constant pointer we emitted?
        CharUnits Alignment =
            CGM.getNaturalTypeAlignment(E->getType(),
                                        /* BaseInfo= */ nullptr,
                                        /* TBAAInfo= */ nullptr,
                                        /* forPointeeType= */ true);
        Addr = Address(Val, Alignment);
      }
      return MakeAddrLValue(Addr, T, AlignmentSource::Decl);
    }

#if INTEL_COLLAB
#if INTEL_CUSTOMIZATION
    bool Nested = false;
#endif // INTEL_CUSTOMIZATION
    if (getLangOpts().OpenMPLateOutline
#if INTEL_CUSTOMIZATION
        && CapturedStmtInfo && CapturedStmtInfo->isLateOutlinedRegion()
#endif // INTEL_CUSTOMIZATION
       ) {
#if INTEL_CUSTOMIZATION
      // This is a late-outlined region, check if it is nested inside a
      // fe-outlined region.
      auto *CSI = cast<CGLateOutlineOpenMPRegionInfo>(CapturedStmtInfo);
      CodeGenFunction::CGCapturedStmtInfo *outer = CSI->getOldCSI();
      while (outer && outer->isLateOutlinedRegion()) {
        auto *CSI = cast<CGLateOutlineOpenMPRegionInfo>(outer);
        outer = CSI->getOldCSI();
      }
      if (outer)
        Nested = true;
    }
    bool NestedGlobal =
        Nested && (VD->hasLinkage() || VD->isStaticDataMember());
    if (getLangOpts().OpenMPLateOutline && !NestedGlobal &&
        (!CapturedStmtInfo || CapturedStmtInfo->isLateOutlinedRegion())) {
#endif // INTEL_CUSTOMIZATION
      if (CapturedStmtInfo)
        CapturedStmtInfo->recordVariableReference(VD);
      if (isa<OMPCapturedExprDecl>(VD)) {
        // All OMPCapturedExprDecls are remapped in OMPLateOutlineLexicalScope.
        auto I = LocalDeclMap.find(VD);
        assert(I != LocalDeclMap.end() && "OMPCapturedExprDecl not remapped.");
        Address A = I->second;
        if (!VD->getType()->isReferenceType() || A.hasRemovedReference())
          return MakeAddrLValue(A, VD->getType(), AlignmentSource::Decl);
        else
          return EmitLoadOfReferenceLValue(A, VD->getType(),
                                           AlignmentSource::Decl);
      }
      if (E->refersToEnclosingVariableOrCapture() &&
          OMPLateOutlineLexicalScope::isCapturedVar(*this, VD)) {
        VD = VD->getCanonicalDecl();
        if (auto *FD = LambdaCaptureFields.lookup(VD)) {
          if (CapturedStmtInfo)
            CapturedStmtInfo->recordValueReference(CXXABIThisValue);
          return EmitCapturedFieldLValue(*this, FD, CXXABIThisValue);
        }
      }
    } else
#endif // INTEL_COLLAB
    // FIXME: Handle other kinds of non-odr-use DeclRefExprs.

    // Check for captured variables.
    if (E->refersToEnclosingVariableOrCapture()) {
      VD = VD->getCanonicalDecl();
      if (auto *FD = LambdaCaptureFields.lookup(VD))
        return EmitCapturedFieldLValue(*this, FD, CXXABIThisValue);
      if (CapturedStmtInfo) {
        auto I = LocalDeclMap.find(VD);
        if (I != LocalDeclMap.end()) {
          LValue CapLVal;
          if (VD->getType()->isReferenceType())
            CapLVal = EmitLoadOfReferenceLValue(I->second, VD->getType(),
                                                AlignmentSource::Decl);
          else
            CapLVal = MakeAddrLValue(I->second, T);
          // Mark lvalue as nontemporal if the variable is marked as nontemporal
          // in simd context.
          if (getLangOpts().OpenMP &&
              CGM.getOpenMPRuntime().isNontemporalDecl(VD))
            CapLVal.setNontemporal(/*Value=*/true);
          return CapLVal;
        }
        LValue CapLVal =
            EmitCapturedFieldLValue(*this, CapturedStmtInfo->lookup(VD),
                                    CapturedStmtInfo->getContextValue());
        CapLVal = MakeAddrLValue(
            Address(CapLVal.getPointer(*this), getContext().getDeclAlign(VD)),
            CapLVal.getType(), LValueBaseInfo(AlignmentSource::Decl),
            CapLVal.getTBAAInfo());
        // Mark lvalue as nontemporal if the variable is marked as nontemporal
        // in simd context.
        if (getLangOpts().OpenMP &&
            CGM.getOpenMPRuntime().isNontemporalDecl(VD))
          CapLVal.setNontemporal(/*Value=*/true);
        return CapLVal;
      }

      assert(isa<BlockDecl>(CurCodeDecl));
      Address addr = GetAddrOfBlockDecl(VD);
      return MakeAddrLValue(addr, T, AlignmentSource::Decl);
    }
  }

  // FIXME: We should be able to assert this for FunctionDecls as well!
  // FIXME: We should be able to assert this for all DeclRefExprs, not just
  // those with a valid source location.
  assert((ND->isUsed(false) || !isa<VarDecl>(ND) || E->isNonOdrUse() ||
          !E->getLocation().isValid()) &&
         "Should not use decl without marking it used!");

  if (ND->hasAttr<WeakRefAttr>()) {
    const auto *VD = cast<ValueDecl>(ND);
    ConstantAddress Aliasee = CGM.GetWeakRefReference(VD);
    return MakeAddrLValue(Aliasee, T, AlignmentSource::Decl);
  }

  if (const auto *VD = dyn_cast<VarDecl>(ND)) {
    // Check if this is a global variable.
#if INTEL_COLLAB
   if (!(CapturedStmtInfo && CapturedStmtInfo->isLateOutlinedRegion() &&
         LocalDeclMap.find(VD) != LocalDeclMap.end()))
     // For late-outlining let globals fall through so privatization can occur.
#endif  // INTEL_COLLAB
   if (VD->hasLinkage() || VD->isStaticDataMember())
      return EmitGlobalVarDeclLValue(*this, E, VD);

    Address addr = Address::invalid();

    // The variable should generally be present in the local decl map.
    auto iter = LocalDeclMap.find(VD);
    if (iter != LocalDeclMap.end()) {
      addr = iter->second;

    // Otherwise, it might be static local we haven't emitted yet for
    // some reason; most likely, because it's in an outer function.
    } else if (VD->isStaticLocal()) {
      addr = Address(CGM.getOrCreateStaticVarDecl(
          *VD, CGM.getLLVMLinkageVarDefinition(VD, /*IsConstant=*/false)),
                     getContext().getDeclAlign(VD));

    // No other cases for now.
    } else {
      llvm_unreachable("DeclRefExpr for Decl not entered in LocalDeclMap?");
    }


    // Check for OpenMP threadprivate variables.
#if INTEL_CUSTOMIZATION
    if (!getLangOpts().OpenMPThreadPrivateLegacy)
#endif // INTEL_CUSTOMIZATION
    if (getLangOpts().OpenMP && !getLangOpts().OpenMPSimd &&
        VD->hasAttr<OMPThreadPrivateDeclAttr>()) {
      return EmitThreadPrivateVarDeclLValue(
          *this, VD, T, addr, getTypes().ConvertTypeForMem(VD->getType()),
          E->getExprLoc());
    }

    // Drill into block byref variables.
    bool isBlockByref = VD->isEscapingByref();
    if (isBlockByref) {
      addr = emitBlockByrefAddress(addr, VD);
    }

    // Drill into reference types.
    LValue LV = VD->getType()->isReferenceType() ?
        EmitLoadOfReferenceLValue(addr, VD->getType(), AlignmentSource::Decl) :
        MakeAddrLValue(addr, T, AlignmentSource::Decl);

    bool isLocalStorage = VD->hasLocalStorage();

    bool NonGCable = isLocalStorage &&
                     !VD->getType()->isReferenceType() &&
                     !isBlockByref;
    if (NonGCable) {
      LV.getQuals().removeObjCGCAttr();
      LV.setNonGC(true);
    }

    bool isImpreciseLifetime =
      (isLocalStorage && !VD->hasAttr<ObjCPreciseLifetimeAttr>());
    if (isImpreciseLifetime)
      LV.setARCPreciseLifetime(ARCImpreciseLifetime);
    setObjCGCLValueClass(getContext(), E, LV);
    return LV;
  }

  if (const auto *FD = dyn_cast<FunctionDecl>(ND))
    return EmitFunctionDeclLValue(*this, E, FD);

  // FIXME: While we're emitting a binding from an enclosing scope, all other
  // DeclRefExprs we see should be implicitly treated as if they also refer to
  // an enclosing scope.
  if (const auto *BD = dyn_cast<BindingDecl>(ND))
    return EmitLValue(BD->getBinding());

  // We can form DeclRefExprs naming GUID declarations when reconstituting
  // non-type template parameters into expressions.
  if (const auto *GD = dyn_cast<MSGuidDecl>(ND))
    return MakeAddrLValue(CGM.GetAddrOfMSGuidDecl(GD), T,
                          AlignmentSource::Decl);

  if (const auto *TPO = dyn_cast<TemplateParamObjectDecl>(ND))
    return MakeAddrLValue(CGM.GetAddrOfTemplateParamObject(TPO), T,
                          AlignmentSource::Decl);

  llvm_unreachable("Unhandled DeclRefExpr");
}

LValue CodeGenFunction::EmitUnaryOpLValue(const UnaryOperator *E) {
  // __extension__ doesn't affect lvalue-ness.
  if (E->getOpcode() == UO_Extension)
    return EmitLValue(E->getSubExpr());

  QualType ExprTy = getContext().getCanonicalType(E->getSubExpr()->getType());
  switch (E->getOpcode()) {
  default: llvm_unreachable("Unknown unary operator lvalue!");
  case UO_Deref: {
    QualType T = E->getSubExpr()->getType()->getPointeeType();
    assert(!T.isNull() && "CodeGenFunction::EmitUnaryOpLValue: Illegal type");

    LValueBaseInfo BaseInfo;
    TBAAAccessInfo TBAAInfo;
    Address Addr = EmitPointerWithAlignment(E->getSubExpr(), &BaseInfo,
                                            &TBAAInfo);
    LValue LV = MakeAddrLValue(Addr, T, BaseInfo, TBAAInfo);
    LV.getQuals().setAddressSpace(ExprTy.getAddressSpace());

    // We should not generate __weak write barrier on indirect reference
    // of a pointer to object; as in void foo (__weak id *param); *param = 0;
    // But, we continue to generate __strong write barrier on indirect write
    // into a pointer to object.
    if (getLangOpts().ObjC &&
        getLangOpts().getGC() != LangOptions::NonGC &&
        LV.isObjCWeak())
      LV.setNonGC(!E->isOBJCGCCandidate(getContext()));
    return LV;
  }
  case UO_Real:
  case UO_Imag: {
    LValue LV = EmitLValue(E->getSubExpr());
    assert(LV.isSimple() && "real/imag on non-ordinary l-value");

    // __real is valid on scalars.  This is a faster way of testing that.
    // __imag can only produce an rvalue on scalars.
    if (E->getOpcode() == UO_Real &&
        !LV.getAddress(*this).getElementType()->isStructTy()) {
      assert(E->getSubExpr()->getType()->isArithmeticType());
      return LV;
    }

    QualType T = ExprTy->castAs<ComplexType>()->getElementType();

    Address Component =
        (E->getOpcode() == UO_Real
             ? emitAddrOfRealComponent(LV.getAddress(*this), LV.getType())
             : emitAddrOfImagComponent(LV.getAddress(*this), LV.getType()));
    LValue ElemLV = MakeAddrLValue(Component, T, LV.getBaseInfo(),
                                   CGM.getTBAAInfoForSubobject(LV, T));
    ElemLV.getQuals().addQualifiers(LV.getQuals());
    return ElemLV;
  }
  case UO_PreInc:
  case UO_PreDec: {
    LValue LV = EmitLValue(E->getSubExpr());
    bool isInc = E->getOpcode() == UO_PreInc;

    if (E->getType()->isAnyComplexType())
      EmitComplexPrePostIncDec(E, LV, isInc, true/*isPre*/);
    else
      EmitScalarPrePostIncDec(E, LV, isInc, true/*isPre*/);
    return LV;
  }
  }
}

LValue CodeGenFunction::EmitStringLiteralLValue(const StringLiteral *E) {
  return MakeAddrLValue(CGM.GetAddrOfConstantStringFromLiteral(E),
                        E->getType(), AlignmentSource::Decl);
}

LValue CodeGenFunction::EmitObjCEncodeExprLValue(const ObjCEncodeExpr *E) {
  return MakeAddrLValue(CGM.GetAddrOfConstantStringFromObjCEncode(E),
                        E->getType(), AlignmentSource::Decl);
}

LValue CodeGenFunction::EmitPredefinedLValue(const PredefinedExpr *E) {
  auto SL = E->getFunctionName();
  assert(SL != nullptr && "No StringLiteral name in PredefinedExpr");
  StringRef FnName = CurFn->getName();
  if (FnName.startswith("\01"))
    FnName = FnName.substr(1);
  StringRef NameItems[] = {
      PredefinedExpr::getIdentKindName(E->getIdentKind()), FnName};
  std::string GVName = llvm::join(NameItems, NameItems + 2, ".");
  if (auto *BD = dyn_cast_or_null<BlockDecl>(CurCodeDecl)) {
    std::string Name = std::string(SL->getString());
    if (!Name.empty()) {
      unsigned Discriminator =
          CGM.getCXXABI().getMangleContext().getBlockId(BD, true);
      if (Discriminator)
        Name += "_" + Twine(Discriminator + 1).str();
      auto C = CGM.GetAddrOfConstantCString(Name, GVName.c_str());
      return MakeAddrLValue(C, E->getType(), AlignmentSource::Decl);
    } else {
      auto C =
          CGM.GetAddrOfConstantCString(std::string(FnName), GVName.c_str());
      return MakeAddrLValue(C, E->getType(), AlignmentSource::Decl);
    }
  }
  auto C = CGM.GetAddrOfConstantStringFromLiteral(SL, GVName);
  return MakeAddrLValue(C, E->getType(), AlignmentSource::Decl);
}

/// Emit a type description suitable for use by a runtime sanitizer library. The
/// format of a type descriptor is
///
/// \code
///   { i16 TypeKind, i16 TypeInfo }
/// \endcode
///
/// followed by an array of i8 containing the type name. TypeKind is 0 for an
/// integer, 1 for a floating point value, and -1 for anything else.
llvm::Constant *CodeGenFunction::EmitCheckTypeDescriptor(QualType T) {
  // Only emit each type's descriptor once.
  if (llvm::Constant *C = CGM.getTypeDescriptorFromMap(T))
    return C;

  uint16_t TypeKind = -1;
  uint16_t TypeInfo = 0;

  if (T->isIntegerType()) {
    TypeKind = 0;
    TypeInfo = (llvm::Log2_32(getContext().getTypeSize(T)) << 1) |
               (T->isSignedIntegerType() ? 1 : 0);
  } else if (T->isFloatingType()) {
    TypeKind = 1;
    TypeInfo = getContext().getTypeSize(T);
  }

  // Format the type name as if for a diagnostic, including quotes and
  // optionally an 'aka'.
  SmallString<32> Buffer;
  CGM.getDiags().ConvertArgToString(DiagnosticsEngine::ak_qualtype,
                                    (intptr_t)T.getAsOpaquePtr(),
                                    StringRef(), StringRef(), None, Buffer,
                                    None);

  llvm::Constant *Components[] = {
    Builder.getInt16(TypeKind), Builder.getInt16(TypeInfo),
    llvm::ConstantDataArray::getString(getLLVMContext(), Buffer)
  };
  llvm::Constant *Descriptor = llvm::ConstantStruct::getAnon(Components);

  auto *GV = new llvm::GlobalVariable(
      CGM.getModule(), Descriptor->getType(),
      /*isConstant=*/true, llvm::GlobalVariable::PrivateLinkage, Descriptor);
  GV->setUnnamedAddr(llvm::GlobalValue::UnnamedAddr::Global);
  CGM.getSanitizerMetadata()->disableSanitizerForGlobal(GV);

  // Remember the descriptor for this type.
  CGM.setTypeDescriptorInMap(T, GV);

  return GV;
}

llvm::Value *CodeGenFunction::EmitCheckValue(llvm::Value *V) {
  llvm::Type *TargetTy = IntPtrTy;

  if (V->getType() == TargetTy)
    return V;

  // Floating-point types which fit into intptr_t are bitcast to integers
  // and then passed directly (after zero-extension, if necessary).
  if (V->getType()->isFloatingPointTy()) {
    unsigned Bits = V->getType()->getPrimitiveSizeInBits().getFixedSize();
    if (Bits <= TargetTy->getIntegerBitWidth())
      V = Builder.CreateBitCast(V, llvm::Type::getIntNTy(getLLVMContext(),
                                                         Bits));
  }

  // Integers which fit in intptr_t are zero-extended and passed directly.
  if (V->getType()->isIntegerTy() &&
      V->getType()->getIntegerBitWidth() <= TargetTy->getIntegerBitWidth())
    return Builder.CreateZExt(V, TargetTy);

  // Pointers are passed directly, everything else is passed by address.
  if (!V->getType()->isPointerTy()) {
    Address Ptr = CreateDefaultAlignTempAlloca(V->getType());
    Builder.CreateStore(V, Ptr);
    V = Ptr.getPointer();
  }
  return Builder.CreatePtrToInt(V, TargetTy);
}

/// Emit a representation of a SourceLocation for passing to a handler
/// in a sanitizer runtime library. The format for this data is:
/// \code
///   struct SourceLocation {
///     const char *Filename;
///     int32_t Line, Column;
///   };
/// \endcode
/// For an invalid SourceLocation, the Filename pointer is null.
llvm::Constant *CodeGenFunction::EmitCheckSourceLocation(SourceLocation Loc) {
  llvm::Constant *Filename;
  int Line, Column;

  PresumedLoc PLoc = getContext().getSourceManager().getPresumedLoc(Loc);
  if (PLoc.isValid()) {
    StringRef FilenameString = PLoc.getFilename();

    int PathComponentsToStrip =
        CGM.getCodeGenOpts().EmitCheckPathComponentsToStrip;
    if (PathComponentsToStrip < 0) {
      assert(PathComponentsToStrip != INT_MIN);
      int PathComponentsToKeep = -PathComponentsToStrip;
      auto I = llvm::sys::path::rbegin(FilenameString);
      auto E = llvm::sys::path::rend(FilenameString);
      while (I != E && --PathComponentsToKeep)
        ++I;

      FilenameString = FilenameString.substr(I - E);
    } else if (PathComponentsToStrip > 0) {
      auto I = llvm::sys::path::begin(FilenameString);
      auto E = llvm::sys::path::end(FilenameString);
      while (I != E && PathComponentsToStrip--)
        ++I;

      if (I != E)
        FilenameString =
            FilenameString.substr(I - llvm::sys::path::begin(FilenameString));
      else
        FilenameString = llvm::sys::path::filename(FilenameString);
    }

    auto FilenameGV =
        CGM.GetAddrOfConstantCString(std::string(FilenameString), ".src");
    CGM.getSanitizerMetadata()->disableSanitizerForGlobal(
                          cast<llvm::GlobalVariable>(FilenameGV.getPointer()));
    Filename = FilenameGV.getPointer();
    Line = PLoc.getLine();
    Column = PLoc.getColumn();
  } else {
    Filename = llvm::Constant::getNullValue(Int8PtrTy);
    Line = Column = 0;
  }

  llvm::Constant *Data[] = {Filename, Builder.getInt32(Line),
                            Builder.getInt32(Column)};

  return llvm::ConstantStruct::getAnon(Data);
}

namespace {
/// Specify under what conditions this check can be recovered
enum class CheckRecoverableKind {
  /// Always terminate program execution if this check fails.
  Unrecoverable,
  /// Check supports recovering, runtime has both fatal (noreturn) and
  /// non-fatal handlers for this check.
  Recoverable,
  /// Runtime conditionally aborts, always need to support recovery.
  AlwaysRecoverable
};
}

static CheckRecoverableKind getRecoverableKind(SanitizerMask Kind) {
  assert(Kind.countPopulation() == 1);
  if (Kind == SanitizerKind::Function || Kind == SanitizerKind::Vptr)
    return CheckRecoverableKind::AlwaysRecoverable;
  else if (Kind == SanitizerKind::Return || Kind == SanitizerKind::Unreachable)
    return CheckRecoverableKind::Unrecoverable;
  else
    return CheckRecoverableKind::Recoverable;
}

namespace {
struct SanitizerHandlerInfo {
  char const *const Name;
  unsigned Version;
};
}

const SanitizerHandlerInfo SanitizerHandlers[] = {
#define SANITIZER_CHECK(Enum, Name, Version) {#Name, Version},
    LIST_SANITIZER_CHECKS
#undef SANITIZER_CHECK
};

static void emitCheckHandlerCall(CodeGenFunction &CGF,
                                 llvm::FunctionType *FnType,
                                 ArrayRef<llvm::Value *> FnArgs,
                                 SanitizerHandler CheckHandler,
                                 CheckRecoverableKind RecoverKind, bool IsFatal,
                                 llvm::BasicBlock *ContBB) {
  assert(IsFatal || RecoverKind != CheckRecoverableKind::Unrecoverable);
  Optional<ApplyDebugLocation> DL;
  if (!CGF.Builder.getCurrentDebugLocation()) {
    // Ensure that the call has at least an artificial debug location.
    DL.emplace(CGF, SourceLocation());
  }
  bool NeedsAbortSuffix =
      IsFatal && RecoverKind != CheckRecoverableKind::Unrecoverable;
  bool MinimalRuntime = CGF.CGM.getCodeGenOpts().SanitizeMinimalRuntime;
  const SanitizerHandlerInfo &CheckInfo = SanitizerHandlers[CheckHandler];
  const StringRef CheckName = CheckInfo.Name;
  std::string FnName = "__ubsan_handle_" + CheckName.str();
  if (CheckInfo.Version && !MinimalRuntime)
    FnName += "_v" + llvm::utostr(CheckInfo.Version);
  if (MinimalRuntime)
    FnName += "_minimal";
  if (NeedsAbortSuffix)
    FnName += "_abort";
  bool MayReturn =
      !IsFatal || RecoverKind == CheckRecoverableKind::AlwaysRecoverable;

  llvm::AttrBuilder B;
  if (!MayReturn) {
    B.addAttribute(llvm::Attribute::NoReturn)
        .addAttribute(llvm::Attribute::NoUnwind);
  }
  B.addAttribute(llvm::Attribute::UWTable);

  llvm::FunctionCallee Fn = CGF.CGM.CreateRuntimeFunction(
      FnType, FnName,
      llvm::AttributeList::get(CGF.getLLVMContext(),
                               llvm::AttributeList::FunctionIndex, B),
      /*Local=*/true);
  llvm::CallInst *HandlerCall = CGF.EmitNounwindRuntimeCall(Fn, FnArgs);
  if (!MayReturn) {
    HandlerCall->setDoesNotReturn();
    CGF.Builder.CreateUnreachable();
  } else {
    CGF.Builder.CreateBr(ContBB);
  }
}

void CodeGenFunction::EmitCheck(
    ArrayRef<std::pair<llvm::Value *, SanitizerMask>> Checked,
    SanitizerHandler CheckHandler, ArrayRef<llvm::Constant *> StaticArgs,
    ArrayRef<llvm::Value *> DynamicArgs) {
  assert(IsSanitizerScope);
  assert(Checked.size() > 0);
  assert(CheckHandler >= 0 &&
         size_t(CheckHandler) < llvm::array_lengthof(SanitizerHandlers));
  const StringRef CheckName = SanitizerHandlers[CheckHandler].Name;

  llvm::Value *FatalCond = nullptr;
  llvm::Value *RecoverableCond = nullptr;
  llvm::Value *TrapCond = nullptr;
  for (int i = 0, n = Checked.size(); i < n; ++i) {
    llvm::Value *Check = Checked[i].first;
    // -fsanitize-trap= overrides -fsanitize-recover=.
    llvm::Value *&Cond =
        CGM.getCodeGenOpts().SanitizeTrap.has(Checked[i].second)
            ? TrapCond
            : CGM.getCodeGenOpts().SanitizeRecover.has(Checked[i].second)
                  ? RecoverableCond
                  : FatalCond;
    Cond = Cond ? Builder.CreateAnd(Cond, Check) : Check;
  }

  if (TrapCond)
    EmitTrapCheck(TrapCond, CheckHandler);
  if (!FatalCond && !RecoverableCond)
    return;

  llvm::Value *JointCond;
  if (FatalCond && RecoverableCond)
    JointCond = Builder.CreateAnd(FatalCond, RecoverableCond);
  else
    JointCond = FatalCond ? FatalCond : RecoverableCond;
  assert(JointCond);

  CheckRecoverableKind RecoverKind = getRecoverableKind(Checked[0].second);
  assert(SanOpts.has(Checked[0].second));
#ifndef NDEBUG
  for (int i = 1, n = Checked.size(); i < n; ++i) {
    assert(RecoverKind == getRecoverableKind(Checked[i].second) &&
           "All recoverable kinds in a single check must be same!");
    assert(SanOpts.has(Checked[i].second));
  }
#endif

  llvm::BasicBlock *Cont = createBasicBlock("cont");
  llvm::BasicBlock *Handlers = createBasicBlock("handler." + CheckName);
  llvm::Instruction *Branch = Builder.CreateCondBr(JointCond, Cont, Handlers);
  // Give hint that we very much don't expect to execute the handler
  // Value chosen to match UR_NONTAKEN_WEIGHT, see BranchProbabilityInfo.cpp
  llvm::MDBuilder MDHelper(getLLVMContext());
  llvm::MDNode *Node = MDHelper.createBranchWeights((1U << 20) - 1, 1);
  Branch->setMetadata(llvm::LLVMContext::MD_prof, Node);
  EmitBlock(Handlers);

  // Handler functions take an i8* pointing to the (handler-specific) static
  // information block, followed by a sequence of intptr_t arguments
  // representing operand values.
  SmallVector<llvm::Value *, 4> Args;
  SmallVector<llvm::Type *, 4> ArgTypes;
  if (!CGM.getCodeGenOpts().SanitizeMinimalRuntime) {
    Args.reserve(DynamicArgs.size() + 1);
    ArgTypes.reserve(DynamicArgs.size() + 1);

    // Emit handler arguments and create handler function type.
    if (!StaticArgs.empty()) {
      llvm::Constant *Info = llvm::ConstantStruct::getAnon(StaticArgs);
      auto *InfoPtr =
          new llvm::GlobalVariable(CGM.getModule(), Info->getType(), false,
                                   llvm::GlobalVariable::PrivateLinkage, Info);
      InfoPtr->setUnnamedAddr(llvm::GlobalValue::UnnamedAddr::Global);
      CGM.getSanitizerMetadata()->disableSanitizerForGlobal(InfoPtr);
      Args.push_back(Builder.CreateBitCast(InfoPtr, Int8PtrTy));
      ArgTypes.push_back(Int8PtrTy);
    }

    for (size_t i = 0, n = DynamicArgs.size(); i != n; ++i) {
      Args.push_back(EmitCheckValue(DynamicArgs[i]));
      ArgTypes.push_back(IntPtrTy);
    }
  }

  llvm::FunctionType *FnType =
    llvm::FunctionType::get(CGM.VoidTy, ArgTypes, false);

  if (!FatalCond || !RecoverableCond) {
    // Simple case: we need to generate a single handler call, either
    // fatal, or non-fatal.
    emitCheckHandlerCall(*this, FnType, Args, CheckHandler, RecoverKind,
                         (FatalCond != nullptr), Cont);
  } else {
    // Emit two handler calls: first one for set of unrecoverable checks,
    // another one for recoverable.
    llvm::BasicBlock *NonFatalHandlerBB =
        createBasicBlock("non_fatal." + CheckName);
    llvm::BasicBlock *FatalHandlerBB = createBasicBlock("fatal." + CheckName);
    Builder.CreateCondBr(FatalCond, NonFatalHandlerBB, FatalHandlerBB);
    EmitBlock(FatalHandlerBB);
    emitCheckHandlerCall(*this, FnType, Args, CheckHandler, RecoverKind, true,
                         NonFatalHandlerBB);
    EmitBlock(NonFatalHandlerBB);
    emitCheckHandlerCall(*this, FnType, Args, CheckHandler, RecoverKind, false,
                         Cont);
  }

  EmitBlock(Cont);
}

void CodeGenFunction::EmitCfiSlowPathCheck(
    SanitizerMask Kind, llvm::Value *Cond, llvm::ConstantInt *TypeId,
    llvm::Value *Ptr, ArrayRef<llvm::Constant *> StaticArgs) {
  llvm::BasicBlock *Cont = createBasicBlock("cfi.cont");

  llvm::BasicBlock *CheckBB = createBasicBlock("cfi.slowpath");
  llvm::BranchInst *BI = Builder.CreateCondBr(Cond, Cont, CheckBB);

  llvm::MDBuilder MDHelper(getLLVMContext());
  llvm::MDNode *Node = MDHelper.createBranchWeights((1U << 20) - 1, 1);
  BI->setMetadata(llvm::LLVMContext::MD_prof, Node);

  EmitBlock(CheckBB);

  bool WithDiag = !CGM.getCodeGenOpts().SanitizeTrap.has(Kind);

  llvm::CallInst *CheckCall;
  llvm::FunctionCallee SlowPathFn;
  if (WithDiag) {
    llvm::Constant *Info = llvm::ConstantStruct::getAnon(StaticArgs);
    auto *InfoPtr =
        new llvm::GlobalVariable(CGM.getModule(), Info->getType(), false,
                                 llvm::GlobalVariable::PrivateLinkage, Info);
    InfoPtr->setUnnamedAddr(llvm::GlobalValue::UnnamedAddr::Global);
    CGM.getSanitizerMetadata()->disableSanitizerForGlobal(InfoPtr);

    SlowPathFn = CGM.getModule().getOrInsertFunction(
        "__cfi_slowpath_diag",
        llvm::FunctionType::get(VoidTy, {Int64Ty, Int8PtrTy, Int8PtrTy},
                                false));
    CheckCall = Builder.CreateCall(
        SlowPathFn, {TypeId, Ptr, Builder.CreateBitCast(InfoPtr, Int8PtrTy)});
  } else {
    SlowPathFn = CGM.getModule().getOrInsertFunction(
        "__cfi_slowpath",
        llvm::FunctionType::get(VoidTy, {Int64Ty, Int8PtrTy}, false));
    CheckCall = Builder.CreateCall(SlowPathFn, {TypeId, Ptr});
  }

  CGM.setDSOLocal(
      cast<llvm::GlobalValue>(SlowPathFn.getCallee()->stripPointerCasts()));
  CheckCall->setDoesNotThrow();

  EmitBlock(Cont);
}

// Emit a stub for __cfi_check function so that the linker knows about this
// symbol in LTO mode.
void CodeGenFunction::EmitCfiCheckStub() {
  llvm::Module *M = &CGM.getModule();
  auto &Ctx = M->getContext();
  llvm::Function *F = llvm::Function::Create(
      llvm::FunctionType::get(VoidTy, {Int64Ty, Int8PtrTy, Int8PtrTy}, false),
      llvm::GlobalValue::WeakAnyLinkage, "__cfi_check", M);
  CGM.setDSOLocal(F);
  llvm::BasicBlock *BB = llvm::BasicBlock::Create(Ctx, "entry", F);
  // FIXME: consider emitting an intrinsic call like
  // call void @llvm.cfi_check(i64 %0, i8* %1, i8* %2)
  // which can be lowered in CrossDSOCFI pass to the actual contents of
  // __cfi_check. This would allow inlining of __cfi_check calls.
  llvm::CallInst::Create(
      llvm::Intrinsic::getDeclaration(M, llvm::Intrinsic::trap), "", BB);
  llvm::ReturnInst::Create(Ctx, nullptr, BB);
}

// This function is basically a switch over the CFI failure kind, which is
// extracted from CFICheckFailData (1st function argument). Each case is either
// llvm.trap or a call to one of the two runtime handlers, based on
// -fsanitize-trap and -fsanitize-recover settings.  Default case (invalid
// failure kind) traps, but this should really never happen.  CFICheckFailData
// can be nullptr if the calling module has -fsanitize-trap behavior for this
// check kind; in this case __cfi_check_fail traps as well.
void CodeGenFunction::EmitCfiCheckFail() {
  SanitizerScope SanScope(this);
  FunctionArgList Args;
  ImplicitParamDecl ArgData(getContext(), getContext().VoidPtrTy,
                            ImplicitParamDecl::Other);
  ImplicitParamDecl ArgAddr(getContext(), getContext().VoidPtrTy,
                            ImplicitParamDecl::Other);
  Args.push_back(&ArgData);
  Args.push_back(&ArgAddr);

  const CGFunctionInfo &FI =
    CGM.getTypes().arrangeBuiltinFunctionDeclaration(getContext().VoidTy, Args);

  llvm::Function *F = llvm::Function::Create(
      llvm::FunctionType::get(VoidTy, {VoidPtrTy, VoidPtrTy}, false),
      llvm::GlobalValue::WeakODRLinkage, "__cfi_check_fail", &CGM.getModule());

  CGM.SetLLVMFunctionAttributes(GlobalDecl(), FI, F);
  CGM.SetLLVMFunctionAttributesForDefinition(nullptr, F);
  F->setVisibility(llvm::GlobalValue::HiddenVisibility);

  StartFunction(GlobalDecl(), CGM.getContext().VoidTy, F, FI, Args,
                SourceLocation());

  // This function is not affected by NoSanitizeList. This function does
  // not have a source location, but "src:*" would still apply. Revert any
  // changes to SanOpts made in StartFunction.
  SanOpts = CGM.getLangOpts().Sanitize;

  llvm::Value *Data =
      EmitLoadOfScalar(GetAddrOfLocalVar(&ArgData), /*Volatile=*/false,
                       CGM.getContext().VoidPtrTy, ArgData.getLocation());
  llvm::Value *Addr =
      EmitLoadOfScalar(GetAddrOfLocalVar(&ArgAddr), /*Volatile=*/false,
                       CGM.getContext().VoidPtrTy, ArgAddr.getLocation());

  // Data == nullptr means the calling module has trap behaviour for this check.
  llvm::Value *DataIsNotNullPtr =
      Builder.CreateICmpNE(Data, llvm::ConstantPointerNull::get(Int8PtrTy));
  EmitTrapCheck(DataIsNotNullPtr, SanitizerHandler::CFICheckFail);

  llvm::StructType *SourceLocationTy =
      llvm::StructType::get(VoidPtrTy, Int32Ty, Int32Ty);
  llvm::StructType *CfiCheckFailDataTy =
      llvm::StructType::get(Int8Ty, SourceLocationTy, VoidPtrTy);

  llvm::Value *V = Builder.CreateConstGEP2_32(
      CfiCheckFailDataTy,
      Builder.CreatePointerCast(Data, CfiCheckFailDataTy->getPointerTo(0)), 0,
      0);
  Address CheckKindAddr(V, getIntAlign());
  llvm::Value *CheckKind = Builder.CreateLoad(CheckKindAddr);

  llvm::Value *AllVtables = llvm::MetadataAsValue::get(
      CGM.getLLVMContext(),
      llvm::MDString::get(CGM.getLLVMContext(), "all-vtables"));
  llvm::Value *ValidVtable = Builder.CreateZExt(
      Builder.CreateCall(CGM.getIntrinsic(llvm::Intrinsic::type_test),
                         {Addr, AllVtables}),
      IntPtrTy);

  const std::pair<int, SanitizerMask> CheckKinds[] = {
      {CFITCK_VCall, SanitizerKind::CFIVCall},
      {CFITCK_NVCall, SanitizerKind::CFINVCall},
      {CFITCK_DerivedCast, SanitizerKind::CFIDerivedCast},
      {CFITCK_UnrelatedCast, SanitizerKind::CFIUnrelatedCast},
      {CFITCK_ICall, SanitizerKind::CFIICall}};

  SmallVector<std::pair<llvm::Value *, SanitizerMask>, 5> Checks;
  for (auto CheckKindMaskPair : CheckKinds) {
    int Kind = CheckKindMaskPair.first;
    SanitizerMask Mask = CheckKindMaskPair.second;
    llvm::Value *Cond =
        Builder.CreateICmpNE(CheckKind, llvm::ConstantInt::get(Int8Ty, Kind));
    if (CGM.getLangOpts().Sanitize.has(Mask))
      EmitCheck(std::make_pair(Cond, Mask), SanitizerHandler::CFICheckFail, {},
                {Data, Addr, ValidVtable});
    else
      EmitTrapCheck(Cond, SanitizerHandler::CFICheckFail);
  }

  FinishFunction();
  // The only reference to this function will be created during LTO link.
  // Make sure it survives until then.
  CGM.addUsedGlobal(F);
}

void CodeGenFunction::EmitUnreachable(SourceLocation Loc) {
  if (SanOpts.has(SanitizerKind::Unreachable)) {
    SanitizerScope SanScope(this);
    EmitCheck(std::make_pair(static_cast<llvm::Value *>(Builder.getFalse()),
                             SanitizerKind::Unreachable),
              SanitizerHandler::BuiltinUnreachable,
              EmitCheckSourceLocation(Loc), None);
  }
  Builder.CreateUnreachable();
}

void CodeGenFunction::EmitTrapCheck(llvm::Value *Checked,
                                    SanitizerHandler CheckHandlerID) {
  llvm::BasicBlock *Cont = createBasicBlock("cont");

  // If we're optimizing, collapse all calls to trap down to just one per
  // check-type per function to save on code size.
  if (TrapBBs.size() <= CheckHandlerID)
    TrapBBs.resize(CheckHandlerID + 1);
  llvm::BasicBlock *&TrapBB = TrapBBs[CheckHandlerID];

  if (!CGM.getCodeGenOpts().OptimizationLevel || !TrapBB) {
    TrapBB = createBasicBlock("trap");
    Builder.CreateCondBr(Checked, Cont, TrapBB);
    EmitBlock(TrapBB);

    llvm::CallInst *TrapCall =
        Builder.CreateCall(CGM.getIntrinsic(llvm::Intrinsic::ubsantrap),
                           llvm::ConstantInt::get(CGM.Int8Ty, CheckHandlerID));

    if (!CGM.getCodeGenOpts().TrapFuncName.empty()) {
      auto A = llvm::Attribute::get(getLLVMContext(), "trap-func-name",
                                    CGM.getCodeGenOpts().TrapFuncName);
      TrapCall->addAttribute(llvm::AttributeList::FunctionIndex, A);
    }
    TrapCall->setDoesNotReturn();
    TrapCall->setDoesNotThrow();
    Builder.CreateUnreachable();
  } else {
    auto Call = TrapBB->begin();
    assert(isa<llvm::CallInst>(Call) && "Expected call in trap BB");

    Call->applyMergedLocation(Call->getDebugLoc(),
                              Builder.getCurrentDebugLocation());
    Builder.CreateCondBr(Checked, Cont, TrapBB);
  }

  EmitBlock(Cont);
}

llvm::CallInst *CodeGenFunction::EmitTrapCall(llvm::Intrinsic::ID IntrID) {
  llvm::CallInst *TrapCall =
      Builder.CreateCall(CGM.getIntrinsic(IntrID));

  if (!CGM.getCodeGenOpts().TrapFuncName.empty()) {
    auto A = llvm::Attribute::get(getLLVMContext(), "trap-func-name",
                                  CGM.getCodeGenOpts().TrapFuncName);
    TrapCall->addAttribute(llvm::AttributeList::FunctionIndex, A);
  }

  return TrapCall;
}

Address CodeGenFunction::EmitArrayToPointerDecay(const Expr *E,
                                                 LValueBaseInfo *BaseInfo,
                                                 TBAAAccessInfo *TBAAInfo) {
  assert(E->getType()->isArrayType() &&
         "Array to pointer decay must have array source type!");

  // Expressions of array type can't be bitfields or vector elements.
  LValue LV = EmitLValue(E);
  Address Addr = LV.getAddress(*this);

  // If the array type was an incomplete type, we need to make sure
  // the decay ends up being the right type.
  llvm::Type *NewTy = ConvertType(E->getType());
  Addr = Builder.CreateElementBitCast(Addr, NewTy);

  // Note that VLA pointers are always decayed, so we don't need to do
  // anything here.
  if (!E->getType()->isVariableArrayType()) {
    assert(isa<llvm::ArrayType>(Addr.getElementType()) &&
           "Expected pointer to array");
    Addr = Builder.CreateConstArrayGEP(Addr, 0, "arraydecay");
  }

  // The result of this decay conversion points to an array element within the
  // base lvalue. However, since TBAA currently does not support representing
  // accesses to elements of member arrays, we conservatively represent accesses
  // to the pointee object as if it had no any base lvalue specified.
  // TODO: Support TBAA for member arrays.
  QualType EltType = E->getType()->castAsArrayTypeUnsafe()->getElementType();
  if (BaseInfo) *BaseInfo = LV.getBaseInfo();
  if (TBAAInfo) *TBAAInfo = CGM.getTBAAAccessInfo(EltType);

  return Builder.CreateElementBitCast(Addr, ConvertTypeForMem(EltType));
}

/// isSimpleArrayDecayOperand - If the specified expr is a simple decay from an
/// array to pointer, return the array subexpression.
static const Expr *isSimpleArrayDecayOperand(const Expr *E) {
  // If this isn't just an array->pointer decay, bail out.
  const auto *CE = dyn_cast<CastExpr>(E);
  if (!CE || CE->getCastKind() != CK_ArrayToPointerDecay)
    return nullptr;

  // If this is a decay from variable width array, bail out.
  const Expr *SubExpr = CE->getSubExpr();
  if (SubExpr->getType()->isVariableArrayType())
    return nullptr;

  return SubExpr;
}

#if INTEL_CUSTOMIZATION
void CodeGenFunction::recordNoAliasPtr(llvm::Value *BasePtr, llvm::Value *Ptr) {
  auto NAP = NoAliasPtrMap.find(BasePtr);
  if (NAP != NoAliasPtrMap.end()) {
    NoAliasPtrMap.insert(std::make_pair(Ptr, NAP->second));
  }
}
#endif // INTEL_CUSTOMIZATION

static llvm::Value *emitArraySubscriptGEP(CodeGenFunction &CGF,
                                          llvm::Value *ptr,
                                          ArrayRef<llvm::Value*> indices,
                                          bool inbounds,
                                          bool signedIndices,
                                          SourceLocation loc,
                                    const llvm::Twine &name = "arrayidx") {
  if (inbounds) {
    return CGF.EmitCheckedInBoundsGEP(ptr, indices, signedIndices,
                                      CodeGenFunction::NotSubtraction, loc,
                                      name);
  } else {
#if INTEL_CUSTOMIZATION
    auto GEPVal = CGF.Builder.CreateGEP(ptr, indices, name);
    CGF.recordNoAliasPtr(ptr, GEPVal);
    return GEPVal;
#endif // INTEL_CUSTOMIZATION
  }
}

static CharUnits getArrayElementAlign(CharUnits arrayAlign,
                                      llvm::Value *idx,
                                      CharUnits eltSize) {
  // If we have a constant index, we can use the exact offset of the
  // element we're accessing.
  if (auto constantIdx = dyn_cast<llvm::ConstantInt>(idx)) {
    CharUnits offset = constantIdx->getZExtValue() * eltSize;
    return arrayAlign.alignmentAtOffset(offset);

  // Otherwise, use the worst-case alignment for any element.
  } else {
    return arrayAlign.alignmentOfArrayElement(eltSize);
  }
}

static QualType getFixedSizeElementType(const ASTContext &ctx,
                                        const VariableArrayType *vla) {
  QualType eltType;
  do {
    eltType = vla->getElementType();
  } while ((vla = ctx.getAsVariableArrayType(eltType)));
  return eltType;
}

static void AddIVDepMetadata(CodeGenFunction &CGF, const ValueDecl *ArrayDecl,
                             llvm::Value *EltPtr) {
  if (!ArrayDecl)
    return;

  // Only handle actual GEPs, ConstantExpr GEPs don't have metadata.
  if (auto *GEP = dyn_cast<llvm::GetElementPtrInst>(EltPtr))
    CGF.LoopStack.addIVDepMetadata(ArrayDecl, GEP);
}

/// Given an array base, check whether its member access belongs to a record
/// with preserve_access_index attribute or not.
static bool IsPreserveAIArrayBase(CodeGenFunction &CGF, const Expr *ArrayBase) {
  if (!ArrayBase || !CGF.getDebugInfo())
    return false;

  // Only support base as either a MemberExpr or DeclRefExpr.
  // DeclRefExpr to cover cases like:
  //    struct s { int a; int b[10]; };
  //    struct s *p;
  //    p[1].a
  // p[1] will generate a DeclRefExpr and p[1].a is a MemberExpr.
  // p->b[5] is a MemberExpr example.
  const Expr *E = ArrayBase->IgnoreImpCasts();
  if (const auto *ME = dyn_cast<MemberExpr>(E))
    return ME->getMemberDecl()->hasAttr<BPFPreserveAccessIndexAttr>();

  if (const auto *DRE = dyn_cast<DeclRefExpr>(E)) {
    const auto *VarDef = dyn_cast<VarDecl>(DRE->getDecl());
    if (!VarDef)
      return false;

    const auto *PtrT = VarDef->getType()->getAs<PointerType>();
    if (!PtrT)
      return false;

    const auto *PointeeT = PtrT->getPointeeType()
                             ->getUnqualifiedDesugaredType();
    if (const auto *RecT = dyn_cast<RecordType>(PointeeT))
      return RecT->getDecl()->hasAttr<BPFPreserveAccessIndexAttr>();
    return false;
  }

  return false;
}

static Address emitArraySubscriptGEP(CodeGenFunction &CGF, Address addr,
                                     ArrayRef<llvm::Value *> indices,
                                     QualType eltType, bool inbounds,
                                     bool signedIndices, SourceLocation loc,
                                     QualType *arrayType = nullptr,
                                     const Expr *Base = nullptr,
                                     const llvm::Twine &name = "arrayidx",
                                     const ValueDecl *arrayDecl = nullptr) {
  // All the indices except that last must be zero.
#ifndef NDEBUG
  for (auto idx : indices.drop_back())
    assert(isa<llvm::ConstantInt>(idx) &&
           cast<llvm::ConstantInt>(idx)->isZero());
#endif

  // Determine the element size of the statically-sized base.  This is
  // the thing that the indices are expressed in terms of.
  if (auto vla = CGF.getContext().getAsVariableArrayType(eltType)) {
    eltType = getFixedSizeElementType(CGF.getContext(), vla);
  }

  // We can use that to compute the best alignment of the element.
  CharUnits eltSize = CGF.getContext().getTypeSizeInChars(eltType);
  CharUnits eltAlign =
    getArrayElementAlign(addr.getAlignment(), indices.back(), eltSize);

  llvm::Value *eltPtr;
  auto LastIndex = dyn_cast<llvm::ConstantInt>(indices.back());
  if (!LastIndex ||
      (!CGF.IsInPreservedAIRegion && !IsPreserveAIArrayBase(CGF, Base))) {
    eltPtr = emitArraySubscriptGEP(
        CGF, addr.getPointer(), indices, inbounds, signedIndices,
        loc, name);
    AddIVDepMetadata(CGF, arrayDecl, eltPtr);
  } else {
    // Remember the original array subscript for bpf target
    unsigned idx = LastIndex->getZExtValue();
    llvm::DIType *DbgInfo = nullptr;
    if (arrayType)
      DbgInfo = CGF.getDebugInfo()->getOrCreateStandaloneType(*arrayType, loc);
    eltPtr = CGF.Builder.CreatePreserveArrayAccessIndex(addr.getElementType(),
                                                        addr.getPointer(),
                                                        indices.size() - 1,
                                                        idx, DbgInfo);
  }

  return Address(eltPtr, eltAlign);
}

LValue CodeGenFunction::EmitArraySubscriptExpr(const ArraySubscriptExpr *E,
                                               bool Accessed) {
  // The index must always be an integer, which is not an aggregate.  Emit it
  // in lexical order (this complexity is, sadly, required by C++17).
  llvm::Value *IdxPre =
      (E->getLHS() == E->getIdx()) ? EmitScalarExpr(E->getIdx()) : nullptr;
  bool SignedIndices = false;
  auto EmitIdxAfterBase = [&, IdxPre](bool Promote) -> llvm::Value * {
    auto *Idx = IdxPre;
    if (E->getLHS() != E->getIdx()) {
      assert(E->getRHS() == E->getIdx() && "index was neither LHS nor RHS");
      Idx = EmitScalarExpr(E->getIdx());
    }

    QualType IdxTy = E->getIdx()->getType();
    bool IdxSigned = IdxTy->isSignedIntegerOrEnumerationType();
    SignedIndices |= IdxSigned;

    if (SanOpts.has(SanitizerKind::ArrayBounds))
      EmitBoundsCheck(E, E->getBase(), Idx, IdxTy, Accessed);

    // Extend or truncate the index type to 32 or 64-bits.
    if (Promote && Idx->getType() != IntPtrTy)
      Idx = Builder.CreateIntCast(Idx, IntPtrTy, IdxSigned, "idxprom");

    return Idx;
  };
  IdxPre = nullptr;

  // If the base is a vector type, then we are forming a vector element lvalue
  // with this subscript.
  if (E->getBase()->getType()->isVectorType() &&
      !isa<ExtVectorElementExpr>(E->getBase())) {
    // Emit the vector as an lvalue to get its address.
    LValue LHS = EmitLValue(E->getBase());
    auto *Idx = EmitIdxAfterBase(/*Promote*/false);
    assert(LHS.isSimple() && "Can only subscript lvalue vectors here!");
    return LValue::MakeVectorElt(LHS.getAddress(*this), Idx,
                                 E->getBase()->getType(), LHS.getBaseInfo(),
                                 TBAAAccessInfo());
  }

  // All the other cases basically behave like simple offsetting.

  // Handle the extvector case we ignored above.
  if (isa<ExtVectorElementExpr>(E->getBase())) {
    LValue LV = EmitLValue(E->getBase());
    auto *Idx = EmitIdxAfterBase(/*Promote*/true);
    Address Addr = EmitExtVectorElementLValue(LV);

    QualType EltType = LV.getType()->castAs<VectorType>()->getElementType();
    Addr = emitArraySubscriptGEP(*this, Addr, Idx, EltType, /*inbounds*/ true,
                                 SignedIndices, E->getExprLoc());
    return MakeAddrLValue(Addr, EltType, LV.getBaseInfo(),
                          CGM.getTBAAInfoForSubobject(LV, EltType));
  }

  LValueBaseInfo EltBaseInfo;
  TBAAAccessInfo EltTBAAInfo;
  Address Addr = Address::invalid();
  if (const VariableArrayType *vla =
           getContext().getAsVariableArrayType(E->getType())) {
    // The base must be a pointer, which is not an aggregate.  Emit
    // it.  It needs to be emitted first in case it's what captures
    // the VLA bounds.
    Addr = EmitPointerWithAlignment(E->getBase(), &EltBaseInfo, &EltTBAAInfo);
    auto *Idx = EmitIdxAfterBase(/*Promote*/true);

    // The element count here is the total number of non-VLA elements.
    llvm::Value *numElements = getVLASize(vla).NumElts;

    // Effectively, the multiply by the VLA size is part of the GEP.
    // GEP indexes are signed, and scaling an index isn't permitted to
    // signed-overflow, so we use the same semantics for our explicit
    // multiply.  We suppress this if overflow is not undefined behavior.
    if (getLangOpts().isSignedOverflowDefined()) {
      Idx = Builder.CreateMul(Idx, numElements);
    } else {
      Idx = Builder.CreateNSWMul(Idx, numElements);
    }

    Addr = emitArraySubscriptGEP(*this, Addr, Idx, vla->getElementType(),
                                 !getLangOpts().isSignedOverflowDefined(),
                                 SignedIndices, E->getExprLoc());

  } else if (const ObjCObjectType *OIT = E->getType()->getAs<ObjCObjectType>()){
    // Indexing over an interface, as in "NSString *P; P[4];"

    // Emit the base pointer.
    Addr = EmitPointerWithAlignment(E->getBase(), &EltBaseInfo, &EltTBAAInfo);
    auto *Idx = EmitIdxAfterBase(/*Promote*/true);

    CharUnits InterfaceSize = getContext().getTypeSizeInChars(OIT);
    llvm::Value *InterfaceSizeVal =
        llvm::ConstantInt::get(Idx->getType(), InterfaceSize.getQuantity());

    llvm::Value *ScaledIdx = Builder.CreateMul(Idx, InterfaceSizeVal);

    // We don't necessarily build correct LLVM struct types for ObjC
    // interfaces, so we can't rely on GEP to do this scaling
    // correctly, so we need to cast to i8*.  FIXME: is this actually
    // true?  A lot of other things in the fragile ABI would break...
    llvm::Type *OrigBaseTy = Addr.getType();
    Addr = Builder.CreateElementBitCast(Addr, Int8Ty);

    // Do the GEP.
    CharUnits EltAlign =
      getArrayElementAlign(Addr.getAlignment(), Idx, InterfaceSize);
    llvm::Value *EltPtr =
        emitArraySubscriptGEP(*this, Addr.getPointer(), ScaledIdx, false,
                              SignedIndices, E->getExprLoc());
    Addr = Address(EltPtr, EltAlign);

    // Cast back.
    Addr = Builder.CreateBitCast(Addr, OrigBaseTy);
  } else if (const Expr *Array = isSimpleArrayDecayOperand(E->getBase())) {
    // If this is A[i] where A is an array, the frontend will have decayed the
    // base to be a ArrayToPointerDecay implicit cast.  While correct, it is
    // inefficient at -O0 to emit a "gep A, 0, 0" when codegen'ing it, then a
    // "gep x, i" here.  Emit one "gep A, 0, i".
    assert(Array->getType()->isArrayType() &&
           "Array to pointer decay must have array source type!");
    LValue ArrayLV;
    // For simple multidimensional array indexing, set the 'accessed' flag for
    // better bounds-checking of the base expression.
    if (const auto *ASE = dyn_cast<ArraySubscriptExpr>(Array))
      ArrayLV = EmitArraySubscriptExpr(ASE, /*Accessed*/ true);
    else
      ArrayLV = EmitLValue(Array);
    auto *Idx = EmitIdxAfterBase(/*Promote*/true);

    const ValueDecl *ArrayDecl = nullptr;
    if (const auto *DRE = dyn_cast<DeclRefExpr>(Array->IgnoreParenCasts()))
      ArrayDecl = DRE->getDecl();
    else if (const auto *ME = dyn_cast<MemberExpr>(Array->IgnoreParenCasts()))
      ArrayDecl = ME->getMemberDecl();

    // Propagate the alignment from the array itself to the result.
    QualType arrayType = Array->getType();
    Addr = emitArraySubscriptGEP(
        *this, ArrayLV.getAddress(*this), {CGM.getSize(CharUnits::Zero()), Idx},
        E->getType(), !getLangOpts().isSignedOverflowDefined(), SignedIndices,
        E->getExprLoc(), &arrayType, E->getBase(), "arrayidx", ArrayDecl);
    EltBaseInfo = ArrayLV.getBaseInfo();
#if INTEL_CUSTOMIZATION
    // CQ#379144 TBAA for arrays
    if (getLangOpts().IntelCompat && CGM.getCodeGenOpts().StructPathTBAA &&
        ArrayLV.getTBAAInfo().AccessType !=
            CGM.getTBAATypeInfo(getContext().CharTy)) {
      // Propagate TBAA from array to element access. Array element access
      // in TBAA looks like access to first element in the array. Except for
      // the case when TBAA for the array type is omnipotent char in this case
      // element access information is more precise.
      EltTBAAInfo = ArrayLV.getTBAAInfo();
      if (!EltTBAAInfo.BaseType)
        EltTBAAInfo.BaseType = CGM.getTBAATypeInfo(Array->getType());
      EltTBAAInfo.AccessType = CGM.getTBAAAccessInfo(E->getType()).AccessType;
      if (getLangOpts().isIntelCompat(LangOptions::IntelTBAA)) {
        auto *I = dyn_cast<llvm::Instruction>(Addr.getPointer());
        if (I && !EltTBAAInfo.isMayAlias()) {
          TBAAAccessInfo AI(EltTBAAInfo);
          AI.BaseType = CGM.getTBAATypeInfo(Array->getType());
          AI.Offset = 0;
          llvm::MDNode *N = CGM.getTBAAAccessTagInfo(AI);
          I->setMetadata("intel-tbaa", N);
        }
      }
    } else
#endif // INTEL_CUSTOMIZATION
    EltTBAAInfo = CGM.getTBAAInfoForSubobject(ArrayLV, E->getType());
  } else {
    // The base must be a pointer; emit it with an estimate of its alignment.
    Addr = EmitPointerWithAlignment(E->getBase(), &EltBaseInfo, &EltTBAAInfo);
    auto *Idx = EmitIdxAfterBase(/*Promote*/true);
    QualType ptrType = E->getBase()->getType();

    const ValueDecl *PtrDecl = nullptr;
    if (const auto *DRE =
            dyn_cast<DeclRefExpr>(E->getBase()->IgnoreParenCasts()))
      PtrDecl = DRE->getDecl();
    else if (const auto *ME =
                 dyn_cast<MemberExpr>(E->getBase()->IgnoreParenCasts()))
      PtrDecl = ME->getMemberDecl();

    Addr = emitArraySubscriptGEP(*this, Addr, Idx, E->getType(),
                                 !getLangOpts().isSignedOverflowDefined(),
                                 SignedIndices, E->getExprLoc(), &ptrType,
                                 E->getBase(), "ptridx", PtrDecl);
  }

  LValue LV = MakeAddrLValue(Addr, E->getType(), EltBaseInfo, EltTBAAInfo);

  if (getLangOpts().ObjC &&
      getLangOpts().getGC() != LangOptions::NonGC) {
    LV.setNonGC(!E->isOBJCGCCandidate(getContext()));
    setObjCGCLValueClass(getContext(), E, LV);
  }
  return LV;
}

LValue CodeGenFunction::EmitMatrixSubscriptExpr(const MatrixSubscriptExpr *E) {
  assert(
      !E->isIncomplete() &&
      "incomplete matrix subscript expressions should be rejected during Sema");
  LValue Base = EmitLValue(E->getBase());
  llvm::Value *RowIdx = EmitScalarExpr(E->getRowIdx());
  llvm::Value *ColIdx = EmitScalarExpr(E->getColumnIdx());
  llvm::Value *NumRows = Builder.getIntN(
      RowIdx->getType()->getScalarSizeInBits(),
      E->getBase()->getType()->castAs<ConstantMatrixType>()->getNumRows());
  llvm::Value *FinalIdx =
      Builder.CreateAdd(Builder.CreateMul(ColIdx, NumRows), RowIdx);
  return LValue::MakeMatrixElt(
      MaybeConvertMatrixAddress(Base.getAddress(*this), *this), FinalIdx,
      E->getBase()->getType(), Base.getBaseInfo(), TBAAAccessInfo());
}

static Address emitOMPArraySectionBase(CodeGenFunction &CGF, const Expr *Base,
                                       LValueBaseInfo &BaseInfo,
                                       TBAAAccessInfo &TBAAInfo,
                                       QualType BaseTy, QualType ElTy,
                                       bool IsLowerBound) {
  LValue BaseLVal;
  if (auto *ASE = dyn_cast<OMPArraySectionExpr>(Base->IgnoreParenImpCasts())) {
    BaseLVal = CGF.EmitOMPArraySectionExpr(ASE, IsLowerBound);
    if (BaseTy->isArrayType()) {
      Address Addr = BaseLVal.getAddress(CGF);
      BaseInfo = BaseLVal.getBaseInfo();

      // If the array type was an incomplete type, we need to make sure
      // the decay ends up being the right type.
      llvm::Type *NewTy = CGF.ConvertType(BaseTy);
      Addr = CGF.Builder.CreateElementBitCast(Addr, NewTy);

      // Note that VLA pointers are always decayed, so we don't need to do
      // anything here.
      if (!BaseTy->isVariableArrayType()) {
        assert(isa<llvm::ArrayType>(Addr.getElementType()) &&
               "Expected pointer to array");
        Addr = CGF.Builder.CreateConstArrayGEP(Addr, 0, "arraydecay");
      }

      return CGF.Builder.CreateElementBitCast(Addr,
                                              CGF.ConvertTypeForMem(ElTy));
    }
    LValueBaseInfo TypeBaseInfo;
    TBAAAccessInfo TypeTBAAInfo;
    CharUnits Align =
        CGF.CGM.getNaturalTypeAlignment(ElTy, &TypeBaseInfo, &TypeTBAAInfo);
    BaseInfo.mergeForCast(TypeBaseInfo);
    TBAAInfo = CGF.CGM.mergeTBAAInfoForCast(TBAAInfo, TypeTBAAInfo);
    return Address(CGF.Builder.CreateLoad(BaseLVal.getAddress(CGF)), Align);
  }
  return CGF.EmitPointerWithAlignment(Base, &BaseInfo, &TBAAInfo);
}

LValue CodeGenFunction::EmitOMPArraySectionExpr(const OMPArraySectionExpr *E,
                                                bool IsLowerBound) {
  QualType BaseTy = OMPArraySectionExpr::getBaseOriginalType(E->getBase());
  QualType ResultExprTy;
  if (auto *AT = getContext().getAsArrayType(BaseTy))
    ResultExprTy = AT->getElementType();
  else
    ResultExprTy = BaseTy->getPointeeType();
  llvm::Value *Idx = nullptr;
  if (IsLowerBound || E->getColonLocFirst().isInvalid()) {
    // Requesting lower bound or upper bound, but without provided length and
    // without ':' symbol for the default length -> length = 1.
    // Idx = LowerBound ?: 0;
    if (auto *LowerBound = E->getLowerBound()) {
      Idx = Builder.CreateIntCast(
          EmitScalarExpr(LowerBound), IntPtrTy,
          LowerBound->getType()->hasSignedIntegerRepresentation());
    } else
      Idx = llvm::ConstantInt::getNullValue(IntPtrTy);
  } else {
    // Try to emit length or lower bound as constant. If this is possible, 1
    // is subtracted from constant length or lower bound. Otherwise, emit LLVM
    // IR (LB + Len) - 1.
    auto &C = CGM.getContext();
    auto *Length = E->getLength();
    llvm::APSInt ConstLength;
    if (Length) {
      // Idx = LowerBound + Length - 1;
      if (Optional<llvm::APSInt> CL = Length->getIntegerConstantExpr(C)) {
        ConstLength = CL->zextOrTrunc(PointerWidthInBits);
        Length = nullptr;
      }
      auto *LowerBound = E->getLowerBound();
      llvm::APSInt ConstLowerBound(PointerWidthInBits, /*isUnsigned=*/false);
      if (LowerBound) {
        if (Optional<llvm::APSInt> LB = LowerBound->getIntegerConstantExpr(C)) {
          ConstLowerBound = LB->zextOrTrunc(PointerWidthInBits);
          LowerBound = nullptr;
        }
      }
      if (!Length)
        --ConstLength;
      else if (!LowerBound)
        --ConstLowerBound;

      if (Length || LowerBound) {
        auto *LowerBoundVal =
            LowerBound
                ? Builder.CreateIntCast(
                      EmitScalarExpr(LowerBound), IntPtrTy,
                      LowerBound->getType()->hasSignedIntegerRepresentation())
                : llvm::ConstantInt::get(IntPtrTy, ConstLowerBound);
        auto *LengthVal =
            Length
                ? Builder.CreateIntCast(
                      EmitScalarExpr(Length), IntPtrTy,
                      Length->getType()->hasSignedIntegerRepresentation())
                : llvm::ConstantInt::get(IntPtrTy, ConstLength);
        Idx = Builder.CreateAdd(LowerBoundVal, LengthVal, "lb_add_len",
                                /*HasNUW=*/false,
                                !getLangOpts().isSignedOverflowDefined());
        if (Length && LowerBound) {
          Idx = Builder.CreateSub(
              Idx, llvm::ConstantInt::get(IntPtrTy, /*V=*/1), "idx_sub_1",
              /*HasNUW=*/false, !getLangOpts().isSignedOverflowDefined());
        }
      } else
        Idx = llvm::ConstantInt::get(IntPtrTy, ConstLength + ConstLowerBound);
    } else {
      // Idx = ArraySize - 1;
      QualType ArrayTy = BaseTy->isPointerType()
                             ? E->getBase()->IgnoreParenImpCasts()->getType()
                             : BaseTy;
      if (auto *VAT = C.getAsVariableArrayType(ArrayTy)) {
        Length = VAT->getSizeExpr();
        if (Optional<llvm::APSInt> L = Length->getIntegerConstantExpr(C)) {
          ConstLength = *L;
          Length = nullptr;
        }
      } else {
        auto *CAT = C.getAsConstantArrayType(ArrayTy);
        ConstLength = CAT->getSize();
      }
      if (Length) {
        auto *LengthVal = Builder.CreateIntCast(
            EmitScalarExpr(Length), IntPtrTy,
            Length->getType()->hasSignedIntegerRepresentation());
        Idx = Builder.CreateSub(
            LengthVal, llvm::ConstantInt::get(IntPtrTy, /*V=*/1), "len_sub_1",
            /*HasNUW=*/false, !getLangOpts().isSignedOverflowDefined());
      } else {
        ConstLength = ConstLength.zextOrTrunc(PointerWidthInBits);
        --ConstLength;
        Idx = llvm::ConstantInt::get(IntPtrTy, ConstLength);
      }
    }
  }
  assert(Idx);

  Address EltPtr = Address::invalid();
  LValueBaseInfo BaseInfo;
  TBAAAccessInfo TBAAInfo;
  if (auto *VLA = getContext().getAsVariableArrayType(ResultExprTy)) {
    // The base must be a pointer, which is not an aggregate.  Emit
    // it.  It needs to be emitted first in case it's what captures
    // the VLA bounds.
    Address Base =
        emitOMPArraySectionBase(*this, E->getBase(), BaseInfo, TBAAInfo,
                                BaseTy, VLA->getElementType(), IsLowerBound);
    // The element count here is the total number of non-VLA elements.
    llvm::Value *NumElements = getVLASize(VLA).NumElts;

    // Effectively, the multiply by the VLA size is part of the GEP.
    // GEP indexes are signed, and scaling an index isn't permitted to
    // signed-overflow, so we use the same semantics for our explicit
    // multiply.  We suppress this if overflow is not undefined behavior.
    if (getLangOpts().isSignedOverflowDefined())
      Idx = Builder.CreateMul(Idx, NumElements);
    else
      Idx = Builder.CreateNSWMul(Idx, NumElements);
    EltPtr = emitArraySubscriptGEP(*this, Base, Idx, VLA->getElementType(),
                                   !getLangOpts().isSignedOverflowDefined(),
                                   /*signedIndices=*/false, E->getExprLoc());
  } else if (const Expr *Array = isSimpleArrayDecayOperand(E->getBase())) {
    // If this is A[i] where A is an array, the frontend will have decayed the
    // base to be a ArrayToPointerDecay implicit cast.  While correct, it is
    // inefficient at -O0 to emit a "gep A, 0, 0" when codegen'ing it, then a
    // "gep x, i" here.  Emit one "gep A, 0, i".
    assert(Array->getType()->isArrayType() &&
           "Array to pointer decay must have array source type!");
    LValue ArrayLV;
    // For simple multidimensional array indexing, set the 'accessed' flag for
    // better bounds-checking of the base expression.
    if (const auto *ASE = dyn_cast<ArraySubscriptExpr>(Array))
      ArrayLV = EmitArraySubscriptExpr(ASE, /*Accessed*/ true);
    else
      ArrayLV = EmitLValue(Array);

    // Propagate the alignment from the array itself to the result.
    EltPtr = emitArraySubscriptGEP(
        *this, ArrayLV.getAddress(*this), {CGM.getSize(CharUnits::Zero()), Idx},
        ResultExprTy, !getLangOpts().isSignedOverflowDefined(),
        /*signedIndices=*/false, E->getExprLoc());
    BaseInfo = ArrayLV.getBaseInfo();
    TBAAInfo = CGM.getTBAAInfoForSubobject(ArrayLV, ResultExprTy);
  } else {
    Address Base = emitOMPArraySectionBase(*this, E->getBase(), BaseInfo,
                                           TBAAInfo, BaseTy, ResultExprTy,
                                           IsLowerBound);
    EltPtr = emitArraySubscriptGEP(*this, Base, Idx, ResultExprTy,
                                   !getLangOpts().isSignedOverflowDefined(),
                                   /*signedIndices=*/false, E->getExprLoc());
  }

  return MakeAddrLValue(EltPtr, ResultExprTy, BaseInfo, TBAAInfo);
}

LValue CodeGenFunction::
EmitExtVectorElementExpr(const ExtVectorElementExpr *E) {
  // Emit the base vector as an l-value.
  LValue Base;

  // ExtVectorElementExpr's base can either be a vector or pointer to vector.
  if (E->isArrow()) {
    // If it is a pointer to a vector, emit the address and form an lvalue with
    // it.
    LValueBaseInfo BaseInfo;
    TBAAAccessInfo TBAAInfo;
    Address Ptr = EmitPointerWithAlignment(E->getBase(), &BaseInfo, &TBAAInfo);
    const auto *PT = E->getBase()->getType()->castAs<PointerType>();
    Base = MakeAddrLValue(Ptr, PT->getPointeeType(), BaseInfo, TBAAInfo);
    Base.getQuals().removeObjCGCAttr();
  } else if (E->getBase()->isGLValue()) {
    // Otherwise, if the base is an lvalue ( as in the case of foo.x.x),
    // emit the base as an lvalue.
    assert(E->getBase()->getType()->isVectorType());
    Base = EmitLValue(E->getBase());
  } else {
    // Otherwise, the base is a normal rvalue (as in (V+V).x), emit it as such.
    assert(E->getBase()->getType()->isVectorType() &&
           "Result must be a vector");
    llvm::Value *Vec = EmitScalarExpr(E->getBase());

    // Store the vector to memory (because LValue wants an address).
    Address VecMem = CreateMemTemp(E->getBase()->getType());
    Builder.CreateStore(Vec, VecMem);
    Base = MakeAddrLValue(VecMem, E->getBase()->getType(),
                          AlignmentSource::Decl);
  }

  QualType type =
    E->getType().withCVRQualifiers(Base.getQuals().getCVRQualifiers());

  // Encode the element access list into a vector of unsigned indices.
  SmallVector<uint32_t, 4> Indices;
  E->getEncodedElementAccess(Indices);

  if (Base.isSimple()) {
    llvm::Constant *CV =
        llvm::ConstantDataVector::get(getLLVMContext(), Indices);
    return LValue::MakeExtVectorElt(Base.getAddress(*this), CV, type,
                                    Base.getBaseInfo(), TBAAAccessInfo());
  }
  assert(Base.isExtVectorElt() && "Can only subscript lvalue vec elts here!");

  llvm::Constant *BaseElts = Base.getExtVectorElts();
  SmallVector<llvm::Constant *, 4> CElts;

  for (unsigned i = 0, e = Indices.size(); i != e; ++i)
    CElts.push_back(BaseElts->getAggregateElement(Indices[i]));
  llvm::Constant *CV = llvm::ConstantVector::get(CElts);
  return LValue::MakeExtVectorElt(Base.getExtVectorAddress(), CV, type,
                                  Base.getBaseInfo(), TBAAAccessInfo());
}

LValue CodeGenFunction::EmitMemberExpr(const MemberExpr *E) {
  if (DeclRefExpr *DRE = tryToConvertMemberExprToDeclRefExpr(*this, E)) {
    EmitIgnoredExpr(E->getBase());
    return EmitDeclRefLValue(DRE);
  }

  Expr *BaseExpr = E->getBase();
  // If this is s.x, emit s as an lvalue.  If it is s->x, emit s as a scalar.
  LValue BaseLV;
  if (E->isArrow()) {
    LValueBaseInfo BaseInfo;
    TBAAAccessInfo TBAAInfo;
    Address Addr = EmitPointerWithAlignment(BaseExpr, &BaseInfo, &TBAAInfo);
    QualType PtrTy = BaseExpr->getType()->getPointeeType();
    SanitizerSet SkippedChecks;
    bool IsBaseCXXThis = IsWrappedCXXThis(BaseExpr);
    if (IsBaseCXXThis)
      SkippedChecks.set(SanitizerKind::Alignment, true);
    if (IsBaseCXXThis || isa<DeclRefExpr>(BaseExpr))
      SkippedChecks.set(SanitizerKind::Null, true);
    EmitTypeCheck(TCK_MemberAccess, E->getExprLoc(), Addr.getPointer(), PtrTy,
                  /*Alignment=*/CharUnits::Zero(), SkippedChecks);
    BaseLV = MakeAddrLValue(Addr, PtrTy, BaseInfo, TBAAInfo);
  } else
    BaseLV = EmitCheckedLValue(BaseExpr, TCK_MemberAccess);

  NamedDecl *ND = E->getMemberDecl();
  if (auto *Field = dyn_cast<FieldDecl>(ND)) {
    LValue LV = EmitLValueForField(BaseLV, Field);
    setObjCGCLValueClass(getContext(), E, LV);
    if (getLangOpts().OpenMP) {
      // If the member was explicitly marked as nontemporal, mark it as
      // nontemporal. If the base lvalue is marked as nontemporal, mark access
      // to children as nontemporal too.
      if ((IsWrappedCXXThis(BaseExpr) &&
           CGM.getOpenMPRuntime().isNontemporalDecl(Field)) ||
          BaseLV.isNontemporal())
        LV.setNontemporal(/*Value=*/true);
    }
    return LV;
  }

  if (const auto *FD = dyn_cast<FunctionDecl>(ND))
    return EmitFunctionDeclLValue(*this, E, FD);

  llvm_unreachable("Unhandled member declaration!");
}

/// Given that we are currently emitting a lambda, emit an l-value for
/// one of its members.
LValue CodeGenFunction::EmitLValueForLambdaField(const FieldDecl *Field) {
  assert(cast<CXXMethodDecl>(CurCodeDecl)->getParent()->isLambda());
  assert(cast<CXXMethodDecl>(CurCodeDecl)->getParent() == Field->getParent());
  QualType LambdaTagType =
    getContext().getTagDeclType(Field->getParent());
  LValue LambdaLV = MakeNaturalAlignAddrLValue(CXXABIThisValue, LambdaTagType);
  return EmitLValueForField(LambdaLV, Field);
}

/// Get the field index in the debug info. The debug info structure/union
/// will ignore the unnamed bitfields.
unsigned CodeGenFunction::getDebugInfoFIndex(const RecordDecl *Rec,
                                             unsigned FieldIndex) {
  unsigned I = 0, Skipped = 0;

  for (auto F : Rec->getDefinition()->fields()) {
    if (I == FieldIndex)
      break;
    if (F->isUnnamedBitfield())
      Skipped++;
    I++;
  }

  return FieldIndex - Skipped;
}

/// Get the address of a zero-sized field within a record. The resulting
/// address doesn't necessarily have the right type.
static Address emitAddrOfZeroSizeField(CodeGenFunction &CGF, Address Base,
                                       const FieldDecl *Field) {
  CharUnits Offset = CGF.getContext().toCharUnitsFromBits(
      CGF.getContext().getFieldOffset(Field));
  if (Offset.isZero())
    return Base;
  Base = CGF.Builder.CreateElementBitCast(Base, CGF.Int8Ty);
  return CGF.Builder.CreateConstInBoundsByteGEP(Base, Offset);
}

/// Drill down to the storage of a field without walking into
/// reference types.
///
/// The resulting address doesn't necessarily have the right type.
static Address emitAddrOfFieldStorage(CodeGenFunction &CGF, Address base,
                                      const FieldDecl *field) {

#if INTEL_CUSTOMIZATION
  if (field->isZeroSize(CGF.getContext())) {
    Address Addr = emitAddrOfZeroSizeField(CGF, base, field);
    CGF.recordNoAliasPtr(base.getPointer(), Addr.getPointer());
    return Addr;
  }
#endif // INTEL_CUSTOMIZATION

  const RecordDecl *rec = field->getParent();

  unsigned idx =
    CGF.CGM.getTypes().getCGRecordLayout(rec).getLLVMFieldNo(field);

#if INTEL_CUSTOMIZATION
  Address Addr = CGF.Builder.CreateStructGEP(base, idx, field->getName());
  CGF.recordNoAliasPtr(base.getPointer(), Addr.getPointer());

  return Addr;
#endif // INTEL_CUSTOMIZATION
}

static Address emitPreserveStructAccess(CodeGenFunction &CGF, LValue base,
                                        Address addr, const FieldDecl *field) {
  const RecordDecl *rec = field->getParent();
  llvm::DIType *DbgInfo = CGF.getDebugInfo()->getOrCreateStandaloneType(
      base.getType(), rec->getLocation());

  unsigned idx =
      CGF.CGM.getTypes().getCGRecordLayout(rec).getLLVMFieldNo(field);

  return CGF.Builder.CreatePreserveStructAccessIndex(
      addr, idx, CGF.getDebugInfoFIndex(rec, field->getFieldIndex()), DbgInfo);
}

static bool hasAnyVptr(const QualType Type, const ASTContext &Context) {
  const auto *RD = Type.getTypePtr()->getAsCXXRecordDecl();
  if (!RD)
    return false;

  if (RD->isDynamicClass())
    return true;

  for (const auto &Base : RD->bases())
    if (hasAnyVptr(Base.getType(), Context))
      return true;

  for (const FieldDecl *Field : RD->fields())
    if (hasAnyVptr(Field->getType(), Context))
      return true;

  return false;
}

LValue CodeGenFunction::EmitLValueForField(LValue base,
                                           const FieldDecl *field) {
  LValueBaseInfo BaseInfo = base.getBaseInfo();
#if INTEL_CUSTOMIZATION
  LValue BitfieldResult;
#endif  // INTEL_CUSTOMIZATION

  if (field->isBitField()) {
    const CGRecordLayout &RL =
        CGM.getTypes().getCGRecordLayout(field->getParent());
    const CGBitFieldInfo &Info = RL.getBitFieldInfo(field);
    const bool UseVolatile = isAAPCS(CGM.getTarget()) &&
                             CGM.getCodeGenOpts().AAPCSBitfieldWidth &&
                             Info.VolatileStorageSize != 0 &&
                             field->getType()
                                 .withCVRQualifiers(base.getVRQualifiers())
                                 .isVolatileQualified();
    Address Addr = base.getAddress(*this);
    unsigned Idx = RL.getLLVMFieldNo(field);
    const RecordDecl *rec = field->getParent();
    if (!UseVolatile) {
      if (!IsInPreservedAIRegion &&
          (!getDebugInfo() || !rec->hasAttr<BPFPreserveAccessIndexAttr>())) {
        if (Idx != 0)
          // For structs, we GEP to the field that the record layout suggests.
          Addr = Builder.CreateStructGEP(Addr, Idx, field->getName());
      } else {
        llvm::DIType *DbgInfo = getDebugInfo()->getOrCreateRecordType(
            getContext().getRecordType(rec), rec->getLocation());
        Addr = Builder.CreatePreserveStructAccessIndex(
            Addr, Idx, getDebugInfoFIndex(rec, field->getFieldIndex()),
            DbgInfo);
      }
    }
    const unsigned SS =
        UseVolatile ? Info.VolatileStorageSize : Info.StorageSize;
    // Get the access type.
    llvm::Type *FieldIntTy = llvm::Type::getIntNTy(getLLVMContext(), SS);
    if (Addr.getElementType() != FieldIntTy)
      Addr = Builder.CreateElementBitCast(Addr, FieldIntTy);
    if (UseVolatile) {
      const unsigned VolatileOffset = Info.VolatileStorageOffset.getQuantity();
      if (VolatileOffset)
        Addr = Builder.CreateConstInBoundsGEP(Addr, VolatileOffset);
    }

    QualType fieldType =
        field->getType().withCVRQualifiers(base.getVRQualifiers());
    // TODO: Support TBAA for bit fields.
    LValueBaseInfo FieldBaseInfo(BaseInfo.getAlignmentSource());
#if INTEL_CUSTOMIZATION
    BitfieldResult = LValue::MakeBitfield(Addr, Info, fieldType, FieldBaseInfo,
                                          TBAAAccessInfo());
    if (!getLangOpts().isIntelCompat(LangOptions::IntelTBAABF))
      return BitfieldResult;
#endif  // INTEL_CUSTOMIZATION
  }

  // Fields of may-alias structures are may-alias themselves.
  // FIXME: this should get propagated down through anonymous structs
  // and unions.
  QualType FieldType = field->getType();
  const RecordDecl *rec = field->getParent();
  AlignmentSource BaseAlignSource = BaseInfo.getAlignmentSource();
  LValueBaseInfo FieldBaseInfo(getFieldAlignmentSource(BaseAlignSource));
  TBAAAccessInfo FieldTBAAInfo;
  if (base.getTBAAInfo().isMayAlias() ||
          rec->hasAttr<MayAliasAttr>() || FieldType->isVectorType()) {
    FieldTBAAInfo = TBAAAccessInfo::getMayAliasInfo();
  } else if (rec->isUnion()) {
    // TODO: Support TBAA for unions.
    FieldTBAAInfo = TBAAAccessInfo::getMayAliasInfo();
  } else {
    // If no base type been assigned for the base access, then try to generate
    // one for this base lvalue.
    FieldTBAAInfo = base.getTBAAInfo();
    if (!FieldTBAAInfo.BaseType) {
        FieldTBAAInfo.BaseType = CGM.getTBAABaseTypeInfo(base.getType());
        assert(!FieldTBAAInfo.Offset &&
               "Nonzero offset for an access with no base type!");
    }

    // Adjust offset to be relative to the base type.
    const ASTRecordLayout &Layout =
        getContext().getASTRecordLayout(field->getParent());
    unsigned CharWidth = getContext().getCharWidth();
    if (FieldTBAAInfo.BaseType)
      FieldTBAAInfo.Offset +=
          Layout.getFieldOffset(field->getFieldIndex()) / CharWidth;
#if INTEL_CUSTOMIZATION
    if (field->isBitField()) {
      const CGRecordLayout &RL =
        CGM.getTypes().getCGRecordLayout(rec);
      const CGBitFieldInfo &Info = RL.getBitFieldInfo(field);
      auto fieldIntTy = getContext().getIntTypeForBitwidth(Info.StorageSize, 0);
      if (fieldIntTy.isNull())
        return BitfieldResult;
      FieldTBAAInfo.Size = getContext().toCharUnitsFromBits(Info.StorageSize).getQuantity();
      // Round down offset to the container boundary.
      FieldTBAAInfo.Offset =
          FieldTBAAInfo.Offset / FieldTBAAInfo.Size * FieldTBAAInfo.Size;

      // AccessType of different fields needs to be same to enable commoning.
      // Set access type as int of width StorageSize.
      FieldTBAAInfo.AccessType = CGM.getTBAATypeInfo(fieldIntTy);

      // Make sure the base actually has a matching field+offset pair at this
      // position.
      if (FieldTBAAInfo.BaseType == nullptr ||
          FieldTBAAInfo.BaseType->getNumOperands() < 3) {
        // base is not a struct node
        return BitfieldResult;
      }
      bool found = false;
      llvm::MDNode *baseMD = FieldTBAAInfo.BaseType;
      // baseMD: { "name", type0, offset0, type1, offset1... }
      for (uint64_t idx = 1; idx < baseMD->getNumOperands() - 1; idx++) {
        llvm::MDNode *baseChild =
            dyn_cast_or_null<llvm::MDNode>(baseMD->getOperand(idx));
        if (FieldTBAAInfo.AccessType == baseChild) {
          // field type matches, try to match the offset in the next slot
          const llvm::MDOperand &offsetNode = baseMD->getOperand(idx + 1);
          llvm::ConstantInt *offsetValue =
              llvm::mdconst::dyn_extract_or_null<llvm::ConstantInt>(offsetNode);
          if (offsetValue != nullptr) {
            uint64_t offset = offsetValue->getZExtValue();
            if (offset == FieldTBAAInfo.Offset) {
              found = true;
              break;
            }
          }
        }
      }
      if (!found) {
        return BitfieldResult;
      }

      BitfieldResult.setTBAAInfo(FieldTBAAInfo);
      return BitfieldResult;
    }
#endif  // INTEL_CUSTOMIZATION

    // Update the final access type and size.
    FieldTBAAInfo.AccessType = CGM.getTBAATypeInfo(FieldType);
    FieldTBAAInfo.Size =
        getContext().getTypeSizeInChars(FieldType).getQuantity();
  }

#if INTEL_CUSTOMIZATION
  if (field->isBitField()) {
    // If the field is a bitfield, then BitfieldResult lvalue is complete.
    // Return it without any bitfield tbaa metadata.  The code after this
    // statement does not expect to handle bitfields.
    return BitfieldResult;
  }
#endif  // INTEL_CUSTOMIZATION

  Address addr = base.getAddress(*this);
  if (auto *ClassDef = dyn_cast<CXXRecordDecl>(rec)) {
    if (CGM.getCodeGenOpts().StrictVTablePointers &&
        ClassDef->isDynamicClass()) {
      // Getting to any field of dynamic object requires stripping dynamic
      // information provided by invariant.group.  This is because accessing
      // fields may leak the real address of dynamic object, which could result
      // in miscompilation when leaked pointer would be compared.
      auto *stripped = Builder.CreateStripInvariantGroup(addr.getPointer());
      addr = Address(stripped, addr.getAlignment());
    }
  }

  unsigned RecordCVR = base.getVRQualifiers();
  if (rec->isUnion()) {
    // For unions, there is no pointer adjustment.
    if (CGM.getCodeGenOpts().StrictVTablePointers &&
        hasAnyVptr(FieldType, getContext()))
      // Because unions can easily skip invariant.barriers, we need to add
      // a barrier every time CXXRecord field with vptr is referenced.
      addr = Address(Builder.CreateLaunderInvariantGroup(addr.getPointer()),
                     addr.getAlignment());

    if (IsInPreservedAIRegion ||
        (getDebugInfo() && rec->hasAttr<BPFPreserveAccessIndexAttr>())) {
      // Remember the original union field index
      llvm::DIType *DbgInfo = getDebugInfo()->getOrCreateStandaloneType(base.getType(),
          rec->getLocation());
      addr = Address(
          Builder.CreatePreserveUnionAccessIndex(
              addr.getPointer(), getDebugInfoFIndex(rec, field->getFieldIndex()), DbgInfo),
          addr.getAlignment());
    }

    if (FieldType->isReferenceType())
      addr = Builder.CreateElementBitCast(
          addr, CGM.getTypes().ConvertTypeForMem(FieldType), field->getName());
  } else {
    if (!IsInPreservedAIRegion &&
        (!getDebugInfo() || !rec->hasAttr<BPFPreserveAccessIndexAttr>()))
      // For structs, we GEP to the field that the record layout suggests.
      addr = emitAddrOfFieldStorage(*this, addr, field);
    else
      // Remember the original struct field index
      addr = emitPreserveStructAccess(*this, base, addr, field);
  }

#if INTEL_CUSTOMIZATION
  // TODO: Doc. Another case is GetElementConstantExpr. I hope it will be
  // handled by the AA even without TBAA.
  if (getLangOpts().isIntelCompat(LangOptions::IntelTBAA)) {
    auto *GEP = dyn_cast<llvm::GetElementPtrInst>(addr.getPointer());
    if (GEP && !FieldTBAAInfo.isMayAlias()) {
      // HACK: If the base didn't have a base type we created the base type
      // for the field access exclusively above. In such case, we need to
      // re-use that newly created BaseType. Otherwise, we already have a
      // bigger chain of the TBAA accesses in FieldTBBAAInfo and we only need
      // to use the "base" of the last field access.
      auto BaseType = base.getTBAAInfo().BaseType
                          ? base.getTBAAInfo().AccessType
                          : FieldTBAAInfo.BaseType;
      // FIXME: isValidBaseType returns false for the structs with flexible
      // array members. For some reason, for such structs TBAA access tags are
      // completely disabled (even in LLORG), so we don't have a valid
      // BaseType available. Don't emit anything in such case.
      //
      // Note: I'd expect that only annotation of the flexible array member
      // itself should not contain the access path. Not sure why it affects
      // other fields of the structs.
      if (BaseType) {
        TBAAAccessInfo AI(BaseType, FieldTBAAInfo.AccessType,
                          FieldTBAAInfo.Offset - base.getTBAAInfo().Offset,
                          FieldTBAAInfo.Size);
        llvm::MDNode *N = CGM.getTBAAAccessTagInfo(AI);
        GEP->setMetadata("intel-tbaa", N);
      }
    }
  }
#endif // INTEL_CUSTOMIZATION

  // If this is a reference field, load the reference right now.
  if (FieldType->isReferenceType()) {
    LValue RefLVal =
        MakeAddrLValue(addr, FieldType, FieldBaseInfo, FieldTBAAInfo);
    if (RecordCVR & Qualifiers::Volatile)
      RefLVal.getQuals().addVolatile();
    addr = EmitLoadOfReference(RefLVal, &FieldBaseInfo, &FieldTBAAInfo);

    // Qualifiers on the struct don't apply to the referencee.
    RecordCVR = 0;
    FieldType = FieldType->getPointeeType();
  }

  // Make sure that the address is pointing to the right type.  This is critical
  // for both unions and structs.  A union needs a bitcast, a struct element
  // will need a bitcast if the LLVM type laid out doesn't match the desired
  // type.
  addr = Builder.CreateElementBitCast(
      addr, CGM.getTypes().ConvertTypeForMem(FieldType), field->getName());

  if (field->hasAttr<AnnotateAttr>())
    addr = EmitFieldAnnotations(field, addr);

#if INTEL_CUSTOMIZATION
  // Emit HLS attribute annotation for a field.
  if (getLangOpts().HLS ||
      (getLangOpts().OpenCL &&
       getContext().getTargetInfo().getTriple().isINTELFPGAEnvironment())) {
    SmallString<256> AnnotStr;
    CGM.generateHLSAnnotation(field, AnnotStr);
    if (!AnnotStr.empty())
      addr = EmitHLSFieldAnnotations(field, addr, AnnotStr);
  }
#endif // INTEL_CUSTOMIZATION

  // Emit attribute annotation for a field.
  if (getLangOpts().SYCLIsDevice) {
    SmallString<256> AnnotStr;
    CGM.generateIntelFPGAAnnotation(field, AnnotStr);
    if (!AnnotStr.empty())
      addr = EmitIntelFPGAFieldAnnotations(field, addr, AnnotStr);
  }

  LValue LV = MakeAddrLValue(addr, FieldType, FieldBaseInfo, FieldTBAAInfo);
  LV.getQuals().addCVRQualifiers(RecordCVR);

  // __weak attribute on a field is ignored.
  if (LV.getQuals().getObjCGCAttr() == Qualifiers::Weak)
    LV.getQuals().removeObjCGCAttr();

  return LV;
}

LValue
CodeGenFunction::EmitLValueForFieldInitialization(LValue Base,
                                                  const FieldDecl *Field) {
  QualType FieldType = Field->getType();

  if (!FieldType->isReferenceType())
    return EmitLValueForField(Base, Field);

  Address V = emitAddrOfFieldStorage(*this, Base.getAddress(*this), Field);

  // Make sure that the address is pointing to the right type.
  llvm::Type *llvmType = ConvertTypeForMem(FieldType);
  V = Builder.CreateElementBitCast(V, llvmType, Field->getName());

  // TODO: Generate TBAA information that describes this access as a structure
  // member access and not just an access to an object of the field's type. This
  // should be similar to what we do in EmitLValueForField().
  LValueBaseInfo BaseInfo = Base.getBaseInfo();
  AlignmentSource FieldAlignSource = BaseInfo.getAlignmentSource();
  LValueBaseInfo FieldBaseInfo(getFieldAlignmentSource(FieldAlignSource));
  return MakeAddrLValue(V, FieldType, FieldBaseInfo,
                        CGM.getTBAAInfoForSubobject(Base, FieldType));
}

LValue CodeGenFunction::EmitCompoundLiteralLValue(const CompoundLiteralExpr *E){
  if (E->isFileScope()) {
    ConstantAddress GlobalPtr = CGM.GetAddrOfConstantCompoundLiteral(E);
    return MakeAddrLValue(GlobalPtr, E->getType(), AlignmentSource::Decl);
  }
  if (E->getType()->isVariablyModifiedType())
    // make sure to emit the VLA size.
    EmitVariablyModifiedType(E->getType());

  Address DeclPtr = CreateMemTemp(E->getType(), ".compoundliteral");
  const Expr *InitExpr = E->getInitializer();
  LValue Result = MakeAddrLValue(DeclPtr, E->getType(), AlignmentSource::Decl);

  EmitAnyExprToMem(InitExpr, DeclPtr, E->getType().getQualifiers(),
                   /*Init*/ true);

  // Block-scope compound literals are destroyed at the end of the enclosing
  // scope in C.
  if (!getLangOpts().CPlusPlus)
    if (QualType::DestructionKind DtorKind = E->getType().isDestructedType())
      pushLifetimeExtendedDestroy(getCleanupKind(DtorKind), DeclPtr,
                                  E->getType(), getDestroyer(DtorKind),
                                  DtorKind & EHCleanup);

  return Result;
}

LValue CodeGenFunction::EmitInitListLValue(const InitListExpr *E) {
  if (!E->isGLValue())
    // Initializing an aggregate temporary in C++11: T{...}.
    return EmitAggExprToLValue(E);

  // An lvalue initializer list must be initializing a reference.
  assert(E->isTransparent() && "non-transparent glvalue init list");
  return EmitLValue(E->getInit(0));
}

/// Emit the operand of a glvalue conditional operator. This is either a glvalue
/// or a (possibly-parenthesized) throw-expression. If this is a throw, no
/// LValue is returned and the current block has been terminated.
static Optional<LValue> EmitLValueOrThrowExpression(CodeGenFunction &CGF,
                                                    const Expr *Operand) {
  if (auto *ThrowExpr = dyn_cast<CXXThrowExpr>(Operand->IgnoreParens())) {
    CGF.EmitCXXThrowExpr(ThrowExpr, /*KeepInsertionPoint*/false);
    return None;
  }

  return CGF.EmitLValue(Operand);
}

LValue CodeGenFunction::
EmitConditionalOperatorLValue(const AbstractConditionalOperator *expr) {
  if (!expr->isGLValue()) {
    // ?: here should be an aggregate.
    assert(hasAggregateEvaluationKind(expr->getType()) &&
           "Unexpected conditional operator!");
    return EmitAggExprToLValue(expr);
  }

  OpaqueValueMapping binding(*this, expr);

  const Expr *condExpr = expr->getCond();
  bool CondExprBool;
  if (ConstantFoldsToSimpleInteger(condExpr, CondExprBool)) {
    const Expr *live = expr->getTrueExpr(), *dead = expr->getFalseExpr();
    if (!CondExprBool) std::swap(live, dead);

    if (!ContainsLabel(dead)) {
      // If the true case is live, we need to track its region.
      if (CondExprBool)
        incrementProfileCounter(expr);
      // If a throw expression we emit it and return an undefined lvalue
      // because it can't be used.
      if (auto *ThrowExpr = dyn_cast<CXXThrowExpr>(live->IgnoreParens())) {
        EmitCXXThrowExpr(ThrowExpr);
        llvm::Type *Ty =
            llvm::PointerType::getUnqual(ConvertType(dead->getType()));
        return MakeAddrLValue(
            Address(llvm::UndefValue::get(Ty), CharUnits::One()),
            dead->getType());
      }
      return EmitLValue(live);
    }
  }

  llvm::BasicBlock *lhsBlock = createBasicBlock("cond.true");
  llvm::BasicBlock *rhsBlock = createBasicBlock("cond.false");
  llvm::BasicBlock *contBlock = createBasicBlock("cond.end");

  ConditionalEvaluation eval(*this);
  EmitBranchOnBoolExpr(condExpr, lhsBlock, rhsBlock, getProfileCount(expr));

  // Any temporaries created here are conditional.
  EmitBlock(lhsBlock);
  incrementProfileCounter(expr);
  eval.begin(*this);
  Optional<LValue> lhs =
      EmitLValueOrThrowExpression(*this, expr->getTrueExpr());
  eval.end(*this);

  if (lhs && !lhs->isSimple())
    return EmitUnsupportedLValue(expr, "conditional operator");

  lhsBlock = Builder.GetInsertBlock();
  if (lhs)
    Builder.CreateBr(contBlock);

  // Any temporaries created here are conditional.
  EmitBlock(rhsBlock);
  eval.begin(*this);
  Optional<LValue> rhs =
      EmitLValueOrThrowExpression(*this, expr->getFalseExpr());
  eval.end(*this);
  if (rhs && !rhs->isSimple())
    return EmitUnsupportedLValue(expr, "conditional operator");
  rhsBlock = Builder.GetInsertBlock();

  EmitBlock(contBlock);

  if (lhs && rhs) {
    llvm::PHINode *phi =
        Builder.CreatePHI(lhs->getPointer(*this)->getType(), 2, "cond-lvalue");
    phi->addIncoming(lhs->getPointer(*this), lhsBlock);
    phi->addIncoming(rhs->getPointer(*this), rhsBlock);
    Address result(phi, std::min(lhs->getAlignment(), rhs->getAlignment()));
    AlignmentSource alignSource =
      std::max(lhs->getBaseInfo().getAlignmentSource(),
               rhs->getBaseInfo().getAlignmentSource());
    TBAAAccessInfo TBAAInfo = CGM.mergeTBAAInfoForConditionalOperator(
        lhs->getTBAAInfo(), rhs->getTBAAInfo());
    return MakeAddrLValue(result, expr->getType(), LValueBaseInfo(alignSource),
                          TBAAInfo);
  } else {
    assert((lhs || rhs) &&
           "both operands of glvalue conditional are throw-expressions?");
    return lhs ? *lhs : *rhs;
  }
}

/// EmitCastLValue - Casts are never lvalues unless that cast is to a reference
/// type. If the cast is to a reference, we can have the usual lvalue result,
/// otherwise if a cast is needed by the code generator in an lvalue context,
/// then it must mean that we need the address of an aggregate in order to
/// access one of its members.  This can happen for all the reasons that casts
/// are permitted with aggregate result, including noop aggregate casts, and
/// cast from scalar to union.
LValue CodeGenFunction::EmitCastLValue(const CastExpr *E) {
  switch (E->getCastKind()) {
  case CK_ToVoid:
  case CK_BitCast:
  case CK_LValueToRValueBitCast:
  case CK_ArrayToPointerDecay:
  case CK_FunctionToPointerDecay:
  case CK_NullToMemberPointer:
  case CK_NullToPointer:
  case CK_IntegralToPointer:
  case CK_PointerToIntegral:
  case CK_PointerToBoolean:
  case CK_VectorSplat:
  case CK_IntegralCast:
  case CK_BooleanToSignedIntegral:
  case CK_IntegralToBoolean:
  case CK_IntegralToFloating:
  case CK_FloatingToIntegral:
  case CK_FloatingToBoolean:
  case CK_FloatingCast:
  case CK_FloatingRealToComplex:
  case CK_FloatingComplexToReal:
  case CK_FloatingComplexToBoolean:
  case CK_FloatingComplexCast:
  case CK_FloatingComplexToIntegralComplex:
  case CK_IntegralRealToComplex:
  case CK_IntegralComplexToReal:
  case CK_IntegralComplexToBoolean:
  case CK_IntegralComplexCast:
  case CK_IntegralComplexToFloatingComplex:
  case CK_DerivedToBaseMemberPointer:
  case CK_BaseToDerivedMemberPointer:
  case CK_MemberPointerToBoolean:
  case CK_ReinterpretMemberPointer:
  case CK_AnyPointerToBlockPointerCast:
  case CK_ARCProduceObject:
  case CK_ARCConsumeObject:
  case CK_ARCReclaimReturnedObject:
  case CK_ARCExtendBlockObject:
  case CK_CopyAndAutoreleaseBlockObject:
  case CK_IntToOCLSampler:
  case CK_FloatingToFixedPoint:
  case CK_FixedPointToFloating:
  case CK_FixedPointCast:
  case CK_FixedPointToBoolean:
  case CK_FixedPointToIntegral:
  case CK_IntegralToFixedPoint:
#if INTEL_CUSTOMIZATION
    // CQ#366312 - enable an extension that allows casts of lvalues to
    // be used as lvalues, as long as the size of the object is not lengthened
    // through the cast.
    if (getLangOpts().IntelCompat)
      if (auto *SubExpr = E->getSubExpr()->IgnoreParenCasts()) {
        QualType FromType = SubExpr->getType();
        QualType ToType = E->getType();
        if (auto *CE = dyn_cast<ExplicitCastExpr>(E->IgnoreParens()))
          ToType = CE->getTypeAsWritten();
        uint64_t SizeBefore = getContext().getTypeSize(FromType);
        uint64_t SizeAfter = getContext().getTypeSize(ToType);
        // Mimic ICC's behaviour by pointer cast from *FromType to *ToType.
        if (SizeAfter <= SizeBefore) {
          LValue LV = EmitLValue(SubExpr);
          llvm::Type *DesTy = ConvertType(ToType)->getPointerTo();
          llvm::Value *V =
              Builder.CreatePointerCast(LV.getPointer(*this), DesTy);
          return MakeNaturalAlignAddrLValue(V, E->getType());
        }
      }
#endif // INTEL_CUSTOMIZATION
    return EmitUnsupportedLValue(E, "unexpected cast lvalue");

  case CK_Dependent:
    llvm_unreachable("dependent cast kind in IR gen!");

  case CK_BuiltinFnToFnPtr:
    llvm_unreachable("builtin functions are handled elsewhere");

  // These are never l-values; just use the aggregate emission code.
  case CK_NonAtomicToAtomic:
  case CK_AtomicToNonAtomic:
    return EmitAggExprToLValue(E);

  case CK_Dynamic: {
    LValue LV = EmitLValue(E->getSubExpr());
    Address V = LV.getAddress(*this);
    const auto *DCE = cast<CXXDynamicCastExpr>(E);
    return MakeNaturalAlignAddrLValue(EmitDynamicCast(V, DCE), E->getType());
  }

  case CK_ConstructorConversion:
  case CK_UserDefinedConversion:
  case CK_CPointerToObjCPointerCast:
  case CK_BlockPointerToObjCPointerCast:
  case CK_NoOp:
  case CK_LValueToRValue:
    return EmitLValue(E->getSubExpr());

  case CK_UncheckedDerivedToBase:
  case CK_DerivedToBase: {
    const auto *DerivedClassTy =
        E->getSubExpr()->getType()->castAs<RecordType>();
    auto *DerivedClassDecl = cast<CXXRecordDecl>(DerivedClassTy->getDecl());

    LValue LV = EmitLValue(E->getSubExpr());
    Address This = LV.getAddress(*this);

    // Perform the derived-to-base conversion
    Address Base = GetAddressOfBaseClass(
        This, DerivedClassDecl, E->path_begin(), E->path_end(),
        /*NullCheckValue=*/false, E->getExprLoc());

    // TODO: Support accesses to members of base classes in TBAA. For now, we
    // conservatively pretend that the complete object is of the base class
    // type.
    return MakeAddrLValue(Base, E->getType(), LV.getBaseInfo(),
                          CGM.getTBAAInfoForSubobject(LV, E->getType()));
  }
  case CK_ToUnion:
    return EmitAggExprToLValue(E);
  case CK_BaseToDerived: {
    const auto *DerivedClassTy = E->getType()->castAs<RecordType>();
    auto *DerivedClassDecl = cast<CXXRecordDecl>(DerivedClassTy->getDecl());

    LValue LV = EmitLValue(E->getSubExpr());

    // Perform the base-to-derived conversion
    Address Derived = GetAddressOfDerivedClass(
        LV.getAddress(*this), DerivedClassDecl, E->path_begin(), E->path_end(),
        /*NullCheckValue=*/false);

    // C++11 [expr.static.cast]p2: Behavior is undefined if a downcast is
    // performed and the object is not of the derived type.
    if (sanitizePerformTypeCheck())
      EmitTypeCheck(TCK_DowncastReference, E->getExprLoc(),
                    Derived.getPointer(), E->getType());

    if (SanOpts.has(SanitizerKind::CFIDerivedCast))
      EmitVTablePtrCheckForCast(E->getType(), Derived.getPointer(),
                                /*MayBeNull=*/false, CFITCK_DerivedCast,
                                E->getBeginLoc());

    return MakeAddrLValue(Derived, E->getType(), LV.getBaseInfo(),
                          CGM.getTBAAInfoForSubobject(LV, E->getType()));
  }
  case CK_LValueBitCast: {
    // This must be a reinterpret_cast (or c-style equivalent).
    const auto *CE = cast<ExplicitCastExpr>(E);

    CGM.EmitExplicitCastExprType(CE, this);
    LValue LV = EmitLValue(E->getSubExpr());
    Address V = Builder.CreateBitCast(LV.getAddress(*this),
                                      ConvertType(CE->getTypeAsWritten()));

    if (SanOpts.has(SanitizerKind::CFIUnrelatedCast))
      EmitVTablePtrCheckForCast(E->getType(), V.getPointer(),
                                /*MayBeNull=*/false, CFITCK_UnrelatedCast,
                                E->getBeginLoc());

    return MakeAddrLValue(V, E->getType(), LV.getBaseInfo(),
                          CGM.getTBAAInfoForSubobject(LV, E->getType()));
  }
  case CK_AddressSpaceConversion: {
    LValue LV = EmitLValue(E->getSubExpr());
    QualType DestTy = getContext().getPointerType(E->getType());
    llvm::Value *V = getTargetHooks().performAddrSpaceCast(
        *this, LV.getPointer(*this),
        E->getSubExpr()->getType().getAddressSpace(),
        E->getType().getAddressSpace(), ConvertType(DestTy));
    return MakeAddrLValue(Address(V, LV.getAddress(*this).getAlignment()),
                          E->getType(), LV.getBaseInfo(), LV.getTBAAInfo());
  }
  case CK_ObjCObjectLValueCast: {
    LValue LV = EmitLValue(E->getSubExpr());
    Address V = Builder.CreateElementBitCast(LV.getAddress(*this),
                                             ConvertType(E->getType()));
    return MakeAddrLValue(V, E->getType(), LV.getBaseInfo(),
                          CGM.getTBAAInfoForSubobject(LV, E->getType()));
  }
  case CK_ZeroToOCLOpaqueType:
    llvm_unreachable("NULL to OpenCL opaque type lvalue cast is not valid");
  }

  llvm_unreachable("Unhandled lvalue cast kind?");
}

LValue CodeGenFunction::EmitOpaqueValueLValue(const OpaqueValueExpr *e) {
  assert(OpaqueValueMappingData::shouldBindAsLValue(e));
  return getOrCreateOpaqueLValueMapping(e);
}

LValue
CodeGenFunction::getOrCreateOpaqueLValueMapping(const OpaqueValueExpr *e) {
  assert(OpaqueValueMapping::shouldBindAsLValue(e));

  llvm::DenseMap<const OpaqueValueExpr*,LValue>::iterator
      it = OpaqueLValues.find(e);

  if (it != OpaqueLValues.end())
    return it->second;

  assert(e->isUnique() && "LValue for a nonunique OVE hasn't been emitted");
  return EmitLValue(e->getSourceExpr());
}

RValue
CodeGenFunction::getOrCreateOpaqueRValueMapping(const OpaqueValueExpr *e) {
  assert(!OpaqueValueMapping::shouldBindAsLValue(e));

  llvm::DenseMap<const OpaqueValueExpr*,RValue>::iterator
      it = OpaqueRValues.find(e);

  if (it != OpaqueRValues.end())
    return it->second;

  assert(e->isUnique() && "RValue for a nonunique OVE hasn't been emitted");
  return EmitAnyExpr(e->getSourceExpr());
}

RValue CodeGenFunction::EmitRValueForField(LValue LV,
                                           const FieldDecl *FD,
                                           SourceLocation Loc) {
  QualType FT = FD->getType();
  LValue FieldLV = EmitLValueForField(LV, FD);
  switch (getEvaluationKind(FT)) {
  case TEK_Complex:
    return RValue::getComplex(EmitLoadOfComplex(FieldLV, Loc));
  case TEK_Aggregate:
    return FieldLV.asAggregateRValue(*this);
  case TEK_Scalar:
    // This routine is used to load fields one-by-one to perform a copy, so
    // don't load reference fields.
    if (FD->getType()->isReferenceType())
      return RValue::get(FieldLV.getPointer(*this));
    // Call EmitLoadOfScalar except when the lvalue is a bitfield to emit a
    // primitive load.
    if (FieldLV.isBitField())
      return EmitLoadOfLValue(FieldLV, Loc);
    return RValue::get(EmitLoadOfScalar(FieldLV, Loc));
  }
  llvm_unreachable("bad evaluation kind");
}

//===--------------------------------------------------------------------===//
//                             Expression Emission
//===--------------------------------------------------------------------===//

RValue CodeGenFunction::EmitCallExpr(const CallExpr *E,
                                     ReturnValueSlot ReturnValue) {
  // Builtins never have block type.
  if (E->getCallee()->getType()->isBlockPointerType())
    return EmitBlockCallExpr(E, ReturnValue);

  if (const auto *CE = dyn_cast<CXXMemberCallExpr>(E))
    return EmitCXXMemberCallExpr(CE, ReturnValue);

  if (const auto *CE = dyn_cast<CUDAKernelCallExpr>(E))
    return EmitCUDAKernelCallExpr(CE, ReturnValue);

  if (const auto *CE = dyn_cast<CXXOperatorCallExpr>(E))
    if (const CXXMethodDecl *MD =
          dyn_cast_or_null<CXXMethodDecl>(CE->getCalleeDecl()))
      return EmitCXXOperatorMemberCallExpr(CE, MD, ReturnValue);

  CGCallee callee = EmitCallee(E->getCallee());

  if (callee.isBuiltin()) {
    return EmitBuiltinExpr(callee.getBuiltinDecl(), callee.getBuiltinID(),
                           E, ReturnValue);
  }

  if (callee.isPseudoDestructor()) {
    return EmitCXXPseudoDestructorExpr(callee.getPseudoDestructorExpr());
  }

  return EmitCall(E->getCallee()->getType(), callee, E, ReturnValue);
}

/// Emit a CallExpr without considering whether it might be a subclass.
RValue CodeGenFunction::EmitSimpleCallExpr(const CallExpr *E,
                                           ReturnValueSlot ReturnValue) {
  CGCallee Callee = EmitCallee(E->getCallee());
  return EmitCall(E->getCallee()->getType(), Callee, E, ReturnValue);
}

static CGCallee EmitDirectCallee(CodeGenFunction &CGF, GlobalDecl GD) {
  const FunctionDecl *FD = cast<FunctionDecl>(GD.getDecl());

  if (auto builtinID = FD->getBuiltinID()) {
    // Replaceable builtin provide their own implementation of a builtin. Unless
    // we are in the builtin implementation itself, don't call the actual
    // builtin. If we are in the builtin implementation, avoid trivial infinite
    // recursion.
    if (!FD->isInlineBuiltinDeclaration() ||
        CGF.CurFn->getName() == FD->getName())
      return CGCallee::forBuiltin(builtinID, FD);
  }

<<<<<<< HEAD
#if INTEL_COLLAB
  if (CGF.getLangOpts().OpenMPIsDevice && CGF.CapturedStmtInfo &&
      CGF.CapturedStmtInfo->inTargetVariantDispatchRegion()) {
    for (const auto *DVA : FD->specific_attrs<OMPDeclareVariantAttr>()) {
      // Force target emission of variants as they are conditionally called
      // based on the device clause.
      auto *DRE = cast<DeclRefExpr>(DVA->getVariantFuncRef());
      FunctionDecl *VFD = cast<FunctionDecl>(DRE->getDecl());
      CGF.CGM.GetAddrOfFunction(VFD);
    }
  }
#endif // INTEL_COLLAB
  llvm::Constant *calleePtr = EmitFunctionDeclPointer(CGF.CGM, GD);
  return CGCallee::forDirect(calleePtr, GD);
=======
  llvm::Constant *CalleePtr = EmitFunctionDeclPointer(CGF.CGM, GD);
  if (CGF.CGM.getLangOpts().CUDA && !CGF.CGM.getLangOpts().CUDAIsDevice &&
      FD->hasAttr<CUDAGlobalAttr>())
    CalleePtr = CGF.CGM.getCUDARuntime().getKernelStub(
        cast<llvm::GlobalValue>(CalleePtr->stripPointerCasts()));
  return CGCallee::forDirect(CalleePtr, GD);
>>>>>>> 5cf2a37f
}

CGCallee CodeGenFunction::EmitCallee(const Expr *E) {
  E = E->IgnoreParens();

  // Look through function-to-pointer decay.
  if (auto ICE = dyn_cast<ImplicitCastExpr>(E)) {
    if (ICE->getCastKind() == CK_FunctionToPointerDecay ||
        ICE->getCastKind() == CK_BuiltinFnToFnPtr) {
      return EmitCallee(ICE->getSubExpr());
    }

  // Resolve direct calls.
  } else if (auto DRE = dyn_cast<DeclRefExpr>(E)) {
    if (auto FD = dyn_cast<FunctionDecl>(DRE->getDecl())) {
      return EmitDirectCallee(*this, FD);
    }
  } else if (auto ME = dyn_cast<MemberExpr>(E)) {
    if (auto FD = dyn_cast<FunctionDecl>(ME->getMemberDecl())) {
      EmitIgnoredExpr(ME->getBase());
      return EmitDirectCallee(*this, FD);
    }

  // Look through template substitutions.
  } else if (auto NTTP = dyn_cast<SubstNonTypeTemplateParmExpr>(E)) {
    return EmitCallee(NTTP->getReplacement());

  // Treat pseudo-destructor calls differently.
  } else if (auto PDE = dyn_cast<CXXPseudoDestructorExpr>(E)) {
    return CGCallee::forPseudoDestructor(PDE);
  }

  // Otherwise, we have an indirect reference.
  llvm::Value *calleePtr;
  QualType functionType;
  if (auto ptrType = E->getType()->getAs<PointerType>()) {
    calleePtr = EmitScalarExpr(E);
    functionType = ptrType->getPointeeType();
  } else {
    functionType = E->getType();
    calleePtr = EmitLValue(E).getPointer(*this);
  }
  assert(functionType->isFunctionType());

  GlobalDecl GD;
  if (const auto *VD =
          dyn_cast_or_null<VarDecl>(E->getReferencedDeclOfCallee()))
    GD = GlobalDecl(VD);

  CGCalleeInfo calleeInfo(functionType->getAs<FunctionProtoType>(), GD);
  CGCallee callee(calleeInfo, calleePtr);
  return callee;
}

LValue CodeGenFunction::EmitBinaryOperatorLValue(const BinaryOperator *E) {
  // Comma expressions just emit their LHS then their RHS as an l-value.
  if (E->getOpcode() == BO_Comma) {
    EmitIgnoredExpr(E->getLHS());
    EnsureInsertPoint();
    return EmitLValue(E->getRHS());
  }

  if (E->getOpcode() == BO_PtrMemD ||
      E->getOpcode() == BO_PtrMemI)
    return EmitPointerToDataMemberBinaryExpr(E);

  assert(E->getOpcode() == BO_Assign && "unexpected binary l-value");

  // Note that in all of these cases, __block variables need the RHS
  // evaluated first just in case the variable gets moved by the RHS.

  switch (getEvaluationKind(E->getType())) {
  case TEK_Scalar: {
    switch (E->getLHS()->getType().getObjCLifetime()) {
    case Qualifiers::OCL_Strong:
      return EmitARCStoreStrong(E, /*ignored*/ false).first;

    case Qualifiers::OCL_Autoreleasing:
      return EmitARCStoreAutoreleasing(E).first;

    // No reason to do any of these differently.
    case Qualifiers::OCL_None:
    case Qualifiers::OCL_ExplicitNone:
    case Qualifiers::OCL_Weak:
      break;
    }
    RValue RV = EmitAnyExpr(E->getRHS());
    LValue LV = EmitCheckedLValue(E->getLHS(), TCK_Store);
    if (RV.isScalar())
      EmitNullabilityCheck(LV, RV.getScalarVal(), E->getExprLoc());
    EmitStoreThroughLValue(RV, LV);
    if (getLangOpts().OpenMP)
      CGM.getOpenMPRuntime().checkAndEmitLastprivateConditional(*this,
                                                                E->getLHS());
    return LV;
  }

  case TEK_Complex:
    return EmitComplexAssignmentLValue(E);

  case TEK_Aggregate:
    return EmitAggExprToLValue(E);
  }
  llvm_unreachable("bad evaluation kind");
}

LValue CodeGenFunction::EmitCallExprLValue(const CallExpr *E) {
  RValue RV = EmitCallExpr(E);

  if (!RV.isScalar())
    return MakeAddrLValue(RV.getAggregateAddress(), E->getType(),
                          AlignmentSource::Decl);

  assert(E->getCallReturnType(getContext())->isReferenceType() &&
         "Can't have a scalar return unless the return type is a "
         "reference type!");

  return MakeNaturalAlignPointeeAddrLValue(RV.getScalarVal(), E->getType());
}

LValue CodeGenFunction::EmitVAArgExprLValue(const VAArgExpr *E) {
  // FIXME: This shouldn't require another copy.
  return EmitAggExprToLValue(E);
}

LValue CodeGenFunction::EmitCXXConstructLValue(const CXXConstructExpr *E) {
  assert(E->getType()->getAsCXXRecordDecl()->hasTrivialDestructor()
         && "binding l-value to type which needs a temporary");
  AggValueSlot Slot = CreateAggTemp(E->getType());
  EmitCXXConstructExpr(E, Slot);
  return MakeAddrLValue(Slot.getAddress(), E->getType(), AlignmentSource::Decl);
}

LValue
CodeGenFunction::EmitCXXTypeidLValue(const CXXTypeidExpr *E) {
  return MakeNaturalAlignAddrLValue(EmitCXXTypeidExpr(E), E->getType());
}

Address CodeGenFunction::EmitCXXUuidofExpr(const CXXUuidofExpr *E) {
  return Builder.CreateElementBitCast(CGM.GetAddrOfMSGuidDecl(E->getGuidDecl()),
                                      ConvertType(E->getType()));
}

LValue CodeGenFunction::EmitCXXUuidofLValue(const CXXUuidofExpr *E) {
  return MakeAddrLValue(EmitCXXUuidofExpr(E), E->getType(),
                        AlignmentSource::Decl);
}

LValue
CodeGenFunction::EmitCXXBindTemporaryLValue(const CXXBindTemporaryExpr *E) {
  AggValueSlot Slot = CreateAggTemp(E->getType(), "temp.lvalue");
  Slot.setExternallyDestructed();
  EmitAggExpr(E->getSubExpr(), Slot);
  EmitCXXTemporary(E->getTemporary(), E->getType(), Slot.getAddress());
  return MakeAddrLValue(Slot.getAddress(), E->getType(), AlignmentSource::Decl);
}

LValue CodeGenFunction::EmitObjCMessageExprLValue(const ObjCMessageExpr *E) {
  RValue RV = EmitObjCMessageExpr(E);

  if (!RV.isScalar())
    return MakeAddrLValue(RV.getAggregateAddress(), E->getType(),
                          AlignmentSource::Decl);

  assert(E->getMethodDecl()->getReturnType()->isReferenceType() &&
         "Can't have a scalar return unless the return type is a "
         "reference type!");

  return MakeNaturalAlignPointeeAddrLValue(RV.getScalarVal(), E->getType());
}

LValue CodeGenFunction::EmitObjCSelectorLValue(const ObjCSelectorExpr *E) {
  Address V =
    CGM.getObjCRuntime().GetAddrOfSelector(*this, E->getSelector());
  return MakeAddrLValue(V, E->getType(), AlignmentSource::Decl);
}

llvm::Value *CodeGenFunction::EmitIvarOffset(const ObjCInterfaceDecl *Interface,
                                             const ObjCIvarDecl *Ivar) {
  return CGM.getObjCRuntime().EmitIvarOffset(*this, Interface, Ivar);
}

LValue CodeGenFunction::EmitLValueForIvar(QualType ObjectTy,
                                          llvm::Value *BaseValue,
                                          const ObjCIvarDecl *Ivar,
                                          unsigned CVRQualifiers) {
  return CGM.getObjCRuntime().EmitObjCValueForIvar(*this, ObjectTy, BaseValue,
                                                   Ivar, CVRQualifiers);
}

LValue CodeGenFunction::EmitObjCIvarRefLValue(const ObjCIvarRefExpr *E) {
  // FIXME: A lot of the code below could be shared with EmitMemberExpr.
  llvm::Value *BaseValue = nullptr;
  const Expr *BaseExpr = E->getBase();
  Qualifiers BaseQuals;
  QualType ObjectTy;
  if (E->isArrow()) {
    BaseValue = EmitScalarExpr(BaseExpr);
    ObjectTy = BaseExpr->getType()->getPointeeType();
    BaseQuals = ObjectTy.getQualifiers();
  } else {
    LValue BaseLV = EmitLValue(BaseExpr);
    BaseValue = BaseLV.getPointer(*this);
    ObjectTy = BaseExpr->getType();
    BaseQuals = ObjectTy.getQualifiers();
  }

  LValue LV =
    EmitLValueForIvar(ObjectTy, BaseValue, E->getDecl(),
                      BaseQuals.getCVRQualifiers());
  setObjCGCLValueClass(getContext(), E, LV);
  return LV;
}

LValue CodeGenFunction::EmitStmtExprLValue(const StmtExpr *E) {
  // Can only get l-value for message expression returning aggregate type
  RValue RV = EmitAnyExprToTemp(E);
  return MakeAddrLValue(RV.getAggregateAddress(), E->getType(),
                        AlignmentSource::Decl);
}

RValue CodeGenFunction::EmitCall(QualType CalleeType, const CGCallee &OrigCallee,
                                 const CallExpr *E, ReturnValueSlot ReturnValue,
                                 llvm::Value *Chain) {
  // Get the actual function type. The callee type will always be a pointer to
  // function type or a block pointer type.
  assert(CalleeType->isFunctionPointerType() &&
         "Call must have function pointer type!");

  const Decl *TargetDecl =
      OrigCallee.getAbstractInfo().getCalleeDecl().getDecl();

  CalleeType = getContext().getCanonicalType(CalleeType);

  auto PointeeType = cast<PointerType>(CalleeType)->getPointeeType();

  CGCallee Callee = OrigCallee;

  if (getLangOpts().CPlusPlus && SanOpts.has(SanitizerKind::Function) &&
      (!TargetDecl || !isa<FunctionDecl>(TargetDecl))) {
    if (llvm::Constant *PrefixSig =
            CGM.getTargetCodeGenInfo().getUBSanFunctionSignature(CGM)) {
      SanitizerScope SanScope(this);
      // Remove any (C++17) exception specifications, to allow calling e.g. a
      // noexcept function through a non-noexcept pointer.
      auto ProtoTy =
        getContext().getFunctionTypeWithExceptionSpec(PointeeType, EST_None);
      llvm::Constant *FTRTTIConst =
          CGM.GetAddrOfRTTIDescriptor(ProtoTy, /*ForEH=*/true);
      llvm::Type *PrefixStructTyElems[] = {PrefixSig->getType(), Int32Ty};
      llvm::StructType *PrefixStructTy = llvm::StructType::get(
          CGM.getLLVMContext(), PrefixStructTyElems, /*isPacked=*/true);

      llvm::Value *CalleePtr = Callee.getFunctionPointer();

      llvm::Value *CalleePrefixStruct = Builder.CreateBitCast(
          CalleePtr, llvm::PointerType::getUnqual(PrefixStructTy));
      llvm::Value *CalleeSigPtr =
          Builder.CreateConstGEP2_32(PrefixStructTy, CalleePrefixStruct, 0, 0);
      llvm::Value *CalleeSig =
          Builder.CreateAlignedLoad(CalleeSigPtr, getIntAlign());
      llvm::Value *CalleeSigMatch = Builder.CreateICmpEQ(CalleeSig, PrefixSig);

      llvm::BasicBlock *Cont = createBasicBlock("cont");
      llvm::BasicBlock *TypeCheck = createBasicBlock("typecheck");
      Builder.CreateCondBr(CalleeSigMatch, TypeCheck, Cont);

      EmitBlock(TypeCheck);
      llvm::Value *CalleeRTTIPtr =
          Builder.CreateConstGEP2_32(PrefixStructTy, CalleePrefixStruct, 0, 1);
      llvm::Value *CalleeRTTIEncoded =
          Builder.CreateAlignedLoad(CalleeRTTIPtr, getPointerAlign());
      llvm::Value *CalleeRTTI =
          DecodeAddrUsedInPrologue(CalleePtr, CalleeRTTIEncoded);
      llvm::Value *CalleeRTTIMatch =
          Builder.CreateICmpEQ(CalleeRTTI, FTRTTIConst);
      llvm::Constant *StaticData[] = {EmitCheckSourceLocation(E->getBeginLoc()),
                                      EmitCheckTypeDescriptor(CalleeType)};
      EmitCheck(std::make_pair(CalleeRTTIMatch, SanitizerKind::Function),
                SanitizerHandler::FunctionTypeMismatch, StaticData,
                {CalleePtr, CalleeRTTI, FTRTTIConst});

      Builder.CreateBr(Cont);
      EmitBlock(Cont);
    }
  }

  const auto *FnType = cast<FunctionType>(PointeeType);

  // If we are checking indirect calls and this call is indirect, check that the
  // function pointer is a member of the bit set for the function type.
  if (SanOpts.has(SanitizerKind::CFIICall) &&
      (!TargetDecl || !isa<FunctionDecl>(TargetDecl))) {
    SanitizerScope SanScope(this);
    EmitSanitizerStatReport(llvm::SanStat_CFI_ICall);

    llvm::Metadata *MD;
    if (CGM.getCodeGenOpts().SanitizeCfiICallGeneralizePointers)
      MD = CGM.CreateMetadataIdentifierGeneralized(QualType(FnType, 0));
    else
      MD = CGM.CreateMetadataIdentifierForType(QualType(FnType, 0));

    llvm::Value *TypeId = llvm::MetadataAsValue::get(getLLVMContext(), MD);

    llvm::Value *CalleePtr = Callee.getFunctionPointer();
    llvm::Value *CastedCallee = Builder.CreateBitCast(CalleePtr, Int8PtrTy);
    llvm::Value *TypeTest = Builder.CreateCall(
        CGM.getIntrinsic(llvm::Intrinsic::type_test), {CastedCallee, TypeId});

    auto CrossDsoTypeId = CGM.CreateCrossDsoCfiTypeId(MD);
    llvm::Constant *StaticData[] = {
        llvm::ConstantInt::get(Int8Ty, CFITCK_ICall),
        EmitCheckSourceLocation(E->getBeginLoc()),
        EmitCheckTypeDescriptor(QualType(FnType, 0)),
    };
    if (CGM.getCodeGenOpts().SanitizeCfiCrossDso && CrossDsoTypeId) {
      EmitCfiSlowPathCheck(SanitizerKind::CFIICall, TypeTest, CrossDsoTypeId,
                           CastedCallee, StaticData);
    } else {
      EmitCheck(std::make_pair(TypeTest, SanitizerKind::CFIICall),
                SanitizerHandler::CFICheckFail, StaticData,
                {CastedCallee, llvm::UndefValue::get(IntPtrTy)});
    }
  }

  CallArgList Args;
  if (Chain)
    Args.add(RValue::get(Builder.CreateBitCast(Chain, CGM.VoidPtrTy)),
             CGM.getContext().VoidPtrTy);

  // C++17 requires that we evaluate arguments to a call using assignment syntax
  // right-to-left, and that we evaluate arguments to certain other operators
  // left-to-right. Note that we allow this to override the order dictated by
  // the calling convention on the MS ABI, which means that parameter
  // destruction order is not necessarily reverse construction order.
  // FIXME: Revisit this based on C++ committee response to unimplementability.
  EvaluationOrder Order = EvaluationOrder::Default;
  if (auto *OCE = dyn_cast<CXXOperatorCallExpr>(E)) {
    if (OCE->isAssignmentOp())
      Order = EvaluationOrder::ForceRightToLeft;
    else {
      switch (OCE->getOperator()) {
      case OO_LessLess:
      case OO_GreaterGreater:
      case OO_AmpAmp:
      case OO_PipePipe:
      case OO_Comma:
      case OO_ArrowStar:
        Order = EvaluationOrder::ForceLeftToRight;
        break;
      default:
        break;
      }
    }
  }

  EmitCallArgs(Args, dyn_cast<FunctionProtoType>(FnType), E->arguments(),
               E->getDirectCallee(), /*ParamsToSkip*/ 0, Order);

  const CGFunctionInfo &FnInfo = CGM.getTypes().arrangeFreeFunctionCall(
      Args, FnType, /*ChainCall=*/Chain);

  // C99 6.5.2.2p6:
  //   If the expression that denotes the called function has a type
  //   that does not include a prototype, [the default argument
  //   promotions are performed]. If the number of arguments does not
  //   equal the number of parameters, the behavior is undefined. If
  //   the function is defined with a type that includes a prototype,
  //   and either the prototype ends with an ellipsis (, ...) or the
  //   types of the arguments after promotion are not compatible with
  //   the types of the parameters, the behavior is undefined. If the
  //   function is defined with a type that does not include a
  //   prototype, and the types of the arguments after promotion are
  //   not compatible with those of the parameters after promotion,
  //   the behavior is undefined [except in some trivial cases].
  // That is, in the general case, we should assume that a call
  // through an unprototyped function type works like a *non-variadic*
  // call.  The way we make this work is to cast to the exact type
  // of the promoted arguments.
  //
  // Chain calls use this same code path to add the invisible chain parameter
  // to the function type.
  if (isa<FunctionNoProtoType>(FnType) || Chain) {
    llvm::Type *CalleeTy = getTypes().GetFunctionType(FnInfo);
    int AS = Callee.getFunctionPointer()->getType()->getPointerAddressSpace();
    CalleeTy = CalleeTy->getPointerTo(AS);

    llvm::Value *CalleePtr = Callee.getFunctionPointer();
    CalleePtr = Builder.CreateBitCast(CalleePtr, CalleeTy, "callee.knr.cast");
    Callee.setFunctionPointer(CalleePtr);
  }

  // HIP function pointer contains kernel handle when it is used in triple
  // chevron. The kernel stub needs to be loaded from kernel handle and used
  // as callee.
  if (CGM.getLangOpts().HIP && !CGM.getLangOpts().CUDAIsDevice &&
      isa<CUDAKernelCallExpr>(E) &&
      (!TargetDecl || !isa<FunctionDecl>(TargetDecl))) {
    llvm::Value *Handle = Callee.getFunctionPointer();
    Handle->dump();
    auto *Cast =
        Builder.CreateBitCast(Handle, Handle->getType()->getPointerTo());
    auto *Stub = Builder.CreateLoad(Address(Cast, CGM.getPointerAlign()));
    Callee.setFunctionPointer(Stub);
  }
  llvm::CallBase *CallOrInvoke = nullptr;
  RValue Call = EmitCall(FnInfo, Callee, ReturnValue, Args, &CallOrInvoke,
                         E->getExprLoc());

  // Generate function declaration DISuprogram in order to be used
  // in debug info about call sites.
  if (CGDebugInfo *DI = getDebugInfo()) {
    if (auto *CalleeDecl = dyn_cast_or_null<FunctionDecl>(TargetDecl))
      DI->EmitFuncDeclForCallSite(CallOrInvoke, QualType(FnType, 0),
                                  CalleeDecl);
  }

  return Call;
}

LValue CodeGenFunction::
EmitPointerToDataMemberBinaryExpr(const BinaryOperator *E) {
  Address BaseAddr = Address::invalid();
  if (E->getOpcode() == BO_PtrMemI) {
    BaseAddr = EmitPointerWithAlignment(E->getLHS());
  } else {
    BaseAddr = EmitLValue(E->getLHS()).getAddress(*this);
  }

  llvm::Value *OffsetV = EmitScalarExpr(E->getRHS());
  const auto *MPT = E->getRHS()->getType()->castAs<MemberPointerType>();

  LValueBaseInfo BaseInfo;
  TBAAAccessInfo TBAAInfo;
  Address MemberAddr =
    EmitCXXMemberDataPointerAddress(E, BaseAddr, OffsetV, MPT, &BaseInfo,
                                    &TBAAInfo);

  return MakeAddrLValue(MemberAddr, MPT->getPointeeType(), BaseInfo, TBAAInfo);
}

/// Given the address of a temporary variable, produce an r-value of
/// its type.
RValue CodeGenFunction::convertTempToRValue(Address addr,
                                            QualType type,
                                            SourceLocation loc) {
  LValue lvalue = MakeAddrLValue(addr, type, AlignmentSource::Decl);
  switch (getEvaluationKind(type)) {
  case TEK_Complex:
    return RValue::getComplex(EmitLoadOfComplex(lvalue, loc));
  case TEK_Aggregate:
    return lvalue.asAggregateRValue(*this);
  case TEK_Scalar:
    return RValue::get(EmitLoadOfScalar(lvalue, loc));
  }
  llvm_unreachable("bad evaluation kind");
}

void CodeGenFunction::SetFPAccuracy(llvm::Value *Val, float Accuracy) {
  assert(Val->getType()->isFPOrFPVectorTy());
  if (Accuracy == 0.0 || !isa<llvm::Instruction>(Val))
    return;

  llvm::MDBuilder MDHelper(getLLVMContext());
  llvm::MDNode *Node = MDHelper.createFPMath(Accuracy);

  cast<llvm::Instruction>(Val)->setMetadata(llvm::LLVMContext::MD_fpmath, Node);
}

namespace {
  struct LValueOrRValue {
    LValue LV;
    RValue RV;
  };
}

static LValueOrRValue emitPseudoObjectExpr(CodeGenFunction &CGF,
                                           const PseudoObjectExpr *E,
                                           bool forLValue,
                                           AggValueSlot slot) {
  SmallVector<CodeGenFunction::OpaqueValueMappingData, 4> opaques;

  // Find the result expression, if any.
  const Expr *resultExpr = E->getResultExpr();
  LValueOrRValue result;

  for (PseudoObjectExpr::const_semantics_iterator
         i = E->semantics_begin(), e = E->semantics_end(); i != e; ++i) {
    const Expr *semantic = *i;

    // If this semantic expression is an opaque value, bind it
    // to the result of its source expression.
    if (const auto *ov = dyn_cast<OpaqueValueExpr>(semantic)) {
      // Skip unique OVEs.
      if (ov->isUnique()) {
        assert(ov != resultExpr &&
               "A unique OVE cannot be used as the result expression");
        continue;
      }

      // If this is the result expression, we may need to evaluate
      // directly into the slot.
      typedef CodeGenFunction::OpaqueValueMappingData OVMA;
      OVMA opaqueData;
      if (ov == resultExpr && ov->isRValue() && !forLValue &&
          CodeGenFunction::hasAggregateEvaluationKind(ov->getType())) {
        CGF.EmitAggExpr(ov->getSourceExpr(), slot);
        LValue LV = CGF.MakeAddrLValue(slot.getAddress(), ov->getType(),
                                       AlignmentSource::Decl);
        opaqueData = OVMA::bind(CGF, ov, LV);
        result.RV = slot.asRValue();

      // Otherwise, emit as normal.
      } else {
        opaqueData = OVMA::bind(CGF, ov, ov->getSourceExpr());

        // If this is the result, also evaluate the result now.
        if (ov == resultExpr) {
          if (forLValue)
            result.LV = CGF.EmitLValue(ov);
          else
            result.RV = CGF.EmitAnyExpr(ov, slot);
        }
      }

      opaques.push_back(opaqueData);

    // Otherwise, if the expression is the result, evaluate it
    // and remember the result.
    } else if (semantic == resultExpr) {
      if (forLValue)
        result.LV = CGF.EmitLValue(semantic);
      else
        result.RV = CGF.EmitAnyExpr(semantic, slot);

    // Otherwise, evaluate the expression in an ignored context.
    } else {
      CGF.EmitIgnoredExpr(semantic);
    }
  }

  // Unbind all the opaques now.
  for (unsigned i = 0, e = opaques.size(); i != e; ++i)
    opaques[i].unbind(CGF);

  return result;
}

RValue CodeGenFunction::EmitPseudoObjectRValue(const PseudoObjectExpr *E,
                                               AggValueSlot slot) {
  return emitPseudoObjectExpr(*this, E, false, slot).RV;
}

LValue CodeGenFunction::EmitPseudoObjectLValue(const PseudoObjectExpr *E) {
  return emitPseudoObjectExpr(*this, E, true, AggValueSlot::ignored()).LV;
}<|MERGE_RESOLUTION|>--- conflicted
+++ resolved
@@ -5249,7 +5249,6 @@
       return CGCallee::forBuiltin(builtinID, FD);
   }
 
-<<<<<<< HEAD
 #if INTEL_COLLAB
   if (CGF.getLangOpts().OpenMPIsDevice && CGF.CapturedStmtInfo &&
       CGF.CapturedStmtInfo->inTargetVariantDispatchRegion()) {
@@ -5262,16 +5261,12 @@
     }
   }
 #endif // INTEL_COLLAB
-  llvm::Constant *calleePtr = EmitFunctionDeclPointer(CGF.CGM, GD);
-  return CGCallee::forDirect(calleePtr, GD);
-=======
   llvm::Constant *CalleePtr = EmitFunctionDeclPointer(CGF.CGM, GD);
   if (CGF.CGM.getLangOpts().CUDA && !CGF.CGM.getLangOpts().CUDAIsDevice &&
       FD->hasAttr<CUDAGlobalAttr>())
     CalleePtr = CGF.CGM.getCUDARuntime().getKernelStub(
         cast<llvm::GlobalValue>(CalleePtr->stripPointerCasts()));
   return CGCallee::forDirect(CalleePtr, GD);
->>>>>>> 5cf2a37f
 }
 
 CGCallee CodeGenFunction::EmitCallee(const Expr *E) {
