--- conflicted
+++ resolved
@@ -1430,8 +1430,8 @@
 RValue CodeGenFunction::EmitLoadOfGlobalRegLValue(LValue LV) {
   assert((LV.getType()->isIntegerType() || LV.getType()->isPointerType()) &&
          "Bad type for register variable");
-  llvm::MDNode *RegName = dyn_cast<llvm::MDNode>(LV.getGlobalReg());
-  assert(RegName && "Register LValue is not metadata");
+  llvm::MDNode *RegName = cast<llvm::MDNode>(
+      cast<llvm::MetadataAsValue>(LV.getGlobalReg())->getMetadata());
 
   // We accept integer and pointer types only
   llvm::Type *OrigTy = CGM.getTypes().ConvertType(LV.getType());
@@ -1441,7 +1441,8 @@
   llvm::Type *Types[] = { Ty };
 
   llvm::Value *F = CGM.getIntrinsic(llvm::Intrinsic::read_register, Types);
-  llvm::Value *Call = Builder.CreateCall(F, RegName);
+  llvm::Value *Call = Builder.CreateCall(
+      F, llvm::MetadataAsValue::get(Ty->getContext(), RegName));
   if (OrigTy->isPointerTy())
     Call = Builder.CreateIntToPtr(Call, OrigTy);
   return RValue::get(Call);
@@ -1691,7 +1692,8 @@
 void CodeGenFunction::EmitStoreThroughGlobalRegLValue(RValue Src, LValue Dst) {
   assert((Dst.getType()->isIntegerType() || Dst.getType()->isPointerType()) &&
          "Bad type for register variable");
-  llvm::MDNode *RegName = dyn_cast<llvm::MDNode>(Dst.getGlobalReg());
+  llvm::MDNode *RegName = cast<llvm::MDNode>(
+      cast<llvm::MetadataAsValue>(Dst.getGlobalReg())->getMetadata());
   assert(RegName && "Register LValue is not metadata");
 
   // We accept integer and pointer types only
@@ -1705,7 +1707,8 @@
   llvm::Value *Value = Src.getScalarVal();
   if (OrigTy->isPointerTy())
     Value = Builder.CreatePtrToInt(Value, Ty);
-  Builder.CreateCall2(F, RegName, Value);
+  Builder.CreateCall2(F, llvm::MetadataAsValue::get(Ty->getContext(), RegName),
+                      Value);
 }
 
 // setObjCGCLValueClass - sets class of the lvalue for the purpose of
@@ -1900,10 +1903,12 @@
   if (M->getNumOperands() == 0) {
     llvm::MDString *Str = llvm::MDString::get(CGM.getLLVMContext(),
                                               Asm->getLabel());
-    llvm::Value *Ops[] = { Str };
+    llvm::Metadata *Ops[] = {Str};
     M->addOperand(llvm::MDNode::get(CGM.getLLVMContext(), Ops));
   }
-  return LValue::MakeGlobalReg(M->getOperand(0), VD->getType(), Alignment);
+  return LValue::MakeGlobalReg(
+      llvm::MetadataAsValue::get(CGM.getLLVMContext(), M->getOperand(0)),
+      VD->getType(), Alignment);
 }
 
 LValue CodeGenFunction::EmitDeclRefLValue(const DeclRefExpr *E) {
@@ -1929,8 +1934,6 @@
       // FIXME: Eventually we will want to emit vector element references.
       return MakeAddrLValue(Val, T, Alignment);
     }
-<<<<<<< HEAD
-=======
 
     // Check for captured variables.
     if (E->refersToEnclosingVariableOrCapture()) {
@@ -1947,7 +1950,6 @@
       return MakeAddrLValue(GetAddrOfBlockDecl(VD, VD->hasAttr<BlocksAttr>()),
                             T, Alignment);
     }
->>>>>>> cb0d13fc
   }
 
   // FIXME: We should be able to assert this for FunctionDecls as well!
@@ -1989,6 +1991,7 @@
           *this, VD, T, V, getTypes().ConvertTypeForMem(VD->getType()),
           Alignment, E->getExprLoc());
 
+#if INTEL_CLANG_FIXME // Merge conflict. CLANG no longer has any of this.
     // Use special handling for lambdas.
     if (!V) {
       if (FieldDecl *FD = LambdaCaptureFields.lookup(VD)) {
@@ -2027,6 +2030,7 @@
       return MakeAddrLValue(GetAddrOfBlockDecl(VD, isBlockVariable),
                             T, Alignment);
     }
+#endif  // INTEL_CLANG_FIXME
 
     assert(V && "DeclRefExpr not entered in LocalDeclMap?");
 
@@ -3119,18 +3123,15 @@
 
 RValue CodeGenFunction::EmitCallExpr(const CallExpr *E,
                                      ReturnValueSlot ReturnValue) {
-  if (CGDebugInfo *DI = getDebugInfo()) {
-    SourceLocation Loc = E->getLocStart();
-    // Force column info to be generated so we can differentiate
-    // multiple call sites on the same line in the debug info.
-    // FIXME: This is insufficient. Two calls coming from the same macro
-    // expansion will still get the same line/column and break debug info. It's
-    // possible that LLVM can be fixed to not rely on this uniqueness, at which
-    // point this workaround can be removed.
-    const FunctionDecl* Callee = E->getDirectCallee();
-    bool ForceColumnInfo = Callee && Callee->isInlineSpecified();
-    DI->EmitLocation(Builder, Loc, ForceColumnInfo);
-  }
+  // Force column info to be generated so we can differentiate
+  // multiple call sites on the same line in the debug info.
+  // FIXME: This is insufficient. Two calls coming from the same macro
+  // expansion will still get the same line/column and break debug info. It's
+  // possible that LLVM can be fixed to not rely on this uniqueness, at which
+  // point this workaround can be removed.
+  ApplyDebugLocation DL(*this, E->getLocStart(),
+                        E->getDirectCallee() &&
+                            E->getDirectCallee()->isInlineSpecified());
 
   // Builtins never have block type.
   if (E->getCallee()->getType()->isBlockPointerType())
@@ -3145,7 +3146,7 @@
   const Decl *TargetDecl = E->getCalleeDecl();
   if (const FunctionDecl *FD = dyn_cast_or_null<FunctionDecl>(TargetDecl)) {
     if (unsigned builtinID = FD->getBuiltinID())
-      return EmitBuiltinExpr(FD, builtinID, E);
+      return EmitBuiltinExpr(FD, builtinID, E, ReturnValue);
   }
 
   if (const auto *CE = dyn_cast<CXXOperatorCallExpr>(E))
@@ -3395,7 +3396,7 @@
 
 RValue CodeGenFunction::EmitCall(QualType CalleeType, llvm::Value *Callee,
                                  const CallExpr *E, ReturnValueSlot ReturnValue,
-                                 const Decl *TargetDecl) {
+                                 const Decl *TargetDecl, llvm::Value *Chain) {
   // Get the actual function type. The callee type will always be a pointer to
   // function type or a block pointer type.
   assert(CalleeType->isFunctionPointerType() &&
@@ -3460,12 +3461,15 @@
   }
 
   CallArgList Args;
+  if (Chain)
+    Args.add(RValue::get(Builder.CreateBitCast(Chain, CGM.VoidPtrTy)),
+             CGM.getContext().VoidPtrTy);
   EmitCallArgs(Args, dyn_cast<FunctionProtoType>(FnType), E->arg_begin(),
                E->arg_end(), E->getDirectCallee(), /*ParamsToSkip*/ 0,
                ForceColumnInfo);
 
-  const CGFunctionInfo &FnInfo =
-    CGM.getTypes().arrangeFreeFunctionCall(Args, FnType);
+  const CGFunctionInfo &FnInfo = CGM.getTypes().arrangeFreeFunctionCall(
+      Args, FnType, /*isChainCall=*/Chain);
 
   // C99 6.5.2.2p6:
   //   If the expression that denotes the called function has a type
@@ -3484,7 +3488,10 @@
   // through an unprototyped function type works like a *non-variadic*
   // call.  The way we make this work is to cast to the exact type
   // of the promoted arguments.
-  if (isa<FunctionNoProtoType>(FnType)) {
+  //
+  // Chain calls use this same code path to add the invisible chain parameter
+  // to the function type.
+  if (isa<FunctionNoProtoType>(FnType) || Chain) {
     llvm::Type *CalleeTy = getTypes().GetFunctionType(FnInfo);
     CalleeTy = CalleeTy->getPointerTo();
     Callee = Builder.CreateBitCast(Callee, CalleeTy, "callee.knr.cast");
