--- conflicted
+++ resolved
@@ -3747,15 +3747,11 @@
                                       CodeGenFunction::NotSubtraction, loc,
                                       name);
   } else {
-<<<<<<< HEAD
 #if INTEL_CUSTOMIZATION
-    auto GEPVal = CGF.Builder.CreateGEP(ptr, indices, name);
+    auto GEPVal = CGF.Builder.CreateGEP(elemType, ptr, indices, name);
     CGF.recordNoAliasPtr(ptr, GEPVal);
     return GEPVal;
 #endif // INTEL_CUSTOMIZATION
-=======
-    return CGF.Builder.CreateGEP(elemType, ptr, indices, name);
->>>>>>> 8ed5d6fa
   }
 }
 
