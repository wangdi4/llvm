--- conflicted
+++ resolved
@@ -505,7 +505,6 @@
   return Builder.CreateCall(F, {EmitScalarExpr(E), CI});
 }
 
-<<<<<<< HEAD
 #if INTEL_CUSTOMIZATION
 // CQ373809: unknown '__intel_***' builtin functions
 static RValue EmitIntelCast(CodeGenFunction &CGF, const CallExpr *E,
@@ -514,7 +513,7 @@
   return RValue::get(CGF.Builder.CreateBitCast(V, DestType));
 }
 #endif // INTEL_CUSTOMIZATION
-=======
+
 // Many of MSVC builtins are on both x64 and ARM; to avoid repeating code, we
 // handle them here.
 enum class CodeGenFunction::MSVCIntrin {
@@ -627,7 +626,6 @@
   }
 };
 }
->>>>>>> 62ae8f67
 
 RValue CodeGenFunction::EmitBuiltinExpr(const FunctionDecl *FD,
                                         unsigned BuiltinID, const CallExpr *E,
@@ -1849,15 +1847,11 @@
         CGM.getTypes().arrangeBuiltinFunctionCall(E->getType(), Args);
     llvm::FunctionType *FTy = CGM.getTypes().GetFunctionType(FuncInfo);
     llvm::Constant *Func = CGM.CreateRuntimeFunction(FTy, LibCallName);
-<<<<<<< HEAD
-    return EmitCall(FuncInfo, Func, ReturnValueSlot(), Args,
+    return EmitCall(FuncInfo, CGCallee::forDirect(Func),
+                    ReturnValueSlot(), Args, // INTEL
 #if INTEL_SPECIFIC_CILKPLUS
-                    CGCalleeInfo(), nullptr, E->isCilkSpawnCall());
+                    nullptr, E->isCilkSpawnCall());
 #endif // INTEL_SPECIFIC_CILKPLUS
-=======
-    return EmitCall(FuncInfo, CGCallee::forDirect(Func),
-                    ReturnValueSlot(), Args);
->>>>>>> 62ae8f67
   }
 
   case Builtin::BI__atomic_test_and_set: {
@@ -3057,9 +3051,9 @@
   // See if we have a target specific intrinsic.
   const char *Name = getContext().BuiltinInfo.getName(BuiltinID);
   Intrinsic::ID IntrinsicID = Intrinsic::not_intrinsic;
-<<<<<<< HEAD
-  if (const char *Prefix =
-          llvm::Triple::getArchTypePrefix(getTarget().getTriple().getArch())) {
+  StringRef Prefix =
+      llvm::Triple::getArchTypePrefix(getTarget().getTriple().getArch());
+  if (!Prefix.empty()) {
 #if INTEL_CUSTOMIZATION
     if (getContext().getLangOpts().IntelCompat && BuiltinID == X86::BI_rdtsc) {
       // Alias _rdtsc to __builtin_ia32_rdtsc for ICC compatibility.  ICC's
@@ -3067,13 +3061,7 @@
       Name = getContext().BuiltinInfo.getName(X86::BI__builtin_ia32_rdtsc);
     }
 #endif // INTEL_CUSTOMIZATION
-    IntrinsicID = Intrinsic::getIntrinsicForGCCBuiltin(Prefix, Name);
-=======
-  StringRef Prefix =
-      llvm::Triple::getArchTypePrefix(getTarget().getTriple().getArch());
-  if (!Prefix.empty()) {
     IntrinsicID = Intrinsic::getIntrinsicForGCCBuiltin(Prefix.data(), Name);
->>>>>>> 62ae8f67
     // NOTE we dont need to perform a compatibility flag check here since the
     // intrinsics are declared in Builtins*.def via LANGBUILTIN which filter the
     // MS builtins via ALL_MS_LANGUAGES and are filtered earlier.
