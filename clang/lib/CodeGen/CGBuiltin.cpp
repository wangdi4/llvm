//===---- CGBuiltin.cpp - Emit LLVM Code for builtins ---------------------===//
//
//                     The LLVM Compiler Infrastructure
//
// This file is distributed under the University of Illinois Open Source
// License. See LICENSE.TXT for details.
//
//===----------------------------------------------------------------------===//
//
// This contains code to emit Builtin calls as LLVM code.
//
//===----------------------------------------------------------------------===//

#include "CodeGenFunction.h"
#include "CGCXXABI.h"
#include "CGObjCRuntime.h"
#include "CodeGenModule.h"
#include "TargetInfo.h"
#include "clang/AST/ASTContext.h"
#include "clang/AST/Decl.h"
#include "clang/Basic/TargetBuiltins.h"
#include "clang/Basic/TargetInfo.h"
#include "clang/CodeGen/CGFunctionInfo.h"
#include "llvm/ADT/StringExtras.h"
#include "llvm/IR/CallSite.h"
#include "llvm/IR/DataLayout.h"
#include "llvm/IR/InlineAsm.h"
#include "llvm/IR/Intrinsics.h"
#include <sstream>

using namespace clang;
using namespace CodeGen;
using namespace llvm;

/// getBuiltinLibFunction - Given a builtin id for a function like
/// "__builtin_fabsf", return a Function* for "fabsf".
llvm::Value *CodeGenModule::getBuiltinLibFunction(const FunctionDecl *FD,
                                                  unsigned BuiltinID) {
  assert(Context.BuiltinInfo.isLibFunction(BuiltinID));

  // Get the name, skip over the __builtin_ prefix (if necessary).
  StringRef Name;
  GlobalDecl D(FD);

  // If the builtin has been declared explicitly with an assembler label,
  // use the mangled name. This differs from the plain label on platforms
  // that prefix labels.
  if (FD->hasAttr<AsmLabelAttr>())
    Name = getMangledName(D);
  else
    Name = Context.BuiltinInfo.getName(BuiltinID) + 10;

  llvm::FunctionType *Ty =
    cast<llvm::FunctionType>(getTypes().ConvertType(FD->getType()));

  return GetOrCreateLLVMFunction(Name, Ty, D, /*ForVTable=*/false);
}

/// Emit the conversions required to turn the given value into an
/// integer of the given size.
static Value *EmitToInt(CodeGenFunction &CGF, llvm::Value *V,
                        QualType T, llvm::IntegerType *IntType) {
  V = CGF.EmitToMemory(V, T);

  if (V->getType()->isPointerTy())
    return CGF.Builder.CreatePtrToInt(V, IntType);

  assert(V->getType() == IntType);
  return V;
}

static Value *EmitFromInt(CodeGenFunction &CGF, llvm::Value *V,
                          QualType T, llvm::Type *ResultType) {
  V = CGF.EmitFromMemory(V, T);

  if (ResultType->isPointerTy())
    return CGF.Builder.CreateIntToPtr(V, ResultType);

  assert(V->getType() == ResultType);
  return V;
}

/// Utility to insert an atomic instruction based on Instrinsic::ID
/// and the expression node.
static Value *MakeBinaryAtomicValue(CodeGenFunction &CGF,
                                    llvm::AtomicRMWInst::BinOp Kind,
                                    const CallExpr *E) {
  QualType T = E->getType();
  assert(E->getArg(0)->getType()->isPointerType());
  assert(CGF.getContext().hasSameUnqualifiedType(T,
                                  E->getArg(0)->getType()->getPointeeType()));
  assert(CGF.getContext().hasSameUnqualifiedType(T, E->getArg(1)->getType()));

  llvm::Value *DestPtr = CGF.EmitScalarExpr(E->getArg(0));
  unsigned AddrSpace = DestPtr->getType()->getPointerAddressSpace();

  llvm::IntegerType *IntType =
    llvm::IntegerType::get(CGF.getLLVMContext(),
                           CGF.getContext().getTypeSize(T));
  llvm::Type *IntPtrType = IntType->getPointerTo(AddrSpace);

  llvm::Value *Args[2];
  Args[0] = CGF.Builder.CreateBitCast(DestPtr, IntPtrType);
  Args[1] = CGF.EmitScalarExpr(E->getArg(1));
  llvm::Type *ValueType = Args[1]->getType();
  Args[1] = EmitToInt(CGF, Args[1], T, IntType);

  llvm::Value *Result =
      CGF.Builder.CreateAtomicRMW(Kind, Args[0], Args[1],
                                  llvm::SequentiallyConsistent);
  return EmitFromInt(CGF, Result, T, ValueType);
}

static Value *EmitNontemporalStore(CodeGenFunction &CGF, const CallExpr *E) {
  Value *Val = CGF.EmitScalarExpr(E->getArg(0));
  Value *Address = CGF.EmitScalarExpr(E->getArg(1));

  // Convert the type of the pointer to a pointer to the stored type.
  Val = CGF.EmitToMemory(Val, E->getArg(0)->getType());
  Value *BC = CGF.Builder.CreateBitCast(
      Address, llvm::PointerType::getUnqual(Val->getType()), "cast");
  LValue LV = CGF.MakeNaturalAlignAddrLValue(BC, E->getArg(0)->getType());
  LV.setNontemporal(true);
  CGF.EmitStoreOfScalar(Val, LV, false);
  return nullptr;
}

static Value *EmitNontemporalLoad(CodeGenFunction &CGF, const CallExpr *E) {
  Value *Address = CGF.EmitScalarExpr(E->getArg(0));

  LValue LV = CGF.MakeNaturalAlignAddrLValue(Address, E->getType());
  LV.setNontemporal(true);
  return CGF.EmitLoadOfScalar(LV, E->getExprLoc());
}

static RValue EmitBinaryAtomic(CodeGenFunction &CGF,
                               llvm::AtomicRMWInst::BinOp Kind,
                               const CallExpr *E) {
  return RValue::get(MakeBinaryAtomicValue(CGF, Kind, E));
}

/// Utility to insert an atomic instruction based Instrinsic::ID and
/// the expression node, where the return value is the result of the
/// operation.
static RValue EmitBinaryAtomicPost(CodeGenFunction &CGF,
                                   llvm::AtomicRMWInst::BinOp Kind,
                                   const CallExpr *E,
                                   Instruction::BinaryOps Op,
                                   bool Invert = false) {
  QualType T = E->getType();
  assert(E->getArg(0)->getType()->isPointerType());
  assert(CGF.getContext().hasSameUnqualifiedType(T,
                                  E->getArg(0)->getType()->getPointeeType()));
  assert(CGF.getContext().hasSameUnqualifiedType(T, E->getArg(1)->getType()));

  llvm::Value *DestPtr = CGF.EmitScalarExpr(E->getArg(0));
  unsigned AddrSpace = DestPtr->getType()->getPointerAddressSpace();

  llvm::IntegerType *IntType =
    llvm::IntegerType::get(CGF.getLLVMContext(),
                           CGF.getContext().getTypeSize(T));
  llvm::Type *IntPtrType = IntType->getPointerTo(AddrSpace);

  llvm::Value *Args[2];
  Args[1] = CGF.EmitScalarExpr(E->getArg(1));
  llvm::Type *ValueType = Args[1]->getType();
  Args[1] = EmitToInt(CGF, Args[1], T, IntType);
  Args[0] = CGF.Builder.CreateBitCast(DestPtr, IntPtrType);

  llvm::Value *Result =
      CGF.Builder.CreateAtomicRMW(Kind, Args[0], Args[1],
                                  llvm::SequentiallyConsistent);
  Result = CGF.Builder.CreateBinOp(Op, Result, Args[1]);
  if (Invert)
    Result = CGF.Builder.CreateBinOp(llvm::Instruction::Xor, Result,
                                     llvm::ConstantInt::get(IntType, -1));
  Result = EmitFromInt(CGF, Result, T, ValueType);
  return RValue::get(Result);
}

/// @brief Utility to insert an atomic cmpxchg instruction.
///
/// @param CGF The current codegen function.
/// @param E   Builtin call expression to convert to cmpxchg.
///            arg0 - address to operate on
///            arg1 - value to compare with
///            arg2 - new value
/// @param ReturnBool Specifies whether to return success flag of
///                   cmpxchg result or the old value.
///
/// @returns result of cmpxchg, according to ReturnBool
static Value *MakeAtomicCmpXchgValue(CodeGenFunction &CGF, const CallExpr *E,
                                     bool ReturnBool) {
  QualType T = ReturnBool ? E->getArg(1)->getType() : E->getType();
  llvm::Value *DestPtr = CGF.EmitScalarExpr(E->getArg(0));
  unsigned AddrSpace = DestPtr->getType()->getPointerAddressSpace();

  llvm::IntegerType *IntType = llvm::IntegerType::get(
      CGF.getLLVMContext(), CGF.getContext().getTypeSize(T));
  llvm::Type *IntPtrType = IntType->getPointerTo(AddrSpace);

  Value *Args[3];
  Args[0] = CGF.Builder.CreateBitCast(DestPtr, IntPtrType);
  Args[1] = CGF.EmitScalarExpr(E->getArg(1));
  llvm::Type *ValueType = Args[1]->getType();
  Args[1] = EmitToInt(CGF, Args[1], T, IntType);
  Args[2] = EmitToInt(CGF, CGF.EmitScalarExpr(E->getArg(2)), T, IntType);

  Value *Pair = CGF.Builder.CreateAtomicCmpXchg(Args[0], Args[1], Args[2],
                                                llvm::SequentiallyConsistent,
                                                llvm::SequentiallyConsistent);
  if (ReturnBool)
    // Extract boolean success flag and zext it to int.
    return CGF.Builder.CreateZExt(CGF.Builder.CreateExtractValue(Pair, 1),
                                  CGF.ConvertType(E->getType()));
  else
    // Extract old value and emit it using the same type as compare value.
    return EmitFromInt(CGF, CGF.Builder.CreateExtractValue(Pair, 0), T,
                       ValueType);
}

/// EmitFAbs - Emit a call to @llvm.fabs().
static Value *EmitFAbs(CodeGenFunction &CGF, Value *V) {
  Value *F = CGF.CGM.getIntrinsic(Intrinsic::fabs, V->getType());
  llvm::CallInst *Call = CGF.Builder.CreateCall(F, V);
  Call->setDoesNotAccessMemory();
  return Call;
}

/// Emit the computation of the sign bit for a floating point value. Returns
/// the i1 sign bit value.
static Value *EmitSignBit(CodeGenFunction &CGF, Value *V) {
  LLVMContext &C = CGF.CGM.getLLVMContext();

  llvm::Type *Ty = V->getType();
  int Width = Ty->getPrimitiveSizeInBits();
  llvm::Type *IntTy = llvm::IntegerType::get(C, Width);
  V = CGF.Builder.CreateBitCast(V, IntTy);
  if (Ty->isPPC_FP128Ty()) {
    // We want the sign bit of the higher-order double. The bitcast we just
    // did works as if the double-double was stored to memory and then
    // read as an i128. The "store" will put the higher-order double in the
    // lower address in both little- and big-Endian modes, but the "load"
    // will treat those bits as a different part of the i128: the low bits in
    // little-Endian, the high bits in big-Endian. Therefore, on big-Endian
    // we need to shift the high bits down to the low before truncating.
    Width >>= 1;
    if (CGF.getTarget().isBigEndian()) {
      Value *ShiftCst = llvm::ConstantInt::get(IntTy, Width);
      V = CGF.Builder.CreateLShr(V, ShiftCst);
    } 
    // We are truncating value in order to extract the higher-order 
    // double, which we will be using to extract the sign from.
    IntTy = llvm::IntegerType::get(C, Width);
    V = CGF.Builder.CreateTrunc(V, IntTy);
  }
  Value *Zero = llvm::Constant::getNullValue(IntTy);
  return CGF.Builder.CreateICmpSLT(V, Zero);
}

static RValue emitLibraryCall(CodeGenFunction &CGF, const FunctionDecl *Fn,
                              const CallExpr *E, llvm::Value *calleeValue) {
  return CGF.EmitCall(E->getCallee()->getType(), calleeValue, E,
                      ReturnValueSlot(), Fn);
}

/// \brief Emit a call to llvm.{sadd,uadd,ssub,usub,smul,umul}.with.overflow.*
/// depending on IntrinsicID.
///
/// \arg CGF The current codegen function.
/// \arg IntrinsicID The ID for the Intrinsic we wish to generate.
/// \arg X The first argument to the llvm.*.with.overflow.*.
/// \arg Y The second argument to the llvm.*.with.overflow.*.
/// \arg Carry The carry returned by the llvm.*.with.overflow.*.
/// \returns The result (i.e. sum/product) returned by the intrinsic.
static llvm::Value *EmitOverflowIntrinsic(CodeGenFunction &CGF,
                                          const llvm::Intrinsic::ID IntrinsicID,
                                          llvm::Value *X, llvm::Value *Y,
                                          llvm::Value *&Carry) {
  // Make sure we have integers of the same width.
  assert(X->getType() == Y->getType() &&
         "Arguments must be the same type. (Did you forget to make sure both "
         "arguments have the same integer width?)");

  llvm::Value *Callee = CGF.CGM.getIntrinsic(IntrinsicID, X->getType());
  llvm::Value *Tmp = CGF.Builder.CreateCall(Callee, {X, Y});
  Carry = CGF.Builder.CreateExtractValue(Tmp, 1);
  return CGF.Builder.CreateExtractValue(Tmp, 0);
}

<<<<<<< HEAD
#if INTEL_CUSTOMIZATION
/// \brief Evaluate argument of the call as constant int, checking its value's
/// constraints.
///
/// \arg CGF The current codegen function.
/// \arg ArgIndex The index of the argument of interest.
/// \arg Low The lower constraint of the value.
/// \arg High The higher constraint of the value.
/// \arg DefaultForIncorrect Value returned if the argument's value doesn't
/// satisfy constraints.
/// \arg DefaultForMissing Value returned if the argument is not given.
///
/// \returns The value of the argument, if it is given and lies between \p Low
/// and \p High. Otherwise returns the corresponding default value.
static llvm::Value* GetCallArgAsConstInt(CodeGenFunction &CGF,
                                         const CallExpr *E, unsigned ArgIndex,
                                         int Low, int High,
                                         llvm::ConstantInt *DefaultForIncorrect,
                                         llvm::ConstantInt *DefaultForMissing) {
  llvm::Value *Result = nullptr;
  if (E->getNumArgs() > ArgIndex) {
    llvm::APSInt ArgValue =
      E->getArg(ArgIndex)->EvaluateKnownConstInt(CGF.getContext());
    // Check value constraints and assign default value if it fails.
    if (ArgValue < Low || ArgValue > High)
      Result = DefaultForIncorrect;
    else
      Result = CGF.EmitScalarExpr(E->getArg(ArgIndex));
  } else
    Result = DefaultForMissing;
  return Result;
}
#endif // INTEL_CUSTOMIZATION
=======
// Emit a simple mangled intrinsic that has 1 argument and a return type
// matching the argument type.
static Value *emitUnaryBuiltin(CodeGenFunction &CGF,
                               const CallExpr *E,
                               unsigned IntrinsicID) {
  llvm::Value *Src0 = CGF.EmitScalarExpr(E->getArg(0));

  Value *F = CGF.CGM.getIntrinsic(IntrinsicID, Src0->getType());
  return CGF.Builder.CreateCall(F, Src0);
}

// Emit an intrinsic that has 3 float or double operands.
static Value *emitTernaryFPBuiltin(CodeGenFunction &CGF,
                                   const CallExpr *E,
                                   unsigned IntrinsicID) {
  llvm::Value *Src0 = CGF.EmitScalarExpr(E->getArg(0));
  llvm::Value *Src1 = CGF.EmitScalarExpr(E->getArg(1));
  llvm::Value *Src2 = CGF.EmitScalarExpr(E->getArg(2));

  Value *F = CGF.CGM.getIntrinsic(IntrinsicID, Src0->getType());
  return CGF.Builder.CreateCall(F, {Src0, Src1, Src2});
}

// Emit an intrinsic that has 1 float or double operand, and 1 integer.
static Value *emitFPIntBuiltin(CodeGenFunction &CGF,
                               const CallExpr *E,
                               unsigned IntrinsicID) {
  llvm::Value *Src0 = CGF.EmitScalarExpr(E->getArg(0));
  llvm::Value *Src1 = CGF.EmitScalarExpr(E->getArg(1));

  Value *F = CGF.CGM.getIntrinsic(IntrinsicID, Src0->getType());
  return CGF.Builder.CreateCall(F, {Src0, Src1});
}
>>>>>>> 380b2243

namespace {
  struct WidthAndSignedness {
    unsigned Width;
    bool Signed;
  };
}

static WidthAndSignedness
getIntegerWidthAndSignedness(const clang::ASTContext &context,
                             const clang::QualType Type) {
  assert(Type->isIntegerType() && "Given type is not an integer.");
  unsigned Width = Type->isBooleanType() ? 1 : context.getTypeInfo(Type).Width;
  bool Signed = Type->isSignedIntegerType();
  return {Width, Signed};
}

// Given one or more integer types, this function produces an integer type that
// encompasses them: any value in one of the given types could be expressed in
// the encompassing type.
static struct WidthAndSignedness
EncompassingIntegerType(ArrayRef<struct WidthAndSignedness> Types) {
  assert(Types.size() > 0 && "Empty list of types.");

  // If any of the given types is signed, we must return a signed type.
  bool Signed = false;
  for (const auto &Type : Types) {
    Signed |= Type.Signed;
  }

  // The encompassing type must have a width greater than or equal to the width
  // of the specified types.  Aditionally, if the encompassing type is signed,
  // its width must be strictly greater than the width of any unsigned types
  // given.
  unsigned Width = 0;
  for (const auto &Type : Types) {
    unsigned MinWidth = Type.Width + (Signed && !Type.Signed);
    if (Width < MinWidth) {
      Width = MinWidth;
    }
  }

  return {Width, Signed};
}

Value *CodeGenFunction::EmitVAStartEnd(Value *ArgValue, bool IsStart) {
  llvm::Type *DestType = Int8PtrTy;
  if (ArgValue->getType() != DestType)
    ArgValue =
        Builder.CreateBitCast(ArgValue, DestType, ArgValue->getName().data());

  Intrinsic::ID inst = IsStart ? Intrinsic::vastart : Intrinsic::vaend;
  return Builder.CreateCall(CGM.getIntrinsic(inst), ArgValue);
}

/// Checks if using the result of __builtin_object_size(p, @p From) in place of
/// __builtin_object_size(p, @p To) is correct
static bool areBOSTypesCompatible(int From, int To) {
  // Note: Our __builtin_object_size implementation currently treats Type=0 and
  // Type=2 identically. Encoding this implementation detail here may make
  // improving __builtin_object_size difficult in the future, so it's omitted.
  return From == To || (From == 0 && To == 1) || (From == 3 && To == 2);
}

static llvm::Value *
getDefaultBuiltinObjectSizeResult(unsigned Type, llvm::IntegerType *ResType) {
  return ConstantInt::get(ResType, (Type & 2) ? 0 : -1, /*isSigned=*/true);
}

llvm::Value *
CodeGenFunction::evaluateOrEmitBuiltinObjectSize(const Expr *E, unsigned Type,
                                                 llvm::IntegerType *ResType) {
  uint64_t ObjectSize;
  if (!E->tryEvaluateObjectSize(ObjectSize, getContext(), Type))
    return emitBuiltinObjectSize(E, Type, ResType);
  return ConstantInt::get(ResType, ObjectSize, /*isSigned=*/true);
}

/// Returns a Value corresponding to the size of the given expression.
/// This Value may be either of the following:
///   - A llvm::Argument (if E is a param with the pass_object_size attribute on
///     it)
///   - A call to the @llvm.objectsize intrinsic
llvm::Value *
CodeGenFunction::emitBuiltinObjectSize(const Expr *E, unsigned Type,
                                       llvm::IntegerType *ResType) {
  // We need to reference an argument if the pointer is a parameter with the
  // pass_object_size attribute.
  if (auto *D = dyn_cast<DeclRefExpr>(E->IgnoreParenImpCasts())) {
    auto *Param = dyn_cast<ParmVarDecl>(D->getDecl());
    auto *PS = D->getDecl()->getAttr<PassObjectSizeAttr>();
    if (Param != nullptr && PS != nullptr &&
        areBOSTypesCompatible(PS->getType(), Type)) {
      auto Iter = SizeArguments.find(Param);
      assert(Iter != SizeArguments.end());

      const ImplicitParamDecl *D = Iter->second;
      auto DIter = LocalDeclMap.find(D);
      assert(DIter != LocalDeclMap.end());

      return EmitLoadOfScalar(DIter->second, /*volatile=*/false,
                              getContext().getSizeType(), E->getLocStart());
    }
  }

  // LLVM can't handle Type=3 appropriately, and __builtin_object_size shouldn't
  // evaluate E for side-effects. In either case, we shouldn't lower to
  // @llvm.objectsize.
  if (Type == 3 || E->HasSideEffects(getContext()))
    return getDefaultBuiltinObjectSizeResult(Type, ResType);

  // LLVM only supports 0 and 2, make sure that we pass along that
  // as a boolean.
  auto *CI = ConstantInt::get(Builder.getInt1Ty(), (Type & 2) >> 1);
  // FIXME: Get right address space.
  llvm::Type *Tys[] = {ResType, Builder.getInt8PtrTy(0)};
  Value *F = CGM.getIntrinsic(Intrinsic::objectsize, Tys);
  return Builder.CreateCall(F, {EmitScalarExpr(E), CI});
}

#ifdef INTEL_CUSTOMIZATION
// CQ373809: unknown '__intel_***' builtin functions
static RValue EmitIntelCast(CodeGenFunction &CGF, const CallExpr *E,
                            llvm::Type *DestType) {
  Value *V = CGF.EmitScalarExpr(E->getArg(0));
  return RValue::get(CGF.Builder.CreateBitCast(V, DestType));
}
#endif // INTEL_CUSTOMIZATION

RValue CodeGenFunction::EmitBuiltinExpr(const FunctionDecl *FD,
                                        unsigned BuiltinID, const CallExpr *E,
                                        ReturnValueSlot ReturnValue) {
  // See if we can constant fold this builtin.  If so, don't emit it at all.
  Expr::EvalResult Result;
  if (E->EvaluateAsRValue(Result, CGM.getContext()) &&
      !Result.hasSideEffects()) {
    if (Result.Val.isInt())
      return RValue::get(llvm::ConstantInt::get(getLLVMContext(),
                                                Result.Val.getInt()));
    if (Result.Val.isFloat())
      return RValue::get(llvm::ConstantFP::get(getLLVMContext(),
                                               Result.Val.getFloat()));
  }

  switch (BuiltinID) {
  default: break;  // Handle intrinsics and libm functions below.
  case Builtin::BI__builtin___CFStringMakeConstantString:
  case Builtin::BI__builtin___NSStringMakeConstantString:
    return RValue::get(CGM.EmitConstantExpr(E, E->getType(), nullptr));
#ifdef INTEL_CUSTOMIZATION
  // CQ373809: unknown '__intel_***' builtin functions
  case Builtin::BI__intel_castu32_f32: {
    return EmitIntelCast(*this, E, FloatTy);
  }
  case Builtin::BI__intel_castf32_u32: {
    return EmitIntelCast(*this, E, Int32Ty);
  }
  case Builtin::BI__intel_castf64_u64: {
    return EmitIntelCast(*this, E, Int64Ty);
  }
  case Builtin::BI__intel_castu64_f64: {
    return EmitIntelCast(*this, E, DoubleTy);
  }
#endif // INTEL_CUSTOMIZATION
  case Builtin::BI__builtin_stdarg_start:
  case Builtin::BI__builtin_va_start:
  case Builtin::BI__va_start:
  case Builtin::BI__builtin_va_end:
    return RValue::get(
        EmitVAStartEnd(BuiltinID == Builtin::BI__va_start
                           ? EmitScalarExpr(E->getArg(0))
                           : EmitVAListRef(E->getArg(0)).getPointer(),
                       BuiltinID != Builtin::BI__builtin_va_end));
  case Builtin::BI__builtin_va_copy: {
    Value *DstPtr = EmitVAListRef(E->getArg(0)).getPointer();
    Value *SrcPtr = EmitVAListRef(E->getArg(1)).getPointer();

    llvm::Type *Type = Int8PtrTy;

    DstPtr = Builder.CreateBitCast(DstPtr, Type);
    SrcPtr = Builder.CreateBitCast(SrcPtr, Type);
    return RValue::get(Builder.CreateCall(CGM.getIntrinsic(Intrinsic::vacopy),
                                          {DstPtr, SrcPtr}));
  }
  case Builtin::BI__builtin_abs:
  case Builtin::BI__builtin_labs:
  case Builtin::BI__builtin_llabs: {
    Value *ArgValue = EmitScalarExpr(E->getArg(0));

    Value *NegOp = Builder.CreateNeg(ArgValue, "neg");
    Value *CmpResult =
    Builder.CreateICmpSGE(ArgValue,
                          llvm::Constant::getNullValue(ArgValue->getType()),
                                                            "abscond");
    Value *Result =
      Builder.CreateSelect(CmpResult, ArgValue, NegOp, "abs");

    return RValue::get(Result);
  }
  case Builtin::BI__builtin_fabs:
  case Builtin::BI__builtin_fabsf:
  case Builtin::BI__builtin_fabsl: {
    Value *Arg1 = EmitScalarExpr(E->getArg(0));
    Value *Result = EmitFAbs(*this, Arg1);
    return RValue::get(Result);
  }
  case Builtin::BI__builtin_fmod:
  case Builtin::BI__builtin_fmodf:
  case Builtin::BI__builtin_fmodl: {
    Value *Arg1 = EmitScalarExpr(E->getArg(0));
    Value *Arg2 = EmitScalarExpr(E->getArg(1));
    Value *Result = Builder.CreateFRem(Arg1, Arg2, "fmod");
    return RValue::get(Result);
  }

  case Builtin::BI__builtin_conj:
  case Builtin::BI__builtin_conjf:
  case Builtin::BI__builtin_conjl: {
    ComplexPairTy ComplexVal = EmitComplexExpr(E->getArg(0));
    Value *Real = ComplexVal.first;
    Value *Imag = ComplexVal.second;
    Value *Zero =
      Imag->getType()->isFPOrFPVectorTy()
        ? llvm::ConstantFP::getZeroValueForNegation(Imag->getType())
        : llvm::Constant::getNullValue(Imag->getType());

    Imag = Builder.CreateFSub(Zero, Imag, "sub");
    return RValue::getComplex(std::make_pair(Real, Imag));
  }
  case Builtin::BI__builtin_creal:
  case Builtin::BI__builtin_crealf:
  case Builtin::BI__builtin_creall:
  case Builtin::BIcreal:
  case Builtin::BIcrealf:
  case Builtin::BIcreall: {
    ComplexPairTy ComplexVal = EmitComplexExpr(E->getArg(0));
    return RValue::get(ComplexVal.first);
  }

  case Builtin::BI__builtin_cimag:
  case Builtin::BI__builtin_cimagf:
  case Builtin::BI__builtin_cimagl:
  case Builtin::BIcimag:
  case Builtin::BIcimagf:
  case Builtin::BIcimagl: {
    ComplexPairTy ComplexVal = EmitComplexExpr(E->getArg(0));
    return RValue::get(ComplexVal.second);
  }

#if INTEL_CUSTOMIZATION
  // CQ#377481. Adding '__builtin_clrsb' family of builtins. We rely here on
  // 'clrsb' intrinsics.
  case Builtin::BI__builtin_clrsb:
  case Builtin::BI__builtin_clrsbl:
  case Builtin::BI__builtin_clrsbll: {
    Value *ArgValue = EmitScalarExpr(E->getArg(0));

    llvm::Type *ArgType = ArgValue->getType();
    Value *F = CGM.getIntrinsic(Intrinsic::clrsb, ArgType);

    llvm::Type *ResultType = ConvertType(E->getType());
    Value *Result = Builder.CreateCall(F, ArgValue);
    if (Result->getType() != ResultType)
      Result =
          Builder.CreateIntCast(Result, ResultType, /*isSigned*/ true, "cast");
    return RValue::get(Result);
  }
#endif // INTEL_CUSTOMIZATION
  case Builtin::BI__builtin_ctzs:
  case Builtin::BI__builtin_ctz:
  case Builtin::BI__builtin_ctzl:
  case Builtin::BI__builtin_ctzll: {
    Value *ArgValue = EmitScalarExpr(E->getArg(0));

    llvm::Type *ArgType = ArgValue->getType();
    Value *F = CGM.getIntrinsic(Intrinsic::cttz, ArgType);

    llvm::Type *ResultType = ConvertType(E->getType());
    Value *ZeroUndef = Builder.getInt1(getTarget().isCLZForZeroUndef());
    Value *Result = Builder.CreateCall(F, {ArgValue, ZeroUndef});
    if (Result->getType() != ResultType)
      Result = Builder.CreateIntCast(Result, ResultType, /*isSigned*/true,
                                     "cast");
    return RValue::get(Result);
  }
  case Builtin::BI__builtin_clzs:
  case Builtin::BI__builtin_clz:
  case Builtin::BI__builtin_clzl:
  case Builtin::BI__builtin_clzll: {
    Value *ArgValue = EmitScalarExpr(E->getArg(0));

    llvm::Type *ArgType = ArgValue->getType();
    Value *F = CGM.getIntrinsic(Intrinsic::ctlz, ArgType);

    llvm::Type *ResultType = ConvertType(E->getType());
    Value *ZeroUndef = Builder.getInt1(getTarget().isCLZForZeroUndef());
    Value *Result = Builder.CreateCall(F, {ArgValue, ZeroUndef});
    if (Result->getType() != ResultType)
      Result = Builder.CreateIntCast(Result, ResultType, /*isSigned*/true,
                                     "cast");
    return RValue::get(Result);
  }
  case Builtin::BI__builtin_ffs:
  case Builtin::BI__builtin_ffsl:
  case Builtin::BI__builtin_ffsll: {
    // ffs(x) -> x ? cttz(x) + 1 : 0
    Value *ArgValue = EmitScalarExpr(E->getArg(0));

    llvm::Type *ArgType = ArgValue->getType();
    Value *F = CGM.getIntrinsic(Intrinsic::cttz, ArgType);

    llvm::Type *ResultType = ConvertType(E->getType());
    Value *Tmp =
        Builder.CreateAdd(Builder.CreateCall(F, {ArgValue, Builder.getTrue()}),
                          llvm::ConstantInt::get(ArgType, 1));
    Value *Zero = llvm::Constant::getNullValue(ArgType);
    Value *IsZero = Builder.CreateICmpEQ(ArgValue, Zero, "iszero");
    Value *Result = Builder.CreateSelect(IsZero, Zero, Tmp, "ffs");
    if (Result->getType() != ResultType)
      Result = Builder.CreateIntCast(Result, ResultType, /*isSigned*/true,
                                     "cast");
    return RValue::get(Result);
  }
  case Builtin::BI__builtin_parity:
  case Builtin::BI__builtin_parityl:
  case Builtin::BI__builtin_parityll: {
    // parity(x) -> ctpop(x) & 1
    Value *ArgValue = EmitScalarExpr(E->getArg(0));

    llvm::Type *ArgType = ArgValue->getType();
    Value *F = CGM.getIntrinsic(Intrinsic::ctpop, ArgType);

    llvm::Type *ResultType = ConvertType(E->getType());
    Value *Tmp = Builder.CreateCall(F, ArgValue);
    Value *Result = Builder.CreateAnd(Tmp, llvm::ConstantInt::get(ArgType, 1));
    if (Result->getType() != ResultType)
      Result = Builder.CreateIntCast(Result, ResultType, /*isSigned*/true,
                                     "cast");
    return RValue::get(Result);
  }
  case Builtin::BI__builtin_popcount:
  case Builtin::BI__builtin_popcountl:
  case Builtin::BI__builtin_popcountll: {
    Value *ArgValue = EmitScalarExpr(E->getArg(0));

    llvm::Type *ArgType = ArgValue->getType();
    Value *F = CGM.getIntrinsic(Intrinsic::ctpop, ArgType);

    llvm::Type *ResultType = ConvertType(E->getType());
    Value *Result = Builder.CreateCall(F, ArgValue);
    if (Result->getType() != ResultType)
      Result = Builder.CreateIntCast(Result, ResultType, /*isSigned*/true,
                                     "cast");
    return RValue::get(Result);
  }
  case Builtin::BI__builtin_unpredictable: {
    // Always return the argument of __builtin_unpredictable. LLVM does not
    // handle this builtin. Metadata for this builtin should be added directly
    // to instructions such as branches or switches that use it.
    return RValue::get(EmitScalarExpr(E->getArg(0)));
  }
  case Builtin::BI__builtin_expect: {
    Value *ArgValue = EmitScalarExpr(E->getArg(0));
    llvm::Type *ArgType = ArgValue->getType();

    Value *ExpectedValue = EmitScalarExpr(E->getArg(1));
    // Don't generate llvm.expect on -O0 as the backend won't use it for
    // anything.
    // Note, we still IRGen ExpectedValue because it could have side-effects.
    if (CGM.getCodeGenOpts().OptimizationLevel == 0)
      return RValue::get(ArgValue);

    Value *FnExpect = CGM.getIntrinsic(Intrinsic::expect, ArgType);
    Value *Result =
        Builder.CreateCall(FnExpect, {ArgValue, ExpectedValue}, "expval");
    return RValue::get(Result);
  }
#if defined(INTEL_CUSTOMIZATION) && !defined(INTEL_SPECIFIC_IL0_BACKEND)
  // CQ#373129 - support for __assume_aligned builtin.
  case Builtin::BI__assume_aligned:
    if (!getLangOpts().IntelCompat)
      break;
    assert(E->getNumArgs() == 2 &&
           "Wrong number of arguments for __assume_aligned builtin");
    // Intentional fall through.
#endif // INTEL_CUSTOMIZATION and not INTEL_SPECIFIC_IL0_BACKEND
  case Builtin::BI__builtin_assume_aligned: {
    Value *PtrValue = EmitScalarExpr(E->getArg(0));
    Value *OffsetValue =
      (E->getNumArgs() > 2) ? EmitScalarExpr(E->getArg(2)) : nullptr;

    Value *AlignmentValue = EmitScalarExpr(E->getArg(1));
    ConstantInt *AlignmentCI = cast<ConstantInt>(AlignmentValue);
    unsigned Alignment = (unsigned) AlignmentCI->getZExtValue();

    EmitAlignmentAssumption(PtrValue, Alignment, OffsetValue);
    return RValue::get(PtrValue);
  }
  case Builtin::BI__assume:
  case Builtin::BI__builtin_assume: {
    if (E->getArg(0)->HasSideEffects(getContext()))
      return RValue::get(nullptr);

    Value *ArgValue = EmitScalarExpr(E->getArg(0));
    Value *FnAssume = CGM.getIntrinsic(Intrinsic::assume);
    return RValue::get(Builder.CreateCall(FnAssume, ArgValue));
  }
  case Builtin::BI__builtin_bswap16:
  case Builtin::BI__builtin_bswap32:
  case Builtin::BI__builtin_bswap64: {
    return RValue::get(emitUnaryBuiltin(*this, E, Intrinsic::bswap));
  }
  case Builtin::BI__builtin_bitreverse16:
  case Builtin::BI__builtin_bitreverse32:
  case Builtin::BI__builtin_bitreverse64: {
    return RValue::get(emitUnaryBuiltin(*this, E, Intrinsic::bitreverse));
  }
  case Builtin::BI__builtin_object_size: {
    unsigned Type =
        E->getArg(1)->EvaluateKnownConstInt(getContext()).getZExtValue();
    auto *ResType = cast<llvm::IntegerType>(ConvertType(E->getType()));

    // We pass this builtin onto the optimizer so that it can figure out the
    // object size in more complex cases.
    return RValue::get(emitBuiltinObjectSize(E->getArg(0), Type, ResType));
  }
  case Builtin::BI__builtin_prefetch: {
    Value *Locality, *RW, *Address = EmitScalarExpr(E->getArg(0));
    // FIXME: Technically these constants should of type 'int', yes?
#if INTEL_CUSTOMIZATION
    // CQ#371990 - let __prefetch_builtin arguments be out of their range (0..1
    // for the first argument, 0..3 for the second one), assigning 0 if argument
    // is out of its range.
    RW = GetCallArgAsConstInt(/*CGF=*/*this, E, /*ArgIndex=*/1, /*Low=*/0,
                              /*High=*/1, /*DefaultForIncorrect=*/
                              llvm::ConstantInt::get(Int32Ty, 0),
                              /*DefaultForMissing=*/
                              llvm::ConstantInt::get(Int32Ty, 0));
    Locality = GetCallArgAsConstInt(/*CGF=*/*this, E, /*ArgIndex=*/2, /*Low=*/0,
                                    /*High=*/3, /*DefaultForIncorrect=*/
                                    llvm::ConstantInt::get(Int32Ty, 0),
                                    /*DefaultForMissing=*/
                                    llvm::ConstantInt::get(Int32Ty, 3));
#else
    RW = (E->getNumArgs() > 1) ? EmitScalarExpr(E->getArg(1)) :
      llvm::ConstantInt::get(Int32Ty, 0);
    Locality = (E->getNumArgs() > 2) ? EmitScalarExpr(E->getArg(2)) :
      llvm::ConstantInt::get(Int32Ty, 3);
#endif // INTEL_CUSTOMIZATION
    Value *Data = llvm::ConstantInt::get(Int32Ty, 1);
    Value *F = CGM.getIntrinsic(Intrinsic::prefetch);
    return RValue::get(Builder.CreateCall(F, {Address, RW, Locality, Data}));
  }
  case Builtin::BI__builtin_readcyclecounter: {
    Value *F = CGM.getIntrinsic(Intrinsic::readcyclecounter);
    return RValue::get(Builder.CreateCall(F));
  }
  case Builtin::BI__builtin___clear_cache: {
    Value *Begin = EmitScalarExpr(E->getArg(0));
    Value *End = EmitScalarExpr(E->getArg(1));
    Value *F = CGM.getIntrinsic(Intrinsic::clear_cache);
    return RValue::get(Builder.CreateCall(F, {Begin, End}));
  }
  case Builtin::BI__builtin_trap:
    return RValue::get(EmitTrapCall(Intrinsic::trap));
  case Builtin::BI__debugbreak:
    return RValue::get(EmitTrapCall(Intrinsic::debugtrap));
  case Builtin::BI__builtin_unreachable: {
    if (SanOpts.has(SanitizerKind::Unreachable)) {
      SanitizerScope SanScope(this);
      EmitCheck(std::make_pair(static_cast<llvm::Value *>(Builder.getFalse()),
                               SanitizerKind::Unreachable),
                "builtin_unreachable", EmitCheckSourceLocation(E->getExprLoc()),
                None);
    } else
      Builder.CreateUnreachable();

    // We do need to preserve an insertion point.
    EmitBlock(createBasicBlock("unreachable.cont"));

    return RValue::get(nullptr);
  }

  case Builtin::BI__builtin_powi:
  case Builtin::BI__builtin_powif:
  case Builtin::BI__builtin_powil: {
    Value *Base = EmitScalarExpr(E->getArg(0));
    Value *Exponent = EmitScalarExpr(E->getArg(1));
    llvm::Type *ArgType = Base->getType();
    Value *F = CGM.getIntrinsic(Intrinsic::powi, ArgType);
    return RValue::get(Builder.CreateCall(F, {Base, Exponent}));
  }

  case Builtin::BI__builtin_isgreater:
  case Builtin::BI__builtin_isgreaterequal:
  case Builtin::BI__builtin_isless:
  case Builtin::BI__builtin_islessequal:
  case Builtin::BI__builtin_islessgreater:
  case Builtin::BI__builtin_isunordered: {
    // Ordered comparisons: we know the arguments to these are matching scalar
    // floating point values.
    Value *LHS = EmitScalarExpr(E->getArg(0));
    Value *RHS = EmitScalarExpr(E->getArg(1));

    switch (BuiltinID) {
    default: llvm_unreachable("Unknown ordered comparison");
    case Builtin::BI__builtin_isgreater:
      LHS = Builder.CreateFCmpOGT(LHS, RHS, "cmp");
      break;
    case Builtin::BI__builtin_isgreaterequal:
      LHS = Builder.CreateFCmpOGE(LHS, RHS, "cmp");
      break;
    case Builtin::BI__builtin_isless:
      LHS = Builder.CreateFCmpOLT(LHS, RHS, "cmp");
      break;
    case Builtin::BI__builtin_islessequal:
      LHS = Builder.CreateFCmpOLE(LHS, RHS, "cmp");
      break;
    case Builtin::BI__builtin_islessgreater:
      LHS = Builder.CreateFCmpONE(LHS, RHS, "cmp");
      break;
    case Builtin::BI__builtin_isunordered:
      LHS = Builder.CreateFCmpUNO(LHS, RHS, "cmp");
      break;
    }
    // ZExt bool to int type.
    return RValue::get(Builder.CreateZExt(LHS, ConvertType(E->getType())));
  }
  case Builtin::BI__builtin_isnan: {
    Value *V = EmitScalarExpr(E->getArg(0));
    V = Builder.CreateFCmpUNO(V, V, "cmp");
    return RValue::get(Builder.CreateZExt(V, ConvertType(E->getType())));
  }

  case Builtin::BI__builtin_isinf: {
    // isinf(x) --> fabs(x) == infinity
    Value *V = EmitScalarExpr(E->getArg(0));
    V = EmitFAbs(*this, V);

    V = Builder.CreateFCmpOEQ(V, ConstantFP::getInfinity(V->getType()),"isinf");
    return RValue::get(Builder.CreateZExt(V, ConvertType(E->getType())));
  }

  case Builtin::BI__builtin_isinf_sign: {
    // isinf_sign(x) -> fabs(x) == infinity ? (signbit(x) ? -1 : 1) : 0
    Value *Arg = EmitScalarExpr(E->getArg(0));
    Value *AbsArg = EmitFAbs(*this, Arg);
    Value *IsInf = Builder.CreateFCmpOEQ(
        AbsArg, ConstantFP::getInfinity(Arg->getType()), "isinf");
    Value *IsNeg = EmitSignBit(*this, Arg);

    llvm::Type *IntTy = ConvertType(E->getType());
    Value *Zero = Constant::getNullValue(IntTy);
    Value *One = ConstantInt::get(IntTy, 1);
    Value *NegativeOne = ConstantInt::get(IntTy, -1);
    Value *SignResult = Builder.CreateSelect(IsNeg, NegativeOne, One);
    Value *Result = Builder.CreateSelect(IsInf, SignResult, Zero);
    return RValue::get(Result);
  }

  case Builtin::BI__builtin_isnormal: {
    // isnormal(x) --> x == x && fabsf(x) < infinity && fabsf(x) >= float_min
    Value *V = EmitScalarExpr(E->getArg(0));
    Value *Eq = Builder.CreateFCmpOEQ(V, V, "iseq");

    Value *Abs = EmitFAbs(*this, V);
    Value *IsLessThanInf =
      Builder.CreateFCmpULT(Abs, ConstantFP::getInfinity(V->getType()),"isinf");
    APFloat Smallest = APFloat::getSmallestNormalized(
                   getContext().getFloatTypeSemantics(E->getArg(0)->getType()));
    Value *IsNormal =
      Builder.CreateFCmpUGE(Abs, ConstantFP::get(V->getContext(), Smallest),
                            "isnormal");
    V = Builder.CreateAnd(Eq, IsLessThanInf, "and");
    V = Builder.CreateAnd(V, IsNormal, "and");
    return RValue::get(Builder.CreateZExt(V, ConvertType(E->getType())));
  }

  case Builtin::BI__builtin_isfinite: {
    // isfinite(x) --> x == x && fabs(x) != infinity;
    Value *V = EmitScalarExpr(E->getArg(0));
    Value *Eq = Builder.CreateFCmpOEQ(V, V, "iseq");

    Value *Abs = EmitFAbs(*this, V);
    Value *IsNotInf =
      Builder.CreateFCmpUNE(Abs, ConstantFP::getInfinity(V->getType()),"isinf");

    V = Builder.CreateAnd(Eq, IsNotInf, "and");
    return RValue::get(Builder.CreateZExt(V, ConvertType(E->getType())));
  }

  case Builtin::BI__builtin_fpclassify: {
    Value *V = EmitScalarExpr(E->getArg(5));
    llvm::Type *Ty = ConvertType(E->getArg(5)->getType());

    // Create Result
    BasicBlock *Begin = Builder.GetInsertBlock();
    BasicBlock *End = createBasicBlock("fpclassify_end", this->CurFn);
    Builder.SetInsertPoint(End);
    PHINode *Result =
      Builder.CreatePHI(ConvertType(E->getArg(0)->getType()), 4,
                        "fpclassify_result");

    // if (V==0) return FP_ZERO
    Builder.SetInsertPoint(Begin);
    Value *IsZero = Builder.CreateFCmpOEQ(V, Constant::getNullValue(Ty),
                                          "iszero");
    Value *ZeroLiteral = EmitScalarExpr(E->getArg(4));
    BasicBlock *NotZero = createBasicBlock("fpclassify_not_zero", this->CurFn);
    Builder.CreateCondBr(IsZero, End, NotZero);
    Result->addIncoming(ZeroLiteral, Begin);

    // if (V != V) return FP_NAN
    Builder.SetInsertPoint(NotZero);
    Value *IsNan = Builder.CreateFCmpUNO(V, V, "cmp");
    Value *NanLiteral = EmitScalarExpr(E->getArg(0));
    BasicBlock *NotNan = createBasicBlock("fpclassify_not_nan", this->CurFn);
    Builder.CreateCondBr(IsNan, End, NotNan);
    Result->addIncoming(NanLiteral, NotZero);

    // if (fabs(V) == infinity) return FP_INFINITY
    Builder.SetInsertPoint(NotNan);
    Value *VAbs = EmitFAbs(*this, V);
    Value *IsInf =
      Builder.CreateFCmpOEQ(VAbs, ConstantFP::getInfinity(V->getType()),
                            "isinf");
    Value *InfLiteral = EmitScalarExpr(E->getArg(1));
    BasicBlock *NotInf = createBasicBlock("fpclassify_not_inf", this->CurFn);
    Builder.CreateCondBr(IsInf, End, NotInf);
    Result->addIncoming(InfLiteral, NotNan);

    // if (fabs(V) >= MIN_NORMAL) return FP_NORMAL else FP_SUBNORMAL
    Builder.SetInsertPoint(NotInf);
    APFloat Smallest = APFloat::getSmallestNormalized(
        getContext().getFloatTypeSemantics(E->getArg(5)->getType()));
    Value *IsNormal =
      Builder.CreateFCmpUGE(VAbs, ConstantFP::get(V->getContext(), Smallest),
                            "isnormal");
    Value *NormalResult =
      Builder.CreateSelect(IsNormal, EmitScalarExpr(E->getArg(2)),
                           EmitScalarExpr(E->getArg(3)));
    Builder.CreateBr(End);
    Result->addIncoming(NormalResult, NotInf);

    // return Result
    Builder.SetInsertPoint(End);
    return RValue::get(Result);
  }

  case Builtin::BIalloca:
  case Builtin::BI_alloca:
  case Builtin::BI__builtin_alloca: {
    Value *Size = EmitScalarExpr(E->getArg(0));
    return RValue::get(Builder.CreateAlloca(Builder.getInt8Ty(), Size));
  }
  case Builtin::BIbzero:
  case Builtin::BI__builtin_bzero: {
    Address Dest = EmitPointerWithAlignment(E->getArg(0));
    Value *SizeVal = EmitScalarExpr(E->getArg(1));
    EmitNonNullArgCheck(RValue::get(Dest.getPointer()), E->getArg(0)->getType(),
                        E->getArg(0)->getExprLoc(), FD, 0);
    Builder.CreateMemSet(Dest, Builder.getInt8(0), SizeVal, false);
    return RValue::get(Dest.getPointer());
  }
  case Builtin::BImemcpy:
  case Builtin::BI__builtin_memcpy: {
    Address Dest = EmitPointerWithAlignment(E->getArg(0));
    Address Src = EmitPointerWithAlignment(E->getArg(1));
    Value *SizeVal = EmitScalarExpr(E->getArg(2));
    EmitNonNullArgCheck(RValue::get(Dest.getPointer()), E->getArg(0)->getType(),
                        E->getArg(0)->getExprLoc(), FD, 0);
    EmitNonNullArgCheck(RValue::get(Src.getPointer()), E->getArg(1)->getType(),
                        E->getArg(1)->getExprLoc(), FD, 1);
    Builder.CreateMemCpy(Dest, Src, SizeVal, false);
    return RValue::get(Dest.getPointer());
  }

  case Builtin::BI__builtin___memcpy_chk: {
    // fold __builtin_memcpy_chk(x, y, cst1, cst2) to memcpy iff cst1<=cst2.
    llvm::APSInt Size, DstSize;
    if (!E->getArg(2)->EvaluateAsInt(Size, CGM.getContext()) ||
        !E->getArg(3)->EvaluateAsInt(DstSize, CGM.getContext()))
      break;
    if (Size.ugt(DstSize))
      break;
    Address Dest = EmitPointerWithAlignment(E->getArg(0));
    Address Src = EmitPointerWithAlignment(E->getArg(1));
    Value *SizeVal = llvm::ConstantInt::get(Builder.getContext(), Size);
    Builder.CreateMemCpy(Dest, Src, SizeVal, false);
    return RValue::get(Dest.getPointer());
  }

  case Builtin::BI__builtin_objc_memmove_collectable: {
    Address DestAddr = EmitPointerWithAlignment(E->getArg(0));
    Address SrcAddr = EmitPointerWithAlignment(E->getArg(1));
    Value *SizeVal = EmitScalarExpr(E->getArg(2));
    CGM.getObjCRuntime().EmitGCMemmoveCollectable(*this,
                                                  DestAddr, SrcAddr, SizeVal);
    return RValue::get(DestAddr.getPointer());
  }

  case Builtin::BI__builtin___memmove_chk: {
    // fold __builtin_memmove_chk(x, y, cst1, cst2) to memmove iff cst1<=cst2.
    llvm::APSInt Size, DstSize;
    if (!E->getArg(2)->EvaluateAsInt(Size, CGM.getContext()) ||
        !E->getArg(3)->EvaluateAsInt(DstSize, CGM.getContext()))
      break;
    if (Size.ugt(DstSize))
      break;
    Address Dest = EmitPointerWithAlignment(E->getArg(0));
    Address Src = EmitPointerWithAlignment(E->getArg(1));
    Value *SizeVal = llvm::ConstantInt::get(Builder.getContext(), Size);
    Builder.CreateMemMove(Dest, Src, SizeVal, false);
    return RValue::get(Dest.getPointer());
  }

  case Builtin::BImemmove:
  case Builtin::BI__builtin_memmove: {
    Address Dest = EmitPointerWithAlignment(E->getArg(0));
    Address Src = EmitPointerWithAlignment(E->getArg(1));
    Value *SizeVal = EmitScalarExpr(E->getArg(2));
    EmitNonNullArgCheck(RValue::get(Dest.getPointer()), E->getArg(0)->getType(),
                        E->getArg(0)->getExprLoc(), FD, 0);
    EmitNonNullArgCheck(RValue::get(Src.getPointer()), E->getArg(1)->getType(),
                        E->getArg(1)->getExprLoc(), FD, 1);
    Builder.CreateMemMove(Dest, Src, SizeVal, false);
    return RValue::get(Dest.getPointer());
  }
  case Builtin::BImemset:
  case Builtin::BI__builtin_memset: {
    Address Dest = EmitPointerWithAlignment(E->getArg(0));
    Value *ByteVal = Builder.CreateTrunc(EmitScalarExpr(E->getArg(1)),
                                         Builder.getInt8Ty());
    Value *SizeVal = EmitScalarExpr(E->getArg(2));
    EmitNonNullArgCheck(RValue::get(Dest.getPointer()), E->getArg(0)->getType(),
                        E->getArg(0)->getExprLoc(), FD, 0);
    Builder.CreateMemSet(Dest, ByteVal, SizeVal, false);
    return RValue::get(Dest.getPointer());
  }
  case Builtin::BI__builtin___memset_chk: {
    // fold __builtin_memset_chk(x, y, cst1, cst2) to memset iff cst1<=cst2.
    llvm::APSInt Size, DstSize;
    if (!E->getArg(2)->EvaluateAsInt(Size, CGM.getContext()) ||
        !E->getArg(3)->EvaluateAsInt(DstSize, CGM.getContext()))
      break;
    if (Size.ugt(DstSize))
      break;
    Address Dest = EmitPointerWithAlignment(E->getArg(0));
    Value *ByteVal = Builder.CreateTrunc(EmitScalarExpr(E->getArg(1)),
                                         Builder.getInt8Ty());
    Value *SizeVal = llvm::ConstantInt::get(Builder.getContext(), Size);
    Builder.CreateMemSet(Dest, ByteVal, SizeVal, false);
    return RValue::get(Dest.getPointer());
  }
  case Builtin::BI__builtin_dwarf_cfa: {
    // The offset in bytes from the first argument to the CFA.
    //
    // Why on earth is this in the frontend?  Is there any reason at
    // all that the backend can't reasonably determine this while
    // lowering llvm.eh.dwarf.cfa()?
    //
    // TODO: If there's a satisfactory reason, add a target hook for
    // this instead of hard-coding 0, which is correct for most targets.
    int32_t Offset = 0;

    Value *F = CGM.getIntrinsic(Intrinsic::eh_dwarf_cfa);
    return RValue::get(Builder.CreateCall(F,
                                      llvm::ConstantInt::get(Int32Ty, Offset)));
  }
  case Builtin::BI__builtin_return_address: {
    Value *Depth =
        CGM.EmitConstantExpr(E->getArg(0), getContext().UnsignedIntTy, this);
    Value *F = CGM.getIntrinsic(Intrinsic::returnaddress);
    return RValue::get(Builder.CreateCall(F, Depth));
  }
  case Builtin::BI__builtin_frame_address: {
    Value *Depth =
        CGM.EmitConstantExpr(E->getArg(0), getContext().UnsignedIntTy, this);
    Value *F = CGM.getIntrinsic(Intrinsic::frameaddress);
    return RValue::get(Builder.CreateCall(F, Depth));
  }
  case Builtin::BI__builtin_extract_return_addr: {
    Value *Address = EmitScalarExpr(E->getArg(0));
    Value *Result = getTargetHooks().decodeReturnAddress(*this, Address);
    return RValue::get(Result);
  }
  case Builtin::BI__builtin_frob_return_addr: {
    Value *Address = EmitScalarExpr(E->getArg(0));
    Value *Result = getTargetHooks().encodeReturnAddress(*this, Address);
    return RValue::get(Result);
  }
  case Builtin::BI__builtin_dwarf_sp_column: {
    llvm::IntegerType *Ty
      = cast<llvm::IntegerType>(ConvertType(E->getType()));
    int Column = getTargetHooks().getDwarfEHStackPointer(CGM);
    if (Column == -1) {
      CGM.ErrorUnsupported(E, "__builtin_dwarf_sp_column");
      return RValue::get(llvm::UndefValue::get(Ty));
    }
    return RValue::get(llvm::ConstantInt::get(Ty, Column, true));
  }
  case Builtin::BI__builtin_init_dwarf_reg_size_table: {
    Value *Address = EmitScalarExpr(E->getArg(0));
    if (getTargetHooks().initDwarfEHRegSizeTable(*this, Address))
      CGM.ErrorUnsupported(E, "__builtin_init_dwarf_reg_size_table");
    return RValue::get(llvm::UndefValue::get(ConvertType(E->getType())));
  }
  case Builtin::BI__builtin_eh_return: {
    Value *Int = EmitScalarExpr(E->getArg(0));
    Value *Ptr = EmitScalarExpr(E->getArg(1));

    llvm::IntegerType *IntTy = cast<llvm::IntegerType>(Int->getType());
    assert((IntTy->getBitWidth() == 32 || IntTy->getBitWidth() == 64) &&
           "LLVM's __builtin_eh_return only supports 32- and 64-bit variants");
    Value *F = CGM.getIntrinsic(IntTy->getBitWidth() == 32
                                  ? Intrinsic::eh_return_i32
                                  : Intrinsic::eh_return_i64);
    Builder.CreateCall(F, {Int, Ptr});
    Builder.CreateUnreachable();

    // We do need to preserve an insertion point.
    EmitBlock(createBasicBlock("builtin_eh_return.cont"));

    return RValue::get(nullptr);
  }
  case Builtin::BI__builtin_unwind_init: {
    Value *F = CGM.getIntrinsic(Intrinsic::eh_unwind_init);
    return RValue::get(Builder.CreateCall(F));
  }
  case Builtin::BI__builtin_extend_pointer: {
    // Extends a pointer to the size of an _Unwind_Word, which is
    // uint64_t on all platforms.  Generally this gets poked into a
    // register and eventually used as an address, so if the
    // addressing registers are wider than pointers and the platform
    // doesn't implicitly ignore high-order bits when doing
    // addressing, we need to make sure we zext / sext based on
    // the platform's expectations.
    //
    // See: http://gcc.gnu.org/ml/gcc-bugs/2002-02/msg00237.html

    // Cast the pointer to intptr_t.
    Value *Ptr = EmitScalarExpr(E->getArg(0));
    Value *Result = Builder.CreatePtrToInt(Ptr, IntPtrTy, "extend.cast");

    // If that's 64 bits, we're done.
    if (IntPtrTy->getBitWidth() == 64)
      return RValue::get(Result);

    // Otherwise, ask the codegen data what to do.
    if (getTargetHooks().extendPointerWithSExt())
      return RValue::get(Builder.CreateSExt(Result, Int64Ty, "extend.sext"));
    else
      return RValue::get(Builder.CreateZExt(Result, Int64Ty, "extend.zext"));
  }
  case Builtin::BI__builtin_setjmp: {
    // Buffer is a void**.
    Address Buf = EmitPointerWithAlignment(E->getArg(0));

    // Store the frame pointer to the setjmp buffer.
    Value *FrameAddr =
      Builder.CreateCall(CGM.getIntrinsic(Intrinsic::frameaddress),
                         ConstantInt::get(Int32Ty, 0));
    Builder.CreateStore(FrameAddr, Buf);

    // Store the stack pointer to the setjmp buffer.
    Value *StackAddr =
        Builder.CreateCall(CGM.getIntrinsic(Intrinsic::stacksave));
    Address StackSaveSlot =
      Builder.CreateConstInBoundsGEP(Buf, 2, getPointerSize());
    Builder.CreateStore(StackAddr, StackSaveSlot);

    // Call LLVM's EH setjmp, which is lightweight.
    Value *F = CGM.getIntrinsic(Intrinsic::eh_sjlj_setjmp);
    Buf = Builder.CreateBitCast(Buf, Int8PtrTy);
    return RValue::get(Builder.CreateCall(F, Buf.getPointer()));
  }
  case Builtin::BI__builtin_longjmp: {
    Value *Buf = EmitScalarExpr(E->getArg(0));
    Buf = Builder.CreateBitCast(Buf, Int8PtrTy);

    // Call LLVM's EH longjmp, which is lightweight.
    Builder.CreateCall(CGM.getIntrinsic(Intrinsic::eh_sjlj_longjmp), Buf);

    // longjmp doesn't return; mark this as unreachable.
    Builder.CreateUnreachable();

    // We do need to preserve an insertion point.
    EmitBlock(createBasicBlock("longjmp.cont"));

    return RValue::get(nullptr);
  }
  case Builtin::BI__sync_fetch_and_add:
  case Builtin::BI__sync_fetch_and_sub:
  case Builtin::BI__sync_fetch_and_or:
  case Builtin::BI__sync_fetch_and_and:
  case Builtin::BI__sync_fetch_and_xor:
  case Builtin::BI__sync_fetch_and_nand:
  case Builtin::BI__sync_add_and_fetch:
  case Builtin::BI__sync_sub_and_fetch:
  case Builtin::BI__sync_and_and_fetch:
  case Builtin::BI__sync_or_and_fetch:
  case Builtin::BI__sync_xor_and_fetch:
  case Builtin::BI__sync_nand_and_fetch:
  case Builtin::BI__sync_val_compare_and_swap:
  case Builtin::BI__sync_bool_compare_and_swap:
  case Builtin::BI__sync_lock_test_and_set:
  case Builtin::BI__sync_lock_release:
  case Builtin::BI__sync_swap:
#ifdef INTEL_SPECIFIC_IL0_BACKEND
  case Builtin::BI__atomic_store_explicit:
  case Builtin::BI__atomic_load_explicit:
  case Builtin::BI__atomic_exchange_explicit:
  case Builtin::BI__atomic_compare_exchange_weak_explicit:
  case Builtin::BI__atomic_compare_exchange_strong_explicit:
  case Builtin::BI__atomic_fetch_add_explicit:
  case Builtin::BI__atomic_fetch_sub_explicit:
  case Builtin::BI__atomic_fetch_and_explicit:
  case Builtin::BI__atomic_fetch_nand_explicit:
  case Builtin::BI__atomic_fetch_or_explicit:
  case Builtin::BI__atomic_fetch_xor_explicit:
  case Builtin::BI__atomic_add_fetch_explicit:
  case Builtin::BI__atomic_sub_fetch_explicit:
  case Builtin::BI__atomic_and_fetch_explicit:
  case Builtin::BI__atomic_nand_fetch_explicit:
  case Builtin::BI__atomic_or_fetch_explicit:
  case Builtin::BI__atomic_xor_fetch_explicit:
  case Builtin::BI__assume_aligned: {
    llvm::SmallVector<llvm::Value *, 4> Args;
    auto &C = CGM.getLLVMContext();
    Args.push_back(llvm::MetadataAsValue::get(
        C, llvm::MDString::get(C, "ASSUME_ALIGNED")));
    llvm::Value *Arg1 = EmitScalarExpr(E->getArg(0));
    llvm::Value *Arg2 = EmitScalarExpr(E->getArg(1));
    llvm::Type *UIntTy = ConvertTypeForMem(getContext().UnsignedIntTy);
    llvm::Value *Res = Builder.CreatePtrToInt(Arg1, UIntTy);
    llvm::Value *Sub = Builder.CreateIntCast(Arg2, UIntTy, false);
    Sub = Builder.CreateSub(Sub, llvm::ConstantInt::get(UIntTy, 1));
    Res = Builder.CreateAnd(Res, Sub);
    Args.push_back(llvm::MetadataAsValue::get(
        C, llvm::ValueAsMetadata::get(Builder.CreateIsNull(Res))));
    llvm::Value *Fn = CGM.getIntrinsic(llvm::Intrinsic::intel_pragma);
    return RValue::get(Builder.CreateCall(Fn, Args));
  }
#endif  // INTEL_SPECIFIC_IL0_BACKEND
    llvm_unreachable("Shouldn't make it through sema");
#if INTEL_CUSTOMIZATION
  case Builtin::BI__builtin_return:
  case Builtin::BI__builtin_apply:
  case Builtin::BI__builtin_apply_args:
  case Builtin::BI__atomic_flag_test_and_set_explicit:
  case Builtin::BI__atomic_flag_clear_explicit:
  case Builtin::BI__atomic_store_explicit_1:
  case Builtin::BI__atomic_store_explicit_2:
  case Builtin::BI__atomic_store_explicit_4:
  case Builtin::BI__atomic_store_explicit_8:
  case Builtin::BI__atomic_store_explicit_16:
  case Builtin::BI__atomic_load_explicit_1:
  case Builtin::BI__atomic_load_explicit_2:
  case Builtin::BI__atomic_load_explicit_4:
  case Builtin::BI__atomic_load_explicit_8:
  case Builtin::BI__atomic_load_explicit_16:
  case Builtin::BI__atomic_exchange_explicit_1:
  case Builtin::BI__atomic_exchange_explicit_2:
  case Builtin::BI__atomic_exchange_explicit_4:
  case Builtin::BI__atomic_exchange_explicit_8:
  case Builtin::BI__atomic_exchange_explicit_16:
  case Builtin::BI__atomic_compare_exchange_weak_explicit_1:
  case Builtin::BI__atomic_compare_exchange_weak_explicit_2:
  case Builtin::BI__atomic_compare_exchange_weak_explicit_4:
  case Builtin::BI__atomic_compare_exchange_weak_explicit_8:
  case Builtin::BI__atomic_compare_exchange_strong_explicit_1:
  case Builtin::BI__atomic_compare_exchange_strong_explicit_2:
  case Builtin::BI__atomic_compare_exchange_strong_explicit_4:
  case Builtin::BI__atomic_compare_exchange_strong_explicit_8:
  case Builtin::BI__atomic_fetch_add_explicit_1:
  case Builtin::BI__atomic_fetch_add_explicit_2:
  case Builtin::BI__atomic_fetch_add_explicit_4:
  case Builtin::BI__atomic_fetch_add_explicit_8:
  case Builtin::BI__atomic_fetch_add_explicit_16:
  case Builtin::BI__atomic_fetch_sub_explicit_1:
  case Builtin::BI__atomic_fetch_sub_explicit_2:
  case Builtin::BI__atomic_fetch_sub_explicit_4:
  case Builtin::BI__atomic_fetch_sub_explicit_8:
  case Builtin::BI__atomic_fetch_sub_explicit_16:
  case Builtin::BI__atomic_fetch_and_explicit_1:
  case Builtin::BI__atomic_fetch_and_explicit_2:
  case Builtin::BI__atomic_fetch_and_explicit_4:
  case Builtin::BI__atomic_fetch_and_explicit_8:
  case Builtin::BI__atomic_fetch_and_explicit_16:
  case Builtin::BI__atomic_fetch_nand_explicit_1:
  case Builtin::BI__atomic_fetch_nand_explicit_2:
  case Builtin::BI__atomic_fetch_nand_explicit_4:
  case Builtin::BI__atomic_fetch_nand_explicit_8:
  case Builtin::BI__atomic_fetch_nand_explicit_16:
  case Builtin::BI__atomic_fetch_or_explicit_1:
  case Builtin::BI__atomic_fetch_or_explicit_2:
  case Builtin::BI__atomic_fetch_or_explicit_4:
  case Builtin::BI__atomic_fetch_or_explicit_8:
  case Builtin::BI__atomic_fetch_or_explicit_16:
  case Builtin::BI__atomic_fetch_xor_explicit_1:
  case Builtin::BI__atomic_fetch_xor_explicit_2:
  case Builtin::BI__atomic_fetch_xor_explicit_4:
  case Builtin::BI__atomic_fetch_xor_explicit_8:
  case Builtin::BI__atomic_fetch_xor_explicit_16:
  case Builtin::BI__atomic_add_fetch_explicit_1:
  case Builtin::BI__atomic_add_fetch_explicit_2:
  case Builtin::BI__atomic_add_fetch_explicit_4:
  case Builtin::BI__atomic_add_fetch_explicit_8:
  case Builtin::BI__atomic_add_fetch_explicit_16:
  case Builtin::BI__atomic_sub_fetch_explicit_1:
  case Builtin::BI__atomic_sub_fetch_explicit_2:
  case Builtin::BI__atomic_sub_fetch_explicit_4:
  case Builtin::BI__atomic_sub_fetch_explicit_8:
  case Builtin::BI__atomic_sub_fetch_explicit_16:
  case Builtin::BI__atomic_and_fetch_explicit_1:
  case Builtin::BI__atomic_and_fetch_explicit_2:
  case Builtin::BI__atomic_and_fetch_explicit_4:
  case Builtin::BI__atomic_and_fetch_explicit_8:
  case Builtin::BI__atomic_and_fetch_explicit_16:
  case Builtin::BI__atomic_nand_fetch_explicit_1:
  case Builtin::BI__atomic_nand_fetch_explicit_2:
  case Builtin::BI__atomic_nand_fetch_explicit_4:
  case Builtin::BI__atomic_nand_fetch_explicit_8:
  case Builtin::BI__atomic_nand_fetch_explicit_16:
  case Builtin::BI__atomic_or_fetch_explicit_1:
  case Builtin::BI__atomic_or_fetch_explicit_2:
  case Builtin::BI__atomic_or_fetch_explicit_4:
  case Builtin::BI__atomic_or_fetch_explicit_8:
  case Builtin::BI__atomic_or_fetch_explicit_16:
  case Builtin::BI__atomic_xor_fetch_explicit_1:
  case Builtin::BI__atomic_xor_fetch_explicit_2:
  case Builtin::BI__atomic_xor_fetch_explicit_4:
  case Builtin::BI__atomic_xor_fetch_explicit_8:
  case Builtin::BI__atomic_xor_fetch_explicit_16:
    return emitLibraryCall(*this, FD, E,
                           CGM.getBuiltinIntelLibFunction(FD, BuiltinID));
#endif  // INTEL_CUSTOMIZATION
  case Builtin::BI__sync_fetch_and_add_1:
  case Builtin::BI__sync_fetch_and_add_2:
  case Builtin::BI__sync_fetch_and_add_4:
  case Builtin::BI__sync_fetch_and_add_8:
  case Builtin::BI__sync_fetch_and_add_16:
    return EmitBinaryAtomic(*this, llvm::AtomicRMWInst::Add, E);
  case Builtin::BI__sync_fetch_and_sub_1:
  case Builtin::BI__sync_fetch_and_sub_2:
  case Builtin::BI__sync_fetch_and_sub_4:
  case Builtin::BI__sync_fetch_and_sub_8:
  case Builtin::BI__sync_fetch_and_sub_16:
    return EmitBinaryAtomic(*this, llvm::AtomicRMWInst::Sub, E);
  case Builtin::BI__sync_fetch_and_or_1:
  case Builtin::BI__sync_fetch_and_or_2:
  case Builtin::BI__sync_fetch_and_or_4:
  case Builtin::BI__sync_fetch_and_or_8:
  case Builtin::BI__sync_fetch_and_or_16:
    return EmitBinaryAtomic(*this, llvm::AtomicRMWInst::Or, E);
  case Builtin::BI__sync_fetch_and_and_1:
  case Builtin::BI__sync_fetch_and_and_2:
  case Builtin::BI__sync_fetch_and_and_4:
  case Builtin::BI__sync_fetch_and_and_8:
  case Builtin::BI__sync_fetch_and_and_16:
    return EmitBinaryAtomic(*this, llvm::AtomicRMWInst::And, E);
  case Builtin::BI__sync_fetch_and_xor_1:
  case Builtin::BI__sync_fetch_and_xor_2:
  case Builtin::BI__sync_fetch_and_xor_4:
  case Builtin::BI__sync_fetch_and_xor_8:
  case Builtin::BI__sync_fetch_and_xor_16:
    return EmitBinaryAtomic(*this, llvm::AtomicRMWInst::Xor, E);
  case Builtin::BI__sync_fetch_and_nand_1:
  case Builtin::BI__sync_fetch_and_nand_2:
  case Builtin::BI__sync_fetch_and_nand_4:
  case Builtin::BI__sync_fetch_and_nand_8:
  case Builtin::BI__sync_fetch_and_nand_16:
    return EmitBinaryAtomic(*this, llvm::AtomicRMWInst::Nand, E);

  // Clang extensions: not overloaded yet.
  case Builtin::BI__sync_fetch_and_min:
    return EmitBinaryAtomic(*this, llvm::AtomicRMWInst::Min, E);
  case Builtin::BI__sync_fetch_and_max:
    return EmitBinaryAtomic(*this, llvm::AtomicRMWInst::Max, E);
  case Builtin::BI__sync_fetch_and_umin:
    return EmitBinaryAtomic(*this, llvm::AtomicRMWInst::UMin, E);
  case Builtin::BI__sync_fetch_and_umax:
    return EmitBinaryAtomic(*this, llvm::AtomicRMWInst::UMax, E);

  case Builtin::BI__sync_add_and_fetch_1:
  case Builtin::BI__sync_add_and_fetch_2:
  case Builtin::BI__sync_add_and_fetch_4:
  case Builtin::BI__sync_add_and_fetch_8:
  case Builtin::BI__sync_add_and_fetch_16:
    return EmitBinaryAtomicPost(*this, llvm::AtomicRMWInst::Add, E,
                                llvm::Instruction::Add);
  case Builtin::BI__sync_sub_and_fetch_1:
  case Builtin::BI__sync_sub_and_fetch_2:
  case Builtin::BI__sync_sub_and_fetch_4:
  case Builtin::BI__sync_sub_and_fetch_8:
  case Builtin::BI__sync_sub_and_fetch_16:
    return EmitBinaryAtomicPost(*this, llvm::AtomicRMWInst::Sub, E,
                                llvm::Instruction::Sub);
  case Builtin::BI__sync_and_and_fetch_1:
  case Builtin::BI__sync_and_and_fetch_2:
  case Builtin::BI__sync_and_and_fetch_4:
  case Builtin::BI__sync_and_and_fetch_8:
  case Builtin::BI__sync_and_and_fetch_16:
    return EmitBinaryAtomicPost(*this, llvm::AtomicRMWInst::And, E,
                                llvm::Instruction::And);
  case Builtin::BI__sync_or_and_fetch_1:
  case Builtin::BI__sync_or_and_fetch_2:
  case Builtin::BI__sync_or_and_fetch_4:
  case Builtin::BI__sync_or_and_fetch_8:
  case Builtin::BI__sync_or_and_fetch_16:
    return EmitBinaryAtomicPost(*this, llvm::AtomicRMWInst::Or, E,
                                llvm::Instruction::Or);
  case Builtin::BI__sync_xor_and_fetch_1:
  case Builtin::BI__sync_xor_and_fetch_2:
  case Builtin::BI__sync_xor_and_fetch_4:
  case Builtin::BI__sync_xor_and_fetch_8:
  case Builtin::BI__sync_xor_and_fetch_16:
    return EmitBinaryAtomicPost(*this, llvm::AtomicRMWInst::Xor, E,
                                llvm::Instruction::Xor);
  case Builtin::BI__sync_nand_and_fetch_1:
  case Builtin::BI__sync_nand_and_fetch_2:
  case Builtin::BI__sync_nand_and_fetch_4:
  case Builtin::BI__sync_nand_and_fetch_8:
  case Builtin::BI__sync_nand_and_fetch_16:
    return EmitBinaryAtomicPost(*this, llvm::AtomicRMWInst::Nand, E,
                                llvm::Instruction::And, true);

  case Builtin::BI__sync_val_compare_and_swap_1:
  case Builtin::BI__sync_val_compare_and_swap_2:
  case Builtin::BI__sync_val_compare_and_swap_4:
  case Builtin::BI__sync_val_compare_and_swap_8:
  case Builtin::BI__sync_val_compare_and_swap_16:
    return RValue::get(MakeAtomicCmpXchgValue(*this, E, false));

  case Builtin::BI__sync_bool_compare_and_swap_1:
  case Builtin::BI__sync_bool_compare_and_swap_2:
  case Builtin::BI__sync_bool_compare_and_swap_4:
  case Builtin::BI__sync_bool_compare_and_swap_8:
  case Builtin::BI__sync_bool_compare_and_swap_16:
    return RValue::get(MakeAtomicCmpXchgValue(*this, E, true));

  case Builtin::BI__sync_swap_1:
  case Builtin::BI__sync_swap_2:
  case Builtin::BI__sync_swap_4:
  case Builtin::BI__sync_swap_8:
  case Builtin::BI__sync_swap_16:
    return EmitBinaryAtomic(*this, llvm::AtomicRMWInst::Xchg, E);

  case Builtin::BI__sync_lock_test_and_set_1:
  case Builtin::BI__sync_lock_test_and_set_2:
  case Builtin::BI__sync_lock_test_and_set_4:
  case Builtin::BI__sync_lock_test_and_set_8:
  case Builtin::BI__sync_lock_test_and_set_16:
    return EmitBinaryAtomic(*this, llvm::AtomicRMWInst::Xchg, E);

  case Builtin::BI__sync_lock_release_1:
  case Builtin::BI__sync_lock_release_2:
  case Builtin::BI__sync_lock_release_4:
  case Builtin::BI__sync_lock_release_8:
  case Builtin::BI__sync_lock_release_16: {
    Value *Ptr = EmitScalarExpr(E->getArg(0));
    QualType ElTy = E->getArg(0)->getType()->getPointeeType();
    CharUnits StoreSize = getContext().getTypeSizeInChars(ElTy);
    llvm::Type *ITy = llvm::IntegerType::get(getLLVMContext(),
                                             StoreSize.getQuantity() * 8);
    Ptr = Builder.CreateBitCast(Ptr, ITy->getPointerTo());
    llvm::StoreInst *Store =
      Builder.CreateAlignedStore(llvm::Constant::getNullValue(ITy), Ptr,
                                 StoreSize);
    Store->setAtomic(llvm::Release);
    return RValue::get(nullptr);
  }

  case Builtin::BI__sync_synchronize: {
    // We assume this is supposed to correspond to a C++0x-style
    // sequentially-consistent fence (i.e. this is only usable for
    // synchonization, not device I/O or anything like that). This intrinsic
    // is really badly designed in the sense that in theory, there isn't
    // any way to safely use it... but in practice, it mostly works
    // to use it with non-atomic loads and stores to get acquire/release
    // semantics.
    Builder.CreateFence(llvm::SequentiallyConsistent);
    return RValue::get(nullptr);
  }

  case Builtin::BI__builtin_nontemporal_load:
    return RValue::get(EmitNontemporalLoad(*this, E));
  case Builtin::BI__builtin_nontemporal_store:
    return RValue::get(EmitNontemporalStore(*this, E));
  case Builtin::BI__c11_atomic_is_lock_free:
  case Builtin::BI__atomic_is_lock_free: {
    // Call "bool __atomic_is_lock_free(size_t size, void *ptr)". For the
    // __c11 builtin, ptr is 0 (indicating a properly-aligned object), since
    // _Atomic(T) is always properly-aligned.
    const char *LibCallName = "__atomic_is_lock_free";
    CallArgList Args;
    Args.add(RValue::get(EmitScalarExpr(E->getArg(0))),
             getContext().getSizeType());
    if (BuiltinID == Builtin::BI__atomic_is_lock_free)
      Args.add(RValue::get(EmitScalarExpr(E->getArg(1))),
               getContext().VoidPtrTy);
    else
      Args.add(RValue::get(llvm::Constant::getNullValue(VoidPtrTy)),
               getContext().VoidPtrTy);
    const CGFunctionInfo &FuncInfo =
        CGM.getTypes().arrangeFreeFunctionCall(E->getType(), Args,
                                               FunctionType::ExtInfo(),
                                               RequiredArgs::All);
    llvm::FunctionType *FTy = CGM.getTypes().GetFunctionType(FuncInfo);
    llvm::Constant *Func = CGM.CreateRuntimeFunction(FTy, LibCallName);
    return EmitCall(FuncInfo, Func, ReturnValueSlot(), Args,
#if INTEL_SPECIFIC_CILKPLUS
                    CGCalleeInfo(), nullptr, E->isCilkSpawnCall());
#endif // INTEL_SPECIFIC_CILKPLUS
  }

  case Builtin::BI__atomic_test_and_set: {
    // Look at the argument type to determine whether this is a volatile
    // operation. The parameter type is always volatile.
    QualType PtrTy = E->getArg(0)->IgnoreImpCasts()->getType();
    bool Volatile =
        PtrTy->castAs<PointerType>()->getPointeeType().isVolatileQualified();

    Value *Ptr = EmitScalarExpr(E->getArg(0));
    unsigned AddrSpace = Ptr->getType()->getPointerAddressSpace();
    Ptr = Builder.CreateBitCast(Ptr, Int8Ty->getPointerTo(AddrSpace));
    Value *NewVal = Builder.getInt8(1);
    Value *Order = EmitScalarExpr(E->getArg(1));
    if (isa<llvm::ConstantInt>(Order)) {
      int ord = cast<llvm::ConstantInt>(Order)->getZExtValue();
      AtomicRMWInst *Result = nullptr;
      switch (ord) {
      case 0:  // memory_order_relaxed
      default: // invalid order
        Result = Builder.CreateAtomicRMW(llvm::AtomicRMWInst::Xchg,
                                         Ptr, NewVal,
                                         llvm::Monotonic);
        break;
      case 1:  // memory_order_consume
      case 2:  // memory_order_acquire
        Result = Builder.CreateAtomicRMW(llvm::AtomicRMWInst::Xchg,
                                         Ptr, NewVal,
                                         llvm::Acquire);
        break;
      case 3:  // memory_order_release
        Result = Builder.CreateAtomicRMW(llvm::AtomicRMWInst::Xchg,
                                         Ptr, NewVal,
                                         llvm::Release);
        break;
      case 4:  // memory_order_acq_rel
        Result = Builder.CreateAtomicRMW(llvm::AtomicRMWInst::Xchg,
                                         Ptr, NewVal,
                                         llvm::AcquireRelease);
        break;
      case 5:  // memory_order_seq_cst
        Result = Builder.CreateAtomicRMW(llvm::AtomicRMWInst::Xchg,
                                         Ptr, NewVal,
                                         llvm::SequentiallyConsistent);
        break;
      }
      Result->setVolatile(Volatile);
      return RValue::get(Builder.CreateIsNotNull(Result, "tobool"));
    }

    llvm::BasicBlock *ContBB = createBasicBlock("atomic.continue", CurFn);

    llvm::BasicBlock *BBs[5] = {
      createBasicBlock("monotonic", CurFn),
      createBasicBlock("acquire", CurFn),
      createBasicBlock("release", CurFn),
      createBasicBlock("acqrel", CurFn),
      createBasicBlock("seqcst", CurFn)
    };
    llvm::AtomicOrdering Orders[5] = {
      llvm::Monotonic, llvm::Acquire, llvm::Release,
      llvm::AcquireRelease, llvm::SequentiallyConsistent
    };

    Order = Builder.CreateIntCast(Order, Builder.getInt32Ty(), false);
    llvm::SwitchInst *SI = Builder.CreateSwitch(Order, BBs[0]);

    Builder.SetInsertPoint(ContBB);
    PHINode *Result = Builder.CreatePHI(Int8Ty, 5, "was_set");

    for (unsigned i = 0; i < 5; ++i) {
      Builder.SetInsertPoint(BBs[i]);
      AtomicRMWInst *RMW = Builder.CreateAtomicRMW(llvm::AtomicRMWInst::Xchg,
                                                   Ptr, NewVal, Orders[i]);
      RMW->setVolatile(Volatile);
      Result->addIncoming(RMW, BBs[i]);
      Builder.CreateBr(ContBB);
    }

    SI->addCase(Builder.getInt32(0), BBs[0]);
    SI->addCase(Builder.getInt32(1), BBs[1]);
    SI->addCase(Builder.getInt32(2), BBs[1]);
    SI->addCase(Builder.getInt32(3), BBs[2]);
    SI->addCase(Builder.getInt32(4), BBs[3]);
    SI->addCase(Builder.getInt32(5), BBs[4]);

    Builder.SetInsertPoint(ContBB);
    return RValue::get(Builder.CreateIsNotNull(Result, "tobool"));
  }

  case Builtin::BI__atomic_clear: {
    QualType PtrTy = E->getArg(0)->IgnoreImpCasts()->getType();
    bool Volatile =
        PtrTy->castAs<PointerType>()->getPointeeType().isVolatileQualified();

    Address Ptr = EmitPointerWithAlignment(E->getArg(0));
    unsigned AddrSpace = Ptr.getPointer()->getType()->getPointerAddressSpace();
    Ptr = Builder.CreateBitCast(Ptr, Int8Ty->getPointerTo(AddrSpace));
    Value *NewVal = Builder.getInt8(0);
    Value *Order = EmitScalarExpr(E->getArg(1));
    if (isa<llvm::ConstantInt>(Order)) {
      int ord = cast<llvm::ConstantInt>(Order)->getZExtValue();
      StoreInst *Store = Builder.CreateStore(NewVal, Ptr, Volatile);
      switch (ord) {
      case 0:  // memory_order_relaxed
      default: // invalid order
        Store->setOrdering(llvm::Monotonic);
        break;
      case 3:  // memory_order_release
        Store->setOrdering(llvm::Release);
        break;
      case 5:  // memory_order_seq_cst
        Store->setOrdering(llvm::SequentiallyConsistent);
        break;
      }
      return RValue::get(nullptr);
    }

    llvm::BasicBlock *ContBB = createBasicBlock("atomic.continue", CurFn);

    llvm::BasicBlock *BBs[3] = {
      createBasicBlock("monotonic", CurFn),
      createBasicBlock("release", CurFn),
      createBasicBlock("seqcst", CurFn)
    };
    llvm::AtomicOrdering Orders[3] = {
      llvm::Monotonic, llvm::Release, llvm::SequentiallyConsistent
    };

    Order = Builder.CreateIntCast(Order, Builder.getInt32Ty(), false);
    llvm::SwitchInst *SI = Builder.CreateSwitch(Order, BBs[0]);

    for (unsigned i = 0; i < 3; ++i) {
      Builder.SetInsertPoint(BBs[i]);
      StoreInst *Store = Builder.CreateStore(NewVal, Ptr, Volatile);
      Store->setOrdering(Orders[i]);
      Builder.CreateBr(ContBB);
    }

    SI->addCase(Builder.getInt32(0), BBs[0]);
    SI->addCase(Builder.getInt32(3), BBs[1]);
    SI->addCase(Builder.getInt32(5), BBs[2]);

    Builder.SetInsertPoint(ContBB);
    return RValue::get(nullptr);
  }

  case Builtin::BI__atomic_thread_fence:
  case Builtin::BI__atomic_signal_fence:
  case Builtin::BI__c11_atomic_thread_fence:
  case Builtin::BI__c11_atomic_signal_fence: {
    llvm::SynchronizationScope Scope;
    if (BuiltinID == Builtin::BI__atomic_signal_fence ||
        BuiltinID == Builtin::BI__c11_atomic_signal_fence)
      Scope = llvm::SingleThread;
    else
      Scope = llvm::CrossThread;
    Value *Order = EmitScalarExpr(E->getArg(0));
    if (isa<llvm::ConstantInt>(Order)) {
      int ord = cast<llvm::ConstantInt>(Order)->getZExtValue();
      switch (ord) {
      case 0:  // memory_order_relaxed
      default: // invalid order
        break;
      case 1:  // memory_order_consume
      case 2:  // memory_order_acquire
        Builder.CreateFence(llvm::Acquire, Scope);
        break;
      case 3:  // memory_order_release
        Builder.CreateFence(llvm::Release, Scope);
        break;
      case 4:  // memory_order_acq_rel
        Builder.CreateFence(llvm::AcquireRelease, Scope);
        break;
      case 5:  // memory_order_seq_cst
        Builder.CreateFence(llvm::SequentiallyConsistent, Scope);
        break;
      }
      return RValue::get(nullptr);
    }

    llvm::BasicBlock *AcquireBB, *ReleaseBB, *AcqRelBB, *SeqCstBB;
    AcquireBB = createBasicBlock("acquire", CurFn);
    ReleaseBB = createBasicBlock("release", CurFn);
    AcqRelBB = createBasicBlock("acqrel", CurFn);
    SeqCstBB = createBasicBlock("seqcst", CurFn);
    llvm::BasicBlock *ContBB = createBasicBlock("atomic.continue", CurFn);

    Order = Builder.CreateIntCast(Order, Builder.getInt32Ty(), false);
    llvm::SwitchInst *SI = Builder.CreateSwitch(Order, ContBB);

    Builder.SetInsertPoint(AcquireBB);
    Builder.CreateFence(llvm::Acquire, Scope);
    Builder.CreateBr(ContBB);
    SI->addCase(Builder.getInt32(1), AcquireBB);
    SI->addCase(Builder.getInt32(2), AcquireBB);

    Builder.SetInsertPoint(ReleaseBB);
    Builder.CreateFence(llvm::Release, Scope);
    Builder.CreateBr(ContBB);
    SI->addCase(Builder.getInt32(3), ReleaseBB);

    Builder.SetInsertPoint(AcqRelBB);
    Builder.CreateFence(llvm::AcquireRelease, Scope);
    Builder.CreateBr(ContBB);
    SI->addCase(Builder.getInt32(4), AcqRelBB);

    Builder.SetInsertPoint(SeqCstBB);
    Builder.CreateFence(llvm::SequentiallyConsistent, Scope);
    Builder.CreateBr(ContBB);
    SI->addCase(Builder.getInt32(5), SeqCstBB);

    Builder.SetInsertPoint(ContBB);
    return RValue::get(nullptr);
  }

#if INTEL_CUSTOMIZATION
  // CQ#377340: __memory_barrier is equivalent of __c11_atomic_thread_fence(5i).
  case Builtin::BI__memory_barrier: {
    Builder.CreateFence(llvm::SequentiallyConsistent, llvm::SingleThread);
    return RValue::get(nullptr);
  }
#endif // INTEL_CUSTOMIZATION

    // Library functions with special handling.
  case Builtin::BIsqrt:
  case Builtin::BIsqrtf:
  case Builtin::BIsqrtl: {
    // Transform a call to sqrt* into a @llvm.sqrt.* intrinsic call, but only
    // in finite- or unsafe-math mode (the intrinsic has different semantics
    // for handling negative numbers compared to the library function, so
    // -fmath-errno=0 is not enough).
    if (!FD->hasAttr<ConstAttr>())
      break;
    if (!(CGM.getCodeGenOpts().UnsafeFPMath ||
          CGM.getCodeGenOpts().NoNaNsFPMath))
      break;
    Value *Arg0 = EmitScalarExpr(E->getArg(0));
    llvm::Type *ArgType = Arg0->getType();
    Value *F = CGM.getIntrinsic(Intrinsic::sqrt, ArgType);
    return RValue::get(Builder.CreateCall(F, Arg0));
  }

  case Builtin::BI__builtin_pow:
  case Builtin::BI__builtin_powf:
  case Builtin::BI__builtin_powl:
  case Builtin::BIpow:
  case Builtin::BIpowf:
  case Builtin::BIpowl: {
    // Transform a call to pow* into a @llvm.pow.* intrinsic call.
    if (!FD->hasAttr<ConstAttr>())
      break;
    Value *Base = EmitScalarExpr(E->getArg(0));
    Value *Exponent = EmitScalarExpr(E->getArg(1));
    llvm::Type *ArgType = Base->getType();
    Value *F = CGM.getIntrinsic(Intrinsic::pow, ArgType);
    return RValue::get(Builder.CreateCall(F, {Base, Exponent}));
  }

  case Builtin::BIfma:
  case Builtin::BIfmaf:
  case Builtin::BIfmal:
  case Builtin::BI__builtin_fma:
  case Builtin::BI__builtin_fmaf:
  case Builtin::BI__builtin_fmal: {
    // Rewrite fma to intrinsic.
    Value *FirstArg = EmitScalarExpr(E->getArg(0));
    llvm::Type *ArgType = FirstArg->getType();
    Value *F = CGM.getIntrinsic(Intrinsic::fma, ArgType);
    return RValue::get(
        Builder.CreateCall(F, {FirstArg, EmitScalarExpr(E->getArg(1)),
                               EmitScalarExpr(E->getArg(2))}));
  }

  case Builtin::BI__builtin_signbit:
  case Builtin::BI__builtin_signbitf:
  case Builtin::BI__builtin_signbitl: {
    return RValue::get(
        Builder.CreateZExt(EmitSignBit(*this, EmitScalarExpr(E->getArg(0))),
                           ConvertType(E->getType())));
  }
  case Builtin::BI__builtin_annotation: {
    llvm::Value *AnnVal = EmitScalarExpr(E->getArg(0));
    llvm::Value *F = CGM.getIntrinsic(llvm::Intrinsic::annotation,
                                      AnnVal->getType());

    // Get the annotation string, go through casts. Sema requires this to be a
    // non-wide string literal, potentially casted, so the cast<> is safe.
    const Expr *AnnotationStrExpr = E->getArg(1)->IgnoreParenCasts();
    StringRef Str = cast<StringLiteral>(AnnotationStrExpr)->getString();
    return RValue::get(EmitAnnotationCall(F, AnnVal, Str, E->getExprLoc()));
  }
  case Builtin::BI__builtin_addcb:
  case Builtin::BI__builtin_addcs:
  case Builtin::BI__builtin_addc:
  case Builtin::BI__builtin_addcl:
  case Builtin::BI__builtin_addcll:
  case Builtin::BI__builtin_subcb:
  case Builtin::BI__builtin_subcs:
  case Builtin::BI__builtin_subc:
  case Builtin::BI__builtin_subcl:
  case Builtin::BI__builtin_subcll: {

    // We translate all of these builtins from expressions of the form:
    //   int x = ..., y = ..., carryin = ..., carryout, result;
    //   result = __builtin_addc(x, y, carryin, &carryout);
    //
    // to LLVM IR of the form:
    //
    //   %tmp1 = call {i32, i1} @llvm.uadd.with.overflow.i32(i32 %x, i32 %y)
    //   %tmpsum1 = extractvalue {i32, i1} %tmp1, 0
    //   %carry1 = extractvalue {i32, i1} %tmp1, 1
    //   %tmp2 = call {i32, i1} @llvm.uadd.with.overflow.i32(i32 %tmpsum1,
    //                                                       i32 %carryin)
    //   %result = extractvalue {i32, i1} %tmp2, 0
    //   %carry2 = extractvalue {i32, i1} %tmp2, 1
    //   %tmp3 = or i1 %carry1, %carry2
    //   %tmp4 = zext i1 %tmp3 to i32
    //   store i32 %tmp4, i32* %carryout

    // Scalarize our inputs.
    llvm::Value *X = EmitScalarExpr(E->getArg(0));
    llvm::Value *Y = EmitScalarExpr(E->getArg(1));
    llvm::Value *Carryin = EmitScalarExpr(E->getArg(2));
    Address CarryOutPtr = EmitPointerWithAlignment(E->getArg(3));

    // Decide if we are lowering to a uadd.with.overflow or usub.with.overflow.
    llvm::Intrinsic::ID IntrinsicId;
    switch (BuiltinID) {
    default: llvm_unreachable("Unknown multiprecision builtin id.");
    case Builtin::BI__builtin_addcb:
    case Builtin::BI__builtin_addcs:
    case Builtin::BI__builtin_addc:
    case Builtin::BI__builtin_addcl:
    case Builtin::BI__builtin_addcll:
      IntrinsicId = llvm::Intrinsic::uadd_with_overflow;
      break;
    case Builtin::BI__builtin_subcb:
    case Builtin::BI__builtin_subcs:
    case Builtin::BI__builtin_subc:
    case Builtin::BI__builtin_subcl:
    case Builtin::BI__builtin_subcll:
      IntrinsicId = llvm::Intrinsic::usub_with_overflow;
      break;
    }

    // Construct our resulting LLVM IR expression.
    llvm::Value *Carry1;
    llvm::Value *Sum1 = EmitOverflowIntrinsic(*this, IntrinsicId,
                                              X, Y, Carry1);
    llvm::Value *Carry2;
    llvm::Value *Sum2 = EmitOverflowIntrinsic(*this, IntrinsicId,
                                              Sum1, Carryin, Carry2);
    llvm::Value *CarryOut = Builder.CreateZExt(Builder.CreateOr(Carry1, Carry2),
                                               X->getType());
    Builder.CreateStore(CarryOut, CarryOutPtr);
    return RValue::get(Sum2);
  }

  case Builtin::BI__builtin_add_overflow:
  case Builtin::BI__builtin_sub_overflow:
  case Builtin::BI__builtin_mul_overflow: {
    const clang::Expr *LeftArg = E->getArg(0);
    const clang::Expr *RightArg = E->getArg(1);
    const clang::Expr *ResultArg = E->getArg(2);

    clang::QualType ResultQTy =
        ResultArg->getType()->castAs<PointerType>()->getPointeeType();

    WidthAndSignedness LeftInfo =
        getIntegerWidthAndSignedness(CGM.getContext(), LeftArg->getType());
    WidthAndSignedness RightInfo =
        getIntegerWidthAndSignedness(CGM.getContext(), RightArg->getType());
    WidthAndSignedness ResultInfo =
        getIntegerWidthAndSignedness(CGM.getContext(), ResultQTy);
    WidthAndSignedness EncompassingInfo =
        EncompassingIntegerType({LeftInfo, RightInfo, ResultInfo});

    llvm::Type *EncompassingLLVMTy =
        llvm::IntegerType::get(CGM.getLLVMContext(), EncompassingInfo.Width);

    llvm::Type *ResultLLVMTy = CGM.getTypes().ConvertType(ResultQTy);

    llvm::Intrinsic::ID IntrinsicId;
    switch (BuiltinID) {
    default:
      llvm_unreachable("Unknown overflow builtin id.");
    case Builtin::BI__builtin_add_overflow:
      IntrinsicId = EncompassingInfo.Signed
                        ? llvm::Intrinsic::sadd_with_overflow
                        : llvm::Intrinsic::uadd_with_overflow;
      break;
    case Builtin::BI__builtin_sub_overflow:
      IntrinsicId = EncompassingInfo.Signed
                        ? llvm::Intrinsic::ssub_with_overflow
                        : llvm::Intrinsic::usub_with_overflow;
      break;
    case Builtin::BI__builtin_mul_overflow:
      IntrinsicId = EncompassingInfo.Signed
                        ? llvm::Intrinsic::smul_with_overflow
                        : llvm::Intrinsic::umul_with_overflow;
      break;
    }

    llvm::Value *Left = EmitScalarExpr(LeftArg);
    llvm::Value *Right = EmitScalarExpr(RightArg);
    Address ResultPtr = EmitPointerWithAlignment(ResultArg);

    // Extend each operand to the encompassing type.
    Left = Builder.CreateIntCast(Left, EncompassingLLVMTy, LeftInfo.Signed);
    Right = Builder.CreateIntCast(Right, EncompassingLLVMTy, RightInfo.Signed);

    // Perform the operation on the extended values.
    llvm::Value *Overflow, *Result;
    Result = EmitOverflowIntrinsic(*this, IntrinsicId, Left, Right, Overflow);

    if (EncompassingInfo.Width > ResultInfo.Width) {
      // The encompassing type is wider than the result type, so we need to
      // truncate it.
      llvm::Value *ResultTrunc = Builder.CreateTrunc(Result, ResultLLVMTy);

      // To see if the truncation caused an overflow, we will extend
      // the result and then compare it to the original result.
      llvm::Value *ResultTruncExt = Builder.CreateIntCast(
          ResultTrunc, EncompassingLLVMTy, ResultInfo.Signed);
      llvm::Value *TruncationOverflow =
          Builder.CreateICmpNE(Result, ResultTruncExt);

      Overflow = Builder.CreateOr(Overflow, TruncationOverflow);
      Result = ResultTrunc;
    }

    // Finally, store the result using the pointer.
    bool isVolatile =
      ResultArg->getType()->getPointeeType().isVolatileQualified();
    Builder.CreateStore(EmitToMemory(Result, ResultQTy), ResultPtr, isVolatile);

    return RValue::get(Overflow);
  }

  case Builtin::BI__builtin_uadd_overflow:
  case Builtin::BI__builtin_uaddl_overflow:
  case Builtin::BI__builtin_uaddll_overflow:
  case Builtin::BI__builtin_usub_overflow:
  case Builtin::BI__builtin_usubl_overflow:
  case Builtin::BI__builtin_usubll_overflow:
  case Builtin::BI__builtin_umul_overflow:
  case Builtin::BI__builtin_umull_overflow:
  case Builtin::BI__builtin_umulll_overflow:
  case Builtin::BI__builtin_sadd_overflow:
  case Builtin::BI__builtin_saddl_overflow:
  case Builtin::BI__builtin_saddll_overflow:
  case Builtin::BI__builtin_ssub_overflow:
  case Builtin::BI__builtin_ssubl_overflow:
  case Builtin::BI__builtin_ssubll_overflow:
  case Builtin::BI__builtin_smul_overflow:
  case Builtin::BI__builtin_smull_overflow:
  case Builtin::BI__builtin_smulll_overflow: {

    // We translate all of these builtins directly to the relevant llvm IR node.

    // Scalarize our inputs.
    llvm::Value *X = EmitScalarExpr(E->getArg(0));
    llvm::Value *Y = EmitScalarExpr(E->getArg(1));
    Address SumOutPtr = EmitPointerWithAlignment(E->getArg(2));

    // Decide which of the overflow intrinsics we are lowering to:
    llvm::Intrinsic::ID IntrinsicId;
    switch (BuiltinID) {
    default: llvm_unreachable("Unknown overflow builtin id.");
    case Builtin::BI__builtin_uadd_overflow:
    case Builtin::BI__builtin_uaddl_overflow:
    case Builtin::BI__builtin_uaddll_overflow:
      IntrinsicId = llvm::Intrinsic::uadd_with_overflow;
      break;
    case Builtin::BI__builtin_usub_overflow:
    case Builtin::BI__builtin_usubl_overflow:
    case Builtin::BI__builtin_usubll_overflow:
      IntrinsicId = llvm::Intrinsic::usub_with_overflow;
      break;
    case Builtin::BI__builtin_umul_overflow:
    case Builtin::BI__builtin_umull_overflow:
    case Builtin::BI__builtin_umulll_overflow:
      IntrinsicId = llvm::Intrinsic::umul_with_overflow;
      break;
    case Builtin::BI__builtin_sadd_overflow:
    case Builtin::BI__builtin_saddl_overflow:
    case Builtin::BI__builtin_saddll_overflow:
      IntrinsicId = llvm::Intrinsic::sadd_with_overflow;
      break;
    case Builtin::BI__builtin_ssub_overflow:
    case Builtin::BI__builtin_ssubl_overflow:
    case Builtin::BI__builtin_ssubll_overflow:
      IntrinsicId = llvm::Intrinsic::ssub_with_overflow;
      break;
    case Builtin::BI__builtin_smul_overflow:
    case Builtin::BI__builtin_smull_overflow:
    case Builtin::BI__builtin_smulll_overflow:
      IntrinsicId = llvm::Intrinsic::smul_with_overflow;
      break;
    }

    
    llvm::Value *Carry;
    llvm::Value *Sum = EmitOverflowIntrinsic(*this, IntrinsicId, X, Y, Carry);
    Builder.CreateStore(Sum, SumOutPtr);

    return RValue::get(Carry);
  }
  case Builtin::BI__builtin_addressof:
    return RValue::get(EmitLValue(E->getArg(0)).getPointer());
  case Builtin::BI__builtin_operator_new:
    return EmitBuiltinNewDeleteCall(FD->getType()->castAs<FunctionProtoType>(),
                                    E->getArg(0), false);
  case Builtin::BI__builtin_operator_delete:
    return EmitBuiltinNewDeleteCall(FD->getType()->castAs<FunctionProtoType>(),
                                    E->getArg(0), true);
  case Builtin::BI__noop:
    // __noop always evaluates to an integer literal zero.
    return RValue::get(ConstantInt::get(IntTy, 0));
  case Builtin::BI__builtin_call_with_static_chain: {
    const CallExpr *Call = cast<CallExpr>(E->getArg(0));
    const Expr *Chain = E->getArg(1);
    return EmitCall(Call->getCallee()->getType(),
                    EmitScalarExpr(Call->getCallee()), Call, ReturnValue,
                    Call->getCalleeDecl(), EmitScalarExpr(Chain));
  }
  case Builtin::BI_InterlockedExchange:
  case Builtin::BI_InterlockedExchangePointer:
    return EmitBinaryAtomic(*this, llvm::AtomicRMWInst::Xchg, E);
  case Builtin::BI_InterlockedCompareExchangePointer: {
    llvm::Type *RTy;
    llvm::IntegerType *IntType =
      IntegerType::get(getLLVMContext(),
                       getContext().getTypeSize(E->getType()));
    llvm::Type *IntPtrType = IntType->getPointerTo();

    llvm::Value *Destination =
      Builder.CreateBitCast(EmitScalarExpr(E->getArg(0)), IntPtrType);

    llvm::Value *Exchange = EmitScalarExpr(E->getArg(1));
    RTy = Exchange->getType();
    Exchange = Builder.CreatePtrToInt(Exchange, IntType);

    llvm::Value *Comparand =
      Builder.CreatePtrToInt(EmitScalarExpr(E->getArg(2)), IntType);

    auto Result = Builder.CreateAtomicCmpXchg(Destination, Comparand, Exchange,
                                              SequentiallyConsistent,
                                              SequentiallyConsistent);
    Result->setVolatile(true);

    return RValue::get(Builder.CreateIntToPtr(Builder.CreateExtractValue(Result,
                                                                         0),
                                              RTy));
  }
  case Builtin::BI_InterlockedCompareExchange: {
    AtomicCmpXchgInst *CXI = Builder.CreateAtomicCmpXchg(
        EmitScalarExpr(E->getArg(0)),
        EmitScalarExpr(E->getArg(2)),
        EmitScalarExpr(E->getArg(1)),
        SequentiallyConsistent,
        SequentiallyConsistent);
      CXI->setVolatile(true);
      return RValue::get(Builder.CreateExtractValue(CXI, 0));
  }
  case Builtin::BI_InterlockedIncrement: {
    AtomicRMWInst *RMWI = Builder.CreateAtomicRMW(
      AtomicRMWInst::Add,
      EmitScalarExpr(E->getArg(0)),
      ConstantInt::get(Int32Ty, 1),
      llvm::SequentiallyConsistent);
    RMWI->setVolatile(true);
    return RValue::get(Builder.CreateAdd(RMWI, ConstantInt::get(Int32Ty, 1)));
  }
  case Builtin::BI_InterlockedDecrement: {
    AtomicRMWInst *RMWI = Builder.CreateAtomicRMW(
      AtomicRMWInst::Sub,
      EmitScalarExpr(E->getArg(0)),
      ConstantInt::get(Int32Ty, 1),
      llvm::SequentiallyConsistent);
    RMWI->setVolatile(true);
    return RValue::get(Builder.CreateSub(RMWI, ConstantInt::get(Int32Ty, 1)));
  }
  case Builtin::BI_InterlockedExchangeAdd: {
    AtomicRMWInst *RMWI = Builder.CreateAtomicRMW(
      AtomicRMWInst::Add,
      EmitScalarExpr(E->getArg(0)),
      EmitScalarExpr(E->getArg(1)),
      llvm::SequentiallyConsistent);
    RMWI->setVolatile(true);
    return RValue::get(RMWI);
  }
  case Builtin::BI__readfsdword: {
    Value *IntToPtr =
      Builder.CreateIntToPtr(EmitScalarExpr(E->getArg(0)),
                             llvm::PointerType::get(CGM.Int32Ty, 257));
    LoadInst *Load =
        Builder.CreateAlignedLoad(IntToPtr, /*Align=*/4, /*isVolatile=*/true);
    return RValue::get(Load);
  }
#if INTEL_CUSTOMIZATION
  case Builtin::BI__notify_intrinsic:
  case Builtin::BI__notify_zc_intrinsic:
    // FIXME: not implemented yet.
    return RValue::get(0);
  case Builtin::BI__builtin_has_cpu_feature: {
    Value *ArgValue = EmitScalarExpr(E->getArg(0), IntTy);
    Value *FnAssume = CGM.getIntrinsic(Intrinsic::has_feature);
    return RValue::get(Builder.CreateCall(FnAssume, ArgValue));
  }
#endif  // INTEL_CUSTOMIZATION
  case Builtin::BI__exception_code:
  case Builtin::BI_exception_code:
    return RValue::get(EmitSEHExceptionCode());
  case Builtin::BI__exception_info:
  case Builtin::BI_exception_info:
    return RValue::get(EmitSEHExceptionInfo());
  case Builtin::BI__abnormal_termination:
  case Builtin::BI_abnormal_termination:
    return RValue::get(EmitSEHAbnormalTermination());
  case Builtin::BI_setjmpex: {
    if (getTarget().getTriple().isOSMSVCRT()) {
      llvm::Type *ArgTypes[] = {Int8PtrTy, Int8PtrTy};
      llvm::AttributeSet ReturnsTwiceAttr =
          AttributeSet::get(getLLVMContext(), llvm::AttributeSet::FunctionIndex,
                            llvm::Attribute::ReturnsTwice);
      llvm::Constant *SetJmpEx = CGM.CreateRuntimeFunction(
          llvm::FunctionType::get(IntTy, ArgTypes, /*isVarArg=*/false),
          "_setjmpex", ReturnsTwiceAttr);
      llvm::Value *Buf = Builder.CreateBitOrPointerCast(
          EmitScalarExpr(E->getArg(0)), Int8PtrTy);
      llvm::Value *FrameAddr =
          Builder.CreateCall(CGM.getIntrinsic(Intrinsic::frameaddress),
                             ConstantInt::get(Int32Ty, 0));
      llvm::Value *Args[] = {Buf, FrameAddr};
      llvm::CallSite CS = EmitRuntimeCallOrInvoke(SetJmpEx, Args);
      CS.setAttributes(ReturnsTwiceAttr);
      return RValue::get(CS.getInstruction());
    }
    break;
  }
  case Builtin::BI_setjmp: {
    if (getTarget().getTriple().isOSMSVCRT()) {
      llvm::AttributeSet ReturnsTwiceAttr =
          AttributeSet::get(getLLVMContext(), llvm::AttributeSet::FunctionIndex,
                            llvm::Attribute::ReturnsTwice);
      llvm::Value *Buf = Builder.CreateBitOrPointerCast(
          EmitScalarExpr(E->getArg(0)), Int8PtrTy);
      llvm::CallSite CS;
      if (getTarget().getTriple().getArch() == llvm::Triple::x86) {
        llvm::Type *ArgTypes[] = {Int8PtrTy, IntTy};
        llvm::Constant *SetJmp3 = CGM.CreateRuntimeFunction(
            llvm::FunctionType::get(IntTy, ArgTypes, /*isVarArg=*/true),
            "_setjmp3", ReturnsTwiceAttr);
        llvm::Value *Count = ConstantInt::get(IntTy, 0);
        llvm::Value *Args[] = {Buf, Count};
        CS = EmitRuntimeCallOrInvoke(SetJmp3, Args);
      } else {
        llvm::Type *ArgTypes[] = {Int8PtrTy, Int8PtrTy};
        llvm::Constant *SetJmp = CGM.CreateRuntimeFunction(
            llvm::FunctionType::get(IntTy, ArgTypes, /*isVarArg=*/false),
            "_setjmp", ReturnsTwiceAttr);
        llvm::Value *FrameAddr =
            Builder.CreateCall(CGM.getIntrinsic(Intrinsic::frameaddress),
                               ConstantInt::get(Int32Ty, 0));
        llvm::Value *Args[] = {Buf, FrameAddr};
        CS = EmitRuntimeCallOrInvoke(SetJmp, Args);
      }
      CS.setAttributes(ReturnsTwiceAttr);
      return RValue::get(CS.getInstruction());
    }
    break;
  }

  case Builtin::BI__GetExceptionInfo: {
    if (llvm::GlobalVariable *GV =
            CGM.getCXXABI().getThrowInfo(FD->getParamDecl(0)->getType()))
      return RValue::get(llvm::ConstantExpr::getBitCast(GV, CGM.Int8PtrTy));
    break;
  }

  // OpenCL v2.0 s6.13.16.2, Built-in pipe read and write functions
  case Builtin::BIread_pipe:
  case Builtin::BIwrite_pipe: {
    Value *Arg0 = EmitScalarExpr(E->getArg(0)),
          *Arg1 = EmitScalarExpr(E->getArg(1));

    // Type of the generic packet parameter.
    unsigned GenericAS =
        getContext().getTargetAddressSpace(LangAS::opencl_generic);
    llvm::Type *I8PTy = llvm::PointerType::get(
        llvm::Type::getInt8Ty(getLLVMContext()), GenericAS);

    // Testing which overloaded version we should generate the call for.
    if (2U == E->getNumArgs()) {
      const char *Name = (BuiltinID == Builtin::BIread_pipe) ? "__read_pipe_2"
                                                             : "__write_pipe_2";
      // Creating a generic function type to be able to call with any builtin or
      // user defined type.
      llvm::Type *ArgTys[] = {Arg0->getType(), I8PTy};
      llvm::FunctionType *FTy = llvm::FunctionType::get(
          Int32Ty, llvm::ArrayRef<llvm::Type *>(ArgTys), false);
      Value *BCast = Builder.CreatePointerCast(Arg1, I8PTy);
      return RValue::get(Builder.CreateCall(
          CGM.CreateRuntimeFunction(FTy, Name), {Arg0, BCast}));
    } else {
      assert(4 == E->getNumArgs() &&
             "Illegal number of parameters to pipe function");
      const char *Name = (BuiltinID == Builtin::BIread_pipe) ? "__read_pipe_4"
                                                             : "__write_pipe_4";

      llvm::Type *ArgTys[] = {Arg0->getType(), Arg1->getType(), Int32Ty, I8PTy};
      Value *Arg2 = EmitScalarExpr(E->getArg(2)),
            *Arg3 = EmitScalarExpr(E->getArg(3));
      llvm::FunctionType *FTy = llvm::FunctionType::get(
          Int32Ty, llvm::ArrayRef<llvm::Type *>(ArgTys), false);
      Value *BCast = Builder.CreatePointerCast(Arg3, I8PTy);
      // We know the third argument is an integer type, but we may need to cast
      // it to i32.
      if (Arg2->getType() != Int32Ty)
        Arg2 = Builder.CreateZExtOrTrunc(Arg2, Int32Ty);
      return RValue::get(Builder.CreateCall(
          CGM.CreateRuntimeFunction(FTy, Name), {Arg0, Arg1, Arg2, BCast}));
    }
  }
  // OpenCL v2.0 s6.13.16 ,s9.17.3.5 - Built-in pipe reserve read and write
  // functions
  case Builtin::BIreserve_read_pipe:
  case Builtin::BIreserve_write_pipe:
  case Builtin::BIwork_group_reserve_read_pipe:
  case Builtin::BIwork_group_reserve_write_pipe:
  case Builtin::BIsub_group_reserve_read_pipe:
  case Builtin::BIsub_group_reserve_write_pipe: {
    // Composing the mangled name for the function.
    const char *Name;
    if (BuiltinID == Builtin::BIreserve_read_pipe)
      Name = "__reserve_read_pipe";
    else if (BuiltinID == Builtin::BIreserve_write_pipe)
      Name = "__reserve_write_pipe";
    else if (BuiltinID == Builtin::BIwork_group_reserve_read_pipe)
      Name = "__work_group_reserve_read_pipe";
    else if (BuiltinID == Builtin::BIwork_group_reserve_write_pipe)
      Name = "__work_group_reserve_write_pipe";
    else if (BuiltinID == Builtin::BIsub_group_reserve_read_pipe)
      Name = "__sub_group_reserve_read_pipe";
    else
      Name = "__sub_group_reserve_write_pipe";

    Value *Arg0 = EmitScalarExpr(E->getArg(0)),
          *Arg1 = EmitScalarExpr(E->getArg(1));
    llvm::Type *ReservedIDTy = ConvertType(getContext().OCLReserveIDTy);

    // Building the generic function prototype.
    llvm::Type *ArgTys[] = {Arg0->getType(), Int32Ty};
    llvm::FunctionType *FTy = llvm::FunctionType::get(
        ReservedIDTy, llvm::ArrayRef<llvm::Type *>(ArgTys), false);
    // We know the second argument is an integer type, but we may need to cast
    // it to i32.
    if (Arg1->getType() != Int32Ty)
      Arg1 = Builder.CreateZExtOrTrunc(Arg1, Int32Ty);
    return RValue::get(
        Builder.CreateCall(CGM.CreateRuntimeFunction(FTy, Name), {Arg0, Arg1}));
  }
  // OpenCL v2.0 s6.13.16 ,s9.17.3.5 - Built-in pipe commit read and write
  // functions
  case Builtin::BIcommit_read_pipe:
  case Builtin::BIcommit_write_pipe:
  case Builtin::BIwork_group_commit_read_pipe:
  case Builtin::BIwork_group_commit_write_pipe:
  case Builtin::BIsub_group_commit_read_pipe:
  case Builtin::BIsub_group_commit_write_pipe: {
    const char *Name;
    if (BuiltinID == Builtin::BIcommit_read_pipe)
      Name = "__commit_read_pipe";
    else if (BuiltinID == Builtin::BIcommit_write_pipe)
      Name = "__commit_write_pipe";
    else if (BuiltinID == Builtin::BIwork_group_commit_read_pipe)
      Name = "__work_group_commit_read_pipe";
    else if (BuiltinID == Builtin::BIwork_group_commit_write_pipe)
      Name = "__work_group_commit_write_pipe";
    else if (BuiltinID == Builtin::BIsub_group_commit_read_pipe)
      Name = "__sub_group_commit_read_pipe";
    else
      Name = "__sub_group_commit_write_pipe";

    Value *Arg0 = EmitScalarExpr(E->getArg(0)),
          *Arg1 = EmitScalarExpr(E->getArg(1));

    // Building the generic function prototype.
    llvm::Type *ArgTys[] = {Arg0->getType(), Arg1->getType()};
    llvm::FunctionType *FTy =
        llvm::FunctionType::get(llvm::Type::getVoidTy(getLLVMContext()),
                                llvm::ArrayRef<llvm::Type *>(ArgTys), false);

    return RValue::get(
        Builder.CreateCall(CGM.CreateRuntimeFunction(FTy, Name), {Arg0, Arg1}));
  }
  // OpenCL v2.0 s6.13.16.4 Built-in pipe query functions
  case Builtin::BIget_pipe_num_packets:
  case Builtin::BIget_pipe_max_packets: {
    const char *Name;
    if (BuiltinID == Builtin::BIget_pipe_num_packets)
      Name = "__get_pipe_num_packets";
    else
      Name = "__get_pipe_max_packets";

    // Building the generic function prototype.
    Value *Arg0 = EmitScalarExpr(E->getArg(0));
    llvm::Type *ArgTys[] = {Arg0->getType()};
    llvm::FunctionType *FTy = llvm::FunctionType::get(
        Int32Ty, llvm::ArrayRef<llvm::Type *>(ArgTys), false);

    return RValue::get(
        Builder.CreateCall(CGM.CreateRuntimeFunction(FTy, Name), {Arg0}));
  }

  case Builtin::BIprintf:
    if (getLangOpts().CUDA && getLangOpts().CUDAIsDevice)
      return EmitCUDADevicePrintfCallExpr(E, ReturnValue);
  }

  // If this is an alias for a lib function (e.g. __builtin_sin), emit
  // the call using the normal call path, but using the unmangled
  // version of the function name.
  if (getContext().BuiltinInfo.isLibFunction(BuiltinID))
    return emitLibraryCall(*this, FD, E,
                           CGM.getBuiltinLibFunction(FD, BuiltinID));

  // If this is a predefined lib function (e.g. malloc), emit the call
  // using exactly the normal call path.
  if (getContext().BuiltinInfo.isPredefinedLibFunction(BuiltinID))
    return emitLibraryCall(*this, FD, E, EmitScalarExpr(E->getCallee()));

#if INTEL_CUSTOMIZATION
  // Xmain should not perform this check, since we allow intrinsics to be
  // used even when not explicitly supported by the target
  if (!getLangOpts().IntelCompat) {
#endif // INTEL_CUSTOMIZATION
  // Check that a call to a target specific builtin has the correct target
  // features.
  // This is down here to avoid non-target specific builtins, however, if
  // generic builtins start to require generic target features then we
  // can move this up to the beginning of the function.
  checkTargetFeatures(E, FD);
#ifdef INTEL_CUSTOMIZATION
  } else {
    static std::map<StringRef, uint64_t> FeatureMapping = { 
      {"cmov", 0x00000004ULL},
      {"mmx", 0x00000008ULL},
      {"sse", 0x00000020ULL},
      {"sse2", 0x00000040ULL},
      {"sse3", 0x00000080ULL},
      {"ssse3", 0x00000100ULL},
      {"sse4.1", 0x00000200ULL},
      {"sse4.2", 0x00000400ULL},
      {"popcnt", 0x00001000ULL},
      {"pclmul", 0x00002000ULL},
      {"aes", 0x00004000ULL},
      {"f16c", 0x00008000ULL},
      {"avx", 0x00010000ULL},
      {"rdrand", 0x00020000ULL},
      {"fma", 0x00040000ULL},
      {"bmi", 0x00080000ULL},
      {"bmi2", 0x00080000ULL},
      {"lzcnt", 0x00100000ULL},
      {"hle", 0x00200000ULL},
      {"rtm", 0x00400000ULL},
      {"avx2", 0x00800000ULL},
      {"avx512dq", 0x01000000ULL},
      {"avx512f", 0x08000000ULL},
      {"adx", 0x10000000ULL},
      {"rdseed", 0x20000000ULL},
      {"avx512er", 0x100000000ULL},
      {"avx512pf", 0x200000000ULL},
      {"avx512cd", 0x400000000ULL},
      {"sha", 0x800000000ULL},
      {"avx512bw", 0x2000000000ULL},
      {"avx512vl", 0x4000000000ULL},
    };

    const char *FeatureList =
        CGM.getContext().BuiltinInfo.getRequiredFeatures(BuiltinID);
    if (FeatureList && StringRef(FeatureList) != "") {
      SmallVector<StringRef, 1> AttrFeatures;
      StringRef(FeatureList).split(AttrFeatures, ",");

      llvm::IntegerType *IntType = IntegerType::get(CGM.getLLVMContext(), 64);

      for (const auto &Feature : AttrFeatures) {
        auto FeatureEnum = FeatureMapping.find(Feature);
        if (FeatureEnum == FeatureMapping.end())
          continue;
        llvm::CallInst *HasFeature = 
          Builder.CreateCall(CGM.getIntrinsic(Intrinsic::has_feature), 
                              ConstantInt::get(IntType, FeatureEnum->second));
        Builder.CreateCall(CGM.getIntrinsic(Intrinsic::assume), HasFeature);
      }
    }
#endif  
  }
  // See if we have a target specific intrinsic.
  const char *Name = getContext().BuiltinInfo.getName(BuiltinID);
  Intrinsic::ID IntrinsicID = Intrinsic::not_intrinsic;
  if (const char *Prefix =
          llvm::Triple::getArchTypePrefix(getTarget().getTriple().getArch())) {
    IntrinsicID = Intrinsic::getIntrinsicForGCCBuiltin(Prefix, Name);
    // NOTE we dont need to perform a compatibility flag check here since the
    // intrinsics are declared in Builtins*.def via LANGBUILTIN which filter the
    // MS builtins via ALL_MS_LANGUAGES and are filtered earlier.
    if (IntrinsicID == Intrinsic::not_intrinsic)
      IntrinsicID = Intrinsic::getIntrinsicForMSBuiltin(Prefix, Name);
  }

  if (IntrinsicID != Intrinsic::not_intrinsic) {
    SmallVector<Value*, 16> Args;

    // Find out if any arguments are required to be integer constant
    // expressions.
    unsigned ICEArguments = 0;
    ASTContext::GetBuiltinTypeError Error;
    getContext().GetBuiltinType(BuiltinID, Error, &ICEArguments);
    assert(Error == ASTContext::GE_None && "Should not codegen an error");

    Function *F = CGM.getIntrinsic(IntrinsicID);
    llvm::FunctionType *FTy = F->getFunctionType();

    for (unsigned i = 0, e = E->getNumArgs(); i != e; ++i) {
      Value *ArgValue;
      // If this is a normal argument, just emit it as a scalar.
      if ((ICEArguments & (1 << i)) == 0) {
        ArgValue = EmitScalarExpr(E->getArg(i));
      } else {
        // If this is required to be a constant, constant fold it so that we
        // know that the generated intrinsic gets a ConstantInt.
        llvm::APSInt Result;
        bool IsConst = E->getArg(i)->isIntegerConstantExpr(Result,getContext());
        assert(IsConst && "Constant arg isn't actually constant?");
        (void)IsConst;
        ArgValue = llvm::ConstantInt::get(getLLVMContext(), Result);
      }

      // If the intrinsic arg type is different from the builtin arg type
      // we need to do a bit cast.
      llvm::Type *PTy = FTy->getParamType(i);
      if (PTy != ArgValue->getType()) {
        assert(PTy->canLosslesslyBitCastTo(FTy->getParamType(i)) &&
               "Must be able to losslessly bit cast to param");
        ArgValue = Builder.CreateBitCast(ArgValue, PTy);
      }

      Args.push_back(ArgValue);
    }

    Value *V = Builder.CreateCall(F, Args);
    QualType BuiltinRetType = E->getType();

    llvm::Type *RetTy = VoidTy;
    if (!BuiltinRetType->isVoidType())
      RetTy = ConvertType(BuiltinRetType);

    if (RetTy != V->getType()) {
      assert(V->getType()->canLosslesslyBitCastTo(RetTy) &&
             "Must be able to losslessly bit cast result type");
      V = Builder.CreateBitCast(V, RetTy);
    }

    return RValue::get(V);
  }

  // See if we have a target specific builtin that needs to be lowered.
  if (Value *V = EmitTargetBuiltinExpr(BuiltinID, E))
    return RValue::get(V);

  ErrorUnsupported(E, "builtin function");

  // Unknown builtin, for now just dump it out and return undef.
  return GetUndefRValue(E->getType());
}

static Value *EmitTargetArchBuiltinExpr(CodeGenFunction *CGF,
                                        unsigned BuiltinID, const CallExpr *E,
                                        llvm::Triple::ArchType Arch) {
  switch (Arch) {
  case llvm::Triple::arm:
  case llvm::Triple::armeb:
  case llvm::Triple::thumb:
  case llvm::Triple::thumbeb:
    return CGF->EmitARMBuiltinExpr(BuiltinID, E);
  case llvm::Triple::aarch64:
  case llvm::Triple::aarch64_be:
    return CGF->EmitAArch64BuiltinExpr(BuiltinID, E);
  case llvm::Triple::x86:
  case llvm::Triple::x86_64:
    return CGF->EmitX86BuiltinExpr(BuiltinID, E);
  case llvm::Triple::ppc:
  case llvm::Triple::ppc64:
  case llvm::Triple::ppc64le:
    return CGF->EmitPPCBuiltinExpr(BuiltinID, E);
  case llvm::Triple::r600:
  case llvm::Triple::amdgcn:
    return CGF->EmitAMDGPUBuiltinExpr(BuiltinID, E);
  case llvm::Triple::systemz:
    return CGF->EmitSystemZBuiltinExpr(BuiltinID, E);
  case llvm::Triple::nvptx:
  case llvm::Triple::nvptx64:
    return CGF->EmitNVPTXBuiltinExpr(BuiltinID, E);
  case llvm::Triple::wasm32:
  case llvm::Triple::wasm64:
    return CGF->EmitWebAssemblyBuiltinExpr(BuiltinID, E);
  default:
    return nullptr;
  }
}

Value *CodeGenFunction::EmitTargetBuiltinExpr(unsigned BuiltinID,
                                              const CallExpr *E) {
  if (getContext().BuiltinInfo.isAuxBuiltinID(BuiltinID)) {
    assert(getContext().getAuxTargetInfo() && "Missing aux target info");
    return EmitTargetArchBuiltinExpr(
        this, getContext().BuiltinInfo.getAuxBuiltinID(BuiltinID), E,
        getContext().getAuxTargetInfo()->getTriple().getArch());
  }

  return EmitTargetArchBuiltinExpr(this, BuiltinID, E,
                                   getTarget().getTriple().getArch());
}

static llvm::VectorType *GetNeonType(CodeGenFunction *CGF,
                                     NeonTypeFlags TypeFlags,
                                     bool V1Ty=false) {
  int IsQuad = TypeFlags.isQuad();
  switch (TypeFlags.getEltType()) {
  case NeonTypeFlags::Int8:
  case NeonTypeFlags::Poly8:
    return llvm::VectorType::get(CGF->Int8Ty, V1Ty ? 1 : (8 << IsQuad));
  case NeonTypeFlags::Int16:
  case NeonTypeFlags::Poly16:
  case NeonTypeFlags::Float16:
    return llvm::VectorType::get(CGF->Int16Ty, V1Ty ? 1 : (4 << IsQuad));
  case NeonTypeFlags::Int32:
    return llvm::VectorType::get(CGF->Int32Ty, V1Ty ? 1 : (2 << IsQuad));
  case NeonTypeFlags::Int64:
  case NeonTypeFlags::Poly64:
    return llvm::VectorType::get(CGF->Int64Ty, V1Ty ? 1 : (1 << IsQuad));
  case NeonTypeFlags::Poly128:
    // FIXME: i128 and f128 doesn't get fully support in Clang and llvm.
    // There is a lot of i128 and f128 API missing.
    // so we use v16i8 to represent poly128 and get pattern matched.
    return llvm::VectorType::get(CGF->Int8Ty, 16);
  case NeonTypeFlags::Float32:
    return llvm::VectorType::get(CGF->FloatTy, V1Ty ? 1 : (2 << IsQuad));
  case NeonTypeFlags::Float64:
    return llvm::VectorType::get(CGF->DoubleTy, V1Ty ? 1 : (1 << IsQuad));
  }
  llvm_unreachable("Unknown vector element type!");
}

static llvm::VectorType *GetFloatNeonType(CodeGenFunction *CGF,
                                          NeonTypeFlags IntTypeFlags) {
  int IsQuad = IntTypeFlags.isQuad();
  switch (IntTypeFlags.getEltType()) {
  case NeonTypeFlags::Int32:
    return llvm::VectorType::get(CGF->FloatTy, (2 << IsQuad));
  case NeonTypeFlags::Int64:
    return llvm::VectorType::get(CGF->DoubleTy, (1 << IsQuad));
  default:
    llvm_unreachable("Type can't be converted to floating-point!");
  }
}

Value *CodeGenFunction::EmitNeonSplat(Value *V, Constant *C) {
  unsigned nElts = cast<llvm::VectorType>(V->getType())->getNumElements();
  Value* SV = llvm::ConstantVector::getSplat(nElts, C);
  return Builder.CreateShuffleVector(V, V, SV, "lane");
}

Value *CodeGenFunction::EmitNeonCall(Function *F, SmallVectorImpl<Value*> &Ops,
                                     const char *name,
                                     unsigned shift, bool rightshift) {
  unsigned j = 0;
  for (Function::const_arg_iterator ai = F->arg_begin(), ae = F->arg_end();
       ai != ae; ++ai, ++j)
    if (shift > 0 && shift == j)
      Ops[j] = EmitNeonShiftVector(Ops[j], ai->getType(), rightshift);
    else
      Ops[j] = Builder.CreateBitCast(Ops[j], ai->getType(), name);

  return Builder.CreateCall(F, Ops, name);
}

Value *CodeGenFunction::EmitNeonShiftVector(Value *V, llvm::Type *Ty,
                                            bool neg) {
  int SV = cast<ConstantInt>(V)->getSExtValue();
  return ConstantInt::get(Ty, neg ? -SV : SV);
}

// \brief Right-shift a vector by a constant.
Value *CodeGenFunction::EmitNeonRShiftImm(Value *Vec, Value *Shift,
                                          llvm::Type *Ty, bool usgn,
                                          const char *name) {
  llvm::VectorType *VTy = cast<llvm::VectorType>(Ty);

  int ShiftAmt = cast<ConstantInt>(Shift)->getSExtValue();
  int EltSize = VTy->getScalarSizeInBits();

  Vec = Builder.CreateBitCast(Vec, Ty);

  // lshr/ashr are undefined when the shift amount is equal to the vector
  // element size.
  if (ShiftAmt == EltSize) {
    if (usgn) {
      // Right-shifting an unsigned value by its size yields 0.
      return llvm::ConstantAggregateZero::get(VTy);
    } else {
      // Right-shifting a signed value by its size is equivalent
      // to a shift of size-1.
      --ShiftAmt;
      Shift = ConstantInt::get(VTy->getElementType(), ShiftAmt);
    }
  }

  Shift = EmitNeonShiftVector(Shift, Ty, false);
  if (usgn)
    return Builder.CreateLShr(Vec, Shift, name);
  else
    return Builder.CreateAShr(Vec, Shift, name);
}

enum {
  AddRetType = (1 << 0),
  Add1ArgType = (1 << 1),
  Add2ArgTypes = (1 << 2),

  VectorizeRetType = (1 << 3),
  VectorizeArgTypes = (1 << 4),

  InventFloatType = (1 << 5),
  UnsignedAlts = (1 << 6),

  Use64BitVectors = (1 << 7),
  Use128BitVectors = (1 << 8),

  Vectorize1ArgType = Add1ArgType | VectorizeArgTypes,
  VectorRet = AddRetType | VectorizeRetType,
  VectorRetGetArgs01 =
      AddRetType | Add2ArgTypes | VectorizeRetType | VectorizeArgTypes,
  FpCmpzModifiers =
      AddRetType | VectorizeRetType | Add1ArgType | InventFloatType
};

namespace {
struct NeonIntrinsicInfo {
  const char *NameHint;
  unsigned BuiltinID;
  unsigned LLVMIntrinsic;
  unsigned AltLLVMIntrinsic;
  unsigned TypeModifier;

  bool operator<(unsigned RHSBuiltinID) const {
    return BuiltinID < RHSBuiltinID;
  }
  bool operator<(const NeonIntrinsicInfo &TE) const {
    return BuiltinID < TE.BuiltinID;
  }
};
} // end anonymous namespace

#define NEONMAP0(NameBase) \
  { #NameBase, NEON::BI__builtin_neon_ ## NameBase, 0, 0, 0 }

#define NEONMAP1(NameBase, LLVMIntrinsic, TypeModifier) \
  { #NameBase, NEON:: BI__builtin_neon_ ## NameBase, \
      Intrinsic::LLVMIntrinsic, 0, TypeModifier }

#define NEONMAP2(NameBase, LLVMIntrinsic, AltLLVMIntrinsic, TypeModifier) \
  { #NameBase, NEON:: BI__builtin_neon_ ## NameBase, \
      Intrinsic::LLVMIntrinsic, Intrinsic::AltLLVMIntrinsic, \
      TypeModifier }

static const NeonIntrinsicInfo ARMSIMDIntrinsicMap [] = {
  NEONMAP2(vabd_v, arm_neon_vabdu, arm_neon_vabds, Add1ArgType | UnsignedAlts),
  NEONMAP2(vabdq_v, arm_neon_vabdu, arm_neon_vabds, Add1ArgType | UnsignedAlts),
  NEONMAP1(vabs_v, arm_neon_vabs, 0),
  NEONMAP1(vabsq_v, arm_neon_vabs, 0),
  NEONMAP0(vaddhn_v),
  NEONMAP1(vaesdq_v, arm_neon_aesd, 0),
  NEONMAP1(vaeseq_v, arm_neon_aese, 0),
  NEONMAP1(vaesimcq_v, arm_neon_aesimc, 0),
  NEONMAP1(vaesmcq_v, arm_neon_aesmc, 0),
  NEONMAP1(vbsl_v, arm_neon_vbsl, AddRetType),
  NEONMAP1(vbslq_v, arm_neon_vbsl, AddRetType),
  NEONMAP1(vcage_v, arm_neon_vacge, 0),
  NEONMAP1(vcageq_v, arm_neon_vacge, 0),
  NEONMAP1(vcagt_v, arm_neon_vacgt, 0),
  NEONMAP1(vcagtq_v, arm_neon_vacgt, 0),
  NEONMAP1(vcale_v, arm_neon_vacge, 0),
  NEONMAP1(vcaleq_v, arm_neon_vacge, 0),
  NEONMAP1(vcalt_v, arm_neon_vacgt, 0),
  NEONMAP1(vcaltq_v, arm_neon_vacgt, 0),
  NEONMAP1(vcls_v, arm_neon_vcls, Add1ArgType),
  NEONMAP1(vclsq_v, arm_neon_vcls, Add1ArgType),
  NEONMAP1(vclz_v, ctlz, Add1ArgType),
  NEONMAP1(vclzq_v, ctlz, Add1ArgType),
  NEONMAP1(vcnt_v, ctpop, Add1ArgType),
  NEONMAP1(vcntq_v, ctpop, Add1ArgType),
  NEONMAP1(vcvt_f16_f32, arm_neon_vcvtfp2hf, 0),
  NEONMAP1(vcvt_f32_f16, arm_neon_vcvthf2fp, 0),
  NEONMAP0(vcvt_f32_v),
  NEONMAP2(vcvt_n_f32_v, arm_neon_vcvtfxu2fp, arm_neon_vcvtfxs2fp, 0),
  NEONMAP1(vcvt_n_s32_v, arm_neon_vcvtfp2fxs, 0),
  NEONMAP1(vcvt_n_s64_v, arm_neon_vcvtfp2fxs, 0),
  NEONMAP1(vcvt_n_u32_v, arm_neon_vcvtfp2fxu, 0),
  NEONMAP1(vcvt_n_u64_v, arm_neon_vcvtfp2fxu, 0),
  NEONMAP0(vcvt_s32_v),
  NEONMAP0(vcvt_s64_v),
  NEONMAP0(vcvt_u32_v),
  NEONMAP0(vcvt_u64_v),
  NEONMAP1(vcvta_s32_v, arm_neon_vcvtas, 0),
  NEONMAP1(vcvta_s64_v, arm_neon_vcvtas, 0),
  NEONMAP1(vcvta_u32_v, arm_neon_vcvtau, 0),
  NEONMAP1(vcvta_u64_v, arm_neon_vcvtau, 0),
  NEONMAP1(vcvtaq_s32_v, arm_neon_vcvtas, 0),
  NEONMAP1(vcvtaq_s64_v, arm_neon_vcvtas, 0),
  NEONMAP1(vcvtaq_u32_v, arm_neon_vcvtau, 0),
  NEONMAP1(vcvtaq_u64_v, arm_neon_vcvtau, 0),
  NEONMAP1(vcvtm_s32_v, arm_neon_vcvtms, 0),
  NEONMAP1(vcvtm_s64_v, arm_neon_vcvtms, 0),
  NEONMAP1(vcvtm_u32_v, arm_neon_vcvtmu, 0),
  NEONMAP1(vcvtm_u64_v, arm_neon_vcvtmu, 0),
  NEONMAP1(vcvtmq_s32_v, arm_neon_vcvtms, 0),
  NEONMAP1(vcvtmq_s64_v, arm_neon_vcvtms, 0),
  NEONMAP1(vcvtmq_u32_v, arm_neon_vcvtmu, 0),
  NEONMAP1(vcvtmq_u64_v, arm_neon_vcvtmu, 0),
  NEONMAP1(vcvtn_s32_v, arm_neon_vcvtns, 0),
  NEONMAP1(vcvtn_s64_v, arm_neon_vcvtns, 0),
  NEONMAP1(vcvtn_u32_v, arm_neon_vcvtnu, 0),
  NEONMAP1(vcvtn_u64_v, arm_neon_vcvtnu, 0),
  NEONMAP1(vcvtnq_s32_v, arm_neon_vcvtns, 0),
  NEONMAP1(vcvtnq_s64_v, arm_neon_vcvtns, 0),
  NEONMAP1(vcvtnq_u32_v, arm_neon_vcvtnu, 0),
  NEONMAP1(vcvtnq_u64_v, arm_neon_vcvtnu, 0),
  NEONMAP1(vcvtp_s32_v, arm_neon_vcvtps, 0),
  NEONMAP1(vcvtp_s64_v, arm_neon_vcvtps, 0),
  NEONMAP1(vcvtp_u32_v, arm_neon_vcvtpu, 0),
  NEONMAP1(vcvtp_u64_v, arm_neon_vcvtpu, 0),
  NEONMAP1(vcvtpq_s32_v, arm_neon_vcvtps, 0),
  NEONMAP1(vcvtpq_s64_v, arm_neon_vcvtps, 0),
  NEONMAP1(vcvtpq_u32_v, arm_neon_vcvtpu, 0),
  NEONMAP1(vcvtpq_u64_v, arm_neon_vcvtpu, 0),
  NEONMAP0(vcvtq_f32_v),
  NEONMAP2(vcvtq_n_f32_v, arm_neon_vcvtfxu2fp, arm_neon_vcvtfxs2fp, 0),
  NEONMAP1(vcvtq_n_s32_v, arm_neon_vcvtfp2fxs, 0),
  NEONMAP1(vcvtq_n_s64_v, arm_neon_vcvtfp2fxs, 0),
  NEONMAP1(vcvtq_n_u32_v, arm_neon_vcvtfp2fxu, 0),
  NEONMAP1(vcvtq_n_u64_v, arm_neon_vcvtfp2fxu, 0),
  NEONMAP0(vcvtq_s32_v),
  NEONMAP0(vcvtq_s64_v),
  NEONMAP0(vcvtq_u32_v),
  NEONMAP0(vcvtq_u64_v),
  NEONMAP0(vext_v),
  NEONMAP0(vextq_v),
  NEONMAP0(vfma_v),
  NEONMAP0(vfmaq_v),
  NEONMAP2(vhadd_v, arm_neon_vhaddu, arm_neon_vhadds, Add1ArgType | UnsignedAlts),
  NEONMAP2(vhaddq_v, arm_neon_vhaddu, arm_neon_vhadds, Add1ArgType | UnsignedAlts),
  NEONMAP2(vhsub_v, arm_neon_vhsubu, arm_neon_vhsubs, Add1ArgType | UnsignedAlts),
  NEONMAP2(vhsubq_v, arm_neon_vhsubu, arm_neon_vhsubs, Add1ArgType | UnsignedAlts),
  NEONMAP0(vld1_dup_v),
  NEONMAP1(vld1_v, arm_neon_vld1, 0),
  NEONMAP0(vld1q_dup_v),
  NEONMAP1(vld1q_v, arm_neon_vld1, 0),
  NEONMAP1(vld2_lane_v, arm_neon_vld2lane, 0),
  NEONMAP1(vld2_v, arm_neon_vld2, 0),
  NEONMAP1(vld2q_lane_v, arm_neon_vld2lane, 0),
  NEONMAP1(vld2q_v, arm_neon_vld2, 0),
  NEONMAP1(vld3_lane_v, arm_neon_vld3lane, 0),
  NEONMAP1(vld3_v, arm_neon_vld3, 0),
  NEONMAP1(vld3q_lane_v, arm_neon_vld3lane, 0),
  NEONMAP1(vld3q_v, arm_neon_vld3, 0),
  NEONMAP1(vld4_lane_v, arm_neon_vld4lane, 0),
  NEONMAP1(vld4_v, arm_neon_vld4, 0),
  NEONMAP1(vld4q_lane_v, arm_neon_vld4lane, 0),
  NEONMAP1(vld4q_v, arm_neon_vld4, 0),
  NEONMAP2(vmax_v, arm_neon_vmaxu, arm_neon_vmaxs, Add1ArgType | UnsignedAlts),
  NEONMAP1(vmaxnm_v, arm_neon_vmaxnm, Add1ArgType),
  NEONMAP1(vmaxnmq_v, arm_neon_vmaxnm, Add1ArgType),
  NEONMAP2(vmaxq_v, arm_neon_vmaxu, arm_neon_vmaxs, Add1ArgType | UnsignedAlts),
  NEONMAP2(vmin_v, arm_neon_vminu, arm_neon_vmins, Add1ArgType | UnsignedAlts),
  NEONMAP1(vminnm_v, arm_neon_vminnm, Add1ArgType),
  NEONMAP1(vminnmq_v, arm_neon_vminnm, Add1ArgType),
  NEONMAP2(vminq_v, arm_neon_vminu, arm_neon_vmins, Add1ArgType | UnsignedAlts),
  NEONMAP0(vmovl_v),
  NEONMAP0(vmovn_v),
  NEONMAP1(vmul_v, arm_neon_vmulp, Add1ArgType),
  NEONMAP0(vmull_v),
  NEONMAP1(vmulq_v, arm_neon_vmulp, Add1ArgType),
  NEONMAP2(vpadal_v, arm_neon_vpadalu, arm_neon_vpadals, UnsignedAlts),
  NEONMAP2(vpadalq_v, arm_neon_vpadalu, arm_neon_vpadals, UnsignedAlts),
  NEONMAP1(vpadd_v, arm_neon_vpadd, Add1ArgType),
  NEONMAP2(vpaddl_v, arm_neon_vpaddlu, arm_neon_vpaddls, UnsignedAlts),
  NEONMAP2(vpaddlq_v, arm_neon_vpaddlu, arm_neon_vpaddls, UnsignedAlts),
  NEONMAP1(vpaddq_v, arm_neon_vpadd, Add1ArgType),
  NEONMAP2(vpmax_v, arm_neon_vpmaxu, arm_neon_vpmaxs, Add1ArgType | UnsignedAlts),
  NEONMAP2(vpmin_v, arm_neon_vpminu, arm_neon_vpmins, Add1ArgType | UnsignedAlts),
  NEONMAP1(vqabs_v, arm_neon_vqabs, Add1ArgType),
  NEONMAP1(vqabsq_v, arm_neon_vqabs, Add1ArgType),
  NEONMAP2(vqadd_v, arm_neon_vqaddu, arm_neon_vqadds, Add1ArgType | UnsignedAlts),
  NEONMAP2(vqaddq_v, arm_neon_vqaddu, arm_neon_vqadds, Add1ArgType | UnsignedAlts),
  NEONMAP2(vqdmlal_v, arm_neon_vqdmull, arm_neon_vqadds, 0),
  NEONMAP2(vqdmlsl_v, arm_neon_vqdmull, arm_neon_vqsubs, 0),
  NEONMAP1(vqdmulh_v, arm_neon_vqdmulh, Add1ArgType),
  NEONMAP1(vqdmulhq_v, arm_neon_vqdmulh, Add1ArgType),
  NEONMAP1(vqdmull_v, arm_neon_vqdmull, Add1ArgType),
  NEONMAP2(vqmovn_v, arm_neon_vqmovnu, arm_neon_vqmovns, Add1ArgType | UnsignedAlts),
  NEONMAP1(vqmovun_v, arm_neon_vqmovnsu, Add1ArgType),
  NEONMAP1(vqneg_v, arm_neon_vqneg, Add1ArgType),
  NEONMAP1(vqnegq_v, arm_neon_vqneg, Add1ArgType),
  NEONMAP1(vqrdmulh_v, arm_neon_vqrdmulh, Add1ArgType),
  NEONMAP1(vqrdmulhq_v, arm_neon_vqrdmulh, Add1ArgType),
  NEONMAP2(vqrshl_v, arm_neon_vqrshiftu, arm_neon_vqrshifts, Add1ArgType | UnsignedAlts),
  NEONMAP2(vqrshlq_v, arm_neon_vqrshiftu, arm_neon_vqrshifts, Add1ArgType | UnsignedAlts),
  NEONMAP2(vqshl_n_v, arm_neon_vqshiftu, arm_neon_vqshifts, UnsignedAlts),
  NEONMAP2(vqshl_v, arm_neon_vqshiftu, arm_neon_vqshifts, Add1ArgType | UnsignedAlts),
  NEONMAP2(vqshlq_n_v, arm_neon_vqshiftu, arm_neon_vqshifts, UnsignedAlts),
  NEONMAP2(vqshlq_v, arm_neon_vqshiftu, arm_neon_vqshifts, Add1ArgType | UnsignedAlts),
  NEONMAP1(vqshlu_n_v, arm_neon_vqshiftsu, 0),
  NEONMAP1(vqshluq_n_v, arm_neon_vqshiftsu, 0),
  NEONMAP2(vqsub_v, arm_neon_vqsubu, arm_neon_vqsubs, Add1ArgType | UnsignedAlts),
  NEONMAP2(vqsubq_v, arm_neon_vqsubu, arm_neon_vqsubs, Add1ArgType | UnsignedAlts),
  NEONMAP1(vraddhn_v, arm_neon_vraddhn, Add1ArgType),
  NEONMAP2(vrecpe_v, arm_neon_vrecpe, arm_neon_vrecpe, 0),
  NEONMAP2(vrecpeq_v, arm_neon_vrecpe, arm_neon_vrecpe, 0),
  NEONMAP1(vrecps_v, arm_neon_vrecps, Add1ArgType),
  NEONMAP1(vrecpsq_v, arm_neon_vrecps, Add1ArgType),
  NEONMAP2(vrhadd_v, arm_neon_vrhaddu, arm_neon_vrhadds, Add1ArgType | UnsignedAlts),
  NEONMAP2(vrhaddq_v, arm_neon_vrhaddu, arm_neon_vrhadds, Add1ArgType | UnsignedAlts),
  NEONMAP1(vrnd_v, arm_neon_vrintz, Add1ArgType),
  NEONMAP1(vrnda_v, arm_neon_vrinta, Add1ArgType),
  NEONMAP1(vrndaq_v, arm_neon_vrinta, Add1ArgType),
  NEONMAP1(vrndm_v, arm_neon_vrintm, Add1ArgType),
  NEONMAP1(vrndmq_v, arm_neon_vrintm, Add1ArgType),
  NEONMAP1(vrndn_v, arm_neon_vrintn, Add1ArgType),
  NEONMAP1(vrndnq_v, arm_neon_vrintn, Add1ArgType),
  NEONMAP1(vrndp_v, arm_neon_vrintp, Add1ArgType),
  NEONMAP1(vrndpq_v, arm_neon_vrintp, Add1ArgType),
  NEONMAP1(vrndq_v, arm_neon_vrintz, Add1ArgType),
  NEONMAP1(vrndx_v, arm_neon_vrintx, Add1ArgType),
  NEONMAP1(vrndxq_v, arm_neon_vrintx, Add1ArgType),
  NEONMAP2(vrshl_v, arm_neon_vrshiftu, arm_neon_vrshifts, Add1ArgType | UnsignedAlts),
  NEONMAP2(vrshlq_v, arm_neon_vrshiftu, arm_neon_vrshifts, Add1ArgType | UnsignedAlts),
  NEONMAP2(vrshr_n_v, arm_neon_vrshiftu, arm_neon_vrshifts, UnsignedAlts),
  NEONMAP2(vrshrq_n_v, arm_neon_vrshiftu, arm_neon_vrshifts, UnsignedAlts),
  NEONMAP2(vrsqrte_v, arm_neon_vrsqrte, arm_neon_vrsqrte, 0),
  NEONMAP2(vrsqrteq_v, arm_neon_vrsqrte, arm_neon_vrsqrte, 0),
  NEONMAP1(vrsqrts_v, arm_neon_vrsqrts, Add1ArgType),
  NEONMAP1(vrsqrtsq_v, arm_neon_vrsqrts, Add1ArgType),
  NEONMAP1(vrsubhn_v, arm_neon_vrsubhn, Add1ArgType),
  NEONMAP1(vsha1su0q_v, arm_neon_sha1su0, 0),
  NEONMAP1(vsha1su1q_v, arm_neon_sha1su1, 0),
  NEONMAP1(vsha256h2q_v, arm_neon_sha256h2, 0),
  NEONMAP1(vsha256hq_v, arm_neon_sha256h, 0),
  NEONMAP1(vsha256su0q_v, arm_neon_sha256su0, 0),
  NEONMAP1(vsha256su1q_v, arm_neon_sha256su1, 0),
  NEONMAP0(vshl_n_v),
  NEONMAP2(vshl_v, arm_neon_vshiftu, arm_neon_vshifts, Add1ArgType | UnsignedAlts),
  NEONMAP0(vshll_n_v),
  NEONMAP0(vshlq_n_v),
  NEONMAP2(vshlq_v, arm_neon_vshiftu, arm_neon_vshifts, Add1ArgType | UnsignedAlts),
  NEONMAP0(vshr_n_v),
  NEONMAP0(vshrn_n_v),
  NEONMAP0(vshrq_n_v),
  NEONMAP1(vst1_v, arm_neon_vst1, 0),
  NEONMAP1(vst1q_v, arm_neon_vst1, 0),
  NEONMAP1(vst2_lane_v, arm_neon_vst2lane, 0),
  NEONMAP1(vst2_v, arm_neon_vst2, 0),
  NEONMAP1(vst2q_lane_v, arm_neon_vst2lane, 0),
  NEONMAP1(vst2q_v, arm_neon_vst2, 0),
  NEONMAP1(vst3_lane_v, arm_neon_vst3lane, 0),
  NEONMAP1(vst3_v, arm_neon_vst3, 0),
  NEONMAP1(vst3q_lane_v, arm_neon_vst3lane, 0),
  NEONMAP1(vst3q_v, arm_neon_vst3, 0),
  NEONMAP1(vst4_lane_v, arm_neon_vst4lane, 0),
  NEONMAP1(vst4_v, arm_neon_vst4, 0),
  NEONMAP1(vst4q_lane_v, arm_neon_vst4lane, 0),
  NEONMAP1(vst4q_v, arm_neon_vst4, 0),
  NEONMAP0(vsubhn_v),
  NEONMAP0(vtrn_v),
  NEONMAP0(vtrnq_v),
  NEONMAP0(vtst_v),
  NEONMAP0(vtstq_v),
  NEONMAP0(vuzp_v),
  NEONMAP0(vuzpq_v),
  NEONMAP0(vzip_v),
  NEONMAP0(vzipq_v)
};

static const NeonIntrinsicInfo AArch64SIMDIntrinsicMap[] = {
  NEONMAP1(vabs_v, aarch64_neon_abs, 0),
  NEONMAP1(vabsq_v, aarch64_neon_abs, 0),
  NEONMAP0(vaddhn_v),
  NEONMAP1(vaesdq_v, aarch64_crypto_aesd, 0),
  NEONMAP1(vaeseq_v, aarch64_crypto_aese, 0),
  NEONMAP1(vaesimcq_v, aarch64_crypto_aesimc, 0),
  NEONMAP1(vaesmcq_v, aarch64_crypto_aesmc, 0),
  NEONMAP1(vcage_v, aarch64_neon_facge, 0),
  NEONMAP1(vcageq_v, aarch64_neon_facge, 0),
  NEONMAP1(vcagt_v, aarch64_neon_facgt, 0),
  NEONMAP1(vcagtq_v, aarch64_neon_facgt, 0),
  NEONMAP1(vcale_v, aarch64_neon_facge, 0),
  NEONMAP1(vcaleq_v, aarch64_neon_facge, 0),
  NEONMAP1(vcalt_v, aarch64_neon_facgt, 0),
  NEONMAP1(vcaltq_v, aarch64_neon_facgt, 0),
  NEONMAP1(vcls_v, aarch64_neon_cls, Add1ArgType),
  NEONMAP1(vclsq_v, aarch64_neon_cls, Add1ArgType),
  NEONMAP1(vclz_v, ctlz, Add1ArgType),
  NEONMAP1(vclzq_v, ctlz, Add1ArgType),
  NEONMAP1(vcnt_v, ctpop, Add1ArgType),
  NEONMAP1(vcntq_v, ctpop, Add1ArgType),
  NEONMAP1(vcvt_f16_f32, aarch64_neon_vcvtfp2hf, 0),
  NEONMAP1(vcvt_f32_f16, aarch64_neon_vcvthf2fp, 0),
  NEONMAP0(vcvt_f32_v),
  NEONMAP2(vcvt_n_f32_v, aarch64_neon_vcvtfxu2fp, aarch64_neon_vcvtfxs2fp, 0),
  NEONMAP2(vcvt_n_f64_v, aarch64_neon_vcvtfxu2fp, aarch64_neon_vcvtfxs2fp, 0),
  NEONMAP1(vcvt_n_s32_v, aarch64_neon_vcvtfp2fxs, 0),
  NEONMAP1(vcvt_n_s64_v, aarch64_neon_vcvtfp2fxs, 0),
  NEONMAP1(vcvt_n_u32_v, aarch64_neon_vcvtfp2fxu, 0),
  NEONMAP1(vcvt_n_u64_v, aarch64_neon_vcvtfp2fxu, 0),
  NEONMAP0(vcvtq_f32_v),
  NEONMAP2(vcvtq_n_f32_v, aarch64_neon_vcvtfxu2fp, aarch64_neon_vcvtfxs2fp, 0),
  NEONMAP2(vcvtq_n_f64_v, aarch64_neon_vcvtfxu2fp, aarch64_neon_vcvtfxs2fp, 0),
  NEONMAP1(vcvtq_n_s32_v, aarch64_neon_vcvtfp2fxs, 0),
  NEONMAP1(vcvtq_n_s64_v, aarch64_neon_vcvtfp2fxs, 0),
  NEONMAP1(vcvtq_n_u32_v, aarch64_neon_vcvtfp2fxu, 0),
  NEONMAP1(vcvtq_n_u64_v, aarch64_neon_vcvtfp2fxu, 0),
  NEONMAP1(vcvtx_f32_v, aarch64_neon_fcvtxn, AddRetType | Add1ArgType),
  NEONMAP0(vext_v),
  NEONMAP0(vextq_v),
  NEONMAP0(vfma_v),
  NEONMAP0(vfmaq_v),
  NEONMAP2(vhadd_v, aarch64_neon_uhadd, aarch64_neon_shadd, Add1ArgType | UnsignedAlts),
  NEONMAP2(vhaddq_v, aarch64_neon_uhadd, aarch64_neon_shadd, Add1ArgType | UnsignedAlts),
  NEONMAP2(vhsub_v, aarch64_neon_uhsub, aarch64_neon_shsub, Add1ArgType | UnsignedAlts),
  NEONMAP2(vhsubq_v, aarch64_neon_uhsub, aarch64_neon_shsub, Add1ArgType | UnsignedAlts),
  NEONMAP0(vmovl_v),
  NEONMAP0(vmovn_v),
  NEONMAP1(vmul_v, aarch64_neon_pmul, Add1ArgType),
  NEONMAP1(vmulq_v, aarch64_neon_pmul, Add1ArgType),
  NEONMAP1(vpadd_v, aarch64_neon_addp, Add1ArgType),
  NEONMAP2(vpaddl_v, aarch64_neon_uaddlp, aarch64_neon_saddlp, UnsignedAlts),
  NEONMAP2(vpaddlq_v, aarch64_neon_uaddlp, aarch64_neon_saddlp, UnsignedAlts),
  NEONMAP1(vpaddq_v, aarch64_neon_addp, Add1ArgType),
  NEONMAP1(vqabs_v, aarch64_neon_sqabs, Add1ArgType),
  NEONMAP1(vqabsq_v, aarch64_neon_sqabs, Add1ArgType),
  NEONMAP2(vqadd_v, aarch64_neon_uqadd, aarch64_neon_sqadd, Add1ArgType | UnsignedAlts),
  NEONMAP2(vqaddq_v, aarch64_neon_uqadd, aarch64_neon_sqadd, Add1ArgType | UnsignedAlts),
  NEONMAP2(vqdmlal_v, aarch64_neon_sqdmull, aarch64_neon_sqadd, 0),
  NEONMAP2(vqdmlsl_v, aarch64_neon_sqdmull, aarch64_neon_sqsub, 0),
  NEONMAP1(vqdmulh_v, aarch64_neon_sqdmulh, Add1ArgType),
  NEONMAP1(vqdmulhq_v, aarch64_neon_sqdmulh, Add1ArgType),
  NEONMAP1(vqdmull_v, aarch64_neon_sqdmull, Add1ArgType),
  NEONMAP2(vqmovn_v, aarch64_neon_uqxtn, aarch64_neon_sqxtn, Add1ArgType | UnsignedAlts),
  NEONMAP1(vqmovun_v, aarch64_neon_sqxtun, Add1ArgType),
  NEONMAP1(vqneg_v, aarch64_neon_sqneg, Add1ArgType),
  NEONMAP1(vqnegq_v, aarch64_neon_sqneg, Add1ArgType),
  NEONMAP1(vqrdmulh_v, aarch64_neon_sqrdmulh, Add1ArgType),
  NEONMAP1(vqrdmulhq_v, aarch64_neon_sqrdmulh, Add1ArgType),
  NEONMAP2(vqrshl_v, aarch64_neon_uqrshl, aarch64_neon_sqrshl, Add1ArgType | UnsignedAlts),
  NEONMAP2(vqrshlq_v, aarch64_neon_uqrshl, aarch64_neon_sqrshl, Add1ArgType | UnsignedAlts),
  NEONMAP2(vqshl_n_v, aarch64_neon_uqshl, aarch64_neon_sqshl, UnsignedAlts),
  NEONMAP2(vqshl_v, aarch64_neon_uqshl, aarch64_neon_sqshl, Add1ArgType | UnsignedAlts),
  NEONMAP2(vqshlq_n_v, aarch64_neon_uqshl, aarch64_neon_sqshl,UnsignedAlts),
  NEONMAP2(vqshlq_v, aarch64_neon_uqshl, aarch64_neon_sqshl, Add1ArgType | UnsignedAlts),
  NEONMAP1(vqshlu_n_v, aarch64_neon_sqshlu, 0),
  NEONMAP1(vqshluq_n_v, aarch64_neon_sqshlu, 0),
  NEONMAP2(vqsub_v, aarch64_neon_uqsub, aarch64_neon_sqsub, Add1ArgType | UnsignedAlts),
  NEONMAP2(vqsubq_v, aarch64_neon_uqsub, aarch64_neon_sqsub, Add1ArgType | UnsignedAlts),
  NEONMAP1(vraddhn_v, aarch64_neon_raddhn, Add1ArgType),
  NEONMAP2(vrecpe_v, aarch64_neon_frecpe, aarch64_neon_urecpe, 0),
  NEONMAP2(vrecpeq_v, aarch64_neon_frecpe, aarch64_neon_urecpe, 0),
  NEONMAP1(vrecps_v, aarch64_neon_frecps, Add1ArgType),
  NEONMAP1(vrecpsq_v, aarch64_neon_frecps, Add1ArgType),
  NEONMAP2(vrhadd_v, aarch64_neon_urhadd, aarch64_neon_srhadd, Add1ArgType | UnsignedAlts),
  NEONMAP2(vrhaddq_v, aarch64_neon_urhadd, aarch64_neon_srhadd, Add1ArgType | UnsignedAlts),
  NEONMAP2(vrshl_v, aarch64_neon_urshl, aarch64_neon_srshl, Add1ArgType | UnsignedAlts),
  NEONMAP2(vrshlq_v, aarch64_neon_urshl, aarch64_neon_srshl, Add1ArgType | UnsignedAlts),
  NEONMAP2(vrshr_n_v, aarch64_neon_urshl, aarch64_neon_srshl, UnsignedAlts),
  NEONMAP2(vrshrq_n_v, aarch64_neon_urshl, aarch64_neon_srshl, UnsignedAlts),
  NEONMAP2(vrsqrte_v, aarch64_neon_frsqrte, aarch64_neon_ursqrte, 0),
  NEONMAP2(vrsqrteq_v, aarch64_neon_frsqrte, aarch64_neon_ursqrte, 0),
  NEONMAP1(vrsqrts_v, aarch64_neon_frsqrts, Add1ArgType),
  NEONMAP1(vrsqrtsq_v, aarch64_neon_frsqrts, Add1ArgType),
  NEONMAP1(vrsubhn_v, aarch64_neon_rsubhn, Add1ArgType),
  NEONMAP1(vsha1su0q_v, aarch64_crypto_sha1su0, 0),
  NEONMAP1(vsha1su1q_v, aarch64_crypto_sha1su1, 0),
  NEONMAP1(vsha256h2q_v, aarch64_crypto_sha256h2, 0),
  NEONMAP1(vsha256hq_v, aarch64_crypto_sha256h, 0),
  NEONMAP1(vsha256su0q_v, aarch64_crypto_sha256su0, 0),
  NEONMAP1(vsha256su1q_v, aarch64_crypto_sha256su1, 0),
  NEONMAP0(vshl_n_v),
  NEONMAP2(vshl_v, aarch64_neon_ushl, aarch64_neon_sshl, Add1ArgType | UnsignedAlts),
  NEONMAP0(vshll_n_v),
  NEONMAP0(vshlq_n_v),
  NEONMAP2(vshlq_v, aarch64_neon_ushl, aarch64_neon_sshl, Add1ArgType | UnsignedAlts),
  NEONMAP0(vshr_n_v),
  NEONMAP0(vshrn_n_v),
  NEONMAP0(vshrq_n_v),
  NEONMAP0(vsubhn_v),
  NEONMAP0(vtst_v),
  NEONMAP0(vtstq_v),
};

static const NeonIntrinsicInfo AArch64SISDIntrinsicMap[] = {
  NEONMAP1(vabdd_f64, aarch64_sisd_fabd, Add1ArgType),
  NEONMAP1(vabds_f32, aarch64_sisd_fabd, Add1ArgType),
  NEONMAP1(vabsd_s64, aarch64_neon_abs, Add1ArgType),
  NEONMAP1(vaddlv_s32, aarch64_neon_saddlv, AddRetType | Add1ArgType),
  NEONMAP1(vaddlv_u32, aarch64_neon_uaddlv, AddRetType | Add1ArgType),
  NEONMAP1(vaddlvq_s32, aarch64_neon_saddlv, AddRetType | Add1ArgType),
  NEONMAP1(vaddlvq_u32, aarch64_neon_uaddlv, AddRetType | Add1ArgType),
  NEONMAP1(vaddv_f32, aarch64_neon_faddv, AddRetType | Add1ArgType),
  NEONMAP1(vaddv_s32, aarch64_neon_saddv, AddRetType | Add1ArgType),
  NEONMAP1(vaddv_u32, aarch64_neon_uaddv, AddRetType | Add1ArgType),
  NEONMAP1(vaddvq_f32, aarch64_neon_faddv, AddRetType | Add1ArgType),
  NEONMAP1(vaddvq_f64, aarch64_neon_faddv, AddRetType | Add1ArgType),
  NEONMAP1(vaddvq_s32, aarch64_neon_saddv, AddRetType | Add1ArgType),
  NEONMAP1(vaddvq_s64, aarch64_neon_saddv, AddRetType | Add1ArgType),
  NEONMAP1(vaddvq_u32, aarch64_neon_uaddv, AddRetType | Add1ArgType),
  NEONMAP1(vaddvq_u64, aarch64_neon_uaddv, AddRetType | Add1ArgType),
  NEONMAP1(vcaged_f64, aarch64_neon_facge, AddRetType | Add1ArgType),
  NEONMAP1(vcages_f32, aarch64_neon_facge, AddRetType | Add1ArgType),
  NEONMAP1(vcagtd_f64, aarch64_neon_facgt, AddRetType | Add1ArgType),
  NEONMAP1(vcagts_f32, aarch64_neon_facgt, AddRetType | Add1ArgType),
  NEONMAP1(vcaled_f64, aarch64_neon_facge, AddRetType | Add1ArgType),
  NEONMAP1(vcales_f32, aarch64_neon_facge, AddRetType | Add1ArgType),
  NEONMAP1(vcaltd_f64, aarch64_neon_facgt, AddRetType | Add1ArgType),
  NEONMAP1(vcalts_f32, aarch64_neon_facgt, AddRetType | Add1ArgType),
  NEONMAP1(vcvtad_s64_f64, aarch64_neon_fcvtas, AddRetType | Add1ArgType),
  NEONMAP1(vcvtad_u64_f64, aarch64_neon_fcvtau, AddRetType | Add1ArgType),
  NEONMAP1(vcvtas_s32_f32, aarch64_neon_fcvtas, AddRetType | Add1ArgType),
  NEONMAP1(vcvtas_u32_f32, aarch64_neon_fcvtau, AddRetType | Add1ArgType),
  NEONMAP1(vcvtd_n_f64_s64, aarch64_neon_vcvtfxs2fp, AddRetType | Add1ArgType),
  NEONMAP1(vcvtd_n_f64_u64, aarch64_neon_vcvtfxu2fp, AddRetType | Add1ArgType),
  NEONMAP1(vcvtd_n_s64_f64, aarch64_neon_vcvtfp2fxs, AddRetType | Add1ArgType),
  NEONMAP1(vcvtd_n_u64_f64, aarch64_neon_vcvtfp2fxu, AddRetType | Add1ArgType),
  NEONMAP1(vcvtmd_s64_f64, aarch64_neon_fcvtms, AddRetType | Add1ArgType),
  NEONMAP1(vcvtmd_u64_f64, aarch64_neon_fcvtmu, AddRetType | Add1ArgType),
  NEONMAP1(vcvtms_s32_f32, aarch64_neon_fcvtms, AddRetType | Add1ArgType),
  NEONMAP1(vcvtms_u32_f32, aarch64_neon_fcvtmu, AddRetType | Add1ArgType),
  NEONMAP1(vcvtnd_s64_f64, aarch64_neon_fcvtns, AddRetType | Add1ArgType),
  NEONMAP1(vcvtnd_u64_f64, aarch64_neon_fcvtnu, AddRetType | Add1ArgType),
  NEONMAP1(vcvtns_s32_f32, aarch64_neon_fcvtns, AddRetType | Add1ArgType),
  NEONMAP1(vcvtns_u32_f32, aarch64_neon_fcvtnu, AddRetType | Add1ArgType),
  NEONMAP1(vcvtpd_s64_f64, aarch64_neon_fcvtps, AddRetType | Add1ArgType),
  NEONMAP1(vcvtpd_u64_f64, aarch64_neon_fcvtpu, AddRetType | Add1ArgType),
  NEONMAP1(vcvtps_s32_f32, aarch64_neon_fcvtps, AddRetType | Add1ArgType),
  NEONMAP1(vcvtps_u32_f32, aarch64_neon_fcvtpu, AddRetType | Add1ArgType),
  NEONMAP1(vcvts_n_f32_s32, aarch64_neon_vcvtfxs2fp, AddRetType | Add1ArgType),
  NEONMAP1(vcvts_n_f32_u32, aarch64_neon_vcvtfxu2fp, AddRetType | Add1ArgType),
  NEONMAP1(vcvts_n_s32_f32, aarch64_neon_vcvtfp2fxs, AddRetType | Add1ArgType),
  NEONMAP1(vcvts_n_u32_f32, aarch64_neon_vcvtfp2fxu, AddRetType | Add1ArgType),
  NEONMAP1(vcvtxd_f32_f64, aarch64_sisd_fcvtxn, 0),
  NEONMAP1(vmaxnmv_f32, aarch64_neon_fmaxnmv, AddRetType | Add1ArgType),
  NEONMAP1(vmaxnmvq_f32, aarch64_neon_fmaxnmv, AddRetType | Add1ArgType),
  NEONMAP1(vmaxnmvq_f64, aarch64_neon_fmaxnmv, AddRetType | Add1ArgType),
  NEONMAP1(vmaxv_f32, aarch64_neon_fmaxv, AddRetType | Add1ArgType),
  NEONMAP1(vmaxv_s32, aarch64_neon_smaxv, AddRetType | Add1ArgType),
  NEONMAP1(vmaxv_u32, aarch64_neon_umaxv, AddRetType | Add1ArgType),
  NEONMAP1(vmaxvq_f32, aarch64_neon_fmaxv, AddRetType | Add1ArgType),
  NEONMAP1(vmaxvq_f64, aarch64_neon_fmaxv, AddRetType | Add1ArgType),
  NEONMAP1(vmaxvq_s32, aarch64_neon_smaxv, AddRetType | Add1ArgType),
  NEONMAP1(vmaxvq_u32, aarch64_neon_umaxv, AddRetType | Add1ArgType),
  NEONMAP1(vminnmv_f32, aarch64_neon_fminnmv, AddRetType | Add1ArgType),
  NEONMAP1(vminnmvq_f32, aarch64_neon_fminnmv, AddRetType | Add1ArgType),
  NEONMAP1(vminnmvq_f64, aarch64_neon_fminnmv, AddRetType | Add1ArgType),
  NEONMAP1(vminv_f32, aarch64_neon_fminv, AddRetType | Add1ArgType),
  NEONMAP1(vminv_s32, aarch64_neon_sminv, AddRetType | Add1ArgType),
  NEONMAP1(vminv_u32, aarch64_neon_uminv, AddRetType | Add1ArgType),
  NEONMAP1(vminvq_f32, aarch64_neon_fminv, AddRetType | Add1ArgType),
  NEONMAP1(vminvq_f64, aarch64_neon_fminv, AddRetType | Add1ArgType),
  NEONMAP1(vminvq_s32, aarch64_neon_sminv, AddRetType | Add1ArgType),
  NEONMAP1(vminvq_u32, aarch64_neon_uminv, AddRetType | Add1ArgType),
  NEONMAP1(vmull_p64, aarch64_neon_pmull64, 0),
  NEONMAP1(vmulxd_f64, aarch64_neon_fmulx, Add1ArgType),
  NEONMAP1(vmulxs_f32, aarch64_neon_fmulx, Add1ArgType),
  NEONMAP1(vpaddd_s64, aarch64_neon_uaddv, AddRetType | Add1ArgType),
  NEONMAP1(vpaddd_u64, aarch64_neon_uaddv, AddRetType | Add1ArgType),
  NEONMAP1(vpmaxnmqd_f64, aarch64_neon_fmaxnmv, AddRetType | Add1ArgType),
  NEONMAP1(vpmaxnms_f32, aarch64_neon_fmaxnmv, AddRetType | Add1ArgType),
  NEONMAP1(vpmaxqd_f64, aarch64_neon_fmaxv, AddRetType | Add1ArgType),
  NEONMAP1(vpmaxs_f32, aarch64_neon_fmaxv, AddRetType | Add1ArgType),
  NEONMAP1(vpminnmqd_f64, aarch64_neon_fminnmv, AddRetType | Add1ArgType),
  NEONMAP1(vpminnms_f32, aarch64_neon_fminnmv, AddRetType | Add1ArgType),
  NEONMAP1(vpminqd_f64, aarch64_neon_fminv, AddRetType | Add1ArgType),
  NEONMAP1(vpmins_f32, aarch64_neon_fminv, AddRetType | Add1ArgType),
  NEONMAP1(vqabsb_s8, aarch64_neon_sqabs, Vectorize1ArgType | Use64BitVectors),
  NEONMAP1(vqabsd_s64, aarch64_neon_sqabs, Add1ArgType),
  NEONMAP1(vqabsh_s16, aarch64_neon_sqabs, Vectorize1ArgType | Use64BitVectors),
  NEONMAP1(vqabss_s32, aarch64_neon_sqabs, Add1ArgType),
  NEONMAP1(vqaddb_s8, aarch64_neon_sqadd, Vectorize1ArgType | Use64BitVectors),
  NEONMAP1(vqaddb_u8, aarch64_neon_uqadd, Vectorize1ArgType | Use64BitVectors),
  NEONMAP1(vqaddd_s64, aarch64_neon_sqadd, Add1ArgType),
  NEONMAP1(vqaddd_u64, aarch64_neon_uqadd, Add1ArgType),
  NEONMAP1(vqaddh_s16, aarch64_neon_sqadd, Vectorize1ArgType | Use64BitVectors),
  NEONMAP1(vqaddh_u16, aarch64_neon_uqadd, Vectorize1ArgType | Use64BitVectors),
  NEONMAP1(vqadds_s32, aarch64_neon_sqadd, Add1ArgType),
  NEONMAP1(vqadds_u32, aarch64_neon_uqadd, Add1ArgType),
  NEONMAP1(vqdmulhh_s16, aarch64_neon_sqdmulh, Vectorize1ArgType | Use64BitVectors),
  NEONMAP1(vqdmulhs_s32, aarch64_neon_sqdmulh, Add1ArgType),
  NEONMAP1(vqdmullh_s16, aarch64_neon_sqdmull, VectorRet | Use128BitVectors),
  NEONMAP1(vqdmulls_s32, aarch64_neon_sqdmulls_scalar, 0),
  NEONMAP1(vqmovnd_s64, aarch64_neon_scalar_sqxtn, AddRetType | Add1ArgType),
  NEONMAP1(vqmovnd_u64, aarch64_neon_scalar_uqxtn, AddRetType | Add1ArgType),
  NEONMAP1(vqmovnh_s16, aarch64_neon_sqxtn, VectorRet | Use64BitVectors),
  NEONMAP1(vqmovnh_u16, aarch64_neon_uqxtn, VectorRet | Use64BitVectors),
  NEONMAP1(vqmovns_s32, aarch64_neon_sqxtn, VectorRet | Use64BitVectors),
  NEONMAP1(vqmovns_u32, aarch64_neon_uqxtn, VectorRet | Use64BitVectors),
  NEONMAP1(vqmovund_s64, aarch64_neon_scalar_sqxtun, AddRetType | Add1ArgType),
  NEONMAP1(vqmovunh_s16, aarch64_neon_sqxtun, VectorRet | Use64BitVectors),
  NEONMAP1(vqmovuns_s32, aarch64_neon_sqxtun, VectorRet | Use64BitVectors),
  NEONMAP1(vqnegb_s8, aarch64_neon_sqneg, Vectorize1ArgType | Use64BitVectors),
  NEONMAP1(vqnegd_s64, aarch64_neon_sqneg, Add1ArgType),
  NEONMAP1(vqnegh_s16, aarch64_neon_sqneg, Vectorize1ArgType | Use64BitVectors),
  NEONMAP1(vqnegs_s32, aarch64_neon_sqneg, Add1ArgType),
  NEONMAP1(vqrdmulhh_s16, aarch64_neon_sqrdmulh, Vectorize1ArgType | Use64BitVectors),
  NEONMAP1(vqrdmulhs_s32, aarch64_neon_sqrdmulh, Add1ArgType),
  NEONMAP1(vqrshlb_s8, aarch64_neon_sqrshl, Vectorize1ArgType | Use64BitVectors),
  NEONMAP1(vqrshlb_u8, aarch64_neon_uqrshl, Vectorize1ArgType | Use64BitVectors),
  NEONMAP1(vqrshld_s64, aarch64_neon_sqrshl, Add1ArgType),
  NEONMAP1(vqrshld_u64, aarch64_neon_uqrshl, Add1ArgType),
  NEONMAP1(vqrshlh_s16, aarch64_neon_sqrshl, Vectorize1ArgType | Use64BitVectors),
  NEONMAP1(vqrshlh_u16, aarch64_neon_uqrshl, Vectorize1ArgType | Use64BitVectors),
  NEONMAP1(vqrshls_s32, aarch64_neon_sqrshl, Add1ArgType),
  NEONMAP1(vqrshls_u32, aarch64_neon_uqrshl, Add1ArgType),
  NEONMAP1(vqrshrnd_n_s64, aarch64_neon_sqrshrn, AddRetType),
  NEONMAP1(vqrshrnd_n_u64, aarch64_neon_uqrshrn, AddRetType),
  NEONMAP1(vqrshrnh_n_s16, aarch64_neon_sqrshrn, VectorRet | Use64BitVectors),
  NEONMAP1(vqrshrnh_n_u16, aarch64_neon_uqrshrn, VectorRet | Use64BitVectors),
  NEONMAP1(vqrshrns_n_s32, aarch64_neon_sqrshrn, VectorRet | Use64BitVectors),
  NEONMAP1(vqrshrns_n_u32, aarch64_neon_uqrshrn, VectorRet | Use64BitVectors),
  NEONMAP1(vqrshrund_n_s64, aarch64_neon_sqrshrun, AddRetType),
  NEONMAP1(vqrshrunh_n_s16, aarch64_neon_sqrshrun, VectorRet | Use64BitVectors),
  NEONMAP1(vqrshruns_n_s32, aarch64_neon_sqrshrun, VectorRet | Use64BitVectors),
  NEONMAP1(vqshlb_n_s8, aarch64_neon_sqshl, Vectorize1ArgType | Use64BitVectors),
  NEONMAP1(vqshlb_n_u8, aarch64_neon_uqshl, Vectorize1ArgType | Use64BitVectors),
  NEONMAP1(vqshlb_s8, aarch64_neon_sqshl, Vectorize1ArgType | Use64BitVectors),
  NEONMAP1(vqshlb_u8, aarch64_neon_uqshl, Vectorize1ArgType | Use64BitVectors),
  NEONMAP1(vqshld_s64, aarch64_neon_sqshl, Add1ArgType),
  NEONMAP1(vqshld_u64, aarch64_neon_uqshl, Add1ArgType),
  NEONMAP1(vqshlh_n_s16, aarch64_neon_sqshl, Vectorize1ArgType | Use64BitVectors),
  NEONMAP1(vqshlh_n_u16, aarch64_neon_uqshl, Vectorize1ArgType | Use64BitVectors),
  NEONMAP1(vqshlh_s16, aarch64_neon_sqshl, Vectorize1ArgType | Use64BitVectors),
  NEONMAP1(vqshlh_u16, aarch64_neon_uqshl, Vectorize1ArgType | Use64BitVectors),
  NEONMAP1(vqshls_n_s32, aarch64_neon_sqshl, Add1ArgType),
  NEONMAP1(vqshls_n_u32, aarch64_neon_uqshl, Add1ArgType),
  NEONMAP1(vqshls_s32, aarch64_neon_sqshl, Add1ArgType),
  NEONMAP1(vqshls_u32, aarch64_neon_uqshl, Add1ArgType),
  NEONMAP1(vqshlub_n_s8, aarch64_neon_sqshlu, Vectorize1ArgType | Use64BitVectors),
  NEONMAP1(vqshluh_n_s16, aarch64_neon_sqshlu, Vectorize1ArgType | Use64BitVectors),
  NEONMAP1(vqshlus_n_s32, aarch64_neon_sqshlu, Add1ArgType),
  NEONMAP1(vqshrnd_n_s64, aarch64_neon_sqshrn, AddRetType),
  NEONMAP1(vqshrnd_n_u64, aarch64_neon_uqshrn, AddRetType),
  NEONMAP1(vqshrnh_n_s16, aarch64_neon_sqshrn, VectorRet | Use64BitVectors),
  NEONMAP1(vqshrnh_n_u16, aarch64_neon_uqshrn, VectorRet | Use64BitVectors),
  NEONMAP1(vqshrns_n_s32, aarch64_neon_sqshrn, VectorRet | Use64BitVectors),
  NEONMAP1(vqshrns_n_u32, aarch64_neon_uqshrn, VectorRet | Use64BitVectors),
  NEONMAP1(vqshrund_n_s64, aarch64_neon_sqshrun, AddRetType),
  NEONMAP1(vqshrunh_n_s16, aarch64_neon_sqshrun, VectorRet | Use64BitVectors),
  NEONMAP1(vqshruns_n_s32, aarch64_neon_sqshrun, VectorRet | Use64BitVectors),
  NEONMAP1(vqsubb_s8, aarch64_neon_sqsub, Vectorize1ArgType | Use64BitVectors),
  NEONMAP1(vqsubb_u8, aarch64_neon_uqsub, Vectorize1ArgType | Use64BitVectors),
  NEONMAP1(vqsubd_s64, aarch64_neon_sqsub, Add1ArgType),
  NEONMAP1(vqsubd_u64, aarch64_neon_uqsub, Add1ArgType),
  NEONMAP1(vqsubh_s16, aarch64_neon_sqsub, Vectorize1ArgType | Use64BitVectors),
  NEONMAP1(vqsubh_u16, aarch64_neon_uqsub, Vectorize1ArgType | Use64BitVectors),
  NEONMAP1(vqsubs_s32, aarch64_neon_sqsub, Add1ArgType),
  NEONMAP1(vqsubs_u32, aarch64_neon_uqsub, Add1ArgType),
  NEONMAP1(vrecped_f64, aarch64_neon_frecpe, Add1ArgType),
  NEONMAP1(vrecpes_f32, aarch64_neon_frecpe, Add1ArgType),
  NEONMAP1(vrecpxd_f64, aarch64_neon_frecpx, Add1ArgType),
  NEONMAP1(vrecpxs_f32, aarch64_neon_frecpx, Add1ArgType),
  NEONMAP1(vrshld_s64, aarch64_neon_srshl, Add1ArgType),
  NEONMAP1(vrshld_u64, aarch64_neon_urshl, Add1ArgType),
  NEONMAP1(vrsqrted_f64, aarch64_neon_frsqrte, Add1ArgType),
  NEONMAP1(vrsqrtes_f32, aarch64_neon_frsqrte, Add1ArgType),
  NEONMAP1(vrsqrtsd_f64, aarch64_neon_frsqrts, Add1ArgType),
  NEONMAP1(vrsqrtss_f32, aarch64_neon_frsqrts, Add1ArgType),
  NEONMAP1(vsha1cq_u32, aarch64_crypto_sha1c, 0),
  NEONMAP1(vsha1h_u32, aarch64_crypto_sha1h, 0),
  NEONMAP1(vsha1mq_u32, aarch64_crypto_sha1m, 0),
  NEONMAP1(vsha1pq_u32, aarch64_crypto_sha1p, 0),
  NEONMAP1(vshld_s64, aarch64_neon_sshl, Add1ArgType),
  NEONMAP1(vshld_u64, aarch64_neon_ushl, Add1ArgType),
  NEONMAP1(vslid_n_s64, aarch64_neon_vsli, Vectorize1ArgType),
  NEONMAP1(vslid_n_u64, aarch64_neon_vsli, Vectorize1ArgType),
  NEONMAP1(vsqaddb_u8, aarch64_neon_usqadd, Vectorize1ArgType | Use64BitVectors),
  NEONMAP1(vsqaddd_u64, aarch64_neon_usqadd, Add1ArgType),
  NEONMAP1(vsqaddh_u16, aarch64_neon_usqadd, Vectorize1ArgType | Use64BitVectors),
  NEONMAP1(vsqadds_u32, aarch64_neon_usqadd, Add1ArgType),
  NEONMAP1(vsrid_n_s64, aarch64_neon_vsri, Vectorize1ArgType),
  NEONMAP1(vsrid_n_u64, aarch64_neon_vsri, Vectorize1ArgType),
  NEONMAP1(vuqaddb_s8, aarch64_neon_suqadd, Vectorize1ArgType | Use64BitVectors),
  NEONMAP1(vuqaddd_s64, aarch64_neon_suqadd, Add1ArgType),
  NEONMAP1(vuqaddh_s16, aarch64_neon_suqadd, Vectorize1ArgType | Use64BitVectors),
  NEONMAP1(vuqadds_s32, aarch64_neon_suqadd, Add1ArgType),
};

#undef NEONMAP0
#undef NEONMAP1
#undef NEONMAP2

static bool NEONSIMDIntrinsicsProvenSorted = false;

static bool AArch64SIMDIntrinsicsProvenSorted = false;
static bool AArch64SISDIntrinsicsProvenSorted = false;


static const NeonIntrinsicInfo *
findNeonIntrinsicInMap(ArrayRef<NeonIntrinsicInfo> IntrinsicMap,
                       unsigned BuiltinID, bool &MapProvenSorted) {

#ifndef NDEBUG
  if (!MapProvenSorted) {
    assert(std::is_sorted(std::begin(IntrinsicMap), std::end(IntrinsicMap)));
    MapProvenSorted = true;
  }
#endif

  const NeonIntrinsicInfo *Builtin =
      std::lower_bound(IntrinsicMap.begin(), IntrinsicMap.end(), BuiltinID);

  if (Builtin != IntrinsicMap.end() && Builtin->BuiltinID == BuiltinID)
    return Builtin;

  return nullptr;
}

Function *CodeGenFunction::LookupNeonLLVMIntrinsic(unsigned IntrinsicID,
                                                   unsigned Modifier,
                                                   llvm::Type *ArgType,
                                                   const CallExpr *E) {
  int VectorSize = 0;
  if (Modifier & Use64BitVectors)
    VectorSize = 64;
  else if (Modifier & Use128BitVectors)
    VectorSize = 128;

  // Return type.
  SmallVector<llvm::Type *, 3> Tys;
  if (Modifier & AddRetType) {
    llvm::Type *Ty = ConvertType(E->getCallReturnType(getContext()));
    if (Modifier & VectorizeRetType)
      Ty = llvm::VectorType::get(
          Ty, VectorSize ? VectorSize / Ty->getPrimitiveSizeInBits() : 1);

    Tys.push_back(Ty);
  }

  // Arguments.
  if (Modifier & VectorizeArgTypes) {
    int Elts = VectorSize ? VectorSize / ArgType->getPrimitiveSizeInBits() : 1;
    ArgType = llvm::VectorType::get(ArgType, Elts);
  }

  if (Modifier & (Add1ArgType | Add2ArgTypes))
    Tys.push_back(ArgType);

  if (Modifier & Add2ArgTypes)
    Tys.push_back(ArgType);

  if (Modifier & InventFloatType)
    Tys.push_back(FloatTy);

  return CGM.getIntrinsic(IntrinsicID, Tys);
}

static Value *EmitCommonNeonSISDBuiltinExpr(CodeGenFunction &CGF,
                                            const NeonIntrinsicInfo &SISDInfo,
                                            SmallVectorImpl<Value *> &Ops,
                                            const CallExpr *E) {
  unsigned BuiltinID = SISDInfo.BuiltinID;
  unsigned int Int = SISDInfo.LLVMIntrinsic;
  unsigned Modifier = SISDInfo.TypeModifier;
  const char *s = SISDInfo.NameHint;

  switch (BuiltinID) {
  case NEON::BI__builtin_neon_vcled_s64:
  case NEON::BI__builtin_neon_vcled_u64:
  case NEON::BI__builtin_neon_vcles_f32:
  case NEON::BI__builtin_neon_vcled_f64:
  case NEON::BI__builtin_neon_vcltd_s64:
  case NEON::BI__builtin_neon_vcltd_u64:
  case NEON::BI__builtin_neon_vclts_f32:
  case NEON::BI__builtin_neon_vcltd_f64:
  case NEON::BI__builtin_neon_vcales_f32:
  case NEON::BI__builtin_neon_vcaled_f64:
  case NEON::BI__builtin_neon_vcalts_f32:
  case NEON::BI__builtin_neon_vcaltd_f64:
    // Only one direction of comparisons actually exist, cmle is actually a cmge
    // with swapped operands. The table gives us the right intrinsic but we
    // still need to do the swap.
    std::swap(Ops[0], Ops[1]);
    break;
  }

  assert(Int && "Generic code assumes a valid intrinsic");

  // Determine the type(s) of this overloaded AArch64 intrinsic.
  const Expr *Arg = E->getArg(0);
  llvm::Type *ArgTy = CGF.ConvertType(Arg->getType());
  Function *F = CGF.LookupNeonLLVMIntrinsic(Int, Modifier, ArgTy, E);

  int j = 0;
  ConstantInt *C0 = ConstantInt::get(CGF.SizeTy, 0);
  for (Function::const_arg_iterator ai = F->arg_begin(), ae = F->arg_end();
       ai != ae; ++ai, ++j) {
    llvm::Type *ArgTy = ai->getType();
    if (Ops[j]->getType()->getPrimitiveSizeInBits() ==
             ArgTy->getPrimitiveSizeInBits())
      continue;

    assert(ArgTy->isVectorTy() && !Ops[j]->getType()->isVectorTy());
    // The constant argument to an _n_ intrinsic always has Int32Ty, so truncate
    // it before inserting.
    Ops[j] =
        CGF.Builder.CreateTruncOrBitCast(Ops[j], ArgTy->getVectorElementType());
    Ops[j] =
        CGF.Builder.CreateInsertElement(UndefValue::get(ArgTy), Ops[j], C0);
  }

  Value *Result = CGF.EmitNeonCall(F, Ops, s);
  llvm::Type *ResultType = CGF.ConvertType(E->getType());
  if (ResultType->getPrimitiveSizeInBits() <
      Result->getType()->getPrimitiveSizeInBits())
    return CGF.Builder.CreateExtractElement(Result, C0);

  return CGF.Builder.CreateBitCast(Result, ResultType, s);
}

Value *CodeGenFunction::EmitCommonNeonBuiltinExpr(
    unsigned BuiltinID, unsigned LLVMIntrinsic, unsigned AltLLVMIntrinsic,
    const char *NameHint, unsigned Modifier, const CallExpr *E,
    SmallVectorImpl<llvm::Value *> &Ops, Address PtrOp0, Address PtrOp1) {
  // Get the last argument, which specifies the vector type.
  llvm::APSInt NeonTypeConst;
  const Expr *Arg = E->getArg(E->getNumArgs() - 1);
  if (!Arg->isIntegerConstantExpr(NeonTypeConst, getContext()))
    return nullptr;

  // Determine the type of this overloaded NEON intrinsic.
  NeonTypeFlags Type(NeonTypeConst.getZExtValue());
  bool Usgn = Type.isUnsigned();
  bool Quad = Type.isQuad();

  llvm::VectorType *VTy = GetNeonType(this, Type);
  llvm::Type *Ty = VTy;
  if (!Ty)
    return nullptr;

  auto getAlignmentValue32 = [&](Address addr) -> Value* {
    return Builder.getInt32(addr.getAlignment().getQuantity());
  };

  unsigned Int = LLVMIntrinsic;
  if ((Modifier & UnsignedAlts) && !Usgn)
    Int = AltLLVMIntrinsic;

  switch (BuiltinID) {
  default: break;
  case NEON::BI__builtin_neon_vabs_v:
  case NEON::BI__builtin_neon_vabsq_v:
    if (VTy->getElementType()->isFloatingPointTy())
      return EmitNeonCall(CGM.getIntrinsic(Intrinsic::fabs, Ty), Ops, "vabs");
    return EmitNeonCall(CGM.getIntrinsic(LLVMIntrinsic, Ty), Ops, "vabs");
  case NEON::BI__builtin_neon_vaddhn_v: {
    llvm::VectorType *SrcTy =
        llvm::VectorType::getExtendedElementVectorType(VTy);

    // %sum = add <4 x i32> %lhs, %rhs
    Ops[0] = Builder.CreateBitCast(Ops[0], SrcTy);
    Ops[1] = Builder.CreateBitCast(Ops[1], SrcTy);
    Ops[0] = Builder.CreateAdd(Ops[0], Ops[1], "vaddhn");

    // %high = lshr <4 x i32> %sum, <i32 16, i32 16, i32 16, i32 16>
    Constant *ShiftAmt =
        ConstantInt::get(SrcTy, SrcTy->getScalarSizeInBits() / 2);
    Ops[0] = Builder.CreateLShr(Ops[0], ShiftAmt, "vaddhn");

    // %res = trunc <4 x i32> %high to <4 x i16>
    return Builder.CreateTrunc(Ops[0], VTy, "vaddhn");
  }
  case NEON::BI__builtin_neon_vcale_v:
  case NEON::BI__builtin_neon_vcaleq_v:
  case NEON::BI__builtin_neon_vcalt_v:
  case NEON::BI__builtin_neon_vcaltq_v:
    std::swap(Ops[0], Ops[1]);
  case NEON::BI__builtin_neon_vcage_v:
  case NEON::BI__builtin_neon_vcageq_v:
  case NEON::BI__builtin_neon_vcagt_v:
  case NEON::BI__builtin_neon_vcagtq_v: {
    llvm::Type *VecFlt = llvm::VectorType::get(
        VTy->getScalarSizeInBits() == 32 ? FloatTy : DoubleTy,
        VTy->getNumElements());
    llvm::Type *Tys[] = { VTy, VecFlt };
    Function *F = CGM.getIntrinsic(LLVMIntrinsic, Tys);
    return EmitNeonCall(F, Ops, NameHint);
  }
  case NEON::BI__builtin_neon_vclz_v:
  case NEON::BI__builtin_neon_vclzq_v:
    // We generate target-independent intrinsic, which needs a second argument
    // for whether or not clz of zero is undefined; on ARM it isn't.
    Ops.push_back(Builder.getInt1(getTarget().isCLZForZeroUndef()));
    break;
  case NEON::BI__builtin_neon_vcvt_f32_v:
  case NEON::BI__builtin_neon_vcvtq_f32_v:
    Ops[0] = Builder.CreateBitCast(Ops[0], Ty);
    Ty = GetNeonType(this, NeonTypeFlags(NeonTypeFlags::Float32, false, Quad));
    return Usgn ? Builder.CreateUIToFP(Ops[0], Ty, "vcvt")
                : Builder.CreateSIToFP(Ops[0], Ty, "vcvt");
  case NEON::BI__builtin_neon_vcvt_n_f32_v:
  case NEON::BI__builtin_neon_vcvt_n_f64_v:
  case NEON::BI__builtin_neon_vcvtq_n_f32_v:
  case NEON::BI__builtin_neon_vcvtq_n_f64_v: {
    llvm::Type *Tys[2] = { GetFloatNeonType(this, Type), Ty };
    Int = Usgn ? LLVMIntrinsic : AltLLVMIntrinsic;
    Function *F = CGM.getIntrinsic(Int, Tys);
    return EmitNeonCall(F, Ops, "vcvt_n");
  }
  case NEON::BI__builtin_neon_vcvt_n_s32_v:
  case NEON::BI__builtin_neon_vcvt_n_u32_v:
  case NEON::BI__builtin_neon_vcvt_n_s64_v:
  case NEON::BI__builtin_neon_vcvt_n_u64_v:
  case NEON::BI__builtin_neon_vcvtq_n_s32_v:
  case NEON::BI__builtin_neon_vcvtq_n_u32_v:
  case NEON::BI__builtin_neon_vcvtq_n_s64_v:
  case NEON::BI__builtin_neon_vcvtq_n_u64_v: {
    llvm::Type *Tys[2] = { Ty, GetFloatNeonType(this, Type) };
    Function *F = CGM.getIntrinsic(LLVMIntrinsic, Tys);
    return EmitNeonCall(F, Ops, "vcvt_n");
  }
  case NEON::BI__builtin_neon_vcvt_s32_v:
  case NEON::BI__builtin_neon_vcvt_u32_v:
  case NEON::BI__builtin_neon_vcvt_s64_v:
  case NEON::BI__builtin_neon_vcvt_u64_v:
  case NEON::BI__builtin_neon_vcvtq_s32_v:
  case NEON::BI__builtin_neon_vcvtq_u32_v:
  case NEON::BI__builtin_neon_vcvtq_s64_v:
  case NEON::BI__builtin_neon_vcvtq_u64_v: {
    Ops[0] = Builder.CreateBitCast(Ops[0], GetFloatNeonType(this, Type));
    return Usgn ? Builder.CreateFPToUI(Ops[0], Ty, "vcvt")
                : Builder.CreateFPToSI(Ops[0], Ty, "vcvt");
  }
  case NEON::BI__builtin_neon_vcvta_s32_v:
  case NEON::BI__builtin_neon_vcvta_s64_v:
  case NEON::BI__builtin_neon_vcvta_u32_v:
  case NEON::BI__builtin_neon_vcvta_u64_v:
  case NEON::BI__builtin_neon_vcvtaq_s32_v:
  case NEON::BI__builtin_neon_vcvtaq_s64_v:
  case NEON::BI__builtin_neon_vcvtaq_u32_v:
  case NEON::BI__builtin_neon_vcvtaq_u64_v:
  case NEON::BI__builtin_neon_vcvtn_s32_v:
  case NEON::BI__builtin_neon_vcvtn_s64_v:
  case NEON::BI__builtin_neon_vcvtn_u32_v:
  case NEON::BI__builtin_neon_vcvtn_u64_v:
  case NEON::BI__builtin_neon_vcvtnq_s32_v:
  case NEON::BI__builtin_neon_vcvtnq_s64_v:
  case NEON::BI__builtin_neon_vcvtnq_u32_v:
  case NEON::BI__builtin_neon_vcvtnq_u64_v:
  case NEON::BI__builtin_neon_vcvtp_s32_v:
  case NEON::BI__builtin_neon_vcvtp_s64_v:
  case NEON::BI__builtin_neon_vcvtp_u32_v:
  case NEON::BI__builtin_neon_vcvtp_u64_v:
  case NEON::BI__builtin_neon_vcvtpq_s32_v:
  case NEON::BI__builtin_neon_vcvtpq_s64_v:
  case NEON::BI__builtin_neon_vcvtpq_u32_v:
  case NEON::BI__builtin_neon_vcvtpq_u64_v:
  case NEON::BI__builtin_neon_vcvtm_s32_v:
  case NEON::BI__builtin_neon_vcvtm_s64_v:
  case NEON::BI__builtin_neon_vcvtm_u32_v:
  case NEON::BI__builtin_neon_vcvtm_u64_v:
  case NEON::BI__builtin_neon_vcvtmq_s32_v:
  case NEON::BI__builtin_neon_vcvtmq_s64_v:
  case NEON::BI__builtin_neon_vcvtmq_u32_v:
  case NEON::BI__builtin_neon_vcvtmq_u64_v: {
    llvm::Type *Tys[2] = { Ty, GetFloatNeonType(this, Type) };
    return EmitNeonCall(CGM.getIntrinsic(LLVMIntrinsic, Tys), Ops, NameHint);
  }
  case NEON::BI__builtin_neon_vext_v:
  case NEON::BI__builtin_neon_vextq_v: {
    int CV = cast<ConstantInt>(Ops[2])->getSExtValue();
    SmallVector<Constant*, 16> Indices;
    for (unsigned i = 0, e = VTy->getNumElements(); i != e; ++i)
      Indices.push_back(ConstantInt::get(Int32Ty, i+CV));

    Ops[0] = Builder.CreateBitCast(Ops[0], Ty);
    Ops[1] = Builder.CreateBitCast(Ops[1], Ty);
    Value *SV = llvm::ConstantVector::get(Indices);
    return Builder.CreateShuffleVector(Ops[0], Ops[1], SV, "vext");
  }
  case NEON::BI__builtin_neon_vfma_v:
  case NEON::BI__builtin_neon_vfmaq_v: {
    Value *F = CGM.getIntrinsic(Intrinsic::fma, Ty);
    Ops[0] = Builder.CreateBitCast(Ops[0], Ty);
    Ops[1] = Builder.CreateBitCast(Ops[1], Ty);
    Ops[2] = Builder.CreateBitCast(Ops[2], Ty);

    // NEON intrinsic puts accumulator first, unlike the LLVM fma.
    return Builder.CreateCall(F, {Ops[1], Ops[2], Ops[0]});
  }
  case NEON::BI__builtin_neon_vld1_v:
  case NEON::BI__builtin_neon_vld1q_v: {
    llvm::Type *Tys[] = {Ty, Int8PtrTy};
    Ops.push_back(getAlignmentValue32(PtrOp0));
    return EmitNeonCall(CGM.getIntrinsic(LLVMIntrinsic, Tys), Ops, "vld1");
  }
  case NEON::BI__builtin_neon_vld2_v:
  case NEON::BI__builtin_neon_vld2q_v:
  case NEON::BI__builtin_neon_vld3_v:
  case NEON::BI__builtin_neon_vld3q_v:
  case NEON::BI__builtin_neon_vld4_v:
  case NEON::BI__builtin_neon_vld4q_v: {
    llvm::Type *Tys[] = {Ty, Int8PtrTy};
    Function *F = CGM.getIntrinsic(LLVMIntrinsic, Tys);
    Value *Align = getAlignmentValue32(PtrOp1);
    Ops[1] = Builder.CreateCall(F, {Ops[1], Align}, NameHint);
    Ty = llvm::PointerType::getUnqual(Ops[1]->getType());
    Ops[0] = Builder.CreateBitCast(Ops[0], Ty);
    return Builder.CreateDefaultAlignedStore(Ops[1], Ops[0]);
  }
  case NEON::BI__builtin_neon_vld1_dup_v:
  case NEON::BI__builtin_neon_vld1q_dup_v: {
    Value *V = UndefValue::get(Ty);
    Ty = llvm::PointerType::getUnqual(VTy->getElementType());
    PtrOp0 = Builder.CreateBitCast(PtrOp0, Ty);
    LoadInst *Ld = Builder.CreateLoad(PtrOp0);
    llvm::Constant *CI = ConstantInt::get(SizeTy, 0);
    Ops[0] = Builder.CreateInsertElement(V, Ld, CI);
    return EmitNeonSplat(Ops[0], CI);
  }
  case NEON::BI__builtin_neon_vld2_lane_v:
  case NEON::BI__builtin_neon_vld2q_lane_v:
  case NEON::BI__builtin_neon_vld3_lane_v:
  case NEON::BI__builtin_neon_vld3q_lane_v:
  case NEON::BI__builtin_neon_vld4_lane_v:
  case NEON::BI__builtin_neon_vld4q_lane_v: {
    llvm::Type *Tys[] = {Ty, Int8PtrTy};
    Function *F = CGM.getIntrinsic(LLVMIntrinsic, Tys);
    for (unsigned I = 2; I < Ops.size() - 1; ++I)
      Ops[I] = Builder.CreateBitCast(Ops[I], Ty);
    Ops.push_back(getAlignmentValue32(PtrOp1));
    Ops[1] = Builder.CreateCall(F, makeArrayRef(Ops).slice(1), NameHint);
    Ty = llvm::PointerType::getUnqual(Ops[1]->getType());
    Ops[0] = Builder.CreateBitCast(Ops[0], Ty);
    return Builder.CreateDefaultAlignedStore(Ops[1], Ops[0]);
  }
  case NEON::BI__builtin_neon_vmovl_v: {
    llvm::Type *DTy =llvm::VectorType::getTruncatedElementVectorType(VTy);
    Ops[0] = Builder.CreateBitCast(Ops[0], DTy);
    if (Usgn)
      return Builder.CreateZExt(Ops[0], Ty, "vmovl");
    return Builder.CreateSExt(Ops[0], Ty, "vmovl");
  }
  case NEON::BI__builtin_neon_vmovn_v: {
    llvm::Type *QTy = llvm::VectorType::getExtendedElementVectorType(VTy);
    Ops[0] = Builder.CreateBitCast(Ops[0], QTy);
    return Builder.CreateTrunc(Ops[0], Ty, "vmovn");
  }
  case NEON::BI__builtin_neon_vmull_v:
    // FIXME: the integer vmull operations could be emitted in terms of pure
    // LLVM IR (2 exts followed by a mul). Unfortunately LLVM has a habit of
    // hoisting the exts outside loops. Until global ISel comes along that can
    // see through such movement this leads to bad CodeGen. So we need an
    // intrinsic for now.
    Int = Usgn ? Intrinsic::arm_neon_vmullu : Intrinsic::arm_neon_vmulls;
    Int = Type.isPoly() ? (unsigned)Intrinsic::arm_neon_vmullp : Int;
    return EmitNeonCall(CGM.getIntrinsic(Int, Ty), Ops, "vmull");
  case NEON::BI__builtin_neon_vpadal_v:
  case NEON::BI__builtin_neon_vpadalq_v: {
    // The source operand type has twice as many elements of half the size.
    unsigned EltBits = VTy->getElementType()->getPrimitiveSizeInBits();
    llvm::Type *EltTy =
      llvm::IntegerType::get(getLLVMContext(), EltBits / 2);
    llvm::Type *NarrowTy =
      llvm::VectorType::get(EltTy, VTy->getNumElements() * 2);
    llvm::Type *Tys[2] = { Ty, NarrowTy };
    return EmitNeonCall(CGM.getIntrinsic(Int, Tys), Ops, NameHint);
  }
  case NEON::BI__builtin_neon_vpaddl_v:
  case NEON::BI__builtin_neon_vpaddlq_v: {
    // The source operand type has twice as many elements of half the size.
    unsigned EltBits = VTy->getElementType()->getPrimitiveSizeInBits();
    llvm::Type *EltTy = llvm::IntegerType::get(getLLVMContext(), EltBits / 2);
    llvm::Type *NarrowTy =
      llvm::VectorType::get(EltTy, VTy->getNumElements() * 2);
    llvm::Type *Tys[2] = { Ty, NarrowTy };
    return EmitNeonCall(CGM.getIntrinsic(Int, Tys), Ops, "vpaddl");
  }
  case NEON::BI__builtin_neon_vqdmlal_v:
  case NEON::BI__builtin_neon_vqdmlsl_v: {
    SmallVector<Value *, 2> MulOps(Ops.begin() + 1, Ops.end());
    Ops[1] =
        EmitNeonCall(CGM.getIntrinsic(LLVMIntrinsic, Ty), MulOps, "vqdmlal");
    Ops.resize(2);
    return EmitNeonCall(CGM.getIntrinsic(AltLLVMIntrinsic, Ty), Ops, NameHint);
  }
  case NEON::BI__builtin_neon_vqshl_n_v:
  case NEON::BI__builtin_neon_vqshlq_n_v:
    return EmitNeonCall(CGM.getIntrinsic(Int, Ty), Ops, "vqshl_n",
                        1, false);
  case NEON::BI__builtin_neon_vqshlu_n_v:
  case NEON::BI__builtin_neon_vqshluq_n_v:
    return EmitNeonCall(CGM.getIntrinsic(Int, Ty), Ops, "vqshlu_n",
                        1, false);
  case NEON::BI__builtin_neon_vrecpe_v:
  case NEON::BI__builtin_neon_vrecpeq_v:
  case NEON::BI__builtin_neon_vrsqrte_v:
  case NEON::BI__builtin_neon_vrsqrteq_v:
    Int = Ty->isFPOrFPVectorTy() ? LLVMIntrinsic : AltLLVMIntrinsic;
    return EmitNeonCall(CGM.getIntrinsic(Int, Ty), Ops, NameHint);

  case NEON::BI__builtin_neon_vrshr_n_v:
  case NEON::BI__builtin_neon_vrshrq_n_v:
    return EmitNeonCall(CGM.getIntrinsic(Int, Ty), Ops, "vrshr_n",
                        1, true);
  case NEON::BI__builtin_neon_vshl_n_v:
  case NEON::BI__builtin_neon_vshlq_n_v:
    Ops[1] = EmitNeonShiftVector(Ops[1], Ty, false);
    return Builder.CreateShl(Builder.CreateBitCast(Ops[0],Ty), Ops[1],
                             "vshl_n");
  case NEON::BI__builtin_neon_vshll_n_v: {
    llvm::Type *SrcTy = llvm::VectorType::getTruncatedElementVectorType(VTy);
    Ops[0] = Builder.CreateBitCast(Ops[0], SrcTy);
    if (Usgn)
      Ops[0] = Builder.CreateZExt(Ops[0], VTy);
    else
      Ops[0] = Builder.CreateSExt(Ops[0], VTy);
    Ops[1] = EmitNeonShiftVector(Ops[1], VTy, false);
    return Builder.CreateShl(Ops[0], Ops[1], "vshll_n");
  }
  case NEON::BI__builtin_neon_vshrn_n_v: {
    llvm::Type *SrcTy = llvm::VectorType::getExtendedElementVectorType(VTy);
    Ops[0] = Builder.CreateBitCast(Ops[0], SrcTy);
    Ops[1] = EmitNeonShiftVector(Ops[1], SrcTy, false);
    if (Usgn)
      Ops[0] = Builder.CreateLShr(Ops[0], Ops[1]);
    else
      Ops[0] = Builder.CreateAShr(Ops[0], Ops[1]);
    return Builder.CreateTrunc(Ops[0], Ty, "vshrn_n");
  }
  case NEON::BI__builtin_neon_vshr_n_v:
  case NEON::BI__builtin_neon_vshrq_n_v:
    return EmitNeonRShiftImm(Ops[0], Ops[1], Ty, Usgn, "vshr_n");
  case NEON::BI__builtin_neon_vst1_v:
  case NEON::BI__builtin_neon_vst1q_v:
  case NEON::BI__builtin_neon_vst2_v:
  case NEON::BI__builtin_neon_vst2q_v:
  case NEON::BI__builtin_neon_vst3_v:
  case NEON::BI__builtin_neon_vst3q_v:
  case NEON::BI__builtin_neon_vst4_v:
  case NEON::BI__builtin_neon_vst4q_v:
  case NEON::BI__builtin_neon_vst2_lane_v:
  case NEON::BI__builtin_neon_vst2q_lane_v:
  case NEON::BI__builtin_neon_vst3_lane_v:
  case NEON::BI__builtin_neon_vst3q_lane_v:
  case NEON::BI__builtin_neon_vst4_lane_v:
  case NEON::BI__builtin_neon_vst4q_lane_v: {
    llvm::Type *Tys[] = {Int8PtrTy, Ty};
    Ops.push_back(getAlignmentValue32(PtrOp0));
    return EmitNeonCall(CGM.getIntrinsic(Int, Tys), Ops, "");
  }
  case NEON::BI__builtin_neon_vsubhn_v: {
    llvm::VectorType *SrcTy =
        llvm::VectorType::getExtendedElementVectorType(VTy);

    // %sum = add <4 x i32> %lhs, %rhs
    Ops[0] = Builder.CreateBitCast(Ops[0], SrcTy);
    Ops[1] = Builder.CreateBitCast(Ops[1], SrcTy);
    Ops[0] = Builder.CreateSub(Ops[0], Ops[1], "vsubhn");

    // %high = lshr <4 x i32> %sum, <i32 16, i32 16, i32 16, i32 16>
    Constant *ShiftAmt =
        ConstantInt::get(SrcTy, SrcTy->getScalarSizeInBits() / 2);
    Ops[0] = Builder.CreateLShr(Ops[0], ShiftAmt, "vsubhn");

    // %res = trunc <4 x i32> %high to <4 x i16>
    return Builder.CreateTrunc(Ops[0], VTy, "vsubhn");
  }
  case NEON::BI__builtin_neon_vtrn_v:
  case NEON::BI__builtin_neon_vtrnq_v: {
    Ops[0] = Builder.CreateBitCast(Ops[0], llvm::PointerType::getUnqual(Ty));
    Ops[1] = Builder.CreateBitCast(Ops[1], Ty);
    Ops[2] = Builder.CreateBitCast(Ops[2], Ty);
    Value *SV = nullptr;

    for (unsigned vi = 0; vi != 2; ++vi) {
      SmallVector<Constant*, 16> Indices;
      for (unsigned i = 0, e = VTy->getNumElements(); i != e; i += 2) {
        Indices.push_back(Builder.getInt32(i+vi));
        Indices.push_back(Builder.getInt32(i+e+vi));
      }
      Value *Addr = Builder.CreateConstInBoundsGEP1_32(Ty, Ops[0], vi);
      SV = llvm::ConstantVector::get(Indices);
      SV = Builder.CreateShuffleVector(Ops[1], Ops[2], SV, "vtrn");
      SV = Builder.CreateDefaultAlignedStore(SV, Addr);
    }
    return SV;
  }
  case NEON::BI__builtin_neon_vtst_v:
  case NEON::BI__builtin_neon_vtstq_v: {
    Ops[0] = Builder.CreateBitCast(Ops[0], Ty);
    Ops[1] = Builder.CreateBitCast(Ops[1], Ty);
    Ops[0] = Builder.CreateAnd(Ops[0], Ops[1]);
    Ops[0] = Builder.CreateICmp(ICmpInst::ICMP_NE, Ops[0],
                                ConstantAggregateZero::get(Ty));
    return Builder.CreateSExt(Ops[0], Ty, "vtst");
  }
  case NEON::BI__builtin_neon_vuzp_v:
  case NEON::BI__builtin_neon_vuzpq_v: {
    Ops[0] = Builder.CreateBitCast(Ops[0], llvm::PointerType::getUnqual(Ty));
    Ops[1] = Builder.CreateBitCast(Ops[1], Ty);
    Ops[2] = Builder.CreateBitCast(Ops[2], Ty);
    Value *SV = nullptr;

    for (unsigned vi = 0; vi != 2; ++vi) {
      SmallVector<Constant*, 16> Indices;
      for (unsigned i = 0, e = VTy->getNumElements(); i != e; ++i)
        Indices.push_back(ConstantInt::get(Int32Ty, 2*i+vi));

      Value *Addr = Builder.CreateConstInBoundsGEP1_32(Ty, Ops[0], vi);
      SV = llvm::ConstantVector::get(Indices);
      SV = Builder.CreateShuffleVector(Ops[1], Ops[2], SV, "vuzp");
      SV = Builder.CreateDefaultAlignedStore(SV, Addr);
    }
    return SV;
  }
  case NEON::BI__builtin_neon_vzip_v:
  case NEON::BI__builtin_neon_vzipq_v: {
    Ops[0] = Builder.CreateBitCast(Ops[0], llvm::PointerType::getUnqual(Ty));
    Ops[1] = Builder.CreateBitCast(Ops[1], Ty);
    Ops[2] = Builder.CreateBitCast(Ops[2], Ty);
    Value *SV = nullptr;

    for (unsigned vi = 0; vi != 2; ++vi) {
      SmallVector<Constant*, 16> Indices;
      for (unsigned i = 0, e = VTy->getNumElements(); i != e; i += 2) {
        Indices.push_back(ConstantInt::get(Int32Ty, (i + vi*e) >> 1));
        Indices.push_back(ConstantInt::get(Int32Ty, ((i + vi*e) >> 1)+e));
      }
      Value *Addr = Builder.CreateConstInBoundsGEP1_32(Ty, Ops[0], vi);
      SV = llvm::ConstantVector::get(Indices);
      SV = Builder.CreateShuffleVector(Ops[1], Ops[2], SV, "vzip");
      SV = Builder.CreateDefaultAlignedStore(SV, Addr);
    }
    return SV;
  }
  }

  assert(Int && "Expected valid intrinsic number");

  // Determine the type(s) of this overloaded AArch64 intrinsic.
  Function *F = LookupNeonLLVMIntrinsic(Int, Modifier, Ty, E);

  Value *Result = EmitNeonCall(F, Ops, NameHint);
  llvm::Type *ResultType = ConvertType(E->getType());
  // AArch64 intrinsic one-element vector type cast to
  // scalar type expected by the builtin
  return Builder.CreateBitCast(Result, ResultType, NameHint);
}

Value *CodeGenFunction::EmitAArch64CompareBuiltinExpr(
    Value *Op, llvm::Type *Ty, const CmpInst::Predicate Fp,
    const CmpInst::Predicate Ip, const Twine &Name) {
  llvm::Type *OTy = Op->getType();

  // FIXME: this is utterly horrific. We should not be looking at previous
  // codegen context to find out what needs doing. Unfortunately TableGen
  // currently gives us exactly the same calls for vceqz_f32 and vceqz_s32
  // (etc).
  if (BitCastInst *BI = dyn_cast<BitCastInst>(Op))
    OTy = BI->getOperand(0)->getType();

  Op = Builder.CreateBitCast(Op, OTy);
  if (OTy->getScalarType()->isFloatingPointTy()) {
    Op = Builder.CreateFCmp(Fp, Op, Constant::getNullValue(OTy));
  } else {
    Op = Builder.CreateICmp(Ip, Op, Constant::getNullValue(OTy));
  }
  return Builder.CreateSExt(Op, Ty, Name);
}

static Value *packTBLDVectorList(CodeGenFunction &CGF, ArrayRef<Value *> Ops,
                                 Value *ExtOp, Value *IndexOp,
                                 llvm::Type *ResTy, unsigned IntID,
                                 const char *Name) {
  SmallVector<Value *, 2> TblOps;
  if (ExtOp)
    TblOps.push_back(ExtOp);

  // Build a vector containing sequential number like (0, 1, 2, ..., 15)  
  SmallVector<Constant*, 16> Indices;
  llvm::VectorType *TblTy = cast<llvm::VectorType>(Ops[0]->getType());
  for (unsigned i = 0, e = TblTy->getNumElements(); i != e; ++i) {
    Indices.push_back(ConstantInt::get(CGF.Int32Ty, 2*i));
    Indices.push_back(ConstantInt::get(CGF.Int32Ty, 2*i+1));
  }
  Value *SV = llvm::ConstantVector::get(Indices);

  int PairPos = 0, End = Ops.size() - 1;
  while (PairPos < End) {
    TblOps.push_back(CGF.Builder.CreateShuffleVector(Ops[PairPos],
                                                     Ops[PairPos+1], SV, Name));
    PairPos += 2;
  }

  // If there's an odd number of 64-bit lookup table, fill the high 64-bit
  // of the 128-bit lookup table with zero.
  if (PairPos == End) {
    Value *ZeroTbl = ConstantAggregateZero::get(TblTy);
    TblOps.push_back(CGF.Builder.CreateShuffleVector(Ops[PairPos],
                                                     ZeroTbl, SV, Name));
  }

  Function *TblF;
  TblOps.push_back(IndexOp);
  TblF = CGF.CGM.getIntrinsic(IntID, ResTy);
  
  return CGF.EmitNeonCall(TblF, TblOps, Name);
}

Value *CodeGenFunction::GetValueForARMHint(unsigned BuiltinID) {
  unsigned Value;
  switch (BuiltinID) {
  default:
    return nullptr;
  case ARM::BI__builtin_arm_nop:
    Value = 0;
    break;
  case ARM::BI__builtin_arm_yield:
  case ARM::BI__yield:
    Value = 1;
    break;
  case ARM::BI__builtin_arm_wfe:
  case ARM::BI__wfe:
    Value = 2;
    break;
  case ARM::BI__builtin_arm_wfi:
  case ARM::BI__wfi:
    Value = 3;
    break;
  case ARM::BI__builtin_arm_sev:
  case ARM::BI__sev:
    Value = 4;
    break;
  case ARM::BI__builtin_arm_sevl:
  case ARM::BI__sevl:
    Value = 5;
    break;
  }

  return Builder.CreateCall(CGM.getIntrinsic(Intrinsic::arm_hint),
                            llvm::ConstantInt::get(Int32Ty, Value));
}

// Generates the IR for the read/write special register builtin,
// ValueType is the type of the value that is to be written or read,
// RegisterType is the type of the register being written to or read from.
static Value *EmitSpecialRegisterBuiltin(CodeGenFunction &CGF,
                                         const CallExpr *E,
                                         llvm::Type *RegisterType,
                                         llvm::Type *ValueType, bool IsRead) {
  // write and register intrinsics only support 32 and 64 bit operations.
  assert((RegisterType->isIntegerTy(32) || RegisterType->isIntegerTy(64))
          && "Unsupported size for register.");

  CodeGen::CGBuilderTy &Builder = CGF.Builder;
  CodeGen::CodeGenModule &CGM = CGF.CGM;
  LLVMContext &Context = CGM.getLLVMContext();

  const Expr *SysRegStrExpr = E->getArg(0)->IgnoreParenCasts();
  StringRef SysReg = cast<StringLiteral>(SysRegStrExpr)->getString();

  llvm::Metadata *Ops[] = { llvm::MDString::get(Context, SysReg) };
  llvm::MDNode *RegName = llvm::MDNode::get(Context, Ops);
  llvm::Value *Metadata = llvm::MetadataAsValue::get(Context, RegName);

  llvm::Type *Types[] = { RegisterType };

  bool MixedTypes = RegisterType->isIntegerTy(64) && ValueType->isIntegerTy(32);
  assert(!(RegisterType->isIntegerTy(32) && ValueType->isIntegerTy(64))
            && "Can't fit 64-bit value in 32-bit register");

  if (IsRead) {
    llvm::Value *F = CGM.getIntrinsic(llvm::Intrinsic::read_register, Types);
    llvm::Value *Call = Builder.CreateCall(F, Metadata);

    if (MixedTypes)
      // Read into 64 bit register and then truncate result to 32 bit.
      return Builder.CreateTrunc(Call, ValueType);

    if (ValueType->isPointerTy())
      // Have i32/i64 result (Call) but want to return a VoidPtrTy (i8*).
      return Builder.CreateIntToPtr(Call, ValueType);

    return Call;
  }

  llvm::Value *F = CGM.getIntrinsic(llvm::Intrinsic::write_register, Types);
  llvm::Value *ArgValue = CGF.EmitScalarExpr(E->getArg(1));
  if (MixedTypes) {
    // Extend 32 bit write value to 64 bit to pass to write.
    ArgValue = Builder.CreateZExt(ArgValue, RegisterType);
    return Builder.CreateCall(F, { Metadata, ArgValue });
  }

  if (ValueType->isPointerTy()) {
    // Have VoidPtrTy ArgValue but want to return an i32/i64.
    ArgValue = Builder.CreatePtrToInt(ArgValue, RegisterType);
    return Builder.CreateCall(F, { Metadata, ArgValue });
  }

  return Builder.CreateCall(F, { Metadata, ArgValue });
}

/// Return true if BuiltinID is an overloaded Neon intrinsic with an extra
/// argument that specifies the vector type.
static bool HasExtraNeonArgument(unsigned BuiltinID) {
  switch (BuiltinID) {
  default: break;
  case NEON::BI__builtin_neon_vget_lane_i8:
  case NEON::BI__builtin_neon_vget_lane_i16:
  case NEON::BI__builtin_neon_vget_lane_i32:
  case NEON::BI__builtin_neon_vget_lane_i64:
  case NEON::BI__builtin_neon_vget_lane_f32:
  case NEON::BI__builtin_neon_vgetq_lane_i8:
  case NEON::BI__builtin_neon_vgetq_lane_i16:
  case NEON::BI__builtin_neon_vgetq_lane_i32:
  case NEON::BI__builtin_neon_vgetq_lane_i64:
  case NEON::BI__builtin_neon_vgetq_lane_f32:
  case NEON::BI__builtin_neon_vset_lane_i8:
  case NEON::BI__builtin_neon_vset_lane_i16:
  case NEON::BI__builtin_neon_vset_lane_i32:
  case NEON::BI__builtin_neon_vset_lane_i64:
  case NEON::BI__builtin_neon_vset_lane_f32:
  case NEON::BI__builtin_neon_vsetq_lane_i8:
  case NEON::BI__builtin_neon_vsetq_lane_i16:
  case NEON::BI__builtin_neon_vsetq_lane_i32:
  case NEON::BI__builtin_neon_vsetq_lane_i64:
  case NEON::BI__builtin_neon_vsetq_lane_f32:
  case NEON::BI__builtin_neon_vsha1h_u32:
  case NEON::BI__builtin_neon_vsha1cq_u32:
  case NEON::BI__builtin_neon_vsha1pq_u32:
  case NEON::BI__builtin_neon_vsha1mq_u32:
  case ARM::BI_MoveToCoprocessor:
  case ARM::BI_MoveToCoprocessor2:
    return false;
  }
  return true;
}

Value *CodeGenFunction::EmitARMBuiltinExpr(unsigned BuiltinID,
                                           const CallExpr *E) {
  if (auto Hint = GetValueForARMHint(BuiltinID))
    return Hint;

  if (BuiltinID == ARM::BI__emit) {
    bool IsThumb = getTarget().getTriple().getArch() == llvm::Triple::thumb;
    llvm::FunctionType *FTy =
        llvm::FunctionType::get(VoidTy, /*Variadic=*/false);

    APSInt Value;
    if (!E->getArg(0)->EvaluateAsInt(Value, CGM.getContext()))
      llvm_unreachable("Sema will ensure that the parameter is constant");

    uint64_t ZExtValue = Value.zextOrTrunc(IsThumb ? 16 : 32).getZExtValue();

    llvm::InlineAsm *Emit =
        IsThumb ? InlineAsm::get(FTy, ".inst.n 0x" + utohexstr(ZExtValue), "",
                                 /*SideEffects=*/true)
                : InlineAsm::get(FTy, ".inst 0x" + utohexstr(ZExtValue), "",
                                 /*SideEffects=*/true);

    return Builder.CreateCall(Emit);
  }

  if (BuiltinID == ARM::BI__builtin_arm_dbg) {
    Value *Option = EmitScalarExpr(E->getArg(0));
    return Builder.CreateCall(CGM.getIntrinsic(Intrinsic::arm_dbg), Option);
  }

  if (BuiltinID == ARM::BI__builtin_arm_prefetch) {
    Value *Address = EmitScalarExpr(E->getArg(0));
    Value *RW      = EmitScalarExpr(E->getArg(1));
    Value *IsData  = EmitScalarExpr(E->getArg(2));

    // Locality is not supported on ARM target
    Value *Locality = llvm::ConstantInt::get(Int32Ty, 3);

    Value *F = CGM.getIntrinsic(Intrinsic::prefetch);
    return Builder.CreateCall(F, {Address, RW, Locality, IsData});
  }

  if (BuiltinID == ARM::BI__builtin_arm_rbit) {
    return Builder.CreateCall(CGM.getIntrinsic(Intrinsic::arm_rbit),
                                               EmitScalarExpr(E->getArg(0)),
                              "rbit");
  }

  if (BuiltinID == ARM::BI__clear_cache) {
    assert(E->getNumArgs() == 2 && "__clear_cache takes 2 arguments");
    const FunctionDecl *FD = E->getDirectCallee();
    Value *Ops[2];
    for (unsigned i = 0; i < 2; i++)
      Ops[i] = EmitScalarExpr(E->getArg(i));
    llvm::Type *Ty = CGM.getTypes().ConvertType(FD->getType());
    llvm::FunctionType *FTy = cast<llvm::FunctionType>(Ty);
    StringRef Name = FD->getName();
    return EmitNounwindRuntimeCall(CGM.CreateRuntimeFunction(FTy, Name), Ops);
  }

  if (BuiltinID == ARM::BI__builtin_arm_ldrexd ||
      ((BuiltinID == ARM::BI__builtin_arm_ldrex ||
        BuiltinID == ARM::BI__builtin_arm_ldaex) &&
       getContext().getTypeSize(E->getType()) == 64) ||
      BuiltinID == ARM::BI__ldrexd) {
    Function *F;

    switch (BuiltinID) {
    default: llvm_unreachable("unexpected builtin");
    case ARM::BI__builtin_arm_ldaex:
      F = CGM.getIntrinsic(Intrinsic::arm_ldaexd);
      break;
    case ARM::BI__builtin_arm_ldrexd:
    case ARM::BI__builtin_arm_ldrex:
    case ARM::BI__ldrexd:
      F = CGM.getIntrinsic(Intrinsic::arm_ldrexd);
      break;
    }

    Value *LdPtr = EmitScalarExpr(E->getArg(0));
    Value *Val = Builder.CreateCall(F, Builder.CreateBitCast(LdPtr, Int8PtrTy),
                                    "ldrexd");

    Value *Val0 = Builder.CreateExtractValue(Val, 1);
    Value *Val1 = Builder.CreateExtractValue(Val, 0);
    Val0 = Builder.CreateZExt(Val0, Int64Ty);
    Val1 = Builder.CreateZExt(Val1, Int64Ty);

    Value *ShiftCst = llvm::ConstantInt::get(Int64Ty, 32);
    Val = Builder.CreateShl(Val0, ShiftCst, "shl", true /* nuw */);
    Val = Builder.CreateOr(Val, Val1);
    return Builder.CreateBitCast(Val, ConvertType(E->getType()));
  }

  if (BuiltinID == ARM::BI__builtin_arm_ldrex ||
      BuiltinID == ARM::BI__builtin_arm_ldaex) {
    Value *LoadAddr = EmitScalarExpr(E->getArg(0));

    QualType Ty = E->getType();
    llvm::Type *RealResTy = ConvertType(Ty);
    llvm::Type *IntResTy = llvm::IntegerType::get(getLLVMContext(),
                                                  getContext().getTypeSize(Ty));
    LoadAddr = Builder.CreateBitCast(LoadAddr, IntResTy->getPointerTo());

    Function *F = CGM.getIntrinsic(BuiltinID == ARM::BI__builtin_arm_ldaex
                                       ? Intrinsic::arm_ldaex
                                       : Intrinsic::arm_ldrex,
                                   LoadAddr->getType());
    Value *Val = Builder.CreateCall(F, LoadAddr, "ldrex");

    if (RealResTy->isPointerTy())
      return Builder.CreateIntToPtr(Val, RealResTy);
    else {
      Val = Builder.CreateTruncOrBitCast(Val, IntResTy);
      return Builder.CreateBitCast(Val, RealResTy);
    }
  }

  if (BuiltinID == ARM::BI__builtin_arm_strexd ||
      ((BuiltinID == ARM::BI__builtin_arm_stlex ||
        BuiltinID == ARM::BI__builtin_arm_strex) &&
       getContext().getTypeSize(E->getArg(0)->getType()) == 64)) {
    Function *F = CGM.getIntrinsic(BuiltinID == ARM::BI__builtin_arm_stlex
                                       ? Intrinsic::arm_stlexd
                                       : Intrinsic::arm_strexd);
    llvm::Type *STy = llvm::StructType::get(Int32Ty, Int32Ty, nullptr);

    Address Tmp = CreateMemTemp(E->getArg(0)->getType());
    Value *Val = EmitScalarExpr(E->getArg(0));
    Builder.CreateStore(Val, Tmp);

    Address LdPtr = Builder.CreateBitCast(Tmp,llvm::PointerType::getUnqual(STy));
    Val = Builder.CreateLoad(LdPtr);

    Value *Arg0 = Builder.CreateExtractValue(Val, 0);
    Value *Arg1 = Builder.CreateExtractValue(Val, 1);
    Value *StPtr = Builder.CreateBitCast(EmitScalarExpr(E->getArg(1)), Int8PtrTy);
    return Builder.CreateCall(F, {Arg0, Arg1, StPtr}, "strexd");
  }

  if (BuiltinID == ARM::BI__builtin_arm_strex ||
      BuiltinID == ARM::BI__builtin_arm_stlex) {
    Value *StoreVal = EmitScalarExpr(E->getArg(0));
    Value *StoreAddr = EmitScalarExpr(E->getArg(1));

    QualType Ty = E->getArg(0)->getType();
    llvm::Type *StoreTy = llvm::IntegerType::get(getLLVMContext(),
                                                 getContext().getTypeSize(Ty));
    StoreAddr = Builder.CreateBitCast(StoreAddr, StoreTy->getPointerTo());

    if (StoreVal->getType()->isPointerTy())
      StoreVal = Builder.CreatePtrToInt(StoreVal, Int32Ty);
    else {
      StoreVal = Builder.CreateBitCast(StoreVal, StoreTy);
      StoreVal = Builder.CreateZExtOrBitCast(StoreVal, Int32Ty);
    }

    Function *F = CGM.getIntrinsic(BuiltinID == ARM::BI__builtin_arm_stlex
                                       ? Intrinsic::arm_stlex
                                       : Intrinsic::arm_strex,
                                   StoreAddr->getType());
    return Builder.CreateCall(F, {StoreVal, StoreAddr}, "strex");
  }

  if (BuiltinID == ARM::BI__builtin_arm_clrex) {
    Function *F = CGM.getIntrinsic(Intrinsic::arm_clrex);
    return Builder.CreateCall(F);
  }

  // CRC32
  Intrinsic::ID CRCIntrinsicID = Intrinsic::not_intrinsic;
  switch (BuiltinID) {
  case ARM::BI__builtin_arm_crc32b:
    CRCIntrinsicID = Intrinsic::arm_crc32b; break;
  case ARM::BI__builtin_arm_crc32cb:
    CRCIntrinsicID = Intrinsic::arm_crc32cb; break;
  case ARM::BI__builtin_arm_crc32h:
    CRCIntrinsicID = Intrinsic::arm_crc32h; break;
  case ARM::BI__builtin_arm_crc32ch:
    CRCIntrinsicID = Intrinsic::arm_crc32ch; break;
  case ARM::BI__builtin_arm_crc32w:
  case ARM::BI__builtin_arm_crc32d:
    CRCIntrinsicID = Intrinsic::arm_crc32w; break;
  case ARM::BI__builtin_arm_crc32cw:
  case ARM::BI__builtin_arm_crc32cd:
    CRCIntrinsicID = Intrinsic::arm_crc32cw; break;
  }

  if (CRCIntrinsicID != Intrinsic::not_intrinsic) {
    Value *Arg0 = EmitScalarExpr(E->getArg(0));
    Value *Arg1 = EmitScalarExpr(E->getArg(1));

    // crc32{c,}d intrinsics are implemnted as two calls to crc32{c,}w
    // intrinsics, hence we need different codegen for these cases.
    if (BuiltinID == ARM::BI__builtin_arm_crc32d ||
        BuiltinID == ARM::BI__builtin_arm_crc32cd) {
      Value *C1 = llvm::ConstantInt::get(Int64Ty, 32);
      Value *Arg1a = Builder.CreateTruncOrBitCast(Arg1, Int32Ty);
      Value *Arg1b = Builder.CreateLShr(Arg1, C1);
      Arg1b = Builder.CreateTruncOrBitCast(Arg1b, Int32Ty);

      Function *F = CGM.getIntrinsic(CRCIntrinsicID);
      Value *Res = Builder.CreateCall(F, {Arg0, Arg1a});
      return Builder.CreateCall(F, {Res, Arg1b});
    } else {
      Arg1 = Builder.CreateZExtOrBitCast(Arg1, Int32Ty);

      Function *F = CGM.getIntrinsic(CRCIntrinsicID);
      return Builder.CreateCall(F, {Arg0, Arg1});
    }
  }

  if (BuiltinID == ARM::BI__builtin_arm_rsr ||
      BuiltinID == ARM::BI__builtin_arm_rsr64 ||
      BuiltinID == ARM::BI__builtin_arm_rsrp ||
      BuiltinID == ARM::BI__builtin_arm_wsr ||
      BuiltinID == ARM::BI__builtin_arm_wsr64 ||
      BuiltinID == ARM::BI__builtin_arm_wsrp) {

    bool IsRead = BuiltinID == ARM::BI__builtin_arm_rsr ||
                  BuiltinID == ARM::BI__builtin_arm_rsr64 ||
                  BuiltinID == ARM::BI__builtin_arm_rsrp;

    bool IsPointerBuiltin = BuiltinID == ARM::BI__builtin_arm_rsrp ||
                            BuiltinID == ARM::BI__builtin_arm_wsrp;

    bool Is64Bit = BuiltinID == ARM::BI__builtin_arm_rsr64 ||
                   BuiltinID == ARM::BI__builtin_arm_wsr64;

    llvm::Type *ValueType;
    llvm::Type *RegisterType;
    if (IsPointerBuiltin) {
      ValueType = VoidPtrTy;
      RegisterType = Int32Ty;
    } else if (Is64Bit) {
      ValueType = RegisterType = Int64Ty;
    } else {
      ValueType = RegisterType = Int32Ty;
    }

    return EmitSpecialRegisterBuiltin(*this, E, RegisterType, ValueType, IsRead);
  }

  // Find out if any arguments are required to be integer constant
  // expressions.
  unsigned ICEArguments = 0;
  ASTContext::GetBuiltinTypeError Error;
  getContext().GetBuiltinType(BuiltinID, Error, &ICEArguments);
  assert(Error == ASTContext::GE_None && "Should not codegen an error");

  auto getAlignmentValue32 = [&](Address addr) -> Value* {
    return Builder.getInt32(addr.getAlignment().getQuantity());
  };

  Address PtrOp0 = Address::invalid();
  Address PtrOp1 = Address::invalid();
  SmallVector<Value*, 4> Ops;
  bool HasExtraArg = HasExtraNeonArgument(BuiltinID);
  unsigned NumArgs = E->getNumArgs() - (HasExtraArg ? 1 : 0);
  for (unsigned i = 0, e = NumArgs; i != e; i++) {
    if (i == 0) {
      switch (BuiltinID) {
      case NEON::BI__builtin_neon_vld1_v:
      case NEON::BI__builtin_neon_vld1q_v:
      case NEON::BI__builtin_neon_vld1q_lane_v:
      case NEON::BI__builtin_neon_vld1_lane_v:
      case NEON::BI__builtin_neon_vld1_dup_v:
      case NEON::BI__builtin_neon_vld1q_dup_v:
      case NEON::BI__builtin_neon_vst1_v:
      case NEON::BI__builtin_neon_vst1q_v:
      case NEON::BI__builtin_neon_vst1q_lane_v:
      case NEON::BI__builtin_neon_vst1_lane_v:
      case NEON::BI__builtin_neon_vst2_v:
      case NEON::BI__builtin_neon_vst2q_v:
      case NEON::BI__builtin_neon_vst2_lane_v:
      case NEON::BI__builtin_neon_vst2q_lane_v:
      case NEON::BI__builtin_neon_vst3_v:
      case NEON::BI__builtin_neon_vst3q_v:
      case NEON::BI__builtin_neon_vst3_lane_v:
      case NEON::BI__builtin_neon_vst3q_lane_v:
      case NEON::BI__builtin_neon_vst4_v:
      case NEON::BI__builtin_neon_vst4q_v:
      case NEON::BI__builtin_neon_vst4_lane_v:
      case NEON::BI__builtin_neon_vst4q_lane_v:
        // Get the alignment for the argument in addition to the value;
        // we'll use it later.
        PtrOp0 = EmitPointerWithAlignment(E->getArg(0));
        Ops.push_back(PtrOp0.getPointer());
        continue;
      }
    }
    if (i == 1) {
      switch (BuiltinID) {
      case NEON::BI__builtin_neon_vld2_v:
      case NEON::BI__builtin_neon_vld2q_v:
      case NEON::BI__builtin_neon_vld3_v:
      case NEON::BI__builtin_neon_vld3q_v:
      case NEON::BI__builtin_neon_vld4_v:
      case NEON::BI__builtin_neon_vld4q_v:
      case NEON::BI__builtin_neon_vld2_lane_v:
      case NEON::BI__builtin_neon_vld2q_lane_v:
      case NEON::BI__builtin_neon_vld3_lane_v:
      case NEON::BI__builtin_neon_vld3q_lane_v:
      case NEON::BI__builtin_neon_vld4_lane_v:
      case NEON::BI__builtin_neon_vld4q_lane_v:
      case NEON::BI__builtin_neon_vld2_dup_v:
      case NEON::BI__builtin_neon_vld3_dup_v:
      case NEON::BI__builtin_neon_vld4_dup_v:
        // Get the alignment for the argument in addition to the value;
        // we'll use it later.
        PtrOp1 = EmitPointerWithAlignment(E->getArg(1));
        Ops.push_back(PtrOp1.getPointer());
        continue;
      }
    }

    if ((ICEArguments & (1 << i)) == 0) {
      Ops.push_back(EmitScalarExpr(E->getArg(i)));
    } else {
      // If this is required to be a constant, constant fold it so that we know
      // that the generated intrinsic gets a ConstantInt.
      llvm::APSInt Result;
      bool IsConst = E->getArg(i)->isIntegerConstantExpr(Result, getContext());
      assert(IsConst && "Constant arg isn't actually constant?"); (void)IsConst;
      Ops.push_back(llvm::ConstantInt::get(getLLVMContext(), Result));
    }
  }

  switch (BuiltinID) {
  default: break;

  case NEON::BI__builtin_neon_vget_lane_i8:
  case NEON::BI__builtin_neon_vget_lane_i16:
  case NEON::BI__builtin_neon_vget_lane_i32:
  case NEON::BI__builtin_neon_vget_lane_i64:
  case NEON::BI__builtin_neon_vget_lane_f32:
  case NEON::BI__builtin_neon_vgetq_lane_i8:
  case NEON::BI__builtin_neon_vgetq_lane_i16:
  case NEON::BI__builtin_neon_vgetq_lane_i32:
  case NEON::BI__builtin_neon_vgetq_lane_i64:
  case NEON::BI__builtin_neon_vgetq_lane_f32:
    return Builder.CreateExtractElement(Ops[0], Ops[1], "vget_lane");

  case NEON::BI__builtin_neon_vset_lane_i8:
  case NEON::BI__builtin_neon_vset_lane_i16:
  case NEON::BI__builtin_neon_vset_lane_i32:
  case NEON::BI__builtin_neon_vset_lane_i64:
  case NEON::BI__builtin_neon_vset_lane_f32:
  case NEON::BI__builtin_neon_vsetq_lane_i8:
  case NEON::BI__builtin_neon_vsetq_lane_i16:
  case NEON::BI__builtin_neon_vsetq_lane_i32:
  case NEON::BI__builtin_neon_vsetq_lane_i64:
  case NEON::BI__builtin_neon_vsetq_lane_f32:
    return Builder.CreateInsertElement(Ops[1], Ops[0], Ops[2], "vset_lane");

  case NEON::BI__builtin_neon_vsha1h_u32:
    return EmitNeonCall(CGM.getIntrinsic(Intrinsic::arm_neon_sha1h), Ops,
                        "vsha1h");
  case NEON::BI__builtin_neon_vsha1cq_u32:
    return EmitNeonCall(CGM.getIntrinsic(Intrinsic::arm_neon_sha1c), Ops,
                        "vsha1h");
  case NEON::BI__builtin_neon_vsha1pq_u32:
    return EmitNeonCall(CGM.getIntrinsic(Intrinsic::arm_neon_sha1p), Ops,
                        "vsha1h");
  case NEON::BI__builtin_neon_vsha1mq_u32:
    return EmitNeonCall(CGM.getIntrinsic(Intrinsic::arm_neon_sha1m), Ops,
                        "vsha1h");

  // The ARM _MoveToCoprocessor builtins put the input register value as
  // the first argument, but the LLVM intrinsic expects it as the third one.
  case ARM::BI_MoveToCoprocessor:
  case ARM::BI_MoveToCoprocessor2: {
    Function *F = CGM.getIntrinsic(BuiltinID == ARM::BI_MoveToCoprocessor ? 
                                   Intrinsic::arm_mcr : Intrinsic::arm_mcr2);
    return Builder.CreateCall(F, {Ops[1], Ops[2], Ops[0],
                                  Ops[3], Ops[4], Ops[5]});
  }
  }

  // Get the last argument, which specifies the vector type.
  assert(HasExtraArg);
  llvm::APSInt Result;
  const Expr *Arg = E->getArg(E->getNumArgs()-1);
  if (!Arg->isIntegerConstantExpr(Result, getContext()))
    return nullptr;

  if (BuiltinID == ARM::BI__builtin_arm_vcvtr_f ||
      BuiltinID == ARM::BI__builtin_arm_vcvtr_d) {
    // Determine the overloaded type of this builtin.
    llvm::Type *Ty;
    if (BuiltinID == ARM::BI__builtin_arm_vcvtr_f)
      Ty = FloatTy;
    else
      Ty = DoubleTy;

    // Determine whether this is an unsigned conversion or not.
    bool usgn = Result.getZExtValue() == 1;
    unsigned Int = usgn ? Intrinsic::arm_vcvtru : Intrinsic::arm_vcvtr;

    // Call the appropriate intrinsic.
    Function *F = CGM.getIntrinsic(Int, Ty);
    return Builder.CreateCall(F, Ops, "vcvtr");
  }

  // Determine the type of this overloaded NEON intrinsic.
  NeonTypeFlags Type(Result.getZExtValue());
  bool usgn = Type.isUnsigned();
  bool rightShift = false;

  llvm::VectorType *VTy = GetNeonType(this, Type);
  llvm::Type *Ty = VTy;
  if (!Ty)
    return nullptr;

  // Many NEON builtins have identical semantics and uses in ARM and
  // AArch64. Emit these in a single function.
  auto IntrinsicMap = makeArrayRef(ARMSIMDIntrinsicMap);
  const NeonIntrinsicInfo *Builtin = findNeonIntrinsicInMap(
      IntrinsicMap, BuiltinID, NEONSIMDIntrinsicsProvenSorted);
  if (Builtin)
    return EmitCommonNeonBuiltinExpr(
        Builtin->BuiltinID, Builtin->LLVMIntrinsic, Builtin->AltLLVMIntrinsic,
        Builtin->NameHint, Builtin->TypeModifier, E, Ops, PtrOp0, PtrOp1);

  unsigned Int;
  switch (BuiltinID) {
  default: return nullptr;
  case NEON::BI__builtin_neon_vld1q_lane_v:
    // Handle 64-bit integer elements as a special case.  Use shuffles of
    // one-element vectors to avoid poor code for i64 in the backend.
    if (VTy->getElementType()->isIntegerTy(64)) {
      // Extract the other lane.
      Ops[1] = Builder.CreateBitCast(Ops[1], Ty);
      uint32_t Lane = cast<ConstantInt>(Ops[2])->getZExtValue();
      Value *SV = llvm::ConstantVector::get(ConstantInt::get(Int32Ty, 1-Lane));
      Ops[1] = Builder.CreateShuffleVector(Ops[1], Ops[1], SV);
      // Load the value as a one-element vector.
      Ty = llvm::VectorType::get(VTy->getElementType(), 1);
      llvm::Type *Tys[] = {Ty, Int8PtrTy};
      Function *F = CGM.getIntrinsic(Intrinsic::arm_neon_vld1, Tys);
      Value *Align = getAlignmentValue32(PtrOp0);
      Value *Ld = Builder.CreateCall(F, {Ops[0], Align});
      // Combine them.
      uint32_t Indices[] = {1 - Lane, Lane};
      SV = llvm::ConstantDataVector::get(getLLVMContext(), Indices);
      return Builder.CreateShuffleVector(Ops[1], Ld, SV, "vld1q_lane");
    }
    // fall through
  case NEON::BI__builtin_neon_vld1_lane_v: {
    Ops[1] = Builder.CreateBitCast(Ops[1], Ty);
    PtrOp0 = Builder.CreateElementBitCast(PtrOp0, VTy->getElementType());
    Value *Ld = Builder.CreateLoad(PtrOp0);
    return Builder.CreateInsertElement(Ops[1], Ld, Ops[2], "vld1_lane");
  }
  case NEON::BI__builtin_neon_vld2_dup_v:
  case NEON::BI__builtin_neon_vld3_dup_v:
  case NEON::BI__builtin_neon_vld4_dup_v: {
    // Handle 64-bit elements as a special-case.  There is no "dup" needed.
    if (VTy->getElementType()->getPrimitiveSizeInBits() == 64) {
      switch (BuiltinID) {
      case NEON::BI__builtin_neon_vld2_dup_v:
        Int = Intrinsic::arm_neon_vld2;
        break;
      case NEON::BI__builtin_neon_vld3_dup_v:
        Int = Intrinsic::arm_neon_vld3;
        break;
      case NEON::BI__builtin_neon_vld4_dup_v:
        Int = Intrinsic::arm_neon_vld4;
        break;
      default: llvm_unreachable("unknown vld_dup intrinsic?");
      }
      llvm::Type *Tys[] = {Ty, Int8PtrTy};
      Function *F = CGM.getIntrinsic(Int, Tys);
      llvm::Value *Align = getAlignmentValue32(PtrOp1);
      Ops[1] = Builder.CreateCall(F, {Ops[1], Align}, "vld_dup");
      Ty = llvm::PointerType::getUnqual(Ops[1]->getType());
      Ops[0] = Builder.CreateBitCast(Ops[0], Ty);
      return Builder.CreateDefaultAlignedStore(Ops[1], Ops[0]);
    }
    switch (BuiltinID) {
    case NEON::BI__builtin_neon_vld2_dup_v:
      Int = Intrinsic::arm_neon_vld2lane;
      break;
    case NEON::BI__builtin_neon_vld3_dup_v:
      Int = Intrinsic::arm_neon_vld3lane;
      break;
    case NEON::BI__builtin_neon_vld4_dup_v:
      Int = Intrinsic::arm_neon_vld4lane;
      break;
    default: llvm_unreachable("unknown vld_dup intrinsic?");
    }
    llvm::Type *Tys[] = {Ty, Int8PtrTy};
    Function *F = CGM.getIntrinsic(Int, Tys);
    llvm::StructType *STy = cast<llvm::StructType>(F->getReturnType());

    SmallVector<Value*, 6> Args;
    Args.push_back(Ops[1]);
    Args.append(STy->getNumElements(), UndefValue::get(Ty));

    llvm::Constant *CI = ConstantInt::get(Int32Ty, 0);
    Args.push_back(CI);
    Args.push_back(getAlignmentValue32(PtrOp1));

    Ops[1] = Builder.CreateCall(F, Args, "vld_dup");
    // splat lane 0 to all elts in each vector of the result.
    for (unsigned i = 0, e = STy->getNumElements(); i != e; ++i) {
      Value *Val = Builder.CreateExtractValue(Ops[1], i);
      Value *Elt = Builder.CreateBitCast(Val, Ty);
      Elt = EmitNeonSplat(Elt, CI);
      Elt = Builder.CreateBitCast(Elt, Val->getType());
      Ops[1] = Builder.CreateInsertValue(Ops[1], Elt, i);
    }
    Ty = llvm::PointerType::getUnqual(Ops[1]->getType());
    Ops[0] = Builder.CreateBitCast(Ops[0], Ty);
    return Builder.CreateDefaultAlignedStore(Ops[1], Ops[0]);
  }
  case NEON::BI__builtin_neon_vqrshrn_n_v:
    Int =
      usgn ? Intrinsic::arm_neon_vqrshiftnu : Intrinsic::arm_neon_vqrshiftns;
    return EmitNeonCall(CGM.getIntrinsic(Int, Ty), Ops, "vqrshrn_n",
                        1, true);
  case NEON::BI__builtin_neon_vqrshrun_n_v:
    return EmitNeonCall(CGM.getIntrinsic(Intrinsic::arm_neon_vqrshiftnsu, Ty),
                        Ops, "vqrshrun_n", 1, true);
  case NEON::BI__builtin_neon_vqshrn_n_v:
    Int = usgn ? Intrinsic::arm_neon_vqshiftnu : Intrinsic::arm_neon_vqshiftns;
    return EmitNeonCall(CGM.getIntrinsic(Int, Ty), Ops, "vqshrn_n",
                        1, true);
  case NEON::BI__builtin_neon_vqshrun_n_v:
    return EmitNeonCall(CGM.getIntrinsic(Intrinsic::arm_neon_vqshiftnsu, Ty),
                        Ops, "vqshrun_n", 1, true);
  case NEON::BI__builtin_neon_vrecpe_v:
  case NEON::BI__builtin_neon_vrecpeq_v:
    return EmitNeonCall(CGM.getIntrinsic(Intrinsic::arm_neon_vrecpe, Ty),
                        Ops, "vrecpe");
  case NEON::BI__builtin_neon_vrshrn_n_v:
    return EmitNeonCall(CGM.getIntrinsic(Intrinsic::arm_neon_vrshiftn, Ty),
                        Ops, "vrshrn_n", 1, true);
  case NEON::BI__builtin_neon_vrsra_n_v:
  case NEON::BI__builtin_neon_vrsraq_n_v:
    Ops[0] = Builder.CreateBitCast(Ops[0], Ty);
    Ops[1] = Builder.CreateBitCast(Ops[1], Ty);
    Ops[2] = EmitNeonShiftVector(Ops[2], Ty, true);
    Int = usgn ? Intrinsic::arm_neon_vrshiftu : Intrinsic::arm_neon_vrshifts;
    Ops[1] = Builder.CreateCall(CGM.getIntrinsic(Int, Ty), {Ops[1], Ops[2]});
    return Builder.CreateAdd(Ops[0], Ops[1], "vrsra_n");
  case NEON::BI__builtin_neon_vsri_n_v:
  case NEON::BI__builtin_neon_vsriq_n_v:
    rightShift = true;
  case NEON::BI__builtin_neon_vsli_n_v:
  case NEON::BI__builtin_neon_vsliq_n_v:
    Ops[2] = EmitNeonShiftVector(Ops[2], Ty, rightShift);
    return EmitNeonCall(CGM.getIntrinsic(Intrinsic::arm_neon_vshiftins, Ty),
                        Ops, "vsli_n");
  case NEON::BI__builtin_neon_vsra_n_v:
  case NEON::BI__builtin_neon_vsraq_n_v:
    Ops[0] = Builder.CreateBitCast(Ops[0], Ty);
    Ops[1] = EmitNeonRShiftImm(Ops[1], Ops[2], Ty, usgn, "vsra_n");
    return Builder.CreateAdd(Ops[0], Ops[1]);
  case NEON::BI__builtin_neon_vst1q_lane_v:
    // Handle 64-bit integer elements as a special case.  Use a shuffle to get
    // a one-element vector and avoid poor code for i64 in the backend.
    if (VTy->getElementType()->isIntegerTy(64)) {
      Ops[1] = Builder.CreateBitCast(Ops[1], Ty);
      Value *SV = llvm::ConstantVector::get(cast<llvm::Constant>(Ops[2]));
      Ops[1] = Builder.CreateShuffleVector(Ops[1], Ops[1], SV);
      Ops[2] = getAlignmentValue32(PtrOp0);
      llvm::Type *Tys[] = {Int8PtrTy, Ops[1]->getType()};
      return Builder.CreateCall(CGM.getIntrinsic(Intrinsic::arm_neon_vst1,
                                                 Tys), Ops);
    }
    // fall through
  case NEON::BI__builtin_neon_vst1_lane_v: {
    Ops[1] = Builder.CreateBitCast(Ops[1], Ty);
    Ops[1] = Builder.CreateExtractElement(Ops[1], Ops[2]);
    Ty = llvm::PointerType::getUnqual(Ops[1]->getType());
    auto St = Builder.CreateStore(Ops[1], Builder.CreateBitCast(PtrOp0, Ty));
    return St;
  }
  case NEON::BI__builtin_neon_vtbl1_v:
    return EmitNeonCall(CGM.getIntrinsic(Intrinsic::arm_neon_vtbl1),
                        Ops, "vtbl1");
  case NEON::BI__builtin_neon_vtbl2_v:
    return EmitNeonCall(CGM.getIntrinsic(Intrinsic::arm_neon_vtbl2),
                        Ops, "vtbl2");
  case NEON::BI__builtin_neon_vtbl3_v:
    return EmitNeonCall(CGM.getIntrinsic(Intrinsic::arm_neon_vtbl3),
                        Ops, "vtbl3");
  case NEON::BI__builtin_neon_vtbl4_v:
    return EmitNeonCall(CGM.getIntrinsic(Intrinsic::arm_neon_vtbl4),
                        Ops, "vtbl4");
  case NEON::BI__builtin_neon_vtbx1_v:
    return EmitNeonCall(CGM.getIntrinsic(Intrinsic::arm_neon_vtbx1),
                        Ops, "vtbx1");
  case NEON::BI__builtin_neon_vtbx2_v:
    return EmitNeonCall(CGM.getIntrinsic(Intrinsic::arm_neon_vtbx2),
                        Ops, "vtbx2");
  case NEON::BI__builtin_neon_vtbx3_v:
    return EmitNeonCall(CGM.getIntrinsic(Intrinsic::arm_neon_vtbx3),
                        Ops, "vtbx3");
  case NEON::BI__builtin_neon_vtbx4_v:
    return EmitNeonCall(CGM.getIntrinsic(Intrinsic::arm_neon_vtbx4),
                        Ops, "vtbx4");
  }
}

static Value *EmitAArch64TblBuiltinExpr(CodeGenFunction &CGF, unsigned BuiltinID,
                                      const CallExpr *E,
                                      SmallVectorImpl<Value *> &Ops) {
  unsigned int Int = 0;
  const char *s = nullptr;

  switch (BuiltinID) {
  default:
    return nullptr;
  case NEON::BI__builtin_neon_vtbl1_v:
  case NEON::BI__builtin_neon_vqtbl1_v:
  case NEON::BI__builtin_neon_vqtbl1q_v:
  case NEON::BI__builtin_neon_vtbl2_v:
  case NEON::BI__builtin_neon_vqtbl2_v:
  case NEON::BI__builtin_neon_vqtbl2q_v:
  case NEON::BI__builtin_neon_vtbl3_v:
  case NEON::BI__builtin_neon_vqtbl3_v:
  case NEON::BI__builtin_neon_vqtbl3q_v:
  case NEON::BI__builtin_neon_vtbl4_v:
  case NEON::BI__builtin_neon_vqtbl4_v:
  case NEON::BI__builtin_neon_vqtbl4q_v:
    break;
  case NEON::BI__builtin_neon_vtbx1_v:
  case NEON::BI__builtin_neon_vqtbx1_v:
  case NEON::BI__builtin_neon_vqtbx1q_v:
  case NEON::BI__builtin_neon_vtbx2_v:
  case NEON::BI__builtin_neon_vqtbx2_v:
  case NEON::BI__builtin_neon_vqtbx2q_v:
  case NEON::BI__builtin_neon_vtbx3_v:
  case NEON::BI__builtin_neon_vqtbx3_v:
  case NEON::BI__builtin_neon_vqtbx3q_v:
  case NEON::BI__builtin_neon_vtbx4_v:
  case NEON::BI__builtin_neon_vqtbx4_v:
  case NEON::BI__builtin_neon_vqtbx4q_v:
    break;
  }

  assert(E->getNumArgs() >= 3);

  // Get the last argument, which specifies the vector type.
  llvm::APSInt Result;
  const Expr *Arg = E->getArg(E->getNumArgs() - 1);
  if (!Arg->isIntegerConstantExpr(Result, CGF.getContext()))
    return nullptr;

  // Determine the type of this overloaded NEON intrinsic.
  NeonTypeFlags Type(Result.getZExtValue());
  llvm::VectorType *Ty = GetNeonType(&CGF, Type);
  if (!Ty)
    return nullptr;

  CodeGen::CGBuilderTy &Builder = CGF.Builder;

  // AArch64 scalar builtins are not overloaded, they do not have an extra
  // argument that specifies the vector type, need to handle each case.
  switch (BuiltinID) {
  case NEON::BI__builtin_neon_vtbl1_v: {
    return packTBLDVectorList(CGF, makeArrayRef(Ops).slice(0, 1), nullptr,
                              Ops[1], Ty, Intrinsic::aarch64_neon_tbl1,
                              "vtbl1");
  }
  case NEON::BI__builtin_neon_vtbl2_v: {
    return packTBLDVectorList(CGF, makeArrayRef(Ops).slice(0, 2), nullptr,
                              Ops[2], Ty, Intrinsic::aarch64_neon_tbl1,
                              "vtbl1");
  }
  case NEON::BI__builtin_neon_vtbl3_v: {
    return packTBLDVectorList(CGF, makeArrayRef(Ops).slice(0, 3), nullptr,
                              Ops[3], Ty, Intrinsic::aarch64_neon_tbl2,
                              "vtbl2");
  }
  case NEON::BI__builtin_neon_vtbl4_v: {
    return packTBLDVectorList(CGF, makeArrayRef(Ops).slice(0, 4), nullptr,
                              Ops[4], Ty, Intrinsic::aarch64_neon_tbl2,
                              "vtbl2");
  }
  case NEON::BI__builtin_neon_vtbx1_v: {
    Value *TblRes =
        packTBLDVectorList(CGF, makeArrayRef(Ops).slice(1, 1), nullptr, Ops[2],
                           Ty, Intrinsic::aarch64_neon_tbl1, "vtbl1");

    llvm::Constant *EightV = ConstantInt::get(Ty, 8);
    Value *CmpRes = Builder.CreateICmp(ICmpInst::ICMP_UGE, Ops[2], EightV);
    CmpRes = Builder.CreateSExt(CmpRes, Ty);

    Value *EltsFromInput = Builder.CreateAnd(CmpRes, Ops[0]);
    Value *EltsFromTbl = Builder.CreateAnd(Builder.CreateNot(CmpRes), TblRes);
    return Builder.CreateOr(EltsFromInput, EltsFromTbl, "vtbx");
  }
  case NEON::BI__builtin_neon_vtbx2_v: {
    return packTBLDVectorList(CGF, makeArrayRef(Ops).slice(1, 2), Ops[0],
                              Ops[3], Ty, Intrinsic::aarch64_neon_tbx1,
                              "vtbx1");
  }
  case NEON::BI__builtin_neon_vtbx3_v: {
    Value *TblRes =
        packTBLDVectorList(CGF, makeArrayRef(Ops).slice(1, 3), nullptr, Ops[4],
                           Ty, Intrinsic::aarch64_neon_tbl2, "vtbl2");

    llvm::Constant *TwentyFourV = ConstantInt::get(Ty, 24);
    Value *CmpRes = Builder.CreateICmp(ICmpInst::ICMP_UGE, Ops[4],
                                           TwentyFourV);
    CmpRes = Builder.CreateSExt(CmpRes, Ty);

    Value *EltsFromInput = Builder.CreateAnd(CmpRes, Ops[0]);
    Value *EltsFromTbl = Builder.CreateAnd(Builder.CreateNot(CmpRes), TblRes);
    return Builder.CreateOr(EltsFromInput, EltsFromTbl, "vtbx");
  }
  case NEON::BI__builtin_neon_vtbx4_v: {
    return packTBLDVectorList(CGF, makeArrayRef(Ops).slice(1, 4), Ops[0],
                              Ops[5], Ty, Intrinsic::aarch64_neon_tbx2,
                              "vtbx2");
  }
  case NEON::BI__builtin_neon_vqtbl1_v:
  case NEON::BI__builtin_neon_vqtbl1q_v:
    Int = Intrinsic::aarch64_neon_tbl1; s = "vtbl1"; break;
  case NEON::BI__builtin_neon_vqtbl2_v:
  case NEON::BI__builtin_neon_vqtbl2q_v: {
    Int = Intrinsic::aarch64_neon_tbl2; s = "vtbl2"; break;
  case NEON::BI__builtin_neon_vqtbl3_v:
  case NEON::BI__builtin_neon_vqtbl3q_v:
    Int = Intrinsic::aarch64_neon_tbl3; s = "vtbl3"; break;
  case NEON::BI__builtin_neon_vqtbl4_v:
  case NEON::BI__builtin_neon_vqtbl4q_v:
    Int = Intrinsic::aarch64_neon_tbl4; s = "vtbl4"; break;
  case NEON::BI__builtin_neon_vqtbx1_v:
  case NEON::BI__builtin_neon_vqtbx1q_v:
    Int = Intrinsic::aarch64_neon_tbx1; s = "vtbx1"; break;
  case NEON::BI__builtin_neon_vqtbx2_v:
  case NEON::BI__builtin_neon_vqtbx2q_v:
    Int = Intrinsic::aarch64_neon_tbx2; s = "vtbx2"; break;
  case NEON::BI__builtin_neon_vqtbx3_v:
  case NEON::BI__builtin_neon_vqtbx3q_v:
    Int = Intrinsic::aarch64_neon_tbx3; s = "vtbx3"; break;
  case NEON::BI__builtin_neon_vqtbx4_v:
  case NEON::BI__builtin_neon_vqtbx4q_v:
    Int = Intrinsic::aarch64_neon_tbx4; s = "vtbx4"; break;
  }
  }

  if (!Int)
    return nullptr;

  Function *F = CGF.CGM.getIntrinsic(Int, Ty);
  return CGF.EmitNeonCall(F, Ops, s);
}

Value *CodeGenFunction::vectorWrapScalar16(Value *Op) {
  llvm::Type *VTy = llvm::VectorType::get(Int16Ty, 4);
  Op = Builder.CreateBitCast(Op, Int16Ty);
  Value *V = UndefValue::get(VTy);
  llvm::Constant *CI = ConstantInt::get(SizeTy, 0);
  Op = Builder.CreateInsertElement(V, Op, CI);
  return Op;
}

Value *CodeGenFunction::EmitAArch64BuiltinExpr(unsigned BuiltinID,
                                               const CallExpr *E) {
  unsigned HintID = static_cast<unsigned>(-1);
  switch (BuiltinID) {
  default: break;
  case AArch64::BI__builtin_arm_nop:
    HintID = 0;
    break;
  case AArch64::BI__builtin_arm_yield:
    HintID = 1;
    break;
  case AArch64::BI__builtin_arm_wfe:
    HintID = 2;
    break;
  case AArch64::BI__builtin_arm_wfi:
    HintID = 3;
    break;
  case AArch64::BI__builtin_arm_sev:
    HintID = 4;
    break;
  case AArch64::BI__builtin_arm_sevl:
    HintID = 5;
    break;
  }

  if (HintID != static_cast<unsigned>(-1)) {
    Function *F = CGM.getIntrinsic(Intrinsic::aarch64_hint);
    return Builder.CreateCall(F, llvm::ConstantInt::get(Int32Ty, HintID));
  }

  if (BuiltinID == AArch64::BI__builtin_arm_prefetch) {
    Value *Address         = EmitScalarExpr(E->getArg(0));
    Value *RW              = EmitScalarExpr(E->getArg(1));
    Value *CacheLevel      = EmitScalarExpr(E->getArg(2));
    Value *RetentionPolicy = EmitScalarExpr(E->getArg(3));
    Value *IsData          = EmitScalarExpr(E->getArg(4));

    Value *Locality = nullptr;
    if (cast<llvm::ConstantInt>(RetentionPolicy)->isZero()) {
      // Temporal fetch, needs to convert cache level to locality.
      Locality = llvm::ConstantInt::get(Int32Ty,
        -cast<llvm::ConstantInt>(CacheLevel)->getValue() + 3);
    } else {
      // Streaming fetch.
      Locality = llvm::ConstantInt::get(Int32Ty, 0);
    }

    // FIXME: We need AArch64 specific LLVM intrinsic if we want to specify
    // PLDL3STRM or PLDL2STRM.
    Value *F = CGM.getIntrinsic(Intrinsic::prefetch);
    return Builder.CreateCall(F, {Address, RW, Locality, IsData});
  }

  if (BuiltinID == AArch64::BI__builtin_arm_rbit) {
    assert((getContext().getTypeSize(E->getType()) == 32) &&
           "rbit of unusual size!");
    llvm::Value *Arg = EmitScalarExpr(E->getArg(0));
    return Builder.CreateCall(
        CGM.getIntrinsic(Intrinsic::aarch64_rbit, Arg->getType()), Arg, "rbit");
  }
  if (BuiltinID == AArch64::BI__builtin_arm_rbit64) {
    assert((getContext().getTypeSize(E->getType()) == 64) &&
           "rbit of unusual size!");
    llvm::Value *Arg = EmitScalarExpr(E->getArg(0));
    return Builder.CreateCall(
        CGM.getIntrinsic(Intrinsic::aarch64_rbit, Arg->getType()), Arg, "rbit");
  }

  if (BuiltinID == AArch64::BI__clear_cache) {
    assert(E->getNumArgs() == 2 && "__clear_cache takes 2 arguments");
    const FunctionDecl *FD = E->getDirectCallee();
    Value *Ops[2];
    for (unsigned i = 0; i < 2; i++)
      Ops[i] = EmitScalarExpr(E->getArg(i));
    llvm::Type *Ty = CGM.getTypes().ConvertType(FD->getType());
    llvm::FunctionType *FTy = cast<llvm::FunctionType>(Ty);
    StringRef Name = FD->getName();
    return EmitNounwindRuntimeCall(CGM.CreateRuntimeFunction(FTy, Name), Ops);
  }

  if ((BuiltinID == AArch64::BI__builtin_arm_ldrex ||
      BuiltinID == AArch64::BI__builtin_arm_ldaex) &&
      getContext().getTypeSize(E->getType()) == 128) {
    Function *F = CGM.getIntrinsic(BuiltinID == AArch64::BI__builtin_arm_ldaex
                                       ? Intrinsic::aarch64_ldaxp
                                       : Intrinsic::aarch64_ldxp);

    Value *LdPtr = EmitScalarExpr(E->getArg(0));
    Value *Val = Builder.CreateCall(F, Builder.CreateBitCast(LdPtr, Int8PtrTy),
                                    "ldxp");

    Value *Val0 = Builder.CreateExtractValue(Val, 1);
    Value *Val1 = Builder.CreateExtractValue(Val, 0);
    llvm::Type *Int128Ty = llvm::IntegerType::get(getLLVMContext(), 128);
    Val0 = Builder.CreateZExt(Val0, Int128Ty);
    Val1 = Builder.CreateZExt(Val1, Int128Ty);

    Value *ShiftCst = llvm::ConstantInt::get(Int128Ty, 64);
    Val = Builder.CreateShl(Val0, ShiftCst, "shl", true /* nuw */);
    Val = Builder.CreateOr(Val, Val1);
    return Builder.CreateBitCast(Val, ConvertType(E->getType()));
  } else if (BuiltinID == AArch64::BI__builtin_arm_ldrex ||
             BuiltinID == AArch64::BI__builtin_arm_ldaex) {
    Value *LoadAddr = EmitScalarExpr(E->getArg(0));

    QualType Ty = E->getType();
    llvm::Type *RealResTy = ConvertType(Ty);
    llvm::Type *IntResTy = llvm::IntegerType::get(getLLVMContext(),
                                                  getContext().getTypeSize(Ty));
    LoadAddr = Builder.CreateBitCast(LoadAddr, IntResTy->getPointerTo());

    Function *F = CGM.getIntrinsic(BuiltinID == AArch64::BI__builtin_arm_ldaex
                                       ? Intrinsic::aarch64_ldaxr
                                       : Intrinsic::aarch64_ldxr,
                                   LoadAddr->getType());
    Value *Val = Builder.CreateCall(F, LoadAddr, "ldxr");

    if (RealResTy->isPointerTy())
      return Builder.CreateIntToPtr(Val, RealResTy);

    Val = Builder.CreateTruncOrBitCast(Val, IntResTy);
    return Builder.CreateBitCast(Val, RealResTy);
  }

  if ((BuiltinID == AArch64::BI__builtin_arm_strex ||
       BuiltinID == AArch64::BI__builtin_arm_stlex) &&
      getContext().getTypeSize(E->getArg(0)->getType()) == 128) {
    Function *F = CGM.getIntrinsic(BuiltinID == AArch64::BI__builtin_arm_stlex
                                       ? Intrinsic::aarch64_stlxp
                                       : Intrinsic::aarch64_stxp);
    llvm::Type *STy = llvm::StructType::get(Int64Ty, Int64Ty, nullptr);

    Address Tmp = CreateMemTemp(E->getArg(0)->getType());
    EmitAnyExprToMem(E->getArg(0), Tmp, Qualifiers(), /*init*/ true);

    Tmp = Builder.CreateBitCast(Tmp, llvm::PointerType::getUnqual(STy));
    llvm::Value *Val = Builder.CreateLoad(Tmp);

    Value *Arg0 = Builder.CreateExtractValue(Val, 0);
    Value *Arg1 = Builder.CreateExtractValue(Val, 1);
    Value *StPtr = Builder.CreateBitCast(EmitScalarExpr(E->getArg(1)),
                                         Int8PtrTy);
    return Builder.CreateCall(F, {Arg0, Arg1, StPtr}, "stxp");
  }

  if (BuiltinID == AArch64::BI__builtin_arm_strex ||
      BuiltinID == AArch64::BI__builtin_arm_stlex) {
    Value *StoreVal = EmitScalarExpr(E->getArg(0));
    Value *StoreAddr = EmitScalarExpr(E->getArg(1));

    QualType Ty = E->getArg(0)->getType();
    llvm::Type *StoreTy = llvm::IntegerType::get(getLLVMContext(),
                                                 getContext().getTypeSize(Ty));
    StoreAddr = Builder.CreateBitCast(StoreAddr, StoreTy->getPointerTo());

    if (StoreVal->getType()->isPointerTy())
      StoreVal = Builder.CreatePtrToInt(StoreVal, Int64Ty);
    else {
      StoreVal = Builder.CreateBitCast(StoreVal, StoreTy);
      StoreVal = Builder.CreateZExtOrBitCast(StoreVal, Int64Ty);
    }

    Function *F = CGM.getIntrinsic(BuiltinID == AArch64::BI__builtin_arm_stlex
                                       ? Intrinsic::aarch64_stlxr
                                       : Intrinsic::aarch64_stxr,
                                   StoreAddr->getType());
    return Builder.CreateCall(F, {StoreVal, StoreAddr}, "stxr");
  }

  if (BuiltinID == AArch64::BI__builtin_arm_clrex) {
    Function *F = CGM.getIntrinsic(Intrinsic::aarch64_clrex);
    return Builder.CreateCall(F);
  }

  if (BuiltinID == AArch64::BI__builtin_thread_pointer) {
    Function *F = CGM.getIntrinsic(Intrinsic::aarch64_thread_pointer);
    return Builder.CreateCall(F);
  }

  // CRC32
  Intrinsic::ID CRCIntrinsicID = Intrinsic::not_intrinsic;
  switch (BuiltinID) {
  case AArch64::BI__builtin_arm_crc32b:
    CRCIntrinsicID = Intrinsic::aarch64_crc32b; break;
  case AArch64::BI__builtin_arm_crc32cb:
    CRCIntrinsicID = Intrinsic::aarch64_crc32cb; break;
  case AArch64::BI__builtin_arm_crc32h:
    CRCIntrinsicID = Intrinsic::aarch64_crc32h; break;
  case AArch64::BI__builtin_arm_crc32ch:
    CRCIntrinsicID = Intrinsic::aarch64_crc32ch; break;
  case AArch64::BI__builtin_arm_crc32w:
    CRCIntrinsicID = Intrinsic::aarch64_crc32w; break;
  case AArch64::BI__builtin_arm_crc32cw:
    CRCIntrinsicID = Intrinsic::aarch64_crc32cw; break;
  case AArch64::BI__builtin_arm_crc32d:
    CRCIntrinsicID = Intrinsic::aarch64_crc32x; break;
  case AArch64::BI__builtin_arm_crc32cd:
    CRCIntrinsicID = Intrinsic::aarch64_crc32cx; break;
  }

  if (CRCIntrinsicID != Intrinsic::not_intrinsic) {
    Value *Arg0 = EmitScalarExpr(E->getArg(0));
    Value *Arg1 = EmitScalarExpr(E->getArg(1));
    Function *F = CGM.getIntrinsic(CRCIntrinsicID);

    llvm::Type *DataTy = F->getFunctionType()->getParamType(1);
    Arg1 = Builder.CreateZExtOrBitCast(Arg1, DataTy);

    return Builder.CreateCall(F, {Arg0, Arg1});
  }

  if (BuiltinID == AArch64::BI__builtin_arm_rsr ||
      BuiltinID == AArch64::BI__builtin_arm_rsr64 ||
      BuiltinID == AArch64::BI__builtin_arm_rsrp ||
      BuiltinID == AArch64::BI__builtin_arm_wsr ||
      BuiltinID == AArch64::BI__builtin_arm_wsr64 ||
      BuiltinID == AArch64::BI__builtin_arm_wsrp) {

    bool IsRead = BuiltinID == AArch64::BI__builtin_arm_rsr ||
                  BuiltinID == AArch64::BI__builtin_arm_rsr64 ||
                  BuiltinID == AArch64::BI__builtin_arm_rsrp;

    bool IsPointerBuiltin = BuiltinID == AArch64::BI__builtin_arm_rsrp ||
                            BuiltinID == AArch64::BI__builtin_arm_wsrp;

    bool Is64Bit = BuiltinID != AArch64::BI__builtin_arm_rsr &&
                   BuiltinID != AArch64::BI__builtin_arm_wsr;

    llvm::Type *ValueType;
    llvm::Type *RegisterType = Int64Ty;
    if (IsPointerBuiltin) {
      ValueType = VoidPtrTy;
    } else if (Is64Bit) {
      ValueType = Int64Ty;
    } else {
      ValueType = Int32Ty;
    }

    return EmitSpecialRegisterBuiltin(*this, E, RegisterType, ValueType, IsRead);
  }

  // Find out if any arguments are required to be integer constant
  // expressions.
  unsigned ICEArguments = 0;
  ASTContext::GetBuiltinTypeError Error;
  getContext().GetBuiltinType(BuiltinID, Error, &ICEArguments);
  assert(Error == ASTContext::GE_None && "Should not codegen an error");

  llvm::SmallVector<Value*, 4> Ops;
  for (unsigned i = 0, e = E->getNumArgs() - 1; i != e; i++) {
    if ((ICEArguments & (1 << i)) == 0) {
      Ops.push_back(EmitScalarExpr(E->getArg(i)));
    } else {
      // If this is required to be a constant, constant fold it so that we know
      // that the generated intrinsic gets a ConstantInt.
      llvm::APSInt Result;
      bool IsConst = E->getArg(i)->isIntegerConstantExpr(Result, getContext());
      assert(IsConst && "Constant arg isn't actually constant?");
      (void)IsConst;
      Ops.push_back(llvm::ConstantInt::get(getLLVMContext(), Result));
    }
  }

  auto SISDMap = makeArrayRef(AArch64SISDIntrinsicMap);
  const NeonIntrinsicInfo *Builtin = findNeonIntrinsicInMap(
      SISDMap, BuiltinID, AArch64SISDIntrinsicsProvenSorted);

  if (Builtin) {
    Ops.push_back(EmitScalarExpr(E->getArg(E->getNumArgs() - 1)));
    Value *Result = EmitCommonNeonSISDBuiltinExpr(*this, *Builtin, Ops, E);
    assert(Result && "SISD intrinsic should have been handled");
    return Result;
  }

  llvm::APSInt Result;
  const Expr *Arg = E->getArg(E->getNumArgs()-1);
  NeonTypeFlags Type(0);
  if (Arg->isIntegerConstantExpr(Result, getContext()))
    // Determine the type of this overloaded NEON intrinsic.
    Type = NeonTypeFlags(Result.getZExtValue());

  bool usgn = Type.isUnsigned();
  bool quad = Type.isQuad();

  // Handle non-overloaded intrinsics first.
  switch (BuiltinID) {
  default: break;
  case NEON::BI__builtin_neon_vldrq_p128: {
    llvm::Type *Int128PTy = llvm::Type::getIntNPtrTy(getLLVMContext(), 128);
    Value *Ptr = Builder.CreateBitCast(EmitScalarExpr(E->getArg(0)), Int128PTy);
    return Builder.CreateDefaultAlignedLoad(Ptr);
  }
  case NEON::BI__builtin_neon_vstrq_p128: {
    llvm::Type *Int128PTy = llvm::Type::getIntNPtrTy(getLLVMContext(), 128);
    Value *Ptr = Builder.CreateBitCast(Ops[0], Int128PTy);
    return Builder.CreateDefaultAlignedStore(EmitScalarExpr(E->getArg(1)), Ptr);
  }
  case NEON::BI__builtin_neon_vcvts_u32_f32:
  case NEON::BI__builtin_neon_vcvtd_u64_f64:
    usgn = true;
    // FALL THROUGH
  case NEON::BI__builtin_neon_vcvts_s32_f32:
  case NEON::BI__builtin_neon_vcvtd_s64_f64: {
    Ops.push_back(EmitScalarExpr(E->getArg(0)));
    bool Is64 = Ops[0]->getType()->getPrimitiveSizeInBits() == 64;
    llvm::Type *InTy = Is64 ? Int64Ty : Int32Ty;
    llvm::Type *FTy = Is64 ? DoubleTy : FloatTy;
    Ops[0] = Builder.CreateBitCast(Ops[0], FTy);
    if (usgn)
      return Builder.CreateFPToUI(Ops[0], InTy);
    return Builder.CreateFPToSI(Ops[0], InTy);
  }
  case NEON::BI__builtin_neon_vcvts_f32_u32:
  case NEON::BI__builtin_neon_vcvtd_f64_u64:
    usgn = true;
    // FALL THROUGH
  case NEON::BI__builtin_neon_vcvts_f32_s32:
  case NEON::BI__builtin_neon_vcvtd_f64_s64: {
    Ops.push_back(EmitScalarExpr(E->getArg(0)));
    bool Is64 = Ops[0]->getType()->getPrimitiveSizeInBits() == 64;
    llvm::Type *InTy = Is64 ? Int64Ty : Int32Ty;
    llvm::Type *FTy = Is64 ? DoubleTy : FloatTy;
    Ops[0] = Builder.CreateBitCast(Ops[0], InTy);
    if (usgn)
      return Builder.CreateUIToFP(Ops[0], FTy);
    return Builder.CreateSIToFP(Ops[0], FTy);
  }
  case NEON::BI__builtin_neon_vpaddd_s64: {
    llvm::Type *Ty = llvm::VectorType::get(Int64Ty, 2);
    Value *Vec = EmitScalarExpr(E->getArg(0));
    // The vector is v2f64, so make sure it's bitcast to that.
    Vec = Builder.CreateBitCast(Vec, Ty, "v2i64");
    llvm::Value *Idx0 = llvm::ConstantInt::get(SizeTy, 0);
    llvm::Value *Idx1 = llvm::ConstantInt::get(SizeTy, 1);
    Value *Op0 = Builder.CreateExtractElement(Vec, Idx0, "lane0");
    Value *Op1 = Builder.CreateExtractElement(Vec, Idx1, "lane1");
    // Pairwise addition of a v2f64 into a scalar f64.
    return Builder.CreateAdd(Op0, Op1, "vpaddd");
  }
  case NEON::BI__builtin_neon_vpaddd_f64: {
    llvm::Type *Ty =
      llvm::VectorType::get(DoubleTy, 2);
    Value *Vec = EmitScalarExpr(E->getArg(0));
    // The vector is v2f64, so make sure it's bitcast to that.
    Vec = Builder.CreateBitCast(Vec, Ty, "v2f64");
    llvm::Value *Idx0 = llvm::ConstantInt::get(SizeTy, 0);
    llvm::Value *Idx1 = llvm::ConstantInt::get(SizeTy, 1);
    Value *Op0 = Builder.CreateExtractElement(Vec, Idx0, "lane0");
    Value *Op1 = Builder.CreateExtractElement(Vec, Idx1, "lane1");
    // Pairwise addition of a v2f64 into a scalar f64.
    return Builder.CreateFAdd(Op0, Op1, "vpaddd");
  }
  case NEON::BI__builtin_neon_vpadds_f32: {
    llvm::Type *Ty =
      llvm::VectorType::get(FloatTy, 2);
    Value *Vec = EmitScalarExpr(E->getArg(0));
    // The vector is v2f32, so make sure it's bitcast to that.
    Vec = Builder.CreateBitCast(Vec, Ty, "v2f32");
    llvm::Value *Idx0 = llvm::ConstantInt::get(SizeTy, 0);
    llvm::Value *Idx1 = llvm::ConstantInt::get(SizeTy, 1);
    Value *Op0 = Builder.CreateExtractElement(Vec, Idx0, "lane0");
    Value *Op1 = Builder.CreateExtractElement(Vec, Idx1, "lane1");
    // Pairwise addition of a v2f32 into a scalar f32.
    return Builder.CreateFAdd(Op0, Op1, "vpaddd");
  }
  case NEON::BI__builtin_neon_vceqzd_s64:
  case NEON::BI__builtin_neon_vceqzd_f64:
  case NEON::BI__builtin_neon_vceqzs_f32:
    Ops.push_back(EmitScalarExpr(E->getArg(0)));
    return EmitAArch64CompareBuiltinExpr(
        Ops[0], ConvertType(E->getCallReturnType(getContext())),
        ICmpInst::FCMP_OEQ, ICmpInst::ICMP_EQ, "vceqz");
  case NEON::BI__builtin_neon_vcgezd_s64:
  case NEON::BI__builtin_neon_vcgezd_f64:
  case NEON::BI__builtin_neon_vcgezs_f32:
    Ops.push_back(EmitScalarExpr(E->getArg(0)));
    return EmitAArch64CompareBuiltinExpr(
        Ops[0], ConvertType(E->getCallReturnType(getContext())),
        ICmpInst::FCMP_OGE, ICmpInst::ICMP_SGE, "vcgez");
  case NEON::BI__builtin_neon_vclezd_s64:
  case NEON::BI__builtin_neon_vclezd_f64:
  case NEON::BI__builtin_neon_vclezs_f32:
    Ops.push_back(EmitScalarExpr(E->getArg(0)));
    return EmitAArch64CompareBuiltinExpr(
        Ops[0], ConvertType(E->getCallReturnType(getContext())),
        ICmpInst::FCMP_OLE, ICmpInst::ICMP_SLE, "vclez");
  case NEON::BI__builtin_neon_vcgtzd_s64:
  case NEON::BI__builtin_neon_vcgtzd_f64:
  case NEON::BI__builtin_neon_vcgtzs_f32:
    Ops.push_back(EmitScalarExpr(E->getArg(0)));
    return EmitAArch64CompareBuiltinExpr(
        Ops[0], ConvertType(E->getCallReturnType(getContext())),
        ICmpInst::FCMP_OGT, ICmpInst::ICMP_SGT, "vcgtz");
  case NEON::BI__builtin_neon_vcltzd_s64:
  case NEON::BI__builtin_neon_vcltzd_f64:
  case NEON::BI__builtin_neon_vcltzs_f32:
    Ops.push_back(EmitScalarExpr(E->getArg(0)));
    return EmitAArch64CompareBuiltinExpr(
        Ops[0], ConvertType(E->getCallReturnType(getContext())),
        ICmpInst::FCMP_OLT, ICmpInst::ICMP_SLT, "vcltz");

  case NEON::BI__builtin_neon_vceqzd_u64: {
    Ops.push_back(EmitScalarExpr(E->getArg(0)));
    Ops[0] = Builder.CreateBitCast(Ops[0], Int64Ty);
    Ops[0] =
        Builder.CreateICmpEQ(Ops[0], llvm::Constant::getNullValue(Int64Ty));
    return Builder.CreateSExt(Ops[0], Int64Ty, "vceqzd");
  }
  case NEON::BI__builtin_neon_vceqd_f64:
  case NEON::BI__builtin_neon_vcled_f64:
  case NEON::BI__builtin_neon_vcltd_f64:
  case NEON::BI__builtin_neon_vcged_f64:
  case NEON::BI__builtin_neon_vcgtd_f64: {
    llvm::CmpInst::Predicate P;
    switch (BuiltinID) {
    default: llvm_unreachable("missing builtin ID in switch!");
    case NEON::BI__builtin_neon_vceqd_f64: P = llvm::FCmpInst::FCMP_OEQ; break;
    case NEON::BI__builtin_neon_vcled_f64: P = llvm::FCmpInst::FCMP_OLE; break;
    case NEON::BI__builtin_neon_vcltd_f64: P = llvm::FCmpInst::FCMP_OLT; break;
    case NEON::BI__builtin_neon_vcged_f64: P = llvm::FCmpInst::FCMP_OGE; break;
    case NEON::BI__builtin_neon_vcgtd_f64: P = llvm::FCmpInst::FCMP_OGT; break;
    }
    Ops.push_back(EmitScalarExpr(E->getArg(1)));
    Ops[0] = Builder.CreateBitCast(Ops[0], DoubleTy);
    Ops[1] = Builder.CreateBitCast(Ops[1], DoubleTy);
    Ops[0] = Builder.CreateFCmp(P, Ops[0], Ops[1]);
    return Builder.CreateSExt(Ops[0], Int64Ty, "vcmpd");
  }
  case NEON::BI__builtin_neon_vceqs_f32:
  case NEON::BI__builtin_neon_vcles_f32:
  case NEON::BI__builtin_neon_vclts_f32:
  case NEON::BI__builtin_neon_vcges_f32:
  case NEON::BI__builtin_neon_vcgts_f32: {
    llvm::CmpInst::Predicate P;
    switch (BuiltinID) {
    default: llvm_unreachable("missing builtin ID in switch!");
    case NEON::BI__builtin_neon_vceqs_f32: P = llvm::FCmpInst::FCMP_OEQ; break;
    case NEON::BI__builtin_neon_vcles_f32: P = llvm::FCmpInst::FCMP_OLE; break;
    case NEON::BI__builtin_neon_vclts_f32: P = llvm::FCmpInst::FCMP_OLT; break;
    case NEON::BI__builtin_neon_vcges_f32: P = llvm::FCmpInst::FCMP_OGE; break;
    case NEON::BI__builtin_neon_vcgts_f32: P = llvm::FCmpInst::FCMP_OGT; break;
    }
    Ops.push_back(EmitScalarExpr(E->getArg(1)));
    Ops[0] = Builder.CreateBitCast(Ops[0], FloatTy);
    Ops[1] = Builder.CreateBitCast(Ops[1], FloatTy);
    Ops[0] = Builder.CreateFCmp(P, Ops[0], Ops[1]);
    return Builder.CreateSExt(Ops[0], Int32Ty, "vcmpd");
  }
  case NEON::BI__builtin_neon_vceqd_s64:
  case NEON::BI__builtin_neon_vceqd_u64:
  case NEON::BI__builtin_neon_vcgtd_s64:
  case NEON::BI__builtin_neon_vcgtd_u64:
  case NEON::BI__builtin_neon_vcltd_s64:
  case NEON::BI__builtin_neon_vcltd_u64:
  case NEON::BI__builtin_neon_vcged_u64:
  case NEON::BI__builtin_neon_vcged_s64:
  case NEON::BI__builtin_neon_vcled_u64:
  case NEON::BI__builtin_neon_vcled_s64: {
    llvm::CmpInst::Predicate P;
    switch (BuiltinID) {
    default: llvm_unreachable("missing builtin ID in switch!");
    case NEON::BI__builtin_neon_vceqd_s64:
    case NEON::BI__builtin_neon_vceqd_u64:P = llvm::ICmpInst::ICMP_EQ;break;
    case NEON::BI__builtin_neon_vcgtd_s64:P = llvm::ICmpInst::ICMP_SGT;break;
    case NEON::BI__builtin_neon_vcgtd_u64:P = llvm::ICmpInst::ICMP_UGT;break;
    case NEON::BI__builtin_neon_vcltd_s64:P = llvm::ICmpInst::ICMP_SLT;break;
    case NEON::BI__builtin_neon_vcltd_u64:P = llvm::ICmpInst::ICMP_ULT;break;
    case NEON::BI__builtin_neon_vcged_u64:P = llvm::ICmpInst::ICMP_UGE;break;
    case NEON::BI__builtin_neon_vcged_s64:P = llvm::ICmpInst::ICMP_SGE;break;
    case NEON::BI__builtin_neon_vcled_u64:P = llvm::ICmpInst::ICMP_ULE;break;
    case NEON::BI__builtin_neon_vcled_s64:P = llvm::ICmpInst::ICMP_SLE;break;
    }
    Ops.push_back(EmitScalarExpr(E->getArg(1)));
    Ops[0] = Builder.CreateBitCast(Ops[0], Int64Ty);
    Ops[1] = Builder.CreateBitCast(Ops[1], Int64Ty);
    Ops[0] = Builder.CreateICmp(P, Ops[0], Ops[1]);
    return Builder.CreateSExt(Ops[0], Int64Ty, "vceqd");
  }
  case NEON::BI__builtin_neon_vtstd_s64:
  case NEON::BI__builtin_neon_vtstd_u64: {
    Ops.push_back(EmitScalarExpr(E->getArg(1)));
    Ops[0] = Builder.CreateBitCast(Ops[0], Int64Ty);
    Ops[1] = Builder.CreateBitCast(Ops[1], Int64Ty);
    Ops[0] = Builder.CreateAnd(Ops[0], Ops[1]);
    Ops[0] = Builder.CreateICmp(ICmpInst::ICMP_NE, Ops[0],
                                llvm::Constant::getNullValue(Int64Ty));
    return Builder.CreateSExt(Ops[0], Int64Ty, "vtstd");
  }
  case NEON::BI__builtin_neon_vset_lane_i8:
  case NEON::BI__builtin_neon_vset_lane_i16:
  case NEON::BI__builtin_neon_vset_lane_i32:
  case NEON::BI__builtin_neon_vset_lane_i64:
  case NEON::BI__builtin_neon_vset_lane_f32:
  case NEON::BI__builtin_neon_vsetq_lane_i8:
  case NEON::BI__builtin_neon_vsetq_lane_i16:
  case NEON::BI__builtin_neon_vsetq_lane_i32:
  case NEON::BI__builtin_neon_vsetq_lane_i64:
  case NEON::BI__builtin_neon_vsetq_lane_f32:
    Ops.push_back(EmitScalarExpr(E->getArg(2)));
    return Builder.CreateInsertElement(Ops[1], Ops[0], Ops[2], "vset_lane");
  case NEON::BI__builtin_neon_vset_lane_f64:
    // The vector type needs a cast for the v1f64 variant.
    Ops[1] = Builder.CreateBitCast(Ops[1],
                                   llvm::VectorType::get(DoubleTy, 1));
    Ops.push_back(EmitScalarExpr(E->getArg(2)));
    return Builder.CreateInsertElement(Ops[1], Ops[0], Ops[2], "vset_lane");
  case NEON::BI__builtin_neon_vsetq_lane_f64:
    // The vector type needs a cast for the v2f64 variant.
    Ops[1] = Builder.CreateBitCast(Ops[1],
        llvm::VectorType::get(DoubleTy, 2));
    Ops.push_back(EmitScalarExpr(E->getArg(2)));
    return Builder.CreateInsertElement(Ops[1], Ops[0], Ops[2], "vset_lane");

  case NEON::BI__builtin_neon_vget_lane_i8:
  case NEON::BI__builtin_neon_vdupb_lane_i8:
    Ops[0] = Builder.CreateBitCast(Ops[0], llvm::VectorType::get(Int8Ty, 8));
    return Builder.CreateExtractElement(Ops[0], EmitScalarExpr(E->getArg(1)),
                                        "vget_lane");
  case NEON::BI__builtin_neon_vgetq_lane_i8:
  case NEON::BI__builtin_neon_vdupb_laneq_i8:
    Ops[0] = Builder.CreateBitCast(Ops[0], llvm::VectorType::get(Int8Ty, 16));
    return Builder.CreateExtractElement(Ops[0], EmitScalarExpr(E->getArg(1)),
                                        "vgetq_lane");
  case NEON::BI__builtin_neon_vget_lane_i16:
  case NEON::BI__builtin_neon_vduph_lane_i16:
    Ops[0] = Builder.CreateBitCast(Ops[0], llvm::VectorType::get(Int16Ty, 4));
    return Builder.CreateExtractElement(Ops[0], EmitScalarExpr(E->getArg(1)),
                                        "vget_lane");
  case NEON::BI__builtin_neon_vgetq_lane_i16:
  case NEON::BI__builtin_neon_vduph_laneq_i16:
    Ops[0] = Builder.CreateBitCast(Ops[0], llvm::VectorType::get(Int16Ty, 8));
    return Builder.CreateExtractElement(Ops[0], EmitScalarExpr(E->getArg(1)),
                                        "vgetq_lane");
  case NEON::BI__builtin_neon_vget_lane_i32:
  case NEON::BI__builtin_neon_vdups_lane_i32:
    Ops[0] = Builder.CreateBitCast(Ops[0], llvm::VectorType::get(Int32Ty, 2));
    return Builder.CreateExtractElement(Ops[0], EmitScalarExpr(E->getArg(1)),
                                        "vget_lane");
  case NEON::BI__builtin_neon_vdups_lane_f32:
    Ops[0] = Builder.CreateBitCast(Ops[0],
        llvm::VectorType::get(FloatTy, 2));
    return Builder.CreateExtractElement(Ops[0], EmitScalarExpr(E->getArg(1)),
                                        "vdups_lane");
  case NEON::BI__builtin_neon_vgetq_lane_i32:
  case NEON::BI__builtin_neon_vdups_laneq_i32:
    Ops[0] = Builder.CreateBitCast(Ops[0], llvm::VectorType::get(Int32Ty, 4));
    return Builder.CreateExtractElement(Ops[0], EmitScalarExpr(E->getArg(1)),
                                        "vgetq_lane");
  case NEON::BI__builtin_neon_vget_lane_i64:
  case NEON::BI__builtin_neon_vdupd_lane_i64:
    Ops[0] = Builder.CreateBitCast(Ops[0], llvm::VectorType::get(Int64Ty, 1));
    return Builder.CreateExtractElement(Ops[0], EmitScalarExpr(E->getArg(1)),
                                        "vget_lane");
  case NEON::BI__builtin_neon_vdupd_lane_f64:
    Ops[0] = Builder.CreateBitCast(Ops[0],
        llvm::VectorType::get(DoubleTy, 1));
    return Builder.CreateExtractElement(Ops[0], EmitScalarExpr(E->getArg(1)),
                                        "vdupd_lane");
  case NEON::BI__builtin_neon_vgetq_lane_i64:
  case NEON::BI__builtin_neon_vdupd_laneq_i64:
    Ops[0] = Builder.CreateBitCast(Ops[0], llvm::VectorType::get(Int64Ty, 2));
    return Builder.CreateExtractElement(Ops[0], EmitScalarExpr(E->getArg(1)),
                                        "vgetq_lane");
  case NEON::BI__builtin_neon_vget_lane_f32:
    Ops[0] = Builder.CreateBitCast(Ops[0],
        llvm::VectorType::get(FloatTy, 2));
    return Builder.CreateExtractElement(Ops[0], EmitScalarExpr(E->getArg(1)),
                                        "vget_lane");
  case NEON::BI__builtin_neon_vget_lane_f64:
    Ops[0] = Builder.CreateBitCast(Ops[0],
        llvm::VectorType::get(DoubleTy, 1));
    return Builder.CreateExtractElement(Ops[0], EmitScalarExpr(E->getArg(1)),
                                        "vget_lane");
  case NEON::BI__builtin_neon_vgetq_lane_f32:
  case NEON::BI__builtin_neon_vdups_laneq_f32:
    Ops[0] = Builder.CreateBitCast(Ops[0],
        llvm::VectorType::get(FloatTy, 4));
    return Builder.CreateExtractElement(Ops[0], EmitScalarExpr(E->getArg(1)),
                                        "vgetq_lane");
  case NEON::BI__builtin_neon_vgetq_lane_f64:
  case NEON::BI__builtin_neon_vdupd_laneq_f64:
    Ops[0] = Builder.CreateBitCast(Ops[0],
        llvm::VectorType::get(DoubleTy, 2));
    return Builder.CreateExtractElement(Ops[0], EmitScalarExpr(E->getArg(1)),
                                        "vgetq_lane");
  case NEON::BI__builtin_neon_vaddd_s64:
  case NEON::BI__builtin_neon_vaddd_u64:
    return Builder.CreateAdd(Ops[0], EmitScalarExpr(E->getArg(1)), "vaddd");
  case NEON::BI__builtin_neon_vsubd_s64:
  case NEON::BI__builtin_neon_vsubd_u64:
    return Builder.CreateSub(Ops[0], EmitScalarExpr(E->getArg(1)), "vsubd");
  case NEON::BI__builtin_neon_vqdmlalh_s16:
  case NEON::BI__builtin_neon_vqdmlslh_s16: {
    SmallVector<Value *, 2> ProductOps;
    ProductOps.push_back(vectorWrapScalar16(Ops[1]));
    ProductOps.push_back(vectorWrapScalar16(EmitScalarExpr(E->getArg(2))));
    llvm::Type *VTy = llvm::VectorType::get(Int32Ty, 4);
    Ops[1] = EmitNeonCall(CGM.getIntrinsic(Intrinsic::aarch64_neon_sqdmull, VTy),
                          ProductOps, "vqdmlXl");
    Constant *CI = ConstantInt::get(SizeTy, 0);
    Ops[1] = Builder.CreateExtractElement(Ops[1], CI, "lane0");

    unsigned AccumInt = BuiltinID == NEON::BI__builtin_neon_vqdmlalh_s16
                                        ? Intrinsic::aarch64_neon_sqadd
                                        : Intrinsic::aarch64_neon_sqsub;
    return EmitNeonCall(CGM.getIntrinsic(AccumInt, Int32Ty), Ops, "vqdmlXl");
  }
  case NEON::BI__builtin_neon_vqshlud_n_s64: {
    Ops.push_back(EmitScalarExpr(E->getArg(1)));
    Ops[1] = Builder.CreateZExt(Ops[1], Int64Ty);
    return EmitNeonCall(CGM.getIntrinsic(Intrinsic::aarch64_neon_sqshlu, Int64Ty),
                        Ops, "vqshlu_n");
  }
  case NEON::BI__builtin_neon_vqshld_n_u64:
  case NEON::BI__builtin_neon_vqshld_n_s64: {
    unsigned Int = BuiltinID == NEON::BI__builtin_neon_vqshld_n_u64
                                   ? Intrinsic::aarch64_neon_uqshl
                                   : Intrinsic::aarch64_neon_sqshl;
    Ops.push_back(EmitScalarExpr(E->getArg(1)));
    Ops[1] = Builder.CreateZExt(Ops[1], Int64Ty);
    return EmitNeonCall(CGM.getIntrinsic(Int, Int64Ty), Ops, "vqshl_n");
  }
  case NEON::BI__builtin_neon_vrshrd_n_u64:
  case NEON::BI__builtin_neon_vrshrd_n_s64: {
    unsigned Int = BuiltinID == NEON::BI__builtin_neon_vrshrd_n_u64
                                   ? Intrinsic::aarch64_neon_urshl
                                   : Intrinsic::aarch64_neon_srshl;
    Ops.push_back(EmitScalarExpr(E->getArg(1)));
    int SV = cast<ConstantInt>(Ops[1])->getSExtValue();
    Ops[1] = ConstantInt::get(Int64Ty, -SV);
    return EmitNeonCall(CGM.getIntrinsic(Int, Int64Ty), Ops, "vrshr_n");
  }
  case NEON::BI__builtin_neon_vrsrad_n_u64:
  case NEON::BI__builtin_neon_vrsrad_n_s64: {
    unsigned Int = BuiltinID == NEON::BI__builtin_neon_vrsrad_n_u64
                                   ? Intrinsic::aarch64_neon_urshl
                                   : Intrinsic::aarch64_neon_srshl;
    Ops[1] = Builder.CreateBitCast(Ops[1], Int64Ty);
    Ops.push_back(Builder.CreateNeg(EmitScalarExpr(E->getArg(2))));
    Ops[1] = Builder.CreateCall(CGM.getIntrinsic(Int, Int64Ty),
                                {Ops[1], Builder.CreateSExt(Ops[2], Int64Ty)});
    return Builder.CreateAdd(Ops[0], Builder.CreateBitCast(Ops[1], Int64Ty));
  }
  case NEON::BI__builtin_neon_vshld_n_s64:
  case NEON::BI__builtin_neon_vshld_n_u64: {
    llvm::ConstantInt *Amt = cast<ConstantInt>(EmitScalarExpr(E->getArg(1)));
    return Builder.CreateShl(
        Ops[0], ConstantInt::get(Int64Ty, Amt->getZExtValue()), "shld_n");
  }
  case NEON::BI__builtin_neon_vshrd_n_s64: {
    llvm::ConstantInt *Amt = cast<ConstantInt>(EmitScalarExpr(E->getArg(1)));
    return Builder.CreateAShr(
        Ops[0], ConstantInt::get(Int64Ty, std::min(static_cast<uint64_t>(63),
                                                   Amt->getZExtValue())),
        "shrd_n");
  }
  case NEON::BI__builtin_neon_vshrd_n_u64: {
    llvm::ConstantInt *Amt = cast<ConstantInt>(EmitScalarExpr(E->getArg(1)));
    uint64_t ShiftAmt = Amt->getZExtValue();
    // Right-shifting an unsigned value by its size yields 0.
    if (ShiftAmt == 64)
      return ConstantInt::get(Int64Ty, 0);
    return Builder.CreateLShr(Ops[0], ConstantInt::get(Int64Ty, ShiftAmt),
                              "shrd_n");
  }
  case NEON::BI__builtin_neon_vsrad_n_s64: {
    llvm::ConstantInt *Amt = cast<ConstantInt>(EmitScalarExpr(E->getArg(2)));
    Ops[1] = Builder.CreateAShr(
        Ops[1], ConstantInt::get(Int64Ty, std::min(static_cast<uint64_t>(63),
                                                   Amt->getZExtValue())),
        "shrd_n");
    return Builder.CreateAdd(Ops[0], Ops[1]);
  }
  case NEON::BI__builtin_neon_vsrad_n_u64: {
    llvm::ConstantInt *Amt = cast<ConstantInt>(EmitScalarExpr(E->getArg(2)));
    uint64_t ShiftAmt = Amt->getZExtValue();
    // Right-shifting an unsigned value by its size yields 0.
    // As Op + 0 = Op, return Ops[0] directly.
    if (ShiftAmt == 64)
      return Ops[0];
    Ops[1] = Builder.CreateLShr(Ops[1], ConstantInt::get(Int64Ty, ShiftAmt),
                                "shrd_n");
    return Builder.CreateAdd(Ops[0], Ops[1]);
  }
  case NEON::BI__builtin_neon_vqdmlalh_lane_s16:
  case NEON::BI__builtin_neon_vqdmlalh_laneq_s16:
  case NEON::BI__builtin_neon_vqdmlslh_lane_s16:
  case NEON::BI__builtin_neon_vqdmlslh_laneq_s16: {
    Ops[2] = Builder.CreateExtractElement(Ops[2], EmitScalarExpr(E->getArg(3)),
                                          "lane");
    SmallVector<Value *, 2> ProductOps;
    ProductOps.push_back(vectorWrapScalar16(Ops[1]));
    ProductOps.push_back(vectorWrapScalar16(Ops[2]));
    llvm::Type *VTy = llvm::VectorType::get(Int32Ty, 4);
    Ops[1] = EmitNeonCall(CGM.getIntrinsic(Intrinsic::aarch64_neon_sqdmull, VTy),
                          ProductOps, "vqdmlXl");
    Constant *CI = ConstantInt::get(SizeTy, 0);
    Ops[1] = Builder.CreateExtractElement(Ops[1], CI, "lane0");
    Ops.pop_back();

    unsigned AccInt = (BuiltinID == NEON::BI__builtin_neon_vqdmlalh_lane_s16 ||
                       BuiltinID == NEON::BI__builtin_neon_vqdmlalh_laneq_s16)
                          ? Intrinsic::aarch64_neon_sqadd
                          : Intrinsic::aarch64_neon_sqsub;
    return EmitNeonCall(CGM.getIntrinsic(AccInt, Int32Ty), Ops, "vqdmlXl");
  }
  case NEON::BI__builtin_neon_vqdmlals_s32:
  case NEON::BI__builtin_neon_vqdmlsls_s32: {
    SmallVector<Value *, 2> ProductOps;
    ProductOps.push_back(Ops[1]);
    ProductOps.push_back(EmitScalarExpr(E->getArg(2)));
    Ops[1] =
        EmitNeonCall(CGM.getIntrinsic(Intrinsic::aarch64_neon_sqdmulls_scalar),
                     ProductOps, "vqdmlXl");

    unsigned AccumInt = BuiltinID == NEON::BI__builtin_neon_vqdmlals_s32
                                        ? Intrinsic::aarch64_neon_sqadd
                                        : Intrinsic::aarch64_neon_sqsub;
    return EmitNeonCall(CGM.getIntrinsic(AccumInt, Int64Ty), Ops, "vqdmlXl");
  }
  case NEON::BI__builtin_neon_vqdmlals_lane_s32:
  case NEON::BI__builtin_neon_vqdmlals_laneq_s32:
  case NEON::BI__builtin_neon_vqdmlsls_lane_s32:
  case NEON::BI__builtin_neon_vqdmlsls_laneq_s32: {
    Ops[2] = Builder.CreateExtractElement(Ops[2], EmitScalarExpr(E->getArg(3)),
                                          "lane");
    SmallVector<Value *, 2> ProductOps;
    ProductOps.push_back(Ops[1]);
    ProductOps.push_back(Ops[2]);
    Ops[1] =
        EmitNeonCall(CGM.getIntrinsic(Intrinsic::aarch64_neon_sqdmulls_scalar),
                     ProductOps, "vqdmlXl");
    Ops.pop_back();

    unsigned AccInt = (BuiltinID == NEON::BI__builtin_neon_vqdmlals_lane_s32 ||
                       BuiltinID == NEON::BI__builtin_neon_vqdmlals_laneq_s32)
                          ? Intrinsic::aarch64_neon_sqadd
                          : Intrinsic::aarch64_neon_sqsub;
    return EmitNeonCall(CGM.getIntrinsic(AccInt, Int64Ty), Ops, "vqdmlXl");
  }
  }

  llvm::VectorType *VTy = GetNeonType(this, Type);
  llvm::Type *Ty = VTy;
  if (!Ty)
    return nullptr;

  // Not all intrinsics handled by the common case work for AArch64 yet, so only
  // defer to common code if it's been added to our special map.
  Builtin = findNeonIntrinsicInMap(AArch64SIMDIntrinsicMap, BuiltinID,
                                   AArch64SIMDIntrinsicsProvenSorted);

  if (Builtin)
    return EmitCommonNeonBuiltinExpr(
        Builtin->BuiltinID, Builtin->LLVMIntrinsic, Builtin->AltLLVMIntrinsic,
        Builtin->NameHint, Builtin->TypeModifier, E, Ops,
        /*never use addresses*/ Address::invalid(), Address::invalid());

  if (Value *V = EmitAArch64TblBuiltinExpr(*this, BuiltinID, E, Ops))
    return V;

  unsigned Int;
  switch (BuiltinID) {
  default: return nullptr;
  case NEON::BI__builtin_neon_vbsl_v:
  case NEON::BI__builtin_neon_vbslq_v: {
    llvm::Type *BitTy = llvm::VectorType::getInteger(VTy);
    Ops[0] = Builder.CreateBitCast(Ops[0], BitTy, "vbsl");
    Ops[1] = Builder.CreateBitCast(Ops[1], BitTy, "vbsl");
    Ops[2] = Builder.CreateBitCast(Ops[2], BitTy, "vbsl");

    Ops[1] = Builder.CreateAnd(Ops[0], Ops[1], "vbsl");
    Ops[2] = Builder.CreateAnd(Builder.CreateNot(Ops[0]), Ops[2], "vbsl");
    Ops[0] = Builder.CreateOr(Ops[1], Ops[2], "vbsl");
    return Builder.CreateBitCast(Ops[0], Ty);
  }
  case NEON::BI__builtin_neon_vfma_lane_v:
  case NEON::BI__builtin_neon_vfmaq_lane_v: { // Only used for FP types
    // The ARM builtins (and instructions) have the addend as the first
    // operand, but the 'fma' intrinsics have it last. Swap it around here.
    Value *Addend = Ops[0];
    Value *Multiplicand = Ops[1];
    Value *LaneSource = Ops[2];
    Ops[0] = Multiplicand;
    Ops[1] = LaneSource;
    Ops[2] = Addend;

    // Now adjust things to handle the lane access.
    llvm::Type *SourceTy = BuiltinID == NEON::BI__builtin_neon_vfmaq_lane_v ?
      llvm::VectorType::get(VTy->getElementType(), VTy->getNumElements() / 2) :
      VTy;
    llvm::Constant *cst = cast<Constant>(Ops[3]);
    Value *SV = llvm::ConstantVector::getSplat(VTy->getNumElements(), cst);
    Ops[1] = Builder.CreateBitCast(Ops[1], SourceTy);
    Ops[1] = Builder.CreateShuffleVector(Ops[1], Ops[1], SV, "lane");

    Ops.pop_back();
    Int = Intrinsic::fma;
    return EmitNeonCall(CGM.getIntrinsic(Int, Ty), Ops, "fmla");
  }
  case NEON::BI__builtin_neon_vfma_laneq_v: {
    llvm::VectorType *VTy = cast<llvm::VectorType>(Ty);
    // v1f64 fma should be mapped to Neon scalar f64 fma
    if (VTy && VTy->getElementType() == DoubleTy) {
      Ops[0] = Builder.CreateBitCast(Ops[0], DoubleTy);
      Ops[1] = Builder.CreateBitCast(Ops[1], DoubleTy);
      llvm::Type *VTy = GetNeonType(this,
        NeonTypeFlags(NeonTypeFlags::Float64, false, true));
      Ops[2] = Builder.CreateBitCast(Ops[2], VTy);
      Ops[2] = Builder.CreateExtractElement(Ops[2], Ops[3], "extract");
      Value *F = CGM.getIntrinsic(Intrinsic::fma, DoubleTy);
      Value *Result = Builder.CreateCall(F, {Ops[1], Ops[2], Ops[0]});
      return Builder.CreateBitCast(Result, Ty);
    }
    Value *F = CGM.getIntrinsic(Intrinsic::fma, Ty);
    Ops[0] = Builder.CreateBitCast(Ops[0], Ty);
    Ops[1] = Builder.CreateBitCast(Ops[1], Ty);

    llvm::Type *STy = llvm::VectorType::get(VTy->getElementType(),
                                            VTy->getNumElements() * 2);
    Ops[2] = Builder.CreateBitCast(Ops[2], STy);
    Value* SV = llvm::ConstantVector::getSplat(VTy->getNumElements(),
                                               cast<ConstantInt>(Ops[3]));
    Ops[2] = Builder.CreateShuffleVector(Ops[2], Ops[2], SV, "lane");

    return Builder.CreateCall(F, {Ops[2], Ops[1], Ops[0]});
  }
  case NEON::BI__builtin_neon_vfmaq_laneq_v: {
    Value *F = CGM.getIntrinsic(Intrinsic::fma, Ty);
    Ops[0] = Builder.CreateBitCast(Ops[0], Ty);
    Ops[1] = Builder.CreateBitCast(Ops[1], Ty);

    Ops[2] = Builder.CreateBitCast(Ops[2], Ty);
    Ops[2] = EmitNeonSplat(Ops[2], cast<ConstantInt>(Ops[3]));
    return Builder.CreateCall(F, {Ops[2], Ops[1], Ops[0]});
  }
  case NEON::BI__builtin_neon_vfmas_lane_f32:
  case NEON::BI__builtin_neon_vfmas_laneq_f32:
  case NEON::BI__builtin_neon_vfmad_lane_f64:
  case NEON::BI__builtin_neon_vfmad_laneq_f64: {
    Ops.push_back(EmitScalarExpr(E->getArg(3)));
    llvm::Type *Ty = ConvertType(E->getCallReturnType(getContext()));
    Value *F = CGM.getIntrinsic(Intrinsic::fma, Ty);
    Ops[2] = Builder.CreateExtractElement(Ops[2], Ops[3], "extract");
    return Builder.CreateCall(F, {Ops[1], Ops[2], Ops[0]});
  }
  case NEON::BI__builtin_neon_vfms_v:
  case NEON::BI__builtin_neon_vfmsq_v: {  // Only used for FP types
    // FIXME: probably remove when we no longer support aarch64_simd.h
    // (arm_neon.h delegates to vfma).

    // The ARM builtins (and instructions) have the addend as the first
    // operand, but the 'fma' intrinsics have it last. Swap it around here.
    Value *Subtrahend = Ops[0];
    Value *Multiplicand = Ops[2];
    Ops[0] = Multiplicand;
    Ops[2] = Subtrahend;
    Ops[1] = Builder.CreateBitCast(Ops[1], VTy);
    Ops[1] = Builder.CreateFNeg(Ops[1]);
    Int = Intrinsic::fma;
    return EmitNeonCall(CGM.getIntrinsic(Int, Ty), Ops, "fmls");
  }
  case NEON::BI__builtin_neon_vmull_v:
    // FIXME: improve sharing scheme to cope with 3 alternative LLVM intrinsics.
    Int = usgn ? Intrinsic::aarch64_neon_umull : Intrinsic::aarch64_neon_smull;
    if (Type.isPoly()) Int = Intrinsic::aarch64_neon_pmull;
    return EmitNeonCall(CGM.getIntrinsic(Int, Ty), Ops, "vmull");
  case NEON::BI__builtin_neon_vmax_v:
  case NEON::BI__builtin_neon_vmaxq_v:
    // FIXME: improve sharing scheme to cope with 3 alternative LLVM intrinsics.
    Int = usgn ? Intrinsic::aarch64_neon_umax : Intrinsic::aarch64_neon_smax;
    if (Ty->isFPOrFPVectorTy()) Int = Intrinsic::aarch64_neon_fmax;
    return EmitNeonCall(CGM.getIntrinsic(Int, Ty), Ops, "vmax");
  case NEON::BI__builtin_neon_vmin_v:
  case NEON::BI__builtin_neon_vminq_v:
    // FIXME: improve sharing scheme to cope with 3 alternative LLVM intrinsics.
    Int = usgn ? Intrinsic::aarch64_neon_umin : Intrinsic::aarch64_neon_smin;
    if (Ty->isFPOrFPVectorTy()) Int = Intrinsic::aarch64_neon_fmin;
    return EmitNeonCall(CGM.getIntrinsic(Int, Ty), Ops, "vmin");
  case NEON::BI__builtin_neon_vabd_v:
  case NEON::BI__builtin_neon_vabdq_v:
    // FIXME: improve sharing scheme to cope with 3 alternative LLVM intrinsics.
    Int = usgn ? Intrinsic::aarch64_neon_uabd : Intrinsic::aarch64_neon_sabd;
    if (Ty->isFPOrFPVectorTy()) Int = Intrinsic::aarch64_neon_fabd;
    return EmitNeonCall(CGM.getIntrinsic(Int, Ty), Ops, "vabd");
  case NEON::BI__builtin_neon_vpadal_v:
  case NEON::BI__builtin_neon_vpadalq_v: {
    unsigned ArgElts = VTy->getNumElements();
    llvm::IntegerType *EltTy = cast<IntegerType>(VTy->getElementType());
    unsigned BitWidth = EltTy->getBitWidth();
    llvm::Type *ArgTy = llvm::VectorType::get(
        llvm::IntegerType::get(getLLVMContext(), BitWidth/2), 2*ArgElts);
    llvm::Type* Tys[2] = { VTy, ArgTy };
    Int = usgn ? Intrinsic::aarch64_neon_uaddlp : Intrinsic::aarch64_neon_saddlp;
    SmallVector<llvm::Value*, 1> TmpOps;
    TmpOps.push_back(Ops[1]);
    Function *F = CGM.getIntrinsic(Int, Tys);
    llvm::Value *tmp = EmitNeonCall(F, TmpOps, "vpadal");
    llvm::Value *addend = Builder.CreateBitCast(Ops[0], tmp->getType());
    return Builder.CreateAdd(tmp, addend);
  }
  case NEON::BI__builtin_neon_vpmin_v:
  case NEON::BI__builtin_neon_vpminq_v:
    // FIXME: improve sharing scheme to cope with 3 alternative LLVM intrinsics.
    Int = usgn ? Intrinsic::aarch64_neon_uminp : Intrinsic::aarch64_neon_sminp;
    if (Ty->isFPOrFPVectorTy()) Int = Intrinsic::aarch64_neon_fminp;
    return EmitNeonCall(CGM.getIntrinsic(Int, Ty), Ops, "vpmin");
  case NEON::BI__builtin_neon_vpmax_v:
  case NEON::BI__builtin_neon_vpmaxq_v:
    // FIXME: improve sharing scheme to cope with 3 alternative LLVM intrinsics.
    Int = usgn ? Intrinsic::aarch64_neon_umaxp : Intrinsic::aarch64_neon_smaxp;
    if (Ty->isFPOrFPVectorTy()) Int = Intrinsic::aarch64_neon_fmaxp;
    return EmitNeonCall(CGM.getIntrinsic(Int, Ty), Ops, "vpmax");
  case NEON::BI__builtin_neon_vminnm_v:
  case NEON::BI__builtin_neon_vminnmq_v:
    Int = Intrinsic::aarch64_neon_fminnm;
    return EmitNeonCall(CGM.getIntrinsic(Int, Ty), Ops, "vminnm");
  case NEON::BI__builtin_neon_vmaxnm_v:
  case NEON::BI__builtin_neon_vmaxnmq_v:
    Int = Intrinsic::aarch64_neon_fmaxnm;
    return EmitNeonCall(CGM.getIntrinsic(Int, Ty), Ops, "vmaxnm");
  case NEON::BI__builtin_neon_vrecpss_f32: {
    Ops.push_back(EmitScalarExpr(E->getArg(1)));
    return EmitNeonCall(CGM.getIntrinsic(Intrinsic::aarch64_neon_frecps, FloatTy),
                        Ops, "vrecps");
  }
  case NEON::BI__builtin_neon_vrecpsd_f64: {
    Ops.push_back(EmitScalarExpr(E->getArg(1)));
    return EmitNeonCall(CGM.getIntrinsic(Intrinsic::aarch64_neon_frecps, DoubleTy),
                        Ops, "vrecps");
  }
  case NEON::BI__builtin_neon_vqshrun_n_v:
    Int = Intrinsic::aarch64_neon_sqshrun;
    return EmitNeonCall(CGM.getIntrinsic(Int, Ty), Ops, "vqshrun_n");
  case NEON::BI__builtin_neon_vqrshrun_n_v:
    Int = Intrinsic::aarch64_neon_sqrshrun;
    return EmitNeonCall(CGM.getIntrinsic(Int, Ty), Ops, "vqrshrun_n");
  case NEON::BI__builtin_neon_vqshrn_n_v:
    Int = usgn ? Intrinsic::aarch64_neon_uqshrn : Intrinsic::aarch64_neon_sqshrn;
    return EmitNeonCall(CGM.getIntrinsic(Int, Ty), Ops, "vqshrn_n");
  case NEON::BI__builtin_neon_vrshrn_n_v:
    Int = Intrinsic::aarch64_neon_rshrn;
    return EmitNeonCall(CGM.getIntrinsic(Int, Ty), Ops, "vrshrn_n");
  case NEON::BI__builtin_neon_vqrshrn_n_v:
    Int = usgn ? Intrinsic::aarch64_neon_uqrshrn : Intrinsic::aarch64_neon_sqrshrn;
    return EmitNeonCall(CGM.getIntrinsic(Int, Ty), Ops, "vqrshrn_n");
  case NEON::BI__builtin_neon_vrnda_v:
  case NEON::BI__builtin_neon_vrndaq_v: {
    Int = Intrinsic::round;
    return EmitNeonCall(CGM.getIntrinsic(Int, Ty), Ops, "vrnda");
  }
  case NEON::BI__builtin_neon_vrndi_v:
  case NEON::BI__builtin_neon_vrndiq_v: {
    Int = Intrinsic::nearbyint;
    return EmitNeonCall(CGM.getIntrinsic(Int, Ty), Ops, "vrndi");
  }
  case NEON::BI__builtin_neon_vrndm_v:
  case NEON::BI__builtin_neon_vrndmq_v: {
    Int = Intrinsic::floor;
    return EmitNeonCall(CGM.getIntrinsic(Int, Ty), Ops, "vrndm");
  }
  case NEON::BI__builtin_neon_vrndn_v:
  case NEON::BI__builtin_neon_vrndnq_v: {
    Int = Intrinsic::aarch64_neon_frintn;
    return EmitNeonCall(CGM.getIntrinsic(Int, Ty), Ops, "vrndn");
  }
  case NEON::BI__builtin_neon_vrndp_v:
  case NEON::BI__builtin_neon_vrndpq_v: {
    Int = Intrinsic::ceil;
    return EmitNeonCall(CGM.getIntrinsic(Int, Ty), Ops, "vrndp");
  }
  case NEON::BI__builtin_neon_vrndx_v:
  case NEON::BI__builtin_neon_vrndxq_v: {
    Int = Intrinsic::rint;
    return EmitNeonCall(CGM.getIntrinsic(Int, Ty), Ops, "vrndx");
  }
  case NEON::BI__builtin_neon_vrnd_v:
  case NEON::BI__builtin_neon_vrndq_v: {
    Int = Intrinsic::trunc;
    return EmitNeonCall(CGM.getIntrinsic(Int, Ty), Ops, "vrndz");
  }
  case NEON::BI__builtin_neon_vceqz_v:
  case NEON::BI__builtin_neon_vceqzq_v:
    return EmitAArch64CompareBuiltinExpr(Ops[0], Ty, ICmpInst::FCMP_OEQ,
                                         ICmpInst::ICMP_EQ, "vceqz");
  case NEON::BI__builtin_neon_vcgez_v:
  case NEON::BI__builtin_neon_vcgezq_v:
    return EmitAArch64CompareBuiltinExpr(Ops[0], Ty, ICmpInst::FCMP_OGE,
                                         ICmpInst::ICMP_SGE, "vcgez");
  case NEON::BI__builtin_neon_vclez_v:
  case NEON::BI__builtin_neon_vclezq_v:
    return EmitAArch64CompareBuiltinExpr(Ops[0], Ty, ICmpInst::FCMP_OLE,
                                         ICmpInst::ICMP_SLE, "vclez");
  case NEON::BI__builtin_neon_vcgtz_v:
  case NEON::BI__builtin_neon_vcgtzq_v:
    return EmitAArch64CompareBuiltinExpr(Ops[0], Ty, ICmpInst::FCMP_OGT,
                                         ICmpInst::ICMP_SGT, "vcgtz");
  case NEON::BI__builtin_neon_vcltz_v:
  case NEON::BI__builtin_neon_vcltzq_v:
    return EmitAArch64CompareBuiltinExpr(Ops[0], Ty, ICmpInst::FCMP_OLT,
                                         ICmpInst::ICMP_SLT, "vcltz");
  case NEON::BI__builtin_neon_vcvt_f64_v:
  case NEON::BI__builtin_neon_vcvtq_f64_v:
    Ops[0] = Builder.CreateBitCast(Ops[0], Ty);
    Ty = GetNeonType(this, NeonTypeFlags(NeonTypeFlags::Float64, false, quad));
    return usgn ? Builder.CreateUIToFP(Ops[0], Ty, "vcvt")
                : Builder.CreateSIToFP(Ops[0], Ty, "vcvt");
  case NEON::BI__builtin_neon_vcvt_f64_f32: {
    assert(Type.getEltType() == NeonTypeFlags::Float64 && quad &&
           "unexpected vcvt_f64_f32 builtin");
    NeonTypeFlags SrcFlag = NeonTypeFlags(NeonTypeFlags::Float32, false, false);
    Ops[0] = Builder.CreateBitCast(Ops[0], GetNeonType(this, SrcFlag));

    return Builder.CreateFPExt(Ops[0], Ty, "vcvt");
  }
  case NEON::BI__builtin_neon_vcvt_f32_f64: {
    assert(Type.getEltType() == NeonTypeFlags::Float32 &&
           "unexpected vcvt_f32_f64 builtin");
    NeonTypeFlags SrcFlag = NeonTypeFlags(NeonTypeFlags::Float64, false, true);
    Ops[0] = Builder.CreateBitCast(Ops[0], GetNeonType(this, SrcFlag));

    return Builder.CreateFPTrunc(Ops[0], Ty, "vcvt");
  }
  case NEON::BI__builtin_neon_vcvt_s32_v:
  case NEON::BI__builtin_neon_vcvt_u32_v:
  case NEON::BI__builtin_neon_vcvt_s64_v:
  case NEON::BI__builtin_neon_vcvt_u64_v:
  case NEON::BI__builtin_neon_vcvtq_s32_v:
  case NEON::BI__builtin_neon_vcvtq_u32_v:
  case NEON::BI__builtin_neon_vcvtq_s64_v:
  case NEON::BI__builtin_neon_vcvtq_u64_v: {
    Ops[0] = Builder.CreateBitCast(Ops[0], GetFloatNeonType(this, Type));
    if (usgn)
      return Builder.CreateFPToUI(Ops[0], Ty);
    return Builder.CreateFPToSI(Ops[0], Ty);
  }
  case NEON::BI__builtin_neon_vcvta_s32_v:
  case NEON::BI__builtin_neon_vcvtaq_s32_v:
  case NEON::BI__builtin_neon_vcvta_u32_v:
  case NEON::BI__builtin_neon_vcvtaq_u32_v:
  case NEON::BI__builtin_neon_vcvta_s64_v:
  case NEON::BI__builtin_neon_vcvtaq_s64_v:
  case NEON::BI__builtin_neon_vcvta_u64_v:
  case NEON::BI__builtin_neon_vcvtaq_u64_v: {
    Int = usgn ? Intrinsic::aarch64_neon_fcvtau : Intrinsic::aarch64_neon_fcvtas;
    llvm::Type *Tys[2] = { Ty, GetFloatNeonType(this, Type) };
    return EmitNeonCall(CGM.getIntrinsic(Int, Tys), Ops, "vcvta");
  }
  case NEON::BI__builtin_neon_vcvtm_s32_v:
  case NEON::BI__builtin_neon_vcvtmq_s32_v:
  case NEON::BI__builtin_neon_vcvtm_u32_v:
  case NEON::BI__builtin_neon_vcvtmq_u32_v:
  case NEON::BI__builtin_neon_vcvtm_s64_v:
  case NEON::BI__builtin_neon_vcvtmq_s64_v:
  case NEON::BI__builtin_neon_vcvtm_u64_v:
  case NEON::BI__builtin_neon_vcvtmq_u64_v: {
    Int = usgn ? Intrinsic::aarch64_neon_fcvtmu : Intrinsic::aarch64_neon_fcvtms;
    llvm::Type *Tys[2] = { Ty, GetFloatNeonType(this, Type) };
    return EmitNeonCall(CGM.getIntrinsic(Int, Tys), Ops, "vcvtm");
  }
  case NEON::BI__builtin_neon_vcvtn_s32_v:
  case NEON::BI__builtin_neon_vcvtnq_s32_v:
  case NEON::BI__builtin_neon_vcvtn_u32_v:
  case NEON::BI__builtin_neon_vcvtnq_u32_v:
  case NEON::BI__builtin_neon_vcvtn_s64_v:
  case NEON::BI__builtin_neon_vcvtnq_s64_v:
  case NEON::BI__builtin_neon_vcvtn_u64_v:
  case NEON::BI__builtin_neon_vcvtnq_u64_v: {
    Int = usgn ? Intrinsic::aarch64_neon_fcvtnu : Intrinsic::aarch64_neon_fcvtns;
    llvm::Type *Tys[2] = { Ty, GetFloatNeonType(this, Type) };
    return EmitNeonCall(CGM.getIntrinsic(Int, Tys), Ops, "vcvtn");
  }
  case NEON::BI__builtin_neon_vcvtp_s32_v:
  case NEON::BI__builtin_neon_vcvtpq_s32_v:
  case NEON::BI__builtin_neon_vcvtp_u32_v:
  case NEON::BI__builtin_neon_vcvtpq_u32_v:
  case NEON::BI__builtin_neon_vcvtp_s64_v:
  case NEON::BI__builtin_neon_vcvtpq_s64_v:
  case NEON::BI__builtin_neon_vcvtp_u64_v:
  case NEON::BI__builtin_neon_vcvtpq_u64_v: {
    Int = usgn ? Intrinsic::aarch64_neon_fcvtpu : Intrinsic::aarch64_neon_fcvtps;
    llvm::Type *Tys[2] = { Ty, GetFloatNeonType(this, Type) };
    return EmitNeonCall(CGM.getIntrinsic(Int, Tys), Ops, "vcvtp");
  }
  case NEON::BI__builtin_neon_vmulx_v:
  case NEON::BI__builtin_neon_vmulxq_v: {
    Int = Intrinsic::aarch64_neon_fmulx;
    return EmitNeonCall(CGM.getIntrinsic(Int, Ty), Ops, "vmulx");
  }
  case NEON::BI__builtin_neon_vmul_lane_v:
  case NEON::BI__builtin_neon_vmul_laneq_v: {
    // v1f64 vmul_lane should be mapped to Neon scalar mul lane
    bool Quad = false;
    if (BuiltinID == NEON::BI__builtin_neon_vmul_laneq_v)
      Quad = true;
    Ops[0] = Builder.CreateBitCast(Ops[0], DoubleTy);
    llvm::Type *VTy = GetNeonType(this,
      NeonTypeFlags(NeonTypeFlags::Float64, false, Quad));
    Ops[1] = Builder.CreateBitCast(Ops[1], VTy);
    Ops[1] = Builder.CreateExtractElement(Ops[1], Ops[2], "extract");
    Value *Result = Builder.CreateFMul(Ops[0], Ops[1]);
    return Builder.CreateBitCast(Result, Ty);
  }
  case NEON::BI__builtin_neon_vnegd_s64:
    return Builder.CreateNeg(EmitScalarExpr(E->getArg(0)), "vnegd");
  case NEON::BI__builtin_neon_vpmaxnm_v:
  case NEON::BI__builtin_neon_vpmaxnmq_v: {
    Int = Intrinsic::aarch64_neon_fmaxnmp;
    return EmitNeonCall(CGM.getIntrinsic(Int, Ty), Ops, "vpmaxnm");
  }
  case NEON::BI__builtin_neon_vpminnm_v:
  case NEON::BI__builtin_neon_vpminnmq_v: {
    Int = Intrinsic::aarch64_neon_fminnmp;
    return EmitNeonCall(CGM.getIntrinsic(Int, Ty), Ops, "vpminnm");
  }
  case NEON::BI__builtin_neon_vsqrt_v:
  case NEON::BI__builtin_neon_vsqrtq_v: {
    Int = Intrinsic::sqrt;
    Ops[0] = Builder.CreateBitCast(Ops[0], Ty);
    return EmitNeonCall(CGM.getIntrinsic(Int, Ty), Ops, "vsqrt");
  }
  case NEON::BI__builtin_neon_vrbit_v:
  case NEON::BI__builtin_neon_vrbitq_v: {
    Int = Intrinsic::aarch64_neon_rbit;
    return EmitNeonCall(CGM.getIntrinsic(Int, Ty), Ops, "vrbit");
  }
  case NEON::BI__builtin_neon_vaddv_u8:
    // FIXME: These are handled by the AArch64 scalar code.
    usgn = true;
    // FALLTHROUGH
  case NEON::BI__builtin_neon_vaddv_s8: {
    Int = usgn ? Intrinsic::aarch64_neon_uaddv : Intrinsic::aarch64_neon_saddv;
    Ty = Int32Ty;
    VTy = llvm::VectorType::get(Int8Ty, 8);
    llvm::Type *Tys[2] = { Ty, VTy };
    Ops.push_back(EmitScalarExpr(E->getArg(0)));
    Ops[0] = EmitNeonCall(CGM.getIntrinsic(Int, Tys), Ops, "vaddv");
    return Builder.CreateTrunc(Ops[0], Int8Ty);
  }
  case NEON::BI__builtin_neon_vaddv_u16:
    usgn = true;
    // FALLTHROUGH
  case NEON::BI__builtin_neon_vaddv_s16: {
    Int = usgn ? Intrinsic::aarch64_neon_uaddv : Intrinsic::aarch64_neon_saddv;
    Ty = Int32Ty;
    VTy = llvm::VectorType::get(Int16Ty, 4);
    llvm::Type *Tys[2] = { Ty, VTy };
    Ops.push_back(EmitScalarExpr(E->getArg(0)));
    Ops[0] = EmitNeonCall(CGM.getIntrinsic(Int, Tys), Ops, "vaddv");
    return Builder.CreateTrunc(Ops[0], Int16Ty);
  }
  case NEON::BI__builtin_neon_vaddvq_u8:
    usgn = true;
    // FALLTHROUGH
  case NEON::BI__builtin_neon_vaddvq_s8: {
    Int = usgn ? Intrinsic::aarch64_neon_uaddv : Intrinsic::aarch64_neon_saddv;
    Ty = Int32Ty;
    VTy = llvm::VectorType::get(Int8Ty, 16);
    llvm::Type *Tys[2] = { Ty, VTy };
    Ops.push_back(EmitScalarExpr(E->getArg(0)));
    Ops[0] = EmitNeonCall(CGM.getIntrinsic(Int, Tys), Ops, "vaddv");
    return Builder.CreateTrunc(Ops[0], Int8Ty);
  }
  case NEON::BI__builtin_neon_vaddvq_u16:
    usgn = true;
    // FALLTHROUGH
  case NEON::BI__builtin_neon_vaddvq_s16: {
    Int = usgn ? Intrinsic::aarch64_neon_uaddv : Intrinsic::aarch64_neon_saddv;
    Ty = Int32Ty;
    VTy = llvm::VectorType::get(Int16Ty, 8);
    llvm::Type *Tys[2] = { Ty, VTy };
    Ops.push_back(EmitScalarExpr(E->getArg(0)));
    Ops[0] = EmitNeonCall(CGM.getIntrinsic(Int, Tys), Ops, "vaddv");
    return Builder.CreateTrunc(Ops[0], Int16Ty);
  }
  case NEON::BI__builtin_neon_vmaxv_u8: {
    Int = Intrinsic::aarch64_neon_umaxv;
    Ty = Int32Ty;
    VTy = llvm::VectorType::get(Int8Ty, 8);
    llvm::Type *Tys[2] = { Ty, VTy };
    Ops.push_back(EmitScalarExpr(E->getArg(0)));
    Ops[0] = EmitNeonCall(CGM.getIntrinsic(Int, Tys), Ops, "vmaxv");
    return Builder.CreateTrunc(Ops[0], Int8Ty);
  }
  case NEON::BI__builtin_neon_vmaxv_u16: {
    Int = Intrinsic::aarch64_neon_umaxv;
    Ty = Int32Ty;
    VTy = llvm::VectorType::get(Int16Ty, 4);
    llvm::Type *Tys[2] = { Ty, VTy };
    Ops.push_back(EmitScalarExpr(E->getArg(0)));
    Ops[0] = EmitNeonCall(CGM.getIntrinsic(Int, Tys), Ops, "vmaxv");
    return Builder.CreateTrunc(Ops[0], Int16Ty);
  }
  case NEON::BI__builtin_neon_vmaxvq_u8: {
    Int = Intrinsic::aarch64_neon_umaxv;
    Ty = Int32Ty;
    VTy = llvm::VectorType::get(Int8Ty, 16);
    llvm::Type *Tys[2] = { Ty, VTy };
    Ops.push_back(EmitScalarExpr(E->getArg(0)));
    Ops[0] = EmitNeonCall(CGM.getIntrinsic(Int, Tys), Ops, "vmaxv");
    return Builder.CreateTrunc(Ops[0], Int8Ty);
  }
  case NEON::BI__builtin_neon_vmaxvq_u16: {
    Int = Intrinsic::aarch64_neon_umaxv;
    Ty = Int32Ty;
    VTy = llvm::VectorType::get(Int16Ty, 8);
    llvm::Type *Tys[2] = { Ty, VTy };
    Ops.push_back(EmitScalarExpr(E->getArg(0)));
    Ops[0] = EmitNeonCall(CGM.getIntrinsic(Int, Tys), Ops, "vmaxv");
    return Builder.CreateTrunc(Ops[0], Int16Ty);
  }
  case NEON::BI__builtin_neon_vmaxv_s8: {
    Int = Intrinsic::aarch64_neon_smaxv;
    Ty = Int32Ty;
    VTy = llvm::VectorType::get(Int8Ty, 8);
    llvm::Type *Tys[2] = { Ty, VTy };
    Ops.push_back(EmitScalarExpr(E->getArg(0)));
    Ops[0] = EmitNeonCall(CGM.getIntrinsic(Int, Tys), Ops, "vmaxv");
    return Builder.CreateTrunc(Ops[0], Int8Ty);
  }
  case NEON::BI__builtin_neon_vmaxv_s16: {
    Int = Intrinsic::aarch64_neon_smaxv;
    Ty = Int32Ty;
    VTy = llvm::VectorType::get(Int16Ty, 4);
    llvm::Type *Tys[2] = { Ty, VTy };
    Ops.push_back(EmitScalarExpr(E->getArg(0)));
    Ops[0] = EmitNeonCall(CGM.getIntrinsic(Int, Tys), Ops, "vmaxv");
    return Builder.CreateTrunc(Ops[0], Int16Ty);
  }
  case NEON::BI__builtin_neon_vmaxvq_s8: {
    Int = Intrinsic::aarch64_neon_smaxv;
    Ty = Int32Ty;
    VTy = llvm::VectorType::get(Int8Ty, 16);
    llvm::Type *Tys[2] = { Ty, VTy };
    Ops.push_back(EmitScalarExpr(E->getArg(0)));
    Ops[0] = EmitNeonCall(CGM.getIntrinsic(Int, Tys), Ops, "vmaxv");
    return Builder.CreateTrunc(Ops[0], Int8Ty);
  }
  case NEON::BI__builtin_neon_vmaxvq_s16: {
    Int = Intrinsic::aarch64_neon_smaxv;
    Ty = Int32Ty;
    VTy = llvm::VectorType::get(Int16Ty, 8);
    llvm::Type *Tys[2] = { Ty, VTy };
    Ops.push_back(EmitScalarExpr(E->getArg(0)));
    Ops[0] = EmitNeonCall(CGM.getIntrinsic(Int, Tys), Ops, "vmaxv");
    return Builder.CreateTrunc(Ops[0], Int16Ty);
  }
  case NEON::BI__builtin_neon_vminv_u8: {
    Int = Intrinsic::aarch64_neon_uminv;
    Ty = Int32Ty;
    VTy = llvm::VectorType::get(Int8Ty, 8);
    llvm::Type *Tys[2] = { Ty, VTy };
    Ops.push_back(EmitScalarExpr(E->getArg(0)));
    Ops[0] = EmitNeonCall(CGM.getIntrinsic(Int, Tys), Ops, "vminv");
    return Builder.CreateTrunc(Ops[0], Int8Ty);
  }
  case NEON::BI__builtin_neon_vminv_u16: {
    Int = Intrinsic::aarch64_neon_uminv;
    Ty = Int32Ty;
    VTy = llvm::VectorType::get(Int16Ty, 4);
    llvm::Type *Tys[2] = { Ty, VTy };
    Ops.push_back(EmitScalarExpr(E->getArg(0)));
    Ops[0] = EmitNeonCall(CGM.getIntrinsic(Int, Tys), Ops, "vminv");
    return Builder.CreateTrunc(Ops[0], Int16Ty);
  }
  case NEON::BI__builtin_neon_vminvq_u8: {
    Int = Intrinsic::aarch64_neon_uminv;
    Ty = Int32Ty;
    VTy = llvm::VectorType::get(Int8Ty, 16);
    llvm::Type *Tys[2] = { Ty, VTy };
    Ops.push_back(EmitScalarExpr(E->getArg(0)));
    Ops[0] = EmitNeonCall(CGM.getIntrinsic(Int, Tys), Ops, "vminv");
    return Builder.CreateTrunc(Ops[0], Int8Ty);
  }
  case NEON::BI__builtin_neon_vminvq_u16: {
    Int = Intrinsic::aarch64_neon_uminv;
    Ty = Int32Ty;
    VTy = llvm::VectorType::get(Int16Ty, 8);
    llvm::Type *Tys[2] = { Ty, VTy };
    Ops.push_back(EmitScalarExpr(E->getArg(0)));
    Ops[0] = EmitNeonCall(CGM.getIntrinsic(Int, Tys), Ops, "vminv");
    return Builder.CreateTrunc(Ops[0], Int16Ty);
  }
  case NEON::BI__builtin_neon_vminv_s8: {
    Int = Intrinsic::aarch64_neon_sminv;
    Ty = Int32Ty;
    VTy = llvm::VectorType::get(Int8Ty, 8);
    llvm::Type *Tys[2] = { Ty, VTy };
    Ops.push_back(EmitScalarExpr(E->getArg(0)));
    Ops[0] = EmitNeonCall(CGM.getIntrinsic(Int, Tys), Ops, "vminv");
    return Builder.CreateTrunc(Ops[0], Int8Ty);
  }
  case NEON::BI__builtin_neon_vminv_s16: {
    Int = Intrinsic::aarch64_neon_sminv;
    Ty = Int32Ty;
    VTy = llvm::VectorType::get(Int16Ty, 4);
    llvm::Type *Tys[2] = { Ty, VTy };
    Ops.push_back(EmitScalarExpr(E->getArg(0)));
    Ops[0] = EmitNeonCall(CGM.getIntrinsic(Int, Tys), Ops, "vminv");
    return Builder.CreateTrunc(Ops[0], Int16Ty);
  }
  case NEON::BI__builtin_neon_vminvq_s8: {
    Int = Intrinsic::aarch64_neon_sminv;
    Ty = Int32Ty;
    VTy = llvm::VectorType::get(Int8Ty, 16);
    llvm::Type *Tys[2] = { Ty, VTy };
    Ops.push_back(EmitScalarExpr(E->getArg(0)));
    Ops[0] = EmitNeonCall(CGM.getIntrinsic(Int, Tys), Ops, "vminv");
    return Builder.CreateTrunc(Ops[0], Int8Ty);
  }
  case NEON::BI__builtin_neon_vminvq_s16: {
    Int = Intrinsic::aarch64_neon_sminv;
    Ty = Int32Ty;
    VTy = llvm::VectorType::get(Int16Ty, 8);
    llvm::Type *Tys[2] = { Ty, VTy };
    Ops.push_back(EmitScalarExpr(E->getArg(0)));
    Ops[0] = EmitNeonCall(CGM.getIntrinsic(Int, Tys), Ops, "vminv");
    return Builder.CreateTrunc(Ops[0], Int16Ty);
  }
  case NEON::BI__builtin_neon_vmul_n_f64: {
    Ops[0] = Builder.CreateBitCast(Ops[0], DoubleTy);
    Value *RHS = Builder.CreateBitCast(EmitScalarExpr(E->getArg(1)), DoubleTy);
    return Builder.CreateFMul(Ops[0], RHS);
  }
  case NEON::BI__builtin_neon_vaddlv_u8: {
    Int = Intrinsic::aarch64_neon_uaddlv;
    Ty = Int32Ty;
    VTy = llvm::VectorType::get(Int8Ty, 8);
    llvm::Type *Tys[2] = { Ty, VTy };
    Ops.push_back(EmitScalarExpr(E->getArg(0)));
    Ops[0] = EmitNeonCall(CGM.getIntrinsic(Int, Tys), Ops, "vaddlv");
    return Builder.CreateTrunc(Ops[0], Int16Ty);
  }
  case NEON::BI__builtin_neon_vaddlv_u16: {
    Int = Intrinsic::aarch64_neon_uaddlv;
    Ty = Int32Ty;
    VTy = llvm::VectorType::get(Int16Ty, 4);
    llvm::Type *Tys[2] = { Ty, VTy };
    Ops.push_back(EmitScalarExpr(E->getArg(0)));
    return EmitNeonCall(CGM.getIntrinsic(Int, Tys), Ops, "vaddlv");
  }
  case NEON::BI__builtin_neon_vaddlvq_u8: {
    Int = Intrinsic::aarch64_neon_uaddlv;
    Ty = Int32Ty;
    VTy = llvm::VectorType::get(Int8Ty, 16);
    llvm::Type *Tys[2] = { Ty, VTy };
    Ops.push_back(EmitScalarExpr(E->getArg(0)));
    Ops[0] = EmitNeonCall(CGM.getIntrinsic(Int, Tys), Ops, "vaddlv");
    return Builder.CreateTrunc(Ops[0], Int16Ty);
  }
  case NEON::BI__builtin_neon_vaddlvq_u16: {
    Int = Intrinsic::aarch64_neon_uaddlv;
    Ty = Int32Ty;
    VTy = llvm::VectorType::get(Int16Ty, 8);
    llvm::Type *Tys[2] = { Ty, VTy };
    Ops.push_back(EmitScalarExpr(E->getArg(0)));
    return EmitNeonCall(CGM.getIntrinsic(Int, Tys), Ops, "vaddlv");
  }
  case NEON::BI__builtin_neon_vaddlv_s8: {
    Int = Intrinsic::aarch64_neon_saddlv;
    Ty = Int32Ty;
    VTy = llvm::VectorType::get(Int8Ty, 8);
    llvm::Type *Tys[2] = { Ty, VTy };
    Ops.push_back(EmitScalarExpr(E->getArg(0)));
    Ops[0] = EmitNeonCall(CGM.getIntrinsic(Int, Tys), Ops, "vaddlv");
    return Builder.CreateTrunc(Ops[0], Int16Ty);
  }
  case NEON::BI__builtin_neon_vaddlv_s16: {
    Int = Intrinsic::aarch64_neon_saddlv;
    Ty = Int32Ty;
    VTy = llvm::VectorType::get(Int16Ty, 4);
    llvm::Type *Tys[2] = { Ty, VTy };
    Ops.push_back(EmitScalarExpr(E->getArg(0)));
    return EmitNeonCall(CGM.getIntrinsic(Int, Tys), Ops, "vaddlv");
  }
  case NEON::BI__builtin_neon_vaddlvq_s8: {
    Int = Intrinsic::aarch64_neon_saddlv;
    Ty = Int32Ty;
    VTy = llvm::VectorType::get(Int8Ty, 16);
    llvm::Type *Tys[2] = { Ty, VTy };
    Ops.push_back(EmitScalarExpr(E->getArg(0)));
    Ops[0] = EmitNeonCall(CGM.getIntrinsic(Int, Tys), Ops, "vaddlv");
    return Builder.CreateTrunc(Ops[0], Int16Ty);
  }
  case NEON::BI__builtin_neon_vaddlvq_s16: {
    Int = Intrinsic::aarch64_neon_saddlv;
    Ty = Int32Ty;
    VTy = llvm::VectorType::get(Int16Ty, 8);
    llvm::Type *Tys[2] = { Ty, VTy };
    Ops.push_back(EmitScalarExpr(E->getArg(0)));
    return EmitNeonCall(CGM.getIntrinsic(Int, Tys), Ops, "vaddlv");
  }
  case NEON::BI__builtin_neon_vsri_n_v:
  case NEON::BI__builtin_neon_vsriq_n_v: {
    Int = Intrinsic::aarch64_neon_vsri;
    llvm::Function *Intrin = CGM.getIntrinsic(Int, Ty);
    return EmitNeonCall(Intrin, Ops, "vsri_n");
  }
  case NEON::BI__builtin_neon_vsli_n_v:
  case NEON::BI__builtin_neon_vsliq_n_v: {
    Int = Intrinsic::aarch64_neon_vsli;
    llvm::Function *Intrin = CGM.getIntrinsic(Int, Ty);
    return EmitNeonCall(Intrin, Ops, "vsli_n");
  }
  case NEON::BI__builtin_neon_vsra_n_v:
  case NEON::BI__builtin_neon_vsraq_n_v:
    Ops[0] = Builder.CreateBitCast(Ops[0], Ty);
    Ops[1] = EmitNeonRShiftImm(Ops[1], Ops[2], Ty, usgn, "vsra_n");
    return Builder.CreateAdd(Ops[0], Ops[1]);
  case NEON::BI__builtin_neon_vrsra_n_v:
  case NEON::BI__builtin_neon_vrsraq_n_v: {
    Int = usgn ? Intrinsic::aarch64_neon_urshl : Intrinsic::aarch64_neon_srshl;
    SmallVector<llvm::Value*,2> TmpOps;
    TmpOps.push_back(Ops[1]);
    TmpOps.push_back(Ops[2]);
    Function* F = CGM.getIntrinsic(Int, Ty);
    llvm::Value *tmp = EmitNeonCall(F, TmpOps, "vrshr_n", 1, true);
    Ops[0] = Builder.CreateBitCast(Ops[0], VTy);
    return Builder.CreateAdd(Ops[0], tmp);
  }
    // FIXME: Sharing loads & stores with 32-bit is complicated by the absence
    // of an Align parameter here.
  case NEON::BI__builtin_neon_vld1_x2_v:
  case NEON::BI__builtin_neon_vld1q_x2_v:
  case NEON::BI__builtin_neon_vld1_x3_v:
  case NEON::BI__builtin_neon_vld1q_x3_v:
  case NEON::BI__builtin_neon_vld1_x4_v:
  case NEON::BI__builtin_neon_vld1q_x4_v: {
    llvm::Type *PTy = llvm::PointerType::getUnqual(VTy->getVectorElementType());
    Ops[1] = Builder.CreateBitCast(Ops[1], PTy);
    llvm::Type *Tys[2] = { VTy, PTy };
    unsigned Int;
    switch (BuiltinID) {
    case NEON::BI__builtin_neon_vld1_x2_v:
    case NEON::BI__builtin_neon_vld1q_x2_v:
      Int = Intrinsic::aarch64_neon_ld1x2;
      break;
    case NEON::BI__builtin_neon_vld1_x3_v:
    case NEON::BI__builtin_neon_vld1q_x3_v:
      Int = Intrinsic::aarch64_neon_ld1x3;
      break;
    case NEON::BI__builtin_neon_vld1_x4_v:
    case NEON::BI__builtin_neon_vld1q_x4_v:
      Int = Intrinsic::aarch64_neon_ld1x4;
      break;
    }
    Function *F = CGM.getIntrinsic(Int, Tys);
    Ops[1] = Builder.CreateCall(F, Ops[1], "vld1xN");
    Ty = llvm::PointerType::getUnqual(Ops[1]->getType());
    Ops[0] = Builder.CreateBitCast(Ops[0], Ty);
    return Builder.CreateDefaultAlignedStore(Ops[1], Ops[0]);
  }
  case NEON::BI__builtin_neon_vst1_x2_v:
  case NEON::BI__builtin_neon_vst1q_x2_v:
  case NEON::BI__builtin_neon_vst1_x3_v:
  case NEON::BI__builtin_neon_vst1q_x3_v:
  case NEON::BI__builtin_neon_vst1_x4_v:
  case NEON::BI__builtin_neon_vst1q_x4_v: {
    llvm::Type *PTy = llvm::PointerType::getUnqual(VTy->getVectorElementType());
    llvm::Type *Tys[2] = { VTy, PTy };
    unsigned Int;
    switch (BuiltinID) {
    case NEON::BI__builtin_neon_vst1_x2_v:
    case NEON::BI__builtin_neon_vst1q_x2_v:
      Int = Intrinsic::aarch64_neon_st1x2;
      break;
    case NEON::BI__builtin_neon_vst1_x3_v:
    case NEON::BI__builtin_neon_vst1q_x3_v:
      Int = Intrinsic::aarch64_neon_st1x3;
      break;
    case NEON::BI__builtin_neon_vst1_x4_v:
    case NEON::BI__builtin_neon_vst1q_x4_v:
      Int = Intrinsic::aarch64_neon_st1x4;
      break;
    }
    std::rotate(Ops.begin(), Ops.begin() + 1, Ops.end());
    return EmitNeonCall(CGM.getIntrinsic(Int, Tys), Ops, "");
  }
  case NEON::BI__builtin_neon_vld1_v:
  case NEON::BI__builtin_neon_vld1q_v:
    Ops[0] = Builder.CreateBitCast(Ops[0], llvm::PointerType::getUnqual(VTy));
    return Builder.CreateDefaultAlignedLoad(Ops[0]);
  case NEON::BI__builtin_neon_vst1_v:
  case NEON::BI__builtin_neon_vst1q_v:
    Ops[0] = Builder.CreateBitCast(Ops[0], llvm::PointerType::getUnqual(VTy));
    Ops[1] = Builder.CreateBitCast(Ops[1], VTy);
    return Builder.CreateDefaultAlignedStore(Ops[1], Ops[0]);
  case NEON::BI__builtin_neon_vld1_lane_v:
  case NEON::BI__builtin_neon_vld1q_lane_v:
    Ops[1] = Builder.CreateBitCast(Ops[1], Ty);
    Ty = llvm::PointerType::getUnqual(VTy->getElementType());
    Ops[0] = Builder.CreateBitCast(Ops[0], Ty);
    Ops[0] = Builder.CreateDefaultAlignedLoad(Ops[0]);
    return Builder.CreateInsertElement(Ops[1], Ops[0], Ops[2], "vld1_lane");
  case NEON::BI__builtin_neon_vld1_dup_v:
  case NEON::BI__builtin_neon_vld1q_dup_v: {
    Value *V = UndefValue::get(Ty);
    Ty = llvm::PointerType::getUnqual(VTy->getElementType());
    Ops[0] = Builder.CreateBitCast(Ops[0], Ty);
    Ops[0] = Builder.CreateDefaultAlignedLoad(Ops[0]);
    llvm::Constant *CI = ConstantInt::get(Int32Ty, 0);
    Ops[0] = Builder.CreateInsertElement(V, Ops[0], CI);
    return EmitNeonSplat(Ops[0], CI);
  }
  case NEON::BI__builtin_neon_vst1_lane_v:
  case NEON::BI__builtin_neon_vst1q_lane_v:
    Ops[1] = Builder.CreateBitCast(Ops[1], Ty);
    Ops[1] = Builder.CreateExtractElement(Ops[1], Ops[2]);
    Ty = llvm::PointerType::getUnqual(Ops[1]->getType());
    return Builder.CreateDefaultAlignedStore(Ops[1],
                                             Builder.CreateBitCast(Ops[0], Ty));
  case NEON::BI__builtin_neon_vld2_v:
  case NEON::BI__builtin_neon_vld2q_v: {
    llvm::Type *PTy = llvm::PointerType::getUnqual(VTy);
    Ops[1] = Builder.CreateBitCast(Ops[1], PTy);
    llvm::Type *Tys[2] = { VTy, PTy };
    Function *F = CGM.getIntrinsic(Intrinsic::aarch64_neon_ld2, Tys);
    Ops[1] = Builder.CreateCall(F, Ops[1], "vld2");
    Ops[0] = Builder.CreateBitCast(Ops[0],
                llvm::PointerType::getUnqual(Ops[1]->getType()));
    return Builder.CreateDefaultAlignedStore(Ops[1], Ops[0]);
  }
  case NEON::BI__builtin_neon_vld3_v:
  case NEON::BI__builtin_neon_vld3q_v: {
    llvm::Type *PTy = llvm::PointerType::getUnqual(VTy);
    Ops[1] = Builder.CreateBitCast(Ops[1], PTy);
    llvm::Type *Tys[2] = { VTy, PTy };
    Function *F = CGM.getIntrinsic(Intrinsic::aarch64_neon_ld3, Tys);
    Ops[1] = Builder.CreateCall(F, Ops[1], "vld3");
    Ops[0] = Builder.CreateBitCast(Ops[0],
                llvm::PointerType::getUnqual(Ops[1]->getType()));
    return Builder.CreateDefaultAlignedStore(Ops[1], Ops[0]);
  }
  case NEON::BI__builtin_neon_vld4_v:
  case NEON::BI__builtin_neon_vld4q_v: {
    llvm::Type *PTy = llvm::PointerType::getUnqual(VTy);
    Ops[1] = Builder.CreateBitCast(Ops[1], PTy);
    llvm::Type *Tys[2] = { VTy, PTy };
    Function *F = CGM.getIntrinsic(Intrinsic::aarch64_neon_ld4, Tys);
    Ops[1] = Builder.CreateCall(F, Ops[1], "vld4");
    Ops[0] = Builder.CreateBitCast(Ops[0],
                llvm::PointerType::getUnqual(Ops[1]->getType()));
    return Builder.CreateDefaultAlignedStore(Ops[1], Ops[0]);
  }
  case NEON::BI__builtin_neon_vld2_dup_v:
  case NEON::BI__builtin_neon_vld2q_dup_v: {
    llvm::Type *PTy =
      llvm::PointerType::getUnqual(VTy->getElementType());
    Ops[1] = Builder.CreateBitCast(Ops[1], PTy);
    llvm::Type *Tys[2] = { VTy, PTy };
    Function *F = CGM.getIntrinsic(Intrinsic::aarch64_neon_ld2r, Tys);
    Ops[1] = Builder.CreateCall(F, Ops[1], "vld2");
    Ops[0] = Builder.CreateBitCast(Ops[0],
                llvm::PointerType::getUnqual(Ops[1]->getType()));
    return Builder.CreateDefaultAlignedStore(Ops[1], Ops[0]);
  }
  case NEON::BI__builtin_neon_vld3_dup_v:
  case NEON::BI__builtin_neon_vld3q_dup_v: {
    llvm::Type *PTy =
      llvm::PointerType::getUnqual(VTy->getElementType());
    Ops[1] = Builder.CreateBitCast(Ops[1], PTy);
    llvm::Type *Tys[2] = { VTy, PTy };
    Function *F = CGM.getIntrinsic(Intrinsic::aarch64_neon_ld3r, Tys);
    Ops[1] = Builder.CreateCall(F, Ops[1], "vld3");
    Ops[0] = Builder.CreateBitCast(Ops[0],
                llvm::PointerType::getUnqual(Ops[1]->getType()));
    return Builder.CreateDefaultAlignedStore(Ops[1], Ops[0]);
  }
  case NEON::BI__builtin_neon_vld4_dup_v:
  case NEON::BI__builtin_neon_vld4q_dup_v: {
    llvm::Type *PTy =
      llvm::PointerType::getUnqual(VTy->getElementType());
    Ops[1] = Builder.CreateBitCast(Ops[1], PTy);
    llvm::Type *Tys[2] = { VTy, PTy };
    Function *F = CGM.getIntrinsic(Intrinsic::aarch64_neon_ld4r, Tys);
    Ops[1] = Builder.CreateCall(F, Ops[1], "vld4");
    Ops[0] = Builder.CreateBitCast(Ops[0],
                llvm::PointerType::getUnqual(Ops[1]->getType()));
    return Builder.CreateDefaultAlignedStore(Ops[1], Ops[0]);
  }
  case NEON::BI__builtin_neon_vld2_lane_v:
  case NEON::BI__builtin_neon_vld2q_lane_v: {
    llvm::Type *Tys[2] = { VTy, Ops[1]->getType() };
    Function *F = CGM.getIntrinsic(Intrinsic::aarch64_neon_ld2lane, Tys);
    Ops.push_back(Ops[1]);
    Ops.erase(Ops.begin()+1);
    Ops[1] = Builder.CreateBitCast(Ops[1], Ty);
    Ops[2] = Builder.CreateBitCast(Ops[2], Ty);
    Ops[3] = Builder.CreateZExt(Ops[3], Int64Ty);
    Ops[1] = Builder.CreateCall(F, makeArrayRef(Ops).slice(1), "vld2_lane");
    Ty = llvm::PointerType::getUnqual(Ops[1]->getType());
    Ops[0] = Builder.CreateBitCast(Ops[0], Ty);
    return Builder.CreateDefaultAlignedStore(Ops[1], Ops[0]);
  }
  case NEON::BI__builtin_neon_vld3_lane_v:
  case NEON::BI__builtin_neon_vld3q_lane_v: {
    llvm::Type *Tys[2] = { VTy, Ops[1]->getType() };
    Function *F = CGM.getIntrinsic(Intrinsic::aarch64_neon_ld3lane, Tys);
    Ops.push_back(Ops[1]);
    Ops.erase(Ops.begin()+1);
    Ops[1] = Builder.CreateBitCast(Ops[1], Ty);
    Ops[2] = Builder.CreateBitCast(Ops[2], Ty);
    Ops[3] = Builder.CreateBitCast(Ops[3], Ty);
    Ops[4] = Builder.CreateZExt(Ops[4], Int64Ty);
    Ops[1] = Builder.CreateCall(F, makeArrayRef(Ops).slice(1), "vld3_lane");
    Ty = llvm::PointerType::getUnqual(Ops[1]->getType());
    Ops[0] = Builder.CreateBitCast(Ops[0], Ty);
    return Builder.CreateDefaultAlignedStore(Ops[1], Ops[0]);
  }
  case NEON::BI__builtin_neon_vld4_lane_v:
  case NEON::BI__builtin_neon_vld4q_lane_v: {
    llvm::Type *Tys[2] = { VTy, Ops[1]->getType() };
    Function *F = CGM.getIntrinsic(Intrinsic::aarch64_neon_ld4lane, Tys);
    Ops.push_back(Ops[1]);
    Ops.erase(Ops.begin()+1);
    Ops[1] = Builder.CreateBitCast(Ops[1], Ty);
    Ops[2] = Builder.CreateBitCast(Ops[2], Ty);
    Ops[3] = Builder.CreateBitCast(Ops[3], Ty);
    Ops[4] = Builder.CreateBitCast(Ops[4], Ty);
    Ops[5] = Builder.CreateZExt(Ops[5], Int64Ty);
    Ops[1] = Builder.CreateCall(F, makeArrayRef(Ops).slice(1), "vld4_lane");
    Ty = llvm::PointerType::getUnqual(Ops[1]->getType());
    Ops[0] = Builder.CreateBitCast(Ops[0], Ty);
    return Builder.CreateDefaultAlignedStore(Ops[1], Ops[0]);
  }
  case NEON::BI__builtin_neon_vst2_v:
  case NEON::BI__builtin_neon_vst2q_v: {
    Ops.push_back(Ops[0]);
    Ops.erase(Ops.begin());
    llvm::Type *Tys[2] = { VTy, Ops[2]->getType() };
    return EmitNeonCall(CGM.getIntrinsic(Intrinsic::aarch64_neon_st2, Tys),
                        Ops, "");
  }
  case NEON::BI__builtin_neon_vst2_lane_v:
  case NEON::BI__builtin_neon_vst2q_lane_v: {
    Ops.push_back(Ops[0]);
    Ops.erase(Ops.begin());
    Ops[2] = Builder.CreateZExt(Ops[2], Int64Ty);
    llvm::Type *Tys[2] = { VTy, Ops[3]->getType() };
    return EmitNeonCall(CGM.getIntrinsic(Intrinsic::aarch64_neon_st2lane, Tys),
                        Ops, "");
  }
  case NEON::BI__builtin_neon_vst3_v:
  case NEON::BI__builtin_neon_vst3q_v: {
    Ops.push_back(Ops[0]);
    Ops.erase(Ops.begin());
    llvm::Type *Tys[2] = { VTy, Ops[3]->getType() };
    return EmitNeonCall(CGM.getIntrinsic(Intrinsic::aarch64_neon_st3, Tys),
                        Ops, "");
  }
  case NEON::BI__builtin_neon_vst3_lane_v:
  case NEON::BI__builtin_neon_vst3q_lane_v: {
    Ops.push_back(Ops[0]);
    Ops.erase(Ops.begin());
    Ops[3] = Builder.CreateZExt(Ops[3], Int64Ty);
    llvm::Type *Tys[2] = { VTy, Ops[4]->getType() };
    return EmitNeonCall(CGM.getIntrinsic(Intrinsic::aarch64_neon_st3lane, Tys),
                        Ops, "");
  }
  case NEON::BI__builtin_neon_vst4_v:
  case NEON::BI__builtin_neon_vst4q_v: {
    Ops.push_back(Ops[0]);
    Ops.erase(Ops.begin());
    llvm::Type *Tys[2] = { VTy, Ops[4]->getType() };
    return EmitNeonCall(CGM.getIntrinsic(Intrinsic::aarch64_neon_st4, Tys),
                        Ops, "");
  }
  case NEON::BI__builtin_neon_vst4_lane_v:
  case NEON::BI__builtin_neon_vst4q_lane_v: {
    Ops.push_back(Ops[0]);
    Ops.erase(Ops.begin());
    Ops[4] = Builder.CreateZExt(Ops[4], Int64Ty);
    llvm::Type *Tys[2] = { VTy, Ops[5]->getType() };
    return EmitNeonCall(CGM.getIntrinsic(Intrinsic::aarch64_neon_st4lane, Tys),
                        Ops, "");
  }
  case NEON::BI__builtin_neon_vtrn_v:
  case NEON::BI__builtin_neon_vtrnq_v: {
    Ops[0] = Builder.CreateBitCast(Ops[0], llvm::PointerType::getUnqual(Ty));
    Ops[1] = Builder.CreateBitCast(Ops[1], Ty);
    Ops[2] = Builder.CreateBitCast(Ops[2], Ty);
    Value *SV = nullptr;

    for (unsigned vi = 0; vi != 2; ++vi) {
      SmallVector<Constant*, 16> Indices;
      for (unsigned i = 0, e = VTy->getNumElements(); i != e; i += 2) {
        Indices.push_back(ConstantInt::get(Int32Ty, i+vi));
        Indices.push_back(ConstantInt::get(Int32Ty, i+e+vi));
      }
      Value *Addr = Builder.CreateConstInBoundsGEP1_32(Ty, Ops[0], vi);
      SV = llvm::ConstantVector::get(Indices);
      SV = Builder.CreateShuffleVector(Ops[1], Ops[2], SV, "vtrn");
      SV = Builder.CreateDefaultAlignedStore(SV, Addr);
    }
    return SV;
  }
  case NEON::BI__builtin_neon_vuzp_v:
  case NEON::BI__builtin_neon_vuzpq_v: {
    Ops[0] = Builder.CreateBitCast(Ops[0], llvm::PointerType::getUnqual(Ty));
    Ops[1] = Builder.CreateBitCast(Ops[1], Ty);
    Ops[2] = Builder.CreateBitCast(Ops[2], Ty);
    Value *SV = nullptr;

    for (unsigned vi = 0; vi != 2; ++vi) {
      SmallVector<Constant*, 16> Indices;
      for (unsigned i = 0, e = VTy->getNumElements(); i != e; ++i)
        Indices.push_back(ConstantInt::get(Int32Ty, 2*i+vi));

      Value *Addr = Builder.CreateConstInBoundsGEP1_32(Ty, Ops[0], vi);
      SV = llvm::ConstantVector::get(Indices);
      SV = Builder.CreateShuffleVector(Ops[1], Ops[2], SV, "vuzp");
      SV = Builder.CreateDefaultAlignedStore(SV, Addr);
    }
    return SV;
  }
  case NEON::BI__builtin_neon_vzip_v:
  case NEON::BI__builtin_neon_vzipq_v: {
    Ops[0] = Builder.CreateBitCast(Ops[0], llvm::PointerType::getUnqual(Ty));
    Ops[1] = Builder.CreateBitCast(Ops[1], Ty);
    Ops[2] = Builder.CreateBitCast(Ops[2], Ty);
    Value *SV = nullptr;

    for (unsigned vi = 0; vi != 2; ++vi) {
      SmallVector<Constant*, 16> Indices;
      for (unsigned i = 0, e = VTy->getNumElements(); i != e; i += 2) {
        Indices.push_back(ConstantInt::get(Int32Ty, (i + vi*e) >> 1));
        Indices.push_back(ConstantInt::get(Int32Ty, ((i + vi*e) >> 1)+e));
      }
      Value *Addr = Builder.CreateConstInBoundsGEP1_32(Ty, Ops[0], vi);
      SV = llvm::ConstantVector::get(Indices);
      SV = Builder.CreateShuffleVector(Ops[1], Ops[2], SV, "vzip");
      SV = Builder.CreateDefaultAlignedStore(SV, Addr);
    }
    return SV;
  }
  case NEON::BI__builtin_neon_vqtbl1q_v: {
    return EmitNeonCall(CGM.getIntrinsic(Intrinsic::aarch64_neon_tbl1, Ty),
                        Ops, "vtbl1");
  }
  case NEON::BI__builtin_neon_vqtbl2q_v: {
    return EmitNeonCall(CGM.getIntrinsic(Intrinsic::aarch64_neon_tbl2, Ty),
                        Ops, "vtbl2");
  }
  case NEON::BI__builtin_neon_vqtbl3q_v: {
    return EmitNeonCall(CGM.getIntrinsic(Intrinsic::aarch64_neon_tbl3, Ty),
                        Ops, "vtbl3");
  }
  case NEON::BI__builtin_neon_vqtbl4q_v: {
    return EmitNeonCall(CGM.getIntrinsic(Intrinsic::aarch64_neon_tbl4, Ty),
                        Ops, "vtbl4");
  }
  case NEON::BI__builtin_neon_vqtbx1q_v: {
    return EmitNeonCall(CGM.getIntrinsic(Intrinsic::aarch64_neon_tbx1, Ty),
                        Ops, "vtbx1");
  }
  case NEON::BI__builtin_neon_vqtbx2q_v: {
    return EmitNeonCall(CGM.getIntrinsic(Intrinsic::aarch64_neon_tbx2, Ty),
                        Ops, "vtbx2");
  }
  case NEON::BI__builtin_neon_vqtbx3q_v: {
    return EmitNeonCall(CGM.getIntrinsic(Intrinsic::aarch64_neon_tbx3, Ty),
                        Ops, "vtbx3");
  }
  case NEON::BI__builtin_neon_vqtbx4q_v: {
    return EmitNeonCall(CGM.getIntrinsic(Intrinsic::aarch64_neon_tbx4, Ty),
                        Ops, "vtbx4");
  }
  case NEON::BI__builtin_neon_vsqadd_v:
  case NEON::BI__builtin_neon_vsqaddq_v: {
    Int = Intrinsic::aarch64_neon_usqadd;
    return EmitNeonCall(CGM.getIntrinsic(Int, Ty), Ops, "vsqadd");
  }
  case NEON::BI__builtin_neon_vuqadd_v:
  case NEON::BI__builtin_neon_vuqaddq_v: {
    Int = Intrinsic::aarch64_neon_suqadd;
    return EmitNeonCall(CGM.getIntrinsic(Int, Ty), Ops, "vuqadd");
  }
  }
}

llvm::Value *CodeGenFunction::
BuildVector(ArrayRef<llvm::Value*> Ops) {
  assert((Ops.size() & (Ops.size() - 1)) == 0 &&
         "Not a power-of-two sized vector!");
  bool AllConstants = true;
  for (unsigned i = 0, e = Ops.size(); i != e && AllConstants; ++i)
    AllConstants &= isa<Constant>(Ops[i]);

  // If this is a constant vector, create a ConstantVector.
  if (AllConstants) {
    SmallVector<llvm::Constant*, 16> CstOps;
    for (unsigned i = 0, e = Ops.size(); i != e; ++i)
      CstOps.push_back(cast<Constant>(Ops[i]));
    return llvm::ConstantVector::get(CstOps);
  }

  // Otherwise, insertelement the values to build the vector.
  Value *Result =
    llvm::UndefValue::get(llvm::VectorType::get(Ops[0]->getType(), Ops.size()));

  for (unsigned i = 0, e = Ops.size(); i != e; ++i)
    Result = Builder.CreateInsertElement(Result, Ops[i], Builder.getInt32(i));

  return Result;
}

Value *CodeGenFunction::EmitX86BuiltinExpr(unsigned BuiltinID,
                                           const CallExpr *E) {
  if (BuiltinID == X86::BI__builtin_ms_va_start ||
      BuiltinID == X86::BI__builtin_ms_va_end)
    return EmitVAStartEnd(EmitMSVAListRef(E->getArg(0)).getPointer(),
                          BuiltinID == X86::BI__builtin_ms_va_start);
  if (BuiltinID == X86::BI__builtin_ms_va_copy) {
    // Lower this manually. We can't reliably determine whether or not any
    // given va_copy() is for a Win64 va_list from the calling convention
    // alone, because it's legal to do this from a System V ABI function.
    // With opaque pointer types, we won't have enough information in LLVM
    // IR to determine this from the argument types, either. Best to do it
    // now, while we have enough information.
    Address DestAddr = EmitMSVAListRef(E->getArg(0));
    Address SrcAddr = EmitMSVAListRef(E->getArg(1));

    llvm::Type *BPP = Int8PtrPtrTy;

    DestAddr = Address(Builder.CreateBitCast(DestAddr.getPointer(), BPP, "cp"),
                       DestAddr.getAlignment());
    SrcAddr = Address(Builder.CreateBitCast(SrcAddr.getPointer(), BPP, "ap"),
                      SrcAddr.getAlignment());

    Value *ArgPtr = Builder.CreateLoad(SrcAddr, "ap.val");
    return Builder.CreateStore(ArgPtr, DestAddr);
  }

  SmallVector<Value*, 4> Ops;

  // Find out if any arguments are required to be integer constant expressions.
  unsigned ICEArguments = 0;
  ASTContext::GetBuiltinTypeError Error;
  getContext().GetBuiltinType(BuiltinID, Error, &ICEArguments);
  assert(Error == ASTContext::GE_None && "Should not codegen an error");

  for (unsigned i = 0, e = E->getNumArgs(); i != e; i++) {
    // If this is a normal argument, just emit it as a scalar.
    if ((ICEArguments & (1 << i)) == 0) {
      Ops.push_back(EmitScalarExpr(E->getArg(i)));
      continue;
    }

    // If this is required to be a constant, constant fold it so that we know
    // that the generated intrinsic gets a ConstantInt.
    llvm::APSInt Result;
    bool IsConst = E->getArg(i)->isIntegerConstantExpr(Result, getContext());
    assert(IsConst && "Constant arg isn't actually constant?"); (void)IsConst;
    Ops.push_back(llvm::ConstantInt::get(getLLVMContext(), Result));
  }

  switch (BuiltinID) {
  default: return nullptr;
  case X86::BI__builtin_cpu_supports: {
    const Expr *FeatureExpr = E->getArg(0)->IgnoreParenCasts();
    StringRef FeatureStr = cast<StringLiteral>(FeatureExpr)->getString();

    // TODO: When/if this becomes more than x86 specific then use a TargetInfo
    // based mapping.
    // Processor features and mapping to processor feature value.
    enum X86Features {
      CMOV = 0,
      MMX,
      POPCNT,
      SSE,
      SSE2,
      SSE3,
      SSSE3,
      SSE4_1,
      SSE4_2,
      AVX,
      AVX2,
      SSE4_A,
      FMA4,
      XOP,
      FMA,
      AVX512F,
      BMI,
      BMI2,
      MAX
    };

    X86Features Feature = StringSwitch<X86Features>(FeatureStr)
                              .Case("cmov", X86Features::CMOV)
                              .Case("mmx", X86Features::MMX)
                              .Case("popcnt", X86Features::POPCNT)
                              .Case("sse", X86Features::SSE)
                              .Case("sse2", X86Features::SSE2)
                              .Case("sse3", X86Features::SSE3)
                              .Case("sse4.1", X86Features::SSE4_1)
                              .Case("sse4.2", X86Features::SSE4_2)
                              .Case("avx", X86Features::AVX)
                              .Case("avx2", X86Features::AVX2)
                              .Case("sse4a", X86Features::SSE4_A)
                              .Case("fma4", X86Features::FMA4)
                              .Case("xop", X86Features::XOP)
                              .Case("fma", X86Features::FMA)
                              .Case("avx512f", X86Features::AVX512F)
                              .Case("bmi", X86Features::BMI)
                              .Case("bmi2", X86Features::BMI2)
                              .Default(X86Features::MAX);
    assert(Feature != X86Features::MAX && "Invalid feature!");

    // Matching the struct layout from the compiler-rt/libgcc structure that is
    // filled in:
    // unsigned int __cpu_vendor;
    // unsigned int __cpu_type;
    // unsigned int __cpu_subtype;
    // unsigned int __cpu_features[1];
    llvm::Type *STy = llvm::StructType::get(
        Int32Ty, Int32Ty, Int32Ty, llvm::ArrayType::get(Int32Ty, 1), nullptr);

    // Grab the global __cpu_model.
    llvm::Constant *CpuModel = CGM.CreateRuntimeVariable(STy, "__cpu_model");

    // Grab the first (0th) element from the field __cpu_features off of the
    // global in the struct STy.
    Value *Idxs[] = {
      ConstantInt::get(Int32Ty, 0),
      ConstantInt::get(Int32Ty, 3),
      ConstantInt::get(Int32Ty, 0)
    };
    Value *CpuFeatures = Builder.CreateGEP(STy, CpuModel, Idxs);
    Value *Features = Builder.CreateAlignedLoad(CpuFeatures,
                                                CharUnits::fromQuantity(4));

    // Check the value of the bit corresponding to the feature requested.
    Value *Bitset = Builder.CreateAnd(
        Features, llvm::ConstantInt::get(Int32Ty, 1 << Feature));
    return Builder.CreateICmpNE(Bitset, llvm::ConstantInt::get(Int32Ty, 0));
  }
  case X86::BI_mm_prefetch: {
    Value *Address = Ops[0];
    Value *RW = ConstantInt::get(Int32Ty, 0);
    Value *Locality = Ops[1];
    Value *Data = ConstantInt::get(Int32Ty, 1);
    Value *F = CGM.getIntrinsic(Intrinsic::prefetch);
    return Builder.CreateCall(F, {Address, RW, Locality, Data});
  }
  case X86::BI__builtin_ia32_undef128:
  case X86::BI__builtin_ia32_undef256:
  case X86::BI__builtin_ia32_undef512:
    return UndefValue::get(ConvertType(E->getType()));
  case X86::BI__builtin_ia32_vec_init_v8qi:
  case X86::BI__builtin_ia32_vec_init_v4hi:
  case X86::BI__builtin_ia32_vec_init_v2si:
    return Builder.CreateBitCast(BuildVector(Ops),
                                 llvm::Type::getX86_MMXTy(getLLVMContext()));
  case X86::BI__builtin_ia32_vec_ext_v2si:
    return Builder.CreateExtractElement(Ops[0],
                                  llvm::ConstantInt::get(Ops[1]->getType(), 0));
  case X86::BI__builtin_ia32_ldmxcsr: {
    Address Tmp = CreateMemTemp(E->getArg(0)->getType());
    Builder.CreateStore(Ops[0], Tmp);
    return Builder.CreateCall(CGM.getIntrinsic(Intrinsic::x86_sse_ldmxcsr),
                          Builder.CreateBitCast(Tmp.getPointer(), Int8PtrTy));
  }
  case X86::BI__builtin_ia32_stmxcsr: {
    Address Tmp = CreateMemTemp(E->getType());
    Builder.CreateCall(CGM.getIntrinsic(Intrinsic::x86_sse_stmxcsr),
                       Builder.CreateBitCast(Tmp.getPointer(), Int8PtrTy));
    return Builder.CreateLoad(Tmp, "stmxcsr");
  }
  case X86::BI__builtin_ia32_xsave:
  case X86::BI__builtin_ia32_xsave64:
  case X86::BI__builtin_ia32_xrstor:
  case X86::BI__builtin_ia32_xrstor64:
  case X86::BI__builtin_ia32_xsaveopt:
  case X86::BI__builtin_ia32_xsaveopt64:
  case X86::BI__builtin_ia32_xrstors:
  case X86::BI__builtin_ia32_xrstors64:
  case X86::BI__builtin_ia32_xsavec:
  case X86::BI__builtin_ia32_xsavec64:
  case X86::BI__builtin_ia32_xsaves:
  case X86::BI__builtin_ia32_xsaves64: {
    Intrinsic::ID ID;
#define INTRINSIC_X86_XSAVE_ID(NAME) \
    case X86::BI__builtin_ia32_##NAME: \
      ID = Intrinsic::x86_##NAME; \
      break
    switch (BuiltinID) {
    default: llvm_unreachable("Unsupported intrinsic!");
    INTRINSIC_X86_XSAVE_ID(xsave);
    INTRINSIC_X86_XSAVE_ID(xsave64);
    INTRINSIC_X86_XSAVE_ID(xrstor);
    INTRINSIC_X86_XSAVE_ID(xrstor64);
    INTRINSIC_X86_XSAVE_ID(xsaveopt);
    INTRINSIC_X86_XSAVE_ID(xsaveopt64);
    INTRINSIC_X86_XSAVE_ID(xrstors);
    INTRINSIC_X86_XSAVE_ID(xrstors64);
    INTRINSIC_X86_XSAVE_ID(xsavec);
    INTRINSIC_X86_XSAVE_ID(xsavec64);
    INTRINSIC_X86_XSAVE_ID(xsaves);
    INTRINSIC_X86_XSAVE_ID(xsaves64);
    }
#undef INTRINSIC_X86_XSAVE_ID
    Value *Mhi = Builder.CreateTrunc(
      Builder.CreateLShr(Ops[1], ConstantInt::get(Int64Ty, 32)), Int32Ty);
    Value *Mlo = Builder.CreateTrunc(Ops[1], Int32Ty);
    Ops[1] = Mhi;
    Ops.push_back(Mlo);
    return Builder.CreateCall(CGM.getIntrinsic(ID), Ops);
  }
  case X86::BI__builtin_ia32_storehps:
  case X86::BI__builtin_ia32_storelps: {
    llvm::Type *PtrTy = llvm::PointerType::getUnqual(Int64Ty);
    llvm::Type *VecTy = llvm::VectorType::get(Int64Ty, 2);

    // cast val v2i64
    Ops[1] = Builder.CreateBitCast(Ops[1], VecTy, "cast");

    // extract (0, 1)
    unsigned Index = BuiltinID == X86::BI__builtin_ia32_storelps ? 0 : 1;
    llvm::Value *Idx = llvm::ConstantInt::get(SizeTy, Index);
    Ops[1] = Builder.CreateExtractElement(Ops[1], Idx, "extract");

    // cast pointer to i64 & store
    Ops[0] = Builder.CreateBitCast(Ops[0], PtrTy);
    return Builder.CreateDefaultAlignedStore(Ops[1], Ops[0]);
  }
  case X86::BI__builtin_ia32_palignr128:
  case X86::BI__builtin_ia32_palignr256: {
    unsigned ShiftVal = cast<llvm::ConstantInt>(Ops[2])->getZExtValue();

    unsigned NumElts =
      cast<llvm::VectorType>(Ops[0]->getType())->getNumElements();
    assert(NumElts % 16 == 0);
    unsigned NumLanes = NumElts / 16;
    unsigned NumLaneElts = NumElts / NumLanes;

    // If palignr is shifting the pair of vectors more than the size of two
    // lanes, emit zero.
    if (ShiftVal >= (2 * NumLaneElts))
      return llvm::Constant::getNullValue(ConvertType(E->getType()));

    // If palignr is shifting the pair of input vectors more than one lane,
    // but less than two lanes, convert to shifting in zeroes.
    if (ShiftVal > NumLaneElts) {
      ShiftVal -= NumLaneElts;
      Ops[1] = Ops[0];
      Ops[0] = llvm::Constant::getNullValue(Ops[0]->getType());
    }

    uint32_t Indices[32];
    // 256-bit palignr operates on 128-bit lanes so we need to handle that
    for (unsigned l = 0; l != NumElts; l += NumLaneElts) {
      for (unsigned i = 0; i != NumLaneElts; ++i) {
        unsigned Idx = ShiftVal + i;
        if (Idx >= NumLaneElts)
          Idx += NumElts - NumLaneElts; // End of lane, switch operand.
        Indices[l + i] = Idx + l;
      }
    }

    Value *SV = llvm::ConstantDataVector::get(getLLVMContext(),
                                              makeArrayRef(Indices, NumElts));
    return Builder.CreateShuffleVector(Ops[1], Ops[0], SV, "palignr");
  }
  case X86::BI__builtin_ia32_pslldqi256: {
    // Shift value is in bits so divide by 8.
    unsigned shiftVal = cast<llvm::ConstantInt>(Ops[1])->getZExtValue() >> 3;

    // If pslldq is shifting the vector more than 15 bytes, emit zero.
    if (shiftVal >= 16)
      return llvm::Constant::getNullValue(ConvertType(E->getType()));

    uint32_t Indices[32];
    // 256-bit pslldq operates on 128-bit lanes so we need to handle that
    for (unsigned l = 0; l != 32; l += 16) {
      for (unsigned i = 0; i != 16; ++i) {
        unsigned Idx = 32 + i - shiftVal;
        if (Idx < 32) Idx -= 16; // end of lane, switch operand.
        Indices[l + i] = Idx + l;
      }
    }

    llvm::Type *VecTy = llvm::VectorType::get(Int8Ty, 32);
    Ops[0] = Builder.CreateBitCast(Ops[0], VecTy, "cast");
    Value *Zero = llvm::Constant::getNullValue(VecTy);

    Value *SV = llvm::ConstantDataVector::get(getLLVMContext(), Indices);
    SV = Builder.CreateShuffleVector(Zero, Ops[0], SV, "pslldq");
    llvm::Type *ResultType = ConvertType(E->getType());
    return Builder.CreateBitCast(SV, ResultType, "cast");
  }
  case X86::BI__builtin_ia32_psrldqi256: {
    // Shift value is in bits so divide by 8.
    unsigned shiftVal = cast<llvm::ConstantInt>(Ops[1])->getZExtValue() >> 3;

    // If psrldq is shifting the vector more than 15 bytes, emit zero.
    if (shiftVal >= 16)
      return llvm::Constant::getNullValue(ConvertType(E->getType()));

    uint32_t Indices[32];
    // 256-bit psrldq operates on 128-bit lanes so we need to handle that
    for (unsigned l = 0; l != 32; l += 16) {
      for (unsigned i = 0; i != 16; ++i) {
        unsigned Idx = i + shiftVal;
        if (Idx >= 16) Idx += 16; // end of lane, switch operand.
        Indices[l + i] = Idx + l;
      }
    }

    llvm::Type *VecTy = llvm::VectorType::get(Int8Ty, 32);
    Ops[0] = Builder.CreateBitCast(Ops[0], VecTy, "cast");
    Value *Zero = llvm::Constant::getNullValue(VecTy);

    Value *SV = llvm::ConstantDataVector::get(getLLVMContext(), Indices);
    SV = Builder.CreateShuffleVector(Ops[0], Zero, SV, "psrldq");
    llvm::Type *ResultType = ConvertType(E->getType());
    return Builder.CreateBitCast(SV, ResultType, "cast");
  }
  case X86::BI__builtin_ia32_movntps:
  case X86::BI__builtin_ia32_movntps256:
  case X86::BI__builtin_ia32_movntpd:
  case X86::BI__builtin_ia32_movntpd256:
  case X86::BI__builtin_ia32_movntdq:
  case X86::BI__builtin_ia32_movntdq256:
  case X86::BI__builtin_ia32_movnti:
  case X86::BI__builtin_ia32_movnti64: {
    llvm::MDNode *Node = llvm::MDNode::get(
        getLLVMContext(), llvm::ConstantAsMetadata::get(Builder.getInt32(1)));

    // Convert the type of the pointer to a pointer to the stored type.
    Value *BC = Builder.CreateBitCast(Ops[0],
                                llvm::PointerType::getUnqual(Ops[1]->getType()),
                                      "cast");
    StoreInst *SI = Builder.CreateDefaultAlignedStore(Ops[1], BC);
    SI->setMetadata(CGM.getModule().getMDKindID("nontemporal"), Node);

    // If the operand is an integer, we can't assume alignment. Otherwise,
    // assume natural alignment.
    QualType ArgTy = E->getArg(1)->getType();
    unsigned Align;
    if (ArgTy->isIntegerType())
      Align = 1;
    else
      Align = getContext().getTypeSizeInChars(ArgTy).getQuantity();
    SI->setAlignment(Align);
    return SI;
  }
  // 3DNow!
  case X86::BI__builtin_ia32_pswapdsf:
  case X86::BI__builtin_ia32_pswapdsi: {
    llvm::Type *MMXTy = llvm::Type::getX86_MMXTy(getLLVMContext());
    Ops[0] = Builder.CreateBitCast(Ops[0], MMXTy, "cast");
    llvm::Function *F = CGM.getIntrinsic(Intrinsic::x86_3dnowa_pswapd);
    return Builder.CreateCall(F, Ops, "pswapd");
  }
  case X86::BI__builtin_ia32_rdrand16_step:
  case X86::BI__builtin_ia32_rdrand32_step:
  case X86::BI__builtin_ia32_rdrand64_step:
  case X86::BI__builtin_ia32_rdseed16_step:
  case X86::BI__builtin_ia32_rdseed32_step:
  case X86::BI__builtin_ia32_rdseed64_step: {
    Intrinsic::ID ID;
    switch (BuiltinID) {
    default: llvm_unreachable("Unsupported intrinsic!");
    case X86::BI__builtin_ia32_rdrand16_step:
      ID = Intrinsic::x86_rdrand_16;
      break;
    case X86::BI__builtin_ia32_rdrand32_step:
      ID = Intrinsic::x86_rdrand_32;
      break;
    case X86::BI__builtin_ia32_rdrand64_step:
      ID = Intrinsic::x86_rdrand_64;
      break;
    case X86::BI__builtin_ia32_rdseed16_step:
      ID = Intrinsic::x86_rdseed_16;
      break;
    case X86::BI__builtin_ia32_rdseed32_step:
      ID = Intrinsic::x86_rdseed_32;
      break;
    case X86::BI__builtin_ia32_rdseed64_step:
      ID = Intrinsic::x86_rdseed_64;
      break;
    }

    Value *Call = Builder.CreateCall(CGM.getIntrinsic(ID));
    Builder.CreateDefaultAlignedStore(Builder.CreateExtractValue(Call, 0),
                                      Ops[0]);
    return Builder.CreateExtractValue(Call, 1);
  }
  // SSE comparison intrisics
  case X86::BI__builtin_ia32_cmpeqps:
  case X86::BI__builtin_ia32_cmpltps:
  case X86::BI__builtin_ia32_cmpleps:
  case X86::BI__builtin_ia32_cmpunordps:
  case X86::BI__builtin_ia32_cmpneqps:
  case X86::BI__builtin_ia32_cmpnltps:
  case X86::BI__builtin_ia32_cmpnleps:
  case X86::BI__builtin_ia32_cmpordps:
  case X86::BI__builtin_ia32_cmpeqss:
  case X86::BI__builtin_ia32_cmpltss:
  case X86::BI__builtin_ia32_cmpless:
  case X86::BI__builtin_ia32_cmpunordss:
  case X86::BI__builtin_ia32_cmpneqss:
  case X86::BI__builtin_ia32_cmpnltss:
  case X86::BI__builtin_ia32_cmpnless:
  case X86::BI__builtin_ia32_cmpordss:
  case X86::BI__builtin_ia32_cmpeqpd:
  case X86::BI__builtin_ia32_cmpltpd:
  case X86::BI__builtin_ia32_cmplepd:
  case X86::BI__builtin_ia32_cmpunordpd:
  case X86::BI__builtin_ia32_cmpneqpd:
  case X86::BI__builtin_ia32_cmpnltpd:
  case X86::BI__builtin_ia32_cmpnlepd:
  case X86::BI__builtin_ia32_cmpordpd:
  case X86::BI__builtin_ia32_cmpeqsd:
  case X86::BI__builtin_ia32_cmpltsd:
  case X86::BI__builtin_ia32_cmplesd:
  case X86::BI__builtin_ia32_cmpunordsd:
  case X86::BI__builtin_ia32_cmpneqsd:
  case X86::BI__builtin_ia32_cmpnltsd:
  case X86::BI__builtin_ia32_cmpnlesd:
  case X86::BI__builtin_ia32_cmpordsd:
    // These exist so that the builtin that takes an immediate can be bounds
    // checked by clang to avoid passing bad immediates to the backend. Since
    // AVX has a larger immediate than SSE we would need separate builtins to
    // do the different bounds checking. Rather than create a clang specific
    // SSE only builtin, this implements eight separate builtins to match gcc
    // implementation.

    // Choose the immediate.
    unsigned Imm;
    switch (BuiltinID) {
    default: llvm_unreachable("Unsupported intrinsic!");
    case X86::BI__builtin_ia32_cmpeqps:
    case X86::BI__builtin_ia32_cmpeqss:
    case X86::BI__builtin_ia32_cmpeqpd:
    case X86::BI__builtin_ia32_cmpeqsd:
      Imm = 0;
      break;
    case X86::BI__builtin_ia32_cmpltps:
    case X86::BI__builtin_ia32_cmpltss:
    case X86::BI__builtin_ia32_cmpltpd:
    case X86::BI__builtin_ia32_cmpltsd:
      Imm = 1;
      break;
    case X86::BI__builtin_ia32_cmpleps:
    case X86::BI__builtin_ia32_cmpless:
    case X86::BI__builtin_ia32_cmplepd:
    case X86::BI__builtin_ia32_cmplesd:
      Imm = 2;
      break;
    case X86::BI__builtin_ia32_cmpunordps:
    case X86::BI__builtin_ia32_cmpunordss:
    case X86::BI__builtin_ia32_cmpunordpd:
    case X86::BI__builtin_ia32_cmpunordsd:
      Imm = 3;
      break;
    case X86::BI__builtin_ia32_cmpneqps:
    case X86::BI__builtin_ia32_cmpneqss:
    case X86::BI__builtin_ia32_cmpneqpd:
    case X86::BI__builtin_ia32_cmpneqsd:
      Imm = 4;
      break;
    case X86::BI__builtin_ia32_cmpnltps:
    case X86::BI__builtin_ia32_cmpnltss:
    case X86::BI__builtin_ia32_cmpnltpd:
    case X86::BI__builtin_ia32_cmpnltsd:
      Imm = 5;
      break;
    case X86::BI__builtin_ia32_cmpnleps:
    case X86::BI__builtin_ia32_cmpnless:
    case X86::BI__builtin_ia32_cmpnlepd:
    case X86::BI__builtin_ia32_cmpnlesd:
      Imm = 6;
      break;
    case X86::BI__builtin_ia32_cmpordps:
    case X86::BI__builtin_ia32_cmpordss:
    case X86::BI__builtin_ia32_cmpordpd:
    case X86::BI__builtin_ia32_cmpordsd:
      Imm = 7;
      break;
    }

    // Choose the intrinsic ID.
    const char *name;
    Intrinsic::ID ID;
    switch (BuiltinID) {
    default: llvm_unreachable("Unsupported intrinsic!");
    case X86::BI__builtin_ia32_cmpeqps:
    case X86::BI__builtin_ia32_cmpltps:
    case X86::BI__builtin_ia32_cmpleps:
    case X86::BI__builtin_ia32_cmpunordps:
    case X86::BI__builtin_ia32_cmpneqps:
    case X86::BI__builtin_ia32_cmpnltps:
    case X86::BI__builtin_ia32_cmpnleps:
    case X86::BI__builtin_ia32_cmpordps:
      name = "cmpps";
      ID = Intrinsic::x86_sse_cmp_ps;
      break;
    case X86::BI__builtin_ia32_cmpeqss:
    case X86::BI__builtin_ia32_cmpltss:
    case X86::BI__builtin_ia32_cmpless:
    case X86::BI__builtin_ia32_cmpunordss:
    case X86::BI__builtin_ia32_cmpneqss:
    case X86::BI__builtin_ia32_cmpnltss:
    case X86::BI__builtin_ia32_cmpnless:
    case X86::BI__builtin_ia32_cmpordss:
      name = "cmpss";
      ID = Intrinsic::x86_sse_cmp_ss;
      break;
    case X86::BI__builtin_ia32_cmpeqpd:
    case X86::BI__builtin_ia32_cmpltpd:
    case X86::BI__builtin_ia32_cmplepd:
    case X86::BI__builtin_ia32_cmpunordpd:
    case X86::BI__builtin_ia32_cmpneqpd:
    case X86::BI__builtin_ia32_cmpnltpd:
    case X86::BI__builtin_ia32_cmpnlepd:
    case X86::BI__builtin_ia32_cmpordpd:
      name = "cmppd";
      ID = Intrinsic::x86_sse2_cmp_pd;
      break;
    case X86::BI__builtin_ia32_cmpeqsd:
    case X86::BI__builtin_ia32_cmpltsd:
    case X86::BI__builtin_ia32_cmplesd:
    case X86::BI__builtin_ia32_cmpunordsd:
    case X86::BI__builtin_ia32_cmpneqsd:
    case X86::BI__builtin_ia32_cmpnltsd:
    case X86::BI__builtin_ia32_cmpnlesd:
    case X86::BI__builtin_ia32_cmpordsd:
      name = "cmpsd";
      ID = Intrinsic::x86_sse2_cmp_sd;
      break;
    }

    Ops.push_back(llvm::ConstantInt::get(Int8Ty, Imm));
    llvm::Function *F = CGM.getIntrinsic(ID);
    return Builder.CreateCall(F, Ops, name);
  }
}


Value *CodeGenFunction::EmitPPCBuiltinExpr(unsigned BuiltinID,
                                           const CallExpr *E) {
  SmallVector<Value*, 4> Ops;

  for (unsigned i = 0, e = E->getNumArgs(); i != e; i++)
    Ops.push_back(EmitScalarExpr(E->getArg(i)));

  Intrinsic::ID ID = Intrinsic::not_intrinsic;

  switch (BuiltinID) {
  default: return nullptr;

  // __builtin_ppc_get_timebase is GCC 4.8+'s PowerPC-specific name for what we
  // call __builtin_readcyclecounter.
  case PPC::BI__builtin_ppc_get_timebase:
    return Builder.CreateCall(CGM.getIntrinsic(Intrinsic::readcyclecounter));

  // vec_ld, vec_lvsl, vec_lvsr
  case PPC::BI__builtin_altivec_lvx:
  case PPC::BI__builtin_altivec_lvxl:
  case PPC::BI__builtin_altivec_lvebx:
  case PPC::BI__builtin_altivec_lvehx:
  case PPC::BI__builtin_altivec_lvewx:
  case PPC::BI__builtin_altivec_lvsl:
  case PPC::BI__builtin_altivec_lvsr:
  case PPC::BI__builtin_vsx_lxvd2x:
  case PPC::BI__builtin_vsx_lxvw4x:
  {
    Ops[1] = Builder.CreateBitCast(Ops[1], Int8PtrTy);

    Ops[0] = Builder.CreateGEP(Ops[1], Ops[0]);
    Ops.pop_back();

    switch (BuiltinID) {
    default: llvm_unreachable("Unsupported ld/lvsl/lvsr intrinsic!");
    case PPC::BI__builtin_altivec_lvx:
      ID = Intrinsic::ppc_altivec_lvx;
      break;
    case PPC::BI__builtin_altivec_lvxl:
      ID = Intrinsic::ppc_altivec_lvxl;
      break;
    case PPC::BI__builtin_altivec_lvebx:
      ID = Intrinsic::ppc_altivec_lvebx;
      break;
    case PPC::BI__builtin_altivec_lvehx:
      ID = Intrinsic::ppc_altivec_lvehx;
      break;
    case PPC::BI__builtin_altivec_lvewx:
      ID = Intrinsic::ppc_altivec_lvewx;
      break;
    case PPC::BI__builtin_altivec_lvsl:
      ID = Intrinsic::ppc_altivec_lvsl;
      break;
    case PPC::BI__builtin_altivec_lvsr:
      ID = Intrinsic::ppc_altivec_lvsr;
      break;
    case PPC::BI__builtin_vsx_lxvd2x:
      ID = Intrinsic::ppc_vsx_lxvd2x;
      break;
    case PPC::BI__builtin_vsx_lxvw4x:
      ID = Intrinsic::ppc_vsx_lxvw4x;
      break;
    }
    llvm::Function *F = CGM.getIntrinsic(ID);
    return Builder.CreateCall(F, Ops, "");
  }

  // vec_st
  case PPC::BI__builtin_altivec_stvx:
  case PPC::BI__builtin_altivec_stvxl:
  case PPC::BI__builtin_altivec_stvebx:
  case PPC::BI__builtin_altivec_stvehx:
  case PPC::BI__builtin_altivec_stvewx:
  case PPC::BI__builtin_vsx_stxvd2x:
  case PPC::BI__builtin_vsx_stxvw4x:
  {
    Ops[2] = Builder.CreateBitCast(Ops[2], Int8PtrTy);
    Ops[1] = Builder.CreateGEP(Ops[2], Ops[1]);
    Ops.pop_back();

    switch (BuiltinID) {
    default: llvm_unreachable("Unsupported st intrinsic!");
    case PPC::BI__builtin_altivec_stvx:
      ID = Intrinsic::ppc_altivec_stvx;
      break;
    case PPC::BI__builtin_altivec_stvxl:
      ID = Intrinsic::ppc_altivec_stvxl;
      break;
    case PPC::BI__builtin_altivec_stvebx:
      ID = Intrinsic::ppc_altivec_stvebx;
      break;
    case PPC::BI__builtin_altivec_stvehx:
      ID = Intrinsic::ppc_altivec_stvehx;
      break;
    case PPC::BI__builtin_altivec_stvewx:
      ID = Intrinsic::ppc_altivec_stvewx;
      break;
    case PPC::BI__builtin_vsx_stxvd2x:
      ID = Intrinsic::ppc_vsx_stxvd2x;
      break;
    case PPC::BI__builtin_vsx_stxvw4x:
      ID = Intrinsic::ppc_vsx_stxvw4x;
      break;
    }
    llvm::Function *F = CGM.getIntrinsic(ID);
    return Builder.CreateCall(F, Ops, "");
  }
  // Square root
  case PPC::BI__builtin_vsx_xvsqrtsp:
  case PPC::BI__builtin_vsx_xvsqrtdp: {
    llvm::Type *ResultType = ConvertType(E->getType());
    Value *X = EmitScalarExpr(E->getArg(0));
    ID = Intrinsic::sqrt;
    llvm::Function *F = CGM.getIntrinsic(ID, ResultType);
    return Builder.CreateCall(F, X);
  }
  // Count leading zeros
  case PPC::BI__builtin_altivec_vclzb:
  case PPC::BI__builtin_altivec_vclzh:
  case PPC::BI__builtin_altivec_vclzw:
  case PPC::BI__builtin_altivec_vclzd: {
    llvm::Type *ResultType = ConvertType(E->getType());
    Value *X = EmitScalarExpr(E->getArg(0));
    Value *Undef = ConstantInt::get(Builder.getInt1Ty(), false);
    Function *F = CGM.getIntrinsic(Intrinsic::ctlz, ResultType);
    return Builder.CreateCall(F, {X, Undef});
  }
  // Copy sign
  case PPC::BI__builtin_vsx_xvcpsgnsp:
  case PPC::BI__builtin_vsx_xvcpsgndp: {
    llvm::Type *ResultType = ConvertType(E->getType());
    Value *X = EmitScalarExpr(E->getArg(0));
    Value *Y = EmitScalarExpr(E->getArg(1));
    ID = Intrinsic::copysign;
    llvm::Function *F = CGM.getIntrinsic(ID, ResultType);
    return Builder.CreateCall(F, {X, Y});
  }
  // Rounding/truncation
  case PPC::BI__builtin_vsx_xvrspip:
  case PPC::BI__builtin_vsx_xvrdpip:
  case PPC::BI__builtin_vsx_xvrdpim:
  case PPC::BI__builtin_vsx_xvrspim:
  case PPC::BI__builtin_vsx_xvrdpi:
  case PPC::BI__builtin_vsx_xvrspi:
  case PPC::BI__builtin_vsx_xvrdpic:
  case PPC::BI__builtin_vsx_xvrspic:
  case PPC::BI__builtin_vsx_xvrdpiz:
  case PPC::BI__builtin_vsx_xvrspiz: {
    llvm::Type *ResultType = ConvertType(E->getType());
    Value *X = EmitScalarExpr(E->getArg(0));
    if (BuiltinID == PPC::BI__builtin_vsx_xvrdpim ||
        BuiltinID == PPC::BI__builtin_vsx_xvrspim)
      ID = Intrinsic::floor;
    else if (BuiltinID == PPC::BI__builtin_vsx_xvrdpi ||
             BuiltinID == PPC::BI__builtin_vsx_xvrspi)
      ID = Intrinsic::round;
    else if (BuiltinID == PPC::BI__builtin_vsx_xvrdpic ||
             BuiltinID == PPC::BI__builtin_vsx_xvrspic)
      ID = Intrinsic::nearbyint;
    else if (BuiltinID == PPC::BI__builtin_vsx_xvrdpip ||
             BuiltinID == PPC::BI__builtin_vsx_xvrspip)
      ID = Intrinsic::ceil;
    else if (BuiltinID == PPC::BI__builtin_vsx_xvrdpiz ||
             BuiltinID == PPC::BI__builtin_vsx_xvrspiz)
      ID = Intrinsic::trunc;
    llvm::Function *F = CGM.getIntrinsic(ID, ResultType);
    return Builder.CreateCall(F, X);
  }
  // FMA variations
  case PPC::BI__builtin_vsx_xvmaddadp:
  case PPC::BI__builtin_vsx_xvmaddasp:
  case PPC::BI__builtin_vsx_xvnmaddadp:
  case PPC::BI__builtin_vsx_xvnmaddasp:
  case PPC::BI__builtin_vsx_xvmsubadp:
  case PPC::BI__builtin_vsx_xvmsubasp:
  case PPC::BI__builtin_vsx_xvnmsubadp:
  case PPC::BI__builtin_vsx_xvnmsubasp: {
    llvm::Type *ResultType = ConvertType(E->getType());
    Value *X = EmitScalarExpr(E->getArg(0));
    Value *Y = EmitScalarExpr(E->getArg(1));
    Value *Z = EmitScalarExpr(E->getArg(2));
    Value *Zero = llvm::ConstantFP::getZeroValueForNegation(ResultType);
    llvm::Function *F = CGM.getIntrinsic(Intrinsic::fma, ResultType);
    switch (BuiltinID) {
      case PPC::BI__builtin_vsx_xvmaddadp:
      case PPC::BI__builtin_vsx_xvmaddasp:
        return Builder.CreateCall(F, {X, Y, Z});
      case PPC::BI__builtin_vsx_xvnmaddadp:
      case PPC::BI__builtin_vsx_xvnmaddasp:
        return Builder.CreateFSub(Zero,
                                  Builder.CreateCall(F, {X, Y, Z}), "sub");
      case PPC::BI__builtin_vsx_xvmsubadp:
      case PPC::BI__builtin_vsx_xvmsubasp:
        return Builder.CreateCall(F,
                                  {X, Y, Builder.CreateFSub(Zero, Z, "sub")});
      case PPC::BI__builtin_vsx_xvnmsubadp:
      case PPC::BI__builtin_vsx_xvnmsubasp:
        Value *FsubRes =
          Builder.CreateCall(F, {X, Y, Builder.CreateFSub(Zero, Z, "sub")});
        return Builder.CreateFSub(Zero, FsubRes, "sub");
    }
    llvm_unreachable("Unknown FMA operation");
    return nullptr; // Suppress no-return warning
  }
  }
}

Value *CodeGenFunction::EmitAMDGPUBuiltinExpr(unsigned BuiltinID,
                                              const CallExpr *E) {
  switch (BuiltinID) {
  case AMDGPU::BI__builtin_amdgcn_div_scale:
  case AMDGPU::BI__builtin_amdgcn_div_scalef: {
    // Translate from the intrinsics's struct return to the builtin's out
    // argument.

    Address FlagOutPtr = EmitPointerWithAlignment(E->getArg(3));

    llvm::Value *X = EmitScalarExpr(E->getArg(0));
    llvm::Value *Y = EmitScalarExpr(E->getArg(1));
    llvm::Value *Z = EmitScalarExpr(E->getArg(2));

    llvm::Value *Callee = CGM.getIntrinsic(Intrinsic::amdgcn_div_scale,
                                           X->getType());

    llvm::Value *Tmp = Builder.CreateCall(Callee, {X, Y, Z});

    llvm::Value *Result = Builder.CreateExtractValue(Tmp, 0);
    llvm::Value *Flag = Builder.CreateExtractValue(Tmp, 1);

    llvm::Type *RealFlagType
      = FlagOutPtr.getPointer()->getType()->getPointerElementType();

    llvm::Value *FlagExt = Builder.CreateZExt(Flag, RealFlagType);
    Builder.CreateStore(FlagExt, FlagOutPtr);
    return Result;
  }
  case AMDGPU::BI__builtin_amdgcn_div_fmas:
  case AMDGPU::BI__builtin_amdgcn_div_fmasf: {
    llvm::Value *Src0 = EmitScalarExpr(E->getArg(0));
    llvm::Value *Src1 = EmitScalarExpr(E->getArg(1));
    llvm::Value *Src2 = EmitScalarExpr(E->getArg(2));
    llvm::Value *Src3 = EmitScalarExpr(E->getArg(3));

    llvm::Value *F = CGM.getIntrinsic(Intrinsic::amdgcn_div_fmas,
                                      Src0->getType());
    llvm::Value *Src3ToBool = Builder.CreateIsNotNull(Src3);
    return Builder.CreateCall(F, {Src0, Src1, Src2, Src3ToBool});
  }
  case AMDGPU::BI__builtin_amdgcn_div_fixup:
  case AMDGPU::BI__builtin_amdgcn_div_fixupf:
    return emitTernaryFPBuiltin(*this, E, Intrinsic::amdgcn_div_fixup);
  case AMDGPU::BI__builtin_amdgcn_trig_preop:
  case AMDGPU::BI__builtin_amdgcn_trig_preopf:
    return emitFPIntBuiltin(*this, E, Intrinsic::amdgcn_trig_preop);
  case AMDGPU::BI__builtin_amdgcn_rcp:
  case AMDGPU::BI__builtin_amdgcn_rcpf:
    return emitUnaryBuiltin(*this, E, Intrinsic::amdgcn_rcp);
  case AMDGPU::BI__builtin_amdgcn_rsq:
  case AMDGPU::BI__builtin_amdgcn_rsqf:
    return emitUnaryBuiltin(*this, E, Intrinsic::amdgcn_rsq);
  case AMDGPU::BI__builtin_amdgcn_rsq_clamped:
  case AMDGPU::BI__builtin_amdgcn_rsq_clampedf:
    return emitUnaryBuiltin(*this, E, Intrinsic::amdgcn_rsq_clamped);
  case AMDGPU::BI__builtin_amdgcn_ldexp:
  case AMDGPU::BI__builtin_amdgcn_ldexpf:
    return emitFPIntBuiltin(*this, E, Intrinsic::amdgcn_ldexp);
  case AMDGPU::BI__builtin_amdgcn_class:
  case AMDGPU::BI__builtin_amdgcn_classf:
    return emitFPIntBuiltin(*this, E, Intrinsic::amdgcn_class);

    // Legacy amdgpu prefix
  case AMDGPU::BI__builtin_amdgpu_rsq:
  case AMDGPU::BI__builtin_amdgpu_rsqf: {
    if (getTarget().getTriple().getArch() == Triple::amdgcn)
      return emitUnaryBuiltin(*this, E, Intrinsic::amdgcn_rsq);
    return emitUnaryBuiltin(*this, E, Intrinsic::r600_rsq);
  }
  case AMDGPU::BI__builtin_amdgpu_ldexp:
  case AMDGPU::BI__builtin_amdgpu_ldexpf: {
    if (getTarget().getTriple().getArch() == Triple::amdgcn)
      return emitFPIntBuiltin(*this, E, Intrinsic::amdgcn_ldexp);
    return emitFPIntBuiltin(*this, E, Intrinsic::AMDGPU_ldexp);
  }
  default:
    return nullptr;
  }
}

/// Handle a SystemZ function in which the final argument is a pointer
/// to an int that receives the post-instruction CC value.  At the LLVM level
/// this is represented as a function that returns a {result, cc} pair.
static Value *EmitSystemZIntrinsicWithCC(CodeGenFunction &CGF,
                                         unsigned IntrinsicID,
                                         const CallExpr *E) {
  unsigned NumArgs = E->getNumArgs() - 1;
  SmallVector<Value *, 8> Args(NumArgs);
  for (unsigned I = 0; I < NumArgs; ++I)
    Args[I] = CGF.EmitScalarExpr(E->getArg(I));
  Address CCPtr = CGF.EmitPointerWithAlignment(E->getArg(NumArgs));
  Value *F = CGF.CGM.getIntrinsic(IntrinsicID);
  Value *Call = CGF.Builder.CreateCall(F, Args);
  Value *CC = CGF.Builder.CreateExtractValue(Call, 1);
  CGF.Builder.CreateStore(CC, CCPtr);
  return CGF.Builder.CreateExtractValue(Call, 0);
}

Value *CodeGenFunction::EmitSystemZBuiltinExpr(unsigned BuiltinID,
                                               const CallExpr *E) {
  switch (BuiltinID) {
  case SystemZ::BI__builtin_tbegin: {
    Value *TDB = EmitScalarExpr(E->getArg(0));
    Value *Control = llvm::ConstantInt::get(Int32Ty, 0xff0c);
    Value *F = CGM.getIntrinsic(Intrinsic::s390_tbegin);
    return Builder.CreateCall(F, {TDB, Control});
  }
  case SystemZ::BI__builtin_tbegin_nofloat: {
    Value *TDB = EmitScalarExpr(E->getArg(0));
    Value *Control = llvm::ConstantInt::get(Int32Ty, 0xff0c);
    Value *F = CGM.getIntrinsic(Intrinsic::s390_tbegin_nofloat);
    return Builder.CreateCall(F, {TDB, Control});
  }
  case SystemZ::BI__builtin_tbeginc: {
    Value *TDB = llvm::ConstantPointerNull::get(Int8PtrTy);
    Value *Control = llvm::ConstantInt::get(Int32Ty, 0xff08);
    Value *F = CGM.getIntrinsic(Intrinsic::s390_tbeginc);
    return Builder.CreateCall(F, {TDB, Control});
  }
  case SystemZ::BI__builtin_tabort: {
    Value *Data = EmitScalarExpr(E->getArg(0));
    Value *F = CGM.getIntrinsic(Intrinsic::s390_tabort);
    return Builder.CreateCall(F, Builder.CreateSExt(Data, Int64Ty, "tabort"));
  }
  case SystemZ::BI__builtin_non_tx_store: {
    Value *Address = EmitScalarExpr(E->getArg(0));
    Value *Data = EmitScalarExpr(E->getArg(1));
    Value *F = CGM.getIntrinsic(Intrinsic::s390_ntstg);
    return Builder.CreateCall(F, {Data, Address});
  }

  // Vector builtins.  Note that most vector builtins are mapped automatically
  // to target-specific LLVM intrinsics.  The ones handled specially here can
  // be represented via standard LLVM IR, which is preferable to enable common
  // LLVM optimizations.

  case SystemZ::BI__builtin_s390_vpopctb:
  case SystemZ::BI__builtin_s390_vpopcth:
  case SystemZ::BI__builtin_s390_vpopctf:
  case SystemZ::BI__builtin_s390_vpopctg: {
    llvm::Type *ResultType = ConvertType(E->getType());
    Value *X = EmitScalarExpr(E->getArg(0));
    Function *F = CGM.getIntrinsic(Intrinsic::ctpop, ResultType);
    return Builder.CreateCall(F, X);
  }

  case SystemZ::BI__builtin_s390_vclzb:
  case SystemZ::BI__builtin_s390_vclzh:
  case SystemZ::BI__builtin_s390_vclzf:
  case SystemZ::BI__builtin_s390_vclzg: {
    llvm::Type *ResultType = ConvertType(E->getType());
    Value *X = EmitScalarExpr(E->getArg(0));
    Value *Undef = ConstantInt::get(Builder.getInt1Ty(), false);
    Function *F = CGM.getIntrinsic(Intrinsic::ctlz, ResultType);
    return Builder.CreateCall(F, {X, Undef});
  }

  case SystemZ::BI__builtin_s390_vctzb:
  case SystemZ::BI__builtin_s390_vctzh:
  case SystemZ::BI__builtin_s390_vctzf:
  case SystemZ::BI__builtin_s390_vctzg: {
    llvm::Type *ResultType = ConvertType(E->getType());
    Value *X = EmitScalarExpr(E->getArg(0));
    Value *Undef = ConstantInt::get(Builder.getInt1Ty(), false);
    Function *F = CGM.getIntrinsic(Intrinsic::cttz, ResultType);
    return Builder.CreateCall(F, {X, Undef});
  }

  case SystemZ::BI__builtin_s390_vfsqdb: {
    llvm::Type *ResultType = ConvertType(E->getType());
    Value *X = EmitScalarExpr(E->getArg(0));
    Function *F = CGM.getIntrinsic(Intrinsic::sqrt, ResultType);
    return Builder.CreateCall(F, X);
  }
  case SystemZ::BI__builtin_s390_vfmadb: {
    llvm::Type *ResultType = ConvertType(E->getType());
    Value *X = EmitScalarExpr(E->getArg(0));
    Value *Y = EmitScalarExpr(E->getArg(1));
    Value *Z = EmitScalarExpr(E->getArg(2));
    Function *F = CGM.getIntrinsic(Intrinsic::fma, ResultType);
    return Builder.CreateCall(F, {X, Y, Z});
  }
  case SystemZ::BI__builtin_s390_vfmsdb: {
    llvm::Type *ResultType = ConvertType(E->getType());
    Value *X = EmitScalarExpr(E->getArg(0));
    Value *Y = EmitScalarExpr(E->getArg(1));
    Value *Z = EmitScalarExpr(E->getArg(2));
    Value *Zero = llvm::ConstantFP::getZeroValueForNegation(ResultType);
    Function *F = CGM.getIntrinsic(Intrinsic::fma, ResultType);
    return Builder.CreateCall(F, {X, Y, Builder.CreateFSub(Zero, Z, "sub")});
  }
  case SystemZ::BI__builtin_s390_vflpdb: {
    llvm::Type *ResultType = ConvertType(E->getType());
    Value *X = EmitScalarExpr(E->getArg(0));
    Function *F = CGM.getIntrinsic(Intrinsic::fabs, ResultType);
    return Builder.CreateCall(F, X);
  }
  case SystemZ::BI__builtin_s390_vflndb: {
    llvm::Type *ResultType = ConvertType(E->getType());
    Value *X = EmitScalarExpr(E->getArg(0));
    Value *Zero = llvm::ConstantFP::getZeroValueForNegation(ResultType);
    Function *F = CGM.getIntrinsic(Intrinsic::fabs, ResultType);
    return Builder.CreateFSub(Zero, Builder.CreateCall(F, X), "sub");
  }
  case SystemZ::BI__builtin_s390_vfidb: {
    llvm::Type *ResultType = ConvertType(E->getType());
    Value *X = EmitScalarExpr(E->getArg(0));
    // Constant-fold the M4 and M5 mask arguments.
    llvm::APSInt M4, M5;
    bool IsConstM4 = E->getArg(1)->isIntegerConstantExpr(M4, getContext());
    bool IsConstM5 = E->getArg(2)->isIntegerConstantExpr(M5, getContext());
    assert(IsConstM4 && IsConstM5 && "Constant arg isn't actually constant?");
    (void)IsConstM4; (void)IsConstM5;
    // Check whether this instance of vfidb can be represented via a LLVM
    // standard intrinsic.  We only support some combinations of M4 and M5.
    Intrinsic::ID ID = Intrinsic::not_intrinsic;
    switch (M4.getZExtValue()) {
    default: break;
    case 0:  // IEEE-inexact exception allowed
      switch (M5.getZExtValue()) {
      default: break;
      case 0: ID = Intrinsic::rint; break;
      }
      break;
    case 4:  // IEEE-inexact exception suppressed
      switch (M5.getZExtValue()) {
      default: break;
      case 0: ID = Intrinsic::nearbyint; break;
      case 1: ID = Intrinsic::round; break;
      case 5: ID = Intrinsic::trunc; break;
      case 6: ID = Intrinsic::ceil; break;
      case 7: ID = Intrinsic::floor; break;
      }
      break;
    }
    if (ID != Intrinsic::not_intrinsic) {
      Function *F = CGM.getIntrinsic(ID, ResultType);
      return Builder.CreateCall(F, X);
    }
    Function *F = CGM.getIntrinsic(Intrinsic::s390_vfidb);
    Value *M4Value = llvm::ConstantInt::get(getLLVMContext(), M4);
    Value *M5Value = llvm::ConstantInt::get(getLLVMContext(), M5);
    return Builder.CreateCall(F, {X, M4Value, M5Value});
  }

  // Vector intrisincs that output the post-instruction CC value.

#define INTRINSIC_WITH_CC(NAME) \
    case SystemZ::BI__builtin_##NAME: \
      return EmitSystemZIntrinsicWithCC(*this, Intrinsic::NAME, E)

  INTRINSIC_WITH_CC(s390_vpkshs);
  INTRINSIC_WITH_CC(s390_vpksfs);
  INTRINSIC_WITH_CC(s390_vpksgs);

  INTRINSIC_WITH_CC(s390_vpklshs);
  INTRINSIC_WITH_CC(s390_vpklsfs);
  INTRINSIC_WITH_CC(s390_vpklsgs);

  INTRINSIC_WITH_CC(s390_vceqbs);
  INTRINSIC_WITH_CC(s390_vceqhs);
  INTRINSIC_WITH_CC(s390_vceqfs);
  INTRINSIC_WITH_CC(s390_vceqgs);

  INTRINSIC_WITH_CC(s390_vchbs);
  INTRINSIC_WITH_CC(s390_vchhs);
  INTRINSIC_WITH_CC(s390_vchfs);
  INTRINSIC_WITH_CC(s390_vchgs);

  INTRINSIC_WITH_CC(s390_vchlbs);
  INTRINSIC_WITH_CC(s390_vchlhs);
  INTRINSIC_WITH_CC(s390_vchlfs);
  INTRINSIC_WITH_CC(s390_vchlgs);

  INTRINSIC_WITH_CC(s390_vfaebs);
  INTRINSIC_WITH_CC(s390_vfaehs);
  INTRINSIC_WITH_CC(s390_vfaefs);

  INTRINSIC_WITH_CC(s390_vfaezbs);
  INTRINSIC_WITH_CC(s390_vfaezhs);
  INTRINSIC_WITH_CC(s390_vfaezfs);

  INTRINSIC_WITH_CC(s390_vfeebs);
  INTRINSIC_WITH_CC(s390_vfeehs);
  INTRINSIC_WITH_CC(s390_vfeefs);

  INTRINSIC_WITH_CC(s390_vfeezbs);
  INTRINSIC_WITH_CC(s390_vfeezhs);
  INTRINSIC_WITH_CC(s390_vfeezfs);

  INTRINSIC_WITH_CC(s390_vfenebs);
  INTRINSIC_WITH_CC(s390_vfenehs);
  INTRINSIC_WITH_CC(s390_vfenefs);

  INTRINSIC_WITH_CC(s390_vfenezbs);
  INTRINSIC_WITH_CC(s390_vfenezhs);
  INTRINSIC_WITH_CC(s390_vfenezfs);

  INTRINSIC_WITH_CC(s390_vistrbs);
  INTRINSIC_WITH_CC(s390_vistrhs);
  INTRINSIC_WITH_CC(s390_vistrfs);

  INTRINSIC_WITH_CC(s390_vstrcbs);
  INTRINSIC_WITH_CC(s390_vstrchs);
  INTRINSIC_WITH_CC(s390_vstrcfs);

  INTRINSIC_WITH_CC(s390_vstrczbs);
  INTRINSIC_WITH_CC(s390_vstrczhs);
  INTRINSIC_WITH_CC(s390_vstrczfs);

  INTRINSIC_WITH_CC(s390_vfcedbs);
  INTRINSIC_WITH_CC(s390_vfchdbs);
  INTRINSIC_WITH_CC(s390_vfchedbs);

  INTRINSIC_WITH_CC(s390_vftcidb);

#undef INTRINSIC_WITH_CC

  default:
    return nullptr;
  }
}

Value *CodeGenFunction::EmitNVPTXBuiltinExpr(unsigned BuiltinID,
                                             const CallExpr *E) {
  switch (BuiltinID) {
  case NVPTX::BI__nvvm_atom_add_gen_i:
  case NVPTX::BI__nvvm_atom_add_gen_l:
  case NVPTX::BI__nvvm_atom_add_gen_ll:
    return MakeBinaryAtomicValue(*this, llvm::AtomicRMWInst::Add, E);

  case NVPTX::BI__nvvm_atom_sub_gen_i:
  case NVPTX::BI__nvvm_atom_sub_gen_l:
  case NVPTX::BI__nvvm_atom_sub_gen_ll:
    return MakeBinaryAtomicValue(*this, llvm::AtomicRMWInst::Sub, E);

  case NVPTX::BI__nvvm_atom_and_gen_i:
  case NVPTX::BI__nvvm_atom_and_gen_l:
  case NVPTX::BI__nvvm_atom_and_gen_ll:
    return MakeBinaryAtomicValue(*this, llvm::AtomicRMWInst::And, E);

  case NVPTX::BI__nvvm_atom_or_gen_i:
  case NVPTX::BI__nvvm_atom_or_gen_l:
  case NVPTX::BI__nvvm_atom_or_gen_ll:
    return MakeBinaryAtomicValue(*this, llvm::AtomicRMWInst::Or, E);

  case NVPTX::BI__nvvm_atom_xor_gen_i:
  case NVPTX::BI__nvvm_atom_xor_gen_l:
  case NVPTX::BI__nvvm_atom_xor_gen_ll:
    return MakeBinaryAtomicValue(*this, llvm::AtomicRMWInst::Xor, E);

  case NVPTX::BI__nvvm_atom_xchg_gen_i:
  case NVPTX::BI__nvvm_atom_xchg_gen_l:
  case NVPTX::BI__nvvm_atom_xchg_gen_ll:
    return MakeBinaryAtomicValue(*this, llvm::AtomicRMWInst::Xchg, E);

  case NVPTX::BI__nvvm_atom_max_gen_i:
  case NVPTX::BI__nvvm_atom_max_gen_l:
  case NVPTX::BI__nvvm_atom_max_gen_ll:
    return MakeBinaryAtomicValue(*this, llvm::AtomicRMWInst::Max, E);

  case NVPTX::BI__nvvm_atom_max_gen_ui:
  case NVPTX::BI__nvvm_atom_max_gen_ul:
  case NVPTX::BI__nvvm_atom_max_gen_ull:
    return MakeBinaryAtomicValue(*this, llvm::AtomicRMWInst::UMax, E);

  case NVPTX::BI__nvvm_atom_min_gen_i:
  case NVPTX::BI__nvvm_atom_min_gen_l:
  case NVPTX::BI__nvvm_atom_min_gen_ll:
    return MakeBinaryAtomicValue(*this, llvm::AtomicRMWInst::Min, E);

  case NVPTX::BI__nvvm_atom_min_gen_ui:
  case NVPTX::BI__nvvm_atom_min_gen_ul:
  case NVPTX::BI__nvvm_atom_min_gen_ull:
    return MakeBinaryAtomicValue(*this, llvm::AtomicRMWInst::UMin, E);

  case NVPTX::BI__nvvm_atom_cas_gen_i:
  case NVPTX::BI__nvvm_atom_cas_gen_l:
  case NVPTX::BI__nvvm_atom_cas_gen_ll:
    // __nvvm_atom_cas_gen_* should return the old value rather than the
    // success flag.
    return MakeAtomicCmpXchgValue(*this, E, /*ReturnBool=*/false);

  case NVPTX::BI__nvvm_atom_add_gen_f: {
    Value *Ptr = EmitScalarExpr(E->getArg(0));
    Value *Val = EmitScalarExpr(E->getArg(1));
    // atomicrmw only deals with integer arguments so we need to use
    // LLVM's nvvm_atomic_load_add_f32 intrinsic for that.
    Value *FnALAF32 =
        CGM.getIntrinsic(Intrinsic::nvvm_atomic_load_add_f32, Ptr->getType());
    return Builder.CreateCall(FnALAF32, {Ptr, Val});
  }

  default:
    return nullptr;
  }
}

Value *CodeGenFunction::EmitWebAssemblyBuiltinExpr(unsigned BuiltinID,
                                                   const CallExpr *E) {
  switch (BuiltinID) {
  case WebAssembly::BI__builtin_wasm_memory_size: {
    llvm::Type *ResultType = ConvertType(E->getType());
    Value *Callee = CGM.getIntrinsic(Intrinsic::wasm_memory_size, ResultType);
    return Builder.CreateCall(Callee);
  }
  case WebAssembly::BI__builtin_wasm_grow_memory: {
    Value *X = EmitScalarExpr(E->getArg(0));
    Value *Callee = CGM.getIntrinsic(Intrinsic::wasm_grow_memory, X->getType());
    return Builder.CreateCall(Callee, X);
  }

  default:
    return nullptr;
  }
}<|MERGE_RESOLUTION|>--- conflicted
+++ resolved
@@ -288,7 +288,6 @@
   return CGF.Builder.CreateExtractValue(Tmp, 0);
 }
 
-<<<<<<< HEAD
 #if INTEL_CUSTOMIZATION
 /// \brief Evaluate argument of the call as constant int, checking its value's
 /// constraints.
@@ -322,7 +321,7 @@
   return Result;
 }
 #endif // INTEL_CUSTOMIZATION
-=======
+
 // Emit a simple mangled intrinsic that has 1 argument and a return type
 // matching the argument type.
 static Value *emitUnaryBuiltin(CodeGenFunction &CGF,
@@ -356,7 +355,6 @@
   Value *F = CGF.CGM.getIntrinsic(IntrinsicID, Src0->getType());
   return CGF.Builder.CreateCall(F, {Src0, Src1});
 }
->>>>>>> 380b2243
 
 namespace {
   struct WidthAndSignedness {
