//===---- CGBuiltin.cpp - Emit LLVM Code for builtins ---------------------===//
//
//                     The LLVM Compiler Infrastructure
//
// This file is distributed under the University of Illinois Open Source
// License. See LICENSE.TXT for details.
//
//===----------------------------------------------------------------------===//
//
// This contains code to emit Builtin calls as LLVM code.
//
//===----------------------------------------------------------------------===//

#include "CGCXXABI.h"
#include "CGObjCRuntime.h"
#include "CGOpenCLRuntime.h"
#include "CodeGenFunction.h"
#include "CodeGenModule.h"
#include "ConstantEmitter.h"
#include "TargetInfo.h"
#include "clang/AST/ASTContext.h"
#include "clang/AST/Decl.h"
#include "clang/Analysis/Analyses/OSLog.h"
#include "clang/Basic/TargetBuiltins.h"
#include "clang/Basic/TargetInfo.h"
#include "clang/CodeGen/CGFunctionInfo.h"
#include "llvm/ADT/StringExtras.h"
#include "llvm/IR/CallSite.h"
#include "llvm/IR/DataLayout.h"
#include "llvm/IR/InlineAsm.h"
#include "llvm/IR/Intrinsics.h"
#include "llvm/IR/MDBuilder.h"
#include "llvm/Support/ConvertUTF.h"
#include "llvm/Support/ScopedPrinter.h"
#include "llvm/Support/TargetParser.h"
#include <sstream>

using namespace clang;
using namespace CodeGen;
using namespace llvm;

static
int64_t clamp(int64_t Value, int64_t Low, int64_t High) {
  return std::min(High, std::max(Low, Value));
}

/// getBuiltinLibFunction - Given a builtin id for a function like
/// "__builtin_fabsf", return a Function* for "fabsf".
llvm::Constant *CodeGenModule::getBuiltinLibFunction(const FunctionDecl *FD,
                                                     unsigned BuiltinID) {
  assert(Context.BuiltinInfo.isLibFunction(BuiltinID));

  // Get the name, skip over the __builtin_ prefix (if necessary).
  StringRef Name;
  GlobalDecl D(FD);

  // If the builtin has been declared explicitly with an assembler label,
  // use the mangled name. This differs from the plain label on platforms
  // that prefix labels.
  if (FD->hasAttr<AsmLabelAttr>())
    Name = getMangledName(D);
  else
#ifdef INTEL_SPECIFIC_IL0_BACKEND
    if (getLangOpts().IntelCompat) {
      // ICLANG mode: do not skip the __builtin_ prefix.
      Name = Context.BuiltinInfo.getName(BuiltinID);
    }
    else
#endif // INTEL_SPECIFIC_IL0_BACKEND
    Name = Context.BuiltinInfo.getName(BuiltinID) + 10;

  llvm::FunctionType *Ty =
    cast<llvm::FunctionType>(getTypes().ConvertType(FD->getType()));

  return GetOrCreateLLVMFunction(Name, Ty, D, /*ForVTable=*/false);
}

/// Emit the conversions required to turn the given value into an
/// integer of the given size.
static Value *EmitToInt(CodeGenFunction &CGF, llvm::Value *V,
                        QualType T, llvm::IntegerType *IntType) {
  V = CGF.EmitToMemory(V, T);

  if (V->getType()->isPointerTy())
    return CGF.Builder.CreatePtrToInt(V, IntType);

  assert(V->getType() == IntType);
  return V;
}

static Value *EmitFromInt(CodeGenFunction &CGF, llvm::Value *V,
                          QualType T, llvm::Type *ResultType) {
  V = CGF.EmitFromMemory(V, T);

  if (ResultType->isPointerTy())
    return CGF.Builder.CreateIntToPtr(V, ResultType);

  assert(V->getType() == ResultType);
  return V;
}

/// Utility to insert an atomic instruction based on Instrinsic::ID
/// and the expression node.
static Value *MakeBinaryAtomicValue(CodeGenFunction &CGF,
                                    llvm::AtomicRMWInst::BinOp Kind,
                                    const CallExpr *E) {
  QualType T = E->getType();
  assert(E->getArg(0)->getType()->isPointerType());
  assert(CGF.getContext().hasSameUnqualifiedType(T,
                                  E->getArg(0)->getType()->getPointeeType()));
  assert(CGF.getContext().hasSameUnqualifiedType(T, E->getArg(1)->getType()));

  llvm::Value *DestPtr = CGF.EmitScalarExpr(E->getArg(0));
  unsigned AddrSpace = DestPtr->getType()->getPointerAddressSpace();

  llvm::IntegerType *IntType =
    llvm::IntegerType::get(CGF.getLLVMContext(),
                           CGF.getContext().getTypeSize(T));
  llvm::Type *IntPtrType = IntType->getPointerTo(AddrSpace);

  llvm::Value *Args[2];
  Args[0] = CGF.Builder.CreateBitCast(DestPtr, IntPtrType);
  Args[1] = CGF.EmitScalarExpr(E->getArg(1));
  llvm::Type *ValueType = Args[1]->getType();
  Args[1] = EmitToInt(CGF, Args[1], T, IntType);

  llvm::Value *Result = CGF.Builder.CreateAtomicRMW(
      Kind, Args[0], Args[1], llvm::AtomicOrdering::SequentiallyConsistent);
  return EmitFromInt(CGF, Result, T, ValueType);
}

static Value *EmitNontemporalStore(CodeGenFunction &CGF, const CallExpr *E) {
  Value *Val = CGF.EmitScalarExpr(E->getArg(0));
  Value *Address = CGF.EmitScalarExpr(E->getArg(1));

  // Convert the type of the pointer to a pointer to the stored type.
  Val = CGF.EmitToMemory(Val, E->getArg(0)->getType());
  Value *BC = CGF.Builder.CreateBitCast(
      Address, llvm::PointerType::getUnqual(Val->getType()), "cast");
  LValue LV = CGF.MakeNaturalAlignAddrLValue(BC, E->getArg(0)->getType());
  LV.setNontemporal(true);
  CGF.EmitStoreOfScalar(Val, LV, false);
  return nullptr;
}

static Value *EmitNontemporalLoad(CodeGenFunction &CGF, const CallExpr *E) {
  Value *Address = CGF.EmitScalarExpr(E->getArg(0));

  LValue LV = CGF.MakeNaturalAlignAddrLValue(Address, E->getType());
  LV.setNontemporal(true);
  return CGF.EmitLoadOfScalar(LV, E->getExprLoc());
}

static RValue EmitBinaryAtomic(CodeGenFunction &CGF,
                               llvm::AtomicRMWInst::BinOp Kind,
                               const CallExpr *E) {
  return RValue::get(MakeBinaryAtomicValue(CGF, Kind, E));
}

/// Utility to insert an atomic instruction based Instrinsic::ID and
/// the expression node, where the return value is the result of the
/// operation.
static RValue EmitBinaryAtomicPost(CodeGenFunction &CGF,
                                   llvm::AtomicRMWInst::BinOp Kind,
                                   const CallExpr *E,
                                   Instruction::BinaryOps Op,
                                   bool Invert = false) {
  QualType T = E->getType();
  assert(E->getArg(0)->getType()->isPointerType());
  assert(CGF.getContext().hasSameUnqualifiedType(T,
                                  E->getArg(0)->getType()->getPointeeType()));
  assert(CGF.getContext().hasSameUnqualifiedType(T, E->getArg(1)->getType()));

  llvm::Value *DestPtr = CGF.EmitScalarExpr(E->getArg(0));
  unsigned AddrSpace = DestPtr->getType()->getPointerAddressSpace();

  llvm::IntegerType *IntType =
    llvm::IntegerType::get(CGF.getLLVMContext(),
                           CGF.getContext().getTypeSize(T));
  llvm::Type *IntPtrType = IntType->getPointerTo(AddrSpace);

  llvm::Value *Args[2];
  Args[1] = CGF.EmitScalarExpr(E->getArg(1));
  llvm::Type *ValueType = Args[1]->getType();
  Args[1] = EmitToInt(CGF, Args[1], T, IntType);
  Args[0] = CGF.Builder.CreateBitCast(DestPtr, IntPtrType);

  llvm::Value *Result = CGF.Builder.CreateAtomicRMW(
      Kind, Args[0], Args[1], llvm::AtomicOrdering::SequentiallyConsistent);
  Result = CGF.Builder.CreateBinOp(Op, Result, Args[1]);
  if (Invert)
    Result = CGF.Builder.CreateBinOp(llvm::Instruction::Xor, Result,
                                     llvm::ConstantInt::get(IntType, -1));
  Result = EmitFromInt(CGF, Result, T, ValueType);
  return RValue::get(Result);
}

/// @brief Utility to insert an atomic cmpxchg instruction.
///
/// @param CGF The current codegen function.
/// @param E   Builtin call expression to convert to cmpxchg.
///            arg0 - address to operate on
///            arg1 - value to compare with
///            arg2 - new value
/// @param ReturnBool Specifies whether to return success flag of
///                   cmpxchg result or the old value.
///
/// @returns result of cmpxchg, according to ReturnBool
static Value *MakeAtomicCmpXchgValue(CodeGenFunction &CGF, const CallExpr *E,
                                     bool ReturnBool) {
  QualType T = ReturnBool ? E->getArg(1)->getType() : E->getType();
  llvm::Value *DestPtr = CGF.EmitScalarExpr(E->getArg(0));
  unsigned AddrSpace = DestPtr->getType()->getPointerAddressSpace();

  llvm::IntegerType *IntType = llvm::IntegerType::get(
      CGF.getLLVMContext(), CGF.getContext().getTypeSize(T));
  llvm::Type *IntPtrType = IntType->getPointerTo(AddrSpace);

  Value *Args[3];
  Args[0] = CGF.Builder.CreateBitCast(DestPtr, IntPtrType);
  Args[1] = CGF.EmitScalarExpr(E->getArg(1));
  llvm::Type *ValueType = Args[1]->getType();
  Args[1] = EmitToInt(CGF, Args[1], T, IntType);
  Args[2] = EmitToInt(CGF, CGF.EmitScalarExpr(E->getArg(2)), T, IntType);

  Value *Pair = CGF.Builder.CreateAtomicCmpXchg(
      Args[0], Args[1], Args[2], llvm::AtomicOrdering::SequentiallyConsistent,
      llvm::AtomicOrdering::SequentiallyConsistent);
  if (ReturnBool)
    // Extract boolean success flag and zext it to int.
    return CGF.Builder.CreateZExt(CGF.Builder.CreateExtractValue(Pair, 1),
                                  CGF.ConvertType(E->getType()));
  else
    // Extract old value and emit it using the same type as compare value.
    return EmitFromInt(CGF, CGF.Builder.CreateExtractValue(Pair, 0), T,
                       ValueType);
}

// Emit a simple mangled intrinsic that has 1 argument and a return type
// matching the argument type.
static Value *emitUnaryBuiltin(CodeGenFunction &CGF,
                               const CallExpr *E,
                               unsigned IntrinsicID) {
  llvm::Value *Src0 = CGF.EmitScalarExpr(E->getArg(0));

  Value *F = CGF.CGM.getIntrinsic(IntrinsicID, Src0->getType());
  return CGF.Builder.CreateCall(F, Src0);
}

// Emit an intrinsic that has 2 operands of the same type as its result.
static Value *emitBinaryBuiltin(CodeGenFunction &CGF,
                                const CallExpr *E,
                                unsigned IntrinsicID) {
  llvm::Value *Src0 = CGF.EmitScalarExpr(E->getArg(0));
  llvm::Value *Src1 = CGF.EmitScalarExpr(E->getArg(1));

  Value *F = CGF.CGM.getIntrinsic(IntrinsicID, Src0->getType());
  return CGF.Builder.CreateCall(F, { Src0, Src1 });
}

// Emit an intrinsic that has 3 operands of the same type as its result.
static Value *emitTernaryBuiltin(CodeGenFunction &CGF,
                                 const CallExpr *E,
                                 unsigned IntrinsicID) {
  llvm::Value *Src0 = CGF.EmitScalarExpr(E->getArg(0));
  llvm::Value *Src1 = CGF.EmitScalarExpr(E->getArg(1));
  llvm::Value *Src2 = CGF.EmitScalarExpr(E->getArg(2));

  Value *F = CGF.CGM.getIntrinsic(IntrinsicID, Src0->getType());
  return CGF.Builder.CreateCall(F, { Src0, Src1, Src2 });
}

// Emit an intrinsic that has 1 float or double operand, and 1 integer.
static Value *emitFPIntBuiltin(CodeGenFunction &CGF,
                               const CallExpr *E,
                               unsigned IntrinsicID) {
  llvm::Value *Src0 = CGF.EmitScalarExpr(E->getArg(0));
  llvm::Value *Src1 = CGF.EmitScalarExpr(E->getArg(1));

  Value *F = CGF.CGM.getIntrinsic(IntrinsicID, Src0->getType());
  return CGF.Builder.CreateCall(F, {Src0, Src1});
}

/// EmitFAbs - Emit a call to @llvm.fabs().
static Value *EmitFAbs(CodeGenFunction &CGF, Value *V) {
  Value *F = CGF.CGM.getIntrinsic(Intrinsic::fabs, V->getType());
  llvm::CallInst *Call = CGF.Builder.CreateCall(F, V);
  Call->setDoesNotAccessMemory();
  return Call;
}

/// Emit the computation of the sign bit for a floating point value. Returns
/// the i1 sign bit value.
static Value *EmitSignBit(CodeGenFunction &CGF, Value *V) {
  LLVMContext &C = CGF.CGM.getLLVMContext();

  llvm::Type *Ty = V->getType();
  int Width = Ty->getPrimitiveSizeInBits();
  llvm::Type *IntTy = llvm::IntegerType::get(C, Width);
  V = CGF.Builder.CreateBitCast(V, IntTy);
  if (Ty->isPPC_FP128Ty()) {
    // We want the sign bit of the higher-order double. The bitcast we just
    // did works as if the double-double was stored to memory and then
    // read as an i128. The "store" will put the higher-order double in the
    // lower address in both little- and big-Endian modes, but the "load"
    // will treat those bits as a different part of the i128: the low bits in
    // little-Endian, the high bits in big-Endian. Therefore, on big-Endian
    // we need to shift the high bits down to the low before truncating.
    Width >>= 1;
    if (CGF.getTarget().isBigEndian()) {
      Value *ShiftCst = llvm::ConstantInt::get(IntTy, Width);
      V = CGF.Builder.CreateLShr(V, ShiftCst);
    }
    // We are truncating value in order to extract the higher-order
    // double, which we will be using to extract the sign from.
    IntTy = llvm::IntegerType::get(C, Width);
    V = CGF.Builder.CreateTrunc(V, IntTy);
  }
  Value *Zero = llvm::Constant::getNullValue(IntTy);
  return CGF.Builder.CreateICmpSLT(V, Zero);
}

static RValue emitLibraryCall(CodeGenFunction &CGF, const FunctionDecl *FD,
                              const CallExpr *E, llvm::Constant *calleeValue) {
  CGCallee callee = CGCallee::forDirect(calleeValue, FD);
  return CGF.EmitCall(E->getCallee()->getType(), callee, E, ReturnValueSlot());
}

/// \brief Emit a call to llvm.{sadd,uadd,ssub,usub,smul,umul}.with.overflow.*
/// depending on IntrinsicID.
///
/// \arg CGF The current codegen function.
/// \arg IntrinsicID The ID for the Intrinsic we wish to generate.
/// \arg X The first argument to the llvm.*.with.overflow.*.
/// \arg Y The second argument to the llvm.*.with.overflow.*.
/// \arg Carry The carry returned by the llvm.*.with.overflow.*.
/// \returns The result (i.e. sum/product) returned by the intrinsic.
static llvm::Value *EmitOverflowIntrinsic(CodeGenFunction &CGF,
                                          const llvm::Intrinsic::ID IntrinsicID,
                                          llvm::Value *X, llvm::Value *Y,
                                          llvm::Value *&Carry) {
  // Make sure we have integers of the same width.
  assert(X->getType() == Y->getType() &&
         "Arguments must be the same type. (Did you forget to make sure both "
         "arguments have the same integer width?)");

  llvm::Value *Callee = CGF.CGM.getIntrinsic(IntrinsicID, X->getType());
  llvm::Value *Tmp = CGF.Builder.CreateCall(Callee, {X, Y});
  Carry = CGF.Builder.CreateExtractValue(Tmp, 1);
  return CGF.Builder.CreateExtractValue(Tmp, 0);
}

#if INTEL_CUSTOMIZATION
/// \brief Evaluate argument of the call as constant int, checking its value's
/// constraints.
///
/// \arg CGF The current codegen function.
/// \arg ArgIndex The index of the argument of interest.
/// \arg Low The lower constraint of the value.
/// \arg High The higher constraint of the value.
/// \arg DefaultForIncorrect Value returned if the argument's value doesn't
/// satisfy constraints.
/// \arg DefaultForMissing Value returned if the argument is not given.
///
/// \returns The value of the argument, if it is given and lies between \p Low
/// and \p High. Otherwise returns the corresponding default value.
static llvm::Value* GetCallArgAsConstInt(CodeGenFunction &CGF,
                                         const CallExpr *E, unsigned ArgIndex,
                                         int Low, int High,
                                         llvm::ConstantInt *DefaultForIncorrect,
                                         llvm::ConstantInt *DefaultForMissing) {
  llvm::Value *Result = nullptr;
  if (E->getNumArgs() > ArgIndex) {
    llvm::APSInt ArgValue =
      E->getArg(ArgIndex)->EvaluateKnownConstInt(CGF.getContext());
    // Check value constraints and assign default value if it fails.
    if (ArgValue < Low || ArgValue > High)
      Result = DefaultForIncorrect;
    else
      Result = CGF.EmitScalarExpr(E->getArg(ArgIndex));
  } else
    Result = DefaultForMissing;
  return Result;
}
#endif // INTEL_CUSTOMIZATION

static Value *emitRangedBuiltin(CodeGenFunction &CGF,
                                unsigned IntrinsicID,
                                int low, int high) {
    llvm::MDBuilder MDHelper(CGF.getLLVMContext());
    llvm::MDNode *RNode = MDHelper.createRange(APInt(32, low), APInt(32, high));
    Value *F = CGF.CGM.getIntrinsic(IntrinsicID, {});
    llvm::Instruction *Call = CGF.Builder.CreateCall(F);
    Call->setMetadata(llvm::LLVMContext::MD_range, RNode);
    return Call;
}

namespace {
  struct WidthAndSignedness {
    unsigned Width;
    bool Signed;
  };
}

static WidthAndSignedness
getIntegerWidthAndSignedness(const clang::ASTContext &context,
                             const clang::QualType Type) {
  assert(Type->isIntegerType() && "Given type is not an integer.");
  unsigned Width = Type->isBooleanType() ? 1 : context.getTypeInfo(Type).Width;
  bool Signed = Type->isSignedIntegerType();
  return {Width, Signed};
}

// Given one or more integer types, this function produces an integer type that
// encompasses them: any value in one of the given types could be expressed in
// the encompassing type.
static struct WidthAndSignedness
EncompassingIntegerType(ArrayRef<struct WidthAndSignedness> Types) {
  assert(Types.size() > 0 && "Empty list of types.");

  // If any of the given types is signed, we must return a signed type.
  bool Signed = false;
  for (const auto &Type : Types) {
    Signed |= Type.Signed;
  }

  // The encompassing type must have a width greater than or equal to the width
  // of the specified types.  Aditionally, if the encompassing type is signed,
  // its width must be strictly greater than the width of any unsigned types
  // given.
  unsigned Width = 0;
  for (const auto &Type : Types) {
    unsigned MinWidth = Type.Width + (Signed && !Type.Signed);
    if (Width < MinWidth) {
      Width = MinWidth;
    }
  }

  return {Width, Signed};
}

Value *CodeGenFunction::EmitVAStartEnd(Value *ArgValue, bool IsStart) {
  llvm::Type *DestType = Int8PtrTy;
  if (ArgValue->getType() != DestType)
    ArgValue =
        Builder.CreateBitCast(ArgValue, DestType, ArgValue->getName().data());

  Intrinsic::ID inst = IsStart ? Intrinsic::vastart : Intrinsic::vaend;
  return Builder.CreateCall(CGM.getIntrinsic(inst), ArgValue);
}

/// Checks if using the result of __builtin_object_size(p, @p From) in place of
/// __builtin_object_size(p, @p To) is correct
static bool areBOSTypesCompatible(int From, int To) {
  // Note: Our __builtin_object_size implementation currently treats Type=0 and
  // Type=2 identically. Encoding this implementation detail here may make
  // improving __builtin_object_size difficult in the future, so it's omitted.
  return From == To || (From == 0 && To == 1) || (From == 3 && To == 2);
}

static llvm::Value *
getDefaultBuiltinObjectSizeResult(unsigned Type, llvm::IntegerType *ResType) {
  return ConstantInt::get(ResType, (Type & 2) ? 0 : -1, /*isSigned=*/true);
}

llvm::Value *
CodeGenFunction::evaluateOrEmitBuiltinObjectSize(const Expr *E, unsigned Type,
                                                 llvm::IntegerType *ResType,
                                                 llvm::Value *EmittedE) {
  uint64_t ObjectSize;
  if (!E->tryEvaluateObjectSize(ObjectSize, getContext(), Type))
    return emitBuiltinObjectSize(E, Type, ResType, EmittedE);
  return ConstantInt::get(ResType, ObjectSize, /*isSigned=*/true);
}

/// Returns a Value corresponding to the size of the given expression.
/// This Value may be either of the following:
///   - A llvm::Argument (if E is a param with the pass_object_size attribute on
///     it)
///   - A call to the @llvm.objectsize intrinsic
///
/// EmittedE is the result of emitting `E` as a scalar expr. If it's non-null
/// and we wouldn't otherwise try to reference a pass_object_size parameter,
/// we'll call @llvm.objectsize on EmittedE, rather than emitting E.
llvm::Value *
CodeGenFunction::emitBuiltinObjectSize(const Expr *E, unsigned Type,
                                       llvm::IntegerType *ResType,
                                       llvm::Value *EmittedE) {
  // We need to reference an argument if the pointer is a parameter with the
  // pass_object_size attribute.
  if (auto *D = dyn_cast<DeclRefExpr>(E->IgnoreParenImpCasts())) {
    auto *Param = dyn_cast<ParmVarDecl>(D->getDecl());
    auto *PS = D->getDecl()->getAttr<PassObjectSizeAttr>();
    if (Param != nullptr && PS != nullptr &&
        areBOSTypesCompatible(PS->getType(), Type)) {
      auto Iter = SizeArguments.find(Param);
      assert(Iter != SizeArguments.end());

      const ImplicitParamDecl *D = Iter->second;
      auto DIter = LocalDeclMap.find(D);
      assert(DIter != LocalDeclMap.end());

      return EmitLoadOfScalar(DIter->second, /*volatile=*/false,
                              getContext().getSizeType(), E->getLocStart());
    }
  }

  // LLVM can't handle Type=3 appropriately, and __builtin_object_size shouldn't
  // evaluate E for side-effects. In either case, we shouldn't lower to
  // @llvm.objectsize.
  if (Type == 3 || (!EmittedE && E->HasSideEffects(getContext())))
    return getDefaultBuiltinObjectSizeResult(Type, ResType);

  Value *Ptr = EmittedE ? EmittedE : EmitScalarExpr(E);
  assert(Ptr->getType()->isPointerTy() &&
         "Non-pointer passed to __builtin_object_size?");

  Value *F = CGM.getIntrinsic(Intrinsic::objectsize, {ResType, Ptr->getType()});

  // LLVM only supports 0 and 2, make sure that we pass along that as a boolean.
  Value *Min = Builder.getInt1((Type & 2) != 0);
  // For GCC compatability, __builtin_object_size treat NULL as unknown size.
  Value *NullIsUnknown = Builder.getTrue();
  return Builder.CreateCall(F, {Ptr, Min, NullIsUnknown});
}

#if INTEL_CUSTOMIZATION
// CQ373809: unknown '__intel_***' builtin functions
static RValue EmitIntelCast(CodeGenFunction &CGF, const CallExpr *E,
                            llvm::Type *DestType) {
  Value *V = CGF.EmitScalarExpr(E->getArg(0));
  return RValue::get(CGF.Builder.CreateBitCast(V, DestType));
}
#endif // INTEL_CUSTOMIZATION

// Many of MSVC builtins are on both x64 and ARM; to avoid repeating code, we
// handle them here.
enum class CodeGenFunction::MSVCIntrin {
  _BitScanForward,
  _BitScanReverse,
  _InterlockedAnd,
  _InterlockedDecrement,
  _InterlockedExchange,
  _InterlockedExchangeAdd,
  _InterlockedExchangeSub,
  _InterlockedIncrement,
  _InterlockedOr,
  _InterlockedXor,
  _interlockedbittestandset,
  __fastfail,
};

Value *CodeGenFunction::EmitMSVCBuiltinExpr(MSVCIntrin BuiltinID,
                                            const CallExpr *E) {
  switch (BuiltinID) {
  case MSVCIntrin::_BitScanForward:
  case MSVCIntrin::_BitScanReverse: {
    Value *ArgValue = EmitScalarExpr(E->getArg(1));

    llvm::Type *ArgType = ArgValue->getType();
    llvm::Type *IndexType =
      EmitScalarExpr(E->getArg(0))->getType()->getPointerElementType();
    llvm::Type *ResultType = ConvertType(E->getType());

    Value *ArgZero = llvm::Constant::getNullValue(ArgType);
    Value *ResZero = llvm::Constant::getNullValue(ResultType);
    Value *ResOne = llvm::ConstantInt::get(ResultType, 1);

    BasicBlock *Begin = Builder.GetInsertBlock();
    BasicBlock *End = createBasicBlock("bitscan_end", this->CurFn);
    Builder.SetInsertPoint(End);
    PHINode *Result = Builder.CreatePHI(ResultType, 2, "bitscan_result");

    Builder.SetInsertPoint(Begin);
    Value *IsZero = Builder.CreateICmpEQ(ArgValue, ArgZero);
    BasicBlock *NotZero = createBasicBlock("bitscan_not_zero", this->CurFn);
    Builder.CreateCondBr(IsZero, End, NotZero);
    Result->addIncoming(ResZero, Begin);

    Builder.SetInsertPoint(NotZero);
    Address IndexAddress = EmitPointerWithAlignment(E->getArg(0));

    if (BuiltinID == MSVCIntrin::_BitScanForward) {
      Value *F = CGM.getIntrinsic(Intrinsic::cttz, ArgType);
      Value *ZeroCount = Builder.CreateCall(F, {ArgValue, Builder.getTrue()});
      ZeroCount = Builder.CreateIntCast(ZeroCount, IndexType, false);
      Builder.CreateStore(ZeroCount, IndexAddress, false);
    } else {
      unsigned ArgWidth = cast<llvm::IntegerType>(ArgType)->getBitWidth();
      Value *ArgTypeLastIndex = llvm::ConstantInt::get(IndexType, ArgWidth - 1);

      Value *F = CGM.getIntrinsic(Intrinsic::ctlz, ArgType);
      Value *ZeroCount = Builder.CreateCall(F, {ArgValue, Builder.getTrue()});
      ZeroCount = Builder.CreateIntCast(ZeroCount, IndexType, false);
      Value *Index = Builder.CreateNSWSub(ArgTypeLastIndex, ZeroCount);
      Builder.CreateStore(Index, IndexAddress, false);
    }
    Builder.CreateBr(End);
    Result->addIncoming(ResOne, NotZero);

    Builder.SetInsertPoint(End);
    return Result;
  }
  case MSVCIntrin::_InterlockedAnd:
    return MakeBinaryAtomicValue(*this, AtomicRMWInst::And, E);
  case MSVCIntrin::_InterlockedExchange:
    return MakeBinaryAtomicValue(*this, AtomicRMWInst::Xchg, E);
  case MSVCIntrin::_InterlockedExchangeAdd:
    return MakeBinaryAtomicValue(*this, AtomicRMWInst::Add, E);
  case MSVCIntrin::_InterlockedExchangeSub:
    return MakeBinaryAtomicValue(*this, AtomicRMWInst::Sub, E);
  case MSVCIntrin::_InterlockedOr:
    return MakeBinaryAtomicValue(*this, AtomicRMWInst::Or, E);
  case MSVCIntrin::_InterlockedXor:
    return MakeBinaryAtomicValue(*this, AtomicRMWInst::Xor, E);

  case MSVCIntrin::_interlockedbittestandset: {
    llvm::Value *Addr = EmitScalarExpr(E->getArg(0));
    llvm::Value *Bit = EmitScalarExpr(E->getArg(1));
    AtomicRMWInst *RMWI = Builder.CreateAtomicRMW(
        AtomicRMWInst::Or, Addr,
        Builder.CreateShl(ConstantInt::get(Bit->getType(), 1), Bit),
        llvm::AtomicOrdering::SequentiallyConsistent);
    // Shift the relevant bit to the least significant position, truncate to
    // the result type, and test the low bit.
    llvm::Value *Shifted = Builder.CreateLShr(RMWI, Bit);
    llvm::Value *Truncated =
        Builder.CreateTrunc(Shifted, ConvertType(E->getType()));
    return Builder.CreateAnd(Truncated,
                             ConstantInt::get(Truncated->getType(), 1));
  }

  case MSVCIntrin::_InterlockedDecrement: {
    llvm::Type *IntTy = ConvertType(E->getType());
    AtomicRMWInst *RMWI = Builder.CreateAtomicRMW(
      AtomicRMWInst::Sub,
      EmitScalarExpr(E->getArg(0)),
      ConstantInt::get(IntTy, 1),
      llvm::AtomicOrdering::SequentiallyConsistent);
    return Builder.CreateSub(RMWI, ConstantInt::get(IntTy, 1));
  }
  case MSVCIntrin::_InterlockedIncrement: {
    llvm::Type *IntTy = ConvertType(E->getType());
    AtomicRMWInst *RMWI = Builder.CreateAtomicRMW(
      AtomicRMWInst::Add,
      EmitScalarExpr(E->getArg(0)),
      ConstantInt::get(IntTy, 1),
      llvm::AtomicOrdering::SequentiallyConsistent);
    return Builder.CreateAdd(RMWI, ConstantInt::get(IntTy, 1));
  }

  case MSVCIntrin::__fastfail: {
    // Request immediate process termination from the kernel. The instruction
    // sequences to do this are documented on MSDN:
    // https://msdn.microsoft.com/en-us/library/dn774154.aspx
    llvm::Triple::ArchType ISA = getTarget().getTriple().getArch();
    StringRef Asm, Constraints;
    switch (ISA) {
    default:
      ErrorUnsupported(E, "__fastfail call for this architecture");
      break;
    case llvm::Triple::x86:
    case llvm::Triple::x86_64:
      Asm = "int $$0x29";
      Constraints = "{cx}";
      break;
    case llvm::Triple::thumb:
      Asm = "udf #251";
      Constraints = "{r0}";
      break;
    }
    llvm::FunctionType *FTy = llvm::FunctionType::get(VoidTy, {Int32Ty}, false);
    llvm::InlineAsm *IA =
        llvm::InlineAsm::get(FTy, Asm, Constraints, /*SideEffects=*/true);
    llvm::AttributeList NoReturnAttr = llvm::AttributeList::get(
        getLLVMContext(), llvm::AttributeList::FunctionIndex,
        llvm::Attribute::NoReturn);
    CallSite CS = Builder.CreateCall(IA, EmitScalarExpr(E->getArg(0)));
    CS.setAttributes(NoReturnAttr);
    return CS.getInstruction();
  }
  }
  llvm_unreachable("Incorrect MSVC intrinsic!");
}

namespace {
// ARC cleanup for __builtin_os_log_format
struct CallObjCArcUse final : EHScopeStack::Cleanup {
  CallObjCArcUse(llvm::Value *object) : object(object) {}
  llvm::Value *object;

  void Emit(CodeGenFunction &CGF, Flags flags) override {
    CGF.EmitARCIntrinsicUse(object);
  }
};
}

Value *CodeGenFunction::EmitCheckedArgForBuiltin(const Expr *E,
                                                 BuiltinCheckKind Kind) {
  assert((Kind == BCK_CLZPassedZero || Kind == BCK_CTZPassedZero)
          && "Unsupported builtin check kind");

  Value *ArgValue = EmitScalarExpr(E);
  if (!SanOpts.has(SanitizerKind::Builtin) || !getTarget().isCLZForZeroUndef())
    return ArgValue;

  SanitizerScope SanScope(this);
  Value *Cond = Builder.CreateICmpNE(
      ArgValue, llvm::Constant::getNullValue(ArgValue->getType()));
  EmitCheck(std::make_pair(Cond, SanitizerKind::Builtin),
            SanitizerHandler::InvalidBuiltin,
            {EmitCheckSourceLocation(E->getExprLoc()),
             llvm::ConstantInt::get(Builder.getInt8Ty(), Kind)},
            None);
  return ArgValue;
}

/// Get the argument type for arguments to os_log_helper.
static CanQualType getOSLogArgType(ASTContext &C, int Size) {
  QualType UnsignedTy = C.getIntTypeForBitwidth(Size * 8, /*Signed=*/false);
  return C.getCanonicalType(UnsignedTy);
}

llvm::Function *CodeGenFunction::generateBuiltinOSLogHelperFunction(
    const analyze_os_log::OSLogBufferLayout &Layout,
    CharUnits BufferAlignment) {
  ASTContext &Ctx = getContext();

  llvm::SmallString<64> Name;
  {
    raw_svector_ostream OS(Name);
    OS << "__os_log_helper";
    OS << "_" << BufferAlignment.getQuantity();
    OS << "_" << int(Layout.getSummaryByte());
    OS << "_" << int(Layout.getNumArgsByte());
    for (const auto &Item : Layout.Items)
      OS << "_" << int(Item.getSizeByte()) << "_"
         << int(Item.getDescriptorByte());
  }

  if (llvm::Function *F = CGM.getModule().getFunction(Name))
    return F;

  llvm::SmallVector<ImplicitParamDecl, 4> Params;
  Params.emplace_back(Ctx, nullptr, SourceLocation(), &Ctx.Idents.get("buffer"),
                      Ctx.VoidPtrTy, ImplicitParamDecl::Other);

  for (unsigned int I = 0, E = Layout.Items.size(); I < E; ++I) {
    char Size = Layout.Items[I].getSizeByte();
    if (!Size)
      continue;

    Params.emplace_back(
        Ctx, nullptr, SourceLocation(),
        &Ctx.Idents.get(std::string("arg") + llvm::to_string(I)),
        getOSLogArgType(Ctx, Size), ImplicitParamDecl::Other);
  }

  FunctionArgList Args;
  for (auto &P : Params)
    Args.push_back(&P);

  // The helper function has linkonce_odr linkage to enable the linker to merge
  // identical functions. To ensure the merging always happens, 'noinline' is
  // attached to the function when compiling with -Oz.
  const CGFunctionInfo &FI =
      CGM.getTypes().arrangeBuiltinFunctionDeclaration(Ctx.VoidTy, Args);
  llvm::FunctionType *FuncTy = CGM.getTypes().GetFunctionType(FI);
  llvm::Function *Fn = llvm::Function::Create(
      FuncTy, llvm::GlobalValue::LinkOnceODRLinkage, Name, &CGM.getModule());
  Fn->setVisibility(llvm::GlobalValue::HiddenVisibility);
  CGM.SetLLVMFunctionAttributes(nullptr, FI, Fn);
  CGM.SetLLVMFunctionAttributesForDefinition(nullptr, Fn);

  // Attach 'noinline' at -Oz.
  if (CGM.getCodeGenOpts().OptimizeSize == 2)
    Fn->addFnAttr(llvm::Attribute::NoInline);

  auto NL = ApplyDebugLocation::CreateEmpty(*this);
  IdentifierInfo *II = &Ctx.Idents.get(Name);
  FunctionDecl *FD = FunctionDecl::Create(
      Ctx, Ctx.getTranslationUnitDecl(), SourceLocation(), SourceLocation(), II,
      Ctx.VoidTy, nullptr, SC_PrivateExtern, false, false);

  StartFunction(FD, Ctx.VoidTy, Fn, FI, Args);

  // Create a scope with an artificial location for the body of this function.
  auto AL = ApplyDebugLocation::CreateArtificial(*this);

  CharUnits Offset;
  Address BufAddr(Builder.CreateLoad(GetAddrOfLocalVar(&Params[0]), "buf"),
                  BufferAlignment);
  Builder.CreateStore(Builder.getInt8(Layout.getSummaryByte()),
                      Builder.CreateConstByteGEP(BufAddr, Offset++, "summary"));
  Builder.CreateStore(Builder.getInt8(Layout.getNumArgsByte()),
                      Builder.CreateConstByteGEP(BufAddr, Offset++, "numArgs"));

  unsigned I = 1;
  for (const auto &Item : Layout.Items) {
    Builder.CreateStore(
        Builder.getInt8(Item.getDescriptorByte()),
        Builder.CreateConstByteGEP(BufAddr, Offset++, "argDescriptor"));
    Builder.CreateStore(
        Builder.getInt8(Item.getSizeByte()),
        Builder.CreateConstByteGEP(BufAddr, Offset++, "argSize"));

    CharUnits Size = Item.size();
    if (!Size.getQuantity())
      continue;

    Address Arg = GetAddrOfLocalVar(&Params[I]);
    Address Addr = Builder.CreateConstByteGEP(BufAddr, Offset, "argData");
    Addr = Builder.CreateBitCast(Addr, Arg.getPointer()->getType(),
                                 "argDataCast");
    Builder.CreateStore(Builder.CreateLoad(Arg), Addr);
    Offset += Size;
    ++I;
  }

  FinishFunction();

  return Fn;
}

RValue CodeGenFunction::emitBuiltinOSLogFormat(const CallExpr &E) {
  assert(E.getNumArgs() >= 2 &&
         "__builtin_os_log_format takes at least 2 arguments");
  ASTContext &Ctx = getContext();
  analyze_os_log::OSLogBufferLayout Layout;
  analyze_os_log::computeOSLogBufferLayout(Ctx, &E, Layout);
  Address BufAddr = EmitPointerWithAlignment(E.getArg(0));
  llvm::SmallVector<llvm::Value *, 4> RetainableOperands;

  // Ignore argument 1, the format string. It is not currently used.
  CallArgList Args;
  Args.add(RValue::get(BufAddr.getPointer()), Ctx.VoidPtrTy);

  for (const auto &Item : Layout.Items) {
    int Size = Item.getSizeByte();
    if (!Size)
      continue;

    llvm::Value *ArgVal;

    if (const Expr *TheExpr = Item.getExpr()) {
      ArgVal = EmitScalarExpr(TheExpr, /*Ignore*/ false);

      // Check if this is a retainable type.
      if (TheExpr->getType()->isObjCRetainableType()) {
        assert(getEvaluationKind(TheExpr->getType()) == TEK_Scalar &&
               "Only scalar can be a ObjC retainable type");
        // Check if the object is constant, if not, save it in
        // RetainableOperands.
        if (!isa<Constant>(ArgVal))
          RetainableOperands.push_back(ArgVal);
      }
    } else {
      ArgVal = Builder.getInt32(Item.getConstValue().getQuantity());
    }

    unsigned ArgValSize =
        CGM.getDataLayout().getTypeSizeInBits(ArgVal->getType());
    llvm::IntegerType *IntTy = llvm::Type::getIntNTy(getLLVMContext(),
                                                     ArgValSize);
    ArgVal = Builder.CreateBitOrPointerCast(ArgVal, IntTy);
    CanQualType ArgTy = getOSLogArgType(Ctx, Size);
    // If ArgVal has type x86_fp80, zero-extend ArgVal.
    ArgVal = Builder.CreateZExtOrBitCast(ArgVal, ConvertType(ArgTy));
    Args.add(RValue::get(ArgVal), ArgTy);
  }

  const CGFunctionInfo &FI =
      CGM.getTypes().arrangeBuiltinFunctionCall(Ctx.VoidTy, Args);
  llvm::Function *F = CodeGenFunction(CGM).generateBuiltinOSLogHelperFunction(
      Layout, BufAddr.getAlignment());
  EmitCall(FI, CGCallee::forDirect(F), ReturnValueSlot(), Args);

  // Push a clang.arc.use cleanup for each object in RetainableOperands. The
  // cleanup will cause the use to appear after the final log call, keeping
  // the object valid while it’s held in the log buffer.  Note that if there’s
  // a release cleanup on the object, it will already be active; since
  // cleanups are emitted in reverse order, the use will occur before the
  // object is released.
  if (!RetainableOperands.empty() && getLangOpts().ObjCAutoRefCount &&
      CGM.getCodeGenOpts().OptimizationLevel != 0)
    for (llvm::Value *Object : RetainableOperands)
      pushFullExprCleanup<CallObjCArcUse>(getARCCleanupKind(), Object);

  return RValue::get(BufAddr.getPointer());
}

<<<<<<< HEAD
#if INTEL_CUSTOMIZATION
const char * ChangeBuiltinToBL(const CallExpr *E, unsigned BuiltinID, const char *Name) {
  if (auto *DR = dyn_cast<DeclRefExpr>(E->getArg(0))) {
    auto DRDecl = DR->getDecl();
    if (DRDecl->hasAttr<OpenCLBlockingAttr>()) {
      if (E->getNumArgs() == 2)
        return (BuiltinID == Builtin::BIread_pipe) ? "__read_pipe_2_bl"
                                                   : "__write_pipe_2_bl";
      if (E->getNumArgs() == 4)
        return (BuiltinID == Builtin::BIread_pipe) ? "__read_pipe_4_bl"
                                                   : "__write_pipe_4_bl";
    }
  }
  return Name;
}

static unsigned getHLSIntrinsic(unsigned BuiltinID) {
  switch (BuiltinID) {
  case Builtin::BI__builtin_intel_hls_instream_tryRead:
    return Intrinsic::intel_hls_instream_tryRead;
  case Builtin::BI__builtin_intel_hls_outstream_tryRead:
    return Intrinsic::intel_hls_outstream_tryRead;
  case Builtin::BI__builtin_intel_hls_instream_tryWrite:
    return Intrinsic::intel_hls_instream_tryWrite;
  case Builtin::BI__builtin_intel_hls_outstream_tryWrite:
    return Intrinsic::intel_hls_outstream_tryWrite;
  case Builtin::BI__builtin_intel_hls_instream_read:
    return Intrinsic::intel_hls_instream_read;
  case Builtin::BI__builtin_intel_hls_outstream_read:
    return Intrinsic::intel_hls_outstream_read;
  case Builtin::BI__builtin_intel_hls_instream_write:
    return Intrinsic::intel_hls_instream_write;
  case Builtin::BI__builtin_intel_hls_outstream_write:
    return Intrinsic::intel_hls_outstream_write;
  case Builtin::BI__builtin_intel_hls_mm_master_init:
    return Intrinsic::intel_hls_mm_master_init;
  case Builtin::BI__builtin_intel_hls_mm_master_load:
    return Intrinsic::intel_hls_mm_master_load;
  default:
    llvm_unreachable("Invalid HLS Builtin ID");
  }
}

static bool isHLSStreamWrite(unsigned BuiltinID) {
  switch (BuiltinID) {
  default:
    return false;
  case Builtin::BI__builtin_intel_hls_instream_tryWrite:
  case Builtin::BI__builtin_intel_hls_outstream_tryWrite:
  case Builtin::BI__builtin_intel_hls_instream_write:
  case Builtin::BI__builtin_intel_hls_outstream_write:
    return true;
  }
}

RValue CodeGenFunction::EmitHLSStreamBuiltin(unsigned BuiltinID,
                                             const CallExpr *E) {
  llvm::SmallVector<Value *, 8> Args;
  const Expr *PtrArg = E->getArg(0);
  const PointerType *PtrTy = cast<PointerType>(PtrArg->getType().getTypePtr());

  if (isHLSStreamWrite(BuiltinID)) {
    Args.push_back(EmitScalarExpr(PtrArg));
  }

  const Expr *BufferIdArg = E->getArg(1);
  Args.push_back(EmitScalarExpr(BufferIdArg));

  const Expr *ReadyLatencyArg = E->getArg(2);
  Args.push_back(EmitScalarExpr(ReadyLatencyArg));

  const Expr *BitsPerSymbolArg = E->getArg(3);
  Args.push_back(EmitScalarExpr(BitsPerSymbolArg));

  const Expr *FirstSymbolInHighOrderBitsArg = E->getArg(4);
  Args.push_back(EmitScalarExpr(FirstSymbolInHighOrderBitsArg));

  const Expr *UsesPacketsArg = E->getArg(5);
  Args.push_back(EmitScalarExpr(UsesPacketsArg));

  const Expr *UsesEmptyArg = E->getArg(6);
  Args.push_back(EmitScalarExpr(UsesEmptyArg));

  const Expr *UsesValidReadyArg = E->getArg(7);
  Args.push_back(EmitScalarExpr(UsesValidReadyArg));

  llvm::Type *OverloadTy = ConvertType(PtrTy->getPointeeType());

  llvm::Function *Func =
      CGM.getIntrinsic(getHLSIntrinsic(BuiltinID), {OverloadTy});
  if (BuiltinID == Builtin::BI__builtin_intel_hls_instream_tryRead ||
      BuiltinID == Builtin::BI__builtin_intel_hls_outstream_tryRead) {
    auto *Call = Builder.CreateCall(Func, Args);
    const Expr *SuccessArg = E->getArg(8);
    auto *Success = EmitScalarExpr(SuccessArg);
    Builder.CreateDefaultAlignedStore(Builder.CreateExtractValue(Call, 1),
                                      Success);
    return RValue::get(Builder.CreateExtractValue(Call, 0));
  }

  return RValue::get(Builder.CreateCall(Func, Args));
}

RValue CodeGenFunction::EmitHLSMemMasterBuiltin(unsigned BuiltinID,
                                                const CallExpr *E,
                                                ReturnValueSlot ReturnValue) {
  CallArgList Args;
  ASTContext &Ctx = getContext();
  const Expr *PtrArg = E->getArg(0);
  const PointerType *PtrTy = cast<PointerType>(PtrArg->getType().getTypePtr());

  Args.add(RValue::get(EmitScalarExpr(PtrArg)), PtrArg->getType());

  const Expr *Size = E->getArg(1);
  Args.add(RValue::get(EmitScalarExpr(Size)),
           Ctx.getIntTypeForBitwidth(32, /*Signed=*/true));

  const Expr *UseSocket = E->getArg(2);
  Args.add(RValue::get(EmitScalarExpr(UseSocket)), Ctx.BoolTy);

  for (int I = 3; I <= 9; ++I) {
    const Expr *Ex = E->getArg(I);
    Args.add(RValue::get(EmitScalarExpr(Ex)),
             Ctx.getIntTypeForBitwidth(32, /*Signed=*/true));
  }

  const Expr *WaitRequest = E->getArg(10);
  Args.add(RValue::get(EmitScalarExpr(WaitRequest)), Ctx.BoolTy);

  if (BuiltinID == Builtin::BI__builtin_intel_hls_mm_master_load) {
    const Expr *Index = E->getArg(11);
    Args.add(RValue::get(EmitScalarExpr(Index)),
             Ctx.getIntTypeForBitwidth(32, /*Signed=*/true));
  }

  llvm::Type *OverloadTy = ConvertType(PtrTy->getPointeeType());
  const CGFunctionInfo &FuncInfo =
      CGM.getTypes().arrangeBuiltinFunctionCall(E->getType(), Args);
  llvm::Function *Func =
      CGM.getIntrinsic(getHLSIntrinsic(BuiltinID), {OverloadTy});
  return EmitCall(FuncInfo, CGCallee::forDirect(Func), ReturnValue, Args);
}
#endif // INTEL_CUSTOMIZATION
=======
/// Determine if a binop is a checked mixed-sign multiply we can specialize.
static bool isSpecialMixedSignMultiply(unsigned BuiltinID,
                                       WidthAndSignedness Op1Info,
                                       WidthAndSignedness Op2Info,
                                       WidthAndSignedness ResultInfo) {
  return BuiltinID == Builtin::BI__builtin_mul_overflow &&
         Op1Info.Width == Op2Info.Width && Op1Info.Width >= ResultInfo.Width &&
         Op1Info.Signed != Op2Info.Signed;
}

/// Emit a checked mixed-sign multiply. This is a cheaper specialization of
/// the generic checked-binop irgen.
static RValue
EmitCheckedMixedSignMultiply(CodeGenFunction &CGF, const clang::Expr *Op1,
                             WidthAndSignedness Op1Info, const clang::Expr *Op2,
                             WidthAndSignedness Op2Info,
                             const clang::Expr *ResultArg, QualType ResultQTy,
                             WidthAndSignedness ResultInfo) {
  assert(isSpecialMixedSignMultiply(Builtin::BI__builtin_mul_overflow, Op1Info,
                                    Op2Info, ResultInfo) &&
         "Not a mixed-sign multipliction we can specialize");

  // Emit the signed and unsigned operands.
  const clang::Expr *SignedOp = Op1Info.Signed ? Op1 : Op2;
  const clang::Expr *UnsignedOp = Op1Info.Signed ? Op2 : Op1;
  llvm::Value *Signed = CGF.EmitScalarExpr(SignedOp);
  llvm::Value *Unsigned = CGF.EmitScalarExpr(UnsignedOp);

  llvm::Type *OpTy = Signed->getType();
  llvm::Value *Zero = llvm::Constant::getNullValue(OpTy);
  Address ResultPtr = CGF.EmitPointerWithAlignment(ResultArg);
  llvm::Type *ResTy = ResultPtr.getElementType();

  // Take the absolute value of the signed operand.
  llvm::Value *IsNegative = CGF.Builder.CreateICmpSLT(Signed, Zero);
  llvm::Value *AbsOfNegative = CGF.Builder.CreateSub(Zero, Signed);
  llvm::Value *AbsSigned =
      CGF.Builder.CreateSelect(IsNegative, AbsOfNegative, Signed);

  // Perform a checked unsigned multiplication.
  llvm::Value *UnsignedOverflow;
  llvm::Value *UnsignedResult =
      EmitOverflowIntrinsic(CGF, llvm::Intrinsic::umul_with_overflow, AbsSigned,
                            Unsigned, UnsignedOverflow);

  llvm::Value *Overflow, *Result;
  if (ResultInfo.Signed) {
    // Signed overflow occurs if the result is greater than INT_MAX or lesser
    // than INT_MIN, i.e when |Result| > (INT_MAX + IsNegative).
    auto IntMax = llvm::APInt::getSignedMaxValue(ResultInfo.Width)
                      .zextOrSelf(Op1Info.Width);
    llvm::Value *MaxResult =
        CGF.Builder.CreateAdd(llvm::ConstantInt::get(OpTy, IntMax),
                              CGF.Builder.CreateZExt(IsNegative, OpTy));
    llvm::Value *SignedOverflow =
        CGF.Builder.CreateICmpUGT(UnsignedResult, MaxResult);
    Overflow = CGF.Builder.CreateOr(UnsignedOverflow, SignedOverflow);

    // Prepare the signed result (possibly by negating it).
    llvm::Value *NegativeResult = CGF.Builder.CreateNeg(UnsignedResult);
    llvm::Value *SignedResult =
        CGF.Builder.CreateSelect(IsNegative, NegativeResult, UnsignedResult);
    Result = CGF.Builder.CreateTrunc(SignedResult, ResTy);
  } else {
    // Unsigned overflow occurs if the result is < 0 or greater than UINT_MAX.
    llvm::Value *Underflow = CGF.Builder.CreateAnd(
        IsNegative, CGF.Builder.CreateIsNotNull(UnsignedResult));
    Overflow = CGF.Builder.CreateOr(UnsignedOverflow, Underflow);
    if (ResultInfo.Width < Op1Info.Width) {
      auto IntMax =
          llvm::APInt::getMaxValue(ResultInfo.Width).zext(Op1Info.Width);
      llvm::Value *TruncOverflow = CGF.Builder.CreateICmpUGT(
          UnsignedResult, llvm::ConstantInt::get(OpTy, IntMax));
      Overflow = CGF.Builder.CreateOr(Overflow, TruncOverflow);
    }

    Result = CGF.Builder.CreateTrunc(UnsignedResult, ResTy);
  }
  assert(Overflow && Result && "Missing overflow or result");

  bool isVolatile =
      ResultArg->getType()->getPointeeType().isVolatileQualified();
  CGF.Builder.CreateStore(CGF.EmitToMemory(Result, ResultQTy), ResultPtr,
                          isVolatile);
  return RValue::get(Overflow);
}
>>>>>>> d1c3dd89

RValue CodeGenFunction::EmitBuiltinExpr(const FunctionDecl *FD,
                                        unsigned BuiltinID, const CallExpr *E,
                                        ReturnValueSlot ReturnValue) {
  // See if we can constant fold this builtin.  If so, don't emit it at all.
  Expr::EvalResult Result;
  if (E->EvaluateAsRValue(Result, CGM.getContext()) &&
      !Result.hasSideEffects()) {
    if (Result.Val.isInt())
      return RValue::get(llvm::ConstantInt::get(getLLVMContext(),
                                                Result.Val.getInt()));
    if (Result.Val.isFloat())
      return RValue::get(llvm::ConstantFP::get(getLLVMContext(),
                                               Result.Val.getFloat()));
  }

  // There are LLVM math intrinsics/instructions corresponding to math library
  // functions except the LLVM op will never set errno while the math library
  // might. Also, math builtins have the same semantics as their math library
  // twins. Thus, we can transform math library and builtin calls to their
  // LLVM counterparts if the call is marked 'const' (known to never set errno).
  if (FD->hasAttr<ConstAttr>()) {
    switch (BuiltinID) {
    case Builtin::BIceil:
    case Builtin::BIceilf:
    case Builtin::BIceill:
    case Builtin::BI__builtin_ceil:
    case Builtin::BI__builtin_ceilf:
    case Builtin::BI__builtin_ceill:
      return RValue::get(emitUnaryBuiltin(*this, E, Intrinsic::ceil));

    case Builtin::BIcopysign:
    case Builtin::BIcopysignf:
    case Builtin::BIcopysignl:
    case Builtin::BI__builtin_copysign:
    case Builtin::BI__builtin_copysignf:
    case Builtin::BI__builtin_copysignl:
      return RValue::get(emitBinaryBuiltin(*this, E, Intrinsic::copysign));

    case Builtin::BIcos:
    case Builtin::BIcosf:
    case Builtin::BIcosl:
    case Builtin::BI__builtin_cos:
    case Builtin::BI__builtin_cosf:
    case Builtin::BI__builtin_cosl:
      return RValue::get(emitUnaryBuiltin(*this, E, Intrinsic::cos));

    case Builtin::BIexp:
    case Builtin::BIexpf:
    case Builtin::BIexpl:
    case Builtin::BI__builtin_exp:
    case Builtin::BI__builtin_expf:
    case Builtin::BI__builtin_expl:
      return RValue::get(emitUnaryBuiltin(*this, E, Intrinsic::exp));

    case Builtin::BIexp2:
    case Builtin::BIexp2f:
    case Builtin::BIexp2l:
    case Builtin::BI__builtin_exp2:
    case Builtin::BI__builtin_exp2f:
    case Builtin::BI__builtin_exp2l:
      return RValue::get(emitUnaryBuiltin(*this, E, Intrinsic::exp2));

    case Builtin::BIfabs:
    case Builtin::BIfabsf:
    case Builtin::BIfabsl:
    case Builtin::BI__builtin_fabs:
    case Builtin::BI__builtin_fabsf:
    case Builtin::BI__builtin_fabsl:
      return RValue::get(emitUnaryBuiltin(*this, E, Intrinsic::fabs));

    case Builtin::BIfloor:
    case Builtin::BIfloorf:
    case Builtin::BIfloorl:
    case Builtin::BI__builtin_floor:
    case Builtin::BI__builtin_floorf:
    case Builtin::BI__builtin_floorl:
      return RValue::get(emitUnaryBuiltin(*this, E, Intrinsic::floor));

    case Builtin::BIfma:
    case Builtin::BIfmaf:
    case Builtin::BIfmal:
    case Builtin::BI__builtin_fma:
    case Builtin::BI__builtin_fmaf:
    case Builtin::BI__builtin_fmal:
      return RValue::get(emitTernaryBuiltin(*this, E, Intrinsic::fma));

    case Builtin::BIfmax:
    case Builtin::BIfmaxf:
    case Builtin::BIfmaxl:
    case Builtin::BI__builtin_fmax:
    case Builtin::BI__builtin_fmaxf:
    case Builtin::BI__builtin_fmaxl:
      return RValue::get(emitBinaryBuiltin(*this, E, Intrinsic::maxnum));

    case Builtin::BIfmin:
    case Builtin::BIfminf:
    case Builtin::BIfminl:
    case Builtin::BI__builtin_fmin:
    case Builtin::BI__builtin_fminf:
    case Builtin::BI__builtin_fminl:
      return RValue::get(emitBinaryBuiltin(*this, E, Intrinsic::minnum));

    // fmod() is a special-case. It maps to the frem instruction rather than an
    // LLVM intrinsic.
    case Builtin::BIfmod:
    case Builtin::BIfmodf:
    case Builtin::BIfmodl:
    case Builtin::BI__builtin_fmod:
    case Builtin::BI__builtin_fmodf:
    case Builtin::BI__builtin_fmodl: {
      Value *Arg1 = EmitScalarExpr(E->getArg(0));
      Value *Arg2 = EmitScalarExpr(E->getArg(1));
      return RValue::get(Builder.CreateFRem(Arg1, Arg2, "fmod"));
    }

    case Builtin::BIlog:
    case Builtin::BIlogf:
    case Builtin::BIlogl:
    case Builtin::BI__builtin_log:
    case Builtin::BI__builtin_logf:
    case Builtin::BI__builtin_logl:
      return RValue::get(emitUnaryBuiltin(*this, E, Intrinsic::log));

    case Builtin::BIlog10:
    case Builtin::BIlog10f:
    case Builtin::BIlog10l:
    case Builtin::BI__builtin_log10:
    case Builtin::BI__builtin_log10f:
    case Builtin::BI__builtin_log10l:
      return RValue::get(emitUnaryBuiltin(*this, E, Intrinsic::log10));

    case Builtin::BIlog2:
    case Builtin::BIlog2f:
    case Builtin::BIlog2l:
    case Builtin::BI__builtin_log2:
    case Builtin::BI__builtin_log2f:
    case Builtin::BI__builtin_log2l:
      return RValue::get(emitUnaryBuiltin(*this, E, Intrinsic::log2));

    case Builtin::BInearbyint:
    case Builtin::BInearbyintf:
    case Builtin::BInearbyintl:
    case Builtin::BI__builtin_nearbyint:
    case Builtin::BI__builtin_nearbyintf:
    case Builtin::BI__builtin_nearbyintl:
      return RValue::get(emitUnaryBuiltin(*this, E, Intrinsic::nearbyint));

    case Builtin::BIpow:
    case Builtin::BIpowf:
    case Builtin::BIpowl:
    case Builtin::BI__builtin_pow:
    case Builtin::BI__builtin_powf:
    case Builtin::BI__builtin_powl:
      return RValue::get(emitBinaryBuiltin(*this, E, Intrinsic::pow));

    case Builtin::BIrint:
    case Builtin::BIrintf:
    case Builtin::BIrintl:
    case Builtin::BI__builtin_rint:
    case Builtin::BI__builtin_rintf:
    case Builtin::BI__builtin_rintl:
      return RValue::get(emitUnaryBuiltin(*this, E, Intrinsic::rint));

    case Builtin::BIround:
    case Builtin::BIroundf:
    case Builtin::BIroundl:
    case Builtin::BI__builtin_round:
    case Builtin::BI__builtin_roundf:
    case Builtin::BI__builtin_roundl:
      return RValue::get(emitUnaryBuiltin(*this, E, Intrinsic::round));

    case Builtin::BIsin:
    case Builtin::BIsinf:
    case Builtin::BIsinl:
    case Builtin::BI__builtin_sin:
    case Builtin::BI__builtin_sinf:
    case Builtin::BI__builtin_sinl:
      return RValue::get(emitUnaryBuiltin(*this, E, Intrinsic::sin));

    case Builtin::BIsqrt:
    case Builtin::BIsqrtf:
    case Builtin::BIsqrtl:
    case Builtin::BI__builtin_sqrt:
    case Builtin::BI__builtin_sqrtf:
    case Builtin::BI__builtin_sqrtl:
      return RValue::get(emitUnaryBuiltin(*this, E, Intrinsic::sqrt));

    case Builtin::BItrunc:
    case Builtin::BItruncf:
    case Builtin::BItruncl:
    case Builtin::BI__builtin_trunc:
    case Builtin::BI__builtin_truncf:
    case Builtin::BI__builtin_truncl:
      return RValue::get(emitUnaryBuiltin(*this, E, Intrinsic::trunc));

    default:
      break;
    }
  }

  switch (BuiltinID) {
  default: break;
  case Builtin::BI__builtin___CFStringMakeConstantString:
  case Builtin::BI__builtin___NSStringMakeConstantString:
    return RValue::get(ConstantEmitter(*this).emitAbstract(E, E->getType()));
#if INTEL_CUSTOMIZATION
  // CQ373809: unknown '__intel_***' builtin functions
  case Builtin::BI__intel_castu32_f32: {
    return EmitIntelCast(*this, E, FloatTy);
  }
  case Builtin::BI__intel_castf32_u32: {
    return EmitIntelCast(*this, E, Int32Ty);
  }
  case Builtin::BI__intel_castf64_u64: {
    return EmitIntelCast(*this, E, Int64Ty);
  }
  case Builtin::BI__intel_castu64_f64: {
    return EmitIntelCast(*this, E, DoubleTy);
  }
  case Builtin::BI__builtin_va_arg_pack_len:
    return RValue::get(Builder.CreateCall(CGM.getIntrinsic(Intrinsic::vaargpacklen)));
  case Builtin::BI__builtin_va_arg_pack:
    return RValue::get(Builder.CreateCall(CGM.getIntrinsic(Intrinsic::vaargpack)));
  case Builtin::BI__builtin_intel_hls_instream_tryRead:
  case Builtin::BI__builtin_intel_hls_outstream_tryRead:
  case Builtin::BI__builtin_intel_hls_instream_tryWrite:
  case Builtin::BI__builtin_intel_hls_outstream_tryWrite:
  case Builtin::BI__builtin_intel_hls_instream_read:
  case Builtin::BI__builtin_intel_hls_outstream_read:
  case Builtin::BI__builtin_intel_hls_instream_write:
  case Builtin::BI__builtin_intel_hls_outstream_write:
    return EmitHLSStreamBuiltin(BuiltinID, E);
  case Builtin::BI__builtin_intel_hls_mm_master_init:
  case Builtin::BI__builtin_intel_hls_mm_master_load:
    return EmitHLSMemMasterBuiltin(BuiltinID, E, ReturnValue);
#endif // INTEL_CUSTOMIZATION
  case Builtin::BI__builtin_stdarg_start:
  case Builtin::BI__builtin_va_start:
  case Builtin::BI__va_start:
  case Builtin::BI__builtin_va_end:
    return RValue::get(
        EmitVAStartEnd(BuiltinID == Builtin::BI__va_start
                           ? EmitScalarExpr(E->getArg(0))
                           : EmitVAListRef(E->getArg(0)).getPointer(),
                       BuiltinID != Builtin::BI__builtin_va_end));
  case Builtin::BI__builtin_va_copy: {
    Value *DstPtr = EmitVAListRef(E->getArg(0)).getPointer();
    Value *SrcPtr = EmitVAListRef(E->getArg(1)).getPointer();

    llvm::Type *Type = Int8PtrTy;

    DstPtr = Builder.CreateBitCast(DstPtr, Type);
    SrcPtr = Builder.CreateBitCast(SrcPtr, Type);
    return RValue::get(Builder.CreateCall(CGM.getIntrinsic(Intrinsic::vacopy),
                                          {DstPtr, SrcPtr}));
  }
  case Builtin::BI__builtin_abs:
  case Builtin::BI__builtin_labs:
  case Builtin::BI__builtin_llabs: {
    Value *ArgValue = EmitScalarExpr(E->getArg(0));

    Value *NegOp = Builder.CreateNeg(ArgValue, "neg");
    Value *CmpResult =
    Builder.CreateICmpSGE(ArgValue,
                          llvm::Constant::getNullValue(ArgValue->getType()),
                                                            "abscond");
    Value *Result =
      Builder.CreateSelect(CmpResult, ArgValue, NegOp, "abs");

    return RValue::get(Result);
  }
  case Builtin::BI__builtin_conj:
  case Builtin::BI__builtin_conjf:
  case Builtin::BI__builtin_conjl: {
    ComplexPairTy ComplexVal = EmitComplexExpr(E->getArg(0));
    Value *Real = ComplexVal.first;
    Value *Imag = ComplexVal.second;
    Value *Zero =
      Imag->getType()->isFPOrFPVectorTy()
        ? llvm::ConstantFP::getZeroValueForNegation(Imag->getType())
        : llvm::Constant::getNullValue(Imag->getType());

    Imag = Builder.CreateFSub(Zero, Imag, "sub");
    return RValue::getComplex(std::make_pair(Real, Imag));
  }
  case Builtin::BI__builtin_creal:
  case Builtin::BI__builtin_crealf:
  case Builtin::BI__builtin_creall:
  case Builtin::BIcreal:
  case Builtin::BIcrealf:
  case Builtin::BIcreall: {
    ComplexPairTy ComplexVal = EmitComplexExpr(E->getArg(0));
    return RValue::get(ComplexVal.first);
  }

  case Builtin::BI__builtin_cimag:
  case Builtin::BI__builtin_cimagf:
  case Builtin::BI__builtin_cimagl:
  case Builtin::BIcimag:
  case Builtin::BIcimagf:
  case Builtin::BIcimagl: {
    ComplexPairTy ComplexVal = EmitComplexExpr(E->getArg(0));
    return RValue::get(ComplexVal.second);
  }

#if INTEL_CUSTOMIZATION
  // CQ#377481. Adding '__builtin_clrsb' family of builtins. We rely here on
  // 'clrsb' intrinsics.
  case Builtin::BI__builtin_clrsb:
  case Builtin::BI__builtin_clrsbl:
  case Builtin::BI__builtin_clrsbll: {
    Value *ArgValue = EmitScalarExpr(E->getArg(0));

    llvm::Type *ArgType = ArgValue->getType();
    Value *F = CGM.getIntrinsic(Intrinsic::clrsb, ArgType);

    llvm::Type *ResultType = ConvertType(E->getType());
    Value *Result = Builder.CreateCall(F, ArgValue);
    if (Result->getType() != ResultType)
      Result =
          Builder.CreateIntCast(Result, ResultType, /*isSigned*/ true, "cast");
    return RValue::get(Result);
  }
#endif // INTEL_CUSTOMIZATION
  case Builtin::BI__builtin_ctzs:
  case Builtin::BI__builtin_ctz:
  case Builtin::BI__builtin_ctzl:
  case Builtin::BI__builtin_ctzll: {
    Value *ArgValue = EmitCheckedArgForBuiltin(E->getArg(0), BCK_CTZPassedZero);

    llvm::Type *ArgType = ArgValue->getType();
    Value *F = CGM.getIntrinsic(Intrinsic::cttz, ArgType);

    llvm::Type *ResultType = ConvertType(E->getType());
    Value *ZeroUndef = Builder.getInt1(getTarget().isCLZForZeroUndef());
    Value *Result = Builder.CreateCall(F, {ArgValue, ZeroUndef});
    if (Result->getType() != ResultType)
      Result = Builder.CreateIntCast(Result, ResultType, /*isSigned*/true,
                                     "cast");
    return RValue::get(Result);
  }
  case Builtin::BI__builtin_clzs:
  case Builtin::BI__builtin_clz:
  case Builtin::BI__builtin_clzl:
  case Builtin::BI__builtin_clzll: {
    Value *ArgValue = EmitCheckedArgForBuiltin(E->getArg(0), BCK_CLZPassedZero);

    llvm::Type *ArgType = ArgValue->getType();
    Value *F = CGM.getIntrinsic(Intrinsic::ctlz, ArgType);

    llvm::Type *ResultType = ConvertType(E->getType());
    Value *ZeroUndef = Builder.getInt1(getTarget().isCLZForZeroUndef());
    Value *Result = Builder.CreateCall(F, {ArgValue, ZeroUndef});
    if (Result->getType() != ResultType)
      Result = Builder.CreateIntCast(Result, ResultType, /*isSigned*/true,
                                     "cast");
    return RValue::get(Result);
  }
  case Builtin::BI__builtin_ffs:
  case Builtin::BI__builtin_ffsl:
  case Builtin::BI__builtin_ffsll: {
    // ffs(x) -> x ? cttz(x) + 1 : 0
    Value *ArgValue = EmitScalarExpr(E->getArg(0));

    llvm::Type *ArgType = ArgValue->getType();
    Value *F = CGM.getIntrinsic(Intrinsic::cttz, ArgType);

    llvm::Type *ResultType = ConvertType(E->getType());
    Value *Tmp =
        Builder.CreateAdd(Builder.CreateCall(F, {ArgValue, Builder.getTrue()}),
                          llvm::ConstantInt::get(ArgType, 1));
    Value *Zero = llvm::Constant::getNullValue(ArgType);
    Value *IsZero = Builder.CreateICmpEQ(ArgValue, Zero, "iszero");
    Value *Result = Builder.CreateSelect(IsZero, Zero, Tmp, "ffs");
    if (Result->getType() != ResultType)
      Result = Builder.CreateIntCast(Result, ResultType, /*isSigned*/true,
                                     "cast");
    return RValue::get(Result);
  }
  case Builtin::BI__builtin_parity:
  case Builtin::BI__builtin_parityl:
  case Builtin::BI__builtin_parityll: {
    // parity(x) -> ctpop(x) & 1
    Value *ArgValue = EmitScalarExpr(E->getArg(0));

    llvm::Type *ArgType = ArgValue->getType();
    Value *F = CGM.getIntrinsic(Intrinsic::ctpop, ArgType);

    llvm::Type *ResultType = ConvertType(E->getType());
    Value *Tmp = Builder.CreateCall(F, ArgValue);
    Value *Result = Builder.CreateAnd(Tmp, llvm::ConstantInt::get(ArgType, 1));
    if (Result->getType() != ResultType)
      Result = Builder.CreateIntCast(Result, ResultType, /*isSigned*/true,
                                     "cast");
    return RValue::get(Result);
  }
  case Builtin::BI__popcnt16:
  case Builtin::BI__popcnt:
  case Builtin::BI__popcnt64:
  case Builtin::BI__builtin_popcount:
  case Builtin::BI__builtin_popcountl:
  case Builtin::BI__builtin_popcountll: {
    Value *ArgValue = EmitScalarExpr(E->getArg(0));

    llvm::Type *ArgType = ArgValue->getType();
    Value *F = CGM.getIntrinsic(Intrinsic::ctpop, ArgType);

    llvm::Type *ResultType = ConvertType(E->getType());
    Value *Result = Builder.CreateCall(F, ArgValue);
    if (Result->getType() != ResultType)
      Result = Builder.CreateIntCast(Result, ResultType, /*isSigned*/true,
                                     "cast");
    return RValue::get(Result);
  }
  case Builtin::BI_rotr8:
  case Builtin::BI_rotr16:
  case Builtin::BI_rotr:
  case Builtin::BI_lrotr:
  case Builtin::BI_rotr64: {
    Value *Val = EmitScalarExpr(E->getArg(0));
    Value *Shift = EmitScalarExpr(E->getArg(1));

    llvm::Type *ArgType = Val->getType();
    Shift = Builder.CreateIntCast(Shift, ArgType, false);
    unsigned ArgWidth = cast<llvm::IntegerType>(ArgType)->getBitWidth();
    Value *ArgTypeSize = llvm::ConstantInt::get(ArgType, ArgWidth);
    Value *ArgZero = llvm::Constant::getNullValue(ArgType);

    Value *Mask = llvm::ConstantInt::get(ArgType, ArgWidth - 1);
    Shift = Builder.CreateAnd(Shift, Mask);
    Value *LeftShift = Builder.CreateSub(ArgTypeSize, Shift);

    Value *RightShifted = Builder.CreateLShr(Val, Shift);
    Value *LeftShifted = Builder.CreateShl(Val, LeftShift);
    Value *Rotated = Builder.CreateOr(LeftShifted, RightShifted);

    Value *ShiftIsZero = Builder.CreateICmpEQ(Shift, ArgZero);
    Value *Result = Builder.CreateSelect(ShiftIsZero, Val, Rotated);
    return RValue::get(Result);
  }
  case Builtin::BI_rotl8:
  case Builtin::BI_rotl16:
  case Builtin::BI_rotl:
  case Builtin::BI_lrotl:
  case Builtin::BI_rotl64: {
    Value *Val = EmitScalarExpr(E->getArg(0));
    Value *Shift = EmitScalarExpr(E->getArg(1));

    llvm::Type *ArgType = Val->getType();
    Shift = Builder.CreateIntCast(Shift, ArgType, false);
    unsigned ArgWidth = cast<llvm::IntegerType>(ArgType)->getBitWidth();
    Value *ArgTypeSize = llvm::ConstantInt::get(ArgType, ArgWidth);
    Value *ArgZero = llvm::Constant::getNullValue(ArgType);

    Value *Mask = llvm::ConstantInt::get(ArgType, ArgWidth - 1);
    Shift = Builder.CreateAnd(Shift, Mask);
    Value *RightShift = Builder.CreateSub(ArgTypeSize, Shift);

    Value *LeftShifted = Builder.CreateShl(Val, Shift);
    Value *RightShifted = Builder.CreateLShr(Val, RightShift);
    Value *Rotated = Builder.CreateOr(LeftShifted, RightShifted);

    Value *ShiftIsZero = Builder.CreateICmpEQ(Shift, ArgZero);
    Value *Result = Builder.CreateSelect(ShiftIsZero, Val, Rotated);
    return RValue::get(Result);
  }
  case Builtin::BI__builtin_unpredictable: {
    // Always return the argument of __builtin_unpredictable. LLVM does not
    // handle this builtin. Metadata for this builtin should be added directly
    // to instructions such as branches or switches that use it.
    return RValue::get(EmitScalarExpr(E->getArg(0)));
  }
  case Builtin::BI__builtin_expect: {
    Value *ArgValue = EmitScalarExpr(E->getArg(0));
    llvm::Type *ArgType = ArgValue->getType();

    Value *ExpectedValue = EmitScalarExpr(E->getArg(1));
    // Don't generate llvm.expect on -O0 as the backend won't use it for
    // anything.
    // Note, we still IRGen ExpectedValue because it could have side-effects.
    if (CGM.getCodeGenOpts().OptimizationLevel == 0)
      return RValue::get(ArgValue);

    Value *FnExpect = CGM.getIntrinsic(Intrinsic::expect, ArgType);
    Value *Result =
        Builder.CreateCall(FnExpect, {ArgValue, ExpectedValue}, "expval");
    return RValue::get(Result);
  }
#if defined(INTEL_CUSTOMIZATION) && !defined(INTEL_SPECIFIC_IL0_BACKEND)
  // CQ#373129 - support for __assume_aligned builtin.
  case Builtin::BI__assume_aligned:
    if (!getLangOpts().IntelCompat)
      break;
    assert(E->getNumArgs() == 2 &&
           "Wrong number of arguments for __assume_aligned builtin");
    // Intentional fall through.
#endif // INTEL_CUSTOMIZATION and not INTEL_SPECIFIC_IL0_BACKEND
  case Builtin::BI__builtin_assume_aligned: {
    Value *PtrValue = EmitScalarExpr(E->getArg(0));
    Value *OffsetValue =
      (E->getNumArgs() > 2) ? EmitScalarExpr(E->getArg(2)) : nullptr;

    Value *AlignmentValue = EmitScalarExpr(E->getArg(1));
    ConstantInt *AlignmentCI = cast<ConstantInt>(AlignmentValue);
    unsigned Alignment = (unsigned) AlignmentCI->getZExtValue();

    EmitAlignmentAssumption(PtrValue, Alignment, OffsetValue);
    return RValue::get(PtrValue);
  }
  case Builtin::BI__assume:
  case Builtin::BI__builtin_assume: {
    if (E->getArg(0)->HasSideEffects(getContext()))
      return RValue::get(nullptr);

    Value *ArgValue = EmitScalarExpr(E->getArg(0));
    Value *FnAssume = CGM.getIntrinsic(Intrinsic::assume);
    return RValue::get(Builder.CreateCall(FnAssume, ArgValue));
  }
  case Builtin::BI__builtin_bswap16:
  case Builtin::BI__builtin_bswap32:
  case Builtin::BI__builtin_bswap64: {
    return RValue::get(emitUnaryBuiltin(*this, E, Intrinsic::bswap));
  }
  case Builtin::BI__builtin_bitreverse8:
  case Builtin::BI__builtin_bitreverse16:
  case Builtin::BI__builtin_bitreverse32:
  case Builtin::BI__builtin_bitreverse64: {
    return RValue::get(emitUnaryBuiltin(*this, E, Intrinsic::bitreverse));
  }
  case Builtin::BI__builtin_object_size: {
    unsigned Type =
        E->getArg(1)->EvaluateKnownConstInt(getContext()).getZExtValue();
    auto *ResType = cast<llvm::IntegerType>(ConvertType(E->getType()));

    // We pass this builtin onto the optimizer so that it can figure out the
    // object size in more complex cases.
    return RValue::get(emitBuiltinObjectSize(E->getArg(0), Type, ResType,
                                             /*EmittedE=*/nullptr));
  }
  case Builtin::BI__builtin_prefetch: {
    Value *Locality, *RW, *Address = EmitScalarExpr(E->getArg(0));
    // FIXME: Technically these constants should of type 'int', yes?
#if INTEL_CUSTOMIZATION
    // CQ#371990 - let __prefetch_builtin arguments be out of their range (0..1
    // for the first argument, 0..3 for the second one), assigning 0 if argument
    // is out of its range.
    RW = GetCallArgAsConstInt(/*CGF=*/*this, E, /*ArgIndex=*/1, /*Low=*/0,
                              /*High=*/1, /*DefaultForIncorrect=*/
                              llvm::ConstantInt::get(Int32Ty, 0),
                              /*DefaultForMissing=*/
                              llvm::ConstantInt::get(Int32Ty, 0));
    Locality = GetCallArgAsConstInt(/*CGF=*/*this, E, /*ArgIndex=*/2, /*Low=*/0,
                                    /*High=*/3, /*DefaultForIncorrect=*/
                                    llvm::ConstantInt::get(Int32Ty, 0),
                                    /*DefaultForMissing=*/
                                    llvm::ConstantInt::get(Int32Ty, 3));
#else
    RW = (E->getNumArgs() > 1) ? EmitScalarExpr(E->getArg(1)) :
      llvm::ConstantInt::get(Int32Ty, 0);
    Locality = (E->getNumArgs() > 2) ? EmitScalarExpr(E->getArg(2)) :
      llvm::ConstantInt::get(Int32Ty, 3);
#endif // INTEL_CUSTOMIZATION
    Value *Data = llvm::ConstantInt::get(Int32Ty, 1);
    Value *F = CGM.getIntrinsic(Intrinsic::prefetch);
    return RValue::get(Builder.CreateCall(F, {Address, RW, Locality, Data}));
  }
  case Builtin::BI__builtin_readcyclecounter: {
    Value *F = CGM.getIntrinsic(Intrinsic::readcyclecounter);
    return RValue::get(Builder.CreateCall(F));
  }
  case Builtin::BI__builtin___clear_cache: {
    Value *Begin = EmitScalarExpr(E->getArg(0));
    Value *End = EmitScalarExpr(E->getArg(1));
    Value *F = CGM.getIntrinsic(Intrinsic::clear_cache);
    return RValue::get(Builder.CreateCall(F, {Begin, End}));
  }
  case Builtin::BI__builtin_trap:
    return RValue::get(EmitTrapCall(Intrinsic::trap));
  case Builtin::BI__debugbreak:
    return RValue::get(EmitTrapCall(Intrinsic::debugtrap));
  case Builtin::BI__builtin_unreachable: {
    EmitUnreachable(E->getExprLoc());

    // We do need to preserve an insertion point.
    EmitBlock(createBasicBlock("unreachable.cont"));

    return RValue::get(nullptr);
  }

  case Builtin::BI__builtin_powi:
  case Builtin::BI__builtin_powif:
  case Builtin::BI__builtin_powil: {
    Value *Base = EmitScalarExpr(E->getArg(0));
    Value *Exponent = EmitScalarExpr(E->getArg(1));
    llvm::Type *ArgType = Base->getType();
    Value *F = CGM.getIntrinsic(Intrinsic::powi, ArgType);
    return RValue::get(Builder.CreateCall(F, {Base, Exponent}));
  }

  case Builtin::BI__builtin_isgreater:
  case Builtin::BI__builtin_isgreaterequal:
  case Builtin::BI__builtin_isless:
  case Builtin::BI__builtin_islessequal:
  case Builtin::BI__builtin_islessgreater:
  case Builtin::BI__builtin_isunordered: {
    // Ordered comparisons: we know the arguments to these are matching scalar
    // floating point values.
    Value *LHS = EmitScalarExpr(E->getArg(0));
    Value *RHS = EmitScalarExpr(E->getArg(1));

    switch (BuiltinID) {
    default: llvm_unreachable("Unknown ordered comparison");
    case Builtin::BI__builtin_isgreater:
      LHS = Builder.CreateFCmpOGT(LHS, RHS, "cmp");
      break;
    case Builtin::BI__builtin_isgreaterequal:
      LHS = Builder.CreateFCmpOGE(LHS, RHS, "cmp");
      break;
    case Builtin::BI__builtin_isless:
      LHS = Builder.CreateFCmpOLT(LHS, RHS, "cmp");
      break;
    case Builtin::BI__builtin_islessequal:
      LHS = Builder.CreateFCmpOLE(LHS, RHS, "cmp");
      break;
    case Builtin::BI__builtin_islessgreater:
      LHS = Builder.CreateFCmpONE(LHS, RHS, "cmp");
      break;
    case Builtin::BI__builtin_isunordered:
      LHS = Builder.CreateFCmpUNO(LHS, RHS, "cmp");
      break;
    }
    // ZExt bool to int type.
    return RValue::get(Builder.CreateZExt(LHS, ConvertType(E->getType())));
  }
#if INTEL_CUSTOMIZATION
  case Builtin::BI__builtin_isnanf:
  case Builtin::BI__builtin_isnanl:
#endif  // INTEL_CUSTOMIZATION
  case Builtin::BI__builtin_isnan: {
    Value *V = EmitScalarExpr(E->getArg(0));
    V = Builder.CreateFCmpUNO(V, V, "cmp");
    return RValue::get(Builder.CreateZExt(V, ConvertType(E->getType())));
  }

#if INTEL_CUSTOMIZATION
  case Builtin::BI__builtin_isinff:
  case Builtin::BI__builtin_isinfl:
  case Builtin::BI__builtin_finite:
  case Builtin::BI__builtin_finitef:
  case Builtin::BI__builtin_finitel:
#endif  // INTEL_CUSTOMIZATION
  case Builtin::BIfinite:
  case Builtin::BI__finite:
  case Builtin::BIfinitef:
  case Builtin::BI__finitef:
  case Builtin::BIfinitel:
  case Builtin::BI__finitel:
  case Builtin::BI__builtin_isinf:
  case Builtin::BI__builtin_isfinite: {
    // isinf(x)    --> fabs(x) == infinity
    // isfinite(x) --> fabs(x) != infinity
    // x != NaN via the ordered compare in either case.
    Value *V = EmitScalarExpr(E->getArg(0));
    Value *Fabs = EmitFAbs(*this, V);
    Constant *Infinity = ConstantFP::getInfinity(V->getType());
#if INTEL_CUSTOMIZATION
    CmpInst::Predicate Pred = (BuiltinID == Builtin::BI__builtin_isinf
                           || BuiltinID == Builtin::BI__builtin_isinff
                           || BuiltinID == Builtin::BI__builtin_isinfl)
#else
    CmpInst::Predicate Pred = (BuiltinID == Builtin::BI__builtin_isinf)
#endif   // INTEL_CUSTOMIZATION
                                  ? CmpInst::FCMP_OEQ
                                  : CmpInst::FCMP_ONE;
    Value *FCmp = Builder.CreateFCmp(Pred, Fabs, Infinity, "cmpinf");
    return RValue::get(Builder.CreateZExt(FCmp, ConvertType(E->getType())));
  }

  case Builtin::BI__builtin_isinf_sign: {
    // isinf_sign(x) -> fabs(x) == infinity ? (signbit(x) ? -1 : 1) : 0
    Value *Arg = EmitScalarExpr(E->getArg(0));
    Value *AbsArg = EmitFAbs(*this, Arg);
    Value *IsInf = Builder.CreateFCmpOEQ(
        AbsArg, ConstantFP::getInfinity(Arg->getType()), "isinf");
    Value *IsNeg = EmitSignBit(*this, Arg);

    llvm::Type *IntTy = ConvertType(E->getType());
    Value *Zero = Constant::getNullValue(IntTy);
    Value *One = ConstantInt::get(IntTy, 1);
    Value *NegativeOne = ConstantInt::get(IntTy, -1);
    Value *SignResult = Builder.CreateSelect(IsNeg, NegativeOne, One);
    Value *Result = Builder.CreateSelect(IsInf, SignResult, Zero);
    return RValue::get(Result);
  }

  case Builtin::BI__builtin_isnormal: {
    // isnormal(x) --> x == x && fabsf(x) < infinity && fabsf(x) >= float_min
    Value *V = EmitScalarExpr(E->getArg(0));
    Value *Eq = Builder.CreateFCmpOEQ(V, V, "iseq");

    Value *Abs = EmitFAbs(*this, V);
    Value *IsLessThanInf =
      Builder.CreateFCmpULT(Abs, ConstantFP::getInfinity(V->getType()),"isinf");
    APFloat Smallest = APFloat::getSmallestNormalized(
                   getContext().getFloatTypeSemantics(E->getArg(0)->getType()));
    Value *IsNormal =
      Builder.CreateFCmpUGE(Abs, ConstantFP::get(V->getContext(), Smallest),
                            "isnormal");
    V = Builder.CreateAnd(Eq, IsLessThanInf, "and");
    V = Builder.CreateAnd(V, IsNormal, "and");
    return RValue::get(Builder.CreateZExt(V, ConvertType(E->getType())));
  }

  case Builtin::BI__builtin_fpclassify: {
    Value *V = EmitScalarExpr(E->getArg(5));
    llvm::Type *Ty = ConvertType(E->getArg(5)->getType());

    // Create Result
    BasicBlock *Begin = Builder.GetInsertBlock();
    BasicBlock *End = createBasicBlock("fpclassify_end", this->CurFn);
    Builder.SetInsertPoint(End);
    PHINode *Result =
      Builder.CreatePHI(ConvertType(E->getArg(0)->getType()), 4,
                        "fpclassify_result");

    // if (V==0) return FP_ZERO
    Builder.SetInsertPoint(Begin);
    Value *IsZero = Builder.CreateFCmpOEQ(V, Constant::getNullValue(Ty),
                                          "iszero");
    Value *ZeroLiteral = EmitScalarExpr(E->getArg(4));
    BasicBlock *NotZero = createBasicBlock("fpclassify_not_zero", this->CurFn);
    Builder.CreateCondBr(IsZero, End, NotZero);
    Result->addIncoming(ZeroLiteral, Begin);

    // if (V != V) return FP_NAN
    Builder.SetInsertPoint(NotZero);
    Value *IsNan = Builder.CreateFCmpUNO(V, V, "cmp");
    Value *NanLiteral = EmitScalarExpr(E->getArg(0));
    BasicBlock *NotNan = createBasicBlock("fpclassify_not_nan", this->CurFn);
    Builder.CreateCondBr(IsNan, End, NotNan);
    Result->addIncoming(NanLiteral, NotZero);

    // if (fabs(V) == infinity) return FP_INFINITY
    Builder.SetInsertPoint(NotNan);
    Value *VAbs = EmitFAbs(*this, V);
    Value *IsInf =
      Builder.CreateFCmpOEQ(VAbs, ConstantFP::getInfinity(V->getType()),
                            "isinf");
    Value *InfLiteral = EmitScalarExpr(E->getArg(1));
    BasicBlock *NotInf = createBasicBlock("fpclassify_not_inf", this->CurFn);
    Builder.CreateCondBr(IsInf, End, NotInf);
    Result->addIncoming(InfLiteral, NotNan);

    // if (fabs(V) >= MIN_NORMAL) return FP_NORMAL else FP_SUBNORMAL
    Builder.SetInsertPoint(NotInf);
    APFloat Smallest = APFloat::getSmallestNormalized(
        getContext().getFloatTypeSemantics(E->getArg(5)->getType()));
    Value *IsNormal =
      Builder.CreateFCmpUGE(VAbs, ConstantFP::get(V->getContext(), Smallest),
                            "isnormal");
    Value *NormalResult =
      Builder.CreateSelect(IsNormal, EmitScalarExpr(E->getArg(2)),
                           EmitScalarExpr(E->getArg(3)));
    Builder.CreateBr(End);
    Result->addIncoming(NormalResult, NotInf);

    // return Result
    Builder.SetInsertPoint(End);
    return RValue::get(Result);
  }

  case Builtin::BIalloca:
  case Builtin::BI_alloca:
  case Builtin::BI__builtin_alloca: {
    Value *Size = EmitScalarExpr(E->getArg(0));
    const TargetInfo &TI = getContext().getTargetInfo();
    // The alignment of the alloca should correspond to __BIGGEST_ALIGNMENT__.
    unsigned SuitableAlignmentInBytes =
        CGM.getContext()
            .toCharUnitsFromBits(TI.getSuitableAlign())
            .getQuantity();
    AllocaInst *AI = Builder.CreateAlloca(Builder.getInt8Ty(), Size);
    AI->setAlignment(SuitableAlignmentInBytes);
    return RValue::get(AI);
  }

  case Builtin::BI__builtin_alloca_with_align: {
    Value *Size = EmitScalarExpr(E->getArg(0));
    Value *AlignmentInBitsValue = EmitScalarExpr(E->getArg(1));
    auto *AlignmentInBitsCI = cast<ConstantInt>(AlignmentInBitsValue);
    unsigned AlignmentInBits = AlignmentInBitsCI->getZExtValue();
    unsigned AlignmentInBytes =
        CGM.getContext().toCharUnitsFromBits(AlignmentInBits).getQuantity();
    AllocaInst *AI = Builder.CreateAlloca(Builder.getInt8Ty(), Size);
    AI->setAlignment(AlignmentInBytes);
    return RValue::get(AI);
  }

  case Builtin::BIbzero:
  case Builtin::BI__builtin_bzero: {
    Address Dest = EmitPointerWithAlignment(E->getArg(0));
    Value *SizeVal = EmitScalarExpr(E->getArg(1));
    EmitNonNullArgCheck(RValue::get(Dest.getPointer()), E->getArg(0)->getType(),
                        E->getArg(0)->getExprLoc(), FD, 0);
    Builder.CreateMemSet(Dest, Builder.getInt8(0), SizeVal, false);
    return RValue::get(nullptr);
  }
  case Builtin::BImemcpy:
  case Builtin::BI__builtin_memcpy: {
#if INTEL_SPECIFIC_IL0_BACKEND
    // Let IL0 intrinsic table handle this.
    if (getLangOpts().IntelCompat)
        break;
#endif // INTEL_SPECIFIC_IL0_BACKEND
    Address Dest = EmitPointerWithAlignment(E->getArg(0));
    Address Src = EmitPointerWithAlignment(E->getArg(1));
    Value *SizeVal = EmitScalarExpr(E->getArg(2));
    EmitNonNullArgCheck(RValue::get(Dest.getPointer()), E->getArg(0)->getType(),
                        E->getArg(0)->getExprLoc(), FD, 0);
    EmitNonNullArgCheck(RValue::get(Src.getPointer()), E->getArg(1)->getType(),
                        E->getArg(1)->getExprLoc(), FD, 1);
    Builder.CreateMemCpy(Dest, Src, SizeVal, false);
    return RValue::get(Dest.getPointer());
  }

  case Builtin::BI__builtin_char_memchr:
    BuiltinID = Builtin::BI__builtin_memchr;
    break;

  case Builtin::BI__builtin___memcpy_chk: {
    // fold __builtin_memcpy_chk(x, y, cst1, cst2) to memcpy iff cst1<=cst2.
    llvm::APSInt Size, DstSize;
    if (!E->getArg(2)->EvaluateAsInt(Size, CGM.getContext()) ||
        !E->getArg(3)->EvaluateAsInt(DstSize, CGM.getContext()))
      break;
    if (Size.ugt(DstSize))
      break;
    Address Dest = EmitPointerWithAlignment(E->getArg(0));
    Address Src = EmitPointerWithAlignment(E->getArg(1));
    Value *SizeVal = llvm::ConstantInt::get(Builder.getContext(), Size);
    Builder.CreateMemCpy(Dest, Src, SizeVal, false);
    return RValue::get(Dest.getPointer());
  }

  case Builtin::BI__builtin_objc_memmove_collectable: {
    Address DestAddr = EmitPointerWithAlignment(E->getArg(0));
    Address SrcAddr = EmitPointerWithAlignment(E->getArg(1));
    Value *SizeVal = EmitScalarExpr(E->getArg(2));
    CGM.getObjCRuntime().EmitGCMemmoveCollectable(*this,
                                                  DestAddr, SrcAddr, SizeVal);
    return RValue::get(DestAddr.getPointer());
  }

  case Builtin::BI__builtin___memmove_chk: {
    // fold __builtin_memmove_chk(x, y, cst1, cst2) to memmove iff cst1<=cst2.
    llvm::APSInt Size, DstSize;
    if (!E->getArg(2)->EvaluateAsInt(Size, CGM.getContext()) ||
        !E->getArg(3)->EvaluateAsInt(DstSize, CGM.getContext()))
      break;
    if (Size.ugt(DstSize))
      break;
    Address Dest = EmitPointerWithAlignment(E->getArg(0));
    Address Src = EmitPointerWithAlignment(E->getArg(1));
    Value *SizeVal = llvm::ConstantInt::get(Builder.getContext(), Size);
    Builder.CreateMemMove(Dest, Src, SizeVal, false);
    return RValue::get(Dest.getPointer());
  }

  case Builtin::BImemmove:
  case Builtin::BI__builtin_memmove: {
#if INTEL_SPECIFIC_IL0_BACKEND
    // Let IL0 intrinsic table handle this.
    if (getLangOpts().IntelCompat)
        break;
#endif // INTEL_SPECIFIC_IL0_BACKEND
    Address Dest = EmitPointerWithAlignment(E->getArg(0));
    Address Src = EmitPointerWithAlignment(E->getArg(1));
    Value *SizeVal = EmitScalarExpr(E->getArg(2));
    EmitNonNullArgCheck(RValue::get(Dest.getPointer()), E->getArg(0)->getType(),
                        E->getArg(0)->getExprLoc(), FD, 0);
    EmitNonNullArgCheck(RValue::get(Src.getPointer()), E->getArg(1)->getType(),
                        E->getArg(1)->getExprLoc(), FD, 1);
    Builder.CreateMemMove(Dest, Src, SizeVal, false);
    return RValue::get(Dest.getPointer());
  }
  case Builtin::BImemset:
  case Builtin::BI__builtin_memset: {
#if INTEL_SPECIFIC_IL0_BACKEND
    // Let IL0 intrinsic table handle this.
    if (getLangOpts().IntelCompat)
        break;
#endif // INTEL_SPECIFIC_IL0_BACKEND
    Address Dest = EmitPointerWithAlignment(E->getArg(0));
    Value *ByteVal = Builder.CreateTrunc(EmitScalarExpr(E->getArg(1)),
                                         Builder.getInt8Ty());
    Value *SizeVal = EmitScalarExpr(E->getArg(2));
    EmitNonNullArgCheck(RValue::get(Dest.getPointer()), E->getArg(0)->getType(),
                        E->getArg(0)->getExprLoc(), FD, 0);
    Builder.CreateMemSet(Dest, ByteVal, SizeVal, false);
    return RValue::get(Dest.getPointer());
  }
  case Builtin::BI__builtin___memset_chk: {
    // fold __builtin_memset_chk(x, y, cst1, cst2) to memset iff cst1<=cst2.
    llvm::APSInt Size, DstSize;
    if (!E->getArg(2)->EvaluateAsInt(Size, CGM.getContext()) ||
        !E->getArg(3)->EvaluateAsInt(DstSize, CGM.getContext()))
      break;
    if (Size.ugt(DstSize))
      break;
    Address Dest = EmitPointerWithAlignment(E->getArg(0));
    Value *ByteVal = Builder.CreateTrunc(EmitScalarExpr(E->getArg(1)),
                                         Builder.getInt8Ty());
    Value *SizeVal = llvm::ConstantInt::get(Builder.getContext(), Size);
    Builder.CreateMemSet(Dest, ByteVal, SizeVal, false);
    return RValue::get(Dest.getPointer());
  }
  case Builtin::BI__builtin_dwarf_cfa: {
    // The offset in bytes from the first argument to the CFA.
    //
    // Why on earth is this in the frontend?  Is there any reason at
    // all that the backend can't reasonably determine this while
    // lowering llvm.eh.dwarf.cfa()?
    //
    // TODO: If there's a satisfactory reason, add a target hook for
    // this instead of hard-coding 0, which is correct for most targets.
    int32_t Offset = 0;

    Value *F = CGM.getIntrinsic(Intrinsic::eh_dwarf_cfa);
    return RValue::get(Builder.CreateCall(F,
                                      llvm::ConstantInt::get(Int32Ty, Offset)));
  }
  case Builtin::BI__builtin_return_address: {
    Value *Depth = ConstantEmitter(*this).emitAbstract(E->getArg(0),
                                                   getContext().UnsignedIntTy);
    Value *F = CGM.getIntrinsic(Intrinsic::returnaddress);
    return RValue::get(Builder.CreateCall(F, Depth));
  }
  case Builtin::BI_ReturnAddress: {
    Value *F = CGM.getIntrinsic(Intrinsic::returnaddress);
    return RValue::get(Builder.CreateCall(F, Builder.getInt32(0)));
  }
  case Builtin::BI__builtin_frame_address: {
    Value *Depth = ConstantEmitter(*this).emitAbstract(E->getArg(0),
                                                   getContext().UnsignedIntTy);
    Value *F = CGM.getIntrinsic(Intrinsic::frameaddress);
    return RValue::get(Builder.CreateCall(F, Depth));
  }
  case Builtin::BI__builtin_extract_return_addr: {
    Value *Address = EmitScalarExpr(E->getArg(0));
    Value *Result = getTargetHooks().decodeReturnAddress(*this, Address);
    return RValue::get(Result);
  }
  case Builtin::BI__builtin_frob_return_addr: {
    Value *Address = EmitScalarExpr(E->getArg(0));
    Value *Result = getTargetHooks().encodeReturnAddress(*this, Address);
    return RValue::get(Result);
  }
  case Builtin::BI__builtin_dwarf_sp_column: {
    llvm::IntegerType *Ty
      = cast<llvm::IntegerType>(ConvertType(E->getType()));
    int Column = getTargetHooks().getDwarfEHStackPointer(CGM);
    if (Column == -1) {
      CGM.ErrorUnsupported(E, "__builtin_dwarf_sp_column");
      return RValue::get(llvm::UndefValue::get(Ty));
    }
    return RValue::get(llvm::ConstantInt::get(Ty, Column, true));
  }
  case Builtin::BI__builtin_init_dwarf_reg_size_table: {
    Value *Address = EmitScalarExpr(E->getArg(0));
    if (getTargetHooks().initDwarfEHRegSizeTable(*this, Address))
      CGM.ErrorUnsupported(E, "__builtin_init_dwarf_reg_size_table");
    return RValue::get(llvm::UndefValue::get(ConvertType(E->getType())));
  }
  case Builtin::BI__builtin_eh_return: {
    Value *Int = EmitScalarExpr(E->getArg(0));
    Value *Ptr = EmitScalarExpr(E->getArg(1));

    llvm::IntegerType *IntTy = cast<llvm::IntegerType>(Int->getType());
    assert((IntTy->getBitWidth() == 32 || IntTy->getBitWidth() == 64) &&
           "LLVM's __builtin_eh_return only supports 32- and 64-bit variants");
    Value *F = CGM.getIntrinsic(IntTy->getBitWidth() == 32
                                  ? Intrinsic::eh_return_i32
                                  : Intrinsic::eh_return_i64);
    Builder.CreateCall(F, {Int, Ptr});
    Builder.CreateUnreachable();

    // We do need to preserve an insertion point.
    EmitBlock(createBasicBlock("builtin_eh_return.cont"));

    return RValue::get(nullptr);
  }
  case Builtin::BI__builtin_unwind_init: {
    Value *F = CGM.getIntrinsic(Intrinsic::eh_unwind_init);
    return RValue::get(Builder.CreateCall(F));
  }
  case Builtin::BI__builtin_extend_pointer: {
    // Extends a pointer to the size of an _Unwind_Word, which is
    // uint64_t on all platforms.  Generally this gets poked into a
    // register and eventually used as an address, so if the
    // addressing registers are wider than pointers and the platform
    // doesn't implicitly ignore high-order bits when doing
    // addressing, we need to make sure we zext / sext based on
    // the platform's expectations.
    //
    // See: http://gcc.gnu.org/ml/gcc-bugs/2002-02/msg00237.html

    // Cast the pointer to intptr_t.
    Value *Ptr = EmitScalarExpr(E->getArg(0));
    Value *Result = Builder.CreatePtrToInt(Ptr, IntPtrTy, "extend.cast");

    // If that's 64 bits, we're done.
    if (IntPtrTy->getBitWidth() == 64)
      return RValue::get(Result);

    // Otherwise, ask the codegen data what to do.
    if (getTargetHooks().extendPointerWithSExt())
      return RValue::get(Builder.CreateSExt(Result, Int64Ty, "extend.sext"));
    else
      return RValue::get(Builder.CreateZExt(Result, Int64Ty, "extend.zext"));
  }
  case Builtin::BI__builtin_setjmp: {
    // Buffer is a void**.
    Address Buf = EmitPointerWithAlignment(E->getArg(0));

    // Store the frame pointer to the setjmp buffer.
    Value *FrameAddr =
      Builder.CreateCall(CGM.getIntrinsic(Intrinsic::frameaddress),
                         ConstantInt::get(Int32Ty, 0));
    Builder.CreateStore(FrameAddr, Buf);

    // Store the stack pointer to the setjmp buffer.
    Value *StackAddr =
        Builder.CreateCall(CGM.getIntrinsic(Intrinsic::stacksave));
    Address StackSaveSlot =
      Builder.CreateConstInBoundsGEP(Buf, 2, getPointerSize());
    Builder.CreateStore(StackAddr, StackSaveSlot);

    // Call LLVM's EH setjmp, which is lightweight.
    Value *F = CGM.getIntrinsic(Intrinsic::eh_sjlj_setjmp);
    Buf = Builder.CreateBitCast(Buf, Int8PtrTy);
    return RValue::get(Builder.CreateCall(F, Buf.getPointer()));
  }
  case Builtin::BI__builtin_longjmp: {
    Value *Buf = EmitScalarExpr(E->getArg(0));
    Buf = Builder.CreateBitCast(Buf, Int8PtrTy);

    // Call LLVM's EH longjmp, which is lightweight.
    Builder.CreateCall(CGM.getIntrinsic(Intrinsic::eh_sjlj_longjmp), Buf);

    // longjmp doesn't return; mark this as unreachable.
    Builder.CreateUnreachable();

    // We do need to preserve an insertion point.
    EmitBlock(createBasicBlock("longjmp.cont"));

    return RValue::get(nullptr);
  }
  case Builtin::BI__sync_fetch_and_add:
  case Builtin::BI__sync_fetch_and_sub:
  case Builtin::BI__sync_fetch_and_or:
  case Builtin::BI__sync_fetch_and_and:
  case Builtin::BI__sync_fetch_and_xor:
  case Builtin::BI__sync_fetch_and_nand:
  case Builtin::BI__sync_add_and_fetch:
  case Builtin::BI__sync_sub_and_fetch:
  case Builtin::BI__sync_and_and_fetch:
  case Builtin::BI__sync_or_and_fetch:
  case Builtin::BI__sync_xor_and_fetch:
  case Builtin::BI__sync_nand_and_fetch:
  case Builtin::BI__sync_val_compare_and_swap:
  case Builtin::BI__sync_bool_compare_and_swap:
  case Builtin::BI__sync_lock_test_and_set:
  case Builtin::BI__sync_lock_release:
  case Builtin::BI__sync_swap:
#ifdef INTEL_SPECIFIC_IL0_BACKEND
  case Builtin::BI__atomic_store_explicit:
  case Builtin::BI__atomic_load_explicit:
  case Builtin::BI__atomic_exchange_explicit:
  case Builtin::BI__atomic_compare_exchange_weak_explicit:
  case Builtin::BI__atomic_compare_exchange_strong_explicit:
  case Builtin::BI__atomic_fetch_add_explicit:
  case Builtin::BI__atomic_fetch_sub_explicit:
  case Builtin::BI__atomic_fetch_and_explicit:
  case Builtin::BI__atomic_fetch_nand_explicit:
  case Builtin::BI__atomic_fetch_or_explicit:
  case Builtin::BI__atomic_fetch_xor_explicit:
  case Builtin::BI__atomic_add_fetch_explicit:
  case Builtin::BI__atomic_sub_fetch_explicit:
  case Builtin::BI__atomic_and_fetch_explicit:
  case Builtin::BI__atomic_nand_fetch_explicit:
  case Builtin::BI__atomic_or_fetch_explicit:
  case Builtin::BI__atomic_xor_fetch_explicit:
  case Builtin::BI__assume_aligned: {
    llvm::SmallVector<llvm::Value *, 4> Args;
    auto &C = CGM.getLLVMContext();
    Args.push_back(llvm::MetadataAsValue::get(
        C, llvm::MDString::get(C, "ASSUME_ALIGNED")));
    llvm::Value *Arg1 = EmitScalarExpr(E->getArg(0));
    llvm::Value *Arg2 = EmitScalarExpr(E->getArg(1));
    llvm::Type *UIntTy = ConvertTypeForMem(getContext().UnsignedIntTy);
    llvm::Value *Res = Builder.CreatePtrToInt(Arg1, UIntTy);
    llvm::Value *Sub = Builder.CreateIntCast(Arg2, UIntTy, false);
    Sub = Builder.CreateSub(Sub, llvm::ConstantInt::get(UIntTy, 1));
    Res = Builder.CreateAnd(Res, Sub);
    Args.push_back(llvm::MetadataAsValue::get(
        C, llvm::ValueAsMetadata::get(Builder.CreateIsNull(Res))));
    llvm::Value *Fn = CGM.getIntrinsic(llvm::Intrinsic::intel_pragma);
    return RValue::get(Builder.CreateCall(Fn, Args));
  }
#endif  // INTEL_SPECIFIC_IL0_BACKEND
    llvm_unreachable("Shouldn't make it through sema");
#if INTEL_CUSTOMIZATION
  case Builtin::BI__builtin_return:
  case Builtin::BI__builtin_apply:
  case Builtin::BI__builtin_apply_args:
  case Builtin::BI__atomic_flag_test_and_set_explicit:
  case Builtin::BI__atomic_flag_clear_explicit:
  case Builtin::BI__atomic_store_explicit_1:
  case Builtin::BI__atomic_store_explicit_2:
  case Builtin::BI__atomic_store_explicit_4:
  case Builtin::BI__atomic_store_explicit_8:
  case Builtin::BI__atomic_store_explicit_16:
  case Builtin::BI__atomic_load_explicit_1:
  case Builtin::BI__atomic_load_explicit_2:
  case Builtin::BI__atomic_load_explicit_4:
  case Builtin::BI__atomic_load_explicit_8:
  case Builtin::BI__atomic_load_explicit_16:
  case Builtin::BI__atomic_exchange_explicit_1:
  case Builtin::BI__atomic_exchange_explicit_2:
  case Builtin::BI__atomic_exchange_explicit_4:
  case Builtin::BI__atomic_exchange_explicit_8:
  case Builtin::BI__atomic_exchange_explicit_16:
  case Builtin::BI__atomic_compare_exchange_weak_explicit_1:
  case Builtin::BI__atomic_compare_exchange_weak_explicit_2:
  case Builtin::BI__atomic_compare_exchange_weak_explicit_4:
  case Builtin::BI__atomic_compare_exchange_weak_explicit_8:
  case Builtin::BI__atomic_compare_exchange_strong_explicit_1:
  case Builtin::BI__atomic_compare_exchange_strong_explicit_2:
  case Builtin::BI__atomic_compare_exchange_strong_explicit_4:
  case Builtin::BI__atomic_compare_exchange_strong_explicit_8:
  case Builtin::BI__atomic_fetch_add_explicit_1:
  case Builtin::BI__atomic_fetch_add_explicit_2:
  case Builtin::BI__atomic_fetch_add_explicit_4:
  case Builtin::BI__atomic_fetch_add_explicit_8:
  case Builtin::BI__atomic_fetch_add_explicit_16:
  case Builtin::BI__atomic_fetch_sub_explicit_1:
  case Builtin::BI__atomic_fetch_sub_explicit_2:
  case Builtin::BI__atomic_fetch_sub_explicit_4:
  case Builtin::BI__atomic_fetch_sub_explicit_8:
  case Builtin::BI__atomic_fetch_sub_explicit_16:
  case Builtin::BI__atomic_fetch_and_explicit_1:
  case Builtin::BI__atomic_fetch_and_explicit_2:
  case Builtin::BI__atomic_fetch_and_explicit_4:
  case Builtin::BI__atomic_fetch_and_explicit_8:
  case Builtin::BI__atomic_fetch_and_explicit_16:
  case Builtin::BI__atomic_fetch_nand_explicit_1:
  case Builtin::BI__atomic_fetch_nand_explicit_2:
  case Builtin::BI__atomic_fetch_nand_explicit_4:
  case Builtin::BI__atomic_fetch_nand_explicit_8:
  case Builtin::BI__atomic_fetch_nand_explicit_16:
  case Builtin::BI__atomic_fetch_or_explicit_1:
  case Builtin::BI__atomic_fetch_or_explicit_2:
  case Builtin::BI__atomic_fetch_or_explicit_4:
  case Builtin::BI__atomic_fetch_or_explicit_8:
  case Builtin::BI__atomic_fetch_or_explicit_16:
  case Builtin::BI__atomic_fetch_xor_explicit_1:
  case Builtin::BI__atomic_fetch_xor_explicit_2:
  case Builtin::BI__atomic_fetch_xor_explicit_4:
  case Builtin::BI__atomic_fetch_xor_explicit_8:
  case Builtin::BI__atomic_fetch_xor_explicit_16:
  case Builtin::BI__atomic_add_fetch_explicit_1:
  case Builtin::BI__atomic_add_fetch_explicit_2:
  case Builtin::BI__atomic_add_fetch_explicit_4:
  case Builtin::BI__atomic_add_fetch_explicit_8:
  case Builtin::BI__atomic_add_fetch_explicit_16:
  case Builtin::BI__atomic_sub_fetch_explicit_1:
  case Builtin::BI__atomic_sub_fetch_explicit_2:
  case Builtin::BI__atomic_sub_fetch_explicit_4:
  case Builtin::BI__atomic_sub_fetch_explicit_8:
  case Builtin::BI__atomic_sub_fetch_explicit_16:
  case Builtin::BI__atomic_and_fetch_explicit_1:
  case Builtin::BI__atomic_and_fetch_explicit_2:
  case Builtin::BI__atomic_and_fetch_explicit_4:
  case Builtin::BI__atomic_and_fetch_explicit_8:
  case Builtin::BI__atomic_and_fetch_explicit_16:
  case Builtin::BI__atomic_nand_fetch_explicit_1:
  case Builtin::BI__atomic_nand_fetch_explicit_2:
  case Builtin::BI__atomic_nand_fetch_explicit_4:
  case Builtin::BI__atomic_nand_fetch_explicit_8:
  case Builtin::BI__atomic_nand_fetch_explicit_16:
  case Builtin::BI__atomic_or_fetch_explicit_1:
  case Builtin::BI__atomic_or_fetch_explicit_2:
  case Builtin::BI__atomic_or_fetch_explicit_4:
  case Builtin::BI__atomic_or_fetch_explicit_8:
  case Builtin::BI__atomic_or_fetch_explicit_16:
  case Builtin::BI__atomic_xor_fetch_explicit_1:
  case Builtin::BI__atomic_xor_fetch_explicit_2:
  case Builtin::BI__atomic_xor_fetch_explicit_4:
  case Builtin::BI__atomic_xor_fetch_explicit_8:
  case Builtin::BI__atomic_xor_fetch_explicit_16:
    return emitLibraryCall(*this, FD, E,
                           CGM.getBuiltinIntelLibFunction(FD, BuiltinID));
#endif  // INTEL_CUSTOMIZATION
  case Builtin::BI__sync_fetch_and_add_1:
  case Builtin::BI__sync_fetch_and_add_2:
  case Builtin::BI__sync_fetch_and_add_4:
  case Builtin::BI__sync_fetch_and_add_8:
  case Builtin::BI__sync_fetch_and_add_16:
    return EmitBinaryAtomic(*this, llvm::AtomicRMWInst::Add, E);
  case Builtin::BI__sync_fetch_and_sub_1:
  case Builtin::BI__sync_fetch_and_sub_2:
  case Builtin::BI__sync_fetch_and_sub_4:
  case Builtin::BI__sync_fetch_and_sub_8:
  case Builtin::BI__sync_fetch_and_sub_16:
    return EmitBinaryAtomic(*this, llvm::AtomicRMWInst::Sub, E);
  case Builtin::BI__sync_fetch_and_or_1:
  case Builtin::BI__sync_fetch_and_or_2:
  case Builtin::BI__sync_fetch_and_or_4:
  case Builtin::BI__sync_fetch_and_or_8:
  case Builtin::BI__sync_fetch_and_or_16:
    return EmitBinaryAtomic(*this, llvm::AtomicRMWInst::Or, E);
  case Builtin::BI__sync_fetch_and_and_1:
  case Builtin::BI__sync_fetch_and_and_2:
  case Builtin::BI__sync_fetch_and_and_4:
  case Builtin::BI__sync_fetch_and_and_8:
  case Builtin::BI__sync_fetch_and_and_16:
    return EmitBinaryAtomic(*this, llvm::AtomicRMWInst::And, E);
  case Builtin::BI__sync_fetch_and_xor_1:
  case Builtin::BI__sync_fetch_and_xor_2:
  case Builtin::BI__sync_fetch_and_xor_4:
  case Builtin::BI__sync_fetch_and_xor_8:
  case Builtin::BI__sync_fetch_and_xor_16:
    return EmitBinaryAtomic(*this, llvm::AtomicRMWInst::Xor, E);
  case Builtin::BI__sync_fetch_and_nand_1:
  case Builtin::BI__sync_fetch_and_nand_2:
  case Builtin::BI__sync_fetch_and_nand_4:
  case Builtin::BI__sync_fetch_and_nand_8:
  case Builtin::BI__sync_fetch_and_nand_16:
    return EmitBinaryAtomic(*this, llvm::AtomicRMWInst::Nand, E);

  // Clang extensions: not overloaded yet.
  case Builtin::BI__sync_fetch_and_min:
    return EmitBinaryAtomic(*this, llvm::AtomicRMWInst::Min, E);
  case Builtin::BI__sync_fetch_and_max:
    return EmitBinaryAtomic(*this, llvm::AtomicRMWInst::Max, E);
  case Builtin::BI__sync_fetch_and_umin:
    return EmitBinaryAtomic(*this, llvm::AtomicRMWInst::UMin, E);
  case Builtin::BI__sync_fetch_and_umax:
    return EmitBinaryAtomic(*this, llvm::AtomicRMWInst::UMax, E);

  case Builtin::BI__sync_add_and_fetch_1:
  case Builtin::BI__sync_add_and_fetch_2:
  case Builtin::BI__sync_add_and_fetch_4:
  case Builtin::BI__sync_add_and_fetch_8:
  case Builtin::BI__sync_add_and_fetch_16:
    return EmitBinaryAtomicPost(*this, llvm::AtomicRMWInst::Add, E,
                                llvm::Instruction::Add);
  case Builtin::BI__sync_sub_and_fetch_1:
  case Builtin::BI__sync_sub_and_fetch_2:
  case Builtin::BI__sync_sub_and_fetch_4:
  case Builtin::BI__sync_sub_and_fetch_8:
  case Builtin::BI__sync_sub_and_fetch_16:
    return EmitBinaryAtomicPost(*this, llvm::AtomicRMWInst::Sub, E,
                                llvm::Instruction::Sub);
  case Builtin::BI__sync_and_and_fetch_1:
  case Builtin::BI__sync_and_and_fetch_2:
  case Builtin::BI__sync_and_and_fetch_4:
  case Builtin::BI__sync_and_and_fetch_8:
  case Builtin::BI__sync_and_and_fetch_16:
    return EmitBinaryAtomicPost(*this, llvm::AtomicRMWInst::And, E,
                                llvm::Instruction::And);
  case Builtin::BI__sync_or_and_fetch_1:
  case Builtin::BI__sync_or_and_fetch_2:
  case Builtin::BI__sync_or_and_fetch_4:
  case Builtin::BI__sync_or_and_fetch_8:
  case Builtin::BI__sync_or_and_fetch_16:
    return EmitBinaryAtomicPost(*this, llvm::AtomicRMWInst::Or, E,
                                llvm::Instruction::Or);
  case Builtin::BI__sync_xor_and_fetch_1:
  case Builtin::BI__sync_xor_and_fetch_2:
  case Builtin::BI__sync_xor_and_fetch_4:
  case Builtin::BI__sync_xor_and_fetch_8:
  case Builtin::BI__sync_xor_and_fetch_16:
    return EmitBinaryAtomicPost(*this, llvm::AtomicRMWInst::Xor, E,
                                llvm::Instruction::Xor);
  case Builtin::BI__sync_nand_and_fetch_1:
  case Builtin::BI__sync_nand_and_fetch_2:
  case Builtin::BI__sync_nand_and_fetch_4:
  case Builtin::BI__sync_nand_and_fetch_8:
  case Builtin::BI__sync_nand_and_fetch_16:
    return EmitBinaryAtomicPost(*this, llvm::AtomicRMWInst::Nand, E,
                                llvm::Instruction::And, true);

  case Builtin::BI__sync_val_compare_and_swap_1:
  case Builtin::BI__sync_val_compare_and_swap_2:
  case Builtin::BI__sync_val_compare_and_swap_4:
  case Builtin::BI__sync_val_compare_and_swap_8:
  case Builtin::BI__sync_val_compare_and_swap_16:
    return RValue::get(MakeAtomicCmpXchgValue(*this, E, false));

  case Builtin::BI__sync_bool_compare_and_swap_1:
  case Builtin::BI__sync_bool_compare_and_swap_2:
  case Builtin::BI__sync_bool_compare_and_swap_4:
  case Builtin::BI__sync_bool_compare_and_swap_8:
  case Builtin::BI__sync_bool_compare_and_swap_16:
    return RValue::get(MakeAtomicCmpXchgValue(*this, E, true));

  case Builtin::BI__sync_swap_1:
  case Builtin::BI__sync_swap_2:
  case Builtin::BI__sync_swap_4:
  case Builtin::BI__sync_swap_8:
  case Builtin::BI__sync_swap_16:
    return EmitBinaryAtomic(*this, llvm::AtomicRMWInst::Xchg, E);

  case Builtin::BI__sync_lock_test_and_set_1:
  case Builtin::BI__sync_lock_test_and_set_2:
  case Builtin::BI__sync_lock_test_and_set_4:
  case Builtin::BI__sync_lock_test_and_set_8:
  case Builtin::BI__sync_lock_test_and_set_16:
    return EmitBinaryAtomic(*this, llvm::AtomicRMWInst::Xchg, E);

  case Builtin::BI__sync_lock_release_1:
  case Builtin::BI__sync_lock_release_2:
  case Builtin::BI__sync_lock_release_4:
  case Builtin::BI__sync_lock_release_8:
  case Builtin::BI__sync_lock_release_16: {
    Value *Ptr = EmitScalarExpr(E->getArg(0));
    QualType ElTy = E->getArg(0)->getType()->getPointeeType();
    CharUnits StoreSize = getContext().getTypeSizeInChars(ElTy);
    llvm::Type *ITy = llvm::IntegerType::get(getLLVMContext(),
                                             StoreSize.getQuantity() * 8);
    Ptr = Builder.CreateBitCast(Ptr, ITy->getPointerTo());
    llvm::StoreInst *Store =
      Builder.CreateAlignedStore(llvm::Constant::getNullValue(ITy), Ptr,
                                 StoreSize);
    Store->setAtomic(llvm::AtomicOrdering::Release);
    return RValue::get(nullptr);
  }

  case Builtin::BI__sync_synchronize: {
    // We assume this is supposed to correspond to a C++0x-style
    // sequentially-consistent fence (i.e. this is only usable for
    // synchonization, not device I/O or anything like that). This intrinsic
    // is really badly designed in the sense that in theory, there isn't
    // any way to safely use it... but in practice, it mostly works
    // to use it with non-atomic loads and stores to get acquire/release
    // semantics.
    Builder.CreateFence(llvm::AtomicOrdering::SequentiallyConsistent);
    return RValue::get(nullptr);
  }

  case Builtin::BI__builtin_nontemporal_load:
    return RValue::get(EmitNontemporalLoad(*this, E));
  case Builtin::BI__builtin_nontemporal_store:
    return RValue::get(EmitNontemporalStore(*this, E));
  case Builtin::BI__c11_atomic_is_lock_free:
  case Builtin::BI__atomic_is_lock_free: {
    // Call "bool __atomic_is_lock_free(size_t size, void *ptr)". For the
    // __c11 builtin, ptr is 0 (indicating a properly-aligned object), since
    // _Atomic(T) is always properly-aligned.
    const char *LibCallName = "__atomic_is_lock_free";
    CallArgList Args;
    Args.add(RValue::get(EmitScalarExpr(E->getArg(0))),
             getContext().getSizeType());
    if (BuiltinID == Builtin::BI__atomic_is_lock_free)
      Args.add(RValue::get(EmitScalarExpr(E->getArg(1))),
               getContext().VoidPtrTy);
    else
      Args.add(RValue::get(llvm::Constant::getNullValue(VoidPtrTy)),
               getContext().VoidPtrTy);
    const CGFunctionInfo &FuncInfo =
        CGM.getTypes().arrangeBuiltinFunctionCall(E->getType(), Args);
    llvm::FunctionType *FTy = CGM.getTypes().GetFunctionType(FuncInfo);
    llvm::Constant *Func = CGM.CreateRuntimeFunction(FTy, LibCallName);
    return EmitCall(FuncInfo, CGCallee::forDirect(Func),
                    ReturnValueSlot(), Args, // INTEL
#if INTEL_SPECIFIC_CILKPLUS
                    nullptr, E->isCilkSpawnCall());
#endif // INTEL_SPECIFIC_CILKPLUS
  }

  case Builtin::BI__atomic_test_and_set: {
    // Look at the argument type to determine whether this is a volatile
    // operation. The parameter type is always volatile.
    QualType PtrTy = E->getArg(0)->IgnoreImpCasts()->getType();
    bool Volatile =
        PtrTy->castAs<PointerType>()->getPointeeType().isVolatileQualified();

    Value *Ptr = EmitScalarExpr(E->getArg(0));
    unsigned AddrSpace = Ptr->getType()->getPointerAddressSpace();
    Ptr = Builder.CreateBitCast(Ptr, Int8Ty->getPointerTo(AddrSpace));
    Value *NewVal = Builder.getInt8(1);
    Value *Order = EmitScalarExpr(E->getArg(1));
    if (isa<llvm::ConstantInt>(Order)) {
      int ord = cast<llvm::ConstantInt>(Order)->getZExtValue();
      AtomicRMWInst *Result = nullptr;
      switch (ord) {
      case 0:  // memory_order_relaxed
      default: // invalid order
        Result = Builder.CreateAtomicRMW(llvm::AtomicRMWInst::Xchg, Ptr, NewVal,
                                         llvm::AtomicOrdering::Monotonic);
        break;
      case 1: // memory_order_consume
      case 2: // memory_order_acquire
        Result = Builder.CreateAtomicRMW(llvm::AtomicRMWInst::Xchg, Ptr, NewVal,
                                         llvm::AtomicOrdering::Acquire);
        break;
      case 3: // memory_order_release
        Result = Builder.CreateAtomicRMW(llvm::AtomicRMWInst::Xchg, Ptr, NewVal,
                                         llvm::AtomicOrdering::Release);
        break;
      case 4: // memory_order_acq_rel

        Result = Builder.CreateAtomicRMW(llvm::AtomicRMWInst::Xchg, Ptr, NewVal,
                                         llvm::AtomicOrdering::AcquireRelease);
        break;
      case 5: // memory_order_seq_cst
        Result = Builder.CreateAtomicRMW(
            llvm::AtomicRMWInst::Xchg, Ptr, NewVal,
            llvm::AtomicOrdering::SequentiallyConsistent);
        break;
      }
      Result->setVolatile(Volatile);
      return RValue::get(Builder.CreateIsNotNull(Result, "tobool"));
    }

    llvm::BasicBlock *ContBB = createBasicBlock("atomic.continue", CurFn);

    llvm::BasicBlock *BBs[5] = {
      createBasicBlock("monotonic", CurFn),
      createBasicBlock("acquire", CurFn),
      createBasicBlock("release", CurFn),
      createBasicBlock("acqrel", CurFn),
      createBasicBlock("seqcst", CurFn)
    };
    llvm::AtomicOrdering Orders[5] = {
        llvm::AtomicOrdering::Monotonic, llvm::AtomicOrdering::Acquire,
        llvm::AtomicOrdering::Release, llvm::AtomicOrdering::AcquireRelease,
        llvm::AtomicOrdering::SequentiallyConsistent};

    Order = Builder.CreateIntCast(Order, Builder.getInt32Ty(), false);
    llvm::SwitchInst *SI = Builder.CreateSwitch(Order, BBs[0]);

    Builder.SetInsertPoint(ContBB);
    PHINode *Result = Builder.CreatePHI(Int8Ty, 5, "was_set");

    for (unsigned i = 0; i < 5; ++i) {
      Builder.SetInsertPoint(BBs[i]);
      AtomicRMWInst *RMW = Builder.CreateAtomicRMW(llvm::AtomicRMWInst::Xchg,
                                                   Ptr, NewVal, Orders[i]);
      RMW->setVolatile(Volatile);
      Result->addIncoming(RMW, BBs[i]);
      Builder.CreateBr(ContBB);
    }

    SI->addCase(Builder.getInt32(0), BBs[0]);
    SI->addCase(Builder.getInt32(1), BBs[1]);
    SI->addCase(Builder.getInt32(2), BBs[1]);
    SI->addCase(Builder.getInt32(3), BBs[2]);
    SI->addCase(Builder.getInt32(4), BBs[3]);
    SI->addCase(Builder.getInt32(5), BBs[4]);

    Builder.SetInsertPoint(ContBB);
    return RValue::get(Builder.CreateIsNotNull(Result, "tobool"));
  }

  case Builtin::BI__atomic_clear: {
    QualType PtrTy = E->getArg(0)->IgnoreImpCasts()->getType();
    bool Volatile =
        PtrTy->castAs<PointerType>()->getPointeeType().isVolatileQualified();

    Address Ptr = EmitPointerWithAlignment(E->getArg(0));
    unsigned AddrSpace = Ptr.getPointer()->getType()->getPointerAddressSpace();
    Ptr = Builder.CreateBitCast(Ptr, Int8Ty->getPointerTo(AddrSpace));
    Value *NewVal = Builder.getInt8(0);
    Value *Order = EmitScalarExpr(E->getArg(1));
    if (isa<llvm::ConstantInt>(Order)) {
      int ord = cast<llvm::ConstantInt>(Order)->getZExtValue();
      StoreInst *Store = Builder.CreateStore(NewVal, Ptr, Volatile);
      switch (ord) {
      case 0:  // memory_order_relaxed
      default: // invalid order
        Store->setOrdering(llvm::AtomicOrdering::Monotonic);
        break;
      case 3:  // memory_order_release
        Store->setOrdering(llvm::AtomicOrdering::Release);
        break;
      case 5:  // memory_order_seq_cst
        Store->setOrdering(llvm::AtomicOrdering::SequentiallyConsistent);
        break;
      }
      return RValue::get(nullptr);
    }

    llvm::BasicBlock *ContBB = createBasicBlock("atomic.continue", CurFn);

    llvm::BasicBlock *BBs[3] = {
      createBasicBlock("monotonic", CurFn),
      createBasicBlock("release", CurFn),
      createBasicBlock("seqcst", CurFn)
    };
    llvm::AtomicOrdering Orders[3] = {
        llvm::AtomicOrdering::Monotonic, llvm::AtomicOrdering::Release,
        llvm::AtomicOrdering::SequentiallyConsistent};

    Order = Builder.CreateIntCast(Order, Builder.getInt32Ty(), false);
    llvm::SwitchInst *SI = Builder.CreateSwitch(Order, BBs[0]);

    for (unsigned i = 0; i < 3; ++i) {
      Builder.SetInsertPoint(BBs[i]);
      StoreInst *Store = Builder.CreateStore(NewVal, Ptr, Volatile);
      Store->setOrdering(Orders[i]);
      Builder.CreateBr(ContBB);
    }

    SI->addCase(Builder.getInt32(0), BBs[0]);
    SI->addCase(Builder.getInt32(3), BBs[1]);
    SI->addCase(Builder.getInt32(5), BBs[2]);

    Builder.SetInsertPoint(ContBB);
    return RValue::get(nullptr);
  }

  case Builtin::BI__atomic_thread_fence:
  case Builtin::BI__atomic_signal_fence:
  case Builtin::BI__c11_atomic_thread_fence:
  case Builtin::BI__c11_atomic_signal_fence: {
    llvm::SyncScope::ID SSID;
    if (BuiltinID == Builtin::BI__atomic_signal_fence ||
        BuiltinID == Builtin::BI__c11_atomic_signal_fence)
      SSID = llvm::SyncScope::SingleThread;
    else
      SSID = llvm::SyncScope::System;
    Value *Order = EmitScalarExpr(E->getArg(0));
    if (isa<llvm::ConstantInt>(Order)) {
      int ord = cast<llvm::ConstantInt>(Order)->getZExtValue();
      switch (ord) {
      case 0:  // memory_order_relaxed
      default: // invalid order
        break;
      case 1:  // memory_order_consume
      case 2:  // memory_order_acquire
        Builder.CreateFence(llvm::AtomicOrdering::Acquire, SSID);
        break;
      case 3:  // memory_order_release
        Builder.CreateFence(llvm::AtomicOrdering::Release, SSID);
        break;
      case 4:  // memory_order_acq_rel
        Builder.CreateFence(llvm::AtomicOrdering::AcquireRelease, SSID);
        break;
      case 5:  // memory_order_seq_cst
        Builder.CreateFence(llvm::AtomicOrdering::SequentiallyConsistent, SSID);
        break;
      }
      return RValue::get(nullptr);
    }

    llvm::BasicBlock *AcquireBB, *ReleaseBB, *AcqRelBB, *SeqCstBB;
    AcquireBB = createBasicBlock("acquire", CurFn);
    ReleaseBB = createBasicBlock("release", CurFn);
    AcqRelBB = createBasicBlock("acqrel", CurFn);
    SeqCstBB = createBasicBlock("seqcst", CurFn);
    llvm::BasicBlock *ContBB = createBasicBlock("atomic.continue", CurFn);

    Order = Builder.CreateIntCast(Order, Builder.getInt32Ty(), false);
    llvm::SwitchInst *SI = Builder.CreateSwitch(Order, ContBB);

    Builder.SetInsertPoint(AcquireBB);
    Builder.CreateFence(llvm::AtomicOrdering::Acquire, SSID);
    Builder.CreateBr(ContBB);
    SI->addCase(Builder.getInt32(1), AcquireBB);
    SI->addCase(Builder.getInt32(2), AcquireBB);

    Builder.SetInsertPoint(ReleaseBB);
    Builder.CreateFence(llvm::AtomicOrdering::Release, SSID);
    Builder.CreateBr(ContBB);
    SI->addCase(Builder.getInt32(3), ReleaseBB);

    Builder.SetInsertPoint(AcqRelBB);
    Builder.CreateFence(llvm::AtomicOrdering::AcquireRelease, SSID);
    Builder.CreateBr(ContBB);
    SI->addCase(Builder.getInt32(4), AcqRelBB);

    Builder.SetInsertPoint(SeqCstBB);
    Builder.CreateFence(llvm::AtomicOrdering::SequentiallyConsistent, SSID);
    Builder.CreateBr(ContBB);
    SI->addCase(Builder.getInt32(5), SeqCstBB);

    Builder.SetInsertPoint(ContBB);
    return RValue::get(nullptr);
  }

<<<<<<< HEAD
#if INTEL_CUSTOMIZATION
  // CQ#377340: __memory_barrier is equivalent of __c11_atomic_thread_fence(5i).
  case Builtin::BI__memory_barrier: {
    Builder.CreateFence(llvm::AtomicOrdering::SequentiallyConsistent,
                        llvm::SyncScope::SingleThread);
    return RValue::get(nullptr);
  }
#endif // INTEL_CUSTOMIZATION

  case Builtin::BIsqrt:
  case Builtin::BIsqrtf:
  case Builtin::BIsqrtl:
    // Builtins have the same semantics as library functions. The LLVM intrinsic
    // has the same semantics as the library function except it does not set
    // errno. Thus, we can transform either sqrt or __builtin_sqrt to @llvm.sqrt
    // if the call is 'const' (the call must not set errno).
    //
    // FIXME: The builtin cases are not here because they are marked 'const' in
    // Builtins.def. So that means they are wrongly defined to have different
    // semantics than the library functions. If we included them here, we would
    // turn them into LLVM intrinsics regardless of whether -fmath-errno was on.
    if (FD->hasAttr<ConstAttr>())
      return RValue::get(emitUnaryBuiltin(*this, E, Intrinsic::sqrt));
    break;

  case Builtin::BI__builtin_pow:
  case Builtin::BI__builtin_powf:
  case Builtin::BI__builtin_powl:
  case Builtin::BIpow:
  case Builtin::BIpowf:
  case Builtin::BIpowl: {
    // Transform a call to pow* into a @llvm.pow.* intrinsic call.
    if (!FD->hasAttr<ConstAttr>())
      break;
    Value *Base = EmitScalarExpr(E->getArg(0));
    Value *Exponent = EmitScalarExpr(E->getArg(1));
    llvm::Type *ArgType = Base->getType();
    Value *F = CGM.getIntrinsic(Intrinsic::pow, ArgType);
    return RValue::get(Builder.CreateCall(F, {Base, Exponent}));
  }

  case Builtin::BIfma:
  case Builtin::BIfmaf:
  case Builtin::BIfmal:
  case Builtin::BI__builtin_fma:
  case Builtin::BI__builtin_fmaf:
  case Builtin::BI__builtin_fmal:
    // A constant libcall or builtin is equivalent to the LLVM intrinsic.
    if (FD->hasAttr<ConstAttr>())
      return RValue::get(emitTernaryBuiltin(*this, E, Intrinsic::fma));
    break;

=======
>>>>>>> d1c3dd89
  case Builtin::BI__builtin_signbit:
  case Builtin::BI__builtin_signbitf:
  case Builtin::BI__builtin_signbitl: {
    return RValue::get(
        Builder.CreateZExt(EmitSignBit(*this, EmitScalarExpr(E->getArg(0))),
                           ConvertType(E->getType())));
  }
  case Builtin::BI__annotation: {
    // Re-encode each wide string to UTF8 and make an MDString.
    SmallVector<Metadata *, 1> Strings;
    for (const Expr *Arg : E->arguments()) {
      const auto *Str = cast<StringLiteral>(Arg->IgnoreParenCasts());
      assert(Str->getCharByteWidth() == 2);
      StringRef WideBytes = Str->getBytes();
      std::string StrUtf8;
      if (!convertUTF16ToUTF8String(
              makeArrayRef(WideBytes.data(), WideBytes.size()), StrUtf8)) {
        CGM.ErrorUnsupported(E, "non-UTF16 __annotation argument");
        continue;
      }
      Strings.push_back(llvm::MDString::get(getLLVMContext(), StrUtf8));
    }

    // Build and MDTuple of MDStrings and emit the intrinsic call.
    llvm::Value *F = CGM.getIntrinsic(llvm::Intrinsic::codeview_annotation, {});
    MDTuple *StrTuple = MDTuple::get(getLLVMContext(), Strings);
    Builder.CreateCall(F, MetadataAsValue::get(getLLVMContext(), StrTuple));
    return RValue::getIgnored();
  }
  case Builtin::BI__builtin_annotation: {
    llvm::Value *AnnVal = EmitScalarExpr(E->getArg(0));
    llvm::Value *F = CGM.getIntrinsic(llvm::Intrinsic::annotation,
                                      AnnVal->getType());

    // Get the annotation string, go through casts. Sema requires this to be a
    // non-wide string literal, potentially casted, so the cast<> is safe.
    const Expr *AnnotationStrExpr = E->getArg(1)->IgnoreParenCasts();
    StringRef Str = cast<StringLiteral>(AnnotationStrExpr)->getString();
    return RValue::get(EmitAnnotationCall(F, AnnVal, Str, E->getExprLoc()));
  }
  case Builtin::BI__builtin_addcb:
  case Builtin::BI__builtin_addcs:
  case Builtin::BI__builtin_addc:
  case Builtin::BI__builtin_addcl:
  case Builtin::BI__builtin_addcll:
  case Builtin::BI__builtin_subcb:
  case Builtin::BI__builtin_subcs:
  case Builtin::BI__builtin_subc:
  case Builtin::BI__builtin_subcl:
  case Builtin::BI__builtin_subcll: {

    // We translate all of these builtins from expressions of the form:
    //   int x = ..., y = ..., carryin = ..., carryout, result;
    //   result = __builtin_addc(x, y, carryin, &carryout);
    //
    // to LLVM IR of the form:
    //
    //   %tmp1 = call {i32, i1} @llvm.uadd.with.overflow.i32(i32 %x, i32 %y)
    //   %tmpsum1 = extractvalue {i32, i1} %tmp1, 0
    //   %carry1 = extractvalue {i32, i1} %tmp1, 1
    //   %tmp2 = call {i32, i1} @llvm.uadd.with.overflow.i32(i32 %tmpsum1,
    //                                                       i32 %carryin)
    //   %result = extractvalue {i32, i1} %tmp2, 0
    //   %carry2 = extractvalue {i32, i1} %tmp2, 1
    //   %tmp3 = or i1 %carry1, %carry2
    //   %tmp4 = zext i1 %tmp3 to i32
    //   store i32 %tmp4, i32* %carryout

    // Scalarize our inputs.
    llvm::Value *X = EmitScalarExpr(E->getArg(0));
    llvm::Value *Y = EmitScalarExpr(E->getArg(1));
    llvm::Value *Carryin = EmitScalarExpr(E->getArg(2));
    Address CarryOutPtr = EmitPointerWithAlignment(E->getArg(3));

    // Decide if we are lowering to a uadd.with.overflow or usub.with.overflow.
    llvm::Intrinsic::ID IntrinsicId;
    switch (BuiltinID) {
    default: llvm_unreachable("Unknown multiprecision builtin id.");
    case Builtin::BI__builtin_addcb:
    case Builtin::BI__builtin_addcs:
    case Builtin::BI__builtin_addc:
    case Builtin::BI__builtin_addcl:
    case Builtin::BI__builtin_addcll:
      IntrinsicId = llvm::Intrinsic::uadd_with_overflow;
      break;
    case Builtin::BI__builtin_subcb:
    case Builtin::BI__builtin_subcs:
    case Builtin::BI__builtin_subc:
    case Builtin::BI__builtin_subcl:
    case Builtin::BI__builtin_subcll:
      IntrinsicId = llvm::Intrinsic::usub_with_overflow;
      break;
    }

    // Construct our resulting LLVM IR expression.
    llvm::Value *Carry1;
    llvm::Value *Sum1 = EmitOverflowIntrinsic(*this, IntrinsicId,
                                              X, Y, Carry1);
    llvm::Value *Carry2;
    llvm::Value *Sum2 = EmitOverflowIntrinsic(*this, IntrinsicId,
                                              Sum1, Carryin, Carry2);
    llvm::Value *CarryOut = Builder.CreateZExt(Builder.CreateOr(Carry1, Carry2),
                                               X->getType());
    Builder.CreateStore(CarryOut, CarryOutPtr);
    return RValue::get(Sum2);
  }

  case Builtin::BI__builtin_add_overflow:
  case Builtin::BI__builtin_sub_overflow:
  case Builtin::BI__builtin_mul_overflow: {
    const clang::Expr *LeftArg = E->getArg(0);
    const clang::Expr *RightArg = E->getArg(1);
    const clang::Expr *ResultArg = E->getArg(2);

    clang::QualType ResultQTy =
        ResultArg->getType()->castAs<PointerType>()->getPointeeType();

    WidthAndSignedness LeftInfo =
        getIntegerWidthAndSignedness(CGM.getContext(), LeftArg->getType());
    WidthAndSignedness RightInfo =
        getIntegerWidthAndSignedness(CGM.getContext(), RightArg->getType());
    WidthAndSignedness ResultInfo =
        getIntegerWidthAndSignedness(CGM.getContext(), ResultQTy);

    // Handle mixed-sign multiplication as a special case, because adding
    // runtime or backend support for our generic irgen would be too expensive.
    if (isSpecialMixedSignMultiply(BuiltinID, LeftInfo, RightInfo, ResultInfo))
      return EmitCheckedMixedSignMultiply(*this, LeftArg, LeftInfo, RightArg,
                                          RightInfo, ResultArg, ResultQTy,
                                          ResultInfo);

    WidthAndSignedness EncompassingInfo =
        EncompassingIntegerType({LeftInfo, RightInfo, ResultInfo});

    llvm::Type *EncompassingLLVMTy =
        llvm::IntegerType::get(CGM.getLLVMContext(), EncompassingInfo.Width);

    llvm::Type *ResultLLVMTy = CGM.getTypes().ConvertType(ResultQTy);

    llvm::Intrinsic::ID IntrinsicId;
    switch (BuiltinID) {
    default:
      llvm_unreachable("Unknown overflow builtin id.");
    case Builtin::BI__builtin_add_overflow:
      IntrinsicId = EncompassingInfo.Signed
                        ? llvm::Intrinsic::sadd_with_overflow
                        : llvm::Intrinsic::uadd_with_overflow;
      break;
    case Builtin::BI__builtin_sub_overflow:
      IntrinsicId = EncompassingInfo.Signed
                        ? llvm::Intrinsic::ssub_with_overflow
                        : llvm::Intrinsic::usub_with_overflow;
      break;
    case Builtin::BI__builtin_mul_overflow:
      IntrinsicId = EncompassingInfo.Signed
                        ? llvm::Intrinsic::smul_with_overflow
                        : llvm::Intrinsic::umul_with_overflow;
      break;
    }

    llvm::Value *Left = EmitScalarExpr(LeftArg);
    llvm::Value *Right = EmitScalarExpr(RightArg);
    Address ResultPtr = EmitPointerWithAlignment(ResultArg);

    // Extend each operand to the encompassing type.
    Left = Builder.CreateIntCast(Left, EncompassingLLVMTy, LeftInfo.Signed);
    Right = Builder.CreateIntCast(Right, EncompassingLLVMTy, RightInfo.Signed);

    // Perform the operation on the extended values.
    llvm::Value *Overflow, *Result;
    Result = EmitOverflowIntrinsic(*this, IntrinsicId, Left, Right, Overflow);

    if (EncompassingInfo.Width > ResultInfo.Width) {
      // The encompassing type is wider than the result type, so we need to
      // truncate it.
      llvm::Value *ResultTrunc = Builder.CreateTrunc(Result, ResultLLVMTy);

      // To see if the truncation caused an overflow, we will extend
      // the result and then compare it to the original result.
      llvm::Value *ResultTruncExt = Builder.CreateIntCast(
          ResultTrunc, EncompassingLLVMTy, ResultInfo.Signed);
      llvm::Value *TruncationOverflow =
          Builder.CreateICmpNE(Result, ResultTruncExt);

      Overflow = Builder.CreateOr(Overflow, TruncationOverflow);
      Result = ResultTrunc;
    }

    // Finally, store the result using the pointer.
    bool isVolatile =
      ResultArg->getType()->getPointeeType().isVolatileQualified();
    Builder.CreateStore(EmitToMemory(Result, ResultQTy), ResultPtr, isVolatile);

    return RValue::get(Overflow);
  }

  case Builtin::BI__builtin_uadd_overflow:
  case Builtin::BI__builtin_uaddl_overflow:
  case Builtin::BI__builtin_uaddll_overflow:
  case Builtin::BI__builtin_usub_overflow:
  case Builtin::BI__builtin_usubl_overflow:
  case Builtin::BI__builtin_usubll_overflow:
  case Builtin::BI__builtin_umul_overflow:
  case Builtin::BI__builtin_umull_overflow:
  case Builtin::BI__builtin_umulll_overflow:
  case Builtin::BI__builtin_sadd_overflow:
  case Builtin::BI__builtin_saddl_overflow:
  case Builtin::BI__builtin_saddll_overflow:
  case Builtin::BI__builtin_ssub_overflow:
  case Builtin::BI__builtin_ssubl_overflow:
  case Builtin::BI__builtin_ssubll_overflow:
  case Builtin::BI__builtin_smul_overflow:
  case Builtin::BI__builtin_smull_overflow:
  case Builtin::BI__builtin_smulll_overflow: {

    // We translate all of these builtins directly to the relevant llvm IR node.

    // Scalarize our inputs.
    llvm::Value *X = EmitScalarExpr(E->getArg(0));
    llvm::Value *Y = EmitScalarExpr(E->getArg(1));
    Address SumOutPtr = EmitPointerWithAlignment(E->getArg(2));

    // Decide which of the overflow intrinsics we are lowering to:
    llvm::Intrinsic::ID IntrinsicId;
    switch (BuiltinID) {
    default: llvm_unreachable("Unknown overflow builtin id.");
    case Builtin::BI__builtin_uadd_overflow:
    case Builtin::BI__builtin_uaddl_overflow:
    case Builtin::BI__builtin_uaddll_overflow:
      IntrinsicId = llvm::Intrinsic::uadd_with_overflow;
      break;
    case Builtin::BI__builtin_usub_overflow:
    case Builtin::BI__builtin_usubl_overflow:
    case Builtin::BI__builtin_usubll_overflow:
      IntrinsicId = llvm::Intrinsic::usub_with_overflow;
      break;
    case Builtin::BI__builtin_umul_overflow:
    case Builtin::BI__builtin_umull_overflow:
    case Builtin::BI__builtin_umulll_overflow:
      IntrinsicId = llvm::Intrinsic::umul_with_overflow;
      break;
    case Builtin::BI__builtin_sadd_overflow:
    case Builtin::BI__builtin_saddl_overflow:
    case Builtin::BI__builtin_saddll_overflow:
      IntrinsicId = llvm::Intrinsic::sadd_with_overflow;
      break;
    case Builtin::BI__builtin_ssub_overflow:
    case Builtin::BI__builtin_ssubl_overflow:
    case Builtin::BI__builtin_ssubll_overflow:
      IntrinsicId = llvm::Intrinsic::ssub_with_overflow;
      break;
    case Builtin::BI__builtin_smul_overflow:
    case Builtin::BI__builtin_smull_overflow:
    case Builtin::BI__builtin_smulll_overflow:
      IntrinsicId = llvm::Intrinsic::smul_with_overflow;
      break;
    }


    llvm::Value *Carry;
    llvm::Value *Sum = EmitOverflowIntrinsic(*this, IntrinsicId, X, Y, Carry);
    Builder.CreateStore(Sum, SumOutPtr);

    return RValue::get(Carry);
  }
  case Builtin::BI__builtin_addressof:
    return RValue::get(EmitLValue(E->getArg(0)).getPointer());
  case Builtin::BI__builtin_operator_new:
    return EmitBuiltinNewDeleteCall(FD->getType()->castAs<FunctionProtoType>(),
                                    E->getArg(0), false);
  case Builtin::BI__builtin_operator_delete:
    return EmitBuiltinNewDeleteCall(FD->getType()->castAs<FunctionProtoType>(),
                                    E->getArg(0), true);
  case Builtin::BI__noop:
    // __noop always evaluates to an integer literal zero.
    return RValue::get(ConstantInt::get(IntTy, 0));
  case Builtin::BI__builtin_call_with_static_chain: {
    const CallExpr *Call = cast<CallExpr>(E->getArg(0));
    const Expr *Chain = E->getArg(1);
    return EmitCall(Call->getCallee()->getType(),
                    EmitCallee(Call->getCallee()), Call, ReturnValue,
                    EmitScalarExpr(Chain));
  }
  case Builtin::BI_InterlockedExchange8:
  case Builtin::BI_InterlockedExchange16:
  case Builtin::BI_InterlockedExchange:
  case Builtin::BI_InterlockedExchangePointer:
    return RValue::get(
        EmitMSVCBuiltinExpr(MSVCIntrin::_InterlockedExchange, E));
  case Builtin::BI_InterlockedCompareExchangePointer: {
    llvm::Type *RTy;
    llvm::IntegerType *IntType =
      IntegerType::get(getLLVMContext(),
                       getContext().getTypeSize(E->getType()));
    llvm::Type *IntPtrType = IntType->getPointerTo();

    llvm::Value *Destination =
      Builder.CreateBitCast(EmitScalarExpr(E->getArg(0)), IntPtrType);

    llvm::Value *Exchange = EmitScalarExpr(E->getArg(1));
    RTy = Exchange->getType();
    Exchange = Builder.CreatePtrToInt(Exchange, IntType);

    llvm::Value *Comparand =
      Builder.CreatePtrToInt(EmitScalarExpr(E->getArg(2)), IntType);

    auto Result =
        Builder.CreateAtomicCmpXchg(Destination, Comparand, Exchange,
                                    AtomicOrdering::SequentiallyConsistent,
                                    AtomicOrdering::SequentiallyConsistent);
    Result->setVolatile(true);

    return RValue::get(Builder.CreateIntToPtr(Builder.CreateExtractValue(Result,
                                                                         0),
                                              RTy));
  }
  case Builtin::BI_InterlockedCompareExchange8:
  case Builtin::BI_InterlockedCompareExchange16:
  case Builtin::BI_InterlockedCompareExchange:
  case Builtin::BI_InterlockedCompareExchange64: {
    AtomicCmpXchgInst *CXI = Builder.CreateAtomicCmpXchg(
        EmitScalarExpr(E->getArg(0)),
        EmitScalarExpr(E->getArg(2)),
        EmitScalarExpr(E->getArg(1)),
        AtomicOrdering::SequentiallyConsistent,
        AtomicOrdering::SequentiallyConsistent);
      CXI->setVolatile(true);
      return RValue::get(Builder.CreateExtractValue(CXI, 0));
  }
  case Builtin::BI_InterlockedIncrement16:
  case Builtin::BI_InterlockedIncrement:
    return RValue::get(
        EmitMSVCBuiltinExpr(MSVCIntrin::_InterlockedIncrement, E));
  case Builtin::BI_InterlockedDecrement16:
  case Builtin::BI_InterlockedDecrement:
    return RValue::get(
        EmitMSVCBuiltinExpr(MSVCIntrin::_InterlockedDecrement, E));
  case Builtin::BI_InterlockedAnd8:
  case Builtin::BI_InterlockedAnd16:
  case Builtin::BI_InterlockedAnd:
    return RValue::get(EmitMSVCBuiltinExpr(MSVCIntrin::_InterlockedAnd, E));
  case Builtin::BI_InterlockedExchangeAdd8:
  case Builtin::BI_InterlockedExchangeAdd16:
  case Builtin::BI_InterlockedExchangeAdd:
    return RValue::get(
        EmitMSVCBuiltinExpr(MSVCIntrin::_InterlockedExchangeAdd, E));
  case Builtin::BI_InterlockedExchangeSub8:
  case Builtin::BI_InterlockedExchangeSub16:
  case Builtin::BI_InterlockedExchangeSub:
    return RValue::get(
        EmitMSVCBuiltinExpr(MSVCIntrin::_InterlockedExchangeSub, E));
  case Builtin::BI_InterlockedOr8:
  case Builtin::BI_InterlockedOr16:
  case Builtin::BI_InterlockedOr:
    return RValue::get(EmitMSVCBuiltinExpr(MSVCIntrin::_InterlockedOr, E));
  case Builtin::BI_InterlockedXor8:
  case Builtin::BI_InterlockedXor16:
  case Builtin::BI_InterlockedXor:
    return RValue::get(EmitMSVCBuiltinExpr(MSVCIntrin::_InterlockedXor, E));
  case Builtin::BI_interlockedbittestandset:
    return RValue::get(
        EmitMSVCBuiltinExpr(MSVCIntrin::_interlockedbittestandset, E));
#if INTEL_CUSTOMIZATION
  case Builtin::BI__notify_intrinsic:
  case Builtin::BI__notify_zc_intrinsic:
    // FIXME: not implemented yet.
    return RValue::get(0);
#endif  // INTEL_CUSTOMIZATION
  case Builtin::BI__exception_code:
  case Builtin::BI_exception_code:
    return RValue::get(EmitSEHExceptionCode());
  case Builtin::BI__exception_info:
  case Builtin::BI_exception_info:
    return RValue::get(EmitSEHExceptionInfo());
  case Builtin::BI__abnormal_termination:
  case Builtin::BI_abnormal_termination:
    return RValue::get(EmitSEHAbnormalTermination());
  case Builtin::BI_setjmpex: {
    if (getTarget().getTriple().isOSMSVCRT()) {
      llvm::Type *ArgTypes[] = {Int8PtrTy, Int8PtrTy};
      llvm::AttributeList ReturnsTwiceAttr = llvm::AttributeList::get(
          getLLVMContext(), llvm::AttributeList::FunctionIndex,
          llvm::Attribute::ReturnsTwice);
      llvm::Constant *SetJmpEx = CGM.CreateRuntimeFunction(
          llvm::FunctionType::get(IntTy, ArgTypes, /*isVarArg=*/false),
          "_setjmpex", ReturnsTwiceAttr, /*Local=*/true);
      llvm::Value *Buf = Builder.CreateBitOrPointerCast(
          EmitScalarExpr(E->getArg(0)), Int8PtrTy);
      llvm::Value *FrameAddr =
          Builder.CreateCall(CGM.getIntrinsic(Intrinsic::frameaddress),
                             ConstantInt::get(Int32Ty, 0));
      llvm::Value *Args[] = {Buf, FrameAddr};
      llvm::CallSite CS = EmitRuntimeCallOrInvoke(SetJmpEx, Args);
      CS.setAttributes(ReturnsTwiceAttr);
      return RValue::get(CS.getInstruction());
    }
    break;
  }
  case Builtin::BI_setjmp: {
    if (getTarget().getTriple().isOSMSVCRT()) {
      llvm::AttributeList ReturnsTwiceAttr = llvm::AttributeList::get(
          getLLVMContext(), llvm::AttributeList::FunctionIndex,
          llvm::Attribute::ReturnsTwice);
      llvm::Value *Buf = Builder.CreateBitOrPointerCast(
          EmitScalarExpr(E->getArg(0)), Int8PtrTy);
      llvm::CallSite CS;
      if (getTarget().getTriple().getArch() == llvm::Triple::x86) {
        llvm::Type *ArgTypes[] = {Int8PtrTy, IntTy};
        llvm::Constant *SetJmp3 = CGM.CreateRuntimeFunction(
            llvm::FunctionType::get(IntTy, ArgTypes, /*isVarArg=*/true),
            "_setjmp3", ReturnsTwiceAttr, /*Local=*/true);
        llvm::Value *Count = ConstantInt::get(IntTy, 0);
        llvm::Value *Args[] = {Buf, Count};
        CS = EmitRuntimeCallOrInvoke(SetJmp3, Args);
      } else {
        llvm::Type *ArgTypes[] = {Int8PtrTy, Int8PtrTy};
        llvm::Constant *SetJmp = CGM.CreateRuntimeFunction(
            llvm::FunctionType::get(IntTy, ArgTypes, /*isVarArg=*/false),
            "_setjmp", ReturnsTwiceAttr, /*Local=*/true);
        llvm::Value *FrameAddr =
            Builder.CreateCall(CGM.getIntrinsic(Intrinsic::frameaddress),
                               ConstantInt::get(Int32Ty, 0));
        llvm::Value *Args[] = {Buf, FrameAddr};
        CS = EmitRuntimeCallOrInvoke(SetJmp, Args);
      }
      CS.setAttributes(ReturnsTwiceAttr);
      return RValue::get(CS.getInstruction());
    }
    break;
  }

  case Builtin::BI__GetExceptionInfo: {
    if (llvm::GlobalVariable *GV =
            CGM.getCXXABI().getThrowInfo(FD->getParamDecl(0)->getType()))
      return RValue::get(llvm::ConstantExpr::getBitCast(GV, CGM.Int8PtrTy));
    break;
  }

  case Builtin::BI__fastfail:
    return RValue::get(EmitMSVCBuiltinExpr(MSVCIntrin::__fastfail, E));

  case Builtin::BI__builtin_coro_size: {
    auto & Context = getContext();
    auto SizeTy = Context.getSizeType();
    auto T = Builder.getIntNTy(Context.getTypeSize(SizeTy));
    Value *F = CGM.getIntrinsic(Intrinsic::coro_size, T);
    return RValue::get(Builder.CreateCall(F));
  }

  case Builtin::BI__builtin_coro_id:
    return EmitCoroutineIntrinsic(E, Intrinsic::coro_id);
  case Builtin::BI__builtin_coro_promise:
    return EmitCoroutineIntrinsic(E, Intrinsic::coro_promise);
  case Builtin::BI__builtin_coro_resume:
    return EmitCoroutineIntrinsic(E, Intrinsic::coro_resume);
  case Builtin::BI__builtin_coro_frame:
    return EmitCoroutineIntrinsic(E, Intrinsic::coro_frame);
  case Builtin::BI__builtin_coro_free:
    return EmitCoroutineIntrinsic(E, Intrinsic::coro_free);
  case Builtin::BI__builtin_coro_destroy:
    return EmitCoroutineIntrinsic(E, Intrinsic::coro_destroy);
  case Builtin::BI__builtin_coro_done:
    return EmitCoroutineIntrinsic(E, Intrinsic::coro_done);
  case Builtin::BI__builtin_coro_alloc:
    return EmitCoroutineIntrinsic(E, Intrinsic::coro_alloc);
  case Builtin::BI__builtin_coro_begin:
    return EmitCoroutineIntrinsic(E, Intrinsic::coro_begin);
  case Builtin::BI__builtin_coro_end:
    return EmitCoroutineIntrinsic(E, Intrinsic::coro_end);
  case Builtin::BI__builtin_coro_suspend:
    return EmitCoroutineIntrinsic(E, Intrinsic::coro_suspend);
  case Builtin::BI__builtin_coro_param:
    return EmitCoroutineIntrinsic(E, Intrinsic::coro_param);

  // OpenCL v2.0 s6.13.16.2, Built-in pipe read and write functions
#if INTEL_CUSTOMIZATION
  // https://www.altera.com/en_US/pdfs/literature/hb/opencl-sdk/aocl_programming_guide.pdf
  // s1.6.5.2, Pipe Data Behavior
#endif // INTEL_CUSTOMIZATION
  case Builtin::BIread_pipe:
  case Builtin::BIwrite_pipe: {
    Value *Arg0 = EmitScalarExpr(E->getArg(0)),
          *Arg1 = EmitScalarExpr(E->getArg(1));
    CGOpenCLRuntime OpenCLRT(CGM);
    Value *PacketSize = OpenCLRT.getPipeElemSize(E->getArg(0));
    Value *PacketAlign = OpenCLRT.getPipeElemAlign(E->getArg(0));

    // Type of the generic packet parameter.
    unsigned GenericAS =
        getContext().getTargetAddressSpace(LangAS::opencl_generic);
    llvm::Type *I8PTy = llvm::PointerType::get(
        llvm::Type::getInt8Ty(getLLVMContext()), GenericAS);

    // Testing which overloaded version we should generate the call for.
    if (2U == E->getNumArgs()) {
      const char *Name = (BuiltinID == Builtin::BIread_pipe) ? "__read_pipe_2"
                                                             : "__write_pipe_2";
#if INTEL_CUSTOMIZATION
      Name = ChangeBuiltinToBL(E, BuiltinID, Name);
#endif // INTEL_CUSTOMIZATION

      // Creating a generic function type to be able to call with any builtin or
      // user defined type.
      llvm::Type *ArgTys[] = {Arg0->getType(), I8PTy, Int32Ty, Int32Ty};
      llvm::FunctionType *FTy = llvm::FunctionType::get(
          Int32Ty, llvm::ArrayRef<llvm::Type *>(ArgTys), false);
      Value *BCast = Builder.CreatePointerCast(Arg1, I8PTy);
      return RValue::get(
          Builder.CreateCall(CGM.CreateRuntimeFunction(FTy, Name),
                             {Arg0, BCast, PacketSize, PacketAlign}));
    } else {
      assert(4 == E->getNumArgs() &&
             "Illegal number of parameters to pipe function");
      const char *Name = (BuiltinID == Builtin::BIread_pipe) ? "__read_pipe_4"
                                                             : "__write_pipe_4";
#if INTEL_CUSTOMIZATION
      Name = ChangeBuiltinToBL(E, BuiltinID, Name);
#endif // INTEL_CUSTOMIZATION

      llvm::Type *ArgTys[] = {Arg0->getType(), Arg1->getType(), Int32Ty, I8PTy,
                              Int32Ty, Int32Ty};
      Value *Arg2 = EmitScalarExpr(E->getArg(2)),
            *Arg3 = EmitScalarExpr(E->getArg(3));
      llvm::FunctionType *FTy = llvm::FunctionType::get(
          Int32Ty, llvm::ArrayRef<llvm::Type *>(ArgTys), false);
      Value *BCast = Builder.CreatePointerCast(Arg3, I8PTy);
      // We know the third argument is an integer type, but we may need to cast
      // it to i32.
      if (Arg2->getType() != Int32Ty)
        Arg2 = Builder.CreateZExtOrTrunc(Arg2, Int32Ty);
      return RValue::get(Builder.CreateCall(
          CGM.CreateRuntimeFunction(FTy, Name),
          {Arg0, Arg1, Arg2, BCast, PacketSize, PacketAlign}));
    }
  }
  // OpenCL v2.0 s6.13.16 ,s9.17.3.5 - Built-in pipe reserve read and write
  // functions
  case Builtin::BIreserve_read_pipe:
  case Builtin::BIreserve_write_pipe:
  case Builtin::BIwork_group_reserve_read_pipe:
  case Builtin::BIwork_group_reserve_write_pipe:
  case Builtin::BIsub_group_reserve_read_pipe:
  case Builtin::BIsub_group_reserve_write_pipe: {
    // Composing the mangled name for the function.
    const char *Name;
    if (BuiltinID == Builtin::BIreserve_read_pipe)
      Name = "__reserve_read_pipe";
    else if (BuiltinID == Builtin::BIreserve_write_pipe)
      Name = "__reserve_write_pipe";
    else if (BuiltinID == Builtin::BIwork_group_reserve_read_pipe)
      Name = "__work_group_reserve_read_pipe";
    else if (BuiltinID == Builtin::BIwork_group_reserve_write_pipe)
      Name = "__work_group_reserve_write_pipe";
    else if (BuiltinID == Builtin::BIsub_group_reserve_read_pipe)
      Name = "__sub_group_reserve_read_pipe";
    else
      Name = "__sub_group_reserve_write_pipe";

    Value *Arg0 = EmitScalarExpr(E->getArg(0)),
          *Arg1 = EmitScalarExpr(E->getArg(1));
    llvm::Type *ReservedIDTy = ConvertType(getContext().OCLReserveIDTy);
    CGOpenCLRuntime OpenCLRT(CGM);
    Value *PacketSize = OpenCLRT.getPipeElemSize(E->getArg(0));
    Value *PacketAlign = OpenCLRT.getPipeElemAlign(E->getArg(0));

    // Building the generic function prototype.
    llvm::Type *ArgTys[] = {Arg0->getType(), Int32Ty, Int32Ty, Int32Ty};
    llvm::FunctionType *FTy = llvm::FunctionType::get(
        ReservedIDTy, llvm::ArrayRef<llvm::Type *>(ArgTys), false);
    // We know the second argument is an integer type, but we may need to cast
    // it to i32.
    if (Arg1->getType() != Int32Ty)
      Arg1 = Builder.CreateZExtOrTrunc(Arg1, Int32Ty);
    return RValue::get(
        Builder.CreateCall(CGM.CreateRuntimeFunction(FTy, Name),
                           {Arg0, Arg1, PacketSize, PacketAlign}));
  }
  // OpenCL v2.0 s6.13.16, s9.17.3.5 - Built-in pipe commit read and write
  // functions
  case Builtin::BIcommit_read_pipe:
  case Builtin::BIcommit_write_pipe:
  case Builtin::BIwork_group_commit_read_pipe:
  case Builtin::BIwork_group_commit_write_pipe:
  case Builtin::BIsub_group_commit_read_pipe:
  case Builtin::BIsub_group_commit_write_pipe: {
    const char *Name;
    if (BuiltinID == Builtin::BIcommit_read_pipe)
      Name = "__commit_read_pipe";
    else if (BuiltinID == Builtin::BIcommit_write_pipe)
      Name = "__commit_write_pipe";
    else if (BuiltinID == Builtin::BIwork_group_commit_read_pipe)
      Name = "__work_group_commit_read_pipe";
    else if (BuiltinID == Builtin::BIwork_group_commit_write_pipe)
      Name = "__work_group_commit_write_pipe";
    else if (BuiltinID == Builtin::BIsub_group_commit_read_pipe)
      Name = "__sub_group_commit_read_pipe";
    else
      Name = "__sub_group_commit_write_pipe";

    Value *Arg0 = EmitScalarExpr(E->getArg(0)),
          *Arg1 = EmitScalarExpr(E->getArg(1));
    CGOpenCLRuntime OpenCLRT(CGM);
    Value *PacketSize = OpenCLRT.getPipeElemSize(E->getArg(0));
    Value *PacketAlign = OpenCLRT.getPipeElemAlign(E->getArg(0));

    // Building the generic function prototype.
    llvm::Type *ArgTys[] = {Arg0->getType(), Arg1->getType(), Int32Ty, Int32Ty};
    llvm::FunctionType *FTy =
        llvm::FunctionType::get(llvm::Type::getVoidTy(getLLVMContext()),
                                llvm::ArrayRef<llvm::Type *>(ArgTys), false);

    return RValue::get(
        Builder.CreateCall(CGM.CreateRuntimeFunction(FTy, Name),
                           {Arg0, Arg1, PacketSize, PacketAlign}));
  }
  // OpenCL v2.0 s6.13.16.4 Built-in pipe query functions
  case Builtin::BIget_pipe_num_packets:
  case Builtin::BIget_pipe_max_packets: {
    const char *Name;
    if (BuiltinID == Builtin::BIget_pipe_num_packets)
      Name = "__get_pipe_num_packets";
    else
      Name = "__get_pipe_max_packets";

    // Building the generic function prototype.
    Value *Arg0 = EmitScalarExpr(E->getArg(0));
    CGOpenCLRuntime OpenCLRT(CGM);
    Value *PacketSize = OpenCLRT.getPipeElemSize(E->getArg(0));
    Value *PacketAlign = OpenCLRT.getPipeElemAlign(E->getArg(0));
    llvm::Type *ArgTys[] = {Arg0->getType(), Int32Ty, Int32Ty};
    llvm::FunctionType *FTy = llvm::FunctionType::get(
        Int32Ty, llvm::ArrayRef<llvm::Type *>(ArgTys), false);

    return RValue::get(Builder.CreateCall(CGM.CreateRuntimeFunction(FTy, Name),
                                          {Arg0, PacketSize, PacketAlign}));
  }

  // OpenCL v2.0 s6.13.9 - Address space qualifier functions.
  case Builtin::BIto_global:
  case Builtin::BIto_local:
  case Builtin::BIto_private: {
    auto Arg0 = EmitScalarExpr(E->getArg(0));
    auto NewArgT = llvm::PointerType::get(Int8Ty,
      CGM.getContext().getTargetAddressSpace(LangAS::opencl_generic));
    auto NewRetT = llvm::PointerType::get(Int8Ty,
      CGM.getContext().getTargetAddressSpace(
        E->getType()->getPointeeType().getAddressSpace()));
    auto FTy = llvm::FunctionType::get(NewRetT, {NewArgT}, false);
    llvm::Value *NewArg;
    if (Arg0->getType()->getPointerAddressSpace() !=
        NewArgT->getPointerAddressSpace())
      NewArg = Builder.CreateAddrSpaceCast(Arg0, NewArgT);
    else
      NewArg = Builder.CreateBitOrPointerCast(Arg0, NewArgT);
    auto NewName = std::string("__") + E->getDirectCallee()->getName().str();
    auto NewCall =
        Builder.CreateCall(CGM.CreateRuntimeFunction(FTy, NewName), {NewArg});
    return RValue::get(Builder.CreateBitOrPointerCast(NewCall,
      ConvertType(E->getType())));
  }

  // OpenCL v2.0, s6.13.17 - Enqueue kernel function.
  // It contains four different overload formats specified in Table 6.13.17.1.
  case Builtin::BIenqueue_kernel: {
    StringRef Name; // Generated function call name
    unsigned NumArgs = E->getNumArgs();

    llvm::Type *QueueTy = ConvertType(getContext().OCLQueueTy);
    llvm::Type *GenericVoidPtrTy = Builder.getInt8PtrTy(
        getContext().getTargetAddressSpace(LangAS::opencl_generic));

    llvm::Value *Queue = EmitScalarExpr(E->getArg(0));
    llvm::Value *Flags = EmitScalarExpr(E->getArg(1));
    LValue NDRangeL = EmitAggExprToLValue(E->getArg(2));
    llvm::Value *Range = NDRangeL.getAddress().getPointer();
    llvm::Type *RangeTy = NDRangeL.getAddress().getType();

    if (NumArgs == 4) {
      // The most basic form of the call with parameters:
      // queue_t, kernel_enqueue_flags_t, ndrange_t, block(void)
      Name = "__enqueue_kernel_basic";
      llvm::Type *ArgTys[] = {QueueTy, Int32Ty, RangeTy, GenericVoidPtrTy,
                              GenericVoidPtrTy};
      llvm::FunctionType *FTy = llvm::FunctionType::get(
          Int32Ty, llvm::ArrayRef<llvm::Type *>(ArgTys), false);

      auto Info =
          CGM.getOpenCLRuntime().emitOpenCLEnqueuedBlock(*this, E->getArg(3));
      llvm::Value *Kernel =
          Builder.CreatePointerCast(Info.Kernel, GenericVoidPtrTy);
      llvm::Value *Block =
          Builder.CreatePointerCast(Info.BlockArg, GenericVoidPtrTy);

      AttrBuilder B;
      B.addAttribute(Attribute::ByVal);
      llvm::AttributeList ByValAttrSet =
          llvm::AttributeList::get(CGM.getModule().getContext(), 3U, B);

      auto RTCall =
          Builder.CreateCall(CGM.CreateRuntimeFunction(FTy, Name, ByValAttrSet),
                             {Queue, Flags, Range, Kernel, Block});
      RTCall->setAttributes(ByValAttrSet);
      return RValue::get(RTCall);
    }
    assert(NumArgs >= 5 && "Invalid enqueue_kernel signature");

    // Create a temporary array to hold the sizes of local pointer arguments
    // for the block. \p First is the position of the first size argument.
    auto CreateArrayForSizeVar = [=](unsigned First) {
      auto *AT = llvm::ArrayType::get(SizeTy, NumArgs - First);
      auto *Arr = Builder.CreateAlloca(AT);
      llvm::Value *Ptr;
      // Each of the following arguments specifies the size of the corresponding
      // argument passed to the enqueued block.
      auto *Zero = llvm::ConstantInt::get(IntTy, 0);
      for (unsigned I = First; I < NumArgs; ++I) {
        auto *Index = llvm::ConstantInt::get(IntTy, I - First);
        auto *GEP = Builder.CreateGEP(Arr, {Zero, Index});
        if (I == First)
          Ptr = GEP;
        auto *V =
            Builder.CreateZExtOrTrunc(EmitScalarExpr(E->getArg(I)), SizeTy);
        Builder.CreateAlignedStore(
            V, GEP, CGM.getDataLayout().getPrefTypeAlignment(SizeTy));
      }
      return Ptr;
    };

    // Could have events and/or vaargs.
    if (E->getArg(3)->getType()->isBlockPointerType()) {
      // No events passed, but has variadic arguments.
      Name = "__enqueue_kernel_vaargs";
      auto Info =
          CGM.getOpenCLRuntime().emitOpenCLEnqueuedBlock(*this, E->getArg(3));
      llvm::Value *Kernel =
          Builder.CreatePointerCast(Info.Kernel, GenericVoidPtrTy);
      auto *Block = Builder.CreatePointerCast(Info.BlockArg, GenericVoidPtrTy);
      auto *PtrToSizeArray = CreateArrayForSizeVar(4);

      // Create a vector of the arguments, as well as a constant value to
      // express to the runtime the number of variadic arguments.
      std::vector<llvm::Value *> Args = {
          Queue,  Flags, Range,
          Kernel, Block, ConstantInt::get(IntTy, NumArgs - 4),
          PtrToSizeArray};
      std::vector<llvm::Type *> ArgTys = {
          QueueTy,          IntTy,            RangeTy,
          GenericVoidPtrTy, GenericVoidPtrTy, IntTy,
          PtrToSizeArray->getType()};

      llvm::FunctionType *FTy = llvm::FunctionType::get(
          Int32Ty, llvm::ArrayRef<llvm::Type *>(ArgTys), false);
      return RValue::get(
          Builder.CreateCall(CGM.CreateRuntimeFunction(FTy, Name),
                             llvm::ArrayRef<llvm::Value *>(Args)));
    }
    // Any calls now have event arguments passed.
    if (NumArgs >= 7) {
      llvm::Type *EventTy = ConvertType(getContext().OCLClkEventTy);
      llvm::Type *EventPtrTy = EventTy->getPointerTo(
          CGM.getContext().getTargetAddressSpace(LangAS::opencl_generic));

      llvm::Value *NumEvents =
          Builder.CreateZExtOrTrunc(EmitScalarExpr(E->getArg(3)), Int32Ty);
      llvm::Value *EventList =
          E->getArg(4)->getType()->isArrayType()
              ? EmitArrayToPointerDecay(E->getArg(4)).getPointer()
              : EmitScalarExpr(E->getArg(4));
      llvm::Value *ClkEvent = EmitScalarExpr(E->getArg(5));
      // Convert to generic address space.
      EventList = Builder.CreatePointerCast(EventList, EventPtrTy);
      ClkEvent = Builder.CreatePointerCast(ClkEvent, EventPtrTy);
      auto Info =
          CGM.getOpenCLRuntime().emitOpenCLEnqueuedBlock(*this, E->getArg(6));
      llvm::Value *Kernel =
          Builder.CreatePointerCast(Info.Kernel, GenericVoidPtrTy);
      llvm::Value *Block =
          Builder.CreatePointerCast(Info.BlockArg, GenericVoidPtrTy);

      std::vector<llvm::Type *> ArgTys = {
          QueueTy,    Int32Ty,    RangeTy,          Int32Ty,
          EventPtrTy, EventPtrTy, GenericVoidPtrTy, GenericVoidPtrTy};

      std::vector<llvm::Value *> Args = {Queue,     Flags,    Range,  NumEvents,
                                         EventList, ClkEvent, Kernel, Block};

      if (NumArgs == 7) {
        // Has events but no variadics.
        Name = "__enqueue_kernel_basic_events";
        llvm::FunctionType *FTy = llvm::FunctionType::get(
            Int32Ty, llvm::ArrayRef<llvm::Type *>(ArgTys), false);
        return RValue::get(
            Builder.CreateCall(CGM.CreateRuntimeFunction(FTy, Name),
                               llvm::ArrayRef<llvm::Value *>(Args)));
      }
      // Has event info and variadics
      // Pass the number of variadics to the runtime function too.
      Args.push_back(ConstantInt::get(Int32Ty, NumArgs - 7));
      ArgTys.push_back(Int32Ty);
      Name = "__enqueue_kernel_events_vaargs";

      auto *PtrToSizeArray = CreateArrayForSizeVar(7);
      Args.push_back(PtrToSizeArray);
      ArgTys.push_back(PtrToSizeArray->getType());

      llvm::FunctionType *FTy = llvm::FunctionType::get(
          Int32Ty, llvm::ArrayRef<llvm::Type *>(ArgTys), false);
      return RValue::get(
          Builder.CreateCall(CGM.CreateRuntimeFunction(FTy, Name),
                             llvm::ArrayRef<llvm::Value *>(Args)));
    }
    LLVM_FALLTHROUGH;
  }
  // OpenCL v2.0 s6.13.17.6 - Kernel query functions need bitcast of block
  // parameter.
  case Builtin::BIget_kernel_work_group_size: {
    llvm::Type *GenericVoidPtrTy = Builder.getInt8PtrTy(
        getContext().getTargetAddressSpace(LangAS::opencl_generic));
    auto Info =
        CGM.getOpenCLRuntime().emitOpenCLEnqueuedBlock(*this, E->getArg(0));
    Value *Kernel = Builder.CreatePointerCast(Info.Kernel, GenericVoidPtrTy);
    Value *Arg = Builder.CreatePointerCast(Info.BlockArg, GenericVoidPtrTy);
    return RValue::get(Builder.CreateCall(
        CGM.CreateRuntimeFunction(
            llvm::FunctionType::get(IntTy, {GenericVoidPtrTy, GenericVoidPtrTy},
                                    false),
            "__get_kernel_work_group_size_impl"),
        {Kernel, Arg}));
  }
  case Builtin::BIget_kernel_preferred_work_group_size_multiple: {
    llvm::Type *GenericVoidPtrTy = Builder.getInt8PtrTy(
        getContext().getTargetAddressSpace(LangAS::opencl_generic));
    auto Info =
        CGM.getOpenCLRuntime().emitOpenCLEnqueuedBlock(*this, E->getArg(0));
    Value *Kernel = Builder.CreatePointerCast(Info.Kernel, GenericVoidPtrTy);
    Value *Arg = Builder.CreatePointerCast(Info.BlockArg, GenericVoidPtrTy);
    return RValue::get(Builder.CreateCall(
        CGM.CreateRuntimeFunction(
            llvm::FunctionType::get(IntTy, {GenericVoidPtrTy, GenericVoidPtrTy},
                                    false),
            "__get_kernel_preferred_work_group_multiple_impl"),
        {Kernel, Arg}));
  }
  case Builtin::BIget_kernel_max_sub_group_size_for_ndrange:
  case Builtin::BIget_kernel_sub_group_count_for_ndrange: {
    llvm::Type *GenericVoidPtrTy = Builder.getInt8PtrTy(
        getContext().getTargetAddressSpace(LangAS::opencl_generic));
    LValue NDRangeL = EmitAggExprToLValue(E->getArg(0));
    llvm::Value *NDRange = NDRangeL.getAddress().getPointer();
    auto Info =
        CGM.getOpenCLRuntime().emitOpenCLEnqueuedBlock(*this, E->getArg(1));
    Value *Kernel = Builder.CreatePointerCast(Info.Kernel, GenericVoidPtrTy);
    Value *Block = Builder.CreatePointerCast(Info.BlockArg, GenericVoidPtrTy);
    const char *Name =
        BuiltinID == Builtin::BIget_kernel_max_sub_group_size_for_ndrange
            ? "__get_kernel_max_sub_group_size_for_ndrange_impl"
            : "__get_kernel_sub_group_count_for_ndrange_impl";
    return RValue::get(Builder.CreateCall(
        CGM.CreateRuntimeFunction(
            llvm::FunctionType::get(
                IntTy, {NDRange->getType(), GenericVoidPtrTy, GenericVoidPtrTy},
                false),
            Name),
        {NDRange, Kernel, Block}));
  }

  case Builtin::BI__builtin_store_half:
  case Builtin::BI__builtin_store_halff: {
    Value *Val = EmitScalarExpr(E->getArg(0));
    Address Address = EmitPointerWithAlignment(E->getArg(1));
    Value *HalfVal = Builder.CreateFPTrunc(Val, Builder.getHalfTy());
    return RValue::get(Builder.CreateStore(HalfVal, Address));
  }
  case Builtin::BI__builtin_load_half: {
    Address Address = EmitPointerWithAlignment(E->getArg(0));
    Value *HalfVal = Builder.CreateLoad(Address);
    return RValue::get(Builder.CreateFPExt(HalfVal, Builder.getDoubleTy()));
  }
  case Builtin::BI__builtin_load_halff: {
    Address Address = EmitPointerWithAlignment(E->getArg(0));
    Value *HalfVal = Builder.CreateLoad(Address);
    return RValue::get(Builder.CreateFPExt(HalfVal, Builder.getFloatTy()));
  }
  case Builtin::BIprintf:
    if (getTarget().getTriple().isNVPTX())
      return EmitNVPTXDevicePrintfCallExpr(E, ReturnValue);
    break;
  case Builtin::BI__builtin_canonicalize:
  case Builtin::BI__builtin_canonicalizef:
  case Builtin::BI__builtin_canonicalizel:
    return RValue::get(emitUnaryBuiltin(*this, E, Intrinsic::canonicalize));

  case Builtin::BI__builtin_thread_pointer: {
    if (!getContext().getTargetInfo().isTLSSupported())
      CGM.ErrorUnsupported(E, "__builtin_thread_pointer");
    // Fall through - it's already mapped to the intrinsic by GCCBuiltin.
    break;
  }
  case Builtin::BI__builtin_os_log_format:
    return emitBuiltinOSLogFormat(*E);

  case Builtin::BI__builtin_os_log_format_buffer_size: {
    analyze_os_log::OSLogBufferLayout Layout;
    analyze_os_log::computeOSLogBufferLayout(CGM.getContext(), E, Layout);
    return RValue::get(ConstantInt::get(ConvertType(E->getType()),
                                        Layout.size().getQuantity()));
  }

  case Builtin::BI__xray_customevent: {
    if (!ShouldXRayInstrumentFunction())
      return RValue::getIgnored();
    if (const auto *XRayAttr = CurFuncDecl->getAttr<XRayInstrumentAttr>())
      if (XRayAttr->neverXRayInstrument() && !AlwaysEmitXRayCustomEvents())
        return RValue::getIgnored();

    Function *F = CGM.getIntrinsic(Intrinsic::xray_customevent);
    auto FTy = F->getFunctionType();
    auto Arg0 = E->getArg(0);
    auto Arg0Val = EmitScalarExpr(Arg0);
    auto Arg0Ty = Arg0->getType();
    auto PTy0 = FTy->getParamType(0);
    if (PTy0 != Arg0Val->getType()) {
      if (Arg0Ty->isArrayType())
        Arg0Val = EmitArrayToPointerDecay(Arg0).getPointer();
      else
        Arg0Val = Builder.CreatePointerCast(Arg0Val, PTy0);
    }
    auto Arg1 = EmitScalarExpr(E->getArg(1));
    auto PTy1 = FTy->getParamType(1);
    if (PTy1 != Arg1->getType())
      Arg1 = Builder.CreateTruncOrBitCast(Arg1, PTy1);
    return RValue::get(Builder.CreateCall(F, {Arg0Val, Arg1}));
  }

  case Builtin::BI__builtin_ms_va_start:
  case Builtin::BI__builtin_ms_va_end:
    return RValue::get(
        EmitVAStartEnd(EmitMSVAListRef(E->getArg(0)).getPointer(),
                       BuiltinID == Builtin::BI__builtin_ms_va_start));

  case Builtin::BI__builtin_ms_va_copy: {
    // Lower this manually. We can't reliably determine whether or not any
    // given va_copy() is for a Win64 va_list from the calling convention
    // alone, because it's legal to do this from a System V ABI function.
    // With opaque pointer types, we won't have enough information in LLVM
    // IR to determine this from the argument types, either. Best to do it
    // now, while we have enough information.
    Address DestAddr = EmitMSVAListRef(E->getArg(0));
    Address SrcAddr = EmitMSVAListRef(E->getArg(1));

    llvm::Type *BPP = Int8PtrPtrTy;

    DestAddr = Address(Builder.CreateBitCast(DestAddr.getPointer(), BPP, "cp"),
                       DestAddr.getAlignment());
    SrcAddr = Address(Builder.CreateBitCast(SrcAddr.getPointer(), BPP, "ap"),
                      SrcAddr.getAlignment());

    Value *ArgPtr = Builder.CreateLoad(SrcAddr, "ap.val");
    return RValue::get(Builder.CreateStore(ArgPtr, DestAddr));
  }
  }

  // If this is an alias for a lib function (e.g. __builtin_sin), emit
  // the call using the normal call path, but using the unmangled
  // version of the function name.
  if (getContext().BuiltinInfo.isLibFunction(BuiltinID))
    return emitLibraryCall(*this, FD, E,
                           CGM.getBuiltinLibFunction(FD, BuiltinID));

  // If this is a predefined lib function (e.g. malloc), emit the call
  // using exactly the normal call path.
  if (getContext().BuiltinInfo.isPredefinedLibFunction(BuiltinID))
    return emitLibraryCall(*this, FD, E,
                      cast<llvm::Constant>(EmitScalarExpr(E->getCallee())));

  // Check that a call to a target specific builtin has the correct target
  // features.
  // This is down here to avoid non-target specific builtins, however, if
  // generic builtins start to require generic target features then we
  // can move this up to the beginning of the function.
  checkTargetFeatures(E, FD);

  // See if we have a target specific intrinsic.
  const char *Name = getContext().BuiltinInfo.getName(BuiltinID);
  Intrinsic::ID IntrinsicID = Intrinsic::not_intrinsic;
  StringRef Prefix =
      llvm::Triple::getArchTypePrefix(getTarget().getTriple().getArch());
  if (!Prefix.empty()) {
#if INTEL_CUSTOMIZATION
    if (getContext().getLangOpts().IntelCompat && BuiltinID == X86::BI_rdtsc) {
      // Alias _rdtsc to __builtin_ia32_rdtsc for ICC compatibility.  ICC's
      // builtin predates GCC/clang, and exists in the wild.
      Name = getContext().BuiltinInfo.getName(X86::BI__builtin_ia32_rdtsc);
    }
#endif // INTEL_CUSTOMIZATION
    IntrinsicID = Intrinsic::getIntrinsicForGCCBuiltin(Prefix.data(), Name);
    // NOTE we dont need to perform a compatibility flag check here since the
    // intrinsics are declared in Builtins*.def via LANGBUILTIN which filter the
    // MS builtins via ALL_MS_LANGUAGES and are filtered earlier.
    if (IntrinsicID == Intrinsic::not_intrinsic)
      IntrinsicID = Intrinsic::getIntrinsicForMSBuiltin(Prefix.data(), Name);
  }

  if (IntrinsicID != Intrinsic::not_intrinsic) {
    SmallVector<Value*, 16> Args;

    // Find out if any arguments are required to be integer constant
    // expressions.
    unsigned ICEArguments = 0;
    ASTContext::GetBuiltinTypeError Error;
    getContext().GetBuiltinType(BuiltinID, Error, &ICEArguments);
    assert(Error == ASTContext::GE_None && "Should not codegen an error");

    Function *F = CGM.getIntrinsic(IntrinsicID);
    llvm::FunctionType *FTy = F->getFunctionType();

    for (unsigned i = 0, e = E->getNumArgs(); i != e; ++i) {
      Value *ArgValue;
      // If this is a normal argument, just emit it as a scalar.
      if ((ICEArguments & (1 << i)) == 0) {
        ArgValue = EmitScalarExpr(E->getArg(i));
      } else {
        // If this is required to be a constant, constant fold it so that we
        // know that the generated intrinsic gets a ConstantInt.
        llvm::APSInt Result;
        bool IsConst = E->getArg(i)->isIntegerConstantExpr(Result,getContext());
        assert(IsConst && "Constant arg isn't actually constant?");
        (void)IsConst;
        ArgValue = llvm::ConstantInt::get(getLLVMContext(), Result);
      }

      // If the intrinsic arg type is different from the builtin arg type
      // we need to do a bit cast.
      llvm::Type *PTy = FTy->getParamType(i);
      if (PTy != ArgValue->getType()) {
        assert(PTy->canLosslesslyBitCastTo(FTy->getParamType(i)) &&
               "Must be able to losslessly bit cast to param");
        ArgValue = Builder.CreateBitCast(ArgValue, PTy);
      }

      Args.push_back(ArgValue);
    }

    Value *V = Builder.CreateCall(F, Args);
    QualType BuiltinRetType = E->getType();

    llvm::Type *RetTy = VoidTy;
    if (!BuiltinRetType->isVoidType())
      RetTy = ConvertType(BuiltinRetType);

    if (RetTy != V->getType()) {
      assert(V->getType()->canLosslesslyBitCastTo(RetTy) &&
             "Must be able to losslessly bit cast result type");
      V = Builder.CreateBitCast(V, RetTy);
    }

    return RValue::get(V);
  }

  // See if we have a target specific builtin that needs to be lowered.
  if (Value *V = EmitTargetBuiltinExpr(BuiltinID, E))
    return RValue::get(V);

  ErrorUnsupported(E, "builtin function");

  // Unknown builtin, for now just dump it out and return undef.
  return GetUndefRValue(E->getType());
}

static Value *EmitTargetArchBuiltinExpr(CodeGenFunction *CGF,
                                        unsigned BuiltinID, const CallExpr *E,
                                        llvm::Triple::ArchType Arch) {
  switch (Arch) {
  case llvm::Triple::arm:
  case llvm::Triple::armeb:
  case llvm::Triple::thumb:
  case llvm::Triple::thumbeb:
    return CGF->EmitARMBuiltinExpr(BuiltinID, E, Arch);
  case llvm::Triple::aarch64:
  case llvm::Triple::aarch64_be:
    return CGF->EmitAArch64BuiltinExpr(BuiltinID, E, Arch);
  case llvm::Triple::x86:
  case llvm::Triple::x86_64:
    return CGF->EmitX86BuiltinExpr(BuiltinID, E);
  case llvm::Triple::ppc:
  case llvm::Triple::ppc64:
  case llvm::Triple::ppc64le:
    return CGF->EmitPPCBuiltinExpr(BuiltinID, E);
  case llvm::Triple::r600:
  case llvm::Triple::amdgcn:
    return CGF->EmitAMDGPUBuiltinExpr(BuiltinID, E);
  case llvm::Triple::systemz:
    return CGF->EmitSystemZBuiltinExpr(BuiltinID, E);
  case llvm::Triple::nvptx:
  case llvm::Triple::nvptx64:
    return CGF->EmitNVPTXBuiltinExpr(BuiltinID, E);
  case llvm::Triple::wasm32:
  case llvm::Triple::wasm64:
    return CGF->EmitWebAssemblyBuiltinExpr(BuiltinID, E);
<<<<<<< HEAD
#if INTEL_CUSTOMIZATION
  case llvm::Triple::spir:
  case llvm::Triple::spir64:
    // We use environment part of triple to indicate that the target for
    // compilation is fpga-emulator, i.e. spir64-unknown-unknown-intelfpga.
    //
    // Additional fpga built-ins are declared as target builtins for
    // SPIR64INTELFpga and SPIR32INTELFpga targets, so, usual user will see an
    // error message if it would try to use this ones and we can omit check
    // of environment part of the triple.
    return CGF->EmitIntelFPGABuiltinExpr(BuiltinID, E);
#endif // INTEL_CUSTOMIZATION
=======
  case llvm::Triple::hexagon:
    return CGF->EmitHexagonBuiltinExpr(BuiltinID, E);
>>>>>>> d1c3dd89
  default:
    return nullptr;
  }
}

Value *CodeGenFunction::EmitTargetBuiltinExpr(unsigned BuiltinID,
                                              const CallExpr *E) {
  if (getContext().BuiltinInfo.isAuxBuiltinID(BuiltinID)) {
    assert(getContext().getAuxTargetInfo() && "Missing aux target info");
    return EmitTargetArchBuiltinExpr(
        this, getContext().BuiltinInfo.getAuxBuiltinID(BuiltinID), E,
        getContext().getAuxTargetInfo()->getTriple().getArch());
  }

  return EmitTargetArchBuiltinExpr(this, BuiltinID, E,
                                   getTarget().getTriple().getArch());
}

static llvm::VectorType *GetNeonType(CodeGenFunction *CGF,
                                     NeonTypeFlags TypeFlags,
                                     llvm::Triple::ArchType Arch,
                                     bool V1Ty=false) {
  int IsQuad = TypeFlags.isQuad();
  switch (TypeFlags.getEltType()) {
  case NeonTypeFlags::Int8:
  case NeonTypeFlags::Poly8:
    return llvm::VectorType::get(CGF->Int8Ty, V1Ty ? 1 : (8 << IsQuad));
  case NeonTypeFlags::Int16:
  case NeonTypeFlags::Poly16:
    return llvm::VectorType::get(CGF->Int16Ty, V1Ty ? 1 : (4 << IsQuad));
  case NeonTypeFlags::Float16:
    // FIXME: Only AArch64 backend can so far properly handle half types.
    // Remove else part once ARM backend support for half is complete.
    if (Arch == llvm::Triple::aarch64)
      return llvm::VectorType::get(CGF->HalfTy, V1Ty ? 1 : (4 << IsQuad));
    else
      return llvm::VectorType::get(CGF->Int16Ty, V1Ty ? 1 : (4 << IsQuad));
  case NeonTypeFlags::Int32:
    return llvm::VectorType::get(CGF->Int32Ty, V1Ty ? 1 : (2 << IsQuad));
  case NeonTypeFlags::Int64:
  case NeonTypeFlags::Poly64:
    return llvm::VectorType::get(CGF->Int64Ty, V1Ty ? 1 : (1 << IsQuad));
  case NeonTypeFlags::Poly128:
    // FIXME: i128 and f128 doesn't get fully support in Clang and llvm.
    // There is a lot of i128 and f128 API missing.
    // so we use v16i8 to represent poly128 and get pattern matched.
    return llvm::VectorType::get(CGF->Int8Ty, 16);
  case NeonTypeFlags::Float32:
    return llvm::VectorType::get(CGF->FloatTy, V1Ty ? 1 : (2 << IsQuad));
  case NeonTypeFlags::Float64:
    return llvm::VectorType::get(CGF->DoubleTy, V1Ty ? 1 : (1 << IsQuad));
  }
  llvm_unreachable("Unknown vector element type!");
}

static llvm::VectorType *GetFloatNeonType(CodeGenFunction *CGF,
                                          NeonTypeFlags IntTypeFlags) {
  int IsQuad = IntTypeFlags.isQuad();
  switch (IntTypeFlags.getEltType()) {
  case NeonTypeFlags::Int16:
    return llvm::VectorType::get(CGF->HalfTy, (4 << IsQuad));
  case NeonTypeFlags::Int32:
    return llvm::VectorType::get(CGF->FloatTy, (2 << IsQuad));
  case NeonTypeFlags::Int64:
    return llvm::VectorType::get(CGF->DoubleTy, (1 << IsQuad));
  default:
    llvm_unreachable("Type can't be converted to floating-point!");
  }
}

Value *CodeGenFunction::EmitNeonSplat(Value *V, Constant *C) {
  unsigned nElts = V->getType()->getVectorNumElements();
  Value* SV = llvm::ConstantVector::getSplat(nElts, C);
  return Builder.CreateShuffleVector(V, V, SV, "lane");
}

Value *CodeGenFunction::EmitNeonCall(Function *F, SmallVectorImpl<Value*> &Ops,
                                     const char *name,
                                     unsigned shift, bool rightshift) {
  unsigned j = 0;
  for (Function::const_arg_iterator ai = F->arg_begin(), ae = F->arg_end();
       ai != ae; ++ai, ++j)
    if (shift > 0 && shift == j)
      Ops[j] = EmitNeonShiftVector(Ops[j], ai->getType(), rightshift);
    else
      Ops[j] = Builder.CreateBitCast(Ops[j], ai->getType(), name);

  return Builder.CreateCall(F, Ops, name);
}

Value *CodeGenFunction::EmitNeonShiftVector(Value *V, llvm::Type *Ty,
                                            bool neg) {
  int SV = cast<ConstantInt>(V)->getSExtValue();
  return ConstantInt::get(Ty, neg ? -SV : SV);
}

// \brief Right-shift a vector by a constant.
Value *CodeGenFunction::EmitNeonRShiftImm(Value *Vec, Value *Shift,
                                          llvm::Type *Ty, bool usgn,
                                          const char *name) {
  llvm::VectorType *VTy = cast<llvm::VectorType>(Ty);

  int ShiftAmt = cast<ConstantInt>(Shift)->getSExtValue();
  int EltSize = VTy->getScalarSizeInBits();

  Vec = Builder.CreateBitCast(Vec, Ty);

  // lshr/ashr are undefined when the shift amount is equal to the vector
  // element size.
  if (ShiftAmt == EltSize) {
    if (usgn) {
      // Right-shifting an unsigned value by its size yields 0.
      return llvm::ConstantAggregateZero::get(VTy);
    } else {
      // Right-shifting a signed value by its size is equivalent
      // to a shift of size-1.
      --ShiftAmt;
      Shift = ConstantInt::get(VTy->getElementType(), ShiftAmt);
    }
  }

  Shift = EmitNeonShiftVector(Shift, Ty, false);
  if (usgn)
    return Builder.CreateLShr(Vec, Shift, name);
  else
    return Builder.CreateAShr(Vec, Shift, name);
}

enum {
  AddRetType = (1 << 0),
  Add1ArgType = (1 << 1),
  Add2ArgTypes = (1 << 2),

  VectorizeRetType = (1 << 3),
  VectorizeArgTypes = (1 << 4),

  InventFloatType = (1 << 5),
  UnsignedAlts = (1 << 6),

  Use64BitVectors = (1 << 7),
  Use128BitVectors = (1 << 8),

  Vectorize1ArgType = Add1ArgType | VectorizeArgTypes,
  VectorRet = AddRetType | VectorizeRetType,
  VectorRetGetArgs01 =
      AddRetType | Add2ArgTypes | VectorizeRetType | VectorizeArgTypes,
  FpCmpzModifiers =
      AddRetType | VectorizeRetType | Add1ArgType | InventFloatType
};

namespace {
struct NeonIntrinsicInfo {
  const char *NameHint;
  unsigned BuiltinID;
  unsigned LLVMIntrinsic;
  unsigned AltLLVMIntrinsic;
  unsigned TypeModifier;

  bool operator<(unsigned RHSBuiltinID) const {
    return BuiltinID < RHSBuiltinID;
  }
  bool operator<(const NeonIntrinsicInfo &TE) const {
    return BuiltinID < TE.BuiltinID;
  }
};
} // end anonymous namespace

#define NEONMAP0(NameBase) \
  { #NameBase, NEON::BI__builtin_neon_ ## NameBase, 0, 0, 0 }

#define NEONMAP1(NameBase, LLVMIntrinsic, TypeModifier) \
  { #NameBase, NEON:: BI__builtin_neon_ ## NameBase, \
      Intrinsic::LLVMIntrinsic, 0, TypeModifier }

#define NEONMAP2(NameBase, LLVMIntrinsic, AltLLVMIntrinsic, TypeModifier) \
  { #NameBase, NEON:: BI__builtin_neon_ ## NameBase, \
      Intrinsic::LLVMIntrinsic, Intrinsic::AltLLVMIntrinsic, \
      TypeModifier }

static const NeonIntrinsicInfo ARMSIMDIntrinsicMap [] = {
  NEONMAP2(vabd_v, arm_neon_vabdu, arm_neon_vabds, Add1ArgType | UnsignedAlts),
  NEONMAP2(vabdq_v, arm_neon_vabdu, arm_neon_vabds, Add1ArgType | UnsignedAlts),
  NEONMAP1(vabs_v, arm_neon_vabs, 0),
  NEONMAP1(vabsq_v, arm_neon_vabs, 0),
  NEONMAP0(vaddhn_v),
  NEONMAP1(vaesdq_v, arm_neon_aesd, 0),
  NEONMAP1(vaeseq_v, arm_neon_aese, 0),
  NEONMAP1(vaesimcq_v, arm_neon_aesimc, 0),
  NEONMAP1(vaesmcq_v, arm_neon_aesmc, 0),
  NEONMAP1(vbsl_v, arm_neon_vbsl, AddRetType),
  NEONMAP1(vbslq_v, arm_neon_vbsl, AddRetType),
  NEONMAP1(vcage_v, arm_neon_vacge, 0),
  NEONMAP1(vcageq_v, arm_neon_vacge, 0),
  NEONMAP1(vcagt_v, arm_neon_vacgt, 0),
  NEONMAP1(vcagtq_v, arm_neon_vacgt, 0),
  NEONMAP1(vcale_v, arm_neon_vacge, 0),
  NEONMAP1(vcaleq_v, arm_neon_vacge, 0),
  NEONMAP1(vcalt_v, arm_neon_vacgt, 0),
  NEONMAP1(vcaltq_v, arm_neon_vacgt, 0),
  NEONMAP1(vcls_v, arm_neon_vcls, Add1ArgType),
  NEONMAP1(vclsq_v, arm_neon_vcls, Add1ArgType),
  NEONMAP1(vclz_v, ctlz, Add1ArgType),
  NEONMAP1(vclzq_v, ctlz, Add1ArgType),
  NEONMAP1(vcnt_v, ctpop, Add1ArgType),
  NEONMAP1(vcntq_v, ctpop, Add1ArgType),
  NEONMAP1(vcvt_f16_f32, arm_neon_vcvtfp2hf, 0),
  NEONMAP1(vcvt_f32_f16, arm_neon_vcvthf2fp, 0),
  NEONMAP0(vcvt_f32_v),
  NEONMAP2(vcvt_n_f16_v, arm_neon_vcvtfxu2fp, arm_neon_vcvtfxs2fp, 0),
  NEONMAP2(vcvt_n_f32_v, arm_neon_vcvtfxu2fp, arm_neon_vcvtfxs2fp, 0),
  NEONMAP1(vcvt_n_s16_v, arm_neon_vcvtfp2fxs, 0),
  NEONMAP1(vcvt_n_s32_v, arm_neon_vcvtfp2fxs, 0),
  NEONMAP1(vcvt_n_s64_v, arm_neon_vcvtfp2fxs, 0),
  NEONMAP1(vcvt_n_u16_v, arm_neon_vcvtfp2fxu, 0),
  NEONMAP1(vcvt_n_u32_v, arm_neon_vcvtfp2fxu, 0),
  NEONMAP1(vcvt_n_u64_v, arm_neon_vcvtfp2fxu, 0),
  NEONMAP0(vcvt_s16_v),
  NEONMAP0(vcvt_s32_v),
  NEONMAP0(vcvt_s64_v),
  NEONMAP0(vcvt_u16_v),
  NEONMAP0(vcvt_u32_v),
  NEONMAP0(vcvt_u64_v),
  NEONMAP1(vcvta_s16_v, arm_neon_vcvtas, 0),
  NEONMAP1(vcvta_s32_v, arm_neon_vcvtas, 0),
  NEONMAP1(vcvta_s64_v, arm_neon_vcvtas, 0),
  NEONMAP1(vcvta_u32_v, arm_neon_vcvtau, 0),
  NEONMAP1(vcvta_u64_v, arm_neon_vcvtau, 0),
  NEONMAP1(vcvtaq_s16_v, arm_neon_vcvtas, 0),
  NEONMAP1(vcvtaq_s32_v, arm_neon_vcvtas, 0),
  NEONMAP1(vcvtaq_s64_v, arm_neon_vcvtas, 0),
  NEONMAP1(vcvtaq_u16_v, arm_neon_vcvtau, 0),
  NEONMAP1(vcvtaq_u32_v, arm_neon_vcvtau, 0),
  NEONMAP1(vcvtaq_u64_v, arm_neon_vcvtau, 0),
  NEONMAP1(vcvtm_s16_v, arm_neon_vcvtms, 0),
  NEONMAP1(vcvtm_s32_v, arm_neon_vcvtms, 0),
  NEONMAP1(vcvtm_s64_v, arm_neon_vcvtms, 0),
  NEONMAP1(vcvtm_u16_v, arm_neon_vcvtmu, 0),
  NEONMAP1(vcvtm_u32_v, arm_neon_vcvtmu, 0),
  NEONMAP1(vcvtm_u64_v, arm_neon_vcvtmu, 0),
  NEONMAP1(vcvtmq_s16_v, arm_neon_vcvtms, 0),
  NEONMAP1(vcvtmq_s32_v, arm_neon_vcvtms, 0),
  NEONMAP1(vcvtmq_s64_v, arm_neon_vcvtms, 0),
  NEONMAP1(vcvtmq_u16_v, arm_neon_vcvtmu, 0),
  NEONMAP1(vcvtmq_u32_v, arm_neon_vcvtmu, 0),
  NEONMAP1(vcvtmq_u64_v, arm_neon_vcvtmu, 0),
  NEONMAP1(vcvtn_s16_v, arm_neon_vcvtns, 0),
  NEONMAP1(vcvtn_s32_v, arm_neon_vcvtns, 0),
  NEONMAP1(vcvtn_s64_v, arm_neon_vcvtns, 0),
  NEONMAP1(vcvtn_u16_v, arm_neon_vcvtnu, 0),
  NEONMAP1(vcvtn_u32_v, arm_neon_vcvtnu, 0),
  NEONMAP1(vcvtn_u64_v, arm_neon_vcvtnu, 0),
  NEONMAP1(vcvtnq_s16_v, arm_neon_vcvtns, 0),
  NEONMAP1(vcvtnq_s32_v, arm_neon_vcvtns, 0),
  NEONMAP1(vcvtnq_s64_v, arm_neon_vcvtns, 0),
  NEONMAP1(vcvtnq_u16_v, arm_neon_vcvtnu, 0),
  NEONMAP1(vcvtnq_u32_v, arm_neon_vcvtnu, 0),
  NEONMAP1(vcvtnq_u64_v, arm_neon_vcvtnu, 0),
  NEONMAP1(vcvtp_s16_v, arm_neon_vcvtps, 0),
  NEONMAP1(vcvtp_s32_v, arm_neon_vcvtps, 0),
  NEONMAP1(vcvtp_s64_v, arm_neon_vcvtps, 0),
  NEONMAP1(vcvtp_u16_v, arm_neon_vcvtpu, 0),
  NEONMAP1(vcvtp_u32_v, arm_neon_vcvtpu, 0),
  NEONMAP1(vcvtp_u64_v, arm_neon_vcvtpu, 0),
  NEONMAP1(vcvtpq_s16_v, arm_neon_vcvtps, 0),
  NEONMAP1(vcvtpq_s32_v, arm_neon_vcvtps, 0),
  NEONMAP1(vcvtpq_s64_v, arm_neon_vcvtps, 0),
  NEONMAP1(vcvtpq_u16_v, arm_neon_vcvtpu, 0),
  NEONMAP1(vcvtpq_u32_v, arm_neon_vcvtpu, 0),
  NEONMAP1(vcvtpq_u64_v, arm_neon_vcvtpu, 0),
  NEONMAP0(vcvtq_f32_v),
  NEONMAP2(vcvtq_n_f16_v, arm_neon_vcvtfxu2fp, arm_neon_vcvtfxs2fp, 0),
  NEONMAP2(vcvtq_n_f32_v, arm_neon_vcvtfxu2fp, arm_neon_vcvtfxs2fp, 0),
  NEONMAP1(vcvtq_n_s16_v, arm_neon_vcvtfp2fxs, 0),
  NEONMAP1(vcvtq_n_s32_v, arm_neon_vcvtfp2fxs, 0),
  NEONMAP1(vcvtq_n_s64_v, arm_neon_vcvtfp2fxs, 0),
  NEONMAP1(vcvtq_n_u16_v, arm_neon_vcvtfp2fxu, 0),
  NEONMAP1(vcvtq_n_u32_v, arm_neon_vcvtfp2fxu, 0),
  NEONMAP1(vcvtq_n_u64_v, arm_neon_vcvtfp2fxu, 0),
  NEONMAP0(vcvtq_s16_v),
  NEONMAP0(vcvtq_s32_v),
  NEONMAP0(vcvtq_s64_v),
  NEONMAP0(vcvtq_u16_v),
  NEONMAP0(vcvtq_u32_v),
  NEONMAP0(vcvtq_u64_v),
  NEONMAP0(vext_v),
  NEONMAP0(vextq_v),
  NEONMAP0(vfma_v),
  NEONMAP0(vfmaq_v),
  NEONMAP2(vhadd_v, arm_neon_vhaddu, arm_neon_vhadds, Add1ArgType | UnsignedAlts),
  NEONMAP2(vhaddq_v, arm_neon_vhaddu, arm_neon_vhadds, Add1ArgType | UnsignedAlts),
  NEONMAP2(vhsub_v, arm_neon_vhsubu, arm_neon_vhsubs, Add1ArgType | UnsignedAlts),
  NEONMAP2(vhsubq_v, arm_neon_vhsubu, arm_neon_vhsubs, Add1ArgType | UnsignedAlts),
  NEONMAP0(vld1_dup_v),
  NEONMAP1(vld1_v, arm_neon_vld1, 0),
  NEONMAP0(vld1q_dup_v),
  NEONMAP1(vld1q_v, arm_neon_vld1, 0),
  NEONMAP1(vld2_lane_v, arm_neon_vld2lane, 0),
  NEONMAP1(vld2_v, arm_neon_vld2, 0),
  NEONMAP1(vld2q_lane_v, arm_neon_vld2lane, 0),
  NEONMAP1(vld2q_v, arm_neon_vld2, 0),
  NEONMAP1(vld3_lane_v, arm_neon_vld3lane, 0),
  NEONMAP1(vld3_v, arm_neon_vld3, 0),
  NEONMAP1(vld3q_lane_v, arm_neon_vld3lane, 0),
  NEONMAP1(vld3q_v, arm_neon_vld3, 0),
  NEONMAP1(vld4_lane_v, arm_neon_vld4lane, 0),
  NEONMAP1(vld4_v, arm_neon_vld4, 0),
  NEONMAP1(vld4q_lane_v, arm_neon_vld4lane, 0),
  NEONMAP1(vld4q_v, arm_neon_vld4, 0),
  NEONMAP2(vmax_v, arm_neon_vmaxu, arm_neon_vmaxs, Add1ArgType | UnsignedAlts),
  NEONMAP1(vmaxnm_v, arm_neon_vmaxnm, Add1ArgType),
  NEONMAP1(vmaxnmq_v, arm_neon_vmaxnm, Add1ArgType),
  NEONMAP2(vmaxq_v, arm_neon_vmaxu, arm_neon_vmaxs, Add1ArgType | UnsignedAlts),
  NEONMAP2(vmin_v, arm_neon_vminu, arm_neon_vmins, Add1ArgType | UnsignedAlts),
  NEONMAP1(vminnm_v, arm_neon_vminnm, Add1ArgType),
  NEONMAP1(vminnmq_v, arm_neon_vminnm, Add1ArgType),
  NEONMAP2(vminq_v, arm_neon_vminu, arm_neon_vmins, Add1ArgType | UnsignedAlts),
  NEONMAP0(vmovl_v),
  NEONMAP0(vmovn_v),
  NEONMAP1(vmul_v, arm_neon_vmulp, Add1ArgType),
  NEONMAP0(vmull_v),
  NEONMAP1(vmulq_v, arm_neon_vmulp, Add1ArgType),
  NEONMAP2(vpadal_v, arm_neon_vpadalu, arm_neon_vpadals, UnsignedAlts),
  NEONMAP2(vpadalq_v, arm_neon_vpadalu, arm_neon_vpadals, UnsignedAlts),
  NEONMAP1(vpadd_v, arm_neon_vpadd, Add1ArgType),
  NEONMAP2(vpaddl_v, arm_neon_vpaddlu, arm_neon_vpaddls, UnsignedAlts),
  NEONMAP2(vpaddlq_v, arm_neon_vpaddlu, arm_neon_vpaddls, UnsignedAlts),
  NEONMAP1(vpaddq_v, arm_neon_vpadd, Add1ArgType),
  NEONMAP2(vpmax_v, arm_neon_vpmaxu, arm_neon_vpmaxs, Add1ArgType | UnsignedAlts),
  NEONMAP2(vpmin_v, arm_neon_vpminu, arm_neon_vpmins, Add1ArgType | UnsignedAlts),
  NEONMAP1(vqabs_v, arm_neon_vqabs, Add1ArgType),
  NEONMAP1(vqabsq_v, arm_neon_vqabs, Add1ArgType),
  NEONMAP2(vqadd_v, arm_neon_vqaddu, arm_neon_vqadds, Add1ArgType | UnsignedAlts),
  NEONMAP2(vqaddq_v, arm_neon_vqaddu, arm_neon_vqadds, Add1ArgType | UnsignedAlts),
  NEONMAP2(vqdmlal_v, arm_neon_vqdmull, arm_neon_vqadds, 0),
  NEONMAP2(vqdmlsl_v, arm_neon_vqdmull, arm_neon_vqsubs, 0),
  NEONMAP1(vqdmulh_v, arm_neon_vqdmulh, Add1ArgType),
  NEONMAP1(vqdmulhq_v, arm_neon_vqdmulh, Add1ArgType),
  NEONMAP1(vqdmull_v, arm_neon_vqdmull, Add1ArgType),
  NEONMAP2(vqmovn_v, arm_neon_vqmovnu, arm_neon_vqmovns, Add1ArgType | UnsignedAlts),
  NEONMAP1(vqmovun_v, arm_neon_vqmovnsu, Add1ArgType),
  NEONMAP1(vqneg_v, arm_neon_vqneg, Add1ArgType),
  NEONMAP1(vqnegq_v, arm_neon_vqneg, Add1ArgType),
  NEONMAP1(vqrdmulh_v, arm_neon_vqrdmulh, Add1ArgType),
  NEONMAP1(vqrdmulhq_v, arm_neon_vqrdmulh, Add1ArgType),
  NEONMAP2(vqrshl_v, arm_neon_vqrshiftu, arm_neon_vqrshifts, Add1ArgType | UnsignedAlts),
  NEONMAP2(vqrshlq_v, arm_neon_vqrshiftu, arm_neon_vqrshifts, Add1ArgType | UnsignedAlts),
  NEONMAP2(vqshl_n_v, arm_neon_vqshiftu, arm_neon_vqshifts, UnsignedAlts),
  NEONMAP2(vqshl_v, arm_neon_vqshiftu, arm_neon_vqshifts, Add1ArgType | UnsignedAlts),
  NEONMAP2(vqshlq_n_v, arm_neon_vqshiftu, arm_neon_vqshifts, UnsignedAlts),
  NEONMAP2(vqshlq_v, arm_neon_vqshiftu, arm_neon_vqshifts, Add1ArgType | UnsignedAlts),
  NEONMAP1(vqshlu_n_v, arm_neon_vqshiftsu, 0),
  NEONMAP1(vqshluq_n_v, arm_neon_vqshiftsu, 0),
  NEONMAP2(vqsub_v, arm_neon_vqsubu, arm_neon_vqsubs, Add1ArgType | UnsignedAlts),
  NEONMAP2(vqsubq_v, arm_neon_vqsubu, arm_neon_vqsubs, Add1ArgType | UnsignedAlts),
  NEONMAP1(vraddhn_v, arm_neon_vraddhn, Add1ArgType),
  NEONMAP2(vrecpe_v, arm_neon_vrecpe, arm_neon_vrecpe, 0),
  NEONMAP2(vrecpeq_v, arm_neon_vrecpe, arm_neon_vrecpe, 0),
  NEONMAP1(vrecps_v, arm_neon_vrecps, Add1ArgType),
  NEONMAP1(vrecpsq_v, arm_neon_vrecps, Add1ArgType),
  NEONMAP2(vrhadd_v, arm_neon_vrhaddu, arm_neon_vrhadds, Add1ArgType | UnsignedAlts),
  NEONMAP2(vrhaddq_v, arm_neon_vrhaddu, arm_neon_vrhadds, Add1ArgType | UnsignedAlts),
  NEONMAP1(vrnd_v, arm_neon_vrintz, Add1ArgType),
  NEONMAP1(vrnda_v, arm_neon_vrinta, Add1ArgType),
  NEONMAP1(vrndaq_v, arm_neon_vrinta, Add1ArgType),
  NEONMAP1(vrndm_v, arm_neon_vrintm, Add1ArgType),
  NEONMAP1(vrndmq_v, arm_neon_vrintm, Add1ArgType),
  NEONMAP1(vrndn_v, arm_neon_vrintn, Add1ArgType),
  NEONMAP1(vrndnq_v, arm_neon_vrintn, Add1ArgType),
  NEONMAP1(vrndp_v, arm_neon_vrintp, Add1ArgType),
  NEONMAP1(vrndpq_v, arm_neon_vrintp, Add1ArgType),
  NEONMAP1(vrndq_v, arm_neon_vrintz, Add1ArgType),
  NEONMAP1(vrndx_v, arm_neon_vrintx, Add1ArgType),
  NEONMAP1(vrndxq_v, arm_neon_vrintx, Add1ArgType),
  NEONMAP2(vrshl_v, arm_neon_vrshiftu, arm_neon_vrshifts, Add1ArgType | UnsignedAlts),
  NEONMAP2(vrshlq_v, arm_neon_vrshiftu, arm_neon_vrshifts, Add1ArgType | UnsignedAlts),
  NEONMAP2(vrshr_n_v, arm_neon_vrshiftu, arm_neon_vrshifts, UnsignedAlts),
  NEONMAP2(vrshrq_n_v, arm_neon_vrshiftu, arm_neon_vrshifts, UnsignedAlts),
  NEONMAP2(vrsqrte_v, arm_neon_vrsqrte, arm_neon_vrsqrte, 0),
  NEONMAP2(vrsqrteq_v, arm_neon_vrsqrte, arm_neon_vrsqrte, 0),
  NEONMAP1(vrsqrts_v, arm_neon_vrsqrts, Add1ArgType),
  NEONMAP1(vrsqrtsq_v, arm_neon_vrsqrts, Add1ArgType),
  NEONMAP1(vrsubhn_v, arm_neon_vrsubhn, Add1ArgType),
  NEONMAP1(vsha1su0q_v, arm_neon_sha1su0, 0),
  NEONMAP1(vsha1su1q_v, arm_neon_sha1su1, 0),
  NEONMAP1(vsha256h2q_v, arm_neon_sha256h2, 0),
  NEONMAP1(vsha256hq_v, arm_neon_sha256h, 0),
  NEONMAP1(vsha256su0q_v, arm_neon_sha256su0, 0),
  NEONMAP1(vsha256su1q_v, arm_neon_sha256su1, 0),
  NEONMAP0(vshl_n_v),
  NEONMAP2(vshl_v, arm_neon_vshiftu, arm_neon_vshifts, Add1ArgType | UnsignedAlts),
  NEONMAP0(vshll_n_v),
  NEONMAP0(vshlq_n_v),
  NEONMAP2(vshlq_v, arm_neon_vshiftu, arm_neon_vshifts, Add1ArgType | UnsignedAlts),
  NEONMAP0(vshr_n_v),
  NEONMAP0(vshrn_n_v),
  NEONMAP0(vshrq_n_v),
  NEONMAP1(vst1_v, arm_neon_vst1, 0),
  NEONMAP1(vst1q_v, arm_neon_vst1, 0),
  NEONMAP1(vst2_lane_v, arm_neon_vst2lane, 0),
  NEONMAP1(vst2_v, arm_neon_vst2, 0),
  NEONMAP1(vst2q_lane_v, arm_neon_vst2lane, 0),
  NEONMAP1(vst2q_v, arm_neon_vst2, 0),
  NEONMAP1(vst3_lane_v, arm_neon_vst3lane, 0),
  NEONMAP1(vst3_v, arm_neon_vst3, 0),
  NEONMAP1(vst3q_lane_v, arm_neon_vst3lane, 0),
  NEONMAP1(vst3q_v, arm_neon_vst3, 0),
  NEONMAP1(vst4_lane_v, arm_neon_vst4lane, 0),
  NEONMAP1(vst4_v, arm_neon_vst4, 0),
  NEONMAP1(vst4q_lane_v, arm_neon_vst4lane, 0),
  NEONMAP1(vst4q_v, arm_neon_vst4, 0),
  NEONMAP0(vsubhn_v),
  NEONMAP0(vtrn_v),
  NEONMAP0(vtrnq_v),
  NEONMAP0(vtst_v),
  NEONMAP0(vtstq_v),
  NEONMAP0(vuzp_v),
  NEONMAP0(vuzpq_v),
  NEONMAP0(vzip_v),
  NEONMAP0(vzipq_v)
};

static const NeonIntrinsicInfo AArch64SIMDIntrinsicMap[] = {
  NEONMAP1(vabs_v, aarch64_neon_abs, 0),
  NEONMAP1(vabsq_v, aarch64_neon_abs, 0),
  NEONMAP0(vaddhn_v),
  NEONMAP1(vaesdq_v, aarch64_crypto_aesd, 0),
  NEONMAP1(vaeseq_v, aarch64_crypto_aese, 0),
  NEONMAP1(vaesimcq_v, aarch64_crypto_aesimc, 0),
  NEONMAP1(vaesmcq_v, aarch64_crypto_aesmc, 0),
  NEONMAP1(vcage_v, aarch64_neon_facge, 0),
  NEONMAP1(vcageq_v, aarch64_neon_facge, 0),
  NEONMAP1(vcagt_v, aarch64_neon_facgt, 0),
  NEONMAP1(vcagtq_v, aarch64_neon_facgt, 0),
  NEONMAP1(vcale_v, aarch64_neon_facge, 0),
  NEONMAP1(vcaleq_v, aarch64_neon_facge, 0),
  NEONMAP1(vcalt_v, aarch64_neon_facgt, 0),
  NEONMAP1(vcaltq_v, aarch64_neon_facgt, 0),
  NEONMAP1(vcls_v, aarch64_neon_cls, Add1ArgType),
  NEONMAP1(vclsq_v, aarch64_neon_cls, Add1ArgType),
  NEONMAP1(vclz_v, ctlz, Add1ArgType),
  NEONMAP1(vclzq_v, ctlz, Add1ArgType),
  NEONMAP1(vcnt_v, ctpop, Add1ArgType),
  NEONMAP1(vcntq_v, ctpop, Add1ArgType),
  NEONMAP1(vcvt_f16_f32, aarch64_neon_vcvtfp2hf, 0),
  NEONMAP0(vcvt_f16_v),
  NEONMAP1(vcvt_f32_f16, aarch64_neon_vcvthf2fp, 0),
  NEONMAP0(vcvt_f32_v),
  NEONMAP2(vcvt_n_f16_v, aarch64_neon_vcvtfxu2fp, aarch64_neon_vcvtfxs2fp, 0),
  NEONMAP2(vcvt_n_f32_v, aarch64_neon_vcvtfxu2fp, aarch64_neon_vcvtfxs2fp, 0),
  NEONMAP2(vcvt_n_f64_v, aarch64_neon_vcvtfxu2fp, aarch64_neon_vcvtfxs2fp, 0),
  NEONMAP1(vcvt_n_s16_v, aarch64_neon_vcvtfp2fxs, 0),
  NEONMAP1(vcvt_n_s32_v, aarch64_neon_vcvtfp2fxs, 0),
  NEONMAP1(vcvt_n_s64_v, aarch64_neon_vcvtfp2fxs, 0),
  NEONMAP1(vcvt_n_u16_v, aarch64_neon_vcvtfp2fxu, 0),
  NEONMAP1(vcvt_n_u32_v, aarch64_neon_vcvtfp2fxu, 0),
  NEONMAP1(vcvt_n_u64_v, aarch64_neon_vcvtfp2fxu, 0),
  NEONMAP0(vcvtq_f16_v),
  NEONMAP0(vcvtq_f32_v),
  NEONMAP2(vcvtq_n_f16_v, aarch64_neon_vcvtfxu2fp, aarch64_neon_vcvtfxs2fp, 0),
  NEONMAP2(vcvtq_n_f32_v, aarch64_neon_vcvtfxu2fp, aarch64_neon_vcvtfxs2fp, 0),
  NEONMAP2(vcvtq_n_f64_v, aarch64_neon_vcvtfxu2fp, aarch64_neon_vcvtfxs2fp, 0),
  NEONMAP1(vcvtq_n_s16_v, aarch64_neon_vcvtfp2fxs, 0),
  NEONMAP1(vcvtq_n_s32_v, aarch64_neon_vcvtfp2fxs, 0),
  NEONMAP1(vcvtq_n_s64_v, aarch64_neon_vcvtfp2fxs, 0),
  NEONMAP1(vcvtq_n_u16_v, aarch64_neon_vcvtfp2fxu, 0),
  NEONMAP1(vcvtq_n_u32_v, aarch64_neon_vcvtfp2fxu, 0),
  NEONMAP1(vcvtq_n_u64_v, aarch64_neon_vcvtfp2fxu, 0),
  NEONMAP1(vcvtx_f32_v, aarch64_neon_fcvtxn, AddRetType | Add1ArgType),
  NEONMAP0(vext_v),
  NEONMAP0(vextq_v),
  NEONMAP0(vfma_v),
  NEONMAP0(vfmaq_v),
  NEONMAP2(vhadd_v, aarch64_neon_uhadd, aarch64_neon_shadd, Add1ArgType | UnsignedAlts),
  NEONMAP2(vhaddq_v, aarch64_neon_uhadd, aarch64_neon_shadd, Add1ArgType | UnsignedAlts),
  NEONMAP2(vhsub_v, aarch64_neon_uhsub, aarch64_neon_shsub, Add1ArgType | UnsignedAlts),
  NEONMAP2(vhsubq_v, aarch64_neon_uhsub, aarch64_neon_shsub, Add1ArgType | UnsignedAlts),
  NEONMAP0(vmovl_v),
  NEONMAP0(vmovn_v),
  NEONMAP1(vmul_v, aarch64_neon_pmul, Add1ArgType),
  NEONMAP1(vmulq_v, aarch64_neon_pmul, Add1ArgType),
  NEONMAP1(vpadd_v, aarch64_neon_addp, Add1ArgType),
  NEONMAP2(vpaddl_v, aarch64_neon_uaddlp, aarch64_neon_saddlp, UnsignedAlts),
  NEONMAP2(vpaddlq_v, aarch64_neon_uaddlp, aarch64_neon_saddlp, UnsignedAlts),
  NEONMAP1(vpaddq_v, aarch64_neon_addp, Add1ArgType),
  NEONMAP1(vqabs_v, aarch64_neon_sqabs, Add1ArgType),
  NEONMAP1(vqabsq_v, aarch64_neon_sqabs, Add1ArgType),
  NEONMAP2(vqadd_v, aarch64_neon_uqadd, aarch64_neon_sqadd, Add1ArgType | UnsignedAlts),
  NEONMAP2(vqaddq_v, aarch64_neon_uqadd, aarch64_neon_sqadd, Add1ArgType | UnsignedAlts),
  NEONMAP2(vqdmlal_v, aarch64_neon_sqdmull, aarch64_neon_sqadd, 0),
  NEONMAP2(vqdmlsl_v, aarch64_neon_sqdmull, aarch64_neon_sqsub, 0),
  NEONMAP1(vqdmulh_v, aarch64_neon_sqdmulh, Add1ArgType),
  NEONMAP1(vqdmulhq_v, aarch64_neon_sqdmulh, Add1ArgType),
  NEONMAP1(vqdmull_v, aarch64_neon_sqdmull, Add1ArgType),
  NEONMAP2(vqmovn_v, aarch64_neon_uqxtn, aarch64_neon_sqxtn, Add1ArgType | UnsignedAlts),
  NEONMAP1(vqmovun_v, aarch64_neon_sqxtun, Add1ArgType),
  NEONMAP1(vqneg_v, aarch64_neon_sqneg, Add1ArgType),
  NEONMAP1(vqnegq_v, aarch64_neon_sqneg, Add1ArgType),
  NEONMAP1(vqrdmulh_v, aarch64_neon_sqrdmulh, Add1ArgType),
  NEONMAP1(vqrdmulhq_v, aarch64_neon_sqrdmulh, Add1ArgType),
  NEONMAP2(vqrshl_v, aarch64_neon_uqrshl, aarch64_neon_sqrshl, Add1ArgType | UnsignedAlts),
  NEONMAP2(vqrshlq_v, aarch64_neon_uqrshl, aarch64_neon_sqrshl, Add1ArgType | UnsignedAlts),
  NEONMAP2(vqshl_n_v, aarch64_neon_uqshl, aarch64_neon_sqshl, UnsignedAlts),
  NEONMAP2(vqshl_v, aarch64_neon_uqshl, aarch64_neon_sqshl, Add1ArgType | UnsignedAlts),
  NEONMAP2(vqshlq_n_v, aarch64_neon_uqshl, aarch64_neon_sqshl,UnsignedAlts),
  NEONMAP2(vqshlq_v, aarch64_neon_uqshl, aarch64_neon_sqshl, Add1ArgType | UnsignedAlts),
  NEONMAP1(vqshlu_n_v, aarch64_neon_sqshlu, 0),
  NEONMAP1(vqshluq_n_v, aarch64_neon_sqshlu, 0),
  NEONMAP2(vqsub_v, aarch64_neon_uqsub, aarch64_neon_sqsub, Add1ArgType | UnsignedAlts),
  NEONMAP2(vqsubq_v, aarch64_neon_uqsub, aarch64_neon_sqsub, Add1ArgType | UnsignedAlts),
  NEONMAP1(vraddhn_v, aarch64_neon_raddhn, Add1ArgType),
  NEONMAP2(vrecpe_v, aarch64_neon_frecpe, aarch64_neon_urecpe, 0),
  NEONMAP2(vrecpeq_v, aarch64_neon_frecpe, aarch64_neon_urecpe, 0),
  NEONMAP1(vrecps_v, aarch64_neon_frecps, Add1ArgType),
  NEONMAP1(vrecpsq_v, aarch64_neon_frecps, Add1ArgType),
  NEONMAP2(vrhadd_v, aarch64_neon_urhadd, aarch64_neon_srhadd, Add1ArgType | UnsignedAlts),
  NEONMAP2(vrhaddq_v, aarch64_neon_urhadd, aarch64_neon_srhadd, Add1ArgType | UnsignedAlts),
  NEONMAP2(vrshl_v, aarch64_neon_urshl, aarch64_neon_srshl, Add1ArgType | UnsignedAlts),
  NEONMAP2(vrshlq_v, aarch64_neon_urshl, aarch64_neon_srshl, Add1ArgType | UnsignedAlts),
  NEONMAP2(vrshr_n_v, aarch64_neon_urshl, aarch64_neon_srshl, UnsignedAlts),
  NEONMAP2(vrshrq_n_v, aarch64_neon_urshl, aarch64_neon_srshl, UnsignedAlts),
  NEONMAP2(vrsqrte_v, aarch64_neon_frsqrte, aarch64_neon_ursqrte, 0),
  NEONMAP2(vrsqrteq_v, aarch64_neon_frsqrte, aarch64_neon_ursqrte, 0),
  NEONMAP1(vrsqrts_v, aarch64_neon_frsqrts, Add1ArgType),
  NEONMAP1(vrsqrtsq_v, aarch64_neon_frsqrts, Add1ArgType),
  NEONMAP1(vrsubhn_v, aarch64_neon_rsubhn, Add1ArgType),
  NEONMAP1(vsha1su0q_v, aarch64_crypto_sha1su0, 0),
  NEONMAP1(vsha1su1q_v, aarch64_crypto_sha1su1, 0),
  NEONMAP1(vsha256h2q_v, aarch64_crypto_sha256h2, 0),
  NEONMAP1(vsha256hq_v, aarch64_crypto_sha256h, 0),
  NEONMAP1(vsha256su0q_v, aarch64_crypto_sha256su0, 0),
  NEONMAP1(vsha256su1q_v, aarch64_crypto_sha256su1, 0),
  NEONMAP0(vshl_n_v),
  NEONMAP2(vshl_v, aarch64_neon_ushl, aarch64_neon_sshl, Add1ArgType | UnsignedAlts),
  NEONMAP0(vshll_n_v),
  NEONMAP0(vshlq_n_v),
  NEONMAP2(vshlq_v, aarch64_neon_ushl, aarch64_neon_sshl, Add1ArgType | UnsignedAlts),
  NEONMAP0(vshr_n_v),
  NEONMAP0(vshrn_n_v),
  NEONMAP0(vshrq_n_v),
  NEONMAP0(vsubhn_v),
  NEONMAP0(vtst_v),
  NEONMAP0(vtstq_v),
};

static const NeonIntrinsicInfo AArch64SISDIntrinsicMap[] = {
  NEONMAP1(vabdd_f64, aarch64_sisd_fabd, Add1ArgType),
  NEONMAP1(vabds_f32, aarch64_sisd_fabd, Add1ArgType),
  NEONMAP1(vabsd_s64, aarch64_neon_abs, Add1ArgType),
  NEONMAP1(vaddlv_s32, aarch64_neon_saddlv, AddRetType | Add1ArgType),
  NEONMAP1(vaddlv_u32, aarch64_neon_uaddlv, AddRetType | Add1ArgType),
  NEONMAP1(vaddlvq_s32, aarch64_neon_saddlv, AddRetType | Add1ArgType),
  NEONMAP1(vaddlvq_u32, aarch64_neon_uaddlv, AddRetType | Add1ArgType),
  NEONMAP1(vaddv_f32, aarch64_neon_faddv, AddRetType | Add1ArgType),
  NEONMAP1(vaddv_s32, aarch64_neon_saddv, AddRetType | Add1ArgType),
  NEONMAP1(vaddv_u32, aarch64_neon_uaddv, AddRetType | Add1ArgType),
  NEONMAP1(vaddvq_f32, aarch64_neon_faddv, AddRetType | Add1ArgType),
  NEONMAP1(vaddvq_f64, aarch64_neon_faddv, AddRetType | Add1ArgType),
  NEONMAP1(vaddvq_s32, aarch64_neon_saddv, AddRetType | Add1ArgType),
  NEONMAP1(vaddvq_s64, aarch64_neon_saddv, AddRetType | Add1ArgType),
  NEONMAP1(vaddvq_u32, aarch64_neon_uaddv, AddRetType | Add1ArgType),
  NEONMAP1(vaddvq_u64, aarch64_neon_uaddv, AddRetType | Add1ArgType),
  NEONMAP1(vcaged_f64, aarch64_neon_facge, AddRetType | Add1ArgType),
  NEONMAP1(vcages_f32, aarch64_neon_facge, AddRetType | Add1ArgType),
  NEONMAP1(vcagtd_f64, aarch64_neon_facgt, AddRetType | Add1ArgType),
  NEONMAP1(vcagts_f32, aarch64_neon_facgt, AddRetType | Add1ArgType),
  NEONMAP1(vcaled_f64, aarch64_neon_facge, AddRetType | Add1ArgType),
  NEONMAP1(vcales_f32, aarch64_neon_facge, AddRetType | Add1ArgType),
  NEONMAP1(vcaltd_f64, aarch64_neon_facgt, AddRetType | Add1ArgType),
  NEONMAP1(vcalts_f32, aarch64_neon_facgt, AddRetType | Add1ArgType),
  NEONMAP1(vcvtad_s64_f64, aarch64_neon_fcvtas, AddRetType | Add1ArgType),
  NEONMAP1(vcvtad_u64_f64, aarch64_neon_fcvtau, AddRetType | Add1ArgType),
  NEONMAP1(vcvtas_s32_f32, aarch64_neon_fcvtas, AddRetType | Add1ArgType),
  NEONMAP1(vcvtas_u32_f32, aarch64_neon_fcvtau, AddRetType | Add1ArgType),
  NEONMAP1(vcvtd_n_f64_s64, aarch64_neon_vcvtfxs2fp, AddRetType | Add1ArgType),
  NEONMAP1(vcvtd_n_f64_u64, aarch64_neon_vcvtfxu2fp, AddRetType | Add1ArgType),
  NEONMAP1(vcvtd_n_s64_f64, aarch64_neon_vcvtfp2fxs, AddRetType | Add1ArgType),
  NEONMAP1(vcvtd_n_u64_f64, aarch64_neon_vcvtfp2fxu, AddRetType | Add1ArgType),
  NEONMAP1(vcvtmd_s64_f64, aarch64_neon_fcvtms, AddRetType | Add1ArgType),
  NEONMAP1(vcvtmd_u64_f64, aarch64_neon_fcvtmu, AddRetType | Add1ArgType),
  NEONMAP1(vcvtms_s32_f32, aarch64_neon_fcvtms, AddRetType | Add1ArgType),
  NEONMAP1(vcvtms_u32_f32, aarch64_neon_fcvtmu, AddRetType | Add1ArgType),
  NEONMAP1(vcvtnd_s64_f64, aarch64_neon_fcvtns, AddRetType | Add1ArgType),
  NEONMAP1(vcvtnd_u64_f64, aarch64_neon_fcvtnu, AddRetType | Add1ArgType),
  NEONMAP1(vcvtns_s32_f32, aarch64_neon_fcvtns, AddRetType | Add1ArgType),
  NEONMAP1(vcvtns_u32_f32, aarch64_neon_fcvtnu, AddRetType | Add1ArgType),
  NEONMAP1(vcvtpd_s64_f64, aarch64_neon_fcvtps, AddRetType | Add1ArgType),
  NEONMAP1(vcvtpd_u64_f64, aarch64_neon_fcvtpu, AddRetType | Add1ArgType),
  NEONMAP1(vcvtps_s32_f32, aarch64_neon_fcvtps, AddRetType | Add1ArgType),
  NEONMAP1(vcvtps_u32_f32, aarch64_neon_fcvtpu, AddRetType | Add1ArgType),
  NEONMAP1(vcvts_n_f32_s32, aarch64_neon_vcvtfxs2fp, AddRetType | Add1ArgType),
  NEONMAP1(vcvts_n_f32_u32, aarch64_neon_vcvtfxu2fp, AddRetType | Add1ArgType),
  NEONMAP1(vcvts_n_s32_f32, aarch64_neon_vcvtfp2fxs, AddRetType | Add1ArgType),
  NEONMAP1(vcvts_n_u32_f32, aarch64_neon_vcvtfp2fxu, AddRetType | Add1ArgType),
  NEONMAP1(vcvtxd_f32_f64, aarch64_sisd_fcvtxn, 0),
  NEONMAP1(vmaxnmv_f32, aarch64_neon_fmaxnmv, AddRetType | Add1ArgType),
  NEONMAP1(vmaxnmvq_f32, aarch64_neon_fmaxnmv, AddRetType | Add1ArgType),
  NEONMAP1(vmaxnmvq_f64, aarch64_neon_fmaxnmv, AddRetType | Add1ArgType),
  NEONMAP1(vmaxv_f32, aarch64_neon_fmaxv, AddRetType | Add1ArgType),
  NEONMAP1(vmaxv_s32, aarch64_neon_smaxv, AddRetType | Add1ArgType),
  NEONMAP1(vmaxv_u32, aarch64_neon_umaxv, AddRetType | Add1ArgType),
  NEONMAP1(vmaxvq_f32, aarch64_neon_fmaxv, AddRetType | Add1ArgType),
  NEONMAP1(vmaxvq_f64, aarch64_neon_fmaxv, AddRetType | Add1ArgType),
  NEONMAP1(vmaxvq_s32, aarch64_neon_smaxv, AddRetType | Add1ArgType),
  NEONMAP1(vmaxvq_u32, aarch64_neon_umaxv, AddRetType | Add1ArgType),
  NEONMAP1(vminnmv_f32, aarch64_neon_fminnmv, AddRetType | Add1ArgType),
  NEONMAP1(vminnmvq_f32, aarch64_neon_fminnmv, AddRetType | Add1ArgType),
  NEONMAP1(vminnmvq_f64, aarch64_neon_fminnmv, AddRetType | Add1ArgType),
  NEONMAP1(vminv_f32, aarch64_neon_fminv, AddRetType | Add1ArgType),
  NEONMAP1(vminv_s32, aarch64_neon_sminv, AddRetType | Add1ArgType),
  NEONMAP1(vminv_u32, aarch64_neon_uminv, AddRetType | Add1ArgType),
  NEONMAP1(vminvq_f32, aarch64_neon_fminv, AddRetType | Add1ArgType),
  NEONMAP1(vminvq_f64, aarch64_neon_fminv, AddRetType | Add1ArgType),
  NEONMAP1(vminvq_s32, aarch64_neon_sminv, AddRetType | Add1ArgType),
  NEONMAP1(vminvq_u32, aarch64_neon_uminv, AddRetType | Add1ArgType),
  NEONMAP1(vmull_p64, aarch64_neon_pmull64, 0),
  NEONMAP1(vmulxd_f64, aarch64_neon_fmulx, Add1ArgType),
  NEONMAP1(vmulxs_f32, aarch64_neon_fmulx, Add1ArgType),
  NEONMAP1(vpaddd_s64, aarch64_neon_uaddv, AddRetType | Add1ArgType),
  NEONMAP1(vpaddd_u64, aarch64_neon_uaddv, AddRetType | Add1ArgType),
  NEONMAP1(vpmaxnmqd_f64, aarch64_neon_fmaxnmv, AddRetType | Add1ArgType),
  NEONMAP1(vpmaxnms_f32, aarch64_neon_fmaxnmv, AddRetType | Add1ArgType),
  NEONMAP1(vpmaxqd_f64, aarch64_neon_fmaxv, AddRetType | Add1ArgType),
  NEONMAP1(vpmaxs_f32, aarch64_neon_fmaxv, AddRetType | Add1ArgType),
  NEONMAP1(vpminnmqd_f64, aarch64_neon_fminnmv, AddRetType | Add1ArgType),
  NEONMAP1(vpminnms_f32, aarch64_neon_fminnmv, AddRetType | Add1ArgType),
  NEONMAP1(vpminqd_f64, aarch64_neon_fminv, AddRetType | Add1ArgType),
  NEONMAP1(vpmins_f32, aarch64_neon_fminv, AddRetType | Add1ArgType),
  NEONMAP1(vqabsb_s8, aarch64_neon_sqabs, Vectorize1ArgType | Use64BitVectors),
  NEONMAP1(vqabsd_s64, aarch64_neon_sqabs, Add1ArgType),
  NEONMAP1(vqabsh_s16, aarch64_neon_sqabs, Vectorize1ArgType | Use64BitVectors),
  NEONMAP1(vqabss_s32, aarch64_neon_sqabs, Add1ArgType),
  NEONMAP1(vqaddb_s8, aarch64_neon_sqadd, Vectorize1ArgType | Use64BitVectors),
  NEONMAP1(vqaddb_u8, aarch64_neon_uqadd, Vectorize1ArgType | Use64BitVectors),
  NEONMAP1(vqaddd_s64, aarch64_neon_sqadd, Add1ArgType),
  NEONMAP1(vqaddd_u64, aarch64_neon_uqadd, Add1ArgType),
  NEONMAP1(vqaddh_s16, aarch64_neon_sqadd, Vectorize1ArgType | Use64BitVectors),
  NEONMAP1(vqaddh_u16, aarch64_neon_uqadd, Vectorize1ArgType | Use64BitVectors),
  NEONMAP1(vqadds_s32, aarch64_neon_sqadd, Add1ArgType),
  NEONMAP1(vqadds_u32, aarch64_neon_uqadd, Add1ArgType),
  NEONMAP1(vqdmulhh_s16, aarch64_neon_sqdmulh, Vectorize1ArgType | Use64BitVectors),
  NEONMAP1(vqdmulhs_s32, aarch64_neon_sqdmulh, Add1ArgType),
  NEONMAP1(vqdmullh_s16, aarch64_neon_sqdmull, VectorRet | Use128BitVectors),
  NEONMAP1(vqdmulls_s32, aarch64_neon_sqdmulls_scalar, 0),
  NEONMAP1(vqmovnd_s64, aarch64_neon_scalar_sqxtn, AddRetType | Add1ArgType),
  NEONMAP1(vqmovnd_u64, aarch64_neon_scalar_uqxtn, AddRetType | Add1ArgType),
  NEONMAP1(vqmovnh_s16, aarch64_neon_sqxtn, VectorRet | Use64BitVectors),
  NEONMAP1(vqmovnh_u16, aarch64_neon_uqxtn, VectorRet | Use64BitVectors),
  NEONMAP1(vqmovns_s32, aarch64_neon_sqxtn, VectorRet | Use64BitVectors),
  NEONMAP1(vqmovns_u32, aarch64_neon_uqxtn, VectorRet | Use64BitVectors),
  NEONMAP1(vqmovund_s64, aarch64_neon_scalar_sqxtun, AddRetType | Add1ArgType),
  NEONMAP1(vqmovunh_s16, aarch64_neon_sqxtun, VectorRet | Use64BitVectors),
  NEONMAP1(vqmovuns_s32, aarch64_neon_sqxtun, VectorRet | Use64BitVectors),
  NEONMAP1(vqnegb_s8, aarch64_neon_sqneg, Vectorize1ArgType | Use64BitVectors),
  NEONMAP1(vqnegd_s64, aarch64_neon_sqneg, Add1ArgType),
  NEONMAP1(vqnegh_s16, aarch64_neon_sqneg, Vectorize1ArgType | Use64BitVectors),
  NEONMAP1(vqnegs_s32, aarch64_neon_sqneg, Add1ArgType),
  NEONMAP1(vqrdmulhh_s16, aarch64_neon_sqrdmulh, Vectorize1ArgType | Use64BitVectors),
  NEONMAP1(vqrdmulhs_s32, aarch64_neon_sqrdmulh, Add1ArgType),
  NEONMAP1(vqrshlb_s8, aarch64_neon_sqrshl, Vectorize1ArgType | Use64BitVectors),
  NEONMAP1(vqrshlb_u8, aarch64_neon_uqrshl, Vectorize1ArgType | Use64BitVectors),
  NEONMAP1(vqrshld_s64, aarch64_neon_sqrshl, Add1ArgType),
  NEONMAP1(vqrshld_u64, aarch64_neon_uqrshl, Add1ArgType),
  NEONMAP1(vqrshlh_s16, aarch64_neon_sqrshl, Vectorize1ArgType | Use64BitVectors),
  NEONMAP1(vqrshlh_u16, aarch64_neon_uqrshl, Vectorize1ArgType | Use64BitVectors),
  NEONMAP1(vqrshls_s32, aarch64_neon_sqrshl, Add1ArgType),
  NEONMAP1(vqrshls_u32, aarch64_neon_uqrshl, Add1ArgType),
  NEONMAP1(vqrshrnd_n_s64, aarch64_neon_sqrshrn, AddRetType),
  NEONMAP1(vqrshrnd_n_u64, aarch64_neon_uqrshrn, AddRetType),
  NEONMAP1(vqrshrnh_n_s16, aarch64_neon_sqrshrn, VectorRet | Use64BitVectors),
  NEONMAP1(vqrshrnh_n_u16, aarch64_neon_uqrshrn, VectorRet | Use64BitVectors),
  NEONMAP1(vqrshrns_n_s32, aarch64_neon_sqrshrn, VectorRet | Use64BitVectors),
  NEONMAP1(vqrshrns_n_u32, aarch64_neon_uqrshrn, VectorRet | Use64BitVectors),
  NEONMAP1(vqrshrund_n_s64, aarch64_neon_sqrshrun, AddRetType),
  NEONMAP1(vqrshrunh_n_s16, aarch64_neon_sqrshrun, VectorRet | Use64BitVectors),
  NEONMAP1(vqrshruns_n_s32, aarch64_neon_sqrshrun, VectorRet | Use64BitVectors),
  NEONMAP1(vqshlb_n_s8, aarch64_neon_sqshl, Vectorize1ArgType | Use64BitVectors),
  NEONMAP1(vqshlb_n_u8, aarch64_neon_uqshl, Vectorize1ArgType | Use64BitVectors),
  NEONMAP1(vqshlb_s8, aarch64_neon_sqshl, Vectorize1ArgType | Use64BitVectors),
  NEONMAP1(vqshlb_u8, aarch64_neon_uqshl, Vectorize1ArgType | Use64BitVectors),
  NEONMAP1(vqshld_s64, aarch64_neon_sqshl, Add1ArgType),
  NEONMAP1(vqshld_u64, aarch64_neon_uqshl, Add1ArgType),
  NEONMAP1(vqshlh_n_s16, aarch64_neon_sqshl, Vectorize1ArgType | Use64BitVectors),
  NEONMAP1(vqshlh_n_u16, aarch64_neon_uqshl, Vectorize1ArgType | Use64BitVectors),
  NEONMAP1(vqshlh_s16, aarch64_neon_sqshl, Vectorize1ArgType | Use64BitVectors),
  NEONMAP1(vqshlh_u16, aarch64_neon_uqshl, Vectorize1ArgType | Use64BitVectors),
  NEONMAP1(vqshls_n_s32, aarch64_neon_sqshl, Add1ArgType),
  NEONMAP1(vqshls_n_u32, aarch64_neon_uqshl, Add1ArgType),
  NEONMAP1(vqshls_s32, aarch64_neon_sqshl, Add1ArgType),
  NEONMAP1(vqshls_u32, aarch64_neon_uqshl, Add1ArgType),
  NEONMAP1(vqshlub_n_s8, aarch64_neon_sqshlu, Vectorize1ArgType | Use64BitVectors),
  NEONMAP1(vqshluh_n_s16, aarch64_neon_sqshlu, Vectorize1ArgType | Use64BitVectors),
  NEONMAP1(vqshlus_n_s32, aarch64_neon_sqshlu, Add1ArgType),
  NEONMAP1(vqshrnd_n_s64, aarch64_neon_sqshrn, AddRetType),
  NEONMAP1(vqshrnd_n_u64, aarch64_neon_uqshrn, AddRetType),
  NEONMAP1(vqshrnh_n_s16, aarch64_neon_sqshrn, VectorRet | Use64BitVectors),
  NEONMAP1(vqshrnh_n_u16, aarch64_neon_uqshrn, VectorRet | Use64BitVectors),
  NEONMAP1(vqshrns_n_s32, aarch64_neon_sqshrn, VectorRet | Use64BitVectors),
  NEONMAP1(vqshrns_n_u32, aarch64_neon_uqshrn, VectorRet | Use64BitVectors),
  NEONMAP1(vqshrund_n_s64, aarch64_neon_sqshrun, AddRetType),
  NEONMAP1(vqshrunh_n_s16, aarch64_neon_sqshrun, VectorRet | Use64BitVectors),
  NEONMAP1(vqshruns_n_s32, aarch64_neon_sqshrun, VectorRet | Use64BitVectors),
  NEONMAP1(vqsubb_s8, aarch64_neon_sqsub, Vectorize1ArgType | Use64BitVectors),
  NEONMAP1(vqsubb_u8, aarch64_neon_uqsub, Vectorize1ArgType | Use64BitVectors),
  NEONMAP1(vqsubd_s64, aarch64_neon_sqsub, Add1ArgType),
  NEONMAP1(vqsubd_u64, aarch64_neon_uqsub, Add1ArgType),
  NEONMAP1(vqsubh_s16, aarch64_neon_sqsub, Vectorize1ArgType | Use64BitVectors),
  NEONMAP1(vqsubh_u16, aarch64_neon_uqsub, Vectorize1ArgType | Use64BitVectors),
  NEONMAP1(vqsubs_s32, aarch64_neon_sqsub, Add1ArgType),
  NEONMAP1(vqsubs_u32, aarch64_neon_uqsub, Add1ArgType),
  NEONMAP1(vrecped_f64, aarch64_neon_frecpe, Add1ArgType),
  NEONMAP1(vrecpes_f32, aarch64_neon_frecpe, Add1ArgType),
  NEONMAP1(vrecpxd_f64, aarch64_neon_frecpx, Add1ArgType),
  NEONMAP1(vrecpxs_f32, aarch64_neon_frecpx, Add1ArgType),
  NEONMAP1(vrshld_s64, aarch64_neon_srshl, Add1ArgType),
  NEONMAP1(vrshld_u64, aarch64_neon_urshl, Add1ArgType),
  NEONMAP1(vrsqrted_f64, aarch64_neon_frsqrte, Add1ArgType),
  NEONMAP1(vrsqrtes_f32, aarch64_neon_frsqrte, Add1ArgType),
  NEONMAP1(vrsqrtsd_f64, aarch64_neon_frsqrts, Add1ArgType),
  NEONMAP1(vrsqrtss_f32, aarch64_neon_frsqrts, Add1ArgType),
  NEONMAP1(vsha1cq_u32, aarch64_crypto_sha1c, 0),
  NEONMAP1(vsha1h_u32, aarch64_crypto_sha1h, 0),
  NEONMAP1(vsha1mq_u32, aarch64_crypto_sha1m, 0),
  NEONMAP1(vsha1pq_u32, aarch64_crypto_sha1p, 0),
  NEONMAP1(vshld_s64, aarch64_neon_sshl, Add1ArgType),
  NEONMAP1(vshld_u64, aarch64_neon_ushl, Add1ArgType),
  NEONMAP1(vslid_n_s64, aarch64_neon_vsli, Vectorize1ArgType),
  NEONMAP1(vslid_n_u64, aarch64_neon_vsli, Vectorize1ArgType),
  NEONMAP1(vsqaddb_u8, aarch64_neon_usqadd, Vectorize1ArgType | Use64BitVectors),
  NEONMAP1(vsqaddd_u64, aarch64_neon_usqadd, Add1ArgType),
  NEONMAP1(vsqaddh_u16, aarch64_neon_usqadd, Vectorize1ArgType | Use64BitVectors),
  NEONMAP1(vsqadds_u32, aarch64_neon_usqadd, Add1ArgType),
  NEONMAP1(vsrid_n_s64, aarch64_neon_vsri, Vectorize1ArgType),
  NEONMAP1(vsrid_n_u64, aarch64_neon_vsri, Vectorize1ArgType),
  NEONMAP1(vuqaddb_s8, aarch64_neon_suqadd, Vectorize1ArgType | Use64BitVectors),
  NEONMAP1(vuqaddd_s64, aarch64_neon_suqadd, Add1ArgType),
  NEONMAP1(vuqaddh_s16, aarch64_neon_suqadd, Vectorize1ArgType | Use64BitVectors),
  NEONMAP1(vuqadds_s32, aarch64_neon_suqadd, Add1ArgType),
};

#undef NEONMAP0
#undef NEONMAP1
#undef NEONMAP2

static bool NEONSIMDIntrinsicsProvenSorted = false;

static bool AArch64SIMDIntrinsicsProvenSorted = false;
static bool AArch64SISDIntrinsicsProvenSorted = false;


static const NeonIntrinsicInfo *
findNeonIntrinsicInMap(ArrayRef<NeonIntrinsicInfo> IntrinsicMap,
                       unsigned BuiltinID, bool &MapProvenSorted) {

#ifndef NDEBUG
  if (!MapProvenSorted) {
    assert(std::is_sorted(std::begin(IntrinsicMap), std::end(IntrinsicMap)));
    MapProvenSorted = true;
  }
#endif

  const NeonIntrinsicInfo *Builtin =
      std::lower_bound(IntrinsicMap.begin(), IntrinsicMap.end(), BuiltinID);

  if (Builtin != IntrinsicMap.end() && Builtin->BuiltinID == BuiltinID)
    return Builtin;

  return nullptr;
}

Function *CodeGenFunction::LookupNeonLLVMIntrinsic(unsigned IntrinsicID,
                                                   unsigned Modifier,
                                                   llvm::Type *ArgType,
                                                   const CallExpr *E) {
  int VectorSize = 0;
  if (Modifier & Use64BitVectors)
    VectorSize = 64;
  else if (Modifier & Use128BitVectors)
    VectorSize = 128;

  // Return type.
  SmallVector<llvm::Type *, 3> Tys;
  if (Modifier & AddRetType) {
    llvm::Type *Ty = ConvertType(E->getCallReturnType(getContext()));
    if (Modifier & VectorizeRetType)
      Ty = llvm::VectorType::get(
          Ty, VectorSize ? VectorSize / Ty->getPrimitiveSizeInBits() : 1);

    Tys.push_back(Ty);
  }

  // Arguments.
  if (Modifier & VectorizeArgTypes) {
    int Elts = VectorSize ? VectorSize / ArgType->getPrimitiveSizeInBits() : 1;
    ArgType = llvm::VectorType::get(ArgType, Elts);
  }

  if (Modifier & (Add1ArgType | Add2ArgTypes))
    Tys.push_back(ArgType);

  if (Modifier & Add2ArgTypes)
    Tys.push_back(ArgType);

  if (Modifier & InventFloatType)
    Tys.push_back(FloatTy);

  return CGM.getIntrinsic(IntrinsicID, Tys);
}

static Value *EmitCommonNeonSISDBuiltinExpr(CodeGenFunction &CGF,
                                            const NeonIntrinsicInfo &SISDInfo,
                                            SmallVectorImpl<Value *> &Ops,
                                            const CallExpr *E) {
  unsigned BuiltinID = SISDInfo.BuiltinID;
  unsigned int Int = SISDInfo.LLVMIntrinsic;
  unsigned Modifier = SISDInfo.TypeModifier;
  const char *s = SISDInfo.NameHint;

  switch (BuiltinID) {
  case NEON::BI__builtin_neon_vcled_s64:
  case NEON::BI__builtin_neon_vcled_u64:
  case NEON::BI__builtin_neon_vcles_f32:
  case NEON::BI__builtin_neon_vcled_f64:
  case NEON::BI__builtin_neon_vcltd_s64:
  case NEON::BI__builtin_neon_vcltd_u64:
  case NEON::BI__builtin_neon_vclts_f32:
  case NEON::BI__builtin_neon_vcltd_f64:
  case NEON::BI__builtin_neon_vcales_f32:
  case NEON::BI__builtin_neon_vcaled_f64:
  case NEON::BI__builtin_neon_vcalts_f32:
  case NEON::BI__builtin_neon_vcaltd_f64:
    // Only one direction of comparisons actually exist, cmle is actually a cmge
    // with swapped operands. The table gives us the right intrinsic but we
    // still need to do the swap.
    std::swap(Ops[0], Ops[1]);
    break;
  }

  assert(Int && "Generic code assumes a valid intrinsic");

  // Determine the type(s) of this overloaded AArch64 intrinsic.
  const Expr *Arg = E->getArg(0);
  llvm::Type *ArgTy = CGF.ConvertType(Arg->getType());
  Function *F = CGF.LookupNeonLLVMIntrinsic(Int, Modifier, ArgTy, E);

  int j = 0;
  ConstantInt *C0 = ConstantInt::get(CGF.SizeTy, 0);
  for (Function::const_arg_iterator ai = F->arg_begin(), ae = F->arg_end();
       ai != ae; ++ai, ++j) {
    llvm::Type *ArgTy = ai->getType();
    if (Ops[j]->getType()->getPrimitiveSizeInBits() ==
             ArgTy->getPrimitiveSizeInBits())
      continue;

    assert(ArgTy->isVectorTy() && !Ops[j]->getType()->isVectorTy());
    // The constant argument to an _n_ intrinsic always has Int32Ty, so truncate
    // it before inserting.
    Ops[j] =
        CGF.Builder.CreateTruncOrBitCast(Ops[j], ArgTy->getVectorElementType());
    Ops[j] =
        CGF.Builder.CreateInsertElement(UndefValue::get(ArgTy), Ops[j], C0);
  }

  Value *Result = CGF.EmitNeonCall(F, Ops, s);
  llvm::Type *ResultType = CGF.ConvertType(E->getType());
  if (ResultType->getPrimitiveSizeInBits() <
      Result->getType()->getPrimitiveSizeInBits())
    return CGF.Builder.CreateExtractElement(Result, C0);

  return CGF.Builder.CreateBitCast(Result, ResultType, s);
}

Value *CodeGenFunction::EmitCommonNeonBuiltinExpr(
    unsigned BuiltinID, unsigned LLVMIntrinsic, unsigned AltLLVMIntrinsic,
    const char *NameHint, unsigned Modifier, const CallExpr *E,
    SmallVectorImpl<llvm::Value *> &Ops, Address PtrOp0, Address PtrOp1,
    llvm::Triple::ArchType Arch) {
  // Get the last argument, which specifies the vector type.
  llvm::APSInt NeonTypeConst;
  const Expr *Arg = E->getArg(E->getNumArgs() - 1);
  if (!Arg->isIntegerConstantExpr(NeonTypeConst, getContext()))
    return nullptr;

  // Determine the type of this overloaded NEON intrinsic.
  NeonTypeFlags Type(NeonTypeConst.getZExtValue());
  bool Usgn = Type.isUnsigned();
  bool Quad = Type.isQuad();

  llvm::VectorType *VTy = GetNeonType(this, Type, Arch);
  llvm::Type *Ty = VTy;
  if (!Ty)
    return nullptr;

  auto getAlignmentValue32 = [&](Address addr) -> Value* {
    return Builder.getInt32(addr.getAlignment().getQuantity());
  };

  unsigned Int = LLVMIntrinsic;
  if ((Modifier & UnsignedAlts) && !Usgn)
    Int = AltLLVMIntrinsic;

  switch (BuiltinID) {
  default: break;
  case NEON::BI__builtin_neon_vabs_v:
  case NEON::BI__builtin_neon_vabsq_v:
    if (VTy->getElementType()->isFloatingPointTy())
      return EmitNeonCall(CGM.getIntrinsic(Intrinsic::fabs, Ty), Ops, "vabs");
    return EmitNeonCall(CGM.getIntrinsic(LLVMIntrinsic, Ty), Ops, "vabs");
  case NEON::BI__builtin_neon_vaddhn_v: {
    llvm::VectorType *SrcTy =
        llvm::VectorType::getExtendedElementVectorType(VTy);

    // %sum = add <4 x i32> %lhs, %rhs
    Ops[0] = Builder.CreateBitCast(Ops[0], SrcTy);
    Ops[1] = Builder.CreateBitCast(Ops[1], SrcTy);
    Ops[0] = Builder.CreateAdd(Ops[0], Ops[1], "vaddhn");

    // %high = lshr <4 x i32> %sum, <i32 16, i32 16, i32 16, i32 16>
    Constant *ShiftAmt =
        ConstantInt::get(SrcTy, SrcTy->getScalarSizeInBits() / 2);
    Ops[0] = Builder.CreateLShr(Ops[0], ShiftAmt, "vaddhn");

    // %res = trunc <4 x i32> %high to <4 x i16>
    return Builder.CreateTrunc(Ops[0], VTy, "vaddhn");
  }
  case NEON::BI__builtin_neon_vcale_v:
  case NEON::BI__builtin_neon_vcaleq_v:
  case NEON::BI__builtin_neon_vcalt_v:
  case NEON::BI__builtin_neon_vcaltq_v:
    std::swap(Ops[0], Ops[1]);
    LLVM_FALLTHROUGH;
  case NEON::BI__builtin_neon_vcage_v:
  case NEON::BI__builtin_neon_vcageq_v:
  case NEON::BI__builtin_neon_vcagt_v:
  case NEON::BI__builtin_neon_vcagtq_v: {
    llvm::Type *Ty;
    switch (VTy->getScalarSizeInBits()) {
    default: llvm_unreachable("unexpected type");
    case 32:
      Ty = FloatTy;
      break;
    case 64:
      Ty = DoubleTy;
      break;
    case 16:
      Ty = HalfTy;
      break;
    }
    llvm::Type *VecFlt = llvm::VectorType::get(Ty, VTy->getNumElements());
    llvm::Type *Tys[] = { VTy, VecFlt };
    Function *F = CGM.getIntrinsic(LLVMIntrinsic, Tys);
    return EmitNeonCall(F, Ops, NameHint);
  }
  case NEON::BI__builtin_neon_vclz_v:
  case NEON::BI__builtin_neon_vclzq_v:
    // We generate target-independent intrinsic, which needs a second argument
    // for whether or not clz of zero is undefined; on ARM it isn't.
    Ops.push_back(Builder.getInt1(getTarget().isCLZForZeroUndef()));
    break;
  case NEON::BI__builtin_neon_vcvt_f32_v:
  case NEON::BI__builtin_neon_vcvtq_f32_v:
    Ops[0] = Builder.CreateBitCast(Ops[0], Ty);
    Ty = GetNeonType(this, NeonTypeFlags(NeonTypeFlags::Float32, false, Quad), Arch);
    return Usgn ? Builder.CreateUIToFP(Ops[0], Ty, "vcvt")
                : Builder.CreateSIToFP(Ops[0], Ty, "vcvt");
  case NEON::BI__builtin_neon_vcvt_f16_v:
  case NEON::BI__builtin_neon_vcvtq_f16_v:
    Ops[0] = Builder.CreateBitCast(Ops[0], Ty);
    Ty = GetNeonType(this, NeonTypeFlags(NeonTypeFlags::Float16, false, Quad), Arch);
    return Usgn ? Builder.CreateUIToFP(Ops[0], Ty, "vcvt")
                : Builder.CreateSIToFP(Ops[0], Ty, "vcvt");
  case NEON::BI__builtin_neon_vcvt_n_f16_v:
  case NEON::BI__builtin_neon_vcvt_n_f32_v:
  case NEON::BI__builtin_neon_vcvt_n_f64_v:
  case NEON::BI__builtin_neon_vcvtq_n_f16_v:
  case NEON::BI__builtin_neon_vcvtq_n_f32_v:
  case NEON::BI__builtin_neon_vcvtq_n_f64_v: {
    llvm::Type *Tys[2] = { GetFloatNeonType(this, Type), Ty };
    Int = Usgn ? LLVMIntrinsic : AltLLVMIntrinsic;
    Function *F = CGM.getIntrinsic(Int, Tys);
    return EmitNeonCall(F, Ops, "vcvt_n");
  }
  case NEON::BI__builtin_neon_vcvt_n_s16_v:
  case NEON::BI__builtin_neon_vcvt_n_s32_v:
  case NEON::BI__builtin_neon_vcvt_n_u16_v:
  case NEON::BI__builtin_neon_vcvt_n_u32_v:
  case NEON::BI__builtin_neon_vcvt_n_s64_v:
  case NEON::BI__builtin_neon_vcvt_n_u64_v:
  case NEON::BI__builtin_neon_vcvtq_n_s16_v:
  case NEON::BI__builtin_neon_vcvtq_n_s32_v:
  case NEON::BI__builtin_neon_vcvtq_n_u16_v:
  case NEON::BI__builtin_neon_vcvtq_n_u32_v:
  case NEON::BI__builtin_neon_vcvtq_n_s64_v:
  case NEON::BI__builtin_neon_vcvtq_n_u64_v: {
    llvm::Type *Tys[2] = { Ty, GetFloatNeonType(this, Type) };
    Function *F = CGM.getIntrinsic(LLVMIntrinsic, Tys);
    return EmitNeonCall(F, Ops, "vcvt_n");
  }
  case NEON::BI__builtin_neon_vcvt_s32_v:
  case NEON::BI__builtin_neon_vcvt_u32_v:
  case NEON::BI__builtin_neon_vcvt_s64_v:
  case NEON::BI__builtin_neon_vcvt_u64_v:
  case NEON::BI__builtin_neon_vcvt_s16_v:
  case NEON::BI__builtin_neon_vcvt_u16_v:
  case NEON::BI__builtin_neon_vcvtq_s32_v:
  case NEON::BI__builtin_neon_vcvtq_u32_v:
  case NEON::BI__builtin_neon_vcvtq_s64_v:
  case NEON::BI__builtin_neon_vcvtq_u64_v:
  case NEON::BI__builtin_neon_vcvtq_s16_v:
  case NEON::BI__builtin_neon_vcvtq_u16_v: {
    Ops[0] = Builder.CreateBitCast(Ops[0], GetFloatNeonType(this, Type));
    return Usgn ? Builder.CreateFPToUI(Ops[0], Ty, "vcvt")
                : Builder.CreateFPToSI(Ops[0], Ty, "vcvt");
  }
  case NEON::BI__builtin_neon_vcvta_s16_v:
  case NEON::BI__builtin_neon_vcvta_s32_v:
  case NEON::BI__builtin_neon_vcvta_s64_v:
  case NEON::BI__builtin_neon_vcvta_u32_v:
  case NEON::BI__builtin_neon_vcvta_u64_v:
  case NEON::BI__builtin_neon_vcvtaq_s16_v:
  case NEON::BI__builtin_neon_vcvtaq_s32_v:
  case NEON::BI__builtin_neon_vcvtaq_s64_v:
  case NEON::BI__builtin_neon_vcvtaq_u16_v:
  case NEON::BI__builtin_neon_vcvtaq_u32_v:
  case NEON::BI__builtin_neon_vcvtaq_u64_v:
  case NEON::BI__builtin_neon_vcvtn_s16_v:
  case NEON::BI__builtin_neon_vcvtn_s32_v:
  case NEON::BI__builtin_neon_vcvtn_s64_v:
  case NEON::BI__builtin_neon_vcvtn_u16_v:
  case NEON::BI__builtin_neon_vcvtn_u32_v:
  case NEON::BI__builtin_neon_vcvtn_u64_v:
  case NEON::BI__builtin_neon_vcvtnq_s16_v:
  case NEON::BI__builtin_neon_vcvtnq_s32_v:
  case NEON::BI__builtin_neon_vcvtnq_s64_v:
  case NEON::BI__builtin_neon_vcvtnq_u16_v:
  case NEON::BI__builtin_neon_vcvtnq_u32_v:
  case NEON::BI__builtin_neon_vcvtnq_u64_v:
  case NEON::BI__builtin_neon_vcvtp_s16_v:
  case NEON::BI__builtin_neon_vcvtp_s32_v:
  case NEON::BI__builtin_neon_vcvtp_s64_v:
  case NEON::BI__builtin_neon_vcvtp_u16_v:
  case NEON::BI__builtin_neon_vcvtp_u32_v:
  case NEON::BI__builtin_neon_vcvtp_u64_v:
  case NEON::BI__builtin_neon_vcvtpq_s16_v:
  case NEON::BI__builtin_neon_vcvtpq_s32_v:
  case NEON::BI__builtin_neon_vcvtpq_s64_v:
  case NEON::BI__builtin_neon_vcvtpq_u16_v:
  case NEON::BI__builtin_neon_vcvtpq_u32_v:
  case NEON::BI__builtin_neon_vcvtpq_u64_v:
  case NEON::BI__builtin_neon_vcvtm_s16_v:
  case NEON::BI__builtin_neon_vcvtm_s32_v:
  case NEON::BI__builtin_neon_vcvtm_s64_v:
  case NEON::BI__builtin_neon_vcvtm_u16_v:
  case NEON::BI__builtin_neon_vcvtm_u32_v:
  case NEON::BI__builtin_neon_vcvtm_u64_v:
  case NEON::BI__builtin_neon_vcvtmq_s16_v:
  case NEON::BI__builtin_neon_vcvtmq_s32_v:
  case NEON::BI__builtin_neon_vcvtmq_s64_v:
  case NEON::BI__builtin_neon_vcvtmq_u16_v:
  case NEON::BI__builtin_neon_vcvtmq_u32_v:
  case NEON::BI__builtin_neon_vcvtmq_u64_v: {
    llvm::Type *Tys[2] = { Ty, GetFloatNeonType(this, Type) };
    return EmitNeonCall(CGM.getIntrinsic(LLVMIntrinsic, Tys), Ops, NameHint);
  }
  case NEON::BI__builtin_neon_vext_v:
  case NEON::BI__builtin_neon_vextq_v: {
    int CV = cast<ConstantInt>(Ops[2])->getSExtValue();
    SmallVector<uint32_t, 16> Indices;
    for (unsigned i = 0, e = VTy->getNumElements(); i != e; ++i)
      Indices.push_back(i+CV);

    Ops[0] = Builder.CreateBitCast(Ops[0], Ty);
    Ops[1] = Builder.CreateBitCast(Ops[1], Ty);
    return Builder.CreateShuffleVector(Ops[0], Ops[1], Indices, "vext");
  }
  case NEON::BI__builtin_neon_vfma_v:
  case NEON::BI__builtin_neon_vfmaq_v: {
    Value *F = CGM.getIntrinsic(Intrinsic::fma, Ty);
    Ops[0] = Builder.CreateBitCast(Ops[0], Ty);
    Ops[1] = Builder.CreateBitCast(Ops[1], Ty);
    Ops[2] = Builder.CreateBitCast(Ops[2], Ty);

    // NEON intrinsic puts accumulator first, unlike the LLVM fma.
    return Builder.CreateCall(F, {Ops[1], Ops[2], Ops[0]});
  }
  case NEON::BI__builtin_neon_vld1_v:
  case NEON::BI__builtin_neon_vld1q_v: {
    llvm::Type *Tys[] = {Ty, Int8PtrTy};
    Ops.push_back(getAlignmentValue32(PtrOp0));
    return EmitNeonCall(CGM.getIntrinsic(LLVMIntrinsic, Tys), Ops, "vld1");
  }
  case NEON::BI__builtin_neon_vld2_v:
  case NEON::BI__builtin_neon_vld2q_v:
  case NEON::BI__builtin_neon_vld3_v:
  case NEON::BI__builtin_neon_vld3q_v:
  case NEON::BI__builtin_neon_vld4_v:
  case NEON::BI__builtin_neon_vld4q_v: {
    llvm::Type *Tys[] = {Ty, Int8PtrTy};
    Function *F = CGM.getIntrinsic(LLVMIntrinsic, Tys);
    Value *Align = getAlignmentValue32(PtrOp1);
    Ops[1] = Builder.CreateCall(F, {Ops[1], Align}, NameHint);
    Ty = llvm::PointerType::getUnqual(Ops[1]->getType());
    Ops[0] = Builder.CreateBitCast(Ops[0], Ty);
    return Builder.CreateDefaultAlignedStore(Ops[1], Ops[0]);
  }
  case NEON::BI__builtin_neon_vld1_dup_v:
  case NEON::BI__builtin_neon_vld1q_dup_v: {
    Value *V = UndefValue::get(Ty);
    Ty = llvm::PointerType::getUnqual(VTy->getElementType());
    PtrOp0 = Builder.CreateBitCast(PtrOp0, Ty);
    LoadInst *Ld = Builder.CreateLoad(PtrOp0);
    llvm::Constant *CI = ConstantInt::get(SizeTy, 0);
    Ops[0] = Builder.CreateInsertElement(V, Ld, CI);
    return EmitNeonSplat(Ops[0], CI);
  }
  case NEON::BI__builtin_neon_vld2_lane_v:
  case NEON::BI__builtin_neon_vld2q_lane_v:
  case NEON::BI__builtin_neon_vld3_lane_v:
  case NEON::BI__builtin_neon_vld3q_lane_v:
  case NEON::BI__builtin_neon_vld4_lane_v:
  case NEON::BI__builtin_neon_vld4q_lane_v: {
    llvm::Type *Tys[] = {Ty, Int8PtrTy};
    Function *F = CGM.getIntrinsic(LLVMIntrinsic, Tys);
    for (unsigned I = 2; I < Ops.size() - 1; ++I)
      Ops[I] = Builder.CreateBitCast(Ops[I], Ty);
    Ops.push_back(getAlignmentValue32(PtrOp1));
    Ops[1] = Builder.CreateCall(F, makeArrayRef(Ops).slice(1), NameHint);
    Ty = llvm::PointerType::getUnqual(Ops[1]->getType());
    Ops[0] = Builder.CreateBitCast(Ops[0], Ty);
    return Builder.CreateDefaultAlignedStore(Ops[1], Ops[0]);
  }
  case NEON::BI__builtin_neon_vmovl_v: {
    llvm::Type *DTy =llvm::VectorType::getTruncatedElementVectorType(VTy);
    Ops[0] = Builder.CreateBitCast(Ops[0], DTy);
    if (Usgn)
      return Builder.CreateZExt(Ops[0], Ty, "vmovl");
    return Builder.CreateSExt(Ops[0], Ty, "vmovl");
  }
  case NEON::BI__builtin_neon_vmovn_v: {
    llvm::Type *QTy = llvm::VectorType::getExtendedElementVectorType(VTy);
    Ops[0] = Builder.CreateBitCast(Ops[0], QTy);
    return Builder.CreateTrunc(Ops[0], Ty, "vmovn");
  }
  case NEON::BI__builtin_neon_vmull_v:
    // FIXME: the integer vmull operations could be emitted in terms of pure
    // LLVM IR (2 exts followed by a mul). Unfortunately LLVM has a habit of
    // hoisting the exts outside loops. Until global ISel comes along that can
    // see through such movement this leads to bad CodeGen. So we need an
    // intrinsic for now.
    Int = Usgn ? Intrinsic::arm_neon_vmullu : Intrinsic::arm_neon_vmulls;
    Int = Type.isPoly() ? (unsigned)Intrinsic::arm_neon_vmullp : Int;
    return EmitNeonCall(CGM.getIntrinsic(Int, Ty), Ops, "vmull");
  case NEON::BI__builtin_neon_vpadal_v:
  case NEON::BI__builtin_neon_vpadalq_v: {
    // The source operand type has twice as many elements of half the size.
    unsigned EltBits = VTy->getElementType()->getPrimitiveSizeInBits();
    llvm::Type *EltTy =
      llvm::IntegerType::get(getLLVMContext(), EltBits / 2);
    llvm::Type *NarrowTy =
      llvm::VectorType::get(EltTy, VTy->getNumElements() * 2);
    llvm::Type *Tys[2] = { Ty, NarrowTy };
    return EmitNeonCall(CGM.getIntrinsic(Int, Tys), Ops, NameHint);
  }
  case NEON::BI__builtin_neon_vpaddl_v:
  case NEON::BI__builtin_neon_vpaddlq_v: {
    // The source operand type has twice as many elements of half the size.
    unsigned EltBits = VTy->getElementType()->getPrimitiveSizeInBits();
    llvm::Type *EltTy = llvm::IntegerType::get(getLLVMContext(), EltBits / 2);
    llvm::Type *NarrowTy =
      llvm::VectorType::get(EltTy, VTy->getNumElements() * 2);
    llvm::Type *Tys[2] = { Ty, NarrowTy };
    return EmitNeonCall(CGM.getIntrinsic(Int, Tys), Ops, "vpaddl");
  }
  case NEON::BI__builtin_neon_vqdmlal_v:
  case NEON::BI__builtin_neon_vqdmlsl_v: {
    SmallVector<Value *, 2> MulOps(Ops.begin() + 1, Ops.end());
    Ops[1] =
        EmitNeonCall(CGM.getIntrinsic(LLVMIntrinsic, Ty), MulOps, "vqdmlal");
    Ops.resize(2);
    return EmitNeonCall(CGM.getIntrinsic(AltLLVMIntrinsic, Ty), Ops, NameHint);
  }
  case NEON::BI__builtin_neon_vqshl_n_v:
  case NEON::BI__builtin_neon_vqshlq_n_v:
    return EmitNeonCall(CGM.getIntrinsic(Int, Ty), Ops, "vqshl_n",
                        1, false);
  case NEON::BI__builtin_neon_vqshlu_n_v:
  case NEON::BI__builtin_neon_vqshluq_n_v:
    return EmitNeonCall(CGM.getIntrinsic(Int, Ty), Ops, "vqshlu_n",
                        1, false);
  case NEON::BI__builtin_neon_vrecpe_v:
  case NEON::BI__builtin_neon_vrecpeq_v:
  case NEON::BI__builtin_neon_vrsqrte_v:
  case NEON::BI__builtin_neon_vrsqrteq_v:
    Int = Ty->isFPOrFPVectorTy() ? LLVMIntrinsic : AltLLVMIntrinsic;
    return EmitNeonCall(CGM.getIntrinsic(Int, Ty), Ops, NameHint);

  case NEON::BI__builtin_neon_vrshr_n_v:
  case NEON::BI__builtin_neon_vrshrq_n_v:
    return EmitNeonCall(CGM.getIntrinsic(Int, Ty), Ops, "vrshr_n",
                        1, true);
  case NEON::BI__builtin_neon_vshl_n_v:
  case NEON::BI__builtin_neon_vshlq_n_v:
    Ops[1] = EmitNeonShiftVector(Ops[1], Ty, false);
    return Builder.CreateShl(Builder.CreateBitCast(Ops[0],Ty), Ops[1],
                             "vshl_n");
  case NEON::BI__builtin_neon_vshll_n_v: {
    llvm::Type *SrcTy = llvm::VectorType::getTruncatedElementVectorType(VTy);
    Ops[0] = Builder.CreateBitCast(Ops[0], SrcTy);
    if (Usgn)
      Ops[0] = Builder.CreateZExt(Ops[0], VTy);
    else
      Ops[0] = Builder.CreateSExt(Ops[0], VTy);
    Ops[1] = EmitNeonShiftVector(Ops[1], VTy, false);
    return Builder.CreateShl(Ops[0], Ops[1], "vshll_n");
  }
  case NEON::BI__builtin_neon_vshrn_n_v: {
    llvm::Type *SrcTy = llvm::VectorType::getExtendedElementVectorType(VTy);
    Ops[0] = Builder.CreateBitCast(Ops[0], SrcTy);
    Ops[1] = EmitNeonShiftVector(Ops[1], SrcTy, false);
    if (Usgn)
      Ops[0] = Builder.CreateLShr(Ops[0], Ops[1]);
    else
      Ops[0] = Builder.CreateAShr(Ops[0], Ops[1]);
    return Builder.CreateTrunc(Ops[0], Ty, "vshrn_n");
  }
  case NEON::BI__builtin_neon_vshr_n_v:
  case NEON::BI__builtin_neon_vshrq_n_v:
    return EmitNeonRShiftImm(Ops[0], Ops[1], Ty, Usgn, "vshr_n");
  case NEON::BI__builtin_neon_vst1_v:
  case NEON::BI__builtin_neon_vst1q_v:
  case NEON::BI__builtin_neon_vst2_v:
  case NEON::BI__builtin_neon_vst2q_v:
  case NEON::BI__builtin_neon_vst3_v:
  case NEON::BI__builtin_neon_vst3q_v:
  case NEON::BI__builtin_neon_vst4_v:
  case NEON::BI__builtin_neon_vst4q_v:
  case NEON::BI__builtin_neon_vst2_lane_v:
  case NEON::BI__builtin_neon_vst2q_lane_v:
  case NEON::BI__builtin_neon_vst3_lane_v:
  case NEON::BI__builtin_neon_vst3q_lane_v:
  case NEON::BI__builtin_neon_vst4_lane_v:
  case NEON::BI__builtin_neon_vst4q_lane_v: {
    llvm::Type *Tys[] = {Int8PtrTy, Ty};
    Ops.push_back(getAlignmentValue32(PtrOp0));
    return EmitNeonCall(CGM.getIntrinsic(Int, Tys), Ops, "");
  }
  case NEON::BI__builtin_neon_vsubhn_v: {
    llvm::VectorType *SrcTy =
        llvm::VectorType::getExtendedElementVectorType(VTy);

    // %sum = add <4 x i32> %lhs, %rhs
    Ops[0] = Builder.CreateBitCast(Ops[0], SrcTy);
    Ops[1] = Builder.CreateBitCast(Ops[1], SrcTy);
    Ops[0] = Builder.CreateSub(Ops[0], Ops[1], "vsubhn");

    // %high = lshr <4 x i32> %sum, <i32 16, i32 16, i32 16, i32 16>
    Constant *ShiftAmt =
        ConstantInt::get(SrcTy, SrcTy->getScalarSizeInBits() / 2);
    Ops[0] = Builder.CreateLShr(Ops[0], ShiftAmt, "vsubhn");

    // %res = trunc <4 x i32> %high to <4 x i16>
    return Builder.CreateTrunc(Ops[0], VTy, "vsubhn");
  }
  case NEON::BI__builtin_neon_vtrn_v:
  case NEON::BI__builtin_neon_vtrnq_v: {
    Ops[0] = Builder.CreateBitCast(Ops[0], llvm::PointerType::getUnqual(Ty));
    Ops[1] = Builder.CreateBitCast(Ops[1], Ty);
    Ops[2] = Builder.CreateBitCast(Ops[2], Ty);
    Value *SV = nullptr;

    for (unsigned vi = 0; vi != 2; ++vi) {
      SmallVector<uint32_t, 16> Indices;
      for (unsigned i = 0, e = VTy->getNumElements(); i != e; i += 2) {
        Indices.push_back(i+vi);
        Indices.push_back(i+e+vi);
      }
      Value *Addr = Builder.CreateConstInBoundsGEP1_32(Ty, Ops[0], vi);
      SV = Builder.CreateShuffleVector(Ops[1], Ops[2], Indices, "vtrn");
      SV = Builder.CreateDefaultAlignedStore(SV, Addr);
    }
    return SV;
  }
  case NEON::BI__builtin_neon_vtst_v:
  case NEON::BI__builtin_neon_vtstq_v: {
    Ops[0] = Builder.CreateBitCast(Ops[0], Ty);
    Ops[1] = Builder.CreateBitCast(Ops[1], Ty);
    Ops[0] = Builder.CreateAnd(Ops[0], Ops[1]);
    Ops[0] = Builder.CreateICmp(ICmpInst::ICMP_NE, Ops[0],
                                ConstantAggregateZero::get(Ty));
    return Builder.CreateSExt(Ops[0], Ty, "vtst");
  }
  case NEON::BI__builtin_neon_vuzp_v:
  case NEON::BI__builtin_neon_vuzpq_v: {
    Ops[0] = Builder.CreateBitCast(Ops[0], llvm::PointerType::getUnqual(Ty));
    Ops[1] = Builder.CreateBitCast(Ops[1], Ty);
    Ops[2] = Builder.CreateBitCast(Ops[2], Ty);
    Value *SV = nullptr;

    for (unsigned vi = 0; vi != 2; ++vi) {
      SmallVector<uint32_t, 16> Indices;
      for (unsigned i = 0, e = VTy->getNumElements(); i != e; ++i)
        Indices.push_back(2*i+vi);

      Value *Addr = Builder.CreateConstInBoundsGEP1_32(Ty, Ops[0], vi);
      SV = Builder.CreateShuffleVector(Ops[1], Ops[2], Indices, "vuzp");
      SV = Builder.CreateDefaultAlignedStore(SV, Addr);
    }
    return SV;
  }
  case NEON::BI__builtin_neon_vzip_v:
  case NEON::BI__builtin_neon_vzipq_v: {
    Ops[0] = Builder.CreateBitCast(Ops[0], llvm::PointerType::getUnqual(Ty));
    Ops[1] = Builder.CreateBitCast(Ops[1], Ty);
    Ops[2] = Builder.CreateBitCast(Ops[2], Ty);
    Value *SV = nullptr;

    for (unsigned vi = 0; vi != 2; ++vi) {
      SmallVector<uint32_t, 16> Indices;
      for (unsigned i = 0, e = VTy->getNumElements(); i != e; i += 2) {
        Indices.push_back((i + vi*e) >> 1);
        Indices.push_back(((i + vi*e) >> 1)+e);
      }
      Value *Addr = Builder.CreateConstInBoundsGEP1_32(Ty, Ops[0], vi);
      SV = Builder.CreateShuffleVector(Ops[1], Ops[2], Indices, "vzip");
      SV = Builder.CreateDefaultAlignedStore(SV, Addr);
    }
    return SV;
  }
  }

  assert(Int && "Expected valid intrinsic number");

  // Determine the type(s) of this overloaded AArch64 intrinsic.
  Function *F = LookupNeonLLVMIntrinsic(Int, Modifier, Ty, E);

  Value *Result = EmitNeonCall(F, Ops, NameHint);
  llvm::Type *ResultType = ConvertType(E->getType());
  // AArch64 intrinsic one-element vector type cast to
  // scalar type expected by the builtin
  return Builder.CreateBitCast(Result, ResultType, NameHint);
}

Value *CodeGenFunction::EmitAArch64CompareBuiltinExpr(
    Value *Op, llvm::Type *Ty, const CmpInst::Predicate Fp,
    const CmpInst::Predicate Ip, const Twine &Name) {
  llvm::Type *OTy = Op->getType();

  // FIXME: this is utterly horrific. We should not be looking at previous
  // codegen context to find out what needs doing. Unfortunately TableGen
  // currently gives us exactly the same calls for vceqz_f32 and vceqz_s32
  // (etc).
  if (BitCastInst *BI = dyn_cast<BitCastInst>(Op))
    OTy = BI->getOperand(0)->getType();

  Op = Builder.CreateBitCast(Op, OTy);
  if (OTy->getScalarType()->isFloatingPointTy()) {
    Op = Builder.CreateFCmp(Fp, Op, Constant::getNullValue(OTy));
  } else {
    Op = Builder.CreateICmp(Ip, Op, Constant::getNullValue(OTy));
  }
  return Builder.CreateSExt(Op, Ty, Name);
}

static Value *packTBLDVectorList(CodeGenFunction &CGF, ArrayRef<Value *> Ops,
                                 Value *ExtOp, Value *IndexOp,
                                 llvm::Type *ResTy, unsigned IntID,
                                 const char *Name) {
  SmallVector<Value *, 2> TblOps;
  if (ExtOp)
    TblOps.push_back(ExtOp);

  // Build a vector containing sequential number like (0, 1, 2, ..., 15)
  SmallVector<uint32_t, 16> Indices;
  llvm::VectorType *TblTy = cast<llvm::VectorType>(Ops[0]->getType());
  for (unsigned i = 0, e = TblTy->getNumElements(); i != e; ++i) {
    Indices.push_back(2*i);
    Indices.push_back(2*i+1);
  }

  int PairPos = 0, End = Ops.size() - 1;
  while (PairPos < End) {
    TblOps.push_back(CGF.Builder.CreateShuffleVector(Ops[PairPos],
                                                     Ops[PairPos+1], Indices,
                                                     Name));
    PairPos += 2;
  }

  // If there's an odd number of 64-bit lookup table, fill the high 64-bit
  // of the 128-bit lookup table with zero.
  if (PairPos == End) {
    Value *ZeroTbl = ConstantAggregateZero::get(TblTy);
    TblOps.push_back(CGF.Builder.CreateShuffleVector(Ops[PairPos],
                                                     ZeroTbl, Indices, Name));
  }

  Function *TblF;
  TblOps.push_back(IndexOp);
  TblF = CGF.CGM.getIntrinsic(IntID, ResTy);

  return CGF.EmitNeonCall(TblF, TblOps, Name);
}

Value *CodeGenFunction::GetValueForARMHint(unsigned BuiltinID) {
  unsigned Value;
  switch (BuiltinID) {
  default:
    return nullptr;
  case ARM::BI__builtin_arm_nop:
    Value = 0;
    break;
  case ARM::BI__builtin_arm_yield:
  case ARM::BI__yield:
    Value = 1;
    break;
  case ARM::BI__builtin_arm_wfe:
  case ARM::BI__wfe:
    Value = 2;
    break;
  case ARM::BI__builtin_arm_wfi:
  case ARM::BI__wfi:
    Value = 3;
    break;
  case ARM::BI__builtin_arm_sev:
  case ARM::BI__sev:
    Value = 4;
    break;
  case ARM::BI__builtin_arm_sevl:
  case ARM::BI__sevl:
    Value = 5;
    break;
  }

  return Builder.CreateCall(CGM.getIntrinsic(Intrinsic::arm_hint),
                            llvm::ConstantInt::get(Int32Ty, Value));
}

// Generates the IR for the read/write special register builtin,
// ValueType is the type of the value that is to be written or read,
// RegisterType is the type of the register being written to or read from.
static Value *EmitSpecialRegisterBuiltin(CodeGenFunction &CGF,
                                         const CallExpr *E,
                                         llvm::Type *RegisterType,
                                         llvm::Type *ValueType,
                                         bool IsRead,
                                         StringRef SysReg = "") {
  // write and register intrinsics only support 32 and 64 bit operations.
  assert((RegisterType->isIntegerTy(32) || RegisterType->isIntegerTy(64))
          && "Unsupported size for register.");

  CodeGen::CGBuilderTy &Builder = CGF.Builder;
  CodeGen::CodeGenModule &CGM = CGF.CGM;
  LLVMContext &Context = CGM.getLLVMContext();

  if (SysReg.empty()) {
    const Expr *SysRegStrExpr = E->getArg(0)->IgnoreParenCasts();
    SysReg = cast<clang::StringLiteral>(SysRegStrExpr)->getString();
  }

  llvm::Metadata *Ops[] = { llvm::MDString::get(Context, SysReg) };
  llvm::MDNode *RegName = llvm::MDNode::get(Context, Ops);
  llvm::Value *Metadata = llvm::MetadataAsValue::get(Context, RegName);

  llvm::Type *Types[] = { RegisterType };

  bool MixedTypes = RegisterType->isIntegerTy(64) && ValueType->isIntegerTy(32);
  assert(!(RegisterType->isIntegerTy(32) && ValueType->isIntegerTy(64))
            && "Can't fit 64-bit value in 32-bit register");

  if (IsRead) {
    llvm::Value *F = CGM.getIntrinsic(llvm::Intrinsic::read_register, Types);
    llvm::Value *Call = Builder.CreateCall(F, Metadata);

    if (MixedTypes)
      // Read into 64 bit register and then truncate result to 32 bit.
      return Builder.CreateTrunc(Call, ValueType);

    if (ValueType->isPointerTy())
      // Have i32/i64 result (Call) but want to return a VoidPtrTy (i8*).
      return Builder.CreateIntToPtr(Call, ValueType);

    return Call;
  }

  llvm::Value *F = CGM.getIntrinsic(llvm::Intrinsic::write_register, Types);
  llvm::Value *ArgValue = CGF.EmitScalarExpr(E->getArg(1));
  if (MixedTypes) {
    // Extend 32 bit write value to 64 bit to pass to write.
    ArgValue = Builder.CreateZExt(ArgValue, RegisterType);
    return Builder.CreateCall(F, { Metadata, ArgValue });
  }

  if (ValueType->isPointerTy()) {
    // Have VoidPtrTy ArgValue but want to return an i32/i64.
    ArgValue = Builder.CreatePtrToInt(ArgValue, RegisterType);
    return Builder.CreateCall(F, { Metadata, ArgValue });
  }

  return Builder.CreateCall(F, { Metadata, ArgValue });
}

/// Return true if BuiltinID is an overloaded Neon intrinsic with an extra
/// argument that specifies the vector type.
static bool HasExtraNeonArgument(unsigned BuiltinID) {
  switch (BuiltinID) {
  default: break;
  case NEON::BI__builtin_neon_vget_lane_i8:
  case NEON::BI__builtin_neon_vget_lane_i16:
  case NEON::BI__builtin_neon_vget_lane_i32:
  case NEON::BI__builtin_neon_vget_lane_i64:
  case NEON::BI__builtin_neon_vget_lane_f32:
  case NEON::BI__builtin_neon_vgetq_lane_i8:
  case NEON::BI__builtin_neon_vgetq_lane_i16:
  case NEON::BI__builtin_neon_vgetq_lane_i32:
  case NEON::BI__builtin_neon_vgetq_lane_i64:
  case NEON::BI__builtin_neon_vgetq_lane_f32:
  case NEON::BI__builtin_neon_vset_lane_i8:
  case NEON::BI__builtin_neon_vset_lane_i16:
  case NEON::BI__builtin_neon_vset_lane_i32:
  case NEON::BI__builtin_neon_vset_lane_i64:
  case NEON::BI__builtin_neon_vset_lane_f32:
  case NEON::BI__builtin_neon_vsetq_lane_i8:
  case NEON::BI__builtin_neon_vsetq_lane_i16:
  case NEON::BI__builtin_neon_vsetq_lane_i32:
  case NEON::BI__builtin_neon_vsetq_lane_i64:
  case NEON::BI__builtin_neon_vsetq_lane_f32:
  case NEON::BI__builtin_neon_vsha1h_u32:
  case NEON::BI__builtin_neon_vsha1cq_u32:
  case NEON::BI__builtin_neon_vsha1pq_u32:
  case NEON::BI__builtin_neon_vsha1mq_u32:
  case clang::ARM::BI_MoveToCoprocessor:
  case clang::ARM::BI_MoveToCoprocessor2:
    return false;
  }
  return true;
}

#if INTEL_CUSTOMIZATION
Value *CodeGenFunction::EmitIntelFPGABuiltinExpr(unsigned BuiltinID,
                                                 const CallExpr *E) {
  if (BuiltinID == SPIRINTELFpga::BIget_compute_id) {
    Value *Arg = EmitScalarExpr(E->getArg(0));
    llvm::Type *ArgTys[] = {Arg->getType()};
    llvm::Type *SizeTy = llvm::Type::getIntNTy(
        getLLVMContext(), getTarget().getTypeWidth(getTarget().getSizeType()));
    llvm::FunctionType *FTy = llvm::FunctionType::get(
        SizeTy, llvm::ArrayRef<llvm::Type *>(ArgTys), false);
    // Let's use the same name.
    const char *Name = "get_compute_id";
    CGOpenCLRuntime OpenCLRT(CGM);
    return Builder.CreateCall(CGM.CreateRuntimeFunction(FTy, Name), {Arg});
  }

  if (BuiltinID == SPIRINTELFpga::BIread_pipe ||
      BuiltinID == SPIRINTELFpga::BIwrite_pipe) {
    Value *Arg0 = EmitScalarExpr(E->getArg(0)),
          *Arg1 = EmitScalarExpr(E->getArg(1));
    CGOpenCLRuntime OpenCLRT(CGM);
    Value *PacketSize = OpenCLRT.getPipeElemSize(E->getArg(0));
    Value *PacketAlign = OpenCLRT.getPipeElemAlign(E->getArg(0));

    // Type of the generic packet parameter.
    llvm::PointerType *PT = cast<llvm::PointerType>(Arg1->getType());
    LangAS ArgAS = getLangASFromTargetAS(PT->getAddressSpace());
    unsigned AS = getContext().getTargetAddressSpace(ArgAS);
    llvm::Type *I8PTy = llvm::PointerType::get(
        llvm::Type::getInt8Ty(getLLVMContext()), AS);

    // Testing which overloaded version we should generate the call for.
    bool IsReadPipe = BuiltinID == SPIRINTELFpga::BIread_pipe;
    std::string ReadMangling = "__read_pipe_2_AS" + std::to_string(AS);
    std::string WriteMangling = "__write_pipe_2_AS" + std::to_string(AS);
    const char *Name = (IsReadPipe) ? ReadMangling.c_str()
                                    : WriteMangling.c_str();
    Name = ChangeBuiltinToBL(E, BuiltinID, Name);

    // Creating a function with mangled type to be able to call with any
    // builtin or user defined type.
    llvm::Type *ArgTys[] = {Arg0->getType(), I8PTy, Int32Ty, Int32Ty};
    llvm::FunctionType *FTy = llvm::FunctionType::get(Int32Ty, ArgTys, false);
    Value *BCast = Builder.CreatePointerCast(Arg1, I8PTy);
    return Builder.CreateCall(CGM.CreateRuntimeFunction(FTy, Name),
                              {Arg0, BCast, PacketSize, PacketAlign});
  }

  return nullptr;
}
#endif // INTEL_CUSTOMIZATION

Value *CodeGenFunction::EmitARMBuiltinExpr(unsigned BuiltinID,
                                           const CallExpr *E,
                                           llvm::Triple::ArchType Arch) {
  if (auto Hint = GetValueForARMHint(BuiltinID))
    return Hint;

  if (BuiltinID == ARM::BI__emit) {
    bool IsThumb = getTarget().getTriple().getArch() == llvm::Triple::thumb;
    llvm::FunctionType *FTy =
        llvm::FunctionType::get(VoidTy, /*Variadic=*/false);

    APSInt Value;
    if (!E->getArg(0)->EvaluateAsInt(Value, CGM.getContext()))
      llvm_unreachable("Sema will ensure that the parameter is constant");

    uint64_t ZExtValue = Value.zextOrTrunc(IsThumb ? 16 : 32).getZExtValue();

    llvm::InlineAsm *Emit =
        IsThumb ? InlineAsm::get(FTy, ".inst.n 0x" + utohexstr(ZExtValue), "",
                                 /*SideEffects=*/true)
                : InlineAsm::get(FTy, ".inst 0x" + utohexstr(ZExtValue), "",
                                 /*SideEffects=*/true);

    return Builder.CreateCall(Emit);
  }

  if (BuiltinID == ARM::BI__builtin_arm_dbg) {
    Value *Option = EmitScalarExpr(E->getArg(0));
    return Builder.CreateCall(CGM.getIntrinsic(Intrinsic::arm_dbg), Option);
  }

  if (BuiltinID == ARM::BI__builtin_arm_prefetch) {
    Value *Address = EmitScalarExpr(E->getArg(0));
    Value *RW      = EmitScalarExpr(E->getArg(1));
    Value *IsData  = EmitScalarExpr(E->getArg(2));

    // Locality is not supported on ARM target
    Value *Locality = llvm::ConstantInt::get(Int32Ty, 3);

    Value *F = CGM.getIntrinsic(Intrinsic::prefetch);
    return Builder.CreateCall(F, {Address, RW, Locality, IsData});
  }

  if (BuiltinID == ARM::BI__builtin_arm_rbit) {
    llvm::Value *Arg = EmitScalarExpr(E->getArg(0));
    return Builder.CreateCall(
        CGM.getIntrinsic(Intrinsic::bitreverse, Arg->getType()), Arg, "rbit");
  }

  if (BuiltinID == ARM::BI__clear_cache) {
    assert(E->getNumArgs() == 2 && "__clear_cache takes 2 arguments");
    const FunctionDecl *FD = E->getDirectCallee();
    Value *Ops[2];
    for (unsigned i = 0; i < 2; i++)
      Ops[i] = EmitScalarExpr(E->getArg(i));
    llvm::Type *Ty = CGM.getTypes().ConvertType(FD->getType());
    llvm::FunctionType *FTy = cast<llvm::FunctionType>(Ty);
    StringRef Name = FD->getName();
    return EmitNounwindRuntimeCall(CGM.CreateRuntimeFunction(FTy, Name), Ops);
  }

  if (BuiltinID == ARM::BI__builtin_arm_mcrr ||
      BuiltinID == ARM::BI__builtin_arm_mcrr2) {
    Function *F;

    switch (BuiltinID) {
    default: llvm_unreachable("unexpected builtin");
    case ARM::BI__builtin_arm_mcrr:
      F = CGM.getIntrinsic(Intrinsic::arm_mcrr);
      break;
    case ARM::BI__builtin_arm_mcrr2:
      F = CGM.getIntrinsic(Intrinsic::arm_mcrr2);
      break;
    }

    // MCRR{2} instruction has 5 operands but
    // the intrinsic has 4 because Rt and Rt2
    // are represented as a single unsigned 64
    // bit integer in the intrinsic definition
    // but internally it's represented as 2 32
    // bit integers.

    Value *Coproc = EmitScalarExpr(E->getArg(0));
    Value *Opc1 = EmitScalarExpr(E->getArg(1));
    Value *RtAndRt2 = EmitScalarExpr(E->getArg(2));
    Value *CRm = EmitScalarExpr(E->getArg(3));

    Value *C1 = llvm::ConstantInt::get(Int64Ty, 32);
    Value *Rt = Builder.CreateTruncOrBitCast(RtAndRt2, Int32Ty);
    Value *Rt2 = Builder.CreateLShr(RtAndRt2, C1);
    Rt2 = Builder.CreateTruncOrBitCast(Rt2, Int32Ty);

    return Builder.CreateCall(F, {Coproc, Opc1, Rt, Rt2, CRm});
  }

  if (BuiltinID == ARM::BI__builtin_arm_mrrc ||
      BuiltinID == ARM::BI__builtin_arm_mrrc2) {
    Function *F;

    switch (BuiltinID) {
    default: llvm_unreachable("unexpected builtin");
    case ARM::BI__builtin_arm_mrrc:
      F = CGM.getIntrinsic(Intrinsic::arm_mrrc);
      break;
    case ARM::BI__builtin_arm_mrrc2:
      F = CGM.getIntrinsic(Intrinsic::arm_mrrc2);
      break;
    }

    Value *Coproc = EmitScalarExpr(E->getArg(0));
    Value *Opc1 = EmitScalarExpr(E->getArg(1));
    Value *CRm  = EmitScalarExpr(E->getArg(2));
    Value *RtAndRt2 = Builder.CreateCall(F, {Coproc, Opc1, CRm});

    // Returns an unsigned 64 bit integer, represented
    // as two 32 bit integers.

    Value *Rt = Builder.CreateExtractValue(RtAndRt2, 1);
    Value *Rt1 = Builder.CreateExtractValue(RtAndRt2, 0);
    Rt = Builder.CreateZExt(Rt, Int64Ty);
    Rt1 = Builder.CreateZExt(Rt1, Int64Ty);

    Value *ShiftCast = llvm::ConstantInt::get(Int64Ty, 32);
    RtAndRt2 = Builder.CreateShl(Rt, ShiftCast, "shl", true);
    RtAndRt2 = Builder.CreateOr(RtAndRt2, Rt1);

    return Builder.CreateBitCast(RtAndRt2, ConvertType(E->getType()));
  }

  if (BuiltinID == ARM::BI__builtin_arm_ldrexd ||
      ((BuiltinID == ARM::BI__builtin_arm_ldrex ||
        BuiltinID == ARM::BI__builtin_arm_ldaex) &&
       getContext().getTypeSize(E->getType()) == 64) ||
      BuiltinID == ARM::BI__ldrexd) {
    Function *F;

    switch (BuiltinID) {
    default: llvm_unreachable("unexpected builtin");
    case ARM::BI__builtin_arm_ldaex:
      F = CGM.getIntrinsic(Intrinsic::arm_ldaexd);
      break;
    case ARM::BI__builtin_arm_ldrexd:
    case ARM::BI__builtin_arm_ldrex:
    case ARM::BI__ldrexd:
      F = CGM.getIntrinsic(Intrinsic::arm_ldrexd);
      break;
    }

    Value *LdPtr = EmitScalarExpr(E->getArg(0));
    Value *Val = Builder.CreateCall(F, Builder.CreateBitCast(LdPtr, Int8PtrTy),
                                    "ldrexd");

    Value *Val0 = Builder.CreateExtractValue(Val, 1);
    Value *Val1 = Builder.CreateExtractValue(Val, 0);
    Val0 = Builder.CreateZExt(Val0, Int64Ty);
    Val1 = Builder.CreateZExt(Val1, Int64Ty);

    Value *ShiftCst = llvm::ConstantInt::get(Int64Ty, 32);
    Val = Builder.CreateShl(Val0, ShiftCst, "shl", true /* nuw */);
    Val = Builder.CreateOr(Val, Val1);
    return Builder.CreateBitCast(Val, ConvertType(E->getType()));
  }

  if (BuiltinID == ARM::BI__builtin_arm_ldrex ||
      BuiltinID == ARM::BI__builtin_arm_ldaex) {
    Value *LoadAddr = EmitScalarExpr(E->getArg(0));

    QualType Ty = E->getType();
    llvm::Type *RealResTy = ConvertType(Ty);
    llvm::Type *PtrTy = llvm::IntegerType::get(
        getLLVMContext(), getContext().getTypeSize(Ty))->getPointerTo();
    LoadAddr = Builder.CreateBitCast(LoadAddr, PtrTy);

    Function *F = CGM.getIntrinsic(BuiltinID == ARM::BI__builtin_arm_ldaex
                                       ? Intrinsic::arm_ldaex
                                       : Intrinsic::arm_ldrex,
                                   PtrTy);
    Value *Val = Builder.CreateCall(F, LoadAddr, "ldrex");

    if (RealResTy->isPointerTy())
      return Builder.CreateIntToPtr(Val, RealResTy);
    else {
      llvm::Type *IntResTy = llvm::IntegerType::get(
          getLLVMContext(), CGM.getDataLayout().getTypeSizeInBits(RealResTy));
      Val = Builder.CreateTruncOrBitCast(Val, IntResTy);
      return Builder.CreateBitCast(Val, RealResTy);
    }
  }

  if (BuiltinID == ARM::BI__builtin_arm_strexd ||
      ((BuiltinID == ARM::BI__builtin_arm_stlex ||
        BuiltinID == ARM::BI__builtin_arm_strex) &&
       getContext().getTypeSize(E->getArg(0)->getType()) == 64)) {
    Function *F = CGM.getIntrinsic(BuiltinID == ARM::BI__builtin_arm_stlex
                                       ? Intrinsic::arm_stlexd
                                       : Intrinsic::arm_strexd);
    llvm::Type *STy = llvm::StructType::get(Int32Ty, Int32Ty);

    Address Tmp = CreateMemTemp(E->getArg(0)->getType());
    Value *Val = EmitScalarExpr(E->getArg(0));
    Builder.CreateStore(Val, Tmp);

    Address LdPtr = Builder.CreateBitCast(Tmp,llvm::PointerType::getUnqual(STy));
    Val = Builder.CreateLoad(LdPtr);

    Value *Arg0 = Builder.CreateExtractValue(Val, 0);
    Value *Arg1 = Builder.CreateExtractValue(Val, 1);
    Value *StPtr = Builder.CreateBitCast(EmitScalarExpr(E->getArg(1)), Int8PtrTy);
    return Builder.CreateCall(F, {Arg0, Arg1, StPtr}, "strexd");
  }

  if (BuiltinID == ARM::BI__builtin_arm_strex ||
      BuiltinID == ARM::BI__builtin_arm_stlex) {
    Value *StoreVal = EmitScalarExpr(E->getArg(0));
    Value *StoreAddr = EmitScalarExpr(E->getArg(1));

    QualType Ty = E->getArg(0)->getType();
    llvm::Type *StoreTy = llvm::IntegerType::get(getLLVMContext(),
                                                 getContext().getTypeSize(Ty));
    StoreAddr = Builder.CreateBitCast(StoreAddr, StoreTy->getPointerTo());

    if (StoreVal->getType()->isPointerTy())
      StoreVal = Builder.CreatePtrToInt(StoreVal, Int32Ty);
    else {
      llvm::Type *IntTy = llvm::IntegerType::get(
          getLLVMContext(),
          CGM.getDataLayout().getTypeSizeInBits(StoreVal->getType()));
      StoreVal = Builder.CreateBitCast(StoreVal, IntTy);
      StoreVal = Builder.CreateZExtOrBitCast(StoreVal, Int32Ty);
    }

    Function *F = CGM.getIntrinsic(BuiltinID == ARM::BI__builtin_arm_stlex
                                       ? Intrinsic::arm_stlex
                                       : Intrinsic::arm_strex,
                                   StoreAddr->getType());
    return Builder.CreateCall(F, {StoreVal, StoreAddr}, "strex");
  }

  switch (BuiltinID) {
  case ARM::BI__iso_volatile_load8:
  case ARM::BI__iso_volatile_load16:
  case ARM::BI__iso_volatile_load32:
  case ARM::BI__iso_volatile_load64: {
    Value *Ptr = EmitScalarExpr(E->getArg(0));
    QualType ElTy = E->getArg(0)->getType()->getPointeeType();
    CharUnits LoadSize = getContext().getTypeSizeInChars(ElTy);
    llvm::Type *ITy = llvm::IntegerType::get(getLLVMContext(),
                                             LoadSize.getQuantity() * 8);
    Ptr = Builder.CreateBitCast(Ptr, ITy->getPointerTo());
    llvm::LoadInst *Load =
      Builder.CreateAlignedLoad(Ptr, LoadSize);
    Load->setVolatile(true);
    return Load;
  }
  case ARM::BI__iso_volatile_store8:
  case ARM::BI__iso_volatile_store16:
  case ARM::BI__iso_volatile_store32:
  case ARM::BI__iso_volatile_store64: {
    Value *Ptr = EmitScalarExpr(E->getArg(0));
    Value *Value = EmitScalarExpr(E->getArg(1));
    QualType ElTy = E->getArg(0)->getType()->getPointeeType();
    CharUnits StoreSize = getContext().getTypeSizeInChars(ElTy);
    llvm::Type *ITy = llvm::IntegerType::get(getLLVMContext(),
                                             StoreSize.getQuantity() * 8);
    Ptr = Builder.CreateBitCast(Ptr, ITy->getPointerTo());
    llvm::StoreInst *Store =
      Builder.CreateAlignedStore(Value, Ptr,
                                 StoreSize);
    Store->setVolatile(true);
    return Store;
  }
  }

  if (BuiltinID == ARM::BI__builtin_arm_clrex) {
    Function *F = CGM.getIntrinsic(Intrinsic::arm_clrex);
    return Builder.CreateCall(F);
  }

  // CRC32
  Intrinsic::ID CRCIntrinsicID = Intrinsic::not_intrinsic;
  switch (BuiltinID) {
  case ARM::BI__builtin_arm_crc32b:
    CRCIntrinsicID = Intrinsic::arm_crc32b; break;
  case ARM::BI__builtin_arm_crc32cb:
    CRCIntrinsicID = Intrinsic::arm_crc32cb; break;
  case ARM::BI__builtin_arm_crc32h:
    CRCIntrinsicID = Intrinsic::arm_crc32h; break;
  case ARM::BI__builtin_arm_crc32ch:
    CRCIntrinsicID = Intrinsic::arm_crc32ch; break;
  case ARM::BI__builtin_arm_crc32w:
  case ARM::BI__builtin_arm_crc32d:
    CRCIntrinsicID = Intrinsic::arm_crc32w; break;
  case ARM::BI__builtin_arm_crc32cw:
  case ARM::BI__builtin_arm_crc32cd:
    CRCIntrinsicID = Intrinsic::arm_crc32cw; break;
  }

  if (CRCIntrinsicID != Intrinsic::not_intrinsic) {
    Value *Arg0 = EmitScalarExpr(E->getArg(0));
    Value *Arg1 = EmitScalarExpr(E->getArg(1));

    // crc32{c,}d intrinsics are implemnted as two calls to crc32{c,}w
    // intrinsics, hence we need different codegen for these cases.
    if (BuiltinID == ARM::BI__builtin_arm_crc32d ||
        BuiltinID == ARM::BI__builtin_arm_crc32cd) {
      Value *C1 = llvm::ConstantInt::get(Int64Ty, 32);
      Value *Arg1a = Builder.CreateTruncOrBitCast(Arg1, Int32Ty);
      Value *Arg1b = Builder.CreateLShr(Arg1, C1);
      Arg1b = Builder.CreateTruncOrBitCast(Arg1b, Int32Ty);

      Function *F = CGM.getIntrinsic(CRCIntrinsicID);
      Value *Res = Builder.CreateCall(F, {Arg0, Arg1a});
      return Builder.CreateCall(F, {Res, Arg1b});
    } else {
      Arg1 = Builder.CreateZExtOrBitCast(Arg1, Int32Ty);

      Function *F = CGM.getIntrinsic(CRCIntrinsicID);
      return Builder.CreateCall(F, {Arg0, Arg1});
    }
  }

  if (BuiltinID == ARM::BI__builtin_arm_rsr ||
      BuiltinID == ARM::BI__builtin_arm_rsr64 ||
      BuiltinID == ARM::BI__builtin_arm_rsrp ||
      BuiltinID == ARM::BI__builtin_arm_wsr ||
      BuiltinID == ARM::BI__builtin_arm_wsr64 ||
      BuiltinID == ARM::BI__builtin_arm_wsrp) {

    bool IsRead = BuiltinID == ARM::BI__builtin_arm_rsr ||
                  BuiltinID == ARM::BI__builtin_arm_rsr64 ||
                  BuiltinID == ARM::BI__builtin_arm_rsrp;

    bool IsPointerBuiltin = BuiltinID == ARM::BI__builtin_arm_rsrp ||
                            BuiltinID == ARM::BI__builtin_arm_wsrp;

    bool Is64Bit = BuiltinID == ARM::BI__builtin_arm_rsr64 ||
                   BuiltinID == ARM::BI__builtin_arm_wsr64;

    llvm::Type *ValueType;
    llvm::Type *RegisterType;
    if (IsPointerBuiltin) {
      ValueType = VoidPtrTy;
      RegisterType = Int32Ty;
    } else if (Is64Bit) {
      ValueType = RegisterType = Int64Ty;
    } else {
      ValueType = RegisterType = Int32Ty;
    }

    return EmitSpecialRegisterBuiltin(*this, E, RegisterType, ValueType, IsRead);
  }

  // Find out if any arguments are required to be integer constant
  // expressions.
  unsigned ICEArguments = 0;
  ASTContext::GetBuiltinTypeError Error;
  getContext().GetBuiltinType(BuiltinID, Error, &ICEArguments);
  assert(Error == ASTContext::GE_None && "Should not codegen an error");

  auto getAlignmentValue32 = [&](Address addr) -> Value* {
    return Builder.getInt32(addr.getAlignment().getQuantity());
  };

  Address PtrOp0 = Address::invalid();
  Address PtrOp1 = Address::invalid();
  SmallVector<Value*, 4> Ops;
  bool HasExtraArg = HasExtraNeonArgument(BuiltinID);
  unsigned NumArgs = E->getNumArgs() - (HasExtraArg ? 1 : 0);
  for (unsigned i = 0, e = NumArgs; i != e; i++) {
    if (i == 0) {
      switch (BuiltinID) {
      case NEON::BI__builtin_neon_vld1_v:
      case NEON::BI__builtin_neon_vld1q_v:
      case NEON::BI__builtin_neon_vld1q_lane_v:
      case NEON::BI__builtin_neon_vld1_lane_v:
      case NEON::BI__builtin_neon_vld1_dup_v:
      case NEON::BI__builtin_neon_vld1q_dup_v:
      case NEON::BI__builtin_neon_vst1_v:
      case NEON::BI__builtin_neon_vst1q_v:
      case NEON::BI__builtin_neon_vst1q_lane_v:
      case NEON::BI__builtin_neon_vst1_lane_v:
      case NEON::BI__builtin_neon_vst2_v:
      case NEON::BI__builtin_neon_vst2q_v:
      case NEON::BI__builtin_neon_vst2_lane_v:
      case NEON::BI__builtin_neon_vst2q_lane_v:
      case NEON::BI__builtin_neon_vst3_v:
      case NEON::BI__builtin_neon_vst3q_v:
      case NEON::BI__builtin_neon_vst3_lane_v:
      case NEON::BI__builtin_neon_vst3q_lane_v:
      case NEON::BI__builtin_neon_vst4_v:
      case NEON::BI__builtin_neon_vst4q_v:
      case NEON::BI__builtin_neon_vst4_lane_v:
      case NEON::BI__builtin_neon_vst4q_lane_v:
        // Get the alignment for the argument in addition to the value;
        // we'll use it later.
        PtrOp0 = EmitPointerWithAlignment(E->getArg(0));
        Ops.push_back(PtrOp0.getPointer());
        continue;
      }
    }
    if (i == 1) {
      switch (BuiltinID) {
      case NEON::BI__builtin_neon_vld2_v:
      case NEON::BI__builtin_neon_vld2q_v:
      case NEON::BI__builtin_neon_vld3_v:
      case NEON::BI__builtin_neon_vld3q_v:
      case NEON::BI__builtin_neon_vld4_v:
      case NEON::BI__builtin_neon_vld4q_v:
      case NEON::BI__builtin_neon_vld2_lane_v:
      case NEON::BI__builtin_neon_vld2q_lane_v:
      case NEON::BI__builtin_neon_vld3_lane_v:
      case NEON::BI__builtin_neon_vld3q_lane_v:
      case NEON::BI__builtin_neon_vld4_lane_v:
      case NEON::BI__builtin_neon_vld4q_lane_v:
      case NEON::BI__builtin_neon_vld2_dup_v:
      case NEON::BI__builtin_neon_vld3_dup_v:
      case NEON::BI__builtin_neon_vld4_dup_v:
        // Get the alignment for the argument in addition to the value;
        // we'll use it later.
        PtrOp1 = EmitPointerWithAlignment(E->getArg(1));
        Ops.push_back(PtrOp1.getPointer());
        continue;
      }
    }

    if ((ICEArguments & (1 << i)) == 0) {
      Ops.push_back(EmitScalarExpr(E->getArg(i)));
    } else {
      // If this is required to be a constant, constant fold it so that we know
      // that the generated intrinsic gets a ConstantInt.
      llvm::APSInt Result;
      bool IsConst = E->getArg(i)->isIntegerConstantExpr(Result, getContext());
      assert(IsConst && "Constant arg isn't actually constant?"); (void)IsConst;
      Ops.push_back(llvm::ConstantInt::get(getLLVMContext(), Result));
    }
  }

  switch (BuiltinID) {
  default: break;

  case NEON::BI__builtin_neon_vget_lane_i8:
  case NEON::BI__builtin_neon_vget_lane_i16:
  case NEON::BI__builtin_neon_vget_lane_i32:
  case NEON::BI__builtin_neon_vget_lane_i64:
  case NEON::BI__builtin_neon_vget_lane_f32:
  case NEON::BI__builtin_neon_vgetq_lane_i8:
  case NEON::BI__builtin_neon_vgetq_lane_i16:
  case NEON::BI__builtin_neon_vgetq_lane_i32:
  case NEON::BI__builtin_neon_vgetq_lane_i64:
  case NEON::BI__builtin_neon_vgetq_lane_f32:
    return Builder.CreateExtractElement(Ops[0], Ops[1], "vget_lane");

  case NEON::BI__builtin_neon_vset_lane_i8:
  case NEON::BI__builtin_neon_vset_lane_i16:
  case NEON::BI__builtin_neon_vset_lane_i32:
  case NEON::BI__builtin_neon_vset_lane_i64:
  case NEON::BI__builtin_neon_vset_lane_f32:
  case NEON::BI__builtin_neon_vsetq_lane_i8:
  case NEON::BI__builtin_neon_vsetq_lane_i16:
  case NEON::BI__builtin_neon_vsetq_lane_i32:
  case NEON::BI__builtin_neon_vsetq_lane_i64:
  case NEON::BI__builtin_neon_vsetq_lane_f32:
    return Builder.CreateInsertElement(Ops[1], Ops[0], Ops[2], "vset_lane");

  case NEON::BI__builtin_neon_vsha1h_u32:
    return EmitNeonCall(CGM.getIntrinsic(Intrinsic::arm_neon_sha1h), Ops,
                        "vsha1h");
  case NEON::BI__builtin_neon_vsha1cq_u32:
    return EmitNeonCall(CGM.getIntrinsic(Intrinsic::arm_neon_sha1c), Ops,
                        "vsha1h");
  case NEON::BI__builtin_neon_vsha1pq_u32:
    return EmitNeonCall(CGM.getIntrinsic(Intrinsic::arm_neon_sha1p), Ops,
                        "vsha1h");
  case NEON::BI__builtin_neon_vsha1mq_u32:
    return EmitNeonCall(CGM.getIntrinsic(Intrinsic::arm_neon_sha1m), Ops,
                        "vsha1h");

  // The ARM _MoveToCoprocessor builtins put the input register value as
  // the first argument, but the LLVM intrinsic expects it as the third one.
  case ARM::BI_MoveToCoprocessor:
  case ARM::BI_MoveToCoprocessor2: {
    Function *F = CGM.getIntrinsic(BuiltinID == ARM::BI_MoveToCoprocessor ?
                                   Intrinsic::arm_mcr : Intrinsic::arm_mcr2);
    return Builder.CreateCall(F, {Ops[1], Ops[2], Ops[0],
                                  Ops[3], Ops[4], Ops[5]});
  }
  case ARM::BI_BitScanForward:
  case ARM::BI_BitScanForward64:
    return EmitMSVCBuiltinExpr(MSVCIntrin::_BitScanForward, E);
  case ARM::BI_BitScanReverse:
  case ARM::BI_BitScanReverse64:
    return EmitMSVCBuiltinExpr(MSVCIntrin::_BitScanReverse, E);

  case ARM::BI_InterlockedAnd64:
    return EmitMSVCBuiltinExpr(MSVCIntrin::_InterlockedAnd, E);
  case ARM::BI_InterlockedExchange64:
    return EmitMSVCBuiltinExpr(MSVCIntrin::_InterlockedExchange, E);
  case ARM::BI_InterlockedExchangeAdd64:
    return EmitMSVCBuiltinExpr(MSVCIntrin::_InterlockedExchangeAdd, E);
  case ARM::BI_InterlockedExchangeSub64:
    return EmitMSVCBuiltinExpr(MSVCIntrin::_InterlockedExchangeSub, E);
  case ARM::BI_InterlockedOr64:
    return EmitMSVCBuiltinExpr(MSVCIntrin::_InterlockedOr, E);
  case ARM::BI_InterlockedXor64:
    return EmitMSVCBuiltinExpr(MSVCIntrin::_InterlockedXor, E);
  case ARM::BI_InterlockedDecrement64:
    return EmitMSVCBuiltinExpr(MSVCIntrin::_InterlockedDecrement, E);
  case ARM::BI_InterlockedIncrement64:
    return EmitMSVCBuiltinExpr(MSVCIntrin::_InterlockedIncrement, E);
  }

  // Get the last argument, which specifies the vector type.
  assert(HasExtraArg);
  llvm::APSInt Result;
  const Expr *Arg = E->getArg(E->getNumArgs()-1);
  if (!Arg->isIntegerConstantExpr(Result, getContext()))
    return nullptr;

  if (BuiltinID == ARM::BI__builtin_arm_vcvtr_f ||
      BuiltinID == ARM::BI__builtin_arm_vcvtr_d) {
    // Determine the overloaded type of this builtin.
    llvm::Type *Ty;
    if (BuiltinID == ARM::BI__builtin_arm_vcvtr_f)
      Ty = FloatTy;
    else
      Ty = DoubleTy;

    // Determine whether this is an unsigned conversion or not.
    bool usgn = Result.getZExtValue() == 1;
    unsigned Int = usgn ? Intrinsic::arm_vcvtru : Intrinsic::arm_vcvtr;

    // Call the appropriate intrinsic.
    Function *F = CGM.getIntrinsic(Int, Ty);
    return Builder.CreateCall(F, Ops, "vcvtr");
  }

  // Determine the type of this overloaded NEON intrinsic.
  NeonTypeFlags Type(Result.getZExtValue());
  bool usgn = Type.isUnsigned();
  bool rightShift = false;

  llvm::VectorType *VTy = GetNeonType(this, Type, Arch);
  llvm::Type *Ty = VTy;
  if (!Ty)
    return nullptr;

  // Many NEON builtins have identical semantics and uses in ARM and
  // AArch64. Emit these in a single function.
  auto IntrinsicMap = makeArrayRef(ARMSIMDIntrinsicMap);
  const NeonIntrinsicInfo *Builtin = findNeonIntrinsicInMap(
      IntrinsicMap, BuiltinID, NEONSIMDIntrinsicsProvenSorted);
  if (Builtin)
    return EmitCommonNeonBuiltinExpr(
        Builtin->BuiltinID, Builtin->LLVMIntrinsic, Builtin->AltLLVMIntrinsic,
        Builtin->NameHint, Builtin->TypeModifier, E, Ops, PtrOp0, PtrOp1, Arch);

  unsigned Int;
  switch (BuiltinID) {
  default: return nullptr;
  case NEON::BI__builtin_neon_vld1q_lane_v:
    // Handle 64-bit integer elements as a special case.  Use shuffles of
    // one-element vectors to avoid poor code for i64 in the backend.
    if (VTy->getElementType()->isIntegerTy(64)) {
      // Extract the other lane.
      Ops[1] = Builder.CreateBitCast(Ops[1], Ty);
      uint32_t Lane = cast<ConstantInt>(Ops[2])->getZExtValue();
      Value *SV = llvm::ConstantVector::get(ConstantInt::get(Int32Ty, 1-Lane));
      Ops[1] = Builder.CreateShuffleVector(Ops[1], Ops[1], SV);
      // Load the value as a one-element vector.
      Ty = llvm::VectorType::get(VTy->getElementType(), 1);
      llvm::Type *Tys[] = {Ty, Int8PtrTy};
      Function *F = CGM.getIntrinsic(Intrinsic::arm_neon_vld1, Tys);
      Value *Align = getAlignmentValue32(PtrOp0);
      Value *Ld = Builder.CreateCall(F, {Ops[0], Align});
      // Combine them.
      uint32_t Indices[] = {1 - Lane, Lane};
      SV = llvm::ConstantDataVector::get(getLLVMContext(), Indices);
      return Builder.CreateShuffleVector(Ops[1], Ld, SV, "vld1q_lane");
    }
    LLVM_FALLTHROUGH;
  case NEON::BI__builtin_neon_vld1_lane_v: {
    Ops[1] = Builder.CreateBitCast(Ops[1], Ty);
    PtrOp0 = Builder.CreateElementBitCast(PtrOp0, VTy->getElementType());
    Value *Ld = Builder.CreateLoad(PtrOp0);
    return Builder.CreateInsertElement(Ops[1], Ld, Ops[2], "vld1_lane");
  }
  case NEON::BI__builtin_neon_vld2_dup_v:
  case NEON::BI__builtin_neon_vld3_dup_v:
  case NEON::BI__builtin_neon_vld4_dup_v: {
    // Handle 64-bit elements as a special-case.  There is no "dup" needed.
    if (VTy->getElementType()->getPrimitiveSizeInBits() == 64) {
      switch (BuiltinID) {
      case NEON::BI__builtin_neon_vld2_dup_v:
        Int = Intrinsic::arm_neon_vld2;
        break;
      case NEON::BI__builtin_neon_vld3_dup_v:
        Int = Intrinsic::arm_neon_vld3;
        break;
      case NEON::BI__builtin_neon_vld4_dup_v:
        Int = Intrinsic::arm_neon_vld4;
        break;
      default: llvm_unreachable("unknown vld_dup intrinsic?");
      }
      llvm::Type *Tys[] = {Ty, Int8PtrTy};
      Function *F = CGM.getIntrinsic(Int, Tys);
      llvm::Value *Align = getAlignmentValue32(PtrOp1);
      Ops[1] = Builder.CreateCall(F, {Ops[1], Align}, "vld_dup");
      Ty = llvm::PointerType::getUnqual(Ops[1]->getType());
      Ops[0] = Builder.CreateBitCast(Ops[0], Ty);
      return Builder.CreateDefaultAlignedStore(Ops[1], Ops[0]);
    }
    switch (BuiltinID) {
    case NEON::BI__builtin_neon_vld2_dup_v:
      Int = Intrinsic::arm_neon_vld2lane;
      break;
    case NEON::BI__builtin_neon_vld3_dup_v:
      Int = Intrinsic::arm_neon_vld3lane;
      break;
    case NEON::BI__builtin_neon_vld4_dup_v:
      Int = Intrinsic::arm_neon_vld4lane;
      break;
    default: llvm_unreachable("unknown vld_dup intrinsic?");
    }
    llvm::Type *Tys[] = {Ty, Int8PtrTy};
    Function *F = CGM.getIntrinsic(Int, Tys);
    llvm::StructType *STy = cast<llvm::StructType>(F->getReturnType());

    SmallVector<Value*, 6> Args;
    Args.push_back(Ops[1]);
    Args.append(STy->getNumElements(), UndefValue::get(Ty));

    llvm::Constant *CI = ConstantInt::get(Int32Ty, 0);
    Args.push_back(CI);
    Args.push_back(getAlignmentValue32(PtrOp1));

    Ops[1] = Builder.CreateCall(F, Args, "vld_dup");
    // splat lane 0 to all elts in each vector of the result.
    for (unsigned i = 0, e = STy->getNumElements(); i != e; ++i) {
      Value *Val = Builder.CreateExtractValue(Ops[1], i);
      Value *Elt = Builder.CreateBitCast(Val, Ty);
      Elt = EmitNeonSplat(Elt, CI);
      Elt = Builder.CreateBitCast(Elt, Val->getType());
      Ops[1] = Builder.CreateInsertValue(Ops[1], Elt, i);
    }
    Ty = llvm::PointerType::getUnqual(Ops[1]->getType());
    Ops[0] = Builder.CreateBitCast(Ops[0], Ty);
    return Builder.CreateDefaultAlignedStore(Ops[1], Ops[0]);
  }
  case NEON::BI__builtin_neon_vqrshrn_n_v:
    Int =
      usgn ? Intrinsic::arm_neon_vqrshiftnu : Intrinsic::arm_neon_vqrshiftns;
    return EmitNeonCall(CGM.getIntrinsic(Int, Ty), Ops, "vqrshrn_n",
                        1, true);
  case NEON::BI__builtin_neon_vqrshrun_n_v:
    return EmitNeonCall(CGM.getIntrinsic(Intrinsic::arm_neon_vqrshiftnsu, Ty),
                        Ops, "vqrshrun_n", 1, true);
  case NEON::BI__builtin_neon_vqshrn_n_v:
    Int = usgn ? Intrinsic::arm_neon_vqshiftnu : Intrinsic::arm_neon_vqshiftns;
    return EmitNeonCall(CGM.getIntrinsic(Int, Ty), Ops, "vqshrn_n",
                        1, true);
  case NEON::BI__builtin_neon_vqshrun_n_v:
    return EmitNeonCall(CGM.getIntrinsic(Intrinsic::arm_neon_vqshiftnsu, Ty),
                        Ops, "vqshrun_n", 1, true);
  case NEON::BI__builtin_neon_vrecpe_v:
  case NEON::BI__builtin_neon_vrecpeq_v:
    return EmitNeonCall(CGM.getIntrinsic(Intrinsic::arm_neon_vrecpe, Ty),
                        Ops, "vrecpe");
  case NEON::BI__builtin_neon_vrshrn_n_v:
    return EmitNeonCall(CGM.getIntrinsic(Intrinsic::arm_neon_vrshiftn, Ty),
                        Ops, "vrshrn_n", 1, true);
  case NEON::BI__builtin_neon_vrsra_n_v:
  case NEON::BI__builtin_neon_vrsraq_n_v:
    Ops[0] = Builder.CreateBitCast(Ops[0], Ty);
    Ops[1] = Builder.CreateBitCast(Ops[1], Ty);
    Ops[2] = EmitNeonShiftVector(Ops[2], Ty, true);
    Int = usgn ? Intrinsic::arm_neon_vrshiftu : Intrinsic::arm_neon_vrshifts;
    Ops[1] = Builder.CreateCall(CGM.getIntrinsic(Int, Ty), {Ops[1], Ops[2]});
    return Builder.CreateAdd(Ops[0], Ops[1], "vrsra_n");
  case NEON::BI__builtin_neon_vsri_n_v:
  case NEON::BI__builtin_neon_vsriq_n_v:
    rightShift = true;
    LLVM_FALLTHROUGH;
  case NEON::BI__builtin_neon_vsli_n_v:
  case NEON::BI__builtin_neon_vsliq_n_v:
    Ops[2] = EmitNeonShiftVector(Ops[2], Ty, rightShift);
    return EmitNeonCall(CGM.getIntrinsic(Intrinsic::arm_neon_vshiftins, Ty),
                        Ops, "vsli_n");
  case NEON::BI__builtin_neon_vsra_n_v:
  case NEON::BI__builtin_neon_vsraq_n_v:
    Ops[0] = Builder.CreateBitCast(Ops[0], Ty);
    Ops[1] = EmitNeonRShiftImm(Ops[1], Ops[2], Ty, usgn, "vsra_n");
    return Builder.CreateAdd(Ops[0], Ops[1]);
  case NEON::BI__builtin_neon_vst1q_lane_v:
    // Handle 64-bit integer elements as a special case.  Use a shuffle to get
    // a one-element vector and avoid poor code for i64 in the backend.
    if (VTy->getElementType()->isIntegerTy(64)) {
      Ops[1] = Builder.CreateBitCast(Ops[1], Ty);
      Value *SV = llvm::ConstantVector::get(cast<llvm::Constant>(Ops[2]));
      Ops[1] = Builder.CreateShuffleVector(Ops[1], Ops[1], SV);
      Ops[2] = getAlignmentValue32(PtrOp0);
      llvm::Type *Tys[] = {Int8PtrTy, Ops[1]->getType()};
      return Builder.CreateCall(CGM.getIntrinsic(Intrinsic::arm_neon_vst1,
                                                 Tys), Ops);
    }
    LLVM_FALLTHROUGH;
  case NEON::BI__builtin_neon_vst1_lane_v: {
    Ops[1] = Builder.CreateBitCast(Ops[1], Ty);
    Ops[1] = Builder.CreateExtractElement(Ops[1], Ops[2]);
    Ty = llvm::PointerType::getUnqual(Ops[1]->getType());
    auto St = Builder.CreateStore(Ops[1], Builder.CreateBitCast(PtrOp0, Ty));
    return St;
  }
  case NEON::BI__builtin_neon_vtbl1_v:
    return EmitNeonCall(CGM.getIntrinsic(Intrinsic::arm_neon_vtbl1),
                        Ops, "vtbl1");
  case NEON::BI__builtin_neon_vtbl2_v:
    return EmitNeonCall(CGM.getIntrinsic(Intrinsic::arm_neon_vtbl2),
                        Ops, "vtbl2");
  case NEON::BI__builtin_neon_vtbl3_v:
    return EmitNeonCall(CGM.getIntrinsic(Intrinsic::arm_neon_vtbl3),
                        Ops, "vtbl3");
  case NEON::BI__builtin_neon_vtbl4_v:
    return EmitNeonCall(CGM.getIntrinsic(Intrinsic::arm_neon_vtbl4),
                        Ops, "vtbl4");
  case NEON::BI__builtin_neon_vtbx1_v:
    return EmitNeonCall(CGM.getIntrinsic(Intrinsic::arm_neon_vtbx1),
                        Ops, "vtbx1");
  case NEON::BI__builtin_neon_vtbx2_v:
    return EmitNeonCall(CGM.getIntrinsic(Intrinsic::arm_neon_vtbx2),
                        Ops, "vtbx2");
  case NEON::BI__builtin_neon_vtbx3_v:
    return EmitNeonCall(CGM.getIntrinsic(Intrinsic::arm_neon_vtbx3),
                        Ops, "vtbx3");
  case NEON::BI__builtin_neon_vtbx4_v:
    return EmitNeonCall(CGM.getIntrinsic(Intrinsic::arm_neon_vtbx4),
                        Ops, "vtbx4");
  }
}

static Value *EmitAArch64TblBuiltinExpr(CodeGenFunction &CGF, unsigned BuiltinID,
                                      const CallExpr *E,
                                      SmallVectorImpl<Value *> &Ops,
                                      llvm::Triple::ArchType Arch) {
  unsigned int Int = 0;
  const char *s = nullptr;

  switch (BuiltinID) {
  default:
    return nullptr;
  case NEON::BI__builtin_neon_vtbl1_v:
  case NEON::BI__builtin_neon_vqtbl1_v:
  case NEON::BI__builtin_neon_vqtbl1q_v:
  case NEON::BI__builtin_neon_vtbl2_v:
  case NEON::BI__builtin_neon_vqtbl2_v:
  case NEON::BI__builtin_neon_vqtbl2q_v:
  case NEON::BI__builtin_neon_vtbl3_v:
  case NEON::BI__builtin_neon_vqtbl3_v:
  case NEON::BI__builtin_neon_vqtbl3q_v:
  case NEON::BI__builtin_neon_vtbl4_v:
  case NEON::BI__builtin_neon_vqtbl4_v:
  case NEON::BI__builtin_neon_vqtbl4q_v:
    break;
  case NEON::BI__builtin_neon_vtbx1_v:
  case NEON::BI__builtin_neon_vqtbx1_v:
  case NEON::BI__builtin_neon_vqtbx1q_v:
  case NEON::BI__builtin_neon_vtbx2_v:
  case NEON::BI__builtin_neon_vqtbx2_v:
  case NEON::BI__builtin_neon_vqtbx2q_v:
  case NEON::BI__builtin_neon_vtbx3_v:
  case NEON::BI__builtin_neon_vqtbx3_v:
  case NEON::BI__builtin_neon_vqtbx3q_v:
  case NEON::BI__builtin_neon_vtbx4_v:
  case NEON::BI__builtin_neon_vqtbx4_v:
  case NEON::BI__builtin_neon_vqtbx4q_v:
    break;
  }

  assert(E->getNumArgs() >= 3);

  // Get the last argument, which specifies the vector type.
  llvm::APSInt Result;
  const Expr *Arg = E->getArg(E->getNumArgs() - 1);
  if (!Arg->isIntegerConstantExpr(Result, CGF.getContext()))
    return nullptr;

  // Determine the type of this overloaded NEON intrinsic.
  NeonTypeFlags Type(Result.getZExtValue());
  llvm::VectorType *Ty = GetNeonType(&CGF, Type, Arch);
  if (!Ty)
    return nullptr;

  CodeGen::CGBuilderTy &Builder = CGF.Builder;

  // AArch64 scalar builtins are not overloaded, they do not have an extra
  // argument that specifies the vector type, need to handle each case.
  switch (BuiltinID) {
  case NEON::BI__builtin_neon_vtbl1_v: {
    return packTBLDVectorList(CGF, makeArrayRef(Ops).slice(0, 1), nullptr,
                              Ops[1], Ty, Intrinsic::aarch64_neon_tbl1,
                              "vtbl1");
  }
  case NEON::BI__builtin_neon_vtbl2_v: {
    return packTBLDVectorList(CGF, makeArrayRef(Ops).slice(0, 2), nullptr,
                              Ops[2], Ty, Intrinsic::aarch64_neon_tbl1,
                              "vtbl1");
  }
  case NEON::BI__builtin_neon_vtbl3_v: {
    return packTBLDVectorList(CGF, makeArrayRef(Ops).slice(0, 3), nullptr,
                              Ops[3], Ty, Intrinsic::aarch64_neon_tbl2,
                              "vtbl2");
  }
  case NEON::BI__builtin_neon_vtbl4_v: {
    return packTBLDVectorList(CGF, makeArrayRef(Ops).slice(0, 4), nullptr,
                              Ops[4], Ty, Intrinsic::aarch64_neon_tbl2,
                              "vtbl2");
  }
  case NEON::BI__builtin_neon_vtbx1_v: {
    Value *TblRes =
        packTBLDVectorList(CGF, makeArrayRef(Ops).slice(1, 1), nullptr, Ops[2],
                           Ty, Intrinsic::aarch64_neon_tbl1, "vtbl1");

    llvm::Constant *EightV = ConstantInt::get(Ty, 8);
    Value *CmpRes = Builder.CreateICmp(ICmpInst::ICMP_UGE, Ops[2], EightV);
    CmpRes = Builder.CreateSExt(CmpRes, Ty);

    Value *EltsFromInput = Builder.CreateAnd(CmpRes, Ops[0]);
    Value *EltsFromTbl = Builder.CreateAnd(Builder.CreateNot(CmpRes), TblRes);
    return Builder.CreateOr(EltsFromInput, EltsFromTbl, "vtbx");
  }
  case NEON::BI__builtin_neon_vtbx2_v: {
    return packTBLDVectorList(CGF, makeArrayRef(Ops).slice(1, 2), Ops[0],
                              Ops[3], Ty, Intrinsic::aarch64_neon_tbx1,
                              "vtbx1");
  }
  case NEON::BI__builtin_neon_vtbx3_v: {
    Value *TblRes =
        packTBLDVectorList(CGF, makeArrayRef(Ops).slice(1, 3), nullptr, Ops[4],
                           Ty, Intrinsic::aarch64_neon_tbl2, "vtbl2");

    llvm::Constant *TwentyFourV = ConstantInt::get(Ty, 24);
    Value *CmpRes = Builder.CreateICmp(ICmpInst::ICMP_UGE, Ops[4],
                                           TwentyFourV);
    CmpRes = Builder.CreateSExt(CmpRes, Ty);

    Value *EltsFromInput = Builder.CreateAnd(CmpRes, Ops[0]);
    Value *EltsFromTbl = Builder.CreateAnd(Builder.CreateNot(CmpRes), TblRes);
    return Builder.CreateOr(EltsFromInput, EltsFromTbl, "vtbx");
  }
  case NEON::BI__builtin_neon_vtbx4_v: {
    return packTBLDVectorList(CGF, makeArrayRef(Ops).slice(1, 4), Ops[0],
                              Ops[5], Ty, Intrinsic::aarch64_neon_tbx2,
                              "vtbx2");
  }
  case NEON::BI__builtin_neon_vqtbl1_v:
  case NEON::BI__builtin_neon_vqtbl1q_v:
    Int = Intrinsic::aarch64_neon_tbl1; s = "vtbl1"; break;
  case NEON::BI__builtin_neon_vqtbl2_v:
  case NEON::BI__builtin_neon_vqtbl2q_v: {
    Int = Intrinsic::aarch64_neon_tbl2; s = "vtbl2"; break;
  case NEON::BI__builtin_neon_vqtbl3_v:
  case NEON::BI__builtin_neon_vqtbl3q_v:
    Int = Intrinsic::aarch64_neon_tbl3; s = "vtbl3"; break;
  case NEON::BI__builtin_neon_vqtbl4_v:
  case NEON::BI__builtin_neon_vqtbl4q_v:
    Int = Intrinsic::aarch64_neon_tbl4; s = "vtbl4"; break;
  case NEON::BI__builtin_neon_vqtbx1_v:
  case NEON::BI__builtin_neon_vqtbx1q_v:
    Int = Intrinsic::aarch64_neon_tbx1; s = "vtbx1"; break;
  case NEON::BI__builtin_neon_vqtbx2_v:
  case NEON::BI__builtin_neon_vqtbx2q_v:
    Int = Intrinsic::aarch64_neon_tbx2; s = "vtbx2"; break;
  case NEON::BI__builtin_neon_vqtbx3_v:
  case NEON::BI__builtin_neon_vqtbx3q_v:
    Int = Intrinsic::aarch64_neon_tbx3; s = "vtbx3"; break;
  case NEON::BI__builtin_neon_vqtbx4_v:
  case NEON::BI__builtin_neon_vqtbx4q_v:
    Int = Intrinsic::aarch64_neon_tbx4; s = "vtbx4"; break;
  }
  }

  if (!Int)
    return nullptr;

  Function *F = CGF.CGM.getIntrinsic(Int, Ty);
  return CGF.EmitNeonCall(F, Ops, s);
}

Value *CodeGenFunction::vectorWrapScalar16(Value *Op) {
  llvm::Type *VTy = llvm::VectorType::get(Int16Ty, 4);
  Op = Builder.CreateBitCast(Op, Int16Ty);
  Value *V = UndefValue::get(VTy);
  llvm::Constant *CI = ConstantInt::get(SizeTy, 0);
  Op = Builder.CreateInsertElement(V, Op, CI);
  return Op;
}

Value *CodeGenFunction::EmitAArch64BuiltinExpr(unsigned BuiltinID,
                                               const CallExpr *E,
                                               llvm::Triple::ArchType Arch) {
  unsigned HintID = static_cast<unsigned>(-1);
  switch (BuiltinID) {
  default: break;
  case AArch64::BI__builtin_arm_nop:
    HintID = 0;
    break;
  case AArch64::BI__builtin_arm_yield:
    HintID = 1;
    break;
  case AArch64::BI__builtin_arm_wfe:
    HintID = 2;
    break;
  case AArch64::BI__builtin_arm_wfi:
    HintID = 3;
    break;
  case AArch64::BI__builtin_arm_sev:
    HintID = 4;
    break;
  case AArch64::BI__builtin_arm_sevl:
    HintID = 5;
    break;
  }

  if (HintID != static_cast<unsigned>(-1)) {
    Function *F = CGM.getIntrinsic(Intrinsic::aarch64_hint);
    return Builder.CreateCall(F, llvm::ConstantInt::get(Int32Ty, HintID));
  }

  if (BuiltinID == AArch64::BI__builtin_arm_prefetch) {
    Value *Address         = EmitScalarExpr(E->getArg(0));
    Value *RW              = EmitScalarExpr(E->getArg(1));
    Value *CacheLevel      = EmitScalarExpr(E->getArg(2));
    Value *RetentionPolicy = EmitScalarExpr(E->getArg(3));
    Value *IsData          = EmitScalarExpr(E->getArg(4));

    Value *Locality = nullptr;
    if (cast<llvm::ConstantInt>(RetentionPolicy)->isZero()) {
      // Temporal fetch, needs to convert cache level to locality.
      Locality = llvm::ConstantInt::get(Int32Ty,
        -cast<llvm::ConstantInt>(CacheLevel)->getValue() + 3);
    } else {
      // Streaming fetch.
      Locality = llvm::ConstantInt::get(Int32Ty, 0);
    }

    // FIXME: We need AArch64 specific LLVM intrinsic if we want to specify
    // PLDL3STRM or PLDL2STRM.
    Value *F = CGM.getIntrinsic(Intrinsic::prefetch);
    return Builder.CreateCall(F, {Address, RW, Locality, IsData});
  }

  if (BuiltinID == AArch64::BI__builtin_arm_rbit) {
    assert((getContext().getTypeSize(E->getType()) == 32) &&
           "rbit of unusual size!");
    llvm::Value *Arg = EmitScalarExpr(E->getArg(0));
    return Builder.CreateCall(
        CGM.getIntrinsic(Intrinsic::bitreverse, Arg->getType()), Arg, "rbit");
  }
  if (BuiltinID == AArch64::BI__builtin_arm_rbit64) {
    assert((getContext().getTypeSize(E->getType()) == 64) &&
           "rbit of unusual size!");
    llvm::Value *Arg = EmitScalarExpr(E->getArg(0));
    return Builder.CreateCall(
        CGM.getIntrinsic(Intrinsic::bitreverse, Arg->getType()), Arg, "rbit");
  }

  if (BuiltinID == AArch64::BI__clear_cache) {
    assert(E->getNumArgs() == 2 && "__clear_cache takes 2 arguments");
    const FunctionDecl *FD = E->getDirectCallee();
    Value *Ops[2];
    for (unsigned i = 0; i < 2; i++)
      Ops[i] = EmitScalarExpr(E->getArg(i));
    llvm::Type *Ty = CGM.getTypes().ConvertType(FD->getType());
    llvm::FunctionType *FTy = cast<llvm::FunctionType>(Ty);
    StringRef Name = FD->getName();
    return EmitNounwindRuntimeCall(CGM.CreateRuntimeFunction(FTy, Name), Ops);
  }

  if ((BuiltinID == AArch64::BI__builtin_arm_ldrex ||
      BuiltinID == AArch64::BI__builtin_arm_ldaex) &&
      getContext().getTypeSize(E->getType()) == 128) {
    Function *F = CGM.getIntrinsic(BuiltinID == AArch64::BI__builtin_arm_ldaex
                                       ? Intrinsic::aarch64_ldaxp
                                       : Intrinsic::aarch64_ldxp);

    Value *LdPtr = EmitScalarExpr(E->getArg(0));
    Value *Val = Builder.CreateCall(F, Builder.CreateBitCast(LdPtr, Int8PtrTy),
                                    "ldxp");

    Value *Val0 = Builder.CreateExtractValue(Val, 1);
    Value *Val1 = Builder.CreateExtractValue(Val, 0);
    llvm::Type *Int128Ty = llvm::IntegerType::get(getLLVMContext(), 128);
    Val0 = Builder.CreateZExt(Val0, Int128Ty);
    Val1 = Builder.CreateZExt(Val1, Int128Ty);

    Value *ShiftCst = llvm::ConstantInt::get(Int128Ty, 64);
    Val = Builder.CreateShl(Val0, ShiftCst, "shl", true /* nuw */);
    Val = Builder.CreateOr(Val, Val1);
    return Builder.CreateBitCast(Val, ConvertType(E->getType()));
  } else if (BuiltinID == AArch64::BI__builtin_arm_ldrex ||
             BuiltinID == AArch64::BI__builtin_arm_ldaex) {
    Value *LoadAddr = EmitScalarExpr(E->getArg(0));

    QualType Ty = E->getType();
    llvm::Type *RealResTy = ConvertType(Ty);
    llvm::Type *PtrTy = llvm::IntegerType::get(
        getLLVMContext(), getContext().getTypeSize(Ty))->getPointerTo();
    LoadAddr = Builder.CreateBitCast(LoadAddr, PtrTy);

    Function *F = CGM.getIntrinsic(BuiltinID == AArch64::BI__builtin_arm_ldaex
                                       ? Intrinsic::aarch64_ldaxr
                                       : Intrinsic::aarch64_ldxr,
                                   PtrTy);
    Value *Val = Builder.CreateCall(F, LoadAddr, "ldxr");

    if (RealResTy->isPointerTy())
      return Builder.CreateIntToPtr(Val, RealResTy);

    llvm::Type *IntResTy = llvm::IntegerType::get(
        getLLVMContext(), CGM.getDataLayout().getTypeSizeInBits(RealResTy));
    Val = Builder.CreateTruncOrBitCast(Val, IntResTy);
    return Builder.CreateBitCast(Val, RealResTy);
  }

  if ((BuiltinID == AArch64::BI__builtin_arm_strex ||
       BuiltinID == AArch64::BI__builtin_arm_stlex) &&
      getContext().getTypeSize(E->getArg(0)->getType()) == 128) {
    Function *F = CGM.getIntrinsic(BuiltinID == AArch64::BI__builtin_arm_stlex
                                       ? Intrinsic::aarch64_stlxp
                                       : Intrinsic::aarch64_stxp);
    llvm::Type *STy = llvm::StructType::get(Int64Ty, Int64Ty);

    Address Tmp = CreateMemTemp(E->getArg(0)->getType());
    EmitAnyExprToMem(E->getArg(0), Tmp, Qualifiers(), /*init*/ true);

    Tmp = Builder.CreateBitCast(Tmp, llvm::PointerType::getUnqual(STy));
    llvm::Value *Val = Builder.CreateLoad(Tmp);

    Value *Arg0 = Builder.CreateExtractValue(Val, 0);
    Value *Arg1 = Builder.CreateExtractValue(Val, 1);
    Value *StPtr = Builder.CreateBitCast(EmitScalarExpr(E->getArg(1)),
                                         Int8PtrTy);
    return Builder.CreateCall(F, {Arg0, Arg1, StPtr}, "stxp");
  }

  if (BuiltinID == AArch64::BI__builtin_arm_strex ||
      BuiltinID == AArch64::BI__builtin_arm_stlex) {
    Value *StoreVal = EmitScalarExpr(E->getArg(0));
    Value *StoreAddr = EmitScalarExpr(E->getArg(1));

    QualType Ty = E->getArg(0)->getType();
    llvm::Type *StoreTy = llvm::IntegerType::get(getLLVMContext(),
                                                 getContext().getTypeSize(Ty));
    StoreAddr = Builder.CreateBitCast(StoreAddr, StoreTy->getPointerTo());

    if (StoreVal->getType()->isPointerTy())
      StoreVal = Builder.CreatePtrToInt(StoreVal, Int64Ty);
    else {
      llvm::Type *IntTy = llvm::IntegerType::get(
          getLLVMContext(),
          CGM.getDataLayout().getTypeSizeInBits(StoreVal->getType()));
      StoreVal = Builder.CreateBitCast(StoreVal, IntTy);
      StoreVal = Builder.CreateZExtOrBitCast(StoreVal, Int64Ty);
    }

    Function *F = CGM.getIntrinsic(BuiltinID == AArch64::BI__builtin_arm_stlex
                                       ? Intrinsic::aarch64_stlxr
                                       : Intrinsic::aarch64_stxr,
                                   StoreAddr->getType());
    return Builder.CreateCall(F, {StoreVal, StoreAddr}, "stxr");
  }

  if (BuiltinID == AArch64::BI__builtin_arm_clrex) {
    Function *F = CGM.getIntrinsic(Intrinsic::aarch64_clrex);
    return Builder.CreateCall(F);
  }

  // CRC32
  Intrinsic::ID CRCIntrinsicID = Intrinsic::not_intrinsic;
  switch (BuiltinID) {
  case AArch64::BI__builtin_arm_crc32b:
    CRCIntrinsicID = Intrinsic::aarch64_crc32b; break;
  case AArch64::BI__builtin_arm_crc32cb:
    CRCIntrinsicID = Intrinsic::aarch64_crc32cb; break;
  case AArch64::BI__builtin_arm_crc32h:
    CRCIntrinsicID = Intrinsic::aarch64_crc32h; break;
  case AArch64::BI__builtin_arm_crc32ch:
    CRCIntrinsicID = Intrinsic::aarch64_crc32ch; break;
  case AArch64::BI__builtin_arm_crc32w:
    CRCIntrinsicID = Intrinsic::aarch64_crc32w; break;
  case AArch64::BI__builtin_arm_crc32cw:
    CRCIntrinsicID = Intrinsic::aarch64_crc32cw; break;
  case AArch64::BI__builtin_arm_crc32d:
    CRCIntrinsicID = Intrinsic::aarch64_crc32x; break;
  case AArch64::BI__builtin_arm_crc32cd:
    CRCIntrinsicID = Intrinsic::aarch64_crc32cx; break;
  }

  if (CRCIntrinsicID != Intrinsic::not_intrinsic) {
    Value *Arg0 = EmitScalarExpr(E->getArg(0));
    Value *Arg1 = EmitScalarExpr(E->getArg(1));
    Function *F = CGM.getIntrinsic(CRCIntrinsicID);

    llvm::Type *DataTy = F->getFunctionType()->getParamType(1);
    Arg1 = Builder.CreateZExtOrBitCast(Arg1, DataTy);

    return Builder.CreateCall(F, {Arg0, Arg1});
  }

  if (BuiltinID == AArch64::BI__builtin_arm_rsr ||
      BuiltinID == AArch64::BI__builtin_arm_rsr64 ||
      BuiltinID == AArch64::BI__builtin_arm_rsrp ||
      BuiltinID == AArch64::BI__builtin_arm_wsr ||
      BuiltinID == AArch64::BI__builtin_arm_wsr64 ||
      BuiltinID == AArch64::BI__builtin_arm_wsrp) {

    bool IsRead = BuiltinID == AArch64::BI__builtin_arm_rsr ||
                  BuiltinID == AArch64::BI__builtin_arm_rsr64 ||
                  BuiltinID == AArch64::BI__builtin_arm_rsrp;

    bool IsPointerBuiltin = BuiltinID == AArch64::BI__builtin_arm_rsrp ||
                            BuiltinID == AArch64::BI__builtin_arm_wsrp;

    bool Is64Bit = BuiltinID != AArch64::BI__builtin_arm_rsr &&
                   BuiltinID != AArch64::BI__builtin_arm_wsr;

    llvm::Type *ValueType;
    llvm::Type *RegisterType = Int64Ty;
    if (IsPointerBuiltin) {
      ValueType = VoidPtrTy;
    } else if (Is64Bit) {
      ValueType = Int64Ty;
    } else {
      ValueType = Int32Ty;
    }

    return EmitSpecialRegisterBuiltin(*this, E, RegisterType, ValueType, IsRead);
  }

  // Find out if any arguments are required to be integer constant
  // expressions.
  unsigned ICEArguments = 0;
  ASTContext::GetBuiltinTypeError Error;
  getContext().GetBuiltinType(BuiltinID, Error, &ICEArguments);
  assert(Error == ASTContext::GE_None && "Should not codegen an error");

  llvm::SmallVector<Value*, 4> Ops;
  for (unsigned i = 0, e = E->getNumArgs() - 1; i != e; i++) {
    if ((ICEArguments & (1 << i)) == 0) {
      Ops.push_back(EmitScalarExpr(E->getArg(i)));
    } else {
      // If this is required to be a constant, constant fold it so that we know
      // that the generated intrinsic gets a ConstantInt.
      llvm::APSInt Result;
      bool IsConst = E->getArg(i)->isIntegerConstantExpr(Result, getContext());
      assert(IsConst && "Constant arg isn't actually constant?");
      (void)IsConst;
      Ops.push_back(llvm::ConstantInt::get(getLLVMContext(), Result));
    }
  }

  auto SISDMap = makeArrayRef(AArch64SISDIntrinsicMap);
  const NeonIntrinsicInfo *Builtin = findNeonIntrinsicInMap(
      SISDMap, BuiltinID, AArch64SISDIntrinsicsProvenSorted);

  if (Builtin) {
    Ops.push_back(EmitScalarExpr(E->getArg(E->getNumArgs() - 1)));
    Value *Result = EmitCommonNeonSISDBuiltinExpr(*this, *Builtin, Ops, E);
    assert(Result && "SISD intrinsic should have been handled");
    return Result;
  }

  llvm::APSInt Result;
  const Expr *Arg = E->getArg(E->getNumArgs()-1);
  NeonTypeFlags Type(0);
  if (Arg->isIntegerConstantExpr(Result, getContext()))
    // Determine the type of this overloaded NEON intrinsic.
    Type = NeonTypeFlags(Result.getZExtValue());

  bool usgn = Type.isUnsigned();
  bool quad = Type.isQuad();

  // Handle non-overloaded intrinsics first.
  switch (BuiltinID) {
  default: break;
  case NEON::BI__builtin_neon_vldrq_p128: {
    llvm::Type *Int128Ty = llvm::Type::getIntNTy(getLLVMContext(), 128);
    llvm::Type *Int128PTy = llvm::PointerType::get(Int128Ty, 0);
    Value *Ptr = Builder.CreateBitCast(EmitScalarExpr(E->getArg(0)), Int128PTy);
    return Builder.CreateAlignedLoad(Int128Ty, Ptr,
                                     CharUnits::fromQuantity(16));
  }
  case NEON::BI__builtin_neon_vstrq_p128: {
    llvm::Type *Int128PTy = llvm::Type::getIntNPtrTy(getLLVMContext(), 128);
    Value *Ptr = Builder.CreateBitCast(Ops[0], Int128PTy);
    return Builder.CreateDefaultAlignedStore(EmitScalarExpr(E->getArg(1)), Ptr);
  }
  case NEON::BI__builtin_neon_vcvts_u32_f32:
  case NEON::BI__builtin_neon_vcvtd_u64_f64:
    usgn = true;
    LLVM_FALLTHROUGH;
  case NEON::BI__builtin_neon_vcvts_s32_f32:
  case NEON::BI__builtin_neon_vcvtd_s64_f64: {
    Ops.push_back(EmitScalarExpr(E->getArg(0)));
    bool Is64 = Ops[0]->getType()->getPrimitiveSizeInBits() == 64;
    llvm::Type *InTy = Is64 ? Int64Ty : Int32Ty;
    llvm::Type *FTy = Is64 ? DoubleTy : FloatTy;
    Ops[0] = Builder.CreateBitCast(Ops[0], FTy);
    if (usgn)
      return Builder.CreateFPToUI(Ops[0], InTy);
    return Builder.CreateFPToSI(Ops[0], InTy);
  }
  case NEON::BI__builtin_neon_vcvts_f32_u32:
  case NEON::BI__builtin_neon_vcvtd_f64_u64:
    usgn = true;
    LLVM_FALLTHROUGH;
  case NEON::BI__builtin_neon_vcvts_f32_s32:
  case NEON::BI__builtin_neon_vcvtd_f64_s64: {
    Ops.push_back(EmitScalarExpr(E->getArg(0)));
    bool Is64 = Ops[0]->getType()->getPrimitiveSizeInBits() == 64;
    llvm::Type *InTy = Is64 ? Int64Ty : Int32Ty;
    llvm::Type *FTy = Is64 ? DoubleTy : FloatTy;
    Ops[0] = Builder.CreateBitCast(Ops[0], InTy);
    if (usgn)
      return Builder.CreateUIToFP(Ops[0], FTy);
    return Builder.CreateSIToFP(Ops[0], FTy);
  }
  case NEON::BI__builtin_neon_vpaddd_s64: {
    llvm::Type *Ty = llvm::VectorType::get(Int64Ty, 2);
    Value *Vec = EmitScalarExpr(E->getArg(0));
    // The vector is v2f64, so make sure it's bitcast to that.
    Vec = Builder.CreateBitCast(Vec, Ty, "v2i64");
    llvm::Value *Idx0 = llvm::ConstantInt::get(SizeTy, 0);
    llvm::Value *Idx1 = llvm::ConstantInt::get(SizeTy, 1);
    Value *Op0 = Builder.CreateExtractElement(Vec, Idx0, "lane0");
    Value *Op1 = Builder.CreateExtractElement(Vec, Idx1, "lane1");
    // Pairwise addition of a v2f64 into a scalar f64.
    return Builder.CreateAdd(Op0, Op1, "vpaddd");
  }
  case NEON::BI__builtin_neon_vpaddd_f64: {
    llvm::Type *Ty =
      llvm::VectorType::get(DoubleTy, 2);
    Value *Vec = EmitScalarExpr(E->getArg(0));
    // The vector is v2f64, so make sure it's bitcast to that.
    Vec = Builder.CreateBitCast(Vec, Ty, "v2f64");
    llvm::Value *Idx0 = llvm::ConstantInt::get(SizeTy, 0);
    llvm::Value *Idx1 = llvm::ConstantInt::get(SizeTy, 1);
    Value *Op0 = Builder.CreateExtractElement(Vec, Idx0, "lane0");
    Value *Op1 = Builder.CreateExtractElement(Vec, Idx1, "lane1");
    // Pairwise addition of a v2f64 into a scalar f64.
    return Builder.CreateFAdd(Op0, Op1, "vpaddd");
  }
  case NEON::BI__builtin_neon_vpadds_f32: {
    llvm::Type *Ty =
      llvm::VectorType::get(FloatTy, 2);
    Value *Vec = EmitScalarExpr(E->getArg(0));
    // The vector is v2f32, so make sure it's bitcast to that.
    Vec = Builder.CreateBitCast(Vec, Ty, "v2f32");
    llvm::Value *Idx0 = llvm::ConstantInt::get(SizeTy, 0);
    llvm::Value *Idx1 = llvm::ConstantInt::get(SizeTy, 1);
    Value *Op0 = Builder.CreateExtractElement(Vec, Idx0, "lane0");
    Value *Op1 = Builder.CreateExtractElement(Vec, Idx1, "lane1");
    // Pairwise addition of a v2f32 into a scalar f32.
    return Builder.CreateFAdd(Op0, Op1, "vpaddd");
  }
  case NEON::BI__builtin_neon_vceqzd_s64:
  case NEON::BI__builtin_neon_vceqzd_f64:
  case NEON::BI__builtin_neon_vceqzs_f32:
    Ops.push_back(EmitScalarExpr(E->getArg(0)));
    return EmitAArch64CompareBuiltinExpr(
        Ops[0], ConvertType(E->getCallReturnType(getContext())),
        ICmpInst::FCMP_OEQ, ICmpInst::ICMP_EQ, "vceqz");
  case NEON::BI__builtin_neon_vcgezd_s64:
  case NEON::BI__builtin_neon_vcgezd_f64:
  case NEON::BI__builtin_neon_vcgezs_f32:
    Ops.push_back(EmitScalarExpr(E->getArg(0)));
    return EmitAArch64CompareBuiltinExpr(
        Ops[0], ConvertType(E->getCallReturnType(getContext())),
        ICmpInst::FCMP_OGE, ICmpInst::ICMP_SGE, "vcgez");
  case NEON::BI__builtin_neon_vclezd_s64:
  case NEON::BI__builtin_neon_vclezd_f64:
  case NEON::BI__builtin_neon_vclezs_f32:
    Ops.push_back(EmitScalarExpr(E->getArg(0)));
    return EmitAArch64CompareBuiltinExpr(
        Ops[0], ConvertType(E->getCallReturnType(getContext())),
        ICmpInst::FCMP_OLE, ICmpInst::ICMP_SLE, "vclez");
  case NEON::BI__builtin_neon_vcgtzd_s64:
  case NEON::BI__builtin_neon_vcgtzd_f64:
  case NEON::BI__builtin_neon_vcgtzs_f32:
    Ops.push_back(EmitScalarExpr(E->getArg(0)));
    return EmitAArch64CompareBuiltinExpr(
        Ops[0], ConvertType(E->getCallReturnType(getContext())),
        ICmpInst::FCMP_OGT, ICmpInst::ICMP_SGT, "vcgtz");
  case NEON::BI__builtin_neon_vcltzd_s64:
  case NEON::BI__builtin_neon_vcltzd_f64:
  case NEON::BI__builtin_neon_vcltzs_f32:
    Ops.push_back(EmitScalarExpr(E->getArg(0)));
    return EmitAArch64CompareBuiltinExpr(
        Ops[0], ConvertType(E->getCallReturnType(getContext())),
        ICmpInst::FCMP_OLT, ICmpInst::ICMP_SLT, "vcltz");

  case NEON::BI__builtin_neon_vceqzd_u64: {
    Ops.push_back(EmitScalarExpr(E->getArg(0)));
    Ops[0] = Builder.CreateBitCast(Ops[0], Int64Ty);
    Ops[0] =
        Builder.CreateICmpEQ(Ops[0], llvm::Constant::getNullValue(Int64Ty));
    return Builder.CreateSExt(Ops[0], Int64Ty, "vceqzd");
  }
  case NEON::BI__builtin_neon_vceqd_f64:
  case NEON::BI__builtin_neon_vcled_f64:
  case NEON::BI__builtin_neon_vcltd_f64:
  case NEON::BI__builtin_neon_vcged_f64:
  case NEON::BI__builtin_neon_vcgtd_f64: {
    llvm::CmpInst::Predicate P;
    switch (BuiltinID) {
    default: llvm_unreachable("missing builtin ID in switch!");
    case NEON::BI__builtin_neon_vceqd_f64: P = llvm::FCmpInst::FCMP_OEQ; break;
    case NEON::BI__builtin_neon_vcled_f64: P = llvm::FCmpInst::FCMP_OLE; break;
    case NEON::BI__builtin_neon_vcltd_f64: P = llvm::FCmpInst::FCMP_OLT; break;
    case NEON::BI__builtin_neon_vcged_f64: P = llvm::FCmpInst::FCMP_OGE; break;
    case NEON::BI__builtin_neon_vcgtd_f64: P = llvm::FCmpInst::FCMP_OGT; break;
    }
    Ops.push_back(EmitScalarExpr(E->getArg(1)));
    Ops[0] = Builder.CreateBitCast(Ops[0], DoubleTy);
    Ops[1] = Builder.CreateBitCast(Ops[1], DoubleTy);
    Ops[0] = Builder.CreateFCmp(P, Ops[0], Ops[1]);
    return Builder.CreateSExt(Ops[0], Int64Ty, "vcmpd");
  }
  case NEON::BI__builtin_neon_vceqs_f32:
  case NEON::BI__builtin_neon_vcles_f32:
  case NEON::BI__builtin_neon_vclts_f32:
  case NEON::BI__builtin_neon_vcges_f32:
  case NEON::BI__builtin_neon_vcgts_f32: {
    llvm::CmpInst::Predicate P;
    switch (BuiltinID) {
    default: llvm_unreachable("missing builtin ID in switch!");
    case NEON::BI__builtin_neon_vceqs_f32: P = llvm::FCmpInst::FCMP_OEQ; break;
    case NEON::BI__builtin_neon_vcles_f32: P = llvm::FCmpInst::FCMP_OLE; break;
    case NEON::BI__builtin_neon_vclts_f32: P = llvm::FCmpInst::FCMP_OLT; break;
    case NEON::BI__builtin_neon_vcges_f32: P = llvm::FCmpInst::FCMP_OGE; break;
    case NEON::BI__builtin_neon_vcgts_f32: P = llvm::FCmpInst::FCMP_OGT; break;
    }
    Ops.push_back(EmitScalarExpr(E->getArg(1)));
    Ops[0] = Builder.CreateBitCast(Ops[0], FloatTy);
    Ops[1] = Builder.CreateBitCast(Ops[1], FloatTy);
    Ops[0] = Builder.CreateFCmp(P, Ops[0], Ops[1]);
    return Builder.CreateSExt(Ops[0], Int32Ty, "vcmpd");
  }
  case NEON::BI__builtin_neon_vceqd_s64:
  case NEON::BI__builtin_neon_vceqd_u64:
  case NEON::BI__builtin_neon_vcgtd_s64:
  case NEON::BI__builtin_neon_vcgtd_u64:
  case NEON::BI__builtin_neon_vcltd_s64:
  case NEON::BI__builtin_neon_vcltd_u64:
  case NEON::BI__builtin_neon_vcged_u64:
  case NEON::BI__builtin_neon_vcged_s64:
  case NEON::BI__builtin_neon_vcled_u64:
  case NEON::BI__builtin_neon_vcled_s64: {
    llvm::CmpInst::Predicate P;
    switch (BuiltinID) {
    default: llvm_unreachable("missing builtin ID in switch!");
    case NEON::BI__builtin_neon_vceqd_s64:
    case NEON::BI__builtin_neon_vceqd_u64:P = llvm::ICmpInst::ICMP_EQ;break;
    case NEON::BI__builtin_neon_vcgtd_s64:P = llvm::ICmpInst::ICMP_SGT;break;
    case NEON::BI__builtin_neon_vcgtd_u64:P = llvm::ICmpInst::ICMP_UGT;break;
    case NEON::BI__builtin_neon_vcltd_s64:P = llvm::ICmpInst::ICMP_SLT;break;
    case NEON::BI__builtin_neon_vcltd_u64:P = llvm::ICmpInst::ICMP_ULT;break;
    case NEON::BI__builtin_neon_vcged_u64:P = llvm::ICmpInst::ICMP_UGE;break;
    case NEON::BI__builtin_neon_vcged_s64:P = llvm::ICmpInst::ICMP_SGE;break;
    case NEON::BI__builtin_neon_vcled_u64:P = llvm::ICmpInst::ICMP_ULE;break;
    case NEON::BI__builtin_neon_vcled_s64:P = llvm::ICmpInst::ICMP_SLE;break;
    }
    Ops.push_back(EmitScalarExpr(E->getArg(1)));
    Ops[0] = Builder.CreateBitCast(Ops[0], Int64Ty);
    Ops[1] = Builder.CreateBitCast(Ops[1], Int64Ty);
    Ops[0] = Builder.CreateICmp(P, Ops[0], Ops[1]);
    return Builder.CreateSExt(Ops[0], Int64Ty, "vceqd");
  }
  case NEON::BI__builtin_neon_vtstd_s64:
  case NEON::BI__builtin_neon_vtstd_u64: {
    Ops.push_back(EmitScalarExpr(E->getArg(1)));
    Ops[0] = Builder.CreateBitCast(Ops[0], Int64Ty);
    Ops[1] = Builder.CreateBitCast(Ops[1], Int64Ty);
    Ops[0] = Builder.CreateAnd(Ops[0], Ops[1]);
    Ops[0] = Builder.CreateICmp(ICmpInst::ICMP_NE, Ops[0],
                                llvm::Constant::getNullValue(Int64Ty));
    return Builder.CreateSExt(Ops[0], Int64Ty, "vtstd");
  }
  case NEON::BI__builtin_neon_vset_lane_i8:
  case NEON::BI__builtin_neon_vset_lane_i16:
  case NEON::BI__builtin_neon_vset_lane_i32:
  case NEON::BI__builtin_neon_vset_lane_i64:
  case NEON::BI__builtin_neon_vset_lane_f32:
  case NEON::BI__builtin_neon_vsetq_lane_i8:
  case NEON::BI__builtin_neon_vsetq_lane_i16:
  case NEON::BI__builtin_neon_vsetq_lane_i32:
  case NEON::BI__builtin_neon_vsetq_lane_i64:
  case NEON::BI__builtin_neon_vsetq_lane_f32:
    Ops.push_back(EmitScalarExpr(E->getArg(2)));
    return Builder.CreateInsertElement(Ops[1], Ops[0], Ops[2], "vset_lane");
  case NEON::BI__builtin_neon_vset_lane_f64:
    // The vector type needs a cast for the v1f64 variant.
    Ops[1] = Builder.CreateBitCast(Ops[1],
                                   llvm::VectorType::get(DoubleTy, 1));
    Ops.push_back(EmitScalarExpr(E->getArg(2)));
    return Builder.CreateInsertElement(Ops[1], Ops[0], Ops[2], "vset_lane");
  case NEON::BI__builtin_neon_vsetq_lane_f64:
    // The vector type needs a cast for the v2f64 variant.
    Ops[1] = Builder.CreateBitCast(Ops[1],
        llvm::VectorType::get(DoubleTy, 2));
    Ops.push_back(EmitScalarExpr(E->getArg(2)));
    return Builder.CreateInsertElement(Ops[1], Ops[0], Ops[2], "vset_lane");

  case NEON::BI__builtin_neon_vget_lane_i8:
  case NEON::BI__builtin_neon_vdupb_lane_i8:
    Ops[0] = Builder.CreateBitCast(Ops[0], llvm::VectorType::get(Int8Ty, 8));
    return Builder.CreateExtractElement(Ops[0], EmitScalarExpr(E->getArg(1)),
                                        "vget_lane");
  case NEON::BI__builtin_neon_vgetq_lane_i8:
  case NEON::BI__builtin_neon_vdupb_laneq_i8:
    Ops[0] = Builder.CreateBitCast(Ops[0], llvm::VectorType::get(Int8Ty, 16));
    return Builder.CreateExtractElement(Ops[0], EmitScalarExpr(E->getArg(1)),
                                        "vgetq_lane");
  case NEON::BI__builtin_neon_vget_lane_i16:
  case NEON::BI__builtin_neon_vduph_lane_i16:
    Ops[0] = Builder.CreateBitCast(Ops[0], llvm::VectorType::get(Int16Ty, 4));
    return Builder.CreateExtractElement(Ops[0], EmitScalarExpr(E->getArg(1)),
                                        "vget_lane");
  case NEON::BI__builtin_neon_vgetq_lane_i16:
  case NEON::BI__builtin_neon_vduph_laneq_i16:
    Ops[0] = Builder.CreateBitCast(Ops[0], llvm::VectorType::get(Int16Ty, 8));
    return Builder.CreateExtractElement(Ops[0], EmitScalarExpr(E->getArg(1)),
                                        "vgetq_lane");
  case NEON::BI__builtin_neon_vget_lane_i32:
  case NEON::BI__builtin_neon_vdups_lane_i32:
    Ops[0] = Builder.CreateBitCast(Ops[0], llvm::VectorType::get(Int32Ty, 2));
    return Builder.CreateExtractElement(Ops[0], EmitScalarExpr(E->getArg(1)),
                                        "vget_lane");
  case NEON::BI__builtin_neon_vdups_lane_f32:
    Ops[0] = Builder.CreateBitCast(Ops[0],
        llvm::VectorType::get(FloatTy, 2));
    return Builder.CreateExtractElement(Ops[0], EmitScalarExpr(E->getArg(1)),
                                        "vdups_lane");
  case NEON::BI__builtin_neon_vgetq_lane_i32:
  case NEON::BI__builtin_neon_vdups_laneq_i32:
    Ops[0] = Builder.CreateBitCast(Ops[0], llvm::VectorType::get(Int32Ty, 4));
    return Builder.CreateExtractElement(Ops[0], EmitScalarExpr(E->getArg(1)),
                                        "vgetq_lane");
  case NEON::BI__builtin_neon_vget_lane_i64:
  case NEON::BI__builtin_neon_vdupd_lane_i64:
    Ops[0] = Builder.CreateBitCast(Ops[0], llvm::VectorType::get(Int64Ty, 1));
    return Builder.CreateExtractElement(Ops[0], EmitScalarExpr(E->getArg(1)),
                                        "vget_lane");
  case NEON::BI__builtin_neon_vdupd_lane_f64:
    Ops[0] = Builder.CreateBitCast(Ops[0],
        llvm::VectorType::get(DoubleTy, 1));
    return Builder.CreateExtractElement(Ops[0], EmitScalarExpr(E->getArg(1)),
                                        "vdupd_lane");
  case NEON::BI__builtin_neon_vgetq_lane_i64:
  case NEON::BI__builtin_neon_vdupd_laneq_i64:
    Ops[0] = Builder.CreateBitCast(Ops[0], llvm::VectorType::get(Int64Ty, 2));
    return Builder.CreateExtractElement(Ops[0], EmitScalarExpr(E->getArg(1)),
                                        "vgetq_lane");
  case NEON::BI__builtin_neon_vget_lane_f32:
    Ops[0] = Builder.CreateBitCast(Ops[0],
        llvm::VectorType::get(FloatTy, 2));
    return Builder.CreateExtractElement(Ops[0], EmitScalarExpr(E->getArg(1)),
                                        "vget_lane");
  case NEON::BI__builtin_neon_vget_lane_f64:
    Ops[0] = Builder.CreateBitCast(Ops[0],
        llvm::VectorType::get(DoubleTy, 1));
    return Builder.CreateExtractElement(Ops[0], EmitScalarExpr(E->getArg(1)),
                                        "vget_lane");
  case NEON::BI__builtin_neon_vgetq_lane_f32:
  case NEON::BI__builtin_neon_vdups_laneq_f32:
    Ops[0] = Builder.CreateBitCast(Ops[0],
        llvm::VectorType::get(FloatTy, 4));
    return Builder.CreateExtractElement(Ops[0], EmitScalarExpr(E->getArg(1)),
                                        "vgetq_lane");
  case NEON::BI__builtin_neon_vgetq_lane_f64:
  case NEON::BI__builtin_neon_vdupd_laneq_f64:
    Ops[0] = Builder.CreateBitCast(Ops[0],
        llvm::VectorType::get(DoubleTy, 2));
    return Builder.CreateExtractElement(Ops[0], EmitScalarExpr(E->getArg(1)),
                                        "vgetq_lane");
  case NEON::BI__builtin_neon_vaddd_s64:
  case NEON::BI__builtin_neon_vaddd_u64:
    return Builder.CreateAdd(Ops[0], EmitScalarExpr(E->getArg(1)), "vaddd");
  case NEON::BI__builtin_neon_vsubd_s64:
  case NEON::BI__builtin_neon_vsubd_u64:
    return Builder.CreateSub(Ops[0], EmitScalarExpr(E->getArg(1)), "vsubd");
  case NEON::BI__builtin_neon_vqdmlalh_s16:
  case NEON::BI__builtin_neon_vqdmlslh_s16: {
    SmallVector<Value *, 2> ProductOps;
    ProductOps.push_back(vectorWrapScalar16(Ops[1]));
    ProductOps.push_back(vectorWrapScalar16(EmitScalarExpr(E->getArg(2))));
    llvm::Type *VTy = llvm::VectorType::get(Int32Ty, 4);
    Ops[1] = EmitNeonCall(CGM.getIntrinsic(Intrinsic::aarch64_neon_sqdmull, VTy),
                          ProductOps, "vqdmlXl");
    Constant *CI = ConstantInt::get(SizeTy, 0);
    Ops[1] = Builder.CreateExtractElement(Ops[1], CI, "lane0");

    unsigned AccumInt = BuiltinID == NEON::BI__builtin_neon_vqdmlalh_s16
                                        ? Intrinsic::aarch64_neon_sqadd
                                        : Intrinsic::aarch64_neon_sqsub;
    return EmitNeonCall(CGM.getIntrinsic(AccumInt, Int32Ty), Ops, "vqdmlXl");
  }
  case NEON::BI__builtin_neon_vqshlud_n_s64: {
    Ops.push_back(EmitScalarExpr(E->getArg(1)));
    Ops[1] = Builder.CreateZExt(Ops[1], Int64Ty);
    return EmitNeonCall(CGM.getIntrinsic(Intrinsic::aarch64_neon_sqshlu, Int64Ty),
                        Ops, "vqshlu_n");
  }
  case NEON::BI__builtin_neon_vqshld_n_u64:
  case NEON::BI__builtin_neon_vqshld_n_s64: {
    unsigned Int = BuiltinID == NEON::BI__builtin_neon_vqshld_n_u64
                                   ? Intrinsic::aarch64_neon_uqshl
                                   : Intrinsic::aarch64_neon_sqshl;
    Ops.push_back(EmitScalarExpr(E->getArg(1)));
    Ops[1] = Builder.CreateZExt(Ops[1], Int64Ty);
    return EmitNeonCall(CGM.getIntrinsic(Int, Int64Ty), Ops, "vqshl_n");
  }
  case NEON::BI__builtin_neon_vrshrd_n_u64:
  case NEON::BI__builtin_neon_vrshrd_n_s64: {
    unsigned Int = BuiltinID == NEON::BI__builtin_neon_vrshrd_n_u64
                                   ? Intrinsic::aarch64_neon_urshl
                                   : Intrinsic::aarch64_neon_srshl;
    Ops.push_back(EmitScalarExpr(E->getArg(1)));
    int SV = cast<ConstantInt>(Ops[1])->getSExtValue();
    Ops[1] = ConstantInt::get(Int64Ty, -SV);
    return EmitNeonCall(CGM.getIntrinsic(Int, Int64Ty), Ops, "vrshr_n");
  }
  case NEON::BI__builtin_neon_vrsrad_n_u64:
  case NEON::BI__builtin_neon_vrsrad_n_s64: {
    unsigned Int = BuiltinID == NEON::BI__builtin_neon_vrsrad_n_u64
                                   ? Intrinsic::aarch64_neon_urshl
                                   : Intrinsic::aarch64_neon_srshl;
    Ops[1] = Builder.CreateBitCast(Ops[1], Int64Ty);
    Ops.push_back(Builder.CreateNeg(EmitScalarExpr(E->getArg(2))));
    Ops[1] = Builder.CreateCall(CGM.getIntrinsic(Int, Int64Ty),
                                {Ops[1], Builder.CreateSExt(Ops[2], Int64Ty)});
    return Builder.CreateAdd(Ops[0], Builder.CreateBitCast(Ops[1], Int64Ty));
  }
  case NEON::BI__builtin_neon_vshld_n_s64:
  case NEON::BI__builtin_neon_vshld_n_u64: {
    llvm::ConstantInt *Amt = cast<ConstantInt>(EmitScalarExpr(E->getArg(1)));
    return Builder.CreateShl(
        Ops[0], ConstantInt::get(Int64Ty, Amt->getZExtValue()), "shld_n");
  }
  case NEON::BI__builtin_neon_vshrd_n_s64: {
    llvm::ConstantInt *Amt = cast<ConstantInt>(EmitScalarExpr(E->getArg(1)));
    return Builder.CreateAShr(
        Ops[0], ConstantInt::get(Int64Ty, std::min(static_cast<uint64_t>(63),
                                                   Amt->getZExtValue())),
        "shrd_n");
  }
  case NEON::BI__builtin_neon_vshrd_n_u64: {
    llvm::ConstantInt *Amt = cast<ConstantInt>(EmitScalarExpr(E->getArg(1)));
    uint64_t ShiftAmt = Amt->getZExtValue();
    // Right-shifting an unsigned value by its size yields 0.
    if (ShiftAmt == 64)
      return ConstantInt::get(Int64Ty, 0);
    return Builder.CreateLShr(Ops[0], ConstantInt::get(Int64Ty, ShiftAmt),
                              "shrd_n");
  }
  case NEON::BI__builtin_neon_vsrad_n_s64: {
    llvm::ConstantInt *Amt = cast<ConstantInt>(EmitScalarExpr(E->getArg(2)));
    Ops[1] = Builder.CreateAShr(
        Ops[1], ConstantInt::get(Int64Ty, std::min(static_cast<uint64_t>(63),
                                                   Amt->getZExtValue())),
        "shrd_n");
    return Builder.CreateAdd(Ops[0], Ops[1]);
  }
  case NEON::BI__builtin_neon_vsrad_n_u64: {
    llvm::ConstantInt *Amt = cast<ConstantInt>(EmitScalarExpr(E->getArg(2)));
    uint64_t ShiftAmt = Amt->getZExtValue();
    // Right-shifting an unsigned value by its size yields 0.
    // As Op + 0 = Op, return Ops[0] directly.
    if (ShiftAmt == 64)
      return Ops[0];
    Ops[1] = Builder.CreateLShr(Ops[1], ConstantInt::get(Int64Ty, ShiftAmt),
                                "shrd_n");
    return Builder.CreateAdd(Ops[0], Ops[1]);
  }
  case NEON::BI__builtin_neon_vqdmlalh_lane_s16:
  case NEON::BI__builtin_neon_vqdmlalh_laneq_s16:
  case NEON::BI__builtin_neon_vqdmlslh_lane_s16:
  case NEON::BI__builtin_neon_vqdmlslh_laneq_s16: {
    Ops[2] = Builder.CreateExtractElement(Ops[2], EmitScalarExpr(E->getArg(3)),
                                          "lane");
    SmallVector<Value *, 2> ProductOps;
    ProductOps.push_back(vectorWrapScalar16(Ops[1]));
    ProductOps.push_back(vectorWrapScalar16(Ops[2]));
    llvm::Type *VTy = llvm::VectorType::get(Int32Ty, 4);
    Ops[1] = EmitNeonCall(CGM.getIntrinsic(Intrinsic::aarch64_neon_sqdmull, VTy),
                          ProductOps, "vqdmlXl");
    Constant *CI = ConstantInt::get(SizeTy, 0);
    Ops[1] = Builder.CreateExtractElement(Ops[1], CI, "lane0");
    Ops.pop_back();

    unsigned AccInt = (BuiltinID == NEON::BI__builtin_neon_vqdmlalh_lane_s16 ||
                       BuiltinID == NEON::BI__builtin_neon_vqdmlalh_laneq_s16)
                          ? Intrinsic::aarch64_neon_sqadd
                          : Intrinsic::aarch64_neon_sqsub;
    return EmitNeonCall(CGM.getIntrinsic(AccInt, Int32Ty), Ops, "vqdmlXl");
  }
  case NEON::BI__builtin_neon_vqdmlals_s32:
  case NEON::BI__builtin_neon_vqdmlsls_s32: {
    SmallVector<Value *, 2> ProductOps;
    ProductOps.push_back(Ops[1]);
    ProductOps.push_back(EmitScalarExpr(E->getArg(2)));
    Ops[1] =
        EmitNeonCall(CGM.getIntrinsic(Intrinsic::aarch64_neon_sqdmulls_scalar),
                     ProductOps, "vqdmlXl");

    unsigned AccumInt = BuiltinID == NEON::BI__builtin_neon_vqdmlals_s32
                                        ? Intrinsic::aarch64_neon_sqadd
                                        : Intrinsic::aarch64_neon_sqsub;
    return EmitNeonCall(CGM.getIntrinsic(AccumInt, Int64Ty), Ops, "vqdmlXl");
  }
  case NEON::BI__builtin_neon_vqdmlals_lane_s32:
  case NEON::BI__builtin_neon_vqdmlals_laneq_s32:
  case NEON::BI__builtin_neon_vqdmlsls_lane_s32:
  case NEON::BI__builtin_neon_vqdmlsls_laneq_s32: {
    Ops[2] = Builder.CreateExtractElement(Ops[2], EmitScalarExpr(E->getArg(3)),
                                          "lane");
    SmallVector<Value *, 2> ProductOps;
    ProductOps.push_back(Ops[1]);
    ProductOps.push_back(Ops[2]);
    Ops[1] =
        EmitNeonCall(CGM.getIntrinsic(Intrinsic::aarch64_neon_sqdmulls_scalar),
                     ProductOps, "vqdmlXl");
    Ops.pop_back();

    unsigned AccInt = (BuiltinID == NEON::BI__builtin_neon_vqdmlals_lane_s32 ||
                       BuiltinID == NEON::BI__builtin_neon_vqdmlals_laneq_s32)
                          ? Intrinsic::aarch64_neon_sqadd
                          : Intrinsic::aarch64_neon_sqsub;
    return EmitNeonCall(CGM.getIntrinsic(AccInt, Int64Ty), Ops, "vqdmlXl");
  }
  }

  llvm::VectorType *VTy = GetNeonType(this, Type, Arch);
  llvm::Type *Ty = VTy;
  if (!Ty)
    return nullptr;

  // Not all intrinsics handled by the common case work for AArch64 yet, so only
  // defer to common code if it's been added to our special map.
  Builtin = findNeonIntrinsicInMap(AArch64SIMDIntrinsicMap, BuiltinID,
                                   AArch64SIMDIntrinsicsProvenSorted);

  if (Builtin)
    return EmitCommonNeonBuiltinExpr(
        Builtin->BuiltinID, Builtin->LLVMIntrinsic, Builtin->AltLLVMIntrinsic,
        Builtin->NameHint, Builtin->TypeModifier, E, Ops,
        /*never use addresses*/ Address::invalid(), Address::invalid(), Arch);

  if (Value *V = EmitAArch64TblBuiltinExpr(*this, BuiltinID, E, Ops, Arch))
    return V;

  unsigned Int;
  switch (BuiltinID) {
  default: return nullptr;
  case NEON::BI__builtin_neon_vbsl_v:
  case NEON::BI__builtin_neon_vbslq_v: {
    llvm::Type *BitTy = llvm::VectorType::getInteger(VTy);
    Ops[0] = Builder.CreateBitCast(Ops[0], BitTy, "vbsl");
    Ops[1] = Builder.CreateBitCast(Ops[1], BitTy, "vbsl");
    Ops[2] = Builder.CreateBitCast(Ops[2], BitTy, "vbsl");

    Ops[1] = Builder.CreateAnd(Ops[0], Ops[1], "vbsl");
    Ops[2] = Builder.CreateAnd(Builder.CreateNot(Ops[0]), Ops[2], "vbsl");
    Ops[0] = Builder.CreateOr(Ops[1], Ops[2], "vbsl");
    return Builder.CreateBitCast(Ops[0], Ty);
  }
  case NEON::BI__builtin_neon_vfma_lane_v:
  case NEON::BI__builtin_neon_vfmaq_lane_v: { // Only used for FP types
    // The ARM builtins (and instructions) have the addend as the first
    // operand, but the 'fma' intrinsics have it last. Swap it around here.
    Value *Addend = Ops[0];
    Value *Multiplicand = Ops[1];
    Value *LaneSource = Ops[2];
    Ops[0] = Multiplicand;
    Ops[1] = LaneSource;
    Ops[2] = Addend;

    // Now adjust things to handle the lane access.
    llvm::Type *SourceTy = BuiltinID == NEON::BI__builtin_neon_vfmaq_lane_v ?
      llvm::VectorType::get(VTy->getElementType(), VTy->getNumElements() / 2) :
      VTy;
    llvm::Constant *cst = cast<Constant>(Ops[3]);
    Value *SV = llvm::ConstantVector::getSplat(VTy->getNumElements(), cst);
    Ops[1] = Builder.CreateBitCast(Ops[1], SourceTy);
    Ops[1] = Builder.CreateShuffleVector(Ops[1], Ops[1], SV, "lane");

    Ops.pop_back();
    Int = Intrinsic::fma;
    return EmitNeonCall(CGM.getIntrinsic(Int, Ty), Ops, "fmla");
  }
  case NEON::BI__builtin_neon_vfma_laneq_v: {
    llvm::VectorType *VTy = cast<llvm::VectorType>(Ty);
    // v1f64 fma should be mapped to Neon scalar f64 fma
    if (VTy && VTy->getElementType() == DoubleTy) {
      Ops[0] = Builder.CreateBitCast(Ops[0], DoubleTy);
      Ops[1] = Builder.CreateBitCast(Ops[1], DoubleTy);
      llvm::Type *VTy = GetNeonType(this,
        NeonTypeFlags(NeonTypeFlags::Float64, false, true), Arch);
      Ops[2] = Builder.CreateBitCast(Ops[2], VTy);
      Ops[2] = Builder.CreateExtractElement(Ops[2], Ops[3], "extract");
      Value *F = CGM.getIntrinsic(Intrinsic::fma, DoubleTy);
      Value *Result = Builder.CreateCall(F, {Ops[1], Ops[2], Ops[0]});
      return Builder.CreateBitCast(Result, Ty);
    }
    Value *F = CGM.getIntrinsic(Intrinsic::fma, Ty);
    Ops[0] = Builder.CreateBitCast(Ops[0], Ty);
    Ops[1] = Builder.CreateBitCast(Ops[1], Ty);

    llvm::Type *STy = llvm::VectorType::get(VTy->getElementType(),
                                            VTy->getNumElements() * 2);
    Ops[2] = Builder.CreateBitCast(Ops[2], STy);
    Value* SV = llvm::ConstantVector::getSplat(VTy->getNumElements(),
                                               cast<ConstantInt>(Ops[3]));
    Ops[2] = Builder.CreateShuffleVector(Ops[2], Ops[2], SV, "lane");

    return Builder.CreateCall(F, {Ops[2], Ops[1], Ops[0]});
  }
  case NEON::BI__builtin_neon_vfmaq_laneq_v: {
    Value *F = CGM.getIntrinsic(Intrinsic::fma, Ty);
    Ops[0] = Builder.CreateBitCast(Ops[0], Ty);
    Ops[1] = Builder.CreateBitCast(Ops[1], Ty);

    Ops[2] = Builder.CreateBitCast(Ops[2], Ty);
    Ops[2] = EmitNeonSplat(Ops[2], cast<ConstantInt>(Ops[3]));
    return Builder.CreateCall(F, {Ops[2], Ops[1], Ops[0]});
  }
  case NEON::BI__builtin_neon_vfmah_lane_f16:
  case NEON::BI__builtin_neon_vfmas_lane_f32:
  case NEON::BI__builtin_neon_vfmah_laneq_f16:
  case NEON::BI__builtin_neon_vfmas_laneq_f32:
  case NEON::BI__builtin_neon_vfmad_lane_f64:
  case NEON::BI__builtin_neon_vfmad_laneq_f64: {
    Ops.push_back(EmitScalarExpr(E->getArg(3)));
    llvm::Type *Ty = ConvertType(E->getCallReturnType(getContext()));
    Value *F = CGM.getIntrinsic(Intrinsic::fma, Ty);
    Ops[2] = Builder.CreateExtractElement(Ops[2], Ops[3], "extract");
    return Builder.CreateCall(F, {Ops[1], Ops[2], Ops[0]});
  }
  case NEON::BI__builtin_neon_vmull_v:
    // FIXME: improve sharing scheme to cope with 3 alternative LLVM intrinsics.
    Int = usgn ? Intrinsic::aarch64_neon_umull : Intrinsic::aarch64_neon_smull;
    if (Type.isPoly()) Int = Intrinsic::aarch64_neon_pmull;
    return EmitNeonCall(CGM.getIntrinsic(Int, Ty), Ops, "vmull");
  case NEON::BI__builtin_neon_vmax_v:
  case NEON::BI__builtin_neon_vmaxq_v:
    // FIXME: improve sharing scheme to cope with 3 alternative LLVM intrinsics.
    Int = usgn ? Intrinsic::aarch64_neon_umax : Intrinsic::aarch64_neon_smax;
    if (Ty->isFPOrFPVectorTy()) Int = Intrinsic::aarch64_neon_fmax;
    return EmitNeonCall(CGM.getIntrinsic(Int, Ty), Ops, "vmax");
  case NEON::BI__builtin_neon_vmin_v:
  case NEON::BI__builtin_neon_vminq_v:
    // FIXME: improve sharing scheme to cope with 3 alternative LLVM intrinsics.
    Int = usgn ? Intrinsic::aarch64_neon_umin : Intrinsic::aarch64_neon_smin;
    if (Ty->isFPOrFPVectorTy()) Int = Intrinsic::aarch64_neon_fmin;
    return EmitNeonCall(CGM.getIntrinsic(Int, Ty), Ops, "vmin");
  case NEON::BI__builtin_neon_vabd_v:
  case NEON::BI__builtin_neon_vabdq_v:
    // FIXME: improve sharing scheme to cope with 3 alternative LLVM intrinsics.
    Int = usgn ? Intrinsic::aarch64_neon_uabd : Intrinsic::aarch64_neon_sabd;
    if (Ty->isFPOrFPVectorTy()) Int = Intrinsic::aarch64_neon_fabd;
    return EmitNeonCall(CGM.getIntrinsic(Int, Ty), Ops, "vabd");
  case NEON::BI__builtin_neon_vpadal_v:
  case NEON::BI__builtin_neon_vpadalq_v: {
    unsigned ArgElts = VTy->getNumElements();
    llvm::IntegerType *EltTy = cast<IntegerType>(VTy->getElementType());
    unsigned BitWidth = EltTy->getBitWidth();
    llvm::Type *ArgTy = llvm::VectorType::get(
        llvm::IntegerType::get(getLLVMContext(), BitWidth/2), 2*ArgElts);
    llvm::Type* Tys[2] = { VTy, ArgTy };
    Int = usgn ? Intrinsic::aarch64_neon_uaddlp : Intrinsic::aarch64_neon_saddlp;
    SmallVector<llvm::Value*, 1> TmpOps;
    TmpOps.push_back(Ops[1]);
    Function *F = CGM.getIntrinsic(Int, Tys);
    llvm::Value *tmp = EmitNeonCall(F, TmpOps, "vpadal");
    llvm::Value *addend = Builder.CreateBitCast(Ops[0], tmp->getType());
    return Builder.CreateAdd(tmp, addend);
  }
  case NEON::BI__builtin_neon_vpmin_v:
  case NEON::BI__builtin_neon_vpminq_v:
    // FIXME: improve sharing scheme to cope with 3 alternative LLVM intrinsics.
    Int = usgn ? Intrinsic::aarch64_neon_uminp : Intrinsic::aarch64_neon_sminp;
    if (Ty->isFPOrFPVectorTy()) Int = Intrinsic::aarch64_neon_fminp;
    return EmitNeonCall(CGM.getIntrinsic(Int, Ty), Ops, "vpmin");
  case NEON::BI__builtin_neon_vpmax_v:
  case NEON::BI__builtin_neon_vpmaxq_v:
    // FIXME: improve sharing scheme to cope with 3 alternative LLVM intrinsics.
    Int = usgn ? Intrinsic::aarch64_neon_umaxp : Intrinsic::aarch64_neon_smaxp;
    if (Ty->isFPOrFPVectorTy()) Int = Intrinsic::aarch64_neon_fmaxp;
    return EmitNeonCall(CGM.getIntrinsic(Int, Ty), Ops, "vpmax");
  case NEON::BI__builtin_neon_vminnm_v:
  case NEON::BI__builtin_neon_vminnmq_v:
    Int = Intrinsic::aarch64_neon_fminnm;
    return EmitNeonCall(CGM.getIntrinsic(Int, Ty), Ops, "vminnm");
  case NEON::BI__builtin_neon_vmaxnm_v:
  case NEON::BI__builtin_neon_vmaxnmq_v:
    Int = Intrinsic::aarch64_neon_fmaxnm;
    return EmitNeonCall(CGM.getIntrinsic(Int, Ty), Ops, "vmaxnm");
  case NEON::BI__builtin_neon_vrecpss_f32: {
    Ops.push_back(EmitScalarExpr(E->getArg(1)));
    return EmitNeonCall(CGM.getIntrinsic(Intrinsic::aarch64_neon_frecps, FloatTy),
                        Ops, "vrecps");
  }
  case NEON::BI__builtin_neon_vrecpsd_f64: {
    Ops.push_back(EmitScalarExpr(E->getArg(1)));
    return EmitNeonCall(CGM.getIntrinsic(Intrinsic::aarch64_neon_frecps, DoubleTy),
                        Ops, "vrecps");
  }
  case NEON::BI__builtin_neon_vqshrun_n_v:
    Int = Intrinsic::aarch64_neon_sqshrun;
    return EmitNeonCall(CGM.getIntrinsic(Int, Ty), Ops, "vqshrun_n");
  case NEON::BI__builtin_neon_vqrshrun_n_v:
    Int = Intrinsic::aarch64_neon_sqrshrun;
    return EmitNeonCall(CGM.getIntrinsic(Int, Ty), Ops, "vqrshrun_n");
  case NEON::BI__builtin_neon_vqshrn_n_v:
    Int = usgn ? Intrinsic::aarch64_neon_uqshrn : Intrinsic::aarch64_neon_sqshrn;
    return EmitNeonCall(CGM.getIntrinsic(Int, Ty), Ops, "vqshrn_n");
  case NEON::BI__builtin_neon_vrshrn_n_v:
    Int = Intrinsic::aarch64_neon_rshrn;
    return EmitNeonCall(CGM.getIntrinsic(Int, Ty), Ops, "vrshrn_n");
  case NEON::BI__builtin_neon_vqrshrn_n_v:
    Int = usgn ? Intrinsic::aarch64_neon_uqrshrn : Intrinsic::aarch64_neon_sqrshrn;
    return EmitNeonCall(CGM.getIntrinsic(Int, Ty), Ops, "vqrshrn_n");
  case NEON::BI__builtin_neon_vrnda_v:
  case NEON::BI__builtin_neon_vrndaq_v: {
    Int = Intrinsic::round;
    return EmitNeonCall(CGM.getIntrinsic(Int, Ty), Ops, "vrnda");
  }
  case NEON::BI__builtin_neon_vrndi_v:
  case NEON::BI__builtin_neon_vrndiq_v: {
    Int = Intrinsic::nearbyint;
    return EmitNeonCall(CGM.getIntrinsic(Int, Ty), Ops, "vrndi");
  }
  case NEON::BI__builtin_neon_vrndm_v:
  case NEON::BI__builtin_neon_vrndmq_v: {
    Int = Intrinsic::floor;
    return EmitNeonCall(CGM.getIntrinsic(Int, Ty), Ops, "vrndm");
  }
  case NEON::BI__builtin_neon_vrndn_v:
  case NEON::BI__builtin_neon_vrndnq_v: {
    Int = Intrinsic::aarch64_neon_frintn;
    return EmitNeonCall(CGM.getIntrinsic(Int, Ty), Ops, "vrndn");
  }
  case NEON::BI__builtin_neon_vrndp_v:
  case NEON::BI__builtin_neon_vrndpq_v: {
    Int = Intrinsic::ceil;
    return EmitNeonCall(CGM.getIntrinsic(Int, Ty), Ops, "vrndp");
  }
  case NEON::BI__builtin_neon_vrndx_v:
  case NEON::BI__builtin_neon_vrndxq_v: {
    Int = Intrinsic::rint;
    return EmitNeonCall(CGM.getIntrinsic(Int, Ty), Ops, "vrndx");
  }
  case NEON::BI__builtin_neon_vrnd_v:
  case NEON::BI__builtin_neon_vrndq_v: {
    Int = Intrinsic::trunc;
    return EmitNeonCall(CGM.getIntrinsic(Int, Ty), Ops, "vrndz");
  }
  case NEON::BI__builtin_neon_vceqz_v:
  case NEON::BI__builtin_neon_vceqzq_v:
    return EmitAArch64CompareBuiltinExpr(Ops[0], Ty, ICmpInst::FCMP_OEQ,
                                         ICmpInst::ICMP_EQ, "vceqz");
  case NEON::BI__builtin_neon_vcgez_v:
  case NEON::BI__builtin_neon_vcgezq_v:
    return EmitAArch64CompareBuiltinExpr(Ops[0], Ty, ICmpInst::FCMP_OGE,
                                         ICmpInst::ICMP_SGE, "vcgez");
  case NEON::BI__builtin_neon_vclez_v:
  case NEON::BI__builtin_neon_vclezq_v:
    return EmitAArch64CompareBuiltinExpr(Ops[0], Ty, ICmpInst::FCMP_OLE,
                                         ICmpInst::ICMP_SLE, "vclez");
  case NEON::BI__builtin_neon_vcgtz_v:
  case NEON::BI__builtin_neon_vcgtzq_v:
    return EmitAArch64CompareBuiltinExpr(Ops[0], Ty, ICmpInst::FCMP_OGT,
                                         ICmpInst::ICMP_SGT, "vcgtz");
  case NEON::BI__builtin_neon_vcltz_v:
  case NEON::BI__builtin_neon_vcltzq_v:
    return EmitAArch64CompareBuiltinExpr(Ops[0], Ty, ICmpInst::FCMP_OLT,
                                         ICmpInst::ICMP_SLT, "vcltz");
  case NEON::BI__builtin_neon_vcvt_f64_v:
  case NEON::BI__builtin_neon_vcvtq_f64_v:
    Ops[0] = Builder.CreateBitCast(Ops[0], Ty);
    Ty = GetNeonType(this, NeonTypeFlags(NeonTypeFlags::Float64, false, quad), Arch);
    return usgn ? Builder.CreateUIToFP(Ops[0], Ty, "vcvt")
                : Builder.CreateSIToFP(Ops[0], Ty, "vcvt");
  case NEON::BI__builtin_neon_vcvt_f64_f32: {
    assert(Type.getEltType() == NeonTypeFlags::Float64 && quad &&
           "unexpected vcvt_f64_f32 builtin");
    NeonTypeFlags SrcFlag = NeonTypeFlags(NeonTypeFlags::Float32, false, false);
    Ops[0] = Builder.CreateBitCast(Ops[0], GetNeonType(this, SrcFlag, Arch));

    return Builder.CreateFPExt(Ops[0], Ty, "vcvt");
  }
  case NEON::BI__builtin_neon_vcvt_f32_f64: {
    assert(Type.getEltType() == NeonTypeFlags::Float32 &&
           "unexpected vcvt_f32_f64 builtin");
    NeonTypeFlags SrcFlag = NeonTypeFlags(NeonTypeFlags::Float64, false, true);
    Ops[0] = Builder.CreateBitCast(Ops[0], GetNeonType(this, SrcFlag, Arch));

    return Builder.CreateFPTrunc(Ops[0], Ty, "vcvt");
  }
  case NEON::BI__builtin_neon_vcvt_s32_v:
  case NEON::BI__builtin_neon_vcvt_u32_v:
  case NEON::BI__builtin_neon_vcvt_s64_v:
  case NEON::BI__builtin_neon_vcvt_u64_v:
	case NEON::BI__builtin_neon_vcvt_s16_v:
	case NEON::BI__builtin_neon_vcvt_u16_v:
  case NEON::BI__builtin_neon_vcvtq_s32_v:
  case NEON::BI__builtin_neon_vcvtq_u32_v:
  case NEON::BI__builtin_neon_vcvtq_s64_v:
  case NEON::BI__builtin_neon_vcvtq_u64_v:
	case NEON::BI__builtin_neon_vcvtq_s16_v:
	case NEON::BI__builtin_neon_vcvtq_u16_v: {
    Ops[0] = Builder.CreateBitCast(Ops[0], GetFloatNeonType(this, Type));
    if (usgn)
      return Builder.CreateFPToUI(Ops[0], Ty);
    return Builder.CreateFPToSI(Ops[0], Ty);
  }
  case NEON::BI__builtin_neon_vcvta_s16_v:
  case NEON::BI__builtin_neon_vcvta_s32_v:
  case NEON::BI__builtin_neon_vcvtaq_s16_v:
  case NEON::BI__builtin_neon_vcvtaq_s32_v:
  case NEON::BI__builtin_neon_vcvta_u32_v:
  case NEON::BI__builtin_neon_vcvtaq_u16_v:
  case NEON::BI__builtin_neon_vcvtaq_u32_v:
  case NEON::BI__builtin_neon_vcvta_s64_v:
  case NEON::BI__builtin_neon_vcvtaq_s64_v:
  case NEON::BI__builtin_neon_vcvta_u64_v:
  case NEON::BI__builtin_neon_vcvtaq_u64_v: {
    Int = usgn ? Intrinsic::aarch64_neon_fcvtau : Intrinsic::aarch64_neon_fcvtas;
    llvm::Type *Tys[2] = { Ty, GetFloatNeonType(this, Type) };
    return EmitNeonCall(CGM.getIntrinsic(Int, Tys), Ops, "vcvta");
  }
  case NEON::BI__builtin_neon_vcvtm_s16_v:
  case NEON::BI__builtin_neon_vcvtm_s32_v:
  case NEON::BI__builtin_neon_vcvtmq_s16_v:
  case NEON::BI__builtin_neon_vcvtmq_s32_v:
  case NEON::BI__builtin_neon_vcvtm_u16_v:
  case NEON::BI__builtin_neon_vcvtm_u32_v:
  case NEON::BI__builtin_neon_vcvtmq_u16_v:
  case NEON::BI__builtin_neon_vcvtmq_u32_v:
  case NEON::BI__builtin_neon_vcvtm_s64_v:
  case NEON::BI__builtin_neon_vcvtmq_s64_v:
  case NEON::BI__builtin_neon_vcvtm_u64_v:
  case NEON::BI__builtin_neon_vcvtmq_u64_v: {
    Int = usgn ? Intrinsic::aarch64_neon_fcvtmu : Intrinsic::aarch64_neon_fcvtms;
    llvm::Type *Tys[2] = { Ty, GetFloatNeonType(this, Type) };
    return EmitNeonCall(CGM.getIntrinsic(Int, Tys), Ops, "vcvtm");
  }
  case NEON::BI__builtin_neon_vcvtn_s16_v:
  case NEON::BI__builtin_neon_vcvtn_s32_v:
  case NEON::BI__builtin_neon_vcvtnq_s16_v:
  case NEON::BI__builtin_neon_vcvtnq_s32_v:
  case NEON::BI__builtin_neon_vcvtn_u16_v:
  case NEON::BI__builtin_neon_vcvtn_u32_v:
  case NEON::BI__builtin_neon_vcvtnq_u16_v:
  case NEON::BI__builtin_neon_vcvtnq_u32_v:
  case NEON::BI__builtin_neon_vcvtn_s64_v:
  case NEON::BI__builtin_neon_vcvtnq_s64_v:
  case NEON::BI__builtin_neon_vcvtn_u64_v:
  case NEON::BI__builtin_neon_vcvtnq_u64_v: {
    Int = usgn ? Intrinsic::aarch64_neon_fcvtnu : Intrinsic::aarch64_neon_fcvtns;
    llvm::Type *Tys[2] = { Ty, GetFloatNeonType(this, Type) };
    return EmitNeonCall(CGM.getIntrinsic(Int, Tys), Ops, "vcvtn");
  }
  case NEON::BI__builtin_neon_vcvtp_s16_v:
  case NEON::BI__builtin_neon_vcvtp_s32_v:
  case NEON::BI__builtin_neon_vcvtpq_s16_v:
  case NEON::BI__builtin_neon_vcvtpq_s32_v:
  case NEON::BI__builtin_neon_vcvtp_u16_v:
  case NEON::BI__builtin_neon_vcvtp_u32_v:
  case NEON::BI__builtin_neon_vcvtpq_u16_v:
  case NEON::BI__builtin_neon_vcvtpq_u32_v:
  case NEON::BI__builtin_neon_vcvtp_s64_v:
  case NEON::BI__builtin_neon_vcvtpq_s64_v:
  case NEON::BI__builtin_neon_vcvtp_u64_v:
  case NEON::BI__builtin_neon_vcvtpq_u64_v: {
    Int = usgn ? Intrinsic::aarch64_neon_fcvtpu : Intrinsic::aarch64_neon_fcvtps;
    llvm::Type *Tys[2] = { Ty, GetFloatNeonType(this, Type) };
    return EmitNeonCall(CGM.getIntrinsic(Int, Tys), Ops, "vcvtp");
  }
  case NEON::BI__builtin_neon_vmulx_v:
  case NEON::BI__builtin_neon_vmulxq_v: {
    Int = Intrinsic::aarch64_neon_fmulx;
    return EmitNeonCall(CGM.getIntrinsic(Int, Ty), Ops, "vmulx");
  }
  case NEON::BI__builtin_neon_vmul_lane_v:
  case NEON::BI__builtin_neon_vmul_laneq_v: {
    // v1f64 vmul_lane should be mapped to Neon scalar mul lane
    bool Quad = false;
    if (BuiltinID == NEON::BI__builtin_neon_vmul_laneq_v)
      Quad = true;
    Ops[0] = Builder.CreateBitCast(Ops[0], DoubleTy);
    llvm::Type *VTy = GetNeonType(this,
      NeonTypeFlags(NeonTypeFlags::Float64, false, Quad), Arch);
    Ops[1] = Builder.CreateBitCast(Ops[1], VTy);
    Ops[1] = Builder.CreateExtractElement(Ops[1], Ops[2], "extract");
    Value *Result = Builder.CreateFMul(Ops[0], Ops[1]);
    return Builder.CreateBitCast(Result, Ty);
  }
  case NEON::BI__builtin_neon_vnegd_s64:
    return Builder.CreateNeg(EmitScalarExpr(E->getArg(0)), "vnegd");
  case NEON::BI__builtin_neon_vpmaxnm_v:
  case NEON::BI__builtin_neon_vpmaxnmq_v: {
    Int = Intrinsic::aarch64_neon_fmaxnmp;
    return EmitNeonCall(CGM.getIntrinsic(Int, Ty), Ops, "vpmaxnm");
  }
  case NEON::BI__builtin_neon_vpminnm_v:
  case NEON::BI__builtin_neon_vpminnmq_v: {
    Int = Intrinsic::aarch64_neon_fminnmp;
    return EmitNeonCall(CGM.getIntrinsic(Int, Ty), Ops, "vpminnm");
  }
  case NEON::BI__builtin_neon_vsqrt_v:
  case NEON::BI__builtin_neon_vsqrtq_v: {
    Int = Intrinsic::sqrt;
    Ops[0] = Builder.CreateBitCast(Ops[0], Ty);
    return EmitNeonCall(CGM.getIntrinsic(Int, Ty), Ops, "vsqrt");
  }
  case NEON::BI__builtin_neon_vrbit_v:
  case NEON::BI__builtin_neon_vrbitq_v: {
    Int = Intrinsic::aarch64_neon_rbit;
    return EmitNeonCall(CGM.getIntrinsic(Int, Ty), Ops, "vrbit");
  }
  case NEON::BI__builtin_neon_vaddv_u8:
    // FIXME: These are handled by the AArch64 scalar code.
    usgn = true;
    LLVM_FALLTHROUGH;
  case NEON::BI__builtin_neon_vaddv_s8: {
    Int = usgn ? Intrinsic::aarch64_neon_uaddv : Intrinsic::aarch64_neon_saddv;
    Ty = Int32Ty;
    VTy = llvm::VectorType::get(Int8Ty, 8);
    llvm::Type *Tys[2] = { Ty, VTy };
    Ops.push_back(EmitScalarExpr(E->getArg(0)));
    Ops[0] = EmitNeonCall(CGM.getIntrinsic(Int, Tys), Ops, "vaddv");
    return Builder.CreateTrunc(Ops[0], Int8Ty);
  }
  case NEON::BI__builtin_neon_vaddv_u16:
    usgn = true;
    LLVM_FALLTHROUGH;
  case NEON::BI__builtin_neon_vaddv_s16: {
    Int = usgn ? Intrinsic::aarch64_neon_uaddv : Intrinsic::aarch64_neon_saddv;
    Ty = Int32Ty;
    VTy = llvm::VectorType::get(Int16Ty, 4);
    llvm::Type *Tys[2] = { Ty, VTy };
    Ops.push_back(EmitScalarExpr(E->getArg(0)));
    Ops[0] = EmitNeonCall(CGM.getIntrinsic(Int, Tys), Ops, "vaddv");
    return Builder.CreateTrunc(Ops[0], Int16Ty);
  }
  case NEON::BI__builtin_neon_vaddvq_u8:
    usgn = true;
    LLVM_FALLTHROUGH;
  case NEON::BI__builtin_neon_vaddvq_s8: {
    Int = usgn ? Intrinsic::aarch64_neon_uaddv : Intrinsic::aarch64_neon_saddv;
    Ty = Int32Ty;
    VTy = llvm::VectorType::get(Int8Ty, 16);
    llvm::Type *Tys[2] = { Ty, VTy };
    Ops.push_back(EmitScalarExpr(E->getArg(0)));
    Ops[0] = EmitNeonCall(CGM.getIntrinsic(Int, Tys), Ops, "vaddv");
    return Builder.CreateTrunc(Ops[0], Int8Ty);
  }
  case NEON::BI__builtin_neon_vaddvq_u16:
    usgn = true;
    LLVM_FALLTHROUGH;
  case NEON::BI__builtin_neon_vaddvq_s16: {
    Int = usgn ? Intrinsic::aarch64_neon_uaddv : Intrinsic::aarch64_neon_saddv;
    Ty = Int32Ty;
    VTy = llvm::VectorType::get(Int16Ty, 8);
    llvm::Type *Tys[2] = { Ty, VTy };
    Ops.push_back(EmitScalarExpr(E->getArg(0)));
    Ops[0] = EmitNeonCall(CGM.getIntrinsic(Int, Tys), Ops, "vaddv");
    return Builder.CreateTrunc(Ops[0], Int16Ty);
  }
  case NEON::BI__builtin_neon_vmaxv_u8: {
    Int = Intrinsic::aarch64_neon_umaxv;
    Ty = Int32Ty;
    VTy = llvm::VectorType::get(Int8Ty, 8);
    llvm::Type *Tys[2] = { Ty, VTy };
    Ops.push_back(EmitScalarExpr(E->getArg(0)));
    Ops[0] = EmitNeonCall(CGM.getIntrinsic(Int, Tys), Ops, "vmaxv");
    return Builder.CreateTrunc(Ops[0], Int8Ty);
  }
  case NEON::BI__builtin_neon_vmaxv_u16: {
    Int = Intrinsic::aarch64_neon_umaxv;
    Ty = Int32Ty;
    VTy = llvm::VectorType::get(Int16Ty, 4);
    llvm::Type *Tys[2] = { Ty, VTy };
    Ops.push_back(EmitScalarExpr(E->getArg(0)));
    Ops[0] = EmitNeonCall(CGM.getIntrinsic(Int, Tys), Ops, "vmaxv");
    return Builder.CreateTrunc(Ops[0], Int16Ty);
  }
  case NEON::BI__builtin_neon_vmaxvq_u8: {
    Int = Intrinsic::aarch64_neon_umaxv;
    Ty = Int32Ty;
    VTy = llvm::VectorType::get(Int8Ty, 16);
    llvm::Type *Tys[2] = { Ty, VTy };
    Ops.push_back(EmitScalarExpr(E->getArg(0)));
    Ops[0] = EmitNeonCall(CGM.getIntrinsic(Int, Tys), Ops, "vmaxv");
    return Builder.CreateTrunc(Ops[0], Int8Ty);
  }
  case NEON::BI__builtin_neon_vmaxvq_u16: {
    Int = Intrinsic::aarch64_neon_umaxv;
    Ty = Int32Ty;
    VTy = llvm::VectorType::get(Int16Ty, 8);
    llvm::Type *Tys[2] = { Ty, VTy };
    Ops.push_back(EmitScalarExpr(E->getArg(0)));
    Ops[0] = EmitNeonCall(CGM.getIntrinsic(Int, Tys), Ops, "vmaxv");
    return Builder.CreateTrunc(Ops[0], Int16Ty);
  }
  case NEON::BI__builtin_neon_vmaxv_s8: {
    Int = Intrinsic::aarch64_neon_smaxv;
    Ty = Int32Ty;
    VTy = llvm::VectorType::get(Int8Ty, 8);
    llvm::Type *Tys[2] = { Ty, VTy };
    Ops.push_back(EmitScalarExpr(E->getArg(0)));
    Ops[0] = EmitNeonCall(CGM.getIntrinsic(Int, Tys), Ops, "vmaxv");
    return Builder.CreateTrunc(Ops[0], Int8Ty);
  }
  case NEON::BI__builtin_neon_vmaxv_s16: {
    Int = Intrinsic::aarch64_neon_smaxv;
    Ty = Int32Ty;
    VTy = llvm::VectorType::get(Int16Ty, 4);
    llvm::Type *Tys[2] = { Ty, VTy };
    Ops.push_back(EmitScalarExpr(E->getArg(0)));
    Ops[0] = EmitNeonCall(CGM.getIntrinsic(Int, Tys), Ops, "vmaxv");
    return Builder.CreateTrunc(Ops[0], Int16Ty);
  }
  case NEON::BI__builtin_neon_vmaxvq_s8: {
    Int = Intrinsic::aarch64_neon_smaxv;
    Ty = Int32Ty;
    VTy = llvm::VectorType::get(Int8Ty, 16);
    llvm::Type *Tys[2] = { Ty, VTy };
    Ops.push_back(EmitScalarExpr(E->getArg(0)));
    Ops[0] = EmitNeonCall(CGM.getIntrinsic(Int, Tys), Ops, "vmaxv");
    return Builder.CreateTrunc(Ops[0], Int8Ty);
  }
  case NEON::BI__builtin_neon_vmaxvq_s16: {
    Int = Intrinsic::aarch64_neon_smaxv;
    Ty = Int32Ty;
    VTy = llvm::VectorType::get(Int16Ty, 8);
    llvm::Type *Tys[2] = { Ty, VTy };
    Ops.push_back(EmitScalarExpr(E->getArg(0)));
    Ops[0] = EmitNeonCall(CGM.getIntrinsic(Int, Tys), Ops, "vmaxv");
    return Builder.CreateTrunc(Ops[0], Int16Ty);
  }
  case NEON::BI__builtin_neon_vmaxv_f16: {
    Int = Intrinsic::aarch64_neon_fmaxv;
    Ty = HalfTy;
    VTy = llvm::VectorType::get(HalfTy, 4);
    llvm::Type *Tys[2] = { Ty, VTy };
    Ops.push_back(EmitScalarExpr(E->getArg(0)));
    Ops[0] = EmitNeonCall(CGM.getIntrinsic(Int, Tys), Ops, "vmaxv");
    return Builder.CreateTrunc(Ops[0], HalfTy);
  }
  case NEON::BI__builtin_neon_vmaxvq_f16: {
    Int = Intrinsic::aarch64_neon_fmaxv;
    Ty = HalfTy;
    VTy = llvm::VectorType::get(HalfTy, 8);
    llvm::Type *Tys[2] = { Ty, VTy };
    Ops.push_back(EmitScalarExpr(E->getArg(0)));
    Ops[0] = EmitNeonCall(CGM.getIntrinsic(Int, Tys), Ops, "vmaxv");
    return Builder.CreateTrunc(Ops[0], HalfTy);
  }
  case NEON::BI__builtin_neon_vminv_u8: {
    Int = Intrinsic::aarch64_neon_uminv;
    Ty = Int32Ty;
    VTy = llvm::VectorType::get(Int8Ty, 8);
    llvm::Type *Tys[2] = { Ty, VTy };
    Ops.push_back(EmitScalarExpr(E->getArg(0)));
    Ops[0] = EmitNeonCall(CGM.getIntrinsic(Int, Tys), Ops, "vminv");
    return Builder.CreateTrunc(Ops[0], Int8Ty);
  }
  case NEON::BI__builtin_neon_vminv_u16: {
    Int = Intrinsic::aarch64_neon_uminv;
    Ty = Int32Ty;
    VTy = llvm::VectorType::get(Int16Ty, 4);
    llvm::Type *Tys[2] = { Ty, VTy };
    Ops.push_back(EmitScalarExpr(E->getArg(0)));
    Ops[0] = EmitNeonCall(CGM.getIntrinsic(Int, Tys), Ops, "vminv");
    return Builder.CreateTrunc(Ops[0], Int16Ty);
  }
  case NEON::BI__builtin_neon_vminvq_u8: {
    Int = Intrinsic::aarch64_neon_uminv;
    Ty = Int32Ty;
    VTy = llvm::VectorType::get(Int8Ty, 16);
    llvm::Type *Tys[2] = { Ty, VTy };
    Ops.push_back(EmitScalarExpr(E->getArg(0)));
    Ops[0] = EmitNeonCall(CGM.getIntrinsic(Int, Tys), Ops, "vminv");
    return Builder.CreateTrunc(Ops[0], Int8Ty);
  }
  case NEON::BI__builtin_neon_vminvq_u16: {
    Int = Intrinsic::aarch64_neon_uminv;
    Ty = Int32Ty;
    VTy = llvm::VectorType::get(Int16Ty, 8);
    llvm::Type *Tys[2] = { Ty, VTy };
    Ops.push_back(EmitScalarExpr(E->getArg(0)));
    Ops[0] = EmitNeonCall(CGM.getIntrinsic(Int, Tys), Ops, "vminv");
    return Builder.CreateTrunc(Ops[0], Int16Ty);
  }
  case NEON::BI__builtin_neon_vminv_s8: {
    Int = Intrinsic::aarch64_neon_sminv;
    Ty = Int32Ty;
    VTy = llvm::VectorType::get(Int8Ty, 8);
    llvm::Type *Tys[2] = { Ty, VTy };
    Ops.push_back(EmitScalarExpr(E->getArg(0)));
    Ops[0] = EmitNeonCall(CGM.getIntrinsic(Int, Tys), Ops, "vminv");
    return Builder.CreateTrunc(Ops[0], Int8Ty);
  }
  case NEON::BI__builtin_neon_vminv_s16: {
    Int = Intrinsic::aarch64_neon_sminv;
    Ty = Int32Ty;
    VTy = llvm::VectorType::get(Int16Ty, 4);
    llvm::Type *Tys[2] = { Ty, VTy };
    Ops.push_back(EmitScalarExpr(E->getArg(0)));
    Ops[0] = EmitNeonCall(CGM.getIntrinsic(Int, Tys), Ops, "vminv");
    return Builder.CreateTrunc(Ops[0], Int16Ty);
  }
  case NEON::BI__builtin_neon_vminvq_s8: {
    Int = Intrinsic::aarch64_neon_sminv;
    Ty = Int32Ty;
    VTy = llvm::VectorType::get(Int8Ty, 16);
    llvm::Type *Tys[2] = { Ty, VTy };
    Ops.push_back(EmitScalarExpr(E->getArg(0)));
    Ops[0] = EmitNeonCall(CGM.getIntrinsic(Int, Tys), Ops, "vminv");
    return Builder.CreateTrunc(Ops[0], Int8Ty);
  }
  case NEON::BI__builtin_neon_vminvq_s16: {
    Int = Intrinsic::aarch64_neon_sminv;
    Ty = Int32Ty;
    VTy = llvm::VectorType::get(Int16Ty, 8);
    llvm::Type *Tys[2] = { Ty, VTy };
    Ops.push_back(EmitScalarExpr(E->getArg(0)));
    Ops[0] = EmitNeonCall(CGM.getIntrinsic(Int, Tys), Ops, "vminv");
    return Builder.CreateTrunc(Ops[0], Int16Ty);
  }
  case NEON::BI__builtin_neon_vminv_f16: {
    Int = Intrinsic::aarch64_neon_fminv;
    Ty = HalfTy;
    VTy = llvm::VectorType::get(HalfTy, 4);
    llvm::Type *Tys[2] = { Ty, VTy };
    Ops.push_back(EmitScalarExpr(E->getArg(0)));
    Ops[0] = EmitNeonCall(CGM.getIntrinsic(Int, Tys), Ops, "vminv");
    return Builder.CreateTrunc(Ops[0], HalfTy);
  }
  case NEON::BI__builtin_neon_vminvq_f16: {
    Int = Intrinsic::aarch64_neon_fminv;
    Ty = HalfTy;
    VTy = llvm::VectorType::get(HalfTy, 8);
    llvm::Type *Tys[2] = { Ty, VTy };
    Ops.push_back(EmitScalarExpr(E->getArg(0)));
    Ops[0] = EmitNeonCall(CGM.getIntrinsic(Int, Tys), Ops, "vminv");
    return Builder.CreateTrunc(Ops[0], HalfTy);
  }
  case NEON::BI__builtin_neon_vmaxnmv_f16: {
    Int = Intrinsic::aarch64_neon_fmaxnmv;
    Ty = HalfTy;
    VTy = llvm::VectorType::get(HalfTy, 4);
    llvm::Type *Tys[2] = { Ty, VTy };
    Ops.push_back(EmitScalarExpr(E->getArg(0)));
    Ops[0] = EmitNeonCall(CGM.getIntrinsic(Int, Tys), Ops, "vmaxnmv");
    return Builder.CreateTrunc(Ops[0], HalfTy);
  }
  case NEON::BI__builtin_neon_vmaxnmvq_f16: {
    Int = Intrinsic::aarch64_neon_fmaxnmv;
    Ty = HalfTy;
    VTy = llvm::VectorType::get(HalfTy, 8);
    llvm::Type *Tys[2] = { Ty, VTy };
    Ops.push_back(EmitScalarExpr(E->getArg(0)));
    Ops[0] = EmitNeonCall(CGM.getIntrinsic(Int, Tys), Ops, "vmaxnmv");
    return Builder.CreateTrunc(Ops[0], HalfTy);
  }
  case NEON::BI__builtin_neon_vminnmv_f16: {
    Int = Intrinsic::aarch64_neon_fminnmv;
    Ty = HalfTy;
    VTy = llvm::VectorType::get(HalfTy, 4);
    llvm::Type *Tys[2] = { Ty, VTy };
    Ops.push_back(EmitScalarExpr(E->getArg(0)));
    Ops[0] = EmitNeonCall(CGM.getIntrinsic(Int, Tys), Ops, "vminnmv");
    return Builder.CreateTrunc(Ops[0], HalfTy);
  }
  case NEON::BI__builtin_neon_vminnmvq_f16: {
    Int = Intrinsic::aarch64_neon_fminnmv;
    Ty = HalfTy;
    VTy = llvm::VectorType::get(HalfTy, 8);
    llvm::Type *Tys[2] = { Ty, VTy };
    Ops.push_back(EmitScalarExpr(E->getArg(0)));
    Ops[0] = EmitNeonCall(CGM.getIntrinsic(Int, Tys), Ops, "vminnmv");
    return Builder.CreateTrunc(Ops[0], HalfTy);
  }
  case NEON::BI__builtin_neon_vmul_n_f64: {
    Ops[0] = Builder.CreateBitCast(Ops[0], DoubleTy);
    Value *RHS = Builder.CreateBitCast(EmitScalarExpr(E->getArg(1)), DoubleTy);
    return Builder.CreateFMul(Ops[0], RHS);
  }
  case NEON::BI__builtin_neon_vaddlv_u8: {
    Int = Intrinsic::aarch64_neon_uaddlv;
    Ty = Int32Ty;
    VTy = llvm::VectorType::get(Int8Ty, 8);
    llvm::Type *Tys[2] = { Ty, VTy };
    Ops.push_back(EmitScalarExpr(E->getArg(0)));
    Ops[0] = EmitNeonCall(CGM.getIntrinsic(Int, Tys), Ops, "vaddlv");
    return Builder.CreateTrunc(Ops[0], Int16Ty);
  }
  case NEON::BI__builtin_neon_vaddlv_u16: {
    Int = Intrinsic::aarch64_neon_uaddlv;
    Ty = Int32Ty;
    VTy = llvm::VectorType::get(Int16Ty, 4);
    llvm::Type *Tys[2] = { Ty, VTy };
    Ops.push_back(EmitScalarExpr(E->getArg(0)));
    return EmitNeonCall(CGM.getIntrinsic(Int, Tys), Ops, "vaddlv");
  }
  case NEON::BI__builtin_neon_vaddlvq_u8: {
    Int = Intrinsic::aarch64_neon_uaddlv;
    Ty = Int32Ty;
    VTy = llvm::VectorType::get(Int8Ty, 16);
    llvm::Type *Tys[2] = { Ty, VTy };
    Ops.push_back(EmitScalarExpr(E->getArg(0)));
    Ops[0] = EmitNeonCall(CGM.getIntrinsic(Int, Tys), Ops, "vaddlv");
    return Builder.CreateTrunc(Ops[0], Int16Ty);
  }
  case NEON::BI__builtin_neon_vaddlvq_u16: {
    Int = Intrinsic::aarch64_neon_uaddlv;
    Ty = Int32Ty;
    VTy = llvm::VectorType::get(Int16Ty, 8);
    llvm::Type *Tys[2] = { Ty, VTy };
    Ops.push_back(EmitScalarExpr(E->getArg(0)));
    return EmitNeonCall(CGM.getIntrinsic(Int, Tys), Ops, "vaddlv");
  }
  case NEON::BI__builtin_neon_vaddlv_s8: {
    Int = Intrinsic::aarch64_neon_saddlv;
    Ty = Int32Ty;
    VTy = llvm::VectorType::get(Int8Ty, 8);
    llvm::Type *Tys[2] = { Ty, VTy };
    Ops.push_back(EmitScalarExpr(E->getArg(0)));
    Ops[0] = EmitNeonCall(CGM.getIntrinsic(Int, Tys), Ops, "vaddlv");
    return Builder.CreateTrunc(Ops[0], Int16Ty);
  }
  case NEON::BI__builtin_neon_vaddlv_s16: {
    Int = Intrinsic::aarch64_neon_saddlv;
    Ty = Int32Ty;
    VTy = llvm::VectorType::get(Int16Ty, 4);
    llvm::Type *Tys[2] = { Ty, VTy };
    Ops.push_back(EmitScalarExpr(E->getArg(0)));
    return EmitNeonCall(CGM.getIntrinsic(Int, Tys), Ops, "vaddlv");
  }
  case NEON::BI__builtin_neon_vaddlvq_s8: {
    Int = Intrinsic::aarch64_neon_saddlv;
    Ty = Int32Ty;
    VTy = llvm::VectorType::get(Int8Ty, 16);
    llvm::Type *Tys[2] = { Ty, VTy };
    Ops.push_back(EmitScalarExpr(E->getArg(0)));
    Ops[0] = EmitNeonCall(CGM.getIntrinsic(Int, Tys), Ops, "vaddlv");
    return Builder.CreateTrunc(Ops[0], Int16Ty);
  }
  case NEON::BI__builtin_neon_vaddlvq_s16: {
    Int = Intrinsic::aarch64_neon_saddlv;
    Ty = Int32Ty;
    VTy = llvm::VectorType::get(Int16Ty, 8);
    llvm::Type *Tys[2] = { Ty, VTy };
    Ops.push_back(EmitScalarExpr(E->getArg(0)));
    return EmitNeonCall(CGM.getIntrinsic(Int, Tys), Ops, "vaddlv");
  }
  case NEON::BI__builtin_neon_vsri_n_v:
  case NEON::BI__builtin_neon_vsriq_n_v: {
    Int = Intrinsic::aarch64_neon_vsri;
    llvm::Function *Intrin = CGM.getIntrinsic(Int, Ty);
    return EmitNeonCall(Intrin, Ops, "vsri_n");
  }
  case NEON::BI__builtin_neon_vsli_n_v:
  case NEON::BI__builtin_neon_vsliq_n_v: {
    Int = Intrinsic::aarch64_neon_vsli;
    llvm::Function *Intrin = CGM.getIntrinsic(Int, Ty);
    return EmitNeonCall(Intrin, Ops, "vsli_n");
  }
  case NEON::BI__builtin_neon_vsra_n_v:
  case NEON::BI__builtin_neon_vsraq_n_v:
    Ops[0] = Builder.CreateBitCast(Ops[0], Ty);
    Ops[1] = EmitNeonRShiftImm(Ops[1], Ops[2], Ty, usgn, "vsra_n");
    return Builder.CreateAdd(Ops[0], Ops[1]);
  case NEON::BI__builtin_neon_vrsra_n_v:
  case NEON::BI__builtin_neon_vrsraq_n_v: {
    Int = usgn ? Intrinsic::aarch64_neon_urshl : Intrinsic::aarch64_neon_srshl;
    SmallVector<llvm::Value*,2> TmpOps;
    TmpOps.push_back(Ops[1]);
    TmpOps.push_back(Ops[2]);
    Function* F = CGM.getIntrinsic(Int, Ty);
    llvm::Value *tmp = EmitNeonCall(F, TmpOps, "vrshr_n", 1, true);
    Ops[0] = Builder.CreateBitCast(Ops[0], VTy);
    return Builder.CreateAdd(Ops[0], tmp);
  }
    // FIXME: Sharing loads & stores with 32-bit is complicated by the absence
    // of an Align parameter here.
  case NEON::BI__builtin_neon_vld1_x2_v:
  case NEON::BI__builtin_neon_vld1q_x2_v:
  case NEON::BI__builtin_neon_vld1_x3_v:
  case NEON::BI__builtin_neon_vld1q_x3_v:
  case NEON::BI__builtin_neon_vld1_x4_v:
  case NEON::BI__builtin_neon_vld1q_x4_v: {
    llvm::Type *PTy = llvm::PointerType::getUnqual(VTy->getVectorElementType());
    Ops[1] = Builder.CreateBitCast(Ops[1], PTy);
    llvm::Type *Tys[2] = { VTy, PTy };
    unsigned Int;
    switch (BuiltinID) {
    case NEON::BI__builtin_neon_vld1_x2_v:
    case NEON::BI__builtin_neon_vld1q_x2_v:
      Int = Intrinsic::aarch64_neon_ld1x2;
      break;
    case NEON::BI__builtin_neon_vld1_x3_v:
    case NEON::BI__builtin_neon_vld1q_x3_v:
      Int = Intrinsic::aarch64_neon_ld1x3;
      break;
    case NEON::BI__builtin_neon_vld1_x4_v:
    case NEON::BI__builtin_neon_vld1q_x4_v:
      Int = Intrinsic::aarch64_neon_ld1x4;
      break;
    }
    Function *F = CGM.getIntrinsic(Int, Tys);
    Ops[1] = Builder.CreateCall(F, Ops[1], "vld1xN");
    Ty = llvm::PointerType::getUnqual(Ops[1]->getType());
    Ops[0] = Builder.CreateBitCast(Ops[0], Ty);
    return Builder.CreateDefaultAlignedStore(Ops[1], Ops[0]);
  }
  case NEON::BI__builtin_neon_vst1_x2_v:
  case NEON::BI__builtin_neon_vst1q_x2_v:
  case NEON::BI__builtin_neon_vst1_x3_v:
  case NEON::BI__builtin_neon_vst1q_x3_v:
  case NEON::BI__builtin_neon_vst1_x4_v:
  case NEON::BI__builtin_neon_vst1q_x4_v: {
    llvm::Type *PTy = llvm::PointerType::getUnqual(VTy->getVectorElementType());
    llvm::Type *Tys[2] = { VTy, PTy };
    unsigned Int;
    switch (BuiltinID) {
    case NEON::BI__builtin_neon_vst1_x2_v:
    case NEON::BI__builtin_neon_vst1q_x2_v:
      Int = Intrinsic::aarch64_neon_st1x2;
      break;
    case NEON::BI__builtin_neon_vst1_x3_v:
    case NEON::BI__builtin_neon_vst1q_x3_v:
      Int = Intrinsic::aarch64_neon_st1x3;
      break;
    case NEON::BI__builtin_neon_vst1_x4_v:
    case NEON::BI__builtin_neon_vst1q_x4_v:
      Int = Intrinsic::aarch64_neon_st1x4;
      break;
    }
    std::rotate(Ops.begin(), Ops.begin() + 1, Ops.end());
    return EmitNeonCall(CGM.getIntrinsic(Int, Tys), Ops, "");
  }
  case NEON::BI__builtin_neon_vld1_v:
  case NEON::BI__builtin_neon_vld1q_v: {
    Ops[0] = Builder.CreateBitCast(Ops[0], llvm::PointerType::getUnqual(VTy));
    auto Alignment = CharUnits::fromQuantity(
        BuiltinID == NEON::BI__builtin_neon_vld1_v ? 8 : 16);
    return Builder.CreateAlignedLoad(VTy, Ops[0], Alignment);
  }
  case NEON::BI__builtin_neon_vst1_v:
  case NEON::BI__builtin_neon_vst1q_v:
    Ops[0] = Builder.CreateBitCast(Ops[0], llvm::PointerType::getUnqual(VTy));
    Ops[1] = Builder.CreateBitCast(Ops[1], VTy);
    return Builder.CreateDefaultAlignedStore(Ops[1], Ops[0]);
  case NEON::BI__builtin_neon_vld1_lane_v:
  case NEON::BI__builtin_neon_vld1q_lane_v: {
    Ops[1] = Builder.CreateBitCast(Ops[1], Ty);
    Ty = llvm::PointerType::getUnqual(VTy->getElementType());
    Ops[0] = Builder.CreateBitCast(Ops[0], Ty);
    auto Alignment = CharUnits::fromQuantity(
        BuiltinID == NEON::BI__builtin_neon_vld1_lane_v ? 8 : 16);
    Ops[0] =
        Builder.CreateAlignedLoad(VTy->getElementType(), Ops[0], Alignment);
    return Builder.CreateInsertElement(Ops[1], Ops[0], Ops[2], "vld1_lane");
  }
  case NEON::BI__builtin_neon_vld1_dup_v:
  case NEON::BI__builtin_neon_vld1q_dup_v: {
    Value *V = UndefValue::get(Ty);
    Ty = llvm::PointerType::getUnqual(VTy->getElementType());
    Ops[0] = Builder.CreateBitCast(Ops[0], Ty);
    auto Alignment = CharUnits::fromQuantity(
        BuiltinID == NEON::BI__builtin_neon_vld1_dup_v ? 8 : 16);
    Ops[0] =
        Builder.CreateAlignedLoad(VTy->getElementType(), Ops[0], Alignment);
    llvm::Constant *CI = ConstantInt::get(Int32Ty, 0);
    Ops[0] = Builder.CreateInsertElement(V, Ops[0], CI);
    return EmitNeonSplat(Ops[0], CI);
  }
  case NEON::BI__builtin_neon_vst1_lane_v:
  case NEON::BI__builtin_neon_vst1q_lane_v:
    Ops[1] = Builder.CreateBitCast(Ops[1], Ty);
    Ops[1] = Builder.CreateExtractElement(Ops[1], Ops[2]);
    Ty = llvm::PointerType::getUnqual(Ops[1]->getType());
    return Builder.CreateDefaultAlignedStore(Ops[1],
                                             Builder.CreateBitCast(Ops[0], Ty));
  case NEON::BI__builtin_neon_vld2_v:
  case NEON::BI__builtin_neon_vld2q_v: {
    llvm::Type *PTy = llvm::PointerType::getUnqual(VTy);
    Ops[1] = Builder.CreateBitCast(Ops[1], PTy);
    llvm::Type *Tys[2] = { VTy, PTy };
    Function *F = CGM.getIntrinsic(Intrinsic::aarch64_neon_ld2, Tys);
    Ops[1] = Builder.CreateCall(F, Ops[1], "vld2");
    Ops[0] = Builder.CreateBitCast(Ops[0],
                llvm::PointerType::getUnqual(Ops[1]->getType()));
    return Builder.CreateDefaultAlignedStore(Ops[1], Ops[0]);
  }
  case NEON::BI__builtin_neon_vld3_v:
  case NEON::BI__builtin_neon_vld3q_v: {
    llvm::Type *PTy = llvm::PointerType::getUnqual(VTy);
    Ops[1] = Builder.CreateBitCast(Ops[1], PTy);
    llvm::Type *Tys[2] = { VTy, PTy };
    Function *F = CGM.getIntrinsic(Intrinsic::aarch64_neon_ld3, Tys);
    Ops[1] = Builder.CreateCall(F, Ops[1], "vld3");
    Ops[0] = Builder.CreateBitCast(Ops[0],
                llvm::PointerType::getUnqual(Ops[1]->getType()));
    return Builder.CreateDefaultAlignedStore(Ops[1], Ops[0]);
  }
  case NEON::BI__builtin_neon_vld4_v:
  case NEON::BI__builtin_neon_vld4q_v: {
    llvm::Type *PTy = llvm::PointerType::getUnqual(VTy);
    Ops[1] = Builder.CreateBitCast(Ops[1], PTy);
    llvm::Type *Tys[2] = { VTy, PTy };
    Function *F = CGM.getIntrinsic(Intrinsic::aarch64_neon_ld4, Tys);
    Ops[1] = Builder.CreateCall(F, Ops[1], "vld4");
    Ops[0] = Builder.CreateBitCast(Ops[0],
                llvm::PointerType::getUnqual(Ops[1]->getType()));
    return Builder.CreateDefaultAlignedStore(Ops[1], Ops[0]);
  }
  case NEON::BI__builtin_neon_vld2_dup_v:
  case NEON::BI__builtin_neon_vld2q_dup_v: {
    llvm::Type *PTy =
      llvm::PointerType::getUnqual(VTy->getElementType());
    Ops[1] = Builder.CreateBitCast(Ops[1], PTy);
    llvm::Type *Tys[2] = { VTy, PTy };
    Function *F = CGM.getIntrinsic(Intrinsic::aarch64_neon_ld2r, Tys);
    Ops[1] = Builder.CreateCall(F, Ops[1], "vld2");
    Ops[0] = Builder.CreateBitCast(Ops[0],
                llvm::PointerType::getUnqual(Ops[1]->getType()));
    return Builder.CreateDefaultAlignedStore(Ops[1], Ops[0]);
  }
  case NEON::BI__builtin_neon_vld3_dup_v:
  case NEON::BI__builtin_neon_vld3q_dup_v: {
    llvm::Type *PTy =
      llvm::PointerType::getUnqual(VTy->getElementType());
    Ops[1] = Builder.CreateBitCast(Ops[1], PTy);
    llvm::Type *Tys[2] = { VTy, PTy };
    Function *F = CGM.getIntrinsic(Intrinsic::aarch64_neon_ld3r, Tys);
    Ops[1] = Builder.CreateCall(F, Ops[1], "vld3");
    Ops[0] = Builder.CreateBitCast(Ops[0],
                llvm::PointerType::getUnqual(Ops[1]->getType()));
    return Builder.CreateDefaultAlignedStore(Ops[1], Ops[0]);
  }
  case NEON::BI__builtin_neon_vld4_dup_v:
  case NEON::BI__builtin_neon_vld4q_dup_v: {
    llvm::Type *PTy =
      llvm::PointerType::getUnqual(VTy->getElementType());
    Ops[1] = Builder.CreateBitCast(Ops[1], PTy);
    llvm::Type *Tys[2] = { VTy, PTy };
    Function *F = CGM.getIntrinsic(Intrinsic::aarch64_neon_ld4r, Tys);
    Ops[1] = Builder.CreateCall(F, Ops[1], "vld4");
    Ops[0] = Builder.CreateBitCast(Ops[0],
                llvm::PointerType::getUnqual(Ops[1]->getType()));
    return Builder.CreateDefaultAlignedStore(Ops[1], Ops[0]);
  }
  case NEON::BI__builtin_neon_vld2_lane_v:
  case NEON::BI__builtin_neon_vld2q_lane_v: {
    llvm::Type *Tys[2] = { VTy, Ops[1]->getType() };
    Function *F = CGM.getIntrinsic(Intrinsic::aarch64_neon_ld2lane, Tys);
    Ops.push_back(Ops[1]);
    Ops.erase(Ops.begin()+1);
    Ops[1] = Builder.CreateBitCast(Ops[1], Ty);
    Ops[2] = Builder.CreateBitCast(Ops[2], Ty);
    Ops[3] = Builder.CreateZExt(Ops[3], Int64Ty);
    Ops[1] = Builder.CreateCall(F, makeArrayRef(Ops).slice(1), "vld2_lane");
    Ty = llvm::PointerType::getUnqual(Ops[1]->getType());
    Ops[0] = Builder.CreateBitCast(Ops[0], Ty);
    return Builder.CreateDefaultAlignedStore(Ops[1], Ops[0]);
  }
  case NEON::BI__builtin_neon_vld3_lane_v:
  case NEON::BI__builtin_neon_vld3q_lane_v: {
    llvm::Type *Tys[2] = { VTy, Ops[1]->getType() };
    Function *F = CGM.getIntrinsic(Intrinsic::aarch64_neon_ld3lane, Tys);
    Ops.push_back(Ops[1]);
    Ops.erase(Ops.begin()+1);
    Ops[1] = Builder.CreateBitCast(Ops[1], Ty);
    Ops[2] = Builder.CreateBitCast(Ops[2], Ty);
    Ops[3] = Builder.CreateBitCast(Ops[3], Ty);
    Ops[4] = Builder.CreateZExt(Ops[4], Int64Ty);
    Ops[1] = Builder.CreateCall(F, makeArrayRef(Ops).slice(1), "vld3_lane");
    Ty = llvm::PointerType::getUnqual(Ops[1]->getType());
    Ops[0] = Builder.CreateBitCast(Ops[0], Ty);
    return Builder.CreateDefaultAlignedStore(Ops[1], Ops[0]);
  }
  case NEON::BI__builtin_neon_vld4_lane_v:
  case NEON::BI__builtin_neon_vld4q_lane_v: {
    llvm::Type *Tys[2] = { VTy, Ops[1]->getType() };
    Function *F = CGM.getIntrinsic(Intrinsic::aarch64_neon_ld4lane, Tys);
    Ops.push_back(Ops[1]);
    Ops.erase(Ops.begin()+1);
    Ops[1] = Builder.CreateBitCast(Ops[1], Ty);
    Ops[2] = Builder.CreateBitCast(Ops[2], Ty);
    Ops[3] = Builder.CreateBitCast(Ops[3], Ty);
    Ops[4] = Builder.CreateBitCast(Ops[4], Ty);
    Ops[5] = Builder.CreateZExt(Ops[5], Int64Ty);
    Ops[1] = Builder.CreateCall(F, makeArrayRef(Ops).slice(1), "vld4_lane");
    Ty = llvm::PointerType::getUnqual(Ops[1]->getType());
    Ops[0] = Builder.CreateBitCast(Ops[0], Ty);
    return Builder.CreateDefaultAlignedStore(Ops[1], Ops[0]);
  }
  case NEON::BI__builtin_neon_vst2_v:
  case NEON::BI__builtin_neon_vst2q_v: {
    Ops.push_back(Ops[0]);
    Ops.erase(Ops.begin());
    llvm::Type *Tys[2] = { VTy, Ops[2]->getType() };
    return EmitNeonCall(CGM.getIntrinsic(Intrinsic::aarch64_neon_st2, Tys),
                        Ops, "");
  }
  case NEON::BI__builtin_neon_vst2_lane_v:
  case NEON::BI__builtin_neon_vst2q_lane_v: {
    Ops.push_back(Ops[0]);
    Ops.erase(Ops.begin());
    Ops[2] = Builder.CreateZExt(Ops[2], Int64Ty);
    llvm::Type *Tys[2] = { VTy, Ops[3]->getType() };
    return EmitNeonCall(CGM.getIntrinsic(Intrinsic::aarch64_neon_st2lane, Tys),
                        Ops, "");
  }
  case NEON::BI__builtin_neon_vst3_v:
  case NEON::BI__builtin_neon_vst3q_v: {
    Ops.push_back(Ops[0]);
    Ops.erase(Ops.begin());
    llvm::Type *Tys[2] = { VTy, Ops[3]->getType() };
    return EmitNeonCall(CGM.getIntrinsic(Intrinsic::aarch64_neon_st3, Tys),
                        Ops, "");
  }
  case NEON::BI__builtin_neon_vst3_lane_v:
  case NEON::BI__builtin_neon_vst3q_lane_v: {
    Ops.push_back(Ops[0]);
    Ops.erase(Ops.begin());
    Ops[3] = Builder.CreateZExt(Ops[3], Int64Ty);
    llvm::Type *Tys[2] = { VTy, Ops[4]->getType() };
    return EmitNeonCall(CGM.getIntrinsic(Intrinsic::aarch64_neon_st3lane, Tys),
                        Ops, "");
  }
  case NEON::BI__builtin_neon_vst4_v:
  case NEON::BI__builtin_neon_vst4q_v: {
    Ops.push_back(Ops[0]);
    Ops.erase(Ops.begin());
    llvm::Type *Tys[2] = { VTy, Ops[4]->getType() };
    return EmitNeonCall(CGM.getIntrinsic(Intrinsic::aarch64_neon_st4, Tys),
                        Ops, "");
  }
  case NEON::BI__builtin_neon_vst4_lane_v:
  case NEON::BI__builtin_neon_vst4q_lane_v: {
    Ops.push_back(Ops[0]);
    Ops.erase(Ops.begin());
    Ops[4] = Builder.CreateZExt(Ops[4], Int64Ty);
    llvm::Type *Tys[2] = { VTy, Ops[5]->getType() };
    return EmitNeonCall(CGM.getIntrinsic(Intrinsic::aarch64_neon_st4lane, Tys),
                        Ops, "");
  }
  case NEON::BI__builtin_neon_vtrn_v:
  case NEON::BI__builtin_neon_vtrnq_v: {
    Ops[0] = Builder.CreateBitCast(Ops[0], llvm::PointerType::getUnqual(Ty));
    Ops[1] = Builder.CreateBitCast(Ops[1], Ty);
    Ops[2] = Builder.CreateBitCast(Ops[2], Ty);
    Value *SV = nullptr;

    for (unsigned vi = 0; vi != 2; ++vi) {
      SmallVector<uint32_t, 16> Indices;
      for (unsigned i = 0, e = VTy->getNumElements(); i != e; i += 2) {
        Indices.push_back(i+vi);
        Indices.push_back(i+e+vi);
      }
      Value *Addr = Builder.CreateConstInBoundsGEP1_32(Ty, Ops[0], vi);
      SV = Builder.CreateShuffleVector(Ops[1], Ops[2], Indices, "vtrn");
      SV = Builder.CreateDefaultAlignedStore(SV, Addr);
    }
    return SV;
  }
  case NEON::BI__builtin_neon_vuzp_v:
  case NEON::BI__builtin_neon_vuzpq_v: {
    Ops[0] = Builder.CreateBitCast(Ops[0], llvm::PointerType::getUnqual(Ty));
    Ops[1] = Builder.CreateBitCast(Ops[1], Ty);
    Ops[2] = Builder.CreateBitCast(Ops[2], Ty);
    Value *SV = nullptr;

    for (unsigned vi = 0; vi != 2; ++vi) {
      SmallVector<uint32_t, 16> Indices;
      for (unsigned i = 0, e = VTy->getNumElements(); i != e; ++i)
        Indices.push_back(2*i+vi);

      Value *Addr = Builder.CreateConstInBoundsGEP1_32(Ty, Ops[0], vi);
      SV = Builder.CreateShuffleVector(Ops[1], Ops[2], Indices, "vuzp");
      SV = Builder.CreateDefaultAlignedStore(SV, Addr);
    }
    return SV;
  }
  case NEON::BI__builtin_neon_vzip_v:
  case NEON::BI__builtin_neon_vzipq_v: {
    Ops[0] = Builder.CreateBitCast(Ops[0], llvm::PointerType::getUnqual(Ty));
    Ops[1] = Builder.CreateBitCast(Ops[1], Ty);
    Ops[2] = Builder.CreateBitCast(Ops[2], Ty);
    Value *SV = nullptr;

    for (unsigned vi = 0; vi != 2; ++vi) {
      SmallVector<uint32_t, 16> Indices;
      for (unsigned i = 0, e = VTy->getNumElements(); i != e; i += 2) {
        Indices.push_back((i + vi*e) >> 1);
        Indices.push_back(((i + vi*e) >> 1)+e);
      }
      Value *Addr = Builder.CreateConstInBoundsGEP1_32(Ty, Ops[0], vi);
      SV = Builder.CreateShuffleVector(Ops[1], Ops[2], Indices, "vzip");
      SV = Builder.CreateDefaultAlignedStore(SV, Addr);
    }
    return SV;
  }
  case NEON::BI__builtin_neon_vqtbl1q_v: {
    return EmitNeonCall(CGM.getIntrinsic(Intrinsic::aarch64_neon_tbl1, Ty),
                        Ops, "vtbl1");
  }
  case NEON::BI__builtin_neon_vqtbl2q_v: {
    return EmitNeonCall(CGM.getIntrinsic(Intrinsic::aarch64_neon_tbl2, Ty),
                        Ops, "vtbl2");
  }
  case NEON::BI__builtin_neon_vqtbl3q_v: {
    return EmitNeonCall(CGM.getIntrinsic(Intrinsic::aarch64_neon_tbl3, Ty),
                        Ops, "vtbl3");
  }
  case NEON::BI__builtin_neon_vqtbl4q_v: {
    return EmitNeonCall(CGM.getIntrinsic(Intrinsic::aarch64_neon_tbl4, Ty),
                        Ops, "vtbl4");
  }
  case NEON::BI__builtin_neon_vqtbx1q_v: {
    return EmitNeonCall(CGM.getIntrinsic(Intrinsic::aarch64_neon_tbx1, Ty),
                        Ops, "vtbx1");
  }
  case NEON::BI__builtin_neon_vqtbx2q_v: {
    return EmitNeonCall(CGM.getIntrinsic(Intrinsic::aarch64_neon_tbx2, Ty),
                        Ops, "vtbx2");
  }
  case NEON::BI__builtin_neon_vqtbx3q_v: {
    return EmitNeonCall(CGM.getIntrinsic(Intrinsic::aarch64_neon_tbx3, Ty),
                        Ops, "vtbx3");
  }
  case NEON::BI__builtin_neon_vqtbx4q_v: {
    return EmitNeonCall(CGM.getIntrinsic(Intrinsic::aarch64_neon_tbx4, Ty),
                        Ops, "vtbx4");
  }
  case NEON::BI__builtin_neon_vsqadd_v:
  case NEON::BI__builtin_neon_vsqaddq_v: {
    Int = Intrinsic::aarch64_neon_usqadd;
    return EmitNeonCall(CGM.getIntrinsic(Int, Ty), Ops, "vsqadd");
  }
  case NEON::BI__builtin_neon_vuqadd_v:
  case NEON::BI__builtin_neon_vuqaddq_v: {
    Int = Intrinsic::aarch64_neon_suqadd;
    return EmitNeonCall(CGM.getIntrinsic(Int, Ty), Ops, "vuqadd");
  }
  }
}

llvm::Value *CodeGenFunction::
BuildVector(ArrayRef<llvm::Value*> Ops) {
  assert((Ops.size() & (Ops.size() - 1)) == 0 &&
         "Not a power-of-two sized vector!");
  bool AllConstants = true;
  for (unsigned i = 0, e = Ops.size(); i != e && AllConstants; ++i)
    AllConstants &= isa<Constant>(Ops[i]);

  // If this is a constant vector, create a ConstantVector.
  if (AllConstants) {
    SmallVector<llvm::Constant*, 16> CstOps;
    for (unsigned i = 0, e = Ops.size(); i != e; ++i)
      CstOps.push_back(cast<Constant>(Ops[i]));
    return llvm::ConstantVector::get(CstOps);
  }

  // Otherwise, insertelement the values to build the vector.
  Value *Result =
    llvm::UndefValue::get(llvm::VectorType::get(Ops[0]->getType(), Ops.size()));

  for (unsigned i = 0, e = Ops.size(); i != e; ++i)
    Result = Builder.CreateInsertElement(Result, Ops[i], Builder.getInt32(i));

  return Result;
}

// Convert the mask from an integer type to a vector of i1.
static Value *getMaskVecValue(CodeGenFunction &CGF, Value *Mask,
                              unsigned NumElts) {

  llvm::VectorType *MaskTy = llvm::VectorType::get(CGF.Builder.getInt1Ty(),
                         cast<IntegerType>(Mask->getType())->getBitWidth());
  Value *MaskVec = CGF.Builder.CreateBitCast(Mask, MaskTy);

  // If we have less than 8 elements, then the starting mask was an i8 and
  // we need to extract down to the right number of elements.
  if (NumElts < 8) {
    uint32_t Indices[4];
    for (unsigned i = 0; i != NumElts; ++i)
      Indices[i] = i;
    MaskVec = CGF.Builder.CreateShuffleVector(MaskVec, MaskVec,
                                             makeArrayRef(Indices, NumElts),
                                             "extract");
  }
  return MaskVec;
}

static Value *EmitX86MaskedStore(CodeGenFunction &CGF,
                                 SmallVectorImpl<Value *> &Ops,
                                 unsigned Align) {
  // Cast the pointer to right type.
  Ops[0] = CGF.Builder.CreateBitCast(Ops[0],
                               llvm::PointerType::getUnqual(Ops[1]->getType()));

  // If the mask is all ones just emit a regular store.
  if (const auto *C = dyn_cast<Constant>(Ops[2]))
    if (C->isAllOnesValue())
      return CGF.Builder.CreateAlignedStore(Ops[1], Ops[0], Align);

  Value *MaskVec = getMaskVecValue(CGF, Ops[2],
                                   Ops[1]->getType()->getVectorNumElements());

  return CGF.Builder.CreateMaskedStore(Ops[1], Ops[0], Align, MaskVec);
}

static Value *EmitX86MaskedLoad(CodeGenFunction &CGF,
                                SmallVectorImpl<Value *> &Ops, unsigned Align) {
  // Cast the pointer to right type.
  Ops[0] = CGF.Builder.CreateBitCast(Ops[0],
                               llvm::PointerType::getUnqual(Ops[1]->getType()));

  // If the mask is all ones just emit a regular store.
  if (const auto *C = dyn_cast<Constant>(Ops[2]))
    if (C->isAllOnesValue())
      return CGF.Builder.CreateAlignedLoad(Ops[0], Align);

  Value *MaskVec = getMaskVecValue(CGF, Ops[2],
                                   Ops[1]->getType()->getVectorNumElements());

  return CGF.Builder.CreateMaskedLoad(Ops[0], Align, MaskVec, Ops[1]);
}

static Value *EmitX86MaskLogic(CodeGenFunction &CGF, Instruction::BinaryOps Opc,
                              unsigned NumElts, SmallVectorImpl<Value *> &Ops,
                              bool InvertLHS = false) {
  Value *LHS = getMaskVecValue(CGF, Ops[0], NumElts);
  Value *RHS = getMaskVecValue(CGF, Ops[1], NumElts);

  if (InvertLHS)
    LHS = CGF.Builder.CreateNot(LHS);

  return CGF.Builder.CreateBitCast(CGF.Builder.CreateBinOp(Opc, LHS, RHS),
                                  CGF.Builder.getIntNTy(std::max(NumElts, 8U)));
}

static Value *EmitX86SubVectorBroadcast(CodeGenFunction &CGF,
                                        SmallVectorImpl<Value *> &Ops,
                                        llvm::Type *DstTy,
                                        unsigned SrcSizeInBits,
                                        unsigned Align) {
  // Load the subvector.
  Ops[0] = CGF.Builder.CreateAlignedLoad(Ops[0], Align);

  // Create broadcast mask.
  unsigned NumDstElts = DstTy->getVectorNumElements();
  unsigned NumSrcElts = SrcSizeInBits / DstTy->getScalarSizeInBits();

  SmallVector<uint32_t, 8> Mask;
  for (unsigned i = 0; i != NumDstElts; i += NumSrcElts)
    for (unsigned j = 0; j != NumSrcElts; ++j)
      Mask.push_back(j);

  return CGF.Builder.CreateShuffleVector(Ops[0], Ops[0], Mask, "subvecbcst");
}

static Value *EmitX86Select(CodeGenFunction &CGF,
                            Value *Mask, Value *Op0, Value *Op1) {

  // If the mask is all ones just return first argument.
  if (const auto *C = dyn_cast<Constant>(Mask))
    if (C->isAllOnesValue())
      return Op0;

  Mask = getMaskVecValue(CGF, Mask, Op0->getType()->getVectorNumElements());

  return CGF.Builder.CreateSelect(Mask, Op0, Op1);
}

static Value *EmitX86MaskedCompare(CodeGenFunction &CGF, unsigned CC,
                                   bool Signed, SmallVectorImpl<Value *> &Ops) {
  unsigned NumElts = Ops[0]->getType()->getVectorNumElements();
  Value *Cmp;

  if (CC == 3) {
    Cmp = Constant::getNullValue(
                       llvm::VectorType::get(CGF.Builder.getInt1Ty(), NumElts));
  } else if (CC == 7) {
    Cmp = Constant::getAllOnesValue(
                       llvm::VectorType::get(CGF.Builder.getInt1Ty(), NumElts));
  } else {
    ICmpInst::Predicate Pred;
    switch (CC) {
    default: llvm_unreachable("Unknown condition code");
    case 0: Pred = ICmpInst::ICMP_EQ;  break;
    case 1: Pred = Signed ? ICmpInst::ICMP_SLT : ICmpInst::ICMP_ULT; break;
    case 2: Pred = Signed ? ICmpInst::ICMP_SLE : ICmpInst::ICMP_ULE; break;
    case 4: Pred = ICmpInst::ICMP_NE;  break;
    case 5: Pred = Signed ? ICmpInst::ICMP_SGE : ICmpInst::ICMP_UGE; break;
    case 6: Pred = Signed ? ICmpInst::ICMP_SGT : ICmpInst::ICMP_UGT; break;
    }
    Cmp = CGF.Builder.CreateICmp(Pred, Ops[0], Ops[1]);
  }

  const auto *C = dyn_cast<Constant>(Ops.back());
  if (!C || !C->isAllOnesValue())
    Cmp = CGF.Builder.CreateAnd(Cmp, getMaskVecValue(CGF, Ops.back(), NumElts));

  if (NumElts < 8) {
    uint32_t Indices[8];
    for (unsigned i = 0; i != NumElts; ++i)
      Indices[i] = i;
    for (unsigned i = NumElts; i != 8; ++i)
      Indices[i] = i % NumElts + NumElts;
    Cmp = CGF.Builder.CreateShuffleVector(
        Cmp, llvm::Constant::getNullValue(Cmp->getType()), Indices);
  }
  return CGF.Builder.CreateBitCast(Cmp,
                                   IntegerType::get(CGF.getLLVMContext(),
                                                    std::max(NumElts, 8U)));
}

static Value *EmitX86Abs(CodeGenFunction &CGF, ArrayRef<Value *> Ops) {

  llvm::Type *Ty = Ops[0]->getType();
  Value *Zero = llvm::Constant::getNullValue(Ty);
  Value *Sub = CGF.Builder.CreateSub(Zero, Ops[0]);
  Value *Cmp = CGF.Builder.CreateICmp(ICmpInst::ICMP_SGT, Ops[0], Zero);
  Value *Res = CGF.Builder.CreateSelect(Cmp, Ops[0], Sub);
  if (Ops.size() == 1)
    return Res;
  return EmitX86Select(CGF, Ops[2], Res, Ops[1]);
}

static Value *EmitX86MinMax(CodeGenFunction &CGF, ICmpInst::Predicate Pred,
                            ArrayRef<Value *> Ops) {
  Value *Cmp = CGF.Builder.CreateICmp(Pred, Ops[0], Ops[1]);
  Value *Res = CGF.Builder.CreateSelect(Cmp, Ops[0], Ops[1]);

  if (Ops.size() == 2)
    return Res;

  assert(Ops.size() == 4);
  return EmitX86Select(CGF, Ops[3], Res, Ops[2]);
}

static Value *EmitX86SExtMask(CodeGenFunction &CGF, Value *Op, 
                              llvm::Type *DstTy) {
  unsigned NumberOfElements = DstTy->getVectorNumElements();
  Value *Mask = getMaskVecValue(CGF, Op, NumberOfElements);
  return CGF.Builder.CreateSExt(Mask, DstTy, "vpmovm2");
}

Value *CodeGenFunction::EmitX86CpuIs(const CallExpr *E) {
  const Expr *CPUExpr = E->getArg(0)->IgnoreParenCasts();
  StringRef CPUStr = cast<clang::StringLiteral>(CPUExpr)->getString();
  return EmitX86CpuIs(CPUStr);
}

Value *CodeGenFunction::EmitX86CpuIs(StringRef CPUStr) {

  llvm::Type *Int32Ty = Builder.getInt32Ty();

  // Matching the struct layout from the compiler-rt/libgcc structure that is
  // filled in:
  // unsigned int __cpu_vendor;
  // unsigned int __cpu_type;
  // unsigned int __cpu_subtype;
  // unsigned int __cpu_features[1];
  llvm::Type *STy = llvm::StructType::get(Int32Ty, Int32Ty, Int32Ty,
                                          llvm::ArrayType::get(Int32Ty, 1));

  // Grab the global __cpu_model.
  llvm::Constant *CpuModel = CGM.CreateRuntimeVariable(STy, "__cpu_model");

  // Calculate the index needed to access the correct field based on the
  // range. Also adjust the expected value.
  unsigned Index;
  unsigned Value;
  std::tie(Index, Value) = StringSwitch<std::pair<unsigned, unsigned>>(CPUStr)
#define X86_VENDOR(ENUM, STRING)                                               \
  .Case(STRING, {0u, static_cast<unsigned>(llvm::X86::ENUM)})
#define X86_CPU_TYPE_COMPAT_WITH_ALIAS(ARCHNAME, ENUM, STR, ALIAS)             \
  .Cases(STR, ALIAS, {1u, static_cast<unsigned>(llvm::X86::ENUM)})
#define X86_CPU_TYPE_COMPAT(ARCHNAME, ENUM, STR)                               \
  .Case(STR, {1u, static_cast<unsigned>(llvm::X86::ENUM)})
#define X86_CPU_SUBTYPE_COMPAT(ARCHNAME, ENUM, STR)                            \
  .Case(STR, {2u, static_cast<unsigned>(llvm::X86::ENUM)})
#include "llvm/Support/X86TargetParser.def"
                               .Default({0, 0});
  assert(Value != 0 && "Invalid CPUStr passed to CpuIs");

  // Grab the appropriate field from __cpu_model.
  llvm::Value *Idxs[] = {ConstantInt::get(Int32Ty, 0),
                         ConstantInt::get(Int32Ty, Index)};
  llvm::Value *CpuValue = Builder.CreateGEP(STy, CpuModel, Idxs);
  CpuValue = Builder.CreateAlignedLoad(CpuValue, CharUnits::fromQuantity(4));

  // Check the value of the field against the requested value.
  return Builder.CreateICmpEQ(CpuValue,
                                  llvm::ConstantInt::get(Int32Ty, Value));
}

Value *CodeGenFunction::EmitX86CpuSupports(const CallExpr *E) {
  const Expr *FeatureExpr = E->getArg(0)->IgnoreParenCasts();
  StringRef FeatureStr = cast<StringLiteral>(FeatureExpr)->getString();
  return EmitX86CpuSupports(FeatureStr);
}

Value *CodeGenFunction::EmitX86CpuSupports(ArrayRef<StringRef> FeatureStrs) {
  // Processor features and mapping to processor feature value.

  uint32_t FeaturesMask = 0;

  for (const StringRef &FeatureStr : FeatureStrs) {
    unsigned Feature =
        StringSwitch<unsigned>(FeatureStr)
#define X86_FEATURE_COMPAT(VAL, ENUM, STR) .Case(STR, VAL)
#include "llvm/Support/X86TargetParser.def"
        ;
    FeaturesMask |= (1U << Feature);
  }

  // Matching the struct layout from the compiler-rt/libgcc structure that is
  // filled in:
  // unsigned int __cpu_vendor;
  // unsigned int __cpu_type;
  // unsigned int __cpu_subtype;
  // unsigned int __cpu_features[1];
  llvm::Type *STy = llvm::StructType::get(Int32Ty, Int32Ty, Int32Ty,
                                          llvm::ArrayType::get(Int32Ty, 1));

  // Grab the global __cpu_model.
  llvm::Constant *CpuModel = CGM.CreateRuntimeVariable(STy, "__cpu_model");

  // Grab the first (0th) element from the field __cpu_features off of the
  // global in the struct STy.
  Value *Idxs[] = {ConstantInt::get(Int32Ty, 0), ConstantInt::get(Int32Ty, 3),
                   ConstantInt::get(Int32Ty, 0)};
  Value *CpuFeatures = Builder.CreateGEP(STy, CpuModel, Idxs);
  Value *Features =
      Builder.CreateAlignedLoad(CpuFeatures, CharUnits::fromQuantity(4));

  // Check the value of the bit corresponding to the feature requested.
  Value *Bitset = Builder.CreateAnd(
      Features, llvm::ConstantInt::get(Int32Ty, FeaturesMask));
  return Builder.CreateICmpNE(Bitset, llvm::ConstantInt::get(Int32Ty, 0));
}

Value *CodeGenFunction::EmitX86CpuInit() {
  llvm::FunctionType *FTy = llvm::FunctionType::get(VoidTy,
                                                    /*Variadic*/ false);
  llvm::Constant *Func = CGM.CreateRuntimeFunction(FTy, "__cpu_indicator_init");
  return Builder.CreateCall(Func);
}

Value *CodeGenFunction::EmitX86BuiltinExpr(unsigned BuiltinID,
                                           const CallExpr *E) {
  if (BuiltinID == X86::BI__builtin_cpu_is)
    return EmitX86CpuIs(E);
  if (BuiltinID == X86::BI__builtin_cpu_supports)
    return EmitX86CpuSupports(E);
  if (BuiltinID == X86::BI__builtin_cpu_init)
    return EmitX86CpuInit();

  SmallVector<Value*, 4> Ops;

  // Find out if any arguments are required to be integer constant expressions.
  unsigned ICEArguments = 0;
  ASTContext::GetBuiltinTypeError Error;
  getContext().GetBuiltinType(BuiltinID, Error, &ICEArguments);
  assert(Error == ASTContext::GE_None && "Should not codegen an error");

  for (unsigned i = 0, e = E->getNumArgs(); i != e; i++) {
    // If this is a normal argument, just emit it as a scalar.
    if ((ICEArguments & (1 << i)) == 0) {
      Ops.push_back(EmitScalarExpr(E->getArg(i)));
      continue;
    }

    // If this is required to be a constant, constant fold it so that we know
    // that the generated intrinsic gets a ConstantInt.
    llvm::APSInt Result;
    bool IsConst = E->getArg(i)->isIntegerConstantExpr(Result, getContext());
    assert(IsConst && "Constant arg isn't actually constant?"); (void)IsConst;
    Ops.push_back(llvm::ConstantInt::get(getLLVMContext(), Result));
  }

  // These exist so that the builtin that takes an immediate can be bounds
  // checked by clang to avoid passing bad immediates to the backend. Since
  // AVX has a larger immediate than SSE we would need separate builtins to
  // do the different bounds checking. Rather than create a clang specific
  // SSE only builtin, this implements eight separate builtins to match gcc
  // implementation.
  auto getCmpIntrinsicCall = [this, &Ops](Intrinsic::ID ID, unsigned Imm) {
    Ops.push_back(llvm::ConstantInt::get(Int8Ty, Imm));
    llvm::Function *F = CGM.getIntrinsic(ID);
    return Builder.CreateCall(F, Ops);
  };

  // For the vector forms of FP comparisons, translate the builtins directly to
  // IR.
  // TODO: The builtins could be removed if the SSE header files used vector
  // extension comparisons directly (vector ordered/unordered may need
  // additional support via __builtin_isnan()).
  auto getVectorFCmpIR = [this, &Ops](CmpInst::Predicate Pred) {
    Value *Cmp = Builder.CreateFCmp(Pred, Ops[0], Ops[1]);
    llvm::VectorType *FPVecTy = cast<llvm::VectorType>(Ops[0]->getType());
    llvm::VectorType *IntVecTy = llvm::VectorType::getInteger(FPVecTy);
    Value *Sext = Builder.CreateSExt(Cmp, IntVecTy);
    return Builder.CreateBitCast(Sext, FPVecTy);
  };

  switch (BuiltinID) {
  default: return nullptr;
  case X86::BI_mm_prefetch: {
    Value *Address = Ops[0];
    ConstantInt *C = cast<ConstantInt>(Ops[1]);
    Value *RW = ConstantInt::get(Int32Ty, (C->getZExtValue() >> 2) & 0x1);
    Value *Locality = ConstantInt::get(Int32Ty, C->getZExtValue() & 0x3);
    Value *Data = ConstantInt::get(Int32Ty, 1);
    Value *F = CGM.getIntrinsic(Intrinsic::prefetch);
    return Builder.CreateCall(F, {Address, RW, Locality, Data});
  }
  case X86::BI_mm_clflush: {
    return Builder.CreateCall(CGM.getIntrinsic(Intrinsic::x86_sse2_clflush),
                              Ops[0]);
  }
  case X86::BI_mm_lfence: {
    return Builder.CreateCall(CGM.getIntrinsic(Intrinsic::x86_sse2_lfence));
  }
  case X86::BI_mm_mfence: {
    return Builder.CreateCall(CGM.getIntrinsic(Intrinsic::x86_sse2_mfence));
  }
  case X86::BI_mm_sfence: {
    return Builder.CreateCall(CGM.getIntrinsic(Intrinsic::x86_sse_sfence));
  }
  case X86::BI_mm_pause: {
    return Builder.CreateCall(CGM.getIntrinsic(Intrinsic::x86_sse2_pause));
  }
  case X86::BI__rdtsc: {
    return Builder.CreateCall(CGM.getIntrinsic(Intrinsic::x86_rdtsc));
  }
  case X86::BI__builtin_ia32_undef128:
  case X86::BI__builtin_ia32_undef256:
  case X86::BI__builtin_ia32_undef512:
    // The x86 definition of "undef" is not the same as the LLVM definition
    // (PR32176). We leave optimizing away an unnecessary zero constant to the
    // IR optimizer and backend.
    // TODO: If we had a "freeze" IR instruction to generate a fixed undef
    // value, we should use that here instead of a zero.
    return llvm::Constant::getNullValue(ConvertType(E->getType()));
  case X86::BI__builtin_ia32_vec_init_v8qi:
  case X86::BI__builtin_ia32_vec_init_v4hi:
  case X86::BI__builtin_ia32_vec_init_v2si:
    return Builder.CreateBitCast(BuildVector(Ops),
                                 llvm::Type::getX86_MMXTy(getLLVMContext()));
  case X86::BI__builtin_ia32_vec_ext_v2si:
    return Builder.CreateExtractElement(Ops[0],
                                  llvm::ConstantInt::get(Ops[1]->getType(), 0));
  case X86::BI_mm_setcsr:
  case X86::BI__builtin_ia32_ldmxcsr: {
    Address Tmp = CreateMemTemp(E->getArg(0)->getType());
    Builder.CreateStore(Ops[0], Tmp);
    return Builder.CreateCall(CGM.getIntrinsic(Intrinsic::x86_sse_ldmxcsr),
                          Builder.CreateBitCast(Tmp.getPointer(), Int8PtrTy));
  }
  case X86::BI_mm_getcsr:
  case X86::BI__builtin_ia32_stmxcsr: {
    Address Tmp = CreateMemTemp(E->getType());
    Builder.CreateCall(CGM.getIntrinsic(Intrinsic::x86_sse_stmxcsr),
                       Builder.CreateBitCast(Tmp.getPointer(), Int8PtrTy));
    return Builder.CreateLoad(Tmp, "stmxcsr");
  }
  case X86::BI__builtin_ia32_xsave:
  case X86::BI__builtin_ia32_xsave64:
  case X86::BI__builtin_ia32_xrstor:
  case X86::BI__builtin_ia32_xrstor64:
  case X86::BI__builtin_ia32_xsaveopt:
  case X86::BI__builtin_ia32_xsaveopt64:
  case X86::BI__builtin_ia32_xrstors:
  case X86::BI__builtin_ia32_xrstors64:
  case X86::BI__builtin_ia32_xsavec:
  case X86::BI__builtin_ia32_xsavec64:
  case X86::BI__builtin_ia32_xsaves:
  case X86::BI__builtin_ia32_xsaves64: {
    Intrinsic::ID ID;
#define INTRINSIC_X86_XSAVE_ID(NAME) \
    case X86::BI__builtin_ia32_##NAME: \
      ID = Intrinsic::x86_##NAME; \
      break
    switch (BuiltinID) {
    default: llvm_unreachable("Unsupported intrinsic!");
    INTRINSIC_X86_XSAVE_ID(xsave);
    INTRINSIC_X86_XSAVE_ID(xsave64);
    INTRINSIC_X86_XSAVE_ID(xrstor);
    INTRINSIC_X86_XSAVE_ID(xrstor64);
    INTRINSIC_X86_XSAVE_ID(xsaveopt);
    INTRINSIC_X86_XSAVE_ID(xsaveopt64);
    INTRINSIC_X86_XSAVE_ID(xrstors);
    INTRINSIC_X86_XSAVE_ID(xrstors64);
    INTRINSIC_X86_XSAVE_ID(xsavec);
    INTRINSIC_X86_XSAVE_ID(xsavec64);
    INTRINSIC_X86_XSAVE_ID(xsaves);
    INTRINSIC_X86_XSAVE_ID(xsaves64);
    }
#undef INTRINSIC_X86_XSAVE_ID
    Value *Mhi = Builder.CreateTrunc(
      Builder.CreateLShr(Ops[1], ConstantInt::get(Int64Ty, 32)), Int32Ty);
    Value *Mlo = Builder.CreateTrunc(Ops[1], Int32Ty);
    Ops[1] = Mhi;
    Ops.push_back(Mlo);
    return Builder.CreateCall(CGM.getIntrinsic(ID), Ops);
  }
  case X86::BI__builtin_ia32_storedqudi128_mask:
  case X86::BI__builtin_ia32_storedqusi128_mask:
  case X86::BI__builtin_ia32_storedquhi128_mask:
  case X86::BI__builtin_ia32_storedquqi128_mask:
  case X86::BI__builtin_ia32_storeupd128_mask:
  case X86::BI__builtin_ia32_storeups128_mask:
  case X86::BI__builtin_ia32_storedqudi256_mask:
  case X86::BI__builtin_ia32_storedqusi256_mask:
  case X86::BI__builtin_ia32_storedquhi256_mask:
  case X86::BI__builtin_ia32_storedquqi256_mask:
  case X86::BI__builtin_ia32_storeupd256_mask:
  case X86::BI__builtin_ia32_storeups256_mask:
  case X86::BI__builtin_ia32_storedqudi512_mask:
  case X86::BI__builtin_ia32_storedqusi512_mask:
  case X86::BI__builtin_ia32_storedquhi512_mask:
  case X86::BI__builtin_ia32_storedquqi512_mask:
  case X86::BI__builtin_ia32_storeupd512_mask:
  case X86::BI__builtin_ia32_storeups512_mask:
    return EmitX86MaskedStore(*this, Ops, 1);

  case X86::BI__builtin_ia32_storess128_mask:
  case X86::BI__builtin_ia32_storesd128_mask: {
    return EmitX86MaskedStore(*this, Ops, 16);
  }
  case X86::BI__builtin_ia32_vpopcntd_128:
  case X86::BI__builtin_ia32_vpopcntq_128:
  case X86::BI__builtin_ia32_vpopcntd_256:
  case X86::BI__builtin_ia32_vpopcntq_256:
  case X86::BI__builtin_ia32_vpopcntd_512:
  case X86::BI__builtin_ia32_vpopcntq_512: {
    llvm::Type *ResultType = ConvertType(E->getType());
    llvm::Function *F = CGM.getIntrinsic(Intrinsic::ctpop, ResultType);
    return Builder.CreateCall(F, Ops);
  }
  case X86::BI__builtin_ia32_cvtmask2b128:
  case X86::BI__builtin_ia32_cvtmask2b256:
  case X86::BI__builtin_ia32_cvtmask2b512:
  case X86::BI__builtin_ia32_cvtmask2w128:
  case X86::BI__builtin_ia32_cvtmask2w256:
  case X86::BI__builtin_ia32_cvtmask2w512:
  case X86::BI__builtin_ia32_cvtmask2d128:
  case X86::BI__builtin_ia32_cvtmask2d256:
  case X86::BI__builtin_ia32_cvtmask2d512:
  case X86::BI__builtin_ia32_cvtmask2q128:
  case X86::BI__builtin_ia32_cvtmask2q256:
  case X86::BI__builtin_ia32_cvtmask2q512:
    return EmitX86SExtMask(*this, Ops[0], ConvertType(E->getType()));

  case X86::BI__builtin_ia32_movdqa32store128_mask:
  case X86::BI__builtin_ia32_movdqa64store128_mask:
  case X86::BI__builtin_ia32_storeaps128_mask:
  case X86::BI__builtin_ia32_storeapd128_mask:
  case X86::BI__builtin_ia32_movdqa32store256_mask:
  case X86::BI__builtin_ia32_movdqa64store256_mask:
  case X86::BI__builtin_ia32_storeaps256_mask:
  case X86::BI__builtin_ia32_storeapd256_mask:
  case X86::BI__builtin_ia32_movdqa32store512_mask:
  case X86::BI__builtin_ia32_movdqa64store512_mask:
  case X86::BI__builtin_ia32_storeaps512_mask:
  case X86::BI__builtin_ia32_storeapd512_mask: {
    unsigned Align =
      getContext().getTypeAlignInChars(E->getArg(1)->getType()).getQuantity();
    return EmitX86MaskedStore(*this, Ops, Align);
  }
  case X86::BI__builtin_ia32_loadups128_mask:
  case X86::BI__builtin_ia32_loadups256_mask:
  case X86::BI__builtin_ia32_loadups512_mask:
  case X86::BI__builtin_ia32_loadupd128_mask:
  case X86::BI__builtin_ia32_loadupd256_mask:
  case X86::BI__builtin_ia32_loadupd512_mask:
  case X86::BI__builtin_ia32_loaddquqi128_mask:
  case X86::BI__builtin_ia32_loaddquqi256_mask:
  case X86::BI__builtin_ia32_loaddquqi512_mask:
  case X86::BI__builtin_ia32_loaddquhi128_mask:
  case X86::BI__builtin_ia32_loaddquhi256_mask:
  case X86::BI__builtin_ia32_loaddquhi512_mask:
  case X86::BI__builtin_ia32_loaddqusi128_mask:
  case X86::BI__builtin_ia32_loaddqusi256_mask:
  case X86::BI__builtin_ia32_loaddqusi512_mask:
  case X86::BI__builtin_ia32_loaddqudi128_mask:
  case X86::BI__builtin_ia32_loaddqudi256_mask:
  case X86::BI__builtin_ia32_loaddqudi512_mask:
    return EmitX86MaskedLoad(*this, Ops, 1);

  case X86::BI__builtin_ia32_loadss128_mask:
  case X86::BI__builtin_ia32_loadsd128_mask:
    return EmitX86MaskedLoad(*this, Ops, 16);

  case X86::BI__builtin_ia32_loadaps128_mask:
  case X86::BI__builtin_ia32_loadaps256_mask:
  case X86::BI__builtin_ia32_loadaps512_mask:
  case X86::BI__builtin_ia32_loadapd128_mask:
  case X86::BI__builtin_ia32_loadapd256_mask:
  case X86::BI__builtin_ia32_loadapd512_mask:
  case X86::BI__builtin_ia32_movdqa32load128_mask:
  case X86::BI__builtin_ia32_movdqa32load256_mask:
  case X86::BI__builtin_ia32_movdqa32load512_mask:
  case X86::BI__builtin_ia32_movdqa64load128_mask:
  case X86::BI__builtin_ia32_movdqa64load256_mask:
  case X86::BI__builtin_ia32_movdqa64load512_mask: {
    unsigned Align =
      getContext().getTypeAlignInChars(E->getArg(1)->getType()).getQuantity();
    return EmitX86MaskedLoad(*this, Ops, Align);
  }

  case X86::BI__builtin_ia32_vbroadcastf128_pd256:
  case X86::BI__builtin_ia32_vbroadcastf128_ps256: {
    llvm::Type *DstTy = ConvertType(E->getType());
    return EmitX86SubVectorBroadcast(*this, Ops, DstTy, 128, 1);
  }

  case X86::BI__builtin_ia32_storehps:
  case X86::BI__builtin_ia32_storelps: {
    llvm::Type *PtrTy = llvm::PointerType::getUnqual(Int64Ty);
    llvm::Type *VecTy = llvm::VectorType::get(Int64Ty, 2);

    // cast val v2i64
    Ops[1] = Builder.CreateBitCast(Ops[1], VecTy, "cast");

    // extract (0, 1)
    unsigned Index = BuiltinID == X86::BI__builtin_ia32_storelps ? 0 : 1;
    llvm::Value *Idx = llvm::ConstantInt::get(SizeTy, Index);
    Ops[1] = Builder.CreateExtractElement(Ops[1], Idx, "extract");

    // cast pointer to i64 & store
    Ops[0] = Builder.CreateBitCast(Ops[0], PtrTy);
    return Builder.CreateDefaultAlignedStore(Ops[1], Ops[0]);
  }
  case X86::BI__builtin_ia32_palignr128:
  case X86::BI__builtin_ia32_palignr256:
  case X86::BI__builtin_ia32_palignr512_mask: {
    unsigned ShiftVal = cast<llvm::ConstantInt>(Ops[2])->getZExtValue();

    unsigned NumElts = Ops[0]->getType()->getVectorNumElements();
    assert(NumElts % 16 == 0);

    // If palignr is shifting the pair of vectors more than the size of two
    // lanes, emit zero.
    if (ShiftVal >= 32)
      return llvm::Constant::getNullValue(ConvertType(E->getType()));

    // If palignr is shifting the pair of input vectors more than one lane,
    // but less than two lanes, convert to shifting in zeroes.
    if (ShiftVal > 16) {
      ShiftVal -= 16;
      Ops[1] = Ops[0];
      Ops[0] = llvm::Constant::getNullValue(Ops[0]->getType());
    }

    uint32_t Indices[64];
    // 256-bit palignr operates on 128-bit lanes so we need to handle that
    for (unsigned l = 0; l != NumElts; l += 16) {
      for (unsigned i = 0; i != 16; ++i) {
        unsigned Idx = ShiftVal + i;
        if (Idx >= 16)
          Idx += NumElts - 16; // End of lane, switch operand.
        Indices[l + i] = Idx + l;
      }
    }

    Value *Align = Builder.CreateShuffleVector(Ops[1], Ops[0],
                                               makeArrayRef(Indices, NumElts),
                                               "palignr");

    // If this isn't a masked builtin, just return the align operation.
    if (Ops.size() == 3)
      return Align;

    return EmitX86Select(*this, Ops[4], Align, Ops[3]);
  }

  case X86::BI__builtin_ia32_vperm2f128_pd256:
  case X86::BI__builtin_ia32_vperm2f128_ps256:
  case X86::BI__builtin_ia32_vperm2f128_si256:
  case X86::BI__builtin_ia32_permti256: {
    unsigned Imm = cast<llvm::ConstantInt>(Ops[2])->getZExtValue();
    unsigned NumElts = Ops[0]->getType()->getVectorNumElements();

    // This takes a very simple approach since there are two lanes and a
    // shuffle can have 2 inputs. So we reserve the first input for the first
    // lane and the second input for the second lane. This may result in
    // duplicate sources, but this can be dealt with in the backend.

    Value *OutOps[2];
    uint32_t Indices[8];
    for (unsigned l = 0; l != 2; ++l) {
      // Determine the source for this lane.
      if (Imm & (1 << ((l * 4) + 3)))
        OutOps[l] = llvm::ConstantAggregateZero::get(Ops[0]->getType());
      else if (Imm & (1 << ((l * 4) + 1)))
        OutOps[l] = Ops[1];
      else
        OutOps[l] = Ops[0];

      for (unsigned i = 0; i != NumElts/2; ++i) {
        // Start with ith element of the source for this lane.
        unsigned Idx = (l * NumElts) + i;
        // If bit 0 of the immediate half is set, switch to the high half of
        // the source.
        if (Imm & (1 << (l * 4)))
          Idx += NumElts/2;
        Indices[(l * (NumElts/2)) + i] = Idx;
      }
    }

    return Builder.CreateShuffleVector(OutOps[0], OutOps[1],
                                       makeArrayRef(Indices, NumElts),
                                       "vperm");
  }

  case X86::BI__builtin_ia32_movnti:
  case X86::BI__builtin_ia32_movnti64:
  case X86::BI__builtin_ia32_movntsd:
  case X86::BI__builtin_ia32_movntss: {
    llvm::MDNode *Node = llvm::MDNode::get(
        getLLVMContext(), llvm::ConstantAsMetadata::get(Builder.getInt32(1)));

    Value *Ptr = Ops[0];
    Value *Src = Ops[1];

    // Extract the 0'th element of the source vector.
    if (BuiltinID == X86::BI__builtin_ia32_movntsd ||
        BuiltinID == X86::BI__builtin_ia32_movntss)
      Src = Builder.CreateExtractElement(Src, (uint64_t)0, "extract");

    // Convert the type of the pointer to a pointer to the stored type.
    Value *BC = Builder.CreateBitCast(
        Ptr, llvm::PointerType::getUnqual(Src->getType()), "cast");

    // Unaligned nontemporal store of the scalar value.
    StoreInst *SI = Builder.CreateDefaultAlignedStore(Src, BC);
    SI->setMetadata(CGM.getModule().getMDKindID("nontemporal"), Node);
    SI->setAlignment(1);
    return SI;
  }

  case X86::BI__builtin_ia32_selectb_128:
  case X86::BI__builtin_ia32_selectb_256:
  case X86::BI__builtin_ia32_selectb_512:
  case X86::BI__builtin_ia32_selectw_128:
  case X86::BI__builtin_ia32_selectw_256:
  case X86::BI__builtin_ia32_selectw_512:
  case X86::BI__builtin_ia32_selectd_128:
  case X86::BI__builtin_ia32_selectd_256:
  case X86::BI__builtin_ia32_selectd_512:
  case X86::BI__builtin_ia32_selectq_128:
  case X86::BI__builtin_ia32_selectq_256:
  case X86::BI__builtin_ia32_selectq_512:
  case X86::BI__builtin_ia32_selectps_128:
  case X86::BI__builtin_ia32_selectps_256:
  case X86::BI__builtin_ia32_selectps_512:
  case X86::BI__builtin_ia32_selectpd_128:
  case X86::BI__builtin_ia32_selectpd_256:
  case X86::BI__builtin_ia32_selectpd_512:
    return EmitX86Select(*this, Ops[0], Ops[1], Ops[2]);
  case X86::BI__builtin_ia32_cmpb128_mask:
  case X86::BI__builtin_ia32_cmpb256_mask:
  case X86::BI__builtin_ia32_cmpb512_mask:
  case X86::BI__builtin_ia32_cmpw128_mask:
  case X86::BI__builtin_ia32_cmpw256_mask:
  case X86::BI__builtin_ia32_cmpw512_mask:
  case X86::BI__builtin_ia32_cmpd128_mask:
  case X86::BI__builtin_ia32_cmpd256_mask:
  case X86::BI__builtin_ia32_cmpd512_mask:
  case X86::BI__builtin_ia32_cmpq128_mask:
  case X86::BI__builtin_ia32_cmpq256_mask:
  case X86::BI__builtin_ia32_cmpq512_mask: {
    unsigned CC = cast<llvm::ConstantInt>(Ops[2])->getZExtValue() & 0x7;
    return EmitX86MaskedCompare(*this, CC, true, Ops);
  }
  case X86::BI__builtin_ia32_ucmpb128_mask:
  case X86::BI__builtin_ia32_ucmpb256_mask:
  case X86::BI__builtin_ia32_ucmpb512_mask:
  case X86::BI__builtin_ia32_ucmpw128_mask:
  case X86::BI__builtin_ia32_ucmpw256_mask:
  case X86::BI__builtin_ia32_ucmpw512_mask:
  case X86::BI__builtin_ia32_ucmpd128_mask:
  case X86::BI__builtin_ia32_ucmpd256_mask:
  case X86::BI__builtin_ia32_ucmpd512_mask:
  case X86::BI__builtin_ia32_ucmpq128_mask:
  case X86::BI__builtin_ia32_ucmpq256_mask:
  case X86::BI__builtin_ia32_ucmpq512_mask: {
    unsigned CC = cast<llvm::ConstantInt>(Ops[2])->getZExtValue() & 0x7;
    return EmitX86MaskedCompare(*this, CC, false, Ops);
  }

  case X86::BI__builtin_ia32_kandhi:
    return EmitX86MaskLogic(*this, Instruction::And, 16, Ops);
  case X86::BI__builtin_ia32_kandnhi:
    return EmitX86MaskLogic(*this, Instruction::And, 16, Ops, true);
  case X86::BI__builtin_ia32_korhi:
    return EmitX86MaskLogic(*this, Instruction::Or, 16, Ops);
  case X86::BI__builtin_ia32_kxnorhi:
    return EmitX86MaskLogic(*this, Instruction::Xor, 16, Ops, true);
  case X86::BI__builtin_ia32_kxorhi:
    return EmitX86MaskLogic(*this, Instruction::Xor, 16, Ops);
  case X86::BI__builtin_ia32_knothi: {
    Ops[0] = getMaskVecValue(*this, Ops[0], 16);
    return Builder.CreateBitCast(Builder.CreateNot(Ops[0]),
                                 Builder.getInt16Ty());
  }

  case X86::BI__builtin_ia32_vplzcntd_128_mask:
  case X86::BI__builtin_ia32_vplzcntd_256_mask:
  case X86::BI__builtin_ia32_vplzcntd_512_mask:
  case X86::BI__builtin_ia32_vplzcntq_128_mask:
  case X86::BI__builtin_ia32_vplzcntq_256_mask:
  case X86::BI__builtin_ia32_vplzcntq_512_mask: {
    Function *F = CGM.getIntrinsic(Intrinsic::ctlz, Ops[0]->getType());
    return EmitX86Select(*this, Ops[2],
                         Builder.CreateCall(F, {Ops[0],Builder.getInt1(false)}),
                         Ops[1]);
  }

  case X86::BI__builtin_ia32_pabsb128:
  case X86::BI__builtin_ia32_pabsw128:
  case X86::BI__builtin_ia32_pabsd128:
  case X86::BI__builtin_ia32_pabsb256:
  case X86::BI__builtin_ia32_pabsw256:
  case X86::BI__builtin_ia32_pabsd256:
  case X86::BI__builtin_ia32_pabsq128_mask:
  case X86::BI__builtin_ia32_pabsq256_mask:
  case X86::BI__builtin_ia32_pabsb512_mask:
  case X86::BI__builtin_ia32_pabsw512_mask:
  case X86::BI__builtin_ia32_pabsd512_mask:
  case X86::BI__builtin_ia32_pabsq512_mask:
    return EmitX86Abs(*this, Ops);

  case X86::BI__builtin_ia32_pmaxsb128:
  case X86::BI__builtin_ia32_pmaxsw128:
  case X86::BI__builtin_ia32_pmaxsd128:
  case X86::BI__builtin_ia32_pmaxsq128_mask:
  case X86::BI__builtin_ia32_pmaxsb256:
  case X86::BI__builtin_ia32_pmaxsw256:
  case X86::BI__builtin_ia32_pmaxsd256:
  case X86::BI__builtin_ia32_pmaxsq256_mask:
  case X86::BI__builtin_ia32_pmaxsb512_mask:
  case X86::BI__builtin_ia32_pmaxsw512_mask:
  case X86::BI__builtin_ia32_pmaxsd512_mask:
  case X86::BI__builtin_ia32_pmaxsq512_mask:
    return EmitX86MinMax(*this, ICmpInst::ICMP_SGT, Ops);
  case X86::BI__builtin_ia32_pmaxub128:
  case X86::BI__builtin_ia32_pmaxuw128:
  case X86::BI__builtin_ia32_pmaxud128:
  case X86::BI__builtin_ia32_pmaxuq128_mask:
  case X86::BI__builtin_ia32_pmaxub256:
  case X86::BI__builtin_ia32_pmaxuw256:
  case X86::BI__builtin_ia32_pmaxud256:
  case X86::BI__builtin_ia32_pmaxuq256_mask:
  case X86::BI__builtin_ia32_pmaxub512_mask:
  case X86::BI__builtin_ia32_pmaxuw512_mask:
  case X86::BI__builtin_ia32_pmaxud512_mask:
  case X86::BI__builtin_ia32_pmaxuq512_mask:
    return EmitX86MinMax(*this, ICmpInst::ICMP_UGT, Ops);
  case X86::BI__builtin_ia32_pminsb128:
  case X86::BI__builtin_ia32_pminsw128:
  case X86::BI__builtin_ia32_pminsd128:
  case X86::BI__builtin_ia32_pminsq128_mask:
  case X86::BI__builtin_ia32_pminsb256:
  case X86::BI__builtin_ia32_pminsw256:
  case X86::BI__builtin_ia32_pminsd256:
  case X86::BI__builtin_ia32_pminsq256_mask:
  case X86::BI__builtin_ia32_pminsb512_mask:
  case X86::BI__builtin_ia32_pminsw512_mask:
  case X86::BI__builtin_ia32_pminsd512_mask:
  case X86::BI__builtin_ia32_pminsq512_mask:
    return EmitX86MinMax(*this, ICmpInst::ICMP_SLT, Ops);
  case X86::BI__builtin_ia32_pminub128:
  case X86::BI__builtin_ia32_pminuw128:
  case X86::BI__builtin_ia32_pminud128:
  case X86::BI__builtin_ia32_pminuq128_mask:
  case X86::BI__builtin_ia32_pminub256:
  case X86::BI__builtin_ia32_pminuw256:
  case X86::BI__builtin_ia32_pminud256:
  case X86::BI__builtin_ia32_pminuq256_mask:
  case X86::BI__builtin_ia32_pminub512_mask:
  case X86::BI__builtin_ia32_pminuw512_mask:
  case X86::BI__builtin_ia32_pminud512_mask:
  case X86::BI__builtin_ia32_pminuq512_mask:
    return EmitX86MinMax(*this, ICmpInst::ICMP_ULT, Ops);

  // 3DNow!
  case X86::BI__builtin_ia32_pswapdsf:
  case X86::BI__builtin_ia32_pswapdsi: {
    llvm::Type *MMXTy = llvm::Type::getX86_MMXTy(getLLVMContext());
    Ops[0] = Builder.CreateBitCast(Ops[0], MMXTy, "cast");
    llvm::Function *F = CGM.getIntrinsic(Intrinsic::x86_3dnowa_pswapd);
    return Builder.CreateCall(F, Ops, "pswapd");
  }
  case X86::BI__builtin_ia32_rdrand16_step:
  case X86::BI__builtin_ia32_rdrand32_step:
  case X86::BI__builtin_ia32_rdrand64_step:
  case X86::BI__builtin_ia32_rdseed16_step:
  case X86::BI__builtin_ia32_rdseed32_step:
  case X86::BI__builtin_ia32_rdseed64_step: {
    Intrinsic::ID ID;
    switch (BuiltinID) {
    default: llvm_unreachable("Unsupported intrinsic!");
    case X86::BI__builtin_ia32_rdrand16_step:
      ID = Intrinsic::x86_rdrand_16;
      break;
    case X86::BI__builtin_ia32_rdrand32_step:
      ID = Intrinsic::x86_rdrand_32;
      break;
    case X86::BI__builtin_ia32_rdrand64_step:
      ID = Intrinsic::x86_rdrand_64;
      break;
    case X86::BI__builtin_ia32_rdseed16_step:
      ID = Intrinsic::x86_rdseed_16;
      break;
    case X86::BI__builtin_ia32_rdseed32_step:
      ID = Intrinsic::x86_rdseed_32;
      break;
    case X86::BI__builtin_ia32_rdseed64_step:
      ID = Intrinsic::x86_rdseed_64;
      break;
    }

    Value *Call = Builder.CreateCall(CGM.getIntrinsic(ID));
    Builder.CreateDefaultAlignedStore(Builder.CreateExtractValue(Call, 0),
                                      Ops[0]);
    return Builder.CreateExtractValue(Call, 1);
  }

  // SSE packed comparison intrinsics
  case X86::BI__builtin_ia32_cmpeqps:
  case X86::BI__builtin_ia32_cmpeqpd:
    return getVectorFCmpIR(CmpInst::FCMP_OEQ);
  case X86::BI__builtin_ia32_cmpltps:
  case X86::BI__builtin_ia32_cmpltpd:
    return getVectorFCmpIR(CmpInst::FCMP_OLT);
  case X86::BI__builtin_ia32_cmpleps:
  case X86::BI__builtin_ia32_cmplepd:
    return getVectorFCmpIR(CmpInst::FCMP_OLE);
  case X86::BI__builtin_ia32_cmpunordps:
  case X86::BI__builtin_ia32_cmpunordpd:
    return getVectorFCmpIR(CmpInst::FCMP_UNO);
  case X86::BI__builtin_ia32_cmpneqps:
  case X86::BI__builtin_ia32_cmpneqpd:
    return getVectorFCmpIR(CmpInst::FCMP_UNE);
  case X86::BI__builtin_ia32_cmpnltps:
  case X86::BI__builtin_ia32_cmpnltpd:
    return getVectorFCmpIR(CmpInst::FCMP_UGE);
  case X86::BI__builtin_ia32_cmpnleps:
  case X86::BI__builtin_ia32_cmpnlepd:
    return getVectorFCmpIR(CmpInst::FCMP_UGT);
  case X86::BI__builtin_ia32_cmpordps:
  case X86::BI__builtin_ia32_cmpordpd:
    return getVectorFCmpIR(CmpInst::FCMP_ORD);
  case X86::BI__builtin_ia32_cmpps:
  case X86::BI__builtin_ia32_cmpps256:
  case X86::BI__builtin_ia32_cmppd:
  case X86::BI__builtin_ia32_cmppd256: {
    unsigned CC = cast<llvm::ConstantInt>(Ops[2])->getZExtValue();
    // If this one of the SSE immediates, we can use native IR.
    if (CC < 8) {
      FCmpInst::Predicate Pred;
      switch (CC) {
      case 0: Pred = FCmpInst::FCMP_OEQ; break;
      case 1: Pred = FCmpInst::FCMP_OLT; break;
      case 2: Pred = FCmpInst::FCMP_OLE; break;
      case 3: Pred = FCmpInst::FCMP_UNO; break;
      case 4: Pred = FCmpInst::FCMP_UNE; break;
      case 5: Pred = FCmpInst::FCMP_UGE; break;
      case 6: Pred = FCmpInst::FCMP_UGT; break;
      case 7: Pred = FCmpInst::FCMP_ORD; break;
      }
      return getVectorFCmpIR(Pred);
    }

    // We can't handle 8-31 immediates with native IR, use the intrinsic.
    // Except for predicates that create constants.
    Intrinsic::ID ID;
    switch (BuiltinID) {
    default: llvm_unreachable("Unsupported intrinsic!");
    case X86::BI__builtin_ia32_cmpps:
      ID = Intrinsic::x86_sse_cmp_ps;
      break;
    case X86::BI__builtin_ia32_cmpps256:
      // _CMP_TRUE_UQ, _CMP_TRUE_US produce -1,-1... vector
      // on any input and _CMP_FALSE_OQ, _CMP_FALSE_OS produce 0, 0...
      if (CC == 0xf || CC == 0xb || CC == 0x1b || CC == 0x1f) {
         Value *Constant = (CC == 0xf || CC == 0x1f) ?
                llvm::Constant::getAllOnesValue(Builder.getInt32Ty()) :
                llvm::Constant::getNullValue(Builder.getInt32Ty());
         Value *Vec = Builder.CreateVectorSplat(
                        Ops[0]->getType()->getVectorNumElements(), Constant);
         return Builder.CreateBitCast(Vec, Ops[0]->getType());
      }
      ID = Intrinsic::x86_avx_cmp_ps_256;
      break;
    case X86::BI__builtin_ia32_cmppd:
      ID = Intrinsic::x86_sse2_cmp_pd;
      break;
    case X86::BI__builtin_ia32_cmppd256:
      // _CMP_TRUE_UQ, _CMP_TRUE_US produce -1,-1... vector
      // on any input and _CMP_FALSE_OQ, _CMP_FALSE_OS produce 0, 0...
      if (CC == 0xf || CC == 0xb || CC == 0x1b || CC == 0x1f) {
         Value *Constant = (CC == 0xf || CC == 0x1f) ?
                llvm::Constant::getAllOnesValue(Builder.getInt64Ty()) :
                llvm::Constant::getNullValue(Builder.getInt64Ty());
         Value *Vec = Builder.CreateVectorSplat(
                        Ops[0]->getType()->getVectorNumElements(), Constant);
         return Builder.CreateBitCast(Vec, Ops[0]->getType());
      }
      ID = Intrinsic::x86_avx_cmp_pd_256;
      break;
    }

    return Builder.CreateCall(CGM.getIntrinsic(ID), Ops);
  }

  // SSE scalar comparison intrinsics
  case X86::BI__builtin_ia32_cmpeqss:
    return getCmpIntrinsicCall(Intrinsic::x86_sse_cmp_ss, 0);
  case X86::BI__builtin_ia32_cmpltss:
    return getCmpIntrinsicCall(Intrinsic::x86_sse_cmp_ss, 1);
  case X86::BI__builtin_ia32_cmpless:
    return getCmpIntrinsicCall(Intrinsic::x86_sse_cmp_ss, 2);
  case X86::BI__builtin_ia32_cmpunordss:
    return getCmpIntrinsicCall(Intrinsic::x86_sse_cmp_ss, 3);
  case X86::BI__builtin_ia32_cmpneqss:
    return getCmpIntrinsicCall(Intrinsic::x86_sse_cmp_ss, 4);
  case X86::BI__builtin_ia32_cmpnltss:
    return getCmpIntrinsicCall(Intrinsic::x86_sse_cmp_ss, 5);
  case X86::BI__builtin_ia32_cmpnless:
    return getCmpIntrinsicCall(Intrinsic::x86_sse_cmp_ss, 6);
  case X86::BI__builtin_ia32_cmpordss:
    return getCmpIntrinsicCall(Intrinsic::x86_sse_cmp_ss, 7);
  case X86::BI__builtin_ia32_cmpeqsd:
    return getCmpIntrinsicCall(Intrinsic::x86_sse2_cmp_sd, 0);
  case X86::BI__builtin_ia32_cmpltsd:
    return getCmpIntrinsicCall(Intrinsic::x86_sse2_cmp_sd, 1);
  case X86::BI__builtin_ia32_cmplesd:
    return getCmpIntrinsicCall(Intrinsic::x86_sse2_cmp_sd, 2);
  case X86::BI__builtin_ia32_cmpunordsd:
    return getCmpIntrinsicCall(Intrinsic::x86_sse2_cmp_sd, 3);
  case X86::BI__builtin_ia32_cmpneqsd:
    return getCmpIntrinsicCall(Intrinsic::x86_sse2_cmp_sd, 4);
  case X86::BI__builtin_ia32_cmpnltsd:
    return getCmpIntrinsicCall(Intrinsic::x86_sse2_cmp_sd, 5);
  case X86::BI__builtin_ia32_cmpnlesd:
    return getCmpIntrinsicCall(Intrinsic::x86_sse2_cmp_sd, 6);
  case X86::BI__builtin_ia32_cmpordsd:
    return getCmpIntrinsicCall(Intrinsic::x86_sse2_cmp_sd, 7);

  case X86::BI__emul:
  case X86::BI__emulu: {
    llvm::Type *Int64Ty = llvm::IntegerType::get(getLLVMContext(), 64);
    bool isSigned = (BuiltinID == X86::BI__emul);
    Value *LHS = Builder.CreateIntCast(Ops[0], Int64Ty, isSigned);
    Value *RHS = Builder.CreateIntCast(Ops[1], Int64Ty, isSigned);
    return Builder.CreateMul(LHS, RHS, "", !isSigned, isSigned);
  }
  case X86::BI__mulh:
  case X86::BI__umulh:
  case X86::BI_mul128:
  case X86::BI_umul128: {
    llvm::Type *ResType = ConvertType(E->getType());
    llvm::Type *Int128Ty = llvm::IntegerType::get(getLLVMContext(), 128);

    bool IsSigned = (BuiltinID == X86::BI__mulh || BuiltinID == X86::BI_mul128);
    Value *LHS = Builder.CreateIntCast(Ops[0], Int128Ty, IsSigned);
    Value *RHS = Builder.CreateIntCast(Ops[1], Int128Ty, IsSigned);

    Value *MulResult, *HigherBits;
    if (IsSigned) {
      MulResult = Builder.CreateNSWMul(LHS, RHS);
      HigherBits = Builder.CreateAShr(MulResult, 64);
    } else {
      MulResult = Builder.CreateNUWMul(LHS, RHS);
      HigherBits = Builder.CreateLShr(MulResult, 64);
    }
    HigherBits = Builder.CreateIntCast(HigherBits, ResType, IsSigned);

    if (BuiltinID == X86::BI__mulh || BuiltinID == X86::BI__umulh)
      return HigherBits;

    Address HighBitsAddress = EmitPointerWithAlignment(E->getArg(2));
    Builder.CreateStore(HigherBits, HighBitsAddress);
    return Builder.CreateIntCast(MulResult, ResType, IsSigned);
  }

  case X86::BI__faststorefence: {
    return Builder.CreateFence(llvm::AtomicOrdering::SequentiallyConsistent,
                               llvm::SyncScope::System);
  }
  case X86::BI_ReadWriteBarrier:
  case X86::BI_ReadBarrier:
  case X86::BI_WriteBarrier: {
    return Builder.CreateFence(llvm::AtomicOrdering::SequentiallyConsistent,
                               llvm::SyncScope::SingleThread);
  }
  case X86::BI_BitScanForward:
  case X86::BI_BitScanForward64:
    return EmitMSVCBuiltinExpr(MSVCIntrin::_BitScanForward, E);
  case X86::BI_BitScanReverse:
  case X86::BI_BitScanReverse64:
    return EmitMSVCBuiltinExpr(MSVCIntrin::_BitScanReverse, E);

  case X86::BI_InterlockedAnd64:
    return EmitMSVCBuiltinExpr(MSVCIntrin::_InterlockedAnd, E);
  case X86::BI_InterlockedExchange64:
    return EmitMSVCBuiltinExpr(MSVCIntrin::_InterlockedExchange, E);
  case X86::BI_InterlockedExchangeAdd64:
    return EmitMSVCBuiltinExpr(MSVCIntrin::_InterlockedExchangeAdd, E);
  case X86::BI_InterlockedExchangeSub64:
    return EmitMSVCBuiltinExpr(MSVCIntrin::_InterlockedExchangeSub, E);
  case X86::BI_InterlockedOr64:
    return EmitMSVCBuiltinExpr(MSVCIntrin::_InterlockedOr, E);
  case X86::BI_InterlockedXor64:
    return EmitMSVCBuiltinExpr(MSVCIntrin::_InterlockedXor, E);
  case X86::BI_InterlockedDecrement64:
    return EmitMSVCBuiltinExpr(MSVCIntrin::_InterlockedDecrement, E);
  case X86::BI_InterlockedIncrement64:
    return EmitMSVCBuiltinExpr(MSVCIntrin::_InterlockedIncrement, E);
  case X86::BI_InterlockedCompareExchange128: {
    // InterlockedCompareExchange128 doesn't directly refer to 128bit ints,
    // instead it takes pointers to 64bit ints for Destination and
    // ComparandResult, and exchange is taken as two 64bit ints (high & low).
    // The previous value is written to ComparandResult, and success is
    // returned.

    llvm::Type *Int128Ty = Builder.getInt128Ty();
    llvm::Type *Int128PtrTy = Int128Ty->getPointerTo();

    Value *Destination =
        Builder.CreateBitCast(EmitScalarExpr(E->getArg(0)), Int128PtrTy);
    Value *ExchangeHigh128 =
        Builder.CreateZExt(EmitScalarExpr(E->getArg(1)), Int128Ty);
    Value *ExchangeLow128 =
        Builder.CreateZExt(EmitScalarExpr(E->getArg(2)), Int128Ty);
    Address ComparandResult(
        Builder.CreateBitCast(EmitScalarExpr(E->getArg(3)), Int128PtrTy),
        getContext().toCharUnitsFromBits(128));

    Value *Exchange = Builder.CreateOr(
        Builder.CreateShl(ExchangeHigh128, 64, "", false, false),
        ExchangeLow128);

    Value *Comparand = Builder.CreateLoad(ComparandResult);

    AtomicCmpXchgInst *CXI =
        Builder.CreateAtomicCmpXchg(Destination, Comparand, Exchange,
                                    AtomicOrdering::SequentiallyConsistent,
                                    AtomicOrdering::SequentiallyConsistent);
    CXI->setVolatile(true);

    // Write the result back to the inout pointer.
    Builder.CreateStore(Builder.CreateExtractValue(CXI, 0), ComparandResult);

    // Get the success boolean and zero extend it to i8.
    Value *Success = Builder.CreateExtractValue(CXI, 1);
    return Builder.CreateZExt(Success, ConvertType(E->getType()));
  }

  case X86::BI_AddressOfReturnAddress: {
    Value *F = CGM.getIntrinsic(Intrinsic::addressofreturnaddress);
    return Builder.CreateCall(F);
  }
  case X86::BI__stosb: {
    // We treat __stosb as a volatile memset - it may not generate "rep stosb"
    // instruction, but it will create a memset that won't be optimized away.
    return Builder.CreateMemSet(Ops[0], Ops[1], Ops[2], 1, true);
  }
  case X86::BI__ud2:
    // llvm.trap makes a ud2a instruction on x86.
    return EmitTrapCall(Intrinsic::trap);
  case X86::BI__int2c: {
    // This syscall signals a driver assertion failure in x86 NT kernels.
    llvm::FunctionType *FTy = llvm::FunctionType::get(VoidTy, false);
    llvm::InlineAsm *IA =
        llvm::InlineAsm::get(FTy, "int $$0x2c", "", /*SideEffects=*/true);
    llvm::AttributeList NoReturnAttr = llvm::AttributeList::get(
        getLLVMContext(), llvm::AttributeList::FunctionIndex,
        llvm::Attribute::NoReturn);
    CallSite CS = Builder.CreateCall(IA);
    CS.setAttributes(NoReturnAttr);
    return CS.getInstruction();
  }
  case X86::BI__readfsbyte:
  case X86::BI__readfsword:
  case X86::BI__readfsdword:
  case X86::BI__readfsqword: {
    llvm::Type *IntTy = ConvertType(E->getType());
    Value *Ptr = Builder.CreateIntToPtr(EmitScalarExpr(E->getArg(0)),
                                        llvm::PointerType::get(IntTy, 257));
    LoadInst *Load = Builder.CreateAlignedLoad(
        IntTy, Ptr, getContext().getTypeAlignInChars(E->getType()));
    Load->setVolatile(true);
    return Load;
  }
  case X86::BI__readgsbyte:
  case X86::BI__readgsword:
  case X86::BI__readgsdword:
  case X86::BI__readgsqword: {
    llvm::Type *IntTy = ConvertType(E->getType());
    Value *Ptr = Builder.CreateIntToPtr(EmitScalarExpr(E->getArg(0)),
                                        llvm::PointerType::get(IntTy, 256));
    LoadInst *Load = Builder.CreateAlignedLoad(
        IntTy, Ptr, getContext().getTypeAlignInChars(E->getType()));
    Load->setVolatile(true);
    return Load;
  }
  }
}


Value *CodeGenFunction::EmitPPCBuiltinExpr(unsigned BuiltinID,
                                           const CallExpr *E) {
  SmallVector<Value*, 4> Ops;

  for (unsigned i = 0, e = E->getNumArgs(); i != e; i++)
    Ops.push_back(EmitScalarExpr(E->getArg(i)));

  Intrinsic::ID ID = Intrinsic::not_intrinsic;

  switch (BuiltinID) {
  default: return nullptr;

  // __builtin_ppc_get_timebase is GCC 4.8+'s PowerPC-specific name for what we
  // call __builtin_readcyclecounter.
  case PPC::BI__builtin_ppc_get_timebase:
    return Builder.CreateCall(CGM.getIntrinsic(Intrinsic::readcyclecounter));

  // vec_ld, vec_xl_be, vec_lvsl, vec_lvsr
  case PPC::BI__builtin_altivec_lvx:
  case PPC::BI__builtin_altivec_lvxl:
  case PPC::BI__builtin_altivec_lvebx:
  case PPC::BI__builtin_altivec_lvehx:
  case PPC::BI__builtin_altivec_lvewx:
  case PPC::BI__builtin_altivec_lvsl:
  case PPC::BI__builtin_altivec_lvsr:
  case PPC::BI__builtin_vsx_lxvd2x:
  case PPC::BI__builtin_vsx_lxvw4x:
  case PPC::BI__builtin_vsx_lxvd2x_be:
  case PPC::BI__builtin_vsx_lxvw4x_be:
  case PPC::BI__builtin_vsx_lxvl:
  case PPC::BI__builtin_vsx_lxvll:
  {
    if(BuiltinID == PPC::BI__builtin_vsx_lxvl ||
       BuiltinID == PPC::BI__builtin_vsx_lxvll){
      Ops[0] = Builder.CreateBitCast(Ops[0], Int8PtrTy);
    }else {
      Ops[1] = Builder.CreateBitCast(Ops[1], Int8PtrTy);
      Ops[0] = Builder.CreateGEP(Ops[1], Ops[0]);
      Ops.pop_back();
    }

    switch (BuiltinID) {
    default: llvm_unreachable("Unsupported ld/lvsl/lvsr intrinsic!");
    case PPC::BI__builtin_altivec_lvx:
      ID = Intrinsic::ppc_altivec_lvx;
      break;
    case PPC::BI__builtin_altivec_lvxl:
      ID = Intrinsic::ppc_altivec_lvxl;
      break;
    case PPC::BI__builtin_altivec_lvebx:
      ID = Intrinsic::ppc_altivec_lvebx;
      break;
    case PPC::BI__builtin_altivec_lvehx:
      ID = Intrinsic::ppc_altivec_lvehx;
      break;
    case PPC::BI__builtin_altivec_lvewx:
      ID = Intrinsic::ppc_altivec_lvewx;
      break;
    case PPC::BI__builtin_altivec_lvsl:
      ID = Intrinsic::ppc_altivec_lvsl;
      break;
    case PPC::BI__builtin_altivec_lvsr:
      ID = Intrinsic::ppc_altivec_lvsr;
      break;
    case PPC::BI__builtin_vsx_lxvd2x:
      ID = Intrinsic::ppc_vsx_lxvd2x;
      break;
    case PPC::BI__builtin_vsx_lxvw4x:
      ID = Intrinsic::ppc_vsx_lxvw4x;
      break;
    case PPC::BI__builtin_vsx_lxvd2x_be:
      ID = Intrinsic::ppc_vsx_lxvd2x_be;
      break;
    case PPC::BI__builtin_vsx_lxvw4x_be:
      ID = Intrinsic::ppc_vsx_lxvw4x_be;
      break;
    case PPC::BI__builtin_vsx_lxvl:
      ID = Intrinsic::ppc_vsx_lxvl;
      break;
    case PPC::BI__builtin_vsx_lxvll:
      ID = Intrinsic::ppc_vsx_lxvll;
      break;
    }
    llvm::Function *F = CGM.getIntrinsic(ID);
    return Builder.CreateCall(F, Ops, "");
  }

  // vec_st, vec_xst_be
  case PPC::BI__builtin_altivec_stvx:
  case PPC::BI__builtin_altivec_stvxl:
  case PPC::BI__builtin_altivec_stvebx:
  case PPC::BI__builtin_altivec_stvehx:
  case PPC::BI__builtin_altivec_stvewx:
  case PPC::BI__builtin_vsx_stxvd2x:
  case PPC::BI__builtin_vsx_stxvw4x:
  case PPC::BI__builtin_vsx_stxvd2x_be:
  case PPC::BI__builtin_vsx_stxvw4x_be:
  case PPC::BI__builtin_vsx_stxvl:
  case PPC::BI__builtin_vsx_stxvll:
  {
    if(BuiltinID == PPC::BI__builtin_vsx_stxvl ||
      BuiltinID == PPC::BI__builtin_vsx_stxvll ){
      Ops[1] = Builder.CreateBitCast(Ops[1], Int8PtrTy);
    }else {
      Ops[2] = Builder.CreateBitCast(Ops[2], Int8PtrTy);
      Ops[1] = Builder.CreateGEP(Ops[2], Ops[1]);
      Ops.pop_back();
    }

    switch (BuiltinID) {
    default: llvm_unreachable("Unsupported st intrinsic!");
    case PPC::BI__builtin_altivec_stvx:
      ID = Intrinsic::ppc_altivec_stvx;
      break;
    case PPC::BI__builtin_altivec_stvxl:
      ID = Intrinsic::ppc_altivec_stvxl;
      break;
    case PPC::BI__builtin_altivec_stvebx:
      ID = Intrinsic::ppc_altivec_stvebx;
      break;
    case PPC::BI__builtin_altivec_stvehx:
      ID = Intrinsic::ppc_altivec_stvehx;
      break;
    case PPC::BI__builtin_altivec_stvewx:
      ID = Intrinsic::ppc_altivec_stvewx;
      break;
    case PPC::BI__builtin_vsx_stxvd2x:
      ID = Intrinsic::ppc_vsx_stxvd2x;
      break;
    case PPC::BI__builtin_vsx_stxvw4x:
      ID = Intrinsic::ppc_vsx_stxvw4x;
      break;
    case PPC::BI__builtin_vsx_stxvd2x_be:
      ID = Intrinsic::ppc_vsx_stxvd2x_be;
      break;
    case PPC::BI__builtin_vsx_stxvw4x_be:
      ID = Intrinsic::ppc_vsx_stxvw4x_be;
      break;
    case PPC::BI__builtin_vsx_stxvl:
      ID = Intrinsic::ppc_vsx_stxvl;
      break;
    case PPC::BI__builtin_vsx_stxvll:
      ID = Intrinsic::ppc_vsx_stxvll;
      break;
    }
    llvm::Function *F = CGM.getIntrinsic(ID);
    return Builder.CreateCall(F, Ops, "");
  }
  // Square root
  case PPC::BI__builtin_vsx_xvsqrtsp:
  case PPC::BI__builtin_vsx_xvsqrtdp: {
    llvm::Type *ResultType = ConvertType(E->getType());
    Value *X = EmitScalarExpr(E->getArg(0));
    ID = Intrinsic::sqrt;
    llvm::Function *F = CGM.getIntrinsic(ID, ResultType);
    return Builder.CreateCall(F, X);
  }
  // Count leading zeros
  case PPC::BI__builtin_altivec_vclzb:
  case PPC::BI__builtin_altivec_vclzh:
  case PPC::BI__builtin_altivec_vclzw:
  case PPC::BI__builtin_altivec_vclzd: {
    llvm::Type *ResultType = ConvertType(E->getType());
    Value *X = EmitScalarExpr(E->getArg(0));
    Value *Undef = ConstantInt::get(Builder.getInt1Ty(), false);
    Function *F = CGM.getIntrinsic(Intrinsic::ctlz, ResultType);
    return Builder.CreateCall(F, {X, Undef});
  }
  case PPC::BI__builtin_altivec_vctzb:
  case PPC::BI__builtin_altivec_vctzh:
  case PPC::BI__builtin_altivec_vctzw:
  case PPC::BI__builtin_altivec_vctzd: {
    llvm::Type *ResultType = ConvertType(E->getType());
    Value *X = EmitScalarExpr(E->getArg(0));
    Value *Undef = ConstantInt::get(Builder.getInt1Ty(), false);
    Function *F = CGM.getIntrinsic(Intrinsic::cttz, ResultType);
    return Builder.CreateCall(F, {X, Undef});
  }
  case PPC::BI__builtin_altivec_vpopcntb:
  case PPC::BI__builtin_altivec_vpopcnth:
  case PPC::BI__builtin_altivec_vpopcntw:
  case PPC::BI__builtin_altivec_vpopcntd: {
    llvm::Type *ResultType = ConvertType(E->getType());
    Value *X = EmitScalarExpr(E->getArg(0));
    llvm::Function *F = CGM.getIntrinsic(Intrinsic::ctpop, ResultType);
    return Builder.CreateCall(F, X);
  }
  // Copy sign
  case PPC::BI__builtin_vsx_xvcpsgnsp:
  case PPC::BI__builtin_vsx_xvcpsgndp: {
    llvm::Type *ResultType = ConvertType(E->getType());
    Value *X = EmitScalarExpr(E->getArg(0));
    Value *Y = EmitScalarExpr(E->getArg(1));
    ID = Intrinsic::copysign;
    llvm::Function *F = CGM.getIntrinsic(ID, ResultType);
    return Builder.CreateCall(F, {X, Y});
  }
  // Rounding/truncation
  case PPC::BI__builtin_vsx_xvrspip:
  case PPC::BI__builtin_vsx_xvrdpip:
  case PPC::BI__builtin_vsx_xvrdpim:
  case PPC::BI__builtin_vsx_xvrspim:
  case PPC::BI__builtin_vsx_xvrdpi:
  case PPC::BI__builtin_vsx_xvrspi:
  case PPC::BI__builtin_vsx_xvrdpic:
  case PPC::BI__builtin_vsx_xvrspic:
  case PPC::BI__builtin_vsx_xvrdpiz:
  case PPC::BI__builtin_vsx_xvrspiz: {
    llvm::Type *ResultType = ConvertType(E->getType());
    Value *X = EmitScalarExpr(E->getArg(0));
    if (BuiltinID == PPC::BI__builtin_vsx_xvrdpim ||
        BuiltinID == PPC::BI__builtin_vsx_xvrspim)
      ID = Intrinsic::floor;
    else if (BuiltinID == PPC::BI__builtin_vsx_xvrdpi ||
             BuiltinID == PPC::BI__builtin_vsx_xvrspi)
      ID = Intrinsic::round;
    else if (BuiltinID == PPC::BI__builtin_vsx_xvrdpic ||
             BuiltinID == PPC::BI__builtin_vsx_xvrspic)
      ID = Intrinsic::nearbyint;
    else if (BuiltinID == PPC::BI__builtin_vsx_xvrdpip ||
             BuiltinID == PPC::BI__builtin_vsx_xvrspip)
      ID = Intrinsic::ceil;
    else if (BuiltinID == PPC::BI__builtin_vsx_xvrdpiz ||
             BuiltinID == PPC::BI__builtin_vsx_xvrspiz)
      ID = Intrinsic::trunc;
    llvm::Function *F = CGM.getIntrinsic(ID, ResultType);
    return Builder.CreateCall(F, X);
  }

  // Absolute value
  case PPC::BI__builtin_vsx_xvabsdp:
  case PPC::BI__builtin_vsx_xvabssp: {
    llvm::Type *ResultType = ConvertType(E->getType());
    Value *X = EmitScalarExpr(E->getArg(0));
    llvm::Function *F = CGM.getIntrinsic(Intrinsic::fabs, ResultType);
    return Builder.CreateCall(F, X);
  }

  // FMA variations
  case PPC::BI__builtin_vsx_xvmaddadp:
  case PPC::BI__builtin_vsx_xvmaddasp:
  case PPC::BI__builtin_vsx_xvnmaddadp:
  case PPC::BI__builtin_vsx_xvnmaddasp:
  case PPC::BI__builtin_vsx_xvmsubadp:
  case PPC::BI__builtin_vsx_xvmsubasp:
  case PPC::BI__builtin_vsx_xvnmsubadp:
  case PPC::BI__builtin_vsx_xvnmsubasp: {
    llvm::Type *ResultType = ConvertType(E->getType());
    Value *X = EmitScalarExpr(E->getArg(0));
    Value *Y = EmitScalarExpr(E->getArg(1));
    Value *Z = EmitScalarExpr(E->getArg(2));
    Value *Zero = llvm::ConstantFP::getZeroValueForNegation(ResultType);
    llvm::Function *F = CGM.getIntrinsic(Intrinsic::fma, ResultType);
    switch (BuiltinID) {
      case PPC::BI__builtin_vsx_xvmaddadp:
      case PPC::BI__builtin_vsx_xvmaddasp:
        return Builder.CreateCall(F, {X, Y, Z});
      case PPC::BI__builtin_vsx_xvnmaddadp:
      case PPC::BI__builtin_vsx_xvnmaddasp:
        return Builder.CreateFSub(Zero,
                                  Builder.CreateCall(F, {X, Y, Z}), "sub");
      case PPC::BI__builtin_vsx_xvmsubadp:
      case PPC::BI__builtin_vsx_xvmsubasp:
        return Builder.CreateCall(F,
                                  {X, Y, Builder.CreateFSub(Zero, Z, "sub")});
      case PPC::BI__builtin_vsx_xvnmsubadp:
      case PPC::BI__builtin_vsx_xvnmsubasp:
        Value *FsubRes =
          Builder.CreateCall(F, {X, Y, Builder.CreateFSub(Zero, Z, "sub")});
        return Builder.CreateFSub(Zero, FsubRes, "sub");
    }
    llvm_unreachable("Unknown FMA operation");
    return nullptr; // Suppress no-return warning
  }

  case PPC::BI__builtin_vsx_insertword: {
    llvm::Function *F = CGM.getIntrinsic(Intrinsic::ppc_vsx_xxinsertw);

    // Third argument is a compile time constant int. It must be clamped to
    // to the range [0, 12].
    ConstantInt *ArgCI = dyn_cast<ConstantInt>(Ops[2]);
    assert(ArgCI &&
           "Third arg to xxinsertw intrinsic must be constant integer");
    const int64_t MaxIndex = 12;
    int64_t Index = clamp(ArgCI->getSExtValue(), 0, MaxIndex);

    // The builtin semantics don't exactly match the xxinsertw instructions
    // semantics (which ppc_vsx_xxinsertw follows). The builtin extracts the
    // word from the first argument, and inserts it in the second argument. The
    // instruction extracts the word from its second input register and inserts
    // it into its first input register, so swap the first and second arguments.
    std::swap(Ops[0], Ops[1]);

    // Need to cast the second argument from a vector of unsigned int to a
    // vector of long long.
    Ops[1] = Builder.CreateBitCast(Ops[1], llvm::VectorType::get(Int64Ty, 2));

    if (getTarget().isLittleEndian()) {
      // Create a shuffle mask of (1, 0)
      Constant *ShuffleElts[2] = { ConstantInt::get(Int32Ty, 1),
                                   ConstantInt::get(Int32Ty, 0)
                                 };
      Constant *ShuffleMask = llvm::ConstantVector::get(ShuffleElts);

      // Reverse the double words in the vector we will extract from.
      Ops[0] = Builder.CreateBitCast(Ops[0], llvm::VectorType::get(Int64Ty, 2));
      Ops[0] = Builder.CreateShuffleVector(Ops[0], Ops[0], ShuffleMask);

      // Reverse the index.
      Index = MaxIndex - Index;
    }

    // Intrinsic expects the first arg to be a vector of int.
    Ops[0] = Builder.CreateBitCast(Ops[0], llvm::VectorType::get(Int32Ty, 4));
    Ops[2] = ConstantInt::getSigned(Int32Ty, Index);
    return Builder.CreateCall(F, Ops);
  }

  case PPC::BI__builtin_vsx_extractuword: {
    llvm::Function *F = CGM.getIntrinsic(Intrinsic::ppc_vsx_xxextractuw);

    // Intrinsic expects the first argument to be a vector of doublewords.
    Ops[0] = Builder.CreateBitCast(Ops[0], llvm::VectorType::get(Int64Ty, 2));

    // The second argument is a compile time constant int that needs to
    // be clamped to the range [0, 12].
    ConstantInt *ArgCI = dyn_cast<ConstantInt>(Ops[1]);
    assert(ArgCI &&
           "Second Arg to xxextractuw intrinsic must be a constant integer!");
    const int64_t MaxIndex = 12;
    int64_t Index = clamp(ArgCI->getSExtValue(), 0, MaxIndex);

    if (getTarget().isLittleEndian()) {
      // Reverse the index.
      Index = MaxIndex - Index;
      Ops[1] = ConstantInt::getSigned(Int32Ty, Index);

      // Emit the call, then reverse the double words of the results vector.
      Value *Call = Builder.CreateCall(F, Ops);

      // Create a shuffle mask of (1, 0)
      Constant *ShuffleElts[2] = { ConstantInt::get(Int32Ty, 1),
                                   ConstantInt::get(Int32Ty, 0)
                                 };
      Constant *ShuffleMask = llvm::ConstantVector::get(ShuffleElts);

      Value *ShuffleCall = Builder.CreateShuffleVector(Call, Call, ShuffleMask);
      return ShuffleCall;
    } else {
      Ops[1] = ConstantInt::getSigned(Int32Ty, Index);
      return Builder.CreateCall(F, Ops);
    }
  }

  case PPC::BI__builtin_vsx_xxpermdi: {
    ConstantInt *ArgCI = dyn_cast<ConstantInt>(Ops[2]);
    assert(ArgCI && "Third arg must be constant integer!");

    unsigned Index = ArgCI->getZExtValue();
    Ops[0] = Builder.CreateBitCast(Ops[0], llvm::VectorType::get(Int64Ty, 2));
    Ops[1] = Builder.CreateBitCast(Ops[1], llvm::VectorType::get(Int64Ty, 2));

    // Element zero comes from the first input vector and element one comes from
    // the second. The element indices within each vector are numbered in big
    // endian order so the shuffle mask must be adjusted for this on little
    // endian platforms (i.e. index is complemented and source vector reversed).
    unsigned ElemIdx0;
    unsigned ElemIdx1;
    if (getTarget().isLittleEndian()) {
      ElemIdx0 = (~Index & 1) + 2;
      ElemIdx1 = (~Index & 2) >> 1;
    } else { // BigEndian
      ElemIdx0 = (Index & 2) >> 1;
      ElemIdx1 = 2 + (Index & 1);
    }

    Constant *ShuffleElts[2] = {ConstantInt::get(Int32Ty, ElemIdx0),
                                ConstantInt::get(Int32Ty, ElemIdx1)};
    Constant *ShuffleMask = llvm::ConstantVector::get(ShuffleElts);

    Value *ShuffleCall =
        Builder.CreateShuffleVector(Ops[0], Ops[1], ShuffleMask);
    QualType BIRetType = E->getType();
    auto RetTy = ConvertType(BIRetType);
    return Builder.CreateBitCast(ShuffleCall, RetTy);
  }

  case PPC::BI__builtin_vsx_xxsldwi: {
    ConstantInt *ArgCI = dyn_cast<ConstantInt>(Ops[2]);
    assert(ArgCI && "Third argument must be a compile time constant");
    unsigned Index = ArgCI->getZExtValue() & 0x3;
    Ops[0] = Builder.CreateBitCast(Ops[0], llvm::VectorType::get(Int32Ty, 4));
    Ops[1] = Builder.CreateBitCast(Ops[1], llvm::VectorType::get(Int32Ty, 4));

    // Create a shuffle mask
    unsigned ElemIdx0;
    unsigned ElemIdx1;
    unsigned ElemIdx2;
    unsigned ElemIdx3;
    if (getTarget().isLittleEndian()) {
      // Little endian element N comes from element 8+N-Index of the
      // concatenated wide vector (of course, using modulo arithmetic on
      // the total number of elements).
      ElemIdx0 = (8 - Index) % 8;
      ElemIdx1 = (9 - Index) % 8;
      ElemIdx2 = (10 - Index) % 8;
      ElemIdx3 = (11 - Index) % 8;
    } else {
      // Big endian ElemIdx<N> = Index + N
      ElemIdx0 = Index;
      ElemIdx1 = Index + 1;
      ElemIdx2 = Index + 2;
      ElemIdx3 = Index + 3;
    }

    Constant *ShuffleElts[4] = {ConstantInt::get(Int32Ty, ElemIdx0),
                                ConstantInt::get(Int32Ty, ElemIdx1),
                                ConstantInt::get(Int32Ty, ElemIdx2),
                                ConstantInt::get(Int32Ty, ElemIdx3)};

    Constant *ShuffleMask = llvm::ConstantVector::get(ShuffleElts);
    Value *ShuffleCall =
        Builder.CreateShuffleVector(Ops[0], Ops[1], ShuffleMask);
    QualType BIRetType = E->getType();
    auto RetTy = ConvertType(BIRetType);
    return Builder.CreateBitCast(ShuffleCall, RetTy);
  }
  }
}

Value *CodeGenFunction::EmitAMDGPUBuiltinExpr(unsigned BuiltinID,
                                              const CallExpr *E) {
  switch (BuiltinID) {
  case AMDGPU::BI__builtin_amdgcn_div_scale:
  case AMDGPU::BI__builtin_amdgcn_div_scalef: {
    // Translate from the intrinsics's struct return to the builtin's out
    // argument.

    Address FlagOutPtr = EmitPointerWithAlignment(E->getArg(3));

    llvm::Value *X = EmitScalarExpr(E->getArg(0));
    llvm::Value *Y = EmitScalarExpr(E->getArg(1));
    llvm::Value *Z = EmitScalarExpr(E->getArg(2));

    llvm::Value *Callee = CGM.getIntrinsic(Intrinsic::amdgcn_div_scale,
                                           X->getType());

    llvm::Value *Tmp = Builder.CreateCall(Callee, {X, Y, Z});

    llvm::Value *Result = Builder.CreateExtractValue(Tmp, 0);
    llvm::Value *Flag = Builder.CreateExtractValue(Tmp, 1);

    llvm::Type *RealFlagType
      = FlagOutPtr.getPointer()->getType()->getPointerElementType();

    llvm::Value *FlagExt = Builder.CreateZExt(Flag, RealFlagType);
    Builder.CreateStore(FlagExt, FlagOutPtr);
    return Result;
  }
  case AMDGPU::BI__builtin_amdgcn_div_fmas:
  case AMDGPU::BI__builtin_amdgcn_div_fmasf: {
    llvm::Value *Src0 = EmitScalarExpr(E->getArg(0));
    llvm::Value *Src1 = EmitScalarExpr(E->getArg(1));
    llvm::Value *Src2 = EmitScalarExpr(E->getArg(2));
    llvm::Value *Src3 = EmitScalarExpr(E->getArg(3));

    llvm::Value *F = CGM.getIntrinsic(Intrinsic::amdgcn_div_fmas,
                                      Src0->getType());
    llvm::Value *Src3ToBool = Builder.CreateIsNotNull(Src3);
    return Builder.CreateCall(F, {Src0, Src1, Src2, Src3ToBool});
  }

  case AMDGPU::BI__builtin_amdgcn_ds_swizzle:
    return emitBinaryBuiltin(*this, E, Intrinsic::amdgcn_ds_swizzle);
  case AMDGPU::BI__builtin_amdgcn_mov_dpp: {
    llvm::SmallVector<llvm::Value *, 5> Args;
    for (unsigned I = 0; I != 5; ++I)
      Args.push_back(EmitScalarExpr(E->getArg(I)));
    Value *F = CGM.getIntrinsic(Intrinsic::amdgcn_mov_dpp,
                                    Args[0]->getType());
    return Builder.CreateCall(F, Args);
  }
  case AMDGPU::BI__builtin_amdgcn_div_fixup:
  case AMDGPU::BI__builtin_amdgcn_div_fixupf:
  case AMDGPU::BI__builtin_amdgcn_div_fixuph:
    return emitTernaryBuiltin(*this, E, Intrinsic::amdgcn_div_fixup);
  case AMDGPU::BI__builtin_amdgcn_trig_preop:
  case AMDGPU::BI__builtin_amdgcn_trig_preopf:
    return emitFPIntBuiltin(*this, E, Intrinsic::amdgcn_trig_preop);
  case AMDGPU::BI__builtin_amdgcn_rcp:
  case AMDGPU::BI__builtin_amdgcn_rcpf:
  case AMDGPU::BI__builtin_amdgcn_rcph:
    return emitUnaryBuiltin(*this, E, Intrinsic::amdgcn_rcp);
  case AMDGPU::BI__builtin_amdgcn_rsq:
  case AMDGPU::BI__builtin_amdgcn_rsqf:
  case AMDGPU::BI__builtin_amdgcn_rsqh:
    return emitUnaryBuiltin(*this, E, Intrinsic::amdgcn_rsq);
  case AMDGPU::BI__builtin_amdgcn_rsq_clamp:
  case AMDGPU::BI__builtin_amdgcn_rsq_clampf:
    return emitUnaryBuiltin(*this, E, Intrinsic::amdgcn_rsq_clamp);
  case AMDGPU::BI__builtin_amdgcn_sinf:
  case AMDGPU::BI__builtin_amdgcn_sinh:
    return emitUnaryBuiltin(*this, E, Intrinsic::amdgcn_sin);
  case AMDGPU::BI__builtin_amdgcn_cosf:
  case AMDGPU::BI__builtin_amdgcn_cosh:
    return emitUnaryBuiltin(*this, E, Intrinsic::amdgcn_cos);
  case AMDGPU::BI__builtin_amdgcn_log_clampf:
    return emitUnaryBuiltin(*this, E, Intrinsic::amdgcn_log_clamp);
  case AMDGPU::BI__builtin_amdgcn_ldexp:
  case AMDGPU::BI__builtin_amdgcn_ldexpf:
  case AMDGPU::BI__builtin_amdgcn_ldexph:
    return emitFPIntBuiltin(*this, E, Intrinsic::amdgcn_ldexp);
  case AMDGPU::BI__builtin_amdgcn_frexp_mant:
  case AMDGPU::BI__builtin_amdgcn_frexp_mantf:
  case AMDGPU::BI__builtin_amdgcn_frexp_manth:
    return emitUnaryBuiltin(*this, E, Intrinsic::amdgcn_frexp_mant);
  case AMDGPU::BI__builtin_amdgcn_frexp_exp:
  case AMDGPU::BI__builtin_amdgcn_frexp_expf: {
    Value *Src0 = EmitScalarExpr(E->getArg(0));
    Value *F = CGM.getIntrinsic(Intrinsic::amdgcn_frexp_exp,
                                { Builder.getInt32Ty(), Src0->getType() });
    return Builder.CreateCall(F, Src0);
  }
  case AMDGPU::BI__builtin_amdgcn_frexp_exph: {
    Value *Src0 = EmitScalarExpr(E->getArg(0));
    Value *F = CGM.getIntrinsic(Intrinsic::amdgcn_frexp_exp,
                                { Builder.getInt16Ty(), Src0->getType() });
    return Builder.CreateCall(F, Src0);
  }
  case AMDGPU::BI__builtin_amdgcn_fract:
  case AMDGPU::BI__builtin_amdgcn_fractf:
  case AMDGPU::BI__builtin_amdgcn_fracth:
    return emitUnaryBuiltin(*this, E, Intrinsic::amdgcn_fract);
  case AMDGPU::BI__builtin_amdgcn_lerp:
    return emitTernaryBuiltin(*this, E, Intrinsic::amdgcn_lerp);
  case AMDGPU::BI__builtin_amdgcn_uicmp:
  case AMDGPU::BI__builtin_amdgcn_uicmpl:
  case AMDGPU::BI__builtin_amdgcn_sicmp:
  case AMDGPU::BI__builtin_amdgcn_sicmpl:
    return emitTernaryBuiltin(*this, E, Intrinsic::amdgcn_icmp);
  case AMDGPU::BI__builtin_amdgcn_fcmp:
  case AMDGPU::BI__builtin_amdgcn_fcmpf:
    return emitTernaryBuiltin(*this, E, Intrinsic::amdgcn_fcmp);
  case AMDGPU::BI__builtin_amdgcn_class:
  case AMDGPU::BI__builtin_amdgcn_classf:
  case AMDGPU::BI__builtin_amdgcn_classh:
    return emitFPIntBuiltin(*this, E, Intrinsic::amdgcn_class);
  case AMDGPU::BI__builtin_amdgcn_fmed3f:
  case AMDGPU::BI__builtin_amdgcn_fmed3h:
    return emitTernaryBuiltin(*this, E, Intrinsic::amdgcn_fmed3);
  case AMDGPU::BI__builtin_amdgcn_read_exec: {
    CallInst *CI = cast<CallInst>(
      EmitSpecialRegisterBuiltin(*this, E, Int64Ty, Int64Ty, true, "exec"));
    CI->setConvergent();
    return CI;
  }
  case AMDGPU::BI__builtin_amdgcn_read_exec_lo:
  case AMDGPU::BI__builtin_amdgcn_read_exec_hi: {
    StringRef RegName = BuiltinID == AMDGPU::BI__builtin_amdgcn_read_exec_lo ?
      "exec_lo" : "exec_hi";
    CallInst *CI = cast<CallInst>(
      EmitSpecialRegisterBuiltin(*this, E, Int32Ty, Int32Ty, true, RegName));
    CI->setConvergent();
    return CI;
  }

  // amdgcn workitem
  case AMDGPU::BI__builtin_amdgcn_workitem_id_x:
    return emitRangedBuiltin(*this, Intrinsic::amdgcn_workitem_id_x, 0, 1024);
  case AMDGPU::BI__builtin_amdgcn_workitem_id_y:
    return emitRangedBuiltin(*this, Intrinsic::amdgcn_workitem_id_y, 0, 1024);
  case AMDGPU::BI__builtin_amdgcn_workitem_id_z:
    return emitRangedBuiltin(*this, Intrinsic::amdgcn_workitem_id_z, 0, 1024);

  // r600 intrinsics
  case AMDGPU::BI__builtin_r600_recipsqrt_ieee:
  case AMDGPU::BI__builtin_r600_recipsqrt_ieeef:
    return emitUnaryBuiltin(*this, E, Intrinsic::r600_recipsqrt_ieee);
  case AMDGPU::BI__builtin_r600_read_tidig_x:
    return emitRangedBuiltin(*this, Intrinsic::r600_read_tidig_x, 0, 1024);
  case AMDGPU::BI__builtin_r600_read_tidig_y:
    return emitRangedBuiltin(*this, Intrinsic::r600_read_tidig_y, 0, 1024);
  case AMDGPU::BI__builtin_r600_read_tidig_z:
    return emitRangedBuiltin(*this, Intrinsic::r600_read_tidig_z, 0, 1024);
  default:
    return nullptr;
  }
}

/// Handle a SystemZ function in which the final argument is a pointer
/// to an int that receives the post-instruction CC value.  At the LLVM level
/// this is represented as a function that returns a {result, cc} pair.
static Value *EmitSystemZIntrinsicWithCC(CodeGenFunction &CGF,
                                         unsigned IntrinsicID,
                                         const CallExpr *E) {
  unsigned NumArgs = E->getNumArgs() - 1;
  SmallVector<Value *, 8> Args(NumArgs);
  for (unsigned I = 0; I < NumArgs; ++I)
    Args[I] = CGF.EmitScalarExpr(E->getArg(I));
  Address CCPtr = CGF.EmitPointerWithAlignment(E->getArg(NumArgs));
  Value *F = CGF.CGM.getIntrinsic(IntrinsicID);
  Value *Call = CGF.Builder.CreateCall(F, Args);
  Value *CC = CGF.Builder.CreateExtractValue(Call, 1);
  CGF.Builder.CreateStore(CC, CCPtr);
  return CGF.Builder.CreateExtractValue(Call, 0);
}

Value *CodeGenFunction::EmitSystemZBuiltinExpr(unsigned BuiltinID,
                                               const CallExpr *E) {
  switch (BuiltinID) {
  case SystemZ::BI__builtin_tbegin: {
    Value *TDB = EmitScalarExpr(E->getArg(0));
    Value *Control = llvm::ConstantInt::get(Int32Ty, 0xff0c);
    Value *F = CGM.getIntrinsic(Intrinsic::s390_tbegin);
    return Builder.CreateCall(F, {TDB, Control});
  }
  case SystemZ::BI__builtin_tbegin_nofloat: {
    Value *TDB = EmitScalarExpr(E->getArg(0));
    Value *Control = llvm::ConstantInt::get(Int32Ty, 0xff0c);
    Value *F = CGM.getIntrinsic(Intrinsic::s390_tbegin_nofloat);
    return Builder.CreateCall(F, {TDB, Control});
  }
  case SystemZ::BI__builtin_tbeginc: {
    Value *TDB = llvm::ConstantPointerNull::get(Int8PtrTy);
    Value *Control = llvm::ConstantInt::get(Int32Ty, 0xff08);
    Value *F = CGM.getIntrinsic(Intrinsic::s390_tbeginc);
    return Builder.CreateCall(F, {TDB, Control});
  }
  case SystemZ::BI__builtin_tabort: {
    Value *Data = EmitScalarExpr(E->getArg(0));
    Value *F = CGM.getIntrinsic(Intrinsic::s390_tabort);
    return Builder.CreateCall(F, Builder.CreateSExt(Data, Int64Ty, "tabort"));
  }
  case SystemZ::BI__builtin_non_tx_store: {
    Value *Address = EmitScalarExpr(E->getArg(0));
    Value *Data = EmitScalarExpr(E->getArg(1));
    Value *F = CGM.getIntrinsic(Intrinsic::s390_ntstg);
    return Builder.CreateCall(F, {Data, Address});
  }

  // Vector builtins.  Note that most vector builtins are mapped automatically
  // to target-specific LLVM intrinsics.  The ones handled specially here can
  // be represented via standard LLVM IR, which is preferable to enable common
  // LLVM optimizations.

  case SystemZ::BI__builtin_s390_vpopctb:
  case SystemZ::BI__builtin_s390_vpopcth:
  case SystemZ::BI__builtin_s390_vpopctf:
  case SystemZ::BI__builtin_s390_vpopctg: {
    llvm::Type *ResultType = ConvertType(E->getType());
    Value *X = EmitScalarExpr(E->getArg(0));
    Function *F = CGM.getIntrinsic(Intrinsic::ctpop, ResultType);
    return Builder.CreateCall(F, X);
  }

  case SystemZ::BI__builtin_s390_vclzb:
  case SystemZ::BI__builtin_s390_vclzh:
  case SystemZ::BI__builtin_s390_vclzf:
  case SystemZ::BI__builtin_s390_vclzg: {
    llvm::Type *ResultType = ConvertType(E->getType());
    Value *X = EmitScalarExpr(E->getArg(0));
    Value *Undef = ConstantInt::get(Builder.getInt1Ty(), false);
    Function *F = CGM.getIntrinsic(Intrinsic::ctlz, ResultType);
    return Builder.CreateCall(F, {X, Undef});
  }

  case SystemZ::BI__builtin_s390_vctzb:
  case SystemZ::BI__builtin_s390_vctzh:
  case SystemZ::BI__builtin_s390_vctzf:
  case SystemZ::BI__builtin_s390_vctzg: {
    llvm::Type *ResultType = ConvertType(E->getType());
    Value *X = EmitScalarExpr(E->getArg(0));
    Value *Undef = ConstantInt::get(Builder.getInt1Ty(), false);
    Function *F = CGM.getIntrinsic(Intrinsic::cttz, ResultType);
    return Builder.CreateCall(F, {X, Undef});
  }

  case SystemZ::BI__builtin_s390_vfsqsb:
  case SystemZ::BI__builtin_s390_vfsqdb: {
    llvm::Type *ResultType = ConvertType(E->getType());
    Value *X = EmitScalarExpr(E->getArg(0));
    Function *F = CGM.getIntrinsic(Intrinsic::sqrt, ResultType);
    return Builder.CreateCall(F, X);
  }
  case SystemZ::BI__builtin_s390_vfmasb:
  case SystemZ::BI__builtin_s390_vfmadb: {
    llvm::Type *ResultType = ConvertType(E->getType());
    Value *X = EmitScalarExpr(E->getArg(0));
    Value *Y = EmitScalarExpr(E->getArg(1));
    Value *Z = EmitScalarExpr(E->getArg(2));
    Function *F = CGM.getIntrinsic(Intrinsic::fma, ResultType);
    return Builder.CreateCall(F, {X, Y, Z});
  }
  case SystemZ::BI__builtin_s390_vfmssb:
  case SystemZ::BI__builtin_s390_vfmsdb: {
    llvm::Type *ResultType = ConvertType(E->getType());
    Value *X = EmitScalarExpr(E->getArg(0));
    Value *Y = EmitScalarExpr(E->getArg(1));
    Value *Z = EmitScalarExpr(E->getArg(2));
    Value *Zero = llvm::ConstantFP::getZeroValueForNegation(ResultType);
    Function *F = CGM.getIntrinsic(Intrinsic::fma, ResultType);
    return Builder.CreateCall(F, {X, Y, Builder.CreateFSub(Zero, Z, "sub")});
  }
  case SystemZ::BI__builtin_s390_vfnmasb:
  case SystemZ::BI__builtin_s390_vfnmadb: {
    llvm::Type *ResultType = ConvertType(E->getType());
    Value *X = EmitScalarExpr(E->getArg(0));
    Value *Y = EmitScalarExpr(E->getArg(1));
    Value *Z = EmitScalarExpr(E->getArg(2));
    Value *Zero = llvm::ConstantFP::getZeroValueForNegation(ResultType);
    Function *F = CGM.getIntrinsic(Intrinsic::fma, ResultType);
    return Builder.CreateFSub(Zero, Builder.CreateCall(F, {X, Y, Z}), "sub");
  }
  case SystemZ::BI__builtin_s390_vfnmssb:
  case SystemZ::BI__builtin_s390_vfnmsdb: {
    llvm::Type *ResultType = ConvertType(E->getType());
    Value *X = EmitScalarExpr(E->getArg(0));
    Value *Y = EmitScalarExpr(E->getArg(1));
    Value *Z = EmitScalarExpr(E->getArg(2));
    Value *Zero = llvm::ConstantFP::getZeroValueForNegation(ResultType);
    Function *F = CGM.getIntrinsic(Intrinsic::fma, ResultType);
    Value *NegZ = Builder.CreateFSub(Zero, Z, "sub");
    return Builder.CreateFSub(Zero, Builder.CreateCall(F, {X, Y, NegZ}));
  }
  case SystemZ::BI__builtin_s390_vflpsb:
  case SystemZ::BI__builtin_s390_vflpdb: {
    llvm::Type *ResultType = ConvertType(E->getType());
    Value *X = EmitScalarExpr(E->getArg(0));
    Function *F = CGM.getIntrinsic(Intrinsic::fabs, ResultType);
    return Builder.CreateCall(F, X);
  }
  case SystemZ::BI__builtin_s390_vflnsb:
  case SystemZ::BI__builtin_s390_vflndb: {
    llvm::Type *ResultType = ConvertType(E->getType());
    Value *X = EmitScalarExpr(E->getArg(0));
    Value *Zero = llvm::ConstantFP::getZeroValueForNegation(ResultType);
    Function *F = CGM.getIntrinsic(Intrinsic::fabs, ResultType);
    return Builder.CreateFSub(Zero, Builder.CreateCall(F, X), "sub");
  }
  case SystemZ::BI__builtin_s390_vfisb:
  case SystemZ::BI__builtin_s390_vfidb: {
    llvm::Type *ResultType = ConvertType(E->getType());
    Value *X = EmitScalarExpr(E->getArg(0));
    // Constant-fold the M4 and M5 mask arguments.
    llvm::APSInt M4, M5;
    bool IsConstM4 = E->getArg(1)->isIntegerConstantExpr(M4, getContext());
    bool IsConstM5 = E->getArg(2)->isIntegerConstantExpr(M5, getContext());
    assert(IsConstM4 && IsConstM5 && "Constant arg isn't actually constant?");
    (void)IsConstM4; (void)IsConstM5;
    // Check whether this instance can be represented via a LLVM standard
    // intrinsic.  We only support some combinations of M4 and M5.
    Intrinsic::ID ID = Intrinsic::not_intrinsic;
    switch (M4.getZExtValue()) {
    default: break;
    case 0:  // IEEE-inexact exception allowed
      switch (M5.getZExtValue()) {
      default: break;
      case 0: ID = Intrinsic::rint; break;
      }
      break;
    case 4:  // IEEE-inexact exception suppressed
      switch (M5.getZExtValue()) {
      default: break;
      case 0: ID = Intrinsic::nearbyint; break;
      case 1: ID = Intrinsic::round; break;
      case 5: ID = Intrinsic::trunc; break;
      case 6: ID = Intrinsic::ceil; break;
      case 7: ID = Intrinsic::floor; break;
      }
      break;
    }
    if (ID != Intrinsic::not_intrinsic) {
      Function *F = CGM.getIntrinsic(ID, ResultType);
      return Builder.CreateCall(F, X);
    }
    switch (BuiltinID) {
      case SystemZ::BI__builtin_s390_vfisb: ID = Intrinsic::s390_vfisb; break;
      case SystemZ::BI__builtin_s390_vfidb: ID = Intrinsic::s390_vfidb; break;
      default: llvm_unreachable("Unknown BuiltinID");
    }
    Function *F = CGM.getIntrinsic(ID);
    Value *M4Value = llvm::ConstantInt::get(getLLVMContext(), M4);
    Value *M5Value = llvm::ConstantInt::get(getLLVMContext(), M5);
    return Builder.CreateCall(F, {X, M4Value, M5Value});
  }
  case SystemZ::BI__builtin_s390_vfmaxsb:
  case SystemZ::BI__builtin_s390_vfmaxdb: {
    llvm::Type *ResultType = ConvertType(E->getType());
    Value *X = EmitScalarExpr(E->getArg(0));
    Value *Y = EmitScalarExpr(E->getArg(1));
    // Constant-fold the M4 mask argument.
    llvm::APSInt M4;
    bool IsConstM4 = E->getArg(2)->isIntegerConstantExpr(M4, getContext());
    assert(IsConstM4 && "Constant arg isn't actually constant?");
    (void)IsConstM4;
    // Check whether this instance can be represented via a LLVM standard
    // intrinsic.  We only support some values of M4.
    Intrinsic::ID ID = Intrinsic::not_intrinsic;
    switch (M4.getZExtValue()) {
    default: break;
    case 4: ID = Intrinsic::maxnum; break;
    }
    if (ID != Intrinsic::not_intrinsic) {
      Function *F = CGM.getIntrinsic(ID, ResultType);
      return Builder.CreateCall(F, {X, Y});
    }
    switch (BuiltinID) {
      case SystemZ::BI__builtin_s390_vfmaxsb: ID = Intrinsic::s390_vfmaxsb; break;
      case SystemZ::BI__builtin_s390_vfmaxdb: ID = Intrinsic::s390_vfmaxdb; break;
      default: llvm_unreachable("Unknown BuiltinID");
    }
    Function *F = CGM.getIntrinsic(ID);
    Value *M4Value = llvm::ConstantInt::get(getLLVMContext(), M4);
    return Builder.CreateCall(F, {X, Y, M4Value});
  }
  case SystemZ::BI__builtin_s390_vfminsb:
  case SystemZ::BI__builtin_s390_vfmindb: {
    llvm::Type *ResultType = ConvertType(E->getType());
    Value *X = EmitScalarExpr(E->getArg(0));
    Value *Y = EmitScalarExpr(E->getArg(1));
    // Constant-fold the M4 mask argument.
    llvm::APSInt M4;
    bool IsConstM4 = E->getArg(2)->isIntegerConstantExpr(M4, getContext());
    assert(IsConstM4 && "Constant arg isn't actually constant?");
    (void)IsConstM4;
    // Check whether this instance can be represented via a LLVM standard
    // intrinsic.  We only support some values of M4.
    Intrinsic::ID ID = Intrinsic::not_intrinsic;
    switch (M4.getZExtValue()) {
    default: break;
    case 4: ID = Intrinsic::minnum; break;
    }
    if (ID != Intrinsic::not_intrinsic) {
      Function *F = CGM.getIntrinsic(ID, ResultType);
      return Builder.CreateCall(F, {X, Y});
    }
    switch (BuiltinID) {
      case SystemZ::BI__builtin_s390_vfminsb: ID = Intrinsic::s390_vfminsb; break;
      case SystemZ::BI__builtin_s390_vfmindb: ID = Intrinsic::s390_vfmindb; break;
      default: llvm_unreachable("Unknown BuiltinID");
    }
    Function *F = CGM.getIntrinsic(ID);
    Value *M4Value = llvm::ConstantInt::get(getLLVMContext(), M4);
    return Builder.CreateCall(F, {X, Y, M4Value});
  }

  // Vector intrisincs that output the post-instruction CC value.

#define INTRINSIC_WITH_CC(NAME) \
    case SystemZ::BI__builtin_##NAME: \
      return EmitSystemZIntrinsicWithCC(*this, Intrinsic::NAME, E)

  INTRINSIC_WITH_CC(s390_vpkshs);
  INTRINSIC_WITH_CC(s390_vpksfs);
  INTRINSIC_WITH_CC(s390_vpksgs);

  INTRINSIC_WITH_CC(s390_vpklshs);
  INTRINSIC_WITH_CC(s390_vpklsfs);
  INTRINSIC_WITH_CC(s390_vpklsgs);

  INTRINSIC_WITH_CC(s390_vceqbs);
  INTRINSIC_WITH_CC(s390_vceqhs);
  INTRINSIC_WITH_CC(s390_vceqfs);
  INTRINSIC_WITH_CC(s390_vceqgs);

  INTRINSIC_WITH_CC(s390_vchbs);
  INTRINSIC_WITH_CC(s390_vchhs);
  INTRINSIC_WITH_CC(s390_vchfs);
  INTRINSIC_WITH_CC(s390_vchgs);

  INTRINSIC_WITH_CC(s390_vchlbs);
  INTRINSIC_WITH_CC(s390_vchlhs);
  INTRINSIC_WITH_CC(s390_vchlfs);
  INTRINSIC_WITH_CC(s390_vchlgs);

  INTRINSIC_WITH_CC(s390_vfaebs);
  INTRINSIC_WITH_CC(s390_vfaehs);
  INTRINSIC_WITH_CC(s390_vfaefs);

  INTRINSIC_WITH_CC(s390_vfaezbs);
  INTRINSIC_WITH_CC(s390_vfaezhs);
  INTRINSIC_WITH_CC(s390_vfaezfs);

  INTRINSIC_WITH_CC(s390_vfeebs);
  INTRINSIC_WITH_CC(s390_vfeehs);
  INTRINSIC_WITH_CC(s390_vfeefs);

  INTRINSIC_WITH_CC(s390_vfeezbs);
  INTRINSIC_WITH_CC(s390_vfeezhs);
  INTRINSIC_WITH_CC(s390_vfeezfs);

  INTRINSIC_WITH_CC(s390_vfenebs);
  INTRINSIC_WITH_CC(s390_vfenehs);
  INTRINSIC_WITH_CC(s390_vfenefs);

  INTRINSIC_WITH_CC(s390_vfenezbs);
  INTRINSIC_WITH_CC(s390_vfenezhs);
  INTRINSIC_WITH_CC(s390_vfenezfs);

  INTRINSIC_WITH_CC(s390_vistrbs);
  INTRINSIC_WITH_CC(s390_vistrhs);
  INTRINSIC_WITH_CC(s390_vistrfs);

  INTRINSIC_WITH_CC(s390_vstrcbs);
  INTRINSIC_WITH_CC(s390_vstrchs);
  INTRINSIC_WITH_CC(s390_vstrcfs);

  INTRINSIC_WITH_CC(s390_vstrczbs);
  INTRINSIC_WITH_CC(s390_vstrczhs);
  INTRINSIC_WITH_CC(s390_vstrczfs);

  INTRINSIC_WITH_CC(s390_vfcesbs);
  INTRINSIC_WITH_CC(s390_vfcedbs);
  INTRINSIC_WITH_CC(s390_vfchsbs);
  INTRINSIC_WITH_CC(s390_vfchdbs);
  INTRINSIC_WITH_CC(s390_vfchesbs);
  INTRINSIC_WITH_CC(s390_vfchedbs);

  INTRINSIC_WITH_CC(s390_vftcisb);
  INTRINSIC_WITH_CC(s390_vftcidb);

#undef INTRINSIC_WITH_CC

  default:
    return nullptr;
  }
}

Value *CodeGenFunction::EmitNVPTXBuiltinExpr(unsigned BuiltinID,
                                             const CallExpr *E) {
  auto MakeLdg = [&](unsigned IntrinsicID) {
    Value *Ptr = EmitScalarExpr(E->getArg(0));
    clang::CharUnits Align =
        getNaturalPointeeTypeAlignment(E->getArg(0)->getType());
    return Builder.CreateCall(
        CGM.getIntrinsic(IntrinsicID, {Ptr->getType()->getPointerElementType(),
                                       Ptr->getType()}),
        {Ptr, ConstantInt::get(Builder.getInt32Ty(), Align.getQuantity())});
  };
  auto MakeScopedAtomic = [&](unsigned IntrinsicID) {
    Value *Ptr = EmitScalarExpr(E->getArg(0));
    return Builder.CreateCall(
        CGM.getIntrinsic(IntrinsicID, {Ptr->getType()->getPointerElementType(),
                                       Ptr->getType()}),
        {Ptr, EmitScalarExpr(E->getArg(1))});
  };
  switch (BuiltinID) {
  case NVPTX::BI__nvvm_atom_add_gen_i:
  case NVPTX::BI__nvvm_atom_add_gen_l:
  case NVPTX::BI__nvvm_atom_add_gen_ll:
    return MakeBinaryAtomicValue(*this, llvm::AtomicRMWInst::Add, E);

  case NVPTX::BI__nvvm_atom_sub_gen_i:
  case NVPTX::BI__nvvm_atom_sub_gen_l:
  case NVPTX::BI__nvvm_atom_sub_gen_ll:
    return MakeBinaryAtomicValue(*this, llvm::AtomicRMWInst::Sub, E);

  case NVPTX::BI__nvvm_atom_and_gen_i:
  case NVPTX::BI__nvvm_atom_and_gen_l:
  case NVPTX::BI__nvvm_atom_and_gen_ll:
    return MakeBinaryAtomicValue(*this, llvm::AtomicRMWInst::And, E);

  case NVPTX::BI__nvvm_atom_or_gen_i:
  case NVPTX::BI__nvvm_atom_or_gen_l:
  case NVPTX::BI__nvvm_atom_or_gen_ll:
    return MakeBinaryAtomicValue(*this, llvm::AtomicRMWInst::Or, E);

  case NVPTX::BI__nvvm_atom_xor_gen_i:
  case NVPTX::BI__nvvm_atom_xor_gen_l:
  case NVPTX::BI__nvvm_atom_xor_gen_ll:
    return MakeBinaryAtomicValue(*this, llvm::AtomicRMWInst::Xor, E);

  case NVPTX::BI__nvvm_atom_xchg_gen_i:
  case NVPTX::BI__nvvm_atom_xchg_gen_l:
  case NVPTX::BI__nvvm_atom_xchg_gen_ll:
    return MakeBinaryAtomicValue(*this, llvm::AtomicRMWInst::Xchg, E);

  case NVPTX::BI__nvvm_atom_max_gen_i:
  case NVPTX::BI__nvvm_atom_max_gen_l:
  case NVPTX::BI__nvvm_atom_max_gen_ll:
    return MakeBinaryAtomicValue(*this, llvm::AtomicRMWInst::Max, E);

  case NVPTX::BI__nvvm_atom_max_gen_ui:
  case NVPTX::BI__nvvm_atom_max_gen_ul:
  case NVPTX::BI__nvvm_atom_max_gen_ull:
    return MakeBinaryAtomicValue(*this, llvm::AtomicRMWInst::UMax, E);

  case NVPTX::BI__nvvm_atom_min_gen_i:
  case NVPTX::BI__nvvm_atom_min_gen_l:
  case NVPTX::BI__nvvm_atom_min_gen_ll:
    return MakeBinaryAtomicValue(*this, llvm::AtomicRMWInst::Min, E);

  case NVPTX::BI__nvvm_atom_min_gen_ui:
  case NVPTX::BI__nvvm_atom_min_gen_ul:
  case NVPTX::BI__nvvm_atom_min_gen_ull:
    return MakeBinaryAtomicValue(*this, llvm::AtomicRMWInst::UMin, E);

  case NVPTX::BI__nvvm_atom_cas_gen_i:
  case NVPTX::BI__nvvm_atom_cas_gen_l:
  case NVPTX::BI__nvvm_atom_cas_gen_ll:
    // __nvvm_atom_cas_gen_* should return the old value rather than the
    // success flag.
    return MakeAtomicCmpXchgValue(*this, E, /*ReturnBool=*/false);

  case NVPTX::BI__nvvm_atom_add_gen_f: {
    Value *Ptr = EmitScalarExpr(E->getArg(0));
    Value *Val = EmitScalarExpr(E->getArg(1));
    // atomicrmw only deals with integer arguments so we need to use
    // LLVM's nvvm_atomic_load_add_f32 intrinsic for that.
    Value *FnALAF32 =
        CGM.getIntrinsic(Intrinsic::nvvm_atomic_load_add_f32, Ptr->getType());
    return Builder.CreateCall(FnALAF32, {Ptr, Val});
  }

  case NVPTX::BI__nvvm_atom_add_gen_d: {
    Value *Ptr = EmitScalarExpr(E->getArg(0));
    Value *Val = EmitScalarExpr(E->getArg(1));
    // atomicrmw only deals with integer arguments, so we need to use
    // LLVM's nvvm_atomic_load_add_f64 intrinsic.
    Value *FnALAF64 =
        CGM.getIntrinsic(Intrinsic::nvvm_atomic_load_add_f64, Ptr->getType());
    return Builder.CreateCall(FnALAF64, {Ptr, Val});
  }

  case NVPTX::BI__nvvm_atom_inc_gen_ui: {
    Value *Ptr = EmitScalarExpr(E->getArg(0));
    Value *Val = EmitScalarExpr(E->getArg(1));
    Value *FnALI32 =
        CGM.getIntrinsic(Intrinsic::nvvm_atomic_load_inc_32, Ptr->getType());
    return Builder.CreateCall(FnALI32, {Ptr, Val});
  }

  case NVPTX::BI__nvvm_atom_dec_gen_ui: {
    Value *Ptr = EmitScalarExpr(E->getArg(0));
    Value *Val = EmitScalarExpr(E->getArg(1));
    Value *FnALD32 =
        CGM.getIntrinsic(Intrinsic::nvvm_atomic_load_dec_32, Ptr->getType());
    return Builder.CreateCall(FnALD32, {Ptr, Val});
  }

  case NVPTX::BI__nvvm_ldg_c:
  case NVPTX::BI__nvvm_ldg_c2:
  case NVPTX::BI__nvvm_ldg_c4:
  case NVPTX::BI__nvvm_ldg_s:
  case NVPTX::BI__nvvm_ldg_s2:
  case NVPTX::BI__nvvm_ldg_s4:
  case NVPTX::BI__nvvm_ldg_i:
  case NVPTX::BI__nvvm_ldg_i2:
  case NVPTX::BI__nvvm_ldg_i4:
  case NVPTX::BI__nvvm_ldg_l:
  case NVPTX::BI__nvvm_ldg_ll:
  case NVPTX::BI__nvvm_ldg_ll2:
  case NVPTX::BI__nvvm_ldg_uc:
  case NVPTX::BI__nvvm_ldg_uc2:
  case NVPTX::BI__nvvm_ldg_uc4:
  case NVPTX::BI__nvvm_ldg_us:
  case NVPTX::BI__nvvm_ldg_us2:
  case NVPTX::BI__nvvm_ldg_us4:
  case NVPTX::BI__nvvm_ldg_ui:
  case NVPTX::BI__nvvm_ldg_ui2:
  case NVPTX::BI__nvvm_ldg_ui4:
  case NVPTX::BI__nvvm_ldg_ul:
  case NVPTX::BI__nvvm_ldg_ull:
  case NVPTX::BI__nvvm_ldg_ull2:
    // PTX Interoperability section 2.2: "For a vector with an even number of
    // elements, its alignment is set to number of elements times the alignment
    // of its member: n*alignof(t)."
    return MakeLdg(Intrinsic::nvvm_ldg_global_i);
  case NVPTX::BI__nvvm_ldg_f:
  case NVPTX::BI__nvvm_ldg_f2:
  case NVPTX::BI__nvvm_ldg_f4:
  case NVPTX::BI__nvvm_ldg_d:
  case NVPTX::BI__nvvm_ldg_d2:
    return MakeLdg(Intrinsic::nvvm_ldg_global_f);

  case NVPTX::BI__nvvm_atom_cta_add_gen_i:
  case NVPTX::BI__nvvm_atom_cta_add_gen_l:
  case NVPTX::BI__nvvm_atom_cta_add_gen_ll:
    return MakeScopedAtomic(Intrinsic::nvvm_atomic_add_gen_i_cta);
  case NVPTX::BI__nvvm_atom_sys_add_gen_i:
  case NVPTX::BI__nvvm_atom_sys_add_gen_l:
  case NVPTX::BI__nvvm_atom_sys_add_gen_ll:
    return MakeScopedAtomic(Intrinsic::nvvm_atomic_add_gen_i_sys);
  case NVPTX::BI__nvvm_atom_cta_add_gen_f:
  case NVPTX::BI__nvvm_atom_cta_add_gen_d:
    return MakeScopedAtomic(Intrinsic::nvvm_atomic_add_gen_f_cta);
  case NVPTX::BI__nvvm_atom_sys_add_gen_f:
  case NVPTX::BI__nvvm_atom_sys_add_gen_d:
    return MakeScopedAtomic(Intrinsic::nvvm_atomic_add_gen_f_sys);
  case NVPTX::BI__nvvm_atom_cta_xchg_gen_i:
  case NVPTX::BI__nvvm_atom_cta_xchg_gen_l:
  case NVPTX::BI__nvvm_atom_cta_xchg_gen_ll:
    return MakeScopedAtomic(Intrinsic::nvvm_atomic_exch_gen_i_cta);
  case NVPTX::BI__nvvm_atom_sys_xchg_gen_i:
  case NVPTX::BI__nvvm_atom_sys_xchg_gen_l:
  case NVPTX::BI__nvvm_atom_sys_xchg_gen_ll:
    return MakeScopedAtomic(Intrinsic::nvvm_atomic_exch_gen_i_sys);
  case NVPTX::BI__nvvm_atom_cta_max_gen_i:
  case NVPTX::BI__nvvm_atom_cta_max_gen_ui:
  case NVPTX::BI__nvvm_atom_cta_max_gen_l:
  case NVPTX::BI__nvvm_atom_cta_max_gen_ul:
  case NVPTX::BI__nvvm_atom_cta_max_gen_ll:
  case NVPTX::BI__nvvm_atom_cta_max_gen_ull:
    return MakeScopedAtomic(Intrinsic::nvvm_atomic_max_gen_i_cta);
  case NVPTX::BI__nvvm_atom_sys_max_gen_i:
  case NVPTX::BI__nvvm_atom_sys_max_gen_ui:
  case NVPTX::BI__nvvm_atom_sys_max_gen_l:
  case NVPTX::BI__nvvm_atom_sys_max_gen_ul:
  case NVPTX::BI__nvvm_atom_sys_max_gen_ll:
  case NVPTX::BI__nvvm_atom_sys_max_gen_ull:
    return MakeScopedAtomic(Intrinsic::nvvm_atomic_max_gen_i_sys);
  case NVPTX::BI__nvvm_atom_cta_min_gen_i:
  case NVPTX::BI__nvvm_atom_cta_min_gen_ui:
  case NVPTX::BI__nvvm_atom_cta_min_gen_l:
  case NVPTX::BI__nvvm_atom_cta_min_gen_ul:
  case NVPTX::BI__nvvm_atom_cta_min_gen_ll:
  case NVPTX::BI__nvvm_atom_cta_min_gen_ull:
    return MakeScopedAtomic(Intrinsic::nvvm_atomic_min_gen_i_cta);
  case NVPTX::BI__nvvm_atom_sys_min_gen_i:
  case NVPTX::BI__nvvm_atom_sys_min_gen_ui:
  case NVPTX::BI__nvvm_atom_sys_min_gen_l:
  case NVPTX::BI__nvvm_atom_sys_min_gen_ul:
  case NVPTX::BI__nvvm_atom_sys_min_gen_ll:
  case NVPTX::BI__nvvm_atom_sys_min_gen_ull:
    return MakeScopedAtomic(Intrinsic::nvvm_atomic_min_gen_i_sys);
  case NVPTX::BI__nvvm_atom_cta_inc_gen_ui:
    return MakeScopedAtomic(Intrinsic::nvvm_atomic_inc_gen_i_cta);
  case NVPTX::BI__nvvm_atom_cta_dec_gen_ui:
    return MakeScopedAtomic(Intrinsic::nvvm_atomic_dec_gen_i_cta);
  case NVPTX::BI__nvvm_atom_sys_inc_gen_ui:
    return MakeScopedAtomic(Intrinsic::nvvm_atomic_inc_gen_i_sys);
  case NVPTX::BI__nvvm_atom_sys_dec_gen_ui:
    return MakeScopedAtomic(Intrinsic::nvvm_atomic_dec_gen_i_sys);
  case NVPTX::BI__nvvm_atom_cta_and_gen_i:
  case NVPTX::BI__nvvm_atom_cta_and_gen_l:
  case NVPTX::BI__nvvm_atom_cta_and_gen_ll:
    return MakeScopedAtomic(Intrinsic::nvvm_atomic_and_gen_i_cta);
  case NVPTX::BI__nvvm_atom_sys_and_gen_i:
  case NVPTX::BI__nvvm_atom_sys_and_gen_l:
  case NVPTX::BI__nvvm_atom_sys_and_gen_ll:
    return MakeScopedAtomic(Intrinsic::nvvm_atomic_and_gen_i_sys);
  case NVPTX::BI__nvvm_atom_cta_or_gen_i:
  case NVPTX::BI__nvvm_atom_cta_or_gen_l:
  case NVPTX::BI__nvvm_atom_cta_or_gen_ll:
    return MakeScopedAtomic(Intrinsic::nvvm_atomic_or_gen_i_cta);
  case NVPTX::BI__nvvm_atom_sys_or_gen_i:
  case NVPTX::BI__nvvm_atom_sys_or_gen_l:
  case NVPTX::BI__nvvm_atom_sys_or_gen_ll:
    return MakeScopedAtomic(Intrinsic::nvvm_atomic_or_gen_i_sys);
  case NVPTX::BI__nvvm_atom_cta_xor_gen_i:
  case NVPTX::BI__nvvm_atom_cta_xor_gen_l:
  case NVPTX::BI__nvvm_atom_cta_xor_gen_ll:
    return MakeScopedAtomic(Intrinsic::nvvm_atomic_xor_gen_i_cta);
  case NVPTX::BI__nvvm_atom_sys_xor_gen_i:
  case NVPTX::BI__nvvm_atom_sys_xor_gen_l:
  case NVPTX::BI__nvvm_atom_sys_xor_gen_ll:
    return MakeScopedAtomic(Intrinsic::nvvm_atomic_xor_gen_i_sys);
  case NVPTX::BI__nvvm_atom_cta_cas_gen_i:
  case NVPTX::BI__nvvm_atom_cta_cas_gen_l:
  case NVPTX::BI__nvvm_atom_cta_cas_gen_ll: {
    Value *Ptr = EmitScalarExpr(E->getArg(0));
    return Builder.CreateCall(
        CGM.getIntrinsic(
            Intrinsic::nvvm_atomic_cas_gen_i_cta,
            {Ptr->getType()->getPointerElementType(), Ptr->getType()}),
        {Ptr, EmitScalarExpr(E->getArg(1)), EmitScalarExpr(E->getArg(2))});
  }
  case NVPTX::BI__nvvm_atom_sys_cas_gen_i:
  case NVPTX::BI__nvvm_atom_sys_cas_gen_l:
  case NVPTX::BI__nvvm_atom_sys_cas_gen_ll: {
    Value *Ptr = EmitScalarExpr(E->getArg(0));
    return Builder.CreateCall(
        CGM.getIntrinsic(
            Intrinsic::nvvm_atomic_cas_gen_i_sys,
            {Ptr->getType()->getPointerElementType(), Ptr->getType()}),
        {Ptr, EmitScalarExpr(E->getArg(1)), EmitScalarExpr(E->getArg(2))});
  }
  case NVPTX::BI__nvvm_match_all_sync_i32p:
  case NVPTX::BI__nvvm_match_all_sync_i64p: {
    Value *Mask = EmitScalarExpr(E->getArg(0));
    Value *Val = EmitScalarExpr(E->getArg(1));
    Address PredOutPtr = EmitPointerWithAlignment(E->getArg(2));
    Value *ResultPair = Builder.CreateCall(
        CGM.getIntrinsic(BuiltinID == NVPTX::BI__nvvm_match_all_sync_i32p
                             ? Intrinsic::nvvm_match_all_sync_i32p
                             : Intrinsic::nvvm_match_all_sync_i64p),
        {Mask, Val});
    Value *Pred = Builder.CreateZExt(Builder.CreateExtractValue(ResultPair, 1),
                                     PredOutPtr.getElementType());
    Builder.CreateStore(Pred, PredOutPtr);
    return Builder.CreateExtractValue(ResultPair, 0);
  }
  case NVPTX::BI__hmma_m16n16k16_ld_a:
  case NVPTX::BI__hmma_m16n16k16_ld_b:
  case NVPTX::BI__hmma_m16n16k16_ld_c_f16:
  case NVPTX::BI__hmma_m16n16k16_ld_c_f32: {
    Address Dst = EmitPointerWithAlignment(E->getArg(0));
    Value *Src = EmitScalarExpr(E->getArg(1));
    Value *Ldm = EmitScalarExpr(E->getArg(2));
    llvm::APSInt isColMajorArg;
    if (!E->getArg(3)->isIntegerConstantExpr(isColMajorArg, getContext()))
      return nullptr;
    bool isColMajor = isColMajorArg.getSExtValue();
    unsigned IID;
    unsigned NumResults;
    switch (BuiltinID) {
    case NVPTX::BI__hmma_m16n16k16_ld_a:
      IID = isColMajor ? Intrinsic::nvvm_wmma_load_a_f16_col_stride
                       : Intrinsic::nvvm_wmma_load_a_f16_row_stride;
      NumResults = 8;
      break;
    case NVPTX::BI__hmma_m16n16k16_ld_b:
      IID = isColMajor ? Intrinsic::nvvm_wmma_load_b_f16_col_stride
                       : Intrinsic::nvvm_wmma_load_b_f16_row_stride;
      NumResults = 8;
      break;
    case NVPTX::BI__hmma_m16n16k16_ld_c_f16:
      IID = isColMajor ? Intrinsic::nvvm_wmma_load_c_f16_col_stride
                       : Intrinsic::nvvm_wmma_load_c_f16_row_stride;
      NumResults = 4;
      break;
    case NVPTX::BI__hmma_m16n16k16_ld_c_f32:
      IID = isColMajor ? Intrinsic::nvvm_wmma_load_c_f32_col_stride
                       : Intrinsic::nvvm_wmma_load_c_f32_row_stride;
      NumResults = 8;
      break;
    default:
      llvm_unreachable("Unexpected builtin ID.");
    }
    Value *Result =
        Builder.CreateCall(CGM.getIntrinsic(IID),
                           {Builder.CreatePointerCast(Src, VoidPtrTy), Ldm});

    // Save returned values.
    for (unsigned i = 0; i < NumResults; ++i) {
      Builder.CreateAlignedStore(
          Builder.CreateBitCast(Builder.CreateExtractValue(Result, i),
                                Dst.getElementType()),
          Builder.CreateGEP(Dst.getPointer(), llvm::ConstantInt::get(IntTy, i)),
          CharUnits::fromQuantity(4));
    }
    return Result;
  }

  case NVPTX::BI__hmma_m16n16k16_st_c_f16:
  case NVPTX::BI__hmma_m16n16k16_st_c_f32: {
    Value *Dst = EmitScalarExpr(E->getArg(0));
    Address Src = EmitPointerWithAlignment(E->getArg(1));
    Value *Ldm = EmitScalarExpr(E->getArg(2));
    llvm::APSInt isColMajorArg;
    if (!E->getArg(3)->isIntegerConstantExpr(isColMajorArg, getContext()))
      return nullptr;
    bool isColMajor = isColMajorArg.getSExtValue();
    unsigned IID;
    unsigned NumResults = 8;
    // PTX Instructions (and LLVM instrinsics) are defined for slice _d_, yet
    // for some reason nvcc builtins use _c_.
    switch (BuiltinID) {
    case NVPTX::BI__hmma_m16n16k16_st_c_f16:
      IID = isColMajor ? Intrinsic::nvvm_wmma_store_d_f16_col_stride
                       : Intrinsic::nvvm_wmma_store_d_f16_row_stride;
      NumResults = 4;
      break;
    case NVPTX::BI__hmma_m16n16k16_st_c_f32:
      IID = isColMajor ? Intrinsic::nvvm_wmma_store_d_f32_col_stride
                       : Intrinsic::nvvm_wmma_store_d_f32_row_stride;
      break;
    default:
      llvm_unreachable("Unexpected builtin ID.");
    }
    Function *Intrinsic = CGM.getIntrinsic(IID);
    llvm::Type *ParamType = Intrinsic->getFunctionType()->getParamType(1);
    SmallVector<Value *, 10> Values;
    Values.push_back(Builder.CreatePointerCast(Dst, VoidPtrTy));
    for (unsigned i = 0; i < NumResults; ++i) {
      Value *V = Builder.CreateAlignedLoad(
          Builder.CreateGEP(Src.getPointer(), llvm::ConstantInt::get(IntTy, i)),
          CharUnits::fromQuantity(4));
      Values.push_back(Builder.CreateBitCast(V, ParamType));
    }
    Values.push_back(Ldm);
    Value *Result = Builder.CreateCall(Intrinsic, Values);
    return Result;
  }

  // BI__hmma_m16n16k16_mma_<Dtype><CType>(d, a, b, c, layout, satf)
  //  --> Intrinsic::nvvm_wmma_mma_sync<layout A,B><DType><CType><Satf>
  case NVPTX::BI__hmma_m16n16k16_mma_f16f16:
  case NVPTX::BI__hmma_m16n16k16_mma_f32f16:
  case NVPTX::BI__hmma_m16n16k16_mma_f32f32:
  case NVPTX::BI__hmma_m16n16k16_mma_f16f32: {
    Address Dst = EmitPointerWithAlignment(E->getArg(0));
    Address SrcA = EmitPointerWithAlignment(E->getArg(1));
    Address SrcB = EmitPointerWithAlignment(E->getArg(2));
    Address SrcC = EmitPointerWithAlignment(E->getArg(3));
    llvm::APSInt LayoutArg;
    if (!E->getArg(4)->isIntegerConstantExpr(LayoutArg, getContext()))
      return nullptr;
    int Layout = LayoutArg.getSExtValue();
    if (Layout < 0 || Layout > 3)
      return nullptr;
    llvm::APSInt SatfArg;
    if (!E->getArg(5)->isIntegerConstantExpr(SatfArg, getContext()))
      return nullptr;
    bool Satf = SatfArg.getSExtValue();

    // clang-format off
#define MMA_VARIANTS(type) {{                                   \
      Intrinsic::nvvm_wmma_mma_sync_row_row_##type,             \
      Intrinsic::nvvm_wmma_mma_sync_row_row_##type##_satfinite, \
      Intrinsic::nvvm_wmma_mma_sync_row_col_##type,             \
      Intrinsic::nvvm_wmma_mma_sync_row_col_##type##_satfinite, \
      Intrinsic::nvvm_wmma_mma_sync_col_row_##type,             \
      Intrinsic::nvvm_wmma_mma_sync_col_row_##type##_satfinite, \
      Intrinsic::nvvm_wmma_mma_sync_col_col_##type,             \
      Intrinsic::nvvm_wmma_mma_sync_col_col_##type##_satfinite  \
    }}
    // clang-format on

    auto getMMAIntrinsic = [Layout, Satf](std::array<unsigned, 8> Variants) {
      unsigned Index = Layout * 2 + Satf;
      assert(Index < 8);
      return Variants[Index];
    };
    unsigned IID;
    unsigned NumEltsC;
    unsigned NumEltsD;
    switch (BuiltinID) {
    case NVPTX::BI__hmma_m16n16k16_mma_f16f16:
      IID = getMMAIntrinsic(MMA_VARIANTS(f16_f16));
      NumEltsC = 4;
      NumEltsD = 4;
      break;
    case NVPTX::BI__hmma_m16n16k16_mma_f32f16:
      IID = getMMAIntrinsic(MMA_VARIANTS(f32_f16));
      NumEltsC = 4;
      NumEltsD = 8;
      break;
    case NVPTX::BI__hmma_m16n16k16_mma_f16f32:
      IID = getMMAIntrinsic(MMA_VARIANTS(f16_f32));
      NumEltsC = 8;
      NumEltsD = 4;
      break;
    case NVPTX::BI__hmma_m16n16k16_mma_f32f32:
      IID = getMMAIntrinsic(MMA_VARIANTS(f32_f32));
      NumEltsC = 8;
      NumEltsD = 8;
      break;
    default:
      llvm_unreachable("Unexpected builtin ID.");
    }
#undef MMA_VARIANTS

    SmallVector<Value *, 24> Values;
    Function *Intrinsic = CGM.getIntrinsic(IID);
    llvm::Type *ABType = Intrinsic->getFunctionType()->getParamType(0);
    // Load A
    for (unsigned i = 0; i < 8; ++i) {
      Value *V = Builder.CreateAlignedLoad(
          Builder.CreateGEP(SrcA.getPointer(),
                            llvm::ConstantInt::get(IntTy, i)),
          CharUnits::fromQuantity(4));
      Values.push_back(Builder.CreateBitCast(V, ABType));
    }
    // Load B
    for (unsigned i = 0; i < 8; ++i) {
      Value *V = Builder.CreateAlignedLoad(
          Builder.CreateGEP(SrcB.getPointer(),
                            llvm::ConstantInt::get(IntTy, i)),
          CharUnits::fromQuantity(4));
      Values.push_back(Builder.CreateBitCast(V, ABType));
    }
    // Load C
    llvm::Type *CType = Intrinsic->getFunctionType()->getParamType(16);
    for (unsigned i = 0; i < NumEltsC; ++i) {
      Value *V = Builder.CreateAlignedLoad(
          Builder.CreateGEP(SrcC.getPointer(),
                            llvm::ConstantInt::get(IntTy, i)),
          CharUnits::fromQuantity(4));
      Values.push_back(Builder.CreateBitCast(V, CType));
    }
    Value *Result = Builder.CreateCall(Intrinsic, Values);
    llvm::Type *DType = Dst.getElementType();
    for (unsigned i = 0; i < NumEltsD; ++i)
      Builder.CreateAlignedStore(
          Builder.CreateBitCast(Builder.CreateExtractValue(Result, i), DType),
          Builder.CreateGEP(Dst.getPointer(), llvm::ConstantInt::get(IntTy, i)),
          CharUnits::fromQuantity(4));
    return Result;
  }
  default:
    return nullptr;
  }
}

Value *CodeGenFunction::EmitWebAssemblyBuiltinExpr(unsigned BuiltinID,
                                                   const CallExpr *E) {
  switch (BuiltinID) {
  case WebAssembly::BI__builtin_wasm_current_memory: {
    llvm::Type *ResultType = ConvertType(E->getType());
    Value *Callee = CGM.getIntrinsic(Intrinsic::wasm_current_memory, ResultType);
    return Builder.CreateCall(Callee);
  }
  case WebAssembly::BI__builtin_wasm_grow_memory: {
    Value *X = EmitScalarExpr(E->getArg(0));
    Value *Callee = CGM.getIntrinsic(Intrinsic::wasm_grow_memory, X->getType());
    return Builder.CreateCall(Callee, X);
  }
  case WebAssembly::BI__builtin_wasm_throw: {
    Value *Tag = EmitScalarExpr(E->getArg(0));
    Value *Obj = EmitScalarExpr(E->getArg(1));
    Value *Callee = CGM.getIntrinsic(Intrinsic::wasm_throw);
    return Builder.CreateCall(Callee, {Tag, Obj});
  }
  case WebAssembly::BI__builtin_wasm_rethrow: {
    Value *Callee = CGM.getIntrinsic(Intrinsic::wasm_rethrow);
    return Builder.CreateCall(Callee);
  }

  default:
    return nullptr;
  }
}

Value *CodeGenFunction::EmitHexagonBuiltinExpr(unsigned BuiltinID,
                                               const CallExpr *E) {
  SmallVector<llvm::Value *, 4> Ops;
  Intrinsic::ID ID = Intrinsic::not_intrinsic;

  switch (BuiltinID) {
  case Hexagon::BI__builtin_HEXAGON_V6_vaddcarry:
  case Hexagon::BI__builtin_HEXAGON_V6_vaddcarry_128B: {
    Address Dest = EmitPointerWithAlignment(E->getArg(2));
    unsigned Size;
    if (BuiltinID == Hexagon::BI__builtin_HEXAGON_V6_vaddcarry) {
      Size = 512;
      ID = Intrinsic::hexagon_V6_vaddcarry;
    } else {
      Size = 1024;
      ID = Intrinsic::hexagon_V6_vaddcarry_128B;
    }
    Dest = Builder.CreateBitCast(Dest,
        llvm::VectorType::get(Builder.getInt1Ty(), Size)->getPointerTo(0));
    LoadInst *QLd = Builder.CreateLoad(Dest);
    Ops = { EmitScalarExpr(E->getArg(0)), EmitScalarExpr(E->getArg(1)), QLd };
    llvm::Value *Result = Builder.CreateCall(CGM.getIntrinsic(ID), Ops);
    llvm::Value *Vprd = Builder.CreateExtractValue(Result, 1);
    llvm::Value *Base = Builder.CreateBitCast(EmitScalarExpr(E->getArg(2)),
                                              Vprd->getType()->getPointerTo(0));
    Builder.CreateAlignedStore(Vprd, Base, Dest.getAlignment());
    return Builder.CreateExtractValue(Result, 0);
  }
  case Hexagon::BI__builtin_HEXAGON_V6_vsubcarry:
  case Hexagon::BI__builtin_HEXAGON_V6_vsubcarry_128B: {
    Address Dest = EmitPointerWithAlignment(E->getArg(2));
    unsigned Size;
    if (BuiltinID == Hexagon::BI__builtin_HEXAGON_V6_vsubcarry) {
      Size = 512;
      ID = Intrinsic::hexagon_V6_vsubcarry;
    } else {
      Size = 1024;
      ID = Intrinsic::hexagon_V6_vsubcarry_128B;
    }
    Dest = Builder.CreateBitCast(Dest,
        llvm::VectorType::get(Builder.getInt1Ty(), Size)->getPointerTo(0));
    LoadInst *QLd = Builder.CreateLoad(Dest);
    Ops = { EmitScalarExpr(E->getArg(0)), EmitScalarExpr(E->getArg(1)), QLd };
    llvm::Value *Result = Builder.CreateCall(CGM.getIntrinsic(ID), Ops);
    llvm::Value *Vprd = Builder.CreateExtractValue(Result, 1);
    llvm::Value *Base = Builder.CreateBitCast(EmitScalarExpr(E->getArg(2)),
                                              Vprd->getType()->getPointerTo(0));
    Builder.CreateAlignedStore(Vprd, Base, Dest.getAlignment());
    return Builder.CreateExtractValue(Result, 0);
  }
  } // switch

  return nullptr;
}<|MERGE_RESOLUTION|>--- conflicted
+++ resolved
@@ -889,7 +889,6 @@
   return RValue::get(BufAddr.getPointer());
 }
 
-<<<<<<< HEAD
 #if INTEL_CUSTOMIZATION
 const char * ChangeBuiltinToBL(const CallExpr *E, unsigned BuiltinID, const char *Name) {
   if (auto *DR = dyn_cast<DeclRefExpr>(E->getArg(0))) {
@@ -1033,7 +1032,7 @@
   return EmitCall(FuncInfo, CGCallee::forDirect(Func), ReturnValue, Args);
 }
 #endif // INTEL_CUSTOMIZATION
-=======
+
 /// Determine if a binop is a checked mixed-sign multiply we can specialize.
 static bool isSpecialMixedSignMultiply(unsigned BuiltinID,
                                        WidthAndSignedness Op1Info,
@@ -1120,7 +1119,6 @@
                           isVolatile);
   return RValue::get(Overflow);
 }
->>>>>>> d1c3dd89
 
 RValue CodeGenFunction::EmitBuiltinExpr(const FunctionDecl *FD,
                                         unsigned BuiltinID, const CallExpr *E,
@@ -2499,7 +2497,7 @@
     return EmitCall(FuncInfo, CGCallee::forDirect(Func),
                     ReturnValueSlot(), Args, // INTEL
 #if INTEL_SPECIFIC_CILKPLUS
-                    nullptr, E->isCilkSpawnCall());
+                    nullptr, SourceLocation(), E->isCilkSpawnCall());
 #endif // INTEL_SPECIFIC_CILKPLUS
   }
 
@@ -2714,7 +2712,6 @@
     return RValue::get(nullptr);
   }
 
-<<<<<<< HEAD
 #if INTEL_CUSTOMIZATION
   // CQ#377340: __memory_barrier is equivalent of __c11_atomic_thread_fence(5i).
   case Builtin::BI__memory_barrier: {
@@ -2724,51 +2721,6 @@
   }
 #endif // INTEL_CUSTOMIZATION
 
-  case Builtin::BIsqrt:
-  case Builtin::BIsqrtf:
-  case Builtin::BIsqrtl:
-    // Builtins have the same semantics as library functions. The LLVM intrinsic
-    // has the same semantics as the library function except it does not set
-    // errno. Thus, we can transform either sqrt or __builtin_sqrt to @llvm.sqrt
-    // if the call is 'const' (the call must not set errno).
-    //
-    // FIXME: The builtin cases are not here because they are marked 'const' in
-    // Builtins.def. So that means they are wrongly defined to have different
-    // semantics than the library functions. If we included them here, we would
-    // turn them into LLVM intrinsics regardless of whether -fmath-errno was on.
-    if (FD->hasAttr<ConstAttr>())
-      return RValue::get(emitUnaryBuiltin(*this, E, Intrinsic::sqrt));
-    break;
-
-  case Builtin::BI__builtin_pow:
-  case Builtin::BI__builtin_powf:
-  case Builtin::BI__builtin_powl:
-  case Builtin::BIpow:
-  case Builtin::BIpowf:
-  case Builtin::BIpowl: {
-    // Transform a call to pow* into a @llvm.pow.* intrinsic call.
-    if (!FD->hasAttr<ConstAttr>())
-      break;
-    Value *Base = EmitScalarExpr(E->getArg(0));
-    Value *Exponent = EmitScalarExpr(E->getArg(1));
-    llvm::Type *ArgType = Base->getType();
-    Value *F = CGM.getIntrinsic(Intrinsic::pow, ArgType);
-    return RValue::get(Builder.CreateCall(F, {Base, Exponent}));
-  }
-
-  case Builtin::BIfma:
-  case Builtin::BIfmaf:
-  case Builtin::BIfmal:
-  case Builtin::BI__builtin_fma:
-  case Builtin::BI__builtin_fmaf:
-  case Builtin::BI__builtin_fmal:
-    // A constant libcall or builtin is equivalent to the LLVM intrinsic.
-    if (FD->hasAttr<ConstAttr>())
-      return RValue::get(emitTernaryBuiltin(*this, E, Intrinsic::fma));
-    break;
-
-=======
->>>>>>> d1c3dd89
   case Builtin::BI__builtin_signbit:
   case Builtin::BI__builtin_signbitf:
   case Builtin::BI__builtin_signbitl: {
@@ -3868,7 +3820,6 @@
   case llvm::Triple::wasm32:
   case llvm::Triple::wasm64:
     return CGF->EmitWebAssemblyBuiltinExpr(BuiltinID, E);
-<<<<<<< HEAD
 #if INTEL_CUSTOMIZATION
   case llvm::Triple::spir:
   case llvm::Triple::spir64:
@@ -3881,10 +3832,8 @@
     // of environment part of the triple.
     return CGF->EmitIntelFPGABuiltinExpr(BuiltinID, E);
 #endif // INTEL_CUSTOMIZATION
-=======
   case llvm::Triple::hexagon:
     return CGF->EmitHexagonBuiltinExpr(BuiltinID, E);
->>>>>>> d1c3dd89
   default:
     return nullptr;
   }
