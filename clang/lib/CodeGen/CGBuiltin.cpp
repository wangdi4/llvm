--- conflicted
+++ resolved
@@ -2523,17 +2523,9 @@
   case Builtin::BI_InterlockedXor16:
   case Builtin::BI_InterlockedXor:
     return RValue::get(EmitMSVCBuiltinExpr(MSVCIntrin::_InterlockedXor, E));
-<<<<<<< HEAD
-  case Builtin::BI__readfsdword: {
-    llvm::Type *IntTy = ConvertType(E->getType());
-    Value *IntToPtr =
-      Builder.CreateIntToPtr(EmitScalarExpr(E->getArg(0)),
-                             llvm::PointerType::get(IntTy, 257));
-    LoadInst *Load = Builder.CreateAlignedLoad(
-        IntTy, IntToPtr, getContext().getTypeAlignInChars(E->getType()));
-    Load->setVolatile(true);
-    return RValue::get(Load);
-  }
+  case Builtin::BI_interlockedbittestandset:
+    return RValue::get(
+        EmitMSVCBuiltinExpr(MSVCIntrin::_interlockedbittestandset, E));
 #if INTEL_CUSTOMIZATION
   case Builtin::BI__notify_intrinsic:
   case Builtin::BI__notify_zc_intrinsic:
@@ -2545,12 +2537,6 @@
     return RValue::get(Builder.CreateCall(FnAssume, ArgValue));
   }
 #endif  // INTEL_CUSTOMIZATION
-=======
-  case Builtin::BI_interlockedbittestandset:
-    return RValue::get(
-        EmitMSVCBuiltinExpr(MSVCIntrin::_interlockedbittestandset, E));
-
->>>>>>> b971198e
   case Builtin::BI__exception_code:
   case Builtin::BI_exception_code:
     return RValue::get(EmitSEHExceptionCode());
