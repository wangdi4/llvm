//===---- TargetInfo.cpp - Encapsulate target details -----------*- C++ -*-===//
//
// Part of the LLVM Project, under the Apache License v2.0 with LLVM Exceptions.
// See https://llvm.org/LICENSE.txt for license information.
// SPDX-License-Identifier: Apache-2.0 WITH LLVM-exception
//
//===----------------------------------------------------------------------===//
//
// These classes wrap the information about a call or function
// definition used to handle ABI compliancy.
//
//===----------------------------------------------------------------------===//

#include "TargetInfo.h"
#include "ABIInfo.h"
#include "CGBlocks.h"
#include "CGCXXABI.h"
#include "CGValue.h"
#include "CodeGenFunction.h"
#include "clang/AST/Attr.h"
#include "clang/AST/RecordLayout.h"
#include "clang/Basic/CodeGenOptions.h"
#include "clang/Basic/DiagnosticFrontend.h"
#include "clang/Basic/Builtins.h"
#include "clang/CodeGen/CGFunctionInfo.h"
#include "clang/CodeGen/SwiftCallingConv.h"
#include "llvm/ADT/SmallBitVector.h"
#include "llvm/ADT/StringExtras.h"
#include "llvm/ADT/StringSwitch.h"
#include "llvm/ADT/Triple.h"
#include "llvm/ADT/Twine.h"
#include "llvm/IR/DataLayout.h"
#include "llvm/IR/IntrinsicsNVPTX.h"
#include "llvm/IR/IntrinsicsS390.h"
#include "llvm/IR/Type.h"
#include "llvm/Support/raw_ostream.h"
#include <algorithm> // std::sort

using namespace clang;
using namespace CodeGen;

// Helper for coercing an aggregate argument or return value into an integer
// array of the same size (including padding) and alignment.  This alternate
// coercion happens only for the RenderScript ABI and can be removed after
// runtimes that rely on it are no longer supported.
//
// RenderScript assumes that the size of the argument / return value in the IR
// is the same as the size of the corresponding qualified type. This helper
// coerces the aggregate type into an array of the same size (including
// padding).  This coercion is used in lieu of expansion of struct members or
// other canonical coercions that return a coerced-type of larger size.
//
// Ty          - The argument / return value type
// Context     - The associated ASTContext
// LLVMContext - The associated LLVMContext
static ABIArgInfo coerceToIntArray(QualType Ty,
                                   ASTContext &Context,
                                   llvm::LLVMContext &LLVMContext) {
  // Alignment and Size are measured in bits.
  const uint64_t Size = Context.getTypeSize(Ty);
  const uint64_t Alignment = Context.getTypeAlign(Ty);
  llvm::Type *IntType = llvm::Type::getIntNTy(LLVMContext, Alignment);
  const uint64_t NumElements = (Size + Alignment - 1) / Alignment;
  return ABIArgInfo::getDirect(llvm::ArrayType::get(IntType, NumElements));
}

static void AssignToArrayRange(CodeGen::CGBuilderTy &Builder,
                               llvm::Value *Array,
                               llvm::Value *Value,
                               unsigned FirstIndex,
                               unsigned LastIndex) {
  // Alternatively, we could emit this as a loop in the source.
  for (unsigned I = FirstIndex; I <= LastIndex; ++I) {
    llvm::Value *Cell =
        Builder.CreateConstInBoundsGEP1_32(Builder.getInt8Ty(), Array, I);
    Builder.CreateAlignedStore(Value, Cell, CharUnits::One());
  }
}

static bool isAggregateTypeForABI(QualType T) {
  return !CodeGenFunction::hasScalarEvaluationKind(T) ||
         T->isMemberFunctionPointerType();
}

ABIArgInfo ABIInfo::getNaturalAlignIndirect(QualType Ty, bool ByVal,
                                            bool Realign,
                                            llvm::Type *Padding) const {
  return ABIArgInfo::getIndirect(getContext().getTypeAlignInChars(Ty), ByVal,
                                 Realign, Padding);
}

ABIArgInfo
ABIInfo::getNaturalAlignIndirectInReg(QualType Ty, bool Realign) const {
  return ABIArgInfo::getIndirectInReg(getContext().getTypeAlignInChars(Ty),
                                      /*ByVal*/ false, Realign);
}

Address ABIInfo::EmitMSVAArg(CodeGenFunction &CGF, Address VAListAddr,
                             QualType Ty) const {
  return Address::invalid();
}

#if INTEL_CUSTOMIZATION
static ABIArgInfo classifyOpenCL(QualType Ty, ASTContext &Context) {
  if (Ty->isVoidType())
    return ABIArgInfo::getIgnore();

  if (const EnumType *EnumTy = Ty->getAs<EnumType>())
    Ty = EnumTy->getDecl()->getIntegerType();

  if (const RecordType *RT = Ty->getAs<RecordType>())
    return ABIArgInfo::getIndirect(Context.getTypeAlignInChars(RT),
                                   /*ByVal=*/false);

  if (Ty->isPromotableIntegerType())
    return ABIArgInfo::getExtend(Ty);

  return ABIArgInfo::getDirect();
}

static bool doOpenCLClassification(CGFunctionInfo &FI, ASTContext &Context) {
  if (!Context.getLangOpts().OpenCL)
    return false;
  if (!Context.getLangOpts().OpenCLForceVectorABI)
    return false;

  // Use OpenCL classify to prevent coercing
  // Vector ABI must be enforced by enabling the corresponding option
  // Otherwise, vector types will be coerced to a matching integer
  // type to conform with ABI, e.g.: <8 x i8> will be coerced to i64
  FI.getReturnInfo() = classifyOpenCL(FI.getReturnType(), Context);

  for (auto &Arg : FI.arguments())
    Arg.info = classifyOpenCL(Arg.type, Context);

  return true;
}
#endif // INTEL_CUSTOMIZATION

bool ABIInfo::isPromotableIntegerTypeForABI(QualType Ty) const {
  if (Ty->isPromotableIntegerType())
    return true;

  if (const auto *EIT = Ty->getAs<ExtIntType>())
    if (EIT->getNumBits() < getContext().getTypeSize(getContext().IntTy))
      return true;

  return false;
}

ABIInfo::~ABIInfo() {}

/// Does the given lowering require more than the given number of
/// registers when expanded?
///
/// This is intended to be the basis of a reasonable basic implementation
/// of should{Pass,Return}IndirectlyForSwift.
///
/// For most targets, a limit of four total registers is reasonable; this
/// limits the amount of code required in order to move around the value
/// in case it wasn't produced immediately prior to the call by the caller
/// (or wasn't produced in exactly the right registers) or isn't used
/// immediately within the callee.  But some targets may need to further
/// limit the register count due to an inability to support that many
/// return registers.
static bool occupiesMoreThan(CodeGenTypes &cgt,
                             ArrayRef<llvm::Type*> scalarTypes,
                             unsigned maxAllRegisters) {
  unsigned intCount = 0, fpCount = 0;
  for (llvm::Type *type : scalarTypes) {
    if (type->isPointerTy()) {
      intCount++;
    } else if (auto intTy = dyn_cast<llvm::IntegerType>(type)) {
      auto ptrWidth = cgt.getTarget().getPointerWidth(0);
      intCount += (intTy->getBitWidth() + ptrWidth - 1) / ptrWidth;
    } else {
      assert(type->isVectorTy() || type->isFloatingPointTy());
      fpCount++;
    }
  }

  return (intCount + fpCount > maxAllRegisters);
}

bool SwiftABIInfo::isLegalVectorTypeForSwift(CharUnits vectorSize,
                                             llvm::Type *eltTy,
                                             unsigned numElts) const {
  // The default implementation of this assumes that the target guarantees
  // 128-bit SIMD support but nothing more.
  return (vectorSize.getQuantity() > 8 && vectorSize.getQuantity() <= 16);
}

static CGCXXABI::RecordArgABI getRecordArgABI(const RecordType *RT,
                                              CGCXXABI &CXXABI) {
  const CXXRecordDecl *RD = dyn_cast<CXXRecordDecl>(RT->getDecl());
  if (!RD) {
    if (!RT->getDecl()->canPassInRegisters())
      return CGCXXABI::RAA_Indirect;
    return CGCXXABI::RAA_Default;
  }
  return CXXABI.getRecordArgABI(RD);
}

static CGCXXABI::RecordArgABI getRecordArgABI(QualType T,
                                              CGCXXABI &CXXABI) {
  const RecordType *RT = T->getAs<RecordType>();
  if (!RT)
    return CGCXXABI::RAA_Default;
  return getRecordArgABI(RT, CXXABI);
}

static bool classifyReturnType(const CGCXXABI &CXXABI, CGFunctionInfo &FI,
                               const ABIInfo &Info) {
  QualType Ty = FI.getReturnType();

  if (const auto *RT = Ty->getAs<RecordType>())
    if (!isa<CXXRecordDecl>(RT->getDecl()) &&
        !RT->getDecl()->canPassInRegisters()) {
      FI.getReturnInfo() = Info.getNaturalAlignIndirect(Ty);
      return true;
    }

  return CXXABI.classifyReturnType(FI);
}

/// Pass transparent unions as if they were the type of the first element. Sema
/// should ensure that all elements of the union have the same "machine type".
static QualType useFirstFieldIfTransparentUnion(QualType Ty) {
  if (const RecordType *UT = Ty->getAsUnionType()) {
    const RecordDecl *UD = UT->getDecl();
    if (UD->hasAttr<TransparentUnionAttr>()) {
      assert(!UD->field_empty() && "sema created an empty transparent union");
      return UD->field_begin()->getType();
    }
  }
  return Ty;
}

CGCXXABI &ABIInfo::getCXXABI() const {
  return CGT.getCXXABI();
}

ASTContext &ABIInfo::getContext() const {
  return CGT.getContext();
}

llvm::LLVMContext &ABIInfo::getVMContext() const {
  return CGT.getLLVMContext();
}

const llvm::DataLayout &ABIInfo::getDataLayout() const {
  return CGT.getDataLayout();
}

const TargetInfo &ABIInfo::getTarget() const {
  return CGT.getTarget();
}

const CodeGenOptions &ABIInfo::getCodeGenOpts() const {
  return CGT.getCodeGenOpts();
}

bool ABIInfo::isAndroid() const { return getTarget().getTriple().isAndroid(); }

bool ABIInfo::isHomogeneousAggregateBaseType(QualType Ty) const {
  return false;
}

bool ABIInfo::isHomogeneousAggregateSmallEnough(const Type *Base,
                                                uint64_t Members) const {
  return false;
}

LLVM_DUMP_METHOD void ABIArgInfo::dump() const {
  raw_ostream &OS = llvm::errs();
  OS << "(ABIArgInfo Kind=";
  switch (TheKind) {
  case Direct:
    OS << "Direct Type=";
    if (llvm::Type *Ty = getCoerceToType())
      Ty->print(OS);
    else
      OS << "null";
    break;
  case Extend:
    OS << "Extend";
    break;
  case Ignore:
    OS << "Ignore";
    break;
  case InAlloca:
    OS << "InAlloca Offset=" << getInAllocaFieldIndex();
    break;
  case Indirect:
    OS << "Indirect Align=" << getIndirectAlign().getQuantity()
       << " ByVal=" << getIndirectByVal()
       << " Realign=" << getIndirectRealign();
    break;
  case IndirectAliased:
    OS << "Indirect Align=" << getIndirectAlign().getQuantity()
       << " AadrSpace=" << getIndirectAddrSpace()
       << " Realign=" << getIndirectRealign();
    break;
  case Expand:
    OS << "Expand";
    break;
  case CoerceAndExpand:
    OS << "CoerceAndExpand Type=";
    getCoerceAndExpandType()->print(OS);
    break;
  }
  OS << ")\n";
}

// Dynamically round a pointer up to a multiple of the given alignment.
static llvm::Value *emitRoundPointerUpToAlignment(CodeGenFunction &CGF,
                                                  llvm::Value *Ptr,
                                                  CharUnits Align) {
  llvm::Value *PtrAsInt = Ptr;
  // OverflowArgArea = (OverflowArgArea + Align - 1) & -Align;
  PtrAsInt = CGF.Builder.CreatePtrToInt(PtrAsInt, CGF.IntPtrTy);
  PtrAsInt = CGF.Builder.CreateAdd(PtrAsInt,
        llvm::ConstantInt::get(CGF.IntPtrTy, Align.getQuantity() - 1));
  PtrAsInt = CGF.Builder.CreateAnd(PtrAsInt,
           llvm::ConstantInt::get(CGF.IntPtrTy, -Align.getQuantity()));
  PtrAsInt = CGF.Builder.CreateIntToPtr(PtrAsInt,
                                        Ptr->getType(),
                                        Ptr->getName() + ".aligned");
  return PtrAsInt;
}

/// Emit va_arg for a platform using the common void* representation,
/// where arguments are simply emitted in an array of slots on the stack.
///
/// This version implements the core direct-value passing rules.
///
/// \param SlotSize - The size and alignment of a stack slot.
///   Each argument will be allocated to a multiple of this number of
///   slots, and all the slots will be aligned to this value.
/// \param AllowHigherAlign - The slot alignment is not a cap;
///   an argument type with an alignment greater than the slot size
///   will be emitted on a higher-alignment address, potentially
///   leaving one or more empty slots behind as padding.  If this
///   is false, the returned address might be less-aligned than
///   DirectAlign.
static Address emitVoidPtrDirectVAArg(CodeGenFunction &CGF,
                                      Address VAListAddr,
                                      llvm::Type *DirectTy,
                                      CharUnits DirectSize,
                                      CharUnits DirectAlign,
                                      CharUnits SlotSize,
                                      bool AllowHigherAlign) {
  // Cast the element type to i8* if necessary.  Some platforms define
  // va_list as a struct containing an i8* instead of just an i8*.
  if (VAListAddr.getElementType() != CGF.Int8PtrTy)
    VAListAddr = CGF.Builder.CreateElementBitCast(VAListAddr, CGF.Int8PtrTy);

  llvm::Value *Ptr = CGF.Builder.CreateLoad(VAListAddr, "argp.cur");

  // If the CC aligns values higher than the slot size, do so if needed.
  Address Addr = Address::invalid();
  if (AllowHigherAlign && DirectAlign > SlotSize) {
    Addr = Address(emitRoundPointerUpToAlignment(CGF, Ptr, DirectAlign),
                                                 DirectAlign);
  } else {
    Addr = Address(Ptr, SlotSize);
  }

  // Advance the pointer past the argument, then store that back.
  CharUnits FullDirectSize = DirectSize.alignTo(SlotSize);
  Address NextPtr =
      CGF.Builder.CreateConstInBoundsByteGEP(Addr, FullDirectSize, "argp.next");
  CGF.Builder.CreateStore(NextPtr.getPointer(), VAListAddr);

  // If the argument is smaller than a slot, and this is a big-endian
  // target, the argument will be right-adjusted in its slot.
  if (DirectSize < SlotSize && CGF.CGM.getDataLayout().isBigEndian() &&
      !DirectTy->isStructTy()) {
    Addr = CGF.Builder.CreateConstInBoundsByteGEP(Addr, SlotSize - DirectSize);
  }

  Addr = CGF.Builder.CreateElementBitCast(Addr, DirectTy);
  return Addr;
}

/// Emit va_arg for a platform using the common void* representation,
/// where arguments are simply emitted in an array of slots on the stack.
///
/// \param IsIndirect - Values of this type are passed indirectly.
/// \param ValueInfo - The size and alignment of this type, generally
///   computed with getContext().getTypeInfoInChars(ValueTy).
/// \param SlotSizeAndAlign - The size and alignment of a stack slot.
///   Each argument will be allocated to a multiple of this number of
///   slots, and all the slots will be aligned to this value.
/// \param AllowHigherAlign - The slot alignment is not a cap;
///   an argument type with an alignment greater than the slot size
///   will be emitted on a higher-alignment address, potentially
///   leaving one or more empty slots behind as padding.
static Address emitVoidPtrVAArg(CodeGenFunction &CGF, Address VAListAddr,
                                QualType ValueTy, bool IsIndirect,
                                TypeInfoChars ValueInfo,
                                CharUnits SlotSizeAndAlign,
                                bool AllowHigherAlign) {
  // The size and alignment of the value that was passed directly.
  CharUnits DirectSize, DirectAlign;
  if (IsIndirect) {
    DirectSize = CGF.getPointerSize();
    DirectAlign = CGF.getPointerAlign();
  } else {
    DirectSize = ValueInfo.Width;
    DirectAlign = ValueInfo.Align;
  }

  // Cast the address we've calculated to the right type.
  llvm::Type *DirectTy = CGF.ConvertTypeForMem(ValueTy);
  if (IsIndirect)
    DirectTy = DirectTy->getPointerTo(0);

  Address Addr = emitVoidPtrDirectVAArg(CGF, VAListAddr, DirectTy,
                                        DirectSize, DirectAlign,
                                        SlotSizeAndAlign,
                                        AllowHigherAlign);

  if (IsIndirect) {
    Addr = Address(CGF.Builder.CreateLoad(Addr), ValueInfo.Align);
  }

  return Addr;

}

static Address emitMergePHI(CodeGenFunction &CGF,
                            Address Addr1, llvm::BasicBlock *Block1,
                            Address Addr2, llvm::BasicBlock *Block2,
                            const llvm::Twine &Name = "") {
  assert(Addr1.getType() == Addr2.getType());
  llvm::PHINode *PHI = CGF.Builder.CreatePHI(Addr1.getType(), 2, Name);
  PHI->addIncoming(Addr1.getPointer(), Block1);
  PHI->addIncoming(Addr2.getPointer(), Block2);
  CharUnits Align = std::min(Addr1.getAlignment(), Addr2.getAlignment());
  return Address(PHI, Align);
}

TargetCodeGenInfo::~TargetCodeGenInfo() = default;

// If someone can figure out a general rule for this, that would be great.
// It's probably just doomed to be platform-dependent, though.
unsigned TargetCodeGenInfo::getSizeOfUnwindException() const {
  // Verified for:
  //   x86-64     FreeBSD, Linux, Darwin
  //   x86-32     FreeBSD, Linux, Darwin
  //   PowerPC    Linux, Darwin
  //   ARM        Darwin (*not* EABI)
  //   AArch64    Linux
  return 32;
}

bool TargetCodeGenInfo::isNoProtoCallVariadic(const CallArgList &args,
                                     const FunctionNoProtoType *fnType) const {
  // The following conventions are known to require this to be false:
  //   x86_stdcall
  //   MIPS
  // For everything else, we just prefer false unless we opt out.
  return false;
}

void
TargetCodeGenInfo::getDependentLibraryOption(llvm::StringRef Lib,
                                             llvm::SmallString<24> &Opt) const {
  // This assumes the user is passing a library name like "rt" instead of a
  // filename like "librt.a/so", and that they don't care whether it's static or
  // dynamic.
  Opt = "-l";
  Opt += Lib;
}

unsigned TargetCodeGenInfo::getOpenCLKernelCallingConv() const {
  // OpenCL kernels are called via an explicit runtime API with arguments
  // set with clSetKernelArg(), not as normal sub-functions.
  // Return SPIR_KERNEL by default as the kernel calling convention to
  // ensure the fingerprint is fixed such way that each OpenCL argument
  // gets one matching argument in the produced kernel function argument
  // list to enable feasible implementation of clSetKernelArg() with
  // aggregates etc. In case we would use the default C calling conv here,
  // clSetKernelArg() might break depending on the target-specific
  // conventions; different targets might split structs passed as values
  // to multiple function arguments etc.
  return llvm::CallingConv::SPIR_KERNEL;
}

llvm::Constant *TargetCodeGenInfo::getNullPointer(const CodeGen::CodeGenModule &CGM,
    llvm::PointerType *T, QualType QT) const {
  return llvm::ConstantPointerNull::get(T);
}

LangAS TargetCodeGenInfo::getGlobalVarAddressSpace(CodeGenModule &CGM,
                                                   const VarDecl *D) const {
  assert(!CGM.getLangOpts().OpenCL &&
         !(CGM.getLangOpts().CUDA && CGM.getLangOpts().CUDAIsDevice) &&
         "Address space agnostic languages only");
  return D ? D->getType().getAddressSpace() : LangAS::Default;
}

llvm::Value *TargetCodeGenInfo::performAddrSpaceCast(
    CodeGen::CodeGenFunction &CGF, llvm::Value *Src, LangAS SrcAddr,
    LangAS DestAddr, llvm::Type *DestTy, bool isNonNull) const {
  // Since target may map different address spaces in AST to the same address
  // space, an address space conversion may end up as a bitcast.
  if (auto *C = dyn_cast<llvm::Constant>(Src))
    return performAddrSpaceCast(CGF.CGM, C, SrcAddr, DestAddr, DestTy);
  // Try to preserve the source's name to make IR more readable.
  return CGF.Builder.CreatePointerBitCastOrAddrSpaceCast(
      Src, DestTy, Src->hasName() ? Src->getName() + ".ascast" : "");
}

llvm::Constant *
TargetCodeGenInfo::performAddrSpaceCast(CodeGenModule &CGM, llvm::Constant *Src,
                                        LangAS SrcAddr, LangAS DestAddr,
                                        llvm::Type *DestTy) const {
  // Since target may map different address spaces in AST to the same address
  // space, an address space conversion may end up as a bitcast.
  return llvm::ConstantExpr::getPointerCast(Src, DestTy);
}

llvm::SyncScope::ID
TargetCodeGenInfo::getLLVMSyncScopeID(const LangOptions &LangOpts,
                                      SyncScope Scope,
                                      llvm::AtomicOrdering Ordering,
                                      llvm::LLVMContext &Ctx) const {
  return Ctx.getOrInsertSyncScopeID(""); /* default sync scope */
}

static bool isEmptyRecord(ASTContext &Context, QualType T, bool AllowArrays);

/// isEmptyField - Return true iff a the field is "empty", that is it
/// is an unnamed bit-field or an (array of) empty record(s).
static bool isEmptyField(ASTContext &Context, const FieldDecl *FD,
                         bool AllowArrays) {
  if (FD->isUnnamedBitfield())
    return true;

  QualType FT = FD->getType();

  // Constant arrays of empty records count as empty, strip them off.
  // Constant arrays of zero length always count as empty.
  bool WasArray = false;
  if (AllowArrays)
    while (const ConstantArrayType *AT = Context.getAsConstantArrayType(FT)) {
      if (AT->getSize() == 0)
        return true;
      FT = AT->getElementType();
      // The [[no_unique_address]] special case below does not apply to
      // arrays of C++ empty records, so we need to remember this fact.
      WasArray = true;
    }

  const RecordType *RT = FT->getAs<RecordType>();
  if (!RT)
    return false;

  // C++ record fields are never empty, at least in the Itanium ABI.
  //
  // FIXME: We should use a predicate for whether this behavior is true in the
  // current ABI.
  //
  // The exception to the above rule are fields marked with the
  // [[no_unique_address]] attribute (since C++20).  Those do count as empty
  // according to the Itanium ABI.  The exception applies only to records,
  // not arrays of records, so we must also check whether we stripped off an
  // array type above.
  if (isa<CXXRecordDecl>(RT->getDecl()) &&
      (WasArray || !FD->hasAttr<NoUniqueAddressAttr>()))
    return false;

  return isEmptyRecord(Context, FT, AllowArrays);
}

/// isEmptyRecord - Return true iff a structure contains only empty
/// fields. Note that a structure with a flexible array member is not
/// considered empty.
static bool isEmptyRecord(ASTContext &Context, QualType T, bool AllowArrays) {
  const RecordType *RT = T->getAs<RecordType>();
  if (!RT)
    return false;
  const RecordDecl *RD = RT->getDecl();
  if (RD->hasFlexibleArrayMember())
    return false;

  // If this is a C++ record, check the bases first.
  if (const CXXRecordDecl *CXXRD = dyn_cast<CXXRecordDecl>(RD))
    for (const auto &I : CXXRD->bases())
      if (!isEmptyRecord(Context, I.getType(), true))
        return false;

  for (const auto *I : RD->fields())
    if (!isEmptyField(Context, I, AllowArrays))
      return false;
  return true;
}

/// isSingleElementStruct - Determine if a structure is a "single
/// element struct", i.e. it has exactly one non-empty field or
/// exactly one field which is itself a single element
/// struct. Structures with flexible array members are never
/// considered single element structs.
///
/// \return The field declaration for the single non-empty field, if
/// it exists.
static const Type *isSingleElementStruct(QualType T, ASTContext &Context) {
  const RecordType *RT = T->getAs<RecordType>();
  if (!RT)
    return nullptr;

  const RecordDecl *RD = RT->getDecl();
  if (RD->hasFlexibleArrayMember())
    return nullptr;

  const Type *Found = nullptr;

  // If this is a C++ record, check the bases first.
  if (const CXXRecordDecl *CXXRD = dyn_cast<CXXRecordDecl>(RD)) {
    for (const auto &I : CXXRD->bases()) {
      // Ignore empty records.
      if (isEmptyRecord(Context, I.getType(), true))
        continue;

      // If we already found an element then this isn't a single-element struct.
      if (Found)
        return nullptr;

      // If this is non-empty and not a single element struct, the composite
      // cannot be a single element struct.
      Found = isSingleElementStruct(I.getType(), Context);
      if (!Found)
        return nullptr;
    }
  }

  // Check for single element.
  for (const auto *FD : RD->fields()) {
    QualType FT = FD->getType();

    // Ignore empty fields.
    if (isEmptyField(Context, FD, true))
      continue;

    // If we already found an element then this isn't a single-element
    // struct.
    if (Found)
      return nullptr;

    // Treat single element arrays as the element.
    while (const ConstantArrayType *AT = Context.getAsConstantArrayType(FT)) {
      if (AT->getSize().getZExtValue() != 1)
        break;
      FT = AT->getElementType();
    }

    if (!isAggregateTypeForABI(FT)) {
      Found = FT.getTypePtr();
    } else {
      Found = isSingleElementStruct(FT, Context);
      if (!Found)
        return nullptr;
    }
  }

  // We don't consider a struct a single-element struct if it has
  // padding beyond the element type.
  if (Found && Context.getTypeSize(Found) != Context.getTypeSize(T))
    return nullptr;

  return Found;
}

namespace {
Address EmitVAArgInstr(CodeGenFunction &CGF, Address VAListAddr, QualType Ty,
                       const ABIArgInfo &AI) {
  // This default implementation defers to the llvm backend's va_arg
  // instruction. It can handle only passing arguments directly
  // (typically only handled in the backend for primitive types), or
  // aggregates passed indirectly by pointer (NOTE: if the "byval"
  // flag has ABI impact in the callee, this implementation cannot
  // work.)

  // Only a few cases are covered here at the moment -- those needed
  // by the default abi.
  llvm::Value *Val;

  if (AI.isIndirect()) {
    assert(!AI.getPaddingType() &&
           "Unexpected PaddingType seen in arginfo in generic VAArg emitter!");
    assert(
        !AI.getIndirectRealign() &&
        "Unexpected IndirectRealign seen in arginfo in generic VAArg emitter!");

    auto TyInfo = CGF.getContext().getTypeInfoInChars(Ty);
    CharUnits TyAlignForABI = TyInfo.Align;

    llvm::Type *BaseTy =
        llvm::PointerType::getUnqual(CGF.ConvertTypeForMem(Ty));
    llvm::Value *Addr =
        CGF.Builder.CreateVAArg(VAListAddr.getPointer(), BaseTy);
    return Address(Addr, TyAlignForABI);
  } else {
    assert((AI.isDirect() || AI.isExtend()) &&
           "Unexpected ArgInfo Kind in generic VAArg emitter!");

    assert(!AI.getInReg() &&
           "Unexpected InReg seen in arginfo in generic VAArg emitter!");
    assert(!AI.getPaddingType() &&
           "Unexpected PaddingType seen in arginfo in generic VAArg emitter!");
    assert(!AI.getDirectOffset() &&
           "Unexpected DirectOffset seen in arginfo in generic VAArg emitter!");
    assert(!AI.getCoerceToType() &&
           "Unexpected CoerceToType seen in arginfo in generic VAArg emitter!");

    Address Temp = CGF.CreateMemTemp(Ty, "varet");
    Val = CGF.Builder.CreateVAArg(VAListAddr.getPointer(), CGF.ConvertType(Ty));
    CGF.Builder.CreateStore(Val, Temp);
    return Temp;
  }
}

/// DefaultABIInfo - The default implementation for ABI specific
/// details. This implementation provides information which results in
/// self-consistent and sensible LLVM IR generation, but does not
/// conform to any particular ABI.
class DefaultABIInfo : public ABIInfo {
public:
  DefaultABIInfo(CodeGen::CodeGenTypes &CGT) : ABIInfo(CGT) {}

  ABIArgInfo classifyReturnType(QualType RetTy) const;
  ABIArgInfo classifyArgumentType(QualType RetTy) const;

  void computeInfo(CGFunctionInfo &FI) const override {
    if (!getCXXABI().classifyReturnType(FI))
      FI.getReturnInfo() = classifyReturnType(FI.getReturnType());
    for (auto &I : FI.arguments())
      I.info = classifyArgumentType(I.type);
  }

  Address EmitVAArg(CodeGenFunction &CGF, Address VAListAddr,
                    QualType Ty) const override {
    return EmitVAArgInstr(CGF, VAListAddr, Ty, classifyArgumentType(Ty));
  }
};

class DefaultTargetCodeGenInfo : public TargetCodeGenInfo {
public:
  DefaultTargetCodeGenInfo(CodeGen::CodeGenTypes &CGT)
      : TargetCodeGenInfo(std::make_unique<DefaultABIInfo>(CGT)) {}
};

ABIArgInfo DefaultABIInfo::classifyArgumentType(QualType Ty) const {
  Ty = useFirstFieldIfTransparentUnion(Ty);

  if (isAggregateTypeForABI(Ty)) {
    // Records with non-trivial destructors/copy-constructors should not be
    // passed by value.
    if (CGCXXABI::RecordArgABI RAA = getRecordArgABI(Ty, getCXXABI()))
      return getNaturalAlignIndirect(Ty, RAA == CGCXXABI::RAA_DirectInMemory);

    return getNaturalAlignIndirect(Ty);
  }

  // Treat an enum type as its underlying type.
  if (const EnumType *EnumTy = Ty->getAs<EnumType>())
    Ty = EnumTy->getDecl()->getIntegerType();

  ASTContext &Context = getContext();
  if (const auto *EIT = Ty->getAs<ExtIntType>())
    if (EIT->getNumBits() >
        Context.getTypeSize(Context.getTargetInfo().hasInt128Type()
                                ? Context.Int128Ty
                                : Context.LongLongTy))
      return getNaturalAlignIndirect(Ty);

  return (isPromotableIntegerTypeForABI(Ty) ? ABIArgInfo::getExtend(Ty)
                                            : ABIArgInfo::getDirect());
}

ABIArgInfo DefaultABIInfo::classifyReturnType(QualType RetTy) const {
  if (RetTy->isVoidType())
    return ABIArgInfo::getIgnore();

  if (isAggregateTypeForABI(RetTy))
    return getNaturalAlignIndirect(RetTy);

  // Treat an enum type as its underlying type.
  if (const EnumType *EnumTy = RetTy->getAs<EnumType>())
    RetTy = EnumTy->getDecl()->getIntegerType();

  if (const auto *EIT = RetTy->getAs<ExtIntType>())
    if (EIT->getNumBits() >
        getContext().getTypeSize(getContext().getTargetInfo().hasInt128Type()
                                     ? getContext().Int128Ty
                                     : getContext().LongLongTy))
      return getNaturalAlignIndirect(RetTy);

  return (isPromotableIntegerTypeForABI(RetTy) ? ABIArgInfo::getExtend(RetTy)
                                               : ABIArgInfo::getDirect());
}

//===----------------------------------------------------------------------===//
// WebAssembly ABI Implementation
//
// This is a very simple ABI that relies a lot on DefaultABIInfo.
//===----------------------------------------------------------------------===//

class WebAssemblyABIInfo final : public SwiftABIInfo {
public:
  enum ABIKind {
    MVP = 0,
    ExperimentalMV = 1,
  };

private:
  DefaultABIInfo defaultInfo;
  ABIKind Kind;

public:
  explicit WebAssemblyABIInfo(CodeGen::CodeGenTypes &CGT, ABIKind Kind)
      : SwiftABIInfo(CGT), defaultInfo(CGT), Kind(Kind) {}

private:
  ABIArgInfo classifyReturnType(QualType RetTy) const;
  ABIArgInfo classifyArgumentType(QualType Ty) const;

  // DefaultABIInfo's classifyReturnType and classifyArgumentType are
  // non-virtual, but computeInfo and EmitVAArg are virtual, so we
  // overload them.
  void computeInfo(CGFunctionInfo &FI) const override {
    if (!getCXXABI().classifyReturnType(FI))
      FI.getReturnInfo() = classifyReturnType(FI.getReturnType());
    for (auto &Arg : FI.arguments())
      Arg.info = classifyArgumentType(Arg.type);
  }

  Address EmitVAArg(CodeGenFunction &CGF, Address VAListAddr,
                    QualType Ty) const override;

  bool shouldPassIndirectlyForSwift(ArrayRef<llvm::Type*> scalars,
                                    bool asReturnValue) const override {
    return occupiesMoreThan(CGT, scalars, /*total*/ 4);
  }

  bool isSwiftErrorInRegister() const override {
    return false;
  }
};

class WebAssemblyTargetCodeGenInfo final : public TargetCodeGenInfo {
public:
  explicit WebAssemblyTargetCodeGenInfo(CodeGen::CodeGenTypes &CGT,
                                        WebAssemblyABIInfo::ABIKind K)
      : TargetCodeGenInfo(std::make_unique<WebAssemblyABIInfo>(CGT, K)) {}

  void setTargetAttributes(const Decl *D, llvm::GlobalValue *GV,
                           CodeGen::CodeGenModule &CGM) const override {
    TargetCodeGenInfo::setTargetAttributes(D, GV, CGM);
    if (const auto *FD = dyn_cast_or_null<FunctionDecl>(D)) {
      if (const auto *Attr = FD->getAttr<WebAssemblyImportModuleAttr>()) {
        llvm::Function *Fn = cast<llvm::Function>(GV);
        llvm::AttrBuilder B;
        B.addAttribute("wasm-import-module", Attr->getImportModule());
        Fn->addAttributes(llvm::AttributeList::FunctionIndex, B);
      }
      if (const auto *Attr = FD->getAttr<WebAssemblyImportNameAttr>()) {
        llvm::Function *Fn = cast<llvm::Function>(GV);
        llvm::AttrBuilder B;
        B.addAttribute("wasm-import-name", Attr->getImportName());
        Fn->addAttributes(llvm::AttributeList::FunctionIndex, B);
      }
      if (const auto *Attr = FD->getAttr<WebAssemblyExportNameAttr>()) {
        llvm::Function *Fn = cast<llvm::Function>(GV);
        llvm::AttrBuilder B;
        B.addAttribute("wasm-export-name", Attr->getExportName());
        Fn->addAttributes(llvm::AttributeList::FunctionIndex, B);
      }
    }

    if (auto *FD = dyn_cast_or_null<FunctionDecl>(D)) {
      llvm::Function *Fn = cast<llvm::Function>(GV);
      if (!FD->doesThisDeclarationHaveABody() && !FD->hasPrototype())
        Fn->addFnAttr("no-prototype");
    }
  }
};

/// Classify argument of given type \p Ty.
ABIArgInfo WebAssemblyABIInfo::classifyArgumentType(QualType Ty) const {
  Ty = useFirstFieldIfTransparentUnion(Ty);

  if (isAggregateTypeForABI(Ty)) {
    // Records with non-trivial destructors/copy-constructors should not be
    // passed by value.
    if (auto RAA = getRecordArgABI(Ty, getCXXABI()))
      return getNaturalAlignIndirect(Ty, RAA == CGCXXABI::RAA_DirectInMemory);
    // Ignore empty structs/unions.
    if (isEmptyRecord(getContext(), Ty, true))
      return ABIArgInfo::getIgnore();
    // Lower single-element structs to just pass a regular value. TODO: We
    // could do reasonable-size multiple-element structs too, using getExpand(),
    // though watch out for things like bitfields.
    if (const Type *SeltTy = isSingleElementStruct(Ty, getContext()))
      return ABIArgInfo::getDirect(CGT.ConvertType(QualType(SeltTy, 0)));
    // For the experimental multivalue ABI, fully expand all other aggregates
    if (Kind == ABIKind::ExperimentalMV) {
      const RecordType *RT = Ty->getAs<RecordType>();
      assert(RT);
      bool HasBitField = false;
      for (auto *Field : RT->getDecl()->fields()) {
        if (Field->isBitField()) {
          HasBitField = true;
          break;
        }
      }
      if (!HasBitField)
        return ABIArgInfo::getExpand();
    }
  }

  // Otherwise just do the default thing.
  return defaultInfo.classifyArgumentType(Ty);
}

ABIArgInfo WebAssemblyABIInfo::classifyReturnType(QualType RetTy) const {
  if (isAggregateTypeForABI(RetTy)) {
    // Records with non-trivial destructors/copy-constructors should not be
    // returned by value.
    if (!getRecordArgABI(RetTy, getCXXABI())) {
      // Ignore empty structs/unions.
      if (isEmptyRecord(getContext(), RetTy, true))
        return ABIArgInfo::getIgnore();
      // Lower single-element structs to just return a regular value. TODO: We
      // could do reasonable-size multiple-element structs too, using
      // ABIArgInfo::getDirect().
      if (const Type *SeltTy = isSingleElementStruct(RetTy, getContext()))
        return ABIArgInfo::getDirect(CGT.ConvertType(QualType(SeltTy, 0)));
      // For the experimental multivalue ABI, return all other aggregates
      if (Kind == ABIKind::ExperimentalMV)
        return ABIArgInfo::getDirect();
    }
  }

  // Otherwise just do the default thing.
  return defaultInfo.classifyReturnType(RetTy);
}

Address WebAssemblyABIInfo::EmitVAArg(CodeGenFunction &CGF, Address VAListAddr,
                                      QualType Ty) const {
  bool IsIndirect = isAggregateTypeForABI(Ty) &&
                    !isEmptyRecord(getContext(), Ty, true) &&
                    !isSingleElementStruct(Ty, getContext());
  return emitVoidPtrVAArg(CGF, VAListAddr, Ty, IsIndirect,
                          getContext().getTypeInfoInChars(Ty),
                          CharUnits::fromQuantity(4),
                          /*AllowHigherAlign=*/true);
}

//===----------------------------------------------------------------------===//
// le32/PNaCl bitcode ABI Implementation
//
// This is a simplified version of the x86_32 ABI.  Arguments and return values
// are always passed on the stack.
//===----------------------------------------------------------------------===//

class PNaClABIInfo : public ABIInfo {
 public:
  PNaClABIInfo(CodeGen::CodeGenTypes &CGT) : ABIInfo(CGT) {}

  ABIArgInfo classifyReturnType(QualType RetTy) const;
  ABIArgInfo classifyArgumentType(QualType RetTy) const;

  void computeInfo(CGFunctionInfo &FI) const override;
  Address EmitVAArg(CodeGenFunction &CGF,
                    Address VAListAddr, QualType Ty) const override;
};

class PNaClTargetCodeGenInfo : public TargetCodeGenInfo {
 public:
   PNaClTargetCodeGenInfo(CodeGen::CodeGenTypes &CGT)
       : TargetCodeGenInfo(std::make_unique<PNaClABIInfo>(CGT)) {}
};

void PNaClABIInfo::computeInfo(CGFunctionInfo &FI) const {
  if (!getCXXABI().classifyReturnType(FI))
    FI.getReturnInfo() = classifyReturnType(FI.getReturnType());

  for (auto &I : FI.arguments())
    I.info = classifyArgumentType(I.type);
}

Address PNaClABIInfo::EmitVAArg(CodeGenFunction &CGF, Address VAListAddr,
                                QualType Ty) const {
  // The PNaCL ABI is a bit odd, in that varargs don't use normal
  // function classification. Structs get passed directly for varargs
  // functions, through a rewriting transform in
  // pnacl-llvm/lib/Transforms/NaCl/ExpandVarArgs.cpp, which allows
  // this target to actually support a va_arg instructions with an
  // aggregate type, unlike other targets.
  return EmitVAArgInstr(CGF, VAListAddr, Ty, ABIArgInfo::getDirect());
}

/// Classify argument of given type \p Ty.
ABIArgInfo PNaClABIInfo::classifyArgumentType(QualType Ty) const {
  if (isAggregateTypeForABI(Ty)) {
    if (CGCXXABI::RecordArgABI RAA = getRecordArgABI(Ty, getCXXABI()))
      return getNaturalAlignIndirect(Ty, RAA == CGCXXABI::RAA_DirectInMemory);
    return getNaturalAlignIndirect(Ty);
  } else if (const EnumType *EnumTy = Ty->getAs<EnumType>()) {
    // Treat an enum type as its underlying type.
    Ty = EnumTy->getDecl()->getIntegerType();
  } else if (Ty->isFloatingType()) {
    // Floating-point types don't go inreg.
    return ABIArgInfo::getDirect();
  } else if (const auto *EIT = Ty->getAs<ExtIntType>()) {
    // Treat extended integers as integers if <=64, otherwise pass indirectly.
    if (EIT->getNumBits() > 64)
      return getNaturalAlignIndirect(Ty);
    return ABIArgInfo::getDirect();
  }

  return (isPromotableIntegerTypeForABI(Ty) ? ABIArgInfo::getExtend(Ty)
                                            : ABIArgInfo::getDirect());
}

ABIArgInfo PNaClABIInfo::classifyReturnType(QualType RetTy) const {
  if (RetTy->isVoidType())
    return ABIArgInfo::getIgnore();

  // In the PNaCl ABI we always return records/structures on the stack.
  if (isAggregateTypeForABI(RetTy))
    return getNaturalAlignIndirect(RetTy);

  // Treat extended integers as integers if <=64, otherwise pass indirectly.
  if (const auto *EIT = RetTy->getAs<ExtIntType>()) {
    if (EIT->getNumBits() > 64)
      return getNaturalAlignIndirect(RetTy);
    return ABIArgInfo::getDirect();
  }

  // Treat an enum type as its underlying type.
  if (const EnumType *EnumTy = RetTy->getAs<EnumType>())
    RetTy = EnumTy->getDecl()->getIntegerType();

  return (isPromotableIntegerTypeForABI(RetTy) ? ABIArgInfo::getExtend(RetTy)
                                               : ABIArgInfo::getDirect());
}

/// IsX86_MMXType - Return true if this is an MMX type.
bool IsX86_MMXType(llvm::Type *IRType) {
  // Return true if the type is an MMX type <2 x i32>, <4 x i16>, or <8 x i8>.
  return IRType->isVectorTy() && IRType->getPrimitiveSizeInBits() == 64 &&
    cast<llvm::VectorType>(IRType)->getElementType()->isIntegerTy() &&
    IRType->getScalarSizeInBits() != 64;
}

static llvm::Type* X86AdjustInlineAsmType(CodeGen::CodeGenFunction &CGF,
                                          StringRef Constraint,
                                          llvm::Type* Ty) {
  bool IsMMXCons = llvm::StringSwitch<bool>(Constraint)
                     .Cases("y", "&y", "^Ym", true)
                     .Default(false);
  if (IsMMXCons && Ty->isVectorTy()) {
    if (cast<llvm::VectorType>(Ty)->getPrimitiveSizeInBits().getFixedSize() !=
        64) {
      // Invalid MMX constraint
      return nullptr;
    }

    return llvm::Type::getX86_MMXTy(CGF.getLLVMContext());
  }

  // No operation needed
  return Ty;
}

/// Returns true if this type can be passed in SSE registers with the
/// X86_VectorCall calling convention. Shared between x86_32 and x86_64.
static bool isX86VectorTypeForVectorCall(ASTContext &Context, QualType Ty) {
  if (const BuiltinType *BT = Ty->getAs<BuiltinType>()) {
    if (BT->isFloatingPoint() && BT->getKind() != BuiltinType::Half) {
      if (BT->getKind() == BuiltinType::LongDouble) {
        if (&Context.getTargetInfo().getLongDoubleFormat() ==
            &llvm::APFloat::x87DoubleExtended())
          return false;
      }
      return true;
    }
  } else if (const VectorType *VT = Ty->getAs<VectorType>()) {
    // vectorcall can pass XMM, YMM, and ZMM vectors. We don't pass SSE1 MMX
    // registers specially.
    unsigned VecSize = Context.getTypeSize(VT);
    if (VecSize == 128 || VecSize == 256 || VecSize == 512)
      return true;
  }
  return false;
}

/// Returns true if this aggregate is small enough to be passed in SSE registers
/// in the X86_VectorCall calling convention. Shared between x86_32 and x86_64.
static bool isX86VectorCallAggregateSmallEnough(uint64_t NumMembers) {
  return NumMembers <= 4;
}

/// Returns a Homogeneous Vector Aggregate ABIArgInfo, used in X86.
static ABIArgInfo getDirectX86Hva(llvm::Type* T = nullptr) {
  auto AI = ABIArgInfo::getDirect(T);
  AI.setInReg(true);
  AI.setCanBeFlattened(false);
  return AI;
}

//===----------------------------------------------------------------------===//
// X86-32 ABI Implementation
//===----------------------------------------------------------------------===//

/// Similar to llvm::CCState, but for Clang.
struct CCState {
  CCState(CGFunctionInfo &FI)
      : IsPreassigned(FI.arg_size()), CC(FI.getCallingConvention()) {}

  llvm::SmallBitVector IsPreassigned;
  unsigned CC = CallingConv::CC_C;
  unsigned FreeRegs = 0;
  unsigned FreeSSERegs = 0;
};

/// X86_32ABIInfo - The X86-32 ABI information.
class X86_32ABIInfo : public SwiftABIInfo {
  enum Class {
    Integer,
    Float
  };

  static const unsigned MinABIStackAlignInBytes = 4;

  bool IsDarwinVectorABI;
  bool IsRetSmallStructInRegABI;
  bool IsWin32StructABI;
  bool IsSoftFloatABI;
  bool IsMCUABI;
  bool IsLinuxABI;
  unsigned DefaultNumRegisterParameters;

  static bool isRegisterSize(unsigned Size) {
    return (Size == 8 || Size == 16 || Size == 32 || Size == 64);
  }

  bool isHomogeneousAggregateBaseType(QualType Ty) const override {
    // FIXME: Assumes vectorcall is in use.
    return isX86VectorTypeForVectorCall(getContext(), Ty);
  }

  bool isHomogeneousAggregateSmallEnough(const Type *Ty,
                                         uint64_t NumMembers) const override {
    // FIXME: Assumes vectorcall is in use.
    return isX86VectorCallAggregateSmallEnough(NumMembers);
  }

  bool shouldReturnTypeInRegister(QualType Ty, ASTContext &Context) const;

  /// getIndirectResult - Give a source type \arg Ty, return a suitable result
  /// such that the argument will be passed in memory.
  ABIArgInfo getIndirectResult(QualType Ty, bool ByVal, CCState &State) const;

  ABIArgInfo getIndirectReturnResult(QualType Ty, CCState &State) const;

  /// Return the alignment to use for the given type on the stack.
  unsigned getTypeStackAlignInBytes(QualType Ty, unsigned Align) const;

  Class classify(QualType Ty) const;
  ABIArgInfo classifyReturnType(QualType RetTy, CCState &State) const;
  ABIArgInfo classifyArgumentType(QualType RetTy, CCState &State) const;

  /// Updates the number of available free registers, returns
  /// true if any registers were allocated.
  bool updateFreeRegs(QualType Ty, CCState &State) const;

  bool shouldAggregateUseDirect(QualType Ty, CCState &State, bool &InReg,
                                bool &NeedsPadding) const;
  bool shouldPrimitiveUseInReg(QualType Ty, CCState &State) const;

  bool canExpandIndirectArgument(QualType Ty) const;

  /// Rewrite the function info so that all memory arguments use
  /// inalloca.
  void rewriteWithInAlloca(CGFunctionInfo &FI) const;

  void addFieldToArgStruct(SmallVector<llvm::Type *, 6> &FrameFields,
                           CharUnits &StackOffset, ABIArgInfo &Info,
                           QualType Type) const;
  void runVectorCallFirstPass(CGFunctionInfo &FI, CCState &State) const;

public:

  void computeInfo(CGFunctionInfo &FI) const override;
  Address EmitVAArg(CodeGenFunction &CGF, Address VAListAddr,
                    QualType Ty) const override;

  X86_32ABIInfo(CodeGen::CodeGenTypes &CGT, bool DarwinVectorABI,
                bool RetSmallStructInRegABI, bool Win32StructABI,
                unsigned NumRegisterParameters, bool SoftFloatABI)
    : SwiftABIInfo(CGT), IsDarwinVectorABI(DarwinVectorABI),
      IsRetSmallStructInRegABI(RetSmallStructInRegABI),
      IsWin32StructABI(Win32StructABI), IsSoftFloatABI(SoftFloatABI),
      IsMCUABI(CGT.getTarget().getTriple().isOSIAMCU()),
      IsLinuxABI(CGT.getTarget().getTriple().isOSLinux()),
      DefaultNumRegisterParameters(NumRegisterParameters) {}

  bool shouldPassIndirectlyForSwift(ArrayRef<llvm::Type*> scalars,
                                    bool asReturnValue) const override {
    // LLVM's x86-32 lowering currently only assigns up to three
    // integer registers and three fp registers.  Oddly, it'll use up to
    // four vector registers for vectors, but those can overlap with the
    // scalar registers.
    return occupiesMoreThan(CGT, scalars, /*total*/ 3);
  }

  bool isSwiftErrorInRegister() const override {
    // x86-32 lowering does not support passing swifterror in a register.
    return false;
  }
};

class X86_32TargetCodeGenInfo : public TargetCodeGenInfo {
public:
  X86_32TargetCodeGenInfo(CodeGen::CodeGenTypes &CGT, bool DarwinVectorABI,
                          bool RetSmallStructInRegABI, bool Win32StructABI,
                          unsigned NumRegisterParameters, bool SoftFloatABI)
      : TargetCodeGenInfo(std::make_unique<X86_32ABIInfo>(
            CGT, DarwinVectorABI, RetSmallStructInRegABI, Win32StructABI,
            NumRegisterParameters, SoftFloatABI)) {}

  static bool isStructReturnInRegABI(
      const llvm::Triple &Triple, const CodeGenOptions &Opts);

  void setTargetAttributes(const Decl *D, llvm::GlobalValue *GV,
                           CodeGen::CodeGenModule &CGM) const override;

  int getDwarfEHStackPointer(CodeGen::CodeGenModule &CGM) const override {
    // Darwin uses different dwarf register numbers for EH.
    if (CGM.getTarget().getTriple().isOSDarwin()) return 5;
    return 4;
  }

  bool initDwarfEHRegSizeTable(CodeGen::CodeGenFunction &CGF,
                               llvm::Value *Address) const override;

  llvm::Type* adjustInlineAsmType(CodeGen::CodeGenFunction &CGF,
                                  StringRef Constraint,
                                  llvm::Type* Ty) const override {
    return X86AdjustInlineAsmType(CGF, Constraint, Ty);
  }

  void addReturnRegisterOutputs(CodeGenFunction &CGF, LValue ReturnValue,
                                std::string &Constraints,
                                std::vector<llvm::Type *> &ResultRegTypes,
                                std::vector<llvm::Type *> &ResultTruncRegTypes,
                                std::vector<LValue> &ResultRegDests,
                                std::string &AsmString,
                                unsigned NumOutputs) const override;

  llvm::Constant *
  getUBSanFunctionSignature(CodeGen::CodeGenModule &CGM) const override {
    unsigned Sig = (0xeb << 0) |  // jmp rel8
                   (0x06 << 8) |  //           .+0x08
                   ('v' << 16) |
                   ('2' << 24);
    return llvm::ConstantInt::get(CGM.Int32Ty, Sig);
  }

  StringRef getARCRetainAutoreleasedReturnValueMarker() const override {
    return "movl\t%ebp, %ebp"
           "\t\t// marker for objc_retainAutoreleaseReturnValue";
  }
};

}

/// Rewrite input constraint references after adding some output constraints.
/// In the case where there is one output and one input and we add one output,
/// we need to replace all operand references greater than or equal to 1:
///     mov $0, $1
///     mov eax, $1
/// The result will be:
///     mov $0, $2
///     mov eax, $2
static void rewriteInputConstraintReferences(unsigned FirstIn,
                                             unsigned NumNewOuts,
                                             std::string &AsmString) {
  std::string Buf;
  llvm::raw_string_ostream OS(Buf);
  size_t Pos = 0;
  while (Pos < AsmString.size()) {
    size_t DollarStart = AsmString.find('$', Pos);
    if (DollarStart == std::string::npos)
      DollarStart = AsmString.size();
    size_t DollarEnd = AsmString.find_first_not_of('$', DollarStart);
    if (DollarEnd == std::string::npos)
      DollarEnd = AsmString.size();
    OS << StringRef(&AsmString[Pos], DollarEnd - Pos);
    Pos = DollarEnd;
    size_t NumDollars = DollarEnd - DollarStart;
    if (NumDollars % 2 != 0 && Pos < AsmString.size()) {
      // We have an operand reference.
      size_t DigitStart = Pos;
      if (AsmString[DigitStart] == '{') {
        OS << '{';
        ++DigitStart;
      }
      size_t DigitEnd = AsmString.find_first_not_of("0123456789", DigitStart);
      if (DigitEnd == std::string::npos)
        DigitEnd = AsmString.size();
      StringRef OperandStr(&AsmString[DigitStart], DigitEnd - DigitStart);
      unsigned OperandIndex;
      if (!OperandStr.getAsInteger(10, OperandIndex)) {
        if (OperandIndex >= FirstIn)
          OperandIndex += NumNewOuts;
        OS << OperandIndex;
      } else {
        OS << OperandStr;
      }
      Pos = DigitEnd;
    }
  }
  AsmString = std::move(OS.str());
}

/// Add output constraints for EAX:EDX because they are return registers.
void X86_32TargetCodeGenInfo::addReturnRegisterOutputs(
    CodeGenFunction &CGF, LValue ReturnSlot, std::string &Constraints,
    std::vector<llvm::Type *> &ResultRegTypes,
    std::vector<llvm::Type *> &ResultTruncRegTypes,
    std::vector<LValue> &ResultRegDests, std::string &AsmString,
    unsigned NumOutputs) const {
  uint64_t RetWidth = CGF.getContext().getTypeSize(ReturnSlot.getType());

  // Use the EAX constraint if the width is 32 or smaller and EAX:EDX if it is
  // larger.
  if (!Constraints.empty())
    Constraints += ',';
  if (RetWidth <= 32) {
    Constraints += "={eax}";
    ResultRegTypes.push_back(CGF.Int32Ty);
  } else {
    // Use the 'A' constraint for EAX:EDX.
    Constraints += "=A";
    ResultRegTypes.push_back(CGF.Int64Ty);
  }

  // Truncate EAX or EAX:EDX to an integer of the appropriate size.
  llvm::Type *CoerceTy = llvm::IntegerType::get(CGF.getLLVMContext(), RetWidth);
  ResultTruncRegTypes.push_back(CoerceTy);

  // Coerce the integer by bitcasting the return slot pointer.
  ReturnSlot.setAddress(CGF.Builder.CreateBitCast(ReturnSlot.getAddress(CGF),
                                                  CoerceTy->getPointerTo()));
  ResultRegDests.push_back(ReturnSlot);

  rewriteInputConstraintReferences(NumOutputs, 1, AsmString);
}

/// shouldReturnTypeInRegister - Determine if the given type should be
/// returned in a register (for the Darwin and MCU ABI).
bool X86_32ABIInfo::shouldReturnTypeInRegister(QualType Ty,
                                               ASTContext &Context) const {
  uint64_t Size = Context.getTypeSize(Ty);
  // For the MCU ABI, it only needs to be <= 8-byte
  if ((IsMCUABI && (Size == 0 || Size > 64)) ||
      (!IsMCUABI && !isRegisterSize(Size)))
   return false;

  if (Ty->isVectorType()) {
    // 64- and 128- bit vectors inside structures are not returned in
    // registers.
    if (Size == 64 || Size == 128)
      return false;

    return true;
  }

  // If this is a builtin, pointer, enum, complex type, member pointer, or
  // member function pointer it is ok.
  if (Ty->getAs<BuiltinType>() || Ty->hasPointerRepresentation() ||
      Ty->isAnyComplexType() || Ty->isEnumeralType() ||
      Ty->isBlockPointerType() || Ty->isMemberPointerType())
    return true;

  // Arrays are treated like records.
  if (const ConstantArrayType *AT = Context.getAsConstantArrayType(Ty))
    return shouldReturnTypeInRegister(AT->getElementType(), Context);

  // Otherwise, it must be a record type.
  const RecordType *RT = Ty->getAs<RecordType>();
  if (!RT) return false;

  // FIXME: Traverse bases here too.

  // Structure types are passed in register if all fields would be
  // passed in a register.
  for (const auto *FD : RT->getDecl()->fields()) {
    // Empty fields are ignored.
    if (isEmptyField(Context, FD, true))
      continue;

    // Check fields recursively.
    if (!shouldReturnTypeInRegister(FD->getType(), Context))
      return false;
  }
  return true;
}

static bool is32Or64BitBasicType(QualType Ty, ASTContext &Context) {
  // Treat complex types as the element type.
  if (const ComplexType *CTy = Ty->getAs<ComplexType>())
    Ty = CTy->getElementType();

  // Check for a type which we know has a simple scalar argument-passing
  // convention without any padding.  (We're specifically looking for 32
  // and 64-bit integer and integer-equivalents, float, and double.)
  if (!Ty->getAs<BuiltinType>() && !Ty->hasPointerRepresentation() &&
      !Ty->isEnumeralType() && !Ty->isBlockPointerType())
    return false;

  uint64_t Size = Context.getTypeSize(Ty);
  return Size == 32 || Size == 64;
}

static bool addFieldSizes(ASTContext &Context, const RecordDecl *RD,
                          uint64_t &Size) {
  for (const auto *FD : RD->fields()) {
    // Scalar arguments on the stack get 4 byte alignment on x86. If the
    // argument is smaller than 32-bits, expanding the struct will create
    // alignment padding.
    if (!is32Or64BitBasicType(FD->getType(), Context))
      return false;

    // FIXME: Reject bit-fields wholesale; there are two problems, we don't know
    // how to expand them yet, and the predicate for telling if a bitfield still
    // counts as "basic" is more complicated than what we were doing previously.
    if (FD->isBitField())
      return false;

    Size += Context.getTypeSize(FD->getType());
  }
  return true;
}

static bool addBaseAndFieldSizes(ASTContext &Context, const CXXRecordDecl *RD,
                                 uint64_t &Size) {
  // Don't do this if there are any non-empty bases.
  for (const CXXBaseSpecifier &Base : RD->bases()) {
    if (!addBaseAndFieldSizes(Context, Base.getType()->getAsCXXRecordDecl(),
                              Size))
      return false;
  }
  if (!addFieldSizes(Context, RD, Size))
    return false;
  return true;
}

/// Test whether an argument type which is to be passed indirectly (on the
/// stack) would have the equivalent layout if it was expanded into separate
/// arguments. If so, we prefer to do the latter to avoid inhibiting
/// optimizations.
bool X86_32ABIInfo::canExpandIndirectArgument(QualType Ty) const {
  // We can only expand structure types.
  const RecordType *RT = Ty->getAs<RecordType>();
  if (!RT)
    return false;
  const RecordDecl *RD = RT->getDecl();
  uint64_t Size = 0;
  if (const CXXRecordDecl *CXXRD = dyn_cast<CXXRecordDecl>(RD)) {
    if (!IsWin32StructABI) {
      // On non-Windows, we have to conservatively match our old bitcode
      // prototypes in order to be ABI-compatible at the bitcode level.
      if (!CXXRD->isCLike())
        return false;
    } else {
      // Don't do this for dynamic classes.
      if (CXXRD->isDynamicClass())
        return false;
    }
    if (!addBaseAndFieldSizes(getContext(), CXXRD, Size))
      return false;
  } else {
    if (!addFieldSizes(getContext(), RD, Size))
      return false;
  }

  // We can do this if there was no alignment padding.
  return Size == getContext().getTypeSize(Ty);
}

ABIArgInfo X86_32ABIInfo::getIndirectReturnResult(QualType RetTy, CCState &State) const {
  // If the return value is indirect, then the hidden argument is consuming one
  // integer register.
  if (State.FreeRegs) {
    --State.FreeRegs;
    if (!IsMCUABI)
      return getNaturalAlignIndirectInReg(RetTy);
  }
  return getNaturalAlignIndirect(RetTy, /*ByVal=*/false);
}

ABIArgInfo X86_32ABIInfo::classifyReturnType(QualType RetTy,
                                             CCState &State) const {
  if (RetTy->isVoidType())
    return ABIArgInfo::getIgnore();

  const Type *Base = nullptr;
  uint64_t NumElts = 0;
  if ((State.CC == llvm::CallingConv::X86_VectorCall ||
       State.CC == llvm::CallingConv::X86_RegCall) &&
      isHomogeneousAggregate(RetTy, Base, NumElts)) {
    // The LLVM struct type for such an aggregate should lower properly.
    return ABIArgInfo::getDirect();
  }

  if (const VectorType *VT = RetTy->getAs<VectorType>()) {
    // On Darwin, some vectors are returned in registers.
    if (IsDarwinVectorABI) {
      uint64_t Size = getContext().getTypeSize(RetTy);

      // 128-bit vectors are a special case; they are returned in
      // registers and we need to make sure to pick a type the LLVM
      // backend will like.
      if (Size == 128)
        return ABIArgInfo::getDirect(llvm::FixedVectorType::get(
            llvm::Type::getInt64Ty(getVMContext()), 2));

      // Always return in register if it fits in a general purpose
      // register, or if it is 64 bits and has a single element.
      if ((Size == 8 || Size == 16 || Size == 32) ||
          (Size == 64 && VT->getNumElements() == 1))
        return ABIArgInfo::getDirect(llvm::IntegerType::get(getVMContext(),
                                                            Size));

      return getIndirectReturnResult(RetTy, State);
    }

    return ABIArgInfo::getDirect();
  }

  if (isAggregateTypeForABI(RetTy)) {
    if (const RecordType *RT = RetTy->getAs<RecordType>()) {
      // Structures with flexible arrays are always indirect.
      if (RT->getDecl()->hasFlexibleArrayMember())
        return getIndirectReturnResult(RetTy, State);
    }

    // If specified, structs and unions are always indirect.
    if (!IsRetSmallStructInRegABI && !RetTy->isAnyComplexType())
      return getIndirectReturnResult(RetTy, State);

    // Ignore empty structs/unions.
    if (isEmptyRecord(getContext(), RetTy, true))
      return ABIArgInfo::getIgnore();

<<<<<<< HEAD
#if INTEL_CUSTOMIZATION
=======
>>>>>>> 5aeca3b0
    // Return complex of _Float16 as <2 x half> so the backend will use xmm0.
    if (const ComplexType *CT = RetTy->getAs<ComplexType>()) {
      QualType ET = getContext().getCanonicalType(CT->getElementType());
      if (ET->isFloat16Type())
        return ABIArgInfo::getDirect(llvm::FixedVectorType::get(
<<<<<<< HEAD
                  llvm::Type::getHalfTy(getVMContext()), 2));
    }
#endif // INTEL_CUSTOMIZATION
=======
            llvm::Type::getHalfTy(getVMContext()), 2));
    }
>>>>>>> 5aeca3b0

    // Small structures which are register sized are generally returned
    // in a register.
    if (shouldReturnTypeInRegister(RetTy, getContext())) {
      uint64_t Size = getContext().getTypeSize(RetTy);

      // As a special-case, if the struct is a "single-element" struct, and
      // the field is of type "float" or "double", return it in a
      // floating-point register. (MSVC does not apply this special case.)
      // We apply a similar transformation for pointer types to improve the
      // quality of the generated IR.
      if (const Type *SeltTy = isSingleElementStruct(RetTy, getContext()))
        if ((!IsWin32StructABI && SeltTy->isRealFloatingType())
            || SeltTy->hasPointerRepresentation())
          return ABIArgInfo::getDirect(CGT.ConvertType(QualType(SeltTy, 0)));

      // FIXME: We should be able to narrow this integer in cases with dead
      // padding.
      return ABIArgInfo::getDirect(llvm::IntegerType::get(getVMContext(),Size));
    }

    return getIndirectReturnResult(RetTy, State);
  }

  // Treat an enum type as its underlying type.
  if (const EnumType *EnumTy = RetTy->getAs<EnumType>())
    RetTy = EnumTy->getDecl()->getIntegerType();

  if (const auto *EIT = RetTy->getAs<ExtIntType>())
    if (EIT->getNumBits() > 64)
      return getIndirectReturnResult(RetTy, State);

  return (isPromotableIntegerTypeForABI(RetTy) ? ABIArgInfo::getExtend(RetTy)
                                               : ABIArgInfo::getDirect());
}

static bool isSIMDVectorType(ASTContext &Context, QualType Ty) {
  return Ty->getAs<VectorType>() && Context.getTypeSize(Ty) == 128;
}

static bool isRecordWithSIMDVectorType(ASTContext &Context, QualType Ty) {
  const RecordType *RT = Ty->getAs<RecordType>();
  if (!RT)
    return 0;
  const RecordDecl *RD = RT->getDecl();

  // If this is a C++ record, check the bases first.
  if (const CXXRecordDecl *CXXRD = dyn_cast<CXXRecordDecl>(RD))
    for (const auto &I : CXXRD->bases())
      if (!isRecordWithSIMDVectorType(Context, I.getType()))
        return false;

  for (const auto *i : RD->fields()) {
    QualType FT = i->getType();

    if (isSIMDVectorType(Context, FT))
      return true;

    if (isRecordWithSIMDVectorType(Context, FT))
      return true;
  }

  return false;
}

unsigned X86_32ABIInfo::getTypeStackAlignInBytes(QualType Ty,
                                                 unsigned Align) const {
  // Otherwise, if the alignment is less than or equal to the minimum ABI
  // alignment, just use the default; the backend will handle this.
  if (Align <= MinABIStackAlignInBytes)
    return 0; // Use default alignment.

  if (IsLinuxABI) {
    // Exclude other System V OS (e.g Darwin, PS4 and FreeBSD) since we don't
    // want to spend any effort dealing with the ramifications of ABI breaks.
    //
    // If the vector type is __m128/__m256/__m512, return the default alignment.
    if (Ty->isVectorType() && (Align == 16 || Align == 32 || Align == 64))
      return Align;
  }
  // On non-Darwin, the stack type alignment is always 4.
  if (!IsDarwinVectorABI) {
    // Set explicit alignment, since we may need to realign the top.
    return MinABIStackAlignInBytes;
  }

  // Otherwise, if the type contains an SSE vector type, the alignment is 16.
  if (Align >= 16 && (isSIMDVectorType(getContext(), Ty) ||
                      isRecordWithSIMDVectorType(getContext(), Ty)))
    return 16;

  return MinABIStackAlignInBytes;
}

ABIArgInfo X86_32ABIInfo::getIndirectResult(QualType Ty, bool ByVal,
                                            CCState &State) const {
  if (!ByVal) {
    if (State.FreeRegs) {
      --State.FreeRegs; // Non-byval indirects just use one pointer.
      if (!IsMCUABI)
        return getNaturalAlignIndirectInReg(Ty);
    }
    return getNaturalAlignIndirect(Ty, false);
  }

  // Compute the byval alignment.
  unsigned TypeAlign = getContext().getTypeAlign(Ty) / 8;
  unsigned StackAlign = getTypeStackAlignInBytes(Ty, TypeAlign);
  if (StackAlign == 0)
    return ABIArgInfo::getIndirect(CharUnits::fromQuantity(4), /*ByVal=*/true);

  // If the stack alignment is less than the type alignment, realign the
  // argument.
  bool Realign = TypeAlign > StackAlign;
  return ABIArgInfo::getIndirect(CharUnits::fromQuantity(StackAlign),
                                 /*ByVal=*/true, Realign);
}

X86_32ABIInfo::Class X86_32ABIInfo::classify(QualType Ty) const {
  const Type *T = isSingleElementStruct(Ty, getContext());
  if (!T)
    T = Ty.getTypePtr();

  if (const BuiltinType *BT = T->getAs<BuiltinType>()) {
    BuiltinType::Kind K = BT->getKind();
    if (K == BuiltinType::Float || K == BuiltinType::Double)
      return Float;
  }
  return Integer;
}

bool X86_32ABIInfo::updateFreeRegs(QualType Ty, CCState &State) const {
  if (!IsSoftFloatABI) {
    Class C = classify(Ty);
    if (C == Float)
      return false;
  }

  unsigned Size = getContext().getTypeSize(Ty);
  unsigned SizeInRegs = (Size + 31) / 32;

  if (SizeInRegs == 0)
    return false;

  if (!IsMCUABI) {
    if (SizeInRegs > State.FreeRegs) {
      State.FreeRegs = 0;
      return false;
    }
  } else {
    // The MCU psABI allows passing parameters in-reg even if there are
    // earlier parameters that are passed on the stack. Also,
    // it does not allow passing >8-byte structs in-register,
    // even if there are 3 free registers available.
    if (SizeInRegs > State.FreeRegs || SizeInRegs > 2)
      return false;
  }

  State.FreeRegs -= SizeInRegs;
  return true;
}

bool X86_32ABIInfo::shouldAggregateUseDirect(QualType Ty, CCState &State,
                                             bool &InReg,
                                             bool &NeedsPadding) const {
  // On Windows, aggregates other than HFAs are never passed in registers, and
  // they do not consume register slots. Homogenous floating-point aggregates
  // (HFAs) have already been dealt with at this point.
  if (IsWin32StructABI && isAggregateTypeForABI(Ty))
    return false;

  NeedsPadding = false;
  InReg = !IsMCUABI;

  if (!updateFreeRegs(Ty, State))
    return false;

  if (IsMCUABI)
    return true;

  if (State.CC == llvm::CallingConv::X86_FastCall ||
      State.CC == llvm::CallingConv::X86_VectorCall ||
      State.CC == llvm::CallingConv::X86_RegCall) {
    if (getContext().getTypeSize(Ty) <= 32 && State.FreeRegs)
      NeedsPadding = true;

    return false;
  }

  return true;
}

bool X86_32ABIInfo::shouldPrimitiveUseInReg(QualType Ty, CCState &State) const {
  if (!updateFreeRegs(Ty, State))
    return false;

  if (IsMCUABI)
    return false;

  if (State.CC == llvm::CallingConv::X86_FastCall ||
      State.CC == llvm::CallingConv::X86_VectorCall ||
      State.CC == llvm::CallingConv::X86_RegCall) {
    if (getContext().getTypeSize(Ty) > 32)
      return false;

    return (Ty->isIntegralOrEnumerationType() || Ty->isPointerType() ||
        Ty->isReferenceType());
  }

  return true;
}

void X86_32ABIInfo::runVectorCallFirstPass(CGFunctionInfo &FI, CCState &State) const {
  // Vectorcall x86 works subtly different than in x64, so the format is
  // a bit different than the x64 version.  First, all vector types (not HVAs)
  // are assigned, with the first 6 ending up in the [XYZ]MM0-5 registers.
  // This differs from the x64 implementation, where the first 6 by INDEX get
  // registers.
  // In the second pass over the arguments, HVAs are passed in the remaining
  // vector registers if possible, or indirectly by address. The address will be
  // passed in ECX/EDX if available. Any other arguments are passed according to
  // the usual fastcall rules.
  MutableArrayRef<CGFunctionInfoArgInfo> Args = FI.arguments();
  for (int I = 0, E = Args.size(); I < E; ++I) {
    const Type *Base = nullptr;
    uint64_t NumElts = 0;
    const QualType &Ty = Args[I].type;
    if ((Ty->isVectorType() || Ty->isBuiltinType()) &&
        isHomogeneousAggregate(Ty, Base, NumElts)) {
      if (State.FreeSSERegs >= NumElts) {
        State.FreeSSERegs -= NumElts;
        Args[I].info = ABIArgInfo::getDirectInReg();
        State.IsPreassigned.set(I);
      }
    }
  }
}

ABIArgInfo X86_32ABIInfo::classifyArgumentType(QualType Ty,
                                               CCState &State) const {
  // FIXME: Set alignment on indirect arguments.
  bool IsFastCall = State.CC == llvm::CallingConv::X86_FastCall;
  bool IsRegCall = State.CC == llvm::CallingConv::X86_RegCall;
  bool IsVectorCall = State.CC == llvm::CallingConv::X86_VectorCall;

  Ty = useFirstFieldIfTransparentUnion(Ty);
  TypeInfo TI = getContext().getTypeInfo(Ty);

  // Check with the C++ ABI first.
  const RecordType *RT = Ty->getAs<RecordType>();
  if (RT) {
    CGCXXABI::RecordArgABI RAA = getRecordArgABI(RT, getCXXABI());
    if (RAA == CGCXXABI::RAA_Indirect) {
      return getIndirectResult(Ty, false, State);
    } else if (RAA == CGCXXABI::RAA_DirectInMemory) {
      // The field index doesn't matter, we'll fix it up later.
      return ABIArgInfo::getInAlloca(/*FieldIndex=*/0);
    }
  }

  // Regcall uses the concept of a homogenous vector aggregate, similar
  // to other targets.
  const Type *Base = nullptr;
  uint64_t NumElts = 0;
  if ((IsRegCall || IsVectorCall) &&
      isHomogeneousAggregate(Ty, Base, NumElts)) {
    if (State.FreeSSERegs >= NumElts) {
      State.FreeSSERegs -= NumElts;

      // Vectorcall passes HVAs directly and does not flatten them, but regcall
      // does.
      if (IsVectorCall)
        return getDirectX86Hva();

      if (Ty->isBuiltinType() || Ty->isVectorType())
        return ABIArgInfo::getDirect();
      return ABIArgInfo::getExpand();
    }
    return getIndirectResult(Ty, /*ByVal=*/false, State);
  }

  if (isAggregateTypeForABI(Ty)) {
    // Structures with flexible arrays are always indirect.
    // FIXME: This should not be byval!
    if (RT && RT->getDecl()->hasFlexibleArrayMember())
      return getIndirectResult(Ty, true, State);

    // Ignore empty structs/unions on non-Windows.
    if (!IsWin32StructABI && isEmptyRecord(getContext(), Ty, true))
      return ABIArgInfo::getIgnore();

    llvm::LLVMContext &LLVMContext = getVMContext();
    llvm::IntegerType *Int32 = llvm::Type::getInt32Ty(LLVMContext);
    bool NeedsPadding = false;
    bool InReg;
    if (shouldAggregateUseDirect(Ty, State, InReg, NeedsPadding)) {
      unsigned SizeInRegs = (TI.Width + 31) / 32;
      SmallVector<llvm::Type*, 3> Elements(SizeInRegs, Int32);
      llvm::Type *Result = llvm::StructType::get(LLVMContext, Elements);
      if (InReg)
        return ABIArgInfo::getDirectInReg(Result);
      else
        return ABIArgInfo::getDirect(Result);
    }
    llvm::IntegerType *PaddingType = NeedsPadding ? Int32 : nullptr;

    // Pass over-aligned aggregates on Windows indirectly. This behavior was
    // added in MSVC 2015.
    if (IsWin32StructABI && TI.AlignIsRequired && TI.Align > 32)
      return getIndirectResult(Ty, /*ByVal=*/false, State);

    // Expand small (<= 128-bit) record types when we know that the stack layout
    // of those arguments will match the struct. This is important because the
    // LLVM backend isn't smart enough to remove byval, which inhibits many
    // optimizations.
    // Don't do this for the MCU if there are still free integer registers
    // (see X86_64 ABI for full explanation).
    if (TI.Width <= 4 * 32 && (!IsMCUABI || State.FreeRegs == 0) &&
        canExpandIndirectArgument(Ty))
      return ABIArgInfo::getExpandWithPadding(
          IsFastCall || IsVectorCall || IsRegCall, PaddingType);

    return getIndirectResult(Ty, true, State);
  }

  if (const VectorType *VT = Ty->getAs<VectorType>()) {
    // On Windows, vectors are passed directly if registers are available, or
    // indirectly if not. This avoids the need to align argument memory. Pass
    // user-defined vector types larger than 512 bits indirectly for simplicity.
    if (IsWin32StructABI) {
      if (TI.Width <= 512 && State.FreeSSERegs > 0) {
        --State.FreeSSERegs;
        return ABIArgInfo::getDirectInReg();
      }
      return getIndirectResult(Ty, /*ByVal=*/false, State);
    }

    // On Darwin, some vectors are passed in memory, we handle this by passing
    // it as an i8/i16/i32/i64.
    if (IsDarwinVectorABI) {
      if ((TI.Width == 8 || TI.Width == 16 || TI.Width == 32) ||
          (TI.Width == 64 && VT->getNumElements() == 1))
        return ABIArgInfo::getDirect(
            llvm::IntegerType::get(getVMContext(), TI.Width));
    }

    if (IsX86_MMXType(CGT.ConvertType(Ty)))
      return ABIArgInfo::getDirect(llvm::IntegerType::get(getVMContext(), 64));

    return ABIArgInfo::getDirect();
  }


  if (const EnumType *EnumTy = Ty->getAs<EnumType>())
    Ty = EnumTy->getDecl()->getIntegerType();

  bool InReg = shouldPrimitiveUseInReg(Ty, State);

  if (isPromotableIntegerTypeForABI(Ty)) {
    if (InReg)
      return ABIArgInfo::getExtendInReg(Ty);
    return ABIArgInfo::getExtend(Ty);
  }

  if (const auto * EIT = Ty->getAs<ExtIntType>()) {
    if (EIT->getNumBits() <= 64) {
      if (InReg)
        return ABIArgInfo::getDirectInReg();
      return ABIArgInfo::getDirect();
    }
    return getIndirectResult(Ty, /*ByVal=*/false, State);
  }

  if (InReg)
    return ABIArgInfo::getDirectInReg();
  return ABIArgInfo::getDirect();
}

void X86_32ABIInfo::computeInfo(CGFunctionInfo &FI) const {
#if INTEL_CUSTOMIZATION
  ASTContext &Context = getContext();
  if (doOpenCLClassification(FI, Context))
    return;
#endif // INTEL_CUSTOMIZATION

  CCState State(FI);
  if (IsMCUABI)
    State.FreeRegs = 3;
  else if (State.CC == llvm::CallingConv::X86_FastCall) {
    State.FreeRegs = 2;
    State.FreeSSERegs = 3;
  } else if (State.CC == llvm::CallingConv::X86_VectorCall) {
    State.FreeRegs = 2;
    State.FreeSSERegs = 6;
  } else if (FI.getHasRegParm())
    State.FreeRegs = FI.getRegParm();
  else if (State.CC == llvm::CallingConv::X86_RegCall) {
    State.FreeRegs = 5;
    State.FreeSSERegs = 8;
  } else if (IsWin32StructABI) {
    // Since MSVC 2015, the first three SSE vectors have been passed in
    // registers. The rest are passed indirectly.
    State.FreeRegs = DefaultNumRegisterParameters;
    State.FreeSSERegs = 3;
  } else
    State.FreeRegs = DefaultNumRegisterParameters;

  if (!::classifyReturnType(getCXXABI(), FI, *this)) {
    FI.getReturnInfo() = classifyReturnType(FI.getReturnType(), State);
  } else if (FI.getReturnInfo().isIndirect()) {
    // The C++ ABI is not aware of register usage, so we have to check if the
    // return value was sret and put it in a register ourselves if appropriate.
    if (State.FreeRegs) {
      --State.FreeRegs;  // The sret parameter consumes a register.
      if (!IsMCUABI)
        FI.getReturnInfo().setInReg(true);
    }
  }

  // The chain argument effectively gives us another free register.
  if (FI.isChainCall())
    ++State.FreeRegs;

  // For vectorcall, do a first pass over the arguments, assigning FP and vector
  // arguments to XMM registers as available.
  if (State.CC == llvm::CallingConv::X86_VectorCall)
    runVectorCallFirstPass(FI, State);

  bool UsedInAlloca = false;
  MutableArrayRef<CGFunctionInfoArgInfo> Args = FI.arguments();
  for (int I = 0, E = Args.size(); I < E; ++I) {
    // Skip arguments that have already been assigned.
    if (State.IsPreassigned.test(I))
      continue;

    Args[I].info = classifyArgumentType(Args[I].type, State);
    UsedInAlloca |= (Args[I].info.getKind() == ABIArgInfo::InAlloca);
  }

  // If we needed to use inalloca for any argument, do a second pass and rewrite
  // all the memory arguments to use inalloca.
  if (UsedInAlloca)
    rewriteWithInAlloca(FI);
}

void
X86_32ABIInfo::addFieldToArgStruct(SmallVector<llvm::Type *, 6> &FrameFields,
                                   CharUnits &StackOffset, ABIArgInfo &Info,
                                   QualType Type) const {
  // Arguments are always 4-byte-aligned.
  CharUnits WordSize = CharUnits::fromQuantity(4);
  assert(StackOffset.isMultipleOf(WordSize) && "unaligned inalloca struct");

  // sret pointers and indirect things will require an extra pointer
  // indirection, unless they are byval. Most things are byval, and will not
  // require this indirection.
  bool IsIndirect = false;
  if (Info.isIndirect() && !Info.getIndirectByVal())
    IsIndirect = true;
  Info = ABIArgInfo::getInAlloca(FrameFields.size(), IsIndirect);
  llvm::Type *LLTy = CGT.ConvertTypeForMem(Type);
  if (IsIndirect)
    LLTy = LLTy->getPointerTo(0);
  FrameFields.push_back(LLTy);
  StackOffset += IsIndirect ? WordSize : getContext().getTypeSizeInChars(Type);

  // Insert padding bytes to respect alignment.
  CharUnits FieldEnd = StackOffset;
  StackOffset = FieldEnd.alignTo(WordSize);
  if (StackOffset != FieldEnd) {
    CharUnits NumBytes = StackOffset - FieldEnd;
    llvm::Type *Ty = llvm::Type::getInt8Ty(getVMContext());
    Ty = llvm::ArrayType::get(Ty, NumBytes.getQuantity());
    FrameFields.push_back(Ty);
  }
}

static bool isArgInAlloca(const ABIArgInfo &Info) {
  // Leave ignored and inreg arguments alone.
  switch (Info.getKind()) {
  case ABIArgInfo::InAlloca:
    return true;
  case ABIArgInfo::Ignore:
  case ABIArgInfo::IndirectAliased:
    return false;
  case ABIArgInfo::Indirect:
  case ABIArgInfo::Direct:
  case ABIArgInfo::Extend:
    return !Info.getInReg();
  case ABIArgInfo::Expand:
  case ABIArgInfo::CoerceAndExpand:
    // These are aggregate types which are never passed in registers when
    // inalloca is involved.
    return true;
  }
  llvm_unreachable("invalid enum");
}

void X86_32ABIInfo::rewriteWithInAlloca(CGFunctionInfo &FI) const {
  assert(IsWin32StructABI && "inalloca only supported on win32");

  // Build a packed struct type for all of the arguments in memory.
  SmallVector<llvm::Type *, 6> FrameFields;

  // The stack alignment is always 4.
  CharUnits StackAlign = CharUnits::fromQuantity(4);

  CharUnits StackOffset;
  CGFunctionInfo::arg_iterator I = FI.arg_begin(), E = FI.arg_end();

  // Put 'this' into the struct before 'sret', if necessary.
  bool IsThisCall =
      FI.getCallingConvention() == llvm::CallingConv::X86_ThisCall;
  ABIArgInfo &Ret = FI.getReturnInfo();
  if (Ret.isIndirect() && Ret.isSRetAfterThis() && !IsThisCall &&
      isArgInAlloca(I->info)) {
    addFieldToArgStruct(FrameFields, StackOffset, I->info, I->type);
    ++I;
  }

  // Put the sret parameter into the inalloca struct if it's in memory.
  if (Ret.isIndirect() && !Ret.getInReg()) {
    addFieldToArgStruct(FrameFields, StackOffset, Ret, FI.getReturnType());
    // On Windows, the hidden sret parameter is always returned in eax.
    Ret.setInAllocaSRet(IsWin32StructABI);
  }

  // Skip the 'this' parameter in ecx.
  if (IsThisCall)
    ++I;

  // Put arguments passed in memory into the struct.
  for (; I != E; ++I) {
    if (isArgInAlloca(I->info))
      addFieldToArgStruct(FrameFields, StackOffset, I->info, I->type);
  }

  FI.setArgStruct(llvm::StructType::get(getVMContext(), FrameFields,
                                        /*isPacked=*/true),
                  StackAlign);
}

Address X86_32ABIInfo::EmitVAArg(CodeGenFunction &CGF,
                                 Address VAListAddr, QualType Ty) const {

  auto TypeInfo = getContext().getTypeInfoInChars(Ty);

  // x86-32 changes the alignment of certain arguments on the stack.
  //
  // Just messing with TypeInfo like this works because we never pass
  // anything indirectly.
  TypeInfo.Align = CharUnits::fromQuantity(
                getTypeStackAlignInBytes(Ty, TypeInfo.Align.getQuantity()));

  return emitVoidPtrVAArg(CGF, VAListAddr, Ty, /*Indirect*/ false,
                          TypeInfo, CharUnits::fromQuantity(4),
                          /*AllowHigherAlign*/ true);
}

bool X86_32TargetCodeGenInfo::isStructReturnInRegABI(
    const llvm::Triple &Triple, const CodeGenOptions &Opts) {
  assert(Triple.getArch() == llvm::Triple::x86);

  switch (Opts.getStructReturnConvention()) {
  case CodeGenOptions::SRCK_Default:
    break;
  case CodeGenOptions::SRCK_OnStack:  // -fpcc-struct-return
    return false;
  case CodeGenOptions::SRCK_InRegs:  // -freg-struct-return
    return true;
  }

  if (Triple.isOSDarwin() || Triple.isOSIAMCU())
    return true;

  switch (Triple.getOS()) {
  case llvm::Triple::DragonFly:
  case llvm::Triple::FreeBSD:
  case llvm::Triple::OpenBSD:
  case llvm::Triple::Win32:
    return true;
  default:
    return false;
  }
}

static void addX86InterruptAttrs(const FunctionDecl *FD, llvm::GlobalValue *GV,
                                 CodeGen::CodeGenModule &CGM) {
  if (!FD->hasAttr<AnyX86InterruptAttr>())
    return;

  llvm::Function *Fn = cast<llvm::Function>(GV);
  Fn->setCallingConv(llvm::CallingConv::X86_INTR);
  if (FD->getNumParams() == 0)
    return;

  auto PtrTy = cast<PointerType>(FD->getParamDecl(0)->getType());
  llvm::Type *ByValTy = CGM.getTypes().ConvertType(PtrTy->getPointeeType());
  llvm::Attribute NewAttr = llvm::Attribute::getWithByValType(
    Fn->getContext(), ByValTy);
  Fn->addParamAttr(0, NewAttr);
}

void X86_32TargetCodeGenInfo::setTargetAttributes(
    const Decl *D, llvm::GlobalValue *GV, CodeGen::CodeGenModule &CGM) const {
  if (GV->isDeclaration())
    return;
  if (const FunctionDecl *FD = dyn_cast_or_null<FunctionDecl>(D)) {
    if (FD->hasAttr<X86ForceAlignArgPointerAttr>()) {
      llvm::Function *Fn = cast<llvm::Function>(GV);
      Fn->addFnAttr("stackrealign");
    }

    addX86InterruptAttrs(FD, GV, CGM);
  }
}

bool X86_32TargetCodeGenInfo::initDwarfEHRegSizeTable(
                                               CodeGen::CodeGenFunction &CGF,
                                               llvm::Value *Address) const {
  CodeGen::CGBuilderTy &Builder = CGF.Builder;

  llvm::Value *Four8 = llvm::ConstantInt::get(CGF.Int8Ty, 4);

  // 0-7 are the eight integer registers;  the order is different
  //   on Darwin (for EH), but the range is the same.
  // 8 is %eip.
  AssignToArrayRange(Builder, Address, Four8, 0, 8);

  if (CGF.CGM.getTarget().getTriple().isOSDarwin()) {
    // 12-16 are st(0..4).  Not sure why we stop at 4.
    // These have size 16, which is sizeof(long double) on
    // platforms with 8-byte alignment for that type.
    llvm::Value *Sixteen8 = llvm::ConstantInt::get(CGF.Int8Ty, 16);
    AssignToArrayRange(Builder, Address, Sixteen8, 12, 16);

  } else {
    // 9 is %eflags, which doesn't get a size on Darwin for some
    // reason.
    Builder.CreateAlignedStore(
        Four8, Builder.CreateConstInBoundsGEP1_32(CGF.Int8Ty, Address, 9),
                               CharUnits::One());

    // 11-16 are st(0..5).  Not sure why we stop at 5.
    // These have size 12, which is sizeof(long double) on
    // platforms with 4-byte alignment for that type.
    llvm::Value *Twelve8 = llvm::ConstantInt::get(CGF.Int8Ty, 12);
    AssignToArrayRange(Builder, Address, Twelve8, 11, 16);
  }

  return false;
}

//===----------------------------------------------------------------------===//
// X86-64 ABI Implementation
//===----------------------------------------------------------------------===//


namespace {
/// The AVX ABI level for X86 targets.
enum class X86AVXABILevel {
  None,
  AVX,
  AVX512
};

/// \p returns the size in bits of the largest (native) vector for \p AVXLevel.
static unsigned getNativeVectorSizeForAVXABI(X86AVXABILevel AVXLevel) {
  switch (AVXLevel) {
  case X86AVXABILevel::AVX512:
    return 512;
  case X86AVXABILevel::AVX:
    return 256;
  case X86AVXABILevel::None:
    return 128;
  }
  llvm_unreachable("Unknown AVXLevel");
}

/// X86_64ABIInfo - The X86_64 ABI information.
class X86_64ABIInfo : public SwiftABIInfo {
  enum Class {
    Integer = 0,
    SSE,
    SSEUp,
    X87,
    X87Up,
    ComplexX87,
    NoClass,
    Memory
  };

  /// merge - Implement the X86_64 ABI merging algorithm.
  ///
  /// Merge an accumulating classification \arg Accum with a field
  /// classification \arg Field.
  ///
  /// \param Accum - The accumulating classification. This should
  /// always be either NoClass or the result of a previous merge
  /// call. In addition, this should never be Memory (the caller
  /// should just return Memory for the aggregate).
  static Class merge(Class Accum, Class Field);

  /// postMerge - Implement the X86_64 ABI post merging algorithm.
  ///
  /// Post merger cleanup, reduces a malformed Hi and Lo pair to
  /// final MEMORY or SSE classes when necessary.
  ///
  /// \param AggregateSize - The size of the current aggregate in
  /// the classification process.
  ///
  /// \param Lo - The classification for the parts of the type
  /// residing in the low word of the containing object.
  ///
  /// \param Hi - The classification for the parts of the type
  /// residing in the higher words of the containing object.
  ///
  void postMerge(unsigned AggregateSize, Class &Lo, Class &Hi) const;

  /// classify - Determine the x86_64 register classes in which the
  /// given type T should be passed.
  ///
  /// \param Lo - The classification for the parts of the type
  /// residing in the low word of the containing object.
  ///
  /// \param Hi - The classification for the parts of the type
  /// residing in the high word of the containing object.
  ///
  /// \param OffsetBase - The bit offset of this type in the
  /// containing object.  Some parameters are classified different
  /// depending on whether they straddle an eightbyte boundary.
  ///
  /// \param isNamedArg - Whether the argument in question is a "named"
  /// argument, as used in AMD64-ABI 3.5.7.
  ///
  /// If a word is unused its result will be NoClass; if a type should
  /// be passed in Memory then at least the classification of \arg Lo
  /// will be Memory.
  ///
  /// The \arg Lo class will be NoClass iff the argument is ignored.
  ///
  /// If the \arg Lo class is ComplexX87, then the \arg Hi class will
  /// also be ComplexX87.
  void classify(QualType T, uint64_t OffsetBase, Class &Lo, Class &Hi,
                bool isNamedArg) const;

  llvm::Type *GetByteVectorType(QualType Ty) const;
  llvm::Type *GetSSETypeAtOffset(llvm::Type *IRType,
                                 unsigned IROffset, QualType SourceTy,
                                 unsigned SourceOffset) const;
  llvm::Type *GetINTEGERTypeAtOffset(llvm::Type *IRType,
                                     unsigned IROffset, QualType SourceTy,
                                     unsigned SourceOffset) const;

  /// getIndirectResult - Give a source type \arg Ty, return a suitable result
  /// such that the argument will be returned in memory.
  ABIArgInfo getIndirectReturnResult(QualType Ty) const;

  /// getIndirectResult - Give a source type \arg Ty, return a suitable result
  /// such that the argument will be passed in memory.
  ///
  /// \param freeIntRegs - The number of free integer registers remaining
  /// available.
  ABIArgInfo getIndirectResult(QualType Ty, unsigned freeIntRegs) const;

  ABIArgInfo classifyReturnType(QualType RetTy) const;

  ABIArgInfo classifyArgumentType(QualType Ty, unsigned freeIntRegs,
                                  unsigned &neededInt, unsigned &neededSSE,
                                  bool isNamedArg) const;

  ABIArgInfo classifyRegCallStructType(QualType Ty, unsigned &NeededInt,
                                       unsigned &NeededSSE) const;

  ABIArgInfo classifyRegCallStructTypeImpl(QualType Ty, unsigned &NeededInt,
                                           unsigned &NeededSSE) const;

  bool IsIllegalVectorType(QualType Ty) const;

  /// The 0.98 ABI revision clarified a lot of ambiguities,
  /// unfortunately in ways that were not always consistent with
  /// certain previous compilers.  In particular, platforms which
  /// required strict binary compatibility with older versions of GCC
  /// may need to exempt themselves.
  bool honorsRevision0_98() const {
    return !getTarget().getTriple().isOSDarwin();
  }

  /// GCC classifies <1 x long long> as SSE but some platform ABIs choose to
  /// classify it as INTEGER (for compatibility with older clang compilers).
  bool classifyIntegerMMXAsSSE() const {
    // Clang <= 3.8 did not do this.
    if (getContext().getLangOpts().getClangABICompat() <=
        LangOptions::ClangABI::Ver3_8)
      return false;

    const llvm::Triple &Triple = getTarget().getTriple();
    if (Triple.isOSDarwin() || Triple.getOS() == llvm::Triple::PS4)
      return false;
    if (Triple.isOSFreeBSD() && Triple.getOSMajorVersion() >= 10)
      return false;
    return true;
  }

  // GCC classifies vectors of __int128 as memory.
  bool passInt128VectorsInMem() const {
    // Clang <= 9.0 did not do this.
    if (getContext().getLangOpts().getClangABICompat() <=
        LangOptions::ClangABI::Ver9)
      return false;

    const llvm::Triple &T = getTarget().getTriple();
    return T.isOSLinux() || T.isOSNetBSD();
  }

  X86AVXABILevel AVXLevel;
  // Some ABIs (e.g. X32 ABI and Native Client OS) use 32 bit pointers on
  // 64-bit hardware.
  bool Has64BitPointers;

public:
  X86_64ABIInfo(CodeGen::CodeGenTypes &CGT, X86AVXABILevel AVXLevel) :
      SwiftABIInfo(CGT), AVXLevel(AVXLevel),
      Has64BitPointers(CGT.getDataLayout().getPointerSize(0) == 8) {
  }

  bool isPassedUsingAVXType(QualType type) const {
    unsigned neededInt, neededSSE;
    // The freeIntRegs argument doesn't matter here.
    ABIArgInfo info = classifyArgumentType(type, 0, neededInt, neededSSE,
                                           /*isNamedArg*/true);
    if (info.isDirect()) {
      llvm::Type *ty = info.getCoerceToType();
      if (llvm::VectorType *vectorTy = dyn_cast_or_null<llvm::VectorType>(ty))
        return vectorTy->getPrimitiveSizeInBits().getFixedSize() > 128;
    }
    return false;
  }

  void computeInfo(CGFunctionInfo &FI) const override;

  Address EmitVAArg(CodeGenFunction &CGF, Address VAListAddr,
                    QualType Ty) const override;
  Address EmitMSVAArg(CodeGenFunction &CGF, Address VAListAddr,
                      QualType Ty) const override;

  bool has64BitPointers() const {
    return Has64BitPointers;
  }

  bool shouldPassIndirectlyForSwift(ArrayRef<llvm::Type*> scalars,
                                    bool asReturnValue) const override {
    return occupiesMoreThan(CGT, scalars, /*total*/ 4);
  }
  bool isSwiftErrorInRegister() const override {
    return true;
  }
};

/// WinX86_64ABIInfo - The Windows X86_64 ABI information.
class WinX86_64ABIInfo : public SwiftABIInfo {
public:
  WinX86_64ABIInfo(CodeGen::CodeGenTypes &CGT, X86AVXABILevel AVXLevel)
      : SwiftABIInfo(CGT), AVXLevel(AVXLevel),
        IsMingw64(getTarget().getTriple().isWindowsGNUEnvironment()) {}

  void computeInfo(CGFunctionInfo &FI) const override;

  Address EmitVAArg(CodeGenFunction &CGF, Address VAListAddr,
                    QualType Ty) const override;

  bool isHomogeneousAggregateBaseType(QualType Ty) const override {
    // FIXME: Assumes vectorcall is in use.
    return isX86VectorTypeForVectorCall(getContext(), Ty);
  }

  bool isHomogeneousAggregateSmallEnough(const Type *Ty,
                                         uint64_t NumMembers) const override {
    // FIXME: Assumes vectorcall is in use.
    return isX86VectorCallAggregateSmallEnough(NumMembers);
  }

  bool shouldPassIndirectlyForSwift(ArrayRef<llvm::Type *> scalars,
                                    bool asReturnValue) const override {
    return occupiesMoreThan(CGT, scalars, /*total*/ 4);
  }

  bool isSwiftErrorInRegister() const override {
    return true;
  }

private:
  ABIArgInfo classify(QualType Ty, unsigned &FreeSSERegs, bool IsReturnType,
                      bool IsVectorCall, bool IsRegCall) const;
  ABIArgInfo reclassifyHvaArgForVectorCall(QualType Ty, unsigned &FreeSSERegs,
                                           const ABIArgInfo &current) const;

  X86AVXABILevel AVXLevel;

  bool IsMingw64;
};

class X86_64TargetCodeGenInfo : public TargetCodeGenInfo {
public:
  X86_64TargetCodeGenInfo(CodeGen::CodeGenTypes &CGT, X86AVXABILevel AVXLevel)
      : TargetCodeGenInfo(std::make_unique<X86_64ABIInfo>(CGT, AVXLevel)) {}

  const X86_64ABIInfo &getABIInfo() const {
    return static_cast<const X86_64ABIInfo&>(TargetCodeGenInfo::getABIInfo());
  }

  /// Disable tail call on x86-64. The epilogue code before the tail jump blocks
  /// autoreleaseRV/retainRV and autoreleaseRV/unsafeClaimRV optimizations.
  bool markARCOptimizedReturnCallsAsNoTail() const override { return true; }

  int getDwarfEHStackPointer(CodeGen::CodeGenModule &CGM) const override {
    return 7;
  }

  bool initDwarfEHRegSizeTable(CodeGen::CodeGenFunction &CGF,
                               llvm::Value *Address) const override {
    llvm::Value *Eight8 = llvm::ConstantInt::get(CGF.Int8Ty, 8);

    // 0-15 are the 16 integer registers.
    // 16 is %rip.
    AssignToArrayRange(CGF.Builder, Address, Eight8, 0, 16);
    return false;
  }

  llvm::Type* adjustInlineAsmType(CodeGen::CodeGenFunction &CGF,
                                  StringRef Constraint,
                                  llvm::Type* Ty) const override {
    return X86AdjustInlineAsmType(CGF, Constraint, Ty);
  }

  bool isNoProtoCallVariadic(const CallArgList &args,
                             const FunctionNoProtoType *fnType) const override {
    // The default CC on x86-64 sets %al to the number of SSA
    // registers used, and GCC sets this when calling an unprototyped
    // function, so we override the default behavior.  However, don't do
    // that when AVX types are involved: the ABI explicitly states it is
    // undefined, and it doesn't work in practice because of how the ABI
    // defines varargs anyway.
    if (fnType->getCallConv() == CC_C) {
      bool HasAVXType = false;
      for (CallArgList::const_iterator
             it = args.begin(), ie = args.end(); it != ie; ++it) {
        if (getABIInfo().isPassedUsingAVXType(it->Ty)) {
          HasAVXType = true;
          break;
        }
      }

      if (!HasAVXType)
        return true;
    }

    return TargetCodeGenInfo::isNoProtoCallVariadic(args, fnType);
  }

  llvm::Constant *
  getUBSanFunctionSignature(CodeGen::CodeGenModule &CGM) const override {
    unsigned Sig = (0xeb << 0) | // jmp rel8
                   (0x06 << 8) | //           .+0x08
                   ('v' << 16) |
                   ('2' << 24);
    return llvm::ConstantInt::get(CGM.Int32Ty, Sig);
  }

  void setTargetAttributes(const Decl *D, llvm::GlobalValue *GV,
                           CodeGen::CodeGenModule &CGM) const override {
    if (GV->isDeclaration())
      return;
    if (const FunctionDecl *FD = dyn_cast_or_null<FunctionDecl>(D)) {
      if (FD->hasAttr<X86ForceAlignArgPointerAttr>()) {
        llvm::Function *Fn = cast<llvm::Function>(GV);
        Fn->addFnAttr("stackrealign");
      }

      addX86InterruptAttrs(FD, GV, CGM);
    }
  }

  void checkFunctionCallABI(CodeGenModule &CGM, SourceLocation CallLoc,
                            const FunctionDecl *Caller,
                            const FunctionDecl *Callee,
                            const CallArgList &Args) const override;
};

static void initFeatureMaps(const ASTContext &Ctx,
                            llvm::StringMap<bool> &CallerMap,
                            const FunctionDecl *Caller,
                            llvm::StringMap<bool> &CalleeMap,
                            const FunctionDecl *Callee) {
  if (CalleeMap.empty() && CallerMap.empty()) {
    // The caller is potentially nullptr in the case where the call isn't in a
    // function.  In this case, the getFunctionFeatureMap ensures we just get
    // the TU level setting (since it cannot be modified by 'target'..
    Ctx.getFunctionFeatureMap(CallerMap, Caller);
    Ctx.getFunctionFeatureMap(CalleeMap, Callee);
  }
}

static bool checkAVXParamFeature(DiagnosticsEngine &Diag,
                                 SourceLocation CallLoc,
                                 const llvm::StringMap<bool> &CallerMap,
                                 const llvm::StringMap<bool> &CalleeMap,
                                 QualType Ty, StringRef Feature,
                                 bool IsArgument) {
  bool CallerHasFeat = CallerMap.lookup(Feature);
  bool CalleeHasFeat = CalleeMap.lookup(Feature);
  if (!CallerHasFeat && !CalleeHasFeat)
    return Diag.Report(CallLoc, diag::warn_avx_calling_convention)
           << IsArgument << Ty << Feature;

  // Mixing calling conventions here is very clearly an error.
  if (!CallerHasFeat || !CalleeHasFeat)
    return Diag.Report(CallLoc, diag::err_avx_calling_convention)
           << IsArgument << Ty << Feature;

  // Else, both caller and callee have the required feature, so there is no need
  // to diagnose.
  return false;
}

static bool checkAVXParam(DiagnosticsEngine &Diag, ASTContext &Ctx,
                          SourceLocation CallLoc,
                          const llvm::StringMap<bool> &CallerMap,
                          const llvm::StringMap<bool> &CalleeMap, QualType Ty,
                          bool IsArgument) {
  uint64_t Size = Ctx.getTypeSize(Ty);
  if (Size > 256)
    return checkAVXParamFeature(Diag, CallLoc, CallerMap, CalleeMap, Ty,
                                "avx512f", IsArgument);

  if (Size > 128)
    return checkAVXParamFeature(Diag, CallLoc, CallerMap, CalleeMap, Ty, "avx",
                                IsArgument);

  return false;
}

void X86_64TargetCodeGenInfo::checkFunctionCallABI(
    CodeGenModule &CGM, SourceLocation CallLoc, const FunctionDecl *Caller,
    const FunctionDecl *Callee, const CallArgList &Args) const {
  llvm::StringMap<bool> CallerMap;
  llvm::StringMap<bool> CalleeMap;
  unsigned ArgIndex = 0;

  // We need to loop through the actual call arguments rather than the the
  // function's parameters, in case this variadic.
  for (const CallArg &Arg : Args) {
    // The "avx" feature changes how vectors >128 in size are passed. "avx512f"
    // additionally changes how vectors >256 in size are passed. Like GCC, we
    // warn when a function is called with an argument where this will change.
    // Unlike GCC, we also error when it is an obvious ABI mismatch, that is,
    // the caller and callee features are mismatched.
    // Unfortunately, we cannot do this diagnostic in SEMA, since the callee can
    // change its ABI with attribute-target after this call.
    if (Arg.getType()->isVectorType() &&
        CGM.getContext().getTypeSize(Arg.getType()) > 128) {
      initFeatureMaps(CGM.getContext(), CallerMap, Caller, CalleeMap, Callee);
      QualType Ty = Arg.getType();
      // The CallArg seems to have desugared the type already, so for clearer
      // diagnostics, replace it with the type in the FunctionDecl if possible.
      if (ArgIndex < Callee->getNumParams())
        Ty = Callee->getParamDecl(ArgIndex)->getType();

      if (checkAVXParam(CGM.getDiags(), CGM.getContext(), CallLoc, CallerMap,
                        CalleeMap, Ty, /*IsArgument*/ true))
        return;
    }
    ++ArgIndex;
  }

  // Check return always, as we don't have a good way of knowing in codegen
  // whether this value is used, tail-called, etc.
  if (Callee->getReturnType()->isVectorType() &&
      CGM.getContext().getTypeSize(Callee->getReturnType()) > 128) {
    initFeatureMaps(CGM.getContext(), CallerMap, Caller, CalleeMap, Callee);
    checkAVXParam(CGM.getDiags(), CGM.getContext(), CallLoc, CallerMap,
                  CalleeMap, Callee->getReturnType(),
                  /*IsArgument*/ false);
  }
}

static std::string qualifyWindowsLibrary(llvm::StringRef Lib) {
  // If the argument does not end in .lib, automatically add the suffix.
  // If the argument contains a space, enclose it in quotes.
  // This matches the behavior of MSVC.
  bool Quote = (Lib.find(' ') != StringRef::npos);
  std::string ArgStr = Quote ? "\"" : "";
  ArgStr += Lib;
  if (!Lib.endswith_insensitive(".lib") && !Lib.endswith_insensitive(".a"))
    ArgStr += ".lib";
  ArgStr += Quote ? "\"" : "";
  return ArgStr;
}

class WinX86_32TargetCodeGenInfo : public X86_32TargetCodeGenInfo {
public:
  WinX86_32TargetCodeGenInfo(CodeGen::CodeGenTypes &CGT,
        bool DarwinVectorABI, bool RetSmallStructInRegABI, bool Win32StructABI,
        unsigned NumRegisterParameters)
    : X86_32TargetCodeGenInfo(CGT, DarwinVectorABI, RetSmallStructInRegABI,
        Win32StructABI, NumRegisterParameters, false) {}

  void setTargetAttributes(const Decl *D, llvm::GlobalValue *GV,
                           CodeGen::CodeGenModule &CGM) const override;

  void getDependentLibraryOption(llvm::StringRef Lib,
                                 llvm::SmallString<24> &Opt) const override {
    Opt = "/DEFAULTLIB:";
    Opt += qualifyWindowsLibrary(Lib);
  }

  void getDetectMismatchOption(llvm::StringRef Name,
                               llvm::StringRef Value,
                               llvm::SmallString<32> &Opt) const override {
    Opt = "/FAILIFMISMATCH:\"" + Name.str() + "=" + Value.str() + "\"";
  }
};

static void addStackProbeTargetAttributes(const Decl *D, llvm::GlobalValue *GV,
                                          CodeGen::CodeGenModule &CGM) {
  if (llvm::Function *Fn = dyn_cast_or_null<llvm::Function>(GV)) {

    if (CGM.getCodeGenOpts().StackProbeSize != 4096)
      Fn->addFnAttr("stack-probe-size",
                    llvm::utostr(CGM.getCodeGenOpts().StackProbeSize));
    if (CGM.getCodeGenOpts().NoStackArgProbe)
      Fn->addFnAttr("no-stack-arg-probe");
  }
}

void WinX86_32TargetCodeGenInfo::setTargetAttributes(
    const Decl *D, llvm::GlobalValue *GV, CodeGen::CodeGenModule &CGM) const {
  X86_32TargetCodeGenInfo::setTargetAttributes(D, GV, CGM);
  if (GV->isDeclaration())
    return;
  addStackProbeTargetAttributes(D, GV, CGM);
}

class WinX86_64TargetCodeGenInfo : public TargetCodeGenInfo {
public:
  WinX86_64TargetCodeGenInfo(CodeGen::CodeGenTypes &CGT,
                             X86AVXABILevel AVXLevel)
      : TargetCodeGenInfo(std::make_unique<WinX86_64ABIInfo>(CGT, AVXLevel)) {}

  void setTargetAttributes(const Decl *D, llvm::GlobalValue *GV,
                           CodeGen::CodeGenModule &CGM) const override;

  int getDwarfEHStackPointer(CodeGen::CodeGenModule &CGM) const override {
    return 7;
  }

  bool initDwarfEHRegSizeTable(CodeGen::CodeGenFunction &CGF,
                               llvm::Value *Address) const override {
    llvm::Value *Eight8 = llvm::ConstantInt::get(CGF.Int8Ty, 8);

    // 0-15 are the 16 integer registers.
    // 16 is %rip.
    AssignToArrayRange(CGF.Builder, Address, Eight8, 0, 16);
    return false;
  }

  void getDependentLibraryOption(llvm::StringRef Lib,
                                 llvm::SmallString<24> &Opt) const override {
    Opt = "/DEFAULTLIB:";
    Opt += qualifyWindowsLibrary(Lib);
  }

  void getDetectMismatchOption(llvm::StringRef Name,
                               llvm::StringRef Value,
                               llvm::SmallString<32> &Opt) const override {
    Opt = "/FAILIFMISMATCH:\"" + Name.str() + "=" + Value.str() + "\"";
  }
};

void WinX86_64TargetCodeGenInfo::setTargetAttributes(
    const Decl *D, llvm::GlobalValue *GV, CodeGen::CodeGenModule &CGM) const {
  TargetCodeGenInfo::setTargetAttributes(D, GV, CGM);
  if (GV->isDeclaration())
    return;
  if (const FunctionDecl *FD = dyn_cast_or_null<FunctionDecl>(D)) {
    if (FD->hasAttr<X86ForceAlignArgPointerAttr>()) {
      llvm::Function *Fn = cast<llvm::Function>(GV);
      Fn->addFnAttr("stackrealign");
    }

    addX86InterruptAttrs(FD, GV, CGM);
  }

  addStackProbeTargetAttributes(D, GV, CGM);
}
}

void X86_64ABIInfo::postMerge(unsigned AggregateSize, Class &Lo,
                              Class &Hi) const {
  // AMD64-ABI 3.2.3p2: Rule 5. Then a post merger cleanup is done:
  //
  // (a) If one of the classes is Memory, the whole argument is passed in
  //     memory.
  //
  // (b) If X87UP is not preceded by X87, the whole argument is passed in
  //     memory.
  //
  // (c) If the size of the aggregate exceeds two eightbytes and the first
  //     eightbyte isn't SSE or any other eightbyte isn't SSEUP, the whole
  //     argument is passed in memory. NOTE: This is necessary to keep the
  //     ABI working for processors that don't support the __m256 type.
  //
  // (d) If SSEUP is not preceded by SSE or SSEUP, it is converted to SSE.
  //
  // Some of these are enforced by the merging logic.  Others can arise
  // only with unions; for example:
  //   union { _Complex double; unsigned; }
  //
  // Note that clauses (b) and (c) were added in 0.98.
  //
  if (Hi == Memory)
    Lo = Memory;
  if (Hi == X87Up && Lo != X87 && honorsRevision0_98())
    Lo = Memory;
  if (AggregateSize > 128 && (Lo != SSE || Hi != SSEUp))
    Lo = Memory;
  if (Hi == SSEUp && Lo != SSE)
    Hi = SSE;
}

X86_64ABIInfo::Class X86_64ABIInfo::merge(Class Accum, Class Field) {
  // AMD64-ABI 3.2.3p2: Rule 4. Each field of an object is
  // classified recursively so that always two fields are
  // considered. The resulting class is calculated according to
  // the classes of the fields in the eightbyte:
  //
  // (a) If both classes are equal, this is the resulting class.
  //
  // (b) If one of the classes is NO_CLASS, the resulting class is
  // the other class.
  //
  // (c) If one of the classes is MEMORY, the result is the MEMORY
  // class.
  //
  // (d) If one of the classes is INTEGER, the result is the
  // INTEGER.
  //
  // (e) If one of the classes is X87, X87UP, COMPLEX_X87 class,
  // MEMORY is used as class.
  //
  // (f) Otherwise class SSE is used.

  // Accum should never be memory (we should have returned) or
  // ComplexX87 (because this cannot be passed in a structure).
  assert((Accum != Memory && Accum != ComplexX87) &&
         "Invalid accumulated classification during merge.");
  if (Accum == Field || Field == NoClass)
    return Accum;
  if (Field == Memory)
    return Memory;
  if (Accum == NoClass)
    return Field;
  if (Accum == Integer || Field == Integer)
    return Integer;
  if (Field == X87 || Field == X87Up || Field == ComplexX87 ||
      Accum == X87 || Accum == X87Up)
    return Memory;
  return SSE;
}

void X86_64ABIInfo::classify(QualType Ty, uint64_t OffsetBase,
                             Class &Lo, Class &Hi, bool isNamedArg) const {
  // FIXME: This code can be simplified by introducing a simple value class for
  // Class pairs with appropriate constructor methods for the various
  // situations.

  // FIXME: Some of the split computations are wrong; unaligned vectors
  // shouldn't be passed in registers for example, so there is no chance they
  // can straddle an eightbyte. Verify & simplify.

  Lo = Hi = NoClass;

  Class &Current = OffsetBase < 64 ? Lo : Hi;
  Current = Memory;

  if (const BuiltinType *BT = Ty->getAs<BuiltinType>()) {
    BuiltinType::Kind k = BT->getKind();

    if (k == BuiltinType::Void) {
      Current = NoClass;
    } else if (k == BuiltinType::Int128 || k == BuiltinType::UInt128) {
      Lo = Integer;
      Hi = Integer;
    } else if (k >= BuiltinType::Bool && k <= BuiltinType::LongLong) {
      Current = Integer;
    } else if (k == BuiltinType::Float || k == BuiltinType::Double ||
               k == BuiltinType::Float16) {
      Current = SSE;
    } else if (k == BuiltinType::LongDouble) {
      const llvm::fltSemantics *LDF = &getTarget().getLongDoubleFormat();
      if (LDF == &llvm::APFloat::IEEEquad()) {
        Lo = SSE;
        Hi = SSEUp;
      } else if (LDF == &llvm::APFloat::x87DoubleExtended()) {
        Lo = X87;
        Hi = X87Up;
      } else if (LDF == &llvm::APFloat::IEEEdouble()) {
        Current = SSE;
      } else
        llvm_unreachable("unexpected long double representation!");
#if INTEL_CUSTOMIZATION
    } else if (k == BuiltinType::Float128) {
      Lo = SSE;
      Hi = SSEUp;
#endif  //INTEL_CUSTOMIZATION
    }
    // FIXME: _Decimal32 and _Decimal64 are SSE.
    // FIXME: _float128 and _Decimal128 are (SSE, SSEUp).
    return;
  }

  if (const EnumType *ET = Ty->getAs<EnumType>()) {
    // Classify the underlying integer type.
    classify(ET->getDecl()->getIntegerType(), OffsetBase, Lo, Hi, isNamedArg);
    return;
  }

  if (Ty->hasPointerRepresentation()) {
    Current = Integer;
    return;
  }

  if (Ty->isMemberPointerType()) {
    if (Ty->isMemberFunctionPointerType()) {
      if (Has64BitPointers) {
        // If Has64BitPointers, this is an {i64, i64}, so classify both
        // Lo and Hi now.
        Lo = Hi = Integer;
      } else {
        // Otherwise, with 32-bit pointers, this is an {i32, i32}. If that
        // straddles an eightbyte boundary, Hi should be classified as well.
        uint64_t EB_FuncPtr = (OffsetBase) / 64;
        uint64_t EB_ThisAdj = (OffsetBase + 64 - 1) / 64;
        if (EB_FuncPtr != EB_ThisAdj) {
          Lo = Hi = Integer;
        } else {
          Current = Integer;
        }
      }
    } else {
      Current = Integer;
    }
    return;
  }

  if (const VectorType *VT = Ty->getAs<VectorType>()) {
    uint64_t Size = getContext().getTypeSize(VT);
    if (Size == 1 || Size == 8 || Size == 16 || Size == 32) {
      // gcc passes the following as integer:
      // 4 bytes - <4 x char>, <2 x short>, <1 x int>, <1 x float>
      // 2 bytes - <2 x char>, <1 x short>
      // 1 byte  - <1 x char>
      Current = Integer;

      // If this type crosses an eightbyte boundary, it should be
      // split.
      uint64_t EB_Lo = (OffsetBase) / 64;
      uint64_t EB_Hi = (OffsetBase + Size - 1) / 64;
      if (EB_Lo != EB_Hi)
        Hi = Lo;
    } else if (Size == 64) {
      QualType ElementType = VT->getElementType();

      // gcc passes <1 x double> in memory. :(
      if (ElementType->isSpecificBuiltinType(BuiltinType::Double))
        return;

      // gcc passes <1 x long long> as SSE but clang used to unconditionally
      // pass them as integer.  For platforms where clang is the de facto
      // platform compiler, we must continue to use integer.
      if (!classifyIntegerMMXAsSSE() &&
          (ElementType->isSpecificBuiltinType(BuiltinType::LongLong) ||
           ElementType->isSpecificBuiltinType(BuiltinType::ULongLong) ||
           ElementType->isSpecificBuiltinType(BuiltinType::Long) ||
           ElementType->isSpecificBuiltinType(BuiltinType::ULong)))
        Current = Integer;
      else
        Current = SSE;

      // If this type crosses an eightbyte boundary, it should be
      // split.
      if (OffsetBase && OffsetBase != 64)
        Hi = Lo;
    } else if (Size == 128 ||
               (isNamedArg && Size <= getNativeVectorSizeForAVXABI(AVXLevel))) {
      QualType ElementType = VT->getElementType();

      // gcc passes 256 and 512 bit <X x __int128> vectors in memory. :(
      if (passInt128VectorsInMem() && Size != 128 &&
          (ElementType->isSpecificBuiltinType(BuiltinType::Int128) ||
           ElementType->isSpecificBuiltinType(BuiltinType::UInt128)))
        return;

      // Arguments of 256-bits are split into four eightbyte chunks. The
      // least significant one belongs to class SSE and all the others to class
      // SSEUP. The original Lo and Hi design considers that types can't be
      // greater than 128-bits, so a 64-bit split in Hi and Lo makes sense.
      // This design isn't correct for 256-bits, but since there're no cases
      // where the upper parts would need to be inspected, avoid adding
      // complexity and just consider Hi to match the 64-256 part.
      //
      // Note that per 3.5.7 of AMD64-ABI, 256-bit args are only passed in
      // registers if they are "named", i.e. not part of the "..." of a
      // variadic function.
      //
      // Similarly, per 3.2.3. of the AVX512 draft, 512-bits ("named") args are
      // split into eight eightbyte chunks, one SSE and seven SSEUP.
      Lo = SSE;
      Hi = SSEUp;
    }
    return;
  }

  if (const ComplexType *CT = Ty->getAs<ComplexType>()) {
    QualType ET = getContext().getCanonicalType(CT->getElementType());

    uint64_t Size = getContext().getTypeSize(Ty);
    if (ET->isIntegralOrEnumerationType()) {
      if (Size <= 64)
        Current = Integer;
      else if (Size <= 128)
        Lo = Hi = Integer;
    } else if (ET->isFloat16Type() || ET == getContext().FloatTy) {
      Current = SSE;
    } else if (ET == getContext().DoubleTy) {
      Lo = Hi = SSE;
    } else if (ET == getContext().LongDoubleTy) {
      const llvm::fltSemantics *LDF = &getTarget().getLongDoubleFormat();
      if (LDF == &llvm::APFloat::IEEEquad())
        Current = Memory;
      else if (LDF == &llvm::APFloat::x87DoubleExtended())
        Current = ComplexX87;
      else if (LDF == &llvm::APFloat::IEEEdouble())
        Lo = Hi = SSE;
      else
        llvm_unreachable("unexpected long double representation!");
    }

    // If this complex type crosses an eightbyte boundary then it
    // should be split.
    uint64_t EB_Real = (OffsetBase) / 64;
    uint64_t EB_Imag = (OffsetBase + getContext().getTypeSize(ET)) / 64;
    if (Hi == NoClass && EB_Real != EB_Imag)
      Hi = Lo;

    return;
  }

  if (const auto *EITy = Ty->getAs<ExtIntType>()) {
    if (EITy->getNumBits() <= 64)
      Current = Integer;
    else if (EITy->getNumBits() <= 128)
      Lo = Hi = Integer;
    // Larger values need to get passed in memory.
    return;
  }

  if (const ConstantArrayType *AT = getContext().getAsConstantArrayType(Ty)) {
    // Arrays are treated like structures.

    uint64_t Size = getContext().getTypeSize(Ty);

    // AMD64-ABI 3.2.3p2: Rule 1. If the size of an object is larger
    // than eight eightbytes, ..., it has class MEMORY.
    if (Size > 512)
      return;

    // AMD64-ABI 3.2.3p2: Rule 1. If ..., or it contains unaligned
    // fields, it has class MEMORY.
    //
    // Only need to check alignment of array base.
    if (OffsetBase % getContext().getTypeAlign(AT->getElementType()))
      return;

    // Otherwise implement simplified merge. We could be smarter about
    // this, but it isn't worth it and would be harder to verify.
    Current = NoClass;
    uint64_t EltSize = getContext().getTypeSize(AT->getElementType());
    uint64_t ArraySize = AT->getSize().getZExtValue();

    // The only case a 256-bit wide vector could be used is when the array
    // contains a single 256-bit element. Since Lo and Hi logic isn't extended
    // to work for sizes wider than 128, early check and fallback to memory.
    //
    if (Size > 128 &&
        (Size != EltSize || Size > getNativeVectorSizeForAVXABI(AVXLevel)))
      return;

    for (uint64_t i=0, Offset=OffsetBase; i<ArraySize; ++i, Offset += EltSize) {
      Class FieldLo, FieldHi;
      classify(AT->getElementType(), Offset, FieldLo, FieldHi, isNamedArg);
      Lo = merge(Lo, FieldLo);
      Hi = merge(Hi, FieldHi);
      if (Lo == Memory || Hi == Memory)
        break;
    }

    postMerge(Size, Lo, Hi);
    assert((Hi != SSEUp || Lo == SSE) && "Invalid SSEUp array classification.");
    return;
  }

  if (const RecordType *RT = Ty->getAs<RecordType>()) {
    uint64_t Size = getContext().getTypeSize(Ty);

    // AMD64-ABI 3.2.3p2: Rule 1. If the size of an object is larger
    // than eight eightbytes, ..., it has class MEMORY.
    if (Size > 512)
      return;

    // AMD64-ABI 3.2.3p2: Rule 2. If a C++ object has either a non-trivial
    // copy constructor or a non-trivial destructor, it is passed by invisible
    // reference.
    if (getRecordArgABI(RT, getCXXABI()))
      return;

    const RecordDecl *RD = RT->getDecl();

    // Assume variable sized types are passed in memory.
    if (RD->hasFlexibleArrayMember())
      return;

    const ASTRecordLayout &Layout = getContext().getASTRecordLayout(RD);

    // Reset Lo class, this will be recomputed.
    Current = NoClass;

    // If this is a C++ record, classify the bases first.
    if (const CXXRecordDecl *CXXRD = dyn_cast<CXXRecordDecl>(RD)) {
      for (const auto &I : CXXRD->bases()) {
        assert(!I.isVirtual() && !I.getType()->isDependentType() &&
               "Unexpected base class!");
        const auto *Base =
            cast<CXXRecordDecl>(I.getType()->castAs<RecordType>()->getDecl());

        // Classify this field.
        //
        // AMD64-ABI 3.2.3p2: Rule 3. If the size of the aggregate exceeds a
        // single eightbyte, each is classified separately. Each eightbyte gets
        // initialized to class NO_CLASS.
        Class FieldLo, FieldHi;
        uint64_t Offset =
          OffsetBase + getContext().toBits(Layout.getBaseClassOffset(Base));
        classify(I.getType(), Offset, FieldLo, FieldHi, isNamedArg);
        Lo = merge(Lo, FieldLo);
        Hi = merge(Hi, FieldHi);
        if (Lo == Memory || Hi == Memory) {
          postMerge(Size, Lo, Hi);
          return;
        }
      }
    }

    // Classify the fields one at a time, merging the results.
    unsigned idx = 0;
    bool UseClang11Compat = getContext().getLangOpts().getClangABICompat() <=
                                LangOptions::ClangABI::Ver11 ||
                            getContext().getTargetInfo().getTriple().isPS4();
    bool IsUnion = RT->isUnionType() && !UseClang11Compat;

    for (RecordDecl::field_iterator i = RD->field_begin(), e = RD->field_end();
           i != e; ++i, ++idx) {
      uint64_t Offset = OffsetBase + Layout.getFieldOffset(idx);
      bool BitField = i->isBitField();

      // Ignore padding bit-fields.
      if (BitField && i->isUnnamedBitfield())
        continue;

      // AMD64-ABI 3.2.3p2: Rule 1. If the size of an object is larger than
      // eight eightbytes, or it contains unaligned fields, it has class MEMORY.
      //
      // The only case a 256-bit or a 512-bit wide vector could be used is when
      // the struct contains a single 256-bit or 512-bit element. Early check
      // and fallback to memory.
      //
      // FIXME: Extended the Lo and Hi logic properly to work for size wider
      // than 128.
      if (Size > 128 &&
          ((!IsUnion && Size != getContext().getTypeSize(i->getType())) ||
           Size > getNativeVectorSizeForAVXABI(AVXLevel))) {
        Lo = Memory;
        postMerge(Size, Lo, Hi);
        return;
      }
      // Note, skip this test for bit-fields, see below.
      if (!BitField && Offset % getContext().getTypeAlign(i->getType())) {
        Lo = Memory;
        postMerge(Size, Lo, Hi);
        return;
      }

      // Classify this field.
      //
      // AMD64-ABI 3.2.3p2: Rule 3. If the size of the aggregate
      // exceeds a single eightbyte, each is classified
      // separately. Each eightbyte gets initialized to class
      // NO_CLASS.
      Class FieldLo, FieldHi;

      // Bit-fields require special handling, they do not force the
      // structure to be passed in memory even if unaligned, and
      // therefore they can straddle an eightbyte.
      if (BitField) {
        assert(!i->isUnnamedBitfield());
        uint64_t Offset = OffsetBase + Layout.getFieldOffset(idx);
        uint64_t Size = i->getBitWidthValue(getContext());

        uint64_t EB_Lo = Offset / 64;
        uint64_t EB_Hi = (Offset + Size - 1) / 64;

        if (EB_Lo) {
          assert(EB_Hi == EB_Lo && "Invalid classification, type > 16 bytes.");
          FieldLo = NoClass;
          FieldHi = Integer;
        } else {
          FieldLo = Integer;
          FieldHi = EB_Hi ? Integer : NoClass;
        }
      } else
        classify(i->getType(), Offset, FieldLo, FieldHi, isNamedArg);
      Lo = merge(Lo, FieldLo);
      Hi = merge(Hi, FieldHi);
      if (Lo == Memory || Hi == Memory)
        break;
    }

    postMerge(Size, Lo, Hi);
  }
}

ABIArgInfo X86_64ABIInfo::getIndirectReturnResult(QualType Ty) const {
  // If this is a scalar LLVM value then assume LLVM will pass it in the right
  // place naturally.
  if (!isAggregateTypeForABI(Ty)) {
    // Treat an enum type as its underlying type.
    if (const EnumType *EnumTy = Ty->getAs<EnumType>())
      Ty = EnumTy->getDecl()->getIntegerType();

    if (Ty->isExtIntType())
      return getNaturalAlignIndirect(Ty);

    return (isPromotableIntegerTypeForABI(Ty) ? ABIArgInfo::getExtend(Ty)
                                              : ABIArgInfo::getDirect());
  }

  return getNaturalAlignIndirect(Ty);
}

bool X86_64ABIInfo::IsIllegalVectorType(QualType Ty) const {
  if (const VectorType *VecTy = Ty->getAs<VectorType>()) {
    uint64_t Size = getContext().getTypeSize(VecTy);
    unsigned LargestVector = getNativeVectorSizeForAVXABI(AVXLevel);
    if (Size <= 64 || Size > LargestVector)
      return true;
    QualType EltTy = VecTy->getElementType();
    if (passInt128VectorsInMem() &&
        (EltTy->isSpecificBuiltinType(BuiltinType::Int128) ||
         EltTy->isSpecificBuiltinType(BuiltinType::UInt128)))
      return true;
  }

  return false;
}

ABIArgInfo X86_64ABIInfo::getIndirectResult(QualType Ty,
                                            unsigned freeIntRegs) const {
  // If this is a scalar LLVM value then assume LLVM will pass it in the right
  // place naturally.
  //
  // This assumption is optimistic, as there could be free registers available
  // when we need to pass this argument in memory, and LLVM could try to pass
  // the argument in the free register. This does not seem to happen currently,
  // but this code would be much safer if we could mark the argument with
  // 'onstack'. See PR12193.
  if (!isAggregateTypeForABI(Ty) && !IsIllegalVectorType(Ty) &&
      !Ty->isExtIntType()) {
    // Treat an enum type as its underlying type.
    if (const EnumType *EnumTy = Ty->getAs<EnumType>())
      Ty = EnumTy->getDecl()->getIntegerType();

    return (isPromotableIntegerTypeForABI(Ty) ? ABIArgInfo::getExtend(Ty)
                                              : ABIArgInfo::getDirect());
  }

  if (CGCXXABI::RecordArgABI RAA = getRecordArgABI(Ty, getCXXABI()))
    return getNaturalAlignIndirect(Ty, RAA == CGCXXABI::RAA_DirectInMemory);

  // Compute the byval alignment. We specify the alignment of the byval in all
  // cases so that the mid-level optimizer knows the alignment of the byval.
  unsigned Align = std::max(getContext().getTypeAlign(Ty) / 8, 8U);

  // Attempt to avoid passing indirect results using byval when possible. This
  // is important for good codegen.
  //
  // We do this by coercing the value into a scalar type which the backend can
  // handle naturally (i.e., without using byval).
  //
  // For simplicity, we currently only do this when we have exhausted all of the
  // free integer registers. Doing this when there are free integer registers
  // would require more care, as we would have to ensure that the coerced value
  // did not claim the unused register. That would require either reording the
  // arguments to the function (so that any subsequent inreg values came first),
  // or only doing this optimization when there were no following arguments that
  // might be inreg.
  //
  // We currently expect it to be rare (particularly in well written code) for
  // arguments to be passed on the stack when there are still free integer
  // registers available (this would typically imply large structs being passed
  // by value), so this seems like a fair tradeoff for now.
  //
  // We can revisit this if the backend grows support for 'onstack' parameter
  // attributes. See PR12193.
  if (freeIntRegs == 0) {
    uint64_t Size = getContext().getTypeSize(Ty);

    // If this type fits in an eightbyte, coerce it into the matching integral
    // type, which will end up on the stack (with alignment 8).
    if (Align == 8 && Size <= 64)
      return ABIArgInfo::getDirect(llvm::IntegerType::get(getVMContext(),
                                                          Size));
  }

  return ABIArgInfo::getIndirect(CharUnits::fromQuantity(Align));
}

/// The ABI specifies that a value should be passed in a full vector XMM/YMM
/// register. Pick an LLVM IR type that will be passed as a vector register.
llvm::Type *X86_64ABIInfo::GetByteVectorType(QualType Ty) const {
  // Wrapper structs/arrays that only contain vectors are passed just like
  // vectors; strip them off if present.
  if (const Type *InnerTy = isSingleElementStruct(Ty, getContext()))
    Ty = QualType(InnerTy, 0);

  llvm::Type *IRType = CGT.ConvertType(Ty);
  if (isa<llvm::VectorType>(IRType)) {
    // Don't pass vXi128 vectors in their native type, the backend can't
    // legalize them.
    if (passInt128VectorsInMem() &&
        cast<llvm::VectorType>(IRType)->getElementType()->isIntegerTy(128)) {
      // Use a vXi64 vector.
      uint64_t Size = getContext().getTypeSize(Ty);
      return llvm::FixedVectorType::get(llvm::Type::getInt64Ty(getVMContext()),
                                        Size / 64);
    }

    return IRType;
  }

  if (IRType->getTypeID() == llvm::Type::FP128TyID)
    return IRType;

  // We couldn't find the preferred IR vector type for 'Ty'.
  uint64_t Size = getContext().getTypeSize(Ty);
  assert((Size == 128 || Size == 256 || Size == 512) && "Invalid type found!");


  // Return a LLVM IR vector type based on the size of 'Ty'.
  return llvm::FixedVectorType::get(llvm::Type::getDoubleTy(getVMContext()),
                                    Size / 64);
}

/// BitsContainNoUserData - Return true if the specified [start,end) bit range
/// is known to either be off the end of the specified type or being in
/// alignment padding.  The user type specified is known to be at most 128 bits
/// in size, and have passed through X86_64ABIInfo::classify with a successful
/// classification that put one of the two halves in the INTEGER class.
///
/// It is conservatively correct to return false.
static bool BitsContainNoUserData(QualType Ty, unsigned StartBit,
                                  unsigned EndBit, ASTContext &Context) {
  // If the bytes being queried are off the end of the type, there is no user
  // data hiding here.  This handles analysis of builtins, vectors and other
  // types that don't contain interesting padding.
  unsigned TySize = (unsigned)Context.getTypeSize(Ty);
  if (TySize <= StartBit)
    return true;

  if (const ConstantArrayType *AT = Context.getAsConstantArrayType(Ty)) {
    unsigned EltSize = (unsigned)Context.getTypeSize(AT->getElementType());
    unsigned NumElts = (unsigned)AT->getSize().getZExtValue();

    // Check each element to see if the element overlaps with the queried range.
    for (unsigned i = 0; i != NumElts; ++i) {
      // If the element is after the span we care about, then we're done..
      unsigned EltOffset = i*EltSize;
      if (EltOffset >= EndBit) break;

      unsigned EltStart = EltOffset < StartBit ? StartBit-EltOffset :0;
      if (!BitsContainNoUserData(AT->getElementType(), EltStart,
                                 EndBit-EltOffset, Context))
        return false;
    }
    // If it overlaps no elements, then it is safe to process as padding.
    return true;
  }

  if (const RecordType *RT = Ty->getAs<RecordType>()) {
    const RecordDecl *RD = RT->getDecl();
    const ASTRecordLayout &Layout = Context.getASTRecordLayout(RD);

    // If this is a C++ record, check the bases first.
    if (const CXXRecordDecl *CXXRD = dyn_cast<CXXRecordDecl>(RD)) {
      for (const auto &I : CXXRD->bases()) {
        assert(!I.isVirtual() && !I.getType()->isDependentType() &&
               "Unexpected base class!");
        const auto *Base =
            cast<CXXRecordDecl>(I.getType()->castAs<RecordType>()->getDecl());

        // If the base is after the span we care about, ignore it.
        unsigned BaseOffset = Context.toBits(Layout.getBaseClassOffset(Base));
        if (BaseOffset >= EndBit) continue;

        unsigned BaseStart = BaseOffset < StartBit ? StartBit-BaseOffset :0;
        if (!BitsContainNoUserData(I.getType(), BaseStart,
                                   EndBit-BaseOffset, Context))
          return false;
      }
    }

    // Verify that no field has data that overlaps the region of interest.  Yes
    // this could be sped up a lot by being smarter about queried fields,
    // however we're only looking at structs up to 16 bytes, so we don't care
    // much.
    unsigned idx = 0;
    for (RecordDecl::field_iterator i = RD->field_begin(), e = RD->field_end();
         i != e; ++i, ++idx) {
      unsigned FieldOffset = (unsigned)Layout.getFieldOffset(idx);

      // If we found a field after the region we care about, then we're done.
      if (FieldOffset >= EndBit) break;

      unsigned FieldStart = FieldOffset < StartBit ? StartBit-FieldOffset :0;
      if (!BitsContainNoUserData(i->getType(), FieldStart, EndBit-FieldOffset,
                                 Context))
        return false;
    }

    // If nothing in this record overlapped the area of interest, then we're
    // clean.
    return true;
  }

  return false;
}

/// ContainsFloatAtOffset - Return true if the specified LLVM IR type has a
/// float member at the specified offset.  For example, {int,{float}} has a
/// float at offset 4.  It is conservatively correct for this routine to return
/// false.
static bool ContainsFloatAtOffset(llvm::Type *IRType, unsigned IROffset,
                                  const llvm::DataLayout &TD) {
  // Base case if we find a float.
  if (IROffset == 0 && IRType->isFloatTy())
    return true;

  // If this is a struct, recurse into the field at the specified offset.
  if (llvm::StructType *STy = dyn_cast<llvm::StructType>(IRType)) {
    const llvm::StructLayout *SL = TD.getStructLayout(STy);
    unsigned Elt = SL->getElementContainingOffset(IROffset);
    IROffset -= SL->getElementOffset(Elt);
    return ContainsFloatAtOffset(STy->getElementType(Elt), IROffset, TD);
  }

  // If this is an array, recurse into the field at the specified offset.
  if (llvm::ArrayType *ATy = dyn_cast<llvm::ArrayType>(IRType)) {
    llvm::Type *EltTy = ATy->getElementType();
    unsigned EltSize = TD.getTypeAllocSize(EltTy);
    IROffset -= IROffset/EltSize*EltSize;
    return ContainsFloatAtOffset(EltTy, IROffset, TD);
  }

  return false;
}

/// ContainsHalfAtOffset - Return true if the specified LLVM IR type has a
/// half member at the specified offset.  For example, {int,{half}} has a
/// half at offset 4.  It is conservatively correct for this routine to return
/// false.
/// FIXME: Merge with ContainsFloatAtOffset
static bool ContainsHalfAtOffset(llvm::Type *IRType, unsigned IROffset,
                                 const llvm::DataLayout &TD) {
  // Base case if we find a float.
  if (IROffset == 0 && IRType->isHalfTy())
    return true;

  // If this is a struct, recurse into the field at the specified offset.
  if (llvm::StructType *STy = dyn_cast<llvm::StructType>(IRType)) {
    const llvm::StructLayout *SL = TD.getStructLayout(STy);
    unsigned Elt = SL->getElementContainingOffset(IROffset);
    IROffset -= SL->getElementOffset(Elt);
    return ContainsHalfAtOffset(STy->getElementType(Elt), IROffset, TD);
  }

  // If this is an array, recurse into the field at the specified offset.
  if (llvm::ArrayType *ATy = dyn_cast<llvm::ArrayType>(IRType)) {
    llvm::Type *EltTy = ATy->getElementType();
    unsigned EltSize = TD.getTypeAllocSize(EltTy);
    IROffset -= IROffset / EltSize * EltSize;
    return ContainsHalfAtOffset(EltTy, IROffset, TD);
  }

  return false;
}

/// GetSSETypeAtOffset - Return a type that will be passed by the backend in the
/// low 8 bytes of an XMM register, corresponding to the SSE class.
llvm::Type *X86_64ABIInfo::
GetSSETypeAtOffset(llvm::Type *IRType, unsigned IROffset,
                   QualType SourceTy, unsigned SourceOffset) const {
  // If the high 32 bits are not used, we have three choices. Single half,
  // single float or two halfs.
  if (BitsContainNoUserData(SourceTy, SourceOffset * 8 + 32,
                            SourceOffset * 8 + 64, getContext())) {
    if (ContainsFloatAtOffset(IRType, IROffset, getDataLayout()))
      return llvm::Type::getFloatTy(getVMContext());
    if (ContainsHalfAtOffset(IRType, IROffset + 2, getDataLayout()))
      return llvm::FixedVectorType::get(llvm::Type::getHalfTy(getVMContext()),
                                        2);

    return llvm::Type::getHalfTy(getVMContext());
  }

  // We want to pass as <2 x float> if the LLVM IR type contains a float at
  // offset+0 and offset+4. Walk the LLVM IR type to find out if this is the
  // case.
  if (ContainsFloatAtOffset(IRType, IROffset, getDataLayout()) &&
      ContainsFloatAtOffset(IRType, IROffset + 4, getDataLayout()))
    return llvm::FixedVectorType::get(llvm::Type::getFloatTy(getVMContext()),
                                      2);

  // We want to pass as <4 x half> if the LLVM IR type contains a half at
  // offset+0, +2, +4. Walk the LLVM IR type to find out if this is the case.
  if (ContainsHalfAtOffset(IRType, IROffset, getDataLayout()) &&
      ContainsHalfAtOffset(IRType, IROffset + 2, getDataLayout()) &&
      ContainsHalfAtOffset(IRType, IROffset + 4, getDataLayout()))
    return llvm::FixedVectorType::get(llvm::Type::getHalfTy(getVMContext()), 4);

  // We want to pass as <4 x half> if the LLVM IR type contains a mix of float
  // and half.
  // FIXME: Do we have a better representation for the mixed type?
  if (ContainsFloatAtOffset(IRType, IROffset, getDataLayout()) ||
      ContainsFloatAtOffset(IRType, IROffset + 4, getDataLayout()))
    return llvm::FixedVectorType::get(llvm::Type::getHalfTy(getVMContext()), 4);

  return llvm::Type::getDoubleTy(getVMContext());
}


/// GetINTEGERTypeAtOffset - The ABI specifies that a value should be passed in
/// an 8-byte GPR.  This means that we either have a scalar or we are talking
/// about the high or low part of an up-to-16-byte struct.  This routine picks
/// the best LLVM IR type to represent this, which may be i64 or may be anything
/// else that the backend will pass in a GPR that works better (e.g. i8, %foo*,
/// etc).
///
/// PrefType is an LLVM IR type that corresponds to (part of) the IR type for
/// the source type.  IROffset is an offset in bytes into the LLVM IR type that
/// the 8-byte value references.  PrefType may be null.
///
/// SourceTy is the source-level type for the entire argument.  SourceOffset is
/// an offset into this that we're processing (which is always either 0 or 8).
///
llvm::Type *X86_64ABIInfo::
GetINTEGERTypeAtOffset(llvm::Type *IRType, unsigned IROffset,
                       QualType SourceTy, unsigned SourceOffset) const {
  // If we're dealing with an un-offset LLVM IR type, then it means that we're
  // returning an 8-byte unit starting with it.  See if we can safely use it.
  if (IROffset == 0) {
    // Pointers and int64's always fill the 8-byte unit.
    if ((isa<llvm::PointerType>(IRType) && Has64BitPointers) ||
        IRType->isIntegerTy(64))
      return IRType;

    // If we have a 1/2/4-byte integer, we can use it only if the rest of the
    // goodness in the source type is just tail padding.  This is allowed to
    // kick in for struct {double,int} on the int, but not on
    // struct{double,int,int} because we wouldn't return the second int.  We
    // have to do this analysis on the source type because we can't depend on
    // unions being lowered a specific way etc.
    if (IRType->isIntegerTy(8) || IRType->isIntegerTy(16) ||
        IRType->isIntegerTy(32) ||
        (isa<llvm::PointerType>(IRType) && !Has64BitPointers)) {
      unsigned BitWidth = isa<llvm::PointerType>(IRType) ? 32 :
          cast<llvm::IntegerType>(IRType)->getBitWidth();

      if (BitsContainNoUserData(SourceTy, SourceOffset*8+BitWidth,
                                SourceOffset*8+64, getContext()))
        return IRType;
    }
  }

  if (llvm::StructType *STy = dyn_cast<llvm::StructType>(IRType)) {
    // If this is a struct, recurse into the field at the specified offset.
    const llvm::StructLayout *SL = getDataLayout().getStructLayout(STy);
    if (IROffset < SL->getSizeInBytes()) {
      unsigned FieldIdx = SL->getElementContainingOffset(IROffset);
      IROffset -= SL->getElementOffset(FieldIdx);

      return GetINTEGERTypeAtOffset(STy->getElementType(FieldIdx), IROffset,
                                    SourceTy, SourceOffset);
    }
  }

  if (llvm::ArrayType *ATy = dyn_cast<llvm::ArrayType>(IRType)) {
    llvm::Type *EltTy = ATy->getElementType();
    unsigned EltSize = getDataLayout().getTypeAllocSize(EltTy);
    unsigned EltOffset = IROffset/EltSize*EltSize;
    return GetINTEGERTypeAtOffset(EltTy, IROffset-EltOffset, SourceTy,
                                  SourceOffset);
  }

  // Okay, we don't have any better idea of what to pass, so we pass this in an
  // integer register that isn't too big to fit the rest of the struct.
  unsigned TySizeInBytes =
    (unsigned)getContext().getTypeSizeInChars(SourceTy).getQuantity();

  assert(TySizeInBytes != SourceOffset && "Empty field?");

  // It is always safe to classify this as an integer type up to i64 that
  // isn't larger than the structure.
  return llvm::IntegerType::get(getVMContext(),
                                std::min(TySizeInBytes-SourceOffset, 8U)*8);
}


/// GetX86_64ByValArgumentPair - Given a high and low type that can ideally
/// be used as elements of a two register pair to pass or return, return a
/// first class aggregate to represent them.  For example, if the low part of
/// a by-value argument should be passed as i32* and the high part as float,
/// return {i32*, float}.
static llvm::Type *
GetX86_64ByValArgumentPair(llvm::Type *Lo, llvm::Type *Hi,
                           const llvm::DataLayout &TD) {
  // In order to correctly satisfy the ABI, we need to the high part to start
  // at offset 8.  If the high and low parts we inferred are both 4-byte types
  // (e.g. i32 and i32) then the resultant struct type ({i32,i32}) won't have
  // the second element at offset 8.  Check for this:
  unsigned LoSize = (unsigned)TD.getTypeAllocSize(Lo);
  unsigned HiAlign = TD.getABITypeAlignment(Hi);
  unsigned HiStart = llvm::alignTo(LoSize, HiAlign);
  assert(HiStart != 0 && HiStart <= 8 && "Invalid x86-64 argument pair!");

  // To handle this, we have to increase the size of the low part so that the
  // second element will start at an 8 byte offset.  We can't increase the size
  // of the second element because it might make us access off the end of the
  // struct.
  if (HiStart != 8) {
    // There are usually two sorts of types the ABI generation code can produce
    // for the low part of a pair that aren't 8 bytes in size: half, float or
    // i8/i16/i32.  This can also include pointers when they are 32-bit (X32 and
    // NaCl).
    // Promote these to a larger type.
    if (Lo->isHalfTy() || Lo->isFloatTy())
      Lo = llvm::Type::getDoubleTy(Lo->getContext());
    else {
      assert((Lo->isIntegerTy() || Lo->isPointerTy())
             && "Invalid/unknown lo type");
      Lo = llvm::Type::getInt64Ty(Lo->getContext());
    }
  }

  llvm::StructType *Result = llvm::StructType::get(Lo, Hi);

  // Verify that the second element is at an 8-byte offset.
  assert(TD.getStructLayout(Result)->getElementOffset(1) == 8 &&
         "Invalid x86-64 argument pair!");
  return Result;
}

ABIArgInfo X86_64ABIInfo::
classifyReturnType(QualType RetTy) const {
  // AMD64-ABI 3.2.3p4: Rule 1. Classify the return type with the
  // classification algorithm.
  X86_64ABIInfo::Class Lo, Hi;
  classify(RetTy, 0, Lo, Hi, /*isNamedArg*/ true);

  // Check some invariants.
  assert((Hi != Memory || Lo == Memory) && "Invalid memory classification.");
  assert((Hi != SSEUp || Lo == SSE) && "Invalid SSEUp classification.");

  llvm::Type *ResType = nullptr;
  switch (Lo) {
  case NoClass:
    if (Hi == NoClass)
      return ABIArgInfo::getIgnore();
    // If the low part is just padding, it takes no register, leave ResType
    // null.
    assert((Hi == SSE || Hi == Integer || Hi == X87Up) &&
           "Unknown missing lo part");
    break;

  case SSEUp:
  case X87Up:
    llvm_unreachable("Invalid classification for lo word.");

    // AMD64-ABI 3.2.3p4: Rule 2. Types of class memory are returned via
    // hidden argument.
  case Memory:
    return getIndirectReturnResult(RetTy);

    // AMD64-ABI 3.2.3p4: Rule 3. If the class is INTEGER, the next
    // available register of the sequence %rax, %rdx is used.
  case Integer:
    ResType = GetINTEGERTypeAtOffset(CGT.ConvertType(RetTy), 0, RetTy, 0);

    // If we have a sign or zero extended integer, make sure to return Extend
    // so that the parameter gets the right LLVM IR attributes.
    if (Hi == NoClass && isa<llvm::IntegerType>(ResType)) {
      // Treat an enum type as its underlying type.
      if (const EnumType *EnumTy = RetTy->getAs<EnumType>())
        RetTy = EnumTy->getDecl()->getIntegerType();

      if (RetTy->isIntegralOrEnumerationType() &&
          isPromotableIntegerTypeForABI(RetTy))
        return ABIArgInfo::getExtend(RetTy);
    }
    break;

    // AMD64-ABI 3.2.3p4: Rule 4. If the class is SSE, the next
    // available SSE register of the sequence %xmm0, %xmm1 is used.
  case SSE:
    ResType = GetSSETypeAtOffset(CGT.ConvertType(RetTy), 0, RetTy, 0);
    break;

    // AMD64-ABI 3.2.3p4: Rule 6. If the class is X87, the value is
    // returned on the X87 stack in %st0 as 80-bit x87 number.
  case X87:
    ResType = llvm::Type::getX86_FP80Ty(getVMContext());
    break;

    // AMD64-ABI 3.2.3p4: Rule 8. If the class is COMPLEX_X87, the real
    // part of the value is returned in %st0 and the imaginary part in
    // %st1.
  case ComplexX87:
    assert(Hi == ComplexX87 && "Unexpected ComplexX87 classification.");
    ResType = llvm::StructType::get(llvm::Type::getX86_FP80Ty(getVMContext()),
                                    llvm::Type::getX86_FP80Ty(getVMContext()));
    break;
  }

  llvm::Type *HighPart = nullptr;
  switch (Hi) {
    // Memory was handled previously and X87 should
    // never occur as a hi class.
  case Memory:
  case X87:
    llvm_unreachable("Invalid classification for hi word.");

  case ComplexX87: // Previously handled.
  case NoClass:
    break;

  case Integer:
    HighPart = GetINTEGERTypeAtOffset(CGT.ConvertType(RetTy), 8, RetTy, 8);
    if (Lo == NoClass)  // Return HighPart at offset 8 in memory.
      return ABIArgInfo::getDirect(HighPart, 8);
    break;
  case SSE:
    HighPart = GetSSETypeAtOffset(CGT.ConvertType(RetTy), 8, RetTy, 8);
    if (Lo == NoClass)  // Return HighPart at offset 8 in memory.
      return ABIArgInfo::getDirect(HighPart, 8);
    break;

    // AMD64-ABI 3.2.3p4: Rule 5. If the class is SSEUP, the eightbyte
    // is passed in the next available eightbyte chunk if the last used
    // vector register.
    //
    // SSEUP should always be preceded by SSE, just widen.
  case SSEUp:
    assert(Lo == SSE && "Unexpected SSEUp classification.");
    ResType = GetByteVectorType(RetTy);
    break;

    // AMD64-ABI 3.2.3p4: Rule 7. If the class is X87UP, the value is
    // returned together with the previous X87 value in %st0.
  case X87Up:
    // If X87Up is preceded by X87, we don't need to do
    // anything. However, in some cases with unions it may not be
    // preceded by X87. In such situations we follow gcc and pass the
    // extra bits in an SSE reg.
    if (Lo != X87) {
      HighPart = GetSSETypeAtOffset(CGT.ConvertType(RetTy), 8, RetTy, 8);
      if (Lo == NoClass)  // Return HighPart at offset 8 in memory.
        return ABIArgInfo::getDirect(HighPart, 8);
    }
    break;
  }

  // If a high part was specified, merge it together with the low part.  It is
  // known to pass in the high eightbyte of the result.  We do this by forming a
  // first class struct aggregate with the high and low part: {low, high}
  if (HighPart)
    ResType = GetX86_64ByValArgumentPair(ResType, HighPart, getDataLayout());

  return ABIArgInfo::getDirect(ResType);
}

ABIArgInfo X86_64ABIInfo::classifyArgumentType(
  QualType Ty, unsigned freeIntRegs, unsigned &neededInt, unsigned &neededSSE,
  bool isNamedArg)
  const
{
  Ty = useFirstFieldIfTransparentUnion(Ty);

  X86_64ABIInfo::Class Lo, Hi;
  classify(Ty, 0, Lo, Hi, isNamedArg);

  // Check some invariants.
  // FIXME: Enforce these by construction.
  assert((Hi != Memory || Lo == Memory) && "Invalid memory classification.");
  assert((Hi != SSEUp || Lo == SSE) && "Invalid SSEUp classification.");

  neededInt = 0;
  neededSSE = 0;
  llvm::Type *ResType = nullptr;
  switch (Lo) {
  case NoClass:
    if (Hi == NoClass)
      return ABIArgInfo::getIgnore();
    // If the low part is just padding, it takes no register, leave ResType
    // null.
    assert((Hi == SSE || Hi == Integer || Hi == X87Up) &&
           "Unknown missing lo part");
    break;

    // AMD64-ABI 3.2.3p3: Rule 1. If the class is MEMORY, pass the argument
    // on the stack.
  case Memory:

    // AMD64-ABI 3.2.3p3: Rule 5. If the class is X87, X87UP or
    // COMPLEX_X87, it is passed in memory.
  case X87:
  case ComplexX87:
    if (getRecordArgABI(Ty, getCXXABI()) == CGCXXABI::RAA_Indirect)
      ++neededInt;
    return getIndirectResult(Ty, freeIntRegs);

  case SSEUp:
  case X87Up:
    llvm_unreachable("Invalid classification for lo word.");

    // AMD64-ABI 3.2.3p3: Rule 2. If the class is INTEGER, the next
    // available register of the sequence %rdi, %rsi, %rdx, %rcx, %r8
    // and %r9 is used.
  case Integer:
    ++neededInt;

    // Pick an 8-byte type based on the preferred type.
    ResType = GetINTEGERTypeAtOffset(CGT.ConvertType(Ty), 0, Ty, 0);

    // If we have a sign or zero extended integer, make sure to return Extend
    // so that the parameter gets the right LLVM IR attributes.
    if (Hi == NoClass && isa<llvm::IntegerType>(ResType)) {
      // Treat an enum type as its underlying type.
      if (const EnumType *EnumTy = Ty->getAs<EnumType>())
        Ty = EnumTy->getDecl()->getIntegerType();

      if (Ty->isIntegralOrEnumerationType() &&
          isPromotableIntegerTypeForABI(Ty))
        return ABIArgInfo::getExtend(Ty);
    }

    break;

    // AMD64-ABI 3.2.3p3: Rule 3. If the class is SSE, the next
    // available SSE register is used, the registers are taken in the
    // order from %xmm0 to %xmm7.
  case SSE: {
    llvm::Type *IRType = CGT.ConvertType(Ty);
    ResType = GetSSETypeAtOffset(IRType, 0, Ty, 0);
    ++neededSSE;
    break;
  }
  }

  llvm::Type *HighPart = nullptr;
  switch (Hi) {
    // Memory was handled previously, ComplexX87 and X87 should
    // never occur as hi classes, and X87Up must be preceded by X87,
    // which is passed in memory.
  case Memory:
  case X87:
  case ComplexX87:
    llvm_unreachable("Invalid classification for hi word.");

  case NoClass: break;

  case Integer:
    ++neededInt;
    // Pick an 8-byte type based on the preferred type.
    HighPart = GetINTEGERTypeAtOffset(CGT.ConvertType(Ty), 8, Ty, 8);

    if (Lo == NoClass)  // Pass HighPart at offset 8 in memory.
      return ABIArgInfo::getDirect(HighPart, 8);
    break;

    // X87Up generally doesn't occur here (long double is passed in
    // memory), except in situations involving unions.
  case X87Up:
  case SSE:
    HighPart = GetSSETypeAtOffset(CGT.ConvertType(Ty), 8, Ty, 8);

    if (Lo == NoClass)  // Pass HighPart at offset 8 in memory.
      return ABIArgInfo::getDirect(HighPart, 8);

    ++neededSSE;
    break;

    // AMD64-ABI 3.2.3p3: Rule 4. If the class is SSEUP, the
    // eightbyte is passed in the upper half of the last used SSE
    // register.  This only happens when 128-bit vectors are passed.
  case SSEUp:
    assert(Lo == SSE && "Unexpected SSEUp classification");
    ResType = GetByteVectorType(Ty);
    break;
  }

  // If a high part was specified, merge it together with the low part.  It is
  // known to pass in the high eightbyte of the result.  We do this by forming a
  // first class struct aggregate with the high and low part: {low, high}
  if (HighPart)
    ResType = GetX86_64ByValArgumentPair(ResType, HighPart, getDataLayout());

  return ABIArgInfo::getDirect(ResType);
}

ABIArgInfo
X86_64ABIInfo::classifyRegCallStructTypeImpl(QualType Ty, unsigned &NeededInt,
                                             unsigned &NeededSSE) const {
  auto RT = Ty->getAs<RecordType>();
  assert(RT && "classifyRegCallStructType only valid with struct types");

  if (RT->getDecl()->hasFlexibleArrayMember())
    return getIndirectReturnResult(Ty);

  // Sum up bases
  if (auto CXXRD = dyn_cast<CXXRecordDecl>(RT->getDecl())) {
    if (CXXRD->isDynamicClass()) {
      NeededInt = NeededSSE = 0;
      return getIndirectReturnResult(Ty);
    }

    for (const auto &I : CXXRD->bases())
      if (classifyRegCallStructTypeImpl(I.getType(), NeededInt, NeededSSE)
              .isIndirect()) {
        NeededInt = NeededSSE = 0;
        return getIndirectReturnResult(Ty);
      }
  }

  // Sum up members
  for (const auto *FD : RT->getDecl()->fields()) {
    if (FD->getType()->isRecordType() && !FD->getType()->isUnionType()) {
      if (classifyRegCallStructTypeImpl(FD->getType(), NeededInt, NeededSSE)
              .isIndirect()) {
        NeededInt = NeededSSE = 0;
        return getIndirectReturnResult(Ty);
      }
    } else {
      unsigned LocalNeededInt, LocalNeededSSE;
      if (classifyArgumentType(FD->getType(), UINT_MAX, LocalNeededInt,
                               LocalNeededSSE, true)
              .isIndirect()) {
        NeededInt = NeededSSE = 0;
        return getIndirectReturnResult(Ty);
      }
      NeededInt += LocalNeededInt;
      NeededSSE += LocalNeededSSE;
    }
  }

  return ABIArgInfo::getDirect();
}

ABIArgInfo X86_64ABIInfo::classifyRegCallStructType(QualType Ty,
                                                    unsigned &NeededInt,
                                                    unsigned &NeededSSE) const {

  NeededInt = 0;
  NeededSSE = 0;

  return classifyRegCallStructTypeImpl(Ty, NeededInt, NeededSSE);
}

void X86_64ABIInfo::computeInfo(CGFunctionInfo &FI) const {
#if INTEL_CUSTOMIZATION
  ASTContext &Context = getContext();
  if (doOpenCLClassification(FI, Context))
    return;
#endif // INTEL_CUSTOMIZATION

  const unsigned CallingConv = FI.getCallingConvention();
  // It is possible to force Win64 calling convention on any x86_64 target by
  // using __attribute__((ms_abi)). In such case to correctly emit Win64
  // compatible code delegate this call to WinX86_64ABIInfo::computeInfo.
  if (CallingConv == llvm::CallingConv::Win64) {
    WinX86_64ABIInfo Win64ABIInfo(CGT, AVXLevel);
    Win64ABIInfo.computeInfo(FI);
    return;
  }

  bool IsRegCall = CallingConv == llvm::CallingConv::X86_RegCall;

  // Keep track of the number of assigned registers.
  unsigned FreeIntRegs = IsRegCall ? 11 : 6;
  unsigned FreeSSERegs = IsRegCall ? 16 : 8;
  unsigned NeededInt, NeededSSE;

  if (!::classifyReturnType(getCXXABI(), FI, *this)) {
    if (IsRegCall && FI.getReturnType()->getTypePtr()->isRecordType() &&
        !FI.getReturnType()->getTypePtr()->isUnionType()) {
      FI.getReturnInfo() =
          classifyRegCallStructType(FI.getReturnType(), NeededInt, NeededSSE);
      if (FreeIntRegs >= NeededInt && FreeSSERegs >= NeededSSE) {
        FreeIntRegs -= NeededInt;
        FreeSSERegs -= NeededSSE;
      } else {
        FI.getReturnInfo() = getIndirectReturnResult(FI.getReturnType());
      }
    } else if (IsRegCall && FI.getReturnType()->getAs<ComplexType>() &&
               getContext().getCanonicalType(FI.getReturnType()
                                                 ->getAs<ComplexType>()
                                                 ->getElementType()) ==
                   getContext().LongDoubleTy)
      // Complex Long Double Type is passed in Memory when Regcall
      // calling convention is used.
      FI.getReturnInfo() = getIndirectReturnResult(FI.getReturnType());
    else
      FI.getReturnInfo() = classifyReturnType(FI.getReturnType());
  }

  // If the return value is indirect, then the hidden argument is consuming one
  // integer register.
  if (FI.getReturnInfo().isIndirect())
    --FreeIntRegs;

  // The chain argument effectively gives us another free register.
  if (FI.isChainCall())
    ++FreeIntRegs;

  unsigned NumRequiredArgs = FI.getNumRequiredArgs();
  // AMD64-ABI 3.2.3p3: Once arguments are classified, the registers
  // get assigned (in left-to-right order) for passing as follows...
  unsigned ArgNo = 0;
  for (CGFunctionInfo::arg_iterator it = FI.arg_begin(), ie = FI.arg_end();
       it != ie; ++it, ++ArgNo) {
    bool IsNamedArg = ArgNo < NumRequiredArgs;

    if (IsRegCall && it->type->isStructureOrClassType())
      it->info = classifyRegCallStructType(it->type, NeededInt, NeededSSE);
    else
      it->info = classifyArgumentType(it->type, FreeIntRegs, NeededInt,
                                      NeededSSE, IsNamedArg);

    // AMD64-ABI 3.2.3p3: If there are no registers available for any
    // eightbyte of an argument, the whole argument is passed on the
    // stack. If registers have already been assigned for some
    // eightbytes of such an argument, the assignments get reverted.
    if (FreeIntRegs >= NeededInt && FreeSSERegs >= NeededSSE) {
      FreeIntRegs -= NeededInt;
      FreeSSERegs -= NeededSSE;
    } else {
      it->info = getIndirectResult(it->type, FreeIntRegs);
    }
  }
}

static Address EmitX86_64VAArgFromMemory(CodeGenFunction &CGF,
                                         Address VAListAddr, QualType Ty) {
  Address overflow_arg_area_p =
      CGF.Builder.CreateStructGEP(VAListAddr, 2, "overflow_arg_area_p");
  llvm::Value *overflow_arg_area =
    CGF.Builder.CreateLoad(overflow_arg_area_p, "overflow_arg_area");

  // AMD64-ABI 3.5.7p5: Step 7. Align l->overflow_arg_area upwards to a 16
  // byte boundary if alignment needed by type exceeds 8 byte boundary.
  // It isn't stated explicitly in the standard, but in practice we use
  // alignment greater than 16 where necessary.
  CharUnits Align = CGF.getContext().getTypeAlignInChars(Ty);
  if (Align > CharUnits::fromQuantity(8)) {
    overflow_arg_area = emitRoundPointerUpToAlignment(CGF, overflow_arg_area,
                                                      Align);
  }

  // AMD64-ABI 3.5.7p5: Step 8. Fetch type from l->overflow_arg_area.
  llvm::Type *LTy = CGF.ConvertTypeForMem(Ty);
  llvm::Value *Res =
    CGF.Builder.CreateBitCast(overflow_arg_area,
                              llvm::PointerType::getUnqual(LTy));

  // AMD64-ABI 3.5.7p5: Step 9. Set l->overflow_arg_area to:
  // l->overflow_arg_area + sizeof(type).
  // AMD64-ABI 3.5.7p5: Step 10. Align l->overflow_arg_area upwards to
  // an 8 byte boundary.

  uint64_t SizeInBytes = (CGF.getContext().getTypeSize(Ty) + 7) / 8;
  llvm::Value *Offset =
      llvm::ConstantInt::get(CGF.Int32Ty, (SizeInBytes + 7)  & ~7);
  overflow_arg_area = CGF.Builder.CreateGEP(CGF.Int8Ty, overflow_arg_area,
                                            Offset, "overflow_arg_area.next");
  CGF.Builder.CreateStore(overflow_arg_area, overflow_arg_area_p);

  // AMD64-ABI 3.5.7p5: Step 11. Return the fetched type.
  return Address(Res, Align);
}

Address X86_64ABIInfo::EmitVAArg(CodeGenFunction &CGF, Address VAListAddr,
                                 QualType Ty) const {
  // Assume that va_list type is correct; should be pointer to LLVM type:
  // struct {
  //   i32 gp_offset;
  //   i32 fp_offset;
  //   i8* overflow_arg_area;
  //   i8* reg_save_area;
  // };
  unsigned neededInt, neededSSE;

  Ty = getContext().getCanonicalType(Ty);
  ABIArgInfo AI = classifyArgumentType(Ty, 0, neededInt, neededSSE,
                                       /*isNamedArg*/false);

  // AMD64-ABI 3.5.7p5: Step 1. Determine whether type may be passed
  // in the registers. If not go to step 7.
  if (!neededInt && !neededSSE)
    return EmitX86_64VAArgFromMemory(CGF, VAListAddr, Ty);

  // AMD64-ABI 3.5.7p5: Step 2. Compute num_gp to hold the number of
  // general purpose registers needed to pass type and num_fp to hold
  // the number of floating point registers needed.

  // AMD64-ABI 3.5.7p5: Step 3. Verify whether arguments fit into
  // registers. In the case: l->gp_offset > 48 - num_gp * 8 or
  // l->fp_offset > 304 - num_fp * 16 go to step 7.
  //
  // NOTE: 304 is a typo, there are (6 * 8 + 8 * 16) = 176 bytes of
  // register save space).

  llvm::Value *InRegs = nullptr;
  Address gp_offset_p = Address::invalid(), fp_offset_p = Address::invalid();
  llvm::Value *gp_offset = nullptr, *fp_offset = nullptr;
  if (neededInt) {
    gp_offset_p = CGF.Builder.CreateStructGEP(VAListAddr, 0, "gp_offset_p");
    gp_offset = CGF.Builder.CreateLoad(gp_offset_p, "gp_offset");
    InRegs = llvm::ConstantInt::get(CGF.Int32Ty, 48 - neededInt * 8);
    InRegs = CGF.Builder.CreateICmpULE(gp_offset, InRegs, "fits_in_gp");
  }

  if (neededSSE) {
    fp_offset_p = CGF.Builder.CreateStructGEP(VAListAddr, 1, "fp_offset_p");
    fp_offset = CGF.Builder.CreateLoad(fp_offset_p, "fp_offset");
    llvm::Value *FitsInFP =
      llvm::ConstantInt::get(CGF.Int32Ty, 176 - neededSSE * 16);
    FitsInFP = CGF.Builder.CreateICmpULE(fp_offset, FitsInFP, "fits_in_fp");
    InRegs = InRegs ? CGF.Builder.CreateAnd(InRegs, FitsInFP) : FitsInFP;
  }

  llvm::BasicBlock *InRegBlock = CGF.createBasicBlock("vaarg.in_reg");
  llvm::BasicBlock *InMemBlock = CGF.createBasicBlock("vaarg.in_mem");
  llvm::BasicBlock *ContBlock = CGF.createBasicBlock("vaarg.end");
  CGF.Builder.CreateCondBr(InRegs, InRegBlock, InMemBlock);

  // Emit code to load the value if it was passed in registers.

  CGF.EmitBlock(InRegBlock);

  // AMD64-ABI 3.5.7p5: Step 4. Fetch type from l->reg_save_area with
  // an offset of l->gp_offset and/or l->fp_offset. This may require
  // copying to a temporary location in case the parameter is passed
  // in different register classes or requires an alignment greater
  // than 8 for general purpose registers and 16 for XMM registers.
  //
  // FIXME: This really results in shameful code when we end up needing to
  // collect arguments from different places; often what should result in a
  // simple assembling of a structure from scattered addresses has many more
  // loads than necessary. Can we clean this up?
  llvm::Type *LTy = CGF.ConvertTypeForMem(Ty);
  llvm::Value *RegSaveArea = CGF.Builder.CreateLoad(
      CGF.Builder.CreateStructGEP(VAListAddr, 3), "reg_save_area");

  Address RegAddr = Address::invalid();
  if (neededInt && neededSSE) {
    // FIXME: Cleanup.
    assert(AI.isDirect() && "Unexpected ABI info for mixed regs");
    llvm::StructType *ST = cast<llvm::StructType>(AI.getCoerceToType());
    Address Tmp = CGF.CreateMemTemp(Ty);
    Tmp = CGF.Builder.CreateElementBitCast(Tmp, ST);
    assert(ST->getNumElements() == 2 && "Unexpected ABI info for mixed regs");
    llvm::Type *TyLo = ST->getElementType(0);
    llvm::Type *TyHi = ST->getElementType(1);
    assert((TyLo->isFPOrFPVectorTy() ^ TyHi->isFPOrFPVectorTy()) &&
           "Unexpected ABI info for mixed regs");
    llvm::Type *PTyLo = llvm::PointerType::getUnqual(TyLo);
    llvm::Type *PTyHi = llvm::PointerType::getUnqual(TyHi);
    llvm::Value *GPAddr =
        CGF.Builder.CreateGEP(CGF.Int8Ty, RegSaveArea, gp_offset);
    llvm::Value *FPAddr =
        CGF.Builder.CreateGEP(CGF.Int8Ty, RegSaveArea, fp_offset);
    llvm::Value *RegLoAddr = TyLo->isFPOrFPVectorTy() ? FPAddr : GPAddr;
    llvm::Value *RegHiAddr = TyLo->isFPOrFPVectorTy() ? GPAddr : FPAddr;

    // Copy the first element.
    // FIXME: Our choice of alignment here and below is probably pessimistic.
    llvm::Value *V = CGF.Builder.CreateAlignedLoad(
        TyLo, CGF.Builder.CreateBitCast(RegLoAddr, PTyLo),
        CharUnits::fromQuantity(getDataLayout().getABITypeAlignment(TyLo)));
    CGF.Builder.CreateStore(V, CGF.Builder.CreateStructGEP(Tmp, 0));

    // Copy the second element.
    V = CGF.Builder.CreateAlignedLoad(
        TyHi, CGF.Builder.CreateBitCast(RegHiAddr, PTyHi),
        CharUnits::fromQuantity(getDataLayout().getABITypeAlignment(TyHi)));
    CGF.Builder.CreateStore(V, CGF.Builder.CreateStructGEP(Tmp, 1));

    RegAddr = CGF.Builder.CreateElementBitCast(Tmp, LTy);
  } else if (neededInt) {
    RegAddr = Address(CGF.Builder.CreateGEP(CGF.Int8Ty, RegSaveArea, gp_offset),
                      CharUnits::fromQuantity(8));
    RegAddr = CGF.Builder.CreateElementBitCast(RegAddr, LTy);

    // Copy to a temporary if necessary to ensure the appropriate alignment.
    auto TInfo = getContext().getTypeInfoInChars(Ty);
    uint64_t TySize = TInfo.Width.getQuantity();
    CharUnits TyAlign = TInfo.Align;

    // Copy into a temporary if the type is more aligned than the
    // register save area.
    if (TyAlign.getQuantity() > 8) {
      Address Tmp = CGF.CreateMemTemp(Ty);
      CGF.Builder.CreateMemCpy(Tmp, RegAddr, TySize, false);
      RegAddr = Tmp;
    }

  } else if (neededSSE == 1) {
    RegAddr = Address(CGF.Builder.CreateGEP(CGF.Int8Ty, RegSaveArea, fp_offset),
                      CharUnits::fromQuantity(16));
    RegAddr = CGF.Builder.CreateElementBitCast(RegAddr, LTy);
  } else {
    assert(neededSSE == 2 && "Invalid number of needed registers!");
    // SSE registers are spaced 16 bytes apart in the register save
    // area, we need to collect the two eightbytes together.
    // The ABI isn't explicit about this, but it seems reasonable
    // to assume that the slots are 16-byte aligned, since the stack is
    // naturally 16-byte aligned and the prologue is expected to store
    // all the SSE registers to the RSA.
    Address RegAddrLo = Address(CGF.Builder.CreateGEP(CGF.Int8Ty, RegSaveArea,
                                                      fp_offset),
                                CharUnits::fromQuantity(16));
    Address RegAddrHi =
      CGF.Builder.CreateConstInBoundsByteGEP(RegAddrLo,
                                             CharUnits::fromQuantity(16));
    llvm::Type *ST = AI.canHaveCoerceToType()
                         ? AI.getCoerceToType()
                         : llvm::StructType::get(CGF.DoubleTy, CGF.DoubleTy);
    llvm::Value *V;
    Address Tmp = CGF.CreateMemTemp(Ty);
    Tmp = CGF.Builder.CreateElementBitCast(Tmp, ST);
    V = CGF.Builder.CreateLoad(CGF.Builder.CreateElementBitCast(
        RegAddrLo, ST->getStructElementType(0)));
    CGF.Builder.CreateStore(V, CGF.Builder.CreateStructGEP(Tmp, 0));
    V = CGF.Builder.CreateLoad(CGF.Builder.CreateElementBitCast(
        RegAddrHi, ST->getStructElementType(1)));
    CGF.Builder.CreateStore(V, CGF.Builder.CreateStructGEP(Tmp, 1));

    RegAddr = CGF.Builder.CreateElementBitCast(Tmp, LTy);
  }

  // AMD64-ABI 3.5.7p5: Step 5. Set:
  // l->gp_offset = l->gp_offset + num_gp * 8
  // l->fp_offset = l->fp_offset + num_fp * 16.
  if (neededInt) {
    llvm::Value *Offset = llvm::ConstantInt::get(CGF.Int32Ty, neededInt * 8);
    CGF.Builder.CreateStore(CGF.Builder.CreateAdd(gp_offset, Offset),
                            gp_offset_p);
  }
  if (neededSSE) {
    llvm::Value *Offset = llvm::ConstantInt::get(CGF.Int32Ty, neededSSE * 16);
    CGF.Builder.CreateStore(CGF.Builder.CreateAdd(fp_offset, Offset),
                            fp_offset_p);
  }
  CGF.EmitBranch(ContBlock);

  // Emit code to load the value if it was passed in memory.

  CGF.EmitBlock(InMemBlock);
  Address MemAddr = EmitX86_64VAArgFromMemory(CGF, VAListAddr, Ty);

  // Return the appropriate result.

  CGF.EmitBlock(ContBlock);
  Address ResAddr = emitMergePHI(CGF, RegAddr, InRegBlock, MemAddr, InMemBlock,
                                 "vaarg.addr");
  return ResAddr;
}

Address X86_64ABIInfo::EmitMSVAArg(CodeGenFunction &CGF, Address VAListAddr,
                                   QualType Ty) const {
  // MS x64 ABI requirement: "Any argument that doesn't fit in 8 bytes, or is
  // not 1, 2, 4, or 8 bytes, must be passed by reference."
  uint64_t Width = getContext().getTypeSize(Ty);
  bool IsIndirect = Width > 64 || !llvm::isPowerOf2_64(Width);

  return emitVoidPtrVAArg(CGF, VAListAddr, Ty, IsIndirect,
                          CGF.getContext().getTypeInfoInChars(Ty),
                          CharUnits::fromQuantity(8),
                          /*allowHigherAlign*/ false);
}

ABIArgInfo WinX86_64ABIInfo::reclassifyHvaArgForVectorCall(
    QualType Ty, unsigned &FreeSSERegs, const ABIArgInfo &current) const {
  const Type *Base = nullptr;
  uint64_t NumElts = 0;

  if (!Ty->isBuiltinType() && !Ty->isVectorType() &&
      isHomogeneousAggregate(Ty, Base, NumElts) && FreeSSERegs >= NumElts) {
    FreeSSERegs -= NumElts;
    return getDirectX86Hva();
  }
  return current;
}

ABIArgInfo WinX86_64ABIInfo::classify(QualType Ty, unsigned &FreeSSERegs,
                                      bool IsReturnType, bool IsVectorCall,
                                      bool IsRegCall) const {

  if (Ty->isVoidType())
    return ABIArgInfo::getIgnore();

  if (const EnumType *EnumTy = Ty->getAs<EnumType>())
    Ty = EnumTy->getDecl()->getIntegerType();

  TypeInfo Info = getContext().getTypeInfo(Ty);
  uint64_t Width = Info.Width;
  CharUnits Align = getContext().toCharUnitsFromBits(Info.Align);

  const RecordType *RT = Ty->getAs<RecordType>();
  if (RT) {
    if (!IsReturnType) {
      if (CGCXXABI::RecordArgABI RAA = getRecordArgABI(RT, getCXXABI()))
        return getNaturalAlignIndirect(Ty, RAA == CGCXXABI::RAA_DirectInMemory);
    }

    if (RT->getDecl()->hasFlexibleArrayMember())
      return getNaturalAlignIndirect(Ty, /*ByVal=*/false);

  }

  const Type *Base = nullptr;
  uint64_t NumElts = 0;
  // vectorcall adds the concept of a homogenous vector aggregate, similar to
  // other targets.
  if ((IsVectorCall || IsRegCall) &&
      isHomogeneousAggregate(Ty, Base, NumElts)) {
    if (IsRegCall) {
      if (FreeSSERegs >= NumElts) {
        FreeSSERegs -= NumElts;
        if (IsReturnType || Ty->isBuiltinType() || Ty->isVectorType())
          return ABIArgInfo::getDirect();
        return ABIArgInfo::getExpand();
      }
      return ABIArgInfo::getIndirect(Align, /*ByVal=*/false);
    } else if (IsVectorCall) {
      if (FreeSSERegs >= NumElts &&
          (IsReturnType || Ty->isBuiltinType() || Ty->isVectorType())) {
        FreeSSERegs -= NumElts;
        return ABIArgInfo::getDirect();
      } else if (IsReturnType) {
        return ABIArgInfo::getExpand();
      } else if (!Ty->isBuiltinType() && !Ty->isVectorType()) {
        // HVAs are delayed and reclassified in the 2nd step.
        return ABIArgInfo::getIndirect(Align, /*ByVal=*/false);
      }
    }
  }

  if (Ty->isMemberPointerType()) {
    // If the member pointer is represented by an LLVM int or ptr, pass it
    // directly.
    llvm::Type *LLTy = CGT.ConvertType(Ty);
    if (LLTy->isPointerTy() || LLTy->isIntegerTy())
      return ABIArgInfo::getDirect();
  }

  if (RT || Ty->isAnyComplexType() || Ty->isMemberPointerType()) {
    // MS x64 ABI requirement: "Any argument that doesn't fit in 8 bytes, or is
    // not 1, 2, 4, or 8 bytes, must be passed by reference."
    if (Width > 64 || !llvm::isPowerOf2_64(Width))
      return getNaturalAlignIndirect(Ty, /*ByVal=*/false);

    // Otherwise, coerce it to a small integer.
    return ABIArgInfo::getDirect(llvm::IntegerType::get(getVMContext(), Width));
  }

  if (const BuiltinType *BT = Ty->getAs<BuiltinType>()) {
    switch (BT->getKind()) {
    case BuiltinType::Bool:
      // Bool type is always extended to the ABI, other builtin types are not
      // extended.
      return ABIArgInfo::getExtend(Ty);

    case BuiltinType::LongDouble:
      // Mingw64 GCC uses the old 80 bit extended precision floating point
      // unit. It passes them indirectly through memory.
      if (IsMingw64) {
        const llvm::fltSemantics *LDF = &getTarget().getLongDoubleFormat();
        if (LDF == &llvm::APFloat::x87DoubleExtended())
          return ABIArgInfo::getIndirect(Align, /*ByVal=*/false);
      }
      break;

    case BuiltinType::Int128:
    case BuiltinType::UInt128:
      // If it's a parameter type, the normal ABI rule is that arguments larger
      // than 8 bytes are passed indirectly. GCC follows it. We follow it too,
      // even though it isn't particularly efficient.
      if (!IsReturnType)
        return ABIArgInfo::getIndirect(Align, /*ByVal=*/false);

      // Mingw64 GCC returns i128 in XMM0. Coerce to v2i64 to handle that.
      // Clang matches them for compatibility.
      return ABIArgInfo::getDirect(llvm::FixedVectorType::get(
          llvm::Type::getInt64Ty(getVMContext()), 2));

#if INTEL_CUSTOMIZATION
    // Pass float128 return and arguments indirectly on x64 Windows to match
    // icc.
    case BuiltinType::Float128:
      return ABIArgInfo::getIndirect(Align, /*ByVal=*/false);
#endif

    default:
      break;
    }
  }

  if (Ty->isExtIntType()) {
    // MS x64 ABI requirement: "Any argument that doesn't fit in 8 bytes, or is
    // not 1, 2, 4, or 8 bytes, must be passed by reference."
    // However, non-power-of-two _ExtInts will be passed as 1,2,4 or 8 bytes
    // anyway as long is it fits in them, so we don't have to check the power of
    // 2.
    if (Width <= 64)
      return ABIArgInfo::getDirect();
    return ABIArgInfo::getIndirect(Align, /*ByVal=*/false);
  }

  return ABIArgInfo::getDirect();
}

void WinX86_64ABIInfo::computeInfo(CGFunctionInfo &FI) const {
#if INTEL_CUSTOMIZATION
  ASTContext &Context = getContext();
  if (doOpenCLClassification(FI, Context))
    return;
#endif // INTEL_CUSTOMIZATION

  const unsigned CC = FI.getCallingConvention();
  bool IsVectorCall = CC == llvm::CallingConv::X86_VectorCall;
  bool IsRegCall = CC == llvm::CallingConv::X86_RegCall;

  // If __attribute__((sysv_abi)) is in use, use the SysV argument
  // classification rules.
  if (CC == llvm::CallingConv::X86_64_SysV) {
    X86_64ABIInfo SysVABIInfo(CGT, AVXLevel);
    SysVABIInfo.computeInfo(FI);
    return;
  }

  unsigned FreeSSERegs = 0;
  if (IsVectorCall) {
    // We can use up to 4 SSE return registers with vectorcall.
    FreeSSERegs = 4;
  } else if (IsRegCall) {
    // RegCall gives us 16 SSE registers.
    FreeSSERegs = 16;
  }

  if (!getCXXABI().classifyReturnType(FI))
    FI.getReturnInfo() = classify(FI.getReturnType(), FreeSSERegs, true,
                                  IsVectorCall, IsRegCall);

  if (IsVectorCall) {
    // We can use up to 6 SSE register parameters with vectorcall.
    FreeSSERegs = 6;
  } else if (IsRegCall) {
    // RegCall gives us 16 SSE registers, we can reuse the return registers.
    FreeSSERegs = 16;
  }

  unsigned ArgNum = 0;
  unsigned ZeroSSERegs = 0;
  for (auto &I : FI.arguments()) {
    // Vectorcall in x64 only permits the first 6 arguments to be passed as
    // XMM/YMM registers. After the sixth argument, pretend no vector
    // registers are left.
    unsigned *MaybeFreeSSERegs =
        (IsVectorCall && ArgNum >= 6) ? &ZeroSSERegs : &FreeSSERegs;
    I.info =
        classify(I.type, *MaybeFreeSSERegs, false, IsVectorCall, IsRegCall);
    ++ArgNum;
  }

  if (IsVectorCall) {
    // For vectorcall, assign aggregate HVAs to any free vector registers in a
    // second pass.
    for (auto &I : FI.arguments())
      I.info = reclassifyHvaArgForVectorCall(I.type, FreeSSERegs, I.info);
  }
}

Address WinX86_64ABIInfo::EmitVAArg(CodeGenFunction &CGF, Address VAListAddr,
                                    QualType Ty) const {
  // MS x64 ABI requirement: "Any argument that doesn't fit in 8 bytes, or is
  // not 1, 2, 4, or 8 bytes, must be passed by reference."
  uint64_t Width = getContext().getTypeSize(Ty);
  bool IsIndirect = Width > 64 || !llvm::isPowerOf2_64(Width);

  return emitVoidPtrVAArg(CGF, VAListAddr, Ty, IsIndirect,
                          CGF.getContext().getTypeInfoInChars(Ty),
                          CharUnits::fromQuantity(8),
                          /*allowHigherAlign*/ false);
}

static bool PPC_initDwarfEHRegSizeTable(CodeGen::CodeGenFunction &CGF,
                                        llvm::Value *Address, bool Is64Bit,
                                        bool IsAIX) {
  // This is calculated from the LLVM and GCC tables and verified
  // against gcc output.  AFAIK all PPC ABIs use the same encoding.

  CodeGen::CGBuilderTy &Builder = CGF.Builder;

  llvm::IntegerType *i8 = CGF.Int8Ty;
  llvm::Value *Four8 = llvm::ConstantInt::get(i8, 4);
  llvm::Value *Eight8 = llvm::ConstantInt::get(i8, 8);
  llvm::Value *Sixteen8 = llvm::ConstantInt::get(i8, 16);

  // 0-31: r0-31, the 4-byte or 8-byte general-purpose registers
  AssignToArrayRange(Builder, Address, Is64Bit ? Eight8 : Four8, 0, 31);

  // 32-63: fp0-31, the 8-byte floating-point registers
  AssignToArrayRange(Builder, Address, Eight8, 32, 63);

  // 64-67 are various 4-byte or 8-byte special-purpose registers:
  // 64: mq
  // 65: lr
  // 66: ctr
  // 67: ap
  AssignToArrayRange(Builder, Address, Is64Bit ? Eight8 : Four8, 64, 67);

  // 68-76 are various 4-byte special-purpose registers:
  // 68-75 cr0-7
  // 76: xer
  AssignToArrayRange(Builder, Address, Four8, 68, 76);

  // 77-108: v0-31, the 16-byte vector registers
  AssignToArrayRange(Builder, Address, Sixteen8, 77, 108);

  // 109: vrsave
  // 110: vscr
  AssignToArrayRange(Builder, Address, Is64Bit ? Eight8 : Four8, 109, 110);

  // AIX does not utilize the rest of the registers.
  if (IsAIX)
    return false;

  // 111: spe_acc
  // 112: spefscr
  // 113: sfp
  AssignToArrayRange(Builder, Address, Is64Bit ? Eight8 : Four8, 111, 113);

  if (!Is64Bit)
    return false;

  // TODO: Need to verify if these registers are used on 64 bit AIX with Power8
  // or above CPU.
  // 64-bit only registers:
  // 114: tfhar
  // 115: tfiar
  // 116: texasr
  AssignToArrayRange(Builder, Address, Eight8, 114, 116);

  return false;
}

// AIX
namespace {
/// AIXABIInfo - The AIX XCOFF ABI information.
class AIXABIInfo : public ABIInfo {
  const bool Is64Bit;
  const unsigned PtrByteSize;
  CharUnits getParamTypeAlignment(QualType Ty) const;

public:
  AIXABIInfo(CodeGen::CodeGenTypes &CGT, bool Is64Bit)
      : ABIInfo(CGT), Is64Bit(Is64Bit), PtrByteSize(Is64Bit ? 8 : 4) {}

  bool isPromotableTypeForABI(QualType Ty) const;

  ABIArgInfo classifyReturnType(QualType RetTy) const;
  ABIArgInfo classifyArgumentType(QualType Ty) const;

  void computeInfo(CGFunctionInfo &FI) const override {
    if (!getCXXABI().classifyReturnType(FI))
      FI.getReturnInfo() = classifyReturnType(FI.getReturnType());

    for (auto &I : FI.arguments())
      I.info = classifyArgumentType(I.type);
  }

  Address EmitVAArg(CodeGenFunction &CGF, Address VAListAddr,
                    QualType Ty) const override;
};

class AIXTargetCodeGenInfo : public TargetCodeGenInfo {
  const bool Is64Bit;

public:
  AIXTargetCodeGenInfo(CodeGen::CodeGenTypes &CGT, bool Is64Bit)
      : TargetCodeGenInfo(std::make_unique<AIXABIInfo>(CGT, Is64Bit)),
        Is64Bit(Is64Bit) {}
  int getDwarfEHStackPointer(CodeGen::CodeGenModule &M) const override {
    return 1; // r1 is the dedicated stack pointer
  }

  bool initDwarfEHRegSizeTable(CodeGen::CodeGenFunction &CGF,
                               llvm::Value *Address) const override;
};
} // namespace

// Return true if the ABI requires Ty to be passed sign- or zero-
// extended to 32/64 bits.
bool AIXABIInfo::isPromotableTypeForABI(QualType Ty) const {
  // Treat an enum type as its underlying type.
  if (const EnumType *EnumTy = Ty->getAs<EnumType>())
    Ty = EnumTy->getDecl()->getIntegerType();

  // Promotable integer types are required to be promoted by the ABI.
  if (Ty->isPromotableIntegerType())
    return true;

  if (!Is64Bit)
    return false;

  // For 64 bit mode, in addition to the usual promotable integer types, we also
  // need to extend all 32-bit types, since the ABI requires promotion to 64
  // bits.
  if (const BuiltinType *BT = Ty->getAs<BuiltinType>())
    switch (BT->getKind()) {
    case BuiltinType::Int:
    case BuiltinType::UInt:
      return true;
    default:
      break;
    }

  return false;
}

ABIArgInfo AIXABIInfo::classifyReturnType(QualType RetTy) const {
  if (RetTy->isAnyComplexType())
    return ABIArgInfo::getDirect();

  if (RetTy->isVectorType())
    return ABIArgInfo::getDirect();

  if (RetTy->isVoidType())
    return ABIArgInfo::getIgnore();

  if (isAggregateTypeForABI(RetTy))
    return getNaturalAlignIndirect(RetTy);

  return (isPromotableTypeForABI(RetTy) ? ABIArgInfo::getExtend(RetTy)
                                        : ABIArgInfo::getDirect());
}

ABIArgInfo AIXABIInfo::classifyArgumentType(QualType Ty) const {
  Ty = useFirstFieldIfTransparentUnion(Ty);

  if (Ty->isAnyComplexType())
    return ABIArgInfo::getDirect();

  if (Ty->isVectorType())
    return ABIArgInfo::getDirect();

  if (isAggregateTypeForABI(Ty)) {
    // Records with non-trivial destructors/copy-constructors should not be
    // passed by value.
    if (CGCXXABI::RecordArgABI RAA = getRecordArgABI(Ty, getCXXABI()))
      return getNaturalAlignIndirect(Ty, RAA == CGCXXABI::RAA_DirectInMemory);

    CharUnits CCAlign = getParamTypeAlignment(Ty);
    CharUnits TyAlign = getContext().getTypeAlignInChars(Ty);

    return ABIArgInfo::getIndirect(CCAlign, /*ByVal*/ true,
                                   /*Realign*/ TyAlign > CCAlign);
  }

  return (isPromotableTypeForABI(Ty) ? ABIArgInfo::getExtend(Ty)
                                     : ABIArgInfo::getDirect());
}

CharUnits AIXABIInfo::getParamTypeAlignment(QualType Ty) const {
  // Complex types are passed just like their elements.
  if (const ComplexType *CTy = Ty->getAs<ComplexType>())
    Ty = CTy->getElementType();

  if (Ty->isVectorType())
    return CharUnits::fromQuantity(16);

  // If the structure contains a vector type, the alignment is 16.
  if (isRecordWithSIMDVectorType(getContext(), Ty))
    return CharUnits::fromQuantity(16);

  return CharUnits::fromQuantity(PtrByteSize);
}

Address AIXABIInfo::EmitVAArg(CodeGenFunction &CGF, Address VAListAddr,
                              QualType Ty) const {
  if (Ty->isAnyComplexType())
    llvm::report_fatal_error("complex type is not supported on AIX yet");

  auto TypeInfo = getContext().getTypeInfoInChars(Ty);
  TypeInfo.Align = getParamTypeAlignment(Ty);

  CharUnits SlotSize = CharUnits::fromQuantity(PtrByteSize);

  return emitVoidPtrVAArg(CGF, VAListAddr, Ty, /*Indirect*/ false, TypeInfo,
                          SlotSize, /*AllowHigher*/ true);
}

bool AIXTargetCodeGenInfo::initDwarfEHRegSizeTable(
    CodeGen::CodeGenFunction &CGF, llvm::Value *Address) const {
  return PPC_initDwarfEHRegSizeTable(CGF, Address, Is64Bit, /*IsAIX*/ true);
}

// PowerPC-32
namespace {
/// PPC32_SVR4_ABIInfo - The 32-bit PowerPC ELF (SVR4) ABI information.
class PPC32_SVR4_ABIInfo : public DefaultABIInfo {
  bool IsSoftFloatABI;
  bool IsRetSmallStructInRegABI;

  CharUnits getParamTypeAlignment(QualType Ty) const;

public:
  PPC32_SVR4_ABIInfo(CodeGen::CodeGenTypes &CGT, bool SoftFloatABI,
                     bool RetSmallStructInRegABI)
      : DefaultABIInfo(CGT), IsSoftFloatABI(SoftFloatABI),
        IsRetSmallStructInRegABI(RetSmallStructInRegABI) {}

  ABIArgInfo classifyReturnType(QualType RetTy) const;

  void computeInfo(CGFunctionInfo &FI) const override {
    if (!getCXXABI().classifyReturnType(FI))
      FI.getReturnInfo() = classifyReturnType(FI.getReturnType());
    for (auto &I : FI.arguments())
      I.info = classifyArgumentType(I.type);
  }

  Address EmitVAArg(CodeGenFunction &CGF, Address VAListAddr,
                    QualType Ty) const override;
};

class PPC32TargetCodeGenInfo : public TargetCodeGenInfo {
public:
  PPC32TargetCodeGenInfo(CodeGenTypes &CGT, bool SoftFloatABI,
                         bool RetSmallStructInRegABI)
      : TargetCodeGenInfo(std::make_unique<PPC32_SVR4_ABIInfo>(
            CGT, SoftFloatABI, RetSmallStructInRegABI)) {}

  static bool isStructReturnInRegABI(const llvm::Triple &Triple,
                                     const CodeGenOptions &Opts);

  int getDwarfEHStackPointer(CodeGen::CodeGenModule &M) const override {
    // This is recovered from gcc output.
    return 1; // r1 is the dedicated stack pointer
  }

  bool initDwarfEHRegSizeTable(CodeGen::CodeGenFunction &CGF,
                               llvm::Value *Address) const override;
};
}

CharUnits PPC32_SVR4_ABIInfo::getParamTypeAlignment(QualType Ty) const {
  // Complex types are passed just like their elements.
  if (const ComplexType *CTy = Ty->getAs<ComplexType>())
    Ty = CTy->getElementType();

  if (Ty->isVectorType())
    return CharUnits::fromQuantity(getContext().getTypeSize(Ty) == 128 ? 16
                                                                       : 4);

  // For single-element float/vector structs, we consider the whole type
  // to have the same alignment requirements as its single element.
  const Type *AlignTy = nullptr;
  if (const Type *EltType = isSingleElementStruct(Ty, getContext())) {
    const BuiltinType *BT = EltType->getAs<BuiltinType>();
    if ((EltType->isVectorType() && getContext().getTypeSize(EltType) == 128) ||
        (BT && BT->isFloatingPoint()))
      AlignTy = EltType;
  }

  if (AlignTy)
    return CharUnits::fromQuantity(AlignTy->isVectorType() ? 16 : 4);
  return CharUnits::fromQuantity(4);
}

ABIArgInfo PPC32_SVR4_ABIInfo::classifyReturnType(QualType RetTy) const {
  uint64_t Size;

  // -msvr4-struct-return puts small aggregates in GPR3 and GPR4.
  if (isAggregateTypeForABI(RetTy) && IsRetSmallStructInRegABI &&
      (Size = getContext().getTypeSize(RetTy)) <= 64) {
    // System V ABI (1995), page 3-22, specified:
    // > A structure or union whose size is less than or equal to 8 bytes
    // > shall be returned in r3 and r4, as if it were first stored in the
    // > 8-byte aligned memory area and then the low addressed word were
    // > loaded into r3 and the high-addressed word into r4.  Bits beyond
    // > the last member of the structure or union are not defined.
    //
    // GCC for big-endian PPC32 inserts the pad before the first member,
    // not "beyond the last member" of the struct.  To stay compatible
    // with GCC, we coerce the struct to an integer of the same size.
    // LLVM will extend it and return i32 in r3, or i64 in r3:r4.
    if (Size == 0)
      return ABIArgInfo::getIgnore();
    else {
      llvm::Type *CoerceTy = llvm::Type::getIntNTy(getVMContext(), Size);
      return ABIArgInfo::getDirect(CoerceTy);
    }
  }

  return DefaultABIInfo::classifyReturnType(RetTy);
}

// TODO: this implementation is now likely redundant with
// DefaultABIInfo::EmitVAArg.
Address PPC32_SVR4_ABIInfo::EmitVAArg(CodeGenFunction &CGF, Address VAList,
                                      QualType Ty) const {
  if (getTarget().getTriple().isOSDarwin()) {
    auto TI = getContext().getTypeInfoInChars(Ty);
    TI.Align = getParamTypeAlignment(Ty);

    CharUnits SlotSize = CharUnits::fromQuantity(4);
    return emitVoidPtrVAArg(CGF, VAList, Ty,
                            classifyArgumentType(Ty).isIndirect(), TI, SlotSize,
                            /*AllowHigherAlign=*/true);
  }

  const unsigned OverflowLimit = 8;
  if (const ComplexType *CTy = Ty->getAs<ComplexType>()) {
    // TODO: Implement this. For now ignore.
    (void)CTy;
    return Address::invalid(); // FIXME?
  }

  // struct __va_list_tag {
  //   unsigned char gpr;
  //   unsigned char fpr;
  //   unsigned short reserved;
  //   void *overflow_arg_area;
  //   void *reg_save_area;
  // };

  bool isI64 = Ty->isIntegerType() && getContext().getTypeSize(Ty) == 64;
  bool isInt = !Ty->isFloatingType();
  bool isF64 = Ty->isFloatingType() && getContext().getTypeSize(Ty) == 64;

  // All aggregates are passed indirectly?  That doesn't seem consistent
  // with the argument-lowering code.
  bool isIndirect = isAggregateTypeForABI(Ty);

  CGBuilderTy &Builder = CGF.Builder;

  // The calling convention either uses 1-2 GPRs or 1 FPR.
  Address NumRegsAddr = Address::invalid();
  if (isInt || IsSoftFloatABI) {
    NumRegsAddr = Builder.CreateStructGEP(VAList, 0, "gpr");
  } else {
    NumRegsAddr = Builder.CreateStructGEP(VAList, 1, "fpr");
  }

  llvm::Value *NumRegs = Builder.CreateLoad(NumRegsAddr, "numUsedRegs");

  // "Align" the register count when TY is i64.
  if (isI64 || (isF64 && IsSoftFloatABI)) {
    NumRegs = Builder.CreateAdd(NumRegs, Builder.getInt8(1));
    NumRegs = Builder.CreateAnd(NumRegs, Builder.getInt8((uint8_t) ~1U));
  }

  llvm::Value *CC =
      Builder.CreateICmpULT(NumRegs, Builder.getInt8(OverflowLimit), "cond");

  llvm::BasicBlock *UsingRegs = CGF.createBasicBlock("using_regs");
  llvm::BasicBlock *UsingOverflow = CGF.createBasicBlock("using_overflow");
  llvm::BasicBlock *Cont = CGF.createBasicBlock("cont");

  Builder.CreateCondBr(CC, UsingRegs, UsingOverflow);

  llvm::Type *DirectTy = CGF.ConvertType(Ty);
  if (isIndirect) DirectTy = DirectTy->getPointerTo(0);

  // Case 1: consume registers.
  Address RegAddr = Address::invalid();
  {
    CGF.EmitBlock(UsingRegs);

    Address RegSaveAreaPtr = Builder.CreateStructGEP(VAList, 4);
    RegAddr = Address(Builder.CreateLoad(RegSaveAreaPtr),
                      CharUnits::fromQuantity(8));
    assert(RegAddr.getElementType() == CGF.Int8Ty);

    // Floating-point registers start after the general-purpose registers.
    if (!(isInt || IsSoftFloatABI)) {
      RegAddr = Builder.CreateConstInBoundsByteGEP(RegAddr,
                                                   CharUnits::fromQuantity(32));
    }

    // Get the address of the saved value by scaling the number of
    // registers we've used by the number of
    CharUnits RegSize = CharUnits::fromQuantity((isInt || IsSoftFloatABI) ? 4 : 8);
    llvm::Value *RegOffset =
      Builder.CreateMul(NumRegs, Builder.getInt8(RegSize.getQuantity()));
    RegAddr = Address(Builder.CreateInBoundsGEP(CGF.Int8Ty,
                                            RegAddr.getPointer(), RegOffset),
                      RegAddr.getAlignment().alignmentOfArrayElement(RegSize));
    RegAddr = Builder.CreateElementBitCast(RegAddr, DirectTy);

    // Increase the used-register count.
    NumRegs =
      Builder.CreateAdd(NumRegs,
                        Builder.getInt8((isI64 || (isF64 && IsSoftFloatABI)) ? 2 : 1));
    Builder.CreateStore(NumRegs, NumRegsAddr);

    CGF.EmitBranch(Cont);
  }

  // Case 2: consume space in the overflow area.
  Address MemAddr = Address::invalid();
  {
    CGF.EmitBlock(UsingOverflow);

    Builder.CreateStore(Builder.getInt8(OverflowLimit), NumRegsAddr);

    // Everything in the overflow area is rounded up to a size of at least 4.
    CharUnits OverflowAreaAlign = CharUnits::fromQuantity(4);

    CharUnits Size;
    if (!isIndirect) {
      auto TypeInfo = CGF.getContext().getTypeInfoInChars(Ty);
      Size = TypeInfo.Width.alignTo(OverflowAreaAlign);
    } else {
      Size = CGF.getPointerSize();
    }

    Address OverflowAreaAddr = Builder.CreateStructGEP(VAList, 3);
    Address OverflowArea(Builder.CreateLoad(OverflowAreaAddr, "argp.cur"),
                         OverflowAreaAlign);
    // Round up address of argument to alignment
    CharUnits Align = CGF.getContext().getTypeAlignInChars(Ty);
    if (Align > OverflowAreaAlign) {
      llvm::Value *Ptr = OverflowArea.getPointer();
      OverflowArea = Address(emitRoundPointerUpToAlignment(CGF, Ptr, Align),
                                                           Align);
    }

    MemAddr = Builder.CreateElementBitCast(OverflowArea, DirectTy);

    // Increase the overflow area.
    OverflowArea = Builder.CreateConstInBoundsByteGEP(OverflowArea, Size);
    Builder.CreateStore(OverflowArea.getPointer(), OverflowAreaAddr);
    CGF.EmitBranch(Cont);
  }

  CGF.EmitBlock(Cont);

  // Merge the cases with a phi.
  Address Result = emitMergePHI(CGF, RegAddr, UsingRegs, MemAddr, UsingOverflow,
                                "vaarg.addr");

  // Load the pointer if the argument was passed indirectly.
  if (isIndirect) {
    Result = Address(Builder.CreateLoad(Result, "aggr"),
                     getContext().getTypeAlignInChars(Ty));
  }

  return Result;
}

bool PPC32TargetCodeGenInfo::isStructReturnInRegABI(
    const llvm::Triple &Triple, const CodeGenOptions &Opts) {
  assert(Triple.isPPC32());

  switch (Opts.getStructReturnConvention()) {
  case CodeGenOptions::SRCK_Default:
    break;
  case CodeGenOptions::SRCK_OnStack: // -maix-struct-return
    return false;
  case CodeGenOptions::SRCK_InRegs: // -msvr4-struct-return
    return true;
  }

  if (Triple.isOSBinFormatELF() && !Triple.isOSLinux())
    return true;

  return false;
}

bool
PPC32TargetCodeGenInfo::initDwarfEHRegSizeTable(CodeGen::CodeGenFunction &CGF,
                                                llvm::Value *Address) const {
  return PPC_initDwarfEHRegSizeTable(CGF, Address, /*Is64Bit*/ false,
                                     /*IsAIX*/ false);
}

// PowerPC-64

namespace {
/// PPC64_SVR4_ABIInfo - The 64-bit PowerPC ELF (SVR4) ABI information.
class PPC64_SVR4_ABIInfo : public SwiftABIInfo {
public:
  enum ABIKind {
    ELFv1 = 0,
    ELFv2
  };

private:
  static const unsigned GPRBits = 64;
  ABIKind Kind;
  bool IsSoftFloatABI;

public:
  PPC64_SVR4_ABIInfo(CodeGen::CodeGenTypes &CGT, ABIKind Kind,
                     bool SoftFloatABI)
      : SwiftABIInfo(CGT), Kind(Kind), IsSoftFloatABI(SoftFloatABI) {}

  bool isPromotableTypeForABI(QualType Ty) const;
  CharUnits getParamTypeAlignment(QualType Ty) const;

  ABIArgInfo classifyReturnType(QualType RetTy) const;
  ABIArgInfo classifyArgumentType(QualType Ty) const;

  bool isHomogeneousAggregateBaseType(QualType Ty) const override;
  bool isHomogeneousAggregateSmallEnough(const Type *Ty,
                                         uint64_t Members) const override;

  // TODO: We can add more logic to computeInfo to improve performance.
  // Example: For aggregate arguments that fit in a register, we could
  // use getDirectInReg (as is done below for structs containing a single
  // floating-point value) to avoid pushing them to memory on function
  // entry.  This would require changing the logic in PPCISelLowering
  // when lowering the parameters in the caller and args in the callee.
  void computeInfo(CGFunctionInfo &FI) const override {
    if (!getCXXABI().classifyReturnType(FI))
      FI.getReturnInfo() = classifyReturnType(FI.getReturnType());
    for (auto &I : FI.arguments()) {
      // We rely on the default argument classification for the most part.
      // One exception:  An aggregate containing a single floating-point
      // or vector item must be passed in a register if one is available.
      const Type *T = isSingleElementStruct(I.type, getContext());
      if (T) {
        const BuiltinType *BT = T->getAs<BuiltinType>();
        if ((T->isVectorType() && getContext().getTypeSize(T) == 128) ||
            (BT && BT->isFloatingPoint())) {
          QualType QT(T, 0);
          I.info = ABIArgInfo::getDirectInReg(CGT.ConvertType(QT));
          continue;
        }
      }
      I.info = classifyArgumentType(I.type);
    }
  }

  Address EmitVAArg(CodeGenFunction &CGF, Address VAListAddr,
                    QualType Ty) const override;

  bool shouldPassIndirectlyForSwift(ArrayRef<llvm::Type*> scalars,
                                    bool asReturnValue) const override {
    return occupiesMoreThan(CGT, scalars, /*total*/ 4);
  }

  bool isSwiftErrorInRegister() const override {
    return false;
  }
};

class PPC64_SVR4_TargetCodeGenInfo : public TargetCodeGenInfo {

public:
  PPC64_SVR4_TargetCodeGenInfo(CodeGenTypes &CGT,
                               PPC64_SVR4_ABIInfo::ABIKind Kind,
                               bool SoftFloatABI)
      : TargetCodeGenInfo(
            std::make_unique<PPC64_SVR4_ABIInfo>(CGT, Kind, SoftFloatABI)) {}

  int getDwarfEHStackPointer(CodeGen::CodeGenModule &M) const override {
    // This is recovered from gcc output.
    return 1; // r1 is the dedicated stack pointer
  }

  bool initDwarfEHRegSizeTable(CodeGen::CodeGenFunction &CGF,
                               llvm::Value *Address) const override;
};

class PPC64TargetCodeGenInfo : public DefaultTargetCodeGenInfo {
public:
  PPC64TargetCodeGenInfo(CodeGenTypes &CGT) : DefaultTargetCodeGenInfo(CGT) {}

  int getDwarfEHStackPointer(CodeGen::CodeGenModule &M) const override {
    // This is recovered from gcc output.
    return 1; // r1 is the dedicated stack pointer
  }

  bool initDwarfEHRegSizeTable(CodeGen::CodeGenFunction &CGF,
                               llvm::Value *Address) const override;
};

}

// Return true if the ABI requires Ty to be passed sign- or zero-
// extended to 64 bits.
bool
PPC64_SVR4_ABIInfo::isPromotableTypeForABI(QualType Ty) const {
  // Treat an enum type as its underlying type.
  if (const EnumType *EnumTy = Ty->getAs<EnumType>())
    Ty = EnumTy->getDecl()->getIntegerType();

  // Promotable integer types are required to be promoted by the ABI.
  if (isPromotableIntegerTypeForABI(Ty))
    return true;

  // In addition to the usual promotable integer types, we also need to
  // extend all 32-bit types, since the ABI requires promotion to 64 bits.
  if (const BuiltinType *BT = Ty->getAs<BuiltinType>())
    switch (BT->getKind()) {
    case BuiltinType::Int:
    case BuiltinType::UInt:
      return true;
    default:
      break;
    }

  if (const auto *EIT = Ty->getAs<ExtIntType>())
    if (EIT->getNumBits() < 64)
      return true;

  return false;
}

/// isAlignedParamType - Determine whether a type requires 16-byte or
/// higher alignment in the parameter area.  Always returns at least 8.
CharUnits PPC64_SVR4_ABIInfo::getParamTypeAlignment(QualType Ty) const {
  // Complex types are passed just like their elements.
  if (const ComplexType *CTy = Ty->getAs<ComplexType>())
    Ty = CTy->getElementType();

  // Only vector types of size 16 bytes need alignment (larger types are
  // passed via reference, smaller types are not aligned).
  if (Ty->isVectorType()) {
    return CharUnits::fromQuantity(getContext().getTypeSize(Ty) == 128 ? 16 : 8);
  } else if (Ty->isRealFloatingType() &&
             &getContext().getFloatTypeSemantics(Ty) ==
                 &llvm::APFloat::IEEEquad()) {
    // According to ABI document section 'Optional Save Areas': If extended
    // precision floating-point values in IEEE BINARY 128 QUADRUPLE PRECISION
    // format are supported, map them to a single quadword, quadword aligned.
    return CharUnits::fromQuantity(16);
  }

  // For single-element float/vector structs, we consider the whole type
  // to have the same alignment requirements as its single element.
  const Type *AlignAsType = nullptr;
  const Type *EltType = isSingleElementStruct(Ty, getContext());
  if (EltType) {
    const BuiltinType *BT = EltType->getAs<BuiltinType>();
    if ((EltType->isVectorType() && getContext().getTypeSize(EltType) == 128) ||
        (BT && BT->isFloatingPoint()))
      AlignAsType = EltType;
  }

  // Likewise for ELFv2 homogeneous aggregates.
  const Type *Base = nullptr;
  uint64_t Members = 0;
  if (!AlignAsType && Kind == ELFv2 &&
      isAggregateTypeForABI(Ty) && isHomogeneousAggregate(Ty, Base, Members))
    AlignAsType = Base;

  // With special case aggregates, only vector base types need alignment.
  if (AlignAsType) {
    return CharUnits::fromQuantity(AlignAsType->isVectorType() ? 16 : 8);
  }

  // Otherwise, we only need alignment for any aggregate type that
  // has an alignment requirement of >= 16 bytes.
  if (isAggregateTypeForABI(Ty) && getContext().getTypeAlign(Ty) >= 128) {
    return CharUnits::fromQuantity(16);
  }

  return CharUnits::fromQuantity(8);
}

/// isHomogeneousAggregate - Return true if a type is an ELFv2 homogeneous
/// aggregate.  Base is set to the base element type, and Members is set
/// to the number of base elements.
bool ABIInfo::isHomogeneousAggregate(QualType Ty, const Type *&Base,
                                     uint64_t &Members) const {
  if (const ConstantArrayType *AT = getContext().getAsConstantArrayType(Ty)) {
    uint64_t NElements = AT->getSize().getZExtValue();
    if (NElements == 0)
      return false;
    if (!isHomogeneousAggregate(AT->getElementType(), Base, Members))
      return false;
    Members *= NElements;
  } else if (const RecordType *RT = Ty->getAs<RecordType>()) {
    const RecordDecl *RD = RT->getDecl();
    if (RD->hasFlexibleArrayMember())
      return false;

    Members = 0;

    // If this is a C++ record, check the properties of the record such as
    // bases and ABI specific restrictions
    if (const CXXRecordDecl *CXXRD = dyn_cast<CXXRecordDecl>(RD)) {
      if (!getCXXABI().isPermittedToBeHomogeneousAggregate(CXXRD))
        return false;

      for (const auto &I : CXXRD->bases()) {
        // Ignore empty records.
        if (isEmptyRecord(getContext(), I.getType(), true))
          continue;

        uint64_t FldMembers;
        if (!isHomogeneousAggregate(I.getType(), Base, FldMembers))
          return false;

        Members += FldMembers;
      }
    }

    for (const auto *FD : RD->fields()) {
      // Ignore (non-zero arrays of) empty records.
      QualType FT = FD->getType();
      while (const ConstantArrayType *AT =
             getContext().getAsConstantArrayType(FT)) {
        if (AT->getSize().getZExtValue() == 0)
          return false;
        FT = AT->getElementType();
      }
      if (isEmptyRecord(getContext(), FT, true))
        continue;

      // For compatibility with GCC, ignore empty bitfields in C++ mode.
      if (getContext().getLangOpts().CPlusPlus &&
          FD->isZeroLengthBitField(getContext()))
        continue;

      uint64_t FldMembers;
      if (!isHomogeneousAggregate(FD->getType(), Base, FldMembers))
        return false;

      Members = (RD->isUnion() ?
                 std::max(Members, FldMembers) : Members + FldMembers);
    }

    if (!Base)
      return false;

    // Ensure there is no padding.
    if (getContext().getTypeSize(Base) * Members !=
        getContext().getTypeSize(Ty))
      return false;
  } else {
    Members = 1;
    if (const ComplexType *CT = Ty->getAs<ComplexType>()) {
      Members = 2;
      Ty = CT->getElementType();
    }

    // Most ABIs only support float, double, and some vector type widths.
    if (!isHomogeneousAggregateBaseType(Ty))
      return false;

    // The base type must be the same for all members.  Types that
    // agree in both total size and mode (float vs. vector) are
    // treated as being equivalent here.
    const Type *TyPtr = Ty.getTypePtr();
    if (!Base) {
      Base = TyPtr;
      // If it's a non-power-of-2 vector, its size is already a power-of-2,
      // so make sure to widen it explicitly.
      if (const VectorType *VT = Base->getAs<VectorType>()) {
        QualType EltTy = VT->getElementType();
        unsigned NumElements =
            getContext().getTypeSize(VT) / getContext().getTypeSize(EltTy);
        Base = getContext()
                   .getVectorType(EltTy, NumElements, VT->getVectorKind())
                   .getTypePtr();
      }
    }

    if (Base->isVectorType() != TyPtr->isVectorType() ||
        getContext().getTypeSize(Base) != getContext().getTypeSize(TyPtr))
      return false;
  }
  return Members > 0 && isHomogeneousAggregateSmallEnough(Base, Members);
}

bool PPC64_SVR4_ABIInfo::isHomogeneousAggregateBaseType(QualType Ty) const {
  // Homogeneous aggregates for ELFv2 must have base types of float,
  // double, long double, or 128-bit vectors.
  if (const BuiltinType *BT = Ty->getAs<BuiltinType>()) {
    if (BT->getKind() == BuiltinType::Float ||
        BT->getKind() == BuiltinType::Double ||
        BT->getKind() == BuiltinType::LongDouble ||
        (getContext().getTargetInfo().hasFloat128Type() &&
          (BT->getKind() == BuiltinType::Float128))) {
      if (IsSoftFloatABI)
        return false;
      return true;
    }
  }
  if (const VectorType *VT = Ty->getAs<VectorType>()) {
    if (getContext().getTypeSize(VT) == 128)
      return true;
  }
  return false;
}

bool PPC64_SVR4_ABIInfo::isHomogeneousAggregateSmallEnough(
    const Type *Base, uint64_t Members) const {
  // Vector and fp128 types require one register, other floating point types
  // require one or two registers depending on their size.
  uint32_t NumRegs =
      ((getContext().getTargetInfo().hasFloat128Type() &&
          Base->isFloat128Type()) ||
        Base->isVectorType()) ? 1
                              : (getContext().getTypeSize(Base) + 63) / 64;

  // Homogeneous Aggregates may occupy at most 8 registers.
  return Members * NumRegs <= 8;
}

ABIArgInfo
PPC64_SVR4_ABIInfo::classifyArgumentType(QualType Ty) const {
  Ty = useFirstFieldIfTransparentUnion(Ty);

  if (Ty->isAnyComplexType())
    return ABIArgInfo::getDirect();

  // Non-Altivec vector types are passed in GPRs (smaller than 16 bytes)
  // or via reference (larger than 16 bytes).
  if (Ty->isVectorType()) {
    uint64_t Size = getContext().getTypeSize(Ty);
    if (Size > 128)
      return getNaturalAlignIndirect(Ty, /*ByVal=*/false);
    else if (Size < 128) {
      llvm::Type *CoerceTy = llvm::IntegerType::get(getVMContext(), Size);
      return ABIArgInfo::getDirect(CoerceTy);
    }
  }

  if (const auto *EIT = Ty->getAs<ExtIntType>())
    if (EIT->getNumBits() > 128)
      return getNaturalAlignIndirect(Ty, /*ByVal=*/true);

  if (isAggregateTypeForABI(Ty)) {
    if (CGCXXABI::RecordArgABI RAA = getRecordArgABI(Ty, getCXXABI()))
      return getNaturalAlignIndirect(Ty, RAA == CGCXXABI::RAA_DirectInMemory);

    uint64_t ABIAlign = getParamTypeAlignment(Ty).getQuantity();
    uint64_t TyAlign = getContext().getTypeAlignInChars(Ty).getQuantity();

    // ELFv2 homogeneous aggregates are passed as array types.
    const Type *Base = nullptr;
    uint64_t Members = 0;
    if (Kind == ELFv2 &&
        isHomogeneousAggregate(Ty, Base, Members)) {
      llvm::Type *BaseTy = CGT.ConvertType(QualType(Base, 0));
      llvm::Type *CoerceTy = llvm::ArrayType::get(BaseTy, Members);
      return ABIArgInfo::getDirect(CoerceTy);
    }

    // If an aggregate may end up fully in registers, we do not
    // use the ByVal method, but pass the aggregate as array.
    // This is usually beneficial since we avoid forcing the
    // back-end to store the argument to memory.
    uint64_t Bits = getContext().getTypeSize(Ty);
    if (Bits > 0 && Bits <= 8 * GPRBits) {
      llvm::Type *CoerceTy;

      // Types up to 8 bytes are passed as integer type (which will be
      // properly aligned in the argument save area doubleword).
      if (Bits <= GPRBits)
        CoerceTy =
            llvm::IntegerType::get(getVMContext(), llvm::alignTo(Bits, 8));
      // Larger types are passed as arrays, with the base type selected
      // according to the required alignment in the save area.
      else {
        uint64_t RegBits = ABIAlign * 8;
        uint64_t NumRegs = llvm::alignTo(Bits, RegBits) / RegBits;
        llvm::Type *RegTy = llvm::IntegerType::get(getVMContext(), RegBits);
        CoerceTy = llvm::ArrayType::get(RegTy, NumRegs);
      }

      return ABIArgInfo::getDirect(CoerceTy);
    }

    // All other aggregates are passed ByVal.
    return ABIArgInfo::getIndirect(CharUnits::fromQuantity(ABIAlign),
                                   /*ByVal=*/true,
                                   /*Realign=*/TyAlign > ABIAlign);
  }

  return (isPromotableTypeForABI(Ty) ? ABIArgInfo::getExtend(Ty)
                                     : ABIArgInfo::getDirect());
}

ABIArgInfo
PPC64_SVR4_ABIInfo::classifyReturnType(QualType RetTy) const {
  if (RetTy->isVoidType())
    return ABIArgInfo::getIgnore();

  if (RetTy->isAnyComplexType())
    return ABIArgInfo::getDirect();

  // Non-Altivec vector types are returned in GPRs (smaller than 16 bytes)
  // or via reference (larger than 16 bytes).
  if (RetTy->isVectorType()) {
    uint64_t Size = getContext().getTypeSize(RetTy);
    if (Size > 128)
      return getNaturalAlignIndirect(RetTy);
    else if (Size < 128) {
      llvm::Type *CoerceTy = llvm::IntegerType::get(getVMContext(), Size);
      return ABIArgInfo::getDirect(CoerceTy);
    }
  }

  if (const auto *EIT = RetTy->getAs<ExtIntType>())
    if (EIT->getNumBits() > 128)
      return getNaturalAlignIndirect(RetTy, /*ByVal=*/false);

  if (isAggregateTypeForABI(RetTy)) {
    // ELFv2 homogeneous aggregates are returned as array types.
    const Type *Base = nullptr;
    uint64_t Members = 0;
    if (Kind == ELFv2 &&
        isHomogeneousAggregate(RetTy, Base, Members)) {
      llvm::Type *BaseTy = CGT.ConvertType(QualType(Base, 0));
      llvm::Type *CoerceTy = llvm::ArrayType::get(BaseTy, Members);
      return ABIArgInfo::getDirect(CoerceTy);
    }

    // ELFv2 small aggregates are returned in up to two registers.
    uint64_t Bits = getContext().getTypeSize(RetTy);
    if (Kind == ELFv2 && Bits <= 2 * GPRBits) {
      if (Bits == 0)
        return ABIArgInfo::getIgnore();

      llvm::Type *CoerceTy;
      if (Bits > GPRBits) {
        CoerceTy = llvm::IntegerType::get(getVMContext(), GPRBits);
        CoerceTy = llvm::StructType::get(CoerceTy, CoerceTy);
      } else
        CoerceTy =
            llvm::IntegerType::get(getVMContext(), llvm::alignTo(Bits, 8));
      return ABIArgInfo::getDirect(CoerceTy);
    }

    // All other aggregates are returned indirectly.
    return getNaturalAlignIndirect(RetTy);
  }

  return (isPromotableTypeForABI(RetTy) ? ABIArgInfo::getExtend(RetTy)
                                        : ABIArgInfo::getDirect());
}

// Based on ARMABIInfo::EmitVAArg, adjusted for 64-bit machine.
Address PPC64_SVR4_ABIInfo::EmitVAArg(CodeGenFunction &CGF, Address VAListAddr,
                                      QualType Ty) const {
  auto TypeInfo = getContext().getTypeInfoInChars(Ty);
  TypeInfo.Align = getParamTypeAlignment(Ty);

  CharUnits SlotSize = CharUnits::fromQuantity(8);

  // If we have a complex type and the base type is smaller than 8 bytes,
  // the ABI calls for the real and imaginary parts to be right-adjusted
  // in separate doublewords.  However, Clang expects us to produce a
  // pointer to a structure with the two parts packed tightly.  So generate
  // loads of the real and imaginary parts relative to the va_list pointer,
  // and store them to a temporary structure.
  if (const ComplexType *CTy = Ty->getAs<ComplexType>()) {
    CharUnits EltSize = TypeInfo.Width / 2;
    if (EltSize < SlotSize) {
      Address Addr = emitVoidPtrDirectVAArg(CGF, VAListAddr, CGF.Int8Ty,
                                            SlotSize * 2, SlotSize,
                                            SlotSize, /*AllowHigher*/ true);

      Address RealAddr = Addr;
      Address ImagAddr = RealAddr;
      if (CGF.CGM.getDataLayout().isBigEndian()) {
        RealAddr = CGF.Builder.CreateConstInBoundsByteGEP(RealAddr,
                                                          SlotSize - EltSize);
        ImagAddr = CGF.Builder.CreateConstInBoundsByteGEP(ImagAddr,
                                                      2 * SlotSize - EltSize);
      } else {
        ImagAddr = CGF.Builder.CreateConstInBoundsByteGEP(RealAddr, SlotSize);
      }

      llvm::Type *EltTy = CGF.ConvertTypeForMem(CTy->getElementType());
      RealAddr = CGF.Builder.CreateElementBitCast(RealAddr, EltTy);
      ImagAddr = CGF.Builder.CreateElementBitCast(ImagAddr, EltTy);
      llvm::Value *Real = CGF.Builder.CreateLoad(RealAddr, ".vareal");
      llvm::Value *Imag = CGF.Builder.CreateLoad(ImagAddr, ".vaimag");

      Address Temp = CGF.CreateMemTemp(Ty, "vacplx");
      CGF.EmitStoreOfComplex({Real, Imag}, CGF.MakeAddrLValue(Temp, Ty),
                             /*init*/ true);
      return Temp;
    }
  }

  // Otherwise, just use the general rule.
  return emitVoidPtrVAArg(CGF, VAListAddr, Ty, /*Indirect*/ false,
                          TypeInfo, SlotSize, /*AllowHigher*/ true);
}

bool
PPC64_SVR4_TargetCodeGenInfo::initDwarfEHRegSizeTable(
  CodeGen::CodeGenFunction &CGF,
  llvm::Value *Address) const {
  return PPC_initDwarfEHRegSizeTable(CGF, Address, /*Is64Bit*/ true,
                                     /*IsAIX*/ false);
}

bool
PPC64TargetCodeGenInfo::initDwarfEHRegSizeTable(CodeGen::CodeGenFunction &CGF,
                                                llvm::Value *Address) const {
  return PPC_initDwarfEHRegSizeTable(CGF, Address, /*Is64Bit*/ true,
                                     /*IsAIX*/ false);
}

//===----------------------------------------------------------------------===//
// AArch64 ABI Implementation
//===----------------------------------------------------------------------===//

namespace {

class AArch64ABIInfo : public SwiftABIInfo {
public:
  enum ABIKind {
    AAPCS = 0,
    DarwinPCS,
    Win64
  };

private:
  ABIKind Kind;

public:
  AArch64ABIInfo(CodeGenTypes &CGT, ABIKind Kind)
    : SwiftABIInfo(CGT), Kind(Kind) {}

private:
  ABIKind getABIKind() const { return Kind; }
  bool isDarwinPCS() const { return Kind == DarwinPCS; }

  ABIArgInfo classifyReturnType(QualType RetTy, bool IsVariadic) const;
  ABIArgInfo classifyArgumentType(QualType RetTy, bool IsVariadic,
                                  unsigned CallingConvention) const;
  ABIArgInfo coerceIllegalVector(QualType Ty) const;
  bool isHomogeneousAggregateBaseType(QualType Ty) const override;
  bool isHomogeneousAggregateSmallEnough(const Type *Ty,
                                         uint64_t Members) const override;

  bool isIllegalVectorType(QualType Ty) const;

  void computeInfo(CGFunctionInfo &FI) const override {
    if (!::classifyReturnType(getCXXABI(), FI, *this))
      FI.getReturnInfo() =
          classifyReturnType(FI.getReturnType(), FI.isVariadic());

    for (auto &it : FI.arguments())
      it.info = classifyArgumentType(it.type, FI.isVariadic(),
                                     FI.getCallingConvention());
  }

  Address EmitDarwinVAArg(Address VAListAddr, QualType Ty,
                          CodeGenFunction &CGF) const;

  Address EmitAAPCSVAArg(Address VAListAddr, QualType Ty,
                         CodeGenFunction &CGF) const;

  Address EmitVAArg(CodeGenFunction &CGF, Address VAListAddr,
                    QualType Ty) const override {
    llvm::Type *BaseTy = CGF.ConvertType(Ty);
    if (isa<llvm::ScalableVectorType>(BaseTy))
      llvm::report_fatal_error("Passing SVE types to variadic functions is "
                               "currently not supported");

    return Kind == Win64 ? EmitMSVAArg(CGF, VAListAddr, Ty)
                         : isDarwinPCS() ? EmitDarwinVAArg(VAListAddr, Ty, CGF)
                                         : EmitAAPCSVAArg(VAListAddr, Ty, CGF);
  }

  Address EmitMSVAArg(CodeGenFunction &CGF, Address VAListAddr,
                      QualType Ty) const override;

  bool shouldPassIndirectlyForSwift(ArrayRef<llvm::Type*> scalars,
                                    bool asReturnValue) const override {
    return occupiesMoreThan(CGT, scalars, /*total*/ 4);
  }
  bool isSwiftErrorInRegister() const override {
    return true;
  }

  bool isLegalVectorTypeForSwift(CharUnits totalSize, llvm::Type *eltTy,
                                 unsigned elts) const override;

  bool allowBFloatArgsAndRet() const override {
    return getTarget().hasBFloat16Type();
  }
};

class AArch64TargetCodeGenInfo : public TargetCodeGenInfo {
public:
  AArch64TargetCodeGenInfo(CodeGenTypes &CGT, AArch64ABIInfo::ABIKind Kind)
      : TargetCodeGenInfo(std::make_unique<AArch64ABIInfo>(CGT, Kind)) {}

  StringRef getARCRetainAutoreleasedReturnValueMarker() const override {
    return "mov\tfp, fp\t\t// marker for objc_retainAutoreleaseReturnValue";
  }

  int getDwarfEHStackPointer(CodeGen::CodeGenModule &M) const override {
    return 31;
  }

  bool doesReturnSlotInterfereWithArgs() const override { return false; }

  void setTargetAttributes(const Decl *D, llvm::GlobalValue *GV,
                           CodeGen::CodeGenModule &CGM) const override {
    const FunctionDecl *FD = dyn_cast_or_null<FunctionDecl>(D);
    if (!FD)
      return;

    const auto *TA = FD->getAttr<TargetAttr>();
    if (TA == nullptr)
      return;

    ParsedTargetAttr Attr = TA->parse();
    if (Attr.BranchProtection.empty())
      return;

    TargetInfo::BranchProtectionInfo BPI;
    StringRef Error;
    (void)CGM.getTarget().validateBranchProtection(Attr.BranchProtection,
                                                   BPI, Error);
    assert(Error.empty());

    auto *Fn = cast<llvm::Function>(GV);
    static const char *SignReturnAddrStr[] = {"none", "non-leaf", "all"};
    Fn->addFnAttr("sign-return-address", SignReturnAddrStr[static_cast<int>(BPI.SignReturnAddr)]);

    if (BPI.SignReturnAddr != LangOptions::SignReturnAddressScopeKind::None) {
      Fn->addFnAttr("sign-return-address-key",
                    BPI.SignKey == LangOptions::SignReturnAddressKeyKind::AKey
                        ? "a_key"
                        : "b_key");
    }

    Fn->addFnAttr("branch-target-enforcement",
                  BPI.BranchTargetEnforcement ? "true" : "false");
  }

  bool isScalarizableAsmOperand(CodeGen::CodeGenFunction &CGF,
                                llvm::Type *Ty) const override {
    if (CGF.getTarget().hasFeature("ls64")) {
      auto *ST = dyn_cast<llvm::StructType>(Ty);
      if (ST && ST->getNumElements() == 1) {
        auto *AT = dyn_cast<llvm::ArrayType>(ST->getElementType(0));
        if (AT && AT->getNumElements() == 8 &&
            AT->getElementType()->isIntegerTy(64))
          return true;
      }
    }
    return TargetCodeGenInfo::isScalarizableAsmOperand(CGF, Ty);
  }
};

class WindowsAArch64TargetCodeGenInfo : public AArch64TargetCodeGenInfo {
public:
  WindowsAArch64TargetCodeGenInfo(CodeGenTypes &CGT, AArch64ABIInfo::ABIKind K)
      : AArch64TargetCodeGenInfo(CGT, K) {}

  void setTargetAttributes(const Decl *D, llvm::GlobalValue *GV,
                           CodeGen::CodeGenModule &CGM) const override;

  void getDependentLibraryOption(llvm::StringRef Lib,
                                 llvm::SmallString<24> &Opt) const override {
    Opt = "/DEFAULTLIB:" + qualifyWindowsLibrary(Lib);
  }

  void getDetectMismatchOption(llvm::StringRef Name, llvm::StringRef Value,
                               llvm::SmallString<32> &Opt) const override {
    Opt = "/FAILIFMISMATCH:\"" + Name.str() + "=" + Value.str() + "\"";
  }
};

void WindowsAArch64TargetCodeGenInfo::setTargetAttributes(
    const Decl *D, llvm::GlobalValue *GV, CodeGen::CodeGenModule &CGM) const {
  AArch64TargetCodeGenInfo::setTargetAttributes(D, GV, CGM);
  if (GV->isDeclaration())
    return;
  addStackProbeTargetAttributes(D, GV, CGM);
}
}

ABIArgInfo AArch64ABIInfo::coerceIllegalVector(QualType Ty) const {
  assert(Ty->isVectorType() && "expected vector type!");

  const auto *VT = Ty->castAs<VectorType>();
  if (VT->getVectorKind() == VectorType::SveFixedLengthPredicateVector) {
    assert(VT->getElementType()->isBuiltinType() && "expected builtin type!");
    assert(VT->getElementType()->castAs<BuiltinType>()->getKind() ==
               BuiltinType::UChar &&
           "unexpected builtin type for SVE predicate!");
    return ABIArgInfo::getDirect(llvm::ScalableVectorType::get(
        llvm::Type::getInt1Ty(getVMContext()), 16));
  }

  if (VT->getVectorKind() == VectorType::SveFixedLengthDataVector) {
    assert(VT->getElementType()->isBuiltinType() && "expected builtin type!");

    const auto *BT = VT->getElementType()->castAs<BuiltinType>();
    llvm::ScalableVectorType *ResType = nullptr;
    switch (BT->getKind()) {
    default:
      llvm_unreachable("unexpected builtin type for SVE vector!");
    case BuiltinType::SChar:
    case BuiltinType::UChar:
      ResType = llvm::ScalableVectorType::get(
          llvm::Type::getInt8Ty(getVMContext()), 16);
      break;
    case BuiltinType::Short:
    case BuiltinType::UShort:
      ResType = llvm::ScalableVectorType::get(
          llvm::Type::getInt16Ty(getVMContext()), 8);
      break;
    case BuiltinType::Int:
    case BuiltinType::UInt:
      ResType = llvm::ScalableVectorType::get(
          llvm::Type::getInt32Ty(getVMContext()), 4);
      break;
    case BuiltinType::Long:
    case BuiltinType::ULong:
      ResType = llvm::ScalableVectorType::get(
          llvm::Type::getInt64Ty(getVMContext()), 2);
      break;
    case BuiltinType::Half:
      ResType = llvm::ScalableVectorType::get(
          llvm::Type::getHalfTy(getVMContext()), 8);
      break;
    case BuiltinType::Float:
      ResType = llvm::ScalableVectorType::get(
          llvm::Type::getFloatTy(getVMContext()), 4);
      break;
    case BuiltinType::Double:
      ResType = llvm::ScalableVectorType::get(
          llvm::Type::getDoubleTy(getVMContext()), 2);
      break;
    case BuiltinType::BFloat16:
      ResType = llvm::ScalableVectorType::get(
          llvm::Type::getBFloatTy(getVMContext()), 8);
      break;
    }
    return ABIArgInfo::getDirect(ResType);
  }

  uint64_t Size = getContext().getTypeSize(Ty);
  // Android promotes <2 x i8> to i16, not i32
  if (isAndroid() && (Size <= 16)) {
    llvm::Type *ResType = llvm::Type::getInt16Ty(getVMContext());
    return ABIArgInfo::getDirect(ResType);
  }
  if (Size <= 32) {
    llvm::Type *ResType = llvm::Type::getInt32Ty(getVMContext());
    return ABIArgInfo::getDirect(ResType);
  }
  if (Size == 64) {
    auto *ResType =
        llvm::FixedVectorType::get(llvm::Type::getInt32Ty(getVMContext()), 2);
    return ABIArgInfo::getDirect(ResType);
  }
  if (Size == 128) {
    auto *ResType =
        llvm::FixedVectorType::get(llvm::Type::getInt32Ty(getVMContext()), 4);
    return ABIArgInfo::getDirect(ResType);
  }
  return getNaturalAlignIndirect(Ty, /*ByVal=*/false);
}

ABIArgInfo
AArch64ABIInfo::classifyArgumentType(QualType Ty, bool IsVariadic,
                                     unsigned CallingConvention) const {
  Ty = useFirstFieldIfTransparentUnion(Ty);

  // Handle illegal vector types here.
  if (isIllegalVectorType(Ty))
    return coerceIllegalVector(Ty);

  if (!isAggregateTypeForABI(Ty)) {
    // Treat an enum type as its underlying type.
    if (const EnumType *EnumTy = Ty->getAs<EnumType>())
      Ty = EnumTy->getDecl()->getIntegerType();

    if (const auto *EIT = Ty->getAs<ExtIntType>())
      if (EIT->getNumBits() > 128)
        return getNaturalAlignIndirect(Ty);

    return (isPromotableIntegerTypeForABI(Ty) && isDarwinPCS()
                ? ABIArgInfo::getExtend(Ty)
                : ABIArgInfo::getDirect());
  }

  // Structures with either a non-trivial destructor or a non-trivial
  // copy constructor are always indirect.
  if (CGCXXABI::RecordArgABI RAA = getRecordArgABI(Ty, getCXXABI())) {
    return getNaturalAlignIndirect(Ty, /*ByVal=*/RAA ==
                                     CGCXXABI::RAA_DirectInMemory);
  }

  // Empty records are always ignored on Darwin, but actually passed in C++ mode
  // elsewhere for GNU compatibility.
  uint64_t Size = getContext().getTypeSize(Ty);
  bool IsEmpty = isEmptyRecord(getContext(), Ty, true);
  if (IsEmpty || Size == 0) {
    if (!getContext().getLangOpts().CPlusPlus || isDarwinPCS())
      return ABIArgInfo::getIgnore();

    // GNU C mode. The only argument that gets ignored is an empty one with size
    // 0.
    if (IsEmpty && Size == 0)
      return ABIArgInfo::getIgnore();
    return ABIArgInfo::getDirect(llvm::Type::getInt8Ty(getVMContext()));
  }

  // Homogeneous Floating-point Aggregates (HFAs) need to be expanded.
  const Type *Base = nullptr;
  uint64_t Members = 0;
  bool IsWin64 = Kind == Win64 || CallingConvention == llvm::CallingConv::Win64;
  bool IsWinVariadic = IsWin64 && IsVariadic;
  // In variadic functions on Windows, all composite types are treated alike,
  // no special handling of HFAs/HVAs.
  if (!IsWinVariadic && isHomogeneousAggregate(Ty, Base, Members)) {
    if (Kind != AArch64ABIInfo::AAPCS)
      return ABIArgInfo::getDirect(
          llvm::ArrayType::get(CGT.ConvertType(QualType(Base, 0)), Members));

    // For alignment adjusted HFAs, cap the argument alignment to 16, leave it
    // default otherwise.
    unsigned Align =
        getContext().getTypeUnadjustedAlignInChars(Ty).getQuantity();
    unsigned BaseAlign = getContext().getTypeAlignInChars(Base).getQuantity();
    Align = (Align > BaseAlign && Align >= 16) ? 16 : 0;
    return ABIArgInfo::getDirect(
        llvm::ArrayType::get(CGT.ConvertType(QualType(Base, 0)), Members), 0,
        nullptr, true, Align);
  }

  // Aggregates <= 16 bytes are passed directly in registers or on the stack.
  if (Size <= 128) {
    // On RenderScript, coerce Aggregates <= 16 bytes to an integer array of
    // same size and alignment.
    if (getTarget().isRenderScriptTarget()) {
      return coerceToIntArray(Ty, getContext(), getVMContext());
    }
    unsigned Alignment;
    if (Kind == AArch64ABIInfo::AAPCS) {
      Alignment = getContext().getTypeUnadjustedAlign(Ty);
      Alignment = Alignment < 128 ? 64 : 128;
    } else {
      Alignment = std::max(getContext().getTypeAlign(Ty),
                           (unsigned)getTarget().getPointerWidth(0));
    }
    Size = llvm::alignTo(Size, Alignment);

    // We use a pair of i64 for 16-byte aggregate with 8-byte alignment.
    // For aggregates with 16-byte alignment, we use i128.
    llvm::Type *BaseTy = llvm::Type::getIntNTy(getVMContext(), Alignment);
    return ABIArgInfo::getDirect(
        Size == Alignment ? BaseTy
                          : llvm::ArrayType::get(BaseTy, Size / Alignment));
  }

  return getNaturalAlignIndirect(Ty, /*ByVal=*/false);
}

ABIArgInfo AArch64ABIInfo::classifyReturnType(QualType RetTy,
                                              bool IsVariadic) const {
  if (RetTy->isVoidType())
    return ABIArgInfo::getIgnore();

  if (const auto *VT = RetTy->getAs<VectorType>()) {
    if (VT->getVectorKind() == VectorType::SveFixedLengthDataVector ||
        VT->getVectorKind() == VectorType::SveFixedLengthPredicateVector)
      return coerceIllegalVector(RetTy);
  }

  // Large vector types should be returned via memory.
  if (RetTy->isVectorType() && getContext().getTypeSize(RetTy) > 128)
    return getNaturalAlignIndirect(RetTy);

  if (!isAggregateTypeForABI(RetTy)) {
    // Treat an enum type as its underlying type.
    if (const EnumType *EnumTy = RetTy->getAs<EnumType>())
      RetTy = EnumTy->getDecl()->getIntegerType();

    if (const auto *EIT = RetTy->getAs<ExtIntType>())
      if (EIT->getNumBits() > 128)
        return getNaturalAlignIndirect(RetTy);

    return (isPromotableIntegerTypeForABI(RetTy) && isDarwinPCS()
                ? ABIArgInfo::getExtend(RetTy)
                : ABIArgInfo::getDirect());
  }

  uint64_t Size = getContext().getTypeSize(RetTy);
  if (isEmptyRecord(getContext(), RetTy, true) || Size == 0)
    return ABIArgInfo::getIgnore();

  const Type *Base = nullptr;
  uint64_t Members = 0;
  if (isHomogeneousAggregate(RetTy, Base, Members) &&
      !(getTarget().getTriple().getArch() == llvm::Triple::aarch64_32 &&
        IsVariadic))
    // Homogeneous Floating-point Aggregates (HFAs) are returned directly.
    return ABIArgInfo::getDirect();

  // Aggregates <= 16 bytes are returned directly in registers or on the stack.
  if (Size <= 128) {
    // On RenderScript, coerce Aggregates <= 16 bytes to an integer array of
    // same size and alignment.
    if (getTarget().isRenderScriptTarget()) {
      return coerceToIntArray(RetTy, getContext(), getVMContext());
    }

    if (Size <= 64 && getDataLayout().isLittleEndian()) {
      // Composite types are returned in lower bits of a 64-bit register for LE,
      // and in higher bits for BE. However, integer types are always returned
      // in lower bits for both LE and BE, and they are not rounded up to
      // 64-bits. We can skip rounding up of composite types for LE, but not for
      // BE, otherwise composite types will be indistinguishable from integer
      // types.
      return ABIArgInfo::getDirect(
          llvm::IntegerType::get(getVMContext(), Size));
    }

    unsigned Alignment = getContext().getTypeAlign(RetTy);
    Size = llvm::alignTo(Size, 64); // round up to multiple of 8 bytes

    // We use a pair of i64 for 16-byte aggregate with 8-byte alignment.
    // For aggregates with 16-byte alignment, we use i128.
    if (Alignment < 128 && Size == 128) {
      llvm::Type *BaseTy = llvm::Type::getInt64Ty(getVMContext());
      return ABIArgInfo::getDirect(llvm::ArrayType::get(BaseTy, Size / 64));
    }
    return ABIArgInfo::getDirect(llvm::IntegerType::get(getVMContext(), Size));
  }

  return getNaturalAlignIndirect(RetTy);
}

/// isIllegalVectorType - check whether the vector type is legal for AArch64.
bool AArch64ABIInfo::isIllegalVectorType(QualType Ty) const {
  if (const VectorType *VT = Ty->getAs<VectorType>()) {
    // Check whether VT is a fixed-length SVE vector. These types are
    // represented as scalable vectors in function args/return and must be
    // coerced from fixed vectors.
    if (VT->getVectorKind() == VectorType::SveFixedLengthDataVector ||
        VT->getVectorKind() == VectorType::SveFixedLengthPredicateVector)
      return true;

    // Check whether VT is legal.
    unsigned NumElements = VT->getNumElements();
    uint64_t Size = getContext().getTypeSize(VT);
    // NumElements should be power of 2.
    if (!llvm::isPowerOf2_32(NumElements))
      return true;

    // arm64_32 has to be compatible with the ARM logic here, which allows huge
    // vectors for some reason.
    llvm::Triple Triple = getTarget().getTriple();
    if (Triple.getArch() == llvm::Triple::aarch64_32 &&
        Triple.isOSBinFormatMachO())
      return Size <= 32;

    return Size != 64 && (Size != 128 || NumElements == 1);
  }
  return false;
}

bool AArch64ABIInfo::isLegalVectorTypeForSwift(CharUnits totalSize,
                                               llvm::Type *eltTy,
                                               unsigned elts) const {
  if (!llvm::isPowerOf2_32(elts))
    return false;
  if (totalSize.getQuantity() != 8 &&
      (totalSize.getQuantity() != 16 || elts == 1))
    return false;
  return true;
}

bool AArch64ABIInfo::isHomogeneousAggregateBaseType(QualType Ty) const {
  // Homogeneous aggregates for AAPCS64 must have base types of a floating
  // point type or a short-vector type. This is the same as the 32-bit ABI,
  // but with the difference that any floating-point type is allowed,
  // including __fp16.
  if (const BuiltinType *BT = Ty->getAs<BuiltinType>()) {
    if (BT->isFloatingPoint())
      return true;
  } else if (const VectorType *VT = Ty->getAs<VectorType>()) {
    unsigned VecSize = getContext().getTypeSize(VT);
    if (VecSize == 64 || VecSize == 128)
      return true;
  }
  return false;
}

bool AArch64ABIInfo::isHomogeneousAggregateSmallEnough(const Type *Base,
                                                       uint64_t Members) const {
  return Members <= 4;
}

Address AArch64ABIInfo::EmitAAPCSVAArg(Address VAListAddr, QualType Ty,
                                       CodeGenFunction &CGF) const {
  ABIArgInfo AI = classifyArgumentType(Ty, /*IsVariadic=*/true,
                                       CGF.CurFnInfo->getCallingConvention());
  bool IsIndirect = AI.isIndirect();

  llvm::Type *BaseTy = CGF.ConvertType(Ty);
  if (IsIndirect)
    BaseTy = llvm::PointerType::getUnqual(BaseTy);
  else if (AI.getCoerceToType())
    BaseTy = AI.getCoerceToType();

  unsigned NumRegs = 1;
  if (llvm::ArrayType *ArrTy = dyn_cast<llvm::ArrayType>(BaseTy)) {
    BaseTy = ArrTy->getElementType();
    NumRegs = ArrTy->getNumElements();
  }
  bool IsFPR = BaseTy->isFloatingPointTy() || BaseTy->isVectorTy();

  // The AArch64 va_list type and handling is specified in the Procedure Call
  // Standard, section B.4:
  //
  // struct {
  //   void *__stack;
  //   void *__gr_top;
  //   void *__vr_top;
  //   int __gr_offs;
  //   int __vr_offs;
  // };

  llvm::BasicBlock *MaybeRegBlock = CGF.createBasicBlock("vaarg.maybe_reg");
  llvm::BasicBlock *InRegBlock = CGF.createBasicBlock("vaarg.in_reg");
  llvm::BasicBlock *OnStackBlock = CGF.createBasicBlock("vaarg.on_stack");
  llvm::BasicBlock *ContBlock = CGF.createBasicBlock("vaarg.end");

  CharUnits TySize = getContext().getTypeSizeInChars(Ty);
  CharUnits TyAlign = getContext().getTypeUnadjustedAlignInChars(Ty);

  Address reg_offs_p = Address::invalid();
  llvm::Value *reg_offs = nullptr;
  int reg_top_index;
  int RegSize = IsIndirect ? 8 : TySize.getQuantity();
  if (!IsFPR) {
    // 3 is the field number of __gr_offs
    reg_offs_p = CGF.Builder.CreateStructGEP(VAListAddr, 3, "gr_offs_p");
    reg_offs = CGF.Builder.CreateLoad(reg_offs_p, "gr_offs");
    reg_top_index = 1; // field number for __gr_top
    RegSize = llvm::alignTo(RegSize, 8);
  } else {
    // 4 is the field number of __vr_offs.
    reg_offs_p = CGF.Builder.CreateStructGEP(VAListAddr, 4, "vr_offs_p");
    reg_offs = CGF.Builder.CreateLoad(reg_offs_p, "vr_offs");
    reg_top_index = 2; // field number for __vr_top
    RegSize = 16 * NumRegs;
  }

  //=======================================
  // Find out where argument was passed
  //=======================================

  // If reg_offs >= 0 we're already using the stack for this type of
  // argument. We don't want to keep updating reg_offs (in case it overflows,
  // though anyone passing 2GB of arguments, each at most 16 bytes, deserves
  // whatever they get).
  llvm::Value *UsingStack = nullptr;
  UsingStack = CGF.Builder.CreateICmpSGE(
      reg_offs, llvm::ConstantInt::get(CGF.Int32Ty, 0));

  CGF.Builder.CreateCondBr(UsingStack, OnStackBlock, MaybeRegBlock);

  // Otherwise, at least some kind of argument could go in these registers, the
  // question is whether this particular type is too big.
  CGF.EmitBlock(MaybeRegBlock);

  // Integer arguments may need to correct register alignment (for example a
  // "struct { __int128 a; };" gets passed in x_2N, x_{2N+1}). In this case we
  // align __gr_offs to calculate the potential address.
  if (!IsFPR && !IsIndirect && TyAlign.getQuantity() > 8) {
    int Align = TyAlign.getQuantity();

    reg_offs = CGF.Builder.CreateAdd(
        reg_offs, llvm::ConstantInt::get(CGF.Int32Ty, Align - 1),
        "align_regoffs");
    reg_offs = CGF.Builder.CreateAnd(
        reg_offs, llvm::ConstantInt::get(CGF.Int32Ty, -Align),
        "aligned_regoffs");
  }

  // Update the gr_offs/vr_offs pointer for next call to va_arg on this va_list.
  // The fact that this is done unconditionally reflects the fact that
  // allocating an argument to the stack also uses up all the remaining
  // registers of the appropriate kind.
  llvm::Value *NewOffset = nullptr;
  NewOffset = CGF.Builder.CreateAdd(
      reg_offs, llvm::ConstantInt::get(CGF.Int32Ty, RegSize), "new_reg_offs");
  CGF.Builder.CreateStore(NewOffset, reg_offs_p);

  // Now we're in a position to decide whether this argument really was in
  // registers or not.
  llvm::Value *InRegs = nullptr;
  InRegs = CGF.Builder.CreateICmpSLE(
      NewOffset, llvm::ConstantInt::get(CGF.Int32Ty, 0), "inreg");

  CGF.Builder.CreateCondBr(InRegs, InRegBlock, OnStackBlock);

  //=======================================
  // Argument was in registers
  //=======================================

  // Now we emit the code for if the argument was originally passed in
  // registers. First start the appropriate block:
  CGF.EmitBlock(InRegBlock);

  llvm::Value *reg_top = nullptr;
  Address reg_top_p =
      CGF.Builder.CreateStructGEP(VAListAddr, reg_top_index, "reg_top_p");
  reg_top = CGF.Builder.CreateLoad(reg_top_p, "reg_top");
  Address BaseAddr(CGF.Builder.CreateInBoundsGEP(CGF.Int8Ty, reg_top, reg_offs),
                   CharUnits::fromQuantity(IsFPR ? 16 : 8));
  Address RegAddr = Address::invalid();
  llvm::Type *MemTy = CGF.ConvertTypeForMem(Ty);

  if (IsIndirect) {
    // If it's been passed indirectly (actually a struct), whatever we find from
    // stored registers or on the stack will actually be a struct **.
    MemTy = llvm::PointerType::getUnqual(MemTy);
  }

  const Type *Base = nullptr;
  uint64_t NumMembers = 0;
  bool IsHFA = isHomogeneousAggregate(Ty, Base, NumMembers);
  if (IsHFA && NumMembers > 1) {
    // Homogeneous aggregates passed in registers will have their elements split
    // and stored 16-bytes apart regardless of size (they're notionally in qN,
    // qN+1, ...). We reload and store into a temporary local variable
    // contiguously.
    assert(!IsIndirect && "Homogeneous aggregates should be passed directly");
    auto BaseTyInfo = getContext().getTypeInfoInChars(QualType(Base, 0));
    llvm::Type *BaseTy = CGF.ConvertType(QualType(Base, 0));
    llvm::Type *HFATy = llvm::ArrayType::get(BaseTy, NumMembers);
    Address Tmp = CGF.CreateTempAlloca(HFATy,
                                       std::max(TyAlign, BaseTyInfo.Align));

    // On big-endian platforms, the value will be right-aligned in its slot.
    int Offset = 0;
    if (CGF.CGM.getDataLayout().isBigEndian() &&
        BaseTyInfo.Width.getQuantity() < 16)
      Offset = 16 - BaseTyInfo.Width.getQuantity();

    for (unsigned i = 0; i < NumMembers; ++i) {
      CharUnits BaseOffset = CharUnits::fromQuantity(16 * i + Offset);
      Address LoadAddr =
        CGF.Builder.CreateConstInBoundsByteGEP(BaseAddr, BaseOffset);
      LoadAddr = CGF.Builder.CreateElementBitCast(LoadAddr, BaseTy);

      Address StoreAddr = CGF.Builder.CreateConstArrayGEP(Tmp, i);

      llvm::Value *Elem = CGF.Builder.CreateLoad(LoadAddr);
      CGF.Builder.CreateStore(Elem, StoreAddr);
    }

    RegAddr = CGF.Builder.CreateElementBitCast(Tmp, MemTy);
  } else {
    // Otherwise the object is contiguous in memory.

    // It might be right-aligned in its slot.
    CharUnits SlotSize = BaseAddr.getAlignment();
    if (CGF.CGM.getDataLayout().isBigEndian() && !IsIndirect &&
        (IsHFA || !isAggregateTypeForABI(Ty)) &&
        TySize < SlotSize) {
      CharUnits Offset = SlotSize - TySize;
      BaseAddr = CGF.Builder.CreateConstInBoundsByteGEP(BaseAddr, Offset);
    }

    RegAddr = CGF.Builder.CreateElementBitCast(BaseAddr, MemTy);
  }

  CGF.EmitBranch(ContBlock);

  //=======================================
  // Argument was on the stack
  //=======================================
  CGF.EmitBlock(OnStackBlock);

  Address stack_p = CGF.Builder.CreateStructGEP(VAListAddr, 0, "stack_p");
  llvm::Value *OnStackPtr = CGF.Builder.CreateLoad(stack_p, "stack");

  // Again, stack arguments may need realignment. In this case both integer and
  // floating-point ones might be affected.
  if (!IsIndirect && TyAlign.getQuantity() > 8) {
    int Align = TyAlign.getQuantity();

    OnStackPtr = CGF.Builder.CreatePtrToInt(OnStackPtr, CGF.Int64Ty);

    OnStackPtr = CGF.Builder.CreateAdd(
        OnStackPtr, llvm::ConstantInt::get(CGF.Int64Ty, Align - 1),
        "align_stack");
    OnStackPtr = CGF.Builder.CreateAnd(
        OnStackPtr, llvm::ConstantInt::get(CGF.Int64Ty, -Align),
        "align_stack");

    OnStackPtr = CGF.Builder.CreateIntToPtr(OnStackPtr, CGF.Int8PtrTy);
  }
  Address OnStackAddr(OnStackPtr,
                      std::max(CharUnits::fromQuantity(8), TyAlign));

  // All stack slots are multiples of 8 bytes.
  CharUnits StackSlotSize = CharUnits::fromQuantity(8);
  CharUnits StackSize;
  if (IsIndirect)
    StackSize = StackSlotSize;
  else
    StackSize = TySize.alignTo(StackSlotSize);

  llvm::Value *StackSizeC = CGF.Builder.getSize(StackSize);
  llvm::Value *NewStack = CGF.Builder.CreateInBoundsGEP(
      CGF.Int8Ty, OnStackPtr, StackSizeC, "new_stack");

  // Write the new value of __stack for the next call to va_arg
  CGF.Builder.CreateStore(NewStack, stack_p);

  if (CGF.CGM.getDataLayout().isBigEndian() && !isAggregateTypeForABI(Ty) &&
      TySize < StackSlotSize) {
    CharUnits Offset = StackSlotSize - TySize;
    OnStackAddr = CGF.Builder.CreateConstInBoundsByteGEP(OnStackAddr, Offset);
  }

  OnStackAddr = CGF.Builder.CreateElementBitCast(OnStackAddr, MemTy);

  CGF.EmitBranch(ContBlock);

  //=======================================
  // Tidy up
  //=======================================
  CGF.EmitBlock(ContBlock);

  Address ResAddr = emitMergePHI(CGF, RegAddr, InRegBlock,
                                 OnStackAddr, OnStackBlock, "vaargs.addr");

  if (IsIndirect)
    return Address(CGF.Builder.CreateLoad(ResAddr, "vaarg.addr"),
                   TyAlign);

  return ResAddr;
}

Address AArch64ABIInfo::EmitDarwinVAArg(Address VAListAddr, QualType Ty,
                                        CodeGenFunction &CGF) const {
  // The backend's lowering doesn't support va_arg for aggregates or
  // illegal vector types.  Lower VAArg here for these cases and use
  // the LLVM va_arg instruction for everything else.
  if (!isAggregateTypeForABI(Ty) && !isIllegalVectorType(Ty))
    return EmitVAArgInstr(CGF, VAListAddr, Ty, ABIArgInfo::getDirect());

  uint64_t PointerSize = getTarget().getPointerWidth(0) / 8;
  CharUnits SlotSize = CharUnits::fromQuantity(PointerSize);

  // Empty records are ignored for parameter passing purposes.
  if (isEmptyRecord(getContext(), Ty, true)) {
    Address Addr(CGF.Builder.CreateLoad(VAListAddr, "ap.cur"), SlotSize);
    Addr = CGF.Builder.CreateElementBitCast(Addr, CGF.ConvertTypeForMem(Ty));
    return Addr;
  }

  // The size of the actual thing passed, which might end up just
  // being a pointer for indirect types.
  auto TyInfo = getContext().getTypeInfoInChars(Ty);

  // Arguments bigger than 16 bytes which aren't homogeneous
  // aggregates should be passed indirectly.
  bool IsIndirect = false;
  if (TyInfo.Width.getQuantity() > 16) {
    const Type *Base = nullptr;
    uint64_t Members = 0;
    IsIndirect = !isHomogeneousAggregate(Ty, Base, Members);
  }

  return emitVoidPtrVAArg(CGF, VAListAddr, Ty, IsIndirect,
                          TyInfo, SlotSize, /*AllowHigherAlign*/ true);
}

Address AArch64ABIInfo::EmitMSVAArg(CodeGenFunction &CGF, Address VAListAddr,
                                    QualType Ty) const {
  bool IsIndirect = false;

  // Composites larger than 16 bytes are passed by reference.
  if (isAggregateTypeForABI(Ty) && getContext().getTypeSize(Ty) > 128)
    IsIndirect = true;

  return emitVoidPtrVAArg(CGF, VAListAddr, Ty, IsIndirect,
                          CGF.getContext().getTypeInfoInChars(Ty),
                          CharUnits::fromQuantity(8),
                          /*allowHigherAlign*/ false);
}

//===----------------------------------------------------------------------===//
// ARM ABI Implementation
//===----------------------------------------------------------------------===//

namespace {

class ARMABIInfo : public SwiftABIInfo {
public:
  enum ABIKind {
    APCS = 0,
    AAPCS = 1,
    AAPCS_VFP = 2,
    AAPCS16_VFP = 3,
  };

private:
  ABIKind Kind;
  bool IsFloatABISoftFP;

public:
  ARMABIInfo(CodeGenTypes &CGT, ABIKind _Kind)
      : SwiftABIInfo(CGT), Kind(_Kind) {
    setCCs();
    IsFloatABISoftFP = CGT.getCodeGenOpts().FloatABI == "softfp" ||
        CGT.getCodeGenOpts().FloatABI == ""; // default
  }

  bool isEABI() const {
    switch (getTarget().getTriple().getEnvironment()) {
    case llvm::Triple::Android:
    case llvm::Triple::EABI:
    case llvm::Triple::EABIHF:
    case llvm::Triple::GNUEABI:
    case llvm::Triple::GNUEABIHF:
    case llvm::Triple::MuslEABI:
    case llvm::Triple::MuslEABIHF:
      return true;
    default:
      return false;
    }
  }

  bool isEABIHF() const {
    switch (getTarget().getTriple().getEnvironment()) {
    case llvm::Triple::EABIHF:
    case llvm::Triple::GNUEABIHF:
    case llvm::Triple::MuslEABIHF:
      return true;
    default:
      return false;
    }
  }

  ABIKind getABIKind() const { return Kind; }

  bool allowBFloatArgsAndRet() const override {
    return !IsFloatABISoftFP && getTarget().hasBFloat16Type();
  }

private:
  ABIArgInfo classifyReturnType(QualType RetTy, bool isVariadic,
                                unsigned functionCallConv) const;
  ABIArgInfo classifyArgumentType(QualType RetTy, bool isVariadic,
                                  unsigned functionCallConv) const;
  ABIArgInfo classifyHomogeneousAggregate(QualType Ty, const Type *Base,
                                          uint64_t Members) const;
  ABIArgInfo coerceIllegalVector(QualType Ty) const;
  bool isIllegalVectorType(QualType Ty) const;
  bool containsAnyFP16Vectors(QualType Ty) const;

  bool isHomogeneousAggregateBaseType(QualType Ty) const override;
  bool isHomogeneousAggregateSmallEnough(const Type *Ty,
                                         uint64_t Members) const override;

  bool isEffectivelyAAPCS_VFP(unsigned callConvention, bool acceptHalf) const;

  void computeInfo(CGFunctionInfo &FI) const override;

  Address EmitVAArg(CodeGenFunction &CGF, Address VAListAddr,
                    QualType Ty) const override;

  llvm::CallingConv::ID getLLVMDefaultCC() const;
  llvm::CallingConv::ID getABIDefaultCC() const;
  void setCCs();

  bool shouldPassIndirectlyForSwift(ArrayRef<llvm::Type*> scalars,
                                    bool asReturnValue) const override {
    return occupiesMoreThan(CGT, scalars, /*total*/ 4);
  }
  bool isSwiftErrorInRegister() const override {
    return true;
  }
  bool isLegalVectorTypeForSwift(CharUnits totalSize, llvm::Type *eltTy,
                                 unsigned elts) const override;
};

class ARMTargetCodeGenInfo : public TargetCodeGenInfo {
public:
  ARMTargetCodeGenInfo(CodeGenTypes &CGT, ARMABIInfo::ABIKind K)
      : TargetCodeGenInfo(std::make_unique<ARMABIInfo>(CGT, K)) {}

  const ARMABIInfo &getABIInfo() const {
    return static_cast<const ARMABIInfo&>(TargetCodeGenInfo::getABIInfo());
  }

  int getDwarfEHStackPointer(CodeGen::CodeGenModule &M) const override {
    return 13;
  }

  StringRef getARCRetainAutoreleasedReturnValueMarker() const override {
    return "mov\tr7, r7\t\t// marker for objc_retainAutoreleaseReturnValue";
  }

  bool initDwarfEHRegSizeTable(CodeGen::CodeGenFunction &CGF,
                               llvm::Value *Address) const override {
    llvm::Value *Four8 = llvm::ConstantInt::get(CGF.Int8Ty, 4);

    // 0-15 are the 16 integer registers.
    AssignToArrayRange(CGF.Builder, Address, Four8, 0, 15);
    return false;
  }

  unsigned getSizeOfUnwindException() const override {
    if (getABIInfo().isEABI()) return 88;
    return TargetCodeGenInfo::getSizeOfUnwindException();
  }

  void setTargetAttributes(const Decl *D, llvm::GlobalValue *GV,
                           CodeGen::CodeGenModule &CGM) const override {
    if (GV->isDeclaration())
      return;
    const FunctionDecl *FD = dyn_cast_or_null<FunctionDecl>(D);
    if (!FD)
      return;

    const ARMInterruptAttr *Attr = FD->getAttr<ARMInterruptAttr>();
    if (!Attr)
      return;

    const char *Kind;
    switch (Attr->getInterrupt()) {
    case ARMInterruptAttr::Generic: Kind = ""; break;
    case ARMInterruptAttr::IRQ:     Kind = "IRQ"; break;
    case ARMInterruptAttr::FIQ:     Kind = "FIQ"; break;
    case ARMInterruptAttr::SWI:     Kind = "SWI"; break;
    case ARMInterruptAttr::ABORT:   Kind = "ABORT"; break;
    case ARMInterruptAttr::UNDEF:   Kind = "UNDEF"; break;
    }

    llvm::Function *Fn = cast<llvm::Function>(GV);

    Fn->addFnAttr("interrupt", Kind);

    ARMABIInfo::ABIKind ABI = cast<ARMABIInfo>(getABIInfo()).getABIKind();
    if (ABI == ARMABIInfo::APCS)
      return;

    // AAPCS guarantees that sp will be 8-byte aligned on any public interface,
    // however this is not necessarily true on taking any interrupt. Instruct
    // the backend to perform a realignment as part of the function prologue.
    llvm::AttrBuilder B;
    B.addStackAlignmentAttr(8);
    Fn->addAttributes(llvm::AttributeList::FunctionIndex, B);
  }
};

class WindowsARMTargetCodeGenInfo : public ARMTargetCodeGenInfo {
public:
  WindowsARMTargetCodeGenInfo(CodeGenTypes &CGT, ARMABIInfo::ABIKind K)
      : ARMTargetCodeGenInfo(CGT, K) {}

  void setTargetAttributes(const Decl *D, llvm::GlobalValue *GV,
                           CodeGen::CodeGenModule &CGM) const override;

  void getDependentLibraryOption(llvm::StringRef Lib,
                                 llvm::SmallString<24> &Opt) const override {
    Opt = "/DEFAULTLIB:" + qualifyWindowsLibrary(Lib);
  }

  void getDetectMismatchOption(llvm::StringRef Name, llvm::StringRef Value,
                               llvm::SmallString<32> &Opt) const override {
    Opt = "/FAILIFMISMATCH:\"" + Name.str() + "=" + Value.str() + "\"";
  }
};

void WindowsARMTargetCodeGenInfo::setTargetAttributes(
    const Decl *D, llvm::GlobalValue *GV, CodeGen::CodeGenModule &CGM) const {
  ARMTargetCodeGenInfo::setTargetAttributes(D, GV, CGM);
  if (GV->isDeclaration())
    return;
  addStackProbeTargetAttributes(D, GV, CGM);
}
}

void ARMABIInfo::computeInfo(CGFunctionInfo &FI) const {
  if (!::classifyReturnType(getCXXABI(), FI, *this))
    FI.getReturnInfo() = classifyReturnType(FI.getReturnType(), FI.isVariadic(),
                                            FI.getCallingConvention());

  for (auto &I : FI.arguments())
    I.info = classifyArgumentType(I.type, FI.isVariadic(),
                                  FI.getCallingConvention());


  // Always honor user-specified calling convention.
  if (FI.getCallingConvention() != llvm::CallingConv::C)
    return;

  llvm::CallingConv::ID cc = getRuntimeCC();
  if (cc != llvm::CallingConv::C)
    FI.setEffectiveCallingConvention(cc);
}

/// Return the default calling convention that LLVM will use.
llvm::CallingConv::ID ARMABIInfo::getLLVMDefaultCC() const {
  // The default calling convention that LLVM will infer.
  if (isEABIHF() || getTarget().getTriple().isWatchABI())
    return llvm::CallingConv::ARM_AAPCS_VFP;
  else if (isEABI())
    return llvm::CallingConv::ARM_AAPCS;
  else
    return llvm::CallingConv::ARM_APCS;
}

/// Return the calling convention that our ABI would like us to use
/// as the C calling convention.
llvm::CallingConv::ID ARMABIInfo::getABIDefaultCC() const {
  switch (getABIKind()) {
  case APCS: return llvm::CallingConv::ARM_APCS;
  case AAPCS: return llvm::CallingConv::ARM_AAPCS;
  case AAPCS_VFP: return llvm::CallingConv::ARM_AAPCS_VFP;
  case AAPCS16_VFP: return llvm::CallingConv::ARM_AAPCS_VFP;
  }
  llvm_unreachable("bad ABI kind");
}

void ARMABIInfo::setCCs() {
  assert(getRuntimeCC() == llvm::CallingConv::C);

  // Don't muddy up the IR with a ton of explicit annotations if
  // they'd just match what LLVM will infer from the triple.
  llvm::CallingConv::ID abiCC = getABIDefaultCC();
  if (abiCC != getLLVMDefaultCC())
    RuntimeCC = abiCC;
}

ABIArgInfo ARMABIInfo::coerceIllegalVector(QualType Ty) const {
  uint64_t Size = getContext().getTypeSize(Ty);
  if (Size <= 32) {
    llvm::Type *ResType =
        llvm::Type::getInt32Ty(getVMContext());
    return ABIArgInfo::getDirect(ResType);
  }
  if (Size == 64 || Size == 128) {
    auto *ResType = llvm::FixedVectorType::get(
        llvm::Type::getInt32Ty(getVMContext()), Size / 32);
    return ABIArgInfo::getDirect(ResType);
  }
  return getNaturalAlignIndirect(Ty, /*ByVal=*/false);
}

ABIArgInfo ARMABIInfo::classifyHomogeneousAggregate(QualType Ty,
                                                    const Type *Base,
                                                    uint64_t Members) const {
  assert(Base && "Base class should be set for homogeneous aggregate");
  // Base can be a floating-point or a vector.
  if (const VectorType *VT = Base->getAs<VectorType>()) {
    // FP16 vectors should be converted to integer vectors
    if (!getTarget().hasLegalHalfType() && containsAnyFP16Vectors(Ty)) {
      uint64_t Size = getContext().getTypeSize(VT);
      auto *NewVecTy = llvm::FixedVectorType::get(
          llvm::Type::getInt32Ty(getVMContext()), Size / 32);
      llvm::Type *Ty = llvm::ArrayType::get(NewVecTy, Members);
      return ABIArgInfo::getDirect(Ty, 0, nullptr, false);
    }
  }
  unsigned Align = 0;
  if (getABIKind() == ARMABIInfo::AAPCS ||
      getABIKind() == ARMABIInfo::AAPCS_VFP) {
    // For alignment adjusted HFAs, cap the argument alignment to 8, leave it
    // default otherwise.
    Align = getContext().getTypeUnadjustedAlignInChars(Ty).getQuantity();
    unsigned BaseAlign = getContext().getTypeAlignInChars(Base).getQuantity();
    Align = (Align > BaseAlign && Align >= 8) ? 8 : 0;
  }
  return ABIArgInfo::getDirect(nullptr, 0, nullptr, false, Align);
}

ABIArgInfo ARMABIInfo::classifyArgumentType(QualType Ty, bool isVariadic,
                                            unsigned functionCallConv) const {
  // 6.1.2.1 The following argument types are VFP CPRCs:
  //   A single-precision floating-point type (including promoted
  //   half-precision types); A double-precision floating-point type;
  //   A 64-bit or 128-bit containerized vector type; Homogeneous Aggregate
  //   with a Base Type of a single- or double-precision floating-point type,
  //   64-bit containerized vectors or 128-bit containerized vectors with one
  //   to four Elements.
  // Variadic functions should always marshal to the base standard.
  bool IsAAPCS_VFP =
      !isVariadic && isEffectivelyAAPCS_VFP(functionCallConv, /* AAPCS16 */ false);

  Ty = useFirstFieldIfTransparentUnion(Ty);

  // Handle illegal vector types here.
  if (isIllegalVectorType(Ty))
    return coerceIllegalVector(Ty);

  if (!isAggregateTypeForABI(Ty)) {
    // Treat an enum type as its underlying type.
    if (const EnumType *EnumTy = Ty->getAs<EnumType>()) {
      Ty = EnumTy->getDecl()->getIntegerType();
    }

    if (const auto *EIT = Ty->getAs<ExtIntType>())
      if (EIT->getNumBits() > 64)
        return getNaturalAlignIndirect(Ty, /*ByVal=*/true);

    return (isPromotableIntegerTypeForABI(Ty) ? ABIArgInfo::getExtend(Ty)
                                              : ABIArgInfo::getDirect());
  }

  if (CGCXXABI::RecordArgABI RAA = getRecordArgABI(Ty, getCXXABI())) {
    return getNaturalAlignIndirect(Ty, RAA == CGCXXABI::RAA_DirectInMemory);
  }

  // Ignore empty records.
  if (isEmptyRecord(getContext(), Ty, true))
    return ABIArgInfo::getIgnore();

  if (IsAAPCS_VFP) {
    // Homogeneous Aggregates need to be expanded when we can fit the aggregate
    // into VFP registers.
    const Type *Base = nullptr;
    uint64_t Members = 0;
    if (isHomogeneousAggregate(Ty, Base, Members))
      return classifyHomogeneousAggregate(Ty, Base, Members);
  } else if (getABIKind() == ARMABIInfo::AAPCS16_VFP) {
    // WatchOS does have homogeneous aggregates. Note that we intentionally use
    // this convention even for a variadic function: the backend will use GPRs
    // if needed.
    const Type *Base = nullptr;
    uint64_t Members = 0;
    if (isHomogeneousAggregate(Ty, Base, Members)) {
      assert(Base && Members <= 4 && "unexpected homogeneous aggregate");
      llvm::Type *Ty =
        llvm::ArrayType::get(CGT.ConvertType(QualType(Base, 0)), Members);
      return ABIArgInfo::getDirect(Ty, 0, nullptr, false);
    }
  }

  if (getABIKind() == ARMABIInfo::AAPCS16_VFP &&
      getContext().getTypeSizeInChars(Ty) > CharUnits::fromQuantity(16)) {
    // WatchOS is adopting the 64-bit AAPCS rule on composite types: if they're
    // bigger than 128-bits, they get placed in space allocated by the caller,
    // and a pointer is passed.
    return ABIArgInfo::getIndirect(
        CharUnits::fromQuantity(getContext().getTypeAlign(Ty) / 8), false);
  }

  // Support byval for ARM.
  // The ABI alignment for APCS is 4-byte and for AAPCS at least 4-byte and at
  // most 8-byte. We realign the indirect argument if type alignment is bigger
  // than ABI alignment.
  uint64_t ABIAlign = 4;
  uint64_t TyAlign;
  if (getABIKind() == ARMABIInfo::AAPCS_VFP ||
      getABIKind() == ARMABIInfo::AAPCS) {
    TyAlign = getContext().getTypeUnadjustedAlignInChars(Ty).getQuantity();
    ABIAlign = std::min(std::max(TyAlign, (uint64_t)4), (uint64_t)8);
  } else {
    TyAlign = getContext().getTypeAlignInChars(Ty).getQuantity();
  }
  if (getContext().getTypeSizeInChars(Ty) > CharUnits::fromQuantity(64)) {
    assert(getABIKind() != ARMABIInfo::AAPCS16_VFP && "unexpected byval");
    return ABIArgInfo::getIndirect(CharUnits::fromQuantity(ABIAlign),
                                   /*ByVal=*/true,
                                   /*Realign=*/TyAlign > ABIAlign);
  }

  // On RenderScript, coerce Aggregates <= 64 bytes to an integer array of
  // same size and alignment.
  if (getTarget().isRenderScriptTarget()) {
    return coerceToIntArray(Ty, getContext(), getVMContext());
  }

  // Otherwise, pass by coercing to a structure of the appropriate size.
  llvm::Type* ElemTy;
  unsigned SizeRegs;
  // FIXME: Try to match the types of the arguments more accurately where
  // we can.
  if (TyAlign <= 4) {
    ElemTy = llvm::Type::getInt32Ty(getVMContext());
    SizeRegs = (getContext().getTypeSize(Ty) + 31) / 32;
  } else {
    ElemTy = llvm::Type::getInt64Ty(getVMContext());
    SizeRegs = (getContext().getTypeSize(Ty) + 63) / 64;
  }

  return ABIArgInfo::getDirect(llvm::ArrayType::get(ElemTy, SizeRegs));
}

static bool isIntegerLikeType(QualType Ty, ASTContext &Context,
                              llvm::LLVMContext &VMContext) {
  // APCS, C Language Calling Conventions, Non-Simple Return Values: A structure
  // is called integer-like if its size is less than or equal to one word, and
  // the offset of each of its addressable sub-fields is zero.

  uint64_t Size = Context.getTypeSize(Ty);

  // Check that the type fits in a word.
  if (Size > 32)
    return false;

  // FIXME: Handle vector types!
  if (Ty->isVectorType())
    return false;

  // Float types are never treated as "integer like".
  if (Ty->isRealFloatingType())
    return false;

  // If this is a builtin or pointer type then it is ok.
  if (Ty->getAs<BuiltinType>() || Ty->isPointerType())
    return true;

  // Small complex integer types are "integer like".
  if (const ComplexType *CT = Ty->getAs<ComplexType>())
    return isIntegerLikeType(CT->getElementType(), Context, VMContext);

  // Single element and zero sized arrays should be allowed, by the definition
  // above, but they are not.

  // Otherwise, it must be a record type.
  const RecordType *RT = Ty->getAs<RecordType>();
  if (!RT) return false;

  // Ignore records with flexible arrays.
  const RecordDecl *RD = RT->getDecl();
  if (RD->hasFlexibleArrayMember())
    return false;

  // Check that all sub-fields are at offset 0, and are themselves "integer
  // like".
  const ASTRecordLayout &Layout = Context.getASTRecordLayout(RD);

  bool HadField = false;
  unsigned idx = 0;
  for (RecordDecl::field_iterator i = RD->field_begin(), e = RD->field_end();
       i != e; ++i, ++idx) {
    const FieldDecl *FD = *i;

    // Bit-fields are not addressable, we only need to verify they are "integer
    // like". We still have to disallow a subsequent non-bitfield, for example:
    //   struct { int : 0; int x }
    // is non-integer like according to gcc.
    if (FD->isBitField()) {
      if (!RD->isUnion())
        HadField = true;

      if (!isIntegerLikeType(FD->getType(), Context, VMContext))
        return false;

      continue;
    }

    // Check if this field is at offset 0.
    if (Layout.getFieldOffset(idx) != 0)
      return false;

    if (!isIntegerLikeType(FD->getType(), Context, VMContext))
      return false;

    // Only allow at most one field in a structure. This doesn't match the
    // wording above, but follows gcc in situations with a field following an
    // empty structure.
    if (!RD->isUnion()) {
      if (HadField)
        return false;

      HadField = true;
    }
  }

  return true;
}

ABIArgInfo ARMABIInfo::classifyReturnType(QualType RetTy, bool isVariadic,
                                          unsigned functionCallConv) const {

  // Variadic functions should always marshal to the base standard.
  bool IsAAPCS_VFP =
      !isVariadic && isEffectivelyAAPCS_VFP(functionCallConv, /* AAPCS16 */ true);

  if (RetTy->isVoidType())
    return ABIArgInfo::getIgnore();

  if (const VectorType *VT = RetTy->getAs<VectorType>()) {
    // Large vector types should be returned via memory.
    if (getContext().getTypeSize(RetTy) > 128)
      return getNaturalAlignIndirect(RetTy);
    // TODO: FP16/BF16 vectors should be converted to integer vectors
    // This check is similar  to isIllegalVectorType - refactor?
    if ((!getTarget().hasLegalHalfType() &&
        (VT->getElementType()->isFloat16Type() ||
         VT->getElementType()->isHalfType())) ||
        (IsFloatABISoftFP &&
         VT->getElementType()->isBFloat16Type()))
      return coerceIllegalVector(RetTy);
  }

  if (!isAggregateTypeForABI(RetTy)) {
    // Treat an enum type as its underlying type.
    if (const EnumType *EnumTy = RetTy->getAs<EnumType>())
      RetTy = EnumTy->getDecl()->getIntegerType();

    if (const auto *EIT = RetTy->getAs<ExtIntType>())
      if (EIT->getNumBits() > 64)
        return getNaturalAlignIndirect(RetTy, /*ByVal=*/false);

    return isPromotableIntegerTypeForABI(RetTy) ? ABIArgInfo::getExtend(RetTy)
                                                : ABIArgInfo::getDirect();
  }

  // Are we following APCS?
  if (getABIKind() == APCS) {
    if (isEmptyRecord(getContext(), RetTy, false))
      return ABIArgInfo::getIgnore();

    // Complex types are all returned as packed integers.
    //
    // FIXME: Consider using 2 x vector types if the back end handles them
    // correctly.
    if (RetTy->isAnyComplexType())
      return ABIArgInfo::getDirect(llvm::IntegerType::get(
          getVMContext(), getContext().getTypeSize(RetTy)));

    // Integer like structures are returned in r0.
    if (isIntegerLikeType(RetTy, getContext(), getVMContext())) {
      // Return in the smallest viable integer type.
      uint64_t Size = getContext().getTypeSize(RetTy);
      if (Size <= 8)
        return ABIArgInfo::getDirect(llvm::Type::getInt8Ty(getVMContext()));
      if (Size <= 16)
        return ABIArgInfo::getDirect(llvm::Type::getInt16Ty(getVMContext()));
      return ABIArgInfo::getDirect(llvm::Type::getInt32Ty(getVMContext()));
    }

    // Otherwise return in memory.
    return getNaturalAlignIndirect(RetTy);
  }

  // Otherwise this is an AAPCS variant.

  if (isEmptyRecord(getContext(), RetTy, true))
    return ABIArgInfo::getIgnore();

  // Check for homogeneous aggregates with AAPCS-VFP.
  if (IsAAPCS_VFP) {
    const Type *Base = nullptr;
    uint64_t Members = 0;
    if (isHomogeneousAggregate(RetTy, Base, Members))
      return classifyHomogeneousAggregate(RetTy, Base, Members);
  }

  // Aggregates <= 4 bytes are returned in r0; other aggregates
  // are returned indirectly.
  uint64_t Size = getContext().getTypeSize(RetTy);
  if (Size <= 32) {
    // On RenderScript, coerce Aggregates <= 4 bytes to an integer array of
    // same size and alignment.
    if (getTarget().isRenderScriptTarget()) {
      return coerceToIntArray(RetTy, getContext(), getVMContext());
    }
    if (getDataLayout().isBigEndian())
      // Return in 32 bit integer integer type (as if loaded by LDR, AAPCS 5.4)
      return ABIArgInfo::getDirect(llvm::Type::getInt32Ty(getVMContext()));

    // Return in the smallest viable integer type.
    if (Size <= 8)
      return ABIArgInfo::getDirect(llvm::Type::getInt8Ty(getVMContext()));
    if (Size <= 16)
      return ABIArgInfo::getDirect(llvm::Type::getInt16Ty(getVMContext()));
    return ABIArgInfo::getDirect(llvm::Type::getInt32Ty(getVMContext()));
  } else if (Size <= 128 && getABIKind() == AAPCS16_VFP) {
    llvm::Type *Int32Ty = llvm::Type::getInt32Ty(getVMContext());
    llvm::Type *CoerceTy =
        llvm::ArrayType::get(Int32Ty, llvm::alignTo(Size, 32) / 32);
    return ABIArgInfo::getDirect(CoerceTy);
  }

  return getNaturalAlignIndirect(RetTy);
}

/// isIllegalVector - check whether Ty is an illegal vector type.
bool ARMABIInfo::isIllegalVectorType(QualType Ty) const {
  if (const VectorType *VT = Ty->getAs<VectorType> ()) {
    // On targets that don't support half, fp16 or bfloat, they are expanded
    // into float, and we don't want the ABI to depend on whether or not they
    // are supported in hardware. Thus return false to coerce vectors of these
    // types into integer vectors.
    // We do not depend on hasLegalHalfType for bfloat as it is a
    // separate IR type.
    if ((!getTarget().hasLegalHalfType() &&
        (VT->getElementType()->isFloat16Type() ||
         VT->getElementType()->isHalfType())) ||
        (IsFloatABISoftFP &&
         VT->getElementType()->isBFloat16Type()))
      return true;
    if (isAndroid()) {
      // Android shipped using Clang 3.1, which supported a slightly different
      // vector ABI. The primary differences were that 3-element vector types
      // were legal, and so were sub 32-bit vectors (i.e. <2 x i8>). This path
      // accepts that legacy behavior for Android only.
      // Check whether VT is legal.
      unsigned NumElements = VT->getNumElements();
      // NumElements should be power of 2 or equal to 3.
      if (!llvm::isPowerOf2_32(NumElements) && NumElements != 3)
        return true;
    } else {
      // Check whether VT is legal.
      unsigned NumElements = VT->getNumElements();
      uint64_t Size = getContext().getTypeSize(VT);
      // NumElements should be power of 2.
      if (!llvm::isPowerOf2_32(NumElements))
        return true;
      // Size should be greater than 32 bits.
      return Size <= 32;
    }
  }
  return false;
}

/// Return true if a type contains any 16-bit floating point vectors
bool ARMABIInfo::containsAnyFP16Vectors(QualType Ty) const {
  if (const ConstantArrayType *AT = getContext().getAsConstantArrayType(Ty)) {
    uint64_t NElements = AT->getSize().getZExtValue();
    if (NElements == 0)
      return false;
    return containsAnyFP16Vectors(AT->getElementType());
  } else if (const RecordType *RT = Ty->getAs<RecordType>()) {
    const RecordDecl *RD = RT->getDecl();

    // If this is a C++ record, check the bases first.
    if (const CXXRecordDecl *CXXRD = dyn_cast<CXXRecordDecl>(RD))
      if (llvm::any_of(CXXRD->bases(), [this](const CXXBaseSpecifier &B) {
            return containsAnyFP16Vectors(B.getType());
          }))
        return true;

    if (llvm::any_of(RD->fields(), [this](FieldDecl *FD) {
          return FD && containsAnyFP16Vectors(FD->getType());
        }))
      return true;

    return false;
  } else {
    if (const VectorType *VT = Ty->getAs<VectorType>())
      return (VT->getElementType()->isFloat16Type() ||
              VT->getElementType()->isBFloat16Type() ||
              VT->getElementType()->isHalfType());
    return false;
  }
}

bool ARMABIInfo::isLegalVectorTypeForSwift(CharUnits vectorSize,
                                           llvm::Type *eltTy,
                                           unsigned numElts) const {
  if (!llvm::isPowerOf2_32(numElts))
    return false;
  unsigned size = getDataLayout().getTypeStoreSizeInBits(eltTy);
  if (size > 64)
    return false;
  if (vectorSize.getQuantity() != 8 &&
      (vectorSize.getQuantity() != 16 || numElts == 1))
    return false;
  return true;
}

bool ARMABIInfo::isHomogeneousAggregateBaseType(QualType Ty) const {
  // Homogeneous aggregates for AAPCS-VFP must have base types of float,
  // double, or 64-bit or 128-bit vectors.
  if (const BuiltinType *BT = Ty->getAs<BuiltinType>()) {
    if (BT->getKind() == BuiltinType::Float ||
        BT->getKind() == BuiltinType::Double ||
        BT->getKind() == BuiltinType::LongDouble
#if INTEL_CUSTOMIZATION
        || BT->getKind() == BuiltinType::Float128
#endif  // INTEL_CUSTOMIZATION
       )
      return true;
  } else if (const VectorType *VT = Ty->getAs<VectorType>()) {
    unsigned VecSize = getContext().getTypeSize(VT);
    if (VecSize == 64 || VecSize == 128)
      return true;
  }
  return false;
}

bool ARMABIInfo::isHomogeneousAggregateSmallEnough(const Type *Base,
                                                   uint64_t Members) const {
  return Members <= 4;
}

bool ARMABIInfo::isEffectivelyAAPCS_VFP(unsigned callConvention,
                                        bool acceptHalf) const {
  // Give precedence to user-specified calling conventions.
  if (callConvention != llvm::CallingConv::C)
    return (callConvention == llvm::CallingConv::ARM_AAPCS_VFP);
  else
    return (getABIKind() == AAPCS_VFP) ||
           (acceptHalf && (getABIKind() == AAPCS16_VFP));
}

Address ARMABIInfo::EmitVAArg(CodeGenFunction &CGF, Address VAListAddr,
                              QualType Ty) const {
  CharUnits SlotSize = CharUnits::fromQuantity(4);

  // Empty records are ignored for parameter passing purposes.
  if (isEmptyRecord(getContext(), Ty, true)) {
    Address Addr(CGF.Builder.CreateLoad(VAListAddr), SlotSize);
    Addr = CGF.Builder.CreateElementBitCast(Addr, CGF.ConvertTypeForMem(Ty));
    return Addr;
  }

  CharUnits TySize = getContext().getTypeSizeInChars(Ty);
  CharUnits TyAlignForABI = getContext().getTypeUnadjustedAlignInChars(Ty);

  // Use indirect if size of the illegal vector is bigger than 16 bytes.
  bool IsIndirect = false;
  const Type *Base = nullptr;
  uint64_t Members = 0;
  if (TySize > CharUnits::fromQuantity(16) && isIllegalVectorType(Ty)) {
    IsIndirect = true;

  // ARMv7k passes structs bigger than 16 bytes indirectly, in space
  // allocated by the caller.
  } else if (TySize > CharUnits::fromQuantity(16) &&
             getABIKind() == ARMABIInfo::AAPCS16_VFP &&
             !isHomogeneousAggregate(Ty, Base, Members)) {
    IsIndirect = true;

  // Otherwise, bound the type's ABI alignment.
  // The ABI alignment for 64-bit or 128-bit vectors is 8 for AAPCS and 4 for
  // APCS. For AAPCS, the ABI alignment is at least 4-byte and at most 8-byte.
  // Our callers should be prepared to handle an under-aligned address.
  } else if (getABIKind() == ARMABIInfo::AAPCS_VFP ||
             getABIKind() == ARMABIInfo::AAPCS) {
    TyAlignForABI = std::max(TyAlignForABI, CharUnits::fromQuantity(4));
    TyAlignForABI = std::min(TyAlignForABI, CharUnits::fromQuantity(8));
  } else if (getABIKind() == ARMABIInfo::AAPCS16_VFP) {
    // ARMv7k allows type alignment up to 16 bytes.
    TyAlignForABI = std::max(TyAlignForABI, CharUnits::fromQuantity(4));
    TyAlignForABI = std::min(TyAlignForABI, CharUnits::fromQuantity(16));
  } else {
    TyAlignForABI = CharUnits::fromQuantity(4);
  }

  TypeInfoChars TyInfo(TySize, TyAlignForABI, false);
  return emitVoidPtrVAArg(CGF, VAListAddr, Ty, IsIndirect, TyInfo,
                          SlotSize, /*AllowHigherAlign*/ true);
}

//===----------------------------------------------------------------------===//
// NVPTX ABI Implementation
//===----------------------------------------------------------------------===//

namespace {

class NVPTXTargetCodeGenInfo;

class NVPTXABIInfo : public ABIInfo {
  NVPTXTargetCodeGenInfo &CGInfo;

public:
  NVPTXABIInfo(CodeGenTypes &CGT, NVPTXTargetCodeGenInfo &Info)
      : ABIInfo(CGT), CGInfo(Info) {}

  ABIArgInfo classifyReturnType(QualType RetTy) const;
  ABIArgInfo classifyArgumentType(QualType Ty) const;

  void computeInfo(CGFunctionInfo &FI) const override;
  Address EmitVAArg(CodeGenFunction &CGF, Address VAListAddr,
                    QualType Ty) const override;
  bool isUnsupportedType(QualType T) const;
  ABIArgInfo coerceToIntArrayWithLimit(QualType Ty, unsigned MaxSize) const;
};

class NVPTXTargetCodeGenInfo : public TargetCodeGenInfo {
public:
  NVPTXTargetCodeGenInfo(CodeGenTypes &CGT)
      : TargetCodeGenInfo(std::make_unique<NVPTXABIInfo>(CGT, *this)) {}

  void setTargetAttributes(const Decl *D, llvm::GlobalValue *GV,
                           CodeGen::CodeGenModule &M) const override;
  bool shouldEmitStaticExternCAliases() const override;

  llvm::Type *getCUDADeviceBuiltinSurfaceDeviceType() const override {
    // On the device side, surface reference is represented as an object handle
    // in 64-bit integer.
    return llvm::Type::getInt64Ty(getABIInfo().getVMContext());
  }

  llvm::Type *getCUDADeviceBuiltinTextureDeviceType() const override {
    // On the device side, texture reference is represented as an object handle
    // in 64-bit integer.
    return llvm::Type::getInt64Ty(getABIInfo().getVMContext());
  }

  bool emitCUDADeviceBuiltinSurfaceDeviceCopy(CodeGenFunction &CGF, LValue Dst,
                                              LValue Src) const override {
    emitBuiltinSurfTexDeviceCopy(CGF, Dst, Src);
    return true;
  }

  bool emitCUDADeviceBuiltinTextureDeviceCopy(CodeGenFunction &CGF, LValue Dst,
                                              LValue Src) const override {
    emitBuiltinSurfTexDeviceCopy(CGF, Dst, Src);
    return true;
  }

private:
  // Adds a NamedMDNode with GV, Name, and Operand as operands, and adds the
  // resulting MDNode to the nvvm.annotations MDNode.
  static void addNVVMMetadata(llvm::GlobalValue *GV, StringRef Name,
                              int Operand);

  static void emitBuiltinSurfTexDeviceCopy(CodeGenFunction &CGF, LValue Dst,
                                           LValue Src) {
    llvm::Value *Handle = nullptr;
    llvm::Constant *C =
        llvm::dyn_cast<llvm::Constant>(Src.getAddress(CGF).getPointer());
    // Lookup `addrspacecast` through the constant pointer if any.
    if (auto *ASC = llvm::dyn_cast_or_null<llvm::AddrSpaceCastOperator>(C))
      C = llvm::cast<llvm::Constant>(ASC->getPointerOperand());
    if (auto *GV = llvm::dyn_cast_or_null<llvm::GlobalVariable>(C)) {
      // Load the handle from the specific global variable using
      // `nvvm.texsurf.handle.internal` intrinsic.
      Handle = CGF.EmitRuntimeCall(
          CGF.CGM.getIntrinsic(llvm::Intrinsic::nvvm_texsurf_handle_internal,
                               {GV->getType()}),
          {GV}, "texsurf_handle");
    } else
      Handle = CGF.EmitLoadOfScalar(Src, SourceLocation());
    CGF.EmitStoreOfScalar(Handle, Dst);
  }
};

/// Checks if the type is unsupported directly by the current target.
bool NVPTXABIInfo::isUnsupportedType(QualType T) const {
  ASTContext &Context = getContext();
  if (!Context.getTargetInfo().hasFloat16Type() && T->isFloat16Type())
    return true;
  if (!Context.getTargetInfo().hasFloat128Type() &&
      (T->isFloat128Type() ||
       (T->isRealFloatingType() && Context.getTypeSize(T) == 128)))
    return true;
  if (const auto *EIT = T->getAs<ExtIntType>())
    return EIT->getNumBits() >
           (Context.getTargetInfo().hasInt128Type() ? 128U : 64U);
  if (!Context.getTargetInfo().hasInt128Type() && T->isIntegerType() &&
      Context.getTypeSize(T) > 64U)
    return true;
  if (const auto *AT = T->getAsArrayTypeUnsafe())
    return isUnsupportedType(AT->getElementType());
  const auto *RT = T->getAs<RecordType>();
  if (!RT)
    return false;
  const RecordDecl *RD = RT->getDecl();

  // If this is a C++ record, check the bases first.
  if (const CXXRecordDecl *CXXRD = dyn_cast<CXXRecordDecl>(RD))
    for (const CXXBaseSpecifier &I : CXXRD->bases())
      if (isUnsupportedType(I.getType()))
        return true;

  for (const FieldDecl *I : RD->fields())
    if (isUnsupportedType(I->getType()))
      return true;
  return false;
}

/// Coerce the given type into an array with maximum allowed size of elements.
ABIArgInfo NVPTXABIInfo::coerceToIntArrayWithLimit(QualType Ty,
                                                   unsigned MaxSize) const {
  // Alignment and Size are measured in bits.
  const uint64_t Size = getContext().getTypeSize(Ty);
  const uint64_t Alignment = getContext().getTypeAlign(Ty);
  const unsigned Div = std::min<unsigned>(MaxSize, Alignment);
  llvm::Type *IntType = llvm::Type::getIntNTy(getVMContext(), Div);
  const uint64_t NumElements = (Size + Div - 1) / Div;
  return ABIArgInfo::getDirect(llvm::ArrayType::get(IntType, NumElements));
}

ABIArgInfo NVPTXABIInfo::classifyReturnType(QualType RetTy) const {
  if (RetTy->isVoidType())
    return ABIArgInfo::getIgnore();

  if (getContext().getLangOpts().OpenMP &&
      getContext().getLangOpts().OpenMPIsDevice && isUnsupportedType(RetTy))
    return coerceToIntArrayWithLimit(RetTy, 64);

  // note: this is different from default ABI
  if (!RetTy->isScalarType())
    return ABIArgInfo::getDirect();

  // Treat an enum type as its underlying type.
  if (const EnumType *EnumTy = RetTy->getAs<EnumType>())
    RetTy = EnumTy->getDecl()->getIntegerType();

  return (isPromotableIntegerTypeForABI(RetTy) ? ABIArgInfo::getExtend(RetTy)
                                               : ABIArgInfo::getDirect());
}

ABIArgInfo NVPTXABIInfo::classifyArgumentType(QualType Ty) const {
  // Treat an enum type as its underlying type.
  if (const EnumType *EnumTy = Ty->getAs<EnumType>())
    Ty = EnumTy->getDecl()->getIntegerType();

  // Return aggregates type as indirect by value
  if (isAggregateTypeForABI(Ty)) {
    // Under CUDA device compilation, tex/surf builtin types are replaced with
    // object types and passed directly.
    if (getContext().getLangOpts().CUDAIsDevice) {
      if (Ty->isCUDADeviceBuiltinSurfaceType())
        return ABIArgInfo::getDirect(
            CGInfo.getCUDADeviceBuiltinSurfaceDeviceType());
      if (Ty->isCUDADeviceBuiltinTextureType())
        return ABIArgInfo::getDirect(
            CGInfo.getCUDADeviceBuiltinTextureDeviceType());
    }
    return getNaturalAlignIndirect(Ty, /* byval */ true);
  }

  if (const auto *EIT = Ty->getAs<ExtIntType>()) {
    if ((EIT->getNumBits() > 128) ||
        (!getContext().getTargetInfo().hasInt128Type() &&
         EIT->getNumBits() > 64))
      return getNaturalAlignIndirect(Ty, /* byval */ true);
  }

  return (isPromotableIntegerTypeForABI(Ty) ? ABIArgInfo::getExtend(Ty)
                                            : ABIArgInfo::getDirect());
}

void NVPTXABIInfo::computeInfo(CGFunctionInfo &FI) const {
  if (!getCXXABI().classifyReturnType(FI))
    FI.getReturnInfo() = classifyReturnType(FI.getReturnType());
  for (auto &I : FI.arguments())
    I.info = classifyArgumentType(I.type);

  // Always honor user-specified calling convention.
  if (FI.getCallingConvention() != llvm::CallingConv::C)
    return;

  FI.setEffectiveCallingConvention(getRuntimeCC());
}

Address NVPTXABIInfo::EmitVAArg(CodeGenFunction &CGF, Address VAListAddr,
                                QualType Ty) const {
  llvm_unreachable("NVPTX does not support varargs");
}

void NVPTXTargetCodeGenInfo::setTargetAttributes(
    const Decl *D, llvm::GlobalValue *GV, CodeGen::CodeGenModule &M) const {
  if (GV->isDeclaration())
    return;
  const VarDecl *VD = dyn_cast_or_null<VarDecl>(D);
  if (VD) {
    if (M.getLangOpts().CUDA) {
      if (VD->getType()->isCUDADeviceBuiltinSurfaceType())
        addNVVMMetadata(GV, "surface", 1);
      else if (VD->getType()->isCUDADeviceBuiltinTextureType())
        addNVVMMetadata(GV, "texture", 1);
      return;
    }
  }

  const FunctionDecl *FD = dyn_cast_or_null<FunctionDecl>(D);
  if (!FD) return;

  llvm::Function *F = cast<llvm::Function>(GV);

  // Perform special handling in OpenCL mode
  if (M.getLangOpts().OpenCL || M.getLangOpts().SYCLIsDevice) {
    // Use OpenCL function attributes to check for kernel functions
    // By default, all functions are device functions
    if (FD->hasAttr<OpenCLKernelAttr>()) {
      // OpenCL __kernel functions get kernel metadata
      // Create !{<func-ref>, metadata !"kernel", i32 1} node
      addNVVMMetadata(F, "kernel", 1);
      // And kernel functions are not subject to inlining
      F->addFnAttr(llvm::Attribute::NoInline);
    }
  }

  // Perform special handling in CUDA mode.
  if (M.getLangOpts().CUDA) {
    // CUDA __global__ functions get a kernel metadata entry.  Since
    // __global__ functions cannot be called from the device, we do not
    // need to set the noinline attribute.
    if (FD->hasAttr<CUDAGlobalAttr>()) {
      // Create !{<func-ref>, metadata !"kernel", i32 1} node
      addNVVMMetadata(F, "kernel", 1);
    }
    if (CUDALaunchBoundsAttr *Attr = FD->getAttr<CUDALaunchBoundsAttr>()) {
      // Create !{<func-ref>, metadata !"maxntidx", i32 <val>} node
      llvm::APSInt MaxThreads(32);
      MaxThreads = Attr->getMaxThreads()->EvaluateKnownConstInt(M.getContext());
      if (MaxThreads > 0)
        addNVVMMetadata(F, "maxntidx", MaxThreads.getExtValue());

      // min blocks is an optional argument for CUDALaunchBoundsAttr. If it was
      // not specified in __launch_bounds__ or if the user specified a 0 value,
      // we don't have to add a PTX directive.
      if (Attr->getMinBlocks()) {
        llvm::APSInt MinBlocks(32);
        MinBlocks = Attr->getMinBlocks()->EvaluateKnownConstInt(M.getContext());
        if (MinBlocks > 0)
          // Create !{<func-ref>, metadata !"minctasm", i32 <val>} node
          addNVVMMetadata(F, "minctasm", MinBlocks.getExtValue());
      }
    }
  }
}

void NVPTXTargetCodeGenInfo::addNVVMMetadata(llvm::GlobalValue *GV,
                                             StringRef Name, int Operand) {
  llvm::Module *M = GV->getParent();
  llvm::LLVMContext &Ctx = M->getContext();

  // Get "nvvm.annotations" metadata node
  llvm::NamedMDNode *MD = M->getOrInsertNamedMetadata("nvvm.annotations");

  llvm::Metadata *MDVals[] = {
      llvm::ConstantAsMetadata::get(GV), llvm::MDString::get(Ctx, Name),
      llvm::ConstantAsMetadata::get(
          llvm::ConstantInt::get(llvm::Type::getInt32Ty(Ctx), Operand))};
  // Append metadata to nvvm.annotations
  MD->addOperand(llvm::MDNode::get(Ctx, MDVals));
}

bool NVPTXTargetCodeGenInfo::shouldEmitStaticExternCAliases() const {
  return false;
}
}

//===----------------------------------------------------------------------===//
// SystemZ ABI Implementation
//===----------------------------------------------------------------------===//

namespace {

class SystemZABIInfo : public SwiftABIInfo {
  bool HasVector;
  bool IsSoftFloatABI;

public:
  SystemZABIInfo(CodeGenTypes &CGT, bool HV, bool SF)
    : SwiftABIInfo(CGT), HasVector(HV), IsSoftFloatABI(SF) {}

  bool isPromotableIntegerTypeForABI(QualType Ty) const;
  bool isCompoundType(QualType Ty) const;
  bool isVectorArgumentType(QualType Ty) const;
  bool isFPArgumentType(QualType Ty) const;
  QualType GetSingleElementType(QualType Ty) const;

  ABIArgInfo classifyReturnType(QualType RetTy) const;
  ABIArgInfo classifyArgumentType(QualType ArgTy) const;

  void computeInfo(CGFunctionInfo &FI) const override {
    if (!getCXXABI().classifyReturnType(FI))
      FI.getReturnInfo() = classifyReturnType(FI.getReturnType());
    for (auto &I : FI.arguments())
      I.info = classifyArgumentType(I.type);
  }

  Address EmitVAArg(CodeGenFunction &CGF, Address VAListAddr,
                    QualType Ty) const override;

  bool shouldPassIndirectlyForSwift(ArrayRef<llvm::Type*> scalars,
                                    bool asReturnValue) const override {
    return occupiesMoreThan(CGT, scalars, /*total*/ 4);
  }
  bool isSwiftErrorInRegister() const override {
    return false;
  }
};

class SystemZTargetCodeGenInfo : public TargetCodeGenInfo {
public:
  SystemZTargetCodeGenInfo(CodeGenTypes &CGT, bool HasVector, bool SoftFloatABI)
      : TargetCodeGenInfo(
            std::make_unique<SystemZABIInfo>(CGT, HasVector, SoftFloatABI)) {}

  llvm::Value *testFPKind(llvm::Value *V, unsigned BuiltinID,
                          CGBuilderTy &Builder,
                          CodeGenModule &CGM) const override {
    assert(V->getType()->isFloatingPointTy() && "V should have an FP type.");
    // Only use TDC in constrained FP mode.
    if (!Builder.getIsFPConstrained())
      return nullptr;

    llvm::Type *Ty = V->getType();
    if (Ty->isFloatTy() || Ty->isDoubleTy() || Ty->isFP128Ty()) {
      llvm::Module &M = CGM.getModule();
      auto &Ctx = M.getContext();
      llvm::Function *TDCFunc =
          llvm::Intrinsic::getDeclaration(&M, llvm::Intrinsic::s390_tdc, Ty);
      unsigned TDCBits = 0;
      switch (BuiltinID) {
      case Builtin::BI__builtin_isnan:
        TDCBits = 0xf;
        break;
      case Builtin::BIfinite:
      case Builtin::BI__finite:
      case Builtin::BIfinitef:
      case Builtin::BI__finitef:
      case Builtin::BIfinitel:
      case Builtin::BI__finitel:
      case Builtin::BI__builtin_isfinite:
        TDCBits = 0xfc0;
        break;
      case Builtin::BI__builtin_isinf:
        TDCBits = 0x30;
        break;
      default:
        break;
      }
      if (TDCBits)
        return Builder.CreateCall(
            TDCFunc,
            {V, llvm::ConstantInt::get(llvm::Type::getInt64Ty(Ctx), TDCBits)});
    }
    return nullptr;
  }
};
}

bool SystemZABIInfo::isPromotableIntegerTypeForABI(QualType Ty) const {
  // Treat an enum type as its underlying type.
  if (const EnumType *EnumTy = Ty->getAs<EnumType>())
    Ty = EnumTy->getDecl()->getIntegerType();

  // Promotable integer types are required to be promoted by the ABI.
  if (ABIInfo::isPromotableIntegerTypeForABI(Ty))
    return true;

  if (const auto *EIT = Ty->getAs<ExtIntType>())
    if (EIT->getNumBits() < 64)
      return true;

  // 32-bit values must also be promoted.
  if (const BuiltinType *BT = Ty->getAs<BuiltinType>())
    switch (BT->getKind()) {
    case BuiltinType::Int:
    case BuiltinType::UInt:
      return true;
    default:
      return false;
    }
  return false;
}

bool SystemZABIInfo::isCompoundType(QualType Ty) const {
  return (Ty->isAnyComplexType() ||
          Ty->isVectorType() ||
          isAggregateTypeForABI(Ty));
}

bool SystemZABIInfo::isVectorArgumentType(QualType Ty) const {
  return (HasVector &&
          Ty->isVectorType() &&
          getContext().getTypeSize(Ty) <= 128);
}

bool SystemZABIInfo::isFPArgumentType(QualType Ty) const {
  if (IsSoftFloatABI)
    return false;

  if (const BuiltinType *BT = Ty->getAs<BuiltinType>())
    switch (BT->getKind()) {
    case BuiltinType::Float:
    case BuiltinType::Double:
      return true;
    default:
      return false;
    }

  return false;
}

QualType SystemZABIInfo::GetSingleElementType(QualType Ty) const {
  const RecordType *RT = Ty->getAs<RecordType>();

  if (RT && RT->isStructureOrClassType()) {
    const RecordDecl *RD = RT->getDecl();
    QualType Found;

    // If this is a C++ record, check the bases first.
    if (const CXXRecordDecl *CXXRD = dyn_cast<CXXRecordDecl>(RD))
      for (const auto &I : CXXRD->bases()) {
        QualType Base = I.getType();

        // Empty bases don't affect things either way.
        if (isEmptyRecord(getContext(), Base, true))
          continue;

        if (!Found.isNull())
          return Ty;
        Found = GetSingleElementType(Base);
      }

    // Check the fields.
    for (const auto *FD : RD->fields()) {
      // For compatibility with GCC, ignore empty bitfields in C++ mode.
      // Unlike isSingleElementStruct(), empty structure and array fields
      // do count.  So do anonymous bitfields that aren't zero-sized.
      if (getContext().getLangOpts().CPlusPlus &&
          FD->isZeroLengthBitField(getContext()))
        continue;
      // Like isSingleElementStruct(), ignore C++20 empty data members.
      if (FD->hasAttr<NoUniqueAddressAttr>() &&
          isEmptyRecord(getContext(), FD->getType(), true))
        continue;

      // Unlike isSingleElementStruct(), arrays do not count.
      // Nested structures still do though.
      if (!Found.isNull())
        return Ty;
      Found = GetSingleElementType(FD->getType());
    }

    // Unlike isSingleElementStruct(), trailing padding is allowed.
    // An 8-byte aligned struct s { float f; } is passed as a double.
    if (!Found.isNull())
      return Found;
  }

  return Ty;
}

Address SystemZABIInfo::EmitVAArg(CodeGenFunction &CGF, Address VAListAddr,
                                  QualType Ty) const {
  // Assume that va_list type is correct; should be pointer to LLVM type:
  // struct {
  //   i64 __gpr;
  //   i64 __fpr;
  //   i8 *__overflow_arg_area;
  //   i8 *__reg_save_area;
  // };

  // Every non-vector argument occupies 8 bytes and is passed by preference
  // in either GPRs or FPRs.  Vector arguments occupy 8 or 16 bytes and are
  // always passed on the stack.
  Ty = getContext().getCanonicalType(Ty);
  auto TyInfo = getContext().getTypeInfoInChars(Ty);
  llvm::Type *ArgTy = CGF.ConvertTypeForMem(Ty);
  llvm::Type *DirectTy = ArgTy;
  ABIArgInfo AI = classifyArgumentType(Ty);
  bool IsIndirect = AI.isIndirect();
  bool InFPRs = false;
  bool IsVector = false;
  CharUnits UnpaddedSize;
  CharUnits DirectAlign;
  if (IsIndirect) {
    DirectTy = llvm::PointerType::getUnqual(DirectTy);
    UnpaddedSize = DirectAlign = CharUnits::fromQuantity(8);
  } else {
    if (AI.getCoerceToType())
      ArgTy = AI.getCoerceToType();
    InFPRs = (!IsSoftFloatABI && (ArgTy->isFloatTy() || ArgTy->isDoubleTy()));
    IsVector = ArgTy->isVectorTy();
    UnpaddedSize = TyInfo.Width;
    DirectAlign = TyInfo.Align;
  }
  CharUnits PaddedSize = CharUnits::fromQuantity(8);
  if (IsVector && UnpaddedSize > PaddedSize)
    PaddedSize = CharUnits::fromQuantity(16);
  assert((UnpaddedSize <= PaddedSize) && "Invalid argument size.");

  CharUnits Padding = (PaddedSize - UnpaddedSize);

  llvm::Type *IndexTy = CGF.Int64Ty;
  llvm::Value *PaddedSizeV =
    llvm::ConstantInt::get(IndexTy, PaddedSize.getQuantity());

  if (IsVector) {
    // Work out the address of a vector argument on the stack.
    // Vector arguments are always passed in the high bits of a
    // single (8 byte) or double (16 byte) stack slot.
    Address OverflowArgAreaPtr =
        CGF.Builder.CreateStructGEP(VAListAddr, 2, "overflow_arg_area_ptr");
    Address OverflowArgArea =
      Address(CGF.Builder.CreateLoad(OverflowArgAreaPtr, "overflow_arg_area"),
              TyInfo.Align);
    Address MemAddr =
      CGF.Builder.CreateElementBitCast(OverflowArgArea, DirectTy, "mem_addr");

    // Update overflow_arg_area_ptr pointer
    llvm::Value *NewOverflowArgArea =
      CGF.Builder.CreateGEP(OverflowArgArea.getElementType(),
                            OverflowArgArea.getPointer(), PaddedSizeV,
                            "overflow_arg_area");
    CGF.Builder.CreateStore(NewOverflowArgArea, OverflowArgAreaPtr);

    return MemAddr;
  }

  assert(PaddedSize.getQuantity() == 8);

  unsigned MaxRegs, RegCountField, RegSaveIndex;
  CharUnits RegPadding;
  if (InFPRs) {
    MaxRegs = 4; // Maximum of 4 FPR arguments
    RegCountField = 1; // __fpr
    RegSaveIndex = 16; // save offset for f0
    RegPadding = CharUnits(); // floats are passed in the high bits of an FPR
  } else {
    MaxRegs = 5; // Maximum of 5 GPR arguments
    RegCountField = 0; // __gpr
    RegSaveIndex = 2; // save offset for r2
    RegPadding = Padding; // values are passed in the low bits of a GPR
  }

  Address RegCountPtr =
      CGF.Builder.CreateStructGEP(VAListAddr, RegCountField, "reg_count_ptr");
  llvm::Value *RegCount = CGF.Builder.CreateLoad(RegCountPtr, "reg_count");
  llvm::Value *MaxRegsV = llvm::ConstantInt::get(IndexTy, MaxRegs);
  llvm::Value *InRegs = CGF.Builder.CreateICmpULT(RegCount, MaxRegsV,
                                                 "fits_in_regs");

  llvm::BasicBlock *InRegBlock = CGF.createBasicBlock("vaarg.in_reg");
  llvm::BasicBlock *InMemBlock = CGF.createBasicBlock("vaarg.in_mem");
  llvm::BasicBlock *ContBlock = CGF.createBasicBlock("vaarg.end");
  CGF.Builder.CreateCondBr(InRegs, InRegBlock, InMemBlock);

  // Emit code to load the value if it was passed in registers.
  CGF.EmitBlock(InRegBlock);

  // Work out the address of an argument register.
  llvm::Value *ScaledRegCount =
    CGF.Builder.CreateMul(RegCount, PaddedSizeV, "scaled_reg_count");
  llvm::Value *RegBase =
    llvm::ConstantInt::get(IndexTy, RegSaveIndex * PaddedSize.getQuantity()
                                      + RegPadding.getQuantity());
  llvm::Value *RegOffset =
    CGF.Builder.CreateAdd(ScaledRegCount, RegBase, "reg_offset");
  Address RegSaveAreaPtr =
      CGF.Builder.CreateStructGEP(VAListAddr, 3, "reg_save_area_ptr");
  llvm::Value *RegSaveArea =
    CGF.Builder.CreateLoad(RegSaveAreaPtr, "reg_save_area");
  Address RawRegAddr(CGF.Builder.CreateGEP(CGF.Int8Ty, RegSaveArea, RegOffset,
                                           "raw_reg_addr"),
                     PaddedSize);
  Address RegAddr =
    CGF.Builder.CreateElementBitCast(RawRegAddr, DirectTy, "reg_addr");

  // Update the register count
  llvm::Value *One = llvm::ConstantInt::get(IndexTy, 1);
  llvm::Value *NewRegCount =
    CGF.Builder.CreateAdd(RegCount, One, "reg_count");
  CGF.Builder.CreateStore(NewRegCount, RegCountPtr);
  CGF.EmitBranch(ContBlock);

  // Emit code to load the value if it was passed in memory.
  CGF.EmitBlock(InMemBlock);

  // Work out the address of a stack argument.
  Address OverflowArgAreaPtr =
      CGF.Builder.CreateStructGEP(VAListAddr, 2, "overflow_arg_area_ptr");
  Address OverflowArgArea =
    Address(CGF.Builder.CreateLoad(OverflowArgAreaPtr, "overflow_arg_area"),
            PaddedSize);
  Address RawMemAddr =
    CGF.Builder.CreateConstByteGEP(OverflowArgArea, Padding, "raw_mem_addr");
  Address MemAddr =
    CGF.Builder.CreateElementBitCast(RawMemAddr, DirectTy, "mem_addr");

  // Update overflow_arg_area_ptr pointer
  llvm::Value *NewOverflowArgArea =
    CGF.Builder.CreateGEP(OverflowArgArea.getElementType(),
                          OverflowArgArea.getPointer(), PaddedSizeV,
                          "overflow_arg_area");
  CGF.Builder.CreateStore(NewOverflowArgArea, OverflowArgAreaPtr);
  CGF.EmitBranch(ContBlock);

  // Return the appropriate result.
  CGF.EmitBlock(ContBlock);
  Address ResAddr = emitMergePHI(CGF, RegAddr, InRegBlock,
                                 MemAddr, InMemBlock, "va_arg.addr");

  if (IsIndirect)
    ResAddr = Address(CGF.Builder.CreateLoad(ResAddr, "indirect_arg"),
                      TyInfo.Align);

  return ResAddr;
}

ABIArgInfo SystemZABIInfo::classifyReturnType(QualType RetTy) const {
  if (RetTy->isVoidType())
    return ABIArgInfo::getIgnore();
  if (isVectorArgumentType(RetTy))
    return ABIArgInfo::getDirect();
  if (isCompoundType(RetTy) || getContext().getTypeSize(RetTy) > 64)
    return getNaturalAlignIndirect(RetTy);
  return (isPromotableIntegerTypeForABI(RetTy) ? ABIArgInfo::getExtend(RetTy)
                                               : ABIArgInfo::getDirect());
}

ABIArgInfo SystemZABIInfo::classifyArgumentType(QualType Ty) const {
  // Handle the generic C++ ABI.
  if (CGCXXABI::RecordArgABI RAA = getRecordArgABI(Ty, getCXXABI()))
    return getNaturalAlignIndirect(Ty, RAA == CGCXXABI::RAA_DirectInMemory);

  // Integers and enums are extended to full register width.
  if (isPromotableIntegerTypeForABI(Ty))
    return ABIArgInfo::getExtend(Ty);

  // Handle vector types and vector-like structure types.  Note that
  // as opposed to float-like structure types, we do not allow any
  // padding for vector-like structures, so verify the sizes match.
  uint64_t Size = getContext().getTypeSize(Ty);
  QualType SingleElementTy = GetSingleElementType(Ty);
  if (isVectorArgumentType(SingleElementTy) &&
      getContext().getTypeSize(SingleElementTy) == Size)
    return ABIArgInfo::getDirect(CGT.ConvertType(SingleElementTy));

  // Values that are not 1, 2, 4 or 8 bytes in size are passed indirectly.
  if (Size != 8 && Size != 16 && Size != 32 && Size != 64)
    return getNaturalAlignIndirect(Ty, /*ByVal=*/false);

  // Handle small structures.
  if (const RecordType *RT = Ty->getAs<RecordType>()) {
    // Structures with flexible arrays have variable length, so really
    // fail the size test above.
    const RecordDecl *RD = RT->getDecl();
    if (RD->hasFlexibleArrayMember())
      return getNaturalAlignIndirect(Ty, /*ByVal=*/false);

    // The structure is passed as an unextended integer, a float, or a double.
    llvm::Type *PassTy;
    if (isFPArgumentType(SingleElementTy)) {
      assert(Size == 32 || Size == 64);
      if (Size == 32)
        PassTy = llvm::Type::getFloatTy(getVMContext());
      else
        PassTy = llvm::Type::getDoubleTy(getVMContext());
    } else
      PassTy = llvm::IntegerType::get(getVMContext(), Size);
    return ABIArgInfo::getDirect(PassTy);
  }

  // Non-structure compounds are passed indirectly.
  if (isCompoundType(Ty))
    return getNaturalAlignIndirect(Ty, /*ByVal=*/false);

  return ABIArgInfo::getDirect(nullptr);
}

//===----------------------------------------------------------------------===//
// MSP430 ABI Implementation
//===----------------------------------------------------------------------===//

namespace {

class MSP430ABIInfo : public DefaultABIInfo {
  static ABIArgInfo complexArgInfo() {
    ABIArgInfo Info = ABIArgInfo::getDirect();
    Info.setCanBeFlattened(false);
    return Info;
  }

public:
  MSP430ABIInfo(CodeGenTypes &CGT) : DefaultABIInfo(CGT) {}

  ABIArgInfo classifyReturnType(QualType RetTy) const {
    if (RetTy->isAnyComplexType())
      return complexArgInfo();

    return DefaultABIInfo::classifyReturnType(RetTy);
  }

  ABIArgInfo classifyArgumentType(QualType RetTy) const {
    if (RetTy->isAnyComplexType())
      return complexArgInfo();

    return DefaultABIInfo::classifyArgumentType(RetTy);
  }

  // Just copy the original implementations because
  // DefaultABIInfo::classify{Return,Argument}Type() are not virtual
  void computeInfo(CGFunctionInfo &FI) const override {
    if (!getCXXABI().classifyReturnType(FI))
      FI.getReturnInfo() = classifyReturnType(FI.getReturnType());
    for (auto &I : FI.arguments())
      I.info = classifyArgumentType(I.type);
  }

  Address EmitVAArg(CodeGenFunction &CGF, Address VAListAddr,
                    QualType Ty) const override {
    return EmitVAArgInstr(CGF, VAListAddr, Ty, classifyArgumentType(Ty));
  }
};

class MSP430TargetCodeGenInfo : public TargetCodeGenInfo {
public:
  MSP430TargetCodeGenInfo(CodeGenTypes &CGT)
      : TargetCodeGenInfo(std::make_unique<MSP430ABIInfo>(CGT)) {}
  void setTargetAttributes(const Decl *D, llvm::GlobalValue *GV,
                           CodeGen::CodeGenModule &M) const override;
};

}

void MSP430TargetCodeGenInfo::setTargetAttributes(
    const Decl *D, llvm::GlobalValue *GV, CodeGen::CodeGenModule &M) const {
  if (GV->isDeclaration())
    return;
  if (const FunctionDecl *FD = dyn_cast_or_null<FunctionDecl>(D)) {
    const auto *InterruptAttr = FD->getAttr<MSP430InterruptAttr>();
    if (!InterruptAttr)
      return;

    // Handle 'interrupt' attribute:
    llvm::Function *F = cast<llvm::Function>(GV);

    // Step 1: Set ISR calling convention.
    F->setCallingConv(llvm::CallingConv::MSP430_INTR);

    // Step 2: Add attributes goodness.
    F->addFnAttr(llvm::Attribute::NoInline);
    F->addFnAttr("interrupt", llvm::utostr(InterruptAttr->getNumber()));
  }
}

//===----------------------------------------------------------------------===//
// MIPS ABI Implementation.  This works for both little-endian and
// big-endian variants.
//===----------------------------------------------------------------------===//

namespace {
class MipsABIInfo : public ABIInfo {
  bool IsO32;
  unsigned MinABIStackAlignInBytes, StackAlignInBytes;
  void CoerceToIntArgs(uint64_t TySize,
                       SmallVectorImpl<llvm::Type *> &ArgList) const;
  llvm::Type* HandleAggregates(QualType Ty, uint64_t TySize) const;
  llvm::Type* returnAggregateInRegs(QualType RetTy, uint64_t Size) const;
  llvm::Type* getPaddingType(uint64_t Align, uint64_t Offset) const;
public:
  MipsABIInfo(CodeGenTypes &CGT, bool _IsO32) :
    ABIInfo(CGT), IsO32(_IsO32), MinABIStackAlignInBytes(IsO32 ? 4 : 8),
    StackAlignInBytes(IsO32 ? 8 : 16) {}

  ABIArgInfo classifyReturnType(QualType RetTy) const;
  ABIArgInfo classifyArgumentType(QualType RetTy, uint64_t &Offset) const;
  void computeInfo(CGFunctionInfo &FI) const override;
  Address EmitVAArg(CodeGenFunction &CGF, Address VAListAddr,
                    QualType Ty) const override;
  ABIArgInfo extendType(QualType Ty) const;
};

class MIPSTargetCodeGenInfo : public TargetCodeGenInfo {
  unsigned SizeOfUnwindException;
public:
  MIPSTargetCodeGenInfo(CodeGenTypes &CGT, bool IsO32)
      : TargetCodeGenInfo(std::make_unique<MipsABIInfo>(CGT, IsO32)),
        SizeOfUnwindException(IsO32 ? 24 : 32) {}

  int getDwarfEHStackPointer(CodeGen::CodeGenModule &CGM) const override {
    return 29;
  }

  void setTargetAttributes(const Decl *D, llvm::GlobalValue *GV,
                           CodeGen::CodeGenModule &CGM) const override {
    const FunctionDecl *FD = dyn_cast_or_null<FunctionDecl>(D);
    if (!FD) return;
    llvm::Function *Fn = cast<llvm::Function>(GV);

    if (FD->hasAttr<MipsLongCallAttr>())
      Fn->addFnAttr("long-call");
    else if (FD->hasAttr<MipsShortCallAttr>())
      Fn->addFnAttr("short-call");

    // Other attributes do not have a meaning for declarations.
    if (GV->isDeclaration())
      return;

    if (FD->hasAttr<Mips16Attr>()) {
      Fn->addFnAttr("mips16");
    }
    else if (FD->hasAttr<NoMips16Attr>()) {
      Fn->addFnAttr("nomips16");
    }

    if (FD->hasAttr<MicroMipsAttr>())
      Fn->addFnAttr("micromips");
    else if (FD->hasAttr<NoMicroMipsAttr>())
      Fn->addFnAttr("nomicromips");

    const MipsInterruptAttr *Attr = FD->getAttr<MipsInterruptAttr>();
    if (!Attr)
      return;

    const char *Kind;
    switch (Attr->getInterrupt()) {
    case MipsInterruptAttr::eic:     Kind = "eic"; break;
    case MipsInterruptAttr::sw0:     Kind = "sw0"; break;
    case MipsInterruptAttr::sw1:     Kind = "sw1"; break;
    case MipsInterruptAttr::hw0:     Kind = "hw0"; break;
    case MipsInterruptAttr::hw1:     Kind = "hw1"; break;
    case MipsInterruptAttr::hw2:     Kind = "hw2"; break;
    case MipsInterruptAttr::hw3:     Kind = "hw3"; break;
    case MipsInterruptAttr::hw4:     Kind = "hw4"; break;
    case MipsInterruptAttr::hw5:     Kind = "hw5"; break;
    }

    Fn->addFnAttr("interrupt", Kind);

  }

  bool initDwarfEHRegSizeTable(CodeGen::CodeGenFunction &CGF,
                               llvm::Value *Address) const override;

  unsigned getSizeOfUnwindException() const override {
    return SizeOfUnwindException;
  }
};
}

void MipsABIInfo::CoerceToIntArgs(
    uint64_t TySize, SmallVectorImpl<llvm::Type *> &ArgList) const {
  llvm::IntegerType *IntTy =
    llvm::IntegerType::get(getVMContext(), MinABIStackAlignInBytes * 8);

  // Add (TySize / MinABIStackAlignInBytes) args of IntTy.
  for (unsigned N = TySize / (MinABIStackAlignInBytes * 8); N; --N)
    ArgList.push_back(IntTy);

  // If necessary, add one more integer type to ArgList.
  unsigned R = TySize % (MinABIStackAlignInBytes * 8);

  if (R)
    ArgList.push_back(llvm::IntegerType::get(getVMContext(), R));
}

// In N32/64, an aligned double precision floating point field is passed in
// a register.
llvm::Type* MipsABIInfo::HandleAggregates(QualType Ty, uint64_t TySize) const {
  SmallVector<llvm::Type*, 8> ArgList, IntArgList;

  if (IsO32) {
    CoerceToIntArgs(TySize, ArgList);
    return llvm::StructType::get(getVMContext(), ArgList);
  }

  if (Ty->isComplexType())
    return CGT.ConvertType(Ty);

  const RecordType *RT = Ty->getAs<RecordType>();

  // Unions/vectors are passed in integer registers.
  if (!RT || !RT->isStructureOrClassType()) {
    CoerceToIntArgs(TySize, ArgList);
    return llvm::StructType::get(getVMContext(), ArgList);
  }

  const RecordDecl *RD = RT->getDecl();
  const ASTRecordLayout &Layout = getContext().getASTRecordLayout(RD);
  assert(!(TySize % 8) && "Size of structure must be multiple of 8.");

  uint64_t LastOffset = 0;
  unsigned idx = 0;
  llvm::IntegerType *I64 = llvm::IntegerType::get(getVMContext(), 64);

  // Iterate over fields in the struct/class and check if there are any aligned
  // double fields.
  for (RecordDecl::field_iterator i = RD->field_begin(), e = RD->field_end();
       i != e; ++i, ++idx) {
    const QualType Ty = i->getType();
    const BuiltinType *BT = Ty->getAs<BuiltinType>();

    if (!BT || BT->getKind() != BuiltinType::Double)
      continue;

    uint64_t Offset = Layout.getFieldOffset(idx);
    if (Offset % 64) // Ignore doubles that are not aligned.
      continue;

    // Add ((Offset - LastOffset) / 64) args of type i64.
    for (unsigned j = (Offset - LastOffset) / 64; j > 0; --j)
      ArgList.push_back(I64);

    // Add double type.
    ArgList.push_back(llvm::Type::getDoubleTy(getVMContext()));
    LastOffset = Offset + 64;
  }

  CoerceToIntArgs(TySize - LastOffset, IntArgList);
  ArgList.append(IntArgList.begin(), IntArgList.end());

  return llvm::StructType::get(getVMContext(), ArgList);
}

llvm::Type *MipsABIInfo::getPaddingType(uint64_t OrigOffset,
                                        uint64_t Offset) const {
  if (OrigOffset + MinABIStackAlignInBytes > Offset)
    return nullptr;

  return llvm::IntegerType::get(getVMContext(), (Offset - OrigOffset) * 8);
}

ABIArgInfo
MipsABIInfo::classifyArgumentType(QualType Ty, uint64_t &Offset) const {
  Ty = useFirstFieldIfTransparentUnion(Ty);

  uint64_t OrigOffset = Offset;
  uint64_t TySize = getContext().getTypeSize(Ty);
  uint64_t Align = getContext().getTypeAlign(Ty) / 8;

  Align = std::min(std::max(Align, (uint64_t)MinABIStackAlignInBytes),
                   (uint64_t)StackAlignInBytes);
  unsigned CurrOffset = llvm::alignTo(Offset, Align);
  Offset = CurrOffset + llvm::alignTo(TySize, Align * 8) / 8;

  if (isAggregateTypeForABI(Ty) || Ty->isVectorType()) {
    // Ignore empty aggregates.
    if (TySize == 0)
      return ABIArgInfo::getIgnore();

    if (CGCXXABI::RecordArgABI RAA = getRecordArgABI(Ty, getCXXABI())) {
      Offset = OrigOffset + MinABIStackAlignInBytes;
      return getNaturalAlignIndirect(Ty, RAA == CGCXXABI::RAA_DirectInMemory);
    }

    // If we have reached here, aggregates are passed directly by coercing to
    // another structure type. Padding is inserted if the offset of the
    // aggregate is unaligned.
    ABIArgInfo ArgInfo =
        ABIArgInfo::getDirect(HandleAggregates(Ty, TySize), 0,
                              getPaddingType(OrigOffset, CurrOffset));
    ArgInfo.setInReg(true);
    return ArgInfo;
  }

  // Treat an enum type as its underlying type.
  if (const EnumType *EnumTy = Ty->getAs<EnumType>())
    Ty = EnumTy->getDecl()->getIntegerType();

  // Make sure we pass indirectly things that are too large.
  if (const auto *EIT = Ty->getAs<ExtIntType>())
    if (EIT->getNumBits() > 128 ||
        (EIT->getNumBits() > 64 &&
         !getContext().getTargetInfo().hasInt128Type()))
      return getNaturalAlignIndirect(Ty);

  // All integral types are promoted to the GPR width.
  if (Ty->isIntegralOrEnumerationType())
    return extendType(Ty);

  return ABIArgInfo::getDirect(
      nullptr, 0, IsO32 ? nullptr : getPaddingType(OrigOffset, CurrOffset));
}

llvm::Type*
MipsABIInfo::returnAggregateInRegs(QualType RetTy, uint64_t Size) const {
  const RecordType *RT = RetTy->getAs<RecordType>();
  SmallVector<llvm::Type*, 8> RTList;

  if (RT && RT->isStructureOrClassType()) {
    const RecordDecl *RD = RT->getDecl();
    const ASTRecordLayout &Layout = getContext().getASTRecordLayout(RD);
    unsigned FieldCnt = Layout.getFieldCount();

    // N32/64 returns struct/classes in floating point registers if the
    // following conditions are met:
    // 1. The size of the struct/class is no larger than 128-bit.
    // 2. The struct/class has one or two fields all of which are floating
    //    point types.
    // 3. The offset of the first field is zero (this follows what gcc does).
    //
    // Any other composite results are returned in integer registers.
    //
    if (FieldCnt && (FieldCnt <= 2) && !Layout.getFieldOffset(0)) {
      RecordDecl::field_iterator b = RD->field_begin(), e = RD->field_end();
      for (; b != e; ++b) {
        const BuiltinType *BT = b->getType()->getAs<BuiltinType>();

        if (!BT || !BT->isFloatingPoint())
          break;

        RTList.push_back(CGT.ConvertType(b->getType()));
      }

      if (b == e)
        return llvm::StructType::get(getVMContext(), RTList,
                                     RD->hasAttr<PackedAttr>());

      RTList.clear();
    }
  }

  CoerceToIntArgs(Size, RTList);
  return llvm::StructType::get(getVMContext(), RTList);
}

ABIArgInfo MipsABIInfo::classifyReturnType(QualType RetTy) const {
  uint64_t Size = getContext().getTypeSize(RetTy);

  if (RetTy->isVoidType())
    return ABIArgInfo::getIgnore();

  // O32 doesn't treat zero-sized structs differently from other structs.
  // However, N32/N64 ignores zero sized return values.
  if (!IsO32 && Size == 0)
    return ABIArgInfo::getIgnore();

  if (isAggregateTypeForABI(RetTy) || RetTy->isVectorType()) {
    if (Size <= 128) {
      if (RetTy->isAnyComplexType())
        return ABIArgInfo::getDirect();

      // O32 returns integer vectors in registers and N32/N64 returns all small
      // aggregates in registers.
      if (!IsO32 ||
          (RetTy->isVectorType() && !RetTy->hasFloatingRepresentation())) {
        ABIArgInfo ArgInfo =
            ABIArgInfo::getDirect(returnAggregateInRegs(RetTy, Size));
        ArgInfo.setInReg(true);
        return ArgInfo;
      }
    }

    return getNaturalAlignIndirect(RetTy);
  }

  // Treat an enum type as its underlying type.
  if (const EnumType *EnumTy = RetTy->getAs<EnumType>())
    RetTy = EnumTy->getDecl()->getIntegerType();

  // Make sure we pass indirectly things that are too large.
  if (const auto *EIT = RetTy->getAs<ExtIntType>())
    if (EIT->getNumBits() > 128 ||
        (EIT->getNumBits() > 64 &&
         !getContext().getTargetInfo().hasInt128Type()))
      return getNaturalAlignIndirect(RetTy);

  if (isPromotableIntegerTypeForABI(RetTy))
    return ABIArgInfo::getExtend(RetTy);

  if ((RetTy->isUnsignedIntegerOrEnumerationType() ||
      RetTy->isSignedIntegerOrEnumerationType()) && Size == 32 && !IsO32)
    return ABIArgInfo::getSignExtend(RetTy);

  return ABIArgInfo::getDirect();
}

void MipsABIInfo::computeInfo(CGFunctionInfo &FI) const {
  ABIArgInfo &RetInfo = FI.getReturnInfo();
  if (!getCXXABI().classifyReturnType(FI))
    RetInfo = classifyReturnType(FI.getReturnType());

  // Check if a pointer to an aggregate is passed as a hidden argument.
  uint64_t Offset = RetInfo.isIndirect() ? MinABIStackAlignInBytes : 0;

  for (auto &I : FI.arguments())
    I.info = classifyArgumentType(I.type, Offset);
}

Address MipsABIInfo::EmitVAArg(CodeGenFunction &CGF, Address VAListAddr,
                               QualType OrigTy) const {
  QualType Ty = OrigTy;

  // Integer arguments are promoted to 32-bit on O32 and 64-bit on N32/N64.
  // Pointers are also promoted in the same way but this only matters for N32.
  unsigned SlotSizeInBits = IsO32 ? 32 : 64;
  unsigned PtrWidth = getTarget().getPointerWidth(0);
  bool DidPromote = false;
  if ((Ty->isIntegerType() &&
          getContext().getIntWidth(Ty) < SlotSizeInBits) ||
      (Ty->isPointerType() && PtrWidth < SlotSizeInBits)) {
    DidPromote = true;
    Ty = getContext().getIntTypeForBitwidth(SlotSizeInBits,
                                            Ty->isSignedIntegerType());
  }

  auto TyInfo = getContext().getTypeInfoInChars(Ty);

  // The alignment of things in the argument area is never larger than
  // StackAlignInBytes.
  TyInfo.Align =
    std::min(TyInfo.Align, CharUnits::fromQuantity(StackAlignInBytes));

  // MinABIStackAlignInBytes is the size of argument slots on the stack.
  CharUnits ArgSlotSize = CharUnits::fromQuantity(MinABIStackAlignInBytes);

  Address Addr = emitVoidPtrVAArg(CGF, VAListAddr, Ty, /*indirect*/ false,
                          TyInfo, ArgSlotSize, /*AllowHigherAlign*/ true);


  // If there was a promotion, "unpromote" into a temporary.
  // TODO: can we just use a pointer into a subset of the original slot?
  if (DidPromote) {
    Address Temp = CGF.CreateMemTemp(OrigTy, "vaarg.promotion-temp");
    llvm::Value *Promoted = CGF.Builder.CreateLoad(Addr);

    // Truncate down to the right width.
    llvm::Type *IntTy = (OrigTy->isIntegerType() ? Temp.getElementType()
                                                 : CGF.IntPtrTy);
    llvm::Value *V = CGF.Builder.CreateTrunc(Promoted, IntTy);
    if (OrigTy->isPointerType())
      V = CGF.Builder.CreateIntToPtr(V, Temp.getElementType());

    CGF.Builder.CreateStore(V, Temp);
    Addr = Temp;
  }

  return Addr;
}

ABIArgInfo MipsABIInfo::extendType(QualType Ty) const {
  int TySize = getContext().getTypeSize(Ty);

  // MIPS64 ABI requires unsigned 32 bit integers to be sign extended.
  if (Ty->isUnsignedIntegerOrEnumerationType() && TySize == 32)
    return ABIArgInfo::getSignExtend(Ty);

  return ABIArgInfo::getExtend(Ty);
}

bool
MIPSTargetCodeGenInfo::initDwarfEHRegSizeTable(CodeGen::CodeGenFunction &CGF,
                                               llvm::Value *Address) const {
  // This information comes from gcc's implementation, which seems to
  // as canonical as it gets.

  // Everything on MIPS is 4 bytes.  Double-precision FP registers
  // are aliased to pairs of single-precision FP registers.
  llvm::Value *Four8 = llvm::ConstantInt::get(CGF.Int8Ty, 4);

  // 0-31 are the general purpose registers, $0 - $31.
  // 32-63 are the floating-point registers, $f0 - $f31.
  // 64 and 65 are the multiply/divide registers, $hi and $lo.
  // 66 is the (notional, I think) register for signal-handler return.
  AssignToArrayRange(CGF.Builder, Address, Four8, 0, 65);

  // 67-74 are the floating-point status registers, $fcc0 - $fcc7.
  // They are one bit wide and ignored here.

  // 80-111 are the coprocessor 0 registers, $c0r0 - $c0r31.
  // (coprocessor 1 is the FP unit)
  // 112-143 are the coprocessor 2 registers, $c2r0 - $c2r31.
  // 144-175 are the coprocessor 3 registers, $c3r0 - $c3r31.
  // 176-181 are the DSP accumulator registers.
  AssignToArrayRange(CGF.Builder, Address, Four8, 80, 181);
  return false;
}

//===----------------------------------------------------------------------===//
// M68k ABI Implementation
//===----------------------------------------------------------------------===//

namespace {

class M68kTargetCodeGenInfo : public TargetCodeGenInfo {
public:
  M68kTargetCodeGenInfo(CodeGenTypes &CGT)
      : TargetCodeGenInfo(std::make_unique<DefaultABIInfo>(CGT)) {}
  void setTargetAttributes(const Decl *D, llvm::GlobalValue *GV,
                           CodeGen::CodeGenModule &M) const override;
};

} // namespace

void M68kTargetCodeGenInfo::setTargetAttributes(
    const Decl *D, llvm::GlobalValue *GV, CodeGen::CodeGenModule &M) const {
  if (const auto *FD = dyn_cast_or_null<FunctionDecl>(D)) {
    if (const auto *attr = FD->getAttr<M68kInterruptAttr>()) {
      // Handle 'interrupt' attribute:
      llvm::Function *F = cast<llvm::Function>(GV);

      // Step 1: Set ISR calling convention.
      F->setCallingConv(llvm::CallingConv::M68k_INTR);

      // Step 2: Add attributes goodness.
      F->addFnAttr(llvm::Attribute::NoInline);

      // Step 3: Emit ISR vector alias.
      unsigned Num = attr->getNumber() / 2;
      llvm::GlobalAlias::create(llvm::Function::ExternalLinkage,
                                "__isr_" + Twine(Num), F);
    }
  }
}

//===----------------------------------------------------------------------===//
// AVR ABI Implementation. Documented at
// https://gcc.gnu.org/wiki/avr-gcc#Calling_Convention
// https://gcc.gnu.org/wiki/avr-gcc#Reduced_Tiny
//===----------------------------------------------------------------------===//

namespace {
class AVRABIInfo : public DefaultABIInfo {
public:
  AVRABIInfo(CodeGenTypes &CGT) : DefaultABIInfo(CGT) {}

  ABIArgInfo classifyReturnType(QualType Ty) const {
    // A return struct with size less than or equal to 8 bytes is returned
    // directly via registers R18-R25.
    if (isAggregateTypeForABI(Ty) && getContext().getTypeSize(Ty) <= 64)
      return ABIArgInfo::getDirect();
    else
      return DefaultABIInfo::classifyReturnType(Ty);
  }

  // Just copy the original implementation of DefaultABIInfo::computeInfo(),
  // since DefaultABIInfo::classify{Return,Argument}Type() are not virtual.
  void computeInfo(CGFunctionInfo &FI) const override {
    if (!getCXXABI().classifyReturnType(FI))
      FI.getReturnInfo() = classifyReturnType(FI.getReturnType());
    for (auto &I : FI.arguments())
      I.info = classifyArgumentType(I.type);
  }
};

class AVRTargetCodeGenInfo : public TargetCodeGenInfo {
public:
  AVRTargetCodeGenInfo(CodeGenTypes &CGT)
      : TargetCodeGenInfo(std::make_unique<AVRABIInfo>(CGT)) {}

  LangAS getGlobalVarAddressSpace(CodeGenModule &CGM,
                                  const VarDecl *D) const override {
    // Check if a global/static variable is defined within address space 1
    // but not constant.
    LangAS AS = D->getType().getAddressSpace();
    if (isTargetAddressSpace(AS) && toTargetAddressSpace(AS) == 1 &&
        !D->getType().isConstQualified())
      CGM.getDiags().Report(D->getLocation(),
                            diag::err_verify_nonconst_addrspace)
          << "__flash";
    return TargetCodeGenInfo::getGlobalVarAddressSpace(CGM, D);
  }

  void setTargetAttributes(const Decl *D, llvm::GlobalValue *GV,
                           CodeGen::CodeGenModule &CGM) const override {
    if (GV->isDeclaration())
      return;
    const auto *FD = dyn_cast_or_null<FunctionDecl>(D);
    if (!FD) return;
    auto *Fn = cast<llvm::Function>(GV);

    if (FD->getAttr<AVRInterruptAttr>())
      Fn->addFnAttr("interrupt");

    if (FD->getAttr<AVRSignalAttr>())
      Fn->addFnAttr("signal");
  }
};
}

//===----------------------------------------------------------------------===//
// TCE ABI Implementation (see http://tce.cs.tut.fi). Uses mostly the defaults.
// Currently subclassed only to implement custom OpenCL C function attribute
// handling.
//===----------------------------------------------------------------------===//

namespace {

class TCETargetCodeGenInfo : public DefaultTargetCodeGenInfo {
public:
  TCETargetCodeGenInfo(CodeGenTypes &CGT)
    : DefaultTargetCodeGenInfo(CGT) {}

  void setTargetAttributes(const Decl *D, llvm::GlobalValue *GV,
                           CodeGen::CodeGenModule &M) const override;
};

void TCETargetCodeGenInfo::setTargetAttributes(
    const Decl *D, llvm::GlobalValue *GV, CodeGen::CodeGenModule &M) const {
  if (GV->isDeclaration())
    return;
  const FunctionDecl *FD = dyn_cast_or_null<FunctionDecl>(D);
  if (!FD) return;

  llvm::Function *F = cast<llvm::Function>(GV);

  if (M.getLangOpts().OpenCL) {
    if (FD->hasAttr<OpenCLKernelAttr>()) {
      // OpenCL C Kernel functions are not subject to inlining
      F->addFnAttr(llvm::Attribute::NoInline);
      const ReqdWorkGroupSizeAttr *Attr = FD->getAttr<ReqdWorkGroupSizeAttr>();
      if (Attr) {
        // Convert the reqd_work_group_size() attributes to metadata.
        llvm::LLVMContext &Context = F->getContext();
        llvm::NamedMDNode *OpenCLMetadata =
            M.getModule().getOrInsertNamedMetadata(
                "opencl.kernel_wg_size_info");

        SmallVector<llvm::Metadata *, 5> Operands;
        Operands.push_back(llvm::ConstantAsMetadata::get(F));
        ASTContext &Ctx = M.getContext();
        unsigned XDim = Attr->getXDimVal(Ctx)->getZExtValue();
        unsigned YDim = Attr->getYDimVal(Ctx)->getZExtValue();
        unsigned ZDim = Attr->getZDimVal(Ctx)->getZExtValue();

        Operands.push_back(llvm::ConstantAsMetadata::get(
            llvm::Constant::getIntegerValue(M.Int32Ty, llvm::APInt(32, XDim))));
        Operands.push_back(llvm::ConstantAsMetadata::get(
            llvm::Constant::getIntegerValue(M.Int32Ty, llvm::APInt(32, YDim))));
        Operands.push_back(llvm::ConstantAsMetadata::get(
            llvm::Constant::getIntegerValue(M.Int32Ty, llvm::APInt(32, ZDim))));

        // Add a boolean constant operand for "required" (true) or "hint"
        // (false) for implementing the work_group_size_hint attr later.
        // Currently always true as the hint is not yet implemented.
        Operands.push_back(
            llvm::ConstantAsMetadata::get(llvm::ConstantInt::getTrue(Context)));
        OpenCLMetadata->addOperand(llvm::MDNode::get(Context, Operands));
      }
    }
  }
}

}

//===----------------------------------------------------------------------===//
// Hexagon ABI Implementation
//===----------------------------------------------------------------------===//

namespace {

class HexagonABIInfo : public DefaultABIInfo {
public:
  HexagonABIInfo(CodeGenTypes &CGT) : DefaultABIInfo(CGT) {}

private:
  ABIArgInfo classifyReturnType(QualType RetTy) const;
  ABIArgInfo classifyArgumentType(QualType RetTy) const;
  ABIArgInfo classifyArgumentType(QualType RetTy, unsigned *RegsLeft) const;

  void computeInfo(CGFunctionInfo &FI) const override;

  Address EmitVAArg(CodeGenFunction &CGF, Address VAListAddr,
                    QualType Ty) const override;
  Address EmitVAArgFromMemory(CodeGenFunction &CFG, Address VAListAddr,
                              QualType Ty) const;
  Address EmitVAArgForHexagon(CodeGenFunction &CFG, Address VAListAddr,
                              QualType Ty) const;
  Address EmitVAArgForHexagonLinux(CodeGenFunction &CFG, Address VAListAddr,
                                   QualType Ty) const;
};

class HexagonTargetCodeGenInfo : public TargetCodeGenInfo {
public:
  HexagonTargetCodeGenInfo(CodeGenTypes &CGT)
      : TargetCodeGenInfo(std::make_unique<HexagonABIInfo>(CGT)) {}

  int getDwarfEHStackPointer(CodeGen::CodeGenModule &M) const override {
    return 29;
  }

  void setTargetAttributes(const Decl *D, llvm::GlobalValue *GV,
                           CodeGen::CodeGenModule &GCM) const override {
    if (GV->isDeclaration())
      return;
    const FunctionDecl *FD = dyn_cast_or_null<FunctionDecl>(D);
    if (!FD)
      return;
  }
};

} // namespace

void HexagonABIInfo::computeInfo(CGFunctionInfo &FI) const {
  unsigned RegsLeft = 6;
  if (!getCXXABI().classifyReturnType(FI))
    FI.getReturnInfo() = classifyReturnType(FI.getReturnType());
  for (auto &I : FI.arguments())
    I.info = classifyArgumentType(I.type, &RegsLeft);
}

static bool HexagonAdjustRegsLeft(uint64_t Size, unsigned *RegsLeft) {
  assert(Size <= 64 && "Not expecting to pass arguments larger than 64 bits"
                       " through registers");

  if (*RegsLeft == 0)
    return false;

  if (Size <= 32) {
    (*RegsLeft)--;
    return true;
  }

  if (2 <= (*RegsLeft & (~1U))) {
    *RegsLeft = (*RegsLeft & (~1U)) - 2;
    return true;
  }

  // Next available register was r5 but candidate was greater than 32-bits so it
  // has to go on the stack. However we still consume r5
  if (*RegsLeft == 1)
    *RegsLeft = 0;

  return false;
}

ABIArgInfo HexagonABIInfo::classifyArgumentType(QualType Ty,
                                                unsigned *RegsLeft) const {
  if (!isAggregateTypeForABI(Ty)) {
    // Treat an enum type as its underlying type.
    if (const EnumType *EnumTy = Ty->getAs<EnumType>())
      Ty = EnumTy->getDecl()->getIntegerType();

    uint64_t Size = getContext().getTypeSize(Ty);
    if (Size <= 64)
      HexagonAdjustRegsLeft(Size, RegsLeft);

    if (Size > 64 && Ty->isExtIntType())
      return getNaturalAlignIndirect(Ty, /*ByVal=*/true);

    return isPromotableIntegerTypeForABI(Ty) ? ABIArgInfo::getExtend(Ty)
                                             : ABIArgInfo::getDirect();
  }

  if (CGCXXABI::RecordArgABI RAA = getRecordArgABI(Ty, getCXXABI()))
    return getNaturalAlignIndirect(Ty, RAA == CGCXXABI::RAA_DirectInMemory);

  // Ignore empty records.
  if (isEmptyRecord(getContext(), Ty, true))
    return ABIArgInfo::getIgnore();

  uint64_t Size = getContext().getTypeSize(Ty);
  unsigned Align = getContext().getTypeAlign(Ty);

  if (Size > 64)
    return getNaturalAlignIndirect(Ty, /*ByVal=*/true);

  if (HexagonAdjustRegsLeft(Size, RegsLeft))
    Align = Size <= 32 ? 32 : 64;
  if (Size <= Align) {
    // Pass in the smallest viable integer type.
    if (!llvm::isPowerOf2_64(Size))
      Size = llvm::NextPowerOf2(Size);
    return ABIArgInfo::getDirect(llvm::Type::getIntNTy(getVMContext(), Size));
  }
  return DefaultABIInfo::classifyArgumentType(Ty);
}

ABIArgInfo HexagonABIInfo::classifyReturnType(QualType RetTy) const {
  if (RetTy->isVoidType())
    return ABIArgInfo::getIgnore();

  const TargetInfo &T = CGT.getTarget();
  uint64_t Size = getContext().getTypeSize(RetTy);

  if (RetTy->getAs<VectorType>()) {
    // HVX vectors are returned in vector registers or register pairs.
    if (T.hasFeature("hvx")) {
      assert(T.hasFeature("hvx-length64b") || T.hasFeature("hvx-length128b"));
      uint64_t VecSize = T.hasFeature("hvx-length64b") ? 64*8 : 128*8;
      if (Size == VecSize || Size == 2*VecSize)
        return ABIArgInfo::getDirectInReg();
    }
    // Large vector types should be returned via memory.
    if (Size > 64)
      return getNaturalAlignIndirect(RetTy);
  }

  if (!isAggregateTypeForABI(RetTy)) {
    // Treat an enum type as its underlying type.
    if (const EnumType *EnumTy = RetTy->getAs<EnumType>())
      RetTy = EnumTy->getDecl()->getIntegerType();

    if (Size > 64 && RetTy->isExtIntType())
      return getNaturalAlignIndirect(RetTy, /*ByVal=*/false);

    return isPromotableIntegerTypeForABI(RetTy) ? ABIArgInfo::getExtend(RetTy)
                                                : ABIArgInfo::getDirect();
  }

  if (isEmptyRecord(getContext(), RetTy, true))
    return ABIArgInfo::getIgnore();

  // Aggregates <= 8 bytes are returned in registers, other aggregates
  // are returned indirectly.
  if (Size <= 64) {
    // Return in the smallest viable integer type.
    if (!llvm::isPowerOf2_64(Size))
      Size = llvm::NextPowerOf2(Size);
    return ABIArgInfo::getDirect(llvm::Type::getIntNTy(getVMContext(), Size));
  }
  return getNaturalAlignIndirect(RetTy, /*ByVal=*/true);
}

Address HexagonABIInfo::EmitVAArgFromMemory(CodeGenFunction &CGF,
                                            Address VAListAddr,
                                            QualType Ty) const {
  // Load the overflow area pointer.
  Address __overflow_area_pointer_p =
      CGF.Builder.CreateStructGEP(VAListAddr, 2, "__overflow_area_pointer_p");
  llvm::Value *__overflow_area_pointer = CGF.Builder.CreateLoad(
      __overflow_area_pointer_p, "__overflow_area_pointer");

  uint64_t Align = CGF.getContext().getTypeAlign(Ty) / 8;
  if (Align > 4) {
    // Alignment should be a power of 2.
    assert((Align & (Align - 1)) == 0 && "Alignment is not power of 2!");

    // overflow_arg_area = (overflow_arg_area + align - 1) & -align;
    llvm::Value *Offset = llvm::ConstantInt::get(CGF.Int64Ty, Align - 1);

    // Add offset to the current pointer to access the argument.
    __overflow_area_pointer =
        CGF.Builder.CreateGEP(CGF.Int8Ty, __overflow_area_pointer, Offset);
    llvm::Value *AsInt =
        CGF.Builder.CreatePtrToInt(__overflow_area_pointer, CGF.Int32Ty);

    // Create a mask which should be "AND"ed
    // with (overflow_arg_area + align - 1)
    llvm::Value *Mask = llvm::ConstantInt::get(CGF.Int32Ty, -(int)Align);
    __overflow_area_pointer = CGF.Builder.CreateIntToPtr(
        CGF.Builder.CreateAnd(AsInt, Mask), __overflow_area_pointer->getType(),
        "__overflow_area_pointer.align");
  }

  // Get the type of the argument from memory and bitcast
  // overflow area pointer to the argument type.
  llvm::Type *PTy = CGF.ConvertTypeForMem(Ty);
  Address AddrTyped = CGF.Builder.CreateBitCast(
      Address(__overflow_area_pointer, CharUnits::fromQuantity(Align)),
      llvm::PointerType::getUnqual(PTy));

  // Round up to the minimum stack alignment for varargs which is 4 bytes.
  uint64_t Offset = llvm::alignTo(CGF.getContext().getTypeSize(Ty) / 8, 4);

  __overflow_area_pointer = CGF.Builder.CreateGEP(
      CGF.Int8Ty, __overflow_area_pointer,
      llvm::ConstantInt::get(CGF.Int32Ty, Offset),
      "__overflow_area_pointer.next");
  CGF.Builder.CreateStore(__overflow_area_pointer, __overflow_area_pointer_p);

  return AddrTyped;
}

Address HexagonABIInfo::EmitVAArgForHexagon(CodeGenFunction &CGF,
                                            Address VAListAddr,
                                            QualType Ty) const {
  // FIXME: Need to handle alignment
  llvm::Type *BP = CGF.Int8PtrTy;
  llvm::Type *BPP = CGF.Int8PtrPtrTy;
  CGBuilderTy &Builder = CGF.Builder;
  Address VAListAddrAsBPP = Builder.CreateBitCast(VAListAddr, BPP, "ap");
  llvm::Value *Addr = Builder.CreateLoad(VAListAddrAsBPP, "ap.cur");
  // Handle address alignment for type alignment > 32 bits
  uint64_t TyAlign = CGF.getContext().getTypeAlign(Ty) / 8;
  if (TyAlign > 4) {
    assert((TyAlign & (TyAlign - 1)) == 0 && "Alignment is not power of 2!");
    llvm::Value *AddrAsInt = Builder.CreatePtrToInt(Addr, CGF.Int32Ty);
    AddrAsInt = Builder.CreateAdd(AddrAsInt, Builder.getInt32(TyAlign - 1));
    AddrAsInt = Builder.CreateAnd(AddrAsInt, Builder.getInt32(~(TyAlign - 1)));
    Addr = Builder.CreateIntToPtr(AddrAsInt, BP);
  }
  llvm::Type *PTy = llvm::PointerType::getUnqual(CGF.ConvertType(Ty));
  Address AddrTyped = Builder.CreateBitCast(
      Address(Addr, CharUnits::fromQuantity(TyAlign)), PTy);

  uint64_t Offset = llvm::alignTo(CGF.getContext().getTypeSize(Ty) / 8, 4);
  llvm::Value *NextAddr = Builder.CreateGEP(
      CGF.Int8Ty, Addr, llvm::ConstantInt::get(CGF.Int32Ty, Offset), "ap.next");
  Builder.CreateStore(NextAddr, VAListAddrAsBPP);

  return AddrTyped;
}

Address HexagonABIInfo::EmitVAArgForHexagonLinux(CodeGenFunction &CGF,
                                                 Address VAListAddr,
                                                 QualType Ty) const {
  int ArgSize = CGF.getContext().getTypeSize(Ty) / 8;

  if (ArgSize > 8)
    return EmitVAArgFromMemory(CGF, VAListAddr, Ty);

  // Here we have check if the argument is in register area or
  // in overflow area.
  // If the saved register area pointer + argsize rounded up to alignment >
  // saved register area end pointer, argument is in overflow area.
  unsigned RegsLeft = 6;
  Ty = CGF.getContext().getCanonicalType(Ty);
  (void)classifyArgumentType(Ty, &RegsLeft);

  llvm::BasicBlock *MaybeRegBlock = CGF.createBasicBlock("vaarg.maybe_reg");
  llvm::BasicBlock *InRegBlock = CGF.createBasicBlock("vaarg.in_reg");
  llvm::BasicBlock *OnStackBlock = CGF.createBasicBlock("vaarg.on_stack");
  llvm::BasicBlock *ContBlock = CGF.createBasicBlock("vaarg.end");

  // Get rounded size of the argument.GCC does not allow vararg of
  // size < 4 bytes. We follow the same logic here.
  ArgSize = (CGF.getContext().getTypeSize(Ty) <= 32) ? 4 : 8;
  int ArgAlign = (CGF.getContext().getTypeSize(Ty) <= 32) ? 4 : 8;

  // Argument may be in saved register area
  CGF.EmitBlock(MaybeRegBlock);

  // Load the current saved register area pointer.
  Address __current_saved_reg_area_pointer_p = CGF.Builder.CreateStructGEP(
      VAListAddr, 0, "__current_saved_reg_area_pointer_p");
  llvm::Value *__current_saved_reg_area_pointer = CGF.Builder.CreateLoad(
      __current_saved_reg_area_pointer_p, "__current_saved_reg_area_pointer");

  // Load the saved register area end pointer.
  Address __saved_reg_area_end_pointer_p = CGF.Builder.CreateStructGEP(
      VAListAddr, 1, "__saved_reg_area_end_pointer_p");
  llvm::Value *__saved_reg_area_end_pointer = CGF.Builder.CreateLoad(
      __saved_reg_area_end_pointer_p, "__saved_reg_area_end_pointer");

  // If the size of argument is > 4 bytes, check if the stack
  // location is aligned to 8 bytes
  if (ArgAlign > 4) {

    llvm::Value *__current_saved_reg_area_pointer_int =
        CGF.Builder.CreatePtrToInt(__current_saved_reg_area_pointer,
                                   CGF.Int32Ty);

    __current_saved_reg_area_pointer_int = CGF.Builder.CreateAdd(
        __current_saved_reg_area_pointer_int,
        llvm::ConstantInt::get(CGF.Int32Ty, (ArgAlign - 1)),
        "align_current_saved_reg_area_pointer");

    __current_saved_reg_area_pointer_int =
        CGF.Builder.CreateAnd(__current_saved_reg_area_pointer_int,
                              llvm::ConstantInt::get(CGF.Int32Ty, -ArgAlign),
                              "align_current_saved_reg_area_pointer");

    __current_saved_reg_area_pointer =
        CGF.Builder.CreateIntToPtr(__current_saved_reg_area_pointer_int,
                                   __current_saved_reg_area_pointer->getType(),
                                   "align_current_saved_reg_area_pointer");
  }

  llvm::Value *__new_saved_reg_area_pointer =
      CGF.Builder.CreateGEP(CGF.Int8Ty, __current_saved_reg_area_pointer,
                            llvm::ConstantInt::get(CGF.Int32Ty, ArgSize),
                            "__new_saved_reg_area_pointer");

  llvm::Value *UsingStack = 0;
  UsingStack = CGF.Builder.CreateICmpSGT(__new_saved_reg_area_pointer,
                                         __saved_reg_area_end_pointer);

  CGF.Builder.CreateCondBr(UsingStack, OnStackBlock, InRegBlock);

  // Argument in saved register area
  // Implement the block where argument is in register saved area
  CGF.EmitBlock(InRegBlock);

  llvm::Type *PTy = CGF.ConvertType(Ty);
  llvm::Value *__saved_reg_area_p = CGF.Builder.CreateBitCast(
      __current_saved_reg_area_pointer, llvm::PointerType::getUnqual(PTy));

  CGF.Builder.CreateStore(__new_saved_reg_area_pointer,
                          __current_saved_reg_area_pointer_p);

  CGF.EmitBranch(ContBlock);

  // Argument in overflow area
  // Implement the block where the argument is in overflow area.
  CGF.EmitBlock(OnStackBlock);

  // Load the overflow area pointer
  Address __overflow_area_pointer_p =
      CGF.Builder.CreateStructGEP(VAListAddr, 2, "__overflow_area_pointer_p");
  llvm::Value *__overflow_area_pointer = CGF.Builder.CreateLoad(
      __overflow_area_pointer_p, "__overflow_area_pointer");

  // Align the overflow area pointer according to the alignment of the argument
  if (ArgAlign > 4) {
    llvm::Value *__overflow_area_pointer_int =
        CGF.Builder.CreatePtrToInt(__overflow_area_pointer, CGF.Int32Ty);

    __overflow_area_pointer_int =
        CGF.Builder.CreateAdd(__overflow_area_pointer_int,
                              llvm::ConstantInt::get(CGF.Int32Ty, ArgAlign - 1),
                              "align_overflow_area_pointer");

    __overflow_area_pointer_int =
        CGF.Builder.CreateAnd(__overflow_area_pointer_int,
                              llvm::ConstantInt::get(CGF.Int32Ty, -ArgAlign),
                              "align_overflow_area_pointer");

    __overflow_area_pointer = CGF.Builder.CreateIntToPtr(
        __overflow_area_pointer_int, __overflow_area_pointer->getType(),
        "align_overflow_area_pointer");
  }

  // Get the pointer for next argument in overflow area and store it
  // to overflow area pointer.
  llvm::Value *__new_overflow_area_pointer = CGF.Builder.CreateGEP(
      CGF.Int8Ty, __overflow_area_pointer,
      llvm::ConstantInt::get(CGF.Int32Ty, ArgSize),
      "__overflow_area_pointer.next");

  CGF.Builder.CreateStore(__new_overflow_area_pointer,
                          __overflow_area_pointer_p);

  CGF.Builder.CreateStore(__new_overflow_area_pointer,
                          __current_saved_reg_area_pointer_p);

  // Bitcast the overflow area pointer to the type of argument.
  llvm::Type *OverflowPTy = CGF.ConvertTypeForMem(Ty);
  llvm::Value *__overflow_area_p = CGF.Builder.CreateBitCast(
      __overflow_area_pointer, llvm::PointerType::getUnqual(OverflowPTy));

  CGF.EmitBranch(ContBlock);

  // Get the correct pointer to load the variable argument
  // Implement the ContBlock
  CGF.EmitBlock(ContBlock);

  llvm::Type *MemPTy = llvm::PointerType::getUnqual(CGF.ConvertTypeForMem(Ty));
  llvm::PHINode *ArgAddr = CGF.Builder.CreatePHI(MemPTy, 2, "vaarg.addr");
  ArgAddr->addIncoming(__saved_reg_area_p, InRegBlock);
  ArgAddr->addIncoming(__overflow_area_p, OnStackBlock);

  return Address(ArgAddr, CharUnits::fromQuantity(ArgAlign));
}

Address HexagonABIInfo::EmitVAArg(CodeGenFunction &CGF, Address VAListAddr,
                                  QualType Ty) const {

  if (getTarget().getTriple().isMusl())
    return EmitVAArgForHexagonLinux(CGF, VAListAddr, Ty);

  return EmitVAArgForHexagon(CGF, VAListAddr, Ty);
}

//===----------------------------------------------------------------------===//
// Lanai ABI Implementation
//===----------------------------------------------------------------------===//

namespace {
class LanaiABIInfo : public DefaultABIInfo {
public:
  LanaiABIInfo(CodeGen::CodeGenTypes &CGT) : DefaultABIInfo(CGT) {}

  bool shouldUseInReg(QualType Ty, CCState &State) const;

  void computeInfo(CGFunctionInfo &FI) const override {
    CCState State(FI);
    // Lanai uses 4 registers to pass arguments unless the function has the
    // regparm attribute set.
    if (FI.getHasRegParm()) {
      State.FreeRegs = FI.getRegParm();
    } else {
      State.FreeRegs = 4;
    }

    if (!getCXXABI().classifyReturnType(FI))
      FI.getReturnInfo() = classifyReturnType(FI.getReturnType());
    for (auto &I : FI.arguments())
      I.info = classifyArgumentType(I.type, State);
  }

  ABIArgInfo getIndirectResult(QualType Ty, bool ByVal, CCState &State) const;
  ABIArgInfo classifyArgumentType(QualType RetTy, CCState &State) const;
};
} // end anonymous namespace

bool LanaiABIInfo::shouldUseInReg(QualType Ty, CCState &State) const {
  unsigned Size = getContext().getTypeSize(Ty);
  unsigned SizeInRegs = llvm::alignTo(Size, 32U) / 32U;

  if (SizeInRegs == 0)
    return false;

  if (SizeInRegs > State.FreeRegs) {
    State.FreeRegs = 0;
    return false;
  }

  State.FreeRegs -= SizeInRegs;

  return true;
}

ABIArgInfo LanaiABIInfo::getIndirectResult(QualType Ty, bool ByVal,
                                           CCState &State) const {
  if (!ByVal) {
    if (State.FreeRegs) {
      --State.FreeRegs; // Non-byval indirects just use one pointer.
      return getNaturalAlignIndirectInReg(Ty);
    }
    return getNaturalAlignIndirect(Ty, false);
  }

  // Compute the byval alignment.
  const unsigned MinABIStackAlignInBytes = 4;
  unsigned TypeAlign = getContext().getTypeAlign(Ty) / 8;
  return ABIArgInfo::getIndirect(CharUnits::fromQuantity(4), /*ByVal=*/true,
                                 /*Realign=*/TypeAlign >
                                     MinABIStackAlignInBytes);
}

ABIArgInfo LanaiABIInfo::classifyArgumentType(QualType Ty,
                                              CCState &State) const {
  // Check with the C++ ABI first.
  const RecordType *RT = Ty->getAs<RecordType>();
  if (RT) {
    CGCXXABI::RecordArgABI RAA = getRecordArgABI(RT, getCXXABI());
    if (RAA == CGCXXABI::RAA_Indirect) {
      return getIndirectResult(Ty, /*ByVal=*/false, State);
    } else if (RAA == CGCXXABI::RAA_DirectInMemory) {
      return getNaturalAlignIndirect(Ty, /*ByVal=*/true);
    }
  }

  if (isAggregateTypeForABI(Ty)) {
    // Structures with flexible arrays are always indirect.
    if (RT && RT->getDecl()->hasFlexibleArrayMember())
      return getIndirectResult(Ty, /*ByVal=*/true, State);

    // Ignore empty structs/unions.
    if (isEmptyRecord(getContext(), Ty, true))
      return ABIArgInfo::getIgnore();

    llvm::LLVMContext &LLVMContext = getVMContext();
    unsigned SizeInRegs = (getContext().getTypeSize(Ty) + 31) / 32;
    if (SizeInRegs <= State.FreeRegs) {
      llvm::IntegerType *Int32 = llvm::Type::getInt32Ty(LLVMContext);
      SmallVector<llvm::Type *, 3> Elements(SizeInRegs, Int32);
      llvm::Type *Result = llvm::StructType::get(LLVMContext, Elements);
      State.FreeRegs -= SizeInRegs;
      return ABIArgInfo::getDirectInReg(Result);
    } else {
      State.FreeRegs = 0;
    }
    return getIndirectResult(Ty, true, State);
  }

  // Treat an enum type as its underlying type.
  if (const auto *EnumTy = Ty->getAs<EnumType>())
    Ty = EnumTy->getDecl()->getIntegerType();

  bool InReg = shouldUseInReg(Ty, State);

  // Don't pass >64 bit integers in registers.
  if (const auto *EIT = Ty->getAs<ExtIntType>())
    if (EIT->getNumBits() > 64)
      return getIndirectResult(Ty, /*ByVal=*/true, State);

  if (isPromotableIntegerTypeForABI(Ty)) {
    if (InReg)
      return ABIArgInfo::getDirectInReg();
    return ABIArgInfo::getExtend(Ty);
  }
  if (InReg)
    return ABIArgInfo::getDirectInReg();
  return ABIArgInfo::getDirect();
}

namespace {
class LanaiTargetCodeGenInfo : public TargetCodeGenInfo {
public:
  LanaiTargetCodeGenInfo(CodeGen::CodeGenTypes &CGT)
      : TargetCodeGenInfo(std::make_unique<LanaiABIInfo>(CGT)) {}
};
}

//===----------------------------------------------------------------------===//
// AMDGPU ABI Implementation
//===----------------------------------------------------------------------===//

namespace {

class AMDGPUABIInfo final : public DefaultABIInfo {
private:
  static const unsigned MaxNumRegsForArgsRet = 16;

  unsigned numRegsForType(QualType Ty) const;

  bool isHomogeneousAggregateBaseType(QualType Ty) const override;
  bool isHomogeneousAggregateSmallEnough(const Type *Base,
                                         uint64_t Members) const override;

  // Coerce HIP scalar pointer arguments from generic pointers to global ones.
  llvm::Type *coerceKernelArgumentType(llvm::Type *Ty, unsigned FromAS,
                                       unsigned ToAS) const {
    // Single value types.
    if (Ty->isPointerTy() && Ty->getPointerAddressSpace() == FromAS)
      return llvm::PointerType::get(
          cast<llvm::PointerType>(Ty)->getElementType(), ToAS);
    return Ty;
  }

public:
  explicit AMDGPUABIInfo(CodeGen::CodeGenTypes &CGT) :
    DefaultABIInfo(CGT) {}

  ABIArgInfo classifyReturnType(QualType RetTy) const;
  ABIArgInfo classifyKernelArgumentType(QualType Ty) const;
  ABIArgInfo classifyArgumentType(QualType Ty, unsigned &NumRegsLeft) const;

  void computeInfo(CGFunctionInfo &FI) const override;
  Address EmitVAArg(CodeGenFunction &CGF, Address VAListAddr,
                    QualType Ty) const override;
};

bool AMDGPUABIInfo::isHomogeneousAggregateBaseType(QualType Ty) const {
  return true;
}

bool AMDGPUABIInfo::isHomogeneousAggregateSmallEnough(
  const Type *Base, uint64_t Members) const {
  uint32_t NumRegs = (getContext().getTypeSize(Base) + 31) / 32;

  // Homogeneous Aggregates may occupy at most 16 registers.
  return Members * NumRegs <= MaxNumRegsForArgsRet;
}

/// Estimate number of registers the type will use when passed in registers.
unsigned AMDGPUABIInfo::numRegsForType(QualType Ty) const {
  unsigned NumRegs = 0;

  if (const VectorType *VT = Ty->getAs<VectorType>()) {
    // Compute from the number of elements. The reported size is based on the
    // in-memory size, which includes the padding 4th element for 3-vectors.
    QualType EltTy = VT->getElementType();
    unsigned EltSize = getContext().getTypeSize(EltTy);

    // 16-bit element vectors should be passed as packed.
    if (EltSize == 16)
      return (VT->getNumElements() + 1) / 2;

    unsigned EltNumRegs = (EltSize + 31) / 32;
    return EltNumRegs * VT->getNumElements();
  }

  if (const RecordType *RT = Ty->getAs<RecordType>()) {
    const RecordDecl *RD = RT->getDecl();
    assert(!RD->hasFlexibleArrayMember());

    for (const FieldDecl *Field : RD->fields()) {
      QualType FieldTy = Field->getType();
      NumRegs += numRegsForType(FieldTy);
    }

    return NumRegs;
  }

  return (getContext().getTypeSize(Ty) + 31) / 32;
}

void AMDGPUABIInfo::computeInfo(CGFunctionInfo &FI) const {
  llvm::CallingConv::ID CC = FI.getCallingConvention();

  if (!getCXXABI().classifyReturnType(FI))
    FI.getReturnInfo() = classifyReturnType(FI.getReturnType());

  unsigned NumRegsLeft = MaxNumRegsForArgsRet;
  for (auto &Arg : FI.arguments()) {
    if (CC == llvm::CallingConv::AMDGPU_KERNEL) {
      Arg.info = classifyKernelArgumentType(Arg.type);
    } else {
      Arg.info = classifyArgumentType(Arg.type, NumRegsLeft);
    }
  }
}

Address AMDGPUABIInfo::EmitVAArg(CodeGenFunction &CGF, Address VAListAddr,
                                 QualType Ty) const {
  llvm_unreachable("AMDGPU does not support varargs");
}

ABIArgInfo AMDGPUABIInfo::classifyReturnType(QualType RetTy) const {
  if (isAggregateTypeForABI(RetTy)) {
    // Records with non-trivial destructors/copy-constructors should not be
    // returned by value.
    if (!getRecordArgABI(RetTy, getCXXABI())) {
      // Ignore empty structs/unions.
      if (isEmptyRecord(getContext(), RetTy, true))
        return ABIArgInfo::getIgnore();

      // Lower single-element structs to just return a regular value.
      if (const Type *SeltTy = isSingleElementStruct(RetTy, getContext()))
        return ABIArgInfo::getDirect(CGT.ConvertType(QualType(SeltTy, 0)));

      if (const RecordType *RT = RetTy->getAs<RecordType>()) {
        const RecordDecl *RD = RT->getDecl();
        if (RD->hasFlexibleArrayMember())
          return DefaultABIInfo::classifyReturnType(RetTy);
      }

      // Pack aggregates <= 4 bytes into single VGPR or pair.
      uint64_t Size = getContext().getTypeSize(RetTy);
      if (Size <= 16)
        return ABIArgInfo::getDirect(llvm::Type::getInt16Ty(getVMContext()));

      if (Size <= 32)
        return ABIArgInfo::getDirect(llvm::Type::getInt32Ty(getVMContext()));

      if (Size <= 64) {
        llvm::Type *I32Ty = llvm::Type::getInt32Ty(getVMContext());
        return ABIArgInfo::getDirect(llvm::ArrayType::get(I32Ty, 2));
      }

      if (numRegsForType(RetTy) <= MaxNumRegsForArgsRet)
        return ABIArgInfo::getDirect();
    }
  }

  // Otherwise just do the default thing.
  return DefaultABIInfo::classifyReturnType(RetTy);
}

/// For kernels all parameters are really passed in a special buffer. It doesn't
/// make sense to pass anything byval, so everything must be direct.
ABIArgInfo AMDGPUABIInfo::classifyKernelArgumentType(QualType Ty) const {
  Ty = useFirstFieldIfTransparentUnion(Ty);

  // TODO: Can we omit empty structs?

  if (const Type *SeltTy = isSingleElementStruct(Ty, getContext()))
    Ty = QualType(SeltTy, 0);

  llvm::Type *OrigLTy = CGT.ConvertType(Ty);
  llvm::Type *LTy = OrigLTy;
  if (getContext().getLangOpts().HIP) {
    LTy = coerceKernelArgumentType(
        OrigLTy, /*FromAS=*/getContext().getTargetAddressSpace(LangAS::Default),
        /*ToAS=*/getContext().getTargetAddressSpace(LangAS::cuda_device));
  }

  // FIXME: Should also use this for OpenCL, but it requires addressing the
  // problem of kernels being called.
  //
  // FIXME: This doesn't apply the optimization of coercing pointers in structs
  // to global address space when using byref. This would require implementing a
  // new kind of coercion of the in-memory type when for indirect arguments.
  if (!getContext().getLangOpts().OpenCL && LTy == OrigLTy &&
      isAggregateTypeForABI(Ty)) {
    return ABIArgInfo::getIndirectAliased(
        getContext().getTypeAlignInChars(Ty),
        getContext().getTargetAddressSpace(LangAS::opencl_constant),
        false /*Realign*/, nullptr /*Padding*/);
  }

  // If we set CanBeFlattened to true, CodeGen will expand the struct to its
  // individual elements, which confuses the Clover OpenCL backend; therefore we
  // have to set it to false here. Other args of getDirect() are just defaults.
  return ABIArgInfo::getDirect(LTy, 0, nullptr, false);
}

ABIArgInfo AMDGPUABIInfo::classifyArgumentType(QualType Ty,
                                               unsigned &NumRegsLeft) const {
  assert(NumRegsLeft <= MaxNumRegsForArgsRet && "register estimate underflow");

  Ty = useFirstFieldIfTransparentUnion(Ty);

  if (isAggregateTypeForABI(Ty)) {
    // Records with non-trivial destructors/copy-constructors should not be
    // passed by value.
    if (auto RAA = getRecordArgABI(Ty, getCXXABI()))
      return getNaturalAlignIndirect(Ty, RAA == CGCXXABI::RAA_DirectInMemory);

    // Ignore empty structs/unions.
    if (isEmptyRecord(getContext(), Ty, true))
      return ABIArgInfo::getIgnore();

    // Lower single-element structs to just pass a regular value. TODO: We
    // could do reasonable-size multiple-element structs too, using getExpand(),
    // though watch out for things like bitfields.
    if (const Type *SeltTy = isSingleElementStruct(Ty, getContext()))
      return ABIArgInfo::getDirect(CGT.ConvertType(QualType(SeltTy, 0)));

    if (const RecordType *RT = Ty->getAs<RecordType>()) {
      const RecordDecl *RD = RT->getDecl();
      if (RD->hasFlexibleArrayMember())
        return DefaultABIInfo::classifyArgumentType(Ty);
    }

    // Pack aggregates <= 8 bytes into single VGPR or pair.
    uint64_t Size = getContext().getTypeSize(Ty);
    if (Size <= 64) {
      unsigned NumRegs = (Size + 31) / 32;
      NumRegsLeft -= std::min(NumRegsLeft, NumRegs);

      if (Size <= 16)
        return ABIArgInfo::getDirect(llvm::Type::getInt16Ty(getVMContext()));

      if (Size <= 32)
        return ABIArgInfo::getDirect(llvm::Type::getInt32Ty(getVMContext()));

      // XXX: Should this be i64 instead, and should the limit increase?
      llvm::Type *I32Ty = llvm::Type::getInt32Ty(getVMContext());
      return ABIArgInfo::getDirect(llvm::ArrayType::get(I32Ty, 2));
    }

    if (NumRegsLeft > 0) {
      unsigned NumRegs = numRegsForType(Ty);
      if (NumRegsLeft >= NumRegs) {
        NumRegsLeft -= NumRegs;
        return ABIArgInfo::getDirect();
      }
    }
  }

  // Otherwise just do the default thing.
  ABIArgInfo ArgInfo = DefaultABIInfo::classifyArgumentType(Ty);
  if (!ArgInfo.isIndirect()) {
    unsigned NumRegs = numRegsForType(Ty);
    NumRegsLeft -= std::min(NumRegs, NumRegsLeft);
  }

  return ArgInfo;
}

class AMDGPUTargetCodeGenInfo : public TargetCodeGenInfo {
public:
  AMDGPUTargetCodeGenInfo(CodeGenTypes &CGT)
      : TargetCodeGenInfo(std::make_unique<AMDGPUABIInfo>(CGT)) {}
  void setTargetAttributes(const Decl *D, llvm::GlobalValue *GV,
                           CodeGen::CodeGenModule &M) const override;
  unsigned getOpenCLKernelCallingConv() const override;

  llvm::Constant *getNullPointer(const CodeGen::CodeGenModule &CGM,
      llvm::PointerType *T, QualType QT) const override;

  LangAS getASTAllocaAddressSpace() const override {
    return getLangASFromTargetAS(
        getABIInfo().getDataLayout().getAllocaAddrSpace());
  }
  LangAS getGlobalVarAddressSpace(CodeGenModule &CGM,
                                  const VarDecl *D) const override;
  llvm::SyncScope::ID getLLVMSyncScopeID(const LangOptions &LangOpts,
                                         SyncScope Scope,
                                         llvm::AtomicOrdering Ordering,
                                         llvm::LLVMContext &Ctx) const override;
  llvm::Function *
  createEnqueuedBlockKernel(CodeGenFunction &CGF,
                            llvm::Function *BlockInvokeFunc,
                            llvm::Value *BlockLiteral) const override;
  bool shouldEmitStaticExternCAliases() const override;
  void setCUDAKernelCallingConvention(const FunctionType *&FT) const override;
};
}

static bool requiresAMDGPUProtectedVisibility(const Decl *D,
                                              llvm::GlobalValue *GV) {
  if (GV->getVisibility() != llvm::GlobalValue::HiddenVisibility)
    return false;

  return D->hasAttr<OpenCLKernelAttr>() ||
         (isa<FunctionDecl>(D) && D->hasAttr<CUDAGlobalAttr>()) ||
         (isa<VarDecl>(D) &&
          (D->hasAttr<CUDADeviceAttr>() || D->hasAttr<CUDAConstantAttr>() ||
           cast<VarDecl>(D)->getType()->isCUDADeviceBuiltinSurfaceType() ||
           cast<VarDecl>(D)->getType()->isCUDADeviceBuiltinTextureType()));
}

void AMDGPUTargetCodeGenInfo::setTargetAttributes(
    const Decl *D, llvm::GlobalValue *GV, CodeGen::CodeGenModule &M) const {
  if (requiresAMDGPUProtectedVisibility(D, GV)) {
    GV->setVisibility(llvm::GlobalValue::ProtectedVisibility);
    GV->setDSOLocal(true);
  }

  if (GV->isDeclaration())
    return;
  const FunctionDecl *FD = dyn_cast_or_null<FunctionDecl>(D);
  if (!FD)
    return;

  llvm::Function *F = cast<llvm::Function>(GV);

  const auto *ReqdWGS = M.getLangOpts().OpenCL ?
    FD->getAttr<ReqdWorkGroupSizeAttr>() : nullptr;


  const bool IsOpenCLKernel = M.getLangOpts().OpenCL &&
                              FD->hasAttr<OpenCLKernelAttr>();
  const bool IsHIPKernel = M.getLangOpts().HIP &&
                           FD->hasAttr<CUDAGlobalAttr>();
  if ((IsOpenCLKernel || IsHIPKernel) &&
      (M.getTriple().getOS() == llvm::Triple::AMDHSA))
    F->addFnAttr("amdgpu-implicitarg-num-bytes", "56");

  if (IsHIPKernel)
    F->addFnAttr("uniform-work-group-size", "true");


  const auto *FlatWGS = FD->getAttr<AMDGPUFlatWorkGroupSizeAttr>();
  if (ReqdWGS || FlatWGS) {
    unsigned Min = 0;
    unsigned Max = 0;
    unsigned XDim = 0;
    unsigned YDim = 0;
    unsigned ZDim = 0;
    ASTContext &Ctx = M.getContext();
    if (FlatWGS) {
      Min = FlatWGS->getMin()->EvaluateKnownConstInt(Ctx).getExtValue();
      Max = FlatWGS->getMax()->EvaluateKnownConstInt(Ctx).getExtValue();
    }
    if (ReqdWGS) {
      XDim = ReqdWGS->getXDimVal(Ctx)->getZExtValue();
      YDim = ReqdWGS->getYDimVal(Ctx)->getZExtValue();
      ZDim = ReqdWGS->getZDimVal(Ctx)->getZExtValue();
    }
    if (ReqdWGS && Min == 0 && Max == 0)
      Min = Max = XDim * YDim * ZDim;

    if (Min != 0) {
      assert(Min <= Max && "Min must be less than or equal Max");

      std::string AttrVal = llvm::utostr(Min) + "," + llvm::utostr(Max);
      F->addFnAttr("amdgpu-flat-work-group-size", AttrVal);
    } else
      assert(Max == 0 && "Max must be zero");
  } else if (IsOpenCLKernel || IsHIPKernel) {
    // By default, restrict the maximum size to a value specified by
    // --gpu-max-threads-per-block=n or its default value for HIP.
    const unsigned OpenCLDefaultMaxWorkGroupSize = 256;
    const unsigned DefaultMaxWorkGroupSize =
        IsOpenCLKernel ? OpenCLDefaultMaxWorkGroupSize
                       : M.getLangOpts().GPUMaxThreadsPerBlock;
    std::string AttrVal =
        std::string("1,") + llvm::utostr(DefaultMaxWorkGroupSize);
    F->addFnAttr("amdgpu-flat-work-group-size", AttrVal);
  }

  if (const auto *Attr = FD->getAttr<AMDGPUWavesPerEUAttr>()) {
    unsigned Min =
        Attr->getMin()->EvaluateKnownConstInt(M.getContext()).getExtValue();
    unsigned Max = Attr->getMax() ? Attr->getMax()
                                        ->EvaluateKnownConstInt(M.getContext())
                                        .getExtValue()
                                  : 0;

    if (Min != 0) {
      assert((Max == 0 || Min <= Max) && "Min must be less than or equal Max");

      std::string AttrVal = llvm::utostr(Min);
      if (Max != 0)
        AttrVal = AttrVal + "," + llvm::utostr(Max);
      F->addFnAttr("amdgpu-waves-per-eu", AttrVal);
    } else
      assert(Max == 0 && "Max must be zero");
  }

  if (const auto *Attr = FD->getAttr<AMDGPUNumSGPRAttr>()) {
    unsigned NumSGPR = Attr->getNumSGPR();

    if (NumSGPR != 0)
      F->addFnAttr("amdgpu-num-sgpr", llvm::utostr(NumSGPR));
  }

  if (const auto *Attr = FD->getAttr<AMDGPUNumVGPRAttr>()) {
    uint32_t NumVGPR = Attr->getNumVGPR();

    if (NumVGPR != 0)
      F->addFnAttr("amdgpu-num-vgpr", llvm::utostr(NumVGPR));
  }

  if (M.getContext().getTargetInfo().allowAMDGPUUnsafeFPAtomics())
    F->addFnAttr("amdgpu-unsafe-fp-atomics", "true");

  if (!getABIInfo().getCodeGenOpts().EmitIEEENaNCompliantInsts)
    F->addFnAttr("amdgpu-ieee", "false");
}

unsigned AMDGPUTargetCodeGenInfo::getOpenCLKernelCallingConv() const {
  return llvm::CallingConv::AMDGPU_KERNEL;
}

// Currently LLVM assumes null pointers always have value 0,
// which results in incorrectly transformed IR. Therefore, instead of
// emitting null pointers in private and local address spaces, a null
// pointer in generic address space is emitted which is casted to a
// pointer in local or private address space.
llvm::Constant *AMDGPUTargetCodeGenInfo::getNullPointer(
    const CodeGen::CodeGenModule &CGM, llvm::PointerType *PT,
    QualType QT) const {
  if (CGM.getContext().getTargetNullPointerValue(QT) == 0)
    return llvm::ConstantPointerNull::get(PT);

  auto &Ctx = CGM.getContext();
  auto NPT = llvm::PointerType::get(PT->getElementType(),
      Ctx.getTargetAddressSpace(LangAS::opencl_generic));
  return llvm::ConstantExpr::getAddrSpaceCast(
      llvm::ConstantPointerNull::get(NPT), PT);
}

LangAS
AMDGPUTargetCodeGenInfo::getGlobalVarAddressSpace(CodeGenModule &CGM,
                                                  const VarDecl *D) const {
  assert(!CGM.getLangOpts().OpenCL &&
         !(CGM.getLangOpts().CUDA && CGM.getLangOpts().CUDAIsDevice) &&
         "Address space agnostic languages only");
  LangAS DefaultGlobalAS = getLangASFromTargetAS(
      CGM.getContext().getTargetAddressSpace(LangAS::opencl_global));
  if (!D)
    return DefaultGlobalAS;

  LangAS AddrSpace = D->getType().getAddressSpace();
  assert(AddrSpace == LangAS::Default || isTargetAddressSpace(AddrSpace));
  if (AddrSpace != LangAS::Default)
    return AddrSpace;

  if (CGM.isTypeConstant(D->getType(), false)) {
    if (auto ConstAS = CGM.getTarget().getConstantAddressSpace())
      return ConstAS.getValue();
  }
  return DefaultGlobalAS;
}

llvm::SyncScope::ID
AMDGPUTargetCodeGenInfo::getLLVMSyncScopeID(const LangOptions &LangOpts,
                                            SyncScope Scope,
                                            llvm::AtomicOrdering Ordering,
                                            llvm::LLVMContext &Ctx) const {
  std::string Name;
  switch (Scope) {
  case SyncScope::OpenCLWorkGroup:
    Name = "workgroup";
    break;
  case SyncScope::OpenCLDevice:
    Name = "agent";
    break;
  case SyncScope::OpenCLAllSVMDevices:
    Name = "";
    break;
  case SyncScope::OpenCLSubGroup:
    Name = "wavefront";
  }

  if (Ordering != llvm::AtomicOrdering::SequentiallyConsistent) {
    if (!Name.empty())
      Name = Twine(Twine(Name) + Twine("-")).str();

    Name = Twine(Twine(Name) + Twine("one-as")).str();
  }

  return Ctx.getOrInsertSyncScopeID(Name);
}

bool AMDGPUTargetCodeGenInfo::shouldEmitStaticExternCAliases() const {
  return false;
}

void AMDGPUTargetCodeGenInfo::setCUDAKernelCallingConvention(
    const FunctionType *&FT) const {
  FT = getABIInfo().getContext().adjustFunctionType(
      FT, FT->getExtInfo().withCallingConv(CC_OpenCLKernel));
}

//===----------------------------------------------------------------------===//
// SPARC v8 ABI Implementation.
// Based on the SPARC Compliance Definition version 2.4.1.
//
// Ensures that complex values are passed in registers.
//
namespace {
class SparcV8ABIInfo : public DefaultABIInfo {
public:
  SparcV8ABIInfo(CodeGenTypes &CGT) : DefaultABIInfo(CGT) {}

private:
  ABIArgInfo classifyReturnType(QualType RetTy) const;
  void computeInfo(CGFunctionInfo &FI) const override;
};
} // end anonymous namespace


ABIArgInfo
SparcV8ABIInfo::classifyReturnType(QualType Ty) const {
  if (Ty->isAnyComplexType()) {
    return ABIArgInfo::getDirect();
  }
  else {
    return DefaultABIInfo::classifyReturnType(Ty);
  }
}

void SparcV8ABIInfo::computeInfo(CGFunctionInfo &FI) const {

  FI.getReturnInfo() = classifyReturnType(FI.getReturnType());
  for (auto &Arg : FI.arguments())
    Arg.info = classifyArgumentType(Arg.type);
}

namespace {
class SparcV8TargetCodeGenInfo : public TargetCodeGenInfo {
public:
  SparcV8TargetCodeGenInfo(CodeGenTypes &CGT)
      : TargetCodeGenInfo(std::make_unique<SparcV8ABIInfo>(CGT)) {}
};
} // end anonymous namespace

//===----------------------------------------------------------------------===//
// SPARC v9 ABI Implementation.
// Based on the SPARC Compliance Definition version 2.4.1.
//
// Function arguments a mapped to a nominal "parameter array" and promoted to
// registers depending on their type. Each argument occupies 8 or 16 bytes in
// the array, structs larger than 16 bytes are passed indirectly.
//
// One case requires special care:
//
//   struct mixed {
//     int i;
//     float f;
//   };
//
// When a struct mixed is passed by value, it only occupies 8 bytes in the
// parameter array, but the int is passed in an integer register, and the float
// is passed in a floating point register. This is represented as two arguments
// with the LLVM IR inreg attribute:
//
//   declare void f(i32 inreg %i, float inreg %f)
//
// The code generator will only allocate 4 bytes from the parameter array for
// the inreg arguments. All other arguments are allocated a multiple of 8
// bytes.
//
namespace {
class SparcV9ABIInfo : public ABIInfo {
public:
  SparcV9ABIInfo(CodeGenTypes &CGT) : ABIInfo(CGT) {}

private:
  ABIArgInfo classifyType(QualType RetTy, unsigned SizeLimit) const;
  void computeInfo(CGFunctionInfo &FI) const override;
  Address EmitVAArg(CodeGenFunction &CGF, Address VAListAddr,
                    QualType Ty) const override;

  // Coercion type builder for structs passed in registers. The coercion type
  // serves two purposes:
  //
  // 1. Pad structs to a multiple of 64 bits, so they are passed 'left-aligned'
  //    in registers.
  // 2. Expose aligned floating point elements as first-level elements, so the
  //    code generator knows to pass them in floating point registers.
  //
  // We also compute the InReg flag which indicates that the struct contains
  // aligned 32-bit floats.
  //
  struct CoerceBuilder {
    llvm::LLVMContext &Context;
    const llvm::DataLayout &DL;
    SmallVector<llvm::Type*, 8> Elems;
    uint64_t Size;
    bool InReg;

    CoerceBuilder(llvm::LLVMContext &c, const llvm::DataLayout &dl)
      : Context(c), DL(dl), Size(0), InReg(false) {}

    // Pad Elems with integers until Size is ToSize.
    void pad(uint64_t ToSize) {
      assert(ToSize >= Size && "Cannot remove elements");
      if (ToSize == Size)
        return;

      // Finish the current 64-bit word.
      uint64_t Aligned = llvm::alignTo(Size, 64);
      if (Aligned > Size && Aligned <= ToSize) {
        Elems.push_back(llvm::IntegerType::get(Context, Aligned - Size));
        Size = Aligned;
      }

      // Add whole 64-bit words.
      while (Size + 64 <= ToSize) {
        Elems.push_back(llvm::Type::getInt64Ty(Context));
        Size += 64;
      }

      // Final in-word padding.
      if (Size < ToSize) {
        Elems.push_back(llvm::IntegerType::get(Context, ToSize - Size));
        Size = ToSize;
      }
    }

    // Add a floating point element at Offset.
    void addFloat(uint64_t Offset, llvm::Type *Ty, unsigned Bits) {
      // Unaligned floats are treated as integers.
      if (Offset % Bits)
        return;
      // The InReg flag is only required if there are any floats < 64 bits.
      if (Bits < 64)
        InReg = true;
      pad(Offset);
      Elems.push_back(Ty);
      Size = Offset + Bits;
    }

    // Add a struct type to the coercion type, starting at Offset (in bits).
    void addStruct(uint64_t Offset, llvm::StructType *StrTy) {
      const llvm::StructLayout *Layout = DL.getStructLayout(StrTy);
      for (unsigned i = 0, e = StrTy->getNumElements(); i != e; ++i) {
        llvm::Type *ElemTy = StrTy->getElementType(i);
        uint64_t ElemOffset = Offset + Layout->getElementOffsetInBits(i);
        switch (ElemTy->getTypeID()) {
        case llvm::Type::StructTyID:
          addStruct(ElemOffset, cast<llvm::StructType>(ElemTy));
          break;
        case llvm::Type::FloatTyID:
          addFloat(ElemOffset, ElemTy, 32);
          break;
        case llvm::Type::DoubleTyID:
          addFloat(ElemOffset, ElemTy, 64);
          break;
        case llvm::Type::FP128TyID:
          addFloat(ElemOffset, ElemTy, 128);
          break;
        case llvm::Type::PointerTyID:
          if (ElemOffset % 64 == 0) {
            pad(ElemOffset);
            Elems.push_back(ElemTy);
            Size += 64;
          }
          break;
        default:
          break;
        }
      }
    }

    // Check if Ty is a usable substitute for the coercion type.
    bool isUsableType(llvm::StructType *Ty) const {
      return llvm::makeArrayRef(Elems) == Ty->elements();
    }

    // Get the coercion type as a literal struct type.
    llvm::Type *getType() const {
      if (Elems.size() == 1)
        return Elems.front();
      else
        return llvm::StructType::get(Context, Elems);
    }
  };
};
} // end anonymous namespace

ABIArgInfo
SparcV9ABIInfo::classifyType(QualType Ty, unsigned SizeLimit) const {
  if (Ty->isVoidType())
    return ABIArgInfo::getIgnore();

  uint64_t Size = getContext().getTypeSize(Ty);

  // Anything too big to fit in registers is passed with an explicit indirect
  // pointer / sret pointer.
  if (Size > SizeLimit)
    return getNaturalAlignIndirect(Ty, /*ByVal=*/false);

  // Treat an enum type as its underlying type.
  if (const EnumType *EnumTy = Ty->getAs<EnumType>())
    Ty = EnumTy->getDecl()->getIntegerType();

  // Integer types smaller than a register are extended.
  if (Size < 64 && Ty->isIntegerType())
    return ABIArgInfo::getExtend(Ty);

  if (const auto *EIT = Ty->getAs<ExtIntType>())
    if (EIT->getNumBits() < 64)
      return ABIArgInfo::getExtend(Ty);

  // Other non-aggregates go in registers.
  if (!isAggregateTypeForABI(Ty))
    return ABIArgInfo::getDirect();

  // If a C++ object has either a non-trivial copy constructor or a non-trivial
  // destructor, it is passed with an explicit indirect pointer / sret pointer.
  if (CGCXXABI::RecordArgABI RAA = getRecordArgABI(Ty, getCXXABI()))
    return getNaturalAlignIndirect(Ty, RAA == CGCXXABI::RAA_DirectInMemory);

  // This is a small aggregate type that should be passed in registers.
  // Build a coercion type from the LLVM struct type.
  llvm::StructType *StrTy = dyn_cast<llvm::StructType>(CGT.ConvertType(Ty));
  if (!StrTy)
    return ABIArgInfo::getDirect();

  CoerceBuilder CB(getVMContext(), getDataLayout());
  CB.addStruct(0, StrTy);
  CB.pad(llvm::alignTo(CB.DL.getTypeSizeInBits(StrTy), 64));

  // Try to use the original type for coercion.
  llvm::Type *CoerceTy = CB.isUsableType(StrTy) ? StrTy : CB.getType();

  if (CB.InReg)
    return ABIArgInfo::getDirectInReg(CoerceTy);
  else
    return ABIArgInfo::getDirect(CoerceTy);
}

Address SparcV9ABIInfo::EmitVAArg(CodeGenFunction &CGF, Address VAListAddr,
                                  QualType Ty) const {
  ABIArgInfo AI = classifyType(Ty, 16 * 8);
  llvm::Type *ArgTy = CGT.ConvertType(Ty);
  if (AI.canHaveCoerceToType() && !AI.getCoerceToType())
    AI.setCoerceToType(ArgTy);

  CharUnits SlotSize = CharUnits::fromQuantity(8);

  CGBuilderTy &Builder = CGF.Builder;
  Address Addr(Builder.CreateLoad(VAListAddr, "ap.cur"), SlotSize);
  llvm::Type *ArgPtrTy = llvm::PointerType::getUnqual(ArgTy);

  auto TypeInfo = getContext().getTypeInfoInChars(Ty);

  Address ArgAddr = Address::invalid();
  CharUnits Stride;
  switch (AI.getKind()) {
  case ABIArgInfo::Expand:
  case ABIArgInfo::CoerceAndExpand:
  case ABIArgInfo::InAlloca:
    llvm_unreachable("Unsupported ABI kind for va_arg");

  case ABIArgInfo::Extend: {
    Stride = SlotSize;
    CharUnits Offset = SlotSize - TypeInfo.Width;
    ArgAddr = Builder.CreateConstInBoundsByteGEP(Addr, Offset, "extend");
    break;
  }

  case ABIArgInfo::Direct: {
    auto AllocSize = getDataLayout().getTypeAllocSize(AI.getCoerceToType());
    Stride = CharUnits::fromQuantity(AllocSize).alignTo(SlotSize);
    ArgAddr = Addr;
    break;
  }

  case ABIArgInfo::Indirect:
  case ABIArgInfo::IndirectAliased:
    Stride = SlotSize;
    ArgAddr = Builder.CreateElementBitCast(Addr, ArgPtrTy, "indirect");
    ArgAddr = Address(Builder.CreateLoad(ArgAddr, "indirect.arg"),
                      TypeInfo.Align);
    break;

  case ABIArgInfo::Ignore:
    return Address(llvm::UndefValue::get(ArgPtrTy), TypeInfo.Align);
  }

  // Update VAList.
  Address NextPtr = Builder.CreateConstInBoundsByteGEP(Addr, Stride, "ap.next");
  Builder.CreateStore(NextPtr.getPointer(), VAListAddr);

  return Builder.CreateBitCast(ArgAddr, ArgPtrTy, "arg.addr");
}

void SparcV9ABIInfo::computeInfo(CGFunctionInfo &FI) const {
  FI.getReturnInfo() = classifyType(FI.getReturnType(), 32 * 8);
  for (auto &I : FI.arguments())
    I.info = classifyType(I.type, 16 * 8);
}

namespace {
class SparcV9TargetCodeGenInfo : public TargetCodeGenInfo {
public:
  SparcV9TargetCodeGenInfo(CodeGenTypes &CGT)
      : TargetCodeGenInfo(std::make_unique<SparcV9ABIInfo>(CGT)) {}

  int getDwarfEHStackPointer(CodeGen::CodeGenModule &M) const override {
    return 14;
  }

  bool initDwarfEHRegSizeTable(CodeGen::CodeGenFunction &CGF,
                               llvm::Value *Address) const override;
};
} // end anonymous namespace

bool
SparcV9TargetCodeGenInfo::initDwarfEHRegSizeTable(CodeGen::CodeGenFunction &CGF,
                                                llvm::Value *Address) const {
  // This is calculated from the LLVM and GCC tables and verified
  // against gcc output.  AFAIK all ABIs use the same encoding.

  CodeGen::CGBuilderTy &Builder = CGF.Builder;

  llvm::IntegerType *i8 = CGF.Int8Ty;
  llvm::Value *Four8 = llvm::ConstantInt::get(i8, 4);
  llvm::Value *Eight8 = llvm::ConstantInt::get(i8, 8);

  // 0-31: the 8-byte general-purpose registers
  AssignToArrayRange(Builder, Address, Eight8, 0, 31);

  // 32-63: f0-31, the 4-byte floating-point registers
  AssignToArrayRange(Builder, Address, Four8, 32, 63);

  //   Y   = 64
  //   PSR = 65
  //   WIM = 66
  //   TBR = 67
  //   PC  = 68
  //   NPC = 69
  //   FSR = 70
  //   CSR = 71
  AssignToArrayRange(Builder, Address, Eight8, 64, 71);

  // 72-87: d0-15, the 8-byte floating-point registers
  AssignToArrayRange(Builder, Address, Eight8, 72, 87);

  return false;
}

// ARC ABI implementation.
namespace {

class ARCABIInfo : public DefaultABIInfo {
public:
  using DefaultABIInfo::DefaultABIInfo;

private:
  Address EmitVAArg(CodeGenFunction &CGF, Address VAListAddr,
                    QualType Ty) const override;

  void updateState(const ABIArgInfo &Info, QualType Ty, CCState &State) const {
    if (!State.FreeRegs)
      return;
    if (Info.isIndirect() && Info.getInReg())
      State.FreeRegs--;
    else if (Info.isDirect() && Info.getInReg()) {
      unsigned sz = (getContext().getTypeSize(Ty) + 31) / 32;
      if (sz < State.FreeRegs)
        State.FreeRegs -= sz;
      else
        State.FreeRegs = 0;
    }
  }

  void computeInfo(CGFunctionInfo &FI) const override {
    CCState State(FI);
    // ARC uses 8 registers to pass arguments.
    State.FreeRegs = 8;

    if (!getCXXABI().classifyReturnType(FI))
      FI.getReturnInfo() = classifyReturnType(FI.getReturnType());
    updateState(FI.getReturnInfo(), FI.getReturnType(), State);
    for (auto &I : FI.arguments()) {
      I.info = classifyArgumentType(I.type, State.FreeRegs);
      updateState(I.info, I.type, State);
    }
  }

  ABIArgInfo getIndirectByRef(QualType Ty, bool HasFreeRegs) const;
  ABIArgInfo getIndirectByValue(QualType Ty) const;
  ABIArgInfo classifyArgumentType(QualType Ty, uint8_t FreeRegs) const;
  ABIArgInfo classifyReturnType(QualType RetTy) const;
};

class ARCTargetCodeGenInfo : public TargetCodeGenInfo {
public:
  ARCTargetCodeGenInfo(CodeGenTypes &CGT)
      : TargetCodeGenInfo(std::make_unique<ARCABIInfo>(CGT)) {}
};


ABIArgInfo ARCABIInfo::getIndirectByRef(QualType Ty, bool HasFreeRegs) const {
  return HasFreeRegs ? getNaturalAlignIndirectInReg(Ty) :
                       getNaturalAlignIndirect(Ty, false);
}

ABIArgInfo ARCABIInfo::getIndirectByValue(QualType Ty) const {
  // Compute the byval alignment.
  const unsigned MinABIStackAlignInBytes = 4;
  unsigned TypeAlign = getContext().getTypeAlign(Ty) / 8;
  return ABIArgInfo::getIndirect(CharUnits::fromQuantity(4), /*ByVal=*/true,
                                 TypeAlign > MinABIStackAlignInBytes);
}

Address ARCABIInfo::EmitVAArg(CodeGenFunction &CGF, Address VAListAddr,
                              QualType Ty) const {
  return emitVoidPtrVAArg(CGF, VAListAddr, Ty, /*indirect*/ false,
                          getContext().getTypeInfoInChars(Ty),
                          CharUnits::fromQuantity(4), true);
}

ABIArgInfo ARCABIInfo::classifyArgumentType(QualType Ty,
                                            uint8_t FreeRegs) const {
  // Handle the generic C++ ABI.
  const RecordType *RT = Ty->getAs<RecordType>();
  if (RT) {
    CGCXXABI::RecordArgABI RAA = getRecordArgABI(RT, getCXXABI());
    if (RAA == CGCXXABI::RAA_Indirect)
      return getIndirectByRef(Ty, FreeRegs > 0);

    if (RAA == CGCXXABI::RAA_DirectInMemory)
      return getIndirectByValue(Ty);
  }

  // Treat an enum type as its underlying type.
  if (const EnumType *EnumTy = Ty->getAs<EnumType>())
    Ty = EnumTy->getDecl()->getIntegerType();

  auto SizeInRegs = llvm::alignTo(getContext().getTypeSize(Ty), 32) / 32;

  if (isAggregateTypeForABI(Ty)) {
    // Structures with flexible arrays are always indirect.
    if (RT && RT->getDecl()->hasFlexibleArrayMember())
      return getIndirectByValue(Ty);

    // Ignore empty structs/unions.
    if (isEmptyRecord(getContext(), Ty, true))
      return ABIArgInfo::getIgnore();

    llvm::LLVMContext &LLVMContext = getVMContext();

    llvm::IntegerType *Int32 = llvm::Type::getInt32Ty(LLVMContext);
    SmallVector<llvm::Type *, 3> Elements(SizeInRegs, Int32);
    llvm::Type *Result = llvm::StructType::get(LLVMContext, Elements);

    return FreeRegs >= SizeInRegs ?
        ABIArgInfo::getDirectInReg(Result) :
        ABIArgInfo::getDirect(Result, 0, nullptr, false);
  }

  if (const auto *EIT = Ty->getAs<ExtIntType>())
    if (EIT->getNumBits() > 64)
      return getIndirectByValue(Ty);

  return isPromotableIntegerTypeForABI(Ty)
             ? (FreeRegs >= SizeInRegs ? ABIArgInfo::getExtendInReg(Ty)
                                       : ABIArgInfo::getExtend(Ty))
             : (FreeRegs >= SizeInRegs ? ABIArgInfo::getDirectInReg()
                                       : ABIArgInfo::getDirect());
}

ABIArgInfo ARCABIInfo::classifyReturnType(QualType RetTy) const {
  if (RetTy->isAnyComplexType())
    return ABIArgInfo::getDirectInReg();

  // Arguments of size > 4 registers are indirect.
  auto RetSize = llvm::alignTo(getContext().getTypeSize(RetTy), 32) / 32;
  if (RetSize > 4)
    return getIndirectByRef(RetTy, /*HasFreeRegs*/ true);

  return DefaultABIInfo::classifyReturnType(RetTy);
}

} // End anonymous namespace.

//===----------------------------------------------------------------------===//
// XCore ABI Implementation
//===----------------------------------------------------------------------===//

namespace {

/// A SmallStringEnc instance is used to build up the TypeString by passing
/// it by reference between functions that append to it.
typedef llvm::SmallString<128> SmallStringEnc;

/// TypeStringCache caches the meta encodings of Types.
///
/// The reason for caching TypeStrings is two fold:
///   1. To cache a type's encoding for later uses;
///   2. As a means to break recursive member type inclusion.
///
/// A cache Entry can have a Status of:
///   NonRecursive:   The type encoding is not recursive;
///   Recursive:      The type encoding is recursive;
///   Incomplete:     An incomplete TypeString;
///   IncompleteUsed: An incomplete TypeString that has been used in a
///                   Recursive type encoding.
///
/// A NonRecursive entry will have all of its sub-members expanded as fully
/// as possible. Whilst it may contain types which are recursive, the type
/// itself is not recursive and thus its encoding may be safely used whenever
/// the type is encountered.
///
/// A Recursive entry will have all of its sub-members expanded as fully as
/// possible. The type itself is recursive and it may contain other types which
/// are recursive. The Recursive encoding must not be used during the expansion
/// of a recursive type's recursive branch. For simplicity the code uses
/// IncompleteCount to reject all usage of Recursive encodings for member types.
///
/// An Incomplete entry is always a RecordType and only encodes its
/// identifier e.g. "s(S){}". Incomplete 'StubEnc' entries are ephemeral and
/// are placed into the cache during type expansion as a means to identify and
/// handle recursive inclusion of types as sub-members. If there is recursion
/// the entry becomes IncompleteUsed.
///
/// During the expansion of a RecordType's members:
///
///   If the cache contains a NonRecursive encoding for the member type, the
///   cached encoding is used;
///
///   If the cache contains a Recursive encoding for the member type, the
///   cached encoding is 'Swapped' out, as it may be incorrect, and...
///
///   If the member is a RecordType, an Incomplete encoding is placed into the
///   cache to break potential recursive inclusion of itself as a sub-member;
///
///   Once a member RecordType has been expanded, its temporary incomplete
///   entry is removed from the cache. If a Recursive encoding was swapped out
///   it is swapped back in;
///
///   If an incomplete entry is used to expand a sub-member, the incomplete
///   entry is marked as IncompleteUsed. The cache keeps count of how many
///   IncompleteUsed entries it currently contains in IncompleteUsedCount;
///
///   If a member's encoding is found to be a NonRecursive or Recursive viz:
///   IncompleteUsedCount==0, the member's encoding is added to the cache.
///   Else the member is part of a recursive type and thus the recursion has
///   been exited too soon for the encoding to be correct for the member.
///
class TypeStringCache {
  enum Status {NonRecursive, Recursive, Incomplete, IncompleteUsed};
  struct Entry {
    std::string Str;     // The encoded TypeString for the type.
    enum Status State;   // Information about the encoding in 'Str'.
    std::string Swapped; // A temporary place holder for a Recursive encoding
                         // during the expansion of RecordType's members.
  };
  std::map<const IdentifierInfo *, struct Entry> Map;
  unsigned IncompleteCount;     // Number of Incomplete entries in the Map.
  unsigned IncompleteUsedCount; // Number of IncompleteUsed entries in the Map.
public:
  TypeStringCache() : IncompleteCount(0), IncompleteUsedCount(0) {}
  void addIncomplete(const IdentifierInfo *ID, std::string StubEnc);
  bool removeIncomplete(const IdentifierInfo *ID);
  void addIfComplete(const IdentifierInfo *ID, StringRef Str,
                     bool IsRecursive);
  StringRef lookupStr(const IdentifierInfo *ID);
};

/// TypeString encodings for enum & union fields must be order.
/// FieldEncoding is a helper for this ordering process.
class FieldEncoding {
  bool HasName;
  std::string Enc;
public:
  FieldEncoding(bool b, SmallStringEnc &e) : HasName(b), Enc(e.c_str()) {}
  StringRef str() { return Enc; }
  bool operator<(const FieldEncoding &rhs) const {
    if (HasName != rhs.HasName) return HasName;
    return Enc < rhs.Enc;
  }
};

class XCoreABIInfo : public DefaultABIInfo {
public:
  XCoreABIInfo(CodeGen::CodeGenTypes &CGT) : DefaultABIInfo(CGT) {}
  Address EmitVAArg(CodeGenFunction &CGF, Address VAListAddr,
                    QualType Ty) const override;
};

class XCoreTargetCodeGenInfo : public TargetCodeGenInfo {
  mutable TypeStringCache TSC;
  void emitTargetMD(const Decl *D, llvm::GlobalValue *GV,
                    const CodeGen::CodeGenModule &M) const;

public:
  XCoreTargetCodeGenInfo(CodeGenTypes &CGT)
      : TargetCodeGenInfo(std::make_unique<XCoreABIInfo>(CGT)) {}
  void emitTargetMetadata(CodeGen::CodeGenModule &CGM,
                          const llvm::MapVector<GlobalDecl, StringRef>
                              &MangledDeclNames) const override;
};

} // End anonymous namespace.

// TODO: this implementation is likely now redundant with the default
// EmitVAArg.
Address XCoreABIInfo::EmitVAArg(CodeGenFunction &CGF, Address VAListAddr,
                                QualType Ty) const {
  CGBuilderTy &Builder = CGF.Builder;

  // Get the VAList.
  CharUnits SlotSize = CharUnits::fromQuantity(4);
  Address AP(Builder.CreateLoad(VAListAddr), SlotSize);

  // Handle the argument.
  ABIArgInfo AI = classifyArgumentType(Ty);
  CharUnits TypeAlign = getContext().getTypeAlignInChars(Ty);
  llvm::Type *ArgTy = CGT.ConvertType(Ty);
  if (AI.canHaveCoerceToType() && !AI.getCoerceToType())
    AI.setCoerceToType(ArgTy);
  llvm::Type *ArgPtrTy = llvm::PointerType::getUnqual(ArgTy);

  Address Val = Address::invalid();
  CharUnits ArgSize = CharUnits::Zero();
  switch (AI.getKind()) {
  case ABIArgInfo::Expand:
  case ABIArgInfo::CoerceAndExpand:
  case ABIArgInfo::InAlloca:
    llvm_unreachable("Unsupported ABI kind for va_arg");
  case ABIArgInfo::Ignore:
    Val = Address(llvm::UndefValue::get(ArgPtrTy), TypeAlign);
    ArgSize = CharUnits::Zero();
    break;
  case ABIArgInfo::Extend:
  case ABIArgInfo::Direct:
    Val = Builder.CreateBitCast(AP, ArgPtrTy);
    ArgSize = CharUnits::fromQuantity(
                       getDataLayout().getTypeAllocSize(AI.getCoerceToType()));
    ArgSize = ArgSize.alignTo(SlotSize);
    break;
  case ABIArgInfo::Indirect:
  case ABIArgInfo::IndirectAliased:
    Val = Builder.CreateElementBitCast(AP, ArgPtrTy);
    Val = Address(Builder.CreateLoad(Val), TypeAlign);
    ArgSize = SlotSize;
    break;
  }

  // Increment the VAList.
  if (!ArgSize.isZero()) {
    Address APN = Builder.CreateConstInBoundsByteGEP(AP, ArgSize);
    Builder.CreateStore(APN.getPointer(), VAListAddr);
  }

  return Val;
}

/// During the expansion of a RecordType, an incomplete TypeString is placed
/// into the cache as a means to identify and break recursion.
/// If there is a Recursive encoding in the cache, it is swapped out and will
/// be reinserted by removeIncomplete().
/// All other types of encoding should have been used rather than arriving here.
void TypeStringCache::addIncomplete(const IdentifierInfo *ID,
                                    std::string StubEnc) {
  if (!ID)
    return;
  Entry &E = Map[ID];
  assert( (E.Str.empty() || E.State == Recursive) &&
         "Incorrectly use of addIncomplete");
  assert(!StubEnc.empty() && "Passing an empty string to addIncomplete()");
  E.Swapped.swap(E.Str); // swap out the Recursive
  E.Str.swap(StubEnc);
  E.State = Incomplete;
  ++IncompleteCount;
}

/// Once the RecordType has been expanded, the temporary incomplete TypeString
/// must be removed from the cache.
/// If a Recursive was swapped out by addIncomplete(), it will be replaced.
/// Returns true if the RecordType was defined recursively.
bool TypeStringCache::removeIncomplete(const IdentifierInfo *ID) {
  if (!ID)
    return false;
  auto I = Map.find(ID);
  assert(I != Map.end() && "Entry not present");
  Entry &E = I->second;
  assert( (E.State == Incomplete ||
           E.State == IncompleteUsed) &&
         "Entry must be an incomplete type");
  bool IsRecursive = false;
  if (E.State == IncompleteUsed) {
    // We made use of our Incomplete encoding, thus we are recursive.
    IsRecursive = true;
    --IncompleteUsedCount;
  }
  if (E.Swapped.empty())
    Map.erase(I);
  else {
    // Swap the Recursive back.
    E.Swapped.swap(E.Str);
    E.Swapped.clear();
    E.State = Recursive;
  }
  --IncompleteCount;
  return IsRecursive;
}

/// Add the encoded TypeString to the cache only if it is NonRecursive or
/// Recursive (viz: all sub-members were expanded as fully as possible).
void TypeStringCache::addIfComplete(const IdentifierInfo *ID, StringRef Str,
                                    bool IsRecursive) {
  if (!ID || IncompleteUsedCount)
    return; // No key or it is is an incomplete sub-type so don't add.
  Entry &E = Map[ID];
  if (IsRecursive && !E.Str.empty()) {
    assert(E.State==Recursive && E.Str.size() == Str.size() &&
           "This is not the same Recursive entry");
    // The parent container was not recursive after all, so we could have used
    // this Recursive sub-member entry after all, but we assumed the worse when
    // we started viz: IncompleteCount!=0.
    return;
  }
  assert(E.Str.empty() && "Entry already present");
  E.Str = Str.str();
  E.State = IsRecursive? Recursive : NonRecursive;
}

/// Return a cached TypeString encoding for the ID. If there isn't one, or we
/// are recursively expanding a type (IncompleteCount != 0) and the cached
/// encoding is Recursive, return an empty StringRef.
StringRef TypeStringCache::lookupStr(const IdentifierInfo *ID) {
  if (!ID)
    return StringRef();   // We have no key.
  auto I = Map.find(ID);
  if (I == Map.end())
    return StringRef();   // We have no encoding.
  Entry &E = I->second;
  if (E.State == Recursive && IncompleteCount)
    return StringRef();   // We don't use Recursive encodings for member types.

  if (E.State == Incomplete) {
    // The incomplete type is being used to break out of recursion.
    E.State = IncompleteUsed;
    ++IncompleteUsedCount;
  }
  return E.Str;
}

/// The XCore ABI includes a type information section that communicates symbol
/// type information to the linker. The linker uses this information to verify
/// safety/correctness of things such as array bound and pointers et al.
/// The ABI only requires C (and XC) language modules to emit TypeStrings.
/// This type information (TypeString) is emitted into meta data for all global
/// symbols: definitions, declarations, functions & variables.
///
/// The TypeString carries type, qualifier, name, size & value details.
/// Please see 'Tools Development Guide' section 2.16.2 for format details:
/// https://www.xmos.com/download/public/Tools-Development-Guide%28X9114A%29.pdf
/// The output is tested by test/CodeGen/xcore-stringtype.c.
///
static bool getTypeString(SmallStringEnc &Enc, const Decl *D,
                          const CodeGen::CodeGenModule &CGM,
                          TypeStringCache &TSC);

/// XCore uses emitTargetMD to emit TypeString metadata for global symbols.
void XCoreTargetCodeGenInfo::emitTargetMD(
    const Decl *D, llvm::GlobalValue *GV,
    const CodeGen::CodeGenModule &CGM) const {
  SmallStringEnc Enc;
  if (getTypeString(Enc, D, CGM, TSC)) {
    llvm::LLVMContext &Ctx = CGM.getModule().getContext();
    llvm::Metadata *MDVals[] = {llvm::ConstantAsMetadata::get(GV),
                                llvm::MDString::get(Ctx, Enc.str())};
    llvm::NamedMDNode *MD =
      CGM.getModule().getOrInsertNamedMetadata("xcore.typestrings");
    MD->addOperand(llvm::MDNode::get(Ctx, MDVals));
  }
}

void XCoreTargetCodeGenInfo::emitTargetMetadata(
    CodeGen::CodeGenModule &CGM,
    const llvm::MapVector<GlobalDecl, StringRef> &MangledDeclNames) const {
  // Warning, new MangledDeclNames may be appended within this loop.
  // We rely on MapVector insertions adding new elements to the end
  // of the container.
  for (unsigned I = 0; I != MangledDeclNames.size(); ++I) {
    auto Val = *(MangledDeclNames.begin() + I);
    llvm::GlobalValue *GV = CGM.GetGlobalValue(Val.second);
    if (GV) {
      const Decl *D = Val.first.getDecl()->getMostRecentDecl();
      emitTargetMD(D, GV, CGM);
    }
  }
}
//===----------------------------------------------------------------------===//
// SPIR ABI Implementation
//===----------------------------------------------------------------------===//

namespace {
class SPIRABIInfo : public DefaultABIInfo {
public:
  SPIRABIInfo(CodeGenTypes &CGT) : DefaultABIInfo(CGT) { setCCs(); }

private:
  void setCCs();
};
} // end anonymous namespace
namespace {
class SPIRTargetCodeGenInfo : public TargetCodeGenInfo {
public:
  SPIRTargetCodeGenInfo(CodeGen::CodeGenTypes &CGT)
      : TargetCodeGenInfo(std::make_unique<SPIRABIInfo>(CGT)) {}
  unsigned getOpenCLKernelCallingConv() const override;

  LangAS getASTAllocaAddressSpace() const override {
    return getLangASFromTargetAS(
        getABIInfo().getDataLayout().getAllocaAddrSpace());
  }

  bool shouldEmitStaticExternCAliases() const override;
};

} // End anonymous namespace.
void SPIRABIInfo::setCCs() {
  assert(getRuntimeCC() == llvm::CallingConv::C);
  RuntimeCC = llvm::CallingConv::SPIR_FUNC;
}

namespace clang {
namespace CodeGen {
void computeSPIRKernelABIInfo(CodeGenModule &CGM, CGFunctionInfo &FI) {
  DefaultABIInfo SPIRABI(CGM.getTypes());
  SPIRABI.computeInfo(FI);
}
}
}

unsigned SPIRTargetCodeGenInfo::getOpenCLKernelCallingConv() const {
  return llvm::CallingConv::SPIR_KERNEL;
}

bool SPIRTargetCodeGenInfo::shouldEmitStaticExternCAliases() const {
  return false;
}

static bool appendType(SmallStringEnc &Enc, QualType QType,
                       const CodeGen::CodeGenModule &CGM,
                       TypeStringCache &TSC);

/// Helper function for appendRecordType().
/// Builds a SmallVector containing the encoded field types in declaration
/// order.
static bool extractFieldType(SmallVectorImpl<FieldEncoding> &FE,
                             const RecordDecl *RD,
                             const CodeGen::CodeGenModule &CGM,
                             TypeStringCache &TSC) {
  for (const auto *Field : RD->fields()) {
    SmallStringEnc Enc;
    Enc += "m(";
    Enc += Field->getName();
    Enc += "){";
    if (Field->isBitField()) {
      Enc += "b(";
      llvm::raw_svector_ostream OS(Enc);
      OS << Field->getBitWidthValue(CGM.getContext());
      Enc += ':';
    }
    if (!appendType(Enc, Field->getType(), CGM, TSC))
      return false;
    if (Field->isBitField())
      Enc += ')';
    Enc += '}';
    FE.emplace_back(!Field->getName().empty(), Enc);
  }
  return true;
}

/// Appends structure and union types to Enc and adds encoding to cache.
/// Recursively calls appendType (via extractFieldType) for each field.
/// Union types have their fields ordered according to the ABI.
static bool appendRecordType(SmallStringEnc &Enc, const RecordType *RT,
                             const CodeGen::CodeGenModule &CGM,
                             TypeStringCache &TSC, const IdentifierInfo *ID) {
  // Append the cached TypeString if we have one.
  StringRef TypeString = TSC.lookupStr(ID);
  if (!TypeString.empty()) {
    Enc += TypeString;
    return true;
  }

  // Start to emit an incomplete TypeString.
  size_t Start = Enc.size();
  Enc += (RT->isUnionType()? 'u' : 's');
  Enc += '(';
  if (ID)
    Enc += ID->getName();
  Enc += "){";

  // We collect all encoded fields and order as necessary.
  bool IsRecursive = false;
  const RecordDecl *RD = RT->getDecl()->getDefinition();
  if (RD && !RD->field_empty()) {
    // An incomplete TypeString stub is placed in the cache for this RecordType
    // so that recursive calls to this RecordType will use it whilst building a
    // complete TypeString for this RecordType.
    SmallVector<FieldEncoding, 16> FE;
    std::string StubEnc(Enc.substr(Start).str());
    StubEnc += '}';  // StubEnc now holds a valid incomplete TypeString.
    TSC.addIncomplete(ID, std::move(StubEnc));
    if (!extractFieldType(FE, RD, CGM, TSC)) {
      (void) TSC.removeIncomplete(ID);
      return false;
    }
    IsRecursive = TSC.removeIncomplete(ID);
    // The ABI requires unions to be sorted but not structures.
    // See FieldEncoding::operator< for sort algorithm.
    if (RT->isUnionType())
      llvm::sort(FE);
    // We can now complete the TypeString.
    unsigned E = FE.size();
    for (unsigned I = 0; I != E; ++I) {
      if (I)
        Enc += ',';
      Enc += FE[I].str();
    }
  }
  Enc += '}';
  TSC.addIfComplete(ID, Enc.substr(Start), IsRecursive);
  return true;
}

/// Appends enum types to Enc and adds the encoding to the cache.
static bool appendEnumType(SmallStringEnc &Enc, const EnumType *ET,
                           TypeStringCache &TSC,
                           const IdentifierInfo *ID) {
  // Append the cached TypeString if we have one.
  StringRef TypeString = TSC.lookupStr(ID);
  if (!TypeString.empty()) {
    Enc += TypeString;
    return true;
  }

  size_t Start = Enc.size();
  Enc += "e(";
  if (ID)
    Enc += ID->getName();
  Enc += "){";

  // We collect all encoded enumerations and order them alphanumerically.
  if (const EnumDecl *ED = ET->getDecl()->getDefinition()) {
    SmallVector<FieldEncoding, 16> FE;
    for (auto I = ED->enumerator_begin(), E = ED->enumerator_end(); I != E;
         ++I) {
      SmallStringEnc EnumEnc;
      EnumEnc += "m(";
      EnumEnc += I->getName();
      EnumEnc += "){";
      I->getInitVal().toString(EnumEnc);
      EnumEnc += '}';
      FE.push_back(FieldEncoding(!I->getName().empty(), EnumEnc));
    }
    llvm::sort(FE);
    unsigned E = FE.size();
    for (unsigned I = 0; I != E; ++I) {
      if (I)
        Enc += ',';
      Enc += FE[I].str();
    }
  }
  Enc += '}';
  TSC.addIfComplete(ID, Enc.substr(Start), false);
  return true;
}

/// Appends type's qualifier to Enc.
/// This is done prior to appending the type's encoding.
static void appendQualifier(SmallStringEnc &Enc, QualType QT) {
  // Qualifiers are emitted in alphabetical order.
  static const char *const Table[]={"","c:","r:","cr:","v:","cv:","rv:","crv:"};
  int Lookup = 0;
  if (QT.isConstQualified())
    Lookup += 1<<0;
  if (QT.isRestrictQualified())
    Lookup += 1<<1;
  if (QT.isVolatileQualified())
    Lookup += 1<<2;
  Enc += Table[Lookup];
}

/// Appends built-in types to Enc.
static bool appendBuiltinType(SmallStringEnc &Enc, const BuiltinType *BT) {
  const char *EncType;
  switch (BT->getKind()) {
    case BuiltinType::Void:
      EncType = "0";
      break;
    case BuiltinType::Bool:
      EncType = "b";
      break;
    case BuiltinType::Char_U:
      EncType = "uc";
      break;
    case BuiltinType::UChar:
      EncType = "uc";
      break;
    case BuiltinType::SChar:
      EncType = "sc";
      break;
    case BuiltinType::UShort:
      EncType = "us";
      break;
    case BuiltinType::Short:
      EncType = "ss";
      break;
    case BuiltinType::UInt:
      EncType = "ui";
      break;
    case BuiltinType::Int:
      EncType = "si";
      break;
    case BuiltinType::ULong:
      EncType = "ul";
      break;
    case BuiltinType::Long:
      EncType = "sl";
      break;
    case BuiltinType::ULongLong:
      EncType = "ull";
      break;
    case BuiltinType::LongLong:
      EncType = "sll";
      break;
    case BuiltinType::Float:
      EncType = "ft";
      break;
    case BuiltinType::Double:
      EncType = "d";
      break;
    case BuiltinType::LongDouble:
      EncType = "ld";
      break;
    default:
      return false;
  }
  Enc += EncType;
  return true;
}

/// Appends a pointer encoding to Enc before calling appendType for the pointee.
static bool appendPointerType(SmallStringEnc &Enc, const PointerType *PT,
                              const CodeGen::CodeGenModule &CGM,
                              TypeStringCache &TSC) {
  Enc += "p(";
  if (!appendType(Enc, PT->getPointeeType(), CGM, TSC))
    return false;
  Enc += ')';
  return true;
}

/// Appends array encoding to Enc before calling appendType for the element.
static bool appendArrayType(SmallStringEnc &Enc, QualType QT,
                            const ArrayType *AT,
                            const CodeGen::CodeGenModule &CGM,
                            TypeStringCache &TSC, StringRef NoSizeEnc) {
  if (AT->getSizeModifier() != ArrayType::Normal)
    return false;
  Enc += "a(";
  if (const ConstantArrayType *CAT = dyn_cast<ConstantArrayType>(AT))
    CAT->getSize().toStringUnsigned(Enc);
  else
    Enc += NoSizeEnc; // Global arrays use "*", otherwise it is "".
  Enc += ':';
  // The Qualifiers should be attached to the type rather than the array.
  appendQualifier(Enc, QT);
  if (!appendType(Enc, AT->getElementType(), CGM, TSC))
    return false;
  Enc += ')';
  return true;
}

/// Appends a function encoding to Enc, calling appendType for the return type
/// and the arguments.
static bool appendFunctionType(SmallStringEnc &Enc, const FunctionType *FT,
                             const CodeGen::CodeGenModule &CGM,
                             TypeStringCache &TSC) {
  Enc += "f{";
  if (!appendType(Enc, FT->getReturnType(), CGM, TSC))
    return false;
  Enc += "}(";
  if (const FunctionProtoType *FPT = FT->getAs<FunctionProtoType>()) {
    // N.B. we are only interested in the adjusted param types.
    auto I = FPT->param_type_begin();
    auto E = FPT->param_type_end();
    if (I != E) {
      do {
        if (!appendType(Enc, *I, CGM, TSC))
          return false;
        ++I;
        if (I != E)
          Enc += ',';
      } while (I != E);
      if (FPT->isVariadic())
        Enc += ",va";
    } else {
      if (FPT->isVariadic())
        Enc += "va";
      else
        Enc += '0';
    }
  }
  Enc += ')';
  return true;
}

/// Handles the type's qualifier before dispatching a call to handle specific
/// type encodings.
static bool appendType(SmallStringEnc &Enc, QualType QType,
                       const CodeGen::CodeGenModule &CGM,
                       TypeStringCache &TSC) {

  QualType QT = QType.getCanonicalType();

  if (const ArrayType *AT = QT->getAsArrayTypeUnsafe())
    // The Qualifiers should be attached to the type rather than the array.
    // Thus we don't call appendQualifier() here.
    return appendArrayType(Enc, QT, AT, CGM, TSC, "");

  appendQualifier(Enc, QT);

  if (const BuiltinType *BT = QT->getAs<BuiltinType>())
    return appendBuiltinType(Enc, BT);

  if (const PointerType *PT = QT->getAs<PointerType>())
    return appendPointerType(Enc, PT, CGM, TSC);

  if (const EnumType *ET = QT->getAs<EnumType>())
    return appendEnumType(Enc, ET, TSC, QT.getBaseTypeIdentifier());

  if (const RecordType *RT = QT->getAsStructureType())
    return appendRecordType(Enc, RT, CGM, TSC, QT.getBaseTypeIdentifier());

  if (const RecordType *RT = QT->getAsUnionType())
    return appendRecordType(Enc, RT, CGM, TSC, QT.getBaseTypeIdentifier());

  if (const FunctionType *FT = QT->getAs<FunctionType>())
    return appendFunctionType(Enc, FT, CGM, TSC);

  return false;
}

static bool getTypeString(SmallStringEnc &Enc, const Decl *D,
                          const CodeGen::CodeGenModule &CGM,
                          TypeStringCache &TSC) {
  if (!D)
    return false;

  if (const FunctionDecl *FD = dyn_cast<FunctionDecl>(D)) {
    if (FD->getLanguageLinkage() != CLanguageLinkage)
      return false;
    return appendType(Enc, FD->getType(), CGM, TSC);
  }

  if (const VarDecl *VD = dyn_cast<VarDecl>(D)) {
    if (VD->getLanguageLinkage() != CLanguageLinkage)
      return false;
    QualType QT = VD->getType().getCanonicalType();
    if (const ArrayType *AT = QT->getAsArrayTypeUnsafe()) {
      // Global ArrayTypes are given a size of '*' if the size is unknown.
      // The Qualifiers should be attached to the type rather than the array.
      // Thus we don't call appendQualifier() here.
      return appendArrayType(Enc, QT, AT, CGM, TSC, "*");
    }
    return appendType(Enc, QT, CGM, TSC);
  }
  return false;
}

//===----------------------------------------------------------------------===//
// RISCV ABI Implementation
//===----------------------------------------------------------------------===//

namespace {
class RISCVABIInfo : public DefaultABIInfo {
private:
  // Size of the integer ('x') registers in bits.
  unsigned XLen;
  // Size of the floating point ('f') registers in bits. Note that the target
  // ISA might have a wider FLen than the selected ABI (e.g. an RV32IF target
  // with soft float ABI has FLen==0).
  unsigned FLen;
  static const int NumArgGPRs = 8;
  static const int NumArgFPRs = 8;
  bool detectFPCCEligibleStructHelper(QualType Ty, CharUnits CurOff,
                                      llvm::Type *&Field1Ty,
                                      CharUnits &Field1Off,
                                      llvm::Type *&Field2Ty,
                                      CharUnits &Field2Off) const;

public:
  RISCVABIInfo(CodeGen::CodeGenTypes &CGT, unsigned XLen, unsigned FLen)
      : DefaultABIInfo(CGT), XLen(XLen), FLen(FLen) {}

  // DefaultABIInfo's classifyReturnType and classifyArgumentType are
  // non-virtual, but computeInfo is virtual, so we overload it.
  void computeInfo(CGFunctionInfo &FI) const override;

  ABIArgInfo classifyArgumentType(QualType Ty, bool IsFixed, int &ArgGPRsLeft,
                                  int &ArgFPRsLeft) const;
  ABIArgInfo classifyReturnType(QualType RetTy) const;

  Address EmitVAArg(CodeGenFunction &CGF, Address VAListAddr,
                    QualType Ty) const override;

  ABIArgInfo extendType(QualType Ty) const;

  bool detectFPCCEligibleStruct(QualType Ty, llvm::Type *&Field1Ty,
                                CharUnits &Field1Off, llvm::Type *&Field2Ty,
                                CharUnits &Field2Off, int &NeededArgGPRs,
                                int &NeededArgFPRs) const;
  ABIArgInfo coerceAndExpandFPCCEligibleStruct(llvm::Type *Field1Ty,
                                               CharUnits Field1Off,
                                               llvm::Type *Field2Ty,
                                               CharUnits Field2Off) const;
};
} // end anonymous namespace

void RISCVABIInfo::computeInfo(CGFunctionInfo &FI) const {
  QualType RetTy = FI.getReturnType();
  if (!getCXXABI().classifyReturnType(FI))
    FI.getReturnInfo() = classifyReturnType(RetTy);

  // IsRetIndirect is true if classifyArgumentType indicated the value should
  // be passed indirect, or if the type size is a scalar greater than 2*XLen
  // and not a complex type with elements <= FLen. e.g. fp128 is passed direct
  // in LLVM IR, relying on the backend lowering code to rewrite the argument
  // list and pass indirectly on RV32.
  bool IsRetIndirect = FI.getReturnInfo().getKind() == ABIArgInfo::Indirect;
  if (!IsRetIndirect && RetTy->isScalarType() &&
      getContext().getTypeSize(RetTy) > (2 * XLen)) {
    if (RetTy->isComplexType() && FLen) {
      QualType EltTy = RetTy->castAs<ComplexType>()->getElementType();
      IsRetIndirect = getContext().getTypeSize(EltTy) > FLen;
    } else {
      // This is a normal scalar > 2*XLen, such as fp128 on RV32.
      IsRetIndirect = true;
    }
  }

  // We must track the number of GPRs used in order to conform to the RISC-V
  // ABI, as integer scalars passed in registers should have signext/zeroext
  // when promoted, but are anyext if passed on the stack. As GPR usage is
  // different for variadic arguments, we must also track whether we are
  // examining a vararg or not.
  int ArgGPRsLeft = IsRetIndirect ? NumArgGPRs - 1 : NumArgGPRs;
  int ArgFPRsLeft = FLen ? NumArgFPRs : 0;
  int NumFixedArgs = FI.getNumRequiredArgs();

  int ArgNum = 0;
  for (auto &ArgInfo : FI.arguments()) {
    bool IsFixed = ArgNum < NumFixedArgs;
    ArgInfo.info =
        classifyArgumentType(ArgInfo.type, IsFixed, ArgGPRsLeft, ArgFPRsLeft);
    ArgNum++;
  }
}

// Returns true if the struct is a potential candidate for the floating point
// calling convention. If this function returns true, the caller is
// responsible for checking that if there is only a single field then that
// field is a float.
bool RISCVABIInfo::detectFPCCEligibleStructHelper(QualType Ty, CharUnits CurOff,
                                                  llvm::Type *&Field1Ty,
                                                  CharUnits &Field1Off,
                                                  llvm::Type *&Field2Ty,
                                                  CharUnits &Field2Off) const {
  bool IsInt = Ty->isIntegralOrEnumerationType();
  bool IsFloat = Ty->isRealFloatingType();

  if (IsInt || IsFloat) {
    uint64_t Size = getContext().getTypeSize(Ty);
    if (IsInt && Size > XLen)
      return false;
    // Can't be eligible if larger than the FP registers. Half precision isn't
    // currently supported on RISC-V and the ABI hasn't been confirmed, so
    // default to the integer ABI in that case.
    if (IsFloat && (Size > FLen || Size < 32))
      return false;
    // Can't be eligible if an integer type was already found (int+int pairs
    // are not eligible).
    if (IsInt && Field1Ty && Field1Ty->isIntegerTy())
      return false;
    if (!Field1Ty) {
      Field1Ty = CGT.ConvertType(Ty);
      Field1Off = CurOff;
      return true;
    }
    if (!Field2Ty) {
      Field2Ty = CGT.ConvertType(Ty);
      Field2Off = CurOff;
      return true;
    }
    return false;
  }

  if (auto CTy = Ty->getAs<ComplexType>()) {
    if (Field1Ty)
      return false;
    QualType EltTy = CTy->getElementType();
    if (getContext().getTypeSize(EltTy) > FLen)
      return false;
    Field1Ty = CGT.ConvertType(EltTy);
    Field1Off = CurOff;
    Field2Ty = Field1Ty;
    Field2Off = Field1Off + getContext().getTypeSizeInChars(EltTy);
    return true;
  }

  if (const ConstantArrayType *ATy = getContext().getAsConstantArrayType(Ty)) {
    uint64_t ArraySize = ATy->getSize().getZExtValue();
    QualType EltTy = ATy->getElementType();
    CharUnits EltSize = getContext().getTypeSizeInChars(EltTy);
    for (uint64_t i = 0; i < ArraySize; ++i) {
      bool Ret = detectFPCCEligibleStructHelper(EltTy, CurOff, Field1Ty,
                                                Field1Off, Field2Ty, Field2Off);
      if (!Ret)
        return false;
      CurOff += EltSize;
    }
    return true;
  }

  if (const auto *RTy = Ty->getAs<RecordType>()) {
    // Structures with either a non-trivial destructor or a non-trivial
    // copy constructor are not eligible for the FP calling convention.
    if (getRecordArgABI(Ty, CGT.getCXXABI()))
      return false;
    if (isEmptyRecord(getContext(), Ty, true))
      return true;
    const RecordDecl *RD = RTy->getDecl();
    // Unions aren't eligible unless they're empty (which is caught above).
    if (RD->isUnion())
      return false;
    int ZeroWidthBitFieldCount = 0;
    for (const FieldDecl *FD : RD->fields()) {
      const ASTRecordLayout &Layout = getContext().getASTRecordLayout(RD);
      uint64_t FieldOffInBits = Layout.getFieldOffset(FD->getFieldIndex());
      QualType QTy = FD->getType();
      if (FD->isBitField()) {
        unsigned BitWidth = FD->getBitWidthValue(getContext());
        // Allow a bitfield with a type greater than XLen as long as the
        // bitwidth is XLen or less.
        if (getContext().getTypeSize(QTy) > XLen && BitWidth <= XLen)
          QTy = getContext().getIntTypeForBitwidth(XLen, false);
        if (BitWidth == 0) {
          ZeroWidthBitFieldCount++;
          continue;
        }
      }

      bool Ret = detectFPCCEligibleStructHelper(
          QTy, CurOff + getContext().toCharUnitsFromBits(FieldOffInBits),
          Field1Ty, Field1Off, Field2Ty, Field2Off);
      if (!Ret)
        return false;

      // As a quirk of the ABI, zero-width bitfields aren't ignored for fp+fp
      // or int+fp structs, but are ignored for a struct with an fp field and
      // any number of zero-width bitfields.
      if (Field2Ty && ZeroWidthBitFieldCount > 0)
        return false;
    }
    return Field1Ty != nullptr;
  }

  return false;
}

// Determine if a struct is eligible for passing according to the floating
// point calling convention (i.e., when flattened it contains a single fp
// value, fp+fp, or int+fp of appropriate size). If so, NeededArgFPRs and
// NeededArgGPRs are incremented appropriately.
bool RISCVABIInfo::detectFPCCEligibleStruct(QualType Ty, llvm::Type *&Field1Ty,
                                            CharUnits &Field1Off,
                                            llvm::Type *&Field2Ty,
                                            CharUnits &Field2Off,
                                            int &NeededArgGPRs,
                                            int &NeededArgFPRs) const {
  Field1Ty = nullptr;
  Field2Ty = nullptr;
  NeededArgGPRs = 0;
  NeededArgFPRs = 0;
  bool IsCandidate = detectFPCCEligibleStructHelper(
      Ty, CharUnits::Zero(), Field1Ty, Field1Off, Field2Ty, Field2Off);
  // Not really a candidate if we have a single int but no float.
  if (Field1Ty && !Field2Ty && !Field1Ty->isFloatingPointTy())
    return false;
  if (!IsCandidate)
    return false;
  if (Field1Ty && Field1Ty->isFloatingPointTy())
    NeededArgFPRs++;
  else if (Field1Ty)
    NeededArgGPRs++;
  if (Field2Ty && Field2Ty->isFloatingPointTy())
    NeededArgFPRs++;
  else if (Field2Ty)
    NeededArgGPRs++;
  return true;
}

// Call getCoerceAndExpand for the two-element flattened struct described by
// Field1Ty, Field1Off, Field2Ty, Field2Off. This method will create an
// appropriate coerceToType and unpaddedCoerceToType.
ABIArgInfo RISCVABIInfo::coerceAndExpandFPCCEligibleStruct(
    llvm::Type *Field1Ty, CharUnits Field1Off, llvm::Type *Field2Ty,
    CharUnits Field2Off) const {
  SmallVector<llvm::Type *, 3> CoerceElts;
  SmallVector<llvm::Type *, 2> UnpaddedCoerceElts;
  if (!Field1Off.isZero())
    CoerceElts.push_back(llvm::ArrayType::get(
        llvm::Type::getInt8Ty(getVMContext()), Field1Off.getQuantity()));

  CoerceElts.push_back(Field1Ty);
  UnpaddedCoerceElts.push_back(Field1Ty);

  if (!Field2Ty) {
    return ABIArgInfo::getCoerceAndExpand(
        llvm::StructType::get(getVMContext(), CoerceElts, !Field1Off.isZero()),
        UnpaddedCoerceElts[0]);
  }

  CharUnits Field2Align =
      CharUnits::fromQuantity(getDataLayout().getABITypeAlignment(Field2Ty));
  CharUnits Field1End = Field1Off +
      CharUnits::fromQuantity(getDataLayout().getTypeStoreSize(Field1Ty));
  CharUnits Field2OffNoPadNoPack = Field1End.alignTo(Field2Align);

  CharUnits Padding = CharUnits::Zero();
  if (Field2Off > Field2OffNoPadNoPack)
    Padding = Field2Off - Field2OffNoPadNoPack;
  else if (Field2Off != Field2Align && Field2Off > Field1End)
    Padding = Field2Off - Field1End;

  bool IsPacked = !Field2Off.isMultipleOf(Field2Align);

  if (!Padding.isZero())
    CoerceElts.push_back(llvm::ArrayType::get(
        llvm::Type::getInt8Ty(getVMContext()), Padding.getQuantity()));

  CoerceElts.push_back(Field2Ty);
  UnpaddedCoerceElts.push_back(Field2Ty);

  auto CoerceToType =
      llvm::StructType::get(getVMContext(), CoerceElts, IsPacked);
  auto UnpaddedCoerceToType =
      llvm::StructType::get(getVMContext(), UnpaddedCoerceElts, IsPacked);

  return ABIArgInfo::getCoerceAndExpand(CoerceToType, UnpaddedCoerceToType);
}

ABIArgInfo RISCVABIInfo::classifyArgumentType(QualType Ty, bool IsFixed,
                                              int &ArgGPRsLeft,
                                              int &ArgFPRsLeft) const {
  assert(ArgGPRsLeft <= NumArgGPRs && "Arg GPR tracking underflow");
  Ty = useFirstFieldIfTransparentUnion(Ty);

  // Structures with either a non-trivial destructor or a non-trivial
  // copy constructor are always passed indirectly.
  if (CGCXXABI::RecordArgABI RAA = getRecordArgABI(Ty, getCXXABI())) {
    if (ArgGPRsLeft)
      ArgGPRsLeft -= 1;
    return getNaturalAlignIndirect(Ty, /*ByVal=*/RAA ==
                                           CGCXXABI::RAA_DirectInMemory);
  }

  // Ignore empty structs/unions.
  if (isEmptyRecord(getContext(), Ty, true))
    return ABIArgInfo::getIgnore();

  uint64_t Size = getContext().getTypeSize(Ty);

  // Pass floating point values via FPRs if possible.
  if (IsFixed && Ty->isFloatingType() && !Ty->isComplexType() &&
      FLen >= Size && ArgFPRsLeft) {
    ArgFPRsLeft--;
    return ABIArgInfo::getDirect();
  }

  // Complex types for the hard float ABI must be passed direct rather than
  // using CoerceAndExpand.
  if (IsFixed && Ty->isComplexType() && FLen && ArgFPRsLeft >= 2) {
    QualType EltTy = Ty->castAs<ComplexType>()->getElementType();
    if (getContext().getTypeSize(EltTy) <= FLen) {
      ArgFPRsLeft -= 2;
      return ABIArgInfo::getDirect();
    }
  }

  if (IsFixed && FLen && Ty->isStructureOrClassType()) {
    llvm::Type *Field1Ty = nullptr;
    llvm::Type *Field2Ty = nullptr;
    CharUnits Field1Off = CharUnits::Zero();
    CharUnits Field2Off = CharUnits::Zero();
    int NeededArgGPRs = 0;
    int NeededArgFPRs = 0;
    bool IsCandidate =
        detectFPCCEligibleStruct(Ty, Field1Ty, Field1Off, Field2Ty, Field2Off,
                                 NeededArgGPRs, NeededArgFPRs);
    if (IsCandidate && NeededArgGPRs <= ArgGPRsLeft &&
        NeededArgFPRs <= ArgFPRsLeft) {
      ArgGPRsLeft -= NeededArgGPRs;
      ArgFPRsLeft -= NeededArgFPRs;
      return coerceAndExpandFPCCEligibleStruct(Field1Ty, Field1Off, Field2Ty,
                                               Field2Off);
    }
  }

  uint64_t NeededAlign = getContext().getTypeAlign(Ty);
  bool MustUseStack = false;
  // Determine the number of GPRs needed to pass the current argument
  // according to the ABI. 2*XLen-aligned varargs are passed in "aligned"
  // register pairs, so may consume 3 registers.
  int NeededArgGPRs = 1;
  if (!IsFixed && NeededAlign == 2 * XLen)
    NeededArgGPRs = 2 + (ArgGPRsLeft % 2);
  else if (Size > XLen && Size <= 2 * XLen)
    NeededArgGPRs = 2;

  if (NeededArgGPRs > ArgGPRsLeft) {
    MustUseStack = true;
    NeededArgGPRs = ArgGPRsLeft;
  }

  ArgGPRsLeft -= NeededArgGPRs;

  if (!isAggregateTypeForABI(Ty) && !Ty->isVectorType()) {
    // Treat an enum type as its underlying type.
    if (const EnumType *EnumTy = Ty->getAs<EnumType>())
      Ty = EnumTy->getDecl()->getIntegerType();

    // All integral types are promoted to XLen width, unless passed on the
    // stack.
    if (Size < XLen && Ty->isIntegralOrEnumerationType() && !MustUseStack) {
      return extendType(Ty);
    }

    if (const auto *EIT = Ty->getAs<ExtIntType>()) {
      if (EIT->getNumBits() < XLen && !MustUseStack)
        return extendType(Ty);
      if (EIT->getNumBits() > 128 ||
          (!getContext().getTargetInfo().hasInt128Type() &&
           EIT->getNumBits() > 64))
        return getNaturalAlignIndirect(Ty, /*ByVal=*/false);
    }

    return ABIArgInfo::getDirect();
  }

  // Aggregates which are <= 2*XLen will be passed in registers if possible,
  // so coerce to integers.
  if (Size <= 2 * XLen) {
    unsigned Alignment = getContext().getTypeAlign(Ty);

    // Use a single XLen int if possible, 2*XLen if 2*XLen alignment is
    // required, and a 2-element XLen array if only XLen alignment is required.
    if (Size <= XLen) {
      return ABIArgInfo::getDirect(
          llvm::IntegerType::get(getVMContext(), XLen));
    } else if (Alignment == 2 * XLen) {
      return ABIArgInfo::getDirect(
          llvm::IntegerType::get(getVMContext(), 2 * XLen));
    } else {
      return ABIArgInfo::getDirect(llvm::ArrayType::get(
          llvm::IntegerType::get(getVMContext(), XLen), 2));
    }
  }
  return getNaturalAlignIndirect(Ty, /*ByVal=*/false);
}

ABIArgInfo RISCVABIInfo::classifyReturnType(QualType RetTy) const {
  if (RetTy->isVoidType())
    return ABIArgInfo::getIgnore();

  int ArgGPRsLeft = 2;
  int ArgFPRsLeft = FLen ? 2 : 0;

  // The rules for return and argument types are the same, so defer to
  // classifyArgumentType.
  return classifyArgumentType(RetTy, /*IsFixed=*/true, ArgGPRsLeft,
                              ArgFPRsLeft);
}

Address RISCVABIInfo::EmitVAArg(CodeGenFunction &CGF, Address VAListAddr,
                                QualType Ty) const {
  CharUnits SlotSize = CharUnits::fromQuantity(XLen / 8);

  // Empty records are ignored for parameter passing purposes.
  if (isEmptyRecord(getContext(), Ty, true)) {
    Address Addr(CGF.Builder.CreateLoad(VAListAddr), SlotSize);
    Addr = CGF.Builder.CreateElementBitCast(Addr, CGF.ConvertTypeForMem(Ty));
    return Addr;
  }

  auto TInfo = getContext().getTypeInfoInChars(Ty);

  // Arguments bigger than 2*Xlen bytes are passed indirectly.
  bool IsIndirect = TInfo.Width > 2 * SlotSize;

  return emitVoidPtrVAArg(CGF, VAListAddr, Ty, IsIndirect, TInfo,
                          SlotSize, /*AllowHigherAlign=*/true);
}

ABIArgInfo RISCVABIInfo::extendType(QualType Ty) const {
  int TySize = getContext().getTypeSize(Ty);
  // RV64 ABI requires unsigned 32 bit integers to be sign extended.
  if (XLen == 64 && Ty->isUnsignedIntegerOrEnumerationType() && TySize == 32)
    return ABIArgInfo::getSignExtend(Ty);
  return ABIArgInfo::getExtend(Ty);
}

namespace {
class RISCVTargetCodeGenInfo : public TargetCodeGenInfo {
public:
  RISCVTargetCodeGenInfo(CodeGen::CodeGenTypes &CGT, unsigned XLen,
                         unsigned FLen)
      : TargetCodeGenInfo(std::make_unique<RISCVABIInfo>(CGT, XLen, FLen)) {}

  void setTargetAttributes(const Decl *D, llvm::GlobalValue *GV,
                           CodeGen::CodeGenModule &CGM) const override {
    const auto *FD = dyn_cast_or_null<FunctionDecl>(D);
    if (!FD) return;

    const auto *Attr = FD->getAttr<RISCVInterruptAttr>();
    if (!Attr)
      return;

    const char *Kind;
    switch (Attr->getInterrupt()) {
    case RISCVInterruptAttr::user: Kind = "user"; break;
    case RISCVInterruptAttr::supervisor: Kind = "supervisor"; break;
    case RISCVInterruptAttr::machine: Kind = "machine"; break;
    }

    auto *Fn = cast<llvm::Function>(GV);

    Fn->addFnAttr("interrupt", Kind);
  }
};
} // namespace

//===----------------------------------------------------------------------===//
// VE ABI Implementation.
//
namespace {
class VEABIInfo : public DefaultABIInfo {
public:
  VEABIInfo(CodeGenTypes &CGT) : DefaultABIInfo(CGT) {}

private:
  ABIArgInfo classifyReturnType(QualType RetTy) const;
  ABIArgInfo classifyArgumentType(QualType RetTy) const;
  void computeInfo(CGFunctionInfo &FI) const override;
};
} // end anonymous namespace

ABIArgInfo VEABIInfo::classifyReturnType(QualType Ty) const {
  if (Ty->isAnyComplexType())
    return ABIArgInfo::getDirect();
  uint64_t Size = getContext().getTypeSize(Ty);
  if (Size < 64 && Ty->isIntegerType())
    return ABIArgInfo::getExtend(Ty);
  return DefaultABIInfo::classifyReturnType(Ty);
}

ABIArgInfo VEABIInfo::classifyArgumentType(QualType Ty) const {
  if (Ty->isAnyComplexType())
    return ABIArgInfo::getDirect();
  uint64_t Size = getContext().getTypeSize(Ty);
  if (Size < 64 && Ty->isIntegerType())
    return ABIArgInfo::getExtend(Ty);
  return DefaultABIInfo::classifyArgumentType(Ty);
}

void VEABIInfo::computeInfo(CGFunctionInfo &FI) const {
  FI.getReturnInfo() = classifyReturnType(FI.getReturnType());
  for (auto &Arg : FI.arguments())
    Arg.info = classifyArgumentType(Arg.type);
}

namespace {
class VETargetCodeGenInfo : public TargetCodeGenInfo {
public:
  VETargetCodeGenInfo(CodeGenTypes &CGT)
      : TargetCodeGenInfo(std::make_unique<VEABIInfo>(CGT)) {}
  // VE ABI requires the arguments of variadic and prototype-less functions
  // are passed in both registers and memory.
  bool isNoProtoCallVariadic(const CallArgList &args,
                             const FunctionNoProtoType *fnType) const override {
    return true;
  }
};
} // end anonymous namespace

//===----------------------------------------------------------------------===//
// Driver code
//===----------------------------------------------------------------------===//

bool CodeGenModule::supportsCOMDAT() const {
  return getTriple().supportsCOMDAT();
}

const TargetCodeGenInfo &CodeGenModule::getTargetCodeGenInfo() {
  if (TheTargetCodeGenInfo)
    return *TheTargetCodeGenInfo;

  // Helper to set the unique_ptr while still keeping the return value.
  auto SetCGInfo = [&](TargetCodeGenInfo *P) -> const TargetCodeGenInfo & {
    this->TheTargetCodeGenInfo.reset(P);
    return *P;
  };

  const llvm::Triple &Triple = getTarget().getTriple();
  switch (Triple.getArch()) {
  default:
    return SetCGInfo(new DefaultTargetCodeGenInfo(Types));

  case llvm::Triple::le32:
    return SetCGInfo(new PNaClTargetCodeGenInfo(Types));
  case llvm::Triple::m68k:
    return SetCGInfo(new M68kTargetCodeGenInfo(Types));
  case llvm::Triple::mips:
  case llvm::Triple::mipsel:
    if (Triple.getOS() == llvm::Triple::NaCl)
      return SetCGInfo(new PNaClTargetCodeGenInfo(Types));
    return SetCGInfo(new MIPSTargetCodeGenInfo(Types, true));

  case llvm::Triple::mips64:
  case llvm::Triple::mips64el:
    return SetCGInfo(new MIPSTargetCodeGenInfo(Types, false));

  case llvm::Triple::avr:
    return SetCGInfo(new AVRTargetCodeGenInfo(Types));

  case llvm::Triple::aarch64:
  case llvm::Triple::aarch64_32:
  case llvm::Triple::aarch64_be: {
    AArch64ABIInfo::ABIKind Kind = AArch64ABIInfo::AAPCS;
    if (getTarget().getABI() == "darwinpcs")
      Kind = AArch64ABIInfo::DarwinPCS;
    else if (Triple.isOSWindows())
      return SetCGInfo(
          new WindowsAArch64TargetCodeGenInfo(Types, AArch64ABIInfo::Win64));

    return SetCGInfo(new AArch64TargetCodeGenInfo(Types, Kind));
  }

  case llvm::Triple::wasm32:
  case llvm::Triple::wasm64: {
    WebAssemblyABIInfo::ABIKind Kind = WebAssemblyABIInfo::MVP;
    if (getTarget().getABI() == "experimental-mv")
      Kind = WebAssemblyABIInfo::ExperimentalMV;
    return SetCGInfo(new WebAssemblyTargetCodeGenInfo(Types, Kind));
  }

  case llvm::Triple::arm:
  case llvm::Triple::armeb:
  case llvm::Triple::thumb:
  case llvm::Triple::thumbeb: {
    if (Triple.getOS() == llvm::Triple::Win32) {
      return SetCGInfo(
          new WindowsARMTargetCodeGenInfo(Types, ARMABIInfo::AAPCS_VFP));
    }

    ARMABIInfo::ABIKind Kind = ARMABIInfo::AAPCS;
    StringRef ABIStr = getTarget().getABI();
    if (ABIStr == "apcs-gnu")
      Kind = ARMABIInfo::APCS;
    else if (ABIStr == "aapcs16")
      Kind = ARMABIInfo::AAPCS16_VFP;
    else if (CodeGenOpts.FloatABI == "hard" ||
             (CodeGenOpts.FloatABI != "soft" &&
              (Triple.getEnvironment() == llvm::Triple::GNUEABIHF ||
               Triple.getEnvironment() == llvm::Triple::MuslEABIHF ||
               Triple.getEnvironment() == llvm::Triple::EABIHF)))
      Kind = ARMABIInfo::AAPCS_VFP;

    return SetCGInfo(new ARMTargetCodeGenInfo(Types, Kind));
  }

  case llvm::Triple::ppc: {
    if (Triple.isOSAIX())
      return SetCGInfo(new AIXTargetCodeGenInfo(Types, /*Is64Bit*/ false));

    bool IsSoftFloat =
        CodeGenOpts.FloatABI == "soft" || getTarget().hasFeature("spe");
    bool RetSmallStructInRegABI =
        PPC32TargetCodeGenInfo::isStructReturnInRegABI(Triple, CodeGenOpts);
    return SetCGInfo(
        new PPC32TargetCodeGenInfo(Types, IsSoftFloat, RetSmallStructInRegABI));
  }
  case llvm::Triple::ppcle: {
    bool IsSoftFloat = CodeGenOpts.FloatABI == "soft";
    bool RetSmallStructInRegABI =
        PPC32TargetCodeGenInfo::isStructReturnInRegABI(Triple, CodeGenOpts);
    return SetCGInfo(
        new PPC32TargetCodeGenInfo(Types, IsSoftFloat, RetSmallStructInRegABI));
  }
  case llvm::Triple::ppc64:
    if (Triple.isOSAIX())
      return SetCGInfo(new AIXTargetCodeGenInfo(Types, /*Is64Bit*/ true));

    if (Triple.isOSBinFormatELF()) {
      PPC64_SVR4_ABIInfo::ABIKind Kind = PPC64_SVR4_ABIInfo::ELFv1;
      if (getTarget().getABI() == "elfv2")
        Kind = PPC64_SVR4_ABIInfo::ELFv2;
      bool IsSoftFloat = CodeGenOpts.FloatABI == "soft";

      return SetCGInfo(
          new PPC64_SVR4_TargetCodeGenInfo(Types, Kind, IsSoftFloat));
    }
    return SetCGInfo(new PPC64TargetCodeGenInfo(Types));
  case llvm::Triple::ppc64le: {
    assert(Triple.isOSBinFormatELF() && "PPC64 LE non-ELF not supported!");
    PPC64_SVR4_ABIInfo::ABIKind Kind = PPC64_SVR4_ABIInfo::ELFv2;
    if (getTarget().getABI() == "elfv1")
      Kind = PPC64_SVR4_ABIInfo::ELFv1;
    bool IsSoftFloat = CodeGenOpts.FloatABI == "soft";

    return SetCGInfo(
        new PPC64_SVR4_TargetCodeGenInfo(Types, Kind, IsSoftFloat));
  }

  case llvm::Triple::nvptx:
  case llvm::Triple::nvptx64:
    return SetCGInfo(new NVPTXTargetCodeGenInfo(Types));

  case llvm::Triple::msp430:
    return SetCGInfo(new MSP430TargetCodeGenInfo(Types));

  case llvm::Triple::riscv32:
  case llvm::Triple::riscv64: {
    StringRef ABIStr = getTarget().getABI();
    unsigned XLen = getTarget().getPointerWidth(0);
    unsigned ABIFLen = 0;
    if (ABIStr.endswith("f"))
      ABIFLen = 32;
    else if (ABIStr.endswith("d"))
      ABIFLen = 64;
    return SetCGInfo(new RISCVTargetCodeGenInfo(Types, XLen, ABIFLen));
  }

  case llvm::Triple::systemz: {
    bool SoftFloat = CodeGenOpts.FloatABI == "soft";
    bool HasVector = !SoftFloat && getTarget().getABI() == "vector";
    return SetCGInfo(new SystemZTargetCodeGenInfo(Types, HasVector, SoftFloat));
  }

  case llvm::Triple::tce:
  case llvm::Triple::tcele:
    return SetCGInfo(new TCETargetCodeGenInfo(Types));

  case llvm::Triple::x86: {
    bool IsDarwinVectorABI = Triple.isOSDarwin();
    bool RetSmallStructInRegABI =
        X86_32TargetCodeGenInfo::isStructReturnInRegABI(Triple, CodeGenOpts);
    bool IsWin32FloatStructABI = Triple.isOSWindows() && !Triple.isOSCygMing();

    if (Triple.getOS() == llvm::Triple::Win32) {
      return SetCGInfo(new WinX86_32TargetCodeGenInfo(
          Types, IsDarwinVectorABI, RetSmallStructInRegABI,
          IsWin32FloatStructABI, CodeGenOpts.NumRegisterParameters));
    } else {
      return SetCGInfo(new X86_32TargetCodeGenInfo(
          Types, IsDarwinVectorABI, RetSmallStructInRegABI,
          IsWin32FloatStructABI, CodeGenOpts.NumRegisterParameters,
          CodeGenOpts.FloatABI == "soft"));
    }
  }

  case llvm::Triple::x86_64: {
    StringRef ABI = getTarget().getABI();
    X86AVXABILevel AVXLevel =
        (ABI == "avx512"
             ? X86AVXABILevel::AVX512
             : ABI == "avx" ? X86AVXABILevel::AVX : X86AVXABILevel::None);

    switch (Triple.getOS()) {
    case llvm::Triple::Win32:
      return SetCGInfo(new WinX86_64TargetCodeGenInfo(Types, AVXLevel));
    default:
      return SetCGInfo(new X86_64TargetCodeGenInfo(Types, AVXLevel));
    }
  }
  case llvm::Triple::hexagon:
    return SetCGInfo(new HexagonTargetCodeGenInfo(Types));
  case llvm::Triple::lanai:
    return SetCGInfo(new LanaiTargetCodeGenInfo(Types));
  case llvm::Triple::r600:
    return SetCGInfo(new AMDGPUTargetCodeGenInfo(Types));
  case llvm::Triple::amdgcn:
    return SetCGInfo(new AMDGPUTargetCodeGenInfo(Types));
  case llvm::Triple::sparc:
    return SetCGInfo(new SparcV8TargetCodeGenInfo(Types));
  case llvm::Triple::sparcv9:
    return SetCGInfo(new SparcV9TargetCodeGenInfo(Types));
  case llvm::Triple::xcore:
    return SetCGInfo(new XCoreTargetCodeGenInfo(Types));
  case llvm::Triple::arc:
    return SetCGInfo(new ARCTargetCodeGenInfo(Types));
  case llvm::Triple::spir:
  case llvm::Triple::spir64:
    return SetCGInfo(new SPIRTargetCodeGenInfo(Types));
  case llvm::Triple::ve:
    return SetCGInfo(new VETargetCodeGenInfo(Types));
  }
}

/// Create an OpenCL kernel for an enqueued block.
///
/// The kernel has the same function type as the block invoke function. Its
/// name is the name of the block invoke function postfixed with "_kernel".
/// It simply calls the block invoke function then returns.
llvm::Function *
TargetCodeGenInfo::createEnqueuedBlockKernel(CodeGenFunction &CGF,
                                             llvm::Function *Invoke,
                                             llvm::Value *BlockLiteral) const {
  auto *InvokeFT = Invoke->getFunctionType();
  llvm::SmallVector<llvm::Type *, 2> ArgTys;
  for (auto &P : InvokeFT->params())
    ArgTys.push_back(P);
  auto &C = CGF.getLLVMContext();
  std::string Name = Invoke->getName().str() + "_kernel";
  auto *FT = llvm::FunctionType::get(llvm::Type::getVoidTy(C), ArgTys, false);
  auto *F = llvm::Function::Create(FT, llvm::GlobalValue::InternalLinkage, Name,
                                   &CGF.CGM.getModule());
  auto IP = CGF.Builder.saveIP();
  auto *BB = llvm::BasicBlock::Create(C, "entry", F);
  auto &Builder = CGF.Builder;
  Builder.SetInsertPoint(BB);
  llvm::SmallVector<llvm::Value *, 2> Args;
  for (auto &A : F->args())
    Args.push_back(&A);
  llvm::CallInst *call = Builder.CreateCall(Invoke, Args);
  call->setCallingConv(Invoke->getCallingConv());
  Builder.CreateRetVoid();
  Builder.restoreIP(IP);
  return F;
}

/// Create an OpenCL kernel for an enqueued block.
///
/// The type of the first argument (the block literal) is the struct type
/// of the block literal instead of a pointer type. The first argument
/// (block literal) is passed directly by value to the kernel. The kernel
/// allocates the same type of struct on stack and stores the block literal
/// to it and passes its pointer to the block invoke function. The kernel
/// has "enqueued-block" function attribute and kernel argument metadata.
llvm::Function *AMDGPUTargetCodeGenInfo::createEnqueuedBlockKernel(
    CodeGenFunction &CGF, llvm::Function *Invoke,
    llvm::Value *BlockLiteral) const {
  auto &Builder = CGF.Builder;
  auto &C = CGF.getLLVMContext();

  auto *BlockTy = BlockLiteral->getType()->getPointerElementType();
  auto *InvokeFT = Invoke->getFunctionType();
  llvm::SmallVector<llvm::Type *, 2> ArgTys;
  llvm::SmallVector<llvm::Metadata *, 8> AddressQuals;
  llvm::SmallVector<llvm::Metadata *, 8> AccessQuals;
  llvm::SmallVector<llvm::Metadata *, 8> ArgTypeNames;
  llvm::SmallVector<llvm::Metadata *, 8> ArgBaseTypeNames;
  llvm::SmallVector<llvm::Metadata *, 8> ArgTypeQuals;
  llvm::SmallVector<llvm::Metadata *, 8> ArgNames;

  ArgTys.push_back(BlockTy);
  ArgTypeNames.push_back(llvm::MDString::get(C, "__block_literal"));
  AddressQuals.push_back(llvm::ConstantAsMetadata::get(Builder.getInt32(0)));
  ArgBaseTypeNames.push_back(llvm::MDString::get(C, "__block_literal"));
  ArgTypeQuals.push_back(llvm::MDString::get(C, ""));
  AccessQuals.push_back(llvm::MDString::get(C, "none"));
  ArgNames.push_back(llvm::MDString::get(C, "block_literal"));
  for (unsigned I = 1, E = InvokeFT->getNumParams(); I < E; ++I) {
    ArgTys.push_back(InvokeFT->getParamType(I));
    ArgTypeNames.push_back(llvm::MDString::get(C, "void*"));
    AddressQuals.push_back(llvm::ConstantAsMetadata::get(Builder.getInt32(3)));
    AccessQuals.push_back(llvm::MDString::get(C, "none"));
    ArgBaseTypeNames.push_back(llvm::MDString::get(C, "void*"));
    ArgTypeQuals.push_back(llvm::MDString::get(C, ""));
    ArgNames.push_back(
        llvm::MDString::get(C, (Twine("local_arg") + Twine(I)).str()));
  }
  std::string Name = Invoke->getName().str() + "_kernel";
  auto *FT = llvm::FunctionType::get(llvm::Type::getVoidTy(C), ArgTys, false);
  auto *F = llvm::Function::Create(FT, llvm::GlobalValue::InternalLinkage, Name,
                                   &CGF.CGM.getModule());
  F->addFnAttr("enqueued-block");
  auto IP = CGF.Builder.saveIP();
  auto *BB = llvm::BasicBlock::Create(C, "entry", F);
  Builder.SetInsertPoint(BB);
  const auto BlockAlign = CGF.CGM.getDataLayout().getPrefTypeAlign(BlockTy);
  auto *BlockPtr = Builder.CreateAlloca(BlockTy, nullptr);
  BlockPtr->setAlignment(BlockAlign);
  Builder.CreateAlignedStore(F->arg_begin(), BlockPtr, BlockAlign);
  auto *Cast = Builder.CreatePointerCast(BlockPtr, InvokeFT->getParamType(0));
  llvm::SmallVector<llvm::Value *, 2> Args;
  Args.push_back(Cast);
  for (auto I = F->arg_begin() + 1, E = F->arg_end(); I != E; ++I)
    Args.push_back(I);
  llvm::CallInst *call = Builder.CreateCall(Invoke, Args);
  call->setCallingConv(Invoke->getCallingConv());
  Builder.CreateRetVoid();
  Builder.restoreIP(IP);

  F->setMetadata("kernel_arg_addr_space", llvm::MDNode::get(C, AddressQuals));
  F->setMetadata("kernel_arg_access_qual", llvm::MDNode::get(C, AccessQuals));
  F->setMetadata("kernel_arg_type", llvm::MDNode::get(C, ArgTypeNames));
  F->setMetadata("kernel_arg_base_type",
                 llvm::MDNode::get(C, ArgBaseTypeNames));
  F->setMetadata("kernel_arg_type_qual", llvm::MDNode::get(C, ArgTypeQuals));
  if (CGF.CGM.getCodeGenOpts().EmitOpenCLArgMetadata)
    F->setMetadata("kernel_arg_name", llvm::MDNode::get(C, ArgNames));

  return F;
}<|MERGE_RESOLUTION|>--- conflicted
+++ resolved
@@ -1560,23 +1560,13 @@
     if (isEmptyRecord(getContext(), RetTy, true))
       return ABIArgInfo::getIgnore();
 
-<<<<<<< HEAD
-#if INTEL_CUSTOMIZATION
-=======
->>>>>>> 5aeca3b0
     // Return complex of _Float16 as <2 x half> so the backend will use xmm0.
     if (const ComplexType *CT = RetTy->getAs<ComplexType>()) {
       QualType ET = getContext().getCanonicalType(CT->getElementType());
       if (ET->isFloat16Type())
         return ABIArgInfo::getDirect(llvm::FixedVectorType::get(
-<<<<<<< HEAD
-                  llvm::Type::getHalfTy(getVMContext()), 2));
-    }
-#endif // INTEL_CUSTOMIZATION
-=======
             llvm::Type::getHalfTy(getVMContext()), 2));
     }
->>>>>>> 5aeca3b0
 
     // Small structures which are register sized are generally returned
     // in a register.
