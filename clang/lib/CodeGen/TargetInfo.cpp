--- conflicted
+++ resolved
@@ -1608,19 +1608,10 @@
                                               llvm::AttributeSet::FunctionIndex,
                                               B));
     }
-<<<<<<< HEAD
-#if INTEL_CUSTOMIZATION
-    if (FD->hasAttr<IAInterruptAttr>()) {
-      llvm::Function *Fn = cast<llvm::Function>(GV);
-      Fn->setCallingConv(llvm::CallingConv::X86_INTR);
-    }
-#endif // INTEL_CUSTOMIZATION
-=======
     if (FD->hasAttr<AnyX86InterruptAttr>()) {
       llvm::Function *Fn = cast<llvm::Function>(GV);
       Fn->setCallingConv(llvm::CallingConv::X86_INTR);
     }
->>>>>>> 93a546a3
   }
 }
 
@@ -1926,28 +1917,16 @@
             ('T' << 24);
     return llvm::ConstantInt::get(CGM.Int32Ty, Sig);
   }
-<<<<<<< HEAD
-#if INTEL_CUSTOMIZATION
-  void setTargetAttributes(const Decl *D, llvm::GlobalValue *GV,
-                           CodeGen::CodeGenModule &CGM) const override {
-    if (const FunctionDecl *FD = dyn_cast_or_null<FunctionDecl>(D)) {
-      if (FD->hasAttr<IAInterruptAttr>()) {
-=======
 
   void setTargetAttributes(const Decl *D, llvm::GlobalValue *GV,
                            CodeGen::CodeGenModule &CGM) const override {
     if (const FunctionDecl *FD = dyn_cast_or_null<FunctionDecl>(D)) {
       if (FD->hasAttr<AnyX86InterruptAttr>()) {
->>>>>>> 93a546a3
         llvm::Function *Fn = cast<llvm::Function>(GV);
         Fn->setCallingConv(llvm::CallingConv::X86_INTR);
       }
     }
   }
-<<<<<<< HEAD
-#endif // INTEL_CUSTOMIZATION
-=======
->>>>>>> 93a546a3
 };
 
 class PS4TargetCodeGenInfo : public X86_64TargetCodeGenInfo {
@@ -2065,23 +2044,13 @@
                                             CodeGen::CodeGenModule &CGM) const {
   TargetCodeGenInfo::setTargetAttributes(D, GV, CGM);
 
-<<<<<<< HEAD
-#if INTEL_CUSTOMIZATION
-  if (const FunctionDecl *FD = dyn_cast_or_null<FunctionDecl>(D)) {
-    if (FD->hasAttr<IAInterruptAttr>()) {
-=======
   if (const FunctionDecl *FD = dyn_cast_or_null<FunctionDecl>(D)) {
     if (FD->hasAttr<AnyX86InterruptAttr>()) {
->>>>>>> 93a546a3
       llvm::Function *Fn = cast<llvm::Function>(GV);
       Fn->setCallingConv(llvm::CallingConv::X86_INTR);
     }
   }
-<<<<<<< HEAD
-#endif // INTEL_CUSTOMIZATION
-=======
-
->>>>>>> 93a546a3
+
   addStackProbeSizeTargetAttribute(D, GV, CGM);
 }
 }
