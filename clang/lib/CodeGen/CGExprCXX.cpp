//===--- CGExprCXX.cpp - Emit LLVM Code for C++ expressions ---------------===//
//
//                     The LLVM Compiler Infrastructure
//
// This file is distributed under the University of Illinois Open Source
// License. See LICENSE.TXT for details.
//
//===----------------------------------------------------------------------===//
//
// This contains code dealing with code generation of C++ expressions
//
//===----------------------------------------------------------------------===//

#include "CodeGenFunction.h"
#include "CGCUDARuntime.h"
#include "CGCXXABI.h"
#include "CGDebugInfo.h"
#include "CGObjCRuntime.h"
#include "ConstantEmitter.h"
#include "clang/CodeGen/CGFunctionInfo.h"
#include "clang/Frontend/CodeGenOptions.h"
#include "llvm/IR/CallSite.h"
#include "llvm/IR/Intrinsics.h"

using namespace clang;
using namespace CodeGen;

namespace {
struct MemberCallInfo {
  RequiredArgs ReqArgs;
  // Number of prefix arguments for the call. Ignores the `this` pointer.
  unsigned PrefixSize;
};
}

static MemberCallInfo
commonEmitCXXMemberOrOperatorCall(CodeGenFunction &CGF, const CXXMethodDecl *MD,
                                  llvm::Value *This, llvm::Value *ImplicitParam,
                                  QualType ImplicitParamTy, const CallExpr *CE,
                                  CallArgList &Args, CallArgList *RtlArgs) {
  assert(CE == nullptr || isa<CXXMemberCallExpr>(CE) ||
         isa<CXXOperatorCallExpr>(CE));
  assert(MD->isInstance() &&
         "Trying to emit a member or operator call expr on a static method!");
  ASTContext &C = CGF.getContext();

  // Push the this ptr.
  const CXXRecordDecl *RD =
      CGF.CGM.getCXXABI().getThisArgumentTypeForMethod(MD);
  Args.add(RValue::get(This),
           RD ? C.getPointerType(C.getTypeDeclType(RD)) : C.VoidPtrTy);

  // If there is an implicit parameter (e.g. VTT), emit it.
  if (ImplicitParam) {
    Args.add(RValue::get(ImplicitParam), ImplicitParamTy);
  }

  const FunctionProtoType *FPT = MD->getType()->castAs<FunctionProtoType>();
  RequiredArgs required = RequiredArgs::forPrototypePlus(FPT, Args.size(), MD);
  unsigned PrefixSize = Args.size() - 1;

  // And the rest of the call args.
  if (RtlArgs) {
    // Special case: if the caller emitted the arguments right-to-left already
    // (prior to emitting the *this argument), we're done. This happens for
    // assignment operators.
    Args.addFrom(*RtlArgs);
  } else if (CE) {
    // Special case: skip first argument of CXXOperatorCall (it is "this").
    unsigned ArgsToSkip = isa<CXXOperatorCallExpr>(CE) ? 1 : 0;
    CGF.EmitCallArgs(Args, FPT, drop_begin(CE->arguments(), ArgsToSkip),
                     CE->getDirectCallee());
  } else {
    assert(
        FPT->getNumParams() == 0 &&
        "No CallExpr specified for function with non-zero number of arguments");
  }
  return {required, PrefixSize};
}

RValue CodeGenFunction::EmitCXXMemberOrOperatorCall(
    const CXXMethodDecl *MD, const CGCallee &Callee,
    ReturnValueSlot ReturnValue,
    llvm::Value *This, llvm::Value *ImplicitParam, QualType ImplicitParamTy,
    const CallExpr *CE, CallArgList *RtlArgs) {
  const FunctionProtoType *FPT = MD->getType()->castAs<FunctionProtoType>();
  CallArgList Args;
  MemberCallInfo CallInfo = commonEmitCXXMemberOrOperatorCall(
      *this, MD, This, ImplicitParam, ImplicitParamTy, CE, Args, RtlArgs);
  auto &FnInfo = CGM.getTypes().arrangeCXXMethodCall(
      Args, FPT, CallInfo.ReqArgs, CallInfo.PrefixSize);
<<<<<<< HEAD
  return EmitCall(FnInfo, Callee, ReturnValue, Args // INTEL
#if INTEL_SPECIFIC_CILKPLUS
                  ,
                  /*callOrInvoke=*/0, CE ? CE->isCilkSpawnCall() : false
#endif // INTEL_SPECIFIC_CILKPLUS
  );
=======
  return EmitCall(FnInfo, Callee, ReturnValue, Args, nullptr,
                  CE ? CE->getExprLoc() : SourceLocation());
>>>>>>> d1c3dd89
}

RValue CodeGenFunction::EmitCXXDestructorCall(
    const CXXDestructorDecl *DD, const CGCallee &Callee, llvm::Value *This,
    llvm::Value *ImplicitParam, QualType ImplicitParamTy, const CallExpr *CE,
    StructorType Type) {
  CallArgList Args;
  commonEmitCXXMemberOrOperatorCall(*this, DD, This, ImplicitParam,
                                    ImplicitParamTy, CE, Args, nullptr);
  return EmitCall(CGM.getTypes().arrangeCXXStructorDeclaration(DD, Type),
                  Callee, ReturnValueSlot(), Args);
}

RValue CodeGenFunction::EmitCXXPseudoDestructorExpr(
                                            const CXXPseudoDestructorExpr *E) {
  QualType DestroyedType = E->getDestroyedType();
  if (DestroyedType.hasStrongOrWeakObjCLifetime()) {
    // Automatic Reference Counting:
    //   If the pseudo-expression names a retainable object with weak or
    //   strong lifetime, the object shall be released.
    Expr *BaseExpr = E->getBase();
    Address BaseValue = Address::invalid();
    Qualifiers BaseQuals;

    // If this is s.x, emit s as an lvalue. If it is s->x, emit s as a scalar.
    if (E->isArrow()) {
      BaseValue = EmitPointerWithAlignment(BaseExpr);
      const PointerType *PTy = BaseExpr->getType()->getAs<PointerType>();
      BaseQuals = PTy->getPointeeType().getQualifiers();
    } else {
      LValue BaseLV = EmitLValue(BaseExpr);
      BaseValue = BaseLV.getAddress();
      QualType BaseTy = BaseExpr->getType();
      BaseQuals = BaseTy.getQualifiers();
    }

    switch (DestroyedType.getObjCLifetime()) {
    case Qualifiers::OCL_None:
    case Qualifiers::OCL_ExplicitNone:
    case Qualifiers::OCL_Autoreleasing:
      break;

    case Qualifiers::OCL_Strong:
      EmitARCRelease(Builder.CreateLoad(BaseValue,
                        DestroyedType.isVolatileQualified()),
                     ARCPreciseLifetime);
      break;

    case Qualifiers::OCL_Weak:
      EmitARCDestroyWeak(BaseValue);
      break;
    }
  } else {
    // C++ [expr.pseudo]p1:
    //   The result shall only be used as the operand for the function call
    //   operator (), and the result of such a call has type void. The only
    //   effect is the evaluation of the postfix-expression before the dot or
    //   arrow.
    EmitIgnoredExpr(E->getBase());
  }

  return RValue::get(nullptr);
}

static CXXRecordDecl *getCXXRecord(const Expr *E) {
  QualType T = E->getType();
  if (const PointerType *PTy = T->getAs<PointerType>())
    T = PTy->getPointeeType();
  const RecordType *Ty = T->castAs<RecordType>();
  return cast<CXXRecordDecl>(Ty->getDecl());
}

// Note: This function also emit constructor calls to support a MSVC
// extensions allowing explicit constructor function call.
RValue CodeGenFunction::EmitCXXMemberCallExpr(const CXXMemberCallExpr *CE,
                                              ReturnValueSlot ReturnValue) {
  const Expr *callee = CE->getCallee()->IgnoreParens();

  if (isa<BinaryOperator>(callee))
    return EmitCXXMemberPointerCallExpr(CE, ReturnValue);

  const MemberExpr *ME = cast<MemberExpr>(callee);
  const CXXMethodDecl *MD = cast<CXXMethodDecl>(ME->getMemberDecl());

  if (MD->isStatic()) {
    // The method is static, emit it as we would a regular call.
    CGCallee callee = CGCallee::forDirect(CGM.GetAddrOfFunction(MD), MD);
    return EmitCall(getContext().getPointerType(MD->getType()), callee, CE,
                    ReturnValue);
  }

  bool HasQualifier = ME->hasQualifier();
  NestedNameSpecifier *Qualifier = HasQualifier ? ME->getQualifier() : nullptr;
  bool IsArrow = ME->isArrow();
  const Expr *Base = ME->getBase();

  return EmitCXXMemberOrOperatorMemberCallExpr(
      CE, MD, ReturnValue, HasQualifier, Qualifier, IsArrow, Base);
}

RValue CodeGenFunction::EmitCXXMemberOrOperatorMemberCallExpr(
    const CallExpr *CE, const CXXMethodDecl *MD, ReturnValueSlot ReturnValue,
    bool HasQualifier, NestedNameSpecifier *Qualifier, bool IsArrow,
    const Expr *Base) {
  assert(isa<CXXMemberCallExpr>(CE) || isa<CXXOperatorCallExpr>(CE));

  // Compute the object pointer.
  bool CanUseVirtualCall = MD->isVirtual() && !HasQualifier;

  const CXXMethodDecl *DevirtualizedMethod = nullptr;
  if (CanUseVirtualCall &&
      MD->getDevirtualizedMethod(Base, getLangOpts().AppleKext)) {
    const CXXRecordDecl *BestDynamicDecl = Base->getBestDynamicClassType();
    DevirtualizedMethod = MD->getCorrespondingMethodInClass(BestDynamicDecl);
    assert(DevirtualizedMethod);
    const CXXRecordDecl *DevirtualizedClass = DevirtualizedMethod->getParent();
    const Expr *Inner = Base->ignoreParenBaseCasts();
    if (DevirtualizedMethod->getReturnType().getCanonicalType() !=
        MD->getReturnType().getCanonicalType())
      // If the return types are not the same, this might be a case where more
      // code needs to run to compensate for it. For example, the derived
      // method might return a type that inherits form from the return
      // type of MD and has a prefix.
      // For now we just avoid devirtualizing these covariant cases.
      DevirtualizedMethod = nullptr;
    else if (getCXXRecord(Inner) == DevirtualizedClass)
      // If the class of the Inner expression is where the dynamic method
      // is defined, build the this pointer from it.
      Base = Inner;
    else if (getCXXRecord(Base) != DevirtualizedClass) {
      // If the method is defined in a class that is not the best dynamic
      // one or the one of the full expression, we would have to build
      // a derived-to-base cast to compute the correct this pointer, but
      // we don't have support for that yet, so do a virtual call.
      DevirtualizedMethod = nullptr;
    }
  }

  // C++17 demands that we evaluate the RHS of a (possibly-compound) assignment
  // operator before the LHS.
  CallArgList RtlArgStorage;
  CallArgList *RtlArgs = nullptr;
  if (auto *OCE = dyn_cast<CXXOperatorCallExpr>(CE)) {
    if (OCE->isAssignmentOp()) {
      RtlArgs = &RtlArgStorage;
      EmitCallArgs(*RtlArgs, MD->getType()->castAs<FunctionProtoType>(),
                   drop_begin(CE->arguments(), 1), CE->getDirectCallee(),
                   /*ParamsToSkip*/0, EvaluationOrder::ForceRightToLeft);
    }
  }

  Address This = Address::invalid();
  if (IsArrow)
    This = EmitPointerWithAlignment(Base);
  else
    This = EmitLValue(Base).getAddress();


  if (MD->isTrivial() || (MD->isDefaulted() && MD->getParent()->isUnion())) {
    if (isa<CXXDestructorDecl>(MD)) return RValue::get(nullptr);
    if (isa<CXXConstructorDecl>(MD) && 
        cast<CXXConstructorDecl>(MD)->isDefaultConstructor())
      return RValue::get(nullptr);

    if (!MD->getParent()->mayInsertExtraPadding()) {
      if (MD->isCopyAssignmentOperator() || MD->isMoveAssignmentOperator()) {
        // We don't like to generate the trivial copy/move assignment operator
        // when it isn't necessary; just produce the proper effect here.
        LValue RHS = isa<CXXOperatorCallExpr>(CE)
                         ? MakeNaturalAlignAddrLValue(
                               (*RtlArgs)[0].RV.getScalarVal(),
                               (*(CE->arg_begin() + 1))->getType())
                         : EmitLValue(*CE->arg_begin());
        EmitAggregateAssign(This, RHS.getAddress(), CE->getType());
        return RValue::get(This.getPointer());
      }

      if (isa<CXXConstructorDecl>(MD) &&
          cast<CXXConstructorDecl>(MD)->isCopyOrMoveConstructor()) {
        // Trivial move and copy ctor are the same.
        assert(CE->getNumArgs() == 1 && "unexpected argcount for trivial ctor");
        Address RHS = EmitLValue(*CE->arg_begin()).getAddress();
        EmitAggregateCopy(This, RHS, (*CE->arg_begin())->getType());
        return RValue::get(This.getPointer());
      }
      llvm_unreachable("unknown trivial member function");
    }
  }

  // Compute the function type we're calling.
  const CXXMethodDecl *CalleeDecl =
      DevirtualizedMethod ? DevirtualizedMethod : MD;
  const CGFunctionInfo *FInfo = nullptr;
  if (const auto *Dtor = dyn_cast<CXXDestructorDecl>(CalleeDecl))
    FInfo = &CGM.getTypes().arrangeCXXStructorDeclaration(
        Dtor, StructorType::Complete);
  else if (const auto *Ctor = dyn_cast<CXXConstructorDecl>(CalleeDecl))
    FInfo = &CGM.getTypes().arrangeCXXStructorDeclaration(
        Ctor, StructorType::Complete);
  else
    FInfo = &CGM.getTypes().arrangeCXXMethodDeclaration(CalleeDecl);

  llvm::FunctionType *Ty = CGM.getTypes().GetFunctionType(*FInfo);

  // C++11 [class.mfct.non-static]p2:
  //   If a non-static member function of a class X is called for an object that
  //   is not of type X, or of a type derived from X, the behavior is undefined.
  SourceLocation CallLoc;
  ASTContext &C = getContext();
  if (CE)
    CallLoc = CE->getExprLoc();

  SanitizerSet SkippedChecks;
  if (const auto *CMCE = dyn_cast<CXXMemberCallExpr>(CE)) {
    auto *IOA = CMCE->getImplicitObjectArgument();
    bool IsImplicitObjectCXXThis = IsWrappedCXXThis(IOA);
    if (IsImplicitObjectCXXThis)
      SkippedChecks.set(SanitizerKind::Alignment, true);
    if (IsImplicitObjectCXXThis || isa<DeclRefExpr>(IOA))
      SkippedChecks.set(SanitizerKind::Null, true);
  }
  EmitTypeCheck(
      isa<CXXConstructorDecl>(CalleeDecl) ? CodeGenFunction::TCK_ConstructorCall
                                          : CodeGenFunction::TCK_MemberCall,
      CallLoc, This.getPointer(), C.getRecordType(CalleeDecl->getParent()),
      /*Alignment=*/CharUnits::Zero(), SkippedChecks);

  // FIXME: Uses of 'MD' past this point need to be audited. We may need to use
  // 'CalleeDecl' instead.

  // C++ [class.virtual]p12:
  //   Explicit qualification with the scope operator (5.1) suppresses the
  //   virtual call mechanism.
  //
  // We also don't emit a virtual call if the base expression has a record type
  // because then we know what the type is.
  bool UseVirtualCall = CanUseVirtualCall && !DevirtualizedMethod;
  
  if (const CXXDestructorDecl *Dtor = dyn_cast<CXXDestructorDecl>(MD)) {
    assert(CE->arg_begin() == CE->arg_end() &&
           "Destructor shouldn't have explicit parameters");
    assert(ReturnValue.isNull() && "Destructor shouldn't have return value");
    if (UseVirtualCall) {
      CGM.getCXXABI().EmitVirtualDestructorCall(
          *this, Dtor, Dtor_Complete, This, cast<CXXMemberCallExpr>(CE));
    } else {
      CGCallee Callee;
      if (getLangOpts().AppleKext && MD->isVirtual() && HasQualifier)
        Callee = BuildAppleKextVirtualCall(MD, Qualifier, Ty);
      else if (!DevirtualizedMethod)
        Callee = CGCallee::forDirect(
            CGM.getAddrOfCXXStructor(Dtor, StructorType::Complete, FInfo, Ty),
                                     Dtor);
      else {
        const CXXDestructorDecl *DDtor =
          cast<CXXDestructorDecl>(DevirtualizedMethod);
        Callee = CGCallee::forDirect(
                  CGM.GetAddrOfFunction(GlobalDecl(DDtor, Dtor_Complete), Ty),
                                     DDtor);
      }
      EmitCXXMemberOrOperatorCall(
          CalleeDecl, Callee, ReturnValue, This.getPointer(),
          /*ImplicitParam=*/nullptr, QualType(), CE, nullptr);
    }
    return RValue::get(nullptr);
  }
  
  CGCallee Callee;
  if (const CXXConstructorDecl *Ctor = dyn_cast<CXXConstructorDecl>(MD)) {
    Callee = CGCallee::forDirect(
                  CGM.GetAddrOfFunction(GlobalDecl(Ctor, Ctor_Complete), Ty),
                                 Ctor);
  } else if (UseVirtualCall) {
    Callee = CGM.getCXXABI().getVirtualFunctionPointer(*this, MD, This, Ty,
                                                       CE->getLocStart());
  } else {
    if (SanOpts.has(SanitizerKind::CFINVCall) &&
        MD->getParent()->isDynamicClass()) {
      llvm::Value *VTable;
      const CXXRecordDecl *RD;
      std::tie(VTable, RD) =
          CGM.getCXXABI().LoadVTablePtr(*this, This, MD->getParent());
      EmitVTablePtrCheckForCall(RD, VTable, CFITCK_NVCall, CE->getLocStart());
    }

    if (getLangOpts().AppleKext && MD->isVirtual() && HasQualifier)
      Callee = BuildAppleKextVirtualCall(MD, Qualifier, Ty);
    else if (!DevirtualizedMethod)
      Callee = CGCallee::forDirect(CGM.GetAddrOfFunction(MD, Ty), MD);
    else {
      Callee = CGCallee::forDirect(
                                CGM.GetAddrOfFunction(DevirtualizedMethod, Ty),
                                   DevirtualizedMethod);
    }
  }

  if (MD->isVirtual()) {
    This = CGM.getCXXABI().adjustThisArgumentForVirtualFunctionCall(
        *this, CalleeDecl, This, UseVirtualCall);
  }

  return EmitCXXMemberOrOperatorCall(
      CalleeDecl, Callee, ReturnValue, This.getPointer(),
      /*ImplicitParam=*/nullptr, QualType(), CE, RtlArgs);
}

RValue
CodeGenFunction::EmitCXXMemberPointerCallExpr(const CXXMemberCallExpr *E,
                                              ReturnValueSlot ReturnValue) {
  const BinaryOperator *BO =
      cast<BinaryOperator>(E->getCallee()->IgnoreParens());
  const Expr *BaseExpr = BO->getLHS();
  const Expr *MemFnExpr = BO->getRHS();
  
  const MemberPointerType *MPT = 
    MemFnExpr->getType()->castAs<MemberPointerType>();

  const FunctionProtoType *FPT = 
    MPT->getPointeeType()->castAs<FunctionProtoType>();
  const CXXRecordDecl *RD = 
    cast<CXXRecordDecl>(MPT->getClass()->getAs<RecordType>()->getDecl());

  // Emit the 'this' pointer.
  Address This = Address::invalid();
  if (BO->getOpcode() == BO_PtrMemI)
    This = EmitPointerWithAlignment(BaseExpr);
  else 
    This = EmitLValue(BaseExpr).getAddress();

  EmitTypeCheck(TCK_MemberCall, E->getExprLoc(), This.getPointer(),
                QualType(MPT->getClass(), 0));

  // Get the member function pointer.
  llvm::Value *MemFnPtr = EmitScalarExpr(MemFnExpr);

  // Ask the ABI to load the callee.  Note that This is modified.
  llvm::Value *ThisPtrForCall = nullptr;
  CGCallee Callee =
    CGM.getCXXABI().EmitLoadOfMemberFunctionPointer(*this, BO, This,
                                             ThisPtrForCall, MemFnPtr, MPT);
  
  CallArgList Args;

  QualType ThisType = 
    getContext().getPointerType(getContext().getTagDeclType(RD));

  // Push the this ptr.
  Args.add(RValue::get(ThisPtrForCall), ThisType);

  RequiredArgs required =
      RequiredArgs::forPrototypePlus(FPT, 1, /*FD=*/nullptr);

  // And the rest of the call args
  EmitCallArgs(Args, FPT, E->arguments());
  return EmitCall(CGM.getTypes().arrangeCXXMethodCall(Args, FPT, required,
                                                      /*PrefixSize=*/0),
<<<<<<< HEAD
                  Callee, ReturnValue, Args,
#if INTEL_SPECIFIC_CILKPLUS
                  // FIXME(DLK) - Make sure that simply removing the
                  // CGCalleeInfo arg was the right thing to do. See r285258.
                  /*callOrInvoke=*/nullptr,
                  E->isCilkSpawnCall());
#endif // INTEL_SPECIFIC_CILKPLUS
=======
                  Callee, ReturnValue, Args, nullptr, E->getExprLoc());
>>>>>>> d1c3dd89
}

RValue
CodeGenFunction::EmitCXXOperatorMemberCallExpr(const CXXOperatorCallExpr *E,
                                               const CXXMethodDecl *MD,
                                               ReturnValueSlot ReturnValue) {
  assert(MD->isInstance() &&
         "Trying to emit a member call expr on a static method!");
  return EmitCXXMemberOrOperatorMemberCallExpr(
      E, MD, ReturnValue, /*HasQualifier=*/false, /*Qualifier=*/nullptr,
      /*IsArrow=*/false, E->getArg(0));
}

RValue CodeGenFunction::EmitCUDAKernelCallExpr(const CUDAKernelCallExpr *E,
                                               ReturnValueSlot ReturnValue) {
  return CGM.getCUDARuntime().EmitCUDAKernelCallExpr(*this, E, ReturnValue);
}

static void EmitNullBaseClassInitialization(CodeGenFunction &CGF,
                                            Address DestPtr,
                                            const CXXRecordDecl *Base) {
  if (Base->isEmpty())
    return;

  DestPtr = CGF.Builder.CreateElementBitCast(DestPtr, CGF.Int8Ty);

  const ASTRecordLayout &Layout = CGF.getContext().getASTRecordLayout(Base);
  CharUnits NVSize = Layout.getNonVirtualSize();

  // We cannot simply zero-initialize the entire base sub-object if vbptrs are
  // present, they are initialized by the most derived class before calling the
  // constructor.
  SmallVector<std::pair<CharUnits, CharUnits>, 1> Stores;
  Stores.emplace_back(CharUnits::Zero(), NVSize);

  // Each store is split by the existence of a vbptr.
  CharUnits VBPtrWidth = CGF.getPointerSize();
  std::vector<CharUnits> VBPtrOffsets =
      CGF.CGM.getCXXABI().getVBPtrOffsets(Base);
  for (CharUnits VBPtrOffset : VBPtrOffsets) {
    // Stop before we hit any virtual base pointers located in virtual bases.
    if (VBPtrOffset >= NVSize)
      break;
    std::pair<CharUnits, CharUnits> LastStore = Stores.pop_back_val();
    CharUnits LastStoreOffset = LastStore.first;
    CharUnits LastStoreSize = LastStore.second;

    CharUnits SplitBeforeOffset = LastStoreOffset;
    CharUnits SplitBeforeSize = VBPtrOffset - SplitBeforeOffset;
    assert(!SplitBeforeSize.isNegative() && "negative store size!");
    if (!SplitBeforeSize.isZero())
      Stores.emplace_back(SplitBeforeOffset, SplitBeforeSize);

    CharUnits SplitAfterOffset = VBPtrOffset + VBPtrWidth;
    CharUnits SplitAfterSize = LastStoreSize - SplitAfterOffset;
    assert(!SplitAfterSize.isNegative() && "negative store size!");
    if (!SplitAfterSize.isZero())
      Stores.emplace_back(SplitAfterOffset, SplitAfterSize);
  }

  // If the type contains a pointer to data member we can't memset it to zero.
  // Instead, create a null constant and copy it to the destination.
  // TODO: there are other patterns besides zero that we can usefully memset,
  // like -1, which happens to be the pattern used by member-pointers.
  // TODO: isZeroInitializable can be over-conservative in the case where a
  // virtual base contains a member pointer.
  llvm::Constant *NullConstantForBase = CGF.CGM.EmitNullConstantForBase(Base);
  if (!NullConstantForBase->isNullValue()) {
    llvm::GlobalVariable *NullVariable = new llvm::GlobalVariable(
        CGF.CGM.getModule(), NullConstantForBase->getType(),
        /*isConstant=*/true, llvm::GlobalVariable::PrivateLinkage,
        NullConstantForBase, Twine());

    CharUnits Align = std::max(Layout.getNonVirtualAlignment(),
                               DestPtr.getAlignment());
    NullVariable->setAlignment(Align.getQuantity());

    Address SrcPtr = Address(CGF.EmitCastToVoidPtr(NullVariable), Align);

    // Get and call the appropriate llvm.memcpy overload.
    for (std::pair<CharUnits, CharUnits> Store : Stores) {
      CharUnits StoreOffset = Store.first;
      CharUnits StoreSize = Store.second;
      llvm::Value *StoreSizeVal = CGF.CGM.getSize(StoreSize);
      CGF.Builder.CreateMemCpy(
          CGF.Builder.CreateConstInBoundsByteGEP(DestPtr, StoreOffset),
          CGF.Builder.CreateConstInBoundsByteGEP(SrcPtr, StoreOffset),
          StoreSizeVal);
    }

  // Otherwise, just memset the whole thing to zero.  This is legal
  // because in LLVM, all default initializers (other than the ones we just
  // handled above) are guaranteed to have a bit pattern of all zeros.
  } else {
    for (std::pair<CharUnits, CharUnits> Store : Stores) {
      CharUnits StoreOffset = Store.first;
      CharUnits StoreSize = Store.second;
      llvm::Value *StoreSizeVal = CGF.CGM.getSize(StoreSize);
      CGF.Builder.CreateMemSet(
          CGF.Builder.CreateConstInBoundsByteGEP(DestPtr, StoreOffset),
          CGF.Builder.getInt8(0), StoreSizeVal);
    }
  }
}

void
CodeGenFunction::EmitCXXConstructExpr(const CXXConstructExpr *E,
                                      AggValueSlot Dest) {
  assert(!Dest.isIgnored() && "Must have a destination!");
  const CXXConstructorDecl *CD = E->getConstructor();
  
  // If we require zero initialization before (or instead of) calling the
  // constructor, as can be the case with a non-user-provided default
  // constructor, emit the zero initialization now, unless destination is
  // already zeroed.
  if (E->requiresZeroInitialization() && !Dest.isZeroed()) {
    switch (E->getConstructionKind()) {
    case CXXConstructExpr::CK_Delegating:
    case CXXConstructExpr::CK_Complete:
      EmitNullInitialization(Dest.getAddress(), E->getType());
      break;
    case CXXConstructExpr::CK_VirtualBase:
    case CXXConstructExpr::CK_NonVirtualBase:
      EmitNullBaseClassInitialization(*this, Dest.getAddress(),
                                      CD->getParent());
      break;
    }
  }
  
  // If this is a call to a trivial default constructor, do nothing.
  if (CD->isTrivial() && CD->isDefaultConstructor())
    return;
  
  // Elide the constructor if we're constructing from a temporary.
  // The temporary check is required because Sema sets this on NRVO
  // returns.
  if (getLangOpts().ElideConstructors && E->isElidable()) {
    assert(getContext().hasSameUnqualifiedType(E->getType(),
                                               E->getArg(0)->getType()));
    if (E->getArg(0)->isTemporaryObject(getContext(), CD->getParent())) {
      EmitAggExpr(E->getArg(0), Dest);
      return;
    }
  }
  
  if (const ArrayType *arrayType
        = getContext().getAsArrayType(E->getType())) {
    EmitCXXAggrConstructorCall(CD, arrayType, Dest.getAddress(), E);
  } else {
    CXXCtorType Type = Ctor_Complete;
    bool ForVirtualBase = false;
    bool Delegating = false;
    
    switch (E->getConstructionKind()) {
     case CXXConstructExpr::CK_Delegating:
      // We should be emitting a constructor; GlobalDecl will assert this
      Type = CurGD.getCtorType();
      Delegating = true;
      break;

     case CXXConstructExpr::CK_Complete:
      Type = Ctor_Complete;
      break;

     case CXXConstructExpr::CK_VirtualBase:
      ForVirtualBase = true;
      LLVM_FALLTHROUGH;

     case CXXConstructExpr::CK_NonVirtualBase:
      Type = Ctor_Base;
    }
    
    // Call the constructor.
    EmitCXXConstructorCall(CD, Type, ForVirtualBase, Delegating,
                           Dest.getAddress(), E);
  }
}

void CodeGenFunction::EmitSynthesizedCXXCopyCtor(Address Dest, Address Src,
                                                 const Expr *Exp) {
  if (const ExprWithCleanups *E = dyn_cast<ExprWithCleanups>(Exp))
    Exp = E->getSubExpr();
  assert(isa<CXXConstructExpr>(Exp) && 
         "EmitSynthesizedCXXCopyCtor - unknown copy ctor expr");
  const CXXConstructExpr* E = cast<CXXConstructExpr>(Exp);
  const CXXConstructorDecl *CD = E->getConstructor();
  RunCleanupsScope Scope(*this);
  
  // If we require zero initialization before (or instead of) calling the
  // constructor, as can be the case with a non-user-provided default
  // constructor, emit the zero initialization now.
  // FIXME. Do I still need this for a copy ctor synthesis?
  if (E->requiresZeroInitialization())
    EmitNullInitialization(Dest, E->getType());
  
  assert(!getContext().getAsConstantArrayType(E->getType())
         && "EmitSynthesizedCXXCopyCtor - Copied-in Array");
  EmitSynthesizedCXXCopyCtorCall(CD, Dest, Src, E);
}

static CharUnits CalculateCookiePadding(CodeGenFunction &CGF,
                                        const CXXNewExpr *E) {
  if (!E->isArray())
    return CharUnits::Zero();

  // No cookie is required if the operator new[] being used is the
  // reserved placement operator new[].
  if (E->getOperatorNew()->isReservedGlobalPlacementOperator())
    return CharUnits::Zero();

  return CGF.CGM.getCXXABI().GetArrayCookieSize(E);
}

static llvm::Value *EmitCXXNewAllocSize(CodeGenFunction &CGF,
                                        const CXXNewExpr *e,
                                        unsigned minElements,
                                        llvm::Value *&numElements,
                                        llvm::Value *&sizeWithoutCookie) {
  QualType type = e->getAllocatedType();

  if (!e->isArray()) {
    CharUnits typeSize = CGF.getContext().getTypeSizeInChars(type);
    sizeWithoutCookie
      = llvm::ConstantInt::get(CGF.SizeTy, typeSize.getQuantity());
    return sizeWithoutCookie;
  }

  // The width of size_t.
  unsigned sizeWidth = CGF.SizeTy->getBitWidth();

  // Figure out the cookie size.
  llvm::APInt cookieSize(sizeWidth,
                         CalculateCookiePadding(CGF, e).getQuantity());

  // Emit the array size expression.
  // We multiply the size of all dimensions for NumElements.
  // e.g for 'int[2][3]', ElemType is 'int' and NumElements is 6.
  numElements =
    ConstantEmitter(CGF).tryEmitAbstract(e->getArraySize(), e->getType());
  if (!numElements)
    numElements = CGF.EmitScalarExpr(e->getArraySize());
  assert(isa<llvm::IntegerType>(numElements->getType()));

  // The number of elements can be have an arbitrary integer type;
  // essentially, we need to multiply it by a constant factor, add a
  // cookie size, and verify that the result is representable as a
  // size_t.  That's just a gloss, though, and it's wrong in one
  // important way: if the count is negative, it's an error even if
  // the cookie size would bring the total size >= 0.
  bool isSigned 
    = e->getArraySize()->getType()->isSignedIntegerOrEnumerationType();
  llvm::IntegerType *numElementsType
    = cast<llvm::IntegerType>(numElements->getType());
  unsigned numElementsWidth = numElementsType->getBitWidth();

  // Compute the constant factor.
  llvm::APInt arraySizeMultiplier(sizeWidth, 1);
  while (const ConstantArrayType *CAT
             = CGF.getContext().getAsConstantArrayType(type)) {
    type = CAT->getElementType();
    arraySizeMultiplier *= CAT->getSize();
  }

  CharUnits typeSize = CGF.getContext().getTypeSizeInChars(type);
  llvm::APInt typeSizeMultiplier(sizeWidth, typeSize.getQuantity());
  typeSizeMultiplier *= arraySizeMultiplier;

  // This will be a size_t.
  llvm::Value *size;
  
  // If someone is doing 'new int[42]' there is no need to do a dynamic check.
  // Don't bloat the -O0 code.
  if (llvm::ConstantInt *numElementsC =
        dyn_cast<llvm::ConstantInt>(numElements)) {
    const llvm::APInt &count = numElementsC->getValue();

    bool hasAnyOverflow = false;

    // If 'count' was a negative number, it's an overflow.
    if (isSigned && count.isNegative())
      hasAnyOverflow = true;

    // We want to do all this arithmetic in size_t.  If numElements is
    // wider than that, check whether it's already too big, and if so,
    // overflow.
    else if (numElementsWidth > sizeWidth &&
             numElementsWidth - sizeWidth > count.countLeadingZeros())
      hasAnyOverflow = true;

    // Okay, compute a count at the right width.
    llvm::APInt adjustedCount = count.zextOrTrunc(sizeWidth);

    // If there is a brace-initializer, we cannot allocate fewer elements than
    // there are initializers. If we do, that's treated like an overflow.
    if (adjustedCount.ult(minElements))
      hasAnyOverflow = true;

    // Scale numElements by that.  This might overflow, but we don't
    // care because it only overflows if allocationSize does, too, and
    // if that overflows then we shouldn't use this.
    numElements = llvm::ConstantInt::get(CGF.SizeTy,
                                         adjustedCount * arraySizeMultiplier);

    // Compute the size before cookie, and track whether it overflowed.
    bool overflow;
    llvm::APInt allocationSize
      = adjustedCount.umul_ov(typeSizeMultiplier, overflow);
    hasAnyOverflow |= overflow;

    // Add in the cookie, and check whether it's overflowed.
    if (cookieSize != 0) {
      // Save the current size without a cookie.  This shouldn't be
      // used if there was overflow.
      sizeWithoutCookie = llvm::ConstantInt::get(CGF.SizeTy, allocationSize);

      allocationSize = allocationSize.uadd_ov(cookieSize, overflow);
      hasAnyOverflow |= overflow;
    }

    // On overflow, produce a -1 so operator new will fail.
    if (hasAnyOverflow) {
      size = llvm::Constant::getAllOnesValue(CGF.SizeTy);
    } else {
      size = llvm::ConstantInt::get(CGF.SizeTy, allocationSize);
    }

  // Otherwise, we might need to use the overflow intrinsics.
  } else {
    // There are up to five conditions we need to test for:
    // 1) if isSigned, we need to check whether numElements is negative;
    // 2) if numElementsWidth > sizeWidth, we need to check whether
    //   numElements is larger than something representable in size_t;
    // 3) if minElements > 0, we need to check whether numElements is smaller
    //    than that.
    // 4) we need to compute
    //      sizeWithoutCookie := numElements * typeSizeMultiplier
    //    and check whether it overflows; and
    // 5) if we need a cookie, we need to compute
    //      size := sizeWithoutCookie + cookieSize
    //    and check whether it overflows.

    llvm::Value *hasOverflow = nullptr;

    // If numElementsWidth > sizeWidth, then one way or another, we're
    // going to have to do a comparison for (2), and this happens to
    // take care of (1), too.
    if (numElementsWidth > sizeWidth) {
      llvm::APInt threshold(numElementsWidth, 1);
      threshold <<= sizeWidth;

      llvm::Value *thresholdV
        = llvm::ConstantInt::get(numElementsType, threshold);

      hasOverflow = CGF.Builder.CreateICmpUGE(numElements, thresholdV);
      numElements = CGF.Builder.CreateTrunc(numElements, CGF.SizeTy);

    // Otherwise, if we're signed, we want to sext up to size_t.
    } else if (isSigned) {
      if (numElementsWidth < sizeWidth)
        numElements = CGF.Builder.CreateSExt(numElements, CGF.SizeTy);
      
      // If there's a non-1 type size multiplier, then we can do the
      // signedness check at the same time as we do the multiply
      // because a negative number times anything will cause an
      // unsigned overflow.  Otherwise, we have to do it here. But at least
      // in this case, we can subsume the >= minElements check.
      if (typeSizeMultiplier == 1)
        hasOverflow = CGF.Builder.CreateICmpSLT(numElements,
                              llvm::ConstantInt::get(CGF.SizeTy, minElements));

    // Otherwise, zext up to size_t if necessary.
    } else if (numElementsWidth < sizeWidth) {
      numElements = CGF.Builder.CreateZExt(numElements, CGF.SizeTy);
    }

    assert(numElements->getType() == CGF.SizeTy);

    if (minElements) {
      // Don't allow allocation of fewer elements than we have initializers.
      if (!hasOverflow) {
        hasOverflow = CGF.Builder.CreateICmpULT(numElements,
                              llvm::ConstantInt::get(CGF.SizeTy, minElements));
      } else if (numElementsWidth > sizeWidth) {
        // The other existing overflow subsumes this check.
        // We do an unsigned comparison, since any signed value < -1 is
        // taken care of either above or below.
        hasOverflow = CGF.Builder.CreateOr(hasOverflow,
                          CGF.Builder.CreateICmpULT(numElements,
                              llvm::ConstantInt::get(CGF.SizeTy, minElements)));
      }
    }

    size = numElements;

    // Multiply by the type size if necessary.  This multiplier
    // includes all the factors for nested arrays.
    //
    // This step also causes numElements to be scaled up by the
    // nested-array factor if necessary.  Overflow on this computation
    // can be ignored because the result shouldn't be used if
    // allocation fails.
    if (typeSizeMultiplier != 1) {
      llvm::Value *umul_with_overflow
        = CGF.CGM.getIntrinsic(llvm::Intrinsic::umul_with_overflow, CGF.SizeTy);

      llvm::Value *tsmV =
        llvm::ConstantInt::get(CGF.SizeTy, typeSizeMultiplier);
      llvm::Value *result =
          CGF.Builder.CreateCall(umul_with_overflow, {size, tsmV});

      llvm::Value *overflowed = CGF.Builder.CreateExtractValue(result, 1);
      if (hasOverflow)
        hasOverflow = CGF.Builder.CreateOr(hasOverflow, overflowed);
      else
        hasOverflow = overflowed;

      size = CGF.Builder.CreateExtractValue(result, 0);

      // Also scale up numElements by the array size multiplier.
      if (arraySizeMultiplier != 1) {
        // If the base element type size is 1, then we can re-use the
        // multiply we just did.
        if (typeSize.isOne()) {
          assert(arraySizeMultiplier == typeSizeMultiplier);
          numElements = size;

        // Otherwise we need a separate multiply.
        } else {
          llvm::Value *asmV =
            llvm::ConstantInt::get(CGF.SizeTy, arraySizeMultiplier);
          numElements = CGF.Builder.CreateMul(numElements, asmV);
        }
      }
    } else {
      // numElements doesn't need to be scaled.
      assert(arraySizeMultiplier == 1);
    }
    
    // Add in the cookie size if necessary.
    if (cookieSize != 0) {
      sizeWithoutCookie = size;

      llvm::Value *uadd_with_overflow
        = CGF.CGM.getIntrinsic(llvm::Intrinsic::uadd_with_overflow, CGF.SizeTy);

      llvm::Value *cookieSizeV = llvm::ConstantInt::get(CGF.SizeTy, cookieSize);
      llvm::Value *result =
          CGF.Builder.CreateCall(uadd_with_overflow, {size, cookieSizeV});

      llvm::Value *overflowed = CGF.Builder.CreateExtractValue(result, 1);
      if (hasOverflow)
        hasOverflow = CGF.Builder.CreateOr(hasOverflow, overflowed);
      else
        hasOverflow = overflowed;

      size = CGF.Builder.CreateExtractValue(result, 0);
    }

    // If we had any possibility of dynamic overflow, make a select to
    // overwrite 'size' with an all-ones value, which should cause
    // operator new to throw.
    if (hasOverflow)
      size = CGF.Builder.CreateSelect(hasOverflow,
                                 llvm::Constant::getAllOnesValue(CGF.SizeTy),
                                      size);
  }

  if (cookieSize == 0)
    sizeWithoutCookie = size;
  else
    assert(sizeWithoutCookie && "didn't set sizeWithoutCookie?");

  return size;
}

static void StoreAnyExprIntoOneUnit(CodeGenFunction &CGF, const Expr *Init,
                                    QualType AllocType, Address NewPtr) {
  // FIXME: Refactor with EmitExprAsInit.
  switch (CGF.getEvaluationKind(AllocType)) {
  case TEK_Scalar:
    CGF.EmitScalarInit(Init, nullptr,
                       CGF.MakeAddrLValue(NewPtr, AllocType), false);
    return;
  case TEK_Complex:
    CGF.EmitComplexExprIntoLValue(Init, CGF.MakeAddrLValue(NewPtr, AllocType),
                                  /*isInit*/ true);
    return;
  case TEK_Aggregate: {
    AggValueSlot Slot
      = AggValueSlot::forAddr(NewPtr, AllocType.getQualifiers(),
                              AggValueSlot::IsDestructed,
                              AggValueSlot::DoesNotNeedGCBarriers,
                              AggValueSlot::IsNotAliased);
    CGF.EmitAggExpr(Init, Slot);
    return;
  }
  }
  llvm_unreachable("bad evaluation kind");
}

void CodeGenFunction::EmitNewArrayInitializer(
    const CXXNewExpr *E, QualType ElementType, llvm::Type *ElementTy,
    Address BeginPtr, llvm::Value *NumElements,
    llvm::Value *AllocSizeWithoutCookie) {
  // If we have a type with trivial initialization and no initializer,
  // there's nothing to do.
  if (!E->hasInitializer())
    return;

  Address CurPtr = BeginPtr;

  unsigned InitListElements = 0;

  const Expr *Init = E->getInitializer();
  Address EndOfInit = Address::invalid();
  QualType::DestructionKind DtorKind = ElementType.isDestructedType();
  EHScopeStack::stable_iterator Cleanup;
  llvm::Instruction *CleanupDominator = nullptr;

  CharUnits ElementSize = getContext().getTypeSizeInChars(ElementType);
  CharUnits ElementAlign =
    BeginPtr.getAlignment().alignmentOfArrayElement(ElementSize);

  // Attempt to perform zero-initialization using memset.
  auto TryMemsetInitialization = [&]() -> bool {
    // FIXME: If the type is a pointer-to-data-member under the Itanium ABI,
    // we can initialize with a memset to -1.
    if (!CGM.getTypes().isZeroInitializable(ElementType))
      return false;

    // Optimization: since zero initialization will just set the memory
    // to all zeroes, generate a single memset to do it in one shot.

    // Subtract out the size of any elements we've already initialized.
    auto *RemainingSize = AllocSizeWithoutCookie;
    if (InitListElements) {
      // We know this can't overflow; we check this when doing the allocation.
      auto *InitializedSize = llvm::ConstantInt::get(
          RemainingSize->getType(),
          getContext().getTypeSizeInChars(ElementType).getQuantity() *
              InitListElements);
      RemainingSize = Builder.CreateSub(RemainingSize, InitializedSize);
    }

    // Create the memset.
    Builder.CreateMemSet(CurPtr, Builder.getInt8(0), RemainingSize, false);
    return true;
  };

  // If the initializer is an initializer list, first do the explicit elements.
  if (const InitListExpr *ILE = dyn_cast<InitListExpr>(Init)) {
    // Initializing from a (braced) string literal is a special case; the init
    // list element does not initialize a (single) array element.
    if (ILE->isStringLiteralInit()) {
      // Initialize the initial portion of length equal to that of the string
      // literal. The allocation must be for at least this much; we emitted a
      // check for that earlier.
      AggValueSlot Slot =
          AggValueSlot::forAddr(CurPtr, ElementType.getQualifiers(),
                                AggValueSlot::IsDestructed,
                                AggValueSlot::DoesNotNeedGCBarriers,
                                AggValueSlot::IsNotAliased);
      EmitAggExpr(ILE->getInit(0), Slot);

      // Move past these elements.
      InitListElements =
          cast<ConstantArrayType>(ILE->getType()->getAsArrayTypeUnsafe())
              ->getSize().getZExtValue();
      CurPtr =
          Address(Builder.CreateInBoundsGEP(CurPtr.getPointer(),
                                            Builder.getSize(InitListElements),
                                            "string.init.end"),
                  CurPtr.getAlignment().alignmentAtOffset(InitListElements *
                                                          ElementSize));

      // Zero out the rest, if any remain.
      llvm::ConstantInt *ConstNum = dyn_cast<llvm::ConstantInt>(NumElements);
      if (!ConstNum || !ConstNum->equalsInt(InitListElements)) {
        bool OK = TryMemsetInitialization();
        (void)OK;
        assert(OK && "couldn't memset character type?");
      }
      return;
    }

    InitListElements = ILE->getNumInits();

    // If this is a multi-dimensional array new, we will initialize multiple
    // elements with each init list element.
    QualType AllocType = E->getAllocatedType();
    if (const ConstantArrayType *CAT = dyn_cast_or_null<ConstantArrayType>(
            AllocType->getAsArrayTypeUnsafe())) {
      ElementTy = ConvertTypeForMem(AllocType);
      CurPtr = Builder.CreateElementBitCast(CurPtr, ElementTy);
      InitListElements *= getContext().getConstantArrayElementCount(CAT);
    }

    // Enter a partial-destruction Cleanup if necessary.
    if (needsEHCleanup(DtorKind)) {
      // In principle we could tell the Cleanup where we are more
      // directly, but the control flow can get so varied here that it
      // would actually be quite complex.  Therefore we go through an
      // alloca.
      EndOfInit = CreateTempAlloca(BeginPtr.getType(), getPointerAlign(),
                                   "array.init.end");
      CleanupDominator = Builder.CreateStore(BeginPtr.getPointer(), EndOfInit);
      pushIrregularPartialArrayCleanup(BeginPtr.getPointer(), EndOfInit,
                                       ElementType, ElementAlign,
                                       getDestroyer(DtorKind));
      Cleanup = EHStack.stable_begin();
    }

    CharUnits StartAlign = CurPtr.getAlignment();
    for (unsigned i = 0, e = ILE->getNumInits(); i != e; ++i) {
      // Tell the cleanup that it needs to destroy up to this
      // element.  TODO: some of these stores can be trivially
      // observed to be unnecessary.
      if (EndOfInit.isValid()) {
        auto FinishedPtr =
          Builder.CreateBitCast(CurPtr.getPointer(), BeginPtr.getType());
        Builder.CreateStore(FinishedPtr, EndOfInit);
      }
      // FIXME: If the last initializer is an incomplete initializer list for
      // an array, and we have an array filler, we can fold together the two
      // initialization loops.
      StoreAnyExprIntoOneUnit(*this, ILE->getInit(i),
                              ILE->getInit(i)->getType(), CurPtr);
      CurPtr = Address(Builder.CreateInBoundsGEP(CurPtr.getPointer(),
                                                 Builder.getSize(1),
                                                 "array.exp.next"),
                       StartAlign.alignmentAtOffset((i + 1) * ElementSize));
    }

    // The remaining elements are filled with the array filler expression.
    Init = ILE->getArrayFiller();

    // Extract the initializer for the individual array elements by pulling
    // out the array filler from all the nested initializer lists. This avoids
    // generating a nested loop for the initialization.
    while (Init && Init->getType()->isConstantArrayType()) {
      auto *SubILE = dyn_cast<InitListExpr>(Init);
      if (!SubILE)
        break;
      assert(SubILE->getNumInits() == 0 && "explicit inits in array filler?");
      Init = SubILE->getArrayFiller();
    }

    // Switch back to initializing one base element at a time.
    CurPtr = Builder.CreateBitCast(CurPtr, BeginPtr.getType());
  }

  // If all elements have already been initialized, skip any further
  // initialization.
  llvm::ConstantInt *ConstNum = dyn_cast<llvm::ConstantInt>(NumElements);
  if (ConstNum && ConstNum->getZExtValue() <= InitListElements) {
    // If there was a Cleanup, deactivate it.
    if (CleanupDominator)
      DeactivateCleanupBlock(Cleanup, CleanupDominator);
    return;
  }

  assert(Init && "have trailing elements to initialize but no initializer");

  // If this is a constructor call, try to optimize it out, and failing that
  // emit a single loop to initialize all remaining elements.
  if (const CXXConstructExpr *CCE = dyn_cast<CXXConstructExpr>(Init)) {
    CXXConstructorDecl *Ctor = CCE->getConstructor();
    if (Ctor->isTrivial()) {
      // If new expression did not specify value-initialization, then there
      // is no initialization.
      if (!CCE->requiresZeroInitialization() || Ctor->getParent()->isEmpty())
        return;

      if (TryMemsetInitialization())
        return;
    }

    // Store the new Cleanup position for irregular Cleanups.
    //
    // FIXME: Share this cleanup with the constructor call emission rather than
    // having it create a cleanup of its own.
    if (EndOfInit.isValid())
      Builder.CreateStore(CurPtr.getPointer(), EndOfInit);

    // Emit a constructor call loop to initialize the remaining elements.
    if (InitListElements)
      NumElements = Builder.CreateSub(
          NumElements,
          llvm::ConstantInt::get(NumElements->getType(), InitListElements));
    EmitCXXAggrConstructorCall(Ctor, NumElements, CurPtr, CCE,
                               CCE->requiresZeroInitialization());
    return;
  }

  // If this is value-initialization, we can usually use memset.
  ImplicitValueInitExpr IVIE(ElementType);
  if (isa<ImplicitValueInitExpr>(Init)) {
    if (TryMemsetInitialization())
      return;

    // Switch to an ImplicitValueInitExpr for the element type. This handles
    // only one case: multidimensional array new of pointers to members. In
    // all other cases, we already have an initializer for the array element.
    Init = &IVIE;
  }

  // At this point we should have found an initializer for the individual
  // elements of the array.
  assert(getContext().hasSameUnqualifiedType(ElementType, Init->getType()) &&
         "got wrong type of element to initialize");

  // If we have an empty initializer list, we can usually use memset.
  if (auto *ILE = dyn_cast<InitListExpr>(Init))
    if (ILE->getNumInits() == 0 && TryMemsetInitialization())
      return;

  // If we have a struct whose every field is value-initialized, we can
  // usually use memset.
  if (auto *ILE = dyn_cast<InitListExpr>(Init)) {
    if (const RecordType *RType = ILE->getType()->getAs<RecordType>()) {
      if (RType->getDecl()->isStruct()) {
        unsigned NumElements = 0;
        if (auto *CXXRD = dyn_cast<CXXRecordDecl>(RType->getDecl()))
          NumElements = CXXRD->getNumBases();
        for (auto *Field : RType->getDecl()->fields())
          if (!Field->isUnnamedBitfield())
            ++NumElements;
        // FIXME: Recurse into nested InitListExprs.
        if (ILE->getNumInits() == NumElements)
          for (unsigned i = 0, e = ILE->getNumInits(); i != e; ++i)
            if (!isa<ImplicitValueInitExpr>(ILE->getInit(i)))
              --NumElements;
        if (ILE->getNumInits() == NumElements && TryMemsetInitialization())
          return;
      }
    }
  }

  // Create the loop blocks.
  llvm::BasicBlock *EntryBB = Builder.GetInsertBlock();
  llvm::BasicBlock *LoopBB = createBasicBlock("new.loop");
  llvm::BasicBlock *ContBB = createBasicBlock("new.loop.end");

  // Find the end of the array, hoisted out of the loop.
  llvm::Value *EndPtr =
    Builder.CreateInBoundsGEP(BeginPtr.getPointer(), NumElements, "array.end");

  // If the number of elements isn't constant, we have to now check if there is
  // anything left to initialize.
  if (!ConstNum) {
    llvm::Value *IsEmpty =
      Builder.CreateICmpEQ(CurPtr.getPointer(), EndPtr, "array.isempty");
    Builder.CreateCondBr(IsEmpty, ContBB, LoopBB);
  }

  // Enter the loop.
  EmitBlock(LoopBB);

  // Set up the current-element phi.
  llvm::PHINode *CurPtrPhi =
    Builder.CreatePHI(CurPtr.getType(), 2, "array.cur");
  CurPtrPhi->addIncoming(CurPtr.getPointer(), EntryBB);

  CurPtr = Address(CurPtrPhi, ElementAlign);

  // Store the new Cleanup position for irregular Cleanups.
  if (EndOfInit.isValid()) 
    Builder.CreateStore(CurPtr.getPointer(), EndOfInit);

  // Enter a partial-destruction Cleanup if necessary.
  if (!CleanupDominator && needsEHCleanup(DtorKind)) {
    pushRegularPartialArrayCleanup(BeginPtr.getPointer(), CurPtr.getPointer(),
                                   ElementType, ElementAlign,
                                   getDestroyer(DtorKind));
    Cleanup = EHStack.stable_begin();
    CleanupDominator = Builder.CreateUnreachable();
  }

  // Emit the initializer into this element.
  StoreAnyExprIntoOneUnit(*this, Init, Init->getType(), CurPtr);

  // Leave the Cleanup if we entered one.
  if (CleanupDominator) {
    DeactivateCleanupBlock(Cleanup, CleanupDominator);
    CleanupDominator->eraseFromParent();
  }

  // Advance to the next element by adjusting the pointer type as necessary.
  llvm::Value *NextPtr =
    Builder.CreateConstInBoundsGEP1_32(ElementTy, CurPtr.getPointer(), 1,
                                       "array.next");

  // Check whether we've gotten to the end of the array and, if so,
  // exit the loop.
  llvm::Value *IsEnd = Builder.CreateICmpEQ(NextPtr, EndPtr, "array.atend");
  Builder.CreateCondBr(IsEnd, ContBB, LoopBB);
  CurPtrPhi->addIncoming(NextPtr, Builder.GetInsertBlock());

  EmitBlock(ContBB);
}

static void EmitNewInitializer(CodeGenFunction &CGF, const CXXNewExpr *E,
                               QualType ElementType, llvm::Type *ElementTy,
                               Address NewPtr, llvm::Value *NumElements,
                               llvm::Value *AllocSizeWithoutCookie) {
  ApplyDebugLocation DL(CGF, E);
  if (E->isArray())
    CGF.EmitNewArrayInitializer(E, ElementType, ElementTy, NewPtr, NumElements,
                                AllocSizeWithoutCookie);
  else if (const Expr *Init = E->getInitializer())
    StoreAnyExprIntoOneUnit(CGF, Init, E->getAllocatedType(), NewPtr);
}

/// Emit a call to an operator new or operator delete function, as implicitly
/// created by new-expressions and delete-expressions.
static RValue EmitNewDeleteCall(CodeGenFunction &CGF,
                                const FunctionDecl *CalleeDecl,
                                const FunctionProtoType *CalleeType,
                                const CallArgList &Args) {
  llvm::Instruction *CallOrInvoke;
  llvm::Constant *CalleePtr = CGF.CGM.GetAddrOfFunction(CalleeDecl);
  CGCallee Callee = CGCallee::forDirect(CalleePtr, CalleeDecl);
  RValue RV =
      CGF.EmitCall(CGF.CGM.getTypes().arrangeFreeFunctionCall(
                       Args, CalleeType, /*chainCall=*/false),
                   Callee, ReturnValueSlot(), Args, &CallOrInvoke);

  /// C++1y [expr.new]p10:
  ///   [In a new-expression,] an implementation is allowed to omit a call
  ///   to a replaceable global allocation function.
  ///
  /// We model such elidable calls with the 'builtin' attribute.
  llvm::Function *Fn = dyn_cast<llvm::Function>(CalleePtr);
  if (CalleeDecl->isReplaceableGlobalAllocationFunction() &&
      Fn && Fn->hasFnAttribute(llvm::Attribute::NoBuiltin)) {
    // FIXME: Add addAttribute to CallSite.
    if (llvm::CallInst *CI = dyn_cast<llvm::CallInst>(CallOrInvoke))
      CI->addAttribute(llvm::AttributeList::FunctionIndex,
                       llvm::Attribute::Builtin);
    else if (llvm::InvokeInst *II = dyn_cast<llvm::InvokeInst>(CallOrInvoke))
      II->addAttribute(llvm::AttributeList::FunctionIndex,
                       llvm::Attribute::Builtin);
    else
      llvm_unreachable("unexpected kind of call instruction");
  }

  return RV;
}

RValue CodeGenFunction::EmitBuiltinNewDeleteCall(const FunctionProtoType *Type,
                                                 const Expr *Arg,
                                                 bool IsDelete) {
  CallArgList Args;
  const Stmt *ArgS = Arg;
  EmitCallArgs(Args, *Type->param_type_begin(), llvm::makeArrayRef(ArgS));
  // Find the allocation or deallocation function that we're calling.
  ASTContext &Ctx = getContext();
  DeclarationName Name = Ctx.DeclarationNames
      .getCXXOperatorName(IsDelete ? OO_Delete : OO_New);
  for (auto *Decl : Ctx.getTranslationUnitDecl()->lookup(Name))
    if (auto *FD = dyn_cast<FunctionDecl>(Decl))
      if (Ctx.hasSameType(FD->getType(), QualType(Type, 0)))
        return EmitNewDeleteCall(*this, cast<FunctionDecl>(Decl), Type, Args);
  llvm_unreachable("predeclared global operator new/delete is missing");
}

namespace {
/// The parameters to pass to a usual operator delete.
struct UsualDeleteParams {
  bool DestroyingDelete = false;
  bool Size = false;
  bool Alignment = false;
};
}

static UsualDeleteParams getUsualDeleteParams(const FunctionDecl *FD) {
  UsualDeleteParams Params;

  const FunctionProtoType *FPT = FD->getType()->castAs<FunctionProtoType>();
  auto AI = FPT->param_type_begin(), AE = FPT->param_type_end();

  // The first argument is always a void*.
  ++AI;

  // The next parameter may be a std::destroying_delete_t.
  if (FD->isDestroyingOperatorDelete()) {
    Params.DestroyingDelete = true;
    assert(AI != AE);
    ++AI;
  }

  // Figure out what other parameters we should be implicitly passing.
  if (AI != AE && (*AI)->isIntegerType()) {
    Params.Size = true;
    ++AI;
  }

  if (AI != AE && (*AI)->isAlignValT()) {
    Params.Alignment = true;
    ++AI;
  }

  assert(AI == AE && "unexpected usual deallocation function parameter");
  return Params;
}

namespace {
  /// A cleanup to call the given 'operator delete' function upon abnormal
  /// exit from a new expression. Templated on a traits type that deals with
  /// ensuring that the arguments dominate the cleanup if necessary.
  template<typename Traits>
  class CallDeleteDuringNew final : public EHScopeStack::Cleanup {
    /// Type used to hold llvm::Value*s.
    typedef typename Traits::ValueTy ValueTy;
    /// Type used to hold RValues.
    typedef typename Traits::RValueTy RValueTy;
    struct PlacementArg {
      RValueTy ArgValue;
      QualType ArgType;
    };

    unsigned NumPlacementArgs : 31;
    unsigned PassAlignmentToPlacementDelete : 1;
    const FunctionDecl *OperatorDelete;
    ValueTy Ptr;
    ValueTy AllocSize;
    CharUnits AllocAlign;

    PlacementArg *getPlacementArgs() {
      return reinterpret_cast<PlacementArg *>(this + 1);
    }

  public:
    static size_t getExtraSize(size_t NumPlacementArgs) {
      return NumPlacementArgs * sizeof(PlacementArg);
    }

    CallDeleteDuringNew(size_t NumPlacementArgs,
                        const FunctionDecl *OperatorDelete, ValueTy Ptr,
                        ValueTy AllocSize, bool PassAlignmentToPlacementDelete,
                        CharUnits AllocAlign)
      : NumPlacementArgs(NumPlacementArgs),
        PassAlignmentToPlacementDelete(PassAlignmentToPlacementDelete),
        OperatorDelete(OperatorDelete), Ptr(Ptr), AllocSize(AllocSize),
        AllocAlign(AllocAlign) {}

    void setPlacementArg(unsigned I, RValueTy Arg, QualType Type) {
      assert(I < NumPlacementArgs && "index out of range");
      getPlacementArgs()[I] = {Arg, Type};
    }

    void Emit(CodeGenFunction &CGF, Flags flags) override {
      const FunctionProtoType *FPT =
          OperatorDelete->getType()->getAs<FunctionProtoType>();
      CallArgList DeleteArgs;

      // The first argument is always a void* (or C* for a destroying operator
      // delete for class type C).
      DeleteArgs.add(Traits::get(CGF, Ptr), FPT->getParamType(0));

      // Figure out what other parameters we should be implicitly passing.
      UsualDeleteParams Params;
      if (NumPlacementArgs) {
        // A placement deallocation function is implicitly passed an alignment
        // if the placement allocation function was, but is never passed a size.
        Params.Alignment = PassAlignmentToPlacementDelete;
      } else {
        // For a non-placement new-expression, 'operator delete' can take a
        // size and/or an alignment if it has the right parameters.
        Params = getUsualDeleteParams(OperatorDelete);
      }

      assert(!Params.DestroyingDelete &&
             "should not call destroying delete in a new-expression");

      // The second argument can be a std::size_t (for non-placement delete).
      if (Params.Size)
        DeleteArgs.add(Traits::get(CGF, AllocSize),
                       CGF.getContext().getSizeType());

      // The next (second or third) argument can be a std::align_val_t, which
      // is an enum whose underlying type is std::size_t.
      // FIXME: Use the right type as the parameter type. Note that in a call
      // to operator delete(size_t, ...), we may not have it available.
      if (Params.Alignment)
        DeleteArgs.add(RValue::get(llvm::ConstantInt::get(
                           CGF.SizeTy, AllocAlign.getQuantity())),
                       CGF.getContext().getSizeType());

      // Pass the rest of the arguments, which must match exactly.
      for (unsigned I = 0; I != NumPlacementArgs; ++I) {
        auto Arg = getPlacementArgs()[I];
        DeleteArgs.add(Traits::get(CGF, Arg.ArgValue), Arg.ArgType);
      }

      // Call 'operator delete'.
      EmitNewDeleteCall(CGF, OperatorDelete, FPT, DeleteArgs);
    }
  };
}

/// Enter a cleanup to call 'operator delete' if the initializer in a
/// new-expression throws.
static void EnterNewDeleteCleanup(CodeGenFunction &CGF,
                                  const CXXNewExpr *E,
                                  Address NewPtr,
                                  llvm::Value *AllocSize,
                                  CharUnits AllocAlign,
                                  const CallArgList &NewArgs) {
  unsigned NumNonPlacementArgs = E->passAlignment() ? 2 : 1;

  // If we're not inside a conditional branch, then the cleanup will
  // dominate and we can do the easier (and more efficient) thing.
  if (!CGF.isInConditionalBranch()) {
    struct DirectCleanupTraits {
      typedef llvm::Value *ValueTy;
      typedef RValue RValueTy;
      static RValue get(CodeGenFunction &, ValueTy V) { return RValue::get(V); }
      static RValue get(CodeGenFunction &, RValueTy V) { return V; }
    };

    typedef CallDeleteDuringNew<DirectCleanupTraits> DirectCleanup;

    DirectCleanup *Cleanup = CGF.EHStack
      .pushCleanupWithExtra<DirectCleanup>(EHCleanup,
                                           E->getNumPlacementArgs(),
                                           E->getOperatorDelete(),
                                           NewPtr.getPointer(),
                                           AllocSize,
                                           E->passAlignment(),
                                           AllocAlign);
    for (unsigned I = 0, N = E->getNumPlacementArgs(); I != N; ++I) {
      auto &Arg = NewArgs[I + NumNonPlacementArgs];
      Cleanup->setPlacementArg(I, Arg.RV, Arg.Ty);
    }

    return;
  }

  // Otherwise, we need to save all this stuff.
  DominatingValue<RValue>::saved_type SavedNewPtr =
    DominatingValue<RValue>::save(CGF, RValue::get(NewPtr.getPointer()));
  DominatingValue<RValue>::saved_type SavedAllocSize =
    DominatingValue<RValue>::save(CGF, RValue::get(AllocSize));

  struct ConditionalCleanupTraits {
    typedef DominatingValue<RValue>::saved_type ValueTy;
    typedef DominatingValue<RValue>::saved_type RValueTy;
    static RValue get(CodeGenFunction &CGF, ValueTy V) {
      return V.restore(CGF);
    }
  };
  typedef CallDeleteDuringNew<ConditionalCleanupTraits> ConditionalCleanup;

  ConditionalCleanup *Cleanup = CGF.EHStack
    .pushCleanupWithExtra<ConditionalCleanup>(EHCleanup,
                                              E->getNumPlacementArgs(),
                                              E->getOperatorDelete(),
                                              SavedNewPtr,
                                              SavedAllocSize,
                                              E->passAlignment(),
                                              AllocAlign);
  for (unsigned I = 0, N = E->getNumPlacementArgs(); I != N; ++I) {
    auto &Arg = NewArgs[I + NumNonPlacementArgs];
    Cleanup->setPlacementArg(I, DominatingValue<RValue>::save(CGF, Arg.RV),
                             Arg.Ty);
  }

  CGF.initFullExprCleanup();
}

llvm::Value *CodeGenFunction::EmitCXXNewExpr(const CXXNewExpr *E) {
  // The element type being allocated.
  QualType allocType = getContext().getBaseElementType(E->getAllocatedType());

  // 1. Build a call to the allocation function.
  FunctionDecl *allocator = E->getOperatorNew();

  // If there is a brace-initializer, cannot allocate fewer elements than inits.
  unsigned minElements = 0;
  if (E->isArray() && E->hasInitializer()) {
    const InitListExpr *ILE = dyn_cast<InitListExpr>(E->getInitializer());
    if (ILE && ILE->isStringLiteralInit())
      minElements =
          cast<ConstantArrayType>(ILE->getType()->getAsArrayTypeUnsafe())
              ->getSize().getZExtValue();
    else if (ILE)
      minElements = ILE->getNumInits();
  }

  llvm::Value *numElements = nullptr;
  llvm::Value *allocSizeWithoutCookie = nullptr;
  llvm::Value *allocSize =
    EmitCXXNewAllocSize(*this, E, minElements, numElements,
                        allocSizeWithoutCookie);
  CharUnits allocAlign = getContext().getTypeAlignInChars(allocType);

  // Emit the allocation call.  If the allocator is a global placement
  // operator, just "inline" it directly.
  Address allocation = Address::invalid();
  CallArgList allocatorArgs;
  if (allocator->isReservedGlobalPlacementOperator()) {
    assert(E->getNumPlacementArgs() == 1);
    const Expr *arg = *E->placement_arguments().begin();

    LValueBaseInfo BaseInfo;
    allocation = EmitPointerWithAlignment(arg, &BaseInfo);

    // The pointer expression will, in many cases, be an opaque void*.
    // In these cases, discard the computed alignment and use the
    // formal alignment of the allocated type.
    if (BaseInfo.getAlignmentSource() != AlignmentSource::Decl)
      allocation = Address(allocation.getPointer(), allocAlign);

    // Set up allocatorArgs for the call to operator delete if it's not
    // the reserved global operator.
    if (E->getOperatorDelete() &&
        !E->getOperatorDelete()->isReservedGlobalPlacementOperator()) {
      allocatorArgs.add(RValue::get(allocSize), getContext().getSizeType());
      allocatorArgs.add(RValue::get(allocation.getPointer()), arg->getType());
    }

  } else {
    const FunctionProtoType *allocatorType =
      allocator->getType()->castAs<FunctionProtoType>();
    unsigned ParamsToSkip = 0;

    // The allocation size is the first argument.
    QualType sizeType = getContext().getSizeType();
    allocatorArgs.add(RValue::get(allocSize), sizeType);
    ++ParamsToSkip;

    if (allocSize != allocSizeWithoutCookie) {
      CharUnits cookieAlign = getSizeAlign(); // FIXME: Ask the ABI.
      allocAlign = std::max(allocAlign, cookieAlign);
    }

    // The allocation alignment may be passed as the second argument.
    if (E->passAlignment()) {
      QualType AlignValT = sizeType;
      if (allocatorType->getNumParams() > 1) {
        AlignValT = allocatorType->getParamType(1);
        assert(getContext().hasSameUnqualifiedType(
                   AlignValT->castAs<EnumType>()->getDecl()->getIntegerType(),
                   sizeType) &&
               "wrong type for alignment parameter");
        ++ParamsToSkip;
      } else {
        // Corner case, passing alignment to 'operator new(size_t, ...)'.
        assert(allocator->isVariadic() && "can't pass alignment to allocator");
      }
      allocatorArgs.add(
          RValue::get(llvm::ConstantInt::get(SizeTy, allocAlign.getQuantity())),
          AlignValT);
    }

    // FIXME: Why do we not pass a CalleeDecl here?
    EmitCallArgs(allocatorArgs, allocatorType, E->placement_arguments(),
                 /*AC*/AbstractCallee(), /*ParamsToSkip*/ParamsToSkip);

    RValue RV =
      EmitNewDeleteCall(*this, allocator, allocatorType, allocatorArgs);

    // If this was a call to a global replaceable allocation function that does
    // not take an alignment argument, the allocator is known to produce
    // storage that's suitably aligned for any object that fits, up to a known
    // threshold. Otherwise assume it's suitably aligned for the allocated type.
    CharUnits allocationAlign = allocAlign;
    if (!E->passAlignment() &&
        allocator->isReplaceableGlobalAllocationFunction()) {
      unsigned AllocatorAlign = llvm::PowerOf2Floor(std::min<uint64_t>(
          Target.getNewAlign(), getContext().getTypeSize(allocType)));
      allocationAlign = std::max(
          allocationAlign, getContext().toCharUnitsFromBits(AllocatorAlign));
    }

    allocation = Address(RV.getScalarVal(), allocationAlign);
  }

  // Emit a null check on the allocation result if the allocation
  // function is allowed to return null (because it has a non-throwing
  // exception spec or is the reserved placement new) and we have an
  // interesting initializer.
  bool nullCheck = E->shouldNullCheckAllocation(getContext()) &&
    (!allocType.isPODType(getContext()) || E->hasInitializer());

  llvm::BasicBlock *nullCheckBB = nullptr;
  llvm::BasicBlock *contBB = nullptr;

  // The null-check means that the initializer is conditionally
  // evaluated.
  ConditionalEvaluation conditional(*this);

  if (nullCheck) {
    conditional.begin(*this);

    nullCheckBB = Builder.GetInsertBlock();
    llvm::BasicBlock *notNullBB = createBasicBlock("new.notnull");
    contBB = createBasicBlock("new.cont");

    llvm::Value *isNull =
      Builder.CreateIsNull(allocation.getPointer(), "new.isnull");
    Builder.CreateCondBr(isNull, contBB, notNullBB);
    EmitBlock(notNullBB);
  }

  // If there's an operator delete, enter a cleanup to call it if an
  // exception is thrown.
  EHScopeStack::stable_iterator operatorDeleteCleanup;
  llvm::Instruction *cleanupDominator = nullptr;
  if (E->getOperatorDelete() &&
      !E->getOperatorDelete()->isReservedGlobalPlacementOperator()) {
    EnterNewDeleteCleanup(*this, E, allocation, allocSize, allocAlign,
                          allocatorArgs);
    operatorDeleteCleanup = EHStack.stable_begin();
    cleanupDominator = Builder.CreateUnreachable();
  }

  assert((allocSize == allocSizeWithoutCookie) ==
         CalculateCookiePadding(*this, E).isZero());
  if (allocSize != allocSizeWithoutCookie) {
    assert(E->isArray());
    allocation = CGM.getCXXABI().InitializeArrayCookie(*this, allocation,
                                                       numElements,
                                                       E, allocType);
  }

  llvm::Type *elementTy = ConvertTypeForMem(allocType);
  Address result = Builder.CreateElementBitCast(allocation, elementTy);

  // Passing pointer through invariant.group.barrier to avoid propagation of
  // vptrs information which may be included in previous type.
  // To not break LTO with different optimizations levels, we do it regardless
  // of optimization level.
  if (CGM.getCodeGenOpts().StrictVTablePointers &&
      allocator->isReservedGlobalPlacementOperator())
    result = Address(Builder.CreateInvariantGroupBarrier(result.getPointer()),
                     result.getAlignment());

  EmitNewInitializer(*this, E, allocType, elementTy, result, numElements,
                     allocSizeWithoutCookie);
  if (E->isArray()) {
    // NewPtr is a pointer to the base element type.  If we're
    // allocating an array of arrays, we'll need to cast back to the
    // array pointer type.
    llvm::Type *resultType = ConvertTypeForMem(E->getType());
    if (result.getType() != resultType)
      result = Builder.CreateBitCast(result, resultType);
  }

  // Deactivate the 'operator delete' cleanup if we finished
  // initialization.
  if (operatorDeleteCleanup.isValid()) {
    DeactivateCleanupBlock(operatorDeleteCleanup, cleanupDominator);
    cleanupDominator->eraseFromParent();
  }

  llvm::Value *resultPtr = result.getPointer();
  if (nullCheck) {
    conditional.end(*this);

    llvm::BasicBlock *notNullBB = Builder.GetInsertBlock();
    EmitBlock(contBB);

    llvm::PHINode *PHI = Builder.CreatePHI(resultPtr->getType(), 2);
    PHI->addIncoming(resultPtr, notNullBB);
    PHI->addIncoming(llvm::Constant::getNullValue(resultPtr->getType()),
                     nullCheckBB);

    resultPtr = PHI;
  }
  
  return resultPtr;
}

void CodeGenFunction::EmitDeleteCall(const FunctionDecl *DeleteFD,
                                     llvm::Value *Ptr, QualType DeleteTy,
                                     llvm::Value *NumElements,
                                     CharUnits CookieSize) {
  assert((!NumElements && CookieSize.isZero()) ||
         DeleteFD->getOverloadedOperator() == OO_Array_Delete);

  const FunctionProtoType *DeleteFTy =
    DeleteFD->getType()->getAs<FunctionProtoType>();

  CallArgList DeleteArgs;

  auto Params = getUsualDeleteParams(DeleteFD);
  auto ParamTypeIt = DeleteFTy->param_type_begin();

  // Pass the pointer itself.
  QualType ArgTy = *ParamTypeIt++;
  llvm::Value *DeletePtr = Builder.CreateBitCast(Ptr, ConvertType(ArgTy));
  DeleteArgs.add(RValue::get(DeletePtr), ArgTy);

  // Pass the std::destroying_delete tag if present.
  if (Params.DestroyingDelete) {
    QualType DDTag = *ParamTypeIt++;
    // Just pass an 'undef'. We expect the tag type to be an empty struct.
    auto *V = llvm::UndefValue::get(getTypes().ConvertType(DDTag));
    DeleteArgs.add(RValue::get(V), DDTag);
  }

  // Pass the size if the delete function has a size_t parameter.
  if (Params.Size) {
    QualType SizeType = *ParamTypeIt++;
    CharUnits DeleteTypeSize = getContext().getTypeSizeInChars(DeleteTy);
    llvm::Value *Size = llvm::ConstantInt::get(ConvertType(SizeType),
                                               DeleteTypeSize.getQuantity());

    // For array new, multiply by the number of elements.
    if (NumElements)
      Size = Builder.CreateMul(Size, NumElements);

    // If there is a cookie, add the cookie size.
    if (!CookieSize.isZero())
      Size = Builder.CreateAdd(
          Size, llvm::ConstantInt::get(SizeTy, CookieSize.getQuantity()));

    DeleteArgs.add(RValue::get(Size), SizeType);
  }

  // Pass the alignment if the delete function has an align_val_t parameter.
  if (Params.Alignment) {
    QualType AlignValType = *ParamTypeIt++;
    CharUnits DeleteTypeAlign = getContext().toCharUnitsFromBits(
        getContext().getTypeAlignIfKnown(DeleteTy));
    llvm::Value *Align = llvm::ConstantInt::get(ConvertType(AlignValType),
                                                DeleteTypeAlign.getQuantity());
    DeleteArgs.add(RValue::get(Align), AlignValType);
  }

  assert(ParamTypeIt == DeleteFTy->param_type_end() &&
         "unknown parameter to usual delete function");

  // Emit the call to delete.
  EmitNewDeleteCall(*this, DeleteFD, DeleteFTy, DeleteArgs);
}

namespace {
  /// Calls the given 'operator delete' on a single object.
  struct CallObjectDelete final : EHScopeStack::Cleanup {
    llvm::Value *Ptr;
    const FunctionDecl *OperatorDelete;
    QualType ElementType;

    CallObjectDelete(llvm::Value *Ptr,
                     const FunctionDecl *OperatorDelete,
                     QualType ElementType)
      : Ptr(Ptr), OperatorDelete(OperatorDelete), ElementType(ElementType) {}

    void Emit(CodeGenFunction &CGF, Flags flags) override {
      CGF.EmitDeleteCall(OperatorDelete, Ptr, ElementType);
    }
  };
}

void
CodeGenFunction::pushCallObjectDeleteCleanup(const FunctionDecl *OperatorDelete,
                                             llvm::Value *CompletePtr,
                                             QualType ElementType) {
  EHStack.pushCleanup<CallObjectDelete>(NormalAndEHCleanup, CompletePtr,
                                        OperatorDelete, ElementType);
}

/// Emit the code for deleting a single object with a destroying operator
/// delete. If the element type has a non-virtual destructor, Ptr has already
/// been converted to the type of the parameter of 'operator delete'. Otherwise
/// Ptr points to an object of the static type.
static void EmitDestroyingObjectDelete(CodeGenFunction &CGF,
                                       const CXXDeleteExpr *DE, Address Ptr,
                                       QualType ElementType) {
  auto *Dtor = ElementType->getAsCXXRecordDecl()->getDestructor();
  if (Dtor && Dtor->isVirtual())
    CGF.CGM.getCXXABI().emitVirtualObjectDelete(CGF, DE, Ptr, ElementType,
                                                Dtor);
  else
    CGF.EmitDeleteCall(DE->getOperatorDelete(), Ptr.getPointer(), ElementType);
}

/// Emit the code for deleting a single object.
static void EmitObjectDelete(CodeGenFunction &CGF,
                             const CXXDeleteExpr *DE,
                             Address Ptr,
                             QualType ElementType) {
  // C++11 [expr.delete]p3:
  //   If the static type of the object to be deleted is different from its
  //   dynamic type, the static type shall be a base class of the dynamic type
  //   of the object to be deleted and the static type shall have a virtual
  //   destructor or the behavior is undefined.
  CGF.EmitTypeCheck(CodeGenFunction::TCK_MemberCall,
                    DE->getExprLoc(), Ptr.getPointer(),
                    ElementType);

  const FunctionDecl *OperatorDelete = DE->getOperatorDelete();
  assert(!OperatorDelete->isDestroyingOperatorDelete());

  // Find the destructor for the type, if applicable.  If the
  // destructor is virtual, we'll just emit the vcall and return.
  const CXXDestructorDecl *Dtor = nullptr;
  if (const RecordType *RT = ElementType->getAs<RecordType>()) {
    CXXRecordDecl *RD = cast<CXXRecordDecl>(RT->getDecl());
    if (RD->hasDefinition() && !RD->hasTrivialDestructor()) {
      Dtor = RD->getDestructor();

      if (Dtor->isVirtual()) {
        CGF.CGM.getCXXABI().emitVirtualObjectDelete(CGF, DE, Ptr, ElementType,
                                                    Dtor);
        return;
      }
    }
  }

  // Make sure that we call delete even if the dtor throws.
  // This doesn't have to a conditional cleanup because we're going
  // to pop it off in a second.
  CGF.EHStack.pushCleanup<CallObjectDelete>(NormalAndEHCleanup,
                                            Ptr.getPointer(),
                                            OperatorDelete, ElementType);

  if (Dtor)
    CGF.EmitCXXDestructorCall(Dtor, Dtor_Complete,
                              /*ForVirtualBase=*/false,
                              /*Delegating=*/false,
                              Ptr);
  else if (auto Lifetime = ElementType.getObjCLifetime()) {
    switch (Lifetime) {
    case Qualifiers::OCL_None:
    case Qualifiers::OCL_ExplicitNone:
    case Qualifiers::OCL_Autoreleasing:
      break;

    case Qualifiers::OCL_Strong:
      CGF.EmitARCDestroyStrong(Ptr, ARCPreciseLifetime);
      break;
        
    case Qualifiers::OCL_Weak:
      CGF.EmitARCDestroyWeak(Ptr);
      break;
    }
  }
           
  CGF.PopCleanupBlock();
}

namespace {
  /// Calls the given 'operator delete' on an array of objects.
  struct CallArrayDelete final : EHScopeStack::Cleanup {
    llvm::Value *Ptr;
    const FunctionDecl *OperatorDelete;
    llvm::Value *NumElements;
    QualType ElementType;
    CharUnits CookieSize;

    CallArrayDelete(llvm::Value *Ptr,
                    const FunctionDecl *OperatorDelete,
                    llvm::Value *NumElements,
                    QualType ElementType,
                    CharUnits CookieSize)
      : Ptr(Ptr), OperatorDelete(OperatorDelete), NumElements(NumElements),
        ElementType(ElementType), CookieSize(CookieSize) {}

    void Emit(CodeGenFunction &CGF, Flags flags) override {
      CGF.EmitDeleteCall(OperatorDelete, Ptr, ElementType, NumElements,
                         CookieSize);
    }
  };
}

/// Emit the code for deleting an array of objects.
static void EmitArrayDelete(CodeGenFunction &CGF,
                            const CXXDeleteExpr *E,
                            Address deletedPtr,
                            QualType elementType) {
  llvm::Value *numElements = nullptr;
  llvm::Value *allocatedPtr = nullptr;
  CharUnits cookieSize;
  CGF.CGM.getCXXABI().ReadArrayCookie(CGF, deletedPtr, E, elementType,
                                      numElements, allocatedPtr, cookieSize);

  assert(allocatedPtr && "ReadArrayCookie didn't set allocated pointer");

  // Make sure that we call delete even if one of the dtors throws.
  const FunctionDecl *operatorDelete = E->getOperatorDelete();
  CGF.EHStack.pushCleanup<CallArrayDelete>(NormalAndEHCleanup,
                                           allocatedPtr, operatorDelete,
                                           numElements, elementType,
                                           cookieSize);

  // Destroy the elements.
  if (QualType::DestructionKind dtorKind = elementType.isDestructedType()) {
    assert(numElements && "no element count for a type with a destructor!");

    CharUnits elementSize = CGF.getContext().getTypeSizeInChars(elementType);
    CharUnits elementAlign =
      deletedPtr.getAlignment().alignmentOfArrayElement(elementSize);

    llvm::Value *arrayBegin = deletedPtr.getPointer();
    llvm::Value *arrayEnd =
      CGF.Builder.CreateInBoundsGEP(arrayBegin, numElements, "delete.end");

    // Note that it is legal to allocate a zero-length array, and we
    // can never fold the check away because the length should always
    // come from a cookie.
    CGF.emitArrayDestroy(arrayBegin, arrayEnd, elementType, elementAlign,
                         CGF.getDestroyer(dtorKind),
                         /*checkZeroLength*/ true,
                         CGF.needsEHCleanup(dtorKind));
  }

  // Pop the cleanup block.
  CGF.PopCleanupBlock();
}

void CodeGenFunction::EmitCXXDeleteExpr(const CXXDeleteExpr *E) {
  const Expr *Arg = E->getArgument();
  Address Ptr = EmitPointerWithAlignment(Arg);

  // Null check the pointer.
  llvm::BasicBlock *DeleteNotNull = createBasicBlock("delete.notnull");
  llvm::BasicBlock *DeleteEnd = createBasicBlock("delete.end");

  llvm::Value *IsNull = Builder.CreateIsNull(Ptr.getPointer(), "isnull");

  Builder.CreateCondBr(IsNull, DeleteEnd, DeleteNotNull);
  EmitBlock(DeleteNotNull);

  QualType DeleteTy = E->getDestroyedType();

  // A destroying operator delete overrides the entire operation of the
  // delete expression.
  if (E->getOperatorDelete()->isDestroyingOperatorDelete()) {
    EmitDestroyingObjectDelete(*this, E, Ptr, DeleteTy);
    EmitBlock(DeleteEnd);
    return;
  }

  // We might be deleting a pointer to array.  If so, GEP down to the
  // first non-array element.
  // (this assumes that A(*)[3][7] is converted to [3 x [7 x %A]]*)
  if (DeleteTy->isConstantArrayType()) {
    llvm::Value *Zero = Builder.getInt32(0);
    SmallVector<llvm::Value*,8> GEP;

    GEP.push_back(Zero); // point at the outermost array

    // For each layer of array type we're pointing at:
    while (const ConstantArrayType *Arr
             = getContext().getAsConstantArrayType(DeleteTy)) {
      // 1. Unpeel the array type.
      DeleteTy = Arr->getElementType();

      // 2. GEP to the first element of the array.
      GEP.push_back(Zero);
    }

    Ptr = Address(Builder.CreateInBoundsGEP(Ptr.getPointer(), GEP, "del.first"),
                  Ptr.getAlignment());
  }

  assert(ConvertTypeForMem(DeleteTy) == Ptr.getElementType());

  if (E->isArrayForm()) {
    EmitArrayDelete(*this, E, Ptr, DeleteTy);
  } else {
    EmitObjectDelete(*this, E, Ptr, DeleteTy);
  }

  EmitBlock(DeleteEnd);
}

static bool isGLValueFromPointerDeref(const Expr *E) {
  E = E->IgnoreParens();

  if (const auto *CE = dyn_cast<CastExpr>(E)) {
    if (!CE->getSubExpr()->isGLValue())
      return false;
    return isGLValueFromPointerDeref(CE->getSubExpr());
  }

  if (const auto *OVE = dyn_cast<OpaqueValueExpr>(E))
    return isGLValueFromPointerDeref(OVE->getSourceExpr());

  if (const auto *BO = dyn_cast<BinaryOperator>(E))
    if (BO->getOpcode() == BO_Comma)
      return isGLValueFromPointerDeref(BO->getRHS());

  if (const auto *ACO = dyn_cast<AbstractConditionalOperator>(E))
    return isGLValueFromPointerDeref(ACO->getTrueExpr()) ||
           isGLValueFromPointerDeref(ACO->getFalseExpr());

  // C++11 [expr.sub]p1:
  //   The expression E1[E2] is identical (by definition) to *((E1)+(E2))
  if (isa<ArraySubscriptExpr>(E))
    return true;

  if (const auto *UO = dyn_cast<UnaryOperator>(E))
    if (UO->getOpcode() == UO_Deref)
      return true;

  return false;
}

static llvm::Value *EmitTypeidFromVTable(CodeGenFunction &CGF, const Expr *E,
                                         llvm::Type *StdTypeInfoPtrTy) {
  // Get the vtable pointer.
  Address ThisPtr = CGF.EmitLValue(E).getAddress();

  // C++ [expr.typeid]p2:
  //   If the glvalue expression is obtained by applying the unary * operator to
  //   a pointer and the pointer is a null pointer value, the typeid expression
  //   throws the std::bad_typeid exception.
  //
  // However, this paragraph's intent is not clear.  We choose a very generous
  // interpretation which implores us to consider comma operators, conditional
  // operators, parentheses and other such constructs.
  QualType SrcRecordTy = E->getType();
  if (CGF.CGM.getCXXABI().shouldTypeidBeNullChecked(
          isGLValueFromPointerDeref(E), SrcRecordTy)) {
    llvm::BasicBlock *BadTypeidBlock =
        CGF.createBasicBlock("typeid.bad_typeid");
    llvm::BasicBlock *EndBlock = CGF.createBasicBlock("typeid.end");

    llvm::Value *IsNull = CGF.Builder.CreateIsNull(ThisPtr.getPointer());
    CGF.Builder.CreateCondBr(IsNull, BadTypeidBlock, EndBlock);

    CGF.EmitBlock(BadTypeidBlock);
    CGF.CGM.getCXXABI().EmitBadTypeidCall(CGF);
    CGF.EmitBlock(EndBlock);
  }

  return CGF.CGM.getCXXABI().EmitTypeid(CGF, SrcRecordTy, ThisPtr,
                                        StdTypeInfoPtrTy);
}

llvm::Value *CodeGenFunction::EmitCXXTypeidExpr(const CXXTypeidExpr *E) {
  llvm::Type *StdTypeInfoPtrTy = 
    ConvertType(E->getType())->getPointerTo();
  
  if (E->isTypeOperand()) {
    llvm::Constant *TypeInfo =
        CGM.GetAddrOfRTTIDescriptor(E->getTypeOperand(getContext()));
    return Builder.CreateBitCast(TypeInfo, StdTypeInfoPtrTy);
  }

  // C++ [expr.typeid]p2:
  //   When typeid is applied to a glvalue expression whose type is a
  //   polymorphic class type, the result refers to a std::type_info object
  //   representing the type of the most derived object (that is, the dynamic
  //   type) to which the glvalue refers.
  if (E->isPotentiallyEvaluated())
    return EmitTypeidFromVTable(*this, E->getExprOperand(), 
                                StdTypeInfoPtrTy);

  QualType OperandTy = E->getExprOperand()->getType();
  return Builder.CreateBitCast(CGM.GetAddrOfRTTIDescriptor(OperandTy),
                               StdTypeInfoPtrTy);
}

static llvm::Value *EmitDynamicCastToNull(CodeGenFunction &CGF,
                                          QualType DestTy) {
  llvm::Type *DestLTy = CGF.ConvertType(DestTy);
  if (DestTy->isPointerType())
    return llvm::Constant::getNullValue(DestLTy);

  /// C++ [expr.dynamic.cast]p9:
  ///   A failed cast to reference type throws std::bad_cast
  if (!CGF.CGM.getCXXABI().EmitBadCastCall(CGF))
    return nullptr;

  CGF.EmitBlock(CGF.createBasicBlock("dynamic_cast.end"));
  return llvm::UndefValue::get(DestLTy);
}

llvm::Value *CodeGenFunction::EmitDynamicCast(Address ThisAddr,
                                              const CXXDynamicCastExpr *DCE) {
  CGM.EmitExplicitCastExprType(DCE, this);
  QualType DestTy = DCE->getTypeAsWritten();

  if (DCE->isAlwaysNull())
    if (llvm::Value *T = EmitDynamicCastToNull(*this, DestTy))
      return T;

  QualType SrcTy = DCE->getSubExpr()->getType();

  // C++ [expr.dynamic.cast]p7:
  //   If T is "pointer to cv void," then the result is a pointer to the most
  //   derived object pointed to by v.
  const PointerType *DestPTy = DestTy->getAs<PointerType>();

  bool isDynamicCastToVoid;
  QualType SrcRecordTy;
  QualType DestRecordTy;
  if (DestPTy) {
    isDynamicCastToVoid = DestPTy->getPointeeType()->isVoidType();
    SrcRecordTy = SrcTy->castAs<PointerType>()->getPointeeType();
    DestRecordTy = DestPTy->getPointeeType();
  } else {
    isDynamicCastToVoid = false;
    SrcRecordTy = SrcTy;
    DestRecordTy = DestTy->castAs<ReferenceType>()->getPointeeType();
  }

  assert(SrcRecordTy->isRecordType() && "source type must be a record type!");

  // C++ [expr.dynamic.cast]p4: 
  //   If the value of v is a null pointer value in the pointer case, the result
  //   is the null pointer value of type T.
  bool ShouldNullCheckSrcValue =
      CGM.getCXXABI().shouldDynamicCastCallBeNullChecked(SrcTy->isPointerType(),
                                                         SrcRecordTy);

  llvm::BasicBlock *CastNull = nullptr;
  llvm::BasicBlock *CastNotNull = nullptr;
  llvm::BasicBlock *CastEnd = createBasicBlock("dynamic_cast.end");
  
  if (ShouldNullCheckSrcValue) {
    CastNull = createBasicBlock("dynamic_cast.null");
    CastNotNull = createBasicBlock("dynamic_cast.notnull");

    llvm::Value *IsNull = Builder.CreateIsNull(ThisAddr.getPointer());
    Builder.CreateCondBr(IsNull, CastNull, CastNotNull);
    EmitBlock(CastNotNull);
  }

  llvm::Value *Value;
  if (isDynamicCastToVoid) {
    Value = CGM.getCXXABI().EmitDynamicCastToVoid(*this, ThisAddr, SrcRecordTy,
                                                  DestTy);
  } else {
    assert(DestRecordTy->isRecordType() &&
           "destination type must be a record type!");
    Value = CGM.getCXXABI().EmitDynamicCastCall(*this, ThisAddr, SrcRecordTy,
                                                DestTy, DestRecordTy, CastEnd);
    CastNotNull = Builder.GetInsertBlock();
  }

  if (ShouldNullCheckSrcValue) {
    EmitBranch(CastEnd);

    EmitBlock(CastNull);
    EmitBranch(CastEnd);
  }

  EmitBlock(CastEnd);

  if (ShouldNullCheckSrcValue) {
    llvm::PHINode *PHI = Builder.CreatePHI(Value->getType(), 2);
    PHI->addIncoming(Value, CastNotNull);
    PHI->addIncoming(llvm::Constant::getNullValue(Value->getType()), CastNull);

    Value = PHI;
  }

  return Value;
}

void CodeGenFunction::EmitLambdaExpr(const LambdaExpr *E, AggValueSlot Slot) {
  RunCleanupsScope Scope(*this);
  LValue SlotLV = MakeAddrLValue(Slot.getAddress(), E->getType());

  CXXRecordDecl::field_iterator CurField = E->getLambdaClass()->field_begin();
  for (LambdaExpr::const_capture_init_iterator i = E->capture_init_begin(),
                                               e = E->capture_init_end();
       i != e; ++i, ++CurField) {
    // Emit initialization
    LValue LV = EmitLValueForFieldInitialization(SlotLV, *CurField);
    if (CurField->hasCapturedVLAType()) {
      auto VAT = CurField->getCapturedVLAType();
      EmitStoreThroughLValue(RValue::get(VLASizeMap[VAT->getSizeExpr()]), LV);
    } else {
      EmitInitializerForField(*CurField, LV, *i);
    }
  }
}<|MERGE_RESOLUTION|>--- conflicted
+++ resolved
@@ -89,17 +89,13 @@
       *this, MD, This, ImplicitParam, ImplicitParamTy, CE, Args, RtlArgs);
   auto &FnInfo = CGM.getTypes().arrangeCXXMethodCall(
       Args, FPT, CallInfo.ReqArgs, CallInfo.PrefixSize);
-<<<<<<< HEAD
-  return EmitCall(FnInfo, Callee, ReturnValue, Args // INTEL
+  return EmitCall(FnInfo, Callee, ReturnValue, Args, nullptr,  // INTEL
+                  CE ? CE->getExprLoc() : SourceLocation() // INTEL
 #if INTEL_SPECIFIC_CILKPLUS
                   ,
-                  /*callOrInvoke=*/0, CE ? CE->isCilkSpawnCall() : false
+                  CE ? CE->isCilkSpawnCall() : false
 #endif // INTEL_SPECIFIC_CILKPLUS
   );
-=======
-  return EmitCall(FnInfo, Callee, ReturnValue, Args, nullptr,
-                  CE ? CE->getExprLoc() : SourceLocation());
->>>>>>> d1c3dd89
 }
 
 RValue CodeGenFunction::EmitCXXDestructorCall(
@@ -456,17 +452,14 @@
   EmitCallArgs(Args, FPT, E->arguments());
   return EmitCall(CGM.getTypes().arrangeCXXMethodCall(Args, FPT, required,
                                                       /*PrefixSize=*/0),
-<<<<<<< HEAD
-                  Callee, ReturnValue, Args,
+                  Callee, ReturnValue, Args, nullptr, E->getExprLoc() // INTEL
 #if INTEL_SPECIFIC_CILKPLUS
                   // FIXME(DLK) - Make sure that simply removing the
                   // CGCalleeInfo arg was the right thing to do. See r285258.
-                  /*callOrInvoke=*/nullptr,
-                  E->isCilkSpawnCall());
+                  ,
+                  E->isCilkSpawnCall()
 #endif // INTEL_SPECIFIC_CILKPLUS
-=======
-                  Callee, ReturnValue, Args, nullptr, E->getExprLoc());
->>>>>>> d1c3dd89
+                  );
 }
 
 RValue
