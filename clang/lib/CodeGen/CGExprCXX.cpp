//===--- CGExprCXX.cpp - Emit LLVM Code for C++ expressions ---------------===//
//
//                     The LLVM Compiler Infrastructure
//
// This file is distributed under the University of Illinois Open Source
// License. See LICENSE.TXT for details.
//
//===----------------------------------------------------------------------===//
//
// This contains code dealing with code generation of C++ expressions
//
//===----------------------------------------------------------------------===//

#include "CodeGenFunction.h"
#include "CGCUDARuntime.h"
#include "CGCXXABI.h"
#include "CGDebugInfo.h"
#include "CGObjCRuntime.h"
#include "clang/CodeGen/CGFunctionInfo.h"
#include "clang/Frontend/CodeGenOptions.h"
#include "llvm/IR/CallSite.h"
#include "llvm/IR/Intrinsics.h"

using namespace clang;
using namespace CodeGen;

namespace {
struct MemberCallInfo {
  RequiredArgs ReqArgs;
  // Number of prefix arguments for the call. Ignores the `this` pointer.
  unsigned PrefixSize;
};
}

static MemberCallInfo
commonEmitCXXMemberOrOperatorCall(CodeGenFunction &CGF, const CXXMethodDecl *MD,
                                  llvm::Value *This, llvm::Value *ImplicitParam,
                                  QualType ImplicitParamTy, const CallExpr *CE,
                                  CallArgList &Args, CallArgList *RtlArgs) {
  assert(CE == nullptr || isa<CXXMemberCallExpr>(CE) ||
         isa<CXXOperatorCallExpr>(CE));
  assert(MD->isInstance() &&
         "Trying to emit a member or operator call expr on a static method!");
  ASTContext &C = CGF.getContext();

  // Push the this ptr.
  const CXXRecordDecl *RD =
      CGF.CGM.getCXXABI().getThisArgumentTypeForMethod(MD);
  Args.add(RValue::get(This),
           RD ? C.getPointerType(C.getTypeDeclType(RD)) : C.VoidPtrTy);

  // If there is an implicit parameter (e.g. VTT), emit it.
  if (ImplicitParam) {
    Args.add(RValue::get(ImplicitParam), ImplicitParamTy);
  }

  const FunctionProtoType *FPT = MD->getType()->castAs<FunctionProtoType>();
  RequiredArgs required = RequiredArgs::forPrototypePlus(FPT, Args.size(), MD);
  unsigned PrefixSize = Args.size() - 1;

  // And the rest of the call args.
  if (RtlArgs) {
    // Special case: if the caller emitted the arguments right-to-left already
    // (prior to emitting the *this argument), we're done. This happens for
    // assignment operators.
    Args.addFrom(*RtlArgs);
  } else if (CE) {
    // Special case: skip first argument of CXXOperatorCall (it is "this").
    unsigned ArgsToSkip = isa<CXXOperatorCallExpr>(CE) ? 1 : 0;
    CGF.EmitCallArgs(Args, FPT, drop_begin(CE->arguments(), ArgsToSkip),
                     CE->getDirectCallee());
  } else {
    assert(
        FPT->getNumParams() == 0 &&
        "No CallExpr specified for function with non-zero number of arguments");
  }
  return {required, PrefixSize};
}

RValue CodeGenFunction::EmitCXXMemberOrOperatorCall(
    const CXXMethodDecl *MD, const CGCallee &Callee,
    ReturnValueSlot ReturnValue,
    llvm::Value *This, llvm::Value *ImplicitParam, QualType ImplicitParamTy,
    const CallExpr *CE, CallArgList *RtlArgs) {
  const FunctionProtoType *FPT = MD->getType()->castAs<FunctionProtoType>();
  CallArgList Args;
  MemberCallInfo CallInfo = commonEmitCXXMemberOrOperatorCall(
      *this, MD, This, ImplicitParam, ImplicitParamTy, CE, Args, RtlArgs);
<<<<<<< HEAD
  auto &FnInfo = CGM.getTypes().arrangeCXXMethodCall(Args, FPT, required);
  return EmitCall(FnInfo, Callee, ReturnValue, Args // INTEL
#if INTEL_SPECIFIC_CILKPLUS
                  ,
                  /*callOrInvoke=*/0, CE ? CE->isCilkSpawnCall() : false
#endif // INTEL_SPECIFIC_CILKPLUS
  );
=======
  auto &FnInfo = CGM.getTypes().arrangeCXXMethodCall(
      Args, FPT, CallInfo.ReqArgs, CallInfo.PrefixSize);
  return EmitCall(FnInfo, Callee, ReturnValue, Args);
>>>>>>> b971198e
}

RValue CodeGenFunction::EmitCXXDestructorCall(
    const CXXDestructorDecl *DD, const CGCallee &Callee, llvm::Value *This,
    llvm::Value *ImplicitParam, QualType ImplicitParamTy, const CallExpr *CE,
    StructorType Type) {
  CallArgList Args;
  commonEmitCXXMemberOrOperatorCall(*this, DD, This, ImplicitParam,
                                    ImplicitParamTy, CE, Args, nullptr);
  return EmitCall(CGM.getTypes().arrangeCXXStructorDeclaration(DD, Type),
                  Callee, ReturnValueSlot(), Args);
}

RValue CodeGenFunction::EmitCXXPseudoDestructorExpr(
                                            const CXXPseudoDestructorExpr *E) {
  QualType DestroyedType = E->getDestroyedType();
  if (DestroyedType.hasStrongOrWeakObjCLifetime()) {
    // Automatic Reference Counting:
    //   If the pseudo-expression names a retainable object with weak or
    //   strong lifetime, the object shall be released.
    Expr *BaseExpr = E->getBase();
    Address BaseValue = Address::invalid();
    Qualifiers BaseQuals;

    // If this is s.x, emit s as an lvalue. If it is s->x, emit s as a scalar.
    if (E->isArrow()) {
      BaseValue = EmitPointerWithAlignment(BaseExpr);
      const PointerType *PTy = BaseExpr->getType()->getAs<PointerType>();
      BaseQuals = PTy->getPointeeType().getQualifiers();
    } else {
      LValue BaseLV = EmitLValue(BaseExpr);
      BaseValue = BaseLV.getAddress();
      QualType BaseTy = BaseExpr->getType();
      BaseQuals = BaseTy.getQualifiers();
    }

    switch (DestroyedType.getObjCLifetime()) {
    case Qualifiers::OCL_None:
    case Qualifiers::OCL_ExplicitNone:
    case Qualifiers::OCL_Autoreleasing:
      break;

    case Qualifiers::OCL_Strong:
      EmitARCRelease(Builder.CreateLoad(BaseValue,
                        DestroyedType.isVolatileQualified()),
                     ARCPreciseLifetime);
      break;

    case Qualifiers::OCL_Weak:
      EmitARCDestroyWeak(BaseValue);
      break;
    }
  } else {
    // C++ [expr.pseudo]p1:
    //   The result shall only be used as the operand for the function call
    //   operator (), and the result of such a call has type void. The only
    //   effect is the evaluation of the postfix-expression before the dot or
    //   arrow.
    EmitIgnoredExpr(E->getBase());
  }

  return RValue::get(nullptr);
}

static CXXRecordDecl *getCXXRecord(const Expr *E) {
  QualType T = E->getType();
  if (const PointerType *PTy = T->getAs<PointerType>())
    T = PTy->getPointeeType();
  const RecordType *Ty = T->castAs<RecordType>();
  return cast<CXXRecordDecl>(Ty->getDecl());
}

// Note: This function also emit constructor calls to support a MSVC
// extensions allowing explicit constructor function call.
RValue CodeGenFunction::EmitCXXMemberCallExpr(const CXXMemberCallExpr *CE,
                                              ReturnValueSlot ReturnValue) {
  const Expr *callee = CE->getCallee()->IgnoreParens();

  if (isa<BinaryOperator>(callee))
    return EmitCXXMemberPointerCallExpr(CE, ReturnValue);

  const MemberExpr *ME = cast<MemberExpr>(callee);
  const CXXMethodDecl *MD = cast<CXXMethodDecl>(ME->getMemberDecl());

  if (MD->isStatic()) {
    // The method is static, emit it as we would a regular call.
    CGCallee callee = CGCallee::forDirect(CGM.GetAddrOfFunction(MD), MD);
    return EmitCall(getContext().getPointerType(MD->getType()), callee, CE,
                    ReturnValue);
  }

  bool HasQualifier = ME->hasQualifier();
  NestedNameSpecifier *Qualifier = HasQualifier ? ME->getQualifier() : nullptr;
  bool IsArrow = ME->isArrow();
  const Expr *Base = ME->getBase();

  return EmitCXXMemberOrOperatorMemberCallExpr(
      CE, MD, ReturnValue, HasQualifier, Qualifier, IsArrow, Base);
}

RValue CodeGenFunction::EmitCXXMemberOrOperatorMemberCallExpr(
    const CallExpr *CE, const CXXMethodDecl *MD, ReturnValueSlot ReturnValue,
    bool HasQualifier, NestedNameSpecifier *Qualifier, bool IsArrow,
    const Expr *Base) {
  assert(isa<CXXMemberCallExpr>(CE) || isa<CXXOperatorCallExpr>(CE));

  // Compute the object pointer.
  bool CanUseVirtualCall = MD->isVirtual() && !HasQualifier;

  const CXXMethodDecl *DevirtualizedMethod = nullptr;
  if (CanUseVirtualCall && CanDevirtualizeMemberFunctionCall(Base, MD)) {
    const CXXRecordDecl *BestDynamicDecl = Base->getBestDynamicClassType();
    DevirtualizedMethod = MD->getCorrespondingMethodInClass(BestDynamicDecl);
    assert(DevirtualizedMethod);
    const CXXRecordDecl *DevirtualizedClass = DevirtualizedMethod->getParent();
    const Expr *Inner = Base->ignoreParenBaseCasts();
    if (DevirtualizedMethod->getReturnType().getCanonicalType() !=
        MD->getReturnType().getCanonicalType())
      // If the return types are not the same, this might be a case where more
      // code needs to run to compensate for it. For example, the derived
      // method might return a type that inherits form from the return
      // type of MD and has a prefix.
      // For now we just avoid devirtualizing these covariant cases.
      DevirtualizedMethod = nullptr;
    else if (getCXXRecord(Inner) == DevirtualizedClass)
      // If the class of the Inner expression is where the dynamic method
      // is defined, build the this pointer from it.
      Base = Inner;
    else if (getCXXRecord(Base) != DevirtualizedClass) {
      // If the method is defined in a class that is not the best dynamic
      // one or the one of the full expression, we would have to build
      // a derived-to-base cast to compute the correct this pointer, but
      // we don't have support for that yet, so do a virtual call.
      DevirtualizedMethod = nullptr;
    }
  }

  // C++17 demands that we evaluate the RHS of a (possibly-compound) assignment
  // operator before the LHS.
  CallArgList RtlArgStorage;
  CallArgList *RtlArgs = nullptr;
  if (auto *OCE = dyn_cast<CXXOperatorCallExpr>(CE)) {
    if (OCE->isAssignmentOp()) {
      RtlArgs = &RtlArgStorage;
      EmitCallArgs(*RtlArgs, MD->getType()->castAs<FunctionProtoType>(),
                   drop_begin(CE->arguments(), 1), CE->getDirectCallee(),
                   /*ParamsToSkip*/0, EvaluationOrder::ForceRightToLeft);
    }
  }

  Address This = Address::invalid();
  if (IsArrow)
    This = EmitPointerWithAlignment(Base);
  else
    This = EmitLValue(Base).getAddress();


  if (MD->isTrivial() || (MD->isDefaulted() && MD->getParent()->isUnion())) {
    if (isa<CXXDestructorDecl>(MD)) return RValue::get(nullptr);
    if (isa<CXXConstructorDecl>(MD) && 
        cast<CXXConstructorDecl>(MD)->isDefaultConstructor())
      return RValue::get(nullptr);

    if (!MD->getParent()->mayInsertExtraPadding()) {
      if (MD->isCopyAssignmentOperator() || MD->isMoveAssignmentOperator()) {
        // We don't like to generate the trivial copy/move assignment operator
        // when it isn't necessary; just produce the proper effect here.
        LValue RHS = isa<CXXOperatorCallExpr>(CE)
                         ? MakeNaturalAlignAddrLValue(
                               (*RtlArgs)[0].RV.getScalarVal(),
                               (*(CE->arg_begin() + 1))->getType())
                         : EmitLValue(*CE->arg_begin());
        EmitAggregateAssign(This, RHS.getAddress(), CE->getType());
        return RValue::get(This.getPointer());
      }

      if (isa<CXXConstructorDecl>(MD) &&
          cast<CXXConstructorDecl>(MD)->isCopyOrMoveConstructor()) {
        // Trivial move and copy ctor are the same.
        assert(CE->getNumArgs() == 1 && "unexpected argcount for trivial ctor");
        Address RHS = EmitLValue(*CE->arg_begin()).getAddress();
        EmitAggregateCopy(This, RHS, (*CE->arg_begin())->getType());
        return RValue::get(This.getPointer());
      }
      llvm_unreachable("unknown trivial member function");
    }
  }

  // Compute the function type we're calling.
  const CXXMethodDecl *CalleeDecl =
      DevirtualizedMethod ? DevirtualizedMethod : MD;
  const CGFunctionInfo *FInfo = nullptr;
  if (const auto *Dtor = dyn_cast<CXXDestructorDecl>(CalleeDecl))
    FInfo = &CGM.getTypes().arrangeCXXStructorDeclaration(
        Dtor, StructorType::Complete);
  else if (const auto *Ctor = dyn_cast<CXXConstructorDecl>(CalleeDecl))
    FInfo = &CGM.getTypes().arrangeCXXStructorDeclaration(
        Ctor, StructorType::Complete);
  else
    FInfo = &CGM.getTypes().arrangeCXXMethodDeclaration(CalleeDecl);

  llvm::FunctionType *Ty = CGM.getTypes().GetFunctionType(*FInfo);

  // C++11 [class.mfct.non-static]p2:
  //   If a non-static member function of a class X is called for an object that
  //   is not of type X, or of a type derived from X, the behavior is undefined.
  SourceLocation CallLoc;
  ASTContext &C = getContext();
  if (CE)
    CallLoc = CE->getExprLoc();

  SanitizerSet SkippedChecks;
  if (const auto *CMCE = dyn_cast<CXXMemberCallExpr>(CE)) {
    auto *IOA = CMCE->getImplicitObjectArgument();
    bool IsImplicitObjectCXXThis = IsWrappedCXXThis(IOA);
    if (IsImplicitObjectCXXThis)
      SkippedChecks.set(SanitizerKind::Alignment, true);
    if (IsImplicitObjectCXXThis || isa<DeclRefExpr>(IOA))
      SkippedChecks.set(SanitizerKind::Null, true);
  }
  EmitTypeCheck(
      isa<CXXConstructorDecl>(CalleeDecl) ? CodeGenFunction::TCK_ConstructorCall
                                          : CodeGenFunction::TCK_MemberCall,
      CallLoc, This.getPointer(), C.getRecordType(CalleeDecl->getParent()),
      /*Alignment=*/CharUnits::Zero(), SkippedChecks);

  // FIXME: Uses of 'MD' past this point need to be audited. We may need to use
  // 'CalleeDecl' instead.

  // C++ [class.virtual]p12:
  //   Explicit qualification with the scope operator (5.1) suppresses the
  //   virtual call mechanism.
  //
  // We also don't emit a virtual call if the base expression has a record type
  // because then we know what the type is.
  bool UseVirtualCall = CanUseVirtualCall && !DevirtualizedMethod;
  
  if (const CXXDestructorDecl *Dtor = dyn_cast<CXXDestructorDecl>(MD)) {
    assert(CE->arg_begin() == CE->arg_end() &&
           "Destructor shouldn't have explicit parameters");
    assert(ReturnValue.isNull() && "Destructor shouldn't have return value");
    if (UseVirtualCall) {
      CGM.getCXXABI().EmitVirtualDestructorCall(
          *this, Dtor, Dtor_Complete, This, cast<CXXMemberCallExpr>(CE));
    } else {
      CGCallee Callee;
      if (getLangOpts().AppleKext && MD->isVirtual() && HasQualifier)
        Callee = BuildAppleKextVirtualCall(MD, Qualifier, Ty);
      else if (!DevirtualizedMethod)
        Callee = CGCallee::forDirect(
            CGM.getAddrOfCXXStructor(Dtor, StructorType::Complete, FInfo, Ty),
                                     Dtor);
      else {
        const CXXDestructorDecl *DDtor =
          cast<CXXDestructorDecl>(DevirtualizedMethod);
        Callee = CGCallee::forDirect(
                  CGM.GetAddrOfFunction(GlobalDecl(DDtor, Dtor_Complete), Ty),
                                     DDtor);
      }
      EmitCXXMemberOrOperatorCall(
          CalleeDecl, Callee, ReturnValue, This.getPointer(),
          /*ImplicitParam=*/nullptr, QualType(), CE, nullptr);
    }
    return RValue::get(nullptr);
  }
  
  CGCallee Callee;
  if (const CXXConstructorDecl *Ctor = dyn_cast<CXXConstructorDecl>(MD)) {
    Callee = CGCallee::forDirect(
                  CGM.GetAddrOfFunction(GlobalDecl(Ctor, Ctor_Complete), Ty),
                                 Ctor);
  } else if (UseVirtualCall) {
    Callee = CGM.getCXXABI().getVirtualFunctionPointer(*this, MD, This, Ty,
                                                       CE->getLocStart());
  } else {
    if (SanOpts.has(SanitizerKind::CFINVCall) &&
        MD->getParent()->isDynamicClass()) {
      llvm::Value *VTable = GetVTablePtr(This, Int8PtrTy, MD->getParent());
      EmitVTablePtrCheckForCall(MD->getParent(), VTable, CFITCK_NVCall,
                                CE->getLocStart());
    }

    if (getLangOpts().AppleKext && MD->isVirtual() && HasQualifier)
      Callee = BuildAppleKextVirtualCall(MD, Qualifier, Ty);
    else if (!DevirtualizedMethod)
      Callee = CGCallee::forDirect(CGM.GetAddrOfFunction(MD, Ty), MD);
    else {
      Callee = CGCallee::forDirect(
                                CGM.GetAddrOfFunction(DevirtualizedMethod, Ty),
                                   DevirtualizedMethod);
    }
  }

  if (MD->isVirtual()) {
    This = CGM.getCXXABI().adjustThisArgumentForVirtualFunctionCall(
        *this, CalleeDecl, This, UseVirtualCall);
  }

  return EmitCXXMemberOrOperatorCall(
      CalleeDecl, Callee, ReturnValue, This.getPointer(),
      /*ImplicitParam=*/nullptr, QualType(), CE, RtlArgs);
}

RValue
CodeGenFunction::EmitCXXMemberPointerCallExpr(const CXXMemberCallExpr *E,
                                              ReturnValueSlot ReturnValue) {
  const BinaryOperator *BO =
      cast<BinaryOperator>(E->getCallee()->IgnoreParens());
  const Expr *BaseExpr = BO->getLHS();
  const Expr *MemFnExpr = BO->getRHS();
  
  const MemberPointerType *MPT = 
    MemFnExpr->getType()->castAs<MemberPointerType>();

  const FunctionProtoType *FPT = 
    MPT->getPointeeType()->castAs<FunctionProtoType>();
  const CXXRecordDecl *RD = 
    cast<CXXRecordDecl>(MPT->getClass()->getAs<RecordType>()->getDecl());

  // Emit the 'this' pointer.
  Address This = Address::invalid();
  if (BO->getOpcode() == BO_PtrMemI)
    This = EmitPointerWithAlignment(BaseExpr);
  else 
    This = EmitLValue(BaseExpr).getAddress();

  EmitTypeCheck(TCK_MemberCall, E->getExprLoc(), This.getPointer(),
                QualType(MPT->getClass(), 0));

  // Get the member function pointer.
  llvm::Value *MemFnPtr = EmitScalarExpr(MemFnExpr);

  // Ask the ABI to load the callee.  Note that This is modified.
  llvm::Value *ThisPtrForCall = nullptr;
  CGCallee Callee =
    CGM.getCXXABI().EmitLoadOfMemberFunctionPointer(*this, BO, This,
                                             ThisPtrForCall, MemFnPtr, MPT);
  
  CallArgList Args;

  QualType ThisType = 
    getContext().getPointerType(getContext().getTagDeclType(RD));

  // Push the this ptr.
  Args.add(RValue::get(ThisPtrForCall), ThisType);

  RequiredArgs required =
      RequiredArgs::forPrototypePlus(FPT, 1, /*FD=*/nullptr);

  // And the rest of the call args
  EmitCallArgs(Args, FPT, E->arguments());
<<<<<<< HEAD
  return EmitCall(CGM.getTypes().arrangeCXXMethodCall(Args, FPT, required),
                  Callee, ReturnValue, Args,
#if INTEL_SPECIFIC_CILKPLUS
                  // FIXME(DLK) - Make sure that simply removing the
                  // CGCalleeInfo arg was the right thing to do. See r285258.
                  /*callOrInvoke=*/nullptr,
                  E->isCilkSpawnCall());
#endif // INTEL_SPECIFIC_CILKPLUS
=======
  return EmitCall(CGM.getTypes().arrangeCXXMethodCall(Args, FPT, required,
                                                      /*PrefixSize=*/0),
                  Callee, ReturnValue, Args);
>>>>>>> b971198e
}

RValue
CodeGenFunction::EmitCXXOperatorMemberCallExpr(const CXXOperatorCallExpr *E,
                                               const CXXMethodDecl *MD,
                                               ReturnValueSlot ReturnValue) {
  assert(MD->isInstance() &&
         "Trying to emit a member call expr on a static method!");
  return EmitCXXMemberOrOperatorMemberCallExpr(
      E, MD, ReturnValue, /*HasQualifier=*/false, /*Qualifier=*/nullptr,
      /*IsArrow=*/false, E->getArg(0));
}

RValue CodeGenFunction::EmitCUDAKernelCallExpr(const CUDAKernelCallExpr *E,
                                               ReturnValueSlot ReturnValue) {
  return CGM.getCUDARuntime().EmitCUDAKernelCallExpr(*this, E, ReturnValue);
}

static void EmitNullBaseClassInitialization(CodeGenFunction &CGF,
                                            Address DestPtr,
                                            const CXXRecordDecl *Base) {
  if (Base->isEmpty())
    return;

  DestPtr = CGF.Builder.CreateElementBitCast(DestPtr, CGF.Int8Ty);

  const ASTRecordLayout &Layout = CGF.getContext().getASTRecordLayout(Base);
  CharUnits NVSize = Layout.getNonVirtualSize();

  // We cannot simply zero-initialize the entire base sub-object if vbptrs are
  // present, they are initialized by the most derived class before calling the
  // constructor.
  SmallVector<std::pair<CharUnits, CharUnits>, 1> Stores;
  Stores.emplace_back(CharUnits::Zero(), NVSize);

  // Each store is split by the existence of a vbptr.
  CharUnits VBPtrWidth = CGF.getPointerSize();
  std::vector<CharUnits> VBPtrOffsets =
      CGF.CGM.getCXXABI().getVBPtrOffsets(Base);
  for (CharUnits VBPtrOffset : VBPtrOffsets) {
    // Stop before we hit any virtual base pointers located in virtual bases.
    if (VBPtrOffset >= NVSize)
      break;
    std::pair<CharUnits, CharUnits> LastStore = Stores.pop_back_val();
    CharUnits LastStoreOffset = LastStore.first;
    CharUnits LastStoreSize = LastStore.second;

    CharUnits SplitBeforeOffset = LastStoreOffset;
    CharUnits SplitBeforeSize = VBPtrOffset - SplitBeforeOffset;
    assert(!SplitBeforeSize.isNegative() && "negative store size!");
    if (!SplitBeforeSize.isZero())
      Stores.emplace_back(SplitBeforeOffset, SplitBeforeSize);

    CharUnits SplitAfterOffset = VBPtrOffset + VBPtrWidth;
    CharUnits SplitAfterSize = LastStoreSize - SplitAfterOffset;
    assert(!SplitAfterSize.isNegative() && "negative store size!");
    if (!SplitAfterSize.isZero())
      Stores.emplace_back(SplitAfterOffset, SplitAfterSize);
  }

  // If the type contains a pointer to data member we can't memset it to zero.
  // Instead, create a null constant and copy it to the destination.
  // TODO: there are other patterns besides zero that we can usefully memset,
  // like -1, which happens to be the pattern used by member-pointers.
  // TODO: isZeroInitializable can be over-conservative in the case where a
  // virtual base contains a member pointer.
  llvm::Constant *NullConstantForBase = CGF.CGM.EmitNullConstantForBase(Base);
  if (!NullConstantForBase->isNullValue()) {
    llvm::GlobalVariable *NullVariable = new llvm::GlobalVariable(
        CGF.CGM.getModule(), NullConstantForBase->getType(),
        /*isConstant=*/true, llvm::GlobalVariable::PrivateLinkage,
        NullConstantForBase, Twine());

    CharUnits Align = std::max(Layout.getNonVirtualAlignment(),
                               DestPtr.getAlignment());
    NullVariable->setAlignment(Align.getQuantity());

    Address SrcPtr = Address(CGF.EmitCastToVoidPtr(NullVariable), Align);

    // Get and call the appropriate llvm.memcpy overload.
    for (std::pair<CharUnits, CharUnits> Store : Stores) {
      CharUnits StoreOffset = Store.first;
      CharUnits StoreSize = Store.second;
      llvm::Value *StoreSizeVal = CGF.CGM.getSize(StoreSize);
      CGF.Builder.CreateMemCpy(
          CGF.Builder.CreateConstInBoundsByteGEP(DestPtr, StoreOffset),
          CGF.Builder.CreateConstInBoundsByteGEP(SrcPtr, StoreOffset),
          StoreSizeVal);
    }

  // Otherwise, just memset the whole thing to zero.  This is legal
  // because in LLVM, all default initializers (other than the ones we just
  // handled above) are guaranteed to have a bit pattern of all zeros.
  } else {
    for (std::pair<CharUnits, CharUnits> Store : Stores) {
      CharUnits StoreOffset = Store.first;
      CharUnits StoreSize = Store.second;
      llvm::Value *StoreSizeVal = CGF.CGM.getSize(StoreSize);
      CGF.Builder.CreateMemSet(
          CGF.Builder.CreateConstInBoundsByteGEP(DestPtr, StoreOffset),
          CGF.Builder.getInt8(0), StoreSizeVal);
    }
  }
}

void
CodeGenFunction::EmitCXXConstructExpr(const CXXConstructExpr *E,
                                      AggValueSlot Dest) {
  assert(!Dest.isIgnored() && "Must have a destination!");
  const CXXConstructorDecl *CD = E->getConstructor();
  
  // If we require zero initialization before (or instead of) calling the
  // constructor, as can be the case with a non-user-provided default
  // constructor, emit the zero initialization now, unless destination is
  // already zeroed.
  if (E->requiresZeroInitialization() && !Dest.isZeroed()) {
    switch (E->getConstructionKind()) {
    case CXXConstructExpr::CK_Delegating:
    case CXXConstructExpr::CK_Complete:
      EmitNullInitialization(Dest.getAddress(), E->getType());
      break;
    case CXXConstructExpr::CK_VirtualBase:
    case CXXConstructExpr::CK_NonVirtualBase:
      EmitNullBaseClassInitialization(*this, Dest.getAddress(),
                                      CD->getParent());
      break;
    }
  }
  
  // If this is a call to a trivial default constructor, do nothing.
  if (CD->isTrivial() && CD->isDefaultConstructor())
    return;
  
  // Elide the constructor if we're constructing from a temporary.
  // The temporary check is required because Sema sets this on NRVO
  // returns.
  if (getLangOpts().ElideConstructors && E->isElidable()) {
    assert(getContext().hasSameUnqualifiedType(E->getType(),
                                               E->getArg(0)->getType()));
    if (E->getArg(0)->isTemporaryObject(getContext(), CD->getParent())) {
      EmitAggExpr(E->getArg(0), Dest);
      return;
    }
  }
  
  if (const ArrayType *arrayType
        = getContext().getAsArrayType(E->getType())) {
    EmitCXXAggrConstructorCall(CD, arrayType, Dest.getAddress(), E);
  } else {
    CXXCtorType Type = Ctor_Complete;
    bool ForVirtualBase = false;
    bool Delegating = false;
    
    switch (E->getConstructionKind()) {
     case CXXConstructExpr::CK_Delegating:
      // We should be emitting a constructor; GlobalDecl will assert this
      Type = CurGD.getCtorType();
      Delegating = true;
      break;

     case CXXConstructExpr::CK_Complete:
      Type = Ctor_Complete;
      break;

     case CXXConstructExpr::CK_VirtualBase:
      ForVirtualBase = true;
      // fall-through

     case CXXConstructExpr::CK_NonVirtualBase:
      Type = Ctor_Base;
    }
    
    // Call the constructor.
    EmitCXXConstructorCall(CD, Type, ForVirtualBase, Delegating,
                           Dest.getAddress(), E);
  }
}

void CodeGenFunction::EmitSynthesizedCXXCopyCtor(Address Dest, Address Src,
                                                 const Expr *Exp) {
  if (const ExprWithCleanups *E = dyn_cast<ExprWithCleanups>(Exp))
    Exp = E->getSubExpr();
  assert(isa<CXXConstructExpr>(Exp) && 
         "EmitSynthesizedCXXCopyCtor - unknown copy ctor expr");
  const CXXConstructExpr* E = cast<CXXConstructExpr>(Exp);
  const CXXConstructorDecl *CD = E->getConstructor();
  RunCleanupsScope Scope(*this);
  
  // If we require zero initialization before (or instead of) calling the
  // constructor, as can be the case with a non-user-provided default
  // constructor, emit the zero initialization now.
  // FIXME. Do I still need this for a copy ctor synthesis?
  if (E->requiresZeroInitialization())
    EmitNullInitialization(Dest, E->getType());
  
  assert(!getContext().getAsConstantArrayType(E->getType())
         && "EmitSynthesizedCXXCopyCtor - Copied-in Array");
  EmitSynthesizedCXXCopyCtorCall(CD, Dest, Src, E);
}

static CharUnits CalculateCookiePadding(CodeGenFunction &CGF,
                                        const CXXNewExpr *E) {
  if (!E->isArray())
    return CharUnits::Zero();

  // No cookie is required if the operator new[] being used is the
  // reserved placement operator new[].
  if (E->getOperatorNew()->isReservedGlobalPlacementOperator())
    return CharUnits::Zero();

  return CGF.CGM.getCXXABI().GetArrayCookieSize(E);
}

static llvm::Value *EmitCXXNewAllocSize(CodeGenFunction &CGF,
                                        const CXXNewExpr *e,
                                        unsigned minElements,
                                        llvm::Value *&numElements,
                                        llvm::Value *&sizeWithoutCookie) {
  QualType type = e->getAllocatedType();

  if (!e->isArray()) {
    CharUnits typeSize = CGF.getContext().getTypeSizeInChars(type);
    sizeWithoutCookie
      = llvm::ConstantInt::get(CGF.SizeTy, typeSize.getQuantity());
    return sizeWithoutCookie;
  }

  // The width of size_t.
  unsigned sizeWidth = CGF.SizeTy->getBitWidth();

  // Figure out the cookie size.
  llvm::APInt cookieSize(sizeWidth,
                         CalculateCookiePadding(CGF, e).getQuantity());

  // Emit the array size expression.
  // We multiply the size of all dimensions for NumElements.
  // e.g for 'int[2][3]', ElemType is 'int' and NumElements is 6.
  numElements = CGF.CGM.EmitConstantExpr(e->getArraySize(),
                                         CGF.getContext().getSizeType(), &CGF);
  if (!numElements)
    numElements = CGF.EmitScalarExpr(e->getArraySize());
  assert(isa<llvm::IntegerType>(numElements->getType()));

  // The number of elements can be have an arbitrary integer type;
  // essentially, we need to multiply it by a constant factor, add a
  // cookie size, and verify that the result is representable as a
  // size_t.  That's just a gloss, though, and it's wrong in one
  // important way: if the count is negative, it's an error even if
  // the cookie size would bring the total size >= 0.
  bool isSigned 
    = e->getArraySize()->getType()->isSignedIntegerOrEnumerationType();
  llvm::IntegerType *numElementsType
    = cast<llvm::IntegerType>(numElements->getType());
  unsigned numElementsWidth = numElementsType->getBitWidth();

  // Compute the constant factor.
  llvm::APInt arraySizeMultiplier(sizeWidth, 1);
  while (const ConstantArrayType *CAT
             = CGF.getContext().getAsConstantArrayType(type)) {
    type = CAT->getElementType();
    arraySizeMultiplier *= CAT->getSize();
  }

  CharUnits typeSize = CGF.getContext().getTypeSizeInChars(type);
  llvm::APInt typeSizeMultiplier(sizeWidth, typeSize.getQuantity());
  typeSizeMultiplier *= arraySizeMultiplier;

  // This will be a size_t.
  llvm::Value *size;
  
  // If someone is doing 'new int[42]' there is no need to do a dynamic check.
  // Don't bloat the -O0 code.
  if (llvm::ConstantInt *numElementsC =
        dyn_cast<llvm::ConstantInt>(numElements)) {
    const llvm::APInt &count = numElementsC->getValue();

    bool hasAnyOverflow = false;

    // If 'count' was a negative number, it's an overflow.
    if (isSigned && count.isNegative())
      hasAnyOverflow = true;

    // We want to do all this arithmetic in size_t.  If numElements is
    // wider than that, check whether it's already too big, and if so,
    // overflow.
    else if (numElementsWidth > sizeWidth &&
             numElementsWidth - sizeWidth > count.countLeadingZeros())
      hasAnyOverflow = true;

    // Okay, compute a count at the right width.
    llvm::APInt adjustedCount = count.zextOrTrunc(sizeWidth);

    // If there is a brace-initializer, we cannot allocate fewer elements than
    // there are initializers. If we do, that's treated like an overflow.
    if (adjustedCount.ult(minElements))
      hasAnyOverflow = true;

    // Scale numElements by that.  This might overflow, but we don't
    // care because it only overflows if allocationSize does, too, and
    // if that overflows then we shouldn't use this.
    numElements = llvm::ConstantInt::get(CGF.SizeTy,
                                         adjustedCount * arraySizeMultiplier);

    // Compute the size before cookie, and track whether it overflowed.
    bool overflow;
    llvm::APInt allocationSize
      = adjustedCount.umul_ov(typeSizeMultiplier, overflow);
    hasAnyOverflow |= overflow;

    // Add in the cookie, and check whether it's overflowed.
    if (cookieSize != 0) {
      // Save the current size without a cookie.  This shouldn't be
      // used if there was overflow.
      sizeWithoutCookie = llvm::ConstantInt::get(CGF.SizeTy, allocationSize);

      allocationSize = allocationSize.uadd_ov(cookieSize, overflow);
      hasAnyOverflow |= overflow;
    }

    // On overflow, produce a -1 so operator new will fail.
    if (hasAnyOverflow) {
      size = llvm::Constant::getAllOnesValue(CGF.SizeTy);
    } else {
      size = llvm::ConstantInt::get(CGF.SizeTy, allocationSize);
    }

  // Otherwise, we might need to use the overflow intrinsics.
  } else {
    // There are up to five conditions we need to test for:
    // 1) if isSigned, we need to check whether numElements is negative;
    // 2) if numElementsWidth > sizeWidth, we need to check whether
    //   numElements is larger than something representable in size_t;
    // 3) if minElements > 0, we need to check whether numElements is smaller
    //    than that.
    // 4) we need to compute
    //      sizeWithoutCookie := numElements * typeSizeMultiplier
    //    and check whether it overflows; and
    // 5) if we need a cookie, we need to compute
    //      size := sizeWithoutCookie + cookieSize
    //    and check whether it overflows.

    llvm::Value *hasOverflow = nullptr;

    // If numElementsWidth > sizeWidth, then one way or another, we're
    // going to have to do a comparison for (2), and this happens to
    // take care of (1), too.
    if (numElementsWidth > sizeWidth) {
      llvm::APInt threshold(numElementsWidth, 1);
      threshold <<= sizeWidth;

      llvm::Value *thresholdV
        = llvm::ConstantInt::get(numElementsType, threshold);

      hasOverflow = CGF.Builder.CreateICmpUGE(numElements, thresholdV);
      numElements = CGF.Builder.CreateTrunc(numElements, CGF.SizeTy);

    // Otherwise, if we're signed, we want to sext up to size_t.
    } else if (isSigned) {
      if (numElementsWidth < sizeWidth)
        numElements = CGF.Builder.CreateSExt(numElements, CGF.SizeTy);
      
      // If there's a non-1 type size multiplier, then we can do the
      // signedness check at the same time as we do the multiply
      // because a negative number times anything will cause an
      // unsigned overflow.  Otherwise, we have to do it here. But at least
      // in this case, we can subsume the >= minElements check.
      if (typeSizeMultiplier == 1)
        hasOverflow = CGF.Builder.CreateICmpSLT(numElements,
                              llvm::ConstantInt::get(CGF.SizeTy, minElements));

    // Otherwise, zext up to size_t if necessary.
    } else if (numElementsWidth < sizeWidth) {
      numElements = CGF.Builder.CreateZExt(numElements, CGF.SizeTy);
    }

    assert(numElements->getType() == CGF.SizeTy);

    if (minElements) {
      // Don't allow allocation of fewer elements than we have initializers.
      if (!hasOverflow) {
        hasOverflow = CGF.Builder.CreateICmpULT(numElements,
                              llvm::ConstantInt::get(CGF.SizeTy, minElements));
      } else if (numElementsWidth > sizeWidth) {
        // The other existing overflow subsumes this check.
        // We do an unsigned comparison, since any signed value < -1 is
        // taken care of either above or below.
        hasOverflow = CGF.Builder.CreateOr(hasOverflow,
                          CGF.Builder.CreateICmpULT(numElements,
                              llvm::ConstantInt::get(CGF.SizeTy, minElements)));
      }
    }

    size = numElements;

    // Multiply by the type size if necessary.  This multiplier
    // includes all the factors for nested arrays.
    //
    // This step also causes numElements to be scaled up by the
    // nested-array factor if necessary.  Overflow on this computation
    // can be ignored because the result shouldn't be used if
    // allocation fails.
    if (typeSizeMultiplier != 1) {
      llvm::Value *umul_with_overflow
        = CGF.CGM.getIntrinsic(llvm::Intrinsic::umul_with_overflow, CGF.SizeTy);

      llvm::Value *tsmV =
        llvm::ConstantInt::get(CGF.SizeTy, typeSizeMultiplier);
      llvm::Value *result =
          CGF.Builder.CreateCall(umul_with_overflow, {size, tsmV});

      llvm::Value *overflowed = CGF.Builder.CreateExtractValue(result, 1);
      if (hasOverflow)
        hasOverflow = CGF.Builder.CreateOr(hasOverflow, overflowed);
      else
        hasOverflow = overflowed;

      size = CGF.Builder.CreateExtractValue(result, 0);

      // Also scale up numElements by the array size multiplier.
      if (arraySizeMultiplier != 1) {
        // If the base element type size is 1, then we can re-use the
        // multiply we just did.
        if (typeSize.isOne()) {
          assert(arraySizeMultiplier == typeSizeMultiplier);
          numElements = size;

        // Otherwise we need a separate multiply.
        } else {
          llvm::Value *asmV =
            llvm::ConstantInt::get(CGF.SizeTy, arraySizeMultiplier);
          numElements = CGF.Builder.CreateMul(numElements, asmV);
        }
      }
    } else {
      // numElements doesn't need to be scaled.
      assert(arraySizeMultiplier == 1);
    }
    
    // Add in the cookie size if necessary.
    if (cookieSize != 0) {
      sizeWithoutCookie = size;

      llvm::Value *uadd_with_overflow
        = CGF.CGM.getIntrinsic(llvm::Intrinsic::uadd_with_overflow, CGF.SizeTy);

      llvm::Value *cookieSizeV = llvm::ConstantInt::get(CGF.SizeTy, cookieSize);
      llvm::Value *result =
          CGF.Builder.CreateCall(uadd_with_overflow, {size, cookieSizeV});

      llvm::Value *overflowed = CGF.Builder.CreateExtractValue(result, 1);
      if (hasOverflow)
        hasOverflow = CGF.Builder.CreateOr(hasOverflow, overflowed);
      else
        hasOverflow = overflowed;

      size = CGF.Builder.CreateExtractValue(result, 0);
    }

    // If we had any possibility of dynamic overflow, make a select to
    // overwrite 'size' with an all-ones value, which should cause
    // operator new to throw.
    if (hasOverflow)
      size = CGF.Builder.CreateSelect(hasOverflow,
                                 llvm::Constant::getAllOnesValue(CGF.SizeTy),
                                      size);
  }

  if (cookieSize == 0)
    sizeWithoutCookie = size;
  else
    assert(sizeWithoutCookie && "didn't set sizeWithoutCookie?");

  return size;
}

static void StoreAnyExprIntoOneUnit(CodeGenFunction &CGF, const Expr *Init,
                                    QualType AllocType, Address NewPtr) {
  // FIXME: Refactor with EmitExprAsInit.
  switch (CGF.getEvaluationKind(AllocType)) {
  case TEK_Scalar:
    CGF.EmitScalarInit(Init, nullptr,
                       CGF.MakeAddrLValue(NewPtr, AllocType), false);
    return;
  case TEK_Complex:
    CGF.EmitComplexExprIntoLValue(Init, CGF.MakeAddrLValue(NewPtr, AllocType),
                                  /*isInit*/ true);
    return;
  case TEK_Aggregate: {
    AggValueSlot Slot
      = AggValueSlot::forAddr(NewPtr, AllocType.getQualifiers(),
                              AggValueSlot::IsDestructed,
                              AggValueSlot::DoesNotNeedGCBarriers,
                              AggValueSlot::IsNotAliased);
    CGF.EmitAggExpr(Init, Slot);
    return;
  }
  }
  llvm_unreachable("bad evaluation kind");
}

void CodeGenFunction::EmitNewArrayInitializer(
    const CXXNewExpr *E, QualType ElementType, llvm::Type *ElementTy,
    Address BeginPtr, llvm::Value *NumElements,
    llvm::Value *AllocSizeWithoutCookie) {
  // If we have a type with trivial initialization and no initializer,
  // there's nothing to do.
  if (!E->hasInitializer())
    return;

  Address CurPtr = BeginPtr;

  unsigned InitListElements = 0;

  const Expr *Init = E->getInitializer();
  Address EndOfInit = Address::invalid();
  QualType::DestructionKind DtorKind = ElementType.isDestructedType();
  EHScopeStack::stable_iterator Cleanup;
  llvm::Instruction *CleanupDominator = nullptr;

  CharUnits ElementSize = getContext().getTypeSizeInChars(ElementType);
  CharUnits ElementAlign =
    BeginPtr.getAlignment().alignmentOfArrayElement(ElementSize);

  // Attempt to perform zero-initialization using memset.
  auto TryMemsetInitialization = [&]() -> bool {
    // FIXME: If the type is a pointer-to-data-member under the Itanium ABI,
    // we can initialize with a memset to -1.
    if (!CGM.getTypes().isZeroInitializable(ElementType))
      return false;

    // Optimization: since zero initialization will just set the memory
    // to all zeroes, generate a single memset to do it in one shot.

    // Subtract out the size of any elements we've already initialized.
    auto *RemainingSize = AllocSizeWithoutCookie;
    if (InitListElements) {
      // We know this can't overflow; we check this when doing the allocation.
      auto *InitializedSize = llvm::ConstantInt::get(
          RemainingSize->getType(),
          getContext().getTypeSizeInChars(ElementType).getQuantity() *
              InitListElements);
      RemainingSize = Builder.CreateSub(RemainingSize, InitializedSize);
    }

    // Create the memset.
    Builder.CreateMemSet(CurPtr, Builder.getInt8(0), RemainingSize, false);
    return true;
  };

  // If the initializer is an initializer list, first do the explicit elements.
  if (const InitListExpr *ILE = dyn_cast<InitListExpr>(Init)) {
    // Initializing from a (braced) string literal is a special case; the init
    // list element does not initialize a (single) array element.
    if (ILE->isStringLiteralInit()) {
      // Initialize the initial portion of length equal to that of the string
      // literal. The allocation must be for at least this much; we emitted a
      // check for that earlier.
      AggValueSlot Slot =
          AggValueSlot::forAddr(CurPtr, ElementType.getQualifiers(),
                                AggValueSlot::IsDestructed,
                                AggValueSlot::DoesNotNeedGCBarriers,
                                AggValueSlot::IsNotAliased);
      EmitAggExpr(ILE->getInit(0), Slot);

      // Move past these elements.
      InitListElements =
          cast<ConstantArrayType>(ILE->getType()->getAsArrayTypeUnsafe())
              ->getSize().getZExtValue();
      CurPtr =
          Address(Builder.CreateInBoundsGEP(CurPtr.getPointer(),
                                            Builder.getSize(InitListElements),
                                            "string.init.end"),
                  CurPtr.getAlignment().alignmentAtOffset(InitListElements *
                                                          ElementSize));

      // Zero out the rest, if any remain.
      llvm::ConstantInt *ConstNum = dyn_cast<llvm::ConstantInt>(NumElements);
      if (!ConstNum || !ConstNum->equalsInt(InitListElements)) {
        bool OK = TryMemsetInitialization();
        (void)OK;
        assert(OK && "couldn't memset character type?");
      }
      return;
    }

    InitListElements = ILE->getNumInits();

    // If this is a multi-dimensional array new, we will initialize multiple
    // elements with each init list element.
    QualType AllocType = E->getAllocatedType();
    if (const ConstantArrayType *CAT = dyn_cast_or_null<ConstantArrayType>(
            AllocType->getAsArrayTypeUnsafe())) {
      ElementTy = ConvertTypeForMem(AllocType);
      CurPtr = Builder.CreateElementBitCast(CurPtr, ElementTy);
      InitListElements *= getContext().getConstantArrayElementCount(CAT);
    }

    // Enter a partial-destruction Cleanup if necessary.
    if (needsEHCleanup(DtorKind)) {
      // In principle we could tell the Cleanup where we are more
      // directly, but the control flow can get so varied here that it
      // would actually be quite complex.  Therefore we go through an
      // alloca.
      EndOfInit = CreateTempAlloca(BeginPtr.getType(), getPointerAlign(),
                                   "array.init.end");
      CleanupDominator = Builder.CreateStore(BeginPtr.getPointer(), EndOfInit);
      pushIrregularPartialArrayCleanup(BeginPtr.getPointer(), EndOfInit,
                                       ElementType, ElementAlign,
                                       getDestroyer(DtorKind));
      Cleanup = EHStack.stable_begin();
    }

    CharUnits StartAlign = CurPtr.getAlignment();
    for (unsigned i = 0, e = ILE->getNumInits(); i != e; ++i) {
      // Tell the cleanup that it needs to destroy up to this
      // element.  TODO: some of these stores can be trivially
      // observed to be unnecessary.
      if (EndOfInit.isValid()) {
        auto FinishedPtr =
          Builder.CreateBitCast(CurPtr.getPointer(), BeginPtr.getType());
        Builder.CreateStore(FinishedPtr, EndOfInit);
      }
      // FIXME: If the last initializer is an incomplete initializer list for
      // an array, and we have an array filler, we can fold together the two
      // initialization loops.
      StoreAnyExprIntoOneUnit(*this, ILE->getInit(i),
                              ILE->getInit(i)->getType(), CurPtr);
      CurPtr = Address(Builder.CreateInBoundsGEP(CurPtr.getPointer(),
                                                 Builder.getSize(1),
                                                 "array.exp.next"),
                       StartAlign.alignmentAtOffset((i + 1) * ElementSize));
    }

    // The remaining elements are filled with the array filler expression.
    Init = ILE->getArrayFiller();

    // Extract the initializer for the individual array elements by pulling
    // out the array filler from all the nested initializer lists. This avoids
    // generating a nested loop for the initialization.
    while (Init && Init->getType()->isConstantArrayType()) {
      auto *SubILE = dyn_cast<InitListExpr>(Init);
      if (!SubILE)
        break;
      assert(SubILE->getNumInits() == 0 && "explicit inits in array filler?");
      Init = SubILE->getArrayFiller();
    }

    // Switch back to initializing one base element at a time.
    CurPtr = Builder.CreateBitCast(CurPtr, BeginPtr.getType());
  }

  // If all elements have already been initialized, skip any further
  // initialization.
  llvm::ConstantInt *ConstNum = dyn_cast<llvm::ConstantInt>(NumElements);
  if (ConstNum && ConstNum->getZExtValue() <= InitListElements) {
    // If there was a Cleanup, deactivate it.
    if (CleanupDominator)
      DeactivateCleanupBlock(Cleanup, CleanupDominator);
    return;
  }

  assert(Init && "have trailing elements to initialize but no initializer");

  // If this is a constructor call, try to optimize it out, and failing that
  // emit a single loop to initialize all remaining elements.
  if (const CXXConstructExpr *CCE = dyn_cast<CXXConstructExpr>(Init)) {
    CXXConstructorDecl *Ctor = CCE->getConstructor();
    if (Ctor->isTrivial()) {
      // If new expression did not specify value-initialization, then there
      // is no initialization.
      if (!CCE->requiresZeroInitialization() || Ctor->getParent()->isEmpty())
        return;

      if (TryMemsetInitialization())
        return;
    }

    // Store the new Cleanup position for irregular Cleanups.
    //
    // FIXME: Share this cleanup with the constructor call emission rather than
    // having it create a cleanup of its own.
    if (EndOfInit.isValid())
      Builder.CreateStore(CurPtr.getPointer(), EndOfInit);

    // Emit a constructor call loop to initialize the remaining elements.
    if (InitListElements)
      NumElements = Builder.CreateSub(
          NumElements,
          llvm::ConstantInt::get(NumElements->getType(), InitListElements));
    EmitCXXAggrConstructorCall(Ctor, NumElements, CurPtr, CCE,
                               CCE->requiresZeroInitialization());
    return;
  }

  // If this is value-initialization, we can usually use memset.
  ImplicitValueInitExpr IVIE(ElementType);
  if (isa<ImplicitValueInitExpr>(Init)) {
    if (TryMemsetInitialization())
      return;

    // Switch to an ImplicitValueInitExpr for the element type. This handles
    // only one case: multidimensional array new of pointers to members. In
    // all other cases, we already have an initializer for the array element.
    Init = &IVIE;
  }

  // At this point we should have found an initializer for the individual
  // elements of the array.
  assert(getContext().hasSameUnqualifiedType(ElementType, Init->getType()) &&
         "got wrong type of element to initialize");

  // If we have an empty initializer list, we can usually use memset.
  if (auto *ILE = dyn_cast<InitListExpr>(Init))
    if (ILE->getNumInits() == 0 && TryMemsetInitialization())
      return;

  // If we have a struct whose every field is value-initialized, we can
  // usually use memset.
  if (auto *ILE = dyn_cast<InitListExpr>(Init)) {
    if (const RecordType *RType = ILE->getType()->getAs<RecordType>()) {
      if (RType->getDecl()->isStruct()) {
        unsigned NumElements = 0;
        if (auto *CXXRD = dyn_cast<CXXRecordDecl>(RType->getDecl()))
          NumElements = CXXRD->getNumBases();
        for (auto *Field : RType->getDecl()->fields())
          if (!Field->isUnnamedBitfield())
            ++NumElements;
        // FIXME: Recurse into nested InitListExprs.
        if (ILE->getNumInits() == NumElements)
          for (unsigned i = 0, e = ILE->getNumInits(); i != e; ++i)
            if (!isa<ImplicitValueInitExpr>(ILE->getInit(i)))
              --NumElements;
        if (ILE->getNumInits() == NumElements && TryMemsetInitialization())
          return;
      }
    }
  }

  // Create the loop blocks.
  llvm::BasicBlock *EntryBB = Builder.GetInsertBlock();
  llvm::BasicBlock *LoopBB = createBasicBlock("new.loop");
  llvm::BasicBlock *ContBB = createBasicBlock("new.loop.end");

  // Find the end of the array, hoisted out of the loop.
  llvm::Value *EndPtr =
    Builder.CreateInBoundsGEP(BeginPtr.getPointer(), NumElements, "array.end");

  // If the number of elements isn't constant, we have to now check if there is
  // anything left to initialize.
  if (!ConstNum) {
    llvm::Value *IsEmpty =
      Builder.CreateICmpEQ(CurPtr.getPointer(), EndPtr, "array.isempty");
    Builder.CreateCondBr(IsEmpty, ContBB, LoopBB);
  }

  // Enter the loop.
  EmitBlock(LoopBB);

  // Set up the current-element phi.
  llvm::PHINode *CurPtrPhi =
    Builder.CreatePHI(CurPtr.getType(), 2, "array.cur");
  CurPtrPhi->addIncoming(CurPtr.getPointer(), EntryBB);

  CurPtr = Address(CurPtrPhi, ElementAlign);

  // Store the new Cleanup position for irregular Cleanups.
  if (EndOfInit.isValid()) 
    Builder.CreateStore(CurPtr.getPointer(), EndOfInit);

  // Enter a partial-destruction Cleanup if necessary.
  if (!CleanupDominator && needsEHCleanup(DtorKind)) {
    pushRegularPartialArrayCleanup(BeginPtr.getPointer(), CurPtr.getPointer(),
                                   ElementType, ElementAlign,
                                   getDestroyer(DtorKind));
    Cleanup = EHStack.stable_begin();
    CleanupDominator = Builder.CreateUnreachable();
  }

  // Emit the initializer into this element.
  StoreAnyExprIntoOneUnit(*this, Init, Init->getType(), CurPtr);

  // Leave the Cleanup if we entered one.
  if (CleanupDominator) {
    DeactivateCleanupBlock(Cleanup, CleanupDominator);
    CleanupDominator->eraseFromParent();
  }

  // Advance to the next element by adjusting the pointer type as necessary.
  llvm::Value *NextPtr =
    Builder.CreateConstInBoundsGEP1_32(ElementTy, CurPtr.getPointer(), 1,
                                       "array.next");

  // Check whether we've gotten to the end of the array and, if so,
  // exit the loop.
  llvm::Value *IsEnd = Builder.CreateICmpEQ(NextPtr, EndPtr, "array.atend");
  Builder.CreateCondBr(IsEnd, ContBB, LoopBB);
  CurPtrPhi->addIncoming(NextPtr, Builder.GetInsertBlock());

  EmitBlock(ContBB);
}

static void EmitNewInitializer(CodeGenFunction &CGF, const CXXNewExpr *E,
                               QualType ElementType, llvm::Type *ElementTy,
                               Address NewPtr, llvm::Value *NumElements,
                               llvm::Value *AllocSizeWithoutCookie) {
  ApplyDebugLocation DL(CGF, E);
  if (E->isArray())
    CGF.EmitNewArrayInitializer(E, ElementType, ElementTy, NewPtr, NumElements,
                                AllocSizeWithoutCookie);
  else if (const Expr *Init = E->getInitializer())
    StoreAnyExprIntoOneUnit(CGF, Init, E->getAllocatedType(), NewPtr);
}

/// Emit a call to an operator new or operator delete function, as implicitly
/// created by new-expressions and delete-expressions.
static RValue EmitNewDeleteCall(CodeGenFunction &CGF,
                                const FunctionDecl *CalleeDecl,
                                const FunctionProtoType *CalleeType,
                                const CallArgList &Args) {
  llvm::Instruction *CallOrInvoke;
  llvm::Constant *CalleePtr = CGF.CGM.GetAddrOfFunction(CalleeDecl);
  CGCallee Callee = CGCallee::forDirect(CalleePtr, CalleeDecl);
  RValue RV =
      CGF.EmitCall(CGF.CGM.getTypes().arrangeFreeFunctionCall(
                       Args, CalleeType, /*chainCall=*/false),
                   Callee, ReturnValueSlot(), Args, &CallOrInvoke);

  /// C++1y [expr.new]p10:
  ///   [In a new-expression,] an implementation is allowed to omit a call
  ///   to a replaceable global allocation function.
  ///
  /// We model such elidable calls with the 'builtin' attribute.
  llvm::Function *Fn = dyn_cast<llvm::Function>(CalleePtr);
  if (CalleeDecl->isReplaceableGlobalAllocationFunction() &&
      Fn && Fn->hasFnAttribute(llvm::Attribute::NoBuiltin)) {
    // FIXME: Add addAttribute to CallSite.
    if (llvm::CallInst *CI = dyn_cast<llvm::CallInst>(CallOrInvoke))
      CI->addAttribute(llvm::AttributeList::FunctionIndex,
                       llvm::Attribute::Builtin);
    else if (llvm::InvokeInst *II = dyn_cast<llvm::InvokeInst>(CallOrInvoke))
      II->addAttribute(llvm::AttributeList::FunctionIndex,
                       llvm::Attribute::Builtin);
    else
      llvm_unreachable("unexpected kind of call instruction");
  }

  return RV;
}

RValue CodeGenFunction::EmitBuiltinNewDeleteCall(const FunctionProtoType *Type,
                                                 const Expr *Arg,
                                                 bool IsDelete) {
  CallArgList Args;
  const Stmt *ArgS = Arg;
  EmitCallArgs(Args, *Type->param_type_begin(), llvm::makeArrayRef(ArgS));
  // Find the allocation or deallocation function that we're calling.
  ASTContext &Ctx = getContext();
  DeclarationName Name = Ctx.DeclarationNames
      .getCXXOperatorName(IsDelete ? OO_Delete : OO_New);
  for (auto *Decl : Ctx.getTranslationUnitDecl()->lookup(Name))
    if (auto *FD = dyn_cast<FunctionDecl>(Decl))
      if (Ctx.hasSameType(FD->getType(), QualType(Type, 0)))
        return EmitNewDeleteCall(*this, cast<FunctionDecl>(Decl), Type, Args);
  llvm_unreachable("predeclared global operator new/delete is missing");
}

static std::pair<bool, bool>
shouldPassSizeAndAlignToUsualDelete(const FunctionProtoType *FPT) {
  auto AI = FPT->param_type_begin(), AE = FPT->param_type_end();

  // The first argument is always a void*.
  ++AI;

  // Figure out what other parameters we should be implicitly passing.
  bool PassSize = false;
  bool PassAlignment = false;

  if (AI != AE && (*AI)->isIntegerType()) {
    PassSize = true;
    ++AI;
  }

  if (AI != AE && (*AI)->isAlignValT()) {
    PassAlignment = true;
    ++AI;
  }

  assert(AI == AE && "unexpected usual deallocation function parameter");
  return {PassSize, PassAlignment};
}

namespace {
  /// A cleanup to call the given 'operator delete' function upon abnormal
  /// exit from a new expression. Templated on a traits type that deals with
  /// ensuring that the arguments dominate the cleanup if necessary.
  template<typename Traits>
  class CallDeleteDuringNew final : public EHScopeStack::Cleanup {
    /// Type used to hold llvm::Value*s.
    typedef typename Traits::ValueTy ValueTy;
    /// Type used to hold RValues.
    typedef typename Traits::RValueTy RValueTy;
    struct PlacementArg {
      RValueTy ArgValue;
      QualType ArgType;
    };

    unsigned NumPlacementArgs : 31;
    unsigned PassAlignmentToPlacementDelete : 1;
    const FunctionDecl *OperatorDelete;
    ValueTy Ptr;
    ValueTy AllocSize;
    CharUnits AllocAlign;

    PlacementArg *getPlacementArgs() {
      return reinterpret_cast<PlacementArg *>(this + 1);
    }

  public:
    static size_t getExtraSize(size_t NumPlacementArgs) {
      return NumPlacementArgs * sizeof(PlacementArg);
    }

    CallDeleteDuringNew(size_t NumPlacementArgs,
                        const FunctionDecl *OperatorDelete, ValueTy Ptr,
                        ValueTy AllocSize, bool PassAlignmentToPlacementDelete,
                        CharUnits AllocAlign)
      : NumPlacementArgs(NumPlacementArgs),
        PassAlignmentToPlacementDelete(PassAlignmentToPlacementDelete),
        OperatorDelete(OperatorDelete), Ptr(Ptr), AllocSize(AllocSize),
        AllocAlign(AllocAlign) {}

    void setPlacementArg(unsigned I, RValueTy Arg, QualType Type) {
      assert(I < NumPlacementArgs && "index out of range");
      getPlacementArgs()[I] = {Arg, Type};
    }

    void Emit(CodeGenFunction &CGF, Flags flags) override {
      const FunctionProtoType *FPT =
          OperatorDelete->getType()->getAs<FunctionProtoType>();
      CallArgList DeleteArgs;

      // The first argument is always a void*.
      DeleteArgs.add(Traits::get(CGF, Ptr), FPT->getParamType(0));

      // Figure out what other parameters we should be implicitly passing.
      bool PassSize = false;
      bool PassAlignment = false;
      if (NumPlacementArgs) {
        // A placement deallocation function is implicitly passed an alignment
        // if the placement allocation function was, but is never passed a size.
        PassAlignment = PassAlignmentToPlacementDelete;
      } else {
        // For a non-placement new-expression, 'operator delete' can take a
        // size and/or an alignment if it has the right parameters.
        std::tie(PassSize, PassAlignment) =
            shouldPassSizeAndAlignToUsualDelete(FPT);
      }

      // The second argument can be a std::size_t (for non-placement delete).
      if (PassSize)
        DeleteArgs.add(Traits::get(CGF, AllocSize),
                       CGF.getContext().getSizeType());

      // The next (second or third) argument can be a std::align_val_t, which
      // is an enum whose underlying type is std::size_t.
      // FIXME: Use the right type as the parameter type. Note that in a call
      // to operator delete(size_t, ...), we may not have it available.
      if (PassAlignment)
        DeleteArgs.add(RValue::get(llvm::ConstantInt::get(
                           CGF.SizeTy, AllocAlign.getQuantity())),
                       CGF.getContext().getSizeType());

      // Pass the rest of the arguments, which must match exactly.
      for (unsigned I = 0; I != NumPlacementArgs; ++I) {
        auto Arg = getPlacementArgs()[I];
        DeleteArgs.add(Traits::get(CGF, Arg.ArgValue), Arg.ArgType);
      }

      // Call 'operator delete'.
      EmitNewDeleteCall(CGF, OperatorDelete, FPT, DeleteArgs);
    }
  };
}

/// Enter a cleanup to call 'operator delete' if the initializer in a
/// new-expression throws.
static void EnterNewDeleteCleanup(CodeGenFunction &CGF,
                                  const CXXNewExpr *E,
                                  Address NewPtr,
                                  llvm::Value *AllocSize,
                                  CharUnits AllocAlign,
                                  const CallArgList &NewArgs) {
  unsigned NumNonPlacementArgs = E->passAlignment() ? 2 : 1;

  // If we're not inside a conditional branch, then the cleanup will
  // dominate and we can do the easier (and more efficient) thing.
  if (!CGF.isInConditionalBranch()) {
    struct DirectCleanupTraits {
      typedef llvm::Value *ValueTy;
      typedef RValue RValueTy;
      static RValue get(CodeGenFunction &, ValueTy V) { return RValue::get(V); }
      static RValue get(CodeGenFunction &, RValueTy V) { return V; }
    };

    typedef CallDeleteDuringNew<DirectCleanupTraits> DirectCleanup;

    DirectCleanup *Cleanup = CGF.EHStack
      .pushCleanupWithExtra<DirectCleanup>(EHCleanup,
                                           E->getNumPlacementArgs(),
                                           E->getOperatorDelete(),
                                           NewPtr.getPointer(),
                                           AllocSize,
                                           E->passAlignment(),
                                           AllocAlign);
    for (unsigned I = 0, N = E->getNumPlacementArgs(); I != N; ++I) {
      auto &Arg = NewArgs[I + NumNonPlacementArgs];
      Cleanup->setPlacementArg(I, Arg.RV, Arg.Ty);
    }

    return;
  }

  // Otherwise, we need to save all this stuff.
  DominatingValue<RValue>::saved_type SavedNewPtr =
    DominatingValue<RValue>::save(CGF, RValue::get(NewPtr.getPointer()));
  DominatingValue<RValue>::saved_type SavedAllocSize =
    DominatingValue<RValue>::save(CGF, RValue::get(AllocSize));

  struct ConditionalCleanupTraits {
    typedef DominatingValue<RValue>::saved_type ValueTy;
    typedef DominatingValue<RValue>::saved_type RValueTy;
    static RValue get(CodeGenFunction &CGF, ValueTy V) {
      return V.restore(CGF);
    }
  };
  typedef CallDeleteDuringNew<ConditionalCleanupTraits> ConditionalCleanup;

  ConditionalCleanup *Cleanup = CGF.EHStack
    .pushCleanupWithExtra<ConditionalCleanup>(EHCleanup,
                                              E->getNumPlacementArgs(),
                                              E->getOperatorDelete(),
                                              SavedNewPtr,
                                              SavedAllocSize,
                                              E->passAlignment(),
                                              AllocAlign);
  for (unsigned I = 0, N = E->getNumPlacementArgs(); I != N; ++I) {
    auto &Arg = NewArgs[I + NumNonPlacementArgs];
    Cleanup->setPlacementArg(I, DominatingValue<RValue>::save(CGF, Arg.RV),
                             Arg.Ty);
  }

  CGF.initFullExprCleanup();
}

llvm::Value *CodeGenFunction::EmitCXXNewExpr(const CXXNewExpr *E) {
  // The element type being allocated.
  QualType allocType = getContext().getBaseElementType(E->getAllocatedType());

  // 1. Build a call to the allocation function.
  FunctionDecl *allocator = E->getOperatorNew();

  // If there is a brace-initializer, cannot allocate fewer elements than inits.
  unsigned minElements = 0;
  if (E->isArray() && E->hasInitializer()) {
    const InitListExpr *ILE = dyn_cast<InitListExpr>(E->getInitializer());
    if (ILE && ILE->isStringLiteralInit())
      minElements =
          cast<ConstantArrayType>(ILE->getType()->getAsArrayTypeUnsafe())
              ->getSize().getZExtValue();
    else if (ILE)
      minElements = ILE->getNumInits();
  }

  llvm::Value *numElements = nullptr;
  llvm::Value *allocSizeWithoutCookie = nullptr;
  llvm::Value *allocSize =
    EmitCXXNewAllocSize(*this, E, minElements, numElements,
                        allocSizeWithoutCookie);
  CharUnits allocAlign = getContext().getTypeAlignInChars(allocType);

  // Emit the allocation call.  If the allocator is a global placement
  // operator, just "inline" it directly.
  Address allocation = Address::invalid();
  CallArgList allocatorArgs;
  if (allocator->isReservedGlobalPlacementOperator()) {
    assert(E->getNumPlacementArgs() == 1);
    const Expr *arg = *E->placement_arguments().begin();

    AlignmentSource alignSource;
    allocation = EmitPointerWithAlignment(arg, &alignSource);

    // The pointer expression will, in many cases, be an opaque void*.
    // In these cases, discard the computed alignment and use the
    // formal alignment of the allocated type.
    if (alignSource != AlignmentSource::Decl)
      allocation = Address(allocation.getPointer(), allocAlign);

    // Set up allocatorArgs for the call to operator delete if it's not
    // the reserved global operator.
    if (E->getOperatorDelete() &&
        !E->getOperatorDelete()->isReservedGlobalPlacementOperator()) {
      allocatorArgs.add(RValue::get(allocSize), getContext().getSizeType());
      allocatorArgs.add(RValue::get(allocation.getPointer()), arg->getType());
    }

  } else {
    const FunctionProtoType *allocatorType =
      allocator->getType()->castAs<FunctionProtoType>();
    unsigned ParamsToSkip = 0;

    // The allocation size is the first argument.
    QualType sizeType = getContext().getSizeType();
    allocatorArgs.add(RValue::get(allocSize), sizeType);
    ++ParamsToSkip;

    if (allocSize != allocSizeWithoutCookie) {
      CharUnits cookieAlign = getSizeAlign(); // FIXME: Ask the ABI.
      allocAlign = std::max(allocAlign, cookieAlign);
    }

    // The allocation alignment may be passed as the second argument.
    if (E->passAlignment()) {
      QualType AlignValT = sizeType;
      if (allocatorType->getNumParams() > 1) {
        AlignValT = allocatorType->getParamType(1);
        assert(getContext().hasSameUnqualifiedType(
                   AlignValT->castAs<EnumType>()->getDecl()->getIntegerType(),
                   sizeType) &&
               "wrong type for alignment parameter");
        ++ParamsToSkip;
      } else {
        // Corner case, passing alignment to 'operator new(size_t, ...)'.
        assert(allocator->isVariadic() && "can't pass alignment to allocator");
      }
      allocatorArgs.add(
          RValue::get(llvm::ConstantInt::get(SizeTy, allocAlign.getQuantity())),
          AlignValT);
    }

    // FIXME: Why do we not pass a CalleeDecl here?
    EmitCallArgs(allocatorArgs, allocatorType, E->placement_arguments(),
                 /*AC*/AbstractCallee(), /*ParamsToSkip*/ParamsToSkip);

    RValue RV =
      EmitNewDeleteCall(*this, allocator, allocatorType, allocatorArgs);

    // If this was a call to a global replaceable allocation function that does
    // not take an alignment argument, the allocator is known to produce
    // storage that's suitably aligned for any object that fits, up to a known
    // threshold. Otherwise assume it's suitably aligned for the allocated type.
    CharUnits allocationAlign = allocAlign;
    if (!E->passAlignment() &&
        allocator->isReplaceableGlobalAllocationFunction()) {
      unsigned AllocatorAlign = llvm::PowerOf2Floor(std::min<uint64_t>(
          Target.getNewAlign(), getContext().getTypeSize(allocType)));
      allocationAlign = std::max(
          allocationAlign, getContext().toCharUnitsFromBits(AllocatorAlign));
    }

    allocation = Address(RV.getScalarVal(), allocationAlign);
  }

  // Emit a null check on the allocation result if the allocation
  // function is allowed to return null (because it has a non-throwing
  // exception spec or is the reserved placement new) and we have an
  // interesting initializer.
  bool nullCheck = E->shouldNullCheckAllocation(getContext()) &&
    (!allocType.isPODType(getContext()) || E->hasInitializer());

  llvm::BasicBlock *nullCheckBB = nullptr;
  llvm::BasicBlock *contBB = nullptr;

  // The null-check means that the initializer is conditionally
  // evaluated.
  ConditionalEvaluation conditional(*this);

  if (nullCheck) {
    conditional.begin(*this);

    nullCheckBB = Builder.GetInsertBlock();
    llvm::BasicBlock *notNullBB = createBasicBlock("new.notnull");
    contBB = createBasicBlock("new.cont");

    llvm::Value *isNull =
      Builder.CreateIsNull(allocation.getPointer(), "new.isnull");
    Builder.CreateCondBr(isNull, contBB, notNullBB);
    EmitBlock(notNullBB);
  }

  // If there's an operator delete, enter a cleanup to call it if an
  // exception is thrown.
  EHScopeStack::stable_iterator operatorDeleteCleanup;
  llvm::Instruction *cleanupDominator = nullptr;
  if (E->getOperatorDelete() &&
      !E->getOperatorDelete()->isReservedGlobalPlacementOperator()) {
    EnterNewDeleteCleanup(*this, E, allocation, allocSize, allocAlign,
                          allocatorArgs);
    operatorDeleteCleanup = EHStack.stable_begin();
    cleanupDominator = Builder.CreateUnreachable();
  }

  assert((allocSize == allocSizeWithoutCookie) ==
         CalculateCookiePadding(*this, E).isZero());
  if (allocSize != allocSizeWithoutCookie) {
    assert(E->isArray());
    allocation = CGM.getCXXABI().InitializeArrayCookie(*this, allocation,
                                                       numElements,
                                                       E, allocType);
  }

  llvm::Type *elementTy = ConvertTypeForMem(allocType);
  Address result = Builder.CreateElementBitCast(allocation, elementTy);

  // Passing pointer through invariant.group.barrier to avoid propagation of
  // vptrs information which may be included in previous type.
  if (CGM.getCodeGenOpts().StrictVTablePointers &&
      CGM.getCodeGenOpts().OptimizationLevel > 0 &&
      allocator->isReservedGlobalPlacementOperator())
    result = Address(Builder.CreateInvariantGroupBarrier(result.getPointer()),
                     result.getAlignment());

  EmitNewInitializer(*this, E, allocType, elementTy, result, numElements,
                     allocSizeWithoutCookie);
  if (E->isArray()) {
    // NewPtr is a pointer to the base element type.  If we're
    // allocating an array of arrays, we'll need to cast back to the
    // array pointer type.
    llvm::Type *resultType = ConvertTypeForMem(E->getType());
    if (result.getType() != resultType)
      result = Builder.CreateBitCast(result, resultType);
  }

  // Deactivate the 'operator delete' cleanup if we finished
  // initialization.
  if (operatorDeleteCleanup.isValid()) {
    DeactivateCleanupBlock(operatorDeleteCleanup, cleanupDominator);
    cleanupDominator->eraseFromParent();
  }

  llvm::Value *resultPtr = result.getPointer();
  if (nullCheck) {
    conditional.end(*this);

    llvm::BasicBlock *notNullBB = Builder.GetInsertBlock();
    EmitBlock(contBB);

    llvm::PHINode *PHI = Builder.CreatePHI(resultPtr->getType(), 2);
    PHI->addIncoming(resultPtr, notNullBB);
    PHI->addIncoming(llvm::Constant::getNullValue(resultPtr->getType()),
                     nullCheckBB);

    resultPtr = PHI;
  }
  
  return resultPtr;
}

void CodeGenFunction::EmitDeleteCall(const FunctionDecl *DeleteFD,
                                     llvm::Value *Ptr, QualType DeleteTy,
                                     llvm::Value *NumElements,
                                     CharUnits CookieSize) {
  assert((!NumElements && CookieSize.isZero()) ||
         DeleteFD->getOverloadedOperator() == OO_Array_Delete);

  const FunctionProtoType *DeleteFTy =
    DeleteFD->getType()->getAs<FunctionProtoType>();

  CallArgList DeleteArgs;

  std::pair<bool, bool> PassSizeAndAlign =
      shouldPassSizeAndAlignToUsualDelete(DeleteFTy);

  auto ParamTypeIt = DeleteFTy->param_type_begin();

  // Pass the pointer itself.
  QualType ArgTy = *ParamTypeIt++;
  llvm::Value *DeletePtr = Builder.CreateBitCast(Ptr, ConvertType(ArgTy));
  DeleteArgs.add(RValue::get(DeletePtr), ArgTy);

  // Pass the size if the delete function has a size_t parameter.
  if (PassSizeAndAlign.first) {
    QualType SizeType = *ParamTypeIt++;
    CharUnits DeleteTypeSize = getContext().getTypeSizeInChars(DeleteTy);
    llvm::Value *Size = llvm::ConstantInt::get(ConvertType(SizeType),
                                               DeleteTypeSize.getQuantity());

    // For array new, multiply by the number of elements.
    if (NumElements)
      Size = Builder.CreateMul(Size, NumElements);

    // If there is a cookie, add the cookie size.
    if (!CookieSize.isZero())
      Size = Builder.CreateAdd(
          Size, llvm::ConstantInt::get(SizeTy, CookieSize.getQuantity()));

    DeleteArgs.add(RValue::get(Size), SizeType);
  }

  // Pass the alignment if the delete function has an align_val_t parameter.
  if (PassSizeAndAlign.second) {
    QualType AlignValType = *ParamTypeIt++;
    CharUnits DeleteTypeAlign = getContext().toCharUnitsFromBits(
        getContext().getTypeAlignIfKnown(DeleteTy));
    llvm::Value *Align = llvm::ConstantInt::get(ConvertType(AlignValType),
                                                DeleteTypeAlign.getQuantity());
    DeleteArgs.add(RValue::get(Align), AlignValType);
  }

  assert(ParamTypeIt == DeleteFTy->param_type_end() &&
         "unknown parameter to usual delete function");

  // Emit the call to delete.
  EmitNewDeleteCall(*this, DeleteFD, DeleteFTy, DeleteArgs);
}

namespace {
  /// Calls the given 'operator delete' on a single object.
  struct CallObjectDelete final : EHScopeStack::Cleanup {
    llvm::Value *Ptr;
    const FunctionDecl *OperatorDelete;
    QualType ElementType;

    CallObjectDelete(llvm::Value *Ptr,
                     const FunctionDecl *OperatorDelete,
                     QualType ElementType)
      : Ptr(Ptr), OperatorDelete(OperatorDelete), ElementType(ElementType) {}

    void Emit(CodeGenFunction &CGF, Flags flags) override {
      CGF.EmitDeleteCall(OperatorDelete, Ptr, ElementType);
    }
  };
}

void
CodeGenFunction::pushCallObjectDeleteCleanup(const FunctionDecl *OperatorDelete,
                                             llvm::Value *CompletePtr,
                                             QualType ElementType) {
  EHStack.pushCleanup<CallObjectDelete>(NormalAndEHCleanup, CompletePtr,
                                        OperatorDelete, ElementType);
}

/// Emit the code for deleting a single object.
static void EmitObjectDelete(CodeGenFunction &CGF,
                             const CXXDeleteExpr *DE,
                             Address Ptr,
                             QualType ElementType) {
  // C++11 [expr.delete]p3:
  //   If the static type of the object to be deleted is different from its
  //   dynamic type, the static type shall be a base class of the dynamic type
  //   of the object to be deleted and the static type shall have a virtual
  //   destructor or the behavior is undefined.
  CGF.EmitTypeCheck(CodeGenFunction::TCK_MemberCall,
                    DE->getExprLoc(), Ptr.getPointer(),
                    ElementType);

  // Find the destructor for the type, if applicable.  If the
  // destructor is virtual, we'll just emit the vcall and return.
  const CXXDestructorDecl *Dtor = nullptr;
  if (const RecordType *RT = ElementType->getAs<RecordType>()) {
    CXXRecordDecl *RD = cast<CXXRecordDecl>(RT->getDecl());
    if (RD->hasDefinition() && !RD->hasTrivialDestructor()) {
      Dtor = RD->getDestructor();

      if (Dtor->isVirtual()) {
        CGF.CGM.getCXXABI().emitVirtualObjectDelete(CGF, DE, Ptr, ElementType,
                                                    Dtor);
        return;
      }
    }
  }

  // Make sure that we call delete even if the dtor throws.
  // This doesn't have to a conditional cleanup because we're going
  // to pop it off in a second.
  const FunctionDecl *OperatorDelete = DE->getOperatorDelete();
  CGF.EHStack.pushCleanup<CallObjectDelete>(NormalAndEHCleanup,
                                            Ptr.getPointer(),
                                            OperatorDelete, ElementType);

  if (Dtor)
    CGF.EmitCXXDestructorCall(Dtor, Dtor_Complete,
                              /*ForVirtualBase=*/false,
                              /*Delegating=*/false,
                              Ptr);
  else if (auto Lifetime = ElementType.getObjCLifetime()) {
    switch (Lifetime) {
    case Qualifiers::OCL_None:
    case Qualifiers::OCL_ExplicitNone:
    case Qualifiers::OCL_Autoreleasing:
      break;

    case Qualifiers::OCL_Strong:
      CGF.EmitARCDestroyStrong(Ptr, ARCPreciseLifetime);
      break;
        
    case Qualifiers::OCL_Weak:
      CGF.EmitARCDestroyWeak(Ptr);
      break;
    }
  }
           
  CGF.PopCleanupBlock();
}

namespace {
  /// Calls the given 'operator delete' on an array of objects.
  struct CallArrayDelete final : EHScopeStack::Cleanup {
    llvm::Value *Ptr;
    const FunctionDecl *OperatorDelete;
    llvm::Value *NumElements;
    QualType ElementType;
    CharUnits CookieSize;

    CallArrayDelete(llvm::Value *Ptr,
                    const FunctionDecl *OperatorDelete,
                    llvm::Value *NumElements,
                    QualType ElementType,
                    CharUnits CookieSize)
      : Ptr(Ptr), OperatorDelete(OperatorDelete), NumElements(NumElements),
        ElementType(ElementType), CookieSize(CookieSize) {}

    void Emit(CodeGenFunction &CGF, Flags flags) override {
      CGF.EmitDeleteCall(OperatorDelete, Ptr, ElementType, NumElements,
                         CookieSize);
    }
  };
}

/// Emit the code for deleting an array of objects.
static void EmitArrayDelete(CodeGenFunction &CGF,
                            const CXXDeleteExpr *E,
                            Address deletedPtr,
                            QualType elementType) {
  llvm::Value *numElements = nullptr;
  llvm::Value *allocatedPtr = nullptr;
  CharUnits cookieSize;
  CGF.CGM.getCXXABI().ReadArrayCookie(CGF, deletedPtr, E, elementType,
                                      numElements, allocatedPtr, cookieSize);

  assert(allocatedPtr && "ReadArrayCookie didn't set allocated pointer");

  // Make sure that we call delete even if one of the dtors throws.
  const FunctionDecl *operatorDelete = E->getOperatorDelete();
  CGF.EHStack.pushCleanup<CallArrayDelete>(NormalAndEHCleanup,
                                           allocatedPtr, operatorDelete,
                                           numElements, elementType,
                                           cookieSize);

  // Destroy the elements.
  if (QualType::DestructionKind dtorKind = elementType.isDestructedType()) {
    assert(numElements && "no element count for a type with a destructor!");

    CharUnits elementSize = CGF.getContext().getTypeSizeInChars(elementType);
    CharUnits elementAlign =
      deletedPtr.getAlignment().alignmentOfArrayElement(elementSize);

    llvm::Value *arrayBegin = deletedPtr.getPointer();
    llvm::Value *arrayEnd =
      CGF.Builder.CreateInBoundsGEP(arrayBegin, numElements, "delete.end");

    // Note that it is legal to allocate a zero-length array, and we
    // can never fold the check away because the length should always
    // come from a cookie.
    CGF.emitArrayDestroy(arrayBegin, arrayEnd, elementType, elementAlign,
                         CGF.getDestroyer(dtorKind),
                         /*checkZeroLength*/ true,
                         CGF.needsEHCleanup(dtorKind));
  }

  // Pop the cleanup block.
  CGF.PopCleanupBlock();
}

void CodeGenFunction::EmitCXXDeleteExpr(const CXXDeleteExpr *E) {
  const Expr *Arg = E->getArgument();
  Address Ptr = EmitPointerWithAlignment(Arg);

  // Null check the pointer.
  llvm::BasicBlock *DeleteNotNull = createBasicBlock("delete.notnull");
  llvm::BasicBlock *DeleteEnd = createBasicBlock("delete.end");

  llvm::Value *IsNull = Builder.CreateIsNull(Ptr.getPointer(), "isnull");

  Builder.CreateCondBr(IsNull, DeleteEnd, DeleteNotNull);
  EmitBlock(DeleteNotNull);

  // We might be deleting a pointer to array.  If so, GEP down to the
  // first non-array element.
  // (this assumes that A(*)[3][7] is converted to [3 x [7 x %A]]*)
  QualType DeleteTy = Arg->getType()->getAs<PointerType>()->getPointeeType();
  if (DeleteTy->isConstantArrayType()) {
    llvm::Value *Zero = Builder.getInt32(0);
    SmallVector<llvm::Value*,8> GEP;

    GEP.push_back(Zero); // point at the outermost array

    // For each layer of array type we're pointing at:
    while (const ConstantArrayType *Arr
             = getContext().getAsConstantArrayType(DeleteTy)) {
      // 1. Unpeel the array type.
      DeleteTy = Arr->getElementType();

      // 2. GEP to the first element of the array.
      GEP.push_back(Zero);
    }

    Ptr = Address(Builder.CreateInBoundsGEP(Ptr.getPointer(), GEP, "del.first"),
                  Ptr.getAlignment());
  }

  assert(ConvertTypeForMem(DeleteTy) == Ptr.getElementType());

  if (E->isArrayForm()) {
    EmitArrayDelete(*this, E, Ptr, DeleteTy);
  } else {
    EmitObjectDelete(*this, E, Ptr, DeleteTy);
  }

  EmitBlock(DeleteEnd);
}

static bool isGLValueFromPointerDeref(const Expr *E) {
  E = E->IgnoreParens();

  if (const auto *CE = dyn_cast<CastExpr>(E)) {
    if (!CE->getSubExpr()->isGLValue())
      return false;
    return isGLValueFromPointerDeref(CE->getSubExpr());
  }

  if (const auto *OVE = dyn_cast<OpaqueValueExpr>(E))
    return isGLValueFromPointerDeref(OVE->getSourceExpr());

  if (const auto *BO = dyn_cast<BinaryOperator>(E))
    if (BO->getOpcode() == BO_Comma)
      return isGLValueFromPointerDeref(BO->getRHS());

  if (const auto *ACO = dyn_cast<AbstractConditionalOperator>(E))
    return isGLValueFromPointerDeref(ACO->getTrueExpr()) ||
           isGLValueFromPointerDeref(ACO->getFalseExpr());

  // C++11 [expr.sub]p1:
  //   The expression E1[E2] is identical (by definition) to *((E1)+(E2))
  if (isa<ArraySubscriptExpr>(E))
    return true;

  if (const auto *UO = dyn_cast<UnaryOperator>(E))
    if (UO->getOpcode() == UO_Deref)
      return true;

  return false;
}

static llvm::Value *EmitTypeidFromVTable(CodeGenFunction &CGF, const Expr *E,
                                         llvm::Type *StdTypeInfoPtrTy) {
  // Get the vtable pointer.
  Address ThisPtr = CGF.EmitLValue(E).getAddress();

  // C++ [expr.typeid]p2:
  //   If the glvalue expression is obtained by applying the unary * operator to
  //   a pointer and the pointer is a null pointer value, the typeid expression
  //   throws the std::bad_typeid exception.
  //
  // However, this paragraph's intent is not clear.  We choose a very generous
  // interpretation which implores us to consider comma operators, conditional
  // operators, parentheses and other such constructs.
  QualType SrcRecordTy = E->getType();
  if (CGF.CGM.getCXXABI().shouldTypeidBeNullChecked(
          isGLValueFromPointerDeref(E), SrcRecordTy)) {
    llvm::BasicBlock *BadTypeidBlock =
        CGF.createBasicBlock("typeid.bad_typeid");
    llvm::BasicBlock *EndBlock = CGF.createBasicBlock("typeid.end");

    llvm::Value *IsNull = CGF.Builder.CreateIsNull(ThisPtr.getPointer());
    CGF.Builder.CreateCondBr(IsNull, BadTypeidBlock, EndBlock);

    CGF.EmitBlock(BadTypeidBlock);
    CGF.CGM.getCXXABI().EmitBadTypeidCall(CGF);
    CGF.EmitBlock(EndBlock);
  }

  return CGF.CGM.getCXXABI().EmitTypeid(CGF, SrcRecordTy, ThisPtr,
                                        StdTypeInfoPtrTy);
}

llvm::Value *CodeGenFunction::EmitCXXTypeidExpr(const CXXTypeidExpr *E) {
  llvm::Type *StdTypeInfoPtrTy = 
    ConvertType(E->getType())->getPointerTo();
  
  if (E->isTypeOperand()) {
    llvm::Constant *TypeInfo =
        CGM.GetAddrOfRTTIDescriptor(E->getTypeOperand(getContext()));
    return Builder.CreateBitCast(TypeInfo, StdTypeInfoPtrTy);
  }

  // C++ [expr.typeid]p2:
  //   When typeid is applied to a glvalue expression whose type is a
  //   polymorphic class type, the result refers to a std::type_info object
  //   representing the type of the most derived object (that is, the dynamic
  //   type) to which the glvalue refers.
  if (E->isPotentiallyEvaluated())
    return EmitTypeidFromVTable(*this, E->getExprOperand(), 
                                StdTypeInfoPtrTy);

  QualType OperandTy = E->getExprOperand()->getType();
  return Builder.CreateBitCast(CGM.GetAddrOfRTTIDescriptor(OperandTy),
                               StdTypeInfoPtrTy);
}

static llvm::Value *EmitDynamicCastToNull(CodeGenFunction &CGF,
                                          QualType DestTy) {
  llvm::Type *DestLTy = CGF.ConvertType(DestTy);
  if (DestTy->isPointerType())
    return llvm::Constant::getNullValue(DestLTy);

  /// C++ [expr.dynamic.cast]p9:
  ///   A failed cast to reference type throws std::bad_cast
  if (!CGF.CGM.getCXXABI().EmitBadCastCall(CGF))
    return nullptr;

  CGF.EmitBlock(CGF.createBasicBlock("dynamic_cast.end"));
  return llvm::UndefValue::get(DestLTy);
}

llvm::Value *CodeGenFunction::EmitDynamicCast(Address ThisAddr,
                                              const CXXDynamicCastExpr *DCE) {
  CGM.EmitExplicitCastExprType(DCE, this);
  QualType DestTy = DCE->getTypeAsWritten();

  if (DCE->isAlwaysNull())
    if (llvm::Value *T = EmitDynamicCastToNull(*this, DestTy))
      return T;

  QualType SrcTy = DCE->getSubExpr()->getType();

  // C++ [expr.dynamic.cast]p7:
  //   If T is "pointer to cv void," then the result is a pointer to the most
  //   derived object pointed to by v.
  const PointerType *DestPTy = DestTy->getAs<PointerType>();

  bool isDynamicCastToVoid;
  QualType SrcRecordTy;
  QualType DestRecordTy;
  if (DestPTy) {
    isDynamicCastToVoid = DestPTy->getPointeeType()->isVoidType();
    SrcRecordTy = SrcTy->castAs<PointerType>()->getPointeeType();
    DestRecordTy = DestPTy->getPointeeType();
  } else {
    isDynamicCastToVoid = false;
    SrcRecordTy = SrcTy;
    DestRecordTy = DestTy->castAs<ReferenceType>()->getPointeeType();
  }

  assert(SrcRecordTy->isRecordType() && "source type must be a record type!");

  // C++ [expr.dynamic.cast]p4: 
  //   If the value of v is a null pointer value in the pointer case, the result
  //   is the null pointer value of type T.
  bool ShouldNullCheckSrcValue =
      CGM.getCXXABI().shouldDynamicCastCallBeNullChecked(SrcTy->isPointerType(),
                                                         SrcRecordTy);

  llvm::BasicBlock *CastNull = nullptr;
  llvm::BasicBlock *CastNotNull = nullptr;
  llvm::BasicBlock *CastEnd = createBasicBlock("dynamic_cast.end");
  
  if (ShouldNullCheckSrcValue) {
    CastNull = createBasicBlock("dynamic_cast.null");
    CastNotNull = createBasicBlock("dynamic_cast.notnull");

    llvm::Value *IsNull = Builder.CreateIsNull(ThisAddr.getPointer());
    Builder.CreateCondBr(IsNull, CastNull, CastNotNull);
    EmitBlock(CastNotNull);
  }

  llvm::Value *Value;
  if (isDynamicCastToVoid) {
    Value = CGM.getCXXABI().EmitDynamicCastToVoid(*this, ThisAddr, SrcRecordTy,
                                                  DestTy);
  } else {
    assert(DestRecordTy->isRecordType() &&
           "destination type must be a record type!");
    Value = CGM.getCXXABI().EmitDynamicCastCall(*this, ThisAddr, SrcRecordTy,
                                                DestTy, DestRecordTy, CastEnd);
    CastNotNull = Builder.GetInsertBlock();
  }

  if (ShouldNullCheckSrcValue) {
    EmitBranch(CastEnd);

    EmitBlock(CastNull);
    EmitBranch(CastEnd);
  }

  EmitBlock(CastEnd);

  if (ShouldNullCheckSrcValue) {
    llvm::PHINode *PHI = Builder.CreatePHI(Value->getType(), 2);
    PHI->addIncoming(Value, CastNotNull);
    PHI->addIncoming(llvm::Constant::getNullValue(Value->getType()), CastNull);

    Value = PHI;
  }

  return Value;
}

void CodeGenFunction::EmitLambdaExpr(const LambdaExpr *E, AggValueSlot Slot) {
  RunCleanupsScope Scope(*this);
  LValue SlotLV = MakeAddrLValue(Slot.getAddress(), E->getType());

  CXXRecordDecl::field_iterator CurField = E->getLambdaClass()->field_begin();
  for (LambdaExpr::const_capture_init_iterator i = E->capture_init_begin(),
                                               e = E->capture_init_end();
       i != e; ++i, ++CurField) {
    // Emit initialization
    LValue LV = EmitLValueForFieldInitialization(SlotLV, *CurField);
    if (CurField->hasCapturedVLAType()) {
      auto VAT = CurField->getCapturedVLAType();
      EmitStoreThroughLValue(RValue::get(VLASizeMap[VAT->getSizeExpr()]), LV);
    } else {
      EmitInitializerForField(*CurField, LV, *i);
    }
  }
}<|MERGE_RESOLUTION|>--- conflicted
+++ resolved
@@ -86,19 +86,14 @@
   CallArgList Args;
   MemberCallInfo CallInfo = commonEmitCXXMemberOrOperatorCall(
       *this, MD, This, ImplicitParam, ImplicitParamTy, CE, Args, RtlArgs);
-<<<<<<< HEAD
-  auto &FnInfo = CGM.getTypes().arrangeCXXMethodCall(Args, FPT, required);
+  auto &FnInfo = CGM.getTypes().arrangeCXXMethodCall(
+      Args, FPT, CallInfo.ReqArgs, CallInfo.PrefixSize);
   return EmitCall(FnInfo, Callee, ReturnValue, Args // INTEL
 #if INTEL_SPECIFIC_CILKPLUS
                   ,
                   /*callOrInvoke=*/0, CE ? CE->isCilkSpawnCall() : false
 #endif // INTEL_SPECIFIC_CILKPLUS
   );
-=======
-  auto &FnInfo = CGM.getTypes().arrangeCXXMethodCall(
-      Args, FPT, CallInfo.ReqArgs, CallInfo.PrefixSize);
-  return EmitCall(FnInfo, Callee, ReturnValue, Args);
->>>>>>> b971198e
 }
 
 RValue CodeGenFunction::EmitCXXDestructorCall(
@@ -450,8 +445,8 @@
 
   // And the rest of the call args
   EmitCallArgs(Args, FPT, E->arguments());
-<<<<<<< HEAD
-  return EmitCall(CGM.getTypes().arrangeCXXMethodCall(Args, FPT, required),
+  return EmitCall(CGM.getTypes().arrangeCXXMethodCall(Args, FPT, required,
+                                                      /*PrefixSize=*/0),
                   Callee, ReturnValue, Args,
 #if INTEL_SPECIFIC_CILKPLUS
                   // FIXME(DLK) - Make sure that simply removing the
@@ -459,11 +454,6 @@
                   /*callOrInvoke=*/nullptr,
                   E->isCilkSpawnCall());
 #endif // INTEL_SPECIFIC_CILKPLUS
-=======
-  return EmitCall(CGM.getTypes().arrangeCXXMethodCall(Args, FPT, required,
-                                                      /*PrefixSize=*/0),
-                  Callee, ReturnValue, Args);
->>>>>>> b971198e
 }
 
 RValue
