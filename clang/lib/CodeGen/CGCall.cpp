--- conflicted
+++ resolved
@@ -1861,30 +1861,18 @@
 
     // TODO: Are these all needed?
     // unsafe/inf/nan/nsz are handled by instruction-level FastMathFlags.
-<<<<<<< HEAD
-    FuncAttrs.addAttribute("no-infs-fp-math",
-                           llvm::toStringRef(LangOpts.NoHonorInfs));
+    if (LangOpts.NoHonorInfs)
+      FuncAttrs.addAttribute("no-infs-fp-math", "true");
 #if INTEL_CUSTOMIZATION
     // If we want to preserve NaN comparisons, we need to avoid setting
     // the no-nans-fp-math attribute.
-    FuncAttrs.addAttribute("no-nans-fp-math",
-                           llvm::toStringRef(LangOpts.NoHonorNaNs &&
-                                             !LangOpts.HonorNaNCompares));
-#endif // INTEL_CUSTOMIZATION
-    FuncAttrs.addAttribute("unsafe-fp-math",
-                           llvm::toStringRef(LangOpts.UnsafeFPMath));
-    FuncAttrs.addAttribute("use-soft-float",
-                           llvm::toStringRef(CodeGenOpts.SoftFloat));
-=======
-    if (LangOpts.NoHonorInfs)
-      FuncAttrs.addAttribute("no-infs-fp-math", "true");
-    if (LangOpts.NoHonorNaNs)
+    if (LangOpts.NoHonorNaNs && !LangOpts.HonorNaNCompares)
+#endif
       FuncAttrs.addAttribute("no-nans-fp-math", "true");
     if (LangOpts.UnsafeFPMath)
       FuncAttrs.addAttribute("unsafe-fp-math", "true");
     if (CodeGenOpts.SoftFloat)
       FuncAttrs.addAttribute("use-soft-float", "true");
->>>>>>> 3c8bf29f
     FuncAttrs.addAttribute("stack-protector-buffer-size",
                            llvm::utostr(CodeGenOpts.SSPBufferSize));
     if (LangOpts.NoSignedZero)
