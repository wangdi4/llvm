//===--- CGCall.cpp - Encapsulate calling convention details --------------===//
// INTEL_CUSTOMIZATION
//
// INTEL CONFIDENTIAL
//
// Modifications, Copyright (C) 2021 Intel Corporation
//
// This software and the related documents are Intel copyrighted materials, and
// your use of them is governed by the express license under which they were
// provided to you ("License"). Unless the License provides otherwise, you may not
// use, modify, copy, publish, distribute, disclose or transmit this software or
// the related documents without Intel's prior written permission.
//
// This software and the related documents are provided as is, with no express
// or implied warranties, other than those that are expressly stated in the
// License.
//
// end INTEL_CUSTOMIZATION
//
// Part of the LLVM Project, under the Apache License v2.0 with LLVM Exceptions.
// See https://llvm.org/LICENSE.txt for license information.
// SPDX-License-Identifier: Apache-2.0 WITH LLVM-exception
//
//===----------------------------------------------------------------------===//
//
// These classes wrap the information about a call or function
// definition used to handle ABI compliancy.
//
//===----------------------------------------------------------------------===//

#include "CGCall.h"
#include "ABIInfo.h"
#include "ABIInfoImpl.h"
#include "CGBlocks.h"
#include "CGCXXABI.h"
#include "CGCleanup.h"
#include "CGRecordLayout.h"
#include "CGSYCLRuntime.h"
#include "CodeGenFunction.h"
#include "CodeGenModule.h"
#include "TargetInfo.h"
#include "clang/AST/Attr.h"
#include "clang/AST/Decl.h"
#include "clang/AST/DeclCXX.h"
#include "clang/AST/DeclObjC.h"
#include "clang/Basic/CodeGenOptions.h"
#if INTEL_COLLAB
#include "clang/Basic/TargetBuiltins.h"
#endif // INTEL_COLLAB
#include "clang/Basic/TargetInfo.h"
#include "clang/CodeGen/CGFunctionInfo.h"
#include "clang/CodeGen/SwiftCallingConv.h"
#include "llvm/ADT/StringExtras.h"
#include "llvm/Analysis/ValueTracking.h"
#include "llvm/IR/Assumptions.h"
#include "llvm/IR/AttributeMask.h"
#include "llvm/IR/Attributes.h"
#include "llvm/IR/CallingConv.h"
#include "llvm/IR/DataLayout.h"
#include "llvm/IR/FPAccuracy.h"
#include "llvm/IR/InlineAsm.h"
#include "llvm/IR/IntrinsicInst.h"
#include "llvm/IR/Intrinsics.h"
#include "llvm/IR/Type.h"
#include "llvm/Support/TypeSize.h"
#include "llvm/Transforms/Utils/Local.h"
#include <optional>

#if INTEL_COLLAB
#include "intel/CGOpenMPLateOutline.h"
#endif // INTEL_COLLAB
#if INTEL_CUSTOMIZATION
#include "clang/Basic/LangOptions.h"
#include "llvm/ADT/StringSet.h"
#include "llvm/Transforms/Utils/Intel_IMLUtils.h"
#endif // INTEL_CUSTOMIZATION

using namespace clang;
using namespace CodeGen;

/***/

unsigned CodeGenTypes::ClangCallConvToLLVMCallConv(CallingConv CC) {
  switch (CC) {
  default: return llvm::CallingConv::C;
  case CC_X86StdCall: return llvm::CallingConv::X86_StdCall;
  case CC_X86FastCall: return llvm::CallingConv::X86_FastCall;
  case CC_X86RegCall: return llvm::CallingConv::X86_RegCall;
  case CC_X86ThisCall: return llvm::CallingConv::X86_ThisCall;
  case CC_Win64: return llvm::CallingConv::Win64;
  case CC_X86_64SysV: return llvm::CallingConv::X86_64_SysV;
  case CC_AAPCS: return llvm::CallingConv::ARM_AAPCS;
  case CC_AAPCS_VFP: return llvm::CallingConv::ARM_AAPCS_VFP;
#if INTEL_CUSTOMIZATION
  case CC_IntelOclBicc: return llvm::CallingConv::SVML_Unified;
  case CC_IntelOclBiccAVX: return llvm::CallingConv::Intel_OCL_BI_AVX;
  case CC_IntelOclBiccAVX512: return llvm::CallingConv::Intel_OCL_BI_AVX512;
#endif // INTEL_CUSTOMIZATION
  // TODO: Add support for __pascal to LLVM.
  case CC_X86Pascal: return llvm::CallingConv::C;
  // TODO: Add support for __vectorcall to LLVM.
  case CC_X86VectorCall: return llvm::CallingConv::X86_VectorCall;
  case CC_AArch64VectorCall: return llvm::CallingConv::AArch64_VectorCall;
  case CC_AArch64SVEPCS: return llvm::CallingConv::AArch64_SVE_VectorCall;
  case CC_AMDGPUKernelCall: return llvm::CallingConv::AMDGPU_KERNEL;
  case CC_SpirFunction: return llvm::CallingConv::SPIR_FUNC;
  case CC_OpenCLKernel: return CGM.getTargetCodeGenInfo().getOpenCLKernelCallingConv();
  case CC_PreserveMost: return llvm::CallingConv::PreserveMost;
  case CC_PreserveAll: return llvm::CallingConv::PreserveAll;
  case CC_Swift: return llvm::CallingConv::Swift;
  case CC_SwiftAsync: return llvm::CallingConv::SwiftTail;
  }
}

/// Derives the 'this' type for codegen purposes, i.e. ignoring method CVR
/// qualification. Either or both of RD and MD may be null. A null RD indicates
/// that there is no meaningful 'this' type, and a null MD can occur when
/// calling a method pointer.
CanQualType CodeGenTypes::DeriveThisType(const CXXRecordDecl *RD,
                                         const CXXMethodDecl *MD) {
  QualType RecTy;
  if (RD)
    RecTy = Context.getTagDeclType(RD)->getCanonicalTypeInternal();
  else
    RecTy = Context.VoidTy;

  if (MD)
    RecTy = Context.getAddrSpaceQualType(RecTy, MD->getMethodQualifiers().getAddressSpace());
  return Context.getPointerType(CanQualType::CreateUnsafe(RecTy));
}

/// Returns the canonical formal type of the given C++ method.
static CanQual<FunctionProtoType> GetFormalType(const CXXMethodDecl *MD) {
  return MD->getType()->getCanonicalTypeUnqualified()
           .getAs<FunctionProtoType>();
}

/// Returns the "extra-canonicalized" return type, which discards
/// qualifiers on the return type.  Codegen doesn't care about them,
/// and it makes ABI code a little easier to be able to assume that
/// all parameter and return types are top-level unqualified.
static CanQualType GetReturnType(QualType RetTy) {
  return RetTy->getCanonicalTypeUnqualified().getUnqualifiedType();
}

/// Arrange the argument and result information for a value of the given
/// unprototyped freestanding function type.
const CGFunctionInfo &
CodeGenTypes::arrangeFreeFunctionType(CanQual<FunctionNoProtoType> FTNP) {
  // When translating an unprototyped function type, always use a
  // variadic type.
  return arrangeLLVMFunctionInfo(FTNP->getReturnType().getUnqualifiedType(),
                                 FnInfoOpts::None, std::nullopt,
                                 FTNP->getExtInfo(), {}, RequiredArgs(0));
}

static void addExtParameterInfosForCall(
         llvm::SmallVectorImpl<FunctionProtoType::ExtParameterInfo> &paramInfos,
                                        const FunctionProtoType *proto,
                                        unsigned prefixArgs,
                                        unsigned totalArgs) {
  assert(proto->hasExtParameterInfos());
  assert(paramInfos.size() <= prefixArgs);
  assert(proto->getNumParams() + prefixArgs <= totalArgs);

  paramInfos.reserve(totalArgs);

  // Add default infos for any prefix args that don't already have infos.
  paramInfos.resize(prefixArgs);

  // Add infos for the prototype.
  for (const auto &ParamInfo : proto->getExtParameterInfos()) {
    paramInfos.push_back(ParamInfo);
    // pass_object_size params have no parameter info.
    if (ParamInfo.hasPassObjectSize())
      paramInfos.emplace_back();
  }

  assert(paramInfos.size() <= totalArgs &&
         "Did we forget to insert pass_object_size args?");
  // Add default infos for the variadic and/or suffix arguments.
  paramInfos.resize(totalArgs);
}

/// Adds the formal parameters in FPT to the given prefix. If any parameter in
/// FPT has pass_object_size attrs, then we'll add parameters for those, too.
static void appendParameterTypes(const CodeGenTypes &CGT,
                                 SmallVectorImpl<CanQualType> &prefix,
              SmallVectorImpl<FunctionProtoType::ExtParameterInfo> &paramInfos,
                                 CanQual<FunctionProtoType> FPT) {
  // Fast path: don't touch param info if we don't need to.
  if (!FPT->hasExtParameterInfos()) {
    assert(paramInfos.empty() &&
           "We have paramInfos, but the prototype doesn't?");
    prefix.append(FPT->param_type_begin(), FPT->param_type_end());
    return;
  }

  unsigned PrefixSize = prefix.size();
  // In the vast majority of cases, we'll have precisely FPT->getNumParams()
  // parameters; the only thing that can change this is the presence of
  // pass_object_size. So, we preallocate for the common case.
  prefix.reserve(prefix.size() + FPT->getNumParams());

  auto ExtInfos = FPT->getExtParameterInfos();
  assert(ExtInfos.size() == FPT->getNumParams());
  for (unsigned I = 0, E = FPT->getNumParams(); I != E; ++I) {
    prefix.push_back(FPT->getParamType(I));
    if (ExtInfos[I].hasPassObjectSize())
      prefix.push_back(CGT.getContext().getSizeType());
  }

  addExtParameterInfosForCall(paramInfos, FPT.getTypePtr(), PrefixSize,
                              prefix.size());
}

/// Arrange the LLVM function layout for a value of the given function
/// type, on top of any implicit parameters already stored.
static const CGFunctionInfo &
arrangeLLVMFunctionInfo(CodeGenTypes &CGT, bool instanceMethod,
                        SmallVectorImpl<CanQualType> &prefix,
                        CanQual<FunctionProtoType> FTP) {
  SmallVector<FunctionProtoType::ExtParameterInfo, 16> paramInfos;
  RequiredArgs Required = RequiredArgs::forPrototypePlus(FTP, prefix.size());
  // FIXME: Kill copy.
  appendParameterTypes(CGT, prefix, paramInfos, FTP);
  CanQualType resultType = FTP->getReturnType().getUnqualifiedType();

  FnInfoOpts opts =
      instanceMethod ? FnInfoOpts::IsInstanceMethod : FnInfoOpts::None;
  return CGT.arrangeLLVMFunctionInfo(resultType, opts, prefix,
                                     FTP->getExtInfo(), paramInfos, Required);
}

/// Arrange the argument and result information for a value of the
/// given freestanding function type.
const CGFunctionInfo &
CodeGenTypes::arrangeFreeFunctionType(CanQual<FunctionProtoType> FTP) {
  SmallVector<CanQualType, 16> argTypes;
  return ::arrangeLLVMFunctionInfo(*this, /*instanceMethod=*/false, argTypes,
                                   FTP);
}

static CallingConv getCallingConventionForDecl(const ObjCMethodDecl *D,
                                               bool IsWindows) {
  // Set the appropriate calling convention for the Function.
  if (D->hasAttr<StdCallAttr>())
    return CC_X86StdCall;

  if (D->hasAttr<FastCallAttr>())
    return CC_X86FastCall;
  if (D->hasAttr<RegCallAttr>())
    return CC_X86RegCall;

  if (D->hasAttr<ThisCallAttr>())
    return CC_X86ThisCall;

  if (D->hasAttr<VectorCallAttr>())
    return CC_X86VectorCall;

  if (D->hasAttr<PascalAttr>())
    return CC_X86Pascal;

  if (PcsAttr *PCS = D->getAttr<PcsAttr>())
    return (PCS->getPCS() == PcsAttr::AAPCS ? CC_AAPCS : CC_AAPCS_VFP);

  if (D->hasAttr<AArch64VectorPcsAttr>())
    return CC_AArch64VectorCall;

  if (D->hasAttr<AArch64SVEPcsAttr>())
    return CC_AArch64SVEPCS;

  if (D->hasAttr<AMDGPUKernelCallAttr>())
    return CC_AMDGPUKernelCall;

  if (D->hasAttr<IntelOclBiccAttr>())
    return CC_IntelOclBicc;

#if INTEL_CUSTOMIZATION
  if (D->hasAttr<IntelOclBiccAVXAttr>())
    return CC_IntelOclBiccAVX;

  if (D->hasAttr<IntelOclBiccAVX512Attr>())
    return CC_IntelOclBiccAVX512;
#endif // INTEL_CUSTOMIZATION

  if (D->hasAttr<MSABIAttr>())
    return IsWindows ? CC_C : CC_Win64;

  if (D->hasAttr<SysVABIAttr>())
    return IsWindows ? CC_X86_64SysV : CC_C;

  if (D->hasAttr<PreserveMostAttr>())
    return CC_PreserveMost;

  if (D->hasAttr<PreserveAllAttr>())
    return CC_PreserveAll;

  return CC_C;
}

/// Arrange the argument and result information for a call to an
/// unknown C++ non-static member function of the given abstract type.
/// (A null RD means we don't have any meaningful "this" argument type,
///  so fall back to a generic pointer type).
/// The member function must be an ordinary function, i.e. not a
/// constructor or destructor.
const CGFunctionInfo &
CodeGenTypes::arrangeCXXMethodType(const CXXRecordDecl *RD,
                                   const FunctionProtoType *FTP,
                                   const CXXMethodDecl *MD) {
  SmallVector<CanQualType, 16> argTypes;

  // Add the 'this' pointer.
  argTypes.push_back(DeriveThisType(RD, MD));

  return ::arrangeLLVMFunctionInfo(
      *this, /*instanceMethod=*/true, argTypes,
      FTP->getCanonicalTypeUnqualified().getAs<FunctionProtoType>());
}

/// Set calling convention for CUDA/HIP kernel.
static void setCUDAKernelCallingConvention(CanQualType &FTy, CodeGenModule &CGM,
                                           const FunctionDecl *FD) {
  if (FD->hasAttr<CUDAGlobalAttr>()) {
    const FunctionType *FT = FTy->getAs<FunctionType>();
    CGM.getTargetCodeGenInfo().setCUDAKernelCallingConvention(FT);
    FTy = FT->getCanonicalTypeUnqualified();
  }
}

/// Arrange the argument and result information for a declaration or
/// definition of the given C++ non-static member function.  The
/// member function must be an ordinary function, i.e. not a
/// constructor or destructor.
const CGFunctionInfo &
CodeGenTypes::arrangeCXXMethodDeclaration(const CXXMethodDecl *MD) {
  assert(!isa<CXXConstructorDecl>(MD) && "wrong method for constructors!");
  assert(!isa<CXXDestructorDecl>(MD) && "wrong method for destructors!");

  CanQualType FT = GetFormalType(MD).getAs<Type>();
  setCUDAKernelCallingConvention(FT, CGM, MD);
  auto prototype = FT.getAs<FunctionProtoType>();

  if (MD->isInstance()) {
    // The abstract case is perfectly fine.
    const CXXRecordDecl *ThisType = TheCXXABI.getThisArgumentTypeForMethod(MD);
    return arrangeCXXMethodType(ThisType, prototype.getTypePtr(), MD);
  }

  return arrangeFreeFunctionType(prototype);
}

bool CodeGenTypes::inheritingCtorHasParams(
    const InheritedConstructor &Inherited, CXXCtorType Type) {
  // Parameters are unnecessary if we're constructing a base class subobject
  // and the inherited constructor lives in a virtual base.
  return Type == Ctor_Complete ||
         !Inherited.getShadowDecl()->constructsVirtualBase() ||
         !Target.getCXXABI().hasConstructorVariants();
}

const CGFunctionInfo &
CodeGenTypes::arrangeCXXStructorDeclaration(GlobalDecl GD) {
  auto *MD = cast<CXXMethodDecl>(GD.getDecl());

  SmallVector<CanQualType, 16> argTypes;
  SmallVector<FunctionProtoType::ExtParameterInfo, 16> paramInfos;

  const CXXRecordDecl *ThisType = TheCXXABI.getThisArgumentTypeForMethod(GD);
  argTypes.push_back(DeriveThisType(ThisType, MD));

  bool PassParams = true;

  if (auto *CD = dyn_cast<CXXConstructorDecl>(MD)) {
    // A base class inheriting constructor doesn't get forwarded arguments
    // needed to construct a virtual base (or base class thereof).
    if (auto Inherited = CD->getInheritedConstructor())
      PassParams = inheritingCtorHasParams(Inherited, GD.getCtorType());
  }

  CanQual<FunctionProtoType> FTP = GetFormalType(MD);

  // Add the formal parameters.
  if (PassParams)
    appendParameterTypes(*this, argTypes, paramInfos, FTP);

  CGCXXABI::AddedStructorArgCounts AddedArgs =
      TheCXXABI.buildStructorSignature(GD, argTypes);
  if (!paramInfos.empty()) {
    // Note: prefix implies after the first param.
    if (AddedArgs.Prefix)
      paramInfos.insert(paramInfos.begin() + 1, AddedArgs.Prefix,
                        FunctionProtoType::ExtParameterInfo{});
    if (AddedArgs.Suffix)
      paramInfos.append(AddedArgs.Suffix,
                        FunctionProtoType::ExtParameterInfo{});
  }

  RequiredArgs required =
      (PassParams && MD->isVariadic() ? RequiredArgs(argTypes.size())
                                      : RequiredArgs::All);

  FunctionType::ExtInfo extInfo = FTP->getExtInfo();
  CanQualType resultType = TheCXXABI.HasThisReturn(GD)
                               ? argTypes.front()
                               : TheCXXABI.hasMostDerivedReturn(GD)
                                     ? CGM.getContext().VoidPtrTy
                                     : Context.VoidTy;
  return arrangeLLVMFunctionInfo(resultType, FnInfoOpts::IsInstanceMethod,
                                 argTypes, extInfo, paramInfos, required);
}

static SmallVector<CanQualType, 16>
getArgTypesForCall(ASTContext &ctx, const CallArgList &args) {
  SmallVector<CanQualType, 16> argTypes;
  for (auto &arg : args)
    argTypes.push_back(ctx.getCanonicalParamType(arg.Ty));
  return argTypes;
}

static SmallVector<CanQualType, 16>
getArgTypesForDeclaration(ASTContext &ctx, const FunctionArgList &args) {
  SmallVector<CanQualType, 16> argTypes;
  for (auto &arg : args)
    argTypes.push_back(ctx.getCanonicalParamType(arg->getType()));
  return argTypes;
}

static llvm::SmallVector<FunctionProtoType::ExtParameterInfo, 16>
getExtParameterInfosForCall(const FunctionProtoType *proto,
                            unsigned prefixArgs, unsigned totalArgs) {
  llvm::SmallVector<FunctionProtoType::ExtParameterInfo, 16> result;
  if (proto->hasExtParameterInfos()) {
    addExtParameterInfosForCall(result, proto, prefixArgs, totalArgs);
  }
  return result;
}

/// Arrange a call to a C++ method, passing the given arguments.
///
/// ExtraPrefixArgs is the number of ABI-specific args passed after the `this`
/// parameter.
/// ExtraSuffixArgs is the number of ABI-specific args passed at the end of
/// args.
/// PassProtoArgs indicates whether `args` has args for the parameters in the
/// given CXXConstructorDecl.
const CGFunctionInfo &
CodeGenTypes::arrangeCXXConstructorCall(const CallArgList &args,
                                        const CXXConstructorDecl *D,
                                        CXXCtorType CtorKind,
                                        unsigned ExtraPrefixArgs,
                                        unsigned ExtraSuffixArgs,
                                        bool PassProtoArgs) {
  // FIXME: Kill copy.
  SmallVector<CanQualType, 16> ArgTypes;
  for (const auto &Arg : args)
    ArgTypes.push_back(Context.getCanonicalParamType(Arg.Ty));

  // +1 for implicit this, which should always be args[0].
  unsigned TotalPrefixArgs = 1 + ExtraPrefixArgs;

  CanQual<FunctionProtoType> FPT = GetFormalType(D);
  RequiredArgs Required = PassProtoArgs
                              ? RequiredArgs::forPrototypePlus(
                                    FPT, TotalPrefixArgs + ExtraSuffixArgs)
                              : RequiredArgs::All;

  GlobalDecl GD(D, CtorKind);
  CanQualType ResultType = TheCXXABI.HasThisReturn(GD)
                               ? ArgTypes.front()
                               : TheCXXABI.hasMostDerivedReturn(GD)
                                     ? CGM.getContext().VoidPtrTy
                                     : Context.VoidTy;

  FunctionType::ExtInfo Info = FPT->getExtInfo();
  llvm::SmallVector<FunctionProtoType::ExtParameterInfo, 16> ParamInfos;
  // If the prototype args are elided, we should only have ABI-specific args,
  // which never have param info.
  if (PassProtoArgs && FPT->hasExtParameterInfos()) {
    // ABI-specific suffix arguments are treated the same as variadic arguments.
    addExtParameterInfosForCall(ParamInfos, FPT.getTypePtr(), TotalPrefixArgs,
                                ArgTypes.size());
  }

  return arrangeLLVMFunctionInfo(ResultType, FnInfoOpts::IsInstanceMethod,
                                 ArgTypes, Info, ParamInfos, Required);
}

/// Arrange the argument and result information for the declaration or
/// definition of the given function.
const CGFunctionInfo &
CodeGenTypes::arrangeFunctionDeclaration(const FunctionDecl *FD) {
  if (const CXXMethodDecl *MD = dyn_cast<CXXMethodDecl>(FD))
    if (MD->isInstance())
      return arrangeCXXMethodDeclaration(MD);

  CanQualType FTy = FD->getType()->getCanonicalTypeUnqualified();

  assert(isa<FunctionType>(FTy));
  setCUDAKernelCallingConvention(FTy, CGM, FD);

  // When declaring a function without a prototype, always use a
  // non-variadic type.
  if (CanQual<FunctionNoProtoType> noProto = FTy.getAs<FunctionNoProtoType>()) {
    return arrangeLLVMFunctionInfo(noProto->getReturnType(), FnInfoOpts::None,
                                   std::nullopt, noProto->getExtInfo(), {},
                                   RequiredArgs::All);
  }

  return arrangeFreeFunctionType(FTy.castAs<FunctionProtoType>());
}

/// Arrange the argument and result information for the declaration or
/// definition of an Objective-C method.
const CGFunctionInfo &
CodeGenTypes::arrangeObjCMethodDeclaration(const ObjCMethodDecl *MD) {
  // It happens that this is the same as a call with no optional
  // arguments, except also using the formal 'self' type.
  return arrangeObjCMessageSendSignature(MD, MD->getSelfDecl()->getType());
}

/// Arrange the argument and result information for the function type
/// through which to perform a send to the given Objective-C method,
/// using the given receiver type.  The receiver type is not always
/// the 'self' type of the method or even an Objective-C pointer type.
/// This is *not* the right method for actually performing such a
/// message send, due to the possibility of optional arguments.
const CGFunctionInfo &
CodeGenTypes::arrangeObjCMessageSendSignature(const ObjCMethodDecl *MD,
                                              QualType receiverType) {
  SmallVector<CanQualType, 16> argTys;
  SmallVector<FunctionProtoType::ExtParameterInfo, 4> extParamInfos(
      MD->isDirectMethod() ? 1 : 2);
  argTys.push_back(Context.getCanonicalParamType(receiverType));
  if (!MD->isDirectMethod())
    argTys.push_back(Context.getCanonicalParamType(Context.getObjCSelType()));
  // FIXME: Kill copy?
  for (const auto *I : MD->parameters()) {
    argTys.push_back(Context.getCanonicalParamType(I->getType()));
    auto extParamInfo = FunctionProtoType::ExtParameterInfo().withIsNoEscape(
        I->hasAttr<NoEscapeAttr>());
    extParamInfos.push_back(extParamInfo);
  }

  FunctionType::ExtInfo einfo;
  bool IsWindows = getContext().getTargetInfo().getTriple().isOSWindows();
  einfo = einfo.withCallingConv(getCallingConventionForDecl(MD, IsWindows));

  if (getContext().getLangOpts().ObjCAutoRefCount &&
      MD->hasAttr<NSReturnsRetainedAttr>())
    einfo = einfo.withProducesResult(true);

  RequiredArgs required =
    (MD->isVariadic() ? RequiredArgs(argTys.size()) : RequiredArgs::All);

  return arrangeLLVMFunctionInfo(GetReturnType(MD->getReturnType()),
                                 FnInfoOpts::None, argTys, einfo, extParamInfos,
                                 required);
}

const CGFunctionInfo &
CodeGenTypes::arrangeUnprototypedObjCMessageSend(QualType returnType,
                                                 const CallArgList &args) {
  auto argTypes = getArgTypesForCall(Context, args);
  FunctionType::ExtInfo einfo;

  return arrangeLLVMFunctionInfo(GetReturnType(returnType), FnInfoOpts::None,
                                 argTypes, einfo, {}, RequiredArgs::All);
}

const CGFunctionInfo &
CodeGenTypes::arrangeGlobalDeclaration(GlobalDecl GD) {
  // FIXME: Do we need to handle ObjCMethodDecl?
  const FunctionDecl *FD = cast<FunctionDecl>(GD.getDecl());

  if (isa<CXXConstructorDecl>(GD.getDecl()) ||
      isa<CXXDestructorDecl>(GD.getDecl()))
    return arrangeCXXStructorDeclaration(GD);

  return arrangeFunctionDeclaration(FD);
}

/// Arrange a thunk that takes 'this' as the first parameter followed by
/// varargs.  Return a void pointer, regardless of the actual return type.
/// The body of the thunk will end in a musttail call to a function of the
/// correct type, and the caller will bitcast the function to the correct
/// prototype.
const CGFunctionInfo &
CodeGenTypes::arrangeUnprototypedMustTailThunk(const CXXMethodDecl *MD) {
  assert(MD->isVirtual() && "only methods have thunks");
  CanQual<FunctionProtoType> FTP = GetFormalType(MD);
  CanQualType ArgTys[] = {DeriveThisType(MD->getParent(), MD)};
  return arrangeLLVMFunctionInfo(Context.VoidTy, FnInfoOpts::None, ArgTys,
                                 FTP->getExtInfo(), {}, RequiredArgs(1));
}

const CGFunctionInfo &
CodeGenTypes::arrangeMSCtorClosure(const CXXConstructorDecl *CD,
                                   CXXCtorType CT) {
  assert(CT == Ctor_CopyingClosure || CT == Ctor_DefaultClosure);

  CanQual<FunctionProtoType> FTP = GetFormalType(CD);
  SmallVector<CanQualType, 2> ArgTys;
  const CXXRecordDecl *RD = CD->getParent();
  ArgTys.push_back(DeriveThisType(RD, CD));
  if (CT == Ctor_CopyingClosure)
    ArgTys.push_back(*FTP->param_type_begin());
  if (RD->getNumVBases() > 0)
    ArgTys.push_back(Context.IntTy);
  CallingConv CC = Context.getDefaultCallingConvention(
      /*IsVariadic=*/false, /*IsCXXMethod=*/true);
  return arrangeLLVMFunctionInfo(Context.VoidTy, FnInfoOpts::IsInstanceMethod,
                                 ArgTys, FunctionType::ExtInfo(CC), {},
                                 RequiredArgs::All);
}

/// Arrange a call as unto a free function, except possibly with an
/// additional number of formal parameters considered required.
static const CGFunctionInfo &
arrangeFreeFunctionLikeCall(CodeGenTypes &CGT,
                            CodeGenModule &CGM,
                            const CallArgList &args,
                            const FunctionType *fnType,
                            unsigned numExtraRequiredArgs,
                            bool chainCall) {
  assert(args.size() >= numExtraRequiredArgs);

  llvm::SmallVector<FunctionProtoType::ExtParameterInfo, 16> paramInfos;

  // In most cases, there are no optional arguments.
  RequiredArgs required = RequiredArgs::All;

  // If we have a variadic prototype, the required arguments are the
  // extra prefix plus the arguments in the prototype.
  if (const FunctionProtoType *proto = dyn_cast<FunctionProtoType>(fnType)) {
    if (proto->isVariadic())
      required = RequiredArgs::forPrototypePlus(proto, numExtraRequiredArgs);

    if (proto->hasExtParameterInfos())
      addExtParameterInfosForCall(paramInfos, proto, numExtraRequiredArgs,
                                  args.size());

  // If we don't have a prototype at all, but we're supposed to
  // explicitly use the variadic convention for unprototyped calls,
  // treat all of the arguments as required but preserve the nominal
  // possibility of variadics.
  } else if (CGM.getTargetCodeGenInfo()
                .isNoProtoCallVariadic(args,
                                       cast<FunctionNoProtoType>(fnType))) {
    required = RequiredArgs(args.size());
  }

  // FIXME: Kill copy.
  SmallVector<CanQualType, 16> argTypes;
  for (const auto &arg : args)
    argTypes.push_back(CGT.getContext().getCanonicalParamType(arg.Ty));
  FnInfoOpts opts = chainCall ? FnInfoOpts::IsChainCall : FnInfoOpts::None;
  return CGT.arrangeLLVMFunctionInfo(GetReturnType(fnType->getReturnType()),
                                     opts, argTypes, fnType->getExtInfo(),
                                     paramInfos, required);
}

/// Figure out the rules for calling a function with the given formal
/// type using the given arguments.  The arguments are necessary
/// because the function might be unprototyped, in which case it's
/// target-dependent in crazy ways.
const CGFunctionInfo &
CodeGenTypes::arrangeFreeFunctionCall(const CallArgList &args,
                                      const FunctionType *fnType,
                                      bool chainCall) {
  return arrangeFreeFunctionLikeCall(*this, CGM, args, fnType,
                                     chainCall ? 1 : 0, chainCall);
}

/// A block function is essentially a free function with an
/// extra implicit argument.
const CGFunctionInfo &
CodeGenTypes::arrangeBlockFunctionCall(const CallArgList &args,
                                       const FunctionType *fnType) {
  return arrangeFreeFunctionLikeCall(*this, CGM, args, fnType, 1,
                                     /*chainCall=*/false);
}

const CGFunctionInfo &
CodeGenTypes::arrangeBlockFunctionDeclaration(const FunctionProtoType *proto,
                                              const FunctionArgList &params) {
  auto paramInfos = getExtParameterInfosForCall(proto, 1, params.size());
  auto argTypes = getArgTypesForDeclaration(Context, params);

  return arrangeLLVMFunctionInfo(GetReturnType(proto->getReturnType()),
                                 FnInfoOpts::None, argTypes,
                                 proto->getExtInfo(), paramInfos,
                                 RequiredArgs::forPrototypePlus(proto, 1));
}

const CGFunctionInfo &
CodeGenTypes::arrangeBuiltinFunctionCall(QualType resultType,
                                         const CallArgList &args) {
  // FIXME: Kill copy.
  SmallVector<CanQualType, 16> argTypes;
  for (const auto &Arg : args)
    argTypes.push_back(Context.getCanonicalParamType(Arg.Ty));
  return arrangeLLVMFunctionInfo(GetReturnType(resultType), FnInfoOpts::None,
                                 argTypes, FunctionType::ExtInfo(),
                                 /*paramInfos=*/{}, RequiredArgs::All);
}

const CGFunctionInfo &
CodeGenTypes::arrangeBuiltinFunctionDeclaration(QualType resultType,
                                                const FunctionArgList &args) {
  auto argTypes = getArgTypesForDeclaration(Context, args);

  return arrangeLLVMFunctionInfo(GetReturnType(resultType), FnInfoOpts::None,
                                 argTypes, FunctionType::ExtInfo(), {},
                                 RequiredArgs::All);
}

const CGFunctionInfo &
CodeGenTypes::arrangeBuiltinFunctionDeclaration(CanQualType resultType,
                                              ArrayRef<CanQualType> argTypes) {
  return arrangeLLVMFunctionInfo(resultType, FnInfoOpts::None, argTypes,
                                 FunctionType::ExtInfo(), {},
                                 RequiredArgs::All);
}

/// Arrange a call to a C++ method, passing the given arguments.
///
/// numPrefixArgs is the number of ABI-specific prefix arguments we have. It
/// does not count `this`.
const CGFunctionInfo &
CodeGenTypes::arrangeCXXMethodCall(const CallArgList &args,
                                   const FunctionProtoType *proto,
                                   RequiredArgs required,
                                   unsigned numPrefixArgs) {
  assert(numPrefixArgs + 1 <= args.size() &&
         "Emitting a call with less args than the required prefix?");
  // Add one to account for `this`. It's a bit awkward here, but we don't count
  // `this` in similar places elsewhere.
  auto paramInfos =
    getExtParameterInfosForCall(proto, numPrefixArgs + 1, args.size());

  // FIXME: Kill copy.
  auto argTypes = getArgTypesForCall(Context, args);

  FunctionType::ExtInfo info = proto->getExtInfo();
  return arrangeLLVMFunctionInfo(GetReturnType(proto->getReturnType()),
                                 FnInfoOpts::IsInstanceMethod, argTypes, info,
                                 paramInfos, required);
}

const CGFunctionInfo &CodeGenTypes::arrangeNullaryFunction() {
  return arrangeLLVMFunctionInfo(getContext().VoidTy, FnInfoOpts::None,
                                 std::nullopt, FunctionType::ExtInfo(), {},
                                 RequiredArgs::All);
}

const CGFunctionInfo &
CodeGenTypes::arrangeCall(const CGFunctionInfo &signature,
                          const CallArgList &args) {
  assert(signature.arg_size() <= args.size());
  if (signature.arg_size() == args.size())
    return signature;

  SmallVector<FunctionProtoType::ExtParameterInfo, 16> paramInfos;
  auto sigParamInfos = signature.getExtParameterInfos();
  if (!sigParamInfos.empty()) {
    paramInfos.append(sigParamInfos.begin(), sigParamInfos.end());
    paramInfos.resize(args.size());
  }

  auto argTypes = getArgTypesForCall(Context, args);

  assert(signature.getRequiredArgs().allowsOptionalArgs());
  FnInfoOpts opts = FnInfoOpts::None;
  if (signature.isInstanceMethod())
    opts |= FnInfoOpts::IsInstanceMethod;
  if (signature.isChainCall())
    opts |= FnInfoOpts::IsChainCall;
  if (signature.isDelegateCall())
    opts |= FnInfoOpts::IsDelegateCall;
  return arrangeLLVMFunctionInfo(signature.getReturnType(), opts, argTypes,
                                 signature.getExtInfo(), paramInfos,
                                 signature.getRequiredArgs());
}

namespace clang {
namespace CodeGen {
void computeSPIRKernelABIInfo(CodeGenModule &CGM, CGFunctionInfo &FI);
}
}

/// Arrange the argument and result information for an abstract value
/// of a given function type.  This is the method which all of the
/// above functions ultimately defer to.
const CGFunctionInfo &CodeGenTypes::arrangeLLVMFunctionInfo(
    CanQualType resultType, FnInfoOpts opts, ArrayRef<CanQualType> argTypes,
    FunctionType::ExtInfo info,
    ArrayRef<FunctionProtoType::ExtParameterInfo> paramInfos,
    RequiredArgs required) {
  assert(llvm::all_of(argTypes,
                      [](CanQualType T) { return T.isCanonicalAsParam(); }));

  // Lookup or create unique function info.
  llvm::FoldingSetNodeID ID;
  bool isInstanceMethod =
      (opts & FnInfoOpts::IsInstanceMethod) == FnInfoOpts::IsInstanceMethod;
  bool isChainCall =
      (opts & FnInfoOpts::IsChainCall) == FnInfoOpts::IsChainCall;
  bool isDelegateCall =
      (opts & FnInfoOpts::IsDelegateCall) == FnInfoOpts::IsDelegateCall;
  CGFunctionInfo::Profile(ID, isInstanceMethod, isChainCall, isDelegateCall,
                          info, paramInfos, required, resultType, argTypes);

  void *insertPos = nullptr;
  CGFunctionInfo *FI = FunctionInfos.FindNodeOrInsertPos(ID, insertPos);
  if (FI)
    return *FI;

  unsigned CC = ClangCallConvToLLVMCallConv(info.getCC());
  // This is required so SYCL kernels are successfully processed by tools from CUDA. Kernels
  // with a `spir_kernel` calling convention are ignored otherwise.
  if (CC == llvm::CallingConv::SPIR_KERNEL &&
      (CGM.getTriple().isNVPTX() || CGM.getTriple().isAMDGCN()) &&
      getContext().getLangOpts().SYCLIsDevice) {
    CC = llvm::CallingConv::C;
  }

  // Construct the function info.  We co-allocate the ArgInfos.
  FI = CGFunctionInfo::create(CC, isInstanceMethod, isChainCall, isDelegateCall,
                              info, paramInfos, resultType, argTypes, required);
  FunctionInfos.InsertNode(FI, insertPos);

  bool inserted = FunctionsBeingProcessed.insert(FI).second;
  (void)inserted;
  assert(inserted && "Recursively being processed?");

  // Compute ABI information.
  if (CC == llvm::CallingConv::SPIR_KERNEL) {
    // Force target independent argument handling for the host visible
    // kernel functions.
    computeSPIRKernelABIInfo(CGM, *FI);
  } else if (info.getCC() == CC_Swift || info.getCC() == CC_SwiftAsync) {
    swiftcall::computeABIInfo(CGM, *FI);
  } else {
    getABIInfo().computeInfo(*FI);
  }

  // Loop over all of the computed argument and return value info.  If any of
  // them are direct or extend without a specified coerce type, specify the
  // default now.
  ABIArgInfo &retInfo = FI->getReturnInfo();
  if (retInfo.canHaveCoerceToType() && retInfo.getCoerceToType() == nullptr)
    retInfo.setCoerceToType(ConvertType(FI->getReturnType()));

  for (auto &I : FI->arguments())
    if (I.info.canHaveCoerceToType() && I.info.getCoerceToType() == nullptr)
      I.info.setCoerceToType(ConvertType(I.type));

  bool erased = FunctionsBeingProcessed.erase(FI); (void)erased;
  assert(erased && "Not in set?");

  return *FI;
}

CGFunctionInfo *CGFunctionInfo::create(unsigned llvmCC, bool instanceMethod,
                                       bool chainCall, bool delegateCall,
                                       const FunctionType::ExtInfo &info,
                                       ArrayRef<ExtParameterInfo> paramInfos,
                                       CanQualType resultType,
                                       ArrayRef<CanQualType> argTypes,
                                       RequiredArgs required) {
  assert(paramInfos.empty() || paramInfos.size() == argTypes.size());
  assert(!required.allowsOptionalArgs() ||
         required.getNumRequiredArgs() <= argTypes.size());

  void *buffer =
    operator new(totalSizeToAlloc<ArgInfo,             ExtParameterInfo>(
                                  argTypes.size() + 1, paramInfos.size()));

  CGFunctionInfo *FI = new(buffer) CGFunctionInfo();
  FI->CallingConvention = llvmCC;
  FI->EffectiveCallingConvention = llvmCC;
  FI->ASTCallingConvention = info.getCC();
  FI->InstanceMethod = instanceMethod;
  FI->ChainCall = chainCall;
  FI->DelegateCall = delegateCall;
  FI->CmseNSCall = info.getCmseNSCall();
  FI->NoReturn = info.getNoReturn();
  FI->ReturnsRetained = info.getProducesResult();
  FI->NoCallerSavedRegs = info.getNoCallerSavedRegs();
  FI->NoCfCheck = info.getNoCfCheck();
  FI->Required = required;
  FI->HasRegParm = info.getHasRegParm();
  FI->RegParm = info.getRegParm();
  FI->ArgStruct = nullptr;
  FI->ArgStructAlign = 0;
  FI->NumArgs = argTypes.size();
  FI->HasExtParameterInfos = !paramInfos.empty();
  FI->getArgsBuffer()[0].type = resultType;
  FI->MaxVectorWidth = 0;
  for (unsigned i = 0, e = argTypes.size(); i != e; ++i)
    FI->getArgsBuffer()[i + 1].type = argTypes[i];
  for (unsigned i = 0, e = paramInfos.size(); i != e; ++i)
    FI->getExtParameterInfosBuffer()[i] = paramInfos[i];
  return FI;
}

/***/

namespace {
// ABIArgInfo::Expand implementation.

// Specifies the way QualType passed as ABIArgInfo::Expand is expanded.
struct TypeExpansion {
  enum TypeExpansionKind {
    // Elements of constant arrays are expanded recursively.
    TEK_ConstantArray,
    // Record fields are expanded recursively (but if record is a union, only
    // the field with the largest size is expanded).
    TEK_Record,
    // For complex types, real and imaginary parts are expanded recursively.
    TEK_Complex,
    // All other types are not expandable.
    TEK_None
  };

  const TypeExpansionKind Kind;

  TypeExpansion(TypeExpansionKind K) : Kind(K) {}
  virtual ~TypeExpansion() {}
};

struct ConstantArrayExpansion : TypeExpansion {
  QualType EltTy;
  uint64_t NumElts;

  ConstantArrayExpansion(QualType EltTy, uint64_t NumElts)
      : TypeExpansion(TEK_ConstantArray), EltTy(EltTy), NumElts(NumElts) {}
  static bool classof(const TypeExpansion *TE) {
    return TE->Kind == TEK_ConstantArray;
  }
};

struct RecordExpansion : TypeExpansion {
  SmallVector<const CXXBaseSpecifier *, 1> Bases;

  SmallVector<const FieldDecl *, 1> Fields;

  RecordExpansion(SmallVector<const CXXBaseSpecifier *, 1> &&Bases,
                  SmallVector<const FieldDecl *, 1> &&Fields)
      : TypeExpansion(TEK_Record), Bases(std::move(Bases)),
        Fields(std::move(Fields)) {}
  static bool classof(const TypeExpansion *TE) {
    return TE->Kind == TEK_Record;
  }
};

struct ComplexExpansion : TypeExpansion {
  QualType EltTy;

  ComplexExpansion(QualType EltTy) : TypeExpansion(TEK_Complex), EltTy(EltTy) {}
  static bool classof(const TypeExpansion *TE) {
    return TE->Kind == TEK_Complex;
  }
};

struct NoExpansion : TypeExpansion {
  NoExpansion() : TypeExpansion(TEK_None) {}
  static bool classof(const TypeExpansion *TE) {
    return TE->Kind == TEK_None;
  }
};
}  // namespace

static std::unique_ptr<TypeExpansion>
getTypeExpansion(QualType Ty, const ASTContext &Context) {
  if (const ConstantArrayType *AT = Context.getAsConstantArrayType(Ty)) {
    return std::make_unique<ConstantArrayExpansion>(
        AT->getElementType(), AT->getSize().getZExtValue());
  }
  if (const RecordType *RT = Ty->getAs<RecordType>()) {
    SmallVector<const CXXBaseSpecifier *, 1> Bases;
    SmallVector<const FieldDecl *, 1> Fields;
    const RecordDecl *RD = RT->getDecl();
    assert(!RD->hasFlexibleArrayMember() &&
           "Cannot expand structure with flexible array.");
    if (RD->isUnion()) {
      // Unions can be here only in degenerative cases - all the fields are same
      // after flattening. Thus we have to use the "largest" field.
      const FieldDecl *LargestFD = nullptr;
      CharUnits UnionSize = CharUnits::Zero();

      for (const auto *FD : RD->fields()) {
        if (FD->isZeroLengthBitField(Context))
          continue;
        assert(!FD->isBitField() &&
               "Cannot expand structure with bit-field members.");
        CharUnits FieldSize = Context.getTypeSizeInChars(FD->getType());
        if (UnionSize < FieldSize) {
          UnionSize = FieldSize;
          LargestFD = FD;
        }
      }
      if (LargestFD)
        Fields.push_back(LargestFD);
    } else {
      if (const auto *CXXRD = dyn_cast<CXXRecordDecl>(RD)) {
        assert(!CXXRD->isDynamicClass() &&
               "cannot expand vtable pointers in dynamic classes");
        llvm::append_range(Bases, llvm::make_pointer_range(CXXRD->bases()));
      }

      for (const auto *FD : RD->fields()) {
        if (FD->isZeroLengthBitField(Context))
          continue;
        assert(!FD->isBitField() &&
               "Cannot expand structure with bit-field members.");
        Fields.push_back(FD);
      }
    }
    return std::make_unique<RecordExpansion>(std::move(Bases),
                                              std::move(Fields));
  }
  if (const ComplexType *CT = Ty->getAs<ComplexType>()) {
    return std::make_unique<ComplexExpansion>(CT->getElementType());
  }
  return std::make_unique<NoExpansion>();
}

static int getExpansionSize(QualType Ty, const ASTContext &Context) {
  auto Exp = getTypeExpansion(Ty, Context);
  if (auto CAExp = dyn_cast<ConstantArrayExpansion>(Exp.get())) {
    return CAExp->NumElts * getExpansionSize(CAExp->EltTy, Context);
  }
  if (auto RExp = dyn_cast<RecordExpansion>(Exp.get())) {
    int Res = 0;
    for (auto BS : RExp->Bases)
      Res += getExpansionSize(BS->getType(), Context);
    for (auto FD : RExp->Fields)
      Res += getExpansionSize(FD->getType(), Context);
    return Res;
  }
  if (isa<ComplexExpansion>(Exp.get()))
    return 2;
  assert(isa<NoExpansion>(Exp.get()));
  return 1;
}

#if INTEL_CUSTOMIZATION
#if INTEL_FEATURE_SW_DTRANS
void CodeGenTypes::getExpandedTypes(
    QualType Ty, SmallVectorImpl<llvm::Type *>::iterator &TI,
    SmallVectorImpl<QualType>::iterator *DFIIter) {
#else // INTEL_FEATURE_SW_DTRANS
void CodeGenTypes::getExpandedTypes(
    QualType Ty, SmallVectorImpl<llvm::Type *>::iterator &TI) {
#endif // INTEL_FEATURE_SW_DTRANS
#endif // INTEL_CUSTOMIZATION
  auto Exp = getTypeExpansion(Ty, Context);
  if (auto CAExp = dyn_cast<ConstantArrayExpansion>(Exp.get())) {
    for (int i = 0, n = CAExp->NumElts; i < n; i++) {
#if INTEL_CUSTOMIZATION
#if INTEL_FEATURE_SW_DTRANS
      getExpandedTypes(CAExp->EltTy, TI, DFIIter);
#else // INTEL_FEATURE_SW_DTRANS
      getExpandedTypes(CAExp->EltTy, TI);
#endif // INTEL_FEATURE_SW_DTRANS
#endif // INTEL_CUSTOMIZATION
    }
  } else if (auto RExp = dyn_cast<RecordExpansion>(Exp.get())) {
    for (auto BS : RExp->Bases)
#if INTEL_CUSTOMIZATION
#if INTEL_FEATURE_SW_DTRANS
      getExpandedTypes(BS->getType(), TI, DFIIter);
#else // INTEL_FEATURE_SW_DTRANS
      getExpandedTypes(BS->getType(), TI);
#endif // INTEL_FEATURE_SW_DTRANS
#endif // INTEL_CUSTOMIZATION
    for (auto FD : RExp->Fields)
#if INTEL_CUSTOMIZATION
#if INTEL_FEATURE_SW_DTRANS
      getExpandedTypes(FD->getType(), TI, DFIIter);
#else // INTEL_FEATURE_SW_DTRANS
      getExpandedTypes(FD->getType(), TI);
#endif // INTEL_FEATURE_SW_DTRANS
#endif // INTEL_CUSTOMIZATION
  } else if (auto CExp = dyn_cast<ComplexExpansion>(Exp.get())) {
    llvm::Type *EltTy = ConvertType(CExp->EltTy);
    *TI++ = EltTy;
    *TI++ = EltTy;
#if INTEL_CUSTOMIZATION
#if INTEL_FEATURE_SW_DTRANS
    if (DFIIter) {
      *(*DFIIter)++ = CExp->EltTy;
      *(*DFIIter)++ = CExp->EltTy;
    }
#endif // INTEL_FEATURE_SW_DTRANS
#endif // INTEL_CUSTOMIZATION
  } else {
    assert(isa<NoExpansion>(Exp.get()));
    *TI++ = ConvertType(Ty);
#if INTEL_CUSTOMIZATION
#if INTEL_FEATURE_SW_DTRANS
    if (DFIIter)
      *(*DFIIter)++ = Ty;
#endif // INTEL_FEATURE_SW_DTRANS
#endif // INTEL_CUSTOMIZATION
  }
}

static void forConstantArrayExpansion(CodeGenFunction &CGF,
                                      ConstantArrayExpansion *CAE,
                                      Address BaseAddr,
                                      llvm::function_ref<void(Address)> Fn) {
  CharUnits EltSize = CGF.getContext().getTypeSizeInChars(CAE->EltTy);
  CharUnits EltAlign =
    BaseAddr.getAlignment().alignmentOfArrayElement(EltSize);
  llvm::Type *EltTy = CGF.ConvertTypeForMem(CAE->EltTy);

  for (int i = 0, n = CAE->NumElts; i < n; i++) {
    llvm::Value *EltAddr = CGF.Builder.CreateConstGEP2_32(
        BaseAddr.getElementType(), BaseAddr.getPointer(), 0, i);
    Fn(Address(EltAddr, EltTy, EltAlign));
  }
}

void CodeGenFunction::ExpandTypeFromArgs(QualType Ty, LValue LV,
                                         llvm::Function::arg_iterator &AI) {
  assert(LV.isSimple() &&
         "Unexpected non-simple lvalue during struct expansion.");

  auto Exp = getTypeExpansion(Ty, getContext());
  if (auto CAExp = dyn_cast<ConstantArrayExpansion>(Exp.get())) {
    forConstantArrayExpansion(
        *this, CAExp, LV.getAddress(*this), [&](Address EltAddr) {
          LValue LV = MakeAddrLValue(EltAddr, CAExp->EltTy);
          ExpandTypeFromArgs(CAExp->EltTy, LV, AI);
        });
  } else if (auto RExp = dyn_cast<RecordExpansion>(Exp.get())) {
    Address This = LV.getAddress(*this);
    for (const CXXBaseSpecifier *BS : RExp->Bases) {
      // Perform a single step derived-to-base conversion.
      Address Base =
          GetAddressOfBaseClass(This, Ty->getAsCXXRecordDecl(), &BS, &BS + 1,
                                /*NullCheckValue=*/false, SourceLocation());
      LValue SubLV = MakeAddrLValue(Base, BS->getType());

      // Recurse onto bases.
      ExpandTypeFromArgs(BS->getType(), SubLV, AI);
    }
    for (auto FD : RExp->Fields) {
      // FIXME: What are the right qualifiers here?
      LValue SubLV = EmitLValueForFieldInitialization(LV, FD);
      ExpandTypeFromArgs(FD->getType(), SubLV, AI);
    }
  } else if (isa<ComplexExpansion>(Exp.get())) {
    auto realValue = &*AI++;
    auto imagValue = &*AI++;
    EmitStoreOfComplex(ComplexPairTy(realValue, imagValue), LV, /*init*/ true);
  } else {
    // Call EmitStoreOfScalar except when the lvalue is a bitfield to emit a
    // primitive store.
    assert(isa<NoExpansion>(Exp.get()));
    llvm::Value *Arg = &*AI++;
    if (LV.isBitField()) {
      EmitStoreThroughLValue(RValue::get(Arg), LV);
    } else {
      // TODO: currently there are some places are inconsistent in what LLVM
      // pointer type they use (see D118744). Once clang uses opaque pointers
      // all LLVM pointer types will be the same and we can remove this check.
      if (Arg->getType()->isPointerTy()) {
        Address Addr = LV.getAddress(*this);
        Arg = Builder.CreateBitCast(Arg, Addr.getElementType());
      }
      EmitStoreOfScalar(Arg, LV);
    }
  }
}

void CodeGenFunction::ExpandTypeToArgs(
    QualType Ty, CallArg Arg, llvm::FunctionType *IRFuncTy,
    SmallVectorImpl<llvm::Value *> &IRCallArgs, unsigned &IRCallArgPos) {
  auto Exp = getTypeExpansion(Ty, getContext());
  if (auto CAExp = dyn_cast<ConstantArrayExpansion>(Exp.get())) {
    Address Addr = Arg.hasLValue() ? Arg.getKnownLValue().getAddress(*this)
                                   : Arg.getKnownRValue().getAggregateAddress();
    forConstantArrayExpansion(
        *this, CAExp, Addr, [&](Address EltAddr) {
          CallArg EltArg = CallArg(
              convertTempToRValue(EltAddr, CAExp->EltTy, SourceLocation()),
              CAExp->EltTy);
          ExpandTypeToArgs(CAExp->EltTy, EltArg, IRFuncTy, IRCallArgs,
                           IRCallArgPos);
        });
  } else if (auto RExp = dyn_cast<RecordExpansion>(Exp.get())) {
    Address This = Arg.hasLValue() ? Arg.getKnownLValue().getAddress(*this)
                                   : Arg.getKnownRValue().getAggregateAddress();
    for (const CXXBaseSpecifier *BS : RExp->Bases) {
      // Perform a single step derived-to-base conversion.
      Address Base =
          GetAddressOfBaseClass(This, Ty->getAsCXXRecordDecl(), &BS, &BS + 1,
                                /*NullCheckValue=*/false, SourceLocation());
      CallArg BaseArg = CallArg(RValue::getAggregate(Base), BS->getType());

      // Recurse onto bases.
      ExpandTypeToArgs(BS->getType(), BaseArg, IRFuncTy, IRCallArgs,
                       IRCallArgPos);
    }

    LValue LV = MakeAddrLValue(This, Ty);
    for (auto FD : RExp->Fields) {
      CallArg FldArg =
          CallArg(EmitRValueForField(LV, FD, SourceLocation()), FD->getType());
      ExpandTypeToArgs(FD->getType(), FldArg, IRFuncTy, IRCallArgs,
                       IRCallArgPos);
    }
  } else if (isa<ComplexExpansion>(Exp.get())) {
    ComplexPairTy CV = Arg.getKnownRValue().getComplexVal();
    IRCallArgs[IRCallArgPos++] = CV.first;
    IRCallArgs[IRCallArgPos++] = CV.second;
  } else {
    assert(isa<NoExpansion>(Exp.get()));
    auto RV = Arg.getKnownRValue();
    assert(RV.isScalar() &&
           "Unexpected non-scalar rvalue during struct expansion.");

    // Insert a bitcast as needed.
    llvm::Value *V = RV.getScalarVal();
    if (IRCallArgPos < IRFuncTy->getNumParams() &&
        V->getType() != IRFuncTy->getParamType(IRCallArgPos))
      V = Builder.CreateBitCast(V, IRFuncTy->getParamType(IRCallArgPos));

    IRCallArgs[IRCallArgPos++] = V;
  }
}

/// Create a temporary allocation for the purposes of coercion.
static Address CreateTempAllocaForCoercion(CodeGenFunction &CGF, llvm::Type *Ty,
                                           CharUnits MinAlign,
                                           const Twine &Name = "tmp") {
  // Don't use an alignment that's worse than what LLVM would prefer.
  auto PrefAlign = CGF.CGM.getDataLayout().getPrefTypeAlign(Ty);
  CharUnits Align = std::max(MinAlign, CharUnits::fromQuantity(PrefAlign));

  return CGF.CreateTempAlloca(Ty, Align, Name + ".coerce");
}

/// EnterStructPointerForCoercedAccess - Given a struct pointer that we are
/// accessing some number of bytes out of it, try to gep into the struct to get
/// at its inner goodness.  Dive as deep as possible without entering an element
/// with an in-memory size smaller than DstSize.
static Address
EnterStructPointerForCoercedAccess(Address SrcPtr,
                                   llvm::StructType *SrcSTy,
                                   uint64_t DstSize, CodeGenFunction &CGF) {
  // We can't dive into a zero-element struct.
  if (SrcSTy->getNumElements() == 0) return SrcPtr;

  llvm::Type *FirstElt = SrcSTy->getElementType(0);

  // If the first elt is at least as large as what we're looking for, or if the
  // first element is the same size as the whole struct, we can enter it. The
  // comparison must be made on the store size and not the alloca size. Using
  // the alloca size may overstate the size of the load.
  uint64_t FirstEltSize =
    CGF.CGM.getDataLayout().getTypeStoreSize(FirstElt);
  if (FirstEltSize < DstSize &&
      FirstEltSize < CGF.CGM.getDataLayout().getTypeStoreSize(SrcSTy))
    return SrcPtr;

  // GEP into the first element.
  SrcPtr = CGF.Builder.CreateStructGEP(SrcPtr, 0, "coerce.dive");

  // If the first element is a struct, recurse.
  llvm::Type *SrcTy = SrcPtr.getElementType();
  if (llvm::StructType *SrcSTy = dyn_cast<llvm::StructType>(SrcTy))
    return EnterStructPointerForCoercedAccess(SrcPtr, SrcSTy, DstSize, CGF);

  return SrcPtr;
}

/// CoerceIntOrPtrToIntOrPtr - Convert a value Val to the specific Ty where both
/// are either integers or pointers.  This does a truncation of the value if it
/// is too large or a zero extension if it is too small.
///
/// This behaves as if the value were coerced through memory, so on big-endian
/// targets the high bits are preserved in a truncation, while little-endian
/// targets preserve the low bits.
static llvm::Value *CoerceIntOrPtrToIntOrPtr(llvm::Value *Val,
                                             llvm::Type *Ty,
                                             CodeGenFunction &CGF) {
  if (Val->getType() == Ty)
    return Val;

  if (isa<llvm::PointerType>(Val->getType())) {
    // If this is Pointer->Pointer avoid conversion to and from int.
    if (isa<llvm::PointerType>(Ty))
      return CGF.Builder.CreateBitCast(Val, Ty, "coerce.val");

    // Convert the pointer to an integer so we can play with its width.
    Val = CGF.Builder.CreatePtrToInt(Val, CGF.IntPtrTy, "coerce.val.pi");
  }

  llvm::Type *DestIntTy = Ty;
  if (isa<llvm::PointerType>(DestIntTy))
    DestIntTy = CGF.IntPtrTy;

  if (Val->getType() != DestIntTy) {
    const llvm::DataLayout &DL = CGF.CGM.getDataLayout();
    if (DL.isBigEndian()) {
      // Preserve the high bits on big-endian targets.
      // That is what memory coercion does.
      uint64_t SrcSize = DL.getTypeSizeInBits(Val->getType());
      uint64_t DstSize = DL.getTypeSizeInBits(DestIntTy);

      if (SrcSize > DstSize) {
        Val = CGF.Builder.CreateLShr(Val, SrcSize - DstSize, "coerce.highbits");
        Val = CGF.Builder.CreateTrunc(Val, DestIntTy, "coerce.val.ii");
      } else {
        Val = CGF.Builder.CreateZExt(Val, DestIntTy, "coerce.val.ii");
        Val = CGF.Builder.CreateShl(Val, DstSize - SrcSize, "coerce.highbits");
      }
    } else {
      // Little-endian targets preserve the low bits. No shifts required.
      Val = CGF.Builder.CreateIntCast(Val, DestIntTy, false, "coerce.val.ii");
    }
  }

  if (isa<llvm::PointerType>(Ty))
    Val = CGF.Builder.CreateIntToPtr(Val, Ty, "coerce.val.ip");
  return Val;
}



/// CreateCoercedLoad - Create a load from \arg SrcPtr interpreted as
/// a pointer to an object of type \arg Ty, known to be aligned to
/// \arg SrcAlign bytes.
///
/// This safely handles the case when the src type is smaller than the
/// destination type; in this situation the values of bits which not
/// present in the src are undefined.
static llvm::Value *CreateCoercedLoad(Address Src, llvm::Type *Ty,
                                      CodeGenFunction &CGF) {
  llvm::Type *SrcTy = Src.getElementType();

  // If SrcTy and Ty are the same, just do a load.
  if (SrcTy == Ty)
    return CGF.Builder.CreateLoad(Src);

  llvm::TypeSize DstSize = CGF.CGM.getDataLayout().getTypeAllocSize(Ty);

  if (llvm::StructType *SrcSTy = dyn_cast<llvm::StructType>(SrcTy)) {
    Src = EnterStructPointerForCoercedAccess(Src, SrcSTy,
                                             DstSize.getFixedValue(), CGF);
    SrcTy = Src.getElementType();
  }

  llvm::TypeSize SrcSize = CGF.CGM.getDataLayout().getTypeAllocSize(SrcTy);

  // If the source and destination are integer or pointer types, just do an
  // extension or truncation to the desired type.
  if ((isa<llvm::IntegerType>(Ty) || isa<llvm::PointerType>(Ty)) &&
      (isa<llvm::IntegerType>(SrcTy) || isa<llvm::PointerType>(SrcTy))) {
    llvm::Value *Load = CGF.Builder.CreateLoad(Src);
    return CoerceIntOrPtrToIntOrPtr(Load, Ty, CGF);
  }

  // If load is legal, just bitcast the src pointer.
  if (!SrcSize.isScalable() && !DstSize.isScalable() &&
      SrcSize.getFixedValue() >= DstSize.getFixedValue()) {
    // Generally SrcSize is never greater than DstSize, since this means we are
    // losing bits. However, this can happen in cases where the structure has
    // additional padding, for example due to a user specified alignment.
    //
    // FIXME: Assert that we aren't truncating non-padding bits when have access
    // to that information.
#ifdef INTEL_SYCL_OPAQUEPOINTER_READY
    Src = Src.withElementType(Ty);
#else // INTEL_SYCL_OPAQUEPOINTER_READY
    Src = CGF.Builder.CreateElementBitCast(Src, Ty);
#endif // INTEL_SYCL_OPAQUEPOINTER_READY
    return CGF.Builder.CreateLoad(Src);
  }

  // If coercing a fixed vector to a scalable vector for ABI compatibility, and
  // the types match, use the llvm.vector.insert intrinsic to perform the
  // conversion.
  if (auto *ScalableDst = dyn_cast<llvm::ScalableVectorType>(Ty)) {
    if (auto *FixedSrc = dyn_cast<llvm::FixedVectorType>(SrcTy)) {
      // If we are casting a fixed i8 vector to a scalable 16 x i1 predicate
      // vector, use a vector insert and bitcast the result.
      bool NeedsBitcast = false;
      auto PredType =
          llvm::ScalableVectorType::get(CGF.Builder.getInt1Ty(), 16);
      llvm::Type *OrigType = Ty;
      if (ScalableDst == PredType &&
          FixedSrc->getElementType() == CGF.Builder.getInt8Ty()) {
        ScalableDst = llvm::ScalableVectorType::get(CGF.Builder.getInt8Ty(), 2);
        NeedsBitcast = true;
      }
      if (ScalableDst->getElementType() == FixedSrc->getElementType()) {
        auto *Load = CGF.Builder.CreateLoad(Src);
        auto *UndefVec = llvm::UndefValue::get(ScalableDst);
        auto *Zero = llvm::Constant::getNullValue(CGF.CGM.Int64Ty);
        llvm::Value *Result = CGF.Builder.CreateInsertVector(
            ScalableDst, UndefVec, Load, Zero, "cast.scalable");
        if (NeedsBitcast)
          Result = CGF.Builder.CreateBitCast(Result, OrigType);
        return Result;
      }
    }
  }

  // Otherwise do coercion through memory. This is stupid, but simple.
  Address Tmp =
      CreateTempAllocaForCoercion(CGF, Ty, Src.getAlignment(), Src.getName());
  CGF.Builder.CreateMemCpy(
      Tmp.getPointer(), Tmp.getAlignment().getAsAlign(), Src.getPointer(),
      Src.getAlignment().getAsAlign(),
      llvm::ConstantInt::get(CGF.IntPtrTy, SrcSize.getKnownMinValue()));
  return CGF.Builder.CreateLoad(Tmp);
}

// Function to store a first-class aggregate into memory.  We prefer to
// store the elements rather than the aggregate to be more friendly to
// fast-isel.
// FIXME: Do we need to recurse here?
void CodeGenFunction::EmitAggregateStore(llvm::Value *Val, Address Dest,
                                         bool DestIsVolatile) {
  // Prefer scalar stores to first-class aggregate stores.
  if (llvm::StructType *STy = dyn_cast<llvm::StructType>(Val->getType())) {
    for (unsigned i = 0, e = STy->getNumElements(); i != e; ++i) {
      Address EltPtr = Builder.CreateStructGEP(Dest, i);
      llvm::Value *Elt = Builder.CreateExtractValue(Val, i);
      Builder.CreateStore(Elt, EltPtr, DestIsVolatile);
    }
  } else {
    Builder.CreateStore(Val, Dest, DestIsVolatile);
  }
}

/// CreateCoercedStore - Create a store to \arg DstPtr from \arg Src,
/// where the source and destination may have different types.  The
/// destination is known to be aligned to \arg DstAlign bytes.
///
/// This safely handles the case when the src type is larger than the
/// destination type; the upper bits of the src will be lost.
static void CreateCoercedStore(llvm::Value *Src,
                               Address Dst,
                               bool DstIsVolatile,
                               CodeGenFunction &CGF) {
  llvm::Type *SrcTy = Src->getType();
  llvm::Type *DstTy = Dst.getElementType();
  if (SrcTy == DstTy) {
    CGF.Builder.CreateStore(Src, Dst, DstIsVolatile);
    return;
  }

  llvm::TypeSize SrcSize = CGF.CGM.getDataLayout().getTypeAllocSize(SrcTy);

  if (llvm::StructType *DstSTy = dyn_cast<llvm::StructType>(DstTy)) {
    Dst = EnterStructPointerForCoercedAccess(Dst, DstSTy,
                                             SrcSize.getFixedValue(), CGF);
    DstTy = Dst.getElementType();
  }

  llvm::PointerType *SrcPtrTy = llvm::dyn_cast<llvm::PointerType>(SrcTy);
  llvm::PointerType *DstPtrTy = llvm::dyn_cast<llvm::PointerType>(DstTy);
  if (SrcPtrTy && DstPtrTy &&
      SrcPtrTy->getAddressSpace() != DstPtrTy->getAddressSpace()) {
    Src = CGF.Builder.CreatePointerBitCastOrAddrSpaceCast(Src, DstTy);
    CGF.Builder.CreateStore(Src, Dst, DstIsVolatile);
    return;
  }

  // If the source and destination are integer or pointer types, just do an
  // extension or truncation to the desired type.
  if ((isa<llvm::IntegerType>(SrcTy) || isa<llvm::PointerType>(SrcTy)) &&
      (isa<llvm::IntegerType>(DstTy) || isa<llvm::PointerType>(DstTy))) {
    Src = CoerceIntOrPtrToIntOrPtr(Src, DstTy, CGF);
    CGF.Builder.CreateStore(Src, Dst, DstIsVolatile);
    return;
  }

  llvm::TypeSize DstSize = CGF.CGM.getDataLayout().getTypeAllocSize(DstTy);

  // If store is legal, just bitcast the src pointer.
  if (isa<llvm::ScalableVectorType>(SrcTy) ||
      isa<llvm::ScalableVectorType>(DstTy) ||
      SrcSize.getFixedValue() <= DstSize.getFixedValue()) {
#ifdef INTEL_SYCL_OPAQUEPOINTER_READY
    Dst = Dst.withElementType(SrcTy);
#else // INTEL_SYCL_OPAQUEPOINTER_READY
    Dst = CGF.Builder.CreateElementBitCast(Dst, SrcTy);
#endif // INTEL_SYCL_OPAQUEPOINTER_READY
    CGF.EmitAggregateStore(Src, Dst, DstIsVolatile);
  } else {
    // Otherwise do coercion through memory. This is stupid, but
    // simple.

    // Generally SrcSize is never greater than DstSize, since this means we are
    // losing bits. However, this can happen in cases where the structure has
    // additional padding, for example due to a user specified alignment.
    //
    // FIXME: Assert that we aren't truncating non-padding bits when have access
    // to that information.
    Address Tmp = CreateTempAllocaForCoercion(CGF, SrcTy, Dst.getAlignment());
    CGF.Builder.CreateStore(Src, Tmp);
    CGF.Builder.CreateMemCpy(
        Dst.getPointer(), Dst.getAlignment().getAsAlign(), Tmp.getPointer(),
        Tmp.getAlignment().getAsAlign(),
        llvm::ConstantInt::get(CGF.IntPtrTy, DstSize.getFixedValue()));
  }
}

static Address emitAddressAtOffset(CodeGenFunction &CGF, Address addr,
                                   const ABIArgInfo &info) {
  if (unsigned offset = info.getDirectOffset()) {
#ifdef INTEL_SYCL_OPAQUEPOINTER_READY
    addr = addr.withElementType(CGF.Int8Ty);
    addr = CGF.Builder.CreateConstInBoundsByteGEP(addr,
                                             CharUnits::fromQuantity(offset));
    addr = addr.withElementType(info.getCoerceToType());
#else // INTEL_SYCL_OPAQUEPOINTER_READY
    addr = CGF.Builder.CreateElementBitCast(addr, CGF.Int8Ty);
    addr = CGF.Builder.CreateConstInBoundsByteGEP(addr,
                                             CharUnits::fromQuantity(offset));
    addr = CGF.Builder.CreateElementBitCast(addr, info.getCoerceToType());
#endif // INTEL_SYCL_OPAQUEPOINTER_READY
  }
  return addr;
}

namespace {

/// Encapsulates information about the way function arguments from
/// CGFunctionInfo should be passed to actual LLVM IR function.
class ClangToLLVMArgMapping {
  static const unsigned InvalidIndex = ~0U;
  unsigned InallocaArgNo;
  unsigned SRetArgNo;
  unsigned TotalIRArgs;

  /// Arguments of LLVM IR function corresponding to single Clang argument.
  struct IRArgs {
    unsigned PaddingArgIndex;
    // Argument is expanded to IR arguments at positions
    // [FirstArgIndex, FirstArgIndex + NumberOfArgs).
    unsigned FirstArgIndex;
    unsigned NumberOfArgs;

    IRArgs()
        : PaddingArgIndex(InvalidIndex), FirstArgIndex(InvalidIndex),
          NumberOfArgs(0) {}
  };

  SmallVector<IRArgs, 8> ArgInfo;

public:
  ClangToLLVMArgMapping(const ASTContext &Context, const CGFunctionInfo &FI,
                        bool OnlyRequiredArgs = false)
      : InallocaArgNo(InvalidIndex), SRetArgNo(InvalidIndex), TotalIRArgs(0),
        ArgInfo(OnlyRequiredArgs ? FI.getNumRequiredArgs() : FI.arg_size()) {
    construct(Context, FI, OnlyRequiredArgs);
  }

  bool hasInallocaArg() const { return InallocaArgNo != InvalidIndex; }
  unsigned getInallocaArgNo() const {
    assert(hasInallocaArg());
    return InallocaArgNo;
  }

  bool hasSRetArg() const { return SRetArgNo != InvalidIndex; }
  unsigned getSRetArgNo() const {
    assert(hasSRetArg());
    return SRetArgNo;
  }

  unsigned totalIRArgs() const { return TotalIRArgs; }

  bool hasPaddingArg(unsigned ArgNo) const {
    assert(ArgNo < ArgInfo.size());
    return ArgInfo[ArgNo].PaddingArgIndex != InvalidIndex;
  }
  unsigned getPaddingArgNo(unsigned ArgNo) const {
    assert(hasPaddingArg(ArgNo));
    return ArgInfo[ArgNo].PaddingArgIndex;
  }

  /// Returns index of first IR argument corresponding to ArgNo, and their
  /// quantity.
  std::pair<unsigned, unsigned> getIRArgs(unsigned ArgNo) const {
    assert(ArgNo < ArgInfo.size());
    return std::make_pair(ArgInfo[ArgNo].FirstArgIndex,
                          ArgInfo[ArgNo].NumberOfArgs);
  }

private:
  void construct(const ASTContext &Context, const CGFunctionInfo &FI,
                 bool OnlyRequiredArgs);
};

void ClangToLLVMArgMapping::construct(const ASTContext &Context,
                                      const CGFunctionInfo &FI,
                                      bool OnlyRequiredArgs) {
  unsigned IRArgNo = 0;
  bool SwapThisWithSRet = false;
  const ABIArgInfo &RetAI = FI.getReturnInfo();

  if (RetAI.getKind() == ABIArgInfo::Indirect) {
    SwapThisWithSRet = RetAI.isSRetAfterThis();
    SRetArgNo = SwapThisWithSRet ? 1 : IRArgNo++;
  }

  unsigned ArgNo = 0;
  unsigned NumArgs = OnlyRequiredArgs ? FI.getNumRequiredArgs() : FI.arg_size();
  for (CGFunctionInfo::const_arg_iterator I = FI.arg_begin(); ArgNo < NumArgs;
       ++I, ++ArgNo) {
    assert(I != FI.arg_end());
    QualType ArgType = I->type;
    const ABIArgInfo &AI = I->info;
    // Collect data about IR arguments corresponding to Clang argument ArgNo.
    auto &IRArgs = ArgInfo[ArgNo];

    if (AI.getPaddingType())
      IRArgs.PaddingArgIndex = IRArgNo++;

    switch (AI.getKind()) {
    case ABIArgInfo::Extend:
    case ABIArgInfo::Direct: {
      // FIXME: handle sseregparm someday...
      llvm::StructType *STy = dyn_cast<llvm::StructType>(AI.getCoerceToType());
      if (AI.isDirect() && AI.getCanBeFlattened() && STy) {
        IRArgs.NumberOfArgs = STy->getNumElements();
      } else {
        IRArgs.NumberOfArgs = 1;
      }
      break;
    }
    case ABIArgInfo::Indirect:
    case ABIArgInfo::IndirectAliased:
      IRArgs.NumberOfArgs = 1;
      break;
    case ABIArgInfo::Ignore:
    case ABIArgInfo::InAlloca:
      // ignore and inalloca doesn't have matching LLVM parameters.
      IRArgs.NumberOfArgs = 0;
      break;
    case ABIArgInfo::CoerceAndExpand:
      IRArgs.NumberOfArgs = AI.getCoerceAndExpandTypeSequence().size();
      break;
    case ABIArgInfo::Expand:
      IRArgs.NumberOfArgs = getExpansionSize(ArgType, Context);
      break;
    }

    if (IRArgs.NumberOfArgs > 0) {
      IRArgs.FirstArgIndex = IRArgNo;
      IRArgNo += IRArgs.NumberOfArgs;
    }

    // Skip over the sret parameter when it comes second.  We already handled it
    // above.
    if (IRArgNo == 1 && SwapThisWithSRet)
      IRArgNo++;
  }
  assert(ArgNo == ArgInfo.size());

  if (FI.usesInAlloca())
    InallocaArgNo = IRArgNo++;

  TotalIRArgs = IRArgNo;
}
}  // namespace

#if INTEL_COLLAB
/// For a function associated with a declare variant directive, determine
/// which of its parameters should be marked as needing device pointers
/// (according to an adjust_args clause). Those that do will be marked as
/// "T" in the 'needs_device_ptr' section of the openmp-variant string.
/// Otherwise, it will be marked as "F". For a parameter that is a
/// reference in the function declaration, the "T" marker will be replaced
/// with "PTR_TO_PTR".
///
/// Emit the variant string taking into account LLVM argument register usage
/// as determined by the variant function (specified with the declare variant
/// directive). User parameters are taken from the base function (defined
/// after the declare variant directive). We must account for the following:
///   - "hidden" struct return register usage.
///   - implicit 'this' pointer for member functions (LLVM register zero).
///   - number of LLVM registers used per user argument.
///   - padding register(s).
std::string
CodeGenModule::getDevPtrAttrString(GlobalDecl VariantFunc,
                                   const FunctionDecl *BaseFunc,
                                   const OMPDeclareVariantAttr *Attr) {
  std::string Buffer;
  if (Attr->adjustArgsNeedDevicePtr_size()) {
    llvm::raw_string_ostream OS(Buffer);
    const CGFunctionInfo &VFI =
        getTypes().arrangeGlobalDeclaration(VariantFunc);
    ClangToLLVMArgMapping IRFunctionArgs(getContext(), VFI, true);
    unsigned HasThis = 0;
    if (VFI.isInstanceMethod()) {
      HasThis = IRFunctionArgs.getIRArgs(0).second;
      assert(HasThis == 1 && "Expected only a single `this` pointer.");
    }

    unsigned TotalNumArgRegs = IRFunctionArgs.totalIRArgs();
    unsigned LastArgIndexEmitted = 0;

    auto EmitAdjArgEntries = [&OS, &Buffer]
        (std::string EntryVal, unsigned FirstReg, unsigned LastReg) {
        for (unsigned I = FirstReg; I < LastReg; ++I) {
          if (Buffer.length())
            OS << ',';
          OS << EntryVal;
        }
        return LastReg - FirstReg;
    };

    for (unsigned N = 0, NumParams = BaseFunc->getNumParams(); N != NumParams;
         ++N) {
      // The adjustArgsNeedDevicePtr list contains the parameters specified with
      // the 'need_device_ptr' adjust-op in the 'adjust_args' clause. So, if a
      // parameter is present in the adjust args list, and its position as
      // declared in the function parameter list equals the current parameter
      // number, then a T (or PTR_TO_PTR) is emitted. Otherwse, an F.
      auto I = llvm::find_if(Attr->adjustArgsNeedDevicePtr(), [&N](Expr *&E) {
        E = E->IgnoreParenImpCasts();
        if (const auto *DRE = dyn_cast<DeclRefExpr>(E))
          if (const auto *PVD = dyn_cast<ParmVarDecl>(DRE->getDecl()))
            if (N == PVD->getFunctionScopeIndex())
              return true;
        return false;
      });
      std::string DevPtrArgString;

      if (I != Attr->adjustArgsNeedDevicePtr_end()) {
        if (BaseFunc->getParamDecl(N)->getType()->isReferenceType())
          DevPtrArgString = "PTR_TO_PTR";
        else
          DevPtrArgString = "T";
      } else
        DevPtrArgString = "F";

      unsigned CurParamArgIndex, NumParamArgRegs;
      std::tie(CurParamArgIndex, NumParamArgRegs) =
          IRFunctionArgs.getIRArgs(N+HasThis);

      // All LLVM registers prior to current parameter register index are,
      // by definition, "F" (do not need a device pointer).
      LastArgIndexEmitted += EmitAdjArgEntries("F", LastArgIndexEmitted,
                                               CurParamArgIndex);

      // Write the approprate adjust_args metadata for the current parameter
      // ("T", "PTR_TO_PTR", or "F").
      LastArgIndexEmitted += EmitAdjArgEntries(DevPtrArgString,
                                               0, NumParamArgRegs);
    }
    // Any LLVM registers that follow the user parameters are also, by
    // definition, "F" (do not need a device pointer).
    (void) EmitAdjArgEntries("F", LastArgIndexEmitted, TotalNumArgRegs);
  }
  return Buffer;
}

/// For a function call associated with a dispatch and target variant dispatch
/// construct, user specify the the arguments in need_device_ptr clause
/// based on the index of the parameters in C/C++ function. But we need to map
/// those arguments with the index from LLVM IR call. This function groups the
/// arguments into two categories based on their type (reference to pointer type
/// vs pointer type).
void CodeGenModule::createNeedDevicePtrArgsMapping(
    const CGFunctionInfo *CallInfo, const FunctionDecl *BaseFunc,
    llvm::SmallSet<int64_t, 1> &ArgsSet,
    llvm::SmallVectorImpl<unsigned> &PtrToPtrArgs,
    llvm::SmallVectorImpl<unsigned> &NormalArgs) {
  ClangToLLVMArgMapping IRFunctionArgs(getContext(), *CallInfo);
  unsigned HasThis = CallInfo->isInstanceMethod() ? 1 : 0;
  unsigned NumParams = BaseFunc->getNumParams();

  for (auto indx : ArgsSet) {
    unsigned CurParamArgIndex, NumParamArgRegs;
    std::tie(CurParamArgIndex, NumParamArgRegs) =
        IRFunctionArgs.getIRArgs(indx + HasThis);
    if (indx < NumParams &&
        BaseFunc->getParamDecl(indx)->getType()->isReferenceType())
      PtrToPtrArgs.push_back(CurParamArgIndex);
    else
      NormalArgs.push_back(CurParamArgIndex);
  }
}
#endif // INTEL_COLLAB
/***/

bool CodeGenModule::ReturnTypeUsesSRet(const CGFunctionInfo &FI) {
  const auto &RI = FI.getReturnInfo();
  return RI.isIndirect() || (RI.isInAlloca() && RI.getInAllocaSRet());
}

bool CodeGenModule::ReturnSlotInterferesWithArgs(const CGFunctionInfo &FI) {
  return ReturnTypeUsesSRet(FI) &&
         getTargetCodeGenInfo().doesReturnSlotInterfereWithArgs();
}

bool CodeGenModule::ReturnTypeUsesFPRet(QualType ResultType) {
  if (const BuiltinType *BT = ResultType->getAs<BuiltinType>()) {
    switch (BT->getKind()) {
    default:
      return false;
    case BuiltinType::Float:
      return getTarget().useObjCFPRetForRealType(FloatModeKind::Float);
    case BuiltinType::Double:
      return getTarget().useObjCFPRetForRealType(FloatModeKind::Double);
    case BuiltinType::LongDouble:
      return getTarget().useObjCFPRetForRealType(FloatModeKind::LongDouble);
#if INTEL_CUSTOMIZATION
    case BuiltinType::Float128:
      return getTarget().useObjCFPRetForRealType(FloatModeKind::Float128);
#endif  // INTEL_CUSTOMIZATION
    }
  }

  return false;
}

bool CodeGenModule::ReturnTypeUsesFP2Ret(QualType ResultType) {
  if (const ComplexType *CT = ResultType->getAs<ComplexType>()) {
    if (const BuiltinType *BT = CT->getElementType()->getAs<BuiltinType>()) {
      if (BT->getKind() == BuiltinType::LongDouble)
        return getTarget().useObjCFP2RetForComplexLongDouble();
    }
  }

  return false;
}

#if INTEL_CUSTOMIZATION
#if INTEL_FEATURE_SW_DTRANS
// Helper function to figure out the types for a struct or union passed via
// llvm types.  Figures out the 'Effective Types", that is, ones from the
// clang-type that end up getting translated to the IR type.
static void
fillDTransEffectiveTypes(CodeGenTypes &CGT, CodeGenModule &CGM,
                         const RecordDecl *RD,
                         llvm::SmallVectorImpl<QualType> &EffectiveTypes) {
  assert(RD && "Record Decl null?");
  if (RD->isUnion()) {
    const CGRecordLayout &Layout = CGT.getCGRecordLayout(RD);
    if (!Layout.getUnionDecl())
      CGM.getDiags().Report(RD->getBeginLoc(), diag::err_dtrans_unsupported)
          << "union"
          << "effective types calculation for union without corresponding "
             "layout union";

    QualType RepType = Layout.getUnionDecl()->getType();

    if (const RecordDecl *MemRD = RepType->getAsRecordDecl())
      fillDTransEffectiveTypes(CGT, CGM, MemRD, EffectiveTypes);
    else
      EffectiveTypes.push_back(RepType);
    return;
  }

  // Struct case.
  if (const auto *CXXRD = dyn_cast<CXXRecordDecl>(RD)) {
    for (const CXXBaseSpecifier &BS : CXXRD->bases()) {
      if (BS.isVirtual())
        CGM.getDiags().Report(BS.getBeginLoc(), diag::err_dtrans_unsupported)
            << "virtual base class"
            << "effective types calculation";
      QualType BaseTy = BS.getType();
      fillDTransEffectiveTypes(CGT, CGM, BaseTy->getAsRecordDecl(),
                               EffectiveTypes);
    }
  }

  for (const FieldDecl *FD : RD->fields()) {
    QualType FieldTy = FD->getType();

    if (const RecordDecl *MemRD = FieldTy->getAsRecordDecl())
      fillDTransEffectiveTypes(CGT, CGM, MemRD, EffectiveTypes);
    else
      EffectiveTypes.push_back(FieldTy);
  }
}

// Handles the dtrans metadata for a 'struct type', which is only possible with
// 1 or 2  elements.
static void handleDTransStructInfo(CodeGenTypes &CGT, CodeGenModule &CGM,
                                   QualType Ty, const RecordDecl *RD,
                                   llvm::Type *ArgTy,
                                   const llvm::ArrayRef<llvm::Type *> LLVMTypes,
                                   llvm::MutableArrayRef<QualType> ClangTypes) {
  assert(RD->canPassInRegisters() && "Should only be split/passable this way "
                                     "'directly' if passable in registers.");
  assert(LLVMTypes.size() == ClangTypes.size() && LLVMTypes.size() <= 2 &&
         LLVMTypes.size() != 0 &&
         "DTrans decomposed/recomposed structs can only be 1 or 2 elements");

  llvm::SmallVector<QualType> EffectiveTypes;
  fillDTransEffectiveTypes(CGT, CGM, RD, EffectiveTypes);

  if (LLVMTypes.size() == 1) {
    // Passed as a single LLVM field:
    assert(LLVMTypes[0] == ArgTy && "Single arg case aren't the same?");
    // If size is 1, it could be:
    // The first/only effective field.
    if (EffectiveTypes.size() == 1) {
      ASTContext &Ctx = CGT.getContext();

      // It is possible for a pointer to just be represented as an i64 (or i32
      // on 32 bit?), so do that fixup here.  We can tell easily from the LLVM
      // type, so just do it.
      if (LLVMTypes[0]->isIntegerTy() && EffectiveTypes[0]->isPointerType() &&
          LLVMTypes[0]->getIntegerBitWidth() ==
              Ctx.getTypeInfo(Ctx.getIntPtrType()).Width)
        ClangTypes[0] = Ctx.getIntPtrType();
      else
        ClangTypes[0] = EffectiveTypes[0];
      return;
    }

    // A 'merged' into an int type, just materialize the type. The type isn't
    // important as it'll just be dumped as metadata directly (back as the iN
    // type), so try to get a 'real' integer type if possible, else fall back to
    // BitInt.
    if (LLVMTypes[0]->isIntegerTy()) {
      ClangTypes[0] = CGT.getContext().getIntTypeForBitwidth(
          LLVMTypes[0]->getIntegerBitWidth(), /*Signed*/ 0);

      if (ClangTypes[0].isNull())
        ClangTypes[0] = CGT.getContext().getBitIntType(
            /*Unsigned=*/true, LLVMTypes[0]->getIntegerBitWidth());

      return;
    }

    // 2 fields merged into a potentially anonymous 'struct' type
    if (isa<llvm::StructType>(ArgTy) && EffectiveTypes.size() == 2) {
      CGM.getDiags().Report(RD->getBeginLoc(), diag::err_dtrans_unsupported)
          << "directly passed anonymous struct"
          << "struct type dtrans handling";
    }

    // A 'fixed vector' of 2 floats.
    assert(LLVMTypes[0]->isVectorTy() && "Not a vector type?");
    llvm::FixedVectorType *VecTy = cast<llvm::FixedVectorType>(LLVMTypes[0]);
    assert(VecTy->getNumElements() == 2 &&
           VecTy->getElementType()->isFloatTy() && "Not a 2x float?");
    (void)VecTy;

    ClangTypes[0] = CGT.getContext().getVectorType(CGT.getContext().FloatTy, 2,
                                                   VectorType::GenericVector);
    return;
  }

  // Else, passed in 2 LLVM parameters:
  // Just a two field struct:
  if (EffectiveTypes.size() == 2) {
    ClangTypes[0] = EffectiveTypes[0];
    ClangTypes[1] = EffectiveTypes[1];
    return;
  }

  // Else they are combined fields from Clang, so go through the rules of
  // combined fields.
  for (unsigned I = 0; I < 2; ++I) {
    if (LLVMTypes[I]->isDoubleTy())
      ClangTypes[I] = CGT.getContext().DoubleTy;
    else if (LLVMTypes[I]->isFloatTy())
      ClangTypes[I] = CGT.getContext().FloatTy;
    else if (LLVMTypes[I]->isIntegerTy())
      ClangTypes[I] = CGT.getContext().getIntTypeForBitwidth(
          LLVMTypes[I]->getIntegerBitWidth(), /*Signed*/ 0);
    else if (LLVMTypes[I]->isPointerTy()) {
      // The pointer has to be either the first or the last if this was
      // decomposed/recomposed.
      if (I == 0)
        ClangTypes[I] = EffectiveTypes.front();
      else
        ClangTypes[I] = EffectiveTypes.back();
    } else if (LLVMTypes[I]->isVectorTy()) {
      llvm::FixedVectorType *VecTy = cast<llvm::FixedVectorType>(LLVMTypes[I]);
      assert(VecTy->getNumElements() == 2 &&
             VecTy->getElementType()->isFloatTy() && "Not a <2 x float>?");
      (void)VecTy;
      ClangTypes[I] = CGT.getContext().getVectorType(
          CGT.getContext().FloatTy, 2, VectorType::GenericVector);
    } else {
      llvm_unreachable("Unknown combined fields");
    }
  }
}

static void addInallocaToDTransFuncInfo(CodeGenTypes &CGT, CodeGenModule &CGM,
                                        CodeGenTypes::DTransFuncInfo *DFI,
                                        llvm::StructType *ST,
                                        unsigned InAllocaIdx,
                                        const CGFunctionInfo &FuncInfo) {
  if (!CGT.getCodeGenOpts().EmitDTransInfo || !DFI)
    return;
  assert(ST->isLiteral());
  // An inalloca parameter llvm parameter is a literal struct (with potential
  // padding) that contains all types marked inalloca in the parameters list.
  // There is speical handling in CGDTransInfo.cpp to handle these types, so
  // just add them to the collection appropriately.

  DFI->InAllocaIdx = InAllocaIdx;
  DFI->InAllocaStruct = ST;
  // Put in an empty type so that we visit this later.
  DFI->Params.resize(
      std::max(DFI->Params.size(),
               static_cast<size_t>(InAllocaIdx + 1)));
  DFI->Params[InAllocaIdx] = QualType{};

  CGFunctionInfo::const_arg_iterator it = FuncInfo.arg_begin(),
                                     ie = it + FuncInfo.getNumRequiredArgs();
  for (; it != ie; ++it) {
    const ABIArgInfo &Arg = it->info;
    if (Arg.getKind() == ABIArgInfo::InAlloca)
      DFI->InAllocaTypes.push_back(it->type);
  }
}

static void addSRetToDTransFuncInfo(CodeGenTypes &CGT,
                                    CodeGenTypes::DTransFuncInfo *DFI,
                                    QualType Ty, llvm::Type *ArgTy,
                                    unsigned Idx) {
  if (!CGT.getCodeGenOpts().EmitDTransInfo || !DFI)
    return;
  DFI->Params.resize(
      std::max(DFI->Params.size(), static_cast<size_t>(Idx + 1)));
  DFI->Params[Idx] = CGT.getContext().getPointerType(Ty);
}

// Handles parameters.
static void addToDTransFuncInfo(CodeGenTypes &CGT, CodeGenModule &CGM,
                                CodeGenTypes::DTransFuncInfo *DFI,
                                const ABIArgInfo &ArgInfo, QualType Ty,
                                llvm::Type *ArgTy,
                                const SmallVectorImpl<llvm::Type *> &TypeArray,
                                unsigned FirstIdx, unsigned NumIRArgs) {
  if (!CGT.getCodeGenOpts().EmitDTransInfo || !DFI)
    return;
  switch (ArgInfo.getKind()) {
  case ABIArgInfo::Ignore:
  case ABIArgInfo::InAlloca:
    // Nothing to do here.
    break;
  case ABIArgInfo::Indirect:
    // Indirect parameters passed as a pointer to the type.
    DFI->Params.resize(
        std::max(DFI->Params.size(), static_cast<size_t>(FirstIdx + 1)));
    DFI->Params[FirstIdx] = CGT.getContext().getPointerType(Ty);
    break;
  case ABIArgInfo::IndirectAliased:
    // FIXME: Wrapped in a pointer, but aliased?  Not sure what that means.
    CGM.getDiags().Report(SourceLocation{}, diag::err_dtrans_unsupported)
        << "indirect aliased parameter" << Ty;
    break;
  case ABIArgInfo::Extend:
  case ABIArgInfo::Direct: {
    DFI->Params.resize(std::max(DFI->Params.size(),
                                static_cast<size_t>(FirstIdx + NumIRArgs)));
    const auto *RD = Ty->getAsRecordDecl();
    llvm::StructType *ST = dyn_cast<llvm::StructType>(ArgTy);
    if (RD && ArgInfo.isDirect() && ArgInfo.getCanBeFlattened()) {
      handleDTransStructInfo(
          CGT, CGM, Ty, RD, ArgTy,
          llvm::ArrayRef<llvm::Type *>{&TypeArray[FirstIdx], NumIRArgs},
          llvm::MutableArrayRef<QualType>{&DFI->Params[FirstIdx], NumIRArgs});
    } else if (ST && ArgInfo.isDirect() && ArgInfo.getCanBeFlattened()) {
      // Without a recorddecl, this can only be a handful of cases.
      if (isa<MemberPointerType>(Ty)) {
        // These are typically passed as 2 i64s, but in case a different
        // platform uses them differently, just accept whatever the struct type
        // does (so long as it is a series of integers).
        for (unsigned I = FirstIdx; I < FirstIdx + NumIRArgs; ++I) {
          assert(TypeArray[I]->isIntegerTy() &&
                 "Pointer to mem function not integers");
          DFI->Params[I] = CGT.getContext().getIntTypeForBitwidth(
              TypeArray[I]->getIntegerBitWidth(), /*Signed*/ 0);
        }
      } else if (const auto *Cplx = dyn_cast<ComplexType>(Ty)) {
        // Complex types are just expanded for params into 2 of the base type.
        for (unsigned I = FirstIdx; I < FirstIdx + NumIRArgs; ++I)
          DFI->Params[I] = Cplx->getElementType();
      } else if (Ty->isSpecificBuiltinType(BuiltinType::Int128) ||
                 Ty->isSpecificBuiltinType(BuiltinType::UInt128)) {
        // Int128 gets broken up into 2 i64 types.
        assert(NumIRArgs == 2 && " Unknown i128 type?");
        assert(TypeArray[FirstIdx]->getIntegerBitWidth() ==
                   TypeArray[FirstIdx + 1]->getIntegerBitWidth() &&
               TypeArray[FirstIdx]->getIntegerBitWidth() == 64 &&
               "Unknown i128 decomposition");
        DFI->Params[FirstIdx] = DFI->Params[FirstIdx + 1] =
            CGT.getContext().getIntTypeForBitwidth(
                64,
                /*Signed=*/Ty->isSpecificBuiltinType(BuiltinType::Int128));
      } else {
        llvm_unreachable("Don't know what to do without an RD");
      }
    } else {
      // Seemingly just matches the current type.
      assert(NumIRArgs == 1 && "Must be a single arg");
      DFI->Params[FirstIdx] = Ty;
    }
    break;
  }
  case ABIArgInfo::Expand:
    llvm_unreachable("Expand parameter type should have been calculated earlier");
    break;
  case ABIArgInfo::CoerceAndExpand:
    // FIXME: CoerceAndExpand is handled with getCoerceAndExpandTypeSequence, it
    // gets de-elemented.
    CGM.getDiags().Report(SourceLocation{}, diag::err_dtrans_unsupported)
      << "CoerceAndExpand parameter type" << Ty;
  }
}

// Handles return 'result type'.
static void addToDTransFuncInfo(CodeGenTypes &CGT, CodeGenModule &CGM,
                                CodeGenTypes::DTransFuncInfo *DFI,
                                llvm::Type *ResultTy, QualType Ty,
                                ABIArgInfo ArgInfo) {
  if (!CGT.getCodeGenOpts().EmitDTransInfo || !DFI)
    return;
  switch (ArgInfo.getKind()) {
  case ABIArgInfo::Expand:
  case ABIArgInfo::IndirectAliased:
    llvm_unreachable("Invalid ABI Kind for return argument");
  case ABIArgInfo::Extend:
  case ABIArgInfo::Direct:
    if (Ty->isRecordType()) {
      if (llvm::StructType *ST = dyn_cast<llvm::StructType>(ResultTy)) {
        assert(ST->getNumElements() == 2 && "Not 2 things in a struct type?");
        handleDTransStructInfo(CGT, CGM, Ty, Ty->getAsRecordDecl(), ResultTy,
                               ST->elements(), DFI->ResultTypes);
      } else {
        // Single Field.
        handleDTransStructInfo(
            CGT, CGM, Ty, Ty->getAsRecordDecl(), ResultTy,
            llvm::ArrayRef<llvm::Type *>{&ResultTy, 1},
            llvm::MutableArrayRef<QualType>{&DFI->ResultTypes[0], 1});
      }
    } else if (Ty->isSpecificBuiltinType(BuiltinType::Int128) ||
               Ty->isSpecificBuiltinType(BuiltinType::UInt128)) {
      // int 128 types, when passed directly, are a literal type of 2 i64s.
      DFI->ResultTypes[0] = DFI->ResultTypes[1] =
          CGT.getContext().getIntTypeForBitwidth(
              64,
              /*Signed=*/Ty->isSpecificBuiltinType(BuiltinType::Int128));
    } else {
      DFI->ResultTypes[0] = Ty;
      // Complex types end up being vectors, not structs as ConvertType makes
      // them be.
      assert((ResultTy == CGT.ConvertType(Ty) || isa<ComplexType>(Ty)) &&
             "Return type doesn't match");
    }
    break;
  case ABIArgInfo::Indirect:
  case ABIArgInfo::Ignore:
    // Nothing to do, llvm type is void.
    break;
  case ABIArgInfo::InAlloca:
    // Inalloca && Fi.getReturnInfo().getInAllocaSRet() means we have the
    // return type wrapped in a pointer, else it is 'void', so we have nothing
    // to do.
    if (ArgInfo.getInAllocaSRet()) {
      QualType RetTy = CGM.getContext().getPointerType(Ty);
      DFI->ResultTypes[0] = RetTy;
      DFI->InAllocaTypes.push_back(RetTy);
    }
    break;
  case ABIArgInfo::CoerceAndExpand:
    // FIXME: CoerceAndExpand means we have to figure out how to separately
    // augment each element.
    CGM.getDiags().Report(SourceLocation{}, diag::err_dtrans_unsupported)
        << "CoerceAndExpand return type" << Ty;
  }
}

llvm::FunctionType *CodeGenTypes::GetFunctionType(GlobalDecl GD,
                                                  DTransFuncInfo *DFI) {
  const CGFunctionInfo &FI = arrangeGlobalDeclaration(GD);
  return GetFunctionType(FI, DFI);
}
llvm::FunctionType *CodeGenTypes::GetFunctionType(const CGFunctionInfo &FI,
                                                  DTransFuncInfo *DFI) {
#else // INTEL_FEATURE_SW_DTRANS
llvm::FunctionType *CodeGenTypes::GetFunctionType(GlobalDecl GD) {
  const CGFunctionInfo &FI = arrangeGlobalDeclaration(GD);
  return GetFunctionType(FI);
}

llvm::FunctionType *CodeGenTypes::GetFunctionType(const CGFunctionInfo &FI) {
#endif // INTEL_FEATURE_SW_DTRANS
#endif // INTEL_CUSTOMIZATION

  bool Inserted = FunctionsBeingProcessed.insert(&FI).second;
  (void)Inserted;
  assert(Inserted && "Recursively being processed?");

  llvm::Type *resultType = nullptr;
  const ABIArgInfo &retAI = FI.getReturnInfo();
  switch (retAI.getKind()) {
  case ABIArgInfo::Expand:
  case ABIArgInfo::IndirectAliased:
    llvm_unreachable("Invalid ABI kind for return argument");

  case ABIArgInfo::Extend:
  case ABIArgInfo::Direct:
    resultType = retAI.getCoerceToType();
    break;

  case ABIArgInfo::InAlloca:
    if (retAI.getInAllocaSRet()) {
      // sret things on win32 aren't void, they return the sret pointer.
      QualType ret = FI.getReturnType();
      unsigned addressSpace = CGM.getTypes().getTargetAddressSpace(ret);
#ifdef INTEL_SYCL_OPAQUEPOINTER_READY
      resultType = llvm::PointerType::get(getLLVMContext(), addressSpace);
#else // INTEL_SYCL_OPAQUEPOINTER_READY
      resultType = llvm::PointerType::get(ConvertType(ret), addressSpace);
#endif // INTEL_SYCL_OPAQUEPOINTER_READY
    } else {
      resultType = llvm::Type::getVoidTy(getLLVMContext());
    }
    break;

  case ABIArgInfo::Indirect:
  case ABIArgInfo::Ignore:
    resultType = llvm::Type::getVoidTy(getLLVMContext());
    break;

  case ABIArgInfo::CoerceAndExpand:
    resultType = retAI.getUnpaddedCoerceAndExpandType();
    break;
  }
#if INTEL_CUSTOMIZATION
#if INTEL_FEATURE_SW_DTRANS
  addToDTransFuncInfo(*this, CGM, DFI, resultType, FI.getReturnType(), retAI);
#endif // INTEL_FEATURE_SW_DTRANS
#endif // INTEL_CUSTOMIZATION

  ClangToLLVMArgMapping IRFunctionArgs(getContext(), FI, true);
  SmallVector<llvm::Type*, 8> ArgTypes(IRFunctionArgs.totalIRArgs());

  // Add type for sret argument.
  if (IRFunctionArgs.hasSRetArg()) {
    QualType Ret = FI.getReturnType();
    unsigned AddressSpace = CGM.getTypes().getTargetAddressSpace(Ret);
    ArgTypes[IRFunctionArgs.getSRetArgNo()] =
#ifdef INTEL_SYCL_OPAQUEPOINTER_READY
        llvm::PointerType::get(getLLVMContext(), AddressSpace);
#else // INTEL_SYCL_OPAQUEPOINTER_READY
        llvm::PointerType::get(ConvertType(Ret), AddressSpace);
#endif // INTEL_SYCL_OPAQUEPOINTER_READY
#if INTEL_CUSTOMIZATION
#if INTEL_FEATURE_SW_DTRANS
    addSRetToDTransFuncInfo(*this, DFI, Ret,
                            ArgTypes[IRFunctionArgs.getSRetArgNo()],
                            IRFunctionArgs.getSRetArgNo());
#endif // INTEL_FEATURE_SW_DTRANS
#endif // INTEL_CUSTOMIZATION
  }

  // Add type for inalloca argument.
  if (IRFunctionArgs.hasInallocaArg())
#if INTEL_CUSTOMIZATION
#if INTEL_FEATURE_SW_DTRANS
  {
#endif // INTEL_FEATURE_SW_DTRANS
#endif // INTEL_CUSTOMIZATION
    ArgTypes[IRFunctionArgs.getInallocaArgNo()] =
#ifdef INTEL_SYCL_OPAQUEPOINTER_READY
        llvm::PointerType::getUnqual(getLLVMContext());
#else // INTEL_SYCL_OPAQUEPOINTER_READY
        FI.getArgStruct()->getPointerTo();
#endif // INTEL_SYCL_OPAQUEPOINTER_READY

#if INTEL_CUSTOMIZATION
#if INTEL_FEATURE_SW_DTRANS
    addInallocaToDTransFuncInfo(*this, CGM, DFI, FI.getArgStruct(),
                                IRFunctionArgs.getInallocaArgNo(), FI);
  }
#endif // INTEL_FEATURE_SW_DTRANS
#endif // INTEL_CUSTOMIZATION

  // Add in all of the required arguments.
  unsigned ArgNo = 0;
  CGFunctionInfo::const_arg_iterator it = FI.arg_begin(),
                                     ie = it + FI.getNumRequiredArgs();
  for (; it != ie; ++it, ++ArgNo) {
    const ABIArgInfo &ArgInfo = it->info;

    // Insert a padding type to ensure proper alignment.
    if (IRFunctionArgs.hasPaddingArg(ArgNo))
      ArgTypes[IRFunctionArgs.getPaddingArgNo(ArgNo)] =
          ArgInfo.getPaddingType();

    unsigned FirstIRArg, NumIRArgs;
    std::tie(FirstIRArg, NumIRArgs) = IRFunctionArgs.getIRArgs(ArgNo);

    switch (ArgInfo.getKind()) {
    case ABIArgInfo::Ignore:
    case ABIArgInfo::InAlloca:
      assert(NumIRArgs == 0);
      break;

    case ABIArgInfo::Indirect:
      assert(NumIRArgs == 1);
      // indirect arguments are always on the stack, which is alloca addr space.
#ifdef INTEL_SYCL_OPAQUEPOINTER_READY
      ArgTypes[FirstIRArg] = llvm::PointerType::get(
          getLLVMContext(),
#else // INTEL_SYCL_OPAQUEPOINTER_READY
      ArgTypes[FirstIRArg] = ConvertTypeForMem(it->type)->getPointerTo(
#endif // INTEL_SYCL_OPAQUEPOINTER_READY
#if INTEL_COLLAB
          CGM.getEffectiveAllocaAddrSpace());
#else // INTEL_COLLAB
          CGM.getDataLayout().getAllocaAddrSpace());
#endif // INTEL_COLLAB
#if INTEL_CUSTOMIZATION
#if INTEL_FEATURE_SW_DTRANS
      addToDTransFuncInfo(*this, CGM, DFI, ArgInfo, it->type,
                          ArgTypes[FirstIRArg], ArgTypes, FirstIRArg,
                          NumIRArgs);
#endif // INTEL_FEATURE_SW_DTRANS
#endif // INTEL_CUSTOMIZATION
      break;
    case ABIArgInfo::IndirectAliased:
      assert(NumIRArgs == 1);
#ifdef INTEL_SYCL_OPAQUEPOINTER_READY
      ArgTypes[FirstIRArg] = llvm::PointerType::get(
          getLLVMContext(), ArgInfo.getIndirectAddrSpace());
#else // INTEL_SYCL_OPAQUEPOINTER_READY
      ArgTypes[FirstIRArg] = ConvertTypeForMem(it->type)->getPointerTo(ArgInfo.getIndirectAddrSpace());
#endif // INTEL_SYCL_OPAQUEPOINTER_READY

#if INTEL_CUSTOMIZATION
#if INTEL_FEATURE_SW_DTRANS
      addToDTransFuncInfo(*this, CGM, DFI, ArgInfo, it->type,
                          ArgTypes[FirstIRArg], ArgTypes, FirstIRArg,
                          NumIRArgs);
#endif // INTEL_FEATURE_SW_DTRANS
#endif // INTEL_CUSTOMIZATION
      break;
    case ABIArgInfo::Extend:
    case ABIArgInfo::Direct: {
      // Fast-isel and the optimizer generally like scalar values better than
      // FCAs, so we flatten them if this is safe to do for this argument.
      llvm::Type *argType = ArgInfo.getCoerceToType();
      llvm::StructType *st = dyn_cast<llvm::StructType>(argType);
      if (st && ArgInfo.isDirect() && ArgInfo.getCanBeFlattened()) {
        assert(NumIRArgs == st->getNumElements());
        for (unsigned i = 0, e = st->getNumElements(); i != e; ++i)
          ArgTypes[FirstIRArg + i] = st->getElementType(i);
      } else {
        assert(NumIRArgs == 1);
        ArgTypes[FirstIRArg] = argType;
      }
#if INTEL_CUSTOMIZATION
#if INTEL_FEATURE_SW_DTRANS
      addToDTransFuncInfo(*this, CGM, DFI, ArgInfo, it->type, argType, ArgTypes,
                          FirstIRArg, NumIRArgs);
#endif // INTEL_FEATURE_SW_DTRANS
#endif // INTEL_CUSTOMIZATION
      break;
    }

    case ABIArgInfo::CoerceAndExpand: {
      auto ArgTypesIter = ArgTypes.begin() + FirstIRArg;
      for (auto *EltTy : ArgInfo.getCoerceAndExpandTypeSequence()) {
        *ArgTypesIter++ = EltTy;
      }
      assert(ArgTypesIter == ArgTypes.begin() + FirstIRArg + NumIRArgs);
#if INTEL_CUSTOMIZATION
#if INTEL_FEATURE_SW_DTRANS
      addToDTransFuncInfo(*this, CGM, DFI, ArgInfo, it->type,
                          ArgTypes[FirstIRArg], ArgTypes, FirstIRArg,
                          NumIRArgs);
#endif // INTEL_FEATURE_SW_DTRANS
#endif // INTEL_CUSTOMIZATION
      break;
    }

    case ABIArgInfo::Expand:
      auto ArgTypesIter = ArgTypes.begin() + FirstIRArg;
#if INTEL_CUSTOMIZATION
#if INTEL_FEATURE_SW_DTRANS
      SmallVectorImpl<QualType>::iterator DFIIter;
      if (DFI) {
        DFI->Params.resize(std::max(
            DFI->Params.size(), static_cast<size_t>(FirstIRArg + NumIRArgs)));
        DFIIter = DFI->Params.begin() + FirstIRArg;
      }
      getExpandedTypes(it->type, ArgTypesIter, DFI ? &DFIIter : nullptr);
      assert(!DFI || DFIIter == DFI->Params.begin() + FirstIRArg + NumIRArgs);
#else // INTEL_FEATURE_SW_DTRANS
      getExpandedTypes(it->type, ArgTypesIter);
#endif // INTEL_FEATURE_SW_DTRANS
#endif // INTEL_CUSTOMIZATION
      assert(ArgTypesIter == ArgTypes.begin() + FirstIRArg + NumIRArgs);
      break;
    }
  }

  bool Erased = FunctionsBeingProcessed.erase(&FI); (void)Erased;
  assert(Erased && "Not in set?");

  return llvm::FunctionType::get(resultType, ArgTypes, FI.isVariadic());
}

llvm::Type *CodeGenTypes::GetFunctionTypeForVTable(GlobalDecl GD) {
  const CXXMethodDecl *MD = cast<CXXMethodDecl>(GD.getDecl());
  const FunctionProtoType *FPT = MD->getType()->castAs<FunctionProtoType>();

  if (!isFuncTypeConvertible(FPT))
    return llvm::StructType::get(getLLVMContext());

  return GetFunctionType(GD);
}

static void AddAttributesFromFunctionProtoType(ASTContext &Ctx,
                                               llvm::AttrBuilder &FuncAttrs,
                                               const FunctionProtoType *FPT) {
  if (!FPT)
    return;

  if (!isUnresolvedExceptionSpec(FPT->getExceptionSpecType()) &&
      FPT->isNothrow())
    FuncAttrs.addAttribute(llvm::Attribute::NoUnwind);

  if (FPT->getAArch64SMEAttributes() & FunctionType::SME_PStateSMEnabledMask)
    FuncAttrs.addAttribute("aarch64_pstate_sm_enabled");
  if (FPT->getAArch64SMEAttributes() & FunctionType::SME_PStateSMCompatibleMask)
    FuncAttrs.addAttribute("aarch64_pstate_sm_compatible");
  if (FPT->getAArch64SMEAttributes() & FunctionType::SME_PStateZASharedMask)
    FuncAttrs.addAttribute("aarch64_pstate_za_shared");
  if (FPT->getAArch64SMEAttributes() & FunctionType::SME_PStateZAPreservedMask)
    FuncAttrs.addAttribute("aarch64_pstate_za_preserved");
}

static void AddAttributesFromAssumes(llvm::AttrBuilder &FuncAttrs,
                                     const Decl *Callee) {
  if (!Callee)
    return;

  SmallVector<StringRef, 4> Attrs;

  for (const AssumptionAttr *AA : Callee->specific_attrs<AssumptionAttr>())
    AA->getAssumption().split(Attrs, ",");

  if (!Attrs.empty())
    FuncAttrs.addAttribute(llvm::AssumptionAttrKey,
                           llvm::join(Attrs.begin(), Attrs.end(), ","));
}

bool CodeGenModule::MayDropFunctionReturn(const ASTContext &Context,
                                          QualType ReturnType) const {
  // We can't just discard the return value for a record type with a
  // complex destructor or a non-trivially copyable type.
  if (const RecordType *RT =
          ReturnType.getCanonicalType()->getAs<RecordType>()) {
    if (const auto *ClassDecl = dyn_cast<CXXRecordDecl>(RT->getDecl()))
      return ClassDecl->hasTrivialDestructor();
  }
  return ReturnType.isTriviallyCopyableType(Context);
}

static bool HasStrictReturn(const CodeGenModule &Module, QualType RetTy,
                            const Decl *TargetDecl) {
  // As-is msan can not tolerate noundef mismatch between caller and
  // implementation. Mismatch is possible for e.g. indirect calls from C-caller
  // into C++. Such mismatches lead to confusing false reports. To avoid
  // expensive workaround on msan we enforce initialization event in uncommon
  // cases where it's allowed.
  if (Module.getLangOpts().Sanitize.has(SanitizerKind::Memory))
    return true;
  // C++ explicitly makes returning undefined values UB. C's rule only applies
  // to used values, so we never mark them noundef for now.
  if (!Module.getLangOpts().CPlusPlus)
    return false;
  if (TargetDecl) {
    if (const FunctionDecl *FDecl = dyn_cast<FunctionDecl>(TargetDecl)) {
      if (FDecl->isExternC())
        return false;
    } else if (const VarDecl *VDecl = dyn_cast<VarDecl>(TargetDecl)) {
      // Function pointer.
      if (VDecl->isExternC())
        return false;
    }
  }

  // We don't want to be too aggressive with the return checking, unless
  // it's explicit in the code opts or we're using an appropriate sanitizer.
  // Try to respect what the programmer intended.
  return Module.getCodeGenOpts().StrictReturn ||
         !Module.MayDropFunctionReturn(Module.getContext(), RetTy) ||
         Module.getLangOpts().Sanitize.has(SanitizerKind::Return);
}

static llvm::fp::FPAccuracy convertFPAccuracy(StringRef FPAccuracyStr) {
  return llvm::StringSwitch<llvm::fp::FPAccuracy>(FPAccuracyStr)
      .Case("high", llvm::fp::FPAccuracy::High)
      .Case("medium", llvm::fp::FPAccuracy::Medium)
      .Case("low", llvm::fp::FPAccuracy::Low)
      .Case("sycl", llvm::fp::FPAccuracy::SYCL)
      .Case("cuda", llvm::fp::FPAccuracy::CUDA);
}

static int32_t convertFPAccuracyToAspect(StringRef FPAccuracyStr) {
  assert(FPAccuracyStr.equals("high") || FPAccuracyStr.equals("medium") ||
         FPAccuracyStr.equals("low") || FPAccuracyStr.equals("sycl") ||
         FPAccuracyStr.equals("cuda"));
  return llvm::StringSwitch<int32_t>(FPAccuracyStr)
      .Case("high", SYCLInternalAspect::fp_intrinsic_accuracy_high)
      .Case("medium", SYCLInternalAspect::fp_intrinsic_accuracy_medium)
      .Case("low", SYCLInternalAspect::fp_intrinsic_accuracy_low)
      .Case("sycl", SYCLInternalAspect::fp_intrinsic_accuracy_sycl)
      .Case("cuda", SYCLInternalAspect::fp_intrinsic_accuracy_cuda);
}

void CodeGenModule::getDefaultFunctionFPAccuracyAttributes(
    StringRef Name, llvm::AttrBuilder &FuncAttrs, llvm::Metadata *&MD,
    unsigned ID, const llvm::Type *FuncType) {
  // Priority is given to to the accuracy specific to the function.
  // So, if the command line is something like this:
  // 'clang -fp-accuracy = high -fp-accuracy = low:[sin]'.
  // This means, all library functions will have the accuracy 'high'
  // except 'sin', which should have an accuracy value of 'low'.
  // To ensure that, first check if Name has a required accuracy by visiting
  // the 'FPAccuracyFuncMap'; if no accuracy is mapped to Name (FuncAttrs
  // is empty), then set its accuracy from the TU's accuracy value.
  if (!getLangOpts().FPAccuracyFuncMap.empty()) {
    auto FuncMapIt = getLangOpts().FPAccuracyFuncMap.find(Name.str());
    if (FuncMapIt != getLangOpts().FPAccuracyFuncMap.end()) {
      StringRef FPAccuracyVal = llvm::fp::getAccuracyForFPBuiltin(
          ID, FuncType, convertFPAccuracy(FuncMapIt->second));
      assert(!FPAccuracyVal.empty() && "A valid accuracy value is expected");
      FuncAttrs.addAttribute("fpbuiltin-max-error", FPAccuracyVal);
      MD = llvm::ConstantAsMetadata::get(llvm::ConstantInt::get(
          Int32Ty, convertFPAccuracyToAspect(FuncMapIt->second)));
    }
  }
  if (FuncAttrs.attrs().size() == 0)
    if (!getLangOpts().FPAccuracyVal.empty()) {
      StringRef FPAccuracyVal = llvm::fp::getAccuracyForFPBuiltin(
          ID, FuncType, convertFPAccuracy(getLangOpts().FPAccuracyVal));
      assert(!FPAccuracyVal.empty() && "A valid accuracy value is expected");
      FuncAttrs.addAttribute("fpbuiltin-max-error", FPAccuracyVal);
      MD = llvm::ConstantAsMetadata::get(llvm::ConstantInt::get(
          Int32Ty, convertFPAccuracyToAspect(getLangOpts().FPAccuracyVal)));
    }
}

/// Add denormal-fp-math and denormal-fp-math-f32 as appropriate for the
/// requested denormal behavior, accounting for the overriding behavior of the
/// -f32 case.
static void addDenormalModeAttrs(llvm::DenormalMode FPDenormalMode,
                                 llvm::DenormalMode FP32DenormalMode,
                                 llvm::AttrBuilder &FuncAttrs) {
  if (FPDenormalMode != llvm::DenormalMode::getDefault())
    FuncAttrs.addAttribute("denormal-fp-math", FPDenormalMode.str());

  if (FP32DenormalMode != FPDenormalMode && FP32DenormalMode.isValid())
    FuncAttrs.addAttribute("denormal-fp-math-f32", FP32DenormalMode.str());
}

/// Add default attributes to a function, which have merge semantics under
/// -mlink-builtin-bitcode and should not simply overwrite any existing
/// attributes in the linked library.
static void
addMergableDefaultFunctionAttributes(const CodeGenOptions &CodeGenOpts,
                                     llvm::AttrBuilder &FuncAttrs) {
  addDenormalModeAttrs(CodeGenOpts.FPDenormalMode, CodeGenOpts.FP32DenormalMode,
                       FuncAttrs);
}

static void getTrivialDefaultFunctionAttributes(
    StringRef Name, bool HasOptnone, const CodeGenOptions &CodeGenOpts,
    const LangOptions &LangOpts, bool AttrOnCallSite,
    llvm::AttrBuilder &FuncAttrs) {
#if INTEL_CUSTOMIZATION
  if (LangOpts.isIntelCompat(LangOptions::IMFAttributes)) {
    // Explicitly specify medium precision for sincos calls because they can't
    // carry fast math flags
    if ((Name == "sincos" || Name == "sincosf") && LangOpts.ApproxFunc)
      FuncAttrs.addAttribute("imf-precision", "medium");

    llvm::StringSet<> FuncOwnAttrs;
    auto FuncMapIt = LangOpts.ImfAttrFuncMap.find(Name.str());
    if (FuncMapIt != LangOpts.ImfAttrFuncMap.end()) {
      // The function has its own set of attributes.
      for (const std::pair<std::string, std::string> &AttrPair :
           FuncMapIt->second) {
        FuncAttrs.addAttribute("imf-" + AttrPair.first,
                               AttrPair.second);
        FuncOwnAttrs.insert(AttrPair.first);
      }
    }
    // Add attributes not specific to any function, if that kind not explicitly
    // specified for this function.
    for (const std::pair<std::string, std::string> &AttrPair :
         LangOpts.ImfAttrMap) {
      if (FuncOwnAttrs.find(AttrPair.first) == FuncOwnAttrs.end()) {
        FuncAttrs.addAttribute("imf-" + AttrPair.first,
                               AttrPair.second);
      }
    }
    FuncMapIt = LangOpts.ImfAttrFuncMap.find("sqrt");
    if (FuncMapIt != LangOpts.ImfAttrFuncMap.end()) {
      for (const std::pair<std::string, std::string> &AttrPair :
           FuncMapIt->second) {
        FuncAttrs.addAttribute("imf-" + AttrPair.first + "-sqrt",
                               AttrPair.second);
      }
    }
  }
#endif // INTEL_CUSTOMIZATION

  // OptimizeNoneAttr takes precedence over -Os or -Oz. No warning needed.
  if (!HasOptnone) {
    if (CodeGenOpts.OptimizeSize)
      FuncAttrs.addAttribute(llvm::Attribute::OptimizeForSize);
    if (CodeGenOpts.OptimizeSize == 2)
      FuncAttrs.addAttribute(llvm::Attribute::MinSize);
  }

  if (CodeGenOpts.DisableRedZone)
    FuncAttrs.addAttribute(llvm::Attribute::NoRedZone);
  if (CodeGenOpts.IndirectTlsSegRefs)
    FuncAttrs.addAttribute("indirect-tls-seg-refs");
  if (CodeGenOpts.NoImplicitFloat)
    FuncAttrs.addAttribute(llvm::Attribute::NoImplicitFloat);

  if (AttrOnCallSite) {
    // Attributes that should go on the call site only.
    // FIXME: Look for 'BuiltinAttr' on the function rather than re-checking
    // the -fno-builtin-foo list.
    if (!CodeGenOpts.SimplifyLibCalls || LangOpts.isNoBuiltinFunc(Name))
      FuncAttrs.addAttribute(llvm::Attribute::NoBuiltin);
    if (!CodeGenOpts.TrapFuncName.empty())
      FuncAttrs.addAttribute("trap-func-name", CodeGenOpts.TrapFuncName);
  } else {
    switch (CodeGenOpts.getFramePointer()) {
    case CodeGenOptions::FramePointerKind::None:
      // This is the default behavior.
      break;
    case CodeGenOptions::FramePointerKind::NonLeaf:
    case CodeGenOptions::FramePointerKind::All:
      FuncAttrs.addAttribute("frame-pointer",
                             CodeGenOptions::getFramePointerKindName(
                                 CodeGenOpts.getFramePointer()));
    }

    if (CodeGenOpts.LessPreciseFPMAD)
      FuncAttrs.addAttribute("less-precise-fpmad", "true");

    if (CodeGenOpts.NullPointerIsValid)
      FuncAttrs.addAttribute(llvm::Attribute::NullPointerIsValid);

    if (LangOpts.getDefaultExceptionMode() == LangOptions::FPE_Ignore)
      FuncAttrs.addAttribute("no-trapping-math", "true");

    // TODO: Are these all needed?
    // unsafe/inf/nan/nsz are handled by instruction-level FastMathFlags.
    if (LangOpts.NoHonorInfs)
      FuncAttrs.addAttribute("no-infs-fp-math", "true");
#if INTEL_CUSTOMIZATION
    // If we want to preserve NaN comparisons, we need to avoid setting
    // the no-nans-fp-math attribute.
    if (LangOpts.NoHonorNaNs && !LangOpts.HonorNaNCompares)
#endif
      FuncAttrs.addAttribute("no-nans-fp-math", "true");
    if (LangOpts.ApproxFunc)
      FuncAttrs.addAttribute("approx-func-fp-math", "true");
    if (LangOpts.AllowFPReassoc && LangOpts.AllowRecip &&
        LangOpts.NoSignedZero && LangOpts.ApproxFunc &&
        (LangOpts.getDefaultFPContractMode() ==
             LangOptions::FPModeKind::FPM_Fast ||
         LangOpts.getDefaultFPContractMode() ==
             LangOptions::FPModeKind::FPM_FastHonorPragmas))
      FuncAttrs.addAttribute("unsafe-fp-math", "true");
    if (CodeGenOpts.SoftFloat)
      FuncAttrs.addAttribute("use-soft-float", "true");
    FuncAttrs.addAttribute("stack-protector-buffer-size",
                           llvm::utostr(CodeGenOpts.SSPBufferSize));
    if (LangOpts.NoSignedZero)
      FuncAttrs.addAttribute("no-signed-zeros-fp-math", "true");

    // TODO: Reciprocal estimate codegen options should apply to instructions?
    const std::vector<std::string> &Recips = CodeGenOpts.Reciprocals;
    if (!Recips.empty())
      FuncAttrs.addAttribute("reciprocal-estimates",
                             llvm::join(Recips, ","));

    if (!CodeGenOpts.PreferVectorWidth.empty() &&
        CodeGenOpts.PreferVectorWidth != "none")
      FuncAttrs.addAttribute("prefer-vector-width",
                             CodeGenOpts.PreferVectorWidth);

    if (CodeGenOpts.StackRealignment)
      FuncAttrs.addAttribute("stackrealign");
    if (CodeGenOpts.Backchain)
      FuncAttrs.addAttribute("backchain");
    if (CodeGenOpts.EnableSegmentedStacks)
      FuncAttrs.addAttribute("split-stack");

    if (CodeGenOpts.SpeculativeLoadHardening)
      FuncAttrs.addAttribute(llvm::Attribute::SpeculativeLoadHardening);

    // Add zero-call-used-regs attribute.
    switch (CodeGenOpts.getZeroCallUsedRegs()) {
    case llvm::ZeroCallUsedRegs::ZeroCallUsedRegsKind::Skip:
      FuncAttrs.removeAttribute("zero-call-used-regs");
      break;
    case llvm::ZeroCallUsedRegs::ZeroCallUsedRegsKind::UsedGPRArg:
      FuncAttrs.addAttribute("zero-call-used-regs", "used-gpr-arg");
      break;
    case llvm::ZeroCallUsedRegs::ZeroCallUsedRegsKind::UsedGPR:
      FuncAttrs.addAttribute("zero-call-used-regs", "used-gpr");
      break;
    case llvm::ZeroCallUsedRegs::ZeroCallUsedRegsKind::UsedArg:
      FuncAttrs.addAttribute("zero-call-used-regs", "used-arg");
      break;
    case llvm::ZeroCallUsedRegs::ZeroCallUsedRegsKind::Used:
      FuncAttrs.addAttribute("zero-call-used-regs", "used");
      break;
    case llvm::ZeroCallUsedRegs::ZeroCallUsedRegsKind::AllGPRArg:
      FuncAttrs.addAttribute("zero-call-used-regs", "all-gpr-arg");
      break;
    case llvm::ZeroCallUsedRegs::ZeroCallUsedRegsKind::AllGPR:
      FuncAttrs.addAttribute("zero-call-used-regs", "all-gpr");
      break;
    case llvm::ZeroCallUsedRegs::ZeroCallUsedRegsKind::AllArg:
      FuncAttrs.addAttribute("zero-call-used-regs", "all-arg");
      break;
    case llvm::ZeroCallUsedRegs::ZeroCallUsedRegsKind::All:
      FuncAttrs.addAttribute("zero-call-used-regs", "all");
      break;
    }
  }

  if (LangOpts.assumeFunctionsAreConvergent()) {
    // Conservatively, mark all functions and calls in CUDA and OpenCL as
    // convergent (meaning, they may call an intrinsically convergent op, such
    // as __syncthreads() / barrier(), and so can't have certain optimizations
    // applied around them).  LLVM will remove this attribute where it safely
    // can.
    FuncAttrs.addAttribute(llvm::Attribute::Convergent);
  }

  // TODO: NoUnwind attribute should be added for other GPU modes HIP,
  // OpenMP offload. AFAIK, neither of them support exceptions in device code.
  if ((LangOpts.CUDA && LangOpts.CUDAIsDevice) || LangOpts.OpenCL ||
      LangOpts.SYCLIsDevice) {
    FuncAttrs.addAttribute(llvm::Attribute::NoUnwind);
  }

  for (StringRef Attr : CodeGenOpts.DefaultFunctionAttrs) {
    StringRef Var, Value;
    std::tie(Var, Value) = Attr.split('=');
    FuncAttrs.addAttribute(Var, Value);
  }
}

<<<<<<< HEAD
/// Adds attributes to \p F according to our \p CodeGenOpts and \p LangOpts, as
/// though we had emitted it ourselves. We remove any attributes on F that
/// conflict with the attributes we add here.
static void mergeDefaultFunctionDefinitionAttributes(
=======
void CodeGen::mergeDefaultFunctionDefinitionAttributes(
>>>>>>> 9632ef91
    llvm::Function &F, const CodeGenOptions &CodeGenOpts,
    const LangOptions &LangOpts, const TargetOptions &TargetOpts,
    bool WillInternalize) {

  llvm::AttrBuilder FuncAttrs(F.getContext());
  // Here we only extract the options that are relevant compared to the version
  // from GetCPUAndFeaturesAttributes.
  if (!TargetOpts.CPU.empty())
    FuncAttrs.addAttribute("target-cpu", TargetOpts.CPU);
  if (!TargetOpts.TuneCPU.empty())
    FuncAttrs.addAttribute("tune-cpu", TargetOpts.TuneCPU);

  ::getTrivialDefaultFunctionAttributes(F.getName(), F.hasOptNone(),
                                        CodeGenOpts, LangOpts,
                                        /*AttrOnCallSite=*/false, FuncAttrs);

  if (!WillInternalize && F.isInterposable()) {
    // Do not promote "dynamic" denormal-fp-math to this translation unit's
    // setting for weak functions that won't be internalized. The user has no
    // real control for how builtin bitcode is linked, so we shouldn't assume
    // later copies will use a consistent mode.
    F.addFnAttrs(FuncAttrs);
    return;
  }

  llvm::AttributeMask AttrsToRemove;

  llvm::DenormalMode DenormModeToMerge = F.getDenormalModeRaw();
  llvm::DenormalMode DenormModeToMergeF32 = F.getDenormalModeF32Raw();
  llvm::DenormalMode Merged =
      CodeGenOpts.FPDenormalMode.mergeCalleeMode(DenormModeToMerge);
  llvm::DenormalMode MergedF32 = CodeGenOpts.FP32DenormalMode;

  if (DenormModeToMergeF32.isValid()) {
    MergedF32 =
        CodeGenOpts.FP32DenormalMode.mergeCalleeMode(DenormModeToMergeF32);
  }

  if (Merged == llvm::DenormalMode::getDefault()) {
    AttrsToRemove.addAttribute("denormal-fp-math");
  } else if (Merged != DenormModeToMerge) {
    // Overwrite existing attribute
    FuncAttrs.addAttribute("denormal-fp-math",
                           CodeGenOpts.FPDenormalMode.str());
  }

  if (MergedF32 == llvm::DenormalMode::getDefault()) {
    AttrsToRemove.addAttribute("denormal-fp-math-f32");
  } else if (MergedF32 != DenormModeToMergeF32) {
    // Overwrite existing attribute
    FuncAttrs.addAttribute("denormal-fp-math-f32",
                           CodeGenOpts.FP32DenormalMode.str());
  }

  F.removeFnAttrs(AttrsToRemove);
  addDenormalModeAttrs(Merged, MergedF32, FuncAttrs);
  F.addFnAttrs(FuncAttrs);
}

void CodeGenModule::getTrivialDefaultFunctionAttributes(
    StringRef Name, bool HasOptnone, bool AttrOnCallSite,
    llvm::AttrBuilder &FuncAttrs) {
  ::getTrivialDefaultFunctionAttributes(Name, HasOptnone, getCodeGenOpts(),
                                        getLangOpts(), AttrOnCallSite,
                                        FuncAttrs);
}

void CodeGenModule::getDefaultFunctionAttributes(StringRef Name,
                                                 bool HasOptnone,
                                                 bool AttrOnCallSite,
                                                 llvm::AttrBuilder &FuncAttrs) {
  getTrivialDefaultFunctionAttributes(Name, HasOptnone, AttrOnCallSite,
                                      FuncAttrs);
  // If we're just getting the default, get the default values for mergeable
  // attributes.
  if (!AttrOnCallSite)
    addMergableDefaultFunctionAttributes(CodeGenOpts, FuncAttrs);
}

<<<<<<< HEAD
/// Apply default attributes to \p F, accounting for merge semantics of
/// attributes that should not overwrite existing attributes.
void CodeGenModule::mergeDefaultFunctionDefinitionAttributes(
    llvm::Function &F, bool WillInternalize) {
  ::mergeDefaultFunctionDefinitionAttributes(F, getCodeGenOpts(), getLangOpts(),
                                             getTarget().getTargetOpts(),
                                             WillInternalize);
}

=======
>>>>>>> 9632ef91
void CodeGenModule::addDefaultFunctionDefinitionAttributes(
    llvm::AttrBuilder &attrs) {
  getDefaultFunctionAttributes(/*function name*/ "", /*optnone*/ false,
                               /*for call*/ false, attrs);
  GetCPUAndFeaturesAttributes(GlobalDecl(), attrs);
}

static void addNoBuiltinAttributes(llvm::AttrBuilder &FuncAttrs,
                                   const LangOptions &LangOpts,
                                   const NoBuiltinAttr *NBA = nullptr) {
  auto AddNoBuiltinAttr = [&FuncAttrs](StringRef BuiltinName) {
    SmallString<32> AttributeName;
    AttributeName += "no-builtin-";
    AttributeName += BuiltinName;
    FuncAttrs.addAttribute(AttributeName);
  };

  // First, handle the language options passed through -fno-builtin.
  if (LangOpts.NoBuiltin) {
    // -fno-builtin disables them all.
    FuncAttrs.addAttribute("no-builtins");
    return;
  }

  // Then, add attributes for builtins specified through -fno-builtin-<name>.
  llvm::for_each(LangOpts.NoBuiltinFuncs, AddNoBuiltinAttr);

  // Now, let's check the __attribute__((no_builtin("...")) attribute added to
  // the source.
  if (!NBA)
    return;

  // If there is a wildcard in the builtin names specified through the
  // attribute, disable them all.
  if (llvm::is_contained(NBA->builtinNames(), "*")) {
    FuncAttrs.addAttribute("no-builtins");
    return;
  }

  // And last, add the rest of the builtin names.
  llvm::for_each(NBA->builtinNames(), AddNoBuiltinAttr);
}

static bool DetermineNoUndef(QualType QTy, CodeGenTypes &Types,
                             const llvm::DataLayout &DL, const ABIArgInfo &AI,
                             bool CheckCoerce = true) {
  llvm::Type *Ty = Types.ConvertTypeForMem(QTy);
  if (AI.getKind() == ABIArgInfo::Indirect ||
      AI.getKind() == ABIArgInfo::IndirectAliased)
    return true;
  if (AI.getKind() == ABIArgInfo::Extend)
    return true;
  if (!DL.typeSizeEqualsStoreSize(Ty))
    // TODO: This will result in a modest amount of values not marked noundef
    // when they could be. We care about values that *invisibly* contain undef
    // bits from the perspective of LLVM IR.
    return false;
  if (CheckCoerce && AI.canHaveCoerceToType()) {
    llvm::Type *CoerceTy = AI.getCoerceToType();
    if (llvm::TypeSize::isKnownGT(DL.getTypeSizeInBits(CoerceTy),
                                  DL.getTypeSizeInBits(Ty)))
      // If we're coercing to a type with a greater size than the canonical one,
      // we're introducing new undef bits.
      // Coercing to a type of smaller or equal size is ok, as we know that
      // there's no internal padding (typeSizeEqualsStoreSize).
      return false;
  }
  if (QTy->isBitIntType())
    return true;
  if (QTy->isReferenceType())
    return true;
  if (QTy->isNullPtrType())
    return false;
  if (QTy->isMemberPointerType())
    // TODO: Some member pointers are `noundef`, but it depends on the ABI. For
    // now, never mark them.
    return false;
  if (QTy->isScalarType()) {
    if (const ComplexType *Complex = dyn_cast<ComplexType>(QTy))
      return DetermineNoUndef(Complex->getElementType(), Types, DL, AI, false);
    return true;
  }
  if (const VectorType *Vector = dyn_cast<VectorType>(QTy))
    return DetermineNoUndef(Vector->getElementType(), Types, DL, AI, false);
  if (const MatrixType *Matrix = dyn_cast<MatrixType>(QTy))
    return DetermineNoUndef(Matrix->getElementType(), Types, DL, AI, false);
  if (const ArrayType *Array = dyn_cast<ArrayType>(QTy))
    return DetermineNoUndef(Array->getElementType(), Types, DL, AI, false);

  // TODO: Some structs may be `noundef`, in specific situations.
  return false;
}

/// Check if the argument of a function has maybe_undef attribute.
static bool IsArgumentMaybeUndef(const Decl *TargetDecl,
                                 unsigned NumRequiredArgs, unsigned ArgNo) {
  const auto *FD = dyn_cast_or_null<FunctionDecl>(TargetDecl);
  if (!FD)
    return false;

  // Assume variadic arguments do not have maybe_undef attribute.
  if (ArgNo >= NumRequiredArgs)
    return false;

  // Check if argument has maybe_undef attribute.
  if (ArgNo < FD->getNumParams()) {
    const ParmVarDecl *Param = FD->getParamDecl(ArgNo);
    if (Param && Param->hasAttr<MaybeUndefAttr>())
      return true;
  }

  return false;
}

/// Test if it's legal to apply nofpclass for the given parameter type and it's
/// lowered IR type.
static bool canApplyNoFPClass(const ABIArgInfo &AI, QualType ParamType,
                              bool IsReturn) {
  // Should only apply to FP types in the source, not ABI promoted.
  if (!ParamType->hasFloatingRepresentation())
    return false;

  // The promoted-to IR type also needs to support nofpclass.
  llvm::Type *IRTy = AI.getCoerceToType();
  if (llvm::AttributeFuncs::isNoFPClassCompatibleType(IRTy))
    return true;

  if (llvm::StructType *ST = dyn_cast<llvm::StructType>(IRTy)) {
    return !IsReturn && AI.getCanBeFlattened() &&
           llvm::all_of(ST->elements(), [](llvm::Type *Ty) {
             return llvm::AttributeFuncs::isNoFPClassCompatibleType(Ty);
           });
  }

  return false;
}

/// Return the nofpclass mask that can be applied to floating-point parameters.
static llvm::FPClassTest getNoFPClassTestMask(const LangOptions &LangOpts) {
  llvm::FPClassTest Mask = llvm::fcNone;
  if (LangOpts.NoHonorInfs)
    Mask |= llvm::fcInf;
  if (LangOpts.NoHonorNaNs)
    Mask |= llvm::fcNan;
  return Mask;
}

/// Construct the IR attribute list of a function or call.
///
/// When adding an attribute, please consider where it should be handled:
///
///   - getDefaultFunctionAttributes is for attributes that are essentially
///     part of the global target configuration (but perhaps can be
///     overridden on a per-function basis).  Adding attributes there
///     will cause them to also be set in frontends that build on Clang's
///     target-configuration logic, as well as for code defined in library
///     modules such as CUDA's libdevice.
///
///   - ConstructAttributeList builds on top of getDefaultFunctionAttributes
///     and adds declaration-specific, convention-specific, and
///     frontend-specific logic.  The last is of particular importance:
///     attributes that restrict how the frontend generates code must be
///     added here rather than getDefaultFunctionAttributes.
///
void CodeGenModule::ConstructAttributeList(StringRef Name,
                                           const CGFunctionInfo &FI,
                                           CGCalleeInfo CalleeInfo,
                                           llvm::AttributeList &AttrList,
                                           unsigned &CallingConv,
                                           bool AttrOnCallSite, bool IsThunk) {
  llvm::AttrBuilder FuncAttrs(getLLVMContext());
  llvm::AttrBuilder RetAttrs(getLLVMContext());

  // Collect function IR attributes from the CC lowering.
  // We'll collect the paramete and result attributes later.
  CallingConv = FI.getEffectiveCallingConvention();
  if (FI.isNoReturn())
    FuncAttrs.addAttribute(llvm::Attribute::NoReturn);
  if (FI.isCmseNSCall())
    FuncAttrs.addAttribute("cmse_nonsecure_call");

  // Collect function IR attributes from the callee prototype if we have one.
  AddAttributesFromFunctionProtoType(getContext(), FuncAttrs,
                                     CalleeInfo.getCalleeFunctionProtoType());

  const Decl *TargetDecl = CalleeInfo.getCalleeDecl().getDecl();

  // Attach assumption attributes to the declaration. If this is a call
  // site, attach assumptions from the caller to the call as well.
  AddAttributesFromAssumes(FuncAttrs, TargetDecl);

  bool HasOptnone = false;
  // The NoBuiltinAttr attached to the target FunctionDecl.
  const NoBuiltinAttr *NBA = nullptr;

  // Some ABIs may result in additional accesses to arguments that may
  // otherwise not be present.
  auto AddPotentialArgAccess = [&]() {
    llvm::Attribute A = FuncAttrs.getAttribute(llvm::Attribute::Memory);
    if (A.isValid())
      FuncAttrs.addMemoryAttr(A.getMemoryEffects() |
                              llvm::MemoryEffects::argMemOnly());
  };

  // Collect function IR attributes based on declaration-specific
  // information.
  // FIXME: handle sseregparm someday...
  if (TargetDecl) {
    if (TargetDecl->hasAttr<ReturnsTwiceAttr>())
      FuncAttrs.addAttribute(llvm::Attribute::ReturnsTwice);
    if (TargetDecl->hasAttr<NoThrowAttr>())
      FuncAttrs.addAttribute(llvm::Attribute::NoUnwind);
    if (TargetDecl->hasAttr<NoReturnAttr>())
      FuncAttrs.addAttribute(llvm::Attribute::NoReturn);
    if (TargetDecl->hasAttr<ColdAttr>())
      FuncAttrs.addAttribute(llvm::Attribute::Cold);
    if (TargetDecl->hasAttr<HotAttr>())
      FuncAttrs.addAttribute(llvm::Attribute::Hot);
    if (TargetDecl->hasAttr<NoDuplicateAttr>())
      FuncAttrs.addAttribute(llvm::Attribute::NoDuplicate);
    if (TargetDecl->hasAttr<ConvergentAttr>())
      FuncAttrs.addAttribute(llvm::Attribute::Convergent);

    if (const FunctionDecl *Fn = dyn_cast<FunctionDecl>(TargetDecl)) {
      AddAttributesFromFunctionProtoType(
          getContext(), FuncAttrs, Fn->getType()->getAs<FunctionProtoType>());
      if (AttrOnCallSite && Fn->isReplaceableGlobalAllocationFunction()) {
        // A sane operator new returns a non-aliasing pointer.
        auto Kind = Fn->getDeclName().getCXXOverloadedOperator();
        if (getCodeGenOpts().AssumeSaneOperatorNew &&
            (Kind == OO_New || Kind == OO_Array_New))
          RetAttrs.addAttribute(llvm::Attribute::NoAlias);
      }
      const CXXMethodDecl *MD = dyn_cast<CXXMethodDecl>(Fn);
      const bool IsVirtualCall = MD && MD->isVirtual();
      // Don't use [[noreturn]], _Noreturn or [[no_builtin]] for a call to a
      // virtual function. These attributes are not inherited by overloads.
      if (!(AttrOnCallSite && IsVirtualCall)) {
        if (Fn->isNoReturn())
          FuncAttrs.addAttribute(llvm::Attribute::NoReturn);
        NBA = Fn->getAttr<NoBuiltinAttr>();
      }
    }

    if (isa<FunctionDecl>(TargetDecl) || isa<VarDecl>(TargetDecl)) {
      // Only place nomerge attribute on call sites, never functions. This
      // allows it to work on indirect virtual function calls.
      if (AttrOnCallSite && TargetDecl->hasAttr<NoMergeAttr>())
        FuncAttrs.addAttribute(llvm::Attribute::NoMerge);
    }

    // 'const', 'pure' and 'noalias' attributed functions are also nounwind.
    if (TargetDecl->hasAttr<ConstAttr>()) {
      FuncAttrs.addMemoryAttr(llvm::MemoryEffects::none());
      FuncAttrs.addAttribute(llvm::Attribute::NoUnwind);
      // gcc specifies that 'const' functions have greater restrictions than
      // 'pure' functions, so they also cannot have infinite loops.
      FuncAttrs.addAttribute(llvm::Attribute::WillReturn);
    } else if (TargetDecl->hasAttr<PureAttr>()) {
      FuncAttrs.addMemoryAttr(llvm::MemoryEffects::readOnly());
      FuncAttrs.addAttribute(llvm::Attribute::NoUnwind);
      // gcc specifies that 'pure' functions cannot have infinite loops.
      FuncAttrs.addAttribute(llvm::Attribute::WillReturn);
    } else if (TargetDecl->hasAttr<NoAliasAttr>()) {
      FuncAttrs.addMemoryAttr(llvm::MemoryEffects::inaccessibleOrArgMemOnly());
      FuncAttrs.addAttribute(llvm::Attribute::NoUnwind);
    }
    if (TargetDecl->hasAttr<RestrictAttr>())
      RetAttrs.addAttribute(llvm::Attribute::NoAlias);
    if (TargetDecl->hasAttr<ReturnsNonNullAttr>() &&
        !CodeGenOpts.NullPointerIsValid)
      RetAttrs.addAttribute(llvm::Attribute::NonNull);
    if (TargetDecl->hasAttr<AnyX86NoCallerSavedRegistersAttr>())
      FuncAttrs.addAttribute("no_caller_saved_registers");
    if (TargetDecl->hasAttr<AnyX86NoCfCheckAttr>())
      FuncAttrs.addAttribute(llvm::Attribute::NoCfCheck);
    if (TargetDecl->hasAttr<LeafAttr>())
      FuncAttrs.addAttribute(llvm::Attribute::NoCallback);

    HasOptnone = TargetDecl->hasAttr<OptimizeNoneAttr>();
    if (auto *AllocSize = TargetDecl->getAttr<AllocSizeAttr>()) {
      std::optional<unsigned> NumElemsParam;
      if (AllocSize->getNumElemsParam().isValid())
        NumElemsParam = AllocSize->getNumElemsParam().getLLVMIndex();
      FuncAttrs.addAllocSizeAttr(AllocSize->getElemSizeParam().getLLVMIndex(),
                                 NumElemsParam);
    }

    if (TargetDecl->hasAttr<OpenCLKernelAttr>()) {
      if (getLangOpts().OpenCLVersion <= 120) {
        // OpenCL v1.2 Work groups are always uniform
        FuncAttrs.addAttribute("uniform-work-group-size", "true");
      } else {
        // OpenCL v2.0 Work groups may be whether uniform or not.
        // '-cl-uniform-work-group-size' compile option gets a hint
        // to the compiler that the global work-size be a multiple of
        // the work-group size specified to clEnqueueNDRangeKernel
        // (i.e. work groups are uniform).
        FuncAttrs.addAttribute(
            "uniform-work-group-size",
            llvm::toStringRef(getLangOpts().OffloadUniformBlock));
      }
    }

    if (TargetDecl->hasAttr<CUDAGlobalAttr>() &&
        getLangOpts().OffloadUniformBlock)
      FuncAttrs.addAttribute("uniform-work-group-size", "true");

    if (TargetDecl->hasAttr<ArmLocallyStreamingAttr>())
      FuncAttrs.addAttribute("aarch64_pstate_sm_body");

    if (TargetDecl->hasAttr<ArmNewZAAttr>())
      FuncAttrs.addAttribute("aarch64_pstate_za_new");
  }

  // Attach "no-builtins" attributes to:
  // * call sites: both `nobuiltin` and "no-builtins" or "no-builtin-<name>".
  // * definitions: "no-builtins" or "no-builtin-<name>" only.
  // The attributes can come from:
  // * LangOpts: -ffreestanding, -fno-builtin, -fno-builtin-<name>
  // * FunctionDecl attributes: __attribute__((no_builtin(...)))
  addNoBuiltinAttributes(FuncAttrs, getLangOpts(), NBA);

  // Collect function IR attributes based on global settiings.
  getDefaultFunctionAttributes(Name, HasOptnone, AttrOnCallSite, FuncAttrs);

  // Override some default IR attributes based on declaration-specific
  // information.
  if (TargetDecl) {
    if (TargetDecl->hasAttr<NoSpeculativeLoadHardeningAttr>())
      FuncAttrs.removeAttribute(llvm::Attribute::SpeculativeLoadHardening);
    if (TargetDecl->hasAttr<SpeculativeLoadHardeningAttr>())
      FuncAttrs.addAttribute(llvm::Attribute::SpeculativeLoadHardening);
    if (TargetDecl->hasAttr<NoSplitStackAttr>())
      FuncAttrs.removeAttribute("split-stack");
    if (TargetDecl->hasAttr<ZeroCallUsedRegsAttr>()) {
      // A function "__attribute__((...))" overrides the command-line flag.
      auto Kind =
          TargetDecl->getAttr<ZeroCallUsedRegsAttr>()->getZeroCallUsedRegs();
      FuncAttrs.removeAttribute("zero-call-used-regs");
      FuncAttrs.addAttribute(
          "zero-call-used-regs",
          ZeroCallUsedRegsAttr::ConvertZeroCallUsedRegsKindToStr(Kind));
    }

    // Add NonLazyBind attribute to function declarations when -fno-plt
    // is used.
    // FIXME: what if we just haven't processed the function definition
    // yet, or if it's an external definition like C99 inline?
    if (CodeGenOpts.NoPLT) {
      if (auto *Fn = dyn_cast<FunctionDecl>(TargetDecl)) {
        if (!Fn->isDefined() && !AttrOnCallSite) {
          FuncAttrs.addAttribute(llvm::Attribute::NonLazyBind);
        }
      }
    }
  }

  // Add "sample-profile-suffix-elision-policy" attribute for internal linkage
  // functions with -funique-internal-linkage-names.
  if (TargetDecl && CodeGenOpts.UniqueInternalLinkageNames) {
    if (const auto *FD = dyn_cast_or_null<FunctionDecl>(TargetDecl)) {
      if (!FD->isExternallyVisible())
        FuncAttrs.addAttribute("sample-profile-suffix-elision-policy",
                               "selected");
    }
  }

  // Collect non-call-site function IR attributes from declaration-specific
  // information.
  if (!AttrOnCallSite) {
    if (TargetDecl && TargetDecl->hasAttr<CmseNSEntryAttr>())
      FuncAttrs.addAttribute("cmse_nonsecure_entry");

    // Whether tail calls are enabled.
    auto shouldDisableTailCalls = [&] {
      // Should this be honored in getDefaultFunctionAttributes?
      if (CodeGenOpts.DisableTailCalls)
        return true;

      if (!TargetDecl)
        return false;

      if (TargetDecl->hasAttr<DisableTailCallsAttr>() ||
          TargetDecl->hasAttr<AnyX86InterruptAttr>())
        return true;

      if (CodeGenOpts.NoEscapingBlockTailCalls) {
        if (const auto *BD = dyn_cast<BlockDecl>(TargetDecl))
          if (!BD->doesNotEscape())
            return true;
      }

      return false;
    };
    if (shouldDisableTailCalls())
      FuncAttrs.addAttribute("disable-tail-calls", "true");

    // CPU/feature overrides.  addDefaultFunctionDefinitionAttributes
    // handles these separately to set them based on the global defaults.
    GetCPUAndFeaturesAttributes(CalleeInfo.getCalleeDecl(), FuncAttrs);
  }

  // Collect attributes from arguments and return values.
  ClangToLLVMArgMapping IRFunctionArgs(getContext(), FI);

  QualType RetTy = FI.getReturnType();
  const ABIArgInfo &RetAI = FI.getReturnInfo();
  const llvm::DataLayout &DL = getDataLayout();

  // Determine if the return type could be partially undef
  if (CodeGenOpts.EnableNoundefAttrs &&
      HasStrictReturn(*this, RetTy, TargetDecl)) {
    if (!RetTy->isVoidType() && RetAI.getKind() != ABIArgInfo::Indirect &&
        DetermineNoUndef(RetTy, getTypes(), DL, RetAI))
      RetAttrs.addAttribute(llvm::Attribute::NoUndef);
  }

  switch (RetAI.getKind()) {
  case ABIArgInfo::Extend:
    if (RetAI.isSignExt())
      RetAttrs.addAttribute(llvm::Attribute::SExt);
    else
      RetAttrs.addAttribute(llvm::Attribute::ZExt);
    [[fallthrough]];
  case ABIArgInfo::Direct:
    if (RetAI.getInReg())
      RetAttrs.addAttribute(llvm::Attribute::InReg);

    if (canApplyNoFPClass(RetAI, RetTy, true))
      RetAttrs.addNoFPClassAttr(getNoFPClassTestMask(getLangOpts()));

    break;
  case ABIArgInfo::Ignore:
    break;

  case ABIArgInfo::InAlloca:
  case ABIArgInfo::Indirect: {
    // inalloca and sret disable readnone and readonly
    AddPotentialArgAccess();
    break;
  }

  case ABIArgInfo::CoerceAndExpand:
    break;

  case ABIArgInfo::Expand:
  case ABIArgInfo::IndirectAliased:
    llvm_unreachable("Invalid ABI kind for return argument");
  }

  if (!IsThunk) {
    // FIXME: fix this properly, https://reviews.llvm.org/D100388
    if (const auto *RefTy = RetTy->getAs<ReferenceType>()) {
      QualType PTy = RefTy->getPointeeType();
      if (!PTy->isIncompleteType() && PTy->isConstantSizeType())
        RetAttrs.addDereferenceableAttr(
            getMinimumObjectSize(PTy).getQuantity());
      if (getTypes().getTargetAddressSpace(PTy) == 0 &&
          !CodeGenOpts.NullPointerIsValid)
        RetAttrs.addAttribute(llvm::Attribute::NonNull);
      if (PTy->isObjectType()) {
        llvm::Align Alignment =
            getNaturalPointeeTypeAlignment(RetTy).getAsAlign();
        RetAttrs.addAlignmentAttr(Alignment);
      }
    }
  }

  bool hasUsedSRet = false;
  SmallVector<llvm::AttributeSet, 4> ArgAttrs(IRFunctionArgs.totalIRArgs());

  // Attach attributes to sret.
  if (IRFunctionArgs.hasSRetArg()) {
    llvm::AttrBuilder SRETAttrs(getLLVMContext());
    SRETAttrs.addStructRetAttr(getTypes().ConvertTypeForMem(RetTy));
    hasUsedSRet = true;
    if (RetAI.getInReg())
      SRETAttrs.addAttribute(llvm::Attribute::InReg);
    SRETAttrs.addAlignmentAttr(RetAI.getIndirectAlign().getQuantity());
    ArgAttrs[IRFunctionArgs.getSRetArgNo()] =
        llvm::AttributeSet::get(getLLVMContext(), SRETAttrs);
  }

  // Attach attributes to inalloca argument.
  if (IRFunctionArgs.hasInallocaArg()) {
    llvm::AttrBuilder Attrs(getLLVMContext());
    Attrs.addInAllocaAttr(FI.getArgStruct());
    ArgAttrs[IRFunctionArgs.getInallocaArgNo()] =
        llvm::AttributeSet::get(getLLVMContext(), Attrs);
  }

  // Apply `nonnull`, `dereferencable(N)` and `align N` to the `this` argument,
  // unless this is a thunk function.
  // FIXME: fix this properly, https://reviews.llvm.org/D100388
  if (FI.isInstanceMethod() && !IRFunctionArgs.hasInallocaArg() &&
      !FI.arg_begin()->type->isVoidPointerType() && !IsThunk) {
    auto IRArgs = IRFunctionArgs.getIRArgs(0);

    assert(IRArgs.second == 1 && "Expected only a single `this` pointer.");

    llvm::AttrBuilder Attrs(getLLVMContext());

    QualType ThisTy =
        FI.arg_begin()->type.castAs<PointerType>()->getPointeeType();

    if (!CodeGenOpts.NullPointerIsValid &&
        getTypes().getTargetAddressSpace(FI.arg_begin()->type) == 0) {
      Attrs.addAttribute(llvm::Attribute::NonNull);
      Attrs.addDereferenceableAttr(getMinimumObjectSize(ThisTy).getQuantity());
    } else {
      // FIXME dereferenceable should be correct here, regardless of
      // NullPointerIsValid. However, dereferenceable currently does not always
      // respect NullPointerIsValid and may imply nonnull and break the program.
      // See https://reviews.llvm.org/D66618 for discussions.
      Attrs.addDereferenceableOrNullAttr(
          getMinimumObjectSize(
              FI.arg_begin()->type.castAs<PointerType>()->getPointeeType())
              .getQuantity());
    }

    llvm::Align Alignment =
        getNaturalTypeAlignment(ThisTy, /*BaseInfo=*/nullptr,
                                /*TBAAInfo=*/nullptr, /*forPointeeType=*/true)
            .getAsAlign();
    Attrs.addAlignmentAttr(Alignment);

    ArgAttrs[IRArgs.first] = llvm::AttributeSet::get(getLLVMContext(), Attrs);
  }

#if INTEL_CUSTOMIZATION
  // Support for X87 precision control.
  if (CodeGenOpts.X87Precision)
    FuncAttrs.addAttribute("x87-precision",
                           llvm::utostr(CodeGenOpts.X87Precision));
#endif // INTEL_CUSTOMIZATION

  unsigned ArgNo = 0;
  for (CGFunctionInfo::const_arg_iterator I = FI.arg_begin(),
                                          E = FI.arg_end();
       I != E; ++I, ++ArgNo) {
    QualType ParamType = I->type;
    const ABIArgInfo &AI = I->info;
    llvm::AttrBuilder Attrs(getLLVMContext());

    // Add attribute for padding argument, if necessary.
    if (IRFunctionArgs.hasPaddingArg(ArgNo)) {
      if (AI.getPaddingInReg()) {
        ArgAttrs[IRFunctionArgs.getPaddingArgNo(ArgNo)] =
            llvm::AttributeSet::get(
                getLLVMContext(),
                llvm::AttrBuilder(getLLVMContext()).addAttribute(llvm::Attribute::InReg));
      }
    }

#if INTEL_CUSTOMIZATION
    // Support for '-fargument-noalias' option.
    if (ParamType->isPointerType() &&
        getLangOpts().isIntelCompat(LangOptions::FArgumentNoalias) &&
        CodeGenOpts.NoAliasForPtrArgs)
      Attrs.addAttribute(llvm::Attribute::NoAlias);
#endif // INTEL_CUSTOMIZATION
    // Decide whether the argument we're handling could be partially undef
    if (CodeGenOpts.EnableNoundefAttrs &&
        DetermineNoUndef(ParamType, getTypes(), DL, AI)) {
      Attrs.addAttribute(llvm::Attribute::NoUndef);
    }

    // 'restrict' -> 'noalias' is done in EmitFunctionProlog when we
    // have the corresponding parameter variable.  It doesn't make
    // sense to do it here because parameters are so messed up.
    switch (AI.getKind()) {
    case ABIArgInfo::Extend:
      if (AI.isSignExt())
        Attrs.addAttribute(llvm::Attribute::SExt);
      else
        Attrs.addAttribute(llvm::Attribute::ZExt);
      [[fallthrough]];
    case ABIArgInfo::Direct:
      if (ArgNo == 0 && FI.isChainCall())
        Attrs.addAttribute(llvm::Attribute::Nest);
      else if (AI.getInReg())
        Attrs.addAttribute(llvm::Attribute::InReg);
      Attrs.addStackAlignmentAttr(llvm::MaybeAlign(AI.getDirectAlign()));

      if (canApplyNoFPClass(AI, ParamType, false))
        Attrs.addNoFPClassAttr(getNoFPClassTestMask(getLangOpts()));
      break;
    case ABIArgInfo::Indirect: {
      if (AI.getInReg())
        Attrs.addAttribute(llvm::Attribute::InReg);

      if (AI.getIndirectByVal())
        Attrs.addByValAttr(getTypes().ConvertTypeForMem(ParamType));

      auto *Decl = ParamType->getAsRecordDecl();
      if (CodeGenOpts.PassByValueIsNoAlias && Decl &&
          Decl->getArgPassingRestrictions() == RecordDecl::APK_CanPassInRegs)
        // When calling the function, the pointer passed in will be the only
        // reference to the underlying object. Mark it accordingly.
        Attrs.addAttribute(llvm::Attribute::NoAlias);

      // TODO: We could add the byref attribute if not byval, but it would
      // require updating many testcases.

      CharUnits Align = AI.getIndirectAlign();

      // In a byval argument, it is important that the required
      // alignment of the type is honored, as LLVM might be creating a
      // *new* stack object, and needs to know what alignment to give
      // it. (Sometimes it can deduce a sensible alignment on its own,
      // but not if clang decides it must emit a packed struct, or the
      // user specifies increased alignment requirements.)
      //
      // This is different from indirect *not* byval, where the object
      // exists already, and the align attribute is purely
      // informative.
      assert(!Align.isZero());

      // For now, only add this when we have a byval argument.
      // TODO: be less lazy about updating test cases.
      if (AI.getIndirectByVal())
        Attrs.addAlignmentAttr(Align.getQuantity());

      // byval disables readnone and readonly.
      AddPotentialArgAccess();
      break;
    }
    case ABIArgInfo::IndirectAliased: {
      CharUnits Align = AI.getIndirectAlign();
      Attrs.addByRefAttr(getTypes().ConvertTypeForMem(ParamType));
      Attrs.addAlignmentAttr(Align.getQuantity());
      break;
    }
    case ABIArgInfo::Ignore:
    case ABIArgInfo::Expand:
    case ABIArgInfo::CoerceAndExpand:
      break;

    case ABIArgInfo::InAlloca:
      // inalloca disables readnone and readonly.
      AddPotentialArgAccess();
      continue;
    }

    if (const auto *RefTy = ParamType->getAs<ReferenceType>()) {
      QualType PTy = RefTy->getPointeeType();
      if (!PTy->isIncompleteType() && PTy->isConstantSizeType())
        Attrs.addDereferenceableAttr(
            getMinimumObjectSize(PTy).getQuantity());
      if (getTypes().getTargetAddressSpace(PTy) == 0 &&
          !CodeGenOpts.NullPointerIsValid)
        Attrs.addAttribute(llvm::Attribute::NonNull);
      if (PTy->isObjectType()) {
        llvm::Align Alignment =
            getNaturalPointeeTypeAlignment(ParamType).getAsAlign();
        Attrs.addAlignmentAttr(Alignment);
      }
    }

    // From OpenCL spec v3.0.10 section 6.3.5 Alignment of Types:
    // > For arguments to a __kernel function declared to be a pointer to a
    // > data type, the OpenCL compiler can assume that the pointee is always
    // > appropriately aligned as required by the data type.
    if (TargetDecl && TargetDecl->hasAttr<OpenCLKernelAttr>() &&
        ParamType->isPointerType()) {
      QualType PTy = ParamType->getPointeeType();
      if (!PTy->isIncompleteType() && PTy->isConstantSizeType()) {
        llvm::Align Alignment =
            getNaturalPointeeTypeAlignment(ParamType).getAsAlign();
        Attrs.addAlignmentAttr(Alignment);
      }
    }

    switch (FI.getExtParameterInfo(ArgNo).getABI()) {
    case ParameterABI::Ordinary:
      break;

    case ParameterABI::SwiftIndirectResult: {
      // Add 'sret' if we haven't already used it for something, but
      // only if the result is void.
      if (!hasUsedSRet && RetTy->isVoidType()) {
        Attrs.addStructRetAttr(getTypes().ConvertTypeForMem(ParamType));
        hasUsedSRet = true;
      }

      // Add 'noalias' in either case.
      Attrs.addAttribute(llvm::Attribute::NoAlias);

      // Add 'dereferenceable' and 'alignment'.
      auto PTy = ParamType->getPointeeType();
      if (!PTy->isIncompleteType() && PTy->isConstantSizeType()) {
        auto info = getContext().getTypeInfoInChars(PTy);
        Attrs.addDereferenceableAttr(info.Width.getQuantity());
        Attrs.addAlignmentAttr(info.Align.getAsAlign());
      }
      break;
    }

    case ParameterABI::SwiftErrorResult:
      Attrs.addAttribute(llvm::Attribute::SwiftError);
      break;

    case ParameterABI::SwiftContext:
      Attrs.addAttribute(llvm::Attribute::SwiftSelf);
      break;

    case ParameterABI::SwiftAsyncContext:
      Attrs.addAttribute(llvm::Attribute::SwiftAsync);
      break;
    }

    if (FI.getExtParameterInfo(ArgNo).isNoEscape())
      Attrs.addAttribute(llvm::Attribute::NoCapture);

    if (Attrs.hasAttributes()) {
      unsigned FirstIRArg, NumIRArgs;
      std::tie(FirstIRArg, NumIRArgs) = IRFunctionArgs.getIRArgs(ArgNo);
      for (unsigned i = 0; i < NumIRArgs; i++)
        ArgAttrs[FirstIRArg + i] = ArgAttrs[FirstIRArg + i].addAttributes(
            getLLVMContext(), llvm::AttributeSet::get(getLLVMContext(), Attrs));
    }
  }
  assert(ArgNo == FI.arg_size());

  AttrList = llvm::AttributeList::get(
      getLLVMContext(), llvm::AttributeSet::get(getLLVMContext(), FuncAttrs),
      llvm::AttributeSet::get(getLLVMContext(), RetAttrs), ArgAttrs);
}

/// An argument came in as a promoted argument; demote it back to its
/// declared type.
static llvm::Value *emitArgumentDemotion(CodeGenFunction &CGF,
                                         const VarDecl *var,
                                         llvm::Value *value) {
  llvm::Type *varType = CGF.ConvertType(var->getType());

  // This can happen with promotions that actually don't change the
  // underlying type, like the enum promotions.
  if (value->getType() == varType) return value;

  assert((varType->isIntegerTy() || varType->isFloatingPointTy())
         && "unexpected promotion type");

  if (isa<llvm::IntegerType>(varType))
    return CGF.Builder.CreateTrunc(value, varType, "arg.unpromote");

  return CGF.Builder.CreateFPCast(value, varType, "arg.unpromote");
}

/// Returns the attribute (either parameter attribute, or function
/// attribute), which declares argument ArgNo to be non-null.
static const NonNullAttr *getNonNullAttr(const Decl *FD, const ParmVarDecl *PVD,
                                         QualType ArgType, unsigned ArgNo) {
  // FIXME: __attribute__((nonnull)) can also be applied to:
  //   - references to pointers, where the pointee is known to be
  //     nonnull (apparently a Clang extension)
  //   - transparent unions containing pointers
  // In the former case, LLVM IR cannot represent the constraint. In
  // the latter case, we have no guarantee that the transparent union
  // is in fact passed as a pointer.
  if (!ArgType->isAnyPointerType() && !ArgType->isBlockPointerType())
    return nullptr;
  // First, check attribute on parameter itself.
  if (PVD) {
    if (auto ParmNNAttr = PVD->getAttr<NonNullAttr>())
      return ParmNNAttr;
  }
  // Check function attributes.
  if (!FD)
    return nullptr;
  for (const auto *NNAttr : FD->specific_attrs<NonNullAttr>()) {
    if (NNAttr->isNonNull(ArgNo))
      return NNAttr;
  }
  return nullptr;
}

namespace {
  struct CopyBackSwiftError final : EHScopeStack::Cleanup {
    Address Temp;
    Address Arg;
    CopyBackSwiftError(Address temp, Address arg) : Temp(temp), Arg(arg) {}
    void Emit(CodeGenFunction &CGF, Flags flags) override {
      llvm::Value *errorValue = CGF.Builder.CreateLoad(Temp);
      CGF.Builder.CreateStore(errorValue, Arg);
    }
  };
}

void CodeGenFunction::EmitFunctionProlog(const CGFunctionInfo &FI,
                                         llvm::Function *Fn,
                                         const FunctionArgList &Args) {
  if (CurCodeDecl && CurCodeDecl->hasAttr<NakedAttr>())
    // Naked functions don't have prologues.
    return;

  // If this is an implicit-return-zero function, go ahead and
  // initialize the return value.  TODO: it might be nice to have
  // a more general mechanism for this that didn't require synthesized
  // return statements.
  if (const FunctionDecl *FD = dyn_cast_or_null<FunctionDecl>(CurCodeDecl)) {
    if (FD->hasImplicitReturnZero()) {
      QualType RetTy = FD->getReturnType().getUnqualifiedType();
      llvm::Type* LLVMTy = CGM.getTypes().ConvertType(RetTy);
      llvm::Constant* Zero = llvm::Constant::getNullValue(LLVMTy);
      Builder.CreateStore(Zero, ReturnValue);
    }
  }

  // FIXME: We no longer need the types from FunctionArgList; lift up and
  // simplify.

  ClangToLLVMArgMapping IRFunctionArgs(CGM.getContext(), FI);
  assert(Fn->arg_size() == IRFunctionArgs.totalIRArgs());

  // If we're using inalloca, all the memory arguments are GEPs off of the last
  // parameter, which is a pointer to the complete memory area.
  Address ArgStruct = Address::invalid();
  if (IRFunctionArgs.hasInallocaArg())
    ArgStruct = Address(Fn->getArg(IRFunctionArgs.getInallocaArgNo()),
                        FI.getArgStruct(), FI.getArgStructAlignment());

  // Name the struct return parameter.
  if (IRFunctionArgs.hasSRetArg()) {
    auto AI = Fn->getArg(IRFunctionArgs.getSRetArgNo());
    AI->setName("agg.result");
    AI->addAttr(llvm::Attribute::NoAlias);
  }

  // Track if we received the parameter as a pointer (indirect, byval, or
  // inalloca).  If already have a pointer, EmitParmDecl doesn't need to copy it
  // into a local alloca for us.
  SmallVector<ParamValue, 16> ArgVals;
  ArgVals.reserve(Args.size());

  // Create a pointer value for every parameter declaration.  This usually
  // entails copying one or more LLVM IR arguments into an alloca.  Don't push
  // any cleanups or do anything that might unwind.  We do that separately, so
  // we can push the cleanups in the correct order for the ABI.
  assert(FI.arg_size() == Args.size() &&
         "Mismatch between function signature & arguments.");
  unsigned ArgNo = 0;
  CGFunctionInfo::const_arg_iterator info_it = FI.arg_begin();
  for (FunctionArgList::const_iterator i = Args.begin(), e = Args.end();
       i != e; ++i, ++info_it, ++ArgNo) {
    const VarDecl *Arg = *i;
    const ABIArgInfo &ArgI = info_it->info;

    bool isPromoted =
      isa<ParmVarDecl>(Arg) && cast<ParmVarDecl>(Arg)->isKNRPromoted();
    // We are converting from ABIArgInfo type to VarDecl type directly, unless
    // the parameter is promoted. In this case we convert to
    // CGFunctionInfo::ArgInfo type with subsequent argument demotion.
    QualType Ty = isPromoted ? info_it->type : Arg->getType();
    assert(hasScalarEvaluationKind(Ty) ==
           hasScalarEvaluationKind(Arg->getType()));

    unsigned FirstIRArg, NumIRArgs;
    std::tie(FirstIRArg, NumIRArgs) = IRFunctionArgs.getIRArgs(ArgNo);

    if (Arg->hasAttr<SYCLAccessorReadonlyAttr>())
      Fn->getArg(FirstIRArg)->addAttr(llvm::Attribute::ReadOnly);

    if (const auto *AddIRAttr =
            Arg->getAttr<SYCLAddIRAttributesKernelParameterAttr>()) {
      SmallVector<std::pair<std::string, std::string>, 4> NameValuePairs =
          AddIRAttr->getFilteredAttributeNameValuePairs(CGM.getContext());

      llvm::AttrBuilder KernelParamAttrBuilder(Fn->getContext());
      for (const auto &NameValuePair : NameValuePairs)
        KernelParamAttrBuilder.addAttribute(NameValuePair.first,
                                            NameValuePair.second);
      Fn->addParamAttrs(ArgNo, KernelParamAttrBuilder);
    }

    switch (ArgI.getKind()) {
    case ABIArgInfo::InAlloca: {
      assert(NumIRArgs == 0);
      auto FieldIndex = ArgI.getInAllocaFieldIndex();
      Address V =
          Builder.CreateStructGEP(ArgStruct, FieldIndex, Arg->getName());
      if (ArgI.getInAllocaIndirect())
        V = Address(Builder.CreateLoad(V), ConvertTypeForMem(Ty),
                    getContext().getTypeAlignInChars(Ty));
      ArgVals.push_back(ParamValue::forIndirect(V));
      break;
    }

    case ABIArgInfo::Indirect:
    case ABIArgInfo::IndirectAliased: {
      assert(NumIRArgs == 1);
      Address ParamAddr = Address(Fn->getArg(FirstIRArg), ConvertTypeForMem(Ty),
                                  ArgI.getIndirectAlign(), KnownNonNull);

      if (!hasScalarEvaluationKind(Ty)) {
        // Aggregates and complex variables are accessed by reference. All we
        // need to do is realign the value, if requested. Also, if the address
        // may be aliased, copy it to ensure that the parameter variable is
        // mutable and has a unique adress, as C requires.
        Address V = ParamAddr;
        if (ArgI.getIndirectRealign() || ArgI.isIndirectAliased()) {
          Address AlignedTemp = CreateMemTemp(Ty, "coerce");

          // Copy from the incoming argument pointer to the temporary with the
          // appropriate alignment.
          //
          // FIXME: We should have a common utility for generating an aggregate
          // copy.
          CharUnits Size = getContext().getTypeSizeInChars(Ty);
          Builder.CreateMemCpy(
              AlignedTemp.getPointer(), AlignedTemp.getAlignment().getAsAlign(),
              ParamAddr.getPointer(), ParamAddr.getAlignment().getAsAlign(),
              llvm::ConstantInt::get(IntPtrTy, Size.getQuantity()));
          V = AlignedTemp;
        }
        ArgVals.push_back(ParamValue::forIndirect(V));
      } else {
        // Load scalar value from indirect argument.
        llvm::Value *V =
            EmitLoadOfScalar(ParamAddr, false, Ty, Arg->getBeginLoc());

        if (isPromoted)
          V = emitArgumentDemotion(*this, Arg, V);
        ArgVals.push_back(ParamValue::forDirect(V));
      }
      break;
    }

    case ABIArgInfo::Extend:
    case ABIArgInfo::Direct: {
      auto AI = Fn->getArg(FirstIRArg);
      llvm::Type *LTy = ConvertType(Arg->getType());

      // Prepare parameter attributes. So far, only attributes for pointer
      // parameters are prepared. See
      // http://llvm.org/docs/LangRef.html#paramattrs.
      if (ArgI.getDirectOffset() == 0 && LTy->isPointerTy() &&
          ArgI.getCoerceToType()->isPointerTy()) {
        assert(NumIRArgs == 1);

        if (const ParmVarDecl *PVD = dyn_cast<ParmVarDecl>(Arg)) {
          // Set `nonnull` attribute if any.
          if (getNonNullAttr(CurCodeDecl, PVD, PVD->getType(),
                             PVD->getFunctionScopeIndex()) &&
              !CGM.getCodeGenOpts().NullPointerIsValid)
            AI->addAttr(llvm::Attribute::NonNull);

          QualType OTy = PVD->getOriginalType();
          if (const auto *ArrTy =
              getContext().getAsConstantArrayType(OTy)) {
            // A C99 array parameter declaration with the static keyword also
            // indicates dereferenceability, and if the size is constant we can
            // use the dereferenceable attribute (which requires the size in
            // bytes).
            if (ArrTy->getSizeModifier() == ArrayType::Static) {
              QualType ETy = ArrTy->getElementType();
              llvm::Align Alignment =
                  CGM.getNaturalTypeAlignment(ETy).getAsAlign();
              AI->addAttrs(llvm::AttrBuilder(getLLVMContext()).addAlignmentAttr(Alignment));
              uint64_t ArrSize = ArrTy->getSize().getZExtValue();
              if (!ETy->isIncompleteType() && ETy->isConstantSizeType() &&
                  ArrSize) {
                llvm::AttrBuilder Attrs(getLLVMContext());
                Attrs.addDereferenceableAttr(
                    getContext().getTypeSizeInChars(ETy).getQuantity() *
                    ArrSize);
                AI->addAttrs(Attrs);
              } else if (getContext().getTargetInfo().getNullPointerValue(
                             ETy.getAddressSpace()) == 0 &&
                         !CGM.getCodeGenOpts().NullPointerIsValid) {
                AI->addAttr(llvm::Attribute::NonNull);
              }
            }
          } else if (const auto *ArrTy =
                     getContext().getAsVariableArrayType(OTy)) {
            // For C99 VLAs with the static keyword, we don't know the size so
            // we can't use the dereferenceable attribute, but in addrspace(0)
            // we know that it must be nonnull.
            if (ArrTy->getSizeModifier() == VariableArrayType::Static) {
              QualType ETy = ArrTy->getElementType();
              llvm::Align Alignment =
                  CGM.getNaturalTypeAlignment(ETy).getAsAlign();
              AI->addAttrs(llvm::AttrBuilder(getLLVMContext()).addAlignmentAttr(Alignment));
              if (!getTypes().getTargetAddressSpace(ETy) &&
                  !CGM.getCodeGenOpts().NullPointerIsValid)
                AI->addAttr(llvm::Attribute::NonNull);
            }
          }

          // Set `align` attribute if any.
          const auto *AVAttr = PVD->getAttr<AlignValueAttr>();
          if (!AVAttr)
            if (const auto *TOTy = OTy->getAs<TypedefType>())
              AVAttr = TOTy->getDecl()->getAttr<AlignValueAttr>();
          if (AVAttr && !SanOpts.has(SanitizerKind::Alignment)) {
            // If alignment-assumption sanitizer is enabled, we do *not* add
            // alignment attribute here, but emit normal alignment assumption,
            // so the UBSAN check could function.
            llvm::ConstantInt *AlignmentCI =
                cast<llvm::ConstantInt>(EmitScalarExpr(AVAttr->getAlignment()));
            uint64_t AlignmentInt =
                AlignmentCI->getLimitedValue(llvm::Value::MaximumAlignment);
            if (AI->getParamAlign().valueOrOne() < AlignmentInt) {
              AI->removeAttr(llvm::Attribute::AttrKind::Alignment);
              AI->addAttrs(llvm::AttrBuilder(getLLVMContext()).addAlignmentAttr(
                  llvm::Align(AlignmentInt)));
            }
          }
        }

        // Set 'noalias' if an argument type has the `restrict` qualifier.
        if (Arg->getType().isRestrictQualified() ||
            (CurCodeDecl &&
             CurCodeDecl->hasAttr<SYCLIntelKernelArgsRestrictAttr>() &&
             Arg->getType()->isPointerType()) ||
            (Arg->hasAttr<RestrictAttr>() && Arg->getType()->isPointerType()))
          AI->addAttr(llvm::Attribute::NoAlias);
      }

      // Prepare the argument value. If we have the trivial case, handle it
      // with no muss and fuss.
      if (!isa<llvm::StructType>(ArgI.getCoerceToType()) &&
          ArgI.getCoerceToType() == ConvertType(Ty) &&
          ArgI.getDirectOffset() == 0) {
        assert(NumIRArgs == 1);

        // LLVM expects swifterror parameters to be used in very restricted
        // ways.  Copy the value into a less-restricted temporary.
        llvm::Value *V = AI;
        if (FI.getExtParameterInfo(ArgNo).getABI()
              == ParameterABI::SwiftErrorResult) {
          QualType pointeeTy = Ty->getPointeeType();
          assert(pointeeTy->isPointerType());
          Address temp =
            CreateMemTemp(pointeeTy, getPointerAlign(), "swifterror.temp");
          Address arg(V, ConvertTypeForMem(pointeeTy),
                      getContext().getTypeAlignInChars(pointeeTy));
          llvm::Value *incomingErrorValue = Builder.CreateLoad(arg);
          Builder.CreateStore(incomingErrorValue, temp);
          V = temp.getPointer();

          // Push a cleanup to copy the value back at the end of the function.
          // The convention does not guarantee that the value will be written
          // back if the function exits with an unwind exception.
          EHStack.pushCleanup<CopyBackSwiftError>(NormalCleanup, temp, arg);
        }

        // Ensure the argument is the correct type.
        if (V->getType() != ArgI.getCoerceToType())
          V = Builder.CreateBitCast(V, ArgI.getCoerceToType());

        if (isPromoted)
          V = emitArgumentDemotion(*this, Arg, V);

        // Because of merging of function types from multiple decls it is
        // possible for the type of an argument to not match the corresponding
        // type in the function type. Since we are codegening the callee
        // in here, add a cast to the argument type.
        llvm::Type *LTy = ConvertType(Arg->getType());
        if (V->getType() != LTy)
          V = Builder.CreateBitCast(V, LTy);

        ArgVals.push_back(ParamValue::forDirect(V));
        break;
      }

      // VLST arguments are coerced to VLATs at the function boundary for
      // ABI consistency. If this is a VLST that was coerced to
      // a VLAT at the function boundary and the types match up, use
      // llvm.vector.extract to convert back to the original VLST.
      if (auto *VecTyTo = dyn_cast<llvm::FixedVectorType>(ConvertType(Ty))) {
        llvm::Value *Coerced = Fn->getArg(FirstIRArg);
        if (auto *VecTyFrom =
                dyn_cast<llvm::ScalableVectorType>(Coerced->getType())) {
          // If we are casting a scalable 16 x i1 predicate vector to a fixed i8
          // vector, bitcast the source and use a vector extract.
          auto PredType =
              llvm::ScalableVectorType::get(Builder.getInt1Ty(), 16);
          if (VecTyFrom == PredType &&
              VecTyTo->getElementType() == Builder.getInt8Ty()) {
            VecTyFrom = llvm::ScalableVectorType::get(Builder.getInt8Ty(), 2);
            Coerced = Builder.CreateBitCast(Coerced, VecTyFrom);
          }
          if (VecTyFrom->getElementType() == VecTyTo->getElementType()) {
            llvm::Value *Zero = llvm::Constant::getNullValue(CGM.Int64Ty);

            assert(NumIRArgs == 1);
            Coerced->setName(Arg->getName() + ".coerce");
            ArgVals.push_back(ParamValue::forDirect(Builder.CreateExtractVector(
                VecTyTo, Coerced, Zero, "cast.fixed")));
            break;
          }
        }
      }

      Address Alloca = CreateMemTemp(Ty, getContext().getDeclAlign(Arg),
                                     Arg->getName());

      // Pointer to store into.
      Address Ptr = emitAddressAtOffset(*this, Alloca, ArgI);

      // Fast-isel and the optimizer generally like scalar values better than
      // FCAs, so we flatten them if this is safe to do for this argument.
      llvm::StructType *STy = dyn_cast<llvm::StructType>(ArgI.getCoerceToType());
      if (ArgI.isDirect() && ArgI.getCanBeFlattened() && STy &&
          STy->getNumElements() > 1) {
        llvm::TypeSize StructSize = CGM.getDataLayout().getTypeAllocSize(STy);
        llvm::TypeSize PtrElementSize =
            CGM.getDataLayout().getTypeAllocSize(Ptr.getElementType());
        if (StructSize.isScalable()) {
          assert(STy->containsHomogeneousScalableVectorTypes() &&
                 "ABI only supports structure with homogeneous scalable vector "
                 "type");
          assert(StructSize == PtrElementSize &&
                 "Only allow non-fractional movement of structure with"
                 "homogeneous scalable vector type");
          assert(STy->getNumElements() == NumIRArgs);

          llvm::Value *LoadedStructValue = llvm::PoisonValue::get(STy);
          for (unsigned i = 0, e = STy->getNumElements(); i != e; ++i) {
            auto *AI = Fn->getArg(FirstIRArg + i);
            AI->setName(Arg->getName() + ".coerce" + Twine(i));
            LoadedStructValue =
                Builder.CreateInsertValue(LoadedStructValue, AI, i);
          }

          Builder.CreateStore(LoadedStructValue, Ptr);
        } else {
          uint64_t SrcSize = StructSize.getFixedValue();
          uint64_t DstSize = PtrElementSize.getFixedValue();

          Address AddrToStoreInto = Address::invalid();
          if (SrcSize <= DstSize) {
#ifdef INTEL_SYCL_OPAQUEPOINTER_READY
            AddrToStoreInto = Ptr.withElementType(STy);
#else // INTEL_SYCL_OPAQUEPOINTER_READY
            AddrToStoreInto = Builder.CreateElementBitCast(Ptr, STy);
#endif // INTEL_SYCL_OPAQUEPOINTER_READY
          } else {
            AddrToStoreInto =
                CreateTempAlloca(STy, Alloca.getAlignment(), "coerce");
          }

          assert(STy->getNumElements() == NumIRArgs);
          for (unsigned i = 0, e = STy->getNumElements(); i != e; ++i) {
            auto AI = Fn->getArg(FirstIRArg + i);
            AI->setName(Arg->getName() + ".coerce" + Twine(i));
            Address EltPtr = Builder.CreateStructGEP(AddrToStoreInto, i);
            Builder.CreateStore(AI, EltPtr);
          }

          if (SrcSize > DstSize) {
            Builder.CreateMemCpy(Ptr, AddrToStoreInto, DstSize);
          }
        }
      } else {
        // Simple case, just do a coerced store of the argument into the alloca.
        assert(NumIRArgs == 1);
        auto AI = Fn->getArg(FirstIRArg);
        AI->setName(Arg->getName() + ".coerce");
        CreateCoercedStore(AI, Ptr, /*DstIsVolatile=*/false, *this);
      }

      // Match to what EmitParmDecl is expecting for this type.
      if (CodeGenFunction::hasScalarEvaluationKind(Ty)) {
        llvm::Value *V =
            EmitLoadOfScalar(Alloca, false, Ty, Arg->getBeginLoc());
        if (isPromoted)
          V = emitArgumentDemotion(*this, Arg, V);
        ArgVals.push_back(ParamValue::forDirect(V));
      } else {
        ArgVals.push_back(ParamValue::forIndirect(Alloca));
      }
      break;
    }

    case ABIArgInfo::CoerceAndExpand: {
      // Reconstruct into a temporary.
      Address alloca = CreateMemTemp(Ty, getContext().getDeclAlign(Arg));
      ArgVals.push_back(ParamValue::forIndirect(alloca));

      auto coercionType = ArgI.getCoerceAndExpandType();
#ifdef INTEL_SYCL_OPAQUEPOINTER_READY
      alloca = alloca.withElementType(coercionType);
#else // INTEL_SYCL_OPAQUEPOINTER_READY
      alloca = Builder.CreateElementBitCast(alloca, coercionType);
#endif // INTEL_SYCL_OPAQUEPOINTER_READY
      unsigned argIndex = FirstIRArg;
      for (unsigned i = 0, e = coercionType->getNumElements(); i != e; ++i) {
        llvm::Type *eltType = coercionType->getElementType(i);
        if (ABIArgInfo::isPaddingForCoerceAndExpand(eltType))
          continue;

        auto eltAddr = Builder.CreateStructGEP(alloca, i);
        auto elt = Fn->getArg(argIndex++);
        Builder.CreateStore(elt, eltAddr);
      }
      assert(argIndex == FirstIRArg + NumIRArgs);
      break;
    }

    case ABIArgInfo::Expand: {
      // If this structure was expanded into multiple arguments then
      // we need to create a temporary and reconstruct it from the
      // arguments.
      Address Alloca = CreateMemTemp(Ty, getContext().getDeclAlign(Arg));
      LValue LV = MakeAddrLValue(Alloca, Ty);
      ArgVals.push_back(ParamValue::forIndirect(Alloca));

      auto FnArgIter = Fn->arg_begin() + FirstIRArg;
      ExpandTypeFromArgs(Ty, LV, FnArgIter);
      assert(FnArgIter == Fn->arg_begin() + FirstIRArg + NumIRArgs);
      for (unsigned i = 0, e = NumIRArgs; i != e; ++i) {
        auto AI = Fn->getArg(FirstIRArg + i);
        AI->setName(Arg->getName() + "." + Twine(i));
      }
      break;
    }

    case ABIArgInfo::Ignore:
      assert(NumIRArgs == 0);
      // Initialize the local variable appropriately.
      if (!hasScalarEvaluationKind(Ty)) {
        ArgVals.push_back(ParamValue::forIndirect(CreateMemTemp(Ty)));
      } else {
        llvm::Value *U = llvm::UndefValue::get(ConvertType(Arg->getType()));
        ArgVals.push_back(ParamValue::forDirect(U));
      }
      break;
    }
  }

  if (getTarget().getCXXABI().areArgsDestroyedLeftToRightInCallee()) {
    for (int I = Args.size() - 1; I >= 0; --I)
      EmitParmDecl(*Args[I], ArgVals[I], I + 1);
  } else {
    for (unsigned I = 0, E = Args.size(); I != E; ++I)
      EmitParmDecl(*Args[I], ArgVals[I], I + 1);
  }
}

static void eraseUnusedBitCasts(llvm::Instruction *insn) {
  while (insn->use_empty()) {
    llvm::BitCastInst *bitcast = dyn_cast<llvm::BitCastInst>(insn);
    if (!bitcast) return;

    // This is "safe" because we would have used a ConstantExpr otherwise.
    insn = cast<llvm::Instruction>(bitcast->getOperand(0));
    bitcast->eraseFromParent();
  }
}

/// Try to emit a fused autorelease of a return result.
static llvm::Value *tryEmitFusedAutoreleaseOfResult(CodeGenFunction &CGF,
                                                    llvm::Value *result) {
  // We must be immediately followed the cast.
  llvm::BasicBlock *BB = CGF.Builder.GetInsertBlock();
  if (BB->empty()) return nullptr;
  if (&BB->back() != result) return nullptr;

  llvm::Type *resultType = result->getType();

  // result is in a BasicBlock and is therefore an Instruction.
  llvm::Instruction *generator = cast<llvm::Instruction>(result);

  SmallVector<llvm::Instruction *, 4> InstsToKill;

  // Look for:
  //  %generator = bitcast %type1* %generator2 to %type2*
  while (llvm::BitCastInst *bitcast = dyn_cast<llvm::BitCastInst>(generator)) {
    // We would have emitted this as a constant if the operand weren't
    // an Instruction.
    generator = cast<llvm::Instruction>(bitcast->getOperand(0));

    // Require the generator to be immediately followed by the cast.
    if (generator->getNextNode() != bitcast)
      return nullptr;

    InstsToKill.push_back(bitcast);
  }

  // Look for:
  //   %generator = call i8* @objc_retain(i8* %originalResult)
  // or
  //   %generator = call i8* @objc_retainAutoreleasedReturnValue(i8* %originalResult)
  llvm::CallInst *call = dyn_cast<llvm::CallInst>(generator);
  if (!call) return nullptr;

  bool doRetainAutorelease;

  if (call->getCalledOperand() == CGF.CGM.getObjCEntrypoints().objc_retain) {
    doRetainAutorelease = true;
  } else if (call->getCalledOperand() ==
             CGF.CGM.getObjCEntrypoints().objc_retainAutoreleasedReturnValue) {
    doRetainAutorelease = false;

    // If we emitted an assembly marker for this call (and the
    // ARCEntrypoints field should have been set if so), go looking
    // for that call.  If we can't find it, we can't do this
    // optimization.  But it should always be the immediately previous
    // instruction, unless we needed bitcasts around the call.
    if (CGF.CGM.getObjCEntrypoints().retainAutoreleasedReturnValueMarker) {
      llvm::Instruction *prev = call->getPrevNode();
      assert(prev);
      if (isa<llvm::BitCastInst>(prev)) {
        prev = prev->getPrevNode();
        assert(prev);
      }
      assert(isa<llvm::CallInst>(prev));
      assert(cast<llvm::CallInst>(prev)->getCalledOperand() ==
             CGF.CGM.getObjCEntrypoints().retainAutoreleasedReturnValueMarker);
      InstsToKill.push_back(prev);
    }
  } else {
    return nullptr;
  }

  result = call->getArgOperand(0);
  InstsToKill.push_back(call);

  // Keep killing bitcasts, for sanity.  Note that we no longer care
  // about precise ordering as long as there's exactly one use.
  while (llvm::BitCastInst *bitcast = dyn_cast<llvm::BitCastInst>(result)) {
    if (!bitcast->hasOneUse()) break;
    InstsToKill.push_back(bitcast);
    result = bitcast->getOperand(0);
  }

  // Delete all the unnecessary instructions, from latest to earliest.
  for (auto *I : InstsToKill)
    I->eraseFromParent();

  // Do the fused retain/autorelease if we were asked to.
  if (doRetainAutorelease)
    result = CGF.EmitARCRetainAutoreleaseReturnValue(result);

  // Cast back to the result type.
  return CGF.Builder.CreateBitCast(result, resultType);
}

/// If this is a +1 of the value of an immutable 'self', remove it.
static llvm::Value *tryRemoveRetainOfSelf(CodeGenFunction &CGF,
                                          llvm::Value *result) {
  // This is only applicable to a method with an immutable 'self'.
  const ObjCMethodDecl *method =
    dyn_cast_or_null<ObjCMethodDecl>(CGF.CurCodeDecl);
  if (!method) return nullptr;
  const VarDecl *self = method->getSelfDecl();
  if (!self->getType().isConstQualified()) return nullptr;

  // Look for a retain call. Note: stripPointerCasts looks through returned arg
  // functions, which would cause us to miss the retain.
  llvm::CallInst *retainCall = dyn_cast<llvm::CallInst>(result);
  if (!retainCall || retainCall->getCalledOperand() !=
                         CGF.CGM.getObjCEntrypoints().objc_retain)
    return nullptr;

  // Look for an ordinary load of 'self'.
  llvm::Value *retainedValue = retainCall->getArgOperand(0);
  llvm::LoadInst *load =
    dyn_cast<llvm::LoadInst>(retainedValue->stripPointerCasts());
  if (!load || load->isAtomic() || load->isVolatile() ||
      load->getPointerOperand() != CGF.GetAddrOfLocalVar(self).getPointer())
    return nullptr;

  // Okay!  Burn it all down.  This relies for correctness on the
  // assumption that the retain is emitted as part of the return and
  // that thereafter everything is used "linearly".
  llvm::Type *resultType = result->getType();
  eraseUnusedBitCasts(cast<llvm::Instruction>(result));
  assert(retainCall->use_empty());
  retainCall->eraseFromParent();
  eraseUnusedBitCasts(cast<llvm::Instruction>(retainedValue));

  return CGF.Builder.CreateBitCast(load, resultType);
}

/// Emit an ARC autorelease of the result of a function.
///
/// \return the value to actually return from the function
static llvm::Value *emitAutoreleaseOfResult(CodeGenFunction &CGF,
                                            llvm::Value *result) {
  // If we're returning 'self', kill the initial retain.  This is a
  // heuristic attempt to "encourage correctness" in the really unfortunate
  // case where we have a return of self during a dealloc and we desperately
  // need to avoid the possible autorelease.
  if (llvm::Value *self = tryRemoveRetainOfSelf(CGF, result))
    return self;

  // At -O0, try to emit a fused retain/autorelease.
  if (CGF.shouldUseFusedARCCalls())
    if (llvm::Value *fused = tryEmitFusedAutoreleaseOfResult(CGF, result))
      return fused;

  return CGF.EmitARCAutoreleaseReturnValue(result);
}

/// Heuristically search for a dominating store to the return-value slot.
static llvm::StoreInst *findDominatingStoreToReturnValue(CodeGenFunction &CGF) {
  // Check if a User is a store which pointerOperand is the ReturnValue.
  // We are looking for stores to the ReturnValue, not for stores of the
  // ReturnValue to some other location.
  auto GetStoreIfValid = [&CGF](llvm::User *U) -> llvm::StoreInst * {
    auto *SI = dyn_cast<llvm::StoreInst>(U);
    if (!SI || SI->getPointerOperand() != CGF.ReturnValue.getPointer() ||
        SI->getValueOperand()->getType() != CGF.ReturnValue.getElementType())
      return nullptr;
    // These aren't actually possible for non-coerced returns, and we
    // only care about non-coerced returns on this code path.
    assert(!SI->isAtomic() && !SI->isVolatile());
    return SI;
  };
  // If there are multiple uses of the return-value slot, just check
  // for something immediately preceding the IP.  Sometimes this can
  // happen with how we generate implicit-returns; it can also happen
  // with noreturn cleanups.
  if (!CGF.ReturnValue.getPointer()->hasOneUse()) {
    llvm::BasicBlock *IP = CGF.Builder.GetInsertBlock();
    if (IP->empty()) return nullptr;

    // Look at directly preceding instruction, skipping bitcasts and lifetime
    // markers.
    for (llvm::Instruction &I : make_range(IP->rbegin(), IP->rend())) {
      if (isa<llvm::BitCastInst>(&I))
        continue;
      if (auto *II = dyn_cast<llvm::IntrinsicInst>(&I))
        if (II->getIntrinsicID() == llvm::Intrinsic::lifetime_end)
          continue;

      return GetStoreIfValid(&I);
    }
    return nullptr;
  }

  llvm::StoreInst *store =
      GetStoreIfValid(CGF.ReturnValue.getPointer()->user_back());
  if (!store) return nullptr;

  // Now do a first-and-dirty dominance check: just walk up the
  // single-predecessors chain from the current insertion point.
  llvm::BasicBlock *StoreBB = store->getParent();
  llvm::BasicBlock *IP = CGF.Builder.GetInsertBlock();
  llvm::SmallPtrSet<llvm::BasicBlock *, 4> SeenBBs;
  while (IP != StoreBB) {
    if (!SeenBBs.insert(IP).second || !(IP = IP->getSinglePredecessor()))
      return nullptr;
  }

  // Okay, the store's basic block dominates the insertion point; we
  // can do our thing.
  return store;
}

// Helper functions for EmitCMSEClearRecord

// Set the bits corresponding to a field having width `BitWidth` and located at
// offset `BitOffset` (from the least significant bit) within a storage unit of
// `Bits.size()` bytes. Each element of `Bits` corresponds to one target byte.
// Use little-endian layout, i.e.`Bits[0]` is the LSB.
static void setBitRange(SmallVectorImpl<uint64_t> &Bits, int BitOffset,
                        int BitWidth, int CharWidth) {
  assert(CharWidth <= 64);
  assert(static_cast<unsigned>(BitWidth) <= Bits.size() * CharWidth);

  int Pos = 0;
  if (BitOffset >= CharWidth) {
    Pos += BitOffset / CharWidth;
    BitOffset = BitOffset % CharWidth;
  }

  const uint64_t Used = (uint64_t(1) << CharWidth) - 1;
  if (BitOffset + BitWidth >= CharWidth) {
    Bits[Pos++] |= (Used << BitOffset) & Used;
    BitWidth -= CharWidth - BitOffset;
    BitOffset = 0;
  }

  while (BitWidth >= CharWidth) {
    Bits[Pos++] = Used;
    BitWidth -= CharWidth;
  }

  if (BitWidth > 0)
    Bits[Pos++] |= (Used >> (CharWidth - BitWidth)) << BitOffset;
}

// Set the bits corresponding to a field having width `BitWidth` and located at
// offset `BitOffset` (from the least significant bit) within a storage unit of
// `StorageSize` bytes, located at `StorageOffset` in `Bits`. Each element of
// `Bits` corresponds to one target byte. Use target endian layout.
static void setBitRange(SmallVectorImpl<uint64_t> &Bits, int StorageOffset,
                        int StorageSize, int BitOffset, int BitWidth,
                        int CharWidth, bool BigEndian) {

  SmallVector<uint64_t, 8> TmpBits(StorageSize);
  setBitRange(TmpBits, BitOffset, BitWidth, CharWidth);

  if (BigEndian)
    std::reverse(TmpBits.begin(), TmpBits.end());

  for (uint64_t V : TmpBits)
    Bits[StorageOffset++] |= V;
}

static void setUsedBits(CodeGenModule &, QualType, int,
                        SmallVectorImpl<uint64_t> &);

// Set the bits in `Bits`, which correspond to the value representations of
// the actual members of the record type `RTy`. Note that this function does
// not handle base classes, virtual tables, etc, since they cannot happen in
// CMSE function arguments or return. The bit mask corresponds to the target
// memory layout, i.e. it's endian dependent.
static void setUsedBits(CodeGenModule &CGM, const RecordType *RTy, int Offset,
                        SmallVectorImpl<uint64_t> &Bits) {
  ASTContext &Context = CGM.getContext();
  int CharWidth = Context.getCharWidth();
  const RecordDecl *RD = RTy->getDecl()->getDefinition();
  const ASTRecordLayout &ASTLayout = Context.getASTRecordLayout(RD);
  const CGRecordLayout &Layout = CGM.getTypes().getCGRecordLayout(RD);

  int Idx = 0;
  for (auto I = RD->field_begin(), E = RD->field_end(); I != E; ++I, ++Idx) {
    const FieldDecl *F = *I;

    if (F->isUnnamedBitfield() || F->isZeroLengthBitField(Context) ||
        F->getType()->isIncompleteArrayType())
      continue;

    if (F->isBitField()) {
      const CGBitFieldInfo &BFI = Layout.getBitFieldInfo(F);
      setBitRange(Bits, Offset + BFI.StorageOffset.getQuantity(),
                  BFI.StorageSize / CharWidth, BFI.Offset,
                  BFI.Size, CharWidth,
                  CGM.getDataLayout().isBigEndian());
      continue;
    }

    setUsedBits(CGM, F->getType(),
                Offset + ASTLayout.getFieldOffset(Idx) / CharWidth, Bits);
  }
}

// Set the bits in `Bits`, which correspond to the value representations of
// the elements of an array type `ATy`.
static void setUsedBits(CodeGenModule &CGM, const ConstantArrayType *ATy,
                        int Offset, SmallVectorImpl<uint64_t> &Bits) {
  const ASTContext &Context = CGM.getContext();

  QualType ETy = Context.getBaseElementType(ATy);
  int Size = Context.getTypeSizeInChars(ETy).getQuantity();
  SmallVector<uint64_t, 4> TmpBits(Size);
  setUsedBits(CGM, ETy, 0, TmpBits);

  for (int I = 0, N = Context.getConstantArrayElementCount(ATy); I < N; ++I) {
    auto Src = TmpBits.begin();
    auto Dst = Bits.begin() + Offset + I * Size;
    for (int J = 0; J < Size; ++J)
      *Dst++ |= *Src++;
  }
}

// Set the bits in `Bits`, which correspond to the value representations of
// the type `QTy`.
static void setUsedBits(CodeGenModule &CGM, QualType QTy, int Offset,
                        SmallVectorImpl<uint64_t> &Bits) {
  if (const auto *RTy = QTy->getAs<RecordType>())
    return setUsedBits(CGM, RTy, Offset, Bits);

  ASTContext &Context = CGM.getContext();
  if (const auto *ATy = Context.getAsConstantArrayType(QTy))
    return setUsedBits(CGM, ATy, Offset, Bits);

  int Size = Context.getTypeSizeInChars(QTy).getQuantity();
  if (Size <= 0)
    return;

  std::fill_n(Bits.begin() + Offset, Size,
              (uint64_t(1) << Context.getCharWidth()) - 1);
}

static uint64_t buildMultiCharMask(const SmallVectorImpl<uint64_t> &Bits,
                                   int Pos, int Size, int CharWidth,
                                   bool BigEndian) {
  assert(Size > 0);
  uint64_t Mask = 0;
  if (BigEndian) {
    for (auto P = Bits.begin() + Pos, E = Bits.begin() + Pos + Size; P != E;
         ++P)
      Mask = (Mask << CharWidth) | *P;
  } else {
    auto P = Bits.begin() + Pos + Size, End = Bits.begin() + Pos;
    do
      Mask = (Mask << CharWidth) | *--P;
    while (P != End);
  }
  return Mask;
}

// Emit code to clear the bits in a record, which aren't a part of any user
// declared member, when the record is a function return.
llvm::Value *CodeGenFunction::EmitCMSEClearRecord(llvm::Value *Src,
                                                  llvm::IntegerType *ITy,
                                                  QualType QTy) {
  assert(Src->getType() == ITy);
  assert(ITy->getScalarSizeInBits() <= 64);

  const llvm::DataLayout &DataLayout = CGM.getDataLayout();
  int Size = DataLayout.getTypeStoreSize(ITy);
  SmallVector<uint64_t, 4> Bits(Size);
  setUsedBits(CGM, QTy->castAs<RecordType>(), 0, Bits);

  int CharWidth = CGM.getContext().getCharWidth();
  uint64_t Mask =
      buildMultiCharMask(Bits, 0, Size, CharWidth, DataLayout.isBigEndian());

  return Builder.CreateAnd(Src, Mask, "cmse.clear");
}

// Emit code to clear the bits in a record, which aren't a part of any user
// declared member, when the record is a function argument.
llvm::Value *CodeGenFunction::EmitCMSEClearRecord(llvm::Value *Src,
                                                  llvm::ArrayType *ATy,
                                                  QualType QTy) {
  const llvm::DataLayout &DataLayout = CGM.getDataLayout();
  int Size = DataLayout.getTypeStoreSize(ATy);
  SmallVector<uint64_t, 16> Bits(Size);
  setUsedBits(CGM, QTy->castAs<RecordType>(), 0, Bits);

  // Clear each element of the LLVM array.
  int CharWidth = CGM.getContext().getCharWidth();
  int CharsPerElt =
      ATy->getArrayElementType()->getScalarSizeInBits() / CharWidth;
  int MaskIndex = 0;
  llvm::Value *R = llvm::PoisonValue::get(ATy);
  for (int I = 0, N = ATy->getArrayNumElements(); I != N; ++I) {
    uint64_t Mask = buildMultiCharMask(Bits, MaskIndex, CharsPerElt, CharWidth,
                                       DataLayout.isBigEndian());
    MaskIndex += CharsPerElt;
    llvm::Value *T0 = Builder.CreateExtractValue(Src, I);
    llvm::Value *T1 = Builder.CreateAnd(T0, Mask, "cmse.clear");
    R = Builder.CreateInsertValue(R, T1, I);
  }

  return R;
}

void CodeGenFunction::EmitFunctionEpilog(const CGFunctionInfo &FI,
                                         bool EmitRetDbgLoc,
                                         SourceLocation EndLoc) {
  if (FI.isNoReturn()) {
    // Noreturn functions don't return.
    EmitUnreachable(EndLoc);
    return;
  }

  if (CurCodeDecl && CurCodeDecl->hasAttr<NakedAttr>()) {
    // Naked functions don't have epilogues.
    Builder.CreateUnreachable();
    return;
  }

  // Functions with no result always return void.
  if (!ReturnValue.isValid()) {
    Builder.CreateRetVoid();
    return;
  }

  llvm::DebugLoc RetDbgLoc;
  llvm::Value *RV = nullptr;
  QualType RetTy = FI.getReturnType();
  const ABIArgInfo &RetAI = FI.getReturnInfo();

  switch (RetAI.getKind()) {
  case ABIArgInfo::InAlloca:
    // Aggregates get evaluated directly into the destination.  Sometimes we
    // need to return the sret value in a register, though.
    assert(hasAggregateEvaluationKind(RetTy));
    if (RetAI.getInAllocaSRet()) {
      llvm::Function::arg_iterator EI = CurFn->arg_end();
      --EI;
      llvm::Value *ArgStruct = &*EI;
      llvm::Value *SRet = Builder.CreateStructGEP(
          FI.getArgStruct(), ArgStruct, RetAI.getInAllocaFieldIndex());
      llvm::Type *Ty =
          cast<llvm::GetElementPtrInst>(SRet)->getResultElementType();
      RV = Builder.CreateAlignedLoad(Ty, SRet, getPointerAlign(), "sret");
    }
    break;

  case ABIArgInfo::Indirect: {
    auto AI = CurFn->arg_begin();
    if (RetAI.isSRetAfterThis())
      ++AI;
    switch (getEvaluationKind(RetTy)) {
    case TEK_Complex: {
      ComplexPairTy RT =
        EmitLoadOfComplex(MakeAddrLValue(ReturnValue, RetTy), EndLoc);
      EmitStoreOfComplex(RT, MakeNaturalAlignAddrLValue(&*AI, RetTy),
                         /*isInit*/ true);
      break;
    }
    case TEK_Aggregate:
      // Do nothing; aggregates get evaluated directly into the destination.
      break;
    case TEK_Scalar: {
      LValueBaseInfo BaseInfo;
      TBAAAccessInfo TBAAInfo;
      CharUnits Alignment =
          CGM.getNaturalTypeAlignment(RetTy, &BaseInfo, &TBAAInfo);
      Address ArgAddr(&*AI, ConvertType(RetTy), Alignment);
      LValue ArgVal =
          LValue::MakeAddr(ArgAddr, RetTy, getContext(), BaseInfo, TBAAInfo);
      EmitStoreOfScalar(
          Builder.CreateLoad(ReturnValue), ArgVal, /*isInit*/ true);
      break;
    }
    }
    break;
  }

  case ABIArgInfo::Extend:
  case ABIArgInfo::Direct:
    if (RetAI.getCoerceToType() == ConvertType(RetTy) &&
        RetAI.getDirectOffset() == 0) {
      // The internal return value temp always will have pointer-to-return-type
      // type, just do a load.

      // If there is a dominating store to ReturnValue, we can elide
      // the load, zap the store, and usually zap the alloca.
      if (llvm::StoreInst *SI =
              findDominatingStoreToReturnValue(*this)) {
        // Reuse the debug location from the store unless there is
        // cleanup code to be emitted between the store and return
        // instruction.
#if INTEL_CUSTOMIZATION
        // Fix for CQ379239: Emit debug location for return instruction, not
        // eliminated store.
       bool IsIntelandMSCompat =
           getLangOpts().IntelCompat && getLangOpts().MSVCCompat;
#endif // INTEL_CUSTOMIZATION
        if (EmitRetDbgLoc && !AutoreleaseResult
#if INTEL_CUSTOMIZATION
          && !IsIntelandMSCompat
#endif // INTEL_CUSTOMIZATION
          )
          RetDbgLoc = SI->getDebugLoc();
        // Get the stored value and nuke the now-dead store.
        RV = SI->getValueOperand();
        SI->eraseFromParent();
#if INTEL_CUSTOMIZATION
        // Generates the intrinsic to hold the tbaa metadata for
        // the return pointer.
        if (getLangOpts().isIntelCompat(LangOptions::FakeLoad)) {
          auto RTI = RetPtrMap.find(RV);
          if (RTI != RetPtrMap.end())
            RV = Builder.CreateFakeLoad(RV, RTI->second);
        }
#endif // INTEL_CUSTOMIZATION

      // Otherwise, we have to do a simple load.
      } else {
        RV = Builder.CreateLoad(ReturnValue);
      }
    } else {
      // If the value is offset in memory, apply the offset now.
      Address V = emitAddressAtOffset(*this, ReturnValue, RetAI);

      RV = CreateCoercedLoad(V, RetAI.getCoerceToType(), *this);
    }

    // In ARC, end functions that return a retainable type with a call
    // to objc_autoreleaseReturnValue.
    if (AutoreleaseResult) {
#ifndef NDEBUG
      // Type::isObjCRetainabletype has to be called on a QualType that hasn't
      // been stripped of the typedefs, so we cannot use RetTy here. Get the
      // original return type of FunctionDecl, CurCodeDecl, and BlockDecl from
      // CurCodeDecl or BlockInfo.
      QualType RT;

      if (auto *FD = dyn_cast<FunctionDecl>(CurCodeDecl))
        RT = FD->getReturnType();
      else if (auto *MD = dyn_cast<ObjCMethodDecl>(CurCodeDecl))
        RT = MD->getReturnType();
      else if (isa<BlockDecl>(CurCodeDecl))
        RT = BlockInfo->BlockExpression->getFunctionType()->getReturnType();
      else
        llvm_unreachable("Unexpected function/method type");

      assert(getLangOpts().ObjCAutoRefCount &&
             !FI.isReturnsRetained() &&
             RT->isObjCRetainableType());
#endif
      RV = emitAutoreleaseOfResult(*this, RV);
    }

    break;

  case ABIArgInfo::Ignore:
    break;

  case ABIArgInfo::CoerceAndExpand: {
    auto coercionType = RetAI.getCoerceAndExpandType();

    // Load all of the coerced elements out into results.
    llvm::SmallVector<llvm::Value*, 4> results;
#ifdef INTEL_SYCL_OPAQUEPOINTER_READY
    Address addr = ReturnValue.withElementType(coercionType);
#else // INTEL_SYCL_OPAQUEPOINTER_READY
    Address addr = Builder.CreateElementBitCast(ReturnValue, coercionType);
#endif // INTEL_SYCL_OPAQUEPOINTER_READY
    for (unsigned i = 0, e = coercionType->getNumElements(); i != e; ++i) {
      auto coercedEltType = coercionType->getElementType(i);
      if (ABIArgInfo::isPaddingForCoerceAndExpand(coercedEltType))
        continue;

      auto eltAddr = Builder.CreateStructGEP(addr, i);
      auto elt = Builder.CreateLoad(eltAddr);
      results.push_back(elt);
    }

    // If we have one result, it's the single direct result type.
    if (results.size() == 1) {
      RV = results[0];

    // Otherwise, we need to make a first-class aggregate.
    } else {
      // Construct a return type that lacks padding elements.
      llvm::Type *returnType = RetAI.getUnpaddedCoerceAndExpandType();

      RV = llvm::PoisonValue::get(returnType);
      for (unsigned i = 0, e = results.size(); i != e; ++i) {
        RV = Builder.CreateInsertValue(RV, results[i], i);
      }
    }
    break;
  }
  case ABIArgInfo::Expand:
  case ABIArgInfo::IndirectAliased:
    llvm_unreachable("Invalid ABI kind for return argument");
  }

  llvm::Instruction *Ret;
  if (RV) {
    if (CurFuncDecl && CurFuncDecl->hasAttr<CmseNSEntryAttr>()) {
      // For certain return types, clear padding bits, as they may reveal
      // sensitive information.
      // Small struct/union types are passed as integers.
      auto *ITy = dyn_cast<llvm::IntegerType>(RV->getType());
      if (ITy != nullptr && isa<RecordType>(RetTy.getCanonicalType()))
        RV = EmitCMSEClearRecord(RV, ITy, RetTy);
    }
    EmitReturnValueCheck(RV);
    Ret = Builder.CreateRet(RV);
  } else {
    Ret = Builder.CreateRetVoid();
  }

  if (RetDbgLoc)
    Ret->setDebugLoc(std::move(RetDbgLoc));
}

void CodeGenFunction::EmitReturnValueCheck(llvm::Value *RV) {
  // A current decl may not be available when emitting vtable thunks.
  if (!CurCodeDecl)
    return;

  // If the return block isn't reachable, neither is this check, so don't emit
  // it.
  if (ReturnBlock.isValid() && ReturnBlock.getBlock()->use_empty())
    return;

  ReturnsNonNullAttr *RetNNAttr = nullptr;
  if (SanOpts.has(SanitizerKind::ReturnsNonnullAttribute))
    RetNNAttr = CurCodeDecl->getAttr<ReturnsNonNullAttr>();

  if (!RetNNAttr && !requiresReturnValueNullabilityCheck())
    return;

  // Prefer the returns_nonnull attribute if it's present.
  SourceLocation AttrLoc;
  SanitizerMask CheckKind;
  SanitizerHandler Handler;
  if (RetNNAttr) {
    assert(!requiresReturnValueNullabilityCheck() &&
           "Cannot check nullability and the nonnull attribute");
    AttrLoc = RetNNAttr->getLocation();
    CheckKind = SanitizerKind::ReturnsNonnullAttribute;
    Handler = SanitizerHandler::NonnullReturn;
  } else {
    if (auto *DD = dyn_cast<DeclaratorDecl>(CurCodeDecl))
      if (auto *TSI = DD->getTypeSourceInfo())
        if (auto FTL = TSI->getTypeLoc().getAsAdjusted<FunctionTypeLoc>())
          AttrLoc = FTL.getReturnLoc().findNullabilityLoc();
    CheckKind = SanitizerKind::NullabilityReturn;
    Handler = SanitizerHandler::NullabilityReturn;
  }

  SanitizerScope SanScope(this);

  // Make sure the "return" source location is valid. If we're checking a
  // nullability annotation, make sure the preconditions for the check are met.
  llvm::BasicBlock *Check = createBasicBlock("nullcheck");
  llvm::BasicBlock *NoCheck = createBasicBlock("no.nullcheck");
  llvm::Value *SLocPtr = Builder.CreateLoad(ReturnLocation, "return.sloc.load");
  llvm::Value *CanNullCheck = Builder.CreateIsNotNull(SLocPtr);
  if (requiresReturnValueNullabilityCheck())
    CanNullCheck =
        Builder.CreateAnd(CanNullCheck, RetValNullabilityPrecondition);
  Builder.CreateCondBr(CanNullCheck, Check, NoCheck);
  EmitBlock(Check);

  // Now do the null check.
  llvm::Value *Cond = Builder.CreateIsNotNull(RV);
  llvm::Constant *StaticData[] = {EmitCheckSourceLocation(AttrLoc)};
  llvm::Value *DynamicData[] = {SLocPtr};
  EmitCheck(std::make_pair(Cond, CheckKind), Handler, StaticData, DynamicData);

  EmitBlock(NoCheck);

#ifndef NDEBUG
  // The return location should not be used after the check has been emitted.
  ReturnLocation = Address::invalid();
#endif
}

static bool isInAllocaArgument(CGCXXABI &ABI, QualType type) {
  const CXXRecordDecl *RD = type->getAsCXXRecordDecl();
  return RD && ABI.getRecordArgABI(RD) == CGCXXABI::RAA_DirectInMemory;
}

static AggValueSlot createPlaceholderSlot(CodeGenFunction &CGF,
                                          QualType Ty) {
  // FIXME: Generate IR in one pass, rather than going back and fixing up these
  // placeholders.
  llvm::Type *IRTy = CGF.ConvertTypeForMem(Ty);
#ifdef INTEL_SYCL_OPAQUEPOINTER_READY
  llvm::Type *IRPtrTy = llvm::PointerType::getUnqual(CGF.getLLVMContext());
  llvm::Value *Placeholder = llvm::PoisonValue::get(IRPtrTy);
#else // INTEL_SYCL_OPAQUEPOINTER_READY
  llvm::Type *IRPtrTy = IRTy->getPointerTo();
  llvm::Value *Placeholder = llvm::PoisonValue::get(IRPtrTy->getPointerTo());
#endif // INTEL_SYCL_OPAQUEPOINTER_READY

  // FIXME: When we generate this IR in one pass, we shouldn't need
  // this win32-specific alignment hack.
  CharUnits Align = CharUnits::fromQuantity(4);
  Placeholder = CGF.Builder.CreateAlignedLoad(IRPtrTy, Placeholder, Align);

  return AggValueSlot::forAddr(Address(Placeholder, IRTy, Align),
                               Ty.getQualifiers(),
                               AggValueSlot::IsNotDestructed,
                               AggValueSlot::DoesNotNeedGCBarriers,
                               AggValueSlot::IsNotAliased,
                               AggValueSlot::DoesNotOverlap);
}

void CodeGenFunction::EmitDelegateCallArg(CallArgList &args,
                                          const VarDecl *param,
                                          SourceLocation loc) {
  // StartFunction converted the ABI-lowered parameter(s) into a
  // local alloca.  We need to turn that into an r-value suitable
  // for EmitCall.
  Address local = GetAddrOfLocalVar(param);

  QualType type = param->getType();

  // GetAddrOfLocalVar returns a pointer-to-pointer for references,
  // but the argument needs to be the original pointer.
  if (type->isReferenceType()) {
    args.add(RValue::get(Builder.CreateLoad(local)), type);

  // In ARC, move out of consumed arguments so that the release cleanup
  // entered by StartFunction doesn't cause an over-release.  This isn't
  // optimal -O0 code generation, but it should get cleaned up when
  // optimization is enabled.  This also assumes that delegate calls are
  // performed exactly once for a set of arguments, but that should be safe.
  } else if (getLangOpts().ObjCAutoRefCount &&
             param->hasAttr<NSConsumedAttr>() &&
             type->isObjCRetainableType()) {
    llvm::Value *ptr = Builder.CreateLoad(local);
    auto null =
      llvm::ConstantPointerNull::get(cast<llvm::PointerType>(ptr->getType()));
    Builder.CreateStore(null, local);
    args.add(RValue::get(ptr), type);

  // For the most part, we just need to load the alloca, except that
  // aggregate r-values are actually pointers to temporaries.
  } else {
    args.add(convertTempToRValue(local, type, loc), type);
  }

  // Deactivate the cleanup for the callee-destructed param that was pushed.
  if (type->isRecordType() && !CurFuncIsThunk &&
      type->castAs<RecordType>()->getDecl()->isParamDestroyedInCallee() &&
      param->needsDestruction(getContext())) {
    EHScopeStack::stable_iterator cleanup =
        CalleeDestructedParamCleanups.lookup(cast<ParmVarDecl>(param));
    assert(cleanup.isValid() &&
           "cleanup for callee-destructed param not recorded");
    // This unreachable is a temporary marker which will be removed later.
    llvm::Instruction *isActive = Builder.CreateUnreachable();
    args.addArgCleanupDeactivation(cleanup, isActive);
  }
}

static bool isProvablyNull(llvm::Value *addr) {
  return isa<llvm::ConstantPointerNull>(addr);
}

/// Emit the actual writing-back of a writeback.
static void emitWriteback(CodeGenFunction &CGF,
                          const CallArgList::Writeback &writeback) {
  const LValue &srcLV = writeback.Source;
  Address srcAddr = srcLV.getAddress(CGF);
  assert(!isProvablyNull(srcAddr.getPointer()) &&
         "shouldn't have writeback for provably null argument");

  llvm::BasicBlock *contBB = nullptr;

  // If the argument wasn't provably non-null, we need to null check
  // before doing the store.
  bool provablyNonNull = llvm::isKnownNonZero(srcAddr.getPointer(),
                                              CGF.CGM.getDataLayout());
  if (!provablyNonNull) {
    llvm::BasicBlock *writebackBB = CGF.createBasicBlock("icr.writeback");
    contBB = CGF.createBasicBlock("icr.done");

    llvm::Value *isNull =
      CGF.Builder.CreateIsNull(srcAddr.getPointer(), "icr.isnull");
    CGF.Builder.CreateCondBr(isNull, contBB, writebackBB);
    CGF.EmitBlock(writebackBB);
  }

  // Load the value to writeback.
  llvm::Value *value = CGF.Builder.CreateLoad(writeback.Temporary);

  // Cast it back, in case we're writing an id to a Foo* or something.
  value = CGF.Builder.CreateBitCast(value, srcAddr.getElementType(),
                                    "icr.writeback-cast");

  // Perform the writeback.

  // If we have a "to use" value, it's something we need to emit a use
  // of.  This has to be carefully threaded in: if it's done after the
  // release it's potentially undefined behavior (and the optimizer
  // will ignore it), and if it happens before the retain then the
  // optimizer could move the release there.
  if (writeback.ToUse) {
    assert(srcLV.getObjCLifetime() == Qualifiers::OCL_Strong);

    // Retain the new value.  No need to block-copy here:  the block's
    // being passed up the stack.
    value = CGF.EmitARCRetainNonBlock(value);

    // Emit the intrinsic use here.
    CGF.EmitARCIntrinsicUse(writeback.ToUse);

    // Load the old value (primitively).
    llvm::Value *oldValue = CGF.EmitLoadOfScalar(srcLV, SourceLocation());

    // Put the new value in place (primitively).
    CGF.EmitStoreOfScalar(value, srcLV, /*init*/ false);

    // Release the old value.
    CGF.EmitARCRelease(oldValue, srcLV.isARCPreciseLifetime());

  // Otherwise, we can just do a normal lvalue store.
  } else {
    CGF.EmitStoreThroughLValue(RValue::get(value), srcLV);
  }

  // Jump to the continuation block.
  if (!provablyNonNull)
    CGF.EmitBlock(contBB);
}

static void emitWritebacks(CodeGenFunction &CGF,
                           const CallArgList &args) {
  for (const auto &I : args.writebacks())
    emitWriteback(CGF, I);
}

static void deactivateArgCleanupsBeforeCall(CodeGenFunction &CGF,
                                            const CallArgList &CallArgs) {
  ArrayRef<CallArgList::CallArgCleanup> Cleanups =
    CallArgs.getCleanupsToDeactivate();
  // Iterate in reverse to increase the likelihood of popping the cleanup.
  for (const auto &I : llvm::reverse(Cleanups)) {
    CGF.DeactivateCleanupBlock(I.Cleanup, I.IsActiveIP);
    I.IsActiveIP->eraseFromParent();
  }
}

static const Expr *maybeGetUnaryAddrOfOperand(const Expr *E) {
  if (const UnaryOperator *uop = dyn_cast<UnaryOperator>(E->IgnoreParens()))
    if (uop->getOpcode() == UO_AddrOf)
      return uop->getSubExpr();
  return nullptr;
}

/// Emit an argument that's being passed call-by-writeback.  That is,
/// we are passing the address of an __autoreleased temporary; it
/// might be copy-initialized with the current value of the given
/// address, but it will definitely be copied out of after the call.
static void emitWritebackArg(CodeGenFunction &CGF, CallArgList &args,
                             const ObjCIndirectCopyRestoreExpr *CRE) {
  LValue srcLV;

  // Make an optimistic effort to emit the address as an l-value.
  // This can fail if the argument expression is more complicated.
  if (const Expr *lvExpr = maybeGetUnaryAddrOfOperand(CRE->getSubExpr())) {
    srcLV = CGF.EmitLValue(lvExpr);

  // Otherwise, just emit it as a scalar.
  } else {
    Address srcAddr = CGF.EmitPointerWithAlignment(CRE->getSubExpr());

    QualType srcAddrType =
      CRE->getSubExpr()->getType()->castAs<PointerType>()->getPointeeType();
    srcLV = CGF.MakeAddrLValue(srcAddr, srcAddrType);
  }
  Address srcAddr = srcLV.getAddress(CGF);

  // The dest and src types don't necessarily match in LLVM terms
  // because of the crazy ObjC compatibility rules.

  llvm::PointerType *destType =
      cast<llvm::PointerType>(CGF.ConvertType(CRE->getType()));
  llvm::Type *destElemType =
      CGF.ConvertTypeForMem(CRE->getType()->getPointeeType());

  // If the address is a constant null, just pass the appropriate null.
  if (isProvablyNull(srcAddr.getPointer())) {
    args.add(RValue::get(llvm::ConstantPointerNull::get(destType)),
             CRE->getType());
    return;
  }

  // Create the temporary.
  Address temp =
      CGF.CreateTempAlloca(destElemType, CGF.getPointerAlign(), "icr.temp");
  // Loading an l-value can introduce a cleanup if the l-value is __weak,
  // and that cleanup will be conditional if we can't prove that the l-value
  // isn't null, so we need to register a dominating point so that the cleanups
  // system will make valid IR.
  CodeGenFunction::ConditionalEvaluation condEval(CGF);

  // Zero-initialize it if we're not doing a copy-initialization.
  bool shouldCopy = CRE->shouldCopy();
  if (!shouldCopy) {
    llvm::Value *null =
        llvm::ConstantPointerNull::get(cast<llvm::PointerType>(destElemType));
    CGF.Builder.CreateStore(null, temp);
  }

  llvm::BasicBlock *contBB = nullptr;
  llvm::BasicBlock *originBB = nullptr;

  // If the address is *not* known to be non-null, we need to switch.
  llvm::Value *finalArgument;

  bool provablyNonNull = llvm::isKnownNonZero(srcAddr.getPointer(),
                                              CGF.CGM.getDataLayout());
  if (provablyNonNull) {
    finalArgument = temp.getPointer();
  } else {
    llvm::Value *isNull =
      CGF.Builder.CreateIsNull(srcAddr.getPointer(), "icr.isnull");

    finalArgument = CGF.Builder.CreateSelect(isNull,
                                   llvm::ConstantPointerNull::get(destType),
                                             temp.getPointer(), "icr.argument");

    // If we need to copy, then the load has to be conditional, which
    // means we need control flow.
    if (shouldCopy) {
      originBB = CGF.Builder.GetInsertBlock();
      contBB = CGF.createBasicBlock("icr.cont");
      llvm::BasicBlock *copyBB = CGF.createBasicBlock("icr.copy");
      CGF.Builder.CreateCondBr(isNull, contBB, copyBB);
      CGF.EmitBlock(copyBB);
      condEval.begin(CGF);
    }
  }

  llvm::Value *valueToUse = nullptr;

  // Perform a copy if necessary.
  if (shouldCopy) {
    RValue srcRV = CGF.EmitLoadOfLValue(srcLV, SourceLocation());
    assert(srcRV.isScalar());

    llvm::Value *src = srcRV.getScalarVal();
    src = CGF.Builder.CreateBitCast(src, destElemType, "icr.cast");

    // Use an ordinary store, not a store-to-lvalue.
    CGF.Builder.CreateStore(src, temp);

    // If optimization is enabled, and the value was held in a
    // __strong variable, we need to tell the optimizer that this
    // value has to stay alive until we're doing the store back.
    // This is because the temporary is effectively unretained,
    // and so otherwise we can violate the high-level semantics.
    if (CGF.CGM.getCodeGenOpts().OptimizationLevel != 0 &&
        srcLV.getObjCLifetime() == Qualifiers::OCL_Strong) {
      valueToUse = src;
    }
  }

  // Finish the control flow if we needed it.
  if (shouldCopy && !provablyNonNull) {
    llvm::BasicBlock *copyBB = CGF.Builder.GetInsertBlock();
    CGF.EmitBlock(contBB);

    // Make a phi for the value to intrinsically use.
    if (valueToUse) {
      llvm::PHINode *phiToUse = CGF.Builder.CreatePHI(valueToUse->getType(), 2,
                                                      "icr.to-use");
      phiToUse->addIncoming(valueToUse, copyBB);
      phiToUse->addIncoming(llvm::UndefValue::get(valueToUse->getType()),
                            originBB);
      valueToUse = phiToUse;
    }

    condEval.end(CGF);
  }

  args.addWriteback(srcLV, temp, valueToUse);
  args.add(RValue::get(finalArgument), CRE->getType());
}

void CallArgList::allocateArgumentMemory(CodeGenFunction &CGF) {
  assert(!StackBase);

  // Save the stack.
  StackBase = CGF.Builder.CreateStackSave("inalloca.save");
}

void CallArgList::freeArgumentMemory(CodeGenFunction &CGF) const {
  if (StackBase) {
    // Restore the stack after the call.
    CGF.Builder.CreateStackRestore(StackBase);
  }
}

void CodeGenFunction::EmitNonNullArgCheck(RValue RV, QualType ArgType,
                                          SourceLocation ArgLoc,
                                          AbstractCallee AC,
                                          unsigned ParmNum) {
  if (!AC.getDecl() || !(SanOpts.has(SanitizerKind::NonnullAttribute) ||
                         SanOpts.has(SanitizerKind::NullabilityArg)))
    return;

  // The param decl may be missing in a variadic function.
  auto PVD = ParmNum < AC.getNumParams() ? AC.getParamDecl(ParmNum) : nullptr;
  unsigned ArgNo = PVD ? PVD->getFunctionScopeIndex() : ParmNum;

  // Prefer the nonnull attribute if it's present.
  const NonNullAttr *NNAttr = nullptr;
  if (SanOpts.has(SanitizerKind::NonnullAttribute))
    NNAttr = getNonNullAttr(AC.getDecl(), PVD, ArgType, ArgNo);

  bool CanCheckNullability = false;
  if (SanOpts.has(SanitizerKind::NullabilityArg) && !NNAttr && PVD) {
    auto Nullability = PVD->getType()->getNullability();
    CanCheckNullability = Nullability &&
                          *Nullability == NullabilityKind::NonNull &&
                          PVD->getTypeSourceInfo();
  }

  if (!NNAttr && !CanCheckNullability)
    return;

  SourceLocation AttrLoc;
  SanitizerMask CheckKind;
  SanitizerHandler Handler;
  if (NNAttr) {
    AttrLoc = NNAttr->getLocation();
    CheckKind = SanitizerKind::NonnullAttribute;
    Handler = SanitizerHandler::NonnullArg;
  } else {
    AttrLoc = PVD->getTypeSourceInfo()->getTypeLoc().findNullabilityLoc();
    CheckKind = SanitizerKind::NullabilityArg;
    Handler = SanitizerHandler::NullabilityArg;
  }

  SanitizerScope SanScope(this);
  llvm::Value *Cond = EmitNonNullRValueCheck(RV, ArgType);
  llvm::Constant *StaticData[] = {
      EmitCheckSourceLocation(ArgLoc), EmitCheckSourceLocation(AttrLoc),
      llvm::ConstantInt::get(Int32Ty, ArgNo + 1),
  };
  EmitCheck(std::make_pair(Cond, CheckKind), Handler, StaticData, std::nullopt);
}

// Check if the call is going to use the inalloca convention. This needs to
// agree with CGFunctionInfo::usesInAlloca. The CGFunctionInfo is arranged
// later, so we can't check it directly.
static bool hasInAllocaArgs(CodeGenModule &CGM, CallingConv ExplicitCC,
                            ArrayRef<QualType> ArgTypes) {
  // The Swift calling conventions don't go through the target-specific
  // argument classification, they never use inalloca.
  // TODO: Consider limiting inalloca use to only calling conventions supported
  // by MSVC.
  if (ExplicitCC == CC_Swift || ExplicitCC == CC_SwiftAsync)
    return false;
  if (!CGM.getTarget().getCXXABI().isMicrosoft())
    return false;
  return llvm::any_of(ArgTypes, [&](QualType Ty) {
    return isInAllocaArgument(CGM.getCXXABI(), Ty);
  });
}

#ifndef NDEBUG
// Determine whether the given argument is an Objective-C method
// that may have type parameters in its signature.
static bool isObjCMethodWithTypeParams(const ObjCMethodDecl *method) {
  const DeclContext *dc = method->getDeclContext();
  if (const ObjCInterfaceDecl *classDecl = dyn_cast<ObjCInterfaceDecl>(dc)) {
    return classDecl->getTypeParamListAsWritten();
  }

  if (const ObjCCategoryDecl *catDecl = dyn_cast<ObjCCategoryDecl>(dc)) {
    return catDecl->getTypeParamList();
  }

  return false;
}
#endif

/// EmitCallArgs - Emit call arguments for a function.
void CodeGenFunction::EmitCallArgs(
    CallArgList &Args, PrototypeWrapper Prototype,
    llvm::iterator_range<CallExpr::const_arg_iterator> ArgRange,
    AbstractCallee AC, unsigned ParamsToSkip, EvaluationOrder Order) {
  SmallVector<QualType, 16> ArgTypes;

  assert((ParamsToSkip == 0 || Prototype.P) &&
         "Can't skip parameters if type info is not provided");

  // This variable only captures *explicitly* written conventions, not those
  // applied by default via command line flags or target defaults, such as
  // thiscall, aapcs, stdcall via -mrtd, etc. Computing that correctly would
  // require knowing if this is a C++ instance method or being able to see
  // unprototyped FunctionTypes.
  CallingConv ExplicitCC = CC_C;

  // First, if a prototype was provided, use those argument types.
  bool IsVariadic = false;
  if (Prototype.P) {
    const auto *MD = Prototype.P.dyn_cast<const ObjCMethodDecl *>();
    if (MD) {
      IsVariadic = MD->isVariadic();
      ExplicitCC = getCallingConventionForDecl(
          MD, CGM.getTarget().getTriple().isOSWindows());
      ArgTypes.assign(MD->param_type_begin() + ParamsToSkip,
                      MD->param_type_end());
    } else {
      const auto *FPT = Prototype.P.get<const FunctionProtoType *>();
      IsVariadic = FPT->isVariadic();
      ExplicitCC = FPT->getExtInfo().getCC();
      ArgTypes.assign(FPT->param_type_begin() + ParamsToSkip,
                      FPT->param_type_end());
    }

#ifndef NDEBUG
    // Check that the prototyped types match the argument expression types.
    bool isGenericMethod = MD && isObjCMethodWithTypeParams(MD);
    CallExpr::const_arg_iterator Arg = ArgRange.begin();
    for (QualType Ty : ArgTypes) {
      assert(Arg != ArgRange.end() && "Running over edge of argument list!");
      assert(
          (isGenericMethod || Ty->isVariablyModifiedType() ||
           Ty.getNonReferenceType()->isObjCRetainableType() ||
           getContext()
                   .getCanonicalType(Ty.getNonReferenceType())
                   .getTypePtr() ==
               getContext().getCanonicalType((*Arg)->getType()).getTypePtr()) &&
          "type mismatch in call argument!");
      ++Arg;
    }

    // Either we've emitted all the call args, or we have a call to variadic
    // function.
    assert((Arg == ArgRange.end() || IsVariadic) &&
           "Extra arguments in non-variadic function!");
#endif
  }

  // If we still have any arguments, emit them using the type of the argument.
  for (auto *A : llvm::drop_begin(ArgRange, ArgTypes.size()))
    ArgTypes.push_back(IsVariadic ? getVarArgType(A) : A->getType());
  assert((int)ArgTypes.size() == (ArgRange.end() - ArgRange.begin()));

  // We must evaluate arguments from right to left in the MS C++ ABI,
  // because arguments are destroyed left to right in the callee. As a special
  // case, there are certain language constructs that require left-to-right
  // evaluation, and in those cases we consider the evaluation order requirement
  // to trump the "destruction order is reverse construction order" guarantee.
  bool LeftToRight =
      CGM.getTarget().getCXXABI().areArgsDestroyedLeftToRightInCallee()
          ? Order == EvaluationOrder::ForceLeftToRight
          : Order != EvaluationOrder::ForceRightToLeft;

  auto MaybeEmitImplicitObjectSize = [&](unsigned I, const Expr *Arg,
                                         RValue EmittedArg) {
    if (!AC.hasFunctionDecl() || I >= AC.getNumParams())
      return;
    auto *PS = AC.getParamDecl(I)->getAttr<PassObjectSizeAttr>();
    if (PS == nullptr)
      return;

    const auto &Context = getContext();
    auto SizeTy = Context.getSizeType();
    auto T = Builder.getIntNTy(Context.getTypeSize(SizeTy));
    assert(EmittedArg.getScalarVal() && "We emitted nothing for the arg?");
    llvm::Value *V = evaluateOrEmitBuiltinObjectSize(Arg, PS->getType(), T,
                                                     EmittedArg.getScalarVal(),
                                                     PS->isDynamic());
    Args.add(RValue::get(V), SizeTy);
    // If we're emitting args in reverse, be sure to do so with
    // pass_object_size, as well.
    if (!LeftToRight)
      std::swap(Args.back(), *(&Args.back() - 1));
  };

  // Insert a stack save if we're going to need any inalloca args.
  if (hasInAllocaArgs(CGM, ExplicitCC, ArgTypes)) {
    assert(getTarget().getTriple().getArch() == llvm::Triple::x86 &&
           "inalloca only supported on x86");
    Args.allocateArgumentMemory(*this);
  }

#if INTEL_COLLAB
  bool GenerateOpenCLConstants = false;
  if (const FunctionDecl *FD = dyn_cast_or_null<FunctionDecl>(AC.getDecl()))
    GenerateOpenCLConstants =
        CGM.getLangOpts().OpenMPLateOutline &&
        CGM.getTriple().getArch() == llvm::Triple::spir64 &&
        CGM.inTargetRegion() && FD->getBuiltinID() == Builtin::BIprintf;
  CodeGenModule::GenerateOpenCLConstantsRAII RAII(CGM, GenerateOpenCLConstants);
#endif // INTEL_COLLAB
  // Evaluate each argument in the appropriate order.
  size_t CallArgsStart = Args.size();
  for (unsigned I = 0, E = ArgTypes.size(); I != E; ++I) {
    unsigned Idx = LeftToRight ? I : E - I - 1;
    CallExpr::const_arg_iterator Arg = ArgRange.begin() + Idx;
    unsigned InitialArgSize = Args.size();
    // If *Arg is an ObjCIndirectCopyRestoreExpr, check that either the types of
    // the argument and parameter match or the objc method is parameterized.
    assert((!isa<ObjCIndirectCopyRestoreExpr>(*Arg) ||
            getContext().hasSameUnqualifiedType((*Arg)->getType(),
                                                ArgTypes[Idx]) ||
            (isa<ObjCMethodDecl>(AC.getDecl()) &&
             isObjCMethodWithTypeParams(cast<ObjCMethodDecl>(AC.getDecl())))) &&
           "Argument and parameter types don't match");
    EmitCallArg(Args, *Arg, ArgTypes[Idx]);
    // In particular, we depend on it being the last arg in Args, and the
    // objectsize bits depend on there only being one arg if !LeftToRight.
    assert(InitialArgSize + 1 == Args.size() &&
           "The code below depends on only adding one arg per EmitCallArg");
    (void)InitialArgSize;
    // Since pointer argument are never emitted as LValue, it is safe to emit
    // non-null argument check for r-value only.
    if (!Args.back().hasLValue()) {
      RValue RVArg = Args.back().getKnownRValue();
      EmitNonNullArgCheck(RVArg, ArgTypes[Idx], (*Arg)->getExprLoc(), AC,
                          ParamsToSkip + Idx);
      // @llvm.objectsize should never have side-effects and shouldn't need
      // destruction/cleanups, so we can safely "emit" it after its arg,
      // regardless of right-to-leftness
      MaybeEmitImplicitObjectSize(Idx, *Arg, RVArg);
    }
  }

  if (!LeftToRight) {
    // Un-reverse the arguments we just evaluated so they match up with the LLVM
    // IR function.
    std::reverse(Args.begin() + CallArgsStart, Args.end());
  }
}

namespace {

struct DestroyUnpassedArg final : EHScopeStack::Cleanup {
  DestroyUnpassedArg(Address Addr, QualType Ty)
      : Addr(Addr), Ty(Ty) {}

  Address Addr;
  QualType Ty;

  void Emit(CodeGenFunction &CGF, Flags flags) override {
    QualType::DestructionKind DtorKind = Ty.isDestructedType();
    if (DtorKind == QualType::DK_cxx_destructor) {
      const CXXDestructorDecl *Dtor = Ty->getAsCXXRecordDecl()->getDestructor();
      assert(!Dtor->isTrivial());
      CGF.EmitCXXDestructorCall(Dtor, Dtor_Complete, /*for vbase*/ false,
                                /*Delegating=*/false, Addr, Ty);
    } else {
      CGF.callCStructDestructor(CGF.MakeAddrLValue(Addr, Ty));
    }
  }
};

struct DisableDebugLocationUpdates {
  CodeGenFunction &CGF;
  bool disabledDebugInfo;
  DisableDebugLocationUpdates(CodeGenFunction &CGF, const Expr *E) : CGF(CGF) {
    if ((disabledDebugInfo = isa<CXXDefaultArgExpr>(E) && CGF.getDebugInfo()))
      CGF.disableDebugInfo();
  }
  ~DisableDebugLocationUpdates() {
    if (disabledDebugInfo)
      CGF.enableDebugInfo();
  }
};

} // end anonymous namespace

RValue CallArg::getRValue(CodeGenFunction &CGF) const {
  if (!HasLV)
    return RV;
  LValue Copy = CGF.MakeAddrLValue(CGF.CreateMemTemp(Ty), Ty);
  CGF.EmitAggregateCopy(Copy, LV, Ty, AggValueSlot::DoesNotOverlap,
                        LV.isVolatile());
  IsUsed = true;
  return RValue::getAggregate(Copy.getAddress(CGF));
}

void CallArg::copyInto(CodeGenFunction &CGF, Address Addr) const {
  LValue Dst = CGF.MakeAddrLValue(Addr, Ty);
  if (!HasLV && RV.isScalar())
    CGF.EmitStoreOfScalar(RV.getScalarVal(), Dst, /*isInit=*/true);
  else if (!HasLV && RV.isComplex())
    CGF.EmitStoreOfComplex(RV.getComplexVal(), Dst, /*init=*/true);
  else {
    auto Addr = HasLV ? LV.getAddress(CGF) : RV.getAggregateAddress();
    LValue SrcLV = CGF.MakeAddrLValue(Addr, Ty);
    // We assume that call args are never copied into subobjects.
    CGF.EmitAggregateCopy(Dst, SrcLV, Ty, AggValueSlot::DoesNotOverlap,
                          HasLV ? LV.isVolatileQualified()
                                : RV.isVolatileQualified());
  }
  IsUsed = true;
}

void CodeGenFunction::EmitCallArg(CallArgList &args, const Expr *E,
                                  QualType type) {
  DisableDebugLocationUpdates Dis(*this, E);
  if (const ObjCIndirectCopyRestoreExpr *CRE
        = dyn_cast<ObjCIndirectCopyRestoreExpr>(E)) {
    assert(getLangOpts().ObjCAutoRefCount);
    return emitWritebackArg(*this, args, CRE);
  }

  assert(type->isReferenceType() == E->isGLValue() &&
         "reference binding to unmaterialized r-value!");

  if (E->isGLValue()) {
    assert(E->getObjectKind() == OK_Ordinary);
    return args.add(EmitReferenceBindingToExpr(E), type);
  }
  bool HasAggregateEvalKind = hasAggregateEvaluationKind(type);

  // In the Microsoft C++ ABI, aggregate arguments are destructed by the callee.
  // However, we still have to push an EH-only cleanup in case we unwind before
  // we make it to the call.
  if (type->isRecordType() &&
      type->castAs<RecordType>()->getDecl()->isParamDestroyedInCallee()) {
    // If we're using inalloca, use the argument memory.  Otherwise, use a
    // temporary.
    AggValueSlot Slot = args.isUsingInAlloca()
        ? createPlaceholderSlot(*this, type) : CreateAggTemp(type, "agg.tmp");

    bool DestroyedInCallee = true, NeedsEHCleanup = true;
    if (const auto *RD = type->getAsCXXRecordDecl())
      DestroyedInCallee = RD->hasNonTrivialDestructor();
    else
      NeedsEHCleanup = needsEHCleanup(type.isDestructedType());

    if (DestroyedInCallee)
      Slot.setExternallyDestructed();

    EmitAggExpr(E, Slot);
    RValue RV = Slot.asRValue();
    args.add(RV, type);

    if (DestroyedInCallee && NeedsEHCleanup) {
      // Create a no-op GEP between the placeholder and the cleanup so we can
      // RAUW it successfully.  It also serves as a marker of the first
      // instruction where the cleanup is active.
      pushFullExprCleanup<DestroyUnpassedArg>(EHCleanup, Slot.getAddress(),
                                              type);
      // This unreachable is a temporary marker which will be removed later.
      llvm::Instruction *IsActive = Builder.CreateUnreachable();
      args.addArgCleanupDeactivation(EHStack.stable_begin(), IsActive);
    }
    return;
  }

  if (HasAggregateEvalKind && isa<ImplicitCastExpr>(E) &&
      cast<CastExpr>(E)->getCastKind() == CK_LValueToRValue) {
    LValue L = EmitLValue(cast<CastExpr>(E)->getSubExpr());
    assert(L.isSimple());
    args.addUncopiedAggregate(L, type);
    return;
  }

  AggValueSlot ArgSlot = AggValueSlot::ignored();
  if (hasAggregateEvaluationKind(E->getType())) {
    Address ArgSlotAlloca = Address::invalid();
    ArgSlot = CreateAggTemp(E->getType(), "agg.tmp", &ArgSlotAlloca);

    // Emit a lifetime start/end for this temporary. If the type has a
    // destructor, then we need to keep it alive. FIXME: We should still be able
    // to end the lifetime after the destructor returns.
    if (!E->getType().isDestructedType()) {
      llvm::TypeSize size =
          CGM.getDataLayout().getTypeAllocSize(ConvertTypeForMem(E->getType()));
      if (llvm::Value *lifetimeSize =
              EmitLifetimeStart(size, ArgSlotAlloca.getPointer()))
        args.addLifetimeCleanup({ArgSlotAlloca.getPointer(), lifetimeSize});
    }
  }

  args.add(EmitAnyExpr(E, ArgSlot), type);
}

QualType CodeGenFunction::getVarArgType(const Expr *Arg) {
  // System headers on Windows define NULL to 0 instead of 0LL on Win64. MSVC
  // implicitly widens null pointer constants that are arguments to varargs
  // functions to pointer-sized ints.
  if (!getTarget().getTriple().isOSWindows())
    return Arg->getType();

  if (Arg->getType()->isIntegerType() &&
      getContext().getTypeSize(Arg->getType()) <
          getContext().getTargetInfo().getPointerWidth(LangAS::Default) &&
      Arg->isNullPointerConstant(getContext(),
                                 Expr::NPC_ValueDependentIsNotNull)) {
    return getContext().getIntPtrType();
  }

  return Arg->getType();
}

// In ObjC ARC mode with no ObjC ARC exception safety, tell the ARC
// optimizer it can aggressively ignore unwind edges.
void
CodeGenFunction::AddObjCARCExceptionMetadata(llvm::Instruction *Inst) {
  if (CGM.getCodeGenOpts().OptimizationLevel != 0 &&
      !CGM.getCodeGenOpts().ObjCAutoRefCountExceptions)
    Inst->setMetadata("clang.arc.no_objc_arc_exceptions",
                      CGM.getNoObjCARCExceptionsMetadata());
}

/// Emits a call to the given no-arguments nounwind runtime function.
llvm::CallInst *
CodeGenFunction::EmitNounwindRuntimeCall(llvm::FunctionCallee callee,
                                         const llvm::Twine &name) {
  return EmitNounwindRuntimeCall(callee, std::nullopt, name);
}

/// Emits a call to the given nounwind runtime function.
llvm::CallInst *
CodeGenFunction::EmitNounwindRuntimeCall(llvm::FunctionCallee callee,
                                         ArrayRef<llvm::Value *> args,
                                         const llvm::Twine &name) {
  llvm::CallInst *call = EmitRuntimeCall(callee, args, name);
  call->setDoesNotThrow();
  return call;
}

/// Emits a simple call (never an invoke) to the given no-arguments
/// runtime function.
llvm::CallInst *CodeGenFunction::EmitRuntimeCall(llvm::FunctionCallee callee,
                                                 const llvm::Twine &name) {
  return EmitRuntimeCall(callee, std::nullopt, name);
}

// Calls which may throw must have operand bundles indicating which funclet
// they are nested within.
SmallVector<llvm::OperandBundleDef, 1>
CodeGenFunction::getBundlesForFunclet(llvm::Value *Callee) {
  // There is no need for a funclet operand bundle if we aren't inside a
  // funclet.
  if (!CurrentFuncletPad)
    return (SmallVector<llvm::OperandBundleDef, 1>());

  // Skip intrinsics which cannot throw (as long as they don't lower into
  // regular function calls in the course of IR transformations).
  if (auto *CalleeFn = dyn_cast<llvm::Function>(Callee->stripPointerCasts())) {
    if (CalleeFn->isIntrinsic() && CalleeFn->doesNotThrow()) {
      auto IID = CalleeFn->getIntrinsicID();
      if (!llvm::IntrinsicInst::mayLowerToFunctionCall(IID))
        return (SmallVector<llvm::OperandBundleDef, 1>());
    }
  }

  SmallVector<llvm::OperandBundleDef, 1> BundleList;
  BundleList.emplace_back("funclet", CurrentFuncletPad);
  return BundleList;
}

/// Emits a simple call (never an invoke) to the given runtime function.
llvm::CallInst *CodeGenFunction::EmitRuntimeCall(llvm::FunctionCallee callee,
                                                 ArrayRef<llvm::Value *> args,
                                                 const llvm::Twine &name) {
  llvm::CallInst *call = Builder.CreateCall(
      callee, args, getBundlesForFunclet(callee.getCallee()), name);
  call->setCallingConv(getRuntimeCC());
  return call;
}

/// Emits a call or invoke to the given noreturn runtime function.
void CodeGenFunction::EmitNoreturnRuntimeCallOrInvoke(
    llvm::FunctionCallee callee, ArrayRef<llvm::Value *> args) {
  SmallVector<llvm::OperandBundleDef, 1> BundleList =
      getBundlesForFunclet(callee.getCallee());

  if (getInvokeDest()) {
    llvm::InvokeInst *invoke =
      Builder.CreateInvoke(callee,
                           getUnreachableBlock(),
                           getInvokeDest(),
                           args,
                           BundleList);
    invoke->setDoesNotReturn();
    invoke->setCallingConv(getRuntimeCC());
  } else {
    llvm::CallInst *call = Builder.CreateCall(callee, args, BundleList);
    call->setDoesNotReturn();
    call->setCallingConv(getRuntimeCC());
    Builder.CreateUnreachable();
  }
}

/// Emits a call or invoke instruction to the given nullary runtime function.
llvm::CallBase *
CodeGenFunction::EmitRuntimeCallOrInvoke(llvm::FunctionCallee callee,
                                         const Twine &name) {
  return EmitRuntimeCallOrInvoke(callee, std::nullopt, name);
}

/// Emits a call or invoke instruction to the given runtime function.
llvm::CallBase *
CodeGenFunction::EmitRuntimeCallOrInvoke(llvm::FunctionCallee callee,
                                         ArrayRef<llvm::Value *> args,
                                         const Twine &name) {
  llvm::CallBase *call = EmitCallOrInvoke(callee, args, name);
  call->setCallingConv(getRuntimeCC());
  return call;
}

/// Emits a call or invoke instruction to the given function, depending
/// on the current state of the EH stack.
llvm::CallBase *CodeGenFunction::EmitCallOrInvoke(llvm::FunctionCallee Callee,
                                                  ArrayRef<llvm::Value *> Args,
                                                  const Twine &Name) {
  llvm::BasicBlock *InvokeDest = getInvokeDest();
  SmallVector<llvm::OperandBundleDef, 1> BundleList =
      getBundlesForFunclet(Callee.getCallee());

  llvm::CallBase *Inst;
  if (!InvokeDest)
    Inst = Builder.CreateCall(Callee, Args, BundleList, Name);
  else {
    llvm::BasicBlock *ContBB = createBasicBlock("invoke.cont");
    Inst = Builder.CreateInvoke(Callee, ContBB, InvokeDest, Args, BundleList,
                                Name);
    EmitBlock(ContBB);
  }

  // In ObjC ARC mode with no ObjC ARC exception safety, tell the ARC
  // optimizer it can aggressively ignore unwind edges.
  if (CGM.getLangOpts().ObjCAutoRefCount)
    AddObjCARCExceptionMetadata(Inst);

  return Inst;
}

void CodeGenFunction::deferPlaceholderReplacement(llvm::Instruction *Old,
                                                  llvm::Value *New) {
  DeferredReplacements.push_back(
      std::make_pair(llvm::WeakTrackingVH(Old), New));
}

namespace {

/// Specify given \p NewAlign as the alignment of return value attribute. If
/// such attribute already exists, re-set it to the maximal one of two options.
[[nodiscard]] llvm::AttributeList
maybeRaiseRetAlignmentAttribute(llvm::LLVMContext &Ctx,
                                const llvm::AttributeList &Attrs,
                                llvm::Align NewAlign) {
  llvm::Align CurAlign = Attrs.getRetAlignment().valueOrOne();
  if (CurAlign >= NewAlign)
    return Attrs;
  llvm::Attribute AlignAttr = llvm::Attribute::getWithAlignment(Ctx, NewAlign);
  return Attrs.removeRetAttribute(Ctx, llvm::Attribute::AttrKind::Alignment)
      .addRetAttribute(Ctx, AlignAttr);
}

template <typename AlignedAttrTy> class AbstractAssumeAlignedAttrEmitter {
protected:
  CodeGenFunction &CGF;

  /// We do nothing if this is, or becomes, nullptr.
  const AlignedAttrTy *AA = nullptr;

  llvm::Value *Alignment = nullptr;      // May or may not be a constant.
  llvm::ConstantInt *OffsetCI = nullptr; // Constant, hopefully zero.

  AbstractAssumeAlignedAttrEmitter(CodeGenFunction &CGF_, const Decl *FuncDecl)
      : CGF(CGF_) {
    if (!FuncDecl)
      return;
    AA = FuncDecl->getAttr<AlignedAttrTy>();
  }

public:
  /// If we can, materialize the alignment as an attribute on return value.
  [[nodiscard]] llvm::AttributeList
  TryEmitAsCallSiteAttribute(const llvm::AttributeList &Attrs) {
    if (!AA || OffsetCI || CGF.SanOpts.has(SanitizerKind::Alignment))
      return Attrs;
    const auto *AlignmentCI = dyn_cast<llvm::ConstantInt>(Alignment);
    if (!AlignmentCI)
      return Attrs;
    // We may legitimately have non-power-of-2 alignment here.
    // If so, this is UB land, emit it via `@llvm.assume` instead.
    if (!AlignmentCI->getValue().isPowerOf2())
      return Attrs;
    llvm::AttributeList NewAttrs = maybeRaiseRetAlignmentAttribute(
        CGF.getLLVMContext(), Attrs,
        llvm::Align(
            AlignmentCI->getLimitedValue(llvm::Value::MaximumAlignment)));
    AA = nullptr; // We're done. Disallow doing anything else.
    return NewAttrs;
  }

  /// Emit alignment assumption.
  /// This is a general fallback that we take if either there is an offset,
  /// or the alignment is variable or we are sanitizing for alignment.
  void EmitAsAnAssumption(SourceLocation Loc, QualType RetTy, RValue &Ret) {
    if (!AA)
      return;
    CGF.emitAlignmentAssumption(Ret.getScalarVal(), RetTy, Loc,
                                AA->getLocation(), Alignment, OffsetCI);
    AA = nullptr; // We're done. Disallow doing anything else.
  }
};

/// Helper data structure to emit `AssumeAlignedAttr`.
class AssumeAlignedAttrEmitter final
    : public AbstractAssumeAlignedAttrEmitter<AssumeAlignedAttr> {
public:
  AssumeAlignedAttrEmitter(CodeGenFunction &CGF_, const Decl *FuncDecl)
      : AbstractAssumeAlignedAttrEmitter(CGF_, FuncDecl) {
    if (!AA)
      return;
    // It is guaranteed that the alignment/offset are constants.
    Alignment = cast<llvm::ConstantInt>(CGF.EmitScalarExpr(AA->getAlignment()));
    if (Expr *Offset = AA->getOffset()) {
      OffsetCI = cast<llvm::ConstantInt>(CGF.EmitScalarExpr(Offset));
      if (OffsetCI->isNullValue()) // Canonicalize zero offset to no offset.
        OffsetCI = nullptr;
    }
  }
};

/// Helper data structure to emit `AllocAlignAttr`.
class AllocAlignAttrEmitter final
    : public AbstractAssumeAlignedAttrEmitter<AllocAlignAttr> {
public:
  AllocAlignAttrEmitter(CodeGenFunction &CGF_, const Decl *FuncDecl,
                        const CallArgList &CallArgs)
      : AbstractAssumeAlignedAttrEmitter(CGF_, FuncDecl) {
    if (!AA)
      return;
    // Alignment may or may not be a constant, and that is okay.
    Alignment = CallArgs[AA->getParamIndex().getLLVMIndex()]
                    .getRValue(CGF)
                    .getScalarVal();
  }
};

} // namespace

static unsigned getMaxVectorWidth(const llvm::Type *Ty) {
  if (auto *VT = dyn_cast<llvm::VectorType>(Ty))
    return VT->getPrimitiveSizeInBits().getKnownMinValue();
  if (auto *AT = dyn_cast<llvm::ArrayType>(Ty))
    return getMaxVectorWidth(AT->getElementType());

  unsigned MaxVectorWidth = 0;
  if (auto *ST = dyn_cast<llvm::StructType>(Ty))
    for (auto *I : ST->elements())
      MaxVectorWidth = std::max(MaxVectorWidth, getMaxVectorWidth(I));
  return MaxVectorWidth;
}

RValue CodeGenFunction::EmitCall(const CGFunctionInfo &CallInfo,
                                 const CGCallee &Callee,
                                 ReturnValueSlot ReturnValue,
                                 const CallArgList &CallArgs,
                                 llvm::CallBase **callOrInvoke, bool IsMustTail,
                                 SourceLocation Loc) {
  // FIXME: We no longer need the types from CallArgs; lift up and simplify.

  assert(Callee.isOrdinary() || Callee.isVirtual());

  // Handle struct-return functions by passing a pointer to the
  // location that we would like to return into.
  QualType RetTy = CallInfo.getReturnType();
  const ABIArgInfo &RetAI = CallInfo.getReturnInfo();

  llvm::FunctionType *IRFuncTy = getTypes().GetFunctionType(CallInfo);

  const Decl *TargetDecl = Callee.getAbstractInfo().getCalleeDecl().getDecl();
  if (const FunctionDecl *FD = dyn_cast_or_null<FunctionDecl>(TargetDecl)) {
    // We can only guarantee that a function is called from the correct
    // context/function based on the appropriate target attributes,
    // so only check in the case where we have both always_inline and target
    // since otherwise we could be making a conditional call after a check for
    // the proper cpu features (and it won't cause code generation issues due to
    // function based code generation).
#if INTEL_CUSTOMIZATION
    if (TargetDecl->hasAttr<AlwaysInlineAttr>() &&
        (TargetDecl->hasAttr<TargetAttr>() ||
         (CurFuncDecl && CurFuncDecl->hasAttr<TargetAttr>()) ||
         TargetDecl->hasAttr<AllowCpuFeaturesAttr>()))
#endif // INTEL_CUSTOMIZATION
      checkTargetFeatures(Loc, FD);

    // Some architectures (such as x86-64) have the ABI changed based on
    // attribute-target/features. Give them a chance to diagnose.
    CGM.getTargetCodeGenInfo().checkFunctionCallABI(
        CGM, Loc, dyn_cast_or_null<FunctionDecl>(CurCodeDecl), FD, CallArgs);
  }

  // 1. Set up the arguments.

  // If we're using inalloca, insert the allocation after the stack save.
  // FIXME: Do this earlier rather than hacking it in here!
  Address ArgMemory = Address::invalid();
  if (llvm::StructType *ArgStruct = CallInfo.getArgStruct()) {
    const llvm::DataLayout &DL = CGM.getDataLayout();
    llvm::Instruction *IP = CallArgs.getStackBase();
    llvm::AllocaInst *AI;
    if (IP) {
      IP = IP->getNextNode();
      AI = new llvm::AllocaInst(ArgStruct, DL.getAllocaAddrSpace(),
                                "argmem", IP);
    } else {
      AI = CreateTempAlloca(ArgStruct, "argmem");
    }
    auto Align = CallInfo.getArgStructAlignment();
    AI->setAlignment(Align.getAsAlign());
    AI->setUsedWithInAlloca(true);
    assert(AI->isUsedWithInAlloca() && !AI->isStaticAlloca());
    ArgMemory = Address(AI, ArgStruct, Align);
  }

  ClangToLLVMArgMapping IRFunctionArgs(CGM.getContext(), CallInfo);
  SmallVector<llvm::Value *, 16> IRCallArgs(IRFunctionArgs.totalIRArgs());

  // If the call returns a temporary with struct return, create a temporary
  // alloca to hold the result, unless one is given to us.
  Address SRetPtr = Address::invalid();
  Address SRetAlloca = Address::invalid();
  llvm::Value *UnusedReturnSizePtr = nullptr;
  if (RetAI.isIndirect() || RetAI.isInAlloca() || RetAI.isCoerceAndExpand()) {
    if (!ReturnValue.isNull()) {
      SRetPtr = ReturnValue.getValue();
    } else {
      SRetPtr = CreateMemTemp(RetTy, "tmp", &SRetAlloca);
      if (HaveInsertPoint() && ReturnValue.isUnused()) {
        llvm::TypeSize size =
            CGM.getDataLayout().getTypeAllocSize(ConvertTypeForMem(RetTy));
        UnusedReturnSizePtr = EmitLifetimeStart(size, SRetAlloca.getPointer());
      }
    }
    if (IRFunctionArgs.hasSRetArg()) {
      IRCallArgs[IRFunctionArgs.getSRetArgNo()] = SRetPtr.getPointer();
    } else if (RetAI.isInAlloca()) {
      Address Addr =
          Builder.CreateStructGEP(ArgMemory, RetAI.getInAllocaFieldIndex());
      Builder.CreateStore(SRetPtr.getPointer(), Addr);
    }
  }

  Address swiftErrorTemp = Address::invalid();
  Address swiftErrorArg = Address::invalid();

  // When passing arguments using temporary allocas, we need to add the
  // appropriate lifetime markers. This vector keeps track of all the lifetime
  // markers that need to be ended right after the call.
  SmallVector<CallLifetimeEnd, 2> CallLifetimeEndAfterCall;

  // Translate all of the arguments as necessary to match the IR lowering.
  assert(CallInfo.arg_size() == CallArgs.size() &&
         "Mismatch between function signature & arguments.");
  unsigned ArgNo = 0;
  CGFunctionInfo::const_arg_iterator info_it = CallInfo.arg_begin();
  for (CallArgList::const_iterator I = CallArgs.begin(), E = CallArgs.end();
       I != E; ++I, ++info_it, ++ArgNo) {
    const ABIArgInfo &ArgInfo = info_it->info;

    // Insert a padding argument to ensure proper alignment.
    if (IRFunctionArgs.hasPaddingArg(ArgNo))
      IRCallArgs[IRFunctionArgs.getPaddingArgNo(ArgNo)] =
          llvm::UndefValue::get(ArgInfo.getPaddingType());

    unsigned FirstIRArg, NumIRArgs;
    std::tie(FirstIRArg, NumIRArgs) = IRFunctionArgs.getIRArgs(ArgNo);

    bool ArgHasMaybeUndefAttr =
        IsArgumentMaybeUndef(TargetDecl, CallInfo.getNumRequiredArgs(), ArgNo);

    switch (ArgInfo.getKind()) {
    case ABIArgInfo::InAlloca: {
      assert(NumIRArgs == 0);
      assert(getTarget().getTriple().getArch() == llvm::Triple::x86);
      if (I->isAggregate()) {
        Address Addr = I->hasLValue()
                           ? I->getKnownLValue().getAddress(*this)
                           : I->getKnownRValue().getAggregateAddress();
        llvm::Instruction *Placeholder =
            cast<llvm::Instruction>(Addr.getPointer());

        if (!ArgInfo.getInAllocaIndirect()) {
          // Replace the placeholder with the appropriate argument slot GEP.
          CGBuilderTy::InsertPoint IP = Builder.saveIP();
          Builder.SetInsertPoint(Placeholder);
          Addr = Builder.CreateStructGEP(ArgMemory,
                                         ArgInfo.getInAllocaFieldIndex());
          Builder.restoreIP(IP);
        } else {
          // For indirect things such as overaligned structs, replace the
          // placeholder with a regular aggregate temporary alloca. Store the
          // address of this alloca into the struct.
          Addr = CreateMemTemp(info_it->type, "inalloca.indirect.tmp");
          Address ArgSlot = Builder.CreateStructGEP(
              ArgMemory, ArgInfo.getInAllocaFieldIndex());
          Builder.CreateStore(Addr.getPointer(), ArgSlot);
        }
        deferPlaceholderReplacement(Placeholder, Addr.getPointer());
      } else if (ArgInfo.getInAllocaIndirect()) {
        // Make a temporary alloca and store the address of it into the argument
        // struct.
        Address Addr = CreateMemTempWithoutCast(
            I->Ty, getContext().getTypeAlignInChars(I->Ty),
            "indirect-arg-temp");
        I->copyInto(*this, Addr);
        Address ArgSlot =
            Builder.CreateStructGEP(ArgMemory, ArgInfo.getInAllocaFieldIndex());
        Builder.CreateStore(Addr.getPointer(), ArgSlot);
      } else {
        // Store the RValue into the argument struct.
        Address Addr =
            Builder.CreateStructGEP(ArgMemory, ArgInfo.getInAllocaFieldIndex());
#ifdef INTEL_SYCL_OPAQUEPOINTER_READY
        Addr = Addr.withElementType(ConvertTypeForMem(I->Ty));
#else // INTEL_SYCL_OPAQUEPOINTER_READY
        // There are some cases where a trivial bitcast is not avoidable.  The
        // definition of a type later in a translation unit may change it's type
        // from {}* to (%struct.foo*)*.
        Addr = Builder.CreateElementBitCast(Addr, ConvertTypeForMem(I->Ty));
#endif // INTEL_SYCL_OPAQUEPOINTER_READY
        I->copyInto(*this, Addr);
      }
      break;
    }

    case ABIArgInfo::Indirect:
    case ABIArgInfo::IndirectAliased: {
      assert(NumIRArgs == 1);
      if (!I->isAggregate()) {
        // Make a temporary alloca to pass the argument.
#if INTEL_COLLAB
        Address Addr = CreateMemTempPossiblyCasted(
            I->Ty, ArgInfo.getIndirectAlign(), "indirect-arg-temp");
#else // INTEL_COLLAB
        Address Addr = CreateMemTempWithoutCast(
            I->Ty, ArgInfo.getIndirectAlign(), "indirect-arg-temp");
#endif // INTEL_COLLAB

        llvm::Value *Val = Addr.getPointer();
        if (ArgHasMaybeUndefAttr)
          Val = Builder.CreateFreeze(Addr.getPointer());
        IRCallArgs[FirstIRArg] = Val;

        I->copyInto(*this, Addr);
      } else {
        // We want to avoid creating an unnecessary temporary+copy here;
        // however, we need one in three cases:
        // 1. If the argument is not byval, and we are required to copy the
        //    source.  (This case doesn't occur on any common architecture.)
        // 2. If the argument is byval, RV is not sufficiently aligned, and
        //    we cannot force it to be sufficiently aligned.
        // 3. If the argument is byval, but RV is not located in default
        //    or alloca address space.
        Address Addr = I->hasLValue()
                           ? I->getKnownLValue().getAddress(*this)
                           : I->getKnownRValue().getAggregateAddress();
        llvm::Value *V = Addr.getPointer();
        CharUnits Align = ArgInfo.getIndirectAlign();
        const llvm::DataLayout *TD = &CGM.getDataLayout();

#if INTEL_COLLAB
        assert((FirstIRArg >= IRFuncTy->getNumParams() ||
                IRFuncTy->getParamType(FirstIRArg)->getPointerAddressSpace() ==
                    CGM.getEffectiveAllocaAddrSpace()) &&
               "indirect argument must be in alloca address space");
#else // INTEL_COLLAB
        assert((FirstIRArg >= IRFuncTy->getNumParams() ||
                IRFuncTy->getParamType(FirstIRArg)->getPointerAddressSpace() ==
                    TD->getAllocaAddrSpace()) &&
               "indirect argument must be in alloca address space");
#endif // INTEL_COLLAB

        bool NeedCopy = false;
        if (Addr.getAlignment() < Align &&
            llvm::getOrEnforceKnownAlignment(V, Align.getAsAlign(), *TD) <
                Align.getAsAlign()) {
          NeedCopy = true;
        } else if (I->hasLValue()) {
          auto LV = I->getKnownLValue();
          auto AS = LV.getAddressSpace();

          bool isByValOrRef =
              ArgInfo.isIndirectAliased() || ArgInfo.getIndirectByVal();

          if (!isByValOrRef ||
              (LV.getAlignment() < getContext().getTypeAlignInChars(I->Ty))) {
            NeedCopy = true;
          }
          if (!getLangOpts().OpenCL) {
            if ((isByValOrRef &&
                (AS != LangAS::Default &&
                 AS != CGM.getASTAllocaAddressSpace()))) {
              NeedCopy = true;
            }
          }
          // For OpenCL even if RV is located in default or alloca address space
          // we don't want to perform address space cast for it.
          else if ((isByValOrRef &&
                    Addr.getType()->getAddressSpace() != IRFuncTy->
                      getParamType(FirstIRArg)->getPointerAddressSpace())) {
            NeedCopy = true;
          }
        }

        if (NeedCopy) {
          // Create an aligned temporary, and copy to it.
          Address AI = CreateMemTempWithoutCast(
              I->Ty, ArgInfo.getIndirectAlign(), "byval-temp");
          llvm::Value *Val = AI.getPointer();
          if (ArgHasMaybeUndefAttr)
            Val = Builder.CreateFreeze(AI.getPointer());
          IRCallArgs[FirstIRArg] = Val;

          // Emit lifetime markers for the temporary alloca.
          llvm::TypeSize ByvalTempElementSize =
              CGM.getDataLayout().getTypeAllocSize(AI.getElementType());
          llvm::Value *LifetimeSize =
              EmitLifetimeStart(ByvalTempElementSize, AI.getPointer());

          // Add cleanup code to emit the end lifetime marker after the call.
          if (LifetimeSize) // In case we disabled lifetime markers.
            CallLifetimeEndAfterCall.emplace_back(AI, LifetimeSize);

          // Generate the copy.
          I->copyInto(*this, AI);
        } else {
          // Skip the extra memcpy call.
#ifdef INTEL_SYCL_OPAQUEPOINTER_READY
          auto *T = llvm::PointerType::get(
              CGM.getLLVMContext(),
#if INTEL_COLLAB
              CGM.getEffectiveAllocaAddrSpace());
#else // INTEL_COLLAB
              CGM.getDataLayout().getAllocaAddrSpace());
#endif // INTEL_COLLAB
#else // INTEL_SYCL_OPAQUEPOINTER_READY
          auto *T = llvm::PointerType::getWithSamePointeeType(
              cast<llvm::PointerType>(V->getType()),
#if INTEL_COLLAB
              CGM.getEffectiveAllocaAddrSpace());
#else // INTEL_COLLAB
              CGM.getDataLayout().getAllocaAddrSpace());
#endif // INTEL_COLLAB
#endif // INTEL_SYCL_OPAQUEPOINTER_READY
          llvm::Value *Val = getTargetHooks().performAddrSpaceCast(
              *this, V, LangAS::Default, CGM.getASTAllocaAddressSpace(), T,
              true);
          if (ArgHasMaybeUndefAttr)
            Val = Builder.CreateFreeze(Val);
          IRCallArgs[FirstIRArg] = Val;
        }
      }
      break;
    }

    case ABIArgInfo::Ignore:
      assert(NumIRArgs == 0);
      break;

    case ABIArgInfo::Extend:
    case ABIArgInfo::Direct: {
      if (!isa<llvm::StructType>(ArgInfo.getCoerceToType()) &&
          ArgInfo.getCoerceToType() == ConvertType(info_it->type) &&
          ArgInfo.getDirectOffset() == 0) {
        assert(NumIRArgs == 1);
        llvm::Value *V;
        if (!I->isAggregate())
          V = I->getKnownRValue().getScalarVal();
        else
          V = Builder.CreateLoad(
              I->hasLValue() ? I->getKnownLValue().getAddress(*this)
                             : I->getKnownRValue().getAggregateAddress());

        // Implement swifterror by copying into a new swifterror argument.
        // We'll write back in the normal path out of the call.
        if (CallInfo.getExtParameterInfo(ArgNo).getABI()
              == ParameterABI::SwiftErrorResult) {
          assert(!swiftErrorTemp.isValid() && "multiple swifterror args");

          QualType pointeeTy = I->Ty->getPointeeType();
          swiftErrorArg = Address(V, ConvertTypeForMem(pointeeTy),
                                  getContext().getTypeAlignInChars(pointeeTy));

          swiftErrorTemp =
            CreateMemTemp(pointeeTy, getPointerAlign(), "swifterror.temp");
          V = swiftErrorTemp.getPointer();
          cast<llvm::AllocaInst>(V)->setSwiftError(true);

          llvm::Value *errorValue = Builder.CreateLoad(swiftErrorArg);
          Builder.CreateStore(errorValue, swiftErrorTemp);
        }

        // We might have to widen integers, but we should never truncate.
        if (ArgInfo.getCoerceToType() != V->getType() &&
            V->getType()->isIntegerTy())
          V = Builder.CreateZExt(V, ArgInfo.getCoerceToType());

        // If the argument doesn't match, perform a bitcast to coerce it.  This
        // can happen due to trivial type mismatches.
        if (FirstIRArg < IRFuncTy->getNumParams() &&
            V->getType() != IRFuncTy->getParamType(FirstIRArg)) {
          if (V->getType()->getPointerAddressSpace() !=
              IRFuncTy->getParamType(FirstIRArg)->getPointerAddressSpace())
            V = Builder.CreateAddrSpaceCast(V,
                                            IRFuncTy->getParamType(FirstIRArg));
          else
            V = Builder.CreateBitCast(V, IRFuncTy->getParamType(FirstIRArg));
        }

        if (ArgHasMaybeUndefAttr)
          V = Builder.CreateFreeze(V);
        IRCallArgs[FirstIRArg] = V;
        break;
      }

      // FIXME: Avoid the conversion through memory if possible.
      Address Src = Address::invalid();
      if (!I->isAggregate()) {
        Src = CreateMemTemp(I->Ty, "coerce");
        I->copyInto(*this, Src);
      } else {
        Src = I->hasLValue() ? I->getKnownLValue().getAddress(*this)
                             : I->getKnownRValue().getAggregateAddress();
      }

      // If the value is offset in memory, apply the offset now.
      Src = emitAddressAtOffset(*this, Src, ArgInfo);

      // Fast-isel and the optimizer generally like scalar values better than
      // FCAs, so we flatten them if this is safe to do for this argument.
      llvm::StructType *STy =
            dyn_cast<llvm::StructType>(ArgInfo.getCoerceToType());
      if (STy && ArgInfo.isDirect() && ArgInfo.getCanBeFlattened()) {
        llvm::Type *SrcTy = Src.getElementType();
        llvm::TypeSize SrcTypeSize =
            CGM.getDataLayout().getTypeAllocSize(SrcTy);
        llvm::TypeSize DstTypeSize = CGM.getDataLayout().getTypeAllocSize(STy);
        if (SrcTypeSize.isScalable()) {
          assert(STy->containsHomogeneousScalableVectorTypes() &&
                 "ABI only supports structure with homogeneous scalable vector "
                 "type");
          assert(SrcTypeSize == DstTypeSize &&
                 "Only allow non-fractional movement of structure with "
                 "homogeneous scalable vector type");
          assert(NumIRArgs == STy->getNumElements());

          llvm::Value *StoredStructValue =
              Builder.CreateLoad(Src, Src.getName() + ".tuple");
          for (unsigned i = 0, e = STy->getNumElements(); i != e; ++i) {
            llvm::Value *Extract = Builder.CreateExtractValue(
                StoredStructValue, i, Src.getName() + ".extract" + Twine(i));
            IRCallArgs[FirstIRArg + i] = Extract;
          }
        } else {
#ifdef INTEL_SYCL_OPAQUEPOINTER_READY
          Src = Src.withElementType(STy);
#else // INTEL_SYCL_OPAQUEPOINTER_READY
          Src = Builder.CreateElementBitCast(Src, STy);
#endif // INTEL_SYCL_OPAQUEPOINTER_READY
          uint64_t SrcSize = SrcTypeSize.getFixedValue();
          uint64_t DstSize = DstTypeSize.getFixedValue();

          // If the source type is smaller than the destination type of the
          // coerce-to logic, copy the source value into a temp alloca the size
          // of the destination type to allow loading all of it. The bits past
          // the source value are left undef.
          if (SrcSize < DstSize) {
            Address TempAlloca = CreateTempAlloca(STy, Src.getAlignment(),
                                                  Src.getName() + ".coerce");
            Builder.CreateMemCpy(TempAlloca, Src, SrcSize);
            Src = TempAlloca;
          } else {
            Src = Src.withElementType(STy);
          }

          assert(NumIRArgs == STy->getNumElements());
          for (unsigned i = 0, e = STy->getNumElements(); i != e; ++i) {
            Address EltPtr = Builder.CreateStructGEP(Src, i);
            llvm::Value *LI = Builder.CreateLoad(EltPtr);
            if (ArgHasMaybeUndefAttr)
              LI = Builder.CreateFreeze(LI);
            IRCallArgs[FirstIRArg + i] = LI;
          }
        }
      } else {
        // In the simple case, just pass the coerced loaded value.
        assert(NumIRArgs == 1);
        llvm::Value *Load =
            CreateCoercedLoad(Src, ArgInfo.getCoerceToType(), *this);

        if (CallInfo.isCmseNSCall()) {
          // For certain parameter types, clear padding bits, as they may reveal
          // sensitive information.
          // Small struct/union types are passed as integer arrays.
          auto *ATy = dyn_cast<llvm::ArrayType>(Load->getType());
          if (ATy != nullptr && isa<RecordType>(I->Ty.getCanonicalType()))
            Load = EmitCMSEClearRecord(Load, ATy, I->Ty);
        }

        if (ArgHasMaybeUndefAttr)
          Load = Builder.CreateFreeze(Load);
        IRCallArgs[FirstIRArg] = Load;
      }

      break;
    }

    case ABIArgInfo::CoerceAndExpand: {
      auto coercionType = ArgInfo.getCoerceAndExpandType();
      auto layout = CGM.getDataLayout().getStructLayout(coercionType);

      llvm::Value *tempSize = nullptr;
      Address addr = Address::invalid();
      Address AllocaAddr = Address::invalid();
      if (I->isAggregate()) {
        addr = I->hasLValue() ? I->getKnownLValue().getAddress(*this)
                              : I->getKnownRValue().getAggregateAddress();

      } else {
        RValue RV = I->getKnownRValue();
        assert(RV.isScalar()); // complex should always just be direct

        llvm::Type *scalarType = RV.getScalarVal()->getType();
        auto scalarSize = CGM.getDataLayout().getTypeAllocSize(scalarType);
        auto scalarAlign = CGM.getDataLayout().getPrefTypeAlign(scalarType);

        // Materialize to a temporary.
        addr = CreateTempAlloca(
            RV.getScalarVal()->getType(),
            CharUnits::fromQuantity(std::max(layout->getAlignment(), scalarAlign)),
            "tmp",
            /*ArraySize=*/nullptr, &AllocaAddr);
        tempSize = EmitLifetimeStart(scalarSize, AllocaAddr.getPointer());

        Builder.CreateStore(RV.getScalarVal(), addr);
      }

#ifdef INTEL_SYCL_OPAQUEPOINTER_READY
      addr = addr.withElementType(coercionType);
#else // INTEL_SYCL_OPAQUEPOINTER_READY
      addr = Builder.CreateElementBitCast(addr, coercionType);
#endif // INTEL_SYCL_OPAQUEPOINTER_READY

      unsigned IRArgPos = FirstIRArg;
      for (unsigned i = 0, e = coercionType->getNumElements(); i != e; ++i) {
        llvm::Type *eltType = coercionType->getElementType(i);
        if (ABIArgInfo::isPaddingForCoerceAndExpand(eltType)) continue;
        Address eltAddr = Builder.CreateStructGEP(addr, i);
        llvm::Value *elt = Builder.CreateLoad(eltAddr);
        if (ArgHasMaybeUndefAttr)
          elt = Builder.CreateFreeze(elt);
        IRCallArgs[IRArgPos++] = elt;
      }
      assert(IRArgPos == FirstIRArg + NumIRArgs);

      if (tempSize) {
        EmitLifetimeEnd(tempSize, AllocaAddr.getPointer());
      }

      break;
    }

    case ABIArgInfo::Expand: {
      unsigned IRArgPos = FirstIRArg;
      ExpandTypeToArgs(I->Ty, *I, IRFuncTy, IRCallArgs, IRArgPos);
      assert(IRArgPos == FirstIRArg + NumIRArgs);
      break;
    }
    }
  }

  const CGCallee &ConcreteCallee = Callee.prepareConcreteCallee(*this);
  llvm::Value *CalleePtr = ConcreteCallee.getFunctionPointer();

  // If we're using inalloca, set up that argument.
  if (ArgMemory.isValid()) {
    llvm::Value *Arg = ArgMemory.getPointer();
    assert(IRFunctionArgs.hasInallocaArg());
    IRCallArgs[IRFunctionArgs.getInallocaArgNo()] = Arg;
  }

  // 2. Prepare the function pointer.

  // If the callee is a bitcast of a non-variadic function to have a
  // variadic function pointer type, check to see if we can remove the
  // bitcast.  This comes up with unprototyped functions.
  //
  // This makes the IR nicer, but more importantly it ensures that we
  // can inline the function at -O0 if it is marked always_inline.
  auto simplifyVariadicCallee = [](llvm::FunctionType *CalleeFT,
                                   llvm::Value *Ptr) -> llvm::Function * {
    if (!CalleeFT->isVarArg())
      return nullptr;

    // Get underlying value if it's a bitcast
    if (llvm::ConstantExpr *CE = dyn_cast<llvm::ConstantExpr>(Ptr)) {
      if (CE->getOpcode() == llvm::Instruction::BitCast)
        Ptr = CE->getOperand(0);
    }

    llvm::Function *OrigFn = dyn_cast<llvm::Function>(Ptr);
    if (!OrigFn)
      return nullptr;

    llvm::FunctionType *OrigFT = OrigFn->getFunctionType();

    // If the original type is variadic, or if any of the component types
    // disagree, we cannot remove the cast.
    if (OrigFT->isVarArg() ||
        OrigFT->getNumParams() != CalleeFT->getNumParams() ||
        OrigFT->getReturnType() != CalleeFT->getReturnType())
      return nullptr;

    for (unsigned i = 0, e = OrigFT->getNumParams(); i != e; ++i)
      if (OrigFT->getParamType(i) != CalleeFT->getParamType(i))
        return nullptr;

    return OrigFn;
  };

  if (llvm::Function *OrigFn = simplifyVariadicCallee(IRFuncTy, CalleePtr)) {
    CalleePtr = OrigFn;
    IRFuncTy = OrigFn->getFunctionType();
  }

  // 3. Perform the actual call.

  // Deactivate any cleanups that we're supposed to do immediately before
  // the call.
  if (!CallArgs.getCleanupsToDeactivate().empty())
    deactivateArgCleanupsBeforeCall(*this, CallArgs);

  // Assert that the arguments we computed match up.  The IR verifier
  // will catch this, but this is a common enough source of problems
  // during IRGen changes that it's way better for debugging to catch
  // it ourselves here.
#ifndef NDEBUG
  assert(IRCallArgs.size() == IRFuncTy->getNumParams() || IRFuncTy->isVarArg());
  for (unsigned i = 0; i < IRCallArgs.size(); ++i) {
    // Inalloca argument can have different type.
    if (IRFunctionArgs.hasInallocaArg() &&
        i == IRFunctionArgs.getInallocaArgNo())
      continue;
    if (i < IRFuncTy->getNumParams())
      assert(IRCallArgs[i]->getType() == IRFuncTy->getParamType(i));
  }
#endif

  // Update the largest vector width if any arguments have vector types.
  for (unsigned i = 0; i < IRCallArgs.size(); ++i)
    LargestVectorWidth = std::max(LargestVectorWidth,
                                  getMaxVectorWidth(IRCallArgs[i]->getType()));

  // Compute the calling convention and attributes.
  unsigned CallingConv;
  llvm::AttributeList Attrs;
  CGM.ConstructAttributeList(CalleePtr->getName(), CallInfo,
                             Callee.getAbstractInfo(), Attrs, CallingConv,
                             /*AttrOnCallSite=*/true,
                             /*IsThunk=*/false);

  if (const FunctionDecl *FD = dyn_cast_or_null<FunctionDecl>(CurFuncDecl))
    if (FD->hasAttr<StrictFPAttr>())
      // All calls within a strictfp function are marked strictfp
      Attrs = Attrs.addFnAttribute(getLLVMContext(), llvm::Attribute::StrictFP);

  // Add call-site nomerge attribute if exists.
  if (InNoMergeAttributedStmt)
    Attrs = Attrs.addFnAttribute(getLLVMContext(), llvm::Attribute::NoMerge);

  // Add call-site noinline attribute if exists.
  if (InNoInlineAttributedStmt)
    Attrs = Attrs.addFnAttribute(getLLVMContext(), llvm::Attribute::NoInline);

  // Add call-site always_inline attribute if exists.
  if (InAlwaysInlineAttributedStmt)
    Attrs =
        Attrs.addFnAttribute(getLLVMContext(), llvm::Attribute::AlwaysInline);

  // Apply some call-site-specific attributes.
  // TODO: work this into building the attribute set.

  // Apply always_inline to all calls within flatten functions.
  // FIXME: should this really take priority over __try, below?
  if (CurCodeDecl && CurCodeDecl->hasAttr<FlattenAttr>() &&
      !InNoInlineAttributedStmt &&
      !(TargetDecl && TargetDecl->hasAttr<NoInlineAttr>())) {
    Attrs =
        Attrs.addFnAttribute(getLLVMContext(), llvm::Attribute::AlwaysInline);
  }

  // Disable inlining inside SEH __try blocks.
  if (isSEHTryScope()) {
    Attrs = Attrs.addFnAttribute(getLLVMContext(), llvm::Attribute::NoInline);
  }

  // Decide whether to use a call or an invoke.
  bool CannotThrow;
  if (currentFunctionUsesSEHTry()) {
    // SEH cares about asynchronous exceptions, so everything can "throw."
    CannotThrow = false;
  } else if (isCleanupPadScope() &&
             EHPersonality::get(*this).isMSVCXXPersonality()) {
    // The MSVC++ personality will implicitly terminate the program if an
    // exception is thrown during a cleanup outside of a try/catch.
    // We don't need to model anything in IR to get this behavior.
    CannotThrow = true;
#if INTEL_COLLAB
  } else if (CapturedStmtInfo && CapturedStmtInfo->isLateOutlinedRegion() &&
             !CapturedStmtInfo->inTryStmt()) {
    // Can't legally throw in an OpenMP region that cannot catch the exception
    // within the region.
    CannotThrow = true;
    Attrs =
        Attrs.addFnAttribute(getLLVMContext(), llvm::Attribute::NoUnwind);
#endif // INTEL_COLLAB
  } else {
    // Otherwise, nounwind call sites will never throw.
    CannotThrow = Attrs.hasFnAttr(llvm::Attribute::NoUnwind);

    if (auto *FPtr = dyn_cast<llvm::Function>(CalleePtr))
      if (FPtr->hasFnAttribute(llvm::Attribute::NoUnwind))
        CannotThrow = true;
  }

  // If we made a temporary, be sure to clean up after ourselves. Note that we
  // can't depend on being inside of an ExprWithCleanups, so we need to manually
  // pop this cleanup later on. Being eager about this is OK, since this
  // temporary is 'invisible' outside of the callee.
  if (UnusedReturnSizePtr)
    pushFullExprCleanup<CallLifetimeEnd>(NormalEHLifetimeMarker, SRetAlloca,
                                         UnusedReturnSizePtr);

  llvm::BasicBlock *InvokeDest = CannotThrow ? nullptr : getInvokeDest();

  SmallVector<llvm::OperandBundleDef, 1> BundleList =
      getBundlesForFunclet(CalleePtr);

  if (SanOpts.has(SanitizerKind::KCFI) &&
      !isa_and_nonnull<FunctionDecl>(TargetDecl))
    EmitKCFIOperandBundle(ConcreteCallee, BundleList);

  if (const FunctionDecl *FD = dyn_cast_or_null<FunctionDecl>(CurFuncDecl))
    if (FD->hasAttr<StrictFPAttr>())
      // All calls within a strictfp function are marked strictfp
      Attrs = Attrs.addFnAttribute(getLLVMContext(), llvm::Attribute::StrictFP);

  AssumeAlignedAttrEmitter AssumeAlignedAttrEmitter(*this, TargetDecl);
  Attrs = AssumeAlignedAttrEmitter.TryEmitAsCallSiteAttribute(Attrs);

  AllocAlignAttrEmitter AllocAlignAttrEmitter(*this, TargetDecl, CallArgs);
  Attrs = AllocAlignAttrEmitter.TryEmitAsCallSiteAttribute(Attrs);

  // Emit the actual call/invoke instruction.
  llvm::CallBase *CI;
#if INTEL_COLLAB
  if (CapturedStmtInfo && CapturedStmtInfo->isDispatchTargetCall(Loc)) {
    BundleList.emplace_back("QUAL.OMP.DISPATCH.CALL",
                            ArrayRef<llvm::Value *>{});
    CapturedStmtInfo->recordDispatchCallInfo(&CallInfo);
  }
#endif  // INTEL_COLLAB
  if (!InvokeDest) {
#if INTEL_COLLAB
    auto IsIndirectCall = [&CalleePtr]()->bool {
      assert(CalleePtr && "No function to call");
      if (auto *PHI = dyn_cast<llvm::PHINode>(CalleePtr->stripPointerCasts())) {
        for (unsigned I = 0, E = PHI->getNumIncomingValues(); I < E; ++I)
          if (isa<llvm::LoadInst>(
                  PHI->getIncomingValue(I)->stripPointerCasts()))
            return true;
      } else if (isa<llvm::LoadInst>(CalleePtr->stripPointerCasts()) ||
                 isa<llvm::CallInst>(CalleePtr->stripPointerCasts()))
        return true;
      return false;
    }();
#endif  // INTEL_COLLAB
#if INTEL_CUSTOMIZATION
    if (getContext().getLangOpts().SYCLIsDevice &&
        getContext().getLangOpts().EnableVariantFunctionPointers)
      if (IsIndirectCall || CGM.isSIMDTable(CalleePtr->stripPointerCasts()))
        return EmitBuiltinIndirectCall(IRFuncTy, IRCallArgs, CalleePtr, Attrs);
#endif  // INTEL_CUSTOMIZATION
#if INTEL_COLLAB
    if (getLangOpts().OpenMPLateOutline && getLangOpts().OpenMPIsTargetDevice &&
        getLangOpts().OpenMP >= 51 && CGM.inTargetRegion() &&
        CGM.getTriple().isSPIR() && IsIndirectCall)
      return EmitOMPIndirectCall(IRFuncTy, IRCallArgs, CalleePtr);
#endif  // INTEL_COLLAB
    if (!getLangOpts().FPAccuracyFuncMap.empty() ||
        !getLangOpts().FPAccuracyVal.empty()) {
      const auto *FD = dyn_cast_if_present<FunctionDecl>(TargetDecl);
      assert(FD && "expecting a function");
      CI = EmitFPBuiltinIndirectCall(IRFuncTy, IRCallArgs, CalleePtr, FD);
      if (CI)
        return RValue::get(CI);
    }
    CI = Builder.CreateCall(IRFuncTy, CalleePtr, IRCallArgs, BundleList);
  } else {
    llvm::BasicBlock *Cont = createBasicBlock("invoke.cont");
    CI = Builder.CreateInvoke(IRFuncTy, CalleePtr, Cont, InvokeDest, IRCallArgs,
                              BundleList);
    EmitBlock(Cont);
  }
  if (callOrInvoke)
    *callOrInvoke = CI;
#if INTEL_CUSTOMIZATION
  if (CurrentPragmaInlineState) {
    std::pair<llvm::Attribute::AttrKind, bool> A =
        CurrentPragmaInlineState->getPragmaInlineAttribute();
    if (A.second) {
      if (A.first == llvm::Attribute::AlwaysInline)
        Attrs = Attrs.addFnAttribute(getLLVMContext(), llvm::Attribute::AlwaysInlineRecursive);
      else if (A.first == llvm::Attribute::InlineHint)
        Attrs = Attrs.addFnAttribute(getLLVMContext(), llvm::Attribute::InlineHintRecursive);
      else
        llvm_unreachable("AlwaysInline or InlineHint expected");
    } else
      Attrs = Attrs.addFnAttribute(getLLVMContext(), A.first);
}
#endif // INTEL_CUSTOMIZATION

  // If this is within a function that has the guard(nocf) attribute and is an
  // indirect call, add the "guard_nocf" attribute to this call to indicate that
  // Control Flow Guard checks should not be added, even if the call is inlined.
  if (const auto *FD = dyn_cast_or_null<FunctionDecl>(CurFuncDecl)) {
    if (const auto *A = FD->getAttr<CFGuardAttr>()) {
      if (A->getGuard() == CFGuardAttr::GuardArg::nocf && !CI->getCalledFunction())
        Attrs = Attrs.addFnAttribute(getLLVMContext(), "guard_nocf");
    }
  }

  // Apply the attributes and calling convention.
  CI->setAttributes(Attrs);
  CI->setCallingConv(static_cast<llvm::CallingConv::ID>(CallingConv));

#if INTEL_CUSTOMIZATION
  // For SVML functions, the calling convention computed from CallInfo may not
  // be the correct variant, because it depends on both the name and type of the
  // function, but CallInfo doesn't know it's name. Instead, the appropriate
  // calling convention is computed later at SetLLVMFunctionAttributes and set
  // in generated IR of that function.
  // If the function is called directly, use the calling convention specified in
  // it's declaration. If it's called through a function pointer, we can assume
  // it's a dynamic dispatch, and just use the calling convention of the caller.
  if (CallingConv == llvm::CallingConv::SVML_Unified) {
    auto *FPtr = dyn_cast<llvm::Function>(CalleePtr);
    if (!FPtr)
      CI->setCallingConv(CurFn->getCallingConv());
    else if (llvm::isSVMLCallingConv(FPtr->getCallingConv()))
      CI->setCallingConv(FPtr->getCallingConv());
  }

  auto *CalleeF = dyn_cast<llvm::Function>(CalleePtr);
  if (CalleeF && llvm::shouldUseIntelFeaturesInitCallConv(CalleeF->getName()))
    CI->setCallingConv(llvm::CallingConv::Intel_Features_Init);
#endif // INTEL_CUSTOMIZATION

  // Apply various metadata.

  if (!CI->getType()->isVoidTy())
    CI->setName("call");

  // Update largest vector width from the return type.
  LargestVectorWidth =
      std::max(LargestVectorWidth, getMaxVectorWidth(CI->getType()));

  // Insert instrumentation or attach profile metadata at indirect call sites.
  // For more details, see the comment before the definition of
  // IPVK_IndirectCallTarget in InstrProfData.inc.
  if (!CI->getCalledFunction())
    PGO.valueProfile(Builder, llvm::IPVK_IndirectCallTarget,
                     CI, CalleePtr);

  // In ObjC ARC mode with no ObjC ARC exception safety, tell the ARC
  // optimizer it can aggressively ignore unwind edges.
  if (CGM.getLangOpts().ObjCAutoRefCount)
    AddObjCARCExceptionMetadata(CI);

  // Set tail call kind if necessary.
  if (llvm::CallInst *Call = dyn_cast<llvm::CallInst>(CI)) {
    if (TargetDecl && TargetDecl->hasAttr<NotTailCalledAttr>())
      Call->setTailCallKind(llvm::CallInst::TCK_NoTail);
    else if (IsMustTail)
      Call->setTailCallKind(llvm::CallInst::TCK_MustTail);
  }

  // Add metadata for calls to MSAllocator functions
  if (getDebugInfo() && TargetDecl &&
      TargetDecl->hasAttr<MSAllocatorAttr>())
    getDebugInfo()->addHeapAllocSiteMetadata(CI, RetTy->getPointeeType(), Loc);

  // Add metadata if calling an __attribute__((error(""))) or warning fn.
  if (TargetDecl && TargetDecl->hasAttr<ErrorAttr>()) {
    llvm::ConstantInt *Line =
        llvm::ConstantInt::get(Int32Ty, Loc.getRawEncoding());
    llvm::ConstantAsMetadata *MD = llvm::ConstantAsMetadata::get(Line);
    llvm::MDTuple *MDT = llvm::MDNode::get(getLLVMContext(), {MD});
    CI->setMetadata("srcloc", MDT);
  }

#if INTEL_CUSTOMIZATION
  // Assign scopes to function arguments. They will be stored as a list in
  // "intel.args.alias.scope" metadata.
  if (std::any_of(
          IRCallArgs.begin(), IRCallArgs.end(),
          [this](llvm::Value *Ptr) { return NoAliasPtrMap.count(Ptr) != 0; })) {
    SmallVector<llvm::Metadata *, 16> ArgsNoAliasScopes;
    ArgsNoAliasScopes.reserve(IRCallArgs.size());

    for (auto *Arg : IRCallArgs) {
      llvm::MDNode *Scope = nullptr;

      auto I = NoAliasPtrMap.find(Arg);
      if (I != NoAliasPtrMap.end()) {
        Scope = I->second;
      }

      ArgsNoAliasScopes.push_back(Scope);
    }

    CI->setMetadata("intel.args.alias.scope",
                    llvm::MDNode::get(getLLVMContext(), ArgsNoAliasScopes));
  }

#if INTEL_FEATURE_SW_DTRANS
  if (!CI->getCalledFunction())
    CI = CGM.addDTransIndirectCallInfo(CI, CallInfo);
#endif // INTEL_FEATURE_SW_DTRANS
#endif // INTEL_CUSTOMIZATION

  // 4. Finish the call.

  // SYCL does not support C++ exceptions or termination in device code, so all
  // functions have to return.
  bool SyclSkipNoReturn = false;
  if (getLangOpts().SYCLIsDevice && CI->doesNotReturn()) {
    if (auto *F = CI->getCalledFunction())
      F->removeFnAttr(llvm::Attribute::NoReturn);
    CI->removeFnAttr(llvm::Attribute::NoReturn);
    SyclSkipNoReturn = true;
  }

  // If the call doesn't return for non-sycl devices, finish the basic block and
  // clear the insertion point; this allows the rest of IRGen to discard
  // unreachable code.
  if (!SyclSkipNoReturn && CI->doesNotReturn()) {
    if (UnusedReturnSizePtr)
      PopCleanupBlock();

    // Strip away the noreturn attribute to better diagnose unreachable UB.
    if (SanOpts.has(SanitizerKind::Unreachable)) {
      // Also remove from function since CallBase::hasFnAttr additionally checks
      // attributes of the called function.
      if (auto *F = CI->getCalledFunction())
        F->removeFnAttr(llvm::Attribute::NoReturn);
      CI->removeFnAttr(llvm::Attribute::NoReturn);

      // Avoid incompatibility with ASan which relies on the `noreturn`
      // attribute to insert handler calls.
      if (SanOpts.hasOneOf(SanitizerKind::Address |
                           SanitizerKind::KernelAddress)) {
        SanitizerScope SanScope(this);
        llvm::IRBuilder<>::InsertPointGuard IPGuard(Builder);
        Builder.SetInsertPoint(CI);
        auto *FnType = llvm::FunctionType::get(CGM.VoidTy, /*isVarArg=*/false);
        llvm::FunctionCallee Fn =
            CGM.CreateRuntimeFunction(FnType, "__asan_handle_no_return");
        EmitNounwindRuntimeCall(Fn);
      }
    }

    EmitUnreachable(Loc);
    Builder.ClearInsertionPoint();

    // FIXME: For now, emit a dummy basic block because expr emitters in
    // generally are not ready to handle emitting expressions at unreachable
    // points.
    EnsureInsertPoint();

    // Return a reasonable RValue.
    return GetUndefRValue(RetTy);
  }

  // If this is a musttail call, return immediately. We do not branch to the
  // epilogue in this case.
  if (IsMustTail) {
    for (auto it = EHStack.find(CurrentCleanupScopeDepth); it != EHStack.end();
         ++it) {
      EHCleanupScope *Cleanup = dyn_cast<EHCleanupScope>(&*it);
      if (!(Cleanup && Cleanup->getCleanup()->isRedundantBeforeReturn()))
        CGM.ErrorUnsupported(MustTailCall, "tail call skipping over cleanups");
    }
    if (CI->getType()->isVoidTy())
      Builder.CreateRetVoid();
    else
      Builder.CreateRet(CI);
    Builder.ClearInsertionPoint();
    EnsureInsertPoint();
    return GetUndefRValue(RetTy);
  }

  // Perform the swifterror writeback.
  if (swiftErrorTemp.isValid()) {
    llvm::Value *errorResult = Builder.CreateLoad(swiftErrorTemp);
    Builder.CreateStore(errorResult, swiftErrorArg);
  }

  // Emit any call-associated writebacks immediately.  Arguably this
  // should happen after any return-value munging.
  if (CallArgs.hasWritebacks())
    emitWritebacks(*this, CallArgs);

  // The stack cleanup for inalloca arguments has to run out of the normal
  // lexical order, so deactivate it and run it manually here.
  CallArgs.freeArgumentMemory(*this);

  // Extract the return value.
  RValue Ret = [&] {
    switch (RetAI.getKind()) {
    case ABIArgInfo::CoerceAndExpand: {
      auto coercionType = RetAI.getCoerceAndExpandType();

#ifdef INTEL_SYCL_OPAQUEPOINTER_READY
      Address addr = SRetPtr.withElementType(coercionType);
#else // INTEL_SYCL_OPAQUEPOINTER_READY
      Address addr = SRetPtr;
      addr = Builder.CreateElementBitCast(addr, coercionType);
#endif // INTEL_SYCL_OPAQUEPOINTER_READY

      assert(CI->getType() == RetAI.getUnpaddedCoerceAndExpandType());
      bool requiresExtract = isa<llvm::StructType>(CI->getType());

      unsigned unpaddedIndex = 0;
      for (unsigned i = 0, e = coercionType->getNumElements(); i != e; ++i) {
        llvm::Type *eltType = coercionType->getElementType(i);
        if (ABIArgInfo::isPaddingForCoerceAndExpand(eltType)) continue;
        Address eltAddr = Builder.CreateStructGEP(addr, i);
        llvm::Value *elt = CI;
        if (requiresExtract)
          elt = Builder.CreateExtractValue(elt, unpaddedIndex++);
        else
          assert(unpaddedIndex == 0);
        Builder.CreateStore(elt, eltAddr);
      }
      [[fallthrough]];
    }

    case ABIArgInfo::InAlloca:
    case ABIArgInfo::Indirect: {
      RValue ret = convertTempToRValue(SRetPtr, RetTy, SourceLocation());
      if (UnusedReturnSizePtr)
        PopCleanupBlock();
      return ret;
    }

    case ABIArgInfo::Ignore:
      // If we are ignoring an argument that had a result, make sure to
      // construct the appropriate return value for our caller.
      return GetUndefRValue(RetTy);

    case ABIArgInfo::Extend:
    case ABIArgInfo::Direct: {
      llvm::Type *RetIRTy = ConvertType(RetTy);
      if (RetAI.getCoerceToType() == RetIRTy && RetAI.getDirectOffset() == 0) {
        switch (getEvaluationKind(RetTy)) {
        case TEK_Complex: {
          llvm::Value *Real = Builder.CreateExtractValue(CI, 0);
          llvm::Value *Imag = Builder.CreateExtractValue(CI, 1);
          return RValue::getComplex(std::make_pair(Real, Imag));
        }
        case TEK_Aggregate: {
          Address DestPtr = ReturnValue.getValue();
          bool DestIsVolatile = ReturnValue.isVolatile();

          if (!DestPtr.isValid()) {
            DestPtr = CreateMemTemp(RetTy, "agg.tmp");
            DestIsVolatile = false;
          }
          EmitAggregateStore(CI, DestPtr, DestIsVolatile);
          return RValue::getAggregate(DestPtr);
        }
        case TEK_Scalar: {
          // If the argument doesn't match, perform a bitcast to coerce it.  This
          // can happen due to trivial type mismatches.
          llvm::Value *V = CI;
          if (V->getType() != RetIRTy)
            V = Builder.CreateBitCast(V, RetIRTy);
          return RValue::get(V);
        }
        }
        llvm_unreachable("bad evaluation kind");
      }

      // If coercing a fixed vector from a scalable vector for ABI
      // compatibility, and the types match, use the llvm.vector.extract
      // intrinsic to perform the conversion.
      if (auto *FixedDst = dyn_cast<llvm::FixedVectorType>(RetIRTy)) {
        llvm::Value *V = CI;
        if (auto *ScalableSrc = dyn_cast<llvm::ScalableVectorType>(V->getType())) {
          if (FixedDst->getElementType() == ScalableSrc->getElementType()) {
            llvm::Value *Zero = llvm::Constant::getNullValue(CGM.Int64Ty);
            V = Builder.CreateExtractVector(FixedDst, V, Zero, "cast.fixed");
            return RValue::get(V);
          }
        }
      }

      Address DestPtr = ReturnValue.getValue();
      bool DestIsVolatile = ReturnValue.isVolatile();

      if (!DestPtr.isValid()) {
        DestPtr = CreateMemTemp(RetTy, "coerce");
        DestIsVolatile = false;
      }

      // An empty record can overlap other data (if declared with
      // no_unique_address); omit the store for such types - as there is no
      // actual data to store.
      if (!isEmptyRecord(getContext(), RetTy, true)) {
        // If the value is offset in memory, apply the offset now.
        Address StorePtr = emitAddressAtOffset(*this, DestPtr, RetAI);
        CreateCoercedStore(CI, StorePtr, DestIsVolatile, *this);
      }

      return convertTempToRValue(DestPtr, RetTy, SourceLocation());
    }

    case ABIArgInfo::Expand:
    case ABIArgInfo::IndirectAliased:
      llvm_unreachable("Invalid ABI kind for return argument");
    }

    llvm_unreachable("Unhandled ABIArgInfo::Kind");
  } ();

  // Emit the assume_aligned check on the return value.
  if (Ret.isScalar() && TargetDecl) {
    AssumeAlignedAttrEmitter.EmitAsAnAssumption(Loc, RetTy, Ret);
    AllocAlignAttrEmitter.EmitAsAnAssumption(Loc, RetTy, Ret);
  }

  // Explicitly call CallLifetimeEnd::Emit just to re-use the code even though
  // we can't use the full cleanup mechanism.
  for (CallLifetimeEnd &LifetimeEnd : CallLifetimeEndAfterCall)
    LifetimeEnd.Emit(*this, /*Flags=*/{});

  for (const CallArgList::EndLifetimeInfo &LT : CallArgs.getLifetimeCleanups())
    EmitLifetimeEnd(LT.Size, LT.Addr);

  if (!ReturnValue.isExternallyDestructed() &&
      RetTy.isDestructedType() == QualType::DK_nontrivial_c_struct)
    pushDestroy(QualType::DK_nontrivial_c_struct, Ret.getAggregateAddress(),
                RetTy);

  return Ret;
}

CGCallee CGCallee::prepareConcreteCallee(CodeGenFunction &CGF) const {
  if (isVirtual()) {
    const CallExpr *CE = getVirtualCallExpr();
    return CGF.CGM.getCXXABI().getVirtualFunctionPointer(
        CGF, getVirtualMethodDecl(), getThisAddress(), getVirtualFunctionType(),
        CE ? CE->getBeginLoc() : SourceLocation());
  }

  return *this;
}

/* VarArg handling */

Address CodeGenFunction::EmitVAArg(VAArgExpr *VE, Address &VAListAddr) {
  VAListAddr = VE->isMicrosoftABI()
                 ? EmitMSVAListRef(VE->getSubExpr())
                 : EmitVAListRef(VE->getSubExpr());
  QualType Ty = VE->getType();
  if (VE->isMicrosoftABI())
    return CGM.getTypes().getABIInfo().EmitMSVAArg(*this, VAListAddr, Ty);
  return CGM.getTypes().getABIInfo().EmitVAArg(*this, VAListAddr, Ty);
}<|MERGE_RESOLUTION|>--- conflicted
+++ resolved
@@ -2771,14 +2771,7 @@
   }
 }
 
-<<<<<<< HEAD
-/// Adds attributes to \p F according to our \p CodeGenOpts and \p LangOpts, as
-/// though we had emitted it ourselves. We remove any attributes on F that
-/// conflict with the attributes we add here.
-static void mergeDefaultFunctionDefinitionAttributes(
-=======
 void CodeGen::mergeDefaultFunctionDefinitionAttributes(
->>>>>>> 9632ef91
     llvm::Function &F, const CodeGenOptions &CodeGenOpts,
     const LangOptions &LangOpts, const TargetOptions &TargetOpts,
     bool WillInternalize) {
@@ -2858,18 +2851,6 @@
     addMergableDefaultFunctionAttributes(CodeGenOpts, FuncAttrs);
 }
 
-<<<<<<< HEAD
-/// Apply default attributes to \p F, accounting for merge semantics of
-/// attributes that should not overwrite existing attributes.
-void CodeGenModule::mergeDefaultFunctionDefinitionAttributes(
-    llvm::Function &F, bool WillInternalize) {
-  ::mergeDefaultFunctionDefinitionAttributes(F, getCodeGenOpts(), getLangOpts(),
-                                             getTarget().getTargetOpts(),
-                                             WillInternalize);
-}
-
-=======
->>>>>>> 9632ef91
 void CodeGenModule::addDefaultFunctionDefinitionAttributes(
     llvm::AttrBuilder &attrs) {
   getDefaultFunctionAttributes(/*function name*/ "", /*optnone*/ false,
