--- conflicted
+++ resolved
@@ -2224,36 +2224,34 @@
         llvm::AttributeSet::get(getLLVMContext(), Attrs);
   }
 
-<<<<<<< HEAD
+  // Apply `nonnull` and `dereferencable(N)` to the `this` argument.
+  if (FI.isInstanceMethod() && !IRFunctionArgs.hasInallocaArg() &&
+      !FI.arg_begin()->type->isVoidPointerType()) {
+    auto IRArgs = IRFunctionArgs.getIRArgs(0);
+
+    assert(IRArgs.second == 1 && "Expected only a single `this` pointer.");
+
+    llvm::AttrBuilder Attrs;
+
+    if (!CodeGenOpts.NullPointerIsValid &&
+        getContext().getTargetAddressSpace(FI.arg_begin()->type) == 0) {
+      Attrs.addAttribute(llvm::Attribute::NonNull);
+    }
+
+    Attrs.addDereferenceableAttr(
+        getMinimumObjectSize(
+            FI.arg_begin()->type.castAs<PointerType>()->getPointeeType())
+            .getQuantity());
+
+    ArgAttrs[IRArgs.first] = llvm::AttributeSet::get(getLLVMContext(), Attrs);
+  }
+
 #if INTEL_CUSTOMIZATION
   // Support for X87 precision control.
   if (CodeGenOpts.X87Precision)
     FuncAttrs.addAttribute("x87-precision",
                            llvm::utostr(CodeGenOpts.X87Precision));
 #endif // INTEL_CUSTOMIZATION
-=======
-  // Apply `nonnull` and `dereferencable(N)` to the `this` argument.
-  if (FI.isInstanceMethod() && !IRFunctionArgs.hasInallocaArg() &&
-      !FI.arg_begin()->type->isVoidPointerType()) {
-    auto IRArgs = IRFunctionArgs.getIRArgs(0);
-
-    assert(IRArgs.second == 1 && "Expected only a single `this` pointer.");
-
-    llvm::AttrBuilder Attrs;
-
-    if (!CodeGenOpts.NullPointerIsValid &&
-        getContext().getTargetAddressSpace(FI.arg_begin()->type) == 0) {
-      Attrs.addAttribute(llvm::Attribute::NonNull);
-    }
-
-    Attrs.addDereferenceableAttr(
-        getMinimumObjectSize(
-            FI.arg_begin()->type.castAs<PointerType>()->getPointeeType())
-            .getQuantity());
-
-    ArgAttrs[IRArgs.first] = llvm::AttributeSet::get(getLLVMContext(), Attrs);
-  }
->>>>>>> 69cd776e
 
   unsigned ArgNo = 0;
   for (CGFunctionInfo::const_arg_iterator I = FI.arg_begin(),
