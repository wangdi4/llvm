--- conflicted
+++ resolved
@@ -37,17 +37,14 @@
 #include "llvm/IR/DataLayout.h"
 #include "llvm/IR/InlineAsm.h"
 #include "llvm/IR/IntrinsicInst.h"
-<<<<<<< HEAD
-#include "llvm/Transforms/Utils/Local.h"
+#include "llvm/IR/Intrinsics.h"
 #if INTEL_CUSTOMIZATION
 // CQ381541: IMF attributes support
 #include "clang/Basic/LangOptions.h"
 #include "llvm/ADT/StringSet.h"
 #include "intel/CGIntelStmtOpenMP.h"
 #endif // INTEL_CUSTOMIZATION
-=======
-#include "llvm/IR/Intrinsics.h"
->>>>>>> 27695da9
+
 using namespace clang;
 using namespace CodeGen;
 
@@ -3616,13 +3613,20 @@
     else
       Slot = CreateAggTemp(type, "agg.tmp");
 
-    Slot.setExternallyDestructed();
+    bool DestroyedInCallee = true, NeedsEHCleanup = true;
+    if (const auto *RD = type->getAsCXXRecordDecl())
+      DestroyedInCallee = RD->hasNonTrivialDestructor();
+    else
+      NeedsEHCleanup = needsEHCleanup(type.isDestructedType());
+
+    if (DestroyedInCallee)
+      Slot.setExternallyDestructed();
 
     EmitAggExpr(E, Slot);
     RValue RV = Slot.asRValue();
     args.add(RV, type);
 
-    if (type->getAsCXXRecordDecl() || needsEHCleanup(type.isDestructedType())) {
+    if (DestroyedInCallee && NeedsEHCleanup) {
       // Create a no-op GEP between the placeholder and the cleanup so we can
       // RAUW it successfully.  It also serves as a marker of the first
       // instruction where the cleanup is active.
