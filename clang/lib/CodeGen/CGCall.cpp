//===--- CGCall.cpp - Encapsulate calling convention details --------------===//
//
//                     The LLVM Compiler Infrastructure
//
// This file is distributed under the University of Illinois Open Source
// License. See LICENSE.TXT for details.
//
//===----------------------------------------------------------------------===//
//
// These classes wrap the information about a call or function
// definition used to handle ABI compliancy.
//
//===----------------------------------------------------------------------===//

#include "CGCall.h"
#include "ABIInfo.h"
#ifdef INTEL_CUSTOMIZATION
#include "intel/CGCilkPlusRuntime.h"
#endif  // INTEL_CUSTOMIZATION
#include "CGCXXABI.h"
#include "CodeGenFunction.h"
#include "CodeGenModule.h"
#include "TargetInfo.h"
#include "clang/AST/Decl.h"
#include "clang/AST/DeclCXX.h"
#include "clang/AST/DeclObjC.h"
#include "clang/Basic/TargetInfo.h"
#include "clang/CodeGen/CGFunctionInfo.h"
#include "clang/Frontend/CodeGenOptions.h"
#include "llvm/ADT/StringExtras.h"
#include "llvm/IR/Attributes.h"
#include "llvm/IR/CallSite.h"
#include "llvm/IR/DataLayout.h"
#include "llvm/IR/InlineAsm.h"
#include "llvm/IR/Intrinsics.h"
#include "llvm/Transforms/Utils/Local.h"
using namespace clang;
using namespace CodeGen;

/***/

static unsigned ClangCallConvToLLVMCallConv(CallingConv CC) {
  switch (CC) {
  default: return llvm::CallingConv::C;
  case CC_X86StdCall: return llvm::CallingConv::X86_StdCall;
  case CC_X86FastCall: return llvm::CallingConv::X86_FastCall;
  case CC_X86ThisCall: return llvm::CallingConv::X86_ThisCall;
  case CC_X86_64Win64: return llvm::CallingConv::X86_64_Win64;
  case CC_X86_64SysV: return llvm::CallingConv::X86_64_SysV;
  case CC_AAPCS: return llvm::CallingConv::ARM_AAPCS;
  case CC_AAPCS_VFP: return llvm::CallingConv::ARM_AAPCS_VFP;
  case CC_IntelOclBicc: return llvm::CallingConv::Intel_OCL_BI;
  // TODO: Add support for __pascal to LLVM.
  case CC_X86Pascal: return llvm::CallingConv::C;
  // TODO: Add support for __vectorcall to LLVM.
  case CC_X86VectorCall: return llvm::CallingConv::X86_VectorCall;
  case CC_SpirFunction: return llvm::CallingConv::SPIR_FUNC;
  case CC_SpirKernel: return llvm::CallingConv::SPIR_KERNEL;
  }
}

/// Derives the 'this' type for codegen purposes, i.e. ignoring method
/// qualification.
/// FIXME: address space qualification?
static CanQualType GetThisType(ASTContext &Context, const CXXRecordDecl *RD) {
  QualType RecTy = Context.getTagDeclType(RD)->getCanonicalTypeInternal();
  return Context.getPointerType(CanQualType::CreateUnsafe(RecTy));
}

/// Returns the canonical formal type of the given C++ method.
static CanQual<FunctionProtoType> GetFormalType(const CXXMethodDecl *MD) {
  return MD->getType()->getCanonicalTypeUnqualified()
           .getAs<FunctionProtoType>();
}

/// Returns the "extra-canonicalized" return type, which discards
/// qualifiers on the return type.  Codegen doesn't care about them,
/// and it makes ABI code a little easier to be able to assume that
/// all parameter and return types are top-level unqualified.
static CanQualType GetReturnType(QualType RetTy) {
  return RetTy->getCanonicalTypeUnqualified().getUnqualifiedType();
}

/// Arrange the argument and result information for a value of the given
/// unprototyped freestanding function type.
const CGFunctionInfo &
CodeGenTypes::arrangeFreeFunctionType(CanQual<FunctionNoProtoType> FTNP) {
  // When translating an unprototyped function type, always use a
  // variadic type.
  return arrangeLLVMFunctionInfo(FTNP->getReturnType().getUnqualifiedType(),
                                 /*instanceMethod=*/false,
                                 /*chainCall=*/false, None,
                                 FTNP->getExtInfo(), RequiredArgs(0));
}

/// Arrange the LLVM function layout for a value of the given function
/// type, on top of any implicit parameters already stored.
static const CGFunctionInfo &
arrangeLLVMFunctionInfo(CodeGenTypes &CGT, bool instanceMethod,
                        SmallVectorImpl<CanQualType> &prefix,
                        CanQual<FunctionProtoType> FTP) {
  RequiredArgs required = RequiredArgs::forPrototypePlus(FTP, prefix.size());
  // FIXME: Kill copy.
  prefix.append(FTP->param_type_begin(), FTP->param_type_end());
  CanQualType resultType = FTP->getReturnType().getUnqualifiedType();
  return CGT.arrangeLLVMFunctionInfo(resultType, instanceMethod,
                                     /*chainCall=*/false, prefix,
                                     FTP->getExtInfo(), required);
}

/// Arrange the argument and result information for a value of the
/// given freestanding function type.
const CGFunctionInfo &
CodeGenTypes::arrangeFreeFunctionType(CanQual<FunctionProtoType> FTP) {
  SmallVector<CanQualType, 16> argTypes;
  return ::arrangeLLVMFunctionInfo(*this, /*instanceMethod=*/false, argTypes,
                                   FTP);
}

static CallingConv getCallingConventionForDecl(const Decl *D, bool IsWindows) {
  // Set the appropriate calling convention for the Function.
  if (D->hasAttr<StdCallAttr>())
    return CC_X86StdCall;

  if (D->hasAttr<FastCallAttr>())
    return CC_X86FastCall;

  if (D->hasAttr<ThisCallAttr>())
    return CC_X86ThisCall;

  if (D->hasAttr<VectorCallAttr>())
    return CC_X86VectorCall;

  if (D->hasAttr<PascalAttr>())
    return CC_X86Pascal;

  if (PcsAttr *PCS = D->getAttr<PcsAttr>())
    return (PCS->getPCS() == PcsAttr::AAPCS ? CC_AAPCS : CC_AAPCS_VFP);

  if (D->hasAttr<IntelOclBiccAttr>())
    return CC_IntelOclBicc;

  if (D->hasAttr<MSABIAttr>())
    return IsWindows ? CC_C : CC_X86_64Win64;

  if (D->hasAttr<SysVABIAttr>())
    return IsWindows ? CC_X86_64SysV : CC_C;

  return CC_C;
}

/// Arrange the argument and result information for a call to an
/// unknown C++ non-static member function of the given abstract type.
/// (Zero value of RD means we don't have any meaningful "this" argument type,
///  so fall back to a generic pointer type).
/// The member function must be an ordinary function, i.e. not a
/// constructor or destructor.
const CGFunctionInfo &
CodeGenTypes::arrangeCXXMethodType(const CXXRecordDecl *RD,
                                   const FunctionProtoType *FTP) {
  SmallVector<CanQualType, 16> argTypes;

  // Add the 'this' pointer.
  if (RD)
    argTypes.push_back(GetThisType(Context, RD));
  else
    argTypes.push_back(Context.VoidPtrTy);

  return ::arrangeLLVMFunctionInfo(
      *this, true, argTypes,
      FTP->getCanonicalTypeUnqualified().getAs<FunctionProtoType>());
}

/// Arrange the argument and result information for a declaration or
/// definition of the given C++ non-static member function.  The
/// member function must be an ordinary function, i.e. not a
/// constructor or destructor.
const CGFunctionInfo &
CodeGenTypes::arrangeCXXMethodDeclaration(const CXXMethodDecl *MD) {
  assert(!isa<CXXConstructorDecl>(MD) && "wrong method for constructors!");
  assert(!isa<CXXDestructorDecl>(MD) && "wrong method for destructors!");

  CanQual<FunctionProtoType> prototype = GetFormalType(MD);

  if (MD->isInstance()) {
    // The abstract case is perfectly fine.
    const CXXRecordDecl *ThisType = TheCXXABI.getThisArgumentTypeForMethod(MD);
    return arrangeCXXMethodType(ThisType, prototype.getTypePtr());
  }

  return arrangeFreeFunctionType(prototype);
}

const CGFunctionInfo &
CodeGenTypes::arrangeCXXStructorDeclaration(const CXXMethodDecl *MD,
                                            StructorType Type) {

  SmallVector<CanQualType, 16> argTypes;
  argTypes.push_back(GetThisType(Context, MD->getParent()));

  GlobalDecl GD;
  if (auto *CD = dyn_cast<CXXConstructorDecl>(MD)) {
    GD = GlobalDecl(CD, toCXXCtorType(Type));
  } else {
    auto *DD = dyn_cast<CXXDestructorDecl>(MD);
    GD = GlobalDecl(DD, toCXXDtorType(Type));
  }

  CanQual<FunctionProtoType> FTP = GetFormalType(MD);

  // Add the formal parameters.
  argTypes.append(FTP->param_type_begin(), FTP->param_type_end());

  TheCXXABI.buildStructorSignature(MD, Type, argTypes);

  RequiredArgs required =
      (MD->isVariadic() ? RequiredArgs(argTypes.size()) : RequiredArgs::All);

  FunctionType::ExtInfo extInfo = FTP->getExtInfo();
  CanQualType resultType = TheCXXABI.HasThisReturn(GD)
                               ? argTypes.front()
                               : TheCXXABI.hasMostDerivedReturn(GD)
                                     ? CGM.getContext().VoidPtrTy
                                     : Context.VoidTy;
  return arrangeLLVMFunctionInfo(resultType, /*instanceMethod=*/true,
                                 /*chainCall=*/false, argTypes, extInfo,
                                 required);
}

/// Arrange a call to a C++ method, passing the given arguments.
const CGFunctionInfo &
CodeGenTypes::arrangeCXXConstructorCall(const CallArgList &args,
                                        const CXXConstructorDecl *D,
                                        CXXCtorType CtorKind,
                                        unsigned ExtraArgs) {
  // FIXME: Kill copy.
  SmallVector<CanQualType, 16> ArgTypes;
  for (const auto &Arg : args)
    ArgTypes.push_back(Context.getCanonicalParamType(Arg.Ty));

  CanQual<FunctionProtoType> FPT = GetFormalType(D);
  RequiredArgs Required = RequiredArgs::forPrototypePlus(FPT, 1 + ExtraArgs);
  GlobalDecl GD(D, CtorKind);
  CanQualType ResultType = TheCXXABI.HasThisReturn(GD)
                               ? ArgTypes.front()
                               : TheCXXABI.hasMostDerivedReturn(GD)
                                     ? CGM.getContext().VoidPtrTy
                                     : Context.VoidTy;

  FunctionType::ExtInfo Info = FPT->getExtInfo();
  return arrangeLLVMFunctionInfo(ResultType, /*instanceMethod=*/true,
                                 /*chainCall=*/false, ArgTypes, Info,
                                 Required);
}

/// Arrange the argument and result information for the declaration or
/// definition of the given function.
const CGFunctionInfo &
CodeGenTypes::arrangeFunctionDeclaration(const FunctionDecl *FD) {
  if (const CXXMethodDecl *MD = dyn_cast<CXXMethodDecl>(FD))
    if (MD->isInstance())
      return arrangeCXXMethodDeclaration(MD);

  CanQualType FTy = FD->getType()->getCanonicalTypeUnqualified();

  assert(isa<FunctionType>(FTy));

  // When declaring a function without a prototype, always use a
  // non-variadic type.
  if (isa<FunctionNoProtoType>(FTy)) {
    CanQual<FunctionNoProtoType> noProto = FTy.getAs<FunctionNoProtoType>();
    return arrangeLLVMFunctionInfo(
        noProto->getReturnType(), /*instanceMethod=*/false,
        /*chainCall=*/false, None, noProto->getExtInfo(), RequiredArgs::All);
  }

  assert(isa<FunctionProtoType>(FTy));
  return arrangeFreeFunctionType(FTy.getAs<FunctionProtoType>());
}

/// Arrange the argument and result information for the declaration or
/// definition of an Objective-C method.
const CGFunctionInfo &
CodeGenTypes::arrangeObjCMethodDeclaration(const ObjCMethodDecl *MD) {
  // It happens that this is the same as a call with no optional
  // arguments, except also using the formal 'self' type.
  return arrangeObjCMessageSendSignature(MD, MD->getSelfDecl()->getType());
}

/// Arrange the argument and result information for the function type
/// through which to perform a send to the given Objective-C method,
/// using the given receiver type.  The receiver type is not always
/// the 'self' type of the method or even an Objective-C pointer type.
/// This is *not* the right method for actually performing such a
/// message send, due to the possibility of optional arguments.
const CGFunctionInfo &
CodeGenTypes::arrangeObjCMessageSendSignature(const ObjCMethodDecl *MD,
                                              QualType receiverType) {
  SmallVector<CanQualType, 16> argTys;
  argTys.push_back(Context.getCanonicalParamType(receiverType));
  argTys.push_back(Context.getCanonicalParamType(Context.getObjCSelType()));
  // FIXME: Kill copy?
  for (const auto *I : MD->params()) {
    argTys.push_back(Context.getCanonicalParamType(I->getType()));
  }

  FunctionType::ExtInfo einfo;
  bool IsWindows = getContext().getTargetInfo().getTriple().isOSWindows();
  einfo = einfo.withCallingConv(getCallingConventionForDecl(MD, IsWindows));

  if (getContext().getLangOpts().ObjCAutoRefCount &&
      MD->hasAttr<NSReturnsRetainedAttr>())
    einfo = einfo.withProducesResult(true);

  RequiredArgs required =
    (MD->isVariadic() ? RequiredArgs(argTys.size()) : RequiredArgs::All);

  return arrangeLLVMFunctionInfo(
      GetReturnType(MD->getReturnType()), /*instanceMethod=*/false,
      /*chainCall=*/false, argTys, einfo, required);
}

const CGFunctionInfo &
CodeGenTypes::arrangeGlobalDeclaration(GlobalDecl GD) {
  // FIXME: Do we need to handle ObjCMethodDecl?
  const FunctionDecl *FD = cast<FunctionDecl>(GD.getDecl());

  if (const CXXConstructorDecl *CD = dyn_cast<CXXConstructorDecl>(FD))
    return arrangeCXXStructorDeclaration(CD, getFromCtorType(GD.getCtorType()));

  if (const CXXDestructorDecl *DD = dyn_cast<CXXDestructorDecl>(FD))
    return arrangeCXXStructorDeclaration(DD, getFromDtorType(GD.getDtorType()));

  return arrangeFunctionDeclaration(FD);
}

/// Arrange a thunk that takes 'this' as the first parameter followed by
/// varargs.  Return a void pointer, regardless of the actual return type.
/// The body of the thunk will end in a musttail call to a function of the
/// correct type, and the caller will bitcast the function to the correct
/// prototype.
const CGFunctionInfo &
CodeGenTypes::arrangeMSMemberPointerThunk(const CXXMethodDecl *MD) {
  assert(MD->isVirtual() && "only virtual memptrs have thunks");
  CanQual<FunctionProtoType> FTP = GetFormalType(MD);
  CanQualType ArgTys[] = { GetThisType(Context, MD->getParent()) };
  return arrangeLLVMFunctionInfo(Context.VoidTy, /*instanceMethod=*/false,
                                 /*chainCall=*/false, ArgTys,
                                 FTP->getExtInfo(), RequiredArgs(1));
}

/// Arrange a call as unto a free function, except possibly with an
/// additional number of formal parameters considered required.
static const CGFunctionInfo &
arrangeFreeFunctionLikeCall(CodeGenTypes &CGT,
                            CodeGenModule &CGM,
                            const CallArgList &args,
                            const FunctionType *fnType,
                            unsigned numExtraRequiredArgs,
                            bool chainCall) {
  assert(args.size() >= numExtraRequiredArgs);

  // In most cases, there are no optional arguments.
  RequiredArgs required = RequiredArgs::All;

  // If we have a variadic prototype, the required arguments are the
  // extra prefix plus the arguments in the prototype.
  if (const FunctionProtoType *proto = dyn_cast<FunctionProtoType>(fnType)) {
    if (proto->isVariadic())
      required = RequiredArgs(proto->getNumParams() + numExtraRequiredArgs);

  // If we don't have a prototype at all, but we're supposed to
  // explicitly use the variadic convention for unprototyped calls,
  // treat all of the arguments as required but preserve the nominal
  // possibility of variadics.
  } else if (CGM.getTargetCodeGenInfo()
                .isNoProtoCallVariadic(args,
                                       cast<FunctionNoProtoType>(fnType))) {
    required = RequiredArgs(args.size());
  }

  // FIXME: Kill copy.
  SmallVector<CanQualType, 16> argTypes;
  for (const auto &arg : args)
    argTypes.push_back(CGT.getContext().getCanonicalParamType(arg.Ty));
  return CGT.arrangeLLVMFunctionInfo(GetReturnType(fnType->getReturnType()),
                                     /*instanceMethod=*/false, chainCall,
                                     argTypes, fnType->getExtInfo(), required);
}

/// Figure out the rules for calling a function with the given formal
/// type using the given arguments.  The arguments are necessary
/// because the function might be unprototyped, in which case it's
/// target-dependent in crazy ways.
const CGFunctionInfo &
CodeGenTypes::arrangeFreeFunctionCall(const CallArgList &args,
                                      const FunctionType *fnType,
                                      bool chainCall) {
  return arrangeFreeFunctionLikeCall(*this, CGM, args, fnType,
                                     chainCall ? 1 : 0, chainCall);
}

/// A block function call is essentially a free-function call with an
/// extra implicit argument.
const CGFunctionInfo &
CodeGenTypes::arrangeBlockFunctionCall(const CallArgList &args,
                                       const FunctionType *fnType) {
  return arrangeFreeFunctionLikeCall(*this, CGM, args, fnType, 1,
                                     /*chainCall=*/false);
}

const CGFunctionInfo &
CodeGenTypes::arrangeFreeFunctionCall(QualType resultType,
                                      const CallArgList &args,
                                      FunctionType::ExtInfo info,
                                      RequiredArgs required) {
  // FIXME: Kill copy.
  SmallVector<CanQualType, 16> argTypes;
  for (const auto &Arg : args)
    argTypes.push_back(Context.getCanonicalParamType(Arg.Ty));
  return arrangeLLVMFunctionInfo(
      GetReturnType(resultType), /*instanceMethod=*/false,
      /*chainCall=*/false, argTypes, info, required);
}

/// Arrange a call to a C++ method, passing the given arguments.
const CGFunctionInfo &
CodeGenTypes::arrangeCXXMethodCall(const CallArgList &args,
                                   const FunctionProtoType *FPT,
                                   RequiredArgs required) {
  // FIXME: Kill copy.
  SmallVector<CanQualType, 16> argTypes;
  for (const auto &Arg : args)
    argTypes.push_back(Context.getCanonicalParamType(Arg.Ty));

  FunctionType::ExtInfo info = FPT->getExtInfo();
  return arrangeLLVMFunctionInfo(
      GetReturnType(FPT->getReturnType()), /*instanceMethod=*/true,
      /*chainCall=*/false, argTypes, info, required);
}

const CGFunctionInfo &CodeGenTypes::arrangeFreeFunctionDeclaration(
    QualType resultType, const FunctionArgList &args,
    const FunctionType::ExtInfo &info, bool isVariadic) {
  // FIXME: Kill copy.
  SmallVector<CanQualType, 16> argTypes;
  for (auto Arg : args)
    argTypes.push_back(Context.getCanonicalParamType(Arg->getType()));

  RequiredArgs required =
    (isVariadic ? RequiredArgs(args.size()) : RequiredArgs::All);
  return arrangeLLVMFunctionInfo(
      GetReturnType(resultType), /*instanceMethod=*/false,
      /*chainCall=*/false, argTypes, info, required);
}

const CGFunctionInfo &CodeGenTypes::arrangeNullaryFunction() {
  return arrangeLLVMFunctionInfo(
      getContext().VoidTy, /*instanceMethod=*/false, /*chainCall=*/false,
      None, FunctionType::ExtInfo(), RequiredArgs::All);
}

/// Arrange the argument and result information for an abstract value
/// of a given function type.  This is the method which all of the
/// above functions ultimately defer to.
const CGFunctionInfo &
CodeGenTypes::arrangeLLVMFunctionInfo(CanQualType resultType,
                                      bool instanceMethod,
                                      bool chainCall,
                                      ArrayRef<CanQualType> argTypes,
                                      FunctionType::ExtInfo info,
                                      RequiredArgs required) {
  assert(std::all_of(argTypes.begin(), argTypes.end(),
                     std::mem_fun_ref(&CanQualType::isCanonicalAsParam)));

  unsigned CC = ClangCallConvToLLVMCallConv(info.getCC());

  // Lookup or create unique function info.
  llvm::FoldingSetNodeID ID;
  CGFunctionInfo::Profile(ID, instanceMethod, chainCall, info, required,
                          resultType, argTypes);

  void *insertPos = nullptr;
  CGFunctionInfo *FI = FunctionInfos.FindNodeOrInsertPos(ID, insertPos);
  if (FI)
    return *FI;

  // Construct the function info.  We co-allocate the ArgInfos.
  FI = CGFunctionInfo::create(CC, instanceMethod, chainCall, info,
                              resultType, argTypes, required);
  FunctionInfos.InsertNode(FI, insertPos);

  bool inserted = FunctionsBeingProcessed.insert(FI).second;
  (void)inserted;
  assert(inserted && "Recursively being processed?");
  
  // Compute ABI information.
  getABIInfo().computeInfo(*FI);

  // Loop over all of the computed argument and return value info.  If any of
  // them are direct or extend without a specified coerce type, specify the
  // default now.
  ABIArgInfo &retInfo = FI->getReturnInfo();
  if (retInfo.canHaveCoerceToType() && retInfo.getCoerceToType() == nullptr)
    retInfo.setCoerceToType(ConvertType(FI->getReturnType()));

  for (auto &I : FI->arguments())
    if (I.info.canHaveCoerceToType() && I.info.getCoerceToType() == nullptr)
      I.info.setCoerceToType(ConvertType(I.type));

  bool erased = FunctionsBeingProcessed.erase(FI); (void)erased;
  assert(erased && "Not in set?");
  
  return *FI;
}

CGFunctionInfo *CGFunctionInfo::create(unsigned llvmCC,
                                       bool instanceMethod,
                                       bool chainCall,
                                       const FunctionType::ExtInfo &info,
                                       CanQualType resultType,
                                       ArrayRef<CanQualType> argTypes,
                                       RequiredArgs required) {
  void *buffer = operator new(sizeof(CGFunctionInfo) +
                              sizeof(ArgInfo) * (argTypes.size() + 1));
  CGFunctionInfo *FI = new(buffer) CGFunctionInfo();
  FI->CallingConvention = llvmCC;
  FI->EffectiveCallingConvention = llvmCC;
  FI->ASTCallingConvention = info.getCC();
  FI->InstanceMethod = instanceMethod;
  FI->ChainCall = chainCall;
  FI->NoReturn = info.getNoReturn();
  FI->ReturnsRetained = info.getProducesResult();
  FI->Required = required;
  FI->HasRegParm = info.getHasRegParm();
  FI->RegParm = info.getRegParm();
  FI->ArgStruct = nullptr;
  FI->NumArgs = argTypes.size();
  FI->getArgsBuffer()[0].type = resultType;
  for (unsigned i = 0, e = argTypes.size(); i != e; ++i)
    FI->getArgsBuffer()[i + 1].type = argTypes[i];
  return FI;
}

/***/

namespace {
// ABIArgInfo::Expand implementation.

// Specifies the way QualType passed as ABIArgInfo::Expand is expanded.
struct TypeExpansion {
  enum TypeExpansionKind {
    // Elements of constant arrays are expanded recursively.
    TEK_ConstantArray,
    // Record fields are expanded recursively (but if record is a union, only
    // the field with the largest size is expanded).
    TEK_Record,
    // For complex types, real and imaginary parts are expanded recursively.
    TEK_Complex,
    // All other types are not expandable.
    TEK_None
  };

  const TypeExpansionKind Kind;

  TypeExpansion(TypeExpansionKind K) : Kind(K) {}
  virtual ~TypeExpansion() {}
};

struct ConstantArrayExpansion : TypeExpansion {
  QualType EltTy;
  uint64_t NumElts;

  ConstantArrayExpansion(QualType EltTy, uint64_t NumElts)
      : TypeExpansion(TEK_ConstantArray), EltTy(EltTy), NumElts(NumElts) {}
  static bool classof(const TypeExpansion *TE) {
    return TE->Kind == TEK_ConstantArray;
  }
};

struct RecordExpansion : TypeExpansion {
  SmallVector<const CXXBaseSpecifier *, 1> Bases;

  SmallVector<const FieldDecl *, 1> Fields;

  RecordExpansion(SmallVector<const CXXBaseSpecifier *, 1> &&Bases,
                  SmallVector<const FieldDecl *, 1> &&Fields)
      : TypeExpansion(TEK_Record), Bases(Bases), Fields(Fields) {}
  static bool classof(const TypeExpansion *TE) {
    return TE->Kind == TEK_Record;
  }
};

struct ComplexExpansion : TypeExpansion {
  QualType EltTy;

  ComplexExpansion(QualType EltTy) : TypeExpansion(TEK_Complex), EltTy(EltTy) {}
  static bool classof(const TypeExpansion *TE) {
    return TE->Kind == TEK_Complex;
  }
};

struct NoExpansion : TypeExpansion {
  NoExpansion() : TypeExpansion(TEK_None) {}
  static bool classof(const TypeExpansion *TE) {
    return TE->Kind == TEK_None;
  }
};
}  // namespace

static std::unique_ptr<TypeExpansion>
getTypeExpansion(QualType Ty, const ASTContext &Context) {
  if (const ConstantArrayType *AT = Context.getAsConstantArrayType(Ty)) {
    return llvm::make_unique<ConstantArrayExpansion>(
        AT->getElementType(), AT->getSize().getZExtValue());
  }
  if (const RecordType *RT = Ty->getAs<RecordType>()) {
    SmallVector<const CXXBaseSpecifier *, 1> Bases;
    SmallVector<const FieldDecl *, 1> Fields;
    const RecordDecl *RD = RT->getDecl();
    assert(!RD->hasFlexibleArrayMember() &&
           "Cannot expand structure with flexible array.");
    if (RD->isUnion()) {
      // Unions can be here only in degenerative cases - all the fields are same
      // after flattening. Thus we have to use the "largest" field.
      const FieldDecl *LargestFD = nullptr;
      CharUnits UnionSize = CharUnits::Zero();

      for (const auto *FD : RD->fields()) {
        // Skip zero length bitfields.
        if (FD->isBitField() && FD->getBitWidthValue(Context) == 0)
          continue;
        assert(!FD->isBitField() &&
               "Cannot expand structure with bit-field members.");
        CharUnits FieldSize = Context.getTypeSizeInChars(FD->getType());
        if (UnionSize < FieldSize) {
          UnionSize = FieldSize;
          LargestFD = FD;
        }
      }
      if (LargestFD)
        Fields.push_back(LargestFD);
    } else {
      if (const auto *CXXRD = dyn_cast<CXXRecordDecl>(RD)) {
        assert(!CXXRD->isDynamicClass() &&
               "cannot expand vtable pointers in dynamic classes");
        for (const CXXBaseSpecifier &BS : CXXRD->bases())
          Bases.push_back(&BS);
      }

      for (const auto *FD : RD->fields()) {
        // Skip zero length bitfields.
        if (FD->isBitField() && FD->getBitWidthValue(Context) == 0)
          continue;
        assert(!FD->isBitField() &&
               "Cannot expand structure with bit-field members.");
        Fields.push_back(FD);
      }
    }
    return llvm::make_unique<RecordExpansion>(std::move(Bases),
                                              std::move(Fields));
  }
  if (const ComplexType *CT = Ty->getAs<ComplexType>()) {
    return llvm::make_unique<ComplexExpansion>(CT->getElementType());
  }
  return llvm::make_unique<NoExpansion>();
}

static int getExpansionSize(QualType Ty, const ASTContext &Context) {
  auto Exp = getTypeExpansion(Ty, Context);
  if (auto CAExp = dyn_cast<ConstantArrayExpansion>(Exp.get())) {
    return CAExp->NumElts * getExpansionSize(CAExp->EltTy, Context);
  }
  if (auto RExp = dyn_cast<RecordExpansion>(Exp.get())) {
    int Res = 0;
    for (auto BS : RExp->Bases)
      Res += getExpansionSize(BS->getType(), Context);
    for (auto FD : RExp->Fields)
      Res += getExpansionSize(FD->getType(), Context);
    return Res;
  }
  if (isa<ComplexExpansion>(Exp.get()))
    return 2;
  assert(isa<NoExpansion>(Exp.get()));
  return 1;
}

void
CodeGenTypes::getExpandedTypes(QualType Ty,
                               SmallVectorImpl<llvm::Type *>::iterator &TI) {
  auto Exp = getTypeExpansion(Ty, Context);
  if (auto CAExp = dyn_cast<ConstantArrayExpansion>(Exp.get())) {
    for (int i = 0, n = CAExp->NumElts; i < n; i++) {
      getExpandedTypes(CAExp->EltTy, TI);
    }
  } else if (auto RExp = dyn_cast<RecordExpansion>(Exp.get())) {
    for (auto BS : RExp->Bases)
      getExpandedTypes(BS->getType(), TI);
    for (auto FD : RExp->Fields)
      getExpandedTypes(FD->getType(), TI);
  } else if (auto CExp = dyn_cast<ComplexExpansion>(Exp.get())) {
    llvm::Type *EltTy = ConvertType(CExp->EltTy);
    *TI++ = EltTy;
    *TI++ = EltTy;
  } else {
    assert(isa<NoExpansion>(Exp.get()));
    *TI++ = ConvertType(Ty);
  }
}

void CodeGenFunction::ExpandTypeFromArgs(
    QualType Ty, LValue LV, SmallVectorImpl<llvm::Argument *>::iterator &AI) {
  assert(LV.isSimple() &&
         "Unexpected non-simple lvalue during struct expansion.");

  auto Exp = getTypeExpansion(Ty, getContext());
  if (auto CAExp = dyn_cast<ConstantArrayExpansion>(Exp.get())) {
    for (int i = 0, n = CAExp->NumElts; i < n; i++) {
      llvm::Value *EltAddr = Builder.CreateConstGEP2_32(LV.getAddress(), 0, i);
      LValue LV = MakeAddrLValue(EltAddr, CAExp->EltTy);
      ExpandTypeFromArgs(CAExp->EltTy, LV, AI);
    }
  } else if (auto RExp = dyn_cast<RecordExpansion>(Exp.get())) {
    llvm::Value *This = LV.getAddress();
    for (const CXXBaseSpecifier *BS : RExp->Bases) {
      // Perform a single step derived-to-base conversion.
      llvm::Value *Base =
          GetAddressOfBaseClass(This, Ty->getAsCXXRecordDecl(), &BS, &BS + 1,
                                /*NullCheckValue=*/false, SourceLocation());
      LValue SubLV = MakeAddrLValue(Base, BS->getType());

      // Recurse onto bases.
      ExpandTypeFromArgs(BS->getType(), SubLV, AI);
    }
    for (auto FD : RExp->Fields) {
      // FIXME: What are the right qualifiers here?
      LValue SubLV = EmitLValueForField(LV, FD);
      ExpandTypeFromArgs(FD->getType(), SubLV, AI);
    }
  } else if (auto CExp = dyn_cast<ComplexExpansion>(Exp.get())) {
    llvm::Value *RealAddr = Builder.CreateStructGEP(LV.getAddress(), 0, "real");
    EmitStoreThroughLValue(RValue::get(*AI++),
                           MakeAddrLValue(RealAddr, CExp->EltTy));
    llvm::Value *ImagAddr = Builder.CreateStructGEP(LV.getAddress(), 1, "imag");
    EmitStoreThroughLValue(RValue::get(*AI++),
                           MakeAddrLValue(ImagAddr, CExp->EltTy));
  } else {
    assert(isa<NoExpansion>(Exp.get()));
    EmitStoreThroughLValue(RValue::get(*AI++), LV);
  }
}

void CodeGenFunction::ExpandTypeToArgs(
    QualType Ty, RValue RV, llvm::FunctionType *IRFuncTy,
    SmallVectorImpl<llvm::Value *> &IRCallArgs, unsigned &IRCallArgPos) {
  auto Exp = getTypeExpansion(Ty, getContext());
  if (auto CAExp = dyn_cast<ConstantArrayExpansion>(Exp.get())) {
    llvm::Value *Addr = RV.getAggregateAddr();
    for (int i = 0, n = CAExp->NumElts; i < n; i++) {
      llvm::Value *EltAddr = Builder.CreateConstGEP2_32(Addr, 0, i);
      RValue EltRV =
          convertTempToRValue(EltAddr, CAExp->EltTy, SourceLocation());
      ExpandTypeToArgs(CAExp->EltTy, EltRV, IRFuncTy, IRCallArgs, IRCallArgPos);
    }
  } else if (auto RExp = dyn_cast<RecordExpansion>(Exp.get())) {
    llvm::Value *This = RV.getAggregateAddr();
    for (const CXXBaseSpecifier *BS : RExp->Bases) {
      // Perform a single step derived-to-base conversion.
      llvm::Value *Base =
          GetAddressOfBaseClass(This, Ty->getAsCXXRecordDecl(), &BS, &BS + 1,
                                /*NullCheckValue=*/false, SourceLocation());
      RValue BaseRV = RValue::getAggregate(Base);

      // Recurse onto bases.
      ExpandTypeToArgs(BS->getType(), BaseRV, IRFuncTy, IRCallArgs,
                       IRCallArgPos);
    }

    LValue LV = MakeAddrLValue(This, Ty);
    for (auto FD : RExp->Fields) {
      RValue FldRV = EmitRValueForField(LV, FD, SourceLocation());
      ExpandTypeToArgs(FD->getType(), FldRV, IRFuncTy, IRCallArgs,
                       IRCallArgPos);
    }
  } else if (isa<ComplexExpansion>(Exp.get())) {
    ComplexPairTy CV = RV.getComplexVal();
    IRCallArgs[IRCallArgPos++] = CV.first;
    IRCallArgs[IRCallArgPos++] = CV.second;
  } else {
    assert(isa<NoExpansion>(Exp.get()));
    assert(RV.isScalar() &&
           "Unexpected non-scalar rvalue during struct expansion.");

    // Insert a bitcast as needed.
    llvm::Value *V = RV.getScalarVal();
    if (IRCallArgPos < IRFuncTy->getNumParams() &&
        V->getType() != IRFuncTy->getParamType(IRCallArgPos))
      V = Builder.CreateBitCast(V, IRFuncTy->getParamType(IRCallArgPos));

    IRCallArgs[IRCallArgPos++] = V;
  }
}

/// EnterStructPointerForCoercedAccess - Given a struct pointer that we are
/// accessing some number of bytes out of it, try to gep into the struct to get
/// at its inner goodness.  Dive as deep as possible without entering an element
/// with an in-memory size smaller than DstSize.
static llvm::Value *
EnterStructPointerForCoercedAccess(llvm::Value *SrcPtr,
                                   llvm::StructType *SrcSTy,
                                   uint64_t DstSize, CodeGenFunction &CGF) {
  // We can't dive into a zero-element struct.
  if (SrcSTy->getNumElements() == 0) return SrcPtr;

  llvm::Type *FirstElt = SrcSTy->getElementType(0);

  // If the first elt is at least as large as what we're looking for, or if the
  // first element is the same size as the whole struct, we can enter it. The
  // comparison must be made on the store size and not the alloca size. Using
  // the alloca size may overstate the size of the load.
  uint64_t FirstEltSize =
    CGF.CGM.getDataLayout().getTypeStoreSize(FirstElt);
  if (FirstEltSize < DstSize &&
      FirstEltSize < CGF.CGM.getDataLayout().getTypeStoreSize(SrcSTy))
    return SrcPtr;

  // GEP into the first element.
  SrcPtr = CGF.Builder.CreateConstGEP2_32(SrcPtr, 0, 0, "coerce.dive");

  // If the first element is a struct, recurse.
  llvm::Type *SrcTy =
    cast<llvm::PointerType>(SrcPtr->getType())->getElementType();
  if (llvm::StructType *SrcSTy = dyn_cast<llvm::StructType>(SrcTy))
    return EnterStructPointerForCoercedAccess(SrcPtr, SrcSTy, DstSize, CGF);

  return SrcPtr;
}

/// CoerceIntOrPtrToIntOrPtr - Convert a value Val to the specific Ty where both
/// are either integers or pointers.  This does a truncation of the value if it
/// is too large or a zero extension if it is too small.
///
/// This behaves as if the value were coerced through memory, so on big-endian
/// targets the high bits are preserved in a truncation, while little-endian
/// targets preserve the low bits.
static llvm::Value *CoerceIntOrPtrToIntOrPtr(llvm::Value *Val,
                                             llvm::Type *Ty,
                                             CodeGenFunction &CGF) {
  if (Val->getType() == Ty)
    return Val;

  if (isa<llvm::PointerType>(Val->getType())) {
    // If this is Pointer->Pointer avoid conversion to and from int.
    if (isa<llvm::PointerType>(Ty))
      return CGF.Builder.CreateBitCast(Val, Ty, "coerce.val");

    // Convert the pointer to an integer so we can play with its width.
    Val = CGF.Builder.CreatePtrToInt(Val, CGF.IntPtrTy, "coerce.val.pi");
  }

  llvm::Type *DestIntTy = Ty;
  if (isa<llvm::PointerType>(DestIntTy))
    DestIntTy = CGF.IntPtrTy;

  if (Val->getType() != DestIntTy) {
    const llvm::DataLayout &DL = CGF.CGM.getDataLayout();
    if (DL.isBigEndian()) {
      // Preserve the high bits on big-endian targets.
      // That is what memory coercion does.
      uint64_t SrcSize = DL.getTypeSizeInBits(Val->getType());
      uint64_t DstSize = DL.getTypeSizeInBits(DestIntTy);

      if (SrcSize > DstSize) {
        Val = CGF.Builder.CreateLShr(Val, SrcSize - DstSize, "coerce.highbits");
        Val = CGF.Builder.CreateTrunc(Val, DestIntTy, "coerce.val.ii");
      } else {
        Val = CGF.Builder.CreateZExt(Val, DestIntTy, "coerce.val.ii");
        Val = CGF.Builder.CreateShl(Val, DstSize - SrcSize, "coerce.highbits");
      }
    } else {
      // Little-endian targets preserve the low bits. No shifts required.
      Val = CGF.Builder.CreateIntCast(Val, DestIntTy, false, "coerce.val.ii");
    }
  }

  if (isa<llvm::PointerType>(Ty))
    Val = CGF.Builder.CreateIntToPtr(Val, Ty, "coerce.val.ip");
  return Val;
}



/// CreateCoercedLoad - Create a load from \arg SrcPtr interpreted as
/// a pointer to an object of type \arg Ty.
///
/// This safely handles the case when the src type is smaller than the
/// destination type; in this situation the values of bits which not
/// present in the src are undefined.
static llvm::Value *CreateCoercedLoad(llvm::Value *SrcPtr,
                                      llvm::Type *Ty,
                                      CodeGenFunction &CGF) {
  llvm::Type *SrcTy =
    cast<llvm::PointerType>(SrcPtr->getType())->getElementType();

  // If SrcTy and Ty are the same, just do a load.
  if (SrcTy == Ty)
    return CGF.Builder.CreateLoad(SrcPtr);

  uint64_t DstSize = CGF.CGM.getDataLayout().getTypeAllocSize(Ty);

  if (llvm::StructType *SrcSTy = dyn_cast<llvm::StructType>(SrcTy)) {
    SrcPtr = EnterStructPointerForCoercedAccess(SrcPtr, SrcSTy, DstSize, CGF);
    SrcTy = cast<llvm::PointerType>(SrcPtr->getType())->getElementType();
  }

  uint64_t SrcSize = CGF.CGM.getDataLayout().getTypeAllocSize(SrcTy);

  // If the source and destination are integer or pointer types, just do an
  // extension or truncation to the desired type.
  if ((isa<llvm::IntegerType>(Ty) || isa<llvm::PointerType>(Ty)) &&
      (isa<llvm::IntegerType>(SrcTy) || isa<llvm::PointerType>(SrcTy))) {
    llvm::LoadInst *Load = CGF.Builder.CreateLoad(SrcPtr);
    return CoerceIntOrPtrToIntOrPtr(Load, Ty, CGF);
  }

  // If load is legal, just bitcast the src pointer.
  if (SrcSize >= DstSize) {
    // Generally SrcSize is never greater than DstSize, since this means we are
    // losing bits. However, this can happen in cases where the structure has
    // additional padding, for example due to a user specified alignment.
    //
    // FIXME: Assert that we aren't truncating non-padding bits when have access
    // to that information.
    llvm::Value *Casted =
      CGF.Builder.CreateBitCast(SrcPtr, llvm::PointerType::getUnqual(Ty));
    llvm::LoadInst *Load = CGF.Builder.CreateLoad(Casted);
    // FIXME: Use better alignment / avoid requiring aligned load.
    Load->setAlignment(1);
    return Load;
  }

  // Otherwise do coercion through memory. This is stupid, but
  // simple.
  llvm::Value *Tmp = CGF.CreateTempAlloca(Ty);
  llvm::Type *I8PtrTy = CGF.Builder.getInt8PtrTy();
  llvm::Value *Casted = CGF.Builder.CreateBitCast(Tmp, I8PtrTy);
  llvm::Value *SrcCasted = CGF.Builder.CreateBitCast(SrcPtr, I8PtrTy);
  // FIXME: Use better alignment.
  CGF.Builder.CreateMemCpy(Casted, SrcCasted,
      llvm::ConstantInt::get(CGF.IntPtrTy, SrcSize),
      1, false);
  return CGF.Builder.CreateLoad(Tmp);
}

// Function to store a first-class aggregate into memory.  We prefer to
// store the elements rather than the aggregate to be more friendly to
// fast-isel.
// FIXME: Do we need to recurse here?
static void BuildAggStore(CodeGenFunction &CGF, llvm::Value *Val,
                          llvm::Value *DestPtr, bool DestIsVolatile,
                          bool LowAlignment) {
  // Prefer scalar stores to first-class aggregate stores.
  if (llvm::StructType *STy =
        dyn_cast<llvm::StructType>(Val->getType())) {
    for (unsigned i = 0, e = STy->getNumElements(); i != e; ++i) {
      llvm::Value *EltPtr = CGF.Builder.CreateConstGEP2_32(DestPtr, 0, i);
      llvm::Value *Elt = CGF.Builder.CreateExtractValue(Val, i);
      llvm::StoreInst *SI = CGF.Builder.CreateStore(Elt, EltPtr,
                                                    DestIsVolatile);
      if (LowAlignment)
        SI->setAlignment(1);
    }
  } else {
    llvm::StoreInst *SI = CGF.Builder.CreateStore(Val, DestPtr, DestIsVolatile);
    if (LowAlignment)
      SI->setAlignment(1);
  }
}

/// CreateCoercedStore - Create a store to \arg DstPtr from \arg Src,
/// where the source and destination may have different types.
///
/// This safely handles the case when the src type is larger than the
/// destination type; the upper bits of the src will be lost.
static void CreateCoercedStore(llvm::Value *Src,
                               llvm::Value *DstPtr,
                               bool DstIsVolatile,
                               CodeGenFunction &CGF) {
  llvm::Type *SrcTy = Src->getType();
  llvm::Type *DstTy =
    cast<llvm::PointerType>(DstPtr->getType())->getElementType();
  if (SrcTy == DstTy) {
    CGF.Builder.CreateStore(Src, DstPtr, DstIsVolatile);
    return;
  }

  uint64_t SrcSize = CGF.CGM.getDataLayout().getTypeAllocSize(SrcTy);

  if (llvm::StructType *DstSTy = dyn_cast<llvm::StructType>(DstTy)) {
    DstPtr = EnterStructPointerForCoercedAccess(DstPtr, DstSTy, SrcSize, CGF);
    DstTy = cast<llvm::PointerType>(DstPtr->getType())->getElementType();
  }

  // If the source and destination are integer or pointer types, just do an
  // extension or truncation to the desired type.
  if ((isa<llvm::IntegerType>(SrcTy) || isa<llvm::PointerType>(SrcTy)) &&
      (isa<llvm::IntegerType>(DstTy) || isa<llvm::PointerType>(DstTy))) {
    Src = CoerceIntOrPtrToIntOrPtr(Src, DstTy, CGF);
    CGF.Builder.CreateStore(Src, DstPtr, DstIsVolatile);
    return;
  }

  uint64_t DstSize = CGF.CGM.getDataLayout().getTypeAllocSize(DstTy);

  // If store is legal, just bitcast the src pointer.
  if (SrcSize <= DstSize) {
    llvm::Value *Casted =
      CGF.Builder.CreateBitCast(DstPtr, llvm::PointerType::getUnqual(SrcTy));
    // FIXME: Use better alignment / avoid requiring aligned store.
    BuildAggStore(CGF, Src, Casted, DstIsVolatile, true);
  } else {
    // Otherwise do coercion through memory. This is stupid, but
    // simple.

    // Generally SrcSize is never greater than DstSize, since this means we are
    // losing bits. However, this can happen in cases where the structure has
    // additional padding, for example due to a user specified alignment.
    //
    // FIXME: Assert that we aren't truncating non-padding bits when have access
    // to that information.
    llvm::Value *Tmp = CGF.CreateTempAlloca(SrcTy);
    CGF.Builder.CreateStore(Src, Tmp);
    llvm::Type *I8PtrTy = CGF.Builder.getInt8PtrTy();
    llvm::Value *Casted = CGF.Builder.CreateBitCast(Tmp, I8PtrTy);
    llvm::Value *DstCasted = CGF.Builder.CreateBitCast(DstPtr, I8PtrTy);
    // FIXME: Use better alignment.
    CGF.Builder.CreateMemCpy(DstCasted, Casted,
        llvm::ConstantInt::get(CGF.IntPtrTy, DstSize),
        1, false);
  }
}

namespace {

/// Encapsulates information about the way function arguments from
/// CGFunctionInfo should be passed to actual LLVM IR function.
class ClangToLLVMArgMapping {
  static const unsigned InvalidIndex = ~0U;
  unsigned InallocaArgNo;
  unsigned SRetArgNo;
  unsigned TotalIRArgs;

  /// Arguments of LLVM IR function corresponding to single Clang argument.
  struct IRArgs {
    unsigned PaddingArgIndex;
    // Argument is expanded to IR arguments at positions
    // [FirstArgIndex, FirstArgIndex + NumberOfArgs).
    unsigned FirstArgIndex;
    unsigned NumberOfArgs;

    IRArgs()
        : PaddingArgIndex(InvalidIndex), FirstArgIndex(InvalidIndex),
          NumberOfArgs(0) {}
  };

  SmallVector<IRArgs, 8> ArgInfo;

public:
  ClangToLLVMArgMapping(const ASTContext &Context, const CGFunctionInfo &FI,
                        bool OnlyRequiredArgs = false)
      : InallocaArgNo(InvalidIndex), SRetArgNo(InvalidIndex), TotalIRArgs(0),
        ArgInfo(OnlyRequiredArgs ? FI.getNumRequiredArgs() : FI.arg_size()) {
    construct(Context, FI, OnlyRequiredArgs);
  }

  bool hasInallocaArg() const { return InallocaArgNo != InvalidIndex; }
  unsigned getInallocaArgNo() const {
    assert(hasInallocaArg());
    return InallocaArgNo;
  }

  bool hasSRetArg() const { return SRetArgNo != InvalidIndex; }
  unsigned getSRetArgNo() const {
    assert(hasSRetArg());
    return SRetArgNo;
  }

  unsigned totalIRArgs() const { return TotalIRArgs; }

  bool hasPaddingArg(unsigned ArgNo) const {
    assert(ArgNo < ArgInfo.size());
    return ArgInfo[ArgNo].PaddingArgIndex != InvalidIndex;
  }
  unsigned getPaddingArgNo(unsigned ArgNo) const {
    assert(hasPaddingArg(ArgNo));
    return ArgInfo[ArgNo].PaddingArgIndex;
  }

  /// Returns index of first IR argument corresponding to ArgNo, and their
  /// quantity.
  std::pair<unsigned, unsigned> getIRArgs(unsigned ArgNo) const {
    assert(ArgNo < ArgInfo.size());
    return std::make_pair(ArgInfo[ArgNo].FirstArgIndex,
                          ArgInfo[ArgNo].NumberOfArgs);
  }

private:
  void construct(const ASTContext &Context, const CGFunctionInfo &FI,
                 bool OnlyRequiredArgs);
};

void ClangToLLVMArgMapping::construct(const ASTContext &Context,
                                      const CGFunctionInfo &FI,
                                      bool OnlyRequiredArgs) {
  unsigned IRArgNo = 0;
  bool SwapThisWithSRet = false;
  const ABIArgInfo &RetAI = FI.getReturnInfo();

  if (RetAI.getKind() == ABIArgInfo::Indirect) {
    SwapThisWithSRet = RetAI.isSRetAfterThis();
    SRetArgNo = SwapThisWithSRet ? 1 : IRArgNo++;
  }

  unsigned ArgNo = 0;
  unsigned NumArgs = OnlyRequiredArgs ? FI.getNumRequiredArgs() : FI.arg_size();
  for (CGFunctionInfo::const_arg_iterator I = FI.arg_begin(); ArgNo < NumArgs;
       ++I, ++ArgNo) {
    assert(I != FI.arg_end());
    QualType ArgType = I->type;
    const ABIArgInfo &AI = I->info;
    // Collect data about IR arguments corresponding to Clang argument ArgNo.
    auto &IRArgs = ArgInfo[ArgNo];

    if (AI.getPaddingType())
      IRArgs.PaddingArgIndex = IRArgNo++;

    switch (AI.getKind()) {
    case ABIArgInfo::Extend:
    case ABIArgInfo::Direct: {
      // FIXME: handle sseregparm someday...
      llvm::StructType *STy = dyn_cast<llvm::StructType>(AI.getCoerceToType());
      if (AI.isDirect() && AI.getCanBeFlattened() && STy) {
        IRArgs.NumberOfArgs = STy->getNumElements();
      } else {
        IRArgs.NumberOfArgs = 1;
      }
      break;
    }
    case ABIArgInfo::Indirect:
      IRArgs.NumberOfArgs = 1;
      break;
    case ABIArgInfo::Ignore:
    case ABIArgInfo::InAlloca:
      // ignore and inalloca doesn't have matching LLVM parameters.
      IRArgs.NumberOfArgs = 0;
      break;
    case ABIArgInfo::Expand: {
      IRArgs.NumberOfArgs = getExpansionSize(ArgType, Context);
      break;
    }
    }

    if (IRArgs.NumberOfArgs > 0) {
      IRArgs.FirstArgIndex = IRArgNo;
      IRArgNo += IRArgs.NumberOfArgs;
    }

    // Skip over the sret parameter when it comes second.  We already handled it
    // above.
    if (IRArgNo == 1 && SwapThisWithSRet)
      IRArgNo++;
  }
  assert(ArgNo == ArgInfo.size());

  if (FI.usesInAlloca())
    InallocaArgNo = IRArgNo++;

  TotalIRArgs = IRArgNo;
}
}  // namespace

/***/

bool CodeGenModule::ReturnTypeUsesSRet(const CGFunctionInfo &FI) {
  return FI.getReturnInfo().isIndirect();
}

bool CodeGenModule::ReturnSlotInterferesWithArgs(const CGFunctionInfo &FI) {
  return ReturnTypeUsesSRet(FI) &&
         getTargetCodeGenInfo().doesReturnSlotInterfereWithArgs();
}

bool CodeGenModule::ReturnTypeUsesFPRet(QualType ResultType) {
  if (const BuiltinType *BT = ResultType->getAs<BuiltinType>()) {
    switch (BT->getKind()) {
    default:
      return false;
    case BuiltinType::Float:
      return getTarget().useObjCFPRetForRealType(TargetInfo::Float);
    case BuiltinType::Double:
      return getTarget().useObjCFPRetForRealType(TargetInfo::Double);
    case BuiltinType::LongDouble:
      return getTarget().useObjCFPRetForRealType(TargetInfo::LongDouble);
#ifdef INTEL_CUSTOMIZATION
    case BuiltinType::Float128:
      return getTarget().useObjCFPRetForRealType(TargetInfo::Float128);
#endif  // INTEL_CUSTOMIZATION
    }
  }

  return false;
}

bool CodeGenModule::ReturnTypeUsesFP2Ret(QualType ResultType) {
  if (const ComplexType *CT = ResultType->getAs<ComplexType>()) {
    if (const BuiltinType *BT = CT->getElementType()->getAs<BuiltinType>()) {
      if (BT->getKind() == BuiltinType::LongDouble)
        return getTarget().useObjCFP2RetForComplexLongDouble();
    }
  }

  return false;
}

llvm::FunctionType *CodeGenTypes::GetFunctionType(GlobalDecl GD) {
  const CGFunctionInfo &FI = arrangeGlobalDeclaration(GD);
  return GetFunctionType(FI);
}

llvm::FunctionType *
CodeGenTypes::GetFunctionType(const CGFunctionInfo &FI) {

  bool Inserted = FunctionsBeingProcessed.insert(&FI).second;
  (void)Inserted;
  assert(Inserted && "Recursively being processed?");

  llvm::Type *resultType = nullptr;
  const ABIArgInfo &retAI = FI.getReturnInfo();
  switch (retAI.getKind()) {
  case ABIArgInfo::Expand:
    llvm_unreachable("Invalid ABI kind for return argument");

  case ABIArgInfo::Extend:
  case ABIArgInfo::Direct:
    resultType = retAI.getCoerceToType();
    break;

  case ABIArgInfo::InAlloca:
    if (retAI.getInAllocaSRet()) {
      // sret things on win32 aren't void, they return the sret pointer.
      QualType ret = FI.getReturnType();
      llvm::Type *ty = ConvertType(ret);
      unsigned addressSpace = Context.getTargetAddressSpace(ret);
      resultType = llvm::PointerType::get(ty, addressSpace);
    } else {
      resultType = llvm::Type::getVoidTy(getLLVMContext());
    }
    break;

  case ABIArgInfo::Indirect: {
    assert(!retAI.getIndirectAlign() && "Align unused on indirect return.");
    resultType = llvm::Type::getVoidTy(getLLVMContext());
    break;
  }

  case ABIArgInfo::Ignore:
    resultType = llvm::Type::getVoidTy(getLLVMContext());
    break;
  }

  ClangToLLVMArgMapping IRFunctionArgs(getContext(), FI, true);
  SmallVector<llvm::Type*, 8> ArgTypes(IRFunctionArgs.totalIRArgs());

  // Add type for sret argument.
  if (IRFunctionArgs.hasSRetArg()) {
    QualType Ret = FI.getReturnType();
    llvm::Type *Ty = ConvertType(Ret);
    unsigned AddressSpace = Context.getTargetAddressSpace(Ret);
    ArgTypes[IRFunctionArgs.getSRetArgNo()] =
        llvm::PointerType::get(Ty, AddressSpace);
  }

  // Add type for inalloca argument.
  if (IRFunctionArgs.hasInallocaArg()) {
    auto ArgStruct = FI.getArgStruct();
    assert(ArgStruct);
    ArgTypes[IRFunctionArgs.getInallocaArgNo()] = ArgStruct->getPointerTo();
  }

  // Add in all of the required arguments.
  unsigned ArgNo = 0;
  CGFunctionInfo::const_arg_iterator it = FI.arg_begin(),
                                     ie = it + FI.getNumRequiredArgs();
  for (; it != ie; ++it, ++ArgNo) {
    const ABIArgInfo &ArgInfo = it->info;

    // Insert a padding type to ensure proper alignment.
    if (IRFunctionArgs.hasPaddingArg(ArgNo))
      ArgTypes[IRFunctionArgs.getPaddingArgNo(ArgNo)] =
          ArgInfo.getPaddingType();

    unsigned FirstIRArg, NumIRArgs;
    std::tie(FirstIRArg, NumIRArgs) = IRFunctionArgs.getIRArgs(ArgNo);

    switch (ArgInfo.getKind()) {
    case ABIArgInfo::Ignore:
    case ABIArgInfo::InAlloca:
      assert(NumIRArgs == 0);
      break;

    case ABIArgInfo::Indirect: {
      assert(NumIRArgs == 1);
      // indirect arguments are always on the stack, which is addr space #0.
      llvm::Type *LTy = ConvertTypeForMem(it->type);
      ArgTypes[FirstIRArg] = LTy->getPointerTo();
      break;
    }

    case ABIArgInfo::Extend:
    case ABIArgInfo::Direct: {
      // Fast-isel and the optimizer generally like scalar values better than
      // FCAs, so we flatten them if this is safe to do for this argument.
      llvm::Type *argType = ArgInfo.getCoerceToType();
      llvm::StructType *st = dyn_cast<llvm::StructType>(argType);
      if (st && ArgInfo.isDirect() && ArgInfo.getCanBeFlattened()) {
        assert(NumIRArgs == st->getNumElements());
        for (unsigned i = 0, e = st->getNumElements(); i != e; ++i)
          ArgTypes[FirstIRArg + i] = st->getElementType(i);
      } else {
        assert(NumIRArgs == 1);
        ArgTypes[FirstIRArg] = argType;
      }
      break;
    }

    case ABIArgInfo::Expand:
      auto ArgTypesIter = ArgTypes.begin() + FirstIRArg;
      getExpandedTypes(it->type, ArgTypesIter);
      assert(ArgTypesIter == ArgTypes.begin() + FirstIRArg + NumIRArgs);
      break;
    }
  }

  bool Erased = FunctionsBeingProcessed.erase(&FI); (void)Erased;
  assert(Erased && "Not in set?");

  return llvm::FunctionType::get(resultType, ArgTypes, FI.isVariadic());
}

llvm::Type *CodeGenTypes::GetFunctionTypeForVTable(GlobalDecl GD) {
  const CXXMethodDecl *MD = cast<CXXMethodDecl>(GD.getDecl());
  const FunctionProtoType *FPT = MD->getType()->getAs<FunctionProtoType>();

  if (!isFuncTypeConvertible(FPT))
    return llvm::StructType::get(getLLVMContext());
    
  const CGFunctionInfo *Info;
  if (isa<CXXDestructorDecl>(MD))
    Info =
        &arrangeCXXStructorDeclaration(MD, getFromDtorType(GD.getDtorType()));
  else
    Info = &arrangeCXXMethodDeclaration(MD);
  return GetFunctionType(*Info);
}

void CodeGenModule::ConstructAttributeList(const CGFunctionInfo &FI,
                                           const Decl *TargetDecl,
                                           AttributeListType &PAL,
                                           unsigned &CallingConv,
                                           bool AttrOnCallSite) {
  llvm::AttrBuilder FuncAttrs;
  llvm::AttrBuilder RetAttrs;
  bool HasOptnone = false;

  CallingConv = FI.getEffectiveCallingConvention();

  if (FI.isNoReturn())
    FuncAttrs.addAttribute(llvm::Attribute::NoReturn);

  // FIXME: handle sseregparm someday...
  if (TargetDecl) {
    if (TargetDecl->hasAttr<ReturnsTwiceAttr>())
      FuncAttrs.addAttribute(llvm::Attribute::ReturnsTwice);
    if (TargetDecl->hasAttr<NoThrowAttr>())
      FuncAttrs.addAttribute(llvm::Attribute::NoUnwind);
    if (TargetDecl->hasAttr<NoReturnAttr>())
      FuncAttrs.addAttribute(llvm::Attribute::NoReturn);
    if (TargetDecl->hasAttr<NoDuplicateAttr>())
      FuncAttrs.addAttribute(llvm::Attribute::NoDuplicate);

    if (const FunctionDecl *Fn = dyn_cast<FunctionDecl>(TargetDecl)) {
      const FunctionProtoType *FPT = Fn->getType()->getAs<FunctionProtoType>();
      if (FPT && FPT->isNothrow(getContext()))
        FuncAttrs.addAttribute(llvm::Attribute::NoUnwind);
      // Don't use [[noreturn]] or _Noreturn for a call to a virtual function.
      // These attributes are not inherited by overloads.
      const CXXMethodDecl *MD = dyn_cast<CXXMethodDecl>(Fn);
      if (Fn->isNoReturn() && !(AttrOnCallSite && MD && MD->isVirtual()))
        FuncAttrs.addAttribute(llvm::Attribute::NoReturn);
    }

    // 'const' and 'pure' attribute functions are also nounwind.
    if (TargetDecl->hasAttr<ConstAttr>()) {
      FuncAttrs.addAttribute(llvm::Attribute::ReadNone);
      FuncAttrs.addAttribute(llvm::Attribute::NoUnwind);
    } else if (TargetDecl->hasAttr<PureAttr>()) {
      FuncAttrs.addAttribute(llvm::Attribute::ReadOnly);
      FuncAttrs.addAttribute(llvm::Attribute::NoUnwind);
    }
    if (TargetDecl->hasAttr<RestrictAttr>())
      RetAttrs.addAttribute(llvm::Attribute::NoAlias);
    if (TargetDecl->hasAttr<ReturnsNonNullAttr>())
      RetAttrs.addAttribute(llvm::Attribute::NonNull);

    HasOptnone = TargetDecl->hasAttr<OptimizeNoneAttr>();
  }

  // OptimizeNoneAttr takes precedence over -Os or -Oz. No warning needed.
  if (!HasOptnone) {
    if (CodeGenOpts.OptimizeSize)
      FuncAttrs.addAttribute(llvm::Attribute::OptimizeForSize);
    if (CodeGenOpts.OptimizeSize == 2)
      FuncAttrs.addAttribute(llvm::Attribute::MinSize);
  }

  if (CodeGenOpts.DisableRedZone)
    FuncAttrs.addAttribute(llvm::Attribute::NoRedZone);
  if (CodeGenOpts.NoImplicitFloat)
    FuncAttrs.addAttribute(llvm::Attribute::NoImplicitFloat);
  if (CodeGenOpts.EnableSegmentedStacks &&
      !(TargetDecl && TargetDecl->hasAttr<NoSplitStackAttr>()))
    FuncAttrs.addAttribute("split-stack");

  if (AttrOnCallSite) {
    // Attributes that should go on the call site only.
    if (!CodeGenOpts.SimplifyLibCalls)
      FuncAttrs.addAttribute(llvm::Attribute::NoBuiltin);
  } else {
    // Attributes that should go on the function, but not the call site.
    if (!CodeGenOpts.DisableFPElim) {
      FuncAttrs.addAttribute("no-frame-pointer-elim", "false");
    } else if (CodeGenOpts.OmitLeafFramePointer) {
      FuncAttrs.addAttribute("no-frame-pointer-elim", "false");
      FuncAttrs.addAttribute("no-frame-pointer-elim-non-leaf");
    } else {
      FuncAttrs.addAttribute("no-frame-pointer-elim", "true");
      FuncAttrs.addAttribute("no-frame-pointer-elim-non-leaf");
    }

    FuncAttrs.addAttribute("less-precise-fpmad",
                           llvm::toStringRef(CodeGenOpts.LessPreciseFPMAD));
    FuncAttrs.addAttribute("no-infs-fp-math",
                           llvm::toStringRef(CodeGenOpts.NoInfsFPMath));
    FuncAttrs.addAttribute("no-nans-fp-math",
                           llvm::toStringRef(CodeGenOpts.NoNaNsFPMath));
    FuncAttrs.addAttribute("unsafe-fp-math",
                           llvm::toStringRef(CodeGenOpts.UnsafeFPMath));
    FuncAttrs.addAttribute("use-soft-float",
                           llvm::toStringRef(CodeGenOpts.SoftFloat));
    FuncAttrs.addAttribute("stack-protector-buffer-size",
                           llvm::utostr(CodeGenOpts.SSPBufferSize));

    if (!CodeGenOpts.StackRealignment)
      FuncAttrs.addAttribute("no-realign-stack");
  }

  ClangToLLVMArgMapping IRFunctionArgs(getContext(), FI);

  QualType RetTy = FI.getReturnType();
  const ABIArgInfo &RetAI = FI.getReturnInfo();
  switch (RetAI.getKind()) {
  case ABIArgInfo::Extend:
    if (RetTy->hasSignedIntegerRepresentation())
      RetAttrs.addAttribute(llvm::Attribute::SExt);
    else if (RetTy->hasUnsignedIntegerRepresentation())
      RetAttrs.addAttribute(llvm::Attribute::ZExt);
    // FALL THROUGH
  case ABIArgInfo::Direct:
    if (RetAI.getInReg())
      RetAttrs.addAttribute(llvm::Attribute::InReg);
    break;
  case ABIArgInfo::Ignore:
    break;

  case ABIArgInfo::InAlloca:
  case ABIArgInfo::Indirect: {
    // inalloca and sret disable readnone and readonly
    FuncAttrs.removeAttribute(llvm::Attribute::ReadOnly)
      .removeAttribute(llvm::Attribute::ReadNone);
    break;
  }

  case ABIArgInfo::Expand:
    llvm_unreachable("Invalid ABI kind for return argument");
  }

  if (const auto *RefTy = RetTy->getAs<ReferenceType>()) {
    QualType PTy = RefTy->getPointeeType();
    if (!PTy->isIncompleteType() && PTy->isConstantSizeType())
      RetAttrs.addDereferenceableAttr(getContext().getTypeSizeInChars(PTy)
                                        .getQuantity());
    else if (getContext().getTargetAddressSpace(PTy) == 0)
      RetAttrs.addAttribute(llvm::Attribute::NonNull);
  }

  // Attach return attributes.
  if (RetAttrs.hasAttributes()) {
    PAL.push_back(llvm::AttributeSet::get(
        getLLVMContext(), llvm::AttributeSet::ReturnIndex, RetAttrs));
  }

  // Attach attributes to sret.
  if (IRFunctionArgs.hasSRetArg()) {
    llvm::AttrBuilder SRETAttrs;
    SRETAttrs.addAttribute(llvm::Attribute::StructRet);
    if (RetAI.getInReg())
      SRETAttrs.addAttribute(llvm::Attribute::InReg);
    PAL.push_back(llvm::AttributeSet::get(
        getLLVMContext(), IRFunctionArgs.getSRetArgNo() + 1, SRETAttrs));
  }

  // Attach attributes to inalloca argument.
  if (IRFunctionArgs.hasInallocaArg()) {
    llvm::AttrBuilder Attrs;
    Attrs.addAttribute(llvm::Attribute::InAlloca);
    PAL.push_back(llvm::AttributeSet::get(
        getLLVMContext(), IRFunctionArgs.getInallocaArgNo() + 1, Attrs));
  }

  unsigned ArgNo = 0;
  for (CGFunctionInfo::const_arg_iterator I = FI.arg_begin(),
                                          E = FI.arg_end();
       I != E; ++I, ++ArgNo) {
    QualType ParamType = I->type;
    const ABIArgInfo &AI = I->info;
    llvm::AttrBuilder Attrs;

    // Add attribute for padding argument, if necessary.
    if (IRFunctionArgs.hasPaddingArg(ArgNo)) {
      if (AI.getPaddingInReg())
        PAL.push_back(llvm::AttributeSet::get(
            getLLVMContext(), IRFunctionArgs.getPaddingArgNo(ArgNo) + 1,
            llvm::Attribute::InReg));
    }

    // 'restrict' -> 'noalias' is done in EmitFunctionProlog when we
    // have the corresponding parameter variable.  It doesn't make
    // sense to do it here because parameters are so messed up.
    switch (AI.getKind()) {
    case ABIArgInfo::Extend:
      if (ParamType->isSignedIntegerOrEnumerationType())
        Attrs.addAttribute(llvm::Attribute::SExt);
      else if (ParamType->isUnsignedIntegerOrEnumerationType())
        Attrs.addAttribute(llvm::Attribute::ZExt);
      // FALL THROUGH
    case ABIArgInfo::Direct:
      if (ArgNo == 0 && FI.isChainCall())
        Attrs.addAttribute(llvm::Attribute::Nest);
      else if (AI.getInReg())
        Attrs.addAttribute(llvm::Attribute::InReg);
      break;

    case ABIArgInfo::Indirect:
      if (AI.getInReg())
        Attrs.addAttribute(llvm::Attribute::InReg);

      if (AI.getIndirectByVal())
        Attrs.addAttribute(llvm::Attribute::ByVal);

      Attrs.addAlignmentAttr(AI.getIndirectAlign());

      // byval disables readnone and readonly.
      FuncAttrs.removeAttribute(llvm::Attribute::ReadOnly)
        .removeAttribute(llvm::Attribute::ReadNone);
      break;

    case ABIArgInfo::Ignore:
    case ABIArgInfo::Expand:
      continue;

    case ABIArgInfo::InAlloca:
      // inalloca disables readnone and readonly.
      FuncAttrs.removeAttribute(llvm::Attribute::ReadOnly)
          .removeAttribute(llvm::Attribute::ReadNone);
      continue;
    }

    if (const auto *RefTy = ParamType->getAs<ReferenceType>()) {
      QualType PTy = RefTy->getPointeeType();
      if (!PTy->isIncompleteType() && PTy->isConstantSizeType())
        Attrs.addDereferenceableAttr(getContext().getTypeSizeInChars(PTy)
                                       .getQuantity());
      else if (getContext().getTargetAddressSpace(PTy) == 0)
        Attrs.addAttribute(llvm::Attribute::NonNull);
    }

    if (Attrs.hasAttributes()) {
      unsigned FirstIRArg, NumIRArgs;
      std::tie(FirstIRArg, NumIRArgs) = IRFunctionArgs.getIRArgs(ArgNo);
      for (unsigned i = 0; i < NumIRArgs; i++)
        PAL.push_back(llvm::AttributeSet::get(getLLVMContext(),
                                              FirstIRArg + i + 1, Attrs));
    }
  }
  assert(ArgNo == FI.arg_size());

  if (FuncAttrs.hasAttributes())
    PAL.push_back(llvm::
                  AttributeSet::get(getLLVMContext(),
                                    llvm::AttributeSet::FunctionIndex,
                                    FuncAttrs));
}

/// An argument came in as a promoted argument; demote it back to its
/// declared type.
static llvm::Value *emitArgumentDemotion(CodeGenFunction &CGF,
                                         const VarDecl *var,
                                         llvm::Value *value) {
  llvm::Type *varType = CGF.ConvertType(var->getType());

  // This can happen with promotions that actually don't change the
  // underlying type, like the enum promotions.
  if (value->getType() == varType) return value;

  assert((varType->isIntegerTy() || varType->isFloatingPointTy())
         && "unexpected promotion type");

  if (isa<llvm::IntegerType>(varType))
    return CGF.Builder.CreateTrunc(value, varType, "arg.unpromote");

  return CGF.Builder.CreateFPCast(value, varType, "arg.unpromote");
}

/// Returns the attribute (either parameter attribute, or function
/// attribute), which declares argument ArgNo to be non-null.
static const NonNullAttr *getNonNullAttr(const Decl *FD, const ParmVarDecl *PVD,
                                         QualType ArgType, unsigned ArgNo) {
  // FIXME: __attribute__((nonnull)) can also be applied to:
  //   - references to pointers, where the pointee is known to be
  //     nonnull (apparently a Clang extension)
  //   - transparent unions containing pointers
  // In the former case, LLVM IR cannot represent the constraint. In
  // the latter case, we have no guarantee that the transparent union
  // is in fact passed as a pointer.
  if (!ArgType->isAnyPointerType() && !ArgType->isBlockPointerType())
    return nullptr;
  // First, check attribute on parameter itself.
  if (PVD) {
    if (auto ParmNNAttr = PVD->getAttr<NonNullAttr>())
      return ParmNNAttr;
  }
  // Check function attributes.
  if (!FD)
    return nullptr;
  for (const auto *NNAttr : FD->specific_attrs<NonNullAttr>()) {
    if (NNAttr->isNonNull(ArgNo))
      return NNAttr;
  }
  return nullptr;
}

void CodeGenFunction::EmitFunctionProlog(const CGFunctionInfo &FI,
                                         llvm::Function *Fn,
                                         const FunctionArgList &Args) {
  if (CurCodeDecl && CurCodeDecl->hasAttr<NakedAttr>())
    // Naked functions don't have prologues.
    return;

  // If this is an implicit-return-zero function, go ahead and
  // initialize the return value.  TODO: it might be nice to have
  // a more general mechanism for this that didn't require synthesized
  // return statements.
  if (const FunctionDecl *FD = dyn_cast_or_null<FunctionDecl>(CurCodeDecl)) {
    if (FD->hasImplicitReturnZero()) {
      QualType RetTy = FD->getReturnType().getUnqualifiedType();
      llvm::Type* LLVMTy = CGM.getTypes().ConvertType(RetTy);
      llvm::Constant* Zero = llvm::Constant::getNullValue(LLVMTy);
      Builder.CreateStore(Zero, ReturnValue);
    }
  }

  // FIXME: We no longer need the types from FunctionArgList; lift up and
  // simplify.

  ClangToLLVMArgMapping IRFunctionArgs(CGM.getContext(), FI);
  // Flattened function arguments.
  SmallVector<llvm::Argument *, 16> FnArgs;
  FnArgs.reserve(IRFunctionArgs.totalIRArgs());
  for (auto &Arg : Fn->args()) {
    FnArgs.push_back(&Arg);
  }
  assert(FnArgs.size() == IRFunctionArgs.totalIRArgs());

  // If we're using inalloca, all the memory arguments are GEPs off of the last
  // parameter, which is a pointer to the complete memory area.
  llvm::Value *ArgStruct = nullptr;
  if (IRFunctionArgs.hasInallocaArg()) {
    ArgStruct = FnArgs[IRFunctionArgs.getInallocaArgNo()];
    assert(ArgStruct->getType() == FI.getArgStruct()->getPointerTo());
  }

  // Name the struct return parameter.
  if (IRFunctionArgs.hasSRetArg()) {
    auto AI = FnArgs[IRFunctionArgs.getSRetArgNo()];
    AI->setName("agg.result");
    AI->addAttr(llvm::AttributeSet::get(getLLVMContext(), AI->getArgNo() + 1,
                                        llvm::Attribute::NoAlias));
  }

  // Track if we received the parameter as a pointer (indirect, byval, or
  // inalloca).  If already have a pointer, EmitParmDecl doesn't need to copy it
  // into a local alloca for us.
  enum ValOrPointer { HaveValue = 0, HavePointer = 1 };
  typedef llvm::PointerIntPair<llvm::Value *, 1> ValueAndIsPtr;
  SmallVector<ValueAndIsPtr, 16> ArgVals;
  ArgVals.reserve(Args.size());

  // Create a pointer value for every parameter declaration.  This usually
  // entails copying one or more LLVM IR arguments into an alloca.  Don't push
  // any cleanups or do anything that might unwind.  We do that separately, so
  // we can push the cleanups in the correct order for the ABI.
  assert(FI.arg_size() == Args.size() &&
         "Mismatch between function signature & arguments.");
  unsigned ArgNo = 0;
  CGFunctionInfo::const_arg_iterator info_it = FI.arg_begin();
  for (FunctionArgList::const_iterator i = Args.begin(), e = Args.end();
       i != e; ++i, ++info_it, ++ArgNo) {
    const VarDecl *Arg = *i;
    QualType Ty = info_it->type;
    const ABIArgInfo &ArgI = info_it->info;

    bool isPromoted =
      isa<ParmVarDecl>(Arg) && cast<ParmVarDecl>(Arg)->isKNRPromoted();

    unsigned FirstIRArg, NumIRArgs;
    std::tie(FirstIRArg, NumIRArgs) = IRFunctionArgs.getIRArgs(ArgNo);

    switch (ArgI.getKind()) {
    case ABIArgInfo::InAlloca: {
      assert(NumIRArgs == 0);
      llvm::Value *V = Builder.CreateStructGEP(
          ArgStruct, ArgI.getInAllocaFieldIndex(), Arg->getName());
      ArgVals.push_back(ValueAndIsPtr(V, HavePointer));
      break;
    }

    case ABIArgInfo::Indirect: {
      assert(NumIRArgs == 1);
      llvm::Value *V = FnArgs[FirstIRArg];

      if (!hasScalarEvaluationKind(Ty)) {
        // Aggregates and complex variables are accessed by reference.  All we
        // need to do is realign the value, if requested
        if (ArgI.getIndirectRealign()) {
          llvm::Value *AlignedTemp = CreateMemTemp(Ty, "coerce");

          // Copy from the incoming argument pointer to the temporary with the
          // appropriate alignment.
          //
          // FIXME: We should have a common utility for generating an aggregate
          // copy.
          llvm::Type *I8PtrTy = Builder.getInt8PtrTy();
          CharUnits Size = getContext().getTypeSizeInChars(Ty);
          llvm::Value *Dst = Builder.CreateBitCast(AlignedTemp, I8PtrTy);
          llvm::Value *Src = Builder.CreateBitCast(V, I8PtrTy);
          Builder.CreateMemCpy(Dst,
                               Src,
                               llvm::ConstantInt::get(IntPtrTy, 
                                                      Size.getQuantity()),
                               ArgI.getIndirectAlign(),
                               false);
          V = AlignedTemp;
        }
        ArgVals.push_back(ValueAndIsPtr(V, HavePointer));
      } else {
        // Load scalar value from indirect argument.
        CharUnits Alignment = getContext().getTypeAlignInChars(Ty);
        V = EmitLoadOfScalar(V, false, Alignment.getQuantity(), Ty,
                             Arg->getLocStart());

        if (isPromoted)
          V = emitArgumentDemotion(*this, Arg, V);
        ArgVals.push_back(ValueAndIsPtr(V, HaveValue));
      }
      break;
    }

    case ABIArgInfo::Extend:
    case ABIArgInfo::Direct: {

      // If we have the trivial case, handle it with no muss and fuss.
      if (!isa<llvm::StructType>(ArgI.getCoerceToType()) &&
          ArgI.getCoerceToType() == ConvertType(Ty) &&
          ArgI.getDirectOffset() == 0) {
        assert(NumIRArgs == 1);
        auto AI = FnArgs[FirstIRArg];
        llvm::Value *V = AI;

        if (const ParmVarDecl *PVD = dyn_cast<ParmVarDecl>(Arg)) {
          if (getNonNullAttr(CurCodeDecl, PVD, PVD->getType(),
                             PVD->getFunctionScopeIndex()))
            AI->addAttr(llvm::AttributeSet::get(getLLVMContext(),
                                                AI->getArgNo() + 1,
                                                llvm::Attribute::NonNull));

          QualType OTy = PVD->getOriginalType();
          if (const auto *ArrTy =
              getContext().getAsConstantArrayType(OTy)) {
            // A C99 array parameter declaration with the static keyword also
            // indicates dereferenceability, and if the size is constant we can
            // use the dereferenceable attribute (which requires the size in
            // bytes).
            if (ArrTy->getSizeModifier() == ArrayType::Static) {
              QualType ETy = ArrTy->getElementType();
              uint64_t ArrSize = ArrTy->getSize().getZExtValue();
              if (!ETy->isIncompleteType() && ETy->isConstantSizeType() &&
                  ArrSize) {
                llvm::AttrBuilder Attrs;
                Attrs.addDereferenceableAttr(
                  getContext().getTypeSizeInChars(ETy).getQuantity()*ArrSize);
                AI->addAttr(llvm::AttributeSet::get(getLLVMContext(),
                                                    AI->getArgNo() + 1, Attrs));
              } else if (getContext().getTargetAddressSpace(ETy) == 0) {
                AI->addAttr(llvm::AttributeSet::get(getLLVMContext(),
                                                    AI->getArgNo() + 1,
                                                    llvm::Attribute::NonNull));
              }
            }
          } else if (const auto *ArrTy =
                     getContext().getAsVariableArrayType(OTy)) {
            // For C99 VLAs with the static keyword, we don't know the size so
            // we can't use the dereferenceable attribute, but in addrspace(0)
            // we know that it must be nonnull.
            if (ArrTy->getSizeModifier() == VariableArrayType::Static &&
                !getContext().getTargetAddressSpace(ArrTy->getElementType()))
              AI->addAttr(llvm::AttributeSet::get(getLLVMContext(),
                                                  AI->getArgNo() + 1,
                                                  llvm::Attribute::NonNull));
          }

          const auto *AVAttr = PVD->getAttr<AlignValueAttr>();
          if (!AVAttr)
            if (const auto *TOTy = dyn_cast<TypedefType>(OTy))
              AVAttr = TOTy->getDecl()->getAttr<AlignValueAttr>();
          if (AVAttr) {         
            llvm::Value *AlignmentValue =
              EmitScalarExpr(AVAttr->getAlignment());
            llvm::ConstantInt *AlignmentCI =
              cast<llvm::ConstantInt>(AlignmentValue);
            unsigned Alignment =
              std::min((unsigned) AlignmentCI->getZExtValue(),
                       +llvm::Value::MaximumAlignment);

            llvm::AttrBuilder Attrs;
            Attrs.addAlignmentAttr(Alignment);
            AI->addAttr(llvm::AttributeSet::get(getLLVMContext(),
                                                AI->getArgNo() + 1, Attrs));
          }
        }

        if (Arg->getType().isRestrictQualified())
          AI->addAttr(llvm::AttributeSet::get(getLLVMContext(),
                                              AI->getArgNo() + 1,
                                              llvm::Attribute::NoAlias));

        // Ensure the argument is the correct type.
        if (V->getType() != ArgI.getCoerceToType())
          V = Builder.CreateBitCast(V, ArgI.getCoerceToType());

        if (isPromoted)
          V = emitArgumentDemotion(*this, Arg, V);

        if (const CXXMethodDecl *MD =
            dyn_cast_or_null<CXXMethodDecl>(CurCodeDecl)) {
          if (MD->isVirtual() && Arg == CXXABIThisDecl)
            V = CGM.getCXXABI().
                adjustThisParameterInVirtualFunctionPrologue(*this, CurGD, V);
        }

        // Because of merging of function types from multiple decls it is
        // possible for the type of an argument to not match the corresponding
        // type in the function type. Since we are codegening the callee
        // in here, add a cast to the argument type.
        llvm::Type *LTy = ConvertType(Arg->getType());
        if (V->getType() != LTy)
          V = Builder.CreateBitCast(V, LTy);

        ArgVals.push_back(ValueAndIsPtr(V, HaveValue));
        break;
      }

      llvm::AllocaInst *Alloca = CreateMemTemp(Ty, Arg->getName());

      // The alignment we need to use is the max of the requested alignment for
      // the argument plus the alignment required by our access code below.
      unsigned AlignmentToUse =
        CGM.getDataLayout().getABITypeAlignment(ArgI.getCoerceToType());
      AlignmentToUse = std::max(AlignmentToUse,
                        (unsigned)getContext().getDeclAlign(Arg).getQuantity());

      Alloca->setAlignment(AlignmentToUse);
      llvm::Value *V = Alloca;
      llvm::Value *Ptr = V;    // Pointer to store into.

      // If the value is offset in memory, apply the offset now.
      if (unsigned Offs = ArgI.getDirectOffset()) {
        Ptr = Builder.CreateBitCast(Ptr, Builder.getInt8PtrTy());
        Ptr = Builder.CreateConstGEP1_32(Ptr, Offs);
        Ptr = Builder.CreateBitCast(Ptr,
                          llvm::PointerType::getUnqual(ArgI.getCoerceToType()));
      }

      // Fast-isel and the optimizer generally like scalar values better than
      // FCAs, so we flatten them if this is safe to do for this argument.
      llvm::StructType *STy = dyn_cast<llvm::StructType>(ArgI.getCoerceToType());
      if (ArgI.isDirect() && ArgI.getCanBeFlattened() && STy &&
          STy->getNumElements() > 1) {
        uint64_t SrcSize = CGM.getDataLayout().getTypeAllocSize(STy);
        llvm::Type *DstTy =
          cast<llvm::PointerType>(Ptr->getType())->getElementType();
        uint64_t DstSize = CGM.getDataLayout().getTypeAllocSize(DstTy);

        if (SrcSize <= DstSize) {
          Ptr = Builder.CreateBitCast(Ptr, llvm::PointerType::getUnqual(STy));

          assert(STy->getNumElements() == NumIRArgs);
          for (unsigned i = 0, e = STy->getNumElements(); i != e; ++i) {
            auto AI = FnArgs[FirstIRArg + i];
            AI->setName(Arg->getName() + ".coerce" + Twine(i));
            llvm::Value *EltPtr = Builder.CreateConstGEP2_32(Ptr, 0, i);
            Builder.CreateStore(AI, EltPtr);
          }
        } else {
          llvm::AllocaInst *TempAlloca =
            CreateTempAlloca(ArgI.getCoerceToType(), "coerce");
          TempAlloca->setAlignment(AlignmentToUse);
          llvm::Value *TempV = TempAlloca;

          assert(STy->getNumElements() == NumIRArgs);
          for (unsigned i = 0, e = STy->getNumElements(); i != e; ++i) {
            auto AI = FnArgs[FirstIRArg + i];
            AI->setName(Arg->getName() + ".coerce" + Twine(i));
            llvm::Value *EltPtr = Builder.CreateConstGEP2_32(TempV, 0, i);
            Builder.CreateStore(AI, EltPtr);
          }

          Builder.CreateMemCpy(Ptr, TempV, DstSize, AlignmentToUse);
        }
      } else {
        // Simple case, just do a coerced store of the argument into the alloca.
        assert(NumIRArgs == 1);
        auto AI = FnArgs[FirstIRArg];
        AI->setName(Arg->getName() + ".coerce");
        CreateCoercedStore(AI, Ptr, /*DestIsVolatile=*/false, *this);
      }


      // Match to what EmitParmDecl is expecting for this type.
      if (CodeGenFunction::hasScalarEvaluationKind(Ty)) {
        V = EmitLoadOfScalar(V, false, AlignmentToUse, Ty, Arg->getLocStart());
        if (isPromoted)
          V = emitArgumentDemotion(*this, Arg, V);
        ArgVals.push_back(ValueAndIsPtr(V, HaveValue));
      } else {
        ArgVals.push_back(ValueAndIsPtr(V, HavePointer));
      }
      break;
    }

    case ABIArgInfo::Expand: {
      // If this structure was expanded into multiple arguments then
      // we need to create a temporary and reconstruct it from the
      // arguments.
      llvm::AllocaInst *Alloca = CreateMemTemp(Ty);
      CharUnits Align = getContext().getDeclAlign(Arg);
      Alloca->setAlignment(Align.getQuantity());
      LValue LV = MakeAddrLValue(Alloca, Ty, Align);
      ArgVals.push_back(ValueAndIsPtr(Alloca, HavePointer));

      auto FnArgIter = FnArgs.begin() + FirstIRArg;
      ExpandTypeFromArgs(Ty, LV, FnArgIter);
      assert(FnArgIter == FnArgs.begin() + FirstIRArg + NumIRArgs);
      for (unsigned i = 0, e = NumIRArgs; i != e; ++i) {
        auto AI = FnArgs[FirstIRArg + i];
        AI->setName(Arg->getName() + "." + Twine(i));
      }
      break;
    }

    case ABIArgInfo::Ignore:
      assert(NumIRArgs == 0);
      // Initialize the local variable appropriately.
      if (!hasScalarEvaluationKind(Ty)) {
        ArgVals.push_back(ValueAndIsPtr(CreateMemTemp(Ty), HavePointer));
      } else {
        llvm::Value *U = llvm::UndefValue::get(ConvertType(Arg->getType()));
        ArgVals.push_back(ValueAndIsPtr(U, HaveValue));
      }
      break;
    }
  }

  if (getTarget().getCXXABI().areArgsDestroyedLeftToRightInCallee()) {
    for (int I = Args.size() - 1; I >= 0; --I)
      EmitParmDecl(*Args[I], ArgVals[I].getPointer(), ArgVals[I].getInt(),
                   I + 1);
  } else {
    for (unsigned I = 0, E = Args.size(); I != E; ++I)
      EmitParmDecl(*Args[I], ArgVals[I].getPointer(), ArgVals[I].getInt(),
                   I + 1);
  }
}

static void eraseUnusedBitCasts(llvm::Instruction *insn) {
  while (insn->use_empty()) {
    llvm::BitCastInst *bitcast = dyn_cast<llvm::BitCastInst>(insn);
    if (!bitcast) return;

    // This is "safe" because we would have used a ConstantExpr otherwise.
    insn = cast<llvm::Instruction>(bitcast->getOperand(0));
    bitcast->eraseFromParent();
  }
}

/// Try to emit a fused autorelease of a return result.
static llvm::Value *tryEmitFusedAutoreleaseOfResult(CodeGenFunction &CGF,
                                                    llvm::Value *result) {
  // We must be immediately followed the cast.
  llvm::BasicBlock *BB = CGF.Builder.GetInsertBlock();
  if (BB->empty()) return nullptr;
  if (&BB->back() != result) return nullptr;

  llvm::Type *resultType = result->getType();

  // result is in a BasicBlock and is therefore an Instruction.
  llvm::Instruction *generator = cast<llvm::Instruction>(result);

  SmallVector<llvm::Instruction*,4> insnsToKill;

  // Look for:
  //  %generator = bitcast %type1* %generator2 to %type2*
  while (llvm::BitCastInst *bitcast = dyn_cast<llvm::BitCastInst>(generator)) {
    // We would have emitted this as a constant if the operand weren't
    // an Instruction.
    generator = cast<llvm::Instruction>(bitcast->getOperand(0));

    // Require the generator to be immediately followed by the cast.
    if (generator->getNextNode() != bitcast)
      return nullptr;

    insnsToKill.push_back(bitcast);
  }

  // Look for:
  //   %generator = call i8* @objc_retain(i8* %originalResult)
  // or
  //   %generator = call i8* @objc_retainAutoreleasedReturnValue(i8* %originalResult)
  llvm::CallInst *call = dyn_cast<llvm::CallInst>(generator);
  if (!call) return nullptr;

  bool doRetainAutorelease;

  if (call->getCalledValue() == CGF.CGM.getARCEntrypoints().objc_retain) {
    doRetainAutorelease = true;
  } else if (call->getCalledValue() == CGF.CGM.getARCEntrypoints()
                                          .objc_retainAutoreleasedReturnValue) {
    doRetainAutorelease = false;

    // If we emitted an assembly marker for this call (and the
    // ARCEntrypoints field should have been set if so), go looking
    // for that call.  If we can't find it, we can't do this
    // optimization.  But it should always be the immediately previous
    // instruction, unless we needed bitcasts around the call.
    if (CGF.CGM.getARCEntrypoints().retainAutoreleasedReturnValueMarker) {
      llvm::Instruction *prev = call->getPrevNode();
      assert(prev);
      if (isa<llvm::BitCastInst>(prev)) {
        prev = prev->getPrevNode();
        assert(prev);
      }
      assert(isa<llvm::CallInst>(prev));
      assert(cast<llvm::CallInst>(prev)->getCalledValue() ==
               CGF.CGM.getARCEntrypoints().retainAutoreleasedReturnValueMarker);
      insnsToKill.push_back(prev);
    }
  } else {
    return nullptr;
  }

  result = call->getArgOperand(0);
  insnsToKill.push_back(call);

  // Keep killing bitcasts, for sanity.  Note that we no longer care
  // about precise ordering as long as there's exactly one use.
  while (llvm::BitCastInst *bitcast = dyn_cast<llvm::BitCastInst>(result)) {
    if (!bitcast->hasOneUse()) break;
    insnsToKill.push_back(bitcast);
    result = bitcast->getOperand(0);
  }

  // Delete all the unnecessary instructions, from latest to earliest.
  for (SmallVectorImpl<llvm::Instruction*>::iterator
         i = insnsToKill.begin(), e = insnsToKill.end(); i != e; ++i)
    (*i)->eraseFromParent();

  // Do the fused retain/autorelease if we were asked to.
  if (doRetainAutorelease)
    result = CGF.EmitARCRetainAutoreleaseReturnValue(result);

  // Cast back to the result type.
  return CGF.Builder.CreateBitCast(result, resultType);
}

/// If this is a +1 of the value of an immutable 'self', remove it.
static llvm::Value *tryRemoveRetainOfSelf(CodeGenFunction &CGF,
                                          llvm::Value *result) {
  // This is only applicable to a method with an immutable 'self'.
  const ObjCMethodDecl *method =
    dyn_cast_or_null<ObjCMethodDecl>(CGF.CurCodeDecl);
  if (!method) return nullptr;
  const VarDecl *self = method->getSelfDecl();
  if (!self->getType().isConstQualified()) return nullptr;

  // Look for a retain call.
  llvm::CallInst *retainCall =
    dyn_cast<llvm::CallInst>(result->stripPointerCasts());
  if (!retainCall ||
      retainCall->getCalledValue() != CGF.CGM.getARCEntrypoints().objc_retain)
    return nullptr;

  // Look for an ordinary load of 'self'.
  llvm::Value *retainedValue = retainCall->getArgOperand(0);
  llvm::LoadInst *load =
    dyn_cast<llvm::LoadInst>(retainedValue->stripPointerCasts());
  if (!load || load->isAtomic() || load->isVolatile() || 
      load->getPointerOperand() != CGF.GetAddrOfLocalVar(self))
    return nullptr;

  // Okay!  Burn it all down.  This relies for correctness on the
  // assumption that the retain is emitted as part of the return and
  // that thereafter everything is used "linearly".
  llvm::Type *resultType = result->getType();
  eraseUnusedBitCasts(cast<llvm::Instruction>(result));
  assert(retainCall->use_empty());
  retainCall->eraseFromParent();
  eraseUnusedBitCasts(cast<llvm::Instruction>(retainedValue));

  return CGF.Builder.CreateBitCast(load, resultType);
}

/// Emit an ARC autorelease of the result of a function.
///
/// \return the value to actually return from the function
static llvm::Value *emitAutoreleaseOfResult(CodeGenFunction &CGF,
                                            llvm::Value *result) {
  // If we're returning 'self', kill the initial retain.  This is a
  // heuristic attempt to "encourage correctness" in the really unfortunate
  // case where we have a return of self during a dealloc and we desperately
  // need to avoid the possible autorelease.
  if (llvm::Value *self = tryRemoveRetainOfSelf(CGF, result))
    return self;

  // At -O0, try to emit a fused retain/autorelease.
  if (CGF.shouldUseFusedARCCalls())
    if (llvm::Value *fused = tryEmitFusedAutoreleaseOfResult(CGF, result))
      return fused;

  return CGF.EmitARCAutoreleaseReturnValue(result);
}

/// Heuristically search for a dominating store to the return-value slot.
static llvm::StoreInst *findDominatingStoreToReturnValue(CodeGenFunction &CGF) {
  // If there are multiple uses of the return-value slot, just check
  // for something immediately preceding the IP.  Sometimes this can
  // happen with how we generate implicit-returns; it can also happen
  // with noreturn cleanups.
  if (!CGF.ReturnValue->hasOneUse()) {
    llvm::BasicBlock *IP = CGF.Builder.GetInsertBlock();
    if (IP->empty()) return nullptr;
    llvm::StoreInst *store = dyn_cast<llvm::StoreInst>(&IP->back());
    if (!store) return nullptr;
    if (store->getPointerOperand() != CGF.ReturnValue) return nullptr;
    assert(!store->isAtomic() && !store->isVolatile()); // see below
    return store;
  }

  llvm::StoreInst *store =
    dyn_cast<llvm::StoreInst>(CGF.ReturnValue->user_back());
  if (!store) return nullptr;

  // These aren't actually possible for non-coerced returns, and we
  // only care about non-coerced returns on this code path.
  assert(!store->isAtomic() && !store->isVolatile());

  // Now do a first-and-dirty dominance check: just walk up the
  // single-predecessors chain from the current insertion point.
  llvm::BasicBlock *StoreBB = store->getParent();
  llvm::BasicBlock *IP = CGF.Builder.GetInsertBlock();
  while (IP != StoreBB) {
    if (!(IP = IP->getSinglePredecessor()))
      return nullptr;
  }

  // Okay, the store's basic block dominates the insertion point; we
  // can do our thing.
  return store;
}

void CodeGenFunction::EmitFunctionEpilog(const CGFunctionInfo &FI,
                                         bool EmitRetDbgLoc,
                                         SourceLocation EndLoc) {
  if (CurCodeDecl && CurCodeDecl->hasAttr<NakedAttr>()) {
    // Naked functions don't have epilogues.
    Builder.CreateUnreachable();
    return;
  }

  // Functions with no result always return void.
  if (!ReturnValue) {
#ifdef INTEL_SPECIFIC_IL0_BACKEND
    llvm::Instruction *Ret = Builder.CreateRetVoid();
    if (EmitRetDbgLoc && !ReturnLoc.isUnknown())
      Ret->setDebugLoc(ReturnLoc);
#else
    Builder.CreateRetVoid();
#endif  // INTEL_SPECIFIC_IL0_BACKEND
    return;
  }

  llvm::DebugLoc RetDbgLoc;
  llvm::Value *RV = nullptr;
  QualType RetTy = FI.getReturnType();
  const ABIArgInfo &RetAI = FI.getReturnInfo();

  switch (RetAI.getKind()) {
  case ABIArgInfo::InAlloca:
    // Aggregrates get evaluated directly into the destination.  Sometimes we
    // need to return the sret value in a register, though.
    assert(hasAggregateEvaluationKind(RetTy));
    if (RetAI.getInAllocaSRet()) {
      llvm::Function::arg_iterator EI = CurFn->arg_end();
      --EI;
      llvm::Value *ArgStruct = EI;
      llvm::Value *SRet =
          Builder.CreateStructGEP(ArgStruct, RetAI.getInAllocaFieldIndex());
      RV = Builder.CreateLoad(SRet, "sret");
    }
    break;

  case ABIArgInfo::Indirect: {
    auto AI = CurFn->arg_begin();
    if (RetAI.isSRetAfterThis())
      ++AI;
    switch (getEvaluationKind(RetTy)) {
    case TEK_Complex: {
      ComplexPairTy RT =
        EmitLoadOfComplex(MakeNaturalAlignAddrLValue(ReturnValue, RetTy),
                          EndLoc);
      EmitStoreOfComplex(RT, MakeNaturalAlignAddrLValue(AI, RetTy),
                         /*isInit*/ true);
      break;
    }
    case TEK_Aggregate:
      // Do nothing; aggregrates get evaluated directly into the destination.
      break;
    case TEK_Scalar:
      EmitStoreOfScalar(Builder.CreateLoad(ReturnValue),
                        MakeNaturalAlignAddrLValue(AI, RetTy),
                        /*isInit*/ true);
      break;
    }
    break;
  }

  case ABIArgInfo::Extend:
  case ABIArgInfo::Direct:
    if (RetAI.getCoerceToType() == ConvertType(RetTy) &&
        RetAI.getDirectOffset() == 0) {
      // The internal return value temp always will have pointer-to-return-type
      // type, just do a load.

      // If there is a dominating store to ReturnValue, we can elide
      // the load, zap the store, and usually zap the alloca.
      if (llvm::StoreInst *SI = findDominatingStoreToReturnValue(*this)) {
        // Reuse the debug location from the store unless there is
        // cleanup code to be emitted between the store and return
        // instruction.
        if (EmitRetDbgLoc && !AutoreleaseResult)
          RetDbgLoc = SI->getDebugLoc();
        // Get the stored value and nuke the now-dead store.
        RV = SI->getValueOperand();
        SI->eraseFromParent();

        // If that was the only use of the return value, nuke it as well now.
        if (ReturnValue->use_empty() && isa<llvm::AllocaInst>(ReturnValue)) {
          cast<llvm::AllocaInst>(ReturnValue)->eraseFromParent();
          ReturnValue = nullptr;
        }

      // Otherwise, we have to do a simple load.
      } else {
        RV = Builder.CreateLoad(ReturnValue);
      }
    } else {
      llvm::Value *V = ReturnValue;
      // If the value is offset in memory, apply the offset now.
      if (unsigned Offs = RetAI.getDirectOffset()) {
        V = Builder.CreateBitCast(V, Builder.getInt8PtrTy());
        V = Builder.CreateConstGEP1_32(V, Offs);
        V = Builder.CreateBitCast(V,
                         llvm::PointerType::getUnqual(RetAI.getCoerceToType()));
      }

      RV = CreateCoercedLoad(V, RetAI.getCoerceToType(), *this);
    }

    // In ARC, end functions that return a retainable type with a call
    // to objc_autoreleaseReturnValue.
    if (AutoreleaseResult) {
      assert(getLangOpts().ObjCAutoRefCount &&
             !FI.isReturnsRetained() &&
             RetTy->isObjCRetainableType());
      RV = emitAutoreleaseOfResult(*this, RV);
    }

    break;

  case ABIArgInfo::Ignore:
    break;

  case ABIArgInfo::Expand:
    llvm_unreachable("Invalid ABI kind for return argument");
  }

  llvm::Instruction *Ret;
  if (RV) {
    if (SanOpts.has(SanitizerKind::ReturnsNonnullAttribute)) {
      if (auto RetNNAttr = CurGD.getDecl()->getAttr<ReturnsNonNullAttr>()) {
        SanitizerScope SanScope(this);
        llvm::Value *Cond = Builder.CreateICmpNE(
            RV, llvm::Constant::getNullValue(RV->getType()));
        llvm::Constant *StaticData[] = {
            EmitCheckSourceLocation(EndLoc),
            EmitCheckSourceLocation(RetNNAttr->getLocation()),
        };
        EmitCheck(std::make_pair(Cond, SanitizerKind::ReturnsNonnullAttribute),
                  "nonnull_return", StaticData, None);
      }
    }
    Ret = Builder.CreateRet(RV);
  } else {
    Ret = Builder.CreateRetVoid();
  }

  if (!RetDbgLoc.isUnknown())
<<<<<<< HEAD
    Ret->setDebugLoc(RetDbgLoc);
#ifdef INTEL_SPECIFIC_IL0_BACKEND
  else if (EmitRetDbgLoc && !ReturnLoc.isUnknown())
    Ret->setDebugLoc(ReturnLoc);
#endif  // INTEL_SPECIFIC_IL0_BACKEND
=======
    Ret->setDebugLoc(std::move(RetDbgLoc));
  else if (EmitRetDbgLoc && !ReturnLoc.isUnknown())	//***INTEL 
    Ret->setDebugLoc(ReturnLoc);					//***INTEL 
>>>>>>> 729094db
}

static bool isInAllocaArgument(CGCXXABI &ABI, QualType type) {
  const CXXRecordDecl *RD = type->getAsCXXRecordDecl();
  return RD && ABI.getRecordArgABI(RD) == CGCXXABI::RAA_DirectInMemory;
}

static AggValueSlot createPlaceholderSlot(CodeGenFunction &CGF, QualType Ty) {
  // FIXME: Generate IR in one pass, rather than going back and fixing up these
  // placeholders.
  llvm::Type *IRTy = CGF.ConvertTypeForMem(Ty);
  llvm::Value *Placeholder =
      llvm::UndefValue::get(IRTy->getPointerTo()->getPointerTo());
  Placeholder = CGF.Builder.CreateLoad(Placeholder);
  return AggValueSlot::forAddr(Placeholder, CharUnits::Zero(),
                               Ty.getQualifiers(),
                               AggValueSlot::IsNotDestructed,
                               AggValueSlot::DoesNotNeedGCBarriers,
                               AggValueSlot::IsNotAliased);
}

void CodeGenFunction::EmitDelegateCallArg(CallArgList &args,
                                          const VarDecl *param,
                                          SourceLocation loc) {
  // StartFunction converted the ABI-lowered parameter(s) into a
  // local alloca.  We need to turn that into an r-value suitable
  // for EmitCall.
  llvm::Value *local = GetAddrOfLocalVar(param);

  QualType type = param->getType();

  // For the most part, we just need to load the alloca, except:
  // 1) aggregate r-values are actually pointers to temporaries, and
  // 2) references to non-scalars are pointers directly to the aggregate.
  // I don't know why references to scalars are different here.
  if (const ReferenceType *ref = type->getAs<ReferenceType>()) {
    if (!hasScalarEvaluationKind(ref->getPointeeType()))
      return args.add(RValue::getAggregate(local), type);

    // Locals which are references to scalars are represented
    // with allocas holding the pointer.
    return args.add(RValue::get(Builder.CreateLoad(local)), type);
  }

  assert(!isInAllocaArgument(CGM.getCXXABI(), type) &&
         "cannot emit delegate call arguments for inalloca arguments!");

  args.add(convertTempToRValue(local, type, loc), type);
}

static bool isProvablyNull(llvm::Value *addr) {
  return isa<llvm::ConstantPointerNull>(addr);
}

static bool isProvablyNonNull(llvm::Value *addr) {
  return isa<llvm::AllocaInst>(addr);
}

/// Emit the actual writing-back of a writeback.
static void emitWriteback(CodeGenFunction &CGF,
                          const CallArgList::Writeback &writeback) {
  const LValue &srcLV = writeback.Source;
  llvm::Value *srcAddr = srcLV.getAddress();
  assert(!isProvablyNull(srcAddr) &&
         "shouldn't have writeback for provably null argument");

  llvm::BasicBlock *contBB = nullptr;

  // If the argument wasn't provably non-null, we need to null check
  // before doing the store.
  bool provablyNonNull = isProvablyNonNull(srcAddr);
  if (!provablyNonNull) {
    llvm::BasicBlock *writebackBB = CGF.createBasicBlock("icr.writeback");
    contBB = CGF.createBasicBlock("icr.done");

    llvm::Value *isNull = CGF.Builder.CreateIsNull(srcAddr, "icr.isnull");
    CGF.Builder.CreateCondBr(isNull, contBB, writebackBB);
    CGF.EmitBlock(writebackBB);
  }

  // Load the value to writeback.
  llvm::Value *value = CGF.Builder.CreateLoad(writeback.Temporary);

  // Cast it back, in case we're writing an id to a Foo* or something.
  value = CGF.Builder.CreateBitCast(value,
               cast<llvm::PointerType>(srcAddr->getType())->getElementType(),
                            "icr.writeback-cast");
  
  // Perform the writeback.

  // If we have a "to use" value, it's something we need to emit a use
  // of.  This has to be carefully threaded in: if it's done after the
  // release it's potentially undefined behavior (and the optimizer
  // will ignore it), and if it happens before the retain then the
  // optimizer could move the release there.
  if (writeback.ToUse) {
    assert(srcLV.getObjCLifetime() == Qualifiers::OCL_Strong);

    // Retain the new value.  No need to block-copy here:  the block's
    // being passed up the stack.
    value = CGF.EmitARCRetainNonBlock(value);

    // Emit the intrinsic use here.
    CGF.EmitARCIntrinsicUse(writeback.ToUse);

    // Load the old value (primitively).
    llvm::Value *oldValue = CGF.EmitLoadOfScalar(srcLV, SourceLocation());

    // Put the new value in place (primitively).
    CGF.EmitStoreOfScalar(value, srcLV, /*init*/ false);

    // Release the old value.
    CGF.EmitARCRelease(oldValue, srcLV.isARCPreciseLifetime());

  // Otherwise, we can just do a normal lvalue store.
  } else {
    CGF.EmitStoreThroughLValue(RValue::get(value), srcLV);
  }

  // Jump to the continuation block.
  if (!provablyNonNull)
    CGF.EmitBlock(contBB);
}

static void emitWritebacks(CodeGenFunction &CGF,
                           const CallArgList &args) {
  for (const auto &I : args.writebacks())
    emitWriteback(CGF, I);
}

static void deactivateArgCleanupsBeforeCall(CodeGenFunction &CGF,
                                            const CallArgList &CallArgs) {
  assert(CGF.getTarget().getCXXABI().areArgsDestroyedLeftToRightInCallee());
  ArrayRef<CallArgList::CallArgCleanup> Cleanups =
    CallArgs.getCleanupsToDeactivate();
  // Iterate in reverse to increase the likelihood of popping the cleanup.
  for (ArrayRef<CallArgList::CallArgCleanup>::reverse_iterator
         I = Cleanups.rbegin(), E = Cleanups.rend(); I != E; ++I) {
    CGF.DeactivateCleanupBlock(I->Cleanup, I->IsActiveIP);
    I->IsActiveIP->eraseFromParent();
  }
}

static const Expr *maybeGetUnaryAddrOfOperand(const Expr *E) {
  if (const UnaryOperator *uop = dyn_cast<UnaryOperator>(E->IgnoreParens()))
    if (uop->getOpcode() == UO_AddrOf)
      return uop->getSubExpr();
  return nullptr;
}

/// Emit an argument that's being passed call-by-writeback.  That is,
/// we are passing the address of 
static void emitWritebackArg(CodeGenFunction &CGF, CallArgList &args,
                             const ObjCIndirectCopyRestoreExpr *CRE) {
  LValue srcLV;

  // Make an optimistic effort to emit the address as an l-value.
  // This can fail if the the argument expression is more complicated.
  if (const Expr *lvExpr = maybeGetUnaryAddrOfOperand(CRE->getSubExpr())) {
    srcLV = CGF.EmitLValue(lvExpr);

  // Otherwise, just emit it as a scalar.
  } else {
    llvm::Value *srcAddr = CGF.EmitScalarExpr(CRE->getSubExpr());

    QualType srcAddrType =
      CRE->getSubExpr()->getType()->castAs<PointerType>()->getPointeeType();
    srcLV = CGF.MakeNaturalAlignAddrLValue(srcAddr, srcAddrType);
  }
  llvm::Value *srcAddr = srcLV.getAddress();

  // The dest and src types don't necessarily match in LLVM terms
  // because of the crazy ObjC compatibility rules.

  llvm::PointerType *destType =
    cast<llvm::PointerType>(CGF.ConvertType(CRE->getType()));

  // If the address is a constant null, just pass the appropriate null.
  if (isProvablyNull(srcAddr)) {
    args.add(RValue::get(llvm::ConstantPointerNull::get(destType)),
             CRE->getType());
    return;
  }

  // Create the temporary.
  llvm::Value *temp = CGF.CreateTempAlloca(destType->getElementType(),
                                           "icr.temp");
  // Loading an l-value can introduce a cleanup if the l-value is __weak,
  // and that cleanup will be conditional if we can't prove that the l-value
  // isn't null, so we need to register a dominating point so that the cleanups
  // system will make valid IR.
  CodeGenFunction::ConditionalEvaluation condEval(CGF);
  
  // Zero-initialize it if we're not doing a copy-initialization.
  bool shouldCopy = CRE->shouldCopy();
  if (!shouldCopy) {
    llvm::Value *null =
      llvm::ConstantPointerNull::get(
        cast<llvm::PointerType>(destType->getElementType()));
    CGF.Builder.CreateStore(null, temp);
  }

  llvm::BasicBlock *contBB = nullptr;
  llvm::BasicBlock *originBB = nullptr;

  // If the address is *not* known to be non-null, we need to switch.
  llvm::Value *finalArgument;

  bool provablyNonNull = isProvablyNonNull(srcAddr);
  if (provablyNonNull) {
    finalArgument = temp;
  } else {
    llvm::Value *isNull = CGF.Builder.CreateIsNull(srcAddr, "icr.isnull");

    finalArgument = CGF.Builder.CreateSelect(isNull, 
                                   llvm::ConstantPointerNull::get(destType),
                                             temp, "icr.argument");

    // If we need to copy, then the load has to be conditional, which
    // means we need control flow.
    if (shouldCopy) {
      originBB = CGF.Builder.GetInsertBlock();
      contBB = CGF.createBasicBlock("icr.cont");
      llvm::BasicBlock *copyBB = CGF.createBasicBlock("icr.copy");
      CGF.Builder.CreateCondBr(isNull, contBB, copyBB);
      CGF.EmitBlock(copyBB);
      condEval.begin(CGF);
    }
  }

  llvm::Value *valueToUse = nullptr;

  // Perform a copy if necessary.
  if (shouldCopy) {
    RValue srcRV = CGF.EmitLoadOfLValue(srcLV, SourceLocation());
    assert(srcRV.isScalar());

    llvm::Value *src = srcRV.getScalarVal();
    src = CGF.Builder.CreateBitCast(src, destType->getElementType(),
                                    "icr.cast");

    // Use an ordinary store, not a store-to-lvalue.
    CGF.Builder.CreateStore(src, temp);

    // If optimization is enabled, and the value was held in a
    // __strong variable, we need to tell the optimizer that this
    // value has to stay alive until we're doing the store back.
    // This is because the temporary is effectively unretained,
    // and so otherwise we can violate the high-level semantics.
    if (CGF.CGM.getCodeGenOpts().OptimizationLevel != 0 &&
        srcLV.getObjCLifetime() == Qualifiers::OCL_Strong) {
      valueToUse = src;
    }
  }
  
  // Finish the control flow if we needed it.
  if (shouldCopy && !provablyNonNull) {
    llvm::BasicBlock *copyBB = CGF.Builder.GetInsertBlock();
    CGF.EmitBlock(contBB);

    // Make a phi for the value to intrinsically use.
    if (valueToUse) {
      llvm::PHINode *phiToUse = CGF.Builder.CreatePHI(valueToUse->getType(), 2,
                                                      "icr.to-use");
      phiToUse->addIncoming(valueToUse, copyBB);
      phiToUse->addIncoming(llvm::UndefValue::get(valueToUse->getType()),
                            originBB);
      valueToUse = phiToUse;
    }

    condEval.end(CGF);
  }

  args.addWriteback(srcLV, temp, valueToUse);
  args.add(RValue::get(finalArgument), CRE->getType());
}

void CallArgList::allocateArgumentMemory(CodeGenFunction &CGF) {
  assert(!StackBase && !StackCleanup.isValid());

  // Save the stack.
  llvm::Function *F = CGF.CGM.getIntrinsic(llvm::Intrinsic::stacksave);
  StackBase = CGF.Builder.CreateCall(F, "inalloca.save");

  // Control gets really tied up in landing pads, so we have to spill the
  // stacksave to an alloca to avoid violating SSA form.
  // TODO: This is dead if we never emit the cleanup.  We should create the
  // alloca and store lazily on the first cleanup emission.
  StackBaseMem = CGF.CreateTempAlloca(CGF.Int8PtrTy, "inalloca.spmem");
  CGF.Builder.CreateStore(StackBase, StackBaseMem);
  CGF.pushStackRestore(EHCleanup, StackBaseMem);
  StackCleanup = CGF.EHStack.getInnermostEHScope();
  assert(StackCleanup.isValid());
}

void CallArgList::freeArgumentMemory(CodeGenFunction &CGF) const {
  if (StackBase) {
    CGF.DeactivateCleanupBlock(StackCleanup, StackBase);
    llvm::Value *F = CGF.CGM.getIntrinsic(llvm::Intrinsic::stackrestore);
    // We could load StackBase from StackBaseMem, but in the non-exceptional
    // case we can skip it.
    CGF.Builder.CreateCall(F, StackBase);
  }
}

static void emitNonNullArgCheck(CodeGenFunction &CGF, RValue RV,
                                QualType ArgType, SourceLocation ArgLoc,
                                const FunctionDecl *FD, unsigned ParmNum) {
  if (!CGF.SanOpts.has(SanitizerKind::NonnullAttribute) || !FD)
    return;
  auto PVD = ParmNum < FD->getNumParams() ? FD->getParamDecl(ParmNum) : nullptr;
  unsigned ArgNo = PVD ? PVD->getFunctionScopeIndex() : ParmNum;
  auto NNAttr = getNonNullAttr(FD, PVD, ArgType, ArgNo);
  if (!NNAttr)
    return;
  CodeGenFunction::SanitizerScope SanScope(&CGF);
  assert(RV.isScalar());
  llvm::Value *V = RV.getScalarVal();
  llvm::Value *Cond =
      CGF.Builder.CreateICmpNE(V, llvm::Constant::getNullValue(V->getType()));
  llvm::Constant *StaticData[] = {
      CGF.EmitCheckSourceLocation(ArgLoc),
      CGF.EmitCheckSourceLocation(NNAttr->getLocation()),
      llvm::ConstantInt::get(CGF.Int32Ty, ArgNo + 1),
  };
  CGF.EmitCheck(std::make_pair(Cond, SanitizerKind::NonnullAttribute),
                "nonnull_arg", StaticData, None);
}

void CodeGenFunction::EmitCallArgs(CallArgList &Args,
                                   ArrayRef<QualType> ArgTypes,
                                   CallExpr::const_arg_iterator ArgBeg,
                                   CallExpr::const_arg_iterator ArgEnd,
                                   const FunctionDecl *CalleeDecl,
                                   unsigned ParamsToSkip) {
  // We *have* to evaluate arguments from right to left in the MS C++ ABI,
  // because arguments are destroyed left to right in the callee.
  if (CGM.getTarget().getCXXABI().areArgsDestroyedLeftToRightInCallee()) {
    // Insert a stack save if we're going to need any inalloca args.
    bool HasInAllocaArgs = false;
    for (ArrayRef<QualType>::iterator I = ArgTypes.begin(), E = ArgTypes.end();
         I != E && !HasInAllocaArgs; ++I)
      HasInAllocaArgs = isInAllocaArgument(CGM.getCXXABI(), *I);
    if (HasInAllocaArgs) {
      assert(getTarget().getTriple().getArch() == llvm::Triple::x86);
      Args.allocateArgumentMemory(*this);
    }

    // Evaluate each argument.
    size_t CallArgsStart = Args.size();
    for (int I = ArgTypes.size() - 1; I >= 0; --I) {
      CallExpr::const_arg_iterator Arg = ArgBeg + I;
      EmitCallArg(Args, *Arg, ArgTypes[I]);
      emitNonNullArgCheck(*this, Args.back().RV, ArgTypes[I], Arg->getExprLoc(),
                          CalleeDecl, ParamsToSkip + I);
    }

    // Un-reverse the arguments we just evaluated so they match up with the LLVM
    // IR function.
    std::reverse(Args.begin() + CallArgsStart, Args.end());
    return;
  }

  for (unsigned I = 0, E = ArgTypes.size(); I != E; ++I) {
    CallExpr::const_arg_iterator Arg = ArgBeg + I;
    assert(Arg != ArgEnd);
    EmitCallArg(Args, *Arg, ArgTypes[I]);
    emitNonNullArgCheck(*this, Args.back().RV, ArgTypes[I], Arg->getExprLoc(),
                        CalleeDecl, ParamsToSkip + I);
  }
}

namespace {

struct DestroyUnpassedArg : EHScopeStack::Cleanup {
  DestroyUnpassedArg(llvm::Value *Addr, QualType Ty)
      : Addr(Addr), Ty(Ty) {}

  llvm::Value *Addr;
  QualType Ty;

  void Emit(CodeGenFunction &CGF, Flags flags) override {
    const CXXDestructorDecl *Dtor = Ty->getAsCXXRecordDecl()->getDestructor();
    assert(!Dtor->isTrivial());
    CGF.EmitCXXDestructorCall(Dtor, Dtor_Complete, /*for vbase*/ false,
                              /*Delegating=*/false, Addr);
  }
};

}

struct DisableDebugLocationUpdates {
  CodeGenFunction &CGF;
  bool disabledDebugInfo;
  DisableDebugLocationUpdates(CodeGenFunction &CGF, const Expr *E) : CGF(CGF) {
    if ((disabledDebugInfo = isa<CXXDefaultArgExpr>(E) && CGF.getDebugInfo()))
      CGF.disableDebugInfo();
  }
  ~DisableDebugLocationUpdates() {
    if (disabledDebugInfo)
      CGF.enableDebugInfo();
  }
};

void CodeGenFunction::EmitCallArg(CallArgList &args, const Expr *E,
                                  QualType type) {
  DisableDebugLocationUpdates Dis(*this, E);
  if (const ObjCIndirectCopyRestoreExpr *CRE
        = dyn_cast<ObjCIndirectCopyRestoreExpr>(E)) {
    assert(getLangOpts().ObjCAutoRefCount);
    assert(getContext().hasSameType(E->getType(), type));
    return emitWritebackArg(*this, args, CRE);
  }

  assert(type->isReferenceType() == E->isGLValue() &&
         "reference binding to unmaterialized r-value!");

  if (E->isGLValue()) {
    assert(E->getObjectKind() == OK_Ordinary);
    return args.add(EmitReferenceBindingToExpr(E), type);
  }

  bool HasAggregateEvalKind = hasAggregateEvaluationKind(type);

  // In the Microsoft C++ ABI, aggregate arguments are destructed by the callee.
  // However, we still have to push an EH-only cleanup in case we unwind before
  // we make it to the call.
  if (HasAggregateEvalKind &&
      CGM.getTarget().getCXXABI().areArgsDestroyedLeftToRightInCallee()) {
    // If we're using inalloca, use the argument memory.  Otherwise, use a
    // temporary.
    AggValueSlot Slot;
    if (args.isUsingInAlloca())
      Slot = createPlaceholderSlot(*this, type);
    else
      Slot = CreateAggTemp(type, "agg.tmp");

    const CXXRecordDecl *RD = type->getAsCXXRecordDecl();
    bool DestroyedInCallee =
        RD && RD->hasNonTrivialDestructor() &&
        CGM.getCXXABI().getRecordArgABI(RD) != CGCXXABI::RAA_Default;
    if (DestroyedInCallee)
      Slot.setExternallyDestructed();

    EmitAggExpr(E, Slot);
    RValue RV = Slot.asRValue();
    args.add(RV, type);

    if (DestroyedInCallee) {
      // Create a no-op GEP between the placeholder and the cleanup so we can
      // RAUW it successfully.  It also serves as a marker of the first
      // instruction where the cleanup is active.
      pushFullExprCleanup<DestroyUnpassedArg>(EHCleanup, Slot.getAddr(), type);
      // This unreachable is a temporary marker which will be removed later.
      llvm::Instruction *IsActive = Builder.CreateUnreachable();
      args.addArgCleanupDeactivation(EHStack.getInnermostEHScope(), IsActive);
    }
    return;
  }

  if (HasAggregateEvalKind && isa<ImplicitCastExpr>(E) &&
      cast<CastExpr>(E)->getCastKind() == CK_LValueToRValue) {
    LValue L = EmitLValue(cast<CastExpr>(E)->getSubExpr());
    assert(L.isSimple());
    if (L.getAlignment() >= getContext().getTypeAlignInChars(type)) {
      args.add(L.asAggregateRValue(), type, /*NeedsCopy*/true);
    } else {
      // We can't represent a misaligned lvalue in the CallArgList, so copy
      // to an aligned temporary now.
      llvm::Value *tmp = CreateMemTemp(type);
      EmitAggregateCopy(tmp, L.getAddress(), type, L.isVolatile(),
                        L.getAlignment());
      args.add(RValue::getAggregate(tmp), type);
    }
    return;
  }

  args.add(EmitAnyExprToTemp(E), type);
}

QualType CodeGenFunction::getVarArgType(const Expr *Arg) {
  // System headers on Windows define NULL to 0 instead of 0LL on Win64. MSVC
  // implicitly widens null pointer constants that are arguments to varargs
  // functions to pointer-sized ints.
  if (!getTarget().getTriple().isOSWindows())
    return Arg->getType();

  if (Arg->getType()->isIntegerType() &&
      getContext().getTypeSize(Arg->getType()) <
          getContext().getTargetInfo().getPointerWidth(0) &&
      Arg->isNullPointerConstant(getContext(),
                                 Expr::NPC_ValueDependentIsNotNull)) {
    return getContext().getIntPtrType();
  }

  return Arg->getType();
}

// In ObjC ARC mode with no ObjC ARC exception safety, tell the ARC
// optimizer it can aggressively ignore unwind edges.
void
CodeGenFunction::AddObjCARCExceptionMetadata(llvm::Instruction *Inst) {
  if (CGM.getCodeGenOpts().OptimizationLevel != 0 &&
      !CGM.getCodeGenOpts().ObjCAutoRefCountExceptions)
    Inst->setMetadata("clang.arc.no_objc_arc_exceptions",
                      CGM.getNoObjCARCExceptionsMetadata());
}

/// Emits a call to the given no-arguments nounwind runtime function.
llvm::CallInst *
CodeGenFunction::EmitNounwindRuntimeCall(llvm::Value *callee,
                                         const llvm::Twine &name) {
  return EmitNounwindRuntimeCall(callee, None, name);
}

/// Emits a call to the given nounwind runtime function.
llvm::CallInst *
CodeGenFunction::EmitNounwindRuntimeCall(llvm::Value *callee,
                                         ArrayRef<llvm::Value*> args,
                                         const llvm::Twine &name) {
  llvm::CallInst *call = EmitRuntimeCall(callee, args, name);
  call->setDoesNotThrow();
  return call;
}

/// Emits a simple call (never an invoke) to the given no-arguments
/// runtime function.
llvm::CallInst *
CodeGenFunction::EmitRuntimeCall(llvm::Value *callee,
                                 const llvm::Twine &name) {
  return EmitRuntimeCall(callee, None, name);
}

/// Emits a simple call (never an invoke) to the given runtime
/// function.
llvm::CallInst *
CodeGenFunction::EmitRuntimeCall(llvm::Value *callee,
                                 ArrayRef<llvm::Value*> args,
                                 const llvm::Twine &name) {
  llvm::CallInst *call = Builder.CreateCall(callee, args, name);
  call->setCallingConv(getRuntimeCC());
  return call;
}

/// Emits a call or invoke to the given noreturn runtime function.
void CodeGenFunction::EmitNoreturnRuntimeCallOrInvoke(llvm::Value *callee,
                                               ArrayRef<llvm::Value*> args) {
  if (getInvokeDest()) {
    llvm::InvokeInst *invoke = 
      Builder.CreateInvoke(callee,
                           getUnreachableBlock(),
                           getInvokeDest(),
                           args);
    invoke->setDoesNotReturn();
    invoke->setCallingConv(getRuntimeCC());
  } else {
    llvm::CallInst *call = Builder.CreateCall(callee, args);
    call->setDoesNotReturn();
    call->setCallingConv(getRuntimeCC());
    Builder.CreateUnreachable();
  }
  PGO.setCurrentRegionUnreachable();
}

/// Emits a call or invoke instruction to the given nullary runtime
/// function.
llvm::CallSite
CodeGenFunction::EmitRuntimeCallOrInvoke(llvm::Value *callee,
                                         const Twine &name) {
  return EmitRuntimeCallOrInvoke(callee, None, name);
}

/// Emits a call or invoke instruction to the given runtime function.
llvm::CallSite
CodeGenFunction::EmitRuntimeCallOrInvoke(llvm::Value *callee,
                                         ArrayRef<llvm::Value*> args,
                                         const Twine &name) {
  llvm::CallSite callSite = EmitCallOrInvoke(callee, args, name);
  callSite.setCallingConv(getRuntimeCC());
  return callSite;
}

llvm::CallSite
CodeGenFunction::EmitCallOrInvoke(llvm::Value *Callee,
                                  const Twine &Name) {
  return EmitCallOrInvoke(Callee, None, Name);
}

/// Emits a call or invoke instruction to the given function, depending
/// on the current state of the EH stack.
llvm::CallSite
CodeGenFunction::EmitCallOrInvoke(llvm::Value *Callee,
                                  ArrayRef<llvm::Value *> Args,
                                  const Twine &Name) {
  llvm::BasicBlock *InvokeDest = getInvokeDest();

  llvm::Instruction *Inst;
  if (!InvokeDest)
    Inst = Builder.CreateCall(Callee, Args, Name);
  else {
    llvm::BasicBlock *ContBB = createBasicBlock("invoke.cont");
    Inst = Builder.CreateInvoke(Callee, ContBB, InvokeDest, Args, Name);
    EmitBlock(ContBB);
  }

  // In ObjC ARC mode with no ObjC ARC exception safety, tell the ARC
  // optimizer it can aggressively ignore unwind edges.
  if (CGM.getLangOpts().ObjCAutoRefCount)
    AddObjCARCExceptionMetadata(Inst);

  return Inst;
}

/// \brief Store a non-aggregate value to an address to initialize it.  For
/// initialization, a non-atomic store will be used.
static void EmitInitStoreOfNonAggregate(CodeGenFunction &CGF, RValue Src,
                                        LValue Dst) {
  if (Src.isScalar())
    CGF.EmitStoreOfScalar(Src.getScalarVal(), Dst, /*init=*/true);
  else
    CGF.EmitStoreOfComplex(Src.getComplexVal(), Dst, /*init=*/true);
}

void CodeGenFunction::deferPlaceholderReplacement(llvm::Instruction *Old,
                                                  llvm::Value *New) {
  DeferredReplacements.push_back(std::make_pair(Old, New));
}

RValue CodeGenFunction::EmitCall(const CGFunctionInfo &CallInfo,
                                 llvm::Value *Callee,
                                 ReturnValueSlot ReturnValue,
                                 const CallArgList &CallArgs,
                                 const Decl *TargetDecl,
                                 llvm::Instruction **callOrInvoke
#ifdef INTEL_CUSTOMIZATION
                                 , bool IsCilkSpawnCall
#endif  // INTEL_CUSTOMIZATION
                                ) {
  // FIXME: We no longer need the types from CallArgs; lift up and simplify.

  // Handle struct-return functions by passing a pointer to the
  // location that we would like to return into.
  QualType RetTy = CallInfo.getReturnType();
  const ABIArgInfo &RetAI = CallInfo.getReturnInfo();

  llvm::FunctionType *IRFuncTy =
    cast<llvm::FunctionType>(
                  cast<llvm::PointerType>(Callee->getType())->getElementType());

  // If we're using inalloca, insert the allocation after the stack save.
  // FIXME: Do this earlier rather than hacking it in here!
  llvm::Value *ArgMemory = nullptr;
  if (llvm::StructType *ArgStruct = CallInfo.getArgStruct()) {
    llvm::Instruction *IP = CallArgs.getStackBase();
    llvm::AllocaInst *AI;
    if (IP) {
      IP = IP->getNextNode();
      AI = new llvm::AllocaInst(ArgStruct, "argmem", IP);
    } else {
      AI = CreateTempAlloca(ArgStruct, "argmem");
    }
    AI->setUsedWithInAlloca(true);
    assert(AI->isUsedWithInAlloca() && !AI->isStaticAlloca());
    ArgMemory = AI;
  }

  ClangToLLVMArgMapping IRFunctionArgs(CGM.getContext(), CallInfo);
  SmallVector<llvm::Value *, 16> IRCallArgs(IRFunctionArgs.totalIRArgs());

  // If the call returns a temporary with struct return, create a temporary
  // alloca to hold the result, unless one is given to us.
  llvm::Value *SRetPtr = nullptr;
  if (RetAI.isIndirect() || RetAI.isInAlloca()) {
    SRetPtr = ReturnValue.getValue();
    if (!SRetPtr)
      SRetPtr = CreateMemTemp(RetTy);
    if (IRFunctionArgs.hasSRetArg()) {
      IRCallArgs[IRFunctionArgs.getSRetArgNo()] = SRetPtr;
    } else {
      llvm::Value *Addr =
          Builder.CreateStructGEP(ArgMemory, RetAI.getInAllocaFieldIndex());
      Builder.CreateStore(SRetPtr, Addr);
    }
  }

  assert(CallInfo.arg_size() == CallArgs.size() &&
         "Mismatch between function signature & arguments.");
  unsigned ArgNo = 0;
  CGFunctionInfo::const_arg_iterator info_it = CallInfo.arg_begin();
  for (CallArgList::const_iterator I = CallArgs.begin(), E = CallArgs.end();
       I != E; ++I, ++info_it, ++ArgNo) {
    const ABIArgInfo &ArgInfo = info_it->info;
    RValue RV = I->RV;

    CharUnits TypeAlign = getContext().getTypeAlignInChars(I->Ty);

    // Insert a padding argument to ensure proper alignment.
    if (IRFunctionArgs.hasPaddingArg(ArgNo))
      IRCallArgs[IRFunctionArgs.getPaddingArgNo(ArgNo)] =
          llvm::UndefValue::get(ArgInfo.getPaddingType());

    unsigned FirstIRArg, NumIRArgs;
    std::tie(FirstIRArg, NumIRArgs) = IRFunctionArgs.getIRArgs(ArgNo);

    switch (ArgInfo.getKind()) {
    case ABIArgInfo::InAlloca: {
      assert(NumIRArgs == 0);
      assert(getTarget().getTriple().getArch() == llvm::Triple::x86);
      if (RV.isAggregate()) {
        // Replace the placeholder with the appropriate argument slot GEP.
        llvm::Instruction *Placeholder =
            cast<llvm::Instruction>(RV.getAggregateAddr());
        CGBuilderTy::InsertPoint IP = Builder.saveIP();
        Builder.SetInsertPoint(Placeholder);
        llvm::Value *Addr = Builder.CreateStructGEP(
            ArgMemory, ArgInfo.getInAllocaFieldIndex());
        Builder.restoreIP(IP);
        deferPlaceholderReplacement(Placeholder, Addr);
      } else {
        // Store the RValue into the argument struct.
        llvm::Value *Addr =
            Builder.CreateStructGEP(ArgMemory, ArgInfo.getInAllocaFieldIndex());
        unsigned AS = Addr->getType()->getPointerAddressSpace();
        llvm::Type *MemType = ConvertTypeForMem(I->Ty)->getPointerTo(AS);
        // There are some cases where a trivial bitcast is not avoidable.  The
        // definition of a type later in a translation unit may change it's type
        // from {}* to (%struct.foo*)*.
        if (Addr->getType() != MemType)
          Addr = Builder.CreateBitCast(Addr, MemType);
        LValue argLV = MakeAddrLValue(Addr, I->Ty, TypeAlign);
        EmitInitStoreOfNonAggregate(*this, RV, argLV);
      }
      break;
    }

    case ABIArgInfo::Indirect: {
      assert(NumIRArgs == 1);
      if (RV.isScalar() || RV.isComplex()) {
        // Make a temporary alloca to pass the argument.
        llvm::AllocaInst *AI = CreateMemTemp(I->Ty);
        if (ArgInfo.getIndirectAlign() > AI->getAlignment())
          AI->setAlignment(ArgInfo.getIndirectAlign());
        IRCallArgs[FirstIRArg] = AI;

        LValue argLV = MakeAddrLValue(AI, I->Ty, TypeAlign);
        EmitInitStoreOfNonAggregate(*this, RV, argLV);
      } else {
        // We want to avoid creating an unnecessary temporary+copy here;
        // however, we need one in three cases:
        // 1. If the argument is not byval, and we are required to copy the
        //    source.  (This case doesn't occur on any common architecture.)
        // 2. If the argument is byval, RV is not sufficiently aligned, and
        //    we cannot force it to be sufficiently aligned.
        // 3. If the argument is byval, but RV is located in an address space
        //    different than that of the argument (0).
        llvm::Value *Addr = RV.getAggregateAddr();
        unsigned Align = ArgInfo.getIndirectAlign();
        const llvm::DataLayout *TD = &CGM.getDataLayout();
        const unsigned RVAddrSpace = Addr->getType()->getPointerAddressSpace();
        const unsigned ArgAddrSpace =
            (FirstIRArg < IRFuncTy->getNumParams()
                 ? IRFuncTy->getParamType(FirstIRArg)->getPointerAddressSpace()
                 : 0);
        if ((!ArgInfo.getIndirectByVal() && I->NeedsCopy) ||
            (ArgInfo.getIndirectByVal() && TypeAlign.getQuantity() < Align &&
             llvm::getOrEnforceKnownAlignment(Addr, Align, TD) < Align) ||
             (ArgInfo.getIndirectByVal() && (RVAddrSpace != ArgAddrSpace))) {
          // Create an aligned temporary, and copy to it.
          llvm::AllocaInst *AI = CreateMemTemp(I->Ty);
          if (Align > AI->getAlignment())
            AI->setAlignment(Align);
          IRCallArgs[FirstIRArg] = AI;
          EmitAggregateCopy(AI, Addr, I->Ty, RV.isVolatileQualified());
        } else {
          // Skip the extra memcpy call.
          IRCallArgs[FirstIRArg] = Addr;
        }
      }
      break;
    }

    case ABIArgInfo::Ignore:
      assert(NumIRArgs == 0);
      break;

    case ABIArgInfo::Extend:
    case ABIArgInfo::Direct: {
      if (!isa<llvm::StructType>(ArgInfo.getCoerceToType()) &&
          ArgInfo.getCoerceToType() == ConvertType(info_it->type) &&
          ArgInfo.getDirectOffset() == 0) {
        assert(NumIRArgs == 1);
        llvm::Value *V;
        if (RV.isScalar())
          V = RV.getScalarVal();
        else
          V = Builder.CreateLoad(RV.getAggregateAddr());

        // We might have to widen integers, but we should never truncate.
        if (ArgInfo.getCoerceToType() != V->getType() &&
            V->getType()->isIntegerTy())
          V = Builder.CreateZExt(V, ArgInfo.getCoerceToType());

        // If the argument doesn't match, perform a bitcast to coerce it.  This
        // can happen due to trivial type mismatches.
        if (FirstIRArg < IRFuncTy->getNumParams() &&
            V->getType() != IRFuncTy->getParamType(FirstIRArg))
          V = Builder.CreateBitCast(V, IRFuncTy->getParamType(FirstIRArg));
        IRCallArgs[FirstIRArg] = V;
        break;
      }

      // FIXME: Avoid the conversion through memory if possible.
      llvm::Value *SrcPtr;
      if (RV.isScalar() || RV.isComplex()) {
        SrcPtr = CreateMemTemp(I->Ty, "coerce");
        LValue SrcLV = MakeAddrLValue(SrcPtr, I->Ty, TypeAlign);
        EmitInitStoreOfNonAggregate(*this, RV, SrcLV);
      } else
        SrcPtr = RV.getAggregateAddr();

      // If the value is offset in memory, apply the offset now.
      if (unsigned Offs = ArgInfo.getDirectOffset()) {
        SrcPtr = Builder.CreateBitCast(SrcPtr, Builder.getInt8PtrTy());
        SrcPtr = Builder.CreateConstGEP1_32(SrcPtr, Offs);
        SrcPtr = Builder.CreateBitCast(SrcPtr,
                       llvm::PointerType::getUnqual(ArgInfo.getCoerceToType()));

      }

      // Fast-isel and the optimizer generally like scalar values better than
      // FCAs, so we flatten them if this is safe to do for this argument.
      llvm::StructType *STy =
            dyn_cast<llvm::StructType>(ArgInfo.getCoerceToType());
      if (STy && ArgInfo.isDirect() && ArgInfo.getCanBeFlattened()) {
        llvm::Type *SrcTy =
          cast<llvm::PointerType>(SrcPtr->getType())->getElementType();
        uint64_t SrcSize = CGM.getDataLayout().getTypeAllocSize(SrcTy);
        uint64_t DstSize = CGM.getDataLayout().getTypeAllocSize(STy);

        // If the source type is smaller than the destination type of the
        // coerce-to logic, copy the source value into a temp alloca the size
        // of the destination type to allow loading all of it. The bits past
        // the source value are left undef.
        if (SrcSize < DstSize) {
          llvm::AllocaInst *TempAlloca
            = CreateTempAlloca(STy, SrcPtr->getName() + ".coerce");
          Builder.CreateMemCpy(TempAlloca, SrcPtr, SrcSize, 0);
          SrcPtr = TempAlloca;
        } else {
          SrcPtr = Builder.CreateBitCast(SrcPtr,
                                         llvm::PointerType::getUnqual(STy));
        }

        assert(NumIRArgs == STy->getNumElements());
        for (unsigned i = 0, e = STy->getNumElements(); i != e; ++i) {
          llvm::Value *EltPtr = Builder.CreateConstGEP2_32(SrcPtr, 0, i);
          llvm::LoadInst *LI = Builder.CreateLoad(EltPtr);
          // We don't know what we're loading from.
          LI->setAlignment(1);
          IRCallArgs[FirstIRArg + i] = LI;
        }
      } else {
        // In the simple case, just pass the coerced loaded value.
        assert(NumIRArgs == 1);
        IRCallArgs[FirstIRArg] =
            CreateCoercedLoad(SrcPtr, ArgInfo.getCoerceToType(), *this);
      }

      break;
    }

    case ABIArgInfo::Expand:
      unsigned IRArgPos = FirstIRArg;
      ExpandTypeToArgs(I->Ty, RV, IRFuncTy, IRCallArgs, IRArgPos);
      assert(IRArgPos == FirstIRArg + NumIRArgs);
      break;
    }
  }

  if (ArgMemory) {
    llvm::Value *Arg = ArgMemory;
    if (CallInfo.isVariadic()) {
      // When passing non-POD arguments by value to variadic functions, we will
      // end up with a variadic prototype and an inalloca call site.  In such
      // cases, we can't do any parameter mismatch checks.  Give up and bitcast
      // the callee.
      unsigned CalleeAS =
          cast<llvm::PointerType>(Callee->getType())->getAddressSpace();
      Callee = Builder.CreateBitCast(
          Callee, getTypes().GetFunctionType(CallInfo)->getPointerTo(CalleeAS));
    } else {
      llvm::Type *LastParamTy =
          IRFuncTy->getParamType(IRFuncTy->getNumParams() - 1);
      if (Arg->getType() != LastParamTy) {
#ifndef NDEBUG
        // Assert that these structs have equivalent element types.
        llvm::StructType *FullTy = CallInfo.getArgStruct();
        llvm::StructType *DeclaredTy = cast<llvm::StructType>(
            cast<llvm::PointerType>(LastParamTy)->getElementType());
        assert(DeclaredTy->getNumElements() == FullTy->getNumElements());
        for (llvm::StructType::element_iterator DI = DeclaredTy->element_begin(),
                                                DE = DeclaredTy->element_end(),
                                                FI = FullTy->element_begin();
             DI != DE; ++DI, ++FI)
          assert(*DI == *FI);
#endif
        Arg = Builder.CreateBitCast(Arg, LastParamTy);
      }
    }
    assert(IRFunctionArgs.hasInallocaArg());
    IRCallArgs[IRFunctionArgs.getInallocaArgNo()] = Arg;
  }

  if (!CallArgs.getCleanupsToDeactivate().empty())
    deactivateArgCleanupsBeforeCall(*this, CallArgs);

  // If the callee is a bitcast of a function to a varargs pointer to function
  // type, check to see if we can remove the bitcast.  This handles some cases
  // with unprototyped functions.
  if (llvm::ConstantExpr *CE = dyn_cast<llvm::ConstantExpr>(Callee))
    if (llvm::Function *CalleeF = dyn_cast<llvm::Function>(CE->getOperand(0))) {
      llvm::PointerType *CurPT=cast<llvm::PointerType>(Callee->getType());
      llvm::FunctionType *CurFT =
        cast<llvm::FunctionType>(CurPT->getElementType());
      llvm::FunctionType *ActualFT = CalleeF->getFunctionType();

      if (CE->getOpcode() == llvm::Instruction::BitCast &&
          ActualFT->getReturnType() == CurFT->getReturnType() &&
          ActualFT->getNumParams() == CurFT->getNumParams() &&
          ActualFT->getNumParams() == IRCallArgs.size() &&
          (CurFT->isVarArg() || !ActualFT->isVarArg())) {
        bool ArgsMatch = true;
        for (unsigned i = 0, e = ActualFT->getNumParams(); i != e; ++i)
          if (ActualFT->getParamType(i) != CurFT->getParamType(i)) {
            ArgsMatch = false;
            break;
          }

        // Strip the cast if we can get away with it.  This is a nice cleanup,
        // but also allows us to inline the function at -O0 if it is marked
        // always_inline.
        if (ArgsMatch)
          Callee = CalleeF;
      }
    }

  assert(IRCallArgs.size() == IRFuncTy->getNumParams() || IRFuncTy->isVarArg());
  for (unsigned i = 0; i < IRCallArgs.size(); ++i) {
    // Inalloca argument can have different type.
    if (IRFunctionArgs.hasInallocaArg() &&
        i == IRFunctionArgs.getInallocaArgNo())
      continue;
    if (i < IRFuncTy->getNumParams())
      assert(IRCallArgs[i]->getType() == IRFuncTy->getParamType(i));
  }

  unsigned CallingConv;
  CodeGen::AttributeListType AttributeList;
  CGM.ConstructAttributeList(CallInfo, TargetDecl, AttributeList,
                             CallingConv, true);
  llvm::AttributeSet Attrs = llvm::AttributeSet::get(getLLVMContext(),
                                                     AttributeList);
#ifdef INTEL_CUSTOMIZATION
  // If this call is a Cilk spawn call, then we need to emit the prologue
  // before emitting the real call.
  if (IsCilkSpawnCall)
    CGM.getCilkPlusRuntime().EmitCilkHelperPrologue(*this);
#endif  // INTEL_CUSTOMIZATION
  llvm::BasicBlock *InvokeDest = nullptr;
  if (!Attrs.hasAttribute(llvm::AttributeSet::FunctionIndex,
                          llvm::Attribute::NoUnwind) ||
      currentFunctionUsesSEHTry())
    InvokeDest = getInvokeDest();

  llvm::CallSite CS;
  if (!InvokeDest) {
    CS = Builder.CreateCall(Callee, IRCallArgs);
  } else {
    llvm::BasicBlock *Cont = createBasicBlock("invoke.cont");
    CS = Builder.CreateInvoke(Callee, Cont, InvokeDest, IRCallArgs);
    EmitBlock(Cont);
  }
  if (callOrInvoke)
    *callOrInvoke = CS.getInstruction();

  if (CurCodeDecl && CurCodeDecl->hasAttr<FlattenAttr>() &&
      !CS.hasFnAttr(llvm::Attribute::NoInline))
    Attrs =
        Attrs.addAttribute(getLLVMContext(), llvm::AttributeSet::FunctionIndex,
                           llvm::Attribute::AlwaysInline);

  // Disable inlining inside SEH __try blocks.
  if (isSEHTryScope())
    Attrs =
        Attrs.addAttribute(getLLVMContext(), llvm::AttributeSet::FunctionIndex,
                           llvm::Attribute::NoInline);

  CS.setAttributes(Attrs);
  CS.setCallingConv(static_cast<llvm::CallingConv::ID>(CallingConv));

  // In ObjC ARC mode with no ObjC ARC exception safety, tell the ARC
  // optimizer it can aggressively ignore unwind edges.
  if (CGM.getLangOpts().ObjCAutoRefCount)
    AddObjCARCExceptionMetadata(CS.getInstruction());

  // If the call doesn't return, finish the basic block and clear the
  // insertion point; this allows the rest of IRgen to discard
  // unreachable code.
  if (CS.doesNotReturn()) {
    Builder.CreateUnreachable();
    Builder.ClearInsertionPoint();

    // FIXME: For now, emit a dummy basic block because expr emitters in
    // generally are not ready to handle emitting expressions at unreachable
    // points.
    EnsureInsertPoint();

    // Return a reasonable RValue.
    return GetUndefRValue(RetTy);
  }

  llvm::Instruction *CI = CS.getInstruction();
  if (Builder.isNamePreserving() && !CI->getType()->isVoidTy())
    CI->setName("call");

  // Emit any writebacks immediately.  Arguably this should happen
  // after any return-value munging.
  if (CallArgs.hasWritebacks())
    emitWritebacks(*this, CallArgs);

  // The stack cleanup for inalloca arguments has to run out of the normal
  // lexical order, so deactivate it and run it manually here.
  CallArgs.freeArgumentMemory(*this);

  RValue Ret = [&] {
    switch (RetAI.getKind()) {
    case ABIArgInfo::InAlloca:
    case ABIArgInfo::Indirect:
      return convertTempToRValue(SRetPtr, RetTy, SourceLocation());

    case ABIArgInfo::Ignore:
      // If we are ignoring an argument that had a result, make sure to
      // construct the appropriate return value for our caller.
      return GetUndefRValue(RetTy);

    case ABIArgInfo::Extend:
    case ABIArgInfo::Direct: {
      llvm::Type *RetIRTy = ConvertType(RetTy);
      if (RetAI.getCoerceToType() == RetIRTy && RetAI.getDirectOffset() == 0) {
        switch (getEvaluationKind(RetTy)) {
        case TEK_Complex: {
          llvm::Value *Real = Builder.CreateExtractValue(CI, 0);
          llvm::Value *Imag = Builder.CreateExtractValue(CI, 1);
          return RValue::getComplex(std::make_pair(Real, Imag));
        }
        case TEK_Aggregate: {
          llvm::Value *DestPtr = ReturnValue.getValue();
          bool DestIsVolatile = ReturnValue.isVolatile();

          if (!DestPtr) {
            DestPtr = CreateMemTemp(RetTy, "agg.tmp");
            DestIsVolatile = false;
          }
          BuildAggStore(*this, CI, DestPtr, DestIsVolatile, false);
          return RValue::getAggregate(DestPtr);
        }
        case TEK_Scalar: {
          // If the argument doesn't match, perform a bitcast to coerce it.  This
          // can happen due to trivial type mismatches.
          llvm::Value *V = CI;
          if (V->getType() != RetIRTy)
            V = Builder.CreateBitCast(V, RetIRTy);
          return RValue::get(V);
        }
        }
        llvm_unreachable("bad evaluation kind");
      }

      llvm::Value *DestPtr = ReturnValue.getValue();
      bool DestIsVolatile = ReturnValue.isVolatile();

      if (!DestPtr) {
        DestPtr = CreateMemTemp(RetTy, "coerce");
        DestIsVolatile = false;
      }

      // If the value is offset in memory, apply the offset now.
      llvm::Value *StorePtr = DestPtr;
      if (unsigned Offs = RetAI.getDirectOffset()) {
        StorePtr = Builder.CreateBitCast(StorePtr, Builder.getInt8PtrTy());
        StorePtr = Builder.CreateConstGEP1_32(StorePtr, Offs);
        StorePtr = Builder.CreateBitCast(StorePtr,
                           llvm::PointerType::getUnqual(RetAI.getCoerceToType()));
      }
      CreateCoercedStore(CI, StorePtr, DestIsVolatile, *this);

      return convertTempToRValue(DestPtr, RetTy, SourceLocation());
    }

    case ABIArgInfo::Expand:
      llvm_unreachable("Invalid ABI kind for return argument");
    }

    llvm_unreachable("Unhandled ABIArgInfo::Kind");
  } ();

  if (Ret.isScalar() && TargetDecl) {
    if (const auto *AA = TargetDecl->getAttr<AssumeAlignedAttr>()) {
      llvm::Value *OffsetValue = nullptr;
      if (const auto *Offset = AA->getOffset())
        OffsetValue = EmitScalarExpr(Offset);

      llvm::Value *Alignment = EmitScalarExpr(AA->getAlignment());
      llvm::ConstantInt *AlignmentCI = cast<llvm::ConstantInt>(Alignment);
      EmitAlignmentAssumption(Ret.getScalarVal(), AlignmentCI->getZExtValue(),
                              OffsetValue);
    }
  }

  return Ret;
}

/* VarArg handling */

llvm::Value *CodeGenFunction::EmitVAArg(llvm::Value *VAListAddr, QualType Ty) {
  return CGM.getTypes().getABIInfo().EmitVAArg(VAListAddr, Ty, *this);
}<|MERGE_RESOLUTION|>--- conflicted
+++ resolved
@@ -2353,17 +2353,11 @@
   }
 
   if (!RetDbgLoc.isUnknown())
-<<<<<<< HEAD
-    Ret->setDebugLoc(RetDbgLoc);
+    Ret->setDebugLoc(std::move(RetDbgLoc));
 #ifdef INTEL_SPECIFIC_IL0_BACKEND
   else if (EmitRetDbgLoc && !ReturnLoc.isUnknown())
     Ret->setDebugLoc(ReturnLoc);
 #endif  // INTEL_SPECIFIC_IL0_BACKEND
-=======
-    Ret->setDebugLoc(std::move(RetDbgLoc));
-  else if (EmitRetDbgLoc && !ReturnLoc.isUnknown())	//***INTEL 
-    Ret->setDebugLoc(ReturnLoc);					//***INTEL 
->>>>>>> 729094db
 }
 
 static bool isInAllocaArgument(CGCXXABI &ABI, QualType type) {
