//===--- CGCall.cpp - Encapsulate calling convention details --------------===//
//
// Part of the LLVM Project, under the Apache License v2.0 with LLVM Exceptions.
// See https://llvm.org/LICENSE.txt for license information.
// SPDX-License-Identifier: Apache-2.0 WITH LLVM-exception
//
//===----------------------------------------------------------------------===//
//
// These classes wrap the information about a call or function
// definition used to handle ABI compliancy.
//
//===----------------------------------------------------------------------===//

#include "CGCall.h"
#include "ABIInfo.h"
#include "CGBlocks.h"
#include "CGCXXABI.h"
#include "CGCleanup.h"
#include "CGRecordLayout.h"
#include "CodeGenFunction.h"
#include "CodeGenModule.h"
#include "TargetInfo.h"
#include "clang/AST/Attr.h"
#include "clang/AST/Decl.h"
#include "clang/AST/DeclCXX.h"
#include "clang/AST/DeclObjC.h"
#include "clang/Basic/CodeGenOptions.h"
#include "clang/Basic/TargetBuiltins.h"
#include "clang/Basic/TargetInfo.h"
#include "clang/CodeGen/CGFunctionInfo.h"
#include "clang/CodeGen/SwiftCallingConv.h"
#include "llvm/ADT/StringExtras.h"
#include "llvm/Analysis/ValueTracking.h"
#include "llvm/IR/Attributes.h"
#include "llvm/IR/CallingConv.h"
#include "llvm/IR/DataLayout.h"
#include "llvm/IR/InlineAsm.h"
#include "llvm/IR/IntrinsicInst.h"
#include "llvm/IR/Intrinsics.h"
#include "llvm/Transforms/Utils/Local.h"
using namespace clang;
using namespace CodeGen;

/***/

unsigned CodeGenTypes::ClangCallConvToLLVMCallConv(CallingConv CC) {
  switch (CC) {
  default: return llvm::CallingConv::C;
  case CC_X86StdCall: return llvm::CallingConv::X86_StdCall;
  case CC_X86FastCall: return llvm::CallingConv::X86_FastCall;
  case CC_X86RegCall: return llvm::CallingConv::X86_RegCall;
  case CC_X86ThisCall: return llvm::CallingConv::X86_ThisCall;
  case CC_Win64: return llvm::CallingConv::Win64;
  case CC_X86_64SysV: return llvm::CallingConv::X86_64_SysV;
  case CC_AAPCS: return llvm::CallingConv::ARM_AAPCS;
  case CC_AAPCS_VFP: return llvm::CallingConv::ARM_AAPCS_VFP;
  case CC_IntelOclBicc: return llvm::CallingConv::Intel_OCL_BI;
  // TODO: Add support for __pascal to LLVM.
  case CC_X86Pascal: return llvm::CallingConv::C;
  // TODO: Add support for __vectorcall to LLVM.
  case CC_X86VectorCall: return llvm::CallingConv::X86_VectorCall;
  case CC_AArch64VectorCall: return llvm::CallingConv::AArch64_VectorCall;
  case CC_SpirFunction: return llvm::CallingConv::SPIR_FUNC;
  case CC_OpenCLKernel: return CGM.getTargetCodeGenInfo().getOpenCLKernelCallingConv();
  case CC_PreserveMost: return llvm::CallingConv::PreserveMost;
  case CC_PreserveAll: return llvm::CallingConv::PreserveAll;
  case CC_Swift: return llvm::CallingConv::Swift;
  }
}

/// Derives the 'this' type for codegen purposes, i.e. ignoring method CVR
/// qualification. Either or both of RD and MD may be null. A null RD indicates
/// that there is no meaningful 'this' type, and a null MD can occur when
/// calling a method pointer.
CanQualType CodeGenTypes::DeriveThisType(const CXXRecordDecl *RD,
                                         const CXXMethodDecl *MD) {
  QualType RecTy;
  if (RD)
    RecTy = Context.getTagDeclType(RD)->getCanonicalTypeInternal();
  else
    RecTy = Context.VoidTy;

  if (MD)
    RecTy = Context.getAddrSpaceQualType(RecTy, MD->getMethodQualifiers().getAddressSpace());
  return Context.getPointerType(CanQualType::CreateUnsafe(RecTy));
}

/// Returns the canonical formal type of the given C++ method.
static CanQual<FunctionProtoType> GetFormalType(const CXXMethodDecl *MD) {
  return MD->getType()->getCanonicalTypeUnqualified()
           .getAs<FunctionProtoType>();
}

/// Returns the "extra-canonicalized" return type, which discards
/// qualifiers on the return type.  Codegen doesn't care about them,
/// and it makes ABI code a little easier to be able to assume that
/// all parameter and return types are top-level unqualified.
static CanQualType GetReturnType(QualType RetTy) {
  return RetTy->getCanonicalTypeUnqualified().getUnqualifiedType();
}

/// Arrange the argument and result information for a value of the given
/// unprototyped freestanding function type.
const CGFunctionInfo &
CodeGenTypes::arrangeFreeFunctionType(CanQual<FunctionNoProtoType> FTNP) {
  // When translating an unprototyped function type, always use a
  // variadic type.
  return arrangeLLVMFunctionInfo(FTNP->getReturnType().getUnqualifiedType(),
                                 /*instanceMethod=*/false,
                                 /*chainCall=*/false, None,
                                 FTNP->getExtInfo(), {}, RequiredArgs(0));
}

static void addExtParameterInfosForCall(
         llvm::SmallVectorImpl<FunctionProtoType::ExtParameterInfo> &paramInfos,
                                        const FunctionProtoType *proto,
                                        unsigned prefixArgs,
                                        unsigned totalArgs) {
  assert(proto->hasExtParameterInfos());
  assert(paramInfos.size() <= prefixArgs);
  assert(proto->getNumParams() + prefixArgs <= totalArgs);

  paramInfos.reserve(totalArgs);

  // Add default infos for any prefix args that don't already have infos.
  paramInfos.resize(prefixArgs);

  // Add infos for the prototype.
  for (const auto &ParamInfo : proto->getExtParameterInfos()) {
    paramInfos.push_back(ParamInfo);
    // pass_object_size params have no parameter info.
    if (ParamInfo.hasPassObjectSize())
      paramInfos.emplace_back();
  }

  assert(paramInfos.size() <= totalArgs &&
         "Did we forget to insert pass_object_size args?");
  // Add default infos for the variadic and/or suffix arguments.
  paramInfos.resize(totalArgs);
}

/// Adds the formal parameters in FPT to the given prefix. If any parameter in
/// FPT has pass_object_size attrs, then we'll add parameters for those, too.
static void appendParameterTypes(const CodeGenTypes &CGT,
                                 SmallVectorImpl<CanQualType> &prefix,
              SmallVectorImpl<FunctionProtoType::ExtParameterInfo> &paramInfos,
                                 CanQual<FunctionProtoType> FPT) {
  // Fast path: don't touch param info if we don't need to.
  if (!FPT->hasExtParameterInfos()) {
    assert(paramInfos.empty() &&
           "We have paramInfos, but the prototype doesn't?");
    prefix.append(FPT->param_type_begin(), FPT->param_type_end());
    return;
  }

  unsigned PrefixSize = prefix.size();
  // In the vast majority of cases, we'll have precisely FPT->getNumParams()
  // parameters; the only thing that can change this is the presence of
  // pass_object_size. So, we preallocate for the common case.
  prefix.reserve(prefix.size() + FPT->getNumParams());

  auto ExtInfos = FPT->getExtParameterInfos();
  assert(ExtInfos.size() == FPT->getNumParams());
  for (unsigned I = 0, E = FPT->getNumParams(); I != E; ++I) {
    prefix.push_back(FPT->getParamType(I));
    if (ExtInfos[I].hasPassObjectSize())
      prefix.push_back(CGT.getContext().getSizeType());
  }

  addExtParameterInfosForCall(paramInfos, FPT.getTypePtr(), PrefixSize,
                              prefix.size());
}

/// Arrange the LLVM function layout for a value of the given function
/// type, on top of any implicit parameters already stored.
static const CGFunctionInfo &
arrangeLLVMFunctionInfo(CodeGenTypes &CGT, bool instanceMethod,
                        SmallVectorImpl<CanQualType> &prefix,
                        CanQual<FunctionProtoType> FTP) {
  SmallVector<FunctionProtoType::ExtParameterInfo, 16> paramInfos;
  RequiredArgs Required = RequiredArgs::forPrototypePlus(FTP, prefix.size());
  // FIXME: Kill copy.
  appendParameterTypes(CGT, prefix, paramInfos, FTP);
  CanQualType resultType = FTP->getReturnType().getUnqualifiedType();

  return CGT.arrangeLLVMFunctionInfo(resultType, instanceMethod,
                                     /*chainCall=*/false, prefix,
                                     FTP->getExtInfo(), paramInfos,
                                     Required);
}

/// Arrange the argument and result information for a value of the
/// given freestanding function type.
const CGFunctionInfo &
CodeGenTypes::arrangeFreeFunctionType(CanQual<FunctionProtoType> FTP) {
  SmallVector<CanQualType, 16> argTypes;
  return ::arrangeLLVMFunctionInfo(*this, /*instanceMethod=*/false, argTypes,
                                   FTP);
}

static CallingConv getCallingConventionForDecl(const Decl *D, bool IsWindows) {
  // Set the appropriate calling convention for the Function.
  if (D->hasAttr<StdCallAttr>())
    return CC_X86StdCall;

  if (D->hasAttr<FastCallAttr>())
    return CC_X86FastCall;

  if (D->hasAttr<RegCallAttr>())
    return CC_X86RegCall;

  if (D->hasAttr<ThisCallAttr>())
    return CC_X86ThisCall;

  if (D->hasAttr<VectorCallAttr>())
    return CC_X86VectorCall;

  if (D->hasAttr<PascalAttr>())
    return CC_X86Pascal;

  if (PcsAttr *PCS = D->getAttr<PcsAttr>())
    return (PCS->getPCS() == PcsAttr::AAPCS ? CC_AAPCS : CC_AAPCS_VFP);

  if (D->hasAttr<AArch64VectorPcsAttr>())
    return CC_AArch64VectorCall;

  if (D->hasAttr<IntelOclBiccAttr>())
    return CC_IntelOclBicc;

  if (D->hasAttr<MSABIAttr>())
    return IsWindows ? CC_C : CC_Win64;

  if (D->hasAttr<SysVABIAttr>())
    return IsWindows ? CC_X86_64SysV : CC_C;

  if (D->hasAttr<PreserveMostAttr>())
    return CC_PreserveMost;

  if (D->hasAttr<PreserveAllAttr>())
    return CC_PreserveAll;

  return CC_C;
}

/// Arrange the argument and result information for a call to an
/// unknown C++ non-static member function of the given abstract type.
/// (A null RD means we don't have any meaningful "this" argument type,
///  so fall back to a generic pointer type).
/// The member function must be an ordinary function, i.e. not a
/// constructor or destructor.
const CGFunctionInfo &
CodeGenTypes::arrangeCXXMethodType(const CXXRecordDecl *RD,
                                   const FunctionProtoType *FTP,
                                   const CXXMethodDecl *MD) {
  SmallVector<CanQualType, 16> argTypes;

  // Add the 'this' pointer.
  argTypes.push_back(DeriveThisType(RD, MD));

  return ::arrangeLLVMFunctionInfo(
      *this, true, argTypes,
      FTP->getCanonicalTypeUnqualified().getAs<FunctionProtoType>());
}

/// Set calling convention for CUDA/HIP kernel.
static void setCUDAKernelCallingConvention(CanQualType &FTy, CodeGenModule &CGM,
                                           const FunctionDecl *FD) {
  if (FD->hasAttr<CUDAGlobalAttr>()) {
    const FunctionType *FT = FTy->getAs<FunctionType>();
    CGM.getTargetCodeGenInfo().setCUDAKernelCallingConvention(FT);
    FTy = FT->getCanonicalTypeUnqualified();
  }
}

/// Arrange the argument and result information for a declaration or
/// definition of the given C++ non-static member function.  The
/// member function must be an ordinary function, i.e. not a
/// constructor or destructor.
const CGFunctionInfo &
CodeGenTypes::arrangeCXXMethodDeclaration(const CXXMethodDecl *MD) {
  assert(!isa<CXXConstructorDecl>(MD) && "wrong method for constructors!");
  assert(!isa<CXXDestructorDecl>(MD) && "wrong method for destructors!");

  CanQualType FT = GetFormalType(MD).getAs<Type>();
  setCUDAKernelCallingConvention(FT, CGM, MD);
  auto prototype = FT.getAs<FunctionProtoType>();

  if (MD->isInstance()) {
    // The abstract case is perfectly fine.
    const CXXRecordDecl *ThisType = TheCXXABI.getThisArgumentTypeForMethod(MD);
    return arrangeCXXMethodType(ThisType, prototype.getTypePtr(), MD);
  }

  return arrangeFreeFunctionType(prototype);
}

bool CodeGenTypes::inheritingCtorHasParams(
    const InheritedConstructor &Inherited, CXXCtorType Type) {
  // Parameters are unnecessary if we're constructing a base class subobject
  // and the inherited constructor lives in a virtual base.
  return Type == Ctor_Complete ||
         !Inherited.getShadowDecl()->constructsVirtualBase() ||
         !Target.getCXXABI().hasConstructorVariants();
}

const CGFunctionInfo &
CodeGenTypes::arrangeCXXStructorDeclaration(GlobalDecl GD) {
  auto *MD = cast<CXXMethodDecl>(GD.getDecl());

  SmallVector<CanQualType, 16> argTypes;
  SmallVector<FunctionProtoType::ExtParameterInfo, 16> paramInfos;
  argTypes.push_back(DeriveThisType(MD->getParent(), MD));

  bool PassParams = true;

  if (auto *CD = dyn_cast<CXXConstructorDecl>(MD)) {
    // A base class inheriting constructor doesn't get forwarded arguments
    // needed to construct a virtual base (or base class thereof).
    if (auto Inherited = CD->getInheritedConstructor())
      PassParams = inheritingCtorHasParams(Inherited, GD.getCtorType());
  }

  CanQual<FunctionProtoType> FTP = GetFormalType(MD);

  // Add the formal parameters.
  if (PassParams)
    appendParameterTypes(*this, argTypes, paramInfos, FTP);

  CGCXXABI::AddedStructorArgs AddedArgs =
      TheCXXABI.buildStructorSignature(GD, argTypes);
  if (!paramInfos.empty()) {
    // Note: prefix implies after the first param.
    if (AddedArgs.Prefix)
      paramInfos.insert(paramInfos.begin() + 1, AddedArgs.Prefix,
                        FunctionProtoType::ExtParameterInfo{});
    if (AddedArgs.Suffix)
      paramInfos.append(AddedArgs.Suffix,
                        FunctionProtoType::ExtParameterInfo{});
  }

  RequiredArgs required =
      (PassParams && MD->isVariadic() ? RequiredArgs(argTypes.size())
                                      : RequiredArgs::All);

  FunctionType::ExtInfo extInfo = FTP->getExtInfo();
  CanQualType resultType = TheCXXABI.HasThisReturn(GD)
                               ? argTypes.front()
                               : TheCXXABI.hasMostDerivedReturn(GD)
                                     ? CGM.getContext().VoidPtrTy
                                     : Context.VoidTy;
  return arrangeLLVMFunctionInfo(resultType, /*instanceMethod=*/true,
                                 /*chainCall=*/false, argTypes, extInfo,
                                 paramInfos, required);
}

static SmallVector<CanQualType, 16>
getArgTypesForCall(ASTContext &ctx, const CallArgList &args) {
  SmallVector<CanQualType, 16> argTypes;
  for (auto &arg : args)
    argTypes.push_back(ctx.getCanonicalParamType(arg.Ty));
  return argTypes;
}

static SmallVector<CanQualType, 16>
getArgTypesForDeclaration(ASTContext &ctx, const FunctionArgList &args) {
  SmallVector<CanQualType, 16> argTypes;
  for (auto &arg : args)
    argTypes.push_back(ctx.getCanonicalParamType(arg->getType()));
  return argTypes;
}

static llvm::SmallVector<FunctionProtoType::ExtParameterInfo, 16>
getExtParameterInfosForCall(const FunctionProtoType *proto,
                            unsigned prefixArgs, unsigned totalArgs) {
  llvm::SmallVector<FunctionProtoType::ExtParameterInfo, 16> result;
  if (proto->hasExtParameterInfos()) {
    addExtParameterInfosForCall(result, proto, prefixArgs, totalArgs);
  }
  return result;
}

/// Arrange a call to a C++ method, passing the given arguments.
///
/// ExtraPrefixArgs is the number of ABI-specific args passed after the `this`
/// parameter.
/// ExtraSuffixArgs is the number of ABI-specific args passed at the end of
/// args.
/// PassProtoArgs indicates whether `args` has args for the parameters in the
/// given CXXConstructorDecl.
const CGFunctionInfo &
CodeGenTypes::arrangeCXXConstructorCall(const CallArgList &args,
                                        const CXXConstructorDecl *D,
                                        CXXCtorType CtorKind,
                                        unsigned ExtraPrefixArgs,
                                        unsigned ExtraSuffixArgs,
                                        bool PassProtoArgs) {
  // FIXME: Kill copy.
  SmallVector<CanQualType, 16> ArgTypes;
  for (const auto &Arg : args)
    ArgTypes.push_back(Context.getCanonicalParamType(Arg.Ty));

  // +1 for implicit this, which should always be args[0].
  unsigned TotalPrefixArgs = 1 + ExtraPrefixArgs;

  CanQual<FunctionProtoType> FPT = GetFormalType(D);
  RequiredArgs Required = PassProtoArgs
                              ? RequiredArgs::forPrototypePlus(
                                    FPT, TotalPrefixArgs + ExtraSuffixArgs)
                              : RequiredArgs::All;

  GlobalDecl GD(D, CtorKind);
  CanQualType ResultType = TheCXXABI.HasThisReturn(GD)
                               ? ArgTypes.front()
                               : TheCXXABI.hasMostDerivedReturn(GD)
                                     ? CGM.getContext().VoidPtrTy
                                     : Context.VoidTy;

  FunctionType::ExtInfo Info = FPT->getExtInfo();
  llvm::SmallVector<FunctionProtoType::ExtParameterInfo, 16> ParamInfos;
  // If the prototype args are elided, we should only have ABI-specific args,
  // which never have param info.
  if (PassProtoArgs && FPT->hasExtParameterInfos()) {
    // ABI-specific suffix arguments are treated the same as variadic arguments.
    addExtParameterInfosForCall(ParamInfos, FPT.getTypePtr(), TotalPrefixArgs,
                                ArgTypes.size());
  }
  return arrangeLLVMFunctionInfo(ResultType, /*instanceMethod=*/true,
                                 /*chainCall=*/false, ArgTypes, Info,
                                 ParamInfos, Required);
}

/// Arrange the argument and result information for the declaration or
/// definition of the given function.
const CGFunctionInfo &
CodeGenTypes::arrangeFunctionDeclaration(const FunctionDecl *FD) {
  if (const CXXMethodDecl *MD = dyn_cast<CXXMethodDecl>(FD))
    if (MD->isInstance())
      return arrangeCXXMethodDeclaration(MD);

  CanQualType FTy = FD->getType()->getCanonicalTypeUnqualified();

  assert(isa<FunctionType>(FTy));
  setCUDAKernelCallingConvention(FTy, CGM, FD);

  // When declaring a function without a prototype, always use a
  // non-variadic type.
  if (CanQual<FunctionNoProtoType> noProto = FTy.getAs<FunctionNoProtoType>()) {
    return arrangeLLVMFunctionInfo(
        noProto->getReturnType(), /*instanceMethod=*/false,
        /*chainCall=*/false, None, noProto->getExtInfo(), {},RequiredArgs::All);
  }

  return arrangeFreeFunctionType(FTy.castAs<FunctionProtoType>());
}

/// Arrange the argument and result information for the declaration or
/// definition of an Objective-C method.
const CGFunctionInfo &
CodeGenTypes::arrangeObjCMethodDeclaration(const ObjCMethodDecl *MD) {
  // It happens that this is the same as a call with no optional
  // arguments, except also using the formal 'self' type.
  return arrangeObjCMessageSendSignature(MD, MD->getSelfDecl()->getType());
}

/// Arrange the argument and result information for the function type
/// through which to perform a send to the given Objective-C method,
/// using the given receiver type.  The receiver type is not always
/// the 'self' type of the method or even an Objective-C pointer type.
/// This is *not* the right method for actually performing such a
/// message send, due to the possibility of optional arguments.
const CGFunctionInfo &
CodeGenTypes::arrangeObjCMessageSendSignature(const ObjCMethodDecl *MD,
                                              QualType receiverType) {
  SmallVector<CanQualType, 16> argTys;
  SmallVector<FunctionProtoType::ExtParameterInfo, 4> extParamInfos(2);
  argTys.push_back(Context.getCanonicalParamType(receiverType));
  argTys.push_back(Context.getCanonicalParamType(Context.getObjCSelType()));
  // FIXME: Kill copy?
  for (const auto *I : MD->parameters()) {
    argTys.push_back(Context.getCanonicalParamType(I->getType()));
    auto extParamInfo = FunctionProtoType::ExtParameterInfo().withIsNoEscape(
        I->hasAttr<NoEscapeAttr>());
    extParamInfos.push_back(extParamInfo);
  }

  FunctionType::ExtInfo einfo;
  bool IsWindows = getContext().getTargetInfo().getTriple().isOSWindows();
  einfo = einfo.withCallingConv(getCallingConventionForDecl(MD, IsWindows));

  if (getContext().getLangOpts().ObjCAutoRefCount &&
      MD->hasAttr<NSReturnsRetainedAttr>())
    einfo = einfo.withProducesResult(true);

  RequiredArgs required =
    (MD->isVariadic() ? RequiredArgs(argTys.size()) : RequiredArgs::All);

  return arrangeLLVMFunctionInfo(
      GetReturnType(MD->getReturnType()), /*instanceMethod=*/false,
      /*chainCall=*/false, argTys, einfo, extParamInfos, required);
}

const CGFunctionInfo &
CodeGenTypes::arrangeUnprototypedObjCMessageSend(QualType returnType,
                                                 const CallArgList &args) {
  auto argTypes = getArgTypesForCall(Context, args);
  FunctionType::ExtInfo einfo;

  return arrangeLLVMFunctionInfo(
      GetReturnType(returnType), /*instanceMethod=*/false,
      /*chainCall=*/false, argTypes, einfo, {}, RequiredArgs::All);
}

const CGFunctionInfo &
CodeGenTypes::arrangeGlobalDeclaration(GlobalDecl GD) {
  // FIXME: Do we need to handle ObjCMethodDecl?
  const FunctionDecl *FD = cast<FunctionDecl>(GD.getDecl());

  if (isa<CXXConstructorDecl>(GD.getDecl()) ||
      isa<CXXDestructorDecl>(GD.getDecl()))
    return arrangeCXXStructorDeclaration(GD);

  return arrangeFunctionDeclaration(FD);
}

/// Arrange a thunk that takes 'this' as the first parameter followed by
/// varargs.  Return a void pointer, regardless of the actual return type.
/// The body of the thunk will end in a musttail call to a function of the
/// correct type, and the caller will bitcast the function to the correct
/// prototype.
const CGFunctionInfo &
CodeGenTypes::arrangeUnprototypedMustTailThunk(const CXXMethodDecl *MD) {
  assert(MD->isVirtual() && "only methods have thunks");
  CanQual<FunctionProtoType> FTP = GetFormalType(MD);
  CanQualType ArgTys[] = {DeriveThisType(MD->getParent(), MD)};
  return arrangeLLVMFunctionInfo(Context.VoidTy, /*instanceMethod=*/false,
                                 /*chainCall=*/false, ArgTys,
                                 FTP->getExtInfo(), {}, RequiredArgs(1));
}

const CGFunctionInfo &
CodeGenTypes::arrangeMSCtorClosure(const CXXConstructorDecl *CD,
                                   CXXCtorType CT) {
  assert(CT == Ctor_CopyingClosure || CT == Ctor_DefaultClosure);

  CanQual<FunctionProtoType> FTP = GetFormalType(CD);
  SmallVector<CanQualType, 2> ArgTys;
  const CXXRecordDecl *RD = CD->getParent();
  ArgTys.push_back(DeriveThisType(RD, CD));
  if (CT == Ctor_CopyingClosure)
    ArgTys.push_back(*FTP->param_type_begin());
  if (RD->getNumVBases() > 0)
    ArgTys.push_back(Context.IntTy);
  CallingConv CC = Context.getDefaultCallingConvention(
      /*IsVariadic=*/false, /*IsCXXMethod=*/true);
  return arrangeLLVMFunctionInfo(Context.VoidTy, /*instanceMethod=*/true,
                                 /*chainCall=*/false, ArgTys,
                                 FunctionType::ExtInfo(CC), {},
                                 RequiredArgs::All);
}

/// Arrange a call as unto a free function, except possibly with an
/// additional number of formal parameters considered required.
static const CGFunctionInfo &
arrangeFreeFunctionLikeCall(CodeGenTypes &CGT,
                            CodeGenModule &CGM,
                            const CallArgList &args,
                            const FunctionType *fnType,
                            unsigned numExtraRequiredArgs,
                            bool chainCall) {
  assert(args.size() >= numExtraRequiredArgs);

  llvm::SmallVector<FunctionProtoType::ExtParameterInfo, 16> paramInfos;

  // In most cases, there are no optional arguments.
  RequiredArgs required = RequiredArgs::All;

  // If we have a variadic prototype, the required arguments are the
  // extra prefix plus the arguments in the prototype.
  if (const FunctionProtoType *proto = dyn_cast<FunctionProtoType>(fnType)) {
    if (proto->isVariadic())
      required = RequiredArgs::forPrototypePlus(proto, numExtraRequiredArgs);

    if (proto->hasExtParameterInfos())
      addExtParameterInfosForCall(paramInfos, proto, numExtraRequiredArgs,
                                  args.size());

  // If we don't have a prototype at all, but we're supposed to
  // explicitly use the variadic convention for unprototyped calls,
  // treat all of the arguments as required but preserve the nominal
  // possibility of variadics.
  } else if (CGM.getTargetCodeGenInfo()
                .isNoProtoCallVariadic(args,
                                       cast<FunctionNoProtoType>(fnType))) {
    required = RequiredArgs(args.size());
  }

  // FIXME: Kill copy.
  SmallVector<CanQualType, 16> argTypes;
  for (const auto &arg : args)
    argTypes.push_back(CGT.getContext().getCanonicalParamType(arg.Ty));
  return CGT.arrangeLLVMFunctionInfo(GetReturnType(fnType->getReturnType()),
                                     /*instanceMethod=*/false, chainCall,
                                     argTypes, fnType->getExtInfo(), paramInfos,
                                     required);
}

/// Figure out the rules for calling a function with the given formal
/// type using the given arguments.  The arguments are necessary
/// because the function might be unprototyped, in which case it's
/// target-dependent in crazy ways.
const CGFunctionInfo &
CodeGenTypes::arrangeFreeFunctionCall(const CallArgList &args,
                                      const FunctionType *fnType,
                                      bool chainCall) {
  return arrangeFreeFunctionLikeCall(*this, CGM, args, fnType,
                                     chainCall ? 1 : 0, chainCall);
}

/// A block function is essentially a free function with an
/// extra implicit argument.
const CGFunctionInfo &
CodeGenTypes::arrangeBlockFunctionCall(const CallArgList &args,
                                       const FunctionType *fnType) {
  return arrangeFreeFunctionLikeCall(*this, CGM, args, fnType, 1,
                                     /*chainCall=*/false);
}

const CGFunctionInfo &
CodeGenTypes::arrangeBlockFunctionDeclaration(const FunctionProtoType *proto,
                                              const FunctionArgList &params) {
  auto paramInfos = getExtParameterInfosForCall(proto, 1, params.size());
  auto argTypes = getArgTypesForDeclaration(Context, params);

  return arrangeLLVMFunctionInfo(GetReturnType(proto->getReturnType()),
                                 /*instanceMethod*/ false, /*chainCall*/ false,
                                 argTypes, proto->getExtInfo(), paramInfos,
                                 RequiredArgs::forPrototypePlus(proto, 1));
}

const CGFunctionInfo &
CodeGenTypes::arrangeBuiltinFunctionCall(QualType resultType,
                                         const CallArgList &args) {
  // FIXME: Kill copy.
  SmallVector<CanQualType, 16> argTypes;
  for (const auto &Arg : args)
    argTypes.push_back(Context.getCanonicalParamType(Arg.Ty));
  return arrangeLLVMFunctionInfo(
      GetReturnType(resultType), /*instanceMethod=*/false,
      /*chainCall=*/false, argTypes, FunctionType::ExtInfo(),
      /*paramInfos=*/ {}, RequiredArgs::All);
}

const CGFunctionInfo &
CodeGenTypes::arrangeBuiltinFunctionDeclaration(QualType resultType,
                                                const FunctionArgList &args) {
  auto argTypes = getArgTypesForDeclaration(Context, args);

  return arrangeLLVMFunctionInfo(
      GetReturnType(resultType), /*instanceMethod=*/false, /*chainCall=*/false,
      argTypes, FunctionType::ExtInfo(), {}, RequiredArgs::All);
}

const CGFunctionInfo &
CodeGenTypes::arrangeBuiltinFunctionDeclaration(CanQualType resultType,
                                              ArrayRef<CanQualType> argTypes) {
  return arrangeLLVMFunctionInfo(
      resultType, /*instanceMethod=*/false, /*chainCall=*/false,
      argTypes, FunctionType::ExtInfo(), {}, RequiredArgs::All);
}

/// Arrange a call to a C++ method, passing the given arguments.
///
/// numPrefixArgs is the number of ABI-specific prefix arguments we have. It
/// does not count `this`.
const CGFunctionInfo &
CodeGenTypes::arrangeCXXMethodCall(const CallArgList &args,
                                   const FunctionProtoType *proto,
                                   RequiredArgs required,
                                   unsigned numPrefixArgs) {
  assert(numPrefixArgs + 1 <= args.size() &&
         "Emitting a call with less args than the required prefix?");
  // Add one to account for `this`. It's a bit awkward here, but we don't count
  // `this` in similar places elsewhere.
  auto paramInfos =
    getExtParameterInfosForCall(proto, numPrefixArgs + 1, args.size());

  // FIXME: Kill copy.
  auto argTypes = getArgTypesForCall(Context, args);

  FunctionType::ExtInfo info = proto->getExtInfo();
  return arrangeLLVMFunctionInfo(
      GetReturnType(proto->getReturnType()), /*instanceMethod=*/true,
      /*chainCall=*/false, argTypes, info, paramInfos, required);
}

const CGFunctionInfo &CodeGenTypes::arrangeNullaryFunction() {
  return arrangeLLVMFunctionInfo(
      getContext().VoidTy, /*instanceMethod=*/false, /*chainCall=*/false,
      None, FunctionType::ExtInfo(), {}, RequiredArgs::All);
}

const CGFunctionInfo &
CodeGenTypes::arrangeCall(const CGFunctionInfo &signature,
                          const CallArgList &args) {
  assert(signature.arg_size() <= args.size());
  if (signature.arg_size() == args.size())
    return signature;

  SmallVector<FunctionProtoType::ExtParameterInfo, 16> paramInfos;
  auto sigParamInfos = signature.getExtParameterInfos();
  if (!sigParamInfos.empty()) {
    paramInfos.append(sigParamInfos.begin(), sigParamInfos.end());
    paramInfos.resize(args.size());
  }

  auto argTypes = getArgTypesForCall(Context, args);

  assert(signature.getRequiredArgs().allowsOptionalArgs());
  return arrangeLLVMFunctionInfo(signature.getReturnType(),
                                 signature.isInstanceMethod(),
                                 signature.isChainCall(),
                                 argTypes,
                                 signature.getExtInfo(),
                                 paramInfos,
                                 signature.getRequiredArgs());
}

namespace clang {
namespace CodeGen {
void computeSPIRKernelABIInfo(CodeGenModule &CGM, CGFunctionInfo &FI);
}
}

/// Arrange the argument and result information for an abstract value
/// of a given function type.  This is the method which all of the
/// above functions ultimately defer to.
const CGFunctionInfo &
CodeGenTypes::arrangeLLVMFunctionInfo(CanQualType resultType,
                                      bool instanceMethod,
                                      bool chainCall,
                                      ArrayRef<CanQualType> argTypes,
                                      FunctionType::ExtInfo info,
                     ArrayRef<FunctionProtoType::ExtParameterInfo> paramInfos,
                                      RequiredArgs required) {
  assert(llvm::all_of(argTypes,
                      [](CanQualType T) { return T.isCanonicalAsParam(); }));

  // Lookup or create unique function info.
  llvm::FoldingSetNodeID ID;
  CGFunctionInfo::Profile(ID, instanceMethod, chainCall, info, paramInfos,
                          required, resultType, argTypes);

  void *insertPos = nullptr;
  CGFunctionInfo *FI = FunctionInfos.FindNodeOrInsertPos(ID, insertPos);
  if (FI)
    return *FI;

  unsigned CC = ClangCallConvToLLVMCallConv(info.getCC());
  // This is required so SYCL kernels are successfully processed by tools from CUDA. Kernels
  // with a `spir_kernel` calling convention are ignored otherwise.
  if (CC == llvm::CallingConv::SPIR_KERNEL && CGM.getTriple().isNVPTX() &&
      getContext().getLangOpts().SYCLIsDevice) {
    CC = llvm::CallingConv::C;
  }

  // Construct the function info.  We co-allocate the ArgInfos.
  FI = CGFunctionInfo::create(CC, instanceMethod, chainCall, info,
                              paramInfos, resultType, argTypes, required);
  FunctionInfos.InsertNode(FI, insertPos);

  bool inserted = FunctionsBeingProcessed.insert(FI).second;
  (void)inserted;
  assert(inserted && "Recursively being processed?");

  // Compute ABI information.
  if (CC == llvm::CallingConv::SPIR_KERNEL) {
    // Force target independent argument handling for the host visible
    // kernel functions.
    computeSPIRKernelABIInfo(CGM, *FI);
  } else if (info.getCC() == CC_Swift) {
    swiftcall::computeABIInfo(CGM, *FI);
  } else {
    getABIInfo().computeInfo(*FI);
  }

  // Loop over all of the computed argument and return value info.  If any of
  // them are direct or extend without a specified coerce type, specify the
  // default now.
  ABIArgInfo &retInfo = FI->getReturnInfo();
  if (retInfo.canHaveCoerceToType() && retInfo.getCoerceToType() == nullptr)
    retInfo.setCoerceToType(ConvertType(FI->getReturnType()));

  for (auto &I : FI->arguments())
    if (I.info.canHaveCoerceToType() && I.info.getCoerceToType() == nullptr)
      I.info.setCoerceToType(ConvertType(I.type));

  bool erased = FunctionsBeingProcessed.erase(FI); (void)erased;
  assert(erased && "Not in set?");

  return *FI;
}

CGFunctionInfo *CGFunctionInfo::create(unsigned llvmCC,
                                       bool instanceMethod,
                                       bool chainCall,
                                       const FunctionType::ExtInfo &info,
                                       ArrayRef<ExtParameterInfo> paramInfos,
                                       CanQualType resultType,
                                       ArrayRef<CanQualType> argTypes,
                                       RequiredArgs required) {
  assert(paramInfos.empty() || paramInfos.size() == argTypes.size());
  assert(!required.allowsOptionalArgs() ||
         required.getNumRequiredArgs() <= argTypes.size());

  void *buffer =
    operator new(totalSizeToAlloc<ArgInfo,             ExtParameterInfo>(
                                  argTypes.size() + 1, paramInfos.size()));

  CGFunctionInfo *FI = new(buffer) CGFunctionInfo();
  FI->CallingConvention = llvmCC;
  FI->EffectiveCallingConvention = llvmCC;
  FI->ASTCallingConvention = info.getCC();
  FI->InstanceMethod = instanceMethod;
  FI->ChainCall = chainCall;
  FI->CmseNSCall = info.getCmseNSCall();
  FI->NoReturn = info.getNoReturn();
  FI->ReturnsRetained = info.getProducesResult();
  FI->NoCallerSavedRegs = info.getNoCallerSavedRegs();
  FI->NoCfCheck = info.getNoCfCheck();
  FI->Required = required;
  FI->HasRegParm = info.getHasRegParm();
  FI->RegParm = info.getRegParm();
  FI->ArgStruct = nullptr;
  FI->ArgStructAlign = 0;
  FI->NumArgs = argTypes.size();
  FI->HasExtParameterInfos = !paramInfos.empty();
  FI->getArgsBuffer()[0].type = resultType;
  for (unsigned i = 0, e = argTypes.size(); i != e; ++i)
    FI->getArgsBuffer()[i + 1].type = argTypes[i];
  for (unsigned i = 0, e = paramInfos.size(); i != e; ++i)
    FI->getExtParameterInfosBuffer()[i] = paramInfos[i];
  return FI;
}

/***/

namespace {
// ABIArgInfo::Expand implementation.

// Specifies the way QualType passed as ABIArgInfo::Expand is expanded.
struct TypeExpansion {
  enum TypeExpansionKind {
    // Elements of constant arrays are expanded recursively.
    TEK_ConstantArray,
    // Record fields are expanded recursively (but if record is a union, only
    // the field with the largest size is expanded).
    TEK_Record,
    // For complex types, real and imaginary parts are expanded recursively.
    TEK_Complex,
    // All other types are not expandable.
    TEK_None
  };

  const TypeExpansionKind Kind;

  TypeExpansion(TypeExpansionKind K) : Kind(K) {}
  virtual ~TypeExpansion() {}
};

struct ConstantArrayExpansion : TypeExpansion {
  QualType EltTy;
  uint64_t NumElts;

  ConstantArrayExpansion(QualType EltTy, uint64_t NumElts)
      : TypeExpansion(TEK_ConstantArray), EltTy(EltTy), NumElts(NumElts) {}
  static bool classof(const TypeExpansion *TE) {
    return TE->Kind == TEK_ConstantArray;
  }
};

struct RecordExpansion : TypeExpansion {
  SmallVector<const CXXBaseSpecifier *, 1> Bases;

  SmallVector<const FieldDecl *, 1> Fields;

  RecordExpansion(SmallVector<const CXXBaseSpecifier *, 1> &&Bases,
                  SmallVector<const FieldDecl *, 1> &&Fields)
      : TypeExpansion(TEK_Record), Bases(std::move(Bases)),
        Fields(std::move(Fields)) {}
  static bool classof(const TypeExpansion *TE) {
    return TE->Kind == TEK_Record;
  }
};

struct ComplexExpansion : TypeExpansion {
  QualType EltTy;

  ComplexExpansion(QualType EltTy) : TypeExpansion(TEK_Complex), EltTy(EltTy) {}
  static bool classof(const TypeExpansion *TE) {
    return TE->Kind == TEK_Complex;
  }
};

struct NoExpansion : TypeExpansion {
  NoExpansion() : TypeExpansion(TEK_None) {}
  static bool classof(const TypeExpansion *TE) {
    return TE->Kind == TEK_None;
  }
};
}  // namespace

static std::unique_ptr<TypeExpansion>
getTypeExpansion(QualType Ty, const ASTContext &Context) {
  if (const ConstantArrayType *AT = Context.getAsConstantArrayType(Ty)) {
    return std::make_unique<ConstantArrayExpansion>(
        AT->getElementType(), AT->getSize().getZExtValue());
  }
  if (const RecordType *RT = Ty->getAs<RecordType>()) {
    SmallVector<const CXXBaseSpecifier *, 1> Bases;
    SmallVector<const FieldDecl *, 1> Fields;
    const RecordDecl *RD = RT->getDecl();
    assert(!RD->hasFlexibleArrayMember() &&
           "Cannot expand structure with flexible array.");
    if (RD->isUnion()) {
      // Unions can be here only in degenerative cases - all the fields are same
      // after flattening. Thus we have to use the "largest" field.
      const FieldDecl *LargestFD = nullptr;
      CharUnits UnionSize = CharUnits::Zero();

      for (const auto *FD : RD->fields()) {
        if (FD->isZeroLengthBitField(Context))
          continue;
        assert(!FD->isBitField() &&
               "Cannot expand structure with bit-field members.");
        CharUnits FieldSize = Context.getTypeSizeInChars(FD->getType());
        if (UnionSize < FieldSize) {
          UnionSize = FieldSize;
          LargestFD = FD;
        }
      }
      if (LargestFD)
        Fields.push_back(LargestFD);
    } else {
      if (const auto *CXXRD = dyn_cast<CXXRecordDecl>(RD)) {
        assert(!CXXRD->isDynamicClass() &&
               "cannot expand vtable pointers in dynamic classes");
        for (const CXXBaseSpecifier &BS : CXXRD->bases())
          Bases.push_back(&BS);
      }

      for (const auto *FD : RD->fields()) {
        if (FD->isZeroLengthBitField(Context))
          continue;
        assert(!FD->isBitField() &&
               "Cannot expand structure with bit-field members.");
        Fields.push_back(FD);
      }
    }
    return std::make_unique<RecordExpansion>(std::move(Bases),
                                              std::move(Fields));
  }
  if (const ComplexType *CT = Ty->getAs<ComplexType>()) {
    return std::make_unique<ComplexExpansion>(CT->getElementType());
  }
  return std::make_unique<NoExpansion>();
}

static int getExpansionSize(QualType Ty, const ASTContext &Context) {
  auto Exp = getTypeExpansion(Ty, Context);
  if (auto CAExp = dyn_cast<ConstantArrayExpansion>(Exp.get())) {
    return CAExp->NumElts * getExpansionSize(CAExp->EltTy, Context);
  }
  if (auto RExp = dyn_cast<RecordExpansion>(Exp.get())) {
    int Res = 0;
    for (auto BS : RExp->Bases)
      Res += getExpansionSize(BS->getType(), Context);
    for (auto FD : RExp->Fields)
      Res += getExpansionSize(FD->getType(), Context);
    return Res;
  }
  if (isa<ComplexExpansion>(Exp.get()))
    return 2;
  assert(isa<NoExpansion>(Exp.get()));
  return 1;
}

void
CodeGenTypes::getExpandedTypes(QualType Ty,
                               SmallVectorImpl<llvm::Type *>::iterator &TI) {
  auto Exp = getTypeExpansion(Ty, Context);
  if (auto CAExp = dyn_cast<ConstantArrayExpansion>(Exp.get())) {
    for (int i = 0, n = CAExp->NumElts; i < n; i++) {
      getExpandedTypes(CAExp->EltTy, TI);
    }
  } else if (auto RExp = dyn_cast<RecordExpansion>(Exp.get())) {
    for (auto BS : RExp->Bases)
      getExpandedTypes(BS->getType(), TI);
    for (auto FD : RExp->Fields)
      getExpandedTypes(FD->getType(), TI);
  } else if (auto CExp = dyn_cast<ComplexExpansion>(Exp.get())) {
    llvm::Type *EltTy = ConvertType(CExp->EltTy);
    *TI++ = EltTy;
    *TI++ = EltTy;
  } else {
    assert(isa<NoExpansion>(Exp.get()));
    *TI++ = ConvertType(Ty);
  }
}

static void forConstantArrayExpansion(CodeGenFunction &CGF,
                                      ConstantArrayExpansion *CAE,
                                      Address BaseAddr,
                                      llvm::function_ref<void(Address)> Fn) {
  CharUnits EltSize = CGF.getContext().getTypeSizeInChars(CAE->EltTy);
  CharUnits EltAlign =
    BaseAddr.getAlignment().alignmentOfArrayElement(EltSize);

  for (int i = 0, n = CAE->NumElts; i < n; i++) {
    llvm::Value *EltAddr =
      CGF.Builder.CreateConstGEP2_32(nullptr, BaseAddr.getPointer(), 0, i);
    Fn(Address(EltAddr, EltAlign));
  }
}

void CodeGenFunction::ExpandTypeFromArgs(QualType Ty, LValue LV,
                                         llvm::Function::arg_iterator &AI) {
  assert(LV.isSimple() &&
         "Unexpected non-simple lvalue during struct expansion.");

  auto Exp = getTypeExpansion(Ty, getContext());
  if (auto CAExp = dyn_cast<ConstantArrayExpansion>(Exp.get())) {
    forConstantArrayExpansion(
        *this, CAExp, LV.getAddress(*this), [&](Address EltAddr) {
          LValue LV = MakeAddrLValue(EltAddr, CAExp->EltTy);
          ExpandTypeFromArgs(CAExp->EltTy, LV, AI);
        });
  } else if (auto RExp = dyn_cast<RecordExpansion>(Exp.get())) {
    Address This = LV.getAddress(*this);
    for (const CXXBaseSpecifier *BS : RExp->Bases) {
      // Perform a single step derived-to-base conversion.
      Address Base =
          GetAddressOfBaseClass(This, Ty->getAsCXXRecordDecl(), &BS, &BS + 1,
                                /*NullCheckValue=*/false, SourceLocation());
      LValue SubLV = MakeAddrLValue(Base, BS->getType());

      // Recurse onto bases.
      ExpandTypeFromArgs(BS->getType(), SubLV, AI);
    }
    for (auto FD : RExp->Fields) {
      // FIXME: What are the right qualifiers here?
      LValue SubLV = EmitLValueForFieldInitialization(LV, FD);
      ExpandTypeFromArgs(FD->getType(), SubLV, AI);
    }
  } else if (isa<ComplexExpansion>(Exp.get())) {
    auto realValue = &*AI++;
    auto imagValue = &*AI++;
    EmitStoreOfComplex(ComplexPairTy(realValue, imagValue), LV, /*init*/ true);
  } else {
    // Call EmitStoreOfScalar except when the lvalue is a bitfield to emit a
    // primitive store.
    assert(isa<NoExpansion>(Exp.get()));
    if (LV.isBitField())
      EmitStoreThroughLValue(RValue::get(&*AI++), LV);
    else
      EmitStoreOfScalar(&*AI++, LV);
  }
}

void CodeGenFunction::ExpandTypeToArgs(
    QualType Ty, CallArg Arg, llvm::FunctionType *IRFuncTy,
    SmallVectorImpl<llvm::Value *> &IRCallArgs, unsigned &IRCallArgPos) {
  auto Exp = getTypeExpansion(Ty, getContext());
  if (auto CAExp = dyn_cast<ConstantArrayExpansion>(Exp.get())) {
    Address Addr = Arg.hasLValue() ? Arg.getKnownLValue().getAddress(*this)
                                   : Arg.getKnownRValue().getAggregateAddress();
    forConstantArrayExpansion(
        *this, CAExp, Addr, [&](Address EltAddr) {
          CallArg EltArg = CallArg(
              convertTempToRValue(EltAddr, CAExp->EltTy, SourceLocation()),
              CAExp->EltTy);
          ExpandTypeToArgs(CAExp->EltTy, EltArg, IRFuncTy, IRCallArgs,
                           IRCallArgPos);
        });
  } else if (auto RExp = dyn_cast<RecordExpansion>(Exp.get())) {
    Address This = Arg.hasLValue() ? Arg.getKnownLValue().getAddress(*this)
                                   : Arg.getKnownRValue().getAggregateAddress();
    for (const CXXBaseSpecifier *BS : RExp->Bases) {
      // Perform a single step derived-to-base conversion.
      Address Base =
          GetAddressOfBaseClass(This, Ty->getAsCXXRecordDecl(), &BS, &BS + 1,
                                /*NullCheckValue=*/false, SourceLocation());
      CallArg BaseArg = CallArg(RValue::getAggregate(Base), BS->getType());

      // Recurse onto bases.
      ExpandTypeToArgs(BS->getType(), BaseArg, IRFuncTy, IRCallArgs,
                       IRCallArgPos);
    }

    LValue LV = MakeAddrLValue(This, Ty);
    for (auto FD : RExp->Fields) {
      CallArg FldArg =
          CallArg(EmitRValueForField(LV, FD, SourceLocation()), FD->getType());
      ExpandTypeToArgs(FD->getType(), FldArg, IRFuncTy, IRCallArgs,
                       IRCallArgPos);
    }
  } else if (isa<ComplexExpansion>(Exp.get())) {
    ComplexPairTy CV = Arg.getKnownRValue().getComplexVal();
    IRCallArgs[IRCallArgPos++] = CV.first;
    IRCallArgs[IRCallArgPos++] = CV.second;
  } else {
    assert(isa<NoExpansion>(Exp.get()));
    auto RV = Arg.getKnownRValue();
    assert(RV.isScalar() &&
           "Unexpected non-scalar rvalue during struct expansion.");

    // Insert a bitcast as needed.
    llvm::Value *V = RV.getScalarVal();
    if (IRCallArgPos < IRFuncTy->getNumParams() &&
        V->getType() != IRFuncTy->getParamType(IRCallArgPos))
      V = Builder.CreateBitCast(V, IRFuncTy->getParamType(IRCallArgPos));

    IRCallArgs[IRCallArgPos++] = V;
  }
}

/// Create a temporary allocation for the purposes of coercion.
static Address CreateTempAllocaForCoercion(CodeGenFunction &CGF, llvm::Type *Ty,
                                           CharUnits MinAlign) {
  // Don't use an alignment that's worse than what LLVM would prefer.
  auto PrefAlign = CGF.CGM.getDataLayout().getPrefTypeAlignment(Ty);
  CharUnits Align = std::max(MinAlign, CharUnits::fromQuantity(PrefAlign));

  return CGF.CreateTempAlloca(Ty, Align);
}

/// EnterStructPointerForCoercedAccess - Given a struct pointer that we are
/// accessing some number of bytes out of it, try to gep into the struct to get
/// at its inner goodness.  Dive as deep as possible without entering an element
/// with an in-memory size smaller than DstSize.
static Address
EnterStructPointerForCoercedAccess(Address SrcPtr,
                                   llvm::StructType *SrcSTy,
                                   uint64_t DstSize, CodeGenFunction &CGF) {
  // We can't dive into a zero-element struct.
  if (SrcSTy->getNumElements() == 0) return SrcPtr;

  llvm::Type *FirstElt = SrcSTy->getElementType(0);

  // If the first elt is at least as large as what we're looking for, or if the
  // first element is the same size as the whole struct, we can enter it. The
  // comparison must be made on the store size and not the alloca size. Using
  // the alloca size may overstate the size of the load.
  uint64_t FirstEltSize =
    CGF.CGM.getDataLayout().getTypeStoreSize(FirstElt);
  if (FirstEltSize < DstSize &&
      FirstEltSize < CGF.CGM.getDataLayout().getTypeStoreSize(SrcSTy))
    return SrcPtr;

  // GEP into the first element.
  SrcPtr = CGF.Builder.CreateStructGEP(SrcPtr, 0, "coerce.dive");

  // If the first element is a struct, recurse.
  llvm::Type *SrcTy = SrcPtr.getElementType();
  if (llvm::StructType *SrcSTy = dyn_cast<llvm::StructType>(SrcTy))
    return EnterStructPointerForCoercedAccess(SrcPtr, SrcSTy, DstSize, CGF);

  return SrcPtr;
}

/// CoerceIntOrPtrToIntOrPtr - Convert a value Val to the specific Ty where both
/// are either integers or pointers.  This does a truncation of the value if it
/// is too large or a zero extension if it is too small.
///
/// This behaves as if the value were coerced through memory, so on big-endian
/// targets the high bits are preserved in a truncation, while little-endian
/// targets preserve the low bits.
static llvm::Value *CoerceIntOrPtrToIntOrPtr(llvm::Value *Val,
                                             llvm::Type *Ty,
                                             CodeGenFunction &CGF) {
  if (Val->getType() == Ty)
    return Val;

  if (isa<llvm::PointerType>(Val->getType())) {
    // If this is Pointer->Pointer avoid conversion to and from int.
    if (isa<llvm::PointerType>(Ty))
      return CGF.Builder.CreateBitCast(Val, Ty, "coerce.val");

    // Convert the pointer to an integer so we can play with its width.
    Val = CGF.Builder.CreatePtrToInt(Val, CGF.IntPtrTy, "coerce.val.pi");
  }

  llvm::Type *DestIntTy = Ty;
  if (isa<llvm::PointerType>(DestIntTy))
    DestIntTy = CGF.IntPtrTy;

  if (Val->getType() != DestIntTy) {
    const llvm::DataLayout &DL = CGF.CGM.getDataLayout();
    if (DL.isBigEndian()) {
      // Preserve the high bits on big-endian targets.
      // That is what memory coercion does.
      uint64_t SrcSize = DL.getTypeSizeInBits(Val->getType());
      uint64_t DstSize = DL.getTypeSizeInBits(DestIntTy);

      if (SrcSize > DstSize) {
        Val = CGF.Builder.CreateLShr(Val, SrcSize - DstSize, "coerce.highbits");
        Val = CGF.Builder.CreateTrunc(Val, DestIntTy, "coerce.val.ii");
      } else {
        Val = CGF.Builder.CreateZExt(Val, DestIntTy, "coerce.val.ii");
        Val = CGF.Builder.CreateShl(Val, DstSize - SrcSize, "coerce.highbits");
      }
    } else {
      // Little-endian targets preserve the low bits. No shifts required.
      Val = CGF.Builder.CreateIntCast(Val, DestIntTy, false, "coerce.val.ii");
    }
  }

  if (isa<llvm::PointerType>(Ty))
    Val = CGF.Builder.CreateIntToPtr(Val, Ty, "coerce.val.ip");
  return Val;
}



/// CreateCoercedLoad - Create a load from \arg SrcPtr interpreted as
/// a pointer to an object of type \arg Ty, known to be aligned to
/// \arg SrcAlign bytes.
///
/// This safely handles the case when the src type is smaller than the
/// destination type; in this situation the values of bits which not
/// present in the src are undefined.
static llvm::Value *CreateCoercedLoad(Address Src, llvm::Type *Ty,
                                      CodeGenFunction &CGF) {
  llvm::Type *SrcTy = Src.getElementType();

  // If SrcTy and Ty are the same, just do a load.
  if (SrcTy == Ty)
    return CGF.Builder.CreateLoad(Src);

  uint64_t DstSize = CGF.CGM.getDataLayout().getTypeAllocSize(Ty);

  if (llvm::StructType *SrcSTy = dyn_cast<llvm::StructType>(SrcTy)) {
    Src = EnterStructPointerForCoercedAccess(Src, SrcSTy, DstSize, CGF);
    SrcTy = Src.getElementType();
  }

  uint64_t SrcSize = CGF.CGM.getDataLayout().getTypeAllocSize(SrcTy);

  // If the source and destination are integer or pointer types, just do an
  // extension or truncation to the desired type.
  if ((isa<llvm::IntegerType>(Ty) || isa<llvm::PointerType>(Ty)) &&
      (isa<llvm::IntegerType>(SrcTy) || isa<llvm::PointerType>(SrcTy))) {
    llvm::Value *Load = CGF.Builder.CreateLoad(Src);
    return CoerceIntOrPtrToIntOrPtr(Load, Ty, CGF);
  }

  // If load is legal, just bitcast the src pointer.
  if (SrcSize >= DstSize) {
    // Generally SrcSize is never greater than DstSize, since this means we are
    // losing bits. However, this can happen in cases where the structure has
    // additional padding, for example due to a user specified alignment.
    //
    // FIXME: Assert that we aren't truncating non-padding bits when have access
    // to that information.
    Src = CGF.Builder.CreateBitCast(Src,
                                    Ty->getPointerTo(Src.getAddressSpace()));
    return CGF.Builder.CreateLoad(Src);
  }

  // Otherwise do coercion through memory. This is stupid, but simple.
  Address Tmp = CreateTempAllocaForCoercion(CGF, Ty, Src.getAlignment());
  Address Casted = CGF.Builder.CreateElementBitCast(Tmp,CGF.Int8Ty);
  Address SrcCasted = CGF.Builder.CreateElementBitCast(Src,CGF.Int8Ty);
  CGF.Builder.CreateMemCpy(Casted, SrcCasted,
      llvm::ConstantInt::get(CGF.IntPtrTy, SrcSize),
      false);
  return CGF.Builder.CreateLoad(Tmp);
}

// Function to store a first-class aggregate into memory.  We prefer to
// store the elements rather than the aggregate to be more friendly to
// fast-isel.
// FIXME: Do we need to recurse here?
static void BuildAggStore(CodeGenFunction &CGF, llvm::Value *Val,
                          Address Dest, bool DestIsVolatile) {
  // Prefer scalar stores to first-class aggregate stores.
  if (llvm::StructType *STy =
        dyn_cast<llvm::StructType>(Val->getType())) {
    for (unsigned i = 0, e = STy->getNumElements(); i != e; ++i) {
      Address EltPtr = CGF.Builder.CreateStructGEP(Dest, i);
      llvm::Value *Elt = CGF.Builder.CreateExtractValue(Val, i);
      CGF.Builder.CreateStore(Elt, EltPtr, DestIsVolatile);
    }
  } else {
    CGF.Builder.CreateStore(Val, Dest, DestIsVolatile);
  }
}

/// CreateCoercedStore - Create a store to \arg DstPtr from \arg Src,
/// where the source and destination may have different types.  The
/// destination is known to be aligned to \arg DstAlign bytes.
///
/// This safely handles the case when the src type is larger than the
/// destination type; the upper bits of the src will be lost.
static void CreateCoercedStore(llvm::Value *Src,
                               Address Dst,
                               bool DstIsVolatile,
                               CodeGenFunction &CGF) {
  llvm::Type *SrcTy = Src->getType();
  llvm::Type *DstTy = Dst.getElementType();
  if (SrcTy == DstTy) {
    CGF.Builder.CreateStore(Src, Dst, DstIsVolatile);
    return;
  }

  uint64_t SrcSize = CGF.CGM.getDataLayout().getTypeAllocSize(SrcTy);

  if (llvm::StructType *DstSTy = dyn_cast<llvm::StructType>(DstTy)) {
    Dst = EnterStructPointerForCoercedAccess(Dst, DstSTy, SrcSize, CGF);
    DstTy = Dst.getElementType();
  }

  llvm::PointerType *SrcPtrTy = llvm::dyn_cast<llvm::PointerType>(SrcTy);
  llvm::PointerType *DstPtrTy = llvm::dyn_cast<llvm::PointerType>(DstTy);
  if (SrcPtrTy && DstPtrTy &&
      SrcPtrTy->getAddressSpace() != DstPtrTy->getAddressSpace()) {
    Src = CGF.Builder.CreatePointerBitCastOrAddrSpaceCast(Src, DstTy);
    CGF.Builder.CreateStore(Src, Dst, DstIsVolatile);
    return;
  }

  // If the source and destination are integer or pointer types, just do an
  // extension or truncation to the desired type.
  if ((isa<llvm::IntegerType>(SrcTy) || isa<llvm::PointerType>(SrcTy)) &&
      (isa<llvm::IntegerType>(DstTy) || isa<llvm::PointerType>(DstTy))) {
    Src = CoerceIntOrPtrToIntOrPtr(Src, DstTy, CGF);
    CGF.Builder.CreateStore(Src, Dst, DstIsVolatile);
    return;
  }

  uint64_t DstSize = CGF.CGM.getDataLayout().getTypeAllocSize(DstTy);

  // If store is legal, just bitcast the src pointer.
  if (SrcSize <= DstSize) {
    Dst = CGF.Builder.CreateElementBitCast(Dst, SrcTy);
    BuildAggStore(CGF, Src, Dst, DstIsVolatile);
  } else {
    // Otherwise do coercion through memory. This is stupid, but
    // simple.

    // Generally SrcSize is never greater than DstSize, since this means we are
    // losing bits. However, this can happen in cases where the structure has
    // additional padding, for example due to a user specified alignment.
    //
    // FIXME: Assert that we aren't truncating non-padding bits when have access
    // to that information.
    Address Tmp = CreateTempAllocaForCoercion(CGF, SrcTy, Dst.getAlignment());
    CGF.Builder.CreateStore(Src, Tmp);
    Address Casted = CGF.Builder.CreateElementBitCast(Tmp,CGF.Int8Ty);
    Address DstCasted = CGF.Builder.CreateElementBitCast(Dst,CGF.Int8Ty);
    CGF.Builder.CreateMemCpy(DstCasted, Casted,
        llvm::ConstantInt::get(CGF.IntPtrTy, DstSize),
        false);
  }
}

static Address emitAddressAtOffset(CodeGenFunction &CGF, Address addr,
                                   const ABIArgInfo &info) {
  if (unsigned offset = info.getDirectOffset()) {
    addr = CGF.Builder.CreateElementBitCast(addr, CGF.Int8Ty);
    addr = CGF.Builder.CreateConstInBoundsByteGEP(addr,
                                             CharUnits::fromQuantity(offset));
    addr = CGF.Builder.CreateElementBitCast(addr, info.getCoerceToType());
  }
  return addr;
}

namespace {

/// Encapsulates information about the way function arguments from
/// CGFunctionInfo should be passed to actual LLVM IR function.
class ClangToLLVMArgMapping {
  static const unsigned InvalidIndex = ~0U;
  unsigned InallocaArgNo;
  unsigned SRetArgNo;
  unsigned TotalIRArgs;

  /// Arguments of LLVM IR function corresponding to single Clang argument.
  struct IRArgs {
    unsigned PaddingArgIndex;
    // Argument is expanded to IR arguments at positions
    // [FirstArgIndex, FirstArgIndex + NumberOfArgs).
    unsigned FirstArgIndex;
    unsigned NumberOfArgs;

    IRArgs()
        : PaddingArgIndex(InvalidIndex), FirstArgIndex(InvalidIndex),
          NumberOfArgs(0) {}
  };

  SmallVector<IRArgs, 8> ArgInfo;

public:
  ClangToLLVMArgMapping(const ASTContext &Context, const CGFunctionInfo &FI,
                        bool OnlyRequiredArgs = false)
      : InallocaArgNo(InvalidIndex), SRetArgNo(InvalidIndex), TotalIRArgs(0),
        ArgInfo(OnlyRequiredArgs ? FI.getNumRequiredArgs() : FI.arg_size()) {
    construct(Context, FI, OnlyRequiredArgs);
  }

  bool hasInallocaArg() const { return InallocaArgNo != InvalidIndex; }
  unsigned getInallocaArgNo() const {
    assert(hasInallocaArg());
    return InallocaArgNo;
  }

  bool hasSRetArg() const { return SRetArgNo != InvalidIndex; }
  unsigned getSRetArgNo() const {
    assert(hasSRetArg());
    return SRetArgNo;
  }

  unsigned totalIRArgs() const { return TotalIRArgs; }

  bool hasPaddingArg(unsigned ArgNo) const {
    assert(ArgNo < ArgInfo.size());
    return ArgInfo[ArgNo].PaddingArgIndex != InvalidIndex;
  }
  unsigned getPaddingArgNo(unsigned ArgNo) const {
    assert(hasPaddingArg(ArgNo));
    return ArgInfo[ArgNo].PaddingArgIndex;
  }

  /// Returns index of first IR argument corresponding to ArgNo, and their
  /// quantity.
  std::pair<unsigned, unsigned> getIRArgs(unsigned ArgNo) const {
    assert(ArgNo < ArgInfo.size());
    return std::make_pair(ArgInfo[ArgNo].FirstArgIndex,
                          ArgInfo[ArgNo].NumberOfArgs);
  }

private:
  void construct(const ASTContext &Context, const CGFunctionInfo &FI,
                 bool OnlyRequiredArgs);
};

void ClangToLLVMArgMapping::construct(const ASTContext &Context,
                                      const CGFunctionInfo &FI,
                                      bool OnlyRequiredArgs) {
  unsigned IRArgNo = 0;
  bool SwapThisWithSRet = false;
  const ABIArgInfo &RetAI = FI.getReturnInfo();

  if (RetAI.getKind() == ABIArgInfo::Indirect) {
    SwapThisWithSRet = RetAI.isSRetAfterThis();
    SRetArgNo = SwapThisWithSRet ? 1 : IRArgNo++;
  }

  unsigned ArgNo = 0;
  unsigned NumArgs = OnlyRequiredArgs ? FI.getNumRequiredArgs() : FI.arg_size();
  for (CGFunctionInfo::const_arg_iterator I = FI.arg_begin(); ArgNo < NumArgs;
       ++I, ++ArgNo) {
    assert(I != FI.arg_end());
    QualType ArgType = I->type;
    const ABIArgInfo &AI = I->info;
    // Collect data about IR arguments corresponding to Clang argument ArgNo.
    auto &IRArgs = ArgInfo[ArgNo];

    if (AI.getPaddingType())
      IRArgs.PaddingArgIndex = IRArgNo++;

    switch (AI.getKind()) {
    case ABIArgInfo::Extend:
    case ABIArgInfo::Direct: {
      // FIXME: handle sseregparm someday...
      llvm::StructType *STy = dyn_cast<llvm::StructType>(AI.getCoerceToType());
      if (AI.isDirect() && AI.getCanBeFlattened() && STy) {
        IRArgs.NumberOfArgs = STy->getNumElements();
      } else {
        IRArgs.NumberOfArgs = 1;
      }
      break;
    }
    case ABIArgInfo::Indirect:
      IRArgs.NumberOfArgs = 1;
      break;
    case ABIArgInfo::Ignore:
    case ABIArgInfo::InAlloca:
      // ignore and inalloca doesn't have matching LLVM parameters.
      IRArgs.NumberOfArgs = 0;
      break;
    case ABIArgInfo::CoerceAndExpand:
      IRArgs.NumberOfArgs = AI.getCoerceAndExpandTypeSequence().size();
      break;
    case ABIArgInfo::Expand:
      IRArgs.NumberOfArgs = getExpansionSize(ArgType, Context);
      break;
    }

    if (IRArgs.NumberOfArgs > 0) {
      IRArgs.FirstArgIndex = IRArgNo;
      IRArgNo += IRArgs.NumberOfArgs;
    }

    // Skip over the sret parameter when it comes second.  We already handled it
    // above.
    if (IRArgNo == 1 && SwapThisWithSRet)
      IRArgNo++;
  }
  assert(ArgNo == ArgInfo.size());

  if (FI.usesInAlloca())
    InallocaArgNo = IRArgNo++;

  TotalIRArgs = IRArgNo;
}
}  // namespace

/***/

bool CodeGenModule::ReturnTypeUsesSRet(const CGFunctionInfo &FI) {
  const auto &RI = FI.getReturnInfo();
  return RI.isIndirect() || (RI.isInAlloca() && RI.getInAllocaSRet());
}

bool CodeGenModule::ReturnSlotInterferesWithArgs(const CGFunctionInfo &FI) {
  return ReturnTypeUsesSRet(FI) &&
         getTargetCodeGenInfo().doesReturnSlotInterfereWithArgs();
}

bool CodeGenModule::ReturnTypeUsesFPRet(QualType ResultType) {
  if (const BuiltinType *BT = ResultType->getAs<BuiltinType>()) {
    switch (BT->getKind()) {
    default:
      return false;
    case BuiltinType::Float:
      return getTarget().useObjCFPRetForRealType(TargetInfo::Float);
    case BuiltinType::Double:
      return getTarget().useObjCFPRetForRealType(TargetInfo::Double);
    case BuiltinType::LongDouble:
      return getTarget().useObjCFPRetForRealType(TargetInfo::LongDouble);
    }
  }

  return false;
}

bool CodeGenModule::ReturnTypeUsesFP2Ret(QualType ResultType) {
  if (const ComplexType *CT = ResultType->getAs<ComplexType>()) {
    if (const BuiltinType *BT = CT->getElementType()->getAs<BuiltinType>()) {
      if (BT->getKind() == BuiltinType::LongDouble)
        return getTarget().useObjCFP2RetForComplexLongDouble();
    }
  }

  return false;
}

llvm::FunctionType *CodeGenTypes::GetFunctionType(GlobalDecl GD) {
  const CGFunctionInfo &FI = arrangeGlobalDeclaration(GD);
  return GetFunctionType(FI);
}

llvm::FunctionType *
CodeGenTypes::GetFunctionType(const CGFunctionInfo &FI) {

  bool Inserted = FunctionsBeingProcessed.insert(&FI).second;
  (void)Inserted;
  assert(Inserted && "Recursively being processed?");

  llvm::Type *resultType = nullptr;
  const ABIArgInfo &retAI = FI.getReturnInfo();
  switch (retAI.getKind()) {
  case ABIArgInfo::Expand:
    llvm_unreachable("Invalid ABI kind for return argument");

  case ABIArgInfo::Extend:
  case ABIArgInfo::Direct:
    resultType = retAI.getCoerceToType();
    break;

  case ABIArgInfo::InAlloca:
    if (retAI.getInAllocaSRet()) {
      // sret things on win32 aren't void, they return the sret pointer.
      QualType ret = FI.getReturnType();
      llvm::Type *ty = ConvertType(ret);
      unsigned addressSpace = Context.getTargetAddressSpace(ret);
      resultType = llvm::PointerType::get(ty, addressSpace);
    } else {
      resultType = llvm::Type::getVoidTy(getLLVMContext());
    }
    break;

  case ABIArgInfo::Indirect:
  case ABIArgInfo::Ignore:
    resultType = llvm::Type::getVoidTy(getLLVMContext());
    break;

  case ABIArgInfo::CoerceAndExpand:
    resultType = retAI.getUnpaddedCoerceAndExpandType();
    break;
  }

  ClangToLLVMArgMapping IRFunctionArgs(getContext(), FI, true);
  SmallVector<llvm::Type*, 8> ArgTypes(IRFunctionArgs.totalIRArgs());

  // Add type for sret argument.
  if (IRFunctionArgs.hasSRetArg()) {
    QualType Ret = FI.getReturnType();
    llvm::Type *Ty = ConvertType(Ret);
    unsigned AddressSpace = Context.getTargetAddressSpace(Ret);
    ArgTypes[IRFunctionArgs.getSRetArgNo()] =
        llvm::PointerType::get(Ty, AddressSpace);
  }

  // Add type for inalloca argument.
  if (IRFunctionArgs.hasInallocaArg()) {
    auto ArgStruct = FI.getArgStruct();
    assert(ArgStruct);
    ArgTypes[IRFunctionArgs.getInallocaArgNo()] = ArgStruct->getPointerTo();
  }

  // Add in all of the required arguments.
  unsigned ArgNo = 0;
  CGFunctionInfo::const_arg_iterator it = FI.arg_begin(),
                                     ie = it + FI.getNumRequiredArgs();
  for (; it != ie; ++it, ++ArgNo) {
    const ABIArgInfo &ArgInfo = it->info;

    // Insert a padding type to ensure proper alignment.
    if (IRFunctionArgs.hasPaddingArg(ArgNo))
      ArgTypes[IRFunctionArgs.getPaddingArgNo(ArgNo)] =
          ArgInfo.getPaddingType();

    unsigned FirstIRArg, NumIRArgs;
    std::tie(FirstIRArg, NumIRArgs) = IRFunctionArgs.getIRArgs(ArgNo);

    switch (ArgInfo.getKind()) {
    case ABIArgInfo::Ignore:
    case ABIArgInfo::InAlloca:
      assert(NumIRArgs == 0);
      break;

    case ABIArgInfo::Indirect: {
      assert(NumIRArgs == 1);
      // indirect arguments are always on the stack, which is alloca addr space.
      llvm::Type *LTy = ConvertTypeForMem(it->type);
      ArgTypes[FirstIRArg] = LTy->getPointerTo(
          CGM.getDataLayout().getAllocaAddrSpace());
      break;
    }

    case ABIArgInfo::Extend:
    case ABIArgInfo::Direct: {
      // Fast-isel and the optimizer generally like scalar values better than
      // FCAs, so we flatten them if this is safe to do for this argument.
      llvm::Type *argType = ArgInfo.getCoerceToType();
      llvm::StructType *st = dyn_cast<llvm::StructType>(argType);
      if (st && ArgInfo.isDirect() && ArgInfo.getCanBeFlattened()) {
        assert(NumIRArgs == st->getNumElements());
        for (unsigned i = 0, e = st->getNumElements(); i != e; ++i)
          ArgTypes[FirstIRArg + i] = st->getElementType(i);
      } else {
        assert(NumIRArgs == 1);
        ArgTypes[FirstIRArg] = argType;
      }
      break;
    }

    case ABIArgInfo::CoerceAndExpand: {
      auto ArgTypesIter = ArgTypes.begin() + FirstIRArg;
      for (auto EltTy : ArgInfo.getCoerceAndExpandTypeSequence()) {
        *ArgTypesIter++ = EltTy;
      }
      assert(ArgTypesIter == ArgTypes.begin() + FirstIRArg + NumIRArgs);
      break;
    }

    case ABIArgInfo::Expand:
      auto ArgTypesIter = ArgTypes.begin() + FirstIRArg;
      getExpandedTypes(it->type, ArgTypesIter);
      assert(ArgTypesIter == ArgTypes.begin() + FirstIRArg + NumIRArgs);
      break;
    }
  }

  bool Erased = FunctionsBeingProcessed.erase(&FI); (void)Erased;
  assert(Erased && "Not in set?");

  return llvm::FunctionType::get(resultType, ArgTypes, FI.isVariadic());
}

llvm::Type *CodeGenTypes::GetFunctionTypeForVTable(GlobalDecl GD) {
  const CXXMethodDecl *MD = cast<CXXMethodDecl>(GD.getDecl());
  const FunctionProtoType *FPT = MD->getType()->getAs<FunctionProtoType>();

  if (!isFuncTypeConvertible(FPT))
    return llvm::StructType::get(getLLVMContext());

  return GetFunctionType(GD);
}

static void AddAttributesFromFunctionProtoType(ASTContext &Ctx,
                                               llvm::AttrBuilder &FuncAttrs,
                                               const FunctionProtoType *FPT) {
  if (!FPT)
    return;

  if (!isUnresolvedExceptionSpec(FPT->getExceptionSpecType()) &&
      FPT->isNothrow())
    FuncAttrs.addAttribute(llvm::Attribute::NoUnwind);
}

void CodeGenModule::ConstructDefaultFnAttrList(StringRef Name, bool HasOptnone,
                                               bool AttrOnCallSite,
                                               llvm::AttrBuilder &FuncAttrs) {
  // OptimizeNoneAttr takes precedence over -Os or -Oz. No warning needed.
  if (!HasOptnone) {
    if (CodeGenOpts.OptimizeSize)
      FuncAttrs.addAttribute(llvm::Attribute::OptimizeForSize);
    if (CodeGenOpts.OptimizeSize == 2)
      FuncAttrs.addAttribute(llvm::Attribute::MinSize);
  }

  if (CodeGenOpts.DisableRedZone)
    FuncAttrs.addAttribute(llvm::Attribute::NoRedZone);
  if (CodeGenOpts.IndirectTlsSegRefs)
    FuncAttrs.addAttribute("indirect-tls-seg-refs");
  if (CodeGenOpts.NoImplicitFloat)
    FuncAttrs.addAttribute(llvm::Attribute::NoImplicitFloat);

  if (AttrOnCallSite) {
    // Attributes that should go on the call site only.
    if (!CodeGenOpts.SimplifyLibCalls ||
        CodeGenOpts.isNoBuiltinFunc(Name.data()))
      FuncAttrs.addAttribute(llvm::Attribute::NoBuiltin);
    if (!CodeGenOpts.TrapFuncName.empty())
      FuncAttrs.addAttribute("trap-func-name", CodeGenOpts.TrapFuncName);
  } else {
    StringRef FpKind;
    switch (CodeGenOpts.getFramePointer()) {
    case CodeGenOptions::FramePointerKind::None:
      FpKind = "none";
      break;
    case CodeGenOptions::FramePointerKind::NonLeaf:
      FpKind = "non-leaf";
      break;
    case CodeGenOptions::FramePointerKind::All:
      FpKind = "all";
      break;
    }
    FuncAttrs.addAttribute("frame-pointer", FpKind);

    FuncAttrs.addAttribute("less-precise-fpmad",
                           llvm::toStringRef(CodeGenOpts.LessPreciseFPMAD));

    if (CodeGenOpts.NullPointerIsValid)
      FuncAttrs.addAttribute("null-pointer-is-valid", "true");

    if (CodeGenOpts.FPDenormalMode != llvm::DenormalMode::getIEEE())
      FuncAttrs.addAttribute("denormal-fp-math",
                             CodeGenOpts.FPDenormalMode.str());
    if (CodeGenOpts.FP32DenormalMode != CodeGenOpts.FPDenormalMode) {
      FuncAttrs.addAttribute(
          "denormal-fp-math-f32",
          CodeGenOpts.FP32DenormalMode.str());
    }

    FuncAttrs.addAttribute("no-trapping-math",
                           llvm::toStringRef(CodeGenOpts.NoTrappingMath));

    // Strict (compliant) code is the default, so only add this attribute to
    // indicate that we are trying to workaround a problem case.
    if (!CodeGenOpts.StrictFloatCastOverflow)
      FuncAttrs.addAttribute("strict-float-cast-overflow", "false");

    // TODO: Are these all needed?
    // unsafe/inf/nan/nsz are handled by instruction-level FastMathFlags.
    FuncAttrs.addAttribute("no-infs-fp-math",
                           llvm::toStringRef(CodeGenOpts.NoInfsFPMath));
    FuncAttrs.addAttribute("no-nans-fp-math",
                           llvm::toStringRef(CodeGenOpts.NoNaNsFPMath));
    FuncAttrs.addAttribute("unsafe-fp-math",
                           llvm::toStringRef(CodeGenOpts.UnsafeFPMath));
    FuncAttrs.addAttribute("use-soft-float",
                           llvm::toStringRef(CodeGenOpts.SoftFloat));
    FuncAttrs.addAttribute("stack-protector-buffer-size",
                           llvm::utostr(CodeGenOpts.SSPBufferSize));
    FuncAttrs.addAttribute("no-signed-zeros-fp-math",
                           llvm::toStringRef(CodeGenOpts.NoSignedZeros));
    FuncAttrs.addAttribute(
        "correctly-rounded-divide-sqrt-fp-math",
        llvm::toStringRef(CodeGenOpts.CorrectlyRoundedDivSqrt));

    // TODO: Reciprocal estimate codegen options should apply to instructions?
    const std::vector<std::string> &Recips = CodeGenOpts.Reciprocals;
    if (!Recips.empty())
      FuncAttrs.addAttribute("reciprocal-estimates",
                             llvm::join(Recips, ","));

    if (!CodeGenOpts.PreferVectorWidth.empty() &&
        CodeGenOpts.PreferVectorWidth != "none")
      FuncAttrs.addAttribute("prefer-vector-width",
                             CodeGenOpts.PreferVectorWidth);

    if (CodeGenOpts.StackRealignment)
      FuncAttrs.addAttribute("stackrealign");
    if (CodeGenOpts.Backchain)
      FuncAttrs.addAttribute("backchain");

    if (CodeGenOpts.SpeculativeLoadHardening)
      FuncAttrs.addAttribute(llvm::Attribute::SpeculativeLoadHardening);
  }

  if (getLangOpts().assumeFunctionsAreConvergent()) {
    // Conservatively, mark all functions and calls in CUDA and OpenCL as
    // convergent (meaning, they may call an intrinsically convergent op, such
    // as __syncthreads() / barrier(), and so can't have certain optimizations
    // applied around them).  LLVM will remove this attribute where it safely
    // can.
    FuncAttrs.addAttribute(llvm::Attribute::Convergent);
  }

  if (getLangOpts().CUDA && getLangOpts().CUDAIsDevice) {
    // Exceptions aren't supported in CUDA device code.
    FuncAttrs.addAttribute(llvm::Attribute::NoUnwind);
  }

  for (StringRef Attr : CodeGenOpts.DefaultFunctionAttrs) {
    StringRef Var, Value;
    std::tie(Var, Value) = Attr.split('=');
    FuncAttrs.addAttribute(Var, Value);
  }
}

void CodeGenModule::AddDefaultFnAttrs(llvm::Function &F) {
  llvm::AttrBuilder FuncAttrs;
  ConstructDefaultFnAttrList(F.getName(), F.hasOptNone(),
                             /* AttrOnCallSite = */ false, FuncAttrs);
  F.addAttributes(llvm::AttributeList::FunctionIndex, FuncAttrs);
}

static void addNoBuiltinAttributes(llvm::AttrBuilder &FuncAttrs,
                                   const LangOptions &LangOpts,
                                   const NoBuiltinAttr *NBA = nullptr) {
  auto AddNoBuiltinAttr = [&FuncAttrs](StringRef BuiltinName) {
    SmallString<32> AttributeName;
    AttributeName += "no-builtin-";
    AttributeName += BuiltinName;
    FuncAttrs.addAttribute(AttributeName);
  };

  // First, handle the language options passed through -fno-builtin.
  if (LangOpts.NoBuiltin) {
    // -fno-builtin disables them all.
    FuncAttrs.addAttribute("no-builtins");
    return;
  }

  // Then, add attributes for builtins specified through -fno-builtin-<name>.
  llvm::for_each(LangOpts.NoBuiltinFuncs, AddNoBuiltinAttr);

  // Now, let's check the __attribute__((no_builtin("...")) attribute added to
  // the source.
  if (!NBA)
    return;

  // If there is a wildcard in the builtin names specified through the
  // attribute, disable them all.
  if (llvm::is_contained(NBA->builtinNames(), "*")) {
    FuncAttrs.addAttribute("no-builtins");
    return;
  }

  // And last, add the rest of the builtin names.
  llvm::for_each(NBA->builtinNames(), AddNoBuiltinAttr);
}

void CodeGenModule::ConstructAttributeList(
    StringRef Name, const CGFunctionInfo &FI, CGCalleeInfo CalleeInfo,
    llvm::AttributeList &AttrList, unsigned &CallingConv, bool AttrOnCallSite) {
  llvm::AttrBuilder FuncAttrs;
  llvm::AttrBuilder RetAttrs;

  CallingConv = FI.getEffectiveCallingConvention();
  if (FI.isNoReturn())
    FuncAttrs.addAttribute(llvm::Attribute::NoReturn);

  if (FI.isCmseNSCall())
    FuncAttrs.addAttribute("cmse_nonsecure_call");

  // If we have information about the function prototype, we can learn
  // attributes from there.
  AddAttributesFromFunctionProtoType(getContext(), FuncAttrs,
                                     CalleeInfo.getCalleeFunctionProtoType());

  const Decl *TargetDecl = CalleeInfo.getCalleeDecl().getDecl();

  bool HasOptnone = false;
  // The NoBuiltinAttr attached to a TargetDecl (only allowed on FunctionDecls).
  const NoBuiltinAttr *NBA = nullptr;
  // FIXME: handle sseregparm someday...
  if (TargetDecl) {
    if (TargetDecl->hasAttr<ReturnsTwiceAttr>())
      FuncAttrs.addAttribute(llvm::Attribute::ReturnsTwice);
    if (TargetDecl->hasAttr<NoThrowAttr>())
      FuncAttrs.addAttribute(llvm::Attribute::NoUnwind);
    if (TargetDecl->hasAttr<NoReturnAttr>())
      FuncAttrs.addAttribute(llvm::Attribute::NoReturn);
    if (TargetDecl->hasAttr<ColdAttr>())
      FuncAttrs.addAttribute(llvm::Attribute::Cold);
    if (TargetDecl->hasAttr<NoDuplicateAttr>())
      FuncAttrs.addAttribute(llvm::Attribute::NoDuplicate);
    if (TargetDecl->hasAttr<ConvergentAttr>())
      FuncAttrs.addAttribute(llvm::Attribute::Convergent);

    if (const FunctionDecl *Fn = dyn_cast<FunctionDecl>(TargetDecl)) {
      AddAttributesFromFunctionProtoType(
          getContext(), FuncAttrs, Fn->getType()->getAs<FunctionProtoType>());
      if (AttrOnCallSite && Fn->isReplaceableGlobalAllocationFunction()) {
        // A sane operator new returns a non-aliasing pointer.
        auto Kind = Fn->getDeclName().getCXXOverloadedOperator();
        if (getCodeGenOpts().AssumeSaneOperatorNew &&
            (Kind == OO_New || Kind == OO_Array_New))
          RetAttrs.addAttribute(llvm::Attribute::NoAlias);
      }
      const CXXMethodDecl *MD = dyn_cast<CXXMethodDecl>(Fn);
      const bool IsVirtualCall = MD && MD->isVirtual();
      // Don't use [[noreturn]], _Noreturn or [[no_builtin]] for a call to a
      // virtual function. These attributes are not inherited by overloads.
      if (!(AttrOnCallSite && IsVirtualCall)) {
        if (Fn->isNoReturn())
          FuncAttrs.addAttribute(llvm::Attribute::NoReturn);
        NBA = Fn->getAttr<NoBuiltinAttr>();
      }
    }

    // 'const', 'pure' and 'noalias' attributed functions are also nounwind.
    if (TargetDecl->hasAttr<ConstAttr>()) {
      FuncAttrs.addAttribute(llvm::Attribute::ReadNone);
      FuncAttrs.addAttribute(llvm::Attribute::NoUnwind);
    } else if (TargetDecl->hasAttr<PureAttr>()) {
      FuncAttrs.addAttribute(llvm::Attribute::ReadOnly);
      FuncAttrs.addAttribute(llvm::Attribute::NoUnwind);
    } else if (TargetDecl->hasAttr<NoAliasAttr>()) {
      FuncAttrs.addAttribute(llvm::Attribute::ArgMemOnly);
      FuncAttrs.addAttribute(llvm::Attribute::NoUnwind);
    }
    if (TargetDecl->hasAttr<RestrictAttr>())
      RetAttrs.addAttribute(llvm::Attribute::NoAlias);
    if (TargetDecl->hasAttr<ReturnsNonNullAttr>() &&
        !CodeGenOpts.NullPointerIsValid)
      RetAttrs.addAttribute(llvm::Attribute::NonNull);
    if (TargetDecl->hasAttr<AnyX86NoCallerSavedRegistersAttr>())
      FuncAttrs.addAttribute("no_caller_saved_registers");
    if (TargetDecl->hasAttr<AnyX86NoCfCheckAttr>())
      FuncAttrs.addAttribute(llvm::Attribute::NoCfCheck);

    HasOptnone = TargetDecl->hasAttr<OptimizeNoneAttr>();
    if (auto *AllocSize = TargetDecl->getAttr<AllocSizeAttr>()) {
      Optional<unsigned> NumElemsParam;
      if (AllocSize->getNumElemsParam().isValid())
        NumElemsParam = AllocSize->getNumElemsParam().getLLVMIndex();
      FuncAttrs.addAllocSizeAttr(AllocSize->getElemSizeParam().getLLVMIndex(),
                                 NumElemsParam);
    }
  }

  // Attach "no-builtins" attributes to:
  // * call sites: both `nobuiltin` and "no-builtins" or "no-builtin-<name>".
  // * definitions: "no-builtins" or "no-builtin-<name>" only.
  // The attributes can come from:
  // * LangOpts: -ffreestanding, -fno-builtin, -fno-builtin-<name>
  // * FunctionDecl attributes: __attribute__((no_builtin(...)))
  addNoBuiltinAttributes(FuncAttrs, getLangOpts(), NBA);

  ConstructDefaultFnAttrList(Name, HasOptnone, AttrOnCallSite, FuncAttrs);

  // This must run after constructing the default function attribute list
  // to ensure that the speculative load hardening attribute is removed
  // in the case where the -mspeculative-load-hardening flag was passed.
  if (TargetDecl) {
    if (TargetDecl->hasAttr<NoSpeculativeLoadHardeningAttr>())
      FuncAttrs.removeAttribute(llvm::Attribute::SpeculativeLoadHardening);
    if (TargetDecl->hasAttr<SpeculativeLoadHardeningAttr>())
      FuncAttrs.addAttribute(llvm::Attribute::SpeculativeLoadHardening);
  }

  if (CodeGenOpts.EnableSegmentedStacks &&
      !(TargetDecl && TargetDecl->hasAttr<NoSplitStackAttr>()))
    FuncAttrs.addAttribute("split-stack");

  // Add NonLazyBind attribute to function declarations when -fno-plt
  // is used.
  if (TargetDecl && CodeGenOpts.NoPLT) {
    if (auto *Fn = dyn_cast<FunctionDecl>(TargetDecl)) {
      if (!Fn->isDefined() && !AttrOnCallSite) {
        FuncAttrs.addAttribute(llvm::Attribute::NonLazyBind);
      }
    }
  }

  if (TargetDecl && TargetDecl->hasAttr<OpenCLKernelAttr>()) {
    if (getLangOpts().OpenCLVersion <= 120) {
      // OpenCL v1.2 Work groups are always uniform
      FuncAttrs.addAttribute("uniform-work-group-size", "true");
    } else {
      // OpenCL v2.0 Work groups may be whether uniform or not.
      // '-cl-uniform-work-group-size' compile option gets a hint
      // to the compiler that the global work-size be a multiple of
      // the work-group size specified to clEnqueueNDRangeKernel
      // (i.e. work groups are uniform).
      FuncAttrs.addAttribute("uniform-work-group-size",
                             llvm::toStringRef(CodeGenOpts.UniformWGSize));
    }
  }

  if (!AttrOnCallSite) {
    if (TargetDecl && TargetDecl->hasAttr<CmseNSEntryAttr>())
      FuncAttrs.addAttribute("cmse_nonsecure_entry");

    bool DisableTailCalls = false;

    if (CodeGenOpts.DisableTailCalls)
      DisableTailCalls = true;
    else if (TargetDecl) {
      if (TargetDecl->hasAttr<DisableTailCallsAttr>() ||
          TargetDecl->hasAttr<AnyX86InterruptAttr>())
        DisableTailCalls = true;
      else if (CodeGenOpts.NoEscapingBlockTailCalls) {
        if (const auto *BD = dyn_cast<BlockDecl>(TargetDecl))
          if (!BD->doesNotEscape())
            DisableTailCalls = true;
      }
    }

    FuncAttrs.addAttribute("disable-tail-calls",
                           llvm::toStringRef(DisableTailCalls));
    GetCPUAndFeaturesAttributes(CalleeInfo.getCalleeDecl(), FuncAttrs);
  }

  ClangToLLVMArgMapping IRFunctionArgs(getContext(), FI);

  QualType RetTy = FI.getReturnType();
  const ABIArgInfo &RetAI = FI.getReturnInfo();
  switch (RetAI.getKind()) {
  case ABIArgInfo::Extend:
    if (RetAI.isSignExt())
      RetAttrs.addAttribute(llvm::Attribute::SExt);
    else
      RetAttrs.addAttribute(llvm::Attribute::ZExt);
    LLVM_FALLTHROUGH;
  case ABIArgInfo::Direct:
    if (RetAI.getInReg())
      RetAttrs.addAttribute(llvm::Attribute::InReg);
    break;
  case ABIArgInfo::Ignore:
    break;

  case ABIArgInfo::InAlloca:
  case ABIArgInfo::Indirect: {
    // inalloca and sret disable readnone and readonly
    FuncAttrs.removeAttribute(llvm::Attribute::ReadOnly)
      .removeAttribute(llvm::Attribute::ReadNone);
    break;
  }

  case ABIArgInfo::CoerceAndExpand:
    break;

  case ABIArgInfo::Expand:
    llvm_unreachable("Invalid ABI kind for return argument");
  }

  if (const auto *RefTy = RetTy->getAs<ReferenceType>()) {
    QualType PTy = RefTy->getPointeeType();
    if (!PTy->isIncompleteType() && PTy->isConstantSizeType())
      RetAttrs.addDereferenceableAttr(
          getMinimumObjectSize(PTy).getQuantity());
    else if (getContext().getTargetAddressSpace(PTy) == 0 &&
             !CodeGenOpts.NullPointerIsValid)
      RetAttrs.addAttribute(llvm::Attribute::NonNull);
  }

  bool hasUsedSRet = false;
  SmallVector<llvm::AttributeSet, 4> ArgAttrs(IRFunctionArgs.totalIRArgs());

  // Attach attributes to sret.
  if (IRFunctionArgs.hasSRetArg()) {
    llvm::AttrBuilder SRETAttrs;
    SRETAttrs.addAttribute(llvm::Attribute::StructRet);
    hasUsedSRet = true;
    if (RetAI.getInReg())
      SRETAttrs.addAttribute(llvm::Attribute::InReg);
    SRETAttrs.addAlignmentAttr(RetAI.getIndirectAlign().getQuantity());
    ArgAttrs[IRFunctionArgs.getSRetArgNo()] =
        llvm::AttributeSet::get(getLLVMContext(), SRETAttrs);
  }

  // Attach attributes to inalloca argument.
  if (IRFunctionArgs.hasInallocaArg()) {
    llvm::AttrBuilder Attrs;
    Attrs.addAttribute(llvm::Attribute::InAlloca);
    ArgAttrs[IRFunctionArgs.getInallocaArgNo()] =
        llvm::AttributeSet::get(getLLVMContext(), Attrs);
  }

  unsigned ArgNo = 0;
  for (CGFunctionInfo::const_arg_iterator I = FI.arg_begin(),
                                          E = FI.arg_end();
       I != E; ++I, ++ArgNo) {
    QualType ParamType = I->type;
    const ABIArgInfo &AI = I->info;
    llvm::AttrBuilder Attrs;

    // Add attribute for padding argument, if necessary.
    if (IRFunctionArgs.hasPaddingArg(ArgNo)) {
      if (AI.getPaddingInReg()) {
        ArgAttrs[IRFunctionArgs.getPaddingArgNo(ArgNo)] =
            llvm::AttributeSet::get(
                getLLVMContext(),
                llvm::AttrBuilder().addAttribute(llvm::Attribute::InReg));
      }
    }

    // 'restrict' -> 'noalias' is done in EmitFunctionProlog when we
    // have the corresponding parameter variable.  It doesn't make
    // sense to do it here because parameters are so messed up.
    switch (AI.getKind()) {
    case ABIArgInfo::Extend:
      if (AI.isSignExt())
        Attrs.addAttribute(llvm::Attribute::SExt);
      else
        Attrs.addAttribute(llvm::Attribute::ZExt);
      LLVM_FALLTHROUGH;
    case ABIArgInfo::Direct:
      if (ArgNo == 0 && FI.isChainCall())
        Attrs.addAttribute(llvm::Attribute::Nest);
      else if (AI.getInReg())
        Attrs.addAttribute(llvm::Attribute::InReg);
      break;

    case ABIArgInfo::Indirect: {
      if (AI.getInReg())
        Attrs.addAttribute(llvm::Attribute::InReg);

      if (AI.getIndirectByVal())
        Attrs.addByValAttr(getTypes().ConvertTypeForMem(ParamType));

      CharUnits Align = AI.getIndirectAlign();

      // In a byval argument, it is important that the required
      // alignment of the type is honored, as LLVM might be creating a
      // *new* stack object, and needs to know what alignment to give
      // it. (Sometimes it can deduce a sensible alignment on its own,
      // but not if clang decides it must emit a packed struct, or the
      // user specifies increased alignment requirements.)
      //
      // This is different from indirect *not* byval, where the object
      // exists already, and the align attribute is purely
      // informative.
      assert(!Align.isZero());

      // For now, only add this when we have a byval argument.
      // TODO: be less lazy about updating test cases.
      if (AI.getIndirectByVal())
        Attrs.addAlignmentAttr(Align.getQuantity());

      // byval disables readnone and readonly.
      FuncAttrs.removeAttribute(llvm::Attribute::ReadOnly)
        .removeAttribute(llvm::Attribute::ReadNone);
      break;
    }
    case ABIArgInfo::Ignore:
    case ABIArgInfo::Expand:
    case ABIArgInfo::CoerceAndExpand:
      break;

    case ABIArgInfo::InAlloca:
      // inalloca disables readnone and readonly.
      FuncAttrs.removeAttribute(llvm::Attribute::ReadOnly)
          .removeAttribute(llvm::Attribute::ReadNone);
      continue;
    }

    if (const auto *RefTy = ParamType->getAs<ReferenceType>()) {
      QualType PTy = RefTy->getPointeeType();
      if (!PTy->isIncompleteType() && PTy->isConstantSizeType())
        Attrs.addDereferenceableAttr(
            getMinimumObjectSize(PTy).getQuantity());
      else if (getContext().getTargetAddressSpace(PTy) == 0 &&
               !CodeGenOpts.NullPointerIsValid)
        Attrs.addAttribute(llvm::Attribute::NonNull);
    }

    switch (FI.getExtParameterInfo(ArgNo).getABI()) {
    case ParameterABI::Ordinary:
      break;

    case ParameterABI::SwiftIndirectResult: {
      // Add 'sret' if we haven't already used it for something, but
      // only if the result is void.
      if (!hasUsedSRet && RetTy->isVoidType()) {
        Attrs.addAttribute(llvm::Attribute::StructRet);
        hasUsedSRet = true;
      }

      // Add 'noalias' in either case.
      Attrs.addAttribute(llvm::Attribute::NoAlias);

      // Add 'dereferenceable' and 'alignment'.
      auto PTy = ParamType->getPointeeType();
      if (!PTy->isIncompleteType() && PTy->isConstantSizeType()) {
        auto info = getContext().getTypeInfoInChars(PTy);
        Attrs.addDereferenceableAttr(info.first.getQuantity());
        Attrs.addAttribute(llvm::Attribute::getWithAlignment(
            getLLVMContext(), info.second.getAsAlign()));
      }
      break;
    }

    case ParameterABI::SwiftErrorResult:
      Attrs.addAttribute(llvm::Attribute::SwiftError);
      break;

    case ParameterABI::SwiftContext:
      Attrs.addAttribute(llvm::Attribute::SwiftSelf);
      break;
    }

    if (FI.getExtParameterInfo(ArgNo).isNoEscape())
      Attrs.addAttribute(llvm::Attribute::NoCapture);

    if (Attrs.hasAttributes()) {
      unsigned FirstIRArg, NumIRArgs;
      std::tie(FirstIRArg, NumIRArgs) = IRFunctionArgs.getIRArgs(ArgNo);
      for (unsigned i = 0; i < NumIRArgs; i++)
        ArgAttrs[FirstIRArg + i] =
            llvm::AttributeSet::get(getLLVMContext(), Attrs);
    }
  }
  assert(ArgNo == FI.arg_size());

  AttrList = llvm::AttributeList::get(
      getLLVMContext(), llvm::AttributeSet::get(getLLVMContext(), FuncAttrs),
      llvm::AttributeSet::get(getLLVMContext(), RetAttrs), ArgAttrs);
}

/// An argument came in as a promoted argument; demote it back to its
/// declared type.
static llvm::Value *emitArgumentDemotion(CodeGenFunction &CGF,
                                         const VarDecl *var,
                                         llvm::Value *value) {
  llvm::Type *varType = CGF.ConvertType(var->getType());

  // This can happen with promotions that actually don't change the
  // underlying type, like the enum promotions.
  if (value->getType() == varType) return value;

  assert((varType->isIntegerTy() || varType->isFloatingPointTy())
         && "unexpected promotion type");

  if (isa<llvm::IntegerType>(varType))
    return CGF.Builder.CreateTrunc(value, varType, "arg.unpromote");

  return CGF.Builder.CreateFPCast(value, varType, "arg.unpromote");
}

/// Returns the attribute (either parameter attribute, or function
/// attribute), which declares argument ArgNo to be non-null.
static const NonNullAttr *getNonNullAttr(const Decl *FD, const ParmVarDecl *PVD,
                                         QualType ArgType, unsigned ArgNo) {
  // FIXME: __attribute__((nonnull)) can also be applied to:
  //   - references to pointers, where the pointee is known to be
  //     nonnull (apparently a Clang extension)
  //   - transparent unions containing pointers
  // In the former case, LLVM IR cannot represent the constraint. In
  // the latter case, we have no guarantee that the transparent union
  // is in fact passed as a pointer.
  if (!ArgType->isAnyPointerType() && !ArgType->isBlockPointerType())
    return nullptr;
  // First, check attribute on parameter itself.
  if (PVD) {
    if (auto ParmNNAttr = PVD->getAttr<NonNullAttr>())
      return ParmNNAttr;
  }
  // Check function attributes.
  if (!FD)
    return nullptr;
  for (const auto *NNAttr : FD->specific_attrs<NonNullAttr>()) {
    if (NNAttr->isNonNull(ArgNo))
      return NNAttr;
  }
  return nullptr;
}

namespace {
  struct CopyBackSwiftError final : EHScopeStack::Cleanup {
    Address Temp;
    Address Arg;
    CopyBackSwiftError(Address temp, Address arg) : Temp(temp), Arg(arg) {}
    void Emit(CodeGenFunction &CGF, Flags flags) override {
      llvm::Value *errorValue = CGF.Builder.CreateLoad(Temp);
      CGF.Builder.CreateStore(errorValue, Arg);
    }
  };
}

void CodeGenFunction::EmitFunctionProlog(const CGFunctionInfo &FI,
                                         llvm::Function *Fn,
                                         const FunctionArgList &Args) {
  if (CurCodeDecl && CurCodeDecl->hasAttr<NakedAttr>())
    // Naked functions don't have prologues.
    return;

  // If this is an implicit-return-zero function, go ahead and
  // initialize the return value.  TODO: it might be nice to have
  // a more general mechanism for this that didn't require synthesized
  // return statements.
  if (const FunctionDecl *FD = dyn_cast_or_null<FunctionDecl>(CurCodeDecl)) {
    if (FD->hasImplicitReturnZero()) {
      QualType RetTy = FD->getReturnType().getUnqualifiedType();
      llvm::Type* LLVMTy = CGM.getTypes().ConvertType(RetTy);
      llvm::Constant* Zero = llvm::Constant::getNullValue(LLVMTy);
      Builder.CreateStore(Zero, ReturnValue);
    }
  }

  // FIXME: We no longer need the types from FunctionArgList; lift up and
  // simplify.

  ClangToLLVMArgMapping IRFunctionArgs(CGM.getContext(), FI);
  assert(Fn->arg_size() == IRFunctionArgs.totalIRArgs());

  // If we're using inalloca, all the memory arguments are GEPs off of the last
  // parameter, which is a pointer to the complete memory area.
  Address ArgStruct = Address::invalid();
  if (IRFunctionArgs.hasInallocaArg()) {
    ArgStruct = Address(Fn->getArg(IRFunctionArgs.getInallocaArgNo()),
                        FI.getArgStructAlignment());

    assert(ArgStruct.getType() == FI.getArgStruct()->getPointerTo());
  }

  // Name the struct return parameter.
  if (IRFunctionArgs.hasSRetArg()) {
    auto AI = Fn->getArg(IRFunctionArgs.getSRetArgNo());
    AI->setName("agg.result");
    AI->addAttr(llvm::Attribute::NoAlias);
  }

  // Track if we received the parameter as a pointer (indirect, byval, or
  // inalloca).  If already have a pointer, EmitParmDecl doesn't need to copy it
  // into a local alloca for us.
  SmallVector<ParamValue, 16> ArgVals;
  ArgVals.reserve(Args.size());

  // Create a pointer value for every parameter declaration.  This usually
  // entails copying one or more LLVM IR arguments into an alloca.  Don't push
  // any cleanups or do anything that might unwind.  We do that separately, so
  // we can push the cleanups in the correct order for the ABI.
  assert(FI.arg_size() == Args.size() &&
         "Mismatch between function signature & arguments.");
  unsigned ArgNo = 0;
  CGFunctionInfo::const_arg_iterator info_it = FI.arg_begin();
  for (FunctionArgList::const_iterator i = Args.begin(), e = Args.end();
       i != e; ++i, ++info_it, ++ArgNo) {
    const VarDecl *Arg = *i;
    const ABIArgInfo &ArgI = info_it->info;

    bool isPromoted =
      isa<ParmVarDecl>(Arg) && cast<ParmVarDecl>(Arg)->isKNRPromoted();
    // We are converting from ABIArgInfo type to VarDecl type directly, unless
    // the parameter is promoted. In this case we convert to
    // CGFunctionInfo::ArgInfo type with subsequent argument demotion.
    QualType Ty = isPromoted ? info_it->type : Arg->getType();
    assert(hasScalarEvaluationKind(Ty) ==
           hasScalarEvaluationKind(Arg->getType()));

    unsigned FirstIRArg, NumIRArgs;
    std::tie(FirstIRArg, NumIRArgs) = IRFunctionArgs.getIRArgs(ArgNo);

    switch (ArgI.getKind()) {
    case ABIArgInfo::InAlloca: {
      assert(NumIRArgs == 0);
      auto FieldIndex = ArgI.getInAllocaFieldIndex();
      Address V =
          Builder.CreateStructGEP(ArgStruct, FieldIndex, Arg->getName());
      if (ArgI.getInAllocaIndirect())
        V = Address(Builder.CreateLoad(V),
                    getContext().getTypeAlignInChars(Ty));
      ArgVals.push_back(ParamValue::forIndirect(V));
      break;
    }

    case ABIArgInfo::Indirect: {
      assert(NumIRArgs == 1);
      Address ParamAddr =
          Address(Fn->getArg(FirstIRArg), ArgI.getIndirectAlign());

      if (!hasScalarEvaluationKind(Ty)) {
        // Aggregates and complex variables are accessed by reference.  All we
        // need to do is realign the value, if requested.
        Address V = ParamAddr;
        if (ArgI.getIndirectRealign()) {
          Address AlignedTemp = CreateMemTemp(Ty, "coerce");

          // Copy from the incoming argument pointer to the temporary with the
          // appropriate alignment.
          //
          // FIXME: We should have a common utility for generating an aggregate
          // copy.
          CharUnits Size = getContext().getTypeSizeInChars(Ty);
          auto SizeVal = llvm::ConstantInt::get(IntPtrTy, Size.getQuantity());
          Address Dst = Builder.CreateBitCast(AlignedTemp, Int8PtrTy);
          Address Src = Builder.CreateBitCast(ParamAddr, Int8PtrTy);
          Builder.CreateMemCpy(Dst, Src, SizeVal, false);
          V = AlignedTemp;
        }
        ArgVals.push_back(ParamValue::forIndirect(V));
      } else {
        // Load scalar value from indirect argument.
        llvm::Value *V =
            EmitLoadOfScalar(ParamAddr, false, Ty, Arg->getBeginLoc());

        if (isPromoted)
          V = emitArgumentDemotion(*this, Arg, V);
        ArgVals.push_back(ParamValue::forDirect(V));
      }
      break;
    }

    case ABIArgInfo::Extend:
    case ABIArgInfo::Direct: {
      auto AI = Fn->getArg(FirstIRArg);
      llvm::Type *LTy = ConvertType(Arg->getType());

      // Prepare parameter attributes. So far, only attributes for pointer
      // parameters are prepared. See
      // http://llvm.org/docs/LangRef.html#paramattrs.
      if (ArgI.getDirectOffset() == 0 && LTy->isPointerTy() &&
          ArgI.getCoerceToType()->isPointerTy()) {
        assert(NumIRArgs == 1);

        if (const ParmVarDecl *PVD = dyn_cast<ParmVarDecl>(Arg)) {
          // Set `nonnull` attribute if any.
          if (getNonNullAttr(CurCodeDecl, PVD, PVD->getType(),
                             PVD->getFunctionScopeIndex()) &&
              !CGM.getCodeGenOpts().NullPointerIsValid)
            AI->addAttr(llvm::Attribute::NonNull);

          QualType OTy = PVD->getOriginalType();
          if (const auto *ArrTy =
              getContext().getAsConstantArrayType(OTy)) {
            // A C99 array parameter declaration with the static keyword also
            // indicates dereferenceability, and if the size is constant we can
            // use the dereferenceable attribute (which requires the size in
            // bytes).
            if (ArrTy->getSizeModifier() == ArrayType::Static) {
              QualType ETy = ArrTy->getElementType();
              uint64_t ArrSize = ArrTy->getSize().getZExtValue();
              if (!ETy->isIncompleteType() && ETy->isConstantSizeType() &&
                  ArrSize) {
                llvm::AttrBuilder Attrs;
                Attrs.addDereferenceableAttr(
                  getContext().getTypeSizeInChars(ETy).getQuantity()*ArrSize);
                AI->addAttrs(Attrs);
              } else if (getContext().getTargetAddressSpace(ETy) == 0 &&
                         !CGM.getCodeGenOpts().NullPointerIsValid) {
                AI->addAttr(llvm::Attribute::NonNull);
              }
            }
          } else if (const auto *ArrTy =
                     getContext().getAsVariableArrayType(OTy)) {
            // For C99 VLAs with the static keyword, we don't know the size so
            // we can't use the dereferenceable attribute, but in addrspace(0)
            // we know that it must be nonnull.
            if (ArrTy->getSizeModifier() == VariableArrayType::Static &&
                !getContext().getTargetAddressSpace(ArrTy->getElementType()) &&
                !CGM.getCodeGenOpts().NullPointerIsValid)
              AI->addAttr(llvm::Attribute::NonNull);
          }

          // Set `align` attribute if any.
          const auto *AVAttr = PVD->getAttr<AlignValueAttr>();
          if (!AVAttr)
            if (const auto *TOTy = dyn_cast<TypedefType>(OTy))
              AVAttr = TOTy->getDecl()->getAttr<AlignValueAttr>();
          if (AVAttr && !SanOpts.has(SanitizerKind::Alignment)) {
            // If alignment-assumption sanitizer is enabled, we do *not* add
            // alignment attribute here, but emit normal alignment assumption,
            // so the UBSAN check could function.
            llvm::Value *AlignmentValue =
              EmitScalarExpr(AVAttr->getAlignment());
            llvm::ConstantInt *AlignmentCI =
              cast<llvm::ConstantInt>(AlignmentValue);
            AI->addAttrs(llvm::AttrBuilder().addAlignmentAttr(llvm::MaybeAlign(
                AlignmentCI->getLimitedValue(llvm::Value::MaximumAlignment))));
          }
        }

<<<<<<< HEAD
        if (Arg->getType().isRestrictQualified() ||
            (CurCodeDecl &&
             CurCodeDecl->hasAttr<SYCLIntelKernelArgsRestrictAttr>() &&
             Arg->getType()->isPointerType()))
=======
        // Set 'noalias' if an argument type has the `restrict` qualifier.
        if (Arg->getType().isRestrictQualified())
>>>>>>> 9142c0b4
          AI->addAttr(llvm::Attribute::NoAlias);
      }

      // Prepare the argument value. If we have the trivial case, handle it
      // with no muss and fuss.
      if (!isa<llvm::StructType>(ArgI.getCoerceToType()) &&
          ArgI.getCoerceToType() == ConvertType(Ty) &&
          ArgI.getDirectOffset() == 0) {
        assert(NumIRArgs == 1);

        // LLVM expects swifterror parameters to be used in very restricted
        // ways.  Copy the value into a less-restricted temporary.
        llvm::Value *V = AI;
        if (FI.getExtParameterInfo(ArgNo).getABI()
              == ParameterABI::SwiftErrorResult) {
          QualType pointeeTy = Ty->getPointeeType();
          assert(pointeeTy->isPointerType());
          Address temp =
            CreateMemTemp(pointeeTy, getPointerAlign(), "swifterror.temp");
          Address arg = Address(V, getContext().getTypeAlignInChars(pointeeTy));
          llvm::Value *incomingErrorValue = Builder.CreateLoad(arg);
          Builder.CreateStore(incomingErrorValue, temp);
          V = temp.getPointer();

          // Push a cleanup to copy the value back at the end of the function.
          // The convention does not guarantee that the value will be written
          // back if the function exits with an unwind exception.
          EHStack.pushCleanup<CopyBackSwiftError>(NormalCleanup, temp, arg);
        }

        // Ensure the argument is the correct type.
        if (V->getType() != ArgI.getCoerceToType())
          V = Builder.CreateBitCast(V, ArgI.getCoerceToType());

        if (isPromoted)
          V = emitArgumentDemotion(*this, Arg, V);

        // Because of merging of function types from multiple decls it is
        // possible for the type of an argument to not match the corresponding
        // type in the function type. Since we are codegening the callee
        // in here, add a cast to the argument type.
        llvm::Type *LTy = ConvertType(Arg->getType());
        if (V->getType() != LTy)
          V = Builder.CreateBitCast(V, LTy);

        ArgVals.push_back(ParamValue::forDirect(V));
        break;
      }

      Address Alloca = CreateMemTemp(Ty, getContext().getDeclAlign(Arg),
                                     Arg->getName());

      // Pointer to store into.
      Address Ptr = emitAddressAtOffset(*this, Alloca, ArgI);

      // Fast-isel and the optimizer generally like scalar values better than
      // FCAs, so we flatten them if this is safe to do for this argument.
      llvm::StructType *STy = dyn_cast<llvm::StructType>(ArgI.getCoerceToType());
      if (ArgI.isDirect() && ArgI.getCanBeFlattened() && STy &&
          STy->getNumElements() > 1) {
        uint64_t SrcSize = CGM.getDataLayout().getTypeAllocSize(STy);
        llvm::Type *DstTy = Ptr.getElementType();
        uint64_t DstSize = CGM.getDataLayout().getTypeAllocSize(DstTy);

        Address AddrToStoreInto = Address::invalid();
        if (SrcSize <= DstSize) {
          AddrToStoreInto = Builder.CreateElementBitCast(Ptr, STy);
        } else {
          AddrToStoreInto =
            CreateTempAlloca(STy, Alloca.getAlignment(), "coerce");
        }

        assert(STy->getNumElements() == NumIRArgs);
        for (unsigned i = 0, e = STy->getNumElements(); i != e; ++i) {
          auto AI = Fn->getArg(FirstIRArg + i);
          AI->setName(Arg->getName() + ".coerce" + Twine(i));
          Address EltPtr = Builder.CreateStructGEP(AddrToStoreInto, i);
          Builder.CreateStore(AI, EltPtr);
        }

        if (SrcSize > DstSize) {
          Builder.CreateMemCpy(Ptr, AddrToStoreInto, DstSize);
        }

      } else {
        // Simple case, just do a coerced store of the argument into the alloca.
        assert(NumIRArgs == 1);
        auto AI = Fn->getArg(FirstIRArg);
        AI->setName(Arg->getName() + ".coerce");
        CreateCoercedStore(AI, Ptr, /*DstIsVolatile=*/false, *this);
      }

      // Match to what EmitParmDecl is expecting for this type.
      if (CodeGenFunction::hasScalarEvaluationKind(Ty)) {
        llvm::Value *V =
            EmitLoadOfScalar(Alloca, false, Ty, Arg->getBeginLoc());
        if (isPromoted)
          V = emitArgumentDemotion(*this, Arg, V);
        ArgVals.push_back(ParamValue::forDirect(V));
      } else {
        ArgVals.push_back(ParamValue::forIndirect(Alloca));
      }
      break;
    }

    case ABIArgInfo::CoerceAndExpand: {
      // Reconstruct into a temporary.
      Address alloca = CreateMemTemp(Ty, getContext().getDeclAlign(Arg));
      ArgVals.push_back(ParamValue::forIndirect(alloca));

      auto coercionType = ArgI.getCoerceAndExpandType();
      alloca = Builder.CreateElementBitCast(alloca, coercionType);

      unsigned argIndex = FirstIRArg;
      for (unsigned i = 0, e = coercionType->getNumElements(); i != e; ++i) {
        llvm::Type *eltType = coercionType->getElementType(i);
        if (ABIArgInfo::isPaddingForCoerceAndExpand(eltType))
          continue;

        auto eltAddr = Builder.CreateStructGEP(alloca, i);
        auto elt = Fn->getArg(argIndex++);
        Builder.CreateStore(elt, eltAddr);
      }
      assert(argIndex == FirstIRArg + NumIRArgs);
      break;
    }

    case ABIArgInfo::Expand: {
      // If this structure was expanded into multiple arguments then
      // we need to create a temporary and reconstruct it from the
      // arguments.
      Address Alloca = CreateMemTemp(Ty, getContext().getDeclAlign(Arg));
      LValue LV = MakeAddrLValue(Alloca, Ty);
      ArgVals.push_back(ParamValue::forIndirect(Alloca));

      auto FnArgIter = Fn->arg_begin() + FirstIRArg;
      ExpandTypeFromArgs(Ty, LV, FnArgIter);
      assert(FnArgIter == Fn->arg_begin() + FirstIRArg + NumIRArgs);
      for (unsigned i = 0, e = NumIRArgs; i != e; ++i) {
        auto AI = Fn->getArg(FirstIRArg + i);
        AI->setName(Arg->getName() + "." + Twine(i));
      }
      break;
    }

    case ABIArgInfo::Ignore:
      assert(NumIRArgs == 0);
      // Initialize the local variable appropriately.
      if (!hasScalarEvaluationKind(Ty)) {
        ArgVals.push_back(ParamValue::forIndirect(CreateMemTemp(Ty)));
      } else {
        llvm::Value *U = llvm::UndefValue::get(ConvertType(Arg->getType()));
        ArgVals.push_back(ParamValue::forDirect(U));
      }
      break;
    }
  }

  if (getTarget().getCXXABI().areArgsDestroyedLeftToRightInCallee()) {
    for (int I = Args.size() - 1; I >= 0; --I)
      EmitParmDecl(*Args[I], ArgVals[I], I + 1);
  } else {
    for (unsigned I = 0, E = Args.size(); I != E; ++I)
      EmitParmDecl(*Args[I], ArgVals[I], I + 1);
  }
}

static void eraseUnusedBitCasts(llvm::Instruction *insn) {
  while (insn->use_empty()) {
    llvm::BitCastInst *bitcast = dyn_cast<llvm::BitCastInst>(insn);
    if (!bitcast) return;

    // This is "safe" because we would have used a ConstantExpr otherwise.
    insn = cast<llvm::Instruction>(bitcast->getOperand(0));
    bitcast->eraseFromParent();
  }
}

/// Try to emit a fused autorelease of a return result.
static llvm::Value *tryEmitFusedAutoreleaseOfResult(CodeGenFunction &CGF,
                                                    llvm::Value *result) {
  // We must be immediately followed the cast.
  llvm::BasicBlock *BB = CGF.Builder.GetInsertBlock();
  if (BB->empty()) return nullptr;
  if (&BB->back() != result) return nullptr;

  llvm::Type *resultType = result->getType();

  // result is in a BasicBlock and is therefore an Instruction.
  llvm::Instruction *generator = cast<llvm::Instruction>(result);

  SmallVector<llvm::Instruction *, 4> InstsToKill;

  // Look for:
  //  %generator = bitcast %type1* %generator2 to %type2*
  while (llvm::BitCastInst *bitcast = dyn_cast<llvm::BitCastInst>(generator)) {
    // We would have emitted this as a constant if the operand weren't
    // an Instruction.
    generator = cast<llvm::Instruction>(bitcast->getOperand(0));

    // Require the generator to be immediately followed by the cast.
    if (generator->getNextNode() != bitcast)
      return nullptr;

    InstsToKill.push_back(bitcast);
  }

  // Look for:
  //   %generator = call i8* @objc_retain(i8* %originalResult)
  // or
  //   %generator = call i8* @objc_retainAutoreleasedReturnValue(i8* %originalResult)
  llvm::CallInst *call = dyn_cast<llvm::CallInst>(generator);
  if (!call) return nullptr;

  bool doRetainAutorelease;

  if (call->getCalledOperand() == CGF.CGM.getObjCEntrypoints().objc_retain) {
    doRetainAutorelease = true;
  } else if (call->getCalledOperand() ==
             CGF.CGM.getObjCEntrypoints().objc_retainAutoreleasedReturnValue) {
    doRetainAutorelease = false;

    // If we emitted an assembly marker for this call (and the
    // ARCEntrypoints field should have been set if so), go looking
    // for that call.  If we can't find it, we can't do this
    // optimization.  But it should always be the immediately previous
    // instruction, unless we needed bitcasts around the call.
    if (CGF.CGM.getObjCEntrypoints().retainAutoreleasedReturnValueMarker) {
      llvm::Instruction *prev = call->getPrevNode();
      assert(prev);
      if (isa<llvm::BitCastInst>(prev)) {
        prev = prev->getPrevNode();
        assert(prev);
      }
      assert(isa<llvm::CallInst>(prev));
      assert(cast<llvm::CallInst>(prev)->getCalledOperand() ==
             CGF.CGM.getObjCEntrypoints().retainAutoreleasedReturnValueMarker);
      InstsToKill.push_back(prev);
    }
  } else {
    return nullptr;
  }

  result = call->getArgOperand(0);
  InstsToKill.push_back(call);

  // Keep killing bitcasts, for sanity.  Note that we no longer care
  // about precise ordering as long as there's exactly one use.
  while (llvm::BitCastInst *bitcast = dyn_cast<llvm::BitCastInst>(result)) {
    if (!bitcast->hasOneUse()) break;
    InstsToKill.push_back(bitcast);
    result = bitcast->getOperand(0);
  }

  // Delete all the unnecessary instructions, from latest to earliest.
  for (auto *I : InstsToKill)
    I->eraseFromParent();

  // Do the fused retain/autorelease if we were asked to.
  if (doRetainAutorelease)
    result = CGF.EmitARCRetainAutoreleaseReturnValue(result);

  // Cast back to the result type.
  return CGF.Builder.CreateBitCast(result, resultType);
}

/// If this is a +1 of the value of an immutable 'self', remove it.
static llvm::Value *tryRemoveRetainOfSelf(CodeGenFunction &CGF,
                                          llvm::Value *result) {
  // This is only applicable to a method with an immutable 'self'.
  const ObjCMethodDecl *method =
    dyn_cast_or_null<ObjCMethodDecl>(CGF.CurCodeDecl);
  if (!method) return nullptr;
  const VarDecl *self = method->getSelfDecl();
  if (!self->getType().isConstQualified()) return nullptr;

  // Look for a retain call.
  llvm::CallInst *retainCall =
    dyn_cast<llvm::CallInst>(result->stripPointerCasts());
  if (!retainCall || retainCall->getCalledOperand() !=
                         CGF.CGM.getObjCEntrypoints().objc_retain)
    return nullptr;

  // Look for an ordinary load of 'self'.
  llvm::Value *retainedValue = retainCall->getArgOperand(0);
  llvm::LoadInst *load =
    dyn_cast<llvm::LoadInst>(retainedValue->stripPointerCasts());
  if (!load || load->isAtomic() || load->isVolatile() ||
      load->getPointerOperand() != CGF.GetAddrOfLocalVar(self).getPointer())
    return nullptr;

  // Okay!  Burn it all down.  This relies for correctness on the
  // assumption that the retain is emitted as part of the return and
  // that thereafter everything is used "linearly".
  llvm::Type *resultType = result->getType();
  eraseUnusedBitCasts(cast<llvm::Instruction>(result));
  assert(retainCall->use_empty());
  retainCall->eraseFromParent();
  eraseUnusedBitCasts(cast<llvm::Instruction>(retainedValue));

  return CGF.Builder.CreateBitCast(load, resultType);
}

/// Emit an ARC autorelease of the result of a function.
///
/// \return the value to actually return from the function
static llvm::Value *emitAutoreleaseOfResult(CodeGenFunction &CGF,
                                            llvm::Value *result) {
  // If we're returning 'self', kill the initial retain.  This is a
  // heuristic attempt to "encourage correctness" in the really unfortunate
  // case where we have a return of self during a dealloc and we desperately
  // need to avoid the possible autorelease.
  if (llvm::Value *self = tryRemoveRetainOfSelf(CGF, result))
    return self;

  // At -O0, try to emit a fused retain/autorelease.
  if (CGF.shouldUseFusedARCCalls())
    if (llvm::Value *fused = tryEmitFusedAutoreleaseOfResult(CGF, result))
      return fused;

  return CGF.EmitARCAutoreleaseReturnValue(result);
}

/// Heuristically search for a dominating store to the return-value slot.
static llvm::StoreInst *findDominatingStoreToReturnValue(CodeGenFunction &CGF) {
  // Check if a User is a store which pointerOperand is the ReturnValue.
  // We are looking for stores to the ReturnValue, not for stores of the
  // ReturnValue to some other location.
  auto GetStoreIfValid = [&CGF](llvm::User *U) -> llvm::StoreInst * {
    auto *SI = dyn_cast<llvm::StoreInst>(U);
    if (!SI || SI->getPointerOperand() != CGF.ReturnValue.getPointer())
      return nullptr;
    // These aren't actually possible for non-coerced returns, and we
    // only care about non-coerced returns on this code path.
    assert(!SI->isAtomic() && !SI->isVolatile());
    return SI;
  };
  // If there are multiple uses of the return-value slot, just check
  // for something immediately preceding the IP.  Sometimes this can
  // happen with how we generate implicit-returns; it can also happen
  // with noreturn cleanups.
  if (!CGF.ReturnValue.getPointer()->hasOneUse()) {
    llvm::BasicBlock *IP = CGF.Builder.GetInsertBlock();
    if (IP->empty()) return nullptr;
    llvm::Instruction *I = &IP->back();

    // Skip lifetime markers
    for (llvm::BasicBlock::reverse_iterator II = IP->rbegin(),
                                            IE = IP->rend();
         II != IE; ++II) {
      if (llvm::IntrinsicInst *Intrinsic =
              dyn_cast<llvm::IntrinsicInst>(&*II)) {
        if (Intrinsic->getIntrinsicID() == llvm::Intrinsic::lifetime_end) {
          const llvm::Value *CastAddr = Intrinsic->getArgOperand(1);
          ++II;
          if (II == IE)
            break;
          if (isa<llvm::BitCastInst>(&*II) && (CastAddr == &*II))
            continue;
        }
      }
      I = &*II;
      break;
    }

    return GetStoreIfValid(I);
  }

  llvm::StoreInst *store =
      GetStoreIfValid(CGF.ReturnValue.getPointer()->user_back());
  if (!store) return nullptr;

  // Now do a first-and-dirty dominance check: just walk up the
  // single-predecessors chain from the current insertion point.
  llvm::BasicBlock *StoreBB = store->getParent();
  llvm::BasicBlock *IP = CGF.Builder.GetInsertBlock();
  while (IP != StoreBB) {
    if (!(IP = IP->getSinglePredecessor()))
      return nullptr;
  }

  // Okay, the store's basic block dominates the insertion point; we
  // can do our thing.
  return store;
}

// Helper functions for EmitCMSEClearRecord

// Set the bits corresponding to a field having width `BitWidth` and located at
// offset `BitOffset` (from the least significant bit) within a storage unit of
// `Bits.size()` bytes. Each element of `Bits` corresponds to one target byte.
// Use little-endian layout, i.e.`Bits[0]` is the LSB.
static void setBitRange(SmallVectorImpl<uint64_t> &Bits, int BitOffset,
                        int BitWidth, int CharWidth) {
  assert(CharWidth <= 64);
  assert(static_cast<unsigned>(BitWidth) <= Bits.size() * CharWidth);

  int Pos = 0;
  if (BitOffset >= CharWidth) {
    Pos += BitOffset / CharWidth;
    BitOffset = BitOffset % CharWidth;
  }

  const uint64_t Used = (uint64_t(1) << CharWidth) - 1;
  if (BitOffset + BitWidth >= CharWidth) {
    Bits[Pos++] |= (Used << BitOffset) & Used;
    BitWidth -= CharWidth - BitOffset;
    BitOffset = 0;
  }

  while (BitWidth >= CharWidth) {
    Bits[Pos++] = Used;
    BitWidth -= CharWidth;
  }

  if (BitWidth > 0)
    Bits[Pos++] |= (Used >> (CharWidth - BitWidth)) << BitOffset;
}

// Set the bits corresponding to a field having width `BitWidth` and located at
// offset `BitOffset` (from the least significant bit) within a storage unit of
// `StorageSize` bytes, located at `StorageOffset` in `Bits`. Each element of
// `Bits` corresponds to one target byte. Use target endian layout.
static void setBitRange(SmallVectorImpl<uint64_t> &Bits, int StorageOffset,
                        int StorageSize, int BitOffset, int BitWidth,
                        int CharWidth, bool BigEndian) {

  SmallVector<uint64_t, 8> TmpBits(StorageSize);
  setBitRange(TmpBits, BitOffset, BitWidth, CharWidth);

  if (BigEndian)
    std::reverse(TmpBits.begin(), TmpBits.end());

  for (uint64_t V : TmpBits)
    Bits[StorageOffset++] |= V;
}

static void setUsedBits(CodeGenModule &, QualType, int,
                        SmallVectorImpl<uint64_t> &);

// Set the bits in `Bits`, which correspond to the value representations of
// the actual members of the record type `RTy`. Note that this function does
// not handle base classes, virtual tables, etc, since they cannot happen in
// CMSE function arguments or return. The bit mask corresponds to the target
// memory layout, i.e. it's endian dependent.
static void setUsedBits(CodeGenModule &CGM, const RecordType *RTy, int Offset,
                        SmallVectorImpl<uint64_t> &Bits) {
  ASTContext &Context = CGM.getContext();
  int CharWidth = Context.getCharWidth();
  const RecordDecl *RD = RTy->getDecl()->getDefinition();
  const ASTRecordLayout &ASTLayout = Context.getASTRecordLayout(RD);
  const CGRecordLayout &Layout = CGM.getTypes().getCGRecordLayout(RD);

  int Idx = 0;
  for (auto I = RD->field_begin(), E = RD->field_end(); I != E; ++I, ++Idx) {
    const FieldDecl *F = *I;

    if (F->isUnnamedBitfield() || F->isZeroLengthBitField(Context) ||
        F->getType()->isIncompleteArrayType())
      continue;

    if (F->isBitField()) {
      const CGBitFieldInfo &BFI = Layout.getBitFieldInfo(F);
      setBitRange(Bits, Offset + BFI.StorageOffset.getQuantity(),
                  BFI.StorageSize / CharWidth, BFI.Offset,
                  BFI.Size, CharWidth,
                  CGM.getDataLayout().isBigEndian());
      continue;
    }

    setUsedBits(CGM, F->getType(),
                Offset + ASTLayout.getFieldOffset(Idx) / CharWidth, Bits);
  }
}

// Set the bits in `Bits`, which correspond to the value representations of
// the elements of an array type `ATy`.
static void setUsedBits(CodeGenModule &CGM, const ConstantArrayType *ATy,
                        int Offset, SmallVectorImpl<uint64_t> &Bits) {
  const ASTContext &Context = CGM.getContext();

  QualType ETy = Context.getBaseElementType(ATy);
  int Size = Context.getTypeSizeInChars(ETy).getQuantity();
  SmallVector<uint64_t, 4> TmpBits(Size);
  setUsedBits(CGM, ETy, 0, TmpBits);

  for (int I = 0, N = Context.getConstantArrayElementCount(ATy); I < N; ++I) {
    auto Src = TmpBits.begin();
    auto Dst = Bits.begin() + Offset + I * Size;
    for (int J = 0; J < Size; ++J)
      *Dst++ |= *Src++;
  }
}

// Set the bits in `Bits`, which correspond to the value representations of
// the type `QTy`.
static void setUsedBits(CodeGenModule &CGM, QualType QTy, int Offset,
                        SmallVectorImpl<uint64_t> &Bits) {
  if (const auto *RTy = QTy->getAs<RecordType>())
    return setUsedBits(CGM, RTy, Offset, Bits);

  ASTContext &Context = CGM.getContext();
  if (const auto *ATy = Context.getAsConstantArrayType(QTy))
    return setUsedBits(CGM, ATy, Offset, Bits);

  int Size = Context.getTypeSizeInChars(QTy).getQuantity();
  if (Size <= 0)
    return;

  std::fill_n(Bits.begin() + Offset, Size,
              (uint64_t(1) << Context.getCharWidth()) - 1);
}

static uint64_t buildMultiCharMask(const SmallVectorImpl<uint64_t> &Bits,
                                   int Pos, int Size, int CharWidth,
                                   bool BigEndian) {
  assert(Size > 0);
  uint64_t Mask = 0;
  if (BigEndian) {
    for (auto P = Bits.begin() + Pos, E = Bits.begin() + Pos + Size; P != E;
         ++P)
      Mask = (Mask << CharWidth) | *P;
  } else {
    auto P = Bits.begin() + Pos + Size, End = Bits.begin() + Pos;
    do
      Mask = (Mask << CharWidth) | *--P;
    while (P != End);
  }
  return Mask;
}

// Emit code to clear the bits in a record, which aren't a part of any user
// declared member, when the record is a function return.
llvm::Value *CodeGenFunction::EmitCMSEClearRecord(llvm::Value *Src,
                                                  llvm::IntegerType *ITy,
                                                  QualType QTy) {
  assert(Src->getType() == ITy);
  assert(ITy->getScalarSizeInBits() <= 64);

  const llvm::DataLayout &DataLayout = CGM.getDataLayout();
  int Size = DataLayout.getTypeStoreSize(ITy);
  SmallVector<uint64_t, 4> Bits(Size);
  setUsedBits(CGM, QTy->getAs<RecordType>(), 0, Bits);

  int CharWidth = CGM.getContext().getCharWidth();
  uint64_t Mask =
      buildMultiCharMask(Bits, 0, Size, CharWidth, DataLayout.isBigEndian());

  return Builder.CreateAnd(Src, Mask, "cmse.clear");
}

// Emit code to clear the bits in a record, which aren't a part of any user
// declared member, when the record is a function argument.
llvm::Value *CodeGenFunction::EmitCMSEClearRecord(llvm::Value *Src,
                                                  llvm::ArrayType *ATy,
                                                  QualType QTy) {
  const llvm::DataLayout &DataLayout = CGM.getDataLayout();
  int Size = DataLayout.getTypeStoreSize(ATy);
  SmallVector<uint64_t, 16> Bits(Size);
  setUsedBits(CGM, QTy->getAs<RecordType>(), 0, Bits);

  // Clear each element of the LLVM array.
  int CharWidth = CGM.getContext().getCharWidth();
  int CharsPerElt =
      ATy->getArrayElementType()->getScalarSizeInBits() / CharWidth;
  int MaskIndex = 0;
  llvm::Value *R = llvm::UndefValue::get(ATy);
  for (int I = 0, N = ATy->getArrayNumElements(); I != N; ++I) {
    uint64_t Mask = buildMultiCharMask(Bits, MaskIndex, CharsPerElt, CharWidth,
                                       DataLayout.isBigEndian());
    MaskIndex += CharsPerElt;
    llvm::Value *T0 = Builder.CreateExtractValue(Src, I);
    llvm::Value *T1 = Builder.CreateAnd(T0, Mask, "cmse.clear");
    R = Builder.CreateInsertValue(R, T1, I);
  }

  return R;
}

// Emit code to clear the padding bits when returning or passing as an argument
// a 16-bit floating-point value.
llvm::Value *CodeGenFunction::EmitCMSEClearFP16(llvm::Value *Src) {
  llvm::Type *RetTy = Src->getType();
  assert(RetTy->isFloatTy() ||
         (RetTy->isIntegerTy() && RetTy->getIntegerBitWidth() == 32));
  if (RetTy->isFloatTy()) {
    llvm::Value *T0 = Builder.CreateBitCast(Src, Builder.getIntNTy(32));
    llvm::Value *T1 = Builder.CreateAnd(T0, 0xffff, "cmse.clear");
    return Builder.CreateBitCast(T1, RetTy);
  }
  return Builder.CreateAnd(Src, 0xffff, "cmse.clear");
}

void CodeGenFunction::EmitFunctionEpilog(const CGFunctionInfo &FI,
                                         bool EmitRetDbgLoc,
                                         SourceLocation EndLoc) {
  if (FI.isNoReturn()) {
    // Noreturn functions don't return.
    EmitUnreachable(EndLoc);
    return;
  }

  if (CurCodeDecl && CurCodeDecl->hasAttr<NakedAttr>()) {
    // Naked functions don't have epilogues.
    Builder.CreateUnreachable();
    return;
  }

  // Functions with no result always return void.
  if (!ReturnValue.isValid()) {
    Builder.CreateRetVoid();
    return;
  }

  llvm::DebugLoc RetDbgLoc;
  llvm::Value *RV = nullptr;
  QualType RetTy = FI.getReturnType();
  const ABIArgInfo &RetAI = FI.getReturnInfo();

  switch (RetAI.getKind()) {
  case ABIArgInfo::InAlloca:
    // Aggregrates get evaluated directly into the destination.  Sometimes we
    // need to return the sret value in a register, though.
    assert(hasAggregateEvaluationKind(RetTy));
    if (RetAI.getInAllocaSRet()) {
      llvm::Function::arg_iterator EI = CurFn->arg_end();
      --EI;
      llvm::Value *ArgStruct = &*EI;
      llvm::Value *SRet = Builder.CreateStructGEP(
          nullptr, ArgStruct, RetAI.getInAllocaFieldIndex());
      RV = Builder.CreateAlignedLoad(SRet, getPointerAlign(), "sret");
    }
    break;

  case ABIArgInfo::Indirect: {
    auto AI = CurFn->arg_begin();
    if (RetAI.isSRetAfterThis())
      ++AI;
    switch (getEvaluationKind(RetTy)) {
    case TEK_Complex: {
      ComplexPairTy RT =
        EmitLoadOfComplex(MakeAddrLValue(ReturnValue, RetTy), EndLoc);
      EmitStoreOfComplex(RT, MakeNaturalAlignAddrLValue(&*AI, RetTy),
                         /*isInit*/ true);
      break;
    }
    case TEK_Aggregate:
      // Do nothing; aggregrates get evaluated directly into the destination.
      break;
    case TEK_Scalar:
      EmitStoreOfScalar(Builder.CreateLoad(ReturnValue),
                        MakeNaturalAlignAddrLValue(&*AI, RetTy),
                        /*isInit*/ true);
      break;
    }
    break;
  }

  case ABIArgInfo::Extend:
  case ABIArgInfo::Direct:
    if (RetAI.getCoerceToType() == ConvertType(RetTy) &&
        RetAI.getDirectOffset() == 0) {
      // The internal return value temp always will have pointer-to-return-type
      // type, just do a load.

      // If there is a dominating store to ReturnValue, we can elide
      // the load, zap the store, and usually zap the alloca.
      if (llvm::StoreInst *SI =
              findDominatingStoreToReturnValue(*this)) {
        // Reuse the debug location from the store unless there is
        // cleanup code to be emitted between the store and return
        // instruction.
        if (EmitRetDbgLoc && !AutoreleaseResult)
          RetDbgLoc = SI->getDebugLoc();
        // Get the stored value and nuke the now-dead store.
        RV = SI->getValueOperand();
        SI->eraseFromParent();

      // Otherwise, we have to do a simple load.
      } else {
        RV = Builder.CreateLoad(ReturnValue);
      }
    } else {
      // If the value is offset in memory, apply the offset now.
      Address V = emitAddressAtOffset(*this, ReturnValue, RetAI);

      RV = CreateCoercedLoad(V, RetAI.getCoerceToType(), *this);
    }

    // In ARC, end functions that return a retainable type with a call
    // to objc_autoreleaseReturnValue.
    if (AutoreleaseResult) {
#ifndef NDEBUG
      // Type::isObjCRetainabletype has to be called on a QualType that hasn't
      // been stripped of the typedefs, so we cannot use RetTy here. Get the
      // original return type of FunctionDecl, CurCodeDecl, and BlockDecl from
      // CurCodeDecl or BlockInfo.
      QualType RT;

      if (auto *FD = dyn_cast<FunctionDecl>(CurCodeDecl))
        RT = FD->getReturnType();
      else if (auto *MD = dyn_cast<ObjCMethodDecl>(CurCodeDecl))
        RT = MD->getReturnType();
      else if (isa<BlockDecl>(CurCodeDecl))
        RT = BlockInfo->BlockExpression->getFunctionType()->getReturnType();
      else
        llvm_unreachable("Unexpected function/method type");

      assert(getLangOpts().ObjCAutoRefCount &&
             !FI.isReturnsRetained() &&
             RT->isObjCRetainableType());
#endif
      RV = emitAutoreleaseOfResult(*this, RV);
    }

    break;

  case ABIArgInfo::Ignore:
    break;

  case ABIArgInfo::CoerceAndExpand: {
    auto coercionType = RetAI.getCoerceAndExpandType();

    // Load all of the coerced elements out into results.
    llvm::SmallVector<llvm::Value*, 4> results;
    Address addr = Builder.CreateElementBitCast(ReturnValue, coercionType);
    for (unsigned i = 0, e = coercionType->getNumElements(); i != e; ++i) {
      auto coercedEltType = coercionType->getElementType(i);
      if (ABIArgInfo::isPaddingForCoerceAndExpand(coercedEltType))
        continue;

      auto eltAddr = Builder.CreateStructGEP(addr, i);
      auto elt = Builder.CreateLoad(eltAddr);
      results.push_back(elt);
    }

    // If we have one result, it's the single direct result type.
    if (results.size() == 1) {
      RV = results[0];

    // Otherwise, we need to make a first-class aggregate.
    } else {
      // Construct a return type that lacks padding elements.
      llvm::Type *returnType = RetAI.getUnpaddedCoerceAndExpandType();

      RV = llvm::UndefValue::get(returnType);
      for (unsigned i = 0, e = results.size(); i != e; ++i) {
        RV = Builder.CreateInsertValue(RV, results[i], i);
      }
    }
    break;
  }

  case ABIArgInfo::Expand:
    llvm_unreachable("Invalid ABI kind for return argument");
  }

  llvm::Instruction *Ret;
  if (RV) {
    if (CurFuncDecl && CurFuncDecl->hasAttr<CmseNSEntryAttr>()) {
      // For certain return types, clear padding bits, as they may reveal
      // sensitive information.
      const Type *RTy = RetTy.getCanonicalType().getTypePtr();
      if (RTy->isFloat16Type() || RTy->isHalfType()) {
        // 16-bit floating-point types are passed in a 32-bit integer or float,
        // with unspecified upper bits.
        RV = EmitCMSEClearFP16(RV);
      } else {
        // Small struct/union types are passed as integers.
        auto *ITy = dyn_cast<llvm::IntegerType>(RV->getType());
        if (ITy != nullptr && isa<RecordType>(RetTy.getCanonicalType()))
          RV = EmitCMSEClearRecord(RV, ITy, RetTy);
      }
    }
    EmitReturnValueCheck(RV);
    Ret = Builder.CreateRet(RV);
  } else {
    Ret = Builder.CreateRetVoid();
  }

  if (RetDbgLoc)
    Ret->setDebugLoc(std::move(RetDbgLoc));
}

void CodeGenFunction::EmitReturnValueCheck(llvm::Value *RV) {
  // A current decl may not be available when emitting vtable thunks.
  if (!CurCodeDecl)
    return;

  // If the return block isn't reachable, neither is this check, so don't emit
  // it.
  if (ReturnBlock.isValid() && ReturnBlock.getBlock()->use_empty())
    return;

  ReturnsNonNullAttr *RetNNAttr = nullptr;
  if (SanOpts.has(SanitizerKind::ReturnsNonnullAttribute))
    RetNNAttr = CurCodeDecl->getAttr<ReturnsNonNullAttr>();

  if (!RetNNAttr && !requiresReturnValueNullabilityCheck())
    return;

  // Prefer the returns_nonnull attribute if it's present.
  SourceLocation AttrLoc;
  SanitizerMask CheckKind;
  SanitizerHandler Handler;
  if (RetNNAttr) {
    assert(!requiresReturnValueNullabilityCheck() &&
           "Cannot check nullability and the nonnull attribute");
    AttrLoc = RetNNAttr->getLocation();
    CheckKind = SanitizerKind::ReturnsNonnullAttribute;
    Handler = SanitizerHandler::NonnullReturn;
  } else {
    if (auto *DD = dyn_cast<DeclaratorDecl>(CurCodeDecl))
      if (auto *TSI = DD->getTypeSourceInfo())
        if (auto FTL = TSI->getTypeLoc().getAsAdjusted<FunctionTypeLoc>())
          AttrLoc = FTL.getReturnLoc().findNullabilityLoc();
    CheckKind = SanitizerKind::NullabilityReturn;
    Handler = SanitizerHandler::NullabilityReturn;
  }

  SanitizerScope SanScope(this);

  // Make sure the "return" source location is valid. If we're checking a
  // nullability annotation, make sure the preconditions for the check are met.
  llvm::BasicBlock *Check = createBasicBlock("nullcheck");
  llvm::BasicBlock *NoCheck = createBasicBlock("no.nullcheck");
  llvm::Value *SLocPtr = Builder.CreateLoad(ReturnLocation, "return.sloc.load");
  llvm::Value *CanNullCheck = Builder.CreateIsNotNull(SLocPtr);
  if (requiresReturnValueNullabilityCheck())
    CanNullCheck =
        Builder.CreateAnd(CanNullCheck, RetValNullabilityPrecondition);
  Builder.CreateCondBr(CanNullCheck, Check, NoCheck);
  EmitBlock(Check);

  // Now do the null check.
  llvm::Value *Cond = Builder.CreateIsNotNull(RV);
  llvm::Constant *StaticData[] = {EmitCheckSourceLocation(AttrLoc)};
  llvm::Value *DynamicData[] = {SLocPtr};
  EmitCheck(std::make_pair(Cond, CheckKind), Handler, StaticData, DynamicData);

  EmitBlock(NoCheck);

#ifndef NDEBUG
  // The return location should not be used after the check has been emitted.
  ReturnLocation = Address::invalid();
#endif
}

static bool isInAllocaArgument(CGCXXABI &ABI, QualType type) {
  const CXXRecordDecl *RD = type->getAsCXXRecordDecl();
  return RD && ABI.getRecordArgABI(RD) == CGCXXABI::RAA_DirectInMemory;
}

static AggValueSlot createPlaceholderSlot(CodeGenFunction &CGF,
                                          QualType Ty) {
  // FIXME: Generate IR in one pass, rather than going back and fixing up these
  // placeholders.
  llvm::Type *IRTy = CGF.ConvertTypeForMem(Ty);
  llvm::Type *IRPtrTy = IRTy->getPointerTo();
  llvm::Value *Placeholder = llvm::UndefValue::get(IRPtrTy->getPointerTo());

  // FIXME: When we generate this IR in one pass, we shouldn't need
  // this win32-specific alignment hack.
  CharUnits Align = CharUnits::fromQuantity(4);
  Placeholder = CGF.Builder.CreateAlignedLoad(IRPtrTy, Placeholder, Align);

  return AggValueSlot::forAddr(Address(Placeholder, Align),
                               Ty.getQualifiers(),
                               AggValueSlot::IsNotDestructed,
                               AggValueSlot::DoesNotNeedGCBarriers,
                               AggValueSlot::IsNotAliased,
                               AggValueSlot::DoesNotOverlap);
}

void CodeGenFunction::EmitDelegateCallArg(CallArgList &args,
                                          const VarDecl *param,
                                          SourceLocation loc) {
  // StartFunction converted the ABI-lowered parameter(s) into a
  // local alloca.  We need to turn that into an r-value suitable
  // for EmitCall.
  Address local = GetAddrOfLocalVar(param);

  QualType type = param->getType();

  if (isInAllocaArgument(CGM.getCXXABI(), type)) {
    CGM.ErrorUnsupported(param, "forwarded non-trivially copyable parameter");
  }

  // GetAddrOfLocalVar returns a pointer-to-pointer for references,
  // but the argument needs to be the original pointer.
  if (type->isReferenceType()) {
    args.add(RValue::get(Builder.CreateLoad(local)), type);

  // In ARC, move out of consumed arguments so that the release cleanup
  // entered by StartFunction doesn't cause an over-release.  This isn't
  // optimal -O0 code generation, but it should get cleaned up when
  // optimization is enabled.  This also assumes that delegate calls are
  // performed exactly once for a set of arguments, but that should be safe.
  } else if (getLangOpts().ObjCAutoRefCount &&
             param->hasAttr<NSConsumedAttr>() &&
             type->isObjCRetainableType()) {
    llvm::Value *ptr = Builder.CreateLoad(local);
    auto null =
      llvm::ConstantPointerNull::get(cast<llvm::PointerType>(ptr->getType()));
    Builder.CreateStore(null, local);
    args.add(RValue::get(ptr), type);

  // For the most part, we just need to load the alloca, except that
  // aggregate r-values are actually pointers to temporaries.
  } else {
    args.add(convertTempToRValue(local, type, loc), type);
  }

  // Deactivate the cleanup for the callee-destructed param that was pushed.
  if (hasAggregateEvaluationKind(type) && !CurFuncIsThunk &&
      type->castAs<RecordType>()->getDecl()->isParamDestroyedInCallee() &&
      param->needsDestruction(getContext())) {
    EHScopeStack::stable_iterator cleanup =
        CalleeDestructedParamCleanups.lookup(cast<ParmVarDecl>(param));
    assert(cleanup.isValid() &&
           "cleanup for callee-destructed param not recorded");
    // This unreachable is a temporary marker which will be removed later.
    llvm::Instruction *isActive = Builder.CreateUnreachable();
    args.addArgCleanupDeactivation(cleanup, isActive);
  }
}

static bool isProvablyNull(llvm::Value *addr) {
  return isa<llvm::ConstantPointerNull>(addr);
}

/// Emit the actual writing-back of a writeback.
static void emitWriteback(CodeGenFunction &CGF,
                          const CallArgList::Writeback &writeback) {
  const LValue &srcLV = writeback.Source;
  Address srcAddr = srcLV.getAddress(CGF);
  assert(!isProvablyNull(srcAddr.getPointer()) &&
         "shouldn't have writeback for provably null argument");

  llvm::BasicBlock *contBB = nullptr;

  // If the argument wasn't provably non-null, we need to null check
  // before doing the store.
  bool provablyNonNull = llvm::isKnownNonZero(srcAddr.getPointer(),
                                              CGF.CGM.getDataLayout());
  if (!provablyNonNull) {
    llvm::BasicBlock *writebackBB = CGF.createBasicBlock("icr.writeback");
    contBB = CGF.createBasicBlock("icr.done");

    llvm::Value *isNull =
      CGF.Builder.CreateIsNull(srcAddr.getPointer(), "icr.isnull");
    CGF.Builder.CreateCondBr(isNull, contBB, writebackBB);
    CGF.EmitBlock(writebackBB);
  }

  // Load the value to writeback.
  llvm::Value *value = CGF.Builder.CreateLoad(writeback.Temporary);

  // Cast it back, in case we're writing an id to a Foo* or something.
  value = CGF.Builder.CreateBitCast(value, srcAddr.getElementType(),
                                    "icr.writeback-cast");

  // Perform the writeback.

  // If we have a "to use" value, it's something we need to emit a use
  // of.  This has to be carefully threaded in: if it's done after the
  // release it's potentially undefined behavior (and the optimizer
  // will ignore it), and if it happens before the retain then the
  // optimizer could move the release there.
  if (writeback.ToUse) {
    assert(srcLV.getObjCLifetime() == Qualifiers::OCL_Strong);

    // Retain the new value.  No need to block-copy here:  the block's
    // being passed up the stack.
    value = CGF.EmitARCRetainNonBlock(value);

    // Emit the intrinsic use here.
    CGF.EmitARCIntrinsicUse(writeback.ToUse);

    // Load the old value (primitively).
    llvm::Value *oldValue = CGF.EmitLoadOfScalar(srcLV, SourceLocation());

    // Put the new value in place (primitively).
    CGF.EmitStoreOfScalar(value, srcLV, /*init*/ false);

    // Release the old value.
    CGF.EmitARCRelease(oldValue, srcLV.isARCPreciseLifetime());

  // Otherwise, we can just do a normal lvalue store.
  } else {
    CGF.EmitStoreThroughLValue(RValue::get(value), srcLV);
  }

  // Jump to the continuation block.
  if (!provablyNonNull)
    CGF.EmitBlock(contBB);
}

static void emitWritebacks(CodeGenFunction &CGF,
                           const CallArgList &args) {
  for (const auto &I : args.writebacks())
    emitWriteback(CGF, I);
}

static void deactivateArgCleanupsBeforeCall(CodeGenFunction &CGF,
                                            const CallArgList &CallArgs) {
  ArrayRef<CallArgList::CallArgCleanup> Cleanups =
    CallArgs.getCleanupsToDeactivate();
  // Iterate in reverse to increase the likelihood of popping the cleanup.
  for (const auto &I : llvm::reverse(Cleanups)) {
    CGF.DeactivateCleanupBlock(I.Cleanup, I.IsActiveIP);
    I.IsActiveIP->eraseFromParent();
  }
}

static const Expr *maybeGetUnaryAddrOfOperand(const Expr *E) {
  if (const UnaryOperator *uop = dyn_cast<UnaryOperator>(E->IgnoreParens()))
    if (uop->getOpcode() == UO_AddrOf)
      return uop->getSubExpr();
  return nullptr;
}

/// Emit an argument that's being passed call-by-writeback.  That is,
/// we are passing the address of an __autoreleased temporary; it
/// might be copy-initialized with the current value of the given
/// address, but it will definitely be copied out of after the call.
static void emitWritebackArg(CodeGenFunction &CGF, CallArgList &args,
                             const ObjCIndirectCopyRestoreExpr *CRE) {
  LValue srcLV;

  // Make an optimistic effort to emit the address as an l-value.
  // This can fail if the argument expression is more complicated.
  if (const Expr *lvExpr = maybeGetUnaryAddrOfOperand(CRE->getSubExpr())) {
    srcLV = CGF.EmitLValue(lvExpr);

  // Otherwise, just emit it as a scalar.
  } else {
    Address srcAddr = CGF.EmitPointerWithAlignment(CRE->getSubExpr());

    QualType srcAddrType =
      CRE->getSubExpr()->getType()->castAs<PointerType>()->getPointeeType();
    srcLV = CGF.MakeAddrLValue(srcAddr, srcAddrType);
  }
  Address srcAddr = srcLV.getAddress(CGF);

  // The dest and src types don't necessarily match in LLVM terms
  // because of the crazy ObjC compatibility rules.

  llvm::PointerType *destType =
    cast<llvm::PointerType>(CGF.ConvertType(CRE->getType()));

  // If the address is a constant null, just pass the appropriate null.
  if (isProvablyNull(srcAddr.getPointer())) {
    args.add(RValue::get(llvm::ConstantPointerNull::get(destType)),
             CRE->getType());
    return;
  }

  // Create the temporary.
  Address temp = CGF.CreateTempAlloca(destType->getElementType(),
                                      CGF.getPointerAlign(),
                                      "icr.temp");
  // Loading an l-value can introduce a cleanup if the l-value is __weak,
  // and that cleanup will be conditional if we can't prove that the l-value
  // isn't null, so we need to register a dominating point so that the cleanups
  // system will make valid IR.
  CodeGenFunction::ConditionalEvaluation condEval(CGF);

  // Zero-initialize it if we're not doing a copy-initialization.
  bool shouldCopy = CRE->shouldCopy();
  if (!shouldCopy) {
    llvm::Value *null =
      llvm::ConstantPointerNull::get(
        cast<llvm::PointerType>(destType->getElementType()));
    CGF.Builder.CreateStore(null, temp);
  }

  llvm::BasicBlock *contBB = nullptr;
  llvm::BasicBlock *originBB = nullptr;

  // If the address is *not* known to be non-null, we need to switch.
  llvm::Value *finalArgument;

  bool provablyNonNull = llvm::isKnownNonZero(srcAddr.getPointer(),
                                              CGF.CGM.getDataLayout());
  if (provablyNonNull) {
    finalArgument = temp.getPointer();
  } else {
    llvm::Value *isNull =
      CGF.Builder.CreateIsNull(srcAddr.getPointer(), "icr.isnull");

    finalArgument = CGF.Builder.CreateSelect(isNull,
                                   llvm::ConstantPointerNull::get(destType),
                                             temp.getPointer(), "icr.argument");

    // If we need to copy, then the load has to be conditional, which
    // means we need control flow.
    if (shouldCopy) {
      originBB = CGF.Builder.GetInsertBlock();
      contBB = CGF.createBasicBlock("icr.cont");
      llvm::BasicBlock *copyBB = CGF.createBasicBlock("icr.copy");
      CGF.Builder.CreateCondBr(isNull, contBB, copyBB);
      CGF.EmitBlock(copyBB);
      condEval.begin(CGF);
    }
  }

  llvm::Value *valueToUse = nullptr;

  // Perform a copy if necessary.
  if (shouldCopy) {
    RValue srcRV = CGF.EmitLoadOfLValue(srcLV, SourceLocation());
    assert(srcRV.isScalar());

    llvm::Value *src = srcRV.getScalarVal();
    src = CGF.Builder.CreateBitCast(src, destType->getElementType(),
                                    "icr.cast");

    // Use an ordinary store, not a store-to-lvalue.
    CGF.Builder.CreateStore(src, temp);

    // If optimization is enabled, and the value was held in a
    // __strong variable, we need to tell the optimizer that this
    // value has to stay alive until we're doing the store back.
    // This is because the temporary is effectively unretained,
    // and so otherwise we can violate the high-level semantics.
    if (CGF.CGM.getCodeGenOpts().OptimizationLevel != 0 &&
        srcLV.getObjCLifetime() == Qualifiers::OCL_Strong) {
      valueToUse = src;
    }
  }

  // Finish the control flow if we needed it.
  if (shouldCopy && !provablyNonNull) {
    llvm::BasicBlock *copyBB = CGF.Builder.GetInsertBlock();
    CGF.EmitBlock(contBB);

    // Make a phi for the value to intrinsically use.
    if (valueToUse) {
      llvm::PHINode *phiToUse = CGF.Builder.CreatePHI(valueToUse->getType(), 2,
                                                      "icr.to-use");
      phiToUse->addIncoming(valueToUse, copyBB);
      phiToUse->addIncoming(llvm::UndefValue::get(valueToUse->getType()),
                            originBB);
      valueToUse = phiToUse;
    }

    condEval.end(CGF);
  }

  args.addWriteback(srcLV, temp, valueToUse);
  args.add(RValue::get(finalArgument), CRE->getType());
}

void CallArgList::allocateArgumentMemory(CodeGenFunction &CGF) {
  assert(!StackBase);

  // Save the stack.
  llvm::Function *F = CGF.CGM.getIntrinsic(llvm::Intrinsic::stacksave);
  StackBase = CGF.Builder.CreateCall(F, {}, "inalloca.save");
}

void CallArgList::freeArgumentMemory(CodeGenFunction &CGF) const {
  if (StackBase) {
    // Restore the stack after the call.
    llvm::Function *F = CGF.CGM.getIntrinsic(llvm::Intrinsic::stackrestore);
    CGF.Builder.CreateCall(F, StackBase);
  }
}

void CodeGenFunction::EmitNonNullArgCheck(RValue RV, QualType ArgType,
                                          SourceLocation ArgLoc,
                                          AbstractCallee AC,
                                          unsigned ParmNum) {
  if (!AC.getDecl() || !(SanOpts.has(SanitizerKind::NonnullAttribute) ||
                         SanOpts.has(SanitizerKind::NullabilityArg)))
    return;

  // The param decl may be missing in a variadic function.
  auto PVD = ParmNum < AC.getNumParams() ? AC.getParamDecl(ParmNum) : nullptr;
  unsigned ArgNo = PVD ? PVD->getFunctionScopeIndex() : ParmNum;

  // Prefer the nonnull attribute if it's present.
  const NonNullAttr *NNAttr = nullptr;
  if (SanOpts.has(SanitizerKind::NonnullAttribute))
    NNAttr = getNonNullAttr(AC.getDecl(), PVD, ArgType, ArgNo);

  bool CanCheckNullability = false;
  if (SanOpts.has(SanitizerKind::NullabilityArg) && !NNAttr && PVD) {
    auto Nullability = PVD->getType()->getNullability(getContext());
    CanCheckNullability = Nullability &&
                          *Nullability == NullabilityKind::NonNull &&
                          PVD->getTypeSourceInfo();
  }

  if (!NNAttr && !CanCheckNullability)
    return;

  SourceLocation AttrLoc;
  SanitizerMask CheckKind;
  SanitizerHandler Handler;
  if (NNAttr) {
    AttrLoc = NNAttr->getLocation();
    CheckKind = SanitizerKind::NonnullAttribute;
    Handler = SanitizerHandler::NonnullArg;
  } else {
    AttrLoc = PVD->getTypeSourceInfo()->getTypeLoc().findNullabilityLoc();
    CheckKind = SanitizerKind::NullabilityArg;
    Handler = SanitizerHandler::NullabilityArg;
  }

  SanitizerScope SanScope(this);
  assert(RV.isScalar());
  llvm::Value *V = RV.getScalarVal();
  llvm::Value *Cond =
      Builder.CreateICmpNE(V, llvm::Constant::getNullValue(V->getType()));
  llvm::Constant *StaticData[] = {
      EmitCheckSourceLocation(ArgLoc), EmitCheckSourceLocation(AttrLoc),
      llvm::ConstantInt::get(Int32Ty, ArgNo + 1),
  };
  EmitCheck(std::make_pair(Cond, CheckKind), Handler, StaticData, None);
}

void CodeGenFunction::EmitCallArgs(
    CallArgList &Args, ArrayRef<QualType> ArgTypes,
    llvm::iterator_range<CallExpr::const_arg_iterator> ArgRange,
    AbstractCallee AC, unsigned ParamsToSkip, EvaluationOrder Order) {
  assert((int)ArgTypes.size() == (ArgRange.end() - ArgRange.begin()));

  // We *have* to evaluate arguments from right to left in the MS C++ ABI,
  // because arguments are destroyed left to right in the callee. As a special
  // case, there are certain language constructs that require left-to-right
  // evaluation, and in those cases we consider the evaluation order requirement
  // to trump the "destruction order is reverse construction order" guarantee.
  bool LeftToRight =
      CGM.getTarget().getCXXABI().areArgsDestroyedLeftToRightInCallee()
          ? Order == EvaluationOrder::ForceLeftToRight
          : Order != EvaluationOrder::ForceRightToLeft;

  auto MaybeEmitImplicitObjectSize = [&](unsigned I, const Expr *Arg,
                                         RValue EmittedArg) {
    if (!AC.hasFunctionDecl() || I >= AC.getNumParams())
      return;
    auto *PS = AC.getParamDecl(I)->getAttr<PassObjectSizeAttr>();
    if (PS == nullptr)
      return;

    const auto &Context = getContext();
    auto SizeTy = Context.getSizeType();
    auto T = Builder.getIntNTy(Context.getTypeSize(SizeTy));
    assert(EmittedArg.getScalarVal() && "We emitted nothing for the arg?");
    llvm::Value *V = evaluateOrEmitBuiltinObjectSize(Arg, PS->getType(), T,
                                                     EmittedArg.getScalarVal(),
                                                     PS->isDynamic());
    Args.add(RValue::get(V), SizeTy);
    // If we're emitting args in reverse, be sure to do so with
    // pass_object_size, as well.
    if (!LeftToRight)
      std::swap(Args.back(), *(&Args.back() - 1));
  };

  // Insert a stack save if we're going to need any inalloca args.
  bool HasInAllocaArgs = false;
  if (CGM.getTarget().getCXXABI().isMicrosoft()) {
    for (ArrayRef<QualType>::iterator I = ArgTypes.begin(), E = ArgTypes.end();
         I != E && !HasInAllocaArgs; ++I)
      HasInAllocaArgs = isInAllocaArgument(CGM.getCXXABI(), *I);
    if (HasInAllocaArgs) {
      assert(getTarget().getTriple().getArch() == llvm::Triple::x86);
      Args.allocateArgumentMemory(*this);
    }
  }

  // Evaluate each argument in the appropriate order.
  size_t CallArgsStart = Args.size();
  for (unsigned I = 0, E = ArgTypes.size(); I != E; ++I) {
    unsigned Idx = LeftToRight ? I : E - I - 1;
    CallExpr::const_arg_iterator Arg = ArgRange.begin() + Idx;
    unsigned InitialArgSize = Args.size();
    // If *Arg is an ObjCIndirectCopyRestoreExpr, check that either the types of
    // the argument and parameter match or the objc method is parameterized.
    assert((!isa<ObjCIndirectCopyRestoreExpr>(*Arg) ||
            getContext().hasSameUnqualifiedType((*Arg)->getType(),
                                                ArgTypes[Idx]) ||
            (isa<ObjCMethodDecl>(AC.getDecl()) &&
             isObjCMethodWithTypeParams(cast<ObjCMethodDecl>(AC.getDecl())))) &&
           "Argument and parameter types don't match");
    EmitCallArg(Args, *Arg, ArgTypes[Idx]);
    // In particular, we depend on it being the last arg in Args, and the
    // objectsize bits depend on there only being one arg if !LeftToRight.
    assert(InitialArgSize + 1 == Args.size() &&
           "The code below depends on only adding one arg per EmitCallArg");
    (void)InitialArgSize;
    // Since pointer argument are never emitted as LValue, it is safe to emit
    // non-null argument check for r-value only.
    if (!Args.back().hasLValue()) {
      RValue RVArg = Args.back().getKnownRValue();
      EmitNonNullArgCheck(RVArg, ArgTypes[Idx], (*Arg)->getExprLoc(), AC,
                          ParamsToSkip + Idx);
      // @llvm.objectsize should never have side-effects and shouldn't need
      // destruction/cleanups, so we can safely "emit" it after its arg,
      // regardless of right-to-leftness
      MaybeEmitImplicitObjectSize(Idx, *Arg, RVArg);
    }
  }

  if (!LeftToRight) {
    // Un-reverse the arguments we just evaluated so they match up with the LLVM
    // IR function.
    std::reverse(Args.begin() + CallArgsStart, Args.end());
  }
}

namespace {

struct DestroyUnpassedArg final : EHScopeStack::Cleanup {
  DestroyUnpassedArg(Address Addr, QualType Ty)
      : Addr(Addr), Ty(Ty) {}

  Address Addr;
  QualType Ty;

  void Emit(CodeGenFunction &CGF, Flags flags) override {
    QualType::DestructionKind DtorKind = Ty.isDestructedType();
    if (DtorKind == QualType::DK_cxx_destructor) {
      const CXXDestructorDecl *Dtor = Ty->getAsCXXRecordDecl()->getDestructor();
      assert(!Dtor->isTrivial());
      CGF.EmitCXXDestructorCall(Dtor, Dtor_Complete, /*for vbase*/ false,
                                /*Delegating=*/false, Addr, Ty);
    } else {
      CGF.callCStructDestructor(CGF.MakeAddrLValue(Addr, Ty));
    }
  }
};

struct DisableDebugLocationUpdates {
  CodeGenFunction &CGF;
  bool disabledDebugInfo;
  DisableDebugLocationUpdates(CodeGenFunction &CGF, const Expr *E) : CGF(CGF) {
    if ((disabledDebugInfo = isa<CXXDefaultArgExpr>(E) && CGF.getDebugInfo()))
      CGF.disableDebugInfo();
  }
  ~DisableDebugLocationUpdates() {
    if (disabledDebugInfo)
      CGF.enableDebugInfo();
  }
};

} // end anonymous namespace

RValue CallArg::getRValue(CodeGenFunction &CGF) const {
  if (!HasLV)
    return RV;
  LValue Copy = CGF.MakeAddrLValue(CGF.CreateMemTemp(Ty), Ty);
  CGF.EmitAggregateCopy(Copy, LV, Ty, AggValueSlot::DoesNotOverlap,
                        LV.isVolatile());
  IsUsed = true;
  return RValue::getAggregate(Copy.getAddress(CGF));
}

void CallArg::copyInto(CodeGenFunction &CGF, Address Addr) const {
  LValue Dst = CGF.MakeAddrLValue(Addr, Ty);
  if (!HasLV && RV.isScalar())
    CGF.EmitStoreOfScalar(RV.getScalarVal(), Dst, /*isInit=*/true);
  else if (!HasLV && RV.isComplex())
    CGF.EmitStoreOfComplex(RV.getComplexVal(), Dst, /*init=*/true);
  else {
    auto Addr = HasLV ? LV.getAddress(CGF) : RV.getAggregateAddress();
    LValue SrcLV = CGF.MakeAddrLValue(Addr, Ty);
    // We assume that call args are never copied into subobjects.
    CGF.EmitAggregateCopy(Dst, SrcLV, Ty, AggValueSlot::DoesNotOverlap,
                          HasLV ? LV.isVolatileQualified()
                                : RV.isVolatileQualified());
  }
  IsUsed = true;
}

void CodeGenFunction::EmitCallArg(CallArgList &args, const Expr *E,
                                  QualType type) {
  DisableDebugLocationUpdates Dis(*this, E);
  if (const ObjCIndirectCopyRestoreExpr *CRE
        = dyn_cast<ObjCIndirectCopyRestoreExpr>(E)) {
    assert(getLangOpts().ObjCAutoRefCount);
    return emitWritebackArg(*this, args, CRE);
  }

  assert(type->isReferenceType() == E->isGLValue() &&
         "reference binding to unmaterialized r-value!");

  if (E->isGLValue()) {
    assert(E->getObjectKind() == OK_Ordinary);
    return args.add(EmitReferenceBindingToExpr(E), type);
  }

  bool HasAggregateEvalKind = hasAggregateEvaluationKind(type);

  // In the Microsoft C++ ABI, aggregate arguments are destructed by the callee.
  // However, we still have to push an EH-only cleanup in case we unwind before
  // we make it to the call.
  if (HasAggregateEvalKind &&
      type->castAs<RecordType>()->getDecl()->isParamDestroyedInCallee()) {
    // If we're using inalloca, use the argument memory.  Otherwise, use a
    // temporary.
    AggValueSlot Slot;
    if (args.isUsingInAlloca())
      Slot = createPlaceholderSlot(*this, type);
    else
      Slot = CreateAggTemp(type, "agg.tmp");

    bool DestroyedInCallee = true, NeedsEHCleanup = true;
    if (const auto *RD = type->getAsCXXRecordDecl())
      DestroyedInCallee = RD->hasNonTrivialDestructor();
    else
      NeedsEHCleanup = needsEHCleanup(type.isDestructedType());

    if (DestroyedInCallee)
      Slot.setExternallyDestructed();

    EmitAggExpr(E, Slot);
    RValue RV = Slot.asRValue();
    args.add(RV, type);

    if (DestroyedInCallee && NeedsEHCleanup) {
      // Create a no-op GEP between the placeholder and the cleanup so we can
      // RAUW it successfully.  It also serves as a marker of the first
      // instruction where the cleanup is active.
      pushFullExprCleanup<DestroyUnpassedArg>(EHCleanup, Slot.getAddress(),
                                              type);
      // This unreachable is a temporary marker which will be removed later.
      llvm::Instruction *IsActive = Builder.CreateUnreachable();
      args.addArgCleanupDeactivation(EHStack.getInnermostEHScope(), IsActive);
    }
    return;
  }

  if (HasAggregateEvalKind && isa<ImplicitCastExpr>(E) &&
      cast<CastExpr>(E)->getCastKind() == CK_LValueToRValue) {
    LValue L = EmitLValue(cast<CastExpr>(E)->getSubExpr());
    assert(L.isSimple());
    args.addUncopiedAggregate(L, type);
    return;
  }

  args.add(EmitAnyExprToTemp(E), type);
}

QualType CodeGenFunction::getVarArgType(const Expr *Arg) {
  // System headers on Windows define NULL to 0 instead of 0LL on Win64. MSVC
  // implicitly widens null pointer constants that are arguments to varargs
  // functions to pointer-sized ints.
  if (!getTarget().getTriple().isOSWindows())
    return Arg->getType();

  if (Arg->getType()->isIntegerType() &&
      getContext().getTypeSize(Arg->getType()) <
          getContext().getTargetInfo().getPointerWidth(0) &&
      Arg->isNullPointerConstant(getContext(),
                                 Expr::NPC_ValueDependentIsNotNull)) {
    return getContext().getIntPtrType();
  }

  return Arg->getType();
}

// In ObjC ARC mode with no ObjC ARC exception safety, tell the ARC
// optimizer it can aggressively ignore unwind edges.
void
CodeGenFunction::AddObjCARCExceptionMetadata(llvm::Instruction *Inst) {
  if (CGM.getCodeGenOpts().OptimizationLevel != 0 &&
      !CGM.getCodeGenOpts().ObjCAutoRefCountExceptions)
    Inst->setMetadata("clang.arc.no_objc_arc_exceptions",
                      CGM.getNoObjCARCExceptionsMetadata());
}

/// Emits a call to the given no-arguments nounwind runtime function.
llvm::CallInst *
CodeGenFunction::EmitNounwindRuntimeCall(llvm::FunctionCallee callee,
                                         const llvm::Twine &name) {
  return EmitNounwindRuntimeCall(callee, None, name);
}

/// Emits a call to the given nounwind runtime function.
llvm::CallInst *
CodeGenFunction::EmitNounwindRuntimeCall(llvm::FunctionCallee callee,
                                         ArrayRef<llvm::Value *> args,
                                         const llvm::Twine &name) {
  llvm::CallInst *call = EmitRuntimeCall(callee, args, name);
  call->setDoesNotThrow();
  return call;
}

/// Emits a simple call (never an invoke) to the given no-arguments
/// runtime function.
llvm::CallInst *CodeGenFunction::EmitRuntimeCall(llvm::FunctionCallee callee,
                                                 const llvm::Twine &name) {
  return EmitRuntimeCall(callee, None, name);
}

// Calls which may throw must have operand bundles indicating which funclet
// they are nested within.
SmallVector<llvm::OperandBundleDef, 1>
CodeGenFunction::getBundlesForFunclet(llvm::Value *Callee) {
  SmallVector<llvm::OperandBundleDef, 1> BundleList;
  // There is no need for a funclet operand bundle if we aren't inside a
  // funclet.
  if (!CurrentFuncletPad)
    return BundleList;

  // Skip intrinsics which cannot throw.
  auto *CalleeFn = dyn_cast<llvm::Function>(Callee->stripPointerCasts());
  if (CalleeFn && CalleeFn->isIntrinsic() && CalleeFn->doesNotThrow())
    return BundleList;

  BundleList.emplace_back("funclet", CurrentFuncletPad);
  return BundleList;
}

/// Emits a simple call (never an invoke) to the given runtime function.
llvm::CallInst *CodeGenFunction::EmitRuntimeCall(llvm::FunctionCallee callee,
                                                 ArrayRef<llvm::Value *> args,
                                                 const llvm::Twine &name) {
  llvm::CallInst *call = Builder.CreateCall(
      callee, args, getBundlesForFunclet(callee.getCallee()), name);
  call->setCallingConv(getRuntimeCC());
  return call;
}

/// Emits a call or invoke to the given noreturn runtime function.
void CodeGenFunction::EmitNoreturnRuntimeCallOrInvoke(
    llvm::FunctionCallee callee, ArrayRef<llvm::Value *> args) {
  SmallVector<llvm::OperandBundleDef, 1> BundleList =
      getBundlesForFunclet(callee.getCallee());

  if (getInvokeDest()) {
    llvm::InvokeInst *invoke =
      Builder.CreateInvoke(callee,
                           getUnreachableBlock(),
                           getInvokeDest(),
                           args,
                           BundleList);
    invoke->setDoesNotReturn();
    invoke->setCallingConv(getRuntimeCC());
  } else {
    llvm::CallInst *call = Builder.CreateCall(callee, args, BundleList);
    call->setDoesNotReturn();
    call->setCallingConv(getRuntimeCC());
    Builder.CreateUnreachable();
  }
}

/// Emits a call or invoke instruction to the given nullary runtime function.
llvm::CallBase *
CodeGenFunction::EmitRuntimeCallOrInvoke(llvm::FunctionCallee callee,
                                         const Twine &name) {
  return EmitRuntimeCallOrInvoke(callee, None, name);
}

/// Emits a call or invoke instruction to the given runtime function.
llvm::CallBase *
CodeGenFunction::EmitRuntimeCallOrInvoke(llvm::FunctionCallee callee,
                                         ArrayRef<llvm::Value *> args,
                                         const Twine &name) {
  llvm::CallBase *call = EmitCallOrInvoke(callee, args, name);
  call->setCallingConv(getRuntimeCC());
  return call;
}

/// Emits a call or invoke instruction to the given function, depending
/// on the current state of the EH stack.
llvm::CallBase *CodeGenFunction::EmitCallOrInvoke(llvm::FunctionCallee Callee,
                                                  ArrayRef<llvm::Value *> Args,
                                                  const Twine &Name) {
  llvm::BasicBlock *InvokeDest = getInvokeDest();
  SmallVector<llvm::OperandBundleDef, 1> BundleList =
      getBundlesForFunclet(Callee.getCallee());

  llvm::CallBase *Inst;
  if (!InvokeDest)
    Inst = Builder.CreateCall(Callee, Args, BundleList, Name);
  else {
    llvm::BasicBlock *ContBB = createBasicBlock("invoke.cont");
    Inst = Builder.CreateInvoke(Callee, ContBB, InvokeDest, Args, BundleList,
                                Name);
    EmitBlock(ContBB);
  }

  // In ObjC ARC mode with no ObjC ARC exception safety, tell the ARC
  // optimizer it can aggressively ignore unwind edges.
  if (CGM.getLangOpts().ObjCAutoRefCount)
    AddObjCARCExceptionMetadata(Inst);

  return Inst;
}

void CodeGenFunction::deferPlaceholderReplacement(llvm::Instruction *Old,
                                                  llvm::Value *New) {
  DeferredReplacements.push_back(std::make_pair(Old, New));
}

namespace {

/// Specify given \p NewAlign as the alignment of return value attribute. If
/// such attribute already exists, re-set it to the maximal one of two options.
LLVM_NODISCARD llvm::AttributeList
maybeRaiseRetAlignmentAttribute(llvm::LLVMContext &Ctx,
                                const llvm::AttributeList &Attrs,
                                llvm::Align NewAlign) {
  llvm::Align CurAlign = Attrs.getRetAlignment().valueOrOne();
  if (CurAlign >= NewAlign)
    return Attrs;
  llvm::Attribute AlignAttr = llvm::Attribute::getWithAlignment(Ctx, NewAlign);
  return Attrs
      .removeAttribute(Ctx, llvm::AttributeList::ReturnIndex,
                       llvm::Attribute::AttrKind::Alignment)
      .addAttribute(Ctx, llvm::AttributeList::ReturnIndex, AlignAttr);
}

template <typename AlignedAttrTy> class AbstractAssumeAlignedAttrEmitter {
protected:
  CodeGenFunction &CGF;

  /// We do nothing if this is, or becomes, nullptr.
  const AlignedAttrTy *AA = nullptr;

  llvm::Value *Alignment = nullptr;      // May or may not be a constant.
  llvm::ConstantInt *OffsetCI = nullptr; // Constant, hopefully zero.

  AbstractAssumeAlignedAttrEmitter(CodeGenFunction &CGF_, const Decl *FuncDecl)
      : CGF(CGF_) {
    if (!FuncDecl)
      return;
    AA = FuncDecl->getAttr<AlignedAttrTy>();
  }

public:
  /// If we can, materialize the alignment as an attribute on return value.
  LLVM_NODISCARD llvm::AttributeList
  TryEmitAsCallSiteAttribute(const llvm::AttributeList &Attrs) {
    if (!AA || OffsetCI || CGF.SanOpts.has(SanitizerKind::Alignment))
      return Attrs;
    const auto *AlignmentCI = dyn_cast<llvm::ConstantInt>(Alignment);
    if (!AlignmentCI)
      return Attrs;
    // We may legitimately have non-power-of-2 alignment here.
    // If so, this is UB land, emit it via `@llvm.assume` instead.
    if (!AlignmentCI->getValue().isPowerOf2())
      return Attrs;
    llvm::AttributeList NewAttrs = maybeRaiseRetAlignmentAttribute(
        CGF.getLLVMContext(), Attrs,
        llvm::Align(
            AlignmentCI->getLimitedValue(llvm::Value::MaximumAlignment)));
    AA = nullptr; // We're done. Disallow doing anything else.
    return NewAttrs;
  }

  /// Emit alignment assumption.
  /// This is a general fallback that we take if either there is an offset,
  /// or the alignment is variable or we are sanitizing for alignment.
  void EmitAsAnAssumption(SourceLocation Loc, QualType RetTy, RValue &Ret) {
    if (!AA)
      return;
    CGF.emitAlignmentAssumption(Ret.getScalarVal(), RetTy, Loc,
                                AA->getLocation(), Alignment, OffsetCI);
    AA = nullptr; // We're done. Disallow doing anything else.
  }
};

/// Helper data structure to emit `AssumeAlignedAttr`.
class AssumeAlignedAttrEmitter final
    : public AbstractAssumeAlignedAttrEmitter<AssumeAlignedAttr> {
public:
  AssumeAlignedAttrEmitter(CodeGenFunction &CGF_, const Decl *FuncDecl)
      : AbstractAssumeAlignedAttrEmitter(CGF_, FuncDecl) {
    if (!AA)
      return;
    // It is guaranteed that the alignment/offset are constants.
    Alignment = cast<llvm::ConstantInt>(CGF.EmitScalarExpr(AA->getAlignment()));
    if (Expr *Offset = AA->getOffset()) {
      OffsetCI = cast<llvm::ConstantInt>(CGF.EmitScalarExpr(Offset));
      if (OffsetCI->isNullValue()) // Canonicalize zero offset to no offset.
        OffsetCI = nullptr;
    }
  }
};

/// Helper data structure to emit `AllocAlignAttr`.
class AllocAlignAttrEmitter final
    : public AbstractAssumeAlignedAttrEmitter<AllocAlignAttr> {
public:
  AllocAlignAttrEmitter(CodeGenFunction &CGF_, const Decl *FuncDecl,
                        const CallArgList &CallArgs)
      : AbstractAssumeAlignedAttrEmitter(CGF_, FuncDecl) {
    if (!AA)
      return;
    // Alignment may or may not be a constant, and that is okay.
    Alignment = CallArgs[AA->getParamIndex().getLLVMIndex()]
                    .getRValue(CGF)
                    .getScalarVal();
  }
};

} // namespace

RValue CodeGenFunction::EmitCall(const CGFunctionInfo &CallInfo,
                                 const CGCallee &Callee,
                                 ReturnValueSlot ReturnValue,
                                 const CallArgList &CallArgs,
                                 llvm::CallBase **callOrInvoke,
                                 SourceLocation Loc) {
  // FIXME: We no longer need the types from CallArgs; lift up and simplify.

  assert(Callee.isOrdinary() || Callee.isVirtual());

  // Handle struct-return functions by passing a pointer to the
  // location that we would like to return into.
  QualType RetTy = CallInfo.getReturnType();
  const ABIArgInfo &RetAI = CallInfo.getReturnInfo();

  llvm::FunctionType *IRFuncTy = getTypes().GetFunctionType(CallInfo);

  const Decl *TargetDecl = Callee.getAbstractInfo().getCalleeDecl().getDecl();
  if (const FunctionDecl *FD = dyn_cast_or_null<FunctionDecl>(TargetDecl))
    // We can only guarantee that a function is called from the correct
    // context/function based on the appropriate target attributes,
    // so only check in the case where we have both always_inline and target
    // since otherwise we could be making a conditional call after a check for
    // the proper cpu features (and it won't cause code generation issues due to
    // function based code generation).
    if (TargetDecl->hasAttr<AlwaysInlineAttr>() &&
        TargetDecl->hasAttr<TargetAttr>())
      checkTargetFeatures(Loc, FD);

#ifndef NDEBUG
  if (!(CallInfo.isVariadic() && CallInfo.getArgStruct())) {
    // For an inalloca varargs function, we don't expect CallInfo to match the
    // function pointer's type, because the inalloca struct a will have extra
    // fields in it for the varargs parameters.  Code later in this function
    // bitcasts the function pointer to the type derived from CallInfo.
    //
    // In other cases, we assert that the types match up (until pointers stop
    // having pointee types).
    llvm::Type *TypeFromVal;
    if (Callee.isVirtual())
      TypeFromVal = Callee.getVirtualFunctionType();
    else
      TypeFromVal =
          Callee.getFunctionPointer()->getType()->getPointerElementType();
    assert(IRFuncTy == TypeFromVal);
  }
#endif

  // 1. Set up the arguments.

  // If we're using inalloca, insert the allocation after the stack save.
  // FIXME: Do this earlier rather than hacking it in here!
  Address ArgMemory = Address::invalid();
  if (llvm::StructType *ArgStruct = CallInfo.getArgStruct()) {
    const llvm::DataLayout &DL = CGM.getDataLayout();
    llvm::Instruction *IP = CallArgs.getStackBase();
    llvm::AllocaInst *AI;
    if (IP) {
      IP = IP->getNextNode();
      AI = new llvm::AllocaInst(ArgStruct, DL.getAllocaAddrSpace(),
                                "argmem", IP);
    } else {
      AI = CreateTempAlloca(ArgStruct, "argmem");
    }
    auto Align = CallInfo.getArgStructAlignment();
    AI->setAlignment(Align.getAsAlign());
    AI->setUsedWithInAlloca(true);
    assert(AI->isUsedWithInAlloca() && !AI->isStaticAlloca());
    ArgMemory = Address(AI, Align);
  }

  ClangToLLVMArgMapping IRFunctionArgs(CGM.getContext(), CallInfo);
  SmallVector<llvm::Value *, 16> IRCallArgs(IRFunctionArgs.totalIRArgs());

  // If the call returns a temporary with struct return, create a temporary
  // alloca to hold the result, unless one is given to us.
  Address SRetPtr = Address::invalid();
  Address SRetAlloca = Address::invalid();
  llvm::Value *UnusedReturnSizePtr = nullptr;
  if (RetAI.isIndirect() || RetAI.isInAlloca() || RetAI.isCoerceAndExpand()) {
    if (!ReturnValue.isNull()) {
      SRetPtr = ReturnValue.getValue();
    } else {
      SRetPtr = CreateMemTemp(RetTy, "tmp", &SRetAlloca);
      if (HaveInsertPoint() && ReturnValue.isUnused()) {
        uint64_t size =
            CGM.getDataLayout().getTypeAllocSize(ConvertTypeForMem(RetTy));
        UnusedReturnSizePtr = EmitLifetimeStart(size, SRetAlloca.getPointer());
      }
    }
    if (IRFunctionArgs.hasSRetArg()) {
      IRCallArgs[IRFunctionArgs.getSRetArgNo()] = SRetPtr.getPointer();
    } else if (RetAI.isInAlloca()) {
      Address Addr =
          Builder.CreateStructGEP(ArgMemory, RetAI.getInAllocaFieldIndex());
      Builder.CreateStore(SRetPtr.getPointer(), Addr);
    }
  }

  Address swiftErrorTemp = Address::invalid();
  Address swiftErrorArg = Address::invalid();

  // When passing arguments using temporary allocas, we need to add the
  // appropriate lifetime markers. This vector keeps track of all the lifetime
  // markers that need to be ended right after the call.
  SmallVector<CallLifetimeEnd, 2> CallLifetimeEndAfterCall;

  // Translate all of the arguments as necessary to match the IR lowering.
  assert(CallInfo.arg_size() == CallArgs.size() &&
         "Mismatch between function signature & arguments.");
  unsigned ArgNo = 0;
  CGFunctionInfo::const_arg_iterator info_it = CallInfo.arg_begin();
  for (CallArgList::const_iterator I = CallArgs.begin(), E = CallArgs.end();
       I != E; ++I, ++info_it, ++ArgNo) {
    const ABIArgInfo &ArgInfo = info_it->info;

    // Insert a padding argument to ensure proper alignment.
    if (IRFunctionArgs.hasPaddingArg(ArgNo))
      IRCallArgs[IRFunctionArgs.getPaddingArgNo(ArgNo)] =
          llvm::UndefValue::get(ArgInfo.getPaddingType());

    unsigned FirstIRArg, NumIRArgs;
    std::tie(FirstIRArg, NumIRArgs) = IRFunctionArgs.getIRArgs(ArgNo);

    switch (ArgInfo.getKind()) {
    case ABIArgInfo::InAlloca: {
      assert(NumIRArgs == 0);
      assert(getTarget().getTriple().getArch() == llvm::Triple::x86);
      if (I->isAggregate()) {
        Address Addr = I->hasLValue()
                           ? I->getKnownLValue().getAddress(*this)
                           : I->getKnownRValue().getAggregateAddress();
        llvm::Instruction *Placeholder =
            cast<llvm::Instruction>(Addr.getPointer());

        if (!ArgInfo.getInAllocaIndirect()) {
          // Replace the placeholder with the appropriate argument slot GEP.
          CGBuilderTy::InsertPoint IP = Builder.saveIP();
          Builder.SetInsertPoint(Placeholder);
          Addr = Builder.CreateStructGEP(ArgMemory,
                                         ArgInfo.getInAllocaFieldIndex());
          Builder.restoreIP(IP);
        } else {
          // For indirect things such as overaligned structs, replace the
          // placeholder with a regular aggregate temporary alloca. Store the
          // address of this alloca into the struct.
          Addr = CreateMemTemp(info_it->type, "inalloca.indirect.tmp");
          Address ArgSlot = Builder.CreateStructGEP(
              ArgMemory, ArgInfo.getInAllocaFieldIndex());
          Builder.CreateStore(Addr.getPointer(), ArgSlot);
        }
        deferPlaceholderReplacement(Placeholder, Addr.getPointer());
      } else if (ArgInfo.getInAllocaIndirect()) {
        // Make a temporary alloca and store the address of it into the argument
        // struct.
        Address Addr = CreateMemTempWithoutCast(
            I->Ty, getContext().getTypeAlignInChars(I->Ty),
            "indirect-arg-temp");
        I->copyInto(*this, Addr);
        Address ArgSlot =
            Builder.CreateStructGEP(ArgMemory, ArgInfo.getInAllocaFieldIndex());
        Builder.CreateStore(Addr.getPointer(), ArgSlot);
      } else {
        // Store the RValue into the argument struct.
        Address Addr =
            Builder.CreateStructGEP(ArgMemory, ArgInfo.getInAllocaFieldIndex());
        unsigned AS = Addr.getType()->getPointerAddressSpace();
        llvm::Type *MemType = ConvertTypeForMem(I->Ty)->getPointerTo(AS);
        // There are some cases where a trivial bitcast is not avoidable.  The
        // definition of a type later in a translation unit may change it's type
        // from {}* to (%struct.foo*)*.
        if (Addr.getType() != MemType)
          Addr = Builder.CreateBitCast(Addr, MemType);
        I->copyInto(*this, Addr);
      }
      break;
    }

    case ABIArgInfo::Indirect: {
      assert(NumIRArgs == 1);
      if (!I->isAggregate()) {
        // Make a temporary alloca to pass the argument.
        Address Addr = CreateMemTempWithoutCast(
            I->Ty, ArgInfo.getIndirectAlign(), "indirect-arg-temp");
        IRCallArgs[FirstIRArg] = Addr.getPointer();

        I->copyInto(*this, Addr);
      } else {
        // We want to avoid creating an unnecessary temporary+copy here;
        // however, we need one in three cases:
        // 1. If the argument is not byval, and we are required to copy the
        //    source.  (This case doesn't occur on any common architecture.)
        // 2. If the argument is byval, RV is not sufficiently aligned, and
        //    we cannot force it to be sufficiently aligned.
        // 3. If the argument is byval, but RV is not located in default
        //    or alloca address space.
        Address Addr = I->hasLValue()
                           ? I->getKnownLValue().getAddress(*this)
                           : I->getKnownRValue().getAggregateAddress();
        llvm::Value *V = Addr.getPointer();
        CharUnits Align = ArgInfo.getIndirectAlign();
        const llvm::DataLayout *TD = &CGM.getDataLayout();

        assert((FirstIRArg >= IRFuncTy->getNumParams() ||
                IRFuncTy->getParamType(FirstIRArg)->getPointerAddressSpace() ==
                    TD->getAllocaAddrSpace()) &&
               "indirect argument must be in alloca address space");

        bool NeedCopy = false;

        if (Addr.getAlignment() < Align &&
            llvm::getOrEnforceKnownAlignment(V, Align.getAsAlign(), *TD) <
                Align.getAsAlign()) {
          NeedCopy = true;
        } else if (I->hasLValue()) {
          auto LV = I->getKnownLValue();
          auto AS = LV.getAddressSpace();

          if (!ArgInfo.getIndirectByVal() ||
              (LV.getAlignment() < getContext().getTypeAlignInChars(I->Ty))) {
            NeedCopy = true;
          }
          if (!getLangOpts().OpenCL) {
            if ((ArgInfo.getIndirectByVal() &&
                (AS != LangAS::Default &&
                 AS != CGM.getASTAllocaAddressSpace()))) {
              NeedCopy = true;
            }
          }
          // For OpenCL even if RV is located in default or alloca address space
          // we don't want to perform address space cast for it.
          else if ((ArgInfo.getIndirectByVal() &&
                    Addr.getType()->getAddressSpace() != IRFuncTy->
                      getParamType(FirstIRArg)->getPointerAddressSpace())) {
            NeedCopy = true;
          }
        }

        if (NeedCopy) {
          // Create an aligned temporary, and copy to it.
          Address AI = CreateMemTempWithoutCast(
              I->Ty, ArgInfo.getIndirectAlign(), "byval-temp");
          IRCallArgs[FirstIRArg] = AI.getPointer();

          // Emit lifetime markers for the temporary alloca.
          uint64_t ByvalTempElementSize =
              CGM.getDataLayout().getTypeAllocSize(AI.getElementType());
          llvm::Value *LifetimeSize =
              EmitLifetimeStart(ByvalTempElementSize, AI.getPointer());

          // Add cleanup code to emit the end lifetime marker after the call.
          if (LifetimeSize) // In case we disabled lifetime markers.
            CallLifetimeEndAfterCall.emplace_back(AI, LifetimeSize);

          // Generate the copy.
          I->copyInto(*this, AI);
        } else {
          // Skip the extra memcpy call.
          auto *T = V->getType()->getPointerElementType()->getPointerTo(
              CGM.getDataLayout().getAllocaAddrSpace());
          IRCallArgs[FirstIRArg] = getTargetHooks().performAddrSpaceCast(
              *this, V, LangAS::Default, CGM.getASTAllocaAddressSpace(), T,
              true);
        }
      }
      break;
    }

    case ABIArgInfo::Ignore:
      assert(NumIRArgs == 0);
      break;

    case ABIArgInfo::Extend:
    case ABIArgInfo::Direct: {
      if (!isa<llvm::StructType>(ArgInfo.getCoerceToType()) &&
          ArgInfo.getCoerceToType() == ConvertType(info_it->type) &&
          ArgInfo.getDirectOffset() == 0) {
        assert(NumIRArgs == 1);
        llvm::Value *V;
        if (!I->isAggregate())
          V = I->getKnownRValue().getScalarVal();
        else
          V = Builder.CreateLoad(
              I->hasLValue() ? I->getKnownLValue().getAddress(*this)
                             : I->getKnownRValue().getAggregateAddress());

        // Implement swifterror by copying into a new swifterror argument.
        // We'll write back in the normal path out of the call.
        if (CallInfo.getExtParameterInfo(ArgNo).getABI()
              == ParameterABI::SwiftErrorResult) {
          assert(!swiftErrorTemp.isValid() && "multiple swifterror args");

          QualType pointeeTy = I->Ty->getPointeeType();
          swiftErrorArg =
            Address(V, getContext().getTypeAlignInChars(pointeeTy));

          swiftErrorTemp =
            CreateMemTemp(pointeeTy, getPointerAlign(), "swifterror.temp");
          V = swiftErrorTemp.getPointer();
          cast<llvm::AllocaInst>(V)->setSwiftError(true);

          llvm::Value *errorValue = Builder.CreateLoad(swiftErrorArg);
          Builder.CreateStore(errorValue, swiftErrorTemp);
        }

        // We might have to widen integers, but we should never truncate.
        if (ArgInfo.getCoerceToType() != V->getType() &&
            V->getType()->isIntegerTy())
          V = Builder.CreateZExt(V, ArgInfo.getCoerceToType());

        if (FirstIRArg < IRFuncTy->getNumParams()) {
          const auto *LHSPtrTy =
              dyn_cast_or_null<llvm::PointerType>(V->getType());
          const auto *RHSPtrTy = dyn_cast_or_null<llvm::PointerType>(
              IRFuncTy->getParamType(FirstIRArg));
          if (LHSPtrTy && RHSPtrTy &&
              LHSPtrTy->getAddressSpace() != RHSPtrTy->getAddressSpace())
            V = Builder.CreateAddrSpaceCast(V,
                                            IRFuncTy->getParamType(FirstIRArg));
        }

        // If the argument doesn't match, perform a bitcast to coerce it.  This
        // can happen due to trivial type mismatches.
        if (FirstIRArg < IRFuncTy->getNumParams() &&
            V->getType() != IRFuncTy->getParamType(FirstIRArg))
          V = Builder.CreateBitCast(V, IRFuncTy->getParamType(FirstIRArg));

        IRCallArgs[FirstIRArg] = V;
        break;
      }

      // FIXME: Avoid the conversion through memory if possible.
      Address Src = Address::invalid();
      if (!I->isAggregate()) {
        Src = CreateMemTemp(I->Ty, "coerce");
        I->copyInto(*this, Src);
      } else {
        Src = I->hasLValue() ? I->getKnownLValue().getAddress(*this)
                             : I->getKnownRValue().getAggregateAddress();
      }

      // If the value is offset in memory, apply the offset now.
      Src = emitAddressAtOffset(*this, Src, ArgInfo);

      // Fast-isel and the optimizer generally like scalar values better than
      // FCAs, so we flatten them if this is safe to do for this argument.
      llvm::StructType *STy =
            dyn_cast<llvm::StructType>(ArgInfo.getCoerceToType());
      if (STy && ArgInfo.isDirect() && ArgInfo.getCanBeFlattened()) {
        llvm::Type *SrcTy = Src.getElementType();
        uint64_t SrcSize = CGM.getDataLayout().getTypeAllocSize(SrcTy);
        uint64_t DstSize = CGM.getDataLayout().getTypeAllocSize(STy);

        // If the source type is smaller than the destination type of the
        // coerce-to logic, copy the source value into a temp alloca the size
        // of the destination type to allow loading all of it. The bits past
        // the source value are left undef.
        if (SrcSize < DstSize) {
          Address TempAlloca
            = CreateTempAlloca(STy, Src.getAlignment(),
                               Src.getName() + ".coerce");
          Builder.CreateMemCpy(TempAlloca, Src, SrcSize);
          Src = TempAlloca;
        } else {
          Src = Builder.CreateBitCast(Src,
                                      STy->getPointerTo(Src.getAddressSpace()));
        }

        assert(NumIRArgs == STy->getNumElements());
        for (unsigned i = 0, e = STy->getNumElements(); i != e; ++i) {
          Address EltPtr = Builder.CreateStructGEP(Src, i);
          llvm::Value *LI = Builder.CreateLoad(EltPtr);
          IRCallArgs[FirstIRArg + i] = LI;
        }
      } else {
        // In the simple case, just pass the coerced loaded value.
        assert(NumIRArgs == 1);
        llvm::Value *Load =
            CreateCoercedLoad(Src, ArgInfo.getCoerceToType(), *this);

        if (CallInfo.isCmseNSCall()) {
          // For certain parameter types, clear padding bits, as they may reveal
          // sensitive information.
          const Type *PTy = I->Ty.getCanonicalType().getTypePtr();
          // 16-bit floating-point types are passed in a 32-bit integer or
          // float, with unspecified upper bits.
          if (PTy->isFloat16Type() || PTy->isHalfType()) {
            Load = EmitCMSEClearFP16(Load);
          } else {
            // Small struct/union types are passed as integer arrays.
            auto *ATy = dyn_cast<llvm::ArrayType>(Load->getType());
            if (ATy != nullptr && isa<RecordType>(I->Ty.getCanonicalType()))
              Load = EmitCMSEClearRecord(Load, ATy, I->Ty);
          }
        }
        IRCallArgs[FirstIRArg] = Load;
      }

      break;
    }

    case ABIArgInfo::CoerceAndExpand: {
      auto coercionType = ArgInfo.getCoerceAndExpandType();
      auto layout = CGM.getDataLayout().getStructLayout(coercionType);

      llvm::Value *tempSize = nullptr;
      Address addr = Address::invalid();
      Address AllocaAddr = Address::invalid();
      if (I->isAggregate()) {
        addr = I->hasLValue() ? I->getKnownLValue().getAddress(*this)
                              : I->getKnownRValue().getAggregateAddress();

      } else {
        RValue RV = I->getKnownRValue();
        assert(RV.isScalar()); // complex should always just be direct

        llvm::Type *scalarType = RV.getScalarVal()->getType();
        auto scalarSize = CGM.getDataLayout().getTypeAllocSize(scalarType);
        auto scalarAlign = CGM.getDataLayout().getPrefTypeAlignment(scalarType);

        // Materialize to a temporary.
        addr = CreateTempAlloca(
            RV.getScalarVal()->getType(),
            CharUnits::fromQuantity(std::max(
                (unsigned)layout->getAlignment().value(), scalarAlign)),
            "tmp",
            /*ArraySize=*/nullptr, &AllocaAddr);
        tempSize = EmitLifetimeStart(scalarSize, AllocaAddr.getPointer());

        Builder.CreateStore(RV.getScalarVal(), addr);
      }

      addr = Builder.CreateElementBitCast(addr, coercionType);

      unsigned IRArgPos = FirstIRArg;
      for (unsigned i = 0, e = coercionType->getNumElements(); i != e; ++i) {
        llvm::Type *eltType = coercionType->getElementType(i);
        if (ABIArgInfo::isPaddingForCoerceAndExpand(eltType)) continue;
        Address eltAddr = Builder.CreateStructGEP(addr, i);
        llvm::Value *elt = Builder.CreateLoad(eltAddr);
        IRCallArgs[IRArgPos++] = elt;
      }
      assert(IRArgPos == FirstIRArg + NumIRArgs);

      if (tempSize) {
        EmitLifetimeEnd(tempSize, AllocaAddr.getPointer());
      }

      break;
    }

    case ABIArgInfo::Expand:
      unsigned IRArgPos = FirstIRArg;
      ExpandTypeToArgs(I->Ty, *I, IRFuncTy, IRCallArgs, IRArgPos);
      assert(IRArgPos == FirstIRArg + NumIRArgs);
      break;
    }
  }

  const CGCallee &ConcreteCallee = Callee.prepareConcreteCallee(*this);
  llvm::Value *CalleePtr = ConcreteCallee.getFunctionPointer();

  // If we're using inalloca, set up that argument.
  if (ArgMemory.isValid()) {
    llvm::Value *Arg = ArgMemory.getPointer();
    if (CallInfo.isVariadic()) {
      // When passing non-POD arguments by value to variadic functions, we will
      // end up with a variadic prototype and an inalloca call site.  In such
      // cases, we can't do any parameter mismatch checks.  Give up and bitcast
      // the callee.
      unsigned CalleeAS = CalleePtr->getType()->getPointerAddressSpace();
      CalleePtr =
          Builder.CreateBitCast(CalleePtr, IRFuncTy->getPointerTo(CalleeAS));
    } else {
      llvm::Type *LastParamTy =
          IRFuncTy->getParamType(IRFuncTy->getNumParams() - 1);
      if (Arg->getType() != LastParamTy) {
#ifndef NDEBUG
        // Assert that these structs have equivalent element types.
        llvm::StructType *FullTy = CallInfo.getArgStruct();
        llvm::StructType *DeclaredTy = cast<llvm::StructType>(
            cast<llvm::PointerType>(LastParamTy)->getElementType());
        assert(DeclaredTy->getNumElements() == FullTy->getNumElements());
        for (llvm::StructType::element_iterator DI = DeclaredTy->element_begin(),
                                                DE = DeclaredTy->element_end(),
                                                FI = FullTy->element_begin();
             DI != DE; ++DI, ++FI)
          assert(*DI == *FI);
#endif
        Arg = Builder.CreateBitCast(Arg, LastParamTy);
      }
    }
    assert(IRFunctionArgs.hasInallocaArg());
    IRCallArgs[IRFunctionArgs.getInallocaArgNo()] = Arg;
  }

  // 2. Prepare the function pointer.

  // If the callee is a bitcast of a non-variadic function to have a
  // variadic function pointer type, check to see if we can remove the
  // bitcast.  This comes up with unprototyped functions.
  //
  // This makes the IR nicer, but more importantly it ensures that we
  // can inline the function at -O0 if it is marked always_inline.
  auto simplifyVariadicCallee = [](llvm::FunctionType *CalleeFT,
                                   llvm::Value *Ptr) -> llvm::Function * {
    if (!CalleeFT->isVarArg())
      return nullptr;

    // Get underlying value if it's a bitcast
    if (llvm::ConstantExpr *CE = dyn_cast<llvm::ConstantExpr>(Ptr)) {
      if (CE->getOpcode() == llvm::Instruction::BitCast)
        Ptr = CE->getOperand(0);
    }

    llvm::Function *OrigFn = dyn_cast<llvm::Function>(Ptr);
    if (!OrigFn)
      return nullptr;

    llvm::FunctionType *OrigFT = OrigFn->getFunctionType();

    // If the original type is variadic, or if any of the component types
    // disagree, we cannot remove the cast.
    if (OrigFT->isVarArg() ||
        OrigFT->getNumParams() != CalleeFT->getNumParams() ||
        OrigFT->getReturnType() != CalleeFT->getReturnType())
      return nullptr;

    for (unsigned i = 0, e = OrigFT->getNumParams(); i != e; ++i)
      if (OrigFT->getParamType(i) != CalleeFT->getParamType(i))
        return nullptr;

    return OrigFn;
  };

  if (llvm::Function *OrigFn = simplifyVariadicCallee(IRFuncTy, CalleePtr)) {
    CalleePtr = OrigFn;
    IRFuncTy = OrigFn->getFunctionType();
  }

  // 3. Perform the actual call.

  // Deactivate any cleanups that we're supposed to do immediately before
  // the call.
  if (!CallArgs.getCleanupsToDeactivate().empty())
    deactivateArgCleanupsBeforeCall(*this, CallArgs);

  // Addrspace cast to generic if necessary
  for (unsigned i = 0; i < IRFuncTy->getNumParams(); ++i) {
    if (auto *PtrTy = dyn_cast<llvm::PointerType>(IRCallArgs[i]->getType())) {
      auto *ExpectedPtrType =
          cast<llvm::PointerType>(IRFuncTy->getParamType(i));
      unsigned ValueAS = PtrTy->getAddressSpace();
      unsigned ExpectedAS = ExpectedPtrType->getAddressSpace();
      if (ValueAS != ExpectedAS) {
        IRCallArgs[i] = Builder.CreatePointerBitCastOrAddrSpaceCast(
            IRCallArgs[i], ExpectedPtrType);
      }
    }
  }

  // Assert that the arguments we computed match up.  The IR verifier
  // will catch this, but this is a common enough source of problems
  // during IRGen changes that it's way better for debugging to catch
  // it ourselves here.
#ifndef NDEBUG
  assert(IRCallArgs.size() == IRFuncTy->getNumParams() || IRFuncTy->isVarArg());
  for (unsigned i = 0; i < IRCallArgs.size(); ++i) {
    // Inalloca argument can have different type.
    if (IRFunctionArgs.hasInallocaArg() &&
        i == IRFunctionArgs.getInallocaArgNo())
      continue;
    if (i < IRFuncTy->getNumParams())
      assert(IRCallArgs[i]->getType() == IRFuncTy->getParamType(i));
  }
#endif

  // Update the largest vector width if any arguments have vector types.
  for (unsigned i = 0; i < IRCallArgs.size(); ++i) {
    if (auto *VT = dyn_cast<llvm::VectorType>(IRCallArgs[i]->getType()))
      LargestVectorWidth =
          std::max((uint64_t)LargestVectorWidth,
                   VT->getPrimitiveSizeInBits().getKnownMinSize());
  }

  // Compute the calling convention and attributes.
  unsigned CallingConv;
  llvm::AttributeList Attrs;
  CGM.ConstructAttributeList(CalleePtr->getName(), CallInfo,
                             Callee.getAbstractInfo(), Attrs, CallingConv,
                             /*AttrOnCallSite=*/true);

  if (const FunctionDecl *FD = dyn_cast_or_null<FunctionDecl>(CurFuncDecl))
    if (FD->usesFPIntrin())
      // All calls within a strictfp function are marked strictfp
      Attrs =
        Attrs.addAttribute(getLLVMContext(), llvm::AttributeList::FunctionIndex,
                           llvm::Attribute::StrictFP);

  // Apply some call-site-specific attributes.
  // TODO: work this into building the attribute set.

  // Apply always_inline to all calls within flatten functions.
  // FIXME: should this really take priority over __try, below?
  if (CurCodeDecl && CurCodeDecl->hasAttr<FlattenAttr>() &&
      !(TargetDecl && TargetDecl->hasAttr<NoInlineAttr>())) {
    Attrs =
        Attrs.addAttribute(getLLVMContext(), llvm::AttributeList::FunctionIndex,
                           llvm::Attribute::AlwaysInline);
  }

  // Disable inlining inside SEH __try blocks.
  if (isSEHTryScope()) {
    Attrs =
        Attrs.addAttribute(getLLVMContext(), llvm::AttributeList::FunctionIndex,
                           llvm::Attribute::NoInline);
  }

  // Decide whether to use a call or an invoke.
  bool CannotThrow;
  if (currentFunctionUsesSEHTry()) {
    // SEH cares about asynchronous exceptions, so everything can "throw."
    CannotThrow = false;
  } else if (isCleanupPadScope() &&
             EHPersonality::get(*this).isMSVCXXPersonality()) {
    // The MSVC++ personality will implicitly terminate the program if an
    // exception is thrown during a cleanup outside of a try/catch.
    // We don't need to model anything in IR to get this behavior.
    CannotThrow = true;
  } else {
    // Otherwise, nounwind call sites will never throw.
    CannotThrow = Attrs.hasAttribute(llvm::AttributeList::FunctionIndex,
                                     llvm::Attribute::NoUnwind);
  }

  // If we made a temporary, be sure to clean up after ourselves. Note that we
  // can't depend on being inside of an ExprWithCleanups, so we need to manually
  // pop this cleanup later on. Being eager about this is OK, since this
  // temporary is 'invisible' outside of the callee.
  if (UnusedReturnSizePtr)
    pushFullExprCleanup<CallLifetimeEnd>(NormalEHLifetimeMarker, SRetAlloca,
                                         UnusedReturnSizePtr);

  llvm::BasicBlock *InvokeDest = CannotThrow ? nullptr : getInvokeDest();

  SmallVector<llvm::OperandBundleDef, 1> BundleList =
      getBundlesForFunclet(CalleePtr);

  if (const FunctionDecl *FD = dyn_cast_or_null<FunctionDecl>(CurFuncDecl))
    if (FD->usesFPIntrin())
      // All calls within a strictfp function are marked strictfp
      Attrs =
        Attrs.addAttribute(getLLVMContext(), llvm::AttributeList::FunctionIndex,
                           llvm::Attribute::StrictFP);

  AssumeAlignedAttrEmitter AssumeAlignedAttrEmitter(*this, TargetDecl);
  Attrs = AssumeAlignedAttrEmitter.TryEmitAsCallSiteAttribute(Attrs);

  AllocAlignAttrEmitter AllocAlignAttrEmitter(*this, TargetDecl, CallArgs);
  Attrs = AllocAlignAttrEmitter.TryEmitAsCallSiteAttribute(Attrs);

  // Emit the actual call/invoke instruction.
  llvm::CallBase *CI;
  if (!InvokeDest) {
    CI = Builder.CreateCall(IRFuncTy, CalleePtr, IRCallArgs, BundleList);
  } else {
    llvm::BasicBlock *Cont = createBasicBlock("invoke.cont");
    CI = Builder.CreateInvoke(IRFuncTy, CalleePtr, Cont, InvokeDest, IRCallArgs,
                              BundleList);
    EmitBlock(Cont);
  }
  if (callOrInvoke)
    *callOrInvoke = CI;

  // If this is within a function that has the guard(nocf) attribute and is an
  // indirect call, add the "guard_nocf" attribute to this call to indicate that
  // Control Flow Guard checks should not be added, even if the call is inlined.
  if (const auto *FD = dyn_cast_or_null<FunctionDecl>(CurFuncDecl)) {
    if (const auto *A = FD->getAttr<CFGuardAttr>()) {
      if (A->getGuard() == CFGuardAttr::GuardArg::nocf && !CI->getCalledFunction())
        Attrs = Attrs.addAttribute(
            getLLVMContext(), llvm::AttributeList::FunctionIndex, "guard_nocf");
    }
  }

  // Apply the attributes and calling convention.
  CI->setAttributes(Attrs);
  CI->setCallingConv(static_cast<llvm::CallingConv::ID>(CallingConv));

  // Apply various metadata.

  if (!CI->getType()->isVoidTy())
    CI->setName("call");

  // Update largest vector width from the return type.
  if (auto *VT = dyn_cast<llvm::VectorType>(CI->getType()))
    LargestVectorWidth =
        std::max((uint64_t)LargestVectorWidth,
                 VT->getPrimitiveSizeInBits().getKnownMinSize());

  // Insert instrumentation or attach profile metadata at indirect call sites.
  // For more details, see the comment before the definition of
  // IPVK_IndirectCallTarget in InstrProfData.inc.
  if (!CI->getCalledFunction())
    PGO.valueProfile(Builder, llvm::IPVK_IndirectCallTarget,
                     CI, CalleePtr);

  // In ObjC ARC mode with no ObjC ARC exception safety, tell the ARC
  // optimizer it can aggressively ignore unwind edges.
  if (CGM.getLangOpts().ObjCAutoRefCount)
    AddObjCARCExceptionMetadata(CI);

  // Suppress tail calls if requested.
  if (llvm::CallInst *Call = dyn_cast<llvm::CallInst>(CI)) {
    if (TargetDecl && TargetDecl->hasAttr<NotTailCalledAttr>())
      Call->setTailCallKind(llvm::CallInst::TCK_NoTail);
  }

  // Add metadata for calls to MSAllocator functions
  if (getDebugInfo() && TargetDecl &&
      TargetDecl->hasAttr<MSAllocatorAttr>())
    getDebugInfo()->addHeapAllocSiteMetadata(CI, RetTy, Loc);

  // 4. Finish the call.

  // If the call doesn't return, finish the basic block and clear the
  // insertion point; this allows the rest of IRGen to discard
  // unreachable code.
  if (CI->doesNotReturn()) {
    if (UnusedReturnSizePtr)
      PopCleanupBlock();

    // Strip away the noreturn attribute to better diagnose unreachable UB.
    if (SanOpts.has(SanitizerKind::Unreachable)) {
      // Also remove from function since CallBase::hasFnAttr additionally checks
      // attributes of the called function.
      if (auto *F = CI->getCalledFunction())
        F->removeFnAttr(llvm::Attribute::NoReturn);
      CI->removeAttribute(llvm::AttributeList::FunctionIndex,
                          llvm::Attribute::NoReturn);

      // Avoid incompatibility with ASan which relies on the `noreturn`
      // attribute to insert handler calls.
      if (SanOpts.hasOneOf(SanitizerKind::Address |
                           SanitizerKind::KernelAddress)) {
        SanitizerScope SanScope(this);
        llvm::IRBuilder<>::InsertPointGuard IPGuard(Builder);
        Builder.SetInsertPoint(CI);
        auto *FnType = llvm::FunctionType::get(CGM.VoidTy, /*isVarArg=*/false);
        llvm::FunctionCallee Fn =
            CGM.CreateRuntimeFunction(FnType, "__asan_handle_no_return");
        EmitNounwindRuntimeCall(Fn);
      }
    }

    EmitUnreachable(Loc);
    Builder.ClearInsertionPoint();

    // FIXME: For now, emit a dummy basic block because expr emitters in
    // generally are not ready to handle emitting expressions at unreachable
    // points.
    EnsureInsertPoint();

    // Return a reasonable RValue.
    return GetUndefRValue(RetTy);
  }

  // Perform the swifterror writeback.
  if (swiftErrorTemp.isValid()) {
    llvm::Value *errorResult = Builder.CreateLoad(swiftErrorTemp);
    Builder.CreateStore(errorResult, swiftErrorArg);
  }

  // Emit any call-associated writebacks immediately.  Arguably this
  // should happen after any return-value munging.
  if (CallArgs.hasWritebacks())
    emitWritebacks(*this, CallArgs);

  // The stack cleanup for inalloca arguments has to run out of the normal
  // lexical order, so deactivate it and run it manually here.
  CallArgs.freeArgumentMemory(*this);

  // Extract the return value.
  RValue Ret = [&] {
    switch (RetAI.getKind()) {
    case ABIArgInfo::CoerceAndExpand: {
      auto coercionType = RetAI.getCoerceAndExpandType();

      Address addr = SRetPtr;
      addr = Builder.CreateElementBitCast(addr, coercionType);

      assert(CI->getType() == RetAI.getUnpaddedCoerceAndExpandType());
      bool requiresExtract = isa<llvm::StructType>(CI->getType());

      unsigned unpaddedIndex = 0;
      for (unsigned i = 0, e = coercionType->getNumElements(); i != e; ++i) {
        llvm::Type *eltType = coercionType->getElementType(i);
        if (ABIArgInfo::isPaddingForCoerceAndExpand(eltType)) continue;
        Address eltAddr = Builder.CreateStructGEP(addr, i);
        llvm::Value *elt = CI;
        if (requiresExtract)
          elt = Builder.CreateExtractValue(elt, unpaddedIndex++);
        else
          assert(unpaddedIndex == 0);
        Builder.CreateStore(elt, eltAddr);
      }
      // FALLTHROUGH
      LLVM_FALLTHROUGH;
    }

    case ABIArgInfo::InAlloca:
    case ABIArgInfo::Indirect: {
      RValue ret = convertTempToRValue(SRetPtr, RetTy, SourceLocation());
      if (UnusedReturnSizePtr)
        PopCleanupBlock();
      return ret;
    }

    case ABIArgInfo::Ignore:
      // If we are ignoring an argument that had a result, make sure to
      // construct the appropriate return value for our caller.
      return GetUndefRValue(RetTy);

    case ABIArgInfo::Extend:
    case ABIArgInfo::Direct: {
      llvm::Type *RetIRTy = ConvertType(RetTy);
      if (RetAI.getCoerceToType() == RetIRTy && RetAI.getDirectOffset() == 0) {
        switch (getEvaluationKind(RetTy)) {
        case TEK_Complex: {
          llvm::Value *Real = Builder.CreateExtractValue(CI, 0);
          llvm::Value *Imag = Builder.CreateExtractValue(CI, 1);
          return RValue::getComplex(std::make_pair(Real, Imag));
        }
        case TEK_Aggregate: {
          Address DestPtr = ReturnValue.getValue();
          bool DestIsVolatile = ReturnValue.isVolatile();

          if (!DestPtr.isValid()) {
            DestPtr = CreateMemTemp(RetTy, "agg.tmp");
            DestIsVolatile = false;
          }
          BuildAggStore(*this, CI, DestPtr, DestIsVolatile);
          return RValue::getAggregate(DestPtr);
        }
        case TEK_Scalar: {
          // If the argument doesn't match, perform a bitcast to coerce it.  This
          // can happen due to trivial type mismatches.
          llvm::Value *V = CI;
          if (V->getType() != RetIRTy)
            V = Builder.CreateBitCast(V, RetIRTy);
          return RValue::get(V);
        }
        }
        llvm_unreachable("bad evaluation kind");
      }

      Address DestPtr = ReturnValue.getValue();
      bool DestIsVolatile = ReturnValue.isVolatile();

      if (!DestPtr.isValid()) {
        DestPtr = CreateMemTemp(RetTy, "coerce");
        DestIsVolatile = false;
      }

      // If the value is offset in memory, apply the offset now.
      Address StorePtr = emitAddressAtOffset(*this, DestPtr, RetAI);
      CreateCoercedStore(CI, StorePtr, DestIsVolatile, *this);

      return convertTempToRValue(DestPtr, RetTy, SourceLocation());
    }

    case ABIArgInfo::Expand:
      llvm_unreachable("Invalid ABI kind for return argument");
    }

    llvm_unreachable("Unhandled ABIArgInfo::Kind");
  } ();

  // Emit the assume_aligned check on the return value.
  if (Ret.isScalar() && TargetDecl) {
    AssumeAlignedAttrEmitter.EmitAsAnAssumption(Loc, RetTy, Ret);
    AllocAlignAttrEmitter.EmitAsAnAssumption(Loc, RetTy, Ret);
  }

  // Explicitly call CallLifetimeEnd::Emit just to re-use the code even though
  // we can't use the full cleanup mechanism.
  for (CallLifetimeEnd &LifetimeEnd : CallLifetimeEndAfterCall)
    LifetimeEnd.Emit(*this, /*Flags=*/{});

  if (!ReturnValue.isExternallyDestructed() &&
      RetTy.isDestructedType() == QualType::DK_nontrivial_c_struct)
    pushDestroy(QualType::DK_nontrivial_c_struct, Ret.getAggregateAddress(),
                RetTy);

  return Ret;
}

CGCallee CGCallee::prepareConcreteCallee(CodeGenFunction &CGF) const {
  if (isVirtual()) {
    const CallExpr *CE = getVirtualCallExpr();
    return CGF.CGM.getCXXABI().getVirtualFunctionPointer(
        CGF, getVirtualMethodDecl(), getThisAddress(), getVirtualFunctionType(),
        CE ? CE->getBeginLoc() : SourceLocation());
  }

  return *this;
}

/* VarArg handling */

Address CodeGenFunction::EmitVAArg(VAArgExpr *VE, Address &VAListAddr) {
  VAListAddr = VE->isMicrosoftABI()
                 ? EmitMSVAListRef(VE->getSubExpr())
                 : EmitVAListRef(VE->getSubExpr());
  QualType Ty = VE->getType();
  if (VE->isMicrosoftABI())
    return CGM.getTypes().getABIInfo().EmitMSVAArg(*this, VAListAddr, Ty);
  return CGM.getTypes().getABIInfo().EmitVAArg(*this, VAListAddr, Ty);
}<|MERGE_RESOLUTION|>--- conflicted
+++ resolved
@@ -2498,15 +2498,11 @@
           }
         }
 
-<<<<<<< HEAD
+        // Set 'noalias' if an argument type has the `restrict` qualifier.
         if (Arg->getType().isRestrictQualified() ||
             (CurCodeDecl &&
              CurCodeDecl->hasAttr<SYCLIntelKernelArgsRestrictAttr>() &&
              Arg->getType()->isPointerType()))
-=======
-        // Set 'noalias' if an argument type has the `restrict` qualifier.
-        if (Arg->getType().isRestrictQualified())
->>>>>>> 9142c0b4
           AI->addAttr(llvm::Attribute::NoAlias);
       }
 
