--- conflicted
+++ resolved
@@ -3808,17 +3808,12 @@
                                  const CGCallee &Callee,
                                  ReturnValueSlot ReturnValue,
                                  const CallArgList &CallArgs,
-<<<<<<< HEAD
-                                 llvm::Instruction **callOrInvoke
+                                 llvm::Instruction **callOrInvoke,
 #if INTEL_SPECIFIC_CILKPLUS
-                                 ,
+                                 SourceLocation Loc,
                                  bool IsCilkSpawnCall
+                                 ) {
 #endif // INTEL_SPECIFIC_CILKPLUS
-                                ) {
-=======
-                                 llvm::Instruction **callOrInvoke,
-                                 SourceLocation Loc) {
->>>>>>> d1c3dd89
   // FIXME: We no longer need the types from CallArgs; lift up and simplify.
 
   assert(Callee.isOrdinary());
