--- conflicted
+++ resolved
@@ -845,45 +845,6 @@
     llvm::SmallVectorImpl<llvm::Metadata *> &LitMD, const RecordDecl *RD,
     const Expr *InitExpr, llvm::StructType *ST, unsigned &LLVMIdx,
     unsigned &ClangIdx) {
-<<<<<<< HEAD
-  for (const auto *FD : RD->fields()) {
-  const Expr *CurInit = nullptr;
-  if (const auto *ILE = dyn_cast_or_null<InitListExpr>(InitExpr))
-      CurInit = ILE->getInit(ClangIdx);
-
-  if (FD->isBitField()) {
-      // Bitfields for these seem to be broken down into the correct
-      // 'chars'.  I'm not sure what happens with various combinations,
-      // so I suspect we'll have to deal with this again.
-      unsigned Width = FD->getBitWidthValue(CGM.getContext());
-
-      // Bitfields can require padding when stored in a global array before
-      // them to get the alignment right, particularly on windows. We know
-      // at this point it is an i8 array, so just encode that if we've run
-      // across it.
-      if (ST->getElementType(LLVMIdx)->isArrayTy()) {
-        llvm::Type *LLVMPadding = ST->getElementType(LLVMIdx);
-        assert(LLVMPadding->getArrayElementType()->isIntegerTy(8) &&
-               "Not bitfield leading padding?");
-        QualType ClangPadding = FixupPaddingType(LLVMPadding);
-        LitMD.push_back(CreateTypeMD(ClangPadding, LLVMPadding, CurInit));
-        ++LLVMIdx;
-      }
-
-      for (unsigned Cur = 0; Cur < Width; Cur += 8) {
-        LitMD.push_back(CreateTypeMD(CGM.getContext().CharTy,
-                                     ST->getElementType(LLVMIdx), CurInit));
-        ++LLVMIdx;
-      }
-      ++ClangIdx;
-
-      // If there is a remaining LLVM field, there is a possibility for it
-      // to be padding between this bitfield and the next field.
-      if (ST->getNumElements() > LLVMIdx) {
-        llvm::Type *LLVMPadding = ST->getElementType(LLVMIdx);
-        if (IsPaddingAfterBitfield(CGM, ST, LLVMPadding, LLVMIdx, RD,
-                                   ClangIdx)) {
-=======
 
   RecordDecl::field_iterator FieldIter = RD->field_begin(),
                              FieldEnd = RD->field_end();
@@ -909,20 +870,10 @@
           llvm::Type *LLVMPadding = ST->getElementType(LLVMIdx);
           assert(LLVMPadding->getArrayElementType()->isIntegerTy(8) &&
                  "Not bitfield leading padding?");
->>>>>>> ec3077b5
           QualType ClangPadding = FixupPaddingType(LLVMPadding);
           LitMD.push_back(CreateTypeMD(ClangPadding, LLVMPadding, CurInit));
           ++LLVMIdx;
         }
-<<<<<<< HEAD
-      }
-  } else {
-      LitMD.push_back(
-          CreateTypeMD(FD->getType(), ST->getElementType(LLVMIdx), CurInit));
-      ++ClangIdx;
-      ++LLVMIdx;
-  }
-=======
 
         // Consecutive bitfields of the same type are allocated in the same
         // block, so make sure we move the iterator along and collect the total
@@ -961,7 +912,6 @@
         ++ClangIdx;
         ++LLVMIdx;
     }
->>>>>>> ec3077b5
   }
 }
 
@@ -1156,14 +1106,11 @@
     assert(VTy->getNumElements() == VT->getNumElements() &&
            "Mismatched vector type sizes");
     EltTy = VTy->getElementType();
-<<<<<<< HEAD
-=======
   } else if (const auto *ATy =
                  CGM.getContext().getAsConstantArrayType(ClangType)) {
     assert(ATy->getSize() == VT->getNumElements() &&
            "Mismatched array-to-vector size");
     EltTy = ATy->getElementType();
->>>>>>> ec3077b5
   } else {
     const auto *CplxTy = ClangType->castAs<ComplexType>();
     assert(VT->getNumElements() == 2 && "Mismatched complex type size");
