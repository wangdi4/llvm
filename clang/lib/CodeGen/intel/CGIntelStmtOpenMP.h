--- conflicted
+++ resolved
@@ -180,11 +180,8 @@
   void emitOMPTaskGroupDirective();
   void emitOMPTaskWaitDirective();
   void emitOMPTaskYieldDirective();
-<<<<<<< HEAD
-=======
   void emitOMPBarrierDirective();
   void emitOMPFlushDirective();
->>>>>>> d8852a91
   void emitOMPTeamsDirective();
   void emitOMPDistributeDirective();
   OpenMPCodeOutliner &operator<<(ArrayRef<OMPClause *> Clauses);
