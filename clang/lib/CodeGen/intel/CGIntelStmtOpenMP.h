--- conflicted
+++ resolved
@@ -184,12 +184,9 @@
   void emitOMPFlushDirective();
   void emitOMPTeamsDirective();
   void emitOMPDistributeDirective();
-<<<<<<< HEAD
-=======
   void emitOMPSectionsDirective();
   void emitOMPSectionDirective();
   void emitOMPParallelSectionsDirective();
->>>>>>> b3165894
   OpenMPCodeOutliner &operator<<(ArrayRef<OMPClause *> Clauses);
   void emitImplicit(Expr *E, OpenMPClauseKind K);
   void emitImplicit(const VarDecl *VD, OpenMPClauseKind K);
