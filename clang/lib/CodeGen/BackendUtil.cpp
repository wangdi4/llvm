//===--- BackendUtil.cpp - LLVM Backend Utilities -------------------------===//
//
//                     The LLVM Compiler Infrastructure
//
// This file is distributed under the University of Illinois Open Source
// License. See LICENSE.TXT for details.
//
//===----------------------------------------------------------------------===//

#include "clang/CodeGen/BackendUtil.h"
#include "clang/Basic/Diagnostic.h"
#include "clang/Basic/LangOptions.h"
#include "clang/Basic/TargetOptions.h"
#include "clang/Frontend/CodeGenOptions.h"
#include "clang/Frontend/FrontendDiagnostic.h"
#include "clang/Frontend/Utils.h"
#include "llvm/ADT/StringExtras.h"
#include "llvm/ADT/StringSwitch.h"
#include "llvm/ADT/Triple.h"
#include "llvm/Analysis/TargetLibraryInfo.h"
#include "llvm/Analysis/TargetTransformInfo.h"
#include "llvm/Bitcode/BitcodeWriterPass.h"
#include "llvm/Bitcode/ReaderWriter.h"
#include "llvm/CodeGen/RegAllocRegistry.h"
#include "llvm/CodeGen/SchedulerRegistry.h"
#include "llvm/IR/DataLayout.h"
#include "llvm/IR/ModuleSummaryIndex.h"
#include "llvm/IR/IRPrintingPasses.h"
#include "llvm/IR/LegacyPassManager.h"
#include "llvm/IR/Module.h"
#include "llvm/IR/Verifier.h"
#include "llvm/LTO/LTOBackend.h"
#include "llvm/MC/SubtargetFeature.h"
#include "llvm/Object/ModuleSummaryIndexObjectFile.h"
#include "llvm/Support/CommandLine.h"
#include "llvm/Support/MemoryBuffer.h"
#include "llvm/Support/PrettyStackTrace.h"
#include "llvm/Support/TargetRegistry.h"
#include "llvm/Support/Timer.h"
#include "llvm/Support/raw_ostream.h"
#include "llvm/Target/TargetMachine.h"
#include "llvm/Target/TargetOptions.h"
#include "llvm/Target/TargetSubtargetInfo.h"
#include "llvm/Transforms/IPO.h"
#include "llvm/Transforms/IPO/AlwaysInliner.h"
#include "llvm/Transforms/IPO/PassManagerBuilder.h"
#include "llvm/Transforms/Instrumentation.h"
#include "llvm/Transforms/ObjCARC.h"
#include "llvm/Transforms/Scalar.h"
#include "llvm/Transforms/Scalar/GVN.h"
#include "llvm/Transforms/Utils/SymbolRewriter.h"
#include <memory>
using namespace clang;
using namespace llvm;

namespace {

class EmitAssemblyHelper {
  DiagnosticsEngine &Diags;
  const CodeGenOptions &CodeGenOpts;
  const clang::TargetOptions &TargetOpts;
  const LangOptions &LangOpts;
  Module *TheModule;

  Timer CodeGenerationTime;

  std::unique_ptr<raw_pwrite_stream> OS;

private:
  TargetIRAnalysis getTargetIRAnalysis() const {
    if (TM)
      return TM->getTargetIRAnalysis();

    return TargetIRAnalysis();
  }

  /// Set LLVM command line options passed through -backend-option.
  void setCommandLineOpts();

  void CreatePasses(legacy::PassManager &MPM, legacy::FunctionPassManager &FPM);

  /// Generates the TargetMachine.
  /// Leaves TM unchanged if it is unable to create the target machine.
  /// Some of our clang tests specify triples which are not built
  /// into clang. This is okay because these tests check the generated
  /// IR, and they require DataLayout which depends on the triple.
  /// In this case, we allow this method to fail and not report an error.
  /// When MustCreateTM is used, we print an error if we are unable to load
  /// the requested target.
  void CreateTargetMachine(bool MustCreateTM);

  /// Add passes necessary to emit assembly or LLVM IR.
  ///
  /// \return True on success.
  bool AddEmitPasses(legacy::PassManager &CodeGenPasses, BackendAction Action,
                     raw_pwrite_stream &OS);

public:
  EmitAssemblyHelper(DiagnosticsEngine &_Diags, const CodeGenOptions &CGOpts,
                     const clang::TargetOptions &TOpts,
                     const LangOptions &LOpts, Module *M)
      : Diags(_Diags), CodeGenOpts(CGOpts), TargetOpts(TOpts), LangOpts(LOpts),
        TheModule(M), CodeGenerationTime("Code Generation Time") {}

  ~EmitAssemblyHelper() {
    if (CodeGenOpts.DisableFree)
      BuryPointer(std::move(TM));
  }

  std::unique_ptr<TargetMachine> TM;

  void EmitAssembly(BackendAction Action,
                    std::unique_ptr<raw_pwrite_stream> OS);
};

// We need this wrapper to access LangOpts and CGOpts from extension functions
// that we add to the PassManagerBuilder.
class PassManagerBuilderWrapper : public PassManagerBuilder {
public:
  PassManagerBuilderWrapper(const CodeGenOptions &CGOpts,
                            const LangOptions &LangOpts)
      : PassManagerBuilder(), CGOpts(CGOpts), LangOpts(LangOpts) {}
  const CodeGenOptions &getCGOpts() const { return CGOpts; }
  const LangOptions &getLangOpts() const { return LangOpts; }
private:
  const CodeGenOptions &CGOpts;
  const LangOptions &LangOpts;
};

}

static void addObjCARCAPElimPass(const PassManagerBuilder &Builder, PassManagerBase &PM) {
  if (Builder.OptLevel > 0)
    PM.add(createObjCARCAPElimPass());
}

static void addObjCARCExpandPass(const PassManagerBuilder &Builder, PassManagerBase &PM) {
  if (Builder.OptLevel > 0)
    PM.add(createObjCARCExpandPass());
}

static void addObjCARCOptPass(const PassManagerBuilder &Builder, PassManagerBase &PM) {
  if (Builder.OptLevel > 0)
    PM.add(createObjCARCOptPass());
}

static void addAddDiscriminatorsPass(const PassManagerBuilder &Builder,
                                     legacy::PassManagerBase &PM) {
  PM.add(createAddDiscriminatorsPass());
}

static void addCleanupPassesForSampleProfiler(
    const PassManagerBuilder &Builder, legacy::PassManagerBase &PM) {
  // instcombine is needed before sample profile annotation because it converts
  // certain function calls to be inlinable. simplifycfg and sroa are needed
  // before instcombine for necessary preparation. E.g. load store is eliminated
  // properly so that instcombine will not introduce unecessary liverange.
  PM.add(createCFGSimplificationPass());
  PM.add(createSROAPass());
  PM.add(createInstructionCombiningPass());
}

static void addBoundsCheckingPass(const PassManagerBuilder &Builder,
                                  legacy::PassManagerBase &PM) {
  PM.add(createBoundsCheckingPass());
}

static void addSanitizerCoveragePass(const PassManagerBuilder &Builder,
                                     legacy::PassManagerBase &PM) {
  const PassManagerBuilderWrapper &BuilderWrapper =
      static_cast<const PassManagerBuilderWrapper&>(Builder);
  const CodeGenOptions &CGOpts = BuilderWrapper.getCGOpts();
  SanitizerCoverageOptions Opts;
  Opts.CoverageType =
      static_cast<SanitizerCoverageOptions::Type>(CGOpts.SanitizeCoverageType);
  Opts.IndirectCalls = CGOpts.SanitizeCoverageIndirectCalls;
  Opts.TraceBB = CGOpts.SanitizeCoverageTraceBB;
  Opts.TraceCmp = CGOpts.SanitizeCoverageTraceCmp;
  Opts.Use8bitCounters = CGOpts.SanitizeCoverage8bitCounters;
  Opts.TracePC = CGOpts.SanitizeCoverageTracePC;
  PM.add(createSanitizerCoverageModulePass(Opts));
}

static void addAddressSanitizerPasses(const PassManagerBuilder &Builder,
                                      legacy::PassManagerBase &PM) {
  const PassManagerBuilderWrapper &BuilderWrapper =
      static_cast<const PassManagerBuilderWrapper&>(Builder);
  const CodeGenOptions &CGOpts = BuilderWrapper.getCGOpts();
  bool Recover = CGOpts.SanitizeRecover.has(SanitizerKind::Address);
  bool UseAfterScope = CGOpts.SanitizeAddressUseAfterScope;
  PM.add(createAddressSanitizerFunctionPass(/*CompileKernel*/ false, Recover,
                                            UseAfterScope));
  PM.add(createAddressSanitizerModulePass(/*CompileKernel*/false, Recover));
}

static void addKernelAddressSanitizerPasses(const PassManagerBuilder &Builder,
                                            legacy::PassManagerBase &PM) {
  PM.add(createAddressSanitizerFunctionPass(
      /*CompileKernel*/ true,
      /*Recover*/ true, /*UseAfterScope*/ false));
  PM.add(createAddressSanitizerModulePass(/*CompileKernel*/true,
                                          /*Recover*/true));
}

static void addMemorySanitizerPass(const PassManagerBuilder &Builder,
                                   legacy::PassManagerBase &PM) {
  const PassManagerBuilderWrapper &BuilderWrapper =
      static_cast<const PassManagerBuilderWrapper&>(Builder);
  const CodeGenOptions &CGOpts = BuilderWrapper.getCGOpts();
  PM.add(createMemorySanitizerPass(CGOpts.SanitizeMemoryTrackOrigins));

  // MemorySanitizer inserts complex instrumentation that mostly follows
  // the logic of the original code, but operates on "shadow" values.
  // It can benefit from re-running some general purpose optimization passes.
  if (Builder.OptLevel > 0) {
    PM.add(createEarlyCSEPass());
    PM.add(createReassociatePass());
    PM.add(createLICMPass());
    PM.add(createGVNPass());
    PM.add(createInstructionCombiningPass());
    PM.add(createDeadStoreEliminationPass());
  }
}

static void addThreadSanitizerPass(const PassManagerBuilder &Builder,
                                   legacy::PassManagerBase &PM) {
  PM.add(createThreadSanitizerPass());
}

static void addDataFlowSanitizerPass(const PassManagerBuilder &Builder,
                                     legacy::PassManagerBase &PM) {
  const PassManagerBuilderWrapper &BuilderWrapper =
      static_cast<const PassManagerBuilderWrapper&>(Builder);
  const LangOptions &LangOpts = BuilderWrapper.getLangOpts();
  PM.add(createDataFlowSanitizerPass(LangOpts.SanitizerBlacklistFiles));
}

static void addEfficiencySanitizerPass(const PassManagerBuilder &Builder,
                                       legacy::PassManagerBase &PM) {
  const PassManagerBuilderWrapper &BuilderWrapper =
      static_cast<const PassManagerBuilderWrapper&>(Builder);
  const LangOptions &LangOpts = BuilderWrapper.getLangOpts();
  EfficiencySanitizerOptions Opts;
  if (LangOpts.Sanitize.has(SanitizerKind::EfficiencyCacheFrag))
    Opts.ToolType = EfficiencySanitizerOptions::ESAN_CacheFrag;
  else if (LangOpts.Sanitize.has(SanitizerKind::EfficiencyWorkingSet))
    Opts.ToolType = EfficiencySanitizerOptions::ESAN_WorkingSet;
  PM.add(createEfficiencySanitizerPass(Opts));
}

static TargetLibraryInfoImpl *createTLII(llvm::Triple &TargetTriple,
                                         const CodeGenOptions &CodeGenOpts) {
  TargetLibraryInfoImpl *TLII = new TargetLibraryInfoImpl(TargetTriple);
  if (!CodeGenOpts.SimplifyLibCalls)
    TLII->disableAllFunctions();
  else {
    // Disable individual libc/libm calls in TargetLibraryInfo.
    LibFunc::Func F;
    for (auto &FuncName : CodeGenOpts.getNoBuiltinFuncs())
      if (TLII->getLibFunc(FuncName, F))
        TLII->setUnavailable(F);
  }

  switch (CodeGenOpts.getVecLib()) {
  case CodeGenOptions::Accelerate:
    TLII->addVectorizableFunctionsFromVecLib(TargetLibraryInfoImpl::Accelerate);
    break;
<<<<<<< HEAD
#if INTEL_CUSTOMIZATION
  case CodeGenOptions::SVML:
    TLII->addVectorizableFunctionsFromVecLib(TargetLibraryInfoImpl::SVML);
    break;
#endif // INTEL_CUSTOMIZATION
=======
  case CodeGenOptions::SVML:
    TLII->addVectorizableFunctionsFromVecLib(TargetLibraryInfoImpl::SVML);
    break;
>>>>>>> 61c0b0c3
  default:
    break;
  }
  return TLII;
}

static void addSymbolRewriterPass(const CodeGenOptions &Opts,
                                  legacy::PassManager *MPM) {
  llvm::SymbolRewriter::RewriteDescriptorList DL;

  llvm::SymbolRewriter::RewriteMapParser MapParser;
  for (const auto &MapFile : Opts.RewriteMapFiles)
    MapParser.parse(MapFile, &DL);

  MPM->add(createRewriteSymbolsPass(DL));
}

void EmitAssemblyHelper::CreatePasses(legacy::PassManager &MPM,
                                      legacy::FunctionPassManager &FPM) {
  if (CodeGenOpts.DisableLLVMPasses)
    return;

  unsigned OptLevel = CodeGenOpts.OptimizationLevel;
  CodeGenOptions::InliningMethod Inlining = CodeGenOpts.getInlining();

  // Handle disabling of LLVM optimization, where we want to preserve the
  // internal module before any optimization.
  if (CodeGenOpts.DisableLLVMOpts) {
    OptLevel = 0;
    Inlining = CodeGenOpts.NoInlining;
  }

  PassManagerBuilderWrapper PMBuilder(CodeGenOpts, LangOpts);

  // Figure out TargetLibraryInfo.
  Triple TargetTriple(TheModule->getTargetTriple());
  PMBuilder.LibraryInfo = createTLII(TargetTriple, CodeGenOpts);

  switch (Inlining) {
  case CodeGenOptions::NoInlining:
    break;
  case CodeGenOptions::NormalInlining:
  case CodeGenOptions::OnlyHintInlining: {
    PMBuilder.Inliner =
        createFunctionInliningPass(OptLevel, CodeGenOpts.OptimizeSize);
    break;
  }
  case CodeGenOptions::OnlyAlwaysInlining:
    // Respect always_inline.
    if (OptLevel == 0)
      // Do not insert lifetime intrinsics at -O0.
<<<<<<< HEAD
#ifdef INTEL_SPECIFIC_IL0_BACKEND
      // CQ#368488 - respect only INTEL_ALWAYS_INLINE (used for __cilk_sync).
      PMBuilder.Inliner =
          createAlwaysInlinerPass(false, CodeGenOpts.IntelAlwaysInline);
#else // INTEL_SPECIFIC_IL0_BACKEND
      PMBuilder.Inliner = createAlwaysInlinerPass(false);
#endif // INTEL_SPECIFIC_IL0_BACKEND
    else
#ifdef INTEL_SPECIFIC_IL0_BACKEND
      // CQ#368488 - respect only INTEL_ALWAYS_INLINE (used for __cilk_sync).
      PMBuilder.Inliner =
          createAlwaysInlinerPass(true, CodeGenOpts.IntelAlwaysInline);
#else // INTEL_SPECIFIC_IL0_BACKEND
      PMBuilder.Inliner = createAlwaysInlinerPass();
#endif // INTEL_SPECIFIC_IL0_BACKEND
=======
      PMBuilder.Inliner = createAlwaysInlinerLegacyPass(false);
    else
      PMBuilder.Inliner = createAlwaysInlinerLegacyPass();
>>>>>>> 61c0b0c3
    break;
  }

  PMBuilder.OptLevel = OptLevel;
  PMBuilder.SizeLevel = CodeGenOpts.OptimizeSize;
  PMBuilder.BBVectorize = CodeGenOpts.VectorizeBB;
  PMBuilder.SLPVectorize = CodeGenOpts.VectorizeSLP;
  PMBuilder.LoopVectorize = CodeGenOpts.VectorizeLoop;

  PMBuilder.DisableUnrollLoops = !CodeGenOpts.UnrollLoops;
  PMBuilder.MergeFunctions = CodeGenOpts.MergeFunctions;
  PMBuilder.PrepareForThinLTO = CodeGenOpts.EmitSummaryIndex;
  PMBuilder.PrepareForLTO = CodeGenOpts.PrepareForLTO;
  PMBuilder.RerollLoops = CodeGenOpts.RerollLoops;

  // Add target-specific passes that need to run as early as possible.
  if (TM)
    PMBuilder.addExtension(
        PassManagerBuilder::EP_EarlyAsPossible,
        [&](const PassManagerBuilder &, legacy::PassManagerBase &PM) {
          TM->addEarlyAsPossiblePasses(PM);
        });

  PMBuilder.addExtension(PassManagerBuilder::EP_EarlyAsPossible,
                         addAddDiscriminatorsPass);

  // In ObjC ARC mode, add the main ARC optimization passes.
  if (LangOpts.ObjCAutoRefCount) {
    PMBuilder.addExtension(PassManagerBuilder::EP_EarlyAsPossible,
                           addObjCARCExpandPass);
    PMBuilder.addExtension(PassManagerBuilder::EP_ModuleOptimizerEarly,
                           addObjCARCAPElimPass);
    PMBuilder.addExtension(PassManagerBuilder::EP_ScalarOptimizerLate,
                           addObjCARCOptPass);
  }

  if (LangOpts.Sanitize.has(SanitizerKind::LocalBounds)) {
    PMBuilder.addExtension(PassManagerBuilder::EP_ScalarOptimizerLate,
                           addBoundsCheckingPass);
    PMBuilder.addExtension(PassManagerBuilder::EP_EnabledOnOptLevel0,
                           addBoundsCheckingPass);
  }

  if (CodeGenOpts.SanitizeCoverageType ||
      CodeGenOpts.SanitizeCoverageIndirectCalls ||
      CodeGenOpts.SanitizeCoverageTraceCmp) {
    PMBuilder.addExtension(PassManagerBuilder::EP_OptimizerLast,
                           addSanitizerCoveragePass);
    PMBuilder.addExtension(PassManagerBuilder::EP_EnabledOnOptLevel0,
                           addSanitizerCoveragePass);
  }

  if (LangOpts.Sanitize.has(SanitizerKind::Address)) {
    PMBuilder.addExtension(PassManagerBuilder::EP_OptimizerLast,
                           addAddressSanitizerPasses);
    PMBuilder.addExtension(PassManagerBuilder::EP_EnabledOnOptLevel0,
                           addAddressSanitizerPasses);
  }

  if (LangOpts.Sanitize.has(SanitizerKind::KernelAddress)) {
    PMBuilder.addExtension(PassManagerBuilder::EP_OptimizerLast,
                           addKernelAddressSanitizerPasses);
    PMBuilder.addExtension(PassManagerBuilder::EP_EnabledOnOptLevel0,
                           addKernelAddressSanitizerPasses);
  }

  if (LangOpts.Sanitize.has(SanitizerKind::Memory)) {
    PMBuilder.addExtension(PassManagerBuilder::EP_OptimizerLast,
                           addMemorySanitizerPass);
    PMBuilder.addExtension(PassManagerBuilder::EP_EnabledOnOptLevel0,
                           addMemorySanitizerPass);
  }

  if (LangOpts.Sanitize.has(SanitizerKind::Thread)) {
    PMBuilder.addExtension(PassManagerBuilder::EP_OptimizerLast,
                           addThreadSanitizerPass);
    PMBuilder.addExtension(PassManagerBuilder::EP_EnabledOnOptLevel0,
                           addThreadSanitizerPass);
  }

  if (LangOpts.Sanitize.has(SanitizerKind::DataFlow)) {
    PMBuilder.addExtension(PassManagerBuilder::EP_OptimizerLast,
                           addDataFlowSanitizerPass);
    PMBuilder.addExtension(PassManagerBuilder::EP_EnabledOnOptLevel0,
                           addDataFlowSanitizerPass);
  }

  if (LangOpts.Sanitize.hasOneOf(SanitizerKind::Efficiency)) {
    PMBuilder.addExtension(PassManagerBuilder::EP_OptimizerLast,
                           addEfficiencySanitizerPass);
    PMBuilder.addExtension(PassManagerBuilder::EP_EnabledOnOptLevel0,
                           addEfficiencySanitizerPass);
  }

  // Set up the per-function pass manager.
  if (CodeGenOpts.VerifyModule)
    FPM.add(createVerifierPass());

  // Set up the per-module pass manager.
  if (!CodeGenOpts.RewriteMapFiles.empty())
    addSymbolRewriterPass(CodeGenOpts, &MPM);

  if (!CodeGenOpts.DisableGCov &&
      (CodeGenOpts.EmitGcovArcs || CodeGenOpts.EmitGcovNotes)) {
    // Not using 'GCOVOptions::getDefault' allows us to avoid exiting if
    // LLVM's -default-gcov-version flag is set to something invalid.
    GCOVOptions Options;
    Options.EmitNotes = CodeGenOpts.EmitGcovNotes;
    Options.EmitData = CodeGenOpts.EmitGcovArcs;
    memcpy(Options.Version, CodeGenOpts.CoverageVersion, 4);
    Options.UseCfgChecksum = CodeGenOpts.CoverageExtraChecksum;
    Options.NoRedZone = CodeGenOpts.DisableRedZone;
    Options.FunctionNamesInData =
        !CodeGenOpts.CoverageNoFunctionNamesInData;
    Options.ExitBlockBeforeBody = CodeGenOpts.CoverageExitBlockBeforeBody;
    MPM.add(createGCOVProfilerPass(Options));
    if (CodeGenOpts.getDebugInfo() == codegenoptions::NoDebugInfo)
      MPM.add(createStripSymbolsPass(true));
  }

  if (CodeGenOpts.hasProfileClangInstr()) {
    InstrProfOptions Options;
    Options.NoRedZone = CodeGenOpts.DisableRedZone;
    Options.InstrProfileOutput = CodeGenOpts.InstrProfileOutput;
    MPM.add(createInstrProfilingLegacyPass(Options));
  }
  if (CodeGenOpts.hasProfileIRInstr()) {
    PMBuilder.EnablePGOInstrGen = true;
    if (!CodeGenOpts.InstrProfileOutput.empty())
      PMBuilder.PGOInstrGen = CodeGenOpts.InstrProfileOutput;
    else
      PMBuilder.PGOInstrGen = "default_%m.profraw";
  }
  if (CodeGenOpts.hasProfileIRUse())
    PMBuilder.PGOInstrUse = CodeGenOpts.ProfileInstrumentUsePath;

  if (!CodeGenOpts.SampleProfileFile.empty()) {
    MPM.add(createPruneEHPass());
    MPM.add(createSampleProfileLoaderPass(CodeGenOpts.SampleProfileFile));
    PMBuilder.addExtension(PassManagerBuilder::EP_EarlyAsPossible,
                           addCleanupPassesForSampleProfiler);
  }

  PMBuilder.populateFunctionPassManager(FPM);
  PMBuilder.populateModulePassManager(MPM);
}

void EmitAssemblyHelper::setCommandLineOpts() {
  SmallVector<const char *, 16> BackendArgs;
  BackendArgs.push_back("clang"); // Fake program name.
  if (!CodeGenOpts.DebugPass.empty()) {
    BackendArgs.push_back("-debug-pass");
    BackendArgs.push_back(CodeGenOpts.DebugPass.c_str());
  }
  if (!CodeGenOpts.LimitFloatPrecision.empty()) {
    BackendArgs.push_back("-limit-float-precision");
    BackendArgs.push_back(CodeGenOpts.LimitFloatPrecision.c_str());
  }
  for (const std::string &BackendOption : CodeGenOpts.BackendOptions)
    BackendArgs.push_back(BackendOption.c_str());
  BackendArgs.push_back(nullptr);
  llvm::cl::ParseCommandLineOptions(BackendArgs.size() - 1,
                                    BackendArgs.data());
}

void EmitAssemblyHelper::CreateTargetMachine(bool MustCreateTM) {
  // Create the TargetMachine for generating code.
  std::string Error;
  std::string Triple = TheModule->getTargetTriple();
  const llvm::Target *TheTarget = TargetRegistry::lookupTarget(Triple, Error);
  if (!TheTarget) {
    if (MustCreateTM)
      Diags.Report(diag::err_fe_unable_to_create_target) << Error;
    return;
  }

  unsigned CodeModel =
    llvm::StringSwitch<unsigned>(CodeGenOpts.CodeModel)
      .Case("small", llvm::CodeModel::Small)
      .Case("kernel", llvm::CodeModel::Kernel)
      .Case("medium", llvm::CodeModel::Medium)
      .Case("large", llvm::CodeModel::Large)
      .Case("default", llvm::CodeModel::Default)
      .Default(~0u);
  assert(CodeModel != ~0u && "invalid code model!");
  llvm::CodeModel::Model CM = static_cast<llvm::CodeModel::Model>(CodeModel);

  std::string FeaturesStr =
      llvm::join(TargetOpts.Features.begin(), TargetOpts.Features.end(), ",");

  // Keep this synced with the equivalent code in tools/driver/cc1as_main.cpp.
  llvm::Optional<llvm::Reloc::Model> RM;
  if (CodeGenOpts.RelocationModel == "static") {
    RM = llvm::Reloc::Static;
  } else if (CodeGenOpts.RelocationModel == "pic") {
    RM = llvm::Reloc::PIC_;
  } else if (CodeGenOpts.RelocationModel == "ropi") {
    RM = llvm::Reloc::ROPI;
  } else if (CodeGenOpts.RelocationModel == "rwpi") {
    RM = llvm::Reloc::RWPI;
  } else if (CodeGenOpts.RelocationModel == "ropi-rwpi") {
    RM = llvm::Reloc::ROPI_RWPI;
  } else {
    assert(CodeGenOpts.RelocationModel == "dynamic-no-pic" &&
           "Invalid PIC model!");
    RM = llvm::Reloc::DynamicNoPIC;
  }

  CodeGenOpt::Level OptLevel = CodeGenOpt::Default;
  switch (CodeGenOpts.OptimizationLevel) {
  default: break;
  case 0: OptLevel = CodeGenOpt::None; break;
  case 3: OptLevel = CodeGenOpt::Aggressive; break;
  }

  llvm::TargetOptions Options;

  if (!TargetOpts.Reciprocals.empty())
    Options.Reciprocals = TargetRecip(TargetOpts.Reciprocals);

  Options.ThreadModel =
    llvm::StringSwitch<llvm::ThreadModel::Model>(CodeGenOpts.ThreadModel)
      .Case("posix", llvm::ThreadModel::POSIX)
      .Case("single", llvm::ThreadModel::Single);

  // Set float ABI type.
  assert((CodeGenOpts.FloatABI == "soft" || CodeGenOpts.FloatABI == "softfp" ||
          CodeGenOpts.FloatABI == "hard" || CodeGenOpts.FloatABI.empty()) &&
         "Invalid Floating Point ABI!");
  Options.FloatABIType =
      llvm::StringSwitch<llvm::FloatABI::ABIType>(CodeGenOpts.FloatABI)
          .Case("soft", llvm::FloatABI::Soft)
          .Case("softfp", llvm::FloatABI::Soft)
          .Case("hard", llvm::FloatABI::Hard)
          .Default(llvm::FloatABI::Default);

  // Set FP fusion mode.
  switch (CodeGenOpts.getFPContractMode()) {
  case CodeGenOptions::FPC_Off:
    Options.AllowFPOpFusion = llvm::FPOpFusion::Strict;
    break;
  case CodeGenOptions::FPC_On:
    Options.AllowFPOpFusion = llvm::FPOpFusion::Standard;
    break;
  case CodeGenOptions::FPC_Fast:
    Options.AllowFPOpFusion = llvm::FPOpFusion::Fast;
    break;
  }

  Options.UseInitArray = CodeGenOpts.UseInitArray;
  Options.DisableIntegratedAS = CodeGenOpts.DisableIntegratedAS;
  Options.CompressDebugSections = CodeGenOpts.CompressDebugSections;
  Options.RelaxELFRelocations = CodeGenOpts.RelaxELFRelocations;

  // Set EABI version.
  Options.EABIVersion = llvm::StringSwitch<llvm::EABI>(TargetOpts.EABIVersion)
                            .Case("4", llvm::EABI::EABI4)
                            .Case("5", llvm::EABI::EABI5)
                            .Case("gnu", llvm::EABI::GNU)
                            .Default(llvm::EABI::Default);

  if (LangOpts.SjLjExceptions)
    Options.ExceptionModel = llvm::ExceptionHandling::SjLj;

  Options.LessPreciseFPMADOption = CodeGenOpts.LessPreciseFPMAD;
  Options.NoInfsFPMath = CodeGenOpts.NoInfsFPMath;
  Options.NoNaNsFPMath = CodeGenOpts.NoNaNsFPMath;
  Options.NoZerosInBSS = CodeGenOpts.NoZeroInitializedInBSS;
  Options.UnsafeFPMath = CodeGenOpts.UnsafeFPMath;
  Options.StackAlignmentOverride = CodeGenOpts.StackAlignment;
  Options.FunctionSections = CodeGenOpts.FunctionSections;
  Options.DataSections = CodeGenOpts.DataSections;
  Options.UniqueSectionNames = CodeGenOpts.UniqueSectionNames;
  Options.EmulatedTLS = CodeGenOpts.EmulatedTLS;
  Options.DebuggerTuning = CodeGenOpts.getDebuggerTuning();

  Options.MCOptions.MCRelaxAll = CodeGenOpts.RelaxAll;
  Options.MCOptions.MCSaveTempLabels = CodeGenOpts.SaveTempLabels;
  Options.MCOptions.MCUseDwarfDirectory = !CodeGenOpts.NoDwarfDirectoryAsm;
  Options.MCOptions.MCNoExecStack = CodeGenOpts.NoExecStack;
  Options.MCOptions.MCIncrementalLinkerCompatible =
      CodeGenOpts.IncrementalLinkerCompatible;
  Options.MCOptions.MCFatalWarnings = CodeGenOpts.FatalWarnings;
  Options.MCOptions.AsmVerbose = CodeGenOpts.AsmVerbose;
  Options.MCOptions.PreserveAsmComments = CodeGenOpts.PreserveAsmComments;
  Options.MCOptions.ABIName = TargetOpts.ABI;

  TM.reset(TheTarget->createTargetMachine(Triple, TargetOpts.CPU, FeaturesStr,
                                          Options, RM, CM, OptLevel));
}

bool EmitAssemblyHelper::AddEmitPasses(legacy::PassManager &CodeGenPasses,
                                       BackendAction Action,
                                       raw_pwrite_stream &OS) {
  // Add LibraryInfo.
  llvm::Triple TargetTriple(TheModule->getTargetTriple());
  std::unique_ptr<TargetLibraryInfoImpl> TLII(
      createTLII(TargetTriple, CodeGenOpts));
  CodeGenPasses.add(new TargetLibraryInfoWrapperPass(*TLII));

  // Normal mode, emit a .s or .o file by running the code generator. Note,
  // this also adds codegenerator level optimization passes.
  TargetMachine::CodeGenFileType CGFT = TargetMachine::CGFT_AssemblyFile;
  if (Action == Backend_EmitObj)
    CGFT = TargetMachine::CGFT_ObjectFile;
  else if (Action == Backend_EmitMCNull)
    CGFT = TargetMachine::CGFT_Null;
  else
    assert(Action == Backend_EmitAssembly && "Invalid action!");

  // Add ObjC ARC final-cleanup optimizations. This is done as part of the
  // "codegen" passes so that it isn't run multiple times when there is
  // inlining happening.
  if (CodeGenOpts.OptimizationLevel > 0)
    CodeGenPasses.add(createObjCARCContractPass());

  if (TM->addPassesToEmitFile(CodeGenPasses, OS, CGFT,
                              /*DisableVerify=*/!CodeGenOpts.VerifyModule)) {
    Diags.Report(diag::err_fe_unable_to_interface_with_target);
    return false;
  }

  return true;
}

void EmitAssemblyHelper::EmitAssembly(BackendAction Action,
                                      std::unique_ptr<raw_pwrite_stream> OS) {
  TimeRegion Region(llvm::TimePassesIsEnabled ? &CodeGenerationTime : nullptr);

  setCommandLineOpts();

  bool UsesCodeGen = (Action != Backend_EmitNothing &&
                      Action != Backend_EmitBC &&
                      Action != Backend_EmitLL);
  CreateTargetMachine(UsesCodeGen);

  if (UsesCodeGen && !TM)
    return;
  if (TM)
    TheModule->setDataLayout(TM->createDataLayout());

  legacy::PassManager PerModulePasses;
  PerModulePasses.add(
      createTargetTransformInfoWrapperPass(getTargetIRAnalysis()));

  legacy::FunctionPassManager PerFunctionPasses(TheModule);
  PerFunctionPasses.add(
      createTargetTransformInfoWrapperPass(getTargetIRAnalysis()));

  CreatePasses(PerModulePasses, PerFunctionPasses);

  legacy::PassManager CodeGenPasses;
  CodeGenPasses.add(
      createTargetTransformInfoWrapperPass(getTargetIRAnalysis()));

  switch (Action) {
  case Backend_EmitNothing:
    break;

  case Backend_EmitBC:
    PerModulePasses.add(createBitcodeWriterPass(
        *OS, CodeGenOpts.EmitLLVMUseLists, CodeGenOpts.EmitSummaryIndex,
        CodeGenOpts.EmitSummaryIndex));
    break;

  case Backend_EmitLL:
    PerModulePasses.add(
        createPrintModulePass(*OS, "", CodeGenOpts.EmitLLVMUseLists));
    break;

  default:
    if (!AddEmitPasses(CodeGenPasses, Action, *OS))
      return;
  }

  // Before executing passes, print the final values of the LLVM options.
  cl::PrintOptionValues();

  // Run passes. For now we do all passes at once, but eventually we
  // would like to have the option of streaming code generation.

  {
    PrettyStackTraceString CrashInfo("Per-function optimization");

    PerFunctionPasses.doInitialization();
    for (Function &F : *TheModule)
      if (!F.isDeclaration())
        PerFunctionPasses.run(F);
    PerFunctionPasses.doFinalization();
  }

  {
    PrettyStackTraceString CrashInfo("Per-module optimization passes");
    PerModulePasses.run(*TheModule);
  }

  {
    PrettyStackTraceString CrashInfo("Code generation");
    CodeGenPasses.run(*TheModule);
  }
}

namespace {
// Wrapper prodiving a stream for the ThinLTO backend.
class ThinLTOOutputWrapper : public lto::NativeObjectOutput {
  std::unique_ptr<raw_pwrite_stream> OS;

public:
  ThinLTOOutputWrapper(std::unique_ptr<raw_pwrite_stream> OS)
      : OS(std::move(OS)) {}
  std::unique_ptr<raw_pwrite_stream> getStream() override {
    return std::move(OS);
  }
};
}

static void runThinLTOBackend(const CodeGenOptions &CGOpts, Module *M,
                              std::unique_ptr<raw_pwrite_stream> OS) {
  // If we are performing a ThinLTO importing compile, load the function index
  // into memory and pass it into thinBackend, which will run the function
  // importer and invoke LTO passes.
  ErrorOr<std::unique_ptr<ModuleSummaryIndex>> IndexOrErr =
      llvm::getModuleSummaryIndexForFile(
          CGOpts.ThinLTOIndexFile,
          [&](const DiagnosticInfo &DI) { M->getContext().diagnose(DI); });
  if (std::error_code EC = IndexOrErr.getError()) {
    std::string Error = EC.message();
    errs() << "Error loading index file '" << CGOpts.ThinLTOIndexFile
           << "': " << Error << "\n";
    return;
  }
  std::unique_ptr<ModuleSummaryIndex> CombinedIndex = std::move(*IndexOrErr);

  StringMap<std::map<GlobalValue::GUID, GlobalValueSummary *>>
      ModuleToDefinedGVSummaries;
  CombinedIndex->collectDefinedGVSummariesPerModule(ModuleToDefinedGVSummaries);

  // FIXME: We could simply import the modules mentioned in the combined index
  // here.
  FunctionImporter::ImportMapTy ImportList;
  ComputeCrossModuleImportForModule(M->getModuleIdentifier(), *CombinedIndex,
                                    ImportList);

  std::vector<std::unique_ptr<llvm::MemoryBuffer>> OwnedImports;
  MapVector<llvm::StringRef, llvm::MemoryBufferRef> ModuleMap;

  for (auto &I : ImportList) {
    ErrorOr<std::unique_ptr<llvm::MemoryBuffer>> MBOrErr =
        llvm::MemoryBuffer::getFile(I.first());
    if (!MBOrErr) {
      errs() << "Error loading imported file '" << I.first()
             << "': " << MBOrErr.getError().message() << "\n";
      return;
    }
    ModuleMap[I.first()] = (*MBOrErr)->getMemBufferRef();
    OwnedImports.push_back(std::move(*MBOrErr));
  }
  auto AddOutput = [&](size_t Task) {
    return llvm::make_unique<ThinLTOOutputWrapper>(std::move(OS));
  };
  lto::Config Conf;
  if (Error E = thinBackend(
          Conf, 0, AddOutput, *M, *CombinedIndex, ImportList,
          ModuleToDefinedGVSummaries[M->getModuleIdentifier()], ModuleMap)) {
    handleAllErrors(std::move(E), [&](ErrorInfoBase &EIB) {
      errs() << "Error running ThinLTO backend: " << EIB.message() << '\n';
    });
  }
}

void clang::EmitBackendOutput(DiagnosticsEngine &Diags,
                              const CodeGenOptions &CGOpts,
                              const clang::TargetOptions &TOpts,
                              const LangOptions &LOpts, const llvm::DataLayout &TDesc,
                              Module *M, BackendAction Action,
                              std::unique_ptr<raw_pwrite_stream> OS) {
  if (!CGOpts.ThinLTOIndexFile.empty()) {
    runThinLTOBackend(CGOpts, M, std::move(OS));
    return;
  }

  EmitAssemblyHelper AsmHelper(Diags, CGOpts, TOpts, LOpts, M);

  AsmHelper.EmitAssembly(Action, std::move(OS));

  // Verify clang's TargetInfo DataLayout against the LLVM TargetMachine's
  // DataLayout.
  if (AsmHelper.TM) {
    std::string DLDesc = M->getDataLayout().getStringRepresentation();
    if (DLDesc != TDesc.getStringRepresentation()) {
      unsigned DiagID = Diags.getCustomDiagID(
          DiagnosticsEngine::Error, "backend data layout '%0' does not match "
                                    "expected target description '%1'");
      Diags.Report(DiagID) << DLDesc << TDesc.getStringRepresentation();
    }
  }
}

static const char* getSectionNameForBitcode(const Triple &T) {
  switch (T.getObjectFormat()) {
  case Triple::MachO:
    return "__LLVM,__bitcode";
  case Triple::COFF:
  case Triple::ELF:
  case Triple::UnknownObjectFormat:
    return ".llvmbc";
  }
  llvm_unreachable("Unimplemented ObjectFormatType");
}

static const char* getSectionNameForCommandline(const Triple &T) {
  switch (T.getObjectFormat()) {
  case Triple::MachO:
    return "__LLVM,__cmdline";
  case Triple::COFF:
  case Triple::ELF:
  case Triple::UnknownObjectFormat:
    return ".llvmcmd";
  }
  llvm_unreachable("Unimplemented ObjectFormatType");
}

// With -fembed-bitcode, save a copy of the llvm IR as data in the
// __LLVM,__bitcode section.
void clang::EmbedBitcode(llvm::Module *M, const CodeGenOptions &CGOpts,
                         llvm::MemoryBufferRef Buf) {
  if (CGOpts.getEmbedBitcode() == CodeGenOptions::Embed_Off)
    return;

  // Save llvm.compiler.used and remote it.
  SmallVector<Constant*, 2> UsedArray;
  SmallSet<GlobalValue*, 4> UsedGlobals;
  Type *UsedElementType = Type::getInt8Ty(M->getContext())->getPointerTo(0);
  GlobalVariable *Used = collectUsedGlobalVariables(*M, UsedGlobals, true);
  for (auto *GV : UsedGlobals) {
    if (GV->getName() != "llvm.embedded.module" &&
        GV->getName() != "llvm.cmdline")
      UsedArray.push_back(
          ConstantExpr::getPointerBitCastOrAddrSpaceCast(GV, UsedElementType));
  }
  if (Used)
    Used->eraseFromParent();

  // Embed the bitcode for the llvm module.
  std::string Data;
  ArrayRef<uint8_t> ModuleData;
  Triple T(M->getTargetTriple());
  // Create a constant that contains the bitcode.
  // In case of embedding a marker, ignore the input Buf and use the empty
  // ArrayRef. It is also legal to create a bitcode marker even Buf is empty.
  if (CGOpts.getEmbedBitcode() != CodeGenOptions::Embed_Marker) {
    if (!isBitcode((const unsigned char *)Buf.getBufferStart(),
                   (const unsigned char *)Buf.getBufferEnd())) {
      // If the input is LLVM Assembly, bitcode is produced by serializing
      // the module. Use-lists order need to be perserved in this case.
      llvm::raw_string_ostream OS(Data);
      llvm::WriteBitcodeToFile(M, OS, /* ShouldPreserveUseListOrder */ true);
      ModuleData =
          ArrayRef<uint8_t>((const uint8_t *)OS.str().data(), OS.str().size());
    } else
      // If the input is LLVM bitcode, write the input byte stream directly.
      ModuleData = ArrayRef<uint8_t>((const uint8_t *)Buf.getBufferStart(),
                                     Buf.getBufferSize());
  }
  llvm::Constant *ModuleConstant =
      llvm::ConstantDataArray::get(M->getContext(), ModuleData);
  llvm::GlobalVariable *GV = new llvm::GlobalVariable(
      *M, ModuleConstant->getType(), true, llvm::GlobalValue::PrivateLinkage,
      ModuleConstant);
  GV->setSection(getSectionNameForBitcode(T));
  UsedArray.push_back(
      ConstantExpr::getPointerBitCastOrAddrSpaceCast(GV, UsedElementType));
  if (llvm::GlobalVariable *Old =
          M->getGlobalVariable("llvm.embedded.module", true)) {
    assert(Old->hasOneUse() &&
           "llvm.embedded.module can only be used once in llvm.compiler.used");
    GV->takeName(Old);
    Old->eraseFromParent();
  } else {
    GV->setName("llvm.embedded.module");
  }

  // Skip if only bitcode needs to be embedded.
  if (CGOpts.getEmbedBitcode() != CodeGenOptions::Embed_Bitcode) {
    // Embed command-line options.
    ArrayRef<uint8_t> CmdData(const_cast<uint8_t *>(CGOpts.CmdArgs.data()),
                              CGOpts.CmdArgs.size());
    llvm::Constant *CmdConstant =
      llvm::ConstantDataArray::get(M->getContext(), CmdData);
    GV = new llvm::GlobalVariable(*M, CmdConstant->getType(), true,
                                  llvm::GlobalValue::PrivateLinkage,
                                  CmdConstant);
    GV->setSection(getSectionNameForCommandline(T));
    UsedArray.push_back(
        ConstantExpr::getPointerBitCastOrAddrSpaceCast(GV, UsedElementType));
    if (llvm::GlobalVariable *Old =
            M->getGlobalVariable("llvm.cmdline", true)) {
      assert(Old->hasOneUse() &&
             "llvm.cmdline can only be used once in llvm.compiler.used");
      GV->takeName(Old);
      Old->eraseFromParent();
    } else {
      GV->setName("llvm.cmdline");
    }
  }

  if (UsedArray.empty())
    return;

  // Recreate llvm.compiler.used.
  ArrayType *ATy = ArrayType::get(UsedElementType, UsedArray.size());
  auto *NewUsed = new GlobalVariable(
      *M, ATy, false, llvm::GlobalValue::AppendingLinkage,
      llvm::ConstantArray::get(ATy, UsedArray), "llvm.compiler.used");
  NewUsed->setSection("llvm.metadata");
}<|MERGE_RESOLUTION|>--- conflicted
+++ resolved
@@ -265,17 +265,9 @@
   case CodeGenOptions::Accelerate:
     TLII->addVectorizableFunctionsFromVecLib(TargetLibraryInfoImpl::Accelerate);
     break;
-<<<<<<< HEAD
-#if INTEL_CUSTOMIZATION
   case CodeGenOptions::SVML:
     TLII->addVectorizableFunctionsFromVecLib(TargetLibraryInfoImpl::SVML);
     break;
-#endif // INTEL_CUSTOMIZATION
-=======
-  case CodeGenOptions::SVML:
-    TLII->addVectorizableFunctionsFromVecLib(TargetLibraryInfoImpl::SVML);
-    break;
->>>>>>> 61c0b0c3
   default:
     break;
   }
@@ -327,27 +319,21 @@
     // Respect always_inline.
     if (OptLevel == 0)
       // Do not insert lifetime intrinsics at -O0.
-<<<<<<< HEAD
 #ifdef INTEL_SPECIFIC_IL0_BACKEND
       // CQ#368488 - respect only INTEL_ALWAYS_INLINE (used for __cilk_sync).
       PMBuilder.Inliner =
-          createAlwaysInlinerPass(false, CodeGenOpts.IntelAlwaysInline);
+          createAlwaysInlinerLegacyPass(false, CodeGenOpts.IntelAlwaysInline);
 #else // INTEL_SPECIFIC_IL0_BACKEND
-      PMBuilder.Inliner = createAlwaysInlinerPass(false);
+      PMBuilder.Inliner = createAlwaysInlinerLegacyPass(false);
 #endif // INTEL_SPECIFIC_IL0_BACKEND
     else
 #ifdef INTEL_SPECIFIC_IL0_BACKEND
       // CQ#368488 - respect only INTEL_ALWAYS_INLINE (used for __cilk_sync).
       PMBuilder.Inliner =
-          createAlwaysInlinerPass(true, CodeGenOpts.IntelAlwaysInline);
+          createAlwaysInlinerLegacyPass(true, CodeGenOpts.IntelAlwaysInline);
 #else // INTEL_SPECIFIC_IL0_BACKEND
-      PMBuilder.Inliner = createAlwaysInlinerPass();
+      PMBuilder.Inliner = createAlwaysInlinerLegacyPass();
 #endif // INTEL_SPECIFIC_IL0_BACKEND
-=======
-      PMBuilder.Inliner = createAlwaysInlinerLegacyPass(false);
-    else
-      PMBuilder.Inliner = createAlwaysInlinerLegacyPass();
->>>>>>> 61c0b0c3
     break;
   }
 
