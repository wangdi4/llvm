//===--- BackendUtil.cpp - LLVM Backend Utilities -------------------------===//
// INTEL_CUSTOMIZATION
//
// INTEL CONFIDENTIAL
//
// Modifications, Copyright (C) 2021 Intel Corporation
//
// This software and the related documents are Intel copyrighted materials, and
// your use of them is governed by the express license under which they were
// provided to you ("License"). Unless the License provides otherwise, you may
// not use, modify, copy, publish, distribute, disclose or transmit this
// software or the related documents without Intel's prior written permission.
//
// This software and the related documents are provided as is, with no express
// or implied warranties, other than those that are expressly stated in the
// License.
//
// end INTEL_CUSTOMIZATION
//
// Part of the LLVM Project, under the Apache License v2.0 with LLVM Exceptions.
// See https://llvm.org/LICENSE.txt for license information.
// SPDX-License-Identifier: Apache-2.0 WITH LLVM-exception
//
//===----------------------------------------------------------------------===//

#include "clang/CodeGen/BackendUtil.h"
#include "clang/Basic/CodeGenOptions.h"
#include "clang/Basic/Diagnostic.h"
#include "clang/Basic/LangOptions.h"
#include "clang/Basic/TargetOptions.h"
#include "clang/Basic/Targets/SPIR.h"
#include "clang/Frontend/FrontendDiagnostic.h"
#include "clang/Frontend/Utils.h"
#include "clang/Lex/HeaderSearchOptions.h"
#include "llvm/ADT/SmallSet.h"
#include "llvm/ADT/StringExtras.h"
#include "llvm/ADT/StringSwitch.h"
#include "llvm/Analysis/AliasAnalysis.h"
#include "llvm/Analysis/GlobalsModRef.h"
#include "llvm/Analysis/TargetLibraryInfo.h"
#include "llvm/Analysis/TargetTransformInfo.h"
#include "llvm/Bitcode/BitcodeReader.h"
#include "llvm/Bitcode/BitcodeWriter.h"
#include "llvm/Bitcode/BitcodeWriterPass.h"
#include "llvm/CodeGen/RegAllocRegistry.h"
#include "llvm/CodeGen/SchedulerRegistry.h"
#include "llvm/CodeGen/TargetSubtargetInfo.h"
#include "llvm/IR/DataLayout.h"
#include "llvm/IR/DebugInfo.h"
#include "llvm/IR/LegacyPassManager.h"
#include "llvm/IR/Module.h"
#include "llvm/IR/ModuleSummaryIndex.h"
#include "llvm/IR/PassManager.h"
#include "llvm/IR/Verifier.h"
#include "llvm/IRPrinter/IRPrintingPasses.h"
#include "llvm/LTO/LTOBackend.h"
#include "llvm/MC/MCAsmInfo.h"
#include "llvm/MC/TargetRegistry.h"
#include "llvm/Object/OffloadBinary.h"
#include "llvm/Passes/PassBuilder.h"
#include "llvm/Passes/PassPlugin.h"
#include "llvm/Passes/StandardInstrumentations.h"
#include "llvm/SYCLLowerIR/CompileTimePropertiesPass.h"
#include "llvm/SYCLLowerIR/ESIMD/ESIMDVerifier.h"
#include "llvm/SYCLLowerIR/ESIMD/LowerESIMD.h"
#include "llvm/SYCLLowerIR/LowerWGLocalMemory.h"
#include "llvm/SYCLLowerIR/MutatePrintfAddrspace.h"
#include "llvm/SYCLLowerIR/PrepareSYCLNativeCPU.h"
#include "llvm/SYCLLowerIR/RenameKernelSYCLNativeCPU.h"
#include "llvm/SYCLLowerIR/SYCLAddOptLevelAttribute.h"
#include "llvm/SYCLLowerIR/SYCLPropagateAspectsUsage.h"
#include "llvm/Support/BuryPointer.h"
#include "llvm/Support/CommandLine.h"
#include "llvm/Support/MemoryBuffer.h"
#include "llvm/Support/PrettyStackTrace.h"
#include "llvm/Support/Process.h" // INTEL MLPGO
#include "llvm/Support/TimeProfiler.h"
#include "llvm/Support/Timer.h"
#include "llvm/Support/ToolOutputFile.h"
#include "llvm/Support/VirtualFileSystem.h"
#include "llvm/Support/raw_ostream.h"
#include "llvm/Target/TargetMachine.h"
#include "llvm/Target/TargetOptions.h"
#include "llvm/TargetParser/SubtargetFeature.h"
#include "llvm/TargetParser/Triple.h"
#include "llvm/Transforms/IPO/DeadArgumentElimination.h"
#include "llvm/Transforms/IPO/EmbedBitcodePass.h"
#include "llvm/Transforms/IPO/LowerTypeTests.h"
#include "llvm/Transforms/IPO/ThinLTOBitcodeWriter.h"
#include "llvm/Transforms/InstCombine/InstCombine.h"
#include "llvm/Transforms/Instrumentation.h"
#include "llvm/Transforms/Instrumentation/AddressSanitizer.h"
#include "llvm/Transforms/Instrumentation/AddressSanitizerOptions.h"
#include "llvm/Transforms/Instrumentation/BoundsChecking.h"
#include "llvm/Transforms/Instrumentation/DataFlowSanitizer.h"
#include "llvm/Transforms/Instrumentation/GCOVProfiler.h"
#include "llvm/Transforms/Instrumentation/HWAddressSanitizer.h"
#include "llvm/Transforms/Instrumentation/InstrProfiling.h"
#include "llvm/Transforms/Instrumentation/KCFI.h"
#include "llvm/Transforms/Instrumentation/MemProfiler.h"
#include "llvm/Transforms/Instrumentation/MemorySanitizer.h"
#include "llvm/Transforms/Instrumentation/PGOInstrumentation.h"
#include "llvm/Transforms/Instrumentation/SPIRITTAnnotations.h"
#include "llvm/Transforms/Instrumentation/SanitizerBinaryMetadata.h"
#include "llvm/Transforms/Instrumentation/SanitizerCoverage.h"
#include "llvm/Transforms/Instrumentation/ThreadSanitizer.h"
#include "llvm/Transforms/ObjCARC.h"
#include "llvm/Transforms/Scalar/EarlyCSE.h"
#include "llvm/Transforms/Scalar/GVN.h"
#include "llvm/Transforms/Scalar/InferAddressSpaces.h"
#include "llvm/Transforms/Scalar/JumpThreading.h"
#include "llvm/Transforms/Utils/Debugify.h"
#include "llvm/Transforms/Utils/EntryExitInstrumenter.h"
#include "llvm/Transforms/Utils/ModuleUtils.h"
#include <memory>
#include <optional>

#if INTEL_CUSTOMIZATION
#include "llvm/Transforms/IPO.h"
#include "llvm/Transforms/IPO/AlwaysInliner.h"
#include "llvm/Transforms/IPO/Intel_InlineLists.h"
#include "llvm/Transforms/Scalar/NewGVN.h"
#include "llvm/Transforms/Utils.h"
#include "llvm/Transforms/Utils/SymbolRewriter.h"
#endif // INTEL_CUSTOMIZATION

using namespace clang;
using namespace llvm;

#define HANDLE_EXTENSION(Ext)                                                  \
  llvm::PassPluginLibraryInfo get##Ext##PluginInfo();
#include "llvm/Support/Extension.def"

namespace llvm {
extern cl::opt<bool> PrintPipelinePasses;

// Experiment to move sanitizers earlier.
static cl::opt<bool> ClSanitizeOnOptimizerEarlyEP(
    "sanitizer-early-opt-ep", cl::Optional,
    cl::desc("Insert sanitizers on OptimizerEarlyEP."), cl::init(false));

static cl::opt<bool> SYCLNativeCPURename(
    "sycl-native-cpu-rename", cl::init(false),
    cl::desc("Rename kernel functions for SYCL Native CPU"));
}

namespace {

// Default filename used for profile generation.
std::string getDefaultProfileGenName() {
  return DebugInfoCorrelate ? "default_%m.proflite" : "default_%m.profraw";
}

class EmitAssemblyHelper {
  DiagnosticsEngine &Diags;
  const HeaderSearchOptions &HSOpts;
  const CodeGenOptions &CodeGenOpts;
  const clang::TargetOptions &TargetOpts;
  const LangOptions &LangOpts;
  Module *TheModule;
  IntrusiveRefCntPtr<llvm::vfs::FileSystem> VFS;

  Timer CodeGenerationTime;

  std::unique_ptr<raw_pwrite_stream> OS;

  Triple TargetTriple;

  TargetIRAnalysis getTargetIRAnalysis() const {
    if (TM)
      return TM->getTargetIRAnalysis();

    return TargetIRAnalysis();
  }

  /// Generates the TargetMachine.
  /// Leaves TM unchanged if it is unable to create the target machine.
  /// Some of our clang tests specify triples which are not built
  /// into clang. This is okay because these tests check the generated
  /// IR, and they require DataLayout which depends on the triple.
  /// In this case, we allow this method to fail and not report an error.
  /// When MustCreateTM is used, we print an error if we are unable to load
  /// the requested target.
  void CreateTargetMachine(bool MustCreateTM);

  /// Add passes necessary to emit assembly or LLVM IR.
  ///
  /// \return True on success.
  bool AddEmitPasses(legacy::PassManager &CodeGenPasses, BackendAction Action,
                     raw_pwrite_stream &OS, raw_pwrite_stream *DwoOS);

  std::unique_ptr<llvm::ToolOutputFile> openOutputFile(StringRef Path) {
    std::error_code EC;
    auto F = std::make_unique<llvm::ToolOutputFile>(Path, EC,
                                                     llvm::sys::fs::OF_None);
    if (EC) {
      Diags.Report(diag::err_fe_unable_to_open_output) << Path << EC.message();
      F.reset();
    }
    return F;
  }

  void
  RunOptimizationPipeline(BackendAction Action,
                          std::unique_ptr<raw_pwrite_stream> &OS,
                          std::unique_ptr<llvm::ToolOutputFile> &ThinLinkOS);
  void RunCodegenPipeline(BackendAction Action,
                          std::unique_ptr<raw_pwrite_stream> &OS,
                          std::unique_ptr<llvm::ToolOutputFile> &DwoOS);

  /// Check whether we should emit a module summary for regular LTO.
  /// The module summary should be emitted by default for regular LTO
  /// except for ld64 targets.
  ///
  /// \return True if the module summary should be emitted.
  bool shouldEmitRegularLTOSummary() const {
    return CodeGenOpts.PrepareForLTO && !CodeGenOpts.DisableLLVMPasses &&
           TargetTriple.getVendor() != llvm::Triple::Apple;
  }

public:
  EmitAssemblyHelper(DiagnosticsEngine &_Diags,
                     const HeaderSearchOptions &HeaderSearchOpts,
                     const CodeGenOptions &CGOpts,
                     const clang::TargetOptions &TOpts,
                     const LangOptions &LOpts, Module *M,
                     IntrusiveRefCntPtr<llvm::vfs::FileSystem> VFS)
      : Diags(_Diags), HSOpts(HeaderSearchOpts), CodeGenOpts(CGOpts),
        TargetOpts(TOpts), LangOpts(LOpts), TheModule(M), VFS(std::move(VFS)),
        CodeGenerationTime("codegen", "Code Generation Time"),
        TargetTriple(TheModule->getTargetTriple()) {}

  ~EmitAssemblyHelper() {
    if (CodeGenOpts.DisableFree)
      BuryPointer(std::move(TM));
  }

  std::unique_ptr<TargetMachine> TM;

  // Emit output using the new pass manager for the optimization pipeline.
  void EmitAssembly(BackendAction Action,
                    std::unique_ptr<raw_pwrite_stream> OS);
};
}

static SanitizerCoverageOptions
getSancovOptsFromCGOpts(const CodeGenOptions &CGOpts) {
  SanitizerCoverageOptions Opts;
  Opts.CoverageType =
      static_cast<SanitizerCoverageOptions::Type>(CGOpts.SanitizeCoverageType);
  Opts.IndirectCalls = CGOpts.SanitizeCoverageIndirectCalls;
  Opts.TraceBB = CGOpts.SanitizeCoverageTraceBB;
  Opts.TraceCmp = CGOpts.SanitizeCoverageTraceCmp;
  Opts.TraceDiv = CGOpts.SanitizeCoverageTraceDiv;
  Opts.TraceGep = CGOpts.SanitizeCoverageTraceGep;
  Opts.Use8bitCounters = CGOpts.SanitizeCoverage8bitCounters;
  Opts.TracePC = CGOpts.SanitizeCoverageTracePC;
  Opts.TracePCGuard = CGOpts.SanitizeCoverageTracePCGuard;
  Opts.NoPrune = CGOpts.SanitizeCoverageNoPrune;
  Opts.Inline8bitCounters = CGOpts.SanitizeCoverageInline8bitCounters;
  Opts.InlineBoolFlag = CGOpts.SanitizeCoverageInlineBoolFlag;
  Opts.PCTable = CGOpts.SanitizeCoveragePCTable;
  Opts.StackDepth = CGOpts.SanitizeCoverageStackDepth;
  Opts.TraceLoads = CGOpts.SanitizeCoverageTraceLoads;
  Opts.TraceStores = CGOpts.SanitizeCoverageTraceStores;
  Opts.CollectControlFlow = CGOpts.SanitizeCoverageControlFlow;
  return Opts;
}

static SanitizerBinaryMetadataOptions
getSanitizerBinaryMetadataOptions(const CodeGenOptions &CGOpts) {
  SanitizerBinaryMetadataOptions Opts;
  Opts.Covered = CGOpts.SanitizeBinaryMetadataCovered;
  Opts.Atomics = CGOpts.SanitizeBinaryMetadataAtomics;
  Opts.UAR = CGOpts.SanitizeBinaryMetadataUAR;
  return Opts;
}

// Check if ASan should use GC-friendly instrumentation for globals.
// First of all, there is no point if -fdata-sections is off (expect for MachO,
// where this is not a factor). Also, on ELF this feature requires an assembler
// extension that only works with -integrated-as at the moment.
static bool asanUseGlobalsGC(const Triple &T, const CodeGenOptions &CGOpts) {
  if (!CGOpts.SanitizeAddressGlobalsDeadStripping)
    return false;
  switch (T.getObjectFormat()) {
  case Triple::MachO:
  case Triple::COFF:
    return true;
  case Triple::ELF:
    return !CGOpts.DisableIntegratedAS;
  case Triple::GOFF:
    llvm::report_fatal_error("ASan not implemented for GOFF");
  case Triple::XCOFF:
    llvm::report_fatal_error("ASan not implemented for XCOFF.");
  case Triple::Wasm:
  case Triple::DXContainer:
  case Triple::SPIRV:
  case Triple::UnknownObjectFormat:
    break;
  }
  return false;
}

static TargetLibraryInfoImpl *createTLII(llvm::Triple &TargetTriple,
                                         const CodeGenOptions &CodeGenOpts) {
  TargetLibraryInfoImpl *TLII = new TargetLibraryInfoImpl(TargetTriple);

  switch (CodeGenOpts.getVecLib()) {
  case CodeGenOptions::Accelerate:
    TLII->addVectorizableFunctionsFromVecLib(TargetLibraryInfoImpl::Accelerate,
                                             TargetTriple);
    break;
  case CodeGenOptions::LIBMVEC:
    TLII->addVectorizableFunctionsFromVecLib(TargetLibraryInfoImpl::LIBMVEC_X86,
                                             TargetTriple);
    break;
  case CodeGenOptions::MASSV:
    TLII->addVectorizableFunctionsFromVecLib(TargetLibraryInfoImpl::MASSV,
                                             TargetTriple);
    break;
  case CodeGenOptions::SVML:
    TLII->addVectorizableFunctionsFromVecLib(TargetLibraryInfoImpl::SVML,
                                             TargetTriple);
    break;
  case CodeGenOptions::SLEEF:
    TLII->addVectorizableFunctionsFromVecLib(TargetLibraryInfoImpl::SLEEFGNUABI,
                                             TargetTriple);
    break;
  case CodeGenOptions::Darwin_libsystem_m:
    TLII->addVectorizableFunctionsFromVecLib(
        TargetLibraryInfoImpl::DarwinLibSystemM, TargetTriple);
    break;
  case CodeGenOptions::ArmPL:
    TLII->addVectorizableFunctionsFromVecLib(TargetLibraryInfoImpl::ArmPL,
                                             TargetTriple);
    break;
  default:
    break;
  }
  switch (CodeGenOpts.getAltMathLib()) {
  case CodeGenOptions::TestAltMathLibrary:
    TLII->addAltMathFunctionsFromLib(
        TargetLibraryInfoImpl::AltMathLibrary::TestAltMathLibrary);
    break;
  case CodeGenOptions::SVMLAltMathLibrary:
    TLII->addAltMathFunctionsFromLib(
        TargetLibraryInfoImpl::AltMathLibrary::SVMLAltMathLibrary);
    break;
  default:
    break;
  }
  return TLII;
}

static std::optional<llvm::CodeModel::Model>
getCodeModel(const CodeGenOptions &CodeGenOpts) {
  unsigned CodeModel = llvm::StringSwitch<unsigned>(CodeGenOpts.CodeModel)
                           .Case("tiny", llvm::CodeModel::Tiny)
                           .Case("small", llvm::CodeModel::Small)
                           .Case("kernel", llvm::CodeModel::Kernel)
                           .Case("medium", llvm::CodeModel::Medium)
                           .Case("large", llvm::CodeModel::Large)
                           .Case("default", ~1u)
                           .Default(~0u);
  assert(CodeModel != ~0u && "invalid code model!");
  if (CodeModel == ~1u)
    return std::nullopt;
  return static_cast<llvm::CodeModel::Model>(CodeModel);
}

static CodeGenFileType getCodeGenFileType(BackendAction Action) {
  if (Action == Backend_EmitObj)
    return CodeGenFileType::ObjectFile;
  else if (Action == Backend_EmitMCNull)
    return CodeGenFileType::Null;
  else {
    assert(Action == Backend_EmitAssembly && "Invalid action!");
    return CodeGenFileType::AssemblyFile;
  }
}

static bool actionRequiresCodeGen(BackendAction Action) {
  return Action != Backend_EmitNothing && Action != Backend_EmitBC &&
         Action != Backend_EmitLL;
}

static bool initTargetOptions(DiagnosticsEngine &Diags,
                              llvm::TargetOptions &Options,
                              const CodeGenOptions &CodeGenOpts,
                              const clang::TargetOptions &TargetOpts,
                              const LangOptions &LangOpts,
                              const HeaderSearchOptions &HSOpts) {
  switch (LangOpts.getThreadModel()) {
  case LangOptions::ThreadModelKind::POSIX:
    Options.ThreadModel = llvm::ThreadModel::POSIX;
    break;
  case LangOptions::ThreadModelKind::Single:
    Options.ThreadModel = llvm::ThreadModel::Single;
    break;
  }

  // Set float ABI type.
  assert((CodeGenOpts.FloatABI == "soft" || CodeGenOpts.FloatABI == "softfp" ||
          CodeGenOpts.FloatABI == "hard" || CodeGenOpts.FloatABI.empty()) &&
         "Invalid Floating Point ABI!");
  Options.FloatABIType =
      llvm::StringSwitch<llvm::FloatABI::ABIType>(CodeGenOpts.FloatABI)
          .Case("soft", llvm::FloatABI::Soft)
          .Case("softfp", llvm::FloatABI::Soft)
          .Case("hard", llvm::FloatABI::Hard)
          .Default(llvm::FloatABI::Default);

  // Set FP fusion mode.
  switch (LangOpts.getDefaultFPContractMode()) {
  case LangOptions::FPM_Off:
    // Preserve any contraction performed by the front-end.  (Strict performs
    // splitting of the muladd intrinsic in the backend.)
    Options.AllowFPOpFusion = llvm::FPOpFusion::Standard;
    break;
  case LangOptions::FPM_On:
  case LangOptions::FPM_FastHonorPragmas:
    Options.AllowFPOpFusion = llvm::FPOpFusion::Standard;
    break;
  case LangOptions::FPM_Fast:
    Options.AllowFPOpFusion = llvm::FPOpFusion::Fast;
    break;
  }

  Options.BinutilsVersion =
      llvm::TargetMachine::parseBinutilsVersion(CodeGenOpts.BinutilsVersion);
  Options.UseInitArray = CodeGenOpts.UseInitArray;
  Options.DisableIntegratedAS = CodeGenOpts.DisableIntegratedAS;
  Options.CompressDebugSections = CodeGenOpts.getCompressDebugSections();
  Options.RelaxELFRelocations = CodeGenOpts.RelaxELFRelocations;

  // Set EABI version.
  Options.EABIVersion = TargetOpts.EABIVersion;

  if (LangOpts.hasSjLjExceptions())
    Options.ExceptionModel = llvm::ExceptionHandling::SjLj;
  if (LangOpts.hasSEHExceptions())
    Options.ExceptionModel = llvm::ExceptionHandling::WinEH;
  if (LangOpts.hasDWARFExceptions())
    Options.ExceptionModel = llvm::ExceptionHandling::DwarfCFI;
  if (LangOpts.hasWasmExceptions())
    Options.ExceptionModel = llvm::ExceptionHandling::Wasm;

  Options.NoInfsFPMath = LangOpts.NoHonorInfs;
  Options.NoNaNsFPMath = LangOpts.NoHonorNaNs;
  Options.NoZerosInBSS = CodeGenOpts.NoZeroInitializedInBSS;
  Options.UnsafeFPMath = LangOpts.AllowFPReassoc && LangOpts.AllowRecip &&
                         LangOpts.NoSignedZero && LangOpts.ApproxFunc &&
                         (LangOpts.getDefaultFPContractMode() ==
                              LangOptions::FPModeKind::FPM_Fast ||
                          LangOpts.getDefaultFPContractMode() ==
                              LangOptions::FPModeKind::FPM_FastHonorPragmas);
#if INTEL_CUSTOMIZATION
  Options.IntelAdvancedOptim = CodeGenOpts.IntelAdvancedOptim;
  Options.IntelLibIRCAllowed = CodeGenOpts.IntelLibIRCAllowed;
  Options.IntelSpillParms = CodeGenOpts.IntelSpillParms;
#if INTEL_FEATURE_MARKERCOUNT
  Options.MarkerCountKind =
      CodeGenOpts.FunctionMarkerCount | CodeGenOpts.LoopMarkerCount;
  Options.OverrideMarkerCountFile = CodeGenOpts.OverrideMarkerCountFile;
#endif // INTEL_FEATURE_MARKERCOUNT
#endif // INTEL_CUSTOMIZATION
  Options.ApproxFuncFPMath = LangOpts.ApproxFunc;

  Options.BBSections =
      llvm::StringSwitch<llvm::BasicBlockSection>(CodeGenOpts.BBSections)
          .Case("all", llvm::BasicBlockSection::All)
          .Case("labels", llvm::BasicBlockSection::Labels)
          .StartsWith("list=", llvm::BasicBlockSection::List)
          .Case("none", llvm::BasicBlockSection::None)
          .Default(llvm::BasicBlockSection::None);

  if (Options.BBSections == llvm::BasicBlockSection::List) {
    ErrorOr<std::unique_ptr<MemoryBuffer>> MBOrErr =
        MemoryBuffer::getFile(CodeGenOpts.BBSections.substr(5));
    if (!MBOrErr) {
      Diags.Report(diag::err_fe_unable_to_load_basic_block_sections_file)
          << MBOrErr.getError().message();
      return false;
    }
    Options.BBSectionsFuncListBuf = std::move(*MBOrErr);
  }

  Options.EnableMachineFunctionSplitter = CodeGenOpts.SplitMachineFunctions;
  Options.FunctionSections = CodeGenOpts.FunctionSections;
  Options.DataSections = CodeGenOpts.DataSections;
  Options.IgnoreXCOFFVisibility = LangOpts.IgnoreXCOFFVisibility;
  Options.UniqueSectionNames = CodeGenOpts.UniqueSectionNames;
  Options.UniqueBasicBlockSectionNames =
      CodeGenOpts.UniqueBasicBlockSectionNames;
  Options.TLSSize = CodeGenOpts.TLSSize;
  Options.EmulatedTLS = CodeGenOpts.EmulatedTLS;
  Options.DebuggerTuning = CodeGenOpts.getDebuggerTuning();
  Options.EmitStackSizeSection = CodeGenOpts.StackSizeSection;
  Options.StackUsageOutput = CodeGenOpts.StackUsageOutput;
  Options.EmitAddrsig = CodeGenOpts.Addrsig;
  Options.ForceDwarfFrameSection = CodeGenOpts.ForceDwarfFrameSection;
  Options.EmitCallSiteInfo = CodeGenOpts.EmitCallSiteInfo;
  Options.EnableAIXExtendedAltivecABI = LangOpts.EnableAIXExtendedAltivecABI;
  Options.XRayFunctionIndex = CodeGenOpts.XRayFunctionIndex;
  Options.LoopAlignment = CodeGenOpts.LoopAlignment;
  Options.DebugStrictDwarf = CodeGenOpts.DebugStrictDwarf;
  Options.ObjectFilenameForDebug = CodeGenOpts.ObjectFilenameForDebug;
  Options.Hotpatch = CodeGenOpts.HotPatch;
  Options.JMCInstrument = CodeGenOpts.JMCInstrument;
  Options.XCOFFReadOnlyPointers = CodeGenOpts.XCOFFReadOnlyPointers;

  switch (CodeGenOpts.getSwiftAsyncFramePointer()) {
  case CodeGenOptions::SwiftAsyncFramePointerKind::Auto:
    Options.SwiftAsyncFramePointer =
        SwiftAsyncFramePointerMode::DeploymentBased;
    break;

  case CodeGenOptions::SwiftAsyncFramePointerKind::Always:
    Options.SwiftAsyncFramePointer = SwiftAsyncFramePointerMode::Always;
    break;

  case CodeGenOptions::SwiftAsyncFramePointerKind::Never:
    Options.SwiftAsyncFramePointer = SwiftAsyncFramePointerMode::Never;
    break;
  }

  Options.MCOptions.SplitDwarfFile = CodeGenOpts.SplitDwarfFile;
  Options.MCOptions.EmitDwarfUnwind = CodeGenOpts.getEmitDwarfUnwind();
  Options.MCOptions.EmitCompactUnwindNonCanonical =
      CodeGenOpts.EmitCompactUnwindNonCanonical;
  Options.MCOptions.MCRelaxAll = CodeGenOpts.RelaxAll;
  Options.MCOptions.MCSaveTempLabels = CodeGenOpts.SaveTempLabels;
  Options.MCOptions.MCUseDwarfDirectory =
      CodeGenOpts.NoDwarfDirectoryAsm
          ? llvm::MCTargetOptions::DisableDwarfDirectory
          : llvm::MCTargetOptions::EnableDwarfDirectory;
  Options.MCOptions.MCNoExecStack = CodeGenOpts.NoExecStack;
  Options.MCOptions.MCIncrementalLinkerCompatible =
      CodeGenOpts.IncrementalLinkerCompatible;
  Options.MCOptions.MCFatalWarnings = CodeGenOpts.FatalWarnings;
  Options.MCOptions.MCNoWarn = CodeGenOpts.NoWarn;
  Options.MCOptions.AsmVerbose = CodeGenOpts.AsmVerbose;
  Options.MCOptions.Dwarf64 = CodeGenOpts.Dwarf64;
  Options.MCOptions.PreserveAsmComments = CodeGenOpts.PreserveAsmComments;
  Options.MCOptions.ABIName = TargetOpts.ABI;
  for (const auto &Entry : HSOpts.UserEntries)
    if (!Entry.IsFramework &&
        (Entry.Group == frontend::IncludeDirGroup::Quoted ||
         Entry.Group == frontend::IncludeDirGroup::Angled ||
         Entry.Group == frontend::IncludeDirGroup::System))
      Options.MCOptions.IASSearchPaths.push_back(
          Entry.IgnoreSysRoot ? Entry.Path : HSOpts.Sysroot + Entry.Path);
  Options.MCOptions.Argv0 = CodeGenOpts.Argv0;
  Options.MCOptions.CommandLineArgs = CodeGenOpts.CommandLineArgs;
  Options.MCOptions.AsSecureLogFile = CodeGenOpts.AsSecureLogFile;
  Options.MisExpect = CodeGenOpts.MisExpect;

  return true;
}

static std::optional<GCOVOptions>
getGCOVOptions(const CodeGenOptions &CodeGenOpts, const LangOptions &LangOpts) {
  if (CodeGenOpts.CoverageNotesFile.empty() &&
      CodeGenOpts.CoverageDataFile.empty())
    return std::nullopt;
  // Not using 'GCOVOptions::getDefault' allows us to avoid exiting if
  // LLVM's -default-gcov-version flag is set to something invalid.
  GCOVOptions Options;
  Options.EmitNotes = !CodeGenOpts.CoverageNotesFile.empty();
  Options.EmitData = !CodeGenOpts.CoverageDataFile.empty();
  llvm::copy(CodeGenOpts.CoverageVersion, std::begin(Options.Version));
  Options.NoRedZone = CodeGenOpts.DisableRedZone;
  Options.Filter = CodeGenOpts.ProfileFilterFiles;
  Options.Exclude = CodeGenOpts.ProfileExcludeFiles;
  Options.Atomic = CodeGenOpts.AtomicProfileUpdate;
  return Options;
}

static std::optional<InstrProfOptions>
getInstrProfOptions(const CodeGenOptions &CodeGenOpts,
                    const LangOptions &LangOpts) {
  if (!CodeGenOpts.hasProfileClangInstr())
    return std::nullopt;
  InstrProfOptions Options;
  Options.NoRedZone = CodeGenOpts.DisableRedZone;
  Options.InstrProfileOutput = CodeGenOpts.InstrProfileOutput;
  Options.Atomic = CodeGenOpts.AtomicProfileUpdate;
  return Options;
}

static void setCommandLineOpts(const CodeGenOptions &CodeGenOpts) {
  SmallVector<const char *, 16> BackendArgs;
  BackendArgs.push_back("clang"); // Fake program name.
  if (!CodeGenOpts.DebugPass.empty()) {
    BackendArgs.push_back("-debug-pass");
    BackendArgs.push_back(CodeGenOpts.DebugPass.c_str());
  }
  if (!CodeGenOpts.LimitFloatPrecision.empty()) {
    BackendArgs.push_back("-limit-float-precision");
    BackendArgs.push_back(CodeGenOpts.LimitFloatPrecision.c_str());
  }
  // Check for the default "clang" invocation that won't set any cl::opt values.
  // Skip trying to parse the command line invocation to avoid the issues
  // described below.
  if (BackendArgs.size() == 1)
    return;
  BackendArgs.push_back(nullptr);
  // FIXME: The command line parser below is not thread-safe and shares a global
  // state, so this call might crash or overwrite the options of another Clang
  // instance in the same process.
  llvm::cl::ParseCommandLineOptions(BackendArgs.size() - 1,
                                    BackendArgs.data());
}

void EmitAssemblyHelper::CreateTargetMachine(bool MustCreateTM) {
  // Create the TargetMachine for generating code.
  std::string Error;
  std::string Triple = TheModule->getTargetTriple();
  const llvm::Target *TheTarget = TargetRegistry::lookupTarget(Triple, Error);
  if (!TheTarget) {
    if (MustCreateTM)
      Diags.Report(diag::err_fe_unable_to_create_target) << Error;
    return;
  }

  std::optional<llvm::CodeModel::Model> CM = getCodeModel(CodeGenOpts);
  std::string FeaturesStr =
      llvm::join(TargetOpts.Features.begin(), TargetOpts.Features.end(), ",");
  llvm::Reloc::Model RM = CodeGenOpts.RelocationModel;
  std::optional<CodeGenOptLevel> OptLevelOrNone =
      CodeGenOpt::getLevel(CodeGenOpts.OptimizationLevel);
  assert(OptLevelOrNone && "Invalid optimization level!");
  CodeGenOptLevel OptLevel = *OptLevelOrNone;

  llvm::TargetOptions Options;
  if (!initTargetOptions(Diags, Options, CodeGenOpts, TargetOpts, LangOpts,
                         HSOpts))
    return;
  TM.reset(TheTarget->createTargetMachine(Triple, TargetOpts.CPU, FeaturesStr,
                                          Options, RM, CM, OptLevel));
  TM->setLargeDataThreshold(CodeGenOpts.LargeDataThreshold);
}

bool EmitAssemblyHelper::AddEmitPasses(legacy::PassManager &CodeGenPasses,
                                       BackendAction Action,
                                       raw_pwrite_stream &OS,
                                       raw_pwrite_stream *DwoOS) {
  // Add LibraryInfo.
  std::unique_ptr<TargetLibraryInfoImpl> TLII(
      createTLII(TargetTriple, CodeGenOpts));
  CodeGenPasses.add(new TargetLibraryInfoWrapperPass(*TLII));

  // Normal mode, emit a .s or .o file by running the code generator. Note,
  // this also adds codegenerator level optimization passes.
  CodeGenFileType CGFT = getCodeGenFileType(Action);

  // Add ObjC ARC final-cleanup optimizations. This is done as part of the
  // "codegen" passes so that it isn't run multiple times when there is
  // inlining happening.
  if (CodeGenOpts.OptimizationLevel > 0)
    CodeGenPasses.add(createObjCARCContractPass());

  if (TM->addPassesToEmitFile(CodeGenPasses, OS, DwoOS, CGFT,
                              /*DisableVerify=*/!CodeGenOpts.VerifyModule)) {
    Diags.Report(diag::err_fe_unable_to_interface_with_target);
    return false;
  }

  return true;
}

static OptimizationLevel mapToLevel(const CodeGenOptions &Opts) {
  switch (Opts.OptimizationLevel) {
  default:
    llvm_unreachable("Invalid optimization level!");

  case 0:
    return OptimizationLevel::O0;

  case 1:
    return OptimizationLevel::O1;

  case 2:
    switch (Opts.OptimizeSize) {
    default:
      llvm_unreachable("Invalid optimization level for size!");

    case 0:
      return OptimizationLevel::O2;

    case 1:
      return OptimizationLevel::Os;

    case 2:
      return OptimizationLevel::Oz;
    }

  case 3:
    return OptimizationLevel::O3;
  }
}

static void addKCFIPass(const Triple &TargetTriple, const LangOptions &LangOpts,
                        PassBuilder &PB) {
  // If the back-end supports KCFI operand bundle lowering, skip KCFIPass.
  if (TargetTriple.getArch() == llvm::Triple::x86_64 ||
      TargetTriple.isAArch64(64) || TargetTriple.isRISCV())
    return;

  // Ensure we lower KCFI operand bundles with -O0.
  PB.registerOptimizerLastEPCallback(
      [&](ModulePassManager &MPM, OptimizationLevel Level) {
        if (Level == OptimizationLevel::O0 &&
            LangOpts.Sanitize.has(SanitizerKind::KCFI))
          MPM.addPass(createModuleToFunctionPassAdaptor(KCFIPass()));
      });

  // When optimizations are requested, run KCIFPass after InstCombine to
  // avoid unnecessary checks.
  PB.registerPeepholeEPCallback(
      [&](FunctionPassManager &FPM, OptimizationLevel Level) {
        if (Level != OptimizationLevel::O0 &&
            LangOpts.Sanitize.has(SanitizerKind::KCFI))
          FPM.addPass(KCFIPass());
      });
}

static void addSanitizers(const Triple &TargetTriple,
                          const CodeGenOptions &CodeGenOpts,
                          const LangOptions &LangOpts, PassBuilder &PB) {
  auto SanitizersCallback = [&](ModulePassManager &MPM,
                                OptimizationLevel Level) {
    if (CodeGenOpts.hasSanitizeCoverage()) {
      auto SancovOpts = getSancovOptsFromCGOpts(CodeGenOpts);
      MPM.addPass(SanitizerCoveragePass(
          SancovOpts, CodeGenOpts.SanitizeCoverageAllowlistFiles,
          CodeGenOpts.SanitizeCoverageIgnorelistFiles));
    }

    if (CodeGenOpts.hasSanitizeBinaryMetadata()) {
      MPM.addPass(SanitizerBinaryMetadataPass(
          getSanitizerBinaryMetadataOptions(CodeGenOpts),
          CodeGenOpts.SanitizeMetadataIgnorelistFiles));
    }

    auto MSanPass = [&](SanitizerMask Mask, bool CompileKernel) {
      if (LangOpts.Sanitize.has(Mask)) {
        int TrackOrigins = CodeGenOpts.SanitizeMemoryTrackOrigins;
        bool Recover = CodeGenOpts.SanitizeRecover.has(Mask);

        MemorySanitizerOptions options(TrackOrigins, Recover, CompileKernel,
                                       CodeGenOpts.SanitizeMemoryParamRetval);
        MPM.addPass(MemorySanitizerPass(options));
        if (Level != OptimizationLevel::O0) {
          // MemorySanitizer inserts complex instrumentation that mostly follows
          // the logic of the original code, but operates on "shadow" values. It
          // can benefit from re-running some general purpose optimization
          // passes.
          MPM.addPass(RequireAnalysisPass<GlobalsAA, Module>());
          FunctionPassManager FPM;
          FPM.addPass(EarlyCSEPass(true /* Enable mem-ssa. */));
          FPM.addPass(InstCombinePass());
          FPM.addPass(JumpThreadingPass());
          FPM.addPass(GVNPass());
          FPM.addPass(InstCombinePass());
          MPM.addPass(createModuleToFunctionPassAdaptor(std::move(FPM)));
        }
      }
    };
    MSanPass(SanitizerKind::Memory, false);
    MSanPass(SanitizerKind::KernelMemory, true);

    if (LangOpts.Sanitize.has(SanitizerKind::Thread)) {
      MPM.addPass(ModuleThreadSanitizerPass());
      MPM.addPass(createModuleToFunctionPassAdaptor(ThreadSanitizerPass()));
    }

    auto ASanPass = [&](SanitizerMask Mask, bool CompileKernel) {
      if (LangOpts.Sanitize.has(Mask)) {
        bool UseGlobalGC = asanUseGlobalsGC(TargetTriple, CodeGenOpts);
        bool UseOdrIndicator = CodeGenOpts.SanitizeAddressUseOdrIndicator;
        llvm::AsanDtorKind DestructorKind =
            CodeGenOpts.getSanitizeAddressDtor();
        AddressSanitizerOptions Opts;
        Opts.CompileKernel = CompileKernel;
        Opts.Recover = CodeGenOpts.SanitizeRecover.has(Mask);
        Opts.UseAfterScope = CodeGenOpts.SanitizeAddressUseAfterScope;
        Opts.UseAfterReturn = CodeGenOpts.getSanitizeAddressUseAfterReturn();
        MPM.addPass(AddressSanitizerPass(Opts, UseGlobalGC, UseOdrIndicator,
                                         DestructorKind));
      }
    };
    ASanPass(SanitizerKind::Address, false);
    ASanPass(SanitizerKind::KernelAddress, true);

    auto HWASanPass = [&](SanitizerMask Mask, bool CompileKernel) {
      if (LangOpts.Sanitize.has(Mask)) {
        bool Recover = CodeGenOpts.SanitizeRecover.has(Mask);
        MPM.addPass(HWAddressSanitizerPass(
            {CompileKernel, Recover,
             /*DisableOptimization=*/CodeGenOpts.OptimizationLevel == 0}));
      }
    };
    HWASanPass(SanitizerKind::HWAddress, false);
    HWASanPass(SanitizerKind::KernelHWAddress, true);

    if (LangOpts.Sanitize.has(SanitizerKind::DataFlow)) {
      MPM.addPass(DataFlowSanitizerPass(LangOpts.NoSanitizeFiles));
    }
  };
  if (ClSanitizeOnOptimizerEarlyEP) {
    PB.registerOptimizerEarlyEPCallback(
        [SanitizersCallback](ModulePassManager &MPM, OptimizationLevel Level) {
          ModulePassManager NewMPM;
          SanitizersCallback(NewMPM, Level);
          if (!NewMPM.isEmpty()) {
            // Sanitizers can abandon<GlobalsAA>.
            NewMPM.addPass(RequireAnalysisPass<GlobalsAA, Module>());
            MPM.addPass(std::move(NewMPM));
          }
        });
  } else {
    // LastEP does not need GlobalsAA.
    PB.registerOptimizerLastEPCallback(SanitizersCallback);
  }
}

void EmitAssemblyHelper::RunOptimizationPipeline(
    BackendAction Action, std::unique_ptr<raw_pwrite_stream> &OS,
    std::unique_ptr<llvm::ToolOutputFile> &ThinLinkOS) {
  std::optional<PGOOptions> PGOOpt;

#if INTEL_CUSTOMIZATION
  std::optional<std::string> MLPGO_GEN;
  std::optional<std::string> MLPGO_USE;
#if !INTEL_PRODUCT_RELEASE
  MLPGO_GEN = llvm::sys::Process::GetEnv("INTEL_MLPGO_GEN");
  MLPGO_USE = llvm::sys::Process::GetEnv("INTEL_MLPGO_USE");
  assert(!MLPGO_GEN || !MLPGO_USE);
#endif // !INTEL_PRODUCT_RELEASE
#endif // INTEL_CUSTOMIZATION

  if (CodeGenOpts.hasProfileIRInstr() || MLPGO_GEN) // INTEL
    // -fprofile-generate.
    PGOOpt = PGOOptions(
        CodeGenOpts.InstrProfileOutput.empty() ? getDefaultProfileGenName()
                                               : CodeGenOpts.InstrProfileOutput,
        "", "", CodeGenOpts.MemoryProfileUsePath, nullptr, PGOOptions::IRInstr,
        PGOOptions::NoCSAction, CodeGenOpts.DebugInfoForProfiling,
        /*PseudoProbeForProfiling=*/false, CodeGenOpts.AtomicProfileUpdate);
  else if (CodeGenOpts.hasProfileIRUse() || MLPGO_USE) { // INTEL
    // -fprofile-use.
    auto CSAction = CodeGenOpts.hasProfileCSIRUse() ? PGOOptions::CSIRUse
                                                    : PGOOptions::NoCSAction;
    PGOOpt = PGOOptions(
        MLPGO_USE ? MLPGO_USE.value() : // INTEL
            CodeGenOpts.ProfileInstrumentUsePath,
        "", // INTEL
        CodeGenOpts.ProfileRemappingFile, CodeGenOpts.MemoryProfileUsePath, VFS,
        PGOOptions::IRUse, CSAction, CodeGenOpts.DebugInfoForProfiling);
  } else if (!CodeGenOpts.SampleProfileFile.empty())
    // -fprofile-sample-use
    PGOOpt = PGOOptions(
        CodeGenOpts.SampleProfileFile, "", CodeGenOpts.ProfileRemappingFile,
        CodeGenOpts.MemoryProfileUsePath, VFS, PGOOptions::SampleUse,
        PGOOptions::NoCSAction, CodeGenOpts.DebugInfoForProfiling,
        CodeGenOpts.PseudoProbeForProfiling);
  else if (!CodeGenOpts.MemoryProfileUsePath.empty())
    // -fmemory-profile-use (without any of the above options)
    PGOOpt = PGOOptions("", "", "", CodeGenOpts.MemoryProfileUsePath, VFS,
                        PGOOptions::NoAction, PGOOptions::NoCSAction,
                        CodeGenOpts.DebugInfoForProfiling);
#if INTEL_CUSTOMIZATION
  else if (CodeGenOpts.ProfileMLUse)
    // -fprofile-ml-use
    PGOOpt =
        PGOOptions("", "", "", /*MemoryProfile=*/"", nullptr, PGOOptions::MLUse,
                   PGOOptions::NoCSAction, false, false);
#endif // INTEL_CUSTOMIZATION
  else if (CodeGenOpts.PseudoProbeForProfiling)
    // -fpseudo-probe-for-profiling
    PGOOpt = PGOOptions("", "", "", /*MemoryProfile=*/"", nullptr,
                        PGOOptions::NoAction, PGOOptions::NoCSAction,
                        CodeGenOpts.DebugInfoForProfiling, true);
  else if (CodeGenOpts.DebugInfoForProfiling)
    // -fdebug-info-for-profiling
    PGOOpt = PGOOptions("", "", "", /*MemoryProfile=*/"", nullptr,
                        PGOOptions::NoAction, PGOOptions::NoCSAction, true);

  // Check to see if we want to generate a CS profile.
  if (CodeGenOpts.hasProfileCSIRInstr()) {
    assert(!CodeGenOpts.hasProfileCSIRUse() &&
           "Cannot have both CSProfileUse pass and CSProfileGen pass at "
           "the same time");
    if (PGOOpt) {
      assert(PGOOpt->Action != PGOOptions::IRInstr &&
             PGOOpt->Action != PGOOptions::SampleUse &&
             "Cannot run CSProfileGen pass with ProfileGen or SampleUse "
             " pass");
      PGOOpt->CSProfileGenFile = CodeGenOpts.InstrProfileOutput.empty()
                                     ? getDefaultProfileGenName()
                                     : CodeGenOpts.InstrProfileOutput;
      PGOOpt->CSAction = PGOOptions::CSIRInstr;
    } else
      PGOOpt =
          PGOOptions("",
                     CodeGenOpts.InstrProfileOutput.empty()
                         ? getDefaultProfileGenName()
                         : CodeGenOpts.InstrProfileOutput,
                     "", /*MemoryProfile=*/"", nullptr, PGOOptions::NoAction,
                     PGOOptions::CSIRInstr, CodeGenOpts.DebugInfoForProfiling);
  }
  if (TM)
    TM->setPGOOption(PGOOpt);

  PipelineTuningOptions PTO;
  PTO.LoopUnrolling = CodeGenOpts.UnrollLoops;
  // For historical reasons, loop interleaving is set to mirror setting for loop
  // unrolling.
  PTO.LoopInterleaving = CodeGenOpts.UnrollLoops;
  PTO.LoopVectorization = CodeGenOpts.VectorizeLoop;
  PTO.SLPVectorization = CodeGenOpts.VectorizeSLP;
  PTO.MergeFunctions = CodeGenOpts.MergeFunctions;
  // Only enable CGProfilePass when using integrated assembler, since
  // non-integrated assemblers don't recognize .cgprofile section.
  PTO.CallGraphProfile = !CodeGenOpts.DisableIntegratedAS;
#if INTEL_CUSTOMIZATION
  PTO.DisableIntelProprietaryOpts = CodeGenOpts.DisableIntelProprietaryOpts;
  PTO.EnableAutoCPUDispatch = !TargetOpts.AutoCPUDispatchTargets.empty() ||
                              !TargetOpts.AutoArchTargets.empty();
#endif // INTEL_CUSTOMIZATION
  // Enable a custom optimization pipeline for non-user SYCL code.
  PTO.OptimizeSYCLFramework =
      CodeGenOpts.OptimizeSYCLFramework && !CodeGenOpts.DisableLLVMPasses;
  PTO.UnifiedLTO = CodeGenOpts.UnifiedLTO;

  LoopAnalysisManager LAM;
  FunctionAnalysisManager FAM;
  CGSCCAnalysisManager CGAM;
  ModuleAnalysisManager MAM;

  bool DebugPassStructure = CodeGenOpts.DebugPass == "Structure";
  PassInstrumentationCallbacks PIC;
  PrintPassOptions PrintPassOpts;
  PrintPassOpts.Indent = DebugPassStructure;
  PrintPassOpts.SkipAnalyses = DebugPassStructure;
  StandardInstrumentations SI(
      TheModule->getContext(),
      (CodeGenOpts.DebugPassManager || DebugPassStructure),
      CodeGenOpts.VerifyEach, PrintPassOpts);
  SI.registerCallbacks(PIC, &MAM);
  PassBuilder PB(TM.get(), PTO, PGOOpt, &PIC);

  // Handle the assignment tracking feature options.
  switch (CodeGenOpts.getAssignmentTrackingMode()) {
  case CodeGenOptions::AssignmentTrackingOpts::Forced:
    PB.registerPipelineStartEPCallback(
        [&](ModulePassManager &MPM, OptimizationLevel Level) {
          MPM.addPass(AssignmentTrackingPass());
        });
    break;
  case CodeGenOptions::AssignmentTrackingOpts::Enabled:
    // Disable assignment tracking in LTO builds for now as the performance
    // cost is too high. Disable for LLDB tuning due to llvm.org/PR43126.
    if (!CodeGenOpts.PrepareForThinLTO && !CodeGenOpts.PrepareForLTO &&
        CodeGenOpts.getDebuggerTuning() != llvm::DebuggerKind::LLDB) {
      PB.registerPipelineStartEPCallback(
          [&](ModulePassManager &MPM, OptimizationLevel Level) {
            // Only use assignment tracking if optimisations are enabled.
            if (Level != OptimizationLevel::O0)
              MPM.addPass(AssignmentTrackingPass());
          });
    }
    break;
  case CodeGenOptions::AssignmentTrackingOpts::Disabled:
    break;
  }

  // Enable verify-debuginfo-preserve-each for new PM.
  DebugifyEachInstrumentation Debugify;
  DebugInfoPerPass DebugInfoBeforePass;
  if (CodeGenOpts.EnableDIPreservationVerify) {
    Debugify.setDebugifyMode(DebugifyMode::OriginalDebugInfo);
    Debugify.setDebugInfoBeforePass(DebugInfoBeforePass);

    if (!CodeGenOpts.DIBugsReportFilePath.empty())
      Debugify.setOrigDIVerifyBugsReportFilePath(
          CodeGenOpts.DIBugsReportFilePath);
    Debugify.registerCallbacks(PIC, MAM);
  }
  // Attempt to load pass plugins and register their callbacks with PB.
  for (auto &PluginFN : CodeGenOpts.PassPlugins) {
    auto PassPlugin = PassPlugin::Load(PluginFN);
    if (PassPlugin) {
      PassPlugin->registerPassBuilderCallbacks(PB);
    } else {
      Diags.Report(diag::err_fe_unable_to_load_plugin)
          << PluginFN << toString(PassPlugin.takeError());
    }
  }
#define HANDLE_EXTENSION(Ext)                                                  \
  get##Ext##PluginInfo().RegisterPassBuilderCallbacks(PB);
#include "llvm/Support/Extension.def"

  // Register the target library analysis directly and give it a customized
  // preset TLI.
  std::unique_ptr<TargetLibraryInfoImpl> TLII(
      createTLII(TargetTriple, CodeGenOpts));
  FAM.registerPass([&] { return TargetLibraryAnalysis(*TLII); });

  // Register all the basic analyses with the managers.
  PB.registerModuleAnalyses(MAM);
  PB.registerCGSCCAnalyses(CGAM);
  PB.registerFunctionAnalyses(FAM);
  PB.registerLoopAnalyses(LAM);
  PB.crossRegisterProxies(LAM, FAM, CGAM, MAM);

  ModulePassManager MPM;
  // Add a verifier pass, before any other passes, to catch CodeGen issues.
  if (CodeGenOpts.VerifyModule)
    MPM.addPass(VerifierPass());

  if (!CodeGenOpts.DisableLLVMPasses) {
    // Map our optimization levels into one of the distinct levels used to
    // configure the pipeline.
    OptimizationLevel Level = mapToLevel(CodeGenOpts);

    if (LangOpts.SYCLIsDevice)
      PB.registerPipelineStartEPCallback(
          [&](ModulePassManager &MPM, OptimizationLevel Level) {
            MPM.addPass(ESIMDVerifierPass(LangOpts.SYCLESIMDForceStatelessMem));
            MPM.addPass(
                SYCLPropagateAspectsUsagePass(/*ExcludeAspects=*/{"fp64"}));
          });
    else if (LangOpts.SYCLIsHost && !LangOpts.SYCLESIMDBuildHostCode)
      PB.registerPipelineStartEPCallback(
          [&](ModulePassManager &MPM, OptimizationLevel Level) {
            MPM.addPass(ESIMDRemoveHostCodePass());
          });

    // Add the InferAddressSpaces pass for all the SPIR[V] targets
    if (TargetTriple.isSPIR() || TargetTriple.isSPIRV()) {
      PB.registerOptimizerLastEPCallback(
          [](ModulePassManager &MPM, OptimizationLevel Level) {
            MPM.addPass(createModuleToFunctionPassAdaptor(
                InferAddressSpacesPass(clang::targets::SPIR_GENERIC_AS)));
          });
    }

    const bool PrepareForThinLTO = CodeGenOpts.PrepareForThinLTO;
    const bool PrepareForLTO = CodeGenOpts.PrepareForLTO;

    if (LangOpts.ObjCAutoRefCount) {
      PB.registerPipelineStartEPCallback(
          [](ModulePassManager &MPM, OptimizationLevel Level) {
            if (Level != OptimizationLevel::O0)
              MPM.addPass(
                  createModuleToFunctionPassAdaptor(ObjCARCExpandPass()));
          });
      PB.registerPipelineEarlySimplificationEPCallback(
          [](ModulePassManager &MPM, OptimizationLevel Level) {
            if (Level != OptimizationLevel::O0)
              MPM.addPass(ObjCARCAPElimPass());
          });
      PB.registerScalarOptimizerLateEPCallback(
          [](FunctionPassManager &FPM, OptimizationLevel Level) {
            if (Level != OptimizationLevel::O0)
              FPM.addPass(ObjCARCOptPass());
          });
    }

    // If we reached here with a non-empty index file name, then the index
    // file was empty and we are not performing ThinLTO backend compilation
    // (used in testing in a distributed build environment).
    bool IsThinLTOPostLink = !CodeGenOpts.ThinLTOIndexFile.empty();
    // If so drop any the type test assume sequences inserted for whole program
    // vtables so that codegen doesn't complain.
    if (IsThinLTOPostLink)
      PB.registerPipelineStartEPCallback(
          [](ModulePassManager &MPM, OptimizationLevel Level) {
            MPM.addPass(LowerTypeTestsPass(/*ExportSummary=*/nullptr,
                                           /*ImportSummary=*/nullptr,
                                           /*DropTypeTests=*/true));
          });

    if (CodeGenOpts.InstrumentFunctions ||
        CodeGenOpts.InstrumentFunctionEntryBare ||
        CodeGenOpts.InstrumentFunctionsAfterInlining ||
        CodeGenOpts.InstrumentForProfiling) {
      PB.registerPipelineStartEPCallback(
          [](ModulePassManager &MPM, OptimizationLevel Level) {
            MPM.addPass(createModuleToFunctionPassAdaptor(
                EntryExitInstrumenterPass(/*PostInlining=*/false)));
          });
      PB.registerOptimizerLastEPCallback(
          [](ModulePassManager &MPM, OptimizationLevel Level) {
            MPM.addPass(createModuleToFunctionPassAdaptor(
                EntryExitInstrumenterPass(/*PostInlining=*/true)));
          });
    }

    // Register callbacks to schedule sanitizer passes at the appropriate part
    // of the pipeline.
    if (LangOpts.Sanitize.has(SanitizerKind::LocalBounds))
      PB.registerScalarOptimizerLateEPCallback(
          [](FunctionPassManager &FPM, OptimizationLevel Level) {
            FPM.addPass(BoundsCheckingPass());
          });

    // Don't add sanitizers if we are here from ThinLTO PostLink. That already
    // done on PreLink stage.
    if (!IsThinLTOPostLink) {
      addSanitizers(TargetTriple, CodeGenOpts, LangOpts, PB);
      addKCFIPass(TargetTriple, LangOpts, PB);
    }

    if (std::optional<GCOVOptions> Options =
            getGCOVOptions(CodeGenOpts, LangOpts))
      PB.registerPipelineStartEPCallback(
          [Options](ModulePassManager &MPM, OptimizationLevel Level) {
            MPM.addPass(GCOVProfilerPass(*Options));
          });
    if (std::optional<InstrProfOptions> Options =
            getInstrProfOptions(CodeGenOpts, LangOpts))
      PB.registerPipelineStartEPCallback(
          [Options](ModulePassManager &MPM, OptimizationLevel Level) {
            MPM.addPass(InstrProfiling(*Options, false));
          });

    // TODO: Consider passing the MemoryProfileOutput to the pass builder via
    // the PGOOptions, and set this up there.
    if (!CodeGenOpts.MemoryProfileOutput.empty()) {
      PB.registerOptimizerLastEPCallback(
          [](ModulePassManager &MPM, OptimizationLevel Level) {
            MPM.addPass(createModuleToFunctionPassAdaptor(MemProfilerPass()));
            MPM.addPass(ModuleMemProfilerPass());
          });
    }

    const bool PrepareForThinOrUnifiedLTO =
        PrepareForThinLTO || (PrepareForLTO && CodeGenOpts.UnifiedLTO);
    if (CodeGenOpts.DisableSYCLEarlyOpts) {
      MPM.addPass(PB.buildO0DefaultPipeline(OptimizationLevel::O0,
                                      PrepareForLTO || PrepareForThinLTO));
    } else if (CodeGenOpts.FatLTO) {
      MPM.addPass(PB.buildFatLTODefaultPipeline(
<<<<<<< HEAD
          Level, PrepareForThinLTO,
          PrepareForThinLTO || shouldEmitRegularLTOSummary()));
=======
          Level, PrepareForThinOrUnifiedLTO,
          PrepareForThinOrUnifiedLTO || shouldEmitRegularLTOSummary()));
>>>>>>> 2c3d3aad
    } else if (PrepareForThinLTO) {
      MPM.addPass(PB.buildThinLTOPreLinkDefaultPipeline(Level));
    } else if (PrepareForLTO) {
      MPM.addPass(PB.buildLTOPreLinkDefaultPipeline(Level));
    } else {
      MPM.addPass(PB.buildPerModuleDefaultPipeline(Level));
    }

    if (SYCLNativeCPURename)
      MPM.addPass(RenameKernelSYCLNativeCPUPass());
    if (LangOpts.SYCLIsDevice) {
      MPM.addPass(SYCLMutatePrintfAddrspacePass());
      if (LangOpts.EnableDAEInSpirKernels)
        MPM.addPass(DeadArgumentEliminationSYCLPass());

      // Rerun aspect propagation without warning diagnostics.
      MPM.addPass(SYCLPropagateAspectsUsagePass(/*ExcludeAspects=*/{},
                                                /*ValidateAspects=*/false));

      // Add attribute corresponding to optimization level.
      MPM.addPass(SYCLAddOptLevelAttributePass(CodeGenOpts.OptimizationLevel));

      // Add SPIRITTAnnotations pass to the pass manager if
      // -fsycl-instrument-device-code option was passed. This option can be
      // used only with spir triple.
      if (CodeGenOpts.SPIRITTAnnotations) {
        assert(
            TargetTriple.isSPIR() &&
            "ITT annotations can only be added to a module with spir target");
        MPM.addPass(SPIRITTAnnotationsPass());
      }

      // Allocate static local memory in SYCL kernel scope for each allocation
      // call.
      MPM.addPass(SYCLLowerWGLocalMemoryPass());

      // Process properties and annotations
      MPM.addPass(CompileTimePropertiesPass());

      if (LangOpts.SYCLIsNativeCPU) {
        MPM.addPass(PrepareSYCLNativeCPUPass());
      }
    }
  }

  // Add a verifier pass if requested. We don't have to do this if the action
  // requires code generation because there will already be a verifier pass in
  // the code-generation pipeline.
  // Since we already added a verifier pass above, this
  // might even not run the analysis, if previous passes caused no changes.
  if (!actionRequiresCodeGen(Action) && CodeGenOpts.VerifyModule)
    MPM.addPass(VerifierPass());

  if (Action == Backend_EmitBC || Action == Backend_EmitLL) {
    if (CodeGenOpts.PrepareForThinLTO && !CodeGenOpts.DisableLLVMPasses) {
      if (!TheModule->getModuleFlag("EnableSplitLTOUnit"))
        TheModule->addModuleFlag(Module::Error, "EnableSplitLTOUnit",
                                 CodeGenOpts.EnableSplitLTOUnit);
      if (Action == Backend_EmitBC) {
        if (!CodeGenOpts.ThinLinkBitcodeFile.empty()) {
          ThinLinkOS = openOutputFile(CodeGenOpts.ThinLinkBitcodeFile);
          if (!ThinLinkOS)
            return;
        }
        if (CodeGenOpts.UnifiedLTO)
          TheModule->addModuleFlag(Module::Error, "UnifiedLTO", uint32_t(1));
        MPM.addPass(ThinLTOBitcodeWriterPass(
            *OS, ThinLinkOS ? &ThinLinkOS->os() : nullptr));
      } else {
        MPM.addPass(PrintModulePass(*OS, "", CodeGenOpts.EmitLLVMUseLists,
                                    /*EmitLTOSummary=*/true));
      }

    } else {
      // Emit a module summary by default for Regular LTO except for ld64
      // targets
      bool EmitLTOSummary = shouldEmitRegularLTOSummary();
      if (EmitLTOSummary) {
        if (!TheModule->getModuleFlag("ThinLTO") && !CodeGenOpts.UnifiedLTO)
          TheModule->addModuleFlag(Module::Error, "ThinLTO", uint32_t(0));
        if (!TheModule->getModuleFlag("EnableSplitLTOUnit"))
          TheModule->addModuleFlag(Module::Error, "EnableSplitLTOUnit",
                                   uint32_t(1));
        if (CodeGenOpts.UnifiedLTO)
          TheModule->addModuleFlag(Module::Error, "UnifiedLTO", uint32_t(1));
      }
      if (Action == Backend_EmitBC)
        MPM.addPass(BitcodeWriterPass(*OS, CodeGenOpts.EmitLLVMUseLists,
                                      EmitLTOSummary));
      else
        MPM.addPass(PrintModulePass(*OS, "", CodeGenOpts.EmitLLVMUseLists,
                                    EmitLTOSummary));
    }
  }
  if (CodeGenOpts.FatLTO) {
    // Set module flags, like EnableSplitLTOUnit and UnifiedLTO, since FatLTO
    // uses a different action than Backend_EmitBC or Backend_EmitLL.
    if (!TheModule->getModuleFlag("ThinLTO"))
      TheModule->addModuleFlag(Module::Error, "ThinLTO",
                               uint32_t(CodeGenOpts.PrepareForThinLTO));
    if (!TheModule->getModuleFlag("EnableSplitLTOUnit"))
      TheModule->addModuleFlag(Module::Error, "EnableSplitLTOUnit",
                               uint32_t(CodeGenOpts.EnableSplitLTOUnit));
    if (CodeGenOpts.UnifiedLTO && !TheModule->getModuleFlag("UnifiedLTO"))
      TheModule->addModuleFlag(Module::Error, "UnifiedLTO", uint32_t(1));
  }

  // Print a textual, '-passes=' compatible, representation of pipeline if
  // requested.
  if (PrintPipelinePasses) {
    MPM.printPipeline(outs(), [&PIC](StringRef ClassName) {
      auto PassName = PIC.getPassNameForClassName(ClassName);
      return PassName.empty() ? ClassName : PassName;
    });
    outs() << "\n";
    return;
  }

  // Now that we have all of the passes ready, run them.
  {
    PrettyStackTraceString CrashInfo("Optimizer");
    llvm::TimeTraceScope TimeScope("Optimizer");
    MPM.run(*TheModule, MAM);
  }
}

void EmitAssemblyHelper::RunCodegenPipeline(
    BackendAction Action, std::unique_ptr<raw_pwrite_stream> &OS,
    std::unique_ptr<llvm::ToolOutputFile> &DwoOS) {
  // We still use the legacy PM to run the codegen pipeline since the new PM
  // does not work with the codegen pipeline.
  // FIXME: make the new PM work with the codegen pipeline.
  legacy::PassManager CodeGenPasses;

  // Append any output we need to the pass manager.
  switch (Action) {
  case Backend_EmitAssembly:
  case Backend_EmitMCNull:
  case Backend_EmitObj:
    CodeGenPasses.add(
        createTargetTransformInfoWrapperPass(getTargetIRAnalysis()));
    if (!CodeGenOpts.SplitDwarfOutput.empty()) {
      DwoOS = openOutputFile(CodeGenOpts.SplitDwarfOutput);
      if (!DwoOS)
        return;
    }
    if (!AddEmitPasses(CodeGenPasses, Action, *OS,
                       DwoOS ? &DwoOS->os() : nullptr))
      // FIXME: Should we handle this error differently?
      return;
    break;
  default:
    return;
  }

  // If -print-pipeline-passes is requested, don't run the legacy pass manager.
  // FIXME: when codegen is switched to use the new pass manager, it should also
  // emit pass names here.
  if (PrintPipelinePasses) {
    return;
  }

  {
    PrettyStackTraceString CrashInfo("Code generation");
    llvm::TimeTraceScope TimeScope("CodeGenPasses");
    CodeGenPasses.run(*TheModule);
  }
}

void EmitAssemblyHelper::EmitAssembly(BackendAction Action,
                                      std::unique_ptr<raw_pwrite_stream> OS) {
  TimeRegion Region(CodeGenOpts.TimePasses ? &CodeGenerationTime : nullptr);
  setCommandLineOpts(CodeGenOpts);

  bool RequiresCodeGen = actionRequiresCodeGen(Action);
  CreateTargetMachine(RequiresCodeGen);

  if (RequiresCodeGen && !TM)
    return;
  if (TM)
    TheModule->setDataLayout(TM->createDataLayout());

  // Before executing passes, print the final values of the LLVM options.
  cl::PrintOptionValues();

  std::unique_ptr<llvm::ToolOutputFile> ThinLinkOS, DwoOS;
  RunOptimizationPipeline(Action, OS, ThinLinkOS);
  RunCodegenPipeline(Action, OS, DwoOS);

  if (ThinLinkOS)
    ThinLinkOS->keep();
  if (DwoOS)
    DwoOS->keep();
}

static void runThinLTOBackend(
    DiagnosticsEngine &Diags, ModuleSummaryIndex *CombinedIndex, Module *M,
    const HeaderSearchOptions &HeaderOpts, const CodeGenOptions &CGOpts,
    const clang::TargetOptions &TOpts, const LangOptions &LOpts,
    std::unique_ptr<raw_pwrite_stream> OS, std::string SampleProfile,
    std::string ProfileRemapping, BackendAction Action) {
  DenseMap<StringRef, DenseMap<GlobalValue::GUID, GlobalValueSummary *>>
      ModuleToDefinedGVSummaries;
  CombinedIndex->collectDefinedGVSummariesPerModule(ModuleToDefinedGVSummaries);

  setCommandLineOpts(CGOpts);

  // We can simply import the values mentioned in the combined index, since
  // we should only invoke this using the individual indexes written out
  // via a WriteIndexesThinBackend.
  FunctionImporter::ImportMapTy ImportList;
  if (!lto::initImportList(*M, *CombinedIndex, ImportList))
    return;

  auto AddStream = [&](size_t Task, const Twine &ModuleName) {
    return std::make_unique<CachedFileStream>(std::move(OS),
                                              CGOpts.ObjectFilenameForDebug);
  };
  lto::Config Conf;
  if (CGOpts.SaveTempsFilePrefix != "") {
    if (Error E = Conf.addSaveTemps(CGOpts.SaveTempsFilePrefix + ".",
                                    /* UseInputModulePath */ false)) {
      handleAllErrors(std::move(E), [&](ErrorInfoBase &EIB) {
        errs() << "Error setting up ThinLTO save-temps: " << EIB.message()
               << '\n';
      });
    }
  }
  Conf.CPU = TOpts.CPU;
  Conf.CodeModel = getCodeModel(CGOpts);
  Conf.MAttrs = TOpts.Features;
  Conf.RelocModel = CGOpts.RelocationModel;
  std::optional<CodeGenOptLevel> OptLevelOrNone =
      CodeGenOpt::getLevel(CGOpts.OptimizationLevel);
  assert(OptLevelOrNone && "Invalid optimization level!");
  Conf.CGOptLevel = *OptLevelOrNone;
  Conf.OptLevel = CGOpts.OptimizationLevel;
  initTargetOptions(Diags, Conf.Options, CGOpts, TOpts, LOpts, HeaderOpts);
  Conf.SampleProfile = std::move(SampleProfile);
  Conf.PTO.LoopUnrolling = CGOpts.UnrollLoops;
  // For historical reasons, loop interleaving is set to mirror setting for loop
  // unrolling.
  Conf.PTO.LoopInterleaving = CGOpts.UnrollLoops;
  Conf.PTO.LoopVectorization = CGOpts.VectorizeLoop;
  Conf.PTO.SLPVectorization = CGOpts.VectorizeSLP;
  // Only enable CGProfilePass when using integrated assembler, since
  // non-integrated assemblers don't recognize .cgprofile section.
  Conf.PTO.CallGraphProfile = !CGOpts.DisableIntegratedAS;
#if INTEL_CUSTOMIZATION
  Conf.PTO.DisableIntelProprietaryOpts = CGOpts.DisableIntelProprietaryOpts;
#endif // INTEL_CUSTOMIZATION

  // Context sensitive profile.
  if (CGOpts.hasProfileCSIRInstr()) {
    Conf.RunCSIRInstr = true;
    Conf.CSIRProfile = std::move(CGOpts.InstrProfileOutput);
  } else if (CGOpts.hasProfileCSIRUse()) {
    Conf.RunCSIRInstr = false;
    Conf.CSIRProfile = std::move(CGOpts.ProfileInstrumentUsePath);
  }

  Conf.ProfileRemapping = std::move(ProfileRemapping);
  Conf.UseNewPM = !CGOpts.LegacyPassManager; // INTEL
  Conf.DebugPassManager = CGOpts.DebugPassManager;
  Conf.VerifyEach = CGOpts.VerifyEach;
  Conf.RemarksWithHotness = CGOpts.DiagnosticsWithHotness;
  Conf.RemarksFilename = CGOpts.OptRecordFile;
  Conf.RemarksPasses = CGOpts.OptRecordPasses;
  Conf.RemarksFormat = CGOpts.OptRecordFormat;
  Conf.SplitDwarfFile = CGOpts.SplitDwarfFile;
  Conf.SplitDwarfOutput = CGOpts.SplitDwarfOutput;
  switch (Action) {
  case Backend_EmitNothing:
    Conf.PreCodeGenModuleHook = [](size_t Task, const Module &Mod) {
      return false;
    };
    break;
  case Backend_EmitLL:
    Conf.PreCodeGenModuleHook = [&](size_t Task, const Module &Mod) {
      M->print(*OS, nullptr, CGOpts.EmitLLVMUseLists);
      return false;
    };
    break;
  case Backend_EmitBC:
    Conf.PreCodeGenModuleHook = [&](size_t Task, const Module &Mod) {
      WriteBitcodeToFile(*M, *OS, CGOpts.EmitLLVMUseLists);
      return false;
    };
    break;
  default:
    Conf.CGFileType = getCodeGenFileType(Action);
    break;
  }
  if (Error E =
          thinBackend(Conf, -1, AddStream, *M, *CombinedIndex, ImportList,
                      ModuleToDefinedGVSummaries[M->getModuleIdentifier()],
                      /* ModuleMap */ nullptr, CGOpts.CmdArgs)) {
    handleAllErrors(std::move(E), [&](ErrorInfoBase &EIB) {
      errs() << "Error running ThinLTO backend: " << EIB.message() << '\n';
    });
  }
}

void clang::EmitBackendOutput(DiagnosticsEngine &Diags,
                              const HeaderSearchOptions &HeaderOpts,
                              const CodeGenOptions &CGOpts,
                              const clang::TargetOptions &TOpts,
                              const LangOptions &LOpts, StringRef TDesc,
                              Module *M, BackendAction Action,
                              IntrusiveRefCntPtr<llvm::vfs::FileSystem> VFS,
                              std::unique_ptr<raw_pwrite_stream> OS) {

  llvm::TimeTraceScope TimeScope("Backend");

#if INTEL_PRODUCT_RELEASE
  if (Action == Backend_EmitLL) {
    unsigned DiagID = Diags.getCustomDiagID(
        DiagnosticsEngine::Error, "IR output is not supported.");
    Diags.Report(DiagID);
    return;
  }
#endif // INTEL_PRODUCT_RELEASE

  std::unique_ptr<llvm::Module> EmptyModule;
  if (!CGOpts.ThinLTOIndexFile.empty()) {
    // If we are performing a ThinLTO importing compile, load the function index
    // into memory and pass it into runThinLTOBackend, which will run the
    // function importer and invoke LTO passes.
    std::unique_ptr<ModuleSummaryIndex> CombinedIndex;
    if (Error E = llvm::getModuleSummaryIndexForFile(
                      CGOpts.ThinLTOIndexFile,
                      /*IgnoreEmptyThinLTOIndexFile*/ true)
                      .moveInto(CombinedIndex)) {
      logAllUnhandledErrors(std::move(E), errs(),
                            "Error loading index file '" +
                            CGOpts.ThinLTOIndexFile + "': ");
      return;
    }

    // A null CombinedIndex means we should skip ThinLTO compilation
    // (LLVM will optionally ignore empty index files, returning null instead
    // of an error).
    if (CombinedIndex) {
      if (!CombinedIndex->skipModuleByDistributedBackend()) {
        runThinLTOBackend(Diags, CombinedIndex.get(), M, HeaderOpts, CGOpts,
                          TOpts, LOpts, std::move(OS), CGOpts.SampleProfileFile,
                          CGOpts.ProfileRemappingFile, Action);
        return;
      }
      // Distributed indexing detected that nothing from the module is needed
      // for the final linking. So we can skip the compilation. We sill need to
      // output an empty object file to make sure that a linker does not fail
      // trying to read it. Also for some features, like CFI, we must skip
      // the compilation as CombinedIndex does not contain all required
      // information.
      EmptyModule = std::make_unique<llvm::Module>("empty", M->getContext());
      EmptyModule->setTargetTriple(M->getTargetTriple());
      M = EmptyModule.get();
    }
  }

  EmitAssemblyHelper AsmHelper(Diags, HeaderOpts, CGOpts, TOpts, LOpts, M, VFS);

  AsmHelper.EmitAssembly(Action, std::move(OS));

  // Verify clang's TargetInfo DataLayout against the LLVM TargetMachine's
  // DataLayout.
  if (AsmHelper.TM) {
    std::string DLDesc = M->getDataLayout().getStringRepresentation();
    if (DLDesc != TDesc) {
      unsigned DiagID = Diags.getCustomDiagID(
          DiagnosticsEngine::Error, "backend data layout '%0' does not match "
                                    "expected target description '%1'");
      Diags.Report(DiagID) << DLDesc << TDesc;
    }
  }
}

#if !INTEL_PRODUCT_RELEASE
// With -fembed-bitcode, save a copy of the llvm IR as data in the
// __LLVM,__bitcode section.
void clang::EmbedBitcode(llvm::Module *M, const CodeGenOptions &CGOpts,
                         llvm::MemoryBufferRef Buf) {
  if (CGOpts.getEmbedBitcode() == CodeGenOptions::Embed_Off)
    return;
  llvm::embedBitcodeInModule(
      *M, Buf, CGOpts.getEmbedBitcode() != CodeGenOptions::Embed_Marker,
      CGOpts.getEmbedBitcode() != CodeGenOptions::Embed_Bitcode,
      CGOpts.CmdArgs);
}
#endif // !INTEL_PRODUCT_RELEASE

void clang::EmbedObject(llvm::Module *M, const CodeGenOptions &CGOpts,
                        DiagnosticsEngine &Diags) {
  if (CGOpts.OffloadObjects.empty())
    return;

  for (StringRef OffloadObject : CGOpts.OffloadObjects) {
    llvm::ErrorOr<std::unique_ptr<llvm::MemoryBuffer>> ObjectOrErr =
        llvm::MemoryBuffer::getFileOrSTDIN(OffloadObject);
    if (ObjectOrErr.getError()) {
      auto DiagID = Diags.getCustomDiagID(DiagnosticsEngine::Error,
                                          "could not open '%0' for embedding");
      Diags.Report(DiagID) << OffloadObject;
      return;
    }

    llvm::embedBufferInModule(*M, **ObjectOrErr, ".llvm.offloading",
                              Align(object::OffloadBinary::getAlignment()));
  }
}<|MERGE_RESOLUTION|>--- conflicted
+++ resolved
@@ -1145,13 +1145,8 @@
                                       PrepareForLTO || PrepareForThinLTO));
     } else if (CodeGenOpts.FatLTO) {
       MPM.addPass(PB.buildFatLTODefaultPipeline(
-<<<<<<< HEAD
-          Level, PrepareForThinLTO,
-          PrepareForThinLTO || shouldEmitRegularLTOSummary()));
-=======
           Level, PrepareForThinOrUnifiedLTO,
           PrepareForThinOrUnifiedLTO || shouldEmitRegularLTOSummary()));
->>>>>>> 2c3d3aad
     } else if (PrepareForThinLTO) {
       MPM.addPass(PB.buildThinLTOPreLinkDefaultPipeline(Level));
     } else if (PrepareForLTO) {
