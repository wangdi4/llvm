--- conflicted
+++ resolved
@@ -73,7 +73,6 @@
 #include "llvm/Transforms/Utils/EntryExitInstrumenter.h"
 #include "llvm/Transforms/Utils/NameAnonGlobals.h"
 #include "llvm/Transforms/Utils/SymbolRewriter.h"
-#include "llvm/SYCL/ASFixer.h"
 #include <memory>
 
 namespace SPIRV {
@@ -851,11 +850,7 @@
 
   case Backend_EmitBC:
     if (LangOpts.SYCLIsDevice) {
-<<<<<<< HEAD
-      if (!getenv("ENABLE_INFER_AS"))
-=======
       if (getenv("DISABLE_INFER_AS"))
->>>>>>> 97b6396c
         PerModulePasses.add(createASFixerPass());
       PerModulePasses.add(createDeadCodeEliminationPass());
     }
@@ -1252,11 +1247,7 @@
 
   case Backend_EmitBC:
     if (LangOpts.SYCLIsDevice) {
-<<<<<<< HEAD
-      if (!getenv("ENABLE_INFER_AS"))
-=======
       if (getenv("DISABLE_INFER_AS"))
->>>>>>> 97b6396c
         CodeGenPasses.add(createASFixerPass());
       CodeGenPasses.add(createDeadCodeEliminationPass());
     }
