--- conflicted
+++ resolved
@@ -1245,66 +1245,6 @@
     bool IsThinLTO = CodeGenOpts.PrepareForThinLTO;
     bool IsLTO = CodeGenOpts.PrepareForLTO;
 
-<<<<<<< HEAD
-    if (CodeGenOpts.OptimizationLevel == 0) {
-      // If we reached here with a non-empty index file name, then the index
-      // file was empty and we are not performing ThinLTO backend compilation
-      // (used in testing in a distributed build environment). Drop any the type
-      // test assume sequences inserted for whole program vtables so that
-      // codegen doesn't complain.
-      if (!CodeGenOpts.ThinLTOIndexFile.empty())
-        MPM.addPass(LowerTypeTestsPass(/*ExportSummary=*/nullptr,
-                                       /*ImportSummary=*/nullptr,
-                                       /*DropTypeTests=*/true));
-      if (Optional<GCOVOptions> Options = getGCOVOptions(CodeGenOpts, LangOpts))
-        MPM.addPass(GCOVProfilerPass(*Options));
-      if (Optional<InstrProfOptions> Options =
-              getInstrProfOptions(CodeGenOpts, LangOpts))
-        MPM.addPass(InstrProfiling(*Options, false));
-
-      // Build a minimal pipeline based on the semantics required by Clang,
-      MPM.addPass(InlineListsPass()); // INTEL
-      // which is just that always inlining occurs. Further, disable generating
-      // lifetime intrinsics to avoid enabling further optimizations during
-      // code generation.
-      // However, we need to insert lifetime intrinsics to avoid invalid access
-      // caused by multithreaded coroutines.
-      MPM.addPass(
-          AlwaysInlinerPass(/*InsertLifetimeIntrinsics=*/LangOpts.Coroutines));
-
-      // At -O0, we can still do PGO. Add all the requested passes for
-      // instrumentation PGO, if requested.
-      if (PGOOpt && (PGOOpt->Action == PGOOptions::IRInstr ||
-                     PGOOpt->Action == PGOOptions::IRUse))
-        PB.addPGOInstrPassesForO0(
-            MPM,
-            /* RunProfileGen */ (PGOOpt->Action == PGOOptions::IRInstr),
-            /* IsCS */ false, PGOOpt->ProfileFile,
-            PGOOpt->ProfileRemappingFile);
-
-      // At -O0 we directly run necessary sanitizer passes.
-      if (LangOpts.Sanitize.has(SanitizerKind::LocalBounds))
-        MPM.addPass(createModuleToFunctionPassAdaptor(BoundsCheckingPass()));
-
-      // Lastly, add semantically necessary passes for LTO.
-      if (IsLTO || IsThinLTO) {
-        MPM.addPass(CanonicalizeAliasesPass());
-        MPM.addPass(NameAnonGlobalPass());
-      }
-    } else {
-      // If we reached here with a non-empty index file name, then the index
-      // file was empty and we are not performing ThinLTO backend compilation
-      // (used in testing in a distributed build environment). Drop any the type
-      // test assume sequences inserted for whole program vtables so that
-      // codegen doesn't complain.
-      if (!CodeGenOpts.ThinLTOIndexFile.empty())
-        PB.registerPipelineStartEPCallback(
-            [](ModulePassManager &MPM, PassBuilder::OptimizationLevel Level) {
-              MPM.addPass(LowerTypeTestsPass(/*ExportSummary=*/nullptr,
-                                             /*ImportSummary=*/nullptr,
-                                             /*DropTypeTests=*/true));
-            });
-=======
     // If we reached here with a non-empty index file name, then the index
     // file was empty and we are not performing ThinLTO backend compilation
     // (used in testing in a distributed build environment). Drop any the type
@@ -1317,7 +1257,6 @@
                                            /*ImportSummary=*/nullptr,
                                            /*DropTypeTests=*/true));
           });
->>>>>>> 3a7b57b7
 
     if (Level != PassBuilder::OptimizationLevel::O0) {
       PB.registerPipelineStartEPCallback(
@@ -1426,6 +1365,7 @@
       // caused by multithreaded coroutines.
       PB.registerPipelineStartEPCallback(
           [this](ModulePassManager &MPM, PassBuilder::OptimizationLevel Level) {
+            MPM.addPass(InlineListsPass()); // INTEL
             MPM.addPass(AlwaysInlinerPass(
                 /*InsertLifetimeIntrinsics=*/LangOpts.Coroutines));
           });
