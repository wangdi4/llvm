--- conflicted
+++ resolved
@@ -1776,11 +1776,6 @@
   llvm::EmbedBitcodeInModule(
       *M, Buf, CGOpts.getEmbedBitcode() != CodeGenOptions::Embed_Marker,
       CGOpts.getEmbedBitcode() != CodeGenOptions::Embed_Bitcode,
-<<<<<<< HEAD
-      &CGOpts.CmdArgs);
-}
-#endif // !INTEL_PRODUCT_RELEASE
-=======
       CGOpts.CmdArgs);
 }
->>>>>>> 6fa35541
+#endif // !INTEL_PRODUCT_RELEASE