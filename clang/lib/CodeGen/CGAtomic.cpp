--- conflicted
+++ resolved
@@ -1260,7 +1260,15 @@
       UseOptimizedLibcall = true;
       break;
 
-<<<<<<< HEAD
+    case AtomicExpr::AO__atomic_load:
+    case AtomicExpr::AO__atomic_store:
+    case AtomicExpr::AO__atomic_exchange:
+    case AtomicExpr::AO__atomic_compare_exchange:
+      // Use the generic version if we don't know that the operand will be
+      // suitably aligned for the optimized version.
+      if (Misaligned)
+        break;
+      LLVM_FALLTHROUGH;
 #if INTEL_CUSTOMIZATION
     case AtomicExpr::AO__atomic_store_explicit:
     case AtomicExpr::AO__atomic_store_explicit_1:
@@ -1293,17 +1301,6 @@
     case AtomicExpr::AO__atomic_compare_exchange_strong_explicit_8:
     case AtomicExpr::AO__atomic_compare_exchange_strong_explicit_16:
 #endif // INTEL_CUSTOMIZATION
-=======
-    case AtomicExpr::AO__atomic_load:
-    case AtomicExpr::AO__atomic_store:
-    case AtomicExpr::AO__atomic_exchange:
-    case AtomicExpr::AO__atomic_compare_exchange:
-      // Use the generic version if we don't know that the operand will be
-      // suitably aligned for the optimized version.
-      if (Misaligned)
-        break;
-      LLVM_FALLTHROUGH;
->>>>>>> 6f11db13
     case AtomicExpr::AO__c11_atomic_load:
     case AtomicExpr::AO__c11_atomic_store:
     case AtomicExpr::AO__c11_atomic_exchange:
