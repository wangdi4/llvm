//===--- CGAtomic.cpp - Emit LLVM IR for atomic operations ----------------===//
//
// Part of the LLVM Project, under the Apache License v2.0 with LLVM Exceptions.
// See https://llvm.org/LICENSE.txt for license information.
// SPDX-License-Identifier: Apache-2.0 WITH LLVM-exception
//
//===----------------------------------------------------------------------===//
//
// This file contains the code for emitting atomic operations.
//
//===----------------------------------------------------------------------===//

#include "CGCall.h"
#include "CGRecordLayout.h"
#include "CodeGenFunction.h"
#include "CodeGenModule.h"
#include "TargetInfo.h"
#include "clang/AST/ASTContext.h"
#include "clang/CodeGen/CGFunctionInfo.h"
#include "clang/Frontend/FrontendDiagnostic.h"
#include "llvm/ADT/DenseMap.h"
#include "llvm/IR/DataLayout.h"
#include "llvm/IR/Intrinsics.h"
#include "llvm/IR/Operator.h"

using namespace clang;
using namespace CodeGen;

namespace {
  class AtomicInfo {
    CodeGenFunction &CGF;
    QualType AtomicTy;
    QualType ValueTy;
    uint64_t AtomicSizeInBits;
    uint64_t ValueSizeInBits;
    CharUnits AtomicAlign;
    CharUnits ValueAlign;
    TypeEvaluationKind EvaluationKind;
    bool UseLibcall;
    LValue LVal;
    CGBitFieldInfo BFI;
  public:
    AtomicInfo(CodeGenFunction &CGF, LValue &lvalue)
        : CGF(CGF), AtomicSizeInBits(0), ValueSizeInBits(0),
          EvaluationKind(TEK_Scalar), UseLibcall(true) {
      assert(!lvalue.isGlobalReg());
      ASTContext &C = CGF.getContext();
      if (lvalue.isSimple()) {
        AtomicTy = lvalue.getType();
        if (auto *ATy = AtomicTy->getAs<AtomicType>())
          ValueTy = ATy->getValueType();
        else
          ValueTy = AtomicTy;
        EvaluationKind = CGF.getEvaluationKind(ValueTy);

        uint64_t ValueAlignInBits;
        uint64_t AtomicAlignInBits;
        TypeInfo ValueTI = C.getTypeInfo(ValueTy);
        ValueSizeInBits = ValueTI.Width;
        ValueAlignInBits = ValueTI.Align;

        TypeInfo AtomicTI = C.getTypeInfo(AtomicTy);
        AtomicSizeInBits = AtomicTI.Width;
        AtomicAlignInBits = AtomicTI.Align;

        assert(ValueSizeInBits <= AtomicSizeInBits);
        assert(ValueAlignInBits <= AtomicAlignInBits);

        AtomicAlign = C.toCharUnitsFromBits(AtomicAlignInBits);
        ValueAlign = C.toCharUnitsFromBits(ValueAlignInBits);
        if (lvalue.getAlignment().isZero())
          lvalue.setAlignment(AtomicAlign);

        LVal = lvalue;
      } else if (lvalue.isBitField()) {
        ValueTy = lvalue.getType();
        ValueSizeInBits = C.getTypeSize(ValueTy);
        auto &OrigBFI = lvalue.getBitFieldInfo();
        auto Offset = OrigBFI.Offset % C.toBits(lvalue.getAlignment());
        AtomicSizeInBits = C.toBits(
            C.toCharUnitsFromBits(Offset + OrigBFI.Size + C.getCharWidth() - 1)
                .alignTo(lvalue.getAlignment()));
        auto VoidPtrAddr = CGF.EmitCastToVoidPtr(lvalue.getBitFieldPointer());
        auto OffsetInChars =
            (C.toCharUnitsFromBits(OrigBFI.Offset) / lvalue.getAlignment()) *
            lvalue.getAlignment();
        VoidPtrAddr = CGF.Builder.CreateConstGEP1_64(
            VoidPtrAddr, OffsetInChars.getQuantity());
        auto Addr = CGF.Builder.CreatePointerBitCastOrAddrSpaceCast(
            VoidPtrAddr,
            CGF.Builder.getIntNTy(AtomicSizeInBits)->getPointerTo(),
            "atomic_bitfield_base");
        BFI = OrigBFI;
        BFI.Offset = Offset;
        BFI.StorageSize = AtomicSizeInBits;
        BFI.StorageOffset += OffsetInChars;
        LVal = LValue::MakeBitfield(Address(Addr, lvalue.getAlignment()),
                                    BFI, lvalue.getType(), lvalue.getBaseInfo(),
                                    lvalue.getTBAAInfo());
        AtomicTy = C.getIntTypeForBitwidth(AtomicSizeInBits, OrigBFI.IsSigned);
        if (AtomicTy.isNull()) {
          llvm::APInt Size(
              /*numBits=*/32,
              C.toCharUnitsFromBits(AtomicSizeInBits).getQuantity());
          AtomicTy =
              C.getConstantArrayType(C.CharTy, Size, nullptr, ArrayType::Normal,
                                     /*IndexTypeQuals=*/0);
        }
        AtomicAlign = ValueAlign = lvalue.getAlignment();
      } else if (lvalue.isVectorElt()) {
        ValueTy = lvalue.getType()->castAs<VectorType>()->getElementType();
        ValueSizeInBits = C.getTypeSize(ValueTy);
        AtomicTy = lvalue.getType();
        AtomicSizeInBits = C.getTypeSize(AtomicTy);
        AtomicAlign = ValueAlign = lvalue.getAlignment();
        LVal = lvalue;
      } else {
        assert(lvalue.isExtVectorElt());
        ValueTy = lvalue.getType();
        ValueSizeInBits = C.getTypeSize(ValueTy);
        AtomicTy = ValueTy = CGF.getContext().getExtVectorType(
            lvalue.getType(), cast<llvm::FixedVectorType>(
                                  lvalue.getExtVectorAddress().getElementType())
                                  ->getNumElements());
        AtomicSizeInBits = C.getTypeSize(AtomicTy);
        AtomicAlign = ValueAlign = lvalue.getAlignment();
        LVal = lvalue;
      }
#if INTEL_COLLAB
      UseLibcall = !CGF.hasBuiltinAtomic(AtomicSizeInBits,
                                         C.toBits(lvalue.getAlignment()));
#else // INTEL_COLLAB
      UseLibcall = !C.getTargetInfo().hasBuiltinAtomic(
          AtomicSizeInBits, C.toBits(lvalue.getAlignment()));
<<<<<<< HEAD
#if INTEL_COLLAB
     // SPIR translator doesn't support atomic load/cmpxchg yet.
     if (!UseLibcall && C.getTargetInfo().getTriple().isSPIR())
       UseLibcall = true;
=======
>>>>>>> 6c8b510a
#endif // INTEL_COLLAB
    }

    QualType getAtomicType() const { return AtomicTy; }
    QualType getValueType() const { return ValueTy; }
    CharUnits getAtomicAlignment() const { return AtomicAlign; }
    uint64_t getAtomicSizeInBits() const { return AtomicSizeInBits; }
    uint64_t getValueSizeInBits() const { return ValueSizeInBits; }
    TypeEvaluationKind getEvaluationKind() const { return EvaluationKind; }
    bool shouldUseLibcall() const { return UseLibcall; }
    const LValue &getAtomicLValue() const { return LVal; }
    llvm::Value *getAtomicPointer() const {
      if (LVal.isSimple())
        return LVal.getPointer(CGF);
      else if (LVal.isBitField())
        return LVal.getBitFieldPointer();
      else if (LVal.isVectorElt())
        return LVal.getVectorPointer();
      assert(LVal.isExtVectorElt());
      return LVal.getExtVectorPointer();
    }
    Address getAtomicAddress() const {
      return Address(getAtomicPointer(), getAtomicAlignment());
    }

    Address getAtomicAddressAsAtomicIntPointer() const {
      return emitCastToAtomicIntPointer(getAtomicAddress());
    }

    /// Is the atomic size larger than the underlying value type?
    ///
    /// Note that the absence of padding does not mean that atomic
    /// objects are completely interchangeable with non-atomic
    /// objects: we might have promoted the alignment of a type
    /// without making it bigger.
    bool hasPadding() const {
      return (ValueSizeInBits != AtomicSizeInBits);
    }

    bool emitMemSetZeroIfNecessary() const;

    llvm::Value *getAtomicSizeValue() const {
      CharUnits size = CGF.getContext().toCharUnitsFromBits(AtomicSizeInBits);
      return CGF.CGM.getSize(size);
    }

    /// Cast the given pointer to an integer pointer suitable for atomic
    /// operations if the source.
    Address emitCastToAtomicIntPointer(Address Addr) const;

    /// If Addr is compatible with the iN that will be used for an atomic
    /// operation, bitcast it. Otherwise, create a temporary that is suitable
    /// and copy the value across.
    Address convertToAtomicIntPointer(Address Addr) const;

    /// Turn an atomic-layout object into an r-value.
    RValue convertAtomicTempToRValue(Address addr, AggValueSlot resultSlot,
                                     SourceLocation loc, bool AsValue) const;

    /// Converts a rvalue to integer value.
    llvm::Value *convertRValueToInt(RValue RVal) const;

    RValue ConvertIntToValueOrAtomic(llvm::Value *IntVal,
                                     AggValueSlot ResultSlot,
                                     SourceLocation Loc, bool AsValue) const;

    /// Copy an atomic r-value into atomic-layout memory.
    void emitCopyIntoMemory(RValue rvalue) const;

    /// Project an l-value down to the value field.
    LValue projectValue() const {
      assert(LVal.isSimple());
      Address addr = getAtomicAddress();
      if (hasPadding())
        addr = CGF.Builder.CreateStructGEP(addr, 0);

      return LValue::MakeAddr(addr, getValueType(), CGF.getContext(),
                              LVal.getBaseInfo(), LVal.getTBAAInfo());
    }

    /// Emits atomic load.
    /// \returns Loaded value.
    RValue EmitAtomicLoad(AggValueSlot ResultSlot, SourceLocation Loc,
                          bool AsValue, llvm::AtomicOrdering AO,
                          bool IsVolatile);

    /// Emits atomic compare-and-exchange sequence.
    /// \param Expected Expected value.
    /// \param Desired Desired value.
    /// \param Success Atomic ordering for success operation.
    /// \param Failure Atomic ordering for failed operation.
    /// \param IsWeak true if atomic operation is weak, false otherwise.
    /// \returns Pair of values: previous value from storage (value type) and
    /// boolean flag (i1 type) with true if success and false otherwise.
    std::pair<RValue, llvm::Value *>
    EmitAtomicCompareExchange(RValue Expected, RValue Desired,
                              llvm::AtomicOrdering Success =
                                  llvm::AtomicOrdering::SequentiallyConsistent,
                              llvm::AtomicOrdering Failure =
                                  llvm::AtomicOrdering::SequentiallyConsistent,
                              bool IsWeak = false);

    /// Emits atomic update.
    /// \param AO Atomic ordering.
    /// \param UpdateOp Update operation for the current lvalue.
    void EmitAtomicUpdate(llvm::AtomicOrdering AO,
                          const llvm::function_ref<RValue(RValue)> &UpdateOp,
                          bool IsVolatile);
    /// Emits atomic update.
    /// \param AO Atomic ordering.
    void EmitAtomicUpdate(llvm::AtomicOrdering AO, RValue UpdateRVal,
                          bool IsVolatile);

    /// Materialize an atomic r-value in atomic-layout memory.
    Address materializeRValue(RValue rvalue) const;

    /// Creates temp alloca for intermediate operations on atomic value.
    Address CreateTempAlloca() const;
  private:
    bool requiresMemSetZero(llvm::Type *type) const;


    /// Emits atomic load as a libcall.
    void EmitAtomicLoadLibcall(llvm::Value *AddForLoaded,
                               llvm::AtomicOrdering AO, bool IsVolatile);
    /// Emits atomic load as LLVM instruction.
    llvm::Value *EmitAtomicLoadOp(llvm::AtomicOrdering AO, bool IsVolatile);
    /// Emits atomic compare-and-exchange op as a libcall.
    llvm::Value *EmitAtomicCompareExchangeLibcall(
        llvm::Value *ExpectedAddr, llvm::Value *DesiredAddr,
        llvm::AtomicOrdering Success =
            llvm::AtomicOrdering::SequentiallyConsistent,
        llvm::AtomicOrdering Failure =
            llvm::AtomicOrdering::SequentiallyConsistent);
    /// Emits atomic compare-and-exchange op as LLVM instruction.
    std::pair<llvm::Value *, llvm::Value *> EmitAtomicCompareExchangeOp(
        llvm::Value *ExpectedVal, llvm::Value *DesiredVal,
        llvm::AtomicOrdering Success =
            llvm::AtomicOrdering::SequentiallyConsistent,
        llvm::AtomicOrdering Failure =
            llvm::AtomicOrdering::SequentiallyConsistent,
        bool IsWeak = false);
    /// Emit atomic update as libcalls.
    void
    EmitAtomicUpdateLibcall(llvm::AtomicOrdering AO,
                            const llvm::function_ref<RValue(RValue)> &UpdateOp,
                            bool IsVolatile);
    /// Emit atomic update as LLVM instructions.
    void EmitAtomicUpdateOp(llvm::AtomicOrdering AO,
                            const llvm::function_ref<RValue(RValue)> &UpdateOp,
                            bool IsVolatile);
    /// Emit atomic update as libcalls.
    void EmitAtomicUpdateLibcall(llvm::AtomicOrdering AO, RValue UpdateRVal,
                                 bool IsVolatile);
    /// Emit atomic update as LLVM instructions.
    void EmitAtomicUpdateOp(llvm::AtomicOrdering AO, RValue UpdateRal,
                            bool IsVolatile);
  };
}

Address AtomicInfo::CreateTempAlloca() const {
  Address TempAlloca = CGF.CreateMemTemp(
      (LVal.isBitField() && ValueSizeInBits > AtomicSizeInBits) ? ValueTy
                                                                : AtomicTy,
      getAtomicAlignment(),
      "atomic-temp");
  // Cast to pointer to value type for bitfields.
  if (LVal.isBitField())
    return CGF.Builder.CreatePointerBitCastOrAddrSpaceCast(
        TempAlloca, getAtomicAddress().getType());
  return TempAlloca;
}

static RValue emitAtomicLibcall(CodeGenFunction &CGF,
                                StringRef fnName,
                                QualType resultType,
                                CallArgList &args) {
  const CGFunctionInfo &fnInfo =
    CGF.CGM.getTypes().arrangeBuiltinFunctionCall(resultType, args);
  llvm::FunctionType *fnTy = CGF.CGM.getTypes().GetFunctionType(fnInfo);
  llvm::AttrBuilder fnAttrB;
  fnAttrB.addAttribute(llvm::Attribute::NoUnwind);
  fnAttrB.addAttribute(llvm::Attribute::WillReturn);
  llvm::AttributeList fnAttrs = llvm::AttributeList::get(
      CGF.getLLVMContext(), llvm::AttributeList::FunctionIndex, fnAttrB);

  llvm::FunctionCallee fn =
      CGF.CGM.CreateRuntimeFunction(fnTy, fnName, fnAttrs);
  auto callee = CGCallee::forDirect(fn);
  return CGF.EmitCall(fnInfo, callee, ReturnValueSlot(), args);
}

/// Does a store of the given IR type modify the full expected width?
static bool isFullSizeType(CodeGenModule &CGM, llvm::Type *type,
                           uint64_t expectedSize) {
  return (CGM.getDataLayout().getTypeStoreSize(type) * 8 == expectedSize);
}

/// Does the atomic type require memsetting to zero before initialization?
///
/// The IR type is provided as a way of making certain queries faster.
bool AtomicInfo::requiresMemSetZero(llvm::Type *type) const {
  // If the atomic type has size padding, we definitely need a memset.
  if (hasPadding()) return true;

  // Otherwise, do some simple heuristics to try to avoid it:
  switch (getEvaluationKind()) {
  // For scalars and complexes, check whether the store size of the
  // type uses the full size.
  case TEK_Scalar:
    return !isFullSizeType(CGF.CGM, type, AtomicSizeInBits);
  case TEK_Complex:
    return !isFullSizeType(CGF.CGM, type->getStructElementType(0),
                           AtomicSizeInBits / 2);

  // Padding in structs has an undefined bit pattern.  User beware.
  case TEK_Aggregate:
    return false;
  }
  llvm_unreachable("bad evaluation kind");
}

bool AtomicInfo::emitMemSetZeroIfNecessary() const {
  assert(LVal.isSimple());
  llvm::Value *addr = LVal.getPointer(CGF);
  if (!requiresMemSetZero(addr->getType()->getPointerElementType()))
    return false;

  CGF.Builder.CreateMemSet(
      addr, llvm::ConstantInt::get(CGF.Int8Ty, 0),
      CGF.getContext().toCharUnitsFromBits(AtomicSizeInBits).getQuantity(),
      LVal.getAlignment().getAsAlign());
  return true;
}

static void emitAtomicCmpXchg(CodeGenFunction &CGF, AtomicExpr *E, bool IsWeak,
                              Address Dest, Address Ptr,
                              Address Val1, Address Val2,
                              uint64_t Size,
                              llvm::AtomicOrdering SuccessOrder,
                              llvm::AtomicOrdering FailureOrder,
                              llvm::SyncScope::ID Scope) {
  // Note that cmpxchg doesn't support weak cmpxchg, at least at the moment.
  llvm::Value *Expected = CGF.Builder.CreateLoad(Val1);
  llvm::Value *Desired = CGF.Builder.CreateLoad(Val2);

  llvm::AtomicCmpXchgInst *Pair = CGF.Builder.CreateAtomicCmpXchg(
      Ptr.getPointer(), Expected, Desired, SuccessOrder, FailureOrder,
      Scope);
  Pair->setVolatile(E->isVolatile());
  Pair->setWeak(IsWeak);

  // Cmp holds the result of the compare-exchange operation: true on success,
  // false on failure.
  llvm::Value *Old = CGF.Builder.CreateExtractValue(Pair, 0);
  llvm::Value *Cmp = CGF.Builder.CreateExtractValue(Pair, 1);

  // This basic block is used to hold the store instruction if the operation
  // failed.
  llvm::BasicBlock *StoreExpectedBB =
      CGF.createBasicBlock("cmpxchg.store_expected", CGF.CurFn);

  // This basic block is the exit point of the operation, we should end up
  // here regardless of whether or not the operation succeeded.
  llvm::BasicBlock *ContinueBB =
      CGF.createBasicBlock("cmpxchg.continue", CGF.CurFn);

  // Update Expected if Expected isn't equal to Old, otherwise branch to the
  // exit point.
  CGF.Builder.CreateCondBr(Cmp, ContinueBB, StoreExpectedBB);

  CGF.Builder.SetInsertPoint(StoreExpectedBB);
  // Update the memory at Expected with Old's value.
  CGF.Builder.CreateStore(Old, Val1);
  // Finally, branch to the exit point.
  CGF.Builder.CreateBr(ContinueBB);

  CGF.Builder.SetInsertPoint(ContinueBB);
  // Update the memory at Dest with Cmp's value.
  CGF.EmitStoreOfScalar(Cmp, CGF.MakeAddrLValue(Dest, E->getType()));
}

/// Given an ordering required on success, emit all possible cmpxchg
/// instructions to cope with the provided (but possibly only dynamically known)
/// FailureOrder.
static void emitAtomicCmpXchgFailureSet(CodeGenFunction &CGF, AtomicExpr *E,
                                        bool IsWeak, Address Dest, Address Ptr,
                                        Address Val1, Address Val2,
                                        llvm::Value *FailureOrderVal,
                                        uint64_t Size,
                                        llvm::AtomicOrdering SuccessOrder,
                                        llvm::SyncScope::ID Scope) {
  llvm::AtomicOrdering FailureOrder;
  if (llvm::ConstantInt *FO = dyn_cast<llvm::ConstantInt>(FailureOrderVal)) {
    auto FOS = FO->getSExtValue();
    if (!llvm::isValidAtomicOrderingCABI(FOS))
      FailureOrder = llvm::AtomicOrdering::Monotonic;
    else
      switch ((llvm::AtomicOrderingCABI)FOS) {
      case llvm::AtomicOrderingCABI::relaxed:
      case llvm::AtomicOrderingCABI::release:
      case llvm::AtomicOrderingCABI::acq_rel:
        FailureOrder = llvm::AtomicOrdering::Monotonic;
        break;
      case llvm::AtomicOrderingCABI::consume:
      case llvm::AtomicOrderingCABI::acquire:
        FailureOrder = llvm::AtomicOrdering::Acquire;
        break;
      case llvm::AtomicOrderingCABI::seq_cst:
        FailureOrder = llvm::AtomicOrdering::SequentiallyConsistent;
        break;
      }
    if (isStrongerThan(FailureOrder, SuccessOrder)) {
      // Don't assert on undefined behavior "failure argument shall be no
      // stronger than the success argument".
      FailureOrder =
          llvm::AtomicCmpXchgInst::getStrongestFailureOrdering(SuccessOrder);
    }
    emitAtomicCmpXchg(CGF, E, IsWeak, Dest, Ptr, Val1, Val2, Size, SuccessOrder,
                      FailureOrder, Scope);
    return;
  }

  // Create all the relevant BB's
  llvm::BasicBlock *MonotonicBB = nullptr, *AcquireBB = nullptr,
                   *SeqCstBB = nullptr;
  MonotonicBB = CGF.createBasicBlock("monotonic_fail", CGF.CurFn);
  if (SuccessOrder != llvm::AtomicOrdering::Monotonic &&
      SuccessOrder != llvm::AtomicOrdering::Release)
    AcquireBB = CGF.createBasicBlock("acquire_fail", CGF.CurFn);
  if (SuccessOrder == llvm::AtomicOrdering::SequentiallyConsistent)
    SeqCstBB = CGF.createBasicBlock("seqcst_fail", CGF.CurFn);

  llvm::BasicBlock *ContBB = CGF.createBasicBlock("atomic.continue", CGF.CurFn);

  llvm::SwitchInst *SI = CGF.Builder.CreateSwitch(FailureOrderVal, MonotonicBB);

  // Emit all the different atomics

  // MonotonicBB is arbitrarily chosen as the default case; in practice, this
  // doesn't matter unless someone is crazy enough to use something that
  // doesn't fold to a constant for the ordering.
  CGF.Builder.SetInsertPoint(MonotonicBB);
  emitAtomicCmpXchg(CGF, E, IsWeak, Dest, Ptr, Val1, Val2,
                    Size, SuccessOrder, llvm::AtomicOrdering::Monotonic, Scope);
  CGF.Builder.CreateBr(ContBB);

  if (AcquireBB) {
    CGF.Builder.SetInsertPoint(AcquireBB);
    emitAtomicCmpXchg(CGF, E, IsWeak, Dest, Ptr, Val1, Val2,
                      Size, SuccessOrder, llvm::AtomicOrdering::Acquire, Scope);
    CGF.Builder.CreateBr(ContBB);
    SI->addCase(CGF.Builder.getInt32((int)llvm::AtomicOrderingCABI::consume),
                AcquireBB);
    SI->addCase(CGF.Builder.getInt32((int)llvm::AtomicOrderingCABI::acquire),
                AcquireBB);
  }
  if (SeqCstBB) {
    CGF.Builder.SetInsertPoint(SeqCstBB);
    emitAtomicCmpXchg(CGF, E, IsWeak, Dest, Ptr, Val1, Val2, Size, SuccessOrder,
                      llvm::AtomicOrdering::SequentiallyConsistent, Scope);
    CGF.Builder.CreateBr(ContBB);
    SI->addCase(CGF.Builder.getInt32((int)llvm::AtomicOrderingCABI::seq_cst),
                SeqCstBB);
  }

  CGF.Builder.SetInsertPoint(ContBB);
}

/// Duplicate the atomic min/max operation in conventional IR for the builtin
/// variants that return the new rather than the original value.
static llvm::Value *EmitPostAtomicMinMax(CGBuilderTy &Builder,
                                         AtomicExpr::AtomicOp Op,
                                         bool IsSigned,
                                         llvm::Value *OldVal,
                                         llvm::Value *RHS) {
  llvm::CmpInst::Predicate Pred;
  switch (Op) {
  default:
    llvm_unreachable("Unexpected min/max operation");
  case AtomicExpr::AO__atomic_max_fetch:
    Pred = IsSigned ? llvm::CmpInst::ICMP_SGT : llvm::CmpInst::ICMP_UGT;
    break;
  case AtomicExpr::AO__atomic_min_fetch:
    Pred = IsSigned ? llvm::CmpInst::ICMP_SLT : llvm::CmpInst::ICMP_ULT;
    break;
  }
  llvm::Value *Cmp = Builder.CreateICmp(Pred, OldVal, RHS, "tst");
  return Builder.CreateSelect(Cmp, OldVal, RHS, "newval");
}

static void EmitAtomicOp(CodeGenFunction &CGF, AtomicExpr *E, Address Dest,
                         Address Ptr, Address Val1, Address Val2,
                         llvm::Value *IsWeak, llvm::Value *FailureOrder,
                         uint64_t Size, llvm::AtomicOrdering Order,
                         llvm::SyncScope::ID Scope) {
  llvm::AtomicRMWInst::BinOp Op = llvm::AtomicRMWInst::Add;
  bool PostOpMinMax = false;
  unsigned PostOp = 0;

  switch (E->getOp()) {
#if INTEL_CUSTOMIZATION
  case AtomicExpr::AO__atomic_add_fetch_explicit:
  case AtomicExpr::AO__atomic_add_fetch_explicit_1:
  case AtomicExpr::AO__atomic_add_fetch_explicit_2:
  case AtomicExpr::AO__atomic_add_fetch_explicit_4:
  case AtomicExpr::AO__atomic_add_fetch_explicit_8:
  case AtomicExpr::AO__atomic_add_fetch_explicit_16:
    PostOp = llvm::Instruction::Add;
    // Fall through.
  case AtomicExpr::AO__atomic_fetch_add_explicit:
  case AtomicExpr::AO__atomic_fetch_add_explicit_1:
  case AtomicExpr::AO__atomic_fetch_add_explicit_2:
  case AtomicExpr::AO__atomic_fetch_add_explicit_4:
  case AtomicExpr::AO__atomic_fetch_add_explicit_8:
  case AtomicExpr::AO__atomic_fetch_add_explicit_16:
    Op = llvm::AtomicRMWInst::Add;
  break;
  case AtomicExpr::AO__atomic_sub_fetch_explicit:
  case AtomicExpr::AO__atomic_sub_fetch_explicit_1:
  case AtomicExpr::AO__atomic_sub_fetch_explicit_2:
  case AtomicExpr::AO__atomic_sub_fetch_explicit_4:
  case AtomicExpr::AO__atomic_sub_fetch_explicit_8:
  case AtomicExpr::AO__atomic_sub_fetch_explicit_16:
    PostOp = llvm::Instruction::Sub;
    // Fall through.
  case AtomicExpr::AO__atomic_fetch_sub_explicit:
  case AtomicExpr::AO__atomic_fetch_sub_explicit_1:
  case AtomicExpr::AO__atomic_fetch_sub_explicit_2:
  case AtomicExpr::AO__atomic_fetch_sub_explicit_4:
  case AtomicExpr::AO__atomic_fetch_sub_explicit_8:
  case AtomicExpr::AO__atomic_fetch_sub_explicit_16:
    Op = llvm::AtomicRMWInst::Sub;
    break;
  case AtomicExpr::AO__atomic_and_fetch_explicit:
  case AtomicExpr::AO__atomic_and_fetch_explicit_1:
  case AtomicExpr::AO__atomic_and_fetch_explicit_2:
  case AtomicExpr::AO__atomic_and_fetch_explicit_4:
  case AtomicExpr::AO__atomic_and_fetch_explicit_8:
  case AtomicExpr::AO__atomic_and_fetch_explicit_16:
    PostOp = llvm::Instruction::And;
    // Fall through.
  case AtomicExpr::AO__atomic_fetch_and_explicit:
  case AtomicExpr::AO__atomic_fetch_and_explicit_1:
  case AtomicExpr::AO__atomic_fetch_and_explicit_2:
  case AtomicExpr::AO__atomic_fetch_and_explicit_4:
  case AtomicExpr::AO__atomic_fetch_and_explicit_8:
  case AtomicExpr::AO__atomic_fetch_and_explicit_16:
    Op = llvm::AtomicRMWInst::And;
    break;
  case AtomicExpr::AO__atomic_nand_fetch_explicit:
  case AtomicExpr::AO__atomic_nand_fetch_explicit_1:
  case AtomicExpr::AO__atomic_nand_fetch_explicit_2:
  case AtomicExpr::AO__atomic_nand_fetch_explicit_4:
  case AtomicExpr::AO__atomic_nand_fetch_explicit_8:
  case AtomicExpr::AO__atomic_nand_fetch_explicit_16:
    PostOp = llvm::Instruction::And; // The NOT is special cased below
    // Fall through.
  case AtomicExpr::AO__atomic_fetch_nand_explicit:
  case AtomicExpr::AO__atomic_fetch_nand_explicit_1:
  case AtomicExpr::AO__atomic_fetch_nand_explicit_2:
  case AtomicExpr::AO__atomic_fetch_nand_explicit_4:
  case AtomicExpr::AO__atomic_fetch_nand_explicit_8:
  case AtomicExpr::AO__atomic_fetch_nand_explicit_16:
    Op = llvm::AtomicRMWInst::Nand;
    break;
  case AtomicExpr::AO__atomic_or_fetch_explicit:
  case AtomicExpr::AO__atomic_or_fetch_explicit_1:
  case AtomicExpr::AO__atomic_or_fetch_explicit_2:
  case AtomicExpr::AO__atomic_or_fetch_explicit_4:
  case AtomicExpr::AO__atomic_or_fetch_explicit_8:
  case AtomicExpr::AO__atomic_or_fetch_explicit_16:
    PostOp = llvm::Instruction::Or;
    // Fall through.
  case AtomicExpr::AO__atomic_fetch_or_explicit:
  case AtomicExpr::AO__atomic_fetch_or_explicit_1:
  case AtomicExpr::AO__atomic_fetch_or_explicit_2:
  case AtomicExpr::AO__atomic_fetch_or_explicit_4:
  case AtomicExpr::AO__atomic_fetch_or_explicit_8:
  case AtomicExpr::AO__atomic_fetch_or_explicit_16:
    Op = llvm::AtomicRMWInst::Or;
    break;
  case AtomicExpr::AO__atomic_xor_fetch_explicit:
  case AtomicExpr::AO__atomic_xor_fetch_explicit_1:
  case AtomicExpr::AO__atomic_xor_fetch_explicit_2:
  case AtomicExpr::AO__atomic_xor_fetch_explicit_4:
  case AtomicExpr::AO__atomic_xor_fetch_explicit_8:
  case AtomicExpr::AO__atomic_xor_fetch_explicit_16:
    PostOp = llvm::Instruction::Xor;
    // Fall through.
  case AtomicExpr::AO__atomic_fetch_xor_explicit:
  case AtomicExpr::AO__atomic_fetch_xor_explicit_1:
  case AtomicExpr::AO__atomic_fetch_xor_explicit_2:
  case AtomicExpr::AO__atomic_fetch_xor_explicit_4:
  case AtomicExpr::AO__atomic_fetch_xor_explicit_8:
  case AtomicExpr::AO__atomic_fetch_xor_explicit_16:
    Op = llvm::AtomicRMWInst::Xor;
    break;
#endif // INTEL_CUSTOMIZATION
  case AtomicExpr::AO__c11_atomic_init:
  case AtomicExpr::AO__opencl_atomic_init:
    llvm_unreachable("Already handled!");

#if INTEL_CUSTOMIZATION
  case AtomicExpr::AO__atomic_compare_exchange_strong_explicit:
  case AtomicExpr::AO__atomic_compare_exchange_strong_explicit_1:
  case AtomicExpr::AO__atomic_compare_exchange_strong_explicit_2:
  case AtomicExpr::AO__atomic_compare_exchange_strong_explicit_4:
  case AtomicExpr::AO__atomic_compare_exchange_strong_explicit_8:
  case AtomicExpr::AO__atomic_compare_exchange_strong_explicit_16:
#endif // INTEL_CUSTOMIZATION
  case AtomicExpr::AO__c11_atomic_compare_exchange_strong:
  case AtomicExpr::AO__opencl_atomic_compare_exchange_strong:
    emitAtomicCmpXchgFailureSet(CGF, E, false, Dest, Ptr, Val1, Val2,
                                FailureOrder, Size, Order, Scope);
    return;
#if INTEL_CUSTOMIZATION
  case AtomicExpr::AO__atomic_compare_exchange_weak_explicit:
  case AtomicExpr::AO__atomic_compare_exchange_weak_explicit_1:
  case AtomicExpr::AO__atomic_compare_exchange_weak_explicit_2:
  case AtomicExpr::AO__atomic_compare_exchange_weak_explicit_4:
  case AtomicExpr::AO__atomic_compare_exchange_weak_explicit_8:
  case AtomicExpr::AO__atomic_compare_exchange_weak_explicit_16:
      //emitAtomicCmpXchgFailureSet(CGF, E, true, Dest, Ptr,
      //                            Val1, Val2, FailureOrder, Size, Order);
      //break;
#endif // INTEL_CUSTOMIZATION
  case AtomicExpr::AO__c11_atomic_compare_exchange_weak:
  case AtomicExpr::AO__opencl_atomic_compare_exchange_weak:
    emitAtomicCmpXchgFailureSet(CGF, E, true, Dest, Ptr, Val1, Val2,
                                FailureOrder, Size, Order, Scope);
    return;
  case AtomicExpr::AO__atomic_compare_exchange:
  case AtomicExpr::AO__atomic_compare_exchange_n: {
    if (llvm::ConstantInt *IsWeakC = dyn_cast<llvm::ConstantInt>(IsWeak)) {
      emitAtomicCmpXchgFailureSet(CGF, E, IsWeakC->getZExtValue(), Dest, Ptr,
                                  Val1, Val2, FailureOrder, Size, Order, Scope);
    } else {
      // Create all the relevant BB's
      llvm::BasicBlock *StrongBB =
          CGF.createBasicBlock("cmpxchg.strong", CGF.CurFn);
      llvm::BasicBlock *WeakBB = CGF.createBasicBlock("cmxchg.weak", CGF.CurFn);
      llvm::BasicBlock *ContBB =
          CGF.createBasicBlock("cmpxchg.continue", CGF.CurFn);

      llvm::SwitchInst *SI = CGF.Builder.CreateSwitch(IsWeak, WeakBB);
      SI->addCase(CGF.Builder.getInt1(false), StrongBB);

      CGF.Builder.SetInsertPoint(StrongBB);
      emitAtomicCmpXchgFailureSet(CGF, E, false, Dest, Ptr, Val1, Val2,
                                  FailureOrder, Size, Order, Scope);
      CGF.Builder.CreateBr(ContBB);

      CGF.Builder.SetInsertPoint(WeakBB);
      emitAtomicCmpXchgFailureSet(CGF, E, true, Dest, Ptr, Val1, Val2,
                                  FailureOrder, Size, Order, Scope);
      CGF.Builder.CreateBr(ContBB);

      CGF.Builder.SetInsertPoint(ContBB);
    }
    return;
  }
#if INTEL_CUSTOMIZATION
  case AtomicExpr::AO__atomic_load_explicit:
  case AtomicExpr::AO__atomic_load_explicit_1:
  case AtomicExpr::AO__atomic_load_explicit_2:
  case AtomicExpr::AO__atomic_load_explicit_4:
  case AtomicExpr::AO__atomic_load_explicit_8:
  case AtomicExpr::AO__atomic_load_explicit_16:
#endif // INTEL_CUSTOMIZATION
  case AtomicExpr::AO__c11_atomic_load:
  case AtomicExpr::AO__opencl_atomic_load:
  case AtomicExpr::AO__atomic_load_n:
  case AtomicExpr::AO__atomic_load: {
    llvm::LoadInst *Load = CGF.Builder.CreateLoad(Ptr);
    Load->setAtomic(Order, Scope);
    Load->setVolatile(E->isVolatile());
    CGF.Builder.CreateStore(Load, Dest);
    return;
  }

#if INTEL_CUSTOMIZATION
  case AtomicExpr::AO__atomic_store_explicit:
  case AtomicExpr::AO__atomic_store_explicit_1:
  case AtomicExpr::AO__atomic_store_explicit_2:
  case AtomicExpr::AO__atomic_store_explicit_4:
  case AtomicExpr::AO__atomic_store_explicit_8:
  case AtomicExpr::AO__atomic_store_explicit_16:
#endif // INTEL_CUSTOMIZATION
  case AtomicExpr::AO__c11_atomic_store:
  case AtomicExpr::AO__opencl_atomic_store:
  case AtomicExpr::AO__atomic_store:
  case AtomicExpr::AO__atomic_store_n: {
    llvm::Value *LoadVal1 = CGF.Builder.CreateLoad(Val1);
    llvm::StoreInst *Store = CGF.Builder.CreateStore(LoadVal1, Ptr);
    Store->setAtomic(Order, Scope);
    Store->setVolatile(E->isVolatile());
    return;
  }

#if INTEL_CUSTOMIZATION
    case AtomicExpr::AO__atomic_exchange_explicit:
    case AtomicExpr::AO__atomic_exchange_explicit_1:
    case AtomicExpr::AO__atomic_exchange_explicit_2:
    case AtomicExpr::AO__atomic_exchange_explicit_4:
    case AtomicExpr::AO__atomic_exchange_explicit_8:
    case AtomicExpr::AO__atomic_exchange_explicit_16:
#endif // INTEL_CUSTOMIZATION
  case AtomicExpr::AO__c11_atomic_exchange:
  case AtomicExpr::AO__opencl_atomic_exchange:
  case AtomicExpr::AO__atomic_exchange_n:
  case AtomicExpr::AO__atomic_exchange:
    Op = llvm::AtomicRMWInst::Xchg;
    break;

  case AtomicExpr::AO__atomic_add_fetch:
    PostOp = llvm::Instruction::Add;
    LLVM_FALLTHROUGH;
  case AtomicExpr::AO__c11_atomic_fetch_add:
  case AtomicExpr::AO__opencl_atomic_fetch_add:
  case AtomicExpr::AO__atomic_fetch_add:
    Op = llvm::AtomicRMWInst::Add;
    break;

  case AtomicExpr::AO__atomic_sub_fetch:
    PostOp = llvm::Instruction::Sub;
    LLVM_FALLTHROUGH;
  case AtomicExpr::AO__c11_atomic_fetch_sub:
  case AtomicExpr::AO__opencl_atomic_fetch_sub:
  case AtomicExpr::AO__atomic_fetch_sub:
    Op = llvm::AtomicRMWInst::Sub;
    break;

  case AtomicExpr::AO__atomic_min_fetch:
    PostOpMinMax = true;
    LLVM_FALLTHROUGH;
  case AtomicExpr::AO__c11_atomic_fetch_min:
  case AtomicExpr::AO__opencl_atomic_fetch_min:
  case AtomicExpr::AO__atomic_fetch_min:
    Op = E->getValueType()->isSignedIntegerType() ? llvm::AtomicRMWInst::Min
                                                  : llvm::AtomicRMWInst::UMin;
    break;

  case AtomicExpr::AO__atomic_max_fetch:
    PostOpMinMax = true;
    LLVM_FALLTHROUGH;
  case AtomicExpr::AO__c11_atomic_fetch_max:
  case AtomicExpr::AO__opencl_atomic_fetch_max:
  case AtomicExpr::AO__atomic_fetch_max:
    Op = E->getValueType()->isSignedIntegerType() ? llvm::AtomicRMWInst::Max
                                                  : llvm::AtomicRMWInst::UMax;
    break;

  case AtomicExpr::AO__atomic_and_fetch:
    PostOp = llvm::Instruction::And;
    LLVM_FALLTHROUGH;
  case AtomicExpr::AO__c11_atomic_fetch_and:
  case AtomicExpr::AO__opencl_atomic_fetch_and:
  case AtomicExpr::AO__atomic_fetch_and:
    Op = llvm::AtomicRMWInst::And;
    break;

  case AtomicExpr::AO__atomic_or_fetch:
    PostOp = llvm::Instruction::Or;
    LLVM_FALLTHROUGH;
  case AtomicExpr::AO__c11_atomic_fetch_or:
  case AtomicExpr::AO__opencl_atomic_fetch_or:
  case AtomicExpr::AO__atomic_fetch_or:
    Op = llvm::AtomicRMWInst::Or;
    break;

  case AtomicExpr::AO__atomic_xor_fetch:
    PostOp = llvm::Instruction::Xor;
    LLVM_FALLTHROUGH;
  case AtomicExpr::AO__c11_atomic_fetch_xor:
  case AtomicExpr::AO__opencl_atomic_fetch_xor:
  case AtomicExpr::AO__atomic_fetch_xor:
    Op = llvm::AtomicRMWInst::Xor;
    break;

  case AtomicExpr::AO__atomic_nand_fetch:
    PostOp = llvm::Instruction::And; // the NOT is special cased below
    LLVM_FALLTHROUGH;
  case AtomicExpr::AO__atomic_fetch_nand:
    Op = llvm::AtomicRMWInst::Nand;
    break;
  }

  llvm::Value *LoadVal1 = CGF.Builder.CreateLoad(Val1);
  llvm::AtomicRMWInst *RMWI =
      CGF.Builder.CreateAtomicRMW(Op, Ptr.getPointer(), LoadVal1, Order, Scope);
  RMWI->setVolatile(E->isVolatile());

  // For __atomic_*_fetch operations, perform the operation again to
  // determine the value which was written.
  llvm::Value *Result = RMWI;
  if (PostOpMinMax)
    Result = EmitPostAtomicMinMax(CGF.Builder, E->getOp(),
                                  E->getValueType()->isSignedIntegerType(),
                                  RMWI, LoadVal1);
  else if (PostOp)
    Result = CGF.Builder.CreateBinOp((llvm::Instruction::BinaryOps)PostOp, RMWI,
                                     LoadVal1);
  if (E->getOp() == AtomicExpr::AO__atomic_nand_fetch || // INTEL
      E->getOp() == AtomicExpr::AO__atomic_fetch_nand_explicit    || // INTEL
      E->getOp() == AtomicExpr::AO__atomic_fetch_nand_explicit_1  || // INTEL
      E->getOp() == AtomicExpr::AO__atomic_fetch_nand_explicit_2  || // INTEL
      E->getOp() == AtomicExpr::AO__atomic_fetch_nand_explicit_4  || // INTEL
      E->getOp() == AtomicExpr::AO__atomic_fetch_nand_explicit_8  || // INTEL
      E->getOp() == AtomicExpr::AO__atomic_fetch_nand_explicit_16) // INTEL
    Result = CGF.Builder.CreateNot(Result);
  CGF.Builder.CreateStore(Result, Dest);
}

// This function emits any expression (scalar, complex, or aggregate)
// into a temporary alloca.
static Address
EmitValToTemp(CodeGenFunction &CGF, Expr *E) {
  Address DeclPtr = CGF.CreateMemTemp(E->getType(), ".atomictmp");
  CGF.EmitAnyExprToMem(E, DeclPtr, E->getType().getQualifiers(),
                       /*Init*/ true);
  return DeclPtr;
}

static void EmitAtomicOp(CodeGenFunction &CGF, AtomicExpr *Expr, Address Dest,
                         Address Ptr, Address Val1, Address Val2,
                         llvm::Value *IsWeak, llvm::Value *FailureOrder,
                         uint64_t Size, llvm::AtomicOrdering Order,
                         llvm::Value *Scope) {
  auto ScopeModel = Expr->getScopeModel();

  // LLVM atomic instructions always have synch scope. If clang atomic
  // expression has no scope operand, use default LLVM synch scope.
  if (!ScopeModel) {
    EmitAtomicOp(CGF, Expr, Dest, Ptr, Val1, Val2, IsWeak, FailureOrder, Size,
                 Order, CGF.CGM.getLLVMContext().getOrInsertSyncScopeID(""));
    return;
  }

  // Handle constant scope.
  if (auto SC = dyn_cast<llvm::ConstantInt>(Scope)) {
    auto SCID = CGF.getTargetHooks().getLLVMSyncScopeID(
        CGF.CGM.getLangOpts(), ScopeModel->map(SC->getZExtValue()),
        Order, CGF.CGM.getLLVMContext());
    EmitAtomicOp(CGF, Expr, Dest, Ptr, Val1, Val2, IsWeak, FailureOrder, Size,
                 Order, SCID);
    return;
  }

  // Handle non-constant scope.
  auto &Builder = CGF.Builder;
  auto Scopes = ScopeModel->getRuntimeValues();
  llvm::DenseMap<unsigned, llvm::BasicBlock *> BB;
  for (auto S : Scopes)
    BB[S] = CGF.createBasicBlock(getAsString(ScopeModel->map(S)), CGF.CurFn);

  llvm::BasicBlock *ContBB =
      CGF.createBasicBlock("atomic.scope.continue", CGF.CurFn);

  auto *SC = Builder.CreateIntCast(Scope, Builder.getInt32Ty(), false);
  // If unsupported synch scope is encountered at run time, assume a fallback
  // synch scope value.
  auto FallBack = ScopeModel->getFallBackValue();
  llvm::SwitchInst *SI = Builder.CreateSwitch(SC, BB[FallBack]);
  for (auto S : Scopes) {
    auto *B = BB[S];
    if (S != FallBack)
      SI->addCase(Builder.getInt32(S), B);

    Builder.SetInsertPoint(B);
    EmitAtomicOp(CGF, Expr, Dest, Ptr, Val1, Val2, IsWeak, FailureOrder, Size,
                 Order,
                 CGF.getTargetHooks().getLLVMSyncScopeID(CGF.CGM.getLangOpts(),
                                                         ScopeModel->map(S),
                                                         Order,
                                                         CGF.getLLVMContext()));
    Builder.CreateBr(ContBB);
  }

  Builder.SetInsertPoint(ContBB);
}

static void
AddDirectArgument(CodeGenFunction &CGF, CallArgList &Args,
                  bool UseOptimizedLibcall, llvm::Value *Val, QualType ValTy,
                  SourceLocation Loc, CharUnits SizeInChars) {
  if (UseOptimizedLibcall) {
    // Load value and pass it to the function directly.
    CharUnits Align = CGF.getContext().getTypeAlignInChars(ValTy);
    int64_t SizeInBits = CGF.getContext().toBits(SizeInChars);
    ValTy =
        CGF.getContext().getIntTypeForBitwidth(SizeInBits, /*Signed=*/false);
    llvm::Type *IPtrTy = llvm::IntegerType::get(CGF.getLLVMContext(),
                                                SizeInBits)->getPointerTo();
    Address Ptr = Address(CGF.Builder.CreateBitCast(Val, IPtrTy), Align);
    Val = CGF.EmitLoadOfScalar(Ptr, false,
                               CGF.getContext().getPointerType(ValTy),
                               Loc);
    // Coerce the value into an appropriately sized integer type.
    Args.add(RValue::get(Val), ValTy);
  } else {
    // Non-optimized functions always take a reference.
    Args.add(RValue::get(CGF.EmitCastToVoidPtr(Val)),
                         CGF.getContext().VoidPtrTy);
  }
}

RValue CodeGenFunction::EmitAtomicExpr(AtomicExpr *E) {
  QualType AtomicTy = E->getPtr()->getType()->getPointeeType();
  QualType MemTy = AtomicTy;
  if (const AtomicType *AT = AtomicTy->getAs<AtomicType>())
    MemTy = AT->getValueType();
  llvm::Value *IsWeak = nullptr, *OrderFail = nullptr;

  Address Val1 = Address::invalid();
  Address Val2 = Address::invalid();
  Address Dest = Address::invalid();
  Address Ptr = EmitPointerWithAlignment(E->getPtr());

  if (E->getOp() == AtomicExpr::AO__c11_atomic_init ||
      E->getOp() == AtomicExpr::AO__opencl_atomic_init) {
    LValue lvalue = MakeAddrLValue(Ptr, AtomicTy);
    EmitAtomicInit(E->getVal1(), lvalue);
    return RValue::get(nullptr);
  }

  auto TInfo = getContext().getTypeInfoInChars(AtomicTy);
  uint64_t Size = TInfo.Width.getQuantity();
  unsigned MaxInlineWidthInBits = getTarget().getMaxAtomicInlineWidth();

  bool Oversized = getContext().toBits(TInfo.Width) > MaxInlineWidthInBits;
  bool Misaligned = (Ptr.getAlignment() % TInfo.Width) != 0;
  bool UseLibcall = Misaligned | Oversized;
  CharUnits MaxInlineWidth =
      getContext().toCharUnitsFromBits(MaxInlineWidthInBits);

  DiagnosticsEngine &Diags = CGM.getDiags();

  if (Misaligned) {
    Diags.Report(E->getBeginLoc(), diag::warn_atomic_op_misaligned)
        << (int)TInfo.Width.getQuantity()
        << (int)Ptr.getAlignment().getQuantity();
  }

  if (Oversized) {
    Diags.Report(E->getBeginLoc(), diag::warn_atomic_op_oversized)
        << (int)TInfo.Width.getQuantity() << (int)MaxInlineWidth.getQuantity();
  }

  llvm::Value *Order = EmitScalarExpr(E->getOrder());
  llvm::Value *Scope =
      E->getScopeModel() ? EmitScalarExpr(E->getScope()) : nullptr;

  switch (E->getOp()) {
#if INTEL_CUSTOMIZATION
  case AtomicExpr::AO__atomic_store_explicit:
  case AtomicExpr::AO__atomic_store_explicit_1:
  case AtomicExpr::AO__atomic_store_explicit_2:
  case AtomicExpr::AO__atomic_store_explicit_4:
  case AtomicExpr::AO__atomic_store_explicit_8:
  case AtomicExpr::AO__atomic_store_explicit_16:
    Val1 = EmitValToTemp(*this, E->getVal1());
  case AtomicExpr::AO__atomic_load_explicit:
  case AtomicExpr::AO__atomic_load_explicit_1:
  case AtomicExpr::AO__atomic_load_explicit_2:
  case AtomicExpr::AO__atomic_load_explicit_4:
  case AtomicExpr::AO__atomic_load_explicit_8:
  case AtomicExpr::AO__atomic_load_explicit_16:
    break;
  case AtomicExpr::AO__atomic_fetch_add_explicit:
  case AtomicExpr::AO__atomic_fetch_add_explicit_1:
  case AtomicExpr::AO__atomic_fetch_add_explicit_2:
  case AtomicExpr::AO__atomic_fetch_add_explicit_4:
  case AtomicExpr::AO__atomic_fetch_add_explicit_8:
  case AtomicExpr::AO__atomic_fetch_add_explicit_16:
  case AtomicExpr::AO__atomic_fetch_sub_explicit:
  case AtomicExpr::AO__atomic_fetch_sub_explicit_1:
  case AtomicExpr::AO__atomic_fetch_sub_explicit_2:
  case AtomicExpr::AO__atomic_fetch_sub_explicit_4:
  case AtomicExpr::AO__atomic_fetch_sub_explicit_8:
  case AtomicExpr::AO__atomic_fetch_sub_explicit_16:
  case AtomicExpr::AO__atomic_fetch_and_explicit:
  case AtomicExpr::AO__atomic_fetch_and_explicit_1:
  case AtomicExpr::AO__atomic_fetch_and_explicit_2:
  case AtomicExpr::AO__atomic_fetch_and_explicit_4:
  case AtomicExpr::AO__atomic_fetch_and_explicit_8:
  case AtomicExpr::AO__atomic_fetch_and_explicit_16:
  case AtomicExpr::AO__atomic_fetch_nand_explicit:
  case AtomicExpr::AO__atomic_fetch_nand_explicit_1:
  case AtomicExpr::AO__atomic_fetch_nand_explicit_2:
  case AtomicExpr::AO__atomic_fetch_nand_explicit_4:
  case AtomicExpr::AO__atomic_fetch_nand_explicit_8:
  case AtomicExpr::AO__atomic_fetch_nand_explicit_16:
  case AtomicExpr::AO__atomic_fetch_or_explicit:
  case AtomicExpr::AO__atomic_fetch_or_explicit_1:
  case AtomicExpr::AO__atomic_fetch_or_explicit_2:
  case AtomicExpr::AO__atomic_fetch_or_explicit_4:
  case AtomicExpr::AO__atomic_fetch_or_explicit_8:
  case AtomicExpr::AO__atomic_fetch_or_explicit_16:
  case AtomicExpr::AO__atomic_fetch_xor_explicit:
  case AtomicExpr::AO__atomic_fetch_xor_explicit_1:
  case AtomicExpr::AO__atomic_fetch_xor_explicit_2:
  case AtomicExpr::AO__atomic_fetch_xor_explicit_4:
  case AtomicExpr::AO__atomic_fetch_xor_explicit_8:
  case AtomicExpr::AO__atomic_fetch_xor_explicit_16:
  case AtomicExpr::AO__atomic_add_fetch_explicit:
  case AtomicExpr::AO__atomic_add_fetch_explicit_1:
  case AtomicExpr::AO__atomic_add_fetch_explicit_2:
  case AtomicExpr::AO__atomic_add_fetch_explicit_4:
  case AtomicExpr::AO__atomic_add_fetch_explicit_8:
  case AtomicExpr::AO__atomic_add_fetch_explicit_16:
  case AtomicExpr::AO__atomic_sub_fetch_explicit:
  case AtomicExpr::AO__atomic_sub_fetch_explicit_1:
  case AtomicExpr::AO__atomic_sub_fetch_explicit_2:
  case AtomicExpr::AO__atomic_sub_fetch_explicit_4:
  case AtomicExpr::AO__atomic_sub_fetch_explicit_8:
  case AtomicExpr::AO__atomic_sub_fetch_explicit_16:
  case AtomicExpr::AO__atomic_and_fetch_explicit:
  case AtomicExpr::AO__atomic_and_fetch_explicit_1:
  case AtomicExpr::AO__atomic_and_fetch_explicit_2:
  case AtomicExpr::AO__atomic_and_fetch_explicit_4:
  case AtomicExpr::AO__atomic_and_fetch_explicit_8:
  case AtomicExpr::AO__atomic_and_fetch_explicit_16:
  case AtomicExpr::AO__atomic_nand_fetch_explicit:
  case AtomicExpr::AO__atomic_nand_fetch_explicit_1:
  case AtomicExpr::AO__atomic_nand_fetch_explicit_2:
  case AtomicExpr::AO__atomic_nand_fetch_explicit_4:
  case AtomicExpr::AO__atomic_nand_fetch_explicit_8:
  case AtomicExpr::AO__atomic_nand_fetch_explicit_16:
  case AtomicExpr::AO__atomic_or_fetch_explicit:
  case AtomicExpr::AO__atomic_or_fetch_explicit_1:
  case AtomicExpr::AO__atomic_or_fetch_explicit_2:
  case AtomicExpr::AO__atomic_or_fetch_explicit_4:
  case AtomicExpr::AO__atomic_or_fetch_explicit_8:
  case AtomicExpr::AO__atomic_or_fetch_explicit_16:
  case AtomicExpr::AO__atomic_xor_fetch_explicit:
  case AtomicExpr::AO__atomic_xor_fetch_explicit_1:
  case AtomicExpr::AO__atomic_xor_fetch_explicit_2:
  case AtomicExpr::AO__atomic_xor_fetch_explicit_4:
  case AtomicExpr::AO__atomic_xor_fetch_explicit_8:
  case AtomicExpr::AO__atomic_xor_fetch_explicit_16:
    Val1 = EmitValToTemp(*this, E->getVal1());
    break;
#endif // INTEL_CUSTOMIZATION
  case AtomicExpr::AO__c11_atomic_init:
  case AtomicExpr::AO__opencl_atomic_init:
    llvm_unreachable("Already handled above with EmitAtomicInit!");

  case AtomicExpr::AO__c11_atomic_load:
  case AtomicExpr::AO__opencl_atomic_load:
  case AtomicExpr::AO__atomic_load_n:
    break;

  case AtomicExpr::AO__atomic_load:
    Dest = EmitPointerWithAlignment(E->getVal1());
    break;

  case AtomicExpr::AO__atomic_store:
    Val1 = EmitPointerWithAlignment(E->getVal1());
    break;

  case AtomicExpr::AO__atomic_exchange:
    Val1 = EmitPointerWithAlignment(E->getVal1());
    Dest = EmitPointerWithAlignment(E->getVal2());
    break;

#if INTEL_CUSTOMIZATION
  case AtomicExpr::AO__atomic_compare_exchange_weak_explicit:
  case AtomicExpr::AO__atomic_compare_exchange_weak_explicit_1:
  case AtomicExpr::AO__atomic_compare_exchange_weak_explicit_2:
  case AtomicExpr::AO__atomic_compare_exchange_weak_explicit_4:
  case AtomicExpr::AO__atomic_compare_exchange_weak_explicit_8:
  case AtomicExpr::AO__atomic_compare_exchange_weak_explicit_16:
  case AtomicExpr::AO__atomic_compare_exchange_strong_explicit:
  case AtomicExpr::AO__atomic_compare_exchange_strong_explicit_1:
  case AtomicExpr::AO__atomic_compare_exchange_strong_explicit_2:
  case AtomicExpr::AO__atomic_compare_exchange_strong_explicit_4:
  case AtomicExpr::AO__atomic_compare_exchange_strong_explicit_8:
  case AtomicExpr::AO__atomic_compare_exchange_strong_explicit_16:
#endif // INTEL_CUSTOMIZATION
  case AtomicExpr::AO__c11_atomic_compare_exchange_strong:
  case AtomicExpr::AO__c11_atomic_compare_exchange_weak:
  case AtomicExpr::AO__opencl_atomic_compare_exchange_strong:
  case AtomicExpr::AO__opencl_atomic_compare_exchange_weak:
  case AtomicExpr::AO__atomic_compare_exchange_n:
  case AtomicExpr::AO__atomic_compare_exchange:
    Val1 = EmitPointerWithAlignment(E->getVal1());
    if (E->getOp() == AtomicExpr::AO__atomic_compare_exchange)
      Val2 = EmitPointerWithAlignment(E->getVal2());
    else
      Val2 = EmitValToTemp(*this, E->getVal2());
    OrderFail = EmitScalarExpr(E->getOrderFail());
    if (E->getOp() == AtomicExpr::AO__atomic_compare_exchange_n ||
        E->getOp() == AtomicExpr::AO__atomic_compare_exchange)
      IsWeak = EmitScalarExpr(E->getWeak());
    break;

  case AtomicExpr::AO__c11_atomic_fetch_add:
  case AtomicExpr::AO__c11_atomic_fetch_sub:
  case AtomicExpr::AO__opencl_atomic_fetch_add:
  case AtomicExpr::AO__opencl_atomic_fetch_sub:
    if (MemTy->isPointerType()) {
      // For pointer arithmetic, we're required to do a bit of math:
      // adding 1 to an int* is not the same as adding 1 to a uintptr_t.
      // ... but only for the C11 builtins. The GNU builtins expect the
      // user to multiply by sizeof(T).
      QualType Val1Ty = E->getVal1()->getType();
      llvm::Value *Val1Scalar = EmitScalarExpr(E->getVal1());
      CharUnits PointeeIncAmt =
          getContext().getTypeSizeInChars(MemTy->getPointeeType());
      Val1Scalar = Builder.CreateMul(Val1Scalar, CGM.getSize(PointeeIncAmt));
      auto Temp = CreateMemTemp(Val1Ty, ".atomictmp");
      Val1 = Temp;
      EmitStoreOfScalar(Val1Scalar, MakeAddrLValue(Temp, Val1Ty));
      break;
    }
      LLVM_FALLTHROUGH;
#if INTEL_CUSTOMIZATION
  case AtomicExpr::AO__atomic_exchange_explicit:
  case AtomicExpr::AO__atomic_exchange_explicit_1:
  case AtomicExpr::AO__atomic_exchange_explicit_2:
  case AtomicExpr::AO__atomic_exchange_explicit_4:
  case AtomicExpr::AO__atomic_exchange_explicit_8:
  case AtomicExpr::AO__atomic_exchange_explicit_16:
#endif // INTEL_CUSTOMIZATION
  case AtomicExpr::AO__atomic_fetch_add:
  case AtomicExpr::AO__atomic_fetch_sub:
  case AtomicExpr::AO__atomic_add_fetch:
  case AtomicExpr::AO__atomic_sub_fetch:
  case AtomicExpr::AO__c11_atomic_store:
  case AtomicExpr::AO__c11_atomic_exchange:
  case AtomicExpr::AO__opencl_atomic_store:
  case AtomicExpr::AO__opencl_atomic_exchange:
  case AtomicExpr::AO__atomic_store_n:
  case AtomicExpr::AO__atomic_exchange_n:
  case AtomicExpr::AO__c11_atomic_fetch_and:
  case AtomicExpr::AO__c11_atomic_fetch_or:
  case AtomicExpr::AO__c11_atomic_fetch_xor:
  case AtomicExpr::AO__c11_atomic_fetch_max:
  case AtomicExpr::AO__c11_atomic_fetch_min:
  case AtomicExpr::AO__opencl_atomic_fetch_and:
  case AtomicExpr::AO__opencl_atomic_fetch_or:
  case AtomicExpr::AO__opencl_atomic_fetch_xor:
  case AtomicExpr::AO__opencl_atomic_fetch_min:
  case AtomicExpr::AO__opencl_atomic_fetch_max:
  case AtomicExpr::AO__atomic_fetch_and:
  case AtomicExpr::AO__atomic_fetch_or:
  case AtomicExpr::AO__atomic_fetch_xor:
  case AtomicExpr::AO__atomic_fetch_nand:
  case AtomicExpr::AO__atomic_and_fetch:
  case AtomicExpr::AO__atomic_or_fetch:
  case AtomicExpr::AO__atomic_xor_fetch:
  case AtomicExpr::AO__atomic_nand_fetch:
  case AtomicExpr::AO__atomic_max_fetch:
  case AtomicExpr::AO__atomic_min_fetch:
  case AtomicExpr::AO__atomic_fetch_max:
  case AtomicExpr::AO__atomic_fetch_min:
    Val1 = EmitValToTemp(*this, E->getVal1());
    break;
  }

  QualType RValTy = E->getType().getUnqualifiedType();

  // The inlined atomics only function on iN types, where N is a power of 2. We
  // need to make sure (via temporaries if necessary) that all incoming values
  // are compatible.
  LValue AtomicVal = MakeAddrLValue(Ptr, AtomicTy);
  AtomicInfo Atomics(*this, AtomicVal);

  Ptr = Atomics.emitCastToAtomicIntPointer(Ptr);
  if (Val1.isValid()) Val1 = Atomics.convertToAtomicIntPointer(Val1);
  if (Val2.isValid()) Val2 = Atomics.convertToAtomicIntPointer(Val2);
  if (Dest.isValid())
    Dest = Atomics.emitCastToAtomicIntPointer(Dest);
  else if (E->isCmpXChg())
    Dest = CreateMemTemp(RValTy, "cmpxchg.bool");
  else if (!RValTy->isVoidType())
    Dest = Atomics.emitCastToAtomicIntPointer(Atomics.CreateTempAlloca());

  // Use a library call.  See: http://gcc.gnu.org/wiki/Atomic/GCCMM/LIbrary .
  if (UseLibcall) {
    bool UseOptimizedLibcall = false;
    switch (E->getOp()) {
    case AtomicExpr::AO__c11_atomic_init:
    case AtomicExpr::AO__opencl_atomic_init:
      llvm_unreachable("Already handled above with EmitAtomicInit!");

#if INTEL_CUSTOMIZATION
    case AtomicExpr::AO__atomic_fetch_add_explicit:
    case AtomicExpr::AO__atomic_fetch_add_explicit_1:
    case AtomicExpr::AO__atomic_fetch_add_explicit_2:
    case AtomicExpr::AO__atomic_fetch_add_explicit_4:
    case AtomicExpr::AO__atomic_fetch_add_explicit_8:
    case AtomicExpr::AO__atomic_fetch_add_explicit_16:
    case AtomicExpr::AO__atomic_fetch_sub_explicit:
    case AtomicExpr::AO__atomic_fetch_sub_explicit_1:
    case AtomicExpr::AO__atomic_fetch_sub_explicit_2:
    case AtomicExpr::AO__atomic_fetch_sub_explicit_4:
    case AtomicExpr::AO__atomic_fetch_sub_explicit_8:
    case AtomicExpr::AO__atomic_fetch_sub_explicit_16:
    case AtomicExpr::AO__atomic_fetch_and_explicit:
    case AtomicExpr::AO__atomic_fetch_and_explicit_1:
    case AtomicExpr::AO__atomic_fetch_and_explicit_2:
    case AtomicExpr::AO__atomic_fetch_and_explicit_4:
    case AtomicExpr::AO__atomic_fetch_and_explicit_8:
    case AtomicExpr::AO__atomic_fetch_and_explicit_16:
    case AtomicExpr::AO__atomic_fetch_nand_explicit:
    case AtomicExpr::AO__atomic_fetch_nand_explicit_1:
    case AtomicExpr::AO__atomic_fetch_nand_explicit_2:
    case AtomicExpr::AO__atomic_fetch_nand_explicit_4:
    case AtomicExpr::AO__atomic_fetch_nand_explicit_8:
    case AtomicExpr::AO__atomic_fetch_nand_explicit_16:
    case AtomicExpr::AO__atomic_fetch_or_explicit:
    case AtomicExpr::AO__atomic_fetch_or_explicit_1:
    case AtomicExpr::AO__atomic_fetch_or_explicit_2:
    case AtomicExpr::AO__atomic_fetch_or_explicit_4:
    case AtomicExpr::AO__atomic_fetch_or_explicit_8:
    case AtomicExpr::AO__atomic_fetch_or_explicit_16:
    case AtomicExpr::AO__atomic_fetch_xor_explicit:
    case AtomicExpr::AO__atomic_fetch_xor_explicit_1:
    case AtomicExpr::AO__atomic_fetch_xor_explicit_2:
    case AtomicExpr::AO__atomic_fetch_xor_explicit_4:
    case AtomicExpr::AO__atomic_fetch_xor_explicit_8:
    case AtomicExpr::AO__atomic_fetch_xor_explicit_16:
    case AtomicExpr::AO__atomic_add_fetch_explicit:
    case AtomicExpr::AO__atomic_add_fetch_explicit_1:
    case AtomicExpr::AO__atomic_add_fetch_explicit_2:
    case AtomicExpr::AO__atomic_add_fetch_explicit_4:
    case AtomicExpr::AO__atomic_add_fetch_explicit_8:
    case AtomicExpr::AO__atomic_add_fetch_explicit_16:
    case AtomicExpr::AO__atomic_sub_fetch_explicit:
    case AtomicExpr::AO__atomic_sub_fetch_explicit_1:
    case AtomicExpr::AO__atomic_sub_fetch_explicit_2:
    case AtomicExpr::AO__atomic_sub_fetch_explicit_4:
    case AtomicExpr::AO__atomic_sub_fetch_explicit_8:
    case AtomicExpr::AO__atomic_sub_fetch_explicit_16:
    case AtomicExpr::AO__atomic_and_fetch_explicit:
    case AtomicExpr::AO__atomic_and_fetch_explicit_1:
    case AtomicExpr::AO__atomic_and_fetch_explicit_2:
    case AtomicExpr::AO__atomic_and_fetch_explicit_4:
    case AtomicExpr::AO__atomic_and_fetch_explicit_8:
    case AtomicExpr::AO__atomic_and_fetch_explicit_16:
    case AtomicExpr::AO__atomic_nand_fetch_explicit:
    case AtomicExpr::AO__atomic_nand_fetch_explicit_1:
    case AtomicExpr::AO__atomic_nand_fetch_explicit_2:
    case AtomicExpr::AO__atomic_nand_fetch_explicit_4:
    case AtomicExpr::AO__atomic_nand_fetch_explicit_8:
    case AtomicExpr::AO__atomic_nand_fetch_explicit_16:
    case AtomicExpr::AO__atomic_or_fetch_explicit:
    case AtomicExpr::AO__atomic_or_fetch_explicit_1:
    case AtomicExpr::AO__atomic_or_fetch_explicit_2:
    case AtomicExpr::AO__atomic_or_fetch_explicit_4:
    case AtomicExpr::AO__atomic_or_fetch_explicit_8:
    case AtomicExpr::AO__atomic_or_fetch_explicit_16:
    case AtomicExpr::AO__atomic_xor_fetch_explicit:
    case AtomicExpr::AO__atomic_xor_fetch_explicit_1:
    case AtomicExpr::AO__atomic_xor_fetch_explicit_2:
    case AtomicExpr::AO__atomic_xor_fetch_explicit_4:
    case AtomicExpr::AO__atomic_xor_fetch_explicit_8:
    case AtomicExpr::AO__atomic_xor_fetch_explicit_16:
#endif // INTEL_CUSTOMIZATION
    case AtomicExpr::AO__c11_atomic_fetch_add:
    case AtomicExpr::AO__opencl_atomic_fetch_add:
    case AtomicExpr::AO__atomic_fetch_add:
    case AtomicExpr::AO__c11_atomic_fetch_and:
    case AtomicExpr::AO__opencl_atomic_fetch_and:
    case AtomicExpr::AO__atomic_fetch_and:
    case AtomicExpr::AO__c11_atomic_fetch_or:
    case AtomicExpr::AO__opencl_atomic_fetch_or:
    case AtomicExpr::AO__atomic_fetch_or:
    case AtomicExpr::AO__atomic_fetch_nand:
    case AtomicExpr::AO__c11_atomic_fetch_sub:
    case AtomicExpr::AO__opencl_atomic_fetch_sub:
    case AtomicExpr::AO__atomic_fetch_sub:
    case AtomicExpr::AO__c11_atomic_fetch_xor:
    case AtomicExpr::AO__opencl_atomic_fetch_xor:
    case AtomicExpr::AO__opencl_atomic_fetch_min:
    case AtomicExpr::AO__opencl_atomic_fetch_max:
    case AtomicExpr::AO__atomic_fetch_xor:
    case AtomicExpr::AO__c11_atomic_fetch_max:
    case AtomicExpr::AO__c11_atomic_fetch_min:
    case AtomicExpr::AO__atomic_add_fetch:
    case AtomicExpr::AO__atomic_and_fetch:
    case AtomicExpr::AO__atomic_nand_fetch:
    case AtomicExpr::AO__atomic_or_fetch:
    case AtomicExpr::AO__atomic_sub_fetch:
    case AtomicExpr::AO__atomic_xor_fetch:
    case AtomicExpr::AO__atomic_fetch_max:
    case AtomicExpr::AO__atomic_fetch_min:
    case AtomicExpr::AO__atomic_max_fetch:
    case AtomicExpr::AO__atomic_min_fetch:
      // For these, only library calls for certain sizes exist.
      UseOptimizedLibcall = true;
      break;

    case AtomicExpr::AO__atomic_load:
    case AtomicExpr::AO__atomic_store:
    case AtomicExpr::AO__atomic_exchange:
    case AtomicExpr::AO__atomic_compare_exchange:
      // Use the generic version if we don't know that the operand will be
      // suitably aligned for the optimized version.
      if (Misaligned)
        break;
      LLVM_FALLTHROUGH;
#if INTEL_CUSTOMIZATION
    case AtomicExpr::AO__atomic_store_explicit:
    case AtomicExpr::AO__atomic_store_explicit_1:
    case AtomicExpr::AO__atomic_store_explicit_2:
    case AtomicExpr::AO__atomic_store_explicit_4:
    case AtomicExpr::AO__atomic_store_explicit_8:
    case AtomicExpr::AO__atomic_store_explicit_16:
    case AtomicExpr::AO__atomic_load_explicit:
    case AtomicExpr::AO__atomic_load_explicit_1:
    case AtomicExpr::AO__atomic_load_explicit_2:
    case AtomicExpr::AO__atomic_load_explicit_4:
    case AtomicExpr::AO__atomic_load_explicit_8:
    case AtomicExpr::AO__atomic_load_explicit_16:
    case AtomicExpr::AO__atomic_exchange_explicit:
    case AtomicExpr::AO__atomic_exchange_explicit_1:
    case AtomicExpr::AO__atomic_exchange_explicit_2:
    case AtomicExpr::AO__atomic_exchange_explicit_4:
    case AtomicExpr::AO__atomic_exchange_explicit_8:
    case AtomicExpr::AO__atomic_exchange_explicit_16:
    case AtomicExpr::AO__atomic_compare_exchange_weak_explicit:
    case AtomicExpr::AO__atomic_compare_exchange_weak_explicit_1:
    case AtomicExpr::AO__atomic_compare_exchange_weak_explicit_2:
    case AtomicExpr::AO__atomic_compare_exchange_weak_explicit_4:
    case AtomicExpr::AO__atomic_compare_exchange_weak_explicit_8:
    case AtomicExpr::AO__atomic_compare_exchange_weak_explicit_16:
    case AtomicExpr::AO__atomic_compare_exchange_strong_explicit:
    case AtomicExpr::AO__atomic_compare_exchange_strong_explicit_1:
    case AtomicExpr::AO__atomic_compare_exchange_strong_explicit_2:
    case AtomicExpr::AO__atomic_compare_exchange_strong_explicit_4:
    case AtomicExpr::AO__atomic_compare_exchange_strong_explicit_8:
    case AtomicExpr::AO__atomic_compare_exchange_strong_explicit_16:
#endif // INTEL_CUSTOMIZATION
    case AtomicExpr::AO__c11_atomic_load:
    case AtomicExpr::AO__c11_atomic_store:
    case AtomicExpr::AO__c11_atomic_exchange:
    case AtomicExpr::AO__c11_atomic_compare_exchange_weak:
    case AtomicExpr::AO__c11_atomic_compare_exchange_strong:
    case AtomicExpr::AO__opencl_atomic_load:
    case AtomicExpr::AO__opencl_atomic_store:
    case AtomicExpr::AO__opencl_atomic_exchange:
    case AtomicExpr::AO__opencl_atomic_compare_exchange_weak:
    case AtomicExpr::AO__opencl_atomic_compare_exchange_strong:
    case AtomicExpr::AO__atomic_load_n:
    case AtomicExpr::AO__atomic_store_n:
    case AtomicExpr::AO__atomic_exchange_n:
    case AtomicExpr::AO__atomic_compare_exchange_n:
      // Only use optimized library calls for sizes for which they exist.
      // FIXME: Size == 16 optimized library functions exist too.
      if (Size == 1 || Size == 2 || Size == 4 || Size == 8)
        UseOptimizedLibcall = true;
      break;
    }

    CallArgList Args;
    if (!UseOptimizedLibcall) {
      // For non-optimized library calls, the size is the first parameter
      Args.add(RValue::get(llvm::ConstantInt::get(SizeTy, Size)),
               getContext().getSizeType());
    }
    // Atomic address is the first or second parameter
    // The OpenCL atomic library functions only accept pointer arguments to
    // generic address space.
    auto CastToGenericAddrSpace = [&](llvm::Value *V, QualType PT) {
      if (!E->isOpenCL())
        return V;
      auto AS = PT->castAs<PointerType>()->getPointeeType().getAddressSpace();
      if (AS == LangAS::opencl_generic)
        return V;
      auto DestAS = getContext().getTargetAddressSpace(LangAS::opencl_generic);
      auto T = V->getType();
      auto *DestType = T->getPointerElementType()->getPointerTo(DestAS);

      return getTargetHooks().performAddrSpaceCast(
          *this, V, AS, LangAS::opencl_generic, DestType, false);
    };

    Args.add(RValue::get(CastToGenericAddrSpace(
                 EmitCastToVoidPtr(Ptr.getPointer()), E->getPtr()->getType())),
             getContext().VoidPtrTy);

    std::string LibCallName;
    QualType LoweredMemTy =
      MemTy->isPointerType() ? getContext().getIntPtrType() : MemTy;
    QualType RetTy;
    bool HaveRetTy = false;
    llvm::Instruction::BinaryOps PostOp = (llvm::Instruction::BinaryOps)0;
    bool PostOpMinMax = false;
    switch (E->getOp()) {
    case AtomicExpr::AO__c11_atomic_init:
    case AtomicExpr::AO__opencl_atomic_init:
      llvm_unreachable("Already handled!");

    // There is only one libcall for compare an exchange, because there is no
    // optimisation benefit possible from a libcall version of a weak compare
    // and exchange.
    // bool __atomic_compare_exchange(size_t size, void *mem, void *expected,
    //                                void *desired, int success, int failure)
    // bool __atomic_compare_exchange_N(T *mem, T *expected, T desired,
    //                                  int success, int failure)
#if INTEL_CUSTOMIZATION
    case AtomicExpr::AO__atomic_compare_exchange_weak_explicit:
    case AtomicExpr::AO__atomic_compare_exchange_weak_explicit_1:
    case AtomicExpr::AO__atomic_compare_exchange_weak_explicit_2:
    case AtomicExpr::AO__atomic_compare_exchange_weak_explicit_4:
    case AtomicExpr::AO__atomic_compare_exchange_weak_explicit_8:
    case AtomicExpr::AO__atomic_compare_exchange_weak_explicit_16:
    case AtomicExpr::AO__atomic_compare_exchange_strong_explicit:
    case AtomicExpr::AO__atomic_compare_exchange_strong_explicit_1:
    case AtomicExpr::AO__atomic_compare_exchange_strong_explicit_2:
    case AtomicExpr::AO__atomic_compare_exchange_strong_explicit_4:
    case AtomicExpr::AO__atomic_compare_exchange_strong_explicit_8:
    case AtomicExpr::AO__atomic_compare_exchange_strong_explicit_16:
#endif // INTEL_CUSTOMIZATION
    case AtomicExpr::AO__c11_atomic_compare_exchange_weak:
    case AtomicExpr::AO__c11_atomic_compare_exchange_strong:
    case AtomicExpr::AO__opencl_atomic_compare_exchange_weak:
    case AtomicExpr::AO__opencl_atomic_compare_exchange_strong:
    case AtomicExpr::AO__atomic_compare_exchange:
    case AtomicExpr::AO__atomic_compare_exchange_n:
      LibCallName = "__atomic_compare_exchange";
      RetTy = getContext().BoolTy;
      HaveRetTy = true;
      Args.add(
          RValue::get(CastToGenericAddrSpace(
              EmitCastToVoidPtr(Val1.getPointer()), E->getVal1()->getType())),
          getContext().VoidPtrTy);
      AddDirectArgument(*this, Args, UseOptimizedLibcall, Val2.getPointer(),
                        MemTy, E->getExprLoc(), TInfo.Width);
      Args.add(RValue::get(Order), getContext().IntTy);
      Order = OrderFail;
      break;
    // void __atomic_exchange(size_t size, void *mem, void *val, void *return,
    //                        int order)
    // T __atomic_exchange_N(T *mem, T val, int order)
#if INTEL_CUSTOMIZATION
    case AtomicExpr::AO__atomic_exchange_explicit:
    case AtomicExpr::AO__atomic_exchange_explicit_1:
    case AtomicExpr::AO__atomic_exchange_explicit_2:
    case AtomicExpr::AO__atomic_exchange_explicit_4:
    case AtomicExpr::AO__atomic_exchange_explicit_8:
    case AtomicExpr::AO__atomic_exchange_explicit_16:
#endif // INTEL_CUSTOMIZATION
    case AtomicExpr::AO__c11_atomic_exchange:
    case AtomicExpr::AO__opencl_atomic_exchange:
    case AtomicExpr::AO__atomic_exchange_n:
    case AtomicExpr::AO__atomic_exchange:
      LibCallName = "__atomic_exchange";
      AddDirectArgument(*this, Args, UseOptimizedLibcall, Val1.getPointer(),
                        MemTy, E->getExprLoc(), TInfo.Width);
      break;
    // void __atomic_store(size_t size, void *mem, void *val, int order)
    // void __atomic_store_N(T *mem, T val, int order)
#if INTEL_CUSTOMIZATION
    case AtomicExpr::AO__atomic_store_explicit:
    case AtomicExpr::AO__atomic_store_explicit_1:
    case AtomicExpr::AO__atomic_store_explicit_2:
    case AtomicExpr::AO__atomic_store_explicit_4:
    case AtomicExpr::AO__atomic_store_explicit_8:
    case AtomicExpr::AO__atomic_store_explicit_16:
#endif // INTEL_CUSTOMIZATION
    case AtomicExpr::AO__c11_atomic_store:
    case AtomicExpr::AO__opencl_atomic_store:
    case AtomicExpr::AO__atomic_store:
    case AtomicExpr::AO__atomic_store_n:
      LibCallName = "__atomic_store";
      RetTy = getContext().VoidTy;
      HaveRetTy = true;
      AddDirectArgument(*this, Args, UseOptimizedLibcall, Val1.getPointer(),
                        MemTy, E->getExprLoc(), TInfo.Width);
      break;
    // void __atomic_load(size_t size, void *mem, void *return, int order)
    // T __atomic_load_N(T *mem, int order)
#if INTEL_CUSTOMIZATION
    case AtomicExpr::AO__atomic_load_explicit:
    case AtomicExpr::AO__atomic_load_explicit_1:
    case AtomicExpr::AO__atomic_load_explicit_2:
    case AtomicExpr::AO__atomic_load_explicit_4:
    case AtomicExpr::AO__atomic_load_explicit_8:
    case AtomicExpr::AO__atomic_load_explicit_16:
#endif // INTEL_CUSTOMIZATION
    case AtomicExpr::AO__c11_atomic_load:
    case AtomicExpr::AO__opencl_atomic_load:
    case AtomicExpr::AO__atomic_load:
    case AtomicExpr::AO__atomic_load_n:
      LibCallName = "__atomic_load";
      break;
    // T __atomic_add_fetch_N(T *mem, T val, int order)
    // T __atomic_fetch_add_N(T *mem, T val, int order)
#if INTEL_CUSTOMIZATION
    case AtomicExpr::AO__atomic_add_fetch_explicit:
    case AtomicExpr::AO__atomic_add_fetch_explicit_1:
    case AtomicExpr::AO__atomic_add_fetch_explicit_2:
    case AtomicExpr::AO__atomic_add_fetch_explicit_4:
    case AtomicExpr::AO__atomic_add_fetch_explicit_8:
    case AtomicExpr::AO__atomic_add_fetch_explicit_16:
#endif // INTEL_CUSTOMIZATION
    case AtomicExpr::AO__atomic_add_fetch:
      PostOp = llvm::Instruction::Add;
      LLVM_FALLTHROUGH;
#if INTEL_CUSTOMIZATION
    case AtomicExpr::AO__atomic_fetch_add_explicit:
    case AtomicExpr::AO__atomic_fetch_add_explicit_1:
    case AtomicExpr::AO__atomic_fetch_add_explicit_2:
    case AtomicExpr::AO__atomic_fetch_add_explicit_4:
    case AtomicExpr::AO__atomic_fetch_add_explicit_8:
    case AtomicExpr::AO__atomic_fetch_add_explicit_16:
#endif // INTEL_CUSTOMIZATION
    case AtomicExpr::AO__c11_atomic_fetch_add:
    case AtomicExpr::AO__opencl_atomic_fetch_add:
    case AtomicExpr::AO__atomic_fetch_add:
      LibCallName = "__atomic_fetch_add";
      AddDirectArgument(*this, Args, UseOptimizedLibcall, Val1.getPointer(),
                        LoweredMemTy, E->getExprLoc(), TInfo.Width);
      break;
    // T __atomic_and_fetch_N(T *mem, T val, int order)
    // T __atomic_fetch_and_N(T *mem, T val, int order)
#if INTEL_CUSTOMIZATION
    case AtomicExpr::AO__atomic_and_fetch_explicit:
    case AtomicExpr::AO__atomic_and_fetch_explicit_1:
    case AtomicExpr::AO__atomic_and_fetch_explicit_2:
    case AtomicExpr::AO__atomic_and_fetch_explicit_4:
    case AtomicExpr::AO__atomic_and_fetch_explicit_8:
    case AtomicExpr::AO__atomic_and_fetch_explicit_16:
#endif // INTEL_CUSTOMIZATION
    case AtomicExpr::AO__atomic_and_fetch:
      PostOp = llvm::Instruction::And;
      LLVM_FALLTHROUGH;
#if INTEL_CUSTOMIZATION
    case AtomicExpr::AO__atomic_fetch_and_explicit:
    case AtomicExpr::AO__atomic_fetch_and_explicit_1:
    case AtomicExpr::AO__atomic_fetch_and_explicit_2:
    case AtomicExpr::AO__atomic_fetch_and_explicit_4:
    case AtomicExpr::AO__atomic_fetch_and_explicit_8:
    case AtomicExpr::AO__atomic_fetch_and_explicit_16:
#endif // INTEL_CUSTOMIZATION
    case AtomicExpr::AO__c11_atomic_fetch_and:
    case AtomicExpr::AO__opencl_atomic_fetch_and:
    case AtomicExpr::AO__atomic_fetch_and:
      LibCallName = "__atomic_fetch_and";
      AddDirectArgument(*this, Args, UseOptimizedLibcall, Val1.getPointer(),
                        MemTy, E->getExprLoc(), TInfo.Width);
      break;
    // T __atomic_or_fetch_N(T *mem, T val, int order)
    // T __atomic_fetch_or_N(T *mem, T val, int order)
#if INTEL_CUSTOMIZATION
    case AtomicExpr::AO__atomic_or_fetch_explicit:
    case AtomicExpr::AO__atomic_or_fetch_explicit_1:
    case AtomicExpr::AO__atomic_or_fetch_explicit_2:
    case AtomicExpr::AO__atomic_or_fetch_explicit_4:
    case AtomicExpr::AO__atomic_or_fetch_explicit_8:
    case AtomicExpr::AO__atomic_or_fetch_explicit_16:
#endif // INTEL_CUSTOMIZATION
    case AtomicExpr::AO__atomic_or_fetch:
      PostOp = llvm::Instruction::Or;
      LLVM_FALLTHROUGH;
#if INTEL_CUSTOMIZATION
    case AtomicExpr::AO__atomic_fetch_or_explicit:
    case AtomicExpr::AO__atomic_fetch_or_explicit_1:
    case AtomicExpr::AO__atomic_fetch_or_explicit_2:
    case AtomicExpr::AO__atomic_fetch_or_explicit_4:
    case AtomicExpr::AO__atomic_fetch_or_explicit_8:
    case AtomicExpr::AO__atomic_fetch_or_explicit_16:
#endif // INTEL_CUSTOMIZATION
    case AtomicExpr::AO__c11_atomic_fetch_or:
    case AtomicExpr::AO__opencl_atomic_fetch_or:
    case AtomicExpr::AO__atomic_fetch_or:
      LibCallName = "__atomic_fetch_or";
      AddDirectArgument(*this, Args, UseOptimizedLibcall, Val1.getPointer(),
                        MemTy, E->getExprLoc(), TInfo.Width);
      break;
    // T __atomic_sub_fetch_N(T *mem, T val, int order)
    // T __atomic_fetch_sub_N(T *mem, T val, int order)
#if INTEL_CUSTOMIZATION
    case AtomicExpr::AO__atomic_sub_fetch_explicit:
    case AtomicExpr::AO__atomic_sub_fetch_explicit_1:
    case AtomicExpr::AO__atomic_sub_fetch_explicit_2:
    case AtomicExpr::AO__atomic_sub_fetch_explicit_4:
    case AtomicExpr::AO__atomic_sub_fetch_explicit_8:
    case AtomicExpr::AO__atomic_sub_fetch_explicit_16:
#endif // INTEL_CUSTOMIZATION
    case AtomicExpr::AO__atomic_sub_fetch:
      PostOp = llvm::Instruction::Sub;
      LLVM_FALLTHROUGH;
#if INTEL_CUSTOMIZATION
    case AtomicExpr::AO__atomic_fetch_sub_explicit:
    case AtomicExpr::AO__atomic_fetch_sub_explicit_1:
    case AtomicExpr::AO__atomic_fetch_sub_explicit_2:
    case AtomicExpr::AO__atomic_fetch_sub_explicit_4:
    case AtomicExpr::AO__atomic_fetch_sub_explicit_8:
    case AtomicExpr::AO__atomic_fetch_sub_explicit_16:
#endif // INTEL_CUSTOMIZATION
    case AtomicExpr::AO__c11_atomic_fetch_sub:
    case AtomicExpr::AO__opencl_atomic_fetch_sub:
    case AtomicExpr::AO__atomic_fetch_sub:
      LibCallName = "__atomic_fetch_sub";
      AddDirectArgument(*this, Args, UseOptimizedLibcall, Val1.getPointer(),
                        LoweredMemTy, E->getExprLoc(), TInfo.Width);
      break;
    // T __atomic_xor_fetch_N(T *mem, T val, int order)
    // T __atomic_fetch_xor_N(T *mem, T val, int order)
#if INTEL_CUSTOMIZATION
    case AtomicExpr::AO__atomic_xor_fetch_explicit:
    case AtomicExpr::AO__atomic_xor_fetch_explicit_1:
    case AtomicExpr::AO__atomic_xor_fetch_explicit_2:
    case AtomicExpr::AO__atomic_xor_fetch_explicit_4:
    case AtomicExpr::AO__atomic_xor_fetch_explicit_8:
    case AtomicExpr::AO__atomic_xor_fetch_explicit_16:
#endif // INTEL_CUSTOMIZATION
    case AtomicExpr::AO__atomic_xor_fetch:
      PostOp = llvm::Instruction::Xor;
      LLVM_FALLTHROUGH;
#if INTEL_CUSTOMIZATION
    case AtomicExpr::AO__atomic_fetch_xor_explicit:
    case AtomicExpr::AO__atomic_fetch_xor_explicit_1:
    case AtomicExpr::AO__atomic_fetch_xor_explicit_2:
    case AtomicExpr::AO__atomic_fetch_xor_explicit_4:
    case AtomicExpr::AO__atomic_fetch_xor_explicit_8:
    case AtomicExpr::AO__atomic_fetch_xor_explicit_16:
#endif // INTEL_CUSTOMIZATION
    case AtomicExpr::AO__c11_atomic_fetch_xor:
    case AtomicExpr::AO__opencl_atomic_fetch_xor:
    case AtomicExpr::AO__atomic_fetch_xor:
      LibCallName = "__atomic_fetch_xor";
      AddDirectArgument(*this, Args, UseOptimizedLibcall, Val1.getPointer(),
                        MemTy, E->getExprLoc(), TInfo.Width);
      break;
    case AtomicExpr::AO__atomic_min_fetch:
      PostOpMinMax = true;
      LLVM_FALLTHROUGH;
    case AtomicExpr::AO__c11_atomic_fetch_min:
    case AtomicExpr::AO__atomic_fetch_min:
    case AtomicExpr::AO__opencl_atomic_fetch_min:
      LibCallName = E->getValueType()->isSignedIntegerType()
                        ? "__atomic_fetch_min"
                        : "__atomic_fetch_umin";
      AddDirectArgument(*this, Args, UseOptimizedLibcall, Val1.getPointer(),
                        LoweredMemTy, E->getExprLoc(), TInfo.Width);
      break;
    case AtomicExpr::AO__atomic_max_fetch:
      PostOpMinMax = true;
      LLVM_FALLTHROUGH;
    case AtomicExpr::AO__c11_atomic_fetch_max:
    case AtomicExpr::AO__atomic_fetch_max:
    case AtomicExpr::AO__opencl_atomic_fetch_max:
      LibCallName = E->getValueType()->isSignedIntegerType()
                        ? "__atomic_fetch_max"
                        : "__atomic_fetch_umax";
      AddDirectArgument(*this, Args, UseOptimizedLibcall, Val1.getPointer(),
                        LoweredMemTy, E->getExprLoc(), TInfo.Width);
      break;
    // T __atomic_nand_fetch_N(T *mem, T val, int order)
    // T __atomic_fetch_nand_N(T *mem, T val, int order)
#if INTEL_CUSTOMIZATION
    case AtomicExpr::AO__atomic_nand_fetch_explicit:
    case AtomicExpr::AO__atomic_nand_fetch_explicit_1:
    case AtomicExpr::AO__atomic_nand_fetch_explicit_2:
    case AtomicExpr::AO__atomic_nand_fetch_explicit_4:
    case AtomicExpr::AO__atomic_nand_fetch_explicit_8:
    case AtomicExpr::AO__atomic_nand_fetch_explicit_16:
#endif // INTEL_CUSTOMIZATION
    case AtomicExpr::AO__atomic_nand_fetch:
      PostOp = llvm::Instruction::And; // the NOT is special cased below
      LLVM_FALLTHROUGH;
#if INTEL_CUSTOMIZATION
    case AtomicExpr::AO__atomic_fetch_nand_explicit:
    case AtomicExpr::AO__atomic_fetch_nand_explicit_1:
    case AtomicExpr::AO__atomic_fetch_nand_explicit_2:
    case AtomicExpr::AO__atomic_fetch_nand_explicit_4:
    case AtomicExpr::AO__atomic_fetch_nand_explicit_8:
    case AtomicExpr::AO__atomic_fetch_nand_explicit_16:
#endif // INTEL_CUSTOMIZATION
    case AtomicExpr::AO__atomic_fetch_nand:
      LibCallName = "__atomic_fetch_nand";
      AddDirectArgument(*this, Args, UseOptimizedLibcall, Val1.getPointer(),
                        MemTy, E->getExprLoc(), TInfo.Width);
      break;
    }

    if (E->isOpenCL()) {
      LibCallName = std::string("__opencl") +
          StringRef(LibCallName).drop_front(1).str();

    }
    // Optimized functions have the size in their name.
    if (UseOptimizedLibcall)
      LibCallName += "_" + llvm::utostr(Size);
    // By default, assume we return a value of the atomic type.
    if (!HaveRetTy) {
      if (UseOptimizedLibcall) {
        // Value is returned directly.
        // The function returns an appropriately sized integer type.
        RetTy = getContext().getIntTypeForBitwidth(
            getContext().toBits(TInfo.Width), /*Signed=*/false);
      } else {
        // Value is returned through parameter before the order.
        RetTy = getContext().VoidTy;
        Args.add(RValue::get(EmitCastToVoidPtr(Dest.getPointer())),
                 getContext().VoidPtrTy);
      }
    }
    // order is always the last parameter
    Args.add(RValue::get(Order),
             getContext().IntTy);
    if (E->isOpenCL())
      Args.add(RValue::get(Scope), getContext().IntTy);

    // PostOp is only needed for the atomic_*_fetch operations, and
    // thus is only needed for and implemented in the
    // UseOptimizedLibcall codepath.
    assert(UseOptimizedLibcall || (!PostOp && !PostOpMinMax));

    RValue Res = emitAtomicLibcall(*this, LibCallName, RetTy, Args);
    // The value is returned directly from the libcall.
    if (E->isCmpXChg())
      return Res;

    // The value is returned directly for optimized libcalls but the expr
    // provided an out-param.
    if (UseOptimizedLibcall && Res.getScalarVal()) {
      llvm::Value *ResVal = Res.getScalarVal();
      if (PostOpMinMax) {
        llvm::Value *LoadVal1 = Args[1].getRValue(*this).getScalarVal();
        ResVal = EmitPostAtomicMinMax(Builder, E->getOp(),
                                      E->getValueType()->isSignedIntegerType(),
                                      ResVal, LoadVal1);
      } else if (PostOp) {
        llvm::Value *LoadVal1 = Args[1].getRValue(*this).getScalarVal();
        ResVal = Builder.CreateBinOp(PostOp, ResVal, LoadVal1);
      }
      if (E->getOp() == AtomicExpr::AO__atomic_nand_fetch)
        ResVal = Builder.CreateNot(ResVal);

      Builder.CreateStore(
          ResVal,
          Builder.CreateBitCast(Dest, ResVal->getType()->getPointerTo()));
    }

    if (RValTy->isVoidType())
      return RValue::get(nullptr);

    return convertTempToRValue(
        Builder.CreateBitCast(Dest, ConvertTypeForMem(RValTy)->getPointerTo()),
        RValTy, E->getExprLoc());
  }

  bool IsStore = E->getOp() == AtomicExpr::AO__c11_atomic_store ||
                 E->getOp() == AtomicExpr::AO__opencl_atomic_store ||
                 E->getOp() == AtomicExpr::AO__atomic_store ||
#if INTEL_CUSTOMIZATION
                 E->getOp() ==  AtomicExpr::AO__atomic_store_explicit   || 
                 E->getOp() ==  AtomicExpr::AO__atomic_store_explicit_1 ||
                 E->getOp() ==  AtomicExpr::AO__atomic_store_explicit_2 ||
                 E->getOp() ==  AtomicExpr::AO__atomic_store_explicit_4 ||
                 E->getOp() ==  AtomicExpr::AO__atomic_store_explicit_8 ||
                 E->getOp() ==  AtomicExpr::AO__atomic_store_explicit_16||
#endif //INTEL_CUSTOMIZATION
                 E->getOp() == AtomicExpr::AO__atomic_store_n;
  bool IsLoad = E->getOp() == AtomicExpr::AO__c11_atomic_load ||
                E->getOp() == AtomicExpr::AO__opencl_atomic_load ||
                E->getOp() == AtomicExpr::AO__atomic_load ||
#if INTEL_CUSTOMIZATION
                E->getOp() ==  AtomicExpr::AO__atomic_load_explicit   || 
                E->getOp() ==  AtomicExpr::AO__atomic_load_explicit_1 ||
                E->getOp() ==  AtomicExpr::AO__atomic_load_explicit_2 ||
                E->getOp() ==  AtomicExpr::AO__atomic_load_explicit_4 ||
                E->getOp() ==  AtomicExpr::AO__atomic_load_explicit_8 ||
                E->getOp() ==  AtomicExpr::AO__atomic_load_explicit_16||
#endif //INTEL_CUSTOMIZATION
                E->getOp() == AtomicExpr::AO__atomic_load_n;

  if (isa<llvm::ConstantInt>(Order)) {
    auto ord = cast<llvm::ConstantInt>(Order)->getZExtValue();
    // We should not ever get to a case where the ordering isn't a valid C ABI
    // value, but it's hard to enforce that in general.
    if (llvm::isValidAtomicOrderingCABI(ord))
      switch ((llvm::AtomicOrderingCABI)ord) {
      case llvm::AtomicOrderingCABI::relaxed:
        EmitAtomicOp(*this, E, Dest, Ptr, Val1, Val2, IsWeak, OrderFail, Size,
                     llvm::AtomicOrdering::Monotonic, Scope);
        break;
      case llvm::AtomicOrderingCABI::consume:
      case llvm::AtomicOrderingCABI::acquire:
        if (IsStore)
          break; // Avoid crashing on code with undefined behavior
        EmitAtomicOp(*this, E, Dest, Ptr, Val1, Val2, IsWeak, OrderFail, Size,
                     llvm::AtomicOrdering::Acquire, Scope);
        break;
      case llvm::AtomicOrderingCABI::release:
        if (IsLoad)
          break; // Avoid crashing on code with undefined behavior
        EmitAtomicOp(*this, E, Dest, Ptr, Val1, Val2, IsWeak, OrderFail, Size,
                     llvm::AtomicOrdering::Release, Scope);
        break;
      case llvm::AtomicOrderingCABI::acq_rel:
        if (IsLoad || IsStore)
          break; // Avoid crashing on code with undefined behavior
        EmitAtomicOp(*this, E, Dest, Ptr, Val1, Val2, IsWeak, OrderFail, Size,
                     llvm::AtomicOrdering::AcquireRelease, Scope);
        break;
      case llvm::AtomicOrderingCABI::seq_cst:
        EmitAtomicOp(*this, E, Dest, Ptr, Val1, Val2, IsWeak, OrderFail, Size,
                     llvm::AtomicOrdering::SequentiallyConsistent, Scope);
        break;
      }
    if (RValTy->isVoidType())
      return RValue::get(nullptr);

    return convertTempToRValue(
        Builder.CreateBitCast(Dest, ConvertTypeForMem(RValTy)->getPointerTo(
                                        Dest.getAddressSpace())),
        RValTy, E->getExprLoc());
  }

  // Long case, when Order isn't obviously constant.

  // Create all the relevant BB's
  llvm::BasicBlock *MonotonicBB = nullptr, *AcquireBB = nullptr,
                   *ReleaseBB = nullptr, *AcqRelBB = nullptr,
                   *SeqCstBB = nullptr;
  MonotonicBB = createBasicBlock("monotonic", CurFn);
  if (!IsStore)
    AcquireBB = createBasicBlock("acquire", CurFn);
  if (!IsLoad)
    ReleaseBB = createBasicBlock("release", CurFn);
  if (!IsLoad && !IsStore)
    AcqRelBB = createBasicBlock("acqrel", CurFn);
  SeqCstBB = createBasicBlock("seqcst", CurFn);
  llvm::BasicBlock *ContBB = createBasicBlock("atomic.continue", CurFn);

  // Create the switch for the split
  // MonotonicBB is arbitrarily chosen as the default case; in practice, this
  // doesn't matter unless someone is crazy enough to use something that
  // doesn't fold to a constant for the ordering.
  Order = Builder.CreateIntCast(Order, Builder.getInt32Ty(), false);
  llvm::SwitchInst *SI = Builder.CreateSwitch(Order, MonotonicBB);

  // Emit all the different atomics
  Builder.SetInsertPoint(MonotonicBB);
  EmitAtomicOp(*this, E, Dest, Ptr, Val1, Val2, IsWeak, OrderFail, Size,
               llvm::AtomicOrdering::Monotonic, Scope);
  Builder.CreateBr(ContBB);
  if (!IsStore) {
    Builder.SetInsertPoint(AcquireBB);
    EmitAtomicOp(*this, E, Dest, Ptr, Val1, Val2, IsWeak, OrderFail, Size,
                 llvm::AtomicOrdering::Acquire, Scope);
    Builder.CreateBr(ContBB);
    SI->addCase(Builder.getInt32((int)llvm::AtomicOrderingCABI::consume),
                AcquireBB);
    SI->addCase(Builder.getInt32((int)llvm::AtomicOrderingCABI::acquire),
                AcquireBB);
  }
  if (!IsLoad) {
    Builder.SetInsertPoint(ReleaseBB);
    EmitAtomicOp(*this, E, Dest, Ptr, Val1, Val2, IsWeak, OrderFail, Size,
                 llvm::AtomicOrdering::Release, Scope);
    Builder.CreateBr(ContBB);
    SI->addCase(Builder.getInt32((int)llvm::AtomicOrderingCABI::release),
                ReleaseBB);
  }
  if (!IsLoad && !IsStore) {
    Builder.SetInsertPoint(AcqRelBB);
    EmitAtomicOp(*this, E, Dest, Ptr, Val1, Val2, IsWeak, OrderFail, Size,
                 llvm::AtomicOrdering::AcquireRelease, Scope);
    Builder.CreateBr(ContBB);
    SI->addCase(Builder.getInt32((int)llvm::AtomicOrderingCABI::acq_rel),
                AcqRelBB);
  }
  Builder.SetInsertPoint(SeqCstBB);
  EmitAtomicOp(*this, E, Dest, Ptr, Val1, Val2, IsWeak, OrderFail, Size,
               llvm::AtomicOrdering::SequentiallyConsistent, Scope);
  Builder.CreateBr(ContBB);
  SI->addCase(Builder.getInt32((int)llvm::AtomicOrderingCABI::seq_cst),
              SeqCstBB);

  // Cleanup and return
  Builder.SetInsertPoint(ContBB);
  if (RValTy->isVoidType())
    return RValue::get(nullptr);

  assert(Atomics.getValueSizeInBits() <= Atomics.getAtomicSizeInBits());
  return convertTempToRValue(
      Builder.CreateBitCast(Dest, ConvertTypeForMem(RValTy)->getPointerTo(
                                      Dest.getAddressSpace())),
      RValTy, E->getExprLoc());
}

Address AtomicInfo::emitCastToAtomicIntPointer(Address addr) const {
  unsigned addrspace =
    cast<llvm::PointerType>(addr.getPointer()->getType())->getAddressSpace();
  llvm::IntegerType *ty =
    llvm::IntegerType::get(CGF.getLLVMContext(), AtomicSizeInBits);
  return CGF.Builder.CreateBitCast(addr, ty->getPointerTo(addrspace));
}

Address AtomicInfo::convertToAtomicIntPointer(Address Addr) const {
  llvm::Type *Ty = Addr.getElementType();
  uint64_t SourceSizeInBits = CGF.CGM.getDataLayout().getTypeSizeInBits(Ty);
  if (SourceSizeInBits != AtomicSizeInBits) {
    Address Tmp = CreateTempAlloca();
    CGF.Builder.CreateMemCpy(Tmp, Addr,
                             std::min(AtomicSizeInBits, SourceSizeInBits) / 8);
    Addr = Tmp;
  }

  return emitCastToAtomicIntPointer(Addr);
}

RValue AtomicInfo::convertAtomicTempToRValue(Address addr,
                                             AggValueSlot resultSlot,
                                             SourceLocation loc,
                                             bool asValue) const {
  if (LVal.isSimple()) {
    if (EvaluationKind == TEK_Aggregate)
      return resultSlot.asRValue();

    // Drill into the padding structure if we have one.
    if (hasPadding())
      addr = CGF.Builder.CreateStructGEP(addr, 0);

    // Otherwise, just convert the temporary to an r-value using the
    // normal conversion routine.
    return CGF.convertTempToRValue(addr, getValueType(), loc);
  }
  if (!asValue)
    // Get RValue from temp memory as atomic for non-simple lvalues
    return RValue::get(CGF.Builder.CreateLoad(addr));
  if (LVal.isBitField())
    return CGF.EmitLoadOfBitfieldLValue(
        LValue::MakeBitfield(addr, LVal.getBitFieldInfo(), LVal.getType(),
                             LVal.getBaseInfo(), TBAAAccessInfo()), loc);
  if (LVal.isVectorElt())
    return CGF.EmitLoadOfLValue(
        LValue::MakeVectorElt(addr, LVal.getVectorIdx(), LVal.getType(),
                              LVal.getBaseInfo(), TBAAAccessInfo()), loc);
  assert(LVal.isExtVectorElt());
  return CGF.EmitLoadOfExtVectorElementLValue(LValue::MakeExtVectorElt(
      addr, LVal.getExtVectorElts(), LVal.getType(),
      LVal.getBaseInfo(), TBAAAccessInfo()));
}

RValue AtomicInfo::ConvertIntToValueOrAtomic(llvm::Value *IntVal,
                                             AggValueSlot ResultSlot,
                                             SourceLocation Loc,
                                             bool AsValue) const {
  // Try not to in some easy cases.
  assert(IntVal->getType()->isIntegerTy() && "Expected integer value");
  if (getEvaluationKind() == TEK_Scalar &&
      (((!LVal.isBitField() ||
         LVal.getBitFieldInfo().Size == ValueSizeInBits) &&
        !hasPadding()) ||
       !AsValue)) {
    auto *ValTy = AsValue
                      ? CGF.ConvertTypeForMem(ValueTy)
                      : getAtomicAddress().getType()->getPointerElementType();
    if (ValTy->isIntegerTy()) {
      assert(IntVal->getType() == ValTy && "Different integer types.");
      return RValue::get(CGF.EmitFromMemory(IntVal, ValueTy));
    } else if (ValTy->isPointerTy())
      return RValue::get(CGF.Builder.CreateIntToPtr(IntVal, ValTy));
    else if (llvm::CastInst::isBitCastable(IntVal->getType(), ValTy))
      return RValue::get(CGF.Builder.CreateBitCast(IntVal, ValTy));
  }

  // Create a temporary.  This needs to be big enough to hold the
  // atomic integer.
  Address Temp = Address::invalid();
  bool TempIsVolatile = false;
  if (AsValue && getEvaluationKind() == TEK_Aggregate) {
    assert(!ResultSlot.isIgnored());
    Temp = ResultSlot.getAddress();
    TempIsVolatile = ResultSlot.isVolatile();
  } else {
    Temp = CreateTempAlloca();
  }

  // Slam the integer into the temporary.
  Address CastTemp = emitCastToAtomicIntPointer(Temp);
  CGF.Builder.CreateStore(IntVal, CastTemp)
      ->setVolatile(TempIsVolatile);

  return convertAtomicTempToRValue(Temp, ResultSlot, Loc, AsValue);
}

void AtomicInfo::EmitAtomicLoadLibcall(llvm::Value *AddForLoaded,
                                       llvm::AtomicOrdering AO, bool) {
  // void __atomic_load(size_t size, void *mem, void *return, int order);
  CallArgList Args;
  Args.add(RValue::get(getAtomicSizeValue()), CGF.getContext().getSizeType());
  Args.add(RValue::get(CGF.EmitCastToVoidPtr(getAtomicPointer())),
           CGF.getContext().VoidPtrTy);
  Args.add(RValue::get(CGF.EmitCastToVoidPtr(AddForLoaded)),
           CGF.getContext().VoidPtrTy);
  Args.add(
      RValue::get(llvm::ConstantInt::get(CGF.IntTy, (int)llvm::toCABI(AO))),
      CGF.getContext().IntTy);
  emitAtomicLibcall(CGF, "__atomic_load", CGF.getContext().VoidTy, Args);
}

llvm::Value *AtomicInfo::EmitAtomicLoadOp(llvm::AtomicOrdering AO,
                                          bool IsVolatile) {
  // Okay, we're doing this natively.
  Address Addr = getAtomicAddressAsAtomicIntPointer();
  llvm::LoadInst *Load = CGF.Builder.CreateLoad(Addr, "atomic-load");
  Load->setAtomic(AO);

  // Other decoration.
  if (IsVolatile)
    Load->setVolatile(true);
  CGF.CGM.DecorateInstructionWithTBAA(Load, LVal.getTBAAInfo());
  return Load;
}

/// An LValue is a candidate for having its loads and stores be made atomic if
/// we are operating under /volatile:ms *and* the LValue itself is volatile and
/// performing such an operation can be performed without a libcall.
bool CodeGenFunction::LValueIsSuitableForInlineAtomic(LValue LV) {
  if (!CGM.getCodeGenOpts().MSVolatile) return false;
  AtomicInfo AI(*this, LV);
  bool IsVolatile = LV.isVolatile() || hasVolatileMember(LV.getType());
  // An atomic is inline if we don't need to use a libcall.
  bool AtomicIsInline = !AI.shouldUseLibcall();
  // MSVC doesn't seem to do this for types wider than a pointer.
  if (getContext().getTypeSize(LV.getType()) >
      getContext().getTypeSize(getContext().getIntPtrType()))
    return false;
  return IsVolatile && AtomicIsInline;
}

RValue CodeGenFunction::EmitAtomicLoad(LValue LV, SourceLocation SL,
                                       AggValueSlot Slot) {
  llvm::AtomicOrdering AO;
  bool IsVolatile = LV.isVolatileQualified();
  if (LV.getType()->isAtomicType()) {
    AO = llvm::AtomicOrdering::SequentiallyConsistent;
  } else {
    AO = llvm::AtomicOrdering::Acquire;
    IsVolatile = true;
  }
  return EmitAtomicLoad(LV, SL, AO, IsVolatile, Slot);
}

RValue AtomicInfo::EmitAtomicLoad(AggValueSlot ResultSlot, SourceLocation Loc,
                                  bool AsValue, llvm::AtomicOrdering AO,
                                  bool IsVolatile) {
  // Check whether we should use a library call.
  if (shouldUseLibcall()) {
    Address TempAddr = Address::invalid();
    if (LVal.isSimple() && !ResultSlot.isIgnored()) {
      assert(getEvaluationKind() == TEK_Aggregate);
      TempAddr = ResultSlot.getAddress();
    } else
      TempAddr = CreateTempAlloca();

    EmitAtomicLoadLibcall(TempAddr.getPointer(), AO, IsVolatile);

    // Okay, turn that back into the original value or whole atomic (for
    // non-simple lvalues) type.
    return convertAtomicTempToRValue(TempAddr, ResultSlot, Loc, AsValue);
  }

  // Okay, we're doing this natively.
  auto *Load = EmitAtomicLoadOp(AO, IsVolatile);

  // If we're ignoring an aggregate return, don't do anything.
  if (getEvaluationKind() == TEK_Aggregate && ResultSlot.isIgnored())
    return RValue::getAggregate(Address::invalid(), false);

  // Okay, turn that back into the original value or atomic (for non-simple
  // lvalues) type.
  return ConvertIntToValueOrAtomic(Load, ResultSlot, Loc, AsValue);
}

/// Emit a load from an l-value of atomic type.  Note that the r-value
/// we produce is an r-value of the atomic *value* type.
RValue CodeGenFunction::EmitAtomicLoad(LValue src, SourceLocation loc,
                                       llvm::AtomicOrdering AO, bool IsVolatile,
                                       AggValueSlot resultSlot) {
  AtomicInfo Atomics(*this, src);
  return Atomics.EmitAtomicLoad(resultSlot, loc, /*AsValue=*/true, AO,
                                IsVolatile);
}

/// Copy an r-value into memory as part of storing to an atomic type.
/// This needs to create a bit-pattern suitable for atomic operations.
void AtomicInfo::emitCopyIntoMemory(RValue rvalue) const {
  assert(LVal.isSimple());
  // If we have an r-value, the rvalue should be of the atomic type,
  // which means that the caller is responsible for having zeroed
  // any padding.  Just do an aggregate copy of that type.
  if (rvalue.isAggregate()) {
    LValue Dest = CGF.MakeAddrLValue(getAtomicAddress(), getAtomicType());
    LValue Src = CGF.MakeAddrLValue(rvalue.getAggregateAddress(),
                                    getAtomicType());
    bool IsVolatile = rvalue.isVolatileQualified() ||
                      LVal.isVolatileQualified();
    CGF.EmitAggregateCopy(Dest, Src, getAtomicType(),
                          AggValueSlot::DoesNotOverlap, IsVolatile);
    return;
  }

  // Okay, otherwise we're copying stuff.

  // Zero out the buffer if necessary.
  emitMemSetZeroIfNecessary();

  // Drill past the padding if present.
  LValue TempLVal = projectValue();

  // Okay, store the rvalue in.
  if (rvalue.isScalar()) {
    CGF.EmitStoreOfScalar(rvalue.getScalarVal(), TempLVal, /*init*/ true);
  } else {
    CGF.EmitStoreOfComplex(rvalue.getComplexVal(), TempLVal, /*init*/ true);
  }
}


/// Materialize an r-value into memory for the purposes of storing it
/// to an atomic type.
Address AtomicInfo::materializeRValue(RValue rvalue) const {
  // Aggregate r-values are already in memory, and EmitAtomicStore
  // requires them to be values of the atomic type.
  if (rvalue.isAggregate())
    return rvalue.getAggregateAddress();

  // Otherwise, make a temporary and materialize into it.
  LValue TempLV = CGF.MakeAddrLValue(CreateTempAlloca(), getAtomicType());
  AtomicInfo Atomics(CGF, TempLV);
  Atomics.emitCopyIntoMemory(rvalue);
  return TempLV.getAddress(CGF);
}

llvm::Value *AtomicInfo::convertRValueToInt(RValue RVal) const {
  // If we've got a scalar value of the right size, try to avoid going
  // through memory.
  if (RVal.isScalar() && (!hasPadding() || !LVal.isSimple())) {
    llvm::Value *Value = RVal.getScalarVal();
    if (isa<llvm::IntegerType>(Value->getType()))
      return CGF.EmitToMemory(Value, ValueTy);
    else {
      llvm::IntegerType *InputIntTy = llvm::IntegerType::get(
          CGF.getLLVMContext(),
          LVal.isSimple() ? getValueSizeInBits() : getAtomicSizeInBits());
      if (isa<llvm::PointerType>(Value->getType()))
        return CGF.Builder.CreatePtrToInt(Value, InputIntTy);
      else if (llvm::BitCastInst::isBitCastable(Value->getType(), InputIntTy))
        return CGF.Builder.CreateBitCast(Value, InputIntTy);
    }
  }
  // Otherwise, we need to go through memory.
  // Put the r-value in memory.
  Address Addr = materializeRValue(RVal);

  // Cast the temporary to the atomic int type and pull a value out.
  Addr = emitCastToAtomicIntPointer(Addr);
  return CGF.Builder.CreateLoad(Addr);
}

std::pair<llvm::Value *, llvm::Value *> AtomicInfo::EmitAtomicCompareExchangeOp(
    llvm::Value *ExpectedVal, llvm::Value *DesiredVal,
    llvm::AtomicOrdering Success, llvm::AtomicOrdering Failure, bool IsWeak) {
  // Do the atomic store.
  Address Addr = getAtomicAddressAsAtomicIntPointer();
  auto *Inst = CGF.Builder.CreateAtomicCmpXchg(Addr.getPointer(),
                                               ExpectedVal, DesiredVal,
                                               Success, Failure);
  // Other decoration.
  Inst->setVolatile(LVal.isVolatileQualified());
  Inst->setWeak(IsWeak);

  // Okay, turn that back into the original value type.
  auto *PreviousVal = CGF.Builder.CreateExtractValue(Inst, /*Idxs=*/0);
  auto *SuccessFailureVal = CGF.Builder.CreateExtractValue(Inst, /*Idxs=*/1);
  return std::make_pair(PreviousVal, SuccessFailureVal);
}

llvm::Value *
AtomicInfo::EmitAtomicCompareExchangeLibcall(llvm::Value *ExpectedAddr,
                                             llvm::Value *DesiredAddr,
                                             llvm::AtomicOrdering Success,
                                             llvm::AtomicOrdering Failure) {
  // bool __atomic_compare_exchange(size_t size, void *obj, void *expected,
  // void *desired, int success, int failure);
  CallArgList Args;
  Args.add(RValue::get(getAtomicSizeValue()), CGF.getContext().getSizeType());
  Args.add(RValue::get(CGF.EmitCastToVoidPtr(getAtomicPointer())),
           CGF.getContext().VoidPtrTy);
  Args.add(RValue::get(CGF.EmitCastToVoidPtr(ExpectedAddr)),
           CGF.getContext().VoidPtrTy);
  Args.add(RValue::get(CGF.EmitCastToVoidPtr(DesiredAddr)),
           CGF.getContext().VoidPtrTy);
  Args.add(RValue::get(
               llvm::ConstantInt::get(CGF.IntTy, (int)llvm::toCABI(Success))),
           CGF.getContext().IntTy);
  Args.add(RValue::get(
               llvm::ConstantInt::get(CGF.IntTy, (int)llvm::toCABI(Failure))),
           CGF.getContext().IntTy);
  auto SuccessFailureRVal = emitAtomicLibcall(CGF, "__atomic_compare_exchange",
                                              CGF.getContext().BoolTy, Args);

  return SuccessFailureRVal.getScalarVal();
}

std::pair<RValue, llvm::Value *> AtomicInfo::EmitAtomicCompareExchange(
    RValue Expected, RValue Desired, llvm::AtomicOrdering Success,
    llvm::AtomicOrdering Failure, bool IsWeak) {
  if (isStrongerThan(Failure, Success))
    // Don't assert on undefined behavior "failure argument shall be no stronger
    // than the success argument".
    Failure = llvm::AtomicCmpXchgInst::getStrongestFailureOrdering(Success);

  // Check whether we should use a library call.
  if (shouldUseLibcall()) {
    // Produce a source address.
    Address ExpectedAddr = materializeRValue(Expected);
    Address DesiredAddr = materializeRValue(Desired);
    auto *Res = EmitAtomicCompareExchangeLibcall(ExpectedAddr.getPointer(),
                                                 DesiredAddr.getPointer(),
                                                 Success, Failure);
    return std::make_pair(
        convertAtomicTempToRValue(ExpectedAddr, AggValueSlot::ignored(),
                                  SourceLocation(), /*AsValue=*/false),
        Res);
  }

  // If we've got a scalar value of the right size, try to avoid going
  // through memory.
  auto *ExpectedVal = convertRValueToInt(Expected);
  auto *DesiredVal = convertRValueToInt(Desired);
  auto Res = EmitAtomicCompareExchangeOp(ExpectedVal, DesiredVal, Success,
                                         Failure, IsWeak);
  return std::make_pair(
      ConvertIntToValueOrAtomic(Res.first, AggValueSlot::ignored(),
                                SourceLocation(), /*AsValue=*/false),
      Res.second);
}

static void
EmitAtomicUpdateValue(CodeGenFunction &CGF, AtomicInfo &Atomics, RValue OldRVal,
                      const llvm::function_ref<RValue(RValue)> &UpdateOp,
                      Address DesiredAddr) {
  RValue UpRVal;
  LValue AtomicLVal = Atomics.getAtomicLValue();
  LValue DesiredLVal;
  if (AtomicLVal.isSimple()) {
    UpRVal = OldRVal;
    DesiredLVal = CGF.MakeAddrLValue(DesiredAddr, AtomicLVal.getType());
  } else {
    // Build new lvalue for temp address.
    Address Ptr = Atomics.materializeRValue(OldRVal);
    LValue UpdateLVal;
    if (AtomicLVal.isBitField()) {
      UpdateLVal =
          LValue::MakeBitfield(Ptr, AtomicLVal.getBitFieldInfo(),
                               AtomicLVal.getType(),
                               AtomicLVal.getBaseInfo(),
                               AtomicLVal.getTBAAInfo());
      DesiredLVal =
          LValue::MakeBitfield(DesiredAddr, AtomicLVal.getBitFieldInfo(),
                               AtomicLVal.getType(), AtomicLVal.getBaseInfo(),
                               AtomicLVal.getTBAAInfo());
    } else if (AtomicLVal.isVectorElt()) {
      UpdateLVal = LValue::MakeVectorElt(Ptr, AtomicLVal.getVectorIdx(),
                                         AtomicLVal.getType(),
                                         AtomicLVal.getBaseInfo(),
                                         AtomicLVal.getTBAAInfo());
      DesiredLVal = LValue::MakeVectorElt(
          DesiredAddr, AtomicLVal.getVectorIdx(), AtomicLVal.getType(),
          AtomicLVal.getBaseInfo(), AtomicLVal.getTBAAInfo());
    } else {
      assert(AtomicLVal.isExtVectorElt());
      UpdateLVal = LValue::MakeExtVectorElt(Ptr, AtomicLVal.getExtVectorElts(),
                                            AtomicLVal.getType(),
                                            AtomicLVal.getBaseInfo(),
                                            AtomicLVal.getTBAAInfo());
      DesiredLVal = LValue::MakeExtVectorElt(
          DesiredAddr, AtomicLVal.getExtVectorElts(), AtomicLVal.getType(),
          AtomicLVal.getBaseInfo(), AtomicLVal.getTBAAInfo());
    }
    UpRVal = CGF.EmitLoadOfLValue(UpdateLVal, SourceLocation());
  }
  // Store new value in the corresponding memory area.
  RValue NewRVal = UpdateOp(UpRVal);
  if (NewRVal.isScalar()) {
    CGF.EmitStoreThroughLValue(NewRVal, DesiredLVal);
  } else {
    assert(NewRVal.isComplex());
    CGF.EmitStoreOfComplex(NewRVal.getComplexVal(), DesiredLVal,
                           /*isInit=*/false);
  }
}

void AtomicInfo::EmitAtomicUpdateLibcall(
    llvm::AtomicOrdering AO, const llvm::function_ref<RValue(RValue)> &UpdateOp,
    bool IsVolatile) {
  auto Failure = llvm::AtomicCmpXchgInst::getStrongestFailureOrdering(AO);

  Address ExpectedAddr = CreateTempAlloca();

  EmitAtomicLoadLibcall(ExpectedAddr.getPointer(), AO, IsVolatile);
  auto *ContBB = CGF.createBasicBlock("atomic_cont");
  auto *ExitBB = CGF.createBasicBlock("atomic_exit");
  CGF.EmitBlock(ContBB);
  Address DesiredAddr = CreateTempAlloca();
  if ((LVal.isBitField() && BFI.Size != ValueSizeInBits) ||
      requiresMemSetZero(getAtomicAddress().getElementType())) {
    auto *OldVal = CGF.Builder.CreateLoad(ExpectedAddr);
    CGF.Builder.CreateStore(OldVal, DesiredAddr);
  }
  auto OldRVal = convertAtomicTempToRValue(ExpectedAddr,
                                           AggValueSlot::ignored(),
                                           SourceLocation(), /*AsValue=*/false);
  EmitAtomicUpdateValue(CGF, *this, OldRVal, UpdateOp, DesiredAddr);
  auto *Res =
      EmitAtomicCompareExchangeLibcall(ExpectedAddr.getPointer(),
                                       DesiredAddr.getPointer(),
                                       AO, Failure);
  CGF.Builder.CreateCondBr(Res, ExitBB, ContBB);
  CGF.EmitBlock(ExitBB, /*IsFinished=*/true);
}

void AtomicInfo::EmitAtomicUpdateOp(
    llvm::AtomicOrdering AO, const llvm::function_ref<RValue(RValue)> &UpdateOp,
    bool IsVolatile) {
  auto Failure = llvm::AtomicCmpXchgInst::getStrongestFailureOrdering(AO);

  // Do the atomic load.
  auto *OldVal = EmitAtomicLoadOp(Failure, IsVolatile);
  // For non-simple lvalues perform compare-and-swap procedure.
  auto *ContBB = CGF.createBasicBlock("atomic_cont");
  auto *ExitBB = CGF.createBasicBlock("atomic_exit");
  auto *CurBB = CGF.Builder.GetInsertBlock();
  CGF.EmitBlock(ContBB);
  llvm::PHINode *PHI = CGF.Builder.CreatePHI(OldVal->getType(),
                                             /*NumReservedValues=*/2);
  PHI->addIncoming(OldVal, CurBB);
  Address NewAtomicAddr = CreateTempAlloca();
  Address NewAtomicIntAddr = emitCastToAtomicIntPointer(NewAtomicAddr);
  if ((LVal.isBitField() && BFI.Size != ValueSizeInBits) ||
      requiresMemSetZero(getAtomicAddress().getElementType())) {
    CGF.Builder.CreateStore(PHI, NewAtomicIntAddr);
  }
  auto OldRVal = ConvertIntToValueOrAtomic(PHI, AggValueSlot::ignored(),
                                           SourceLocation(), /*AsValue=*/false);
  EmitAtomicUpdateValue(CGF, *this, OldRVal, UpdateOp, NewAtomicAddr);
  auto *DesiredVal = CGF.Builder.CreateLoad(NewAtomicIntAddr);
  // Try to write new value using cmpxchg operation.
  auto Res = EmitAtomicCompareExchangeOp(PHI, DesiredVal, AO, Failure);
  PHI->addIncoming(Res.first, CGF.Builder.GetInsertBlock());
  CGF.Builder.CreateCondBr(Res.second, ExitBB, ContBB);
  CGF.EmitBlock(ExitBB, /*IsFinished=*/true);
}

static void EmitAtomicUpdateValue(CodeGenFunction &CGF, AtomicInfo &Atomics,
                                  RValue UpdateRVal, Address DesiredAddr) {
  LValue AtomicLVal = Atomics.getAtomicLValue();
  LValue DesiredLVal;
  // Build new lvalue for temp address.
  if (AtomicLVal.isBitField()) {
    DesiredLVal =
        LValue::MakeBitfield(DesiredAddr, AtomicLVal.getBitFieldInfo(),
                             AtomicLVal.getType(), AtomicLVal.getBaseInfo(),
                             AtomicLVal.getTBAAInfo());
  } else if (AtomicLVal.isVectorElt()) {
    DesiredLVal =
        LValue::MakeVectorElt(DesiredAddr, AtomicLVal.getVectorIdx(),
                              AtomicLVal.getType(), AtomicLVal.getBaseInfo(),
                              AtomicLVal.getTBAAInfo());
  } else {
    assert(AtomicLVal.isExtVectorElt());
    DesiredLVal = LValue::MakeExtVectorElt(
        DesiredAddr, AtomicLVal.getExtVectorElts(), AtomicLVal.getType(),
        AtomicLVal.getBaseInfo(), AtomicLVal.getTBAAInfo());
  }
  // Store new value in the corresponding memory area.
  assert(UpdateRVal.isScalar());
  CGF.EmitStoreThroughLValue(UpdateRVal, DesiredLVal);
}

void AtomicInfo::EmitAtomicUpdateLibcall(llvm::AtomicOrdering AO,
                                         RValue UpdateRVal, bool IsVolatile) {
  auto Failure = llvm::AtomicCmpXchgInst::getStrongestFailureOrdering(AO);

  Address ExpectedAddr = CreateTempAlloca();

  EmitAtomicLoadLibcall(ExpectedAddr.getPointer(), AO, IsVolatile);
  auto *ContBB = CGF.createBasicBlock("atomic_cont");
  auto *ExitBB = CGF.createBasicBlock("atomic_exit");
  CGF.EmitBlock(ContBB);
  Address DesiredAddr = CreateTempAlloca();
  if ((LVal.isBitField() && BFI.Size != ValueSizeInBits) ||
      requiresMemSetZero(getAtomicAddress().getElementType())) {
    auto *OldVal = CGF.Builder.CreateLoad(ExpectedAddr);
    CGF.Builder.CreateStore(OldVal, DesiredAddr);
  }
  EmitAtomicUpdateValue(CGF, *this, UpdateRVal, DesiredAddr);
  auto *Res =
      EmitAtomicCompareExchangeLibcall(ExpectedAddr.getPointer(),
                                       DesiredAddr.getPointer(),
                                       AO, Failure);
  CGF.Builder.CreateCondBr(Res, ExitBB, ContBB);
  CGF.EmitBlock(ExitBB, /*IsFinished=*/true);
}

void AtomicInfo::EmitAtomicUpdateOp(llvm::AtomicOrdering AO, RValue UpdateRVal,
                                    bool IsVolatile) {
  auto Failure = llvm::AtomicCmpXchgInst::getStrongestFailureOrdering(AO);

  // Do the atomic load.
  auto *OldVal = EmitAtomicLoadOp(Failure, IsVolatile);
  // For non-simple lvalues perform compare-and-swap procedure.
  auto *ContBB = CGF.createBasicBlock("atomic_cont");
  auto *ExitBB = CGF.createBasicBlock("atomic_exit");
  auto *CurBB = CGF.Builder.GetInsertBlock();
  CGF.EmitBlock(ContBB);
  llvm::PHINode *PHI = CGF.Builder.CreatePHI(OldVal->getType(),
                                             /*NumReservedValues=*/2);
  PHI->addIncoming(OldVal, CurBB);
  Address NewAtomicAddr = CreateTempAlloca();
  Address NewAtomicIntAddr = emitCastToAtomicIntPointer(NewAtomicAddr);
  if ((LVal.isBitField() && BFI.Size != ValueSizeInBits) ||
      requiresMemSetZero(getAtomicAddress().getElementType())) {
    CGF.Builder.CreateStore(PHI, NewAtomicIntAddr);
  }
  EmitAtomicUpdateValue(CGF, *this, UpdateRVal, NewAtomicAddr);
  auto *DesiredVal = CGF.Builder.CreateLoad(NewAtomicIntAddr);
  // Try to write new value using cmpxchg operation.
  auto Res = EmitAtomicCompareExchangeOp(PHI, DesiredVal, AO, Failure);
  PHI->addIncoming(Res.first, CGF.Builder.GetInsertBlock());
  CGF.Builder.CreateCondBr(Res.second, ExitBB, ContBB);
  CGF.EmitBlock(ExitBB, /*IsFinished=*/true);
}

void AtomicInfo::EmitAtomicUpdate(
    llvm::AtomicOrdering AO, const llvm::function_ref<RValue(RValue)> &UpdateOp,
    bool IsVolatile) {
  if (shouldUseLibcall()) {
    EmitAtomicUpdateLibcall(AO, UpdateOp, IsVolatile);
  } else {
    EmitAtomicUpdateOp(AO, UpdateOp, IsVolatile);
  }
}

void AtomicInfo::EmitAtomicUpdate(llvm::AtomicOrdering AO, RValue UpdateRVal,
                                  bool IsVolatile) {
  if (shouldUseLibcall()) {
    EmitAtomicUpdateLibcall(AO, UpdateRVal, IsVolatile);
  } else {
    EmitAtomicUpdateOp(AO, UpdateRVal, IsVolatile);
  }
}

void CodeGenFunction::EmitAtomicStore(RValue rvalue, LValue lvalue,
                                      bool isInit) {
  bool IsVolatile = lvalue.isVolatileQualified();
  llvm::AtomicOrdering AO;
  if (lvalue.getType()->isAtomicType()) {
    AO = llvm::AtomicOrdering::SequentiallyConsistent;
  } else {
    AO = llvm::AtomicOrdering::Release;
    IsVolatile = true;
  }
  return EmitAtomicStore(rvalue, lvalue, AO, IsVolatile, isInit);
}

/// Emit a store to an l-value of atomic type.
///
/// Note that the r-value is expected to be an r-value *of the atomic
/// type*; this means that for aggregate r-values, it should include
/// storage for any padding that was necessary.
void CodeGenFunction::EmitAtomicStore(RValue rvalue, LValue dest,
                                      llvm::AtomicOrdering AO, bool IsVolatile,
                                      bool isInit) {
  // If this is an aggregate r-value, it should agree in type except
  // maybe for address-space qualification.
  assert(!rvalue.isAggregate() ||
         rvalue.getAggregateAddress().getElementType() ==
             dest.getAddress(*this).getElementType());

  AtomicInfo atomics(*this, dest);
  LValue LVal = atomics.getAtomicLValue();

  // If this is an initialization, just put the value there normally.
  if (LVal.isSimple()) {
    if (isInit) {
      atomics.emitCopyIntoMemory(rvalue);
      return;
    }

    // Check whether we should use a library call.
    if (atomics.shouldUseLibcall()) {
      // Produce a source address.
      Address srcAddr = atomics.materializeRValue(rvalue);

      // void __atomic_store(size_t size, void *mem, void *val, int order)
      CallArgList args;
      args.add(RValue::get(atomics.getAtomicSizeValue()),
               getContext().getSizeType());
      args.add(RValue::get(EmitCastToVoidPtr(atomics.getAtomicPointer())),
               getContext().VoidPtrTy);
      args.add(RValue::get(EmitCastToVoidPtr(srcAddr.getPointer())),
               getContext().VoidPtrTy);
      args.add(
          RValue::get(llvm::ConstantInt::get(IntTy, (int)llvm::toCABI(AO))),
          getContext().IntTy);
      emitAtomicLibcall(*this, "__atomic_store", getContext().VoidTy, args);
      return;
    }

    // Okay, we're doing this natively.
    llvm::Value *intValue = atomics.convertRValueToInt(rvalue);

    // Do the atomic store.
    Address addr =
        atomics.emitCastToAtomicIntPointer(atomics.getAtomicAddress());
    intValue = Builder.CreateIntCast(
        intValue, addr.getElementType(), /*isSigned=*/false);
    llvm::StoreInst *store = Builder.CreateStore(intValue, addr);

    if (AO == llvm::AtomicOrdering::Acquire)
      AO = llvm::AtomicOrdering::Monotonic;
    else if (AO == llvm::AtomicOrdering::AcquireRelease)
      AO = llvm::AtomicOrdering::Release;
    // Initializations don't need to be atomic.
    if (!isInit)
      store->setAtomic(AO);

    // Other decoration.
    if (IsVolatile)
      store->setVolatile(true);
    CGM.DecorateInstructionWithTBAA(store, dest.getTBAAInfo());
    return;
  }

  // Emit simple atomic update operation.
  atomics.EmitAtomicUpdate(AO, rvalue, IsVolatile);
}

/// Emit a compare-and-exchange op for atomic type.
///
std::pair<RValue, llvm::Value *> CodeGenFunction::EmitAtomicCompareExchange(
    LValue Obj, RValue Expected, RValue Desired, SourceLocation Loc,
    llvm::AtomicOrdering Success, llvm::AtomicOrdering Failure, bool IsWeak,
    AggValueSlot Slot) {
  // If this is an aggregate r-value, it should agree in type except
  // maybe for address-space qualification.
  assert(!Expected.isAggregate() ||
         Expected.getAggregateAddress().getElementType() ==
             Obj.getAddress(*this).getElementType());
  assert(!Desired.isAggregate() ||
         Desired.getAggregateAddress().getElementType() ==
             Obj.getAddress(*this).getElementType());
  AtomicInfo Atomics(*this, Obj);

  return Atomics.EmitAtomicCompareExchange(Expected, Desired, Success, Failure,
                                           IsWeak);
}

void CodeGenFunction::EmitAtomicUpdate(
    LValue LVal, llvm::AtomicOrdering AO,
    const llvm::function_ref<RValue(RValue)> &UpdateOp, bool IsVolatile) {
  AtomicInfo Atomics(*this, LVal);
  Atomics.EmitAtomicUpdate(AO, UpdateOp, IsVolatile);
}

void CodeGenFunction::EmitAtomicInit(Expr *init, LValue dest) {
  AtomicInfo atomics(*this, dest);

  switch (atomics.getEvaluationKind()) {
  case TEK_Scalar: {
    llvm::Value *value = EmitScalarExpr(init);
    atomics.emitCopyIntoMemory(RValue::get(value));
    return;
  }

  case TEK_Complex: {
    ComplexPairTy value = EmitComplexExpr(init);
    atomics.emitCopyIntoMemory(RValue::getComplex(value));
    return;
  }

  case TEK_Aggregate: {
    // Fix up the destination if the initializer isn't an expression
    // of atomic type.
    bool Zeroed = false;
    if (!init->getType()->isAtomicType()) {
      Zeroed = atomics.emitMemSetZeroIfNecessary();
      dest = atomics.projectValue();
    }

    // Evaluate the expression directly into the destination.
    AggValueSlot slot = AggValueSlot::forLValue(
        dest, *this, AggValueSlot::IsNotDestructed,
        AggValueSlot::DoesNotNeedGCBarriers, AggValueSlot::IsNotAliased,
        AggValueSlot::DoesNotOverlap,
        Zeroed ? AggValueSlot::IsZeroed : AggValueSlot::IsNotZeroed);

    EmitAggExpr(init, slot);
    return;
  }
  }
  llvm_unreachable("bad evaluation kind");
}<|MERGE_RESOLUTION|>--- conflicted
+++ resolved
@@ -132,13 +132,6 @@
 #else // INTEL_COLLAB
       UseLibcall = !C.getTargetInfo().hasBuiltinAtomic(
           AtomicSizeInBits, C.toBits(lvalue.getAlignment()));
-<<<<<<< HEAD
-#if INTEL_COLLAB
-     // SPIR translator doesn't support atomic load/cmpxchg yet.
-     if (!UseLibcall && C.getTargetInfo().getTriple().isSPIR())
-       UseLibcall = true;
-=======
->>>>>>> 6c8b510a
 #endif // INTEL_COLLAB
     }
 
