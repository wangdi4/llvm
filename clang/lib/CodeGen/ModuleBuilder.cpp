--- conflicted
+++ resolved
@@ -138,7 +138,6 @@
       Ctx = &Context;
 
       M->setTargetTriple(Ctx->getTargetInfo().getTriple().getTriple());
-<<<<<<< HEAD
 
 #if INTEL_COLLAB
       // The target device information is represented as module level
@@ -153,10 +152,7 @@
         M->setTargetDevices(Res);
 #endif // INTEL_COLLAB
 
-      M->setDataLayout(Ctx->getTargetInfo().getDataLayout());
-=======
       M->setDataLayout(Ctx->getTargetInfo().getDataLayoutString());
->>>>>>> 027b9b5f
       const auto &SDKVersion = Ctx->getTargetInfo().getSDKVersion();
       if (!SDKVersion.empty())
         M->setSDKVersion(SDKVersion);
