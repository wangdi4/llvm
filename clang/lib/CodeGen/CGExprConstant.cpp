//===--- CGExprConstant.cpp - Emit LLVM Code from Constant Expressions ----===//
// INTEL_CUSTOMIZATION
//
// INTEL CONFIDENTIAL
//
// Modifications, Copyright (C) 2021 Intel Corporation
//
// This software and the related documents are Intel copyrighted materials, and
// your use of them is governed by the express license under which they were
// provided to you ("License"). Unless the License provides otherwise, you may not
// use, modify, copy, publish, distribute, disclose or transmit this software or
// the related documents without Intel's prior written permission.
//
// This software and the related documents are provided as is, with no express
// or implied warranties, other than those that are expressly stated in the
// License.
//
// end INTEL_CUSTOMIZATION
//
// Part of the LLVM Project, under the Apache License v2.0 with LLVM Exceptions.
// See https://llvm.org/LICENSE.txt for license information.
// SPDX-License-Identifier: Apache-2.0 WITH LLVM-exception
//
//===----------------------------------------------------------------------===//
//
// This contains code to emit Constant Expr nodes as LLVM code.
//
//===----------------------------------------------------------------------===//

#include "CGCXXABI.h"
#include "CGObjCRuntime.h"
#include "CGRecordLayout.h"
#include "CodeGenFunction.h"
#include "CodeGenModule.h"
#include "ConstantEmitter.h"
#include "TargetInfo.h"
#include "clang/AST/APValue.h"
#include "clang/AST/ASTContext.h"
#include "clang/AST/Attr.h"
#include "clang/AST/RecordLayout.h"
#include "clang/AST/StmtVisitor.h"
#include "clang/Basic/Builtins.h"
#include "llvm/ADT/STLExtras.h"
#include "llvm/ADT/Sequence.h"
#include "llvm/Analysis/ConstantFolding.h"
#include "llvm/IR/Constants.h"
#include "llvm/IR/DataLayout.h"
#include "llvm/IR/Function.h"
#include "llvm/IR/GlobalVariable.h"
#include <optional>
using namespace clang;
using namespace CodeGen;

//===----------------------------------------------------------------------===//
//                            ConstantAggregateBuilder
//===----------------------------------------------------------------------===//

namespace {
class ConstExprEmitter;

struct ConstantAggregateBuilderUtils {
  CodeGenModule &CGM;

  ConstantAggregateBuilderUtils(CodeGenModule &CGM) : CGM(CGM) {}

  CharUnits getAlignment(const llvm::Constant *C) const {
    return CharUnits::fromQuantity(
        CGM.getDataLayout().getABITypeAlign(C->getType()));
  }

  CharUnits getSize(llvm::Type *Ty) const {
    return CharUnits::fromQuantity(CGM.getDataLayout().getTypeAllocSize(Ty));
  }

  CharUnits getSize(const llvm::Constant *C) const {
    return getSize(C->getType());
  }

  llvm::Constant *getPadding(CharUnits PadSize) const {
    llvm::Type *Ty = CGM.CharTy;
    if (PadSize > CharUnits::One())
      Ty = llvm::ArrayType::get(Ty, PadSize.getQuantity());
    return llvm::UndefValue::get(Ty);
  }

  llvm::Constant *getZeroes(CharUnits ZeroSize) const {
    llvm::Type *Ty = llvm::ArrayType::get(CGM.CharTy, ZeroSize.getQuantity());
    return llvm::ConstantAggregateZero::get(Ty);
  }
};

/// Incremental builder for an llvm::Constant* holding a struct or array
/// constant.
class ConstantAggregateBuilder : private ConstantAggregateBuilderUtils {
  /// The elements of the constant. These two arrays must have the same size;
  /// Offsets[i] describes the offset of Elems[i] within the constant. The
  /// elements are kept in increasing offset order, and we ensure that there
  /// is no overlap: Offsets[i+1] >= Offsets[i] + getSize(Elemes[i]).
  ///
  /// This may contain explicit padding elements (in order to create a
  /// natural layout), but need not. Gaps between elements are implicitly
  /// considered to be filled with undef.
  llvm::SmallVector<llvm::Constant*, 32> Elems;
  llvm::SmallVector<CharUnits, 32> Offsets;

  /// The size of the constant (the maximum end offset of any added element).
  /// May be larger than the end of Elems.back() if we split the last element
  /// and removed some trailing undefs.
  CharUnits Size = CharUnits::Zero();

  /// This is true only if laying out Elems in order as the elements of a
  /// non-packed LLVM struct will give the correct layout.
  bool NaturalLayout = true;

  bool split(size_t Index, CharUnits Hint);
  std::optional<size_t> splitAt(CharUnits Pos);

  static llvm::Constant *buildFrom(CodeGenModule &CGM,
                                   ArrayRef<llvm::Constant *> Elems,
                                   ArrayRef<CharUnits> Offsets,
                                   CharUnits StartOffset, CharUnits Size,
                                   bool NaturalLayout, llvm::Type *DesiredTy,
                                   bool AllowOversized);

public:
  ConstantAggregateBuilder(CodeGenModule &CGM)
      : ConstantAggregateBuilderUtils(CGM) {}

  /// Update or overwrite the value starting at \p Offset with \c C.
  ///
  /// \param AllowOverwrite If \c true, this constant might overwrite (part of)
  ///        a constant that has already been added. This flag is only used to
  ///        detect bugs.
  bool add(llvm::Constant *C, CharUnits Offset, bool AllowOverwrite);

  /// Update or overwrite the bits starting at \p OffsetInBits with \p Bits.
  bool addBits(llvm::APInt Bits, uint64_t OffsetInBits, bool AllowOverwrite);

  /// Attempt to condense the value starting at \p Offset to a constant of type
  /// \p DesiredTy.
  void condense(CharUnits Offset, llvm::Type *DesiredTy);

  /// Produce a constant representing the entire accumulated value, ideally of
  /// the specified type. If \p AllowOversized, the constant might be larger
  /// than implied by \p DesiredTy (eg, if there is a flexible array member).
  /// Otherwise, the constant will be of exactly the same size as \p DesiredTy
  /// even if we can't represent it as that type.
  llvm::Constant *build(llvm::Type *DesiredTy, bool AllowOversized) const {
    return buildFrom(CGM, Elems, Offsets, CharUnits::Zero(), Size,
                     NaturalLayout, DesiredTy, AllowOversized);
  }
};

template<typename Container, typename Range = std::initializer_list<
                                 typename Container::value_type>>
static void replace(Container &C, size_t BeginOff, size_t EndOff, Range Vals) {
  assert(BeginOff <= EndOff && "invalid replacement range");
  llvm::replace(C, C.begin() + BeginOff, C.begin() + EndOff, Vals);
}

bool ConstantAggregateBuilder::add(llvm::Constant *C, CharUnits Offset,
                          bool AllowOverwrite) {
  // Common case: appending to a layout.
  if (Offset >= Size) {
    CharUnits Align = getAlignment(C);
    CharUnits AlignedSize = Size.alignTo(Align);
    if (AlignedSize > Offset || Offset.alignTo(Align) != Offset)
      NaturalLayout = false;
    else if (AlignedSize < Offset) {
      Elems.push_back(getPadding(Offset - Size));
      Offsets.push_back(Size);
    }
    Elems.push_back(C);
    Offsets.push_back(Offset);
    Size = Offset + getSize(C);
    return true;
  }

  // Uncommon case: constant overlaps what we've already created.
  std::optional<size_t> FirstElemToReplace = splitAt(Offset);
  if (!FirstElemToReplace)
    return false;

  CharUnits CSize = getSize(C);
  std::optional<size_t> LastElemToReplace = splitAt(Offset + CSize);
  if (!LastElemToReplace)
    return false;

  assert((FirstElemToReplace == LastElemToReplace || AllowOverwrite) &&
         "unexpectedly overwriting field");

  replace(Elems, *FirstElemToReplace, *LastElemToReplace, {C});
  replace(Offsets, *FirstElemToReplace, *LastElemToReplace, {Offset});
  Size = std::max(Size, Offset + CSize);
  NaturalLayout = false;
  return true;
}

bool ConstantAggregateBuilder::addBits(llvm::APInt Bits, uint64_t OffsetInBits,
                              bool AllowOverwrite) {
  const ASTContext &Context = CGM.getContext();
  const uint64_t CharWidth = CGM.getContext().getCharWidth();

  // Offset of where we want the first bit to go within the bits of the
  // current char.
  unsigned OffsetWithinChar = OffsetInBits % CharWidth;

  // We split bit-fields up into individual bytes. Walk over the bytes and
  // update them.
  for (CharUnits OffsetInChars =
           Context.toCharUnitsFromBits(OffsetInBits - OffsetWithinChar);
       /**/; ++OffsetInChars) {
    // Number of bits we want to fill in this char.
    unsigned WantedBits =
        std::min((uint64_t)Bits.getBitWidth(), CharWidth - OffsetWithinChar);

    // Get a char containing the bits we want in the right places. The other
    // bits have unspecified values.
    llvm::APInt BitsThisChar = Bits;
    if (BitsThisChar.getBitWidth() < CharWidth)
      BitsThisChar = BitsThisChar.zext(CharWidth);
    if (CGM.getDataLayout().isBigEndian()) {
      // Figure out how much to shift by. We may need to left-shift if we have
      // less than one byte of Bits left.
      int Shift = Bits.getBitWidth() - CharWidth + OffsetWithinChar;
      if (Shift > 0)
        BitsThisChar.lshrInPlace(Shift);
      else if (Shift < 0)
        BitsThisChar = BitsThisChar.shl(-Shift);
    } else {
      BitsThisChar = BitsThisChar.shl(OffsetWithinChar);
    }
    if (BitsThisChar.getBitWidth() > CharWidth)
      BitsThisChar = BitsThisChar.trunc(CharWidth);

    if (WantedBits == CharWidth) {
      // Got a full byte: just add it directly.
      add(llvm::ConstantInt::get(CGM.getLLVMContext(), BitsThisChar),
          OffsetInChars, AllowOverwrite);
    } else {
      // Partial byte: update the existing integer if there is one. If we
      // can't split out a 1-CharUnit range to update, then we can't add
      // these bits and fail the entire constant emission.
      std::optional<size_t> FirstElemToUpdate = splitAt(OffsetInChars);
      if (!FirstElemToUpdate)
        return false;
      std::optional<size_t> LastElemToUpdate =
          splitAt(OffsetInChars + CharUnits::One());
      if (!LastElemToUpdate)
        return false;
      assert(*LastElemToUpdate - *FirstElemToUpdate < 2 &&
             "should have at most one element covering one byte");

      // Figure out which bits we want and discard the rest.
      llvm::APInt UpdateMask(CharWidth, 0);
      if (CGM.getDataLayout().isBigEndian())
        UpdateMask.setBits(CharWidth - OffsetWithinChar - WantedBits,
                           CharWidth - OffsetWithinChar);
      else
        UpdateMask.setBits(OffsetWithinChar, OffsetWithinChar + WantedBits);
      BitsThisChar &= UpdateMask;

      if (*FirstElemToUpdate == *LastElemToUpdate ||
          Elems[*FirstElemToUpdate]->isNullValue() ||
          isa<llvm::UndefValue>(Elems[*FirstElemToUpdate])) {
        // All existing bits are either zero or undef.
        add(llvm::ConstantInt::get(CGM.getLLVMContext(), BitsThisChar),
            OffsetInChars, /*AllowOverwrite*/ true);
      } else {
        llvm::Constant *&ToUpdate = Elems[*FirstElemToUpdate];
        // In order to perform a partial update, we need the existing bitwise
        // value, which we can only extract for a constant int.
        auto *CI = dyn_cast<llvm::ConstantInt>(ToUpdate);
        if (!CI)
          return false;
        // Because this is a 1-CharUnit range, the constant occupying it must
        // be exactly one CharUnit wide.
        assert(CI->getBitWidth() == CharWidth && "splitAt failed");
        assert((!(CI->getValue() & UpdateMask) || AllowOverwrite) &&
               "unexpectedly overwriting bitfield");
        BitsThisChar |= (CI->getValue() & ~UpdateMask);
        ToUpdate = llvm::ConstantInt::get(CGM.getLLVMContext(), BitsThisChar);
      }
    }

    // Stop if we've added all the bits.
    if (WantedBits == Bits.getBitWidth())
      break;

    // Remove the consumed bits from Bits.
    if (!CGM.getDataLayout().isBigEndian())
      Bits.lshrInPlace(WantedBits);
    Bits = Bits.trunc(Bits.getBitWidth() - WantedBits);

    // The remanining bits go at the start of the following bytes.
    OffsetWithinChar = 0;
  }

  return true;
}

/// Returns a position within Elems and Offsets such that all elements
/// before the returned index end before Pos and all elements at or after
/// the returned index begin at or after Pos. Splits elements as necessary
/// to ensure this. Returns std::nullopt if we find something we can't split.
std::optional<size_t> ConstantAggregateBuilder::splitAt(CharUnits Pos) {
  if (Pos >= Size)
    return Offsets.size();

  while (true) {
    auto FirstAfterPos = llvm::upper_bound(Offsets, Pos);
    if (FirstAfterPos == Offsets.begin())
      return 0;

    // If we already have an element starting at Pos, we're done.
    size_t LastAtOrBeforePosIndex = FirstAfterPos - Offsets.begin() - 1;
    if (Offsets[LastAtOrBeforePosIndex] == Pos)
      return LastAtOrBeforePosIndex;

    // We found an element starting before Pos. Check for overlap.
    if (Offsets[LastAtOrBeforePosIndex] +
        getSize(Elems[LastAtOrBeforePosIndex]) <= Pos)
      return LastAtOrBeforePosIndex + 1;

    // Try to decompose it into smaller constants.
    if (!split(LastAtOrBeforePosIndex, Pos))
      return std::nullopt;
  }
}

/// Split the constant at index Index, if possible. Return true if we did.
/// Hint indicates the location at which we'd like to split, but may be
/// ignored.
bool ConstantAggregateBuilder::split(size_t Index, CharUnits Hint) {
  NaturalLayout = false;
  llvm::Constant *C = Elems[Index];
  CharUnits Offset = Offsets[Index];

  if (auto *CA = dyn_cast<llvm::ConstantAggregate>(C)) {
    // Expand the sequence into its contained elements.
    // FIXME: This assumes vector elements are byte-sized.
    replace(Elems, Index, Index + 1,
            llvm::map_range(llvm::seq(0u, CA->getNumOperands()),
                            [&](unsigned Op) { return CA->getOperand(Op); }));
    if (isa<llvm::ArrayType>(CA->getType()) ||
        isa<llvm::VectorType>(CA->getType())) {
      // Array or vector.
      llvm::Type *ElemTy =
          llvm::GetElementPtrInst::getTypeAtIndex(CA->getType(), (uint64_t)0);
      CharUnits ElemSize = getSize(ElemTy);
      replace(
          Offsets, Index, Index + 1,
          llvm::map_range(llvm::seq(0u, CA->getNumOperands()),
                          [&](unsigned Op) { return Offset + Op * ElemSize; }));
    } else {
      // Must be a struct.
      auto *ST = cast<llvm::StructType>(CA->getType());
      const llvm::StructLayout *Layout =
          CGM.getDataLayout().getStructLayout(ST);
      replace(Offsets, Index, Index + 1,
              llvm::map_range(
                  llvm::seq(0u, CA->getNumOperands()), [&](unsigned Op) {
                    return Offset + CharUnits::fromQuantity(
                                        Layout->getElementOffset(Op));
                  }));
    }
    return true;
  }

  if (auto *CDS = dyn_cast<llvm::ConstantDataSequential>(C)) {
    // Expand the sequence into its contained elements.
    // FIXME: This assumes vector elements are byte-sized.
    // FIXME: If possible, split into two ConstantDataSequentials at Hint.
    CharUnits ElemSize = getSize(CDS->getElementType());
    replace(Elems, Index, Index + 1,
            llvm::map_range(llvm::seq(0u, CDS->getNumElements()),
                            [&](unsigned Elem) {
                              return CDS->getElementAsConstant(Elem);
                            }));
    replace(Offsets, Index, Index + 1,
            llvm::map_range(
                llvm::seq(0u, CDS->getNumElements()),
                [&](unsigned Elem) { return Offset + Elem * ElemSize; }));
    return true;
  }

  if (isa<llvm::ConstantAggregateZero>(C)) {
    // Split into two zeros at the hinted offset.
    CharUnits ElemSize = getSize(C);
    assert(Hint > Offset && Hint < Offset + ElemSize && "nothing to split");
    replace(Elems, Index, Index + 1,
            {getZeroes(Hint - Offset), getZeroes(Offset + ElemSize - Hint)});
    replace(Offsets, Index, Index + 1, {Offset, Hint});
    return true;
  }

  if (isa<llvm::UndefValue>(C)) {
    // Drop undef; it doesn't contribute to the final layout.
    replace(Elems, Index, Index + 1, {});
    replace(Offsets, Index, Index + 1, {});
    return true;
  }

  // FIXME: We could split a ConstantInt if the need ever arose.
  // We don't need to do this to handle bit-fields because we always eagerly
  // split them into 1-byte chunks.

  return false;
}

static llvm::Constant *
EmitArrayConstant(CodeGenModule &CGM, llvm::ArrayType *DesiredType,
                  llvm::Type *CommonElementType, unsigned ArrayBound,
                  SmallVectorImpl<llvm::Constant *> &Elements,
                  llvm::Constant *Filler);

llvm::Constant *ConstantAggregateBuilder::buildFrom(
    CodeGenModule &CGM, ArrayRef<llvm::Constant *> Elems,
    ArrayRef<CharUnits> Offsets, CharUnits StartOffset, CharUnits Size,
    bool NaturalLayout, llvm::Type *DesiredTy, bool AllowOversized) {
  ConstantAggregateBuilderUtils Utils(CGM);

  if (Elems.empty())
    return llvm::UndefValue::get(DesiredTy);

  auto Offset = [&](size_t I) { return Offsets[I] - StartOffset; };

  // If we want an array type, see if all the elements are the same type and
  // appropriately spaced.
  if (llvm::ArrayType *ATy = dyn_cast<llvm::ArrayType>(DesiredTy)) {
    assert(!AllowOversized && "oversized array emission not supported");

    bool CanEmitArray = true;
    llvm::Type *CommonType = Elems[0]->getType();
    llvm::Constant *Filler = llvm::Constant::getNullValue(CommonType);
    CharUnits ElemSize = Utils.getSize(ATy->getElementType());
    SmallVector<llvm::Constant*, 32> ArrayElements;
    for (size_t I = 0; I != Elems.size(); ++I) {
      // Skip zeroes; we'll use a zero value as our array filler.
      if (Elems[I]->isNullValue())
        continue;

      // All remaining elements must be the same type.
      if (Elems[I]->getType() != CommonType ||
          Offset(I) % ElemSize != 0) {
        CanEmitArray = false;
        break;
      }
      ArrayElements.resize(Offset(I) / ElemSize + 1, Filler);
      ArrayElements.back() = Elems[I];
    }

    if (CanEmitArray) {
      return EmitArrayConstant(CGM, ATy, CommonType, ATy->getNumElements(),
                               ArrayElements, Filler);
    }

    // Can't emit as an array, carry on to emit as a struct.
  }

  // The size of the constant we plan to generate.  This is usually just
  // the size of the initialized type, but in AllowOversized mode (i.e.
  // flexible array init), it can be larger.
  CharUnits DesiredSize = Utils.getSize(DesiredTy);
  if (Size > DesiredSize) {
    assert(AllowOversized && "Elems are oversized");
    DesiredSize = Size;
  }

  // The natural alignment of an unpacked LLVM struct with the given elements.
  CharUnits Align = CharUnits::One();
  for (llvm::Constant *C : Elems)
    Align = std::max(Align, Utils.getAlignment(C));

  // The natural size of an unpacked LLVM struct with the given elements.
  CharUnits AlignedSize = Size.alignTo(Align);

  bool Packed = false;
  ArrayRef<llvm::Constant*> UnpackedElems = Elems;
  llvm::SmallVector<llvm::Constant*, 32> UnpackedElemStorage;
  if (DesiredSize < AlignedSize || DesiredSize.alignTo(Align) != DesiredSize) {
    // The natural layout would be too big; force use of a packed layout.
    NaturalLayout = false;
    Packed = true;
  } else if (DesiredSize > AlignedSize) {
    // The natural layout would be too small. Add padding to fix it. (This
    // is ignored if we choose a packed layout.)
    UnpackedElemStorage.assign(Elems.begin(), Elems.end());
    UnpackedElemStorage.push_back(Utils.getPadding(DesiredSize - Size));
    UnpackedElems = UnpackedElemStorage;
  }

  // If we don't have a natural layout, insert padding as necessary.
  // As we go, double-check to see if we can actually just emit Elems
  // as a non-packed struct and do so opportunistically if possible.
  llvm::SmallVector<llvm::Constant*, 32> PackedElems;
  if (!NaturalLayout) {
    CharUnits SizeSoFar = CharUnits::Zero();
    for (size_t I = 0; I != Elems.size(); ++I) {
      CharUnits Align = Utils.getAlignment(Elems[I]);
      CharUnits NaturalOffset = SizeSoFar.alignTo(Align);
      CharUnits DesiredOffset = Offset(I);
      assert(DesiredOffset >= SizeSoFar && "elements out of order");

      if (DesiredOffset != NaturalOffset)
        Packed = true;
      if (DesiredOffset != SizeSoFar)
        PackedElems.push_back(Utils.getPadding(DesiredOffset - SizeSoFar));
      PackedElems.push_back(Elems[I]);
      SizeSoFar = DesiredOffset + Utils.getSize(Elems[I]);
    }
    // If we're using the packed layout, pad it out to the desired size if
    // necessary.
    if (Packed) {
      assert(SizeSoFar <= DesiredSize &&
             "requested size is too small for contents");
      if (SizeSoFar < DesiredSize)
        PackedElems.push_back(Utils.getPadding(DesiredSize - SizeSoFar));
    }
  }

  llvm::StructType *STy = llvm::ConstantStruct::getTypeForElements(
      CGM.getLLVMContext(), Packed ? PackedElems : UnpackedElems, Packed);

  // Pick the type to use.  If the type is layout identical to the desired
  // type then use it, otherwise use whatever the builder produced for us.
  if (llvm::StructType *DesiredSTy = dyn_cast<llvm::StructType>(DesiredTy)) {
    if (DesiredSTy->isLayoutIdentical(STy))
      STy = DesiredSTy;
  }

  return llvm::ConstantStruct::get(STy, Packed ? PackedElems : UnpackedElems);
}

void ConstantAggregateBuilder::condense(CharUnits Offset,
                                        llvm::Type *DesiredTy) {
  CharUnits Size = getSize(DesiredTy);

  std::optional<size_t> FirstElemToReplace = splitAt(Offset);
  if (!FirstElemToReplace)
    return;
  size_t First = *FirstElemToReplace;

  std::optional<size_t> LastElemToReplace = splitAt(Offset + Size);
  if (!LastElemToReplace)
    return;
  size_t Last = *LastElemToReplace;

  size_t Length = Last - First;
  if (Length == 0)
    return;

  if (Length == 1 && Offsets[First] == Offset &&
      getSize(Elems[First]) == Size) {
    // Re-wrap single element structs if necessary. Otherwise, leave any single
    // element constant of the right size alone even if it has the wrong type.
    auto *STy = dyn_cast<llvm::StructType>(DesiredTy);
    if (STy && STy->getNumElements() == 1 &&
        STy->getElementType(0) == Elems[First]->getType())
      Elems[First] = llvm::ConstantStruct::get(STy, Elems[First]);
    return;
  }

  llvm::Constant *Replacement = buildFrom(
      CGM, ArrayRef(Elems).slice(First, Length),
      ArrayRef(Offsets).slice(First, Length), Offset, getSize(DesiredTy),
      /*known to have natural layout=*/false, DesiredTy, false);
  replace(Elems, First, Last, {Replacement});
  replace(Offsets, First, Last, {Offset});
}

//===----------------------------------------------------------------------===//
//                            ConstStructBuilder
//===----------------------------------------------------------------------===//

class ConstStructBuilder {
  CodeGenModule &CGM;
  ConstantEmitter &Emitter;
  ConstantAggregateBuilder &Builder;
  CharUnits StartOffset;

public:
  static llvm::Constant *BuildStruct(ConstantEmitter &Emitter,
                                     InitListExpr *ILE, QualType StructTy);
  static llvm::Constant *BuildStruct(ConstantEmitter &Emitter,
                                     const APValue &Value, QualType ValTy);
  static bool UpdateStruct(ConstantEmitter &Emitter,
                           ConstantAggregateBuilder &Const, CharUnits Offset,
                           InitListExpr *Updater);

private:
  ConstStructBuilder(ConstantEmitter &Emitter,
                     ConstantAggregateBuilder &Builder, CharUnits StartOffset)
      : CGM(Emitter.CGM), Emitter(Emitter), Builder(Builder),
        StartOffset(StartOffset) {}

  bool AppendField(const FieldDecl *Field, uint64_t FieldOffset,
                   llvm::Constant *InitExpr, bool AllowOverwrite = false);

  bool AppendBytes(CharUnits FieldOffsetInChars, llvm::Constant *InitCst,
                   bool AllowOverwrite = false);

  bool AppendBitField(const FieldDecl *Field, uint64_t FieldOffset,
                      llvm::ConstantInt *InitExpr, bool AllowOverwrite = false);

  bool Build(InitListExpr *ILE, bool AllowOverwrite);
  bool Build(const APValue &Val, const RecordDecl *RD, bool IsPrimaryBase,
             const CXXRecordDecl *VTableClass, CharUnits BaseOffset);
  llvm::Constant *Finalize(QualType Ty);
};

bool ConstStructBuilder::AppendField(
    const FieldDecl *Field, uint64_t FieldOffset, llvm::Constant *InitCst,
    bool AllowOverwrite) {
  const ASTContext &Context = CGM.getContext();

  CharUnits FieldOffsetInChars = Context.toCharUnitsFromBits(FieldOffset);

  return AppendBytes(FieldOffsetInChars, InitCst, AllowOverwrite);
}

bool ConstStructBuilder::AppendBytes(CharUnits FieldOffsetInChars,
                                     llvm::Constant *InitCst,
                                     bool AllowOverwrite) {
  return Builder.add(InitCst, StartOffset + FieldOffsetInChars, AllowOverwrite);
}

bool ConstStructBuilder::AppendBitField(
    const FieldDecl *Field, uint64_t FieldOffset, llvm::ConstantInt *CI,
    bool AllowOverwrite) {
  const CGRecordLayout &RL =
      CGM.getTypes().getCGRecordLayout(Field->getParent());
  const CGBitFieldInfo &Info = RL.getBitFieldInfo(Field);
  llvm::APInt FieldValue = CI->getValue();

  // Promote the size of FieldValue if necessary
  // FIXME: This should never occur, but currently it can because initializer
  // constants are cast to bool, and because clang is not enforcing bitfield
  // width limits.
  if (Info.Size > FieldValue.getBitWidth())
    FieldValue = FieldValue.zext(Info.Size);

  // Truncate the size of FieldValue to the bit field size.
  if (Info.Size < FieldValue.getBitWidth())
    FieldValue = FieldValue.trunc(Info.Size);

  return Builder.addBits(FieldValue,
                         CGM.getContext().toBits(StartOffset) + FieldOffset,
                         AllowOverwrite);
}

static bool EmitDesignatedInitUpdater(ConstantEmitter &Emitter,
                                      ConstantAggregateBuilder &Const,
                                      CharUnits Offset, QualType Type,
                                      InitListExpr *Updater) {
  if (Type->isRecordType())
    return ConstStructBuilder::UpdateStruct(Emitter, Const, Offset, Updater);

  auto CAT = Emitter.CGM.getContext().getAsConstantArrayType(Type);
  if (!CAT)
    return false;
  QualType ElemType = CAT->getElementType();
  CharUnits ElemSize = Emitter.CGM.getContext().getTypeSizeInChars(ElemType);
  llvm::Type *ElemTy = Emitter.CGM.getTypes().ConvertTypeForMem(ElemType);

  llvm::Constant *FillC = nullptr;
  if (Expr *Filler = Updater->getArrayFiller()) {
    if (!isa<NoInitExpr>(Filler)) {
      FillC = Emitter.tryEmitAbstractForMemory(Filler, ElemType);
      if (!FillC)
        return false;
    }
  }

  unsigned NumElementsToUpdate =
      FillC ? CAT->getSize().getZExtValue() : Updater->getNumInits();
  for (unsigned I = 0; I != NumElementsToUpdate; ++I, Offset += ElemSize) {
    Expr *Init = nullptr;
    if (I < Updater->getNumInits())
      Init = Updater->getInit(I);

    if (!Init && FillC) {
      if (!Const.add(FillC, Offset, true))
        return false;
    } else if (!Init || isa<NoInitExpr>(Init)) {
      continue;
    } else if (InitListExpr *ChildILE = dyn_cast<InitListExpr>(Init)) {
      if (!EmitDesignatedInitUpdater(Emitter, Const, Offset, ElemType,
                                     ChildILE))
        return false;
      // Attempt to reduce the array element to a single constant if necessary.
      Const.condense(Offset, ElemTy);
    } else {
      llvm::Constant *Val = Emitter.tryEmitPrivateForMemory(Init, ElemType);
      if (!Const.add(Val, Offset, true))
        return false;
    }
  }

  return true;
}

bool ConstStructBuilder::Build(InitListExpr *ILE, bool AllowOverwrite) {
  RecordDecl *RD = ILE->getType()->castAs<RecordType>()->getDecl();
  const ASTRecordLayout &Layout = CGM.getContext().getASTRecordLayout(RD);

  unsigned FieldNo = -1;
  unsigned ElementNo = 0;

  // Bail out if we have base classes. We could support these, but they only
  // arise in C++1z where we will have already constant folded most interesting
  // cases. FIXME: There are still a few more cases we can handle this way.
  if (auto *CXXRD = dyn_cast<CXXRecordDecl>(RD))
    if (CXXRD->getNumBases())
      return false;

  for (FieldDecl *Field : RD->fields()) {
    ++FieldNo;

    // If this is a union, skip all the fields that aren't being initialized.
    if (RD->isUnion() &&
        !declaresSameEntity(ILE->getInitializedFieldInUnion(), Field))
      continue;

    // Don't emit anonymous bitfields.
    if (Field->isUnnamedBitfield())
      continue;

    // Get the initializer.  A struct can include fields without initializers,
    // we just use explicit null values for them.
    Expr *Init = nullptr;
    if (ElementNo < ILE->getNumInits())
      Init = ILE->getInit(ElementNo++);
    if (Init && isa<NoInitExpr>(Init))
      continue;

    // Zero-sized fields are not emitted, but their initializers may still
    // prevent emission of this struct as a constant.
    if (Field->isZeroSize(CGM.getContext())) {
      if (Init->HasSideEffects(CGM.getContext()))
        return false;
      continue;
    }

    // When emitting a DesignatedInitUpdateExpr, a nested InitListExpr
    // represents additional overwriting of our current constant value, and not
    // a new constant to emit independently.
    if (AllowOverwrite &&
        (Field->getType()->isArrayType() || Field->getType()->isRecordType())) {
      if (auto *SubILE = dyn_cast<InitListExpr>(Init)) {
        CharUnits Offset = CGM.getContext().toCharUnitsFromBits(
            Layout.getFieldOffset(FieldNo));
        if (!EmitDesignatedInitUpdater(Emitter, Builder, StartOffset + Offset,
                                       Field->getType(), SubILE))
          return false;
        // If we split apart the field's value, try to collapse it down to a
        // single value now.
        Builder.condense(StartOffset + Offset,
                         CGM.getTypes().ConvertTypeForMem(Field->getType()));
        continue;
      }
    }

    llvm::Constant *EltInit =
        Init ? Emitter.tryEmitPrivateForMemory(Init, Field->getType())
             : Emitter.emitNullForMemory(Field->getType());
    if (!EltInit)
      return false;

    if (!Field->isBitField()) {
      // Handle non-bitfield members.
      if (!AppendField(Field, Layout.getFieldOffset(FieldNo), EltInit,
                       AllowOverwrite))
        return false;
      // After emitting a non-empty field with [[no_unique_address]], we may
      // need to overwrite its tail padding.
      if (Field->hasAttr<NoUniqueAddressAttr>())
        AllowOverwrite = true;
    } else {
      // Otherwise we have a bitfield.
      if (auto *CI = dyn_cast<llvm::ConstantInt>(EltInit)) {
        if (!AppendBitField(Field, Layout.getFieldOffset(FieldNo), CI,
                            AllowOverwrite))
          return false;
      } else {
        // We are trying to initialize a bitfield with a non-trivial constant,
        // this must require run-time code.
        return false;
      }
    }
  }

  return true;
}

namespace {
struct BaseInfo {
  BaseInfo(const CXXRecordDecl *Decl, CharUnits Offset, unsigned Index)
    : Decl(Decl), Offset(Offset), Index(Index) {
  }

  const CXXRecordDecl *Decl;
  CharUnits Offset;
  unsigned Index;

  bool operator<(const BaseInfo &O) const { return Offset < O.Offset; }
};
}

bool ConstStructBuilder::Build(const APValue &Val, const RecordDecl *RD,
                               bool IsPrimaryBase,
                               const CXXRecordDecl *VTableClass,
                               CharUnits Offset) {
  const ASTRecordLayout &Layout = CGM.getContext().getASTRecordLayout(RD);

  if (const CXXRecordDecl *CD = dyn_cast<CXXRecordDecl>(RD)) {
    // Add a vtable pointer, if we need one and it hasn't already been added.
    if (Layout.hasOwnVFPtr()) {
      llvm::Constant *VTableAddressPoint =
          CGM.getCXXABI().getVTableAddressPointForConstExpr(
              BaseSubobject(CD, Offset), VTableClass);
      if (!AppendBytes(Offset, VTableAddressPoint))
        return false;
    }

    // Accumulate and sort bases, in order to visit them in address order, which
    // may not be the same as declaration order.
    SmallVector<BaseInfo, 8> Bases;
    Bases.reserve(CD->getNumBases());
    unsigned BaseNo = 0;
    for (CXXRecordDecl::base_class_const_iterator Base = CD->bases_begin(),
         BaseEnd = CD->bases_end(); Base != BaseEnd; ++Base, ++BaseNo) {
      assert(!Base->isVirtual() && "should not have virtual bases here");
      const CXXRecordDecl *BD = Base->getType()->getAsCXXRecordDecl();
      CharUnits BaseOffset = Layout.getBaseClassOffset(BD);
      Bases.push_back(BaseInfo(BD, BaseOffset, BaseNo));
    }
    llvm::stable_sort(Bases);

    for (unsigned I = 0, N = Bases.size(); I != N; ++I) {
      BaseInfo &Base = Bases[I];

      bool IsPrimaryBase = Layout.getPrimaryBase() == Base.Decl;
      Build(Val.getStructBase(Base.Index), Base.Decl, IsPrimaryBase,
            VTableClass, Offset + Base.Offset);
    }
  }

  unsigned FieldNo = 0;
  uint64_t OffsetBits = CGM.getContext().toBits(Offset);

  bool AllowOverwrite = false;
  for (RecordDecl::field_iterator Field = RD->field_begin(),
       FieldEnd = RD->field_end(); Field != FieldEnd; ++Field, ++FieldNo) {
    // If this is a union, skip all the fields that aren't being initialized.
    if (RD->isUnion() && !declaresSameEntity(Val.getUnionField(), *Field))
      continue;

    // Don't emit anonymous bitfields or zero-sized fields.
    if (Field->isUnnamedBitfield() || Field->isZeroSize(CGM.getContext()))
      continue;

    // Emit the value of the initializer.
    const APValue &FieldValue =
      RD->isUnion() ? Val.getUnionValue() : Val.getStructField(FieldNo);
    llvm::Constant *EltInit =
      Emitter.tryEmitPrivateForMemory(FieldValue, Field->getType());
    if (!EltInit)
      return false;

    if (!Field->isBitField()) {
      // Handle non-bitfield members.
      if (!AppendField(*Field, Layout.getFieldOffset(FieldNo) + OffsetBits,
                       EltInit, AllowOverwrite))
        return false;
      // After emitting a non-empty field with [[no_unique_address]], we may
      // need to overwrite its tail padding.
      if (Field->hasAttr<NoUniqueAddressAttr>())
        AllowOverwrite = true;
    } else {
      // Otherwise we have a bitfield.
      if (!AppendBitField(*Field, Layout.getFieldOffset(FieldNo) + OffsetBits,
                          cast<llvm::ConstantInt>(EltInit), AllowOverwrite))
        return false;
    }
  }

  return true;
}

llvm::Constant *ConstStructBuilder::Finalize(QualType Type) {
  Type = Type.getNonReferenceType();
  RecordDecl *RD = Type->castAs<RecordType>()->getDecl();
  llvm::Type *ValTy = CGM.getTypes().ConvertType(Type);
  return Builder.build(ValTy, RD->hasFlexibleArrayMember());
}

llvm::Constant *ConstStructBuilder::BuildStruct(ConstantEmitter &Emitter,
                                                InitListExpr *ILE,
                                                QualType ValTy) {
  ConstantAggregateBuilder Const(Emitter.CGM);
  ConstStructBuilder Builder(Emitter, Const, CharUnits::Zero());

  if (!Builder.Build(ILE, /*AllowOverwrite*/false))
    return nullptr;

  return Builder.Finalize(ValTy);
}

llvm::Constant *ConstStructBuilder::BuildStruct(ConstantEmitter &Emitter,
                                                const APValue &Val,
                                                QualType ValTy) {
  ConstantAggregateBuilder Const(Emitter.CGM);
  ConstStructBuilder Builder(Emitter, Const, CharUnits::Zero());

  const RecordDecl *RD = ValTy->castAs<RecordType>()->getDecl();
  const CXXRecordDecl *CD = dyn_cast<CXXRecordDecl>(RD);
  if (!Builder.Build(Val, RD, false, CD, CharUnits::Zero()))
    return nullptr;

  return Builder.Finalize(ValTy);
}

bool ConstStructBuilder::UpdateStruct(ConstantEmitter &Emitter,
                                      ConstantAggregateBuilder &Const,
                                      CharUnits Offset, InitListExpr *Updater) {
  return ConstStructBuilder(Emitter, Const, Offset)
      .Build(Updater, /*AllowOverwrite*/ true);
}

//===----------------------------------------------------------------------===//
//                             ConstExprEmitter
//===----------------------------------------------------------------------===//

static ConstantAddress
tryEmitGlobalCompoundLiteral(ConstantEmitter &emitter,
                             const CompoundLiteralExpr *E) {
  CodeGenModule &CGM = emitter.CGM;
  CharUnits Align = CGM.getContext().getTypeAlignInChars(E->getType());
  if (llvm::GlobalVariable *Addr =
          CGM.getAddrOfConstantCompoundLiteralIfEmitted(E))
    return ConstantAddress(Addr, Addr->getValueType(), Align);

  LangAS addressSpace = E->getType().getAddressSpace();
  llvm::Constant *C = emitter.tryEmitForInitializer(E->getInitializer(),
                                                    addressSpace, E->getType());
  if (!C) {
    assert(!E->isFileScope() &&
           "file-scope compound literal did not have constant initializer!");
    return ConstantAddress::invalid();
  }

  auto GV = new llvm::GlobalVariable(
      CGM.getModule(), C->getType(),
      E->getType().isConstantStorage(CGM.getContext(), true, false),
      llvm::GlobalValue::InternalLinkage, C, ".compoundliteral", nullptr,
      llvm::GlobalVariable::NotThreadLocal,
      CGM.getContext().getTargetAddressSpace(addressSpace));
  emitter.finalize(GV);
  GV->setAlignment(Align.getAsAlign());
  CGM.setAddrOfConstantCompoundLiteral(E, GV);
  return ConstantAddress(GV, GV->getValueType(), Align);
}

static llvm::Constant *
EmitArrayConstant(CodeGenModule &CGM, llvm::ArrayType *DesiredType,
                  llvm::Type *CommonElementType, unsigned ArrayBound,
                  SmallVectorImpl<llvm::Constant *> &Elements,
                  llvm::Constant *Filler) {
  // Figure out how long the initial prefix of non-zero elements is.
  unsigned NonzeroLength = ArrayBound;
  if (Elements.size() < NonzeroLength && Filler->isNullValue())
    NonzeroLength = Elements.size();
  if (NonzeroLength == Elements.size()) {
    while (NonzeroLength > 0 && Elements[NonzeroLength - 1]->isNullValue())
      --NonzeroLength;
  }

  if (NonzeroLength == 0)
    return llvm::ConstantAggregateZero::get(DesiredType);

  // Add a zeroinitializer array filler if we have lots of trailing zeroes.
  unsigned TrailingZeroes = ArrayBound - NonzeroLength;
  if (TrailingZeroes >= 8) {
    assert(Elements.size() >= NonzeroLength &&
           "missing initializer for non-zero element");

    // If all the elements had the same type up to the trailing zeroes, emit a
    // struct of two arrays (the nonzero data and the zeroinitializer).
    if (CommonElementType && NonzeroLength >= 8) {
      llvm::Constant *Initial = llvm::ConstantArray::get(
          llvm::ArrayType::get(CommonElementType, NonzeroLength),
          ArrayRef(Elements).take_front(NonzeroLength));
      Elements.resize(2);
      Elements[0] = Initial;
    } else {
      Elements.resize(NonzeroLength + 1);
    }

    auto *FillerType =
        CommonElementType ? CommonElementType : DesiredType->getElementType();
    FillerType = llvm::ArrayType::get(FillerType, TrailingZeroes);
    Elements.back() = llvm::ConstantAggregateZero::get(FillerType);
    CommonElementType = nullptr;
  } else if (Elements.size() != ArrayBound) {
    // Otherwise pad to the right size with the filler if necessary.
    Elements.resize(ArrayBound, Filler);
    if (Filler->getType() != CommonElementType)
      CommonElementType = nullptr;
  }

  // If all elements have the same type, just emit an array constant.
  if (CommonElementType)
    return llvm::ConstantArray::get(
        llvm::ArrayType::get(CommonElementType, ArrayBound), Elements);

  // We have mixed types. Use a packed struct.
  llvm::SmallVector<llvm::Type *, 16> Types;
  Types.reserve(Elements.size());
  for (llvm::Constant *Elt : Elements)
    Types.push_back(Elt->getType());
  llvm::StructType *SType =
      llvm::StructType::get(CGM.getLLVMContext(), Types, true);
  return llvm::ConstantStruct::get(SType, Elements);
}

// This class only needs to handle arrays, structs and unions. Outside C++11
// mode, we don't currently constant fold those types.  All other types are
// handled by constant folding.
//
// Constant folding is currently missing support for a few features supported
// here: CK_ToUnion, CK_ReinterpretMemberPointer, and DesignatedInitUpdateExpr.
class ConstExprEmitter :
  public StmtVisitor<ConstExprEmitter, llvm::Constant*, QualType> {
  CodeGenModule &CGM;
  ConstantEmitter &Emitter;
  llvm::LLVMContext &VMContext;
public:
  ConstExprEmitter(ConstantEmitter &emitter)
    : CGM(emitter.CGM), Emitter(emitter), VMContext(CGM.getLLVMContext()) {
  }

  //===--------------------------------------------------------------------===//
  //                            Visitor Methods
  //===--------------------------------------------------------------------===//

  llvm::Constant *VisitStmt(Stmt *S, QualType T) {
    return nullptr;
  }

  llvm::Constant *VisitConstantExpr(ConstantExpr *CE, QualType T) {
    if (llvm::Constant *Result = Emitter.tryEmitConstantExpr(CE))
      return Result;
    return Visit(CE->getSubExpr(), T);
  }

  llvm::Constant *VisitParenExpr(ParenExpr *PE, QualType T) {
    return Visit(PE->getSubExpr(), T);
  }

  llvm::Constant *
  VisitSubstNonTypeTemplateParmExpr(SubstNonTypeTemplateParmExpr *PE,
                                    QualType T) {
    return Visit(PE->getReplacement(), T);
  }

  llvm::Constant *VisitGenericSelectionExpr(GenericSelectionExpr *GE,
                                            QualType T) {
    return Visit(GE->getResultExpr(), T);
  }

  llvm::Constant *VisitChooseExpr(ChooseExpr *CE, QualType T) {
    return Visit(CE->getChosenSubExpr(), T);
  }

  llvm::Constant *VisitCompoundLiteralExpr(CompoundLiteralExpr *E, QualType T) {
    return Visit(E->getInitializer(), T);
  }

  llvm::Constant *VisitCastExpr(CastExpr *E, QualType destType) {
    if (const auto *ECE = dyn_cast<ExplicitCastExpr>(E))
      CGM.EmitExplicitCastExprType(ECE, Emitter.CGF);
    Expr *subExpr = E->getSubExpr();

    switch (E->getCastKind()) {
    case CK_ToUnion: {
      // GCC cast to union extension
      assert(E->getType()->isUnionType() &&
             "Destination type is not union type!");

      auto field = E->getTargetUnionField();

      auto C = Emitter.tryEmitPrivateForMemory(subExpr, field->getType());
      if (!C) return nullptr;

      auto destTy = ConvertType(destType);
      if (C->getType() == destTy) return C;

      // Build a struct with the union sub-element as the first member,
      // and padded to the appropriate size.
      SmallVector<llvm::Constant*, 2> Elts;
      SmallVector<llvm::Type*, 2> Types;
      Elts.push_back(C);
      Types.push_back(C->getType());
      unsigned CurSize = CGM.getDataLayout().getTypeAllocSize(C->getType());
      unsigned TotalSize = CGM.getDataLayout().getTypeAllocSize(destTy);

      assert(CurSize <= TotalSize && "Union size mismatch!");
      if (unsigned NumPadBytes = TotalSize - CurSize) {
        llvm::Type *Ty = CGM.CharTy;
        if (NumPadBytes > 1)
          Ty = llvm::ArrayType::get(Ty, NumPadBytes);

        Elts.push_back(llvm::UndefValue::get(Ty));
        Types.push_back(Ty);
      }

      llvm::StructType *STy = llvm::StructType::get(VMContext, Types, false);
      return llvm::ConstantStruct::get(STy, Elts);
    }

    case CK_AddressSpaceConversion: {
      auto C = Emitter.tryEmitPrivate(subExpr, subExpr->getType());
      if (!C) return nullptr;
      LangAS destAS = E->getType()->getPointeeType().getAddressSpace();
      LangAS srcAS = subExpr->getType()->getPointeeType().getAddressSpace();
      llvm::Type *destTy = ConvertType(E->getType());
      return CGM.getTargetCodeGenInfo().performAddrSpaceCast(CGM, C, srcAS,
                                                             destAS, destTy);
    }

    case CK_LValueToRValue: {
      // We don't really support doing lvalue-to-rvalue conversions here; any
      // interesting conversions should be done in Evaluate().  But as a
      // special case, allow compound literals to support the gcc extension
      // allowing "struct x {int x;} x = (struct x) {};".
      if (auto *E = dyn_cast<CompoundLiteralExpr>(subExpr->IgnoreParens()))
        return Visit(E->getInitializer(), destType);
      return nullptr;
    }

    case CK_AtomicToNonAtomic:
    case CK_NonAtomicToAtomic:
    case CK_NoOp:
    case CK_ConstructorConversion:
      return Visit(subExpr, destType);

    case CK_ArrayToPointerDecay:
      if (const auto *S = dyn_cast<StringLiteral>(subExpr))
        return CGM.GetAddrOfConstantStringFromLiteral(S).getPointer();
      return nullptr;
    case CK_NullToPointer:
      if (Visit(subExpr, destType))
        return CGM.EmitNullConstant(destType);
      return nullptr;

    case CK_IntToOCLSampler:
      llvm_unreachable("global sampler variables are not generated");

    case CK_IntegralCast: {
      QualType FromType = subExpr->getType();
      // See also HandleIntToIntCast in ExprConstant.cpp
      if (FromType->isIntegerType())
        if (llvm::Constant *C = Visit(subExpr, FromType))
          if (auto *CI = dyn_cast<llvm::ConstantInt>(C)) {
            unsigned SrcWidth = CGM.getContext().getIntWidth(FromType);
            unsigned DstWidth = CGM.getContext().getIntWidth(destType);
            if (DstWidth == SrcWidth)
              return CI;
            llvm::APInt A = FromType->isSignedIntegerType()
                                ? CI->getValue().sextOrTrunc(DstWidth)
                                : CI->getValue().zextOrTrunc(DstWidth);
            return llvm::ConstantInt::get(CGM.getLLVMContext(), A);
          }
      return nullptr;
    }

    case CK_Dependent: llvm_unreachable("saw dependent cast!");

    case CK_BuiltinFnToFnPtr:
      llvm_unreachable("builtin functions are handled elsewhere");

    case CK_ReinterpretMemberPointer:
    case CK_DerivedToBaseMemberPointer:
    case CK_BaseToDerivedMemberPointer: {
      auto C = Emitter.tryEmitPrivate(subExpr, subExpr->getType());
      if (!C) return nullptr;
      return CGM.getCXXABI().EmitMemberPointerConversion(E, C);
    }

    // These will never be supported.
    case CK_ObjCObjectLValueCast:
    case CK_ARCProduceObject:
    case CK_ARCConsumeObject:
    case CK_ARCReclaimReturnedObject:
    case CK_ARCExtendBlockObject:
    case CK_CopyAndAutoreleaseBlockObject:
      return nullptr;

    // These don't need to be handled here because Evaluate knows how to
    // evaluate them in the cases where they can be folded.
    case CK_BitCast:
    case CK_ToVoid:
    case CK_Dynamic:
    case CK_LValueBitCast:
    case CK_LValueToRValueBitCast:
    case CK_NullToMemberPointer:
    case CK_UserDefinedConversion:
    case CK_CPointerToObjCPointerCast:
    case CK_BlockPointerToObjCPointerCast:
    case CK_AnyPointerToBlockPointerCast:
    case CK_FunctionToPointerDecay:
    case CK_BaseToDerived:
    case CK_DerivedToBase:
    case CK_UncheckedDerivedToBase:
    case CK_MemberPointerToBoolean:
    case CK_VectorSplat:
    case CK_FloatingRealToComplex:
    case CK_FloatingComplexToReal:
    case CK_FloatingComplexToBoolean:
    case CK_FloatingComplexCast:
    case CK_FloatingComplexToIntegralComplex:
    case CK_IntegralRealToComplex:
    case CK_IntegralComplexToReal:
    case CK_IntegralComplexToBoolean:
    case CK_IntegralComplexCast:
    case CK_IntegralComplexToFloatingComplex:
    case CK_PointerToIntegral:
    case CK_PointerToBoolean:
    case CK_BooleanToSignedIntegral:
    case CK_IntegralToPointer:
    case CK_IntegralToBoolean:
    case CK_IntegralToFloating:
    case CK_FloatingToIntegral:
    case CK_FloatingToBoolean:
    case CK_FloatingCast:
    case CK_FloatingToFixedPoint:
    case CK_FixedPointToFloating:
    case CK_FixedPointCast:
    case CK_FixedPointToBoolean:
    case CK_FixedPointToIntegral:
    case CK_IntegralToFixedPoint:
    case CK_ZeroToOCLOpaqueType:
    case CK_MatrixCast:
      return nullptr;
    }
    llvm_unreachable("Invalid CastKind");
  }

  llvm::Constant *VisitCXXDefaultInitExpr(CXXDefaultInitExpr *DIE, QualType T) {
    // No need for a DefaultInitExprScope: we don't handle 'this' in a
    // constant expression.
    return Visit(DIE->getExpr(), T);
  }

  llvm::Constant *VisitExprWithCleanups(ExprWithCleanups *E, QualType T) {
    return Visit(E->getSubExpr(), T);
  }

  llvm::Constant *VisitIntegerLiteral(IntegerLiteral *I, QualType T) {
    return llvm::ConstantInt::get(CGM.getLLVMContext(), I->getValue());
  }

  llvm::Constant *EmitArrayInitialization(InitListExpr *ILE, QualType T) {
    auto *CAT = CGM.getContext().getAsConstantArrayType(ILE->getType());
    assert(CAT && "can't emit array init for non-constant-bound array");
    unsigned NumInitElements = ILE->getNumInits();
    unsigned NumElements = CAT->getSize().getZExtValue();

    // Initialising an array requires us to automatically
    // initialise any elements that have not been initialised explicitly
    unsigned NumInitableElts = std::min(NumInitElements, NumElements);

    QualType EltType = CAT->getElementType();

    // Initialize remaining array elements.
    llvm::Constant *fillC = nullptr;
    if (Expr *filler = ILE->getArrayFiller()) {
      fillC = Emitter.tryEmitAbstractForMemory(filler, EltType);
      if (!fillC)
        return nullptr;
    }

    // Copy initializer elements.
    SmallVector<llvm::Constant*, 16> Elts;
    if (fillC && fillC->isNullValue())
      Elts.reserve(NumInitableElts + 1);
    else
      Elts.reserve(NumElements);

    llvm::Type *CommonElementType = nullptr;
    for (unsigned i = 0; i < NumInitableElts; ++i) {
      Expr *Init = ILE->getInit(i);
      llvm::Constant *C = Emitter.tryEmitPrivateForMemory(Init, EltType);
      if (!C)
        return nullptr;
      if (i == 0)
        CommonElementType = C->getType();
      else if (C->getType() != CommonElementType)
        CommonElementType = nullptr;
      Elts.push_back(C);
    }

    llvm::ArrayType *Desired =
        cast<llvm::ArrayType>(CGM.getTypes().ConvertType(ILE->getType()));
    return EmitArrayConstant(CGM, Desired, CommonElementType, NumElements, Elts,
                             fillC);
  }

  llvm::Constant *EmitRecordInitialization(InitListExpr *ILE, QualType T) {
    return ConstStructBuilder::BuildStruct(Emitter, ILE, T);
  }

  llvm::Constant *VisitImplicitValueInitExpr(ImplicitValueInitExpr* E,
                                             QualType T) {
    return CGM.EmitNullConstant(T);
  }

  llvm::Constant *VisitInitListExpr(InitListExpr *ILE, QualType T) {
    if (ILE->isTransparent())
      return Visit(ILE->getInit(0), T);

    if (ILE->getType()->isArrayType())
      return EmitArrayInitialization(ILE, T);

    if (ILE->getType()->isRecordType())
      return EmitRecordInitialization(ILE, T);

    return nullptr;
  }

  llvm::Constant *VisitDesignatedInitUpdateExpr(DesignatedInitUpdateExpr *E,
                                                QualType destType) {
    auto C = Visit(E->getBase(), destType);
    if (!C)
      return nullptr;

    ConstantAggregateBuilder Const(CGM);
    Const.add(C, CharUnits::Zero(), false);

    if (!EmitDesignatedInitUpdater(Emitter, Const, CharUnits::Zero(), destType,
                                   E->getUpdater()))
      return nullptr;

    llvm::Type *ValTy = CGM.getTypes().ConvertType(destType);
    bool HasFlexibleArray = false;
    if (auto *RT = destType->getAs<RecordType>())
      HasFlexibleArray = RT->getDecl()->hasFlexibleArrayMember();
    return Const.build(ValTy, HasFlexibleArray);
  }

  llvm::Constant *VisitCXXConstructExpr(CXXConstructExpr *E, QualType Ty) {
    if (!E->getConstructor()->isTrivial())
      return nullptr;

    // Only default and copy/move constructors can be trivial.
    if (E->getNumArgs()) {
      assert(E->getNumArgs() == 1 && "trivial ctor with > 1 argument");
      assert(E->getConstructor()->isCopyOrMoveConstructor() &&
             "trivial ctor has argument but isn't a copy/move ctor");

      Expr *Arg = E->getArg(0);
      assert(CGM.getContext().hasSameUnqualifiedType(Ty, Arg->getType()) &&
             "argument to copy ctor is of wrong type");

      // Look through the temporary; it's just converting the value to an
      // lvalue to pass it to the constructor.
      if (auto *MTE = dyn_cast<MaterializeTemporaryExpr>(Arg))
        return Visit(MTE->getSubExpr(), Ty);
      // Don't try to support arbitrary lvalue-to-rvalue conversions for now.
      return nullptr;
    }

    return CGM.EmitNullConstant(Ty);
  }

  llvm::Constant *VisitStringLiteral(StringLiteral *E, QualType T) {
    // This is a string literal initializing an array in an initializer.
    return CGM.GetConstantArrayFromStringLiteral(E);
  }

  llvm::Constant *VisitObjCEncodeExpr(ObjCEncodeExpr *E, QualType T) {
    // This must be an @encode initializing an array in a static initializer.
    // Don't emit it as the address of the string, emit the string data itself
    // as an inline array.
    std::string Str;
    CGM.getContext().getObjCEncodingForType(E->getEncodedType(), Str);
    const ConstantArrayType *CAT = CGM.getContext().getAsConstantArrayType(T);
    assert(CAT && "String data not of constant array type!");

    // Resize the string to the right size, adding zeros at the end, or
    // truncating as needed.
    Str.resize(CAT->getSize().getZExtValue(), '\0');
    return llvm::ConstantDataArray::getString(VMContext, Str, false);
  }

  llvm::Constant *VisitUnaryExtension(const UnaryOperator *E, QualType T) {
    return Visit(E->getSubExpr(), T);
  }

  llvm::Constant *VisitUnaryMinus(UnaryOperator *U, QualType T) {
    if (llvm::Constant *C = Visit(U->getSubExpr(), T))
      if (auto *CI = dyn_cast<llvm::ConstantInt>(C))
        return llvm::ConstantInt::get(CGM.getLLVMContext(), -CI->getValue());
    return nullptr;
  }

  // Utility methods
  llvm::Type *ConvertType(QualType T) {
    return CGM.getTypes().ConvertType(T);
  }
};

}  // end anonymous namespace.

llvm::Constant *ConstantEmitter::validateAndPopAbstract(llvm::Constant *C,
                                                        AbstractState saved) {
  Abstract = saved.OldValue;

  assert(saved.OldPlaceholdersSize == PlaceholderAddresses.size() &&
         "created a placeholder while doing an abstract emission?");

  // No validation necessary for now.
  // No cleanup to do for now.
  return C;
}

llvm::Constant *
ConstantEmitter::tryEmitAbstractForInitializer(const VarDecl &D) {
  auto state = pushAbstract();
  auto C = tryEmitPrivateForVarInit(D);
  return validateAndPopAbstract(C, state);
}

llvm::Constant *
ConstantEmitter::tryEmitAbstract(const Expr *E, QualType destType) {
  auto state = pushAbstract();
  auto C = tryEmitPrivate(E, destType);
  return validateAndPopAbstract(C, state);
}

llvm::Constant *
ConstantEmitter::tryEmitAbstract(const APValue &value, QualType destType) {
  auto state = pushAbstract();
  auto C = tryEmitPrivate(value, destType);
  return validateAndPopAbstract(C, state);
}

llvm::Constant *ConstantEmitter::tryEmitConstantExpr(const ConstantExpr *CE) {
  if (!CE->hasAPValueResult())
    return nullptr;

  QualType RetType = CE->getType();
  if (CE->isGLValue())
    RetType = CGM.getContext().getLValueReferenceType(RetType);

  return emitAbstract(CE->getBeginLoc(), CE->getAPValueResult(), RetType);
}

llvm::Constant *
ConstantEmitter::emitAbstract(const Expr *E, QualType destType) {
  auto state = pushAbstract();
  auto C = tryEmitPrivate(E, destType);
  C = validateAndPopAbstract(C, state);
  if (!C) {
    CGM.Error(E->getExprLoc(),
              "internal error: could not emit constant value \"abstractly\"");
    C = CGM.EmitNullConstant(destType);
  }
  return C;
}

llvm::Constant *
ConstantEmitter::emitAbstract(SourceLocation loc, const APValue &value,
                              QualType destType) {
  auto state = pushAbstract();
  auto C = tryEmitPrivate(value, destType);
  C = validateAndPopAbstract(C, state);
  if (!C) {
    CGM.Error(loc,
              "internal error: could not emit constant value \"abstractly\"");
    C = CGM.EmitNullConstant(destType);
  }
  return C;
}

llvm::Constant *ConstantEmitter::tryEmitForInitializer(const VarDecl &D) {
  initializeNonAbstract(D.getType().getAddressSpace());
  return markIfFailed(tryEmitPrivateForVarInit(D));
}

llvm::Constant *ConstantEmitter::tryEmitForInitializer(const Expr *E,
                                                       LangAS destAddrSpace,
                                                       QualType destType) {
  initializeNonAbstract(destAddrSpace);
  return markIfFailed(tryEmitPrivateForMemory(E, destType));
}

llvm::Constant *ConstantEmitter::emitForInitializer(const APValue &value,
                                                    LangAS destAddrSpace,
                                                    QualType destType) {
  initializeNonAbstract(destAddrSpace);
  auto C = tryEmitPrivateForMemory(value, destType);
  assert(C && "couldn't emit constant value non-abstractly?");
  return C;
}

llvm::GlobalValue *ConstantEmitter::getCurrentAddrPrivate() {
  assert(!Abstract && "cannot get current address for abstract constant");



  // Make an obviously ill-formed global that should blow up compilation
  // if it survives.
  auto global = new llvm::GlobalVariable(CGM.getModule(), CGM.Int8Ty, true,
                                         llvm::GlobalValue::PrivateLinkage,
                                         /*init*/ nullptr,
                                         /*name*/ "",
                                         /*before*/ nullptr,
                                         llvm::GlobalVariable::NotThreadLocal,
                                         CGM.getContext().getTargetAddressSpace(DestAddressSpace));

  PlaceholderAddresses.push_back(std::make_pair(nullptr, global));

  return global;
}

void ConstantEmitter::registerCurrentAddrPrivate(llvm::Constant *signal,
                                           llvm::GlobalValue *placeholder) {
  assert(!PlaceholderAddresses.empty());
  assert(PlaceholderAddresses.back().first == nullptr);
  assert(PlaceholderAddresses.back().second == placeholder);
  PlaceholderAddresses.back().first = signal;
}

namespace {
  struct ReplacePlaceholders {
    CodeGenModule &CGM;

    /// The base address of the global.
    llvm::Constant *Base;
    llvm::Type *BaseValueTy = nullptr;

    /// The placeholder addresses that were registered during emission.
    llvm::DenseMap<llvm::Constant*, llvm::GlobalVariable*> PlaceholderAddresses;

    /// The locations of the placeholder signals.
    llvm::DenseMap<llvm::GlobalVariable*, llvm::Constant*> Locations;

    /// The current index stack.  We use a simple unsigned stack because
    /// we assume that placeholders will be relatively sparse in the
    /// initializer, but we cache the index values we find just in case.
    llvm::SmallVector<unsigned, 8> Indices;
    llvm::SmallVector<llvm::Constant*, 8> IndexValues;

    ReplacePlaceholders(CodeGenModule &CGM, llvm::Constant *base,
                        ArrayRef<std::pair<llvm::Constant*,
                                           llvm::GlobalVariable*>> addresses)
        : CGM(CGM), Base(base),
          PlaceholderAddresses(addresses.begin(), addresses.end()) {
    }

    void replaceInInitializer(llvm::Constant *init) {
      // Remember the type of the top-most initializer.
      BaseValueTy = init->getType();

      // Initialize the stack.
      Indices.push_back(0);
      IndexValues.push_back(nullptr);

      // Recurse into the initializer.
      findLocations(init);

      // Check invariants.
      assert(IndexValues.size() == Indices.size() && "mismatch");
      assert(Indices.size() == 1 && "didn't pop all indices");

      // Do the replacement; this basically invalidates 'init'.
      assert(Locations.size() == PlaceholderAddresses.size() &&
             "missed a placeholder?");

      // We're iterating over a hashtable, so this would be a source of
      // non-determinism in compiler output *except* that we're just
      // messing around with llvm::Constant structures, which never itself
      // does anything that should be visible in compiler output.
      for (auto &entry : Locations) {
        assert(entry.first->getParent() == nullptr && "not a placeholder!");
        entry.first->replaceAllUsesWith(entry.second);
        entry.first->eraseFromParent();
      }
    }

  private:
    void findLocations(llvm::Constant *init) {
      // Recurse into aggregates.
      if (auto agg = dyn_cast<llvm::ConstantAggregate>(init)) {
        for (unsigned i = 0, e = agg->getNumOperands(); i != e; ++i) {
          Indices.push_back(i);
          IndexValues.push_back(nullptr);

          findLocations(agg->getOperand(i));

          IndexValues.pop_back();
          Indices.pop_back();
        }
        return;
      }

      // Otherwise, check for registered constants.
      while (true) {
        auto it = PlaceholderAddresses.find(init);
        if (it != PlaceholderAddresses.end()) {
          setLocation(it->second);
          break;
        }

        // Look through bitcasts or other expressions.
        if (auto expr = dyn_cast<llvm::ConstantExpr>(init)) {
          init = expr->getOperand(0);
        } else {
          break;
        }
      }
    }

    void setLocation(llvm::GlobalVariable *placeholder) {
      assert(!Locations.contains(placeholder) &&
             "already found location for placeholder!");

      // Lazily fill in IndexValues with the values from Indices.
      // We do this in reverse because we should always have a strict
      // prefix of indices from the start.
      assert(Indices.size() == IndexValues.size());
      for (size_t i = Indices.size() - 1; i != size_t(-1); --i) {
        if (IndexValues[i]) {
#ifndef NDEBUG
          for (size_t j = 0; j != i + 1; ++j) {
            assert(IndexValues[j] &&
                   isa<llvm::ConstantInt>(IndexValues[j]) &&
                   cast<llvm::ConstantInt>(IndexValues[j])->getZExtValue()
                     == Indices[j]);
          }
#endif
          break;
        }

        IndexValues[i] = llvm::ConstantInt::get(CGM.Int32Ty, Indices[i]);
      }

      llvm::Constant *location = llvm::ConstantExpr::getInBoundsGetElementPtr(
          BaseValueTy, Base, IndexValues);

      Locations.insert({placeholder, location});
    }
  };
}

void ConstantEmitter::finalize(llvm::GlobalVariable *global) {
  assert(InitializedNonAbstract &&
         "finalizing emitter that was used for abstract emission?");
  assert(!Finalized && "finalizing emitter multiple times");
  assert(global->getInitializer());

  // Note that we might also be Failed.
  Finalized = true;

  if (!PlaceholderAddresses.empty()) {
    ReplacePlaceholders(CGM, global, PlaceholderAddresses)
      .replaceInInitializer(global->getInitializer());
    PlaceholderAddresses.clear(); // satisfy
  }
}

ConstantEmitter::~ConstantEmitter() {
  assert((!InitializedNonAbstract || Finalized || Failed) &&
         "not finalized after being initialized for non-abstract emission");
  assert(PlaceholderAddresses.empty() && "unhandled placeholders");
}

static QualType getNonMemoryType(CodeGenModule &CGM, QualType type) {
  if (auto AT = type->getAs<AtomicType>()) {
    return CGM.getContext().getQualifiedType(AT->getValueType(),
                                             type.getQualifiers());
  }
  return type;
}

llvm::Constant *ConstantEmitter::tryEmitPrivateForVarInit(const VarDecl &D) {
  // Make a quick check if variable can be default NULL initialized
  // and avoid going through rest of code which may do, for c++11,
  // initialization of memory to all NULLs.
  if (!D.hasLocalStorage()) {
    QualType Ty = CGM.getContext().getBaseElementType(D.getType());
    if (Ty->isRecordType())
      if (const CXXConstructExpr *E =
          dyn_cast_or_null<CXXConstructExpr>(D.getInit())) {
        const CXXConstructorDecl *CD = E->getConstructor();
        if (CD->isTrivial() && CD->isDefaultConstructor())
          return CGM.EmitNullConstant(D.getType());
      }
  }
  InConstantContext = D.hasConstantInitialization();

  QualType destType = D.getType();

#if INTEL_COLLAB
  CodeGenModule::inDeclareTargetRegionRAII RAII(
      CGM, CGM.getContext().getLangOpts().OpenMPLateOutline
               ? D.hasAttr<OMPDeclareTargetDeclAttr>()
               : false);
#endif // INTEL_COLLAB
<<<<<<< HEAD
  // Try to emit the initializer.  Note that this can allow some things that
  // are not allowed by tryEmitPrivateForMemory alone.
  if (auto value = D.evaluateValue()) {
    return tryEmitPrivateForMemory(*value, destType);
  }

  // FIXME: Implement C++11 [basic.start.init]p2: if the initializer of a
  // reference is a constant expression, and the reference binds to a temporary,
  // then constant initialization is performed. ConstExprEmitter will
  // incorrectly emit a prvalue constant in this case, and the calling code
  // interprets that as the (pointer) value of the reference, rather than the
  // desired value of the referee.
  if (destType->isReferenceType())
    return nullptr;
=======
>>>>>>> 7f4c3c22

  const Expr *E = D.getInit();
  assert(E && "No initializer to emit");

  if (!destType->isReferenceType()) {
    QualType nonMemoryDestType = getNonMemoryType(CGM, destType);
    if (llvm::Constant *C = ConstExprEmitter(*this).Visit(const_cast<Expr *>(E),
                                                          nonMemoryDestType))
      return emitForMemory(C, destType);
  }

  // Try to emit the initializer.  Note that this can allow some things that
  // are not allowed by tryEmitPrivateForMemory alone.
  if (APValue *value = D.evaluateValue())
    return tryEmitPrivateForMemory(*value, destType);

  return nullptr;
}

llvm::Constant *
ConstantEmitter::tryEmitAbstractForMemory(const Expr *E, QualType destType) {
  auto nonMemoryDestType = getNonMemoryType(CGM, destType);
  auto C = tryEmitAbstract(E, nonMemoryDestType);
  return (C ? emitForMemory(C, destType) : nullptr);
}

llvm::Constant *
ConstantEmitter::tryEmitAbstractForMemory(const APValue &value,
                                          QualType destType) {
  auto nonMemoryDestType = getNonMemoryType(CGM, destType);
  auto C = tryEmitAbstract(value, nonMemoryDestType);
  return (C ? emitForMemory(C, destType) : nullptr);
}

llvm::Constant *ConstantEmitter::tryEmitPrivateForMemory(const Expr *E,
                                                         QualType destType) {
  auto nonMemoryDestType = getNonMemoryType(CGM, destType);
  llvm::Constant *C = tryEmitPrivate(E, nonMemoryDestType);
  return (C ? emitForMemory(C, destType) : nullptr);
}

llvm::Constant *ConstantEmitter::tryEmitPrivateForMemory(const APValue &value,
                                                         QualType destType) {
  auto nonMemoryDestType = getNonMemoryType(CGM, destType);
  auto C = tryEmitPrivate(value, nonMemoryDestType);
  return (C ? emitForMemory(C, destType) : nullptr);
}

llvm::Constant *ConstantEmitter::emitForMemory(CodeGenModule &CGM,
                                               llvm::Constant *C,
                                               QualType destType) {
  // For an _Atomic-qualified constant, we may need to add tail padding.
  if (auto AT = destType->getAs<AtomicType>()) {
    QualType destValueType = AT->getValueType();
    C = emitForMemory(CGM, C, destValueType);

    uint64_t innerSize = CGM.getContext().getTypeSize(destValueType);
    uint64_t outerSize = CGM.getContext().getTypeSize(destType);
    if (innerSize == outerSize)
      return C;

    assert(innerSize < outerSize && "emitted over-large constant for atomic");
    llvm::Constant *elts[] = {
      C,
      llvm::ConstantAggregateZero::get(
          llvm::ArrayType::get(CGM.Int8Ty, (outerSize - innerSize) / 8))
    };
    return llvm::ConstantStruct::getAnon(elts);
  }

  // Zero-extend bool.
  if (C->getType()->isIntegerTy(1) && !destType->isBitIntType()) {
    llvm::Type *boolTy = CGM.getTypes().ConvertTypeForMem(destType);
    if (!boolTy->isIntegerTy(1)) { // INTEL
    llvm::Constant *Res = llvm::ConstantFoldCastOperand(
        llvm::Instruction::ZExt, C, boolTy, CGM.getDataLayout());
    assert(Res && "Constant folding must succeed");
    return Res;
    } // INTEL
  }

  return C;
}

llvm::Constant *ConstantEmitter::tryEmitPrivate(const Expr *E,
                                                QualType destType) {
  assert(!destType->isVoidType() && "can't emit a void constant");

  if (!destType->isReferenceType())
    if (llvm::Constant *C =
            ConstExprEmitter(*this).Visit(const_cast<Expr *>(E), destType))
      return C;

  Expr::EvalResult Result;

  bool Success = false;

  if (destType->isReferenceType())
    Success = E->EvaluateAsLValue(Result, CGM.getContext());
  else
    Success = E->EvaluateAsRValue(Result, CGM.getContext(), InConstantContext);

  if (Success && !Result.HasSideEffects)
    return tryEmitPrivate(Result.Val, destType);

  return nullptr;
}

llvm::Constant *CodeGenModule::getNullPointer(llvm::PointerType *T, QualType QT) {
  return getTargetCodeGenInfo().getNullPointer(*this, T, QT);
}

namespace {
/// A struct which can be used to peephole certain kinds of finalization
/// that normally happen during l-value emission.
struct ConstantLValue {
  llvm::Constant *Value;
  bool HasOffsetApplied;

  /*implicit*/ ConstantLValue(llvm::Constant *value,
                              bool hasOffsetApplied = false)
    : Value(value), HasOffsetApplied(hasOffsetApplied) {}

  /*implicit*/ ConstantLValue(ConstantAddress address)
    : ConstantLValue(address.getPointer()) {}
};

/// A helper class for emitting constant l-values.
class ConstantLValueEmitter : public ConstStmtVisitor<ConstantLValueEmitter,
                                                      ConstantLValue> {
  CodeGenModule &CGM;
  ConstantEmitter &Emitter;
  const APValue &Value;
  QualType DestType;

  // Befriend StmtVisitorBase so that we don't have to expose Visit*.
  friend StmtVisitorBase;

public:
  ConstantLValueEmitter(ConstantEmitter &emitter, const APValue &value,
                        QualType destType)
    : CGM(emitter.CGM), Emitter(emitter), Value(value), DestType(destType) {}

  llvm::Constant *tryEmit();

private:
  llvm::Constant *tryEmitAbsolute(llvm::Type *destTy);
  ConstantLValue tryEmitBase(const APValue::LValueBase &base);

  ConstantLValue VisitStmt(const Stmt *S) { return nullptr; }
  ConstantLValue VisitConstantExpr(const ConstantExpr *E);
  ConstantLValue VisitCompoundLiteralExpr(const CompoundLiteralExpr *E);
  ConstantLValue VisitStringLiteral(const StringLiteral *E);
  ConstantLValue VisitObjCBoxedExpr(const ObjCBoxedExpr *E);
  ConstantLValue VisitObjCEncodeExpr(const ObjCEncodeExpr *E);
  ConstantLValue VisitObjCStringLiteral(const ObjCStringLiteral *E);
  ConstantLValue VisitPredefinedExpr(const PredefinedExpr *E);
  ConstantLValue VisitAddrLabelExpr(const AddrLabelExpr *E);
  ConstantLValue VisitCallExpr(const CallExpr *E);
  ConstantLValue VisitBlockExpr(const BlockExpr *E);
  ConstantLValue VisitCXXTypeidExpr(const CXXTypeidExpr *E);
  ConstantLValue VisitMaterializeTemporaryExpr(
                                         const MaterializeTemporaryExpr *E);

  bool hasNonZeroOffset() const {
    return !Value.getLValueOffset().isZero();
  }

  /// Return the value offset.
  llvm::Constant *getOffset() {
    return llvm::ConstantInt::get(CGM.Int64Ty,
                                  Value.getLValueOffset().getQuantity());
  }

  /// Apply the value offset to the given constant.
  llvm::Constant *applyOffset(llvm::Constant *C) {
    if (!hasNonZeroOffset())
      return C;

    llvm::Type *origPtrTy = C->getType();
    C = llvm::ConstantExpr::getGetElementPtr(CGM.Int8Ty, C, getOffset());
    C = llvm::ConstantExpr::getPointerCast(C, origPtrTy);
    return C;
  }
};

}

llvm::Constant *ConstantLValueEmitter::tryEmit() {
  const APValue::LValueBase &base = Value.getLValueBase();

  // The destination type should be a pointer or reference
  // type, but it might also be a cast thereof.
  //
  // FIXME: the chain of casts required should be reflected in the APValue.
  // We need this in order to correctly handle things like a ptrtoint of a
  // non-zero null pointer and addrspace casts that aren't trivially
  // represented in LLVM IR.
  auto destTy = CGM.getTypes().ConvertTypeForMem(DestType);
  assert(isa<llvm::IntegerType>(destTy) || isa<llvm::PointerType>(destTy));

  // If there's no base at all, this is a null or absolute pointer,
  // possibly cast back to an integer type.
  if (!base) {
    return tryEmitAbsolute(destTy);
  }

  // Otherwise, try to emit the base.
  ConstantLValue result = tryEmitBase(base);

  // If that failed, we're done.
  llvm::Constant *value = result.Value;
  if (!value) return nullptr;

  // Apply the offset if necessary and not already done.
  if (!result.HasOffsetApplied) {
    value = applyOffset(value);
  }

#if INTEL_CUSTOMIZATION
  if (CGM.getLangOpts().SYCLIsDevice &&
      CGM.getLangOpts().EnableVariantFunctionPointers &&
      isa<llvm::Function>(value->stripPointerCasts()))
    value = llvm::ConstantExpr::getBitCast(CGM.CreateSIMDFnTableVar(value),
                                           value->getType());
#endif  // INTEL_CUSTOMIZATION

  // Convert to the appropriate type; this could be an lvalue for
  // an integer.  FIXME: performAddrSpaceCast
  if (isa<llvm::PointerType>(destTy))
    return llvm::ConstantExpr::getPointerCast(value, destTy);

  return llvm::ConstantExpr::getPtrToInt(value, destTy);
}

/// Try to emit an absolute l-value, such as a null pointer or an integer
/// bitcast to pointer type.
llvm::Constant *
ConstantLValueEmitter::tryEmitAbsolute(llvm::Type *destTy) {
  // If we're producing a pointer, this is easy.
  auto destPtrTy = cast<llvm::PointerType>(destTy);
  if (Value.isNullPointer()) {
    // FIXME: integer offsets from non-zero null pointers.
    return CGM.getNullPointer(destPtrTy, DestType);
  }

  // Convert the integer to a pointer-sized integer before converting it
  // to a pointer.
  // FIXME: signedness depends on the original integer type.
  auto intptrTy = CGM.getDataLayout().getIntPtrType(destPtrTy);
  llvm::Constant *C;
  C = llvm::ConstantFoldIntegerCast(getOffset(), intptrTy, /*isSigned*/ false,
                                    CGM.getDataLayout());
  assert(C && "Must have folded, as Offset is a ConstantInt");
  C = llvm::ConstantExpr::getIntToPtr(C, destPtrTy);
  return C;
}

ConstantLValue
ConstantLValueEmitter::tryEmitBase(const APValue::LValueBase &base) {
  // Handle values.
  if (const ValueDecl *D = base.dyn_cast<const ValueDecl*>()) {
    // The constant always points to the canonical declaration. We want to look
    // at properties of the most recent declaration at the point of emission.
    D = cast<ValueDecl>(D->getMostRecentDecl());

    if (D->hasAttr<WeakRefAttr>())
      return CGM.GetWeakRefReference(D).getPointer();

    if (auto FD = dyn_cast<FunctionDecl>(D))
      return CGM.GetAddrOfFunction(FD);

    if (auto VD = dyn_cast<VarDecl>(D)) {
      // We can never refer to a variable with local storage.
      if (!VD->hasLocalStorage()) {
        if (VD->isFileVarDecl() || VD->hasExternalStorage())
          return CGM.GetAddrOfGlobalVar(VD);

        if (VD->isLocalVarDecl()) {
          return CGM.getOrCreateStaticVarDecl(
              *VD, CGM.getLLVMLinkageVarDefinition(VD));
        }
      }
    }

    if (auto *GD = dyn_cast<MSGuidDecl>(D))
      return CGM.GetAddrOfMSGuidDecl(GD);

    if (auto *GCD = dyn_cast<UnnamedGlobalConstantDecl>(D))
      return CGM.GetAddrOfUnnamedGlobalConstantDecl(GCD);

    if (auto *TPO = dyn_cast<TemplateParamObjectDecl>(D))
      return CGM.GetAddrOfTemplateParamObject(TPO);

    return nullptr;
  }

  // Handle typeid(T).
  if (TypeInfoLValue TI = base.dyn_cast<TypeInfoLValue>())
    return CGM.GetAddrOfRTTIDescriptor(QualType(TI.getType(), 0));

  // Otherwise, it must be an expression.
  return Visit(base.get<const Expr*>());
}

ConstantLValue
ConstantLValueEmitter::VisitConstantExpr(const ConstantExpr *E) {
  if (llvm::Constant *Result = Emitter.tryEmitConstantExpr(E))
    return Result;
  return Visit(E->getSubExpr());
}

ConstantLValue
ConstantLValueEmitter::VisitCompoundLiteralExpr(const CompoundLiteralExpr *E) {
  ConstantEmitter CompoundLiteralEmitter(CGM, Emitter.CGF);
  CompoundLiteralEmitter.setInConstantContext(Emitter.isInConstantContext());
  return tryEmitGlobalCompoundLiteral(CompoundLiteralEmitter, E);
}

ConstantLValue
ConstantLValueEmitter::VisitStringLiteral(const StringLiteral *E) {
  return CGM.GetAddrOfConstantStringFromLiteral(E);
}

ConstantLValue
ConstantLValueEmitter::VisitObjCEncodeExpr(const ObjCEncodeExpr *E) {
  return CGM.GetAddrOfConstantStringFromObjCEncode(E);
}

static ConstantLValue emitConstantObjCStringLiteral(const StringLiteral *S,
                                                    QualType T,
                                                    CodeGenModule &CGM) {
  auto C = CGM.getObjCRuntime().GenerateConstantString(S);
  return C.withElementType(CGM.getTypes().ConvertTypeForMem(T));
}

ConstantLValue
ConstantLValueEmitter::VisitObjCStringLiteral(const ObjCStringLiteral *E) {
  return emitConstantObjCStringLiteral(E->getString(), E->getType(), CGM);
}

ConstantLValue
ConstantLValueEmitter::VisitObjCBoxedExpr(const ObjCBoxedExpr *E) {
  assert(E->isExpressibleAsConstantInitializer() &&
         "this boxed expression can't be emitted as a compile-time constant");
  auto *SL = cast<StringLiteral>(E->getSubExpr()->IgnoreParenCasts());
  return emitConstantObjCStringLiteral(SL, E->getType(), CGM);
}

ConstantLValue
ConstantLValueEmitter::VisitPredefinedExpr(const PredefinedExpr *E) {
  return CGM.GetAddrOfConstantStringFromLiteral(E->getFunctionName());
}

ConstantLValue
ConstantLValueEmitter::VisitAddrLabelExpr(const AddrLabelExpr *E) {
  assert(Emitter.CGF && "Invalid address of label expression outside function");
  llvm::Constant *Ptr = Emitter.CGF->GetAddrOfLabel(E->getLabel());
  return Ptr;
}

ConstantLValue
ConstantLValueEmitter::VisitCallExpr(const CallExpr *E) {
  unsigned builtin = E->getBuiltinCallee();
  if (builtin == Builtin::BI__builtin_function_start)
    return CGM.GetFunctionStart(
        E->getArg(0)->getAsBuiltinConstantDeclRef(CGM.getContext()));
  if (builtin != Builtin::BI__builtin___CFStringMakeConstantString &&
      builtin != Builtin::BI__builtin___NSStringMakeConstantString)
    return nullptr;

  auto literal = cast<StringLiteral>(E->getArg(0)->IgnoreParenCasts());
  if (builtin == Builtin::BI__builtin___NSStringMakeConstantString) {
    return CGM.getObjCRuntime().GenerateConstantString(literal);
  } else {
    // FIXME: need to deal with UCN conversion issues.
    return CGM.GetAddrOfConstantCFString(literal);
  }
}

ConstantLValue
ConstantLValueEmitter::VisitBlockExpr(const BlockExpr *E) {
  StringRef functionName;
  if (auto CGF = Emitter.CGF)
    functionName = CGF->CurFn->getName();
  else
    functionName = "global";

  return CGM.GetAddrOfGlobalBlock(E, functionName);
}

ConstantLValue
ConstantLValueEmitter::VisitCXXTypeidExpr(const CXXTypeidExpr *E) {
  QualType T;
  if (E->isTypeOperand())
    T = E->getTypeOperand(CGM.getContext());
  else
    T = E->getExprOperand()->getType();
  return CGM.GetAddrOfRTTIDescriptor(T);
}

ConstantLValue
ConstantLValueEmitter::VisitMaterializeTemporaryExpr(
                                            const MaterializeTemporaryExpr *E) {
  assert(E->getStorageDuration() == SD_Static);
  SmallVector<const Expr *, 2> CommaLHSs;
  SmallVector<SubobjectAdjustment, 2> Adjustments;
  const Expr *Inner =
      E->getSubExpr()->skipRValueSubobjectAdjustments(CommaLHSs, Adjustments);
  return CGM.GetAddrOfGlobalTemporary(E, Inner);
}

llvm::Constant *ConstantEmitter::tryEmitPrivate(const APValue &Value,
                                                QualType DestType) {
  switch (Value.getKind()) {
  case APValue::None:
  case APValue::Indeterminate:
    // Out-of-lifetime and indeterminate values can be modeled as 'undef'.
    return llvm::UndefValue::get(CGM.getTypes().ConvertType(DestType));
  case APValue::LValue:
    return ConstantLValueEmitter(*this, Value, DestType).tryEmit();
  case APValue::Int:
    return llvm::ConstantInt::get(CGM.getLLVMContext(), Value.getInt());
  case APValue::FixedPoint:
    return llvm::ConstantInt::get(CGM.getLLVMContext(),
                                  Value.getFixedPoint().getValue());
  case APValue::ComplexInt: {
    llvm::Constant *Complex[2];

    Complex[0] = llvm::ConstantInt::get(CGM.getLLVMContext(),
                                        Value.getComplexIntReal());
    Complex[1] = llvm::ConstantInt::get(CGM.getLLVMContext(),
                                        Value.getComplexIntImag());

    // FIXME: the target may want to specify that this is packed.
    llvm::StructType *STy =
        llvm::StructType::get(Complex[0]->getType(), Complex[1]->getType());
    return llvm::ConstantStruct::get(STy, Complex);
  }
  case APValue::Float: {
    const llvm::APFloat &Init = Value.getFloat();
    if (&Init.getSemantics() == &llvm::APFloat::IEEEhalf() &&
        !CGM.getContext().getLangOpts().NativeHalfType &&
        CGM.getContext().getTargetInfo().useFP16ConversionIntrinsics())
      return llvm::ConstantInt::get(CGM.getLLVMContext(),
                                    Init.bitcastToAPInt());
    else
      return llvm::ConstantFP::get(CGM.getLLVMContext(), Init);
  }
  case APValue::ComplexFloat: {
    llvm::Constant *Complex[2];

    Complex[0] = llvm::ConstantFP::get(CGM.getLLVMContext(),
                                       Value.getComplexFloatReal());
    Complex[1] = llvm::ConstantFP::get(CGM.getLLVMContext(),
                                       Value.getComplexFloatImag());

    // FIXME: the target may want to specify that this is packed.
    llvm::StructType *STy =
        llvm::StructType::get(Complex[0]->getType(), Complex[1]->getType());
    return llvm::ConstantStruct::get(STy, Complex);
  }
  case APValue::Vector: {
    unsigned NumElts = Value.getVectorLength();
    SmallVector<llvm::Constant *, 4> Inits(NumElts);

    for (unsigned I = 0; I != NumElts; ++I) {
      const APValue &Elt = Value.getVectorElt(I);
      if (Elt.isInt())
        Inits[I] = llvm::ConstantInt::get(CGM.getLLVMContext(), Elt.getInt());
      else if (Elt.isFloat())
        Inits[I] = llvm::ConstantFP::get(CGM.getLLVMContext(), Elt.getFloat());
      else if (Elt.isIndeterminate())
        Inits[I] = llvm::UndefValue::get(CGM.getTypes().ConvertType(
            DestType->castAs<VectorType>()->getElementType()));
      else
        llvm_unreachable("unsupported vector element type");
    }
    return llvm::ConstantVector::get(Inits);
  }
  case APValue::AddrLabelDiff: {
    const AddrLabelExpr *LHSExpr = Value.getAddrLabelDiffLHS();
    const AddrLabelExpr *RHSExpr = Value.getAddrLabelDiffRHS();
    llvm::Constant *LHS = tryEmitPrivate(LHSExpr, LHSExpr->getType());
    llvm::Constant *RHS = tryEmitPrivate(RHSExpr, RHSExpr->getType());
    if (!LHS || !RHS) return nullptr;

    // Compute difference
    llvm::Type *ResultType = CGM.getTypes().ConvertType(DestType);
    LHS = llvm::ConstantExpr::getPtrToInt(LHS, CGM.IntPtrTy);
    RHS = llvm::ConstantExpr::getPtrToInt(RHS, CGM.IntPtrTy);
    llvm::Constant *AddrLabelDiff = llvm::ConstantExpr::getSub(LHS, RHS);

    // LLVM is a bit sensitive about the exact format of the
    // address-of-label difference; make sure to truncate after
    // the subtraction.
    return llvm::ConstantExpr::getTruncOrBitCast(AddrLabelDiff, ResultType);
  }
  case APValue::Struct:
  case APValue::Union:
    return ConstStructBuilder::BuildStruct(*this, Value, DestType);
  case APValue::Array: {
    const ArrayType *ArrayTy = CGM.getContext().getAsArrayType(DestType);
    unsigned NumElements = Value.getArraySize();
    unsigned NumInitElts = Value.getArrayInitializedElts();

    // Emit array filler, if there is one.
    llvm::Constant *Filler = nullptr;
    if (Value.hasArrayFiller()) {
      Filler = tryEmitAbstractForMemory(Value.getArrayFiller(),
                                        ArrayTy->getElementType());
      if (!Filler)
        return nullptr;
    }

    // Emit initializer elements.
    SmallVector<llvm::Constant*, 16> Elts;
    if (Filler && Filler->isNullValue())
      Elts.reserve(NumInitElts + 1);
    else
      Elts.reserve(NumElements);

    llvm::Type *CommonElementType = nullptr;
    for (unsigned I = 0; I < NumInitElts; ++I) {
      llvm::Constant *C = tryEmitPrivateForMemory(
          Value.getArrayInitializedElt(I), ArrayTy->getElementType());
      if (!C) return nullptr;

      if (I == 0)
        CommonElementType = C->getType();
      else if (C->getType() != CommonElementType)
        CommonElementType = nullptr;
      Elts.push_back(C);
    }

    llvm::ArrayType *Desired =
        cast<llvm::ArrayType>(CGM.getTypes().ConvertType(DestType));

    // Fix the type of incomplete arrays if the initializer isn't empty.
    if (DestType->isIncompleteArrayType() && !Elts.empty())
      Desired = llvm::ArrayType::get(Desired->getElementType(), Elts.size());

    return EmitArrayConstant(CGM, Desired, CommonElementType, NumElements, Elts,
                             Filler);
  }
  case APValue::MemberPointer:
    return CGM.getCXXABI().EmitMemberPointer(Value, DestType);
  }
  llvm_unreachable("Unknown APValue kind");
}

llvm::GlobalVariable *CodeGenModule::getAddrOfConstantCompoundLiteralIfEmitted(
    const CompoundLiteralExpr *E) {
  return EmittedCompoundLiterals.lookup(E);
}

void CodeGenModule::setAddrOfConstantCompoundLiteral(
    const CompoundLiteralExpr *CLE, llvm::GlobalVariable *GV) {
  bool Ok = EmittedCompoundLiterals.insert(std::make_pair(CLE, GV)).second;
  (void)Ok;
  assert(Ok && "CLE has already been emitted!");
}

ConstantAddress
CodeGenModule::GetAddrOfConstantCompoundLiteral(const CompoundLiteralExpr *E) {
  assert(E->isFileScope() && "not a file-scope compound literal expr");
  ConstantEmitter emitter(*this);
  return tryEmitGlobalCompoundLiteral(emitter, E);
}

llvm::Constant *
CodeGenModule::getMemberPointerConstant(const UnaryOperator *uo) {
  // Member pointer constants always have a very particular form.
  const MemberPointerType *type = cast<MemberPointerType>(uo->getType());
  const ValueDecl *decl = cast<DeclRefExpr>(uo->getSubExpr())->getDecl();

  // A member function pointer.
  if (const CXXMethodDecl *method = dyn_cast<CXXMethodDecl>(decl))
    return getCXXABI().EmitMemberFunctionPointer(method);

  // Otherwise, a member data pointer.
  uint64_t fieldOffset = getContext().getFieldOffset(decl);
  CharUnits chars = getContext().toCharUnitsFromBits((int64_t) fieldOffset);
  return getCXXABI().EmitMemberDataPointer(type, chars);
}

static llvm::Constant *EmitNullConstantForBase(CodeGenModule &CGM,
                                               llvm::Type *baseType,
                                               const CXXRecordDecl *base);

static llvm::Constant *EmitNullConstant(CodeGenModule &CGM,
                                        const RecordDecl *record,
                                        bool asCompleteObject) {
  const CGRecordLayout &layout = CGM.getTypes().getCGRecordLayout(record);
  llvm::StructType *structure =
    (asCompleteObject ? layout.getLLVMType()
                      : layout.getBaseSubobjectLLVMType());

  unsigned numElements = structure->getNumElements();
  std::vector<llvm::Constant *> elements(numElements);

  auto CXXR = dyn_cast<CXXRecordDecl>(record);
  // Fill in all the bases.
  if (CXXR) {
    for (const auto &I : CXXR->bases()) {
      if (I.isVirtual()) {
        // Ignore virtual bases; if we're laying out for a complete
        // object, we'll lay these out later.
        continue;
      }

      const CXXRecordDecl *base =
        cast<CXXRecordDecl>(I.getType()->castAs<RecordType>()->getDecl());

      // Ignore empty bases.
      if (base->isEmpty() ||
          CGM.getContext().getASTRecordLayout(base).getNonVirtualSize()
              .isZero())
        continue;

      unsigned fieldIndex = layout.getNonVirtualBaseLLVMFieldNo(base);
      llvm::Type *baseType = structure->getElementType(fieldIndex);
      elements[fieldIndex] = EmitNullConstantForBase(CGM, baseType, base);
    }
  }

  // Fill in all the fields.
  for (const auto *Field : record->fields()) {
    // Fill in non-bitfields. (Bitfields always use a zero pattern, which we
    // will fill in later.)
    if (!Field->isBitField() && !Field->isZeroSize(CGM.getContext())) {
      unsigned fieldIndex = layout.getLLVMFieldNo(Field);
      elements[fieldIndex] = CGM.EmitNullConstant(Field->getType());
    }

    // For unions, stop after the first named field.
    if (record->isUnion()) {
      if (Field->getIdentifier())
        break;
      if (const auto *FieldRD = Field->getType()->getAsRecordDecl())
        if (FieldRD->findFirstNamedDataMember())
          break;
    }
  }

  // Fill in the virtual bases, if we're working with the complete object.
  if (CXXR && asCompleteObject) {
    for (const auto &I : CXXR->vbases()) {
      const CXXRecordDecl *base =
        cast<CXXRecordDecl>(I.getType()->castAs<RecordType>()->getDecl());

      // Ignore empty bases.
      if (base->isEmpty())
        continue;

      unsigned fieldIndex = layout.getVirtualBaseIndex(base);

      // We might have already laid this field out.
      if (elements[fieldIndex]) continue;

      llvm::Type *baseType = structure->getElementType(fieldIndex);
      elements[fieldIndex] = EmitNullConstantForBase(CGM, baseType, base);
    }
  }

  // Now go through all other fields and zero them out.
  for (unsigned i = 0; i != numElements; ++i) {
    if (!elements[i])
      elements[i] = llvm::Constant::getNullValue(structure->getElementType(i));
  }

  return llvm::ConstantStruct::get(structure, elements);
}

/// Emit the null constant for a base subobject.
static llvm::Constant *EmitNullConstantForBase(CodeGenModule &CGM,
                                               llvm::Type *baseType,
                                               const CXXRecordDecl *base) {
  const CGRecordLayout &baseLayout = CGM.getTypes().getCGRecordLayout(base);

  // Just zero out bases that don't have any pointer to data members.
  if (baseLayout.isZeroInitializableAsBase())
    return llvm::Constant::getNullValue(baseType);

  // Otherwise, we can just use its null constant.
  return EmitNullConstant(CGM, base, /*asCompleteObject=*/false);
}

llvm::Constant *ConstantEmitter::emitNullForMemory(CodeGenModule &CGM,
                                                   QualType T) {
  return emitForMemory(CGM, CGM.EmitNullConstant(T), T);
}

llvm::Constant *CodeGenModule::EmitNullConstant(QualType T) {
  if (T->getAs<PointerType>())
    return getNullPointer(
        cast<llvm::PointerType>(getTypes().ConvertTypeForMem(T)), T);

  if (getTypes().isZeroInitializable(T))
    return llvm::Constant::getNullValue(getTypes().ConvertTypeForMem(T));

  if (const ConstantArrayType *CAT = Context.getAsConstantArrayType(T)) {
    llvm::ArrayType *ATy =
      cast<llvm::ArrayType>(getTypes().ConvertTypeForMem(T));

    QualType ElementTy = CAT->getElementType();

    llvm::Constant *Element =
      ConstantEmitter::emitNullForMemory(*this, ElementTy);
    unsigned NumElements = CAT->getSize().getZExtValue();
    SmallVector<llvm::Constant *, 8> Array(NumElements, Element);
    return llvm::ConstantArray::get(ATy, Array);
  }

  if (const RecordType *RT = T->getAs<RecordType>())
    return ::EmitNullConstant(*this, RT->getDecl(), /*complete object*/ true);

  assert(T->isMemberDataPointerType() &&
         "Should only see pointers to data members here!");

  return getCXXABI().EmitNullMemberPointer(T->castAs<MemberPointerType>());
}

llvm::Constant *
CodeGenModule::EmitNullConstantForBase(const CXXRecordDecl *Record) {
  return ::EmitNullConstant(*this, Record, false);
}<|MERGE_RESOLUTION|>--- conflicted
+++ resolved
@@ -1709,23 +1709,6 @@
                ? D.hasAttr<OMPDeclareTargetDeclAttr>()
                : false);
 #endif // INTEL_COLLAB
-<<<<<<< HEAD
-  // Try to emit the initializer.  Note that this can allow some things that
-  // are not allowed by tryEmitPrivateForMemory alone.
-  if (auto value = D.evaluateValue()) {
-    return tryEmitPrivateForMemory(*value, destType);
-  }
-
-  // FIXME: Implement C++11 [basic.start.init]p2: if the initializer of a
-  // reference is a constant expression, and the reference binds to a temporary,
-  // then constant initialization is performed. ConstExprEmitter will
-  // incorrectly emit a prvalue constant in this case, and the calling code
-  // interprets that as the (pointer) value of the reference, rather than the
-  // desired value of the referee.
-  if (destType->isReferenceType())
-    return nullptr;
-=======
->>>>>>> 7f4c3c22
 
   const Expr *E = D.getInit();
   assert(E && "No initializer to emit");
