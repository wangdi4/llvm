--- conflicted
+++ resolved
@@ -819,7 +819,6 @@
   }
 
   if (!Attrs.IsParallel && Attrs.VectorizeWidth == 0 &&
-<<<<<<< HEAD
 #if INTEL_CUSTOMIZATION
       Attrs.IVDepCount == 0 &&
       Attrs.IIAtMost == 0 && Attrs.IIAtLeast == 0 &&
@@ -833,11 +832,8 @@
       Attrs.LoopCountMin == 0 && Attrs.LoopCountMax == 0 &&
       Attrs.LoopCountAvg == 0 &&
 #endif // INTEL_CUSTOMIZATION
-      !Attrs.GlobalSYCLIVDepInfo.hasValue() &&
-=======
       Attrs.VectorizeScalable == LoopAttributes::Unspecified &&
       Attrs.InterleaveCount == 0 && !Attrs.GlobalSYCLIVDepInfo.hasValue() &&
->>>>>>> f8dda287
       Attrs.ArraySYCLIVDepInfo.empty() && Attrs.SYCLIInterval == 0 &&
       Attrs.SYCLMaxConcurrencyEnable == false &&
       Attrs.SYCLLoopCoalesceEnable == false &&
