//===--- CodeGenAction.cpp - LLVM Code Generation Frontend Action ---------===//
// INTEL_CUSTOMIZATION
//
// INTEL CONFIDENTIAL
//
// Modifications, Copyright (C) 2021 Intel Corporation
//
// This software and the related documents are Intel copyrighted materials, and
// your use of them is governed by the express license under which they were
// provided to you ("License"). Unless the License provides otherwise, you may not
// use, modify, copy, publish, distribute, disclose or transmit this software or
// the related documents without Intel's prior written permission.
//
// This software and the related documents are provided as is, with no express
// or implied warranties, other than those that are expressly stated in the
// License.
//
// end INTEL_CUSTOMIZATION
//
// Part of the LLVM Project, under the Apache License v2.0 with LLVM Exceptions.
// See https://llvm.org/LICENSE.txt for license information.
// SPDX-License-Identifier: Apache-2.0 WITH LLVM-exception
//
//===----------------------------------------------------------------------===//

#include "clang/CodeGen/CodeGenAction.h"
#include "BackendConsumer.h"
#include "CGCall.h"
#include "CodeGenModule.h"
#include "CoverageMappingGen.h"
#include "MacroPPCallbacks.h"
#include "clang/AST/ASTConsumer.h"
#include "clang/AST/ASTContext.h"
#include "clang/AST/DeclCXX.h"
#include "clang/AST/DeclGroup.h"
#include "clang/Basic/DiagnosticFrontend.h"
#include "clang/Basic/FileManager.h"
#include "clang/Basic/LangStandard.h"
#include "clang/Basic/SourceManager.h"
#include "clang/Basic/TargetInfo.h"
#include "clang/CodeGen/BackendUtil.h"
#include "clang/CodeGen/ModuleBuilder.h"
#include "clang/Driver/DriverDiagnostic.h"
#include "clang/Frontend/CompilerInstance.h"
#include "clang/Frontend/FrontendDiagnostic.h"
#include "clang/Lex/Preprocessor.h"
#include "llvm/ADT/Hashing.h"
#include "llvm/Bitcode/BitcodeReader.h"
#include "llvm/CodeGen/MachineOptimizationRemarkEmitter.h"
#include "llvm/Demangle/Demangle.h"
#include "llvm/IR/DebugInfo.h"
#include "llvm/IR/DiagnosticInfo.h"
#include "llvm/IR/DiagnosticPrinter.h"
#include "llvm/IR/GlobalValue.h"
#include "llvm/IR/LLVMContext.h"
#include "llvm/IR/LLVMRemarkStreamer.h"
#include "llvm/IR/LegacyPassManager.h"
#include "llvm/IR/Module.h"
#include "llvm/IRReader/IRReader.h"
#include "llvm/LTO/LTOBackend.h"
#include "llvm/Linker/Linker.h"
#include "llvm/Pass.h"
#include "llvm/SYCLLowerIR/LowerWGScope.h"
#include "llvm/Support/MemoryBuffer.h"
#include "llvm/Support/SourceMgr.h"
#include "llvm/Support/TimeProfiler.h"
#include "llvm/Support/Timer.h"
#include "llvm/Support/ToolOutputFile.h"
#include "llvm/Support/YAMLTraits.h"
#include "llvm/Transforms/IPO/Internalize.h"
#include "llvm/Transforms/Utils/Cloning.h"

#include <optional>
using namespace clang;
using namespace llvm;

#define DEBUG_TYPE "codegenaction"

namespace clang {
class BackendConsumer;
class ClangDiagnosticHandler final : public DiagnosticHandler {
public:
  ClangDiagnosticHandler(const CodeGenOptions &CGOpts, BackendConsumer *BCon)
      : CodeGenOpts(CGOpts), BackendCon(BCon) {}

  bool handleDiagnostics(const DiagnosticInfo &DI) override;

  bool isAnalysisRemarkEnabled(StringRef PassName) const override {
    return CodeGenOpts.OptimizationRemarkAnalysis.patternMatches(PassName);
  }
  bool isMissedOptRemarkEnabled(StringRef PassName) const override {
    return CodeGenOpts.OptimizationRemarkMissed.patternMatches(PassName);
  }
  bool isPassedOptRemarkEnabled(StringRef PassName) const override {
    return CodeGenOpts.OptimizationRemark.patternMatches(PassName);
  }

  bool isAnyRemarkEnabled() const override {
    return CodeGenOpts.OptimizationRemarkAnalysis.hasValidPattern() ||
           CodeGenOpts.OptimizationRemarkMissed.hasValidPattern() ||
           CodeGenOpts.OptimizationRemark.hasValidPattern();
  }

private:
  const CodeGenOptions &CodeGenOpts;
  BackendConsumer *BackendCon;
};

static void reportOptRecordError(Error E, DiagnosticsEngine &Diags,
                                 const CodeGenOptions &CodeGenOpts) {
  handleAllErrors(
      std::move(E),
    [&](const LLVMRemarkSetupFileError &E) {
        Diags.Report(diag::err_cannot_open_file)
            << CodeGenOpts.OptRecordFile << E.message();
      },
    [&](const LLVMRemarkSetupPatternError &E) {
        Diags.Report(diag::err_drv_optimization_remark_pattern)
            << E.message() << CodeGenOpts.OptRecordPasses;
      },
    [&](const LLVMRemarkSetupFormatError &E) {
        Diags.Report(diag::err_drv_optimization_remark_format)
            << CodeGenOpts.OptRecordFormat;
      });
}

BackendConsumer::BackendConsumer(BackendAction Action, DiagnosticsEngine &Diags,
                                 IntrusiveRefCntPtr<llvm::vfs::FileSystem> VFS,
                                 const HeaderSearchOptions &HeaderSearchOpts,
                                 const PreprocessorOptions &PPOpts,
                                 const CodeGenOptions &CodeGenOpts,
                                 const TargetOptions &TargetOpts,
                                 const LangOptions &LangOpts,
                                 const std::string &InFile,
                                 SmallVector<LinkModule, 4> LinkModules,
                                 std::unique_ptr<raw_pwrite_stream> OS,
                                 LLVMContext &C,
                                 CoverageSourceInfo *CoverageInfo)
  : Diags(Diags), Action(Action), HeaderSearchOpts(HeaderSearchOpts),
  CodeGenOpts(CodeGenOpts), TargetOpts(TargetOpts), LangOpts(LangOpts),
  AsmOutStream(std::move(OS)), Context(nullptr), FS(VFS),
  LLVMIRGeneration("irgen", "LLVM IR Generation Time"),
  LLVMIRGenerationRefCount(0),
  Gen(CreateLLVMCodeGen(Diags, InFile, std::move(VFS), HeaderSearchOpts,
                        PPOpts, CodeGenOpts, C, CoverageInfo)),
  LinkModules(std::move(LinkModules)) {
    TimerIsEnabled = CodeGenOpts.TimePasses;
    llvm::TimePassesIsEnabled = CodeGenOpts.TimePasses;
    llvm::TimePassesPerRun = CodeGenOpts.TimePassesPerRun;
}

// This constructor is used in installing an empty BackendConsumer
// to use the clang diagnostic handler for IR input files. It avoids
// initializing the OS field.
BackendConsumer::BackendConsumer(BackendAction Action, DiagnosticsEngine &Diags,
                                 IntrusiveRefCntPtr<llvm::vfs::FileSystem> VFS,
                                 const HeaderSearchOptions &HeaderSearchOpts,
                                 const PreprocessorOptions &PPOpts,
                                 const CodeGenOptions &CodeGenOpts,
                                 const TargetOptions &TargetOpts,
                                 const LangOptions &LangOpts,
                                 llvm::Module *Module,
                                 SmallVector<LinkModule, 4> LinkModules,
                                 LLVMContext &C,
                                 CoverageSourceInfo *CoverageInfo)
  : Diags(Diags), Action(Action), HeaderSearchOpts(HeaderSearchOpts),
  CodeGenOpts(CodeGenOpts), TargetOpts(TargetOpts), LangOpts(LangOpts),
  Context(nullptr), FS(VFS),
  LLVMIRGeneration("irgen", "LLVM IR Generation Time"),
  LLVMIRGenerationRefCount(0),
  Gen(CreateLLVMCodeGen(Diags, "", std::move(VFS), HeaderSearchOpts,
                        PPOpts, CodeGenOpts, C, CoverageInfo)),
  LinkModules(std::move(LinkModules)), CurLinkModule(Module) {
    TimerIsEnabled = CodeGenOpts.TimePasses;
    llvm::TimePassesIsEnabled = CodeGenOpts.TimePasses;
    llvm::TimePassesPerRun = CodeGenOpts.TimePassesPerRun;
}

llvm::Module* BackendConsumer::getModule() const {
  return Gen->GetModule();
}

std::unique_ptr<llvm::Module> BackendConsumer::takeModule() {
  return std::unique_ptr<llvm::Module>(Gen->ReleaseModule());
}

CodeGenerator* BackendConsumer::getCodeGenerator() {
  return Gen.get();
}

void BackendConsumer::HandleCXXStaticMemberVarInstantiation(VarDecl *VD) {
  Gen->HandleCXXStaticMemberVarInstantiation(VD);
}

void BackendConsumer::Initialize(ASTContext &Ctx) {
  assert(!Context && "initialized multiple times");

  Context = &Ctx;

  if (TimerIsEnabled)
    LLVMIRGeneration.startTimer();

  Gen->Initialize(Ctx);

  if (TimerIsEnabled)
    LLVMIRGeneration.stopTimer();
}

bool BackendConsumer::HandleTopLevelDecl(DeclGroupRef D) {
  PrettyStackTraceDecl CrashInfo(*D.begin(), SourceLocation(),
                                 Context->getSourceManager(),
                                 "LLVM IR generation of declaration");

  // Recurse.
  if (TimerIsEnabled) {
    LLVMIRGenerationRefCount += 1;
    if (LLVMIRGenerationRefCount == 1)
      LLVMIRGeneration.startTimer();
  }

  Gen->HandleTopLevelDecl(D);

  if (TimerIsEnabled) {
    LLVMIRGenerationRefCount -= 1;
    if (LLVMIRGenerationRefCount == 0)
      LLVMIRGeneration.stopTimer();
  }

  return true;
}

void BackendConsumer::HandleInlineFunctionDefinition(FunctionDecl *D) {
  PrettyStackTraceDecl CrashInfo(D, SourceLocation(),
                                 Context->getSourceManager(),
                                 "LLVM IR generation of inline function");
  if (TimerIsEnabled)
    LLVMIRGeneration.startTimer();

  Gen->HandleInlineFunctionDefinition(D);

  if (TimerIsEnabled)
    LLVMIRGeneration.stopTimer();
}

void BackendConsumer::HandleInterestingDecl(DeclGroupRef D) {
  // Ignore interesting decls from the AST reader after IRGen is finished.
  if (!IRGenFinished)
    HandleTopLevelDecl(D);
}

// Links each entry in LinkModules into our module.  Returns true on error.
bool BackendConsumer::LinkInModules(llvm::Module *M, bool ShouldLinkFiles) {
<<<<<<< HEAD

  for (auto &LM : LinkModules) {
    assert(LM.Module && "LinkModule does not actually have a module");

    // If ShouldLinkFiles is not set, skip files added via the
    // -mlink-bitcode-files, only linking -mlink-builtin-bitcode
    if (!LM.Internalize && !ShouldLinkFiles)
      continue;

=======
#if INTEL_CUSTOMIZATION
  for (auto &LM : LinkModules) {
    assert(LM.Module && "LinkModule does not actually have a module");
    if (!ShouldLinkFiles)
      continue;
>>>>>>> f2eaa6ec
    if (LM.PropagateAttrs)
      for (Function &F : *LM.Module) {
        // Skip intrinsics. Keep consistent with how intrinsics are created
        // in LLVM IR.
        if (F.isIntrinsic())
          continue;
        CodeGen::mergeDefaultFunctionDefinitionAttributes(
<<<<<<< HEAD
          F, CodeGenOpts, LangOpts, TargetOpts, LM.Internalize);
      }

    CurLinkModule = LM.Module.get();

    // TODO: If CloneModule() is updated to support cloning of unmaterialized
    // modules, we can remove this
    bool Err;
    if (Error E = CurLinkModule->materializeAll())
      return false;

    // Create a Clone to move to the linker, which preserves the original
    // linking modules, allowing them to be linked again in the future
    // TODO: Add a ShouldCleanup option to make Cloning optional. When
    // set, we can pass the original modules to the linker for cleanup
    std::unique_ptr<llvm::Module> Clone = llvm::CloneModule(*LM.Module);

    if (LM.Internalize) {
      Err = Linker::linkModules(
          *M, std::move(Clone), LM.LinkFlags,
          [](llvm::Module &M, const llvm::StringSet<> &GVS) {
            internalizeModule(M, [&GVS](const llvm::GlobalValue &GV) {
              return !GV.hasName() || (GVS.count(GV.getName()) == 0);
            });
          });
    } else
      Err = Linker::linkModules(*M, std::move(Clone), LM.LinkFlags);

    if (Err)
      return true;
  }

  return false; // success
}

void BackendConsumer::HandleTranslationUnit(ASTContext &C) {
  {
    llvm::TimeTraceScope TimeScope("Frontend");
    PrettyStackTraceString CrashInfo("Per-file LLVM IR generation");
    if (TimerIsEnabled) {
      LLVMIRGenerationRefCount += 1;
      if (LLVMIRGenerationRefCount == 1)
        LLVMIRGeneration.startTimer();
    }

    Gen->HandleTranslationUnit(C);

=======
            F, CodeGenOpts, LangOpts, TargetOpts, LM.Internalize);
      }

    CurLinkModule = LM.Module.get();

    bool Err;
    if (LM.Internalize) {
      Err = Linker::linkModules(
          *M, std::move(LM.Module), LM.LinkFlags,
          [](llvm::Module &M, const llvm::StringSet<> &GVS) {
            internalizeModule(M, [&GVS](const llvm::GlobalValue &GV) {
              return !GV.hasName() || (GVS.count(GV.getName()) == 0);
            });
          });
    } else {
      Err = Linker::linkModules(*M, std::move(LM.Module), LM.LinkFlags);
    }

    if (Err)
      return true;
  }
  LinkModules.clear();
  return false; // success
#endif //INTEL_CUSTOMIZATION
}

void BackendConsumer::HandleTranslationUnit(ASTContext &C) {
  {
    llvm::TimeTraceScope TimeScope("Frontend");
    PrettyStackTraceString CrashInfo("Per-file LLVM IR generation");
    if (TimerIsEnabled) {
      LLVMIRGenerationRefCount += 1;
      if (LLVMIRGenerationRefCount == 1)
        LLVMIRGeneration.startTimer();
    }

    Gen->HandleTranslationUnit(C);

>>>>>>> f2eaa6ec
    if (TimerIsEnabled) {
      LLVMIRGenerationRefCount -= 1;
      if (LLVMIRGenerationRefCount == 0)
        LLVMIRGeneration.stopTimer();
    }

    IRGenFinished = true;
  }

  // Silently ignore if we weren't initialized for some reason.
  if (!getModule())
    return;

  LLVMContext &Ctx = getModule()->getContext();
#if !INTEL_CUSTOMIZATION
  std::unique_ptr<DiagnosticHandler> OldDiagnosticHandler =
      Ctx.getDiagnosticHandler();
  Ctx.setDiagnosticHandler(
      std::make_unique<ClangDiagnosticHandler>(CodeGenOpts, this));
#endif // !INTEL_CUSTOMIZATION
  // The diagnostic handler is now processed in OptRecordFileRAII.

  // The parallel_for_work_group legalization pass can emit calls to
  // builtins function. Definitions of those builtins can be provided in
  // LinkModule. We force the pass to legalize the code before the link
  // happens.
  if (LangOpts.SYCLIsDevice) {
    PrettyStackTraceString CrashInfo("Pre-linking SYCL passes");

    FunctionAnalysisManager FAM;
    ModuleAnalysisManager MAM;
    MAM.registerPass([&] { return PassInstrumentationAnalysis(); });
    MAM.registerPass([&] { return FunctionAnalysisManagerModuleProxy(FAM); });
    FAM.registerPass([&] { return ModuleAnalysisManagerFunctionProxy(MAM); });

    ModulePassManager PreLinkingSyclPasses;
    PreLinkingSyclPasses.addPass(
        createModuleToFunctionPassAdaptor(SYCLLowerWGScopePass()));
    PreLinkingSyclPasses.run(*getModule(), MAM);
  }

  if (CodeGenOpts.MisExpect) {
    Ctx.setMisExpectWarningRequested(true);
  }

  if (CodeGenOpts.DiagnosticsMisExpectTolerance) {
    Ctx.setDiagnosticsMisExpectTolerance(
      CodeGenOpts.DiagnosticsMisExpectTolerance);
  }

  // Link each LinkModule into our module.
  if (LinkInModules(getModule()))
    return;

  for (auto &F : getModule()->functions()) {
    if (const Decl *FD = Gen->GetDeclForMangledName(F.getName())) {
      auto Loc = FD->getASTContext().getFullLoc(FD->getLocation());
      // TODO: use a fast content hash when available.
      auto NameHash = llvm::hash_value(F.getName());
      ManglingFullSourceLocs.push_back(std::make_pair(NameHash, Loc));
    }
  }

  if (CodeGenOpts.ClearASTBeforeBackend) {
    LLVM_DEBUG(llvm::dbgs() << "Clearing AST...\n");
    // Access to the AST is no longer available after this.
    // Other things that the ASTContext manages are still available, e.g.
    // the SourceManager. It'd be nice if we could separate out all the
    // things in ASTContext used after this point and null out the
    // ASTContext, but too many various parts of the ASTContext are still
    // used in various parts.
    C.cleanup();
    C.getAllocator().Reset();
  }

#if INTEL_CUSTOMIZATION
#if !INTEL_PRODUCT_RELEASE
  EmbedBitcode(getModule(), CodeGenOpts, llvm::MemoryBufferRef());
#endif // !INTEL_PRODUCT_RELEASE
#endif // INTEL_CUSTOMIZATION

  EmitBackendOutput(Diags, HeaderSearchOpts, CodeGenOpts, TargetOpts, LangOpts,
                    C.getTargetInfo().getDataLayoutString(), getModule(),
                    Action, FS, std::move(AsmOutStream), this);

#if !INTEL_CUSTOMIZATION
  Ctx.setDiagnosticHandler(std::move(OldDiagnosticHandler));
#endif // !INTEL_CUSTOMIZATION
}

void BackendConsumer::HandleTagDeclDefinition(TagDecl *D) {
  PrettyStackTraceDecl CrashInfo(D, SourceLocation(),
                                 Context->getSourceManager(),
                                 "LLVM IR generation of declaration");
  Gen->HandleTagDeclDefinition(D);
}

void BackendConsumer::HandleTagDeclRequiredDefinition(const TagDecl *D) {
  Gen->HandleTagDeclRequiredDefinition(D);
}

void BackendConsumer::CompleteTentativeDefinition(VarDecl *D) {
  Gen->CompleteTentativeDefinition(D);
}

void BackendConsumer::CompleteExternalDeclaration(VarDecl *D) {
  Gen->CompleteExternalDeclaration(D);
}

void BackendConsumer::AssignInheritanceModel(CXXRecordDecl *RD) {
  Gen->AssignInheritanceModel(RD);
}

void BackendConsumer::HandleVTable(CXXRecordDecl *RD) {
  Gen->HandleVTable(RD);
}

void BackendConsumer::anchor() { }

} // namespace clang

bool ClangDiagnosticHandler::handleDiagnostics(const DiagnosticInfo &DI) {
  BackendCon->DiagnosticHandlerImpl(DI);
  return true;
}

/// ConvertBackendLocation - Convert a location in a temporary llvm::SourceMgr
/// buffer to be a valid FullSourceLoc.
static FullSourceLoc ConvertBackendLocation(const llvm::SMDiagnostic &D,
                                            SourceManager &CSM) {
  // Get both the clang and llvm source managers.  The location is relative to
  // a memory buffer that the LLVM Source Manager is handling, we need to add
  // a copy to the Clang source manager.
  const llvm::SourceMgr &LSM = *D.getSourceMgr();

  // We need to copy the underlying LLVM memory buffer because llvm::SourceMgr
  // already owns its one and clang::SourceManager wants to own its one.
  const MemoryBuffer *LBuf =
  LSM.getMemoryBuffer(LSM.FindBufferContainingLoc(D.getLoc()));

  // Create the copy and transfer ownership to clang::SourceManager.
  // TODO: Avoid copying files into memory.
  std::unique_ptr<llvm::MemoryBuffer> CBuf =
      llvm::MemoryBuffer::getMemBufferCopy(LBuf->getBuffer(),
                                           LBuf->getBufferIdentifier());
  // FIXME: Keep a file ID map instead of creating new IDs for each location.
  FileID FID = CSM.createFileID(std::move(CBuf));

  // Translate the offset into the file.
  unsigned Offset = D.getLoc().getPointer() - LBuf->getBufferStart();
  SourceLocation NewLoc =
  CSM.getLocForStartOfFile(FID).getLocWithOffset(Offset);
  return FullSourceLoc(NewLoc, CSM);
}

#define ComputeDiagID(Severity, GroupName, DiagID)                             \
  do {                                                                         \
    switch (Severity) {                                                        \
    case llvm::DS_Error:                                                       \
      DiagID = diag::err_fe_##GroupName;                                       \
      break;                                                                   \
    case llvm::DS_Warning:                                                     \
      DiagID = diag::warn_fe_##GroupName;                                      \
      break;                                                                   \
    case llvm::DS_Remark:                                                      \
      llvm_unreachable("'remark' severity not expected");                      \
      break;                                                                   \
    case llvm::DS_Note:                                                        \
      DiagID = diag::note_fe_##GroupName;                                      \
      break;                                                                   \
    }                                                                          \
  } while (false)

#define ComputeDiagRemarkID(Severity, GroupName, DiagID)                       \
  do {                                                                         \
    switch (Severity) {                                                        \
    case llvm::DS_Error:                                                       \
      DiagID = diag::err_fe_##GroupName;                                       \
      break;                                                                   \
    case llvm::DS_Warning:                                                     \
      DiagID = diag::warn_fe_##GroupName;                                      \
      break;                                                                   \
    case llvm::DS_Remark:                                                      \
      DiagID = diag::remark_fe_##GroupName;                                    \
      break;                                                                   \
    case llvm::DS_Note:                                                        \
      DiagID = diag::note_fe_##GroupName;                                      \
      break;                                                                   \
    }                                                                          \
  } while (false)

void BackendConsumer::SrcMgrDiagHandler(const llvm::DiagnosticInfoSrcMgr &DI) {
  const llvm::SMDiagnostic &D = DI.getSMDiag();

  unsigned DiagID;
  if (DI.isInlineAsmDiag())
    ComputeDiagID(DI.getSeverity(), inline_asm, DiagID);
  else
    ComputeDiagID(DI.getSeverity(), source_mgr, DiagID);

  // This is for the empty BackendConsumer that uses the clang diagnostic
  // handler for IR input files.
  if (!Context) {
    D.print(nullptr, llvm::errs());
    Diags.Report(DiagID).AddString("cannot compile inline asm");
    return;
  }

  // There are a couple of different kinds of errors we could get here.
  // First, we re-format the SMDiagnostic in terms of a clang diagnostic.

  // Strip "error: " off the start of the message string.
  StringRef Message = D.getMessage();
  (void)Message.consume_front("error: ");

  // If the SMDiagnostic has an inline asm source location, translate it.
  FullSourceLoc Loc;
  if (D.getLoc() != SMLoc())
    Loc = ConvertBackendLocation(D, Context->getSourceManager());

  // If this problem has clang-level source location information, report the
  // issue in the source with a note showing the instantiated
  // code.
  if (DI.isInlineAsmDiag()) {
    SourceLocation LocCookie =
        SourceLocation::getFromRawEncoding(DI.getLocCookie());
    if (LocCookie.isValid()) {
      Diags.Report(LocCookie, DiagID).AddString(Message);

      if (D.getLoc().isValid()) {
        DiagnosticBuilder B = Diags.Report(Loc, diag::note_fe_inline_asm_here);
        // Convert the SMDiagnostic ranges into SourceRange and attach them
        // to the diagnostic.
        for (const std::pair<unsigned, unsigned> &Range : D.getRanges()) {
          unsigned Column = D.getColumnNo();
          B << SourceRange(Loc.getLocWithOffset(Range.first - Column),
                           Loc.getLocWithOffset(Range.second - Column));
        }
      }
      return;
    }
  }

  // Otherwise, report the backend issue as occurring in the generated .s file.
  // If Loc is invalid, we still need to report the issue, it just gets no
  // location info.
  Diags.Report(Loc, DiagID).AddString(Message);
}

bool
BackendConsumer::InlineAsmDiagHandler(const llvm::DiagnosticInfoInlineAsm &D) {
  unsigned DiagID;
  ComputeDiagID(D.getSeverity(), inline_asm, DiagID);
  std::string Message = D.getMsgStr().str();

  // If this problem has clang-level source location information, report the
  // issue as being a problem in the source with a note showing the instantiated
  // code.
  SourceLocation LocCookie =
      SourceLocation::getFromRawEncoding(D.getLocCookie());
  if (LocCookie.isValid())
    Diags.Report(LocCookie, DiagID).AddString(Message);
  else {
    // Otherwise, report the backend diagnostic as occurring in the generated
    // .s file.
    // If Loc is invalid, we still need to report the diagnostic, it just gets
    // no location info.
    FullSourceLoc Loc;
    Diags.Report(Loc, DiagID).AddString(Message);
  }
  // We handled all the possible severities.
  return true;
}

bool
BackendConsumer::StackSizeDiagHandler(const llvm::DiagnosticInfoStackSize &D) {
  if (D.getSeverity() != llvm::DS_Warning)
    // For now, the only support we have for StackSize diagnostic is warning.
    // We do not know how to format other severities.
    return false;

  auto Loc = getFunctionSourceLocation(D.getFunction());
  if (!Loc)
    return false;

  Diags.Report(*Loc, diag::warn_fe_frame_larger_than)
      << D.getStackSize() << D.getStackLimit()
      << llvm::demangle(D.getFunction().getName());
  return true;
}

bool BackendConsumer::ResourceLimitDiagHandler(
    const llvm::DiagnosticInfoResourceLimit &D) {
  auto Loc = getFunctionSourceLocation(D.getFunction());
  if (!Loc)
    return false;
  unsigned DiagID = diag::err_fe_backend_resource_limit;
  ComputeDiagID(D.getSeverity(), backend_resource_limit, DiagID);

  Diags.Report(*Loc, DiagID)
      << D.getResourceName() << D.getResourceSize() << D.getResourceLimit()
      << llvm::demangle(D.getFunction().getName());
  return true;
}

const FullSourceLoc BackendConsumer::getBestLocationFromDebugLoc(
    const llvm::DiagnosticInfoWithLocationBase &D, bool &BadDebugInfo,
    StringRef &Filename, unsigned &Line, unsigned &Column) const {
  SourceManager &SourceMgr = Context->getSourceManager();
  FileManager &FileMgr = SourceMgr.getFileManager();
  SourceLocation DILoc;

  if (D.isLocationAvailable()) {
    D.getLocation(Filename, Line, Column);
    if (Line > 0) {
      auto FE = FileMgr.getFile(Filename);
      if (!FE)
        FE = FileMgr.getFile(D.getAbsolutePath());
      if (FE) {
        // If -gcolumn-info was not used, Column will be 0. This upsets the
        // source manager, so pass 1 if Column is not set.
        DILoc = SourceMgr.translateFileLineCol(*FE, Line, Column ? Column : 1);
      }
    }
    BadDebugInfo = DILoc.isInvalid();
  }

  // If a location isn't available, try to approximate it using the associated
  // function definition. We use the definition's right brace to differentiate
  // from diagnostics that genuinely relate to the function itself.
  FullSourceLoc Loc(DILoc, SourceMgr);
  if (Loc.isInvalid()) {
    if (auto MaybeLoc = getFunctionSourceLocation(D.getFunction()))
      Loc = *MaybeLoc;
  }

  if (DILoc.isInvalid() && D.isLocationAvailable())
    // If we were not able to translate the file:line:col information
    // back to a SourceLocation, at least emit a note stating that
    // we could not translate this location. This can happen in the
    // case of #line directives.
    Diags.Report(Loc, diag::note_fe_backend_invalid_loc)
        << Filename << Line << Column;

  return Loc;
}

std::optional<FullSourceLoc>
BackendConsumer::getFunctionSourceLocation(const Function &F) const {
  auto Hash = llvm::hash_value(F.getName());
  for (const auto &Pair : ManglingFullSourceLocs) {
    if (Pair.first == Hash)
      return Pair.second;
  }
  return std::nullopt;
}

void BackendConsumer::UnsupportedDiagHandler(
    const llvm::DiagnosticInfoUnsupported &D) {
  // We only support warnings or errors.
  assert(D.getSeverity() == llvm::DS_Error ||
         D.getSeverity() == llvm::DS_Warning);

  StringRef Filename;
  unsigned Line, Column;
  bool BadDebugInfo = false;
  FullSourceLoc Loc;
  std::string Msg;
  raw_string_ostream MsgStream(Msg);

  // Context will be nullptr for IR input files, we will construct the diag
  // message from llvm::DiagnosticInfoUnsupported.
  if (Context != nullptr) {
    Loc = getBestLocationFromDebugLoc(D, BadDebugInfo, Filename, Line, Column);
    MsgStream << D.getMessage();
  } else {
    DiagnosticPrinterRawOStream DP(MsgStream);
    D.print(DP);
  }

  auto DiagType = D.getSeverity() == llvm::DS_Error
                      ? diag::err_fe_backend_unsupported
                      : diag::warn_fe_backend_unsupported;
  Diags.Report(Loc, DiagType) << MsgStream.str();

  if (BadDebugInfo)
    // If we were not able to translate the file:line:col information
    // back to a SourceLocation, at least emit a note stating that
    // we could not translate this location. This can happen in the
    // case of #line directives.
    Diags.Report(Loc, diag::note_fe_backend_invalid_loc)
        << Filename << Line << Column;
}

void BackendConsumer::EmitOptimizationMessage(
    const llvm::DiagnosticInfoOptimizationBase &D, unsigned DiagID) {
  // We only support warnings and remarks.
  assert(D.getSeverity() == llvm::DS_Remark ||
         D.getSeverity() == llvm::DS_Warning);

  StringRef Filename;
  unsigned Line, Column;
  bool BadDebugInfo = false;
  FullSourceLoc Loc;
  std::string Msg;
  raw_string_ostream MsgStream(Msg);

  // Context will be nullptr for IR input files, we will construct the remark
  // message from llvm::DiagnosticInfoOptimizationBase.
  if (Context != nullptr) {
    Loc = getBestLocationFromDebugLoc(D, BadDebugInfo, Filename, Line, Column);
    MsgStream << D.getMsg();
  } else {
    DiagnosticPrinterRawOStream DP(MsgStream);
    D.print(DP);
  }

  if (D.getHotness())
    MsgStream << " (hotness: " << *D.getHotness() << ")";

  Diags.Report(Loc, DiagID)
      << AddFlagValue(D.getPassName())
      << MsgStream.str();

  if (BadDebugInfo)
    // If we were not able to translate the file:line:col information
    // back to a SourceLocation, at least emit a note stating that
    // we could not translate this location. This can happen in the
    // case of #line directives.
    Diags.Report(Loc, diag::note_fe_backend_invalid_loc)
        << Filename << Line << Column;
}

void BackendConsumer::OptimizationRemarkHandler(
    const llvm::DiagnosticInfoOptimizationBase &D) {
  // Without hotness information, don't show noisy remarks.
  if (D.isVerbose() && !D.getHotness())
    return;

  if (D.isPassed()) {
    // Optimization remarks are active only if the -Rpass flag has a regular
    // expression that matches the name of the pass name in \p D.
    if (CodeGenOpts.OptimizationRemark.patternMatches(D.getPassName()))
      EmitOptimizationMessage(D, diag::remark_fe_backend_optimization_remark);
  } else if (D.isMissed()) {
    // Missed optimization remarks are active only if the -Rpass-missed
    // flag has a regular expression that matches the name of the pass
    // name in \p D.
    if (CodeGenOpts.OptimizationRemarkMissed.patternMatches(D.getPassName()))
      EmitOptimizationMessage(
          D, diag::remark_fe_backend_optimization_remark_missed);
  } else {
    assert(D.isAnalysis() && "Unknown remark type");

    bool ShouldAlwaysPrint = false;
    if (auto *ORA = dyn_cast<llvm::OptimizationRemarkAnalysis>(&D))
      ShouldAlwaysPrint = ORA->shouldAlwaysPrint();

    if (ShouldAlwaysPrint ||
        CodeGenOpts.OptimizationRemarkAnalysis.patternMatches(D.getPassName()))
      EmitOptimizationMessage(
          D, diag::remark_fe_backend_optimization_remark_analysis);
  }
}

void BackendConsumer::OptimizationRemarkHandler(
    const llvm::OptimizationRemarkAnalysisFPCommute &D) {
  // Optimization analysis remarks are active if the pass name is set to
  // llvm::DiagnosticInfo::AlwasyPrint or if the -Rpass-analysis flag has a
  // regular expression that matches the name of the pass name in \p D.

  if (D.shouldAlwaysPrint() ||
      CodeGenOpts.OptimizationRemarkAnalysis.patternMatches(D.getPassName()))
    EmitOptimizationMessage(
        D, diag::remark_fe_backend_optimization_remark_analysis_fpcommute);
}

void BackendConsumer::OptimizationRemarkHandler(
    const llvm::OptimizationRemarkAnalysisAliasing &D) {
  // Optimization analysis remarks are active if the pass name is set to
  // llvm::DiagnosticInfo::AlwasyPrint or if the -Rpass-analysis flag has a
  // regular expression that matches the name of the pass name in \p D.

  if (D.shouldAlwaysPrint() ||
      CodeGenOpts.OptimizationRemarkAnalysis.patternMatches(D.getPassName()))
    EmitOptimizationMessage(
        D, diag::remark_fe_backend_optimization_remark_analysis_aliasing);
}

void BackendConsumer::OptimizationFailureHandler(
    const llvm::DiagnosticInfoOptimizationFailure &D) {
  EmitOptimizationMessage(D, diag::warn_fe_backend_optimization_failure);
}

void BackendConsumer::DontCallDiagHandler(const DiagnosticInfoDontCall &D) {
  SourceLocation LocCookie =
      SourceLocation::getFromRawEncoding(D.getLocCookie());

  // FIXME: we can't yet diagnose indirect calls. When/if we can, we
  // should instead assert that LocCookie.isValid().
  if (!LocCookie.isValid())
    return;

  Diags.Report(LocCookie, D.getSeverity() == DiagnosticSeverity::DS_Error
                              ? diag::err_fe_backend_error_attr
                              : diag::warn_fe_backend_warning_attr)
      << llvm::demangle(D.getFunctionName()) << D.getNote();
}

void BackendConsumer::AspectMismatchDiagHandler(
    const DiagnosticInfoAspectsMismatch &D) {
  SourceLocation LocCookie =
      SourceLocation::getFromRawEncoding(D.getLocCookie());
  assert(LocCookie.isValid() &&
         "Invalid location for caller in aspect mismatch diagnostic");
  Diags.Report(LocCookie, diag::warn_sycl_device_has_aspect_mismatch)
      << llvm::demangle(D.getFunctionName().str()) << D.getAspect()
      << D.isFromDeviceHasAttribute();
  for (const std::pair<StringRef, unsigned> &CalleeInfo : D.getCallChain()) {
    LocCookie = SourceLocation::getFromRawEncoding(CalleeInfo.second);
    assert(LocCookie.isValid() &&
           "Invalid location for callee in aspect mismatch diagnostic");
    Diags.Report(LocCookie, diag::note_sycl_aspect_propagated_from_call)
        << llvm::demangle(CalleeInfo.first.str());
  }
}

void BackendConsumer::MisExpectDiagHandler(
    const llvm::DiagnosticInfoMisExpect &D) {
  StringRef Filename;
  unsigned Line, Column;
  bool BadDebugInfo = false;
  FullSourceLoc Loc =
      getBestLocationFromDebugLoc(D, BadDebugInfo, Filename, Line, Column);

  Diags.Report(Loc, diag::warn_profile_data_misexpect) << D.getMsg().str();

  if (BadDebugInfo)
    // If we were not able to translate the file:line:col information
    // back to a SourceLocation, at least emit a note stating that
    // we could not translate this location. This can happen in the
    // case of #line directives.
    Diags.Report(Loc, diag::note_fe_backend_invalid_loc)
        << Filename << Line << Column;
}

/// This function is invoked when the backend needs
/// to report something to the user.
void BackendConsumer::DiagnosticHandlerImpl(const DiagnosticInfo &DI) {
  unsigned DiagID = diag::err_fe_inline_asm;
  llvm::DiagnosticSeverity Severity = DI.getSeverity();
  // Get the diagnostic ID based.
  switch (DI.getKind()) {
  case llvm::DK_InlineAsm:
    if (InlineAsmDiagHandler(cast<DiagnosticInfoInlineAsm>(DI)))
      return;
    ComputeDiagID(Severity, inline_asm, DiagID);
    break;
  case llvm::DK_SrcMgr:
    SrcMgrDiagHandler(cast<DiagnosticInfoSrcMgr>(DI));
    return;
  case llvm::DK_StackSize:
    if (StackSizeDiagHandler(cast<DiagnosticInfoStackSize>(DI)))
      return;
    ComputeDiagID(Severity, backend_frame_larger_than, DiagID);
    break;
  case llvm::DK_ResourceLimit:
    if (ResourceLimitDiagHandler(cast<DiagnosticInfoResourceLimit>(DI)))
      return;
    ComputeDiagID(Severity, backend_resource_limit, DiagID);
    break;
  case DK_Linker:
    ComputeDiagID(Severity, linking_module, DiagID);
    break;
  case llvm::DK_OptimizationRemark:
    // Optimization remarks are always handled completely by this
    // handler. There is no generic way of emitting them.
    OptimizationRemarkHandler(cast<OptimizationRemark>(DI));
    return;
  case llvm::DK_OptimizationRemarkMissed:
    // Optimization remarks are always handled completely by this
    // handler. There is no generic way of emitting them.
    OptimizationRemarkHandler(cast<OptimizationRemarkMissed>(DI));
    return;
  case llvm::DK_OptimizationRemarkAnalysis:
    // Optimization remarks are always handled completely by this
    // handler. There is no generic way of emitting them.
    OptimizationRemarkHandler(cast<OptimizationRemarkAnalysis>(DI));
    return;
  case llvm::DK_OptimizationRemarkAnalysisFPCommute:
    // Optimization remarks are always handled completely by this
    // handler. There is no generic way of emitting them.
    OptimizationRemarkHandler(cast<OptimizationRemarkAnalysisFPCommute>(DI));
    return;
  case llvm::DK_OptimizationRemarkAnalysisAliasing:
    // Optimization remarks are always handled completely by this
    // handler. There is no generic way of emitting them.
    OptimizationRemarkHandler(cast<OptimizationRemarkAnalysisAliasing>(DI));
    return;
  case llvm::DK_MachineOptimizationRemark:
    // Optimization remarks are always handled completely by this
    // handler. There is no generic way of emitting them.
    OptimizationRemarkHandler(cast<MachineOptimizationRemark>(DI));
    return;
  case llvm::DK_MachineOptimizationRemarkMissed:
    // Optimization remarks are always handled completely by this
    // handler. There is no generic way of emitting them.
    OptimizationRemarkHandler(cast<MachineOptimizationRemarkMissed>(DI));
    return;
  case llvm::DK_MachineOptimizationRemarkAnalysis:
    // Optimization remarks are always handled completely by this
    // handler. There is no generic way of emitting them.
    OptimizationRemarkHandler(cast<MachineOptimizationRemarkAnalysis>(DI));
    return;
  case llvm::DK_OptimizationFailure:
    // Optimization failures are always handled completely by this
    // handler.
    OptimizationFailureHandler(cast<DiagnosticInfoOptimizationFailure>(DI));
    return;
  case llvm::DK_Unsupported:
    UnsupportedDiagHandler(cast<DiagnosticInfoUnsupported>(DI));
    return;
  case llvm::DK_DontCall:
    DontCallDiagHandler(cast<DiagnosticInfoDontCall>(DI));
    return;
  case llvm::DK_MisExpect:
    MisExpectDiagHandler(cast<DiagnosticInfoMisExpect>(DI));
    return;
  case llvm::DK_AspectMismatch:
    AspectMismatchDiagHandler(cast<DiagnosticInfoAspectsMismatch>(DI));
    return;
  default:
    // Plugin IDs are not bound to any value as they are set dynamically.
    ComputeDiagRemarkID(Severity, backend_plugin, DiagID);
    break;
  }
  std::string MsgStorage;
  {
    raw_string_ostream Stream(MsgStorage);
    DiagnosticPrinterRawOStream DP(Stream);
    DI.print(DP);
  }

  if (DI.getKind() == DK_Linker) {
    assert(CurLinkModule && "CurLinkModule must be set for linker diagnostics");
    Diags.Report(DiagID) << CurLinkModule->getModuleIdentifier() << MsgStorage;
    return;
  }

  // Report the backend message using the usual diagnostic mechanism.
  FullSourceLoc Loc;
  Diags.Report(Loc, DiagID).AddString(MsgStorage);
}
#undef ComputeDiagID

CodeGenAction::CodeGenAction(unsigned _Act, LLVMContext *_VMContext)
    : Act(_Act), VMContext(_VMContext ? _VMContext : new LLVMContext),
      OwnsVMContext(!_VMContext) {}

CodeGenAction::~CodeGenAction() {
  TheModule.reset();
  if (OwnsVMContext)
    delete VMContext;
}

bool CodeGenAction::loadLinkModules(CompilerInstance &CI) {
  if (!LinkModules.empty())
    return false;

  for (const CodeGenOptions::BitcodeFileToLink &F :
       CI.getCodeGenOpts().LinkBitcodeFiles) {
    auto BCBuf = CI.getFileManager().getBufferForFile(F.Filename);
    if (!BCBuf) {
      CI.getDiagnostics().Report(diag::err_cannot_open_file)
          << F.Filename << BCBuf.getError().message();
      LinkModules.clear();
      return true;
    }

    Expected<std::unique_ptr<llvm::Module>> ModuleOrErr =
        getOwningLazyBitcodeModule(std::move(*BCBuf), *VMContext);
    if (!ModuleOrErr) {
      handleAllErrors(ModuleOrErr.takeError(), [&](ErrorInfoBase &EIB) {
        CI.getDiagnostics().Report(diag::err_cannot_open_file)
            << F.Filename << EIB.message();
      });
      LinkModules.clear();
      return true;
    }
    LinkModules.push_back({std::move(ModuleOrErr.get()), F.PropagateAttrs,
                           F.Internalize, F.LinkFlags});
  }
  return false;
}

bool CodeGenAction::hasIRSupport() const { return true; }

void CodeGenAction::EndSourceFileAction() {
  // If the consumer creation failed, do nothing.
  if (!getCompilerInstance().hasASTConsumer())
    return;

  // Steal the module from the consumer.
  TheModule = BEConsumer->takeModule();
}

std::unique_ptr<llvm::Module> CodeGenAction::takeModule() {
  return std::move(TheModule);
}

llvm::LLVMContext *CodeGenAction::takeLLVMContext() {
  OwnsVMContext = false;
  return VMContext;
}

CodeGenerator *CodeGenAction::getCodeGenerator() const {
  return BEConsumer->getCodeGenerator();
}

static std::unique_ptr<raw_pwrite_stream>
GetOutputStream(CompilerInstance &CI, StringRef InFile, BackendAction Action) {
  switch (Action) {
  case Backend_EmitAssembly:
    return CI.createDefaultOutputFile(false, InFile, "s");
  case Backend_EmitLL:
    return CI.createDefaultOutputFile(false, InFile, "ll");
  case Backend_EmitBC:
    return CI.createDefaultOutputFile(true, InFile, "bc");
  case Backend_EmitNothing:
    return nullptr;
  case Backend_EmitMCNull:
    return CI.createNullOutputFile();
  case Backend_EmitObj:
    return CI.createDefaultOutputFile(true, InFile, "o");
  }

  llvm_unreachable("Invalid action!");
}

std::unique_ptr<ASTConsumer>
CodeGenAction::CreateASTConsumer(CompilerInstance &CI, StringRef InFile) {
  BackendAction BA = static_cast<BackendAction>(Act);
  std::unique_ptr<raw_pwrite_stream> OS = CI.takeOutputStream();
  if (!OS)
    OS = GetOutputStream(CI, InFile, BA);

  if (BA != Backend_EmitNothing && !OS)
    return nullptr;

  // Load bitcode modules to link with, if we need to.
  if (loadLinkModules(CI))
    return nullptr;

  CoverageSourceInfo *CoverageInfo = nullptr;
  // Add the preprocessor callback only when the coverage mapping is generated.
  if (CI.getCodeGenOpts().CoverageMapping)
    CoverageInfo = CodeGen::CoverageMappingModuleGen::setUpCoverageCallbacks(
        CI.getPreprocessor());

  std::unique_ptr<BackendConsumer> Result(new BackendConsumer(
      BA, CI.getDiagnostics(), &CI.getVirtualFileSystem(),
      CI.getHeaderSearchOpts(), CI.getPreprocessorOpts(), CI.getCodeGenOpts(),
      CI.getTargetOpts(), CI.getLangOpts(), std::string(InFile),
      std::move(LinkModules), std::move(OS), *VMContext, CoverageInfo));
  BEConsumer = Result.get();

  // Enable generating macro debug info only when debug info is not disabled and
  // also macro debug info is enabled.
  if (CI.getCodeGenOpts().getDebugInfo() != codegenoptions::NoDebugInfo &&
      CI.getCodeGenOpts().MacroDebugInfo) {
    std::unique_ptr<PPCallbacks> Callbacks =
        std::make_unique<MacroPPCallbacks>(BEConsumer->getCodeGenerator(),
                                            CI.getPreprocessor());
    CI.getPreprocessor().addPPCallbacks(std::move(Callbacks));
  }

  return std::move(Result);
}

std::unique_ptr<llvm::Module>
CodeGenAction::loadModule(MemoryBufferRef MBRef) {
  CompilerInstance &CI = getCompilerInstance();
  SourceManager &SM = CI.getSourceManager();

  auto DiagErrors = [&](Error E) -> std::unique_ptr<llvm::Module> {
    unsigned DiagID =
        CI.getDiagnostics().getCustomDiagID(DiagnosticsEngine::Error, "%0");
    handleAllErrors(std::move(E), [&](ErrorInfoBase &EIB) {
      CI.getDiagnostics().Report(DiagID) << EIB.message();
    });
    return {};
  };

  // For ThinLTO backend invocations, ensure that the context
  // merges types based on ODR identifiers. We also need to read
  // the correct module out of a multi-module bitcode file.
  if (!CI.getCodeGenOpts().ThinLTOIndexFile.empty()) {
    VMContext->enableDebugTypeODRUniquing();

    Expected<std::vector<BitcodeModule>> BMsOrErr = getBitcodeModuleList(MBRef);
    if (!BMsOrErr)
      return DiagErrors(BMsOrErr.takeError());
    BitcodeModule *Bm = llvm::lto::findThinLTOModule(*BMsOrErr);
    // We have nothing to do if the file contains no ThinLTO module. This is
    // possible if ThinLTO compilation was not able to split module. Content of
    // the file was already processed by indexing and will be passed to the
    // linker using merged object file.
    if (!Bm) {
      auto M = std::make_unique<llvm::Module>("empty", *VMContext);
      M->setTargetTriple(CI.getTargetOpts().Triple);
      return M;
    }
    Expected<std::unique_ptr<llvm::Module>> MOrErr =
        Bm->parseModule(*VMContext);
    if (!MOrErr)
      return DiagErrors(MOrErr.takeError());
    return std::move(*MOrErr);
  }

  // Load bitcode modules to link with, if we need to.
  if (loadLinkModules(CI))
    return nullptr;

  // Handle textual IR and bitcode file with one single module.
  llvm::SMDiagnostic Err;
  if (std::unique_ptr<llvm::Module> M = parseIR(MBRef, Err, *VMContext))
    return M;

  // If MBRef is a bitcode with multiple modules (e.g., -fsplit-lto-unit
  // output), place the extra modules (actually only one, a regular LTO module)
  // into LinkModules as if we are using -mlink-bitcode-file.
  Expected<std::vector<BitcodeModule>> BMsOrErr = getBitcodeModuleList(MBRef);
  if (BMsOrErr && BMsOrErr->size()) {
    std::unique_ptr<llvm::Module> FirstM;
    for (auto &BM : *BMsOrErr) {
      Expected<std::unique_ptr<llvm::Module>> MOrErr =
          BM.parseModule(*VMContext);
      if (!MOrErr)
        return DiagErrors(MOrErr.takeError());
      if (FirstM)
        LinkModules.push_back({std::move(*MOrErr), /*PropagateAttrs=*/false,
                               /*Internalize=*/false, /*LinkFlags=*/{}});
      else
        FirstM = std::move(*MOrErr);
    }
    if (FirstM)
      return FirstM;
  }
  // If BMsOrErr fails, consume the error and use the error message from
  // parseIR.
  consumeError(BMsOrErr.takeError());

  // Translate from the diagnostic info to the SourceManager location if
  // available.
  // TODO: Unify this with ConvertBackendLocation()
  SourceLocation Loc;
  if (Err.getLineNo() > 0) {
    assert(Err.getColumnNo() >= 0);
    Loc = SM.translateFileLineCol(SM.getFileEntryForID(SM.getMainFileID()),
                                  Err.getLineNo(), Err.getColumnNo() + 1);
  }

  // Strip off a leading diagnostic code if there is one.
  StringRef Msg = Err.getMessage();
  if (Msg.startswith("error: "))
    Msg = Msg.substr(7);

  unsigned DiagID =
      CI.getDiagnostics().getCustomDiagID(DiagnosticsEngine::Error, "%0");

  CI.getDiagnostics().Report(Loc, DiagID) << Msg;
  return {};
}

namespace {
// Handles the initialization and cleanup of the OptRecordFile before the clang
// codegen runs so it can also emit to the opt report.
struct OptRecordFileRAII {
  std::unique_ptr<llvm::ToolOutputFile> OptRecordFile;
  std::unique_ptr<DiagnosticHandler> OldDiagnosticHandler;
  llvm::LLVMContext &Ctx;

  OptRecordFileRAII(CodeGenAction &CGA, llvm::LLVMContext &Ctx,
                    BackendConsumer &BC)
      : OldDiagnosticHandler(Ctx.getDiagnosticHandler()), Ctx(Ctx) {

    CompilerInstance &CI = CGA.getCompilerInstance();
    CodeGenOptions &CodeGenOpts = CI.getCodeGenOpts();

    Ctx.setDiagnosticHandler(
        std::make_unique<ClangDiagnosticHandler>(CodeGenOpts, &BC));

    Expected<std::unique_ptr<llvm::ToolOutputFile>> OptRecordFileOrErr =
        setupLLVMOptimizationRemarks(
            Ctx, CodeGenOpts.OptRecordFile, CodeGenOpts.OptRecordPasses,
            CodeGenOpts.OptRecordFormat, CodeGenOpts.DiagnosticsWithHotness,
            CodeGenOpts.DiagnosticsHotnessThreshold);

    if (Error E = OptRecordFileOrErr.takeError())
      reportOptRecordError(std::move(E), CI.getDiagnostics(), CodeGenOpts);
    else
      OptRecordFile = std::move(*OptRecordFileOrErr);

    if (OptRecordFile &&
        CodeGenOpts.getProfileUse() != CodeGenOptions::ProfileNone)
      Ctx.setDiagnosticsHotnessRequested(true);
  }
  ~OptRecordFileRAII() {
    Ctx.setDiagnosticHandler(std::move(OldDiagnosticHandler));
    if (OptRecordFile)
      OptRecordFile->keep();
  }
};
} // namespace

void CodeGenAction::ExecuteAction() {
  if (getCurrentFileKind().getLanguage() != Language::LLVM_IR) {
    OptRecordFileRAII ORF(*this, *VMContext, *BEConsumer);
    this->ASTFrontendAction::ExecuteAction();
    return;
  }

  // If this is an IR file, we have to treat it specially.
  BackendAction BA = static_cast<BackendAction>(Act);
  CompilerInstance &CI = getCompilerInstance();
  auto &CodeGenOpts = CI.getCodeGenOpts();
  auto &Diagnostics = CI.getDiagnostics();
  std::unique_ptr<raw_pwrite_stream> OS =
      GetOutputStream(CI, getCurrentFileOrBufferName(), BA);
  if (BA != Backend_EmitNothing && !OS)
    return;

  SourceManager &SM = CI.getSourceManager();
  FileID FID = SM.getMainFileID();
  std::optional<MemoryBufferRef> MainFile = SM.getBufferOrNone(FID);
  if (!MainFile)
    return;

  TheModule = loadModule(*MainFile);
  if (!TheModule)
    return;

  const TargetOptions &TargetOpts = CI.getTargetOpts();
  if (TheModule->getTargetTriple() != TargetOpts.Triple) {
    Diagnostics.Report(SourceLocation(), diag::warn_fe_override_module)
        << TargetOpts.Triple;
    TheModule->setTargetTriple(TargetOpts.Triple);
  }

  EmbedObject(TheModule.get(), CodeGenOpts, Diagnostics);
#if INTEL_CUSTOMIZATION
#if !INTEL_PRODUCT_RELEASE
  EmbedBitcode(TheModule.get(), CodeGenOpts, *MainFile);
#endif // !INTEL_PRODUCT_RELEASE
#endif // INTEL_CUSTOMIZATION

  LLVMContext &Ctx = TheModule->getContext();

  // Restore any diagnostic handler previously set before returning from this
  // function.
  struct RAII {
    LLVMContext &Ctx;
    std::unique_ptr<DiagnosticHandler> PrevHandler = Ctx.getDiagnosticHandler();
    ~RAII() { Ctx.setDiagnosticHandler(std::move(PrevHandler)); }
  } _{Ctx};

  // Set clang diagnostic handler. To do this we need to create a fake
  // BackendConsumer.
  BackendConsumer Result(BA, CI.getDiagnostics(), &CI.getVirtualFileSystem(),
                         CI.getHeaderSearchOpts(), CI.getPreprocessorOpts(),
                         CI.getCodeGenOpts(), CI.getTargetOpts(),
                         CI.getLangOpts(), TheModule.get(),
                         std::move(LinkModules), *VMContext, nullptr);

  // Link in each pending link module.
  if (Result.LinkInModules(&*TheModule))
    return;

  // PR44896: Force DiscardValueNames as false. DiscardValueNames cannot be
  // true here because the valued names are needed for reading textual IR.
  Ctx.setDiscardValueNames(false);
  OptRecordFileRAII ORF(*this, Ctx, Result); // INTEL

  EmitBackendOutput(
      Diagnostics, CI.getHeaderSearchOpts(), CodeGenOpts, TargetOpts,
      CI.getLangOpts(), CI.getTarget().getDataLayoutString(), TheModule.get(),
      BA, CI.getFileManager().getVirtualFileSystemPtr(), std::move(OS));

#if !INTEL_CUSTOMIZATION
  if (OptRecordFile)
    OptRecordFile->keep();

  // This code is now in the destructor of OptRecordFileRAII.
#endif // !INTEL_CUSTOMIZATION
}

//

void EmitAssemblyAction::anchor() { }
EmitAssemblyAction::EmitAssemblyAction(llvm::LLVMContext *_VMContext)
  : CodeGenAction(Backend_EmitAssembly, _VMContext) {}

void EmitBCAction::anchor() { }
EmitBCAction::EmitBCAction(llvm::LLVMContext *_VMContext)
  : CodeGenAction(Backend_EmitBC, _VMContext) {}

void EmitLLVMAction::anchor() { }
EmitLLVMAction::EmitLLVMAction(llvm::LLVMContext *_VMContext)
  : CodeGenAction(Backend_EmitLL, _VMContext) {}

void EmitLLVMOnlyAction::anchor() { }
EmitLLVMOnlyAction::EmitLLVMOnlyAction(llvm::LLVMContext *_VMContext)
  : CodeGenAction(Backend_EmitNothing, _VMContext) {}

void EmitCodeGenOnlyAction::anchor() { }
EmitCodeGenOnlyAction::EmitCodeGenOnlyAction(llvm::LLVMContext *_VMContext)
  : CodeGenAction(Backend_EmitMCNull, _VMContext) {}

void EmitObjAction::anchor() { }
EmitObjAction::EmitObjAction(llvm::LLVMContext *_VMContext)
  : CodeGenAction(Backend_EmitObj, _VMContext) {}<|MERGE_RESOLUTION|>--- conflicted
+++ resolved
@@ -250,23 +250,11 @@
 
 // Links each entry in LinkModules into our module.  Returns true on error.
 bool BackendConsumer::LinkInModules(llvm::Module *M, bool ShouldLinkFiles) {
-<<<<<<< HEAD
-
-  for (auto &LM : LinkModules) {
-    assert(LM.Module && "LinkModule does not actually have a module");
-
-    // If ShouldLinkFiles is not set, skip files added via the
-    // -mlink-bitcode-files, only linking -mlink-builtin-bitcode
-    if (!LM.Internalize && !ShouldLinkFiles)
-      continue;
-
-=======
 #if INTEL_CUSTOMIZATION
   for (auto &LM : LinkModules) {
     assert(LM.Module && "LinkModule does not actually have a module");
     if (!ShouldLinkFiles)
       continue;
->>>>>>> f2eaa6ec
     if (LM.PropagateAttrs)
       for (Function &F : *LM.Module) {
         // Skip intrinsics. Keep consistent with how intrinsics are created
@@ -274,55 +262,6 @@
         if (F.isIntrinsic())
           continue;
         CodeGen::mergeDefaultFunctionDefinitionAttributes(
-<<<<<<< HEAD
-          F, CodeGenOpts, LangOpts, TargetOpts, LM.Internalize);
-      }
-
-    CurLinkModule = LM.Module.get();
-
-    // TODO: If CloneModule() is updated to support cloning of unmaterialized
-    // modules, we can remove this
-    bool Err;
-    if (Error E = CurLinkModule->materializeAll())
-      return false;
-
-    // Create a Clone to move to the linker, which preserves the original
-    // linking modules, allowing them to be linked again in the future
-    // TODO: Add a ShouldCleanup option to make Cloning optional. When
-    // set, we can pass the original modules to the linker for cleanup
-    std::unique_ptr<llvm::Module> Clone = llvm::CloneModule(*LM.Module);
-
-    if (LM.Internalize) {
-      Err = Linker::linkModules(
-          *M, std::move(Clone), LM.LinkFlags,
-          [](llvm::Module &M, const llvm::StringSet<> &GVS) {
-            internalizeModule(M, [&GVS](const llvm::GlobalValue &GV) {
-              return !GV.hasName() || (GVS.count(GV.getName()) == 0);
-            });
-          });
-    } else
-      Err = Linker::linkModules(*M, std::move(Clone), LM.LinkFlags);
-
-    if (Err)
-      return true;
-  }
-
-  return false; // success
-}
-
-void BackendConsumer::HandleTranslationUnit(ASTContext &C) {
-  {
-    llvm::TimeTraceScope TimeScope("Frontend");
-    PrettyStackTraceString CrashInfo("Per-file LLVM IR generation");
-    if (TimerIsEnabled) {
-      LLVMIRGenerationRefCount += 1;
-      if (LLVMIRGenerationRefCount == 1)
-        LLVMIRGeneration.startTimer();
-    }
-
-    Gen->HandleTranslationUnit(C);
-
-=======
             F, CodeGenOpts, LangOpts, TargetOpts, LM.Internalize);
       }
 
@@ -361,7 +300,6 @@
 
     Gen->HandleTranslationUnit(C);
 
->>>>>>> f2eaa6ec
     if (TimerIsEnabled) {
       LLVMIRGenerationRefCount -= 1;
       if (LLVMIRGenerationRefCount == 0)
