//===--- CodeGenAction.cpp - LLVM Code Generation Frontend Action ---------===//
//
// Part of the LLVM Project, under the Apache License v2.0 with LLVM Exceptions.
// See https://llvm.org/LICENSE.txt for license information.
// SPDX-License-Identifier: Apache-2.0 WITH LLVM-exception
//
//===----------------------------------------------------------------------===//

#include "clang/CodeGen/CodeGenAction.h"
#include "CodeGenModule.h"
#include "CoverageMappingGen.h"
#include "MacroPPCallbacks.h"
#include "clang/AST/ASTConsumer.h"
#include "clang/AST/ASTContext.h"
#include "clang/AST/DeclCXX.h"
#include "clang/AST/DeclGroup.h"
#include "clang/Basic/DiagnosticFrontend.h"
#include "clang/Basic/FileManager.h"
#include "clang/Basic/LangStandard.h"
#include "clang/Basic/SourceManager.h"
#include "clang/Basic/TargetInfo.h"
#include "clang/CodeGen/BackendUtil.h"
#include "clang/CodeGen/ModuleBuilder.h"
#include "clang/Driver/DriverDiagnostic.h"
#include "clang/Frontend/CompilerInstance.h"
#include "clang/Frontend/FrontendDiagnostic.h"
#include "clang/Lex/Preprocessor.h"
#include "llvm/Bitcode/BitcodeReader.h"
#include "llvm/CodeGen/MachineOptimizationRemarkEmitter.h"
#include "llvm/IR/DebugInfo.h"
#include "llvm/IR/DiagnosticInfo.h"
#include "llvm/IR/DiagnosticPrinter.h"
#include "llvm/IR/GlobalValue.h"
#include "llvm/IR/LLVMContext.h"
#include "llvm/IR/LLVMRemarkStreamer.h"
#include "llvm/IR/LegacyPassManager.h"
#include "llvm/IR/Module.h"
#include "llvm/IRReader/IRReader.h"
#include "llvm/LTO/LTOBackend.h"
#include "llvm/Linker/Linker.h"
#include "llvm/Pass.h"
#include "llvm/SYCLLowerIR/LowerWGScope.h"
#include "llvm/Support/MemoryBuffer.h"
#include "llvm/Support/SourceMgr.h"
#include "llvm/Support/TimeProfiler.h"
#include "llvm/Support/Timer.h"
#include "llvm/Support/ToolOutputFile.h"
#include "llvm/Support/YAMLTraits.h"
#include "llvm/Transforms/IPO/Internalize.h"

#include <memory>
using namespace clang;
using namespace llvm;

namespace clang {
  class BackendConsumer;
  class ClangDiagnosticHandler final : public DiagnosticHandler {
  public:
    ClangDiagnosticHandler(const CodeGenOptions &CGOpts, BackendConsumer *BCon)
        : CodeGenOpts(CGOpts), BackendCon(BCon) {}

    bool handleDiagnostics(const DiagnosticInfo &DI) override;

    bool isAnalysisRemarkEnabled(StringRef PassName) const override {
      return CodeGenOpts.OptimizationRemarkAnalysis.patternMatches(PassName);
    }
    bool isMissedOptRemarkEnabled(StringRef PassName) const override {
      return CodeGenOpts.OptimizationRemarkMissed.patternMatches(PassName);
    }
    bool isPassedOptRemarkEnabled(StringRef PassName) const override {
      return CodeGenOpts.OptimizationRemark.patternMatches(PassName);
    }

    bool isAnyRemarkEnabled() const override {
      return CodeGenOpts.OptimizationRemarkAnalysis.hasValidPattern() ||
             CodeGenOpts.OptimizationRemarkMissed.hasValidPattern() ||
             CodeGenOpts.OptimizationRemark.hasValidPattern();
    }

  private:
    const CodeGenOptions &CodeGenOpts;
    BackendConsumer *BackendCon;
  };

  static void reportOptRecordError(Error E, DiagnosticsEngine &Diags,
                                   const CodeGenOptions CodeGenOpts) {
    handleAllErrors(
        std::move(E),
      [&](const LLVMRemarkSetupFileError &E) {
          Diags.Report(diag::err_cannot_open_file)
              << CodeGenOpts.OptRecordFile << E.message();
        },
      [&](const LLVMRemarkSetupPatternError &E) {
          Diags.Report(diag::err_drv_optimization_remark_pattern)
              << E.message() << CodeGenOpts.OptRecordPasses;
        },
      [&](const LLVMRemarkSetupFormatError &E) {
          Diags.Report(diag::err_drv_optimization_remark_format)
              << CodeGenOpts.OptRecordFormat;
        });
    }

  class BackendConsumer : public ASTConsumer {
    using LinkModule = CodeGenAction::LinkModule;

    virtual void anchor();
    DiagnosticsEngine &Diags;
    BackendAction Action;
    const HeaderSearchOptions &HeaderSearchOpts;
    const CodeGenOptions &CodeGenOpts;
    const TargetOptions &TargetOpts;
    const LangOptions &LangOpts;
    std::unique_ptr<raw_pwrite_stream> AsmOutStream;
    ASTContext *Context;

    Timer LLVMIRGeneration;
    unsigned LLVMIRGenerationRefCount;

    /// True if we've finished generating IR. This prevents us from generating
    /// additional LLVM IR after emitting output in HandleTranslationUnit. This
    /// can happen when Clang plugins trigger additional AST deserialization.
    bool IRGenFinished = false;

    bool TimerIsEnabled = false;

    std::unique_ptr<CodeGenerator> Gen;

    SmallVector<LinkModule, 4> LinkModules;

    // This is here so that the diagnostic printer knows the module a diagnostic
    // refers to.
    llvm::Module *CurLinkModule = nullptr;

  public:
    BackendConsumer(BackendAction Action, DiagnosticsEngine &Diags,
                    const HeaderSearchOptions &HeaderSearchOpts,
                    const PreprocessorOptions &PPOpts,
                    const CodeGenOptions &CodeGenOpts,
                    const TargetOptions &TargetOpts,
                    const LangOptions &LangOpts, const std::string &InFile,
                    SmallVector<LinkModule, 4> LinkModules,
                    std::unique_ptr<raw_pwrite_stream> OS, LLVMContext &C,
                    CoverageSourceInfo *CoverageInfo = nullptr)
        : Diags(Diags), Action(Action), HeaderSearchOpts(HeaderSearchOpts),
          CodeGenOpts(CodeGenOpts), TargetOpts(TargetOpts), LangOpts(LangOpts),
          AsmOutStream(std::move(OS)), Context(nullptr),
          LLVMIRGeneration("irgen", "LLVM IR Generation Time"),
          LLVMIRGenerationRefCount(0),
          Gen(CreateLLVMCodeGen(Diags, InFile, HeaderSearchOpts, PPOpts,
                                CodeGenOpts, C, CoverageInfo)),
          LinkModules(std::move(LinkModules)) {
      TimerIsEnabled = CodeGenOpts.TimePasses;
      llvm::TimePassesIsEnabled = CodeGenOpts.TimePasses;
      llvm::TimePassesPerRun = CodeGenOpts.TimePassesPerRun;
    }

    // This constructor is used in installing an empty BackendConsumer
    // to use the clang diagnostic handler for IR input files. It avoids
    // initializing the OS field.
    BackendConsumer(BackendAction Action, DiagnosticsEngine &Diags,
                    const HeaderSearchOptions &HeaderSearchOpts,
                    const PreprocessorOptions &PPOpts,
                    const CodeGenOptions &CodeGenOpts,
                    const TargetOptions &TargetOpts,
                    const LangOptions &LangOpts,
                    SmallVector<LinkModule, 4> LinkModules, LLVMContext &C,
                    CoverageSourceInfo *CoverageInfo = nullptr)
        : Diags(Diags), Action(Action), HeaderSearchOpts(HeaderSearchOpts),
          CodeGenOpts(CodeGenOpts), TargetOpts(TargetOpts), LangOpts(LangOpts),
          Context(nullptr),
          LLVMIRGeneration("irgen", "LLVM IR Generation Time"),
          LLVMIRGenerationRefCount(0),
          Gen(CreateLLVMCodeGen(Diags, "", HeaderSearchOpts, PPOpts,
                                CodeGenOpts, C, CoverageInfo)),
          LinkModules(std::move(LinkModules)) {
      TimerIsEnabled = CodeGenOpts.TimePasses;
      llvm::TimePassesIsEnabled = CodeGenOpts.TimePasses;
      llvm::TimePassesPerRun = CodeGenOpts.TimePassesPerRun;
    }
    llvm::Module *getModule() const { return Gen->GetModule(); }
    std::unique_ptr<llvm::Module> takeModule() {
      return std::unique_ptr<llvm::Module>(Gen->ReleaseModule());
    }

    CodeGenerator *getCodeGenerator() { return Gen.get(); }

    void HandleCXXStaticMemberVarInstantiation(VarDecl *VD) override {
      Gen->HandleCXXStaticMemberVarInstantiation(VD);
    }

    void Initialize(ASTContext &Ctx) override {
      assert(!Context && "initialized multiple times");

      Context = &Ctx;

      if (TimerIsEnabled)
        LLVMIRGeneration.startTimer();

      Gen->Initialize(Ctx);

      if (TimerIsEnabled)
        LLVMIRGeneration.stopTimer();
    }

    bool HandleTopLevelDecl(DeclGroupRef D) override {
      PrettyStackTraceDecl CrashInfo(*D.begin(), SourceLocation(),
                                     Context->getSourceManager(),
                                     "LLVM IR generation of declaration");

      // Recurse.
      if (TimerIsEnabled) {
        LLVMIRGenerationRefCount += 1;
        if (LLVMIRGenerationRefCount == 1)
          LLVMIRGeneration.startTimer();
      }

      Gen->HandleTopLevelDecl(D);

      if (TimerIsEnabled) {
        LLVMIRGenerationRefCount -= 1;
        if (LLVMIRGenerationRefCount == 0)
          LLVMIRGeneration.stopTimer();
      }

      return true;
    }

    void HandleInlineFunctionDefinition(FunctionDecl *D) override {
      PrettyStackTraceDecl CrashInfo(D, SourceLocation(),
                                     Context->getSourceManager(),
                                     "LLVM IR generation of inline function");
      if (TimerIsEnabled)
        LLVMIRGeneration.startTimer();

      Gen->HandleInlineFunctionDefinition(D);

      if (TimerIsEnabled)
        LLVMIRGeneration.stopTimer();
    }

    void HandleInterestingDecl(DeclGroupRef D) override {
      // Ignore interesting decls from the AST reader after IRGen is finished.
      if (!IRGenFinished)
        HandleTopLevelDecl(D);
    }

    // Links each entry in LinkModules into our module.  Returns true on error.
    bool LinkInModules() {
      for (auto &LM : LinkModules) {
        if (LM.PropagateAttrs)
          for (Function &F : *LM.Module) {
            // Skip intrinsics. Keep consistent with how intrinsics are created
            // in LLVM IR.
            if (F.isIntrinsic())
              continue;
            Gen->CGM().addDefaultFunctionDefinitionAttributes(F);
          }

        CurLinkModule = LM.Module.get();

        bool Err;
        if (LM.Internalize) {
          Err = Linker::linkModules(
              *getModule(), std::move(LM.Module), LM.LinkFlags,
              [](llvm::Module &M, const llvm::StringSet<> &GVS) {
                internalizeModule(M, [&GVS](const llvm::GlobalValue &GV) {
                  return !GV.hasName() || (GVS.count(GV.getName()) == 0);
                });
              });
        } else {
          Err = Linker::linkModules(*getModule(), std::move(LM.Module),
                                    LM.LinkFlags);
        }

        if (Err)
          return true;
      }
      return false; // success
    }

    void HandleTranslationUnit(ASTContext &C) override {
      {
        llvm::TimeTraceScope TimeScope("Frontend");
        PrettyStackTraceString CrashInfo("Per-file LLVM IR generation");
        if (TimerIsEnabled) {
          LLVMIRGenerationRefCount += 1;
          if (LLVMIRGenerationRefCount == 1)
            LLVMIRGeneration.startTimer();
        }

        Gen->HandleTranslationUnit(C);

        if (TimerIsEnabled) {
          LLVMIRGenerationRefCount -= 1;
          if (LLVMIRGenerationRefCount == 0)
            LLVMIRGeneration.stopTimer();
        }

        IRGenFinished = true;
      }

      // Silently ignore if we weren't initialized for some reason.
      if (!getModule())
        return;

#if !INTEL_CUSTOMIZATION
      LLVMContext &Ctx = getModule()->getContext();

      std::unique_ptr<DiagnosticHandler> OldDiagnosticHandler =
          Ctx.getDiagnosticHandler();
      Ctx.setDiagnosticHandler(std::make_unique<ClangDiagnosticHandler>(
        CodeGenOpts, this));
<<<<<<< HEAD

      // The diagnostic handler is now processed in OptRecordFileRAII.
#endif // INTEL_CUSTOMIZATION
=======
      // The diagnostic handler is now processed in OptRecordFileRAII.
>>>>>>> f8b51497

      // The parallel_for_work_group legalization pass can emit calls to
      // builtins function. Definitions of those builtins can be provided in
      // LinkModule. We force the pass to legalize the code before the link
      // happens.
      if (LangOpts.SYCLIsDevice) {
        PrettyStackTraceString CrashInfo("Pre-linking SYCL passes");
        legacy::PassManager PreLinkingSyclPasses;
        PreLinkingSyclPasses.add(llvm::createSYCLLowerWGScopePass());
        PreLinkingSyclPasses.run(*getModule());
      }

      // Link each LinkModule into our module.
      if (LinkInModules())
        return;

#if !INTEL_PRODUCT_RELEASE
      EmbedBitcode(getModule(), CodeGenOpts, llvm::MemoryBufferRef());
#endif // !INTEL_PRODUCT_RELEASE

      EmitBackendOutput(Diags, HeaderSearchOpts, CodeGenOpts, TargetOpts,
                        LangOpts, C.getTargetInfo().getDataLayout(),
                        getModule(), Action, std::move(AsmOutStream));

#if !INTEL_CUSTOMIZATION
      Ctx.setDiagnosticHandler(std::move(OldDiagnosticHandler));
<<<<<<< HEAD
#endif // INTEL_CUSTOMIZATION
=======
>>>>>>> f8b51497
    }

    void HandleTagDeclDefinition(TagDecl *D) override {
      PrettyStackTraceDecl CrashInfo(D, SourceLocation(),
                                     Context->getSourceManager(),
                                     "LLVM IR generation of declaration");
      Gen->HandleTagDeclDefinition(D);
    }

    void HandleTagDeclRequiredDefinition(const TagDecl *D) override {
      Gen->HandleTagDeclRequiredDefinition(D);
    }

    void CompleteTentativeDefinition(VarDecl *D) override {
      Gen->CompleteTentativeDefinition(D);
    }

    void CompleteExternalDeclaration(VarDecl *D) override {
      Gen->CompleteExternalDeclaration(D);
    }

    void AssignInheritanceModel(CXXRecordDecl *RD) override {
      Gen->AssignInheritanceModel(RD);
    }

    void HandleVTable(CXXRecordDecl *RD) override {
      Gen->HandleVTable(RD);
    }

    /// Get the best possible source location to represent a diagnostic that
    /// may have associated debug info.
    const FullSourceLoc
    getBestLocationFromDebugLoc(const llvm::DiagnosticInfoWithLocationBase &D,
                                bool &BadDebugInfo, StringRef &Filename,
                                unsigned &Line, unsigned &Column) const;

    void DiagnosticHandlerImpl(const llvm::DiagnosticInfo &DI);
    /// Specialized handler for InlineAsm diagnostic.
    /// \return True if the diagnostic has been successfully reported, false
    /// otherwise.
    bool InlineAsmDiagHandler(const llvm::DiagnosticInfoInlineAsm &D);
    /// Specialized handler for diagnostics reported using SMDiagnostic.
    void SrcMgrDiagHandler(const llvm::DiagnosticInfoSrcMgr &D);
    /// Specialized handler for StackSize diagnostic.
    /// \return True if the diagnostic has been successfully reported, false
    /// otherwise.
    bool StackSizeDiagHandler(const llvm::DiagnosticInfoStackSize &D);
    /// Specialized handler for unsupported backend feature diagnostic.
    void UnsupportedDiagHandler(const llvm::DiagnosticInfoUnsupported &D);
    /// Specialized handlers for optimization remarks.
    /// Note that these handlers only accept remarks and they always handle
    /// them.
    void EmitOptimizationMessage(const llvm::DiagnosticInfoOptimizationBase &D,
                                 unsigned DiagID);
    void
    OptimizationRemarkHandler(const llvm::DiagnosticInfoOptimizationBase &D);
    void OptimizationRemarkHandler(
        const llvm::OptimizationRemarkAnalysisFPCommute &D);
    void OptimizationRemarkHandler(
        const llvm::OptimizationRemarkAnalysisAliasing &D);
    void OptimizationFailureHandler(
        const llvm::DiagnosticInfoOptimizationFailure &D);
  };

  void BackendConsumer::anchor() {}
}

bool ClangDiagnosticHandler::handleDiagnostics(const DiagnosticInfo &DI) {
  BackendCon->DiagnosticHandlerImpl(DI);
  return true;
}

/// ConvertBackendLocation - Convert a location in a temporary llvm::SourceMgr
/// buffer to be a valid FullSourceLoc.
static FullSourceLoc ConvertBackendLocation(const llvm::SMDiagnostic &D,
                                            SourceManager &CSM) {
  // Get both the clang and llvm source managers.  The location is relative to
  // a memory buffer that the LLVM Source Manager is handling, we need to add
  // a copy to the Clang source manager.
  const llvm::SourceMgr &LSM = *D.getSourceMgr();

  // We need to copy the underlying LLVM memory buffer because llvm::SourceMgr
  // already owns its one and clang::SourceManager wants to own its one.
  const MemoryBuffer *LBuf =
  LSM.getMemoryBuffer(LSM.FindBufferContainingLoc(D.getLoc()));

  // Create the copy and transfer ownership to clang::SourceManager.
  // TODO: Avoid copying files into memory.
  std::unique_ptr<llvm::MemoryBuffer> CBuf =
      llvm::MemoryBuffer::getMemBufferCopy(LBuf->getBuffer(),
                                           LBuf->getBufferIdentifier());
  // FIXME: Keep a file ID map instead of creating new IDs for each location.
  FileID FID = CSM.createFileID(std::move(CBuf));

  // Translate the offset into the file.
  unsigned Offset = D.getLoc().getPointer() - LBuf->getBufferStart();
  SourceLocation NewLoc =
  CSM.getLocForStartOfFile(FID).getLocWithOffset(Offset);
  return FullSourceLoc(NewLoc, CSM);
}

#define ComputeDiagID(Severity, GroupName, DiagID)                             \
  do {                                                                         \
    switch (Severity) {                                                        \
    case llvm::DS_Error:                                                       \
      DiagID = diag::err_fe_##GroupName;                                       \
      break;                                                                   \
    case llvm::DS_Warning:                                                     \
      DiagID = diag::warn_fe_##GroupName;                                      \
      break;                                                                   \
    case llvm::DS_Remark:                                                      \
      llvm_unreachable("'remark' severity not expected");                      \
      break;                                                                   \
    case llvm::DS_Note:                                                        \
      DiagID = diag::note_fe_##GroupName;                                      \
      break;                                                                   \
    }                                                                          \
  } while (false)

#define ComputeDiagRemarkID(Severity, GroupName, DiagID)                       \
  do {                                                                         \
    switch (Severity) {                                                        \
    case llvm::DS_Error:                                                       \
      DiagID = diag::err_fe_##GroupName;                                       \
      break;                                                                   \
    case llvm::DS_Warning:                                                     \
      DiagID = diag::warn_fe_##GroupName;                                      \
      break;                                                                   \
    case llvm::DS_Remark:                                                      \
      DiagID = diag::remark_fe_##GroupName;                                    \
      break;                                                                   \
    case llvm::DS_Note:                                                        \
      DiagID = diag::note_fe_##GroupName;                                      \
      break;                                                                   \
    }                                                                          \
  } while (false)

void BackendConsumer::SrcMgrDiagHandler(const llvm::DiagnosticInfoSrcMgr &DI) {
  const llvm::SMDiagnostic &D = DI.getSMDiag();

  unsigned DiagID;
  if (DI.isInlineAsmDiag())
    ComputeDiagID(DI.getSeverity(), inline_asm, DiagID);
  else
    ComputeDiagID(DI.getSeverity(), source_mgr, DiagID);

  // This is for the empty BackendConsumer that uses the clang diagnostic
  // handler for IR input files.
  if (!Context) {
    D.print(nullptr, llvm::errs());
    Diags.Report(DiagID).AddString("cannot compile inline asm");
    return;
  }

  // There are a couple of different kinds of errors we could get here.
  // First, we re-format the SMDiagnostic in terms of a clang diagnostic.

  // Strip "error: " off the start of the message string.
  StringRef Message = D.getMessage();
  (void)Message.consume_front("error: ");

  // If the SMDiagnostic has an inline asm source location, translate it.
  FullSourceLoc Loc;
  if (D.getLoc() != SMLoc())
    Loc = ConvertBackendLocation(D, Context->getSourceManager());

  // If this problem has clang-level source location information, report the
  // issue in the source with a note showing the instantiated
  // code.
  if (DI.isInlineAsmDiag()) {
    SourceLocation LocCookie =
        SourceLocation::getFromRawEncoding(DI.getLocCookie());
    if (LocCookie.isValid()) {
      Diags.Report(LocCookie, DiagID).AddString(Message);

      if (D.getLoc().isValid()) {
        DiagnosticBuilder B = Diags.Report(Loc, diag::note_fe_inline_asm_here);
        // Convert the SMDiagnostic ranges into SourceRange and attach them
        // to the diagnostic.
        for (const std::pair<unsigned, unsigned> &Range : D.getRanges()) {
          unsigned Column = D.getColumnNo();
          B << SourceRange(Loc.getLocWithOffset(Range.first - Column),
                           Loc.getLocWithOffset(Range.second - Column));
        }
      }
      return;
    }
  }

  // Otherwise, report the backend issue as occurring in the generated .s file.
  // If Loc is invalid, we still need to report the issue, it just gets no
  // location info.
  Diags.Report(Loc, DiagID).AddString(Message);
  return;
}

bool
BackendConsumer::InlineAsmDiagHandler(const llvm::DiagnosticInfoInlineAsm &D) {
  unsigned DiagID;
  ComputeDiagID(D.getSeverity(), inline_asm, DiagID);
  std::string Message = D.getMsgStr().str();

  // If this problem has clang-level source location information, report the
  // issue as being a problem in the source with a note showing the instantiated
  // code.
  SourceLocation LocCookie =
      SourceLocation::getFromRawEncoding(D.getLocCookie());
  if (LocCookie.isValid())
    Diags.Report(LocCookie, DiagID).AddString(Message);
  else {
    // Otherwise, report the backend diagnostic as occurring in the generated
    // .s file.
    // If Loc is invalid, we still need to report the diagnostic, it just gets
    // no location info.
    FullSourceLoc Loc;
    Diags.Report(Loc, DiagID).AddString(Message);
  }
  // We handled all the possible severities.
  return true;
}

bool
BackendConsumer::StackSizeDiagHandler(const llvm::DiagnosticInfoStackSize &D) {
  if (D.getSeverity() != llvm::DS_Warning)
    // For now, the only support we have for StackSize diagnostic is warning.
    // We do not know how to format other severities.
    return false;

  if (const Decl *ND = Gen->GetDeclForMangledName(D.getFunction().getName())) {
    // FIXME: Shouldn't need to truncate to uint32_t
    Diags.Report(ND->getASTContext().getFullLoc(ND->getLocation()),
                 diag::warn_fe_frame_larger_than)
      << static_cast<uint32_t>(D.getStackSize()) << Decl::castToDeclContext(ND);
    return true;
  }

  return false;
}

const FullSourceLoc BackendConsumer::getBestLocationFromDebugLoc(
    const llvm::DiagnosticInfoWithLocationBase &D, bool &BadDebugInfo,
    StringRef &Filename, unsigned &Line, unsigned &Column) const {
  SourceManager &SourceMgr = Context->getSourceManager();
  FileManager &FileMgr = SourceMgr.getFileManager();
  SourceLocation DILoc;

  if (D.isLocationAvailable()) {
    D.getLocation(Filename, Line, Column);
    if (Line > 0) {
      auto FE = FileMgr.getFile(Filename);
      if (!FE)
        FE = FileMgr.getFile(D.getAbsolutePath());
      if (FE) {
        // If -gcolumn-info was not used, Column will be 0. This upsets the
        // source manager, so pass 1 if Column is not set.
        DILoc = SourceMgr.translateFileLineCol(*FE, Line, Column ? Column : 1);
      }
    }
    BadDebugInfo = DILoc.isInvalid();
  }

  // If a location isn't available, try to approximate it using the associated
  // function definition. We use the definition's right brace to differentiate
  // from diagnostics that genuinely relate to the function itself.
  FullSourceLoc Loc(DILoc, SourceMgr);
  if (Loc.isInvalid())
    if (const Decl *FD = Gen->GetDeclForMangledName(D.getFunction().getName()))
      Loc = FD->getASTContext().getFullLoc(FD->getLocation());

  if (DILoc.isInvalid() && D.isLocationAvailable())
    // If we were not able to translate the file:line:col information
    // back to a SourceLocation, at least emit a note stating that
    // we could not translate this location. This can happen in the
    // case of #line directives.
    Diags.Report(Loc, diag::note_fe_backend_invalid_loc)
        << Filename << Line << Column;

  return Loc;
}

void BackendConsumer::UnsupportedDiagHandler(
    const llvm::DiagnosticInfoUnsupported &D) {
  // We only support warnings or errors.
  assert(D.getSeverity() == llvm::DS_Error ||
         D.getSeverity() == llvm::DS_Warning);

  StringRef Filename;
  unsigned Line, Column;
  bool BadDebugInfo = false;
  FullSourceLoc Loc;
  std::string Msg;
  raw_string_ostream MsgStream(Msg);

  // Context will be nullptr for IR input files, we will construct the diag
  // message from llvm::DiagnosticInfoUnsupported.
  if (Context != nullptr) {
    Loc = getBestLocationFromDebugLoc(D, BadDebugInfo, Filename, Line, Column);
    MsgStream << D.getMessage();
  } else {
    DiagnosticPrinterRawOStream DP(MsgStream);
    D.print(DP);
  }

  auto DiagType = D.getSeverity() == llvm::DS_Error
                      ? diag::err_fe_backend_unsupported
                      : diag::warn_fe_backend_unsupported;
  Diags.Report(Loc, DiagType) << MsgStream.str();

  if (BadDebugInfo)
    // If we were not able to translate the file:line:col information
    // back to a SourceLocation, at least emit a note stating that
    // we could not translate this location. This can happen in the
    // case of #line directives.
    Diags.Report(Loc, diag::note_fe_backend_invalid_loc)
        << Filename << Line << Column;
}

void BackendConsumer::EmitOptimizationMessage(
    const llvm::DiagnosticInfoOptimizationBase &D, unsigned DiagID) {
  // We only support warnings and remarks.
  assert(D.getSeverity() == llvm::DS_Remark ||
         D.getSeverity() == llvm::DS_Warning);

  StringRef Filename;
  unsigned Line, Column;
  bool BadDebugInfo = false;
  FullSourceLoc Loc;
  std::string Msg;
  raw_string_ostream MsgStream(Msg);

  // Context will be nullptr for IR input files, we will construct the remark
  // message from llvm::DiagnosticInfoOptimizationBase.
  if (Context != nullptr) {
    Loc = getBestLocationFromDebugLoc(D, BadDebugInfo, Filename, Line, Column);
    MsgStream << D.getMsg();
  } else {
    DiagnosticPrinterRawOStream DP(MsgStream);
    D.print(DP);
  }

  if (D.getHotness())
    MsgStream << " (hotness: " << *D.getHotness() << ")";

  Diags.Report(Loc, DiagID)
      << AddFlagValue(D.getPassName())
      << MsgStream.str();

  if (BadDebugInfo)
    // If we were not able to translate the file:line:col information
    // back to a SourceLocation, at least emit a note stating that
    // we could not translate this location. This can happen in the
    // case of #line directives.
    Diags.Report(Loc, diag::note_fe_backend_invalid_loc)
        << Filename << Line << Column;
}

void BackendConsumer::OptimizationRemarkHandler(
    const llvm::DiagnosticInfoOptimizationBase &D) {
  // Without hotness information, don't show noisy remarks.
  if (D.isVerbose() && !D.getHotness())
    return;

  if (D.isPassed()) {
    // Optimization remarks are active only if the -Rpass flag has a regular
    // expression that matches the name of the pass name in \p D.
    if (CodeGenOpts.OptimizationRemark.patternMatches(D.getPassName()))
      EmitOptimizationMessage(D, diag::remark_fe_backend_optimization_remark);
  } else if (D.isMissed()) {
    // Missed optimization remarks are active only if the -Rpass-missed
    // flag has a regular expression that matches the name of the pass
    // name in \p D.
    if (CodeGenOpts.OptimizationRemarkMissed.patternMatches(D.getPassName()))
      EmitOptimizationMessage(
          D, diag::remark_fe_backend_optimization_remark_missed);
  } else {
    assert(D.isAnalysis() && "Unknown remark type");

    bool ShouldAlwaysPrint = false;
    if (auto *ORA = dyn_cast<llvm::OptimizationRemarkAnalysis>(&D))
      ShouldAlwaysPrint = ORA->shouldAlwaysPrint();

    if (ShouldAlwaysPrint ||
        CodeGenOpts.OptimizationRemarkAnalysis.patternMatches(D.getPassName()))
      EmitOptimizationMessage(
          D, diag::remark_fe_backend_optimization_remark_analysis);
  }
}

void BackendConsumer::OptimizationRemarkHandler(
    const llvm::OptimizationRemarkAnalysisFPCommute &D) {
  // Optimization analysis remarks are active if the pass name is set to
  // llvm::DiagnosticInfo::AlwasyPrint or if the -Rpass-analysis flag has a
  // regular expression that matches the name of the pass name in \p D.

  if (D.shouldAlwaysPrint() ||
      CodeGenOpts.OptimizationRemarkAnalysis.patternMatches(D.getPassName()))
    EmitOptimizationMessage(
        D, diag::remark_fe_backend_optimization_remark_analysis_fpcommute);
}

void BackendConsumer::OptimizationRemarkHandler(
    const llvm::OptimizationRemarkAnalysisAliasing &D) {
  // Optimization analysis remarks are active if the pass name is set to
  // llvm::DiagnosticInfo::AlwasyPrint or if the -Rpass-analysis flag has a
  // regular expression that matches the name of the pass name in \p D.

  if (D.shouldAlwaysPrint() ||
      CodeGenOpts.OptimizationRemarkAnalysis.patternMatches(D.getPassName()))
    EmitOptimizationMessage(
        D, diag::remark_fe_backend_optimization_remark_analysis_aliasing);
}

void BackendConsumer::OptimizationFailureHandler(
    const llvm::DiagnosticInfoOptimizationFailure &D) {
  EmitOptimizationMessage(D, diag::warn_fe_backend_optimization_failure);
}

/// This function is invoked when the backend needs
/// to report something to the user.
void BackendConsumer::DiagnosticHandlerImpl(const DiagnosticInfo &DI) {
  unsigned DiagID = diag::err_fe_inline_asm;
  llvm::DiagnosticSeverity Severity = DI.getSeverity();
  // Get the diagnostic ID based.
  switch (DI.getKind()) {
  case llvm::DK_InlineAsm:
    if (InlineAsmDiagHandler(cast<DiagnosticInfoInlineAsm>(DI)))
      return;
    ComputeDiagID(Severity, inline_asm, DiagID);
    break;
  case llvm::DK_SrcMgr:
    SrcMgrDiagHandler(cast<DiagnosticInfoSrcMgr>(DI));
    return;
  case llvm::DK_StackSize:
    if (StackSizeDiagHandler(cast<DiagnosticInfoStackSize>(DI)))
      return;
    ComputeDiagID(Severity, backend_frame_larger_than, DiagID);
    break;
  case DK_Linker:
    assert(CurLinkModule);
    // FIXME: stop eating the warnings and notes.
    if (Severity != DS_Error)
      return;
    DiagID = diag::err_fe_cannot_link_module;
    break;
  case llvm::DK_OptimizationRemark:
    // Optimization remarks are always handled completely by this
    // handler. There is no generic way of emitting them.
    OptimizationRemarkHandler(cast<OptimizationRemark>(DI));
    return;
  case llvm::DK_OptimizationRemarkMissed:
    // Optimization remarks are always handled completely by this
    // handler. There is no generic way of emitting them.
    OptimizationRemarkHandler(cast<OptimizationRemarkMissed>(DI));
    return;
  case llvm::DK_OptimizationRemarkAnalysis:
    // Optimization remarks are always handled completely by this
    // handler. There is no generic way of emitting them.
    OptimizationRemarkHandler(cast<OptimizationRemarkAnalysis>(DI));
    return;
  case llvm::DK_OptimizationRemarkAnalysisFPCommute:
    // Optimization remarks are always handled completely by this
    // handler. There is no generic way of emitting them.
    OptimizationRemarkHandler(cast<OptimizationRemarkAnalysisFPCommute>(DI));
    return;
  case llvm::DK_OptimizationRemarkAnalysisAliasing:
    // Optimization remarks are always handled completely by this
    // handler. There is no generic way of emitting them.
    OptimizationRemarkHandler(cast<OptimizationRemarkAnalysisAliasing>(DI));
    return;
  case llvm::DK_MachineOptimizationRemark:
    // Optimization remarks are always handled completely by this
    // handler. There is no generic way of emitting them.
    OptimizationRemarkHandler(cast<MachineOptimizationRemark>(DI));
    return;
  case llvm::DK_MachineOptimizationRemarkMissed:
    // Optimization remarks are always handled completely by this
    // handler. There is no generic way of emitting them.
    OptimizationRemarkHandler(cast<MachineOptimizationRemarkMissed>(DI));
    return;
  case llvm::DK_MachineOptimizationRemarkAnalysis:
    // Optimization remarks are always handled completely by this
    // handler. There is no generic way of emitting them.
    OptimizationRemarkHandler(cast<MachineOptimizationRemarkAnalysis>(DI));
    return;
  case llvm::DK_OptimizationFailure:
    // Optimization failures are always handled completely by this
    // handler.
    OptimizationFailureHandler(cast<DiagnosticInfoOptimizationFailure>(DI));
    return;
  case llvm::DK_Unsupported:
    UnsupportedDiagHandler(cast<DiagnosticInfoUnsupported>(DI));
    return;
  default:
    // Plugin IDs are not bound to any value as they are set dynamically.
    ComputeDiagRemarkID(Severity, backend_plugin, DiagID);
    break;
  }
  std::string MsgStorage;
  {
    raw_string_ostream Stream(MsgStorage);
    DiagnosticPrinterRawOStream DP(Stream);
    DI.print(DP);
  }

  if (DiagID == diag::err_fe_cannot_link_module) {
    Diags.Report(diag::err_fe_cannot_link_module)
        << CurLinkModule->getModuleIdentifier() << MsgStorage;
    return;
  }

  // Report the backend message using the usual diagnostic mechanism.
  FullSourceLoc Loc;
  Diags.Report(Loc, DiagID).AddString(MsgStorage);
}
#undef ComputeDiagID

CodeGenAction::CodeGenAction(unsigned _Act, LLVMContext *_VMContext)
    : Act(_Act), VMContext(_VMContext ? _VMContext : new LLVMContext),
      OwnsVMContext(!_VMContext) {}

CodeGenAction::~CodeGenAction() {
  TheModule.reset();
  if (OwnsVMContext)
    delete VMContext;
}

bool CodeGenAction::hasIRSupport() const { return true; }

void CodeGenAction::EndSourceFileAction() {
  // If the consumer creation failed, do nothing.
  if (!getCompilerInstance().hasASTConsumer())
    return;

  // Steal the module from the consumer.
  TheModule = BEConsumer->takeModule();
}

std::unique_ptr<llvm::Module> CodeGenAction::takeModule() {
  return std::move(TheModule);
}

llvm::LLVMContext *CodeGenAction::takeLLVMContext() {
  OwnsVMContext = false;
  return VMContext;
}

static std::unique_ptr<raw_pwrite_stream>
GetOutputStream(CompilerInstance &CI, StringRef InFile, BackendAction Action) {
  switch (Action) {
  case Backend_EmitAssembly:
    return CI.createDefaultOutputFile(false, InFile, "s");
  case Backend_EmitLL:
    return CI.createDefaultOutputFile(false, InFile, "ll");
  case Backend_EmitBC:
    return CI.createDefaultOutputFile(true, InFile, "bc");
  case Backend_EmitNothing:
    return nullptr;
  case Backend_EmitMCNull:
    return CI.createNullOutputFile();
  case Backend_EmitObj:
    return CI.createDefaultOutputFile(true, InFile, "o");
  }

  llvm_unreachable("Invalid action!");
}

std::unique_ptr<ASTConsumer>
CodeGenAction::CreateASTConsumer(CompilerInstance &CI, StringRef InFile) {
  BackendAction BA = static_cast<BackendAction>(Act);
  std::unique_ptr<raw_pwrite_stream> OS = CI.takeOutputStream();
  if (!OS)
    OS = GetOutputStream(CI, InFile, BA);

  if (BA != Backend_EmitNothing && !OS)
    return nullptr;

  // Load bitcode modules to link with, if we need to.
  if (LinkModules.empty())
    for (const CodeGenOptions::BitcodeFileToLink &F :
         CI.getCodeGenOpts().LinkBitcodeFiles) {
      auto BCBuf = CI.getFileManager().getBufferForFile(F.Filename);
      if (!BCBuf) {
        CI.getDiagnostics().Report(diag::err_cannot_open_file)
            << F.Filename << BCBuf.getError().message();
        LinkModules.clear();
        return nullptr;
      }

      Expected<std::unique_ptr<llvm::Module>> ModuleOrErr =
          getOwningLazyBitcodeModule(std::move(*BCBuf), *VMContext);
      if (!ModuleOrErr) {
        handleAllErrors(ModuleOrErr.takeError(), [&](ErrorInfoBase &EIB) {
          CI.getDiagnostics().Report(diag::err_cannot_open_file)
              << F.Filename << EIB.message();
        });
        LinkModules.clear();
        return nullptr;
      }
      LinkModules.push_back({std::move(ModuleOrErr.get()), F.PropagateAttrs,
                             F.Internalize, F.LinkFlags});
    }

  CoverageSourceInfo *CoverageInfo = nullptr;
  // Add the preprocessor callback only when the coverage mapping is generated.
  if (CI.getCodeGenOpts().CoverageMapping)
    CoverageInfo = CodeGen::CoverageMappingModuleGen::setUpCoverageCallbacks(
        CI.getPreprocessor());

  std::unique_ptr<BackendConsumer> Result(new BackendConsumer(
      BA, CI.getDiagnostics(), CI.getHeaderSearchOpts(),
      CI.getPreprocessorOpts(), CI.getCodeGenOpts(), CI.getTargetOpts(),
      CI.getLangOpts(), std::string(InFile), std::move(LinkModules),
      std::move(OS), *VMContext, CoverageInfo));
  BEConsumer = Result.get();

  // Enable generating macro debug info only when debug info is not disabled and
  // also macro debug info is enabled.
  if (CI.getCodeGenOpts().getDebugInfo() != codegenoptions::NoDebugInfo &&
      CI.getCodeGenOpts().MacroDebugInfo) {
    std::unique_ptr<PPCallbacks> Callbacks =
        std::make_unique<MacroPPCallbacks>(BEConsumer->getCodeGenerator(),
                                            CI.getPreprocessor());
    CI.getPreprocessor().addPPCallbacks(std::move(Callbacks));
  }

  return std::move(Result);
}

std::unique_ptr<llvm::Module>
CodeGenAction::loadModule(MemoryBufferRef MBRef) {
  CompilerInstance &CI = getCompilerInstance();
  SourceManager &SM = CI.getSourceManager();

  // For ThinLTO backend invocations, ensure that the context
  // merges types based on ODR identifiers. We also need to read
  // the correct module out of a multi-module bitcode file.
  if (!CI.getCodeGenOpts().ThinLTOIndexFile.empty()) {
    VMContext->enableDebugTypeODRUniquing();

    auto DiagErrors = [&](Error E) -> std::unique_ptr<llvm::Module> {
      unsigned DiagID =
          CI.getDiagnostics().getCustomDiagID(DiagnosticsEngine::Error, "%0");
      handleAllErrors(std::move(E), [&](ErrorInfoBase &EIB) {
        CI.getDiagnostics().Report(DiagID) << EIB.message();
      });
      return {};
    };

    Expected<std::vector<BitcodeModule>> BMsOrErr = getBitcodeModuleList(MBRef);
    if (!BMsOrErr)
      return DiagErrors(BMsOrErr.takeError());
    BitcodeModule *Bm = llvm::lto::findThinLTOModule(*BMsOrErr);
    // We have nothing to do if the file contains no ThinLTO module. This is
    // possible if ThinLTO compilation was not able to split module. Content of
    // the file was already processed by indexing and will be passed to the
    // linker using merged object file.
    if (!Bm) {
      auto M = std::make_unique<llvm::Module>("empty", *VMContext);
      M->setTargetTriple(CI.getTargetOpts().Triple);
      return M;
    }
    Expected<std::unique_ptr<llvm::Module>> MOrErr =
        Bm->parseModule(*VMContext);
    if (!MOrErr)
      return DiagErrors(MOrErr.takeError());
    return std::move(*MOrErr);
  }

  llvm::SMDiagnostic Err;
  if (std::unique_ptr<llvm::Module> M = parseIR(MBRef, Err, *VMContext))
    return M;

  // Translate from the diagnostic info to the SourceManager location if
  // available.
  // TODO: Unify this with ConvertBackendLocation()
  SourceLocation Loc;
  if (Err.getLineNo() > 0) {
    assert(Err.getColumnNo() >= 0);
    Loc = SM.translateFileLineCol(SM.getFileEntryForID(SM.getMainFileID()),
                                  Err.getLineNo(), Err.getColumnNo() + 1);
  }

  // Strip off a leading diagnostic code if there is one.
  StringRef Msg = Err.getMessage();
  if (Msg.startswith("error: "))
    Msg = Msg.substr(7);

  unsigned DiagID =
      CI.getDiagnostics().getCustomDiagID(DiagnosticsEngine::Error, "%0");

  CI.getDiagnostics().Report(Loc, DiagID) << Msg;
  return {};
}

<<<<<<< HEAD
#if INTEL_CUSTOMIZATION
namespace {
  // Handles the initialization and cleanup of the OptRecordFile. This
  // customization allows initialization before the clang codegen runs
  // so it can also emit to the opt report.
  struct OptRecordFileRAII {
    std::unique_ptr<llvm::ToolOutputFile> OptRecordFile;
    std::unique_ptr<DiagnosticHandler> OldDiagnosticHandler;
    llvm::LLVMContext &Ctx;

    OptRecordFileRAII(CodeGenAction &CGA, llvm::LLVMContext &Ctx,
                      BackendConsumer &BC)
      : OldDiagnosticHandler(Ctx.getDiagnosticHandler()),  Ctx(Ctx) {

      CompilerInstance &CI = CGA.getCompilerInstance();
      CodeGenOptions &CodeGenOpts = CI.getCodeGenOpts();

      Ctx.setDiagnosticHandler(
          std::make_unique<ClangDiagnosticHandler>(CodeGenOpts, &BC));

      Expected<std::unique_ptr<llvm::ToolOutputFile>> OptRecordFileOrErr =
          setupLLVMOptimizationRemarks(
              Ctx, CodeGenOpts.OptRecordFile, CodeGenOpts.OptRecordPasses,
              CodeGenOpts.OptRecordFormat, CodeGenOpts.DiagnosticsWithHotness,
              CodeGenOpts.DiagnosticsHotnessThreshold);

      if (Error E = OptRecordFileOrErr.takeError())
        reportOptRecordError(std::move(E), CI.getDiagnostics(), CodeGenOpts);
      else
        OptRecordFile = std::move(*OptRecordFileOrErr);

      if (OptRecordFile &&
          CodeGenOpts.getProfileUse() != CodeGenOptions::ProfileNone)
        Ctx.setDiagnosticsHotnessRequested(true);
    }
    ~OptRecordFileRAII() {
      Ctx.setDiagnosticHandler(std::move(OldDiagnosticHandler));
      if (OptRecordFile)
        OptRecordFile->keep();
    }
  };
}
#endif // INTEL_CUSTOMIZATION
=======
namespace {
// Handles the initialization and cleanup of the OptRecordFile. This
// customization allows initialization before the clang codegen runs
// so it can also emit to the opt report.
struct OptRecordFileRAII {
  std::unique_ptr<llvm::ToolOutputFile> OptRecordFile;
  std::unique_ptr<DiagnosticHandler> OldDiagnosticHandler;
  llvm::LLVMContext &Ctx;

  OptRecordFileRAII(CodeGenAction &CGA, llvm::LLVMContext &Ctx,
                    BackendConsumer &BC)
      : Ctx(Ctx), OldDiagnosticHandler(Ctx.getDiagnosticHandler()) {

    CompilerInstance &CI = CGA.getCompilerInstance();
    CodeGenOptions &CodeGenOpts = CI.getCodeGenOpts();

    Ctx.setDiagnosticHandler(
        std::make_unique<ClangDiagnosticHandler>(CodeGenOpts, &BC));

    Expected<std::unique_ptr<llvm::ToolOutputFile>> OptRecordFileOrErr =
        setupLLVMOptimizationRemarks(
            Ctx, CodeGenOpts.OptRecordFile, CodeGenOpts.OptRecordPasses,
            CodeGenOpts.OptRecordFormat, CodeGenOpts.DiagnosticsWithHotness,
            CodeGenOpts.DiagnosticsHotnessThreshold);

    if (Error E = OptRecordFileOrErr.takeError())
      reportOptRecordError(std::move(E), CI.getDiagnostics(), CodeGenOpts);
    else
      OptRecordFile = std::move(*OptRecordFileOrErr);

    if (OptRecordFile &&
        CodeGenOpts.getProfileUse() != CodeGenOptions::ProfileNone)
      Ctx.setDiagnosticsHotnessRequested(true);
  }
  ~OptRecordFileRAII() {
    Ctx.setDiagnosticHandler(std::move(OldDiagnosticHandler));
    if (OptRecordFile)
      OptRecordFile->keep();
  }
};
} // namespace
>>>>>>> f8b51497

void CodeGenAction::ExecuteAction() {
  if (getCurrentFileKind().getLanguage() != Language::LLVM_IR) {
    OptRecordFileRAII ORF(*this, *VMContext, *BEConsumer);
    this->ASTFrontendAction::ExecuteAction();
    return;
  }

  // If this is an IR file, we have to treat it specially.
  BackendAction BA = static_cast<BackendAction>(Act);
  CompilerInstance &CI = getCompilerInstance();
  auto &CodeGenOpts = CI.getCodeGenOpts();
  auto &Diagnostics = CI.getDiagnostics();
  std::unique_ptr<raw_pwrite_stream> OS =
      GetOutputStream(CI, getCurrentFile(), BA);
  if (BA != Backend_EmitNothing && !OS)
    return;

  SourceManager &SM = CI.getSourceManager();
  FileID FID = SM.getMainFileID();
  Optional<MemoryBufferRef> MainFile = SM.getBufferOrNone(FID);
  if (!MainFile)
    return;

  TheModule = loadModule(*MainFile);
  if (!TheModule)
    return;

  const TargetOptions &TargetOpts = CI.getTargetOpts();
  if (TheModule->getTargetTriple() != TargetOpts.Triple) {
    Diagnostics.Report(SourceLocation(), diag::warn_fe_override_module)
        << TargetOpts.Triple;
    TheModule->setTargetTriple(TargetOpts.Triple);
  }

#if !INTEL_PRODUCT_RELEASE
  EmbedBitcode(TheModule.get(), CodeGenOpts, *MainFile);
#endif // !INTEL_PRODUCT_RELEASE

  LLVMContext &Ctx = TheModule->getContext();

  // Restore any diagnostic handler previously set before returning from this
  // function.
  struct RAII {
    LLVMContext &Ctx;
    std::unique_ptr<DiagnosticHandler> PrevHandler = Ctx.getDiagnosticHandler();
    ~RAII() { Ctx.setDiagnosticHandler(std::move(PrevHandler)); }
  } _{Ctx};

  // Set clang diagnostic handler. To do this we need to create a fake
  // BackendConsumer.
  BackendConsumer Result(BA, CI.getDiagnostics(), CI.getHeaderSearchOpts(),
                         CI.getPreprocessorOpts(), CI.getCodeGenOpts(),
                         CI.getTargetOpts(), CI.getLangOpts(),
                         std::move(LinkModules), *VMContext, nullptr);
  // PR44896: Force DiscardValueNames as false. DiscardValueNames cannot be
  // true here because the valued names are needed for reading textual IR.
  Ctx.setDiscardValueNames(false);
  OptRecordFileRAII ORF(*this, Ctx, Result); // INTEL

  EmitBackendOutput(Diagnostics, CI.getHeaderSearchOpts(), CodeGenOpts,
                    TargetOpts, CI.getLangOpts(),
                    CI.getTarget().getDataLayout(), TheModule.get(), BA,
                    std::move(OS));

#if !INTEL_CUSTOMIZATION
  if (OptRecordFile)
    OptRecordFile->keep();

  // This code is now in the destructor of OptRecordFileRAII.
#endif // INTEL_CUSTOMIZATION
}

//

void EmitAssemblyAction::anchor() { }
EmitAssemblyAction::EmitAssemblyAction(llvm::LLVMContext *_VMContext)
  : CodeGenAction(Backend_EmitAssembly, _VMContext) {}

void EmitBCAction::anchor() { }
EmitBCAction::EmitBCAction(llvm::LLVMContext *_VMContext)
  : CodeGenAction(Backend_EmitBC, _VMContext) {}

void EmitLLVMAction::anchor() { }
EmitLLVMAction::EmitLLVMAction(llvm::LLVMContext *_VMContext)
  : CodeGenAction(Backend_EmitLL, _VMContext) {}

void EmitLLVMOnlyAction::anchor() { }
EmitLLVMOnlyAction::EmitLLVMOnlyAction(llvm::LLVMContext *_VMContext)
  : CodeGenAction(Backend_EmitNothing, _VMContext) {}

void EmitCodeGenOnlyAction::anchor() { }
EmitCodeGenOnlyAction::EmitCodeGenOnlyAction(llvm::LLVMContext *_VMContext)
  : CodeGenAction(Backend_EmitMCNull, _VMContext) {}

void EmitObjAction::anchor() { }
EmitObjAction::EmitObjAction(llvm::LLVMContext *_VMContext)
  : CodeGenAction(Backend_EmitObj, _VMContext) {}<|MERGE_RESOLUTION|>--- conflicted
+++ resolved
@@ -310,13 +310,9 @@
           Ctx.getDiagnosticHandler();
       Ctx.setDiagnosticHandler(std::make_unique<ClangDiagnosticHandler>(
         CodeGenOpts, this));
-<<<<<<< HEAD
+#endif // INTEL_CUSTOMIZATION
 
       // The diagnostic handler is now processed in OptRecordFileRAII.
-#endif // INTEL_CUSTOMIZATION
-=======
-      // The diagnostic handler is now processed in OptRecordFileRAII.
->>>>>>> f8b51497
 
       // The parallel_for_work_group legalization pass can emit calls to
       // builtins function. Definitions of those builtins can be provided in
@@ -343,10 +339,7 @@
 
 #if !INTEL_CUSTOMIZATION
       Ctx.setDiagnosticHandler(std::move(OldDiagnosticHandler));
-<<<<<<< HEAD
 #endif // INTEL_CUSTOMIZATION
-=======
->>>>>>> f8b51497
     }
 
     void HandleTagDeclDefinition(TagDecl *D) override {
@@ -1041,51 +1034,6 @@
   return {};
 }
 
-<<<<<<< HEAD
-#if INTEL_CUSTOMIZATION
-namespace {
-  // Handles the initialization and cleanup of the OptRecordFile. This
-  // customization allows initialization before the clang codegen runs
-  // so it can also emit to the opt report.
-  struct OptRecordFileRAII {
-    std::unique_ptr<llvm::ToolOutputFile> OptRecordFile;
-    std::unique_ptr<DiagnosticHandler> OldDiagnosticHandler;
-    llvm::LLVMContext &Ctx;
-
-    OptRecordFileRAII(CodeGenAction &CGA, llvm::LLVMContext &Ctx,
-                      BackendConsumer &BC)
-      : OldDiagnosticHandler(Ctx.getDiagnosticHandler()),  Ctx(Ctx) {
-
-      CompilerInstance &CI = CGA.getCompilerInstance();
-      CodeGenOptions &CodeGenOpts = CI.getCodeGenOpts();
-
-      Ctx.setDiagnosticHandler(
-          std::make_unique<ClangDiagnosticHandler>(CodeGenOpts, &BC));
-
-      Expected<std::unique_ptr<llvm::ToolOutputFile>> OptRecordFileOrErr =
-          setupLLVMOptimizationRemarks(
-              Ctx, CodeGenOpts.OptRecordFile, CodeGenOpts.OptRecordPasses,
-              CodeGenOpts.OptRecordFormat, CodeGenOpts.DiagnosticsWithHotness,
-              CodeGenOpts.DiagnosticsHotnessThreshold);
-
-      if (Error E = OptRecordFileOrErr.takeError())
-        reportOptRecordError(std::move(E), CI.getDiagnostics(), CodeGenOpts);
-      else
-        OptRecordFile = std::move(*OptRecordFileOrErr);
-
-      if (OptRecordFile &&
-          CodeGenOpts.getProfileUse() != CodeGenOptions::ProfileNone)
-        Ctx.setDiagnosticsHotnessRequested(true);
-    }
-    ~OptRecordFileRAII() {
-      Ctx.setDiagnosticHandler(std::move(OldDiagnosticHandler));
-      if (OptRecordFile)
-        OptRecordFile->keep();
-    }
-  };
-}
-#endif // INTEL_CUSTOMIZATION
-=======
 namespace {
 // Handles the initialization and cleanup of the OptRecordFile. This
 // customization allows initialization before the clang codegen runs
@@ -1127,7 +1075,6 @@
   }
 };
 } // namespace
->>>>>>> f8b51497
 
 void CodeGenAction::ExecuteAction() {
   if (getCurrentFileKind().getLanguage() != Language::LLVM_IR) {
