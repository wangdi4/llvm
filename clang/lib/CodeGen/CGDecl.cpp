//===--- CGDecl.cpp - Emit LLVM Code for declarations ---------------------===//
//
// Part of the LLVM Project, under the Apache License v2.0 with LLVM Exceptions.
// See https://llvm.org/LICENSE.txt for license information.
// SPDX-License-Identifier: Apache-2.0 WITH LLVM-exception
//
//===----------------------------------------------------------------------===//
//
// This contains code to emit Decl nodes as LLVM code.
//
//===----------------------------------------------------------------------===//

#include "CGBlocks.h"
#include "CGCXXABI.h"
#include "CGCleanup.h"
#include "CGDebugInfo.h"
#include "CGOpenCLRuntime.h"
#include "CGOpenMPRuntime.h"
<<<<<<< HEAD
#if INTEL_COLLAB
#include "intel/CGOpenMPLateOutline.h"
#endif // INTEL_COLLAB
=======
#include "CGSYCLRuntime.h"
>>>>>>> 97b6396c
#include "CodeGenFunction.h"
#include "CodeGenModule.h"
#include "ConstantEmitter.h"
#include "PatternInit.h"
#include "TargetInfo.h"
#include "clang/AST/ASTContext.h"
#include "clang/AST/CharUnits.h"
#include "clang/AST/Decl.h"
#include "clang/AST/DeclObjC.h"
#include "clang/AST/DeclOpenMP.h"
#include "clang/Basic/CodeGenOptions.h"
#include "clang/Basic/SourceManager.h"
#include "clang/Basic/TargetInfo.h"
#include "clang/CodeGen/CGFunctionInfo.h"
#include "llvm/Analysis/ValueTracking.h"
#include "llvm/IR/DataLayout.h"
#include "llvm/IR/GlobalVariable.h"
#include "llvm/IR/Intrinsics.h"
#include "llvm/IR/Type.h"

using namespace clang;
using namespace CodeGen;

void CodeGenFunction::EmitDecl(const Decl &D) {
  switch (D.getKind()) {
  case Decl::BuiltinTemplate:
  case Decl::TranslationUnit:
  case Decl::ExternCContext:
  case Decl::Namespace:
  case Decl::UnresolvedUsingTypename:
  case Decl::ClassTemplateSpecialization:
  case Decl::ClassTemplatePartialSpecialization:
  case Decl::VarTemplateSpecialization:
  case Decl::VarTemplatePartialSpecialization:
  case Decl::TemplateTypeParm:
  case Decl::UnresolvedUsingValue:
  case Decl::NonTypeTemplateParm:
  case Decl::CXXDeductionGuide:
  case Decl::CXXMethod:
  case Decl::CXXConstructor:
  case Decl::CXXDestructor:
  case Decl::CXXConversion:
  case Decl::Field:
  case Decl::MSProperty:
  case Decl::IndirectField:
  case Decl::ObjCIvar:
  case Decl::ObjCAtDefsField:
  case Decl::ParmVar:
  case Decl::ImplicitParam:
  case Decl::ClassTemplate:
  case Decl::VarTemplate:
  case Decl::FunctionTemplate:
  case Decl::TypeAliasTemplate:
  case Decl::TemplateTemplateParm:
  case Decl::ObjCMethod:
  case Decl::ObjCCategory:
  case Decl::ObjCProtocol:
  case Decl::ObjCInterface:
  case Decl::ObjCCategoryImpl:
  case Decl::ObjCImplementation:
  case Decl::ObjCProperty:
  case Decl::ObjCCompatibleAlias:
  case Decl::PragmaComment:
  case Decl::PragmaDetectMismatch:
  case Decl::AccessSpec:
  case Decl::LinkageSpec:
  case Decl::Export:
  case Decl::ObjCPropertyImpl:
  case Decl::FileScopeAsm:
  case Decl::Friend:
  case Decl::FriendTemplate:
  case Decl::Block:
  case Decl::Captured:
  case Decl::ClassScopeFunctionSpecialization:
  case Decl::UsingShadow:
  case Decl::ConstructorUsingShadow:
  case Decl::ObjCTypeParam:
  case Decl::Binding:
    llvm_unreachable("Declaration should not be in declstmts!");
  case Decl::Function:  // void X();
  case Decl::Record:    // struct/union/class X;
  case Decl::Enum:      // enum X;
  case Decl::EnumConstant: // enum ? { X = ? }
  case Decl::CXXRecord: // struct/union/class X; [C++]
  case Decl::StaticAssert: // static_assert(X, ""); [C++0x]
  case Decl::Label:        // __label__ x;
  case Decl::Import:
  case Decl::OMPThreadPrivate:
  case Decl::OMPAllocate:
  case Decl::OMPCapturedExpr:
  case Decl::OMPRequires:
  case Decl::Empty:
  case Decl::Concept:
    // None of these decls require codegen support.
    return;

  case Decl::NamespaceAlias:
    if (CGDebugInfo *DI = getDebugInfo())
        DI->EmitNamespaceAlias(cast<NamespaceAliasDecl>(D));
    return;
  case Decl::Using:          // using X; [C++]
    if (CGDebugInfo *DI = getDebugInfo())
        DI->EmitUsingDecl(cast<UsingDecl>(D));
    return;
  case Decl::UsingPack:
    for (auto *Using : cast<UsingPackDecl>(D).expansions())
      EmitDecl(*Using);
    return;
  case Decl::UsingDirective: // using namespace X; [C++]
    if (CGDebugInfo *DI = getDebugInfo())
      DI->EmitUsingDirective(cast<UsingDirectiveDecl>(D));
    return;
  case Decl::Var:
  case Decl::Decomposition: {
    const VarDecl &VD = cast<VarDecl>(D);
    assert(VD.isLocalVarDecl() &&
           "Should not see file-scope variables inside a function!");
    EmitVarDecl(VD);
    if (auto *DD = dyn_cast<DecompositionDecl>(&VD))
      for (auto *B : DD->bindings())
        if (auto *HD = B->getHoldingVar())
          EmitVarDecl(*HD);
    return;
  }

  case Decl::OMPDeclareReduction:
    return CGM.EmitOMPDeclareReduction(cast<OMPDeclareReductionDecl>(&D), this);

  case Decl::OMPDeclareMapper:
    return CGM.EmitOMPDeclareMapper(cast<OMPDeclareMapperDecl>(&D), this);

  case Decl::Typedef:      // typedef int X;
  case Decl::TypeAlias: {  // using X = int; [C++0x]
    const TypedefNameDecl &TD = cast<TypedefNameDecl>(D);
    QualType Ty = TD.getUnderlyingType();

    if (Ty->isVariablyModifiedType())
      EmitVariablyModifiedType(Ty);

    return;
  }
  }
}

/// EmitVarDecl - This method handles emission of any variable declaration
/// inside a function, including static vars etc.
void CodeGenFunction::EmitVarDecl(const VarDecl &D) {
#if INTEL_COLLAB
  if (CapturedStmtInfo)
    CapturedStmtInfo->recordVariableDefinition(&D);
#endif  // INTEL_COLLAB
  if (D.hasExternalStorage())
    // Don't emit it now, allow it to be emitted lazily on its first use.
    return;

  // Some function-scope variable does not have static storage but still
  // needs to be emitted like a static variable, e.g. a function-scope
  // variable in constant address space in OpenCL.
  if (D.getStorageDuration() != SD_Automatic) {
    // Static sampler variables translated to function calls.
    if (D.getType()->isSamplerT())
      return;

    llvm::GlobalValue::LinkageTypes Linkage =
        CGM.getLLVMLinkageVarDefinition(&D, /*IsConstant=*/false);

    // FIXME: We need to force the emission/use of a guard variable for
    // some variables even if we can constant-evaluate them because
    // we can't guarantee every translation unit will constant-evaluate them.

    return EmitStaticVarDecl(D, Linkage);
  }

  if (D.getType().getAddressSpace() == LangAS::opencl_local)
    return CGM.getOpenCLRuntime().EmitWorkGroupLocalVarDecl(*this, D);

  if (D.getAttr<SYCLScopeAttr>() && D.getAttr<SYCLScopeAttr>()->isWorkGroup())
    return CGM.getSYCLRuntime().emitWorkGroupLocalVarDecl(*this, D);

  assert(D.hasLocalStorage());
  return EmitAutoVarDecl(D);
}

static std::string getStaticDeclName(CodeGenModule &CGM, const VarDecl &D) {
  if (CGM.getLangOpts().CPlusPlus)
    return CGM.getMangledName(&D).str();

  // If this isn't C++, we don't need a mangled name, just a pretty one.
  assert(!D.isExternallyVisible() && "name shouldn't matter");
  std::string ContextName;
  const DeclContext *DC = D.getDeclContext();
  if (auto *CD = dyn_cast<CapturedDecl>(DC))
    DC = cast<DeclContext>(CD->getNonClosureContext());
  if (const auto *FD = dyn_cast<FunctionDecl>(DC))
    ContextName = CGM.getMangledName(FD);
  else if (const auto *BD = dyn_cast<BlockDecl>(DC))
    ContextName = CGM.getBlockMangledName(GlobalDecl(), BD);
  else if (const auto *OMD = dyn_cast<ObjCMethodDecl>(DC))
    ContextName = OMD->getSelector().getAsString();
  else
    llvm_unreachable("Unknown context for static var decl");

  ContextName += "." + D.getNameAsString();
  return ContextName;
}

llvm::Constant *CodeGenModule::getOrCreateStaticVarDecl(
    const VarDecl &D, llvm::GlobalValue::LinkageTypes Linkage) {
  // In general, we don't always emit static var decls once before we reference
  // them. It is possible to reference them before emitting the function that
  // contains them, and it is possible to emit the containing function multiple
  // times.
  if (llvm::Constant *ExistingGV = StaticLocalDeclMap[&D])
    return ExistingGV;

  QualType Ty = D.getType();
  assert(Ty->isConstantSizeType() && "VLAs can't be static");

  // Use the label if the variable is renamed with the asm-label extension.
  std::string Name;
  if (D.hasAttr<AsmLabelAttr>())
    Name = getMangledName(&D);
  else
    Name = getStaticDeclName(*this, D);

  llvm::Type *LTy = getTypes().ConvertTypeForMem(Ty);
  LangAS AS = GetGlobalVarAddressSpace(&D);
  unsigned TargetAS = getContext().getTargetAddressSpace(AS);

  // OpenCL variables in local address space and CUDA shared
  // variables cannot have an initializer.
  llvm::Constant *Init = nullptr;
  if (Ty.getAddressSpace() == LangAS::opencl_local ||
      D.hasAttr<CUDASharedAttr>())
    Init = llvm::UndefValue::get(LTy);
  else
    Init = EmitNullConstant(Ty);

  llvm::GlobalVariable *GV = new llvm::GlobalVariable(
      getModule(), LTy, Ty.isConstant(getContext()), Linkage, Init, Name,
      nullptr, llvm::GlobalVariable::NotThreadLocal, TargetAS);
  GV->setAlignment(getContext().getDeclAlign(&D).getQuantity());

  if (supportsCOMDAT() && GV->isWeakForLinker())
    GV->setComdat(TheModule.getOrInsertComdat(GV->getName()));

  if (D.getTLSKind())
    setTLSMode(GV, D);

  setGVProperties(GV, &D);

  // Make sure the result is of the correct type.
  LangAS ExpectedAS = Ty.getAddressSpace();
  llvm::Constant *Addr = GV;
  if (AS != ExpectedAS) {
    Addr = getTargetCodeGenInfo().performAddrSpaceCast(
        *this, GV, AS, ExpectedAS,
        LTy->getPointerTo(getContext().getTargetAddressSpace(ExpectedAS)));
  }

  setStaticLocalDeclAddress(&D, Addr);

  // Ensure that the static local gets initialized by making sure the parent
  // function gets emitted eventually.
  const Decl *DC = cast<Decl>(D.getDeclContext());

  // We can't name blocks or captured statements directly, so try to emit their
  // parents.
  if (isa<BlockDecl>(DC) || isa<CapturedDecl>(DC)) {
    DC = DC->getNonClosureContext();
    // FIXME: Ensure that global blocks get emitted.
    if (!DC)
      return Addr;
  }

  GlobalDecl GD;
  if (const auto *CD = dyn_cast<CXXConstructorDecl>(DC))
    GD = GlobalDecl(CD, Ctor_Base);
  else if (const auto *DD = dyn_cast<CXXDestructorDecl>(DC))
    GD = GlobalDecl(DD, Dtor_Base);
  else if (const auto *FD = dyn_cast<FunctionDecl>(DC))
    GD = GlobalDecl(FD);
  else {
    // Don't do anything for Obj-C method decls or global closures. We should
    // never defer them.
    assert(isa<ObjCMethodDecl>(DC) && "unexpected parent code decl");
  }
  if (GD.getDecl()) {
    // Disable emission of the parent function for the OpenMP device codegen.
    CGOpenMPRuntime::DisableAutoDeclareTargetRAII NoDeclTarget(*this);
    (void)GetAddrOfGlobal(GD);
  }

  return Addr;
}

/// hasNontrivialDestruction - Determine whether a type's destruction is
/// non-trivial. If so, and the variable uses static initialization, we must
/// register its destructor to run on exit.
static bool hasNontrivialDestruction(QualType T) {
  CXXRecordDecl *RD = T->getBaseElementTypeUnsafe()->getAsCXXRecordDecl();
  return RD && !RD->hasTrivialDestructor();
}

/// AddInitializerToStaticVarDecl - Add the initializer for 'D' to the
/// global variable that has already been created for it.  If the initializer
/// has a different type than GV does, this may free GV and return a different
/// one.  Otherwise it just returns GV.
llvm::GlobalVariable *
CodeGenFunction::AddInitializerToStaticVarDecl(const VarDecl &D,
                                               llvm::GlobalVariable *GV) {
  if (getLangOpts().SYCLIsDevice) {
    auto *Scope = D.getAttr<SYCLScopeAttr>();
    if (Scope && Scope->isWorkGroup()) {
      // In SYCL device code globals which represent WG shared local variables
      // 1) (TODO) must have initializer emitted even if it is constant, because
      //    LLVM->SPIRV translation does not generate optional initializer for
      //    WG shared local variables.
      // 2) must not use guarded init because
      //   a) guarded init uses exceptions not supported in SYCL device code
      //   b) initialization is already safe because it happens in WG scope -
      //      once per WG - by specification, and this will be/ enforced in
      //       SYCL-specific Clang lowering (LowerWGScope.cpp) after CG.
      EmitCXXGlobalVarDeclInit(D, GV, /*PerformInit*/ true);
      // Remove const-ness, otherwise the initializer (a store into the
      // variable) won't have effect in SPIRV due to "Constant" decoration.
      GV->setConstant(false);
      return GV;
    }
  }
  ConstantEmitter emitter(*this);
  llvm::Constant *Init = emitter.tryEmitForInitializer(D);

  // If constant emission failed, then this should be a C++ static
  // initializer.
  if (!Init) {
    if (!getLangOpts().CPlusPlus)
      CGM.ErrorUnsupported(D.getInit(), "constant l-value expression");
    else if (HaveInsertPoint()) {
      // Since we have a static initializer, this global variable can't
      // be constant.
      GV->setConstant(false);

      EmitCXXGuardedInit(D, GV, /*PerformInit*/true);
    }
    return GV;
  }

  // The initializer may differ in type from the global. Rewrite
  // the global to match the initializer.  (We have to do this
  // because some types, like unions, can't be completely represented
  // in the LLVM type system.)
  if (GV->getType()->getElementType() != Init->getType()) {
    llvm::GlobalVariable *OldGV = GV;

    GV = new llvm::GlobalVariable(CGM.getModule(), Init->getType(),
                                  OldGV->isConstant(),
                                  OldGV->getLinkage(), Init, "",
                                  /*InsertBefore*/ OldGV,
                                  OldGV->getThreadLocalMode(),
                                  OldGV->getType()->getPointerAddressSpace());
    GV->setVisibility(OldGV->getVisibility());
    GV->setDSOLocal(OldGV->isDSOLocal());
    GV->setComdat(OldGV->getComdat());

    // Steal the name of the old global
    GV->takeName(OldGV);

    // Replace all uses of the old global with the new global
    llvm::Constant *NewPtrForOldDecl =
    llvm::ConstantExpr::getBitCast(GV, OldGV->getType());
    OldGV->replaceAllUsesWith(NewPtrForOldDecl);

    // Erase the old global, since it is no longer used.
    OldGV->eraseFromParent();
  }

  GV->setConstant(CGM.isTypeConstant(D.getType(), true));
  GV->setInitializer(Init);

  emitter.finalize(GV);

  if (hasNontrivialDestruction(D.getType()) && HaveInsertPoint()) {
    // We have a constant initializer, but a nontrivial destructor. We still
    // need to perform a guarded "initialization" in order to register the
    // destructor.
    EmitCXXGuardedInit(D, GV, /*PerformInit*/false);
  }

  return GV;
}

void CodeGenFunction::EmitStaticVarDecl(const VarDecl &D,
                                      llvm::GlobalValue::LinkageTypes Linkage) {
  // Check to see if we already have a global variable for this
  // declaration.  This can happen when double-emitting function
  // bodies, e.g. with complete and base constructors.
  llvm::Constant *addr = CGM.getOrCreateStaticVarDecl(D, Linkage);
  CharUnits alignment = getContext().getDeclAlign(&D);

  // Store into LocalDeclMap before generating initializer to handle
  // circular references.
  setAddrOfLocalVar(&D, Address(addr, alignment));

  // We can't have a VLA here, but we can have a pointer to a VLA,
  // even though that doesn't really make any sense.
  // Make sure to evaluate VLA bounds now so that we have them for later.
  if (D.getType()->isVariablyModifiedType())
    EmitVariablyModifiedType(D.getType());

  // Save the type in case adding the initializer forces a type change.
  llvm::Type *expectedType = addr->getType();

  llvm::GlobalVariable *var =
    cast<llvm::GlobalVariable>(addr->stripPointerCasts());

  // CUDA's local and local static __shared__ variables should not
  // have any non-empty initializers. This is ensured by Sema.
  // Whatever initializer such variable may have when it gets here is
  // a no-op and should not be emitted.
  bool isCudaSharedVar = getLangOpts().CUDA && getLangOpts().CUDAIsDevice &&
                         D.hasAttr<CUDASharedAttr>();
  // If this value has an initializer, emit it.
  if (D.getInit() && !isCudaSharedVar)
    var = AddInitializerToStaticVarDecl(D, var);

  var->setAlignment(alignment.getQuantity());

  if (D.hasAttr<AnnotateAttr>())
    CGM.AddGlobalAnnotations(&D, var);

<<<<<<< HEAD
#if INTEL_CUSTOMIZATION
  // Emit HLS attribute annotation for a local static variable.
  if (getLangOpts().HLS ||
      (getLangOpts().OpenCL &&
       CGM.getContext().getTargetInfo().getTriple().isINTELFPGAEnvironment()))
    CGM.addGlobalHLSAnnotation(&D, var);

  if (getLangOpts().OpenMPThreadPrivateLegacy &&
      D.hasAttr<OMPThreadPrivateDeclAttr>())
    var->setThreadPrivate(true);
#endif // INTEL_CUSTOMIZATION
=======
  // Emit Intel FPGA attribute annotation for a local static variable.
  if (getLangOpts().SYCLIsDevice)
    CGM.addGlobalIntelFPGAAnnotation(&D, var);
>>>>>>> 97b6396c

  if (auto *SA = D.getAttr<PragmaClangBSSSectionAttr>())
    var->addAttribute("bss-section", SA->getName());
  if (auto *SA = D.getAttr<PragmaClangDataSectionAttr>())
    var->addAttribute("data-section", SA->getName());
  if (auto *SA = D.getAttr<PragmaClangRodataSectionAttr>())
    var->addAttribute("rodata-section", SA->getName());

  if (const SectionAttr *SA = D.getAttr<SectionAttr>())
    var->setSection(SA->getName());

  if (D.hasAttr<UsedAttr>())
    CGM.addUsedGlobal(var);

  // We may have to cast the constant because of the initializer
  // mismatch above.
  //
  // FIXME: It is really dangerous to store this in the map; if anyone
  // RAUW's the GV uses of this constant will be invalid.
  llvm::Constant *castedAddr =
    llvm::ConstantExpr::getPointerBitCastOrAddrSpaceCast(var, expectedType);
  if (var != castedAddr)
    LocalDeclMap.find(&D)->second = Address(castedAddr, alignment);
  CGM.setStaticLocalDeclAddress(&D, castedAddr);

  CGM.getSanitizerMetadata()->reportGlobalToASan(var, D);

  // Emit global variable debug descriptor for static vars.
  CGDebugInfo *DI = getDebugInfo();
  if (DI &&
      CGM.getCodeGenOpts().getDebugInfo() >= codegenoptions::LimitedDebugInfo) {
    DI->setLocation(D.getLocation());
    DI->EmitGlobalVariable(var, &D);
  }
}

namespace {
  struct DestroyObject final : EHScopeStack::Cleanup {
    DestroyObject(Address addr, QualType type,
                  CodeGenFunction::Destroyer *destroyer,
                  bool useEHCleanupForArray)
      : addr(addr), type(type), destroyer(destroyer),
        useEHCleanupForArray(useEHCleanupForArray) {}

    Address addr;
    QualType type;
    CodeGenFunction::Destroyer *destroyer;
    bool useEHCleanupForArray;

    void Emit(CodeGenFunction &CGF, Flags flags) override {
      // Don't use an EH cleanup recursively from an EH cleanup.
      bool useEHCleanupForArray =
        flags.isForNormalCleanup() && this->useEHCleanupForArray;

      CGF.emitDestroy(addr, type, destroyer, useEHCleanupForArray);
    }
  };

  template <class Derived>
  struct DestroyNRVOVariable : EHScopeStack::Cleanup {
    DestroyNRVOVariable(Address addr, llvm::Value *NRVOFlag)
        : NRVOFlag(NRVOFlag), Loc(addr) {}

    llvm::Value *NRVOFlag;
    Address Loc;

    void Emit(CodeGenFunction &CGF, Flags flags) override {
      // Along the exceptions path we always execute the dtor.
      bool NRVO = flags.isForNormalCleanup() && NRVOFlag;

      llvm::BasicBlock *SkipDtorBB = nullptr;
      if (NRVO) {
        // If we exited via NRVO, we skip the destructor call.
        llvm::BasicBlock *RunDtorBB = CGF.createBasicBlock("nrvo.unused");
        SkipDtorBB = CGF.createBasicBlock("nrvo.skipdtor");
        llvm::Value *DidNRVO =
          CGF.Builder.CreateFlagLoad(NRVOFlag, "nrvo.val");
        CGF.Builder.CreateCondBr(DidNRVO, SkipDtorBB, RunDtorBB);
        CGF.EmitBlock(RunDtorBB);
      }

      static_cast<Derived *>(this)->emitDestructorCall(CGF);

      if (NRVO) CGF.EmitBlock(SkipDtorBB);
    }

    virtual ~DestroyNRVOVariable() = default;
  };

  struct DestroyNRVOVariableCXX final
      : DestroyNRVOVariable<DestroyNRVOVariableCXX> {
    DestroyNRVOVariableCXX(Address addr, const CXXDestructorDecl *Dtor,
                           llvm::Value *NRVOFlag)
      : DestroyNRVOVariable<DestroyNRVOVariableCXX>(addr, NRVOFlag),
        Dtor(Dtor) {}

    const CXXDestructorDecl *Dtor;

    void emitDestructorCall(CodeGenFunction &CGF) {
      CGF.EmitCXXDestructorCall(Dtor, Dtor_Complete,
                                /*ForVirtualBase=*/false,
                                /*Delegating=*/false, Loc);
    }
  };

  struct DestroyNRVOVariableC final
      : DestroyNRVOVariable<DestroyNRVOVariableC> {
    DestroyNRVOVariableC(Address addr, llvm::Value *NRVOFlag, QualType Ty)
        : DestroyNRVOVariable<DestroyNRVOVariableC>(addr, NRVOFlag), Ty(Ty) {}

    QualType Ty;

    void emitDestructorCall(CodeGenFunction &CGF) {
      CGF.destroyNonTrivialCStruct(CGF, Loc, Ty);
    }
  };

  struct CallStackRestore final : EHScopeStack::Cleanup {
    Address Stack;
    CallStackRestore(Address Stack) : Stack(Stack) {}
    void Emit(CodeGenFunction &CGF, Flags flags) override {
      llvm::Value *V = CGF.Builder.CreateLoad(Stack);
      llvm::Function *F = CGF.CGM.getIntrinsic(llvm::Intrinsic::stackrestore);
      CGF.Builder.CreateCall(F, V);
    }
  };

  struct ExtendGCLifetime final : EHScopeStack::Cleanup {
    const VarDecl &Var;
    ExtendGCLifetime(const VarDecl *var) : Var(*var) {}

    void Emit(CodeGenFunction &CGF, Flags flags) override {
      // Compute the address of the local variable, in case it's a
      // byref or something.
      DeclRefExpr DRE(CGF.getContext(), const_cast<VarDecl *>(&Var), false,
                      Var.getType(), VK_LValue, SourceLocation());
      llvm::Value *value = CGF.EmitLoadOfScalar(CGF.EmitDeclRefLValue(&DRE),
                                                SourceLocation());
      CGF.EmitExtendGCLifetime(value);
    }
  };

  struct CallCleanupFunction final : EHScopeStack::Cleanup {
    llvm::Constant *CleanupFn;
    const CGFunctionInfo &FnInfo;
    const VarDecl &Var;

    CallCleanupFunction(llvm::Constant *CleanupFn, const CGFunctionInfo *Info,
                        const VarDecl *Var)
      : CleanupFn(CleanupFn), FnInfo(*Info), Var(*Var) {}

    void Emit(CodeGenFunction &CGF, Flags flags) override {
      DeclRefExpr DRE(CGF.getContext(), const_cast<VarDecl *>(&Var), false,
                      Var.getType(), VK_LValue, SourceLocation());
      // Compute the address of the local variable, in case it's a byref
      // or something.
      llvm::Value *Addr = CGF.EmitDeclRefLValue(&DRE).getPointer();

      // In some cases, the type of the function argument will be different from
      // the type of the pointer. An example of this is
      // void f(void* arg);
      // __attribute__((cleanup(f))) void *g;
      //
      // To fix this we insert a bitcast here.
      QualType ArgTy = FnInfo.arg_begin()->type;
      llvm::Value *Arg =
        CGF.Builder.CreateBitCast(Addr, CGF.ConvertType(ArgTy));

      CallArgList Args;
      Args.add(RValue::get(Arg),
               CGF.getContext().getPointerType(Var.getType()));
      auto Callee = CGCallee::forDirect(CleanupFn);
      CGF.EmitCall(FnInfo, Callee, ReturnValueSlot(), Args);
    }
  };
} // end anonymous namespace

/// EmitAutoVarWithLifetime - Does the setup required for an automatic
/// variable with lifetime.
static void EmitAutoVarWithLifetime(CodeGenFunction &CGF, const VarDecl &var,
                                    Address addr,
                                    Qualifiers::ObjCLifetime lifetime) {
  switch (lifetime) {
  case Qualifiers::OCL_None:
    llvm_unreachable("present but none");

  case Qualifiers::OCL_ExplicitNone:
    // nothing to do
    break;

  case Qualifiers::OCL_Strong: {
    CodeGenFunction::Destroyer *destroyer =
      (var.hasAttr<ObjCPreciseLifetimeAttr>()
       ? CodeGenFunction::destroyARCStrongPrecise
       : CodeGenFunction::destroyARCStrongImprecise);

    CleanupKind cleanupKind = CGF.getARCCleanupKind();
    CGF.pushDestroy(cleanupKind, addr, var.getType(), destroyer,
                    cleanupKind & EHCleanup);
    break;
  }
  case Qualifiers::OCL_Autoreleasing:
    // nothing to do
    break;

  case Qualifiers::OCL_Weak:
    // __weak objects always get EH cleanups; otherwise, exceptions
    // could cause really nasty crashes instead of mere leaks.
    CGF.pushDestroy(NormalAndEHCleanup, addr, var.getType(),
                    CodeGenFunction::destroyARCWeak,
                    /*useEHCleanup*/ true);
    break;
  }
}

static bool isAccessedBy(const VarDecl &var, const Stmt *s) {
  if (const Expr *e = dyn_cast<Expr>(s)) {
    // Skip the most common kinds of expressions that make
    // hierarchy-walking expensive.
    s = e = e->IgnoreParenCasts();

    if (const DeclRefExpr *ref = dyn_cast<DeclRefExpr>(e))
      return (ref->getDecl() == &var);
    if (const BlockExpr *be = dyn_cast<BlockExpr>(e)) {
      const BlockDecl *block = be->getBlockDecl();
      for (const auto &I : block->captures()) {
        if (I.getVariable() == &var)
          return true;
      }
    }
  }

  for (const Stmt *SubStmt : s->children())
    // SubStmt might be null; as in missing decl or conditional of an if-stmt.
    if (SubStmt && isAccessedBy(var, SubStmt))
      return true;

  return false;
}

static bool isAccessedBy(const ValueDecl *decl, const Expr *e) {
  if (!decl) return false;
  if (!isa<VarDecl>(decl)) return false;
  const VarDecl *var = cast<VarDecl>(decl);
  return isAccessedBy(*var, e);
}

static bool tryEmitARCCopyWeakInit(CodeGenFunction &CGF,
                                   const LValue &destLV, const Expr *init) {
  bool needsCast = false;

  while (auto castExpr = dyn_cast<CastExpr>(init->IgnoreParens())) {
    switch (castExpr->getCastKind()) {
    // Look through casts that don't require representation changes.
    case CK_NoOp:
    case CK_BitCast:
    case CK_BlockPointerToObjCPointerCast:
      needsCast = true;
      break;

    // If we find an l-value to r-value cast from a __weak variable,
    // emit this operation as a copy or move.
    case CK_LValueToRValue: {
      const Expr *srcExpr = castExpr->getSubExpr();
      if (srcExpr->getType().getObjCLifetime() != Qualifiers::OCL_Weak)
        return false;

      // Emit the source l-value.
      LValue srcLV = CGF.EmitLValue(srcExpr);

      // Handle a formal type change to avoid asserting.
      auto srcAddr = srcLV.getAddress();
      if (needsCast) {
        srcAddr = CGF.Builder.CreateElementBitCast(srcAddr,
                                         destLV.getAddress().getElementType());
      }

      // If it was an l-value, use objc_copyWeak.
      if (srcExpr->getValueKind() == VK_LValue) {
        CGF.EmitARCCopyWeak(destLV.getAddress(), srcAddr);
      } else {
        assert(srcExpr->getValueKind() == VK_XValue);
        CGF.EmitARCMoveWeak(destLV.getAddress(), srcAddr);
      }
      return true;
    }

    // Stop at anything else.
    default:
      return false;
    }

    init = castExpr->getSubExpr();
  }
  return false;
}

static void drillIntoBlockVariable(CodeGenFunction &CGF,
                                   LValue &lvalue,
                                   const VarDecl *var) {
  lvalue.setAddress(CGF.emitBlockByrefAddress(lvalue.getAddress(), var));
}

void CodeGenFunction::EmitNullabilityCheck(LValue LHS, llvm::Value *RHS,
                                           SourceLocation Loc) {
  if (!SanOpts.has(SanitizerKind::NullabilityAssign))
    return;

  auto Nullability = LHS.getType()->getNullability(getContext());
  if (!Nullability || *Nullability != NullabilityKind::NonNull)
    return;

  // Check if the right hand side of the assignment is nonnull, if the left
  // hand side must be nonnull.
  SanitizerScope SanScope(this);
  llvm::Value *IsNotNull = Builder.CreateIsNotNull(RHS);
  llvm::Constant *StaticData[] = {
      EmitCheckSourceLocation(Loc), EmitCheckTypeDescriptor(LHS.getType()),
      llvm::ConstantInt::get(Int8Ty, 0), // The LogAlignment info is unused.
      llvm::ConstantInt::get(Int8Ty, TCK_NonnullAssign)};
  EmitCheck({{IsNotNull, SanitizerKind::NullabilityAssign}},
            SanitizerHandler::TypeMismatch, StaticData, RHS);
}

void CodeGenFunction::EmitScalarInit(const Expr *init, const ValueDecl *D,
                                     LValue lvalue, bool capturedByInit) {
  Qualifiers::ObjCLifetime lifetime = lvalue.getObjCLifetime();
  if (!lifetime) {
    llvm::Value *value = EmitScalarExpr(init);
    if (capturedByInit)
      drillIntoBlockVariable(*this, lvalue, cast<VarDecl>(D));
#if INTEL_CUSTOMIZATION
    if (CGM.getCodeGenOpts().OptimizationLevel >= 2) {
      llvm::Value *V = lvalue.getPointer();
      if (V && V->hasName()) {
        auto Intrin = getContainerIntrinsic(
            CodeGenModule::SCOK_ContainerPtrIterator, V->getName());
        if (Intrin != llvm::Intrinsic::not_intrinsic) {
          auto IFunc = CGM.getIntrinsic(Intrin, value->getType());
          value = Builder.CreateCall(IFunc, {value});
        }
      }
    }
#endif // INTEL_CUSTOMIZATION
    EmitNullabilityCheck(lvalue, value, init->getExprLoc());
    EmitStoreThroughLValue(RValue::get(value), lvalue, true);
    return;
  }

  if (const CXXDefaultInitExpr *DIE = dyn_cast<CXXDefaultInitExpr>(init))
    init = DIE->getExpr();

  // If we're emitting a value with lifetime, we have to do the
  // initialization *before* we leave the cleanup scopes.
  if (const FullExpr *fe = dyn_cast<FullExpr>(init)) {
    enterFullExpression(fe);
    init = fe->getSubExpr();
  }
  CodeGenFunction::RunCleanupsScope Scope(*this);

  // We have to maintain the illusion that the variable is
  // zero-initialized.  If the variable might be accessed in its
  // initializer, zero-initialize before running the initializer, then
  // actually perform the initialization with an assign.
  bool accessedByInit = false;
  if (lifetime != Qualifiers::OCL_ExplicitNone)
    accessedByInit = (capturedByInit || isAccessedBy(D, init));
  if (accessedByInit) {
    LValue tempLV = lvalue;
    // Drill down to the __block object if necessary.
    if (capturedByInit) {
      // We can use a simple GEP for this because it can't have been
      // moved yet.
      tempLV.setAddress(emitBlockByrefAddress(tempLV.getAddress(),
                                              cast<VarDecl>(D),
                                              /*follow*/ false));
    }

    auto ty = cast<llvm::PointerType>(tempLV.getAddress().getElementType());
    llvm::Value *zero = CGM.getNullPointer(ty, tempLV.getType());

    // If __weak, we want to use a barrier under certain conditions.
    if (lifetime == Qualifiers::OCL_Weak)
      EmitARCInitWeak(tempLV.getAddress(), zero);

    // Otherwise just do a simple store.
    else
      EmitStoreOfScalar(zero, tempLV, /* isInitialization */ true);
  }

  // Emit the initializer.
  llvm::Value *value = nullptr;

  switch (lifetime) {
  case Qualifiers::OCL_None:
    llvm_unreachable("present but none");

  case Qualifiers::OCL_Strong: {
    if (!D || !isa<VarDecl>(D) || !cast<VarDecl>(D)->isARCPseudoStrong()) {
      value = EmitARCRetainScalarExpr(init);
      break;
    }
    // If D is pseudo-strong, treat it like __unsafe_unretained here. This means
    // that we omit the retain, and causes non-autoreleased return values to be
    // immediately released.
    LLVM_FALLTHROUGH;
  }

  case Qualifiers::OCL_ExplicitNone:
    value = EmitARCUnsafeUnretainedScalarExpr(init);
    break;

  case Qualifiers::OCL_Weak: {
    // If it's not accessed by the initializer, try to emit the
    // initialization with a copy or move.
    if (!accessedByInit && tryEmitARCCopyWeakInit(*this, lvalue, init)) {
      return;
    }

    // No way to optimize a producing initializer into this.  It's not
    // worth optimizing for, because the value will immediately
    // disappear in the common case.
    value = EmitScalarExpr(init);

    if (capturedByInit) drillIntoBlockVariable(*this, lvalue, cast<VarDecl>(D));
    if (accessedByInit)
      EmitARCStoreWeak(lvalue.getAddress(), value, /*ignored*/ true);
    else
      EmitARCInitWeak(lvalue.getAddress(), value);
    return;
  }

  case Qualifiers::OCL_Autoreleasing:
    value = EmitARCRetainAutoreleaseScalarExpr(init);
    break;
  }

  if (capturedByInit) drillIntoBlockVariable(*this, lvalue, cast<VarDecl>(D));

  EmitNullabilityCheck(lvalue, value, init->getExprLoc());

  // If the variable might have been accessed by its initializer, we
  // might have to initialize with a barrier.  We have to do this for
  // both __weak and __strong, but __weak got filtered out above.
  if (accessedByInit && lifetime == Qualifiers::OCL_Strong) {
    llvm::Value *oldValue = EmitLoadOfScalar(lvalue, init->getExprLoc());
    EmitStoreOfScalar(value, lvalue, /* isInitialization */ true);
    EmitARCRelease(oldValue, ARCImpreciseLifetime);
    return;
  }

  EmitStoreOfScalar(value, lvalue, /* isInitialization */ true);
}

/// Decide whether we can emit the non-zero parts of the specified initializer
/// with equal or fewer than NumStores scalar stores.
static bool canEmitInitWithFewStoresAfterBZero(llvm::Constant *Init,
                                               unsigned &NumStores) {
  // Zero and Undef never requires any extra stores.
  if (isa<llvm::ConstantAggregateZero>(Init) ||
      isa<llvm::ConstantPointerNull>(Init) ||
      isa<llvm::UndefValue>(Init))
    return true;
  if (isa<llvm::ConstantInt>(Init) || isa<llvm::ConstantFP>(Init) ||
      isa<llvm::ConstantVector>(Init) || isa<llvm::BlockAddress>(Init) ||
      isa<llvm::ConstantExpr>(Init))
    return Init->isNullValue() || NumStores--;

  // See if we can emit each element.
  if (isa<llvm::ConstantArray>(Init) || isa<llvm::ConstantStruct>(Init)) {
    for (unsigned i = 0, e = Init->getNumOperands(); i != e; ++i) {
      llvm::Constant *Elt = cast<llvm::Constant>(Init->getOperand(i));
      if (!canEmitInitWithFewStoresAfterBZero(Elt, NumStores))
        return false;
    }
    return true;
  }

  if (llvm::ConstantDataSequential *CDS =
        dyn_cast<llvm::ConstantDataSequential>(Init)) {
    for (unsigned i = 0, e = CDS->getNumElements(); i != e; ++i) {
      llvm::Constant *Elt = CDS->getElementAsConstant(i);
      if (!canEmitInitWithFewStoresAfterBZero(Elt, NumStores))
        return false;
    }
    return true;
  }

  // Anything else is hard and scary.
  return false;
}

/// For inits that canEmitInitWithFewStoresAfterBZero returned true for, emit
/// the scalar stores that would be required.
static void emitStoresForInitAfterBZero(CodeGenModule &CGM,
                                        llvm::Constant *Init, Address Loc,
                                        bool isVolatile, CGBuilderTy &Builder) {
  assert(!Init->isNullValue() && !isa<llvm::UndefValue>(Init) &&
         "called emitStoresForInitAfterBZero for zero or undef value.");

  if (isa<llvm::ConstantInt>(Init) || isa<llvm::ConstantFP>(Init) ||
      isa<llvm::ConstantVector>(Init) || isa<llvm::BlockAddress>(Init) ||
      isa<llvm::ConstantExpr>(Init)) {
    Builder.CreateStore(Init, Loc, isVolatile);
    return;
  }

  if (llvm::ConstantDataSequential *CDS =
          dyn_cast<llvm::ConstantDataSequential>(Init)) {
    for (unsigned i = 0, e = CDS->getNumElements(); i != e; ++i) {
      llvm::Constant *Elt = CDS->getElementAsConstant(i);

      // If necessary, get a pointer to the element and emit it.
      if (!Elt->isNullValue() && !isa<llvm::UndefValue>(Elt))
        emitStoresForInitAfterBZero(
            CGM, Elt, Builder.CreateConstInBoundsGEP2_32(Loc, 0, i), isVolatile,
            Builder);
    }
    return;
  }

  assert((isa<llvm::ConstantStruct>(Init) || isa<llvm::ConstantArray>(Init)) &&
         "Unknown value type!");

  for (unsigned i = 0, e = Init->getNumOperands(); i != e; ++i) {
    llvm::Constant *Elt = cast<llvm::Constant>(Init->getOperand(i));

    // If necessary, get a pointer to the element and emit it.
    if (!Elt->isNullValue() && !isa<llvm::UndefValue>(Elt))
      emitStoresForInitAfterBZero(CGM, Elt,
                                  Builder.CreateConstInBoundsGEP2_32(Loc, 0, i),
                                  isVolatile, Builder);
  }
}

/// Decide whether we should use bzero plus some stores to initialize a local
/// variable instead of using a memcpy from a constant global.  It is beneficial
/// to use bzero if the global is all zeros, or mostly zeros and large.
static bool shouldUseBZeroPlusStoresToInitialize(llvm::Constant *Init,
                                                 uint64_t GlobalSize) {
  // If a global is all zeros, always use a bzero.
  if (isa<llvm::ConstantAggregateZero>(Init)) return true;

  // If a non-zero global is <= 32 bytes, always use a memcpy.  If it is large,
  // do it if it will require 6 or fewer scalar stores.
  // TODO: Should budget depends on the size?  Avoiding a large global warrants
  // plopping in more stores.
  unsigned StoreBudget = 6;
  uint64_t SizeLimit = 32;

  return GlobalSize > SizeLimit &&
         canEmitInitWithFewStoresAfterBZero(Init, StoreBudget);
}

/// Decide whether we should use memset to initialize a local variable instead
/// of using a memcpy from a constant global. Assumes we've already decided to
/// not user bzero.
/// FIXME We could be more clever, as we are for bzero above, and generate
///       memset followed by stores. It's unclear that's worth the effort.
static llvm::Value *shouldUseMemSetToInitialize(llvm::Constant *Init,
                                                uint64_t GlobalSize,
                                                const llvm::DataLayout &DL) {
  uint64_t SizeLimit = 32;
  if (GlobalSize <= SizeLimit)
    return nullptr;
  return llvm::isBytewiseValue(Init, DL);
}

/// Decide whether we want to split a constant structure or array store into a
/// sequence of its fields' stores. This may cost us code size and compilation
/// speed, but plays better with store optimizations.
static bool shouldSplitConstantStore(CodeGenModule &CGM,
                                     uint64_t GlobalByteSize) {
  // Don't break things that occupy more than one cacheline.
  uint64_t ByteSizeLimit = 64;
  if (CGM.getCodeGenOpts().OptimizationLevel == 0)
    return false;
  if (GlobalByteSize <= ByteSizeLimit)
    return true;
  return false;
}

enum class IsPattern { No, Yes };

/// Generate a constant filled with either a pattern or zeroes.
static llvm::Constant *patternOrZeroFor(CodeGenModule &CGM, IsPattern isPattern,
                                        llvm::Type *Ty) {
  if (isPattern == IsPattern::Yes)
    return initializationPatternFor(CGM, Ty);
  else
    return llvm::Constant::getNullValue(Ty);
}

static llvm::Constant *constWithPadding(CodeGenModule &CGM, IsPattern isPattern,
                                        llvm::Constant *constant);

/// Helper function for constWithPadding() to deal with padding in structures.
static llvm::Constant *constStructWithPadding(CodeGenModule &CGM,
                                              IsPattern isPattern,
                                              llvm::StructType *STy,
                                              llvm::Constant *constant) {
  const llvm::DataLayout &DL = CGM.getDataLayout();
  const llvm::StructLayout *Layout = DL.getStructLayout(STy);
  llvm::Type *Int8Ty = llvm::IntegerType::getInt8Ty(CGM.getLLVMContext());
  unsigned SizeSoFar = 0;
  SmallVector<llvm::Constant *, 8> Values;
  bool NestedIntact = true;
  for (unsigned i = 0, e = STy->getNumElements(); i != e; i++) {
    unsigned CurOff = Layout->getElementOffset(i);
    if (SizeSoFar < CurOff) {
      assert(!STy->isPacked());
      auto *PadTy = llvm::ArrayType::get(Int8Ty, CurOff - SizeSoFar);
      Values.push_back(patternOrZeroFor(CGM, isPattern, PadTy));
    }
    llvm::Constant *CurOp;
    if (constant->isZeroValue())
      CurOp = llvm::Constant::getNullValue(STy->getElementType(i));
    else
      CurOp = cast<llvm::Constant>(constant->getAggregateElement(i));
    auto *NewOp = constWithPadding(CGM, isPattern, CurOp);
    if (CurOp != NewOp)
      NestedIntact = false;
    Values.push_back(NewOp);
    SizeSoFar = CurOff + DL.getTypeAllocSize(CurOp->getType());
  }
  unsigned TotalSize = Layout->getSizeInBytes();
  if (SizeSoFar < TotalSize) {
    auto *PadTy = llvm::ArrayType::get(Int8Ty, TotalSize - SizeSoFar);
    Values.push_back(patternOrZeroFor(CGM, isPattern, PadTy));
  }
  if (NestedIntact && Values.size() == STy->getNumElements())
    return constant;
  return llvm::ConstantStruct::getAnon(Values, STy->isPacked());
}

/// Replace all padding bytes in a given constant with either a pattern byte or
/// 0x00.
static llvm::Constant *constWithPadding(CodeGenModule &CGM, IsPattern isPattern,
                                        llvm::Constant *constant) {
  llvm::Type *OrigTy = constant->getType();
  if (const auto STy = dyn_cast<llvm::StructType>(OrigTy))
    return constStructWithPadding(CGM, isPattern, STy, constant);
  if (auto *STy = dyn_cast<llvm::SequentialType>(OrigTy)) {
    llvm::SmallVector<llvm::Constant *, 8> Values;
    unsigned Size = STy->getNumElements();
    if (!Size)
      return constant;
    llvm::Type *ElemTy = STy->getElementType();
    bool ZeroInitializer = constant->isZeroValue();
    llvm::Constant *OpValue, *PaddedOp;
    if (ZeroInitializer) {
      OpValue = llvm::Constant::getNullValue(ElemTy);
      PaddedOp = constWithPadding(CGM, isPattern, OpValue);
    }
    for (unsigned Op = 0; Op != Size; ++Op) {
      if (!ZeroInitializer) {
        OpValue = constant->getAggregateElement(Op);
        PaddedOp = constWithPadding(CGM, isPattern, OpValue);
      }
      Values.push_back(PaddedOp);
    }
    auto *NewElemTy = Values[0]->getType();
    if (NewElemTy == ElemTy)
      return constant;
    if (OrigTy->isArrayTy()) {
      auto *ArrayTy = llvm::ArrayType::get(NewElemTy, Size);
      return llvm::ConstantArray::get(ArrayTy, Values);
    } else {
      return llvm::ConstantVector::get(Values);
    }
  }
  return constant;
}

Address CodeGenModule::createUnnamedGlobalFrom(const VarDecl &D,
                                               llvm::Constant *Constant,
                                               CharUnits Align) {
  auto FunctionName = [&](const DeclContext *DC) -> std::string {
    if (const auto *FD = dyn_cast<FunctionDecl>(DC)) {
      if (const auto *CC = dyn_cast<CXXConstructorDecl>(FD))
        return CC->getNameAsString();
      if (const auto *CD = dyn_cast<CXXDestructorDecl>(FD))
        return CD->getNameAsString();
      return getMangledName(FD);
    } else if (const auto *OM = dyn_cast<ObjCMethodDecl>(DC)) {
      return OM->getNameAsString();
    } else if (isa<BlockDecl>(DC)) {
      return "<block>";
    } else if (isa<CapturedDecl>(DC)) {
      return "<captured>";
    } else {
      llvm_unreachable("expected a function or method");
    }
  };

  // Form a simple per-variable cache of these values in case we find we
  // want to reuse them.
  llvm::GlobalVariable *&CacheEntry = InitializerConstants[&D];
  if (!CacheEntry || CacheEntry->getInitializer() != Constant) {
    auto *Ty = Constant->getType();
    bool isConstant = true;
    llvm::GlobalVariable *InsertBefore = nullptr;
    unsigned AS =
        getContext().getTargetAddressSpace(getStringLiteralAddressSpace());
    std::string Name;
    if (D.hasGlobalStorage())
      Name = getMangledName(&D).str() + ".const";
    else if (const DeclContext *DC = D.getParentFunctionOrMethod())
      Name = ("__const." + FunctionName(DC) + "." + D.getName()).str();
    else
      llvm_unreachable("local variable has no parent function or method");
    llvm::GlobalVariable *GV = new llvm::GlobalVariable(
        getModule(), Ty, isConstant, llvm::GlobalValue::PrivateLinkage,
        Constant, Name, InsertBefore, llvm::GlobalValue::NotThreadLocal, AS);
    GV->setAlignment(Align.getQuantity());
    GV->setUnnamedAddr(llvm::GlobalValue::UnnamedAddr::Global);
    CacheEntry = GV;
  } else if (CacheEntry->getAlignment() < Align.getQuantity()) {
    CacheEntry->setAlignment(Align.getQuantity());
  }

  return Address(CacheEntry, Align);
}

static Address createUnnamedGlobalForMemcpyFrom(CodeGenModule &CGM,
                                                const VarDecl &D,
                                                CGBuilderTy &Builder,
                                                llvm::Constant *Constant,
                                                CharUnits Align) {
  Address SrcPtr = CGM.createUnnamedGlobalFrom(D, Constant, Align);
  llvm::Type *BP = llvm::PointerType::getInt8PtrTy(CGM.getLLVMContext(),
                                                   SrcPtr.getAddressSpace());
  if (SrcPtr.getType() != BP)
    SrcPtr = Builder.CreateBitCast(SrcPtr, BP);
  return SrcPtr;
}

static void emitStoresForConstant(CodeGenModule &CGM, const VarDecl &D,
                                  Address Loc, bool isVolatile,
                                  CGBuilderTy &Builder,
                                  llvm::Constant *constant) {
  auto *Ty = constant->getType();
  uint64_t ConstantSize = CGM.getDataLayout().getTypeAllocSize(Ty);
  if (!ConstantSize)
    return;

  bool canDoSingleStore = Ty->isIntOrIntVectorTy() ||
                          Ty->isPtrOrPtrVectorTy() || Ty->isFPOrFPVectorTy();
  if (canDoSingleStore) {
    Builder.CreateStore(constant, Loc, isVolatile);
    return;
  }

  auto *SizeVal = llvm::ConstantInt::get(CGM.IntPtrTy, ConstantSize);

  // If the initializer is all or mostly the same, codegen with bzero / memset
  // then do a few stores afterward.
  if (shouldUseBZeroPlusStoresToInitialize(constant, ConstantSize)) {
    Builder.CreateMemSet(Loc, llvm::ConstantInt::get(CGM.Int8Ty, 0), SizeVal,
                         isVolatile);

    bool valueAlreadyCorrect =
        constant->isNullValue() || isa<llvm::UndefValue>(constant);
    if (!valueAlreadyCorrect) {
      Loc = Builder.CreateBitCast(Loc, Ty->getPointerTo(Loc.getAddressSpace()));
      emitStoresForInitAfterBZero(CGM, constant, Loc, isVolatile, Builder);
    }
    return;
  }

  // If the initializer is a repeated byte pattern, use memset.
  llvm::Value *Pattern =
      shouldUseMemSetToInitialize(constant, ConstantSize, CGM.getDataLayout());
  if (Pattern) {
    uint64_t Value = 0x00;
    if (!isa<llvm::UndefValue>(Pattern)) {
      const llvm::APInt &AP = cast<llvm::ConstantInt>(Pattern)->getValue();
      assert(AP.getBitWidth() <= 8);
      Value = AP.getLimitedValue();
    }
    Builder.CreateMemSet(Loc, llvm::ConstantInt::get(CGM.Int8Ty, Value), SizeVal,
                         isVolatile);
    return;
  }

  // If the initializer is small, use a handful of stores.
  if (shouldSplitConstantStore(CGM, ConstantSize)) {
    if (auto *STy = dyn_cast<llvm::StructType>(Ty)) {
      // FIXME: handle the case when STy != Loc.getElementType().
      if (STy == Loc.getElementType()) {
        for (unsigned i = 0; i != constant->getNumOperands(); i++) {
          Address EltPtr = Builder.CreateStructGEP(Loc, i);
          emitStoresForConstant(
              CGM, D, EltPtr, isVolatile, Builder,
              cast<llvm::Constant>(Builder.CreateExtractValue(constant, i)));
        }
        return;
      }
    } else if (auto *ATy = dyn_cast<llvm::ArrayType>(Ty)) {
      // FIXME: handle the case when ATy != Loc.getElementType().
      if (ATy == Loc.getElementType()) {
        for (unsigned i = 0; i != ATy->getNumElements(); i++) {
          Address EltPtr = Builder.CreateConstArrayGEP(Loc, i);
          emitStoresForConstant(
              CGM, D, EltPtr, isVolatile, Builder,
              cast<llvm::Constant>(Builder.CreateExtractValue(constant, i)));
        }
        return;
      }
    }
  }

  // Copy from a global.
  Builder.CreateMemCpy(Loc,
                       createUnnamedGlobalForMemcpyFrom(
                           CGM, D, Builder, constant, Loc.getAlignment()),
                       SizeVal, isVolatile);
}

static void emitStoresForZeroInit(CodeGenModule &CGM, const VarDecl &D,
                                  Address Loc, bool isVolatile,
                                  CGBuilderTy &Builder) {
  llvm::Type *ElTy = Loc.getElementType();
  llvm::Constant *constant =
      constWithPadding(CGM, IsPattern::No, llvm::Constant::getNullValue(ElTy));
  emitStoresForConstant(CGM, D, Loc, isVolatile, Builder, constant);
}

static void emitStoresForPatternInit(CodeGenModule &CGM, const VarDecl &D,
                                     Address Loc, bool isVolatile,
                                     CGBuilderTy &Builder) {
  llvm::Type *ElTy = Loc.getElementType();
  llvm::Constant *constant = constWithPadding(
      CGM, IsPattern::Yes, initializationPatternFor(CGM, ElTy));
  assert(!isa<llvm::UndefValue>(constant));
  emitStoresForConstant(CGM, D, Loc, isVolatile, Builder, constant);
}

static bool containsUndef(llvm::Constant *constant) {
  auto *Ty = constant->getType();
  if (isa<llvm::UndefValue>(constant))
    return true;
  if (Ty->isStructTy() || Ty->isArrayTy() || Ty->isVectorTy())
    for (llvm::Use &Op : constant->operands())
      if (containsUndef(cast<llvm::Constant>(Op)))
        return true;
  return false;
}

static llvm::Constant *replaceUndef(CodeGenModule &CGM, IsPattern isPattern,
                                    llvm::Constant *constant) {
  auto *Ty = constant->getType();
  if (isa<llvm::UndefValue>(constant))
    return patternOrZeroFor(CGM, isPattern, Ty);
  if (!(Ty->isStructTy() || Ty->isArrayTy() || Ty->isVectorTy()))
    return constant;
  if (!containsUndef(constant))
    return constant;
  llvm::SmallVector<llvm::Constant *, 8> Values(constant->getNumOperands());
  for (unsigned Op = 0, NumOp = constant->getNumOperands(); Op != NumOp; ++Op) {
    auto *OpValue = cast<llvm::Constant>(constant->getOperand(Op));
    Values[Op] = replaceUndef(CGM, isPattern, OpValue);
  }
  if (Ty->isStructTy())
    return llvm::ConstantStruct::get(cast<llvm::StructType>(Ty), Values);
  if (Ty->isArrayTy())
    return llvm::ConstantArray::get(cast<llvm::ArrayType>(Ty), Values);
  assert(Ty->isVectorTy());
  return llvm::ConstantVector::get(Values);
}

/// EmitAutoVarDecl - Emit code and set up an entry in LocalDeclMap for a
/// variable declaration with auto, register, or no storage class specifier.
/// These turn into simple stack objects, or GlobalValues depending on target.
void CodeGenFunction::EmitAutoVarDecl(const VarDecl &D) {
  AutoVarEmission emission = EmitAutoVarAlloca(D);
  EmitAutoVarInit(emission);
  EmitAutoVarCleanups(emission);
  // No alloca in case of NRVO (named return value optimization) variable.
  if (CGM.getLangOpts().SYCLIsDevice && !D.isNRVOVariable())
    CGM.getSYCLRuntime().actOnAutoVarEmit(
        *this, D, emission.getOriginalAllocatedAddress().getPointer());
}

/// Emit a lifetime.begin marker if some criteria are satisfied.
/// \return a pointer to the temporary size Value if a marker was emitted, null
/// otherwise
llvm::Value *CodeGenFunction::EmitLifetimeStart(uint64_t Size,
                                                llvm::Value *Addr) {
  if (!ShouldEmitLifetimeMarkers)
    return nullptr;

  assert(Addr->getType()->getPointerAddressSpace() ==
             CGM.getDataLayout().getAllocaAddrSpace() &&
         "Pointer should be in alloca address space");
  llvm::Value *SizeV = llvm::ConstantInt::get(Int64Ty, Size);
  Addr = Builder.CreateBitCast(Addr, AllocaInt8PtrTy);
  llvm::CallInst *C =
      Builder.CreateCall(CGM.getLLVMLifetimeStartFn(), {SizeV, Addr});
  C->setDoesNotThrow();
  return SizeV;
}

void CodeGenFunction::EmitLifetimeEnd(llvm::Value *Size, llvm::Value *Addr) {
  assert(Addr->getType()->getPointerAddressSpace() ==
             CGM.getDataLayout().getAllocaAddrSpace() &&
         "Pointer should be in alloca address space");
  Addr = Builder.CreateBitCast(Addr, AllocaInt8PtrTy);
  llvm::CallInst *C =
      Builder.CreateCall(CGM.getLLVMLifetimeEndFn(), {Size, Addr});
  C->setDoesNotThrow();
}

void CodeGenFunction::EmitAndRegisterVariableArrayDimensions(
    CGDebugInfo *DI, const VarDecl &D, bool EmitDebugInfo) {
  // For each dimension stores its QualType and corresponding
  // size-expression Value.
  SmallVector<CodeGenFunction::VlaSizePair, 4> Dimensions;
  SmallVector<IdentifierInfo *, 4> VLAExprNames;

  // Break down the array into individual dimensions.
  QualType Type1D = D.getType();
  while (getContext().getAsVariableArrayType(Type1D)) {
    auto VlaSize = getVLAElements1D(Type1D);
    if (auto *C = dyn_cast<llvm::ConstantInt>(VlaSize.NumElts))
      Dimensions.emplace_back(C, Type1D.getUnqualifiedType());
    else {
      // Generate a locally unique name for the size expression.
      Twine Name = Twine("__vla_expr") + Twine(VLAExprCounter++);
      SmallString<12> Buffer;
      StringRef NameRef = Name.toStringRef(Buffer);
      auto &Ident = getContext().Idents.getOwn(NameRef);
      VLAExprNames.push_back(&Ident);
      auto SizeExprAddr =
          CreateDefaultAlignTempAlloca(VlaSize.NumElts->getType(), NameRef);
      Builder.CreateStore(VlaSize.NumElts, SizeExprAddr);
      Dimensions.emplace_back(SizeExprAddr.getPointer(),
                              Type1D.getUnqualifiedType());
    }
    Type1D = VlaSize.Type;
  }

  if (!EmitDebugInfo)
    return;

  // Register each dimension's size-expression with a DILocalVariable,
  // so that it can be used by CGDebugInfo when instantiating a DISubrange
  // to describe this array.
  unsigned NameIdx = 0;
  for (auto &VlaSize : Dimensions) {
    llvm::Metadata *MD;
    if (auto *C = dyn_cast<llvm::ConstantInt>(VlaSize.NumElts))
      MD = llvm::ConstantAsMetadata::get(C);
    else {
      // Create an artificial VarDecl to generate debug info for.
      IdentifierInfo *NameIdent = VLAExprNames[NameIdx++];
      auto VlaExprTy = VlaSize.NumElts->getType()->getPointerElementType();
      auto QT = getContext().getIntTypeForBitwidth(
          VlaExprTy->getScalarSizeInBits(), false);
      auto *ArtificialDecl = VarDecl::Create(
          getContext(), const_cast<DeclContext *>(D.getDeclContext()),
          D.getLocation(), D.getLocation(), NameIdent, QT,
          getContext().CreateTypeSourceInfo(QT), SC_Auto);
      ArtificialDecl->setImplicit();

      MD = DI->EmitDeclareOfAutoVariable(ArtificialDecl, VlaSize.NumElts,
                                         Builder);
    }
    assert(MD && "No Size expression debug node created");
    DI->registerVLASizeExpression(VlaSize.Type, MD);
  }
}

/// EmitAutoVarAlloca - Emit the alloca and debug information for a
/// local variable.  Does not emit initialization or destruction.
CodeGenFunction::AutoVarEmission
CodeGenFunction::EmitAutoVarAlloca(const VarDecl &D) {
  QualType Ty = D.getType();
  assert(
      Ty.getAddressSpace() == LangAS::Default ||
      (Ty.getAddressSpace() == LangAS::opencl_private && getLangOpts().OpenCL));

  AutoVarEmission emission(D);

  bool isEscapingByRef = D.isEscapingByref();
  emission.IsEscapingByRef = isEscapingByRef;

  CharUnits alignment = getContext().getDeclAlign(&D);

  // If the type is variably-modified, emit all the VLA sizes for it.
  if (Ty->isVariablyModifiedType())
    EmitVariablyModifiedType(Ty);

  auto *DI = getDebugInfo();
  bool EmitDebugInfo = DI && CGM.getCodeGenOpts().getDebugInfo() >=
                                 codegenoptions::LimitedDebugInfo;

  Address address = Address::invalid();
  Address AllocaAddr = Address::invalid();
  Address OpenMPLocalAddr =
      getLangOpts().OpenMP
          ? CGM.getOpenMPRuntime().getAddressOfLocalVariable(*this, &D)
          : Address::invalid();
  bool NRVO = getLangOpts().ElideConstructors && D.isNRVOVariable();

  if (getLangOpts().OpenMP && OpenMPLocalAddr.isValid()) {
    address = OpenMPLocalAddr;
  } else if (Ty->isConstantSizeType()) {
    // If this value is an array or struct with a statically determinable
    // constant initializer, there are optimizations we can do.
    //
    // TODO: We should constant-evaluate the initializer of any variable,
    // as long as it is initialized by a constant expression. Currently,
    // isConstantInitializer produces wrong answers for structs with
    // reference or bitfield members, and a few other cases, and checking
    // for POD-ness protects us from some of these.
    if (D.getInit() && (Ty->isArrayType() || Ty->isRecordType()) &&
        (D.isConstexpr() ||
         ((Ty.isPODType(getContext()) ||
           getContext().getBaseElementType(Ty)->isObjCObjectPointerType()) &&
          D.getInit()->isConstantInitializer(getContext(), false)))) {

      // If the variable's a const type, and it's neither an NRVO
      // candidate nor a __block variable and has no mutable members,
      // emit it as a global instead.
      // Exception is if a variable is located in non-constant address space
      // in OpenCL.
      if ((!getLangOpts().OpenCL ||
           Ty.getAddressSpace() == LangAS::opencl_constant) &&
          (CGM.getCodeGenOpts().MergeAllConstants && !NRVO &&
           !isEscapingByRef && CGM.isTypeConstant(Ty, true))) {
        EmitStaticVarDecl(D, llvm::GlobalValue::InternalLinkage);

        // Signal this condition to later callbacks.
        emission.Addr = Address::invalid();
        assert(emission.wasEmittedAsGlobal());
        return emission;
      }

      // Otherwise, tell the initialization code that we're in this case.
      emission.IsConstantAggregate = true;
    }

    // A normal fixed sized variable becomes an alloca in the entry block,
    // unless:
    // - it's an NRVO variable.
    // - we are compiling OpenMP and it's an OpenMP local variable.
    if (NRVO) {
      // The named return value optimization: allocate this variable in the
      // return slot, so that we can elide the copy when returning this
      // variable (C++0x [class.copy]p34).
      address = ReturnValue;

      if (const RecordType *RecordTy = Ty->getAs<RecordType>()) {
        const auto *RD = RecordTy->getDecl();
        const auto *CXXRD = dyn_cast<CXXRecordDecl>(RD);
        if ((CXXRD && !CXXRD->hasTrivialDestructor()) ||
            RD->isNonTrivialToPrimitiveDestroy()) {
          // Create a flag that is used to indicate when the NRVO was applied
          // to this variable. Set it to zero to indicate that NRVO was not
          // applied.
          llvm::Value *Zero = Builder.getFalse();
          Address NRVOFlag =
            CreateTempAlloca(Zero->getType(), CharUnits::One(), "nrvo");
          EnsureInsertPoint();
          Builder.CreateStore(Zero, NRVOFlag);

          // Record the NRVO flag for this variable.
          NRVOFlags[&D] = NRVOFlag.getPointer();
          emission.NRVOFlag = NRVOFlag.getPointer();
        }
      }
    } else {
      CharUnits allocaAlignment;
      llvm::Type *allocaTy;
      if (isEscapingByRef) {
        auto &byrefInfo = getBlockByrefInfo(&D);
        allocaTy = byrefInfo.Type;
        allocaAlignment = byrefInfo.ByrefAlignment;
      } else {
        allocaTy = ConvertTypeForMem(Ty);
        allocaAlignment = alignment;
      }

      // Create the alloca.  Note that we set the name separately from
      // building the instruction so that it's there even in no-asserts
      // builds.
      address = CreateTempAlloca(allocaTy, allocaAlignment, D.getName(),
                                 /*ArraySize=*/nullptr, &AllocaAddr);

      // Don't emit lifetime markers for MSVC catch parameters. The lifetime of
      // the catch parameter starts in the catchpad instruction, and we can't
      // insert code in those basic blocks.
      bool IsMSCatchParam =
          D.isExceptionVariable() && getTarget().getCXXABI().isMicrosoft();

      // Emit a lifetime intrinsic if meaningful. There's no point in doing this
      // if we don't have a valid insertion point (?).
      if (HaveInsertPoint() && !IsMSCatchParam) {
        // If there's a jump into the lifetime of this variable, its lifetime
        // gets broken up into several regions in IR, which requires more work
        // to handle correctly. For now, just omit the intrinsics; this is a
        // rare case, and it's better to just be conservatively correct.
        // PR28267.
        //
        // We have to do this in all language modes if there's a jump past the
        // declaration. We also have to do it in C if there's a jump to an
        // earlier point in the current block because non-VLA lifetimes begin as
        // soon as the containing block is entered, not when its variables
        // actually come into scope; suppressing the lifetime annotations
        // completely in this case is unnecessarily pessimistic, but again, this
        // is rare.
        if (!Bypasses.IsBypassed(&D) &&
            !(!getLangOpts().CPlusPlus && hasLabelBeenSeenInCurrentScope())) {
          uint64_t size = CGM.getDataLayout().getTypeAllocSize(allocaTy);
          emission.SizeForLifetimeMarkers =
              EmitLifetimeStart(size, AllocaAddr.getPointer());
        }
      } else {
        assert(!emission.useLifetimeMarkers());
      }
    }
  } else {
    EnsureInsertPoint();

    if (!DidCallStackSave) {
      // Save the stack.
      Address Stack =
        CreateTempAlloca(Int8PtrTy, getPointerAlign(), "saved_stack");

      llvm::Function *F = CGM.getIntrinsic(llvm::Intrinsic::stacksave);
      llvm::Value *V = Builder.CreateCall(F);
      Builder.CreateStore(V, Stack);

      DidCallStackSave = true;

      // Push a cleanup block and restore the stack there.
      // FIXME: in general circumstances, this should be an EH cleanup.
      pushStackRestore(NormalCleanup, Stack);
    }

    auto VlaSize = getVLASize(Ty);
    llvm::Type *llvmTy = ConvertTypeForMem(VlaSize.Type);

    // Allocate memory for the array.
    address = CreateTempAlloca(llvmTy, alignment, "vla", VlaSize.NumElts,
                               &AllocaAddr);

    // If we have debug info enabled, properly describe the VLA dimensions for
    // this type by registering the vla size expression for each of the
    // dimensions.
    EmitAndRegisterVariableArrayDimensions(DI, D, EmitDebugInfo);
  }

  setAddrOfLocalVar(&D, address);
  emission.Addr = address;
  emission.AllocaAddr = AllocaAddr;

  // Emit debug info for local var declaration.
  if (EmitDebugInfo && HaveInsertPoint()) {
    Address DebugAddr = address;
    bool UsePointerValue = NRVO && ReturnValuePointer.isValid();
    DI->setLocation(D.getLocation());

    // If NRVO, use a pointer to the return address.
    if (UsePointerValue)
      DebugAddr = ReturnValuePointer;

    (void)DI->EmitDeclareOfAutoVariable(&D, DebugAddr.getPointer(), Builder,
                                        UsePointerValue);
  }

<<<<<<< HEAD
#if INTEL_CUSTOMIZATION
  // Emit HLS attribute annotation for a local variable.
  if (getLangOpts().HLS ||
      (getLangOpts().OpenCL &&
       CGM.getContext().getTargetInfo().getTriple().isINTELFPGAEnvironment())) {
    SmallString<256> AnnotStr;
    CGM.generateHLSAnnotation(&D, AnnotStr);
    if (!AnnotStr.empty()) {
      llvm::Value *V = address.getPointer();
      EmitAnnotationCall(CGM.getIntrinsic(llvm::Intrinsic::var_annotation),
                         Builder.CreateBitCast(V, CGM.Int8PtrTy, V->getName()),
                         AnnotStr, D.getLocation());
    }
  }
#endif // INTEL_CUSTOMIZATION

=======
>>>>>>> 97b6396c
  // Emit Intel FPGA attribute annotation for a local variable.
  if (getLangOpts().SYCLIsDevice) {
    SmallString<256> AnnotStr;
    CGM.generateIntelFPGAAnnotation(&D, AnnotStr);
    if (!AnnotStr.empty()) {
      llvm::Value *V = address.getPointer();
      EmitAnnotationCall(CGM.getIntrinsic(llvm::Intrinsic::var_annotation),
                         Builder.CreateBitCast(V, CGM.Int8PtrTy, V->getName()),
                         AnnotStr, D.getLocation());
    }
  }

  if (D.hasAttr<AnnotateAttr>() && HaveInsertPoint())
    EmitVarAnnotations(&D, address.getPointer());

  // Make sure we call @llvm.lifetime.end.
  if (emission.useLifetimeMarkers())
    EHStack.pushCleanup<CallLifetimeEnd>(NormalEHLifetimeMarker,
                                         emission.getOriginalAllocatedAddress(),
                                         emission.getSizeForLifetimeMarkers());

  return emission;
}

static bool isCapturedBy(const VarDecl &, const Expr *);

/// Determines whether the given __block variable is potentially
/// captured by the given statement.
static bool isCapturedBy(const VarDecl &Var, const Stmt *S) {
  if (const Expr *E = dyn_cast<Expr>(S))
    return isCapturedBy(Var, E);
  for (const Stmt *SubStmt : S->children())
    if (isCapturedBy(Var, SubStmt))
      return true;
  return false;
}

/// Determines whether the given __block variable is potentially
/// captured by the given expression.
static bool isCapturedBy(const VarDecl &Var, const Expr *E) {
  // Skip the most common kinds of expressions that make
  // hierarchy-walking expensive.
  E = E->IgnoreParenCasts();

  if (const BlockExpr *BE = dyn_cast<BlockExpr>(E)) {
    const BlockDecl *Block = BE->getBlockDecl();
    for (const auto &I : Block->captures()) {
      if (I.getVariable() == &Var)
        return true;
    }

    // No need to walk into the subexpressions.
    return false;
  }

  if (const StmtExpr *SE = dyn_cast<StmtExpr>(E)) {
    const CompoundStmt *CS = SE->getSubStmt();
    for (const auto *BI : CS->body())
      if (const auto *BIE = dyn_cast<Expr>(BI)) {
        if (isCapturedBy(Var, BIE))
          return true;
      }
      else if (const auto *DS = dyn_cast<DeclStmt>(BI)) {
          // special case declarations
          for (const auto *I : DS->decls()) {
              if (const auto *VD = dyn_cast<VarDecl>((I))) {
                const Expr *Init = VD->getInit();
                if (Init && isCapturedBy(Var, Init))
                  return true;
              }
          }
      }
      else
        // FIXME. Make safe assumption assuming arbitrary statements cause capturing.
        // Later, provide code to poke into statements for capture analysis.
        return true;
    return false;
  }

  for (const Stmt *SubStmt : E->children())
    if (isCapturedBy(Var, SubStmt))
      return true;

  return false;
}

/// Determine whether the given initializer is trivial in the sense
/// that it requires no code to be generated.
bool CodeGenFunction::isTrivialInitializer(const Expr *Init) {
  if (!Init)
    return true;

  if (const CXXConstructExpr *Construct = dyn_cast<CXXConstructExpr>(Init))
    if (CXXConstructorDecl *Constructor = Construct->getConstructor())
      if (Constructor->isTrivial() &&
          Constructor->isDefaultConstructor() &&
          !Construct->requiresZeroInitialization())
        return true;

  return false;
}

void CodeGenFunction::emitZeroOrPatternForAutoVarInit(QualType type,
                                                      const VarDecl &D,
                                                      Address Loc) {
  auto trivialAutoVarInit = getContext().getLangOpts().getTrivialAutoVarInit();
  CharUnits Size = getContext().getTypeSizeInChars(type);
  bool isVolatile = type.isVolatileQualified();
  if (!Size.isZero()) {
    switch (trivialAutoVarInit) {
    case LangOptions::TrivialAutoVarInitKind::Uninitialized:
      llvm_unreachable("Uninitialized handled by caller");
    case LangOptions::TrivialAutoVarInitKind::Zero:
      emitStoresForZeroInit(CGM, D, Loc, isVolatile, Builder);
      break;
    case LangOptions::TrivialAutoVarInitKind::Pattern:
      emitStoresForPatternInit(CGM, D, Loc, isVolatile, Builder);
      break;
    }
    return;
  }

  // VLAs look zero-sized to getTypeInfo. We can't emit constant stores to
  // them, so emit a memcpy with the VLA size to initialize each element.
  // Technically zero-sized or negative-sized VLAs are undefined, and UBSan
  // will catch that code, but there exists code which generates zero-sized
  // VLAs. Be nice and initialize whatever they requested.
  const auto *VlaType = getContext().getAsVariableArrayType(type);
  if (!VlaType)
    return;
  auto VlaSize = getVLASize(VlaType);
  auto SizeVal = VlaSize.NumElts;
  CharUnits EltSize = getContext().getTypeSizeInChars(VlaSize.Type);
  switch (trivialAutoVarInit) {
  case LangOptions::TrivialAutoVarInitKind::Uninitialized:
    llvm_unreachable("Uninitialized handled by caller");

  case LangOptions::TrivialAutoVarInitKind::Zero:
    if (!EltSize.isOne())
      SizeVal = Builder.CreateNUWMul(SizeVal, CGM.getSize(EltSize));
    Builder.CreateMemSet(Loc, llvm::ConstantInt::get(Int8Ty, 0), SizeVal,
                         isVolatile);
    break;

  case LangOptions::TrivialAutoVarInitKind::Pattern: {
    llvm::Type *ElTy = Loc.getElementType();
    llvm::Constant *Constant = constWithPadding(
        CGM, IsPattern::Yes, initializationPatternFor(CGM, ElTy));
    CharUnits ConstantAlign = getContext().getTypeAlignInChars(VlaSize.Type);
    llvm::BasicBlock *SetupBB = createBasicBlock("vla-setup.loop");
    llvm::BasicBlock *LoopBB = createBasicBlock("vla-init.loop");
    llvm::BasicBlock *ContBB = createBasicBlock("vla-init.cont");
    llvm::Value *IsZeroSizedVLA = Builder.CreateICmpEQ(
        SizeVal, llvm::ConstantInt::get(SizeVal->getType(), 0),
        "vla.iszerosized");
    Builder.CreateCondBr(IsZeroSizedVLA, ContBB, SetupBB);
    EmitBlock(SetupBB);
    if (!EltSize.isOne())
      SizeVal = Builder.CreateNUWMul(SizeVal, CGM.getSize(EltSize));
    llvm::Value *BaseSizeInChars =
        llvm::ConstantInt::get(IntPtrTy, EltSize.getQuantity());
    Address Begin = Builder.CreateElementBitCast(Loc, Int8Ty, "vla.begin");
    llvm::Value *End =
        Builder.CreateInBoundsGEP(Begin.getPointer(), SizeVal, "vla.end");
    llvm::BasicBlock *OriginBB = Builder.GetInsertBlock();
    EmitBlock(LoopBB);
    llvm::PHINode *Cur = Builder.CreatePHI(Begin.getType(), 2, "vla.cur");
    Cur->addIncoming(Begin.getPointer(), OriginBB);
    CharUnits CurAlign = Loc.getAlignment().alignmentOfArrayElement(EltSize);
    Builder.CreateMemCpy(Address(Cur, CurAlign),
                         createUnnamedGlobalForMemcpyFrom(
                             CGM, D, Builder, Constant, ConstantAlign),
                         BaseSizeInChars, isVolatile);
    llvm::Value *Next =
        Builder.CreateInBoundsGEP(Int8Ty, Cur, BaseSizeInChars, "vla.next");
    llvm::Value *Done = Builder.CreateICmpEQ(Next, End, "vla-init.isdone");
    Builder.CreateCondBr(Done, ContBB, LoopBB);
    Cur->addIncoming(Next, LoopBB);
    EmitBlock(ContBB);
  } break;
  }
}

void CodeGenFunction::EmitAutoVarInit(const AutoVarEmission &emission) {
  assert(emission.Variable && "emission was not valid!");

  // If this was emitted as a global constant, we're done.
  if (emission.wasEmittedAsGlobal()) return;

  const VarDecl &D = *emission.Variable;
  auto DL = ApplyDebugLocation::CreateDefaultArtificial(*this, D.getLocation());
  QualType type = D.getType();

  // If this local has an initializer, emit it now.
  const Expr *Init = D.getInit();

  // If we are at an unreachable point, we don't need to emit the initializer
  // unless it contains a label.
  if (!HaveInsertPoint()) {
    if (!Init || !ContainsLabel(Init)) return;
    EnsureInsertPoint();
  }

  // Initialize the structure of a __block variable.
  if (emission.IsEscapingByRef)
    emitByrefStructureInit(emission);

  // Initialize the variable here if it doesn't have a initializer and it is a
  // C struct that is non-trivial to initialize or an array containing such a
  // struct.
  if (!Init &&
      type.isNonTrivialToPrimitiveDefaultInitialize() ==
          QualType::PDIK_Struct) {
    LValue Dst = MakeAddrLValue(emission.getAllocatedAddress(), type);
    if (emission.IsEscapingByRef)
      drillIntoBlockVariable(*this, Dst, &D);
    defaultInitNonTrivialCStructVar(Dst);
    return;
  }

  // Check whether this is a byref variable that's potentially
  // captured and moved by its own initializer.  If so, we'll need to
  // emit the initializer first, then copy into the variable.
  bool capturedByInit =
      Init && emission.IsEscapingByRef && isCapturedBy(D, Init);

  bool locIsByrefHeader = !capturedByInit;
  const Address Loc =
      locIsByrefHeader ? emission.getObjectAddress(*this) : emission.Addr;

  // Note: constexpr already initializes everything correctly.
  LangOptions::TrivialAutoVarInitKind trivialAutoVarInit =
      (D.isConstexpr()
           ? LangOptions::TrivialAutoVarInitKind::Uninitialized
           : (D.getAttr<UninitializedAttr>()
                  ? LangOptions::TrivialAutoVarInitKind::Uninitialized
                  : getContext().getLangOpts().getTrivialAutoVarInit()));

  auto initializeWhatIsTechnicallyUninitialized = [&](Address Loc) {
    if (trivialAutoVarInit ==
        LangOptions::TrivialAutoVarInitKind::Uninitialized)
      return;

    // Only initialize a __block's storage: we always initialize the header.
    if (emission.IsEscapingByRef && !locIsByrefHeader)
      Loc = emitBlockByrefAddress(Loc, &D, /*follow=*/false);

    return emitZeroOrPatternForAutoVarInit(type, D, Loc);
  };

  if (isTrivialInitializer(Init))
    return initializeWhatIsTechnicallyUninitialized(Loc);

  llvm::Constant *constant = nullptr;
  if (emission.IsConstantAggregate ||
      D.mightBeUsableInConstantExpressions(getContext())) {
    assert(!capturedByInit && "constant init contains a capturing block?");
    constant = ConstantEmitter(*this).tryEmitAbstractForInitializer(D);
    if (constant && !constant->isZeroValue() &&
        (trivialAutoVarInit !=
         LangOptions::TrivialAutoVarInitKind::Uninitialized)) {
      IsPattern isPattern =
          (trivialAutoVarInit == LangOptions::TrivialAutoVarInitKind::Pattern)
              ? IsPattern::Yes
              : IsPattern::No;
      // C guarantees that brace-init with fewer initializers than members in
      // the aggregate will initialize the rest of the aggregate as-if it were
      // static initialization. In turn static initialization guarantees that
      // padding is initialized to zero bits. We could instead pattern-init if D
      // has any ImplicitValueInitExpr, but that seems to be unintuitive
      // behavior.
      constant = constWithPadding(CGM, IsPattern::No,
                                  replaceUndef(CGM, isPattern, constant));
    }
  }

  if (!constant) {
    initializeWhatIsTechnicallyUninitialized(Loc);
    LValue lv = MakeAddrLValue(Loc, type);
    lv.setNonGC(true);
    return EmitExprAsInit(Init, &D, lv, capturedByInit);
  }

  if (!emission.IsConstantAggregate) {
    // For simple scalar/complex initialization, store the value directly.
    LValue lv = MakeAddrLValue(Loc, type);
    lv.setNonGC(true);
    return EmitStoreThroughLValue(RValue::get(constant), lv, true);
  }

  llvm::Type *BP = CGM.Int8Ty->getPointerTo(Loc.getAddressSpace());
  emitStoresForConstant(
      CGM, D, (Loc.getType() == BP) ? Loc : Builder.CreateBitCast(Loc, BP),
      type.isVolatileQualified(), Builder, constant);
}

/// Emit an expression as an initializer for an object (variable, field, etc.)
/// at the given location.  The expression is not necessarily the normal
/// initializer for the object, and the address is not necessarily
/// its normal location.
///
/// \param init the initializing expression
/// \param D the object to act as if we're initializing
/// \param loc the address to initialize; its type is a pointer
///   to the LLVM mapping of the object's type
/// \param alignment the alignment of the address
/// \param capturedByInit true if \p D is a __block variable
///   whose address is potentially changed by the initializer
void CodeGenFunction::EmitExprAsInit(const Expr *init, const ValueDecl *D,
                                     LValue lvalue, bool capturedByInit) {
  QualType type = D->getType();

  if (type->isReferenceType()) {
    RValue rvalue = EmitReferenceBindingToExpr(init);
    if (capturedByInit)
      drillIntoBlockVariable(*this, lvalue, cast<VarDecl>(D));
    EmitStoreThroughLValue(rvalue, lvalue, true);
    return;
  }
  switch (getEvaluationKind(type)) {
  case TEK_Scalar:
    EmitScalarInit(init, D, lvalue, capturedByInit);
    return;
  case TEK_Complex: {
    ComplexPairTy complex = EmitComplexExpr(init);
    if (capturedByInit)
      drillIntoBlockVariable(*this, lvalue, cast<VarDecl>(D));
    EmitStoreOfComplex(complex, lvalue, /*init*/ true);
    return;
  }
  case TEK_Aggregate:
    if (type->isAtomicType()) {
      EmitAtomicInit(const_cast<Expr*>(init), lvalue);
    } else {
      AggValueSlot::Overlap_t Overlap = AggValueSlot::MayOverlap;
      if (isa<VarDecl>(D))
        Overlap = AggValueSlot::DoesNotOverlap;
      else if (auto *FD = dyn_cast<FieldDecl>(D))
        Overlap = getOverlapForFieldInit(FD);
      // TODO: how can we delay here if D is captured by its initializer?
      EmitAggExpr(init, AggValueSlot::forLValue(lvalue,
                                              AggValueSlot::IsDestructed,
                                         AggValueSlot::DoesNotNeedGCBarriers,
                                              AggValueSlot::IsNotAliased,
                                              Overlap));
    }
    return;
  }
  llvm_unreachable("bad evaluation kind");
}

/// Enter a destroy cleanup for the given local variable.
void CodeGenFunction::emitAutoVarTypeCleanup(
                            const CodeGenFunction::AutoVarEmission &emission,
                            QualType::DestructionKind dtorKind) {
  assert(dtorKind != QualType::DK_none);

  // Note that for __block variables, we want to destroy the
  // original stack object, not the possibly forwarded object.
  Address addr = emission.getObjectAddress(*this);

  const VarDecl *var = emission.Variable;
  QualType type = var->getType();

  CleanupKind cleanupKind = NormalAndEHCleanup;
  CodeGenFunction::Destroyer *destroyer = nullptr;

  switch (dtorKind) {
  case QualType::DK_none:
    llvm_unreachable("no cleanup for trivially-destructible variable");

  case QualType::DK_cxx_destructor:
    // If there's an NRVO flag on the emission, we need a different
    // cleanup.
    if (emission.NRVOFlag) {
      assert(!type->isArrayType());
      CXXDestructorDecl *dtor = type->getAsCXXRecordDecl()->getDestructor();
      EHStack.pushCleanup<DestroyNRVOVariableCXX>(cleanupKind, addr, dtor,
                                                  emission.NRVOFlag);
      return;
    }
    break;

  case QualType::DK_objc_strong_lifetime:
    // Suppress cleanups for pseudo-strong variables.
    if (var->isARCPseudoStrong()) return;

    // Otherwise, consider whether to use an EH cleanup or not.
    cleanupKind = getARCCleanupKind();

    // Use the imprecise destroyer by default.
    if (!var->hasAttr<ObjCPreciseLifetimeAttr>())
      destroyer = CodeGenFunction::destroyARCStrongImprecise;
    break;

  case QualType::DK_objc_weak_lifetime:
    break;

  case QualType::DK_nontrivial_c_struct:
    destroyer = CodeGenFunction::destroyNonTrivialCStruct;
    if (emission.NRVOFlag) {
      assert(!type->isArrayType());
      EHStack.pushCleanup<DestroyNRVOVariableC>(cleanupKind, addr,
                                                emission.NRVOFlag, type);
      return;
    }
    break;
  }

  // If we haven't chosen a more specific destroyer, use the default.
  if (!destroyer) destroyer = getDestroyer(dtorKind);

  // Use an EH cleanup in array destructors iff the destructor itself
  // is being pushed as an EH cleanup.
  bool useEHCleanup = (cleanupKind & EHCleanup);
  EHStack.pushCleanup<DestroyObject>(cleanupKind, addr, type, destroyer,
                                     useEHCleanup);
}

void CodeGenFunction::EmitAutoVarCleanups(const AutoVarEmission &emission) {
  assert(emission.Variable && "emission was not valid!");

  // If this was emitted as a global constant, we're done.
  if (emission.wasEmittedAsGlobal()) return;

  // If we don't have an insertion point, we're done.  Sema prevents
  // us from jumping into any of these scopes anyway.
  if (!HaveInsertPoint()) return;

  const VarDecl &D = *emission.Variable;

  // Check the type for a cleanup.
  if (QualType::DestructionKind dtorKind = D.getType().isDestructedType())
    emitAutoVarTypeCleanup(emission, dtorKind);

  // In GC mode, honor objc_precise_lifetime.
  if (getLangOpts().getGC() != LangOptions::NonGC &&
      D.hasAttr<ObjCPreciseLifetimeAttr>()) {
    EHStack.pushCleanup<ExtendGCLifetime>(NormalCleanup, &D);
  }

  // Handle the cleanup attribute.
  if (const CleanupAttr *CA = D.getAttr<CleanupAttr>()) {
    const FunctionDecl *FD = CA->getFunctionDecl();

    llvm::Constant *F = CGM.GetAddrOfFunction(FD);
    assert(F && "Could not find function!");

    const CGFunctionInfo &Info = CGM.getTypes().arrangeFunctionDeclaration(FD);
    EHStack.pushCleanup<CallCleanupFunction>(NormalAndEHCleanup, F, &Info, &D);
  }

  // If this is a block variable, call _Block_object_destroy
  // (on the unforwarded address). Don't enter this cleanup if we're in pure-GC
  // mode.
  if (emission.IsEscapingByRef &&
      CGM.getLangOpts().getGC() != LangOptions::GCOnly) {
    BlockFieldFlags Flags = BLOCK_FIELD_IS_BYREF;
    if (emission.Variable->getType().isObjCGCWeak())
      Flags |= BLOCK_FIELD_IS_WEAK;
    enterByrefCleanup(NormalAndEHCleanup, emission.Addr, Flags,
                      /*LoadBlockVarAddr*/ false,
                      cxxDestructorCanThrow(emission.Variable->getType()));
  }
}

CodeGenFunction::Destroyer *
CodeGenFunction::getDestroyer(QualType::DestructionKind kind) {
  switch (kind) {
  case QualType::DK_none: llvm_unreachable("no destroyer for trivial dtor");
  case QualType::DK_cxx_destructor:
    return destroyCXXObject;
  case QualType::DK_objc_strong_lifetime:
    return destroyARCStrongPrecise;
  case QualType::DK_objc_weak_lifetime:
    return destroyARCWeak;
  case QualType::DK_nontrivial_c_struct:
    return destroyNonTrivialCStruct;
  }
  llvm_unreachable("Unknown DestructionKind");
}

/// pushEHDestroy - Push the standard destructor for the given type as
/// an EH-only cleanup.
void CodeGenFunction::pushEHDestroy(QualType::DestructionKind dtorKind,
                                    Address addr, QualType type) {
  assert(dtorKind && "cannot push destructor for trivial type");
  assert(needsEHCleanup(dtorKind));

  pushDestroy(EHCleanup, addr, type, getDestroyer(dtorKind), true);
}

/// pushDestroy - Push the standard destructor for the given type as
/// at least a normal cleanup.
void CodeGenFunction::pushDestroy(QualType::DestructionKind dtorKind,
                                  Address addr, QualType type) {
  assert(dtorKind && "cannot push destructor for trivial type");

  CleanupKind cleanupKind = getCleanupKind(dtorKind);
  pushDestroy(cleanupKind, addr, type, getDestroyer(dtorKind),
              cleanupKind & EHCleanup);
}

void CodeGenFunction::pushDestroy(CleanupKind cleanupKind, Address addr,
                                  QualType type, Destroyer *destroyer,
                                  bool useEHCleanupForArray) {
  pushFullExprCleanup<DestroyObject>(cleanupKind, addr, type,
                                     destroyer, useEHCleanupForArray);
}

void CodeGenFunction::pushStackRestore(CleanupKind Kind, Address SPMem) {
  EHStack.pushCleanup<CallStackRestore>(Kind, SPMem);
}

void CodeGenFunction::pushLifetimeExtendedDestroy(
    CleanupKind cleanupKind, Address addr, QualType type,
    Destroyer *destroyer, bool useEHCleanupForArray) {
  // Push an EH-only cleanup for the object now.
  // FIXME: When popping normal cleanups, we need to keep this EH cleanup
  // around in case a temporary's destructor throws an exception.
  if (cleanupKind & EHCleanup)
    EHStack.pushCleanup<DestroyObject>(
        static_cast<CleanupKind>(cleanupKind & ~NormalCleanup), addr, type,
        destroyer, useEHCleanupForArray);

  // Remember that we need to push a full cleanup for the object at the
  // end of the full-expression.
  pushCleanupAfterFullExpr<DestroyObject>(
      cleanupKind, addr, type, destroyer, useEHCleanupForArray);
}

/// emitDestroy - Immediately perform the destruction of the given
/// object.
///
/// \param addr - the address of the object; a type*
/// \param type - the type of the object; if an array type, all
///   objects are destroyed in reverse order
/// \param destroyer - the function to call to destroy individual
///   elements
/// \param useEHCleanupForArray - whether an EH cleanup should be
///   used when destroying array elements, in case one of the
///   destructions throws an exception
void CodeGenFunction::emitDestroy(Address addr, QualType type,
                                  Destroyer *destroyer,
                                  bool useEHCleanupForArray) {
  const ArrayType *arrayType = getContext().getAsArrayType(type);
  if (!arrayType)
    return destroyer(*this, addr, type);

  llvm::Value *length = emitArrayLength(arrayType, type, addr);

  CharUnits elementAlign =
    addr.getAlignment()
        .alignmentOfArrayElement(getContext().getTypeSizeInChars(type));

  // Normally we have to check whether the array is zero-length.
  bool checkZeroLength = true;

  // But if the array length is constant, we can suppress that.
  if (llvm::ConstantInt *constLength = dyn_cast<llvm::ConstantInt>(length)) {
    // ...and if it's constant zero, we can just skip the entire thing.
    if (constLength->isZero()) return;
    checkZeroLength = false;
  }

  llvm::Value *begin = addr.getPointer();
  llvm::Value *end = Builder.CreateInBoundsGEP(begin, length);
  emitArrayDestroy(begin, end, type, elementAlign, destroyer,
                   checkZeroLength, useEHCleanupForArray);
}

/// emitArrayDestroy - Destroys all the elements of the given array,
/// beginning from last to first.  The array cannot be zero-length.
///
/// \param begin - a type* denoting the first element of the array
/// \param end - a type* denoting one past the end of the array
/// \param elementType - the element type of the array
/// \param destroyer - the function to call to destroy elements
/// \param useEHCleanup - whether to push an EH cleanup to destroy
///   the remaining elements in case the destruction of a single
///   element throws
void CodeGenFunction::emitArrayDestroy(llvm::Value *begin,
                                       llvm::Value *end,
                                       QualType elementType,
                                       CharUnits elementAlign,
                                       Destroyer *destroyer,
                                       bool checkZeroLength,
                                       bool useEHCleanup) {
  assert(!elementType->isArrayType());

  // The basic structure here is a do-while loop, because we don't
  // need to check for the zero-element case.
  llvm::BasicBlock *bodyBB = createBasicBlock("arraydestroy.body");
  llvm::BasicBlock *doneBB = createBasicBlock("arraydestroy.done");

  if (checkZeroLength) {
    llvm::Value *isEmpty = Builder.CreateICmpEQ(begin, end,
                                                "arraydestroy.isempty");
    Builder.CreateCondBr(isEmpty, doneBB, bodyBB);
  }

  // Enter the loop body, making that address the current address.
  llvm::BasicBlock *entryBB = Builder.GetInsertBlock();
  EmitBlock(bodyBB);
  llvm::PHINode *elementPast =
    Builder.CreatePHI(begin->getType(), 2, "arraydestroy.elementPast");
  elementPast->addIncoming(end, entryBB);

  // Shift the address back by one element.
  llvm::Value *negativeOne = llvm::ConstantInt::get(SizeTy, -1, true);
  llvm::Value *element = Builder.CreateInBoundsGEP(elementPast, negativeOne,
                                                   "arraydestroy.element");

  if (useEHCleanup)
    pushRegularPartialArrayCleanup(begin, element, elementType, elementAlign,
                                   destroyer);

  // Perform the actual destruction there.
  destroyer(*this, Address(element, elementAlign), elementType);

  if (useEHCleanup)
    PopCleanupBlock();

  // Check whether we've reached the end.
  llvm::Value *done = Builder.CreateICmpEQ(element, begin, "arraydestroy.done");
  Builder.CreateCondBr(done, doneBB, bodyBB);
  elementPast->addIncoming(element, Builder.GetInsertBlock());

  // Done.
  EmitBlock(doneBB);
}

/// Perform partial array destruction as if in an EH cleanup.  Unlike
/// emitArrayDestroy, the element type here may still be an array type.
static void emitPartialArrayDestroy(CodeGenFunction &CGF,
                                    llvm::Value *begin, llvm::Value *end,
                                    QualType type, CharUnits elementAlign,
                                    CodeGenFunction::Destroyer *destroyer) {
  // If the element type is itself an array, drill down.
  unsigned arrayDepth = 0;
  while (const ArrayType *arrayType = CGF.getContext().getAsArrayType(type)) {
    // VLAs don't require a GEP index to walk into.
    if (!isa<VariableArrayType>(arrayType))
      arrayDepth++;
    type = arrayType->getElementType();
  }

  if (arrayDepth) {
    llvm::Value *zero = llvm::ConstantInt::get(CGF.SizeTy, 0);

    SmallVector<llvm::Value*,4> gepIndices(arrayDepth+1, zero);
    begin = CGF.Builder.CreateInBoundsGEP(begin, gepIndices, "pad.arraybegin");
    end = CGF.Builder.CreateInBoundsGEP(end, gepIndices, "pad.arrayend");
  }

  // Destroy the array.  We don't ever need an EH cleanup because we
  // assume that we're in an EH cleanup ourselves, so a throwing
  // destructor causes an immediate terminate.
  CGF.emitArrayDestroy(begin, end, type, elementAlign, destroyer,
                       /*checkZeroLength*/ true, /*useEHCleanup*/ false);
}

namespace {
  /// RegularPartialArrayDestroy - a cleanup which performs a partial
  /// array destroy where the end pointer is regularly determined and
  /// does not need to be loaded from a local.
  class RegularPartialArrayDestroy final : public EHScopeStack::Cleanup {
    llvm::Value *ArrayBegin;
    llvm::Value *ArrayEnd;
    QualType ElementType;
    CodeGenFunction::Destroyer *Destroyer;
    CharUnits ElementAlign;
  public:
    RegularPartialArrayDestroy(llvm::Value *arrayBegin, llvm::Value *arrayEnd,
                               QualType elementType, CharUnits elementAlign,
                               CodeGenFunction::Destroyer *destroyer)
      : ArrayBegin(arrayBegin), ArrayEnd(arrayEnd),
        ElementType(elementType), Destroyer(destroyer),
        ElementAlign(elementAlign) {}

    void Emit(CodeGenFunction &CGF, Flags flags) override {
      emitPartialArrayDestroy(CGF, ArrayBegin, ArrayEnd,
                              ElementType, ElementAlign, Destroyer);
    }
  };

  /// IrregularPartialArrayDestroy - a cleanup which performs a
  /// partial array destroy where the end pointer is irregularly
  /// determined and must be loaded from a local.
  class IrregularPartialArrayDestroy final : public EHScopeStack::Cleanup {
    llvm::Value *ArrayBegin;
    Address ArrayEndPointer;
    QualType ElementType;
    CodeGenFunction::Destroyer *Destroyer;
    CharUnits ElementAlign;
  public:
    IrregularPartialArrayDestroy(llvm::Value *arrayBegin,
                                 Address arrayEndPointer,
                                 QualType elementType,
                                 CharUnits elementAlign,
                                 CodeGenFunction::Destroyer *destroyer)
      : ArrayBegin(arrayBegin), ArrayEndPointer(arrayEndPointer),
        ElementType(elementType), Destroyer(destroyer),
        ElementAlign(elementAlign) {}

    void Emit(CodeGenFunction &CGF, Flags flags) override {
      llvm::Value *arrayEnd = CGF.Builder.CreateLoad(ArrayEndPointer);
      emitPartialArrayDestroy(CGF, ArrayBegin, arrayEnd,
                              ElementType, ElementAlign, Destroyer);
    }
  };
} // end anonymous namespace

/// pushIrregularPartialArrayCleanup - Push an EH cleanup to destroy
/// already-constructed elements of the given array.  The cleanup
/// may be popped with DeactivateCleanupBlock or PopCleanupBlock.
///
/// \param elementType - the immediate element type of the array;
///   possibly still an array type
void CodeGenFunction::pushIrregularPartialArrayCleanup(llvm::Value *arrayBegin,
                                                       Address arrayEndPointer,
                                                       QualType elementType,
                                                       CharUnits elementAlign,
                                                       Destroyer *destroyer) {
  pushFullExprCleanup<IrregularPartialArrayDestroy>(EHCleanup,
                                                    arrayBegin, arrayEndPointer,
                                                    elementType, elementAlign,
                                                    destroyer);
}

/// pushRegularPartialArrayCleanup - Push an EH cleanup to destroy
/// already-constructed elements of the given array.  The cleanup
/// may be popped with DeactivateCleanupBlock or PopCleanupBlock.
///
/// \param elementType - the immediate element type of the array;
///   possibly still an array type
void CodeGenFunction::pushRegularPartialArrayCleanup(llvm::Value *arrayBegin,
                                                     llvm::Value *arrayEnd,
                                                     QualType elementType,
                                                     CharUnits elementAlign,
                                                     Destroyer *destroyer) {
  pushFullExprCleanup<RegularPartialArrayDestroy>(EHCleanup,
                                                  arrayBegin, arrayEnd,
                                                  elementType, elementAlign,
                                                  destroyer);
}

/// Lazily declare the @llvm.lifetime.start intrinsic.
llvm::Function *CodeGenModule::getLLVMLifetimeStartFn() {
  if (LifetimeStartFn)
    return LifetimeStartFn;
  LifetimeStartFn = llvm::Intrinsic::getDeclaration(&getModule(),
    llvm::Intrinsic::lifetime_start, AllocaInt8PtrTy);
  return LifetimeStartFn;
}

/// Lazily declare the @llvm.lifetime.end intrinsic.
llvm::Function *CodeGenModule::getLLVMLifetimeEndFn() {
  if (LifetimeEndFn)
    return LifetimeEndFn;
  LifetimeEndFn = llvm::Intrinsic::getDeclaration(&getModule(),
    llvm::Intrinsic::lifetime_end, AllocaInt8PtrTy);
  return LifetimeEndFn;
}

namespace {
  /// A cleanup to perform a release of an object at the end of a
  /// function.  This is used to balance out the incoming +1 of a
  /// ns_consumed argument when we can't reasonably do that just by
  /// not doing the initial retain for a __block argument.
  struct ConsumeARCParameter final : EHScopeStack::Cleanup {
    ConsumeARCParameter(llvm::Value *param,
                        ARCPreciseLifetime_t precise)
      : Param(param), Precise(precise) {}

    llvm::Value *Param;
    ARCPreciseLifetime_t Precise;

    void Emit(CodeGenFunction &CGF, Flags flags) override {
      CGF.EmitARCRelease(Param, Precise);
    }
  };
} // end anonymous namespace

/// Emit an alloca (or GlobalValue depending on target)
/// for the specified parameter and set up LocalDeclMap.
void CodeGenFunction::EmitParmDecl(const VarDecl &D, ParamValue Arg,
                                   unsigned ArgNo) {
  // FIXME: Why isn't ImplicitParamDecl a ParmVarDecl?
  assert((isa<ParmVarDecl>(D) || isa<ImplicitParamDecl>(D)) &&
         "Invalid argument to EmitParmDecl");

  Arg.getAnyValue()->setName(D.getName());

  QualType Ty = D.getType();

  // Use better IR generation for certain implicit parameters.
  if (auto IPD = dyn_cast<ImplicitParamDecl>(&D)) {
    // The only implicit argument a block has is its literal.
    // This may be passed as an inalloca'ed value on Windows x86.
    if (BlockInfo) {
      llvm::Value *V = Arg.isIndirect()
                           ? Builder.CreateLoad(Arg.getIndirectAddress())
                           : Arg.getDirectValue();
      setBlockContextParameter(IPD, ArgNo, V);
      return;
    }
  }

  Address DeclPtr = Address::invalid();
  bool DoStore = false;
  bool IsScalar = hasScalarEvaluationKind(Ty);
  // If we already have a pointer to the argument, reuse the input pointer.
  if (Arg.isIndirect()) {
    DeclPtr = Arg.getIndirectAddress();
    // If we have a prettier pointer type at this point, bitcast to that.
    unsigned AS = DeclPtr.getType()->getAddressSpace();
    llvm::Type *IRTy = ConvertTypeForMem(Ty)->getPointerTo(AS);
    if (DeclPtr.getType() != IRTy)
      DeclPtr = Builder.CreateBitCast(DeclPtr, IRTy, D.getName());
    // Indirect argument is in alloca address space, which may be different
    // from the default address space.
    auto AllocaAS = CGM.getASTAllocaAddressSpace();
    auto *V = DeclPtr.getPointer();
    auto SrcLangAS = getLangOpts().OpenCL ? LangAS::opencl_private : AllocaAS;
    auto DestLangAS =
        getLangOpts().OpenCL ? LangAS::opencl_private : LangAS::Default;
    if (SrcLangAS != DestLangAS) {
      assert(getContext().getTargetAddressSpace(SrcLangAS) ==
             CGM.getDataLayout().getAllocaAddrSpace());
      auto DestAS = getContext().getTargetAddressSpace(DestLangAS);
      auto *T = V->getType()->getPointerElementType()->getPointerTo(DestAS);
      DeclPtr = Address(getTargetHooks().performAddrSpaceCast(
                            *this, V, SrcLangAS, DestLangAS, T, true),
                        DeclPtr.getAlignment());
    }

    // Push a destructor cleanup for this parameter if the ABI requires it.
    // Don't push a cleanup in a thunk for a method that will also emit a
    // cleanup.
    if (hasAggregateEvaluationKind(Ty) && !CurFuncIsThunk &&
        Ty->getAs<RecordType>()->getDecl()->isParamDestroyedInCallee()) {
      if (QualType::DestructionKind DtorKind = Ty.isDestructedType()) {
        assert((DtorKind == QualType::DK_cxx_destructor ||
                DtorKind == QualType::DK_nontrivial_c_struct) &&
               "unexpected destructor type");
        pushDestroy(DtorKind, DeclPtr, Ty);
        CalleeDestructedParamCleanups[cast<ParmVarDecl>(&D)] =
            EHStack.stable_begin();
      }
    }
  } else {
    // Check if the parameter address is controlled by OpenMP runtime.
    Address OpenMPLocalAddr =
        getLangOpts().OpenMP
            ? CGM.getOpenMPRuntime().getAddressOfLocalVariable(*this, &D)
            : Address::invalid();
    if (getLangOpts().OpenMP && OpenMPLocalAddr.isValid()) {
      DeclPtr = OpenMPLocalAddr;
    } else {
      // Otherwise, create a temporary to hold the value.
      DeclPtr = CreateMemTemp(Ty, getContext().getDeclAlign(&D),
                              D.getName() + ".addr");
    }
    DoStore = true;
  }

  llvm::Value *ArgVal = (DoStore ? Arg.getDirectValue() : nullptr);

  LValue lv = MakeAddrLValue(DeclPtr, Ty);
  if (IsScalar) {
    Qualifiers qs = Ty.getQualifiers();
    if (Qualifiers::ObjCLifetime lt = qs.getObjCLifetime()) {
      // We honor __attribute__((ns_consumed)) for types with lifetime.
      // For __strong, it's handled by just skipping the initial retain;
      // otherwise we have to balance out the initial +1 with an extra
      // cleanup to do the release at the end of the function.
      bool isConsumed = D.hasAttr<NSConsumedAttr>();

      // If a parameter is pseudo-strong then we can omit the implicit retain.
      if (D.isARCPseudoStrong()) {
        assert(lt == Qualifiers::OCL_Strong &&
               "pseudo-strong variable isn't strong?");
        assert(qs.hasConst() && "pseudo-strong variable should be const!");
        lt = Qualifiers::OCL_ExplicitNone;
      }

      // Load objects passed indirectly.
      if (Arg.isIndirect() && !ArgVal)
        ArgVal = Builder.CreateLoad(DeclPtr);

      if (lt == Qualifiers::OCL_Strong) {
        if (!isConsumed) {
          if (CGM.getCodeGenOpts().OptimizationLevel == 0) {
            // use objc_storeStrong(&dest, value) for retaining the
            // object. But first, store a null into 'dest' because
            // objc_storeStrong attempts to release its old value.
            llvm::Value *Null = CGM.EmitNullConstant(D.getType());
            EmitStoreOfScalar(Null, lv, /* isInitialization */ true);
            EmitARCStoreStrongCall(lv.getAddress(), ArgVal, true);
            DoStore = false;
          }
          else
          // Don't use objc_retainBlock for block pointers, because we
          // don't want to Block_copy something just because we got it
          // as a parameter.
            ArgVal = EmitARCRetainNonBlock(ArgVal);
        }
      } else {
        // Push the cleanup for a consumed parameter.
        if (isConsumed) {
          ARCPreciseLifetime_t precise = (D.hasAttr<ObjCPreciseLifetimeAttr>()
                                ? ARCPreciseLifetime : ARCImpreciseLifetime);
          EHStack.pushCleanup<ConsumeARCParameter>(getARCCleanupKind(), ArgVal,
                                                   precise);
        }

        if (lt == Qualifiers::OCL_Weak) {
          EmitARCInitWeak(DeclPtr, ArgVal);
          DoStore = false; // The weak init is a store, no need to do two.
        }
      }

      // Enter the cleanup scope.
      EmitAutoVarWithLifetime(*this, D, DeclPtr, lt);
    }
  }

  // Store the initial value into the alloca.
  if (DoStore)
    EmitStoreOfScalar(ArgVal, lv, /* isInitialization */ true);

  setAddrOfLocalVar(&D, DeclPtr);

  // Emit debug info for param declaration.
  if (CGDebugInfo *DI = getDebugInfo()) {
    if (CGM.getCodeGenOpts().getDebugInfo() >=
        codegenoptions::LimitedDebugInfo) {
      DI->EmitDeclareOfArgVariable(&D, DeclPtr.getPointer(), ArgNo, Builder);
    }
  }

  if (D.hasAttr<AnnotateAttr>())
    EmitVarAnnotations(&D, DeclPtr.getPointer());

  // We can only check return value nullability if all arguments to the
  // function satisfy their nullability preconditions. This makes it necessary
  // to emit null checks for args in the function body itself.
  if (requiresReturnValueNullabilityCheck()) {
    auto Nullability = Ty->getNullability(getContext());
    if (Nullability && *Nullability == NullabilityKind::NonNull) {
      SanitizerScope SanScope(this);
      RetValNullabilityPrecondition =
          Builder.CreateAnd(RetValNullabilityPrecondition,
                            Builder.CreateIsNotNull(Arg.getAnyValue()));
    }
  }
}

void CodeGenModule::EmitOMPDeclareReduction(const OMPDeclareReductionDecl *D,
                                            CodeGenFunction *CGF) {
  if (!LangOpts.OpenMP || (!LangOpts.EmitAllDecls && !D->isUsed()))
    return;
  getOpenMPRuntime().emitUserDefinedReduction(CGF, D);
}

void CodeGenModule::EmitOMPDeclareMapper(const OMPDeclareMapperDecl *D,
                                            CodeGenFunction *CGF) {
  if (!LangOpts.OpenMP || (!LangOpts.EmitAllDecls && !D->isUsed()))
    return;
  // FIXME: need to implement mapper code generation
}

void CodeGenModule::EmitOMPRequiresDecl(const OMPRequiresDecl *D) {
  getOpenMPRuntime().checkArchForUnifiedAddressing(D);
}<|MERGE_RESOLUTION|>--- conflicted
+++ resolved
@@ -16,13 +16,10 @@
 #include "CGDebugInfo.h"
 #include "CGOpenCLRuntime.h"
 #include "CGOpenMPRuntime.h"
-<<<<<<< HEAD
 #if INTEL_COLLAB
 #include "intel/CGOpenMPLateOutline.h"
 #endif // INTEL_COLLAB
-=======
 #include "CGSYCLRuntime.h"
->>>>>>> 97b6396c
 #include "CodeGenFunction.h"
 #include "CodeGenModule.h"
 #include "ConstantEmitter.h"
@@ -454,7 +451,6 @@
   if (D.hasAttr<AnnotateAttr>())
     CGM.AddGlobalAnnotations(&D, var);
 
-<<<<<<< HEAD
 #if INTEL_CUSTOMIZATION
   // Emit HLS attribute annotation for a local static variable.
   if (getLangOpts().HLS ||
@@ -466,11 +462,9 @@
       D.hasAttr<OMPThreadPrivateDeclAttr>())
     var->setThreadPrivate(true);
 #endif // INTEL_CUSTOMIZATION
-=======
   // Emit Intel FPGA attribute annotation for a local static variable.
   if (getLangOpts().SYCLIsDevice)
     CGM.addGlobalIntelFPGAAnnotation(&D, var);
->>>>>>> 97b6396c
 
   if (auto *SA = D.getAttr<PragmaClangBSSSectionAttr>())
     var->addAttribute("bss-section", SA->getName());
@@ -1643,7 +1637,6 @@
                                         UsePointerValue);
   }
 
-<<<<<<< HEAD
 #if INTEL_CUSTOMIZATION
   // Emit HLS attribute annotation for a local variable.
   if (getLangOpts().HLS ||
@@ -1660,8 +1653,6 @@
   }
 #endif // INTEL_CUSTOMIZATION
 
-=======
->>>>>>> 97b6396c
   // Emit Intel FPGA attribute annotation for a local variable.
   if (getLangOpts().SYCLIsDevice) {
     SmallString<256> AnnotStr;
