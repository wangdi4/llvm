--- conflicted
+++ resolved
@@ -519,7 +519,6 @@
   if (D.hasAttr<AnnotateAttr>())
     CGM.AddGlobalAnnotations(&D, var);
 
-<<<<<<< HEAD
 #if INTEL_CUSTOMIZATION
   // Emit HLS attribute annotation for a local static variable.
   if (getLangOpts().HLS ||
@@ -531,8 +530,6 @@
       D.hasAttr<OMPThreadPrivateDeclAttr>())
     var->setThreadPrivate(true);
 #endif // INTEL_CUSTOMIZATION
-=======
->>>>>>> 4d553bce
   // Emit Intel FPGA attribute annotation for a local static variable.
   if (getLangOpts().SYCLIsDevice)
     CGM.addGlobalIntelFPGAAnnotation(&D, var);
@@ -1799,7 +1796,6 @@
                                         UsePointerValue);
   }
 
-<<<<<<< HEAD
 #if INTEL_CUSTOMIZATION
   // Emit HLS attribute annotation for a local variable.
   if (getLangOpts().HLS ||
@@ -1821,8 +1817,6 @@
   AssignAliasScope(emission);
 #endif // INTEL_CUSTOMIZATION
 
-=======
->>>>>>> 4d553bce
   // Emit Intel FPGA attribute annotation for a local variable.
   if (getLangOpts().SYCLIsDevice) {
     SmallString<256> AnnotStr;
@@ -2817,19 +2811,6 @@
                         PtrTy);
     }
 
-    // For truly ABI indirect arguments -- those that are not `byval` -- store
-    // the address of the argument on the stack to preserve debug information.
-    ABIArgInfo ArgInfo = CurFnInfo->arguments()[ArgNo - 1].info;
-    if (ArgInfo.isIndirect())
-      UseIndirectDebugAddress = !ArgInfo.getIndirectByVal();
-    if (UseIndirectDebugAddress) {
-      auto PtrTy = getContext().getPointerType(Ty);
-      AllocaPtr = CreateMemTemp(PtrTy, getContext().getTypeAlignInChars(PtrTy),
-                                D.getName() + ".indirect_addr");
-      EmitStoreOfScalar(DeclPtr.getPointer(), AllocaPtr, /* Volatile */ false,
-                        PtrTy);
-    }
-
     // Push a destructor cleanup for this parameter if the ABI requires it.
     // Don't push a cleanup in a thunk for a method that will also emit a
     // cleanup.
