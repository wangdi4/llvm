--- conflicted
+++ resolved
@@ -508,7 +508,6 @@
   if (D.hasAttr<AnnotateAttr>())
     CGM.AddGlobalAnnotations(&D, var);
 
-<<<<<<< HEAD
 #if INTEL_CUSTOMIZATION
   // Emit HLS attribute annotation for a local static variable.
   if (getLangOpts().HLS ||
@@ -520,8 +519,6 @@
       D.hasAttr<OMPThreadPrivateDeclAttr>())
     var->setThreadPrivate(true);
 #endif // INTEL_CUSTOMIZATION
-=======
->>>>>>> ee64cf51
   // Emit Intel FPGA attribute annotation for a local static variable.
   if (getLangOpts().SYCLIsDevice)
     CGM.addGlobalIntelFPGAAnnotation(&D, var);
@@ -1732,7 +1729,6 @@
                                         UsePointerValue);
   }
 
-<<<<<<< HEAD
 #if INTEL_CUSTOMIZATION
   // Emit HLS attribute annotation for a local variable.
   if (getLangOpts().HLS ||
@@ -1753,8 +1749,6 @@
   AssignAliasScope(emission);
 #endif // INTEL_CUSTOMIZATION
 
-=======
->>>>>>> ee64cf51
   // Emit Intel FPGA attribute annotation for a local variable.
   if (getLangOpts().SYCLIsDevice) {
     SmallString<256> AnnotStr;
