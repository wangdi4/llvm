--- conflicted
+++ resolved
@@ -730,7 +730,6 @@
     llvm::Value *value = EmitScalarExpr(init);
     if (capturedByInit)
       drillIntoBlockVariable(*this, lvalue, cast<VarDecl>(D));
-<<<<<<< HEAD
 #if INTEL_CUSTOMIZATION
     if (CGM.getCodeGenOpts().OptimizationLevel >= 2) {
       llvm::Value *V = lvalue.getPointer();
@@ -744,9 +743,7 @@
       }
     }
 #endif // INTEL_CUSTOMIZATION
-=======
     EmitNullabilityCheck(lvalue, value, init->getExprLoc());
->>>>>>> b971198e
     EmitStoreThroughLValue(RValue::get(value), lvalue, true);
     return;
   }
