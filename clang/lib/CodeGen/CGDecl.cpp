//===--- CGDecl.cpp - Emit LLVM Code for declarations ---------------------===//
// INTEL_CUSTOMIZATION
//
// INTEL CONFIDENTIAL
//
// Modifications, Copyright (C) 2021 Intel Corporation
//
// This software and the related documents are Intel copyrighted materials, and
// your use of them is governed by the express license under which they were
// provided to you ("License"). Unless the License provides otherwise, you may not
// use, modify, copy, publish, distribute, disclose or transmit this software or
// the related documents without Intel's prior written permission.
//
// This software and the related documents are provided as is, with no express
// or implied warranties, other than those that are expressly stated in the
// License.
//
// end INTEL_CUSTOMIZATION
//
// Part of the LLVM Project, under the Apache License v2.0 with LLVM Exceptions.
// See https://llvm.org/LICENSE.txt for license information.
// SPDX-License-Identifier: Apache-2.0 WITH LLVM-exception
//
//===----------------------------------------------------------------------===//
//
// This contains code to emit Decl nodes as LLVM code.
//
//===----------------------------------------------------------------------===//

#include "CGBlocks.h"
#include "CGCXXABI.h"
#include "CGCleanup.h"
#include "CGDebugInfo.h"
#include "CGOpenCLRuntime.h"
#include "CGOpenMPRuntime.h"
#include "CGSYCLRuntime.h"
#include "CodeGenFunction.h"
#include "CodeGenModule.h"
#include "ConstantEmitter.h"
#include "PatternInit.h"
#include "TargetInfo.h"
#include "clang/AST/ASTContext.h"
#include "clang/AST/Attr.h"
#include "clang/AST/CharUnits.h"
#include "clang/AST/Decl.h"
#include "clang/AST/DeclObjC.h"
#include "clang/AST/DeclOpenMP.h"
#include "clang/Basic/CodeGenOptions.h"
#include "clang/Basic/SourceManager.h"
#include "clang/Basic/TargetInfo.h"
#include "clang/CodeGen/CGFunctionInfo.h"
#include "clang/Sema/Sema.h"
#include "llvm/Analysis/ValueTracking.h"
#include "llvm/IR/DataLayout.h"
#include "llvm/IR/GlobalVariable.h"
#include "llvm/IR/Intrinsics.h"
#include "llvm/IR/Type.h"
#include <optional>

#if INTEL_COLLAB
#include "intel/CGOpenMPLateOutline.h"
#endif // INTEL_COLLAB

using namespace clang;
using namespace CodeGen;

static_assert(clang::Sema::MaximumAlignment <= llvm::Value::MaximumAlignment,
              "Clang max alignment greater than what LLVM supports?");

void CodeGenFunction::EmitDecl(const Decl &D) {
  switch (D.getKind()) {
  case Decl::BuiltinTemplate:
  case Decl::TranslationUnit:
  case Decl::ExternCContext:
  case Decl::Namespace:
  case Decl::UnresolvedUsingTypename:
  case Decl::ClassTemplateSpecialization:
  case Decl::ClassTemplatePartialSpecialization:
  case Decl::VarTemplateSpecialization:
  case Decl::VarTemplatePartialSpecialization:
  case Decl::TemplateTypeParm:
  case Decl::UnresolvedUsingValue:
  case Decl::NonTypeTemplateParm:
  case Decl::CXXDeductionGuide:
  case Decl::CXXMethod:
  case Decl::CXXConstructor:
  case Decl::CXXDestructor:
  case Decl::CXXConversion:
  case Decl::Field:
  case Decl::MSProperty:
  case Decl::IndirectField:
  case Decl::ObjCIvar:
  case Decl::ObjCAtDefsField:
  case Decl::ParmVar:
  case Decl::ImplicitParam:
  case Decl::ClassTemplate:
  case Decl::VarTemplate:
  case Decl::FunctionTemplate:
  case Decl::TypeAliasTemplate:
  case Decl::TemplateTemplateParm:
  case Decl::ObjCMethod:
  case Decl::ObjCCategory:
  case Decl::ObjCProtocol:
  case Decl::ObjCInterface:
  case Decl::ObjCCategoryImpl:
  case Decl::ObjCImplementation:
  case Decl::ObjCProperty:
  case Decl::ObjCCompatibleAlias:
  case Decl::PragmaComment:
  case Decl::PragmaDetectMismatch:
  case Decl::AccessSpec:
  case Decl::LinkageSpec:
  case Decl::Export:
  case Decl::ObjCPropertyImpl:
  case Decl::FileScopeAsm:
  case Decl::TopLevelStmt:
  case Decl::Friend:
  case Decl::FriendTemplate:
  case Decl::Block:
  case Decl::Captured:
  case Decl::ClassScopeFunctionSpecialization:
  case Decl::UsingShadow:
  case Decl::ConstructorUsingShadow:
  case Decl::ObjCTypeParam:
  case Decl::Binding:
  case Decl::UnresolvedUsingIfExists:
  case Decl::HLSLBuffer:
    llvm_unreachable("Declaration should not be in declstmts!");
  case Decl::Record:    // struct/union/class X;
  case Decl::CXXRecord: // struct/union/class X; [C++]
    if (CGDebugInfo *DI = getDebugInfo())
      if (cast<RecordDecl>(D).getDefinition())
        DI->EmitAndRetainType(getContext().getRecordType(cast<RecordDecl>(&D)));
    return;
  case Decl::Enum:      // enum X;
    if (CGDebugInfo *DI = getDebugInfo())
      if (cast<EnumDecl>(D).getDefinition())
        DI->EmitAndRetainType(getContext().getEnumType(cast<EnumDecl>(&D)));
    return;
  case Decl::Function:     // void X();
  case Decl::EnumConstant: // enum ? { X = ? }
  case Decl::StaticAssert: // static_assert(X, ""); [C++0x]
  case Decl::Label:        // __label__ x;
  case Decl::Import:
  case Decl::MSGuid:    // __declspec(uuid("..."))
  case Decl::UnnamedGlobalConstant:
  case Decl::TemplateParamObject:
  case Decl::OMPThreadPrivate:
  case Decl::OMPAllocate:
#if INTEL_COLLAB
  case Decl::OMPGroupPrivate:
#endif // INTEL_COLLAB
  case Decl::OMPCapturedExpr:
  case Decl::OMPRequires:
  case Decl::Empty:
  case Decl::Concept:
  case Decl::ImplicitConceptSpecialization:
  case Decl::LifetimeExtendedTemporary:
  case Decl::RequiresExprBody:
    // None of these decls require codegen support.
    return;

  case Decl::NamespaceAlias:
    if (CGDebugInfo *DI = getDebugInfo())
        DI->EmitNamespaceAlias(cast<NamespaceAliasDecl>(D));
    return;
  case Decl::Using:          // using X; [C++]
    if (CGDebugInfo *DI = getDebugInfo())
        DI->EmitUsingDecl(cast<UsingDecl>(D));
    return;
  case Decl::UsingEnum: // using enum X; [C++]
    if (CGDebugInfo *DI = getDebugInfo())
      DI->EmitUsingEnumDecl(cast<UsingEnumDecl>(D));
    return;
  case Decl::UsingPack:
    for (auto *Using : cast<UsingPackDecl>(D).expansions())
      EmitDecl(*Using);
    return;
  case Decl::UsingDirective: // using namespace X; [C++]
    if (CGDebugInfo *DI = getDebugInfo())
      DI->EmitUsingDirective(cast<UsingDirectiveDecl>(D));
    return;
  case Decl::Var:
  case Decl::Decomposition: {
    const VarDecl &VD = cast<VarDecl>(D);
    assert(VD.isLocalVarDecl() &&
           "Should not see file-scope variables inside a function!");
    EmitVarDecl(VD);
    if (auto *DD = dyn_cast<DecompositionDecl>(&VD))
      for (auto *B : DD->bindings())
        if (auto *HD = B->getHoldingVar())
          EmitVarDecl(*HD);
    return;
  }

  case Decl::OMPDeclareReduction:
    return CGM.EmitOMPDeclareReduction(cast<OMPDeclareReductionDecl>(&D), this);

  case Decl::OMPDeclareMapper:
    return CGM.EmitOMPDeclareMapper(cast<OMPDeclareMapperDecl>(&D), this);

  case Decl::Typedef:      // typedef int X;
  case Decl::TypeAlias: {  // using X = int; [C++0x]
    QualType Ty = cast<TypedefNameDecl>(D).getUnderlyingType();
    if (CGDebugInfo *DI = getDebugInfo())
      DI->EmitAndRetainType(Ty);
    if (Ty->isVariablyModifiedType())
      EmitVariablyModifiedType(Ty);
    return;
  }
  }
}

/// EmitVarDecl - This method handles emission of any variable declaration
/// inside a function, including static vars etc.
void CodeGenFunction::EmitVarDecl(const VarDecl &D) {
#if INTEL_COLLAB
  if (CapturedStmtInfo)
    CapturedStmtInfo->recordVariableDefinition(&D);
#endif  // INTEL_COLLAB
  if (D.hasExternalStorage())
    // Don't emit it now, allow it to be emitted lazily on its first use.
    return;

  // Some function-scope variable does not have static storage but still
  // needs to be emitted like a static variable, e.g. a function-scope
  // variable in constant address space in OpenCL.
  if (D.getStorageDuration() != SD_Automatic) {
    // Static sampler variables translated to function calls.
    if (D.getType()->isSamplerT())
      return;

    llvm::GlobalValue::LinkageTypes Linkage =
        CGM.getLLVMLinkageVarDefinition(&D, /*IsConstant=*/false);

    // FIXME: We need to force the emission/use of a guard variable for
    // some variables even if we can constant-evaluate them because
    // we can't guarantee every translation unit will constant-evaluate them.

    return EmitStaticVarDecl(D, Linkage);
  }

  if (D.getType().getAddressSpace() == LangAS::opencl_local)
    return CGM.getOpenCLRuntime().EmitWorkGroupLocalVarDecl(*this, D);

  if (D.getAttr<SYCLScopeAttr>() && D.getAttr<SYCLScopeAttr>()->isWorkGroup())
    return CGM.getSYCLRuntime().emitWorkGroupLocalVarDecl(*this, D);

  assert(D.hasLocalStorage());
  return EmitAutoVarDecl(D);
}

static std::string getStaticDeclName(CodeGenModule &CGM, const VarDecl &D) {
  if (CGM.getLangOpts().CPlusPlus)
    return CGM.getMangledName(&D).str();

  // If this isn't C++, we don't need a mangled name, just a pretty one.
  assert(!D.isExternallyVisible() && "name shouldn't matter");
  std::string ContextName;
  const DeclContext *DC = D.getDeclContext();
  if (auto *CD = dyn_cast<CapturedDecl>(DC))
    DC = cast<DeclContext>(CD->getNonClosureContext());
  if (const auto *FD = dyn_cast<FunctionDecl>(DC))
    ContextName = std::string(CGM.getMangledName(FD));
  else if (const auto *BD = dyn_cast<BlockDecl>(DC))
    ContextName = std::string(CGM.getBlockMangledName(GlobalDecl(), BD));
  else if (const auto *OMD = dyn_cast<ObjCMethodDecl>(DC))
    ContextName = OMD->getSelector().getAsString();
  else
    llvm_unreachable("Unknown context for static var decl");

  ContextName += "." + D.getNameAsString();
  return ContextName;
}

llvm::Constant *CodeGenModule::getOrCreateStaticVarDecl(
    const VarDecl &D, llvm::GlobalValue::LinkageTypes Linkage) {
  // In general, we don't always emit static var decls once before we reference
  // them. It is possible to reference them before emitting the function that
  // contains them, and it is possible to emit the containing function multiple
  // times.
  if (llvm::Constant *ExistingGV = StaticLocalDeclMap[&D])
    return ExistingGV;

  QualType Ty = D.getType();
  assert(Ty->isConstantSizeType() && "VLAs can't be static");

  // Use the label if the variable is renamed with the asm-label extension.
  std::string Name;
  if (D.hasAttr<AsmLabelAttr>())
    Name = std::string(getMangledName(&D));
  else
    Name = getStaticDeclName(*this, D);

  llvm::Type *LTy = getTypes().ConvertTypeForMem(Ty);
  LangAS AS = GetGlobalVarAddressSpace(&D);
  unsigned TargetAS = getContext().getTargetAddressSpace(AS);

  // OpenCL/SYCL variables in local address space and CUDA shared
  // variables cannot have an initializer.
  llvm::Constant *Init = nullptr;
  if (AS == LangAS::opencl_local || AS == LangAS::sycl_local ||
      D.hasAttr<CUDASharedAttr>() || D.hasAttr<LoaderUninitializedAttr>())
    Init = llvm::UndefValue::get(LTy);
  else
    Init = EmitNullConstant(Ty);

  llvm::GlobalVariable *GV = new llvm::GlobalVariable(
      getModule(), LTy, Ty.isConstant(getContext()), Linkage, Init, Name,
      nullptr, llvm::GlobalVariable::NotThreadLocal, TargetAS);
  GV->setAlignment(getContext().getDeclAlign(&D).getAsAlign());

  if (supportsCOMDAT() && GV->isWeakForLinker())
    GV->setComdat(TheModule.getOrInsertComdat(GV->getName()));

  if (D.getTLSKind())
    setTLSMode(GV, D);

  setGVProperties(GV, &D);
#if INTEL_CUSTOMIZATION
#if INTEL_FEATURE_SW_DTRANS
  GV = addDTransInfoToGlobal(&D, GV, LTy);
#endif // INTEL_FEATURE_SW_DTRANS
#endif // INTEL_CUSTOMIZATION

  // Make sure the result is of the correct type.
  LangAS ExpectedAS = Ty.getAddressSpace();
  llvm::Constant *Addr = GV;
  if (AS != ExpectedAS) {
    Addr = getTargetCodeGenInfo().performAddrSpaceCast(
        *this, GV, AS, ExpectedAS,
#ifdef INTEL_SYCL_OPAQUEPOINTER_READY
        llvm::PointerType::get(getLLVMContext(),
                               getContext().getTargetAddressSpace(ExpectedAS)));
#else // INTEL_SYCL_OPAQUEPOINTER_READY
        LTy->getPointerTo(getContext().getTargetAddressSpace(ExpectedAS)));
#endif // INTEL_SYCL_OPAQUEPOINTER_READY
  }

  setStaticLocalDeclAddress(&D, Addr);

  // Do not force emission of the parent funtion since it can be a host function
  // that contains illegal code for SYCL device.
  if (getLangOpts().SYCLIsDevice)
    return Addr;

  // Ensure that the static local gets initialized by making sure the parent
  // function gets emitted eventually.
  const Decl *DC = cast<Decl>(D.getDeclContext());

  // We can't name blocks or captured statements directly, so try to emit their
  // parents.
  if (isa<BlockDecl>(DC) || isa<CapturedDecl>(DC)) {
    DC = DC->getNonClosureContext();
    // FIXME: Ensure that global blocks get emitted.
    if (!DC)
      return Addr;
  }

  GlobalDecl GD;
  if (const auto *CD = dyn_cast<CXXConstructorDecl>(DC))
    GD = GlobalDecl(CD, Ctor_Base);
  else if (const auto *DD = dyn_cast<CXXDestructorDecl>(DC))
    GD = GlobalDecl(DD, Dtor_Base);
  else if (const auto *FD = dyn_cast<FunctionDecl>(DC))
    GD = GlobalDecl(FD);
  else {
    // Don't do anything for Obj-C method decls or global closures. We should
    // never defer them.
    assert(isa<ObjCMethodDecl>(DC) && "unexpected parent code decl");
  }
  if (GD.getDecl()) {
    // Disable emission of the parent function for the OpenMP device codegen.
    CGOpenMPRuntime::DisableAutoDeclareTargetRAII NoDeclTarget(*this);
    (void)GetAddrOfGlobal(GD);
  }

  return Addr;
}

/// AddInitializerToStaticVarDecl - Add the initializer for 'D' to the
/// global variable that has already been created for it.  If the initializer
/// has a different type than GV does, this may free GV and return a different
/// one.  Otherwise it just returns GV.
llvm::GlobalVariable *
CodeGenFunction::AddInitializerToStaticVarDecl(const VarDecl &D,
                                               llvm::GlobalVariable *GV) {
  if (getLangOpts().SYCLIsDevice) {
    auto *Scope = D.getAttr<SYCLScopeAttr>();
    if (Scope && Scope->isWorkGroup()) {
      // In SYCL device code globals which represent WG shared local variables
      // 1) (TODO) must have initializer emitted even if it is constant, because
      //    LLVM->SPIRV translation does not generate optional initializer for
      //    WG shared local variables.
      // 2) must not use guarded init because
      //   a) guarded init uses exceptions not supported in SYCL device code
      //   b) initialization is already safe because it happens in WG scope -
      //      once per WG - by specification, and this will be/ enforced in
      //       SYCL-specific Clang lowering (LowerWGScope.cpp) after CG.
      EmitCXXGlobalVarDeclInit(D, GV, /*PerformInit*/ true);
      // Remove const-ness, otherwise the initializer (a store into the
      // variable) won't have effect in SPIRV due to "Constant" decoration.
      GV->setConstant(false);
      return GV;
    }
  }
  ConstantEmitter emitter(*this);
  llvm::Constant *Init = emitter.tryEmitForInitializer(D);

  // If constant emission failed, then this should be a C++ static
  // initializer.
  if (!Init) {
    if (!getLangOpts().CPlusPlus)
      CGM.ErrorUnsupported(D.getInit(), "constant l-value expression");
    else if (D.hasFlexibleArrayInit(getContext()))
      CGM.ErrorUnsupported(D.getInit(), "flexible array initializer");
    else if (HaveInsertPoint()) {
      // Since we have a static initializer, this global variable can't
      // be constant.
      GV->setConstant(false);

      EmitCXXGuardedInit(D, GV, /*PerformInit*/true);
    }
    return GV;
  }

#ifndef NDEBUG
  CharUnits VarSize = CGM.getContext().getTypeSizeInChars(D.getType()) +
                      D.getFlexibleArrayInitChars(getContext());
  CharUnits CstSize = CharUnits::fromQuantity(
      CGM.getDataLayout().getTypeAllocSize(Init->getType()));
  assert(VarSize == CstSize && "Emitted constant has unexpected size");
#endif

  // The initializer may differ in type from the global. Rewrite
  // the global to match the initializer.  (We have to do this
  // because some types, like unions, can't be completely represented
  // in the LLVM type system.)
  if (GV->getValueType() != Init->getType()) {
    llvm::GlobalVariable *OldGV = GV;

    GV = new llvm::GlobalVariable(
        CGM.getModule(), Init->getType(), OldGV->isConstant(),
        OldGV->getLinkage(), Init, "",
        /*InsertBefore*/ OldGV, OldGV->getThreadLocalMode(),
        OldGV->getType()->getPointerAddressSpace());
    GV->setVisibility(OldGV->getVisibility());
    GV->setDSOLocal(OldGV->isDSOLocal());
    GV->setComdat(OldGV->getComdat());

    // Steal the name of the old global
    GV->takeName(OldGV);

    // Replace all uses of the old global with the new global
    llvm::Constant *NewPtrForOldDecl =
    llvm::ConstantExpr::getBitCast(GV, OldGV->getType());
    OldGV->replaceAllUsesWith(NewPtrForOldDecl);

    // Erase the old global, since it is no longer used.
    OldGV->eraseFromParent();
  }

  bool NeedsDtor =
      D.needsDestruction(getContext()) == QualType::DK_cxx_destructor;

  GV->setConstant(CGM.isTypeConstant(D.getType(), true, !NeedsDtor));
  GV->setInitializer(Init);

  emitter.finalize(GV);

  if (NeedsDtor && HaveInsertPoint()) {
    // We have a constant initializer, but a nontrivial destructor. We still
    // need to perform a guarded "initialization" in order to register the
    // destructor.
    EmitCXXGuardedInit(D, GV, /*PerformInit*/false);
  }

  return GV;
}

void CodeGenFunction::EmitStaticVarDecl(const VarDecl &D,
                                      llvm::GlobalValue::LinkageTypes Linkage) {
  // Check to see if we already have a global variable for this
  // declaration.  This can happen when double-emitting function
  // bodies, e.g. with complete and base constructors.
  llvm::Constant *addr = CGM.getOrCreateStaticVarDecl(D, Linkage);
  CharUnits alignment = getContext().getDeclAlign(&D);

  // Store into LocalDeclMap before generating initializer to handle
  // circular references.
  llvm::Type *elemTy = ConvertTypeForMem(D.getType());
  setAddrOfLocalVar(&D, Address(addr, elemTy, alignment));

  // We can't have a VLA here, but we can have a pointer to a VLA,
  // even though that doesn't really make any sense.
  // Make sure to evaluate VLA bounds now so that we have them for later.
  if (D.getType()->isVariablyModifiedType())
    EmitVariablyModifiedType(D.getType());

  // Save the type in case adding the initializer forces a type change.
  llvm::Type *expectedType = addr->getType();

  llvm::GlobalVariable *var =
    cast<llvm::GlobalVariable>(addr->stripPointerCasts());

  // CUDA's local and local static __shared__ variables should not
  // have any non-empty initializers. This is ensured by Sema.
  // Whatever initializer such variable may have when it gets here is
  // a no-op and should not be emitted.
  bool isCudaSharedVar = getLangOpts().CUDA && getLangOpts().CUDAIsDevice &&
                         D.hasAttr<CUDASharedAttr>();
  // If this value has an initializer, emit it.
  if (D.getInit() && !isCudaSharedVar)
    var = AddInitializerToStaticVarDecl(D, var);

  var->setAlignment(alignment.getAsAlign());

  if (D.hasAttr<AnnotateAttr>())
    CGM.AddGlobalAnnotations(&D, var);

#if INTEL_CUSTOMIZATION
  // Emit HLS attribute annotation for a local static variable.
  if (getLangOpts().HLS ||
      (getLangOpts().OpenCL &&
       CGM.getContext().getTargetInfo().getTriple().isINTELFPGAEnvironment()))
    CGM.addGlobalHLSAnnotation(&D, var);

  if (getLangOpts().OpenMPThreadPrivateLegacy &&
      D.hasAttr<OMPThreadPrivateDeclAttr>())
    var->setThreadPrivate(true);
#endif // INTEL_CUSTOMIZATION
  // Emit Intel FPGA attribute annotation for a local static variable.
  if (getLangOpts().SYCLIsDevice)
    CGM.addGlobalIntelFPGAAnnotation(&D, var);

  if (auto *SA = D.getAttr<PragmaClangBSSSectionAttr>())
    var->addAttribute("bss-section", SA->getName());
  if (auto *SA = D.getAttr<PragmaClangDataSectionAttr>())
    var->addAttribute("data-section", SA->getName());
  if (auto *SA = D.getAttr<PragmaClangRodataSectionAttr>())
    var->addAttribute("rodata-section", SA->getName());
  if (auto *SA = D.getAttr<PragmaClangRelroSectionAttr>())
    var->addAttribute("relro-section", SA->getName());

  if (const SectionAttr *SA = D.getAttr<SectionAttr>())
    var->setSection(SA->getName());

  if (D.hasAttr<RetainAttr>())
    CGM.addUsedGlobal(var);
  else if (D.hasAttr<UsedAttr>())
    CGM.addUsedOrCompilerUsedGlobal(var);

  // We may have to cast the constant because of the initializer
  // mismatch above.
  //
  // FIXME: It is really dangerous to store this in the map; if anyone
  // RAUW's the GV uses of this constant will be invalid.
  llvm::Constant *castedAddr =
    llvm::ConstantExpr::getPointerBitCastOrAddrSpaceCast(var, expectedType);
  LocalDeclMap.find(&D)->second = Address(castedAddr, elemTy, alignment);
  CGM.setStaticLocalDeclAddress(&D, castedAddr);

  CGM.getSanitizerMetadata()->reportGlobal(var, D);

  // Emit global variable debug descriptor for static vars.
  CGDebugInfo *DI = getDebugInfo();
  if (DI && CGM.getCodeGenOpts().hasReducedDebugInfo()) {
    DI->setLocation(D.getLocation());
    DI->EmitGlobalVariable(var, &D);
  }
}

namespace {
  struct DestroyObject final : EHScopeStack::Cleanup {
    DestroyObject(Address addr, QualType type,
                  CodeGenFunction::Destroyer *destroyer,
                  bool useEHCleanupForArray)
      : addr(addr), type(type), destroyer(destroyer),
        useEHCleanupForArray(useEHCleanupForArray) {}

    Address addr;
    QualType type;
    CodeGenFunction::Destroyer *destroyer;
    bool useEHCleanupForArray;

    void Emit(CodeGenFunction &CGF, Flags flags) override {
      // Don't use an EH cleanup recursively from an EH cleanup.
      bool useEHCleanupForArray =
        flags.isForNormalCleanup() && this->useEHCleanupForArray;

      CGF.emitDestroy(addr, type, destroyer, useEHCleanupForArray);
    }
  };

  template <class Derived>
  struct DestroyNRVOVariable : EHScopeStack::Cleanup {
    DestroyNRVOVariable(Address addr, QualType type, llvm::Value *NRVOFlag)
        : NRVOFlag(NRVOFlag), Loc(addr), Ty(type) {}

    llvm::Value *NRVOFlag;
    Address Loc;
    QualType Ty;

    void Emit(CodeGenFunction &CGF, Flags flags) override {
      // Along the exceptions path we always execute the dtor.
      bool NRVO = flags.isForNormalCleanup() && NRVOFlag;

      llvm::BasicBlock *SkipDtorBB = nullptr;
      if (NRVO) {
        // If we exited via NRVO, we skip the destructor call.
        llvm::BasicBlock *RunDtorBB = CGF.createBasicBlock("nrvo.unused");
        SkipDtorBB = CGF.createBasicBlock("nrvo.skipdtor");
        llvm::Value *DidNRVO =
          CGF.Builder.CreateFlagLoad(NRVOFlag, "nrvo.val");
        CGF.Builder.CreateCondBr(DidNRVO, SkipDtorBB, RunDtorBB);
        CGF.EmitBlock(RunDtorBB);
      }

      static_cast<Derived *>(this)->emitDestructorCall(CGF);

      if (NRVO) CGF.EmitBlock(SkipDtorBB);
    }

    virtual ~DestroyNRVOVariable() = default;
  };

  struct DestroyNRVOVariableCXX final
      : DestroyNRVOVariable<DestroyNRVOVariableCXX> {
    DestroyNRVOVariableCXX(Address addr, QualType type,
                           const CXXDestructorDecl *Dtor, llvm::Value *NRVOFlag)
        : DestroyNRVOVariable<DestroyNRVOVariableCXX>(addr, type, NRVOFlag),
          Dtor(Dtor) {}

    const CXXDestructorDecl *Dtor;

    void emitDestructorCall(CodeGenFunction &CGF) {
      CGF.EmitCXXDestructorCall(Dtor, Dtor_Complete,
                                /*ForVirtualBase=*/false,
                                /*Delegating=*/false, Loc, Ty);
    }
  };

  struct DestroyNRVOVariableC final
      : DestroyNRVOVariable<DestroyNRVOVariableC> {
    DestroyNRVOVariableC(Address addr, llvm::Value *NRVOFlag, QualType Ty)
        : DestroyNRVOVariable<DestroyNRVOVariableC>(addr, Ty, NRVOFlag) {}

    void emitDestructorCall(CodeGenFunction &CGF) {
      CGF.destroyNonTrivialCStruct(CGF, Loc, Ty);
    }
  };

  struct CallStackRestore final : EHScopeStack::Cleanup {
    Address Stack;
    CallStackRestore(Address Stack) : Stack(Stack) {}
    bool isRedundantBeforeReturn() override { return true; }
    void Emit(CodeGenFunction &CGF, Flags flags) override {
      llvm::Value *V = CGF.Builder.CreateLoad(Stack);
      llvm::Function *F = CGF.CGM.getIntrinsic(llvm::Intrinsic::stackrestore);
      CGF.Builder.CreateCall(F, V);
    }
  };

  struct KmpcAllocFree final : EHScopeStack::Cleanup {
    std::pair<llvm::Value *, llvm::Value *> AddrSizePair;
    KmpcAllocFree(const std::pair<llvm::Value *, llvm::Value *> &AddrSizePair)
        : AddrSizePair(AddrSizePair) {}
    void Emit(CodeGenFunction &CGF, Flags EmissionFlags) override {
      auto &RT = CGF.CGM.getOpenMPRuntime();
      RT.getKmpcFreeShared(CGF, AddrSizePair);
    }
  };

  struct ExtendGCLifetime final : EHScopeStack::Cleanup {
    const VarDecl &Var;
    ExtendGCLifetime(const VarDecl *var) : Var(*var) {}

    void Emit(CodeGenFunction &CGF, Flags flags) override {
      // Compute the address of the local variable, in case it's a
      // byref or something.
      DeclRefExpr DRE(CGF.getContext(), const_cast<VarDecl *>(&Var), false,
                      Var.getType(), VK_LValue, SourceLocation());
      llvm::Value *value = CGF.EmitLoadOfScalar(CGF.EmitDeclRefLValue(&DRE),
                                                SourceLocation());
      CGF.EmitExtendGCLifetime(value);
    }
  };

  struct CallCleanupFunction final : EHScopeStack::Cleanup {
    llvm::Constant *CleanupFn;
    const CGFunctionInfo &FnInfo;
    const VarDecl &Var;

    CallCleanupFunction(llvm::Constant *CleanupFn, const CGFunctionInfo *Info,
                        const VarDecl *Var)
      : CleanupFn(CleanupFn), FnInfo(*Info), Var(*Var) {}

    void Emit(CodeGenFunction &CGF, Flags flags) override {
      DeclRefExpr DRE(CGF.getContext(), const_cast<VarDecl *>(&Var), false,
                      Var.getType(), VK_LValue, SourceLocation());
      // Compute the address of the local variable, in case it's a byref
      // or something.
      llvm::Value *Addr = CGF.EmitDeclRefLValue(&DRE).getPointer(CGF);

      // In some cases, the type of the function argument will be different from
      // the type of the pointer. An example of this is
      // void f(void* arg);
      // __attribute__((cleanup(f))) void *g;
      //
      // To fix this we insert a bitcast here.
      QualType ArgTy = FnInfo.arg_begin()->type;
      llvm::Value *Arg =
        CGF.Builder.CreateBitCast(Addr, CGF.ConvertType(ArgTy));

      CallArgList Args;
      Args.add(RValue::get(Arg),
               CGF.getContext().getPointerType(Var.getType()));
      auto Callee = CGCallee::forDirect(CleanupFn);
      CGF.EmitCall(FnInfo, Callee, ReturnValueSlot(), Args);
    }
  };
} // end anonymous namespace

/// EmitAutoVarWithLifetime - Does the setup required for an automatic
/// variable with lifetime.
static void EmitAutoVarWithLifetime(CodeGenFunction &CGF, const VarDecl &var,
                                    Address addr,
                                    Qualifiers::ObjCLifetime lifetime) {
  switch (lifetime) {
  case Qualifiers::OCL_None:
    llvm_unreachable("present but none");

  case Qualifiers::OCL_ExplicitNone:
    // nothing to do
    break;

  case Qualifiers::OCL_Strong: {
    CodeGenFunction::Destroyer *destroyer =
      (var.hasAttr<ObjCPreciseLifetimeAttr>()
       ? CodeGenFunction::destroyARCStrongPrecise
       : CodeGenFunction::destroyARCStrongImprecise);

    CleanupKind cleanupKind = CGF.getARCCleanupKind();
    CGF.pushDestroy(cleanupKind, addr, var.getType(), destroyer,
                    cleanupKind & EHCleanup);
    break;
  }
  case Qualifiers::OCL_Autoreleasing:
    // nothing to do
    break;

  case Qualifiers::OCL_Weak:
    // __weak objects always get EH cleanups; otherwise, exceptions
    // could cause really nasty crashes instead of mere leaks.
    CGF.pushDestroy(NormalAndEHCleanup, addr, var.getType(),
                    CodeGenFunction::destroyARCWeak,
                    /*useEHCleanup*/ true);
    break;
  }
}

static bool isAccessedBy(const VarDecl &var, const Stmt *s) {
  if (const Expr *e = dyn_cast<Expr>(s)) {
    // Skip the most common kinds of expressions that make
    // hierarchy-walking expensive.
    s = e = e->IgnoreParenCasts();

    if (const DeclRefExpr *ref = dyn_cast<DeclRefExpr>(e))
      return (ref->getDecl() == &var);
    if (const BlockExpr *be = dyn_cast<BlockExpr>(e)) {
      const BlockDecl *block = be->getBlockDecl();
      for (const auto &I : block->captures()) {
        if (I.getVariable() == &var)
          return true;
      }
    }
  }

  for (const Stmt *SubStmt : s->children())
    // SubStmt might be null; as in missing decl or conditional of an if-stmt.
    if (SubStmt && isAccessedBy(var, SubStmt))
      return true;

  return false;
}

static bool isAccessedBy(const ValueDecl *decl, const Expr *e) {
  if (!decl) return false;
  if (!isa<VarDecl>(decl)) return false;
  const VarDecl *var = cast<VarDecl>(decl);
  return isAccessedBy(*var, e);
}

static bool tryEmitARCCopyWeakInit(CodeGenFunction &CGF,
                                   const LValue &destLV, const Expr *init) {
  bool needsCast = false;

  while (auto castExpr = dyn_cast<CastExpr>(init->IgnoreParens())) {
    switch (castExpr->getCastKind()) {
    // Look through casts that don't require representation changes.
    case CK_NoOp:
    case CK_BitCast:
    case CK_BlockPointerToObjCPointerCast:
      needsCast = true;
      break;

    // If we find an l-value to r-value cast from a __weak variable,
    // emit this operation as a copy or move.
    case CK_LValueToRValue: {
      const Expr *srcExpr = castExpr->getSubExpr();
      if (srcExpr->getType().getObjCLifetime() != Qualifiers::OCL_Weak)
        return false;

      // Emit the source l-value.
      LValue srcLV = CGF.EmitLValue(srcExpr);

      // Handle a formal type change to avoid asserting.
      auto srcAddr = srcLV.getAddress(CGF);
      if (needsCast) {
#ifdef INTEL_SYCL_OPAQUEPOINTER_READY
        srcAddr =
            srcAddr.withElementType(destLV.getAddress(CGF).getElementType());
#else // INTEL_SYCL_OPAQUEPOINTER_READY
        srcAddr = CGF.Builder.CreateElementBitCast(
            srcAddr, destLV.getAddress(CGF).getElementType());
#endif // INTEL_SYCL_OPAQUEPOINTER_READY
      }

      // If it was an l-value, use objc_copyWeak.
      if (srcExpr->isLValue()) {
        CGF.EmitARCCopyWeak(destLV.getAddress(CGF), srcAddr);
      } else {
        assert(srcExpr->isXValue());
        CGF.EmitARCMoveWeak(destLV.getAddress(CGF), srcAddr);
      }
      return true;
    }

    // Stop at anything else.
    default:
      return false;
    }

    init = castExpr->getSubExpr();
  }
  return false;
}

static void drillIntoBlockVariable(CodeGenFunction &CGF,
                                   LValue &lvalue,
                                   const VarDecl *var) {
  lvalue.setAddress(CGF.emitBlockByrefAddress(lvalue.getAddress(CGF), var));
}

void CodeGenFunction::EmitNullabilityCheck(LValue LHS, llvm::Value *RHS,
                                           SourceLocation Loc) {
  if (!SanOpts.has(SanitizerKind::NullabilityAssign))
    return;

  auto Nullability = LHS.getType()->getNullability();
  if (!Nullability || *Nullability != NullabilityKind::NonNull)
    return;

  // Check if the right hand side of the assignment is nonnull, if the left
  // hand side must be nonnull.
  SanitizerScope SanScope(this);
  llvm::Value *IsNotNull = Builder.CreateIsNotNull(RHS);
  llvm::Constant *StaticData[] = {
      EmitCheckSourceLocation(Loc), EmitCheckTypeDescriptor(LHS.getType()),
      llvm::ConstantInt::get(Int8Ty, 0), // The LogAlignment info is unused.
      llvm::ConstantInt::get(Int8Ty, TCK_NonnullAssign)};
  EmitCheck({{IsNotNull, SanitizerKind::NullabilityAssign}},
            SanitizerHandler::TypeMismatch, StaticData, RHS);
}

void CodeGenFunction::EmitScalarInit(const Expr *init, const ValueDecl *D,
                                     LValue lvalue, bool capturedByInit) {
  Qualifiers::ObjCLifetime lifetime = lvalue.getObjCLifetime();
  if (!lifetime) {
    llvm::Value *value = EmitScalarExpr(init);
    if (capturedByInit)
      drillIntoBlockVariable(*this, lvalue, cast<VarDecl>(D));
#if INTEL_CUSTOMIZATION
    if (CGM.getCodeGenOpts().OptimizationLevel >= 2) {
      llvm::Value *V = lvalue.getPointer(*this);
      if (V && V->hasName()) {
        auto Intrin = getContainerIntrinsic(
            CodeGenModule::SCOK_ContainerPtrIterator, V->getName());
        if (Intrin != llvm::Intrinsic::not_intrinsic) {
          auto IFunc = CGM.getIntrinsic(Intrin, value->getType());
          value = Builder.CreateCall(IFunc, {value});
        }
      }
    }
#endif // INTEL_CUSTOMIZATION
    EmitNullabilityCheck(lvalue, value, init->getExprLoc());
    EmitStoreThroughLValue(RValue::get(value), lvalue, true);
    return;
  }

  if (const CXXDefaultInitExpr *DIE = dyn_cast<CXXDefaultInitExpr>(init))
    init = DIE->getExpr();

  // If we're emitting a value with lifetime, we have to do the
  // initialization *before* we leave the cleanup scopes.
  if (auto *EWC = dyn_cast<ExprWithCleanups>(init)) {
    CodeGenFunction::RunCleanupsScope Scope(*this);
    return EmitScalarInit(EWC->getSubExpr(), D, lvalue, capturedByInit);
  }

  // We have to maintain the illusion that the variable is
  // zero-initialized.  If the variable might be accessed in its
  // initializer, zero-initialize before running the initializer, then
  // actually perform the initialization with an assign.
  bool accessedByInit = false;
  if (lifetime != Qualifiers::OCL_ExplicitNone)
    accessedByInit = (capturedByInit || isAccessedBy(D, init));
  if (accessedByInit) {
    LValue tempLV = lvalue;
    // Drill down to the __block object if necessary.
    if (capturedByInit) {
      // We can use a simple GEP for this because it can't have been
      // moved yet.
      tempLV.setAddress(emitBlockByrefAddress(tempLV.getAddress(*this),
                                              cast<VarDecl>(D),
                                              /*follow*/ false));
    }

    auto ty =
        cast<llvm::PointerType>(tempLV.getAddress(*this).getElementType());
    llvm::Value *zero = CGM.getNullPointer(ty, tempLV.getType());

    // If __weak, we want to use a barrier under certain conditions.
    if (lifetime == Qualifiers::OCL_Weak)
      EmitARCInitWeak(tempLV.getAddress(*this), zero);

    // Otherwise just do a simple store.
    else
      EmitStoreOfScalar(zero, tempLV, /* isInitialization */ true);
  }

  // Emit the initializer.
  llvm::Value *value = nullptr;

  switch (lifetime) {
  case Qualifiers::OCL_None:
    llvm_unreachable("present but none");

  case Qualifiers::OCL_Strong: {
    if (!D || !isa<VarDecl>(D) || !cast<VarDecl>(D)->isARCPseudoStrong()) {
      value = EmitARCRetainScalarExpr(init);
      break;
    }
    // If D is pseudo-strong, treat it like __unsafe_unretained here. This means
    // that we omit the retain, and causes non-autoreleased return values to be
    // immediately released.
    [[fallthrough]];
  }

  case Qualifiers::OCL_ExplicitNone:
    value = EmitARCUnsafeUnretainedScalarExpr(init);
    break;

  case Qualifiers::OCL_Weak: {
    // If it's not accessed by the initializer, try to emit the
    // initialization with a copy or move.
    if (!accessedByInit && tryEmitARCCopyWeakInit(*this, lvalue, init)) {
      return;
    }

    // No way to optimize a producing initializer into this.  It's not
    // worth optimizing for, because the value will immediately
    // disappear in the common case.
    value = EmitScalarExpr(init);

    if (capturedByInit) drillIntoBlockVariable(*this, lvalue, cast<VarDecl>(D));
    if (accessedByInit)
      EmitARCStoreWeak(lvalue.getAddress(*this), value, /*ignored*/ true);
    else
      EmitARCInitWeak(lvalue.getAddress(*this), value);
    return;
  }

  case Qualifiers::OCL_Autoreleasing:
    value = EmitARCRetainAutoreleaseScalarExpr(init);
    break;
  }

  if (capturedByInit) drillIntoBlockVariable(*this, lvalue, cast<VarDecl>(D));

  EmitNullabilityCheck(lvalue, value, init->getExprLoc());

  // If the variable might have been accessed by its initializer, we
  // might have to initialize with a barrier.  We have to do this for
  // both __weak and __strong, but __weak got filtered out above.
  if (accessedByInit && lifetime == Qualifiers::OCL_Strong) {
    llvm::Value *oldValue = EmitLoadOfScalar(lvalue, init->getExprLoc());
    EmitStoreOfScalar(value, lvalue, /* isInitialization */ true);
    EmitARCRelease(oldValue, ARCImpreciseLifetime);
    return;
  }

  EmitStoreOfScalar(value, lvalue, /* isInitialization */ true);
}

/// Decide whether we can emit the non-zero parts of the specified initializer
/// with equal or fewer than NumStores scalar stores.
static bool canEmitInitWithFewStoresAfterBZero(llvm::Constant *Init,
                                               unsigned &NumStores) {
  // Zero and Undef never requires any extra stores.
  if (isa<llvm::ConstantAggregateZero>(Init) ||
      isa<llvm::ConstantPointerNull>(Init) ||
      isa<llvm::UndefValue>(Init))
    return true;
  if (isa<llvm::ConstantInt>(Init) || isa<llvm::ConstantFP>(Init) ||
      isa<llvm::ConstantVector>(Init) || isa<llvm::BlockAddress>(Init) ||
      isa<llvm::ConstantExpr>(Init))
    return Init->isNullValue() || NumStores--;

  // See if we can emit each element.
  if (isa<llvm::ConstantArray>(Init) || isa<llvm::ConstantStruct>(Init)) {
    for (unsigned i = 0, e = Init->getNumOperands(); i != e; ++i) {
      llvm::Constant *Elt = cast<llvm::Constant>(Init->getOperand(i));
      if (!canEmitInitWithFewStoresAfterBZero(Elt, NumStores))
        return false;
    }
    return true;
  }

  if (llvm::ConstantDataSequential *CDS =
        dyn_cast<llvm::ConstantDataSequential>(Init)) {
    for (unsigned i = 0, e = CDS->getNumElements(); i != e; ++i) {
      llvm::Constant *Elt = CDS->getElementAsConstant(i);
      if (!canEmitInitWithFewStoresAfterBZero(Elt, NumStores))
        return false;
    }
    return true;
  }

  // Anything else is hard and scary.
  return false;
}

/// For inits that canEmitInitWithFewStoresAfterBZero returned true for, emit
/// the scalar stores that would be required.
static void emitStoresForInitAfterBZero(CodeGenModule &CGM,
                                        llvm::Constant *Init, Address Loc,
                                        bool isVolatile, CGBuilderTy &Builder,
                                        bool IsAutoInit) {
  assert(!Init->isNullValue() && !isa<llvm::UndefValue>(Init) &&
         "called emitStoresForInitAfterBZero for zero or undef value.");

  if (isa<llvm::ConstantInt>(Init) || isa<llvm::ConstantFP>(Init) ||
      isa<llvm::ConstantVector>(Init) || isa<llvm::BlockAddress>(Init) ||
      isa<llvm::ConstantExpr>(Init)) {
    auto *I = Builder.CreateStore(Init, Loc, isVolatile);
    if (IsAutoInit)
      I->addAnnotationMetadata("auto-init");
    return;
  }

  if (llvm::ConstantDataSequential *CDS =
          dyn_cast<llvm::ConstantDataSequential>(Init)) {
    for (unsigned i = 0, e = CDS->getNumElements(); i != e; ++i) {
      llvm::Constant *Elt = CDS->getElementAsConstant(i);

      // If necessary, get a pointer to the element and emit it.
      if (!Elt->isNullValue() && !isa<llvm::UndefValue>(Elt))
        emitStoresForInitAfterBZero(
            CGM, Elt, Builder.CreateConstInBoundsGEP2_32(Loc, 0, i), isVolatile,
            Builder, IsAutoInit);
    }
    return;
  }

  assert((isa<llvm::ConstantStruct>(Init) || isa<llvm::ConstantArray>(Init)) &&
         "Unknown value type!");

  for (unsigned i = 0, e = Init->getNumOperands(); i != e; ++i) {
    llvm::Constant *Elt = cast<llvm::Constant>(Init->getOperand(i));

    // If necessary, get a pointer to the element and emit it.
    if (!Elt->isNullValue() && !isa<llvm::UndefValue>(Elt))
      emitStoresForInitAfterBZero(CGM, Elt,
                                  Builder.CreateConstInBoundsGEP2_32(Loc, 0, i),
                                  isVolatile, Builder, IsAutoInit);
  }
}

/// Decide whether we should use bzero plus some stores to initialize a local
/// variable instead of using a memcpy from a constant global.  It is beneficial
/// to use bzero if the global is all zeros, or mostly zeros and large.
static bool shouldUseBZeroPlusStoresToInitialize(llvm::Constant *Init,
                                                 uint64_t GlobalSize) {
  // If a global is all zeros, always use a bzero.
  if (isa<llvm::ConstantAggregateZero>(Init)) return true;

  // If a non-zero global is <= 32 bytes, always use a memcpy.  If it is large,
  // do it if it will require 6 or fewer scalar stores.
  // TODO: Should budget depends on the size?  Avoiding a large global warrants
  // plopping in more stores.
  unsigned StoreBudget = 6;
  uint64_t SizeLimit = 32;

  return GlobalSize > SizeLimit &&
         canEmitInitWithFewStoresAfterBZero(Init, StoreBudget);
}

/// Decide whether we should use memset to initialize a local variable instead
/// of using a memcpy from a constant global. Assumes we've already decided to
/// not user bzero.
/// FIXME We could be more clever, as we are for bzero above, and generate
///       memset followed by stores. It's unclear that's worth the effort.
static llvm::Value *shouldUseMemSetToInitialize(llvm::Constant *Init,
                                                uint64_t GlobalSize,
                                                const llvm::DataLayout &DL) {
  uint64_t SizeLimit = 32;
  if (GlobalSize <= SizeLimit)
    return nullptr;
  return llvm::isBytewiseValue(Init, DL);
}

/// Decide whether we want to split a constant structure or array store into a
/// sequence of its fields' stores. This may cost us code size and compilation
/// speed, but plays better with store optimizations.
static bool shouldSplitConstantStore(CodeGenModule &CGM,
                                     uint64_t GlobalByteSize) {
  // Don't break things that occupy more than one cacheline.
  uint64_t ByteSizeLimit = 64;
  if (CGM.getCodeGenOpts().OptimizationLevel == 0)
    return false;
  if (GlobalByteSize <= ByteSizeLimit)
    return true;
  return false;
}

enum class IsPattern { No, Yes };

/// Generate a constant filled with either a pattern or zeroes.
static llvm::Constant *patternOrZeroFor(CodeGenModule &CGM, IsPattern isPattern,
                                        llvm::Type *Ty) {
  if (isPattern == IsPattern::Yes)
    return initializationPatternFor(CGM, Ty);
  else
    return llvm::Constant::getNullValue(Ty);
}

static llvm::Constant *constWithPadding(CodeGenModule &CGM, IsPattern isPattern,
                                        llvm::Constant *constant);

/// Helper function for constWithPadding() to deal with padding in structures.
static llvm::Constant *constStructWithPadding(CodeGenModule &CGM,
                                              IsPattern isPattern,
                                              llvm::StructType *STy,
                                              llvm::Constant *constant) {
  const llvm::DataLayout &DL = CGM.getDataLayout();
  const llvm::StructLayout *Layout = DL.getStructLayout(STy);
  llvm::Type *Int8Ty = llvm::IntegerType::getInt8Ty(CGM.getLLVMContext());
  unsigned SizeSoFar = 0;
  SmallVector<llvm::Constant *, 8> Values;
  bool NestedIntact = true;
  for (unsigned i = 0, e = STy->getNumElements(); i != e; i++) {
    unsigned CurOff = Layout->getElementOffset(i);
    if (SizeSoFar < CurOff) {
      assert(!STy->isPacked());
      auto *PadTy = llvm::ArrayType::get(Int8Ty, CurOff - SizeSoFar);
      Values.push_back(patternOrZeroFor(CGM, isPattern, PadTy));
    }
    llvm::Constant *CurOp;
    if (constant->isZeroValue())
      CurOp = llvm::Constant::getNullValue(STy->getElementType(i));
    else
      CurOp = cast<llvm::Constant>(constant->getAggregateElement(i));
    auto *NewOp = constWithPadding(CGM, isPattern, CurOp);
    if (CurOp != NewOp)
      NestedIntact = false;
    Values.push_back(NewOp);
    SizeSoFar = CurOff + DL.getTypeAllocSize(CurOp->getType());
  }
  unsigned TotalSize = Layout->getSizeInBytes();
  if (SizeSoFar < TotalSize) {
    auto *PadTy = llvm::ArrayType::get(Int8Ty, TotalSize - SizeSoFar);
    Values.push_back(patternOrZeroFor(CGM, isPattern, PadTy));
  }
  if (NestedIntact && Values.size() == STy->getNumElements())
    return constant;
  return llvm::ConstantStruct::getAnon(Values, STy->isPacked());
}

/// Replace all padding bytes in a given constant with either a pattern byte or
/// 0x00.
static llvm::Constant *constWithPadding(CodeGenModule &CGM, IsPattern isPattern,
                                        llvm::Constant *constant) {
  llvm::Type *OrigTy = constant->getType();
  if (const auto STy = dyn_cast<llvm::StructType>(OrigTy))
    return constStructWithPadding(CGM, isPattern, STy, constant);
  if (auto *ArrayTy = dyn_cast<llvm::ArrayType>(OrigTy)) {
    llvm::SmallVector<llvm::Constant *, 8> Values;
    uint64_t Size = ArrayTy->getNumElements();
    if (!Size)
      return constant;
    llvm::Type *ElemTy = ArrayTy->getElementType();
    bool ZeroInitializer = constant->isNullValue();
    llvm::Constant *OpValue, *PaddedOp;
    if (ZeroInitializer) {
      OpValue = llvm::Constant::getNullValue(ElemTy);
      PaddedOp = constWithPadding(CGM, isPattern, OpValue);
    }
    for (unsigned Op = 0; Op != Size; ++Op) {
      if (!ZeroInitializer) {
        OpValue = constant->getAggregateElement(Op);
        PaddedOp = constWithPadding(CGM, isPattern, OpValue);
      }
      Values.push_back(PaddedOp);
    }
    auto *NewElemTy = Values[0]->getType();
    if (NewElemTy == ElemTy)
      return constant;
    auto *NewArrayTy = llvm::ArrayType::get(NewElemTy, Size);
    return llvm::ConstantArray::get(NewArrayTy, Values);
  }
  // FIXME: Add handling for tail padding in vectors. Vectors don't
  // have padding between or inside elements, but the total amount of
  // data can be less than the allocated size.
  return constant;
}

Address CodeGenModule::createUnnamedGlobalFrom(const VarDecl &D,
                                               llvm::Constant *Constant,
                                               CharUnits Align) {
  auto FunctionName = [&](const DeclContext *DC) -> std::string {
    if (const auto *FD = dyn_cast<FunctionDecl>(DC)) {
      if (const auto *CC = dyn_cast<CXXConstructorDecl>(FD))
        return CC->getNameAsString();
      if (const auto *CD = dyn_cast<CXXDestructorDecl>(FD))
        return CD->getNameAsString();
      return std::string(getMangledName(FD));
    } else if (const auto *OM = dyn_cast<ObjCMethodDecl>(DC)) {
      return OM->getNameAsString();
    } else if (isa<BlockDecl>(DC)) {
      return "<block>";
    } else if (isa<CapturedDecl>(DC)) {
      return "<captured>";
    } else {
      llvm_unreachable("expected a function or method");
    }
  };

  // Form a simple per-variable cache of these values in case we find we
  // want to reuse them.
  llvm::GlobalVariable *&CacheEntry = InitializerConstants[&D];
  if (!CacheEntry || CacheEntry->getInitializer() != Constant) {
    auto *Ty = Constant->getType();
    bool isConstant = true;
    llvm::GlobalVariable *InsertBefore = nullptr;
    unsigned AS =
        getContext().getTargetAddressSpace(GetGlobalConstantAddressSpace());
    std::string Name;
    if (D.hasGlobalStorage())
      Name = getMangledName(&D).str() + ".const";
    else if (const DeclContext *DC = D.getParentFunctionOrMethod())
      Name = ("__const." + FunctionName(DC) + "." + D.getName()).str();
    else
      llvm_unreachable("local variable has no parent function or method");
    llvm::GlobalVariable *GV = new llvm::GlobalVariable(
        getModule(), Ty, isConstant, llvm::GlobalValue::PrivateLinkage,
        Constant, Name, InsertBefore, llvm::GlobalValue::NotThreadLocal, AS);
    GV->setAlignment(Align.getAsAlign());
    GV->setUnnamedAddr(llvm::GlobalValue::UnnamedAddr::Global);
#if INTEL_CUSTOMIZATION
#if INTEL_FEATURE_SW_DTRANS
    GV = addDTransInfoToGlobal(&D, GV, Ty);
#endif // INTEL_FEATURE_SW_DTRANS
#endif // INTEL_CUSTOMIZATION
    CacheEntry = GV;
  } else if (CacheEntry->getAlignment() < uint64_t(Align.getQuantity())) {
    CacheEntry->setAlignment(Align.getAsAlign());
  }

  return Address(CacheEntry, CacheEntry->getValueType(), Align);
}

static Address createUnnamedGlobalForMemcpyFrom(CodeGenModule &CGM,
                                                const VarDecl &D,
                                                CGBuilderTy &Builder,
                                                llvm::Constant *Constant,
                                                CharUnits Align) {
  Address SrcPtr = CGM.createUnnamedGlobalFrom(D, Constant, Align);
#ifdef INTEL_SYCL_OPAQUEPOINTER_READY
  return SrcPtr.withElementType(CGM.Int8Ty);
#else // INTEL_SYCL_OPAQUEPOINTER_READY
  return Builder.CreateElementBitCast(SrcPtr, CGM.Int8Ty);
#endif // INTEL_SYCL_OPAQUEPOINTER_READY
}

static void emitStoresForConstant(CodeGenModule &CGM, const VarDecl &D,
                                  Address Loc, bool isVolatile,
                                  CGBuilderTy &Builder,
                                  llvm::Constant *constant, bool IsAutoInit) {
  auto *Ty = constant->getType();
  uint64_t ConstantSize = CGM.getDataLayout().getTypeAllocSize(Ty);
  if (!ConstantSize)
    return;

  bool canDoSingleStore = Ty->isIntOrIntVectorTy() ||
                          Ty->isPtrOrPtrVectorTy() || Ty->isFPOrFPVectorTy();
  if (canDoSingleStore) {
    auto *I = Builder.CreateStore(constant, Loc, isVolatile);
    if (IsAutoInit)
      I->addAnnotationMetadata("auto-init");
    return;
  }

  auto *SizeVal = llvm::ConstantInt::get(CGM.IntPtrTy, ConstantSize);

  // If the initializer is all or mostly the same, codegen with bzero / memset
  // then do a few stores afterward.
  if (shouldUseBZeroPlusStoresToInitialize(constant, ConstantSize)) {
    auto *I = Builder.CreateMemSet(Loc, llvm::ConstantInt::get(CGM.Int8Ty, 0),
                                   SizeVal, isVolatile);
    if (IsAutoInit)
      I->addAnnotationMetadata("auto-init");

    bool valueAlreadyCorrect =
        constant->isNullValue() || isa<llvm::UndefValue>(constant);
    if (!valueAlreadyCorrect) {
#ifdef INTEL_SYCL_OPAQUEPOINTER_READY
      Loc = Loc.withElementType(Ty);
#else // INTEL_SYCL_OPAQUEPOINTER_READY
      Loc = Builder.CreateElementBitCast(Loc, Ty);
#endif // INTEL_SYCL_OPAQUEPOINTER_READY
      emitStoresForInitAfterBZero(CGM, constant, Loc, isVolatile, Builder,
                                  IsAutoInit);
    }
    return;
  }

  // If the initializer is a repeated byte pattern, use memset.
  llvm::Value *Pattern =
      shouldUseMemSetToInitialize(constant, ConstantSize, CGM.getDataLayout());
  if (Pattern) {
    uint64_t Value = 0x00;
    if (!isa<llvm::UndefValue>(Pattern)) {
      const llvm::APInt &AP = cast<llvm::ConstantInt>(Pattern)->getValue();
      assert(AP.getBitWidth() <= 8);
      Value = AP.getLimitedValue();
    }
    auto *I = Builder.CreateMemSet(
        Loc, llvm::ConstantInt::get(CGM.Int8Ty, Value), SizeVal, isVolatile);
    if (IsAutoInit)
      I->addAnnotationMetadata("auto-init");
    return;
  }

  // If the initializer is small, use a handful of stores.
  if (shouldSplitConstantStore(CGM, ConstantSize)) {
    if (auto *STy = dyn_cast<llvm::StructType>(Ty)) {
      // FIXME: handle the case when STy != Loc.getElementType().
      if (STy == Loc.getElementType()) {
        for (unsigned i = 0; i != constant->getNumOperands(); i++) {
          Address EltPtr = Builder.CreateStructGEP(Loc, i);
          emitStoresForConstant(
              CGM, D, EltPtr, isVolatile, Builder,
              cast<llvm::Constant>(Builder.CreateExtractValue(constant, i)),
              IsAutoInit);
        }
        return;
      }
    } else if (auto *ATy = dyn_cast<llvm::ArrayType>(Ty)) {
      // FIXME: handle the case when ATy != Loc.getElementType().
      if (ATy == Loc.getElementType()) {
        for (unsigned i = 0; i != ATy->getNumElements(); i++) {
          Address EltPtr = Builder.CreateConstArrayGEP(Loc, i);
          emitStoresForConstant(
              CGM, D, EltPtr, isVolatile, Builder,
              cast<llvm::Constant>(Builder.CreateExtractValue(constant, i)),
              IsAutoInit);
        }
        return;
      }
    }
  }

  // Copy from a global.
  auto *I =
      Builder.CreateMemCpy(Loc,
                           createUnnamedGlobalForMemcpyFrom(
                               CGM, D, Builder, constant, Loc.getAlignment()),
                           SizeVal, isVolatile);
  if (IsAutoInit)
    I->addAnnotationMetadata("auto-init");
}

static void emitStoresForZeroInit(CodeGenModule &CGM, const VarDecl &D,
                                  Address Loc, bool isVolatile,
                                  CGBuilderTy &Builder) {
  llvm::Type *ElTy = Loc.getElementType();
  llvm::Constant *constant =
      constWithPadding(CGM, IsPattern::No, llvm::Constant::getNullValue(ElTy));
  emitStoresForConstant(CGM, D, Loc, isVolatile, Builder, constant,
                        /*IsAutoInit=*/true);
}

static void emitStoresForPatternInit(CodeGenModule &CGM, const VarDecl &D,
                                     Address Loc, bool isVolatile,
                                     CGBuilderTy &Builder) {
  llvm::Type *ElTy = Loc.getElementType();
  llvm::Constant *constant = constWithPadding(
      CGM, IsPattern::Yes, initializationPatternFor(CGM, ElTy));
  assert(!isa<llvm::UndefValue>(constant));
  emitStoresForConstant(CGM, D, Loc, isVolatile, Builder, constant,
                        /*IsAutoInit=*/true);
}

static bool containsUndef(llvm::Constant *constant) {
  auto *Ty = constant->getType();
  if (isa<llvm::UndefValue>(constant))
    return true;
  if (Ty->isStructTy() || Ty->isArrayTy() || Ty->isVectorTy())
    for (llvm::Use &Op : constant->operands())
      if (containsUndef(cast<llvm::Constant>(Op)))
        return true;
  return false;
}

static llvm::Constant *replaceUndef(CodeGenModule &CGM, IsPattern isPattern,
                                    llvm::Constant *constant) {
  auto *Ty = constant->getType();
  if (isa<llvm::UndefValue>(constant))
    return patternOrZeroFor(CGM, isPattern, Ty);
  if (!(Ty->isStructTy() || Ty->isArrayTy() || Ty->isVectorTy()))
    return constant;
  if (!containsUndef(constant))
    return constant;
  llvm::SmallVector<llvm::Constant *, 8> Values(constant->getNumOperands());
  for (unsigned Op = 0, NumOp = constant->getNumOperands(); Op != NumOp; ++Op) {
    auto *OpValue = cast<llvm::Constant>(constant->getOperand(Op));
    Values[Op] = replaceUndef(CGM, isPattern, OpValue);
  }
  if (Ty->isStructTy())
    return llvm::ConstantStruct::get(cast<llvm::StructType>(Ty), Values);
  if (Ty->isArrayTy())
    return llvm::ConstantArray::get(cast<llvm::ArrayType>(Ty), Values);
  assert(Ty->isVectorTy());
  return llvm::ConstantVector::get(Values);
}

/// EmitAutoVarDecl - Emit code and set up an entry in LocalDeclMap for a
/// variable declaration with auto, register, or no storage class specifier.
/// These turn into simple stack objects, or GlobalValues depending on target.
void CodeGenFunction::EmitAutoVarDecl(const VarDecl &D) {
  AutoVarEmission emission = EmitAutoVarAlloca(D);
  EmitAutoVarInit(emission);
  EmitAutoVarCleanups(emission);
  // No alloca in case of NRVO (named return value optimization) variable.
  if (CGM.getLangOpts().SYCLIsDevice && !D.isNRVOVariable())
    CGM.getSYCLRuntime().actOnAutoVarEmit(
        *this, D, emission.getOriginalAllocatedAddress().getPointer());
}

/// Emit a lifetime.begin marker if some criteria are satisfied.
/// \return a pointer to the temporary size Value if a marker was emitted, null
/// otherwise
llvm::Value *CodeGenFunction::EmitLifetimeStart(llvm::TypeSize Size,
                                                llvm::Value *Addr) {
  if (!ShouldEmitLifetimeMarkers)
    return nullptr;

  assert(Addr->getType()->getPointerAddressSpace() ==
             CGM.getDataLayout().getAllocaAddrSpace() &&
         "Pointer should be in alloca address space");
  llvm::Value *SizeV = llvm::ConstantInt::get(
      Int64Ty, Size.isScalable() ? -1 : Size.getFixedValue());
  Addr = Builder.CreateBitCast(Addr, AllocaInt8PtrTy);
  llvm::CallInst *C =
      Builder.CreateCall(CGM.getLLVMLifetimeStartFn(), {SizeV, Addr});
  C->setDoesNotThrow();
  return SizeV;
}

void CodeGenFunction::EmitLifetimeEnd(llvm::Value *Size, llvm::Value *Addr) {
  assert(Addr->getType()->getPointerAddressSpace() ==
             CGM.getDataLayout().getAllocaAddrSpace() &&
         "Pointer should be in alloca address space");
  Addr = Builder.CreateBitCast(Addr, AllocaInt8PtrTy);
  llvm::CallInst *C =
      Builder.CreateCall(CGM.getLLVMLifetimeEndFn(), {Size, Addr});
  C->setDoesNotThrow();
}

void CodeGenFunction::EmitAndRegisterVariableArrayDimensions(
    CGDebugInfo *DI, const VarDecl &D, bool EmitDebugInfo) {
  // For each dimension stores its QualType and corresponding
  // size-expression Value.
  SmallVector<CodeGenFunction::VlaSizePair, 4> Dimensions;
  SmallVector<IdentifierInfo *, 4> VLAExprNames;

  // Break down the array into individual dimensions.
  QualType Type1D = D.getType();
  while (getContext().getAsVariableArrayType(Type1D)) {
    auto VlaSize = getVLAElements1D(Type1D);
    if (auto *C = dyn_cast<llvm::ConstantInt>(VlaSize.NumElts))
      Dimensions.emplace_back(C, Type1D.getUnqualifiedType());
    else {
      // Generate a locally unique name for the size expression.
      Twine Name = Twine("__vla_expr") + Twine(VLAExprCounter++);
      SmallString<12> Buffer;
      StringRef NameRef = Name.toStringRef(Buffer);
      auto &Ident = getContext().Idents.getOwn(NameRef);
      VLAExprNames.push_back(&Ident);
      auto SizeExprAddr =
          CreateDefaultAlignTempAlloca(VlaSize.NumElts->getType(), NameRef);
      Builder.CreateStore(VlaSize.NumElts, SizeExprAddr);
      Dimensions.emplace_back(SizeExprAddr.getPointer(),
                              Type1D.getUnqualifiedType());
    }
    Type1D = VlaSize.Type;
  }

  if (!EmitDebugInfo)
    return;

  // Register each dimension's size-expression with a DILocalVariable,
  // so that it can be used by CGDebugInfo when instantiating a DISubrange
  // to describe this array.
  unsigned NameIdx = 0;
  for (auto &VlaSize : Dimensions) {
    llvm::Metadata *MD;
    if (auto *C = dyn_cast<llvm::ConstantInt>(VlaSize.NumElts))
      MD = llvm::ConstantAsMetadata::get(C);
    else {
      // Create an artificial VarDecl to generate debug info for.
      IdentifierInfo *NameIdent = VLAExprNames[NameIdx++];
      auto QT = getContext().getIntTypeForBitwidth(
          SizeTy->getScalarSizeInBits(), false);
      auto *ArtificialDecl = VarDecl::Create(
          getContext(), const_cast<DeclContext *>(D.getDeclContext()),
          D.getLocation(), D.getLocation(), NameIdent, QT,
          getContext().CreateTypeSourceInfo(QT), SC_Auto);
      ArtificialDecl->setImplicit();

      MD = DI->EmitDeclareOfAutoVariable(ArtificialDecl, VlaSize.NumElts,
                                         Builder);
    }
    assert(MD && "No Size expression debug node created");
    DI->registerVLASizeExpression(VlaSize.Type, MD);
  }
}

/// EmitAutoVarAlloca - Emit the alloca and debug information for a
/// local variable.  Does not emit initialization or destruction.
CodeGenFunction::AutoVarEmission
CodeGenFunction::EmitAutoVarAlloca(const VarDecl &D) {
  QualType Ty = D.getType();
  assert(
      Ty.getAddressSpace() == LangAS::Default ||
      (Ty.getAddressSpace() == LangAS::opencl_private && getLangOpts().OpenCL));

  AutoVarEmission emission(D);

  bool isEscapingByRef = D.isEscapingByref();
  emission.IsEscapingByRef = isEscapingByRef;

  CharUnits alignment = getContext().getDeclAlign(&D);

  // If the type is variably-modified, emit all the VLA sizes for it.
  if (Ty->isVariablyModifiedType())
    EmitVariablyModifiedType(Ty);

  auto *DI = getDebugInfo();
  bool EmitDebugInfo = DI && CGM.getCodeGenOpts().hasReducedDebugInfo();

  Address address = Address::invalid();
  Address AllocaAddr = Address::invalid();
  Address OpenMPLocalAddr = Address::invalid();
  if (CGM.getLangOpts().OpenMPIRBuilder)
    OpenMPLocalAddr = OMPBuilderCBHelpers::getAddressOfLocalVariable(*this, &D);
  else
    OpenMPLocalAddr =
        getLangOpts().OpenMP
            ? CGM.getOpenMPRuntime().getAddressOfLocalVariable(*this, &D)
            : Address::invalid();

  bool NRVO = getLangOpts().ElideConstructors && D.isNRVOVariable();

  if (getLangOpts().OpenMP && OpenMPLocalAddr.isValid()) {
    address = OpenMPLocalAddr;
    AllocaAddr = OpenMPLocalAddr;
  } else if (Ty->isConstantSizeType()) {
    // If this value is an array or struct with a statically determinable
    // constant initializer, there are optimizations we can do.
    //
    // TODO: We should constant-evaluate the initializer of any variable,
    // as long as it is initialized by a constant expression. Currently,
    // isConstantInitializer produces wrong answers for structs with
    // reference or bitfield members, and a few other cases, and checking
    // for POD-ness protects us from some of these.
    if (D.getInit() && (Ty->isArrayType() || Ty->isRecordType()) &&
        (D.isConstexpr() ||
         ((Ty.isPODType(getContext()) ||
           getContext().getBaseElementType(Ty)->isObjCObjectPointerType()) &&
          D.getInit()->isConstantInitializer(getContext(), false)))) {

      // If the variable's a const type, and it's neither an NRVO
      // candidate nor a __block variable and has no mutable members,
      // emit it as a global instead.
      // Exception is if a variable is located in non-constant address space
      // in OpenCL.
      bool NeedsDtor =
          D.needsDestruction(getContext()) == QualType::DK_cxx_destructor;
      if ((!getLangOpts().OpenCL ||
           Ty.getAddressSpace() == LangAS::opencl_constant) &&
          (CGM.getCodeGenOpts().MergeAllConstants && !NRVO &&
           !isEscapingByRef && CGM.isTypeConstant(Ty, true, !NeedsDtor))) {
        EmitStaticVarDecl(D, llvm::GlobalValue::InternalLinkage);

        // Signal this condition to later callbacks.
        emission.Addr = Address::invalid();
        assert(emission.wasEmittedAsGlobal());
        return emission;
      }

      // Otherwise, tell the initialization code that we're in this case.
      emission.IsConstantAggregate = true;
    }

    // A normal fixed sized variable becomes an alloca in the entry block,
    // unless:
    // - it's an NRVO variable.
    // - we are compiling OpenMP and it's an OpenMP local variable.
    if (NRVO) {
      // The named return value optimization: allocate this variable in the
      // return slot, so that we can elide the copy when returning this
      // variable (C++0x [class.copy]p34).
      address = ReturnValue;
      AllocaAddr = ReturnValue;

      if (const RecordType *RecordTy = Ty->getAs<RecordType>()) {
        const auto *RD = RecordTy->getDecl();
        const auto *CXXRD = dyn_cast<CXXRecordDecl>(RD);
        if ((CXXRD && !CXXRD->hasTrivialDestructor()) ||
            RD->isNonTrivialToPrimitiveDestroy()) {
          // Create a flag that is used to indicate when the NRVO was applied
          // to this variable. Set it to zero to indicate that NRVO was not
          // applied.
          llvm::Value *Zero = Builder.getFalse();
          Address NRVOFlag =
              CreateTempAlloca(Zero->getType(), CharUnits::One(), "nrvo",
                               /*ArraySize=*/nullptr, &AllocaAddr);
          EnsureInsertPoint();
          Builder.CreateStore(Zero, NRVOFlag);

          // Record the NRVO flag for this variable.
          NRVOFlags[&D] = NRVOFlag.getPointer();
          emission.NRVOFlag = NRVOFlag.getPointer();
        }
      }
    } else {
      CharUnits allocaAlignment;
      llvm::Type *allocaTy;
      if (isEscapingByRef) {
        auto &byrefInfo = getBlockByrefInfo(&D);
        allocaTy = byrefInfo.Type;
        allocaAlignment = byrefInfo.ByrefAlignment;
      } else {
        allocaTy = ConvertTypeForMem(Ty);
        allocaAlignment = alignment;
      }

      // Create the alloca.  Note that we set the name separately from
      // building the instruction so that it's there even in no-asserts
      // builds.
      address = CreateTempAlloca(allocaTy, allocaAlignment, D.getName(),
                                 /*ArraySize=*/nullptr, &AllocaAddr);

      // Don't emit lifetime markers for MSVC catch parameters. The lifetime of
      // the catch parameter starts in the catchpad instruction, and we can't
      // insert code in those basic blocks.
      bool IsMSCatchParam =
          D.isExceptionVariable() && getTarget().getCXXABI().isMicrosoft();

      // Emit a lifetime intrinsic if meaningful. There's no point in doing this
      // if we don't have a valid insertion point (?).
      if (HaveInsertPoint() && !IsMSCatchParam) {
        // If there's a jump into the lifetime of this variable, its lifetime
        // gets broken up into several regions in IR, which requires more work
        // to handle correctly. For now, just omit the intrinsics; this is a
        // rare case, and it's better to just be conservatively correct.
        // PR28267.
        //
        // We have to do this in all language modes if there's a jump past the
        // declaration. We also have to do it in C if there's a jump to an
        // earlier point in the current block because non-VLA lifetimes begin as
        // soon as the containing block is entered, not when its variables
        // actually come into scope; suppressing the lifetime annotations
        // completely in this case is unnecessarily pessimistic, but again, this
        // is rare.
        if (!Bypasses.IsBypassed(&D) &&
            !(!getLangOpts().CPlusPlus && hasLabelBeenSeenInCurrentScope())) {
          llvm::TypeSize Size = CGM.getDataLayout().getTypeAllocSize(allocaTy);
          emission.SizeForLifetimeMarkers =
              EmitLifetimeStart(Size, AllocaAddr.getPointer());
        }
      } else {
        assert(!emission.useLifetimeMarkers());
      }
    }
  } else {
    EnsureInsertPoint();

    // Delayed globalization for variable length declarations. This ensures that
    // the expression representing the length has been emitted and can be used
    // by the definition of the VLA. Since this is an escaped declaration, in
    // OpenMP we have to use a call to __kmpc_alloc_shared(). The matching
    // deallocation call to __kmpc_free_shared() is emitted later.
    bool VarAllocated = false;
<<<<<<< HEAD
    if (getLangOpts().OpenMPIsDevice) {
=======
    if (getLangOpts().OpenMPIsTargetDevice) {
>>>>>>> 5d376713
      auto &RT = CGM.getOpenMPRuntime();
      if (RT.isDelayedVariableLengthDecl(*this, &D)) {
        // Emit call to __kmpc_alloc_shared() instead of the alloca.
        std::pair<llvm::Value *, llvm::Value *> AddrSizePair =
            RT.getKmpcAllocShared(*this, &D);

        // Save the address of the allocation:
        LValue Base = MakeAddrLValue(AddrSizePair.first, D.getType(),
                                     CGM.getContext().getDeclAlign(&D),
                                     AlignmentSource::Decl);
        address = Base.getAddress(*this);

        // Push a cleanup block to emit the call to __kmpc_free_shared in the
        // appropriate location at the end of the scope of the
        // __kmpc_alloc_shared functions:
        pushKmpcAllocFree(NormalCleanup, AddrSizePair);

        // Mark variable as allocated:
        VarAllocated = true;
      }
    }

    if (!VarAllocated) {
      if (!DidCallStackSave) {
        // Save the stack.
        Address Stack =
            CreateTempAlloca(Int8PtrTy, getPointerAlign(), "saved_stack");

        llvm::Function *F = CGM.getIntrinsic(llvm::Intrinsic::stacksave);
        llvm::Value *V = Builder.CreateCall(F);
        Builder.CreateStore(V, Stack);

        DidCallStackSave = true;

        // Push a cleanup block and restore the stack there.
        // FIXME: in general circumstances, this should be an EH cleanup.
        pushStackRestore(NormalCleanup, Stack);
      }

      auto VlaSize = getVLASize(Ty);
      llvm::Type *llvmTy = ConvertTypeForMem(VlaSize.Type);

      // Allocate memory for the array.
      address = CreateTempAlloca(llvmTy, alignment, "vla", VlaSize.NumElts,
                                 &AllocaAddr);
    }

    // If we have debug info enabled, properly describe the VLA dimensions for
    // this type by registering the vla size expression for each of the
    // dimensions.
    EmitAndRegisterVariableArrayDimensions(DI, D, EmitDebugInfo);
  }

  setAddrOfLocalVar(&D, address);
#if INTEL_CUSTOMIZATION
#if INTEL_FEATURE_SW_DTRANS
  address = CGM.addDTransInfoToMemTemp(Ty, address);
#endif // INTEL_FEATURE_SW_DTRANS
#endif // INTEL_CUSTOMIZATION
  emission.Addr = address;
  emission.AllocaAddr = AllocaAddr;

  // Emit debug info for local var declaration.
  if (EmitDebugInfo && HaveInsertPoint()) {
    Address DebugAddr = address;
    bool UsePointerValue = NRVO && ReturnValuePointer.isValid();
    DI->setLocation(D.getLocation());

    // If NRVO, use a pointer to the return address.
    if (UsePointerValue) {
      DebugAddr = ReturnValuePointer;
      AllocaAddr = ReturnValuePointer;
    }
    (void)DI->EmitDeclareOfAutoVariable(&D, AllocaAddr.getPointer(), Builder,
                                        UsePointerValue);
  }

#if INTEL_CUSTOMIZATION
  // Emit HLS attribute annotation for a local variable.
  if (getLangOpts().HLS ||
      (getLangOpts().OpenCL &&
       CGM.getContext().getTargetInfo().getTriple().isINTELFPGAEnvironment())) {
    SmallString<256> AnnotStr;
    CGM.generateHLSAnnotation(&D, AnnotStr);
    if (!AnnotStr.empty()) {
      llvm::Value *V = address.getPointer();
      EmitAnnotationCall(
          CGM.getIntrinsic(llvm::Intrinsic::var_annotation,
                           {CGM.Int8PtrTy, CGM.ConstGlobalsPtrTy}),
          Builder.CreateBitCast(V, CGM.Int8PtrTy, V->getName()), AnnotStr,
          D.getLocation());
    }
  }

  EmitRestrictMetadata(&D, AllocaAddr);
  AssignAliasScope(emission);
#endif // INTEL_CUSTOMIZATION

  // Emit Intel FPGA attribute annotation for a local variable.
  if (getLangOpts().SYCLIsDevice) {
    SmallString<256> AnnotStr;
    CGM.generateIntelFPGAAnnotation(&D, AnnotStr);
    if (!AnnotStr.empty()) {
      llvm::Value *V = address.getPointer();
      llvm::Type *DestPtrTy = llvm::PointerType::getInt8PtrTy(
          CGM.getLLVMContext(), address.getAddressSpace());
      llvm::Value *Arg = Builder.CreateBitCast(V, DestPtrTy, V->getName());
      if (address.getAddressSpace() != 0)
        Arg = Builder.CreateAddrSpaceCast(Arg, CGM.Int8PtrTy, V->getName());
      EmitAnnotationCall(
          CGM.getIntrinsic(llvm::Intrinsic::var_annotation,
                           {CGM.Int8PtrTy, CGM.ConstGlobalsPtrTy}),
          Arg, AnnotStr, D.getLocation());
    }
  }

  if (D.hasAttr<AnnotateAttr>() && HaveInsertPoint())
    EmitVarAnnotations(&D, address.getPointer());

  // Make sure we call @llvm.lifetime.end.
  if (emission.useLifetimeMarkers())
    EHStack.pushCleanup<CallLifetimeEnd>(NormalEHLifetimeMarker,
                                         emission.getOriginalAllocatedAddress(),
                                         emission.getSizeForLifetimeMarkers());

  return emission;
}

static bool isCapturedBy(const VarDecl &, const Expr *);

/// Determines whether the given __block variable is potentially
/// captured by the given statement.
static bool isCapturedBy(const VarDecl &Var, const Stmt *S) {
  if (const Expr *E = dyn_cast<Expr>(S))
    return isCapturedBy(Var, E);
  for (const Stmt *SubStmt : S->children())
    if (isCapturedBy(Var, SubStmt))
      return true;
  return false;
}

/// Determines whether the given __block variable is potentially
/// captured by the given expression.
static bool isCapturedBy(const VarDecl &Var, const Expr *E) {
  // Skip the most common kinds of expressions that make
  // hierarchy-walking expensive.
  E = E->IgnoreParenCasts();

  if (const BlockExpr *BE = dyn_cast<BlockExpr>(E)) {
    const BlockDecl *Block = BE->getBlockDecl();
    for (const auto &I : Block->captures()) {
      if (I.getVariable() == &Var)
        return true;
    }

    // No need to walk into the subexpressions.
    return false;
  }

  if (const StmtExpr *SE = dyn_cast<StmtExpr>(E)) {
    const CompoundStmt *CS = SE->getSubStmt();
    for (const auto *BI : CS->body())
      if (const auto *BIE = dyn_cast<Expr>(BI)) {
        if (isCapturedBy(Var, BIE))
          return true;
      }
      else if (const auto *DS = dyn_cast<DeclStmt>(BI)) {
          // special case declarations
          for (const auto *I : DS->decls()) {
              if (const auto *VD = dyn_cast<VarDecl>((I))) {
                const Expr *Init = VD->getInit();
                if (Init && isCapturedBy(Var, Init))
                  return true;
              }
          }
      }
      else
        // FIXME. Make safe assumption assuming arbitrary statements cause capturing.
        // Later, provide code to poke into statements for capture analysis.
        return true;
    return false;
  }

  for (const Stmt *SubStmt : E->children())
    if (isCapturedBy(Var, SubStmt))
      return true;

  return false;
}

/// Determine whether the given initializer is trivial in the sense
/// that it requires no code to be generated.
bool CodeGenFunction::isTrivialInitializer(const Expr *Init) {
  if (!Init)
    return true;

  if (const CXXConstructExpr *Construct = dyn_cast<CXXConstructExpr>(Init))
    if (CXXConstructorDecl *Constructor = Construct->getConstructor())
      if (Constructor->isTrivial() &&
          Constructor->isDefaultConstructor() &&
          !Construct->requiresZeroInitialization())
        return true;

  return false;
}

void CodeGenFunction::emitZeroOrPatternForAutoVarInit(QualType type,
                                                      const VarDecl &D,
                                                      Address Loc) {
  auto trivialAutoVarInit = getContext().getLangOpts().getTrivialAutoVarInit();
  CharUnits Size = getContext().getTypeSizeInChars(type);
  bool isVolatile = type.isVolatileQualified();
  if (!Size.isZero()) {
    switch (trivialAutoVarInit) {
    case LangOptions::TrivialAutoVarInitKind::Uninitialized:
      llvm_unreachable("Uninitialized handled by caller");
    case LangOptions::TrivialAutoVarInitKind::Zero:
      if (CGM.stopAutoInit())
        return;
      emitStoresForZeroInit(CGM, D, Loc, isVolatile, Builder);
      break;
    case LangOptions::TrivialAutoVarInitKind::Pattern:
      if (CGM.stopAutoInit())
        return;
      emitStoresForPatternInit(CGM, D, Loc, isVolatile, Builder);
      break;
    }
    return;
  }

  // VLAs look zero-sized to getTypeInfo. We can't emit constant stores to
  // them, so emit a memcpy with the VLA size to initialize each element.
  // Technically zero-sized or negative-sized VLAs are undefined, and UBSan
  // will catch that code, but there exists code which generates zero-sized
  // VLAs. Be nice and initialize whatever they requested.
  const auto *VlaType = getContext().getAsVariableArrayType(type);
  if (!VlaType)
    return;
  auto VlaSize = getVLASize(VlaType);
  auto SizeVal = VlaSize.NumElts;
  CharUnits EltSize = getContext().getTypeSizeInChars(VlaSize.Type);
  switch (trivialAutoVarInit) {
  case LangOptions::TrivialAutoVarInitKind::Uninitialized:
    llvm_unreachable("Uninitialized handled by caller");

  case LangOptions::TrivialAutoVarInitKind::Zero: {
    if (CGM.stopAutoInit())
      return;
    if (!EltSize.isOne())
      SizeVal = Builder.CreateNUWMul(SizeVal, CGM.getSize(EltSize));
    auto *I = Builder.CreateMemSet(Loc, llvm::ConstantInt::get(Int8Ty, 0),
                                   SizeVal, isVolatile);
    I->addAnnotationMetadata("auto-init");
    break;
  }

  case LangOptions::TrivialAutoVarInitKind::Pattern: {
    if (CGM.stopAutoInit())
      return;
    llvm::Type *ElTy = Loc.getElementType();
    llvm::Constant *Constant = constWithPadding(
        CGM, IsPattern::Yes, initializationPatternFor(CGM, ElTy));
    CharUnits ConstantAlign = getContext().getTypeAlignInChars(VlaSize.Type);
    llvm::BasicBlock *SetupBB = createBasicBlock("vla-setup.loop");
    llvm::BasicBlock *LoopBB = createBasicBlock("vla-init.loop");
    llvm::BasicBlock *ContBB = createBasicBlock("vla-init.cont");
    llvm::Value *IsZeroSizedVLA = Builder.CreateICmpEQ(
        SizeVal, llvm::ConstantInt::get(SizeVal->getType(), 0),
        "vla.iszerosized");
    Builder.CreateCondBr(IsZeroSizedVLA, ContBB, SetupBB);
    EmitBlock(SetupBB);
    if (!EltSize.isOne())
      SizeVal = Builder.CreateNUWMul(SizeVal, CGM.getSize(EltSize));
    llvm::Value *BaseSizeInChars =
        llvm::ConstantInt::get(IntPtrTy, EltSize.getQuantity());
#ifdef INTEL_SYCL_OPAQUEPOINTER_READY
    Address Begin = Loc.withElementType(Int8Ty);
#else // INTEL_SYCL_OPAQUEPOINTER_READY
    Address Begin = Builder.CreateElementBitCast(Loc, Int8Ty, "vla.begin");
#endif // INTEL_SYCL_OPAQUEPOINTER_READY
    llvm::Value *End = Builder.CreateInBoundsGEP(
        Begin.getElementType(), Begin.getPointer(), SizeVal, "vla.end");
    llvm::BasicBlock *OriginBB = Builder.GetInsertBlock();
    EmitBlock(LoopBB);
    llvm::PHINode *Cur = Builder.CreatePHI(Begin.getType(), 2, "vla.cur");
    Cur->addIncoming(Begin.getPointer(), OriginBB);
    CharUnits CurAlign = Loc.getAlignment().alignmentOfArrayElement(EltSize);
    auto *I =
        Builder.CreateMemCpy(Address(Cur, Int8Ty, CurAlign),
                             createUnnamedGlobalForMemcpyFrom(
                                 CGM, D, Builder, Constant, ConstantAlign),
                             BaseSizeInChars, isVolatile);
    I->addAnnotationMetadata("auto-init");
    llvm::Value *Next =
        Builder.CreateInBoundsGEP(Int8Ty, Cur, BaseSizeInChars, "vla.next");
    llvm::Value *Done = Builder.CreateICmpEQ(Next, End, "vla-init.isdone");
    Builder.CreateCondBr(Done, ContBB, LoopBB);
    Cur->addIncoming(Next, LoopBB);
    EmitBlock(ContBB);
  } break;
  }
}

#if INTEL_CUSTOMIZATION
void CodeGenFunction::AssignAliasScope(
    const CodeGenFunction::AutoVarEmission &emission) {
  assert(emission.Variable && "emission was not valid!");

  // Don't emit noalias intrinsics unless we're optimizing.
  if (CGM.getCodeGenOpts().OptimizationLevel == 0)
    return;

  const VarDecl &Decl = *emission.Variable;
  QualType DeclTy = Decl.getType();

  // Emit a noalias intrinsic for restrict-qualified variables.
  if (!DeclTy.isRestrictQualified())
    return;

  llvm::MDBuilder MDB(CurFn->getContext());
  if (!NoAliasDomain)
    NoAliasDomain = MDB.createAnonymousAliasScopeDomain(CurFn->getName());

  llvm::SmallString<128> Name = CurFn->getName();
  Name += ": ";
  Name += Decl.getName();

  llvm::MDNode *Scope =
      MDB.createAnonymousAliasScope(NoAliasDomain, Name);
  getCurNoAliasScope().addNoAliasScope(Scope);

  SmallVector<llvm::Metadata *, 8> ScopeListEntries(1, Scope);
  llvm::MDNode *ScopeList =
      llvm::MDNode::get(CurFn->getContext(), ScopeListEntries);

  // Check whether this is a byref variable that's potentially
  // captured and moved by its own initializer.  If so, we'll need to
  // emit the initializer first, then copy into the variable.
  bool CapturedByInit =
      emission.IsEscapingByRef && isCapturedBy(Decl, Decl.getInit());

  Address Loc =
      CapturedByInit ? emission.Addr : emission.getObjectAddress(*this);

  NoAliasSlotMap[Loc.getPointer()] = ScopeList;
}

void CodeGenFunction::EmitRestrictMetadata(const VarDecl *D,
                                           Address AllocaAddr) {
  if (!AllocaAddr.isValid() || CGM.getCodeGenOpts().OptimizationLevel == 0 ||
      CGM.getLangOpts().CPlusPlus || CurLexicalScope ||
      !CGM.getLangOpts().isIntelCompat(LangOptions::RestrictMetadata))
    return;

  if (D->getType().isRestrictQualified()) {
    if (auto *I =
            dyn_cast_or_null<llvm::Instruction>(AllocaAddr.getPointer())) {
      llvm::LLVMContext &C = CGM.getLLVMContext();
      I->setMetadata("predicate-opt-restrict", llvm::MDNode::get(C, {}));
    }
  }
}
#endif // INTEL_CUSTOMIZATION

void CodeGenFunction::EmitAutoVarInit(const AutoVarEmission &emission) {
  assert(emission.Variable && "emission was not valid!");

  // If this was emitted as a global constant, we're done.
  if (emission.wasEmittedAsGlobal()) return;

  const VarDecl &D = *emission.Variable;
  auto DL = ApplyDebugLocation::CreateDefaultArtificial(*this, D.getLocation());
  QualType type = D.getType();

  // If this local has an initializer, emit it now.
  const Expr *Init = D.getInit();

  // If we are at an unreachable point, we don't need to emit the initializer
  // unless it contains a label.
  if (!HaveInsertPoint()) {
    if (!Init || !ContainsLabel(Init)) return;
    EnsureInsertPoint();
  }

  // Initialize the structure of a __block variable.
  if (emission.IsEscapingByRef)
    emitByrefStructureInit(emission);

  // Initialize the variable here if it doesn't have a initializer and it is a
  // C struct that is non-trivial to initialize or an array containing such a
  // struct.
  if (!Init &&
      type.isNonTrivialToPrimitiveDefaultInitialize() ==
          QualType::PDIK_Struct) {
    LValue Dst = MakeAddrLValue(emission.getAllocatedAddress(), type);
    if (emission.IsEscapingByRef)
      drillIntoBlockVariable(*this, Dst, &D);
    defaultInitNonTrivialCStructVar(Dst);
    return;
  }

  // Check whether this is a byref variable that's potentially
  // captured and moved by its own initializer.  If so, we'll need to
  // emit the initializer first, then copy into the variable.
  bool capturedByInit =
      Init && emission.IsEscapingByRef && isCapturedBy(D, Init);

  bool locIsByrefHeader = !capturedByInit;
  const Address Loc =
      locIsByrefHeader ? emission.getObjectAddress(*this) : emission.Addr;

  // Note: constexpr already initializes everything correctly.
  LangOptions::TrivialAutoVarInitKind trivialAutoVarInit =
      (D.isConstexpr()
           ? LangOptions::TrivialAutoVarInitKind::Uninitialized
           : (D.getAttr<UninitializedAttr>()
                  ? LangOptions::TrivialAutoVarInitKind::Uninitialized
                  : getContext().getLangOpts().getTrivialAutoVarInit()));

  auto initializeWhatIsTechnicallyUninitialized = [&](Address Loc) {
    if (trivialAutoVarInit ==
        LangOptions::TrivialAutoVarInitKind::Uninitialized)
      return;

    // Only initialize a __block's storage: we always initialize the header.
    if (emission.IsEscapingByRef && !locIsByrefHeader)
      Loc = emitBlockByrefAddress(Loc, &D, /*follow=*/false);

    return emitZeroOrPatternForAutoVarInit(type, D, Loc);
  };

  if (isTrivialInitializer(Init))
    return initializeWhatIsTechnicallyUninitialized(Loc);

  llvm::Constant *constant = nullptr;
  if (emission.IsConstantAggregate ||
      D.mightBeUsableInConstantExpressions(getContext())) {
    assert(!capturedByInit && "constant init contains a capturing block?");
    constant = ConstantEmitter(*this).tryEmitAbstractForInitializer(D);
    if (constant && !constant->isZeroValue() &&
        (trivialAutoVarInit !=
         LangOptions::TrivialAutoVarInitKind::Uninitialized)) {
      IsPattern isPattern =
          (trivialAutoVarInit == LangOptions::TrivialAutoVarInitKind::Pattern)
              ? IsPattern::Yes
              : IsPattern::No;
      // C guarantees that brace-init with fewer initializers than members in
      // the aggregate will initialize the rest of the aggregate as-if it were
      // static initialization. In turn static initialization guarantees that
      // padding is initialized to zero bits. We could instead pattern-init if D
      // has any ImplicitValueInitExpr, but that seems to be unintuitive
      // behavior.
      constant = constWithPadding(CGM, IsPattern::No,
                                  replaceUndef(CGM, isPattern, constant));
    }
  }

  if (!constant) {
    initializeWhatIsTechnicallyUninitialized(Loc);
    LValue lv = MakeAddrLValue(Loc, type);
    lv.setNonGC(true);
    return EmitExprAsInit(Init, &D, lv, capturedByInit);
  }

  if (!emission.IsConstantAggregate) {
    // For simple scalar/complex initialization, store the value directly.
    LValue lv = MakeAddrLValue(Loc, type);
    lv.setNonGC(true);
    return EmitStoreThroughLValue(RValue::get(constant), lv, true);
  }

#ifdef INTEL_SYCL_OPAQUEPOINTER_READY
  emitStoresForConstant(CGM, D, Loc.withElementType(CGM.Int8Ty),
#else // INTEL_SYCL_OPAQUEPOINTER_READY
  emitStoresForConstant(CGM, D, Builder.CreateElementBitCast(Loc, CGM.Int8Ty),
#endif // INTEL_SYCL_OPAQUEPOINTER_READY
                        type.isVolatileQualified(), Builder, constant,
                        /*IsAutoInit=*/false);
}

/// Emit an expression as an initializer for an object (variable, field, etc.)
/// at the given location.  The expression is not necessarily the normal
/// initializer for the object, and the address is not necessarily
/// its normal location.
///
/// \param init the initializing expression
/// \param D the object to act as if we're initializing
/// \param lvalue the lvalue to initialize
/// \param capturedByInit true if \p D is a __block variable
///   whose address is potentially changed by the initializer
void CodeGenFunction::EmitExprAsInit(const Expr *init, const ValueDecl *D,
                                     LValue lvalue, bool capturedByInit) {
  QualType type = D->getType();

  if (type->isReferenceType()) {
    RValue rvalue = EmitReferenceBindingToExpr(init);
    if (capturedByInit)
      drillIntoBlockVariable(*this, lvalue, cast<VarDecl>(D));
    EmitStoreThroughLValue(rvalue, lvalue, true);
    return;
  }
  switch (getEvaluationKind(type)) {
  case TEK_Scalar:
    EmitScalarInit(init, D, lvalue, capturedByInit);
    return;
  case TEK_Complex: {
    ComplexPairTy complex = EmitComplexExpr(init);
    if (capturedByInit)
      drillIntoBlockVariable(*this, lvalue, cast<VarDecl>(D));
    EmitStoreOfComplex(complex, lvalue, /*init*/ true);
    return;
  }
  case TEK_Aggregate:
    if (type->isAtomicType()) {
      EmitAtomicInit(const_cast<Expr*>(init), lvalue);
    } else {
      AggValueSlot::Overlap_t Overlap = AggValueSlot::MayOverlap;
      if (isa<VarDecl>(D))
        Overlap = AggValueSlot::DoesNotOverlap;
      else if (auto *FD = dyn_cast<FieldDecl>(D))
        Overlap = getOverlapForFieldInit(FD);
      // TODO: how can we delay here if D is captured by its initializer?
      EmitAggExpr(init, AggValueSlot::forLValue(
                            lvalue, *this, AggValueSlot::IsDestructed,
                            AggValueSlot::DoesNotNeedGCBarriers,
                            AggValueSlot::IsNotAliased, Overlap));
    }
    return;
  }
  llvm_unreachable("bad evaluation kind");
}

/// Enter a destroy cleanup for the given local variable.
void CodeGenFunction::emitAutoVarTypeCleanup(
                            const CodeGenFunction::AutoVarEmission &emission,
                            QualType::DestructionKind dtorKind) {
  assert(dtorKind != QualType::DK_none);

  // Note that for __block variables, we want to destroy the
  // original stack object, not the possibly forwarded object.
  Address addr = emission.getObjectAddress(*this);

  const VarDecl *var = emission.Variable;
  QualType type = var->getType();

  CleanupKind cleanupKind = NormalAndEHCleanup;
  CodeGenFunction::Destroyer *destroyer = nullptr;

  switch (dtorKind) {
  case QualType::DK_none:
    llvm_unreachable("no cleanup for trivially-destructible variable");

  case QualType::DK_cxx_destructor:
    // If there's an NRVO flag on the emission, we need a different
    // cleanup.
    if (emission.NRVOFlag) {
      assert(!type->isArrayType());
      CXXDestructorDecl *dtor = type->getAsCXXRecordDecl()->getDestructor();
      EHStack.pushCleanup<DestroyNRVOVariableCXX>(cleanupKind, addr, type, dtor,
                                                  emission.NRVOFlag);
      return;
    }
    break;

  case QualType::DK_objc_strong_lifetime:
    // Suppress cleanups for pseudo-strong variables.
    if (var->isARCPseudoStrong()) return;

    // Otherwise, consider whether to use an EH cleanup or not.
    cleanupKind = getARCCleanupKind();

    // Use the imprecise destroyer by default.
    if (!var->hasAttr<ObjCPreciseLifetimeAttr>())
      destroyer = CodeGenFunction::destroyARCStrongImprecise;
    break;

  case QualType::DK_objc_weak_lifetime:
    break;

  case QualType::DK_nontrivial_c_struct:
    destroyer = CodeGenFunction::destroyNonTrivialCStruct;
    if (emission.NRVOFlag) {
      assert(!type->isArrayType());
      EHStack.pushCleanup<DestroyNRVOVariableC>(cleanupKind, addr,
                                                emission.NRVOFlag, type);
      return;
    }
    break;
  }

  // If we haven't chosen a more specific destroyer, use the default.
  if (!destroyer) destroyer = getDestroyer(dtorKind);

  // Use an EH cleanup in array destructors iff the destructor itself
  // is being pushed as an EH cleanup.
  bool useEHCleanup = (cleanupKind & EHCleanup);
  EHStack.pushCleanup<DestroyObject>(cleanupKind, addr, type, destroyer,
                                     useEHCleanup);
}

void CodeGenFunction::EmitAutoVarCleanups(const AutoVarEmission &emission) {
  assert(emission.Variable && "emission was not valid!");

  // If this was emitted as a global constant, we're done.
  if (emission.wasEmittedAsGlobal()) return;

  // If we don't have an insertion point, we're done.  Sema prevents
  // us from jumping into any of these scopes anyway.
  if (!HaveInsertPoint()) return;

  const VarDecl &D = *emission.Variable;

  // Check the type for a cleanup.
  if (QualType::DestructionKind dtorKind = D.needsDestruction(getContext()))
    emitAutoVarTypeCleanup(emission, dtorKind);

  // In GC mode, honor objc_precise_lifetime.
  if (getLangOpts().getGC() != LangOptions::NonGC &&
      D.hasAttr<ObjCPreciseLifetimeAttr>()) {
    EHStack.pushCleanup<ExtendGCLifetime>(NormalCleanup, &D);
  }

  // Handle the cleanup attribute.
  if (const CleanupAttr *CA = D.getAttr<CleanupAttr>()) {
    const FunctionDecl *FD = CA->getFunctionDecl();

    llvm::Constant *F = CGM.GetAddrOfFunction(FD);
    assert(F && "Could not find function!");

    const CGFunctionInfo &Info = CGM.getTypes().arrangeFunctionDeclaration(FD);
    EHStack.pushCleanup<CallCleanupFunction>(NormalAndEHCleanup, F, &Info, &D);
  }

  // If this is a block variable, call _Block_object_destroy
  // (on the unforwarded address). Don't enter this cleanup if we're in pure-GC
  // mode.
  if (emission.IsEscapingByRef &&
      CGM.getLangOpts().getGC() != LangOptions::GCOnly) {
    BlockFieldFlags Flags = BLOCK_FIELD_IS_BYREF;
    if (emission.Variable->getType().isObjCGCWeak())
      Flags |= BLOCK_FIELD_IS_WEAK;
    enterByrefCleanup(NormalAndEHCleanup, emission.Addr, Flags,
                      /*LoadBlockVarAddr*/ false,
                      cxxDestructorCanThrow(emission.Variable->getType()));
  }
}

CodeGenFunction::Destroyer *
CodeGenFunction::getDestroyer(QualType::DestructionKind kind) {
  switch (kind) {
  case QualType::DK_none: llvm_unreachable("no destroyer for trivial dtor");
  case QualType::DK_cxx_destructor:
    return destroyCXXObject;
  case QualType::DK_objc_strong_lifetime:
    return destroyARCStrongPrecise;
  case QualType::DK_objc_weak_lifetime:
    return destroyARCWeak;
  case QualType::DK_nontrivial_c_struct:
    return destroyNonTrivialCStruct;
  }
  llvm_unreachable("Unknown DestructionKind");
}

/// pushEHDestroy - Push the standard destructor for the given type as
/// an EH-only cleanup.
void CodeGenFunction::pushEHDestroy(QualType::DestructionKind dtorKind,
                                    Address addr, QualType type) {
  assert(dtorKind && "cannot push destructor for trivial type");
  assert(needsEHCleanup(dtorKind));

  pushDestroy(EHCleanup, addr, type, getDestroyer(dtorKind), true);
}

/// pushDestroy - Push the standard destructor for the given type as
/// at least a normal cleanup.
void CodeGenFunction::pushDestroy(QualType::DestructionKind dtorKind,
                                  Address addr, QualType type) {
  assert(dtorKind && "cannot push destructor for trivial type");

  CleanupKind cleanupKind = getCleanupKind(dtorKind);
  pushDestroy(cleanupKind, addr, type, getDestroyer(dtorKind),
              cleanupKind & EHCleanup);
}

void CodeGenFunction::pushDestroy(CleanupKind cleanupKind, Address addr,
                                  QualType type, Destroyer *destroyer,
                                  bool useEHCleanupForArray) {
  pushFullExprCleanup<DestroyObject>(cleanupKind, addr, type,
                                     destroyer, useEHCleanupForArray);
}

void CodeGenFunction::pushStackRestore(CleanupKind Kind, Address SPMem) {
  EHStack.pushCleanup<CallStackRestore>(Kind, SPMem);
}

void CodeGenFunction::pushKmpcAllocFree(
    CleanupKind Kind, std::pair<llvm::Value *, llvm::Value *> AddrSizePair) {
  EHStack.pushCleanup<KmpcAllocFree>(Kind, AddrSizePair);
}

void CodeGenFunction::pushLifetimeExtendedDestroy(CleanupKind cleanupKind,
                                                  Address addr, QualType type,
                                                  Destroyer *destroyer,
                                                  bool useEHCleanupForArray) {
  // If we're not in a conditional branch, we don't need to bother generating a
  // conditional cleanup.
  if (!isInConditionalBranch()) {
    // Push an EH-only cleanup for the object now.
    // FIXME: When popping normal cleanups, we need to keep this EH cleanup
    // around in case a temporary's destructor throws an exception.
    if (cleanupKind & EHCleanup)
      EHStack.pushCleanup<DestroyObject>(
          static_cast<CleanupKind>(cleanupKind & ~NormalCleanup), addr, type,
          destroyer, useEHCleanupForArray);

    return pushCleanupAfterFullExprWithActiveFlag<DestroyObject>(
        cleanupKind, Address::invalid(), addr, type, destroyer, useEHCleanupForArray);
  }

  // Otherwise, we should only destroy the object if it's been initialized.
  // Re-use the active flag and saved address across both the EH and end of
  // scope cleanups.

  using SavedType = typename DominatingValue<Address>::saved_type;
  using ConditionalCleanupType =
      EHScopeStack::ConditionalCleanup<DestroyObject, Address, QualType,
                                       Destroyer *, bool>;

  Address ActiveFlag = createCleanupActiveFlag();
  SavedType SavedAddr = saveValueInCond(addr);

  if (cleanupKind & EHCleanup) {
    EHStack.pushCleanup<ConditionalCleanupType>(
        static_cast<CleanupKind>(cleanupKind & ~NormalCleanup), SavedAddr, type,
        destroyer, useEHCleanupForArray);
    initFullExprCleanupWithFlag(ActiveFlag);
  }

  pushCleanupAfterFullExprWithActiveFlag<ConditionalCleanupType>(
      cleanupKind, ActiveFlag, SavedAddr, type, destroyer,
      useEHCleanupForArray);
}

/// emitDestroy - Immediately perform the destruction of the given
/// object.
///
/// \param addr - the address of the object; a type*
/// \param type - the type of the object; if an array type, all
///   objects are destroyed in reverse order
/// \param destroyer - the function to call to destroy individual
///   elements
/// \param useEHCleanupForArray - whether an EH cleanup should be
///   used when destroying array elements, in case one of the
///   destructions throws an exception
void CodeGenFunction::emitDestroy(Address addr, QualType type,
                                  Destroyer *destroyer,
                                  bool useEHCleanupForArray) {
  const ArrayType *arrayType = getContext().getAsArrayType(type);
  if (!arrayType)
    return destroyer(*this, addr, type);

  llvm::Value *length = emitArrayLength(arrayType, type, addr);

  CharUnits elementAlign =
    addr.getAlignment()
        .alignmentOfArrayElement(getContext().getTypeSizeInChars(type));

  // Normally we have to check whether the array is zero-length.
  bool checkZeroLength = true;

  // But if the array length is constant, we can suppress that.
  if (llvm::ConstantInt *constLength = dyn_cast<llvm::ConstantInt>(length)) {
    // ...and if it's constant zero, we can just skip the entire thing.
    if (constLength->isZero()) return;
    checkZeroLength = false;
  }

  llvm::Value *begin = addr.getPointer();
  llvm::Value *end =
      Builder.CreateInBoundsGEP(addr.getElementType(), begin, length);
  emitArrayDestroy(begin, end, type, elementAlign, destroyer,
                   checkZeroLength, useEHCleanupForArray);
}

/// emitArrayDestroy - Destroys all the elements of the given array,
/// beginning from last to first.  The array cannot be zero-length.
///
/// \param begin - a type* denoting the first element of the array
/// \param end - a type* denoting one past the end of the array
/// \param elementType - the element type of the array
/// \param destroyer - the function to call to destroy elements
/// \param useEHCleanup - whether to push an EH cleanup to destroy
///   the remaining elements in case the destruction of a single
///   element throws
void CodeGenFunction::emitArrayDestroy(llvm::Value *begin,
                                       llvm::Value *end,
                                       QualType elementType,
                                       CharUnits elementAlign,
                                       Destroyer *destroyer,
                                       bool checkZeroLength,
                                       bool useEHCleanup) {
  assert(!elementType->isArrayType());

  // The basic structure here is a do-while loop, because we don't
  // need to check for the zero-element case.
  llvm::BasicBlock *bodyBB = createBasicBlock("arraydestroy.body");
  llvm::BasicBlock *doneBB = createBasicBlock("arraydestroy.done");

  if (checkZeroLength) {
    llvm::Value *isEmpty = Builder.CreateICmpEQ(begin, end,
                                                "arraydestroy.isempty");
    Builder.CreateCondBr(isEmpty, doneBB, bodyBB);
  }

  // Enter the loop body, making that address the current address.
  llvm::BasicBlock *entryBB = Builder.GetInsertBlock();
  EmitBlock(bodyBB);
  llvm::PHINode *elementPast =
    Builder.CreatePHI(begin->getType(), 2, "arraydestroy.elementPast");
  elementPast->addIncoming(end, entryBB);

  // Shift the address back by one element.
  llvm::Value *negativeOne = llvm::ConstantInt::get(SizeTy, -1, true);
  llvm::Type *llvmElementType = ConvertTypeForMem(elementType);
  llvm::Value *element = Builder.CreateInBoundsGEP(
      llvmElementType, elementPast, negativeOne, "arraydestroy.element");

  if (useEHCleanup)
    pushRegularPartialArrayCleanup(begin, element, elementType, elementAlign,
                                   destroyer);

  // Perform the actual destruction there.
  destroyer(*this, Address(element, llvmElementType, elementAlign),
            elementType);

  if (useEHCleanup)
    PopCleanupBlock();

  // Check whether we've reached the end.
  llvm::Value *done = Builder.CreateICmpEQ(element, begin, "arraydestroy.done");
  Builder.CreateCondBr(done, doneBB, bodyBB);
  elementPast->addIncoming(element, Builder.GetInsertBlock());

  // Done.
  EmitBlock(doneBB);
}

/// Perform partial array destruction as if in an EH cleanup.  Unlike
/// emitArrayDestroy, the element type here may still be an array type.
static void emitPartialArrayDestroy(CodeGenFunction &CGF,
                                    llvm::Value *begin, llvm::Value *end,
                                    QualType type, CharUnits elementAlign,
                                    CodeGenFunction::Destroyer *destroyer) {
  llvm::Type *elemTy = CGF.ConvertTypeForMem(type);

  // If the element type is itself an array, drill down.
  unsigned arrayDepth = 0;
  while (const ArrayType *arrayType = CGF.getContext().getAsArrayType(type)) {
    // VLAs don't require a GEP index to walk into.
    if (!isa<VariableArrayType>(arrayType))
      arrayDepth++;
    type = arrayType->getElementType();
  }

  if (arrayDepth) {
    llvm::Value *zero = llvm::ConstantInt::get(CGF.SizeTy, 0);

    SmallVector<llvm::Value*,4> gepIndices(arrayDepth+1, zero);
    begin = CGF.Builder.CreateInBoundsGEP(
        elemTy, begin, gepIndices, "pad.arraybegin");
    end = CGF.Builder.CreateInBoundsGEP(
        elemTy, end, gepIndices, "pad.arrayend");
  }

  // Destroy the array.  We don't ever need an EH cleanup because we
  // assume that we're in an EH cleanup ourselves, so a throwing
  // destructor causes an immediate terminate.
  CGF.emitArrayDestroy(begin, end, type, elementAlign, destroyer,
                       /*checkZeroLength*/ true, /*useEHCleanup*/ false);
}

namespace {
  /// RegularPartialArrayDestroy - a cleanup which performs a partial
  /// array destroy where the end pointer is regularly determined and
  /// does not need to be loaded from a local.
  class RegularPartialArrayDestroy final : public EHScopeStack::Cleanup {
    llvm::Value *ArrayBegin;
    llvm::Value *ArrayEnd;
    QualType ElementType;
    CodeGenFunction::Destroyer *Destroyer;
    CharUnits ElementAlign;
  public:
    RegularPartialArrayDestroy(llvm::Value *arrayBegin, llvm::Value *arrayEnd,
                               QualType elementType, CharUnits elementAlign,
                               CodeGenFunction::Destroyer *destroyer)
      : ArrayBegin(arrayBegin), ArrayEnd(arrayEnd),
        ElementType(elementType), Destroyer(destroyer),
        ElementAlign(elementAlign) {}

    void Emit(CodeGenFunction &CGF, Flags flags) override {
      emitPartialArrayDestroy(CGF, ArrayBegin, ArrayEnd,
                              ElementType, ElementAlign, Destroyer);
    }
  };

  /// IrregularPartialArrayDestroy - a cleanup which performs a
  /// partial array destroy where the end pointer is irregularly
  /// determined and must be loaded from a local.
  class IrregularPartialArrayDestroy final : public EHScopeStack::Cleanup {
    llvm::Value *ArrayBegin;
    Address ArrayEndPointer;
    QualType ElementType;
    CodeGenFunction::Destroyer *Destroyer;
    CharUnits ElementAlign;
  public:
    IrregularPartialArrayDestroy(llvm::Value *arrayBegin,
                                 Address arrayEndPointer,
                                 QualType elementType,
                                 CharUnits elementAlign,
                                 CodeGenFunction::Destroyer *destroyer)
      : ArrayBegin(arrayBegin), ArrayEndPointer(arrayEndPointer),
        ElementType(elementType), Destroyer(destroyer),
        ElementAlign(elementAlign) {}

    void Emit(CodeGenFunction &CGF, Flags flags) override {
      llvm::Value *arrayEnd = CGF.Builder.CreateLoad(ArrayEndPointer);
      emitPartialArrayDestroy(CGF, ArrayBegin, arrayEnd,
                              ElementType, ElementAlign, Destroyer);
    }
  };
} // end anonymous namespace

/// pushIrregularPartialArrayCleanup - Push an EH cleanup to destroy
/// already-constructed elements of the given array.  The cleanup
/// may be popped with DeactivateCleanupBlock or PopCleanupBlock.
///
/// \param elementType - the immediate element type of the array;
///   possibly still an array type
void CodeGenFunction::pushIrregularPartialArrayCleanup(llvm::Value *arrayBegin,
                                                       Address arrayEndPointer,
                                                       QualType elementType,
                                                       CharUnits elementAlign,
                                                       Destroyer *destroyer) {
  pushFullExprCleanup<IrregularPartialArrayDestroy>(EHCleanup,
                                                    arrayBegin, arrayEndPointer,
                                                    elementType, elementAlign,
                                                    destroyer);
}

/// pushRegularPartialArrayCleanup - Push an EH cleanup to destroy
/// already-constructed elements of the given array.  The cleanup
/// may be popped with DeactivateCleanupBlock or PopCleanupBlock.
///
/// \param elementType - the immediate element type of the array;
///   possibly still an array type
void CodeGenFunction::pushRegularPartialArrayCleanup(llvm::Value *arrayBegin,
                                                     llvm::Value *arrayEnd,
                                                     QualType elementType,
                                                     CharUnits elementAlign,
                                                     Destroyer *destroyer) {
  pushFullExprCleanup<RegularPartialArrayDestroy>(EHCleanup,
                                                  arrayBegin, arrayEnd,
                                                  elementType, elementAlign,
                                                  destroyer);
}

/// Lazily declare the @llvm.lifetime.start intrinsic.
llvm::Function *CodeGenModule::getLLVMLifetimeStartFn() {
  if (LifetimeStartFn)
    return LifetimeStartFn;
  LifetimeStartFn = llvm::Intrinsic::getDeclaration(&getModule(),
    llvm::Intrinsic::lifetime_start, AllocaInt8PtrTy);
  return LifetimeStartFn;
}

/// Lazily declare the @llvm.lifetime.end intrinsic.
llvm::Function *CodeGenModule::getLLVMLifetimeEndFn() {
  if (LifetimeEndFn)
    return LifetimeEndFn;
  LifetimeEndFn = llvm::Intrinsic::getDeclaration(&getModule(),
    llvm::Intrinsic::lifetime_end, AllocaInt8PtrTy);
  return LifetimeEndFn;
}

namespace {
  /// A cleanup to perform a release of an object at the end of a
  /// function.  This is used to balance out the incoming +1 of a
  /// ns_consumed argument when we can't reasonably do that just by
  /// not doing the initial retain for a __block argument.
  struct ConsumeARCParameter final : EHScopeStack::Cleanup {
    ConsumeARCParameter(llvm::Value *param,
                        ARCPreciseLifetime_t precise)
      : Param(param), Precise(precise) {}

    llvm::Value *Param;
    ARCPreciseLifetime_t Precise;

    void Emit(CodeGenFunction &CGF, Flags flags) override {
      CGF.EmitARCRelease(Param, Precise);
    }
  };
} // end anonymous namespace

/// Emit an alloca (or GlobalValue depending on target)
/// for the specified parameter and set up LocalDeclMap.
void CodeGenFunction::EmitParmDecl(const VarDecl &D, ParamValue Arg,
                                   unsigned ArgNo) {
  bool NoDebugInfo = false;
  // FIXME: Why isn't ImplicitParamDecl a ParmVarDecl?
  assert((isa<ParmVarDecl>(D) || isa<ImplicitParamDecl>(D)) &&
         "Invalid argument to EmitParmDecl");

  // Set the name of the parameter's initial value to make IR easier to
  // read. Don't modify the names of globals.
  if (!isa<llvm::GlobalValue>(Arg.getAnyValue()))
    Arg.getAnyValue()->setName(D.getName());

  QualType Ty = D.getType();

  // Use better IR generation for certain implicit parameters.
  if (auto IPD = dyn_cast<ImplicitParamDecl>(&D)) {
    // The only implicit argument a block has is its literal.
    // This may be passed as an inalloca'ed value on Windows x86.
    if (BlockInfo) {
      llvm::Value *V = Arg.isIndirect()
                           ? Builder.CreateLoad(Arg.getIndirectAddress())
                           : Arg.getDirectValue();
      setBlockContextParameter(IPD, ArgNo, V);
      return;
    }
    // Suppressing debug info for ThreadPrivateVar parameters, else it hides
    // debug info of TLS variables.
    NoDebugInfo =
        (IPD->getParameterKind() == ImplicitParamDecl::ThreadPrivateVar);
  }

  Address DeclPtr = Address::invalid();
  Address AllocaPtr = Address::invalid();
  bool DoStore = false;
  bool IsScalar = hasScalarEvaluationKind(Ty);
  bool UseIndirectDebugAddress = false;

  // If we already have a pointer to the argument, reuse the input pointer.
  if (Arg.isIndirect()) {
    DeclPtr = Arg.getIndirectAddress();
#ifdef INTEL_SYCL_OPAQUEPOINTER_READY
    DeclPtr = DeclPtr.withElementType(ConvertTypeForMem(Ty));
#else // INTEL_SYCL_OPAQUEPOINTER_READY
    // If we have a prettier pointer type at this point, bitcast to that.
    DeclPtr = Builder.CreateElementBitCast(DeclPtr, ConvertTypeForMem(Ty),
                                           D.getName());
#endif // INTEL_SYCL_OPAQUEPOINTER_READY
    // Indirect argument is in alloca address space, which may be different
    // from the default address space.
    auto AllocaAS = CGM.getASTAllocaAddressSpace();
    auto *V = DeclPtr.getPointer();
    AllocaPtr = DeclPtr;

    auto SrcLangAS = getLangOpts().OpenCL ? LangAS::opencl_private : AllocaAS;
    auto DestLangAS =
        getLangOpts().OpenCL ? LangAS::opencl_private : LangAS::Default;
    if (SrcLangAS != DestLangAS) {
      assert(getContext().getTargetAddressSpace(SrcLangAS) ==
             CGM.getDataLayout().getAllocaAddrSpace());
      auto DestAS = getContext().getTargetAddressSpace(DestLangAS);
#ifdef INTEL_SYCL_OPAQUEPOINTER_READY
      auto *T = llvm::PointerType::get(getLLVMContext(), DestAS);
#else // INTEL_SYCL_OPAQUEPOINTER_READY
      auto *T = DeclPtr.getElementType()->getPointerTo(DestAS);
#endif // INTEL_SYCL_OPAQUEPOINTER_READY
      DeclPtr =
          DeclPtr.withPointer(getTargetHooks().performAddrSpaceCast(
                                  *this, V, SrcLangAS, DestLangAS, T, true),
                              DeclPtr.isKnownNonNull());
#if INTEL_CUSTOMIZATION
      AllocaPtr = DeclPtr;
#endif // INTEL_CUSTOMIZATION
    }

    // For truly ABI indirect arguments -- those that are not `byval` -- store
    // the address of the argument on the stack to preserve debug information.
    ABIArgInfo ArgInfo = CurFnInfo->arguments()[ArgNo - 1].info;
    if (ArgInfo.isIndirect())
      UseIndirectDebugAddress = !ArgInfo.getIndirectByVal();
    if (UseIndirectDebugAddress) {
      auto PtrTy = getContext().getPointerType(Ty);
      AllocaPtr = CreateMemTemp(PtrTy, getContext().getTypeAlignInChars(PtrTy),
                                D.getName() + ".indirect_addr");
      EmitStoreOfScalar(DeclPtr.getPointer(), AllocaPtr, /* Volatile */ false,
                        PtrTy);
    }

    // Push a destructor cleanup for this parameter if the ABI requires it.
    // Don't push a cleanup in a thunk for a method that will also emit a
    // cleanup.
    if (Ty->isRecordType() && !CurFuncIsThunk &&
        Ty->castAs<RecordType>()->getDecl()->isParamDestroyedInCallee()) {
      if (QualType::DestructionKind DtorKind =
              D.needsDestruction(getContext())) {
        assert((DtorKind == QualType::DK_cxx_destructor ||
                DtorKind == QualType::DK_nontrivial_c_struct) &&
               "unexpected destructor type");
        pushDestroy(DtorKind, DeclPtr, Ty);
        CalleeDestructedParamCleanups[cast<ParmVarDecl>(&D)] =
            EHStack.stable_begin();
      }
    }
  } else {
    // Check if the parameter address is controlled by OpenMP runtime.
    Address OpenMPLocalAddr =
        getLangOpts().OpenMP
            ? CGM.getOpenMPRuntime().getAddressOfLocalVariable(*this, &D)
            : Address::invalid();
    if (getLangOpts().OpenMP && OpenMPLocalAddr.isValid()) {
      DeclPtr = OpenMPLocalAddr;
      AllocaPtr = DeclPtr;
    } else {
      // Otherwise, create a temporary to hold the value.
      DeclPtr = CreateMemTemp(Ty, getContext().getDeclAlign(&D),
                              D.getName() + ".addr", &AllocaPtr);
    }
    DoStore = true;
  }

  llvm::Value *ArgVal = (DoStore ? Arg.getDirectValue() : nullptr);

  LValue lv = MakeAddrLValue(DeclPtr, Ty);
  if (IsScalar) {
    Qualifiers qs = Ty.getQualifiers();
    if (Qualifiers::ObjCLifetime lt = qs.getObjCLifetime()) {
      // We honor __attribute__((ns_consumed)) for types with lifetime.
      // For __strong, it's handled by just skipping the initial retain;
      // otherwise we have to balance out the initial +1 with an extra
      // cleanup to do the release at the end of the function.
      bool isConsumed = D.hasAttr<NSConsumedAttr>();

      // If a parameter is pseudo-strong then we can omit the implicit retain.
      if (D.isARCPseudoStrong()) {
        assert(lt == Qualifiers::OCL_Strong &&
               "pseudo-strong variable isn't strong?");
        assert(qs.hasConst() && "pseudo-strong variable should be const!");
        lt = Qualifiers::OCL_ExplicitNone;
      }

      // Load objects passed indirectly.
      if (Arg.isIndirect() && !ArgVal)
        ArgVal = Builder.CreateLoad(DeclPtr);

      if (lt == Qualifiers::OCL_Strong) {
        if (!isConsumed) {
          if (CGM.getCodeGenOpts().OptimizationLevel == 0) {
            // use objc_storeStrong(&dest, value) for retaining the
            // object. But first, store a null into 'dest' because
            // objc_storeStrong attempts to release its old value.
            llvm::Value *Null = CGM.EmitNullConstant(D.getType());
            EmitStoreOfScalar(Null, lv, /* isInitialization */ true);
            EmitARCStoreStrongCall(lv.getAddress(*this), ArgVal, true);
            DoStore = false;
          }
          else
          // Don't use objc_retainBlock for block pointers, because we
          // don't want to Block_copy something just because we got it
          // as a parameter.
            ArgVal = EmitARCRetainNonBlock(ArgVal);
        }
      } else {
        // Push the cleanup for a consumed parameter.
        if (isConsumed) {
          ARCPreciseLifetime_t precise = (D.hasAttr<ObjCPreciseLifetimeAttr>()
                                ? ARCPreciseLifetime : ARCImpreciseLifetime);
          EHStack.pushCleanup<ConsumeARCParameter>(getARCCleanupKind(), ArgVal,
                                                   precise);
        }

        if (lt == Qualifiers::OCL_Weak) {
          EmitARCInitWeak(DeclPtr, ArgVal);
          DoStore = false; // The weak init is a store, no need to do two.
        }
      }

      // Enter the cleanup scope.
      EmitAutoVarWithLifetime(*this, D, DeclPtr, lt);
    }
  }

  // Store the initial value into the alloca.
  if (DoStore)
    EmitStoreOfScalar(ArgVal, lv, /* isInitialization */ true);

  setAddrOfLocalVar(&D, DeclPtr);

  // Emit debug info for param declarations in non-thunk functions.
  if (CGDebugInfo *DI = getDebugInfo()) {
    if (CGM.getCodeGenOpts().hasReducedDebugInfo() && !CurFuncIsThunk &&
        !NoDebugInfo) {
      llvm::DILocalVariable *DILocalVar = DI->EmitDeclareOfArgVariable(
          &D, AllocaPtr.getPointer(), ArgNo, Builder, UseIndirectDebugAddress);
      if (const auto *Var = dyn_cast_or_null<ParmVarDecl>(&D))
        DI->getParamDbgMappings().insert({Var, DILocalVar});
    }
  }

#if INTEL_CUSTOMIZATION
  EmitRestrictMetadata(&D, AllocaPtr);
  if (const FunctionDecl *FD = dyn_cast_if_present<FunctionDecl>(CurCodeDecl)) {
    if (CGM.getLangOpts().OpenMPLateOutline &&
        FD->hasAttr<OMPDeclareSimdDeclAttr>()) {
      const PointerType *PT = Ty->getAs<PointerType>();
      const ReferenceType *RT = Ty->getAs<ReferenceType>();
      if (PT || RT) {
        QualType PointeeTy = PT ? PT->getPointeeType() : RT->getPointeeType();
        Builder.CreateCall(
            CGM.getIntrinsic(llvm::Intrinsic::intel_directive_elementsize),
            {Builder.CreatePointerBitCastOrAddrSpaceCast(ArgVal, Int8PtrTy),
             llvm::ConstantInt::get(Int64Ty, CGM.getContext()
                                                 .getTypeSizeInChars(PointeeTy)
                                                 .getQuantity())});
      }
    }
  }
#endif // INTEL_CUSTOMIZATION

  if (D.hasAttr<AnnotateAttr>())
    EmitVarAnnotations(&D, DeclPtr.getPointer());

  // We can only check return value nullability if all arguments to the
  // function satisfy their nullability preconditions. This makes it necessary
  // to emit null checks for args in the function body itself.
  if (requiresReturnValueNullabilityCheck()) {
    auto Nullability = Ty->getNullability();
    if (Nullability && *Nullability == NullabilityKind::NonNull) {
      SanitizerScope SanScope(this);
      RetValNullabilityPrecondition =
          Builder.CreateAnd(RetValNullabilityPrecondition,
                            Builder.CreateIsNotNull(Arg.getAnyValue()));
    }
  }
}

void CodeGenModule::EmitOMPDeclareReduction(const OMPDeclareReductionDecl *D,
                                            CodeGenFunction *CGF) {
  if (!LangOpts.OpenMP || (!LangOpts.EmitAllDecls && !D->isUsed()))
    return;
  getOpenMPRuntime().emitUserDefinedReduction(CGF, D);
}

void CodeGenModule::EmitOMPDeclareMapper(const OMPDeclareMapperDecl *D,
                                         CodeGenFunction *CGF) {
  if (!LangOpts.OpenMP || LangOpts.OpenMPSimd ||
      (!LangOpts.EmitAllDecls && !D->isUsed()))
    return;
  getOpenMPRuntime().emitUserDefinedMapper(D, CGF);
}

void CodeGenModule::EmitOMPRequiresDecl(const OMPRequiresDecl *D) {
  getOpenMPRuntime().processRequiresDirective(D);
}

void CodeGenModule::EmitOMPAllocateDecl(const OMPAllocateDecl *D) {
  for (const Expr *E : D->varlists()) {
    const auto *DE = cast<DeclRefExpr>(E);
    const auto *VD = cast<VarDecl>(DE->getDecl());

    // Skip all but globals.
    if (!VD->hasGlobalStorage())
      continue;

    // Check if the global has been materialized yet or not. If not, we are done
    // as any later generation will utilize the OMPAllocateDeclAttr. However, if
    // we already emitted the global we might have done so before the
    // OMPAllocateDeclAttr was attached, leading to the wrong address space
    // (potentially). While not pretty, common practise is to remove the old IR
    // global and generate a new one, so we do that here too. Uses are replaced
    // properly.
    StringRef MangledName = getMangledName(VD);
    llvm::GlobalValue *Entry = GetGlobalValue(MangledName);
    if (!Entry)
      continue;

    // We can also keep the existing global if the address space is what we
    // expect it to be, if not, it is replaced.
    QualType ASTTy = VD->getType();
    clang::LangAS GVAS = GetGlobalVarAddressSpace(VD);
    auto TargetAS = getContext().getTargetAddressSpace(GVAS);
    if (Entry->getType()->getAddressSpace() == TargetAS)
      continue;

    // Make a new global with the correct type / address space.
    llvm::Type *Ty = getTypes().ConvertTypeForMem(ASTTy);
    llvm::PointerType *PTy = llvm::PointerType::get(Ty, TargetAS);

    // Replace all uses of the old global with a cast. Since we mutate the type
    // in place we neeed an intermediate that takes the spot of the old entry
    // until we can create the cast.
    llvm::GlobalVariable *DummyGV = new llvm::GlobalVariable(
        getModule(), Entry->getValueType(), false,
        llvm::GlobalValue::CommonLinkage, nullptr, "dummy", nullptr,
        llvm::GlobalVariable::NotThreadLocal, Entry->getAddressSpace());
    Entry->replaceAllUsesWith(DummyGV);

    Entry->mutateType(PTy);
    llvm::Constant *NewPtrForOldDecl =
        llvm::ConstantExpr::getPointerBitCastOrAddrSpaceCast(
            Entry, DummyGV->getType());

    // Now we have a casted version of the changed global, the dummy can be
    // replaced and deleted.
    DummyGV->replaceAllUsesWith(NewPtrForOldDecl);
    DummyGV->eraseFromParent();
  }
}

std::optional<CharUnits>
CodeGenModule::getOMPAllocateAlignment(const VarDecl *VD) {
  if (const auto *AA = VD->getAttr<OMPAllocateDeclAttr>()) {
    if (Expr *Alignment = AA->getAlignment()) {
      unsigned UserAlign =
          Alignment->EvaluateKnownConstInt(getContext()).getExtValue();
      CharUnits NaturalAlign =
          getNaturalTypeAlignment(VD->getType().getNonReferenceType());

      // OpenMP5.1 pg 185 lines 7-10
      //   Each item in the align modifier list must be aligned to the maximum
      //   of the specified alignment and the type's natural alignment.
      return CharUnits::fromQuantity(
          std::max<unsigned>(UserAlign, NaturalAlign.getQuantity()));
    }
  }
  return std::nullopt;
}<|MERGE_RESOLUTION|>--- conflicted
+++ resolved
@@ -1714,11 +1714,7 @@
     // OpenMP we have to use a call to __kmpc_alloc_shared(). The matching
     // deallocation call to __kmpc_free_shared() is emitted later.
     bool VarAllocated = false;
-<<<<<<< HEAD
-    if (getLangOpts().OpenMPIsDevice) {
-=======
     if (getLangOpts().OpenMPIsTargetDevice) {
->>>>>>> 5d376713
       auto &RT = CGM.getOpenMPRuntime();
       if (RT.isDelayedVariableLengthDecl(*this, &D)) {
         // Emit call to __kmpc_alloc_shared() instead of the alloca.
