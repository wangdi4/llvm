//===--- CGDecl.cpp - Emit LLVM Code for declarations ---------------------===//
//
//                     The LLVM Compiler Infrastructure
//
// This file is distributed under the University of Illinois Open Source
// License. See LICENSE.TXT for details.
//
//===----------------------------------------------------------------------===//
//
// This contains code to emit Decl nodes as LLVM code.
//
//===----------------------------------------------------------------------===//

#include "CGBlocks.h"
#if INTEL_SPECIFIC_CILKPLUS
#include "intel/CGCilkPlusRuntime.h"
#endif // INTEL_SPECIFIC_CILKPLUS
#include "CGCXXABI.h"
#include "CGCleanup.h"
#include "CGDebugInfo.h"
#include "CGOpenCLRuntime.h"
#include "CGOpenMPRuntime.h"
#include "CodeGenFunction.h"
#include "CodeGenModule.h"
#include "ConstantEmitter.h"
#include "TargetInfo.h"
#include "clang/AST/ASTContext.h"
#include "clang/AST/CharUnits.h"
#include "clang/AST/Decl.h"
#include "clang/AST/DeclObjC.h"
#include "clang/AST/DeclOpenMP.h"
#include "clang/Basic/SourceManager.h"
#include "clang/Basic/TargetInfo.h"
#include "clang/CodeGen/CGFunctionInfo.h"
#include "clang/Frontend/CodeGenOptions.h"
#include "llvm/IR/DataLayout.h"
#include "llvm/IR/GlobalVariable.h"
#include "llvm/IR/Intrinsics.h"
#include "llvm/IR/Type.h"
#if INTEL_CUSTOMIZATION
#include "intel/CGIntelStmtOpenMP.h"
#endif // INTEL_CUSTOMIZATION

using namespace clang;
using namespace CodeGen;

void CodeGenFunction::EmitDecl(const Decl &D) {
  switch (D.getKind()) {
#if INTEL_CUSTOMIZATION
  case Decl::Pragma:
#ifdef INTEL_SPECIFIC_IL0_BACKEND
    CodeGenFunction(CGM).EmitPragmaDecl(cast<PragmaDecl>(D));
    return;
#else
    llvm_unreachable(
      "Intel pragma can't be used without INTEL_SPECIFIC_IL0_BACKEND");
#endif  // INTEL_SPECIFIC_IL0_BACKEND
#endif  // INTEL_CUSTOMIZATION
  case Decl::BuiltinTemplate:
  case Decl::TranslationUnit:
  case Decl::ExternCContext:
  case Decl::Namespace:
  case Decl::UnresolvedUsingTypename:
  case Decl::ClassTemplateSpecialization:
  case Decl::ClassTemplatePartialSpecialization:
  case Decl::VarTemplateSpecialization:
  case Decl::VarTemplatePartialSpecialization:
  case Decl::TemplateTypeParm:
  case Decl::UnresolvedUsingValue:
  case Decl::NonTypeTemplateParm:
  case Decl::CXXDeductionGuide:
  case Decl::CXXMethod:
  case Decl::CXXConstructor:
  case Decl::CXXDestructor:
  case Decl::CXXConversion:
  case Decl::Field:
  case Decl::MSProperty:
  case Decl::IndirectField:
  case Decl::ObjCIvar:
  case Decl::ObjCAtDefsField:
  case Decl::ParmVar:
  case Decl::ImplicitParam:
  case Decl::ClassTemplate:
  case Decl::VarTemplate:
  case Decl::FunctionTemplate:
  case Decl::TypeAliasTemplate:
  case Decl::TemplateTemplateParm:
  case Decl::ObjCMethod:
  case Decl::ObjCCategory:
  case Decl::ObjCProtocol:
  case Decl::ObjCInterface:
  case Decl::ObjCCategoryImpl:
  case Decl::ObjCImplementation:
  case Decl::ObjCProperty:
  case Decl::ObjCCompatibleAlias:
  case Decl::PragmaComment:
  case Decl::PragmaDetectMismatch:
  case Decl::AccessSpec:
  case Decl::LinkageSpec:
  case Decl::Export:
  case Decl::ObjCPropertyImpl:
  case Decl::FileScopeAsm:
  case Decl::Friend:
  case Decl::FriendTemplate:
  case Decl::Block:
  case Decl::Captured:
  case Decl::ClassScopeFunctionSpecialization:
  case Decl::UsingShadow:
  case Decl::ConstructorUsingShadow:
  case Decl::ObjCTypeParam:
  case Decl::Binding:
    llvm_unreachable("Declaration should not be in declstmts!");
  case Decl::Function:  // void X();
  case Decl::Record:    // struct/union/class X;
  case Decl::Enum:      // enum X;
  case Decl::EnumConstant: // enum ? { X = ? }
  case Decl::CXXRecord: // struct/union/class X; [C++]
  case Decl::StaticAssert: // static_assert(X, ""); [C++0x]
  case Decl::Label:        // __label__ x;
  case Decl::Import:
  case Decl::OMPThreadPrivate:
  case Decl::OMPCapturedExpr:
  case Decl::Empty:
    // None of these decls require codegen support.
    return;

  case Decl::NamespaceAlias:
    if (CGDebugInfo *DI = getDebugInfo())
        DI->EmitNamespaceAlias(cast<NamespaceAliasDecl>(D));
    return;
  case Decl::Using:          // using X; [C++]
    if (CGDebugInfo *DI = getDebugInfo())
        DI->EmitUsingDecl(cast<UsingDecl>(D));
    return;
  case Decl::UsingPack:
    for (auto *Using : cast<UsingPackDecl>(D).expansions())
      EmitDecl(*Using);
    return;
  case Decl::UsingDirective: // using namespace X; [C++]
    if (CGDebugInfo *DI = getDebugInfo())
      DI->EmitUsingDirective(cast<UsingDirectiveDecl>(D));
    return;
  case Decl::Var:
  case Decl::Decomposition: {
    const VarDecl &VD = cast<VarDecl>(D);
    assert(VD.isLocalVarDecl() &&
           "Should not see file-scope variables inside a function!");
    EmitVarDecl(VD);
    if (auto *DD = dyn_cast<DecompositionDecl>(&VD))
      for (auto *B : DD->bindings())
        if (auto *HD = B->getHoldingVar())
          EmitVarDecl(*HD);
    return;
  }
#if INTEL_SPECIFIC_CILKPLUS
  case Decl::CilkSpawn:
    return EmitCilkSpawnDecl(cast<CilkSpawnDecl>(&D));
#endif                     // INTEL_SPECIFIC_CILKPLUS

  case Decl::OMPDeclareReduction:
    return CGM.EmitOMPDeclareReduction(cast<OMPDeclareReductionDecl>(&D), this);

  case Decl::Typedef:      // typedef int X;
  case Decl::TypeAlias: {  // using X = int; [C++0x]
    const TypedefNameDecl &TD = cast<TypedefNameDecl>(D);
    QualType Ty = TD.getUnderlyingType();

    if (Ty->isVariablyModifiedType())
      EmitVariablyModifiedType(Ty);
  }
  }
}

/// EmitVarDecl - This method handles emission of any variable declaration
/// inside a function, including static vars etc.
void CodeGenFunction::EmitVarDecl(const VarDecl &D) {
#if INTEL_CUSTOMIZATION
  if (CapturedStmtInfo)
    CapturedStmtInfo->recordVariableDefinition(&D);
#endif  // INTEL_CUSTOMIZATION
  if (D.hasExternalStorage())
    // Don't emit it now, allow it to be emitted lazily on its first use.
    return;

  // Some function-scope variable does not have static storage but still
  // needs to be emitted like a static variable, e.g. a function-scope
  // variable in constant address space in OpenCL.
  if (D.getStorageDuration() != SD_Automatic) {
<<<<<<< HEAD
#if INTEL_CUSTOMIZATION
    // Static sampler variables translated to function calls.
    if (D.getType()->isSamplerT())
      return;
#endif  // INTEL_CUSTOMIZATION
=======
    // Static sampler variables translated to function calls.
    if (D.getType()->isSamplerT())
      return;
>>>>>>> 2f8e66bb

    llvm::GlobalValue::LinkageTypes Linkage =
        CGM.getLLVMLinkageVarDefinition(&D, /*isConstant=*/false);

    // FIXME: We need to force the emission/use of a guard variable for
    // some variables even if we can constant-evaluate them because
    // we can't guarantee every translation unit will constant-evaluate them.

    return EmitStaticVarDecl(D, Linkage);
  }

  if (D.getType().getAddressSpace() == LangAS::opencl_local)
    return CGM.getOpenCLRuntime().EmitWorkGroupLocalVarDecl(*this, D);

  assert(D.hasLocalStorage());
  return EmitAutoVarDecl(D);
}

static std::string getStaticDeclName(CodeGenModule &CGM, const VarDecl &D) {
  if (CGM.getLangOpts().CPlusPlus)
    return CGM.getMangledName(&D).str();

  // If this isn't C++, we don't need a mangled name, just a pretty one.
  assert(!D.isExternallyVisible() && "name shouldn't matter");
  std::string ContextName;
  const DeclContext *DC = D.getDeclContext();
  if (auto *CD = dyn_cast<CapturedDecl>(DC))
    DC = cast<DeclContext>(CD->getNonClosureContext());
  if (const auto *FD = dyn_cast<FunctionDecl>(DC))
    ContextName = CGM.getMangledName(FD);
  else if (const auto *BD = dyn_cast<BlockDecl>(DC))
    ContextName = CGM.getBlockMangledName(GlobalDecl(), BD);
  else if (const auto *OMD = dyn_cast<ObjCMethodDecl>(DC))
    ContextName = OMD->getSelector().getAsString();
  else
    llvm_unreachable("Unknown context for static var decl");

  ContextName += "." + D.getNameAsString();
  return ContextName;
}

llvm::Constant *CodeGenModule::getOrCreateStaticVarDecl(
    const VarDecl &D, llvm::GlobalValue::LinkageTypes Linkage) {
  // In general, we don't always emit static var decls once before we reference
  // them. It is possible to reference them before emitting the function that
  // contains them, and it is possible to emit the containing function multiple
  // times.
  if (llvm::Constant *ExistingGV = StaticLocalDeclMap[&D])
    return ExistingGV;

  QualType Ty = D.getType();
  assert(Ty->isConstantSizeType() && "VLAs can't be static");

  // Use the label if the variable is renamed with the asm-label extension.
  std::string Name;
  if (D.hasAttr<AsmLabelAttr>())
    Name = getMangledName(&D);
  else
    Name = getStaticDeclName(*this, D);

  llvm::Type *LTy = getTypes().ConvertTypeForMem(Ty);
  LangAS AS = GetGlobalVarAddressSpace(&D);
  unsigned TargetAS = getContext().getTargetAddressSpace(AS);

  // Local address space cannot have an initializer.
  llvm::Constant *Init = nullptr;
  if (Ty.getAddressSpace() != LangAS::opencl_local)
    Init = EmitNullConstant(Ty);
  else
    Init = llvm::UndefValue::get(LTy);

  llvm::GlobalVariable *GV = new llvm::GlobalVariable(
      getModule(), LTy, Ty.isConstant(getContext()), Linkage, Init, Name,
      nullptr, llvm::GlobalVariable::NotThreadLocal, TargetAS);
  GV->setAlignment(getContext().getDeclAlign(&D).getQuantity());
  setGlobalVisibility(GV, &D);

  if (supportsCOMDAT() && GV->isWeakForLinker())
    GV->setComdat(TheModule.getOrInsertComdat(GV->getName()));

  if (D.getTLSKind())
    setTLSMode(GV, D);

  if (D.isExternallyVisible()) {
    if (D.hasAttr<DLLImportAttr>())
      GV->setDLLStorageClass(llvm::GlobalVariable::DLLImportStorageClass);
    else if (D.hasAttr<DLLExportAttr>())
      GV->setDLLStorageClass(llvm::GlobalVariable::DLLExportStorageClass);
  }

  // Make sure the result is of the correct type.
  LangAS ExpectedAS = Ty.getAddressSpace();
  llvm::Constant *Addr = GV;
  if (AS != ExpectedAS) {
    Addr = getTargetCodeGenInfo().performAddrSpaceCast(
        *this, GV, AS, ExpectedAS,
        LTy->getPointerTo(getContext().getTargetAddressSpace(ExpectedAS)));
  }

  setStaticLocalDeclAddress(&D, Addr);

  // Ensure that the static local gets initialized by making sure the parent
  // function gets emitted eventually.
  const Decl *DC = cast<Decl>(D.getDeclContext());

  // We can't name blocks or captured statements directly, so try to emit their
  // parents.
  if (isa<BlockDecl>(DC) || isa<CapturedDecl>(DC)) {
    DC = DC->getNonClosureContext();
    // FIXME: Ensure that global blocks get emitted.
    if (!DC)
      return Addr;
  }

  GlobalDecl GD;
  if (const auto *CD = dyn_cast<CXXConstructorDecl>(DC))
    GD = GlobalDecl(CD, Ctor_Base);
  else if (const auto *DD = dyn_cast<CXXDestructorDecl>(DC))
    GD = GlobalDecl(DD, Dtor_Base);
  else if (const auto *FD = dyn_cast<FunctionDecl>(DC))
    GD = GlobalDecl(FD);
  else {
    // Don't do anything for Obj-C method decls or global closures. We should
    // never defer them.
    assert(isa<ObjCMethodDecl>(DC) && "unexpected parent code decl");
  }
  if (GD.getDecl())
    (void)GetAddrOfGlobal(GD);

  return Addr;
}

/// hasNontrivialDestruction - Determine whether a type's destruction is
/// non-trivial. If so, and the variable uses static initialization, we must
/// register its destructor to run on exit.
static bool hasNontrivialDestruction(QualType T) {
  CXXRecordDecl *RD = T->getBaseElementTypeUnsafe()->getAsCXXRecordDecl();
  return RD && !RD->hasTrivialDestructor();
}

/// AddInitializerToStaticVarDecl - Add the initializer for 'D' to the
/// global variable that has already been created for it.  If the initializer
/// has a different type than GV does, this may free GV and return a different
/// one.  Otherwise it just returns GV.
llvm::GlobalVariable *
CodeGenFunction::AddInitializerToStaticVarDecl(const VarDecl &D,
                                               llvm::GlobalVariable *GV) {
  ConstantEmitter emitter(*this);
  llvm::Constant *Init = emitter.tryEmitForInitializer(D);

  // If constant emission failed, then this should be a C++ static
  // initializer.
  if (!Init) {
    if (!getLangOpts().CPlusPlus)
      CGM.ErrorUnsupported(D.getInit(), "constant l-value expression");
    else if (HaveInsertPoint()) {
      // Since we have a static initializer, this global variable can't
      // be constant.
      GV->setConstant(false);

      EmitCXXGuardedInit(D, GV, /*PerformInit*/true);
    }
    return GV;
  }

  // The initializer may differ in type from the global. Rewrite
  // the global to match the initializer.  (We have to do this
  // because some types, like unions, can't be completely represented
  // in the LLVM type system.)
  if (GV->getType()->getElementType() != Init->getType()) {
    llvm::GlobalVariable *OldGV = GV;

    GV = new llvm::GlobalVariable(CGM.getModule(), Init->getType(),
                                  OldGV->isConstant(),
                                  OldGV->getLinkage(), Init, "",
                                  /*InsertBefore*/ OldGV,
                                  OldGV->getThreadLocalMode(),
                           CGM.getContext().getTargetAddressSpace(D.getType()));
    GV->setVisibility(OldGV->getVisibility());
    GV->setComdat(OldGV->getComdat());

    // Steal the name of the old global
    GV->takeName(OldGV);

    // Replace all uses of the old global with the new global
    llvm::Constant *NewPtrForOldDecl =
    llvm::ConstantExpr::getBitCast(GV, OldGV->getType());
    OldGV->replaceAllUsesWith(NewPtrForOldDecl);

    // Erase the old global, since it is no longer used.
    OldGV->eraseFromParent();
  }

  GV->setConstant(CGM.isTypeConstant(D.getType(), true));
  GV->setInitializer(Init);

  emitter.finalize(GV);

  if (hasNontrivialDestruction(D.getType()) && HaveInsertPoint()) {
    // We have a constant initializer, but a nontrivial destructor. We still
    // need to perform a guarded "initialization" in order to register the
    // destructor.
    EmitCXXGuardedInit(D, GV, /*PerformInit*/false);
  }

  return GV;
}

void CodeGenFunction::EmitStaticVarDecl(const VarDecl &D,
                                      llvm::GlobalValue::LinkageTypes Linkage) {
  // Check to see if we already have a global variable for this
  // declaration.  This can happen when double-emitting function
  // bodies, e.g. with complete and base constructors.
  llvm::Constant *addr = CGM.getOrCreateStaticVarDecl(D, Linkage);
  CharUnits alignment = getContext().getDeclAlign(&D);

  // Store into LocalDeclMap before generating initializer to handle
  // circular references.
  setAddrOfLocalVar(&D, Address(addr, alignment));

  // We can't have a VLA here, but we can have a pointer to a VLA,
  // even though that doesn't really make any sense.
  // Make sure to evaluate VLA bounds now so that we have them for later.
  if (D.getType()->isVariablyModifiedType())
    EmitVariablyModifiedType(D.getType());

  // Save the type in case adding the initializer forces a type change.
  llvm::Type *expectedType = addr->getType();

  llvm::GlobalVariable *var =
    cast<llvm::GlobalVariable>(addr->stripPointerCasts());

  // CUDA's local and local static __shared__ variables should not
  // have any non-empty initializers. This is ensured by Sema.
  // Whatever initializer such variable may have when it gets here is
  // a no-op and should not be emitted.
  bool isCudaSharedVar = getLangOpts().CUDA && getLangOpts().CUDAIsDevice &&
                         D.hasAttr<CUDASharedAttr>();
  // If this value has an initializer, emit it.
  if (D.getInit() && !isCudaSharedVar)
    var = AddInitializerToStaticVarDecl(D, var);

  var->setAlignment(alignment.getQuantity());

  if (D.hasAttr<AnnotateAttr>())
    CGM.AddGlobalAnnotations(&D, var);

#if INTEL_CUSTOMIZATION
  if (getLangOpts().OpenMPThreadPrivateLegacy &&
      D.hasAttr<OMPThreadPrivateDeclAttr>())
    var->setThreadPrivate(true);
#endif // INTEL_CUSTOMIZATION

  if (auto *SA = D.getAttr<PragmaClangBSSSectionAttr>())
    var->addAttribute("bss-section", SA->getName());
  if (auto *SA = D.getAttr<PragmaClangDataSectionAttr>())
    var->addAttribute("data-section", SA->getName());
  if (auto *SA = D.getAttr<PragmaClangRodataSectionAttr>())
    var->addAttribute("rodata-section", SA->getName());

  if (const SectionAttr *SA = D.getAttr<SectionAttr>())
    var->setSection(SA->getName());

  if (D.hasAttr<UsedAttr>())
    CGM.addUsedGlobal(var);

  // We may have to cast the constant because of the initializer
  // mismatch above.
  //
  // FIXME: It is really dangerous to store this in the map; if anyone
  // RAUW's the GV uses of this constant will be invalid.
  llvm::Constant *castedAddr =
    llvm::ConstantExpr::getPointerBitCastOrAddrSpaceCast(var, expectedType);
  if (var != castedAddr)
    LocalDeclMap.find(&D)->second = Address(castedAddr, alignment);
  CGM.setStaticLocalDeclAddress(&D, castedAddr);

  CGM.getSanitizerMetadata()->reportGlobalToASan(var, D);

  // Emit global variable debug descriptor for static vars.
  CGDebugInfo *DI = getDebugInfo();
  if (DI &&
      CGM.getCodeGenOpts().getDebugInfo() >= codegenoptions::LimitedDebugInfo) {
    DI->setLocation(D.getLocation());
    DI->EmitGlobalVariable(var, &D);
  }
}

namespace {
  struct DestroyObject final : EHScopeStack::Cleanup {
    DestroyObject(Address addr, QualType type,
                  CodeGenFunction::Destroyer *destroyer,
                  bool useEHCleanupForArray)
      : addr(addr), type(type), destroyer(destroyer),
        useEHCleanupForArray(useEHCleanupForArray) {}

    Address addr;
    QualType type;
    CodeGenFunction::Destroyer *destroyer;
    bool useEHCleanupForArray;

    void Emit(CodeGenFunction &CGF, Flags flags) override {
      // Don't use an EH cleanup recursively from an EH cleanup.
      bool useEHCleanupForArray =
        flags.isForNormalCleanup() && this->useEHCleanupForArray;

      CGF.emitDestroy(addr, type, destroyer, useEHCleanupForArray);
    }
  };

  struct DestroyNRVOVariable final : EHScopeStack::Cleanup {
    DestroyNRVOVariable(Address addr,
                        const CXXDestructorDecl *Dtor,
                        llvm::Value *NRVOFlag)
      : Dtor(Dtor), NRVOFlag(NRVOFlag), Loc(addr) {}

    const CXXDestructorDecl *Dtor;
    llvm::Value *NRVOFlag;
    Address Loc;

    void Emit(CodeGenFunction &CGF, Flags flags) override {
      // Along the exceptions path we always execute the dtor.
      bool NRVO = flags.isForNormalCleanup() && NRVOFlag;

      llvm::BasicBlock *SkipDtorBB = nullptr;
      if (NRVO) {
        // If we exited via NRVO, we skip the destructor call.
        llvm::BasicBlock *RunDtorBB = CGF.createBasicBlock("nrvo.unused");
        SkipDtorBB = CGF.createBasicBlock("nrvo.skipdtor");
        llvm::Value *DidNRVO =
          CGF.Builder.CreateFlagLoad(NRVOFlag, "nrvo.val");
        CGF.Builder.CreateCondBr(DidNRVO, SkipDtorBB, RunDtorBB);
        CGF.EmitBlock(RunDtorBB);
      }

      CGF.EmitCXXDestructorCall(Dtor, Dtor_Complete,
                                /*ForVirtualBase=*/false,
                                /*Delegating=*/false,
                                Loc);

      if (NRVO) CGF.EmitBlock(SkipDtorBB);
    }
  };

  struct CallStackRestore final : EHScopeStack::Cleanup {
    Address Stack;
    CallStackRestore(Address Stack) : Stack(Stack) {}
    void Emit(CodeGenFunction &CGF, Flags flags) override {
      llvm::Value *V = CGF.Builder.CreateLoad(Stack);
      llvm::Value *F = CGF.CGM.getIntrinsic(llvm::Intrinsic::stackrestore);
      CGF.Builder.CreateCall(F, V);
    }
  };

  struct ExtendGCLifetime final : EHScopeStack::Cleanup {
    const VarDecl &Var;
    ExtendGCLifetime(const VarDecl *var) : Var(*var) {}

    void Emit(CodeGenFunction &CGF, Flags flags) override {
      // Compute the address of the local variable, in case it's a
      // byref or something.
      DeclRefExpr DRE(const_cast<VarDecl*>(&Var), false,
                      Var.getType(), VK_LValue, SourceLocation());
      llvm::Value *value = CGF.EmitLoadOfScalar(CGF.EmitDeclRefLValue(&DRE),
                                                SourceLocation());
      CGF.EmitExtendGCLifetime(value);
    }
  };

  struct CallCleanupFunction final : EHScopeStack::Cleanup {
    llvm::Constant *CleanupFn;
    const CGFunctionInfo &FnInfo;
    const VarDecl &Var;

    CallCleanupFunction(llvm::Constant *CleanupFn, const CGFunctionInfo *Info,
                        const VarDecl *Var)
      : CleanupFn(CleanupFn), FnInfo(*Info), Var(*Var) {}

    void Emit(CodeGenFunction &CGF, Flags flags) override {
      DeclRefExpr DRE(const_cast<VarDecl*>(&Var), false,
                      Var.getType(), VK_LValue, SourceLocation());
      // Compute the address of the local variable, in case it's a byref
      // or something.
      llvm::Value *Addr = CGF.EmitDeclRefLValue(&DRE).getPointer();

      // In some cases, the type of the function argument will be different from
      // the type of the pointer. An example of this is
      // void f(void* arg);
      // __attribute__((cleanup(f))) void *g;
      //
      // To fix this we insert a bitcast here.
      QualType ArgTy = FnInfo.arg_begin()->type;
      llvm::Value *Arg =
#if INTEL_CUSTOMIZATION
          // CQ#371284 - allow 'ptrtoint' parameter cast for cleanup function.
          (CGF.getLangOpts().IntelCompat)
              ? CGF.Builder.CreateBitOrPointerCast(Addr, CGF.ConvertType(ArgTy))
              :
#endif // INTEL_CUSTOMIZATION
        CGF.Builder.CreateBitCast(Addr, CGF.ConvertType(ArgTy));

      CallArgList Args;
      Args.add(RValue::get(Arg),
               CGF.getContext().getPointerType(Var.getType()));
      auto Callee = CGCallee::forDirect(CleanupFn);
      CGF.EmitCall(FnInfo, Callee, ReturnValueSlot(), Args);
    }
  };
} // end anonymous namespace

/// EmitAutoVarWithLifetime - Does the setup required for an automatic
/// variable with lifetime.
static void EmitAutoVarWithLifetime(CodeGenFunction &CGF, const VarDecl &var,
                                    Address addr,
                                    Qualifiers::ObjCLifetime lifetime) {
  switch (lifetime) {
  case Qualifiers::OCL_None:
    llvm_unreachable("present but none");

  case Qualifiers::OCL_ExplicitNone:
    // nothing to do
    break;

  case Qualifiers::OCL_Strong: {
    CodeGenFunction::Destroyer *destroyer =
      (var.hasAttr<ObjCPreciseLifetimeAttr>()
       ? CodeGenFunction::destroyARCStrongPrecise
       : CodeGenFunction::destroyARCStrongImprecise);

    CleanupKind cleanupKind = CGF.getARCCleanupKind();
    CGF.pushDestroy(cleanupKind, addr, var.getType(), destroyer,
                    cleanupKind & EHCleanup);
    break;
  }
  case Qualifiers::OCL_Autoreleasing:
    // nothing to do
    break;

  case Qualifiers::OCL_Weak:
    // __weak objects always get EH cleanups; otherwise, exceptions
    // could cause really nasty crashes instead of mere leaks.
    CGF.pushDestroy(NormalAndEHCleanup, addr, var.getType(),
                    CodeGenFunction::destroyARCWeak,
                    /*useEHCleanup*/ true);
    break;
  }
}

static bool isAccessedBy(const VarDecl &var, const Stmt *s) {
  if (const Expr *e = dyn_cast<Expr>(s)) {
    // Skip the most common kinds of expressions that make
    // hierarchy-walking expensive.
    s = e = e->IgnoreParenCasts();

    if (const DeclRefExpr *ref = dyn_cast<DeclRefExpr>(e))
      return (ref->getDecl() == &var);
    if (const BlockExpr *be = dyn_cast<BlockExpr>(e)) {
      const BlockDecl *block = be->getBlockDecl();
      for (const auto &I : block->captures()) {
        if (I.getVariable() == &var)
          return true;
      }
    }
  }

  for (const Stmt *SubStmt : s->children())
    // SubStmt might be null; as in missing decl or conditional of an if-stmt.
    if (SubStmt && isAccessedBy(var, SubStmt))
      return true;

  return false;
}

static bool isAccessedBy(const ValueDecl *decl, const Expr *e) {
  if (!decl) return false;
  if (!isa<VarDecl>(decl)) return false;
  const VarDecl *var = cast<VarDecl>(decl);
  return isAccessedBy(*var, e);
}

static bool tryEmitARCCopyWeakInit(CodeGenFunction &CGF,
                                   const LValue &destLV, const Expr *init) {
  bool needsCast = false;

  while (auto castExpr = dyn_cast<CastExpr>(init->IgnoreParens())) {
    switch (castExpr->getCastKind()) {
    // Look through casts that don't require representation changes.
    case CK_NoOp:
    case CK_BitCast:
    case CK_BlockPointerToObjCPointerCast:
      needsCast = true;
      break;

    // If we find an l-value to r-value cast from a __weak variable,
    // emit this operation as a copy or move.
    case CK_LValueToRValue: {
      const Expr *srcExpr = castExpr->getSubExpr();
      if (srcExpr->getType().getObjCLifetime() != Qualifiers::OCL_Weak)
        return false;

      // Emit the source l-value.
      LValue srcLV = CGF.EmitLValue(srcExpr);

      // Handle a formal type change to avoid asserting.
      auto srcAddr = srcLV.getAddress();
      if (needsCast) {
        srcAddr = CGF.Builder.CreateElementBitCast(srcAddr,
                                         destLV.getAddress().getElementType());
      }

      // If it was an l-value, use objc_copyWeak.
      if (srcExpr->getValueKind() == VK_LValue) {
        CGF.EmitARCCopyWeak(destLV.getAddress(), srcAddr);
      } else {
        assert(srcExpr->getValueKind() == VK_XValue);
        CGF.EmitARCMoveWeak(destLV.getAddress(), srcAddr);
      }
      return true;
    }

    // Stop at anything else.
    default:
      return false;
    }

    init = castExpr->getSubExpr();
  }
  return false;
}

static void drillIntoBlockVariable(CodeGenFunction &CGF,
                                   LValue &lvalue,
                                   const VarDecl *var) {
  lvalue.setAddress(CGF.emitBlockByrefAddress(lvalue.getAddress(), var));
}

void CodeGenFunction::EmitNullabilityCheck(LValue LHS, llvm::Value *RHS,
                                           SourceLocation Loc) {
  if (!SanOpts.has(SanitizerKind::NullabilityAssign))
    return;

  auto Nullability = LHS.getType()->getNullability(getContext());
  if (!Nullability || *Nullability != NullabilityKind::NonNull)
    return;

  // Check if the right hand side of the assignment is nonnull, if the left
  // hand side must be nonnull.
  SanitizerScope SanScope(this);
  llvm::Value *IsNotNull = Builder.CreateIsNotNull(RHS);
  llvm::Constant *StaticData[] = {
      EmitCheckSourceLocation(Loc), EmitCheckTypeDescriptor(LHS.getType()),
      llvm::ConstantInt::get(Int8Ty, 0), // The LogAlignment info is unused.
      llvm::ConstantInt::get(Int8Ty, TCK_NonnullAssign)};
  EmitCheck({{IsNotNull, SanitizerKind::NullabilityAssign}},
            SanitizerHandler::TypeMismatch, StaticData, RHS);
}

void CodeGenFunction::EmitScalarInit(const Expr *init, const ValueDecl *D,
                                     LValue lvalue, bool capturedByInit) {
  Qualifiers::ObjCLifetime lifetime = lvalue.getObjCLifetime();
  if (!lifetime) {
    llvm::Value *value = EmitScalarExpr(init);
    if (capturedByInit)
      drillIntoBlockVariable(*this, lvalue, cast<VarDecl>(D));
#if INTEL_CUSTOMIZATION
    if (CGM.getCodeGenOpts().OptimizationLevel >= 2) {
      llvm::Value *V = lvalue.getPointer();
      if (V && V->hasName()) {
        auto Intrin = getContainerIntrinsic(
            CodeGenModule::SCOK_ContainerPtrIterator, V->getName());
        if (Intrin != llvm::Intrinsic::not_intrinsic) {
          auto IFunc = CGM.getIntrinsic(Intrin, value->getType());
          value = Builder.CreateCall(IFunc, {value});
        }
      }
    }
#endif // INTEL_CUSTOMIZATION
    EmitNullabilityCheck(lvalue, value, init->getExprLoc());
    EmitStoreThroughLValue(RValue::get(value), lvalue, true);
    return;
  }

  if (const CXXDefaultInitExpr *DIE = dyn_cast<CXXDefaultInitExpr>(init))
    init = DIE->getExpr();

  // If we're emitting a value with lifetime, we have to do the
  // initialization *before* we leave the cleanup scopes.
  if (const ExprWithCleanups *ewc = dyn_cast<ExprWithCleanups>(init)) {
    enterFullExpression(ewc);
    init = ewc->getSubExpr();
  }
  CodeGenFunction::RunCleanupsScope Scope(*this);

  // We have to maintain the illusion that the variable is
  // zero-initialized.  If the variable might be accessed in its
  // initializer, zero-initialize before running the initializer, then
  // actually perform the initialization with an assign.
  bool accessedByInit = false;
  if (lifetime != Qualifiers::OCL_ExplicitNone)
    accessedByInit = (capturedByInit || isAccessedBy(D, init));
  if (accessedByInit) {
    LValue tempLV = lvalue;
    // Drill down to the __block object if necessary.
    if (capturedByInit) {
      // We can use a simple GEP for this because it can't have been
      // moved yet.
      tempLV.setAddress(emitBlockByrefAddress(tempLV.getAddress(),
                                              cast<VarDecl>(D),
                                              /*follow*/ false));
    }

    auto ty = cast<llvm::PointerType>(tempLV.getAddress().getElementType());
    llvm::Value *zero = CGM.getNullPointer(ty, tempLV.getType());

    // If __weak, we want to use a barrier under certain conditions.
    if (lifetime == Qualifiers::OCL_Weak)
      EmitARCInitWeak(tempLV.getAddress(), zero);

    // Otherwise just do a simple store.
    else
      EmitStoreOfScalar(zero, tempLV, /* isInitialization */ true);
  }

  // Emit the initializer.
  llvm::Value *value = nullptr;

  switch (lifetime) {
  case Qualifiers::OCL_None:
    llvm_unreachable("present but none");

  case Qualifiers::OCL_ExplicitNone:
    value = EmitARCUnsafeUnretainedScalarExpr(init);
    break;

  case Qualifiers::OCL_Strong: {
    value = EmitARCRetainScalarExpr(init);
    break;
  }

  case Qualifiers::OCL_Weak: {
    // If it's not accessed by the initializer, try to emit the
    // initialization with a copy or move.
    if (!accessedByInit && tryEmitARCCopyWeakInit(*this, lvalue, init)) {
      return;
    }

    // No way to optimize a producing initializer into this.  It's not
    // worth optimizing for, because the value will immediately
    // disappear in the common case.
    value = EmitScalarExpr(init);

    if (capturedByInit) drillIntoBlockVariable(*this, lvalue, cast<VarDecl>(D));
    if (accessedByInit)
      EmitARCStoreWeak(lvalue.getAddress(), value, /*ignored*/ true);
    else
      EmitARCInitWeak(lvalue.getAddress(), value);
    return;
  }

  case Qualifiers::OCL_Autoreleasing:
    value = EmitARCRetainAutoreleaseScalarExpr(init);
    break;
  }

  if (capturedByInit) drillIntoBlockVariable(*this, lvalue, cast<VarDecl>(D));

  EmitNullabilityCheck(lvalue, value, init->getExprLoc());

  // If the variable might have been accessed by its initializer, we
  // might have to initialize with a barrier.  We have to do this for
  // both __weak and __strong, but __weak got filtered out above.
  if (accessedByInit && lifetime == Qualifiers::OCL_Strong) {
    llvm::Value *oldValue = EmitLoadOfScalar(lvalue, init->getExprLoc());
    EmitStoreOfScalar(value, lvalue, /* isInitialization */ true);
    EmitARCRelease(oldValue, ARCImpreciseLifetime);
    return;
  }

  EmitStoreOfScalar(value, lvalue, /* isInitialization */ true);
}

/// canEmitInitWithFewStoresAfterMemset - Decide whether we can emit the
/// non-zero parts of the specified initializer with equal or fewer than
/// NumStores scalar stores.
static bool canEmitInitWithFewStoresAfterMemset(llvm::Constant *Init,
                                                unsigned &NumStores) {
  // Zero and Undef never requires any extra stores.
  if (isa<llvm::ConstantAggregateZero>(Init) ||
      isa<llvm::ConstantPointerNull>(Init) ||
      isa<llvm::UndefValue>(Init))
    return true;
  if (isa<llvm::ConstantInt>(Init) || isa<llvm::ConstantFP>(Init) ||
      isa<llvm::ConstantVector>(Init) || isa<llvm::BlockAddress>(Init) ||
      isa<llvm::ConstantExpr>(Init))
    return Init->isNullValue() || NumStores--;

  // See if we can emit each element.
  if (isa<llvm::ConstantArray>(Init) || isa<llvm::ConstantStruct>(Init)) {
    for (unsigned i = 0, e = Init->getNumOperands(); i != e; ++i) {
      llvm::Constant *Elt = cast<llvm::Constant>(Init->getOperand(i));
      if (!canEmitInitWithFewStoresAfterMemset(Elt, NumStores))
        return false;
    }
    return true;
  }

  if (llvm::ConstantDataSequential *CDS =
        dyn_cast<llvm::ConstantDataSequential>(Init)) {
    for (unsigned i = 0, e = CDS->getNumElements(); i != e; ++i) {
      llvm::Constant *Elt = CDS->getElementAsConstant(i);
      if (!canEmitInitWithFewStoresAfterMemset(Elt, NumStores))
        return false;
    }
    return true;
  }

  // Anything else is hard and scary.
  return false;
}

/// emitStoresForInitAfterMemset - For inits that
/// canEmitInitWithFewStoresAfterMemset returned true for, emit the scalar
/// stores that would be required.
static void emitStoresForInitAfterMemset(llvm::Constant *Init, llvm::Value *Loc,
                                         bool isVolatile, CGBuilderTy &Builder) {
  assert(!Init->isNullValue() && !isa<llvm::UndefValue>(Init) &&
         "called emitStoresForInitAfterMemset for zero or undef value.");

  if (isa<llvm::ConstantInt>(Init) || isa<llvm::ConstantFP>(Init) ||
      isa<llvm::ConstantVector>(Init) || isa<llvm::BlockAddress>(Init) ||
      isa<llvm::ConstantExpr>(Init)) {
    Builder.CreateDefaultAlignedStore(Init, Loc, isVolatile);
    return;
  }

  if (llvm::ConstantDataSequential *CDS =
          dyn_cast<llvm::ConstantDataSequential>(Init)) {
    for (unsigned i = 0, e = CDS->getNumElements(); i != e; ++i) {
      llvm::Constant *Elt = CDS->getElementAsConstant(i);

      // If necessary, get a pointer to the element and emit it.
      if (!Elt->isNullValue() && !isa<llvm::UndefValue>(Elt))
        emitStoresForInitAfterMemset(
            Elt, Builder.CreateConstGEP2_32(Init->getType(), Loc, 0, i),
            isVolatile, Builder);
    }
    return;
  }

  assert((isa<llvm::ConstantStruct>(Init) || isa<llvm::ConstantArray>(Init)) &&
         "Unknown value type!");

  for (unsigned i = 0, e = Init->getNumOperands(); i != e; ++i) {
    llvm::Constant *Elt = cast<llvm::Constant>(Init->getOperand(i));

    // If necessary, get a pointer to the element and emit it.
    if (!Elt->isNullValue() && !isa<llvm::UndefValue>(Elt))
      emitStoresForInitAfterMemset(
          Elt, Builder.CreateConstGEP2_32(Init->getType(), Loc, 0, i),
          isVolatile, Builder);
  }
}

/// shouldUseMemSetPlusStoresToInitialize - Decide whether we should use memset
/// plus some stores to initialize a local variable instead of using a memcpy
/// from a constant global.  It is beneficial to use memset if the global is all
/// zeros, or mostly zeros and large.
static bool shouldUseMemSetPlusStoresToInitialize(llvm::Constant *Init,
                                                  uint64_t GlobalSize) {
  // If a global is all zeros, always use a memset.
  if (isa<llvm::ConstantAggregateZero>(Init)) return true;

  // If a non-zero global is <= 32 bytes, always use a memcpy.  If it is large,
  // do it if it will require 6 or fewer scalar stores.
  // TODO: Should budget depends on the size?  Avoiding a large global warrants
  // plopping in more stores.
  unsigned StoreBudget = 6;
  uint64_t SizeLimit = 32;

  return GlobalSize > SizeLimit &&
         canEmitInitWithFewStoresAfterMemset(Init, StoreBudget);
}

/// EmitAutoVarDecl - Emit code and set up an entry in LocalDeclMap for a
/// variable declaration with auto, register, or no storage class specifier.
/// These turn into simple stack objects, or GlobalValues depending on target.
void CodeGenFunction::EmitAutoVarDecl(const VarDecl &D) {
#if INTEL_SPECIFIC_CILKPLUS
  if (CGCilkSpawnInfo *Info =
        dyn_cast_or_null<CGCilkSpawnInfo>(CapturedStmtInfo)) {
    // Do initialization if this decl is inside the helper function.
    if (Info->isReceiverDecl(&D)) {
      AutoVarEmission Emission(D);
      Emission.Addr = Info->getReceiverAddr();
      EmitAutoVarInit(Emission);
      return;
    }
  }
#endif // INTEL_SPECIFIC_CILKPLUS
  AutoVarEmission emission = EmitAutoVarAlloca(D);
  EmitAutoVarInit(emission);
  EmitAutoVarCleanups(emission);
}

/// Emit a lifetime.begin marker if some criteria are satisfied.
/// \return a pointer to the temporary size Value if a marker was emitted, null
/// otherwise
llvm::Value *CodeGenFunction::EmitLifetimeStart(uint64_t Size,
                                                llvm::Value *Addr) {
  if (!ShouldEmitLifetimeMarkers)
    return nullptr;

  llvm::Value *SizeV = llvm::ConstantInt::get(Int64Ty, Size);
  Addr = Builder.CreateBitCast(Addr, AllocaInt8PtrTy);
  llvm::CallInst *C =
      Builder.CreateCall(CGM.getLLVMLifetimeStartFn(), {SizeV, Addr});
  C->setDoesNotThrow();
  return SizeV;
}

void CodeGenFunction::EmitLifetimeEnd(llvm::Value *Size, llvm::Value *Addr) {
  Addr = Builder.CreateBitCast(Addr, AllocaInt8PtrTy);
  llvm::CallInst *C =
      Builder.CreateCall(CGM.getLLVMLifetimeEndFn(), {Size, Addr});
  C->setDoesNotThrow();
}

/// EmitAutoVarAlloca - Emit the alloca and debug information for a
/// local variable.  Does not emit initialization or destruction.
CodeGenFunction::AutoVarEmission
CodeGenFunction::EmitAutoVarAlloca(const VarDecl &D) {
  QualType Ty = D.getType();
  assert(
      Ty.getAddressSpace() == LangAS::Default ||
      (Ty.getAddressSpace() == LangAS::opencl_private && getLangOpts().OpenCL));

  AutoVarEmission emission(D);

  bool isByRef = D.hasAttr<BlocksAttr>();
  emission.IsByRef = isByRef;

  CharUnits alignment = getContext().getDeclAlign(&D);

  // If the type is variably-modified, emit all the VLA sizes for it.
  if (Ty->isVariablyModifiedType())
    EmitVariablyModifiedType(Ty);

  Address address = Address::invalid();
  if (Ty->isConstantSizeType()) {
    bool NRVO = getLangOpts().ElideConstructors &&
      D.isNRVOVariable();

    // If this value is an array or struct with a statically determinable
    // constant initializer, there are optimizations we can do.
    //
    // TODO: We should constant-evaluate the initializer of any variable,
    // as long as it is initialized by a constant expression. Currently,
    // isConstantInitializer produces wrong answers for structs with
    // reference or bitfield members, and a few other cases, and checking
    // for POD-ness protects us from some of these.
    if (D.getInit() && (Ty->isArrayType() || Ty->isRecordType()) &&
        (D.isConstexpr() ||
         ((Ty.isPODType(getContext()) ||
           getContext().getBaseElementType(Ty)->isObjCObjectPointerType()) &&
          D.getInit()->isConstantInitializer(getContext(), false)))) {

      // If the variable's a const type, and it's neither an NRVO
      // candidate nor a __block variable and has no mutable members,
      // emit it as a global instead.
      // Exception is if a variable is located in non-constant address space
      // in OpenCL.
      if ((!getLangOpts().OpenCL ||
           Ty.getAddressSpace() == LangAS::opencl_constant) &&
          (CGM.getCodeGenOpts().MergeAllConstants && !NRVO && !isByRef &&
           CGM.isTypeConstant(Ty, true))) {
        EmitStaticVarDecl(D, llvm::GlobalValue::InternalLinkage);

        // Signal this condition to later callbacks.
        emission.Addr = Address::invalid();
        assert(emission.wasEmittedAsGlobal());
        return emission;
      }

      // Otherwise, tell the initialization code that we're in this case.
      emission.IsConstantAggregate = true;
    }

    // A normal fixed sized variable becomes an alloca in the entry block,
    // unless it's an NRVO variable.

    if (NRVO) {
      // The named return value optimization: allocate this variable in the
      // return slot, so that we can elide the copy when returning this
      // variable (C++0x [class.copy]p34).
      address = ReturnValue;

      if (const RecordType *RecordTy = Ty->getAs<RecordType>()) {
        if (!cast<CXXRecordDecl>(RecordTy->getDecl())->hasTrivialDestructor()) {
          // Create a flag that is used to indicate when the NRVO was applied
          // to this variable. Set it to zero to indicate that NRVO was not
          // applied.
          llvm::Value *Zero = Builder.getFalse();
          Address NRVOFlag =
            CreateTempAlloca(Zero->getType(), CharUnits::One(), "nrvo");
          EnsureInsertPoint();
          Builder.CreateStore(Zero, NRVOFlag);

          // Record the NRVO flag for this variable.
          NRVOFlags[&D] = NRVOFlag.getPointer();
          emission.NRVOFlag = NRVOFlag.getPointer();
        }
      }
    } else {
      CharUnits allocaAlignment;
      llvm::Type *allocaTy;
      if (isByRef) {
        auto &byrefInfo = getBlockByrefInfo(&D);
        allocaTy = byrefInfo.Type;
        allocaAlignment = byrefInfo.ByrefAlignment;
      } else {
        allocaTy = ConvertTypeForMem(Ty);
        allocaAlignment = alignment;
      }

      // Create the alloca.  Note that we set the name separately from
      // building the instruction so that it's there even in no-asserts
      // builds.
      address = CreateTempAlloca(allocaTy, allocaAlignment, D.getName());

      // Don't emit lifetime markers for MSVC catch parameters. The lifetime of
      // the catch parameter starts in the catchpad instruction, and we can't
      // insert code in those basic blocks.
      bool IsMSCatchParam =
          D.isExceptionVariable() && getTarget().getCXXABI().isMicrosoft();

      // Emit a lifetime intrinsic if meaningful. There's no point in doing this
      // if we don't have a valid insertion point (?).
      if (HaveInsertPoint() && !IsMSCatchParam) {
        // If there's a jump into the lifetime of this variable, its lifetime
        // gets broken up into several regions in IR, which requires more work
        // to handle correctly. For now, just omit the intrinsics; this is a
        // rare case, and it's better to just be conservatively correct.
        // PR28267.
        //
        // We have to do this in all language modes if there's a jump past the
        // declaration. We also have to do it in C if there's a jump to an
        // earlier point in the current block because non-VLA lifetimes begin as
        // soon as the containing block is entered, not when its variables
        // actually come into scope; suppressing the lifetime annotations
        // completely in this case is unnecessarily pessimistic, but again, this
        // is rare.
        if (!Bypasses.IsBypassed(&D) &&
            !(!getLangOpts().CPlusPlus && hasLabelBeenSeenInCurrentScope())) {
          uint64_t size = CGM.getDataLayout().getTypeAllocSize(allocaTy);
          emission.SizeForLifetimeMarkers =
              EmitLifetimeStart(size, address.getPointer());
        }
      } else {
        assert(!emission.useLifetimeMarkers());
      }
    }
  } else {
    EnsureInsertPoint();

    if (!DidCallStackSave) {
#if INTEL_SPECIFIC_CILKPLUS
      if (!(CurCGCilkImplicitSyncInfo &&
            CurCGCilkImplicitSyncInfo->needsImplicitSync())) {
#endif // INTEL_SPECIFIC_CILKPLUS
      // Save the stack.
      Address Stack =
        CreateTempAlloca(Int8PtrTy, getPointerAlign(), "saved_stack");

      llvm::Value *F = CGM.getIntrinsic(llvm::Intrinsic::stacksave);
      llvm::Value *V = Builder.CreateCall(F);
      Builder.CreateStore(V, Stack);

      DidCallStackSave = true;

      // Push a cleanup block and restore the stack there.
      // FIXME: in general circumstances, this should be an EH cleanup.
      pushStackRestore(NormalCleanup, Stack);
#if INTEL_SPECIFIC_CILKPLUS
      }
#endif // INTEL_SPECIFIC_CILKPLUS
    }
    llvm::Value *elementCount;
    QualType elementType;
    std::tie(elementCount, elementType) = getVLASize(Ty);
#if INTEL_SPECIFIC_CILKPLUS
    if (CurCGCilkImplicitSyncInfo &&
        CurCGCilkImplicitSyncInfo->needsImplicitSync()) {
      llvm::Type *TypeParams[] = {CGM.SizeTy};
      llvm::FunctionType *FnTy = llvm::FunctionType::get(
          CGM.VoidPtrTy, TypeParams, /*isVarArg*/ false);
      llvm::Constant *F = CGM.CreateBuiltinFunction(FnTy, "malloc");

      uint64_t TypeSize =
          getContext().getTypeSizeInChars(elementType).getQuantity();
      llvm::Value *VLASize =
          Builder.CreateMul(llvm::ConstantInt::get(CGM.SizeTy, TypeSize),
                            elementCount, "sizeof_val");
      llvm::Value *Args[] = {VLASize};
      llvm::Value *VLA = EmitRuntimeCall(F, Args);
      QualType PtrTy = getContext().getPointerType(elementType);
      VLA = Builder.CreatePointerBitCastOrAddrSpaceCast(VLA, ConvertType(PtrTy),
                                                        "vla_ptr");
      address = Address(VLA, alignment);

      llvm::Type *TypeParams2[] = {CGM.VoidPtrTy};
      llvm::FunctionType *FnTy2 =
          llvm::FunctionType::get(CGM.VoidTy, TypeParams2, /*isVarArg*/ false);
      auto F2 = CGM.CreateBuiltinFunction(FnTy2, "free");

      FunctionArgList Args2;
      ImplicitParamDecl Dst(CGM.getContext(), /*DC=*/nullptr, SourceLocation(),
                            /*Id=*/nullptr, CGM.getContext().VoidPtrTy,
                            ImplicitParamDecl::Other);
      Args2.push_back(&Dst);

      const CGFunctionInfo &FI = CGM.getTypes().
          arrangeBuiltinFunctionDeclaration(CGM.getContext().VoidTy, Args2);

      EHStack.pushCleanup<CallCleanupFunction>(NormalAndEHCleanup, F2, &FI, &D);
    } else {
#endif // INTEL_SPECIFIC_CILKPLUS
    llvm::Type *llvmTy = ConvertTypeForMem(elementType);

    // Allocate memory for the array.
    address = CreateTempAlloca(llvmTy, alignment, "vla", elementCount);
#if INTEL_SPECIFIC_CILKPLUS
    }
#endif // INTEL_SPECIFIC_CILKPLUS
  }

  setAddrOfLocalVar(&D, address);
  emission.Addr = address;

  // Emit debug info for local var declaration.
  if (HaveInsertPoint())
    if (CGDebugInfo *DI = getDebugInfo()) {
      if (CGM.getCodeGenOpts().getDebugInfo() >=
          codegenoptions::LimitedDebugInfo) {
        DI->setLocation(D.getLocation());
        DI->EmitDeclareOfAutoVariable(&D, address.getPointer(), Builder);
      }
    }

  if (D.hasAttr<AnnotateAttr>())
    EmitVarAnnotations(&D, address.getPointer());

  // Make sure we call @llvm.lifetime.end.
  if (emission.useLifetimeMarkers())
    EHStack.pushCleanup<CallLifetimeEnd>(NormalEHLifetimeMarker,
                                         emission.getAllocatedAddress(),
                                         emission.getSizeForLifetimeMarkers());

  return emission;
}

/// Determines whether the given __block variable is potentially
/// captured by the given expression.
static bool isCapturedBy(const VarDecl &var, const Expr *e) {
  // Skip the most common kinds of expressions that make
  // hierarchy-walking expensive.
  e = e->IgnoreParenCasts();

  if (const BlockExpr *be = dyn_cast<BlockExpr>(e)) {
    const BlockDecl *block = be->getBlockDecl();
    for (const auto &I : block->captures()) {
      if (I.getVariable() == &var)
        return true;
    }

    // No need to walk into the subexpressions.
    return false;
  }

  if (const StmtExpr *SE = dyn_cast<StmtExpr>(e)) {
    const CompoundStmt *CS = SE->getSubStmt();
    for (const auto *BI : CS->body())
      if (const auto *E = dyn_cast<Expr>(BI)) {
        if (isCapturedBy(var, E))
            return true;
      }
      else if (const auto *DS = dyn_cast<DeclStmt>(BI)) {
          // special case declarations
          for (const auto *I : DS->decls()) {
              if (const auto *VD = dyn_cast<VarDecl>((I))) {
                const Expr *Init = VD->getInit();
                if (Init && isCapturedBy(var, Init))
                  return true;
              }
          }
      }
      else
        // FIXME. Make safe assumption assuming arbitrary statements cause capturing.
        // Later, provide code to poke into statements for capture analysis.
        return true;
    return false;
  }

  for (const Stmt *SubStmt : e->children())
    if (isCapturedBy(var, cast<Expr>(SubStmt)))
      return true;

  return false;
}

/// \brief Determine whether the given initializer is trivial in the sense
/// that it requires no code to be generated.
bool CodeGenFunction::isTrivialInitializer(const Expr *Init) {
  if (!Init)
    return true;

  if (const CXXConstructExpr *Construct = dyn_cast<CXXConstructExpr>(Init))
    if (CXXConstructorDecl *Constructor = Construct->getConstructor())
      if (Constructor->isTrivial() &&
          Constructor->isDefaultConstructor() &&
          !Construct->requiresZeroInitialization())
        return true;

  return false;
}

void CodeGenFunction::EmitAutoVarInit(const AutoVarEmission &emission) {
  assert(emission.Variable && "emission was not valid!");

  // If this was emitted as a global constant, we're done.
  if (emission.wasEmittedAsGlobal()) return;

  const VarDecl &D = *emission.Variable;
  auto DL = ApplyDebugLocation::CreateDefaultArtificial(*this, D.getLocation());
  QualType type = D.getType();

  // If this local has an initializer, emit it now.
  const Expr *Init = D.getInit();

  // If we are at an unreachable point, we don't need to emit the initializer
  // unless it contains a label.
  if (!HaveInsertPoint()) {
    if (!Init || !ContainsLabel(Init)) return;
    EnsureInsertPoint();
  }

  // Initialize the structure of a __block variable.
  if (emission.IsByRef)
    emitByrefStructureInit(emission);

  if (isTrivialInitializer(Init))
    return;

  // Check whether this is a byref variable that's potentially
  // captured and moved by its own initializer.  If so, we'll need to
  // emit the initializer first, then copy into the variable.
  bool capturedByInit = emission.IsByRef && isCapturedBy(D, Init);

  Address Loc =
    capturedByInit ? emission.Addr : emission.getObjectAddress(*this);

  llvm::Constant *constant = nullptr;
  if (emission.IsConstantAggregate || D.isConstexpr()) {
    assert(!capturedByInit && "constant init contains a capturing block?");
    constant = ConstantEmitter(*this).tryEmitAbstractForInitializer(D);
  }

  if (!constant) {
    LValue lv = MakeAddrLValue(Loc, type);
    lv.setNonGC(true);
    return EmitExprAsInit(Init, &D, lv, capturedByInit);
  }

  if (!emission.IsConstantAggregate) {
    // For simple scalar/complex initialization, store the value directly.
    LValue lv = MakeAddrLValue(Loc, type);
    lv.setNonGC(true);
    return EmitStoreThroughLValue(RValue::get(constant), lv, true);
  }

  // If this is a simple aggregate initialization, we can optimize it
  // in various ways.
  bool isVolatile = type.isVolatileQualified();

  llvm::Value *SizeVal =
    llvm::ConstantInt::get(IntPtrTy,
                           getContext().getTypeSizeInChars(type).getQuantity());

  llvm::Type *BP = AllocaInt8PtrTy;
  if (Loc.getType() != BP)
    Loc = Builder.CreateBitCast(Loc, BP);

  // If the initializer is all or mostly zeros, codegen with memset then do
  // a few stores afterward.
  if (shouldUseMemSetPlusStoresToInitialize(constant,
                CGM.getDataLayout().getTypeAllocSize(constant->getType()))) {
    Builder.CreateMemSet(Loc, llvm::ConstantInt::get(Int8Ty, 0), SizeVal,
                         isVolatile);
    // Zero and undef don't require a stores.
    if (!constant->isNullValue() && !isa<llvm::UndefValue>(constant)) {
      Loc = Builder.CreateBitCast(Loc, constant->getType()->getPointerTo());
      emitStoresForInitAfterMemset(constant, Loc.getPointer(),
                                   isVolatile, Builder);
    }
  } else {
    // Otherwise, create a temporary global with the initializer then
    // memcpy from the global to the alloca.
    std::string Name = getStaticDeclName(CGM, D);
    unsigned AS = 0;
    if (getLangOpts().OpenCL) {
      AS = CGM.getContext().getTargetAddressSpace(LangAS::opencl_constant);
      BP = llvm::PointerType::getInt8PtrTy(getLLVMContext(), AS);
    }
    llvm::GlobalVariable *GV =
      new llvm::GlobalVariable(CGM.getModule(), constant->getType(), true,
                               llvm::GlobalValue::PrivateLinkage,
                               constant, Name, nullptr,
                               llvm::GlobalValue::NotThreadLocal, AS);
    GV->setAlignment(Loc.getAlignment().getQuantity());
    GV->setUnnamedAddr(llvm::GlobalValue::UnnamedAddr::Global);

    Address SrcPtr = Address(GV, Loc.getAlignment());
    if (SrcPtr.getType() != BP)
      SrcPtr = Builder.CreateBitCast(SrcPtr, BP);

    Builder.CreateMemCpy(Loc, SrcPtr, SizeVal, isVolatile);
  }
}

/// Emit an expression as an initializer for a variable at the given
/// location.  The expression is not necessarily the normal
/// initializer for the variable, and the address is not necessarily
/// its normal location.
///
/// \param init the initializing expression
/// \param var the variable to act as if we're initializing
/// \param loc the address to initialize; its type is a pointer
///   to the LLVM mapping of the variable's type
/// \param alignment the alignment of the address
/// \param capturedByInit true if the variable is a __block variable
///   whose address is potentially changed by the initializer
void CodeGenFunction::EmitExprAsInit(const Expr *init, const ValueDecl *D,
                                     LValue lvalue, bool capturedByInit) {
  QualType type = D->getType();

  if (type->isReferenceType()) {
    RValue rvalue = EmitReferenceBindingToExpr(init);
    if (capturedByInit)
      drillIntoBlockVariable(*this, lvalue, cast<VarDecl>(D));
    EmitStoreThroughLValue(rvalue, lvalue, true);
    return;
  }
  switch (getEvaluationKind(type)) {
  case TEK_Scalar:
    EmitScalarInit(init, D, lvalue, capturedByInit);
    return;
  case TEK_Complex: {
    ComplexPairTy complex = EmitComplexExpr(init);
    if (capturedByInit)
      drillIntoBlockVariable(*this, lvalue, cast<VarDecl>(D));
    EmitStoreOfComplex(complex, lvalue, /*init*/ true);
    return;
  }
  case TEK_Aggregate:
    if (type->isAtomicType()) {
      EmitAtomicInit(const_cast<Expr*>(init), lvalue);
    } else {
      // TODO: how can we delay here if D is captured by its initializer?
      EmitAggExpr(init, AggValueSlot::forLValue(lvalue,
                                              AggValueSlot::IsDestructed,
                                         AggValueSlot::DoesNotNeedGCBarriers,
                                              AggValueSlot::IsNotAliased));
    }
    return;
  }
  llvm_unreachable("bad evaluation kind");
}

/// Enter a destroy cleanup for the given local variable.
void CodeGenFunction::emitAutoVarTypeCleanup(
                            const CodeGenFunction::AutoVarEmission &emission,
                            QualType::DestructionKind dtorKind) {
  assert(dtorKind != QualType::DK_none);

  // Note that for __block variables, we want to destroy the
  // original stack object, not the possibly forwarded object.
  Address addr = emission.getObjectAddress(*this);

  const VarDecl *var = emission.Variable;
  QualType type = var->getType();

  CleanupKind cleanupKind = NormalAndEHCleanup;
  CodeGenFunction::Destroyer *destroyer = nullptr;

  switch (dtorKind) {
  case QualType::DK_none:
    llvm_unreachable("no cleanup for trivially-destructible variable");

  case QualType::DK_cxx_destructor:
    // If there's an NRVO flag on the emission, we need a different
    // cleanup.
    if (emission.NRVOFlag) {
      assert(!type->isArrayType());
      CXXDestructorDecl *dtor = type->getAsCXXRecordDecl()->getDestructor();
      EHStack.pushCleanup<DestroyNRVOVariable>(cleanupKind, addr,
                                               dtor, emission.NRVOFlag);
      return;
    }
    break;

  case QualType::DK_objc_strong_lifetime:
    // Suppress cleanups for pseudo-strong variables.
    if (var->isARCPseudoStrong()) return;

    // Otherwise, consider whether to use an EH cleanup or not.
    cleanupKind = getARCCleanupKind();

    // Use the imprecise destroyer by default.
    if (!var->hasAttr<ObjCPreciseLifetimeAttr>())
      destroyer = CodeGenFunction::destroyARCStrongImprecise;
    break;

  case QualType::DK_objc_weak_lifetime:
    break;
  }

  // If we haven't chosen a more specific destroyer, use the default.
  if (!destroyer) destroyer = getDestroyer(dtorKind);

  // Use an EH cleanup in array destructors iff the destructor itself
  // is being pushed as an EH cleanup.
  bool useEHCleanup = (cleanupKind & EHCleanup);
  EHStack.pushCleanup<DestroyObject>(cleanupKind, addr, type, destroyer,
                                     useEHCleanup);
}

void CodeGenFunction::EmitAutoVarCleanups(const AutoVarEmission &emission) {
  assert(emission.Variable && "emission was not valid!");

  // If this was emitted as a global constant, we're done.
  if (emission.wasEmittedAsGlobal()) return;

  // If we don't have an insertion point, we're done.  Sema prevents
  // us from jumping into any of these scopes anyway.
  if (!HaveInsertPoint()) return;

  const VarDecl &D = *emission.Variable;

  // Check the type for a cleanup.
  if (QualType::DestructionKind dtorKind = D.getType().isDestructedType())
    emitAutoVarTypeCleanup(emission, dtorKind);

  // In GC mode, honor objc_precise_lifetime.
  if (getLangOpts().getGC() != LangOptions::NonGC &&
      D.hasAttr<ObjCPreciseLifetimeAttr>()) {
    EHStack.pushCleanup<ExtendGCLifetime>(NormalCleanup, &D);
  }

  // Handle the cleanup attribute.
  if (const CleanupAttr *CA = D.getAttr<CleanupAttr>()) {
    const FunctionDecl *FD = CA->getFunctionDecl();

    llvm::Constant *F = CGM.GetAddrOfFunction(FD);
    assert(F && "Could not find function!");

    const CGFunctionInfo &Info = CGM.getTypes().arrangeFunctionDeclaration(FD);
    EHStack.pushCleanup<CallCleanupFunction>(NormalAndEHCleanup, F, &Info, &D);
  }

  // If this is a block variable, call _Block_object_destroy
  // (on the unforwarded address).
  if (emission.IsByRef)
    enterByrefCleanup(emission);
}

CodeGenFunction::Destroyer *
CodeGenFunction::getDestroyer(QualType::DestructionKind kind) {
  switch (kind) {
  case QualType::DK_none: llvm_unreachable("no destroyer for trivial dtor");
  case QualType::DK_cxx_destructor:
    return destroyCXXObject;
  case QualType::DK_objc_strong_lifetime:
    return destroyARCStrongPrecise;
  case QualType::DK_objc_weak_lifetime:
    return destroyARCWeak;
  }
  llvm_unreachable("Unknown DestructionKind");
}

/// pushEHDestroy - Push the standard destructor for the given type as
/// an EH-only cleanup.
void CodeGenFunction::pushEHDestroy(QualType::DestructionKind dtorKind,
                                    Address addr, QualType type) {
  assert(dtorKind && "cannot push destructor for trivial type");
  assert(needsEHCleanup(dtorKind));

  pushDestroy(EHCleanup, addr, type, getDestroyer(dtorKind), true);
}

/// pushDestroy - Push the standard destructor for the given type as
/// at least a normal cleanup.
void CodeGenFunction::pushDestroy(QualType::DestructionKind dtorKind,
                                  Address addr, QualType type) {
  assert(dtorKind && "cannot push destructor for trivial type");

  CleanupKind cleanupKind = getCleanupKind(dtorKind);
  pushDestroy(cleanupKind, addr, type, getDestroyer(dtorKind),
              cleanupKind & EHCleanup);
}

void CodeGenFunction::pushDestroy(CleanupKind cleanupKind, Address addr,
                                  QualType type, Destroyer *destroyer,
                                  bool useEHCleanupForArray) {
  pushFullExprCleanup<DestroyObject>(cleanupKind, addr, type,
                                     destroyer, useEHCleanupForArray);
}

void CodeGenFunction::pushStackRestore(CleanupKind Kind, Address SPMem) {
  EHStack.pushCleanup<CallStackRestore>(Kind, SPMem);
}

void CodeGenFunction::pushLifetimeExtendedDestroy(
    CleanupKind cleanupKind, Address addr, QualType type,
    Destroyer *destroyer, bool useEHCleanupForArray) {
  assert(!isInConditionalBranch() &&
         "performing lifetime extension from within conditional");

  // Push an EH-only cleanup for the object now.
  // FIXME: When popping normal cleanups, we need to keep this EH cleanup
  // around in case a temporary's destructor throws an exception.
  if (cleanupKind & EHCleanup)
    EHStack.pushCleanup<DestroyObject>(
        static_cast<CleanupKind>(cleanupKind & ~NormalCleanup), addr, type,
        destroyer, useEHCleanupForArray);

  // Remember that we need to push a full cleanup for the object at the
  // end of the full-expression.
  pushCleanupAfterFullExpr<DestroyObject>(
      cleanupKind, addr, type, destroyer, useEHCleanupForArray);
}

/// emitDestroy - Immediately perform the destruction of the given
/// object.
///
/// \param addr - the address of the object; a type*
/// \param type - the type of the object; if an array type, all
///   objects are destroyed in reverse order
/// \param destroyer - the function to call to destroy individual
///   elements
/// \param useEHCleanupForArray - whether an EH cleanup should be
///   used when destroying array elements, in case one of the
///   destructions throws an exception
void CodeGenFunction::emitDestroy(Address addr, QualType type,
                                  Destroyer *destroyer,
                                  bool useEHCleanupForArray) {
  const ArrayType *arrayType = getContext().getAsArrayType(type);
  if (!arrayType)
    return destroyer(*this, addr, type);

  llvm::Value *length = emitArrayLength(arrayType, type, addr);

  CharUnits elementAlign =
    addr.getAlignment()
        .alignmentOfArrayElement(getContext().getTypeSizeInChars(type));

  // Normally we have to check whether the array is zero-length.
  bool checkZeroLength = true;

  // But if the array length is constant, we can suppress that.
  if (llvm::ConstantInt *constLength = dyn_cast<llvm::ConstantInt>(length)) {
    // ...and if it's constant zero, we can just skip the entire thing.
    if (constLength->isZero()) return;
    checkZeroLength = false;
  }

  llvm::Value *begin = addr.getPointer();
  llvm::Value *end = Builder.CreateInBoundsGEP(begin, length);
  emitArrayDestroy(begin, end, type, elementAlign, destroyer,
                   checkZeroLength, useEHCleanupForArray);
}

/// emitArrayDestroy - Destroys all the elements of the given array,
/// beginning from last to first.  The array cannot be zero-length.
///
/// \param begin - a type* denoting the first element of the array
/// \param end - a type* denoting one past the end of the array
/// \param elementType - the element type of the array
/// \param destroyer - the function to call to destroy elements
/// \param useEHCleanup - whether to push an EH cleanup to destroy
///   the remaining elements in case the destruction of a single
///   element throws
void CodeGenFunction::emitArrayDestroy(llvm::Value *begin,
                                       llvm::Value *end,
                                       QualType elementType,
                                       CharUnits elementAlign,
                                       Destroyer *destroyer,
                                       bool checkZeroLength,
                                       bool useEHCleanup) {
  assert(!elementType->isArrayType());

  // The basic structure here is a do-while loop, because we don't
  // need to check for the zero-element case.
  llvm::BasicBlock *bodyBB = createBasicBlock("arraydestroy.body");
  llvm::BasicBlock *doneBB = createBasicBlock("arraydestroy.done");

  if (checkZeroLength) {
    llvm::Value *isEmpty = Builder.CreateICmpEQ(begin, end,
                                                "arraydestroy.isempty");
    Builder.CreateCondBr(isEmpty, doneBB, bodyBB);
  }

  // Enter the loop body, making that address the current address.
  llvm::BasicBlock *entryBB = Builder.GetInsertBlock();
  EmitBlock(bodyBB);
  llvm::PHINode *elementPast =
    Builder.CreatePHI(begin->getType(), 2, "arraydestroy.elementPast");
  elementPast->addIncoming(end, entryBB);

  // Shift the address back by one element.
  llvm::Value *negativeOne = llvm::ConstantInt::get(SizeTy, -1, true);
  llvm::Value *element = Builder.CreateInBoundsGEP(elementPast, negativeOne,
                                                   "arraydestroy.element");

  if (useEHCleanup)
    pushRegularPartialArrayCleanup(begin, element, elementType, elementAlign,
                                   destroyer);

  // Perform the actual destruction there.
  destroyer(*this, Address(element, elementAlign), elementType);

  if (useEHCleanup)
    PopCleanupBlock();

  // Check whether we've reached the end.
  llvm::Value *done = Builder.CreateICmpEQ(element, begin, "arraydestroy.done");
  Builder.CreateCondBr(done, doneBB, bodyBB);
  elementPast->addIncoming(element, Builder.GetInsertBlock());

  // Done.
  EmitBlock(doneBB);
}

/// Perform partial array destruction as if in an EH cleanup.  Unlike
/// emitArrayDestroy, the element type here may still be an array type.
static void emitPartialArrayDestroy(CodeGenFunction &CGF,
                                    llvm::Value *begin, llvm::Value *end,
                                    QualType type, CharUnits elementAlign,
                                    CodeGenFunction::Destroyer *destroyer) {
  // If the element type is itself an array, drill down.
  unsigned arrayDepth = 0;
  while (const ArrayType *arrayType = CGF.getContext().getAsArrayType(type)) {
    // VLAs don't require a GEP index to walk into.
    if (!isa<VariableArrayType>(arrayType))
      arrayDepth++;
    type = arrayType->getElementType();
  }

  if (arrayDepth) {
    llvm::Value *zero = llvm::ConstantInt::get(CGF.SizeTy, 0);

    SmallVector<llvm::Value*,4> gepIndices(arrayDepth+1, zero);
    begin = CGF.Builder.CreateInBoundsGEP(begin, gepIndices, "pad.arraybegin");
    end = CGF.Builder.CreateInBoundsGEP(end, gepIndices, "pad.arrayend");
  }

  // Destroy the array.  We don't ever need an EH cleanup because we
  // assume that we're in an EH cleanup ourselves, so a throwing
  // destructor causes an immediate terminate.
  CGF.emitArrayDestroy(begin, end, type, elementAlign, destroyer,
                       /*checkZeroLength*/ true, /*useEHCleanup*/ false);
}

namespace {
  /// RegularPartialArrayDestroy - a cleanup which performs a partial
  /// array destroy where the end pointer is regularly determined and
  /// does not need to be loaded from a local.
  class RegularPartialArrayDestroy final : public EHScopeStack::Cleanup {
    llvm::Value *ArrayBegin;
    llvm::Value *ArrayEnd;
    QualType ElementType;
    CodeGenFunction::Destroyer *Destroyer;
    CharUnits ElementAlign;
  public:
    RegularPartialArrayDestroy(llvm::Value *arrayBegin, llvm::Value *arrayEnd,
                               QualType elementType, CharUnits elementAlign,
                               CodeGenFunction::Destroyer *destroyer)
      : ArrayBegin(arrayBegin), ArrayEnd(arrayEnd),
        ElementType(elementType), Destroyer(destroyer),
        ElementAlign(elementAlign) {}

    void Emit(CodeGenFunction &CGF, Flags flags) override {
      emitPartialArrayDestroy(CGF, ArrayBegin, ArrayEnd,
                              ElementType, ElementAlign, Destroyer);
    }
  };

  /// IrregularPartialArrayDestroy - a cleanup which performs a
  /// partial array destroy where the end pointer is irregularly
  /// determined and must be loaded from a local.
  class IrregularPartialArrayDestroy final : public EHScopeStack::Cleanup {
    llvm::Value *ArrayBegin;
    Address ArrayEndPointer;
    QualType ElementType;
    CodeGenFunction::Destroyer *Destroyer;
    CharUnits ElementAlign;
  public:
    IrregularPartialArrayDestroy(llvm::Value *arrayBegin,
                                 Address arrayEndPointer,
                                 QualType elementType,
                                 CharUnits elementAlign,
                                 CodeGenFunction::Destroyer *destroyer)
      : ArrayBegin(arrayBegin), ArrayEndPointer(arrayEndPointer),
        ElementType(elementType), Destroyer(destroyer),
        ElementAlign(elementAlign) {}

    void Emit(CodeGenFunction &CGF, Flags flags) override {
      llvm::Value *arrayEnd = CGF.Builder.CreateLoad(ArrayEndPointer);
      emitPartialArrayDestroy(CGF, ArrayBegin, arrayEnd,
                              ElementType, ElementAlign, Destroyer);
    }
  };
} // end anonymous namespace

/// pushIrregularPartialArrayCleanup - Push an EH cleanup to destroy
/// already-constructed elements of the given array.  The cleanup
/// may be popped with DeactivateCleanupBlock or PopCleanupBlock.
///
/// \param elementType - the immediate element type of the array;
///   possibly still an array type
void CodeGenFunction::pushIrregularPartialArrayCleanup(llvm::Value *arrayBegin,
                                                       Address arrayEndPointer,
                                                       QualType elementType,
                                                       CharUnits elementAlign,
                                                       Destroyer *destroyer) {
  pushFullExprCleanup<IrregularPartialArrayDestroy>(EHCleanup,
                                                    arrayBegin, arrayEndPointer,
                                                    elementType, elementAlign,
                                                    destroyer);
}

/// pushRegularPartialArrayCleanup - Push an EH cleanup to destroy
/// already-constructed elements of the given array.  The cleanup
/// may be popped with DeactivateCleanupBlock or PopCleanupBlock.
///
/// \param elementType - the immediate element type of the array;
///   possibly still an array type
void CodeGenFunction::pushRegularPartialArrayCleanup(llvm::Value *arrayBegin,
                                                     llvm::Value *arrayEnd,
                                                     QualType elementType,
                                                     CharUnits elementAlign,
                                                     Destroyer *destroyer) {
  pushFullExprCleanup<RegularPartialArrayDestroy>(EHCleanup,
                                                  arrayBegin, arrayEnd,
                                                  elementType, elementAlign,
                                                  destroyer);
}

/// Lazily declare the @llvm.lifetime.start intrinsic.
llvm::Constant *CodeGenModule::getLLVMLifetimeStartFn() {
  if (LifetimeStartFn)
    return LifetimeStartFn;
  LifetimeStartFn = llvm::Intrinsic::getDeclaration(&getModule(),
    llvm::Intrinsic::lifetime_start, AllocaInt8PtrTy);
  return LifetimeStartFn;
}

/// Lazily declare the @llvm.lifetime.end intrinsic.
llvm::Constant *CodeGenModule::getLLVMLifetimeEndFn() {
  if (LifetimeEndFn)
    return LifetimeEndFn;
  LifetimeEndFn = llvm::Intrinsic::getDeclaration(&getModule(),
    llvm::Intrinsic::lifetime_end, AllocaInt8PtrTy);
  return LifetimeEndFn;
}

namespace {
  /// A cleanup to perform a release of an object at the end of a
  /// function.  This is used to balance out the incoming +1 of a
  /// ns_consumed argument when we can't reasonably do that just by
  /// not doing the initial retain for a __block argument.
  struct ConsumeARCParameter final : EHScopeStack::Cleanup {
    ConsumeARCParameter(llvm::Value *param,
                        ARCPreciseLifetime_t precise)
      : Param(param), Precise(precise) {}

    llvm::Value *Param;
    ARCPreciseLifetime_t Precise;

    void Emit(CodeGenFunction &CGF, Flags flags) override {
      CGF.EmitARCRelease(Param, Precise);
    }
  };
} // end anonymous namespace

/// Emit an alloca (or GlobalValue depending on target)
/// for the specified parameter and set up LocalDeclMap.
void CodeGenFunction::EmitParmDecl(const VarDecl &D, ParamValue Arg,
                                   unsigned ArgNo) {
  // FIXME: Why isn't ImplicitParamDecl a ParmVarDecl?
  assert((isa<ParmVarDecl>(D) || isa<ImplicitParamDecl>(D)) &&
         "Invalid argument to EmitParmDecl");

  Arg.getAnyValue()->setName(D.getName());

  QualType Ty = D.getType();

  // Use better IR generation for certain implicit parameters.
  if (auto IPD = dyn_cast<ImplicitParamDecl>(&D)) {
    // The only implicit argument a block has is its literal.
    // We assume this is always passed directly.
    if (BlockInfo) {
      setBlockContextParameter(IPD, ArgNo, Arg.getDirectValue());
      return;
    }
  }

  Address DeclPtr = Address::invalid();
  bool DoStore = false;
  bool IsScalar = hasScalarEvaluationKind(Ty);
  // If we already have a pointer to the argument, reuse the input pointer.
  if (Arg.isIndirect()) {
    DeclPtr = Arg.getIndirectAddress();
    // If we have a prettier pointer type at this point, bitcast to that.
    unsigned AS = DeclPtr.getType()->getAddressSpace();
    llvm::Type *IRTy = ConvertTypeForMem(Ty)->getPointerTo(AS);
    if (DeclPtr.getType() != IRTy)
      DeclPtr = Builder.CreateBitCast(DeclPtr, IRTy, D.getName());

    // Push a destructor cleanup for this parameter if the ABI requires it.
    // Don't push a cleanup in a thunk for a method that will also emit a
    // cleanup.
    if (!IsScalar && !CurFuncIsThunk &&
        getTarget().getCXXABI().areArgsDestroyedLeftToRightInCallee()) {
      const CXXRecordDecl *RD = Ty->getAsCXXRecordDecl();
      if (RD && RD->hasNonTrivialDestructor())
        pushDestroy(QualType::DK_cxx_destructor, DeclPtr, Ty);
    }
  } else {
    // Otherwise, create a temporary to hold the value.
    DeclPtr = CreateMemTemp(Ty, getContext().getDeclAlign(&D),
                            D.getName() + ".addr");
    DoStore = true;
  }

  llvm::Value *ArgVal = (DoStore ? Arg.getDirectValue() : nullptr);

  LValue lv = MakeAddrLValue(DeclPtr, Ty);
  if (IsScalar) {
    Qualifiers qs = Ty.getQualifiers();
    if (Qualifiers::ObjCLifetime lt = qs.getObjCLifetime()) {
      // We honor __attribute__((ns_consumed)) for types with lifetime.
      // For __strong, it's handled by just skipping the initial retain;
      // otherwise we have to balance out the initial +1 with an extra
      // cleanup to do the release at the end of the function.
      bool isConsumed = D.hasAttr<NSConsumedAttr>();

      // 'self' is always formally __strong, but if this is not an
      // init method then we don't want to retain it.
      if (D.isARCPseudoStrong()) {
        const ObjCMethodDecl *method = cast<ObjCMethodDecl>(CurCodeDecl);
        assert(&D == method->getSelfDecl());
        assert(lt == Qualifiers::OCL_Strong);
        assert(qs.hasConst());
        assert(method->getMethodFamily() != OMF_init);
        (void) method;
        lt = Qualifiers::OCL_ExplicitNone;
      }

      // Load objects passed indirectly.
      if (Arg.isIndirect() && !ArgVal)
        ArgVal = Builder.CreateLoad(DeclPtr);

      if (lt == Qualifiers::OCL_Strong) {
        if (!isConsumed) {
          if (CGM.getCodeGenOpts().OptimizationLevel == 0) {
            // use objc_storeStrong(&dest, value) for retaining the
            // object. But first, store a null into 'dest' because
            // objc_storeStrong attempts to release its old value.
            llvm::Value *Null = CGM.EmitNullConstant(D.getType());
            EmitStoreOfScalar(Null, lv, /* isInitialization */ true);
            EmitARCStoreStrongCall(lv.getAddress(), ArgVal, true);
            DoStore = false;
          }
          else
          // Don't use objc_retainBlock for block pointers, because we
          // don't want to Block_copy something just because we got it
          // as a parameter.
            ArgVal = EmitARCRetainNonBlock(ArgVal);
        }
      } else {
        // Push the cleanup for a consumed parameter.
        if (isConsumed) {
          ARCPreciseLifetime_t precise = (D.hasAttr<ObjCPreciseLifetimeAttr>()
                                ? ARCPreciseLifetime : ARCImpreciseLifetime);
          EHStack.pushCleanup<ConsumeARCParameter>(getARCCleanupKind(), ArgVal,
                                                   precise);
        }

        if (lt == Qualifiers::OCL_Weak) {
          EmitARCInitWeak(DeclPtr, ArgVal);
          DoStore = false; // The weak init is a store, no need to do two.
        }
      }

      // Enter the cleanup scope.
      EmitAutoVarWithLifetime(*this, D, DeclPtr, lt);
    }
  }

  // Store the initial value into the alloca.
  if (DoStore)
    EmitStoreOfScalar(ArgVal, lv, /* isInitialization */ true);

  setAddrOfLocalVar(&D, DeclPtr);

  // Emit debug info for param declaration.
  if (CGDebugInfo *DI = getDebugInfo()) {
    if (CGM.getCodeGenOpts().getDebugInfo() >=
        codegenoptions::LimitedDebugInfo) {
      DI->EmitDeclareOfArgVariable(&D, DeclPtr.getPointer(), ArgNo, Builder);
    }
  }

  if (D.hasAttr<AnnotateAttr>())
    EmitVarAnnotations(&D, DeclPtr.getPointer());

  // We can only check return value nullability if all arguments to the
  // function satisfy their nullability preconditions. This makes it necessary
  // to emit null checks for args in the function body itself.
  if (requiresReturnValueNullabilityCheck()) {
    auto Nullability = Ty->getNullability(getContext());
    if (Nullability && *Nullability == NullabilityKind::NonNull) {
      SanitizerScope SanScope(this);
      RetValNullabilityPrecondition =
          Builder.CreateAnd(RetValNullabilityPrecondition,
                            Builder.CreateIsNotNull(Arg.getAnyValue()));
    }
  }
}

void CodeGenModule::EmitOMPDeclareReduction(const OMPDeclareReductionDecl *D,
                                            CodeGenFunction *CGF) {
  if (!LangOpts.OpenMP || (!LangOpts.EmitAllDecls && !D->isUsed()))
    return;
  getOpenMPRuntime().emitUserDefinedReduction(CGF, D);
}<|MERGE_RESOLUTION|>--- conflicted
+++ resolved
@@ -186,17 +186,9 @@
   // needs to be emitted like a static variable, e.g. a function-scope
   // variable in constant address space in OpenCL.
   if (D.getStorageDuration() != SD_Automatic) {
-<<<<<<< HEAD
-#if INTEL_CUSTOMIZATION
     // Static sampler variables translated to function calls.
     if (D.getType()->isSamplerT())
       return;
-#endif  // INTEL_CUSTOMIZATION
-=======
-    // Static sampler variables translated to function calls.
-    if (D.getType()->isSamplerT())
-      return;
->>>>>>> 2f8e66bb
 
     llvm::GlobalValue::LinkageTypes Linkage =
         CGM.getLLVMLinkageVarDefinition(&D, /*isConstant=*/false);
