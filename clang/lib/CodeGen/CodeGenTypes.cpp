--- conflicted
+++ resolved
@@ -66,15 +66,12 @@
     OS << ".";
   }
 
-<<<<<<< HEAD
-=======
   // FIXME: We probably want to make more tweaks to the printing policy. For
   // example, we should probably enable PrintCanonicalTypes and
   // FullyQualifiedNames.
   PrintingPolicy Policy = RD->getASTContext().getPrintingPolicy();
   Policy.SuppressInlineNamespace = false;
 
->>>>>>> 3fe5af65
   // Name the codegen type after the typedef name
   // if there is no tag type name available
   if (RD->getIdentifier()) {
