//===--- CGExprScalar.cpp - Emit LLVM Code for Scalar Exprs ---------------===//
//
// Part of the LLVM Project, under the Apache License v2.0 with LLVM Exceptions.
// See https://llvm.org/LICENSE.txt for license information.
// SPDX-License-Identifier: Apache-2.0 WITH LLVM-exception
//
//===----------------------------------------------------------------------===//
//
// This contains code to emit Expr nodes with scalar LLVM types as LLVM code.
//
//===----------------------------------------------------------------------===//

#include "CGCXXABI.h"
#include "CGCleanup.h"
#include "CGDebugInfo.h"
#include "CGObjCRuntime.h"
#include "CGOpenMPRuntime.h"
#include "CodeGenFunction.h"
#include "CodeGenModule.h"
#include "ConstantEmitter.h"
#include "TargetInfo.h"
#include "clang/AST/ASTContext.h"
#include "clang/AST/Attr.h"
#include "clang/AST/DeclObjC.h"
#include "clang/AST/Expr.h"
#include "clang/AST/RecordLayout.h"
#include "clang/AST/StmtVisitor.h"
#include "clang/Basic/CodeGenOptions.h"
#include "clang/Basic/TargetInfo.h"
#include "llvm/ADT/APFixedPoint.h"
#include "llvm/ADT/Optional.h"
#include "llvm/IR/CFG.h"
#include "llvm/IR/Constants.h"
#include "llvm/IR/DataLayout.h"
#include "llvm/IR/FixedPointBuilder.h"
#include "llvm/IR/Function.h"
#include "llvm/IR/GetElementPtrTypeIterator.h"
#include "llvm/IR/GlobalVariable.h"
#include "llvm/IR/Intrinsics.h"
#include "llvm/IR/IntrinsicsPowerPC.h"
#include "llvm/IR/MatrixBuilder.h"
#include "llvm/IR/Module.h"
#include <cstdarg>

using namespace clang;
using namespace CodeGen;
using llvm::Value;

//===----------------------------------------------------------------------===//
//                         Scalar Expression Emitter
//===----------------------------------------------------------------------===//

namespace {

/// Determine whether the given binary operation may overflow.
/// Sets \p Result to the value of the operation for BO_Add, BO_Sub, BO_Mul,
/// and signed BO_{Div,Rem}. For these opcodes, and for unsigned BO_{Div,Rem},
/// the returned overflow check is precise. The returned value is 'true' for
/// all other opcodes, to be conservative.
bool mayHaveIntegerOverflow(llvm::ConstantInt *LHS, llvm::ConstantInt *RHS,
                             BinaryOperator::Opcode Opcode, bool Signed,
                             llvm::APInt &Result) {
  // Assume overflow is possible, unless we can prove otherwise.
  bool Overflow = true;
  const auto &LHSAP = LHS->getValue();
  const auto &RHSAP = RHS->getValue();
  if (Opcode == BO_Add) {
    if (Signed)
      Result = LHSAP.sadd_ov(RHSAP, Overflow);
    else
      Result = LHSAP.uadd_ov(RHSAP, Overflow);
  } else if (Opcode == BO_Sub) {
    if (Signed)
      Result = LHSAP.ssub_ov(RHSAP, Overflow);
    else
      Result = LHSAP.usub_ov(RHSAP, Overflow);
  } else if (Opcode == BO_Mul) {
    if (Signed)
      Result = LHSAP.smul_ov(RHSAP, Overflow);
    else
      Result = LHSAP.umul_ov(RHSAP, Overflow);
  } else if (Opcode == BO_Div || Opcode == BO_Rem) {
    if (Signed && !RHS->isZero())
      Result = LHSAP.sdiv_ov(RHSAP, Overflow);
    else
      return false;
  }
  return Overflow;
}

struct BinOpInfo {
  Value *LHS;
  Value *RHS;
  QualType Ty;  // Computation Type.
  BinaryOperator::Opcode Opcode; // Opcode of BinOp to perform
  FPOptions FPFeatures;
  const Expr *E;      // Entire expr, for error unsupported.  May not be binop.

  /// Check if the binop can result in integer overflow.
  bool mayHaveIntegerOverflow() const {
    // Without constant input, we can't rule out overflow.
    auto *LHSCI = dyn_cast<llvm::ConstantInt>(LHS);
    auto *RHSCI = dyn_cast<llvm::ConstantInt>(RHS);
    if (!LHSCI || !RHSCI)
      return true;

    llvm::APInt Result;
    return ::mayHaveIntegerOverflow(
        LHSCI, RHSCI, Opcode, Ty->hasSignedIntegerRepresentation(), Result);
  }

  /// Check if the binop computes a division or a remainder.
  bool isDivremOp() const {
    return Opcode == BO_Div || Opcode == BO_Rem || Opcode == BO_DivAssign ||
           Opcode == BO_RemAssign;
  }

  /// Check if the binop can result in an integer division by zero.
  bool mayHaveIntegerDivisionByZero() const {
    if (isDivremOp())
      if (auto *CI = dyn_cast<llvm::ConstantInt>(RHS))
        return CI->isZero();
    return true;
  }

  /// Check if the binop can result in a float division by zero.
  bool mayHaveFloatDivisionByZero() const {
    if (isDivremOp())
      if (auto *CFP = dyn_cast<llvm::ConstantFP>(RHS))
        return CFP->isZero();
    return true;
  }

  /// Check if at least one operand is a fixed point type. In such cases, this
  /// operation did not follow usual arithmetic conversion and both operands
  /// might not be of the same type.
  bool isFixedPointOp() const {
    // We cannot simply check the result type since comparison operations return
    // an int.
    if (const auto *BinOp = dyn_cast<BinaryOperator>(E)) {
      QualType LHSType = BinOp->getLHS()->getType();
      QualType RHSType = BinOp->getRHS()->getType();
      return LHSType->isFixedPointType() || RHSType->isFixedPointType();
    }
    if (const auto *UnOp = dyn_cast<UnaryOperator>(E))
      return UnOp->getSubExpr()->getType()->isFixedPointType();
    return false;
  }
};

static bool MustVisitNullValue(const Expr *E) {
  // If a null pointer expression's type is the C++0x nullptr_t, then
  // it's not necessarily a simple constant and it must be evaluated
  // for its potential side effects.
  return E->getType()->isNullPtrType();
}

/// If \p E is a widened promoted integer, get its base (unpromoted) type.
static llvm::Optional<QualType> getUnwidenedIntegerType(const ASTContext &Ctx,
                                                        const Expr *E) {
  const Expr *Base = E->IgnoreImpCasts();
  if (E == Base)
    return llvm::None;

  QualType BaseTy = Base->getType();
  if (!BaseTy->isPromotableIntegerType() ||
      Ctx.getTypeSize(BaseTy) >= Ctx.getTypeSize(E->getType()))
    return llvm::None;

  return BaseTy;
}

/// Check if \p E is a widened promoted integer.
static bool IsWidenedIntegerOp(const ASTContext &Ctx, const Expr *E) {
  return getUnwidenedIntegerType(Ctx, E).hasValue();
}

/// Check if we can skip the overflow check for \p Op.
static bool CanElideOverflowCheck(const ASTContext &Ctx, const BinOpInfo &Op) {
  assert((isa<UnaryOperator>(Op.E) || isa<BinaryOperator>(Op.E)) &&
         "Expected a unary or binary operator");

  // If the binop has constant inputs and we can prove there is no overflow,
  // we can elide the overflow check.
  if (!Op.mayHaveIntegerOverflow())
    return true;

  // If a unary op has a widened operand, the op cannot overflow.
  if (const auto *UO = dyn_cast<UnaryOperator>(Op.E))
    return !UO->canOverflow();

  // We usually don't need overflow checks for binops with widened operands.
  // Multiplication with promoted unsigned operands is a special case.
  const auto *BO = cast<BinaryOperator>(Op.E);
  auto OptionalLHSTy = getUnwidenedIntegerType(Ctx, BO->getLHS());
  if (!OptionalLHSTy)
    return false;

  auto OptionalRHSTy = getUnwidenedIntegerType(Ctx, BO->getRHS());
  if (!OptionalRHSTy)
    return false;

  QualType LHSTy = *OptionalLHSTy;
  QualType RHSTy = *OptionalRHSTy;

  // This is the simple case: binops without unsigned multiplication, and with
  // widened operands. No overflow check is needed here.
  if ((Op.Opcode != BO_Mul && Op.Opcode != BO_MulAssign) ||
      !LHSTy->isUnsignedIntegerType() || !RHSTy->isUnsignedIntegerType())
    return true;

  // For unsigned multiplication the overflow check can be elided if either one
  // of the unpromoted types are less than half the size of the promoted type.
  unsigned PromotedSize = Ctx.getTypeSize(Op.E->getType());
  return (2 * Ctx.getTypeSize(LHSTy)) < PromotedSize ||
         (2 * Ctx.getTypeSize(RHSTy)) < PromotedSize;
}

class ScalarExprEmitter
  : public StmtVisitor<ScalarExprEmitter, Value*> {
  CodeGenFunction &CGF;
  CGBuilderTy &Builder;
  bool IgnoreResultAssign;
  llvm::LLVMContext &VMContext;
public:

  ScalarExprEmitter(CodeGenFunction &cgf, bool ira=false)
    : CGF(cgf), Builder(CGF.Builder), IgnoreResultAssign(ira),
      VMContext(cgf.getLLVMContext()) {
  }

  //===--------------------------------------------------------------------===//
  //                               Utilities
  //===--------------------------------------------------------------------===//

  bool TestAndClearIgnoreResultAssign() {
    bool I = IgnoreResultAssign;
    IgnoreResultAssign = false;
    return I;
  }

  llvm::Type *ConvertType(QualType T) { return CGF.ConvertType(T); }
  LValue EmitLValue(const Expr *E) { return CGF.EmitLValue(E); }
  LValue EmitCheckedLValue(const Expr *E, CodeGenFunction::TypeCheckKind TCK) {
    return CGF.EmitCheckedLValue(E, TCK);
  }

  void EmitBinOpCheck(ArrayRef<std::pair<Value *, SanitizerMask>> Checks,
                      const BinOpInfo &Info);

  Value *EmitLoadOfLValue(LValue LV, SourceLocation Loc) {
    return CGF.EmitLoadOfLValue(LV, Loc).getScalarVal();
  }

  void EmitLValueAlignmentAssumption(const Expr *E, Value *V) {
    const AlignValueAttr *AVAttr = nullptr;
    if (const auto *DRE = dyn_cast<DeclRefExpr>(E)) {
      const ValueDecl *VD = DRE->getDecl();

      if (VD->getType()->isReferenceType()) {
        if (const auto *TTy =
            dyn_cast<TypedefType>(VD->getType().getNonReferenceType()))
          AVAttr = TTy->getDecl()->getAttr<AlignValueAttr>();
      } else {
        // Assumptions for function parameters are emitted at the start of the
        // function, so there is no need to repeat that here,
        // unless the alignment-assumption sanitizer is enabled,
        // then we prefer the assumption over alignment attribute
        // on IR function param.
        if (isa<ParmVarDecl>(VD) && !CGF.SanOpts.has(SanitizerKind::Alignment))
          return;

        AVAttr = VD->getAttr<AlignValueAttr>();
      }
    }

    if (!AVAttr)
      if (const auto *TTy =
          dyn_cast<TypedefType>(E->getType()))
        AVAttr = TTy->getDecl()->getAttr<AlignValueAttr>();

    if (!AVAttr)
      return;

    Value *AlignmentValue = CGF.EmitScalarExpr(AVAttr->getAlignment());
    llvm::ConstantInt *AlignmentCI = cast<llvm::ConstantInt>(AlignmentValue);
    CGF.emitAlignmentAssumption(V, E, AVAttr->getLocation(), AlignmentCI);
  }

  /// EmitLoadOfLValue - Given an expression with complex type that represents a
  /// value l-value, this method emits the address of the l-value, then loads
  /// and returns the result.
  Value *EmitLoadOfLValue(const Expr *E) {
    Value *V = EmitLoadOfLValue(EmitCheckedLValue(E, CodeGenFunction::TCK_Load),
                                E->getExprLoc());

    EmitLValueAlignmentAssumption(E, V);
    return V;
  }

  /// EmitConversionToBool - Convert the specified expression value to a
  /// boolean (i1) truth value.  This is equivalent to "Val != 0".
  Value *EmitConversionToBool(Value *Src, QualType DstTy);

  /// Emit a check that a conversion from a floating-point type does not
  /// overflow.
  void EmitFloatConversionCheck(Value *OrigSrc, QualType OrigSrcType,
                                Value *Src, QualType SrcType, QualType DstType,
                                llvm::Type *DstTy, SourceLocation Loc);

  /// Known implicit conversion check kinds.
  /// Keep in sync with the enum of the same name in ubsan_handlers.h
  enum ImplicitConversionCheckKind : unsigned char {
    ICCK_IntegerTruncation = 0, // Legacy, was only used by clang 7.
    ICCK_UnsignedIntegerTruncation = 1,
    ICCK_SignedIntegerTruncation = 2,
    ICCK_IntegerSignChange = 3,
    ICCK_SignedIntegerTruncationOrSignChange = 4,
  };

  /// Emit a check that an [implicit] truncation of an integer  does not
  /// discard any bits. It is not UB, so we use the value after truncation.
  void EmitIntegerTruncationCheck(Value *Src, QualType SrcType, Value *Dst,
                                  QualType DstType, SourceLocation Loc);

  /// Emit a check that an [implicit] conversion of an integer does not change
  /// the sign of the value. It is not UB, so we use the value after conversion.
  /// NOTE: Src and Dst may be the exact same value! (point to the same thing)
  void EmitIntegerSignChangeCheck(Value *Src, QualType SrcType, Value *Dst,
                                  QualType DstType, SourceLocation Loc);

  /// Emit a conversion from the specified type to the specified destination
  /// type, both of which are LLVM scalar types.
  struct ScalarConversionOpts {
    bool TreatBooleanAsSigned;
    bool EmitImplicitIntegerTruncationChecks;
    bool EmitImplicitIntegerSignChangeChecks;

    ScalarConversionOpts()
        : TreatBooleanAsSigned(false),
          EmitImplicitIntegerTruncationChecks(false),
          EmitImplicitIntegerSignChangeChecks(false) {}

    ScalarConversionOpts(clang::SanitizerSet SanOpts)
        : TreatBooleanAsSigned(false),
          EmitImplicitIntegerTruncationChecks(
              SanOpts.hasOneOf(SanitizerKind::ImplicitIntegerTruncation)),
          EmitImplicitIntegerSignChangeChecks(
              SanOpts.has(SanitizerKind::ImplicitIntegerSignChange)) {}
  };
  Value *
  EmitScalarConversion(Value *Src, QualType SrcTy, QualType DstTy,
                       SourceLocation Loc,
                       ScalarConversionOpts Opts = ScalarConversionOpts());

  /// Convert between either a fixed point and other fixed point or fixed point
  /// and an integer.
  Value *EmitFixedPointConversion(Value *Src, QualType SrcTy, QualType DstTy,
                                  SourceLocation Loc);

  /// Emit a conversion from the specified complex type to the specified
  /// destination type, where the destination type is an LLVM scalar type.
  Value *EmitComplexToScalarConversion(CodeGenFunction::ComplexPairTy Src,
                                       QualType SrcTy, QualType DstTy,
                                       SourceLocation Loc);

  /// EmitNullValue - Emit a value that corresponds to null for the given type.
  Value *EmitNullValue(QualType Ty);

  /// EmitFloatToBoolConversion - Perform an FP to boolean conversion.
  Value *EmitFloatToBoolConversion(Value *V) {
    // Compare against 0.0 for fp scalars.
    llvm::Value *Zero = llvm::Constant::getNullValue(V->getType());
    return Builder.CreateFCmpUNE(V, Zero, "tobool");
  }

  /// EmitPointerToBoolConversion - Perform a pointer to boolean conversion.
  Value *EmitPointerToBoolConversion(Value *V, QualType QT) {
    Value *Zero = CGF.CGM.getNullPointer(cast<llvm::PointerType>(V->getType()), QT);

    return Builder.CreateICmpNE(V, Zero, "tobool");
  }

  Value *EmitIntToBoolConversion(Value *V) {
    // Because of the type rules of C, we often end up computing a
    // logical value, then zero extending it to int, then wanting it
    // as a logical value again.  Optimize this common case.
    if (llvm::ZExtInst *ZI = dyn_cast<llvm::ZExtInst>(V)) {
      if (ZI->getOperand(0)->getType() == Builder.getInt1Ty()) {
        Value *Result = ZI->getOperand(0);
        // If there aren't any more uses, zap the instruction to save space.
        // Note that there can be more uses, for example if this
        // is the result of an assignment.
        if (ZI->use_empty())
          ZI->eraseFromParent();
        return Result;
      }
    }

    return Builder.CreateIsNotNull(V, "tobool");
  }

  //===--------------------------------------------------------------------===//
  //                            Visitor Methods
  //===--------------------------------------------------------------------===//

  Value *Visit(Expr *E) {
    ApplyDebugLocation DL(CGF, E);
    return StmtVisitor<ScalarExprEmitter, Value*>::Visit(E);
  }

  Value *VisitStmt(Stmt *S) {
    S->dump(llvm::errs(), CGF.getContext());
    llvm_unreachable("Stmt can't have complex result type!");
  }
  Value *VisitExpr(Expr *S);

  Value *VisitConstantExpr(ConstantExpr *E) {
    if (Value *Result = ConstantEmitter(CGF).tryEmitConstantExpr(E)) {
      if (E->isGLValue())
        return CGF.Builder.CreateLoad(Address(
            Result, CGF.getContext().getTypeAlignInChars(E->getType())));
      return Result;
    }
    return Visit(E->getSubExpr());
  }
  Value *VisitParenExpr(ParenExpr *PE) {
    return Visit(PE->getSubExpr());
  }
  Value *VisitSubstNonTypeTemplateParmExpr(SubstNonTypeTemplateParmExpr *E) {
    return Visit(E->getReplacement());
  }
  Value *VisitGenericSelectionExpr(GenericSelectionExpr *GE) {
    return Visit(GE->getResultExpr());
  }
  Value *VisitCoawaitExpr(CoawaitExpr *S) {
    return CGF.EmitCoawaitExpr(*S).getScalarVal();
  }
  Value *VisitCoyieldExpr(CoyieldExpr *S) {
    return CGF.EmitCoyieldExpr(*S).getScalarVal();
  }
  Value *VisitUnaryCoawait(const UnaryOperator *E) {
    return Visit(E->getSubExpr());
  }

  // Leaves.
  Value *VisitIntegerLiteral(const IntegerLiteral *E) {
    return Builder.getInt(E->getValue());
  }
  Value *VisitFixedPointLiteral(const FixedPointLiteral *E) {
    return Builder.getInt(E->getValue());
  }
  Value *VisitFloatingLiteral(const FloatingLiteral *E) {
    return llvm::ConstantFP::get(VMContext, E->getValue());
  }
  Value *VisitCharacterLiteral(const CharacterLiteral *E) {
    return llvm::ConstantInt::get(ConvertType(E->getType()), E->getValue());
  }
  Value *VisitObjCBoolLiteralExpr(const ObjCBoolLiteralExpr *E) {
    return llvm::ConstantInt::get(ConvertType(E->getType()), E->getValue());
  }
  Value *VisitCXXBoolLiteralExpr(const CXXBoolLiteralExpr *E) {
    return llvm::ConstantInt::get(ConvertType(E->getType()), E->getValue());
  }
  Value *VisitCXXScalarValueInitExpr(const CXXScalarValueInitExpr *E) {
    return EmitNullValue(E->getType());
  }
  Value *VisitGNUNullExpr(const GNUNullExpr *E) {
    return EmitNullValue(E->getType());
  }
  Value *VisitOffsetOfExpr(OffsetOfExpr *E);
  Value *VisitUnaryExprOrTypeTraitExpr(const UnaryExprOrTypeTraitExpr *E);
  Value *VisitAddrLabelExpr(const AddrLabelExpr *E) {
    llvm::Value *V = CGF.GetAddrOfLabel(E->getLabel());
    return Builder.CreateBitCast(V, ConvertType(E->getType()));
  }

  Value *VisitSizeOfPackExpr(SizeOfPackExpr *E) {
    return llvm::ConstantInt::get(ConvertType(E->getType()),E->getPackLength());
  }

  Value *VisitPseudoObjectExpr(PseudoObjectExpr *E) {
    return CGF.EmitPseudoObjectRValue(E).getScalarVal();
  }

  Value *VisitOpaqueValueExpr(OpaqueValueExpr *E) {
    if (E->isGLValue())
      return EmitLoadOfLValue(CGF.getOrCreateOpaqueLValueMapping(E),
                              E->getExprLoc());

    // Otherwise, assume the mapping is the scalar directly.
    return CGF.getOrCreateOpaqueRValueMapping(E).getScalarVal();
  }

  // l-values.
  Value *VisitDeclRefExpr(DeclRefExpr *E) {
    if (CodeGenFunction::ConstantEmission Constant = CGF.tryEmitAsConstant(E))
      return CGF.emitScalarConstant(Constant, E);
    return EmitLoadOfLValue(E);
  }

  Value *VisitObjCSelectorExpr(ObjCSelectorExpr *E) {
    return CGF.EmitObjCSelectorExpr(E);
  }
  Value *VisitObjCProtocolExpr(ObjCProtocolExpr *E) {
    return CGF.EmitObjCProtocolExpr(E);
  }
  Value *VisitObjCIvarRefExpr(ObjCIvarRefExpr *E) {
    return EmitLoadOfLValue(E);
  }
  Value *VisitObjCMessageExpr(ObjCMessageExpr *E) {
    if (E->getMethodDecl() &&
        E->getMethodDecl()->getReturnType()->isReferenceType())
      return EmitLoadOfLValue(E);
    return CGF.EmitObjCMessageExpr(E).getScalarVal();
  }

  Value *VisitObjCIsaExpr(ObjCIsaExpr *E) {
    LValue LV = CGF.EmitObjCIsaExpr(E);
    Value *V = CGF.EmitLoadOfLValue(LV, E->getExprLoc()).getScalarVal();
    return V;
  }

  Value *VisitObjCAvailabilityCheckExpr(ObjCAvailabilityCheckExpr *E) {
    VersionTuple Version = E->getVersion();

    // If we're checking for a platform older than our minimum deployment
    // target, we can fold the check away.
    if (Version <= CGF.CGM.getTarget().getPlatformMinVersion())
      return llvm::ConstantInt::get(Builder.getInt1Ty(), 1);

    Optional<unsigned> Min = Version.getMinor(), SMin = Version.getSubminor();
    llvm::Value *Args[] = {
        llvm::ConstantInt::get(CGF.CGM.Int32Ty, Version.getMajor()),
        llvm::ConstantInt::get(CGF.CGM.Int32Ty, Min ? *Min : 0),
        llvm::ConstantInt::get(CGF.CGM.Int32Ty, SMin ? *SMin : 0),
    };

    return CGF.EmitBuiltinAvailable(Args);
  }

  Value *VisitArraySubscriptExpr(ArraySubscriptExpr *E);
  Value *VisitMatrixSubscriptExpr(MatrixSubscriptExpr *E);
  Value *VisitShuffleVectorExpr(ShuffleVectorExpr *E);
  Value *VisitConvertVectorExpr(ConvertVectorExpr *E);
  Value *VisitMemberExpr(MemberExpr *E);
  Value *VisitExtVectorElementExpr(Expr *E) { return EmitLoadOfLValue(E); }
  Value *VisitCompoundLiteralExpr(CompoundLiteralExpr *E) {
    // Strictly speaking, we shouldn't be calling EmitLoadOfLValue, which
    // transitively calls EmitCompoundLiteralLValue, here in C++ since compound
    // literals aren't l-values in C++. We do so simply because that's the
    // cleanest way to handle compound literals in C++.
    // See the discussion here: https://reviews.llvm.org/D64464
    return EmitLoadOfLValue(E);
  }

  Value *VisitInitListExpr(InitListExpr *E);

  Value *VisitArrayInitIndexExpr(ArrayInitIndexExpr *E) {
    assert(CGF.getArrayInitIndex() &&
           "ArrayInitIndexExpr not inside an ArrayInitLoopExpr?");
    return CGF.getArrayInitIndex();
  }

  Value *VisitImplicitValueInitExpr(const ImplicitValueInitExpr *E) {
    return EmitNullValue(E->getType());
  }
  Value *VisitExplicitCastExpr(ExplicitCastExpr *E) {
    CGF.CGM.EmitExplicitCastExprType(E, &CGF);
    return VisitCastExpr(E);
  }
  Value *VisitCastExpr(CastExpr *E);

  Value *VisitCallExpr(const CallExpr *E) {
    if (E->getCallReturnType(CGF.getContext())->isReferenceType())
      return EmitLoadOfLValue(E);

    Value *V = CGF.EmitCallExpr(E).getScalarVal();

    EmitLValueAlignmentAssumption(E, V);
    return V;
  }

  Value *VisitStmtExpr(const StmtExpr *E);

  // Unary Operators.
  Value *VisitUnaryPostDec(const UnaryOperator *E) {
    LValue LV = EmitLValue(E->getSubExpr());
    return EmitScalarPrePostIncDec(E, LV, false, false);
  }
  Value *VisitUnaryPostInc(const UnaryOperator *E) {
    LValue LV = EmitLValue(E->getSubExpr());
    return EmitScalarPrePostIncDec(E, LV, true, false);
  }
  Value *VisitUnaryPreDec(const UnaryOperator *E) {
    LValue LV = EmitLValue(E->getSubExpr());
    return EmitScalarPrePostIncDec(E, LV, false, true);
  }
  Value *VisitUnaryPreInc(const UnaryOperator *E) {
    LValue LV = EmitLValue(E->getSubExpr());
    return EmitScalarPrePostIncDec(E, LV, true, true);
  }

  llvm::Value *EmitIncDecConsiderOverflowBehavior(const UnaryOperator *E,
                                                  llvm::Value *InVal,
                                                  bool IsInc);

  llvm::Value *EmitScalarPrePostIncDec(const UnaryOperator *E, LValue LV,
                                       bool isInc, bool isPre);


  Value *VisitUnaryAddrOf(const UnaryOperator *E) {
    if (isa<MemberPointerType>(E->getType())) // never sugared
      return CGF.CGM.getMemberPointerConstant(E);

    return EmitLValue(E->getSubExpr()).getPointer(CGF);
  }
  Value *VisitUnaryDeref(const UnaryOperator *E) {
    if (E->getType()->isVoidType())
      return Visit(E->getSubExpr()); // the actual value should be unused
    return EmitLoadOfLValue(E);
  }
  Value *VisitUnaryPlus(const UnaryOperator *E) {
    // This differs from gcc, though, most likely due to a bug in gcc.
    TestAndClearIgnoreResultAssign();
    return Visit(E->getSubExpr());
  }
  Value *VisitUnaryMinus    (const UnaryOperator *E);
  Value *VisitUnaryNot      (const UnaryOperator *E);
  Value *VisitUnaryLNot     (const UnaryOperator *E);
  Value *VisitUnaryReal     (const UnaryOperator *E);
  Value *VisitUnaryImag     (const UnaryOperator *E);
  Value *VisitUnaryExtension(const UnaryOperator *E) {
    return Visit(E->getSubExpr());
  }

  // C++
  Value *VisitMaterializeTemporaryExpr(const MaterializeTemporaryExpr *E) {
    return EmitLoadOfLValue(E);
  }
  Value *VisitSourceLocExpr(SourceLocExpr *SLE) {
    auto &Ctx = CGF.getContext();
    APValue Evaluated =
        SLE->EvaluateInContext(Ctx, CGF.CurSourceLocExprScope.getDefaultExpr());
    return ConstantEmitter(CGF).emitAbstract(SLE->getLocation(), Evaluated,
                                             SLE->getType());
  }

  Value *VisitCXXDefaultArgExpr(CXXDefaultArgExpr *DAE) {
    CodeGenFunction::CXXDefaultArgExprScope Scope(CGF, DAE);
    return Visit(DAE->getExpr());
  }
  Value *VisitCXXDefaultInitExpr(CXXDefaultInitExpr *DIE) {
    CodeGenFunction::CXXDefaultInitExprScope Scope(CGF, DIE);
    return Visit(DIE->getExpr());
  }
  Value *VisitCXXThisExpr(CXXThisExpr *TE) {
    return CGF.LoadCXXThis();
  }

  Value *VisitExprWithCleanups(ExprWithCleanups *E);
  Value *VisitCXXNewExpr(const CXXNewExpr *E) {
    return CGF.EmitCXXNewExpr(E);
  }
  Value *VisitCXXDeleteExpr(const CXXDeleteExpr *E) {
    CGF.EmitCXXDeleteExpr(E);
    return nullptr;
  }

  Value *VisitTypeTraitExpr(const TypeTraitExpr *E) {
    return llvm::ConstantInt::get(ConvertType(E->getType()), E->getValue());
  }

  Value *VisitConceptSpecializationExpr(const ConceptSpecializationExpr *E) {
    return Builder.getInt1(E->isSatisfied());
  }

  Value *VisitRequiresExpr(const RequiresExpr *E) {
    return Builder.getInt1(E->isSatisfied());
  }

  Value *VisitArrayTypeTraitExpr(const ArrayTypeTraitExpr *E) {
    return llvm::ConstantInt::get(Builder.getInt32Ty(), E->getValue());
  }

  Value *VisitExpressionTraitExpr(const ExpressionTraitExpr *E) {
    return llvm::ConstantInt::get(Builder.getInt1Ty(), E->getValue());
  }

  Value *VisitCXXPseudoDestructorExpr(const CXXPseudoDestructorExpr *E) {
    // C++ [expr.pseudo]p1:
    //   The result shall only be used as the operand for the function call
    //   operator (), and the result of such a call has type void. The only
    //   effect is the evaluation of the postfix-expression before the dot or
    //   arrow.
    CGF.EmitScalarExpr(E->getBase());
    return nullptr;
  }

  Value *VisitCXXNullPtrLiteralExpr(const CXXNullPtrLiteralExpr *E) {
    return EmitNullValue(E->getType());
  }

  Value *VisitCXXThrowExpr(const CXXThrowExpr *E) {
    CGF.EmitCXXThrowExpr(E);
    return nullptr;
  }

  Value *VisitCXXNoexceptExpr(const CXXNoexceptExpr *E) {
    return Builder.getInt1(E->getValue());
  }

  // Binary Operators.
  Value *EmitMul(const BinOpInfo &Ops) {
    if (Ops.Ty->isSignedIntegerOrEnumerationType()) {
      switch (CGF.getLangOpts().getSignedOverflowBehavior()) {
      case LangOptions::SOB_Defined:
        return Builder.CreateMul(Ops.LHS, Ops.RHS, "mul");
      case LangOptions::SOB_Undefined:
        if (!CGF.SanOpts.has(SanitizerKind::SignedIntegerOverflow))
          return Builder.CreateNSWMul(Ops.LHS, Ops.RHS, "mul");
        LLVM_FALLTHROUGH;
      case LangOptions::SOB_Trapping:
        if (CanElideOverflowCheck(CGF.getContext(), Ops))
          return Builder.CreateNSWMul(Ops.LHS, Ops.RHS, "mul");
        return EmitOverflowCheckedBinOp(Ops);
      }
    }

    if (Ops.Ty->isConstantMatrixType()) {
      llvm::MatrixBuilder<CGBuilderTy> MB(Builder);
      // We need to check the types of the operands of the operator to get the
      // correct matrix dimensions.
      auto *BO = cast<BinaryOperator>(Ops.E);
      auto *LHSMatTy = dyn_cast<ConstantMatrixType>(
          BO->getLHS()->getType().getCanonicalType());
      auto *RHSMatTy = dyn_cast<ConstantMatrixType>(
          BO->getRHS()->getType().getCanonicalType());
      if (LHSMatTy && RHSMatTy)
        return MB.CreateMatrixMultiply(Ops.LHS, Ops.RHS, LHSMatTy->getNumRows(),
                                       LHSMatTy->getNumColumns(),
                                       RHSMatTy->getNumColumns());
      return MB.CreateScalarMultiply(Ops.LHS, Ops.RHS);
    }

    if (Ops.Ty->isUnsignedIntegerType() &&
        CGF.SanOpts.has(SanitizerKind::UnsignedIntegerOverflow) &&
        !CanElideOverflowCheck(CGF.getContext(), Ops))
      return EmitOverflowCheckedBinOp(Ops);

    if (Ops.LHS->getType()->isFPOrFPVectorTy()) {
      //  Preserve the old values
      CodeGenFunction::CGFPOptionsRAII FPOptsRAII(CGF, Ops.FPFeatures);
      return Builder.CreateFMul(Ops.LHS, Ops.RHS, "mul");
    }
    if (Ops.isFixedPointOp())
      return EmitFixedPointBinOp(Ops);
    return Builder.CreateMul(Ops.LHS, Ops.RHS, "mul");
  }
  /// Create a binary op that checks for overflow.
  /// Currently only supports +, - and *.
  Value *EmitOverflowCheckedBinOp(const BinOpInfo &Ops);

  // Check for undefined division and modulus behaviors.
  void EmitUndefinedBehaviorIntegerDivAndRemCheck(const BinOpInfo &Ops,
                                                  llvm::Value *Zero,bool isDiv);
  // Common helper for getting how wide LHS of shift is.
  static Value *GetWidthMinusOneValue(Value* LHS,Value* RHS);

#if INTEL_CUSTOMIZATION
  // Used for OpenCL/IntelCOmpat modes, will constrain the RHS of a shift to
  // avoid poisonable shift-results (shifting greater-than the bitcount of the
  // LHS).
#endif // INTEL_CUSTOMIZATION
  // Used for shifting constraints for OpenCL, do mask for powers of 2, URem for
  // non powers of two.
  Value *ConstrainShiftValue(Value *LHS, Value *RHS, const Twine &Name);

  Value *EmitDiv(const BinOpInfo &Ops);
  Value *EmitRem(const BinOpInfo &Ops);
  Value *EmitAdd(const BinOpInfo &Ops);
  Value *EmitSub(const BinOpInfo &Ops);
  Value *EmitShl(const BinOpInfo &Ops);
  Value *EmitShr(const BinOpInfo &Ops);
  Value *EmitAnd(const BinOpInfo &Ops) {
    return Builder.CreateAnd(Ops.LHS, Ops.RHS, "and");
  }
  Value *EmitXor(const BinOpInfo &Ops) {
    return Builder.CreateXor(Ops.LHS, Ops.RHS, "xor");
  }
  Value *EmitOr (const BinOpInfo &Ops) {
    return Builder.CreateOr(Ops.LHS, Ops.RHS, "or");
  }

  // Helper functions for fixed point binary operations.
  Value *EmitFixedPointBinOp(const BinOpInfo &Ops);

  BinOpInfo EmitBinOps(const BinaryOperator *E);
  LValue EmitCompoundAssignLValue(const CompoundAssignOperator *E,
                            Value *(ScalarExprEmitter::*F)(const BinOpInfo &),
                                  Value *&Result);

  Value *EmitCompoundAssign(const CompoundAssignOperator *E,
                            Value *(ScalarExprEmitter::*F)(const BinOpInfo &));

  // Binary operators and binary compound assignment operators.
#define HANDLEBINOP(OP) \
  Value *VisitBin ## OP(const BinaryOperator *E) {                         \
    return Emit ## OP(EmitBinOps(E));                                      \
  }                                                                        \
  Value *VisitBin ## OP ## Assign(const CompoundAssignOperator *E) {       \
    return EmitCompoundAssign(E, &ScalarExprEmitter::Emit ## OP);          \
  }
  HANDLEBINOP(Mul)
  HANDLEBINOP(Div)
  HANDLEBINOP(Rem)
  HANDLEBINOP(Add)
  HANDLEBINOP(Sub)
  HANDLEBINOP(Shl)
  HANDLEBINOP(Shr)
  HANDLEBINOP(And)
  HANDLEBINOP(Xor)
  HANDLEBINOP(Or)
#undef HANDLEBINOP

  // Comparisons.
  Value *EmitCompare(const BinaryOperator *E, llvm::CmpInst::Predicate UICmpOpc,
                     llvm::CmpInst::Predicate SICmpOpc,
                     llvm::CmpInst::Predicate FCmpOpc, bool IsSignaling);
#define VISITCOMP(CODE, UI, SI, FP, SIG) \
    Value *VisitBin##CODE(const BinaryOperator *E) { \
      return EmitCompare(E, llvm::ICmpInst::UI, llvm::ICmpInst::SI, \
                         llvm::FCmpInst::FP, SIG); }
  VISITCOMP(LT, ICMP_ULT, ICMP_SLT, FCMP_OLT, true)
  VISITCOMP(GT, ICMP_UGT, ICMP_SGT, FCMP_OGT, true)
  VISITCOMP(LE, ICMP_ULE, ICMP_SLE, FCMP_OLE, true)
  VISITCOMP(GE, ICMP_UGE, ICMP_SGE, FCMP_OGE, true)
  VISITCOMP(EQ, ICMP_EQ , ICMP_EQ , FCMP_OEQ, false)
  VISITCOMP(NE, ICMP_NE , ICMP_NE , FCMP_UNE, false)
#undef VISITCOMP

  Value *VisitBinAssign     (const BinaryOperator *E);

  Value *VisitBinLAnd       (const BinaryOperator *E);
  Value *VisitBinLOr        (const BinaryOperator *E);
  Value *VisitBinComma      (const BinaryOperator *E);

  Value *VisitBinPtrMemD(const Expr *E) { return EmitLoadOfLValue(E); }
  Value *VisitBinPtrMemI(const Expr *E) { return EmitLoadOfLValue(E); }

  Value *VisitCXXRewrittenBinaryOperator(CXXRewrittenBinaryOperator *E) {
    return Visit(E->getSemanticForm());
  }

  // Other Operators.
  Value *VisitBlockExpr(const BlockExpr *BE);
  Value *VisitAbstractConditionalOperator(const AbstractConditionalOperator *);
  Value *VisitChooseExpr(ChooseExpr *CE);
  Value *VisitVAArgExpr(VAArgExpr *VE);
  Value *VisitObjCStringLiteral(const ObjCStringLiteral *E) {
    return CGF.EmitObjCStringLiteral(E);
  }
  Value *VisitObjCBoxedExpr(ObjCBoxedExpr *E) {
    return CGF.EmitObjCBoxedExpr(E);
  }
  Value *VisitObjCArrayLiteral(ObjCArrayLiteral *E) {
    return CGF.EmitObjCArrayLiteral(E);
  }
  Value *VisitObjCDictionaryLiteral(ObjCDictionaryLiteral *E) {
    return CGF.EmitObjCDictionaryLiteral(E);
  }
  Value *VisitAsTypeExpr(AsTypeExpr *CE);
  Value *VisitAtomicExpr(AtomicExpr *AE);
};
}  // end anonymous namespace.

//===----------------------------------------------------------------------===//
//                                Utilities
//===----------------------------------------------------------------------===//

/// EmitConversionToBool - Convert the specified expression value to a
/// boolean (i1) truth value.  This is equivalent to "Val != 0".
Value *ScalarExprEmitter::EmitConversionToBool(Value *Src, QualType SrcType) {
  assert(SrcType.isCanonical() && "EmitScalarConversion strips typedefs");

  if (SrcType->isRealFloatingType())
    return EmitFloatToBoolConversion(Src);

  if (const MemberPointerType *MPT = dyn_cast<MemberPointerType>(SrcType))
    return CGF.CGM.getCXXABI().EmitMemberPointerIsNotNull(CGF, Src, MPT);

#if INTEL_CUSTOMIZATION
  assert((SrcType->isIntegerType() || isa<llvm::PointerType>(Src->getType()) ||
          SrcType->isArbPrecIntType()) &&
         "Unknown scalar type to convert");

  if (isa<llvm::IntegerType>(Src->getType()) || SrcType->isArbPrecIntType())
#endif // INTEL_CUSTOMIZATION
    return EmitIntToBoolConversion(Src);

  assert(isa<llvm::PointerType>(Src->getType()));
  return EmitPointerToBoolConversion(Src, SrcType);
}

void ScalarExprEmitter::EmitFloatConversionCheck(
    Value *OrigSrc, QualType OrigSrcType, Value *Src, QualType SrcType,
    QualType DstType, llvm::Type *DstTy, SourceLocation Loc) {
  assert(SrcType->isFloatingType() && "not a conversion from floating point");
  if (!isa<llvm::IntegerType>(DstTy))
    return;

  CodeGenFunction::SanitizerScope SanScope(&CGF);
  using llvm::APFloat;
  using llvm::APSInt;

  llvm::Value *Check = nullptr;
  const llvm::fltSemantics &SrcSema =
    CGF.getContext().getFloatTypeSemantics(OrigSrcType);

  // Floating-point to integer. This has undefined behavior if the source is
  // +-Inf, NaN, or doesn't fit into the destination type (after truncation
  // to an integer).
  unsigned Width = CGF.getContext().getIntWidth(DstType);
  bool Unsigned = DstType->isUnsignedIntegerOrEnumerationType();

  APSInt Min = APSInt::getMinValue(Width, Unsigned);
  APFloat MinSrc(SrcSema, APFloat::uninitialized);
  if (MinSrc.convertFromAPInt(Min, !Unsigned, APFloat::rmTowardZero) &
      APFloat::opOverflow)
    // Don't need an overflow check for lower bound. Just check for
    // -Inf/NaN.
    MinSrc = APFloat::getInf(SrcSema, true);
  else
    // Find the largest value which is too small to represent (before
    // truncation toward zero).
    MinSrc.subtract(APFloat(SrcSema, 1), APFloat::rmTowardNegative);

  APSInt Max = APSInt::getMaxValue(Width, Unsigned);
  APFloat MaxSrc(SrcSema, APFloat::uninitialized);
  if (MaxSrc.convertFromAPInt(Max, !Unsigned, APFloat::rmTowardZero) &
      APFloat::opOverflow)
    // Don't need an overflow check for upper bound. Just check for
    // +Inf/NaN.
    MaxSrc = APFloat::getInf(SrcSema, false);
  else
    // Find the smallest value which is too large to represent (before
    // truncation toward zero).
    MaxSrc.add(APFloat(SrcSema, 1), APFloat::rmTowardPositive);

  // If we're converting from __half, convert the range to float to match
  // the type of src.
  if (OrigSrcType->isHalfType()) {
    const llvm::fltSemantics &Sema =
      CGF.getContext().getFloatTypeSemantics(SrcType);
    bool IsInexact;
    MinSrc.convert(Sema, APFloat::rmTowardZero, &IsInexact);
    MaxSrc.convert(Sema, APFloat::rmTowardZero, &IsInexact);
  }

  llvm::Value *GE =
    Builder.CreateFCmpOGT(Src, llvm::ConstantFP::get(VMContext, MinSrc));
  llvm::Value *LE =
    Builder.CreateFCmpOLT(Src, llvm::ConstantFP::get(VMContext, MaxSrc));
  Check = Builder.CreateAnd(GE, LE);

  llvm::Constant *StaticArgs[] = {CGF.EmitCheckSourceLocation(Loc),
                                  CGF.EmitCheckTypeDescriptor(OrigSrcType),
                                  CGF.EmitCheckTypeDescriptor(DstType)};
  CGF.EmitCheck(std::make_pair(Check, SanitizerKind::FloatCastOverflow),
                SanitizerHandler::FloatCastOverflow, StaticArgs, OrigSrc);
}

// Should be called within CodeGenFunction::SanitizerScope RAII scope.
// Returns 'i1 false' when the truncation Src -> Dst was lossy.
static std::pair<ScalarExprEmitter::ImplicitConversionCheckKind,
                 std::pair<llvm::Value *, SanitizerMask>>
EmitIntegerTruncationCheckHelper(Value *Src, QualType SrcType, Value *Dst,
                                 QualType DstType, CGBuilderTy &Builder) {
  llvm::Type *SrcTy = Src->getType();
  llvm::Type *DstTy = Dst->getType();
  (void)DstTy; // Only used in assert()

  // This should be truncation of integral types.
  assert(Src != Dst);
  assert(SrcTy->getScalarSizeInBits() > Dst->getType()->getScalarSizeInBits());
  assert(isa<llvm::IntegerType>(SrcTy) && isa<llvm::IntegerType>(DstTy) &&
         "non-integer llvm type");

  bool SrcSigned = SrcType->isSignedIntegerOrEnumerationType();
  bool DstSigned = DstType->isSignedIntegerOrEnumerationType();

  // If both (src and dst) types are unsigned, then it's an unsigned truncation.
  // Else, it is a signed truncation.
  ScalarExprEmitter::ImplicitConversionCheckKind Kind;
  SanitizerMask Mask;
  if (!SrcSigned && !DstSigned) {
    Kind = ScalarExprEmitter::ICCK_UnsignedIntegerTruncation;
    Mask = SanitizerKind::ImplicitUnsignedIntegerTruncation;
  } else {
    Kind = ScalarExprEmitter::ICCK_SignedIntegerTruncation;
    Mask = SanitizerKind::ImplicitSignedIntegerTruncation;
  }

  llvm::Value *Check = nullptr;
  // 1. Extend the truncated value back to the same width as the Src.
  Check = Builder.CreateIntCast(Dst, SrcTy, DstSigned, "anyext");
  // 2. Equality-compare with the original source value
  Check = Builder.CreateICmpEQ(Check, Src, "truncheck");
  // If the comparison result is 'i1 false', then the truncation was lossy.
  return std::make_pair(Kind, std::make_pair(Check, Mask));
}

static bool PromotionIsPotentiallyEligibleForImplicitIntegerConversionCheck(
    QualType SrcType, QualType DstType) {
  return SrcType->isIntegerType() && DstType->isIntegerType();
}

void ScalarExprEmitter::EmitIntegerTruncationCheck(Value *Src, QualType SrcType,
                                                   Value *Dst, QualType DstType,
                                                   SourceLocation Loc) {
  if (!CGF.SanOpts.hasOneOf(SanitizerKind::ImplicitIntegerTruncation))
    return;

  // We only care about int->int conversions here.
  // We ignore conversions to/from pointer and/or bool.
  if (!PromotionIsPotentiallyEligibleForImplicitIntegerConversionCheck(SrcType,
                                                                       DstType))
    return;

  unsigned SrcBits = Src->getType()->getScalarSizeInBits();
  unsigned DstBits = Dst->getType()->getScalarSizeInBits();
  // This must be truncation. Else we do not care.
  if (SrcBits <= DstBits)
    return;

  assert(!DstType->isBooleanType() && "we should not get here with booleans.");

  // If the integer sign change sanitizer is enabled,
  // and we are truncating from larger unsigned type to smaller signed type,
  // let that next sanitizer deal with it.
  bool SrcSigned = SrcType->isSignedIntegerOrEnumerationType();
  bool DstSigned = DstType->isSignedIntegerOrEnumerationType();
  if (CGF.SanOpts.has(SanitizerKind::ImplicitIntegerSignChange) &&
      (!SrcSigned && DstSigned))
    return;

  CodeGenFunction::SanitizerScope SanScope(&CGF);

  std::pair<ScalarExprEmitter::ImplicitConversionCheckKind,
            std::pair<llvm::Value *, SanitizerMask>>
      Check =
          EmitIntegerTruncationCheckHelper(Src, SrcType, Dst, DstType, Builder);
  // If the comparison result is 'i1 false', then the truncation was lossy.

  // Do we care about this type of truncation?
  if (!CGF.SanOpts.has(Check.second.second))
    return;

  llvm::Constant *StaticArgs[] = {
      CGF.EmitCheckSourceLocation(Loc), CGF.EmitCheckTypeDescriptor(SrcType),
      CGF.EmitCheckTypeDescriptor(DstType),
      llvm::ConstantInt::get(Builder.getInt8Ty(), Check.first)};
  CGF.EmitCheck(Check.second, SanitizerHandler::ImplicitConversion, StaticArgs,
                {Src, Dst});
}

// Should be called within CodeGenFunction::SanitizerScope RAII scope.
// Returns 'i1 false' when the conversion Src -> Dst changed the sign.
static std::pair<ScalarExprEmitter::ImplicitConversionCheckKind,
                 std::pair<llvm::Value *, SanitizerMask>>
EmitIntegerSignChangeCheckHelper(Value *Src, QualType SrcType, Value *Dst,
                                 QualType DstType, CGBuilderTy &Builder) {
  llvm::Type *SrcTy = Src->getType();
  llvm::Type *DstTy = Dst->getType();

  assert(isa<llvm::IntegerType>(SrcTy) && isa<llvm::IntegerType>(DstTy) &&
         "non-integer llvm type");

  bool SrcSigned = SrcType->isSignedIntegerOrEnumerationType();
  bool DstSigned = DstType->isSignedIntegerOrEnumerationType();
  (void)SrcSigned; // Only used in assert()
  (void)DstSigned; // Only used in assert()
  unsigned SrcBits = SrcTy->getScalarSizeInBits();
  unsigned DstBits = DstTy->getScalarSizeInBits();
  (void)SrcBits; // Only used in assert()
  (void)DstBits; // Only used in assert()

  assert(((SrcBits != DstBits) || (SrcSigned != DstSigned)) &&
         "either the widths should be different, or the signednesses.");

  // NOTE: zero value is considered to be non-negative.
  auto EmitIsNegativeTest = [&Builder](Value *V, QualType VType,
                                       const char *Name) -> Value * {
    // Is this value a signed type?
    bool VSigned = VType->isSignedIntegerOrEnumerationType();
    llvm::Type *VTy = V->getType();
    if (!VSigned) {
      // If the value is unsigned, then it is never negative.
      // FIXME: can we encounter non-scalar VTy here?
      return llvm::ConstantInt::getFalse(VTy->getContext());
    }
    // Get the zero of the same type with which we will be comparing.
    llvm::Constant *Zero = llvm::ConstantInt::get(VTy, 0);
    // %V.isnegative = icmp slt %V, 0
    // I.e is %V *strictly* less than zero, does it have negative value?
    return Builder.CreateICmp(llvm::ICmpInst::ICMP_SLT, V, Zero,
                              llvm::Twine(Name) + "." + V->getName() +
                                  ".negativitycheck");
  };

  // 1. Was the old Value negative?
  llvm::Value *SrcIsNegative = EmitIsNegativeTest(Src, SrcType, "src");
  // 2. Is the new Value negative?
  llvm::Value *DstIsNegative = EmitIsNegativeTest(Dst, DstType, "dst");
  // 3. Now, was the 'negativity status' preserved during the conversion?
  //    NOTE: conversion from negative to zero is considered to change the sign.
  //    (We want to get 'false' when the conversion changed the sign)
  //    So we should just equality-compare the negativity statuses.
  llvm::Value *Check = nullptr;
  Check = Builder.CreateICmpEQ(SrcIsNegative, DstIsNegative, "signchangecheck");
  // If the comparison result is 'false', then the conversion changed the sign.
  return std::make_pair(
      ScalarExprEmitter::ICCK_IntegerSignChange,
      std::make_pair(Check, SanitizerKind::ImplicitIntegerSignChange));
}

void ScalarExprEmitter::EmitIntegerSignChangeCheck(Value *Src, QualType SrcType,
                                                   Value *Dst, QualType DstType,
                                                   SourceLocation Loc) {
  if (!CGF.SanOpts.has(SanitizerKind::ImplicitIntegerSignChange))
    return;

  llvm::Type *SrcTy = Src->getType();
  llvm::Type *DstTy = Dst->getType();

  // We only care about int->int conversions here.
  // We ignore conversions to/from pointer and/or bool.
  if (!PromotionIsPotentiallyEligibleForImplicitIntegerConversionCheck(SrcType,
                                                                       DstType))
    return;

  bool SrcSigned = SrcType->isSignedIntegerOrEnumerationType();
  bool DstSigned = DstType->isSignedIntegerOrEnumerationType();
  unsigned SrcBits = SrcTy->getScalarSizeInBits();
  unsigned DstBits = DstTy->getScalarSizeInBits();

  // Now, we do not need to emit the check in *all* of the cases.
  // We can avoid emitting it in some obvious cases where it would have been
  // dropped by the opt passes (instcombine) always anyways.
  // If it's a cast between effectively the same type, no check.
  // NOTE: this is *not* equivalent to checking the canonical types.
  if (SrcSigned == DstSigned && SrcBits == DstBits)
    return;
  // At least one of the values needs to have signed type.
  // If both are unsigned, then obviously, neither of them can be negative.
  if (!SrcSigned && !DstSigned)
    return;
  // If the conversion is to *larger* *signed* type, then no check is needed.
  // Because either sign-extension happens (so the sign will remain),
  // or zero-extension will happen (the sign bit will be zero.)
  if ((DstBits > SrcBits) && DstSigned)
    return;
  if (CGF.SanOpts.has(SanitizerKind::ImplicitSignedIntegerTruncation) &&
      (SrcBits > DstBits) && SrcSigned) {
    // If the signed integer truncation sanitizer is enabled,
    // and this is a truncation from signed type, then no check is needed.
    // Because here sign change check is interchangeable with truncation check.
    return;
  }
  // That's it. We can't rule out any more cases with the data we have.

  CodeGenFunction::SanitizerScope SanScope(&CGF);

  std::pair<ScalarExprEmitter::ImplicitConversionCheckKind,
            std::pair<llvm::Value *, SanitizerMask>>
      Check;

  // Each of these checks needs to return 'false' when an issue was detected.
  ImplicitConversionCheckKind CheckKind;
  llvm::SmallVector<std::pair<llvm::Value *, SanitizerMask>, 2> Checks;
  // So we can 'and' all the checks together, and still get 'false',
  // if at least one of the checks detected an issue.

  Check = EmitIntegerSignChangeCheckHelper(Src, SrcType, Dst, DstType, Builder);
  CheckKind = Check.first;
  Checks.emplace_back(Check.second);

  if (CGF.SanOpts.has(SanitizerKind::ImplicitSignedIntegerTruncation) &&
      (SrcBits > DstBits) && !SrcSigned && DstSigned) {
    // If the signed integer truncation sanitizer was enabled,
    // and we are truncating from larger unsigned type to smaller signed type,
    // let's handle the case we skipped in that check.
    Check =
        EmitIntegerTruncationCheckHelper(Src, SrcType, Dst, DstType, Builder);
    CheckKind = ICCK_SignedIntegerTruncationOrSignChange;
    Checks.emplace_back(Check.second);
    // If the comparison result is 'i1 false', then the truncation was lossy.
  }

  llvm::Constant *StaticArgs[] = {
      CGF.EmitCheckSourceLocation(Loc), CGF.EmitCheckTypeDescriptor(SrcType),
      CGF.EmitCheckTypeDescriptor(DstType),
      llvm::ConstantInt::get(Builder.getInt8Ty(), CheckKind)};
  // EmitCheck() will 'and' all the checks together.
  CGF.EmitCheck(Checks, SanitizerHandler::ImplicitConversion, StaticArgs,
                {Src, Dst});
}

/// Emit a conversion from the specified type to the specified destination type,
/// both of which are LLVM scalar types.
Value *ScalarExprEmitter::EmitScalarConversion(Value *Src, QualType SrcType,
                                               QualType DstType,
                                               SourceLocation Loc,
                                               ScalarConversionOpts Opts) {
  // All conversions involving fixed point types should be handled by the
  // EmitFixedPoint family functions. This is done to prevent bloating up this
  // function more, and although fixed point numbers are represented by
  // integers, we do not want to follow any logic that assumes they should be
  // treated as integers.
  // TODO(leonardchan): When necessary, add another if statement checking for
  // conversions to fixed point types from other types.
  if (SrcType->isFixedPointType()) {
    if (DstType->isBooleanType())
      // It is important that we check this before checking if the dest type is
      // an integer because booleans are technically integer types.
      // We do not need to check the padding bit on unsigned types if unsigned
      // padding is enabled because overflow into this bit is undefined
      // behavior.
      return Builder.CreateIsNotNull(Src, "tobool");
    if (DstType->isFixedPointType() || DstType->isIntegerType())
      return EmitFixedPointConversion(Src, SrcType, DstType, Loc);

    llvm_unreachable(
        "Unhandled scalar conversion from a fixed point type to another type.");
  } else if (DstType->isFixedPointType()) {
    if (SrcType->isIntegerType())
      // This also includes converting booleans and enums to fixed point types.
      return EmitFixedPointConversion(Src, SrcType, DstType, Loc);

    llvm_unreachable(
        "Unhandled scalar conversion to a fixed point type from another type.");
  }

  QualType NoncanonicalSrcType = SrcType;
  QualType NoncanonicalDstType = DstType;

  SrcType = CGF.getContext().getCanonicalType(SrcType);
  DstType = CGF.getContext().getCanonicalType(DstType);
  if (SrcType == DstType) return Src;

  if (DstType->isVoidType()) return nullptr;

  llvm::Value *OrigSrc = Src;
  QualType OrigSrcType = SrcType;
  llvm::Type *SrcTy = Src->getType();

  // Handle conversions to bool first, they are special: comparisons against 0.
  if (DstType->isBooleanType())
    return EmitConversionToBool(Src, SrcType);

  llvm::Type *DstTy = ConvertType(DstType);

  // Cast from half through float if half isn't a native type.
  if (SrcType->isHalfType() && !CGF.getContext().getLangOpts().NativeHalfType) {
    // Cast to FP using the intrinsic if the half type itself isn't supported.
    if (DstTy->isFloatingPointTy()) {
      if (CGF.getContext().getTargetInfo().useFP16ConversionIntrinsics())
        return Builder.CreateCall(
            CGF.CGM.getIntrinsic(llvm::Intrinsic::convert_from_fp16, DstTy),
            Src);
    } else {
      // Cast to other types through float, using either the intrinsic or FPExt,
      // depending on whether the half type itself is supported
      // (as opposed to operations on half, available with NativeHalfType).
      if (CGF.getContext().getTargetInfo().useFP16ConversionIntrinsics()) {
        Src = Builder.CreateCall(
            CGF.CGM.getIntrinsic(llvm::Intrinsic::convert_from_fp16,
                                 CGF.CGM.FloatTy),
            Src);
      } else {
        Src = Builder.CreateFPExt(Src, CGF.CGM.FloatTy, "conv");
      }
      SrcType = CGF.getContext().FloatTy;
      SrcTy = CGF.FloatTy;
    }
  }

  // Ignore conversions like int -> uint.
  if (SrcTy == DstTy) {
    if (Opts.EmitImplicitIntegerSignChangeChecks)
      EmitIntegerSignChangeCheck(Src, NoncanonicalSrcType, Src,
                                 NoncanonicalDstType, Loc);

    return Src;
  }

  // Handle pointer conversions next: pointers can only be converted to/from
  // other pointers and integers. Check for pointer types in terms of LLVM, as
  // some native types (like Obj-C id) may map to a pointer type.
  if (auto DstPT = dyn_cast<llvm::PointerType>(DstTy)) {
    // The source value may be an integer, or a pointer.
    if (isa<llvm::PointerType>(SrcTy))
      return Builder.CreateBitCast(Src, DstTy, "conv");

    assert(SrcType->isIntegerType() && "Not ptr->ptr or int->ptr conversion?");
    // First, convert to the correct width so that we control the kind of
    // extension.
    llvm::Type *MiddleTy = CGF.CGM.getDataLayout().getIntPtrType(DstPT);
    bool InputSigned = SrcType->isSignedIntegerOrEnumerationType();
    llvm::Value* IntResult =
        Builder.CreateIntCast(Src, MiddleTy, InputSigned, "conv");
    // Then, cast to pointer.
    return Builder.CreateIntToPtr(IntResult, DstTy, "conv");
  }

  if (isa<llvm::PointerType>(SrcTy)) {
    // Must be an ptr to int cast.
    assert(isa<llvm::IntegerType>(DstTy) && "not ptr->int?");
    return Builder.CreatePtrToInt(Src, DstTy, "conv");
  }

  // A scalar can be splatted to an extended vector of the same element type
  if (DstType->isExtVectorType() && !SrcType->isVectorType()) {
    // Sema should add casts to make sure that the source expression's type is
    // the same as the vector's element type (sans qualifiers)
    assert(DstType->castAs<ExtVectorType>()->getElementType().getTypePtr() ==
               SrcType.getTypePtr() &&
           "Splatted expr doesn't match with vector element type?");

    // Splat the element across to all elements
    unsigned NumElements = cast<llvm::FixedVectorType>(DstTy)->getNumElements();
    return Builder.CreateVectorSplat(NumElements, Src, "splat");
  }

  if (isa<llvm::VectorType>(SrcTy) || isa<llvm::VectorType>(DstTy)) {
    // Allow bitcast from vector to integer/fp of the same size.
    unsigned SrcSize = SrcTy->getPrimitiveSizeInBits();
    unsigned DstSize = DstTy->getPrimitiveSizeInBits();
    if (SrcSize == DstSize)
      return Builder.CreateBitCast(Src, DstTy, "conv");

    // Conversions between vectors of different sizes are not allowed except
    // when vectors of half are involved. Operations on storage-only half
    // vectors require promoting half vector operands to float vectors and
    // truncating the result, which is either an int or float vector, to a
    // short or half vector.

    // Source and destination are both expected to be vectors.
    llvm::Type *SrcElementTy = cast<llvm::VectorType>(SrcTy)->getElementType();
    llvm::Type *DstElementTy = cast<llvm::VectorType>(DstTy)->getElementType();
    (void)DstElementTy;

    assert(((SrcElementTy->isIntegerTy() &&
             DstElementTy->isIntegerTy()) ||
            (SrcElementTy->isFloatingPointTy() &&
             DstElementTy->isFloatingPointTy())) &&
           "unexpected conversion between a floating-point vector and an "
           "integer vector");

    // Truncate an i32 vector to an i16 vector.
    if (SrcElementTy->isIntegerTy())
      return Builder.CreateIntCast(Src, DstTy, false, "conv");

    // Truncate a float vector to a half vector.
    if (SrcSize > DstSize)
      return Builder.CreateFPTrunc(Src, DstTy, "conv");

    // Promote a half vector to a float vector.
    return Builder.CreateFPExt(Src, DstTy, "conv");
  }

  // Finally, we have the arithmetic types: real int/float.
  Value *Res = nullptr;
  llvm::Type *ResTy = DstTy;

  // An overflowing conversion has undefined behavior if either the source type
  // or the destination type is a floating-point type. However, we consider the
  // range of representable values for all floating-point types to be
  // [-inf,+inf], so no overflow can ever happen when the destination type is a
  // floating-point type.
  if (CGF.SanOpts.has(SanitizerKind::FloatCastOverflow) &&
      OrigSrcType->isFloatingType())
    EmitFloatConversionCheck(OrigSrc, OrigSrcType, Src, SrcType, DstType, DstTy,
                             Loc);

  // Cast to half through float if half isn't a native type.
  if (DstType->isHalfType() && !CGF.getContext().getLangOpts().NativeHalfType) {
    // Make sure we cast in a single step if from another FP type.
    if (SrcTy->isFloatingPointTy()) {
      // Use the intrinsic if the half type itself isn't supported
      // (as opposed to operations on half, available with NativeHalfType).
      if (CGF.getContext().getTargetInfo().useFP16ConversionIntrinsics())
        return Builder.CreateCall(
            CGF.CGM.getIntrinsic(llvm::Intrinsic::convert_to_fp16, SrcTy), Src);
      // If the half type is supported, just use an fptrunc.
      return Builder.CreateFPTrunc(Src, DstTy);
    }
    DstTy = CGF.FloatTy;
  }

  if (isa<llvm::IntegerType>(SrcTy)) {
    bool InputSigned = SrcType->isSignedIntegerOrEnumerationType();
    if (SrcType->isBooleanType() && Opts.TreatBooleanAsSigned) {
      InputSigned = true;
    }
    if (isa<llvm::IntegerType>(DstTy))
      Res = Builder.CreateIntCast(Src, DstTy, InputSigned, "conv");
    else if (InputSigned)
      Res = Builder.CreateSIToFP(Src, DstTy, "conv");
    else
      Res = Builder.CreateUIToFP(Src, DstTy, "conv");
  } else if (isa<llvm::IntegerType>(DstTy)) {
    assert(SrcTy->isFloatingPointTy() && "Unknown real conversion");
    if (DstType->isSignedIntegerOrEnumerationType())
      Res = Builder.CreateFPToSI(Src, DstTy, "conv");
    else
      Res = Builder.CreateFPToUI(Src, DstTy, "conv");
  } else {
    assert(SrcTy->isFloatingPointTy() && DstTy->isFloatingPointTy() &&
           "Unknown real conversion");
    if (DstTy->getTypeID() < SrcTy->getTypeID())
      Res = Builder.CreateFPTrunc(Src, DstTy, "conv");
    else
      Res = Builder.CreateFPExt(Src, DstTy, "conv");
  }

  if (DstTy != ResTy) {
    if (CGF.getContext().getTargetInfo().useFP16ConversionIntrinsics()) {
      assert(ResTy->isIntegerTy(16) && "Only half FP requires extra conversion");
      Res = Builder.CreateCall(
        CGF.CGM.getIntrinsic(llvm::Intrinsic::convert_to_fp16, CGF.CGM.FloatTy),
        Res);
    } else {
      Res = Builder.CreateFPTrunc(Res, ResTy, "conv");
    }
  }

  if (Opts.EmitImplicitIntegerTruncationChecks)
    EmitIntegerTruncationCheck(Src, NoncanonicalSrcType, Res,
                               NoncanonicalDstType, Loc);

  if (Opts.EmitImplicitIntegerSignChangeChecks)
    EmitIntegerSignChangeCheck(Src, NoncanonicalSrcType, Res,
                               NoncanonicalDstType, Loc);

  return Res;
}

Value *ScalarExprEmitter::EmitFixedPointConversion(Value *Src, QualType SrcTy,
                                                   QualType DstTy,
                                                   SourceLocation Loc) {
  auto SrcFPSema = CGF.getContext().getFixedPointSemantics(SrcTy);
  auto DstFPSema = CGF.getContext().getFixedPointSemantics(DstTy);
  llvm::FixedPointBuilder<CGBuilderTy> FPBuilder(Builder);
  llvm::Value *Result;
  if (DstTy->isIntegerType())
    Result = FPBuilder.CreateFixedToInteger(Src, SrcFPSema,
                                            DstFPSema.getWidth(),
                                            DstFPSema.isSigned());
  else if (SrcTy->isIntegerType())
    Result =  FPBuilder.CreateIntegerToFixed(Src, SrcFPSema.isSigned(),
                                             DstFPSema);
  else
    Result = FPBuilder.CreateFixedToFixed(Src, SrcFPSema, DstFPSema);
  return Result;
}

/// Emit a conversion from the specified complex type to the specified
/// destination type, where the destination type is an LLVM scalar type.
Value *ScalarExprEmitter::EmitComplexToScalarConversion(
    CodeGenFunction::ComplexPairTy Src, QualType SrcTy, QualType DstTy,
    SourceLocation Loc) {
  // Get the source element type.
  SrcTy = SrcTy->castAs<ComplexType>()->getElementType();

  // Handle conversions to bool first, they are special: comparisons against 0.
  if (DstTy->isBooleanType()) {
    //  Complex != 0  -> (Real != 0) | (Imag != 0)
    Src.first = EmitScalarConversion(Src.first, SrcTy, DstTy, Loc);
    Src.second = EmitScalarConversion(Src.second, SrcTy, DstTy, Loc);
    return Builder.CreateOr(Src.first, Src.second, "tobool");
  }

  // C99 6.3.1.7p2: "When a value of complex type is converted to a real type,
  // the imaginary part of the complex value is discarded and the value of the
  // real part is converted according to the conversion rules for the
  // corresponding real type.
  return EmitScalarConversion(Src.first, SrcTy, DstTy, Loc);
}

Value *ScalarExprEmitter::EmitNullValue(QualType Ty) {
  return CGF.EmitFromMemory(CGF.CGM.EmitNullConstant(Ty), Ty);
}

/// Emit a sanitization check for the given "binary" operation (which
/// might actually be a unary increment which has been lowered to a binary
/// operation). The check passes if all values in \p Checks (which are \c i1),
/// are \c true.
void ScalarExprEmitter::EmitBinOpCheck(
    ArrayRef<std::pair<Value *, SanitizerMask>> Checks, const BinOpInfo &Info) {
  assert(CGF.IsSanitizerScope);
  SanitizerHandler Check;
  SmallVector<llvm::Constant *, 4> StaticData;
  SmallVector<llvm::Value *, 2> DynamicData;

  BinaryOperatorKind Opcode = Info.Opcode;
  if (BinaryOperator::isCompoundAssignmentOp(Opcode))
    Opcode = BinaryOperator::getOpForCompoundAssignment(Opcode);

  StaticData.push_back(CGF.EmitCheckSourceLocation(Info.E->getExprLoc()));
  const UnaryOperator *UO = dyn_cast<UnaryOperator>(Info.E);
  if (UO && UO->getOpcode() == UO_Minus) {
    Check = SanitizerHandler::NegateOverflow;
    StaticData.push_back(CGF.EmitCheckTypeDescriptor(UO->getType()));
    DynamicData.push_back(Info.RHS);
  } else {
    if (BinaryOperator::isShiftOp(Opcode)) {
      // Shift LHS negative or too large, or RHS out of bounds.
      Check = SanitizerHandler::ShiftOutOfBounds;
      const BinaryOperator *BO = cast<BinaryOperator>(Info.E);
      StaticData.push_back(
        CGF.EmitCheckTypeDescriptor(BO->getLHS()->getType()));
      StaticData.push_back(
        CGF.EmitCheckTypeDescriptor(BO->getRHS()->getType()));
    } else if (Opcode == BO_Div || Opcode == BO_Rem) {
      // Divide or modulo by zero, or signed overflow (eg INT_MAX / -1).
      Check = SanitizerHandler::DivremOverflow;
      StaticData.push_back(CGF.EmitCheckTypeDescriptor(Info.Ty));
    } else {
      // Arithmetic overflow (+, -, *).
      switch (Opcode) {
      case BO_Add: Check = SanitizerHandler::AddOverflow; break;
      case BO_Sub: Check = SanitizerHandler::SubOverflow; break;
      case BO_Mul: Check = SanitizerHandler::MulOverflow; break;
      default: llvm_unreachable("unexpected opcode for bin op check");
      }
      StaticData.push_back(CGF.EmitCheckTypeDescriptor(Info.Ty));
    }
    DynamicData.push_back(Info.LHS);
    DynamicData.push_back(Info.RHS);
  }

  CGF.EmitCheck(Checks, Check, StaticData, DynamicData);
}

//===----------------------------------------------------------------------===//
//                            Visitor Methods
//===----------------------------------------------------------------------===//

Value *ScalarExprEmitter::VisitExpr(Expr *E) {
  CGF.ErrorUnsupported(E, "scalar expression");
  if (E->getType()->isVoidType())
    return nullptr;
  return llvm::UndefValue::get(CGF.ConvertType(E->getType()));
}

Value *ScalarExprEmitter::VisitShuffleVectorExpr(ShuffleVectorExpr *E) {
  // Vector Mask Case
  if (E->getNumSubExprs() == 2) {
    Value *LHS = CGF.EmitScalarExpr(E->getExpr(0));
    Value *RHS = CGF.EmitScalarExpr(E->getExpr(1));
    Value *Mask;

    auto *LTy = cast<llvm::FixedVectorType>(LHS->getType());
    unsigned LHSElts = LTy->getNumElements();

    Mask = RHS;

    auto *MTy = cast<llvm::FixedVectorType>(Mask->getType());

    // Mask off the high bits of each shuffle index.
    Value *MaskBits =
        llvm::ConstantInt::get(MTy, llvm::NextPowerOf2(LHSElts - 1) - 1);
    Mask = Builder.CreateAnd(Mask, MaskBits, "mask");

    // newv = undef
    // mask = mask & maskbits
    // for each elt
    //   n = extract mask i
    //   x = extract val n
    //   newv = insert newv, x, i
    auto *RTy = llvm::FixedVectorType::get(LTy->getElementType(),
                                           MTy->getNumElements());
    Value* NewV = llvm::UndefValue::get(RTy);
    for (unsigned i = 0, e = MTy->getNumElements(); i != e; ++i) {
      Value *IIndx = llvm::ConstantInt::get(CGF.SizeTy, i);
      Value *Indx = Builder.CreateExtractElement(Mask, IIndx, "shuf_idx");

      Value *VExt = Builder.CreateExtractElement(LHS, Indx, "shuf_elt");
      NewV = Builder.CreateInsertElement(NewV, VExt, IIndx, "shuf_ins");
    }
    return NewV;
  }

  Value* V1 = CGF.EmitScalarExpr(E->getExpr(0));
  Value* V2 = CGF.EmitScalarExpr(E->getExpr(1));

  SmallVector<int, 32> Indices;
  for (unsigned i = 2; i < E->getNumSubExprs(); ++i) {
    llvm::APSInt Idx = E->getShuffleMaskIdx(CGF.getContext(), i-2);
    // Check for -1 and output it as undef in the IR.
    if (Idx.isSigned() && Idx.isAllOnesValue())
      Indices.push_back(-1);
    else
      Indices.push_back(Idx.getZExtValue());
  }

  return Builder.CreateShuffleVector(V1, V2, Indices, "shuffle");
}

Value *ScalarExprEmitter::VisitConvertVectorExpr(ConvertVectorExpr *E) {
  QualType SrcType = E->getSrcExpr()->getType(),
           DstType = E->getType();

  Value *Src  = CGF.EmitScalarExpr(E->getSrcExpr());

  SrcType = CGF.getContext().getCanonicalType(SrcType);
  DstType = CGF.getContext().getCanonicalType(DstType);
  if (SrcType == DstType) return Src;

  assert(SrcType->isVectorType() &&
         "ConvertVector source type must be a vector");
  assert(DstType->isVectorType() &&
         "ConvertVector destination type must be a vector");

  llvm::Type *SrcTy = Src->getType();
  llvm::Type *DstTy = ConvertType(DstType);

  // Ignore conversions like int -> uint.
  if (SrcTy == DstTy)
    return Src;

  QualType SrcEltType = SrcType->castAs<VectorType>()->getElementType(),
           DstEltType = DstType->castAs<VectorType>()->getElementType();

  assert(SrcTy->isVectorTy() &&
         "ConvertVector source IR type must be a vector");
  assert(DstTy->isVectorTy() &&
         "ConvertVector destination IR type must be a vector");

  llvm::Type *SrcEltTy = cast<llvm::VectorType>(SrcTy)->getElementType(),
             *DstEltTy = cast<llvm::VectorType>(DstTy)->getElementType();

  if (DstEltType->isBooleanType()) {
    assert((SrcEltTy->isFloatingPointTy() ||
            isa<llvm::IntegerType>(SrcEltTy)) && "Unknown boolean conversion");

    llvm::Value *Zero = llvm::Constant::getNullValue(SrcTy);
    if (SrcEltTy->isFloatingPointTy()) {
      return Builder.CreateFCmpUNE(Src, Zero, "tobool");
    } else {
      return Builder.CreateICmpNE(Src, Zero, "tobool");
    }
  }

  // We have the arithmetic types: real int/float.
  Value *Res = nullptr;

  if (isa<llvm::IntegerType>(SrcEltTy)) {
    bool InputSigned = SrcEltType->isSignedIntegerOrEnumerationType();
    if (isa<llvm::IntegerType>(DstEltTy))
      Res = Builder.CreateIntCast(Src, DstTy, InputSigned, "conv");
    else if (InputSigned)
      Res = Builder.CreateSIToFP(Src, DstTy, "conv");
    else
      Res = Builder.CreateUIToFP(Src, DstTy, "conv");
  } else if (isa<llvm::IntegerType>(DstEltTy)) {
    assert(SrcEltTy->isFloatingPointTy() && "Unknown real conversion");
    if (DstEltType->isSignedIntegerOrEnumerationType())
      Res = Builder.CreateFPToSI(Src, DstTy, "conv");
    else
      Res = Builder.CreateFPToUI(Src, DstTy, "conv");
  } else {
    assert(SrcEltTy->isFloatingPointTy() && DstEltTy->isFloatingPointTy() &&
           "Unknown real conversion");
    if (DstEltTy->getTypeID() < SrcEltTy->getTypeID())
      Res = Builder.CreateFPTrunc(Src, DstTy, "conv");
    else
      Res = Builder.CreateFPExt(Src, DstTy, "conv");
  }

  return Res;
}

Value *ScalarExprEmitter::VisitMemberExpr(MemberExpr *E) {
  if (CodeGenFunction::ConstantEmission Constant = CGF.tryEmitAsConstant(E)) {
    CGF.EmitIgnoredExpr(E->getBase());
    return CGF.emitScalarConstant(Constant, E);
  } else {
    Expr::EvalResult Result;
    if (E->EvaluateAsInt(Result, CGF.getContext(), Expr::SE_AllowSideEffects)) {
      llvm::APSInt Value = Result.Val.getInt();
      CGF.EmitIgnoredExpr(E->getBase());
      return Builder.getInt(Value);
    }
  }

  return EmitLoadOfLValue(E);
}

Value *ScalarExprEmitter::VisitArraySubscriptExpr(ArraySubscriptExpr *E) {
  TestAndClearIgnoreResultAssign();

  // Emit subscript expressions in rvalue context's.  For most cases, this just
  // loads the lvalue formed by the subscript expr.  However, we have to be
  // careful, because the base of a vector subscript is occasionally an rvalue,
  // so we can't get it as an lvalue.
  if (!E->getBase()->getType()->isVectorType())
    return EmitLoadOfLValue(E);

  // Handle the vector case.  The base must be a vector, the index must be an
  // integer value.
  Value *Base = Visit(E->getBase());
  Value *Idx  = Visit(E->getIdx());
  QualType IdxTy = E->getIdx()->getType();

  if (CGF.SanOpts.has(SanitizerKind::ArrayBounds))
    CGF.EmitBoundsCheck(E, E->getBase(), Idx, IdxTy, /*Accessed*/true);

  return Builder.CreateExtractElement(Base, Idx, "vecext");
}

Value *ScalarExprEmitter::VisitMatrixSubscriptExpr(MatrixSubscriptExpr *E) {
  TestAndClearIgnoreResultAssign();

  // Handle the vector case.  The base must be a vector, the index must be an
  // integer value.
  Value *RowIdx = Visit(E->getRowIdx());
  Value *ColumnIdx = Visit(E->getColumnIdx());
  Value *Matrix = Visit(E->getBase());

  // TODO: Should we emit bounds checks with SanitizerKind::ArrayBounds?
  llvm::MatrixBuilder<CGBuilderTy> MB(Builder);
  return MB.CreateExtractElement(
      Matrix, RowIdx, ColumnIdx,
      E->getBase()->getType()->getAs<ConstantMatrixType>()->getNumRows());
}

static int getMaskElt(llvm::ShuffleVectorInst *SVI, unsigned Idx,
                      unsigned Off) {
  int MV = SVI->getMaskValue(Idx);
  if (MV == -1)
    return -1;
  return Off + MV;
}

static int getAsInt32(llvm::ConstantInt *C, llvm::Type *I32Ty) {
  assert(llvm::ConstantInt::isValueValidForType(I32Ty, C->getZExtValue()) &&
         "Index operand too large for shufflevector mask!");
  return C->getZExtValue();
}

Value *ScalarExprEmitter::VisitInitListExpr(InitListExpr *E) {
  bool Ignore = TestAndClearIgnoreResultAssign();
  (void)Ignore;
  assert (Ignore == false && "init list ignored");
  unsigned NumInitElements = E->getNumInits();

  if (E->hadArrayRangeDesignator())
    CGF.ErrorUnsupported(E, "GNU array range designator extension");

  llvm::VectorType *VType =
    dyn_cast<llvm::VectorType>(ConvertType(E->getType()));

  if (!VType) {
    if (NumInitElements == 0) {
      // C++11 value-initialization for the scalar.
      return EmitNullValue(E->getType());
    }
    // We have a scalar in braces. Just use the first element.
    return Visit(E->getInit(0));
  }

  unsigned ResElts = cast<llvm::FixedVectorType>(VType)->getNumElements();

  // Loop over initializers collecting the Value for each, and remembering
  // whether the source was swizzle (ExtVectorElementExpr).  This will allow
  // us to fold the shuffle for the swizzle into the shuffle for the vector
  // initializer, since LLVM optimizers generally do not want to touch
  // shuffles.
  unsigned CurIdx = 0;
  bool VIsUndefShuffle = false;
  llvm::Value *V = llvm::UndefValue::get(VType);
  for (unsigned i = 0; i != NumInitElements; ++i) {
    Expr *IE = E->getInit(i);
    Value *Init = Visit(IE);
    SmallVector<int, 16> Args;

    llvm::VectorType *VVT = dyn_cast<llvm::VectorType>(Init->getType());

    // Handle scalar elements.  If the scalar initializer is actually one
    // element of a different vector of the same width, use shuffle instead of
    // extract+insert.
    if (!VVT) {
      if (isa<ExtVectorElementExpr>(IE)) {
        llvm::ExtractElementInst *EI = cast<llvm::ExtractElementInst>(Init);

        if (cast<llvm::FixedVectorType>(EI->getVectorOperandType())
                ->getNumElements() == ResElts) {
          llvm::ConstantInt *C = cast<llvm::ConstantInt>(EI->getIndexOperand());
          Value *LHS = nullptr, *RHS = nullptr;
          if (CurIdx == 0) {
            // insert into undef -> shuffle (src, undef)
            // shufflemask must use an i32
            Args.push_back(getAsInt32(C, CGF.Int32Ty));
            Args.resize(ResElts, -1);

            LHS = EI->getVectorOperand();
            RHS = V;
            VIsUndefShuffle = true;
          } else if (VIsUndefShuffle) {
            // insert into undefshuffle && size match -> shuffle (v, src)
            llvm::ShuffleVectorInst *SVV = cast<llvm::ShuffleVectorInst>(V);
            for (unsigned j = 0; j != CurIdx; ++j)
              Args.push_back(getMaskElt(SVV, j, 0));
            Args.push_back(ResElts + C->getZExtValue());
            Args.resize(ResElts, -1);

            LHS = cast<llvm::ShuffleVectorInst>(V)->getOperand(0);
            RHS = EI->getVectorOperand();
            VIsUndefShuffle = false;
          }
          if (!Args.empty()) {
            V = Builder.CreateShuffleVector(LHS, RHS, Args);
            ++CurIdx;
            continue;
          }
        }
      }
      V = Builder.CreateInsertElement(V, Init, Builder.getInt32(CurIdx),
                                      "vecinit");
      VIsUndefShuffle = false;
      ++CurIdx;
      continue;
    }

    unsigned InitElts = cast<llvm::FixedVectorType>(VVT)->getNumElements();

    // If the initializer is an ExtVecEltExpr (a swizzle), and the swizzle's
    // input is the same width as the vector being constructed, generate an
    // optimized shuffle of the swizzle input into the result.
    unsigned Offset = (CurIdx == 0) ? 0 : ResElts;
    if (isa<ExtVectorElementExpr>(IE)) {
      llvm::ShuffleVectorInst *SVI = cast<llvm::ShuffleVectorInst>(Init);
      Value *SVOp = SVI->getOperand(0);
      auto *OpTy = cast<llvm::FixedVectorType>(SVOp->getType());

      if (OpTy->getNumElements() == ResElts) {
        for (unsigned j = 0; j != CurIdx; ++j) {
          // If the current vector initializer is a shuffle with undef, merge
          // this shuffle directly into it.
          if (VIsUndefShuffle) {
            Args.push_back(getMaskElt(cast<llvm::ShuffleVectorInst>(V), j, 0));
          } else {
            Args.push_back(j);
          }
        }
        for (unsigned j = 0, je = InitElts; j != je; ++j)
          Args.push_back(getMaskElt(SVI, j, Offset));
        Args.resize(ResElts, -1);

        if (VIsUndefShuffle)
          V = cast<llvm::ShuffleVectorInst>(V)->getOperand(0);

        Init = SVOp;
      }
    }

    // Extend init to result vector length, and then shuffle its contribution
    // to the vector initializer into V.
    if (Args.empty()) {
      for (unsigned j = 0; j != InitElts; ++j)
        Args.push_back(j);
      Args.resize(ResElts, -1);
      Init = Builder.CreateShuffleVector(Init, llvm::UndefValue::get(VVT), Args,
                                         "vext");

      Args.clear();
      for (unsigned j = 0; j != CurIdx; ++j)
        Args.push_back(j);
      for (unsigned j = 0; j != InitElts; ++j)
        Args.push_back(j + Offset);
      Args.resize(ResElts, -1);
    }

    // If V is undef, make sure it ends up on the RHS of the shuffle to aid
    // merging subsequent shuffles into this one.
    if (CurIdx == 0)
      std::swap(V, Init);
    V = Builder.CreateShuffleVector(V, Init, Args, "vecinit");
    VIsUndefShuffle = isa<llvm::UndefValue>(Init);
    CurIdx += InitElts;
  }

  // FIXME: evaluate codegen vs. shuffling against constant null vector.
  // Emit remaining default initializers.
  llvm::Type *EltTy = VType->getElementType();

  // Emit remaining default initializers
  for (/* Do not initialize i*/; CurIdx < ResElts; ++CurIdx) {
    Value *Idx = Builder.getInt32(CurIdx);
    llvm::Value *Init = llvm::Constant::getNullValue(EltTy);
    V = Builder.CreateInsertElement(V, Init, Idx, "vecinit");
  }
  return V;
}

bool CodeGenFunction::ShouldNullCheckClassCastValue(const CastExpr *CE) {
  const Expr *E = CE->getSubExpr();

  if (CE->getCastKind() == CK_UncheckedDerivedToBase)
    return false;

  if (isa<CXXThisExpr>(E->IgnoreParens())) {
    // We always assume that 'this' is never null.
    return false;
  }

  if (const ImplicitCastExpr *ICE = dyn_cast<ImplicitCastExpr>(CE)) {
    // And that glvalue casts are never null.
    if (ICE->getValueKind() != VK_RValue)
      return false;
  }

  return true;
}

// VisitCastExpr - Emit code for an explicit or implicit cast.  Implicit casts
// have to handle a more broad range of conversions than explicit casts, as they
// handle things like function to ptr-to-function decay etc.
Value *ScalarExprEmitter::VisitCastExpr(CastExpr *CE) {
  Expr *E = CE->getSubExpr();
  QualType DestTy = CE->getType();
  CastKind Kind = CE->getCastKind();

  // These cases are generally not written to ignore the result of
  // evaluating their sub-expressions, so we clear this now.
  bool Ignored = TestAndClearIgnoreResultAssign();

  // Since almost all cast kinds apply to scalars, this switch doesn't have
  // a default case, so the compiler will warn on a missing case.  The cases
  // are in the same order as in the CastKind enum.
  switch (Kind) {
  case CK_Dependent: llvm_unreachable("dependent cast kind in IR gen!");
  case CK_BuiltinFnToFnPtr:
    llvm_unreachable("builtin functions are handled elsewhere");

  case CK_LValueBitCast:
  case CK_ObjCObjectLValueCast: {
    Address Addr = EmitLValue(E).getAddress(CGF);
    Addr = Builder.CreateElementBitCast(Addr, CGF.ConvertTypeForMem(DestTy));
    LValue LV = CGF.MakeAddrLValue(Addr, DestTy);
    return EmitLoadOfLValue(LV, CE->getExprLoc());
  }

  case CK_LValueToRValueBitCast: {
    LValue SourceLVal = CGF.EmitLValue(E);
    Address Addr = Builder.CreateElementBitCast(SourceLVal.getAddress(CGF),
                                                CGF.ConvertTypeForMem(DestTy));
    LValue DestLV = CGF.MakeAddrLValue(Addr, DestTy);
    DestLV.setTBAAInfo(TBAAAccessInfo::getMayAliasInfo());
    return EmitLoadOfLValue(DestLV, CE->getExprLoc());
  }

  case CK_CPointerToObjCPointerCast:
  case CK_BlockPointerToObjCPointerCast:
  case CK_AnyPointerToBlockPointerCast:
  case CK_BitCast: {
    Value *Src = Visit(const_cast<Expr*>(E));
    llvm::Type *SrcTy = Src->getType();
    llvm::Type *DstTy = ConvertType(DestTy);
    bool NeedAddrspaceCast = false;
    if (SrcTy->isPtrOrPtrVectorTy() && DstTy->isPtrOrPtrVectorTy() &&
        SrcTy->getPointerAddressSpace() != DstTy->getPointerAddressSpace()) {
      // If we have the same address space in AST, which is then codegen'ed to
      // different address spaces in IR, then an address space cast should be
      // valid.
      //
      // This is the case for SYCL, where both types have Default address space
      // in AST, but in IR one of them may be in opencl_private, and another in
      // opencl_generic address space:
      //
      //   int arr[5];    // automatic variable, default AS in AST,
      //                  // private AS in IR
      //
      //   char* p = arr; // default AS in AST, generic AS in IR
      //
      if (E->getType().getAddressSpace() != DestTy.getAddressSpace())
        llvm_unreachable("wrong cast for pointers in different address spaces"
                         "(must be an address space cast)!");
      NeedAddrspaceCast = true;
    }

    if (CGF.SanOpts.has(SanitizerKind::CFIUnrelatedCast)) {
      if (auto PT = DestTy->getAs<PointerType>())
        CGF.EmitVTablePtrCheckForCast(PT->getPointeeType(), Src,
                                      /*MayBeNull=*/true,
                                      CodeGenFunction::CFITCK_UnrelatedCast,
                                      CE->getBeginLoc());
    }

    if (CGF.CGM.getCodeGenOpts().StrictVTablePointers) {
      const QualType SrcType = E->getType();

      if (SrcType.mayBeNotDynamicClass() && DestTy.mayBeDynamicClass()) {
        // Casting to pointer that could carry dynamic information (provided by
        // invariant.group) requires launder.
        Src = Builder.CreateLaunderInvariantGroup(Src);
      } else if (SrcType.mayBeDynamicClass() && DestTy.mayBeNotDynamicClass()) {
        // Casting to pointer that does not carry dynamic information (provided
        // by invariant.group) requires stripping it.  Note that we don't do it
        // if the source could not be dynamic type and destination could be
        // dynamic because dynamic information is already laundered.  It is
        // because launder(strip(src)) == launder(src), so there is no need to
        // add extra strip before launder.
        Src = Builder.CreateStripInvariantGroup(Src);
      }
    }

    // Update heapallocsite metadata when there is an explicit pointer cast.
    if (auto *CI = dyn_cast<llvm::CallBase>(Src)) {
      if (CI->getMetadata("heapallocsite") && isa<ExplicitCastExpr>(CE)) {
        QualType PointeeType = DestTy->getPointeeType();
        if (!PointeeType.isNull())
          CGF.getDebugInfo()->addHeapAllocSiteMetadata(CI, PointeeType,
                                                       CE->getExprLoc());
      }
    }

    if (NeedAddrspaceCast) {
      llvm::Type *SrcPointeeTy = Src->getType()->getPointerElementType();
      llvm::Type *SrcNewAS = llvm::PointerType::get(
          SrcPointeeTy, cast<llvm::PointerType>(DstTy)->getAddressSpace());
<<<<<<< HEAD

      Src = Builder.CreateAddrSpaceCast(Src, SrcNewAS);
    }
    // Perform VLAT <-> VLST bitcast through memory.
    if ((isa<llvm::FixedVectorType>(SrcTy) &&
         isa<llvm::ScalableVectorType>(DstTy)) ||
        (isa<llvm::ScalableVectorType>(SrcTy) &&
         isa<llvm::FixedVectorType>(DstTy))) {
      if (const CallExpr *CE = dyn_cast<CallExpr>(E)) {
        // Call expressions can't have a scalar return unless the return type
        // is a reference type so an lvalue can't be emitted. Create a temp
        // alloca to store the call, bitcast the address then load.
        QualType RetTy = CE->getCallReturnType(CGF.getContext());
        Address Addr =
            CGF.CreateDefaultAlignTempAlloca(SrcTy, "saved-call-rvalue");
        LValue LV = CGF.MakeAddrLValue(Addr, RetTy);
        CGF.EmitStoreOfScalar(Src, LV);
        Addr = Builder.CreateElementBitCast(Addr, CGF.ConvertTypeForMem(DestTy),
                                            "castFixedSve");
        LValue DestLV = CGF.MakeAddrLValue(Addr, DestTy);
        DestLV.setTBAAInfo(TBAAAccessInfo::getMayAliasInfo());
        return EmitLoadOfLValue(DestLV, CE->getExprLoc());
      }
=======
>>>>>>> 3062cb6f

      Src = Builder.CreateAddrSpaceCast(Src, SrcNewAS);
    }
    return Builder.CreateBitCast(Src, DstTy);
  }
  case CK_AddressSpaceConversion: {
    Expr::EvalResult Result;
    if (E->EvaluateAsRValue(Result, CGF.getContext()) &&
        Result.Val.isNullPointer()) {
      // If E has side effect, it is emitted even if its final result is a
      // null pointer. In that case, a DCE pass should be able to
      // eliminate the useless instructions emitted during translating E.
      if (Result.HasSideEffects)
        Visit(E);
      return CGF.CGM.getNullPointer(cast<llvm::PointerType>(
          ConvertType(DestTy)), DestTy);
    }
    // Since target may map different address spaces in AST to the same address
    // space, an address space conversion may end up as a bitcast.
    return CGF.CGM.getTargetCodeGenInfo().performAddrSpaceCast(
        CGF, Visit(E), E->getType()->getPointeeType().getAddressSpace(),
        DestTy->getPointeeType().getAddressSpace(), ConvertType(DestTy));
  }
  case CK_AtomicToNonAtomic:
  case CK_NonAtomicToAtomic:
  case CK_NoOp:
  case CK_UserDefinedConversion:
    return Visit(const_cast<Expr*>(E));

  case CK_BaseToDerived: {
    const CXXRecordDecl *DerivedClassDecl = DestTy->getPointeeCXXRecordDecl();
    assert(DerivedClassDecl && "BaseToDerived arg isn't a C++ object pointer!");

    Address Base = CGF.EmitPointerWithAlignment(E);
    Address Derived =
      CGF.GetAddressOfDerivedClass(Base, DerivedClassDecl,
                                   CE->path_begin(), CE->path_end(),
                                   CGF.ShouldNullCheckClassCastValue(CE));

    // C++11 [expr.static.cast]p11: Behavior is undefined if a downcast is
    // performed and the object is not of the derived type.
    if (CGF.sanitizePerformTypeCheck())
      CGF.EmitTypeCheck(CodeGenFunction::TCK_DowncastPointer, CE->getExprLoc(),
                        Derived.getPointer(), DestTy->getPointeeType());

    if (CGF.SanOpts.has(SanitizerKind::CFIDerivedCast))
      CGF.EmitVTablePtrCheckForCast(
          DestTy->getPointeeType(), Derived.getPointer(),
          /*MayBeNull=*/true, CodeGenFunction::CFITCK_DerivedCast,
          CE->getBeginLoc());

    return Derived.getPointer();
  }
  case CK_UncheckedDerivedToBase:
  case CK_DerivedToBase: {
    // The EmitPointerWithAlignment path does this fine; just discard
    // the alignment.
    return CGF.EmitPointerWithAlignment(CE).getPointer();
  }

  case CK_Dynamic: {
    Address V = CGF.EmitPointerWithAlignment(E);
    const CXXDynamicCastExpr *DCE = cast<CXXDynamicCastExpr>(CE);
    return CGF.EmitDynamicCast(V, DCE);
  }

  case CK_ArrayToPointerDecay:
    return CGF.EmitArrayToPointerDecay(E).getPointer();
  case CK_FunctionToPointerDecay:
    return EmitLValue(E).getPointer(CGF);

  case CK_NullToPointer:
    if (MustVisitNullValue(E))
      CGF.EmitIgnoredExpr(E);

    return CGF.CGM.getNullPointer(cast<llvm::PointerType>(ConvertType(DestTy)),
                              DestTy);

  case CK_NullToMemberPointer: {
    if (MustVisitNullValue(E))
      CGF.EmitIgnoredExpr(E);

    const MemberPointerType *MPT = CE->getType()->getAs<MemberPointerType>();
    return CGF.CGM.getCXXABI().EmitNullMemberPointer(MPT);
  }

  case CK_ReinterpretMemberPointer:
  case CK_BaseToDerivedMemberPointer:
  case CK_DerivedToBaseMemberPointer: {
    Value *Src = Visit(E);

    // Note that the AST doesn't distinguish between checked and
    // unchecked member pointer conversions, so we always have to
    // implement checked conversions here.  This is inefficient when
    // actual control flow may be required in order to perform the
    // check, which it is for data member pointers (but not member
    // function pointers on Itanium and ARM).
    return CGF.CGM.getCXXABI().EmitMemberPointerConversion(CGF, CE, Src);
  }

  case CK_ARCProduceObject:
    return CGF.EmitARCRetainScalarExpr(E);
  case CK_ARCConsumeObject:
    return CGF.EmitObjCConsumeObject(E->getType(), Visit(E));
  case CK_ARCReclaimReturnedObject:
    return CGF.EmitARCReclaimReturnedObject(E, /*allowUnsafe*/ Ignored);
  case CK_ARCExtendBlockObject:
    return CGF.EmitARCExtendBlockObject(E);

  case CK_CopyAndAutoreleaseBlockObject:
    return CGF.EmitBlockCopyAndAutorelease(Visit(E), E->getType());

  case CK_FloatingRealToComplex:
  case CK_FloatingComplexCast:
  case CK_IntegralRealToComplex:
  case CK_IntegralComplexCast:
  case CK_IntegralComplexToFloatingComplex:
  case CK_FloatingComplexToIntegralComplex:
  case CK_ConstructorConversion:
  case CK_ToUnion:
    llvm_unreachable("scalar cast to non-scalar value");

  case CK_LValueToRValue: { // INTEL
    assert(CGF.getContext().hasSameUnqualifiedType(E->getType(), DestTy));
    assert(E->isGLValue() && "lvalue-to-rvalue applied to r-value!");
#if INTEL_CUSTOMIZATION
    auto SV = Visit(const_cast<Expr *>(E));
    if (CGF.CGM.getCodeGenOpts().OptimizationLevel >= 2 && isa<MemberExpr>(E)) {
      NamedDecl *ND = cast<MemberExpr>(E)->getMemberDecl();
      auto Intrin = CGF.getContainerIntrinsic(CodeGenModule::SCOK_ContainerPtr,
                                              ND->getName());
      if (Intrin != llvm::Intrinsic::not_intrinsic) {
        auto IFunc = CGF.CGM.getIntrinsic(Intrin, ConvertType(E->getType()));
        return Builder.CreateCall(IFunc, {SV});
      }
    }
    return SV;
  }
#endif // INTEL_CUSTOMIZATION

  case CK_IntegralToPointer: {
    Value *Src = Visit(const_cast<Expr*>(E));

    // First, convert to the correct width so that we control the kind of
    // extension.
    auto DestLLVMTy = ConvertType(DestTy);
    llvm::Type *MiddleTy = CGF.CGM.getDataLayout().getIntPtrType(DestLLVMTy);
    bool InputSigned = E->getType()->isSignedIntegerOrEnumerationType();
    llvm::Value* IntResult =
      Builder.CreateIntCast(Src, MiddleTy, InputSigned, "conv");

    auto *IntToPtr = Builder.CreateIntToPtr(IntResult, DestLLVMTy);

    if (CGF.CGM.getCodeGenOpts().StrictVTablePointers) {
      // Going from integer to pointer that could be dynamic requires reloading
      // dynamic information from invariant.group.
      if (DestTy.mayBeDynamicClass())
        IntToPtr = Builder.CreateLaunderInvariantGroup(IntToPtr);
    }
    return IntToPtr;
  }
  case CK_PointerToIntegral: {
    assert(!DestTy->isBooleanType() && "bool should use PointerToBool");
    auto *PtrExpr = Visit(E);

    if (CGF.CGM.getCodeGenOpts().StrictVTablePointers) {
      const QualType SrcType = E->getType();

      // Casting to integer requires stripping dynamic information as it does
      // not carries it.
      if (SrcType.mayBeDynamicClass())
        PtrExpr = Builder.CreateStripInvariantGroup(PtrExpr);
    }

    return Builder.CreatePtrToInt(PtrExpr, ConvertType(DestTy));
  }
  case CK_ToVoid: {
    CGF.EmitIgnoredExpr(E);
    return nullptr;
  }
  case CK_VectorSplat: {
    llvm::Type *DstTy = ConvertType(DestTy);
    Value *Elt = Visit(const_cast<Expr*>(E));
    // Splat the element across to all elements
    unsigned NumElements = cast<llvm::FixedVectorType>(DstTy)->getNumElements();
    return Builder.CreateVectorSplat(NumElements, Elt, "splat");
  }

  case CK_FixedPointCast:
    return EmitScalarConversion(Visit(E), E->getType(), DestTy,
                                CE->getExprLoc());

  case CK_FixedPointToBoolean:
    assert(E->getType()->isFixedPointType() &&
           "Expected src type to be fixed point type");
    assert(DestTy->isBooleanType() && "Expected dest type to be boolean type");
    return EmitScalarConversion(Visit(E), E->getType(), DestTy,
                                CE->getExprLoc());

  case CK_FixedPointToIntegral:
    assert(E->getType()->isFixedPointType() &&
           "Expected src type to be fixed point type");
    assert(DestTy->isIntegerType() && "Expected dest type to be an integer");
    return EmitScalarConversion(Visit(E), E->getType(), DestTy,
                                CE->getExprLoc());

  case CK_IntegralToFixedPoint:
    assert(E->getType()->isIntegerType() &&
           "Expected src type to be an integer");
    assert(DestTy->isFixedPointType() &&
           "Expected dest type to be fixed point type");
    return EmitScalarConversion(Visit(E), E->getType(), DestTy,
                                CE->getExprLoc());

  case CK_IntegralCast: {
    ScalarConversionOpts Opts;
    if (auto *ICE = dyn_cast<ImplicitCastExpr>(CE)) {
      if (!ICE->isPartOfExplicitCast())
        Opts = ScalarConversionOpts(CGF.SanOpts);
    }
    return EmitScalarConversion(Visit(E), E->getType(), DestTy,
                                CE->getExprLoc(), Opts);
  }
  case CK_IntegralToFloating:
  case CK_FloatingToIntegral:
  case CK_FloatingCast:
    return EmitScalarConversion(Visit(E), E->getType(), DestTy,
                                CE->getExprLoc());
  case CK_BooleanToSignedIntegral: {
    ScalarConversionOpts Opts;
    Opts.TreatBooleanAsSigned = true;
    return EmitScalarConversion(Visit(E), E->getType(), DestTy,
                                CE->getExprLoc(), Opts);
  }
  case CK_IntegralToBoolean:
    return EmitIntToBoolConversion(Visit(E));
  case CK_PointerToBoolean:
    return EmitPointerToBoolConversion(Visit(E), E->getType());
  case CK_FloatingToBoolean:
    return EmitFloatToBoolConversion(Visit(E));
  case CK_MemberPointerToBoolean: {
    llvm::Value *MemPtr = Visit(E);
    const MemberPointerType *MPT = E->getType()->getAs<MemberPointerType>();
    return CGF.CGM.getCXXABI().EmitMemberPointerIsNotNull(CGF, MemPtr, MPT);
  }

  case CK_FloatingComplexToReal:
  case CK_IntegralComplexToReal:
    return CGF.EmitComplexExpr(E, false, true).first;

  case CK_FloatingComplexToBoolean:
  case CK_IntegralComplexToBoolean: {
    CodeGenFunction::ComplexPairTy V = CGF.EmitComplexExpr(E);

    // TODO: kill this function off, inline appropriate case here
    return EmitComplexToScalarConversion(V, E->getType(), DestTy,
                                         CE->getExprLoc());
  }

  case CK_ZeroToOCLOpaqueType: {
    assert((DestTy->isEventT() || DestTy->isQueueT() ||
            DestTy->isOCLIntelSubgroupAVCType()) &&
           "CK_ZeroToOCLEvent cast on non-event type");
    return llvm::Constant::getNullValue(ConvertType(DestTy));
  }

  case CK_IntToOCLSampler:
    return CGF.CGM.createOpenCLIntToSamplerConversion(E, CGF);

  } // end of switch

  llvm_unreachable("unknown scalar cast");
}

Value *ScalarExprEmitter::VisitStmtExpr(const StmtExpr *E) {
  CodeGenFunction::StmtExprEvaluation eval(CGF);
  Address RetAlloca = CGF.EmitCompoundStmt(*E->getSubStmt(),
                                           !E->getType()->isVoidType());
  if (!RetAlloca.isValid())
    return nullptr;
  return CGF.EmitLoadOfScalar(CGF.MakeAddrLValue(RetAlloca, E->getType()),
                              E->getExprLoc());
}

Value *ScalarExprEmitter::VisitExprWithCleanups(ExprWithCleanups *E) {
  CodeGenFunction::RunCleanupsScope Scope(CGF);
  Value *V = Visit(E->getSubExpr());
  // Defend against dominance problems caused by jumps out of expression
  // evaluation through the shared cleanup block.
  Scope.ForceCleanup({&V});
  return V;
}

//===----------------------------------------------------------------------===//
//                             Unary Operators
//===----------------------------------------------------------------------===//

static BinOpInfo createBinOpInfoFromIncDec(const UnaryOperator *E,
                                           llvm::Value *InVal, bool IsInc,
                                           FPOptions FPFeatures) {
  BinOpInfo BinOp;
  BinOp.LHS = InVal;
  BinOp.RHS = llvm::ConstantInt::get(InVal->getType(), 1, false);
  BinOp.Ty = E->getType();
  BinOp.Opcode = IsInc ? BO_Add : BO_Sub;
  BinOp.FPFeatures = FPFeatures;
  BinOp.E = E;
  return BinOp;
}

llvm::Value *ScalarExprEmitter::EmitIncDecConsiderOverflowBehavior(
    const UnaryOperator *E, llvm::Value *InVal, bool IsInc) {
  llvm::Value *Amount =
      llvm::ConstantInt::get(InVal->getType(), IsInc ? 1 : -1, true);
  StringRef Name = IsInc ? "inc" : "dec";
  switch (CGF.getLangOpts().getSignedOverflowBehavior()) {
  case LangOptions::SOB_Defined:
    return Builder.CreateAdd(InVal, Amount, Name);
  case LangOptions::SOB_Undefined:
    if (!CGF.SanOpts.has(SanitizerKind::SignedIntegerOverflow))
      return Builder.CreateNSWAdd(InVal, Amount, Name);
    LLVM_FALLTHROUGH;
  case LangOptions::SOB_Trapping:
    if (!E->canOverflow())
      return Builder.CreateNSWAdd(InVal, Amount, Name);
    return EmitOverflowCheckedBinOp(createBinOpInfoFromIncDec(
        E, InVal, IsInc, E->getFPFeaturesInEffect(CGF.getLangOpts())));
  }
  llvm_unreachable("Unknown SignedOverflowBehaviorTy");
}

namespace {
/// Handles check and update for lastprivate conditional variables.
class OMPLastprivateConditionalUpdateRAII {
private:
  CodeGenFunction &CGF;
  const UnaryOperator *E;

public:
  OMPLastprivateConditionalUpdateRAII(CodeGenFunction &CGF,
                                      const UnaryOperator *E)
      : CGF(CGF), E(E) {}
  ~OMPLastprivateConditionalUpdateRAII() {
    if (CGF.getLangOpts().OpenMP)
      CGF.CGM.getOpenMPRuntime().checkAndEmitLastprivateConditional(
          CGF, E->getSubExpr());
  }
};
} // namespace

llvm::Value *
ScalarExprEmitter::EmitScalarPrePostIncDec(const UnaryOperator *E, LValue LV,
                                           bool isInc, bool isPre) {
  OMPLastprivateConditionalUpdateRAII OMPRegion(CGF, E);
  QualType type = E->getSubExpr()->getType();
  llvm::PHINode *atomicPHI = nullptr;
  llvm::Value *value;
  llvm::Value *input;

  int amount = (isInc ? 1 : -1);
  bool isSubtraction = !isInc;

  if (const AtomicType *atomicTy = type->getAs<AtomicType>()) {
    type = atomicTy->getValueType();
    if (isInc && type->isBooleanType()) {
      llvm::Value *True = CGF.EmitToMemory(Builder.getTrue(), type);
      if (isPre) {
        Builder.CreateStore(True, LV.getAddress(CGF), LV.isVolatileQualified())
            ->setAtomic(llvm::AtomicOrdering::SequentiallyConsistent);
        return Builder.getTrue();
      }
      // For atomic bool increment, we just store true and return it for
      // preincrement, do an atomic swap with true for postincrement
      return Builder.CreateAtomicRMW(
          llvm::AtomicRMWInst::Xchg, LV.getPointer(CGF), True,
          llvm::AtomicOrdering::SequentiallyConsistent);
    }
    // Special case for atomic increment / decrement on integers, emit
    // atomicrmw instructions.  We skip this if we want to be doing overflow
    // checking, and fall into the slow path with the atomic cmpxchg loop.
    if (!type->isBooleanType() && type->isIntegerType() &&
        !(type->isUnsignedIntegerType() &&
          CGF.SanOpts.has(SanitizerKind::UnsignedIntegerOverflow)) &&
        CGF.getLangOpts().getSignedOverflowBehavior() !=
            LangOptions::SOB_Trapping) {
      llvm::AtomicRMWInst::BinOp aop = isInc ? llvm::AtomicRMWInst::Add :
        llvm::AtomicRMWInst::Sub;
      llvm::Instruction::BinaryOps op = isInc ? llvm::Instruction::Add :
        llvm::Instruction::Sub;
      llvm::Value *amt = CGF.EmitToMemory(
          llvm::ConstantInt::get(ConvertType(type), 1, true), type);
      llvm::Value *old =
          Builder.CreateAtomicRMW(aop, LV.getPointer(CGF), amt,
                                  llvm::AtomicOrdering::SequentiallyConsistent);
      return isPre ? Builder.CreateBinOp(op, old, amt) : old;
    }
    value = EmitLoadOfLValue(LV, E->getExprLoc());
    input = value;
    // For every other atomic operation, we need to emit a load-op-cmpxchg loop
    llvm::BasicBlock *startBB = Builder.GetInsertBlock();
    llvm::BasicBlock *opBB = CGF.createBasicBlock("atomic_op", CGF.CurFn);
    value = CGF.EmitToMemory(value, type);
    Builder.CreateBr(opBB);
    Builder.SetInsertPoint(opBB);
    atomicPHI = Builder.CreatePHI(value->getType(), 2);
    atomicPHI->addIncoming(value, startBB);
    value = atomicPHI;
  } else {
    value = EmitLoadOfLValue(LV, E->getExprLoc());
    input = value;
  }

  // Special case of integer increment that we have to check first: bool++.
  // Due to promotion rules, we get:
  //   bool++ -> bool = bool + 1
  //          -> bool = (int)bool + 1
  //          -> bool = ((int)bool + 1 != 0)
  // An interesting aspect of this is that increment is always true.
  // Decrement does not have this property.
  if (isInc && type->isBooleanType()) {
    value = Builder.getTrue();

  // Most common case by far: integer increment.
  } else if (type->isIntegerType() || type->isArbPrecIntType()) { // INTEL
    QualType promotedType;
    bool canPerformLossyDemotionCheck = false;
    if (type->isPromotableIntegerType()) {
      promotedType = CGF.getContext().getPromotedIntegerType(type);
      assert(promotedType != type && "Shouldn't promote to the same type.");
      canPerformLossyDemotionCheck = true;
      canPerformLossyDemotionCheck &=
          CGF.getContext().getCanonicalType(type) !=
          CGF.getContext().getCanonicalType(promotedType);
      canPerformLossyDemotionCheck &=
          PromotionIsPotentiallyEligibleForImplicitIntegerConversionCheck(
              type, promotedType);
      assert((!canPerformLossyDemotionCheck ||
              type->isSignedIntegerOrEnumerationType() ||
              promotedType->isSignedIntegerOrEnumerationType() ||
              ConvertType(type)->getScalarSizeInBits() ==
                  ConvertType(promotedType)->getScalarSizeInBits()) &&
             "The following check expects that if we do promotion to different "
             "underlying canonical type, at least one of the types (either "
             "base or promoted) will be signed, or the bitwidths will match.");
    }
    if (CGF.SanOpts.hasOneOf(
            SanitizerKind::ImplicitIntegerArithmeticValueChange) &&
        canPerformLossyDemotionCheck) {
      // While `x += 1` (for `x` with width less than int) is modeled as
      // promotion+arithmetics+demotion, and we can catch lossy demotion with
      // ease; inc/dec with width less than int can't overflow because of
      // promotion rules, so we omit promotion+demotion, which means that we can
      // not catch lossy "demotion". Because we still want to catch these cases
      // when the sanitizer is enabled, we perform the promotion, then perform
      // the increment/decrement in the wider type, and finally
      // perform the demotion. This will catch lossy demotions.

      value = EmitScalarConversion(value, type, promotedType, E->getExprLoc());
      Value *amt = llvm::ConstantInt::get(value->getType(), amount, true);
      value = Builder.CreateAdd(value, amt, isInc ? "inc" : "dec");
      // Do pass non-default ScalarConversionOpts so that sanitizer check is
      // emitted.
      value = EmitScalarConversion(value, promotedType, type, E->getExprLoc(),
                                   ScalarConversionOpts(CGF.SanOpts));

      // Note that signed integer inc/dec with width less than int can't
      // overflow because of promotion rules; we're just eliding a few steps
      // here.
    } else if (E->canOverflow() && type->isSignedIntegerOrEnumerationType()) {
      value = EmitIncDecConsiderOverflowBehavior(E, value, isInc);
    } else if (E->canOverflow() && type->isUnsignedIntegerType() &&
               CGF.SanOpts.has(SanitizerKind::UnsignedIntegerOverflow)) {
      value = EmitOverflowCheckedBinOp(createBinOpInfoFromIncDec(
          E, value, isInc, E->getFPFeaturesInEffect(CGF.getLangOpts())));
    } else {
      llvm::Value *amt = llvm::ConstantInt::get(value->getType(), amount, true);
      value = Builder.CreateAdd(value, amt, isInc ? "inc" : "dec");
    }

  // Next most common: pointer increment.
  } else if (const PointerType *ptr = type->getAs<PointerType>()) {
    QualType type = ptr->getPointeeType();

    // VLA types don't have constant size.
    if (const VariableArrayType *vla
          = CGF.getContext().getAsVariableArrayType(type)) {
      llvm::Value *numElts = CGF.getVLASize(vla).NumElts;
      if (!isInc) numElts = Builder.CreateNSWNeg(numElts, "vla.negsize");
      if (CGF.getLangOpts().isSignedOverflowDefined())
        value = Builder.CreateGEP(value, numElts, "vla.inc");
      else
        value = CGF.EmitCheckedInBoundsGEP(
            value, numElts, /*SignedIndices=*/false, isSubtraction,
            E->getExprLoc(), "vla.inc");

    // Arithmetic on function pointers (!) is just +-1.
    } else if (type->isFunctionType()) {
      llvm::Value *amt = Builder.getInt32(amount);

      value = CGF.EmitCastToVoidPtr(value);
      if (CGF.getLangOpts().isSignedOverflowDefined())
        value = Builder.CreateGEP(value, amt, "incdec.funcptr");
      else
        value = CGF.EmitCheckedInBoundsGEP(value, amt, /*SignedIndices=*/false,
                                           isSubtraction, E->getExprLoc(),
                                           "incdec.funcptr");
      value = Builder.CreateBitCast(value, input->getType());

    // For everything else, we can just do a simple increment.
    } else {
      llvm::Value *amt = Builder.getInt32(amount);
      if (CGF.getLangOpts().isSignedOverflowDefined())
        value = Builder.CreateGEP(value, amt, "incdec.ptr");
      else
        value = CGF.EmitCheckedInBoundsGEP(value, amt, /*SignedIndices=*/false,
                                           isSubtraction, E->getExprLoc(),
                                           "incdec.ptr");
    }

  // Vector increment/decrement.
  } else if (type->isVectorType()) {
    if (type->hasIntegerRepresentation()) {
      llvm::Value *amt = llvm::ConstantInt::get(value->getType(), amount);

      value = Builder.CreateAdd(value, amt, isInc ? "inc" : "dec");
    } else {
      value = Builder.CreateFAdd(
                  value,
                  llvm::ConstantFP::get(value->getType(), amount),
                  isInc ? "inc" : "dec");
    }

  // Floating point.
  } else if (type->isRealFloatingType()) {
    // Add the inc/dec to the real part.
    llvm::Value *amt;

    if (type->isHalfType() && !CGF.getContext().getLangOpts().NativeHalfType) {
      // Another special case: half FP increment should be done via float
      if (CGF.getContext().getTargetInfo().useFP16ConversionIntrinsics()) {
        value = Builder.CreateCall(
            CGF.CGM.getIntrinsic(llvm::Intrinsic::convert_from_fp16,
                                 CGF.CGM.FloatTy),
            input, "incdec.conv");
      } else {
        value = Builder.CreateFPExt(input, CGF.CGM.FloatTy, "incdec.conv");
      }
    }

    if (value->getType()->isFloatTy())
      amt = llvm::ConstantFP::get(VMContext,
                                  llvm::APFloat(static_cast<float>(amount)));
    else if (value->getType()->isDoubleTy())
      amt = llvm::ConstantFP::get(VMContext,
                                  llvm::APFloat(static_cast<double>(amount)));
    else {
      // Remaining types are Half, LongDouble or __float128. Convert from float.
      llvm::APFloat F(static_cast<float>(amount));
      bool ignored;
      const llvm::fltSemantics *FS;
      // Don't use getFloatTypeSemantics because Half isn't
      // necessarily represented using the "half" LLVM type.
      if (value->getType()->isFP128Ty())
        FS = &CGF.getTarget().getFloat128Format();
      else if (value->getType()->isHalfTy())
        FS = &CGF.getTarget().getHalfFormat();
      else
        FS = &CGF.getTarget().getLongDoubleFormat();
      F.convert(*FS, llvm::APFloat::rmTowardZero, &ignored);
      amt = llvm::ConstantFP::get(VMContext, F);
    }
    value = Builder.CreateFAdd(value, amt, isInc ? "inc" : "dec");

    if (type->isHalfType() && !CGF.getContext().getLangOpts().NativeHalfType) {
      if (CGF.getContext().getTargetInfo().useFP16ConversionIntrinsics()) {
        value = Builder.CreateCall(
            CGF.CGM.getIntrinsic(llvm::Intrinsic::convert_to_fp16,
                                 CGF.CGM.FloatTy),
            value, "incdec.conv");
      } else {
        value = Builder.CreateFPTrunc(value, input->getType(), "incdec.conv");
      }
    }

  // Fixed-point types.
  } else if (type->isFixedPointType()) {
    // Fixed-point types are tricky. In some cases, it isn't possible to
    // represent a 1 or a -1 in the type at all. Piggyback off of
    // EmitFixedPointBinOp to avoid having to reimplement saturation.
    BinOpInfo Info;
    Info.E = E;
    Info.Ty = E->getType();
    Info.Opcode = isInc ? BO_Add : BO_Sub;
    Info.LHS = value;
    Info.RHS = llvm::ConstantInt::get(value->getType(), 1, false);
    // If the type is signed, it's better to represent this as +(-1) or -(-1),
    // since -1 is guaranteed to be representable.
    if (type->isSignedFixedPointType()) {
      Info.Opcode = isInc ? BO_Sub : BO_Add;
      Info.RHS = Builder.CreateNeg(Info.RHS);
    }
    // Now, convert from our invented integer literal to the type of the unary
    // op. This will upscale and saturate if necessary. This value can become
    // undef in some cases.
    llvm::FixedPointBuilder<CGBuilderTy> FPBuilder(Builder);
    auto DstSema = CGF.getContext().getFixedPointSemantics(Info.Ty);
    Info.RHS = FPBuilder.CreateIntegerToFixed(Info.RHS, true, DstSema);
    value = EmitFixedPointBinOp(Info);

  // Objective-C pointer types.
  } else {
    const ObjCObjectPointerType *OPT = type->castAs<ObjCObjectPointerType>();
    value = CGF.EmitCastToVoidPtr(value);

    CharUnits size = CGF.getContext().getTypeSizeInChars(OPT->getObjectType());
    if (!isInc) size = -size;
    llvm::Value *sizeValue =
      llvm::ConstantInt::get(CGF.SizeTy, size.getQuantity());

    if (CGF.getLangOpts().isSignedOverflowDefined())
      value = Builder.CreateGEP(value, sizeValue, "incdec.objptr");
    else
      value = CGF.EmitCheckedInBoundsGEP(value, sizeValue,
                                         /*SignedIndices=*/false, isSubtraction,
                                         E->getExprLoc(), "incdec.objptr");
    value = Builder.CreateBitCast(value, input->getType());
  }

  if (atomicPHI) {
    llvm::BasicBlock *curBlock = Builder.GetInsertBlock();
    llvm::BasicBlock *contBB = CGF.createBasicBlock("atomic_cont", CGF.CurFn);
    auto Pair = CGF.EmitAtomicCompareExchange(
        LV, RValue::get(atomicPHI), RValue::get(value), E->getExprLoc());
    llvm::Value *old = CGF.EmitToMemory(Pair.first.getScalarVal(), type);
    llvm::Value *success = Pair.second;
    atomicPHI->addIncoming(old, curBlock);
    Builder.CreateCondBr(success, contBB, atomicPHI->getParent());
    Builder.SetInsertPoint(contBB);
    return isPre ? value : input;
  }

  // Store the updated result through the lvalue.
  if (LV.isBitField())
    CGF.EmitStoreThroughBitfieldLValue(RValue::get(value), LV, &value);
  else
    CGF.EmitStoreThroughLValue(RValue::get(value), LV);

  // If this is a postinc, return the value read from memory, otherwise use the
  // updated value.
  return isPre ? value : input;
}



Value *ScalarExprEmitter::VisitUnaryMinus(const UnaryOperator *E) {
  TestAndClearIgnoreResultAssign();
  Value *Op = Visit(E->getSubExpr());

  // Generate a unary FNeg for FP ops.
  if (Op->getType()->isFPOrFPVectorTy())
    return Builder.CreateFNeg(Op, "fneg");

  // Emit unary minus with EmitSub so we handle overflow cases etc.
  BinOpInfo BinOp;
  BinOp.RHS = Op;
  BinOp.LHS = llvm::Constant::getNullValue(BinOp.RHS->getType());
  BinOp.Ty = E->getType();
  BinOp.Opcode = BO_Sub;
  BinOp.FPFeatures = E->getFPFeaturesInEffect(CGF.getLangOpts());
  BinOp.E = E;
  return EmitSub(BinOp);
}

Value *ScalarExprEmitter::VisitUnaryNot(const UnaryOperator *E) {
  TestAndClearIgnoreResultAssign();
  Value *Op = Visit(E->getSubExpr());
  return Builder.CreateNot(Op, "neg");
}

Value *ScalarExprEmitter::VisitUnaryLNot(const UnaryOperator *E) {
  // Perform vector logical not on comparison with zero vector.
  if (E->getType()->isVectorType() &&
      E->getType()->castAs<VectorType>()->getVectorKind() ==
          VectorType::GenericVector) {
    Value *Oper = Visit(E->getSubExpr());
    Value *Zero = llvm::Constant::getNullValue(Oper->getType());
    Value *Result;
    if (Oper->getType()->isFPOrFPVectorTy()) {
      CodeGenFunction::CGFPOptionsRAII FPOptsRAII(
          CGF, E->getFPFeaturesInEffect(CGF.getLangOpts()));
      Result = Builder.CreateFCmp(llvm::CmpInst::FCMP_OEQ, Oper, Zero, "cmp");
    } else
      Result = Builder.CreateICmp(llvm::CmpInst::ICMP_EQ, Oper, Zero, "cmp");
    return Builder.CreateSExt(Result, ConvertType(E->getType()), "sext");
  }

  // Compare operand to zero.
  Value *BoolVal = CGF.EvaluateExprAsBool(E->getSubExpr());

  // Invert value.
  // TODO: Could dynamically modify easy computations here.  For example, if
  // the operand is an icmp ne, turn into icmp eq.
  BoolVal = Builder.CreateNot(BoolVal, "lnot");

  // ZExt result to the expr type.
  return Builder.CreateZExt(BoolVal, ConvertType(E->getType()), "lnot.ext");
}

Value *ScalarExprEmitter::VisitOffsetOfExpr(OffsetOfExpr *E) {
  // Try folding the offsetof to a constant.
  Expr::EvalResult EVResult;
  if (E->EvaluateAsInt(EVResult, CGF.getContext())) {
    llvm::APSInt Value = EVResult.Val.getInt();
    return Builder.getInt(Value);
  }

  // Loop over the components of the offsetof to compute the value.
  unsigned n = E->getNumComponents();
  llvm::Type* ResultType = ConvertType(E->getType());
  llvm::Value* Result = llvm::Constant::getNullValue(ResultType);
  QualType CurrentType = E->getTypeSourceInfo()->getType();
  for (unsigned i = 0; i != n; ++i) {
    OffsetOfNode ON = E->getComponent(i);
    llvm::Value *Offset = nullptr;
    switch (ON.getKind()) {
    case OffsetOfNode::Array: {
      // Compute the index
      Expr *IdxExpr = E->getIndexExpr(ON.getArrayExprIndex());
      llvm::Value* Idx = CGF.EmitScalarExpr(IdxExpr);
      bool IdxSigned = IdxExpr->getType()->isSignedIntegerOrEnumerationType();
      Idx = Builder.CreateIntCast(Idx, ResultType, IdxSigned, "conv");

      // Save the element type
      CurrentType =
          CGF.getContext().getAsArrayType(CurrentType)->getElementType();

      // Compute the element size
      llvm::Value* ElemSize = llvm::ConstantInt::get(ResultType,
          CGF.getContext().getTypeSizeInChars(CurrentType).getQuantity());

      // Multiply out to compute the result
      Offset = Builder.CreateMul(Idx, ElemSize);
      break;
    }

    case OffsetOfNode::Field: {
      FieldDecl *MemberDecl = ON.getField();
      RecordDecl *RD = CurrentType->castAs<RecordType>()->getDecl();
      const ASTRecordLayout &RL = CGF.getContext().getASTRecordLayout(RD);

      // Compute the index of the field in its parent.
      unsigned i = 0;
      // FIXME: It would be nice if we didn't have to loop here!
      for (RecordDecl::field_iterator Field = RD->field_begin(),
                                      FieldEnd = RD->field_end();
           Field != FieldEnd; ++Field, ++i) {
        if (*Field == MemberDecl)
          break;
      }
      assert(i < RL.getFieldCount() && "offsetof field in wrong type");

      // Compute the offset to the field
      int64_t OffsetInt = RL.getFieldOffset(i) /
                          CGF.getContext().getCharWidth();
      Offset = llvm::ConstantInt::get(ResultType, OffsetInt);

      // Save the element type.
      CurrentType = MemberDecl->getType();
      break;
    }

    case OffsetOfNode::Identifier:
      llvm_unreachable("dependent __builtin_offsetof");

    case OffsetOfNode::Base: {
      if (ON.getBase()->isVirtual()) {
        CGF.ErrorUnsupported(E, "virtual base in offsetof");
        continue;
      }

      RecordDecl *RD = CurrentType->castAs<RecordType>()->getDecl();
      const ASTRecordLayout &RL = CGF.getContext().getASTRecordLayout(RD);

      // Save the element type.
      CurrentType = ON.getBase()->getType();

      // Compute the offset to the base.
      const RecordType *BaseRT = CurrentType->getAs<RecordType>();
      CXXRecordDecl *BaseRD = cast<CXXRecordDecl>(BaseRT->getDecl());
      CharUnits OffsetInt = RL.getBaseClassOffset(BaseRD);
      Offset = llvm::ConstantInt::get(ResultType, OffsetInt.getQuantity());
      break;
    }
    }
    Result = Builder.CreateAdd(Result, Offset);
  }
  return Result;
}

/// VisitUnaryExprOrTypeTraitExpr - Return the size or alignment of the type of
/// argument of the sizeof expression as an integer.
Value *
ScalarExprEmitter::VisitUnaryExprOrTypeTraitExpr(
                              const UnaryExprOrTypeTraitExpr *E) {
  QualType TypeToSize = E->getTypeOfArgument();
  if (E->getKind() == UETT_SizeOf) {
    if (const VariableArrayType *VAT =
          CGF.getContext().getAsVariableArrayType(TypeToSize)) {
      if (E->isArgumentType()) {
        // sizeof(type) - make sure to emit the VLA size.
        CGF.EmitVariablyModifiedType(TypeToSize);
      } else {
        // C99 6.5.3.4p2: If the argument is an expression of type
        // VLA, it is evaluated.
        CGF.EmitIgnoredExpr(E->getArgumentExpr());
      }

      auto VlaSize = CGF.getVLASize(VAT);
      llvm::Value *size = VlaSize.NumElts;

      // Scale the number of non-VLA elements by the non-VLA element size.
      CharUnits eltSize = CGF.getContext().getTypeSizeInChars(VlaSize.Type);
      if (!eltSize.isOne())
        size = CGF.Builder.CreateNUWMul(CGF.CGM.getSize(eltSize), size);

      return size;
    }
  } else if (E->getKind() == UETT_OpenMPRequiredSimdAlign) {
    auto Alignment =
        CGF.getContext()
            .toCharUnitsFromBits(CGF.getContext().getOpenMPDefaultSimdAlign(
                E->getTypeOfArgument()->getPointeeType()))
            .getQuantity();
    return llvm::ConstantInt::get(CGF.SizeTy, Alignment);
  }

  // If this isn't sizeof(vla), the result must be constant; use the constant
  // folding logic so we don't have to duplicate it here.
  return Builder.getInt(E->EvaluateKnownConstInt(CGF.getContext()));
}

Value *ScalarExprEmitter::VisitUnaryReal(const UnaryOperator *E) {
  Expr *Op = E->getSubExpr();
  if (Op->getType()->isAnyComplexType()) {
    // If it's an l-value, load through the appropriate subobject l-value.
    // Note that we have to ask E because Op might be an l-value that
    // this won't work for, e.g. an Obj-C property.
    if (E->isGLValue())
      return CGF.EmitLoadOfLValue(CGF.EmitLValue(E),
                                  E->getExprLoc()).getScalarVal();

    // Otherwise, calculate and project.
    return CGF.EmitComplexExpr(Op, false, true).first;
  }

  return Visit(Op);
}

Value *ScalarExprEmitter::VisitUnaryImag(const UnaryOperator *E) {
  Expr *Op = E->getSubExpr();
  if (Op->getType()->isAnyComplexType()) {
    // If it's an l-value, load through the appropriate subobject l-value.
    // Note that we have to ask E because Op might be an l-value that
    // this won't work for, e.g. an Obj-C property.
    if (Op->isGLValue())
      return CGF.EmitLoadOfLValue(CGF.EmitLValue(E),
                                  E->getExprLoc()).getScalarVal();

    // Otherwise, calculate and project.
    return CGF.EmitComplexExpr(Op, true, false).second;
  }

  // __imag on a scalar returns zero.  Emit the subexpr to ensure side
  // effects are evaluated, but not the actual value.
  if (Op->isGLValue())
    CGF.EmitLValue(Op);
  else
    CGF.EmitScalarExpr(Op, true);
  return llvm::Constant::getNullValue(ConvertType(E->getType()));
}

//===----------------------------------------------------------------------===//
//                           Binary Operators
//===----------------------------------------------------------------------===//

static Value *insertAddressSpaceCast(Value *V, unsigned NewAS) {
  auto *VTy = cast<llvm::PointerType>(V->getType());
  if (VTy->getAddressSpace() == NewAS)
    return V;

  llvm::PointerType *VTyNewAS =
      llvm::PointerType::get(VTy->getElementType(), NewAS);

  if (auto *Constant = dyn_cast<llvm::Constant>(V))
    return llvm::ConstantExpr::getAddrSpaceCast(Constant, VTyNewAS);

  llvm::Instruction *NewV =
      new llvm::AddrSpaceCastInst(V, VTyNewAS, V->getName() + ".ascast");
  NewV->insertAfter(cast<llvm::Instruction>(V));
  return NewV;
}

static void ensureSameAddrSpace(Value *&RHS, Value *&LHS,
                                bool CanInsertAddrspaceCast,
                                const LangOptions &Opts,
                                const ASTContext &Context) {
  if (RHS->getType() == LHS->getType())
    return;

  auto *RHSTy = dyn_cast<llvm::PointerType>(RHS->getType());
  auto *LHSTy = dyn_cast<llvm::PointerType>(LHS->getType());
  if (!RHSTy || !LHSTy || RHSTy->getAddressSpace() == LHSTy->getAddressSpace())
    return;

  if (!CanInsertAddrspaceCast)
    // Pointers have different address spaces and we cannot do anything with
    // this.
    llvm_unreachable("Pointers are expected to have the same address space.");

  // Language rules define if it is legal to cast from one address space to
  // another, and which address space we should use as a "common
  // denominator". In SYCL, generic address space overlaps with all other
  // address spaces.
  if (Opts.SYCLIsDevice) {
    unsigned GenericAS = Context.getTargetAddressSpace(LangAS::opencl_generic);
    RHS = insertAddressSpaceCast(RHS, GenericAS);
    LHS = insertAddressSpaceCast(LHS, GenericAS);
  } else
    llvm_unreachable("Unable to find a common address space for "
                     "two pointers.");
}

BinOpInfo ScalarExprEmitter::EmitBinOps(const BinaryOperator *E) {
  TestAndClearIgnoreResultAssign();
  BinOpInfo Result;
  Result.LHS = Visit(E->getLHS());
  Result.RHS = Visit(E->getRHS());
  Result.Ty  = E->getType();
  Result.Opcode = E->getOpcode();
  Result.FPFeatures = E->getFPFeaturesInEffect(CGF.getLangOpts());
  Result.E = E;
  return Result;
}

LValue ScalarExprEmitter::EmitCompoundAssignLValue(
                                              const CompoundAssignOperator *E,
                        Value *(ScalarExprEmitter::*Func)(const BinOpInfo &),
                                                   Value *&Result) {
  QualType LHSTy = E->getLHS()->getType();
  BinOpInfo OpInfo;

  if (E->getComputationResultType()->isAnyComplexType())
    return CGF.EmitScalarCompoundAssignWithComplex(E, Result);

  // Emit the RHS first.  __block variables need to have the rhs evaluated
  // first, plus this should improve codegen a little.
  OpInfo.RHS = Visit(E->getRHS());
  OpInfo.Ty = E->getComputationResultType();
  OpInfo.Opcode = E->getOpcode();
  OpInfo.FPFeatures = E->getFPFeaturesInEffect(CGF.getLangOpts());
  OpInfo.E = E;
  // Load/convert the LHS.
  LValue LHSLV = EmitCheckedLValue(E->getLHS(), CodeGenFunction::TCK_Store);

  llvm::PHINode *atomicPHI = nullptr;
  if (const AtomicType *atomicTy = LHSTy->getAs<AtomicType>()) {
    QualType type = atomicTy->getValueType();
    if (!type->isBooleanType() && type->isIntegerType() &&
        !(type->isUnsignedIntegerType() &&
          CGF.SanOpts.has(SanitizerKind::UnsignedIntegerOverflow)) &&
        CGF.getLangOpts().getSignedOverflowBehavior() !=
            LangOptions::SOB_Trapping) {
      llvm::AtomicRMWInst::BinOp AtomicOp = llvm::AtomicRMWInst::BAD_BINOP;
      llvm::Instruction::BinaryOps Op;
      switch (OpInfo.Opcode) {
        // We don't have atomicrmw operands for *, %, /, <<, >>
        case BO_MulAssign: case BO_DivAssign:
        case BO_RemAssign:
        case BO_ShlAssign:
        case BO_ShrAssign:
          break;
        case BO_AddAssign:
          AtomicOp = llvm::AtomicRMWInst::Add;
          Op = llvm::Instruction::Add;
          break;
        case BO_SubAssign:
          AtomicOp = llvm::AtomicRMWInst::Sub;
          Op = llvm::Instruction::Sub;
          break;
        case BO_AndAssign:
          AtomicOp = llvm::AtomicRMWInst::And;
          Op = llvm::Instruction::And;
          break;
        case BO_XorAssign:
          AtomicOp = llvm::AtomicRMWInst::Xor;
          Op = llvm::Instruction::Xor;
          break;
        case BO_OrAssign:
          AtomicOp = llvm::AtomicRMWInst::Or;
          Op = llvm::Instruction::Or;
          break;
        default:
          llvm_unreachable("Invalid compound assignment type");
      }
      if (AtomicOp != llvm::AtomicRMWInst::BAD_BINOP) {
        llvm::Value *Amt = CGF.EmitToMemory(
            EmitScalarConversion(OpInfo.RHS, E->getRHS()->getType(), LHSTy,
                                 E->getExprLoc()),
            LHSTy);
        Value *OldVal = Builder.CreateAtomicRMW(
            AtomicOp, LHSLV.getPointer(CGF), Amt,
            llvm::AtomicOrdering::SequentiallyConsistent);

        // Since operation is atomic, the result type is guaranteed to be the
        // same as the input in LLVM terms.
        Result = Builder.CreateBinOp(Op, OldVal, Amt);
        return LHSLV;
      }
    }
    // FIXME: For floating point types, we should be saving and restoring the
    // floating point environment in the loop.
    llvm::BasicBlock *startBB = Builder.GetInsertBlock();
    llvm::BasicBlock *opBB = CGF.createBasicBlock("atomic_op", CGF.CurFn);
    OpInfo.LHS = EmitLoadOfLValue(LHSLV, E->getExprLoc());
    OpInfo.LHS = CGF.EmitToMemory(OpInfo.LHS, type);
    Builder.CreateBr(opBB);
    Builder.SetInsertPoint(opBB);
    atomicPHI = Builder.CreatePHI(OpInfo.LHS->getType(), 2);
    atomicPHI->addIncoming(OpInfo.LHS, startBB);
    OpInfo.LHS = atomicPHI;
  }
  else
    OpInfo.LHS = EmitLoadOfLValue(LHSLV, E->getExprLoc());

  SourceLocation Loc = E->getExprLoc();
  OpInfo.LHS =
      EmitScalarConversion(OpInfo.LHS, LHSTy, E->getComputationLHSType(), Loc);

  // Expand the binary operator.
  Result = (this->*Func)(OpInfo);

  // Convert the result back to the LHS type,
  // potentially with Implicit Conversion sanitizer check.
  Result = EmitScalarConversion(Result, E->getComputationResultType(), LHSTy,
                                Loc, ScalarConversionOpts(CGF.SanOpts));

  if (atomicPHI) {
    llvm::BasicBlock *curBlock = Builder.GetInsertBlock();
    llvm::BasicBlock *contBB = CGF.createBasicBlock("atomic_cont", CGF.CurFn);
    auto Pair = CGF.EmitAtomicCompareExchange(
        LHSLV, RValue::get(atomicPHI), RValue::get(Result), E->getExprLoc());
    llvm::Value *old = CGF.EmitToMemory(Pair.first.getScalarVal(), LHSTy);
    llvm::Value *success = Pair.second;
    atomicPHI->addIncoming(old, curBlock);
    Builder.CreateCondBr(success, contBB, atomicPHI->getParent());
    Builder.SetInsertPoint(contBB);
    return LHSLV;
  }

  // Store the result value into the LHS lvalue. Bit-fields are handled
  // specially because the result is altered by the store, i.e., [C99 6.5.16p1]
  // 'An assignment expression has the value of the left operand after the
  // assignment...'.
  if (LHSLV.isBitField())
    CGF.EmitStoreThroughBitfieldLValue(RValue::get(Result), LHSLV, &Result);
  else
    CGF.EmitStoreThroughLValue(RValue::get(Result), LHSLV);

  if (CGF.getLangOpts().OpenMP)
    CGF.CGM.getOpenMPRuntime().checkAndEmitLastprivateConditional(CGF,
                                                                  E->getLHS());
  return LHSLV;
}

Value *ScalarExprEmitter::EmitCompoundAssign(const CompoundAssignOperator *E,
                      Value *(ScalarExprEmitter::*Func)(const BinOpInfo &)) {
  bool Ignore = TestAndClearIgnoreResultAssign();
  Value *RHS = nullptr;
  LValue LHS = EmitCompoundAssignLValue(E, Func, RHS);

  // If the result is clearly ignored, return now.
  if (Ignore)
    return nullptr;

  // The result of an assignment in C is the assigned r-value.
  if (!CGF.getLangOpts().CPlusPlus)
    return RHS;

  // If the lvalue is non-volatile, return the computed value of the assignment.
  if (!LHS.isVolatileQualified())
    return RHS;

  // Otherwise, reload the value.
  return EmitLoadOfLValue(LHS, E->getExprLoc());
}

void ScalarExprEmitter::EmitUndefinedBehaviorIntegerDivAndRemCheck(
    const BinOpInfo &Ops, llvm::Value *Zero, bool isDiv) {
  SmallVector<std::pair<llvm::Value *, SanitizerMask>, 2> Checks;

  if (CGF.SanOpts.has(SanitizerKind::IntegerDivideByZero)) {
    Checks.push_back(std::make_pair(Builder.CreateICmpNE(Ops.RHS, Zero),
                                    SanitizerKind::IntegerDivideByZero));
  }

  const auto *BO = cast<BinaryOperator>(Ops.E);
  if (CGF.SanOpts.has(SanitizerKind::SignedIntegerOverflow) &&
      Ops.Ty->hasSignedIntegerRepresentation() &&
      !IsWidenedIntegerOp(CGF.getContext(), BO->getLHS()) &&
      Ops.mayHaveIntegerOverflow()) {
    llvm::IntegerType *Ty = cast<llvm::IntegerType>(Zero->getType());

    llvm::Value *IntMin =
      Builder.getInt(llvm::APInt::getSignedMinValue(Ty->getBitWidth()));
    llvm::Value *NegOne = llvm::ConstantInt::get(Ty, -1ULL);

    llvm::Value *LHSCmp = Builder.CreateICmpNE(Ops.LHS, IntMin);
    llvm::Value *RHSCmp = Builder.CreateICmpNE(Ops.RHS, NegOne);
    llvm::Value *NotOverflow = Builder.CreateOr(LHSCmp, RHSCmp, "or");
    Checks.push_back(
        std::make_pair(NotOverflow, SanitizerKind::SignedIntegerOverflow));
  }

  if (Checks.size() > 0)
    EmitBinOpCheck(Checks, Ops);
}

Value *ScalarExprEmitter::EmitDiv(const BinOpInfo &Ops) {
  {
    CodeGenFunction::SanitizerScope SanScope(&CGF);
    if ((CGF.SanOpts.has(SanitizerKind::IntegerDivideByZero) ||
         CGF.SanOpts.has(SanitizerKind::SignedIntegerOverflow)) &&
        Ops.Ty->isIntegerType() &&
        (Ops.mayHaveIntegerDivisionByZero() || Ops.mayHaveIntegerOverflow())) {
      llvm::Value *Zero = llvm::Constant::getNullValue(ConvertType(Ops.Ty));
      EmitUndefinedBehaviorIntegerDivAndRemCheck(Ops, Zero, true);
    } else if (CGF.SanOpts.has(SanitizerKind::FloatDivideByZero) &&
               Ops.Ty->isRealFloatingType() &&
               Ops.mayHaveFloatDivisionByZero()) {
      llvm::Value *Zero = llvm::Constant::getNullValue(ConvertType(Ops.Ty));
      llvm::Value *NonZero = Builder.CreateFCmpUNE(Ops.RHS, Zero);
      EmitBinOpCheck(std::make_pair(NonZero, SanitizerKind::FloatDivideByZero),
                     Ops);
    }
  }

  if (Ops.LHS->getType()->isFPOrFPVectorTy()) {
    llvm::Value *Val;
    CodeGenFunction::CGFPOptionsRAII FPOptsRAII(CGF, Ops.FPFeatures);
    Val = Builder.CreateFDiv(Ops.LHS, Ops.RHS, "div");
    if (CGF.getLangOpts().OpenCL &&
        !CGF.CGM.getCodeGenOpts().CorrectlyRoundedDivSqrt) {
      // OpenCL v1.1 s7.4: minimum accuracy of single precision / is 2.5ulp
      // OpenCL v1.2 s5.6.4.2: The -cl-fp32-correctly-rounded-divide-sqrt
      // build option allows an application to specify that single precision
      // floating-point divide (x/y and 1/x) and sqrt used in the program
      // source are correctly rounded.
      llvm::Type *ValTy = Val->getType();
      if (ValTy->isFloatTy() ||
          (isa<llvm::VectorType>(ValTy) &&
           cast<llvm::VectorType>(ValTy)->getElementType()->isFloatTy()))
        CGF.SetFPAccuracy(Val, 2.5);
    }
    return Val;
  }
  else if (Ops.isFixedPointOp())
    return EmitFixedPointBinOp(Ops);
  else if (Ops.Ty->hasUnsignedIntegerRepresentation())
    return Builder.CreateUDiv(Ops.LHS, Ops.RHS, "div");
  else
    return Builder.CreateSDiv(Ops.LHS, Ops.RHS, "div");
}

Value *ScalarExprEmitter::EmitRem(const BinOpInfo &Ops) {
  // Rem in C can't be a floating point type: C99 6.5.5p2.
  if ((CGF.SanOpts.has(SanitizerKind::IntegerDivideByZero) ||
       CGF.SanOpts.has(SanitizerKind::SignedIntegerOverflow)) &&
      Ops.Ty->isIntegerType() &&
      (Ops.mayHaveIntegerDivisionByZero() || Ops.mayHaveIntegerOverflow())) {
    CodeGenFunction::SanitizerScope SanScope(&CGF);
    llvm::Value *Zero = llvm::Constant::getNullValue(ConvertType(Ops.Ty));
    EmitUndefinedBehaviorIntegerDivAndRemCheck(Ops, Zero, false);
  }

  if (Ops.Ty->hasUnsignedIntegerRepresentation())
    return Builder.CreateURem(Ops.LHS, Ops.RHS, "rem");
  else
    return Builder.CreateSRem(Ops.LHS, Ops.RHS, "rem");
}

Value *ScalarExprEmitter::EmitOverflowCheckedBinOp(const BinOpInfo &Ops) {
  unsigned IID;
  unsigned OpID = 0;

  bool isSigned = Ops.Ty->isSignedIntegerOrEnumerationType();
  switch (Ops.Opcode) {
  case BO_Add:
  case BO_AddAssign:
    OpID = 1;
    IID = isSigned ? llvm::Intrinsic::sadd_with_overflow :
                     llvm::Intrinsic::uadd_with_overflow;
    break;
  case BO_Sub:
  case BO_SubAssign:
    OpID = 2;
    IID = isSigned ? llvm::Intrinsic::ssub_with_overflow :
                     llvm::Intrinsic::usub_with_overflow;
    break;
  case BO_Mul:
  case BO_MulAssign:
    OpID = 3;
    IID = isSigned ? llvm::Intrinsic::smul_with_overflow :
                     llvm::Intrinsic::umul_with_overflow;
    break;
  default:
    llvm_unreachable("Unsupported operation for overflow detection");
  }
  OpID <<= 1;
  if (isSigned)
    OpID |= 1;

  CodeGenFunction::SanitizerScope SanScope(&CGF);
  llvm::Type *opTy = CGF.CGM.getTypes().ConvertType(Ops.Ty);

  llvm::Function *intrinsic = CGF.CGM.getIntrinsic(IID, opTy);

  Value *resultAndOverflow = Builder.CreateCall(intrinsic, {Ops.LHS, Ops.RHS});
  Value *result = Builder.CreateExtractValue(resultAndOverflow, 0);
  Value *overflow = Builder.CreateExtractValue(resultAndOverflow, 1);

  // Handle overflow with llvm.trap if no custom handler has been specified.
  const std::string *handlerName =
    &CGF.getLangOpts().OverflowHandler;
  if (handlerName->empty()) {
    // If the signed-integer-overflow sanitizer is enabled, emit a call to its
    // runtime. Otherwise, this is a -ftrapv check, so just emit a trap.
    if (!isSigned || CGF.SanOpts.has(SanitizerKind::SignedIntegerOverflow)) {
      llvm::Value *NotOverflow = Builder.CreateNot(overflow);
      SanitizerMask Kind = isSigned ? SanitizerKind::SignedIntegerOverflow
                              : SanitizerKind::UnsignedIntegerOverflow;
      EmitBinOpCheck(std::make_pair(NotOverflow, Kind), Ops);
    } else
      CGF.EmitTrapCheck(Builder.CreateNot(overflow));
    return result;
  }

  // Branch in case of overflow.
  llvm::BasicBlock *initialBB = Builder.GetInsertBlock();
  llvm::BasicBlock *continueBB =
      CGF.createBasicBlock("nooverflow", CGF.CurFn, initialBB->getNextNode());
  llvm::BasicBlock *overflowBB = CGF.createBasicBlock("overflow", CGF.CurFn);

  Builder.CreateCondBr(overflow, overflowBB, continueBB);

  // If an overflow handler is set, then we want to call it and then use its
  // result, if it returns.
  Builder.SetInsertPoint(overflowBB);

  // Get the overflow handler.
  llvm::Type *Int8Ty = CGF.Int8Ty;
  llvm::Type *argTypes[] = { CGF.Int64Ty, CGF.Int64Ty, Int8Ty, Int8Ty };
  llvm::FunctionType *handlerTy =
      llvm::FunctionType::get(CGF.Int64Ty, argTypes, true);
  llvm::FunctionCallee handler =
      CGF.CGM.CreateRuntimeFunction(handlerTy, *handlerName);

  // Sign extend the args to 64-bit, so that we can use the same handler for
  // all types of overflow.
  llvm::Value *lhs = Builder.CreateSExt(Ops.LHS, CGF.Int64Ty);
  llvm::Value *rhs = Builder.CreateSExt(Ops.RHS, CGF.Int64Ty);

  // Call the handler with the two arguments, the operation, and the size of
  // the result.
  llvm::Value *handlerArgs[] = {
    lhs,
    rhs,
    Builder.getInt8(OpID),
    Builder.getInt8(cast<llvm::IntegerType>(opTy)->getBitWidth())
  };
  llvm::Value *handlerResult =
    CGF.EmitNounwindRuntimeCall(handler, handlerArgs);

  // Truncate the result back to the desired size.
  handlerResult = Builder.CreateTrunc(handlerResult, opTy);
  Builder.CreateBr(continueBB);

  Builder.SetInsertPoint(continueBB);
  llvm::PHINode *phi = Builder.CreatePHI(opTy, 2);
  phi->addIncoming(result, initialBB);
  phi->addIncoming(handlerResult, overflowBB);

  return phi;
}

/// Emit pointer + index arithmetic.
static Value *emitPointerArithmetic(CodeGenFunction &CGF,
                                    const BinOpInfo &op,
                                    bool isSubtraction) {
  // Must have binary (not unary) expr here.  Unary pointer
  // increment/decrement doesn't use this path.
  const BinaryOperator *expr = cast<BinaryOperator>(op.E);

  Value *pointer = op.LHS;
  Expr *pointerOperand = expr->getLHS();
  Value *index = op.RHS;
  Expr *indexOperand = expr->getRHS();

  // In a subtraction, the LHS is always the pointer.
  if (!isSubtraction && !pointer->getType()->isPointerTy()) {
    std::swap(pointer, index);
    std::swap(pointerOperand, indexOperand);
  }

  bool isSigned = indexOperand->getType()->isSignedIntegerOrEnumerationType();

  unsigned width = cast<llvm::IntegerType>(index->getType())->getBitWidth();
  auto &DL = CGF.CGM.getDataLayout();
  auto PtrTy = cast<llvm::PointerType>(pointer->getType());

  // Some versions of glibc and gcc use idioms (particularly in their malloc
  // routines) that add a pointer-sized integer (known to be a pointer value)
  // to a null pointer in order to cast the value back to an integer or as
  // part of a pointer alignment algorithm.  This is undefined behavior, but
  // we'd like to be able to compile programs that use it.
  //
  // Normally, we'd generate a GEP with a null-pointer base here in response
  // to that code, but it's also UB to dereference a pointer created that
  // way.  Instead (as an acknowledged hack to tolerate the idiom) we will
  // generate a direct cast of the integer value to a pointer.
  //
  // The idiom (p = nullptr + N) is not met if any of the following are true:
  //
  //   The operation is subtraction.
  //   The index is not pointer-sized.
  //   The pointer type is not byte-sized.
  //
  if (BinaryOperator::isNullPointerArithmeticExtension(CGF.getContext(),
                                                       op.Opcode,
                                                       expr->getLHS(),
                                                       expr->getRHS()))
    return CGF.Builder.CreateIntToPtr(index, pointer->getType());

  if (width != DL.getIndexTypeSizeInBits(PtrTy)) {
    // Zero-extend or sign-extend the pointer value according to
    // whether the index is signed or not.
    index = CGF.Builder.CreateIntCast(index, DL.getIndexType(PtrTy), isSigned,
                                      "idx.ext");
  }

  // If this is subtraction, negate the index.
  if (isSubtraction)
    index = CGF.Builder.CreateNeg(index, "idx.neg");

  if (CGF.SanOpts.has(SanitizerKind::ArrayBounds))
    CGF.EmitBoundsCheck(op.E, pointerOperand, index, indexOperand->getType(),
                        /*Accessed*/ false);

  const PointerType *pointerType
    = pointerOperand->getType()->getAs<PointerType>();
  if (!pointerType) {
    QualType objectType = pointerOperand->getType()
                                        ->castAs<ObjCObjectPointerType>()
                                        ->getPointeeType();
    llvm::Value *objectSize
      = CGF.CGM.getSize(CGF.getContext().getTypeSizeInChars(objectType));

    index = CGF.Builder.CreateMul(index, objectSize);

    Value *result = CGF.Builder.CreateBitCast(pointer, CGF.VoidPtrTy);
    result = CGF.Builder.CreateGEP(result, index, "add.ptr");
    return CGF.Builder.CreateBitCast(result, pointer->getType());
  }

  QualType elementType = pointerType->getPointeeType();
  if (const VariableArrayType *vla
        = CGF.getContext().getAsVariableArrayType(elementType)) {
    // The element count here is the total number of non-VLA elements.
    llvm::Value *numElements = CGF.getVLASize(vla).NumElts;

    // Effectively, the multiply by the VLA size is part of the GEP.
    // GEP indexes are signed, and scaling an index isn't permitted to
    // signed-overflow, so we use the same semantics for our explicit
    // multiply.  We suppress this if overflow is not undefined behavior.
    if (CGF.getLangOpts().isSignedOverflowDefined()) {
      index = CGF.Builder.CreateMul(index, numElements, "vla.index");
      pointer = CGF.Builder.CreateGEP(pointer, index, "add.ptr");
    } else {
      index = CGF.Builder.CreateNSWMul(index, numElements, "vla.index");
      pointer =
          CGF.EmitCheckedInBoundsGEP(pointer, index, isSigned, isSubtraction,
                                     op.E->getExprLoc(), "add.ptr");
    }
    return pointer;
  }

  // Explicitly handle GNU void* and function pointer arithmetic extensions. The
  // GNU void* casts amount to no-ops since our void* type is i8*, but this is
  // future proof.
  if (elementType->isVoidType() || elementType->isFunctionType()) {
    Value *result = CGF.EmitCastToVoidPtr(pointer);
    result = CGF.Builder.CreateGEP(result, index, "add.ptr");
    return CGF.Builder.CreateBitCast(result, pointer->getType());
  }

  if (CGF.getLangOpts().isSignedOverflowDefined())
    return CGF.Builder.CreateGEP(pointer, index, "add.ptr");

#if INTEL_CUSTOMIZATION
  Value *result = CGF.EmitCheckedInBoundsGEP(
      pointer, index, isSigned, isSubtraction, op.E->getExprLoc(), "add.ptr");
  // Intel TBAA for pointer arithmetic
  if (CGF.CGM.getCodeGenOpts().StructPathTBAA &&
      CGF.getLangOpts().isIntelCompat(LangOptions::IntelTBAA)) {
    TBAAAccessInfo AI;
    AI.AccessType = AI.BaseType = CGF.CGM.getTBAATypeInfo(elementType);
    AI.Offset = 0;
    llvm::MDNode *N = CGF.CGM.getTBAAAccessTagInfo(AI);
    auto *I = dyn_cast<llvm::Instruction>(result);
    if (I)
      I->setMetadata("intel-tbaa", N);
  }
  return result;
#endif // INTEL_CUSTOMIZATION
}

// Construct an fmuladd intrinsic to represent a fused mul-add of MulOp and
// Addend. Use negMul and negAdd to negate the first operand of the Mul or
// the add operand respectively. This allows fmuladd to represent a*b-c, or
// c-a*b. Patterns in LLVM should catch the negated forms and translate them to
// efficient operations.
static Value* buildFMulAdd(llvm::Instruction *MulOp, Value *Addend,
                           const CodeGenFunction &CGF, CGBuilderTy &Builder,
                           bool negMul, bool negAdd) {
  assert(!(negMul && negAdd) && "Only one of negMul and negAdd should be set.");

  Value *MulOp0 = MulOp->getOperand(0);
  Value *MulOp1 = MulOp->getOperand(1);
  if (negMul)
    MulOp0 = Builder.CreateFNeg(MulOp0, "neg");
  if (negAdd)
    Addend = Builder.CreateFNeg(Addend, "neg");

  Value *FMulAdd = nullptr;
  if (Builder.getIsFPConstrained()) {
    assert(isa<llvm::ConstrainedFPIntrinsic>(MulOp) &&
           "Only constrained operation should be created when Builder is in FP "
           "constrained mode");
    FMulAdd = Builder.CreateConstrainedFPCall(
        CGF.CGM.getIntrinsic(llvm::Intrinsic::experimental_constrained_fmuladd,
                             Addend->getType()),
        {MulOp0, MulOp1, Addend});
  } else {
    FMulAdd = Builder.CreateCall(
        CGF.CGM.getIntrinsic(llvm::Intrinsic::fmuladd, Addend->getType()),
        {MulOp0, MulOp1, Addend});
  }
  MulOp->eraseFromParent();

  return FMulAdd;
}

// Check whether it would be legal to emit an fmuladd intrinsic call to
// represent op and if so, build the fmuladd.
//
// Checks that (a) the operation is fusable, and (b) -ffp-contract=on.
// Does NOT check the type of the operation - it's assumed that this function
// will be called from contexts where it's known that the type is contractable.
static Value* tryEmitFMulAdd(const BinOpInfo &op,
                         const CodeGenFunction &CGF, CGBuilderTy &Builder,
                         bool isSub=false) {

  assert((op.Opcode == BO_Add || op.Opcode == BO_AddAssign ||
          op.Opcode == BO_Sub || op.Opcode == BO_SubAssign) &&
         "Only fadd/fsub can be the root of an fmuladd.");

  // Check whether this op is marked as fusable.
  if (!op.FPFeatures.allowFPContractWithinStatement())
    return nullptr;

  // We have a potentially fusable op. Look for a mul on one of the operands.
  // Also, make sure that the mul result isn't used directly. In that case,
  // there's no point creating a muladd operation.
  if (auto *LHSBinOp = dyn_cast<llvm::BinaryOperator>(op.LHS)) {
    if (LHSBinOp->getOpcode() == llvm::Instruction::FMul &&
        LHSBinOp->use_empty())
      return buildFMulAdd(LHSBinOp, op.RHS, CGF, Builder, false, isSub);
  }
  if (auto *RHSBinOp = dyn_cast<llvm::BinaryOperator>(op.RHS)) {
    if (RHSBinOp->getOpcode() == llvm::Instruction::FMul &&
        RHSBinOp->use_empty())
      return buildFMulAdd(RHSBinOp, op.LHS, CGF, Builder, isSub, false);
  }

  if (auto *LHSBinOp = dyn_cast<llvm::CallBase>(op.LHS)) {
    if (LHSBinOp->getIntrinsicID() ==
            llvm::Intrinsic::experimental_constrained_fmul &&
        LHSBinOp->use_empty())
      return buildFMulAdd(LHSBinOp, op.RHS, CGF, Builder, false, isSub);
  }
  if (auto *RHSBinOp = dyn_cast<llvm::CallBase>(op.RHS)) {
    if (RHSBinOp->getIntrinsicID() ==
            llvm::Intrinsic::experimental_constrained_fmul &&
        RHSBinOp->use_empty())
      return buildFMulAdd(RHSBinOp, op.LHS, CGF, Builder, isSub, false);
  }

  return nullptr;
}

Value *ScalarExprEmitter::EmitAdd(const BinOpInfo &op) {
  if (op.LHS->getType()->isPointerTy() ||
      op.RHS->getType()->isPointerTy())
    return emitPointerArithmetic(CGF, op, CodeGenFunction::NotSubtraction);

  if (op.Ty->isSignedIntegerOrEnumerationType()) {
    switch (CGF.getLangOpts().getSignedOverflowBehavior()) {
    case LangOptions::SOB_Defined:
      return Builder.CreateAdd(op.LHS, op.RHS, "add");
    case LangOptions::SOB_Undefined:
      if (!CGF.SanOpts.has(SanitizerKind::SignedIntegerOverflow))
        return Builder.CreateNSWAdd(op.LHS, op.RHS, "add");
      LLVM_FALLTHROUGH;
    case LangOptions::SOB_Trapping:
      if (CanElideOverflowCheck(CGF.getContext(), op))
        return Builder.CreateNSWAdd(op.LHS, op.RHS, "add");
      return EmitOverflowCheckedBinOp(op);
    }
  }
#if INTEL_COLLAB
  if (CGF.generatingOMPIncrement()) {
    assert(op.Ty->isUnsignedIntegerType());
    return Builder.CreateNUWAdd(op.LHS, op.RHS, "add");
  }
#endif // INTEL_COLLAB

  if (op.Ty->isConstantMatrixType()) {
    llvm::MatrixBuilder<CGBuilderTy> MB(Builder);
    return MB.CreateAdd(op.LHS, op.RHS);
  }

  if (op.Ty->isUnsignedIntegerType() &&
      CGF.SanOpts.has(SanitizerKind::UnsignedIntegerOverflow) &&
      !CanElideOverflowCheck(CGF.getContext(), op))
    return EmitOverflowCheckedBinOp(op);

  if (op.LHS->getType()->isFPOrFPVectorTy()) {
    CodeGenFunction::CGFPOptionsRAII FPOptsRAII(CGF, op.FPFeatures);
    // Try to form an fmuladd.
    if (Value *FMulAdd = tryEmitFMulAdd(op, CGF, Builder))
      return FMulAdd;

    return Builder.CreateFAdd(op.LHS, op.RHS, "add");
  }

  if (op.isFixedPointOp())
    return EmitFixedPointBinOp(op);

  return Builder.CreateAdd(op.LHS, op.RHS, "add");
}

/// The resulting value must be calculated with exact precision, so the operands
/// may not be the same type.
Value *ScalarExprEmitter::EmitFixedPointBinOp(const BinOpInfo &op) {
  using llvm::APSInt;
  using llvm::ConstantInt;

  // This is either a binary operation where at least one of the operands is
  // a fixed-point type, or a unary operation where the operand is a fixed-point
  // type. The result type of a binary operation is determined by
  // Sema::handleFixedPointConversions().
  QualType ResultTy = op.Ty;
  QualType LHSTy, RHSTy;
  if (const auto *BinOp = dyn_cast<BinaryOperator>(op.E)) {
    RHSTy = BinOp->getRHS()->getType();
    if (const auto *CAO = dyn_cast<CompoundAssignOperator>(BinOp)) {
      // For compound assignment, the effective type of the LHS at this point
      // is the computation LHS type, not the actual LHS type, and the final
      // result type is not the type of the expression but rather the
      // computation result type.
      LHSTy = CAO->getComputationLHSType();
      ResultTy = CAO->getComputationResultType();
    } else
      LHSTy = BinOp->getLHS()->getType();
  } else if (const auto *UnOp = dyn_cast<UnaryOperator>(op.E)) {
    LHSTy = UnOp->getSubExpr()->getType();
    RHSTy = UnOp->getSubExpr()->getType();
  }
  ASTContext &Ctx = CGF.getContext();
  Value *LHS = op.LHS;
  Value *RHS = op.RHS;

  auto LHSFixedSema = Ctx.getFixedPointSemantics(LHSTy);
  auto RHSFixedSema = Ctx.getFixedPointSemantics(RHSTy);
  auto ResultFixedSema = Ctx.getFixedPointSemantics(ResultTy);
  auto CommonFixedSema = LHSFixedSema.getCommonSemantics(RHSFixedSema);

  // Perform the actual operation.
  Value *Result;
  llvm::FixedPointBuilder<CGBuilderTy> FPBuilder(Builder);
  switch (op.Opcode) {
  case BO_AddAssign:
  case BO_Add:
    Result = FPBuilder.CreateAdd(LHS, LHSFixedSema, RHS, RHSFixedSema);
    break;
  case BO_SubAssign:
  case BO_Sub:
    Result = FPBuilder.CreateSub(LHS, LHSFixedSema, RHS, RHSFixedSema);
    break;
  case BO_MulAssign:
  case BO_Mul:
    Result = FPBuilder.CreateMul(LHS, LHSFixedSema, RHS, RHSFixedSema);
    break;
  case BO_DivAssign:
  case BO_Div:
    Result = FPBuilder.CreateDiv(LHS, LHSFixedSema, RHS, RHSFixedSema);
    break;
  case BO_ShlAssign:
  case BO_Shl:
    Result = FPBuilder.CreateShl(LHS, LHSFixedSema, RHS);
    break;
  case BO_ShrAssign:
  case BO_Shr:
    Result = FPBuilder.CreateShr(LHS, LHSFixedSema, RHS);
    break;
  case BO_LT:
    return FPBuilder.CreateLT(LHS, LHSFixedSema, RHS, RHSFixedSema);
  case BO_GT:
    return FPBuilder.CreateGT(LHS, LHSFixedSema, RHS, RHSFixedSema);
  case BO_LE:
    return FPBuilder.CreateLE(LHS, LHSFixedSema, RHS, RHSFixedSema);
  case BO_GE:
    return FPBuilder.CreateGE(LHS, LHSFixedSema, RHS, RHSFixedSema);
  case BO_EQ:
    // For equality operations, we assume any padding bits on unsigned types are
    // zero'd out. They could be overwritten through non-saturating operations
    // that cause overflow, but this leads to undefined behavior.
    return FPBuilder.CreateEQ(LHS, LHSFixedSema, RHS, RHSFixedSema);
  case BO_NE:
    return FPBuilder.CreateNE(LHS, LHSFixedSema, RHS, RHSFixedSema);
  case BO_Cmp:
  case BO_LAnd:
  case BO_LOr:
    llvm_unreachable("Found unimplemented fixed point binary operation");
  case BO_PtrMemD:
  case BO_PtrMemI:
  case BO_Rem:
  case BO_Xor:
  case BO_And:
  case BO_Or:
  case BO_Assign:
  case BO_RemAssign:
  case BO_AndAssign:
  case BO_XorAssign:
  case BO_OrAssign:
  case BO_Comma:
    llvm_unreachable("Found unsupported binary operation for fixed point types.");
  }

  bool IsShift = BinaryOperator::isShiftOp(op.Opcode) ||
                 BinaryOperator::isShiftAssignOp(op.Opcode);
  // Convert to the result type.
  return FPBuilder.CreateFixedToFixed(Result, IsShift ? LHSFixedSema
                                                      : CommonFixedSema,
                                      ResultFixedSema);
}

Value *ScalarExprEmitter::EmitSub(const BinOpInfo &op) {
  // The LHS is always a pointer if either side is.
  if (!op.LHS->getType()->isPointerTy()) {
    if (op.Ty->isSignedIntegerOrEnumerationType()) {
      switch (CGF.getLangOpts().getSignedOverflowBehavior()) {
      case LangOptions::SOB_Defined:
        return Builder.CreateSub(op.LHS, op.RHS, "sub");
      case LangOptions::SOB_Undefined:
        if (!CGF.SanOpts.has(SanitizerKind::SignedIntegerOverflow))
          return Builder.CreateNSWSub(op.LHS, op.RHS, "sub");
        LLVM_FALLTHROUGH;
      case LangOptions::SOB_Trapping:
        if (CanElideOverflowCheck(CGF.getContext(), op))
          return Builder.CreateNSWSub(op.LHS, op.RHS, "sub");
        return EmitOverflowCheckedBinOp(op);
      }
    }

    if (op.Ty->isConstantMatrixType()) {
      llvm::MatrixBuilder<CGBuilderTy> MB(Builder);
      return MB.CreateSub(op.LHS, op.RHS);
    }

    if (op.Ty->isUnsignedIntegerType() &&
        CGF.SanOpts.has(SanitizerKind::UnsignedIntegerOverflow) &&
        !CanElideOverflowCheck(CGF.getContext(), op))
      return EmitOverflowCheckedBinOp(op);

    if (op.LHS->getType()->isFPOrFPVectorTy()) {
      CodeGenFunction::CGFPOptionsRAII FPOptsRAII(CGF, op.FPFeatures);
      // Try to form an fmuladd.
      if (Value *FMulAdd = tryEmitFMulAdd(op, CGF, Builder, true))
        return FMulAdd;
      return Builder.CreateFSub(op.LHS, op.RHS, "sub");
    }

    if (op.isFixedPointOp())
      return EmitFixedPointBinOp(op);

    return Builder.CreateSub(op.LHS, op.RHS, "sub");
  }

  // If the RHS is not a pointer, then we have normal pointer
  // arithmetic.
  if (!op.RHS->getType()->isPointerTy())
    return emitPointerArithmetic(CGF, op, CodeGenFunction::IsSubtraction);

  // Otherwise, this is a pointer subtraction.

  // Do the raw subtraction part.
  llvm::Value *LHS
    = Builder.CreatePtrToInt(op.LHS, CGF.PtrDiffTy, "sub.ptr.lhs.cast");
  llvm::Value *RHS
    = Builder.CreatePtrToInt(op.RHS, CGF.PtrDiffTy, "sub.ptr.rhs.cast");
  Value *diffInChars = Builder.CreateSub(LHS, RHS, "sub.ptr.sub");

  // Okay, figure out the element size.
  const BinaryOperator *expr = cast<BinaryOperator>(op.E);
  QualType elementType = expr->getLHS()->getType()->getPointeeType();

  llvm::Value *divisor = nullptr;

  // For a variable-length array, this is going to be non-constant.
  if (const VariableArrayType *vla
        = CGF.getContext().getAsVariableArrayType(elementType)) {
    auto VlaSize = CGF.getVLASize(vla);
    elementType = VlaSize.Type;
    divisor = VlaSize.NumElts;

    // Scale the number of non-VLA elements by the non-VLA element size.
    CharUnits eltSize = CGF.getContext().getTypeSizeInChars(elementType);
    if (!eltSize.isOne())
      divisor = CGF.Builder.CreateNUWMul(CGF.CGM.getSize(eltSize), divisor);

  // For everything elese, we can just compute it, safe in the
  // assumption that Sema won't let anything through that we can't
  // safely compute the size of.
  } else {
    CharUnits elementSize;
    // Handle GCC extension for pointer arithmetic on void* and
    // function pointer types.
    if (elementType->isVoidType() || elementType->isFunctionType())
      elementSize = CharUnits::One();
    else
      elementSize = CGF.getContext().getTypeSizeInChars(elementType);

    // Don't even emit the divide for element size of 1.
    if (elementSize.isOne())
      return diffInChars;

    divisor = CGF.CGM.getSize(elementSize);
  }

  // Otherwise, do a full sdiv. This uses the "exact" form of sdiv, since
  // pointer difference in C is only defined in the case where both operands
  // are pointing to elements of an array.
  return Builder.CreateExactSDiv(diffInChars, divisor, "sub.ptr.div");
}

Value *ScalarExprEmitter::GetWidthMinusOneValue(Value* LHS,Value* RHS) {
  llvm::IntegerType *Ty;
  if (llvm::VectorType *VT = dyn_cast<llvm::VectorType>(LHS->getType()))
    Ty = cast<llvm::IntegerType>(VT->getElementType());
  else
    Ty = cast<llvm::IntegerType>(LHS->getType());
  return llvm::ConstantInt::get(RHS->getType(), Ty->getBitWidth() - 1);
}

Value *ScalarExprEmitter::ConstrainShiftValue(Value *LHS, Value *RHS,
                                              const Twine &Name) {
  llvm::IntegerType *Ty;
  if (auto *VT = dyn_cast<llvm::VectorType>(LHS->getType()))
    Ty = cast<llvm::IntegerType>(VT->getElementType());
  else
    Ty = cast<llvm::IntegerType>(LHS->getType());

  if (llvm::isPowerOf2_64(Ty->getBitWidth()))
        return Builder.CreateAnd(RHS, GetWidthMinusOneValue(LHS, RHS), Name);

  return Builder.CreateURem(
      RHS, llvm::ConstantInt::get(RHS->getType(), Ty->getBitWidth()), Name);
}

Value *ScalarExprEmitter::EmitShl(const BinOpInfo &Ops) {
  // TODO: This misses out on the sanitizer check below.
  if (Ops.isFixedPointOp())
    return EmitFixedPointBinOp(Ops);

  // LLVM requires the LHS and RHS to be the same type: promote or truncate the
  // RHS to the same size as the LHS.
  Value *RHS = Ops.RHS;
  if (Ops.LHS->getType() != RHS->getType())
    RHS = Builder.CreateIntCast(RHS, Ops.LHS->getType(), false, "sh_prom");

  bool SanitizeBase = CGF.SanOpts.has(SanitizerKind::ShiftBase) &&
                      Ops.Ty->hasSignedIntegerRepresentation() &&
                      !CGF.getLangOpts().isSignedOverflowDefined() &&
                      !CGF.getLangOpts().CPlusPlus20;
  bool SanitizeExponent = CGF.SanOpts.has(SanitizerKind::ShiftExponent);
  // OpenCL 6.3j: shift values are effectively % word size of LHS.
  if (CGF.getLangOpts().OpenCL)
#if INTEL_CUSTOMIZATION
    // FIXME: Fix the sanitizer code in the else-if below to use similar logic.
#endif // INTEL_CUSTOMIZATION
    RHS = ConstrainShiftValue(Ops.LHS, RHS, "shl.mask");
  else if ((SanitizeBase || SanitizeExponent) &&
           isa<llvm::IntegerType>(Ops.LHS->getType())) {
    CodeGenFunction::SanitizerScope SanScope(&CGF);
    SmallVector<std::pair<Value *, SanitizerMask>, 2> Checks;
    llvm::Value *WidthMinusOne = GetWidthMinusOneValue(Ops.LHS, Ops.RHS);
    llvm::Value *ValidExponent = Builder.CreateICmpULE(Ops.RHS, WidthMinusOne);

    if (SanitizeExponent) {
      Checks.push_back(
          std::make_pair(ValidExponent, SanitizerKind::ShiftExponent));
    }

    if (SanitizeBase) {
      // Check whether we are shifting any non-zero bits off the top of the
      // integer. We only emit this check if exponent is valid - otherwise
      // instructions below will have undefined behavior themselves.
      llvm::BasicBlock *Orig = Builder.GetInsertBlock();
      llvm::BasicBlock *Cont = CGF.createBasicBlock("cont");
      llvm::BasicBlock *CheckShiftBase = CGF.createBasicBlock("check");
      Builder.CreateCondBr(ValidExponent, CheckShiftBase, Cont);
      llvm::Value *PromotedWidthMinusOne =
          (RHS == Ops.RHS) ? WidthMinusOne
                           : GetWidthMinusOneValue(Ops.LHS, RHS);
      CGF.EmitBlock(CheckShiftBase);
      llvm::Value *BitsShiftedOff = Builder.CreateLShr(
          Ops.LHS, Builder.CreateSub(PromotedWidthMinusOne, RHS, "shl.zeros",
                                     /*NUW*/ true, /*NSW*/ true),
          "shl.check");
      if (CGF.getLangOpts().CPlusPlus) {
        // In C99, we are not permitted to shift a 1 bit into the sign bit.
        // Under C++11's rules, shifting a 1 bit into the sign bit is
        // OK, but shifting a 1 bit out of it is not. (C89 and C++03 don't
        // define signed left shifts, so we use the C99 and C++11 rules there).
        llvm::Value *One = llvm::ConstantInt::get(BitsShiftedOff->getType(), 1);
        BitsShiftedOff = Builder.CreateLShr(BitsShiftedOff, One);
      }
      llvm::Value *Zero = llvm::ConstantInt::get(BitsShiftedOff->getType(), 0);
      llvm::Value *ValidBase = Builder.CreateICmpEQ(BitsShiftedOff, Zero);
      CGF.EmitBlock(Cont);
      llvm::PHINode *BaseCheck = Builder.CreatePHI(ValidBase->getType(), 2);
      BaseCheck->addIncoming(Builder.getTrue(), Orig);
      BaseCheck->addIncoming(ValidBase, CheckShiftBase);
      Checks.push_back(std::make_pair(BaseCheck, SanitizerKind::ShiftBase));
    }

    assert(!Checks.empty());
    EmitBinOpCheck(Checks, Ops);
  }

  return Builder.CreateShl(Ops.LHS, RHS, "shl");
}

Value *ScalarExprEmitter::EmitShr(const BinOpInfo &Ops) {
  // TODO: This misses out on the sanitizer check below.
  if (Ops.isFixedPointOp())
    return EmitFixedPointBinOp(Ops);

  // LLVM requires the LHS and RHS to be the same type: promote or truncate the
  // RHS to the same size as the LHS.
  Value *RHS = Ops.RHS;
  if (Ops.LHS->getType() != RHS->getType())
    RHS = Builder.CreateIntCast(RHS, Ops.LHS->getType(), false, "sh_prom");

  // OpenCL 6.3j: shift values are effectively % word size of LHS.
  if (CGF.getLangOpts().OpenCL)
#if INTEL_CUSTOMIZATION
    // FIXME: Fix the sanitizer code in the else-if below to use similar logic.
#endif // INTEL_CUSTOMIZATION
    RHS = ConstrainShiftValue(Ops.LHS, RHS, "shr.mask");
  else if (CGF.SanOpts.has(SanitizerKind::ShiftExponent) &&
           isa<llvm::IntegerType>(Ops.LHS->getType())) {
    CodeGenFunction::SanitizerScope SanScope(&CGF);
    llvm::Value *Valid =
        Builder.CreateICmpULE(RHS, GetWidthMinusOneValue(Ops.LHS, RHS));
    EmitBinOpCheck(std::make_pair(Valid, SanitizerKind::ShiftExponent), Ops);
  }

  if (Ops.Ty->hasUnsignedIntegerRepresentation())
    return Builder.CreateLShr(Ops.LHS, RHS, "shr");
  return Builder.CreateAShr(Ops.LHS, RHS, "shr");
}

enum IntrinsicType { VCMPEQ, VCMPGT };
// return corresponding comparison intrinsic for given vector type
static llvm::Intrinsic::ID GetIntrinsic(IntrinsicType IT,
                                        BuiltinType::Kind ElemKind) {
  switch (ElemKind) {
  default: llvm_unreachable("unexpected element type");
  case BuiltinType::Char_U:
  case BuiltinType::UChar:
    return (IT == VCMPEQ) ? llvm::Intrinsic::ppc_altivec_vcmpequb_p :
                            llvm::Intrinsic::ppc_altivec_vcmpgtub_p;
  case BuiltinType::Char_S:
  case BuiltinType::SChar:
    return (IT == VCMPEQ) ? llvm::Intrinsic::ppc_altivec_vcmpequb_p :
                            llvm::Intrinsic::ppc_altivec_vcmpgtsb_p;
  case BuiltinType::UShort:
    return (IT == VCMPEQ) ? llvm::Intrinsic::ppc_altivec_vcmpequh_p :
                            llvm::Intrinsic::ppc_altivec_vcmpgtuh_p;
  case BuiltinType::Short:
    return (IT == VCMPEQ) ? llvm::Intrinsic::ppc_altivec_vcmpequh_p :
                            llvm::Intrinsic::ppc_altivec_vcmpgtsh_p;
  case BuiltinType::UInt:
    return (IT == VCMPEQ) ? llvm::Intrinsic::ppc_altivec_vcmpequw_p :
                            llvm::Intrinsic::ppc_altivec_vcmpgtuw_p;
  case BuiltinType::Int:
    return (IT == VCMPEQ) ? llvm::Intrinsic::ppc_altivec_vcmpequw_p :
                            llvm::Intrinsic::ppc_altivec_vcmpgtsw_p;
  case BuiltinType::ULong:
  case BuiltinType::ULongLong:
    return (IT == VCMPEQ) ? llvm::Intrinsic::ppc_altivec_vcmpequd_p :
                            llvm::Intrinsic::ppc_altivec_vcmpgtud_p;
  case BuiltinType::Long:
  case BuiltinType::LongLong:
    return (IT == VCMPEQ) ? llvm::Intrinsic::ppc_altivec_vcmpequd_p :
                            llvm::Intrinsic::ppc_altivec_vcmpgtsd_p;
  case BuiltinType::Float:
    return (IT == VCMPEQ) ? llvm::Intrinsic::ppc_altivec_vcmpeqfp_p :
                            llvm::Intrinsic::ppc_altivec_vcmpgtfp_p;
  case BuiltinType::Double:
    return (IT == VCMPEQ) ? llvm::Intrinsic::ppc_vsx_xvcmpeqdp_p :
                            llvm::Intrinsic::ppc_vsx_xvcmpgtdp_p;
  }
}

Value *ScalarExprEmitter::EmitCompare(const BinaryOperator *E,
                                      llvm::CmpInst::Predicate UICmpOpc,
                                      llvm::CmpInst::Predicate SICmpOpc,
                                      llvm::CmpInst::Predicate FCmpOpc,
                                      bool IsSignaling) {
  TestAndClearIgnoreResultAssign();
  Value *Result;
  QualType LHSTy = E->getLHS()->getType();
  QualType RHSTy = E->getRHS()->getType();
  if (const MemberPointerType *MPT = LHSTy->getAs<MemberPointerType>()) {
    assert(E->getOpcode() == BO_EQ ||
           E->getOpcode() == BO_NE);
    Value *LHS = CGF.EmitScalarExpr(E->getLHS());
    Value *RHS = CGF.EmitScalarExpr(E->getRHS());
    Result = CGF.CGM.getCXXABI().EmitMemberPointerComparison(
                   CGF, LHS, RHS, MPT, E->getOpcode() == BO_NE);
  } else if (!LHSTy->isAnyComplexType() && !RHSTy->isAnyComplexType()) {
    BinOpInfo BOInfo = EmitBinOps(E);
    Value *LHS = BOInfo.LHS;
    Value *RHS = BOInfo.RHS;

    // If AltiVec, the comparison results in a numeric type, so we use
    // intrinsics comparing vectors and giving 0 or 1 as a result
    if (LHSTy->isVectorType() && !E->getType()->isVectorType()) {
      // constants for mapping CR6 register bits to predicate result
      enum { CR6_EQ=0, CR6_EQ_REV, CR6_LT, CR6_LT_REV } CR6;

      llvm::Intrinsic::ID ID = llvm::Intrinsic::not_intrinsic;

      // in several cases vector arguments order will be reversed
      Value *FirstVecArg = LHS,
            *SecondVecArg = RHS;

      QualType ElTy = LHSTy->castAs<VectorType>()->getElementType();
      BuiltinType::Kind ElementKind = ElTy->castAs<BuiltinType>()->getKind();

      switch(E->getOpcode()) {
      default: llvm_unreachable("is not a comparison operation");
      case BO_EQ:
        CR6 = CR6_LT;
        ID = GetIntrinsic(VCMPEQ, ElementKind);
        break;
      case BO_NE:
        CR6 = CR6_EQ;
        ID = GetIntrinsic(VCMPEQ, ElementKind);
        break;
      case BO_LT:
        CR6 = CR6_LT;
        ID = GetIntrinsic(VCMPGT, ElementKind);
        std::swap(FirstVecArg, SecondVecArg);
        break;
      case BO_GT:
        CR6 = CR6_LT;
        ID = GetIntrinsic(VCMPGT, ElementKind);
        break;
      case BO_LE:
        if (ElementKind == BuiltinType::Float) {
          CR6 = CR6_LT;
          ID = llvm::Intrinsic::ppc_altivec_vcmpgefp_p;
          std::swap(FirstVecArg, SecondVecArg);
        }
        else {
          CR6 = CR6_EQ;
          ID = GetIntrinsic(VCMPGT, ElementKind);
        }
        break;
      case BO_GE:
        if (ElementKind == BuiltinType::Float) {
          CR6 = CR6_LT;
          ID = llvm::Intrinsic::ppc_altivec_vcmpgefp_p;
        }
        else {
          CR6 = CR6_EQ;
          ID = GetIntrinsic(VCMPGT, ElementKind);
          std::swap(FirstVecArg, SecondVecArg);
        }
        break;
      }

      Value *CR6Param = Builder.getInt32(CR6);
      llvm::Function *F = CGF.CGM.getIntrinsic(ID);
      Result = Builder.CreateCall(F, {CR6Param, FirstVecArg, SecondVecArg});

      // The result type of intrinsic may not be same as E->getType().
      // If E->getType() is not BoolTy, EmitScalarConversion will do the
      // conversion work. If E->getType() is BoolTy, EmitScalarConversion will
      // do nothing, if ResultTy is not i1 at the same time, it will cause
      // crash later.
      llvm::IntegerType *ResultTy = cast<llvm::IntegerType>(Result->getType());
      if (ResultTy->getBitWidth() > 1 &&
          E->getType() == CGF.getContext().BoolTy)
        Result = Builder.CreateTrunc(Result, Builder.getInt1Ty());
      return EmitScalarConversion(Result, CGF.getContext().BoolTy, E->getType(),
                                  E->getExprLoc());
    }

    if (BOInfo.isFixedPointOp()) {
      Result = EmitFixedPointBinOp(BOInfo);
    } else if (LHS->getType()->isFPOrFPVectorTy()) {
      CodeGenFunction::CGFPOptionsRAII FPOptsRAII(CGF, BOInfo.FPFeatures);
      if (!IsSignaling)
        Result = Builder.CreateFCmp(FCmpOpc, LHS, RHS, "cmp");
      else
        Result = Builder.CreateFCmpS(FCmpOpc, LHS, RHS, "cmp");
    } else if (LHSTy->hasSignedIntegerRepresentation()) {
      Result = Builder.CreateICmp(SICmpOpc, LHS, RHS, "cmp");
    } else {
      // Unsigned integers and pointers.

      if (CGF.CGM.getCodeGenOpts().StrictVTablePointers &&
          !isa<llvm::ConstantPointerNull>(LHS) &&
          !isa<llvm::ConstantPointerNull>(RHS)) {

        // Dynamic information is required to be stripped for comparisons,
        // because it could leak the dynamic information.  Based on comparisons
        // of pointers to dynamic objects, the optimizer can replace one pointer
        // with another, which might be incorrect in presence of invariant
        // groups. Comparison with null is safe because null does not carry any
        // dynamic information.
        if (LHSTy.mayBeDynamicClass())
          LHS = Builder.CreateStripInvariantGroup(LHS);
        if (RHSTy.mayBeDynamicClass())
          RHS = Builder.CreateStripInvariantGroup(RHS);
      }

      // Expression operands may have the same addrspace in AST, but different
      // addrspaces in LLVM IR, in which case an addrspacecast should be valid.
      bool CanInsertAddrspaceCast =
             LHSTy.getAddressSpace() == RHSTy.getAddressSpace();

      ensureSameAddrSpace(RHS, LHS, CanInsertAddrspaceCast, CGF.getLangOpts(),
                          CGF.getContext());

      Result = Builder.CreateICmp(UICmpOpc, LHS, RHS, "cmp");
    }

    // If this is a vector comparison, sign extend the result to the appropriate
    // vector integer type and return it (don't convert to bool).
    if (LHSTy->isVectorType())
      return Builder.CreateSExt(Result, ConvertType(E->getType()), "sext");

  } else {
    // Complex Comparison: can only be an equality comparison.
    CodeGenFunction::ComplexPairTy LHS, RHS;
    QualType CETy;
    if (auto *CTy = LHSTy->getAs<ComplexType>()) {
      LHS = CGF.EmitComplexExpr(E->getLHS());
      CETy = CTy->getElementType();
    } else {
      LHS.first = Visit(E->getLHS());
      LHS.second = llvm::Constant::getNullValue(LHS.first->getType());
      CETy = LHSTy;
    }
    if (auto *CTy = RHSTy->getAs<ComplexType>()) {
      RHS = CGF.EmitComplexExpr(E->getRHS());
      assert(CGF.getContext().hasSameUnqualifiedType(CETy,
                                                     CTy->getElementType()) &&
             "The element types must always match.");
      (void)CTy;
    } else {
      RHS.first = Visit(E->getRHS());
      RHS.second = llvm::Constant::getNullValue(RHS.first->getType());
      assert(CGF.getContext().hasSameUnqualifiedType(CETy, RHSTy) &&
             "The element types must always match.");
    }

    Value *ResultR, *ResultI;
    if (CETy->isRealFloatingType()) {
      // As complex comparisons can only be equality comparisons, they
      // are never signaling comparisons.
      ResultR = Builder.CreateFCmp(FCmpOpc, LHS.first, RHS.first, "cmp.r");
      ResultI = Builder.CreateFCmp(FCmpOpc, LHS.second, RHS.second, "cmp.i");
    } else {
      // Complex comparisons can only be equality comparisons.  As such, signed
      // and unsigned opcodes are the same.
      ResultR = Builder.CreateICmp(UICmpOpc, LHS.first, RHS.first, "cmp.r");
      ResultI = Builder.CreateICmp(UICmpOpc, LHS.second, RHS.second, "cmp.i");
    }

    if (E->getOpcode() == BO_EQ) {
      Result = Builder.CreateAnd(ResultR, ResultI, "and.ri");
    } else {
      assert(E->getOpcode() == BO_NE &&
             "Complex comparison other than == or != ?");
      Result = Builder.CreateOr(ResultR, ResultI, "or.ri");
    }
  }

  return EmitScalarConversion(Result, CGF.getContext().BoolTy, E->getType(),
                              E->getExprLoc());
}

Value *ScalarExprEmitter::VisitBinAssign(const BinaryOperator *E) {
  bool Ignore = TestAndClearIgnoreResultAssign();

  Value *RHS;
  LValue LHS;

  switch (E->getLHS()->getType().getObjCLifetime()) {
  case Qualifiers::OCL_Strong:
    std::tie(LHS, RHS) = CGF.EmitARCStoreStrong(E, Ignore);
    break;

  case Qualifiers::OCL_Autoreleasing:
    std::tie(LHS, RHS) = CGF.EmitARCStoreAutoreleasing(E);
    break;

  case Qualifiers::OCL_ExplicitNone:
    std::tie(LHS, RHS) = CGF.EmitARCStoreUnsafeUnretained(E, Ignore);
    break;

  case Qualifiers::OCL_Weak:
    RHS = Visit(E->getRHS());
    LHS = EmitCheckedLValue(E->getLHS(), CodeGenFunction::TCK_Store);
    RHS = CGF.EmitARCStoreWeak(LHS.getAddress(CGF), RHS, Ignore);
    break;

  case Qualifiers::OCL_None:
    // __block variables need to have the rhs evaluated first, plus
    // this should improve codegen just a little.
    RHS = Visit(E->getRHS());
    LHS = EmitCheckedLValue(E->getLHS(), CodeGenFunction::TCK_Store);

    // Store the value into the LHS.  Bit-fields are handled specially
    // because the result is altered by the store, i.e., [C99 6.5.16p1]
    // 'An assignment expression has the value of the left operand after
    // the assignment...'.
    if (LHS.isBitField()) {
      CGF.EmitStoreThroughBitfieldLValue(RValue::get(RHS), LHS, &RHS);
    } else {
      CGF.EmitNullabilityCheck(LHS, RHS, E->getExprLoc());
      CGF.EmitStoreThroughLValue(RValue::get(RHS), LHS);
    }
  }

  // If the result is clearly ignored, return now.
  if (Ignore)
    return nullptr;

  // The result of an assignment in C is the assigned r-value.
  if (!CGF.getLangOpts().CPlusPlus)
    return RHS;

  // If the lvalue is non-volatile, return the computed value of the assignment.
  if (!LHS.isVolatileQualified())
    return RHS;

  // Otherwise, reload the value.
  return EmitLoadOfLValue(LHS, E->getExprLoc());
}

Value *ScalarExprEmitter::VisitBinLAnd(const BinaryOperator *E) {
  // Perform vector logical and on comparisons with zero vectors.
  if (E->getType()->isVectorType()) {
    CGF.incrementProfileCounter(E);

    Value *LHS = Visit(E->getLHS());
    Value *RHS = Visit(E->getRHS());
    Value *Zero = llvm::ConstantAggregateZero::get(LHS->getType());
    if (LHS->getType()->isFPOrFPVectorTy()) {
      CodeGenFunction::CGFPOptionsRAII FPOptsRAII(
          CGF, E->getFPFeaturesInEffect(CGF.getLangOpts()));
      LHS = Builder.CreateFCmp(llvm::CmpInst::FCMP_UNE, LHS, Zero, "cmp");
      RHS = Builder.CreateFCmp(llvm::CmpInst::FCMP_UNE, RHS, Zero, "cmp");
    } else {
      LHS = Builder.CreateICmp(llvm::CmpInst::ICMP_NE, LHS, Zero, "cmp");
      RHS = Builder.CreateICmp(llvm::CmpInst::ICMP_NE, RHS, Zero, "cmp");
    }
    Value *And = Builder.CreateAnd(LHS, RHS);
    return Builder.CreateSExt(And, ConvertType(E->getType()), "sext");
  }

  llvm::Type *ResTy = ConvertType(E->getType());

  // If we have 0 && RHS, see if we can elide RHS, if so, just return 0.
  // If we have 1 && X, just emit X without inserting the control flow.
  bool LHSCondVal;
  if (CGF.ConstantFoldsToSimpleInteger(E->getLHS(), LHSCondVal)) {
    if (LHSCondVal) { // If we have 1 && X, just emit X.
      CGF.incrementProfileCounter(E);

      Value *RHSCond = CGF.EvaluateExprAsBool(E->getRHS());
      // ZExt result to int or bool.
      return Builder.CreateZExtOrBitCast(RHSCond, ResTy, "land.ext");
    }

    // 0 && RHS: If it is safe, just elide the RHS, and return 0/false.
    if (!CGF.ContainsLabel(E->getRHS()))
      return llvm::Constant::getNullValue(ResTy);
  }

  llvm::BasicBlock *ContBlock = CGF.createBasicBlock("land.end");
  llvm::BasicBlock *RHSBlock  = CGF.createBasicBlock("land.rhs");

  CodeGenFunction::ConditionalEvaluation eval(CGF);

  // Branch on the LHS first.  If it is false, go to the failure (cont) block.
  CGF.EmitBranchOnBoolExpr(E->getLHS(), RHSBlock, ContBlock,
                           CGF.getProfileCount(E->getRHS()));

  // Any edges into the ContBlock are now from an (indeterminate number of)
  // edges from this first condition.  All of these values will be false.  Start
  // setting up the PHI node in the Cont Block for this.
  llvm::PHINode *PN = llvm::PHINode::Create(llvm::Type::getInt1Ty(VMContext), 2,
                                            "", ContBlock);
  for (llvm::pred_iterator PI = pred_begin(ContBlock), PE = pred_end(ContBlock);
       PI != PE; ++PI)
    PN->addIncoming(llvm::ConstantInt::getFalse(VMContext), *PI);

  eval.begin(CGF);
  CGF.EmitBlock(RHSBlock);
  CGF.incrementProfileCounter(E);
  Value *RHSCond = CGF.EvaluateExprAsBool(E->getRHS());
  eval.end(CGF);

  // Reaquire the RHS block, as there may be subblocks inserted.
  RHSBlock = Builder.GetInsertBlock();

  // Emit an unconditional branch from this block to ContBlock.
  {
    // There is no need to emit line number for unconditional branch.
    auto NL = ApplyDebugLocation::CreateEmpty(CGF);
    CGF.EmitBlock(ContBlock);
  }
  // Insert an entry into the phi node for the edge with the value of RHSCond.
  PN->addIncoming(RHSCond, RHSBlock);

  // Artificial location to preserve the scope information
  {
    auto NL = ApplyDebugLocation::CreateArtificial(CGF);
    PN->setDebugLoc(Builder.getCurrentDebugLocation());
  }

  // ZExt result to int.
  return Builder.CreateZExtOrBitCast(PN, ResTy, "land.ext");
}

Value *ScalarExprEmitter::VisitBinLOr(const BinaryOperator *E) {
  // Perform vector logical or on comparisons with zero vectors.
  if (E->getType()->isVectorType()) {
    CGF.incrementProfileCounter(E);

    Value *LHS = Visit(E->getLHS());
    Value *RHS = Visit(E->getRHS());
    Value *Zero = llvm::ConstantAggregateZero::get(LHS->getType());
    if (LHS->getType()->isFPOrFPVectorTy()) {
      CodeGenFunction::CGFPOptionsRAII FPOptsRAII(
          CGF, E->getFPFeaturesInEffect(CGF.getLangOpts()));
      LHS = Builder.CreateFCmp(llvm::CmpInst::FCMP_UNE, LHS, Zero, "cmp");
      RHS = Builder.CreateFCmp(llvm::CmpInst::FCMP_UNE, RHS, Zero, "cmp");
    } else {
      LHS = Builder.CreateICmp(llvm::CmpInst::ICMP_NE, LHS, Zero, "cmp");
      RHS = Builder.CreateICmp(llvm::CmpInst::ICMP_NE, RHS, Zero, "cmp");
    }
    Value *Or = Builder.CreateOr(LHS, RHS);
    return Builder.CreateSExt(Or, ConvertType(E->getType()), "sext");
  }

  llvm::Type *ResTy = ConvertType(E->getType());

  // If we have 1 || RHS, see if we can elide RHS, if so, just return 1.
  // If we have 0 || X, just emit X without inserting the control flow.
  bool LHSCondVal;
  if (CGF.ConstantFoldsToSimpleInteger(E->getLHS(), LHSCondVal)) {
    if (!LHSCondVal) { // If we have 0 || X, just emit X.
      CGF.incrementProfileCounter(E);

      Value *RHSCond = CGF.EvaluateExprAsBool(E->getRHS());
      // ZExt result to int or bool.
      return Builder.CreateZExtOrBitCast(RHSCond, ResTy, "lor.ext");
    }

    // 1 || RHS: If it is safe, just elide the RHS, and return 1/true.
    if (!CGF.ContainsLabel(E->getRHS()))
      return llvm::ConstantInt::get(ResTy, 1);
  }

  llvm::BasicBlock *ContBlock = CGF.createBasicBlock("lor.end");
  llvm::BasicBlock *RHSBlock = CGF.createBasicBlock("lor.rhs");

  CodeGenFunction::ConditionalEvaluation eval(CGF);

  // Branch on the LHS first.  If it is true, go to the success (cont) block.
  CGF.EmitBranchOnBoolExpr(E->getLHS(), ContBlock, RHSBlock,
                           CGF.getCurrentProfileCount() -
                               CGF.getProfileCount(E->getRHS()));

  // Any edges into the ContBlock are now from an (indeterminate number of)
  // edges from this first condition.  All of these values will be true.  Start
  // setting up the PHI node in the Cont Block for this.
  llvm::PHINode *PN = llvm::PHINode::Create(llvm::Type::getInt1Ty(VMContext), 2,
                                            "", ContBlock);
  for (llvm::pred_iterator PI = pred_begin(ContBlock), PE = pred_end(ContBlock);
       PI != PE; ++PI)
    PN->addIncoming(llvm::ConstantInt::getTrue(VMContext), *PI);

  eval.begin(CGF);

  // Emit the RHS condition as a bool value.
  CGF.EmitBlock(RHSBlock);
  CGF.incrementProfileCounter(E);
  Value *RHSCond = CGF.EvaluateExprAsBool(E->getRHS());

  eval.end(CGF);

  // Reaquire the RHS block, as there may be subblocks inserted.
  RHSBlock = Builder.GetInsertBlock();

  // Emit an unconditional branch from this block to ContBlock.  Insert an entry
  // into the phi node for the edge with the value of RHSCond.
  CGF.EmitBlock(ContBlock);
  PN->addIncoming(RHSCond, RHSBlock);

  // ZExt result to int.
  return Builder.CreateZExtOrBitCast(PN, ResTy, "lor.ext");
}

Value *ScalarExprEmitter::VisitBinComma(const BinaryOperator *E) {
  CGF.EmitIgnoredExpr(E->getLHS());
  CGF.EnsureInsertPoint();
  return Visit(E->getRHS());
}

//===----------------------------------------------------------------------===//
//                             Other Operators
//===----------------------------------------------------------------------===//

/// isCheapEnoughToEvaluateUnconditionally - Return true if the specified
/// expression is cheap enough and side-effect-free enough to evaluate
/// unconditionally instead of conditionally.  This is used to convert control
/// flow into selects in some cases.
static bool isCheapEnoughToEvaluateUnconditionally(const Expr *E,
                                                   CodeGenFunction &CGF) {
  // Anything that is an integer or floating point constant is fine.
  return E->IgnoreParens()->isEvaluatable(CGF.getContext());

  // Even non-volatile automatic variables can't be evaluated unconditionally.
  // Referencing a thread_local may cause non-trivial initialization work to
  // occur. If we're inside a lambda and one of the variables is from the scope
  // outside the lambda, that function may have returned already. Reading its
  // locals is a bad idea. Also, these reads may introduce races there didn't
  // exist in the source-level program.
}

Value *ScalarExprEmitter::
VisitAbstractConditionalOperator(const AbstractConditionalOperator *E) {
  TestAndClearIgnoreResultAssign();

  // Bind the common expression if necessary.
  CodeGenFunction::OpaqueValueMapping binding(CGF, E);

  Expr *condExpr = E->getCond();
  Expr *lhsExpr = E->getTrueExpr();
  Expr *rhsExpr = E->getFalseExpr();

  // If the condition constant folds and can be elided, try to avoid emitting
  // the condition and the dead arm.
  bool CondExprBool;
  if (CGF.ConstantFoldsToSimpleInteger(condExpr, CondExprBool)) {
    Expr *live = lhsExpr, *dead = rhsExpr;
    if (!CondExprBool) std::swap(live, dead);

    // If the dead side doesn't have labels we need, just emit the Live part.
    if (!CGF.ContainsLabel(dead)) {
      if (CondExprBool)
        CGF.incrementProfileCounter(E);
      Value *Result = Visit(live);

      // If the live part is a throw expression, it acts like it has a void
      // type, so evaluating it returns a null Value*.  However, a conditional
      // with non-void type must return a non-null Value*.
      if (!Result && !E->getType()->isVoidType())
        Result = llvm::UndefValue::get(CGF.ConvertType(E->getType()));

      return Result;
    }
  }

  // OpenCL: If the condition is a vector, we can treat this condition like
  // the select function.
  if ((CGF.getLangOpts().OpenCL && condExpr->getType()->isVectorType()) ||
      condExpr->getType()->isExtVectorType()) {
    CGF.incrementProfileCounter(E);

    llvm::Value *CondV = CGF.EmitScalarExpr(condExpr);
    llvm::Value *LHS = Visit(lhsExpr);
    llvm::Value *RHS = Visit(rhsExpr);

    llvm::Type *condType = ConvertType(condExpr->getType());
    auto *vecTy = cast<llvm::FixedVectorType>(condType);

    unsigned numElem = vecTy->getNumElements();
    llvm::Type *elemType = vecTy->getElementType();

    llvm::Value *zeroVec = llvm::Constant::getNullValue(vecTy);
    llvm::Value *TestMSB = Builder.CreateICmpSLT(CondV, zeroVec);
    llvm::Value *tmp = Builder.CreateSExt(
        TestMSB, llvm::FixedVectorType::get(elemType, numElem), "sext");
    llvm::Value *tmp2 = Builder.CreateNot(tmp);

    // Cast float to int to perform ANDs if necessary.
    llvm::Value *RHSTmp = RHS;
    llvm::Value *LHSTmp = LHS;
    bool wasCast = false;
    llvm::VectorType *rhsVTy = cast<llvm::VectorType>(RHS->getType());
    if (rhsVTy->getElementType()->isFloatingPointTy()) {
      RHSTmp = Builder.CreateBitCast(RHS, tmp2->getType());
      LHSTmp = Builder.CreateBitCast(LHS, tmp->getType());
      wasCast = true;
    }

    llvm::Value *tmp3 = Builder.CreateAnd(RHSTmp, tmp2);
    llvm::Value *tmp4 = Builder.CreateAnd(LHSTmp, tmp);
    llvm::Value *tmp5 = Builder.CreateOr(tmp3, tmp4, "cond");
    if (wasCast)
      tmp5 = Builder.CreateBitCast(tmp5, RHS->getType());

    return tmp5;
  }

  if (condExpr->getType()->isVectorType()) {
    CGF.incrementProfileCounter(E);

    llvm::Value *CondV = CGF.EmitScalarExpr(condExpr);
    llvm::Value *LHS = Visit(lhsExpr);
    llvm::Value *RHS = Visit(rhsExpr);

    llvm::Type *CondType = ConvertType(condExpr->getType());
    auto *VecTy = cast<llvm::VectorType>(CondType);
    llvm::Value *ZeroVec = llvm::Constant::getNullValue(VecTy);

    CondV = Builder.CreateICmpNE(CondV, ZeroVec, "vector_cond");
    return Builder.CreateSelect(CondV, LHS, RHS, "vector_select");
  }

  // If this is a really simple expression (like x ? 4 : 5), emit this as a
  // select instead of as control flow.  We can only do this if it is cheap and
  // safe to evaluate the LHS and RHS unconditionally.
  if (isCheapEnoughToEvaluateUnconditionally(lhsExpr, CGF) &&
      isCheapEnoughToEvaluateUnconditionally(rhsExpr, CGF)) {
    llvm::Value *CondV = CGF.EvaluateExprAsBool(condExpr);
    llvm::Value *StepV = Builder.CreateZExtOrBitCast(CondV, CGF.Int64Ty);

    CGF.incrementProfileCounter(E, StepV);

    llvm::Value *LHS = Visit(lhsExpr);
    llvm::Value *RHS = Visit(rhsExpr);
    if (!LHS) {
      // If the conditional has void type, make sure we return a null Value*.
      assert(!RHS && "LHS and RHS types must match");
      return nullptr;
    }

    // Expressions may have the same addrspace in AST, but different address
    // space in LLVM IR, in which case an addrspacecast should be valid.
    bool CanInsertAddrspaceCast = rhsExpr->getType().getAddressSpace() ==
                                  lhsExpr->getType().getAddressSpace();

    ensureSameAddrSpace(RHS, LHS, CanInsertAddrspaceCast, CGF.getLangOpts(),
                        CGF.getContext());

    return Builder.CreateSelect(CondV, LHS, RHS, "cond");
  }

  llvm::BasicBlock *LHSBlock = CGF.createBasicBlock("cond.true");
  llvm::BasicBlock *RHSBlock = CGF.createBasicBlock("cond.false");
  llvm::BasicBlock *ContBlock = CGF.createBasicBlock("cond.end");

  CodeGenFunction::ConditionalEvaluation eval(CGF);
  CGF.EmitBranchOnBoolExpr(condExpr, LHSBlock, RHSBlock,
                           CGF.getProfileCount(lhsExpr));

  CGF.EmitBlock(LHSBlock);
  CGF.incrementProfileCounter(E);
  eval.begin(CGF);
  Value *LHS = Visit(lhsExpr);
  eval.end(CGF);

  LHSBlock = Builder.GetInsertBlock();
  Builder.CreateBr(ContBlock);

  CGF.EmitBlock(RHSBlock);
  eval.begin(CGF);
  Value *RHS = Visit(rhsExpr);
  eval.end(CGF);

  RHSBlock = Builder.GetInsertBlock();
  CGF.EmitBlock(ContBlock);

  // If the LHS or RHS is a throw expression, it will be legitimately null.
  if (!LHS)
    return RHS;
  if (!RHS)
    return LHS;

  // Expressions may have the same addrspace in AST, but different address
  // space in LLVM IR, in which case an addrspacecast should be valid.
  bool CanInsertAddrspaceCast = rhsExpr->getType().getAddressSpace() ==
                                lhsExpr->getType().getAddressSpace();

  ensureSameAddrSpace(RHS, LHS, CanInsertAddrspaceCast, CGF.getLangOpts(),
                      CGF.getContext());

  // Create a PHI node for the real part.
  llvm::PHINode *PN = Builder.CreatePHI(LHS->getType(), 2, "cond");
  PN->addIncoming(LHS, LHSBlock);
  PN->addIncoming(RHS, RHSBlock);
  return PN;
}

Value *ScalarExprEmitter::VisitChooseExpr(ChooseExpr *E) {
  return Visit(E->getChosenSubExpr());
}

Value *ScalarExprEmitter::VisitVAArgExpr(VAArgExpr *VE) {
  QualType Ty = VE->getType();

  if (Ty->isVariablyModifiedType())
    CGF.EmitVariablyModifiedType(Ty);

  Address ArgValue = Address::invalid();
  Address ArgPtr = CGF.EmitVAArg(VE, ArgValue);

  llvm::Type *ArgTy = ConvertType(VE->getType());

  // If EmitVAArg fails, emit an error.
  if (!ArgPtr.isValid()) {
    CGF.ErrorUnsupported(VE, "va_arg expression");
    return llvm::UndefValue::get(ArgTy);
  }

  // FIXME Volatility.
  llvm::Value *Val = Builder.CreateLoad(ArgPtr);

  // If EmitVAArg promoted the type, we must truncate it.
  if (ArgTy != Val->getType()) {
    if (ArgTy->isPointerTy() && !Val->getType()->isPointerTy())
      Val = Builder.CreateIntToPtr(Val, ArgTy);
    else
      Val = Builder.CreateTrunc(Val, ArgTy);
  }

  return Val;
}

Value *ScalarExprEmitter::VisitBlockExpr(const BlockExpr *block) {
  return CGF.EmitBlockLiteral(block);
}

// Convert a vec3 to vec4, or vice versa.
static Value *ConvertVec3AndVec4(CGBuilderTy &Builder, CodeGenFunction &CGF,
                                 Value *Src, unsigned NumElementsDst) {
  llvm::Value *UnV = llvm::UndefValue::get(Src->getType());
  static constexpr int Mask[] = {0, 1, 2, -1};
  return Builder.CreateShuffleVector(Src, UnV,
                                     llvm::makeArrayRef(Mask, NumElementsDst));
}

// Create cast instructions for converting LLVM value \p Src to LLVM type \p
// DstTy. \p Src has the same size as \p DstTy. Both are single value types
// but could be scalar or vectors of different lengths, and either can be
// pointer.
// There are 4 cases:
// 1. non-pointer -> non-pointer  : needs 1 bitcast
// 2. pointer -> pointer          : needs 1 bitcast or addrspacecast
// 3. pointer -> non-pointer
//   a) pointer -> intptr_t       : needs 1 ptrtoint
//   b) pointer -> non-intptr_t   : needs 1 ptrtoint then 1 bitcast
// 4. non-pointer -> pointer
//   a) intptr_t -> pointer       : needs 1 inttoptr
//   b) non-intptr_t -> pointer   : needs 1 bitcast then 1 inttoptr
// Note: for cases 3b and 4b two casts are required since LLVM casts do not
// allow casting directly between pointer types and non-integer non-pointer
// types.
static Value *createCastsForTypeOfSameSize(CGBuilderTy &Builder,
                                           const llvm::DataLayout &DL,
                                           Value *Src, llvm::Type *DstTy,
                                           StringRef Name = "") {
  auto SrcTy = Src->getType();

  // Case 1.
  if (!SrcTy->isPointerTy() && !DstTy->isPointerTy())
    return Builder.CreateBitCast(Src, DstTy, Name);

  // Case 2.
  if (SrcTy->isPointerTy() && DstTy->isPointerTy())
    return Builder.CreatePointerBitCastOrAddrSpaceCast(Src, DstTy, Name);

  // Case 3.
  if (SrcTy->isPointerTy() && !DstTy->isPointerTy()) {
    // Case 3b.
    if (!DstTy->isIntegerTy())
      Src = Builder.CreatePtrToInt(Src, DL.getIntPtrType(SrcTy));
    // Cases 3a and 3b.
    return Builder.CreateBitOrPointerCast(Src, DstTy, Name);
  }

  // Case 4b.
  if (!SrcTy->isIntegerTy())
    Src = Builder.CreateBitCast(Src, DL.getIntPtrType(DstTy));
  // Cases 4a and 4b.
  return Builder.CreateIntToPtr(Src, DstTy, Name);
}

Value *ScalarExprEmitter::VisitAsTypeExpr(AsTypeExpr *E) {
  Value *Src  = CGF.EmitScalarExpr(E->getSrcExpr());
  llvm::Type *DstTy = ConvertType(E->getType());

  llvm::Type *SrcTy = Src->getType();
  unsigned NumElementsSrc =
      isa<llvm::VectorType>(SrcTy)
          ? cast<llvm::FixedVectorType>(SrcTy)->getNumElements()
          : 0;
  unsigned NumElementsDst =
      isa<llvm::VectorType>(DstTy)
          ? cast<llvm::FixedVectorType>(DstTy)->getNumElements()
          : 0;

  // Going from vec3 to non-vec3 is a special case and requires a shuffle
  // vector to get a vec4, then a bitcast if the target type is different.
  if (NumElementsSrc == 3 && NumElementsDst != 3) {
    Src = ConvertVec3AndVec4(Builder, CGF, Src, 4);

    if (!CGF.CGM.getCodeGenOpts().PreserveVec3Type) {
      Src = createCastsForTypeOfSameSize(Builder, CGF.CGM.getDataLayout(), Src,
                                         DstTy);
    }

    Src->setName("astype");
    return Src;
  }

  // Going from non-vec3 to vec3 is a special case and requires a bitcast
  // to vec4 if the original type is not vec4, then a shuffle vector to
  // get a vec3.
  if (NumElementsSrc != 3 && NumElementsDst == 3) {
    if (!CGF.CGM.getCodeGenOpts().PreserveVec3Type) {
      auto *Vec4Ty = llvm::FixedVectorType::get(
          cast<llvm::VectorType>(DstTy)->getElementType(), 4);
      Src = createCastsForTypeOfSameSize(Builder, CGF.CGM.getDataLayout(), Src,
                                         Vec4Ty);
    }

    Src = ConvertVec3AndVec4(Builder, CGF, Src, 3);
    Src->setName("astype");
    return Src;
  }

  return createCastsForTypeOfSameSize(Builder, CGF.CGM.getDataLayout(),
                                      Src, DstTy, "astype");
}

Value *ScalarExprEmitter::VisitAtomicExpr(AtomicExpr *E) {
  return CGF.EmitAtomicExpr(E).getScalarVal();
}

//===----------------------------------------------------------------------===//
//                         Entry Point into this File
//===----------------------------------------------------------------------===//

/// Emit the computation of the specified expression of scalar type, ignoring
/// the result.
Value *CodeGenFunction::EmitScalarExpr(const Expr *E, bool IgnoreResultAssign) {
  assert(E && hasScalarEvaluationKind(E->getType()) &&
         "Invalid scalar expression to emit");

  return ScalarExprEmitter(*this, IgnoreResultAssign)
      .Visit(const_cast<Expr *>(E));
}

/// Emit a conversion from the specified type to the specified destination type,
/// both of which are LLVM scalar types.
Value *CodeGenFunction::EmitScalarConversion(Value *Src, QualType SrcTy,
                                             QualType DstTy,
                                             SourceLocation Loc) {
  assert(hasScalarEvaluationKind(SrcTy) && hasScalarEvaluationKind(DstTy) &&
         "Invalid scalar expression to emit");
  return ScalarExprEmitter(*this).EmitScalarConversion(Src, SrcTy, DstTy, Loc);
}

/// Emit a conversion from the specified complex type to the specified
/// destination type, where the destination type is an LLVM scalar type.
Value *CodeGenFunction::EmitComplexToScalarConversion(ComplexPairTy Src,
                                                      QualType SrcTy,
                                                      QualType DstTy,
                                                      SourceLocation Loc) {
  assert(SrcTy->isAnyComplexType() && hasScalarEvaluationKind(DstTy) &&
         "Invalid complex -> scalar conversion");
  return ScalarExprEmitter(*this)
      .EmitComplexToScalarConversion(Src, SrcTy, DstTy, Loc);
}


llvm::Value *CodeGenFunction::
EmitScalarPrePostIncDec(const UnaryOperator *E, LValue LV,
                        bool isInc, bool isPre) {
  return ScalarExprEmitter(*this).EmitScalarPrePostIncDec(E, LV, isInc, isPre);
}

LValue CodeGenFunction::EmitObjCIsaExpr(const ObjCIsaExpr *E) {
  // object->isa or (*object).isa
  // Generate code as for: *(Class*)object

  Expr *BaseExpr = E->getBase();
  Address Addr = Address::invalid();
  if (BaseExpr->isRValue()) {
    Addr = Address(EmitScalarExpr(BaseExpr), getPointerAlign());
  } else {
    Addr = EmitLValue(BaseExpr).getAddress(*this);
  }

  // Cast the address to Class*.
  Addr = Builder.CreateElementBitCast(Addr, ConvertType(E->getType()));
  return MakeAddrLValue(Addr, E->getType());
}


LValue CodeGenFunction::EmitCompoundAssignmentLValue(
                                            const CompoundAssignOperator *E) {
  ScalarExprEmitter Scalar(*this);
  Value *Result = nullptr;
  switch (E->getOpcode()) {
#define COMPOUND_OP(Op)                                                       \
    case BO_##Op##Assign:                                                     \
      return Scalar.EmitCompoundAssignLValue(E, &ScalarExprEmitter::Emit##Op, \
                                             Result)
  COMPOUND_OP(Mul);
  COMPOUND_OP(Div);
  COMPOUND_OP(Rem);
  COMPOUND_OP(Add);
  COMPOUND_OP(Sub);
  COMPOUND_OP(Shl);
  COMPOUND_OP(Shr);
  COMPOUND_OP(And);
  COMPOUND_OP(Xor);
  COMPOUND_OP(Or);
#undef COMPOUND_OP

  case BO_PtrMemD:
  case BO_PtrMemI:
  case BO_Mul:
  case BO_Div:
  case BO_Rem:
  case BO_Add:
  case BO_Sub:
  case BO_Shl:
  case BO_Shr:
  case BO_LT:
  case BO_GT:
  case BO_LE:
  case BO_GE:
  case BO_EQ:
  case BO_NE:
  case BO_Cmp:
  case BO_And:
  case BO_Xor:
  case BO_Or:
  case BO_LAnd:
  case BO_LOr:
  case BO_Assign:
  case BO_Comma:
    llvm_unreachable("Not valid compound assignment operators");
  }

  llvm_unreachable("Unhandled compound assignment operator");
}

struct GEPOffsetAndOverflow {
  // The total (signed) byte offset for the GEP.
  llvm::Value *TotalOffset;
  // The offset overflow flag - true if the total offset overflows.
  llvm::Value *OffsetOverflows;
};

/// Evaluate given GEPVal, which is either an inbounds GEP, or a constant,
/// and compute the total offset it applies from it's base pointer BasePtr.
/// Returns offset in bytes and a boolean flag whether an overflow happened
/// during evaluation.
static GEPOffsetAndOverflow EmitGEPOffsetInBytes(Value *BasePtr, Value *GEPVal,
                                                 llvm::LLVMContext &VMContext,
                                                 CodeGenModule &CGM,
                                                 CGBuilderTy &Builder) {
  const auto &DL = CGM.getDataLayout();

  // The total (signed) byte offset for the GEP.
  llvm::Value *TotalOffset = nullptr;

  // Was the GEP already reduced to a constant?
  if (isa<llvm::Constant>(GEPVal)) {
    // Compute the offset by casting both pointers to integers and subtracting:
    // GEPVal = BasePtr + ptr(Offset) <--> Offset = int(GEPVal) - int(BasePtr)
    Value *BasePtr_int =
        Builder.CreatePtrToInt(BasePtr, DL.getIntPtrType(BasePtr->getType()));
    Value *GEPVal_int =
        Builder.CreatePtrToInt(GEPVal, DL.getIntPtrType(GEPVal->getType()));
    TotalOffset = Builder.CreateSub(GEPVal_int, BasePtr_int);
    return {TotalOffset, /*OffsetOverflows=*/Builder.getFalse()};
  }

  auto *GEP = cast<llvm::GEPOperator>(GEPVal);
  assert(GEP->getPointerOperand() == BasePtr &&
         "BasePtr must be the the base of the GEP.");
  assert(GEP->isInBounds() && "Expected inbounds GEP");

  auto *IntPtrTy = DL.getIntPtrType(GEP->getPointerOperandType());

  // Grab references to the signed add/mul overflow intrinsics for intptr_t.
  auto *Zero = llvm::ConstantInt::getNullValue(IntPtrTy);
  auto *SAddIntrinsic =
      CGM.getIntrinsic(llvm::Intrinsic::sadd_with_overflow, IntPtrTy);
  auto *SMulIntrinsic =
      CGM.getIntrinsic(llvm::Intrinsic::smul_with_overflow, IntPtrTy);

  // The offset overflow flag - true if the total offset overflows.
  llvm::Value *OffsetOverflows = Builder.getFalse();

  /// Return the result of the given binary operation.
  auto eval = [&](BinaryOperator::Opcode Opcode, llvm::Value *LHS,
                  llvm::Value *RHS) -> llvm::Value * {
    assert((Opcode == BO_Add || Opcode == BO_Mul) && "Can't eval binop");

    // If the operands are constants, return a constant result.
    if (auto *LHSCI = dyn_cast<llvm::ConstantInt>(LHS)) {
      if (auto *RHSCI = dyn_cast<llvm::ConstantInt>(RHS)) {
        llvm::APInt N;
        bool HasOverflow = mayHaveIntegerOverflow(LHSCI, RHSCI, Opcode,
                                                  /*Signed=*/true, N);
        if (HasOverflow)
          OffsetOverflows = Builder.getTrue();
        return llvm::ConstantInt::get(VMContext, N);
      }
    }

    // Otherwise, compute the result with checked arithmetic.
    auto *ResultAndOverflow = Builder.CreateCall(
        (Opcode == BO_Add) ? SAddIntrinsic : SMulIntrinsic, {LHS, RHS});
    OffsetOverflows = Builder.CreateOr(
        Builder.CreateExtractValue(ResultAndOverflow, 1), OffsetOverflows);
    return Builder.CreateExtractValue(ResultAndOverflow, 0);
  };

  // Determine the total byte offset by looking at each GEP operand.
  for (auto GTI = llvm::gep_type_begin(GEP), GTE = llvm::gep_type_end(GEP);
       GTI != GTE; ++GTI) {
    llvm::Value *LocalOffset;
    auto *Index = GTI.getOperand();
    // Compute the local offset contributed by this indexing step:
    if (auto *STy = GTI.getStructTypeOrNull()) {
      // For struct indexing, the local offset is the byte position of the
      // specified field.
      unsigned FieldNo = cast<llvm::ConstantInt>(Index)->getZExtValue();
      LocalOffset = llvm::ConstantInt::get(
          IntPtrTy, DL.getStructLayout(STy)->getElementOffset(FieldNo));
    } else {
      // Otherwise this is array-like indexing. The local offset is the index
      // multiplied by the element size.
      auto *ElementSize = llvm::ConstantInt::get(
          IntPtrTy, DL.getTypeAllocSize(GTI.getIndexedType()));
      auto *IndexS = Builder.CreateIntCast(Index, IntPtrTy, /*isSigned=*/true);
      LocalOffset = eval(BO_Mul, ElementSize, IndexS);
    }

    // If this is the first offset, set it as the total offset. Otherwise, add
    // the local offset into the running total.
    if (!TotalOffset || TotalOffset == Zero)
      TotalOffset = LocalOffset;
    else
      TotalOffset = eval(BO_Add, TotalOffset, LocalOffset);
  }

  return {TotalOffset, OffsetOverflows};
}

Value *
CodeGenFunction::EmitCheckedInBoundsGEP(Value *Ptr, ArrayRef<Value *> IdxList,
                                        bool SignedIndices, bool IsSubtraction,
                                        SourceLocation Loc, const Twine &Name) {
  Value *GEPVal = Builder.CreateInBoundsGEP(Ptr, IdxList, Name);
  recordNoAliasPtr(Ptr, GEPVal); // INTEL

  // If the pointer overflow sanitizer isn't enabled, do nothing.
  if (!SanOpts.has(SanitizerKind::PointerOverflow))
    return GEPVal;

  llvm::Type *PtrTy = Ptr->getType();

  // Perform nullptr-and-offset check unless the nullptr is defined.
  bool PerformNullCheck = !NullPointerIsDefined(
      Builder.GetInsertBlock()->getParent(), PtrTy->getPointerAddressSpace());
  // Check for overflows unless the GEP got constant-folded,
  // and only in the default address space
  bool PerformOverflowCheck =
      !isa<llvm::Constant>(GEPVal) && PtrTy->getPointerAddressSpace() == 0;

  if (!(PerformNullCheck || PerformOverflowCheck))
    return GEPVal;

  const auto &DL = CGM.getDataLayout();

  SanitizerScope SanScope(this);
  llvm::Type *IntPtrTy = DL.getIntPtrType(PtrTy);

  GEPOffsetAndOverflow EvaluatedGEP =
      EmitGEPOffsetInBytes(Ptr, GEPVal, getLLVMContext(), CGM, Builder);

  assert((!isa<llvm::Constant>(EvaluatedGEP.TotalOffset) ||
          EvaluatedGEP.OffsetOverflows == Builder.getFalse()) &&
         "If the offset got constant-folded, we don't expect that there was an "
         "overflow.");

  auto *Zero = llvm::ConstantInt::getNullValue(IntPtrTy);

  // Common case: if the total offset is zero, and we are using C++ semantics,
  // where nullptr+0 is defined, don't emit a check.
  if (EvaluatedGEP.TotalOffset == Zero && CGM.getLangOpts().CPlusPlus)
    return GEPVal;

  // Now that we've computed the total offset, add it to the base pointer (with
  // wrapping semantics).
  auto *IntPtr = Builder.CreatePtrToInt(Ptr, IntPtrTy);
  auto *ComputedGEP = Builder.CreateAdd(IntPtr, EvaluatedGEP.TotalOffset);

  llvm::SmallVector<std::pair<llvm::Value *, SanitizerMask>, 2> Checks;

  if (PerformNullCheck) {
    // In C++, if the base pointer evaluates to a null pointer value,
    // the only valid  pointer this inbounds GEP can produce is also
    // a null pointer, so the offset must also evaluate to zero.
    // Likewise, if we have non-zero base pointer, we can not get null pointer
    // as a result, so the offset can not be -intptr_t(BasePtr).
    // In other words, both pointers are either null, or both are non-null,
    // or the behaviour is undefined.
    //
    // C, however, is more strict in this regard, and gives more
    // optimization opportunities: in C, additionally, nullptr+0 is undefined.
    // So both the input to the 'gep inbounds' AND the output must not be null.
    auto *BaseIsNotNullptr = Builder.CreateIsNotNull(Ptr);
    auto *ResultIsNotNullptr = Builder.CreateIsNotNull(ComputedGEP);
    auto *Valid =
        CGM.getLangOpts().CPlusPlus
            ? Builder.CreateICmpEQ(BaseIsNotNullptr, ResultIsNotNullptr)
            : Builder.CreateAnd(BaseIsNotNullptr, ResultIsNotNullptr);
    Checks.emplace_back(Valid, SanitizerKind::PointerOverflow);
  }

  if (PerformOverflowCheck) {
    // The GEP is valid if:
    // 1) The total offset doesn't overflow, and
    // 2) The sign of the difference between the computed address and the base
    // pointer matches the sign of the total offset.
    llvm::Value *ValidGEP;
    auto *NoOffsetOverflow = Builder.CreateNot(EvaluatedGEP.OffsetOverflows);
    if (SignedIndices) {
      // GEP is computed as `unsigned base + signed offset`, therefore:
      // * If offset was positive, then the computed pointer can not be
      //   [unsigned] less than the base pointer, unless it overflowed.
      // * If offset was negative, then the computed pointer can not be
      //   [unsigned] greater than the bas pointere, unless it overflowed.
      auto *PosOrZeroValid = Builder.CreateICmpUGE(ComputedGEP, IntPtr);
      auto *PosOrZeroOffset =
          Builder.CreateICmpSGE(EvaluatedGEP.TotalOffset, Zero);
      llvm::Value *NegValid = Builder.CreateICmpULT(ComputedGEP, IntPtr);
      ValidGEP =
          Builder.CreateSelect(PosOrZeroOffset, PosOrZeroValid, NegValid);
    } else if (!IsSubtraction) {
      // GEP is computed as `unsigned base + unsigned offset`,  therefore the
      // computed pointer can not be [unsigned] less than base pointer,
      // unless there was an overflow.
      // Equivalent to `@llvm.uadd.with.overflow(%base, %offset)`.
      ValidGEP = Builder.CreateICmpUGE(ComputedGEP, IntPtr);
    } else {
      // GEP is computed as `unsigned base - unsigned offset`, therefore the
      // computed pointer can not be [unsigned] greater than base pointer,
      // unless there was an overflow.
      // Equivalent to `@llvm.usub.with.overflow(%base, sub(0, %offset))`.
      ValidGEP = Builder.CreateICmpULE(ComputedGEP, IntPtr);
    }
    ValidGEP = Builder.CreateAnd(ValidGEP, NoOffsetOverflow);
    Checks.emplace_back(ValidGEP, SanitizerKind::PointerOverflow);
  }

  assert(!Checks.empty() && "Should have produced some checks.");

  llvm::Constant *StaticArgs[] = {EmitCheckSourceLocation(Loc)};
  // Pass the computed GEP to the runtime to avoid emitting poisoned arguments.
  llvm::Value *DynamicArgs[] = {IntPtr, ComputedGEP};
  EmitCheck(Checks, SanitizerHandler::PointerOverflow, StaticArgs, DynamicArgs);

  return GEPVal;
}<|MERGE_RESOLUTION|>--- conflicted
+++ resolved
@@ -2031,32 +2031,6 @@
       llvm::Type *SrcPointeeTy = Src->getType()->getPointerElementType();
       llvm::Type *SrcNewAS = llvm::PointerType::get(
           SrcPointeeTy, cast<llvm::PointerType>(DstTy)->getAddressSpace());
-<<<<<<< HEAD
-
-      Src = Builder.CreateAddrSpaceCast(Src, SrcNewAS);
-    }
-    // Perform VLAT <-> VLST bitcast through memory.
-    if ((isa<llvm::FixedVectorType>(SrcTy) &&
-         isa<llvm::ScalableVectorType>(DstTy)) ||
-        (isa<llvm::ScalableVectorType>(SrcTy) &&
-         isa<llvm::FixedVectorType>(DstTy))) {
-      if (const CallExpr *CE = dyn_cast<CallExpr>(E)) {
-        // Call expressions can't have a scalar return unless the return type
-        // is a reference type so an lvalue can't be emitted. Create a temp
-        // alloca to store the call, bitcast the address then load.
-        QualType RetTy = CE->getCallReturnType(CGF.getContext());
-        Address Addr =
-            CGF.CreateDefaultAlignTempAlloca(SrcTy, "saved-call-rvalue");
-        LValue LV = CGF.MakeAddrLValue(Addr, RetTy);
-        CGF.EmitStoreOfScalar(Src, LV);
-        Addr = Builder.CreateElementBitCast(Addr, CGF.ConvertTypeForMem(DestTy),
-                                            "castFixedSve");
-        LValue DestLV = CGF.MakeAddrLValue(Addr, DestTy);
-        DestLV.setTBAAInfo(TBAAAccessInfo::getMayAliasInfo());
-        return EmitLoadOfLValue(DestLV, CE->getExprLoc());
-      }
-=======
->>>>>>> 3062cb6f
 
       Src = Builder.CreateAddrSpaceCast(Src, SrcNewAS);
     }
