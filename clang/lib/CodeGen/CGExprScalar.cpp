--- conflicted
+++ resolved
@@ -5078,14 +5078,10 @@
 CodeGenFunction::EmitCheckedInBoundsGEP(Value *Ptr, ArrayRef<Value *> IdxList,
                                         bool SignedIndices, bool IsSubtraction,
                                         SourceLocation Loc, const Twine &Name) {
-<<<<<<< HEAD
-  Value *GEPVal = Builder.CreateInBoundsGEP(Ptr, IdxList, Name);
-  recordNoAliasPtr(Ptr, GEPVal); // INTEL
-=======
   llvm::Type *PtrTy = Ptr->getType();
   Value *GEPVal = Builder.CreateInBoundsGEP(
       PtrTy->getPointerElementType(), Ptr, IdxList, Name);
->>>>>>> 6225d0cc
+  recordNoAliasPtr(Ptr, GEPVal); // INTEL
 
   // If the pointer overflow sanitizer isn't enabled, do nothing.
   if (!SanOpts.has(SanitizerKind::PointerOverflow))
