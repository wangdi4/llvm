//===--- CGExprScalar.cpp - Emit LLVM Code for Scalar Exprs ---------------===//
//
// Part of the LLVM Project, under the Apache License v2.0 with LLVM Exceptions.
// See https://llvm.org/LICENSE.txt for license information.
// SPDX-License-Identifier: Apache-2.0 WITH LLVM-exception
//
//===----------------------------------------------------------------------===//
//
// This contains code to emit Expr nodes with scalar LLVM types as LLVM code.
//
//===----------------------------------------------------------------------===//

#include "CGCXXABI.h"
#include "CGCleanup.h"
#include "CGDebugInfo.h"
#include "CGObjCRuntime.h"
#include "CGOpenMPRuntime.h"
#include "CodeGenFunction.h"
#include "CodeGenModule.h"
#include "ConstantEmitter.h"
#include "TargetInfo.h"
#include "clang/AST/ASTContext.h"
#include "clang/AST/Attr.h"
#include "clang/AST/DeclObjC.h"
#include "clang/AST/Expr.h"
#include "clang/AST/RecordLayout.h"
#include "clang/AST/StmtVisitor.h"
#include "clang/Basic/CodeGenOptions.h"
#include "clang/Basic/TargetInfo.h"
#include "llvm/ADT/APFixedPoint.h"
#include "llvm/ADT/Optional.h"
#include "llvm/IR/CFG.h"
#include "llvm/IR/Constants.h"
#include "llvm/IR/DataLayout.h"
#include "llvm/IR/FixedPointBuilder.h"
#include "llvm/IR/Function.h"
#include "llvm/IR/GetElementPtrTypeIterator.h"
#include "llvm/IR/GlobalVariable.h"
#include "llvm/IR/Intrinsics.h"
#include "llvm/IR/IntrinsicsPowerPC.h"
#include "llvm/IR/MatrixBuilder.h"
#include "llvm/IR/Module.h"
#include <cstdarg>

using namespace clang;
using namespace CodeGen;
using llvm::Value;

//===----------------------------------------------------------------------===//
//                         Scalar Expression Emitter
//===----------------------------------------------------------------------===//

namespace {

/// Determine whether the given binary operation may overflow.
/// Sets \p Result to the value of the operation for BO_Add, BO_Sub, BO_Mul,
/// and signed BO_{Div,Rem}. For these opcodes, and for unsigned BO_{Div,Rem},
/// the returned overflow check is precise. The returned value is 'true' for
/// all other opcodes, to be conservative.
bool mayHaveIntegerOverflow(llvm::ConstantInt *LHS, llvm::ConstantInt *RHS,
                             BinaryOperator::Opcode Opcode, bool Signed,
                             llvm::APInt &Result) {
  // Assume overflow is possible, unless we can prove otherwise.
  bool Overflow = true;
  const auto &LHSAP = LHS->getValue();
  const auto &RHSAP = RHS->getValue();
  if (Opcode == BO_Add) {
    if (Signed)
      Result = LHSAP.sadd_ov(RHSAP, Overflow);
    else
      Result = LHSAP.uadd_ov(RHSAP, Overflow);
  } else if (Opcode == BO_Sub) {
    if (Signed)
      Result = LHSAP.ssub_ov(RHSAP, Overflow);
    else
      Result = LHSAP.usub_ov(RHSAP, Overflow);
  } else if (Opcode == BO_Mul) {
    if (Signed)
      Result = LHSAP.smul_ov(RHSAP, Overflow);
    else
      Result = LHSAP.umul_ov(RHSAP, Overflow);
  } else if (Opcode == BO_Div || Opcode == BO_Rem) {
    if (Signed && !RHS->isZero())
      Result = LHSAP.sdiv_ov(RHSAP, Overflow);
    else
      return false;
  }
  return Overflow;
}

struct BinOpInfo {
  Value *LHS;
  Value *RHS;
  QualType Ty;  // Computation Type.
  BinaryOperator::Opcode Opcode; // Opcode of BinOp to perform
  FPOptions FPFeatures;
  const Expr *E;      // Entire expr, for error unsupported.  May not be binop.

  /// Check if the binop can result in integer overflow.
  bool mayHaveIntegerOverflow() const {
    // Without constant input, we can't rule out overflow.
    auto *LHSCI = dyn_cast<llvm::ConstantInt>(LHS);
    auto *RHSCI = dyn_cast<llvm::ConstantInt>(RHS);
    if (!LHSCI || !RHSCI)
      return true;

    llvm::APInt Result;
    return ::mayHaveIntegerOverflow(
        LHSCI, RHSCI, Opcode, Ty->hasSignedIntegerRepresentation(), Result);
  }

  /// Check if the binop computes a division or a remainder.
  bool isDivremOp() const {
    return Opcode == BO_Div || Opcode == BO_Rem || Opcode == BO_DivAssign ||
           Opcode == BO_RemAssign;
  }

  /// Check if the binop can result in an integer division by zero.
  bool mayHaveIntegerDivisionByZero() const {
    if (isDivremOp())
      if (auto *CI = dyn_cast<llvm::ConstantInt>(RHS))
        return CI->isZero();
    return true;
  }

  /// Check if the binop can result in a float division by zero.
  bool mayHaveFloatDivisionByZero() const {
    if (isDivremOp())
      if (auto *CFP = dyn_cast<llvm::ConstantFP>(RHS))
        return CFP->isZero();
    return true;
  }

  /// Check if at least one operand is a fixed point type. In such cases, this
  /// operation did not follow usual arithmetic conversion and both operands
  /// might not be of the same type.
  bool isFixedPointOp() const {
    // We cannot simply check the result type since comparison operations return
    // an int.
    if (const auto *BinOp = dyn_cast<BinaryOperator>(E)) {
      QualType LHSType = BinOp->getLHS()->getType();
      QualType RHSType = BinOp->getRHS()->getType();
      return LHSType->isFixedPointType() || RHSType->isFixedPointType();
    }
    if (const auto *UnOp = dyn_cast<UnaryOperator>(E))
      return UnOp->getSubExpr()->getType()->isFixedPointType();
    return false;
  }
};

static bool MustVisitNullValue(const Expr *E) {
  // If a null pointer expression's type is the C++0x nullptr_t, then
  // it's not necessarily a simple constant and it must be evaluated
  // for its potential side effects.
  return E->getType()->isNullPtrType();
}

/// If \p E is a widened promoted integer, get its base (unpromoted) type.
static llvm::Optional<QualType> getUnwidenedIntegerType(const ASTContext &Ctx,
                                                        const Expr *E) {
  const Expr *Base = E->IgnoreImpCasts();
  if (E == Base)
    return llvm::None;

  QualType BaseTy = Base->getType();
  if (!BaseTy->isPromotableIntegerType() ||
      Ctx.getTypeSize(BaseTy) >= Ctx.getTypeSize(E->getType()))
    return llvm::None;

  return BaseTy;
}

/// Check if \p E is a widened promoted integer.
static bool IsWidenedIntegerOp(const ASTContext &Ctx, const Expr *E) {
  return getUnwidenedIntegerType(Ctx, E).hasValue();
}

/// Check if we can skip the overflow check for \p Op.
static bool CanElideOverflowCheck(const ASTContext &Ctx, const BinOpInfo &Op) {
  assert((isa<UnaryOperator>(Op.E) || isa<BinaryOperator>(Op.E)) &&
         "Expected a unary or binary operator");

  // If the binop has constant inputs and we can prove there is no overflow,
  // we can elide the overflow check.
  if (!Op.mayHaveIntegerOverflow())
    return true;

  // If a unary op has a widened operand, the op cannot overflow.
  if (const auto *UO = dyn_cast<UnaryOperator>(Op.E))
    return !UO->canOverflow();

  // We usually don't need overflow checks for binops with widened operands.
  // Multiplication with promoted unsigned operands is a special case.
  const auto *BO = cast<BinaryOperator>(Op.E);
  auto OptionalLHSTy = getUnwidenedIntegerType(Ctx, BO->getLHS());
  if (!OptionalLHSTy)
    return false;

  auto OptionalRHSTy = getUnwidenedIntegerType(Ctx, BO->getRHS());
  if (!OptionalRHSTy)
    return false;

  QualType LHSTy = *OptionalLHSTy;
  QualType RHSTy = *OptionalRHSTy;

  // This is the simple case: binops without unsigned multiplication, and with
  // widened operands. No overflow check is needed here.
  if ((Op.Opcode != BO_Mul && Op.Opcode != BO_MulAssign) ||
      !LHSTy->isUnsignedIntegerType() || !RHSTy->isUnsignedIntegerType())
    return true;

  // For unsigned multiplication the overflow check can be elided if either one
  // of the unpromoted types are less than half the size of the promoted type.
  unsigned PromotedSize = Ctx.getTypeSize(Op.E->getType());
  return (2 * Ctx.getTypeSize(LHSTy)) < PromotedSize ||
         (2 * Ctx.getTypeSize(RHSTy)) < PromotedSize;
}

class ScalarExprEmitter
  : public StmtVisitor<ScalarExprEmitter, Value*> {
  CodeGenFunction &CGF;
  CGBuilderTy &Builder;
  bool IgnoreResultAssign;
  llvm::LLVMContext &VMContext;
public:

  ScalarExprEmitter(CodeGenFunction &cgf, bool ira=false)
    : CGF(cgf), Builder(CGF.Builder), IgnoreResultAssign(ira),
      VMContext(cgf.getLLVMContext()) {
  }

  //===--------------------------------------------------------------------===//
  //                               Utilities
  //===--------------------------------------------------------------------===//

  bool TestAndClearIgnoreResultAssign() {
    bool I = IgnoreResultAssign;
    IgnoreResultAssign = false;
    return I;
  }

  llvm::Type *ConvertType(QualType T) { return CGF.ConvertType(T); }
  LValue EmitLValue(const Expr *E) { return CGF.EmitLValue(E); }
  LValue EmitCheckedLValue(const Expr *E, CodeGenFunction::TypeCheckKind TCK) {
    return CGF.EmitCheckedLValue(E, TCK);
  }

  void EmitBinOpCheck(ArrayRef<std::pair<Value *, SanitizerMask>> Checks,
                      const BinOpInfo &Info);

  Value *EmitLoadOfLValue(LValue LV, SourceLocation Loc) {
    return CGF.EmitLoadOfLValue(LV, Loc).getScalarVal();
  }

  void EmitLValueAlignmentAssumption(const Expr *E, Value *V) {
    const AlignValueAttr *AVAttr = nullptr;
    if (const auto *DRE = dyn_cast<DeclRefExpr>(E)) {
      const ValueDecl *VD = DRE->getDecl();

      if (VD->getType()->isReferenceType()) {
        if (const auto *TTy =
            dyn_cast<TypedefType>(VD->getType().getNonReferenceType()))
          AVAttr = TTy->getDecl()->getAttr<AlignValueAttr>();
      } else {
        // Assumptions for function parameters are emitted at the start of the
        // function, so there is no need to repeat that here,
        // unless the alignment-assumption sanitizer is enabled,
        // then we prefer the assumption over alignment attribute
        // on IR function param.
        if (isa<ParmVarDecl>(VD) && !CGF.SanOpts.has(SanitizerKind::Alignment))
          return;

        AVAttr = VD->getAttr<AlignValueAttr>();
      }
    }

    if (!AVAttr)
      if (const auto *TTy =
          dyn_cast<TypedefType>(E->getType()))
        AVAttr = TTy->getDecl()->getAttr<AlignValueAttr>();

    if (!AVAttr)
      return;

    Value *AlignmentValue = CGF.EmitScalarExpr(AVAttr->getAlignment());
    llvm::ConstantInt *AlignmentCI = cast<llvm::ConstantInt>(AlignmentValue);
    CGF.emitAlignmentAssumption(V, E, AVAttr->getLocation(), AlignmentCI);
  }

  /// EmitLoadOfLValue - Given an expression with complex type that represents a
  /// value l-value, this method emits the address of the l-value, then loads
  /// and returns the result.
  Value *EmitLoadOfLValue(const Expr *E) {
    Value *V = EmitLoadOfLValue(EmitCheckedLValue(E, CodeGenFunction::TCK_Load),
                                E->getExprLoc());

    EmitLValueAlignmentAssumption(E, V);
    return V;
  }

  /// EmitConversionToBool - Convert the specified expression value to a
  /// boolean (i1) truth value.  This is equivalent to "Val != 0".
  Value *EmitConversionToBool(Value *Src, QualType DstTy);

  /// Emit a check that a conversion from a floating-point type does not
  /// overflow.
  void EmitFloatConversionCheck(Value *OrigSrc, QualType OrigSrcType,
                                Value *Src, QualType SrcType, QualType DstType,
                                llvm::Type *DstTy, SourceLocation Loc);

  /// Known implicit conversion check kinds.
  /// Keep in sync with the enum of the same name in ubsan_handlers.h
  enum ImplicitConversionCheckKind : unsigned char {
    ICCK_IntegerTruncation = 0, // Legacy, was only used by clang 7.
    ICCK_UnsignedIntegerTruncation = 1,
    ICCK_SignedIntegerTruncation = 2,
    ICCK_IntegerSignChange = 3,
    ICCK_SignedIntegerTruncationOrSignChange = 4,
  };

  /// Emit a check that an [implicit] truncation of an integer  does not
  /// discard any bits. It is not UB, so we use the value after truncation.
  void EmitIntegerTruncationCheck(Value *Src, QualType SrcType, Value *Dst,
                                  QualType DstType, SourceLocation Loc);

  /// Emit a check that an [implicit] conversion of an integer does not change
  /// the sign of the value. It is not UB, so we use the value after conversion.
  /// NOTE: Src and Dst may be the exact same value! (point to the same thing)
  void EmitIntegerSignChangeCheck(Value *Src, QualType SrcType, Value *Dst,
                                  QualType DstType, SourceLocation Loc);

  /// Emit a conversion from the specified type to the specified destination
  /// type, both of which are LLVM scalar types.
  struct ScalarConversionOpts {
    bool TreatBooleanAsSigned;
    bool EmitImplicitIntegerTruncationChecks;
    bool EmitImplicitIntegerSignChangeChecks;

    ScalarConversionOpts()
        : TreatBooleanAsSigned(false),
          EmitImplicitIntegerTruncationChecks(false),
          EmitImplicitIntegerSignChangeChecks(false) {}

    ScalarConversionOpts(clang::SanitizerSet SanOpts)
        : TreatBooleanAsSigned(false),
          EmitImplicitIntegerTruncationChecks(
              SanOpts.hasOneOf(SanitizerKind::ImplicitIntegerTruncation)),
          EmitImplicitIntegerSignChangeChecks(
              SanOpts.has(SanitizerKind::ImplicitIntegerSignChange)) {}
  };
  Value *
  EmitScalarConversion(Value *Src, QualType SrcTy, QualType DstTy,
                       SourceLocation Loc,
                       ScalarConversionOpts Opts = ScalarConversionOpts());

  /// Convert between either a fixed point and other fixed point or fixed point
  /// and an integer.
  Value *EmitFixedPointConversion(Value *Src, QualType SrcTy, QualType DstTy,
                                  SourceLocation Loc);

  /// Emit a conversion from the specified complex type to the specified
  /// destination type, where the destination type is an LLVM scalar type.
  Value *EmitComplexToScalarConversion(CodeGenFunction::ComplexPairTy Src,
                                       QualType SrcTy, QualType DstTy,
                                       SourceLocation Loc);

  /// EmitNullValue - Emit a value that corresponds to null for the given type.
  Value *EmitNullValue(QualType Ty);

  /// EmitFloatToBoolConversion - Perform an FP to boolean conversion.
  Value *EmitFloatToBoolConversion(Value *V) {
    // Compare against 0.0 for fp scalars.
    llvm::Value *Zero = llvm::Constant::getNullValue(V->getType());
    return Builder.CreateFCmpUNE(V, Zero, "tobool");
  }

  /// EmitPointerToBoolConversion - Perform a pointer to boolean conversion.
  Value *EmitPointerToBoolConversion(Value *V, QualType QT) {
    Value *Zero = CGF.CGM.getNullPointer(cast<llvm::PointerType>(V->getType()), QT);

    return Builder.CreateICmpNE(V, Zero, "tobool");
  }

  Value *EmitIntToBoolConversion(Value *V) {
    // Because of the type rules of C, we often end up computing a
    // logical value, then zero extending it to int, then wanting it
    // as a logical value again.  Optimize this common case.
    if (llvm::ZExtInst *ZI = dyn_cast<llvm::ZExtInst>(V)) {
      if (ZI->getOperand(0)->getType() == Builder.getInt1Ty()) {
        Value *Result = ZI->getOperand(0);
        // If there aren't any more uses, zap the instruction to save space.
        // Note that there can be more uses, for example if this
        // is the result of an assignment.
        if (ZI->use_empty())
          ZI->eraseFromParent();
        return Result;
      }
    }

    return Builder.CreateIsNotNull(V, "tobool");
  }

  //===--------------------------------------------------------------------===//
  //                            Visitor Methods
  //===--------------------------------------------------------------------===//

  Value *Visit(Expr *E) {
    ApplyDebugLocation DL(CGF, E);
    return StmtVisitor<ScalarExprEmitter, Value*>::Visit(E);
  }

  Value *VisitStmt(Stmt *S) {
    S->dump(llvm::errs(), CGF.getContext());
    llvm_unreachable("Stmt can't have complex result type!");
  }
  Value *VisitExpr(Expr *S);

  Value *VisitConstantExpr(ConstantExpr *E) {
    if (Value *Result = ConstantEmitter(CGF).tryEmitConstantExpr(E)) {
      if (E->isGLValue())
        return CGF.Builder.CreateLoad(Address(
            Result, CGF.getContext().getTypeAlignInChars(E->getType())));
      return Result;
    }
    return Visit(E->getSubExpr());
  }
  Value *VisitParenExpr(ParenExpr *PE) {
    return Visit(PE->getSubExpr());
  }
  Value *VisitSubstNonTypeTemplateParmExpr(SubstNonTypeTemplateParmExpr *E) {
    return Visit(E->getReplacement());
  }
  Value *VisitGenericSelectionExpr(GenericSelectionExpr *GE) {
    return Visit(GE->getResultExpr());
  }
  Value *VisitCoawaitExpr(CoawaitExpr *S) {
    return CGF.EmitCoawaitExpr(*S).getScalarVal();
  }
  Value *VisitCoyieldExpr(CoyieldExpr *S) {
    return CGF.EmitCoyieldExpr(*S).getScalarVal();
  }
  Value *VisitUnaryCoawait(const UnaryOperator *E) {
    return Visit(E->getSubExpr());
  }

  // Leaves.
  Value *VisitIntegerLiteral(const IntegerLiteral *E) {
    return Builder.getInt(E->getValue());
  }
  Value *VisitFixedPointLiteral(const FixedPointLiteral *E) {
    return Builder.getInt(E->getValue());
  }
  Value *VisitFloatingLiteral(const FloatingLiteral *E) {
    return llvm::ConstantFP::get(VMContext, E->getValue());
  }
  Value *VisitCharacterLiteral(const CharacterLiteral *E) {
    return llvm::ConstantInt::get(ConvertType(E->getType()), E->getValue());
  }
  Value *VisitObjCBoolLiteralExpr(const ObjCBoolLiteralExpr *E) {
    return llvm::ConstantInt::get(ConvertType(E->getType()), E->getValue());
  }
  Value *VisitCXXBoolLiteralExpr(const CXXBoolLiteralExpr *E) {
    return llvm::ConstantInt::get(ConvertType(E->getType()), E->getValue());
  }
  Value *VisitCXXScalarValueInitExpr(const CXXScalarValueInitExpr *E) {
    return EmitNullValue(E->getType());
  }
  Value *VisitGNUNullExpr(const GNUNullExpr *E) {
    return EmitNullValue(E->getType());
  }
  Value *VisitOffsetOfExpr(OffsetOfExpr *E);
  Value *VisitUnaryExprOrTypeTraitExpr(const UnaryExprOrTypeTraitExpr *E);
  Value *VisitAddrLabelExpr(const AddrLabelExpr *E) {
    llvm::Value *V = CGF.GetAddrOfLabel(E->getLabel());
    return Builder.CreateBitCast(V, ConvertType(E->getType()));
  }

  Value *VisitSizeOfPackExpr(SizeOfPackExpr *E) {
    return llvm::ConstantInt::get(ConvertType(E->getType()),E->getPackLength());
  }

  Value *VisitPseudoObjectExpr(PseudoObjectExpr *E) {
    return CGF.EmitPseudoObjectRValue(E).getScalarVal();
  }

  Value *VisitOpaqueValueExpr(OpaqueValueExpr *E) {
    if (E->isGLValue())
      return EmitLoadOfLValue(CGF.getOrCreateOpaqueLValueMapping(E),
                              E->getExprLoc());

    // Otherwise, assume the mapping is the scalar directly.
    return CGF.getOrCreateOpaqueRValueMapping(E).getScalarVal();
  }

  // l-values.
  Value *VisitDeclRefExpr(DeclRefExpr *E) {
    if (CodeGenFunction::ConstantEmission Constant = CGF.tryEmitAsConstant(E))
      return CGF.emitScalarConstant(Constant, E);
    return EmitLoadOfLValue(E);
  }

  Value *VisitObjCSelectorExpr(ObjCSelectorExpr *E) {
    return CGF.EmitObjCSelectorExpr(E);
  }
  Value *VisitObjCProtocolExpr(ObjCProtocolExpr *E) {
    return CGF.EmitObjCProtocolExpr(E);
  }
  Value *VisitObjCIvarRefExpr(ObjCIvarRefExpr *E) {
    return EmitLoadOfLValue(E);
  }
  Value *VisitObjCMessageExpr(ObjCMessageExpr *E) {
    if (E->getMethodDecl() &&
        E->getMethodDecl()->getReturnType()->isReferenceType())
      return EmitLoadOfLValue(E);
    return CGF.EmitObjCMessageExpr(E).getScalarVal();
  }

  Value *VisitObjCIsaExpr(ObjCIsaExpr *E) {
    LValue LV = CGF.EmitObjCIsaExpr(E);
    Value *V = CGF.EmitLoadOfLValue(LV, E->getExprLoc()).getScalarVal();
    return V;
  }

  Value *VisitObjCAvailabilityCheckExpr(ObjCAvailabilityCheckExpr *E) {
    VersionTuple Version = E->getVersion();

    // If we're checking for a platform older than our minimum deployment
    // target, we can fold the check away.
    if (Version <= CGF.CGM.getTarget().getPlatformMinVersion())
      return llvm::ConstantInt::get(Builder.getInt1Ty(), 1);

    Optional<unsigned> Min = Version.getMinor(), SMin = Version.getSubminor();
    llvm::Value *Args[] = {
        llvm::ConstantInt::get(CGF.CGM.Int32Ty, Version.getMajor()),
        llvm::ConstantInt::get(CGF.CGM.Int32Ty, Min ? *Min : 0),
        llvm::ConstantInt::get(CGF.CGM.Int32Ty, SMin ? *SMin : 0),
    };

    return CGF.EmitBuiltinAvailable(Args);
  }

  Value *VisitArraySubscriptExpr(ArraySubscriptExpr *E);
  Value *VisitMatrixSubscriptExpr(MatrixSubscriptExpr *E);
  Value *VisitShuffleVectorExpr(ShuffleVectorExpr *E);
  Value *VisitConvertVectorExpr(ConvertVectorExpr *E);
  Value *VisitMemberExpr(MemberExpr *E);
  Value *VisitExtVectorElementExpr(Expr *E) { return EmitLoadOfLValue(E); }
  Value *VisitCompoundLiteralExpr(CompoundLiteralExpr *E) {
    // Strictly speaking, we shouldn't be calling EmitLoadOfLValue, which
    // transitively calls EmitCompoundLiteralLValue, here in C++ since compound
    // literals aren't l-values in C++. We do so simply because that's the
    // cleanest way to handle compound literals in C++.
    // See the discussion here: https://reviews.llvm.org/D64464
    return EmitLoadOfLValue(E);
  }

  Value *VisitInitListExpr(InitListExpr *E);

  Value *VisitArrayInitIndexExpr(ArrayInitIndexExpr *E) {
    assert(CGF.getArrayInitIndex() &&
           "ArrayInitIndexExpr not inside an ArrayInitLoopExpr?");
    return CGF.getArrayInitIndex();
  }

  Value *VisitImplicitValueInitExpr(const ImplicitValueInitExpr *E) {
    return EmitNullValue(E->getType());
  }
  Value *VisitExplicitCastExpr(ExplicitCastExpr *E) {
    CGF.CGM.EmitExplicitCastExprType(E, &CGF);
    return VisitCastExpr(E);
  }
  Value *VisitCastExpr(CastExpr *E);

  Value *VisitCallExpr(const CallExpr *E) {
    if (E->getCallReturnType(CGF.getContext())->isReferenceType())
      return EmitLoadOfLValue(E);

    Value *V = CGF.EmitCallExpr(E).getScalarVal();

    EmitLValueAlignmentAssumption(E, V);
    return V;
  }

  Value *VisitStmtExpr(const StmtExpr *E);

  // Unary Operators.
  Value *VisitUnaryPostDec(const UnaryOperator *E) {
    LValue LV = EmitLValue(E->getSubExpr());
    return EmitScalarPrePostIncDec(E, LV, false, false);
  }
  Value *VisitUnaryPostInc(const UnaryOperator *E) {
    LValue LV = EmitLValue(E->getSubExpr());
    return EmitScalarPrePostIncDec(E, LV, true, false);
  }
  Value *VisitUnaryPreDec(const UnaryOperator *E) {
    LValue LV = EmitLValue(E->getSubExpr());
    return EmitScalarPrePostIncDec(E, LV, false, true);
  }
  Value *VisitUnaryPreInc(const UnaryOperator *E) {
    LValue LV = EmitLValue(E->getSubExpr());
    return EmitScalarPrePostIncDec(E, LV, true, true);
  }

  llvm::Value *EmitIncDecConsiderOverflowBehavior(const UnaryOperator *E,
                                                  llvm::Value *InVal,
                                                  bool IsInc);

  llvm::Value *EmitScalarPrePostIncDec(const UnaryOperator *E, LValue LV,
                                       bool isInc, bool isPre);


  Value *VisitUnaryAddrOf(const UnaryOperator *E) {
    if (isa<MemberPointerType>(E->getType())) // never sugared
      return CGF.CGM.getMemberPointerConstant(E);

    return EmitLValue(E->getSubExpr()).getPointer(CGF);
  }
  Value *VisitUnaryDeref(const UnaryOperator *E) {
    if (E->getType()->isVoidType())
      return Visit(E->getSubExpr()); // the actual value should be unused
    return EmitLoadOfLValue(E);
  }
  Value *VisitUnaryPlus(const UnaryOperator *E) {
    // This differs from gcc, though, most likely due to a bug in gcc.
    TestAndClearIgnoreResultAssign();
    return Visit(E->getSubExpr());
  }
  Value *VisitUnaryMinus    (const UnaryOperator *E);
  Value *VisitUnaryNot      (const UnaryOperator *E);
  Value *VisitUnaryLNot     (const UnaryOperator *E);
  Value *VisitUnaryReal     (const UnaryOperator *E);
  Value *VisitUnaryImag     (const UnaryOperator *E);
  Value *VisitUnaryExtension(const UnaryOperator *E) {
    return Visit(E->getSubExpr());
  }

  // C++
  Value *VisitMaterializeTemporaryExpr(const MaterializeTemporaryExpr *E) {
    return EmitLoadOfLValue(E);
  }
  Value *VisitSourceLocExpr(SourceLocExpr *SLE) {
    auto &Ctx = CGF.getContext();
    APValue Evaluated =
        SLE->EvaluateInContext(Ctx, CGF.CurSourceLocExprScope.getDefaultExpr());
    return ConstantEmitter(CGF).emitAbstract(SLE->getLocation(), Evaluated,
                                             SLE->getType());
  }

  Value *VisitCXXDefaultArgExpr(CXXDefaultArgExpr *DAE) {
    CodeGenFunction::CXXDefaultArgExprScope Scope(CGF, DAE);
    return Visit(DAE->getExpr());
  }
  Value *VisitCXXDefaultInitExpr(CXXDefaultInitExpr *DIE) {
    CodeGenFunction::CXXDefaultInitExprScope Scope(CGF, DIE);
    return Visit(DIE->getExpr());
  }
  Value *VisitCXXThisExpr(CXXThisExpr *TE) {
    return CGF.LoadCXXThis();
  }

  Value *VisitExprWithCleanups(ExprWithCleanups *E);
  Value *VisitCXXNewExpr(const CXXNewExpr *E) {
    return CGF.EmitCXXNewExpr(E);
  }
  Value *VisitCXXDeleteExpr(const CXXDeleteExpr *E) {
    CGF.EmitCXXDeleteExpr(E);
    return nullptr;
  }

  Value *VisitTypeTraitExpr(const TypeTraitExpr *E) {
    return llvm::ConstantInt::get(ConvertType(E->getType()), E->getValue());
  }

  Value *VisitConceptSpecializationExpr(const ConceptSpecializationExpr *E) {
    return Builder.getInt1(E->isSatisfied());
  }

  Value *VisitRequiresExpr(const RequiresExpr *E) {
    return Builder.getInt1(E->isSatisfied());
  }

  Value *VisitArrayTypeTraitExpr(const ArrayTypeTraitExpr *E) {
    return llvm::ConstantInt::get(Builder.getInt32Ty(), E->getValue());
  }

  Value *VisitExpressionTraitExpr(const ExpressionTraitExpr *E) {
    return llvm::ConstantInt::get(Builder.getInt1Ty(), E->getValue());
  }

  Value *VisitCXXPseudoDestructorExpr(const CXXPseudoDestructorExpr *E) {
    // C++ [expr.pseudo]p1:
    //   The result shall only be used as the operand for the function call
    //   operator (), and the result of such a call has type void. The only
    //   effect is the evaluation of the postfix-expression before the dot or
    //   arrow.
    CGF.EmitScalarExpr(E->getBase());
    return nullptr;
  }

  Value *VisitCXXNullPtrLiteralExpr(const CXXNullPtrLiteralExpr *E) {
    return EmitNullValue(E->getType());
  }

  Value *VisitCXXThrowExpr(const CXXThrowExpr *E) {
    CGF.EmitCXXThrowExpr(E);
    return nullptr;
  }

  Value *VisitCXXNoexceptExpr(const CXXNoexceptExpr *E) {
    return Builder.getInt1(E->getValue());
  }

  // Binary Operators.
  Value *EmitMul(const BinOpInfo &Ops) {
    if (Ops.Ty->isSignedIntegerOrEnumerationType()) {
      switch (CGF.getLangOpts().getSignedOverflowBehavior()) {
      case LangOptions::SOB_Defined:
        return Builder.CreateMul(Ops.LHS, Ops.RHS, "mul");
      case LangOptions::SOB_Undefined:
        if (!CGF.SanOpts.has(SanitizerKind::SignedIntegerOverflow))
          return Builder.CreateNSWMul(Ops.LHS, Ops.RHS, "mul");
        LLVM_FALLTHROUGH;
      case LangOptions::SOB_Trapping:
        if (CanElideOverflowCheck(CGF.getContext(), Ops))
          return Builder.CreateNSWMul(Ops.LHS, Ops.RHS, "mul");
        return EmitOverflowCheckedBinOp(Ops);
      }
    }

    if (Ops.Ty->isConstantMatrixType()) {
      llvm::MatrixBuilder<CGBuilderTy> MB(Builder);
      // We need to check the types of the operands of the operator to get the
      // correct matrix dimensions.
      auto *BO = cast<BinaryOperator>(Ops.E);
      auto *LHSMatTy = dyn_cast<ConstantMatrixType>(
          BO->getLHS()->getType().getCanonicalType());
      auto *RHSMatTy = dyn_cast<ConstantMatrixType>(
          BO->getRHS()->getType().getCanonicalType());
      if (LHSMatTy && RHSMatTy)
        return MB.CreateMatrixMultiply(Ops.LHS, Ops.RHS, LHSMatTy->getNumRows(),
                                       LHSMatTy->getNumColumns(),
                                       RHSMatTy->getNumColumns());
      return MB.CreateScalarMultiply(Ops.LHS, Ops.RHS);
    }

    if (Ops.Ty->isUnsignedIntegerType() &&
        CGF.SanOpts.has(SanitizerKind::UnsignedIntegerOverflow) &&
        !CanElideOverflowCheck(CGF.getContext(), Ops))
      return EmitOverflowCheckedBinOp(Ops);

    if (Ops.LHS->getType()->isFPOrFPVectorTy()) {
      //  Preserve the old values
      CodeGenFunction::CGFPOptionsRAII FPOptsRAII(CGF, Ops.FPFeatures);
      return Builder.CreateFMul(Ops.LHS, Ops.RHS, "mul");
    }
    if (Ops.isFixedPointOp())
      return EmitFixedPointBinOp(Ops);
    return Builder.CreateMul(Ops.LHS, Ops.RHS, "mul");
  }
  /// Create a binary op that checks for overflow.
  /// Currently only supports +, - and *.
  Value *EmitOverflowCheckedBinOp(const BinOpInfo &Ops);

  // Check for undefined division and modulus behaviors.
  void EmitUndefinedBehaviorIntegerDivAndRemCheck(const BinOpInfo &Ops,
                                                  llvm::Value *Zero,bool isDiv);
  // Common helper for getting how wide LHS of shift is.
  static Value *GetWidthMinusOneValue(Value* LHS,Value* RHS);

#if INTEL_CUSTOMIZATION
  // Used for OpenCL/IntelCOmpat modes, will constrain the RHS of a shift to
  // avoid poisonable shift-results (shifting greater-than the bitcount of the
  // LHS).
#endif // INTEL_CUSTOMIZATION
  // Used for shifting constraints for OpenCL, do mask for powers of 2, URem for
  // non powers of two.
  Value *ConstrainShiftValue(Value *LHS, Value *RHS, const Twine &Name);

  Value *EmitDiv(const BinOpInfo &Ops);
  Value *EmitRem(const BinOpInfo &Ops);
  Value *EmitAdd(const BinOpInfo &Ops);
  Value *EmitSub(const BinOpInfo &Ops);
  Value *EmitShl(const BinOpInfo &Ops);
  Value *EmitShr(const BinOpInfo &Ops);
  Value *EmitAnd(const BinOpInfo &Ops) {
    return Builder.CreateAnd(Ops.LHS, Ops.RHS, "and");
  }
  Value *EmitXor(const BinOpInfo &Ops) {
    return Builder.CreateXor(Ops.LHS, Ops.RHS, "xor");
  }
  Value *EmitOr (const BinOpInfo &Ops) {
    return Builder.CreateOr(Ops.LHS, Ops.RHS, "or");
  }

  // Helper functions for fixed point binary operations.
  Value *EmitFixedPointBinOp(const BinOpInfo &Ops);

  BinOpInfo EmitBinOps(const BinaryOperator *E);
  LValue EmitCompoundAssignLValue(const CompoundAssignOperator *E,
                            Value *(ScalarExprEmitter::*F)(const BinOpInfo &),
                                  Value *&Result);

  Value *EmitCompoundAssign(const CompoundAssignOperator *E,
                            Value *(ScalarExprEmitter::*F)(const BinOpInfo &));

  // Binary operators and binary compound assignment operators.
#define HANDLEBINOP(OP) \
  Value *VisitBin ## OP(const BinaryOperator *E) {                         \
    return Emit ## OP(EmitBinOps(E));                                      \
  }                                                                        \
  Value *VisitBin ## OP ## Assign(const CompoundAssignOperator *E) {       \
    return EmitCompoundAssign(E, &ScalarExprEmitter::Emit ## OP);          \
  }
  HANDLEBINOP(Mul)
  HANDLEBINOP(Div)
  HANDLEBINOP(Rem)
  HANDLEBINOP(Add)
  HANDLEBINOP(Sub)
  HANDLEBINOP(Shl)
  HANDLEBINOP(Shr)
  HANDLEBINOP(And)
  HANDLEBINOP(Xor)
  HANDLEBINOP(Or)
#undef HANDLEBINOP

  // Comparisons.
  Value *EmitCompare(const BinaryOperator *E, llvm::CmpInst::Predicate UICmpOpc,
                     llvm::CmpInst::Predicate SICmpOpc,
                     llvm::CmpInst::Predicate FCmpOpc, bool IsSignaling);
#define VISITCOMP(CODE, UI, SI, FP, SIG) \
    Value *VisitBin##CODE(const BinaryOperator *E) { \
      return EmitCompare(E, llvm::ICmpInst::UI, llvm::ICmpInst::SI, \
                         llvm::FCmpInst::FP, SIG); }
  VISITCOMP(LT, ICMP_ULT, ICMP_SLT, FCMP_OLT, true)
  VISITCOMP(GT, ICMP_UGT, ICMP_SGT, FCMP_OGT, true)
  VISITCOMP(LE, ICMP_ULE, ICMP_SLE, FCMP_OLE, true)
  VISITCOMP(GE, ICMP_UGE, ICMP_SGE, FCMP_OGE, true)
  VISITCOMP(EQ, ICMP_EQ , ICMP_EQ , FCMP_OEQ, false)
  VISITCOMP(NE, ICMP_NE , ICMP_NE , FCMP_UNE, false)
#undef VISITCOMP

  Value *VisitBinAssign     (const BinaryOperator *E);

  Value *VisitBinLAnd       (const BinaryOperator *E);
  Value *VisitBinLOr        (const BinaryOperator *E);
  Value *VisitBinComma      (const BinaryOperator *E);

  Value *VisitBinPtrMemD(const Expr *E) { return EmitLoadOfLValue(E); }
  Value *VisitBinPtrMemI(const Expr *E) { return EmitLoadOfLValue(E); }

  Value *VisitCXXRewrittenBinaryOperator(CXXRewrittenBinaryOperator *E) {
    return Visit(E->getSemanticForm());
  }

  // Other Operators.
  Value *VisitBlockExpr(const BlockExpr *BE);
  Value *VisitAbstractConditionalOperator(const AbstractConditionalOperator *);
  Value *VisitChooseExpr(ChooseExpr *CE);
  Value *VisitVAArgExpr(VAArgExpr *VE);
  Value *VisitObjCStringLiteral(const ObjCStringLiteral *E) {
    return CGF.EmitObjCStringLiteral(E);
  }
  Value *VisitObjCBoxedExpr(ObjCBoxedExpr *E) {
    return CGF.EmitObjCBoxedExpr(E);
  }
  Value *VisitObjCArrayLiteral(ObjCArrayLiteral *E) {
    return CGF.EmitObjCArrayLiteral(E);
  }
  Value *VisitObjCDictionaryLiteral(ObjCDictionaryLiteral *E) {
    return CGF.EmitObjCDictionaryLiteral(E);
  }
  Value *VisitAsTypeExpr(AsTypeExpr *CE);
  Value *VisitAtomicExpr(AtomicExpr *AE);
};
}  // end anonymous namespace.

//===----------------------------------------------------------------------===//
//                                Utilities
//===----------------------------------------------------------------------===//

/// EmitConversionToBool - Convert the specified expression value to a
/// boolean (i1) truth value.  This is equivalent to "Val != 0".
Value *ScalarExprEmitter::EmitConversionToBool(Value *Src, QualType SrcType) {
  assert(SrcType.isCanonical() && "EmitScalarConversion strips typedefs");

  if (SrcType->isRealFloatingType())
    return EmitFloatToBoolConversion(Src);

  if (const MemberPointerType *MPT = dyn_cast<MemberPointerType>(SrcType))
    return CGF.CGM.getCXXABI().EmitMemberPointerIsNotNull(CGF, Src, MPT);

#if INTEL_CUSTOMIZATION
  assert((SrcType->isIntegerType() || isa<llvm::PointerType>(Src->getType()) ||
          SrcType->isArbPrecIntType()) &&
         "Unknown scalar type to convert");

  if (isa<llvm::IntegerType>(Src->getType()) || SrcType->isArbPrecIntType())
#endif // INTEL_CUSTOMIZATION
    return EmitIntToBoolConversion(Src);

  assert(isa<llvm::PointerType>(Src->getType()));
  return EmitPointerToBoolConversion(Src, SrcType);
}

void ScalarExprEmitter::EmitFloatConversionCheck(
    Value *OrigSrc, QualType OrigSrcType, Value *Src, QualType SrcType,
    QualType DstType, llvm::Type *DstTy, SourceLocation Loc) {
  assert(SrcType->isFloatingType() && "not a conversion from floating point");
  if (!isa<llvm::IntegerType>(DstTy))
    return;

  CodeGenFunction::SanitizerScope SanScope(&CGF);
  using llvm::APFloat;
  using llvm::APSInt;

  llvm::Value *Check = nullptr;
  const llvm::fltSemantics &SrcSema =
    CGF.getContext().getFloatTypeSemantics(OrigSrcType);

  // Floating-point to integer. This has undefined behavior if the source is
  // +-Inf, NaN, or doesn't fit into the destination type (after truncation
  // to an integer).
  unsigned Width = CGF.getContext().getIntWidth(DstType);
  bool Unsigned = DstType->isUnsignedIntegerOrEnumerationType();

  APSInt Min = APSInt::getMinValue(Width, Unsigned);
  APFloat MinSrc(SrcSema, APFloat::uninitialized);
  if (MinSrc.convertFromAPInt(Min, !Unsigned, APFloat::rmTowardZero) &
      APFloat::opOverflow)
    // Don't need an overflow check for lower bound. Just check for
    // -Inf/NaN.
    MinSrc = APFloat::getInf(SrcSema, true);
  else
    // Find the largest value which is too small to represent (before
    // truncation toward zero).
    MinSrc.subtract(APFloat(SrcSema, 1), APFloat::rmTowardNegative);

  APSInt Max = APSInt::getMaxValue(Width, Unsigned);
  APFloat MaxSrc(SrcSema, APFloat::uninitialized);
  if (MaxSrc.convertFromAPInt(Max, !Unsigned, APFloat::rmTowardZero) &
      APFloat::opOverflow)
    // Don't need an overflow check for upper bound. Just check for
    // +Inf/NaN.
    MaxSrc = APFloat::getInf(SrcSema, false);
  else
    // Find the smallest value which is too large to represent (before
    // truncation toward zero).
    MaxSrc.add(APFloat(SrcSema, 1), APFloat::rmTowardPositive);

  // If we're converting from __half, convert the range to float to match
  // the type of src.
  if (OrigSrcType->isHalfType()) {
    const llvm::fltSemantics &Sema =
      CGF.getContext().getFloatTypeSemantics(SrcType);
    bool IsInexact;
    MinSrc.convert(Sema, APFloat::rmTowardZero, &IsInexact);
    MaxSrc.convert(Sema, APFloat::rmTowardZero, &IsInexact);
  }

  llvm::Value *GE =
    Builder.CreateFCmpOGT(Src, llvm::ConstantFP::get(VMContext, MinSrc));
  llvm::Value *LE =
    Builder.CreateFCmpOLT(Src, llvm::ConstantFP::get(VMContext, MaxSrc));
  Check = Builder.CreateAnd(GE, LE);

  llvm::Constant *StaticArgs[] = {CGF.EmitCheckSourceLocation(Loc),
                                  CGF.EmitCheckTypeDescriptor(OrigSrcType),
                                  CGF.EmitCheckTypeDescriptor(DstType)};
  CGF.EmitCheck(std::make_pair(Check, SanitizerKind::FloatCastOverflow),
                SanitizerHandler::FloatCastOverflow, StaticArgs, OrigSrc);
}

// Should be called within CodeGenFunction::SanitizerScope RAII scope.
// Returns 'i1 false' when the truncation Src -> Dst was lossy.
static std::pair<ScalarExprEmitter::ImplicitConversionCheckKind,
                 std::pair<llvm::Value *, SanitizerMask>>
EmitIntegerTruncationCheckHelper(Value *Src, QualType SrcType, Value *Dst,
                                 QualType DstType, CGBuilderTy &Builder) {
  llvm::Type *SrcTy = Src->getType();
  llvm::Type *DstTy = Dst->getType();
  (void)DstTy; // Only used in assert()

  // This should be truncation of integral types.
  assert(Src != Dst);
  assert(SrcTy->getScalarSizeInBits() > Dst->getType()->getScalarSizeInBits());
  assert(isa<llvm::IntegerType>(SrcTy) && isa<llvm::IntegerType>(DstTy) &&
         "non-integer llvm type");

  bool SrcSigned = SrcType->isSignedIntegerOrEnumerationType();
  bool DstSigned = DstType->isSignedIntegerOrEnumerationType();

  // If both (src and dst) types are unsigned, then it's an unsigned truncation.
  // Else, it is a signed truncation.
  ScalarExprEmitter::ImplicitConversionCheckKind Kind;
  SanitizerMask Mask;
  if (!SrcSigned && !DstSigned) {
    Kind = ScalarExprEmitter::ICCK_UnsignedIntegerTruncation;
    Mask = SanitizerKind::ImplicitUnsignedIntegerTruncation;
  } else {
    Kind = ScalarExprEmitter::ICCK_SignedIntegerTruncation;
    Mask = SanitizerKind::ImplicitSignedIntegerTruncation;
  }

  llvm::Value *Check = nullptr;
  // 1. Extend the truncated value back to the same width as the Src.
  Check = Builder.CreateIntCast(Dst, SrcTy, DstSigned, "anyext");
  // 2. Equality-compare with the original source value
  Check = Builder.CreateICmpEQ(Check, Src, "truncheck");
  // If the comparison result is 'i1 false', then the truncation was lossy.
  return std::make_pair(Kind, std::make_pair(Check, Mask));
}

static bool PromotionIsPotentiallyEligibleForImplicitIntegerConversionCheck(
    QualType SrcType, QualType DstType) {
  return SrcType->isIntegerType() && DstType->isIntegerType();
}

void ScalarExprEmitter::EmitIntegerTruncationCheck(Value *Src, QualType SrcType,
                                                   Value *Dst, QualType DstType,
                                                   SourceLocation Loc) {
  if (!CGF.SanOpts.hasOneOf(SanitizerKind::ImplicitIntegerTruncation))
    return;

  // We only care about int->int conversions here.
  // We ignore conversions to/from pointer and/or bool.
  if (!PromotionIsPotentiallyEligibleForImplicitIntegerConversionCheck(SrcType,
                                                                       DstType))
    return;

  unsigned SrcBits = Src->getType()->getScalarSizeInBits();
  unsigned DstBits = Dst->getType()->getScalarSizeInBits();
  // This must be truncation. Else we do not care.
  if (SrcBits <= DstBits)
    return;

  assert(!DstType->isBooleanType() && "we should not get here with booleans.");

  // If the integer sign change sanitizer is enabled,
  // and we are truncating from larger unsigned type to smaller signed type,
  // let that next sanitizer deal with it.
  bool SrcSigned = SrcType->isSignedIntegerOrEnumerationType();
  bool DstSigned = DstType->isSignedIntegerOrEnumerationType();
  if (CGF.SanOpts.has(SanitizerKind::ImplicitIntegerSignChange) &&
      (!SrcSigned && DstSigned))
    return;

  CodeGenFunction::SanitizerScope SanScope(&CGF);

  std::pair<ScalarExprEmitter::ImplicitConversionCheckKind,
            std::pair<llvm::Value *, SanitizerMask>>
      Check =
          EmitIntegerTruncationCheckHelper(Src, SrcType, Dst, DstType, Builder);
  // If the comparison result is 'i1 false', then the truncation was lossy.

  // Do we care about this type of truncation?
  if (!CGF.SanOpts.has(Check.second.second))
    return;

  llvm::Constant *StaticArgs[] = {
      CGF.EmitCheckSourceLocation(Loc), CGF.EmitCheckTypeDescriptor(SrcType),
      CGF.EmitCheckTypeDescriptor(DstType),
      llvm::ConstantInt::get(Builder.getInt8Ty(), Check.first)};
  CGF.EmitCheck(Check.second, SanitizerHandler::ImplicitConversion, StaticArgs,
                {Src, Dst});
}

// Should be called within CodeGenFunction::SanitizerScope RAII scope.
// Returns 'i1 false' when the conversion Src -> Dst changed the sign.
static std::pair<ScalarExprEmitter::ImplicitConversionCheckKind,
                 std::pair<llvm::Value *, SanitizerMask>>
EmitIntegerSignChangeCheckHelper(Value *Src, QualType SrcType, Value *Dst,
                                 QualType DstType, CGBuilderTy &Builder) {
  llvm::Type *SrcTy = Src->getType();
  llvm::Type *DstTy = Dst->getType();

  assert(isa<llvm::IntegerType>(SrcTy) && isa<llvm::IntegerType>(DstTy) &&
         "non-integer llvm type");

  bool SrcSigned = SrcType->isSignedIntegerOrEnumerationType();
  bool DstSigned = DstType->isSignedIntegerOrEnumerationType();
  (void)SrcSigned; // Only used in assert()
  (void)DstSigned; // Only used in assert()
  unsigned SrcBits = SrcTy->getScalarSizeInBits();
  unsigned DstBits = DstTy->getScalarSizeInBits();
  (void)SrcBits; // Only used in assert()
  (void)DstBits; // Only used in assert()

  assert(((SrcBits != DstBits) || (SrcSigned != DstSigned)) &&
         "either the widths should be different, or the signednesses.");

  // NOTE: zero value is considered to be non-negative.
  auto EmitIsNegativeTest = [&Builder](Value *V, QualType VType,
                                       const char *Name) -> Value * {
    // Is this value a signed type?
    bool VSigned = VType->isSignedIntegerOrEnumerationType();
    llvm::Type *VTy = V->getType();
    if (!VSigned) {
      // If the value is unsigned, then it is never negative.
      // FIXME: can we encounter non-scalar VTy here?
      return llvm::ConstantInt::getFalse(VTy->getContext());
    }
    // Get the zero of the same type with which we will be comparing.
    llvm::Constant *Zero = llvm::ConstantInt::get(VTy, 0);
    // %V.isnegative = icmp slt %V, 0
    // I.e is %V *strictly* less than zero, does it have negative value?
    return Builder.CreateICmp(llvm::ICmpInst::ICMP_SLT, V, Zero,
                              llvm::Twine(Name) + "." + V->getName() +
                                  ".negativitycheck");
  };

  // 1. Was the old Value negative?
  llvm::Value *SrcIsNegative = EmitIsNegativeTest(Src, SrcType, "src");
  // 2. Is the new Value negative?
  llvm::Value *DstIsNegative = EmitIsNegativeTest(Dst, DstType, "dst");
  // 3. Now, was the 'negativity status' preserved during the conversion?
  //    NOTE: conversion from negative to zero is considered to change the sign.
  //    (We want to get 'false' when the conversion changed the sign)
  //    So we should just equality-compare the negativity statuses.
  llvm::Value *Check = nullptr;
  Check = Builder.CreateICmpEQ(SrcIsNegative, DstIsNegative, "signchangecheck");
  // If the comparison result is 'false', then the conversion changed the sign.
  return std::make_pair(
      ScalarExprEmitter::ICCK_IntegerSignChange,
      std::make_pair(Check, SanitizerKind::ImplicitIntegerSignChange));
}

void ScalarExprEmitter::EmitIntegerSignChangeCheck(Value *Src, QualType SrcType,
                                                   Value *Dst, QualType DstType,
                                                   SourceLocation Loc) {
  if (!CGF.SanOpts.has(SanitizerKind::ImplicitIntegerSignChange))
    return;

  llvm::Type *SrcTy = Src->getType();
  llvm::Type *DstTy = Dst->getType();

  // We only care about int->int conversions here.
  // We ignore conversions to/from pointer and/or bool.
  if (!PromotionIsPotentiallyEligibleForImplicitIntegerConversionCheck(SrcType,
                                                                       DstType))
    return;

  bool SrcSigned = SrcType->isSignedIntegerOrEnumerationType();
  bool DstSigned = DstType->isSignedIntegerOrEnumerationType();
  unsigned SrcBits = SrcTy->getScalarSizeInBits();
  unsigned DstBits = DstTy->getScalarSizeInBits();

  // Now, we do not need to emit the check in *all* of the cases.
  // We can avoid emitting it in some obvious cases where it would have been
  // dropped by the opt passes (instcombine) always anyways.
  // If it's a cast between effectively the same type, no check.
  // NOTE: this is *not* equivalent to checking the canonical types.
  if (SrcSigned == DstSigned && SrcBits == DstBits)
    return;
  // At least one of the values needs to have signed type.
  // If both are unsigned, then obviously, neither of them can be negative.
  if (!SrcSigned && !DstSigned)
    return;
  // If the conversion is to *larger* *signed* type, then no check is needed.
  // Because either sign-extension happens (so the sign will remain),
  // or zero-extension will happen (the sign bit will be zero.)
  if ((DstBits > SrcBits) && DstSigned)
    return;
  if (CGF.SanOpts.has(SanitizerKind::ImplicitSignedIntegerTruncation) &&
      (SrcBits > DstBits) && SrcSigned) {
    // If the signed integer truncation sanitizer is enabled,
    // and this is a truncation from signed type, then no check is needed.
    // Because here sign change check is interchangeable with truncation check.
    return;
  }
  // That's it. We can't rule out any more cases with the data we have.

  CodeGenFunction::SanitizerScope SanScope(&CGF);

  std::pair<ScalarExprEmitter::ImplicitConversionCheckKind,
            std::pair<llvm::Value *, SanitizerMask>>
      Check;

  // Each of these checks needs to return 'false' when an issue was detected.
  ImplicitConversionCheckKind CheckKind;
  llvm::SmallVector<std::pair<llvm::Value *, SanitizerMask>, 2> Checks;
  // So we can 'and' all the checks together, and still get 'false',
  // if at least one of the checks detected an issue.

  Check = EmitIntegerSignChangeCheckHelper(Src, SrcType, Dst, DstType, Builder);
  CheckKind = Check.first;
  Checks.emplace_back(Check.second);

  if (CGF.SanOpts.has(SanitizerKind::ImplicitSignedIntegerTruncation) &&
      (SrcBits > DstBits) && !SrcSigned && DstSigned) {
    // If the signed integer truncation sanitizer was enabled,
    // and we are truncating from larger unsigned type to smaller signed type,
    // let's handle the case we skipped in that check.
    Check =
        EmitIntegerTruncationCheckHelper(Src, SrcType, Dst, DstType, Builder);
    CheckKind = ICCK_SignedIntegerTruncationOrSignChange;
    Checks.emplace_back(Check.second);
    // If the comparison result is 'i1 false', then the truncation was lossy.
  }

  llvm::Constant *StaticArgs[] = {
      CGF.EmitCheckSourceLocation(Loc), CGF.EmitCheckTypeDescriptor(SrcType),
      CGF.EmitCheckTypeDescriptor(DstType),
      llvm::ConstantInt::get(Builder.getInt8Ty(), CheckKind)};
  // EmitCheck() will 'and' all the checks together.
  CGF.EmitCheck(Checks, SanitizerHandler::ImplicitConversion, StaticArgs,
                {Src, Dst});
}

/// Emit a conversion from the specified type to the specified destination type,
/// both of which are LLVM scalar types.
Value *ScalarExprEmitter::EmitScalarConversion(Value *Src, QualType SrcType,
                                               QualType DstType,
                                               SourceLocation Loc,
                                               ScalarConversionOpts Opts) {
  // All conversions involving fixed point types should be handled by the
  // EmitFixedPoint family functions. This is done to prevent bloating up this
  // function more, and although fixed point numbers are represented by
  // integers, we do not want to follow any logic that assumes they should be
  // treated as integers.
  // TODO(leonardchan): When necessary, add another if statement checking for
  // conversions to fixed point types from other types.
  if (SrcType->isFixedPointType()) {
    if (DstType->isBooleanType())
      // It is important that we check this before checking if the dest type is
      // an integer because booleans are technically integer types.
      // We do not need to check the padding bit on unsigned types if unsigned
      // padding is enabled because overflow into this bit is undefined
      // behavior.
      return Builder.CreateIsNotNull(Src, "tobool");
    if (DstType->isFixedPointType() || DstType->isIntegerType())
      return EmitFixedPointConversion(Src, SrcType, DstType, Loc);

    llvm_unreachable(
        "Unhandled scalar conversion from a fixed point type to another type.");
  } else if (DstType->isFixedPointType()) {
    if (SrcType->isIntegerType())
      // This also includes converting booleans and enums to fixed point types.
      return EmitFixedPointConversion(Src, SrcType, DstType, Loc);

    llvm_unreachable(
        "Unhandled scalar conversion to a fixed point type from another type.");
  }

  QualType NoncanonicalSrcType = SrcType;
  QualType NoncanonicalDstType = DstType;

  SrcType = CGF.getContext().getCanonicalType(SrcType);
  DstType = CGF.getContext().getCanonicalType(DstType);
  if (SrcType == DstType) return Src;

  if (DstType->isVoidType()) return nullptr;

  llvm::Value *OrigSrc = Src;
  QualType OrigSrcType = SrcType;
  llvm::Type *SrcTy = Src->getType();

  // Handle conversions to bool first, they are special: comparisons against 0.
  if (DstType->isBooleanType())
    return EmitConversionToBool(Src, SrcType);

  llvm::Type *DstTy = ConvertType(DstType);

  // Cast from half through float if half isn't a native type.
  if (SrcType->isHalfType() && !CGF.getContext().getLangOpts().NativeHalfType) {
    // Cast to FP using the intrinsic if the half type itself isn't supported.
    if (DstTy->isFloatingPointTy()) {
      if (CGF.getContext().getTargetInfo().useFP16ConversionIntrinsics())
        return Builder.CreateCall(
            CGF.CGM.getIntrinsic(llvm::Intrinsic::convert_from_fp16, DstTy),
            Src);
    } else {
      // Cast to other types through float, using either the intrinsic or FPExt,
      // depending on whether the half type itself is supported
      // (as opposed to operations on half, available with NativeHalfType).
      if (CGF.getContext().getTargetInfo().useFP16ConversionIntrinsics()) {
        Src = Builder.CreateCall(
            CGF.CGM.getIntrinsic(llvm::Intrinsic::convert_from_fp16,
                                 CGF.CGM.FloatTy),
            Src);
      } else {
        Src = Builder.CreateFPExt(Src, CGF.CGM.FloatTy, "conv");
      }
      SrcType = CGF.getContext().FloatTy;
      SrcTy = CGF.FloatTy;
    }
  }

  // Ignore conversions like int -> uint.
  if (SrcTy == DstTy) {
    if (Opts.EmitImplicitIntegerSignChangeChecks)
      EmitIntegerSignChangeCheck(Src, NoncanonicalSrcType, Src,
                                 NoncanonicalDstType, Loc);

    return Src;
  }

  // Handle pointer conversions next: pointers can only be converted to/from
  // other pointers and integers. Check for pointer types in terms of LLVM, as
  // some native types (like Obj-C id) may map to a pointer type.
  if (auto DstPT = dyn_cast<llvm::PointerType>(DstTy)) {
    // The source value may be an integer, or a pointer.
    if (isa<llvm::PointerType>(SrcTy))
      return Builder.CreateBitCast(Src, DstTy, "conv");

    assert(SrcType->isIntegerType() && "Not ptr->ptr or int->ptr conversion?");
    // First, convert to the correct width so that we control the kind of
    // extension.
    llvm::Type *MiddleTy = CGF.CGM.getDataLayout().getIntPtrType(DstPT);
    bool InputSigned = SrcType->isSignedIntegerOrEnumerationType();
    llvm::Value* IntResult =
        Builder.CreateIntCast(Src, MiddleTy, InputSigned, "conv");
    // Then, cast to pointer.
    return Builder.CreateIntToPtr(IntResult, DstTy, "conv");
  }

  if (isa<llvm::PointerType>(SrcTy)) {
    // Must be an ptr to int cast.
    assert(isa<llvm::IntegerType>(DstTy) && "not ptr->int?");
    return Builder.CreatePtrToInt(Src, DstTy, "conv");
  }

  // A scalar can be splatted to an extended vector of the same element type
  if (DstType->isExtVectorType() && !SrcType->isVectorType()) {
    // Sema should add casts to make sure that the source expression's type is
    // the same as the vector's element type (sans qualifiers)
    assert(DstType->castAs<ExtVectorType>()->getElementType().getTypePtr() ==
               SrcType.getTypePtr() &&
           "Splatted expr doesn't match with vector element type?");

    // Splat the element across to all elements
    unsigned NumElements = cast<llvm::FixedVectorType>(DstTy)->getNumElements();
    return Builder.CreateVectorSplat(NumElements, Src, "splat");
  }

  if (isa<llvm::VectorType>(SrcTy) || isa<llvm::VectorType>(DstTy)) {
    // Allow bitcast from vector to integer/fp of the same size.
    unsigned SrcSize = SrcTy->getPrimitiveSizeInBits();
    unsigned DstSize = DstTy->getPrimitiveSizeInBits();
    if (SrcSize == DstSize)
      return Builder.CreateBitCast(Src, DstTy, "conv");

    // Conversions between vectors of different sizes are not allowed except
    // when vectors of half are involved. Operations on storage-only half
    // vectors require promoting half vector operands to float vectors and
    // truncating the result, which is either an int or float vector, to a
    // short or half vector.

    // Source and destination are both expected to be vectors.
    llvm::Type *SrcElementTy = cast<llvm::VectorType>(SrcTy)->getElementType();
    llvm::Type *DstElementTy = cast<llvm::VectorType>(DstTy)->getElementType();
    (void)DstElementTy;

    assert(((SrcElementTy->isIntegerTy() &&
             DstElementTy->isIntegerTy()) ||
            (SrcElementTy->isFloatingPointTy() &&
             DstElementTy->isFloatingPointTy())) &&
           "unexpected conversion between a floating-point vector and an "
           "integer vector");

    // Truncate an i32 vector to an i16 vector.
    if (SrcElementTy->isIntegerTy())
      return Builder.CreateIntCast(Src, DstTy, false, "conv");

    // Truncate a float vector to a half vector.
    if (SrcSize > DstSize)
      return Builder.CreateFPTrunc(Src, DstTy, "conv");

    // Promote a half vector to a float vector.
    return Builder.CreateFPExt(Src, DstTy, "conv");
  }

  // Finally, we have the arithmetic types: real int/float.
  Value *Res = nullptr;
  llvm::Type *ResTy = DstTy;

  // An overflowing conversion has undefined behavior if either the source type
  // or the destination type is a floating-point type. However, we consider the
  // range of representable values for all floating-point types to be
  // [-inf,+inf], so no overflow can ever happen when the destination type is a
  // floating-point type.
  if (CGF.SanOpts.has(SanitizerKind::FloatCastOverflow) &&
      OrigSrcType->isFloatingType())
    EmitFloatConversionCheck(OrigSrc, OrigSrcType, Src, SrcType, DstType, DstTy,
                             Loc);

  // Cast to half through float if half isn't a native type.
  if (DstType->isHalfType() && !CGF.getContext().getLangOpts().NativeHalfType) {
    // Make sure we cast in a single step if from another FP type.
    if (SrcTy->isFloatingPointTy()) {
      // Use the intrinsic if the half type itself isn't supported
      // (as opposed to operations on half, available with NativeHalfType).
      if (CGF.getContext().getTargetInfo().useFP16ConversionIntrinsics())
        return Builder.CreateCall(
            CGF.CGM.getIntrinsic(llvm::Intrinsic::convert_to_fp16, SrcTy), Src);
      // If the half type is supported, just use an fptrunc.
      return Builder.CreateFPTrunc(Src, DstTy);
    }
    DstTy = CGF.FloatTy;
  }

  if (isa<llvm::IntegerType>(SrcTy)) {
    bool InputSigned = SrcType->isSignedIntegerOrEnumerationType();
    if (SrcType->isBooleanType() && Opts.TreatBooleanAsSigned) {
      InputSigned = true;
    }
    if (isa<llvm::IntegerType>(DstTy))
      Res = Builder.CreateIntCast(Src, DstTy, InputSigned, "conv");
    else if (InputSigned)
      Res = Builder.CreateSIToFP(Src, DstTy, "conv");
    else
      Res = Builder.CreateUIToFP(Src, DstTy, "conv");
  } else if (isa<llvm::IntegerType>(DstTy)) {
    assert(SrcTy->isFloatingPointTy() && "Unknown real conversion");
    if (DstType->isSignedIntegerOrEnumerationType())
      Res = Builder.CreateFPToSI(Src, DstTy, "conv");
    else
      Res = Builder.CreateFPToUI(Src, DstTy, "conv");
  } else {
    assert(SrcTy->isFloatingPointTy() && DstTy->isFloatingPointTy() &&
           "Unknown real conversion");
    if (DstTy->getTypeID() < SrcTy->getTypeID())
      Res = Builder.CreateFPTrunc(Src, DstTy, "conv");
    else
      Res = Builder.CreateFPExt(Src, DstTy, "conv");
  }

  if (DstTy != ResTy) {
    if (CGF.getContext().getTargetInfo().useFP16ConversionIntrinsics()) {
      assert(ResTy->isIntegerTy(16) && "Only half FP requires extra conversion");
      Res = Builder.CreateCall(
        CGF.CGM.getIntrinsic(llvm::Intrinsic::convert_to_fp16, CGF.CGM.FloatTy),
        Res);
    } else {
      Res = Builder.CreateFPTrunc(Res, ResTy, "conv");
    }
  }

  if (Opts.EmitImplicitIntegerTruncationChecks)
    EmitIntegerTruncationCheck(Src, NoncanonicalSrcType, Res,
                               NoncanonicalDstType, Loc);

  if (Opts.EmitImplicitIntegerSignChangeChecks)
    EmitIntegerSignChangeCheck(Src, NoncanonicalSrcType, Res,
                               NoncanonicalDstType, Loc);

  return Res;
}

Value *ScalarExprEmitter::EmitFixedPointConversion(Value *Src, QualType SrcTy,
                                                   QualType DstTy,
                                                   SourceLocation Loc) {
  auto SrcFPSema = CGF.getContext().getFixedPointSemantics(SrcTy);
  auto DstFPSema = CGF.getContext().getFixedPointSemantics(DstTy);
  llvm::FixedPointBuilder<CGBuilderTy> FPBuilder(Builder);
  llvm::Value *Result;
  if (DstTy->isIntegerType())
    Result = FPBuilder.CreateFixedToInteger(Src, SrcFPSema,
                                            DstFPSema.getWidth(),
                                            DstFPSema.isSigned());
  else if (SrcTy->isIntegerType())
    Result =  FPBuilder.CreateIntegerToFixed(Src, SrcFPSema.isSigned(),
                                             DstFPSema);
  else
    Result = FPBuilder.CreateFixedToFixed(Src, SrcFPSema, DstFPSema);
  return Result;
}

/// Emit a conversion from the specified complex type to the specified
/// destination type, where the destination type is an LLVM scalar type.
Value *ScalarExprEmitter::EmitComplexToScalarConversion(
    CodeGenFunction::ComplexPairTy Src, QualType SrcTy, QualType DstTy,
    SourceLocation Loc) {
  // Get the source element type.
  SrcTy = SrcTy->castAs<ComplexType>()->getElementType();

  // Handle conversions to bool first, they are special: comparisons against 0.
  if (DstTy->isBooleanType()) {
    //  Complex != 0  -> (Real != 0) | (Imag != 0)
    Src.first = EmitScalarConversion(Src.first, SrcTy, DstTy, Loc);
    Src.second = EmitScalarConversion(Src.second, SrcTy, DstTy, Loc);
    return Builder.CreateOr(Src.first, Src.second, "tobool");
  }

  // C99 6.3.1.7p2: "When a value of complex type is converted to a real type,
  // the imaginary part of the complex value is discarded and the value of the
  // real part is converted according to the conversion rules for the
  // corresponding real type.
  return EmitScalarConversion(Src.first, SrcTy, DstTy, Loc);
}

Value *ScalarExprEmitter::EmitNullValue(QualType Ty) {
  return CGF.EmitFromMemory(CGF.CGM.EmitNullConstant(Ty), Ty);
}

/// Emit a sanitization check for the given "binary" operation (which
/// might actually be a unary increment which has been lowered to a binary
/// operation). The check passes if all values in \p Checks (which are \c i1),
/// are \c true.
void ScalarExprEmitter::EmitBinOpCheck(
    ArrayRef<std::pair<Value *, SanitizerMask>> Checks, const BinOpInfo &Info) {
  assert(CGF.IsSanitizerScope);
  SanitizerHandler Check;
  SmallVector<llvm::Constant *, 4> StaticData;
  SmallVector<llvm::Value *, 2> DynamicData;

  BinaryOperatorKind Opcode = Info.Opcode;
  if (BinaryOperator::isCompoundAssignmentOp(Opcode))
    Opcode = BinaryOperator::getOpForCompoundAssignment(Opcode);

  StaticData.push_back(CGF.EmitCheckSourceLocation(Info.E->getExprLoc()));
  const UnaryOperator *UO = dyn_cast<UnaryOperator>(Info.E);
  if (UO && UO->getOpcode() == UO_Minus) {
    Check = SanitizerHandler::NegateOverflow;
    StaticData.push_back(CGF.EmitCheckTypeDescriptor(UO->getType()));
    DynamicData.push_back(Info.RHS);
  } else {
    if (BinaryOperator::isShiftOp(Opcode)) {
      // Shift LHS negative or too large, or RHS out of bounds.
      Check = SanitizerHandler::ShiftOutOfBounds;
      const BinaryOperator *BO = cast<BinaryOperator>(Info.E);
      StaticData.push_back(
        CGF.EmitCheckTypeDescriptor(BO->getLHS()->getType()));
      StaticData.push_back(
        CGF.EmitCheckTypeDescriptor(BO->getRHS()->getType()));
    } else if (Opcode == BO_Div || Opcode == BO_Rem) {
      // Divide or modulo by zero, or signed overflow (eg INT_MAX / -1).
      Check = SanitizerHandler::DivremOverflow;
      StaticData.push_back(CGF.EmitCheckTypeDescriptor(Info.Ty));
    } else {
      // Arithmetic overflow (+, -, *).
      switch (Opcode) {
      case BO_Add: Check = SanitizerHandler::AddOverflow; break;
      case BO_Sub: Check = SanitizerHandler::SubOverflow; break;
      case BO_Mul: Check = SanitizerHandler::MulOverflow; break;
      default: llvm_unreachable("unexpected opcode for bin op check");
      }
      StaticData.push_back(CGF.EmitCheckTypeDescriptor(Info.Ty));
    }
    DynamicData.push_back(Info.LHS);
    DynamicData.push_back(Info.RHS);
  }

  CGF.EmitCheck(Checks, Check, StaticData, DynamicData);
}

//===----------------------------------------------------------------------===//
//                            Visitor Methods
//===----------------------------------------------------------------------===//

Value *ScalarExprEmitter::VisitExpr(Expr *E) {
  CGF.ErrorUnsupported(E, "scalar expression");
  if (E->getType()->isVoidType())
    return nullptr;
  return llvm::UndefValue::get(CGF.ConvertType(E->getType()));
}

Value *ScalarExprEmitter::VisitShuffleVectorExpr(ShuffleVectorExpr *E) {
  // Vector Mask Case
  if (E->getNumSubExprs() == 2) {
    Value *LHS = CGF.EmitScalarExpr(E->getExpr(0));
    Value *RHS = CGF.EmitScalarExpr(E->getExpr(1));
    Value *Mask;

    auto *LTy = cast<llvm::FixedVectorType>(LHS->getType());
    unsigned LHSElts = LTy->getNumElements();

    Mask = RHS;

    auto *MTy = cast<llvm::FixedVectorType>(Mask->getType());

    // Mask off the high bits of each shuffle index.
    Value *MaskBits =
        llvm::ConstantInt::get(MTy, llvm::NextPowerOf2(LHSElts - 1) - 1);
    Mask = Builder.CreateAnd(Mask, MaskBits, "mask");

    // newv = undef
    // mask = mask & maskbits
    // for each elt
    //   n = extract mask i
    //   x = extract val n
    //   newv = insert newv, x, i
    auto *RTy = llvm::FixedVectorType::get(LTy->getElementType(),
                                           MTy->getNumElements());
    Value* NewV = llvm::UndefValue::get(RTy);
    for (unsigned i = 0, e = MTy->getNumElements(); i != e; ++i) {
      Value *IIndx = llvm::ConstantInt::get(CGF.SizeTy, i);
      Value *Indx = Builder.CreateExtractElement(Mask, IIndx, "shuf_idx");

      Value *VExt = Builder.CreateExtractElement(LHS, Indx, "shuf_elt");
      NewV = Builder.CreateInsertElement(NewV, VExt, IIndx, "shuf_ins");
    }
    return NewV;
  }

  Value* V1 = CGF.EmitScalarExpr(E->getExpr(0));
  Value* V2 = CGF.EmitScalarExpr(E->getExpr(1));

  SmallVector<int, 32> Indices;
  for (unsigned i = 2; i < E->getNumSubExprs(); ++i) {
    llvm::APSInt Idx = E->getShuffleMaskIdx(CGF.getContext(), i-2);
    // Check for -1 and output it as undef in the IR.
    if (Idx.isSigned() && Idx.isAllOnesValue())
      Indices.push_back(-1);
    else
      Indices.push_back(Idx.getZExtValue());
  }

  return Builder.CreateShuffleVector(V1, V2, Indices, "shuffle");
}

Value *ScalarExprEmitter::VisitConvertVectorExpr(ConvertVectorExpr *E) {
  QualType SrcType = E->getSrcExpr()->getType(),
           DstType = E->getType();

  Value *Src  = CGF.EmitScalarExpr(E->getSrcExpr());

  SrcType = CGF.getContext().getCanonicalType(SrcType);
  DstType = CGF.getContext().getCanonicalType(DstType);
  if (SrcType == DstType) return Src;

  assert(SrcType->isVectorType() &&
         "ConvertVector source type must be a vector");
  assert(DstType->isVectorType() &&
         "ConvertVector destination type must be a vector");

  llvm::Type *SrcTy = Src->getType();
  llvm::Type *DstTy = ConvertType(DstType);

  // Ignore conversions like int -> uint.
  if (SrcTy == DstTy)
    return Src;

  QualType SrcEltType = SrcType->castAs<VectorType>()->getElementType(),
           DstEltType = DstType->castAs<VectorType>()->getElementType();

  assert(SrcTy->isVectorTy() &&
         "ConvertVector source IR type must be a vector");
  assert(DstTy->isVectorTy() &&
         "ConvertVector destination IR type must be a vector");

  llvm::Type *SrcEltTy = cast<llvm::VectorType>(SrcTy)->getElementType(),
             *DstEltTy = cast<llvm::VectorType>(DstTy)->getElementType();

  if (DstEltType->isBooleanType()) {
    assert((SrcEltTy->isFloatingPointTy() ||
            isa<llvm::IntegerType>(SrcEltTy)) && "Unknown boolean conversion");

    llvm::Value *Zero = llvm::Constant::getNullValue(SrcTy);
    if (SrcEltTy->isFloatingPointTy()) {
      return Builder.CreateFCmpUNE(Src, Zero, "tobool");
    } else {
      return Builder.CreateICmpNE(Src, Zero, "tobool");
    }
  }

  // We have the arithmetic types: real int/float.
  Value *Res = nullptr;

  if (isa<llvm::IntegerType>(SrcEltTy)) {
    bool InputSigned = SrcEltType->isSignedIntegerOrEnumerationType();
    if (isa<llvm::IntegerType>(DstEltTy))
      Res = Builder.CreateIntCast(Src, DstTy, InputSigned, "conv");
    else if (InputSigned)
      Res = Builder.CreateSIToFP(Src, DstTy, "conv");
    else
      Res = Builder.CreateUIToFP(Src, DstTy, "conv");
  } else if (isa<llvm::IntegerType>(DstEltTy)) {
    assert(SrcEltTy->isFloatingPointTy() && "Unknown real conversion");
    if (DstEltType->isSignedIntegerOrEnumerationType())
      Res = Builder.CreateFPToSI(Src, DstTy, "conv");
    else
      Res = Builder.CreateFPToUI(Src, DstTy, "conv");
  } else {
    assert(SrcEltTy->isFloatingPointTy() && DstEltTy->isFloatingPointTy() &&
           "Unknown real conversion");
    if (DstEltTy->getTypeID() < SrcEltTy->getTypeID())
      Res = Builder.CreateFPTrunc(Src, DstTy, "conv");
    else
      Res = Builder.CreateFPExt(Src, DstTy, "conv");
  }

  return Res;
}

Value *ScalarExprEmitter::VisitMemberExpr(MemberExpr *E) {
  if (CodeGenFunction::ConstantEmission Constant = CGF.tryEmitAsConstant(E)) {
    CGF.EmitIgnoredExpr(E->getBase());
    return CGF.emitScalarConstant(Constant, E);
  } else {
    Expr::EvalResult Result;
    if (E->EvaluateAsInt(Result, CGF.getContext(), Expr::SE_AllowSideEffects)) {
      llvm::APSInt Value = Result.Val.getInt();
      CGF.EmitIgnoredExpr(E->getBase());
      return Builder.getInt(Value);
    }
  }

  return EmitLoadOfLValue(E);
}

Value *ScalarExprEmitter::VisitArraySubscriptExpr(ArraySubscriptExpr *E) {
  TestAndClearIgnoreResultAssign();

  // Emit subscript expressions in rvalue context's.  For most cases, this just
  // loads the lvalue formed by the subscript expr.  However, we have to be
  // careful, because the base of a vector subscript is occasionally an rvalue,
  // so we can't get it as an lvalue.
  if (!E->getBase()->getType()->isVectorType())
    return EmitLoadOfLValue(E);

  // Handle the vector case.  The base must be a vector, the index must be an
  // integer value.
  Value *Base = Visit(E->getBase());
  Value *Idx  = Visit(E->getIdx());
  QualType IdxTy = E->getIdx()->getType();

  if (CGF.SanOpts.has(SanitizerKind::ArrayBounds))
    CGF.EmitBoundsCheck(E, E->getBase(), Idx, IdxTy, /*Accessed*/true);

  return Builder.CreateExtractElement(Base, Idx, "vecext");
}

Value *ScalarExprEmitter::VisitMatrixSubscriptExpr(MatrixSubscriptExpr *E) {
  TestAndClearIgnoreResultAssign();

  // Handle the vector case.  The base must be a vector, the index must be an
  // integer value.
  Value *RowIdx = Visit(E->getRowIdx());
  Value *ColumnIdx = Visit(E->getColumnIdx());
  Value *Matrix = Visit(E->getBase());

  // TODO: Should we emit bounds checks with SanitizerKind::ArrayBounds?
  llvm::MatrixBuilder<CGBuilderTy> MB(Builder);
  return MB.CreateExtractElement(
      Matrix, RowIdx, ColumnIdx,
      E->getBase()->getType()->getAs<ConstantMatrixType>()->getNumRows());
}

static int getMaskElt(llvm::ShuffleVectorInst *SVI, unsigned Idx,
                      unsigned Off) {
  int MV = SVI->getMaskValue(Idx);
  if (MV == -1)
    return -1;
  return Off + MV;
}

static int getAsInt32(llvm::ConstantInt *C, llvm::Type *I32Ty) {
  assert(llvm::ConstantInt::isValueValidForType(I32Ty, C->getZExtValue()) &&
         "Index operand too large for shufflevector mask!");
  return C->getZExtValue();
}

Value *ScalarExprEmitter::VisitInitListExpr(InitListExpr *E) {
  bool Ignore = TestAndClearIgnoreResultAssign();
  (void)Ignore;
  assert (Ignore == false && "init list ignored");
  unsigned NumInitElements = E->getNumInits();

  if (E->hadArrayRangeDesignator())
    CGF.ErrorUnsupported(E, "GNU array range designator extension");

  llvm::VectorType *VType =
    dyn_cast<llvm::VectorType>(ConvertType(E->getType()));

  if (!VType) {
    if (NumInitElements == 0) {
      // C++11 value-initialization for the scalar.
      return EmitNullValue(E->getType());
    }
    // We have a scalar in braces. Just use the first element.
    return Visit(E->getInit(0));
  }

  unsigned ResElts = cast<llvm::FixedVectorType>(VType)->getNumElements();

  // Loop over initializers collecting the Value for each, and remembering
  // whether the source was swizzle (ExtVectorElementExpr).  This will allow
  // us to fold the shuffle for the swizzle into the shuffle for the vector
  // initializer, since LLVM optimizers generally do not want to touch
  // shuffles.
  unsigned CurIdx = 0;
  bool VIsUndefShuffle = false;
  llvm::Value *V = llvm::UndefValue::get(VType);
  for (unsigned i = 0; i != NumInitElements; ++i) {
    Expr *IE = E->getInit(i);
    Value *Init = Visit(IE);
    SmallVector<int, 16> Args;

    llvm::VectorType *VVT = dyn_cast<llvm::VectorType>(Init->getType());

    // Handle scalar elements.  If the scalar initializer is actually one
    // element of a different vector of the same width, use shuffle instead of
    // extract+insert.
    if (!VVT) {
      if (isa<ExtVectorElementExpr>(IE)) {
        llvm::ExtractElementInst *EI = cast<llvm::ExtractElementInst>(Init);

        if (cast<llvm::FixedVectorType>(EI->getVectorOperandType())
                ->getNumElements() == ResElts) {
          llvm::ConstantInt *C = cast<llvm::ConstantInt>(EI->getIndexOperand());
          Value *LHS = nullptr, *RHS = nullptr;
          if (CurIdx == 0) {
            // insert into undef -> shuffle (src, undef)
            // shufflemask must use an i32
            Args.push_back(getAsInt32(C, CGF.Int32Ty));
            Args.resize(ResElts, -1);

            LHS = EI->getVectorOperand();
            RHS = V;
            VIsUndefShuffle = true;
          } else if (VIsUndefShuffle) {
            // insert into undefshuffle && size match -> shuffle (v, src)
            llvm::ShuffleVectorInst *SVV = cast<llvm::ShuffleVectorInst>(V);
            for (unsigned j = 0; j != CurIdx; ++j)
              Args.push_back(getMaskElt(SVV, j, 0));
            Args.push_back(ResElts + C->getZExtValue());
            Args.resize(ResElts, -1);

            LHS = cast<llvm::ShuffleVectorInst>(V)->getOperand(0);
            RHS = EI->getVectorOperand();
            VIsUndefShuffle = false;
          }
          if (!Args.empty()) {
            V = Builder.CreateShuffleVector(LHS, RHS, Args);
            ++CurIdx;
            continue;
          }
        }
      }
      V = Builder.CreateInsertElement(V, Init, Builder.getInt32(CurIdx),
                                      "vecinit");
      VIsUndefShuffle = false;
      ++CurIdx;
      continue;
    }

    unsigned InitElts = cast<llvm::FixedVectorType>(VVT)->getNumElements();

    // If the initializer is an ExtVecEltExpr (a swizzle), and the swizzle's
    // input is the same width as the vector being constructed, generate an
    // optimized shuffle of the swizzle input into the result.
    unsigned Offset = (CurIdx == 0) ? 0 : ResElts;
    if (isa<ExtVectorElementExpr>(IE)) {
      llvm::ShuffleVectorInst *SVI = cast<llvm::ShuffleVectorInst>(Init);
      Value *SVOp = SVI->getOperand(0);
      auto *OpTy = cast<llvm::FixedVectorType>(SVOp->getType());

      if (OpTy->getNumElements() == ResElts) {
        for (unsigned j = 0; j != CurIdx; ++j) {
          // If the current vector initializer is a shuffle with undef, merge
          // this shuffle directly into it.
          if (VIsUndefShuffle) {
            Args.push_back(getMaskElt(cast<llvm::ShuffleVectorInst>(V), j, 0));
          } else {
            Args.push_back(j);
          }
        }
        for (unsigned j = 0, je = InitElts; j != je; ++j)
          Args.push_back(getMaskElt(SVI, j, Offset));
        Args.resize(ResElts, -1);

        if (VIsUndefShuffle)
          V = cast<llvm::ShuffleVectorInst>(V)->getOperand(0);

        Init = SVOp;
      }
    }

    // Extend init to result vector length, and then shuffle its contribution
    // to the vector initializer into V.
    if (Args.empty()) {
      for (unsigned j = 0; j != InitElts; ++j)
        Args.push_back(j);
      Args.resize(ResElts, -1);
      Init = Builder.CreateShuffleVector(Init, llvm::UndefValue::get(VVT), Args,
                                         "vext");

      Args.clear();
      for (unsigned j = 0; j != CurIdx; ++j)
        Args.push_back(j);
      for (unsigned j = 0; j != InitElts; ++j)
        Args.push_back(j + Offset);
      Args.resize(ResElts, -1);
    }

    // If V is undef, make sure it ends up on the RHS of the shuffle to aid
    // merging subsequent shuffles into this one.
    if (CurIdx == 0)
      std::swap(V, Init);
    V = Builder.CreateShuffleVector(V, Init, Args, "vecinit");
    VIsUndefShuffle = isa<llvm::UndefValue>(Init);
    CurIdx += InitElts;
  }

  // FIXME: evaluate codegen vs. shuffling against constant null vector.
  // Emit remaining default initializers.
  llvm::Type *EltTy = VType->getElementType();

  // Emit remaining default initializers
  for (/* Do not initialize i*/; CurIdx < ResElts; ++CurIdx) {
    Value *Idx = Builder.getInt32(CurIdx);
    llvm::Value *Init = llvm::Constant::getNullValue(EltTy);
    V = Builder.CreateInsertElement(V, Init, Idx, "vecinit");
  }
  return V;
}

bool CodeGenFunction::ShouldNullCheckClassCastValue(const CastExpr *CE) {
  const Expr *E = CE->getSubExpr();

  if (CE->getCastKind() == CK_UncheckedDerivedToBase)
    return false;

  if (isa<CXXThisExpr>(E->IgnoreParens())) {
    // We always assume that 'this' is never null.
    return false;
  }

  if (const ImplicitCastExpr *ICE = dyn_cast<ImplicitCastExpr>(CE)) {
    // And that glvalue casts are never null.
    if (ICE->getValueKind() != VK_RValue)
      return false;
  }

  return true;
}

// VisitCastExpr - Emit code for an explicit or implicit cast.  Implicit casts
// have to handle a more broad range of conversions than explicit casts, as they
// handle things like function to ptr-to-function decay etc.
Value *ScalarExprEmitter::VisitCastExpr(CastExpr *CE) {
  Expr *E = CE->getSubExpr();
  QualType DestTy = CE->getType();
  CastKind Kind = CE->getCastKind();

  // These cases are generally not written to ignore the result of
  // evaluating their sub-expressions, so we clear this now.
  bool Ignored = TestAndClearIgnoreResultAssign();

  // Since almost all cast kinds apply to scalars, this switch doesn't have
  // a default case, so the compiler will warn on a missing case.  The cases
  // are in the same order as in the CastKind enum.
  switch (Kind) {
  case CK_Dependent: llvm_unreachable("dependent cast kind in IR gen!");
  case CK_BuiltinFnToFnPtr:
    llvm_unreachable("builtin functions are handled elsewhere");

  case CK_LValueBitCast:
  case CK_ObjCObjectLValueCast: {
    Address Addr = EmitLValue(E).getAddress(CGF);
    Addr = Builder.CreateElementBitCast(Addr, CGF.ConvertTypeForMem(DestTy));
    LValue LV = CGF.MakeAddrLValue(Addr, DestTy);
    return EmitLoadOfLValue(LV, CE->getExprLoc());
  }

  case CK_LValueToRValueBitCast: {
    LValue SourceLVal = CGF.EmitLValue(E);
    Address Addr = Builder.CreateElementBitCast(SourceLVal.getAddress(CGF),
                                                CGF.ConvertTypeForMem(DestTy));
    LValue DestLV = CGF.MakeAddrLValue(Addr, DestTy);
    DestLV.setTBAAInfo(TBAAAccessInfo::getMayAliasInfo());
    return EmitLoadOfLValue(DestLV, CE->getExprLoc());
  }

  case CK_CPointerToObjCPointerCast:
  case CK_BlockPointerToObjCPointerCast:
  case CK_AnyPointerToBlockPointerCast:
  case CK_BitCast: {
    Value *Src = Visit(const_cast<Expr*>(E));
    llvm::Type *SrcTy = Src->getType();
    llvm::Type *DstTy = ConvertType(DestTy);
    bool NeedAddrspaceCast = false;
    if (SrcTy->isPtrOrPtrVectorTy() && DstTy->isPtrOrPtrVectorTy() &&
        SrcTy->getPointerAddressSpace() != DstTy->getPointerAddressSpace()) {
      // If we have the same address space in AST, which is then codegen'ed to
      // different address spaces in IR, then an address space cast should be
      // valid.
      //
      // This is the case for SYCL, where both types have Default address space
      // in AST, but in IR one of them may be in opencl_private, and another in
      // opencl_generic address space:
      //
      //   int arr[5];    // automatic variable, default AS in AST,
      //                  // private AS in IR
      //
      //   char* p = arr; // default AS in AST, generic AS in IR
      //
      if (E->getType().getAddressSpace() != DestTy.getAddressSpace())
        llvm_unreachable("wrong cast for pointers in different address spaces"
                         "(must be an address space cast)!");
      NeedAddrspaceCast = true;
    }

    if (CGF.SanOpts.has(SanitizerKind::CFIUnrelatedCast)) {
      if (auto PT = DestTy->getAs<PointerType>())
        CGF.EmitVTablePtrCheckForCast(PT->getPointeeType(), Src,
                                      /*MayBeNull=*/true,
                                      CodeGenFunction::CFITCK_UnrelatedCast,
                                      CE->getBeginLoc());
    }

    if (CGF.CGM.getCodeGenOpts().StrictVTablePointers) {
      const QualType SrcType = E->getType();

      if (SrcType.mayBeNotDynamicClass() && DestTy.mayBeDynamicClass()) {
        // Casting to pointer that could carry dynamic information (provided by
        // invariant.group) requires launder.
        Src = Builder.CreateLaunderInvariantGroup(Src);
      } else if (SrcType.mayBeDynamicClass() && DestTy.mayBeNotDynamicClass()) {
        // Casting to pointer that does not carry dynamic information (provided
        // by invariant.group) requires stripping it.  Note that we don't do it
        // if the source could not be dynamic type and destination could be
        // dynamic because dynamic information is already laundered.  It is
        // because launder(strip(src)) == launder(src), so there is no need to
        // add extra strip before launder.
        Src = Builder.CreateStripInvariantGroup(Src);
      }
    }

    // Update heapallocsite metadata when there is an explicit pointer cast.
    if (auto *CI = dyn_cast<llvm::CallBase>(Src)) {
      if (CI->getMetadata("heapallocsite") && isa<ExplicitCastExpr>(CE)) {
        QualType PointeeType = DestTy->getPointeeType();
        if (!PointeeType.isNull())
          CGF.getDebugInfo()->addHeapAllocSiteMetadata(CI, PointeeType,
                                                       CE->getExprLoc());
      }
    }

    if (NeedAddrspaceCast) {
      llvm::Type *SrcPointeeTy = Src->getType()->getPointerElementType();
      llvm::Type *SrcNewAS = llvm::PointerType::get(
          SrcPointeeTy, cast<llvm::PointerType>(DstTy)->getAddressSpace());

      Src = Builder.CreateAddrSpaceCast(Src, SrcNewAS);
    }
<<<<<<< HEAD
=======
    // Perform VLAT <-> VLST bitcast through memory.
    if ((isa<llvm::FixedVectorType>(SrcTy) &&
         isa<llvm::ScalableVectorType>(DstTy)) ||
        (isa<llvm::ScalableVectorType>(SrcTy) &&
         isa<llvm::FixedVectorType>(DstTy))) {
      if (const CallExpr *CE = dyn_cast<CallExpr>(E)) {
        // Call expressions can't have a scalar return unless the return type
        // is a reference type so an lvalue can't be emitted. Create a temp
        // alloca to store the call, bitcast the address then load.
        QualType RetTy = CE->getCallReturnType(CGF.getContext());
        Address Addr =
            CGF.CreateDefaultAlignTempAlloca(SrcTy, "saved-call-rvalue");
        LValue LV = CGF.MakeAddrLValue(Addr, RetTy);
        CGF.EmitStoreOfScalar(Src, LV);
        Addr = Builder.CreateElementBitCast(Addr, CGF.ConvertTypeForMem(DestTy),
                                            "castFixedSve");
        LValue DestLV = CGF.MakeAddrLValue(Addr, DestTy);
        DestLV.setTBAAInfo(TBAAAccessInfo::getMayAliasInfo());
        return EmitLoadOfLValue(DestLV, CE->getExprLoc());
      }

      Address Addr = EmitLValue(E).getAddress(CGF);
      Addr = Builder.CreateElementBitCast(Addr, CGF.ConvertTypeForMem(DestTy));
      LValue DestLV = CGF.MakeAddrLValue(Addr, DestTy);
      DestLV.setTBAAInfo(TBAAAccessInfo::getMayAliasInfo());
      return EmitLoadOfLValue(DestLV, CE->getExprLoc());
    }

>>>>>>> 677fa682
    return Builder.CreateBitCast(Src, DstTy);
  }
  case CK_AddressSpaceConversion: {
    Expr::EvalResult Result;
    if (E->EvaluateAsRValue(Result, CGF.getContext()) &&
        Result.Val.isNullPointer()) {
      // If E has side effect, it is emitted even if its final result is a
      // null pointer. In that case, a DCE pass should be able to
      // eliminate the useless instructions emitted during translating E.
      if (Result.HasSideEffects)
        Visit(E);
      return CGF.CGM.getNullPointer(cast<llvm::PointerType>(
          ConvertType(DestTy)), DestTy);
    }
    // Since target may map different address spaces in AST to the same address
    // space, an address space conversion may end up as a bitcast.
    return CGF.CGM.getTargetCodeGenInfo().performAddrSpaceCast(
        CGF, Visit(E), E->getType()->getPointeeType().getAddressSpace(),
        DestTy->getPointeeType().getAddressSpace(), ConvertType(DestTy));
  }
  case CK_AtomicToNonAtomic:
  case CK_NonAtomicToAtomic:
  case CK_NoOp:
  case CK_UserDefinedConversion:
    return Visit(const_cast<Expr*>(E));

  case CK_BaseToDerived: {
    const CXXRecordDecl *DerivedClassDecl = DestTy->getPointeeCXXRecordDecl();
    assert(DerivedClassDecl && "BaseToDerived arg isn't a C++ object pointer!");

    Address Base = CGF.EmitPointerWithAlignment(E);
    Address Derived =
      CGF.GetAddressOfDerivedClass(Base, DerivedClassDecl,
                                   CE->path_begin(), CE->path_end(),
                                   CGF.ShouldNullCheckClassCastValue(CE));

    // C++11 [expr.static.cast]p11: Behavior is undefined if a downcast is
    // performed and the object is not of the derived type.
    if (CGF.sanitizePerformTypeCheck())
      CGF.EmitTypeCheck(CodeGenFunction::TCK_DowncastPointer, CE->getExprLoc(),
                        Derived.getPointer(), DestTy->getPointeeType());

    if (CGF.SanOpts.has(SanitizerKind::CFIDerivedCast))
      CGF.EmitVTablePtrCheckForCast(
          DestTy->getPointeeType(), Derived.getPointer(),
          /*MayBeNull=*/true, CodeGenFunction::CFITCK_DerivedCast,
          CE->getBeginLoc());

    return Derived.getPointer();
  }
  case CK_UncheckedDerivedToBase:
  case CK_DerivedToBase: {
    // The EmitPointerWithAlignment path does this fine; just discard
    // the alignment.
    return CGF.EmitPointerWithAlignment(CE).getPointer();
  }

  case CK_Dynamic: {
    Address V = CGF.EmitPointerWithAlignment(E);
    const CXXDynamicCastExpr *DCE = cast<CXXDynamicCastExpr>(CE);
    return CGF.EmitDynamicCast(V, DCE);
  }

  case CK_ArrayToPointerDecay:
    return CGF.EmitArrayToPointerDecay(E).getPointer();
  case CK_FunctionToPointerDecay:
    return EmitLValue(E).getPointer(CGF);

  case CK_NullToPointer:
    if (MustVisitNullValue(E))
      CGF.EmitIgnoredExpr(E);

    return CGF.CGM.getNullPointer(cast<llvm::PointerType>(ConvertType(DestTy)),
                              DestTy);

  case CK_NullToMemberPointer: {
    if (MustVisitNullValue(E))
      CGF.EmitIgnoredExpr(E);

    const MemberPointerType *MPT = CE->getType()->getAs<MemberPointerType>();
    return CGF.CGM.getCXXABI().EmitNullMemberPointer(MPT);
  }

  case CK_ReinterpretMemberPointer:
  case CK_BaseToDerivedMemberPointer:
  case CK_DerivedToBaseMemberPointer: {
    Value *Src = Visit(E);

    // Note that the AST doesn't distinguish between checked and
    // unchecked member pointer conversions, so we always have to
    // implement checked conversions here.  This is inefficient when
    // actual control flow may be required in order to perform the
    // check, which it is for data member pointers (but not member
    // function pointers on Itanium and ARM).
    return CGF.CGM.getCXXABI().EmitMemberPointerConversion(CGF, CE, Src);
  }

  case CK_ARCProduceObject:
    return CGF.EmitARCRetainScalarExpr(E);
  case CK_ARCConsumeObject:
    return CGF.EmitObjCConsumeObject(E->getType(), Visit(E));
  case CK_ARCReclaimReturnedObject:
    return CGF.EmitARCReclaimReturnedObject(E, /*allowUnsafe*/ Ignored);
  case CK_ARCExtendBlockObject:
    return CGF.EmitARCExtendBlockObject(E);

  case CK_CopyAndAutoreleaseBlockObject:
    return CGF.EmitBlockCopyAndAutorelease(Visit(E), E->getType());

  case CK_FloatingRealToComplex:
  case CK_FloatingComplexCast:
  case CK_IntegralRealToComplex:
  case CK_IntegralComplexCast:
  case CK_IntegralComplexToFloatingComplex:
  case CK_FloatingComplexToIntegralComplex:
  case CK_ConstructorConversion:
  case CK_ToUnion:
    llvm_unreachable("scalar cast to non-scalar value");

  case CK_LValueToRValue: { // INTEL
    assert(CGF.getContext().hasSameUnqualifiedType(E->getType(), DestTy));
    assert(E->isGLValue() && "lvalue-to-rvalue applied to r-value!");
#if INTEL_CUSTOMIZATION
    auto SV = Visit(const_cast<Expr *>(E));
    if (CGF.CGM.getCodeGenOpts().OptimizationLevel >= 2 && isa<MemberExpr>(E)) {
      NamedDecl *ND = cast<MemberExpr>(E)->getMemberDecl();
      auto Intrin = CGF.getContainerIntrinsic(CodeGenModule::SCOK_ContainerPtr,
                                              ND->getName());
      if (Intrin != llvm::Intrinsic::not_intrinsic) {
        auto IFunc = CGF.CGM.getIntrinsic(Intrin, ConvertType(E->getType()));
        return Builder.CreateCall(IFunc, {SV});
      }
    }
    return SV;
  }
#endif // INTEL_CUSTOMIZATION

  case CK_IntegralToPointer: {
    Value *Src = Visit(const_cast<Expr*>(E));

    // First, convert to the correct width so that we control the kind of
    // extension.
    auto DestLLVMTy = ConvertType(DestTy);
    llvm::Type *MiddleTy = CGF.CGM.getDataLayout().getIntPtrType(DestLLVMTy);
    bool InputSigned = E->getType()->isSignedIntegerOrEnumerationType();
    llvm::Value* IntResult =
      Builder.CreateIntCast(Src, MiddleTy, InputSigned, "conv");

    auto *IntToPtr = Builder.CreateIntToPtr(IntResult, DestLLVMTy);

    if (CGF.CGM.getCodeGenOpts().StrictVTablePointers) {
      // Going from integer to pointer that could be dynamic requires reloading
      // dynamic information from invariant.group.
      if (DestTy.mayBeDynamicClass())
        IntToPtr = Builder.CreateLaunderInvariantGroup(IntToPtr);
    }
    return IntToPtr;
  }
  case CK_PointerToIntegral: {
    assert(!DestTy->isBooleanType() && "bool should use PointerToBool");
    auto *PtrExpr = Visit(E);

    if (CGF.CGM.getCodeGenOpts().StrictVTablePointers) {
      const QualType SrcType = E->getType();

      // Casting to integer requires stripping dynamic information as it does
      // not carries it.
      if (SrcType.mayBeDynamicClass())
        PtrExpr = Builder.CreateStripInvariantGroup(PtrExpr);
    }

    return Builder.CreatePtrToInt(PtrExpr, ConvertType(DestTy));
  }
  case CK_ToVoid: {
    CGF.EmitIgnoredExpr(E);
    return nullptr;
  }
  case CK_VectorSplat: {
    llvm::Type *DstTy = ConvertType(DestTy);
    Value *Elt = Visit(const_cast<Expr*>(E));
    // Splat the element across to all elements
    unsigned NumElements = cast<llvm::FixedVectorType>(DstTy)->getNumElements();
    return Builder.CreateVectorSplat(NumElements, Elt, "splat");
  }

  case CK_FixedPointCast:
    return EmitScalarConversion(Visit(E), E->getType(), DestTy,
                                CE->getExprLoc());

  case CK_FixedPointToBoolean:
    assert(E->getType()->isFixedPointType() &&
           "Expected src type to be fixed point type");
    assert(DestTy->isBooleanType() && "Expected dest type to be boolean type");
    return EmitScalarConversion(Visit(E), E->getType(), DestTy,
                                CE->getExprLoc());

  case CK_FixedPointToIntegral:
    assert(E->getType()->isFixedPointType() &&
           "Expected src type to be fixed point type");
    assert(DestTy->isIntegerType() && "Expected dest type to be an integer");
    return EmitScalarConversion(Visit(E), E->getType(), DestTy,
                                CE->getExprLoc());

  case CK_IntegralToFixedPoint:
    assert(E->getType()->isIntegerType() &&
           "Expected src type to be an integer");
    assert(DestTy->isFixedPointType() &&
           "Expected dest type to be fixed point type");
    return EmitScalarConversion(Visit(E), E->getType(), DestTy,
                                CE->getExprLoc());

  case CK_IntegralCast: {
    ScalarConversionOpts Opts;
    if (auto *ICE = dyn_cast<ImplicitCastExpr>(CE)) {
      if (!ICE->isPartOfExplicitCast())
        Opts = ScalarConversionOpts(CGF.SanOpts);
    }
    return EmitScalarConversion(Visit(E), E->getType(), DestTy,
                                CE->getExprLoc(), Opts);
  }
  case CK_IntegralToFloating:
  case CK_FloatingToIntegral:
  case CK_FloatingCast:
    return EmitScalarConversion(Visit(E), E->getType(), DestTy,
                                CE->getExprLoc());
  case CK_BooleanToSignedIntegral: {
    ScalarConversionOpts Opts;
    Opts.TreatBooleanAsSigned = true;
    return EmitScalarConversion(Visit(E), E->getType(), DestTy,
                                CE->getExprLoc(), Opts);
  }
  case CK_IntegralToBoolean:
    return EmitIntToBoolConversion(Visit(E));
  case CK_PointerToBoolean:
    return EmitPointerToBoolConversion(Visit(E), E->getType());
  case CK_FloatingToBoolean:
    return EmitFloatToBoolConversion(Visit(E));
  case CK_MemberPointerToBoolean: {
    llvm::Value *MemPtr = Visit(E);
    const MemberPointerType *MPT = E->getType()->getAs<MemberPointerType>();
    return CGF.CGM.getCXXABI().EmitMemberPointerIsNotNull(CGF, MemPtr, MPT);
  }

  case CK_FloatingComplexToReal:
  case CK_IntegralComplexToReal:
    return CGF.EmitComplexExpr(E, false, true).first;

  case CK_FloatingComplexToBoolean:
  case CK_IntegralComplexToBoolean: {
    CodeGenFunction::ComplexPairTy V = CGF.EmitComplexExpr(E);

    // TODO: kill this function off, inline appropriate case here
    return EmitComplexToScalarConversion(V, E->getType(), DestTy,
                                         CE->getExprLoc());
  }

  case CK_ZeroToOCLOpaqueType: {
    assert((DestTy->isEventT() || DestTy->isQueueT() ||
            DestTy->isOCLIntelSubgroupAVCType()) &&
           "CK_ZeroToOCLEvent cast on non-event type");
    return llvm::Constant::getNullValue(ConvertType(DestTy));
  }

  case CK_IntToOCLSampler:
    return CGF.CGM.createOpenCLIntToSamplerConversion(E, CGF);

  } // end of switch

  llvm_unreachable("unknown scalar cast");
}

Value *ScalarExprEmitter::VisitStmtExpr(const StmtExpr *E) {
  CodeGenFunction::StmtExprEvaluation eval(CGF);
  Address RetAlloca = CGF.EmitCompoundStmt(*E->getSubStmt(),
                                           !E->getType()->isVoidType());
  if (!RetAlloca.isValid())
    return nullptr;
  return CGF.EmitLoadOfScalar(CGF.MakeAddrLValue(RetAlloca, E->getType()),
                              E->getExprLoc());
}

Value *ScalarExprEmitter::VisitExprWithCleanups(ExprWithCleanups *E) {
  CodeGenFunction::RunCleanupsScope Scope(CGF);
  Value *V = Visit(E->getSubExpr());
  // Defend against dominance problems caused by jumps out of expression
  // evaluation through the shared cleanup block.
  Scope.ForceCleanup({&V});
  return V;
}

//===----------------------------------------------------------------------===//
//                             Unary Operators
//===----------------------------------------------------------------------===//

static BinOpInfo createBinOpInfoFromIncDec(const UnaryOperator *E,
                                           llvm::Value *InVal, bool IsInc,
                                           FPOptions FPFeatures) {
  BinOpInfo BinOp;
  BinOp.LHS = InVal;
  BinOp.RHS = llvm::ConstantInt::get(InVal->getType(), 1, false);
  BinOp.Ty = E->getType();
  BinOp.Opcode = IsInc ? BO_Add : BO_Sub;
  BinOp.FPFeatures = FPFeatures;
  BinOp.E = E;
  return BinOp;
}

llvm::Value *ScalarExprEmitter::EmitIncDecConsiderOverflowBehavior(
    const UnaryOperator *E, llvm::Value *InVal, bool IsInc) {
  llvm::Value *Amount =
      llvm::ConstantInt::get(InVal->getType(), IsInc ? 1 : -1, true);
  StringRef Name = IsInc ? "inc" : "dec";
  switch (CGF.getLangOpts().getSignedOverflowBehavior()) {
  case LangOptions::SOB_Defined:
    return Builder.CreateAdd(InVal, Amount, Name);
  case LangOptions::SOB_Undefined:
    if (!CGF.SanOpts.has(SanitizerKind::SignedIntegerOverflow))
      return Builder.CreateNSWAdd(InVal, Amount, Name);
    LLVM_FALLTHROUGH;
  case LangOptions::SOB_Trapping:
    if (!E->canOverflow())
      return Builder.CreateNSWAdd(InVal, Amount, Name);
    return EmitOverflowCheckedBinOp(createBinOpInfoFromIncDec(
        E, InVal, IsInc, E->getFPFeaturesInEffect(CGF.getLangOpts())));
  }
  llvm_unreachable("Unknown SignedOverflowBehaviorTy");
}

namespace {
/// Handles check and update for lastprivate conditional variables.
class OMPLastprivateConditionalUpdateRAII {
private:
  CodeGenFunction &CGF;
  const UnaryOperator *E;

public:
  OMPLastprivateConditionalUpdateRAII(CodeGenFunction &CGF,
                                      const UnaryOperator *E)
      : CGF(CGF), E(E) {}
  ~OMPLastprivateConditionalUpdateRAII() {
    if (CGF.getLangOpts().OpenMP)
      CGF.CGM.getOpenMPRuntime().checkAndEmitLastprivateConditional(
          CGF, E->getSubExpr());
  }
};
} // namespace

llvm::Value *
ScalarExprEmitter::EmitScalarPrePostIncDec(const UnaryOperator *E, LValue LV,
                                           bool isInc, bool isPre) {
  OMPLastprivateConditionalUpdateRAII OMPRegion(CGF, E);
  QualType type = E->getSubExpr()->getType();
  llvm::PHINode *atomicPHI = nullptr;
  llvm::Value *value;
  llvm::Value *input;

  int amount = (isInc ? 1 : -1);
  bool isSubtraction = !isInc;

  if (const AtomicType *atomicTy = type->getAs<AtomicType>()) {
    type = atomicTy->getValueType();
    if (isInc && type->isBooleanType()) {
      llvm::Value *True = CGF.EmitToMemory(Builder.getTrue(), type);
      if (isPre) {
        Builder.CreateStore(True, LV.getAddress(CGF), LV.isVolatileQualified())
            ->setAtomic(llvm::AtomicOrdering::SequentiallyConsistent);
        return Builder.getTrue();
      }
      // For atomic bool increment, we just store true and return it for
      // preincrement, do an atomic swap with true for postincrement
      return Builder.CreateAtomicRMW(
          llvm::AtomicRMWInst::Xchg, LV.getPointer(CGF), True,
          llvm::AtomicOrdering::SequentiallyConsistent);
    }
    // Special case for atomic increment / decrement on integers, emit
    // atomicrmw instructions.  We skip this if we want to be doing overflow
    // checking, and fall into the slow path with the atomic cmpxchg loop.
    if (!type->isBooleanType() && type->isIntegerType() &&
        !(type->isUnsignedIntegerType() &&
          CGF.SanOpts.has(SanitizerKind::UnsignedIntegerOverflow)) &&
        CGF.getLangOpts().getSignedOverflowBehavior() !=
            LangOptions::SOB_Trapping) {
      llvm::AtomicRMWInst::BinOp aop = isInc ? llvm::AtomicRMWInst::Add :
        llvm::AtomicRMWInst::Sub;
      llvm::Instruction::BinaryOps op = isInc ? llvm::Instruction::Add :
        llvm::Instruction::Sub;
      llvm::Value *amt = CGF.EmitToMemory(
          llvm::ConstantInt::get(ConvertType(type), 1, true), type);
      llvm::Value *old =
          Builder.CreateAtomicRMW(aop, LV.getPointer(CGF), amt,
                                  llvm::AtomicOrdering::SequentiallyConsistent);
      return isPre ? Builder.CreateBinOp(op, old, amt) : old;
    }
    value = EmitLoadOfLValue(LV, E->getExprLoc());
    input = value;
    // For every other atomic operation, we need to emit a load-op-cmpxchg loop
    llvm::BasicBlock *startBB = Builder.GetInsertBlock();
    llvm::BasicBlock *opBB = CGF.createBasicBlock("atomic_op", CGF.CurFn);
    value = CGF.EmitToMemory(value, type);
    Builder.CreateBr(opBB);
    Builder.SetInsertPoint(opBB);
    atomicPHI = Builder.CreatePHI(value->getType(), 2);
    atomicPHI->addIncoming(value, startBB);
    value = atomicPHI;
  } else {
    value = EmitLoadOfLValue(LV, E->getExprLoc());
    input = value;
  }

  // Special case of integer increment that we have to check first: bool++.
  // Due to promotion rules, we get:
  //   bool++ -> bool = bool + 1
  //          -> bool = (int)bool + 1
  //          -> bool = ((int)bool + 1 != 0)
  // An interesting aspect of this is that increment is always true.
  // Decrement does not have this property.
  if (isInc && type->isBooleanType()) {
    value = Builder.getTrue();

  // Most common case by far: integer increment.
  } else if (type->isIntegerType() || type->isArbPrecIntType()) { // INTEL
    QualType promotedType;
    bool canPerformLossyDemotionCheck = false;
    if (type->isPromotableIntegerType()) {
      promotedType = CGF.getContext().getPromotedIntegerType(type);
      assert(promotedType != type && "Shouldn't promote to the same type.");
      canPerformLossyDemotionCheck = true;
      canPerformLossyDemotionCheck &=
          CGF.getContext().getCanonicalType(type) !=
          CGF.getContext().getCanonicalType(promotedType);
      canPerformLossyDemotionCheck &=
          PromotionIsPotentiallyEligibleForImplicitIntegerConversionCheck(
              type, promotedType);
      assert((!canPerformLossyDemotionCheck ||
              type->isSignedIntegerOrEnumerationType() ||
              promotedType->isSignedIntegerOrEnumerationType() ||
              ConvertType(type)->getScalarSizeInBits() ==
                  ConvertType(promotedType)->getScalarSizeInBits()) &&
             "The following check expects that if we do promotion to different "
             "underlying canonical type, at least one of the types (either "
             "base or promoted) will be signed, or the bitwidths will match.");
    }
    if (CGF.SanOpts.hasOneOf(
            SanitizerKind::ImplicitIntegerArithmeticValueChange) &&
        canPerformLossyDemotionCheck) {
      // While `x += 1` (for `x` with width less than int) is modeled as
      // promotion+arithmetics+demotion, and we can catch lossy demotion with
      // ease; inc/dec with width less than int can't overflow because of
      // promotion rules, so we omit promotion+demotion, which means that we can
      // not catch lossy "demotion". Because we still want to catch these cases
      // when the sanitizer is enabled, we perform the promotion, then perform
      // the increment/decrement in the wider type, and finally
      // perform the demotion. This will catch lossy demotions.

      value = EmitScalarConversion(value, type, promotedType, E->getExprLoc());
      Value *amt = llvm::ConstantInt::get(value->getType(), amount, true);
      value = Builder.CreateAdd(value, amt, isInc ? "inc" : "dec");
      // Do pass non-default ScalarConversionOpts so that sanitizer check is
      // emitted.
      value = EmitScalarConversion(value, promotedType, type, E->getExprLoc(),
                                   ScalarConversionOpts(CGF.SanOpts));

      // Note that signed integer inc/dec with width less than int can't
      // overflow because of promotion rules; we're just eliding a few steps
      // here.
    } else if (E->canOverflow() && type->isSignedIntegerOrEnumerationType()) {
      value = EmitIncDecConsiderOverflowBehavior(E, value, isInc);
    } else if (E->canOverflow() && type->isUnsignedIntegerType() &&
               CGF.SanOpts.has(SanitizerKind::UnsignedIntegerOverflow)) {
      value = EmitOverflowCheckedBinOp(createBinOpInfoFromIncDec(
          E, value, isInc, E->getFPFeaturesInEffect(CGF.getLangOpts())));
    } else {
      llvm::Value *amt = llvm::ConstantInt::get(value->getType(), amount, true);
      value = Builder.CreateAdd(value, amt, isInc ? "inc" : "dec");
    }

  // Next most common: pointer increment.
  } else if (const PointerType *ptr = type->getAs<PointerType>()) {
    QualType type = ptr->getPointeeType();

    // VLA types don't have constant size.
    if (const VariableArrayType *vla
          = CGF.getContext().getAsVariableArrayType(type)) {
      llvm::Value *numElts = CGF.getVLASize(vla).NumElts;
      if (!isInc) numElts = Builder.CreateNSWNeg(numElts, "vla.negsize");
      if (CGF.getLangOpts().isSignedOverflowDefined())
        value = Builder.CreateGEP(value, numElts, "vla.inc");
      else
        value = CGF.EmitCheckedInBoundsGEP(
            value, numElts, /*SignedIndices=*/false, isSubtraction,
            E->getExprLoc(), "vla.inc");

    // Arithmetic on function pointers (!) is just +-1.
    } else if (type->isFunctionType()) {
      llvm::Value *amt = Builder.getInt32(amount);

      value = CGF.EmitCastToVoidPtr(value);
      if (CGF.getLangOpts().isSignedOverflowDefined())
        value = Builder.CreateGEP(value, amt, "incdec.funcptr");
      else
        value = CGF.EmitCheckedInBoundsGEP(value, amt, /*SignedIndices=*/false,
                                           isSubtraction, E->getExprLoc(),
                                           "incdec.funcptr");
      value = Builder.CreateBitCast(value, input->getType());

    // For everything else, we can just do a simple increment.
    } else {
      llvm::Value *amt = Builder.getInt32(amount);
      if (CGF.getLangOpts().isSignedOverflowDefined())
        value = Builder.CreateGEP(value, amt, "incdec.ptr");
      else
        value = CGF.EmitCheckedInBoundsGEP(value, amt, /*SignedIndices=*/false,
                                           isSubtraction, E->getExprLoc(),
                                           "incdec.ptr");
    }

  // Vector increment/decrement.
  } else if (type->isVectorType()) {
    if (type->hasIntegerRepresentation()) {
      llvm::Value *amt = llvm::ConstantInt::get(value->getType(), amount);

      value = Builder.CreateAdd(value, amt, isInc ? "inc" : "dec");
    } else {
      value = Builder.CreateFAdd(
                  value,
                  llvm::ConstantFP::get(value->getType(), amount),
                  isInc ? "inc" : "dec");
    }

  // Floating point.
  } else if (type->isRealFloatingType()) {
    // Add the inc/dec to the real part.
    llvm::Value *amt;

    if (type->isHalfType() && !CGF.getContext().getLangOpts().NativeHalfType) {
      // Another special case: half FP increment should be done via float
      if (CGF.getContext().getTargetInfo().useFP16ConversionIntrinsics()) {
        value = Builder.CreateCall(
            CGF.CGM.getIntrinsic(llvm::Intrinsic::convert_from_fp16,
                                 CGF.CGM.FloatTy),
            input, "incdec.conv");
      } else {
        value = Builder.CreateFPExt(input, CGF.CGM.FloatTy, "incdec.conv");
      }
    }

    if (value->getType()->isFloatTy())
      amt = llvm::ConstantFP::get(VMContext,
                                  llvm::APFloat(static_cast<float>(amount)));
    else if (value->getType()->isDoubleTy())
      amt = llvm::ConstantFP::get(VMContext,
                                  llvm::APFloat(static_cast<double>(amount)));
    else {
      // Remaining types are Half, LongDouble or __float128. Convert from float.
      llvm::APFloat F(static_cast<float>(amount));
      bool ignored;
      const llvm::fltSemantics *FS;
      // Don't use getFloatTypeSemantics because Half isn't
      // necessarily represented using the "half" LLVM type.
      if (value->getType()->isFP128Ty())
        FS = &CGF.getTarget().getFloat128Format();
      else if (value->getType()->isHalfTy())
        FS = &CGF.getTarget().getHalfFormat();
      else
        FS = &CGF.getTarget().getLongDoubleFormat();
      F.convert(*FS, llvm::APFloat::rmTowardZero, &ignored);
      amt = llvm::ConstantFP::get(VMContext, F);
    }
    value = Builder.CreateFAdd(value, amt, isInc ? "inc" : "dec");

    if (type->isHalfType() && !CGF.getContext().getLangOpts().NativeHalfType) {
      if (CGF.getContext().getTargetInfo().useFP16ConversionIntrinsics()) {
        value = Builder.CreateCall(
            CGF.CGM.getIntrinsic(llvm::Intrinsic::convert_to_fp16,
                                 CGF.CGM.FloatTy),
            value, "incdec.conv");
      } else {
        value = Builder.CreateFPTrunc(value, input->getType(), "incdec.conv");
      }
    }

  // Fixed-point types.
  } else if (type->isFixedPointType()) {
    // Fixed-point types are tricky. In some cases, it isn't possible to
    // represent a 1 or a -1 in the type at all. Piggyback off of
    // EmitFixedPointBinOp to avoid having to reimplement saturation.
    BinOpInfo Info;
    Info.E = E;
    Info.Ty = E->getType();
    Info.Opcode = isInc ? BO_Add : BO_Sub;
    Info.LHS = value;
    Info.RHS = llvm::ConstantInt::get(value->getType(), 1, false);
    // If the type is signed, it's better to represent this as +(-1) or -(-1),
    // since -1 is guaranteed to be representable.
    if (type->isSignedFixedPointType()) {
      Info.Opcode = isInc ? BO_Sub : BO_Add;
      Info.RHS = Builder.CreateNeg(Info.RHS);
    }
    // Now, convert from our invented integer literal to the type of the unary
    // op. This will upscale and saturate if necessary. This value can become
    // undef in some cases.
    llvm::FixedPointBuilder<CGBuilderTy> FPBuilder(Builder);
    auto DstSema = CGF.getContext().getFixedPointSemantics(Info.Ty);
    Info.RHS = FPBuilder.CreateIntegerToFixed(Info.RHS, true, DstSema);
    value = EmitFixedPointBinOp(Info);

  // Objective-C pointer types.
  } else {
    const ObjCObjectPointerType *OPT = type->castAs<ObjCObjectPointerType>();
    value = CGF.EmitCastToVoidPtr(value);

    CharUnits size = CGF.getContext().getTypeSizeInChars(OPT->getObjectType());
    if (!isInc) size = -size;
    llvm::Value *sizeValue =
      llvm::ConstantInt::get(CGF.SizeTy, size.getQuantity());

    if (CGF.getLangOpts().isSignedOverflowDefined())
      value = Builder.CreateGEP(value, sizeValue, "incdec.objptr");
    else
      value = CGF.EmitCheckedInBoundsGEP(value, sizeValue,
                                         /*SignedIndices=*/false, isSubtraction,
                                         E->getExprLoc(), "incdec.objptr");
    value = Builder.CreateBitCast(value, input->getType());
  }

  if (atomicPHI) {
    llvm::BasicBlock *curBlock = Builder.GetInsertBlock();
    llvm::BasicBlock *contBB = CGF.createBasicBlock("atomic_cont", CGF.CurFn);
    auto Pair = CGF.EmitAtomicCompareExchange(
        LV, RValue::get(atomicPHI), RValue::get(value), E->getExprLoc());
    llvm::Value *old = CGF.EmitToMemory(Pair.first.getScalarVal(), type);
    llvm::Value *success = Pair.second;
    atomicPHI->addIncoming(old, curBlock);
    Builder.CreateCondBr(success, contBB, atomicPHI->getParent());
    Builder.SetInsertPoint(contBB);
    return isPre ? value : input;
  }

  // Store the updated result through the lvalue.
  if (LV.isBitField())
    CGF.EmitStoreThroughBitfieldLValue(RValue::get(value), LV, &value);
  else
    CGF.EmitStoreThroughLValue(RValue::get(value), LV);

  // If this is a postinc, return the value read from memory, otherwise use the
  // updated value.
  return isPre ? value : input;
}



Value *ScalarExprEmitter::VisitUnaryMinus(const UnaryOperator *E) {
  TestAndClearIgnoreResultAssign();
  Value *Op = Visit(E->getSubExpr());

  // Generate a unary FNeg for FP ops.
  if (Op->getType()->isFPOrFPVectorTy())
    return Builder.CreateFNeg(Op, "fneg");

  // Emit unary minus with EmitSub so we handle overflow cases etc.
  BinOpInfo BinOp;
  BinOp.RHS = Op;
  BinOp.LHS = llvm::Constant::getNullValue(BinOp.RHS->getType());
  BinOp.Ty = E->getType();
  BinOp.Opcode = BO_Sub;
  BinOp.FPFeatures = E->getFPFeaturesInEffect(CGF.getLangOpts());
  BinOp.E = E;
  return EmitSub(BinOp);
}

Value *ScalarExprEmitter::VisitUnaryNot(const UnaryOperator *E) {
  TestAndClearIgnoreResultAssign();
  Value *Op = Visit(E->getSubExpr());
  return Builder.CreateNot(Op, "neg");
}

Value *ScalarExprEmitter::VisitUnaryLNot(const UnaryOperator *E) {
  // Perform vector logical not on comparison with zero vector.
  if (E->getType()->isVectorType() &&
      E->getType()->castAs<VectorType>()->getVectorKind() ==
          VectorType::GenericVector) {
    Value *Oper = Visit(E->getSubExpr());
    Value *Zero = llvm::Constant::getNullValue(Oper->getType());
    Value *Result;
    if (Oper->getType()->isFPOrFPVectorTy()) {
      CodeGenFunction::CGFPOptionsRAII FPOptsRAII(
          CGF, E->getFPFeaturesInEffect(CGF.getLangOpts()));
      Result = Builder.CreateFCmp(llvm::CmpInst::FCMP_OEQ, Oper, Zero, "cmp");
    } else
      Result = Builder.CreateICmp(llvm::CmpInst::ICMP_EQ, Oper, Zero, "cmp");
    return Builder.CreateSExt(Result, ConvertType(E->getType()), "sext");
  }

  // Compare operand to zero.
  Value *BoolVal = CGF.EvaluateExprAsBool(E->getSubExpr());

  // Invert value.
  // TODO: Could dynamically modify easy computations here.  For example, if
  // the operand is an icmp ne, turn into icmp eq.
  BoolVal = Builder.CreateNot(BoolVal, "lnot");

  // ZExt result to the expr type.
  return Builder.CreateZExt(BoolVal, ConvertType(E->getType()), "lnot.ext");
}

Value *ScalarExprEmitter::VisitOffsetOfExpr(OffsetOfExpr *E) {
  // Try folding the offsetof to a constant.
  Expr::EvalResult EVResult;
  if (E->EvaluateAsInt(EVResult, CGF.getContext())) {
    llvm::APSInt Value = EVResult.Val.getInt();
    return Builder.getInt(Value);
  }

  // Loop over the components of the offsetof to compute the value.
  unsigned n = E->getNumComponents();
  llvm::Type* ResultType = ConvertType(E->getType());
  llvm::Value* Result = llvm::Constant::getNullValue(ResultType);
  QualType CurrentType = E->getTypeSourceInfo()->getType();
  for (unsigned i = 0; i != n; ++i) {
    OffsetOfNode ON = E->getComponent(i);
    llvm::Value *Offset = nullptr;
    switch (ON.getKind()) {
    case OffsetOfNode::Array: {
      // Compute the index
      Expr *IdxExpr = E->getIndexExpr(ON.getArrayExprIndex());
      llvm::Value* Idx = CGF.EmitScalarExpr(IdxExpr);
      bool IdxSigned = IdxExpr->getType()->isSignedIntegerOrEnumerationType();
      Idx = Builder.CreateIntCast(Idx, ResultType, IdxSigned, "conv");

      // Save the element type
      CurrentType =
          CGF.getContext().getAsArrayType(CurrentType)->getElementType();

      // Compute the element size
      llvm::Value* ElemSize = llvm::ConstantInt::get(ResultType,
          CGF.getContext().getTypeSizeInChars(CurrentType).getQuantity());

      // Multiply out to compute the result
      Offset = Builder.CreateMul(Idx, ElemSize);
      break;
    }

    case OffsetOfNode::Field: {
      FieldDecl *MemberDecl = ON.getField();
      RecordDecl *RD = CurrentType->castAs<RecordType>()->getDecl();
      const ASTRecordLayout &RL = CGF.getContext().getASTRecordLayout(RD);

      // Compute the index of the field in its parent.
      unsigned i = 0;
      // FIXME: It would be nice if we didn't have to loop here!
      for (RecordDecl::field_iterator Field = RD->field_begin(),
                                      FieldEnd = RD->field_end();
           Field != FieldEnd; ++Field, ++i) {
        if (*Field == MemberDecl)
          break;
      }
      assert(i < RL.getFieldCount() && "offsetof field in wrong type");

      // Compute the offset to the field
      int64_t OffsetInt = RL.getFieldOffset(i) /
                          CGF.getContext().getCharWidth();
      Offset = llvm::ConstantInt::get(ResultType, OffsetInt);

      // Save the element type.
      CurrentType = MemberDecl->getType();
      break;
    }

    case OffsetOfNode::Identifier:
      llvm_unreachable("dependent __builtin_offsetof");

    case OffsetOfNode::Base: {
      if (ON.getBase()->isVirtual()) {
        CGF.ErrorUnsupported(E, "virtual base in offsetof");
        continue;
      }

      RecordDecl *RD = CurrentType->castAs<RecordType>()->getDecl();
      const ASTRecordLayout &RL = CGF.getContext().getASTRecordLayout(RD);

      // Save the element type.
      CurrentType = ON.getBase()->getType();

      // Compute the offset to the base.
      const RecordType *BaseRT = CurrentType->getAs<RecordType>();
      CXXRecordDecl *BaseRD = cast<CXXRecordDecl>(BaseRT->getDecl());
      CharUnits OffsetInt = RL.getBaseClassOffset(BaseRD);
      Offset = llvm::ConstantInt::get(ResultType, OffsetInt.getQuantity());
      break;
    }
    }
    Result = Builder.CreateAdd(Result, Offset);
  }
  return Result;
}

/// VisitUnaryExprOrTypeTraitExpr - Return the size or alignment of the type of
/// argument of the sizeof expression as an integer.
Value *
ScalarExprEmitter::VisitUnaryExprOrTypeTraitExpr(
                              const UnaryExprOrTypeTraitExpr *E) {
  QualType TypeToSize = E->getTypeOfArgument();
  if (E->getKind() == UETT_SizeOf) {
    if (const VariableArrayType *VAT =
          CGF.getContext().getAsVariableArrayType(TypeToSize)) {
      if (E->isArgumentType()) {
        // sizeof(type) - make sure to emit the VLA size.
        CGF.EmitVariablyModifiedType(TypeToSize);
      } else {
        // C99 6.5.3.4p2: If the argument is an expression of type
        // VLA, it is evaluated.
        CGF.EmitIgnoredExpr(E->getArgumentExpr());
      }

      auto VlaSize = CGF.getVLASize(VAT);
      llvm::Value *size = VlaSize.NumElts;

      // Scale the number of non-VLA elements by the non-VLA element size.
      CharUnits eltSize = CGF.getContext().getTypeSizeInChars(VlaSize.Type);
      if (!eltSize.isOne())
        size = CGF.Builder.CreateNUWMul(CGF.CGM.getSize(eltSize), size);

      return size;
    }
  } else if (E->getKind() == UETT_OpenMPRequiredSimdAlign) {
    auto Alignment =
        CGF.getContext()
            .toCharUnitsFromBits(CGF.getContext().getOpenMPDefaultSimdAlign(
                E->getTypeOfArgument()->getPointeeType()))
            .getQuantity();
    return llvm::ConstantInt::get(CGF.SizeTy, Alignment);
  }

  // If this isn't sizeof(vla), the result must be constant; use the constant
  // folding logic so we don't have to duplicate it here.
  return Builder.getInt(E->EvaluateKnownConstInt(CGF.getContext()));
}

Value *ScalarExprEmitter::VisitUnaryReal(const UnaryOperator *E) {
  Expr *Op = E->getSubExpr();
  if (Op->getType()->isAnyComplexType()) {
    // If it's an l-value, load through the appropriate subobject l-value.
    // Note that we have to ask E because Op might be an l-value that
    // this won't work for, e.g. an Obj-C property.
    if (E->isGLValue())
      return CGF.EmitLoadOfLValue(CGF.EmitLValue(E),
                                  E->getExprLoc()).getScalarVal();

    // Otherwise, calculate and project.
    return CGF.EmitComplexExpr(Op, false, true).first;
  }

  return Visit(Op);
}

Value *ScalarExprEmitter::VisitUnaryImag(const UnaryOperator *E) {
  Expr *Op = E->getSubExpr();
  if (Op->getType()->isAnyComplexType()) {
    // If it's an l-value, load through the appropriate subobject l-value.
    // Note that we have to ask E because Op might be an l-value that
    // this won't work for, e.g. an Obj-C property.
    if (Op->isGLValue())
      return CGF.EmitLoadOfLValue(CGF.EmitLValue(E),
                                  E->getExprLoc()).getScalarVal();

    // Otherwise, calculate and project.
    return CGF.EmitComplexExpr(Op, true, false).second;
  }

  // __imag on a scalar returns zero.  Emit the subexpr to ensure side
  // effects are evaluated, but not the actual value.
  if (Op->isGLValue())
    CGF.EmitLValue(Op);
  else
    CGF.EmitScalarExpr(Op, true);
  return llvm::Constant::getNullValue(ConvertType(E->getType()));
}

//===----------------------------------------------------------------------===//
//                           Binary Operators
//===----------------------------------------------------------------------===//

static Value *insertAddressSpaceCast(Value *V, unsigned NewAS) {
  auto *VTy = cast<llvm::PointerType>(V->getType());
  if (VTy->getAddressSpace() == NewAS)
    return V;

  llvm::PointerType *VTyNewAS =
      llvm::PointerType::get(VTy->getElementType(), NewAS);

  if (auto *Constant = dyn_cast<llvm::Constant>(V))
    return llvm::ConstantExpr::getAddrSpaceCast(Constant, VTyNewAS);

  llvm::Instruction *NewV =
      new llvm::AddrSpaceCastInst(V, VTyNewAS, V->getName() + ".ascast");
  NewV->insertAfter(cast<llvm::Instruction>(V));
  return NewV;
}

static void ensureSameAddrSpace(Value *&RHS, Value *&LHS,
                                bool CanInsertAddrspaceCast,
                                const LangOptions &Opts,
                                const ASTContext &Context) {
  if (RHS->getType() == LHS->getType())
    return;

  auto *RHSTy = dyn_cast<llvm::PointerType>(RHS->getType());
  auto *LHSTy = dyn_cast<llvm::PointerType>(LHS->getType());
  if (!RHSTy || !LHSTy || RHSTy->getAddressSpace() == LHSTy->getAddressSpace())
    return;

  if (!CanInsertAddrspaceCast)
    // Pointers have different address spaces and we cannot do anything with
    // this.
    llvm_unreachable("Pointers are expected to have the same address space.");

  // Language rules define if it is legal to cast from one address space to
  // another, and which address space we should use as a "common
  // denominator". In SYCL, generic address space overlaps with all other
  // address spaces.
  if (Opts.SYCLIsDevice) {
    unsigned GenericAS = Context.getTargetAddressSpace(LangAS::opencl_generic);
    RHS = insertAddressSpaceCast(RHS, GenericAS);
    LHS = insertAddressSpaceCast(LHS, GenericAS);
  } else
    llvm_unreachable("Unable to find a common address space for "
                     "two pointers.");
}

BinOpInfo ScalarExprEmitter::EmitBinOps(const BinaryOperator *E) {
  TestAndClearIgnoreResultAssign();
  BinOpInfo Result;
  Result.LHS = Visit(E->getLHS());
  Result.RHS = Visit(E->getRHS());
  Result.Ty  = E->getType();
  Result.Opcode = E->getOpcode();
  Result.FPFeatures = E->getFPFeaturesInEffect(CGF.getLangOpts());
  Result.E = E;
  return Result;
}

LValue ScalarExprEmitter::EmitCompoundAssignLValue(
                                              const CompoundAssignOperator *E,
                        Value *(ScalarExprEmitter::*Func)(const BinOpInfo &),
                                                   Value *&Result) {
  QualType LHSTy = E->getLHS()->getType();
  BinOpInfo OpInfo;

  if (E->getComputationResultType()->isAnyComplexType())
    return CGF.EmitScalarCompoundAssignWithComplex(E, Result);

  // Emit the RHS first.  __block variables need to have the rhs evaluated
  // first, plus this should improve codegen a little.
  OpInfo.RHS = Visit(E->getRHS());
  OpInfo.Ty = E->getComputationResultType();
  OpInfo.Opcode = E->getOpcode();
  OpInfo.FPFeatures = E->getFPFeaturesInEffect(CGF.getLangOpts());
  OpInfo.E = E;
  // Load/convert the LHS.
  LValue LHSLV = EmitCheckedLValue(E->getLHS(), CodeGenFunction::TCK_Store);

  llvm::PHINode *atomicPHI = nullptr;
  if (const AtomicType *atomicTy = LHSTy->getAs<AtomicType>()) {
    QualType type = atomicTy->getValueType();
    if (!type->isBooleanType() && type->isIntegerType() &&
        !(type->isUnsignedIntegerType() &&
          CGF.SanOpts.has(SanitizerKind::UnsignedIntegerOverflow)) &&
        CGF.getLangOpts().getSignedOverflowBehavior() !=
            LangOptions::SOB_Trapping) {
      llvm::AtomicRMWInst::BinOp AtomicOp = llvm::AtomicRMWInst::BAD_BINOP;
      llvm::Instruction::BinaryOps Op;
      switch (OpInfo.Opcode) {
        // We don't have atomicrmw operands for *, %, /, <<, >>
        case BO_MulAssign: case BO_DivAssign:
        case BO_RemAssign:
        case BO_ShlAssign:
        case BO_ShrAssign:
          break;
        case BO_AddAssign:
          AtomicOp = llvm::AtomicRMWInst::Add;
          Op = llvm::Instruction::Add;
          break;
        case BO_SubAssign:
          AtomicOp = llvm::AtomicRMWInst::Sub;
          Op = llvm::Instruction::Sub;
          break;
        case BO_AndAssign:
          AtomicOp = llvm::AtomicRMWInst::And;
          Op = llvm::Instruction::And;
          break;
        case BO_XorAssign:
          AtomicOp = llvm::AtomicRMWInst::Xor;
          Op = llvm::Instruction::Xor;
          break;
        case BO_OrAssign:
          AtomicOp = llvm::AtomicRMWInst::Or;
          Op = llvm::Instruction::Or;
          break;
        default:
          llvm_unreachable("Invalid compound assignment type");
      }
      if (AtomicOp != llvm::AtomicRMWInst::BAD_BINOP) {
        llvm::Value *Amt = CGF.EmitToMemory(
            EmitScalarConversion(OpInfo.RHS, E->getRHS()->getType(), LHSTy,
                                 E->getExprLoc()),
            LHSTy);
        Value *OldVal = Builder.CreateAtomicRMW(
            AtomicOp, LHSLV.getPointer(CGF), Amt,
            llvm::AtomicOrdering::SequentiallyConsistent);

        // Since operation is atomic, the result type is guaranteed to be the
        // same as the input in LLVM terms.
        Result = Builder.CreateBinOp(Op, OldVal, Amt);
        return LHSLV;
      }
    }
    // FIXME: For floating point types, we should be saving and restoring the
    // floating point environment in the loop.
    llvm::BasicBlock *startBB = Builder.GetInsertBlock();
    llvm::BasicBlock *opBB = CGF.createBasicBlock("atomic_op", CGF.CurFn);
    OpInfo.LHS = EmitLoadOfLValue(LHSLV, E->getExprLoc());
    OpInfo.LHS = CGF.EmitToMemory(OpInfo.LHS, type);
    Builder.CreateBr(opBB);
    Builder.SetInsertPoint(opBB);
    atomicPHI = Builder.CreatePHI(OpInfo.LHS->getType(), 2);
    atomicPHI->addIncoming(OpInfo.LHS, startBB);
    OpInfo.LHS = atomicPHI;
  }
  else
    OpInfo.LHS = EmitLoadOfLValue(LHSLV, E->getExprLoc());

  SourceLocation Loc = E->getExprLoc();
  OpInfo.LHS =
      EmitScalarConversion(OpInfo.LHS, LHSTy, E->getComputationLHSType(), Loc);

  // Expand the binary operator.
  Result = (this->*Func)(OpInfo);

  // Convert the result back to the LHS type,
  // potentially with Implicit Conversion sanitizer check.
  Result = EmitScalarConversion(Result, E->getComputationResultType(), LHSTy,
                                Loc, ScalarConversionOpts(CGF.SanOpts));

  if (atomicPHI) {
    llvm::BasicBlock *curBlock = Builder.GetInsertBlock();
    llvm::BasicBlock *contBB = CGF.createBasicBlock("atomic_cont", CGF.CurFn);
    auto Pair = CGF.EmitAtomicCompareExchange(
        LHSLV, RValue::get(atomicPHI), RValue::get(Result), E->getExprLoc());
    llvm::Value *old = CGF.EmitToMemory(Pair.first.getScalarVal(), LHSTy);
    llvm::Value *success = Pair.second;
    atomicPHI->addIncoming(old, curBlock);
    Builder.CreateCondBr(success, contBB, atomicPHI->getParent());
    Builder.SetInsertPoint(contBB);
    return LHSLV;
  }

  // Store the result value into the LHS lvalue. Bit-fields are handled
  // specially because the result is altered by the store, i.e., [C99 6.5.16p1]
  // 'An assignment expression has the value of the left operand after the
  // assignment...'.
  if (LHSLV.isBitField())
    CGF.EmitStoreThroughBitfieldLValue(RValue::get(Result), LHSLV, &Result);
  else
    CGF.EmitStoreThroughLValue(RValue::get(Result), LHSLV);

  if (CGF.getLangOpts().OpenMP)
    CGF.CGM.getOpenMPRuntime().checkAndEmitLastprivateConditional(CGF,
                                                                  E->getLHS());
  return LHSLV;
}

Value *ScalarExprEmitter::EmitCompoundAssign(const CompoundAssignOperator *E,
                      Value *(ScalarExprEmitter::*Func)(const BinOpInfo &)) {
  bool Ignore = TestAndClearIgnoreResultAssign();
  Value *RHS = nullptr;
  LValue LHS = EmitCompoundAssignLValue(E, Func, RHS);

  // If the result is clearly ignored, return now.
  if (Ignore)
    return nullptr;

  // The result of an assignment in C is the assigned r-value.
  if (!CGF.getLangOpts().CPlusPlus)
    return RHS;

  // If the lvalue is non-volatile, return the computed value of the assignment.
  if (!LHS.isVolatileQualified())
    return RHS;

  // Otherwise, reload the value.
  return EmitLoadOfLValue(LHS, E->getExprLoc());
}

void ScalarExprEmitter::EmitUndefinedBehaviorIntegerDivAndRemCheck(
    const BinOpInfo &Ops, llvm::Value *Zero, bool isDiv) {
  SmallVector<std::pair<llvm::Value *, SanitizerMask>, 2> Checks;

  if (CGF.SanOpts.has(SanitizerKind::IntegerDivideByZero)) {
    Checks.push_back(std::make_pair(Builder.CreateICmpNE(Ops.RHS, Zero),
                                    SanitizerKind::IntegerDivideByZero));
  }

  const auto *BO = cast<BinaryOperator>(Ops.E);
  if (CGF.SanOpts.has(SanitizerKind::SignedIntegerOverflow) &&
      Ops.Ty->hasSignedIntegerRepresentation() &&
      !IsWidenedIntegerOp(CGF.getContext(), BO->getLHS()) &&
      Ops.mayHaveIntegerOverflow()) {
    llvm::IntegerType *Ty = cast<llvm::IntegerType>(Zero->getType());

    llvm::Value *IntMin =
      Builder.getInt(llvm::APInt::getSignedMinValue(Ty->getBitWidth()));
    llvm::Value *NegOne = llvm::ConstantInt::get(Ty, -1ULL);

    llvm::Value *LHSCmp = Builder.CreateICmpNE(Ops.LHS, IntMin);
    llvm::Value *RHSCmp = Builder.CreateICmpNE(Ops.RHS, NegOne);
    llvm::Value *NotOverflow = Builder.CreateOr(LHSCmp, RHSCmp, "or");
    Checks.push_back(
        std::make_pair(NotOverflow, SanitizerKind::SignedIntegerOverflow));
  }

  if (Checks.size() > 0)
    EmitBinOpCheck(Checks, Ops);
}

Value *ScalarExprEmitter::EmitDiv(const BinOpInfo &Ops) {
  {
    CodeGenFunction::SanitizerScope SanScope(&CGF);
    if ((CGF.SanOpts.has(SanitizerKind::IntegerDivideByZero) ||
         CGF.SanOpts.has(SanitizerKind::SignedIntegerOverflow)) &&
        Ops.Ty->isIntegerType() &&
        (Ops.mayHaveIntegerDivisionByZero() || Ops.mayHaveIntegerOverflow())) {
      llvm::Value *Zero = llvm::Constant::getNullValue(ConvertType(Ops.Ty));
      EmitUndefinedBehaviorIntegerDivAndRemCheck(Ops, Zero, true);
    } else if (CGF.SanOpts.has(SanitizerKind::FloatDivideByZero) &&
               Ops.Ty->isRealFloatingType() &&
               Ops.mayHaveFloatDivisionByZero()) {
      llvm::Value *Zero = llvm::Constant::getNullValue(ConvertType(Ops.Ty));
      llvm::Value *NonZero = Builder.CreateFCmpUNE(Ops.RHS, Zero);
      EmitBinOpCheck(std::make_pair(NonZero, SanitizerKind::FloatDivideByZero),
                     Ops);
    }
  }

  if (Ops.LHS->getType()->isFPOrFPVectorTy()) {
    llvm::Value *Val;
    CodeGenFunction::CGFPOptionsRAII FPOptsRAII(CGF, Ops.FPFeatures);
    Val = Builder.CreateFDiv(Ops.LHS, Ops.RHS, "div");
    if (CGF.getLangOpts().OpenCL &&
        !CGF.CGM.getCodeGenOpts().CorrectlyRoundedDivSqrt) {
      // OpenCL v1.1 s7.4: minimum accuracy of single precision / is 2.5ulp
      // OpenCL v1.2 s5.6.4.2: The -cl-fp32-correctly-rounded-divide-sqrt
      // build option allows an application to specify that single precision
      // floating-point divide (x/y and 1/x) and sqrt used in the program
      // source are correctly rounded.
      llvm::Type *ValTy = Val->getType();
      if (ValTy->isFloatTy() ||
          (isa<llvm::VectorType>(ValTy) &&
           cast<llvm::VectorType>(ValTy)->getElementType()->isFloatTy()))
        CGF.SetFPAccuracy(Val, 2.5);
    }
    return Val;
  }
  else if (Ops.isFixedPointOp())
    return EmitFixedPointBinOp(Ops);
  else if (Ops.Ty->hasUnsignedIntegerRepresentation())
    return Builder.CreateUDiv(Ops.LHS, Ops.RHS, "div");
  else
    return Builder.CreateSDiv(Ops.LHS, Ops.RHS, "div");
}

Value *ScalarExprEmitter::EmitRem(const BinOpInfo &Ops) {
  // Rem in C can't be a floating point type: C99 6.5.5p2.
  if ((CGF.SanOpts.has(SanitizerKind::IntegerDivideByZero) ||
       CGF.SanOpts.has(SanitizerKind::SignedIntegerOverflow)) &&
      Ops.Ty->isIntegerType() &&
      (Ops.mayHaveIntegerDivisionByZero() || Ops.mayHaveIntegerOverflow())) {
    CodeGenFunction::SanitizerScope SanScope(&CGF);
    llvm::Value *Zero = llvm::Constant::getNullValue(ConvertType(Ops.Ty));
    EmitUndefinedBehaviorIntegerDivAndRemCheck(Ops, Zero, false);
  }

  if (Ops.Ty->hasUnsignedIntegerRepresentation())
    return Builder.CreateURem(Ops.LHS, Ops.RHS, "rem");
  else
    return Builder.CreateSRem(Ops.LHS, Ops.RHS, "rem");
}

Value *ScalarExprEmitter::EmitOverflowCheckedBinOp(const BinOpInfo &Ops) {
  unsigned IID;
  unsigned OpID = 0;

  bool isSigned = Ops.Ty->isSignedIntegerOrEnumerationType();
  switch (Ops.Opcode) {
  case BO_Add:
  case BO_AddAssign:
    OpID = 1;
    IID = isSigned ? llvm::Intrinsic::sadd_with_overflow :
                     llvm::Intrinsic::uadd_with_overflow;
    break;
  case BO_Sub:
  case BO_SubAssign:
    OpID = 2;
    IID = isSigned ? llvm::Intrinsic::ssub_with_overflow :
                     llvm::Intrinsic::usub_with_overflow;
    break;
  case BO_Mul:
  case BO_MulAssign:
    OpID = 3;
    IID = isSigned ? llvm::Intrinsic::smul_with_overflow :
                     llvm::Intrinsic::umul_with_overflow;
    break;
  default:
    llvm_unreachable("Unsupported operation for overflow detection");
  }
  OpID <<= 1;
  if (isSigned)
    OpID |= 1;

  CodeGenFunction::SanitizerScope SanScope(&CGF);
  llvm::Type *opTy = CGF.CGM.getTypes().ConvertType(Ops.Ty);

  llvm::Function *intrinsic = CGF.CGM.getIntrinsic(IID, opTy);

  Value *resultAndOverflow = Builder.CreateCall(intrinsic, {Ops.LHS, Ops.RHS});
  Value *result = Builder.CreateExtractValue(resultAndOverflow, 0);
  Value *overflow = Builder.CreateExtractValue(resultAndOverflow, 1);

  // Handle overflow with llvm.trap if no custom handler has been specified.
  const std::string *handlerName =
    &CGF.getLangOpts().OverflowHandler;
  if (handlerName->empty()) {
    // If the signed-integer-overflow sanitizer is enabled, emit a call to its
    // runtime. Otherwise, this is a -ftrapv check, so just emit a trap.
    if (!isSigned || CGF.SanOpts.has(SanitizerKind::SignedIntegerOverflow)) {
      llvm::Value *NotOverflow = Builder.CreateNot(overflow);
      SanitizerMask Kind = isSigned ? SanitizerKind::SignedIntegerOverflow
                              : SanitizerKind::UnsignedIntegerOverflow;
      EmitBinOpCheck(std::make_pair(NotOverflow, Kind), Ops);
    } else
      CGF.EmitTrapCheck(Builder.CreateNot(overflow));
    return result;
  }

  // Branch in case of overflow.
  llvm::BasicBlock *initialBB = Builder.GetInsertBlock();
  llvm::BasicBlock *continueBB =
      CGF.createBasicBlock("nooverflow", CGF.CurFn, initialBB->getNextNode());
  llvm::BasicBlock *overflowBB = CGF.createBasicBlock("overflow", CGF.CurFn);

  Builder.CreateCondBr(overflow, overflowBB, continueBB);

  // If an overflow handler is set, then we want to call it and then use its
  // result, if it returns.
  Builder.SetInsertPoint(overflowBB);

  // Get the overflow handler.
  llvm::Type *Int8Ty = CGF.Int8Ty;
  llvm::Type *argTypes[] = { CGF.Int64Ty, CGF.Int64Ty, Int8Ty, Int8Ty };
  llvm::FunctionType *handlerTy =
      llvm::FunctionType::get(CGF.Int64Ty, argTypes, true);
  llvm::FunctionCallee handler =
      CGF.CGM.CreateRuntimeFunction(handlerTy, *handlerName);

  // Sign extend the args to 64-bit, so that we can use the same handler for
  // all types of overflow.
  llvm::Value *lhs = Builder.CreateSExt(Ops.LHS, CGF.Int64Ty);
  llvm::Value *rhs = Builder.CreateSExt(Ops.RHS, CGF.Int64Ty);

  // Call the handler with the two arguments, the operation, and the size of
  // the result.
  llvm::Value *handlerArgs[] = {
    lhs,
    rhs,
    Builder.getInt8(OpID),
    Builder.getInt8(cast<llvm::IntegerType>(opTy)->getBitWidth())
  };
  llvm::Value *handlerResult =
    CGF.EmitNounwindRuntimeCall(handler, handlerArgs);

  // Truncate the result back to the desired size.
  handlerResult = Builder.CreateTrunc(handlerResult, opTy);
  Builder.CreateBr(continueBB);

  Builder.SetInsertPoint(continueBB);
  llvm::PHINode *phi = Builder.CreatePHI(opTy, 2);
  phi->addIncoming(result, initialBB);
  phi->addIncoming(handlerResult, overflowBB);

  return phi;
}

/// Emit pointer + index arithmetic.
static Value *emitPointerArithmetic(CodeGenFunction &CGF,
                                    const BinOpInfo &op,
                                    bool isSubtraction) {
  // Must have binary (not unary) expr here.  Unary pointer
  // increment/decrement doesn't use this path.
  const BinaryOperator *expr = cast<BinaryOperator>(op.E);

  Value *pointer = op.LHS;
  Expr *pointerOperand = expr->getLHS();
  Value *index = op.RHS;
  Expr *indexOperand = expr->getRHS();

  // In a subtraction, the LHS is always the pointer.
  if (!isSubtraction && !pointer->getType()->isPointerTy()) {
    std::swap(pointer, index);
    std::swap(pointerOperand, indexOperand);
  }

  bool isSigned = indexOperand->getType()->isSignedIntegerOrEnumerationType();

  unsigned width = cast<llvm::IntegerType>(index->getType())->getBitWidth();
  auto &DL = CGF.CGM.getDataLayout();
  auto PtrTy = cast<llvm::PointerType>(pointer->getType());

  // Some versions of glibc and gcc use idioms (particularly in their malloc
  // routines) that add a pointer-sized integer (known to be a pointer value)
  // to a null pointer in order to cast the value back to an integer or as
  // part of a pointer alignment algorithm.  This is undefined behavior, but
  // we'd like to be able to compile programs that use it.
  //
  // Normally, we'd generate a GEP with a null-pointer base here in response
  // to that code, but it's also UB to dereference a pointer created that
  // way.  Instead (as an acknowledged hack to tolerate the idiom) we will
  // generate a direct cast of the integer value to a pointer.
  //
  // The idiom (p = nullptr + N) is not met if any of the following are true:
  //
  //   The operation is subtraction.
  //   The index is not pointer-sized.
  //   The pointer type is not byte-sized.
  //
  if (BinaryOperator::isNullPointerArithmeticExtension(CGF.getContext(),
                                                       op.Opcode,
                                                       expr->getLHS(),
                                                       expr->getRHS()))
    return CGF.Builder.CreateIntToPtr(index, pointer->getType());

  if (width != DL.getIndexTypeSizeInBits(PtrTy)) {
    // Zero-extend or sign-extend the pointer value according to
    // whether the index is signed or not.
    index = CGF.Builder.CreateIntCast(index, DL.getIndexType(PtrTy), isSigned,
                                      "idx.ext");
  }

  // If this is subtraction, negate the index.
  if (isSubtraction)
    index = CGF.Builder.CreateNeg(index, "idx.neg");

  if (CGF.SanOpts.has(SanitizerKind::ArrayBounds))
    CGF.EmitBoundsCheck(op.E, pointerOperand, index, indexOperand->getType(),
                        /*Accessed*/ false);

  const PointerType *pointerType
    = pointerOperand->getType()->getAs<PointerType>();
  if (!pointerType) {
    QualType objectType = pointerOperand->getType()
                                        ->castAs<ObjCObjectPointerType>()
                                        ->getPointeeType();
    llvm::Value *objectSize
      = CGF.CGM.getSize(CGF.getContext().getTypeSizeInChars(objectType));

    index = CGF.Builder.CreateMul(index, objectSize);

    Value *result = CGF.Builder.CreateBitCast(pointer, CGF.VoidPtrTy);
    result = CGF.Builder.CreateGEP(result, index, "add.ptr");
    return CGF.Builder.CreateBitCast(result, pointer->getType());
  }

  QualType elementType = pointerType->getPointeeType();
  if (const VariableArrayType *vla
        = CGF.getContext().getAsVariableArrayType(elementType)) {
    // The element count here is the total number of non-VLA elements.
    llvm::Value *numElements = CGF.getVLASize(vla).NumElts;

    // Effectively, the multiply by the VLA size is part of the GEP.
    // GEP indexes are signed, and scaling an index isn't permitted to
    // signed-overflow, so we use the same semantics for our explicit
    // multiply.  We suppress this if overflow is not undefined behavior.
    if (CGF.getLangOpts().isSignedOverflowDefined()) {
      index = CGF.Builder.CreateMul(index, numElements, "vla.index");
      pointer = CGF.Builder.CreateGEP(pointer, index, "add.ptr");
    } else {
      index = CGF.Builder.CreateNSWMul(index, numElements, "vla.index");
      pointer =
          CGF.EmitCheckedInBoundsGEP(pointer, index, isSigned, isSubtraction,
                                     op.E->getExprLoc(), "add.ptr");
    }
    return pointer;
  }

  // Explicitly handle GNU void* and function pointer arithmetic extensions. The
  // GNU void* casts amount to no-ops since our void* type is i8*, but this is
  // future proof.
  if (elementType->isVoidType() || elementType->isFunctionType()) {
    Value *result = CGF.EmitCastToVoidPtr(pointer);
    result = CGF.Builder.CreateGEP(result, index, "add.ptr");
    return CGF.Builder.CreateBitCast(result, pointer->getType());
  }

  if (CGF.getLangOpts().isSignedOverflowDefined())
    return CGF.Builder.CreateGEP(pointer, index, "add.ptr");

#if INTEL_CUSTOMIZATION
  Value *result = CGF.EmitCheckedInBoundsGEP(
      pointer, index, isSigned, isSubtraction, op.E->getExprLoc(), "add.ptr");
  // Intel TBAA for pointer arithmetic
  if (CGF.CGM.getCodeGenOpts().StructPathTBAA &&
      CGF.getLangOpts().isIntelCompat(LangOptions::IntelTBAA)) {
    TBAAAccessInfo AI;
    AI.AccessType = AI.BaseType = CGF.CGM.getTBAATypeInfo(elementType);
    AI.Offset = 0;
    llvm::MDNode *N = CGF.CGM.getTBAAAccessTagInfo(AI);
    auto *I = dyn_cast<llvm::Instruction>(result);
    if (I)
      I->setMetadata("intel-tbaa", N);
  }
  return result;
#endif // INTEL_CUSTOMIZATION
}

// Construct an fmuladd intrinsic to represent a fused mul-add of MulOp and
// Addend. Use negMul and negAdd to negate the first operand of the Mul or
// the add operand respectively. This allows fmuladd to represent a*b-c, or
// c-a*b. Patterns in LLVM should catch the negated forms and translate them to
// efficient operations.
static Value* buildFMulAdd(llvm::Instruction *MulOp, Value *Addend,
                           const CodeGenFunction &CGF, CGBuilderTy &Builder,
                           bool negMul, bool negAdd) {
  assert(!(negMul && negAdd) && "Only one of negMul and negAdd should be set.");

  Value *MulOp0 = MulOp->getOperand(0);
  Value *MulOp1 = MulOp->getOperand(1);
  if (negMul)
    MulOp0 = Builder.CreateFNeg(MulOp0, "neg");
  if (negAdd)
    Addend = Builder.CreateFNeg(Addend, "neg");

  Value *FMulAdd = nullptr;
  if (Builder.getIsFPConstrained()) {
    assert(isa<llvm::ConstrainedFPIntrinsic>(MulOp) &&
           "Only constrained operation should be created when Builder is in FP "
           "constrained mode");
    FMulAdd = Builder.CreateConstrainedFPCall(
        CGF.CGM.getIntrinsic(llvm::Intrinsic::experimental_constrained_fmuladd,
                             Addend->getType()),
        {MulOp0, MulOp1, Addend});
  } else {
    FMulAdd = Builder.CreateCall(
        CGF.CGM.getIntrinsic(llvm::Intrinsic::fmuladd, Addend->getType()),
        {MulOp0, MulOp1, Addend});
  }
  MulOp->eraseFromParent();

  return FMulAdd;
}

// Check whether it would be legal to emit an fmuladd intrinsic call to
// represent op and if so, build the fmuladd.
//
// Checks that (a) the operation is fusable, and (b) -ffp-contract=on.
// Does NOT check the type of the operation - it's assumed that this function
// will be called from contexts where it's known that the type is contractable.
static Value* tryEmitFMulAdd(const BinOpInfo &op,
                         const CodeGenFunction &CGF, CGBuilderTy &Builder,
                         bool isSub=false) {

  assert((op.Opcode == BO_Add || op.Opcode == BO_AddAssign ||
          op.Opcode == BO_Sub || op.Opcode == BO_SubAssign) &&
         "Only fadd/fsub can be the root of an fmuladd.");

  // Check whether this op is marked as fusable.
  if (!op.FPFeatures.allowFPContractWithinStatement())
    return nullptr;

  // We have a potentially fusable op. Look for a mul on one of the operands.
  // Also, make sure that the mul result isn't used directly. In that case,
  // there's no point creating a muladd operation.
  if (auto *LHSBinOp = dyn_cast<llvm::BinaryOperator>(op.LHS)) {
    if (LHSBinOp->getOpcode() == llvm::Instruction::FMul &&
        LHSBinOp->use_empty())
      return buildFMulAdd(LHSBinOp, op.RHS, CGF, Builder, false, isSub);
  }
  if (auto *RHSBinOp = dyn_cast<llvm::BinaryOperator>(op.RHS)) {
    if (RHSBinOp->getOpcode() == llvm::Instruction::FMul &&
        RHSBinOp->use_empty())
      return buildFMulAdd(RHSBinOp, op.LHS, CGF, Builder, isSub, false);
  }

  if (auto *LHSBinOp = dyn_cast<llvm::CallBase>(op.LHS)) {
    if (LHSBinOp->getIntrinsicID() ==
            llvm::Intrinsic::experimental_constrained_fmul &&
        LHSBinOp->use_empty())
      return buildFMulAdd(LHSBinOp, op.RHS, CGF, Builder, false, isSub);
  }
  if (auto *RHSBinOp = dyn_cast<llvm::CallBase>(op.RHS)) {
    if (RHSBinOp->getIntrinsicID() ==
            llvm::Intrinsic::experimental_constrained_fmul &&
        RHSBinOp->use_empty())
      return buildFMulAdd(RHSBinOp, op.LHS, CGF, Builder, isSub, false);
  }

  return nullptr;
}

Value *ScalarExprEmitter::EmitAdd(const BinOpInfo &op) {
  if (op.LHS->getType()->isPointerTy() ||
      op.RHS->getType()->isPointerTy())
    return emitPointerArithmetic(CGF, op, CodeGenFunction::NotSubtraction);

  if (op.Ty->isSignedIntegerOrEnumerationType()) {
    switch (CGF.getLangOpts().getSignedOverflowBehavior()) {
    case LangOptions::SOB_Defined:
      return Builder.CreateAdd(op.LHS, op.RHS, "add");
    case LangOptions::SOB_Undefined:
      if (!CGF.SanOpts.has(SanitizerKind::SignedIntegerOverflow))
        return Builder.CreateNSWAdd(op.LHS, op.RHS, "add");
      LLVM_FALLTHROUGH;
    case LangOptions::SOB_Trapping:
      if (CanElideOverflowCheck(CGF.getContext(), op))
        return Builder.CreateNSWAdd(op.LHS, op.RHS, "add");
      return EmitOverflowCheckedBinOp(op);
    }
  }
#if INTEL_COLLAB
  if (CGF.generatingOMPIncrement()) {
    assert(op.Ty->isUnsignedIntegerType());
    return Builder.CreateNUWAdd(op.LHS, op.RHS, "add");
  }
#endif // INTEL_COLLAB

  if (op.Ty->isConstantMatrixType()) {
    llvm::MatrixBuilder<CGBuilderTy> MB(Builder);
    return MB.CreateAdd(op.LHS, op.RHS);
  }

  if (op.Ty->isUnsignedIntegerType() &&
      CGF.SanOpts.has(SanitizerKind::UnsignedIntegerOverflow) &&
      !CanElideOverflowCheck(CGF.getContext(), op))
    return EmitOverflowCheckedBinOp(op);

  if (op.LHS->getType()->isFPOrFPVectorTy()) {
    CodeGenFunction::CGFPOptionsRAII FPOptsRAII(CGF, op.FPFeatures);
    // Try to form an fmuladd.
    if (Value *FMulAdd = tryEmitFMulAdd(op, CGF, Builder))
      return FMulAdd;

    return Builder.CreateFAdd(op.LHS, op.RHS, "add");
  }

  if (op.isFixedPointOp())
    return EmitFixedPointBinOp(op);

  return Builder.CreateAdd(op.LHS, op.RHS, "add");
}

/// The resulting value must be calculated with exact precision, so the operands
/// may not be the same type.
Value *ScalarExprEmitter::EmitFixedPointBinOp(const BinOpInfo &op) {
  using llvm::APSInt;
  using llvm::ConstantInt;

  // This is either a binary operation where at least one of the operands is
  // a fixed-point type, or a unary operation where the operand is a fixed-point
  // type. The result type of a binary operation is determined by
  // Sema::handleFixedPointConversions().
  QualType ResultTy = op.Ty;
  QualType LHSTy, RHSTy;
  if (const auto *BinOp = dyn_cast<BinaryOperator>(op.E)) {
    RHSTy = BinOp->getRHS()->getType();
    if (const auto *CAO = dyn_cast<CompoundAssignOperator>(BinOp)) {
      // For compound assignment, the effective type of the LHS at this point
      // is the computation LHS type, not the actual LHS type, and the final
      // result type is not the type of the expression but rather the
      // computation result type.
      LHSTy = CAO->getComputationLHSType();
      ResultTy = CAO->getComputationResultType();
    } else
      LHSTy = BinOp->getLHS()->getType();
  } else if (const auto *UnOp = dyn_cast<UnaryOperator>(op.E)) {
    LHSTy = UnOp->getSubExpr()->getType();
    RHSTy = UnOp->getSubExpr()->getType();
  }
  ASTContext &Ctx = CGF.getContext();
  Value *LHS = op.LHS;
  Value *RHS = op.RHS;

  auto LHSFixedSema = Ctx.getFixedPointSemantics(LHSTy);
  auto RHSFixedSema = Ctx.getFixedPointSemantics(RHSTy);
  auto ResultFixedSema = Ctx.getFixedPointSemantics(ResultTy);
  auto CommonFixedSema = LHSFixedSema.getCommonSemantics(RHSFixedSema);

  // Perform the actual operation.
  Value *Result;
  llvm::FixedPointBuilder<CGBuilderTy> FPBuilder(Builder);
  switch (op.Opcode) {
  case BO_AddAssign:
  case BO_Add:
    Result = FPBuilder.CreateAdd(LHS, LHSFixedSema, RHS, RHSFixedSema);
    break;
  case BO_SubAssign:
  case BO_Sub:
    Result = FPBuilder.CreateSub(LHS, LHSFixedSema, RHS, RHSFixedSema);
    break;
  case BO_MulAssign:
  case BO_Mul:
    Result = FPBuilder.CreateMul(LHS, LHSFixedSema, RHS, RHSFixedSema);
    break;
  case BO_DivAssign:
  case BO_Div:
    Result = FPBuilder.CreateDiv(LHS, LHSFixedSema, RHS, RHSFixedSema);
    break;
  case BO_ShlAssign:
  case BO_Shl:
    Result = FPBuilder.CreateShl(LHS, LHSFixedSema, RHS);
    break;
  case BO_ShrAssign:
  case BO_Shr:
    Result = FPBuilder.CreateShr(LHS, LHSFixedSema, RHS);
    break;
  case BO_LT:
    return FPBuilder.CreateLT(LHS, LHSFixedSema, RHS, RHSFixedSema);
  case BO_GT:
    return FPBuilder.CreateGT(LHS, LHSFixedSema, RHS, RHSFixedSema);
  case BO_LE:
    return FPBuilder.CreateLE(LHS, LHSFixedSema, RHS, RHSFixedSema);
  case BO_GE:
    return FPBuilder.CreateGE(LHS, LHSFixedSema, RHS, RHSFixedSema);
  case BO_EQ:
    // For equality operations, we assume any padding bits on unsigned types are
    // zero'd out. They could be overwritten through non-saturating operations
    // that cause overflow, but this leads to undefined behavior.
    return FPBuilder.CreateEQ(LHS, LHSFixedSema, RHS, RHSFixedSema);
  case BO_NE:
    return FPBuilder.CreateNE(LHS, LHSFixedSema, RHS, RHSFixedSema);
  case BO_Cmp:
  case BO_LAnd:
  case BO_LOr:
    llvm_unreachable("Found unimplemented fixed point binary operation");
  case BO_PtrMemD:
  case BO_PtrMemI:
  case BO_Rem:
  case BO_Xor:
  case BO_And:
  case BO_Or:
  case BO_Assign:
  case BO_RemAssign:
  case BO_AndAssign:
  case BO_XorAssign:
  case BO_OrAssign:
  case BO_Comma:
    llvm_unreachable("Found unsupported binary operation for fixed point types.");
  }

  bool IsShift = BinaryOperator::isShiftOp(op.Opcode) ||
                 BinaryOperator::isShiftAssignOp(op.Opcode);
  // Convert to the result type.
  return FPBuilder.CreateFixedToFixed(Result, IsShift ? LHSFixedSema
                                                      : CommonFixedSema,
                                      ResultFixedSema);
}

Value *ScalarExprEmitter::EmitSub(const BinOpInfo &op) {
  // The LHS is always a pointer if either side is.
  if (!op.LHS->getType()->isPointerTy()) {
    if (op.Ty->isSignedIntegerOrEnumerationType()) {
      switch (CGF.getLangOpts().getSignedOverflowBehavior()) {
      case LangOptions::SOB_Defined:
        return Builder.CreateSub(op.LHS, op.RHS, "sub");
      case LangOptions::SOB_Undefined:
        if (!CGF.SanOpts.has(SanitizerKind::SignedIntegerOverflow))
          return Builder.CreateNSWSub(op.LHS, op.RHS, "sub");
        LLVM_FALLTHROUGH;
      case LangOptions::SOB_Trapping:
        if (CanElideOverflowCheck(CGF.getContext(), op))
          return Builder.CreateNSWSub(op.LHS, op.RHS, "sub");
        return EmitOverflowCheckedBinOp(op);
      }
    }

    if (op.Ty->isConstantMatrixType()) {
      llvm::MatrixBuilder<CGBuilderTy> MB(Builder);
      return MB.CreateSub(op.LHS, op.RHS);
    }

    if (op.Ty->isUnsignedIntegerType() &&
        CGF.SanOpts.has(SanitizerKind::UnsignedIntegerOverflow) &&
        !CanElideOverflowCheck(CGF.getContext(), op))
      return EmitOverflowCheckedBinOp(op);

    if (op.LHS->getType()->isFPOrFPVectorTy()) {
      CodeGenFunction::CGFPOptionsRAII FPOptsRAII(CGF, op.FPFeatures);
      // Try to form an fmuladd.
      if (Value *FMulAdd = tryEmitFMulAdd(op, CGF, Builder, true))
        return FMulAdd;
      return Builder.CreateFSub(op.LHS, op.RHS, "sub");
    }

    if (op.isFixedPointOp())
      return EmitFixedPointBinOp(op);

    return Builder.CreateSub(op.LHS, op.RHS, "sub");
  }

  // If the RHS is not a pointer, then we have normal pointer
  // arithmetic.
  if (!op.RHS->getType()->isPointerTy())
    return emitPointerArithmetic(CGF, op, CodeGenFunction::IsSubtraction);

  // Otherwise, this is a pointer subtraction.

  // Do the raw subtraction part.
  llvm::Value *LHS
    = Builder.CreatePtrToInt(op.LHS, CGF.PtrDiffTy, "sub.ptr.lhs.cast");
  llvm::Value *RHS
    = Builder.CreatePtrToInt(op.RHS, CGF.PtrDiffTy, "sub.ptr.rhs.cast");
  Value *diffInChars = Builder.CreateSub(LHS, RHS, "sub.ptr.sub");

  // Okay, figure out the element size.
  const BinaryOperator *expr = cast<BinaryOperator>(op.E);
  QualType elementType = expr->getLHS()->getType()->getPointeeType();

  llvm::Value *divisor = nullptr;

  // For a variable-length array, this is going to be non-constant.
  if (const VariableArrayType *vla
        = CGF.getContext().getAsVariableArrayType(elementType)) {
    auto VlaSize = CGF.getVLASize(vla);
    elementType = VlaSize.Type;
    divisor = VlaSize.NumElts;

    // Scale the number of non-VLA elements by the non-VLA element size.
    CharUnits eltSize = CGF.getContext().getTypeSizeInChars(elementType);
    if (!eltSize.isOne())
      divisor = CGF.Builder.CreateNUWMul(CGF.CGM.getSize(eltSize), divisor);

  // For everything elese, we can just compute it, safe in the
  // assumption that Sema won't let anything through that we can't
  // safely compute the size of.
  } else {
    CharUnits elementSize;
    // Handle GCC extension for pointer arithmetic on void* and
    // function pointer types.
    if (elementType->isVoidType() || elementType->isFunctionType())
      elementSize = CharUnits::One();
    else
      elementSize = CGF.getContext().getTypeSizeInChars(elementType);

    // Don't even emit the divide for element size of 1.
    if (elementSize.isOne())
      return diffInChars;

    divisor = CGF.CGM.getSize(elementSize);
  }

  // Otherwise, do a full sdiv. This uses the "exact" form of sdiv, since
  // pointer difference in C is only defined in the case where both operands
  // are pointing to elements of an array.
  return Builder.CreateExactSDiv(diffInChars, divisor, "sub.ptr.div");
}

Value *ScalarExprEmitter::GetWidthMinusOneValue(Value* LHS,Value* RHS) {
  llvm::IntegerType *Ty;
  if (llvm::VectorType *VT = dyn_cast<llvm::VectorType>(LHS->getType()))
    Ty = cast<llvm::IntegerType>(VT->getElementType());
  else
    Ty = cast<llvm::IntegerType>(LHS->getType());
  return llvm::ConstantInt::get(RHS->getType(), Ty->getBitWidth() - 1);
}

Value *ScalarExprEmitter::ConstrainShiftValue(Value *LHS, Value *RHS,
                                              const Twine &Name) {
  llvm::IntegerType *Ty;
  if (auto *VT = dyn_cast<llvm::VectorType>(LHS->getType()))
    Ty = cast<llvm::IntegerType>(VT->getElementType());
  else
    Ty = cast<llvm::IntegerType>(LHS->getType());

  if (llvm::isPowerOf2_64(Ty->getBitWidth()))
        return Builder.CreateAnd(RHS, GetWidthMinusOneValue(LHS, RHS), Name);

  return Builder.CreateURem(
      RHS, llvm::ConstantInt::get(RHS->getType(), Ty->getBitWidth()), Name);
}

Value *ScalarExprEmitter::EmitShl(const BinOpInfo &Ops) {
  // TODO: This misses out on the sanitizer check below.
  if (Ops.isFixedPointOp())
    return EmitFixedPointBinOp(Ops);

  // LLVM requires the LHS and RHS to be the same type: promote or truncate the
  // RHS to the same size as the LHS.
  Value *RHS = Ops.RHS;
  if (Ops.LHS->getType() != RHS->getType())
    RHS = Builder.CreateIntCast(RHS, Ops.LHS->getType(), false, "sh_prom");

  bool SanitizeBase = CGF.SanOpts.has(SanitizerKind::ShiftBase) &&
                      Ops.Ty->hasSignedIntegerRepresentation() &&
                      !CGF.getLangOpts().isSignedOverflowDefined() &&
                      !CGF.getLangOpts().CPlusPlus20;
  bool SanitizeExponent = CGF.SanOpts.has(SanitizerKind::ShiftExponent);
  // OpenCL 6.3j: shift values are effectively % word size of LHS.
  if (CGF.getLangOpts().OpenCL)
#if INTEL_CUSTOMIZATION
    // FIXME: Fix the sanitizer code in the else-if below to use similar logic.
#endif // INTEL_CUSTOMIZATION
    RHS = ConstrainShiftValue(Ops.LHS, RHS, "shl.mask");
  else if ((SanitizeBase || SanitizeExponent) &&
           isa<llvm::IntegerType>(Ops.LHS->getType())) {
    CodeGenFunction::SanitizerScope SanScope(&CGF);
    SmallVector<std::pair<Value *, SanitizerMask>, 2> Checks;
    llvm::Value *WidthMinusOne = GetWidthMinusOneValue(Ops.LHS, Ops.RHS);
    llvm::Value *ValidExponent = Builder.CreateICmpULE(Ops.RHS, WidthMinusOne);

    if (SanitizeExponent) {
      Checks.push_back(
          std::make_pair(ValidExponent, SanitizerKind::ShiftExponent));
    }

    if (SanitizeBase) {
      // Check whether we are shifting any non-zero bits off the top of the
      // integer. We only emit this check if exponent is valid - otherwise
      // instructions below will have undefined behavior themselves.
      llvm::BasicBlock *Orig = Builder.GetInsertBlock();
      llvm::BasicBlock *Cont = CGF.createBasicBlock("cont");
      llvm::BasicBlock *CheckShiftBase = CGF.createBasicBlock("check");
      Builder.CreateCondBr(ValidExponent, CheckShiftBase, Cont);
      llvm::Value *PromotedWidthMinusOne =
          (RHS == Ops.RHS) ? WidthMinusOne
                           : GetWidthMinusOneValue(Ops.LHS, RHS);
      CGF.EmitBlock(CheckShiftBase);
      llvm::Value *BitsShiftedOff = Builder.CreateLShr(
          Ops.LHS, Builder.CreateSub(PromotedWidthMinusOne, RHS, "shl.zeros",
                                     /*NUW*/ true, /*NSW*/ true),
          "shl.check");
      if (CGF.getLangOpts().CPlusPlus) {
        // In C99, we are not permitted to shift a 1 bit into the sign bit.
        // Under C++11's rules, shifting a 1 bit into the sign bit is
        // OK, but shifting a 1 bit out of it is not. (C89 and C++03 don't
        // define signed left shifts, so we use the C99 and C++11 rules there).
        llvm::Value *One = llvm::ConstantInt::get(BitsShiftedOff->getType(), 1);
        BitsShiftedOff = Builder.CreateLShr(BitsShiftedOff, One);
      }
      llvm::Value *Zero = llvm::ConstantInt::get(BitsShiftedOff->getType(), 0);
      llvm::Value *ValidBase = Builder.CreateICmpEQ(BitsShiftedOff, Zero);
      CGF.EmitBlock(Cont);
      llvm::PHINode *BaseCheck = Builder.CreatePHI(ValidBase->getType(), 2);
      BaseCheck->addIncoming(Builder.getTrue(), Orig);
      BaseCheck->addIncoming(ValidBase, CheckShiftBase);
      Checks.push_back(std::make_pair(BaseCheck, SanitizerKind::ShiftBase));
    }

    assert(!Checks.empty());
    EmitBinOpCheck(Checks, Ops);
  }

  return Builder.CreateShl(Ops.LHS, RHS, "shl");
}

Value *ScalarExprEmitter::EmitShr(const BinOpInfo &Ops) {
  // TODO: This misses out on the sanitizer check below.
  if (Ops.isFixedPointOp())
    return EmitFixedPointBinOp(Ops);

  // LLVM requires the LHS and RHS to be the same type: promote or truncate the
  // RHS to the same size as the LHS.
  Value *RHS = Ops.RHS;
  if (Ops.LHS->getType() != RHS->getType())
    RHS = Builder.CreateIntCast(RHS, Ops.LHS->getType(), false, "sh_prom");

  // OpenCL 6.3j: shift values are effectively % word size of LHS.
  if (CGF.getLangOpts().OpenCL)
#if INTEL_CUSTOMIZATION
    // FIXME: Fix the sanitizer code in the else-if below to use similar logic.
#endif // INTEL_CUSTOMIZATION
    RHS = ConstrainShiftValue(Ops.LHS, RHS, "shr.mask");
  else if (CGF.SanOpts.has(SanitizerKind::ShiftExponent) &&
           isa<llvm::IntegerType>(Ops.LHS->getType())) {
    CodeGenFunction::SanitizerScope SanScope(&CGF);
    llvm::Value *Valid =
        Builder.CreateICmpULE(RHS, GetWidthMinusOneValue(Ops.LHS, RHS));
    EmitBinOpCheck(std::make_pair(Valid, SanitizerKind::ShiftExponent), Ops);
  }

  if (Ops.Ty->hasUnsignedIntegerRepresentation())
    return Builder.CreateLShr(Ops.LHS, RHS, "shr");
  return Builder.CreateAShr(Ops.LHS, RHS, "shr");
}

enum IntrinsicType { VCMPEQ, VCMPGT };
// return corresponding comparison intrinsic for given vector type
static llvm::Intrinsic::ID GetIntrinsic(IntrinsicType IT,
                                        BuiltinType::Kind ElemKind) {
  switch (ElemKind) {
  default: llvm_unreachable("unexpected element type");
  case BuiltinType::Char_U:
  case BuiltinType::UChar:
    return (IT == VCMPEQ) ? llvm::Intrinsic::ppc_altivec_vcmpequb_p :
                            llvm::Intrinsic::ppc_altivec_vcmpgtub_p;
  case BuiltinType::Char_S:
  case BuiltinType::SChar:
    return (IT == VCMPEQ) ? llvm::Intrinsic::ppc_altivec_vcmpequb_p :
                            llvm::Intrinsic::ppc_altivec_vcmpgtsb_p;
  case BuiltinType::UShort:
    return (IT == VCMPEQ) ? llvm::Intrinsic::ppc_altivec_vcmpequh_p :
                            llvm::Intrinsic::ppc_altivec_vcmpgtuh_p;
  case BuiltinType::Short:
    return (IT == VCMPEQ) ? llvm::Intrinsic::ppc_altivec_vcmpequh_p :
                            llvm::Intrinsic::ppc_altivec_vcmpgtsh_p;
  case BuiltinType::UInt:
    return (IT == VCMPEQ) ? llvm::Intrinsic::ppc_altivec_vcmpequw_p :
                            llvm::Intrinsic::ppc_altivec_vcmpgtuw_p;
  case BuiltinType::Int:
    return (IT == VCMPEQ) ? llvm::Intrinsic::ppc_altivec_vcmpequw_p :
                            llvm::Intrinsic::ppc_altivec_vcmpgtsw_p;
  case BuiltinType::ULong:
  case BuiltinType::ULongLong:
    return (IT == VCMPEQ) ? llvm::Intrinsic::ppc_altivec_vcmpequd_p :
                            llvm::Intrinsic::ppc_altivec_vcmpgtud_p;
  case BuiltinType::Long:
  case BuiltinType::LongLong:
    return (IT == VCMPEQ) ? llvm::Intrinsic::ppc_altivec_vcmpequd_p :
                            llvm::Intrinsic::ppc_altivec_vcmpgtsd_p;
  case BuiltinType::Float:
    return (IT == VCMPEQ) ? llvm::Intrinsic::ppc_altivec_vcmpeqfp_p :
                            llvm::Intrinsic::ppc_altivec_vcmpgtfp_p;
  case BuiltinType::Double:
    return (IT == VCMPEQ) ? llvm::Intrinsic::ppc_vsx_xvcmpeqdp_p :
                            llvm::Intrinsic::ppc_vsx_xvcmpgtdp_p;
  }
}

Value *ScalarExprEmitter::EmitCompare(const BinaryOperator *E,
                                      llvm::CmpInst::Predicate UICmpOpc,
                                      llvm::CmpInst::Predicate SICmpOpc,
                                      llvm::CmpInst::Predicate FCmpOpc,
                                      bool IsSignaling) {
  TestAndClearIgnoreResultAssign();
  Value *Result;
  QualType LHSTy = E->getLHS()->getType();
  QualType RHSTy = E->getRHS()->getType();
  if (const MemberPointerType *MPT = LHSTy->getAs<MemberPointerType>()) {
    assert(E->getOpcode() == BO_EQ ||
           E->getOpcode() == BO_NE);
    Value *LHS = CGF.EmitScalarExpr(E->getLHS());
    Value *RHS = CGF.EmitScalarExpr(E->getRHS());
    Result = CGF.CGM.getCXXABI().EmitMemberPointerComparison(
                   CGF, LHS, RHS, MPT, E->getOpcode() == BO_NE);
  } else if (!LHSTy->isAnyComplexType() && !RHSTy->isAnyComplexType()) {
    BinOpInfo BOInfo = EmitBinOps(E);
    Value *LHS = BOInfo.LHS;
    Value *RHS = BOInfo.RHS;

    // If AltiVec, the comparison results in a numeric type, so we use
    // intrinsics comparing vectors and giving 0 or 1 as a result
    if (LHSTy->isVectorType() && !E->getType()->isVectorType()) {
      // constants for mapping CR6 register bits to predicate result
      enum { CR6_EQ=0, CR6_EQ_REV, CR6_LT, CR6_LT_REV } CR6;

      llvm::Intrinsic::ID ID = llvm::Intrinsic::not_intrinsic;

      // in several cases vector arguments order will be reversed
      Value *FirstVecArg = LHS,
            *SecondVecArg = RHS;

      QualType ElTy = LHSTy->castAs<VectorType>()->getElementType();
      BuiltinType::Kind ElementKind = ElTy->castAs<BuiltinType>()->getKind();

      switch(E->getOpcode()) {
      default: llvm_unreachable("is not a comparison operation");
      case BO_EQ:
        CR6 = CR6_LT;
        ID = GetIntrinsic(VCMPEQ, ElementKind);
        break;
      case BO_NE:
        CR6 = CR6_EQ;
        ID = GetIntrinsic(VCMPEQ, ElementKind);
        break;
      case BO_LT:
        CR6 = CR6_LT;
        ID = GetIntrinsic(VCMPGT, ElementKind);
        std::swap(FirstVecArg, SecondVecArg);
        break;
      case BO_GT:
        CR6 = CR6_LT;
        ID = GetIntrinsic(VCMPGT, ElementKind);
        break;
      case BO_LE:
        if (ElementKind == BuiltinType::Float) {
          CR6 = CR6_LT;
          ID = llvm::Intrinsic::ppc_altivec_vcmpgefp_p;
          std::swap(FirstVecArg, SecondVecArg);
        }
        else {
          CR6 = CR6_EQ;
          ID = GetIntrinsic(VCMPGT, ElementKind);
        }
        break;
      case BO_GE:
        if (ElementKind == BuiltinType::Float) {
          CR6 = CR6_LT;
          ID = llvm::Intrinsic::ppc_altivec_vcmpgefp_p;
        }
        else {
          CR6 = CR6_EQ;
          ID = GetIntrinsic(VCMPGT, ElementKind);
          std::swap(FirstVecArg, SecondVecArg);
        }
        break;
      }

      Value *CR6Param = Builder.getInt32(CR6);
      llvm::Function *F = CGF.CGM.getIntrinsic(ID);
      Result = Builder.CreateCall(F, {CR6Param, FirstVecArg, SecondVecArg});

      // The result type of intrinsic may not be same as E->getType().
      // If E->getType() is not BoolTy, EmitScalarConversion will do the
      // conversion work. If E->getType() is BoolTy, EmitScalarConversion will
      // do nothing, if ResultTy is not i1 at the same time, it will cause
      // crash later.
      llvm::IntegerType *ResultTy = cast<llvm::IntegerType>(Result->getType());
      if (ResultTy->getBitWidth() > 1 &&
          E->getType() == CGF.getContext().BoolTy)
        Result = Builder.CreateTrunc(Result, Builder.getInt1Ty());
      return EmitScalarConversion(Result, CGF.getContext().BoolTy, E->getType(),
                                  E->getExprLoc());
    }

    if (BOInfo.isFixedPointOp()) {
      Result = EmitFixedPointBinOp(BOInfo);
    } else if (LHS->getType()->isFPOrFPVectorTy()) {
      CodeGenFunction::CGFPOptionsRAII FPOptsRAII(CGF, BOInfo.FPFeatures);
      if (!IsSignaling)
        Result = Builder.CreateFCmp(FCmpOpc, LHS, RHS, "cmp");
      else
        Result = Builder.CreateFCmpS(FCmpOpc, LHS, RHS, "cmp");
    } else if (LHSTy->hasSignedIntegerRepresentation()) {
      Result = Builder.CreateICmp(SICmpOpc, LHS, RHS, "cmp");
    } else {
      // Unsigned integers and pointers.

      if (CGF.CGM.getCodeGenOpts().StrictVTablePointers &&
          !isa<llvm::ConstantPointerNull>(LHS) &&
          !isa<llvm::ConstantPointerNull>(RHS)) {

        // Dynamic information is required to be stripped for comparisons,
        // because it could leak the dynamic information.  Based on comparisons
        // of pointers to dynamic objects, the optimizer can replace one pointer
        // with another, which might be incorrect in presence of invariant
        // groups. Comparison with null is safe because null does not carry any
        // dynamic information.
        if (LHSTy.mayBeDynamicClass())
          LHS = Builder.CreateStripInvariantGroup(LHS);
        if (RHSTy.mayBeDynamicClass())
          RHS = Builder.CreateStripInvariantGroup(RHS);
      }

      // Expression operands may have the same addrspace in AST, but different
      // addrspaces in LLVM IR, in which case an addrspacecast should be valid.
      bool CanInsertAddrspaceCast =
             LHSTy.getAddressSpace() == RHSTy.getAddressSpace();

      ensureSameAddrSpace(RHS, LHS, CanInsertAddrspaceCast, CGF.getLangOpts(),
                          CGF.getContext());

      Result = Builder.CreateICmp(UICmpOpc, LHS, RHS, "cmp");
    }

    // If this is a vector comparison, sign extend the result to the appropriate
    // vector integer type and return it (don't convert to bool).
    if (LHSTy->isVectorType())
      return Builder.CreateSExt(Result, ConvertType(E->getType()), "sext");

  } else {
    // Complex Comparison: can only be an equality comparison.
    CodeGenFunction::ComplexPairTy LHS, RHS;
    QualType CETy;
    if (auto *CTy = LHSTy->getAs<ComplexType>()) {
      LHS = CGF.EmitComplexExpr(E->getLHS());
      CETy = CTy->getElementType();
    } else {
      LHS.first = Visit(E->getLHS());
      LHS.second = llvm::Constant::getNullValue(LHS.first->getType());
      CETy = LHSTy;
    }
    if (auto *CTy = RHSTy->getAs<ComplexType>()) {
      RHS = CGF.EmitComplexExpr(E->getRHS());
      assert(CGF.getContext().hasSameUnqualifiedType(CETy,
                                                     CTy->getElementType()) &&
             "The element types must always match.");
      (void)CTy;
    } else {
      RHS.first = Visit(E->getRHS());
      RHS.second = llvm::Constant::getNullValue(RHS.first->getType());
      assert(CGF.getContext().hasSameUnqualifiedType(CETy, RHSTy) &&
             "The element types must always match.");
    }

    Value *ResultR, *ResultI;
    if (CETy->isRealFloatingType()) {
      // As complex comparisons can only be equality comparisons, they
      // are never signaling comparisons.
      ResultR = Builder.CreateFCmp(FCmpOpc, LHS.first, RHS.first, "cmp.r");
      ResultI = Builder.CreateFCmp(FCmpOpc, LHS.second, RHS.second, "cmp.i");
    } else {
      // Complex comparisons can only be equality comparisons.  As such, signed
      // and unsigned opcodes are the same.
      ResultR = Builder.CreateICmp(UICmpOpc, LHS.first, RHS.first, "cmp.r");
      ResultI = Builder.CreateICmp(UICmpOpc, LHS.second, RHS.second, "cmp.i");
    }

    if (E->getOpcode() == BO_EQ) {
      Result = Builder.CreateAnd(ResultR, ResultI, "and.ri");
    } else {
      assert(E->getOpcode() == BO_NE &&
             "Complex comparison other than == or != ?");
      Result = Builder.CreateOr(ResultR, ResultI, "or.ri");
    }
  }

  return EmitScalarConversion(Result, CGF.getContext().BoolTy, E->getType(),
                              E->getExprLoc());
}

Value *ScalarExprEmitter::VisitBinAssign(const BinaryOperator *E) {
  bool Ignore = TestAndClearIgnoreResultAssign();

  Value *RHS;
  LValue LHS;

  switch (E->getLHS()->getType().getObjCLifetime()) {
  case Qualifiers::OCL_Strong:
    std::tie(LHS, RHS) = CGF.EmitARCStoreStrong(E, Ignore);
    break;

  case Qualifiers::OCL_Autoreleasing:
    std::tie(LHS, RHS) = CGF.EmitARCStoreAutoreleasing(E);
    break;

  case Qualifiers::OCL_ExplicitNone:
    std::tie(LHS, RHS) = CGF.EmitARCStoreUnsafeUnretained(E, Ignore);
    break;

  case Qualifiers::OCL_Weak:
    RHS = Visit(E->getRHS());
    LHS = EmitCheckedLValue(E->getLHS(), CodeGenFunction::TCK_Store);
    RHS = CGF.EmitARCStoreWeak(LHS.getAddress(CGF), RHS, Ignore);
    break;

  case Qualifiers::OCL_None:
    // __block variables need to have the rhs evaluated first, plus
    // this should improve codegen just a little.
    RHS = Visit(E->getRHS());
    LHS = EmitCheckedLValue(E->getLHS(), CodeGenFunction::TCK_Store);

    // Store the value into the LHS.  Bit-fields are handled specially
    // because the result is altered by the store, i.e., [C99 6.5.16p1]
    // 'An assignment expression has the value of the left operand after
    // the assignment...'.
    if (LHS.isBitField()) {
      CGF.EmitStoreThroughBitfieldLValue(RValue::get(RHS), LHS, &RHS);
    } else {
      CGF.EmitNullabilityCheck(LHS, RHS, E->getExprLoc());
      CGF.EmitStoreThroughLValue(RValue::get(RHS), LHS);
    }
  }

  // If the result is clearly ignored, return now.
  if (Ignore)
    return nullptr;

  // The result of an assignment in C is the assigned r-value.
  if (!CGF.getLangOpts().CPlusPlus)
    return RHS;

  // If the lvalue is non-volatile, return the computed value of the assignment.
  if (!LHS.isVolatileQualified())
    return RHS;

  // Otherwise, reload the value.
  return EmitLoadOfLValue(LHS, E->getExprLoc());
}

Value *ScalarExprEmitter::VisitBinLAnd(const BinaryOperator *E) {
  // Perform vector logical and on comparisons with zero vectors.
  if (E->getType()->isVectorType()) {
    CGF.incrementProfileCounter(E);

    Value *LHS = Visit(E->getLHS());
    Value *RHS = Visit(E->getRHS());
    Value *Zero = llvm::ConstantAggregateZero::get(LHS->getType());
    if (LHS->getType()->isFPOrFPVectorTy()) {
      CodeGenFunction::CGFPOptionsRAII FPOptsRAII(
          CGF, E->getFPFeaturesInEffect(CGF.getLangOpts()));
      LHS = Builder.CreateFCmp(llvm::CmpInst::FCMP_UNE, LHS, Zero, "cmp");
      RHS = Builder.CreateFCmp(llvm::CmpInst::FCMP_UNE, RHS, Zero, "cmp");
    } else {
      LHS = Builder.CreateICmp(llvm::CmpInst::ICMP_NE, LHS, Zero, "cmp");
      RHS = Builder.CreateICmp(llvm::CmpInst::ICMP_NE, RHS, Zero, "cmp");
    }
    Value *And = Builder.CreateAnd(LHS, RHS);
    return Builder.CreateSExt(And, ConvertType(E->getType()), "sext");
  }

  llvm::Type *ResTy = ConvertType(E->getType());

  // If we have 0 && RHS, see if we can elide RHS, if so, just return 0.
  // If we have 1 && X, just emit X without inserting the control flow.
  bool LHSCondVal;
  if (CGF.ConstantFoldsToSimpleInteger(E->getLHS(), LHSCondVal)) {
    if (LHSCondVal) { // If we have 1 && X, just emit X.
      CGF.incrementProfileCounter(E);

      Value *RHSCond = CGF.EvaluateExprAsBool(E->getRHS());
      // ZExt result to int or bool.
      return Builder.CreateZExtOrBitCast(RHSCond, ResTy, "land.ext");
    }

    // 0 && RHS: If it is safe, just elide the RHS, and return 0/false.
    if (!CGF.ContainsLabel(E->getRHS()))
      return llvm::Constant::getNullValue(ResTy);
  }

  llvm::BasicBlock *ContBlock = CGF.createBasicBlock("land.end");
  llvm::BasicBlock *RHSBlock  = CGF.createBasicBlock("land.rhs");

  CodeGenFunction::ConditionalEvaluation eval(CGF);

  // Branch on the LHS first.  If it is false, go to the failure (cont) block.
  CGF.EmitBranchOnBoolExpr(E->getLHS(), RHSBlock, ContBlock,
                           CGF.getProfileCount(E->getRHS()));

  // Any edges into the ContBlock are now from an (indeterminate number of)
  // edges from this first condition.  All of these values will be false.  Start
  // setting up the PHI node in the Cont Block for this.
  llvm::PHINode *PN = llvm::PHINode::Create(llvm::Type::getInt1Ty(VMContext), 2,
                                            "", ContBlock);
  for (llvm::pred_iterator PI = pred_begin(ContBlock), PE = pred_end(ContBlock);
       PI != PE; ++PI)
    PN->addIncoming(llvm::ConstantInt::getFalse(VMContext), *PI);

  eval.begin(CGF);
  CGF.EmitBlock(RHSBlock);
  CGF.incrementProfileCounter(E);
  Value *RHSCond = CGF.EvaluateExprAsBool(E->getRHS());
  eval.end(CGF);

  // Reaquire the RHS block, as there may be subblocks inserted.
  RHSBlock = Builder.GetInsertBlock();

  // Emit an unconditional branch from this block to ContBlock.
  {
    // There is no need to emit line number for unconditional branch.
    auto NL = ApplyDebugLocation::CreateEmpty(CGF);
    CGF.EmitBlock(ContBlock);
  }
  // Insert an entry into the phi node for the edge with the value of RHSCond.
  PN->addIncoming(RHSCond, RHSBlock);

  // Artificial location to preserve the scope information
  {
    auto NL = ApplyDebugLocation::CreateArtificial(CGF);
    PN->setDebugLoc(Builder.getCurrentDebugLocation());
  }

  // ZExt result to int.
  return Builder.CreateZExtOrBitCast(PN, ResTy, "land.ext");
}

Value *ScalarExprEmitter::VisitBinLOr(const BinaryOperator *E) {
  // Perform vector logical or on comparisons with zero vectors.
  if (E->getType()->isVectorType()) {
    CGF.incrementProfileCounter(E);

    Value *LHS = Visit(E->getLHS());
    Value *RHS = Visit(E->getRHS());
    Value *Zero = llvm::ConstantAggregateZero::get(LHS->getType());
    if (LHS->getType()->isFPOrFPVectorTy()) {
      CodeGenFunction::CGFPOptionsRAII FPOptsRAII(
          CGF, E->getFPFeaturesInEffect(CGF.getLangOpts()));
      LHS = Builder.CreateFCmp(llvm::CmpInst::FCMP_UNE, LHS, Zero, "cmp");
      RHS = Builder.CreateFCmp(llvm::CmpInst::FCMP_UNE, RHS, Zero, "cmp");
    } else {
      LHS = Builder.CreateICmp(llvm::CmpInst::ICMP_NE, LHS, Zero, "cmp");
      RHS = Builder.CreateICmp(llvm::CmpInst::ICMP_NE, RHS, Zero, "cmp");
    }
    Value *Or = Builder.CreateOr(LHS, RHS);
    return Builder.CreateSExt(Or, ConvertType(E->getType()), "sext");
  }

  llvm::Type *ResTy = ConvertType(E->getType());

  // If we have 1 || RHS, see if we can elide RHS, if so, just return 1.
  // If we have 0 || X, just emit X without inserting the control flow.
  bool LHSCondVal;
  if (CGF.ConstantFoldsToSimpleInteger(E->getLHS(), LHSCondVal)) {
    if (!LHSCondVal) { // If we have 0 || X, just emit X.
      CGF.incrementProfileCounter(E);

      Value *RHSCond = CGF.EvaluateExprAsBool(E->getRHS());
      // ZExt result to int or bool.
      return Builder.CreateZExtOrBitCast(RHSCond, ResTy, "lor.ext");
    }

    // 1 || RHS: If it is safe, just elide the RHS, and return 1/true.
    if (!CGF.ContainsLabel(E->getRHS()))
      return llvm::ConstantInt::get(ResTy, 1);
  }

  llvm::BasicBlock *ContBlock = CGF.createBasicBlock("lor.end");
  llvm::BasicBlock *RHSBlock = CGF.createBasicBlock("lor.rhs");

  CodeGenFunction::ConditionalEvaluation eval(CGF);

  // Branch on the LHS first.  If it is true, go to the success (cont) block.
  CGF.EmitBranchOnBoolExpr(E->getLHS(), ContBlock, RHSBlock,
                           CGF.getCurrentProfileCount() -
                               CGF.getProfileCount(E->getRHS()));

  // Any edges into the ContBlock are now from an (indeterminate number of)
  // edges from this first condition.  All of these values will be true.  Start
  // setting up the PHI node in the Cont Block for this.
  llvm::PHINode *PN = llvm::PHINode::Create(llvm::Type::getInt1Ty(VMContext), 2,
                                            "", ContBlock);
  for (llvm::pred_iterator PI = pred_begin(ContBlock), PE = pred_end(ContBlock);
       PI != PE; ++PI)
    PN->addIncoming(llvm::ConstantInt::getTrue(VMContext), *PI);

  eval.begin(CGF);

  // Emit the RHS condition as a bool value.
  CGF.EmitBlock(RHSBlock);
  CGF.incrementProfileCounter(E);
  Value *RHSCond = CGF.EvaluateExprAsBool(E->getRHS());

  eval.end(CGF);

  // Reaquire the RHS block, as there may be subblocks inserted.
  RHSBlock = Builder.GetInsertBlock();

  // Emit an unconditional branch from this block to ContBlock.  Insert an entry
  // into the phi node for the edge with the value of RHSCond.
  CGF.EmitBlock(ContBlock);
  PN->addIncoming(RHSCond, RHSBlock);

  // ZExt result to int.
  return Builder.CreateZExtOrBitCast(PN, ResTy, "lor.ext");
}

Value *ScalarExprEmitter::VisitBinComma(const BinaryOperator *E) {
  CGF.EmitIgnoredExpr(E->getLHS());
  CGF.EnsureInsertPoint();
  return Visit(E->getRHS());
}

//===----------------------------------------------------------------------===//
//                             Other Operators
//===----------------------------------------------------------------------===//

/// isCheapEnoughToEvaluateUnconditionally - Return true if the specified
/// expression is cheap enough and side-effect-free enough to evaluate
/// unconditionally instead of conditionally.  This is used to convert control
/// flow into selects in some cases.
static bool isCheapEnoughToEvaluateUnconditionally(const Expr *E,
                                                   CodeGenFunction &CGF) {
  // Anything that is an integer or floating point constant is fine.
  return E->IgnoreParens()->isEvaluatable(CGF.getContext());

  // Even non-volatile automatic variables can't be evaluated unconditionally.
  // Referencing a thread_local may cause non-trivial initialization work to
  // occur. If we're inside a lambda and one of the variables is from the scope
  // outside the lambda, that function may have returned already. Reading its
  // locals is a bad idea. Also, these reads may introduce races there didn't
  // exist in the source-level program.
}

Value *ScalarExprEmitter::
VisitAbstractConditionalOperator(const AbstractConditionalOperator *E) {
  TestAndClearIgnoreResultAssign();

  // Bind the common expression if necessary.
  CodeGenFunction::OpaqueValueMapping binding(CGF, E);

  Expr *condExpr = E->getCond();
  Expr *lhsExpr = E->getTrueExpr();
  Expr *rhsExpr = E->getFalseExpr();

  // If the condition constant folds and can be elided, try to avoid emitting
  // the condition and the dead arm.
  bool CondExprBool;
  if (CGF.ConstantFoldsToSimpleInteger(condExpr, CondExprBool)) {
    Expr *live = lhsExpr, *dead = rhsExpr;
    if (!CondExprBool) std::swap(live, dead);

    // If the dead side doesn't have labels we need, just emit the Live part.
    if (!CGF.ContainsLabel(dead)) {
      if (CondExprBool)
        CGF.incrementProfileCounter(E);
      Value *Result = Visit(live);

      // If the live part is a throw expression, it acts like it has a void
      // type, so evaluating it returns a null Value*.  However, a conditional
      // with non-void type must return a non-null Value*.
      if (!Result && !E->getType()->isVoidType())
        Result = llvm::UndefValue::get(CGF.ConvertType(E->getType()));

      return Result;
    }
  }

  // OpenCL: If the condition is a vector, we can treat this condition like
  // the select function.
  if ((CGF.getLangOpts().OpenCL && condExpr->getType()->isVectorType()) ||
      condExpr->getType()->isExtVectorType()) {
    CGF.incrementProfileCounter(E);

    llvm::Value *CondV = CGF.EmitScalarExpr(condExpr);
    llvm::Value *LHS = Visit(lhsExpr);
    llvm::Value *RHS = Visit(rhsExpr);

    llvm::Type *condType = ConvertType(condExpr->getType());
    auto *vecTy = cast<llvm::FixedVectorType>(condType);

    unsigned numElem = vecTy->getNumElements();
    llvm::Type *elemType = vecTy->getElementType();

    llvm::Value *zeroVec = llvm::Constant::getNullValue(vecTy);
    llvm::Value *TestMSB = Builder.CreateICmpSLT(CondV, zeroVec);
    llvm::Value *tmp = Builder.CreateSExt(
        TestMSB, llvm::FixedVectorType::get(elemType, numElem), "sext");
    llvm::Value *tmp2 = Builder.CreateNot(tmp);

    // Cast float to int to perform ANDs if necessary.
    llvm::Value *RHSTmp = RHS;
    llvm::Value *LHSTmp = LHS;
    bool wasCast = false;
    llvm::VectorType *rhsVTy = cast<llvm::VectorType>(RHS->getType());
    if (rhsVTy->getElementType()->isFloatingPointTy()) {
      RHSTmp = Builder.CreateBitCast(RHS, tmp2->getType());
      LHSTmp = Builder.CreateBitCast(LHS, tmp->getType());
      wasCast = true;
    }

    llvm::Value *tmp3 = Builder.CreateAnd(RHSTmp, tmp2);
    llvm::Value *tmp4 = Builder.CreateAnd(LHSTmp, tmp);
    llvm::Value *tmp5 = Builder.CreateOr(tmp3, tmp4, "cond");
    if (wasCast)
      tmp5 = Builder.CreateBitCast(tmp5, RHS->getType());

    return tmp5;
  }

  if (condExpr->getType()->isVectorType()) {
    CGF.incrementProfileCounter(E);

    llvm::Value *CondV = CGF.EmitScalarExpr(condExpr);
    llvm::Value *LHS = Visit(lhsExpr);
    llvm::Value *RHS = Visit(rhsExpr);

    llvm::Type *CondType = ConvertType(condExpr->getType());
    auto *VecTy = cast<llvm::VectorType>(CondType);
    llvm::Value *ZeroVec = llvm::Constant::getNullValue(VecTy);

    CondV = Builder.CreateICmpNE(CondV, ZeroVec, "vector_cond");
    return Builder.CreateSelect(CondV, LHS, RHS, "vector_select");
  }

  // If this is a really simple expression (like x ? 4 : 5), emit this as a
  // select instead of as control flow.  We can only do this if it is cheap and
  // safe to evaluate the LHS and RHS unconditionally.
  if (isCheapEnoughToEvaluateUnconditionally(lhsExpr, CGF) &&
      isCheapEnoughToEvaluateUnconditionally(rhsExpr, CGF)) {
    llvm::Value *CondV = CGF.EvaluateExprAsBool(condExpr);
    llvm::Value *StepV = Builder.CreateZExtOrBitCast(CondV, CGF.Int64Ty);

    CGF.incrementProfileCounter(E, StepV);

    llvm::Value *LHS = Visit(lhsExpr);
    llvm::Value *RHS = Visit(rhsExpr);
    if (!LHS) {
      // If the conditional has void type, make sure we return a null Value*.
      assert(!RHS && "LHS and RHS types must match");
      return nullptr;
    }

    // Expressions may have the same addrspace in AST, but different address
    // space in LLVM IR, in which case an addrspacecast should be valid.
    bool CanInsertAddrspaceCast = rhsExpr->getType().getAddressSpace() ==
                                  lhsExpr->getType().getAddressSpace();

    ensureSameAddrSpace(RHS, LHS, CanInsertAddrspaceCast, CGF.getLangOpts(),
                        CGF.getContext());

    return Builder.CreateSelect(CondV, LHS, RHS, "cond");
  }

  llvm::BasicBlock *LHSBlock = CGF.createBasicBlock("cond.true");
  llvm::BasicBlock *RHSBlock = CGF.createBasicBlock("cond.false");
  llvm::BasicBlock *ContBlock = CGF.createBasicBlock("cond.end");

  CodeGenFunction::ConditionalEvaluation eval(CGF);
  CGF.EmitBranchOnBoolExpr(condExpr, LHSBlock, RHSBlock,
                           CGF.getProfileCount(lhsExpr));

  CGF.EmitBlock(LHSBlock);
  CGF.incrementProfileCounter(E);
  eval.begin(CGF);
  Value *LHS = Visit(lhsExpr);
  eval.end(CGF);

  LHSBlock = Builder.GetInsertBlock();
  Builder.CreateBr(ContBlock);

  CGF.EmitBlock(RHSBlock);
  eval.begin(CGF);
  Value *RHS = Visit(rhsExpr);
  eval.end(CGF);

  RHSBlock = Builder.GetInsertBlock();
  CGF.EmitBlock(ContBlock);

  // If the LHS or RHS is a throw expression, it will be legitimately null.
  if (!LHS)
    return RHS;
  if (!RHS)
    return LHS;

  // Expressions may have the same addrspace in AST, but different address
  // space in LLVM IR, in which case an addrspacecast should be valid.
  bool CanInsertAddrspaceCast = rhsExpr->getType().getAddressSpace() ==
                                lhsExpr->getType().getAddressSpace();

  ensureSameAddrSpace(RHS, LHS, CanInsertAddrspaceCast, CGF.getLangOpts(),
                      CGF.getContext());

  // Create a PHI node for the real part.
  llvm::PHINode *PN = Builder.CreatePHI(LHS->getType(), 2, "cond");
  PN->addIncoming(LHS, LHSBlock);
  PN->addIncoming(RHS, RHSBlock);
  return PN;
}

Value *ScalarExprEmitter::VisitChooseExpr(ChooseExpr *E) {
  return Visit(E->getChosenSubExpr());
}

Value *ScalarExprEmitter::VisitVAArgExpr(VAArgExpr *VE) {
  QualType Ty = VE->getType();

  if (Ty->isVariablyModifiedType())
    CGF.EmitVariablyModifiedType(Ty);

  Address ArgValue = Address::invalid();
  Address ArgPtr = CGF.EmitVAArg(VE, ArgValue);

  llvm::Type *ArgTy = ConvertType(VE->getType());

  // If EmitVAArg fails, emit an error.
  if (!ArgPtr.isValid()) {
    CGF.ErrorUnsupported(VE, "va_arg expression");
    return llvm::UndefValue::get(ArgTy);
  }

  // FIXME Volatility.
  llvm::Value *Val = Builder.CreateLoad(ArgPtr);

  // If EmitVAArg promoted the type, we must truncate it.
  if (ArgTy != Val->getType()) {
    if (ArgTy->isPointerTy() && !Val->getType()->isPointerTy())
      Val = Builder.CreateIntToPtr(Val, ArgTy);
    else
      Val = Builder.CreateTrunc(Val, ArgTy);
  }

  return Val;
}

Value *ScalarExprEmitter::VisitBlockExpr(const BlockExpr *block) {
  return CGF.EmitBlockLiteral(block);
}

// Convert a vec3 to vec4, or vice versa.
static Value *ConvertVec3AndVec4(CGBuilderTy &Builder, CodeGenFunction &CGF,
                                 Value *Src, unsigned NumElementsDst) {
  llvm::Value *UnV = llvm::UndefValue::get(Src->getType());
  static constexpr int Mask[] = {0, 1, 2, -1};
  return Builder.CreateShuffleVector(Src, UnV,
                                     llvm::makeArrayRef(Mask, NumElementsDst));
}

// Create cast instructions for converting LLVM value \p Src to LLVM type \p
// DstTy. \p Src has the same size as \p DstTy. Both are single value types
// but could be scalar or vectors of different lengths, and either can be
// pointer.
// There are 4 cases:
// 1. non-pointer -> non-pointer  : needs 1 bitcast
// 2. pointer -> pointer          : needs 1 bitcast or addrspacecast
// 3. pointer -> non-pointer
//   a) pointer -> intptr_t       : needs 1 ptrtoint
//   b) pointer -> non-intptr_t   : needs 1 ptrtoint then 1 bitcast
// 4. non-pointer -> pointer
//   a) intptr_t -> pointer       : needs 1 inttoptr
//   b) non-intptr_t -> pointer   : needs 1 bitcast then 1 inttoptr
// Note: for cases 3b and 4b two casts are required since LLVM casts do not
// allow casting directly between pointer types and non-integer non-pointer
// types.
static Value *createCastsForTypeOfSameSize(CGBuilderTy &Builder,
                                           const llvm::DataLayout &DL,
                                           Value *Src, llvm::Type *DstTy,
                                           StringRef Name = "") {
  auto SrcTy = Src->getType();

  // Case 1.
  if (!SrcTy->isPointerTy() && !DstTy->isPointerTy())
    return Builder.CreateBitCast(Src, DstTy, Name);

  // Case 2.
  if (SrcTy->isPointerTy() && DstTy->isPointerTy())
    return Builder.CreatePointerBitCastOrAddrSpaceCast(Src, DstTy, Name);

  // Case 3.
  if (SrcTy->isPointerTy() && !DstTy->isPointerTy()) {
    // Case 3b.
    if (!DstTy->isIntegerTy())
      Src = Builder.CreatePtrToInt(Src, DL.getIntPtrType(SrcTy));
    // Cases 3a and 3b.
    return Builder.CreateBitOrPointerCast(Src, DstTy, Name);
  }

  // Case 4b.
  if (!SrcTy->isIntegerTy())
    Src = Builder.CreateBitCast(Src, DL.getIntPtrType(DstTy));
  // Cases 4a and 4b.
  return Builder.CreateIntToPtr(Src, DstTy, Name);
}

Value *ScalarExprEmitter::VisitAsTypeExpr(AsTypeExpr *E) {
  Value *Src  = CGF.EmitScalarExpr(E->getSrcExpr());
  llvm::Type *DstTy = ConvertType(E->getType());

  llvm::Type *SrcTy = Src->getType();
  unsigned NumElementsSrc =
      isa<llvm::VectorType>(SrcTy)
          ? cast<llvm::FixedVectorType>(SrcTy)->getNumElements()
          : 0;
  unsigned NumElementsDst =
      isa<llvm::VectorType>(DstTy)
          ? cast<llvm::FixedVectorType>(DstTy)->getNumElements()
          : 0;

  // Going from vec3 to non-vec3 is a special case and requires a shuffle
  // vector to get a vec4, then a bitcast if the target type is different.
  if (NumElementsSrc == 3 && NumElementsDst != 3) {
    Src = ConvertVec3AndVec4(Builder, CGF, Src, 4);

    if (!CGF.CGM.getCodeGenOpts().PreserveVec3Type) {
      Src = createCastsForTypeOfSameSize(Builder, CGF.CGM.getDataLayout(), Src,
                                         DstTy);
    }

    Src->setName("astype");
    return Src;
  }

  // Going from non-vec3 to vec3 is a special case and requires a bitcast
  // to vec4 if the original type is not vec4, then a shuffle vector to
  // get a vec3.
  if (NumElementsSrc != 3 && NumElementsDst == 3) {
    if (!CGF.CGM.getCodeGenOpts().PreserveVec3Type) {
      auto *Vec4Ty = llvm::FixedVectorType::get(
          cast<llvm::VectorType>(DstTy)->getElementType(), 4);
      Src = createCastsForTypeOfSameSize(Builder, CGF.CGM.getDataLayout(), Src,
                                         Vec4Ty);
    }

    Src = ConvertVec3AndVec4(Builder, CGF, Src, 3);
    Src->setName("astype");
    return Src;
  }

  return createCastsForTypeOfSameSize(Builder, CGF.CGM.getDataLayout(),
                                      Src, DstTy, "astype");
}

Value *ScalarExprEmitter::VisitAtomicExpr(AtomicExpr *E) {
  return CGF.EmitAtomicExpr(E).getScalarVal();
}

//===----------------------------------------------------------------------===//
//                         Entry Point into this File
//===----------------------------------------------------------------------===//

/// Emit the computation of the specified expression of scalar type, ignoring
/// the result.
Value *CodeGenFunction::EmitScalarExpr(const Expr *E, bool IgnoreResultAssign) {
  assert(E && hasScalarEvaluationKind(E->getType()) &&
         "Invalid scalar expression to emit");

  return ScalarExprEmitter(*this, IgnoreResultAssign)
      .Visit(const_cast<Expr *>(E));
}

/// Emit a conversion from the specified type to the specified destination type,
/// both of which are LLVM scalar types.
Value *CodeGenFunction::EmitScalarConversion(Value *Src, QualType SrcTy,
                                             QualType DstTy,
                                             SourceLocation Loc) {
  assert(hasScalarEvaluationKind(SrcTy) && hasScalarEvaluationKind(DstTy) &&
         "Invalid scalar expression to emit");
  return ScalarExprEmitter(*this).EmitScalarConversion(Src, SrcTy, DstTy, Loc);
}

/// Emit a conversion from the specified complex type to the specified
/// destination type, where the destination type is an LLVM scalar type.
Value *CodeGenFunction::EmitComplexToScalarConversion(ComplexPairTy Src,
                                                      QualType SrcTy,
                                                      QualType DstTy,
                                                      SourceLocation Loc) {
  assert(SrcTy->isAnyComplexType() && hasScalarEvaluationKind(DstTy) &&
         "Invalid complex -> scalar conversion");
  return ScalarExprEmitter(*this)
      .EmitComplexToScalarConversion(Src, SrcTy, DstTy, Loc);
}


llvm::Value *CodeGenFunction::
EmitScalarPrePostIncDec(const UnaryOperator *E, LValue LV,
                        bool isInc, bool isPre) {
  return ScalarExprEmitter(*this).EmitScalarPrePostIncDec(E, LV, isInc, isPre);
}

LValue CodeGenFunction::EmitObjCIsaExpr(const ObjCIsaExpr *E) {
  // object->isa or (*object).isa
  // Generate code as for: *(Class*)object

  Expr *BaseExpr = E->getBase();
  Address Addr = Address::invalid();
  if (BaseExpr->isRValue()) {
    Addr = Address(EmitScalarExpr(BaseExpr), getPointerAlign());
  } else {
    Addr = EmitLValue(BaseExpr).getAddress(*this);
  }

  // Cast the address to Class*.
  Addr = Builder.CreateElementBitCast(Addr, ConvertType(E->getType()));
  return MakeAddrLValue(Addr, E->getType());
}


LValue CodeGenFunction::EmitCompoundAssignmentLValue(
                                            const CompoundAssignOperator *E) {
  ScalarExprEmitter Scalar(*this);
  Value *Result = nullptr;
  switch (E->getOpcode()) {
#define COMPOUND_OP(Op)                                                       \
    case BO_##Op##Assign:                                                     \
      return Scalar.EmitCompoundAssignLValue(E, &ScalarExprEmitter::Emit##Op, \
                                             Result)
  COMPOUND_OP(Mul);
  COMPOUND_OP(Div);
  COMPOUND_OP(Rem);
  COMPOUND_OP(Add);
  COMPOUND_OP(Sub);
  COMPOUND_OP(Shl);
  COMPOUND_OP(Shr);
  COMPOUND_OP(And);
  COMPOUND_OP(Xor);
  COMPOUND_OP(Or);
#undef COMPOUND_OP

  case BO_PtrMemD:
  case BO_PtrMemI:
  case BO_Mul:
  case BO_Div:
  case BO_Rem:
  case BO_Add:
  case BO_Sub:
  case BO_Shl:
  case BO_Shr:
  case BO_LT:
  case BO_GT:
  case BO_LE:
  case BO_GE:
  case BO_EQ:
  case BO_NE:
  case BO_Cmp:
  case BO_And:
  case BO_Xor:
  case BO_Or:
  case BO_LAnd:
  case BO_LOr:
  case BO_Assign:
  case BO_Comma:
    llvm_unreachable("Not valid compound assignment operators");
  }

  llvm_unreachable("Unhandled compound assignment operator");
}

struct GEPOffsetAndOverflow {
  // The total (signed) byte offset for the GEP.
  llvm::Value *TotalOffset;
  // The offset overflow flag - true if the total offset overflows.
  llvm::Value *OffsetOverflows;
};

/// Evaluate given GEPVal, which is either an inbounds GEP, or a constant,
/// and compute the total offset it applies from it's base pointer BasePtr.
/// Returns offset in bytes and a boolean flag whether an overflow happened
/// during evaluation.
static GEPOffsetAndOverflow EmitGEPOffsetInBytes(Value *BasePtr, Value *GEPVal,
                                                 llvm::LLVMContext &VMContext,
                                                 CodeGenModule &CGM,
                                                 CGBuilderTy &Builder) {
  const auto &DL = CGM.getDataLayout();

  // The total (signed) byte offset for the GEP.
  llvm::Value *TotalOffset = nullptr;

  // Was the GEP already reduced to a constant?
  if (isa<llvm::Constant>(GEPVal)) {
    // Compute the offset by casting both pointers to integers and subtracting:
    // GEPVal = BasePtr + ptr(Offset) <--> Offset = int(GEPVal) - int(BasePtr)
    Value *BasePtr_int =
        Builder.CreatePtrToInt(BasePtr, DL.getIntPtrType(BasePtr->getType()));
    Value *GEPVal_int =
        Builder.CreatePtrToInt(GEPVal, DL.getIntPtrType(GEPVal->getType()));
    TotalOffset = Builder.CreateSub(GEPVal_int, BasePtr_int);
    return {TotalOffset, /*OffsetOverflows=*/Builder.getFalse()};
  }

  auto *GEP = cast<llvm::GEPOperator>(GEPVal);
  assert(GEP->getPointerOperand() == BasePtr &&
         "BasePtr must be the the base of the GEP.");
  assert(GEP->isInBounds() && "Expected inbounds GEP");

  auto *IntPtrTy = DL.getIntPtrType(GEP->getPointerOperandType());

  // Grab references to the signed add/mul overflow intrinsics for intptr_t.
  auto *Zero = llvm::ConstantInt::getNullValue(IntPtrTy);
  auto *SAddIntrinsic =
      CGM.getIntrinsic(llvm::Intrinsic::sadd_with_overflow, IntPtrTy);
  auto *SMulIntrinsic =
      CGM.getIntrinsic(llvm::Intrinsic::smul_with_overflow, IntPtrTy);

  // The offset overflow flag - true if the total offset overflows.
  llvm::Value *OffsetOverflows = Builder.getFalse();

  /// Return the result of the given binary operation.
  auto eval = [&](BinaryOperator::Opcode Opcode, llvm::Value *LHS,
                  llvm::Value *RHS) -> llvm::Value * {
    assert((Opcode == BO_Add || Opcode == BO_Mul) && "Can't eval binop");

    // If the operands are constants, return a constant result.
    if (auto *LHSCI = dyn_cast<llvm::ConstantInt>(LHS)) {
      if (auto *RHSCI = dyn_cast<llvm::ConstantInt>(RHS)) {
        llvm::APInt N;
        bool HasOverflow = mayHaveIntegerOverflow(LHSCI, RHSCI, Opcode,
                                                  /*Signed=*/true, N);
        if (HasOverflow)
          OffsetOverflows = Builder.getTrue();
        return llvm::ConstantInt::get(VMContext, N);
      }
    }

    // Otherwise, compute the result with checked arithmetic.
    auto *ResultAndOverflow = Builder.CreateCall(
        (Opcode == BO_Add) ? SAddIntrinsic : SMulIntrinsic, {LHS, RHS});
    OffsetOverflows = Builder.CreateOr(
        Builder.CreateExtractValue(ResultAndOverflow, 1), OffsetOverflows);
    return Builder.CreateExtractValue(ResultAndOverflow, 0);
  };

  // Determine the total byte offset by looking at each GEP operand.
  for (auto GTI = llvm::gep_type_begin(GEP), GTE = llvm::gep_type_end(GEP);
       GTI != GTE; ++GTI) {
    llvm::Value *LocalOffset;
    auto *Index = GTI.getOperand();
    // Compute the local offset contributed by this indexing step:
    if (auto *STy = GTI.getStructTypeOrNull()) {
      // For struct indexing, the local offset is the byte position of the
      // specified field.
      unsigned FieldNo = cast<llvm::ConstantInt>(Index)->getZExtValue();
      LocalOffset = llvm::ConstantInt::get(
          IntPtrTy, DL.getStructLayout(STy)->getElementOffset(FieldNo));
    } else {
      // Otherwise this is array-like indexing. The local offset is the index
      // multiplied by the element size.
      auto *ElementSize = llvm::ConstantInt::get(
          IntPtrTy, DL.getTypeAllocSize(GTI.getIndexedType()));
      auto *IndexS = Builder.CreateIntCast(Index, IntPtrTy, /*isSigned=*/true);
      LocalOffset = eval(BO_Mul, ElementSize, IndexS);
    }

    // If this is the first offset, set it as the total offset. Otherwise, add
    // the local offset into the running total.
    if (!TotalOffset || TotalOffset == Zero)
      TotalOffset = LocalOffset;
    else
      TotalOffset = eval(BO_Add, TotalOffset, LocalOffset);
  }

  return {TotalOffset, OffsetOverflows};
}

Value *
CodeGenFunction::EmitCheckedInBoundsGEP(Value *Ptr, ArrayRef<Value *> IdxList,
                                        bool SignedIndices, bool IsSubtraction,
                                        SourceLocation Loc, const Twine &Name) {
  Value *GEPVal = Builder.CreateInBoundsGEP(Ptr, IdxList, Name);
  recordNoAliasPtr(Ptr, GEPVal); // INTEL

  // If the pointer overflow sanitizer isn't enabled, do nothing.
  if (!SanOpts.has(SanitizerKind::PointerOverflow))
    return GEPVal;

  llvm::Type *PtrTy = Ptr->getType();

  // Perform nullptr-and-offset check unless the nullptr is defined.
  bool PerformNullCheck = !NullPointerIsDefined(
      Builder.GetInsertBlock()->getParent(), PtrTy->getPointerAddressSpace());
  // Check for overflows unless the GEP got constant-folded,
  // and only in the default address space
  bool PerformOverflowCheck =
      !isa<llvm::Constant>(GEPVal) && PtrTy->getPointerAddressSpace() == 0;

  if (!(PerformNullCheck || PerformOverflowCheck))
    return GEPVal;

  const auto &DL = CGM.getDataLayout();

  SanitizerScope SanScope(this);
  llvm::Type *IntPtrTy = DL.getIntPtrType(PtrTy);

  GEPOffsetAndOverflow EvaluatedGEP =
      EmitGEPOffsetInBytes(Ptr, GEPVal, getLLVMContext(), CGM, Builder);

  assert((!isa<llvm::Constant>(EvaluatedGEP.TotalOffset) ||
          EvaluatedGEP.OffsetOverflows == Builder.getFalse()) &&
         "If the offset got constant-folded, we don't expect that there was an "
         "overflow.");

  auto *Zero = llvm::ConstantInt::getNullValue(IntPtrTy);

  // Common case: if the total offset is zero, and we are using C++ semantics,
  // where nullptr+0 is defined, don't emit a check.
  if (EvaluatedGEP.TotalOffset == Zero && CGM.getLangOpts().CPlusPlus)
    return GEPVal;

  // Now that we've computed the total offset, add it to the base pointer (with
  // wrapping semantics).
  auto *IntPtr = Builder.CreatePtrToInt(Ptr, IntPtrTy);
  auto *ComputedGEP = Builder.CreateAdd(IntPtr, EvaluatedGEP.TotalOffset);

  llvm::SmallVector<std::pair<llvm::Value *, SanitizerMask>, 2> Checks;

  if (PerformNullCheck) {
    // In C++, if the base pointer evaluates to a null pointer value,
    // the only valid  pointer this inbounds GEP can produce is also
    // a null pointer, so the offset must also evaluate to zero.
    // Likewise, if we have non-zero base pointer, we can not get null pointer
    // as a result, so the offset can not be -intptr_t(BasePtr).
    // In other words, both pointers are either null, or both are non-null,
    // or the behaviour is undefined.
    //
    // C, however, is more strict in this regard, and gives more
    // optimization opportunities: in C, additionally, nullptr+0 is undefined.
    // So both the input to the 'gep inbounds' AND the output must not be null.
    auto *BaseIsNotNullptr = Builder.CreateIsNotNull(Ptr);
    auto *ResultIsNotNullptr = Builder.CreateIsNotNull(ComputedGEP);
    auto *Valid =
        CGM.getLangOpts().CPlusPlus
            ? Builder.CreateICmpEQ(BaseIsNotNullptr, ResultIsNotNullptr)
            : Builder.CreateAnd(BaseIsNotNullptr, ResultIsNotNullptr);
    Checks.emplace_back(Valid, SanitizerKind::PointerOverflow);
  }

  if (PerformOverflowCheck) {
    // The GEP is valid if:
    // 1) The total offset doesn't overflow, and
    // 2) The sign of the difference between the computed address and the base
    // pointer matches the sign of the total offset.
    llvm::Value *ValidGEP;
    auto *NoOffsetOverflow = Builder.CreateNot(EvaluatedGEP.OffsetOverflows);
    if (SignedIndices) {
      // GEP is computed as `unsigned base + signed offset`, therefore:
      // * If offset was positive, then the computed pointer can not be
      //   [unsigned] less than the base pointer, unless it overflowed.
      // * If offset was negative, then the computed pointer can not be
      //   [unsigned] greater than the bas pointere, unless it overflowed.
      auto *PosOrZeroValid = Builder.CreateICmpUGE(ComputedGEP, IntPtr);
      auto *PosOrZeroOffset =
          Builder.CreateICmpSGE(EvaluatedGEP.TotalOffset, Zero);
      llvm::Value *NegValid = Builder.CreateICmpULT(ComputedGEP, IntPtr);
      ValidGEP =
          Builder.CreateSelect(PosOrZeroOffset, PosOrZeroValid, NegValid);
    } else if (!IsSubtraction) {
      // GEP is computed as `unsigned base + unsigned offset`,  therefore the
      // computed pointer can not be [unsigned] less than base pointer,
      // unless there was an overflow.
      // Equivalent to `@llvm.uadd.with.overflow(%base, %offset)`.
      ValidGEP = Builder.CreateICmpUGE(ComputedGEP, IntPtr);
    } else {
      // GEP is computed as `unsigned base - unsigned offset`, therefore the
      // computed pointer can not be [unsigned] greater than base pointer,
      // unless there was an overflow.
      // Equivalent to `@llvm.usub.with.overflow(%base, sub(0, %offset))`.
      ValidGEP = Builder.CreateICmpULE(ComputedGEP, IntPtr);
    }
    ValidGEP = Builder.CreateAnd(ValidGEP, NoOffsetOverflow);
    Checks.emplace_back(ValidGEP, SanitizerKind::PointerOverflow);
  }

  assert(!Checks.empty() && "Should have produced some checks.");

  llvm::Constant *StaticArgs[] = {EmitCheckSourceLocation(Loc)};
  // Pass the computed GEP to the runtime to avoid emitting poisoned arguments.
  llvm::Value *DynamicArgs[] = {IntPtr, ComputedGEP};
  EmitCheck(Checks, SanitizerHandler::PointerOverflow, StaticArgs, DynamicArgs);

  return GEPVal;
}<|MERGE_RESOLUTION|>--- conflicted
+++ resolved
@@ -2034,8 +2034,6 @@
 
       Src = Builder.CreateAddrSpaceCast(Src, SrcNewAS);
     }
-<<<<<<< HEAD
-=======
     // Perform VLAT <-> VLST bitcast through memory.
     if ((isa<llvm::FixedVectorType>(SrcTy) &&
          isa<llvm::ScalableVectorType>(DstTy)) ||
@@ -2064,7 +2062,6 @@
       return EmitLoadOfLValue(DestLV, CE->getExprLoc());
     }
 
->>>>>>> 677fa682
     return Builder.CreateBitCast(Src, DstTy);
   }
   case CK_AddressSpaceConversion: {
