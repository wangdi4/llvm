--- conflicted
+++ resolved
@@ -1347,25 +1347,19 @@
 void CodeGenFunction::EmitOMPInnerLoop(
     const Stmt &S, bool RequiresCleanup, const Expr *LoopCond,
     const Expr *IncExpr,
-<<<<<<< HEAD
-    const llvm::function_ref<void(CodeGenFunction &)> &BodyGen,
+    const llvm::function_ref<void(CodeGenFunction &)> BodyGen,
 #if INTEL_CUSTOMIZATION
-    const llvm::function_ref<void(CodeGenFunction &)> &PostIncGen,
+    const llvm::function_ref<void(CodeGenFunction &)> PostIncGen,
     llvm::BasicBlock *IncomingBlock,
     const Expr *IterationVariable) {
+    CodeGenFunction::OMPPrivateScope PrivScope(*this);
 #endif // INTEL_CUSTOMIZATION
-  CodeGenFunction::OMPPrivateScope PrivScope(*this);
-=======
-    const llvm::function_ref<void(CodeGenFunction &)> BodyGen,
-    const llvm::function_ref<void(CodeGenFunction &)> PostIncGen) {
->>>>>>> c2575a37
   auto LoopExit = getJumpDestInCurrentScope("omp.inner.for.end");
 
   // Start the loop with a block that tests the condition.
   auto CondBlock = createBasicBlock("omp.inner.for.cond");
   EmitBlock(CondBlock);
-<<<<<<< HEAD
-  const SourceRange &R = S.getSourceRange();
+  const SourceRange R = S.getSourceRange();
 #if INTEL_CUSTOMIZATION
   if (CGM.getLangOpts().IntelOpenMP || CGM.getLangOpts().IntelOpenMPRegion) {
     llvm::SmallVector<const clang::Attr *, 4> Attrs;
@@ -1382,9 +1376,6 @@
                    SourceLocToDebugLoc(R.getEnd()));
   } else
 #endif // INTEL_CUSTOMIZATION
-=======
-  const SourceRange R = S.getSourceRange();
->>>>>>> c2575a37
   LoopStack.push(CondBlock, SourceLocToDebugLoc(R.getBegin()),
                  SourceLocToDebugLoc(R.getEnd()));
 
