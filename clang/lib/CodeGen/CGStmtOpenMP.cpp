--- conflicted
+++ resolved
@@ -4833,9 +4833,7 @@
     Device = C->getDevice();
 
   OMPLexicalScope Scope(*this, S, /*AsInlined=*/true);
-<<<<<<< HEAD
-  CGM.getOpenMPRuntime().emitInlinedDirective(*this, OMPD_target_update,
-                                              CodeGen);
+  CGM.getOpenMPRuntime().emitTargetDataStandAloneCall(*this, S, IfCond, Device);
 }
 
 #if INTEL_CUSTOMIZATION
@@ -5054,9 +5052,6 @@
   emitIntelDirective(*this, OMPD_distribute, CodeGen);
 }
 #endif // INTEL_CUSTOMIZATION
-=======
-  CGM.getOpenMPRuntime().emitTargetDataStandAloneCall(*this, S, IfCond, Device);
-}
 
 void CodeGenFunction::EmitSimpleOMPExecutableDirective(
     const OMPExecutableDirective &D) {
@@ -5088,5 +5083,4 @@
       isOpenMPSimdDirective(D.getDirectiveKind()) ? OMPD_simd
                                                   : D.getDirectiveKind(),
       CodeGen);
-}
->>>>>>> 1d187134
+}