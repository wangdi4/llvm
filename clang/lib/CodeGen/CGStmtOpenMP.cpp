--- conflicted
+++ resolved
@@ -5683,7 +5683,6 @@
   case OMPC_exclusive:
   case OMPC_uses_allocators:
   case OMPC_affinity:
-<<<<<<< HEAD
 #if INTEL_COLLAB
   case OMPC_bind:
   case OMPC_subdevice:
@@ -5694,14 +5693,11 @@
   case OMPC_dataflow:
 #endif // INTEL_FEATURE_CSA
 #endif // INTEL_CUSTOMIZATION
-  default:
-=======
   case OMPC_init:
   case OMPC_inbranch:
   case OMPC_notinbranch:
   case OMPC_link:
   case OMPC_use:
->>>>>>> 66da4f6f
     llvm_unreachable("Clause is not allowed in 'omp atomic'.");
   }
 }
