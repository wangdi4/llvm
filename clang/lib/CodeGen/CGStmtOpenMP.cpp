--- conflicted
+++ resolved
@@ -4700,15 +4700,12 @@
   case OMPC_inclusive:
   case OMPC_exclusive:
   case OMPC_uses_allocators:
-<<<<<<< HEAD
 #if INTEL_CUSTOMIZATION
   case OMPC_tile:
 #if INTEL_FEATURE_CSA
   case OMPC_dataflow:
 #endif // INTEL_FEATURE_CSA
 #endif // INTEL_CUSTOMIZATION
-=======
->>>>>>> 1ac617b0
     llvm_unreachable("Clause is not allowed in 'omp atomic'.");
   }
 }
