//===--- CGStmtOpenMP.cpp - Emit LLVM Code from Statements ----------------===//
//
// Part of the LLVM Project, under the Apache License v2.0 with LLVM Exceptions.
// See https://llvm.org/LICENSE.txt for license information.
// SPDX-License-Identifier: Apache-2.0 WITH LLVM-exception
//
//===----------------------------------------------------------------------===//
//
// This contains code to emit OpenMP nodes as LLVM code.
//
//===----------------------------------------------------------------------===//

#include "CGCleanup.h"
#include "CGOpenMPRuntime.h"
#if INTEL_COLLAB
#include "intel/CGOpenMPLateOutline.h"
#endif // INTEL_COLLAB
#include "CodeGenFunction.h"
#include "CodeGenModule.h"
#include "TargetInfo.h"
#include "clang/AST/ASTContext.h"
#include "clang/AST/Attr.h"
#include "clang/AST/DeclOpenMP.h"
#include "clang/AST/OpenMPClause.h"
#include "clang/AST/Stmt.h"
#include "clang/AST/StmtOpenMP.h"
#include "clang/AST/StmtVisitor.h"
#include "clang/Basic/OpenMPKinds.h"
#include "clang/AST/StmtVisitor.h" // INTEL
#include "llvm/Analysis/OptimizationRemarkEmitter.h" // INTEL
#include "clang/Basic/PrettyStackTrace.h"
#include "llvm/Frontend/OpenMP/OMPConstants.h"
#include "llvm/Frontend/OpenMP/OMPIRBuilder.h"
#include "llvm/IR/Constants.h"
#include "llvm/IR/Instructions.h"
#include "llvm/Support/AtomicOrdering.h"
using namespace clang;
using namespace CodeGen;
using namespace llvm::omp;

static const VarDecl *getBaseDecl(const Expr *Ref);

namespace {
/// Lexical scope for OpenMP executable constructs, that handles correct codegen
/// for captured expressions.
class OMPLexicalScope : public CodeGenFunction::LexicalScope {
  void emitPreInitStmt(CodeGenFunction &CGF, const OMPExecutableDirective &S) {
    for (const auto *C : S.clauses()) {
      if (const auto *CPI = OMPClauseWithPreInit::get(C)) {
        if (const auto *PreInit =
                cast_or_null<DeclStmt>(CPI->getPreInitStmt())) {
          for (const auto *I : PreInit->decls()) {
            if (!I->hasAttr<OMPCaptureNoInitAttr>()) {
              CGF.EmitVarDecl(cast<VarDecl>(*I));
            } else {
              CodeGenFunction::AutoVarEmission Emission =
                  CGF.EmitAutoVarAlloca(cast<VarDecl>(*I));
              CGF.EmitAutoVarCleanups(Emission);
            }
          }
        }
      }
    }
  }
  CodeGenFunction::OMPPrivateScope InlinedShareds;

  static bool isCapturedVar(CodeGenFunction &CGF, const VarDecl *VD) {
    return CGF.LambdaCaptureFields.lookup(VD) ||
           (CGF.CapturedStmtInfo && CGF.CapturedStmtInfo->lookup(VD)) ||
           (CGF.CurCodeDecl && isa<BlockDecl>(CGF.CurCodeDecl) &&
            cast<BlockDecl>(CGF.CurCodeDecl)->capturesVariable(VD));
  }

public:
  OMPLexicalScope(
      CodeGenFunction &CGF, const OMPExecutableDirective &S,
      const llvm::Optional<OpenMPDirectiveKind> CapturedRegion = llvm::None,
      const bool EmitPreInitStmt = true)
      : CodeGenFunction::LexicalScope(CGF, S.getSourceRange()),
        InlinedShareds(CGF) {
#if INTEL_COLLAB
    if (CGF.getLangOpts().OpenMPLateOutline)
#if INTEL_CUSTOMIZATION
#if INTEL_FEATURE_CSA
        // TODO (vzakhari 10/2/2018): temporary change to proceed with
        //       xmain->csa-xmain merge.  We have to figure out what
        //       is the right assertion, and maybe do this under a target
        //       triple check.
#endif  // INTEL_FEATURE_CSA
      if (S.getStmtClass() != Stmt::OMPAtomicDirectiveClass &&
          S.getStmtClass() != Stmt::OMPTargetDirectiveClass)
#endif // INTEL_CUSTOMIZATION
      llvm_unreachable("Should be using OMPLateOutlineScope");
#endif // INTEL_COLLAB
    if (EmitPreInitStmt)
      emitPreInitStmt(CGF, S);
    if (!CapturedRegion.hasValue())
      return;
    assert(S.hasAssociatedStmt() &&
           "Expected associated statement for inlined directive.");
    const CapturedStmt *CS = S.getCapturedStmt(*CapturedRegion);
    for (const auto &C : CS->captures()) {
      if (C.capturesVariable() || C.capturesVariableByCopy()) {
        auto *VD = C.getCapturedVar();
        assert(VD == VD->getCanonicalDecl() &&
               "Canonical decl must be captured.");
        DeclRefExpr DRE(
            CGF.getContext(), const_cast<VarDecl *>(VD),
            isCapturedVar(CGF, VD) || (CGF.CapturedStmtInfo &&
                                       InlinedShareds.isGlobalVarCaptured(VD)),
            VD->getType().getNonReferenceType(), VK_LValue, C.getLocation());
        InlinedShareds.addPrivate(VD, [&CGF, &DRE]() -> Address {
          return CGF.EmitLValue(&DRE).getAddress(CGF);
        });
      }
    }
    (void)InlinedShareds.Privatize();
  }
};

/// Lexical scope for OpenMP parallel construct, that handles correct codegen
/// for captured expressions.
class OMPParallelScope final : public OMPLexicalScope {
  bool EmitPreInitStmt(const OMPExecutableDirective &S) {
    OpenMPDirectiveKind Kind = S.getDirectiveKind();
    return !(isOpenMPTargetExecutionDirective(Kind) ||
             isOpenMPLoopBoundSharingDirective(Kind)) &&
           isOpenMPParallelDirective(Kind);
  }

public:
  OMPParallelScope(CodeGenFunction &CGF, const OMPExecutableDirective &S)
      : OMPLexicalScope(CGF, S, /*CapturedRegion=*/llvm::None,
                        EmitPreInitStmt(S)) {}
};

/// Lexical scope for OpenMP teams construct, that handles correct codegen
/// for captured expressions.
class OMPTeamsScope final : public OMPLexicalScope {
  bool EmitPreInitStmt(const OMPExecutableDirective &S) {
    OpenMPDirectiveKind Kind = S.getDirectiveKind();
    return !isOpenMPTargetExecutionDirective(Kind) &&
           isOpenMPTeamsDirective(Kind);
  }

public:
  OMPTeamsScope(CodeGenFunction &CGF, const OMPExecutableDirective &S)
      : OMPLexicalScope(CGF, S, /*CapturedRegion=*/llvm::None,
                        EmitPreInitStmt(S)) {}
};

/// Private scope for OpenMP loop-based directives, that supports capturing
/// of used expression from loop statement.
class OMPLoopScope : public CodeGenFunction::RunCleanupsScope {
  void emitPreInitStmt(CodeGenFunction &CGF, const OMPLoopDirective &S) {
    CodeGenFunction::OMPMapVars PreCondVars;
    llvm::DenseSet<const VarDecl *> EmittedAsPrivate;
    for (const auto *E : S.counters()) {
      const auto *VD = cast<VarDecl>(cast<DeclRefExpr>(E)->getDecl());
      EmittedAsPrivate.insert(VD->getCanonicalDecl());
      (void)PreCondVars.setVarAddr(
          CGF, VD, CGF.CreateMemTemp(VD->getType().getNonReferenceType()));
    }
    // Mark private vars as undefs.
    for (const auto *C : S.getClausesOfKind<OMPPrivateClause>()) {
      for (const Expr *IRef : C->varlists()) {
        const auto *OrigVD = cast<VarDecl>(cast<DeclRefExpr>(IRef)->getDecl());
        if (EmittedAsPrivate.insert(OrigVD->getCanonicalDecl()).second) {
          (void)PreCondVars.setVarAddr(
              CGF, OrigVD,
              Address(llvm::UndefValue::get(
                          CGF.ConvertTypeForMem(CGF.getContext().getPointerType(
                              OrigVD->getType().getNonReferenceType()))),
                      CGF.getContext().getDeclAlign(OrigVD)));
        }
      }
    }
    (void)PreCondVars.apply(CGF);
    // Emit init, __range and __end variables for C++ range loops.
    const Stmt *Body =
        S.getInnermostCapturedStmt()->getCapturedStmt()->IgnoreContainers();
    for (unsigned Cnt = 0; Cnt < S.getCollapsedNumber(); ++Cnt) {
      Body = OMPLoopDirective::tryToFindNextInnerLoop(
          Body, /*TryImperfectlyNestedLoops=*/true);
      if (auto *For = dyn_cast<ForStmt>(Body)) {
        Body = For->getBody();
      } else {
        assert(isa<CXXForRangeStmt>(Body) &&
               "Expected canonical for loop or range-based for loop.");
        auto *CXXFor = cast<CXXForRangeStmt>(Body);
        if (const Stmt *Init = CXXFor->getInit())
          CGF.EmitStmt(Init);
        CGF.EmitStmt(CXXFor->getRangeStmt());
        CGF.EmitStmt(CXXFor->getEndStmt());
        Body = CXXFor->getBody();
      }
    }
#if INTEL_CUSTOMIZATION
    if (!CGF.LoopBoundsHaveBeenHoisted(&S))
#endif // INTEL_CUSTOMIZATION
    if (const auto *PreInits = cast_or_null<DeclStmt>(S.getPreInits())) {
      for (const auto *I : PreInits->decls())
        CGF.EmitVarDecl(cast<VarDecl>(*I));
    }
    PreCondVars.restore(CGF);
  }

public:
  OMPLoopScope(CodeGenFunction &CGF, const OMPLoopDirective &S)
      : CodeGenFunction::RunCleanupsScope(CGF) {
    emitPreInitStmt(CGF, S);
  }
};

class OMPSimdLexicalScope : public CodeGenFunction::LexicalScope {
  CodeGenFunction::OMPPrivateScope InlinedShareds;

  static bool isCapturedVar(CodeGenFunction &CGF, const VarDecl *VD) {
    return CGF.LambdaCaptureFields.lookup(VD) ||
           (CGF.CapturedStmtInfo && CGF.CapturedStmtInfo->lookup(VD)) ||
           (CGF.CurCodeDecl && isa<BlockDecl>(CGF.CurCodeDecl) &&
            cast<BlockDecl>(CGF.CurCodeDecl)->capturesVariable(VD));
  }

public:
  OMPSimdLexicalScope(CodeGenFunction &CGF, const OMPExecutableDirective &S)
      : CodeGenFunction::LexicalScope(CGF, S.getSourceRange()),
        InlinedShareds(CGF) {
    for (const auto *C : S.clauses()) {
      if (const auto *CPI = OMPClauseWithPreInit::get(C)) {
        if (const auto *PreInit =
                cast_or_null<DeclStmt>(CPI->getPreInitStmt())) {
          for (const auto *I : PreInit->decls()) {
            if (!I->hasAttr<OMPCaptureNoInitAttr>()) {
              CGF.EmitVarDecl(cast<VarDecl>(*I));
            } else {
              CodeGenFunction::AutoVarEmission Emission =
                  CGF.EmitAutoVarAlloca(cast<VarDecl>(*I));
              CGF.EmitAutoVarCleanups(Emission);
            }
          }
        }
      } else if (const auto *UDP = dyn_cast<OMPUseDevicePtrClause>(C)) {
        for (const Expr *E : UDP->varlists()) {
          const Decl *D = cast<DeclRefExpr>(E)->getDecl();
          if (const auto *OED = dyn_cast<OMPCapturedExprDecl>(D))
            CGF.EmitVarDecl(*OED);
        }
      } else if (const auto *UDP = dyn_cast<OMPUseDeviceAddrClause>(C)) {
        for (const Expr *E : UDP->varlists()) {
          const Decl *D = getBaseDecl(E);
          if (const auto *OED = dyn_cast<OMPCapturedExprDecl>(D))
            CGF.EmitVarDecl(*OED);
        }
      }
    }
    if (!isOpenMPSimdDirective(S.getDirectiveKind()))
      CGF.EmitOMPPrivateClause(S, InlinedShareds);
    if (const auto *TG = dyn_cast<OMPTaskgroupDirective>(&S)) {
      if (const Expr *E = TG->getReductionRef())
        CGF.EmitVarDecl(*cast<VarDecl>(cast<DeclRefExpr>(E)->getDecl()));
    }
    const auto *CS = cast_or_null<CapturedStmt>(S.getAssociatedStmt());
    while (CS) {
      for (auto &C : CS->captures()) {
        if (C.capturesVariable() || C.capturesVariableByCopy()) {
          auto *VD = C.getCapturedVar();
          assert(VD == VD->getCanonicalDecl() &&
                 "Canonical decl must be captured.");
          DeclRefExpr DRE(CGF.getContext(), const_cast<VarDecl *>(VD),
                          isCapturedVar(CGF, VD) ||
                              (CGF.CapturedStmtInfo &&
                               InlinedShareds.isGlobalVarCaptured(VD)),
                          VD->getType().getNonReferenceType(), VK_LValue,
                          C.getLocation());
          InlinedShareds.addPrivate(VD, [&CGF, &DRE]() -> Address {
            return CGF.EmitLValue(&DRE).getAddress(CGF);
          });
        }
      }
      CS = dyn_cast<CapturedStmt>(CS->getCapturedStmt());
    }
    (void)InlinedShareds.Privatize();
  }
};

} // namespace

static void emitCommonOMPTargetDirective(CodeGenFunction &CGF,
                                         const OMPExecutableDirective &S,
                                         const RegionCodeGenTy &CodeGen);

LValue CodeGenFunction::EmitOMPSharedLValue(const Expr *E) {
  if (const auto *OrigDRE = dyn_cast<DeclRefExpr>(E)) {
    if (const auto *OrigVD = dyn_cast<VarDecl>(OrigDRE->getDecl())) {
      OrigVD = OrigVD->getCanonicalDecl();
      bool IsCaptured =
          LambdaCaptureFields.lookup(OrigVD) ||
          (CapturedStmtInfo && CapturedStmtInfo->lookup(OrigVD)) ||
          (CurCodeDecl && isa<BlockDecl>(CurCodeDecl));
      DeclRefExpr DRE(getContext(), const_cast<VarDecl *>(OrigVD), IsCaptured,
                      OrigDRE->getType(), VK_LValue, OrigDRE->getExprLoc());
      return EmitLValue(&DRE);
    }
  }
  return EmitLValue(E);
}

llvm::Value *CodeGenFunction::getTypeSize(QualType Ty) {
  ASTContext &C = getContext();
  llvm::Value *Size = nullptr;
  auto SizeInChars = C.getTypeSizeInChars(Ty);
  if (SizeInChars.isZero()) {
    // getTypeSizeInChars() returns 0 for a VLA.
    while (const VariableArrayType *VAT = C.getAsVariableArrayType(Ty)) {
      VlaSizePair VlaSize = getVLASize(VAT);
      Ty = VlaSize.Type;
      Size = Size ? Builder.CreateNUWMul(Size, VlaSize.NumElts)
                  : VlaSize.NumElts;
    }
    SizeInChars = C.getTypeSizeInChars(Ty);
    if (SizeInChars.isZero())
      return llvm::ConstantInt::get(SizeTy, /*V=*/0);
    return Builder.CreateNUWMul(Size, CGM.getSize(SizeInChars));
  }
  return CGM.getSize(SizeInChars);
}

void CodeGenFunction::GenerateOpenMPCapturedVars(
    const CapturedStmt &S, SmallVectorImpl<llvm::Value *> &CapturedVars) {
  const RecordDecl *RD = S.getCapturedRecordDecl();
  auto CurField = RD->field_begin();
  auto CurCap = S.captures().begin();
  for (CapturedStmt::const_capture_init_iterator I = S.capture_init_begin(),
                                                 E = S.capture_init_end();
       I != E; ++I, ++CurField, ++CurCap) {
    if (CurField->hasCapturedVLAType()) {
      const VariableArrayType *VAT = CurField->getCapturedVLAType();
      llvm::Value *Val = VLASizeMap[VAT->getSizeExpr()];
      CapturedVars.push_back(Val);
    } else if (CurCap->capturesThis()) {
      CapturedVars.push_back(CXXThisValue);
#if INTEL_COLLAB
    } else if (CGM.getLangOpts().OpenMPLateOutline &&
               CurCap->getCapturedVar()->getType()->isLValueReferenceType()) {
      // For variable with reference type, the privatization is
      // performed in the late outlining. Skip generate extra load.
      CapturedVars.push_back(EmitLValue(*I).getAddress(*this).getPointer());
#endif  // INTEL_COLLAB
    } else if (CurCap->capturesVariableByCopy()) {
      llvm::Value *CV = EmitLoadOfScalar(EmitLValue(*I), CurCap->getLocation());

      // If the field is not a pointer, we need to save the actual value
      // and load it as a void pointer.
      if (!CurField->getType()->isAnyPointerType()) {
        ASTContext &Ctx = getContext();
        Address DstAddr = CreateMemTemp(
            Ctx.getUIntPtrType(),
            Twine(CurCap->getCapturedVar()->getName(), ".casted"));
        LValue DstLV = MakeAddrLValue(DstAddr, Ctx.getUIntPtrType());

        llvm::Value *SrcAddrVal = EmitScalarConversion(
            DstAddr.getPointer(), Ctx.getPointerType(Ctx.getUIntPtrType()),
            Ctx.getPointerType(CurField->getType()), CurCap->getLocation());
        LValue SrcLV =
            MakeNaturalAlignAddrLValue(SrcAddrVal, CurField->getType());

        // Store the value using the source type pointer.
        EmitStoreThroughLValue(RValue::get(CV), SrcLV);

        // Load the value using the destination type pointer.
        CV = EmitLoadOfScalar(DstLV, CurCap->getLocation());
      }
      CapturedVars.push_back(CV);
    } else {
      assert(CurCap->capturesVariable() && "Expected capture by reference.");
      CapturedVars.push_back(EmitLValue(*I).getAddress(*this).getPointer());
    }
  }
}

static Address castValueFromUintptr(CodeGenFunction &CGF, SourceLocation Loc,
                                    QualType DstType, StringRef Name,
                                    LValue AddrLV) {
  ASTContext &Ctx = CGF.getContext();

  llvm::Value *CastedPtr = CGF.EmitScalarConversion(
      AddrLV.getAddress(CGF).getPointer(), Ctx.getUIntPtrType(),
      Ctx.getPointerType(DstType), Loc);
  Address TmpAddr =
      CGF.MakeNaturalAlignAddrLValue(CastedPtr, Ctx.getPointerType(DstType))
          .getAddress(CGF);
  return TmpAddr;
}

static QualType getCanonicalParamType(ASTContext &C, QualType T) {
  if (T->isLValueReferenceType())
    return C.getLValueReferenceType(
        getCanonicalParamType(C, T.getNonReferenceType()),
        /*SpelledAsLValue=*/false);
  if (T->isPointerType())
    return C.getPointerType(getCanonicalParamType(C, T->getPointeeType()));
  if (const ArrayType *A = T->getAsArrayTypeUnsafe()) {
    if (const auto *VLA = dyn_cast<VariableArrayType>(A))
      return getCanonicalParamType(C, VLA->getElementType());
    if (!A->isVariablyModifiedType())
      return C.getCanonicalType(T);
  }
  return C.getCanonicalParamType(T);
}

namespace {
/// Contains required data for proper outlined function codegen.
struct FunctionOptions {
  /// Captured statement for which the function is generated.
  const CapturedStmt *S = nullptr;
  /// true if cast to/from  UIntPtr is required for variables captured by
  /// value.
  const bool UIntPtrCastRequired = true;
  /// true if only casted arguments must be registered as local args or VLA
  /// sizes.
  const bool RegisterCastedArgsOnly = false;
  /// Name of the generated function.
  const StringRef FunctionName;
  /// Location of the non-debug version of the outlined function.
  SourceLocation Loc;
  explicit FunctionOptions(const CapturedStmt *S, bool UIntPtrCastRequired,
                           bool RegisterCastedArgsOnly, StringRef FunctionName,
                           SourceLocation Loc)
      : S(S), UIntPtrCastRequired(UIntPtrCastRequired),
        RegisterCastedArgsOnly(UIntPtrCastRequired && RegisterCastedArgsOnly),
        FunctionName(FunctionName), Loc(Loc) {}
};
} // namespace

static llvm::Function *emitOutlinedFunctionPrologue(
    CodeGenFunction &CGF, FunctionArgList &Args,
    llvm::MapVector<const Decl *, std::pair<const VarDecl *, Address>>
        &LocalAddrs,
    llvm::DenseMap<const Decl *, std::pair<const Expr *, llvm::Value *>>
        &VLASizes,
    llvm::Value *&CXXThisValue, const FunctionOptions &FO) {
  const CapturedDecl *CD = FO.S->getCapturedDecl();
  const RecordDecl *RD = FO.S->getCapturedRecordDecl();
  assert(CD->hasBody() && "missing CapturedDecl body");

  CXXThisValue = nullptr;
  // Build the argument list.
  CodeGenModule &CGM = CGF.CGM;
  ASTContext &Ctx = CGM.getContext();
  FunctionArgList TargetArgs;
  Args.append(CD->param_begin(),
              std::next(CD->param_begin(), CD->getContextParamPosition()));
  TargetArgs.append(
      CD->param_begin(),
      std::next(CD->param_begin(), CD->getContextParamPosition()));
  auto I = FO.S->captures().begin();
  FunctionDecl *DebugFunctionDecl = nullptr;
  if (!FO.UIntPtrCastRequired) {
    FunctionProtoType::ExtProtoInfo EPI;
    QualType FunctionTy = Ctx.getFunctionType(Ctx.VoidTy, llvm::None, EPI);
    DebugFunctionDecl = FunctionDecl::Create(
        Ctx, Ctx.getTranslationUnitDecl(), FO.S->getBeginLoc(),
        SourceLocation(), DeclarationName(), FunctionTy,
        Ctx.getTrivialTypeSourceInfo(FunctionTy), SC_Static,
        /*isInlineSpecified=*/false, /*hasWrittenPrototype=*/false);
  }
  for (const FieldDecl *FD : RD->fields()) {
    QualType ArgType = FD->getType();
    IdentifierInfo *II = nullptr;
    VarDecl *CapVar = nullptr;

    // If this is a capture by copy and the type is not a pointer, the outlined
    // function argument type should be uintptr and the value properly casted to
    // uintptr. This is necessary given that the runtime library is only able to
    // deal with pointers. We can pass in the same way the VLA type sizes to the
    // outlined function.
    if (FO.UIntPtrCastRequired &&
        ((I->capturesVariableByCopy() && !ArgType->isAnyPointerType()) ||
         I->capturesVariableArrayType()))
      ArgType = Ctx.getUIntPtrType();

    if (I->capturesVariable() || I->capturesVariableByCopy()) {
      CapVar = I->getCapturedVar();
      II = CapVar->getIdentifier();
    } else if (I->capturesThis()) {
      II = &Ctx.Idents.get("this");
    } else {
      assert(I->capturesVariableArrayType());
      II = &Ctx.Idents.get("vla");
    }
    if (ArgType->isVariablyModifiedType())
      ArgType = getCanonicalParamType(Ctx, ArgType);
    VarDecl *Arg;
    if (DebugFunctionDecl && (CapVar || I->capturesThis())) {
      Arg = ParmVarDecl::Create(
          Ctx, DebugFunctionDecl,
          CapVar ? CapVar->getBeginLoc() : FD->getBeginLoc(),
          CapVar ? CapVar->getLocation() : FD->getLocation(), II, ArgType,
          /*TInfo=*/nullptr, SC_None, /*DefArg=*/nullptr);
    } else {
      Arg = ImplicitParamDecl::Create(Ctx, /*DC=*/nullptr, FD->getLocation(),
                                      II, ArgType, ImplicitParamDecl::Other);
    }
    Args.emplace_back(Arg);
    // Do not cast arguments if we emit function with non-original types.
    TargetArgs.emplace_back(
        FO.UIntPtrCastRequired
            ? Arg
            : CGM.getOpenMPRuntime().translateParameter(FD, Arg));
    ++I;
  }
  Args.append(
      std::next(CD->param_begin(), CD->getContextParamPosition() + 1),
      CD->param_end());
  TargetArgs.append(
      std::next(CD->param_begin(), CD->getContextParamPosition() + 1),
      CD->param_end());

  // Create the function declaration.
  const CGFunctionInfo &FuncInfo =
      CGM.getTypes().arrangeBuiltinFunctionDeclaration(Ctx.VoidTy, TargetArgs);
  llvm::FunctionType *FuncLLVMTy = CGM.getTypes().GetFunctionType(FuncInfo);

  auto *F =
      llvm::Function::Create(FuncLLVMTy, llvm::GlobalValue::InternalLinkage,
                             FO.FunctionName, &CGM.getModule());
  CGM.SetInternalFunctionAttributes(CD, F, FuncInfo);
  if (CD->isNothrow())
    F->setDoesNotThrow();
  F->setDoesNotRecurse();

  // Generate the function.
  CGF.StartFunction(CD, Ctx.VoidTy, F, FuncInfo, TargetArgs,
                    FO.UIntPtrCastRequired ? FO.Loc : FO.S->getBeginLoc(),
                    FO.UIntPtrCastRequired ? FO.Loc
                                           : CD->getBody()->getBeginLoc());
  unsigned Cnt = CD->getContextParamPosition();
  I = FO.S->captures().begin();
  for (const FieldDecl *FD : RD->fields()) {
    // Do not map arguments if we emit function with non-original types.
    Address LocalAddr(Address::invalid());
    if (!FO.UIntPtrCastRequired && Args[Cnt] != TargetArgs[Cnt]) {
      LocalAddr = CGM.getOpenMPRuntime().getParameterAddress(CGF, Args[Cnt],
                                                             TargetArgs[Cnt]);
    } else {
      LocalAddr = CGF.GetAddrOfLocalVar(Args[Cnt]);
    }
    // If we are capturing a pointer by copy we don't need to do anything, just
    // use the value that we get from the arguments.
    if (I->capturesVariableByCopy() && FD->getType()->isAnyPointerType()) {
      const VarDecl *CurVD = I->getCapturedVar();
      if (!FO.RegisterCastedArgsOnly)
        LocalAddrs.insert({Args[Cnt], {CurVD, LocalAddr}});
      ++Cnt;
      ++I;
      continue;
    }

    LValue ArgLVal = CGF.MakeAddrLValue(LocalAddr, Args[Cnt]->getType(),
                                        AlignmentSource::Decl);
    if (FD->hasCapturedVLAType()) {
      if (FO.UIntPtrCastRequired) {
        ArgLVal = CGF.MakeAddrLValue(
            castValueFromUintptr(CGF, I->getLocation(), FD->getType(),
                                 Args[Cnt]->getName(), ArgLVal),
            FD->getType(), AlignmentSource::Decl);
      }
      llvm::Value *ExprArg = CGF.EmitLoadOfScalar(ArgLVal, I->getLocation());
      const VariableArrayType *VAT = FD->getCapturedVLAType();
      VLASizes.try_emplace(Args[Cnt], VAT->getSizeExpr(), ExprArg);
    } else if (I->capturesVariable()) {
      const VarDecl *Var = I->getCapturedVar();
      QualType VarTy = Var->getType();
      Address ArgAddr = ArgLVal.getAddress(CGF);
      if (ArgLVal.getType()->isLValueReferenceType()) {
        ArgAddr = CGF.EmitLoadOfReference(ArgLVal);
      } else if (!VarTy->isVariablyModifiedType() || !VarTy->isPointerType()) {
        assert(ArgLVal.getType()->isPointerType());
        ArgAddr = CGF.EmitLoadOfPointer(
            ArgAddr, ArgLVal.getType()->castAs<PointerType>());
      }
      if (!FO.RegisterCastedArgsOnly) {
        LocalAddrs.insert(
            {Args[Cnt],
             {Var, Address(ArgAddr.getPointer(), Ctx.getDeclAlign(Var))}});
      }
    } else if (I->capturesVariableByCopy()) {
      assert(!FD->getType()->isAnyPointerType() &&
             "Not expecting a captured pointer.");
      const VarDecl *Var = I->getCapturedVar();
      LocalAddrs.insert({Args[Cnt],
                         {Var, FO.UIntPtrCastRequired
                                   ? castValueFromUintptr(
                                         CGF, I->getLocation(), FD->getType(),
                                         Args[Cnt]->getName(), ArgLVal)
                                   : ArgLVal.getAddress(CGF)}});
    } else {
      // If 'this' is captured, load it into CXXThisValue.
      assert(I->capturesThis());
      CXXThisValue = CGF.EmitLoadOfScalar(ArgLVal, I->getLocation());
      LocalAddrs.insert({Args[Cnt], {nullptr, ArgLVal.getAddress(CGF)}});
    }
    ++Cnt;
    ++I;
  }

  return F;
}

llvm::Function *
CodeGenFunction::GenerateOpenMPCapturedStmtFunction(const CapturedStmt &S,
                                                    SourceLocation Loc) {
  assert(
      CapturedStmtInfo &&
      "CapturedStmtInfo should be set when generating the captured function");
  const CapturedDecl *CD = S.getCapturedDecl();
  // Build the argument list.
  bool NeedWrapperFunction =
      getDebugInfo() && CGM.getCodeGenOpts().hasReducedDebugInfo();
  FunctionArgList Args;
  llvm::MapVector<const Decl *, std::pair<const VarDecl *, Address>> LocalAddrs;
  llvm::DenseMap<const Decl *, std::pair<const Expr *, llvm::Value *>> VLASizes;
  SmallString<256> Buffer;
  llvm::raw_svector_ostream Out(Buffer);
  Out << CapturedStmtInfo->getHelperName();
  if (NeedWrapperFunction)
    Out << "_debug__";
  FunctionOptions FO(&S, !NeedWrapperFunction, /*RegisterCastedArgsOnly=*/false,
                     Out.str(), Loc);
  llvm::Function *F = emitOutlinedFunctionPrologue(*this, Args, LocalAddrs,
                                                   VLASizes, CXXThisValue, FO);
  CodeGenFunction::OMPPrivateScope LocalScope(*this);
  for (const auto &LocalAddrPair : LocalAddrs) {
    if (LocalAddrPair.second.first) {
      LocalScope.addPrivate(LocalAddrPair.second.first, [&LocalAddrPair]() {
        return LocalAddrPair.second.second;
      });
    }
  }
  (void)LocalScope.Privatize();
  for (const auto &VLASizePair : VLASizes)
    VLASizeMap[VLASizePair.second.first] = VLASizePair.second.second;
  PGO.assignRegionCounters(GlobalDecl(CD), F);
  CapturedStmtInfo->EmitBody(*this, CD->getBody());
  (void)LocalScope.ForceCleanup();
  FinishFunction(CD->getBodyRBrace());
  if (!NeedWrapperFunction)
    return F;

  FunctionOptions WrapperFO(&S, /*UIntPtrCastRequired=*/true,
                            /*RegisterCastedArgsOnly=*/true,
                            CapturedStmtInfo->getHelperName(), Loc);
  CodeGenFunction WrapperCGF(CGM, /*suppressNewContext=*/true);
  WrapperCGF.CapturedStmtInfo = CapturedStmtInfo;
  Args.clear();
  LocalAddrs.clear();
  VLASizes.clear();
  llvm::Function *WrapperF =
      emitOutlinedFunctionPrologue(WrapperCGF, Args, LocalAddrs, VLASizes,
                                   WrapperCGF.CXXThisValue, WrapperFO);
  llvm::SmallVector<llvm::Value *, 4> CallArgs;
  for (const auto *Arg : Args) {
    llvm::Value *CallArg;
    auto I = LocalAddrs.find(Arg);
    if (I != LocalAddrs.end()) {
      LValue LV = WrapperCGF.MakeAddrLValue(
          I->second.second,
          I->second.first ? I->second.first->getType() : Arg->getType(),
          AlignmentSource::Decl);
      CallArg = WrapperCGF.EmitLoadOfScalar(LV, S.getBeginLoc());
    } else {
      auto EI = VLASizes.find(Arg);
      if (EI != VLASizes.end()) {
        CallArg = EI->second.second;
      } else {
        LValue LV = WrapperCGF.MakeAddrLValue(WrapperCGF.GetAddrOfLocalVar(Arg),
                                              Arg->getType(),
                                              AlignmentSource::Decl);
        CallArg = WrapperCGF.EmitLoadOfScalar(LV, S.getBeginLoc());
      }
    }
    CallArgs.emplace_back(WrapperCGF.EmitFromMemory(CallArg, Arg->getType()));
  }
  CGM.getOpenMPRuntime().emitOutlinedFunctionCall(WrapperCGF, Loc, F, CallArgs);
  WrapperCGF.FinishFunction();
  return WrapperF;
}

//===----------------------------------------------------------------------===//
//                              OpenMP Directive Emission
//===----------------------------------------------------------------------===//
void CodeGenFunction::EmitOMPAggregateAssign(
    Address DestAddr, Address SrcAddr, QualType OriginalType,
    const llvm::function_ref<void(Address, Address)> CopyGen) {
  // Perform element-by-element initialization.
  QualType ElementTy;

  // Drill down to the base element type on both arrays.
  const ArrayType *ArrayTy = OriginalType->getAsArrayTypeUnsafe();
  llvm::Value *NumElements = emitArrayLength(ArrayTy, ElementTy, DestAddr);
  SrcAddr = Builder.CreateElementBitCast(SrcAddr, DestAddr.getElementType());

  llvm::Value *SrcBegin = SrcAddr.getPointer();
  llvm::Value *DestBegin = DestAddr.getPointer();
  // Cast from pointer to array type to pointer to single element.
  llvm::Value *DestEnd = Builder.CreateGEP(DestBegin, NumElements);
  // The basic structure here is a while-do loop.
  llvm::BasicBlock *BodyBB = createBasicBlock("omp.arraycpy.body");
  llvm::BasicBlock *DoneBB = createBasicBlock("omp.arraycpy.done");
  llvm::Value *IsEmpty =
      Builder.CreateICmpEQ(DestBegin, DestEnd, "omp.arraycpy.isempty");
  Builder.CreateCondBr(IsEmpty, DoneBB, BodyBB);

  // Enter the loop body, making that address the current address.
  llvm::BasicBlock *EntryBB = Builder.GetInsertBlock();
  EmitBlock(BodyBB);

  CharUnits ElementSize = getContext().getTypeSizeInChars(ElementTy);

  llvm::PHINode *SrcElementPHI =
    Builder.CreatePHI(SrcBegin->getType(), 2, "omp.arraycpy.srcElementPast");
  SrcElementPHI->addIncoming(SrcBegin, EntryBB);
  Address SrcElementCurrent =
      Address(SrcElementPHI,
              SrcAddr.getAlignment().alignmentOfArrayElement(ElementSize));

  llvm::PHINode *DestElementPHI =
    Builder.CreatePHI(DestBegin->getType(), 2, "omp.arraycpy.destElementPast");
  DestElementPHI->addIncoming(DestBegin, EntryBB);
  Address DestElementCurrent =
    Address(DestElementPHI,
            DestAddr.getAlignment().alignmentOfArrayElement(ElementSize));

  // Emit copy.
  CopyGen(DestElementCurrent, SrcElementCurrent);

  // Shift the address forward by one element.
  llvm::Value *DestElementNext = Builder.CreateConstGEP1_32(
      DestElementPHI, /*Idx0=*/1, "omp.arraycpy.dest.element");
  llvm::Value *SrcElementNext = Builder.CreateConstGEP1_32(
      SrcElementPHI, /*Idx0=*/1, "omp.arraycpy.src.element");
  // Check whether we've reached the end.
  llvm::Value *Done =
      Builder.CreateICmpEQ(DestElementNext, DestEnd, "omp.arraycpy.done");
  Builder.CreateCondBr(Done, DoneBB, BodyBB);
  DestElementPHI->addIncoming(DestElementNext, Builder.GetInsertBlock());
  SrcElementPHI->addIncoming(SrcElementNext, Builder.GetInsertBlock());

  // Done.
  EmitBlock(DoneBB, /*IsFinished=*/true);
}

void CodeGenFunction::EmitOMPCopy(QualType OriginalType, Address DestAddr,
                                  Address SrcAddr, const VarDecl *DestVD,
                                  const VarDecl *SrcVD, const Expr *Copy) {
  if (OriginalType->isArrayType()) {
    const auto *BO = dyn_cast<BinaryOperator>(Copy);
    if (BO && BO->getOpcode() == BO_Assign) {
      // Perform simple memcpy for simple copying.
      LValue Dest = MakeAddrLValue(DestAddr, OriginalType);
      LValue Src = MakeAddrLValue(SrcAddr, OriginalType);
      EmitAggregateAssign(Dest, Src, OriginalType);
    } else {
      // For arrays with complex element types perform element by element
      // copying.
      EmitOMPAggregateAssign(
          DestAddr, SrcAddr, OriginalType,
          [this, Copy, SrcVD, DestVD](Address DestElement, Address SrcElement) {
            // Working with the single array element, so have to remap
            // destination and source variables to corresponding array
            // elements.
            CodeGenFunction::OMPPrivateScope Remap(*this);
            Remap.addPrivate(DestVD, [DestElement]() { return DestElement; });
            Remap.addPrivate(SrcVD, [SrcElement]() { return SrcElement; });
            (void)Remap.Privatize();
            EmitIgnoredExpr(Copy);
          });
    }
  } else {
    // Remap pseudo source variable to private copy.
    CodeGenFunction::OMPPrivateScope Remap(*this);
    Remap.addPrivate(SrcVD, [SrcAddr]() { return SrcAddr; });
    Remap.addPrivate(DestVD, [DestAddr]() { return DestAddr; });
    (void)Remap.Privatize();
    // Emit copying of the whole variable.
    EmitIgnoredExpr(Copy);
  }
}

bool CodeGenFunction::EmitOMPFirstprivateClause(const OMPExecutableDirective &D,
                                                OMPPrivateScope &PrivateScope) {
  if (!HaveInsertPoint())
    return false;
  bool DeviceConstTarget =
      getLangOpts().OpenMPIsDevice &&
      isOpenMPTargetExecutionDirective(D.getDirectiveKind());
  bool FirstprivateIsLastprivate = false;
  llvm::DenseMap<const VarDecl *, OpenMPLastprivateModifier> Lastprivates;
  for (const auto *C : D.getClausesOfKind<OMPLastprivateClause>()) {
    for (const auto *D : C->varlists())
      Lastprivates.try_emplace(
          cast<VarDecl>(cast<DeclRefExpr>(D)->getDecl())->getCanonicalDecl(),
          C->getKind());
  }
  llvm::DenseSet<const VarDecl *> EmittedAsFirstprivate;
  llvm::SmallVector<OpenMPDirectiveKind, 4> CaptureRegions;
  getOpenMPCaptureRegions(CaptureRegions, D.getDirectiveKind());
  // Force emission of the firstprivate copy if the directive does not emit
  // outlined function, like omp for, omp simd, omp distribute etc.
  bool MustEmitFirstprivateCopy =
      CaptureRegions.size() == 1 && CaptureRegions.back() == OMPD_unknown;
  for (const auto *C : D.getClausesOfKind<OMPFirstprivateClause>()) {
    const auto *IRef = C->varlist_begin();
    const auto *InitsRef = C->inits().begin();
    for (const Expr *IInit : C->private_copies()) {
      const auto *OrigVD = cast<VarDecl>(cast<DeclRefExpr>(*IRef)->getDecl());
      bool ThisFirstprivateIsLastprivate =
          Lastprivates.count(OrigVD->getCanonicalDecl()) > 0;
      const FieldDecl *FD = CapturedStmtInfo->lookup(OrigVD);
      const auto *VD = cast<VarDecl>(cast<DeclRefExpr>(IInit)->getDecl());
      if (!MustEmitFirstprivateCopy && !ThisFirstprivateIsLastprivate && FD &&
          !FD->getType()->isReferenceType() &&
          (!VD || !VD->hasAttr<OMPAllocateDeclAttr>())) {
        EmittedAsFirstprivate.insert(OrigVD->getCanonicalDecl());
        ++IRef;
        ++InitsRef;
        continue;
      }
      // Do not emit copy for firstprivate constant variables in target regions,
      // captured by reference.
      if (DeviceConstTarget && OrigVD->getType().isConstant(getContext()) &&
          FD && FD->getType()->isReferenceType() &&
          (!VD || !VD->hasAttr<OMPAllocateDeclAttr>())) {
        (void)CGM.getOpenMPRuntime().registerTargetFirstprivateCopy(*this,
                                                                    OrigVD);
        ++IRef;
        ++InitsRef;
        continue;
      }
      FirstprivateIsLastprivate =
          FirstprivateIsLastprivate || ThisFirstprivateIsLastprivate;
      if (EmittedAsFirstprivate.insert(OrigVD->getCanonicalDecl()).second) {
        const auto *VDInit =
            cast<VarDecl>(cast<DeclRefExpr>(*InitsRef)->getDecl());
        bool IsRegistered;
        DeclRefExpr DRE(getContext(), const_cast<VarDecl *>(OrigVD),
                        /*RefersToEnclosingVariableOrCapture=*/FD != nullptr,
                        (*IRef)->getType(), VK_LValue, (*IRef)->getExprLoc());
        LValue OriginalLVal;
        if (!FD) {
          // Check if the firstprivate variable is just a constant value.
          ConstantEmission CE = tryEmitAsConstant(&DRE);
          if (CE && !CE.isReference()) {
            // Constant value, no need to create a copy.
            ++IRef;
            ++InitsRef;
            continue;
          }
          if (CE && CE.isReference()) {
            OriginalLVal = CE.getReferenceLValue(*this, &DRE);
          } else {
            assert(!CE && "Expected non-constant firstprivate.");
            OriginalLVal = EmitLValue(&DRE);
          }
        } else {
          OriginalLVal = EmitLValue(&DRE);
        }
        QualType Type = VD->getType();
        if (Type->isArrayType()) {
          // Emit VarDecl with copy init for arrays.
          // Get the address of the original variable captured in current
          // captured region.
          IsRegistered = PrivateScope.addPrivate(
              OrigVD, [this, VD, Type, OriginalLVal, VDInit]() {
                AutoVarEmission Emission = EmitAutoVarAlloca(*VD);
                const Expr *Init = VD->getInit();
                if (!isa<CXXConstructExpr>(Init) ||
                    isTrivialInitializer(Init)) {
                  // Perform simple memcpy.
                  LValue Dest =
                      MakeAddrLValue(Emission.getAllocatedAddress(), Type);
                  EmitAggregateAssign(Dest, OriginalLVal, Type);
                } else {
                  EmitOMPAggregateAssign(
                      Emission.getAllocatedAddress(),
                      OriginalLVal.getAddress(*this), Type,
                      [this, VDInit, Init](Address DestElement,
                                           Address SrcElement) {
                        // Clean up any temporaries needed by the
                        // initialization.
                        RunCleanupsScope InitScope(*this);
                        // Emit initialization for single element.
                        setAddrOfLocalVar(VDInit, SrcElement);
                        EmitAnyExprToMem(Init, DestElement,
                                         Init->getType().getQualifiers(),
                                         /*IsInitializer*/ false);
                        LocalDeclMap.erase(VDInit);
                      });
                }
                EmitAutoVarCleanups(Emission);
                return Emission.getAllocatedAddress();
              });
        } else {
          Address OriginalAddr = OriginalLVal.getAddress(*this);
          IsRegistered =
              PrivateScope.addPrivate(OrigVD, [this, VDInit, OriginalAddr, VD,
                                               ThisFirstprivateIsLastprivate,
                                               OrigVD, &Lastprivates, IRef]() {
                // Emit private VarDecl with copy init.
                // Remap temp VDInit variable to the address of the original
                // variable (for proper handling of captured global variables).
                setAddrOfLocalVar(VDInit, OriginalAddr);
                EmitDecl(*VD);
                LocalDeclMap.erase(VDInit);
                if (ThisFirstprivateIsLastprivate &&
                    Lastprivates[OrigVD->getCanonicalDecl()] ==
                        OMPC_LASTPRIVATE_conditional) {
                  // Create/init special variable for lastprivate conditionals.
                  Address VDAddr =
                      CGM.getOpenMPRuntime().emitLastprivateConditionalInit(
                          *this, OrigVD);
                  llvm::Value *V = EmitLoadOfScalar(
                      MakeAddrLValue(GetAddrOfLocalVar(VD), (*IRef)->getType(),
                                     AlignmentSource::Decl),
                      (*IRef)->getExprLoc());
                  EmitStoreOfScalar(V,
                                    MakeAddrLValue(VDAddr, (*IRef)->getType(),
                                                   AlignmentSource::Decl));
                  LocalDeclMap.erase(VD);
                  setAddrOfLocalVar(VD, VDAddr);
                  return VDAddr;
                }
                return GetAddrOfLocalVar(VD);
              });
        }
        assert(IsRegistered &&
               "firstprivate var already registered as private");
        // Silence the warning about unused variable.
        (void)IsRegistered;
      }
      ++IRef;
      ++InitsRef;
    }
  }
  return FirstprivateIsLastprivate && !EmittedAsFirstprivate.empty();
}

void CodeGenFunction::EmitOMPPrivateClause(
    const OMPExecutableDirective &D,
    CodeGenFunction::OMPPrivateScope &PrivateScope) {
  if (!HaveInsertPoint())
    return;
  llvm::DenseSet<const VarDecl *> EmittedAsPrivate;
  for (const auto *C : D.getClausesOfKind<OMPPrivateClause>()) {
    auto IRef = C->varlist_begin();
    for (const Expr *IInit : C->private_copies()) {
      const auto *OrigVD = cast<VarDecl>(cast<DeclRefExpr>(*IRef)->getDecl());
      if (EmittedAsPrivate.insert(OrigVD->getCanonicalDecl()).second) {
        const auto *VD = cast<VarDecl>(cast<DeclRefExpr>(IInit)->getDecl());
        bool IsRegistered = PrivateScope.addPrivate(OrigVD, [this, VD]() {
          // Emit private VarDecl with copy init.
          EmitDecl(*VD);
          return GetAddrOfLocalVar(VD);
        });
        assert(IsRegistered && "private var already registered as private");
        // Silence the warning about unused variable.
        (void)IsRegistered;
      }
      ++IRef;
    }
  }
}

bool CodeGenFunction::EmitOMPCopyinClause(const OMPExecutableDirective &D) {
  if (!HaveInsertPoint())
    return false;
  // threadprivate_var1 = master_threadprivate_var1;
  // operator=(threadprivate_var2, master_threadprivate_var2);
  // ...
  // __kmpc_barrier(&loc, global_tid);
  llvm::DenseSet<const VarDecl *> CopiedVars;
  llvm::BasicBlock *CopyBegin = nullptr, *CopyEnd = nullptr;
  for (const auto *C : D.getClausesOfKind<OMPCopyinClause>()) {
    auto IRef = C->varlist_begin();
    auto ISrcRef = C->source_exprs().begin();
    auto IDestRef = C->destination_exprs().begin();
    for (const Expr *AssignOp : C->assignment_ops()) {
      const auto *VD = cast<VarDecl>(cast<DeclRefExpr>(*IRef)->getDecl());
      QualType Type = VD->getType();
      if (CopiedVars.insert(VD->getCanonicalDecl()).second) {
        // Get the address of the master variable. If we are emitting code with
        // TLS support, the address is passed from the master as field in the
        // captured declaration.
        Address MasterAddr = Address::invalid();
        if (getLangOpts().OpenMPUseTLS &&
            getContext().getTargetInfo().isTLSSupported()) {
          assert(CapturedStmtInfo->lookup(VD) &&
                 "Copyin threadprivates should have been captured!");
          DeclRefExpr DRE(getContext(), const_cast<VarDecl *>(VD), true,
                          (*IRef)->getType(), VK_LValue, (*IRef)->getExprLoc());
          MasterAddr = EmitLValue(&DRE).getAddress(*this);
          LocalDeclMap.erase(VD);
        } else {
          MasterAddr =
            Address(VD->isStaticLocal() ? CGM.getStaticLocalDeclAddress(VD)
                                        : CGM.GetAddrOfGlobal(VD),
                    getContext().getDeclAlign(VD));
        }
        // Get the address of the threadprivate variable.
        Address PrivateAddr = EmitLValue(*IRef).getAddress(*this);
        if (CopiedVars.size() == 1) {
          // At first check if current thread is a master thread. If it is, no
          // need to copy data.
          CopyBegin = createBasicBlock("copyin.not.master");
          CopyEnd = createBasicBlock("copyin.not.master.end");
          Builder.CreateCondBr(
              Builder.CreateICmpNE(
                  Builder.CreatePtrToInt(MasterAddr.getPointer(), CGM.IntPtrTy),
                  Builder.CreatePtrToInt(PrivateAddr.getPointer(),
                                         CGM.IntPtrTy)),
              CopyBegin, CopyEnd);
          EmitBlock(CopyBegin);
        }
        const auto *SrcVD =
            cast<VarDecl>(cast<DeclRefExpr>(*ISrcRef)->getDecl());
        const auto *DestVD =
            cast<VarDecl>(cast<DeclRefExpr>(*IDestRef)->getDecl());
        EmitOMPCopy(Type, PrivateAddr, MasterAddr, DestVD, SrcVD, AssignOp);
      }
      ++IRef;
      ++ISrcRef;
      ++IDestRef;
    }
  }
  if (CopyEnd) {
    // Exit out of copying procedure for non-master thread.
    EmitBlock(CopyEnd, /*IsFinished=*/true);
    return true;
  }
  return false;
}

bool CodeGenFunction::EmitOMPLastprivateClauseInit(
    const OMPExecutableDirective &D, OMPPrivateScope &PrivateScope) {
  if (!HaveInsertPoint())
    return false;
  bool HasAtLeastOneLastprivate = false;
  llvm::DenseSet<const VarDecl *> SIMDLCVs;
  if (isOpenMPSimdDirective(D.getDirectiveKind())) {
    const auto *LoopDirective = cast<OMPLoopDirective>(&D);
    for (const Expr *C : LoopDirective->counters()) {
      SIMDLCVs.insert(
          cast<VarDecl>(cast<DeclRefExpr>(C)->getDecl())->getCanonicalDecl());
    }
  }
  llvm::DenseSet<const VarDecl *> AlreadyEmittedVars;
  for (const auto *C : D.getClausesOfKind<OMPLastprivateClause>()) {
    HasAtLeastOneLastprivate = true;
    if (isOpenMPTaskLoopDirective(D.getDirectiveKind()) &&
        !getLangOpts().OpenMPSimd)
      break;
    const auto *IRef = C->varlist_begin();
    const auto *IDestRef = C->destination_exprs().begin();
    for (const Expr *IInit : C->private_copies()) {
      // Keep the address of the original variable for future update at the end
      // of the loop.
      const auto *OrigVD = cast<VarDecl>(cast<DeclRefExpr>(*IRef)->getDecl());
      // Taskloops do not require additional initialization, it is done in
      // runtime support library.
      if (AlreadyEmittedVars.insert(OrigVD->getCanonicalDecl()).second) {
        const auto *DestVD =
            cast<VarDecl>(cast<DeclRefExpr>(*IDestRef)->getDecl());
        PrivateScope.addPrivate(DestVD, [this, OrigVD, IRef]() {
          DeclRefExpr DRE(getContext(), const_cast<VarDecl *>(OrigVD),
                          /*RefersToEnclosingVariableOrCapture=*/
                              CapturedStmtInfo->lookup(OrigVD) != nullptr,
                          (*IRef)->getType(), VK_LValue, (*IRef)->getExprLoc());
          return EmitLValue(&DRE).getAddress(*this);
        });
        // Check if the variable is also a firstprivate: in this case IInit is
        // not generated. Initialization of this variable will happen in codegen
        // for 'firstprivate' clause.
        if (IInit && !SIMDLCVs.count(OrigVD->getCanonicalDecl())) {
          const auto *VD = cast<VarDecl>(cast<DeclRefExpr>(IInit)->getDecl());
          bool IsRegistered = PrivateScope.addPrivate(OrigVD, [this, VD, C,
                                                               OrigVD]() {
            if (C->getKind() == OMPC_LASTPRIVATE_conditional) {
              Address VDAddr =
                  CGM.getOpenMPRuntime().emitLastprivateConditionalInit(*this,
                                                                        OrigVD);
              setAddrOfLocalVar(VD, VDAddr);
              return VDAddr;
            }
            // Emit private VarDecl with copy init.
            EmitDecl(*VD);
            return GetAddrOfLocalVar(VD);
          });
          assert(IsRegistered &&
                 "lastprivate var already registered as private");
          (void)IsRegistered;
        }
      }
      ++IRef;
      ++IDestRef;
    }
  }
  return HasAtLeastOneLastprivate;
}

void CodeGenFunction::EmitOMPLastprivateClauseFinal(
    const OMPExecutableDirective &D, bool NoFinals,
    llvm::Value *IsLastIterCond) {
  if (!HaveInsertPoint())
    return;
  // Emit following code:
  // if (<IsLastIterCond>) {
  //   orig_var1 = private_orig_var1;
  //   ...
  //   orig_varn = private_orig_varn;
  // }
  llvm::BasicBlock *ThenBB = nullptr;
  llvm::BasicBlock *DoneBB = nullptr;
  if (IsLastIterCond) {
    // Emit implicit barrier if at least one lastprivate conditional is found
    // and this is not a simd mode.
    if (!getLangOpts().OpenMPSimd &&
        llvm::any_of(D.getClausesOfKind<OMPLastprivateClause>(),
                     [](const OMPLastprivateClause *C) {
                       return C->getKind() == OMPC_LASTPRIVATE_conditional;
                     })) {
      CGM.getOpenMPRuntime().emitBarrierCall(*this, D.getBeginLoc(),
                                             OMPD_unknown,
                                             /*EmitChecks=*/false,
                                             /*ForceSimpleCall=*/true);
    }
    ThenBB = createBasicBlock(".omp.lastprivate.then");
    DoneBB = createBasicBlock(".omp.lastprivate.done");
    Builder.CreateCondBr(IsLastIterCond, ThenBB, DoneBB);
    EmitBlock(ThenBB);
  }
  llvm::DenseSet<const VarDecl *> AlreadyEmittedVars;
  llvm::DenseMap<const VarDecl *, const Expr *> LoopCountersAndUpdates;
  if (const auto *LoopDirective = dyn_cast<OMPLoopDirective>(&D)) {
    auto IC = LoopDirective->counters().begin();
    for (const Expr *F : LoopDirective->finals()) {
      const auto *D =
          cast<VarDecl>(cast<DeclRefExpr>(*IC)->getDecl())->getCanonicalDecl();
      if (NoFinals)
        AlreadyEmittedVars.insert(D);
      else
        LoopCountersAndUpdates[D] = F;
      ++IC;
    }
  }
  for (const auto *C : D.getClausesOfKind<OMPLastprivateClause>()) {
    auto IRef = C->varlist_begin();
    auto ISrcRef = C->source_exprs().begin();
    auto IDestRef = C->destination_exprs().begin();
    for (const Expr *AssignOp : C->assignment_ops()) {
      const auto *PrivateVD =
          cast<VarDecl>(cast<DeclRefExpr>(*IRef)->getDecl());
      QualType Type = PrivateVD->getType();
      const auto *CanonicalVD = PrivateVD->getCanonicalDecl();
      if (AlreadyEmittedVars.insert(CanonicalVD).second) {
        // If lastprivate variable is a loop control variable for loop-based
        // directive, update its value before copyin back to original
        // variable.
        if (const Expr *FinalExpr = LoopCountersAndUpdates.lookup(CanonicalVD))
          EmitIgnoredExpr(FinalExpr);
        const auto *SrcVD =
            cast<VarDecl>(cast<DeclRefExpr>(*ISrcRef)->getDecl());
        const auto *DestVD =
            cast<VarDecl>(cast<DeclRefExpr>(*IDestRef)->getDecl());
        // Get the address of the private variable.
        Address PrivateAddr = GetAddrOfLocalVar(PrivateVD);
        if (const auto *RefTy = PrivateVD->getType()->getAs<ReferenceType>())
          PrivateAddr =
              Address(Builder.CreateLoad(PrivateAddr),
                      CGM.getNaturalTypeAlignment(RefTy->getPointeeType()));
        // Store the last value to the private copy in the last iteration.
        if (C->getKind() == OMPC_LASTPRIVATE_conditional)
          CGM.getOpenMPRuntime().emitLastprivateConditionalFinalUpdate(
              *this, MakeAddrLValue(PrivateAddr, (*IRef)->getType()), PrivateVD,
              (*IRef)->getExprLoc());
        // Get the address of the original variable.
        Address OriginalAddr = GetAddrOfLocalVar(DestVD);
        EmitOMPCopy(Type, OriginalAddr, PrivateAddr, DestVD, SrcVD, AssignOp);
      }
      ++IRef;
      ++ISrcRef;
      ++IDestRef;
    }
    if (const Expr *PostUpdate = C->getPostUpdateExpr())
      EmitIgnoredExpr(PostUpdate);
  }
  if (IsLastIterCond)
    EmitBlock(DoneBB, /*IsFinished=*/true);
}

void CodeGenFunction::EmitOMPReductionClauseInit(
    const OMPExecutableDirective &D,
    CodeGenFunction::OMPPrivateScope &PrivateScope, bool ForInscan) {
  if (!HaveInsertPoint())
    return;
  SmallVector<const Expr *, 4> Shareds;
  SmallVector<const Expr *, 4> Privates;
  SmallVector<const Expr *, 4> ReductionOps;
  SmallVector<const Expr *, 4> LHSs;
  SmallVector<const Expr *, 4> RHSs;
  OMPTaskDataTy Data;
  SmallVector<const Expr *, 4> TaskLHSs;
  SmallVector<const Expr *, 4> TaskRHSs;
  for (const auto *C : D.getClausesOfKind<OMPReductionClause>()) {
    if (ForInscan != (C->getModifier() == OMPC_REDUCTION_inscan))
      continue;
    Shareds.append(C->varlist_begin(), C->varlist_end());
    Privates.append(C->privates().begin(), C->privates().end());
    ReductionOps.append(C->reduction_ops().begin(), C->reduction_ops().end());
    LHSs.append(C->lhs_exprs().begin(), C->lhs_exprs().end());
    RHSs.append(C->rhs_exprs().begin(), C->rhs_exprs().end());
    if (C->getModifier() == OMPC_REDUCTION_task) {
      Data.ReductionVars.append(C->privates().begin(), C->privates().end());
      Data.ReductionOrigs.append(C->varlist_begin(), C->varlist_end());
      Data.ReductionCopies.append(C->privates().begin(), C->privates().end());
      Data.ReductionOps.append(C->reduction_ops().begin(),
                               C->reduction_ops().end());
      TaskLHSs.append(C->lhs_exprs().begin(), C->lhs_exprs().end());
      TaskRHSs.append(C->rhs_exprs().begin(), C->rhs_exprs().end());
    }
  }
  ReductionCodeGen RedCG(Shareds, Shareds, Privates, ReductionOps);
  unsigned Count = 0;
  auto *ILHS = LHSs.begin();
  auto *IRHS = RHSs.begin();
  auto *IPriv = Privates.begin();
  for (const Expr *IRef : Shareds) {
    const auto *PrivateVD = cast<VarDecl>(cast<DeclRefExpr>(*IPriv)->getDecl());
    // Emit private VarDecl with reduction init.
    RedCG.emitSharedOrigLValue(*this, Count);
    RedCG.emitAggregateType(*this, Count);
    AutoVarEmission Emission = EmitAutoVarAlloca(*PrivateVD);
    RedCG.emitInitialization(*this, Count, Emission.getAllocatedAddress(),
                             RedCG.getSharedLValue(Count),
                             [&Emission](CodeGenFunction &CGF) {
                               CGF.EmitAutoVarInit(Emission);
                               return true;
                             });
    EmitAutoVarCleanups(Emission);
    Address BaseAddr = RedCG.adjustPrivateAddress(
        *this, Count, Emission.getAllocatedAddress());
    bool IsRegistered = PrivateScope.addPrivate(
        RedCG.getBaseDecl(Count), [BaseAddr]() { return BaseAddr; });
    assert(IsRegistered && "private var already registered as private");
    // Silence the warning about unused variable.
    (void)IsRegistered;

    const auto *LHSVD = cast<VarDecl>(cast<DeclRefExpr>(*ILHS)->getDecl());
    const auto *RHSVD = cast<VarDecl>(cast<DeclRefExpr>(*IRHS)->getDecl());
    QualType Type = PrivateVD->getType();
    bool isaOMPArraySectionExpr = isa<OMPArraySectionExpr>(IRef);
    if (isaOMPArraySectionExpr && Type->isVariablyModifiedType()) {
      // Store the address of the original variable associated with the LHS
      // implicit variable.
      PrivateScope.addPrivate(LHSVD, [&RedCG, Count, this]() {
        return RedCG.getSharedLValue(Count).getAddress(*this);
      });
      PrivateScope.addPrivate(
          RHSVD, [this, PrivateVD]() { return GetAddrOfLocalVar(PrivateVD); });
    } else if ((isaOMPArraySectionExpr && Type->isScalarType()) ||
               isa<ArraySubscriptExpr>(IRef)) {
      // Store the address of the original variable associated with the LHS
      // implicit variable.
      PrivateScope.addPrivate(LHSVD, [&RedCG, Count, this]() {
        return RedCG.getSharedLValue(Count).getAddress(*this);
      });
      PrivateScope.addPrivate(RHSVD, [this, PrivateVD, RHSVD]() {
        return Builder.CreateElementBitCast(GetAddrOfLocalVar(PrivateVD),
                                            ConvertTypeForMem(RHSVD->getType()),
                                            "rhs.begin");
      });
    } else {
      QualType Type = PrivateVD->getType();
      bool IsArray = getContext().getAsArrayType(Type) != nullptr;
      Address OriginalAddr = RedCG.getSharedLValue(Count).getAddress(*this);
      // Store the address of the original variable associated with the LHS
      // implicit variable.
      if (IsArray) {
        OriginalAddr = Builder.CreateElementBitCast(
            OriginalAddr, ConvertTypeForMem(LHSVD->getType()), "lhs.begin");
      }
      PrivateScope.addPrivate(LHSVD, [OriginalAddr]() { return OriginalAddr; });
      PrivateScope.addPrivate(
          RHSVD, [this, PrivateVD, RHSVD, IsArray]() {
            return IsArray
                       ? Builder.CreateElementBitCast(
                             GetAddrOfLocalVar(PrivateVD),
                             ConvertTypeForMem(RHSVD->getType()), "rhs.begin")
                       : GetAddrOfLocalVar(PrivateVD);
          });
    }
    ++ILHS;
    ++IRHS;
    ++IPriv;
    ++Count;
  }
  if (!Data.ReductionVars.empty()) {
    Data.IsReductionWithTaskMod = true;
    Data.IsWorksharingReduction =
        isOpenMPWorksharingDirective(D.getDirectiveKind());
    llvm::Value *ReductionDesc = CGM.getOpenMPRuntime().emitTaskReductionInit(
        *this, D.getBeginLoc(), TaskLHSs, TaskRHSs, Data);
    const Expr *TaskRedRef = nullptr;
    switch (D.getDirectiveKind()) {
    case OMPD_parallel:
      TaskRedRef = cast<OMPParallelDirective>(D).getTaskReductionRefExpr();
      break;
    case OMPD_for:
      TaskRedRef = cast<OMPForDirective>(D).getTaskReductionRefExpr();
      break;
    case OMPD_sections:
      TaskRedRef = cast<OMPSectionsDirective>(D).getTaskReductionRefExpr();
      break;
    case OMPD_parallel_for:
      TaskRedRef = cast<OMPParallelForDirective>(D).getTaskReductionRefExpr();
      break;
    case OMPD_parallel_master:
      TaskRedRef =
          cast<OMPParallelMasterDirective>(D).getTaskReductionRefExpr();
      break;
    case OMPD_parallel_sections:
      TaskRedRef =
          cast<OMPParallelSectionsDirective>(D).getTaskReductionRefExpr();
      break;
    case OMPD_target_parallel:
      TaskRedRef =
          cast<OMPTargetParallelDirective>(D).getTaskReductionRefExpr();
      break;
    case OMPD_target_parallel_for:
      TaskRedRef =
          cast<OMPTargetParallelForDirective>(D).getTaskReductionRefExpr();
      break;
    case OMPD_distribute_parallel_for:
      TaskRedRef =
          cast<OMPDistributeParallelForDirective>(D).getTaskReductionRefExpr();
      break;
    case OMPD_teams_distribute_parallel_for:
      TaskRedRef = cast<OMPTeamsDistributeParallelForDirective>(D)
                       .getTaskReductionRefExpr();
      break;
    case OMPD_target_teams_distribute_parallel_for:
      TaskRedRef = cast<OMPTargetTeamsDistributeParallelForDirective>(D)
                       .getTaskReductionRefExpr();
      break;
    case OMPD_simd:
    case OMPD_for_simd:
    case OMPD_section:
    case OMPD_single:
    case OMPD_master:
    case OMPD_critical:
    case OMPD_parallel_for_simd:
    case OMPD_task:
    case OMPD_taskyield:
    case OMPD_barrier:
    case OMPD_taskwait:
    case OMPD_taskgroup:
    case OMPD_flush:
    case OMPD_depobj:
    case OMPD_scan:
    case OMPD_ordered:
    case OMPD_atomic:
    case OMPD_teams:
    case OMPD_target:
    case OMPD_cancellation_point:
    case OMPD_cancel:
    case OMPD_target_data:
    case OMPD_target_enter_data:
    case OMPD_target_exit_data:
    case OMPD_taskloop:
    case OMPD_taskloop_simd:
    case OMPD_master_taskloop:
    case OMPD_master_taskloop_simd:
    case OMPD_parallel_master_taskloop:
    case OMPD_parallel_master_taskloop_simd:
    case OMPD_distribute:
    case OMPD_target_update:
    case OMPD_distribute_parallel_for_simd:
    case OMPD_distribute_simd:
    case OMPD_target_parallel_for_simd:
    case OMPD_target_simd:
    case OMPD_teams_distribute:
    case OMPD_teams_distribute_simd:
    case OMPD_teams_distribute_parallel_for_simd:
    case OMPD_target_teams:
    case OMPD_target_teams_distribute:
    case OMPD_target_teams_distribute_parallel_for_simd:
    case OMPD_target_teams_distribute_simd:
    case OMPD_declare_target:
    case OMPD_end_declare_target:
    case OMPD_threadprivate:
    case OMPD_allocate:
    case OMPD_declare_reduction:
    case OMPD_declare_mapper:
    case OMPD_declare_simd:
    case OMPD_requires:
    case OMPD_declare_variant:
    case OMPD_begin_declare_variant:
    case OMPD_end_declare_variant:
#if INTEL_COLLAB
    case OMPD_target_variant_dispatch:
    case OMPD_loop:
    case OMPD_teams_loop:
    case OMPD_target_teams_loop:
    case OMPD_parallel_loop:
    case OMPD_target_parallel_loop:
#endif // INTEL_COLLAB
    case OMPD_unknown:
    default:
      llvm_unreachable("Enexpected directive with task reductions.");
    }

    const auto *VD = cast<VarDecl>(cast<DeclRefExpr>(TaskRedRef)->getDecl());
    EmitVarDecl(*VD);
    EmitStoreOfScalar(ReductionDesc, GetAddrOfLocalVar(VD),
                      /*Volatile=*/false, TaskRedRef->getType());
  }
}

void CodeGenFunction::EmitOMPReductionClauseFinal(
    const OMPExecutableDirective &D, const OpenMPDirectiveKind ReductionKind) {
  if (!HaveInsertPoint())
    return;
  llvm::SmallVector<const Expr *, 8> Privates;
  llvm::SmallVector<const Expr *, 8> LHSExprs;
  llvm::SmallVector<const Expr *, 8> RHSExprs;
  llvm::SmallVector<const Expr *, 8> ReductionOps;
  bool HasAtLeastOneReduction = false;
  bool IsReductionWithTaskMod = false;
  for (const auto *C : D.getClausesOfKind<OMPReductionClause>()) {
    // Do not emit for inscan reductions.
    if (C->getModifier() == OMPC_REDUCTION_inscan)
      continue;
    HasAtLeastOneReduction = true;
    Privates.append(C->privates().begin(), C->privates().end());
    LHSExprs.append(C->lhs_exprs().begin(), C->lhs_exprs().end());
    RHSExprs.append(C->rhs_exprs().begin(), C->rhs_exprs().end());
    ReductionOps.append(C->reduction_ops().begin(), C->reduction_ops().end());
    IsReductionWithTaskMod =
        IsReductionWithTaskMod || C->getModifier() == OMPC_REDUCTION_task;
  }
  if (HasAtLeastOneReduction) {
    if (IsReductionWithTaskMod) {
      CGM.getOpenMPRuntime().emitTaskReductionFini(
          *this, D.getBeginLoc(),
          isOpenMPWorksharingDirective(D.getDirectiveKind()));
    }
    bool WithNowait = D.getSingleClause<OMPNowaitClause>() ||
                      isOpenMPParallelDirective(D.getDirectiveKind()) ||
                      ReductionKind == OMPD_simd;
    bool SimpleReduction = ReductionKind == OMPD_simd;
    // Emit nowait reduction if nowait clause is present or directive is a
    // parallel directive (it always has implicit barrier).
    CGM.getOpenMPRuntime().emitReduction(
        *this, D.getEndLoc(), Privates, LHSExprs, RHSExprs, ReductionOps,
        {WithNowait, SimpleReduction, ReductionKind});
  }
}

static void emitPostUpdateForReductionClause(
    CodeGenFunction &CGF, const OMPExecutableDirective &D,
    const llvm::function_ref<llvm::Value *(CodeGenFunction &)> CondGen) {
  if (!CGF.HaveInsertPoint())
    return;
  llvm::BasicBlock *DoneBB = nullptr;
  for (const auto *C : D.getClausesOfKind<OMPReductionClause>()) {
    if (const Expr *PostUpdate = C->getPostUpdateExpr()) {
      if (!DoneBB) {
        if (llvm::Value *Cond = CondGen(CGF)) {
          // If the first post-update expression is found, emit conditional
          // block if it was requested.
          llvm::BasicBlock *ThenBB = CGF.createBasicBlock(".omp.reduction.pu");
          DoneBB = CGF.createBasicBlock(".omp.reduction.pu.done");
          CGF.Builder.CreateCondBr(Cond, ThenBB, DoneBB);
          CGF.EmitBlock(ThenBB);
        }
      }
      CGF.EmitIgnoredExpr(PostUpdate);
    }
  }
  if (DoneBB)
    CGF.EmitBlock(DoneBB, /*IsFinished=*/true);
}

namespace {
/// Codegen lambda for appending distribute lower and upper bounds to outlined
/// parallel function. This is necessary for combined constructs such as
/// 'distribute parallel for'
typedef llvm::function_ref<void(CodeGenFunction &,
                                const OMPExecutableDirective &,
                                llvm::SmallVectorImpl<llvm::Value *> &)>
    CodeGenBoundParametersTy;
} // anonymous namespace

static void
checkForLastprivateConditionalUpdate(CodeGenFunction &CGF,
                                     const OMPExecutableDirective &S) {
  if (CGF.getLangOpts().OpenMP < 50)
    return;
  llvm::DenseSet<CanonicalDeclPtr<const VarDecl>> PrivateDecls;
  for (const auto *C : S.getClausesOfKind<OMPReductionClause>()) {
    for (const Expr *Ref : C->varlists()) {
      if (!Ref->getType()->isScalarType())
        continue;
      const auto *DRE = dyn_cast<DeclRefExpr>(Ref->IgnoreParenImpCasts());
      if (!DRE)
        continue;
      PrivateDecls.insert(cast<VarDecl>(DRE->getDecl()));
      CGF.CGM.getOpenMPRuntime().checkAndEmitLastprivateConditional(CGF, Ref);
    }
  }
  for (const auto *C : S.getClausesOfKind<OMPLastprivateClause>()) {
    for (const Expr *Ref : C->varlists()) {
      if (!Ref->getType()->isScalarType())
        continue;
      const auto *DRE = dyn_cast<DeclRefExpr>(Ref->IgnoreParenImpCasts());
      if (!DRE)
        continue;
      PrivateDecls.insert(cast<VarDecl>(DRE->getDecl()));
      CGF.CGM.getOpenMPRuntime().checkAndEmitLastprivateConditional(CGF, Ref);
    }
  }
  for (const auto *C : S.getClausesOfKind<OMPLinearClause>()) {
    for (const Expr *Ref : C->varlists()) {
      if (!Ref->getType()->isScalarType())
        continue;
      const auto *DRE = dyn_cast<DeclRefExpr>(Ref->IgnoreParenImpCasts());
      if (!DRE)
        continue;
      PrivateDecls.insert(cast<VarDecl>(DRE->getDecl()));
      CGF.CGM.getOpenMPRuntime().checkAndEmitLastprivateConditional(CGF, Ref);
    }
  }
  // Privates should ne analyzed since they are not captured at all.
  // Task reductions may be skipped - tasks are ignored.
  // Firstprivates do not return value but may be passed by reference - no need
  // to check for updated lastprivate conditional.
  for (const auto *C : S.getClausesOfKind<OMPFirstprivateClause>()) {
    for (const Expr *Ref : C->varlists()) {
      if (!Ref->getType()->isScalarType())
        continue;
      const auto *DRE = dyn_cast<DeclRefExpr>(Ref->IgnoreParenImpCasts());
      if (!DRE)
        continue;
      PrivateDecls.insert(cast<VarDecl>(DRE->getDecl()));
    }
  }
  CGF.CGM.getOpenMPRuntime().checkAndEmitSharedLastprivateConditional(
      CGF, S, PrivateDecls);
}

static void emitCommonOMPParallelDirective(
    CodeGenFunction &CGF, const OMPExecutableDirective &S,
    OpenMPDirectiveKind InnermostKind, const RegionCodeGenTy &CodeGen,
    const CodeGenBoundParametersTy &CodeGenBoundParameters) {
  const CapturedStmt *CS = S.getCapturedStmt(OMPD_parallel);
  llvm::Function *OutlinedFn =
      CGF.CGM.getOpenMPRuntime().emitParallelOutlinedFunction(
          S, *CS->getCapturedDecl()->param_begin(), InnermostKind, CodeGen);
  if (const auto *NumThreadsClause = S.getSingleClause<OMPNumThreadsClause>()) {
    CodeGenFunction::RunCleanupsScope NumThreadsScope(CGF);
    llvm::Value *NumThreads =
        CGF.EmitScalarExpr(NumThreadsClause->getNumThreads(),
                           /*IgnoreResultAssign=*/true);
    CGF.CGM.getOpenMPRuntime().emitNumThreadsClause(
        CGF, NumThreads, NumThreadsClause->getBeginLoc());
  }
  if (const auto *ProcBindClause = S.getSingleClause<OMPProcBindClause>()) {
    CodeGenFunction::RunCleanupsScope ProcBindScope(CGF);
    CGF.CGM.getOpenMPRuntime().emitProcBindClause(
        CGF, ProcBindClause->getProcBindKind(), ProcBindClause->getBeginLoc());
  }
  const Expr *IfCond = nullptr;
  for (const auto *C : S.getClausesOfKind<OMPIfClause>()) {
    if (C->getNameModifier() == OMPD_unknown ||
        C->getNameModifier() == OMPD_parallel) {
      IfCond = C->getCondition();
      break;
    }
  }

  OMPParallelScope Scope(CGF, S);
  llvm::SmallVector<llvm::Value *, 16> CapturedVars;
  // Combining 'distribute' with 'for' requires sharing each 'distribute' chunk
  // lower and upper bounds with the pragma 'for' chunking mechanism.
  // The following lambda takes care of appending the lower and upper bound
  // parameters when necessary
  CodeGenBoundParameters(CGF, S, CapturedVars);
  CGF.GenerateOpenMPCapturedVars(*CS, CapturedVars);
  CGF.CGM.getOpenMPRuntime().emitParallelCall(CGF, S.getBeginLoc(), OutlinedFn,
                                              CapturedVars, IfCond);
}

static bool isAllocatableDecl(const VarDecl *VD) {
  const VarDecl *CVD = VD->getCanonicalDecl();
  if (!CVD->hasAttr<OMPAllocateDeclAttr>())
    return false;
  const auto *AA = CVD->getAttr<OMPAllocateDeclAttr>();
  // Use the default allocation.
  return !((AA->getAllocatorType() == OMPAllocateDeclAttr::OMPDefaultMemAlloc ||
            AA->getAllocatorType() == OMPAllocateDeclAttr::OMPNullMemAlloc) &&
           !AA->getAllocator());
}

static void emitEmptyBoundParameters(CodeGenFunction &,
                                     const OMPExecutableDirective &,
                                     llvm::SmallVectorImpl<llvm::Value *> &) {}

Address CodeGenFunction::OMPBuilderCBHelpers::getAddressOfLocalVariable(
    CodeGenFunction &CGF, const VarDecl *VD) {
  CodeGenModule &CGM = CGF.CGM;
  auto &OMPBuilder = CGM.getOpenMPRuntime().getOMPBuilder();

  if (!VD)
    return Address::invalid();
  const VarDecl *CVD = VD->getCanonicalDecl();
  if (!isAllocatableDecl(CVD))
    return Address::invalid();
  llvm::Value *Size;
  CharUnits Align = CGM.getContext().getDeclAlign(CVD);
  if (CVD->getType()->isVariablyModifiedType()) {
    Size = CGF.getTypeSize(CVD->getType());
    // Align the size: ((size + align - 1) / align) * align
    Size = CGF.Builder.CreateNUWAdd(
        Size, CGM.getSize(Align - CharUnits::fromQuantity(1)));
    Size = CGF.Builder.CreateUDiv(Size, CGM.getSize(Align));
    Size = CGF.Builder.CreateNUWMul(Size, CGM.getSize(Align));
  } else {
    CharUnits Sz = CGM.getContext().getTypeSizeInChars(CVD->getType());
    Size = CGM.getSize(Sz.alignTo(Align));
  }

  const auto *AA = CVD->getAttr<OMPAllocateDeclAttr>();
  assert(AA->getAllocator() &&
         "Expected allocator expression for non-default allocator.");
  llvm::Value *Allocator = CGF.EmitScalarExpr(AA->getAllocator());
  // According to the standard, the original allocator type is a enum (integer).
  // Convert to pointer type, if required.
  if (Allocator->getType()->isIntegerTy())
    Allocator = CGF.Builder.CreateIntToPtr(Allocator, CGM.VoidPtrTy);
  else if (Allocator->getType()->isPointerTy())
    Allocator = CGF.Builder.CreatePointerBitCastOrAddrSpaceCast(Allocator,
                                                                CGM.VoidPtrTy);

  llvm::Value *Addr = OMPBuilder.createOMPAlloc(
      CGF.Builder, Size, Allocator,
      getNameWithSeparators({CVD->getName(), ".void.addr"}, ".", "."));
  llvm::CallInst *FreeCI =
      OMPBuilder.createOMPFree(CGF.Builder, Addr, Allocator);

  CGF.EHStack.pushCleanup<OMPAllocateCleanupTy>(NormalAndEHCleanup, FreeCI);
  Addr = CGF.Builder.CreatePointerBitCastOrAddrSpaceCast(
      Addr,
      CGF.ConvertTypeForMem(CGM.getContext().getPointerType(CVD->getType())),
      getNameWithSeparators({CVD->getName(), ".addr"}, ".", "."));
  return Address(Addr, Align);
}

Address CodeGenFunction::OMPBuilderCBHelpers::getAddrOfThreadPrivate(
    CodeGenFunction &CGF, const VarDecl *VD, Address VDAddr,
    SourceLocation Loc) {
  CodeGenModule &CGM = CGF.CGM;
  if (CGM.getLangOpts().OpenMPUseTLS &&
      CGM.getContext().getTargetInfo().isTLSSupported())
    return VDAddr;

  llvm::OpenMPIRBuilder &OMPBuilder = CGM.getOpenMPRuntime().getOMPBuilder();

  llvm::Type *VarTy = VDAddr.getElementType();
  llvm::Value *Data =
      CGF.Builder.CreatePointerCast(VDAddr.getPointer(), CGM.Int8PtrTy);
  llvm::ConstantInt *Size = CGM.getSize(CGM.GetTargetTypeStoreSize(VarTy));
  std::string Suffix = getNameWithSeparators({"cache", ""});
  llvm::Twine CacheName = Twine(CGM.getMangledName(VD)).concat(Suffix);

  llvm::CallInst *ThreadPrivateCacheCall =
      OMPBuilder.createCachedThreadPrivate(CGF.Builder, Data, Size, CacheName);

  return Address(ThreadPrivateCacheCall, VDAddr.getAlignment());
}

std::string CodeGenFunction::OMPBuilderCBHelpers::getNameWithSeparators(
    ArrayRef<StringRef> Parts, StringRef FirstSeparator, StringRef Separator) {
  SmallString<128> Buffer;
  llvm::raw_svector_ostream OS(Buffer);
  StringRef Sep = FirstSeparator;
  for (StringRef Part : Parts) {
    OS << Sep << Part;
    Sep = Separator;
  }
  return OS.str().str();
}
void CodeGenFunction::EmitOMPParallelDirective(const OMPParallelDirective &S) {
  if (CGM.getLangOpts().OpenMPIRBuilder) {
    llvm::OpenMPIRBuilder &OMPBuilder = CGM.getOpenMPRuntime().getOMPBuilder();
    // Check if we have any if clause associated with the directive.
    llvm::Value *IfCond = nullptr;
    if (const auto *C = S.getSingleClause<OMPIfClause>())
      IfCond = EmitScalarExpr(C->getCondition(),
                              /*IgnoreResultAssign=*/true);

    llvm::Value *NumThreads = nullptr;
    if (const auto *NumThreadsClause = S.getSingleClause<OMPNumThreadsClause>())
      NumThreads = EmitScalarExpr(NumThreadsClause->getNumThreads(),
                                  /*IgnoreResultAssign=*/true);

    ProcBindKind ProcBind = OMP_PROC_BIND_default;
    if (const auto *ProcBindClause = S.getSingleClause<OMPProcBindClause>())
      ProcBind = ProcBindClause->getProcBindKind();

    using InsertPointTy = llvm::OpenMPIRBuilder::InsertPointTy;

    // The cleanup callback that finalizes all variabels at the given location,
    // thus calls destructors etc.
    auto FiniCB = [this](InsertPointTy IP) {
      OMPBuilderCBHelpers::FinalizeOMPRegion(*this, IP);
    };

    // Privatization callback that performs appropriate action for
    // shared/private/firstprivate/lastprivate/copyin/... variables.
    //
    // TODO: This defaults to shared right now.
    auto PrivCB = [](InsertPointTy AllocaIP, InsertPointTy CodeGenIP,
                     llvm::Value &, llvm::Value &Val, llvm::Value *&ReplVal) {
      // The next line is appropriate only for variables (Val) with the
      // data-sharing attribute "shared".
      ReplVal = &Val;

      return CodeGenIP;
    };

    const CapturedStmt *CS = S.getCapturedStmt(OMPD_parallel);
    const Stmt *ParallelRegionBodyStmt = CS->getCapturedStmt();

    auto BodyGenCB = [ParallelRegionBodyStmt,
                      this](InsertPointTy AllocaIP, InsertPointTy CodeGenIP,
                            llvm::BasicBlock &ContinuationBB) {
      OMPBuilderCBHelpers::OutlinedRegionBodyRAII ORB(*this, AllocaIP,
                                                      ContinuationBB);
      OMPBuilderCBHelpers::EmitOMPRegionBody(*this, ParallelRegionBodyStmt,
                                             CodeGenIP, ContinuationBB);
    };

    CGCapturedStmtInfo CGSI(*CS, CR_OpenMP);
    CodeGenFunction::CGCapturedStmtRAII CapInfoRAII(*this, &CGSI);
    llvm::OpenMPIRBuilder::InsertPointTy AllocaIP(
        AllocaInsertPt->getParent(), AllocaInsertPt->getIterator());
    Builder.restoreIP(
        OMPBuilder.createParallel(Builder, AllocaIP, BodyGenCB, PrivCB, FiniCB,
                                  IfCond, NumThreads, ProcBind, S.hasCancel()));
    return;
  }

  // Emit parallel region as a standalone region.
  auto &&CodeGen = [&S](CodeGenFunction &CGF, PrePostActionTy &Action) {
    Action.Enter(CGF);
    OMPPrivateScope PrivateScope(CGF);
    bool Copyins = CGF.EmitOMPCopyinClause(S);
    (void)CGF.EmitOMPFirstprivateClause(S, PrivateScope);
    if (Copyins) {
      // Emit implicit barrier to synchronize threads and avoid data races on
      // propagation master's thread values of threadprivate variables to local
      // instances of that variables of all other implicit threads.
      CGF.CGM.getOpenMPRuntime().emitBarrierCall(
          CGF, S.getBeginLoc(), OMPD_unknown, /*EmitChecks=*/false,
          /*ForceSimpleCall=*/true);
    }
    CGF.EmitOMPPrivateClause(S, PrivateScope);
    CGF.EmitOMPReductionClauseInit(S, PrivateScope);
    (void)PrivateScope.Privatize();
    CGF.EmitStmt(S.getCapturedStmt(OMPD_parallel)->getCapturedStmt());
    CGF.EmitOMPReductionClauseFinal(S, /*ReductionKind=*/OMPD_parallel);
  };
  {
    auto LPCRegion =
        CGOpenMPRuntime::LastprivateConditionalRAII::disable(*this, S);
    emitCommonOMPParallelDirective(*this, S, OMPD_parallel, CodeGen,
                                   emitEmptyBoundParameters);
    emitPostUpdateForReductionClause(*this, S,
                                     [](CodeGenFunction &) { return nullptr; });
  }
  // Check for outer lastprivate conditional update.
  checkForLastprivateConditionalUpdate(*this, S);
}

static void emitBody(CodeGenFunction &CGF, const Stmt *S, const Stmt *NextLoop,
                     int MaxLevel, int Level = 0) {
  assert(Level < MaxLevel && "Too deep lookup during loop body codegen.");
  const Stmt *SimplifiedS = S->IgnoreContainers();
  if (const auto *CS = dyn_cast<CompoundStmt>(SimplifiedS)) {
    PrettyStackTraceLoc CrashInfo(
        CGF.getContext().getSourceManager(), CS->getLBracLoc(),
        "LLVM IR generation of compound statement ('{}')");

    // Keep track of the current cleanup stack depth, including debug scopes.
    CodeGenFunction::LexicalScope Scope(CGF, S->getSourceRange());
    for (const Stmt *CurStmt : CS->body())
      emitBody(CGF, CurStmt, NextLoop, MaxLevel, Level);
    return;
  }
  if (SimplifiedS == NextLoop) {
    if (const auto *For = dyn_cast<ForStmt>(SimplifiedS)) {
      S = For->getBody();
    } else {
      assert(isa<CXXForRangeStmt>(SimplifiedS) &&
             "Expected canonical for loop or range-based for loop.");
      const auto *CXXFor = cast<CXXForRangeStmt>(SimplifiedS);
      CGF.EmitStmt(CXXFor->getLoopVarStmt());
      S = CXXFor->getBody();
    }
    if (Level + 1 < MaxLevel) {
      NextLoop = OMPLoopDirective::tryToFindNextInnerLoop(
          S, /*TryImperfectlyNestedLoops=*/true);
      emitBody(CGF, S, NextLoop, MaxLevel, Level + 1);
      return;
    }
  }
  CGF.EmitStmt(S);
}

void CodeGenFunction::EmitOMPLoopBody(const OMPLoopDirective &D,
                                      JumpDest LoopExit) {
  RunCleanupsScope BodyScope(*this);
#if INTEL_COLLAB
  if (CGM.getLangOpts().OpenMPLateOutline) {
    // Emit variables for orignal loop controls
    for (auto *E : D.counters()) {
      auto *VD = cast<VarDecl>(cast<DeclRefExpr>(E)->getDecl());
      // Emit var without initialization.
      if (VD->isLocalVarDecl() && !LocalDeclMap.count(VD)) {
        auto VarEmission = EmitAutoVarAlloca(*VD);
        if (CapturedStmtInfo) {
          CapturedStmtInfo->recordVariableDefinition(VD);
          CapturedStmtInfo->recordValueSuppression(
              VarEmission.Addr.getPointer());
        }
        EmitAutoVarCleanups(VarEmission);
      }
    }
  }
#endif // INTEL_COLLAB
  // Update counters values on current iteration.
  for (const Expr *UE : D.updates())
    EmitIgnoredExpr(UE);
  // Update the linear variables.
  // In distribute directives only loop counters may be marked as linear, no
  // need to generate the code for them.
#if INTEL_COLLAB
  if (!CGM.getLangOpts().OpenMPLateOutline)
#endif // INTEL_COLLAB
  if (!isOpenMPDistributeDirective(D.getDirectiveKind())) {
    for (const auto *C : D.getClausesOfKind<OMPLinearClause>()) {
      for (const Expr *UE : C->updates())
        EmitIgnoredExpr(UE);
    }
  }

  // On a continue in the body, jump to the end.
  JumpDest Continue = getJumpDestInCurrentScope("omp.body.continue");
  BreakContinueStack.push_back(BreakContinue(LoopExit, Continue));
  for (const Expr *E : D.finals_conditions()) {
    if (!E)
      continue;
    // Check that loop counter in non-rectangular nest fits into the iteration
    // space.
    llvm::BasicBlock *NextBB = createBasicBlock("omp.body.next");
    EmitBranchOnBoolExpr(E, NextBB, Continue.getBlock(),
                         getProfileCount(D.getBody()));
    EmitBlock(NextBB);
  }

  OMPPrivateScope InscanScope(*this);
  EmitOMPReductionClauseInit(D, InscanScope, /*ForInscan=*/true);
  bool IsInscanRegion = InscanScope.Privatize();
  if (IsInscanRegion) {
    // Need to remember the block before and after scan directive
    // to dispatch them correctly depending on the clause used in
    // this directive, inclusive or exclusive. For inclusive scan the natural
    // order of the blocks is used, for exclusive clause the blocks must be
    // executed in reverse order.
    OMPBeforeScanBlock = createBasicBlock("omp.before.scan.bb");
    OMPAfterScanBlock = createBasicBlock("omp.after.scan.bb");
    // No need to allocate inscan exit block, in simd mode it is selected in the
    // codegen for the scan directive.
    if (D.getDirectiveKind() != OMPD_simd && !getLangOpts().OpenMPSimd)
      OMPScanExitBlock = createBasicBlock("omp.exit.inscan.bb");
    OMPScanDispatch = createBasicBlock("omp.inscan.dispatch");
    EmitBranch(OMPScanDispatch);
    EmitBlock(OMPBeforeScanBlock);
  }

  // Emit loop variables for C++ range loops.
  const Stmt *Body =
      D.getInnermostCapturedStmt()->getCapturedStmt()->IgnoreContainers();
  // Emit loop body.
  emitBody(*this, Body,
           OMPLoopDirective::tryToFindNextInnerLoop(
               Body, /*TryImperfectlyNestedLoops=*/true),
           D.getCollapsedNumber());

  // Jump to the dispatcher at the end of the loop body.
  if (IsInscanRegion)
    EmitBranch(OMPScanExitBlock);

  // The end (updates/cleanups).
  EmitBlock(Continue.getBlock());
  BreakContinueStack.pop_back();
}

void CodeGenFunction::EmitOMPInnerLoop(
    const OMPExecutableDirective &S, bool RequiresCleanup, const Expr *LoopCond,
    const Expr *IncExpr,
    const llvm::function_ref<void(CodeGenFunction &)> BodyGen,
    const llvm::function_ref<void(CodeGenFunction &)> PostIncGen) {
  auto LoopExit = getJumpDestInCurrentScope("omp.inner.for.end");

  // Start the loop with a block that tests the condition.
  auto CondBlock = createBasicBlock("omp.inner.for.cond");
  EmitBlock(CondBlock);
  const SourceRange R = S.getSourceRange();

  // If attributes are attached, push to the basic block with them.
  const auto &OMPED = cast<OMPExecutableDirective>(S);
  const CapturedStmt *ICS = OMPED.getInnermostCapturedStmt();
  const Stmt *SS = ICS->getCapturedStmt();
  const AttributedStmt *AS = dyn_cast_or_null<AttributedStmt>(SS);
  if (AS)
    LoopStack.push(CondBlock, CGM.getContext(), CGM.getCodeGenOpts(),
                   AS->getAttrs(), SourceLocToDebugLoc(R.getBegin()),
                   SourceLocToDebugLoc(R.getEnd()));
  else
    LoopStack.push(CondBlock, SourceLocToDebugLoc(R.getBegin()),
                   SourceLocToDebugLoc(R.getEnd()));

  // If there are any cleanups between here and the loop-exit scope,
  // create a block to stage a loop exit along.
  llvm::BasicBlock *ExitBlock = LoopExit.getBlock();
  if (RequiresCleanup)
    ExitBlock = createBasicBlock("omp.inner.for.cond.cleanup");

  llvm::BasicBlock *LoopBody = createBasicBlock("omp.inner.for.body");

  // Emit condition.
  EmitBranchOnBoolExpr(LoopCond, LoopBody, ExitBlock, getProfileCount(&S));
  if (ExitBlock != LoopExit.getBlock()) {
    EmitBlock(ExitBlock);
    EmitBranchThroughCleanup(LoopExit);
  }

  EmitBlock(LoopBody);
  incrementProfileCounter(&S);

  // Create a block for the increment.
  JumpDest Continue = getJumpDestInCurrentScope("omp.inner.for.inc");
  BreakContinueStack.push_back(BreakContinue(LoopExit, Continue));

  BodyGen(*this);

  // Emit "IV = IV + 1" and a back-edge to the condition block.
  EmitBlock(Continue.getBlock());

#if INTEL_COLLAB
  if (getLangOpts().OpenMPLateOutline)
    GenerateOMPIncrement(IncExpr);
  else
    EmitIgnoredExpr(IncExpr);
#endif // INTEL_COLLAB
  PostIncGen(*this);
  BreakContinueStack.pop_back();
  EmitBranch(CondBlock);
  LoopStack.pop();
  // Emit the fall-through block.
  EmitBlock(LoopExit.getBlock());
}

bool CodeGenFunction::EmitOMPLinearClauseInit(const OMPLoopDirective &D) {
  if (!HaveInsertPoint())
    return false;
  // Emit inits for the linear variables.
  bool HasLinears = false;
  for (const auto *C : D.getClausesOfKind<OMPLinearClause>()) {
    for (const Expr *Init : C->inits()) {
      HasLinears = true;
      const auto *VD = cast<VarDecl>(cast<DeclRefExpr>(Init)->getDecl());
      if (const auto *Ref =
              dyn_cast<DeclRefExpr>(VD->getInit()->IgnoreImpCasts())) {
        AutoVarEmission Emission = EmitAutoVarAlloca(*VD);
        const auto *OrigVD = cast<VarDecl>(Ref->getDecl());
        DeclRefExpr DRE(getContext(), const_cast<VarDecl *>(OrigVD),
                        CapturedStmtInfo->lookup(OrigVD) != nullptr,
                        VD->getInit()->getType(), VK_LValue,
                        VD->getInit()->getExprLoc());
        EmitExprAsInit(&DRE, VD, MakeAddrLValue(Emission.getAllocatedAddress(),
                                                VD->getType()),
                       /*capturedByInit=*/false);
        EmitAutoVarCleanups(Emission);
      } else {
        EmitVarDecl(*VD);
      }
    }
    // Emit the linear steps for the linear clauses.
    // If a step is not constant, it is pre-calculated before the loop.
    if (const auto *CS = cast_or_null<BinaryOperator>(C->getCalcStep()))
      if (const auto *SaveRef = cast<DeclRefExpr>(CS->getLHS())) {
        EmitVarDecl(*cast<VarDecl>(SaveRef->getDecl()));
        // Emit calculation of the linear step.
        EmitIgnoredExpr(CS);
      }
  }
  return HasLinears;
}

void CodeGenFunction::EmitOMPLinearClauseFinal(
    const OMPLoopDirective &D,
    const llvm::function_ref<llvm::Value *(CodeGenFunction &)> CondGen) {
  if (!HaveInsertPoint())
    return;
  llvm::BasicBlock *DoneBB = nullptr;
  // Emit the final values of the linear variables.
  for (const auto *C : D.getClausesOfKind<OMPLinearClause>()) {
    auto IC = C->varlist_begin();
    for (const Expr *F : C->finals()) {
      if (!DoneBB) {
        if (llvm::Value *Cond = CondGen(*this)) {
          // If the first post-update expression is found, emit conditional
          // block if it was requested.
          llvm::BasicBlock *ThenBB = createBasicBlock(".omp.linear.pu");
          DoneBB = createBasicBlock(".omp.linear.pu.done");
          Builder.CreateCondBr(Cond, ThenBB, DoneBB);
          EmitBlock(ThenBB);
        }
      }
      const auto *OrigVD = cast<VarDecl>(cast<DeclRefExpr>(*IC)->getDecl());
      DeclRefExpr DRE(getContext(), const_cast<VarDecl *>(OrigVD),
                      CapturedStmtInfo->lookup(OrigVD) != nullptr,
                      (*IC)->getType(), VK_LValue, (*IC)->getExprLoc());
      Address OrigAddr = EmitLValue(&DRE).getAddress(*this);
      CodeGenFunction::OMPPrivateScope VarScope(*this);
      VarScope.addPrivate(OrigVD, [OrigAddr]() { return OrigAddr; });
      (void)VarScope.Privatize();
      EmitIgnoredExpr(F);
      ++IC;
    }
    if (const Expr *PostUpdate = C->getPostUpdateExpr())
      EmitIgnoredExpr(PostUpdate);
  }
  if (DoneBB)
    EmitBlock(DoneBB, /*IsFinished=*/true);
}

static void emitAlignedClause(CodeGenFunction &CGF,
                              const OMPExecutableDirective &D) {
  if (!CGF.HaveInsertPoint())
    return;
  for (const auto *Clause : D.getClausesOfKind<OMPAlignedClause>()) {
    llvm::APInt ClauseAlignment(64, 0);
    if (const Expr *AlignmentExpr = Clause->getAlignment()) {
      auto *AlignmentCI =
          cast<llvm::ConstantInt>(CGF.EmitScalarExpr(AlignmentExpr));
      ClauseAlignment = AlignmentCI->getValue();
    }
    for (const Expr *E : Clause->varlists()) {
      llvm::APInt Alignment(ClauseAlignment);
      if (Alignment == 0) {
        // OpenMP [2.8.1, Description]
        // If no optional parameter is specified, implementation-defined default
        // alignments for SIMD instructions on the target platforms are assumed.
        Alignment =
            CGF.getContext()
                .toCharUnitsFromBits(CGF.getContext().getOpenMPDefaultSimdAlign(
                    E->getType()->getPointeeType()))
                .getQuantity();
      }
      assert((Alignment == 0 || Alignment.isPowerOf2()) &&
             "alignment is not power of 2");
      if (Alignment != 0) {
        llvm::Value *PtrValue = CGF.EmitScalarExpr(E);
        CGF.emitAlignmentAssumption(
            PtrValue, E, /*No second loc needed*/ SourceLocation(),
            llvm::ConstantInt::get(CGF.getLLVMContext(), Alignment));
      }
    }
  }
}

void CodeGenFunction::EmitOMPPrivateLoopCounters(
    const OMPLoopDirective &S, CodeGenFunction::OMPPrivateScope &LoopScope) {
  if (!HaveInsertPoint())
    return;
  auto I = S.private_counters().begin();
  for (const Expr *E : S.counters()) {
    const auto *VD = cast<VarDecl>(cast<DeclRefExpr>(E)->getDecl());
    const auto *PrivateVD = cast<VarDecl>(cast<DeclRefExpr>(*I)->getDecl());
    // Emit var without initialization.
    AutoVarEmission VarEmission = EmitAutoVarAlloca(*PrivateVD);
    EmitAutoVarCleanups(VarEmission);
    LocalDeclMap.erase(PrivateVD);
    (void)LoopScope.addPrivate(VD, [&VarEmission]() {
      return VarEmission.getAllocatedAddress();
    });
    if (LocalDeclMap.count(VD) || CapturedStmtInfo->lookup(VD) ||
        VD->hasGlobalStorage()) {
      (void)LoopScope.addPrivate(PrivateVD, [this, VD, E]() {
        DeclRefExpr DRE(getContext(), const_cast<VarDecl *>(VD),
                        LocalDeclMap.count(VD) || CapturedStmtInfo->lookup(VD),
                        E->getType(), VK_LValue, E->getExprLoc());
        return EmitLValue(&DRE).getAddress(*this);
      });
    } else {
      (void)LoopScope.addPrivate(PrivateVD, [&VarEmission]() {
        return VarEmission.getAllocatedAddress();
      });
    }
    ++I;
  }
  // Privatize extra loop counters used in loops for ordered(n) clauses.
  for (const auto *C : S.getClausesOfKind<OMPOrderedClause>()) {
    if (!C->getNumForLoops())
      continue;
    for (unsigned I = S.getCollapsedNumber(),
                  E = C->getLoopNumIterations().size();
         I < E; ++I) {
      const auto *DRE = cast<DeclRefExpr>(C->getLoopCounter(I));
      const auto *VD = cast<VarDecl>(DRE->getDecl());
      // Override only those variables that can be captured to avoid re-emission
      // of the variables declared within the loops.
      if (DRE->refersToEnclosingVariableOrCapture()) {
        (void)LoopScope.addPrivate(VD, [this, DRE, VD]() {
          return CreateMemTemp(DRE->getType(), VD->getName());
        });
      }
    }
  }
}

static void emitPreCond(CodeGenFunction &CGF, const OMPLoopDirective &S,
                        const Expr *Cond, llvm::BasicBlock *TrueBlock,
                        llvm::BasicBlock *FalseBlock, uint64_t TrueCount) {
  if (!CGF.HaveInsertPoint())
    return;
  {
    CodeGenFunction::OMPPrivateScope PreCondScope(CGF);
    CGF.EmitOMPPrivateLoopCounters(S, PreCondScope);
    (void)PreCondScope.Privatize();
    // Get initial values of real counters.
    for (const Expr *I : S.inits()) {
      CGF.EmitIgnoredExpr(I);
    }
  }
  // Create temp loop control variables with their init values to support
  // non-rectangular loops.
  CodeGenFunction::OMPMapVars PreCondVars;
  for (const Expr * E: S.dependent_counters()) {
    if (!E)
      continue;
    assert(!E->getType().getNonReferenceType()->isRecordType() &&
           "dependent counter must not be an iterator.");
    const auto *VD = cast<VarDecl>(cast<DeclRefExpr>(E)->getDecl());
    Address CounterAddr =
        CGF.CreateMemTemp(VD->getType().getNonReferenceType());
    (void)PreCondVars.setVarAddr(CGF, VD, CounterAddr);
  }
  (void)PreCondVars.apply(CGF);
  for (const Expr *E : S.dependent_inits()) {
    if (!E)
      continue;
    CGF.EmitIgnoredExpr(E);
  }
  // Check that loop is executed at least one time.
  CGF.EmitBranchOnBoolExpr(Cond, TrueBlock, FalseBlock, TrueCount);
  PreCondVars.restore(CGF);
}

void CodeGenFunction::EmitOMPLinearClause(
    const OMPLoopDirective &D, CodeGenFunction::OMPPrivateScope &PrivateScope) {
  if (!HaveInsertPoint())
    return;
  llvm::DenseSet<const VarDecl *> SIMDLCVs;
  if (isOpenMPSimdDirective(D.getDirectiveKind())) {
    const auto *LoopDirective = cast<OMPLoopDirective>(&D);
    for (const Expr *C : LoopDirective->counters()) {
      SIMDLCVs.insert(
          cast<VarDecl>(cast<DeclRefExpr>(C)->getDecl())->getCanonicalDecl());
    }
  }
  for (const auto *C : D.getClausesOfKind<OMPLinearClause>()) {
    auto CurPrivate = C->privates().begin();
    for (const Expr *E : C->varlists()) {
      const auto *VD = cast<VarDecl>(cast<DeclRefExpr>(E)->getDecl());
      const auto *PrivateVD =
          cast<VarDecl>(cast<DeclRefExpr>(*CurPrivate)->getDecl());
      if (!SIMDLCVs.count(VD->getCanonicalDecl())) {
        bool IsRegistered = PrivateScope.addPrivate(VD, [this, PrivateVD]() {
          // Emit private VarDecl with copy init.
          EmitVarDecl(*PrivateVD);
          return GetAddrOfLocalVar(PrivateVD);
        });
        assert(IsRegistered && "linear var already registered as private");
        // Silence the warning about unused variable.
        (void)IsRegistered;
      } else {
        EmitVarDecl(*PrivateVD);
      }
      ++CurPrivate;
    }
  }
}

static void emitSimdlenSafelenClause(CodeGenFunction &CGF,
                                     const OMPExecutableDirective &D,
                                     bool IsMonotonic) {
  if (!CGF.HaveInsertPoint())
    return;
  if (const auto *C = D.getSingleClause<OMPSimdlenClause>()) {
    RValue Len = CGF.EmitAnyExpr(C->getSimdlen(), AggValueSlot::ignored(),
                                 /*ignoreResult=*/true);
    auto *Val = cast<llvm::ConstantInt>(Len.getScalarVal());
    CGF.LoopStack.setVectorizeWidth(Val->getZExtValue());
    // In presence of finite 'safelen', it may be unsafe to mark all
    // the memory instructions parallel, because loop-carried
    // dependences of 'safelen' iterations are possible.
    if (!IsMonotonic)
      CGF.LoopStack.setParallel(!D.getSingleClause<OMPSafelenClause>());
  } else if (const auto *C = D.getSingleClause<OMPSafelenClause>()) {
    RValue Len = CGF.EmitAnyExpr(C->getSafelen(), AggValueSlot::ignored(),
                                 /*ignoreResult=*/true);
    auto *Val = cast<llvm::ConstantInt>(Len.getScalarVal());
    CGF.LoopStack.setVectorizeWidth(Val->getZExtValue());
    // In presence of finite 'safelen', it may be unsafe to mark all
    // the memory instructions parallel, because loop-carried
    // dependences of 'safelen' iterations are possible.
    CGF.LoopStack.setParallel(/*Enable=*/false);
  }
}

void CodeGenFunction::EmitOMPSimdInit(const OMPLoopDirective &D,
                                      bool IsMonotonic) {
  // Walk clauses and process safelen/lastprivate.
  LoopStack.setParallel(!IsMonotonic);
  LoopStack.setVectorizeEnable();
  emitSimdlenSafelenClause(*this, D, IsMonotonic);
  if (const auto *C = D.getSingleClause<OMPOrderClause>())
    if (C->getKind() == OMPC_ORDER_concurrent)
      LoopStack.setParallel(/*Enable=*/true);
  if ((D.getDirectiveKind() == OMPD_simd ||
       (getLangOpts().OpenMPSimd &&
        isOpenMPSimdDirective(D.getDirectiveKind()))) &&
      llvm::any_of(D.getClausesOfKind<OMPReductionClause>(),
                   [](const OMPReductionClause *C) {
                     return C->getModifier() == OMPC_REDUCTION_inscan;
                   }))
    // Disable parallel access in case of prefix sum.
    LoopStack.setParallel(/*Enable=*/false);
}

void CodeGenFunction::EmitOMPSimdFinal(
    const OMPLoopDirective &D,
    const llvm::function_ref<llvm::Value *(CodeGenFunction &)> CondGen) {
  if (!HaveInsertPoint())
    return;
  llvm::BasicBlock *DoneBB = nullptr;
  auto IC = D.counters().begin();
  auto IPC = D.private_counters().begin();
  for (const Expr *F : D.finals()) {
    const auto *OrigVD = cast<VarDecl>(cast<DeclRefExpr>((*IC))->getDecl());
    const auto *PrivateVD = cast<VarDecl>(cast<DeclRefExpr>((*IPC))->getDecl());
    const auto *CED = dyn_cast<OMPCapturedExprDecl>(OrigVD);
    if (LocalDeclMap.count(OrigVD) || CapturedStmtInfo->lookup(OrigVD) ||
        OrigVD->hasGlobalStorage() || CED) {
      if (!DoneBB) {
        if (llvm::Value *Cond = CondGen(*this)) {
          // If the first post-update expression is found, emit conditional
          // block if it was requested.
          llvm::BasicBlock *ThenBB = createBasicBlock(".omp.final.then");
          DoneBB = createBasicBlock(".omp.final.done");
          Builder.CreateCondBr(Cond, ThenBB, DoneBB);
          EmitBlock(ThenBB);
        }
      }
      Address OrigAddr = Address::invalid();
      if (CED) {
        OrigAddr =
            EmitLValue(CED->getInit()->IgnoreImpCasts()).getAddress(*this);
      } else {
        DeclRefExpr DRE(getContext(), const_cast<VarDecl *>(PrivateVD),
                        /*RefersToEnclosingVariableOrCapture=*/false,
                        (*IPC)->getType(), VK_LValue, (*IPC)->getExprLoc());
        OrigAddr = EmitLValue(&DRE).getAddress(*this);
      }
      OMPPrivateScope VarScope(*this);
      VarScope.addPrivate(OrigVD, [OrigAddr]() { return OrigAddr; });
      (void)VarScope.Privatize();
      EmitIgnoredExpr(F);
    }
    ++IC;
    ++IPC;
  }
  if (DoneBB)
    EmitBlock(DoneBB, /*IsFinished=*/true);
}

static void emitOMPLoopBodyWithStopPoint(CodeGenFunction &CGF,
                                         const OMPLoopDirective &S,
                                         CodeGenFunction::JumpDest LoopExit) {
  CGF.EmitOMPLoopBody(S, LoopExit);
  CGF.EmitStopPoint(&S);
}

/// Emit a helper variable and return corresponding lvalue.
static LValue EmitOMPHelperVar(CodeGenFunction &CGF,
                               const DeclRefExpr *Helper) {
  auto VDecl = cast<VarDecl>(Helper->getDecl());
  CGF.EmitVarDecl(*VDecl);
  return CGF.EmitLValue(Helper);
}

static void emitCommonSimdLoop(CodeGenFunction &CGF, const OMPLoopDirective &S,
                               const RegionCodeGenTy &SimdInitGen,
                               const RegionCodeGenTy &BodyCodeGen) {
  auto &&ThenGen = [&S, &SimdInitGen, &BodyCodeGen](CodeGenFunction &CGF,
                                                    PrePostActionTy &) {
    CGOpenMPRuntime::NontemporalDeclsRAII NontemporalsRegion(CGF.CGM, S);
    CodeGenFunction::OMPLocalDeclMapRAII Scope(CGF);
    SimdInitGen(CGF);

    BodyCodeGen(CGF);
  };
  auto &&ElseGen = [&BodyCodeGen](CodeGenFunction &CGF, PrePostActionTy &) {
    CodeGenFunction::OMPLocalDeclMapRAII Scope(CGF);
    CGF.LoopStack.setVectorizeEnable(/*Enable=*/false);

    BodyCodeGen(CGF);
  };
  const Expr *IfCond = nullptr;
  if (isOpenMPSimdDirective(S.getDirectiveKind())) {
    for (const auto *C : S.getClausesOfKind<OMPIfClause>()) {
      if (CGF.getLangOpts().OpenMP >= 50 &&
          (C->getNameModifier() == OMPD_unknown ||
           C->getNameModifier() == OMPD_simd)) {
        IfCond = C->getCondition();
        break;
      }
    }
  }
  if (IfCond) {
    CGF.CGM.getOpenMPRuntime().emitIfClause(CGF, IfCond, ThenGen, ElseGen);
  } else {
    RegionCodeGenTy ThenRCG(ThenGen);
    ThenRCG(CGF);
  }
}

static void emitOMPSimdRegion(CodeGenFunction &CGF, const OMPLoopDirective &S,
                              PrePostActionTy &Action) {
  Action.Enter(CGF);
  assert(isOpenMPSimdDirective(S.getDirectiveKind()) &&
         "Expected simd directive");
  OMPLoopScope PreInitScope(CGF, S);
  // if (PreCond) {
  //   for (IV in 0..LastIteration) BODY;
  //   <Final counter/linear vars updates>;
  // }
  //
  if (isOpenMPDistributeDirective(S.getDirectiveKind()) ||
      isOpenMPWorksharingDirective(S.getDirectiveKind()) ||
      isOpenMPTaskLoopDirective(S.getDirectiveKind())) {
    (void)EmitOMPHelperVar(CGF, cast<DeclRefExpr>(S.getLowerBoundVariable()));
    (void)EmitOMPHelperVar(CGF, cast<DeclRefExpr>(S.getUpperBoundVariable()));
  }

  // Emit: if (PreCond) - begin.
  // If the condition constant folds and can be elided, avoid emitting the
  // whole loop.
  bool CondConstant;
  llvm::BasicBlock *ContBlock = nullptr;
  if (CGF.ConstantFoldsToSimpleInteger(S.getPreCond(), CondConstant)) {
    if (!CondConstant)
      return;
  } else {
    llvm::BasicBlock *ThenBlock = CGF.createBasicBlock("simd.if.then");
    ContBlock = CGF.createBasicBlock("simd.if.end");
    emitPreCond(CGF, S, S.getPreCond(), ThenBlock, ContBlock,
                CGF.getProfileCount(&S));
    CGF.EmitBlock(ThenBlock);
    CGF.incrementProfileCounter(&S);
  }

  // Emit the loop iteration variable.
  const Expr *IVExpr = S.getIterationVariable();
  const auto *IVDecl = cast<VarDecl>(cast<DeclRefExpr>(IVExpr)->getDecl());
  CGF.EmitVarDecl(*IVDecl);
  CGF.EmitIgnoredExpr(S.getInit());

  // Emit the iterations count variable.
  // If it is not a variable, Sema decided to calculate iterations count on
  // each iteration (e.g., it is foldable into a constant).
  if (const auto *LIExpr = dyn_cast<DeclRefExpr>(S.getLastIteration())) {
    CGF.EmitVarDecl(*cast<VarDecl>(LIExpr->getDecl()));
    // Emit calculation of the iterations count.
    CGF.EmitIgnoredExpr(S.getCalcLastIteration());
  }

  emitAlignedClause(CGF, S);
  (void)CGF.EmitOMPLinearClauseInit(S);
  {
    CodeGenFunction::OMPPrivateScope LoopScope(CGF);
    CGF.EmitOMPPrivateLoopCounters(S, LoopScope);
    CGF.EmitOMPLinearClause(S, LoopScope);
    CGF.EmitOMPPrivateClause(S, LoopScope);
    CGF.EmitOMPReductionClauseInit(S, LoopScope);
    CGOpenMPRuntime::LastprivateConditionalRAII LPCRegion(
        CGF, S, CGF.EmitLValue(S.getIterationVariable()));
    bool HasLastprivateClause = CGF.EmitOMPLastprivateClauseInit(S, LoopScope);
    (void)LoopScope.Privatize();
    if (isOpenMPTargetExecutionDirective(S.getDirectiveKind()))
      CGF.CGM.getOpenMPRuntime().adjustTargetSpecificDataForLambdas(CGF, S);

    emitCommonSimdLoop(
        CGF, S,
        [&S](CodeGenFunction &CGF, PrePostActionTy &) {
          CGF.EmitOMPSimdInit(S);
        },
        [&S, &LoopScope](CodeGenFunction &CGF, PrePostActionTy &) {
          CGF.EmitOMPInnerLoop(
              S, LoopScope.requiresCleanups(), S.getCond(), S.getInc(),
              [&S](CodeGenFunction &CGF) {
                emitOMPLoopBodyWithStopPoint(CGF, S,
                                             CodeGenFunction::JumpDest());
              },
              [](CodeGenFunction &) {});
        });
    CGF.EmitOMPSimdFinal(S, [](CodeGenFunction &) { return nullptr; });
    // Emit final copy of the lastprivate variables at the end of loops.
    if (HasLastprivateClause)
      CGF.EmitOMPLastprivateClauseFinal(S, /*NoFinals=*/true);
    CGF.EmitOMPReductionClauseFinal(S, /*ReductionKind=*/OMPD_simd);
    emitPostUpdateForReductionClause(CGF, S,
                                     [](CodeGenFunction &) { return nullptr; });
  }
  CGF.EmitOMPLinearClauseFinal(S, [](CodeGenFunction &) { return nullptr; });
  // Emit: if (PreCond) - end.
  if (ContBlock) {
    CGF.EmitBranch(ContBlock);
    CGF.EmitBlock(ContBlock, true);
  }
}

void CodeGenFunction::EmitOMPSimdDirective(const OMPSimdDirective &S) {
  ParentLoopDirectiveForScanRegion ScanRegion(*this, S);
  OMPFirstScanLoop = true;
  auto &&CodeGen = [&S](CodeGenFunction &CGF, PrePostActionTy &Action) {
    emitOMPSimdRegion(CGF, S, Action);
  };
  {
    auto LPCRegion =
        CGOpenMPRuntime::LastprivateConditionalRAII::disable(*this, S);
    OMPLexicalScope Scope(*this, S, OMPD_unknown);
    CGM.getOpenMPRuntime().emitInlinedDirective(*this, OMPD_simd, CodeGen);
  }
  // Check for outer lastprivate conditional update.
  checkForLastprivateConditionalUpdate(*this, S);
}

void CodeGenFunction::EmitOMPOuterLoop(
    bool DynamicOrOrdered, bool IsMonotonic, const OMPLoopDirective &S,
    CodeGenFunction::OMPPrivateScope &LoopScope,
    const CodeGenFunction::OMPLoopArguments &LoopArgs,
    const CodeGenFunction::CodeGenLoopTy &CodeGenLoop,
    const CodeGenFunction::CodeGenOrderedTy &CodeGenOrdered) {
  CGOpenMPRuntime &RT = CGM.getOpenMPRuntime();

  const Expr *IVExpr = S.getIterationVariable();
  const unsigned IVSize = getContext().getTypeSize(IVExpr->getType());
  const bool IVSigned = IVExpr->getType()->hasSignedIntegerRepresentation();

  JumpDest LoopExit = getJumpDestInCurrentScope("omp.dispatch.end");

  // Start the loop with a block that tests the condition.
  llvm::BasicBlock *CondBlock = createBasicBlock("omp.dispatch.cond");
  EmitBlock(CondBlock);
  const SourceRange R = S.getSourceRange();
  LoopStack.push(CondBlock, SourceLocToDebugLoc(R.getBegin()),
                 SourceLocToDebugLoc(R.getEnd()));

  llvm::Value *BoolCondVal = nullptr;
  if (!DynamicOrOrdered) {
    // UB = min(UB, GlobalUB) or
    // UB = min(UB, PrevUB) for combined loop sharing constructs (e.g.
    // 'distribute parallel for')
    EmitIgnoredExpr(LoopArgs.EUB);
    // IV = LB
    EmitIgnoredExpr(LoopArgs.Init);
    // IV < UB
    BoolCondVal = EvaluateExprAsBool(LoopArgs.Cond);
  } else {
    BoolCondVal =
        RT.emitForNext(*this, S.getBeginLoc(), IVSize, IVSigned, LoopArgs.IL,
                       LoopArgs.LB, LoopArgs.UB, LoopArgs.ST);
  }

  // If there are any cleanups between here and the loop-exit scope,
  // create a block to stage a loop exit along.
  llvm::BasicBlock *ExitBlock = LoopExit.getBlock();
  if (LoopScope.requiresCleanups())
    ExitBlock = createBasicBlock("omp.dispatch.cleanup");

  llvm::BasicBlock *LoopBody = createBasicBlock("omp.dispatch.body");
  Builder.CreateCondBr(BoolCondVal, LoopBody, ExitBlock);
  if (ExitBlock != LoopExit.getBlock()) {
    EmitBlock(ExitBlock);
    EmitBranchThroughCleanup(LoopExit);
  }
  EmitBlock(LoopBody);

  // Emit "IV = LB" (in case of static schedule, we have already calculated new
  // LB for loop condition and emitted it above).
  if (DynamicOrOrdered)
    EmitIgnoredExpr(LoopArgs.Init);

  // Create a block for the increment.
  JumpDest Continue = getJumpDestInCurrentScope("omp.dispatch.inc");
  BreakContinueStack.push_back(BreakContinue(LoopExit, Continue));

  emitCommonSimdLoop(
      *this, S,
      [&S, IsMonotonic](CodeGenFunction &CGF, PrePostActionTy &) {
        // Generate !llvm.loop.parallel metadata for loads and stores for loops
        // with dynamic/guided scheduling and without ordered clause.
        if (!isOpenMPSimdDirective(S.getDirectiveKind())) {
          CGF.LoopStack.setParallel(!IsMonotonic);
          if (const auto *C = S.getSingleClause<OMPOrderClause>())
            if (C->getKind() == OMPC_ORDER_concurrent)
              CGF.LoopStack.setParallel(/*Enable=*/true);
        } else {
          CGF.EmitOMPSimdInit(S, IsMonotonic);
        }
      },
      [&S, &LoopArgs, LoopExit, &CodeGenLoop, IVSize, IVSigned, &CodeGenOrdered,
       &LoopScope](CodeGenFunction &CGF, PrePostActionTy &) {
        SourceLocation Loc = S.getBeginLoc();
        // when 'distribute' is not combined with a 'for':
        // while (idx <= UB) { BODY; ++idx; }
        // when 'distribute' is combined with a 'for'
        // (e.g. 'distribute parallel for')
        // while (idx <= UB) { <CodeGen rest of pragma>; idx += ST; }
        CGF.EmitOMPInnerLoop(
            S, LoopScope.requiresCleanups(), LoopArgs.Cond, LoopArgs.IncExpr,
            [&S, LoopExit, &CodeGenLoop](CodeGenFunction &CGF) {
              CodeGenLoop(CGF, S, LoopExit);
            },
            [IVSize, IVSigned, Loc, &CodeGenOrdered](CodeGenFunction &CGF) {
              CodeGenOrdered(CGF, Loc, IVSize, IVSigned);
            });
      });

  EmitBlock(Continue.getBlock());
  BreakContinueStack.pop_back();
  if (!DynamicOrOrdered) {
    // Emit "LB = LB + Stride", "UB = UB + Stride".
    EmitIgnoredExpr(LoopArgs.NextLB);
    EmitIgnoredExpr(LoopArgs.NextUB);
  }

  EmitBranch(CondBlock);
  LoopStack.pop();
  // Emit the fall-through block.
  EmitBlock(LoopExit.getBlock());

  // Tell the runtime we are done.
  auto &&CodeGen = [DynamicOrOrdered, &S](CodeGenFunction &CGF) {
    if (!DynamicOrOrdered)
      CGF.CGM.getOpenMPRuntime().emitForStaticFinish(CGF, S.getEndLoc(),
                                                     S.getDirectiveKind());
  };
  OMPCancelStack.emitExit(*this, S.getDirectiveKind(), CodeGen);
}

void CodeGenFunction::EmitOMPForOuterLoop(
    const OpenMPScheduleTy &ScheduleKind, bool IsMonotonic,
    const OMPLoopDirective &S, OMPPrivateScope &LoopScope, bool Ordered,
    const OMPLoopArguments &LoopArgs,
    const CodeGenDispatchBoundsTy &CGDispatchBounds) {
  CGOpenMPRuntime &RT = CGM.getOpenMPRuntime();

  // Dynamic scheduling of the outer loop (dynamic, guided, auto, runtime).
  const bool DynamicOrOrdered =
      Ordered || RT.isDynamic(ScheduleKind.Schedule);

  assert((Ordered ||
          !RT.isStaticNonchunked(ScheduleKind.Schedule,
                                 LoopArgs.Chunk != nullptr)) &&
         "static non-chunked schedule does not need outer loop");

  // Emit outer loop.
  //
  // OpenMP [2.7.1, Loop Construct, Description, table 2-1]
  // When schedule(dynamic,chunk_size) is specified, the iterations are
  // distributed to threads in the team in chunks as the threads request them.
  // Each thread executes a chunk of iterations, then requests another chunk,
  // until no chunks remain to be distributed. Each chunk contains chunk_size
  // iterations, except for the last chunk to be distributed, which may have
  // fewer iterations. When no chunk_size is specified, it defaults to 1.
  //
  // When schedule(guided,chunk_size) is specified, the iterations are assigned
  // to threads in the team in chunks as the executing threads request them.
  // Each thread executes a chunk of iterations, then requests another chunk,
  // until no chunks remain to be assigned. For a chunk_size of 1, the size of
  // each chunk is proportional to the number of unassigned iterations divided
  // by the number of threads in the team, decreasing to 1. For a chunk_size
  // with value k (greater than 1), the size of each chunk is determined in the
  // same way, with the restriction that the chunks do not contain fewer than k
  // iterations (except for the last chunk to be assigned, which may have fewer
  // than k iterations).
  //
  // When schedule(auto) is specified, the decision regarding scheduling is
  // delegated to the compiler and/or runtime system. The programmer gives the
  // implementation the freedom to choose any possible mapping of iterations to
  // threads in the team.
  //
  // When schedule(runtime) is specified, the decision regarding scheduling is
  // deferred until run time, and the schedule and chunk size are taken from the
  // run-sched-var ICV. If the ICV is set to auto, the schedule is
  // implementation defined
  //
  // while(__kmpc_dispatch_next(&LB, &UB)) {
  //   idx = LB;
  //   while (idx <= UB) { BODY; ++idx;
  //   __kmpc_dispatch_fini_(4|8)[u](); // For ordered loops only.
  //   } // inner loop
  // }
  //
  // OpenMP [2.7.1, Loop Construct, Description, table 2-1]
  // When schedule(static, chunk_size) is specified, iterations are divided into
  // chunks of size chunk_size, and the chunks are assigned to the threads in
  // the team in a round-robin fashion in the order of the thread number.
  //
  // while(UB = min(UB, GlobalUB), idx = LB, idx < UB) {
  //   while (idx <= UB) { BODY; ++idx; } // inner loop
  //   LB = LB + ST;
  //   UB = UB + ST;
  // }
  //

  const Expr *IVExpr = S.getIterationVariable();
  const unsigned IVSize = getContext().getTypeSize(IVExpr->getType());
  const bool IVSigned = IVExpr->getType()->hasSignedIntegerRepresentation();

  if (DynamicOrOrdered) {
    const std::pair<llvm::Value *, llvm::Value *> DispatchBounds =
        CGDispatchBounds(*this, S, LoopArgs.LB, LoopArgs.UB);
    llvm::Value *LBVal = DispatchBounds.first;
    llvm::Value *UBVal = DispatchBounds.second;
    CGOpenMPRuntime::DispatchRTInput DipatchRTInputValues = {LBVal, UBVal,
                                                             LoopArgs.Chunk};
    RT.emitForDispatchInit(*this, S.getBeginLoc(), ScheduleKind, IVSize,
                           IVSigned, Ordered, DipatchRTInputValues);
  } else {
    CGOpenMPRuntime::StaticRTInput StaticInit(
        IVSize, IVSigned, Ordered, LoopArgs.IL, LoopArgs.LB, LoopArgs.UB,
        LoopArgs.ST, LoopArgs.Chunk);
    RT.emitForStaticInit(*this, S.getBeginLoc(), S.getDirectiveKind(),
                         ScheduleKind, StaticInit);
  }

  auto &&CodeGenOrdered = [Ordered](CodeGenFunction &CGF, SourceLocation Loc,
                                    const unsigned IVSize,
                                    const bool IVSigned) {
    if (Ordered) {
      CGF.CGM.getOpenMPRuntime().emitForOrderedIterationEnd(CGF, Loc, IVSize,
                                                            IVSigned);
    }
  };

  OMPLoopArguments OuterLoopArgs(LoopArgs.LB, LoopArgs.UB, LoopArgs.ST,
                                 LoopArgs.IL, LoopArgs.Chunk, LoopArgs.EUB);
  OuterLoopArgs.IncExpr = S.getInc();
  OuterLoopArgs.Init = S.getInit();
  OuterLoopArgs.Cond = S.getCond();
  OuterLoopArgs.NextLB = S.getNextLowerBound();
  OuterLoopArgs.NextUB = S.getNextUpperBound();
  EmitOMPOuterLoop(DynamicOrOrdered, IsMonotonic, S, LoopScope, OuterLoopArgs,
                   emitOMPLoopBodyWithStopPoint, CodeGenOrdered);
}

static void emitEmptyOrdered(CodeGenFunction &, SourceLocation Loc,
                             const unsigned IVSize, const bool IVSigned) {}

void CodeGenFunction::EmitOMPDistributeOuterLoop(
    OpenMPDistScheduleClauseKind ScheduleKind, const OMPLoopDirective &S,
    OMPPrivateScope &LoopScope, const OMPLoopArguments &LoopArgs,
    const CodeGenLoopTy &CodeGenLoopContent) {

  CGOpenMPRuntime &RT = CGM.getOpenMPRuntime();

  // Emit outer loop.
  // Same behavior as a OMPForOuterLoop, except that schedule cannot be
  // dynamic
  //

  const Expr *IVExpr = S.getIterationVariable();
  const unsigned IVSize = getContext().getTypeSize(IVExpr->getType());
  const bool IVSigned = IVExpr->getType()->hasSignedIntegerRepresentation();

  CGOpenMPRuntime::StaticRTInput StaticInit(
      IVSize, IVSigned, /* Ordered = */ false, LoopArgs.IL, LoopArgs.LB,
      LoopArgs.UB, LoopArgs.ST, LoopArgs.Chunk);
  RT.emitDistributeStaticInit(*this, S.getBeginLoc(), ScheduleKind, StaticInit);

  // for combined 'distribute' and 'for' the increment expression of distribute
  // is stored in DistInc. For 'distribute' alone, it is in Inc.
  Expr *IncExpr;
  if (isOpenMPLoopBoundSharingDirective(S.getDirectiveKind()))
    IncExpr = S.getDistInc();
  else
    IncExpr = S.getInc();

  // this routine is shared by 'omp distribute parallel for' and
  // 'omp distribute': select the right EUB expression depending on the
  // directive
  OMPLoopArguments OuterLoopArgs;
  OuterLoopArgs.LB = LoopArgs.LB;
  OuterLoopArgs.UB = LoopArgs.UB;
  OuterLoopArgs.ST = LoopArgs.ST;
  OuterLoopArgs.IL = LoopArgs.IL;
  OuterLoopArgs.Chunk = LoopArgs.Chunk;
  OuterLoopArgs.EUB = isOpenMPLoopBoundSharingDirective(S.getDirectiveKind())
                          ? S.getCombinedEnsureUpperBound()
                          : S.getEnsureUpperBound();
  OuterLoopArgs.IncExpr = IncExpr;
  OuterLoopArgs.Init = isOpenMPLoopBoundSharingDirective(S.getDirectiveKind())
                           ? S.getCombinedInit()
                           : S.getInit();
  OuterLoopArgs.Cond = isOpenMPLoopBoundSharingDirective(S.getDirectiveKind())
                           ? S.getCombinedCond()
                           : S.getCond();
  OuterLoopArgs.NextLB = isOpenMPLoopBoundSharingDirective(S.getDirectiveKind())
                             ? S.getCombinedNextLowerBound()
                             : S.getNextLowerBound();
  OuterLoopArgs.NextUB = isOpenMPLoopBoundSharingDirective(S.getDirectiveKind())
                             ? S.getCombinedNextUpperBound()
                             : S.getNextUpperBound();

  EmitOMPOuterLoop(/* DynamicOrOrdered = */ false, /* IsMonotonic = */ false, S,
                   LoopScope, OuterLoopArgs, CodeGenLoopContent,
                   emitEmptyOrdered);
}

static std::pair<LValue, LValue>
emitDistributeParallelForInnerBounds(CodeGenFunction &CGF,
                                     const OMPExecutableDirective &S) {
  const OMPLoopDirective &LS = cast<OMPLoopDirective>(S);
  LValue LB =
      EmitOMPHelperVar(CGF, cast<DeclRefExpr>(LS.getLowerBoundVariable()));
  LValue UB =
      EmitOMPHelperVar(CGF, cast<DeclRefExpr>(LS.getUpperBoundVariable()));

  // When composing 'distribute' with 'for' (e.g. as in 'distribute
  // parallel for') we need to use the 'distribute'
  // chunk lower and upper bounds rather than the whole loop iteration
  // space. These are parameters to the outlined function for 'parallel'
  // and we copy the bounds of the previous schedule into the
  // the current ones.
  LValue PrevLB = CGF.EmitLValue(LS.getPrevLowerBoundVariable());
  LValue PrevUB = CGF.EmitLValue(LS.getPrevUpperBoundVariable());
  llvm::Value *PrevLBVal = CGF.EmitLoadOfScalar(
      PrevLB, LS.getPrevLowerBoundVariable()->getExprLoc());
  PrevLBVal = CGF.EmitScalarConversion(
      PrevLBVal, LS.getPrevLowerBoundVariable()->getType(),
      LS.getIterationVariable()->getType(),
      LS.getPrevLowerBoundVariable()->getExprLoc());
  llvm::Value *PrevUBVal = CGF.EmitLoadOfScalar(
      PrevUB, LS.getPrevUpperBoundVariable()->getExprLoc());
  PrevUBVal = CGF.EmitScalarConversion(
      PrevUBVal, LS.getPrevUpperBoundVariable()->getType(),
      LS.getIterationVariable()->getType(),
      LS.getPrevUpperBoundVariable()->getExprLoc());

  CGF.EmitStoreOfScalar(PrevLBVal, LB);
  CGF.EmitStoreOfScalar(PrevUBVal, UB);

  return {LB, UB};
}

/// if the 'for' loop has a dispatch schedule (e.g. dynamic, guided) then
/// we need to use the LB and UB expressions generated by the worksharing
/// code generation support, whereas in non combined situations we would
/// just emit 0 and the LastIteration expression
/// This function is necessary due to the difference of the LB and UB
/// types for the RT emission routines for 'for_static_init' and
/// 'for_dispatch_init'
static std::pair<llvm::Value *, llvm::Value *>
emitDistributeParallelForDispatchBounds(CodeGenFunction &CGF,
                                        const OMPExecutableDirective &S,
                                        Address LB, Address UB) {
  const OMPLoopDirective &LS = cast<OMPLoopDirective>(S);
  const Expr *IVExpr = LS.getIterationVariable();
  // when implementing a dynamic schedule for a 'for' combined with a
  // 'distribute' (e.g. 'distribute parallel for'), the 'for' loop
  // is not normalized as each team only executes its own assigned
  // distribute chunk
  QualType IteratorTy = IVExpr->getType();
  llvm::Value *LBVal =
      CGF.EmitLoadOfScalar(LB, /*Volatile=*/false, IteratorTy, S.getBeginLoc());
  llvm::Value *UBVal =
      CGF.EmitLoadOfScalar(UB, /*Volatile=*/false, IteratorTy, S.getBeginLoc());
  return {LBVal, UBVal};
}

static void emitDistributeParallelForDistributeInnerBoundParams(
    CodeGenFunction &CGF, const OMPExecutableDirective &S,
    llvm::SmallVectorImpl<llvm::Value *> &CapturedVars) {
  const auto &Dir = cast<OMPLoopDirective>(S);
  LValue LB =
      CGF.EmitLValue(cast<DeclRefExpr>(Dir.getCombinedLowerBoundVariable()));
  llvm::Value *LBCast =
      CGF.Builder.CreateIntCast(CGF.Builder.CreateLoad(LB.getAddress(CGF)),
                                CGF.SizeTy, /*isSigned=*/false);
  CapturedVars.push_back(LBCast);
  LValue UB =
      CGF.EmitLValue(cast<DeclRefExpr>(Dir.getCombinedUpperBoundVariable()));

  llvm::Value *UBCast =
      CGF.Builder.CreateIntCast(CGF.Builder.CreateLoad(UB.getAddress(CGF)),
                                CGF.SizeTy, /*isSigned=*/false);
  CapturedVars.push_back(UBCast);
}

static void
emitInnerParallelForWhenCombined(CodeGenFunction &CGF,
                                 const OMPLoopDirective &S,
                                 CodeGenFunction::JumpDest LoopExit) {
  auto &&CGInlinedWorksharingLoop = [&S](CodeGenFunction &CGF,
                                         PrePostActionTy &Action) {
    Action.Enter(CGF);
    bool HasCancel = false;
    if (!isOpenMPSimdDirective(S.getDirectiveKind())) {
      if (const auto *D = dyn_cast<OMPTeamsDistributeParallelForDirective>(&S))
        HasCancel = D->hasCancel();
      else if (const auto *D = dyn_cast<OMPDistributeParallelForDirective>(&S))
        HasCancel = D->hasCancel();
      else if (const auto *D =
                   dyn_cast<OMPTargetTeamsDistributeParallelForDirective>(&S))
        HasCancel = D->hasCancel();
    }
    CodeGenFunction::OMPCancelStackRAII CancelRegion(CGF, S.getDirectiveKind(),
                                                     HasCancel);
    CGF.EmitOMPWorksharingLoop(S, S.getPrevEnsureUpperBound(),
                               emitDistributeParallelForInnerBounds,
                               emitDistributeParallelForDispatchBounds);
  };

  emitCommonOMPParallelDirective(
      CGF, S,
      isOpenMPSimdDirective(S.getDirectiveKind()) ? OMPD_for_simd : OMPD_for,
      CGInlinedWorksharingLoop,
      emitDistributeParallelForDistributeInnerBoundParams);
}

void CodeGenFunction::EmitOMPDistributeParallelForDirective(
    const OMPDistributeParallelForDirective &S) {
  auto &&CodeGen = [&S](CodeGenFunction &CGF, PrePostActionTy &) {
    CGF.EmitOMPDistributeLoop(S, emitInnerParallelForWhenCombined,
                              S.getDistInc());
  };
  OMPLexicalScope Scope(*this, S, OMPD_parallel);
  CGM.getOpenMPRuntime().emitInlinedDirective(*this, OMPD_distribute, CodeGen);
}

void CodeGenFunction::EmitOMPDistributeParallelForSimdDirective(
    const OMPDistributeParallelForSimdDirective &S) {
  auto &&CodeGen = [&S](CodeGenFunction &CGF, PrePostActionTy &) {
    CGF.EmitOMPDistributeLoop(S, emitInnerParallelForWhenCombined,
                              S.getDistInc());
  };
  OMPLexicalScope Scope(*this, S, OMPD_parallel);
  CGM.getOpenMPRuntime().emitInlinedDirective(*this, OMPD_distribute, CodeGen);
}

void CodeGenFunction::EmitOMPDistributeSimdDirective(
    const OMPDistributeSimdDirective &S) {
  auto &&CodeGen = [&S](CodeGenFunction &CGF, PrePostActionTy &) {
    CGF.EmitOMPDistributeLoop(S, emitOMPLoopBodyWithStopPoint, S.getInc());
  };
  OMPLexicalScope Scope(*this, S, OMPD_unknown);
  CGM.getOpenMPRuntime().emitInlinedDirective(*this, OMPD_simd, CodeGen);
}

void CodeGenFunction::EmitOMPTargetSimdDeviceFunction(
    CodeGenModule &CGM, StringRef ParentName, const OMPTargetSimdDirective &S) {
  // Emit SPMD target parallel for region as a standalone region.
  auto &&CodeGen = [&S](CodeGenFunction &CGF, PrePostActionTy &Action) {
    emitOMPSimdRegion(CGF, S, Action);
  };
  llvm::Function *Fn;
  llvm::Constant *Addr;
  // Emit target region as a standalone region.
  CGM.getOpenMPRuntime().emitTargetOutlinedFunction(
      S, ParentName, Fn, Addr, /*IsOffloadEntry=*/true, CodeGen);
  assert(Fn && Addr && "Target device function emission failed.");
}

void CodeGenFunction::EmitOMPTargetSimdDirective(
    const OMPTargetSimdDirective &S) {
  auto &&CodeGen = [&S](CodeGenFunction &CGF, PrePostActionTy &Action) {
    emitOMPSimdRegion(CGF, S, Action);
  };
  emitCommonOMPTargetDirective(*this, S, CodeGen);
}

namespace {
  struct ScheduleKindModifiersTy {
    OpenMPScheduleClauseKind Kind;
    OpenMPScheduleClauseModifier M1;
    OpenMPScheduleClauseModifier M2;
    ScheduleKindModifiersTy(OpenMPScheduleClauseKind Kind,
                            OpenMPScheduleClauseModifier M1,
                            OpenMPScheduleClauseModifier M2)
        : Kind(Kind), M1(M1), M2(M2) {}
  };
} // namespace

bool CodeGenFunction::EmitOMPWorksharingLoop(
    const OMPLoopDirective &S, Expr *EUB,
    const CodeGenLoopBoundsTy &CodeGenLoopBounds,
    const CodeGenDispatchBoundsTy &CGDispatchBounds) {
  // Emit the loop iteration variable.
  const auto *IVExpr = cast<DeclRefExpr>(S.getIterationVariable());
  const auto *IVDecl = cast<VarDecl>(IVExpr->getDecl());
  EmitVarDecl(*IVDecl);

  // Emit the iterations count variable.
  // If it is not a variable, Sema decided to calculate iterations count on each
  // iteration (e.g., it is foldable into a constant).
  if (const auto *LIExpr = dyn_cast<DeclRefExpr>(S.getLastIteration())) {
    EmitVarDecl(*cast<VarDecl>(LIExpr->getDecl()));
    // Emit calculation of the iterations count.
    EmitIgnoredExpr(S.getCalcLastIteration());
  }

  CGOpenMPRuntime &RT = CGM.getOpenMPRuntime();

  bool HasLastprivateClause;
  // Check pre-condition.
  {
    OMPLoopScope PreInitScope(*this, S);
    // Skip the entire loop if we don't meet the precondition.
    // If the condition constant folds and can be elided, avoid emitting the
    // whole loop.
    bool CondConstant;
    llvm::BasicBlock *ContBlock = nullptr;
    if (ConstantFoldsToSimpleInteger(S.getPreCond(), CondConstant)) {
      if (!CondConstant)
        return false;
    } else {
      llvm::BasicBlock *ThenBlock = createBasicBlock("omp.precond.then");
      ContBlock = createBasicBlock("omp.precond.end");
      emitPreCond(*this, S, S.getPreCond(), ThenBlock, ContBlock,
                  getProfileCount(&S));
      EmitBlock(ThenBlock);
      incrementProfileCounter(&S);
    }

    RunCleanupsScope DoacrossCleanupScope(*this);
    bool Ordered = false;
    if (const auto *OrderedClause = S.getSingleClause<OMPOrderedClause>()) {
      if (OrderedClause->getNumForLoops())
        RT.emitDoacrossInit(*this, S, OrderedClause->getLoopNumIterations());
      else
        Ordered = true;
    }

    llvm::DenseSet<const Expr *> EmittedFinals;
    emitAlignedClause(*this, S);
    bool HasLinears = EmitOMPLinearClauseInit(S);
    // Emit helper vars inits.

    std::pair<LValue, LValue> Bounds = CodeGenLoopBounds(*this, S);
    LValue LB = Bounds.first;
    LValue UB = Bounds.second;
    LValue ST =
        EmitOMPHelperVar(*this, cast<DeclRefExpr>(S.getStrideVariable()));
    LValue IL =
        EmitOMPHelperVar(*this, cast<DeclRefExpr>(S.getIsLastIterVariable()));

    // Emit 'then' code.
    {
      OMPPrivateScope LoopScope(*this);
      if (EmitOMPFirstprivateClause(S, LoopScope) || HasLinears) {
        // Emit implicit barrier to synchronize threads and avoid data races on
        // initialization of firstprivate variables and post-update of
        // lastprivate variables.
        CGM.getOpenMPRuntime().emitBarrierCall(
            *this, S.getBeginLoc(), OMPD_unknown, /*EmitChecks=*/false,
            /*ForceSimpleCall=*/true);
      }
      EmitOMPPrivateClause(S, LoopScope);
      CGOpenMPRuntime::LastprivateConditionalRAII LPCRegion(
          *this, S, EmitLValue(S.getIterationVariable()));
      HasLastprivateClause = EmitOMPLastprivateClauseInit(S, LoopScope);
      EmitOMPReductionClauseInit(S, LoopScope);
      EmitOMPPrivateLoopCounters(S, LoopScope);
      EmitOMPLinearClause(S, LoopScope);
      (void)LoopScope.Privatize();
      if (isOpenMPTargetExecutionDirective(S.getDirectiveKind()))
        CGM.getOpenMPRuntime().adjustTargetSpecificDataForLambdas(*this, S);

      // Detect the loop schedule kind and chunk.
      const Expr *ChunkExpr = nullptr;
      OpenMPScheduleTy ScheduleKind;
      if (const auto *C = S.getSingleClause<OMPScheduleClause>()) {
        ScheduleKind.Schedule = C->getScheduleKind();
        ScheduleKind.M1 = C->getFirstScheduleModifier();
        ScheduleKind.M2 = C->getSecondScheduleModifier();
        ChunkExpr = C->getChunkSize();
      } else {
        // Default behaviour for schedule clause.
        CGM.getOpenMPRuntime().getDefaultScheduleAndChunk(
            *this, S, ScheduleKind.Schedule, ChunkExpr);
      }
      bool HasChunkSizeOne = false;
      llvm::Value *Chunk = nullptr;
      if (ChunkExpr) {
        Chunk = EmitScalarExpr(ChunkExpr);
        Chunk = EmitScalarConversion(Chunk, ChunkExpr->getType(),
                                     S.getIterationVariable()->getType(),
                                     S.getBeginLoc());
        Expr::EvalResult Result;
        if (ChunkExpr->EvaluateAsInt(Result, getContext())) {
          llvm::APSInt EvaluatedChunk = Result.Val.getInt();
          HasChunkSizeOne = (EvaluatedChunk.getLimitedValue() == 1);
        }
      }
      const unsigned IVSize = getContext().getTypeSize(IVExpr->getType());
      const bool IVSigned = IVExpr->getType()->hasSignedIntegerRepresentation();
      // OpenMP 4.5, 2.7.1 Loop Construct, Description.
      // If the static schedule kind is specified or if the ordered clause is
      // specified, and if no monotonic modifier is specified, the effect will
      // be as if the monotonic modifier was specified.
      bool StaticChunkedOne = RT.isStaticChunked(ScheduleKind.Schedule,
          /* Chunked */ Chunk != nullptr) && HasChunkSizeOne &&
          isOpenMPLoopBoundSharingDirective(S.getDirectiveKind());
      bool IsMonotonic =
          Ordered ||
          ((ScheduleKind.Schedule == OMPC_SCHEDULE_static ||
            ScheduleKind.Schedule == OMPC_SCHEDULE_unknown) &&
           !(ScheduleKind.M1 == OMPC_SCHEDULE_MODIFIER_nonmonotonic ||
             ScheduleKind.M2 == OMPC_SCHEDULE_MODIFIER_nonmonotonic)) ||
          ScheduleKind.M1 == OMPC_SCHEDULE_MODIFIER_monotonic ||
          ScheduleKind.M2 == OMPC_SCHEDULE_MODIFIER_monotonic;
      if ((RT.isStaticNonchunked(ScheduleKind.Schedule,
                                 /* Chunked */ Chunk != nullptr) ||
           StaticChunkedOne) &&
          !Ordered) {
        JumpDest LoopExit =
            getJumpDestInCurrentScope(createBasicBlock("omp.loop.exit"));
        emitCommonSimdLoop(
            *this, S,
            [&S, IsMonotonic](CodeGenFunction &CGF, PrePostActionTy &) {
              if (isOpenMPSimdDirective(S.getDirectiveKind())) {
                CGF.EmitOMPSimdInit(S, IsMonotonic);
              } else if (const auto *C = S.getSingleClause<OMPOrderClause>()) {
                if (C->getKind() == OMPC_ORDER_concurrent)
                  CGF.LoopStack.setParallel(/*Enable=*/true);
              }
            },
            [IVSize, IVSigned, Ordered, IL, LB, UB, ST, StaticChunkedOne, Chunk,
             &S, ScheduleKind, LoopExit,
             &LoopScope](CodeGenFunction &CGF, PrePostActionTy &) {
              // OpenMP [2.7.1, Loop Construct, Description, table 2-1]
              // When no chunk_size is specified, the iteration space is divided
              // into chunks that are approximately equal in size, and at most
              // one chunk is distributed to each thread. Note that the size of
              // the chunks is unspecified in this case.
              CGOpenMPRuntime::StaticRTInput StaticInit(
                  IVSize, IVSigned, Ordered, IL.getAddress(CGF),
                  LB.getAddress(CGF), UB.getAddress(CGF), ST.getAddress(CGF),
                  StaticChunkedOne ? Chunk : nullptr);
              CGF.CGM.getOpenMPRuntime().emitForStaticInit(
                  CGF, S.getBeginLoc(), S.getDirectiveKind(), ScheduleKind,
                  StaticInit);
              // UB = min(UB, GlobalUB);
              if (!StaticChunkedOne)
                CGF.EmitIgnoredExpr(S.getEnsureUpperBound());
              // IV = LB;
              CGF.EmitIgnoredExpr(S.getInit());
              // For unchunked static schedule generate:
              //
              // while (idx <= UB) {
              //   BODY;
              //   ++idx;
              // }
              //
              // For static schedule with chunk one:
              //
              // while (IV <= PrevUB) {
              //   BODY;
              //   IV += ST;
              // }
              CGF.EmitOMPInnerLoop(
                  S, LoopScope.requiresCleanups(),
                  StaticChunkedOne ? S.getCombinedParForInDistCond()
                                   : S.getCond(),
                  StaticChunkedOne ? S.getDistInc() : S.getInc(),
                  [&S, LoopExit](CodeGenFunction &CGF) {
                    emitOMPLoopBodyWithStopPoint(CGF, S, LoopExit);
                  },
                  [](CodeGenFunction &) {});
            });
        EmitBlock(LoopExit.getBlock());
        // Tell the runtime we are done.
        auto &&CodeGen = [&S](CodeGenFunction &CGF) {
          CGF.CGM.getOpenMPRuntime().emitForStaticFinish(CGF, S.getEndLoc(),
                                                         S.getDirectiveKind());
        };
        OMPCancelStack.emitExit(*this, S.getDirectiveKind(), CodeGen);
      } else {
        // Emit the outer loop, which requests its work chunk [LB..UB] from
        // runtime and runs the inner loop to process it.
        const OMPLoopArguments LoopArguments(
            LB.getAddress(*this), UB.getAddress(*this), ST.getAddress(*this),
            IL.getAddress(*this), Chunk, EUB);
        EmitOMPForOuterLoop(ScheduleKind, IsMonotonic, S, LoopScope, Ordered,
                            LoopArguments, CGDispatchBounds);
      }
      if (isOpenMPSimdDirective(S.getDirectiveKind())) {
        EmitOMPSimdFinal(S, [IL, &S](CodeGenFunction &CGF) {
          return CGF.Builder.CreateIsNotNull(
              CGF.EmitLoadOfScalar(IL, S.getBeginLoc()));
        });
      }
      EmitOMPReductionClauseFinal(
          S, /*ReductionKind=*/isOpenMPSimdDirective(S.getDirectiveKind())
                 ? /*Parallel and Simd*/ OMPD_parallel_for_simd
                 : /*Parallel only*/ OMPD_parallel);
      // Emit post-update of the reduction variables if IsLastIter != 0.
      emitPostUpdateForReductionClause(
          *this, S, [IL, &S](CodeGenFunction &CGF) {
            return CGF.Builder.CreateIsNotNull(
                CGF.EmitLoadOfScalar(IL, S.getBeginLoc()));
          });
      // Emit final copy of the lastprivate variables if IsLastIter != 0.
      if (HasLastprivateClause)
        EmitOMPLastprivateClauseFinal(
            S, isOpenMPSimdDirective(S.getDirectiveKind()),
            Builder.CreateIsNotNull(EmitLoadOfScalar(IL, S.getBeginLoc())));
    }
    EmitOMPLinearClauseFinal(S, [IL, &S](CodeGenFunction &CGF) {
      return CGF.Builder.CreateIsNotNull(
          CGF.EmitLoadOfScalar(IL, S.getBeginLoc()));
    });
    DoacrossCleanupScope.ForceCleanup();
    // We're now done with the loop, so jump to the continuation block.
    if (ContBlock) {
      EmitBranch(ContBlock);
      EmitBlock(ContBlock, /*IsFinished=*/true);
    }
  }
  return HasLastprivateClause;
}

/// The following two functions generate expressions for the loop lower
/// and upper bounds in case of static and dynamic (dispatch) schedule
/// of the associated 'for' or 'distribute' loop.
static std::pair<LValue, LValue>
emitForLoopBounds(CodeGenFunction &CGF, const OMPExecutableDirective &S) {
  const auto &LS = cast<OMPLoopDirective>(S);
  LValue LB =
      EmitOMPHelperVar(CGF, cast<DeclRefExpr>(LS.getLowerBoundVariable()));
  LValue UB =
      EmitOMPHelperVar(CGF, cast<DeclRefExpr>(LS.getUpperBoundVariable()));
  return {LB, UB};
}

/// When dealing with dispatch schedules (e.g. dynamic, guided) we do not
/// consider the lower and upper bound expressions generated by the
/// worksharing loop support, but we use 0 and the iteration space size as
/// constants
static std::pair<llvm::Value *, llvm::Value *>
emitDispatchForLoopBounds(CodeGenFunction &CGF, const OMPExecutableDirective &S,
                          Address LB, Address UB) {
  const auto &LS = cast<OMPLoopDirective>(S);
  const Expr *IVExpr = LS.getIterationVariable();
  const unsigned IVSize = CGF.getContext().getTypeSize(IVExpr->getType());
  llvm::Value *LBVal = CGF.Builder.getIntN(IVSize, 0);
  llvm::Value *UBVal = CGF.EmitScalarExpr(LS.getLastIteration());
  return {LBVal, UBVal};
}

/// Emits the code for the directive with inscan reductions.
/// The code is the following:
/// \code
/// size num_iters = <num_iters>;
/// <type> buffer[num_iters];
/// #pragma omp ...
/// for (i: 0..<num_iters>) {
///   <input phase>;
///   buffer[i] = red;
/// }
/// for (int k = 0; k != ceil(log2(num_iters)); ++k)
/// for (size cnt = last_iter; cnt >= pow(2, k); --k)
///   buffer[i] op= buffer[i-pow(2,k)];
/// #pragma omp ...
/// for (0..<num_iters>) {
///   red = InclusiveScan ? buffer[i] : buffer[i-1];
///   <scan phase>;
/// }
/// \endcode
static void emitScanBasedDirective(
    CodeGenFunction &CGF, const OMPLoopDirective &S,
    llvm::function_ref<llvm::Value *(CodeGenFunction &)> NumIteratorsGen,
    llvm::function_ref<void(CodeGenFunction &)> FirstGen,
    llvm::function_ref<void(CodeGenFunction &)> SecondGen) {
  llvm::Value *OMPScanNumIterations = CGF.Builder.CreateIntCast(
      NumIteratorsGen(CGF), CGF.SizeTy, /*isSigned=*/false);
  SmallVector<const Expr *, 4> Shareds;
  SmallVector<const Expr *, 4> Privates;
  SmallVector<const Expr *, 4> ReductionOps;
  SmallVector<const Expr *, 4> LHSs;
  SmallVector<const Expr *, 4> RHSs;
  SmallVector<const Expr *, 4> CopyOps;
  SmallVector<const Expr *, 4> CopyArrayTemps;
  SmallVector<const Expr *, 4> CopyArrayElems;
  for (const auto *C : S.getClausesOfKind<OMPReductionClause>()) {
    assert(C->getModifier() == OMPC_REDUCTION_inscan &&
           "Only inscan reductions are expected.");
    Shareds.append(C->varlist_begin(), C->varlist_end());
    Privates.append(C->privates().begin(), C->privates().end());
    ReductionOps.append(C->reduction_ops().begin(), C->reduction_ops().end());
    LHSs.append(C->lhs_exprs().begin(), C->lhs_exprs().end());
    RHSs.append(C->rhs_exprs().begin(), C->rhs_exprs().end());
    CopyOps.append(C->copy_ops().begin(), C->copy_ops().end());
    CopyArrayTemps.append(C->copy_array_temps().begin(),
                          C->copy_array_temps().end());
    CopyArrayElems.append(C->copy_array_elems().begin(),
                          C->copy_array_elems().end());
  }
  {
    // Emit buffers for each reduction variables.
    // ReductionCodeGen is required to emit correctly the code for array
    // reductions.
    ReductionCodeGen RedCG(Shareds, Shareds, Privates, ReductionOps);
    unsigned Count = 0;
    auto *ITA = CopyArrayTemps.begin();
    for (const Expr *IRef : Privates) {
      const auto *PrivateVD = cast<VarDecl>(cast<DeclRefExpr>(IRef)->getDecl());
      // Emit variably modified arrays, used for arrays/array sections
      // reductions.
      if (PrivateVD->getType()->isVariablyModifiedType()) {
        RedCG.emitSharedOrigLValue(CGF, Count);
        RedCG.emitAggregateType(CGF, Count);
      }
      CodeGenFunction::OpaqueValueMapping DimMapping(
          CGF,
          cast<OpaqueValueExpr>(
              cast<VariableArrayType>((*ITA)->getType()->getAsArrayTypeUnsafe())
                  ->getSizeExpr()),
          RValue::get(OMPScanNumIterations));
      // Emit temp buffer.
      CGF.EmitVarDecl(*cast<VarDecl>(cast<DeclRefExpr>(*ITA)->getDecl()));
      ++ITA;
      ++Count;
    }
  }
  CodeGenFunction::ParentLoopDirectiveForScanRegion ScanRegion(CGF, S);
  {
    // Emit loop with input phase:
    // #pragma omp ...
    // for (i: 0..<num_iters>) {
    //   <input phase>;
    //   buffer[i] = red;
    // }
    CGF.OMPFirstScanLoop = true;
    CodeGenFunction::OMPLocalDeclMapRAII Scope(CGF);
    FirstGen(CGF);
  }
  // Emit prefix reduction:
  // for (int k = 0; k <= ceil(log2(n)); ++k)
  llvm::BasicBlock *InputBB = CGF.Builder.GetInsertBlock();
  llvm::BasicBlock *LoopBB = CGF.createBasicBlock("omp.outer.log.scan.body");
  llvm::BasicBlock *ExitBB = CGF.createBasicBlock("omp.outer.log.scan.exit");
  llvm::Function *F = CGF.CGM.getIntrinsic(llvm::Intrinsic::log2, CGF.DoubleTy);
  llvm::Value *Arg =
      CGF.Builder.CreateUIToFP(OMPScanNumIterations, CGF.DoubleTy);
  llvm::Value *LogVal = CGF.EmitNounwindRuntimeCall(F, Arg);
  F = CGF.CGM.getIntrinsic(llvm::Intrinsic::ceil, CGF.DoubleTy);
  LogVal = CGF.EmitNounwindRuntimeCall(F, LogVal);
  LogVal = CGF.Builder.CreateFPToUI(LogVal, CGF.IntTy);
  llvm::Value *NMin1 = CGF.Builder.CreateNUWSub(
      OMPScanNumIterations, llvm::ConstantInt::get(CGF.SizeTy, 1));
  auto DL = ApplyDebugLocation::CreateDefaultArtificial(CGF, S.getBeginLoc());
  CGF.EmitBlock(LoopBB);
  auto *Counter = CGF.Builder.CreatePHI(CGF.IntTy, 2);
  // size pow2k = 1;
  auto *Pow2K = CGF.Builder.CreatePHI(CGF.SizeTy, 2);
  Counter->addIncoming(llvm::ConstantInt::get(CGF.IntTy, 0), InputBB);
  Pow2K->addIncoming(llvm::ConstantInt::get(CGF.SizeTy, 1), InputBB);
  // for (size i = n - 1; i >= 2 ^ k; --i)
  //   tmp[i] op= tmp[i-pow2k];
  llvm::BasicBlock *InnerLoopBB =
      CGF.createBasicBlock("omp.inner.log.scan.body");
  llvm::BasicBlock *InnerExitBB =
      CGF.createBasicBlock("omp.inner.log.scan.exit");
  llvm::Value *CmpI = CGF.Builder.CreateICmpUGE(NMin1, Pow2K);
  CGF.Builder.CreateCondBr(CmpI, InnerLoopBB, InnerExitBB);
  CGF.EmitBlock(InnerLoopBB);
  auto *IVal = CGF.Builder.CreatePHI(CGF.SizeTy, 2);
  IVal->addIncoming(NMin1, LoopBB);
  {
    CodeGenFunction::OMPPrivateScope PrivScope(CGF);
    auto *ILHS = LHSs.begin();
    auto *IRHS = RHSs.begin();
    for (const Expr *CopyArrayElem : CopyArrayElems) {
      const auto *LHSVD = cast<VarDecl>(cast<DeclRefExpr>(*ILHS)->getDecl());
      const auto *RHSVD = cast<VarDecl>(cast<DeclRefExpr>(*IRHS)->getDecl());
      Address LHSAddr = Address::invalid();
      {
        CodeGenFunction::OpaqueValueMapping IdxMapping(
            CGF,
            cast<OpaqueValueExpr>(
                cast<ArraySubscriptExpr>(CopyArrayElem)->getIdx()),
            RValue::get(IVal));
        LHSAddr = CGF.EmitLValue(CopyArrayElem).getAddress(CGF);
      }
      PrivScope.addPrivate(LHSVD, [LHSAddr]() { return LHSAddr; });
      Address RHSAddr = Address::invalid();
      {
        llvm::Value *OffsetIVal = CGF.Builder.CreateNUWSub(IVal, Pow2K);
        CodeGenFunction::OpaqueValueMapping IdxMapping(
            CGF,
            cast<OpaqueValueExpr>(
                cast<ArraySubscriptExpr>(CopyArrayElem)->getIdx()),
            RValue::get(OffsetIVal));
        RHSAddr = CGF.EmitLValue(CopyArrayElem).getAddress(CGF);
      }
      PrivScope.addPrivate(RHSVD, [RHSAddr]() { return RHSAddr; });
      ++ILHS;
      ++IRHS;
    }
    PrivScope.Privatize();
    CGF.CGM.getOpenMPRuntime().emitReduction(
        CGF, S.getEndLoc(), Privates, LHSs, RHSs, ReductionOps,
        {/*WithNowait=*/true, /*SimpleReduction=*/true, OMPD_unknown});
  }
  llvm::Value *NextIVal =
      CGF.Builder.CreateNUWSub(IVal, llvm::ConstantInt::get(CGF.SizeTy, 1));
  IVal->addIncoming(NextIVal, CGF.Builder.GetInsertBlock());
  CmpI = CGF.Builder.CreateICmpUGE(NextIVal, Pow2K);
  CGF.Builder.CreateCondBr(CmpI, InnerLoopBB, InnerExitBB);
  CGF.EmitBlock(InnerExitBB);
  llvm::Value *Next =
      CGF.Builder.CreateNUWAdd(Counter, llvm::ConstantInt::get(CGF.IntTy, 1));
  Counter->addIncoming(Next, CGF.Builder.GetInsertBlock());
  // pow2k <<= 1;
  llvm::Value *NextPow2K = CGF.Builder.CreateShl(Pow2K, 1, "", /*HasNUW=*/true);
  Pow2K->addIncoming(NextPow2K, CGF.Builder.GetInsertBlock());
  llvm::Value *Cmp = CGF.Builder.CreateICmpNE(Next, LogVal);
  CGF.Builder.CreateCondBr(Cmp, LoopBB, ExitBB);
  auto DL1 = ApplyDebugLocation::CreateDefaultArtificial(CGF, S.getEndLoc());
  CGF.EmitBlock(ExitBB);

  CGF.OMPFirstScanLoop = false;
  SecondGen(CGF);
}

static bool emitWorksharingDirective(CodeGenFunction &CGF,
                                     const OMPLoopDirective &S,
                                     bool HasCancel) {
  bool HasLastprivates;
  if (llvm::any_of(S.getClausesOfKind<OMPReductionClause>(),
                   [](const OMPReductionClause *C) {
                     return C->getModifier() == OMPC_REDUCTION_inscan;
                   })) {
    const auto &&NumIteratorsGen = [&S](CodeGenFunction &CGF) {
      CodeGenFunction::OMPLocalDeclMapRAII Scope(CGF);
      OMPLoopScope LoopScope(CGF, S);
      return CGF.EmitScalarExpr(S.getNumIterations());
    };
    const auto &&FirstGen = [&S, HasCancel](CodeGenFunction &CGF) {
      CodeGenFunction::OMPCancelStackRAII CancelRegion(
          CGF, S.getDirectiveKind(), HasCancel);
      (void)CGF.EmitOMPWorksharingLoop(S, S.getEnsureUpperBound(),
                                       emitForLoopBounds,
                                       emitDispatchForLoopBounds);
      // Emit an implicit barrier at the end.
      CGF.CGM.getOpenMPRuntime().emitBarrierCall(CGF, S.getBeginLoc(),
                                                 OMPD_for);
    };
    const auto &&SecondGen = [&S, HasCancel,
                              &HasLastprivates](CodeGenFunction &CGF) {
      CodeGenFunction::OMPCancelStackRAII CancelRegion(
          CGF, S.getDirectiveKind(), HasCancel);
      HasLastprivates = CGF.EmitOMPWorksharingLoop(S, S.getEnsureUpperBound(),
                                                   emitForLoopBounds,
                                                   emitDispatchForLoopBounds);
    };
    emitScanBasedDirective(CGF, S, NumIteratorsGen, FirstGen, SecondGen);
  } else {
    CodeGenFunction::OMPCancelStackRAII CancelRegion(CGF, S.getDirectiveKind(),
                                                     HasCancel);
    HasLastprivates = CGF.EmitOMPWorksharingLoop(S, S.getEnsureUpperBound(),
                                                 emitForLoopBounds,
                                                 emitDispatchForLoopBounds);
  }
  return HasLastprivates;
}

void CodeGenFunction::EmitOMPForDirective(const OMPForDirective &S) {
  bool HasLastprivates = false;
  auto &&CodeGen = [&S, &HasLastprivates](CodeGenFunction &CGF,
                                          PrePostActionTy &) {
    HasLastprivates = emitWorksharingDirective(CGF, S, S.hasCancel());
  };
  {
    auto LPCRegion =
        CGOpenMPRuntime::LastprivateConditionalRAII::disable(*this, S);
    OMPLexicalScope Scope(*this, S, OMPD_unknown);
    CGM.getOpenMPRuntime().emitInlinedDirective(*this, OMPD_for, CodeGen,
                                                S.hasCancel());
  }

  // Emit an implicit barrier at the end.
  if (!S.getSingleClause<OMPNowaitClause>() || HasLastprivates)
    CGM.getOpenMPRuntime().emitBarrierCall(*this, S.getBeginLoc(), OMPD_for);
  // Check for outer lastprivate conditional update.
  checkForLastprivateConditionalUpdate(*this, S);
}

void CodeGenFunction::EmitOMPForSimdDirective(const OMPForSimdDirective &S) {
  bool HasLastprivates = false;
  auto &&CodeGen = [&S, &HasLastprivates](CodeGenFunction &CGF,
                                          PrePostActionTy &) {
    HasLastprivates = emitWorksharingDirective(CGF, S, /*HasCancel=*/false);
  };
  {
    auto LPCRegion =
        CGOpenMPRuntime::LastprivateConditionalRAII::disable(*this, S);
    OMPLexicalScope Scope(*this, S, OMPD_unknown);
    CGM.getOpenMPRuntime().emitInlinedDirective(*this, OMPD_simd, CodeGen);
  }

  // Emit an implicit barrier at the end.
  if (!S.getSingleClause<OMPNowaitClause>() || HasLastprivates)
    CGM.getOpenMPRuntime().emitBarrierCall(*this, S.getBeginLoc(), OMPD_for);
  // Check for outer lastprivate conditional update.
  checkForLastprivateConditionalUpdate(*this, S);
}

static LValue createSectionLVal(CodeGenFunction &CGF, QualType Ty,
                                const Twine &Name,
                                llvm::Value *Init = nullptr) {
  LValue LVal = CGF.MakeAddrLValue(CGF.CreateMemTemp(Ty, Name), Ty);
  if (Init)
    CGF.EmitStoreThroughLValue(RValue::get(Init), LVal, /*isInit*/ true);
  return LVal;
}

void CodeGenFunction::EmitSections(const OMPExecutableDirective &S) {
  const Stmt *CapturedStmt = S.getInnermostCapturedStmt()->getCapturedStmt();
  const auto *CS = dyn_cast<CompoundStmt>(CapturedStmt);
  bool HasLastprivates = false;
  auto &&CodeGen = [&S, CapturedStmt, CS,
                    &HasLastprivates](CodeGenFunction &CGF, PrePostActionTy &) {
    const ASTContext &C = CGF.getContext();
    QualType KmpInt32Ty =
        C.getIntTypeForBitwidth(/*DestWidth=*/32, /*Signed=*/1);
    // Emit helper vars inits.
    LValue LB = createSectionLVal(CGF, KmpInt32Ty, ".omp.sections.lb.",
                                  CGF.Builder.getInt32(0));
    llvm::ConstantInt *GlobalUBVal = CS != nullptr
                                         ? CGF.Builder.getInt32(CS->size() - 1)
                                         : CGF.Builder.getInt32(0);
    LValue UB =
        createSectionLVal(CGF, KmpInt32Ty, ".omp.sections.ub.", GlobalUBVal);
    LValue ST = createSectionLVal(CGF, KmpInt32Ty, ".omp.sections.st.",
                                  CGF.Builder.getInt32(1));
    LValue IL = createSectionLVal(CGF, KmpInt32Ty, ".omp.sections.il.",
                                  CGF.Builder.getInt32(0));
    // Loop counter.
    LValue IV = createSectionLVal(CGF, KmpInt32Ty, ".omp.sections.iv.");
    OpaqueValueExpr IVRefExpr(S.getBeginLoc(), KmpInt32Ty, VK_LValue);
    CodeGenFunction::OpaqueValueMapping OpaqueIV(CGF, &IVRefExpr, IV);
    OpaqueValueExpr UBRefExpr(S.getBeginLoc(), KmpInt32Ty, VK_LValue);
    CodeGenFunction::OpaqueValueMapping OpaqueUB(CGF, &UBRefExpr, UB);
    // Generate condition for loop.
    BinaryOperator *Cond = BinaryOperator::Create(
        C, &IVRefExpr, &UBRefExpr, BO_LE, C.BoolTy, VK_RValue, OK_Ordinary,
        S.getBeginLoc(), FPOptionsOverride());
    // Increment for loop counter.
    UnaryOperator *Inc = UnaryOperator::Create(
        C, &IVRefExpr, UO_PreInc, KmpInt32Ty, VK_RValue, OK_Ordinary,
        S.getBeginLoc(), true, FPOptionsOverride());
    auto &&BodyGen = [CapturedStmt, CS, &S, &IV](CodeGenFunction &CGF) {
      // Iterate through all sections and emit a switch construct:
      // switch (IV) {
      //   case 0:
      //     <SectionStmt[0]>;
      //     break;
      // ...
      //   case <NumSection> - 1:
      //     <SectionStmt[<NumSection> - 1]>;
      //     break;
      // }
      // .omp.sections.exit:
      llvm::BasicBlock *ExitBB = CGF.createBasicBlock(".omp.sections.exit");
      llvm::SwitchInst *SwitchStmt =
          CGF.Builder.CreateSwitch(CGF.EmitLoadOfScalar(IV, S.getBeginLoc()),
                                   ExitBB, CS == nullptr ? 1 : CS->size());
      if (CS) {
        unsigned CaseNumber = 0;
        for (const Stmt *SubStmt : CS->children()) {
          auto CaseBB = CGF.createBasicBlock(".omp.sections.case");
          CGF.EmitBlock(CaseBB);
          SwitchStmt->addCase(CGF.Builder.getInt32(CaseNumber), CaseBB);
          CGF.EmitStmt(SubStmt);
          CGF.EmitBranch(ExitBB);
          ++CaseNumber;
        }
      } else {
        llvm::BasicBlock *CaseBB = CGF.createBasicBlock(".omp.sections.case");
        CGF.EmitBlock(CaseBB);
        SwitchStmt->addCase(CGF.Builder.getInt32(0), CaseBB);
        CGF.EmitStmt(CapturedStmt);
        CGF.EmitBranch(ExitBB);
      }
      CGF.EmitBlock(ExitBB, /*IsFinished=*/true);
    };

    CodeGenFunction::OMPPrivateScope LoopScope(CGF);
    if (CGF.EmitOMPFirstprivateClause(S, LoopScope)) {
      // Emit implicit barrier to synchronize threads and avoid data races on
      // initialization of firstprivate variables and post-update of lastprivate
      // variables.
      CGF.CGM.getOpenMPRuntime().emitBarrierCall(
          CGF, S.getBeginLoc(), OMPD_unknown, /*EmitChecks=*/false,
          /*ForceSimpleCall=*/true);
    }
    CGF.EmitOMPPrivateClause(S, LoopScope);
    CGOpenMPRuntime::LastprivateConditionalRAII LPCRegion(CGF, S, IV);
    HasLastprivates = CGF.EmitOMPLastprivateClauseInit(S, LoopScope);
    CGF.EmitOMPReductionClauseInit(S, LoopScope);
    (void)LoopScope.Privatize();
    if (isOpenMPTargetExecutionDirective(S.getDirectiveKind()))
      CGF.CGM.getOpenMPRuntime().adjustTargetSpecificDataForLambdas(CGF, S);

    // Emit static non-chunked loop.
    OpenMPScheduleTy ScheduleKind;
    ScheduleKind.Schedule = OMPC_SCHEDULE_static;
    CGOpenMPRuntime::StaticRTInput StaticInit(
        /*IVSize=*/32, /*IVSigned=*/true, /*Ordered=*/false, IL.getAddress(CGF),
        LB.getAddress(CGF), UB.getAddress(CGF), ST.getAddress(CGF));
    CGF.CGM.getOpenMPRuntime().emitForStaticInit(
        CGF, S.getBeginLoc(), S.getDirectiveKind(), ScheduleKind, StaticInit);
    // UB = min(UB, GlobalUB);
    llvm::Value *UBVal = CGF.EmitLoadOfScalar(UB, S.getBeginLoc());
    llvm::Value *MinUBGlobalUB = CGF.Builder.CreateSelect(
        CGF.Builder.CreateICmpSLT(UBVal, GlobalUBVal), UBVal, GlobalUBVal);
    CGF.EmitStoreOfScalar(MinUBGlobalUB, UB);
    // IV = LB;
    CGF.EmitStoreOfScalar(CGF.EmitLoadOfScalar(LB, S.getBeginLoc()), IV);
    // while (idx <= UB) { BODY; ++idx; }
    CGF.EmitOMPInnerLoop(S, /*RequiresCleanup=*/false, Cond, Inc, BodyGen,
                         [](CodeGenFunction &) {});
    // Tell the runtime we are done.
    auto &&CodeGen = [&S](CodeGenFunction &CGF) {
      CGF.CGM.getOpenMPRuntime().emitForStaticFinish(CGF, S.getEndLoc(),
                                                     S.getDirectiveKind());
    };
    CGF.OMPCancelStack.emitExit(CGF, S.getDirectiveKind(), CodeGen);
    CGF.EmitOMPReductionClauseFinal(S, /*ReductionKind=*/OMPD_parallel);
    // Emit post-update of the reduction variables if IsLastIter != 0.
    emitPostUpdateForReductionClause(CGF, S, [IL, &S](CodeGenFunction &CGF) {
      return CGF.Builder.CreateIsNotNull(
          CGF.EmitLoadOfScalar(IL, S.getBeginLoc()));
    });

    // Emit final copy of the lastprivate variables if IsLastIter != 0.
    if (HasLastprivates)
      CGF.EmitOMPLastprivateClauseFinal(
          S, /*NoFinals=*/false,
          CGF.Builder.CreateIsNotNull(
              CGF.EmitLoadOfScalar(IL, S.getBeginLoc())));
  };

  bool HasCancel = false;
  if (auto *OSD = dyn_cast<OMPSectionsDirective>(&S))
    HasCancel = OSD->hasCancel();
  else if (auto *OPSD = dyn_cast<OMPParallelSectionsDirective>(&S))
    HasCancel = OPSD->hasCancel();
  OMPCancelStackRAII CancelRegion(*this, S.getDirectiveKind(), HasCancel);
  CGM.getOpenMPRuntime().emitInlinedDirective(*this, OMPD_sections, CodeGen,
                                              HasCancel);
  // Emit barrier for lastprivates only if 'sections' directive has 'nowait'
  // clause. Otherwise the barrier will be generated by the codegen for the
  // directive.
  if (HasLastprivates && S.getSingleClause<OMPNowaitClause>()) {
    // Emit implicit barrier to synchronize threads and avoid data races on
    // initialization of firstprivate variables.
    CGM.getOpenMPRuntime().emitBarrierCall(*this, S.getBeginLoc(),
                                           OMPD_unknown);
  }
}

void CodeGenFunction::EmitOMPSectionsDirective(const OMPSectionsDirective &S) {
  {
    auto LPCRegion =
        CGOpenMPRuntime::LastprivateConditionalRAII::disable(*this, S);
    OMPLexicalScope Scope(*this, S, OMPD_unknown);
    EmitSections(S);
  }
  // Emit an implicit barrier at the end.
  if (!S.getSingleClause<OMPNowaitClause>()) {
    CGM.getOpenMPRuntime().emitBarrierCall(*this, S.getBeginLoc(),
                                           OMPD_sections);
  }
  // Check for outer lastprivate conditional update.
  checkForLastprivateConditionalUpdate(*this, S);
}

void CodeGenFunction::EmitOMPSectionDirective(const OMPSectionDirective &S) {
  LexicalScope Scope(*this, S.getSourceRange());
  EmitStopPoint(&S);
  EmitStmt(S.getAssociatedStmt());
}

void CodeGenFunction::EmitOMPSingleDirective(const OMPSingleDirective &S) {
  llvm::SmallVector<const Expr *, 8> CopyprivateVars;
  llvm::SmallVector<const Expr *, 8> DestExprs;
  llvm::SmallVector<const Expr *, 8> SrcExprs;
  llvm::SmallVector<const Expr *, 8> AssignmentOps;
  // Check if there are any 'copyprivate' clauses associated with this
  // 'single' construct.
  // Build a list of copyprivate variables along with helper expressions
  // (<source>, <destination>, <destination>=<source> expressions)
  for (const auto *C : S.getClausesOfKind<OMPCopyprivateClause>()) {
    CopyprivateVars.append(C->varlists().begin(), C->varlists().end());
    DestExprs.append(C->destination_exprs().begin(),
                     C->destination_exprs().end());
    SrcExprs.append(C->source_exprs().begin(), C->source_exprs().end());
    AssignmentOps.append(C->assignment_ops().begin(),
                         C->assignment_ops().end());
  }
  // Emit code for 'single' region along with 'copyprivate' clauses
  auto &&CodeGen = [&S](CodeGenFunction &CGF, PrePostActionTy &Action) {
    Action.Enter(CGF);
    OMPPrivateScope SingleScope(CGF);
    (void)CGF.EmitOMPFirstprivateClause(S, SingleScope);
    CGF.EmitOMPPrivateClause(S, SingleScope);
    (void)SingleScope.Privatize();
    CGF.EmitStmt(S.getInnermostCapturedStmt()->getCapturedStmt());
  };
  {
    auto LPCRegion =
        CGOpenMPRuntime::LastprivateConditionalRAII::disable(*this, S);
    OMPLexicalScope Scope(*this, S, OMPD_unknown);
    CGM.getOpenMPRuntime().emitSingleRegion(*this, CodeGen, S.getBeginLoc(),
                                            CopyprivateVars, DestExprs,
                                            SrcExprs, AssignmentOps);
  }
  // Emit an implicit barrier at the end (to avoid data race on firstprivate
  // init or if no 'nowait' clause was specified and no 'copyprivate' clause).
  if (!S.getSingleClause<OMPNowaitClause>() && CopyprivateVars.empty()) {
    CGM.getOpenMPRuntime().emitBarrierCall(
        *this, S.getBeginLoc(),
        S.getSingleClause<OMPNowaitClause>() ? OMPD_unknown : OMPD_single);
  }
  // Check for outer lastprivate conditional update.
  checkForLastprivateConditionalUpdate(*this, S);
}

static void emitMaster(CodeGenFunction &CGF, const OMPExecutableDirective &S) {
  auto &&CodeGen = [&S](CodeGenFunction &CGF, PrePostActionTy &Action) {
    Action.Enter(CGF);
    CGF.EmitStmt(S.getRawStmt());
  };
  CGF.CGM.getOpenMPRuntime().emitMasterRegion(CGF, CodeGen, S.getBeginLoc());
}

void CodeGenFunction::EmitOMPMasterDirective(const OMPMasterDirective &S) {
  if (CGM.getLangOpts().OpenMPIRBuilder) {
    llvm::OpenMPIRBuilder &OMPBuilder = CGM.getOpenMPRuntime().getOMPBuilder();
    using InsertPointTy = llvm::OpenMPIRBuilder::InsertPointTy;

    const Stmt *MasterRegionBodyStmt = S.getAssociatedStmt();

    auto FiniCB = [this](InsertPointTy IP) {
      OMPBuilderCBHelpers::FinalizeOMPRegion(*this, IP);
    };

    auto BodyGenCB = [MasterRegionBodyStmt, this](InsertPointTy AllocaIP,
                                                  InsertPointTy CodeGenIP,
                                                  llvm::BasicBlock &FiniBB) {
      OMPBuilderCBHelpers::InlinedRegionBodyRAII IRB(*this, AllocaIP, FiniBB);
      OMPBuilderCBHelpers::EmitOMPRegionBody(*this, MasterRegionBodyStmt,
                                             CodeGenIP, FiniBB);
    };

    LexicalScope Scope(*this, S.getSourceRange());
    EmitStopPoint(&S);
    Builder.restoreIP(OMPBuilder.createMaster(Builder, BodyGenCB, FiniCB));

    return;
  }
  LexicalScope Scope(*this, S.getSourceRange());
  EmitStopPoint(&S);
  emitMaster(*this, S);
}

void CodeGenFunction::EmitOMPCriticalDirective(const OMPCriticalDirective &S) {
  if (CGM.getLangOpts().OpenMPIRBuilder) {
    llvm::OpenMPIRBuilder &OMPBuilder = CGM.getOpenMPRuntime().getOMPBuilder();
    using InsertPointTy = llvm::OpenMPIRBuilder::InsertPointTy;

    const Stmt *CriticalRegionBodyStmt = S.getAssociatedStmt();
    const Expr *Hint = nullptr;
    if (const auto *HintClause = S.getSingleClause<OMPHintClause>())
      Hint = HintClause->getHint();

    // TODO: This is slightly different from what's currently being done in
    // clang. Fix the Int32Ty to IntPtrTy (pointer width size) when everything
    // about typing is final.
    llvm::Value *HintInst = nullptr;
    if (Hint)
      HintInst =
          Builder.CreateIntCast(EmitScalarExpr(Hint), CGM.Int32Ty, false);

    auto FiniCB = [this](InsertPointTy IP) {
      OMPBuilderCBHelpers::FinalizeOMPRegion(*this, IP);
    };

    auto BodyGenCB = [CriticalRegionBodyStmt, this](InsertPointTy AllocaIP,
                                                    InsertPointTy CodeGenIP,
                                                    llvm::BasicBlock &FiniBB) {
      OMPBuilderCBHelpers::InlinedRegionBodyRAII IRB(*this, AllocaIP, FiniBB);
      OMPBuilderCBHelpers::EmitOMPRegionBody(*this, CriticalRegionBodyStmt,
                                             CodeGenIP, FiniBB);
    };

    LexicalScope Scope(*this, S.getSourceRange());
    EmitStopPoint(&S);
    Builder.restoreIP(OMPBuilder.createCritical(
        Builder, BodyGenCB, FiniCB, S.getDirectiveName().getAsString(),
        HintInst));

    return;
  }

  auto &&CodeGen = [&S](CodeGenFunction &CGF, PrePostActionTy &Action) {
    Action.Enter(CGF);
    CGF.EmitStmt(S.getAssociatedStmt());
  };
  const Expr *Hint = nullptr;
  if (const auto *HintClause = S.getSingleClause<OMPHintClause>())
    Hint = HintClause->getHint();
  LexicalScope Scope(*this, S.getSourceRange());
  EmitStopPoint(&S);
  CGM.getOpenMPRuntime().emitCriticalRegion(*this,
                                            S.getDirectiveName().getAsString(),
                                            CodeGen, S.getBeginLoc(), Hint);
}

void CodeGenFunction::EmitOMPParallelForDirective(
    const OMPParallelForDirective &S) {
  // Emit directive as a combined directive that consists of two implicit
  // directives: 'parallel' with 'for' directive.
  auto &&CodeGen = [&S](CodeGenFunction &CGF, PrePostActionTy &Action) {
    Action.Enter(CGF);
    (void)emitWorksharingDirective(CGF, S, S.hasCancel());
  };
  {
    auto LPCRegion =
        CGOpenMPRuntime::LastprivateConditionalRAII::disable(*this, S);
    emitCommonOMPParallelDirective(*this, S, OMPD_for, CodeGen,
                                   emitEmptyBoundParameters);
  }
  // Check for outer lastprivate conditional update.
  checkForLastprivateConditionalUpdate(*this, S);
}

void CodeGenFunction::EmitOMPParallelForSimdDirective(
    const OMPParallelForSimdDirective &S) {
  // Emit directive as a combined directive that consists of two implicit
  // directives: 'parallel' with 'for' directive.
  auto &&CodeGen = [&S](CodeGenFunction &CGF, PrePostActionTy &Action) {
    Action.Enter(CGF);
    (void)emitWorksharingDirective(CGF, S, /*HasCancel=*/false);
  };
  {
    auto LPCRegion =
        CGOpenMPRuntime::LastprivateConditionalRAII::disable(*this, S);
    emitCommonOMPParallelDirective(*this, S, OMPD_for_simd, CodeGen,
                                   emitEmptyBoundParameters);
  }
  // Check for outer lastprivate conditional update.
  checkForLastprivateConditionalUpdate(*this, S);
}

void CodeGenFunction::EmitOMPParallelMasterDirective(
    const OMPParallelMasterDirective &S) {
  // Emit directive as a combined directive that consists of two implicit
  // directives: 'parallel' with 'master' directive.
  auto &&CodeGen = [&S](CodeGenFunction &CGF, PrePostActionTy &Action) {
    Action.Enter(CGF);
    OMPPrivateScope PrivateScope(CGF);
    bool Copyins = CGF.EmitOMPCopyinClause(S);
    (void)CGF.EmitOMPFirstprivateClause(S, PrivateScope);
    if (Copyins) {
      // Emit implicit barrier to synchronize threads and avoid data races on
      // propagation master's thread values of threadprivate variables to local
      // instances of that variables of all other implicit threads.
      CGF.CGM.getOpenMPRuntime().emitBarrierCall(
          CGF, S.getBeginLoc(), OMPD_unknown, /*EmitChecks=*/false,
          /*ForceSimpleCall=*/true);
    }
    CGF.EmitOMPPrivateClause(S, PrivateScope);
    CGF.EmitOMPReductionClauseInit(S, PrivateScope);
    (void)PrivateScope.Privatize();
    emitMaster(CGF, S);
    CGF.EmitOMPReductionClauseFinal(S, /*ReductionKind=*/OMPD_parallel);
  };
  {
    auto LPCRegion =
        CGOpenMPRuntime::LastprivateConditionalRAII::disable(*this, S);
    emitCommonOMPParallelDirective(*this, S, OMPD_master, CodeGen,
                                   emitEmptyBoundParameters);
    emitPostUpdateForReductionClause(*this, S,
                                     [](CodeGenFunction &) { return nullptr; });
  }
  // Check for outer lastprivate conditional update.
  checkForLastprivateConditionalUpdate(*this, S);
}

void CodeGenFunction::EmitOMPParallelSectionsDirective(
    const OMPParallelSectionsDirective &S) {
  // Emit directive as a combined directive that consists of two implicit
  // directives: 'parallel' with 'sections' directive.
  auto &&CodeGen = [&S](CodeGenFunction &CGF, PrePostActionTy &Action) {
    Action.Enter(CGF);
    CGF.EmitSections(S);
  };
  {
    auto LPCRegion =
        CGOpenMPRuntime::LastprivateConditionalRAII::disable(*this, S);
    emitCommonOMPParallelDirective(*this, S, OMPD_sections, CodeGen,
                                   emitEmptyBoundParameters);
  }
  // Check for outer lastprivate conditional update.
  checkForLastprivateConditionalUpdate(*this, S);
}

namespace {
/// Get the list of variables declared in the context of the untied tasks.
class CheckVarsEscapingUntiedTaskDeclContext final
    : public ConstStmtVisitor<CheckVarsEscapingUntiedTaskDeclContext> {
  llvm::SmallVector<const VarDecl *, 4> PrivateDecls;

public:
  explicit CheckVarsEscapingUntiedTaskDeclContext() = default;
  virtual ~CheckVarsEscapingUntiedTaskDeclContext() = default;
  void VisitDeclStmt(const DeclStmt *S) {
    if (!S)
      return;
    // Need to privatize only local vars, static locals can be processed as is.
    for (const Decl *D : S->decls()) {
      if (const auto *VD = dyn_cast_or_null<VarDecl>(D))
        if (VD->hasLocalStorage())
          PrivateDecls.push_back(VD);
    }
  }
  void VisitOMPExecutableDirective(const OMPExecutableDirective *) { return; }
  void VisitCapturedStmt(const CapturedStmt *) { return; }
  void VisitLambdaExpr(const LambdaExpr *) { return; }
  void VisitBlockExpr(const BlockExpr *) { return; }
  void VisitStmt(const Stmt *S) {
    if (!S)
      return;
    for (const Stmt *Child : S->children())
      if (Child)
        Visit(Child);
  }

  /// Swaps list of vars with the provided one.
  ArrayRef<const VarDecl *> getPrivateDecls() const { return PrivateDecls; }
};
} // anonymous namespace

void CodeGenFunction::EmitOMPTaskBasedDirective(
    const OMPExecutableDirective &S, const OpenMPDirectiveKind CapturedRegion,
    const RegionCodeGenTy &BodyGen, const TaskGenTy &TaskGen,
    OMPTaskDataTy &Data) {
  // Emit outlined function for task construct.
  const CapturedStmt *CS = S.getCapturedStmt(CapturedRegion);
  auto I = CS->getCapturedDecl()->param_begin();
  auto PartId = std::next(I);
  auto TaskT = std::next(I, 4);
  // Check if the task is final
  if (const auto *Clause = S.getSingleClause<OMPFinalClause>()) {
    // If the condition constant folds and can be elided, try to avoid emitting
    // the condition and the dead arm of the if/else.
    const Expr *Cond = Clause->getCondition();
    bool CondConstant;
    if (ConstantFoldsToSimpleInteger(Cond, CondConstant))
      Data.Final.setInt(CondConstant);
    else
      Data.Final.setPointer(EvaluateExprAsBool(Cond));
  } else {
    // By default the task is not final.
    Data.Final.setInt(/*IntVal=*/false);
  }
  // Check if the task has 'priority' clause.
  if (const auto *Clause = S.getSingleClause<OMPPriorityClause>()) {
    const Expr *Prio = Clause->getPriority();
    Data.Priority.setInt(/*IntVal=*/true);
    Data.Priority.setPointer(EmitScalarConversion(
        EmitScalarExpr(Prio), Prio->getType(),
        getContext().getIntTypeForBitwidth(/*DestWidth=*/32, /*Signed=*/1),
        Prio->getExprLoc()));
  }
  // The first function argument for tasks is a thread id, the second one is a
  // part id (0 for tied tasks, >=0 for untied task).
  llvm::DenseSet<const VarDecl *> EmittedAsPrivate;
  // Get list of private variables.
  for (const auto *C : S.getClausesOfKind<OMPPrivateClause>()) {
    auto IRef = C->varlist_begin();
    for (const Expr *IInit : C->private_copies()) {
      const auto *OrigVD = cast<VarDecl>(cast<DeclRefExpr>(*IRef)->getDecl());
      if (EmittedAsPrivate.insert(OrigVD->getCanonicalDecl()).second) {
        Data.PrivateVars.push_back(*IRef);
        Data.PrivateCopies.push_back(IInit);
      }
      ++IRef;
    }
  }
  EmittedAsPrivate.clear();
  // Get list of firstprivate variables.
  for (const auto *C : S.getClausesOfKind<OMPFirstprivateClause>()) {
    auto IRef = C->varlist_begin();
    auto IElemInitRef = C->inits().begin();
    for (const Expr *IInit : C->private_copies()) {
      const auto *OrigVD = cast<VarDecl>(cast<DeclRefExpr>(*IRef)->getDecl());
      if (EmittedAsPrivate.insert(OrigVD->getCanonicalDecl()).second) {
        Data.FirstprivateVars.push_back(*IRef);
        Data.FirstprivateCopies.push_back(IInit);
        Data.FirstprivateInits.push_back(*IElemInitRef);
      }
      ++IRef;
      ++IElemInitRef;
    }
  }
  // Get list of lastprivate variables (for taskloops).
  llvm::DenseMap<const VarDecl *, const DeclRefExpr *> LastprivateDstsOrigs;
  for (const auto *C : S.getClausesOfKind<OMPLastprivateClause>()) {
    auto IRef = C->varlist_begin();
    auto ID = C->destination_exprs().begin();
    for (const Expr *IInit : C->private_copies()) {
      const auto *OrigVD = cast<VarDecl>(cast<DeclRefExpr>(*IRef)->getDecl());
      if (EmittedAsPrivate.insert(OrigVD->getCanonicalDecl()).second) {
        Data.LastprivateVars.push_back(*IRef);
        Data.LastprivateCopies.push_back(IInit);
      }
      LastprivateDstsOrigs.insert(
          {cast<VarDecl>(cast<DeclRefExpr>(*ID)->getDecl()),
           cast<DeclRefExpr>(*IRef)});
      ++IRef;
      ++ID;
    }
  }
  SmallVector<const Expr *, 4> LHSs;
  SmallVector<const Expr *, 4> RHSs;
  for (const auto *C : S.getClausesOfKind<OMPReductionClause>()) {
    Data.ReductionVars.append(C->varlist_begin(), C->varlist_end());
    Data.ReductionOrigs.append(C->varlist_begin(), C->varlist_end());
    Data.ReductionCopies.append(C->privates().begin(), C->privates().end());
    Data.ReductionOps.append(C->reduction_ops().begin(),
                             C->reduction_ops().end());
    LHSs.append(C->lhs_exprs().begin(), C->lhs_exprs().end());
    RHSs.append(C->rhs_exprs().begin(), C->rhs_exprs().end());
  }
  Data.Reductions = CGM.getOpenMPRuntime().emitTaskReductionInit(
      *this, S.getBeginLoc(), LHSs, RHSs, Data);
  // Build list of dependences.
  for (const auto *C : S.getClausesOfKind<OMPDependClause>()) {
    OMPTaskDataTy::DependData &DD =
        Data.Dependences.emplace_back(C->getDependencyKind(), C->getModifier());
    DD.DepExprs.append(C->varlist_begin(), C->varlist_end());
  }
  // Get list of local vars for untied tasks.
  if (!Data.Tied) {
    CheckVarsEscapingUntiedTaskDeclContext Checker;
    Checker.Visit(S.getInnermostCapturedStmt()->getCapturedStmt());
    Data.PrivateLocals.append(Checker.getPrivateDecls().begin(),
                              Checker.getPrivateDecls().end());
  }
  auto &&CodeGen = [&Data, &S, CS, &BodyGen, &LastprivateDstsOrigs,
                    CapturedRegion](CodeGenFunction &CGF,
                                    PrePostActionTy &Action) {
    llvm::DenseMap<CanonicalDeclPtr<const VarDecl>, std::pair<Address, Address>>
        UntiedLocalVars;
    // Set proper addresses for generated private copies.
    OMPPrivateScope Scope(CGF);
    llvm::SmallVector<std::pair<const VarDecl *, Address>, 16> FirstprivatePtrs;
    if (!Data.PrivateVars.empty() || !Data.FirstprivateVars.empty() ||
        !Data.LastprivateVars.empty() || !Data.PrivateLocals.empty()) {
      llvm::FunctionType *CopyFnTy = llvm::FunctionType::get(
          CGF.Builder.getVoidTy(), {CGF.Builder.getInt8PtrTy()}, true);
      enum { PrivatesParam = 2, CopyFnParam = 3 };
      llvm::Value *CopyFn = CGF.Builder.CreateLoad(
          CGF.GetAddrOfLocalVar(CS->getCapturedDecl()->getParam(CopyFnParam)));
      llvm::Value *PrivatesPtr = CGF.Builder.CreateLoad(CGF.GetAddrOfLocalVar(
          CS->getCapturedDecl()->getParam(PrivatesParam)));
      // Map privates.
      llvm::SmallVector<std::pair<const VarDecl *, Address>, 16> PrivatePtrs;
      llvm::SmallVector<llvm::Value *, 16> CallArgs;
      CallArgs.push_back(PrivatesPtr);
      for (const Expr *E : Data.PrivateVars) {
        const auto *VD = cast<VarDecl>(cast<DeclRefExpr>(E)->getDecl());
        Address PrivatePtr = CGF.CreateMemTemp(
            CGF.getContext().getPointerType(E->getType()), ".priv.ptr.addr");
        PrivatePtrs.emplace_back(VD, PrivatePtr);
        CallArgs.push_back(PrivatePtr.getPointer());
      }
      for (const Expr *E : Data.FirstprivateVars) {
        const auto *VD = cast<VarDecl>(cast<DeclRefExpr>(E)->getDecl());
        Address PrivatePtr =
            CGF.CreateMemTemp(CGF.getContext().getPointerType(E->getType()),
                              ".firstpriv.ptr.addr");
        PrivatePtrs.emplace_back(VD, PrivatePtr);
        FirstprivatePtrs.emplace_back(VD, PrivatePtr);
        CallArgs.push_back(PrivatePtr.getPointer());
      }
      for (const Expr *E : Data.LastprivateVars) {
        const auto *VD = cast<VarDecl>(cast<DeclRefExpr>(E)->getDecl());
        Address PrivatePtr =
            CGF.CreateMemTemp(CGF.getContext().getPointerType(E->getType()),
                              ".lastpriv.ptr.addr");
        PrivatePtrs.emplace_back(VD, PrivatePtr);
        CallArgs.push_back(PrivatePtr.getPointer());
      }
      for (const VarDecl *VD : Data.PrivateLocals) {
        QualType Ty = VD->getType().getNonReferenceType();
        if (VD->getType()->isLValueReferenceType())
          Ty = CGF.getContext().getPointerType(Ty);
        if (isAllocatableDecl(VD))
          Ty = CGF.getContext().getPointerType(Ty);
        Address PrivatePtr = CGF.CreateMemTemp(
            CGF.getContext().getPointerType(Ty), ".local.ptr.addr");
        UntiedLocalVars.try_emplace(VD, PrivatePtr, Address::invalid());
        CallArgs.push_back(PrivatePtr.getPointer());
      }
      CGF.CGM.getOpenMPRuntime().emitOutlinedFunctionCall(
          CGF, S.getBeginLoc(), {CopyFnTy, CopyFn}, CallArgs);
      for (const auto &Pair : LastprivateDstsOrigs) {
        const auto *OrigVD = cast<VarDecl>(Pair.second->getDecl());
        DeclRefExpr DRE(CGF.getContext(), const_cast<VarDecl *>(OrigVD),
                        /*RefersToEnclosingVariableOrCapture=*/
                            CGF.CapturedStmtInfo->lookup(OrigVD) != nullptr,
                        Pair.second->getType(), VK_LValue,
                        Pair.second->getExprLoc());
        Scope.addPrivate(Pair.first, [&CGF, &DRE]() {
          return CGF.EmitLValue(&DRE).getAddress(CGF);
        });
      }
      for (const auto &Pair : PrivatePtrs) {
        Address Replacement(CGF.Builder.CreateLoad(Pair.second),
                            CGF.getContext().getDeclAlign(Pair.first));
        Scope.addPrivate(Pair.first, [Replacement]() { return Replacement; });
      }
      // Adjust mapping for internal locals by mapping actual memory instead of
      // a pointer to this memory.
      for (auto &Pair : UntiedLocalVars) {
        if (isAllocatableDecl(Pair.first)) {
          llvm::Value *Ptr = CGF.Builder.CreateLoad(Pair.second.first);
          Address Replacement(Ptr, CGF.getPointerAlign());
          Pair.getSecond().first = Replacement;
          Ptr = CGF.Builder.CreateLoad(Replacement);
          Replacement = Address(Ptr, CGF.getContext().getDeclAlign(Pair.first));
          Pair.getSecond().second = Replacement;
        } else {
          llvm::Value *Ptr = CGF.Builder.CreateLoad(Pair.second.first);
          Address Replacement(Ptr, CGF.getContext().getDeclAlign(Pair.first));
          Pair.getSecond().first = Replacement;
        }
      }
    }
    if (Data.Reductions) {
      OMPPrivateScope FirstprivateScope(CGF);
      for (const auto &Pair : FirstprivatePtrs) {
        Address Replacement(CGF.Builder.CreateLoad(Pair.second),
                            CGF.getContext().getDeclAlign(Pair.first));
        FirstprivateScope.addPrivate(Pair.first,
                                     [Replacement]() { return Replacement; });
      }
      (void)FirstprivateScope.Privatize();
      OMPLexicalScope LexScope(CGF, S, CapturedRegion);
      ReductionCodeGen RedCG(Data.ReductionVars, Data.ReductionVars,
                             Data.ReductionCopies, Data.ReductionOps);
      llvm::Value *ReductionsPtr = CGF.Builder.CreateLoad(
          CGF.GetAddrOfLocalVar(CS->getCapturedDecl()->getParam(9)));
      for (unsigned Cnt = 0, E = Data.ReductionVars.size(); Cnt < E; ++Cnt) {
        RedCG.emitSharedOrigLValue(CGF, Cnt);
        RedCG.emitAggregateType(CGF, Cnt);
        // FIXME: This must removed once the runtime library is fixed.
        // Emit required threadprivate variables for
        // initializer/combiner/finalizer.
        CGF.CGM.getOpenMPRuntime().emitTaskReductionFixups(CGF, S.getBeginLoc(),
                                                           RedCG, Cnt);
        Address Replacement = CGF.CGM.getOpenMPRuntime().getTaskReductionItem(
            CGF, S.getBeginLoc(), ReductionsPtr, RedCG.getSharedLValue(Cnt));
        Replacement =
            Address(CGF.EmitScalarConversion(
                        Replacement.getPointer(), CGF.getContext().VoidPtrTy,
                        CGF.getContext().getPointerType(
                            Data.ReductionCopies[Cnt]->getType()),
                        Data.ReductionCopies[Cnt]->getExprLoc()),
                    Replacement.getAlignment());
        Replacement = RedCG.adjustPrivateAddress(CGF, Cnt, Replacement);
        Scope.addPrivate(RedCG.getBaseDecl(Cnt),
                         [Replacement]() { return Replacement; });
      }
    }
    // Privatize all private variables except for in_reduction items.
    (void)Scope.Privatize();
    SmallVector<const Expr *, 4> InRedVars;
    SmallVector<const Expr *, 4> InRedPrivs;
    SmallVector<const Expr *, 4> InRedOps;
    SmallVector<const Expr *, 4> TaskgroupDescriptors;
    for (const auto *C : S.getClausesOfKind<OMPInReductionClause>()) {
      auto IPriv = C->privates().begin();
      auto IRed = C->reduction_ops().begin();
      auto ITD = C->taskgroup_descriptors().begin();
      for (const Expr *Ref : C->varlists()) {
        InRedVars.emplace_back(Ref);
        InRedPrivs.emplace_back(*IPriv);
        InRedOps.emplace_back(*IRed);
        TaskgroupDescriptors.emplace_back(*ITD);
        std::advance(IPriv, 1);
        std::advance(IRed, 1);
        std::advance(ITD, 1);
      }
    }
    // Privatize in_reduction items here, because taskgroup descriptors must be
    // privatized earlier.
    OMPPrivateScope InRedScope(CGF);
    if (!InRedVars.empty()) {
      ReductionCodeGen RedCG(InRedVars, InRedVars, InRedPrivs, InRedOps);
      for (unsigned Cnt = 0, E = InRedVars.size(); Cnt < E; ++Cnt) {
        RedCG.emitSharedOrigLValue(CGF, Cnt);
        RedCG.emitAggregateType(CGF, Cnt);
        // The taskgroup descriptor variable is always implicit firstprivate and
        // privatized already during processing of the firstprivates.
        // FIXME: This must removed once the runtime library is fixed.
        // Emit required threadprivate variables for
        // initializer/combiner/finalizer.
        CGF.CGM.getOpenMPRuntime().emitTaskReductionFixups(CGF, S.getBeginLoc(),
                                                           RedCG, Cnt);
        llvm::Value *ReductionsPtr;
        if (const Expr *TRExpr = TaskgroupDescriptors[Cnt]) {
          ReductionsPtr = CGF.EmitLoadOfScalar(CGF.EmitLValue(TRExpr),
                                               TRExpr->getExprLoc());
        } else {
          ReductionsPtr = llvm::ConstantPointerNull::get(CGF.VoidPtrTy);
        }
        Address Replacement = CGF.CGM.getOpenMPRuntime().getTaskReductionItem(
            CGF, S.getBeginLoc(), ReductionsPtr, RedCG.getSharedLValue(Cnt));
        Replacement = Address(
            CGF.EmitScalarConversion(
                Replacement.getPointer(), CGF.getContext().VoidPtrTy,
                CGF.getContext().getPointerType(InRedPrivs[Cnt]->getType()),
                InRedPrivs[Cnt]->getExprLoc()),
            Replacement.getAlignment());
        Replacement = RedCG.adjustPrivateAddress(CGF, Cnt, Replacement);
        InRedScope.addPrivate(RedCG.getBaseDecl(Cnt),
                              [Replacement]() { return Replacement; });
      }
    }
    (void)InRedScope.Privatize();

    CGOpenMPRuntime::UntiedTaskLocalDeclsRAII LocalVarsScope(CGF,
                                                             UntiedLocalVars);
    Action.Enter(CGF);
    BodyGen(CGF);
  };
  llvm::Function *OutlinedFn = CGM.getOpenMPRuntime().emitTaskOutlinedFunction(
      S, *I, *PartId, *TaskT, S.getDirectiveKind(), CodeGen, Data.Tied,
      Data.NumberOfParts);
  OMPLexicalScope Scope(*this, S, llvm::None,
                        !isOpenMPParallelDirective(S.getDirectiveKind()) &&
                            !isOpenMPSimdDirective(S.getDirectiveKind()));
  TaskGen(*this, OutlinedFn, Data);
}

static ImplicitParamDecl *
createImplicitFirstprivateForType(ASTContext &C, OMPTaskDataTy &Data,
                                  QualType Ty, CapturedDecl *CD,
                                  SourceLocation Loc) {
  auto *OrigVD = ImplicitParamDecl::Create(C, CD, Loc, /*Id=*/nullptr, Ty,
                                           ImplicitParamDecl::Other);
  auto *OrigRef = DeclRefExpr::Create(
      C, NestedNameSpecifierLoc(), SourceLocation(), OrigVD,
      /*RefersToEnclosingVariableOrCapture=*/false, Loc, Ty, VK_LValue);
  auto *PrivateVD = ImplicitParamDecl::Create(C, CD, Loc, /*Id=*/nullptr, Ty,
                                              ImplicitParamDecl::Other);
  auto *PrivateRef = DeclRefExpr::Create(
      C, NestedNameSpecifierLoc(), SourceLocation(), PrivateVD,
      /*RefersToEnclosingVariableOrCapture=*/false, Loc, Ty, VK_LValue);
  QualType ElemType = C.getBaseElementType(Ty);
  auto *InitVD = ImplicitParamDecl::Create(C, CD, Loc, /*Id=*/nullptr, ElemType,
                                           ImplicitParamDecl::Other);
  auto *InitRef = DeclRefExpr::Create(
      C, NestedNameSpecifierLoc(), SourceLocation(), InitVD,
      /*RefersToEnclosingVariableOrCapture=*/false, Loc, ElemType, VK_LValue);
  PrivateVD->setInitStyle(VarDecl::CInit);
  PrivateVD->setInit(ImplicitCastExpr::Create(C, ElemType, CK_LValueToRValue,
                                              InitRef, /*BasePath=*/nullptr,
                                              VK_RValue, FPOptionsOverride()));
  Data.FirstprivateVars.emplace_back(OrigRef);
  Data.FirstprivateCopies.emplace_back(PrivateRef);
  Data.FirstprivateInits.emplace_back(InitRef);
  return OrigVD;
}

void CodeGenFunction::EmitOMPTargetTaskBasedDirective(
    const OMPExecutableDirective &S, const RegionCodeGenTy &BodyGen,
    OMPTargetDataInfo &InputInfo) {
  // Emit outlined function for task construct.
  const CapturedStmt *CS = S.getCapturedStmt(OMPD_task);
  Address CapturedStruct = GenerateCapturedStmtArgument(*CS);
  QualType SharedsTy = getContext().getRecordType(CS->getCapturedRecordDecl());
  auto I = CS->getCapturedDecl()->param_begin();
  auto PartId = std::next(I);
  auto TaskT = std::next(I, 4);
  OMPTaskDataTy Data;
  // The task is not final.
  Data.Final.setInt(/*IntVal=*/false);
  // Get list of firstprivate variables.
  for (const auto *C : S.getClausesOfKind<OMPFirstprivateClause>()) {
    auto IRef = C->varlist_begin();
    auto IElemInitRef = C->inits().begin();
    for (auto *IInit : C->private_copies()) {
      Data.FirstprivateVars.push_back(*IRef);
      Data.FirstprivateCopies.push_back(IInit);
      Data.FirstprivateInits.push_back(*IElemInitRef);
      ++IRef;
      ++IElemInitRef;
    }
  }
  OMPPrivateScope TargetScope(*this);
  VarDecl *BPVD = nullptr;
  VarDecl *PVD = nullptr;
  VarDecl *SVD = nullptr;
  VarDecl *MVD = nullptr;
  if (InputInfo.NumberOfTargetItems > 0) {
    auto *CD = CapturedDecl::Create(
        getContext(), getContext().getTranslationUnitDecl(), /*NumParams=*/0);
    llvm::APInt ArrSize(/*numBits=*/32, InputInfo.NumberOfTargetItems);
    QualType BaseAndPointerAndMapperType = getContext().getConstantArrayType(
        getContext().VoidPtrTy, ArrSize, nullptr, ArrayType::Normal,
        /*IndexTypeQuals=*/0);
    BPVD = createImplicitFirstprivateForType(
        getContext(), Data, BaseAndPointerAndMapperType, CD, S.getBeginLoc());
    PVD = createImplicitFirstprivateForType(
        getContext(), Data, BaseAndPointerAndMapperType, CD, S.getBeginLoc());
    QualType SizesType = getContext().getConstantArrayType(
        getContext().getIntTypeForBitwidth(/*DestWidth=*/64, /*Signed=*/1),
        ArrSize, nullptr, ArrayType::Normal,
        /*IndexTypeQuals=*/0);
    SVD = createImplicitFirstprivateForType(getContext(), Data, SizesType, CD,
                                            S.getBeginLoc());
    TargetScope.addPrivate(
        BPVD, [&InputInfo]() { return InputInfo.BasePointersArray; });
    TargetScope.addPrivate(PVD,
                           [&InputInfo]() { return InputInfo.PointersArray; });
    TargetScope.addPrivate(SVD,
                           [&InputInfo]() { return InputInfo.SizesArray; });
    // If there is no user-defined mapper, the mapper array will be nullptr. In
    // this case, we don't need to privatize it.
    if (!dyn_cast_or_null<llvm::ConstantPointerNull>(
            InputInfo.MappersArray.getPointer())) {
      MVD = createImplicitFirstprivateForType(
          getContext(), Data, BaseAndPointerAndMapperType, CD, S.getBeginLoc());
      TargetScope.addPrivate(MVD,
                             [&InputInfo]() { return InputInfo.MappersArray; });
    }
  }
  (void)TargetScope.Privatize();
  // Build list of dependences.
  for (const auto *C : S.getClausesOfKind<OMPDependClause>()) {
    OMPTaskDataTy::DependData &DD =
        Data.Dependences.emplace_back(C->getDependencyKind(), C->getModifier());
    DD.DepExprs.append(C->varlist_begin(), C->varlist_end());
  }
  auto &&CodeGen = [&Data, &S, CS, &BodyGen, BPVD, PVD, SVD, MVD,
                    &InputInfo](CodeGenFunction &CGF, PrePostActionTy &Action) {
    // Set proper addresses for generated private copies.
    OMPPrivateScope Scope(CGF);
    if (!Data.FirstprivateVars.empty()) {
      llvm::FunctionType *CopyFnTy = llvm::FunctionType::get(
          CGF.Builder.getVoidTy(), {CGF.Builder.getInt8PtrTy()}, true);
      enum { PrivatesParam = 2, CopyFnParam = 3 };
      llvm::Value *CopyFn = CGF.Builder.CreateLoad(
          CGF.GetAddrOfLocalVar(CS->getCapturedDecl()->getParam(CopyFnParam)));
      llvm::Value *PrivatesPtr = CGF.Builder.CreateLoad(CGF.GetAddrOfLocalVar(
          CS->getCapturedDecl()->getParam(PrivatesParam)));
      // Map privates.
      llvm::SmallVector<std::pair<const VarDecl *, Address>, 16> PrivatePtrs;
      llvm::SmallVector<llvm::Value *, 16> CallArgs;
      CallArgs.push_back(PrivatesPtr);
      for (const Expr *E : Data.FirstprivateVars) {
        const auto *VD = cast<VarDecl>(cast<DeclRefExpr>(E)->getDecl());
        Address PrivatePtr =
            CGF.CreateMemTemp(CGF.getContext().getPointerType(E->getType()),
                              ".firstpriv.ptr.addr");
        PrivatePtrs.emplace_back(VD, PrivatePtr);
        CallArgs.push_back(PrivatePtr.getPointer());
      }
      CGF.CGM.getOpenMPRuntime().emitOutlinedFunctionCall(
          CGF, S.getBeginLoc(), {CopyFnTy, CopyFn}, CallArgs);
      for (const auto &Pair : PrivatePtrs) {
        Address Replacement(CGF.Builder.CreateLoad(Pair.second),
                            CGF.getContext().getDeclAlign(Pair.first));
        Scope.addPrivate(Pair.first, [Replacement]() { return Replacement; });
      }
    }
    // Privatize all private variables except for in_reduction items.
    (void)Scope.Privatize();
    if (InputInfo.NumberOfTargetItems > 0) {
      InputInfo.BasePointersArray = CGF.Builder.CreateConstArrayGEP(
          CGF.GetAddrOfLocalVar(BPVD), /*Index=*/0);
      InputInfo.PointersArray = CGF.Builder.CreateConstArrayGEP(
          CGF.GetAddrOfLocalVar(PVD), /*Index=*/0);
      InputInfo.SizesArray = CGF.Builder.CreateConstArrayGEP(
          CGF.GetAddrOfLocalVar(SVD), /*Index=*/0);
      // If MVD is nullptr, the mapper array is not privatized
      if (MVD)
        InputInfo.MappersArray = CGF.Builder.CreateConstArrayGEP(
            CGF.GetAddrOfLocalVar(MVD), /*Index=*/0);
    }

    Action.Enter(CGF);
    OMPLexicalScope LexScope(CGF, S, OMPD_task, /*EmitPreInitStmt=*/false);
    BodyGen(CGF);
  };
  llvm::Function *OutlinedFn = CGM.getOpenMPRuntime().emitTaskOutlinedFunction(
      S, *I, *PartId, *TaskT, S.getDirectiveKind(), CodeGen, /*Tied=*/true,
      Data.NumberOfParts);
  llvm::APInt TrueOrFalse(32, S.hasClausesOfKind<OMPNowaitClause>() ? 1 : 0);
  IntegerLiteral IfCond(getContext(), TrueOrFalse,
                        getContext().getIntTypeForBitwidth(32, /*Signed=*/0),
                        SourceLocation());

  CGM.getOpenMPRuntime().emitTaskCall(*this, S.getBeginLoc(), S, OutlinedFn,
                                      SharedsTy, CapturedStruct, &IfCond, Data);
}

void CodeGenFunction::EmitOMPTaskDirective(const OMPTaskDirective &S) {
  // Emit outlined function for task construct.
  const CapturedStmt *CS = S.getCapturedStmt(OMPD_task);
  Address CapturedStruct = GenerateCapturedStmtArgument(*CS);
  QualType SharedsTy = getContext().getRecordType(CS->getCapturedRecordDecl());
  const Expr *IfCond = nullptr;
  for (const auto *C : S.getClausesOfKind<OMPIfClause>()) {
    if (C->getNameModifier() == OMPD_unknown ||
        C->getNameModifier() == OMPD_task) {
      IfCond = C->getCondition();
      break;
    }
  }

  OMPTaskDataTy Data;
  // Check if we should emit tied or untied task.
  Data.Tied = !S.getSingleClause<OMPUntiedClause>();
  auto &&BodyGen = [CS](CodeGenFunction &CGF, PrePostActionTy &) {
    CGF.EmitStmt(CS->getCapturedStmt());
  };
  auto &&TaskGen = [&S, SharedsTy, CapturedStruct,
                    IfCond](CodeGenFunction &CGF, llvm::Function *OutlinedFn,
                            const OMPTaskDataTy &Data) {
    CGF.CGM.getOpenMPRuntime().emitTaskCall(CGF, S.getBeginLoc(), S, OutlinedFn,
                                            SharedsTy, CapturedStruct, IfCond,
                                            Data);
  };
  auto LPCRegion =
      CGOpenMPRuntime::LastprivateConditionalRAII::disable(*this, S);
  EmitOMPTaskBasedDirective(S, OMPD_task, BodyGen, TaskGen, Data);
}

void CodeGenFunction::EmitOMPTaskyieldDirective(
    const OMPTaskyieldDirective &S) {
  CGM.getOpenMPRuntime().emitTaskyieldCall(*this, S.getBeginLoc());
}

void CodeGenFunction::EmitOMPBarrierDirective(const OMPBarrierDirective &S) {
  CGM.getOpenMPRuntime().emitBarrierCall(*this, S.getBeginLoc(), OMPD_barrier);
}

void CodeGenFunction::EmitOMPTaskwaitDirective(const OMPTaskwaitDirective &S) {
  CGM.getOpenMPRuntime().emitTaskwaitCall(*this, S.getBeginLoc());
}

void CodeGenFunction::EmitOMPTaskgroupDirective(
    const OMPTaskgroupDirective &S) {
  auto &&CodeGen = [&S](CodeGenFunction &CGF, PrePostActionTy &Action) {
    Action.Enter(CGF);
    if (const Expr *E = S.getReductionRef()) {
      SmallVector<const Expr *, 4> LHSs;
      SmallVector<const Expr *, 4> RHSs;
      OMPTaskDataTy Data;
      for (const auto *C : S.getClausesOfKind<OMPTaskReductionClause>()) {
        Data.ReductionVars.append(C->varlist_begin(), C->varlist_end());
        Data.ReductionOrigs.append(C->varlist_begin(), C->varlist_end());
        Data.ReductionCopies.append(C->privates().begin(), C->privates().end());
        Data.ReductionOps.append(C->reduction_ops().begin(),
                                 C->reduction_ops().end());
        LHSs.append(C->lhs_exprs().begin(), C->lhs_exprs().end());
        RHSs.append(C->rhs_exprs().begin(), C->rhs_exprs().end());
      }
      llvm::Value *ReductionDesc =
          CGF.CGM.getOpenMPRuntime().emitTaskReductionInit(CGF, S.getBeginLoc(),
                                                           LHSs, RHSs, Data);
      const auto *VD = cast<VarDecl>(cast<DeclRefExpr>(E)->getDecl());
      CGF.EmitVarDecl(*VD);
      CGF.EmitStoreOfScalar(ReductionDesc, CGF.GetAddrOfLocalVar(VD),
                            /*Volatile=*/false, E->getType());
    }
    CGF.EmitStmt(S.getInnermostCapturedStmt()->getCapturedStmt());
  };
  OMPLexicalScope Scope(*this, S, OMPD_unknown);
  CGM.getOpenMPRuntime().emitTaskgroupRegion(*this, CodeGen, S.getBeginLoc());
}

void CodeGenFunction::EmitOMPFlushDirective(const OMPFlushDirective &S) {
  llvm::AtomicOrdering AO = S.getSingleClause<OMPFlushClause>()
                                ? llvm::AtomicOrdering::NotAtomic
                                : llvm::AtomicOrdering::AcquireRelease;
  CGM.getOpenMPRuntime().emitFlush(
      *this,
      [&S]() -> ArrayRef<const Expr *> {
        if (const auto *FlushClause = S.getSingleClause<OMPFlushClause>())
          return llvm::makeArrayRef(FlushClause->varlist_begin(),
                                    FlushClause->varlist_end());
        return llvm::None;
      }(),
      S.getBeginLoc(), AO);
}

void CodeGenFunction::EmitOMPDepobjDirective(const OMPDepobjDirective &S) {
  const auto *DO = S.getSingleClause<OMPDepobjClause>();
  LValue DOLVal = EmitLValue(DO->getDepobj());
  if (const auto *DC = S.getSingleClause<OMPDependClause>()) {
    OMPTaskDataTy::DependData Dependencies(DC->getDependencyKind(),
                                           DC->getModifier());
    Dependencies.DepExprs.append(DC->varlist_begin(), DC->varlist_end());
    Address DepAddr = CGM.getOpenMPRuntime().emitDepobjDependClause(
        *this, Dependencies, DC->getBeginLoc());
    EmitStoreOfScalar(DepAddr.getPointer(), DOLVal);
    return;
  }
  if (const auto *DC = S.getSingleClause<OMPDestroyClause>()) {
    CGM.getOpenMPRuntime().emitDestroyClause(*this, DOLVal, DC->getBeginLoc());
    return;
  }
  if (const auto *UC = S.getSingleClause<OMPUpdateClause>()) {
    CGM.getOpenMPRuntime().emitUpdateClause(
        *this, DOLVal, UC->getDependencyKind(), UC->getBeginLoc());
    return;
  }
}

void CodeGenFunction::EmitOMPScanDirective(const OMPScanDirective &S) {
  if (!OMPParentLoopDirectiveForScan)
    return;
  const OMPExecutableDirective &ParentDir = *OMPParentLoopDirectiveForScan;
  bool IsInclusive = S.hasClausesOfKind<OMPInclusiveClause>();
  SmallVector<const Expr *, 4> Shareds;
  SmallVector<const Expr *, 4> Privates;
  SmallVector<const Expr *, 4> LHSs;
  SmallVector<const Expr *, 4> RHSs;
  SmallVector<const Expr *, 4> ReductionOps;
  SmallVector<const Expr *, 4> CopyOps;
  SmallVector<const Expr *, 4> CopyArrayTemps;
  SmallVector<const Expr *, 4> CopyArrayElems;
  for (const auto *C : ParentDir.getClausesOfKind<OMPReductionClause>()) {
    if (C->getModifier() != OMPC_REDUCTION_inscan)
      continue;
    Shareds.append(C->varlist_begin(), C->varlist_end());
    Privates.append(C->privates().begin(), C->privates().end());
    LHSs.append(C->lhs_exprs().begin(), C->lhs_exprs().end());
    RHSs.append(C->rhs_exprs().begin(), C->rhs_exprs().end());
    ReductionOps.append(C->reduction_ops().begin(), C->reduction_ops().end());
    CopyOps.append(C->copy_ops().begin(), C->copy_ops().end());
    CopyArrayTemps.append(C->copy_array_temps().begin(),
                          C->copy_array_temps().end());
    CopyArrayElems.append(C->copy_array_elems().begin(),
                          C->copy_array_elems().end());
  }
  if (ParentDir.getDirectiveKind() == OMPD_simd ||
      (getLangOpts().OpenMPSimd &&
       isOpenMPSimdDirective(ParentDir.getDirectiveKind()))) {
    // For simd directive and simd-based directives in simd only mode, use the
    // following codegen:
    // int x = 0;
    // #pragma omp simd reduction(inscan, +: x)
    // for (..) {
    //   <first part>
    //   #pragma omp scan inclusive(x)
    //   <second part>
    //  }
    // is transformed to:
    // int x = 0;
    // for (..) {
    //   int x_priv = 0;
    //   <first part>
    //   x = x_priv + x;
    //   x_priv = x;
    //   <second part>
    // }
    // and
    // int x = 0;
    // #pragma omp simd reduction(inscan, +: x)
    // for (..) {
    //   <first part>
    //   #pragma omp scan exclusive(x)
    //   <second part>
    // }
    // to
    // int x = 0;
    // for (..) {
    //   int x_priv = 0;
    //   <second part>
    //   int temp = x;
    //   x = x_priv + x;
    //   x_priv = temp;
    //   <first part>
    // }
    llvm::BasicBlock *OMPScanReduce = createBasicBlock("omp.inscan.reduce");
    EmitBranch(IsInclusive
                   ? OMPScanReduce
                   : BreakContinueStack.back().ContinueBlock.getBlock());
    EmitBlock(OMPScanDispatch);
    {
      // New scope for correct construction/destruction of temp variables for
      // exclusive scan.
      LexicalScope Scope(*this, S.getSourceRange());
      EmitBranch(IsInclusive ? OMPBeforeScanBlock : OMPAfterScanBlock);
      EmitBlock(OMPScanReduce);
      if (!IsInclusive) {
        // Create temp var and copy LHS value to this temp value.
        // TMP = LHS;
        for (unsigned I = 0, E = CopyArrayElems.size(); I < E; ++I) {
          const Expr *PrivateExpr = Privates[I];
          const Expr *TempExpr = CopyArrayTemps[I];
          EmitAutoVarDecl(
              *cast<VarDecl>(cast<DeclRefExpr>(TempExpr)->getDecl()));
          LValue DestLVal = EmitLValue(TempExpr);
          LValue SrcLVal = EmitLValue(LHSs[I]);
          EmitOMPCopy(PrivateExpr->getType(), DestLVal.getAddress(*this),
                      SrcLVal.getAddress(*this),
                      cast<VarDecl>(cast<DeclRefExpr>(LHSs[I])->getDecl()),
                      cast<VarDecl>(cast<DeclRefExpr>(RHSs[I])->getDecl()),
                      CopyOps[I]);
        }
      }
      CGM.getOpenMPRuntime().emitReduction(
          *this, ParentDir.getEndLoc(), Privates, LHSs, RHSs, ReductionOps,
          {/*WithNowait=*/true, /*SimpleReduction=*/true, OMPD_simd});
      for (unsigned I = 0, E = CopyArrayElems.size(); I < E; ++I) {
        const Expr *PrivateExpr = Privates[I];
        LValue DestLVal;
        LValue SrcLVal;
        if (IsInclusive) {
          DestLVal = EmitLValue(RHSs[I]);
          SrcLVal = EmitLValue(LHSs[I]);
        } else {
          const Expr *TempExpr = CopyArrayTemps[I];
          DestLVal = EmitLValue(RHSs[I]);
          SrcLVal = EmitLValue(TempExpr);
        }
        EmitOMPCopy(PrivateExpr->getType(), DestLVal.getAddress(*this),
                    SrcLVal.getAddress(*this),
                    cast<VarDecl>(cast<DeclRefExpr>(LHSs[I])->getDecl()),
                    cast<VarDecl>(cast<DeclRefExpr>(RHSs[I])->getDecl()),
                    CopyOps[I]);
      }
    }
    EmitBranch(IsInclusive ? OMPAfterScanBlock : OMPBeforeScanBlock);
    OMPScanExitBlock = IsInclusive
                           ? BreakContinueStack.back().ContinueBlock.getBlock()
                           : OMPScanReduce;
    EmitBlock(OMPAfterScanBlock);
    return;
  }
  if (!IsInclusive) {
    EmitBranch(BreakContinueStack.back().ContinueBlock.getBlock());
    EmitBlock(OMPScanExitBlock);
  }
  if (OMPFirstScanLoop) {
    // Emit buffer[i] = red; at the end of the input phase.
    const auto *IVExpr = cast<OMPLoopDirective>(ParentDir)
                             .getIterationVariable()
                             ->IgnoreParenImpCasts();
    LValue IdxLVal = EmitLValue(IVExpr);
    llvm::Value *IdxVal = EmitLoadOfScalar(IdxLVal, IVExpr->getExprLoc());
    IdxVal = Builder.CreateIntCast(IdxVal, SizeTy, /*isSigned=*/false);
    for (unsigned I = 0, E = CopyArrayElems.size(); I < E; ++I) {
      const Expr *PrivateExpr = Privates[I];
      const Expr *OrigExpr = Shareds[I];
      const Expr *CopyArrayElem = CopyArrayElems[I];
      OpaqueValueMapping IdxMapping(
          *this,
          cast<OpaqueValueExpr>(
              cast<ArraySubscriptExpr>(CopyArrayElem)->getIdx()),
          RValue::get(IdxVal));
      LValue DestLVal = EmitLValue(CopyArrayElem);
      LValue SrcLVal = EmitLValue(OrigExpr);
      EmitOMPCopy(PrivateExpr->getType(), DestLVal.getAddress(*this),
                  SrcLVal.getAddress(*this),
                  cast<VarDecl>(cast<DeclRefExpr>(LHSs[I])->getDecl()),
                  cast<VarDecl>(cast<DeclRefExpr>(RHSs[I])->getDecl()),
                  CopyOps[I]);
    }
  }
  EmitBranch(BreakContinueStack.back().ContinueBlock.getBlock());
  if (IsInclusive) {
    EmitBlock(OMPScanExitBlock);
    EmitBranch(BreakContinueStack.back().ContinueBlock.getBlock());
  }
  EmitBlock(OMPScanDispatch);
  if (!OMPFirstScanLoop) {
    // Emit red = buffer[i]; at the entrance to the scan phase.
    const auto *IVExpr = cast<OMPLoopDirective>(ParentDir)
                             .getIterationVariable()
                             ->IgnoreParenImpCasts();
    LValue IdxLVal = EmitLValue(IVExpr);
    llvm::Value *IdxVal = EmitLoadOfScalar(IdxLVal, IVExpr->getExprLoc());
    IdxVal = Builder.CreateIntCast(IdxVal, SizeTy, /*isSigned=*/false);
    llvm::BasicBlock *ExclusiveExitBB = nullptr;
    if (!IsInclusive) {
      llvm::BasicBlock *ContBB = createBasicBlock("omp.exclusive.dec");
      ExclusiveExitBB = createBasicBlock("omp.exclusive.copy.exit");
      llvm::Value *Cmp = Builder.CreateIsNull(IdxVal);
      Builder.CreateCondBr(Cmp, ExclusiveExitBB, ContBB);
      EmitBlock(ContBB);
      // Use idx - 1 iteration for exclusive scan.
      IdxVal = Builder.CreateNUWSub(IdxVal, llvm::ConstantInt::get(SizeTy, 1));
    }
    for (unsigned I = 0, E = CopyArrayElems.size(); I < E; ++I) {
      const Expr *PrivateExpr = Privates[I];
      const Expr *OrigExpr = Shareds[I];
      const Expr *CopyArrayElem = CopyArrayElems[I];
      OpaqueValueMapping IdxMapping(
          *this,
          cast<OpaqueValueExpr>(
              cast<ArraySubscriptExpr>(CopyArrayElem)->getIdx()),
          RValue::get(IdxVal));
      LValue SrcLVal = EmitLValue(CopyArrayElem);
      LValue DestLVal = EmitLValue(OrigExpr);
      EmitOMPCopy(PrivateExpr->getType(), DestLVal.getAddress(*this),
                  SrcLVal.getAddress(*this),
                  cast<VarDecl>(cast<DeclRefExpr>(LHSs[I])->getDecl()),
                  cast<VarDecl>(cast<DeclRefExpr>(RHSs[I])->getDecl()),
                  CopyOps[I]);
    }
    if (!IsInclusive) {
      EmitBlock(ExclusiveExitBB);
    }
  }
  EmitBranch((OMPFirstScanLoop == IsInclusive) ? OMPBeforeScanBlock
                                               : OMPAfterScanBlock);
  EmitBlock(OMPAfterScanBlock);
}

void CodeGenFunction::EmitOMPDistributeLoop(const OMPLoopDirective &S,
                                            const CodeGenLoopTy &CodeGenLoop,
                                            Expr *IncExpr) {
  // Emit the loop iteration variable.
  const auto *IVExpr = cast<DeclRefExpr>(S.getIterationVariable());
  const auto *IVDecl = cast<VarDecl>(IVExpr->getDecl());
  EmitVarDecl(*IVDecl);

  // Emit the iterations count variable.
  // If it is not a variable, Sema decided to calculate iterations count on each
  // iteration (e.g., it is foldable into a constant).
  if (const auto *LIExpr = dyn_cast<DeclRefExpr>(S.getLastIteration())) {
    EmitVarDecl(*cast<VarDecl>(LIExpr->getDecl()));
    // Emit calculation of the iterations count.
    EmitIgnoredExpr(S.getCalcLastIteration());
  }

  CGOpenMPRuntime &RT = CGM.getOpenMPRuntime();

  bool HasLastprivateClause = false;
  // Check pre-condition.
  {
    OMPLoopScope PreInitScope(*this, S);
    // Skip the entire loop if we don't meet the precondition.
    // If the condition constant folds and can be elided, avoid emitting the
    // whole loop.
    bool CondConstant;
    llvm::BasicBlock *ContBlock = nullptr;
    if (ConstantFoldsToSimpleInteger(S.getPreCond(), CondConstant)) {
      if (!CondConstant)
        return;
    } else {
      llvm::BasicBlock *ThenBlock = createBasicBlock("omp.precond.then");
      ContBlock = createBasicBlock("omp.precond.end");
      emitPreCond(*this, S, S.getPreCond(), ThenBlock, ContBlock,
                  getProfileCount(&S));
      EmitBlock(ThenBlock);
      incrementProfileCounter(&S);
    }

    emitAlignedClause(*this, S);
    // Emit 'then' code.
    {
      // Emit helper vars inits.

      LValue LB = EmitOMPHelperVar(
          *this, cast<DeclRefExpr>(
                     (isOpenMPLoopBoundSharingDirective(S.getDirectiveKind())
                          ? S.getCombinedLowerBoundVariable()
                          : S.getLowerBoundVariable())));
      LValue UB = EmitOMPHelperVar(
          *this, cast<DeclRefExpr>(
                     (isOpenMPLoopBoundSharingDirective(S.getDirectiveKind())
                          ? S.getCombinedUpperBoundVariable()
                          : S.getUpperBoundVariable())));
      LValue ST =
          EmitOMPHelperVar(*this, cast<DeclRefExpr>(S.getStrideVariable()));
      LValue IL =
          EmitOMPHelperVar(*this, cast<DeclRefExpr>(S.getIsLastIterVariable()));

      OMPPrivateScope LoopScope(*this);
      if (EmitOMPFirstprivateClause(S, LoopScope)) {
        // Emit implicit barrier to synchronize threads and avoid data races
        // on initialization of firstprivate variables and post-update of
        // lastprivate variables.
        CGM.getOpenMPRuntime().emitBarrierCall(
            *this, S.getBeginLoc(), OMPD_unknown, /*EmitChecks=*/false,
            /*ForceSimpleCall=*/true);
      }
      EmitOMPPrivateClause(S, LoopScope);
      if (isOpenMPSimdDirective(S.getDirectiveKind()) &&
          !isOpenMPParallelDirective(S.getDirectiveKind()) &&
          !isOpenMPTeamsDirective(S.getDirectiveKind()))
        EmitOMPReductionClauseInit(S, LoopScope);
      HasLastprivateClause = EmitOMPLastprivateClauseInit(S, LoopScope);
      EmitOMPPrivateLoopCounters(S, LoopScope);
      (void)LoopScope.Privatize();
      if (isOpenMPTargetExecutionDirective(S.getDirectiveKind()))
        CGM.getOpenMPRuntime().adjustTargetSpecificDataForLambdas(*this, S);

      // Detect the distribute schedule kind and chunk.
      llvm::Value *Chunk = nullptr;
      OpenMPDistScheduleClauseKind ScheduleKind = OMPC_DIST_SCHEDULE_unknown;
      if (const auto *C = S.getSingleClause<OMPDistScheduleClause>()) {
        ScheduleKind = C->getDistScheduleKind();
        if (const Expr *Ch = C->getChunkSize()) {
          Chunk = EmitScalarExpr(Ch);
          Chunk = EmitScalarConversion(Chunk, Ch->getType(),
                                       S.getIterationVariable()->getType(),
                                       S.getBeginLoc());
        }
      } else {
        // Default behaviour for dist_schedule clause.
        CGM.getOpenMPRuntime().getDefaultDistScheduleAndChunk(
            *this, S, ScheduleKind, Chunk);
      }
      const unsigned IVSize = getContext().getTypeSize(IVExpr->getType());
      const bool IVSigned = IVExpr->getType()->hasSignedIntegerRepresentation();

      // OpenMP [2.10.8, distribute Construct, Description]
      // If dist_schedule is specified, kind must be static. If specified,
      // iterations are divided into chunks of size chunk_size, chunks are
      // assigned to the teams of the league in a round-robin fashion in the
      // order of the team number. When no chunk_size is specified, the
      // iteration space is divided into chunks that are approximately equal
      // in size, and at most one chunk is distributed to each team of the
      // league. The size of the chunks is unspecified in this case.
      bool StaticChunked = RT.isStaticChunked(
          ScheduleKind, /* Chunked */ Chunk != nullptr) &&
          isOpenMPLoopBoundSharingDirective(S.getDirectiveKind());
      if (RT.isStaticNonchunked(ScheduleKind,
                                /* Chunked */ Chunk != nullptr) ||
          StaticChunked) {
        CGOpenMPRuntime::StaticRTInput StaticInit(
            IVSize, IVSigned, /* Ordered = */ false, IL.getAddress(*this),
            LB.getAddress(*this), UB.getAddress(*this), ST.getAddress(*this),
            StaticChunked ? Chunk : nullptr);
        RT.emitDistributeStaticInit(*this, S.getBeginLoc(), ScheduleKind,
                                    StaticInit);
        JumpDest LoopExit =
            getJumpDestInCurrentScope(createBasicBlock("omp.loop.exit"));
        // UB = min(UB, GlobalUB);
        EmitIgnoredExpr(isOpenMPLoopBoundSharingDirective(S.getDirectiveKind())
                            ? S.getCombinedEnsureUpperBound()
                            : S.getEnsureUpperBound());
        // IV = LB;
        EmitIgnoredExpr(isOpenMPLoopBoundSharingDirective(S.getDirectiveKind())
                            ? S.getCombinedInit()
                            : S.getInit());

        const Expr *Cond =
            isOpenMPLoopBoundSharingDirective(S.getDirectiveKind())
                ? S.getCombinedCond()
                : S.getCond();

        if (StaticChunked)
          Cond = S.getCombinedDistCond();

        // For static unchunked schedules generate:
        //
        //  1. For distribute alone, codegen
        //    while (idx <= UB) {
        //      BODY;
        //      ++idx;
        //    }
        //
        //  2. When combined with 'for' (e.g. as in 'distribute parallel for')
        //    while (idx <= UB) {
        //      <CodeGen rest of pragma>(LB, UB);
        //      idx += ST;
        //    }
        //
        // For static chunk one schedule generate:
        //
        // while (IV <= GlobalUB) {
        //   <CodeGen rest of pragma>(LB, UB);
        //   LB += ST;
        //   UB += ST;
        //   UB = min(UB, GlobalUB);
        //   IV = LB;
        // }
        //
        emitCommonSimdLoop(
            *this, S,
            [&S](CodeGenFunction &CGF, PrePostActionTy &) {
              if (isOpenMPSimdDirective(S.getDirectiveKind()))
                CGF.EmitOMPSimdInit(S, /*IsMonotonic=*/true);
            },
            [&S, &LoopScope, Cond, IncExpr, LoopExit, &CodeGenLoop,
             StaticChunked](CodeGenFunction &CGF, PrePostActionTy &) {
              CGF.EmitOMPInnerLoop(
                  S, LoopScope.requiresCleanups(), Cond, IncExpr,
                  [&S, LoopExit, &CodeGenLoop](CodeGenFunction &CGF) {
                    CodeGenLoop(CGF, S, LoopExit);
                  },
                  [&S, StaticChunked](CodeGenFunction &CGF) {
                    if (StaticChunked) {
                      CGF.EmitIgnoredExpr(S.getCombinedNextLowerBound());
                      CGF.EmitIgnoredExpr(S.getCombinedNextUpperBound());
                      CGF.EmitIgnoredExpr(S.getCombinedEnsureUpperBound());
                      CGF.EmitIgnoredExpr(S.getCombinedInit());
                    }
                  });
            });
        EmitBlock(LoopExit.getBlock());
        // Tell the runtime we are done.
        RT.emitForStaticFinish(*this, S.getEndLoc(), S.getDirectiveKind());
      } else {
        // Emit the outer loop, which requests its work chunk [LB..UB] from
        // runtime and runs the inner loop to process it.
        const OMPLoopArguments LoopArguments = {
            LB.getAddress(*this), UB.getAddress(*this), ST.getAddress(*this),
            IL.getAddress(*this), Chunk};
        EmitOMPDistributeOuterLoop(ScheduleKind, S, LoopScope, LoopArguments,
                                   CodeGenLoop);
      }
      if (isOpenMPSimdDirective(S.getDirectiveKind())) {
        EmitOMPSimdFinal(S, [IL, &S](CodeGenFunction &CGF) {
          return CGF.Builder.CreateIsNotNull(
              CGF.EmitLoadOfScalar(IL, S.getBeginLoc()));
        });
      }
      if (isOpenMPSimdDirective(S.getDirectiveKind()) &&
          !isOpenMPParallelDirective(S.getDirectiveKind()) &&
          !isOpenMPTeamsDirective(S.getDirectiveKind())) {
        EmitOMPReductionClauseFinal(S, OMPD_simd);
        // Emit post-update of the reduction variables if IsLastIter != 0.
        emitPostUpdateForReductionClause(
            *this, S, [IL, &S](CodeGenFunction &CGF) {
              return CGF.Builder.CreateIsNotNull(
                  CGF.EmitLoadOfScalar(IL, S.getBeginLoc()));
            });
      }
      // Emit final copy of the lastprivate variables if IsLastIter != 0.
      if (HasLastprivateClause) {
        EmitOMPLastprivateClauseFinal(
            S, /*NoFinals=*/false,
            Builder.CreateIsNotNull(EmitLoadOfScalar(IL, S.getBeginLoc())));
      }
    }

    // We're now done with the loop, so jump to the continuation block.
    if (ContBlock) {
      EmitBranch(ContBlock);
      EmitBlock(ContBlock, true);
    }
  }
}

void CodeGenFunction::EmitOMPDistributeDirective(
    const OMPDistributeDirective &S) {
  auto &&CodeGen = [&S](CodeGenFunction &CGF, PrePostActionTy &) {
    CGF.EmitOMPDistributeLoop(S, emitOMPLoopBodyWithStopPoint, S.getInc());
  };
  OMPLexicalScope Scope(*this, S, OMPD_unknown);
  CGM.getOpenMPRuntime().emitInlinedDirective(*this, OMPD_distribute, CodeGen);
}

static llvm::Function *emitOutlinedOrderedFunction(CodeGenModule &CGM,
                                                   const CapturedStmt *S,
                                                   SourceLocation Loc) {
  CodeGenFunction CGF(CGM, /*suppressNewContext=*/true);
  CodeGenFunction::CGCapturedStmtInfo CapStmtInfo;
  CGF.CapturedStmtInfo = &CapStmtInfo;
  llvm::Function *Fn = CGF.GenerateOpenMPCapturedStmtFunction(*S, Loc);
  Fn->setDoesNotRecurse();
  return Fn;
}

void CodeGenFunction::EmitOMPOrderedDirective(const OMPOrderedDirective &S) {
  if (S.hasClausesOfKind<OMPDependClause>()) {
    assert(!S.hasAssociatedStmt() &&
           "No associated statement must be in ordered depend construct.");
    for (const auto *DC : S.getClausesOfKind<OMPDependClause>())
      CGM.getOpenMPRuntime().emitDoacrossOrdered(*this, DC);
    return;
  }
  const auto *C = S.getSingleClause<OMPSIMDClause>();
  auto &&CodeGen = [&S, C, this](CodeGenFunction &CGF,
                                 PrePostActionTy &Action) {
    const CapturedStmt *CS = S.getInnermostCapturedStmt();
    if (C) {
      llvm::SmallVector<llvm::Value *, 16> CapturedVars;
      CGF.GenerateOpenMPCapturedVars(*CS, CapturedVars);
      llvm::Function *OutlinedFn =
          emitOutlinedOrderedFunction(CGM, CS, S.getBeginLoc());
      CGM.getOpenMPRuntime().emitOutlinedFunctionCall(CGF, S.getBeginLoc(),
                                                      OutlinedFn, CapturedVars);
    } else {
      Action.Enter(CGF);
      CGF.EmitStmt(CS->getCapturedStmt());
    }
  };
  OMPLexicalScope Scope(*this, S, OMPD_unknown);
  CGM.getOpenMPRuntime().emitOrderedRegion(*this, CodeGen, S.getBeginLoc(), !C);
}

static llvm::Value *convertToScalarValue(CodeGenFunction &CGF, RValue Val,
                                         QualType SrcType, QualType DestType,
                                         SourceLocation Loc) {
  assert(CGF.hasScalarEvaluationKind(DestType) &&
         "DestType must have scalar evaluation kind.");
  assert(!Val.isAggregate() && "Must be a scalar or complex.");
  return Val.isScalar() ? CGF.EmitScalarConversion(Val.getScalarVal(), SrcType,
                                                   DestType, Loc)
                        : CGF.EmitComplexToScalarConversion(
                              Val.getComplexVal(), SrcType, DestType, Loc);
}

static CodeGenFunction::ComplexPairTy
convertToComplexValue(CodeGenFunction &CGF, RValue Val, QualType SrcType,
                      QualType DestType, SourceLocation Loc) {
  assert(CGF.getEvaluationKind(DestType) == TEK_Complex &&
         "DestType must have complex evaluation kind.");
  CodeGenFunction::ComplexPairTy ComplexVal;
  if (Val.isScalar()) {
    // Convert the input element to the element type of the complex.
    QualType DestElementType =
        DestType->castAs<ComplexType>()->getElementType();
    llvm::Value *ScalarVal = CGF.EmitScalarConversion(
        Val.getScalarVal(), SrcType, DestElementType, Loc);
    ComplexVal = CodeGenFunction::ComplexPairTy(
        ScalarVal, llvm::Constant::getNullValue(ScalarVal->getType()));
  } else {
    assert(Val.isComplex() && "Must be a scalar or complex.");
    QualType SrcElementType = SrcType->castAs<ComplexType>()->getElementType();
    QualType DestElementType =
        DestType->castAs<ComplexType>()->getElementType();
    ComplexVal.first = CGF.EmitScalarConversion(
        Val.getComplexVal().first, SrcElementType, DestElementType, Loc);
    ComplexVal.second = CGF.EmitScalarConversion(
        Val.getComplexVal().second, SrcElementType, DestElementType, Loc);
  }
  return ComplexVal;
}

static void emitSimpleAtomicStore(CodeGenFunction &CGF, llvm::AtomicOrdering AO,
                                  LValue LVal, RValue RVal) {
  if (LVal.isGlobalReg())
    CGF.EmitStoreThroughGlobalRegLValue(RVal, LVal);
  else
    CGF.EmitAtomicStore(RVal, LVal, AO, LVal.isVolatile(), /*isInit=*/false);
}

static RValue emitSimpleAtomicLoad(CodeGenFunction &CGF,
                                   llvm::AtomicOrdering AO, LValue LVal,
                                   SourceLocation Loc) {
  if (LVal.isGlobalReg())
    return CGF.EmitLoadOfLValue(LVal, Loc);
  return CGF.EmitAtomicLoad(
      LVal, Loc, llvm::AtomicCmpXchgInst::getStrongestFailureOrdering(AO),
      LVal.isVolatile());
}

void CodeGenFunction::emitOMPSimpleStore(LValue LVal, RValue RVal,
                                         QualType RValTy, SourceLocation Loc) {
  switch (getEvaluationKind(LVal.getType())) {
  case TEK_Scalar:
    EmitStoreThroughLValue(RValue::get(convertToScalarValue(
                               *this, RVal, RValTy, LVal.getType(), Loc)),
                           LVal);
    break;
  case TEK_Complex:
    EmitStoreOfComplex(
        convertToComplexValue(*this, RVal, RValTy, LVal.getType(), Loc), LVal,
        /*isInit=*/false);
    break;
  case TEK_Aggregate:
    llvm_unreachable("Must be a scalar or complex.");
  }
}

static void emitOMPAtomicReadExpr(CodeGenFunction &CGF, llvm::AtomicOrdering AO,
                                  const Expr *X, const Expr *V,
                                  SourceLocation Loc) {
  // v = x;
  assert(V->isLValue() && "V of 'omp atomic read' is not lvalue");
  assert(X->isLValue() && "X of 'omp atomic read' is not lvalue");
  LValue XLValue = CGF.EmitLValue(X);
  LValue VLValue = CGF.EmitLValue(V);
  RValue Res = emitSimpleAtomicLoad(CGF, AO, XLValue, Loc);
  // OpenMP, 2.17.7, atomic Construct
  // If the read or capture clause is specified and the acquire, acq_rel, or
  // seq_cst clause is specified then the strong flush on exit from the atomic
  // operation is also an acquire flush.
  switch (AO) {
  case llvm::AtomicOrdering::Acquire:
  case llvm::AtomicOrdering::AcquireRelease:
  case llvm::AtomicOrdering::SequentiallyConsistent:
    CGF.CGM.getOpenMPRuntime().emitFlush(CGF, llvm::None, Loc,
                                         llvm::AtomicOrdering::Acquire);
    break;
  case llvm::AtomicOrdering::Monotonic:
  case llvm::AtomicOrdering::Release:
    break;
  case llvm::AtomicOrdering::NotAtomic:
  case llvm::AtomicOrdering::Unordered:
    llvm_unreachable("Unexpected ordering.");
  }
  CGF.emitOMPSimpleStore(VLValue, Res, X->getType().getNonReferenceType(), Loc);
  CGF.CGM.getOpenMPRuntime().checkAndEmitLastprivateConditional(CGF, V);
}

static void emitOMPAtomicWriteExpr(CodeGenFunction &CGF,
                                   llvm::AtomicOrdering AO, const Expr *X,
                                   const Expr *E, SourceLocation Loc) {
  // x = expr;
  assert(X->isLValue() && "X of 'omp atomic write' is not lvalue");
  emitSimpleAtomicStore(CGF, AO, CGF.EmitLValue(X), CGF.EmitAnyExpr(E));
  CGF.CGM.getOpenMPRuntime().checkAndEmitLastprivateConditional(CGF, X);
  // OpenMP, 2.17.7, atomic Construct
  // If the write, update, or capture clause is specified and the release,
  // acq_rel, or seq_cst clause is specified then the strong flush on entry to
  // the atomic operation is also a release flush.
  switch (AO) {
  case llvm::AtomicOrdering::Release:
  case llvm::AtomicOrdering::AcquireRelease:
  case llvm::AtomicOrdering::SequentiallyConsistent:
    CGF.CGM.getOpenMPRuntime().emitFlush(CGF, llvm::None, Loc,
                                         llvm::AtomicOrdering::Release);
    break;
  case llvm::AtomicOrdering::Acquire:
  case llvm::AtomicOrdering::Monotonic:
    break;
  case llvm::AtomicOrdering::NotAtomic:
  case llvm::AtomicOrdering::Unordered:
    llvm_unreachable("Unexpected ordering.");
  }
}

<<<<<<< HEAD
#if INTEL_CUSTOMIZATION
static bool hasBuiltinAtomic(CodeGenFunction &CGF, uint64_t AtomicSizeInBits,
                             uint64_t AlignmentInBits) {
  const auto &TI = CGF.getContext().getTargetInfo();
  if (CGF.getLangOpts().OpenMPUseLLVMAtomic) {
=======
#if INTEL_COLLAB
bool CodeGenFunction::hasBuiltinAtomic(uint64_t AtomicSizeInBits,
                                       uint64_t AlignmentInBits) {
  const auto &TI = getContext().getTargetInfo();
  if (getLangOpts().OpenMPLateOutline && getLangOpts().OpenMPUseLLVMAtomic) {
>>>>>>> 6c8b510a
    // Make a custom version of TargetInfo::hasBuiltinAtomic for testing.
    auto &Tr = TI.getTriple();
    if (Tr.getArch() == llvm::Triple::spir64 ||
        Tr.getArch() == llvm::Triple::spir) {
      const unsigned MaxWidth = 64;
      return AtomicSizeInBits <= AlignmentInBits &&
             AtomicSizeInBits <= MaxWidth &&
             (AtomicSizeInBits <= TI.getCharWidth() ||
              llvm::isPowerOf2_64(AtomicSizeInBits / TI.getCharWidth()));
    }
  }
  return TI.hasBuiltinAtomic(AtomicSizeInBits, AlignmentInBits);
}
<<<<<<< HEAD
#endif // INTEL_CUSTOMIZATION
=======
#endif // INTEL_COLLAB
>>>>>>> 6c8b510a

static std::pair<bool, RValue> emitOMPAtomicRMW(CodeGenFunction &CGF, LValue X,
                                                RValue Update,
                                                BinaryOperatorKind BO,
                                                llvm::AtomicOrdering AO,
                                                bool IsXLHSInRHSPart) {
  ASTContext &Context = CGF.getContext();
  // Allow atomicrmw only if 'x' and 'update' are integer values, lvalue for 'x'
  // expression is simple and atomic is allowed for the given type for the
  // target platform.
  if (BO == BO_Comma || !Update.isScalar() ||
      !Update.getScalarVal()->getType()->isIntegerTy() || !X.isSimple() ||
      (!isa<llvm::ConstantInt>(Update.getScalarVal()) &&
       (Update.getScalarVal()->getType() !=
        X.getAddress(CGF).getElementType())) ||
      !X.getAddress(CGF).getElementType()->isIntegerTy() ||
<<<<<<< HEAD
      !hasBuiltinAtomic(CGF, // INTEL
=======
#if INTEL_COLLAB
      !CGF.hasBuiltinAtomic(Context.getTypeSize(X.getType()),
                            Context.toBits(X.getAlignment())))
#else // INTEL_COLLAB
      !Context.getTargetInfo().hasBuiltinAtomic(
>>>>>>> 6c8b510a
          Context.getTypeSize(X.getType()), Context.toBits(X.getAlignment())))
#endif // INTEL_COLLAB
    return std::make_pair(false, RValue::get(nullptr));

  llvm::AtomicRMWInst::BinOp RMWOp;
  switch (BO) {
  case BO_Add:
    RMWOp = llvm::AtomicRMWInst::Add;
    break;
  case BO_Sub:
    if (!IsXLHSInRHSPart)
      return std::make_pair(false, RValue::get(nullptr));
    RMWOp = llvm::AtomicRMWInst::Sub;
    break;
  case BO_And:
    RMWOp = llvm::AtomicRMWInst::And;
    break;
  case BO_Or:
    RMWOp = llvm::AtomicRMWInst::Or;
    break;
  case BO_Xor:
    RMWOp = llvm::AtomicRMWInst::Xor;
    break;
  case BO_LT:
    RMWOp = X.getType()->hasSignedIntegerRepresentation()
                ? (IsXLHSInRHSPart ? llvm::AtomicRMWInst::Min
                                   : llvm::AtomicRMWInst::Max)
                : (IsXLHSInRHSPart ? llvm::AtomicRMWInst::UMin
                                   : llvm::AtomicRMWInst::UMax);
    break;
  case BO_GT:
    RMWOp = X.getType()->hasSignedIntegerRepresentation()
                ? (IsXLHSInRHSPart ? llvm::AtomicRMWInst::Max
                                   : llvm::AtomicRMWInst::Min)
                : (IsXLHSInRHSPart ? llvm::AtomicRMWInst::UMax
                                   : llvm::AtomicRMWInst::UMin);
    break;
  case BO_Assign:
    RMWOp = llvm::AtomicRMWInst::Xchg;
    break;
  case BO_Mul:
  case BO_Div:
  case BO_Rem:
  case BO_Shl:
  case BO_Shr:
  case BO_LAnd:
  case BO_LOr:
    return std::make_pair(false, RValue::get(nullptr));
  case BO_PtrMemD:
  case BO_PtrMemI:
  case BO_LE:
  case BO_GE:
  case BO_EQ:
  case BO_NE:
  case BO_Cmp:
  case BO_AddAssign:
  case BO_SubAssign:
  case BO_AndAssign:
  case BO_OrAssign:
  case BO_XorAssign:
  case BO_MulAssign:
  case BO_DivAssign:
  case BO_RemAssign:
  case BO_ShlAssign:
  case BO_ShrAssign:
  case BO_Comma:
    llvm_unreachable("Unsupported atomic update operation");
  }
  llvm::Value *UpdateVal = Update.getScalarVal();
  if (auto *IC = dyn_cast<llvm::ConstantInt>(UpdateVal)) {
    UpdateVal = CGF.Builder.CreateIntCast(
        IC, X.getAddress(CGF).getElementType(),
        X.getType()->hasSignedIntegerRepresentation());
  }
  llvm::Value *Res =
      CGF.Builder.CreateAtomicRMW(RMWOp, X.getPointer(CGF), UpdateVal, AO);
  return std::make_pair(true, RValue::get(Res));
}

std::pair<bool, RValue> CodeGenFunction::EmitOMPAtomicSimpleUpdateExpr(
    LValue X, RValue E, BinaryOperatorKind BO, bool IsXLHSInRHSPart,
    llvm::AtomicOrdering AO, SourceLocation Loc,
    const llvm::function_ref<RValue(RValue)> CommonGen) {
  // Update expressions are allowed to have the following forms:
  // x binop= expr; -> xrval + expr;
  // x++, ++x -> xrval + 1;
  // x--, --x -> xrval - 1;
  // x = x binop expr; -> xrval binop expr
  // x = expr Op x; - > expr binop xrval;
  auto Res = emitOMPAtomicRMW(*this, X, E, BO, AO, IsXLHSInRHSPart);
  if (!Res.first) {
    if (X.isGlobalReg()) {
      // Emit an update expression: 'xrval' binop 'expr' or 'expr' binop
      // 'xrval'.
      EmitStoreThroughLValue(CommonGen(EmitLoadOfLValue(X, Loc)), X);
    } else {
      // Perform compare-and-swap procedure.
      EmitAtomicUpdate(X, AO, CommonGen, X.getType().isVolatileQualified());
    }
  }
  return Res;
}

static void emitOMPAtomicUpdateExpr(CodeGenFunction &CGF,
                                    llvm::AtomicOrdering AO, const Expr *X,
                                    const Expr *E, const Expr *UE,
                                    bool IsXLHSInRHSPart, SourceLocation Loc) {
  assert(isa<BinaryOperator>(UE->IgnoreImpCasts()) &&
         "Update expr in 'atomic update' must be a binary operator.");
  const auto *BOUE = cast<BinaryOperator>(UE->IgnoreImpCasts());
  // Update expressions are allowed to have the following forms:
  // x binop= expr; -> xrval + expr;
  // x++, ++x -> xrval + 1;
  // x--, --x -> xrval - 1;
  // x = x binop expr; -> xrval binop expr
  // x = expr Op x; - > expr binop xrval;
  assert(X->isLValue() && "X of 'omp atomic update' is not lvalue");
  LValue XLValue = CGF.EmitLValue(X);
  RValue ExprRValue = CGF.EmitAnyExpr(E);
  const auto *LHS = cast<OpaqueValueExpr>(BOUE->getLHS()->IgnoreImpCasts());
  const auto *RHS = cast<OpaqueValueExpr>(BOUE->getRHS()->IgnoreImpCasts());
  const OpaqueValueExpr *XRValExpr = IsXLHSInRHSPart ? LHS : RHS;
  const OpaqueValueExpr *ERValExpr = IsXLHSInRHSPart ? RHS : LHS;
  auto &&Gen = [&CGF, UE, ExprRValue, XRValExpr, ERValExpr](RValue XRValue) {
    CodeGenFunction::OpaqueValueMapping MapExpr(CGF, ERValExpr, ExprRValue);
    CodeGenFunction::OpaqueValueMapping MapX(CGF, XRValExpr, XRValue);
    return CGF.EmitAnyExpr(UE);
  };
  (void)CGF.EmitOMPAtomicSimpleUpdateExpr(
      XLValue, ExprRValue, BOUE->getOpcode(), IsXLHSInRHSPart, AO, Loc, Gen);
  CGF.CGM.getOpenMPRuntime().checkAndEmitLastprivateConditional(CGF, X);
  // OpenMP, 2.17.7, atomic Construct
  // If the write, update, or capture clause is specified and the release,
  // acq_rel, or seq_cst clause is specified then the strong flush on entry to
  // the atomic operation is also a release flush.
  switch (AO) {
  case llvm::AtomicOrdering::Release:
  case llvm::AtomicOrdering::AcquireRelease:
  case llvm::AtomicOrdering::SequentiallyConsistent:
    CGF.CGM.getOpenMPRuntime().emitFlush(CGF, llvm::None, Loc,
                                         llvm::AtomicOrdering::Release);
    break;
  case llvm::AtomicOrdering::Acquire:
  case llvm::AtomicOrdering::Monotonic:
    break;
  case llvm::AtomicOrdering::NotAtomic:
  case llvm::AtomicOrdering::Unordered:
    llvm_unreachable("Unexpected ordering.");
  }
}

static RValue convertToType(CodeGenFunction &CGF, RValue Value,
                            QualType SourceType, QualType ResType,
                            SourceLocation Loc) {
  switch (CGF.getEvaluationKind(ResType)) {
  case TEK_Scalar:
    return RValue::get(
        convertToScalarValue(CGF, Value, SourceType, ResType, Loc));
  case TEK_Complex: {
    auto Res = convertToComplexValue(CGF, Value, SourceType, ResType, Loc);
    return RValue::getComplex(Res.first, Res.second);
  }
  case TEK_Aggregate:
    break;
  }
  llvm_unreachable("Must be a scalar or complex.");
}

static void emitOMPAtomicCaptureExpr(CodeGenFunction &CGF,
                                     llvm::AtomicOrdering AO,
                                     bool IsPostfixUpdate, const Expr *V,
                                     const Expr *X, const Expr *E,
                                     const Expr *UE, bool IsXLHSInRHSPart,
                                     SourceLocation Loc) {
  assert(X->isLValue() && "X of 'omp atomic capture' is not lvalue");
  assert(V->isLValue() && "V of 'omp atomic capture' is not lvalue");
  RValue NewVVal;
  LValue VLValue = CGF.EmitLValue(V);
  LValue XLValue = CGF.EmitLValue(X);
  RValue ExprRValue = CGF.EmitAnyExpr(E);
  QualType NewVValType;
  if (UE) {
    // 'x' is updated with some additional value.
    assert(isa<BinaryOperator>(UE->IgnoreImpCasts()) &&
           "Update expr in 'atomic capture' must be a binary operator.");
    const auto *BOUE = cast<BinaryOperator>(UE->IgnoreImpCasts());
    // Update expressions are allowed to have the following forms:
    // x binop= expr; -> xrval + expr;
    // x++, ++x -> xrval + 1;
    // x--, --x -> xrval - 1;
    // x = x binop expr; -> xrval binop expr
    // x = expr Op x; - > expr binop xrval;
    const auto *LHS = cast<OpaqueValueExpr>(BOUE->getLHS()->IgnoreImpCasts());
    const auto *RHS = cast<OpaqueValueExpr>(BOUE->getRHS()->IgnoreImpCasts());
    const OpaqueValueExpr *XRValExpr = IsXLHSInRHSPart ? LHS : RHS;
    NewVValType = XRValExpr->getType();
    const OpaqueValueExpr *ERValExpr = IsXLHSInRHSPart ? RHS : LHS;
    auto &&Gen = [&CGF, &NewVVal, UE, ExprRValue, XRValExpr, ERValExpr,
                  IsPostfixUpdate](RValue XRValue) {
      CodeGenFunction::OpaqueValueMapping MapExpr(CGF, ERValExpr, ExprRValue);
      CodeGenFunction::OpaqueValueMapping MapX(CGF, XRValExpr, XRValue);
      RValue Res = CGF.EmitAnyExpr(UE);
      NewVVal = IsPostfixUpdate ? XRValue : Res;
      return Res;
    };
    auto Res = CGF.EmitOMPAtomicSimpleUpdateExpr(
        XLValue, ExprRValue, BOUE->getOpcode(), IsXLHSInRHSPart, AO, Loc, Gen);
    CGF.CGM.getOpenMPRuntime().checkAndEmitLastprivateConditional(CGF, X);
    if (Res.first) {
      // 'atomicrmw' instruction was generated.
      if (IsPostfixUpdate) {
        // Use old value from 'atomicrmw'.
        NewVVal = Res.second;
      } else {
        // 'atomicrmw' does not provide new value, so evaluate it using old
        // value of 'x'.
        CodeGenFunction::OpaqueValueMapping MapExpr(CGF, ERValExpr, ExprRValue);
        CodeGenFunction::OpaqueValueMapping MapX(CGF, XRValExpr, Res.second);
        NewVVal = CGF.EmitAnyExpr(UE);
      }
    }
  } else {
    // 'x' is simply rewritten with some 'expr'.
    NewVValType = X->getType().getNonReferenceType();
    ExprRValue = convertToType(CGF, ExprRValue, E->getType(),
                               X->getType().getNonReferenceType(), Loc);
    auto &&Gen = [&NewVVal, ExprRValue](RValue XRValue) {
      NewVVal = XRValue;
      return ExprRValue;
    };
    // Try to perform atomicrmw xchg, otherwise simple exchange.
    auto Res = CGF.EmitOMPAtomicSimpleUpdateExpr(
        XLValue, ExprRValue, /*BO=*/BO_Assign, /*IsXLHSInRHSPart=*/false, AO,
        Loc, Gen);
    CGF.CGM.getOpenMPRuntime().checkAndEmitLastprivateConditional(CGF, X);
    if (Res.first) {
      // 'atomicrmw' instruction was generated.
      NewVVal = IsPostfixUpdate ? Res.second : ExprRValue;
    }
  }
  // Emit post-update store to 'v' of old/new 'x' value.
  CGF.emitOMPSimpleStore(VLValue, NewVVal, NewVValType, Loc);
  CGF.CGM.getOpenMPRuntime().checkAndEmitLastprivateConditional(CGF, V);
  // OpenMP, 2.17.7, atomic Construct
  // If the write, update, or capture clause is specified and the release,
  // acq_rel, or seq_cst clause is specified then the strong flush on entry to
  // the atomic operation is also a release flush.
  // If the read or capture clause is specified and the acquire, acq_rel, or
  // seq_cst clause is specified then the strong flush on exit from the atomic
  // operation is also an acquire flush.
  switch (AO) {
  case llvm::AtomicOrdering::Release:
    CGF.CGM.getOpenMPRuntime().emitFlush(CGF, llvm::None, Loc,
                                         llvm::AtomicOrdering::Release);
    break;
  case llvm::AtomicOrdering::Acquire:
    CGF.CGM.getOpenMPRuntime().emitFlush(CGF, llvm::None, Loc,
                                         llvm::AtomicOrdering::Acquire);
    break;
  case llvm::AtomicOrdering::AcquireRelease:
  case llvm::AtomicOrdering::SequentiallyConsistent:
    CGF.CGM.getOpenMPRuntime().emitFlush(CGF, llvm::None, Loc,
                                         llvm::AtomicOrdering::AcquireRelease);
    break;
  case llvm::AtomicOrdering::Monotonic:
    break;
  case llvm::AtomicOrdering::NotAtomic:
  case llvm::AtomicOrdering::Unordered:
    llvm_unreachable("Unexpected ordering.");
  }
}

static void emitOMPAtomicExpr(CodeGenFunction &CGF, OpenMPClauseKind Kind,
                              llvm::AtomicOrdering AO, bool IsPostfixUpdate,
                              const Expr *X, const Expr *V, const Expr *E,
                              const Expr *UE, bool IsXLHSInRHSPart,
                              SourceLocation Loc) {
  switch (Kind) {
  case OMPC_read:
    emitOMPAtomicReadExpr(CGF, AO, X, V, Loc);
    break;
  case OMPC_write:
    emitOMPAtomicWriteExpr(CGF, AO, X, E, Loc);
    break;
  case OMPC_unknown:
  case OMPC_update:
    emitOMPAtomicUpdateExpr(CGF, AO, X, E, UE, IsXLHSInRHSPart, Loc);
    break;
  case OMPC_capture:
    emitOMPAtomicCaptureExpr(CGF, AO, IsPostfixUpdate, V, X, E, UE,
                             IsXLHSInRHSPart, Loc);
    break;
  case OMPC_if:
  case OMPC_final:
  case OMPC_num_threads:
  case OMPC_private:
  case OMPC_firstprivate:
  case OMPC_lastprivate:
  case OMPC_reduction:
  case OMPC_task_reduction:
  case OMPC_in_reduction:
  case OMPC_safelen:
  case OMPC_simdlen:
  case OMPC_allocator:
  case OMPC_allocate:
  case OMPC_collapse:
  case OMPC_default:
  case OMPC_seq_cst:
  case OMPC_acq_rel:
  case OMPC_acquire:
  case OMPC_release:
  case OMPC_relaxed:
  case OMPC_shared:
  case OMPC_linear:
  case OMPC_aligned:
  case OMPC_copyin:
  case OMPC_copyprivate:
  case OMPC_flush:
  case OMPC_depobj:
  case OMPC_proc_bind:
  case OMPC_schedule:
  case OMPC_ordered:
  case OMPC_nowait:
  case OMPC_untied:
  case OMPC_threadprivate:
  case OMPC_depend:
  case OMPC_mergeable:
  case OMPC_device:
  case OMPC_threads:
  case OMPC_simd:
  case OMPC_map:
  case OMPC_num_teams:
  case OMPC_thread_limit:
  case OMPC_priority:
  case OMPC_grainsize:
  case OMPC_nogroup:
  case OMPC_num_tasks:
  case OMPC_hint:
  case OMPC_dist_schedule:
  case OMPC_defaultmap:
  case OMPC_uniform:
  case OMPC_to:
  case OMPC_from:
  case OMPC_use_device_ptr:
  case OMPC_use_device_addr:
  case OMPC_is_device_ptr:
  case OMPC_unified_address:
  case OMPC_unified_shared_memory:
  case OMPC_reverse_offload:
  case OMPC_dynamic_allocators:
  case OMPC_atomic_default_mem_order:
  case OMPC_device_type:
  case OMPC_match:
  case OMPC_nontemporal:
  case OMPC_order:
  case OMPC_destroy:
  case OMPC_detach:
  case OMPC_inclusive:
  case OMPC_exclusive:
  case OMPC_uses_allocators:
  case OMPC_affinity:
#if INTEL_COLLAB
  case OMPC_bind:
  case OMPC_subdevice:
#endif // INTEL_COLLAB
#if INTEL_CUSTOMIZATION
  case OMPC_tile:
#if INTEL_FEATURE_CSA
  case OMPC_dataflow:
#endif // INTEL_FEATURE_CSA
#endif // INTEL_CUSTOMIZATION
  default:
    llvm_unreachable("Clause is not allowed in 'omp atomic'.");
  }
}

void CodeGenFunction::EmitOMPAtomicDirective(const OMPAtomicDirective &S) {
  llvm::AtomicOrdering AO = llvm::AtomicOrdering::Monotonic;
  bool MemOrderingSpecified = false;
  if (S.getSingleClause<OMPSeqCstClause>()) {
    AO = llvm::AtomicOrdering::SequentiallyConsistent;
    MemOrderingSpecified = true;
  } else if (S.getSingleClause<OMPAcqRelClause>()) {
    AO = llvm::AtomicOrdering::AcquireRelease;
    MemOrderingSpecified = true;
  } else if (S.getSingleClause<OMPAcquireClause>()) {
    AO = llvm::AtomicOrdering::Acquire;
    MemOrderingSpecified = true;
  } else if (S.getSingleClause<OMPReleaseClause>()) {
    AO = llvm::AtomicOrdering::Release;
    MemOrderingSpecified = true;
  } else if (S.getSingleClause<OMPRelaxedClause>()) {
    AO = llvm::AtomicOrdering::Monotonic;
    MemOrderingSpecified = true;
  }
  OpenMPClauseKind Kind = OMPC_unknown;
  for (const OMPClause *C : S.clauses()) {
    // Find first clause (skip seq_cst|acq_rel|aqcuire|release|relaxed clause,
    // if it is first).
    if (C->getClauseKind() != OMPC_seq_cst &&
        C->getClauseKind() != OMPC_acq_rel &&
        C->getClauseKind() != OMPC_acquire &&
        C->getClauseKind() != OMPC_release &&
        C->getClauseKind() != OMPC_relaxed) {
      Kind = C->getClauseKind();
      break;
    }
  }
  if (!MemOrderingSpecified) {
    llvm::AtomicOrdering DefaultOrder =
        CGM.getOpenMPRuntime().getDefaultMemoryOrdering();
    if (DefaultOrder == llvm::AtomicOrdering::Monotonic ||
        DefaultOrder == llvm::AtomicOrdering::SequentiallyConsistent ||
        (DefaultOrder == llvm::AtomicOrdering::AcquireRelease &&
         Kind == OMPC_capture)) {
      AO = DefaultOrder;
    } else if (DefaultOrder == llvm::AtomicOrdering::AcquireRelease) {
      if (Kind == OMPC_unknown || Kind == OMPC_update || Kind == OMPC_write) {
        AO = llvm::AtomicOrdering::Release;
      } else if (Kind == OMPC_read) {
        assert(Kind == OMPC_read && "Unexpected atomic kind.");
        AO = llvm::AtomicOrdering::Acquire;
      }
    }
  }

  LexicalScope Scope(*this, S.getSourceRange());
  EmitStopPoint(S.getAssociatedStmt());
  emitOMPAtomicExpr(*this, Kind, AO, S.isPostfixUpdate(), S.getX(), S.getV(),
                    S.getExpr(), S.getUpdateExpr(), S.isXLHSInRHSPart(),
                    S.getBeginLoc());
}

static void emitCommonOMPTargetDirective(CodeGenFunction &CGF,
                                         const OMPExecutableDirective &S,
                                         const RegionCodeGenTy &CodeGen) {
  assert(isOpenMPTargetExecutionDirective(S.getDirectiveKind()));
  CodeGenModule &CGM = CGF.CGM;

  // On device emit this construct as inlined code.
  if (CGM.getLangOpts().OpenMPIsDevice) {
    OMPLexicalScope Scope(CGF, S, OMPD_target);
    CGM.getOpenMPRuntime().emitInlinedDirective(
        CGF, OMPD_target, [&S](CodeGenFunction &CGF, PrePostActionTy &) {
          CGF.EmitStmt(S.getInnermostCapturedStmt()->getCapturedStmt());
        });
    return;
  }

  auto LPCRegion =
      CGOpenMPRuntime::LastprivateConditionalRAII::disable(CGF, S);
  llvm::Function *Fn = nullptr;
  llvm::Constant *FnID = nullptr;

  const Expr *IfCond = nullptr;
  // Check for the at most one if clause associated with the target region.
  for (const auto *C : S.getClausesOfKind<OMPIfClause>()) {
    if (C->getNameModifier() == OMPD_unknown ||
        C->getNameModifier() == OMPD_target) {
      IfCond = C->getCondition();
      break;
    }
  }

  // Check if we have any device clause associated with the directive.
  llvm::PointerIntPair<const Expr *, 2, OpenMPDeviceClauseModifier> Device(
      nullptr, OMPC_DEVICE_unknown);
  if (auto *C = S.getSingleClause<OMPDeviceClause>())
    Device.setPointerAndInt(C->getDevice(), C->getModifier());

  // Check if we have an if clause whose conditional always evaluates to false
  // or if we do not have any targets specified. If so the target region is not
  // an offload entry point.
  bool IsOffloadEntry = true;
  if (IfCond) {
    bool Val;
    if (CGF.ConstantFoldsToSimpleInteger(IfCond, Val) && !Val)
      IsOffloadEntry = false;
  }
  if (CGM.getLangOpts().OMPTargetTriples.empty())
    IsOffloadEntry = false;

  assert(CGF.CurFuncDecl && "No parent declaration for target region!");
  StringRef ParentName;
  // In case we have Ctors/Dtors we use the complete type variant to produce
  // the mangling of the device outlined kernel.
  if (const auto *D = dyn_cast<CXXConstructorDecl>(CGF.CurFuncDecl))
    ParentName = CGM.getMangledName(GlobalDecl(D, Ctor_Complete));
  else if (const auto *D = dyn_cast<CXXDestructorDecl>(CGF.CurFuncDecl))
    ParentName = CGM.getMangledName(GlobalDecl(D, Dtor_Complete));
  else
    ParentName =
        CGM.getMangledName(GlobalDecl(cast<FunctionDecl>(CGF.CurFuncDecl)));

  // Emit target region as a standalone region.
  CGM.getOpenMPRuntime().emitTargetOutlinedFunction(S, ParentName, Fn, FnID,
                                                    IsOffloadEntry, CodeGen);
  OMPLexicalScope Scope(CGF, S, OMPD_task);
  auto &&SizeEmitter =
      [IsOffloadEntry](CodeGenFunction &CGF,
                       const OMPLoopDirective &D) -> llvm::Value * {
    if (IsOffloadEntry) {
      OMPLoopScope(CGF, D);
      // Emit calculation of the iterations count.
      llvm::Value *NumIterations = CGF.EmitScalarExpr(D.getNumIterations());
      NumIterations = CGF.Builder.CreateIntCast(NumIterations, CGF.Int64Ty,
                                                /*isSigned=*/false);
      return NumIterations;
    }
    return nullptr;
  };
  CGM.getOpenMPRuntime().emitTargetCall(CGF, S, Fn, FnID, IfCond, Device,
                                        SizeEmitter);
}

static void emitTargetRegion(CodeGenFunction &CGF, const OMPTargetDirective &S,
                             PrePostActionTy &Action) {
  Action.Enter(CGF);
  CodeGenFunction::OMPPrivateScope PrivateScope(CGF);
  (void)CGF.EmitOMPFirstprivateClause(S, PrivateScope);
  CGF.EmitOMPPrivateClause(S, PrivateScope);
  (void)PrivateScope.Privatize();
  if (isOpenMPTargetExecutionDirective(S.getDirectiveKind()))
    CGF.CGM.getOpenMPRuntime().adjustTargetSpecificDataForLambdas(CGF, S);

  CGF.EmitStmt(S.getCapturedStmt(OMPD_target)->getCapturedStmt());
}

void CodeGenFunction::EmitOMPTargetDeviceFunction(CodeGenModule &CGM,
                                                  StringRef ParentName,
                                                  const OMPTargetDirective &S) {
  auto &&CodeGen = [&S](CodeGenFunction &CGF, PrePostActionTy &Action) {
    emitTargetRegion(CGF, S, Action);
  };
  llvm::Function *Fn;
  llvm::Constant *Addr;
  // Emit target region as a standalone region.
  CGM.getOpenMPRuntime().emitTargetOutlinedFunction(
      S, ParentName, Fn, Addr, /*IsOffloadEntry=*/true, CodeGen);
  assert(Fn && Addr && "Target device function emission failed.");
}

void CodeGenFunction::EmitOMPTargetDirective(const OMPTargetDirective &S) {
  auto &&CodeGen = [&S](CodeGenFunction &CGF, PrePostActionTy &Action) {
    emitTargetRegion(CGF, S, Action);
  };
  emitCommonOMPTargetDirective(*this, S, CodeGen);
}

static void emitCommonOMPTeamsDirective(CodeGenFunction &CGF,
                                        const OMPExecutableDirective &S,
                                        OpenMPDirectiveKind InnermostKind,
                                        const RegionCodeGenTy &CodeGen) {
  const CapturedStmt *CS = S.getCapturedStmt(OMPD_teams);
  llvm::Function *OutlinedFn =
      CGF.CGM.getOpenMPRuntime().emitTeamsOutlinedFunction(
          S, *CS->getCapturedDecl()->param_begin(), InnermostKind, CodeGen);

  const auto *NT = S.getSingleClause<OMPNumTeamsClause>();
  const auto *TL = S.getSingleClause<OMPThreadLimitClause>();
  if (NT || TL) {
    const Expr *NumTeams = NT ? NT->getNumTeams() : nullptr;
    const Expr *ThreadLimit = TL ? TL->getThreadLimit() : nullptr;

    CGF.CGM.getOpenMPRuntime().emitNumTeamsClause(CGF, NumTeams, ThreadLimit,
                                                  S.getBeginLoc());
  }

  OMPTeamsScope Scope(CGF, S);
  llvm::SmallVector<llvm::Value *, 16> CapturedVars;
  CGF.GenerateOpenMPCapturedVars(*CS, CapturedVars);
  CGF.CGM.getOpenMPRuntime().emitTeamsCall(CGF, S, S.getBeginLoc(), OutlinedFn,
                                           CapturedVars);
}

void CodeGenFunction::EmitOMPTeamsDirective(const OMPTeamsDirective &S) {
  // Emit teams region as a standalone region.
  auto &&CodeGen = [&S](CodeGenFunction &CGF, PrePostActionTy &Action) {
    Action.Enter(CGF);
    OMPPrivateScope PrivateScope(CGF);
    (void)CGF.EmitOMPFirstprivateClause(S, PrivateScope);
    CGF.EmitOMPPrivateClause(S, PrivateScope);
    CGF.EmitOMPReductionClauseInit(S, PrivateScope);
    (void)PrivateScope.Privatize();
    CGF.EmitStmt(S.getCapturedStmt(OMPD_teams)->getCapturedStmt());
    CGF.EmitOMPReductionClauseFinal(S, /*ReductionKind=*/OMPD_teams);
  };
  emitCommonOMPTeamsDirective(*this, S, OMPD_distribute, CodeGen);
  emitPostUpdateForReductionClause(*this, S,
                                   [](CodeGenFunction &) { return nullptr; });
}

static void emitTargetTeamsRegion(CodeGenFunction &CGF, PrePostActionTy &Action,
                                  const OMPTargetTeamsDirective &S) {
  auto *CS = S.getCapturedStmt(OMPD_teams);
  Action.Enter(CGF);
  // Emit teams region as a standalone region.
  auto &&CodeGen = [&S, CS](CodeGenFunction &CGF, PrePostActionTy &Action) {
    Action.Enter(CGF);
    CodeGenFunction::OMPPrivateScope PrivateScope(CGF);
    (void)CGF.EmitOMPFirstprivateClause(S, PrivateScope);
    CGF.EmitOMPPrivateClause(S, PrivateScope);
    CGF.EmitOMPReductionClauseInit(S, PrivateScope);
    (void)PrivateScope.Privatize();
    if (isOpenMPTargetExecutionDirective(S.getDirectiveKind()))
      CGF.CGM.getOpenMPRuntime().adjustTargetSpecificDataForLambdas(CGF, S);
    CGF.EmitStmt(CS->getCapturedStmt());
    CGF.EmitOMPReductionClauseFinal(S, /*ReductionKind=*/OMPD_teams);
  };
  emitCommonOMPTeamsDirective(CGF, S, OMPD_teams, CodeGen);
  emitPostUpdateForReductionClause(CGF, S,
                                   [](CodeGenFunction &) { return nullptr; });
}

void CodeGenFunction::EmitOMPTargetTeamsDeviceFunction(
    CodeGenModule &CGM, StringRef ParentName,
    const OMPTargetTeamsDirective &S) {
  auto &&CodeGen = [&S](CodeGenFunction &CGF, PrePostActionTy &Action) {
    emitTargetTeamsRegion(CGF, Action, S);
  };
  llvm::Function *Fn;
  llvm::Constant *Addr;
  // Emit target region as a standalone region.
  CGM.getOpenMPRuntime().emitTargetOutlinedFunction(
      S, ParentName, Fn, Addr, /*IsOffloadEntry=*/true, CodeGen);
  assert(Fn && Addr && "Target device function emission failed.");
}

void CodeGenFunction::EmitOMPTargetTeamsDirective(
    const OMPTargetTeamsDirective &S) {
  auto &&CodeGen = [&S](CodeGenFunction &CGF, PrePostActionTy &Action) {
    emitTargetTeamsRegion(CGF, Action, S);
  };
  emitCommonOMPTargetDirective(*this, S, CodeGen);
}

static void
emitTargetTeamsDistributeRegion(CodeGenFunction &CGF, PrePostActionTy &Action,
                                const OMPTargetTeamsDistributeDirective &S) {
  Action.Enter(CGF);
  auto &&CodeGenDistribute = [&S](CodeGenFunction &CGF, PrePostActionTy &) {
    CGF.EmitOMPDistributeLoop(S, emitOMPLoopBodyWithStopPoint, S.getInc());
  };

  // Emit teams region as a standalone region.
  auto &&CodeGen = [&S, &CodeGenDistribute](CodeGenFunction &CGF,
                                            PrePostActionTy &Action) {
    Action.Enter(CGF);
    CodeGenFunction::OMPPrivateScope PrivateScope(CGF);
    CGF.EmitOMPReductionClauseInit(S, PrivateScope);
    (void)PrivateScope.Privatize();
    CGF.CGM.getOpenMPRuntime().emitInlinedDirective(CGF, OMPD_distribute,
                                                    CodeGenDistribute);
    CGF.EmitOMPReductionClauseFinal(S, /*ReductionKind=*/OMPD_teams);
  };
  emitCommonOMPTeamsDirective(CGF, S, OMPD_distribute, CodeGen);
  emitPostUpdateForReductionClause(CGF, S,
                                   [](CodeGenFunction &) { return nullptr; });
}

void CodeGenFunction::EmitOMPTargetTeamsDistributeDeviceFunction(
    CodeGenModule &CGM, StringRef ParentName,
    const OMPTargetTeamsDistributeDirective &S) {
  auto &&CodeGen = [&S](CodeGenFunction &CGF, PrePostActionTy &Action) {
    emitTargetTeamsDistributeRegion(CGF, Action, S);
  };
  llvm::Function *Fn;
  llvm::Constant *Addr;
  // Emit target region as a standalone region.
  CGM.getOpenMPRuntime().emitTargetOutlinedFunction(
      S, ParentName, Fn, Addr, /*IsOffloadEntry=*/true, CodeGen);
  assert(Fn && Addr && "Target device function emission failed.");
}

void CodeGenFunction::EmitOMPTargetTeamsDistributeDirective(
    const OMPTargetTeamsDistributeDirective &S) {
  auto &&CodeGen = [&S](CodeGenFunction &CGF, PrePostActionTy &Action) {
    emitTargetTeamsDistributeRegion(CGF, Action, S);
  };
  emitCommonOMPTargetDirective(*this, S, CodeGen);
}

static void emitTargetTeamsDistributeSimdRegion(
    CodeGenFunction &CGF, PrePostActionTy &Action,
    const OMPTargetTeamsDistributeSimdDirective &S) {
  Action.Enter(CGF);
  auto &&CodeGenDistribute = [&S](CodeGenFunction &CGF, PrePostActionTy &) {
    CGF.EmitOMPDistributeLoop(S, emitOMPLoopBodyWithStopPoint, S.getInc());
  };

  // Emit teams region as a standalone region.
  auto &&CodeGen = [&S, &CodeGenDistribute](CodeGenFunction &CGF,
                                            PrePostActionTy &Action) {
    Action.Enter(CGF);
    CodeGenFunction::OMPPrivateScope PrivateScope(CGF);
    CGF.EmitOMPReductionClauseInit(S, PrivateScope);
    (void)PrivateScope.Privatize();
    CGF.CGM.getOpenMPRuntime().emitInlinedDirective(CGF, OMPD_distribute,
                                                    CodeGenDistribute);
    CGF.EmitOMPReductionClauseFinal(S, /*ReductionKind=*/OMPD_teams);
  };
  emitCommonOMPTeamsDirective(CGF, S, OMPD_distribute_simd, CodeGen);
  emitPostUpdateForReductionClause(CGF, S,
                                   [](CodeGenFunction &) { return nullptr; });
}

void CodeGenFunction::EmitOMPTargetTeamsDistributeSimdDeviceFunction(
    CodeGenModule &CGM, StringRef ParentName,
    const OMPTargetTeamsDistributeSimdDirective &S) {
  auto &&CodeGen = [&S](CodeGenFunction &CGF, PrePostActionTy &Action) {
    emitTargetTeamsDistributeSimdRegion(CGF, Action, S);
  };
  llvm::Function *Fn;
  llvm::Constant *Addr;
  // Emit target region as a standalone region.
  CGM.getOpenMPRuntime().emitTargetOutlinedFunction(
      S, ParentName, Fn, Addr, /*IsOffloadEntry=*/true, CodeGen);
  assert(Fn && Addr && "Target device function emission failed.");
}

void CodeGenFunction::EmitOMPTargetTeamsDistributeSimdDirective(
    const OMPTargetTeamsDistributeSimdDirective &S) {
  auto &&CodeGen = [&S](CodeGenFunction &CGF, PrePostActionTy &Action) {
    emitTargetTeamsDistributeSimdRegion(CGF, Action, S);
  };
  emitCommonOMPTargetDirective(*this, S, CodeGen);
}

void CodeGenFunction::EmitOMPTeamsDistributeDirective(
    const OMPTeamsDistributeDirective &S) {

  auto &&CodeGenDistribute = [&S](CodeGenFunction &CGF, PrePostActionTy &) {
    CGF.EmitOMPDistributeLoop(S, emitOMPLoopBodyWithStopPoint, S.getInc());
  };

  // Emit teams region as a standalone region.
  auto &&CodeGen = [&S, &CodeGenDistribute](CodeGenFunction &CGF,
                                            PrePostActionTy &Action) {
    Action.Enter(CGF);
    OMPPrivateScope PrivateScope(CGF);
    CGF.EmitOMPReductionClauseInit(S, PrivateScope);
    (void)PrivateScope.Privatize();
    CGF.CGM.getOpenMPRuntime().emitInlinedDirective(CGF, OMPD_distribute,
                                                    CodeGenDistribute);
    CGF.EmitOMPReductionClauseFinal(S, /*ReductionKind=*/OMPD_teams);
  };
  emitCommonOMPTeamsDirective(*this, S, OMPD_distribute, CodeGen);
  emitPostUpdateForReductionClause(*this, S,
                                   [](CodeGenFunction &) { return nullptr; });
}

void CodeGenFunction::EmitOMPTeamsDistributeSimdDirective(
    const OMPTeamsDistributeSimdDirective &S) {
  auto &&CodeGenDistribute = [&S](CodeGenFunction &CGF, PrePostActionTy &) {
    CGF.EmitOMPDistributeLoop(S, emitOMPLoopBodyWithStopPoint, S.getInc());
  };

  // Emit teams region as a standalone region.
  auto &&CodeGen = [&S, &CodeGenDistribute](CodeGenFunction &CGF,
                                            PrePostActionTy &Action) {
    Action.Enter(CGF);
    OMPPrivateScope PrivateScope(CGF);
    CGF.EmitOMPReductionClauseInit(S, PrivateScope);
    (void)PrivateScope.Privatize();
    CGF.CGM.getOpenMPRuntime().emitInlinedDirective(CGF, OMPD_simd,
                                                    CodeGenDistribute);
    CGF.EmitOMPReductionClauseFinal(S, /*ReductionKind=*/OMPD_teams);
  };
  emitCommonOMPTeamsDirective(*this, S, OMPD_distribute_simd, CodeGen);
  emitPostUpdateForReductionClause(*this, S,
                                   [](CodeGenFunction &) { return nullptr; });
}

void CodeGenFunction::EmitOMPTeamsDistributeParallelForDirective(
    const OMPTeamsDistributeParallelForDirective &S) {
  auto &&CodeGenDistribute = [&S](CodeGenFunction &CGF, PrePostActionTy &) {
    CGF.EmitOMPDistributeLoop(S, emitInnerParallelForWhenCombined,
                              S.getDistInc());
  };

  // Emit teams region as a standalone region.
  auto &&CodeGen = [&S, &CodeGenDistribute](CodeGenFunction &CGF,
                                            PrePostActionTy &Action) {
    Action.Enter(CGF);
    OMPPrivateScope PrivateScope(CGF);
    CGF.EmitOMPReductionClauseInit(S, PrivateScope);
    (void)PrivateScope.Privatize();
    CGF.CGM.getOpenMPRuntime().emitInlinedDirective(CGF, OMPD_distribute,
                                                    CodeGenDistribute);
    CGF.EmitOMPReductionClauseFinal(S, /*ReductionKind=*/OMPD_teams);
  };
  emitCommonOMPTeamsDirective(*this, S, OMPD_distribute_parallel_for, CodeGen);
  emitPostUpdateForReductionClause(*this, S,
                                   [](CodeGenFunction &) { return nullptr; });
}

void CodeGenFunction::EmitOMPTeamsDistributeParallelForSimdDirective(
    const OMPTeamsDistributeParallelForSimdDirective &S) {
  auto &&CodeGenDistribute = [&S](CodeGenFunction &CGF, PrePostActionTy &) {
    CGF.EmitOMPDistributeLoop(S, emitInnerParallelForWhenCombined,
                              S.getDistInc());
  };

  // Emit teams region as a standalone region.
  auto &&CodeGen = [&S, &CodeGenDistribute](CodeGenFunction &CGF,
                                            PrePostActionTy &Action) {
    Action.Enter(CGF);
    OMPPrivateScope PrivateScope(CGF);
    CGF.EmitOMPReductionClauseInit(S, PrivateScope);
    (void)PrivateScope.Privatize();
    CGF.CGM.getOpenMPRuntime().emitInlinedDirective(
        CGF, OMPD_distribute, CodeGenDistribute, /*HasCancel=*/false);
    CGF.EmitOMPReductionClauseFinal(S, /*ReductionKind=*/OMPD_teams);
  };
  emitCommonOMPTeamsDirective(*this, S, OMPD_distribute_parallel_for_simd,
                              CodeGen);
  emitPostUpdateForReductionClause(*this, S,
                                   [](CodeGenFunction &) { return nullptr; });
}

static void emitTargetTeamsDistributeParallelForRegion(
    CodeGenFunction &CGF, const OMPTargetTeamsDistributeParallelForDirective &S,
    PrePostActionTy &Action) {
  Action.Enter(CGF);
  auto &&CodeGenDistribute = [&S](CodeGenFunction &CGF, PrePostActionTy &) {
    CGF.EmitOMPDistributeLoop(S, emitInnerParallelForWhenCombined,
                              S.getDistInc());
  };

  // Emit teams region as a standalone region.
  auto &&CodeGenTeams = [&S, &CodeGenDistribute](CodeGenFunction &CGF,
                                                 PrePostActionTy &Action) {
    Action.Enter(CGF);
    CodeGenFunction::OMPPrivateScope PrivateScope(CGF);
    CGF.EmitOMPReductionClauseInit(S, PrivateScope);
    (void)PrivateScope.Privatize();
    CGF.CGM.getOpenMPRuntime().emitInlinedDirective(
        CGF, OMPD_distribute, CodeGenDistribute, /*HasCancel=*/false);
    CGF.EmitOMPReductionClauseFinal(S, /*ReductionKind=*/OMPD_teams);
  };

  emitCommonOMPTeamsDirective(CGF, S, OMPD_distribute_parallel_for,
                              CodeGenTeams);
  emitPostUpdateForReductionClause(CGF, S,
                                   [](CodeGenFunction &) { return nullptr; });
}

void CodeGenFunction::EmitOMPTargetTeamsDistributeParallelForDeviceFunction(
    CodeGenModule &CGM, StringRef ParentName,
    const OMPTargetTeamsDistributeParallelForDirective &S) {
  // Emit SPMD target teams distribute parallel for region as a standalone
  // region.
  auto &&CodeGen = [&S](CodeGenFunction &CGF, PrePostActionTy &Action) {
    emitTargetTeamsDistributeParallelForRegion(CGF, S, Action);
  };
  llvm::Function *Fn;
  llvm::Constant *Addr;
  // Emit target region as a standalone region.
  CGM.getOpenMPRuntime().emitTargetOutlinedFunction(
      S, ParentName, Fn, Addr, /*IsOffloadEntry=*/true, CodeGen);
  assert(Fn && Addr && "Target device function emission failed.");
}

void CodeGenFunction::EmitOMPTargetTeamsDistributeParallelForDirective(
    const OMPTargetTeamsDistributeParallelForDirective &S) {
  auto &&CodeGen = [&S](CodeGenFunction &CGF, PrePostActionTy &Action) {
    emitTargetTeamsDistributeParallelForRegion(CGF, S, Action);
  };
  emitCommonOMPTargetDirective(*this, S, CodeGen);
}

static void emitTargetTeamsDistributeParallelForSimdRegion(
    CodeGenFunction &CGF,
    const OMPTargetTeamsDistributeParallelForSimdDirective &S,
    PrePostActionTy &Action) {
  Action.Enter(CGF);
  auto &&CodeGenDistribute = [&S](CodeGenFunction &CGF, PrePostActionTy &) {
    CGF.EmitOMPDistributeLoop(S, emitInnerParallelForWhenCombined,
                              S.getDistInc());
  };

  // Emit teams region as a standalone region.
  auto &&CodeGenTeams = [&S, &CodeGenDistribute](CodeGenFunction &CGF,
                                                 PrePostActionTy &Action) {
    Action.Enter(CGF);
    CodeGenFunction::OMPPrivateScope PrivateScope(CGF);
    CGF.EmitOMPReductionClauseInit(S, PrivateScope);
    (void)PrivateScope.Privatize();
    CGF.CGM.getOpenMPRuntime().emitInlinedDirective(
        CGF, OMPD_distribute, CodeGenDistribute, /*HasCancel=*/false);
    CGF.EmitOMPReductionClauseFinal(S, /*ReductionKind=*/OMPD_teams);
  };

  emitCommonOMPTeamsDirective(CGF, S, OMPD_distribute_parallel_for_simd,
                              CodeGenTeams);
  emitPostUpdateForReductionClause(CGF, S,
                                   [](CodeGenFunction &) { return nullptr; });
}

void CodeGenFunction::EmitOMPTargetTeamsDistributeParallelForSimdDeviceFunction(
    CodeGenModule &CGM, StringRef ParentName,
    const OMPTargetTeamsDistributeParallelForSimdDirective &S) {
  // Emit SPMD target teams distribute parallel for simd region as a standalone
  // region.
  auto &&CodeGen = [&S](CodeGenFunction &CGF, PrePostActionTy &Action) {
    emitTargetTeamsDistributeParallelForSimdRegion(CGF, S, Action);
  };
  llvm::Function *Fn;
  llvm::Constant *Addr;
  // Emit target region as a standalone region.
  CGM.getOpenMPRuntime().emitTargetOutlinedFunction(
      S, ParentName, Fn, Addr, /*IsOffloadEntry=*/true, CodeGen);
  assert(Fn && Addr && "Target device function emission failed.");
}

void CodeGenFunction::EmitOMPTargetTeamsDistributeParallelForSimdDirective(
    const OMPTargetTeamsDistributeParallelForSimdDirective &S) {
  auto &&CodeGen = [&S](CodeGenFunction &CGF, PrePostActionTy &Action) {
    emitTargetTeamsDistributeParallelForSimdRegion(CGF, S, Action);
  };
  emitCommonOMPTargetDirective(*this, S, CodeGen);
}

void CodeGenFunction::EmitOMPCancellationPointDirective(
    const OMPCancellationPointDirective &S) {
  CGM.getOpenMPRuntime().emitCancellationPointCall(*this, S.getBeginLoc(),
                                                   S.getCancelRegion());
}

void CodeGenFunction::EmitOMPCancelDirective(const OMPCancelDirective &S) {
  const Expr *IfCond = nullptr;
  for (const auto *C : S.getClausesOfKind<OMPIfClause>()) {
    if (C->getNameModifier() == OMPD_unknown ||
        C->getNameModifier() == OMPD_cancel) {
      IfCond = C->getCondition();
      break;
    }
  }
  if (CGM.getLangOpts().OpenMPIRBuilder) {
    llvm::OpenMPIRBuilder &OMPBuilder = CGM.getOpenMPRuntime().getOMPBuilder();
    // TODO: This check is necessary as we only generate `omp parallel` through
    // the OpenMPIRBuilder for now.
    if (S.getCancelRegion() == OMPD_parallel) {
      llvm::Value *IfCondition = nullptr;
      if (IfCond)
        IfCondition = EmitScalarExpr(IfCond,
                                     /*IgnoreResultAssign=*/true);
      return Builder.restoreIP(
          OMPBuilder.createCancel(Builder, IfCondition, S.getCancelRegion()));
    }
  }

  CGM.getOpenMPRuntime().emitCancelCall(*this, S.getBeginLoc(), IfCond,
                                        S.getCancelRegion());
}

CodeGenFunction::JumpDest
CodeGenFunction::getOMPCancelDestination(OpenMPDirectiveKind Kind) {
  if (Kind == OMPD_parallel || Kind == OMPD_task ||
      Kind == OMPD_target_parallel || Kind == OMPD_taskloop ||
      Kind == OMPD_master_taskloop || Kind == OMPD_parallel_master_taskloop)
    return ReturnBlock;
  assert(Kind == OMPD_for || Kind == OMPD_section || Kind == OMPD_sections ||
         Kind == OMPD_parallel_sections || Kind == OMPD_parallel_for ||
         Kind == OMPD_distribute_parallel_for ||
         Kind == OMPD_target_parallel_for ||
         Kind == OMPD_teams_distribute_parallel_for ||
         Kind == OMPD_target_teams_distribute_parallel_for);
  return OMPCancelStack.getExitBlock();
}

void CodeGenFunction::EmitOMPUseDevicePtrClause(
    const OMPUseDevicePtrClause &C, OMPPrivateScope &PrivateScope,
    const llvm::DenseMap<const ValueDecl *, Address> &CaptureDeviceAddrMap) {
  auto OrigVarIt = C.varlist_begin();
  auto InitIt = C.inits().begin();
  for (const Expr *PvtVarIt : C.private_copies()) {
    const auto *OrigVD = cast<VarDecl>(cast<DeclRefExpr>(*OrigVarIt)->getDecl());
    const auto *InitVD = cast<VarDecl>(cast<DeclRefExpr>(*InitIt)->getDecl());
    const auto *PvtVD = cast<VarDecl>(cast<DeclRefExpr>(PvtVarIt)->getDecl());

    // In order to identify the right initializer we need to match the
    // declaration used by the mapping logic. In some cases we may get
    // OMPCapturedExprDecl that refers to the original declaration.
    const ValueDecl *MatchingVD = OrigVD;
    if (const auto *OED = dyn_cast<OMPCapturedExprDecl>(MatchingVD)) {
      // OMPCapturedExprDecl are used to privative fields of the current
      // structure.
      const auto *ME = cast<MemberExpr>(OED->getInit());
      assert(isa<CXXThisExpr>(ME->getBase()) &&
             "Base should be the current struct!");
      MatchingVD = ME->getMemberDecl();
    }

    // If we don't have information about the current list item, move on to
    // the next one.
    auto InitAddrIt = CaptureDeviceAddrMap.find(MatchingVD);
    if (InitAddrIt == CaptureDeviceAddrMap.end())
      continue;

    bool IsRegistered = PrivateScope.addPrivate(OrigVD, [this, OrigVD,
                                                         InitAddrIt, InitVD,
                                                         PvtVD]() {
      // Initialize the temporary initialization variable with the address we
      // get from the runtime library. We have to cast the source address
      // because it is always a void *. References are materialized in the
      // privatization scope, so the initialization here disregards the fact
      // the original variable is a reference.
      QualType AddrQTy =
          getContext().getPointerType(OrigVD->getType().getNonReferenceType());
      llvm::Type *AddrTy = ConvertTypeForMem(AddrQTy);
      Address InitAddr = Builder.CreateBitCast(InitAddrIt->second, AddrTy);
      setAddrOfLocalVar(InitVD, InitAddr);

      // Emit private declaration, it will be initialized by the value we
      // declaration we just added to the local declarations map.
      EmitDecl(*PvtVD);

      // The initialization variables reached its purpose in the emission
      // of the previous declaration, so we don't need it anymore.
      LocalDeclMap.erase(InitVD);

      // Return the address of the private variable.
      return GetAddrOfLocalVar(PvtVD);
    });
    assert(IsRegistered && "firstprivate var already registered as private");
    // Silence the warning about unused variable.
    (void)IsRegistered;

    ++OrigVarIt;
    ++InitIt;
  }
}

static const VarDecl *getBaseDecl(const Expr *Ref) {
  const Expr *Base = Ref->IgnoreParenImpCasts();
  while (const auto *OASE = dyn_cast<OMPArraySectionExpr>(Base))
    Base = OASE->getBase()->IgnoreParenImpCasts();
  while (const auto *ASE = dyn_cast<ArraySubscriptExpr>(Base))
    Base = ASE->getBase()->IgnoreParenImpCasts();
  return cast<VarDecl>(cast<DeclRefExpr>(Base)->getDecl());
}

void CodeGenFunction::EmitOMPUseDeviceAddrClause(
    const OMPUseDeviceAddrClause &C, OMPPrivateScope &PrivateScope,
    const llvm::DenseMap<const ValueDecl *, Address> &CaptureDeviceAddrMap) {
  llvm::SmallDenseSet<CanonicalDeclPtr<const Decl>, 4> Processed;
  for (const Expr *Ref : C.varlists()) {
    const VarDecl *OrigVD = getBaseDecl(Ref);
    if (!Processed.insert(OrigVD).second)
      continue;
    // In order to identify the right initializer we need to match the
    // declaration used by the mapping logic. In some cases we may get
    // OMPCapturedExprDecl that refers to the original declaration.
    const ValueDecl *MatchingVD = OrigVD;
    if (const auto *OED = dyn_cast<OMPCapturedExprDecl>(MatchingVD)) {
      // OMPCapturedExprDecl are used to privative fields of the current
      // structure.
      const auto *ME = cast<MemberExpr>(OED->getInit());
      assert(isa<CXXThisExpr>(ME->getBase()) &&
             "Base should be the current struct!");
      MatchingVD = ME->getMemberDecl();
    }

    // If we don't have information about the current list item, move on to
    // the next one.
    auto InitAddrIt = CaptureDeviceAddrMap.find(MatchingVD);
    if (InitAddrIt == CaptureDeviceAddrMap.end())
      continue;

    Address PrivAddr = InitAddrIt->getSecond();
    // For declrefs and variable length array need to load the pointer for
    // correct mapping, since the pointer to the data was passed to the runtime.
    if (isa<DeclRefExpr>(Ref->IgnoreParenImpCasts()) ||
        MatchingVD->getType()->isArrayType())
      PrivAddr =
          EmitLoadOfPointer(PrivAddr, getContext()
                                          .getPointerType(OrigVD->getType())
                                          ->castAs<PointerType>());
    llvm::Type *RealTy =
        ConvertTypeForMem(OrigVD->getType().getNonReferenceType())
            ->getPointerTo();
    PrivAddr = Builder.CreatePointerBitCastOrAddrSpaceCast(PrivAddr, RealTy);

    (void)PrivateScope.addPrivate(OrigVD, [PrivAddr]() { return PrivAddr; });
  }
}

// Generate the instructions for '#pragma omp target data' directive.
void CodeGenFunction::EmitOMPTargetDataDirective(
    const OMPTargetDataDirective &S) {
  CGOpenMPRuntime::TargetDataInfo Info(/*RequiresDevicePointerInfo=*/true,
                                       /*SeparateBeginEndCalls=*/true);

  // Create a pre/post action to signal the privatization of the device pointer.
  // This action can be replaced by the OpenMP runtime code generation to
  // deactivate privatization.
  bool PrivatizeDevicePointers = false;
  class DevicePointerPrivActionTy : public PrePostActionTy {
    bool &PrivatizeDevicePointers;

  public:
    explicit DevicePointerPrivActionTy(bool &PrivatizeDevicePointers)
        : PrePostActionTy(), PrivatizeDevicePointers(PrivatizeDevicePointers) {}
    void Enter(CodeGenFunction &CGF) override {
      PrivatizeDevicePointers = true;
    }
  };
  DevicePointerPrivActionTy PrivAction(PrivatizeDevicePointers);

  auto &&CodeGen = [&S, &Info, &PrivatizeDevicePointers](
                       CodeGenFunction &CGF, PrePostActionTy &Action) {
    auto &&InnermostCodeGen = [&S](CodeGenFunction &CGF, PrePostActionTy &) {
      CGF.EmitStmt(S.getInnermostCapturedStmt()->getCapturedStmt());
    };

    // Codegen that selects whether to generate the privatization code or not.
    auto &&PrivCodeGen = [&S, &Info, &PrivatizeDevicePointers,
                          &InnermostCodeGen](CodeGenFunction &CGF,
                                             PrePostActionTy &Action) {
      RegionCodeGenTy RCG(InnermostCodeGen);
      PrivatizeDevicePointers = false;

      // Call the pre-action to change the status of PrivatizeDevicePointers if
      // needed.
      Action.Enter(CGF);

      if (PrivatizeDevicePointers) {
        OMPPrivateScope PrivateScope(CGF);
        // Emit all instances of the use_device_ptr clause.
        for (const auto *C : S.getClausesOfKind<OMPUseDevicePtrClause>())
          CGF.EmitOMPUseDevicePtrClause(*C, PrivateScope,
                                        Info.CaptureDeviceAddrMap);
        for (const auto *C : S.getClausesOfKind<OMPUseDeviceAddrClause>())
          CGF.EmitOMPUseDeviceAddrClause(*C, PrivateScope,
                                         Info.CaptureDeviceAddrMap);
        (void)PrivateScope.Privatize();
        RCG(CGF);
      } else {
        OMPLexicalScope Scope(CGF, S, OMPD_unknown);
        RCG(CGF);
      }
    };

    // Forward the provided action to the privatization codegen.
    RegionCodeGenTy PrivRCG(PrivCodeGen);
    PrivRCG.setAction(Action);

    // Notwithstanding the body of the region is emitted as inlined directive,
    // we don't use an inline scope as changes in the references inside the
    // region are expected to be visible outside, so we do not privative them.
    OMPLexicalScope Scope(CGF, S);
    CGF.CGM.getOpenMPRuntime().emitInlinedDirective(CGF, OMPD_target_data,
                                                    PrivRCG);
  };

  RegionCodeGenTy RCG(CodeGen);

  // If we don't have target devices, don't bother emitting the data mapping
  // code.
  if (CGM.getLangOpts().OMPTargetTriples.empty()) {
    RCG(*this);
    return;
  }

  // Check if we have any if clause associated with the directive.
  const Expr *IfCond = nullptr;
  if (const auto *C = S.getSingleClause<OMPIfClause>())
    IfCond = C->getCondition();

  // Check if we have any device clause associated with the directive.
  const Expr *Device = nullptr;
  if (const auto *C = S.getSingleClause<OMPDeviceClause>())
    Device = C->getDevice();

  // Set the action to signal privatization of device pointers.
  RCG.setAction(PrivAction);

  // Emit region code.
  CGM.getOpenMPRuntime().emitTargetDataCalls(*this, S, IfCond, Device, RCG,
                                             Info);
}

void CodeGenFunction::EmitOMPTargetEnterDataDirective(
    const OMPTargetEnterDataDirective &S) {
  // If we don't have target devices, don't bother emitting the data mapping
  // code.
  if (CGM.getLangOpts().OMPTargetTriples.empty())
    return;

  // Check if we have any if clause associated with the directive.
  const Expr *IfCond = nullptr;
  if (const auto *C = S.getSingleClause<OMPIfClause>())
    IfCond = C->getCondition();

  // Check if we have any device clause associated with the directive.
  const Expr *Device = nullptr;
  if (const auto *C = S.getSingleClause<OMPDeviceClause>())
    Device = C->getDevice();

  OMPLexicalScope Scope(*this, S, OMPD_task);
  CGM.getOpenMPRuntime().emitTargetDataStandAloneCall(*this, S, IfCond, Device);
}

void CodeGenFunction::EmitOMPTargetExitDataDirective(
    const OMPTargetExitDataDirective &S) {
  // If we don't have target devices, don't bother emitting the data mapping
  // code.
  if (CGM.getLangOpts().OMPTargetTriples.empty())
    return;

  // Check if we have any if clause associated with the directive.
  const Expr *IfCond = nullptr;
  if (const auto *C = S.getSingleClause<OMPIfClause>())
    IfCond = C->getCondition();

  // Check if we have any device clause associated with the directive.
  const Expr *Device = nullptr;
  if (const auto *C = S.getSingleClause<OMPDeviceClause>())
    Device = C->getDevice();

  OMPLexicalScope Scope(*this, S, OMPD_task);
  CGM.getOpenMPRuntime().emitTargetDataStandAloneCall(*this, S, IfCond, Device);
}

static void emitTargetParallelRegion(CodeGenFunction &CGF,
                                     const OMPTargetParallelDirective &S,
                                     PrePostActionTy &Action) {
  // Get the captured statement associated with the 'parallel' region.
  const CapturedStmt *CS = S.getCapturedStmt(OMPD_parallel);
  Action.Enter(CGF);
  auto &&CodeGen = [&S, CS](CodeGenFunction &CGF, PrePostActionTy &Action) {
    Action.Enter(CGF);
    CodeGenFunction::OMPPrivateScope PrivateScope(CGF);
    (void)CGF.EmitOMPFirstprivateClause(S, PrivateScope);
    CGF.EmitOMPPrivateClause(S, PrivateScope);
    CGF.EmitOMPReductionClauseInit(S, PrivateScope);
    (void)PrivateScope.Privatize();
    if (isOpenMPTargetExecutionDirective(S.getDirectiveKind()))
      CGF.CGM.getOpenMPRuntime().adjustTargetSpecificDataForLambdas(CGF, S);
    // TODO: Add support for clauses.
    CGF.EmitStmt(CS->getCapturedStmt());
    CGF.EmitOMPReductionClauseFinal(S, /*ReductionKind=*/OMPD_parallel);
  };
  emitCommonOMPParallelDirective(CGF, S, OMPD_parallel, CodeGen,
                                 emitEmptyBoundParameters);
  emitPostUpdateForReductionClause(CGF, S,
                                   [](CodeGenFunction &) { return nullptr; });
}

void CodeGenFunction::EmitOMPTargetParallelDeviceFunction(
    CodeGenModule &CGM, StringRef ParentName,
    const OMPTargetParallelDirective &S) {
  auto &&CodeGen = [&S](CodeGenFunction &CGF, PrePostActionTy &Action) {
    emitTargetParallelRegion(CGF, S, Action);
  };
  llvm::Function *Fn;
  llvm::Constant *Addr;
  // Emit target region as a standalone region.
  CGM.getOpenMPRuntime().emitTargetOutlinedFunction(
      S, ParentName, Fn, Addr, /*IsOffloadEntry=*/true, CodeGen);
  assert(Fn && Addr && "Target device function emission failed.");
}

void CodeGenFunction::EmitOMPTargetParallelDirective(
    const OMPTargetParallelDirective &S) {
  auto &&CodeGen = [&S](CodeGenFunction &CGF, PrePostActionTy &Action) {
    emitTargetParallelRegion(CGF, S, Action);
  };
  emitCommonOMPTargetDirective(*this, S, CodeGen);
}

static void emitTargetParallelForRegion(CodeGenFunction &CGF,
                                        const OMPTargetParallelForDirective &S,
                                        PrePostActionTy &Action) {
  Action.Enter(CGF);
  // Emit directive as a combined directive that consists of two implicit
  // directives: 'parallel' with 'for' directive.
  auto &&CodeGen = [&S](CodeGenFunction &CGF, PrePostActionTy &Action) {
    Action.Enter(CGF);
    CodeGenFunction::OMPCancelStackRAII CancelRegion(
        CGF, OMPD_target_parallel_for, S.hasCancel());
    CGF.EmitOMPWorksharingLoop(S, S.getEnsureUpperBound(), emitForLoopBounds,
                               emitDispatchForLoopBounds);
  };
  emitCommonOMPParallelDirective(CGF, S, OMPD_for, CodeGen,
                                 emitEmptyBoundParameters);
}

void CodeGenFunction::EmitOMPTargetParallelForDeviceFunction(
    CodeGenModule &CGM, StringRef ParentName,
    const OMPTargetParallelForDirective &S) {
  // Emit SPMD target parallel for region as a standalone region.
  auto &&CodeGen = [&S](CodeGenFunction &CGF, PrePostActionTy &Action) {
    emitTargetParallelForRegion(CGF, S, Action);
  };
  llvm::Function *Fn;
  llvm::Constant *Addr;
  // Emit target region as a standalone region.
  CGM.getOpenMPRuntime().emitTargetOutlinedFunction(
      S, ParentName, Fn, Addr, /*IsOffloadEntry=*/true, CodeGen);
  assert(Fn && Addr && "Target device function emission failed.");
}

void CodeGenFunction::EmitOMPTargetParallelForDirective(
    const OMPTargetParallelForDirective &S) {
  auto &&CodeGen = [&S](CodeGenFunction &CGF, PrePostActionTy &Action) {
    emitTargetParallelForRegion(CGF, S, Action);
  };
  emitCommonOMPTargetDirective(*this, S, CodeGen);
}

static void
emitTargetParallelForSimdRegion(CodeGenFunction &CGF,
                                const OMPTargetParallelForSimdDirective &S,
                                PrePostActionTy &Action) {
  Action.Enter(CGF);
  // Emit directive as a combined directive that consists of two implicit
  // directives: 'parallel' with 'for' directive.
  auto &&CodeGen = [&S](CodeGenFunction &CGF, PrePostActionTy &Action) {
    Action.Enter(CGF);
    CGF.EmitOMPWorksharingLoop(S, S.getEnsureUpperBound(), emitForLoopBounds,
                               emitDispatchForLoopBounds);
  };
  emitCommonOMPParallelDirective(CGF, S, OMPD_simd, CodeGen,
                                 emitEmptyBoundParameters);
}

void CodeGenFunction::EmitOMPTargetParallelForSimdDeviceFunction(
    CodeGenModule &CGM, StringRef ParentName,
    const OMPTargetParallelForSimdDirective &S) {
  // Emit SPMD target parallel for region as a standalone region.
  auto &&CodeGen = [&S](CodeGenFunction &CGF, PrePostActionTy &Action) {
    emitTargetParallelForSimdRegion(CGF, S, Action);
  };
  llvm::Function *Fn;
  llvm::Constant *Addr;
  // Emit target region as a standalone region.
  CGM.getOpenMPRuntime().emitTargetOutlinedFunction(
      S, ParentName, Fn, Addr, /*IsOffloadEntry=*/true, CodeGen);
  assert(Fn && Addr && "Target device function emission failed.");
}

void CodeGenFunction::EmitOMPTargetParallelForSimdDirective(
    const OMPTargetParallelForSimdDirective &S) {
  auto &&CodeGen = [&S](CodeGenFunction &CGF, PrePostActionTy &Action) {
    emitTargetParallelForSimdRegion(CGF, S, Action);
  };
  emitCommonOMPTargetDirective(*this, S, CodeGen);
}

/// Emit a helper variable and return corresponding lvalue.
static void mapParam(CodeGenFunction &CGF, const DeclRefExpr *Helper,
                     const ImplicitParamDecl *PVD,
                     CodeGenFunction::OMPPrivateScope &Privates) {
  const auto *VDecl = cast<VarDecl>(Helper->getDecl());
  Privates.addPrivate(VDecl,
                      [&CGF, PVD]() { return CGF.GetAddrOfLocalVar(PVD); });
}

void CodeGenFunction::EmitOMPTaskLoopBasedDirective(const OMPLoopDirective &S) {
  assert(isOpenMPTaskLoopDirective(S.getDirectiveKind()));
  // Emit outlined function for task construct.
  const CapturedStmt *CS = S.getCapturedStmt(OMPD_taskloop);
  Address CapturedStruct = Address::invalid();
  {
    OMPLexicalScope Scope(*this, S, OMPD_taskloop, /*EmitPreInitStmt=*/false);
    CapturedStruct = GenerateCapturedStmtArgument(*CS);
  }
  QualType SharedsTy = getContext().getRecordType(CS->getCapturedRecordDecl());
  const Expr *IfCond = nullptr;
  for (const auto *C : S.getClausesOfKind<OMPIfClause>()) {
    if (C->getNameModifier() == OMPD_unknown ||
        C->getNameModifier() == OMPD_taskloop) {
      IfCond = C->getCondition();
      break;
    }
  }

  OMPTaskDataTy Data;
  // Check if taskloop must be emitted without taskgroup.
  Data.Nogroup = S.getSingleClause<OMPNogroupClause>();
  // TODO: Check if we should emit tied or untied task.
  Data.Tied = true;
  // Set scheduling for taskloop
  if (const auto* Clause = S.getSingleClause<OMPGrainsizeClause>()) {
    // grainsize clause
    Data.Schedule.setInt(/*IntVal=*/false);
    Data.Schedule.setPointer(EmitScalarExpr(Clause->getGrainsize()));
  } else if (const auto* Clause = S.getSingleClause<OMPNumTasksClause>()) {
    // num_tasks clause
    Data.Schedule.setInt(/*IntVal=*/true);
    Data.Schedule.setPointer(EmitScalarExpr(Clause->getNumTasks()));
  }

  auto &&BodyGen = [CS, &S](CodeGenFunction &CGF, PrePostActionTy &) {
    // if (PreCond) {
    //   for (IV in 0..LastIteration) BODY;
    //   <Final counter/linear vars updates>;
    // }
    //

    // Emit: if (PreCond) - begin.
    // If the condition constant folds and can be elided, avoid emitting the
    // whole loop.
    bool CondConstant;
    llvm::BasicBlock *ContBlock = nullptr;
    OMPLoopScope PreInitScope(CGF, S);
    if (CGF.ConstantFoldsToSimpleInteger(S.getPreCond(), CondConstant)) {
      if (!CondConstant)
        return;
    } else {
      llvm::BasicBlock *ThenBlock = CGF.createBasicBlock("taskloop.if.then");
      ContBlock = CGF.createBasicBlock("taskloop.if.end");
      emitPreCond(CGF, S, S.getPreCond(), ThenBlock, ContBlock,
                  CGF.getProfileCount(&S));
      CGF.EmitBlock(ThenBlock);
      CGF.incrementProfileCounter(&S);
    }

    (void)CGF.EmitOMPLinearClauseInit(S);

    OMPPrivateScope LoopScope(CGF);
    // Emit helper vars inits.
    enum { LowerBound = 5, UpperBound, Stride, LastIter };
    auto *I = CS->getCapturedDecl()->param_begin();
    auto *LBP = std::next(I, LowerBound);
    auto *UBP = std::next(I, UpperBound);
    auto *STP = std::next(I, Stride);
    auto *LIP = std::next(I, LastIter);
    mapParam(CGF, cast<DeclRefExpr>(S.getLowerBoundVariable()), *LBP,
             LoopScope);
    mapParam(CGF, cast<DeclRefExpr>(S.getUpperBoundVariable()), *UBP,
             LoopScope);
    mapParam(CGF, cast<DeclRefExpr>(S.getStrideVariable()), *STP, LoopScope);
    mapParam(CGF, cast<DeclRefExpr>(S.getIsLastIterVariable()), *LIP,
             LoopScope);
    CGF.EmitOMPPrivateLoopCounters(S, LoopScope);
    CGF.EmitOMPLinearClause(S, LoopScope);
    bool HasLastprivateClause = CGF.EmitOMPLastprivateClauseInit(S, LoopScope);
    (void)LoopScope.Privatize();
    // Emit the loop iteration variable.
    const Expr *IVExpr = S.getIterationVariable();
    const auto *IVDecl = cast<VarDecl>(cast<DeclRefExpr>(IVExpr)->getDecl());
    CGF.EmitVarDecl(*IVDecl);
    CGF.EmitIgnoredExpr(S.getInit());

    // Emit the iterations count variable.
    // If it is not a variable, Sema decided to calculate iterations count on
    // each iteration (e.g., it is foldable into a constant).
    if (const auto *LIExpr = dyn_cast<DeclRefExpr>(S.getLastIteration())) {
      CGF.EmitVarDecl(*cast<VarDecl>(LIExpr->getDecl()));
      // Emit calculation of the iterations count.
      CGF.EmitIgnoredExpr(S.getCalcLastIteration());
    }

    {
      OMPLexicalScope Scope(CGF, S, OMPD_taskloop, /*EmitPreInitStmt=*/false);
      emitCommonSimdLoop(
          CGF, S,
          [&S](CodeGenFunction &CGF, PrePostActionTy &) {
            if (isOpenMPSimdDirective(S.getDirectiveKind()))
              CGF.EmitOMPSimdInit(S);
          },
          [&S, &LoopScope](CodeGenFunction &CGF, PrePostActionTy &) {
            CGF.EmitOMPInnerLoop(
                S, LoopScope.requiresCleanups(), S.getCond(), S.getInc(),
                [&S](CodeGenFunction &CGF) {
                  emitOMPLoopBodyWithStopPoint(CGF, S,
                                               CodeGenFunction::JumpDest());
                },
                [](CodeGenFunction &) {});
          });
    }
    // Emit: if (PreCond) - end.
    if (ContBlock) {
      CGF.EmitBranch(ContBlock);
      CGF.EmitBlock(ContBlock, true);
    }
    // Emit final copy of the lastprivate variables if IsLastIter != 0.
    if (HasLastprivateClause) {
      CGF.EmitOMPLastprivateClauseFinal(
          S, isOpenMPSimdDirective(S.getDirectiveKind()),
          CGF.Builder.CreateIsNotNull(CGF.EmitLoadOfScalar(
              CGF.GetAddrOfLocalVar(*LIP), /*Volatile=*/false,
              (*LIP)->getType(), S.getBeginLoc())));
    }
    CGF.EmitOMPLinearClauseFinal(S, [LIP, &S](CodeGenFunction &CGF) {
      return CGF.Builder.CreateIsNotNull(
          CGF.EmitLoadOfScalar(CGF.GetAddrOfLocalVar(*LIP), /*Volatile=*/false,
                               (*LIP)->getType(), S.getBeginLoc()));
    });
  };
  auto &&TaskGen = [&S, SharedsTy, CapturedStruct,
                    IfCond](CodeGenFunction &CGF, llvm::Function *OutlinedFn,
                            const OMPTaskDataTy &Data) {
    auto &&CodeGen = [&S, OutlinedFn, SharedsTy, CapturedStruct, IfCond,
                      &Data](CodeGenFunction &CGF, PrePostActionTy &) {
      OMPLoopScope PreInitScope(CGF, S);
      CGF.CGM.getOpenMPRuntime().emitTaskLoopCall(CGF, S.getBeginLoc(), S,
                                                  OutlinedFn, SharedsTy,
                                                  CapturedStruct, IfCond, Data);
    };
    CGF.CGM.getOpenMPRuntime().emitInlinedDirective(CGF, OMPD_taskloop,
                                                    CodeGen);
  };
  if (Data.Nogroup) {
    EmitOMPTaskBasedDirective(S, OMPD_taskloop, BodyGen, TaskGen, Data);
  } else {
    CGM.getOpenMPRuntime().emitTaskgroupRegion(
        *this,
        [&S, &BodyGen, &TaskGen, &Data](CodeGenFunction &CGF,
                                        PrePostActionTy &Action) {
          Action.Enter(CGF);
          CGF.EmitOMPTaskBasedDirective(S, OMPD_taskloop, BodyGen, TaskGen,
                                        Data);
        },
        S.getBeginLoc());
  }
}

void CodeGenFunction::EmitOMPTaskLoopDirective(const OMPTaskLoopDirective &S) {
  auto LPCRegion =
      CGOpenMPRuntime::LastprivateConditionalRAII::disable(*this, S);
  EmitOMPTaskLoopBasedDirective(S);
}

void CodeGenFunction::EmitOMPTaskLoopSimdDirective(
    const OMPTaskLoopSimdDirective &S) {
  auto LPCRegion =
      CGOpenMPRuntime::LastprivateConditionalRAII::disable(*this, S);
  OMPLexicalScope Scope(*this, S);
  EmitOMPTaskLoopBasedDirective(S);
}

void CodeGenFunction::EmitOMPMasterTaskLoopDirective(
    const OMPMasterTaskLoopDirective &S) {
  auto &&CodeGen = [this, &S](CodeGenFunction &CGF, PrePostActionTy &Action) {
    Action.Enter(CGF);
    EmitOMPTaskLoopBasedDirective(S);
  };
  auto LPCRegion =
      CGOpenMPRuntime::LastprivateConditionalRAII::disable(*this, S);
  OMPLexicalScope Scope(*this, S, llvm::None, /*EmitPreInitStmt=*/false);
  CGM.getOpenMPRuntime().emitMasterRegion(*this, CodeGen, S.getBeginLoc());
}

void CodeGenFunction::EmitOMPMasterTaskLoopSimdDirective(
    const OMPMasterTaskLoopSimdDirective &S) {
  auto &&CodeGen = [this, &S](CodeGenFunction &CGF, PrePostActionTy &Action) {
    Action.Enter(CGF);
    EmitOMPTaskLoopBasedDirective(S);
  };
  auto LPCRegion =
      CGOpenMPRuntime::LastprivateConditionalRAII::disable(*this, S);
  OMPLexicalScope Scope(*this, S);
  CGM.getOpenMPRuntime().emitMasterRegion(*this, CodeGen, S.getBeginLoc());
}

void CodeGenFunction::EmitOMPParallelMasterTaskLoopDirective(
    const OMPParallelMasterTaskLoopDirective &S) {
  auto &&CodeGen = [this, &S](CodeGenFunction &CGF, PrePostActionTy &Action) {
    auto &&TaskLoopCodeGen = [&S](CodeGenFunction &CGF,
                                  PrePostActionTy &Action) {
      Action.Enter(CGF);
      CGF.EmitOMPTaskLoopBasedDirective(S);
    };
    OMPLexicalScope Scope(CGF, S, OMPD_parallel, /*EmitPreInitStmt=*/false);
    CGM.getOpenMPRuntime().emitMasterRegion(CGF, TaskLoopCodeGen,
                                            S.getBeginLoc());
  };
  auto LPCRegion =
      CGOpenMPRuntime::LastprivateConditionalRAII::disable(*this, S);
  emitCommonOMPParallelDirective(*this, S, OMPD_master_taskloop, CodeGen,
                                 emitEmptyBoundParameters);
}

void CodeGenFunction::EmitOMPParallelMasterTaskLoopSimdDirective(
    const OMPParallelMasterTaskLoopSimdDirective &S) {
  auto &&CodeGen = [this, &S](CodeGenFunction &CGF, PrePostActionTy &Action) {
    auto &&TaskLoopCodeGen = [&S](CodeGenFunction &CGF,
                                  PrePostActionTy &Action) {
      Action.Enter(CGF);
      CGF.EmitOMPTaskLoopBasedDirective(S);
    };
    OMPLexicalScope Scope(CGF, S, OMPD_parallel, /*EmitPreInitStmt=*/false);
    CGM.getOpenMPRuntime().emitMasterRegion(CGF, TaskLoopCodeGen,
                                            S.getBeginLoc());
  };
  auto LPCRegion =
      CGOpenMPRuntime::LastprivateConditionalRAII::disable(*this, S);
  emitCommonOMPParallelDirective(*this, S, OMPD_master_taskloop_simd, CodeGen,
                                 emitEmptyBoundParameters);
}

// Generate the instructions for '#pragma omp target update' directive.
void CodeGenFunction::EmitOMPTargetUpdateDirective(
    const OMPTargetUpdateDirective &S) {
  // If we don't have target devices, don't bother emitting the data mapping
  // code.
  if (CGM.getLangOpts().OMPTargetTriples.empty())
    return;

  // Check if we have any if clause associated with the directive.
  const Expr *IfCond = nullptr;
  if (const auto *C = S.getSingleClause<OMPIfClause>())
    IfCond = C->getCondition();

  // Check if we have any device clause associated with the directive.
  const Expr *Device = nullptr;
  if (const auto *C = S.getSingleClause<OMPDeviceClause>())
    Device = C->getDevice();

  OMPLexicalScope Scope(*this, S, OMPD_task);
  CGM.getOpenMPRuntime().emitTargetDataStandAloneCall(*this, S, IfCond, Device);
}

#if INTEL_CUSTOMIZATION
bool CodeGenFunction::hasOMPSpirTarget() const {
  for (const llvm::Triple &T : getLangOpts().OMPTargetTriples) {
    if (T.getArch() == llvm::Triple::spir64 ||
        T.getArch() == llvm::Triple::spir)
      return true;
  }
  return false;
}

bool CodeGenFunction::useUncollapsedLoop(const OMPLoopDirective &S) const {
  if (S.hasClausesOfKind<OMPTileClause>())
    return true;

  return S.getCollapsedNumber() > 1 && hasOMPSpirTarget() &&
         getLangOpts().OpenMPLateOutlineAllowUncollapsedLoops;
}

void CodeGenFunction::HoistLoopBoundsIfPossible(const OMPExecutableDirective &S,
                                                OpenMPDirectiveKind Kind) {
  // Only hoist when there are spir targets.
  bool HasSpirTarget = hasOMPSpirTarget();
  if (!HasSpirTarget)
    return;

  if (const OMPLoopDirective *LD = GetLoopForHoisting(S, Kind)) {
    EmitLateOutlineOMPLoopBounds(*LD, Kind, /*WithPreInits=*/true);
    HoistedBoundsLoops.insert(LD);
  }
}

namespace {
  class LoopBoundsExprChecker final :
    public ConstStmtVisitor<LoopBoundsExprChecker, void> {
    llvm::SmallDenseSet<const VarDecl *, 4> Vars;
    bool FoundNonAuto = false;
  public:
    void VisitDeclRefExpr(const DeclRefExpr *E) {
      if (const auto *VD = dyn_cast<VarDecl>(E->getDecl())) {
        if (VD->getStorageDuration() != SD_Automatic)
          FoundNonAuto = true;
        else
          Vars.insert(VD->getCanonicalDecl());
      }
    }
    void VisitStmt(const Stmt *S) {
      for (const Stmt *C : S->children())
        if (C)
          Visit(C);
    }
    LoopBoundsExprChecker(CodeGenFunction &CGF, const OMPLoopDirective *LD) {
      OpenMPDirectiveKind Kind = LD->getDirectiveKind();
      if (const auto *PreInits = cast_or_null<DeclStmt>(LD->getPreInits()))
        Visit(PreInits);
      if (CGF.useUncollapsedLoop(*LD)) {
        auto UncollapsedLowerBounds = LD->uncollapsedLowerBounds();
        auto UncollapsedUpperBounds = LD->uncollapsedUpperBounds();
        for (unsigned I = 0, E = LD->getCollapsedNumber(); I < E; ++I) {
          Visit(cast<DeclRefExpr>(UncollapsedLowerBounds[I]));
          Visit(cast<DeclRefExpr>(UncollapsedUpperBounds[I]));
        }
      } else {
        if (Kind != OMPD_simd)
          Visit(cast<DeclRefExpr>(LD->getLowerBoundVariable()));
        Visit(cast<DeclRefExpr>(LD->getUpperBoundVariable()));
      }
    }
    /// This routine checks that variables used to compute the
    /// the bounds are not used in certain clauses that would make
    /// hoisting illegal.
    bool okayToHoistNonCombinedLoop(const OMPExecutableDirective &S) {
      // If variable without automatic storage was seen, don't hoist.
      if (FoundNonAuto)
        return false;
      // If there is a defaultmap, don't hoist.
      if (S.hasClausesOfKind<OMPDefaultmapClause>())
        return false;
      // If the variable appears in a map clause, don't hoist.
      for (const auto *C : S.getClausesOfKind<OMPMapClause>()) {
        for (const auto *E : C->varlists()) {
          if (const VarDecl *PVD = OpenMPLateOutliner::getExplicitVarDecl(E))
            if (isVarUsedInBounds(PVD))
              return false;
        }
      }
      // If the variable appears in a is_device_ptr clause, don't hoist.
      for (const auto *C : S.getClausesOfKind<OMPIsDevicePtrClause>()) {
        for (const auto *E : C->varlists()) {
          if (const VarDecl *PVD = OpenMPLateOutliner::getExplicitVarDecl(E))
            if (isVarUsedInBounds(PVD))
              return false;
        }
      }
      // If the variable appears in a private clause, don't hoist.
      for (const auto *C : S.getClausesOfKind<OMPPrivateClause>()) {
        for (const auto *E : C->varlists()) {
          if (const VarDecl *PVD = OpenMPLateOutliner::getExplicitVarDecl(E))
            if (isVarUsedInBounds(PVD))
              return false;
        }
      }
      return true;
    }
    bool isVarUsedInBounds(const VarDecl* VD) {
      return Vars.find(VD) != Vars.end();
    }
  };
}

const OMPLoopDirective *
CodeGenFunction::GetLoopForHoisting(const OMPExecutableDirective &S,
                                    OpenMPDirectiveKind Kind) {
  OpenMPDirectiveKind DKind = S.getDirectiveKind();
  if (DKind == OMPD_target_parallel_for ||
      DKind == OMPD_target_parallel_for_simd ||
      DKind == OMPD_target_teams_distribute ||
      DKind == OMPD_target_teams_distribute_parallel_for ||
      DKind == OMPD_target_teams_distribute_parallel_for_simd) {
    return Kind == OMPD_target ? cast<OMPLoopDirective>(&S) : nullptr;
  }
  // Try to hoist a loop directly under a target
  if (DKind == OMPD_target) {
    if (const Stmt *CS = S.getInnermostCapturedStmt()->getCapturedStmt())
      if (auto *LD = dyn_cast<OMPLoopDirective>(CS)) {
        LoopBoundsExprChecker Checker(*this, LD);
        if (!Checker.okayToHoistNonCombinedLoop(S))
          return nullptr;
        return LD;
      }
  }
  return nullptr;
}
#endif // INTEL_CUSTOMIZATION

#if INTEL_COLLAB
/// Some clauses can be specified with a general rvalue expression but passing
/// the value into an outlined region can require an address.  This stores the
/// address or creates a temp with the value and stores that address.
/// When processing the clause the address is used instead of normal rvalue
/// expression processing.
void CodeGenFunction::EnsureAddressableClauseExpr(const OMPClause *C) {

  if (!C)
    return;

  const Expr *E;
  if (const auto *NTC = dyn_cast<OMPNumTeamsClause>(C))
    E = NTC->getNumTeams();
  else if (const auto *TLC = dyn_cast<OMPThreadLimitClause>(C))
    E = TLC->getThreadLimit();
  else
    return;

  // Constants are okay to emit as rvalues.
  if (E->isIntegerConstantExpr(getContext()))
    return;

  // Use the lvalue directly.
  if (E->IgnoreImplicit()->isLValue()) {
    E = E->IgnoreImplicit();
    addMappedClause(C, EmitLValue(E).getAddress(*this));
    return;
  }

  // Create and initialize a temp.
  QualType T = E->getType();
  Address A = CreateMemTemp(T, "omp.clause.tmp");
  addMappedClause(C, A);
  LValue LV = MakeAddrLValue(A, T);
  RValue RV = RValue::get(EmitScalarExpr(E));
  EmitStoreThroughLValue(RV, LV, /*isInit=*/true);
}

void CodeGenFunction::HoistTeamsClausesIfPossible(
    const OMPExecutableDirective &S, OpenMPDirectiveKind Kind) {
  if (Kind != OMPD_target)
    return;

  const OMPExecutableDirective *Dir = nullptr;
  switch (S.getDirectiveKind()) {
    case OMPD_target_teams:
    case OMPD_target_teams_distribute:
    case OMPD_target_teams_distribute_simd:
    case OMPD_target_teams_distribute_parallel_for:
    case OMPD_target_teams_distribute_parallel_for_simd:
      Dir = &S;
      break;
    case OMPD_target:
      if (const Stmt *CS = S.getInnermostCapturedStmt()->getCapturedStmt()) {
        if (const auto *CompStmt = dyn_cast<CompoundStmt>(CS)) {
          if (CompStmt->body_front() &&
              CompStmt->body_front() == CompStmt->body_back())
            CS = CompStmt->body_front();
        }
        Stmt::StmtClass C = CS->getStmtClass();
        if (C == Stmt::OMPTeamsDirectiveClass ||
            C == Stmt::OMPTeamsDistributeDirectiveClass ||
            C == Stmt::OMPTeamsDistributeSimdDirectiveClass ||
            C == Stmt::OMPTeamsDistributeParallelForDirectiveClass ||
            C == Stmt::OMPTeamsDistributeParallelForSimdDirectiveClass)
          Dir = cast<OMPExecutableDirective>(CS);
      }
      break;
    default:
      break;
  }
  if (Dir == nullptr)
    return;

  EnsureAddressableClauseExpr(Dir->getSingleClause<OMPNumTeamsClause>());
  EnsureAddressableClauseExpr(Dir->getSingleClause<OMPThreadLimitClause>());
}
#if INTEL_CUSTOMIZATION
#if INTEL_FEATURE_CSA
static bool UseCSALoopPreCond(CodeGenFunction &CGF, const OMPLoopDirective &S,
                              OpenMPDirectiveKind Kind) {
  auto IVExpr = cast<DeclRefExpr>(S.getIterationVariable());
  if (IVExpr->getType()->isUnsignedIntegerType())
    return false;

  return (Kind == OMPD_for || Kind == OMPD_parallel_for) &&
         CGF.getContext().getTargetInfo().getTriple().getArch() ==
             llvm::Triple::csa;
}
#endif // INTEL_FEATURE_CSA
#endif // INTEL_CUSTOMIZATION

void CodeGenFunction::EmitLateOutlineOMPLoopBounds(const OMPLoopDirective &S,
                                                   OpenMPDirectiveKind Kind,
                                                   bool WithPreInits = false) {
  bool IsPlainSimd = (Kind == OMPD_simd || S.getDirectiveKind() == OMPD_simd);
#if INTEL_CUSTOMIZATION
  if (LoopBoundsHaveBeenHoisted(&S))
    return;
#endif // INTEL_CUSTOMIZATION

  if (WithPreInits) {
    if (const auto *PreInits = cast_or_null<DeclStmt>(S.getPreInits())) {
      for (const auto *I : PreInits->decls())
        EmitVarDecl(cast<VarDecl>(*I));
    }
  }

#if INTEL_CUSTOMIZATION
  if (useUncollapsedLoop(S)) {
    auto UncollapsedLowerBounds = S.uncollapsedLowerBounds();
    auto UncollapsedUpperBounds = S.uncollapsedUpperBounds();
    for (unsigned I = 0, E = S.getCollapsedNumber(); I < E; ++I) {
      EmitOMPHelperVar(*this, cast<DeclRefExpr>(UncollapsedLowerBounds[I]));
      EmitOMPHelperVar(*this, cast<DeclRefExpr>(UncollapsedUpperBounds[I]));
    }
    return;
  }
#endif // INTEL_CUSTOMIZATION
  if (!IsPlainSimd)
    EmitOMPHelperVar(*this, cast<DeclRefExpr>(S.getLowerBoundVariable()));
  EmitOMPHelperVar(*this, cast<DeclRefExpr>(S.getUpperBoundVariable()));
}

void CodeGenFunction::EmitLateOutlineOMPIterationVariable(
    const OMPLoopDirective &S) {
#if INTEL_CUSTOMIZATION
  if (useUncollapsedLoop(S)) {
    for (const Expr *E : S.uncollapsedIVs()) {
      auto VD = cast<VarDecl>(cast<DeclRefExpr>(E)->getDecl());
      EmitVarDecl(*VD);
    }
    return;
  }
#endif // INTEL_CUSTOMIZATION
  // Emit the loop iteration variable.
  auto IVExpr = cast<DeclRefExpr>(S.getIterationVariable());
  auto IVDecl = cast<VarDecl>(IVExpr->getDecl());
  EmitVarDecl(*IVDecl);
}

void CodeGenFunction::EmitLateOutlineOMPFinals(const OMPLoopDirective &S) {
  // Emit final expressions for counters that are lastprivate.
  //
  // Also include implicit lastprivates that do not have clauses.
  //
  // [5.0 spec 2.19.1.1] The loop iteration variables in the associated
  // for-loops of a simd construct with multiple associated for-loops are
  // lastprivate.

  auto IC = S.counters().begin();

  // Use an increment expression for single counter simd loops.
  if (const Expr* E = S.getLateOutlineLinearCounterIncrement()) {
    const auto *VD =
        cast<VarDecl>(cast<DeclRefExpr>(*IC)->getDecl())->getCanonicalDecl();
    if (CapturedStmtInfo->isImplicitLastPrivate(VD))
      EmitIgnoredExpr(E);
    return;
  }

  llvm::DenseMap<const VarDecl *, const Expr *> Finals;
  for (const auto *E : S.finals()) {
    const auto *VD =
        cast<VarDecl>(cast<DeclRefExpr>(*IC)->getDecl())->getCanonicalDecl();
    if (CapturedStmtInfo->isImplicitLastPrivate(VD))
      EmitIgnoredExpr(E);
    else
      Finals[VD] = E;
    ++IC;
  }

  // Handle any non-implicit lastprivate iteration variables. The implicit
  // case is already handled above.
  if (!Finals.empty()) {
    for (const auto *C : S.getClausesOfKind<OMPLastprivateClause>()) {
      for (const auto *E : C->varlists()) {
        const auto *VD = cast<VarDecl>(cast<DeclRefExpr>(E)->getDecl());
        if (const auto *FinalExpr = Finals.lookup(VD))
          EmitIgnoredExpr(FinalExpr);
      }
    }
  }
}

void CodeGenFunction::EmitLateOutlineOMPUncollapsedLoop(
    const OMPLoopDirective &S, OpenMPDirectiveKind Kind, unsigned Depth) {
  auto UncollapsedInits = S.uncollapsedInits();
  auto UncollapsedLoopConds = S.uncollapsedLoopConds();
  auto UncollapsedIncs = S.uncollapsedIncs();

  EmitIgnoredExpr(UncollapsedInits[Depth]);

  auto LoopEnd =
      getJumpDestInCurrentScope(createBasicBlock("omp.uncollapsed.loop.end"));

  auto CondBlock = createBasicBlock("omp.uncollapsed.loop.cond");
  EmitBlock(CondBlock);

  llvm::BasicBlock *EndBlock = LoopEnd.getBlock();

  llvm::BasicBlock *LoopBody = createBasicBlock("omp.uncollapsed.loop.body");
  EmitBranchOnBoolExpr(UncollapsedLoopConds[Depth], LoopBody, EndBlock,
                       getProfileCount(&S));
  EmitBlock(LoopBody);

  if (Depth == S.getCollapsedNumber() - 1) {
    // On a continue in the body, jump to the end.
    JumpDest Continue = getJumpDestInCurrentScope("omp.body.continue");
    BreakContinueStack.push_back(BreakContinue(LoopEnd, Continue));
    RunCleanupsScope BodyScope(*this);
    for (auto *E : S.counters()) {
      auto *VD = cast<VarDecl>(cast<DeclRefExpr>(E)->getDecl());
      // Emit var without initialization.
      if (VD->isLocalVarDecl() && !LocalDeclMap.count(VD)) {
        auto VarEmission = EmitAutoVarAlloca(*VD);
        if (CapturedStmtInfo) {
          CapturedStmtInfo->recordVariableDefinition(VD);
          CapturedStmtInfo->recordValueSuppression(
              VarEmission.Addr.getPointer());
        }
        EmitAutoVarCleanups(VarEmission);
      }
    }
    for (const Expr *UE : S.uncollapsedUpdates())
      EmitIgnoredExpr(UE);
    EmitStmt(S.getBody());
    EmitStopPoint(&S);
    EmitBlock(Continue.getBlock());
    BreakContinueStack.pop_back();
  } else
    EmitLateOutlineOMPUncollapsedLoop(S, Kind, Depth + 1);

  JumpDest Inc = getJumpDestInCurrentScope("omp.uncollapsed.loop.inc");
  EmitBlock(Inc.getBlock());
  GenerateOMPIncrement(UncollapsedIncs[Depth]);
  if (Depth == 0)
    EmitLateOutlineOMPFinals(S);
  EmitBranch(CondBlock);
  EmitBlock(LoopEnd.getBlock());
}

void CodeGenFunction::EmitLateOutlineOMPLoop(const OMPLoopDirective &S,
                                             OpenMPDirectiveKind Kind) {
  TerminateHandlerRAII THandler(*this);
  // Check pre-condition.
  {
    OMPLoopScope PreInitScope(*this, S);
    // Skip the entire loop if we don't meet the precondition.
    // If the condition constant folds and can be elided, avoid emitting the
    // whole loop.
    bool CondConstant;
    llvm::BasicBlock *ContBlock = nullptr;
    llvm::BasicBlock *ThenBlock = nullptr;
    if (ConstantFoldsToSimpleInteger(S.getPreCond(), CondConstant)) {
      if (!CondConstant)
        return;
#if INTEL_CUSTOMIZATION
#if INTEL_FEATURE_CSA
    } else if (UseCSALoopPreCond(*this, S, Kind)) {
      // No 'if' block is created for signed types for CSA.
#endif // INTEL_FEATURE_CSA
#endif // INTEL_CUSTOMIZATION
    } else {
      ThenBlock = createBasicBlock("omp.precond.then");
      ContBlock = createBasicBlock("omp.precond.end");
      EmitBranchOnBoolExpr(S.getPreCond(), ThenBlock, ContBlock,
                           getProfileCount(&S));
      EmitBlock(ThenBlock);
      incrementProfileCounter(&S);
    }

    EmitLateOutlineOMPIterationVariable(S);
    EmitLateOutlineOMPLoopBounds(S, Kind);

    // Emit 'then' code.
    {
      OpenMPLateOutliner Outliner(*this, S, Kind);
      LateOutlineOpenMPRegionRAII Region(*this, Outliner, S);
      OMPPrivateScope LoopScope(*this);

      auto LoopExit =
          getJumpDestInCurrentScope(createBasicBlock("omp.loop.exit"));

      switch (Kind) {
      case OMPD_distribute:
        Outliner.emitOMPDistributeDirective();
        break;
      case OMPD_simd:
        Outliner.emitOMPSIMDDirective();
        break;
      case OMPD_for:
        Outliner.emitOMPForDirective();
        break;
      case OMPD_for_simd:
        Outliner.emitOMPForSimdDirective();
        break;
      case OMPD_parallel_for:
        Outliner.emitOMPParallelForDirective();
        break;
      case OMPD_parallel_for_simd:
        Outliner.emitOMPParallelForSimdDirective();
        break;
      case OMPD_taskloop:
        Outliner.emitOMPTaskLoopDirective();
        break;
      case OMPD_taskloop_simd:
        Outliner.emitOMPTaskLoopSimdDirective();
        break;
      case OMPD_distribute_parallel_for:
        Outliner.emitOMPDistributeParallelForDirective();
        break;
      case OMPD_distribute_parallel_for_simd:
        Outliner.emitOMPDistributeParallelForSimdDirective();
        break;
      case OMPD_distribute_simd:
        Outliner.emitOMPDistributeSimdDirective();
        break;
      case OMPD_loop:
        Outliner.emitOMPGenericLoopDirective();
        break;
      default:
        llvm_unreachable("unexpected loop kind");
      }
      Outliner << S.clauses();
      Outliner.insertMarker();
      Outliner.emitVLAExpressions();

#if INTEL_CUSTOMIZATION
      if (useUncollapsedLoop(S))
        EmitLateOutlineOMPUncollapsedLoop(S, Kind, /*Depth=*/0);
      else
#endif // INTEL_CUSTOMIZATION
      {
        EmitIgnoredExpr(S.getInit());
        // while (idx <= UB) { BODY; ++idx; }
        if (ThenBlock == nullptr)
          ThenBlock = Builder.GetInsertBlock();
        EmitOMPInnerLoop(
            S, /*RequiresCleanup=*/false,
            (Kind == OMPD_simd ? S.getLateOutlineCond() : S.getCond()),
            S.getInc(),
            [&S, LoopExit](CodeGenFunction &CGF) {
              CGF.EmitOMPLoopBody(S, LoopExit);
              CGF.EmitStopPoint(&S);
            },
            [&S](CodeGenFunction &CGF) { CGF.EmitLateOutlineOMPFinals(S); });
        EmitBlock(LoopExit.getBlock());
      }
    }

    // We're now done with the loop, so jump to the continuation block.
    if (ContBlock) {
      EmitBranch(ContBlock);
      EmitBlock(ContBlock, true);
    }
  }
}
#endif // INTEL_COLLAB

void CodeGenFunction::EmitSimpleOMPExecutableDirective(
    const OMPExecutableDirective &D) {
  if (const auto *SD = dyn_cast<OMPScanDirective>(&D)) {
    EmitOMPScanDirective(*SD);
    return;
  }
  if (!D.hasAssociatedStmt() || !D.getAssociatedStmt())
    return;
  auto &&CodeGen = [&D](CodeGenFunction &CGF, PrePostActionTy &Action) {
    OMPPrivateScope GlobalsScope(CGF);
    if (isOpenMPTaskingDirective(D.getDirectiveKind())) {
      // Capture global firstprivates to avoid crash.
      for (const auto *C : D.getClausesOfKind<OMPFirstprivateClause>()) {
        for (const Expr *Ref : C->varlists()) {
          const auto *DRE = cast<DeclRefExpr>(Ref->IgnoreParenImpCasts());
          if (!DRE)
            continue;
          const auto *VD = dyn_cast<VarDecl>(DRE->getDecl());
          if (!VD || VD->hasLocalStorage())
            continue;
          if (!CGF.LocalDeclMap.count(VD)) {
            LValue GlobLVal = CGF.EmitLValue(Ref);
            GlobalsScope.addPrivate(
                VD, [&GlobLVal, &CGF]() { return GlobLVal.getAddress(CGF); });
          }
        }
      }
    }
    if (isOpenMPSimdDirective(D.getDirectiveKind())) {
      (void)GlobalsScope.Privatize();
      ParentLoopDirectiveForScanRegion ScanRegion(CGF, D);
      emitOMPSimdRegion(CGF, cast<OMPLoopDirective>(D), Action);
    } else {
      if (const auto *LD = dyn_cast<OMPLoopDirective>(&D)) {
        for (const Expr *E : LD->counters()) {
          const auto *VD = cast<VarDecl>(cast<DeclRefExpr>(E)->getDecl());
          if (!VD->hasLocalStorage() && !CGF.LocalDeclMap.count(VD)) {
            LValue GlobLVal = CGF.EmitLValue(E);
            GlobalsScope.addPrivate(
                VD, [&GlobLVal, &CGF]() { return GlobLVal.getAddress(CGF); });
          }
          if (isa<OMPCapturedExprDecl>(VD)) {
            // Emit only those that were not explicitly referenced in clauses.
            if (!CGF.LocalDeclMap.count(VD))
              CGF.EmitVarDecl(*VD);
          }
        }
        for (const auto *C : D.getClausesOfKind<OMPOrderedClause>()) {
          if (!C->getNumForLoops())
            continue;
          for (unsigned I = LD->getCollapsedNumber(),
                        E = C->getLoopNumIterations().size();
               I < E; ++I) {
            if (const auto *VD = dyn_cast<OMPCapturedExprDecl>(
                    cast<DeclRefExpr>(C->getLoopCounter(I))->getDecl())) {
              // Emit only those that were not explicitly referenced in clauses.
              if (!CGF.LocalDeclMap.count(VD))
                CGF.EmitVarDecl(*VD);
            }
          }
        }
      }
      (void)GlobalsScope.Privatize();
      CGF.EmitStmt(D.getInnermostCapturedStmt()->getCapturedStmt());
    }
  };
  if (D.getDirectiveKind() == OMPD_atomic ||
      D.getDirectiveKind() == OMPD_critical ||
      D.getDirectiveKind() == OMPD_section ||
      D.getDirectiveKind() == OMPD_master) {
    EmitStmt(D.getAssociatedStmt());
  } else {
    auto LPCRegion =
        CGOpenMPRuntime::LastprivateConditionalRAII::disable(*this, D);
    OMPSimdLexicalScope Scope(*this, D);
    CGM.getOpenMPRuntime().emitInlinedDirective(
        *this,
        isOpenMPSimdDirective(D.getDirectiveKind()) ? OMPD_simd
                                                    : D.getDirectiveKind(),
        CodeGen);
  }
  // Check for outer lastprivate conditional update.
  checkForLastprivateConditionalUpdate(*this, D);
}

#if INTEL_CUSTOMIZATION
bool CodeGenFunction::useFrontEndOutlining(const Stmt *S) {
  switch (S->getStmtClass()) {
  case Stmt::OMPTargetDirectiveClass:
    return !CGM.getLangOpts().OpenMPLateOutlineTarget;
  case Stmt::OMPAtomicDirectiveClass: {
    if (CGM.getLangOpts().OpenMPLateOutlineAtomic)
      return false;
    const auto *Dir = cast<OMPAtomicDirective>(S);
    OpenMPDirectiveKind DirKind = Dir->getDirectiveKind();
    OpenMPClauseKind Kind = OMPC_update;
    for (const auto *C : Dir->clauses()) {
      if (C->getClauseKind() == OMPC_read || C->getClauseKind() == OMPC_write ||
          C->getClauseKind() == OMPC_update ||
          C->getClauseKind() == OMPC_capture) {
        Kind = C->getClauseKind();
        break;
      }
    }
    llvm::OptimizationRemarkEmitter ORE(CurFn);
    llvm::DiagnosticLocation DL = SourceLocToDebugLoc(S->getBeginLoc());
    llvm::OptimizationRemark R("openmp", "Region", DL, &CurFn->getEntryBlock());
    R << llvm::ore::NV("Construct",
                       std::string(getOpenMPDirectiveName(DirKind)) + ' ' +
                           std::string(getOpenMPClauseName(Kind)))
      << " construct handled by clang";
    ORE.emit(R);
    return true;
  }
  default:
    return false;
  }
}
#endif // INTEL_CUSTOMIZATION
<|MERGE_RESOLUTION|>--- conflicted
+++ resolved
@@ -5087,19 +5087,11 @@
   }
 }
 
-<<<<<<< HEAD
-#if INTEL_CUSTOMIZATION
-static bool hasBuiltinAtomic(CodeGenFunction &CGF, uint64_t AtomicSizeInBits,
-                             uint64_t AlignmentInBits) {
-  const auto &TI = CGF.getContext().getTargetInfo();
-  if (CGF.getLangOpts().OpenMPUseLLVMAtomic) {
-=======
 #if INTEL_COLLAB
 bool CodeGenFunction::hasBuiltinAtomic(uint64_t AtomicSizeInBits,
                                        uint64_t AlignmentInBits) {
   const auto &TI = getContext().getTargetInfo();
   if (getLangOpts().OpenMPLateOutline && getLangOpts().OpenMPUseLLVMAtomic) {
->>>>>>> 6c8b510a
     // Make a custom version of TargetInfo::hasBuiltinAtomic for testing.
     auto &Tr = TI.getTriple();
     if (Tr.getArch() == llvm::Triple::spir64 ||
@@ -5113,11 +5105,7 @@
   }
   return TI.hasBuiltinAtomic(AtomicSizeInBits, AlignmentInBits);
 }
-<<<<<<< HEAD
-#endif // INTEL_CUSTOMIZATION
-=======
 #endif // INTEL_COLLAB
->>>>>>> 6c8b510a
 
 static std::pair<bool, RValue> emitOMPAtomicRMW(CodeGenFunction &CGF, LValue X,
                                                 RValue Update,
@@ -5134,15 +5122,11 @@
        (Update.getScalarVal()->getType() !=
         X.getAddress(CGF).getElementType())) ||
       !X.getAddress(CGF).getElementType()->isIntegerTy() ||
-<<<<<<< HEAD
-      !hasBuiltinAtomic(CGF, // INTEL
-=======
 #if INTEL_COLLAB
       !CGF.hasBuiltinAtomic(Context.getTypeSize(X.getType()),
                             Context.toBits(X.getAlignment())))
 #else // INTEL_COLLAB
       !Context.getTargetInfo().hasBuiltinAtomic(
->>>>>>> 6c8b510a
           Context.getTypeSize(X.getType()), Context.toBits(X.getAlignment())))
 #endif // INTEL_COLLAB
     return std::make_pair(false, RValue::get(nullptr));
