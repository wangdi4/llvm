--- conflicted
+++ resolved
@@ -1194,7 +1194,6 @@
       llvm::FunctionType *FnType = nullptr, bool DontDefer = false,
       ForDefinition_t IsForDefinition = NotForDefinition);
 
-<<<<<<< HEAD
 #if INTEL_CUSTOMIZATION
 private:
   typedef llvm::DenseMap<llvm::FunctionType *, std::string> IntelGenFnMap;
@@ -1348,8 +1347,6 @@
   }
 #endif // INTEL_COLLAB
 
-=======
->>>>>>> 4d553bce
   void addTypeWithAspects(StringRef TypeName, const RecordDecl *RD) {
     TypesWithAspects[TypeName] = RD;
   }
