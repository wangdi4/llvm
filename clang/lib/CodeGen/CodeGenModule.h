--- conflicted
+++ resolved
@@ -1588,29 +1588,6 @@
                               llvm::AttributeList &Attrs, unsigned &CallingConv,
                               bool AttrOnCallSite, bool IsThunk);
 
-<<<<<<< HEAD
-  /// Adds attributes to F according to our CodeGenOptions and LangOptions, as
-  /// though we had emitted it ourselves.  We remove any attributes on F that
-  /// conflict with the attributes we add here.
-  ///
-  /// This is useful for adding attrs to bitcode modules that you want to link
-  /// with but don't control, such as CUDA's libdevice.  When linking with such
-  /// a bitcode library, you might want to set e.g. its functions'
-  /// "unsafe-fp-math" attribute to match the attr of the functions you're
-  /// codegen'ing.  Otherwise, LLVM will interpret the bitcode module's lack of
-  /// unsafe-fp-math attrs as tantamount to unsafe-fp-math=false, and then LLVM
-  /// will propagate unsafe-fp-math=false up to every transitive caller of a
-  /// function in the bitcode library!
-  ///
-  /// With the exception of fast-math attrs, this will only make the attributes
-  /// on the function more conservative.  But it's unsafe to call this on a
-  /// function which relies on particular fast-math attributes for correctness.
-  /// It's up to you to ensure that this is safe.
-  void mergeDefaultFunctionDefinitionAttributes(llvm::Function &F,
-                                                bool WillInternalize);
-
-=======
->>>>>>> 9632ef91
   /// Like the overload taking a `Function &`, but intended specifically
   /// for frontends that want to build on Clang's target-configuration logic.
   void addDefaultFunctionDefinitionAttributes(llvm::AttrBuilder &attrs);
