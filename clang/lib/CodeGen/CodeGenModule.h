--- conflicted
+++ resolved
@@ -579,11 +579,9 @@
   MetadataTypeMap VirtualMetadataIdMap;
   MetadataTypeMap GeneralizedMetadataIdMap;
 
-<<<<<<< HEAD
+  llvm::DenseMap<const llvm::Constant *, llvm::GlobalVariable *> RTTIProxyMap;
+
   llvm::DenseMap<StringRef, const RecordDecl *> TypesWithAspects;
-=======
-  llvm::DenseMap<const llvm::Constant *, llvm::GlobalVariable *> RTTIProxyMap;
->>>>>>> 6678f8e5
 
 public:
   CodeGenModule(ASTContext &C, const HeaderSearchOptions &headersearchopts,
