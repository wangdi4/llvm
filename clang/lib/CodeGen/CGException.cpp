//===--- CGException.cpp - Emit LLVM Code for C++ exceptions --------------===//
//
//                     The LLVM Compiler Infrastructure
//
// This file is distributed under the University of Illinois Open Source
// License. See LICENSE.TXT for details.
//
//===----------------------------------------------------------------------===//
//
// This contains code dealing with C++ exception related code generation.
//
//===----------------------------------------------------------------------===//

#include "CodeGenFunction.h"
#ifdef INTEL_CUSTOMIZATION
#include "intel/CGCilkPlusRuntime.h"
#endif
#include "CGCXXABI.h"
#include "CGCleanup.h"
#include "CGObjCRuntime.h"
#include "TargetInfo.h"
#include "clang/AST/Mangle.h"
#include "clang/AST/StmtCXX.h"
#include "clang/AST/StmtObjC.h"
#include "llvm/IR/CallSite.h"
#include "llvm/IR/Intrinsics.h"

using namespace clang;
using namespace CodeGen;

static llvm::Constant *getFreeExceptionFn(CodeGenModule &CGM) {
  // void __cxa_free_exception(void *thrown_exception);

  llvm::FunctionType *FTy =
    llvm::FunctionType::get(CGM.VoidTy, CGM.Int8PtrTy, /*IsVarArgs=*/false);

  return CGM.CreateRuntimeFunction(FTy, "__cxa_free_exception");
}

static llvm::Constant *getUnexpectedFn(CodeGenModule &CGM) {
  // void __cxa_call_unexpected(void *thrown_exception);

  llvm::FunctionType *FTy =
    llvm::FunctionType::get(CGM.VoidTy, CGM.Int8PtrTy, /*IsVarArgs=*/false);

  return CGM.CreateRuntimeFunction(FTy, "__cxa_call_unexpected");
}

llvm::Constant *CodeGenModule::getTerminateFn() {
  // void __terminate();

  llvm::FunctionType *FTy =
    llvm::FunctionType::get(VoidTy, /*IsVarArgs=*/false);

  StringRef name;

  // In C++, use std::terminate().
  if (getLangOpts().CPlusPlus &&
      getTarget().getCXXABI().isItaniumFamily()) {
    name = "_ZSt9terminatev";
  } else if (getLangOpts().CPlusPlus &&
             getTarget().getCXXABI().isMicrosoft()) {
    name = "\01?terminate@@YAXXZ";
  } else if (getLangOpts().ObjC1 &&
             getLangOpts().ObjCRuntime.hasTerminate())
    name = "objc_terminate";
  else
    name = "abort";
  return CreateRuntimeFunction(FTy, name);
}

static llvm::Constant *getCatchallRethrowFn(CodeGenModule &CGM,
                                            StringRef Name) {
  llvm::FunctionType *FTy =
    llvm::FunctionType::get(CGM.VoidTy, CGM.Int8PtrTy, /*IsVarArgs=*/false);

  return CGM.CreateRuntimeFunction(FTy, Name);
}

namespace {
  /// The exceptions personality for a function.
  struct EHPersonality {
    const char *PersonalityFn;

    // If this is non-null, this personality requires a non-standard
    // function for rethrowing an exception after a catchall cleanup.
    // This function must have prototype void(void*).
    const char *CatchallRethrowFn;

    static const EHPersonality &get(CodeGenModule &CGM,
                                    const FunctionDecl *FD);
    static const EHPersonality &get(CodeGenFunction &CGF) {
      return get(CGF.CGM, dyn_cast_or_null<FunctionDecl>(CGF.CurCodeDecl));
    }

    static const EHPersonality GNU_C;
    static const EHPersonality GNU_C_SJLJ;
    static const EHPersonality GNU_C_SEH;
    static const EHPersonality GNU_ObjC;
    static const EHPersonality GNUstep_ObjC;
    static const EHPersonality GNU_ObjCXX;
    static const EHPersonality NeXT_ObjC;
    static const EHPersonality GNU_CPlusPlus;
    static const EHPersonality GNU_CPlusPlus_SJLJ;
    static const EHPersonality GNU_CPlusPlus_SEH;
    static const EHPersonality MSVC_except_handler;
    static const EHPersonality MSVC_C_specific_handler;
    static const EHPersonality MSVC_CxxFrameHandler3;
  };
}

const EHPersonality EHPersonality::GNU_C = { "__gcc_personality_v0", nullptr };
const EHPersonality
EHPersonality::GNU_C_SJLJ = { "__gcc_personality_sj0", nullptr };
const EHPersonality
EHPersonality::GNU_C_SEH = { "__gcc_personality_seh0", nullptr };
const EHPersonality
EHPersonality::NeXT_ObjC = { "__objc_personality_v0", nullptr };
const EHPersonality
EHPersonality::GNU_CPlusPlus = { "__gxx_personality_v0", nullptr };
const EHPersonality
EHPersonality::GNU_CPlusPlus_SJLJ = { "__gxx_personality_sj0", nullptr };
const EHPersonality
EHPersonality::GNU_CPlusPlus_SEH = { "__gxx_personality_seh0", nullptr };
const EHPersonality
EHPersonality::GNU_ObjC = {"__gnu_objc_personality_v0", "objc_exception_throw"};
const EHPersonality
EHPersonality::GNU_ObjCXX = { "__gnustep_objcxx_personality_v0", nullptr };
const EHPersonality
EHPersonality::GNUstep_ObjC = { "__gnustep_objc_personality_v0", nullptr };
const EHPersonality
EHPersonality::MSVC_except_handler = { "_except_handler3", nullptr };
const EHPersonality
EHPersonality::MSVC_C_specific_handler = { "__C_specific_handler", nullptr };
const EHPersonality
EHPersonality::MSVC_CxxFrameHandler3 = { "__CxxFrameHandler3", nullptr };

/// On Win64, use libgcc's SEH personality function. We fall back to dwarf on
/// other platforms, unless the user asked for SjLj exceptions.
static bool useLibGCCSEHPersonality(const llvm::Triple &T) {
  return T.isOSWindows() && T.getArch() == llvm::Triple::x86_64;
}

static const EHPersonality &getCPersonality(const llvm::Triple &T,
                                            const LangOptions &L) {
  if (L.SjLjExceptions)
    return EHPersonality::GNU_C_SJLJ;
  else if (useLibGCCSEHPersonality(T))
    return EHPersonality::GNU_C_SEH;
  return EHPersonality::GNU_C;
}

static const EHPersonality &getObjCPersonality(const llvm::Triple &T,
                                               const LangOptions &L) {
  switch (L.ObjCRuntime.getKind()) {
  case ObjCRuntime::FragileMacOSX:
    return getCPersonality(T, L);
  case ObjCRuntime::MacOSX:
  case ObjCRuntime::iOS:
    return EHPersonality::NeXT_ObjC;
  case ObjCRuntime::GNUstep:
    if (L.ObjCRuntime.getVersion() >= VersionTuple(1, 7))
      return EHPersonality::GNUstep_ObjC;
    // fallthrough
  case ObjCRuntime::GCC:
  case ObjCRuntime::ObjFW:
    return EHPersonality::GNU_ObjC;
  }
  llvm_unreachable("bad runtime kind");
}

static const EHPersonality &getCXXPersonality(const llvm::Triple &T,
                                              const LangOptions &L) {
  if (L.SjLjExceptions)
    return EHPersonality::GNU_CPlusPlus_SJLJ;
  else if (useLibGCCSEHPersonality(T))
    return EHPersonality::GNU_CPlusPlus_SEH;
  return EHPersonality::GNU_CPlusPlus;
}

/// Determines the personality function to use when both C++
/// and Objective-C exceptions are being caught.
static const EHPersonality &getObjCXXPersonality(const llvm::Triple &T,
                                                 const LangOptions &L) {
  switch (L.ObjCRuntime.getKind()) {
  // The ObjC personality defers to the C++ personality for non-ObjC
  // handlers.  Unlike the C++ case, we use the same personality
  // function on targets using (backend-driven) SJLJ EH.
  case ObjCRuntime::MacOSX:
  case ObjCRuntime::iOS:
    return EHPersonality::NeXT_ObjC;

  // In the fragile ABI, just use C++ exception handling and hope
  // they're not doing crazy exception mixing.
  case ObjCRuntime::FragileMacOSX:
    return getCXXPersonality(T, L);

  // The GCC runtime's personality function inherently doesn't support
  // mixed EH.  Use the C++ personality just to avoid returning null.
  case ObjCRuntime::GCC:
  case ObjCRuntime::ObjFW: // XXX: this will change soon
    return EHPersonality::GNU_ObjC;
  case ObjCRuntime::GNUstep:
    return EHPersonality::GNU_ObjCXX;
  }
  llvm_unreachable("bad runtime kind");
}

static const EHPersonality &getSEHPersonalityMSVC(const llvm::Triple &T) {
  if (T.getArch() == llvm::Triple::x86)
    return EHPersonality::MSVC_except_handler;
  return EHPersonality::MSVC_C_specific_handler;
}

const EHPersonality &EHPersonality::get(CodeGenModule &CGM,
                                        const FunctionDecl *FD) {
  const llvm::Triple &T = CGM.getTarget().getTriple();
  const LangOptions &L = CGM.getLangOpts();

  // Try to pick a personality function that is compatible with MSVC if we're
  // not compiling Obj-C. Obj-C users better have an Obj-C runtime that supports
  // the GCC-style personality function.
  if (T.isWindowsMSVCEnvironment() && !L.ObjC1) {
    if (L.SjLjExceptions)
      return EHPersonality::GNU_CPlusPlus_SJLJ;
    else if (FD && FD->usesSEHTry())
      return getSEHPersonalityMSVC(T);
    else
      return EHPersonality::MSVC_CxxFrameHandler3;
  }

  if (L.CPlusPlus && L.ObjC1)
    return getObjCXXPersonality(T, L);
  else if (L.CPlusPlus)
    return getCXXPersonality(T, L);
  else if (L.ObjC1)
    return getObjCPersonality(T, L);
  else
    return getCPersonality(T, L);
}

static llvm::Constant *getPersonalityFn(CodeGenModule &CGM,
                                        const EHPersonality &Personality) {
  llvm::Constant *Fn =
    CGM.CreateRuntimeFunction(llvm::FunctionType::get(CGM.Int32Ty, true),
                              Personality.PersonalityFn);
  return Fn;
}

static llvm::Constant *getOpaquePersonalityFn(CodeGenModule &CGM,
                                        const EHPersonality &Personality) {
  llvm::Constant *Fn = getPersonalityFn(CGM, Personality);
  return llvm::ConstantExpr::getBitCast(Fn, CGM.Int8PtrTy);
}

/// Check whether a personality function could reasonably be swapped
/// for a C++ personality function.
static bool PersonalityHasOnlyCXXUses(llvm::Constant *Fn) {
  for (llvm::User *U : Fn->users()) {
    // Conditionally white-list bitcasts.
    if (llvm::ConstantExpr *CE = dyn_cast<llvm::ConstantExpr>(U)) {
      if (CE->getOpcode() != llvm::Instruction::BitCast) return false;
      if (!PersonalityHasOnlyCXXUses(CE))
        return false;
      continue;
    }

    // Otherwise, it has to be a landingpad instruction.
    llvm::LandingPadInst *LPI = dyn_cast<llvm::LandingPadInst>(U);
    if (!LPI) return false;

    for (unsigned I = 0, E = LPI->getNumClauses(); I != E; ++I) {
      // Look for something that would've been returned by the ObjC
      // runtime's GetEHType() method.
      llvm::Value *Val = LPI->getClause(I)->stripPointerCasts();
      if (LPI->isCatch(I)) {
        // Check if the catch value has the ObjC prefix.
        if (llvm::GlobalVariable *GV = dyn_cast<llvm::GlobalVariable>(Val))
          // ObjC EH selector entries are always global variables with
          // names starting like this.
          if (GV->getName().startswith("OBJC_EHTYPE"))
            return false;
      } else {
        // Check if any of the filter values have the ObjC prefix.
        llvm::Constant *CVal = cast<llvm::Constant>(Val);
        for (llvm::User::op_iterator
               II = CVal->op_begin(), IE = CVal->op_end(); II != IE; ++II) {
          if (llvm::GlobalVariable *GV =
              cast<llvm::GlobalVariable>((*II)->stripPointerCasts()))
            // ObjC EH selector entries are always global variables with
            // names starting like this.
            if (GV->getName().startswith("OBJC_EHTYPE"))
              return false;
        }
      }
    }
  }

  return true;
}

/// Try to use the C++ personality function in ObjC++.  Not doing this
/// can cause some incompatibilities with gcc, which is more
/// aggressive about only using the ObjC++ personality in a function
/// when it really needs it.
void CodeGenModule::SimplifyPersonality() {
  // If we're not in ObjC++ -fexceptions, there's nothing to do.
  if (!LangOpts.CPlusPlus || !LangOpts.ObjC1 || !LangOpts.Exceptions)
    return;

  // Both the problem this endeavors to fix and the way the logic
  // above works is specific to the NeXT runtime.
  if (!LangOpts.ObjCRuntime.isNeXTFamily())
    return;

  const EHPersonality &ObjCXX = EHPersonality::get(*this, /*FD=*/nullptr);
  const EHPersonality &CXX =
      getCXXPersonality(getTarget().getTriple(), LangOpts);
  if (&ObjCXX == &CXX)
    return;

  assert(std::strcmp(ObjCXX.PersonalityFn, CXX.PersonalityFn) != 0 &&
         "Different EHPersonalities using the same personality function.");

  llvm::Function *Fn = getModule().getFunction(ObjCXX.PersonalityFn);

  // Nothing to do if it's unused.
  if (!Fn || Fn->use_empty()) return;
  
  // Can't do the optimization if it has non-C++ uses.
  if (!PersonalityHasOnlyCXXUses(Fn)) return;

  // Create the C++ personality function and kill off the old
  // function.
  llvm::Constant *CXXFn = getPersonalityFn(*this, CXX);

  // This can happen if the user is screwing with us.
  if (Fn->getType() != CXXFn->getType()) return;

  Fn->replaceAllUsesWith(CXXFn);
  Fn->eraseFromParent();
}

/// Returns the value to inject into a selector to indicate the
/// presence of a catch-all.
static llvm::Constant *getCatchAllValue(CodeGenFunction &CGF) {
  // Possibly we should use @llvm.eh.catch.all.value here.
  return llvm::ConstantPointerNull::get(CGF.Int8PtrTy);
}

namespace {
  /// A cleanup to free the exception object if its initialization
  /// throws.
  struct FreeException : EHScopeStack::Cleanup {
    llvm::Value *exn;
    FreeException(llvm::Value *exn) : exn(exn) {}
    void Emit(CodeGenFunction &CGF, Flags flags) override {
      CGF.EmitNounwindRuntimeCall(getFreeExceptionFn(CGF.CGM), exn);
    }
  };
}

// Emits an exception expression into the given location.  This
// differs from EmitAnyExprToMem only in that, if a final copy-ctor
// call is required, an exception within that copy ctor causes
// std::terminate to be invoked.
void CodeGenFunction::EmitAnyExprToExn(const Expr *e, llvm::Value *addr) {
  // Make sure the exception object is cleaned up if there's an
  // exception during initialization.
  pushFullExprCleanup<FreeException>(EHCleanup, addr);
  EHScopeStack::stable_iterator cleanup = EHStack.stable_begin();

  // __cxa_allocate_exception returns a void*;  we need to cast this
  // to the appropriate type for the object.
  llvm::Type *ty = ConvertTypeForMem(e->getType())->getPointerTo();
  llvm::Value *typedAddr = Builder.CreateBitCast(addr, ty);

  // FIXME: this isn't quite right!  If there's a final unelided call
  // to a copy constructor, then according to [except.terminate]p1 we
  // must call std::terminate() if that constructor throws, because
  // technically that copy occurs after the exception expression is
  // evaluated but before the exception is caught.  But the best way
  // to handle that is to teach EmitAggExpr to do the final copy
  // differently if it can't be elided.
  EmitAnyExprToMem(e, typedAddr, e->getType().getQualifiers(),
                   /*IsInit*/ true);

  // Deactivate the cleanup block.
  DeactivateCleanupBlock(cleanup, cast<llvm::Instruction>(typedAddr));
}

llvm::Value *CodeGenFunction::getExceptionSlot() {
  if (!ExceptionSlot)
    ExceptionSlot = CreateTempAlloca(Int8PtrTy, "exn.slot");
  return ExceptionSlot;
}

llvm::Value *CodeGenFunction::getEHSelectorSlot() {
  if (!EHSelectorSlot)
    EHSelectorSlot = CreateTempAlloca(Int32Ty, "ehselector.slot");
  return EHSelectorSlot;
}

llvm::Value *CodeGenFunction::getExceptionFromSlot() {
  return Builder.CreateLoad(getExceptionSlot(), "exn");
}

llvm::Value *CodeGenFunction::getSelectorFromSlot() {
  return Builder.CreateLoad(getEHSelectorSlot(), "sel");
}

llvm::Value *CodeGenFunction::getAbnormalTerminationSlot() {
  if (!AbnormalTerminationSlot)
    AbnormalTerminationSlot =
        CreateTempAlloca(Int8Ty, "abnormal.termination.slot");
  return AbnormalTerminationSlot;
}

void CodeGenFunction::EmitCXXThrowExpr(const CXXThrowExpr *E,
                                       bool KeepInsertionPoint) {
  if (const Expr *SubExpr = E->getSubExpr()) {
    QualType ThrowType = SubExpr->getType();
    if (ThrowType->isObjCObjectPointerType()) {
      const Stmt *ThrowStmt = E->getSubExpr();
      const ObjCAtThrowStmt S(E->getExprLoc(), const_cast<Stmt *>(ThrowStmt));
      CGM.getObjCRuntime().EmitThrowStmt(*this, S, false);
    } else {
      CGM.getCXXABI().emitThrow(*this, E);
    }
  } else {
    CGM.getCXXABI().emitRethrow(*this, /*isNoReturn=*/true);
  }

  // throw is an expression, and the expression emitters expect us
  // to leave ourselves at a valid insertion point.
  if (KeepInsertionPoint)
    EmitBlock(createBasicBlock("throw.cont"));
}

void CodeGenFunction::EmitStartEHSpec(const Decl *D) {
  if (!CGM.getLangOpts().CXXExceptions)
    return;
  
  const FunctionDecl* FD = dyn_cast_or_null<FunctionDecl>(D);
  if (!FD) {
    // Check if CapturedDecl is nothrow and create terminate scope for it.
    if (const CapturedDecl* CD = dyn_cast_or_null<CapturedDecl>(D)) {
      if (CD->isNothrow())
        EHStack.pushTerminate();
    }
    return;
  }
  const FunctionProtoType *Proto = FD->getType()->getAs<FunctionProtoType>();
  if (!Proto)
    return;

  ExceptionSpecificationType EST = Proto->getExceptionSpecType();
  if (isNoexceptExceptionSpec(EST)) {
    if (Proto->getNoexceptSpec(getContext()) == FunctionProtoType::NR_Nothrow) {
      // noexcept functions are simple terminate scopes.
      EHStack.pushTerminate();
    }
  } else if (EST == EST_Dynamic || EST == EST_DynamicNone) {
    unsigned NumExceptions = Proto->getNumExceptions();
    EHFilterScope *Filter = EHStack.pushFilter(NumExceptions);

    for (unsigned I = 0; I != NumExceptions; ++I) {
      QualType Ty = Proto->getExceptionType(I);
      QualType ExceptType = Ty.getNonReferenceType().getUnqualifiedType();
      llvm::Value *EHType = CGM.GetAddrOfRTTIDescriptor(ExceptType,
                                                        /*ForEH=*/true);
      Filter->setFilter(I, EHType);
    }
  }
}

/// Emit the dispatch block for a filter scope if necessary.
static void emitFilterDispatchBlock(CodeGenFunction &CGF,
                                    EHFilterScope &filterScope) {
  llvm::BasicBlock *dispatchBlock = filterScope.getCachedEHDispatchBlock();
  if (!dispatchBlock) return;
  if (dispatchBlock->use_empty()) {
    delete dispatchBlock;
    return;
  }

  CGF.EmitBlockAfterUses(dispatchBlock);

  // If this isn't a catch-all filter, we need to check whether we got
  // here because the filter triggered.
  if (filterScope.getNumFilters()) {
    // Load the selector value.
    llvm::Value *selector = CGF.getSelectorFromSlot();
    llvm::BasicBlock *unexpectedBB = CGF.createBasicBlock("ehspec.unexpected");

    llvm::Value *zero = CGF.Builder.getInt32(0);
    llvm::Value *failsFilter =
        CGF.Builder.CreateICmpSLT(selector, zero, "ehspec.fails");
    CGF.Builder.CreateCondBr(failsFilter, unexpectedBB,
                             CGF.getEHResumeBlock(false));

    CGF.EmitBlock(unexpectedBB);
  }

  // Call __cxa_call_unexpected.  This doesn't need to be an invoke
  // because __cxa_call_unexpected magically filters exceptions
  // according to the last landing pad the exception was thrown
  // into.  Seriously.
  llvm::Value *exn = CGF.getExceptionFromSlot();
  CGF.EmitRuntimeCall(getUnexpectedFn(CGF.CGM), exn)
    ->setDoesNotReturn();
  CGF.Builder.CreateUnreachable();
}

void CodeGenFunction::EmitEndEHSpec(const Decl *D) {
  if (!CGM.getLangOpts().CXXExceptions)
    return;
  
  const FunctionDecl* FD = dyn_cast_or_null<FunctionDecl>(D);
  if (!FD) {
    // Check if CapturedDecl is nothrow and pop terminate scope for it.
    if (const CapturedDecl* CD = dyn_cast_or_null<CapturedDecl>(D)) {
      if (CD->isNothrow())
        EHStack.popTerminate();
    }
    return;
  }
  const FunctionProtoType *Proto = FD->getType()->getAs<FunctionProtoType>();
  if (!Proto)
    return;

  ExceptionSpecificationType EST = Proto->getExceptionSpecType();
  if (isNoexceptExceptionSpec(EST)) {
    if (Proto->getNoexceptSpec(getContext()) == FunctionProtoType::NR_Nothrow) {
      EHStack.popTerminate();
    }
  } else if (EST == EST_Dynamic || EST == EST_DynamicNone) {
    EHFilterScope &filterScope = cast<EHFilterScope>(*EHStack.begin());
    emitFilterDispatchBlock(*this, filterScope);
    EHStack.popFilter();
  }
}

void CodeGenFunction::EmitCXXTryStmt(const CXXTryStmt &S) {
  EnterCXXTryStmt(S);
#ifdef INTEL_CUSTOMIZATION  
  {
    if (getLangOpts().CilkPlus && CurCGCilkImplicitSyncInfo) {
      // The following implicit sync is not required by the Cilk Plus
      // Language Extension Specificition V1.1. However, this is required
      // in N1665 [2.8.1] and other compilers also insert this implicit sync.
      //
      // Optimizations should be able to elide those unnecessary syncs.
      CGM.getCilkPlusRuntime().EmitCilkSync(*this);
    }

    // Entering a new scope before we emit the try body. An implicit sync will
    // be emitted on exiting the try (and before any catch blocks).
    RunCleanupsScope Scope(*this);
    if (CurCGCilkImplicitSyncInfo &&
        CurCGCilkImplicitSyncInfo->needsImplicitSync(&S))
      CGM.getCilkPlusRuntime().pushCilkImplicitSyncCleanup(*this);
  }
#endif  
  EmitStmt(S.getTryBlock());
  ExitCXXTryStmt(S);
}

void CodeGenFunction::EnterCXXTryStmt(const CXXTryStmt &S, bool IsFnTryBlock) {
  unsigned NumHandlers = S.getNumHandlers();
  EHCatchScope *CatchScope = EHStack.pushCatch(NumHandlers);

  for (unsigned I = 0; I != NumHandlers; ++I) {
    const CXXCatchStmt *C = S.getHandler(I);

    llvm::BasicBlock *Handler = createBasicBlock("catch");
    if (C->getExceptionDecl()) {
      // FIXME: Dropping the reference type on the type into makes it
      // impossible to correctly implement catch-by-reference
      // semantics for pointers.  Unfortunately, this is what all
      // existing compilers do, and it's not clear that the standard
      // personality routine is capable of doing this right.  See C++ DR 388:
      //   http://www.open-std.org/jtc1/sc22/wg21/docs/cwg_active.html#388
      Qualifiers CaughtTypeQuals;
      QualType CaughtType = CGM.getContext().getUnqualifiedArrayType(
          C->getCaughtType().getNonReferenceType(), CaughtTypeQuals);

      llvm::Constant *TypeInfo = nullptr;
      if (CaughtType->isObjCObjectPointerType())
        TypeInfo = CGM.getObjCRuntime().GetEHType(CaughtType);
      else
        TypeInfo = CGM.GetAddrOfRTTIDescriptor(CaughtType, /*ForEH=*/true);
      CatchScope->setHandler(I, TypeInfo, Handler);
    } else {
      // No exception decl indicates '...', a catch-all.
      CatchScope->setCatchAllHandler(I, Handler);
    }
  }
}

llvm::BasicBlock *
CodeGenFunction::getEHDispatchBlock(EHScopeStack::stable_iterator si) {
  // The dispatch block for the end of the scope chain is a block that
  // just resumes unwinding.
  if (si == EHStack.stable_end())
    return getEHResumeBlock(true);

  // Otherwise, we should look at the actual scope.
  EHScope &scope = *EHStack.find(si);

  llvm::BasicBlock *dispatchBlock = scope.getCachedEHDispatchBlock();
  if (!dispatchBlock) {
    switch (scope.getKind()) {
    case EHScope::Catch: {
      // Apply a special case to a single catch-all.
      EHCatchScope &catchScope = cast<EHCatchScope>(scope);
      if (catchScope.getNumHandlers() == 1 &&
          catchScope.getHandler(0).isCatchAll()) {
        dispatchBlock = catchScope.getHandler(0).Block;

      // Otherwise, make a dispatch block.
      } else {
        dispatchBlock = createBasicBlock("catch.dispatch");
      }
      break;
    }

    case EHScope::Cleanup:
      dispatchBlock = createBasicBlock("ehcleanup");
      break;

    case EHScope::Filter:
      dispatchBlock = createBasicBlock("filter.dispatch");
      break;

    case EHScope::Terminate:
      dispatchBlock = getTerminateHandler();
      break;
    }
    scope.setCachedEHDispatchBlock(dispatchBlock);
  }
  return dispatchBlock;
}

/// Check whether this is a non-EH scope, i.e. a scope which doesn't
/// affect exception handling.  Currently, the only non-EH scopes are
/// normal-only cleanup scopes.
static bool isNonEHScope(const EHScope &S) {
  switch (S.getKind()) {
  case EHScope::Cleanup:
    return !cast<EHCleanupScope>(S).isEHCleanup();
  case EHScope::Filter:
  case EHScope::Catch:
  case EHScope::Terminate:
    return false;
  }

  llvm_unreachable("Invalid EHScope Kind!");
}

llvm::BasicBlock *CodeGenFunction::getInvokeDestImpl() {
  assert(EHStack.requiresLandingPad());
  assert(!EHStack.empty());

<<<<<<< HEAD
  if (!CGM.getLangOpts().Exceptions || ExceptionsDisabled)	//***INTEL 
    return nullptr;
=======
  // If exceptions are disabled, there are usually no landingpads. However, when
  // SEH is enabled, functions using SEH still get landingpads.
  const LangOptions &LO = CGM.getLangOpts();
  if (!LO.Exceptions) {
    if (!LO.Borland && !LO.MicrosoftExt)
      return nullptr;
    if (!currentFunctionUsesSEHTry())
      return nullptr;
  }
>>>>>>> 1fe2a8d8

  // Check the innermost scope for a cached landing pad.  If this is
  // a non-EH cleanup, we'll check enclosing scopes in EmitLandingPad.
  llvm::BasicBlock *LP = EHStack.begin()->getCachedLandingPad();
  if (LP) return LP;

  // Build the landing pad for this scope.
  LP = EmitLandingPad();
  assert(LP);

  // Cache the landing pad on the innermost scope.  If this is a
  // non-EH scope, cache the landing pad on the enclosing scope, too.
  for (EHScopeStack::iterator ir = EHStack.begin(); true; ++ir) {
    ir->setCachedLandingPad(LP);
    if (!isNonEHScope(*ir)) break;
  }

  return LP;
}

llvm::BasicBlock *CodeGenFunction::EmitLandingPad() {
  assert(EHStack.requiresLandingPad());

  EHScope &innermostEHScope = *EHStack.find(EHStack.getInnermostEHScope());
  switch (innermostEHScope.getKind()) {
  case EHScope::Terminate:
    return getTerminateLandingPad();

  case EHScope::Catch:
  case EHScope::Cleanup:
  case EHScope::Filter:
    if (llvm::BasicBlock *lpad = innermostEHScope.getCachedLandingPad())
      return lpad;
  }

  // Save the current IR generation state.
  CGBuilderTy::InsertPoint savedIP = Builder.saveAndClearIP();
  auto DL = ApplyDebugLocation::CreateDefaultArtificial(*this, CurEHLocation);

  const EHPersonality &personality = EHPersonality::get(*this);

  // Create and configure the landing pad.
  llvm::BasicBlock *lpad = createBasicBlock("lpad");
  EmitBlock(lpad);

  llvm::LandingPadInst *LPadInst =
    Builder.CreateLandingPad(llvm::StructType::get(Int8PtrTy, Int32Ty, nullptr),
                             getOpaquePersonalityFn(CGM, personality), 0);

  llvm::Value *LPadExn = Builder.CreateExtractValue(LPadInst, 0);
  Builder.CreateStore(LPadExn, getExceptionSlot());
  llvm::Value *LPadSel = Builder.CreateExtractValue(LPadInst, 1);
  Builder.CreateStore(LPadSel, getEHSelectorSlot());

  // Save the exception pointer.  It's safe to use a single exception
  // pointer per function because EH cleanups can never have nested
  // try/catches.
  // Build the landingpad instruction.

  // Accumulate all the handlers in scope.
  bool hasCatchAll = false;
  bool hasCleanup = false;
  bool hasFilter = false;
  SmallVector<llvm::Value*, 4> filterTypes;
  llvm::SmallPtrSet<llvm::Value*, 4> catchTypes;
  for (EHScopeStack::iterator I = EHStack.begin(), E = EHStack.end(); I != E;
       ++I) {

    switch (I->getKind()) {
    case EHScope::Cleanup:
      // If we have a cleanup, remember that.
      hasCleanup = (hasCleanup || cast<EHCleanupScope>(*I).isEHCleanup());
      continue;

    case EHScope::Filter: {
      assert(I.next() == EHStack.end() && "EH filter is not end of EH stack");
      assert(!hasCatchAll && "EH filter reached after catch-all");

      // Filter scopes get added to the landingpad in weird ways.
      EHFilterScope &filter = cast<EHFilterScope>(*I);
      hasFilter = true;

      // Add all the filter values.
      for (unsigned i = 0, e = filter.getNumFilters(); i != e; ++i)
        filterTypes.push_back(filter.getFilter(i));
      goto done;
    }

    case EHScope::Terminate:
      // Terminate scopes are basically catch-alls.
      assert(!hasCatchAll);
      hasCatchAll = true;
      goto done;

    case EHScope::Catch:
      break;
    }

    EHCatchScope &catchScope = cast<EHCatchScope>(*I);
    for (unsigned hi = 0, he = catchScope.getNumHandlers(); hi != he; ++hi) {
      EHCatchScope::Handler handler = catchScope.getHandler(hi);

      // If this is a catch-all, register that and abort.
      if (!handler.Type) {
        assert(!hasCatchAll);
        hasCatchAll = true;
        goto done;
      }

      // Check whether we already have a handler for this type.
      if (catchTypes.insert(handler.Type).second)
        // If not, add it directly to the landingpad.
        LPadInst->addClause(handler.Type);
    }
  }

 done:
  // If we have a catch-all, add null to the landingpad.
  assert(!(hasCatchAll && hasFilter));
  if (hasCatchAll) {
    LPadInst->addClause(getCatchAllValue(*this));

  // If we have an EH filter, we need to add those handlers in the
  // right place in the landingpad, which is to say, at the end.
  } else if (hasFilter) {
    // Create a filter expression: a constant array indicating which filter
    // types there are. The personality routine only lands here if the filter
    // doesn't match.
    SmallVector<llvm::Constant*, 8> Filters;
    llvm::ArrayType *AType =
      llvm::ArrayType::get(!filterTypes.empty() ?
                             filterTypes[0]->getType() : Int8PtrTy,
                           filterTypes.size());

    for (unsigned i = 0, e = filterTypes.size(); i != e; ++i)
      Filters.push_back(cast<llvm::Constant>(filterTypes[i]));
    llvm::Constant *FilterArray = llvm::ConstantArray::get(AType, Filters);
    LPadInst->addClause(FilterArray);

    // Also check whether we need a cleanup.
    if (hasCleanup)
      LPadInst->setCleanup(true);

  // Otherwise, signal that we at least have cleanups.
  } else if (hasCleanup) {
    LPadInst->setCleanup(true);
  }

  assert((LPadInst->getNumClauses() > 0 || LPadInst->isCleanup()) &&
         "landingpad instruction has no clauses!");

  // Tell the backend how to generate the landing pad.
  Builder.CreateBr(getEHDispatchBlock(EHStack.getInnermostEHScope()));

  // Restore the old IR generation state.
  Builder.restoreIP(savedIP);

  return lpad;
}

/// Emit the structure of the dispatch block for the given catch scope.
/// It is an invariant that the dispatch block already exists.
static void emitCatchDispatchBlock(CodeGenFunction &CGF,
                                   EHCatchScope &catchScope) {
  llvm::BasicBlock *dispatchBlock = catchScope.getCachedEHDispatchBlock();
  assert(dispatchBlock);

  // If there's only a single catch-all, getEHDispatchBlock returned
  // that catch-all as the dispatch block.
  if (catchScope.getNumHandlers() == 1 &&
      catchScope.getHandler(0).isCatchAll()) {
    assert(dispatchBlock == catchScope.getHandler(0).Block);
    return;
  }

  CGBuilderTy::InsertPoint savedIP = CGF.Builder.saveIP();
  CGF.EmitBlockAfterUses(dispatchBlock);

  // Select the right handler.
  llvm::Value *llvm_eh_typeid_for =
    CGF.CGM.getIntrinsic(llvm::Intrinsic::eh_typeid_for);

  // Load the selector value.
  llvm::Value *selector = CGF.getSelectorFromSlot();

  // Test against each of the exception types we claim to catch.
  for (unsigned i = 0, e = catchScope.getNumHandlers(); ; ++i) {
    assert(i < e && "ran off end of handlers!");
    const EHCatchScope::Handler &handler = catchScope.getHandler(i);

    llvm::Value *typeValue = handler.Type;
    assert(typeValue && "fell into catch-all case!");
    typeValue = CGF.Builder.CreateBitCast(typeValue, CGF.Int8PtrTy);

    // Figure out the next block.
    bool nextIsEnd;
    llvm::BasicBlock *nextBlock;

    // If this is the last handler, we're at the end, and the next
    // block is the block for the enclosing EH scope.
    if (i + 1 == e) {
      nextBlock = CGF.getEHDispatchBlock(catchScope.getEnclosingEHScope());
      nextIsEnd = true;

    // If the next handler is a catch-all, we're at the end, and the
    // next block is that handler.
    } else if (catchScope.getHandler(i+1).isCatchAll()) {
      nextBlock = catchScope.getHandler(i+1).Block;
      nextIsEnd = true;

    // Otherwise, we're not at the end and we need a new block.
    } else {
      nextBlock = CGF.createBasicBlock("catch.fallthrough");
      nextIsEnd = false;
    }

    // Figure out the catch type's index in the LSDA's type table.
    llvm::CallInst *typeIndex =
      CGF.Builder.CreateCall(llvm_eh_typeid_for, typeValue);
    typeIndex->setDoesNotThrow();

    llvm::Value *matchesTypeIndex =
      CGF.Builder.CreateICmpEQ(selector, typeIndex, "matches");
    CGF.Builder.CreateCondBr(matchesTypeIndex, handler.Block, nextBlock);

    // If the next handler is a catch-all, we're completely done.
    if (nextIsEnd) {
      CGF.Builder.restoreIP(savedIP);
      return;
    }
    // Otherwise we need to emit and continue at that block.
    CGF.EmitBlock(nextBlock);
  }
}

void CodeGenFunction::popCatchScope() {
  EHCatchScope &catchScope = cast<EHCatchScope>(*EHStack.begin());
  if (catchScope.hasEHBranches())
    emitCatchDispatchBlock(*this, catchScope);
  EHStack.popCatch();
}

void CodeGenFunction::ExitCXXTryStmt(const CXXTryStmt &S, bool IsFnTryBlock) {
  unsigned NumHandlers = S.getNumHandlers();
  EHCatchScope &CatchScope = cast<EHCatchScope>(*EHStack.begin());
  assert(CatchScope.getNumHandlers() == NumHandlers);

  // If the catch was not required, bail out now.
  if (!CatchScope.hasEHBranches()) {
    CatchScope.clearHandlerBlocks();
    EHStack.popCatch();
    return;
  }

  // Emit the structure of the EH dispatch for this catch.
  emitCatchDispatchBlock(*this, CatchScope);

  // Copy the handler blocks off before we pop the EH stack.  Emitting
  // the handlers might scribble on this memory.
  SmallVector<EHCatchScope::Handler, 8> Handlers(NumHandlers);
  memcpy(Handlers.data(), CatchScope.begin(),
         NumHandlers * sizeof(EHCatchScope::Handler));

  EHStack.popCatch();

  // The fall-through block.
  llvm::BasicBlock *ContBB = createBasicBlock("try.cont");

  // We just emitted the body of the try; jump to the continue block.
  if (HaveInsertPoint())
    Builder.CreateBr(ContBB);

  // Determine if we need an implicit rethrow for all these catch handlers;
  // see the comment below.
  bool doImplicitRethrow = false;
  if (IsFnTryBlock)
    doImplicitRethrow = isa<CXXDestructorDecl>(CurCodeDecl) ||
                        isa<CXXConstructorDecl>(CurCodeDecl);

  // Perversely, we emit the handlers backwards precisely because we
  // want them to appear in source order.  In all of these cases, the
  // catch block will have exactly one predecessor, which will be a
  // particular block in the catch dispatch.  However, in the case of
  // a catch-all, one of the dispatch blocks will branch to two
  // different handlers, and EmitBlockAfterUses will cause the second
  // handler to be moved before the first.
  for (unsigned I = NumHandlers; I != 0; --I) {
    llvm::BasicBlock *CatchBlock = Handlers[I-1].Block;
    EmitBlockAfterUses(CatchBlock);

    // Catch the exception if this isn't a catch-all.
    const CXXCatchStmt *C = S.getHandler(I-1);

    // Enter a cleanup scope, including the catch variable and the
    // end-catch.
    RunCleanupsScope CatchScope(*this);

    // Initialize the catch variable and set up the cleanups.
    CGM.getCXXABI().emitBeginCatch(*this, C);

    // Emit the PGO counter increment.
    RegionCounter CatchCnt = getPGORegionCounter(C);
    CatchCnt.beginRegion(Builder);

    // Perform the body of the catch.
    EmitStmt(C->getHandlerBlock());

    // [except.handle]p11:
    //   The currently handled exception is rethrown if control
    //   reaches the end of a handler of the function-try-block of a
    //   constructor or destructor.

    // It is important that we only do this on fallthrough and not on
    // return.  Note that it's illegal to put a return in a
    // constructor function-try-block's catch handler (p14), so this
    // really only applies to destructors.
    if (doImplicitRethrow && HaveInsertPoint()) {
      CGM.getCXXABI().emitRethrow(*this, /*isNoReturn*/false);
      Builder.CreateUnreachable();
      Builder.ClearInsertionPoint();
    }

    // Fall out through the catch cleanups.
    CatchScope.ForceCleanup();

    // Branch out of the try.
    if (HaveInsertPoint())
      Builder.CreateBr(ContBB);
  }

  RegionCounter ContCnt = getPGORegionCounter(&S);
  EmitBlock(ContBB);
  ContCnt.beginRegion(Builder);
}

namespace {
  struct CallEndCatchForFinally : EHScopeStack::Cleanup {
    llvm::Value *ForEHVar;
    llvm::Value *EndCatchFn;
    CallEndCatchForFinally(llvm::Value *ForEHVar, llvm::Value *EndCatchFn)
      : ForEHVar(ForEHVar), EndCatchFn(EndCatchFn) {}

    void Emit(CodeGenFunction &CGF, Flags flags) override {
      llvm::BasicBlock *EndCatchBB = CGF.createBasicBlock("finally.endcatch");
      llvm::BasicBlock *CleanupContBB =
        CGF.createBasicBlock("finally.cleanup.cont");

      llvm::Value *ShouldEndCatch =
        CGF.Builder.CreateLoad(ForEHVar, "finally.endcatch");
      CGF.Builder.CreateCondBr(ShouldEndCatch, EndCatchBB, CleanupContBB);
      CGF.EmitBlock(EndCatchBB);
      CGF.EmitRuntimeCallOrInvoke(EndCatchFn); // catch-all, so might throw
      CGF.EmitBlock(CleanupContBB);
    }
  };

  struct PerformFinally : EHScopeStack::Cleanup {
    const Stmt *Body;
    llvm::Value *ForEHVar;
    llvm::Value *EndCatchFn;
    llvm::Value *RethrowFn;
    llvm::Value *SavedExnVar;

    PerformFinally(const Stmt *Body, llvm::Value *ForEHVar,
                   llvm::Value *EndCatchFn,
                   llvm::Value *RethrowFn, llvm::Value *SavedExnVar)
      : Body(Body), ForEHVar(ForEHVar), EndCatchFn(EndCatchFn),
        RethrowFn(RethrowFn), SavedExnVar(SavedExnVar) {}

    void Emit(CodeGenFunction &CGF, Flags flags) override {
      // Enter a cleanup to call the end-catch function if one was provided.
      if (EndCatchFn)
        CGF.EHStack.pushCleanup<CallEndCatchForFinally>(NormalAndEHCleanup,
                                                        ForEHVar, EndCatchFn);

      // Save the current cleanup destination in case there are
      // cleanups in the finally block.
      llvm::Value *SavedCleanupDest =
        CGF.Builder.CreateLoad(CGF.getNormalCleanupDestSlot(),
                               "cleanup.dest.saved");

      // Emit the finally block.
      CGF.EmitStmt(Body);

      // If the end of the finally is reachable, check whether this was
      // for EH.  If so, rethrow.
      if (CGF.HaveInsertPoint()) {
        llvm::BasicBlock *RethrowBB = CGF.createBasicBlock("finally.rethrow");
        llvm::BasicBlock *ContBB = CGF.createBasicBlock("finally.cont");

        llvm::Value *ShouldRethrow =
          CGF.Builder.CreateLoad(ForEHVar, "finally.shouldthrow");
        CGF.Builder.CreateCondBr(ShouldRethrow, RethrowBB, ContBB);

        CGF.EmitBlock(RethrowBB);
        if (SavedExnVar) {
          CGF.EmitRuntimeCallOrInvoke(RethrowFn,
                                      CGF.Builder.CreateLoad(SavedExnVar));
        } else {
          CGF.EmitRuntimeCallOrInvoke(RethrowFn);
        }
        CGF.Builder.CreateUnreachable();

        CGF.EmitBlock(ContBB);

        // Restore the cleanup destination.
        CGF.Builder.CreateStore(SavedCleanupDest,
                                CGF.getNormalCleanupDestSlot());
      }

      // Leave the end-catch cleanup.  As an optimization, pretend that
      // the fallthrough path was inaccessible; we've dynamically proven
      // that we're not in the EH case along that path.
      if (EndCatchFn) {
        CGBuilderTy::InsertPoint SavedIP = CGF.Builder.saveAndClearIP();
        CGF.PopCleanupBlock();
        CGF.Builder.restoreIP(SavedIP);
      }
    
      // Now make sure we actually have an insertion point or the
      // cleanup gods will hate us.
      CGF.EnsureInsertPoint();
    }
  };
}

/// Enters a finally block for an implementation using zero-cost
/// exceptions.  This is mostly general, but hard-codes some
/// language/ABI-specific behavior in the catch-all sections.
void CodeGenFunction::FinallyInfo::enter(CodeGenFunction &CGF,
                                         const Stmt *body,
                                         llvm::Constant *beginCatchFn,
                                         llvm::Constant *endCatchFn,
                                         llvm::Constant *rethrowFn) {
  assert((beginCatchFn != nullptr) == (endCatchFn != nullptr) &&
         "begin/end catch functions not paired");
  assert(rethrowFn && "rethrow function is required");

  BeginCatchFn = beginCatchFn;

  // The rethrow function has one of the following two types:
  //   void (*)()
  //   void (*)(void*)
  // In the latter case we need to pass it the exception object.
  // But we can't use the exception slot because the @finally might
  // have a landing pad (which would overwrite the exception slot).
  llvm::FunctionType *rethrowFnTy =
    cast<llvm::FunctionType>(
      cast<llvm::PointerType>(rethrowFn->getType())->getElementType());
  SavedExnVar = nullptr;
  if (rethrowFnTy->getNumParams())
    SavedExnVar = CGF.CreateTempAlloca(CGF.Int8PtrTy, "finally.exn");

  // A finally block is a statement which must be executed on any edge
  // out of a given scope.  Unlike a cleanup, the finally block may
  // contain arbitrary control flow leading out of itself.  In
  // addition, finally blocks should always be executed, even if there
  // are no catch handlers higher on the stack.  Therefore, we
  // surround the protected scope with a combination of a normal
  // cleanup (to catch attempts to break out of the block via normal
  // control flow) and an EH catch-all (semantically "outside" any try
  // statement to which the finally block might have been attached).
  // The finally block itself is generated in the context of a cleanup
  // which conditionally leaves the catch-all.

  // Jump destination for performing the finally block on an exception
  // edge.  We'll never actually reach this block, so unreachable is
  // fine.
  RethrowDest = CGF.getJumpDestInCurrentScope(CGF.getUnreachableBlock());

  // Whether the finally block is being executed for EH purposes.
  ForEHVar = CGF.CreateTempAlloca(CGF.Builder.getInt1Ty(), "finally.for-eh");
  CGF.Builder.CreateStore(CGF.Builder.getFalse(), ForEHVar);

  // Enter a normal cleanup which will perform the @finally block.
  CGF.EHStack.pushCleanup<PerformFinally>(NormalCleanup, body,
                                          ForEHVar, endCatchFn,
                                          rethrowFn, SavedExnVar);

  // Enter a catch-all scope.
  llvm::BasicBlock *catchBB = CGF.createBasicBlock("finally.catchall");
  EHCatchScope *catchScope = CGF.EHStack.pushCatch(1);
  catchScope->setCatchAllHandler(0, catchBB);
}

void CodeGenFunction::FinallyInfo::exit(CodeGenFunction &CGF) {
  // Leave the finally catch-all.
  EHCatchScope &catchScope = cast<EHCatchScope>(*CGF.EHStack.begin());
  llvm::BasicBlock *catchBB = catchScope.getHandler(0).Block;

  CGF.popCatchScope();

  // If there are any references to the catch-all block, emit it.
  if (catchBB->use_empty()) {
    delete catchBB;
  } else {
    CGBuilderTy::InsertPoint savedIP = CGF.Builder.saveAndClearIP();
    CGF.EmitBlock(catchBB);

    llvm::Value *exn = nullptr;

    // If there's a begin-catch function, call it.
    if (BeginCatchFn) {
      exn = CGF.getExceptionFromSlot();
      CGF.EmitNounwindRuntimeCall(BeginCatchFn, exn);
    }

    // If we need to remember the exception pointer to rethrow later, do so.
    if (SavedExnVar) {
      if (!exn) exn = CGF.getExceptionFromSlot();
      CGF.Builder.CreateStore(exn, SavedExnVar);
    }

    // Tell the cleanups in the finally block that we're do this for EH.
    CGF.Builder.CreateStore(CGF.Builder.getTrue(), ForEHVar);

    // Thread a jump through the finally cleanup.
    CGF.EmitBranchThroughCleanup(RethrowDest);

    CGF.Builder.restoreIP(savedIP);
  }

  // Finally, leave the @finally cleanup.
  CGF.PopCleanupBlock();
}

llvm::BasicBlock *CodeGenFunction::getTerminateLandingPad() {
  if (TerminateLandingPad)
    return TerminateLandingPad;

  CGBuilderTy::InsertPoint SavedIP = Builder.saveAndClearIP();

  // This will get inserted at the end of the function.
  TerminateLandingPad = createBasicBlock("terminate.lpad");
  Builder.SetInsertPoint(TerminateLandingPad);

  // Tell the backend that this is a landing pad.
  const EHPersonality &Personality = EHPersonality::get(*this);
  llvm::LandingPadInst *LPadInst =
    Builder.CreateLandingPad(llvm::StructType::get(Int8PtrTy, Int32Ty, nullptr),
                             getOpaquePersonalityFn(CGM, Personality), 0);
  LPadInst->addClause(getCatchAllValue(*this));

  llvm::Value *Exn = 0;
  if (getLangOpts().CPlusPlus)
    Exn = Builder.CreateExtractValue(LPadInst, 0);
  llvm::CallInst *terminateCall =
      CGM.getCXXABI().emitTerminateForUnexpectedException(*this, Exn);
  terminateCall->setDoesNotReturn();
  Builder.CreateUnreachable();

  // Restore the saved insertion state.
  Builder.restoreIP(SavedIP);

  return TerminateLandingPad;
}

llvm::BasicBlock *CodeGenFunction::getTerminateHandler() {
  if (TerminateHandler)
    return TerminateHandler;

  CGBuilderTy::InsertPoint SavedIP = Builder.saveAndClearIP();

  // Set up the terminate handler.  This block is inserted at the very
  // end of the function by FinishFunction.
  TerminateHandler = createBasicBlock("terminate.handler");
  Builder.SetInsertPoint(TerminateHandler);
  llvm::Value *Exn = 0;
  if (getLangOpts().CPlusPlus)
    Exn = getExceptionFromSlot();
  llvm::CallInst *terminateCall =
      CGM.getCXXABI().emitTerminateForUnexpectedException(*this, Exn);
  terminateCall->setDoesNotReturn();
  Builder.CreateUnreachable();

  // Restore the saved insertion state.
  Builder.restoreIP(SavedIP);

  return TerminateHandler;
}

llvm::BasicBlock *CodeGenFunction::getEHResumeBlock(bool isCleanup) {
  if (EHResumeBlock) return EHResumeBlock;

  CGBuilderTy::InsertPoint SavedIP = Builder.saveIP();

  // We emit a jump to a notional label at the outermost unwind state.
  EHResumeBlock = createBasicBlock("eh.resume");
  Builder.SetInsertPoint(EHResumeBlock);

  const EHPersonality &Personality = EHPersonality::get(*this);

  // This can always be a call because we necessarily didn't find
  // anything on the EH stack which needs our help.
  const char *RethrowName = Personality.CatchallRethrowFn;
  if (RethrowName != nullptr && !isCleanup) {
    EmitRuntimeCall(getCatchallRethrowFn(CGM, RethrowName),
                    getExceptionFromSlot())->setDoesNotReturn();
    Builder.CreateUnreachable();
    Builder.restoreIP(SavedIP);
    return EHResumeBlock;
  }

  // Recreate the landingpad's return value for the 'resume' instruction.
  llvm::Value *Exn = getExceptionFromSlot();
  llvm::Value *Sel = getSelectorFromSlot();

  llvm::Type *LPadType = llvm::StructType::get(Exn->getType(),
                                               Sel->getType(), nullptr);
  llvm::Value *LPadVal = llvm::UndefValue::get(LPadType);
  LPadVal = Builder.CreateInsertValue(LPadVal, Exn, 0, "lpad.val");
  LPadVal = Builder.CreateInsertValue(LPadVal, Sel, 1, "lpad.val");

  Builder.CreateResume(LPadVal);
  Builder.restoreIP(SavedIP);
  return EHResumeBlock;
}

void CodeGenFunction::EmitSEHTryStmt(const SEHTryStmt &S) {
  // FIXME: Implement SEH on other architectures.
  const llvm::Triple &T = CGM.getTarget().getTriple();
  if (T.getArch() != llvm::Triple::x86_64 ||
      !T.isKnownWindowsMSVCEnvironment()) {
    ErrorUnsupported(&S, "__try statement");
    return;
  }

  SEHFinallyInfo FI;
  EnterSEHTryStmt(S, FI);
  {
    JumpDest TryExit = getJumpDestInCurrentScope("__try.__leave");

    SEHTryEpilogueStack.push_back(&TryExit);
    EmitStmt(S.getTryBlock());
    SEHTryEpilogueStack.pop_back();

    if (!TryExit.getBlock()->use_empty())
      EmitBlock(TryExit.getBlock(), /*IsFinished=*/true);
    else
      delete TryExit.getBlock();
  }
  ExitSEHTryStmt(S, FI);
}

namespace {
struct PerformSEHFinally : EHScopeStack::Cleanup  {
  CodeGenFunction::SEHFinallyInfo *FI;
  PerformSEHFinally(CodeGenFunction::SEHFinallyInfo *FI) : FI(FI) {}

  void Emit(CodeGenFunction &CGF, Flags F) override {
    // Cleanups are emitted at most twice: once for normal control flow and once
    // for exception control flow. Branch into the finally block, and remember
    // the continuation block so we can branch out later.
    if (!FI->FinallyBB) {
      FI->FinallyBB = CGF.createBasicBlock("__finally");
      FI->FinallyBB->insertInto(CGF.CurFn);
      FI->FinallyBB->moveAfter(CGF.Builder.GetInsertBlock());
    }

    // Set the termination status and branch in.
    CGF.Builder.CreateStore(
        llvm::ConstantInt::get(CGF.Int8Ty, F.isForEHCleanup()),
        CGF.getAbnormalTerminationSlot());
    CGF.Builder.CreateBr(FI->FinallyBB);

    // Create a continuation block for normal or exceptional control.
    if (F.isForEHCleanup()) {
      assert(!FI->ResumeBB && "double emission for EH");
      FI->ResumeBB = CGF.createBasicBlock("__finally.resume");
      CGF.EmitBlock(FI->ResumeBB);
    } else {
      assert(F.isForNormalCleanup() && !FI->ContBB && "double normal emission");
      FI->ContBB = CGF.createBasicBlock("__finally.cont");
      CGF.EmitBlock(FI->ContBB);
      // Try to keep source order.
      FI->ContBB->moveAfter(FI->FinallyBB);
    }
  }
};
}

/// Create a stub filter function that will ultimately hold the code of the
/// filter expression. The EH preparation passes in LLVM will outline the code
/// from the main function body into this stub.
llvm::Function *
CodeGenFunction::GenerateSEHFilterFunction(CodeGenFunction &ParentCGF,
                                           const SEHExceptStmt &Except) {
  const Decl *ParentCodeDecl = ParentCGF.CurCodeDecl;
  llvm::Function *ParentFn = ParentCGF.CurFn;

  Expr *FilterExpr = Except.getFilterExpr();

  // Get the mangled function name.
  SmallString<128> Name;
  {
    llvm::raw_svector_ostream OS(Name);
    const NamedDecl *Parent = dyn_cast_or_null<NamedDecl>(ParentCodeDecl);
    assert(Parent && "FIXME: handle unnamed decls (lambdas, blocks) with SEH");
    CGM.getCXXABI().getMangleContext().mangleSEHFilterExpression(Parent, OS);
  }

  // Arrange a function with the declaration:
  // int filt(EXCEPTION_POINTERS *exception_pointers, void *frame_pointer)
  QualType RetTy = getContext().IntTy;
  FunctionArgList Args;
  SEHPointersDecl = ImplicitParamDecl::Create(
      getContext(), nullptr, FilterExpr->getLocStart(),
      &getContext().Idents.get("exception_pointers"), getContext().VoidPtrTy);
  Args.push_back(SEHPointersDecl);
  Args.push_back(ImplicitParamDecl::Create(
      getContext(), nullptr, FilterExpr->getLocStart(),
      &getContext().Idents.get("frame_pointer"), getContext().VoidPtrTy));
  const CGFunctionInfo &FnInfo = CGM.getTypes().arrangeFreeFunctionDeclaration(
      RetTy, Args, FunctionType::ExtInfo(), /*isVariadic=*/false);
  llvm::FunctionType *FnTy = CGM.getTypes().GetFunctionType(FnInfo);
  llvm::Function *Fn = llvm::Function::Create(FnTy, ParentFn->getLinkage(),
                                              Name.str(), &CGM.getModule());
  // The filter is either in the same comdat as the function, or it's internal.
  if (llvm::Comdat *C = ParentFn->getComdat()) {
    Fn->setComdat(C);
  } else if (ParentFn->hasWeakLinkage() || ParentFn->hasLinkOnceLinkage()) {
    // FIXME: Unreachable with Rafael's changes?
    llvm::Comdat *C = CGM.getModule().getOrInsertComdat(ParentFn->getName());
    ParentFn->setComdat(C);
    Fn->setComdat(C);
  } else {
    Fn->setLinkage(llvm::GlobalValue::InternalLinkage);
  }

  StartFunction(GlobalDecl(), RetTy, Fn, FnInfo, Args,
                FilterExpr->getLocStart(), FilterExpr->getLocStart());

  EmitSEHExceptionCodeSave();

  // Insert dummy allocas for every local variable in scope. We'll initialize
  // them and prune the unused ones after we find out which ones were
  // referenced.
  for (const auto &DeclPtrs : ParentCGF.LocalDeclMap) {
    const Decl *VD = DeclPtrs.first;
    llvm::Value *Ptr = DeclPtrs.second;
    auto *ValTy = cast<llvm::PointerType>(Ptr->getType())->getElementType();
    LocalDeclMap[VD] = CreateTempAlloca(ValTy, Ptr->getName() + ".filt");
  }

  // Emit the original filter expression, convert to i32, and return.
  llvm::Value *R = EmitScalarExpr(FilterExpr);
  R = Builder.CreateIntCast(R, CGM.IntTy,
                            FilterExpr->getType()->isSignedIntegerType());
  Builder.CreateStore(R, ReturnValue);

  FinishFunction(FilterExpr->getLocEnd());

  for (const auto &DeclPtrs : ParentCGF.LocalDeclMap) {
    const Decl *VD = DeclPtrs.first;
    auto *Alloca = cast<llvm::AllocaInst>(LocalDeclMap[VD]);
    if (Alloca->hasNUses(0)) {
      Alloca->eraseFromParent();
      continue;
    }
    ErrorUnsupported(FilterExpr,
                     "SEH filter expression local variable capture");
  }

  return Fn;
}

void CodeGenFunction::EmitSEHExceptionCodeSave() {
  // Save the exception code in the exception slot to unify exception access in
  // the filter function and the landing pad.
  // struct EXCEPTION_POINTERS {
  //   EXCEPTION_RECORD *ExceptionRecord;
  //   CONTEXT *ContextRecord;
  // };
  // void *exn.slot =
  //     (void *)(uintptr_t)exception_pointers->ExceptionRecord->ExceptionCode;
  llvm::Value *Ptrs = Builder.CreateLoad(GetAddrOfLocalVar(SEHPointersDecl));
  llvm::Type *RecordTy = CGM.Int32Ty->getPointerTo();
  llvm::Type *PtrsTy = llvm::StructType::get(RecordTy, CGM.VoidPtrTy, nullptr);
  Ptrs = Builder.CreateBitCast(Ptrs, PtrsTy->getPointerTo());
  llvm::Value *Rec = Builder.CreateStructGEP(Ptrs, 0);
  Rec = Builder.CreateLoad(Rec);
  llvm::Value *Code = Builder.CreateLoad(Rec);
  Code = Builder.CreateZExt(Code, CGM.IntPtrTy);
  // FIXME: Change landing pads to produce {i32, i32} and make the exception
  // slot an i32.
  Code = Builder.CreateIntToPtr(Code, CGM.VoidPtrTy);
  Builder.CreateStore(Code, getExceptionSlot());
}

llvm::Value *CodeGenFunction::EmitSEHExceptionInfo() {
  // Sema should diagnose calling this builtin outside of a filter context, but
  // don't crash if we screw up.
  if (!SEHPointersDecl)
    return llvm::UndefValue::get(Int8PtrTy);
  return Builder.CreateLoad(GetAddrOfLocalVar(SEHPointersDecl));
}

llvm::Value *CodeGenFunction::EmitSEHExceptionCode() {
  // If we're in a landing pad or filter function, the exception slot contains
  // the code.
  assert(ExceptionSlot);
  llvm::Value *Code =
      Builder.CreatePtrToInt(getExceptionFromSlot(), CGM.IntPtrTy);
  return Builder.CreateTrunc(Code, CGM.Int32Ty);
}

llvm::Value *CodeGenFunction::EmitSEHAbnormalTermination() {
  // Load from the abnormal termination slot. It will be uninitialized outside
  // of __finally blocks, which we should warn or error on.
  llvm::Value *IsEH = Builder.CreateLoad(getAbnormalTerminationSlot());
  return Builder.CreateZExt(IsEH, Int32Ty);
}

void CodeGenFunction::EnterSEHTryStmt(const SEHTryStmt &S, SEHFinallyInfo &FI) {
  if (S.getFinallyHandler()) {
    // Push a cleanup for __finally blocks.
    EHStack.pushCleanup<PerformSEHFinally>(NormalAndEHCleanup, &FI);
    return;
  }

  // Otherwise, we must have an __except block.
  SEHExceptStmt *Except = S.getExceptHandler();
  assert(Except);
  EHCatchScope *CatchScope = EHStack.pushCatch(1);

  // If the filter is known to evaluate to 1, then we can use the clause "catch
  // i8* null".
  llvm::Constant *C =
      CGM.EmitConstantExpr(Except->getFilterExpr(), getContext().IntTy, this);
  if (C && C->isOneValue()) {
    CatchScope->setCatchAllHandler(0, createBasicBlock("__except"));
    return;
  }

  // In general, we have to emit an outlined filter function. Use the function
  // in place of the RTTI typeinfo global that C++ EH uses.
  CodeGenFunction FilterCGF(CGM, /*suppressNewContext=*/true);
  llvm::Function *FilterFunc =
      FilterCGF.GenerateSEHFilterFunction(*this, *Except);
  llvm::Constant *OpaqueFunc =
      llvm::ConstantExpr::getBitCast(FilterFunc, Int8PtrTy);
  CatchScope->setHandler(0, OpaqueFunc, createBasicBlock("__except"));
}

void CodeGenFunction::ExitSEHTryStmt(const SEHTryStmt &S, SEHFinallyInfo &FI) {
  // Just pop the cleanup if it's a __finally block.
  if (const SEHFinallyStmt *Finally = S.getFinallyHandler()) {
    PopCleanupBlock();
    assert(FI.ContBB && "did not emit normal cleanup");

    // Emit the code into FinallyBB.
    CGBuilderTy::InsertPoint SavedIP = Builder.saveIP();
    Builder.SetInsertPoint(FI.FinallyBB);
    EmitStmt(Finally->getBlock());

    if (HaveInsertPoint()) {
      if (FI.ResumeBB) {
        llvm::Value *IsEH = Builder.CreateLoad(getAbnormalTerminationSlot(),
                                               "abnormal.termination");
        IsEH = Builder.CreateICmpEQ(IsEH, llvm::ConstantInt::get(Int8Ty, 0));
        Builder.CreateCondBr(IsEH, FI.ContBB, FI.ResumeBB);
      } else {
        // There was nothing exceptional in the try body, so we only have normal
        // control flow.
        Builder.CreateBr(FI.ContBB);
      }
    }

    Builder.restoreIP(SavedIP);

    return;
  }

  // Otherwise, we must have an __except block.
  const SEHExceptStmt *Except = S.getExceptHandler();
  assert(Except && "__try must have __finally xor __except");
  EHCatchScope &CatchScope = cast<EHCatchScope>(*EHStack.begin());

  // Don't emit the __except block if the __try block lacked invokes.
  // TODO: Model unwind edges from instructions, either with iload / istore or
  // a try body function.
  if (!CatchScope.hasEHBranches()) {
    CatchScope.clearHandlerBlocks();
    EHStack.popCatch();
    return;
  }

  // The fall-through block.
  llvm::BasicBlock *ContBB = createBasicBlock("__try.cont");

  // We just emitted the body of the __try; jump to the continue block.
  if (HaveInsertPoint())
    Builder.CreateBr(ContBB);

  // Check if our filter function returned true.
  emitCatchDispatchBlock(*this, CatchScope);

  // Grab the block before we pop the handler.
  llvm::BasicBlock *ExceptBB = CatchScope.getHandler(0).Block;
  EHStack.popCatch();

  EmitBlockAfterUses(ExceptBB);

  // Emit the __except body.
  EmitStmt(Except->getBlock());

  if (HaveInsertPoint())
    Builder.CreateBr(ContBB);

  EmitBlock(ContBB);
}

void CodeGenFunction::EmitSEHLeaveStmt(const SEHLeaveStmt &S) {
  // If this code is reachable then emit a stop point (if generating
  // debug info). We have to do this ourselves because we are on the
  // "simple" statement path.
  if (HaveInsertPoint())
    EmitStopPoint(&S);

  assert(!SEHTryEpilogueStack.empty() &&
         "sema should have rejected this __leave");
  EmitBranchThroughCleanup(*SEHTryEpilogueStack.back());
}<|MERGE_RESOLUTION|>--- conflicted
+++ resolved
@@ -662,10 +662,11 @@
   assert(EHStack.requiresLandingPad());
   assert(!EHStack.empty());
 
-<<<<<<< HEAD
-  if (!CGM.getLangOpts().Exceptions || ExceptionsDisabled)	//***INTEL 
+#ifdef INTEL_CUSTOMIZATION
+  if (ExceptionsDisabled)
     return nullptr;
-=======
+#endif // INTEL_CUSTOMIZATION
+
   // If exceptions are disabled, there are usually no landingpads. However, when
   // SEH is enabled, functions using SEH still get landingpads.
   const LangOptions &LO = CGM.getLangOpts();
@@ -675,7 +676,6 @@
     if (!currentFunctionUsesSEHTry())
       return nullptr;
   }
->>>>>>> 1fe2a8d8
 
   // Check the innermost scope for a cached landing pad.  If this is
   // a non-EH cleanup, we'll check enclosing scopes in EmitLandingPad.
