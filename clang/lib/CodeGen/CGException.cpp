--- conflicted
+++ resolved
@@ -716,20 +716,15 @@
   assert(EHStack.requiresLandingPad());
   assert(!EHStack.empty());
 
-<<<<<<< HEAD
 #if INTEL_SPECIFIC_CILKPLUS
   if (ExceptionsDisabled)
     return nullptr;
 #endif // INTEL_SPECIFIC_CILKPLUS
 
-  // If exceptions are disabled, there are usually no landingpads. However, when
-  // SEH is enabled, functions using SEH still get landingpads.
-=======
   // If exceptions are disabled and SEH is not in use, then there is no invoke
   // destination. SEH "works" even if exceptions are off. In practice, this
   // means that C++ destructors and other EH cleanups don't run, which is
   // consistent with MSVC's behavior.
->>>>>>> 94a96fce
   const LangOptions &LO = CGM.getLangOpts();
   if (!LO.Exceptions) {
     if (!LO.Borland && !LO.MicrosoftExt)
