--- conflicted
+++ resolved
@@ -3899,10 +3899,9 @@
     ++Index;
   }
 
-<<<<<<< HEAD
 #if INTEL_CUSTOMIZATION
   if (getLangOpts().isIntelCompat(LangOptions::CpuDispatchUseLibIrc)) {
-    llvm::sort(
+    llvm::stable_sort(
         Options, [](const CodeGenFunction::MultiVersionResolverOption &LHS,
                     const CodeGenFunction::MultiVersionResolverOption &RHS) {
           std::array<uint64_t, 2> LHSBits =
@@ -3913,15 +3912,12 @@
                  (LHSBits[1] == RHSBits[1] && LHSBits[0] > RHSBits[0]);
         });
   } else {
-  llvm::sort(
-=======
-  llvm::stable_sort(
->>>>>>> 2669abae
-      Options, [](const CodeGenFunction::MultiVersionResolverOption &LHS,
-                  const CodeGenFunction::MultiVersionResolverOption &RHS) {
-        return CodeGenFunction::GetX86CpuSupportsMask(LHS.Conditions.Features) >
-               CodeGenFunction::GetX86CpuSupportsMask(RHS.Conditions.Features);
-      });
+    llvm::stable_sort(
+        Options, [](const CodeGenFunction::MultiVersionResolverOption &LHS,
+                    const CodeGenFunction::MultiVersionResolverOption &RHS) {
+          return CodeGenFunction::GetX86CpuSupportsMask(LHS.Conditions.Features) >
+                 CodeGenFunction::GetX86CpuSupportsMask(RHS.Conditions.Features);
+        });
   }
 #endif // INTEL_CUSTOMIZATION
 
