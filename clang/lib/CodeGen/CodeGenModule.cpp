--- conflicted
+++ resolved
@@ -2390,7 +2390,6 @@
   // MDNode for the kernel argument names.
   SmallVector<llvm::Metadata *, 8> argNames;
 
-<<<<<<< HEAD
 #if INTEL_CUSTOMIZATION
   // MDNode for the intel_host_accessible attribute.
   SmallVector<llvm::Metadata*, 8> argHostAccessible;
@@ -2404,8 +2403,6 @@
   // MDNode for the intel_buffer_location attribute.
   SmallVector<llvm::Metadata*, 8> argBufferLocationAttr;
 #endif // INTEL_CUSTOMIZATION
-=======
->>>>>>> dd88d4dd
   // MDNode for the intel_buffer_location attribute.
   SmallVector<llvm::Metadata *, 8> argSYCLBufferLocationAttr;
 
@@ -2606,7 +2603,6 @@
       Fn->setMetadata("kernel_arg_name",
                       llvm::MDNode::get(VMContext, argNames));
   }
-<<<<<<< HEAD
 #if INTEL_CUSTOMIZATION
   if (LangOpts.OpenCL) {
     Fn->setMetadata("kernel_arg_host_accessible",
@@ -2619,8 +2615,6 @@
                     llvm::MDNode::get(VMContext, argBufferLocationAttr));
   }
 #endif // INTEL_CUSTOMIZATION
-=======
->>>>>>> dd88d4dd
 }
 
 /// Determines whether the language options require us to model
@@ -4464,12 +4458,9 @@
   if (AliasAttr *Attr = Global->getAttr<AliasAttr>()) {
     // Emit the alias here if it is not SYCL device compilation.
     if (!LangOpts.SYCLIsDevice)
-<<<<<<< HEAD
 #if INTEL_COLLAB
       if (canDefineAliasOnTarget(*this, GD))
 #endif // INTEL_COLLAB
-=======
->>>>>>> dd88d4dd
       return EmitAliasDefinition(GD);
     // Defer for SYCL devices, until either the alias or what it aliases
     // is used.
@@ -6313,7 +6304,6 @@
   GO.setComdat(TheModule.getOrInsertComdat(GO.getName()));
 }
 
-<<<<<<< HEAD
 #if INTEL_CUSTOMIZATION
 static void maybeEmitGlobalChannelMetadata(const VarDecl *D,
                                            llvm::GlobalVariable *GV,
@@ -6420,8 +6410,6 @@
 }
 #endif // INTEL_CUSTOMIZATION
 
-=======
->>>>>>> dd88d4dd
 void CodeGenModule::setAspectsEnumDecl(const EnumDecl *ED) {
   if (AspectsEnumDecl && AspectsEnumDecl != ED) {
     // Conflicting definitions of the aspect enum are not allowed.
@@ -6539,7 +6527,6 @@
   }
 }
 
-<<<<<<< HEAD
 #if INTEL_CUSTOMIZATION
 llvm::GlobalVariable *
 CodeGenModule::CreateSIMDFnTableVar(llvm::Constant *FnPtr) {
@@ -6591,8 +6578,6 @@
 }
 #endif // INTEL_CUSTOMIZATION
 
-=======
->>>>>>> dd88d4dd
 /// Pass IsTentative as true if you want to create a tentative definition.
 void CodeGenModule::EmitGlobalVarDefinition(const VarDecl *D,
                                             bool IsTentative) {
@@ -6756,7 +6741,6 @@
   if (D->hasAttr<AnnotateAttr>())
     AddGlobalAnnotations(D, GV);
 
-<<<<<<< HEAD
 #if INTEL_CUSTOMIZATION
   // Emit HLS attribute annotation for a file-scope static variable.
   if (getLangOpts().HLS ||
@@ -6781,8 +6765,6 @@
     setHasTargetCode();
 #endif // INTEL_CUSTOMIZATION
 
-=======
->>>>>>> dd88d4dd
   // Emit Intel FPGA attribute annotation for a file-scope static variable.
   if (getLangOpts().SYCLIsDevice)
     addGlobalIntelFPGAAnnotation(D, GV);
@@ -6795,19 +6777,11 @@
       // type.
       if (RD->hasAttr<SYCLAddIRAttributesGlobalVariableAttr>())
         AddGlobalSYCLIRAttributes(GV, RD);
-<<<<<<< HEAD
       // If VarDecl has a type decorated with SYCL device_global attribute
       // emit IR attribute 'sycl-unique-id'.
       if (RD->hasAttr<SYCLDeviceGlobalAttr>())
         addSYCLUniqueID(GV, D, Context);
       // If VarDecl type is SYCLTypeAttr::host_pipe, emit the IR attribute
-=======
-      // If VarDecl has a type decorated with SYCL device_global attribute 
-      // emit IR attribute 'sycl-unique-id'.
-      if (RD->hasAttr<SYCLDeviceGlobalAttr>())
-        addSYCLUniqueID(GV, D, Context);
-      // If VarDecl type is SYCLTypeAttr::host_pipe, emit the IR attribute 
->>>>>>> dd88d4dd
       // 'sycl-unique-id'.
       if (const auto *Attr = RD->getAttr<SYCLTypeAttr>())
         if (Attr->getType() == SYCLTypeAttr::SYCLType::host_pipe)
@@ -6932,13 +6906,10 @@
     if (getCodeGenOpts().hasReducedDebugInfo())
       DI->EmitGlobalVariable(GV, D);
 
-<<<<<<< HEAD
 #if INTEL_CUSTOMIZATION
   maybeEmitGlobalChannelMetadata(D, GV, *this);
 #endif // INTEL_CUSTOMIZATION
 
-=======
->>>>>>> dd88d4dd
   if (LangOpts.SYCLIsDevice) {
     maybeEmitPipeStorageMetadata(D, GV, *this);
     // Notify SYCL code generation infrastructure that a global variable is
