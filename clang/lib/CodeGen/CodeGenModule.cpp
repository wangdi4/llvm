--- conflicted
+++ resolved
@@ -2295,11 +2295,7 @@
   if (const auto *Dtor = dyn_cast<CXXDestructorDecl>(D))
     return getCXXABI().getCXXDestructorLinkage(Linkage, Dtor, GD.getDtorType());
 
-<<<<<<< HEAD
-  return getLLVMLinkageForDeclarator(D, Linkage, /*IsConstantVariable=*/false);
-=======
   return getLLVMLinkageForDeclarator(D, Linkage);
->>>>>>> 7f4c3c22
 }
 
 llvm::ConstantInt *CodeGenModule::CreateCrossDsoCfiTypeId(llvm::Metadata *MD) {
@@ -8933,16 +8929,7 @@
   // Return a bogus pointer if RTTI is disabled, unless it's for EH.
   // FIXME: should we even be calling this method if RTTI is disabled
   // and it's not for EH?
-<<<<<<< HEAD
-  if ((!ForEH && !getLangOpts().RTTI) || getLangOpts().CUDAIsDevice ||
-#if INTEL_COLLAB
-      getLangOpts().SYCLIsDevice ||
-#endif // INTEL_COLLAB
-      (getLangOpts().OpenMP && getLangOpts().OpenMPIsTargetDevice &&
-       getTriple().isNVPTX()))
-=======
   if (!shouldEmitRTTI(ForEH))
->>>>>>> 7f4c3c22
 #if INTEL_COLLAB
     if (getTriple().isSPIR())
       return llvm::Constant::getNullValue(DefaultInt8PtrTy);
