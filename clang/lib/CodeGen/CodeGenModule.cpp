--- conflicted
+++ resolved
@@ -1723,24 +1723,6 @@
       }
       argTypeQuals.push_back(llvm::MDString::get(VMContext, typeQuals));
 
-<<<<<<< HEAD
-      // Get image and pipe access qualifier:
-      if (ty->isImageType() || ty->isPipeType()) {
-        const Decl *PDecl = parm;
-        if (auto *TD = dyn_cast<TypedefType>(ty))
-          PDecl = TD->getDecl();
-        const OpenCLAccessAttr *A = PDecl->getAttr<OpenCLAccessAttr>();
-        if (A && A->isWriteOnly())
-          accessQuals.push_back(llvm::MDString::get(VMContext, "write_only"));
-        else if (A && A->isReadWrite())
-          accessQuals.push_back(llvm::MDString::get(VMContext, "read_write"));
-        else
-          accessQuals.push_back(llvm::MDString::get(VMContext, "read_only"));
-      } else
-        accessQuals.push_back(llvm::MDString::get(VMContext, "none"));
-
-      // Get argument name.
-      argNames.push_back(llvm::MDString::get(VMContext, parm->getName()));
 #if INTEL_CUSTOMIZATION
       bool IsHostAccessible = ty->isPipeType() &&
 	      parm->getAttr<OpenCLHostAccessibleAttr>();
@@ -1770,8 +1752,6 @@
 		      : llvm::MDString::get(VMContext, ""));
 #endif // INTEL_CUSTOMIZATION
 
-=======
->>>>>>> 1cb34d9c
       auto *SYCLBufferLocationAttr =
           parm->getAttr<SYCLIntelBufferLocationAttr>();
       argSYCLBufferLocationAttr.push_back(
