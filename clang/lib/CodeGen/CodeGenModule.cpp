//===--- CodeGenModule.cpp - Emit LLVM Code from ASTs for a Module --------===//
//
//                     The LLVM Compiler Infrastructure
//
// This file is distributed under the University of Illinois Open Source
// License. See LICENSE.TXT for details.
//
//===----------------------------------------------------------------------===//
//
// This coordinates the per-module state used while generating code.
//
//===----------------------------------------------------------------------===//

#include "CodeGenModule.h"
#include "CGBlocks.h"
#include "CGCUDARuntime.h"
#include "CGCXXABI.h"
#include "CGCall.h"
#include "CGDebugInfo.h"
#ifdef INTEL_CUSTOMIZATION
#include "intel/CGCilkPlusRuntime.h"
#endif  // INTEL_CUSTOMIZATION
#include "CGObjCRuntime.h"
#include "CGOpenCLRuntime.h"
#include "CGOpenMPRuntime.h"
#include "CodeGenFunction.h"
#include "CodeGenPGO.h"
#include "CodeGenTBAA.h"
#include "CoverageMappingGen.h"
#include "TargetInfo.h"
#include "clang/AST/ASTContext.h"
#include "clang/AST/CharUnits.h"
#include "clang/AST/DeclCXX.h"
#include "clang/AST/DeclObjC.h"
#include "clang/AST/DeclTemplate.h"
#include "clang/AST/Mangle.h"
#include "clang/AST/RecordLayout.h"
#include "clang/AST/RecursiveASTVisitor.h"
#include "clang/Basic/Builtins.h"
#include "clang/Basic/CharInfo.h"
#include "clang/Basic/Diagnostic.h"
#include "clang/Basic/Module.h"
#include "clang/Basic/SourceManager.h"
#include "clang/Basic/TargetInfo.h"
#include "clang/Basic/Version.h"
#include "clang/Frontend/CodeGenOptions.h"
#include "clang/Sema/SemaDiagnostic.h"
#include "llvm/ADT/APSInt.h"
#include "llvm/ADT/Triple.h"
#include "llvm/IR/CallSite.h"
#include "llvm/IR/CallingConv.h"
#include "llvm/IR/DataLayout.h"
#include "llvm/IR/Intrinsics.h"
#include "llvm/IR/LLVMContext.h"
#include "llvm/IR/Module.h"
#include "llvm/ProfileData/InstrProfReader.h"
#include "llvm/Support/ConvertUTF.h"
#include "llvm/Support/ErrorHandling.h"

using namespace clang;
using namespace CodeGen;

static const char AnnotationSection[] = "llvm.metadata";

static CGCXXABI *createCXXABI(CodeGenModule &CGM) {
  switch (CGM.getTarget().getCXXABI().getKind()) {
  case TargetCXXABI::GenericAArch64:
  case TargetCXXABI::GenericARM:
  case TargetCXXABI::iOS:
  case TargetCXXABI::iOS64:
  case TargetCXXABI::GenericMIPS:
  case TargetCXXABI::GenericItanium:
  case TargetCXXABI::WebAssembly:
    return CreateItaniumCXXABI(CGM);
  case TargetCXXABI::Microsoft:
    return CreateMicrosoftCXXABI(CGM);
  }

  llvm_unreachable("invalid C++ ABI kind");
}

CodeGenModule::CodeGenModule(ASTContext &C, const HeaderSearchOptions &HSO,
                             const PreprocessorOptions &PPO,
                             const CodeGenOptions &CGO, llvm::Module &M,
                             DiagnosticsEngine &diags,
                             CoverageSourceInfo *CoverageInfo)
    : Context(C), LangOpts(C.getLangOpts()), HeaderSearchOpts(HSO),
      PreprocessorOpts(PPO), CodeGenOpts(CGO), TheModule(M), Diags(diags),
      Target(C.getTargetInfo()), ABI(createCXXABI(*this)),
      VMContext(M.getContext()), TBAA(nullptr), TheTargetCodeGenInfo(nullptr),
      Types(*this), VTables(*this), ObjCRuntime(nullptr),
      OpenCLRuntime(nullptr), OpenMPRuntime(nullptr), CUDARuntime(nullptr),
<<<<<<< HEAD
#ifdef INTEL_CUSTOMIZATION
      CilkPlusRuntime(nullptr),
#endif  // INTEL_CUSTOMIZATION
      DebugInfo(nullptr), ARCData(nullptr),
      NoObjCARCExceptionsMetadata(nullptr), RRData(nullptr), PGOReader(nullptr),
=======
      DebugInfo(nullptr), ObjCData(nullptr),
      NoObjCARCExceptionsMetadata(nullptr), PGOReader(nullptr),
>>>>>>> 49475756
      CFConstantStringClassRef(nullptr), ConstantStringClassRef(nullptr),
      NSConstantStringType(nullptr), NSConcreteGlobalBlock(nullptr),
      NSConcreteStackBlock(nullptr), BlockObjectAssign(nullptr),
      BlockObjectDispose(nullptr), BlockDescriptorType(nullptr),
      GenericBlockLiteralType(nullptr), LifetimeStartFn(nullptr),
      LifetimeEndFn(nullptr), SanitizerMD(new SanitizerMetadata(*this)) {

  // Initialize the type cache.
  llvm::LLVMContext &LLVMContext = M.getContext();
  VoidTy = llvm::Type::getVoidTy(LLVMContext);
  Int8Ty = llvm::Type::getInt8Ty(LLVMContext);
  Int16Ty = llvm::Type::getInt16Ty(LLVMContext);
  Int32Ty = llvm::Type::getInt32Ty(LLVMContext);
  Int64Ty = llvm::Type::getInt64Ty(LLVMContext);
  FloatTy = llvm::Type::getFloatTy(LLVMContext);
  DoubleTy = llvm::Type::getDoubleTy(LLVMContext);
  PointerWidthInBits = C.getTargetInfo().getPointerWidth(0);
  PointerAlignInBytes =
    C.toCharUnitsFromBits(C.getTargetInfo().getPointerAlign(0)).getQuantity();
  IntAlignInBytes =
    C.toCharUnitsFromBits(C.getTargetInfo().getIntAlign()).getQuantity();
  IntTy = llvm::IntegerType::get(LLVMContext, C.getTargetInfo().getIntWidth());
  IntPtrTy = llvm::IntegerType::get(LLVMContext, PointerWidthInBits);
  Int8PtrTy = Int8Ty->getPointerTo(0);
  Int8PtrPtrTy = Int8PtrTy->getPointerTo(0);

  RuntimeCC = getTargetCodeGenInfo().getABIInfo().getRuntimeCC();
  BuiltinCC = getTargetCodeGenInfo().getABIInfo().getBuiltinCC();

  if (LangOpts.ObjC1)
    createObjCRuntime();
  if (LangOpts.OpenCL)
    createOpenCLRuntime();
  if (LangOpts.OpenMP)
    createOpenMPRuntime();
  if (LangOpts.CUDA)
    createCUDARuntime();
#ifdef INTEL_CUSTOMIZATION
  if (LangOpts.CilkPlus)
    createCilkPlusRuntime();
#endif  // INTEL_CUSTOMIZATION
  // Enable TBAA unless it's suppressed. ThreadSanitizer needs TBAA even at O0.
  if (LangOpts.Sanitize.has(SanitizerKind::Thread) ||
      (!CodeGenOpts.RelaxedAliasing && CodeGenOpts.OptimizationLevel > 0))
    TBAA = new CodeGenTBAA(Context, VMContext, CodeGenOpts, getLangOpts(),
                           getCXXABI().getMangleContext());

  // If debug info or coverage generation is enabled, create the CGDebugInfo
  // object.
  if (CodeGenOpts.getDebugInfo() != CodeGenOptions::NoDebugInfo ||
      CodeGenOpts.EmitGcovArcs ||
      CodeGenOpts.EmitGcovNotes)
    DebugInfo = new CGDebugInfo(*this);

  Block.GlobalUniqueCount = 0;

  if (C.getLangOpts().ObjC1)
    ObjCData = new ObjCEntrypoints();

  if (!CodeGenOpts.InstrProfileInput.empty()) {
    auto ReaderOrErr =
        llvm::IndexedInstrProfReader::create(CodeGenOpts.InstrProfileInput);
    if (std::error_code EC = ReaderOrErr.getError()) {
      unsigned DiagID = Diags.getCustomDiagID(DiagnosticsEngine::Error,
                                              "Could not read profile %0: %1");
      getDiags().Report(DiagID) << CodeGenOpts.InstrProfileInput
                                << EC.message();
    } else
      PGOReader = std::move(ReaderOrErr.get());
  }

  // If coverage mapping generation is enabled, create the
  // CoverageMappingModuleGen object.
  if (CodeGenOpts.CoverageMapping)
    CoverageMapping.reset(new CoverageMappingModuleGen(*this, *CoverageInfo));
}

CodeGenModule::~CodeGenModule() {
  delete ObjCRuntime;
  delete OpenCLRuntime;
  delete OpenMPRuntime;
  delete CUDARuntime;
  delete TheTargetCodeGenInfo;
  delete TBAA;
  delete DebugInfo;
  delete ObjCData;
}

void CodeGenModule::createObjCRuntime() {
  // This is just isGNUFamily(), but we want to force implementors of
  // new ABIs to decide how best to do this.
  switch (LangOpts.ObjCRuntime.getKind()) {
  case ObjCRuntime::GNUstep:
  case ObjCRuntime::GCC:
  case ObjCRuntime::ObjFW:
    ObjCRuntime = CreateGNUObjCRuntime(*this);
    return;

  case ObjCRuntime::FragileMacOSX:
  case ObjCRuntime::MacOSX:
  case ObjCRuntime::iOS:
    ObjCRuntime = CreateMacObjCRuntime(*this);
    return;
  }
  llvm_unreachable("bad runtime kind");
}

void CodeGenModule::createOpenCLRuntime() {
  OpenCLRuntime = new CGOpenCLRuntime(*this);
}

void CodeGenModule::createOpenMPRuntime() {
  OpenMPRuntime = new CGOpenMPRuntime(*this);
}

void CodeGenModule::createCUDARuntime() {
  CUDARuntime = CreateNVCUDARuntime(*this);
}

#ifdef INTEL_CUSTOMIZATION
void CodeGenModule::createCilkPlusRuntime() {
  CilkPlusRuntime = new CGCilkPlusRuntime;
}
#endif  // INTEL_CUSTOMIZATION

void CodeGenModule::addReplacement(StringRef Name, llvm::Constant *C) {
  Replacements[Name] = C;
}

void CodeGenModule::applyReplacements() {
  for (auto &I : Replacements) {
    StringRef MangledName = I.first();
    llvm::Constant *Replacement = I.second;
    llvm::GlobalValue *Entry = GetGlobalValue(MangledName);
    if (!Entry)
      continue;
    auto *OldF = cast<llvm::Function>(Entry);
    auto *NewF = dyn_cast<llvm::Function>(Replacement);
    if (!NewF) {
      if (auto *Alias = dyn_cast<llvm::GlobalAlias>(Replacement)) {
        NewF = dyn_cast<llvm::Function>(Alias->getAliasee());
      } else {
        auto *CE = cast<llvm::ConstantExpr>(Replacement);
        assert(CE->getOpcode() == llvm::Instruction::BitCast ||
               CE->getOpcode() == llvm::Instruction::GetElementPtr);
        NewF = dyn_cast<llvm::Function>(CE->getOperand(0));
      }
    }

    // Replace old with new, but keep the old order.
    OldF->replaceAllUsesWith(Replacement);
    if (NewF) {
      NewF->removeFromParent();
      OldF->getParent()->getFunctionList().insertAfter(OldF, NewF);
    }
    OldF->eraseFromParent();
  }
}

void CodeGenModule::addGlobalValReplacement(llvm::GlobalValue *GV, llvm::Constant *C) {
  GlobalValReplacements.push_back(std::make_pair(GV, C));
}

void CodeGenModule::applyGlobalValReplacements() {
  for (auto &I : GlobalValReplacements) {
    llvm::GlobalValue *GV = I.first;
    llvm::Constant *C = I.second;

    GV->replaceAllUsesWith(C);
    GV->eraseFromParent();
  }
}

// This is only used in aliases that we created and we know they have a
// linear structure.
static const llvm::GlobalObject *getAliasedGlobal(const llvm::GlobalAlias &GA) {
  llvm::SmallPtrSet<const llvm::GlobalAlias*, 4> Visited;
  const llvm::Constant *C = &GA;
  for (;;) {
    C = C->stripPointerCasts();
    if (auto *GO = dyn_cast<llvm::GlobalObject>(C))
      return GO;
    // stripPointerCasts will not walk over weak aliases.
    auto *GA2 = dyn_cast<llvm::GlobalAlias>(C);
    if (!GA2)
      return nullptr;
    if (!Visited.insert(GA2).second)
      return nullptr;
    C = GA2->getAliasee();
  }
}

void CodeGenModule::checkAliases() {
  // Check if the constructed aliases are well formed. It is really unfortunate
  // that we have to do this in CodeGen, but we only construct mangled names
  // and aliases during codegen.
  bool Error = false;
  DiagnosticsEngine &Diags = getDiags();
  for (const GlobalDecl &GD : Aliases) {
    const auto *D = cast<ValueDecl>(GD.getDecl());
    const AliasAttr *AA = D->getAttr<AliasAttr>();
    StringRef MangledName = getMangledName(GD);
    llvm::GlobalValue *Entry = GetGlobalValue(MangledName);
    auto *Alias = cast<llvm::GlobalAlias>(Entry);
    const llvm::GlobalValue *GV = getAliasedGlobal(*Alias);
    if (!GV) {
      Error = true;
      Diags.Report(AA->getLocation(), diag::err_cyclic_alias);
    } else if (GV->isDeclaration()) {
      Error = true;
      Diags.Report(AA->getLocation(), diag::err_alias_to_undefined);
    }

    llvm::Constant *Aliasee = Alias->getAliasee();
    llvm::GlobalValue *AliaseeGV;
    if (auto CE = dyn_cast<llvm::ConstantExpr>(Aliasee))
      AliaseeGV = cast<llvm::GlobalValue>(CE->getOperand(0));
    else
      AliaseeGV = cast<llvm::GlobalValue>(Aliasee);

    if (const SectionAttr *SA = D->getAttr<SectionAttr>()) {
      StringRef AliasSection = SA->getName();
      if (AliasSection != AliaseeGV->getSection())
        Diags.Report(SA->getLocation(), diag::warn_alias_with_section)
            << AliasSection;
    }

    // We have to handle alias to weak aliases in here. LLVM itself disallows
    // this since the object semantics would not match the IL one. For
    // compatibility with gcc we implement it by just pointing the alias
    // to its aliasee's aliasee. We also warn, since the user is probably
    // expecting the link to be weak.
    if (auto GA = dyn_cast<llvm::GlobalAlias>(AliaseeGV)) {
      if (GA->mayBeOverridden()) {
        Diags.Report(AA->getLocation(), diag::warn_alias_to_weak_alias)
            << GV->getName() << GA->getName();
        Aliasee = llvm::ConstantExpr::getPointerBitCastOrAddrSpaceCast(
            GA->getAliasee(), Alias->getType());
        Alias->setAliasee(Aliasee);
      }
    }
  }
  if (!Error)
    return;

  for (const GlobalDecl &GD : Aliases) {
    StringRef MangledName = getMangledName(GD);
    llvm::GlobalValue *Entry = GetGlobalValue(MangledName);
    auto *Alias = cast<llvm::GlobalAlias>(Entry);
    Alias->replaceAllUsesWith(llvm::UndefValue::get(Alias->getType()));
    Alias->eraseFromParent();
  }
}

void CodeGenModule::clear() {
  DeferredDeclsToEmit.clear();
  if (OpenMPRuntime)
    OpenMPRuntime->clear();
}

void InstrProfStats::reportDiagnostics(DiagnosticsEngine &Diags,
                                       StringRef MainFile) {
  if (!hasDiagnostics())
    return;
  if (VisitedInMainFile > 0 && VisitedInMainFile == MissingInMainFile) {
    if (MainFile.empty())
      MainFile = "<stdin>";
    Diags.Report(diag::warn_profile_data_unprofiled) << MainFile;
  } else
    Diags.Report(diag::warn_profile_data_out_of_date) << Visited << Missing
                                                      << Mismatched;
}

void CodeGenModule::Release() {
  EmitDeferred();
  applyGlobalValReplacements();
  applyReplacements();
  checkAliases();
  EmitCXXGlobalInitFunc();
  EmitCXXGlobalDtorFunc();
  EmitCXXThreadLocalInitFunc();
  if (ObjCRuntime)
    if (llvm::Function *ObjCInitFunction = ObjCRuntime->ModuleInitFunction())
      AddGlobalCtor(ObjCInitFunction);
  if (Context.getLangOpts().CUDA && !Context.getLangOpts().CUDAIsDevice &&
      CUDARuntime) {
    if (llvm::Function *CudaCtorFunction = CUDARuntime->makeModuleCtorFunction())
      AddGlobalCtor(CudaCtorFunction);
    if (llvm::Function *CudaDtorFunction = CUDARuntime->makeModuleDtorFunction())
      AddGlobalDtor(CudaDtorFunction);
  }
  if (PGOReader && PGOStats.hasDiagnostics())
    PGOStats.reportDiagnostics(getDiags(), getCodeGenOpts().MainFileName);
  EmitCtorList(GlobalCtors, "llvm.global_ctors");
  EmitCtorList(GlobalDtors, "llvm.global_dtors");
  EmitGlobalAnnotations();
  EmitStaticExternCAliases();
  EmitDeferredUnusedCoverageMappings();
  if (CoverageMapping)
    CoverageMapping->emit();
  emitLLVMUsed();

  if (CodeGenOpts.Autolink &&
      (Context.getLangOpts().Modules || !LinkerOptionsMetadata.empty())) {
    EmitModuleLinkOptions();
  }
  if (CodeGenOpts.DwarfVersion) {
    // We actually want the latest version when there are conflicts.
    // We can change from Warning to Latest if such mode is supported.
    getModule().addModuleFlag(llvm::Module::Warning, "Dwarf Version",
                              CodeGenOpts.DwarfVersion);
  }
  if (CodeGenOpts.EmitCodeView) {
    // Indicate that we want CodeView in the metadata.
    getModule().addModuleFlag(llvm::Module::Warning, "CodeView", 1);
  }
  if (CodeGenOpts.OptimizationLevel > 0 && CodeGenOpts.StrictVTablePointers) {
    // We don't support LTO with 2 with different StrictVTablePointers
    // FIXME: we could support it by stripping all the information introduced
    // by StrictVTablePointers.

    getModule().addModuleFlag(llvm::Module::Error, "StrictVTablePointers",1);

    llvm::Metadata *Ops[2] = {
              llvm::MDString::get(VMContext, "StrictVTablePointers"),
              llvm::ConstantAsMetadata::get(llvm::ConstantInt::get(
                  llvm::Type::getInt32Ty(VMContext), 1))};

    getModule().addModuleFlag(llvm::Module::Require,
                              "StrictVTablePointersRequirement",
                              llvm::MDNode::get(VMContext, Ops));
  }
  if (DebugInfo)
    // We support a single version in the linked module. The LLVM
    // parser will drop debug info with a different version number
    // (and warn about it, too).
    getModule().addModuleFlag(llvm::Module::Warning, "Debug Info Version",
                              llvm::DEBUG_METADATA_VERSION);

  // We need to record the widths of enums and wchar_t, so that we can generate
  // the correct build attributes in the ARM backend.
  llvm::Triple::ArchType Arch = Context.getTargetInfo().getTriple().getArch();
  if (   Arch == llvm::Triple::arm
      || Arch == llvm::Triple::armeb
      || Arch == llvm::Triple::thumb
      || Arch == llvm::Triple::thumbeb) {
    // Width of wchar_t in bytes
    uint64_t WCharWidth =
        Context.getTypeSizeInChars(Context.getWideCharType()).getQuantity();
    getModule().addModuleFlag(llvm::Module::Error, "wchar_size", WCharWidth);

    // The minimum width of an enum in bytes
    uint64_t EnumWidth = Context.getLangOpts().ShortEnums ? 1 : 4;
    getModule().addModuleFlag(llvm::Module::Error, "min_enum_size", EnumWidth);
  }

  if (uint32_t PLevel = Context.getLangOpts().PICLevel) {
    llvm::PICLevel::Level PL = llvm::PICLevel::Default;
    switch (PLevel) {
    case 0: break;
    case 1: PL = llvm::PICLevel::Small; break;
    case 2: PL = llvm::PICLevel::Large; break;
    default: llvm_unreachable("Invalid PIC Level");
    }

    getModule().setPICLevel(PL);
  }

  SimplifyPersonality();

  if (getCodeGenOpts().EmitDeclMetadata)
    EmitDeclMetadata();
#ifdef INTEL_CUSTOMIZATION
  if (getLangOpts().CilkPlus)
    EmitCilkElementalVariants();
  if (getCodeGenOpts().getDebugInfo() != CodeGenOptions::NoDebugInfo) {
    if (getLangOpts().IntelCompat)
      EmitIntelDebugInfoMetadata();
    if (getLangOpts().IntelMSCompat)
      EmitMSDebugInfoMetadata();
  }
#endif  // INTEL_CUSTOMIZATION
  if (getCodeGenOpts().EmitGcovArcs || getCodeGenOpts().EmitGcovNotes)
    EmitCoverageFile();

  if (DebugInfo)
    DebugInfo->finalize();

  EmitVersionIdentMetadata();

  EmitTargetMetadata();
}

void CodeGenModule::UpdateCompletedType(const TagDecl *TD) {
  // Make sure that this type is translated.
  Types.UpdateCompletedType(TD);
}

llvm::MDNode *CodeGenModule::getTBAAInfo(QualType QTy) {
  if (!TBAA)
    return nullptr;
  return TBAA->getTBAAInfo(QTy);
}

llvm::MDNode *CodeGenModule::getTBAAInfoForVTablePtr() {
  if (!TBAA)
    return nullptr;
  return TBAA->getTBAAInfoForVTablePtr();
}

llvm::MDNode *CodeGenModule::getTBAAStructInfo(QualType QTy) {
  if (!TBAA)
    return nullptr;
  return TBAA->getTBAAStructInfo(QTy);
}

llvm::MDNode *CodeGenModule::getTBAAStructTagInfo(QualType BaseTy,
                                                  llvm::MDNode *AccessN,
                                                  uint64_t O) {
  if (!TBAA)
    return nullptr;
  return TBAA->getTBAAStructTagInfo(BaseTy, AccessN, O);
}

/// Decorate the instruction with a TBAA tag. For both scalar TBAA
/// and struct-path aware TBAA, the tag has the same format:
/// base type, access type and offset.
/// When ConvertTypeToTag is true, we create a tag based on the scalar type.
void CodeGenModule::DecorateInstructionWithTBAA(llvm::Instruction *Inst,
                                                llvm::MDNode *TBAAInfo,
                                                bool ConvertTypeToTag) {
  if (ConvertTypeToTag && TBAA)
    Inst->setMetadata(llvm::LLVMContext::MD_tbaa,
                      TBAA->getTBAAScalarTagInfo(TBAAInfo));
  else
    Inst->setMetadata(llvm::LLVMContext::MD_tbaa, TBAAInfo);
}

void CodeGenModule::DecorateInstructionWithInvariantGroup(
    llvm::Instruction *I, const CXXRecordDecl *RD) {
  llvm::Metadata *MD = CreateMetadataIdentifierForType(QualType(RD->getTypeForDecl(), 0));
  auto *MetaDataNode = dyn_cast<llvm::MDNode>(MD);
  // Check if we have to wrap MDString in MDNode.
  if (!MetaDataNode)
    MetaDataNode = llvm::MDNode::get(getLLVMContext(), MD);
  I->setMetadata(llvm::LLVMContext::MD_invariant_group, MetaDataNode);
}

void CodeGenModule::Error(SourceLocation loc, StringRef message) {
  unsigned diagID = getDiags().getCustomDiagID(DiagnosticsEngine::Error, "%0");
  getDiags().Report(Context.getFullLoc(loc), diagID) << message;
}

/// ErrorUnsupported - Print out an error that codegen doesn't support the
/// specified stmt yet.
void CodeGenModule::ErrorUnsupported(const Stmt *S, const char *Type) {
  unsigned DiagID = getDiags().getCustomDiagID(DiagnosticsEngine::Error,
                                               "cannot compile this %0 yet");
  std::string Msg = Type;
  getDiags().Report(Context.getFullLoc(S->getLocStart()), DiagID)
    << Msg << S->getSourceRange();
}

/// ErrorUnsupported - Print out an error that codegen doesn't support the
/// specified decl yet.
void CodeGenModule::ErrorUnsupported(const Decl *D, const char *Type) {
  unsigned DiagID = getDiags().getCustomDiagID(DiagnosticsEngine::Error,
                                               "cannot compile this %0 yet");
  std::string Msg = Type;
  getDiags().Report(Context.getFullLoc(D->getLocation()), DiagID) << Msg;
}

llvm::ConstantInt *CodeGenModule::getSize(CharUnits size) {
  return llvm::ConstantInt::get(SizeTy, size.getQuantity());
}

void CodeGenModule::setGlobalVisibility(llvm::GlobalValue *GV,
                                        const NamedDecl *D) const {
  // Internal definitions always have default visibility.
  if (GV->hasLocalLinkage()) {
    GV->setVisibility(llvm::GlobalValue::DefaultVisibility);
    return;
  }

  // Set visibility for definitions.
  LinkageInfo LV = D->getLinkageAndVisibility();
  if (LV.isVisibilityExplicit() || !GV->hasAvailableExternallyLinkage())
    GV->setVisibility(GetLLVMVisibility(LV.getVisibility()));
}

static llvm::GlobalVariable::ThreadLocalMode GetLLVMTLSModel(StringRef S) {
  return llvm::StringSwitch<llvm::GlobalVariable::ThreadLocalMode>(S)
      .Case("global-dynamic", llvm::GlobalVariable::GeneralDynamicTLSModel)
      .Case("local-dynamic", llvm::GlobalVariable::LocalDynamicTLSModel)
      .Case("initial-exec", llvm::GlobalVariable::InitialExecTLSModel)
      .Case("local-exec", llvm::GlobalVariable::LocalExecTLSModel);
}

static llvm::GlobalVariable::ThreadLocalMode GetLLVMTLSModel(
    CodeGenOptions::TLSModel M) {
  switch (M) {
  case CodeGenOptions::GeneralDynamicTLSModel:
    return llvm::GlobalVariable::GeneralDynamicTLSModel;
  case CodeGenOptions::LocalDynamicTLSModel:
    return llvm::GlobalVariable::LocalDynamicTLSModel;
  case CodeGenOptions::InitialExecTLSModel:
    return llvm::GlobalVariable::InitialExecTLSModel;
  case CodeGenOptions::LocalExecTLSModel:
    return llvm::GlobalVariable::LocalExecTLSModel;
  }
  llvm_unreachable("Invalid TLS model!");
}

void CodeGenModule::setTLSMode(llvm::GlobalValue *GV, const VarDecl &D) const {
  assert(D.getTLSKind() && "setting TLS mode on non-TLS var!");

  llvm::GlobalValue::ThreadLocalMode TLM;
  TLM = GetLLVMTLSModel(CodeGenOpts.getDefaultTLSModel());

  // Override the TLS model if it is explicitly specified.
  if (const TLSModelAttr *Attr = D.getAttr<TLSModelAttr>()) {
    TLM = GetLLVMTLSModel(Attr->getModel());
  }

  GV->setThreadLocalMode(TLM);
}

StringRef CodeGenModule::getMangledName(GlobalDecl GD) {
  StringRef &FoundStr = MangledDeclNames[GD.getCanonicalDecl()];
  if (!FoundStr.empty())
    return FoundStr;

  const auto *ND = cast<NamedDecl>(GD.getDecl());
  SmallString<256> Buffer;
  StringRef Str;
  if (getCXXABI().getMangleContext().shouldMangleDeclName(ND)) {
    llvm::raw_svector_ostream Out(Buffer);
    if (const auto *D = dyn_cast<CXXConstructorDecl>(ND))
      getCXXABI().getMangleContext().mangleCXXCtor(D, GD.getCtorType(), Out);
    else if (const auto *D = dyn_cast<CXXDestructorDecl>(ND))
      getCXXABI().getMangleContext().mangleCXXDtor(D, GD.getDtorType(), Out);
    else
      getCXXABI().getMangleContext().mangleName(ND, Out);
    Str = Out.str();
  } else {
    IdentifierInfo *II = ND->getIdentifier();
    assert(II && "Attempt to mangle unnamed decl.");
    Str = II->getName();
  }

  // Keep the first result in the case of a mangling collision.
  auto Result = Manglings.insert(std::make_pair(Str, GD));
  return FoundStr = Result.first->first();
}

StringRef CodeGenModule::getBlockMangledName(GlobalDecl GD,
                                             const BlockDecl *BD) {
  MangleContext &MangleCtx = getCXXABI().getMangleContext();
  const Decl *D = GD.getDecl();

  SmallString<256> Buffer;
  llvm::raw_svector_ostream Out(Buffer);
  if (!D)
    MangleCtx.mangleGlobalBlock(BD, 
      dyn_cast_or_null<VarDecl>(initializedGlobalDecl.getDecl()), Out);
  else if (const auto *CD = dyn_cast<CXXConstructorDecl>(D))
    MangleCtx.mangleCtorBlock(CD, GD.getCtorType(), BD, Out);
  else if (const auto *DD = dyn_cast<CXXDestructorDecl>(D))
    MangleCtx.mangleDtorBlock(DD, GD.getDtorType(), BD, Out);
  else
    MangleCtx.mangleBlock(cast<DeclContext>(D), BD, Out);

  auto Result = Manglings.insert(std::make_pair(Out.str(), BD));
  return Result.first->first();
}
#ifdef INTEL_SPECIFIC_IL0_BACKEND
void CodeGenModule::registerAsMangled(StringRef Name, GlobalDecl GD) {
  MangledDeclNames[GD.getCanonicalDecl()] = Name;
}
#endif  // INTEL_SPECIFIC_IL0_BACKEND
llvm::GlobalValue *CodeGenModule::GetGlobalValue(StringRef Name) {
  return getModule().getNamedValue(Name);
}

/// AddGlobalCtor - Add a function to the list that will be called before
/// main() runs.
void CodeGenModule::AddGlobalCtor(llvm::Function *Ctor, int Priority,
                                  llvm::Constant *AssociatedData) {
  // FIXME: Type coercion of void()* types.
  GlobalCtors.push_back(Structor(Priority, Ctor, AssociatedData));
}

/// AddGlobalDtor - Add a function to the list that will be called
/// when the module is unloaded.
void CodeGenModule::AddGlobalDtor(llvm::Function *Dtor, int Priority) {
  // FIXME: Type coercion of void()* types.
  GlobalDtors.push_back(Structor(Priority, Dtor, nullptr));
}

void CodeGenModule::EmitCtorList(const CtorList &Fns, const char *GlobalName) {
  // Ctor function type is void()*.
  llvm::FunctionType* CtorFTy = llvm::FunctionType::get(VoidTy, false);
  llvm::Type *CtorPFTy = llvm::PointerType::getUnqual(CtorFTy);

  // Get the type of a ctor entry, { i32, void ()*, i8* }.
  llvm::StructType *CtorStructTy = llvm::StructType::get(
      Int32Ty, llvm::PointerType::getUnqual(CtorFTy), VoidPtrTy, nullptr);

  // Construct the constructor and destructor arrays.
  SmallVector<llvm::Constant *, 8> Ctors;
  for (const auto &I : Fns) {
    llvm::Constant *S[] = {
        llvm::ConstantInt::get(Int32Ty, I.Priority, false),
        llvm::ConstantExpr::getBitCast(I.Initializer, CtorPFTy),
        (I.AssociatedData
             ? llvm::ConstantExpr::getBitCast(I.AssociatedData, VoidPtrTy)
             : llvm::Constant::getNullValue(VoidPtrTy))};
    Ctors.push_back(llvm::ConstantStruct::get(CtorStructTy, S));
  }

  if (!Ctors.empty()) {
    llvm::ArrayType *AT = llvm::ArrayType::get(CtorStructTy, Ctors.size());
    new llvm::GlobalVariable(TheModule, AT, false,
                             llvm::GlobalValue::AppendingLinkage,
                             llvm::ConstantArray::get(AT, Ctors),
                             GlobalName);
  }
}

llvm::GlobalValue::LinkageTypes
CodeGenModule::getFunctionLinkage(GlobalDecl GD) {
  const auto *D = cast<FunctionDecl>(GD.getDecl());

  GVALinkage Linkage = getContext().GetGVALinkageForFunction(D);

  if (isa<CXXDestructorDecl>(D) &&
      getCXXABI().useThunkForDtorVariant(cast<CXXDestructorDecl>(D),
                                         GD.getDtorType())) {
    // Destructor variants in the Microsoft C++ ABI are always internal or
    // linkonce_odr thunks emitted on an as-needed basis.
    return Linkage == GVA_Internal ? llvm::GlobalValue::InternalLinkage
                                   : llvm::GlobalValue::LinkOnceODRLinkage;
  }

  return getLLVMLinkageForDeclarator(D, Linkage, /*isConstantVariable=*/false);
}

void CodeGenModule::setFunctionDLLStorageClass(GlobalDecl GD, llvm::Function *F) {
  const auto *FD = cast<FunctionDecl>(GD.getDecl());

  if (const auto *Dtor = dyn_cast_or_null<CXXDestructorDecl>(FD)) {
    if (getCXXABI().useThunkForDtorVariant(Dtor, GD.getDtorType())) {
      // Don't dllexport/import destructor thunks.
      F->setDLLStorageClass(llvm::GlobalValue::DefaultStorageClass);
      return;
    }
  }

  if (FD->hasAttr<DLLImportAttr>())
    F->setDLLStorageClass(llvm::GlobalVariable::DLLImportStorageClass);
  else if (FD->hasAttr<DLLExportAttr>())
    F->setDLLStorageClass(llvm::GlobalVariable::DLLExportStorageClass);
  else
    F->setDLLStorageClass(llvm::GlobalVariable::DefaultStorageClass);
}

void CodeGenModule::setFunctionDefinitionAttributes(const FunctionDecl *D,
                                                    llvm::Function *F) {
  setNonAliasAttributes(D, F);
}

void CodeGenModule::SetLLVMFunctionAttributes(const Decl *D,
                                              const CGFunctionInfo &Info,
                                              llvm::Function *F) {
  unsigned CallingConv;
  AttributeListType AttributeList;
  ConstructAttributeList(Info, D, AttributeList, CallingConv, false);
  F->setAttributes(llvm::AttributeSet::get(getLLVMContext(), AttributeList));
  F->setCallingConv(static_cast<llvm::CallingConv::ID>(CallingConv));
#ifdef INTEL_CUSTOMIZATION
  // Add metadata if this is a Cilk Plus elemental function.
  if (getLangOpts().CilkPlus)
    if (const FunctionDecl *FD = dyn_cast_or_null<FunctionDecl>(D))
      EmitCilkElementalMetadata(Info, FD, F);
#endif  // INTEL_CUSTOMIZATION
}

/// Determines whether the language options require us to model
/// unwind exceptions.  We treat -fexceptions as mandating this
/// except under the fragile ObjC ABI with only ObjC exceptions
/// enabled.  This means, for example, that C with -fexceptions
/// enables this.
static bool hasUnwindExceptions(const LangOptions &LangOpts) {
  // If exceptions are completely disabled, obviously this is false.
  if (!LangOpts.Exceptions) return false;

  // If C++ exceptions are enabled, this is true.
  if (LangOpts.CXXExceptions) return true;

  // If ObjC exceptions are enabled, this depends on the ABI.
  if (LangOpts.ObjCExceptions) {
    return LangOpts.ObjCRuntime.hasUnwindExceptions();
  }

  return true;
}

void CodeGenModule::SetLLVMFunctionAttributesForDefinition(const Decl *D,
                                                           llvm::Function *F) {
  llvm::AttrBuilder B;

  if (CodeGenOpts.UnwindTables)
    B.addAttribute(llvm::Attribute::UWTable);

  if (!hasUnwindExceptions(LangOpts))
    B.addAttribute(llvm::Attribute::NoUnwind);

  if (LangOpts.getStackProtector() == LangOptions::SSPOn)
    B.addAttribute(llvm::Attribute::StackProtect);
  else if (LangOpts.getStackProtector() == LangOptions::SSPStrong)
    B.addAttribute(llvm::Attribute::StackProtectStrong);
  else if (LangOpts.getStackProtector() == LangOptions::SSPReq)
    B.addAttribute(llvm::Attribute::StackProtectReq);

  if (!D) {
    F->addAttributes(llvm::AttributeSet::FunctionIndex,
                     llvm::AttributeSet::get(
                         F->getContext(),
                         llvm::AttributeSet::FunctionIndex, B));
    return;
  }

  if (D->hasAttr<NakedAttr>()) {
    // Naked implies noinline: we should not be inlining such functions.
    B.addAttribute(llvm::Attribute::Naked);
    B.addAttribute(llvm::Attribute::NoInline);
  } else if (D->hasAttr<NoDuplicateAttr>()) {
    B.addAttribute(llvm::Attribute::NoDuplicate);
  } else if (D->hasAttr<NoInlineAttr>()) {
    B.addAttribute(llvm::Attribute::NoInline);
  } else if (D->hasAttr<AlwaysInlineAttr>() &&
             !F->getAttributes().hasAttribute(llvm::AttributeSet::FunctionIndex,
                                              llvm::Attribute::NoInline)) {
    // (noinline wins over always_inline, and we can't specify both in IR)
    B.addAttribute(llvm::Attribute::AlwaysInline);
  }

  if (D->hasAttr<ColdAttr>()) {
    if (!D->hasAttr<OptimizeNoneAttr>())
      B.addAttribute(llvm::Attribute::OptimizeForSize);
    B.addAttribute(llvm::Attribute::Cold);
  }

  if (D->hasAttr<MinSizeAttr>())
    B.addAttribute(llvm::Attribute::MinSize);

  F->addAttributes(llvm::AttributeSet::FunctionIndex,
                   llvm::AttributeSet::get(
                       F->getContext(), llvm::AttributeSet::FunctionIndex, B));

  if (D->hasAttr<OptimizeNoneAttr>()) {
    // OptimizeNone implies noinline; we should not be inlining such functions.
    F->addFnAttr(llvm::Attribute::OptimizeNone);
    F->addFnAttr(llvm::Attribute::NoInline);

    // OptimizeNone wins over OptimizeForSize, MinSize, AlwaysInline.
    F->removeFnAttr(llvm::Attribute::OptimizeForSize);
    F->removeFnAttr(llvm::Attribute::MinSize);
    assert(!F->hasFnAttribute(llvm::Attribute::AlwaysInline) &&
           "OptimizeNone and AlwaysInline on same function!");

    // Attribute 'inlinehint' has no effect on 'optnone' functions.
    // Explicitly remove it from the set of function attributes.
    F->removeFnAttr(llvm::Attribute::InlineHint);
  }

  if (isa<CXXConstructorDecl>(D) || isa<CXXDestructorDecl>(D))
    F->setUnnamedAddr(true);
  else if (const auto *MD = dyn_cast<CXXMethodDecl>(D))
    if (MD->isVirtual())
      F->setUnnamedAddr(true);

  unsigned alignment = D->getMaxAlignment() / Context.getCharWidth();
  if (alignment)
    F->setAlignment(alignment);

  // Some C++ ABIs require 2-byte alignment for member functions, in order to
  // reserve a bit for differentiating between virtual and non-virtual member
  // functions. If the current target's C++ ABI requires this and this is a
  // member function, set its alignment accordingly.
  if (getTarget().getCXXABI().areMemberFunctionsAligned()) {
    if (F->getAlignment() < 2 && isa<CXXMethodDecl>(D))
      F->setAlignment(2);
  }
}

void CodeGenModule::SetCommonAttributes(const Decl *D,
                                        llvm::GlobalValue *GV) {
  if (const auto *ND = dyn_cast_or_null<NamedDecl>(D))
    setGlobalVisibility(GV, ND);
  else
    GV->setVisibility(llvm::GlobalValue::DefaultVisibility);

  if (D && D->hasAttr<UsedAttr>())
    addUsedGlobal(GV);
}

void CodeGenModule::setAliasAttributes(const Decl *D,
                                       llvm::GlobalValue *GV) {
  SetCommonAttributes(D, GV);

  // Process the dllexport attribute based on whether the original definition
  // (not necessarily the aliasee) was exported.
  if (D->hasAttr<DLLExportAttr>())
    GV->setDLLStorageClass(llvm::GlobalValue::DLLExportStorageClass);
}

void CodeGenModule::setNonAliasAttributes(const Decl *D,
                                          llvm::GlobalObject *GO) {
  SetCommonAttributes(D, GO);

  if (D)
    if (const SectionAttr *SA = D->getAttr<SectionAttr>())
      GO->setSection(SA->getName());

  getTargetCodeGenInfo().setTargetAttributes(D, GO, *this);
}

void CodeGenModule::SetInternalFunctionAttributes(const Decl *D,
                                                  llvm::Function *F,
                                                  const CGFunctionInfo &FI) {
  SetLLVMFunctionAttributes(D, FI, F);
  SetLLVMFunctionAttributesForDefinition(D, F);

  F->setLinkage(llvm::Function::InternalLinkage);

  setNonAliasAttributes(D, F);
}

static void setLinkageAndVisibilityForGV(llvm::GlobalValue *GV,
                                         const NamedDecl *ND) {
  // Set linkage and visibility in case we never see a definition.
  LinkageInfo LV = ND->getLinkageAndVisibility();
  if (LV.getLinkage() != ExternalLinkage) {
    // Don't set internal linkage on declarations.
  } else {
    if (ND->hasAttr<DLLImportAttr>()) {
      GV->setLinkage(llvm::GlobalValue::ExternalLinkage);
      GV->setDLLStorageClass(llvm::GlobalValue::DLLImportStorageClass);
    } else if (ND->hasAttr<DLLExportAttr>()) {
      GV->setLinkage(llvm::GlobalValue::ExternalLinkage);
      GV->setDLLStorageClass(llvm::GlobalValue::DLLExportStorageClass);
    } else if (ND->hasAttr<WeakAttr>() || ND->isWeakImported()) {
      // "extern_weak" is overloaded in LLVM; we probably should have
      // separate linkage types for this.
      GV->setLinkage(llvm::GlobalValue::ExternalWeakLinkage);
    }

    // Set visibility on a declaration only if it's explicit.
    if (LV.isVisibilityExplicit())
      GV->setVisibility(CodeGenModule::GetLLVMVisibility(LV.getVisibility()));
  }
}

void CodeGenModule::SetFunctionAttributes(GlobalDecl GD, llvm::Function *F,
                                          bool IsIncompleteFunction,
                                          bool IsThunk) {
  if (llvm::Intrinsic::ID IID = F->getIntrinsicID()) {
    // If this is an intrinsic function, set the function's attributes
    // to the intrinsic's attributes.
    F->setAttributes(llvm::Intrinsic::getAttributes(getLLVMContext(), IID));
    return;
  }

  const auto *FD = cast<FunctionDecl>(GD.getDecl());

  if (!IsIncompleteFunction)
    SetLLVMFunctionAttributes(FD, getTypes().arrangeGlobalDeclaration(GD), F);

  // Add the Returned attribute for "this", except for iOS 5 and earlier
  // where substantial code, including the libstdc++ dylib, was compiled with
  // GCC and does not actually return "this".
  if (!IsThunk && getCXXABI().HasThisReturn(GD) &&
      !(getTarget().getTriple().isiOS() &&
        getTarget().getTriple().isOSVersionLT(6))) {
    assert(!F->arg_empty() &&
           F->arg_begin()->getType()
             ->canLosslesslyBitCastTo(F->getReturnType()) &&
           "unexpected this return");
    F->addAttribute(1, llvm::Attribute::Returned);
  }

  // Only a few attributes are set on declarations; these may later be
  // overridden by a definition.

  setLinkageAndVisibilityForGV(F, FD);

  if (const SectionAttr *SA = FD->getAttr<SectionAttr>())
    F->setSection(SA->getName());

  // A replaceable global allocation function does not act like a builtin by
  // default, only if it is invoked by a new-expression or delete-expression.
  if (FD->isReplaceableGlobalAllocationFunction())
    F->addAttribute(llvm::AttributeSet::FunctionIndex,
                    llvm::Attribute::NoBuiltin);

  // If we are checking indirect calls and this is not a non-static member
  // function, emit a bit set entry for the function type.
  if (LangOpts.Sanitize.has(SanitizerKind::CFIICall) &&
      !(isa<CXXMethodDecl>(FD) && !cast<CXXMethodDecl>(FD)->isStatic())) {
    llvm::NamedMDNode *BitsetsMD =
        getModule().getOrInsertNamedMetadata("llvm.bitsets");

    llvm::Metadata *BitsetOps[] = {
        CreateMetadataIdentifierForType(FD->getType()),
        llvm::ConstantAsMetadata::get(F),
        llvm::ConstantAsMetadata::get(llvm::ConstantInt::get(Int64Ty, 0))};
    BitsetsMD->addOperand(llvm::MDTuple::get(getLLVMContext(), BitsetOps));
  }
}

void CodeGenModule::addUsedGlobal(llvm::GlobalValue *GV) {
  assert(!GV->isDeclaration() &&
         "Only globals with definition can force usage.");
  LLVMUsed.emplace_back(GV);
}

void CodeGenModule::addCompilerUsedGlobal(llvm::GlobalValue *GV) {
  assert(!GV->isDeclaration() &&
         "Only globals with definition can force usage.");
  LLVMCompilerUsed.emplace_back(GV);
}

static void emitUsed(CodeGenModule &CGM, StringRef Name,
                     std::vector<llvm::WeakVH> &List) {
  // Don't create llvm.used if there is no need.
  if (List.empty())
    return;

  // Convert List to what ConstantArray needs.
  SmallVector<llvm::Constant*, 8> UsedArray;
  UsedArray.resize(List.size());
  for (unsigned i = 0, e = List.size(); i != e; ++i) {
    UsedArray[i] =
        llvm::ConstantExpr::getPointerBitCastOrAddrSpaceCast(
            cast<llvm::Constant>(&*List[i]), CGM.Int8PtrTy);
  }

  if (UsedArray.empty())
    return;
  llvm::ArrayType *ATy = llvm::ArrayType::get(CGM.Int8PtrTy, UsedArray.size());

  auto *GV = new llvm::GlobalVariable(
      CGM.getModule(), ATy, false, llvm::GlobalValue::AppendingLinkage,
      llvm::ConstantArray::get(ATy, UsedArray), Name);

  GV->setSection("llvm.metadata");
}

void CodeGenModule::emitLLVMUsed() {
  emitUsed(*this, "llvm.used", LLVMUsed);
  emitUsed(*this, "llvm.compiler.used", LLVMCompilerUsed);
}

void CodeGenModule::AppendLinkerOptions(StringRef Opts) {
  auto *MDOpts = llvm::MDString::get(getLLVMContext(), Opts);
  LinkerOptionsMetadata.push_back(llvm::MDNode::get(getLLVMContext(), MDOpts));
}

void CodeGenModule::AddDetectMismatch(StringRef Name, StringRef Value) {
  llvm::SmallString<32> Opt;
  getTargetCodeGenInfo().getDetectMismatchOption(Name, Value, Opt);
  auto *MDOpts = llvm::MDString::get(getLLVMContext(), Opt);
  LinkerOptionsMetadata.push_back(llvm::MDNode::get(getLLVMContext(), MDOpts));
}

void CodeGenModule::AddDependentLib(StringRef Lib) {
  llvm::SmallString<24> Opt;
  getTargetCodeGenInfo().getDependentLibraryOption(Lib, Opt);
  auto *MDOpts = llvm::MDString::get(getLLVMContext(), Opt);
  LinkerOptionsMetadata.push_back(llvm::MDNode::get(getLLVMContext(), MDOpts));
}

/// \brief Add link options implied by the given module, including modules
/// it depends on, using a postorder walk.
static void addLinkOptionsPostorder(CodeGenModule &CGM, Module *Mod,
                                    SmallVectorImpl<llvm::Metadata *> &Metadata,
                                    llvm::SmallPtrSet<Module *, 16> &Visited) {
  // Import this module's parent.
  if (Mod->Parent && Visited.insert(Mod->Parent).second) {
    addLinkOptionsPostorder(CGM, Mod->Parent, Metadata, Visited);
  }

  // Import this module's dependencies.
  for (unsigned I = Mod->Imports.size(); I > 0; --I) {
    if (Visited.insert(Mod->Imports[I - 1]).second)
      addLinkOptionsPostorder(CGM, Mod->Imports[I-1], Metadata, Visited);
  }

  // Add linker options to link against the libraries/frameworks
  // described by this module.
  llvm::LLVMContext &Context = CGM.getLLVMContext();
  for (unsigned I = Mod->LinkLibraries.size(); I > 0; --I) {
    // Link against a framework.  Frameworks are currently Darwin only, so we
    // don't to ask TargetCodeGenInfo for the spelling of the linker option.
    if (Mod->LinkLibraries[I-1].IsFramework) {
      llvm::Metadata *Args[2] = {
          llvm::MDString::get(Context, "-framework"),
          llvm::MDString::get(Context, Mod->LinkLibraries[I - 1].Library)};

      Metadata.push_back(llvm::MDNode::get(Context, Args));
      continue;
    }

    // Link against a library.
    llvm::SmallString<24> Opt;
    CGM.getTargetCodeGenInfo().getDependentLibraryOption(
      Mod->LinkLibraries[I-1].Library, Opt);
    auto *OptString = llvm::MDString::get(Context, Opt);
    Metadata.push_back(llvm::MDNode::get(Context, OptString));
  }
}

void CodeGenModule::EmitModuleLinkOptions() {
  // Collect the set of all of the modules we want to visit to emit link
  // options, which is essentially the imported modules and all of their
  // non-explicit child modules.
  llvm::SetVector<clang::Module *> LinkModules;
  llvm::SmallPtrSet<clang::Module *, 16> Visited;
  SmallVector<clang::Module *, 16> Stack;

  // Seed the stack with imported modules.
  for (Module *M : ImportedModules)
    if (Visited.insert(M).second)
      Stack.push_back(M);

  // Find all of the modules to import, making a little effort to prune
  // non-leaf modules.
  while (!Stack.empty()) {
    clang::Module *Mod = Stack.pop_back_val();

    bool AnyChildren = false;

    // Visit the submodules of this module.
    for (clang::Module::submodule_iterator Sub = Mod->submodule_begin(),
                                        SubEnd = Mod->submodule_end();
         Sub != SubEnd; ++Sub) {
      // Skip explicit children; they need to be explicitly imported to be
      // linked against.
      if ((*Sub)->IsExplicit)
        continue;

      if (Visited.insert(*Sub).second) {
        Stack.push_back(*Sub);
        AnyChildren = true;
      }
    }

    // We didn't find any children, so add this module to the list of
    // modules to link against.
    if (!AnyChildren) {
      LinkModules.insert(Mod);
    }
  }

  // Add link options for all of the imported modules in reverse topological
  // order.  We don't do anything to try to order import link flags with respect
  // to linker options inserted by things like #pragma comment().
  SmallVector<llvm::Metadata *, 16> MetadataArgs;
  Visited.clear();
  for (Module *M : LinkModules)
    if (Visited.insert(M).second)
      addLinkOptionsPostorder(*this, M, MetadataArgs, Visited);
  std::reverse(MetadataArgs.begin(), MetadataArgs.end());
  LinkerOptionsMetadata.append(MetadataArgs.begin(), MetadataArgs.end());

  // Add the linker options metadata flag.
  getModule().addModuleFlag(llvm::Module::AppendUnique, "Linker Options",
                            llvm::MDNode::get(getLLVMContext(),
                                              LinkerOptionsMetadata));
}

void CodeGenModule::EmitDeferred() {
  // Emit code for any potentially referenced deferred decls.  Since a
  // previously unused static decl may become used during the generation of code
  // for a static function, iterate until no changes are made.

  if (!DeferredVTables.empty()) {
    EmitDeferredVTables();

    // Emitting a v-table doesn't directly cause more v-tables to
    // become deferred, although it can cause functions to be
    // emitted that then need those v-tables.
    assert(DeferredVTables.empty());
  }

  // Stop if we're out of both deferred v-tables and deferred declarations.
  if (DeferredDeclsToEmit.empty())
    return;

  // Grab the list of decls to emit. If EmitGlobalDefinition schedules more
  // work, it will not interfere with this.
  std::vector<DeferredGlobal> CurDeclsToEmit;
  CurDeclsToEmit.swap(DeferredDeclsToEmit);

  for (DeferredGlobal &G : CurDeclsToEmit) {
    GlobalDecl D = G.GD;
    llvm::GlobalValue *GV = G.GV;
    G.GV = nullptr;

    // We should call GetAddrOfGlobal with IsForDefinition set to true in order
    // to get GlobalValue with exactly the type we need, not something that
    // might had been created for another decl with the same mangled name but
    // different type.
    // FIXME: Support for variables is not implemented yet.
    if (isa<FunctionDecl>(D.getDecl()))
      GV = cast<llvm::GlobalValue>(GetAddrOfGlobal(D, /*IsForDefinition=*/true));
    else
      if (!GV)
        GV = GetGlobalValue(getMangledName(D));

    // Check to see if we've already emitted this.  This is necessary
    // for a couple of reasons: first, decls can end up in the
    // deferred-decls queue multiple times, and second, decls can end
    // up with definitions in unusual ways (e.g. by an extern inline
    // function acquiring a strong function redefinition).  Just
    // ignore these cases.
    if (GV && !GV->isDeclaration())
      continue;

    // Otherwise, emit the definition and move on to the next one.
    EmitGlobalDefinition(D, GV);

    // If we found out that we need to emit more decls, do that recursively.
    // This has the advantage that the decls are emitted in a DFS and related
    // ones are close together, which is convenient for testing.
    if (!DeferredVTables.empty() || !DeferredDeclsToEmit.empty()) {
      EmitDeferred();
      assert(DeferredVTables.empty() && DeferredDeclsToEmit.empty());
    }
  }
}

void CodeGenModule::EmitGlobalAnnotations() {
  if (Annotations.empty())
    return;

  // Create a new global variable for the ConstantStruct in the Module.
  llvm::Constant *Array = llvm::ConstantArray::get(llvm::ArrayType::get(
    Annotations[0]->getType(), Annotations.size()), Annotations);
  auto *gv = new llvm::GlobalVariable(getModule(), Array->getType(), false,
                                      llvm::GlobalValue::AppendingLinkage,
                                      Array, "llvm.global.annotations");
  gv->setSection(AnnotationSection);
}

llvm::Constant *CodeGenModule::EmitAnnotationString(StringRef Str) {
  llvm::Constant *&AStr = AnnotationStrings[Str];
  if (AStr)
    return AStr;

  // Not found yet, create a new global.
  llvm::Constant *s = llvm::ConstantDataArray::getString(getLLVMContext(), Str);
  auto *gv =
      new llvm::GlobalVariable(getModule(), s->getType(), true,
                               llvm::GlobalValue::PrivateLinkage, s, ".str");
  gv->setSection(AnnotationSection);
  gv->setUnnamedAddr(true);
  AStr = gv;
  return gv;
}

llvm::Constant *CodeGenModule::EmitAnnotationUnit(SourceLocation Loc) {
  SourceManager &SM = getContext().getSourceManager();
  PresumedLoc PLoc = SM.getPresumedLoc(Loc);
  if (PLoc.isValid())
    return EmitAnnotationString(PLoc.getFilename());
  return EmitAnnotationString(SM.getBufferName(Loc));
}

llvm::Constant *CodeGenModule::EmitAnnotationLineNo(SourceLocation L) {
  SourceManager &SM = getContext().getSourceManager();
  PresumedLoc PLoc = SM.getPresumedLoc(L);
  unsigned LineNo = PLoc.isValid() ? PLoc.getLine() :
    SM.getExpansionLineNumber(L);
  return llvm::ConstantInt::get(Int32Ty, LineNo);
}

llvm::Constant *CodeGenModule::EmitAnnotateAttr(llvm::GlobalValue *GV,
                                                const AnnotateAttr *AA,
                                                SourceLocation L) {
  // Get the globals for file name, annotation, and the line number.
  llvm::Constant *AnnoGV = EmitAnnotationString(AA->getAnnotation()),
                 *UnitGV = EmitAnnotationUnit(L),
                 *LineNoCst = EmitAnnotationLineNo(L);

  // Create the ConstantStruct for the global annotation.
  llvm::Constant *Fields[4] = {
    llvm::ConstantExpr::getBitCast(GV, Int8PtrTy),
    llvm::ConstantExpr::getBitCast(AnnoGV, Int8PtrTy),
    llvm::ConstantExpr::getBitCast(UnitGV, Int8PtrTy),
    LineNoCst
  };
  return llvm::ConstantStruct::getAnon(Fields);
}

void CodeGenModule::AddGlobalAnnotations(const ValueDecl *D,
                                         llvm::GlobalValue *GV) {
  assert(D->hasAttr<AnnotateAttr>() && "no annotate attribute");
  // Get the struct elements for these annotations.
  for (const auto *I : D->specific_attrs<AnnotateAttr>())
    Annotations.push_back(EmitAnnotateAttr(GV, I, D->getLocation()));
}

bool CodeGenModule::isInSanitizerBlacklist(llvm::Function *Fn,
                                           SourceLocation Loc) const {
  const auto &SanitizerBL = getContext().getSanitizerBlacklist();
  // Blacklist by function name.
  if (SanitizerBL.isBlacklistedFunction(Fn->getName()))
    return true;
  // Blacklist by location.
  if (Loc.isValid())
    return SanitizerBL.isBlacklistedLocation(Loc);
  // If location is unknown, this may be a compiler-generated function. Assume
  // it's located in the main file.
  auto &SM = Context.getSourceManager();
  if (const auto *MainFile = SM.getFileEntryForID(SM.getMainFileID())) {
    return SanitizerBL.isBlacklistedFile(MainFile->getName());
  }
  return false;
}

bool CodeGenModule::isInSanitizerBlacklist(llvm::GlobalVariable *GV,
                                           SourceLocation Loc, QualType Ty,
                                           StringRef Category) const {
  // For now globals can be blacklisted only in ASan and KASan.
  if (!LangOpts.Sanitize.hasOneOf(
          SanitizerKind::Address | SanitizerKind::KernelAddress))
    return false;
  const auto &SanitizerBL = getContext().getSanitizerBlacklist();
  if (SanitizerBL.isBlacklistedGlobal(GV->getName(), Category))
    return true;
  if (SanitizerBL.isBlacklistedLocation(Loc, Category))
    return true;
  // Check global type.
  if (!Ty.isNull()) {
    // Drill down the array types: if global variable of a fixed type is
    // blacklisted, we also don't instrument arrays of them.
    while (auto AT = dyn_cast<ArrayType>(Ty.getTypePtr()))
      Ty = AT->getElementType();
    Ty = Ty.getCanonicalType().getUnqualifiedType();
    // We allow to blacklist only record types (classes, structs etc.)
    if (Ty->isRecordType()) {
      std::string TypeStr = Ty.getAsString(getContext().getPrintingPolicy());
      if (SanitizerBL.isBlacklistedType(TypeStr, Category))
        return true;
    }
  }
  return false;
}

bool CodeGenModule::MustBeEmitted(const ValueDecl *Global) {
  // Never defer when EmitAllDecls is specified.
  if (LangOpts.EmitAllDecls)
    return true;

  return getContext().DeclMustBeEmitted(Global);
}

bool CodeGenModule::MayBeEmittedEagerly(const ValueDecl *Global) {
  if (const auto *FD = dyn_cast<FunctionDecl>(Global))
    if (FD->getTemplateSpecializationKind() == TSK_ImplicitInstantiation)
      // Implicit template instantiations may change linkage if they are later
      // explicitly instantiated, so they should not be emitted eagerly.
      return false;
  // If OpenMP is enabled and threadprivates must be generated like TLS, delay
  // codegen for global variables, because they may be marked as threadprivate.
  if (LangOpts.OpenMP && LangOpts.OpenMPUseTLS &&
      getContext().getTargetInfo().isTLSSupported() && isa<VarDecl>(Global))
    return false;

  return true;
}

ConstantAddress CodeGenModule::GetAddrOfUuidDescriptor(
    const CXXUuidofExpr* E) {
  // Sema has verified that IIDSource has a __declspec(uuid()), and that its
  // well-formed.
  StringRef Uuid = E->getUuidAsStringRef(Context);
  std::string Name = "_GUID_" + Uuid.lower();
  std::replace(Name.begin(), Name.end(), '-', '_');

  // Contains a 32-bit field.
  CharUnits Alignment = CharUnits::fromQuantity(4);

  // Look for an existing global.
  if (llvm::GlobalVariable *GV = getModule().getNamedGlobal(Name))
    return ConstantAddress(GV, Alignment);

  llvm::Constant *Init = EmitUuidofInitializer(Uuid);
  assert(Init && "failed to initialize as constant");

  auto *GV = new llvm::GlobalVariable(
      getModule(), Init->getType(),
      /*isConstant=*/true, llvm::GlobalValue::LinkOnceODRLinkage, Init, Name);
  if (supportsCOMDAT())
    GV->setComdat(TheModule.getOrInsertComdat(GV->getName()));
  return ConstantAddress(GV, Alignment);
}

ConstantAddress CodeGenModule::GetWeakRefReference(const ValueDecl *VD) {
  const AliasAttr *AA = VD->getAttr<AliasAttr>();
  assert(AA && "No alias?");

  CharUnits Alignment = getContext().getDeclAlign(VD);
  llvm::Type *DeclTy = getTypes().ConvertTypeForMem(VD->getType());

  // See if there is already something with the target's name in the module.
  llvm::GlobalValue *Entry = GetGlobalValue(AA->getAliasee());
  if (Entry) {
    unsigned AS = getContext().getTargetAddressSpace(VD->getType());
    auto Ptr = llvm::ConstantExpr::getBitCast(Entry, DeclTy->getPointerTo(AS));
    return ConstantAddress(Ptr, Alignment);
  }

  llvm::Constant *Aliasee;
  if (isa<llvm::FunctionType>(DeclTy))
    Aliasee = GetOrCreateLLVMFunction(AA->getAliasee(), DeclTy,
                                      GlobalDecl(cast<FunctionDecl>(VD)),
                                      /*ForVTable=*/false);
  else
    Aliasee = GetOrCreateLLVMGlobal(AA->getAliasee(),
                                    llvm::PointerType::getUnqual(DeclTy),
                                    nullptr);

  auto *F = cast<llvm::GlobalValue>(Aliasee);
  F->setLinkage(llvm::Function::ExternalWeakLinkage);
  WeakRefReferences.insert(F);

  return ConstantAddress(Aliasee, Alignment);
}

void CodeGenModule::EmitGlobal(GlobalDecl GD) {
  const auto *Global = cast<ValueDecl>(GD.getDecl());

  // Weak references don't produce any output by themselves.
  if (Global->hasAttr<WeakRefAttr>())
    return;

  // If this is an alias definition (which otherwise looks like a declaration)
  // emit it now.
  if (Global->hasAttr<AliasAttr>())
    return EmitAliasDefinition(GD);

  // If this is CUDA, be selective about which declarations we emit.
  if (LangOpts.CUDA) {
    if (LangOpts.CUDAIsDevice) {
      if (!Global->hasAttr<CUDADeviceAttr>() &&
          !Global->hasAttr<CUDAGlobalAttr>() &&
          !Global->hasAttr<CUDAConstantAttr>() &&
          !Global->hasAttr<CUDASharedAttr>())
        return;
    } else {
      if (!Global->hasAttr<CUDAHostAttr>() && (
            Global->hasAttr<CUDADeviceAttr>() ||
            Global->hasAttr<CUDAConstantAttr>() ||
            Global->hasAttr<CUDASharedAttr>()))
        return;
    }
  }

  // Ignore declarations, they will be emitted on their first use.
  if (const auto *FD = dyn_cast<FunctionDecl>(Global)) {
    // Forward declarations are emitted lazily on first use.
    if (!FD->doesThisDeclarationHaveABody()) {
      if (!FD->doesDeclarationForceExternallyVisibleDefinition())
        return;

      StringRef MangledName = getMangledName(GD);

      // Compute the function info and LLVM type.
      const CGFunctionInfo &FI = getTypes().arrangeGlobalDeclaration(GD);
      llvm::Type *Ty = getTypes().GetFunctionType(FI);

      GetOrCreateLLVMFunction(MangledName, Ty, GD, /*ForVTable=*/false,
                              /*DontDefer=*/false);
      return;
    }
  } else {
    const auto *VD = cast<VarDecl>(Global);
    assert(VD->isFileVarDecl() && "Cannot emit local var decl as global.");

    if (VD->isThisDeclarationADefinition() != VarDecl::Definition &&
#ifdef INTEL_CUSTOMIZATION
        // Fix for CQ#371078: linkfail when static const/constexpr is used as a
        // field of a structure.
        !Context.isIntelStaticDataMemberInlineDefinition(VD) &&
#endif // INTEL_CUSTOMIZATION
        !Context.isMSStaticDataMemberInlineDefinition(VD))
      return;
  }

  // Defer code generation to first use when possible, e.g. if this is an inline
  // function. If the global must always be emitted, do it eagerly if possible
  // to benefit from cache locality.
  if (MustBeEmitted(Global) && MayBeEmittedEagerly(Global)) {
    // Emit the definition if it can't be deferred.
    EmitGlobalDefinition(GD);
    return;
  }

  // If we're deferring emission of a C++ variable with an
  // initializer, remember the order in which it appeared in the file.
  if (getLangOpts().CPlusPlus && isa<VarDecl>(Global) &&
      cast<VarDecl>(Global)->hasInit()) {
    DelayedCXXInitPosition[Global] = CXXGlobalInits.size();
    CXXGlobalInits.push_back(nullptr);
  }

  StringRef MangledName = getMangledName(GD);
  if (llvm::GlobalValue *GV = GetGlobalValue(MangledName)) {
    // The value has already been used and should therefore be emitted.
    addDeferredDeclToEmit(GV, GD);
  } else if (MustBeEmitted(Global)) {
    // The value must be emitted, but cannot be emitted eagerly.
    assert(!MayBeEmittedEagerly(Global));
    addDeferredDeclToEmit(/*GV=*/nullptr, GD);
  } else {
    // Otherwise, remember that we saw a deferred decl with this name.  The
    // first use of the mangled name will cause it to move into
    // DeferredDeclsToEmit.
    DeferredDecls[MangledName] = GD;
  }
}

namespace {
  struct FunctionIsDirectlyRecursive :
    public RecursiveASTVisitor<FunctionIsDirectlyRecursive> {
    const StringRef Name;
    const Builtin::Context &BI;
    bool Result;
    FunctionIsDirectlyRecursive(StringRef N, const Builtin::Context &C) :
      Name(N), BI(C), Result(false) {
    }
    typedef RecursiveASTVisitor<FunctionIsDirectlyRecursive> Base;

    bool TraverseCallExpr(CallExpr *E) {
      const FunctionDecl *FD = E->getDirectCallee();
      if (!FD)
        return true;
      AsmLabelAttr *Attr = FD->getAttr<AsmLabelAttr>();
      if (Attr && Name == Attr->getLabel()) {
        Result = true;
        return false;
      }
      unsigned BuiltinID = FD->getBuiltinID();
      if (!BuiltinID || !BI.isLibFunction(BuiltinID))
        return true;
      StringRef BuiltinName = BI.getName(BuiltinID);
      if (BuiltinName.startswith("__builtin_") &&
          Name == BuiltinName.slice(strlen("__builtin_"), StringRef::npos)) {
        Result = true;
        return false;
      }
      return true;
    }
  };

  struct DLLImportFunctionVisitor
      : public RecursiveASTVisitor<DLLImportFunctionVisitor> {
    bool SafeToInline = true;

    bool VisitVarDecl(VarDecl *VD) {
      // A thread-local variable cannot be imported.
      SafeToInline = !VD->getTLSKind();
      return SafeToInline;
    }

    // Make sure we're not referencing non-imported vars or functions.
    bool VisitDeclRefExpr(DeclRefExpr *E) {
      ValueDecl *VD = E->getDecl();
      if (isa<FunctionDecl>(VD))
        SafeToInline = VD->hasAttr<DLLImportAttr>();
      else if (VarDecl *V = dyn_cast<VarDecl>(VD))
        SafeToInline = !V->hasGlobalStorage() || V->hasAttr<DLLImportAttr>();
      return SafeToInline;
    }
    bool VisitCXXDeleteExpr(CXXDeleteExpr *E) {
      SafeToInline = E->getOperatorDelete()->hasAttr<DLLImportAttr>();
      return SafeToInline;
    }
    bool VisitCXXNewExpr(CXXNewExpr *E) {
      SafeToInline = E->getOperatorNew()->hasAttr<DLLImportAttr>();
      return SafeToInline;
    }
  };
}

// isTriviallyRecursive - Check if this function calls another
// decl that, because of the asm attribute or the other decl being a builtin,
// ends up pointing to itself.
bool
CodeGenModule::isTriviallyRecursive(const FunctionDecl *FD) {
  StringRef Name;
  if (getCXXABI().getMangleContext().shouldMangleDeclName(FD)) {
    // asm labels are a special kind of mangling we have to support.
    AsmLabelAttr *Attr = FD->getAttr<AsmLabelAttr>();
    if (!Attr)
      return false;
    Name = Attr->getLabel();
  } else {
    Name = FD->getName();
  }

  FunctionIsDirectlyRecursive Walker(Name, Context.BuiltinInfo);
  Walker.TraverseFunctionDecl(const_cast<FunctionDecl*>(FD));
  return Walker.Result;
}

bool
CodeGenModule::shouldEmitFunction(GlobalDecl GD) {
  if (getFunctionLinkage(GD) != llvm::Function::AvailableExternallyLinkage)
    return true;
  const auto *F = cast<FunctionDecl>(GD.getDecl());
  if (CodeGenOpts.OptimizationLevel == 0 && !F->hasAttr<AlwaysInlineAttr>())
    return false;

  if (F->hasAttr<DLLImportAttr>()) {
    // Check whether it would be safe to inline this dllimport function.
    DLLImportFunctionVisitor Visitor;
    Visitor.TraverseFunctionDecl(const_cast<FunctionDecl*>(F));
    if (!Visitor.SafeToInline)
      return false;
  }

  // PR9614. Avoid cases where the source code is lying to us. An available
  // externally function should have an equivalent function somewhere else,
  // but a function that calls itself is clearly not equivalent to the real
  // implementation.
  // This happens in glibc's btowc and in some configure checks.
  return !isTriviallyRecursive(F);
}

/// If the type for the method's class was generated by
/// CGDebugInfo::createContextChain(), the cache contains only a
/// limited DIType without any declarations. Since EmitFunctionStart()
/// needs to find the canonical declaration for each method, we need
/// to construct the complete type prior to emitting the method.
void CodeGenModule::CompleteDIClassType(const CXXMethodDecl* D) {
  if (!D->isInstance())
    return;

  if (CGDebugInfo *DI = getModuleDebugInfo())
    if (getCodeGenOpts().getDebugInfo() >= CodeGenOptions::LimitedDebugInfo) {
      const auto *ThisPtr = cast<PointerType>(D->getThisType(getContext()));
      DI->getOrCreateRecordType(ThisPtr->getPointeeType(), D->getLocation());
    }
}

void CodeGenModule::EmitGlobalDefinition(GlobalDecl GD, llvm::GlobalValue *GV) {
  const auto *D = cast<ValueDecl>(GD.getDecl());

  PrettyStackTraceDecl CrashInfo(const_cast<ValueDecl *>(D), D->getLocation(), 
                                 Context.getSourceManager(),
                                 "Generating code for declaration");
  
  if (isa<FunctionDecl>(D)) {
    // At -O0, don't generate IR for functions with available_externally 
    // linkage.
    if (!shouldEmitFunction(GD))
      return;

    if (const auto *Method = dyn_cast<CXXMethodDecl>(D)) {
      CompleteDIClassType(Method);
      // Make sure to emit the definition(s) before we emit the thunks.
      // This is necessary for the generation of certain thunks.
      if (const auto *CD = dyn_cast<CXXConstructorDecl>(Method))
        ABI->emitCXXStructor(CD, getFromCtorType(GD.getCtorType()));
      else if (const auto *DD = dyn_cast<CXXDestructorDecl>(Method))
        ABI->emitCXXStructor(DD, getFromDtorType(GD.getDtorType()));
      else
        EmitGlobalFunctionDefinition(GD, GV);

      if (Method->isVirtual())
        getVTables().EmitThunks(GD);

      return;
    }

    return EmitGlobalFunctionDefinition(GD, GV);
  }

  if (const auto *VD = dyn_cast<VarDecl>(D))
    return EmitGlobalVarDefinition(VD);
  
  llvm_unreachable("Invalid argument to EmitGlobalDefinition()");
}

static void ReplaceUsesOfNonProtoTypeWithRealFunction(llvm::GlobalValue *Old,
                                                      llvm::Function *NewFn);

/// GetOrCreateLLVMFunction - If the specified mangled name is not in the
/// module, create and return an llvm Function with the specified type. If there
/// is something in the module with the specified name, return it potentially
/// bitcasted to the right type.
///
/// If D is non-null, it specifies a decl that correspond to this.  This is used
/// to set the attributes on the function when it is first created.
llvm::Constant *
CodeGenModule::GetOrCreateLLVMFunction(StringRef MangledName,
                                       llvm::Type *Ty,
                                       GlobalDecl GD, bool ForVTable,
                                       bool DontDefer, bool IsThunk,
                                       llvm::AttributeSet ExtraAttrs,
                                       bool IsForDefinition) {
  const Decl *D = GD.getDecl();

  // Lookup the entry, lazily creating it if necessary.
  llvm::GlobalValue *Entry = GetGlobalValue(MangledName);
  if (Entry) {
    if (WeakRefReferences.erase(Entry)) {
      const FunctionDecl *FD = cast_or_null<FunctionDecl>(D);
      if (FD && !FD->hasAttr<WeakAttr>())
        Entry->setLinkage(llvm::Function::ExternalLinkage);
    }

    // Handle dropped DLL attributes.
    if (D && !D->hasAttr<DLLImportAttr>() && !D->hasAttr<DLLExportAttr>())
      Entry->setDLLStorageClass(llvm::GlobalValue::DefaultStorageClass);

    // If there are two attempts to define the same mangled name, issue an
    // error.
    if (IsForDefinition && !Entry->isDeclaration()) {
      GlobalDecl OtherGD;
      // Check that GD is not yet in ExplicitDefinitions is required to make
      // sure that we issue an error only once.
      if (lookupRepresentativeDecl(MangledName, OtherGD) &&
          (GD.getCanonicalDecl().getDecl() !=
           OtherGD.getCanonicalDecl().getDecl()) &&
          DiagnosedConflictingDefinitions.insert(GD).second) {
        getDiags().Report(D->getLocation(),
                          diag::err_duplicate_mangled_name);
        getDiags().Report(OtherGD.getDecl()->getLocation(),
                          diag::note_previous_definition);
      }
    }

    if ((isa<llvm::Function>(Entry) || isa<llvm::GlobalAlias>(Entry)) &&
        (Entry->getType()->getElementType() == Ty)) {
      return Entry;
    }

    // Make sure the result is of the correct type.
    // (If function is requested for a definition, we always need to create a new
    // function, not just return a bitcast.)
    if (!IsForDefinition)
      return llvm::ConstantExpr::getBitCast(Entry, Ty->getPointerTo());
  }

  // This function doesn't have a complete type (for example, the return
  // type is an incomplete struct). Use a fake type instead, and make
  // sure not to try to set attributes.
  bool IsIncompleteFunction = false;

  llvm::FunctionType *FTy;
  if (isa<llvm::FunctionType>(Ty)) {
    FTy = cast<llvm::FunctionType>(Ty);
  } else {
    FTy = llvm::FunctionType::get(VoidTy, false);
    IsIncompleteFunction = true;
  }

  llvm::Function *F =
      llvm::Function::Create(FTy, llvm::Function::ExternalLinkage,
                             Entry ? StringRef() : MangledName, &getModule());

  // If we already created a function with the same mangled name (but different
  // type) before, take its name and add it to the list of functions to be
  // replaced with F at the end of CodeGen.
  //
  // This happens if there is a prototype for a function (e.g. "int f()") and
  // then a definition of a different type (e.g. "int f(int x)").
  if (Entry) {
    F->takeName(Entry);

    // This might be an implementation of a function without a prototype, in
    // which case, try to do special replacement of calls which match the new
    // prototype.  The really key thing here is that we also potentially drop
    // arguments from the call site so as to make a direct call, which makes the
    // inliner happier and suppresses a number of optimizer warnings (!) about
    // dropping arguments.
    if (!Entry->use_empty()) {
      ReplaceUsesOfNonProtoTypeWithRealFunction(Entry, F);
      Entry->removeDeadConstantUsers();
    }

    llvm::Constant *BC = llvm::ConstantExpr::getBitCast(
        F, Entry->getType()->getElementType()->getPointerTo());
    addGlobalValReplacement(Entry, BC);
  }

  assert(F->getName() == MangledName && "name was uniqued!");
  if (D)
    SetFunctionAttributes(GD, F, IsIncompleteFunction, IsThunk);
  if (ExtraAttrs.hasAttributes(llvm::AttributeSet::FunctionIndex)) {
    llvm::AttrBuilder B(ExtraAttrs, llvm::AttributeSet::FunctionIndex);
    F->addAttributes(llvm::AttributeSet::FunctionIndex,
                     llvm::AttributeSet::get(VMContext,
                                             llvm::AttributeSet::FunctionIndex,
                                             B));
  }

  if (!DontDefer) {
    // All MSVC dtors other than the base dtor are linkonce_odr and delegate to
    // each other bottoming out with the base dtor.  Therefore we emit non-base
    // dtors on usage, even if there is no dtor definition in the TU.
    if (D && isa<CXXDestructorDecl>(D) &&
        getCXXABI().useThunkForDtorVariant(cast<CXXDestructorDecl>(D),
                                           GD.getDtorType()))
      addDeferredDeclToEmit(F, GD);

    // This is the first use or definition of a mangled name.  If there is a
    // deferred decl with this name, remember that we need to emit it at the end
    // of the file.
    auto DDI = DeferredDecls.find(MangledName);
    if (DDI != DeferredDecls.end()) {
      // Move the potentially referenced deferred decl to the
      // DeferredDeclsToEmit list, and remove it from DeferredDecls (since we
      // don't need it anymore).
      addDeferredDeclToEmit(F, DDI->second);
      DeferredDecls.erase(DDI);

      // Otherwise, there are cases we have to worry about where we're
      // using a declaration for which we must emit a definition but where
      // we might not find a top-level definition:
      //   - member functions defined inline in their classes
      //   - friend functions defined inline in some class
      //   - special member functions with implicit definitions
      // If we ever change our AST traversal to walk into class methods,
      // this will be unnecessary.
      //
      // We also don't emit a definition for a function if it's going to be an
      // entry in a vtable, unless it's already marked as used.
    } else if (getLangOpts().CPlusPlus && D) {
      // Look for a declaration that's lexically in a record.
      for (const auto *FD = cast<FunctionDecl>(D)->getMostRecentDecl(); FD;
           FD = FD->getPreviousDecl()) {
        if (isa<CXXRecordDecl>(FD->getLexicalDeclContext())) {
          if (FD->doesThisDeclarationHaveABody()) {
            addDeferredDeclToEmit(F, GD.getWithDecl(FD));
            break;
          }
        }
      }
    }
  }

  // Make sure the result is of the requested type.
  if (!IsIncompleteFunction) {
    assert(F->getType()->getElementType() == Ty);
    return F;
  }

  llvm::Type *PTy = llvm::PointerType::getUnqual(Ty);
  return llvm::ConstantExpr::getBitCast(F, PTy);
}

/// GetAddrOfFunction - Return the address of the given function.  If Ty is
/// non-null, then this function will use the specified type if it has to
/// create it (this occurs when we see a definition of the function).
llvm::Constant *CodeGenModule::GetAddrOfFunction(GlobalDecl GD,
                                                 llvm::Type *Ty,
                                                 bool ForVTable,
                                                 bool DontDefer,
                                                 bool IsForDefinition) {
  // If there was no specific requested type, just convert it now.
  if (!Ty)
    Ty = getTypes().ConvertType(cast<ValueDecl>(GD.getDecl())->getType());

  StringRef MangledName = getMangledName(GD);
  return GetOrCreateLLVMFunction(MangledName, Ty, GD, ForVTable, DontDefer,
                                 /*IsThunk=*/false, llvm::AttributeSet(),
                                 IsForDefinition);
}

/// CreateRuntimeFunction - Create a new runtime function with the specified
/// type and name.
llvm::Constant *
CodeGenModule::CreateRuntimeFunction(llvm::FunctionType *FTy,
                                     StringRef Name,
                                     llvm::AttributeSet ExtraAttrs) {
  llvm::Constant *C =
      GetOrCreateLLVMFunction(Name, FTy, GlobalDecl(), /*ForVTable=*/false,
                              /*DontDefer=*/false, /*IsThunk=*/false, ExtraAttrs);
  if (auto *F = dyn_cast<llvm::Function>(C))
    if (F->empty())
      F->setCallingConv(getRuntimeCC());
  return C;
}

/// CreateBuiltinFunction - Create a new builtin function with the specified
/// type and name.
llvm::Constant *
CodeGenModule::CreateBuiltinFunction(llvm::FunctionType *FTy,
                                     StringRef Name,
                                     llvm::AttributeSet ExtraAttrs) {
  llvm::Constant *C =
      GetOrCreateLLVMFunction(Name, FTy, GlobalDecl(), /*ForVTable=*/false,
                              /*DontDefer=*/false, /*IsThunk=*/false, ExtraAttrs);
  if (auto *F = dyn_cast<llvm::Function>(C))
    if (F->empty())
      F->setCallingConv(getBuiltinCC());
  return C;
}

/// isTypeConstant - Determine whether an object of this type can be emitted
/// as a constant.
///
/// If ExcludeCtor is true, the duration when the object's constructor runs
/// will not be considered. The caller will need to verify that the object is
/// not written to during its construction.
bool CodeGenModule::isTypeConstant(QualType Ty, bool ExcludeCtor) {
  if (!Ty.isConstant(Context) && !Ty->isReferenceType())
    return false;

  if (Context.getLangOpts().CPlusPlus) {
    if (const CXXRecordDecl *Record
          = Context.getBaseElementType(Ty)->getAsCXXRecordDecl())
      return ExcludeCtor && !Record->hasMutableFields() &&
             Record->hasTrivialDestructor();
  }

  return true;
}

/// GetOrCreateLLVMGlobal - If the specified mangled name is not in the module,
/// create and return an llvm GlobalVariable with the specified type.  If there
/// is something in the module with the specified name, return it potentially
/// bitcasted to the right type.
///
/// If D is non-null, it specifies a decl that correspond to this.  This is used
/// to set the attributes on the global when it is first created.
llvm::Constant *
CodeGenModule::GetOrCreateLLVMGlobal(StringRef MangledName,
                                     llvm::PointerType *Ty,
                                     const VarDecl *D) {
  // Lookup the entry, lazily creating it if necessary.
  llvm::GlobalValue *Entry = GetGlobalValue(MangledName);
  if (Entry) {
    if (WeakRefReferences.erase(Entry)) {
      if (D && !D->hasAttr<WeakAttr>())
        Entry->setLinkage(llvm::Function::ExternalLinkage);
    }

    // Handle dropped DLL attributes.
    if (D && !D->hasAttr<DLLImportAttr>() && !D->hasAttr<DLLExportAttr>())
      Entry->setDLLStorageClass(llvm::GlobalValue::DefaultStorageClass);

    if (Entry->getType() == Ty)
      return Entry;

    // Make sure the result is of the correct type.
    if (Entry->getType()->getAddressSpace() != Ty->getAddressSpace())
      return llvm::ConstantExpr::getAddrSpaceCast(Entry, Ty);

    return llvm::ConstantExpr::getBitCast(Entry, Ty);
  }

  unsigned AddrSpace = GetGlobalVarAddressSpace(D, Ty->getAddressSpace());
  auto *GV = new llvm::GlobalVariable(
      getModule(), Ty->getElementType(), false,
      llvm::GlobalValue::ExternalLinkage, nullptr, MangledName, nullptr,
      llvm::GlobalVariable::NotThreadLocal, AddrSpace);

  // This is the first use or definition of a mangled name.  If there is a
  // deferred decl with this name, remember that we need to emit it at the end
  // of the file.
  auto DDI = DeferredDecls.find(MangledName);
  if (DDI != DeferredDecls.end()) {
    // Move the potentially referenced deferred decl to the DeferredDeclsToEmit
    // list, and remove it from DeferredDecls (since we don't need it anymore).
    addDeferredDeclToEmit(GV, DDI->second);
    DeferredDecls.erase(DDI);
  }

  // Handle things which are present even on external declarations.
  if (D) {
    // FIXME: This code is overly simple and should be merged with other global
    // handling.
    GV->setConstant(isTypeConstant(D->getType(), false));

    GV->setAlignment(getContext().getDeclAlign(D).getQuantity());

    setLinkageAndVisibilityForGV(GV, D);

    if (D->getTLSKind()) {
      if (D->getTLSKind() == VarDecl::TLS_Dynamic)
        CXXThreadLocals.push_back(std::make_pair(D, GV));
      setTLSMode(GV, *D);
    }

    // If required by the ABI, treat declarations of static data members with
    // inline initializers as definitions.
    if (getContext().isMSStaticDataMemberInlineDefinition(D)) {
      EmitGlobalVarDefinition(D);
    }

#ifdef INTEL_CUSTOMIZATION
    // Fix for CQ#371078: linkfail when static const/constexpr is used as a
    // field of a structure.
    if (getContext().isIntelStaticDataMemberInlineDefinition(D)) {
      EmitGlobalVarDefinition(D);
    }
#endif // INTEL_CUSTOMIZATION

    // Handle XCore specific ABI requirements.
    if (getTarget().getTriple().getArch() == llvm::Triple::xcore &&
        D->getLanguageLinkage() == CLanguageLinkage &&
        D->getType().isConstant(Context) &&
        isExternallyVisible(D->getLinkageAndVisibility().getLinkage()))
      GV->setSection(".cp.rodata");
  }

  if (AddrSpace != Ty->getAddressSpace())
    return llvm::ConstantExpr::getAddrSpaceCast(GV, Ty);

  return GV;
}

llvm::Constant *
CodeGenModule::GetAddrOfGlobal(GlobalDecl GD,
                               bool IsForDefinition) {
  if (isa<CXXConstructorDecl>(GD.getDecl()))
    return getAddrOfCXXStructor(cast<CXXConstructorDecl>(GD.getDecl()),
                                getFromCtorType(GD.getCtorType()),
                                /*FnInfo=*/nullptr, /*FnType=*/nullptr,
                                /*DontDefer=*/false, IsForDefinition);
  else if (isa<CXXDestructorDecl>(GD.getDecl()))
    return getAddrOfCXXStructor(cast<CXXDestructorDecl>(GD.getDecl()),
                                getFromDtorType(GD.getDtorType()),
                                /*FnInfo=*/nullptr, /*FnType=*/nullptr,
                                /*DontDefer=*/false, IsForDefinition);
  else if (isa<CXXMethodDecl>(GD.getDecl())) {
    auto FInfo = &getTypes().arrangeCXXMethodDeclaration(
        cast<CXXMethodDecl>(GD.getDecl()));
    auto Ty = getTypes().GetFunctionType(*FInfo);
    return GetAddrOfFunction(GD, Ty, /*ForVTable=*/false, /*DontDefer=*/false,
                             IsForDefinition);
  } else if (isa<FunctionDecl>(GD.getDecl())) {
    const CGFunctionInfo &FI = getTypes().arrangeGlobalDeclaration(GD);
    llvm::FunctionType *Ty = getTypes().GetFunctionType(FI);
    return GetAddrOfFunction(GD, Ty, /*ForVTable=*/false, /*DontDefer=*/false,
                             IsForDefinition);
  } else
    return GetAddrOfGlobalVar(cast<VarDecl>(GD.getDecl()));
}

llvm::GlobalVariable *
CodeGenModule::CreateOrReplaceCXXRuntimeVariable(StringRef Name, 
                                      llvm::Type *Ty,
                                      llvm::GlobalValue::LinkageTypes Linkage) {
  llvm::GlobalVariable *GV = getModule().getNamedGlobal(Name);
  llvm::GlobalVariable *OldGV = nullptr;

  if (GV) {
    // Check if the variable has the right type.
    if (GV->getType()->getElementType() == Ty)
      return GV;

    // Because C++ name mangling, the only way we can end up with an already
    // existing global with the same name is if it has been declared extern "C".
    assert(GV->isDeclaration() && "Declaration has wrong type!");
    OldGV = GV;
  }
  
  // Create a new variable.
  GV = new llvm::GlobalVariable(getModule(), Ty, /*isConstant=*/true,
                                Linkage, nullptr, Name);

  if (OldGV) {
    // Replace occurrences of the old variable if needed.
    GV->takeName(OldGV);
    
    if (!OldGV->use_empty()) {
      llvm::Constant *NewPtrForOldDecl =
      llvm::ConstantExpr::getBitCast(GV, OldGV->getType());
      OldGV->replaceAllUsesWith(NewPtrForOldDecl);
    }
    
    OldGV->eraseFromParent();
  }

  if (supportsCOMDAT() && GV->isWeakForLinker() &&
      !GV->hasAvailableExternallyLinkage())
    GV->setComdat(TheModule.getOrInsertComdat(GV->getName()));

  return GV;
}

/// GetAddrOfGlobalVar - Return the llvm::Constant for the address of the
/// given global variable.  If Ty is non-null and if the global doesn't exist,
/// then it will be created with the specified type instead of whatever the
/// normal requested type would be.
llvm::Constant *CodeGenModule::GetAddrOfGlobalVar(const VarDecl *D,
                                                  llvm::Type *Ty) {
  assert(D->hasGlobalStorage() && "Not a global variable");
  QualType ASTTy = D->getType();
  if (!Ty)
    Ty = getTypes().ConvertTypeForMem(ASTTy);

  llvm::PointerType *PTy =
    llvm::PointerType::get(Ty, getContext().getTargetAddressSpace(ASTTy));

  StringRef MangledName = getMangledName(D);
  return GetOrCreateLLVMGlobal(MangledName, PTy, D);
}

/// CreateRuntimeVariable - Create a new runtime global variable with the
/// specified type and name.
llvm::Constant *
CodeGenModule::CreateRuntimeVariable(llvm::Type *Ty,
                                     StringRef Name) {
  return GetOrCreateLLVMGlobal(Name, llvm::PointerType::getUnqual(Ty), nullptr);
}

void CodeGenModule::EmitTentativeDefinition(const VarDecl *D) {
  assert(!D->getInit() && "Cannot emit definite definitions here!");

  if (!MustBeEmitted(D)) {
    // If we have not seen a reference to this variable yet, place it
    // into the deferred declarations table to be emitted if needed
    // later.
    StringRef MangledName = getMangledName(D);
    if (!GetGlobalValue(MangledName)) {
      DeferredDecls[MangledName] = D;
      return;
    }
  }

  // The tentative definition is the only definition.
  EmitGlobalVarDefinition(D);
}

CharUnits CodeGenModule::GetTargetTypeStoreSize(llvm::Type *Ty) const {
  return Context.toCharUnitsFromBits(
      getDataLayout().getTypeStoreSizeInBits(Ty));
}

unsigned CodeGenModule::GetGlobalVarAddressSpace(const VarDecl *D,
                                                 unsigned AddrSpace) {
  if (LangOpts.CUDA && LangOpts.CUDAIsDevice) {
    if (D->hasAttr<CUDAConstantAttr>())
      AddrSpace = getContext().getTargetAddressSpace(LangAS::cuda_constant);
    else if (D->hasAttr<CUDASharedAttr>())
      AddrSpace = getContext().getTargetAddressSpace(LangAS::cuda_shared);
    else
      AddrSpace = getContext().getTargetAddressSpace(LangAS::cuda_device);
  }

  return AddrSpace;
}

template<typename SomeDecl>
void CodeGenModule::MaybeHandleStaticInExternC(const SomeDecl *D,
                                               llvm::GlobalValue *GV) {
  if (!getLangOpts().CPlusPlus)
    return;

  // Must have 'used' attribute, or else inline assembly can't rely on
  // the name existing.
  if (!D->template hasAttr<UsedAttr>())
    return;

  // Must have internal linkage and an ordinary name.
  if (!D->getIdentifier() || D->getFormalLinkage() != InternalLinkage)
    return;

  // Must be in an extern "C" context. Entities declared directly within
  // a record are not extern "C" even if the record is in such a context.
  const SomeDecl *First = D->getFirstDecl();
  if (First->getDeclContext()->isRecord() || !First->isInExternCContext())
    return;

  // OK, this is an internal linkage entity inside an extern "C" linkage
  // specification. Make a note of that so we can give it the "expected"
  // mangled name if nothing else is using that name.
  std::pair<StaticExternCMap::iterator, bool> R =
      StaticExternCValues.insert(std::make_pair(D->getIdentifier(), GV));

  // If we have multiple internal linkage entities with the same name
  // in extern "C" regions, none of them gets that name.
  if (!R.second)
    R.first->second = nullptr;
}

static bool shouldBeInCOMDAT(CodeGenModule &CGM, const Decl &D) {
  if (!CGM.supportsCOMDAT())
    return false;

  if (D.hasAttr<SelectAnyAttr>())
    return true;

  GVALinkage Linkage;
  if (auto *VD = dyn_cast<VarDecl>(&D))
    Linkage = CGM.getContext().GetGVALinkageForVariable(VD);
  else
    Linkage = CGM.getContext().GetGVALinkageForFunction(cast<FunctionDecl>(&D));

  switch (Linkage) {
  case GVA_Internal:
  case GVA_AvailableExternally:
  case GVA_StrongExternal:
    return false;
  case GVA_DiscardableODR:
  case GVA_StrongODR:
    return true;
  }
  llvm_unreachable("No such linkage");
}

void CodeGenModule::maybeSetTrivialComdat(const Decl &D,
                                          llvm::GlobalObject &GO) {
  if (!shouldBeInCOMDAT(*this, D))
    return;
  GO.setComdat(TheModule.getOrInsertComdat(GO.getName()));
}

void CodeGenModule::EmitGlobalVarDefinition(const VarDecl *D) {
  llvm::Constant *Init = nullptr;
  QualType ASTTy = D->getType();
  CXXRecordDecl *RD = ASTTy->getBaseElementTypeUnsafe()->getAsCXXRecordDecl();
  bool NeedsGlobalCtor = false;
  bool NeedsGlobalDtor = RD && !RD->hasTrivialDestructor();

  const VarDecl *InitDecl;
  const Expr *InitExpr = D->getAnyInitializer(InitDecl);

  // CUDA E.2.4.1 "__shared__ variables cannot have an initialization as part
  // of their declaration."
  if (getLangOpts().CPlusPlus && getLangOpts().CUDAIsDevice
      && D->hasAttr<CUDASharedAttr>()) {
    if (InitExpr) {
      const auto *C = dyn_cast<CXXConstructExpr>(InitExpr);
      if (C == nullptr || !C->getConstructor()->hasTrivialBody())
        Error(D->getLocation(),
              "__shared__ variable cannot have an initialization.");
    }
    Init = llvm::UndefValue::get(getTypes().ConvertType(ASTTy));
  } else if (!InitExpr) {
    // This is a tentative definition; tentative definitions are
    // implicitly initialized with { 0 }.
    //
    // Note that tentative definitions are only emitted at the end of
    // a translation unit, so they should never have incomplete
    // type. In addition, EmitTentativeDefinition makes sure that we
    // never attempt to emit a tentative definition if a real one
    // exists. A use may still exists, however, so we still may need
    // to do a RAUW.
    assert(!ASTTy->isIncompleteType() && "Unexpected incomplete type");
    Init = EmitNullConstant(D->getType());
  } else {
    initializedGlobalDecl = GlobalDecl(D);
    Init = EmitConstantInit(*InitDecl);

    if (!Init) {
      QualType T = InitExpr->getType();
      if (D->getType()->isReferenceType())
        T = D->getType();

      if (getLangOpts().CPlusPlus) {
        Init = EmitNullConstant(T);
        NeedsGlobalCtor = true;
      } else {
        ErrorUnsupported(D, "static initializer");
        Init = llvm::UndefValue::get(getTypes().ConvertType(T));
      }
    } else {
      // We don't need an initializer, so remove the entry for the delayed
      // initializer position (just in case this entry was delayed) if we
      // also don't need to register a destructor.
      if (getLangOpts().CPlusPlus && !NeedsGlobalDtor)
        DelayedCXXInitPosition.erase(D);
    }
  }

  llvm::Type* InitType = Init->getType();
  llvm::Constant *Entry = GetAddrOfGlobalVar(D, InitType);

  // Strip off a bitcast if we got one back.
  if (auto *CE = dyn_cast<llvm::ConstantExpr>(Entry)) {
    assert(CE->getOpcode() == llvm::Instruction::BitCast ||
           CE->getOpcode() == llvm::Instruction::AddrSpaceCast ||
           // All zero index gep.
           CE->getOpcode() == llvm::Instruction::GetElementPtr);
    Entry = CE->getOperand(0);
  }

  // Entry is now either a Function or GlobalVariable.
  auto *GV = dyn_cast<llvm::GlobalVariable>(Entry);

  // We have a definition after a declaration with the wrong type.
  // We must make a new GlobalVariable* and update everything that used OldGV
  // (a declaration or tentative definition) with the new GlobalVariable*
  // (which will be a definition).
  //
  // This happens if there is a prototype for a global (e.g.
  // "extern int x[];") and then a definition of a different type (e.g.
  // "int x[10];"). This also happens when an initializer has a different type
  // from the type of the global (this happens with unions).
  if (!GV ||
      GV->getType()->getElementType() != InitType ||
      GV->getType()->getAddressSpace() !=
       GetGlobalVarAddressSpace(D, getContext().getTargetAddressSpace(ASTTy))) {

    // Move the old entry aside so that we'll create a new one.
    Entry->setName(StringRef());

    // Make a new global with the correct type, this is now guaranteed to work.
    GV = cast<llvm::GlobalVariable>(GetAddrOfGlobalVar(D, InitType));

    // Replace all uses of the old global with the new global
    llvm::Constant *NewPtrForOldDecl =
        llvm::ConstantExpr::getBitCast(GV, Entry->getType());
    Entry->replaceAllUsesWith(NewPtrForOldDecl);

    // Erase the old global, since it is no longer used.
    cast<llvm::GlobalValue>(Entry)->eraseFromParent();
  }

  MaybeHandleStaticInExternC(D, GV);

  if (D->hasAttr<AnnotateAttr>())
    AddGlobalAnnotations(D, GV);

  if (D->getType().isRestrictQualified()) {                        //***INTEL 
    llvm::LLVMContext &Context = getLLVMContext();                 //***INTEL 

    // Common metadata nodes.                                      //***INTEL 
    llvm::NamedMDNode *GlobalsRestrict =                           //***INTEL 
      getModule().getOrInsertNamedMetadata("globals.restrict");    //***INTEL 
    llvm::Metadata *Args[] = {llvm::ValueAsMetadata::get(GV)};     //***INTEL 
    llvm::MDNode *Node = llvm::MDNode::get(Context, Args);         //***INTEL 
    GlobalsRestrict->addOperand(Node);                             //***INTEL 
  }                                                                //***INTEL 

  // CUDA B.2.1 "The __device__ qualifier declares a variable that resides on
  // the device. [...]"
  // CUDA B.2.2 "The __constant__ qualifier, optionally used together with
  // __device__, declares a variable that: [...]
  // Is accessible from all the threads within the grid and from the host
  // through the runtime library (cudaGetSymbolAddress() / cudaGetSymbolSize()
  // / cudaMemcpyToSymbol() / cudaMemcpyFromSymbol())."
  if (GV && LangOpts.CUDA && LangOpts.CUDAIsDevice &&
      (D->hasAttr<CUDAConstantAttr>() || D->hasAttr<CUDADeviceAttr>())) {
    GV->setExternallyInitialized(true);
  }
  GV->setInitializer(Init);

  // If it is safe to mark the global 'constant', do so now.
  GV->setConstant(!NeedsGlobalCtor && !NeedsGlobalDtor &&
                  isTypeConstant(D->getType(), true));

  // If it is in a read-only section, mark it 'constant'.
  if (const SectionAttr *SA = D->getAttr<SectionAttr>()) {
    const ASTContext::SectionInfo &SI = Context.SectionInfos[SA->getName()];
    if ((SI.SectionFlags & ASTContext::PSF_Write) == 0)
      GV->setConstant(true);
  }

  GV->setAlignment(getContext().getDeclAlign(D).getQuantity());

  // Set the llvm linkage type as appropriate.
  llvm::GlobalValue::LinkageTypes Linkage =
      getLLVMLinkageVarDefinition(D, GV->isConstant());

  // On Darwin, the backing variable for a C++11 thread_local variable always
  // has internal linkage; all accesses should just be calls to the
  // Itanium-specified entry point, which has the normal linkage of the
  // variable.
  if (!D->isStaticLocal() && D->getTLSKind() == VarDecl::TLS_Dynamic &&
      Context.getTargetInfo().getTriple().isMacOSX())
    Linkage = llvm::GlobalValue::InternalLinkage;

#ifdef INTEL_CUSTOMIZATION
  // CQ#369830 - static declarations are treated differently.
  // In case of "external - internal" linkage conflict, set external linkage if
  // variable has ever been declared without storage class in C.
  const LangOptions &Opts = getLangOpts();
  if (Opts.IntelCompat && !(Opts.CPlusPlus || Opts.ObjC1 || Opts.ObjC2)) {
    const VarDecl *FirstDecl = D->getCanonicalDecl();
    StorageClass OldStorageClass = FirstDecl->getStorageClass();
    // Iterate through all redeclarations until a declaration without storage
    // class is found.
    for (const VarDecl *Redecl : FirstDecl->redecls())
      if (Redecl->getStorageClass() == SC_None) {
        OldStorageClass = SC_None;
        break;
      }
    // Check for linkage conflict.
    if ((D->getLinkageInternal() == InternalLinkage) !=
        (OldStorageClass == SC_Static)) {
      Linkage = (OldStorageClass == SC_None || D->getStorageClass() == SC_None)
                    ? InitExpr
                        ? llvm::GlobalValue::ExternalLinkage
                        : llvm::GlobalValue::CommonLinkage
                    : llvm::GlobalValue::InternalLinkage;
    }
  }
#endif // INTEL_CUSTOMIZATION
  GV->setLinkage(Linkage);
  if (D->hasAttr<DLLImportAttr>())
    GV->setDLLStorageClass(llvm::GlobalVariable::DLLImportStorageClass);
  else if (D->hasAttr<DLLExportAttr>())
    GV->setDLLStorageClass(llvm::GlobalVariable::DLLExportStorageClass);
  else
    GV->setDLLStorageClass(llvm::GlobalVariable::DefaultStorageClass);

  if (Linkage == llvm::GlobalVariable::CommonLinkage)
    // common vars aren't constant even if declared const.
    GV->setConstant(false);

  setNonAliasAttributes(D, GV);

  if (D->getTLSKind() && !GV->isThreadLocal()) {
    if (D->getTLSKind() == VarDecl::TLS_Dynamic)
      CXXThreadLocals.push_back(std::make_pair(D, GV));
    setTLSMode(GV, *D);
  }

  maybeSetTrivialComdat(*D, *GV);

  // Emit the initializer function if necessary.
  if (NeedsGlobalCtor || NeedsGlobalDtor)
    EmitCXXGlobalVarDeclInitFunc(D, GV, NeedsGlobalCtor);

  SanitizerMD->reportGlobalToASan(GV, *D, NeedsGlobalCtor);

  // Emit global variable debug information.
  if (CGDebugInfo *DI = getModuleDebugInfo())
    if (getCodeGenOpts().getDebugInfo() >= CodeGenOptions::LimitedDebugInfo)
      DI->EmitGlobalVariable(GV, D);
}

static bool isVarDeclStrongDefinition(const ASTContext &Context,
                                      CodeGenModule &CGM, const VarDecl *D,
                                      bool NoCommon) {
  // Don't give variables common linkage if -fno-common was specified unless it
  // was overridden by a NoCommon attribute.
  if ((NoCommon || D->hasAttr<NoCommonAttr>()) && !D->hasAttr<CommonAttr>())
    return true;

  // C11 6.9.2/2:
  //   A declaration of an identifier for an object that has file scope without
  //   an initializer, and without a storage-class specifier or with the
  //   storage-class specifier static, constitutes a tentative definition.
  if (D->getInit() || D->hasExternalStorage())
    return true;

  // A variable cannot be both common and exist in a section.
  if (D->hasAttr<SectionAttr>())
    return true;

  // Thread local vars aren't considered common linkage.
  if (D->getTLSKind())
    return true;

  // Tentative definitions marked with WeakImportAttr are true definitions.
  if (D->hasAttr<WeakImportAttr>())
    return true;

  // A variable cannot be both common and exist in a comdat.
  if (shouldBeInCOMDAT(CGM, *D))
    return true;

  // Declarations with a required alignment do not have common linakge in MSVC
  // mode.
  if (Context.getTargetInfo().getCXXABI().isMicrosoft()) {
    if (D->hasAttr<AlignedAttr>())
      return true;
    QualType VarType = D->getType();
    if (Context.isAlignmentRequired(VarType))
      return true;

    if (const auto *RT = VarType->getAs<RecordType>()) {
      const RecordDecl *RD = RT->getDecl();
      for (const FieldDecl *FD : RD->fields()) {
        if (FD->isBitField())
          continue;
        if (FD->hasAttr<AlignedAttr>())
          return true;
        if (Context.isAlignmentRequired(FD->getType()))
          return true;
      }
    }
  }

  return false;
}

llvm::GlobalValue::LinkageTypes CodeGenModule::getLLVMLinkageForDeclarator(
    const DeclaratorDecl *D, GVALinkage Linkage, bool IsConstantVariable) {
  if (Linkage == GVA_Internal)
    return llvm::Function::InternalLinkage;

  if (D->hasAttr<WeakAttr>()) {
    if (IsConstantVariable)
      return llvm::GlobalVariable::WeakODRLinkage;
    else
      return llvm::GlobalVariable::WeakAnyLinkage;
  }

  // We are guaranteed to have a strong definition somewhere else,
  // so we can use available_externally linkage.
  if (Linkage == GVA_AvailableExternally)
    return llvm::Function::AvailableExternallyLinkage;

  // Note that Apple's kernel linker doesn't support symbol
  // coalescing, so we need to avoid linkonce and weak linkages there.
  // Normally, this means we just map to internal, but for explicit
  // instantiations we'll map to external.

  // In C++, the compiler has to emit a definition in every translation unit
  // that references the function.  We should use linkonce_odr because
  // a) if all references in this translation unit are optimized away, we
  // don't need to codegen it.  b) if the function persists, it needs to be
  // merged with other definitions. c) C++ has the ODR, so we know the
  // definition is dependable.
  if (Linkage == GVA_DiscardableODR)
    return !Context.getLangOpts().AppleKext ? llvm::Function::LinkOnceODRLinkage
                                            : llvm::Function::InternalLinkage;

  // An explicit instantiation of a template has weak linkage, since
  // explicit instantiations can occur in multiple translation units
  // and must all be equivalent. However, we are not allowed to
  // throw away these explicit instantiations.
  if (Linkage == GVA_StrongODR)
    return !Context.getLangOpts().AppleKext ? llvm::Function::WeakODRLinkage
                                            : llvm::Function::ExternalLinkage;

  // C++ doesn't have tentative definitions and thus cannot have common
  // linkage.
#ifdef INTEL_CUSTOMIZATION
  // Fix for CQ375398: 'common' attribute is not supported in C++
  if ((getLangOpts().IntelCompat || !getLangOpts().CPlusPlus) &&
      isa<VarDecl>(D) &&
      !isVarDeclStrongDefinition(
          Context, *this, cast<VarDecl>(D),
          CodeGenOpts.NoCommon ||
              (getLangOpts().IntelCompat && getLangOpts().CPlusPlus)))
#else
  if (!getLangOpts().CPlusPlus && isa<VarDecl>(D) &&
      !isVarDeclStrongDefinition(Context, *this, cast<VarDecl>(D),
                                 CodeGenOpts.NoCommon))
#endif // INTEL_CUSTOMIZATION
    return llvm::GlobalVariable::CommonLinkage;

  // selectany symbols are externally visible, so use weak instead of
  // linkonce.  MSVC optimizes away references to const selectany globals, so
  // all definitions should be the same and ODR linkage should be used.
  // http://msdn.microsoft.com/en-us/library/5tkz6s71.aspx
  if (D->hasAttr<SelectAnyAttr>())
    return llvm::GlobalVariable::WeakODRLinkage;

  // Otherwise, we have strong external linkage.
  assert(Linkage == GVA_StrongExternal);
  return llvm::GlobalVariable::ExternalLinkage;
}

llvm::GlobalValue::LinkageTypes CodeGenModule::getLLVMLinkageVarDefinition(
    const VarDecl *VD, bool IsConstant) {
  GVALinkage Linkage = getContext().GetGVALinkageForVariable(VD);
  return getLLVMLinkageForDeclarator(VD, Linkage, IsConstant);
}

/// Replace the uses of a function that was declared with a non-proto type.
/// We want to silently drop extra arguments from call sites
static void replaceUsesOfNonProtoConstant(llvm::Constant *old,
                                          llvm::Function *newFn) {
  // Fast path.
  if (old->use_empty()) return;

  llvm::Type *newRetTy = newFn->getReturnType();
  SmallVector<llvm::Value*, 4> newArgs;

  for (llvm::Value::use_iterator ui = old->use_begin(), ue = old->use_end();
         ui != ue; ) {
    llvm::Value::use_iterator use = ui++; // Increment before the use is erased.
    llvm::User *user = use->getUser();

    // Recognize and replace uses of bitcasts.  Most calls to
    // unprototyped functions will use bitcasts.
    if (auto *bitcast = dyn_cast<llvm::ConstantExpr>(user)) {
      if (bitcast->getOpcode() == llvm::Instruction::BitCast)
        replaceUsesOfNonProtoConstant(bitcast, newFn);
      continue;
    }

    // Recognize calls to the function.
    llvm::CallSite callSite(user);
    if (!callSite) continue;
    if (!callSite.isCallee(&*use)) continue;

    // If the return types don't match exactly, then we can't
    // transform this call unless it's dead.
    if (callSite->getType() != newRetTy && !callSite->use_empty())
      continue;

    // Get the call site's attribute list.
    SmallVector<llvm::AttributeSet, 8> newAttrs;
    llvm::AttributeSet oldAttrs = callSite.getAttributes();

    // Collect any return attributes from the call.
    if (oldAttrs.hasAttributes(llvm::AttributeSet::ReturnIndex))
      newAttrs.push_back(
        llvm::AttributeSet::get(newFn->getContext(),
                                oldAttrs.getRetAttributes()));

    // If the function was passed too few arguments, don't transform.
    unsigned newNumArgs = newFn->arg_size();
    if (callSite.arg_size() < newNumArgs) continue;

    // If extra arguments were passed, we silently drop them.
    // If any of the types mismatch, we don't transform.
    unsigned argNo = 0;
    bool dontTransform = false;
    for (llvm::Function::arg_iterator ai = newFn->arg_begin(),
           ae = newFn->arg_end(); ai != ae; ++ai, ++argNo) {
      if (callSite.getArgument(argNo)->getType() != ai->getType()) {
        dontTransform = true;
        break;
      }

      // Add any parameter attributes.
      if (oldAttrs.hasAttributes(argNo + 1))
        newAttrs.
          push_back(llvm::
                    AttributeSet::get(newFn->getContext(),
                                      oldAttrs.getParamAttributes(argNo + 1)));
    }
    if (dontTransform)
      continue;

    if (oldAttrs.hasAttributes(llvm::AttributeSet::FunctionIndex))
      newAttrs.push_back(llvm::AttributeSet::get(newFn->getContext(),
                                                 oldAttrs.getFnAttributes()));

    // Okay, we can transform this.  Create the new call instruction and copy
    // over the required information.
    newArgs.append(callSite.arg_begin(), callSite.arg_begin() + argNo);

    llvm::CallSite newCall;
    if (callSite.isCall()) {
      newCall = llvm::CallInst::Create(newFn, newArgs, "",
                                       callSite.getInstruction());
    } else {
      auto *oldInvoke = cast<llvm::InvokeInst>(callSite.getInstruction());
      newCall = llvm::InvokeInst::Create(newFn,
                                         oldInvoke->getNormalDest(),
                                         oldInvoke->getUnwindDest(),
                                         newArgs, "",
                                         callSite.getInstruction());
    }
    newArgs.clear(); // for the next iteration

    if (!newCall->getType()->isVoidTy())
      newCall->takeName(callSite.getInstruction());
    newCall.setAttributes(
                     llvm::AttributeSet::get(newFn->getContext(), newAttrs));
    newCall.setCallingConv(callSite.getCallingConv());

    // Finally, remove the old call, replacing any uses with the new one.
    if (!callSite->use_empty())
      callSite->replaceAllUsesWith(newCall.getInstruction());

    // Copy debug location attached to CI.
    if (callSite->getDebugLoc())
      newCall->setDebugLoc(callSite->getDebugLoc());
    callSite->eraseFromParent();
  }
}

/// ReplaceUsesOfNonProtoTypeWithRealFunction - This function is called when we
/// implement a function with no prototype, e.g. "int foo() {}".  If there are
/// existing call uses of the old function in the module, this adjusts them to
/// call the new function directly.
///
/// This is not just a cleanup: the always_inline pass requires direct calls to
/// functions to be able to inline them.  If there is a bitcast in the way, it
/// won't inline them.  Instcombine normally deletes these calls, but it isn't
/// run at -O0.
static void ReplaceUsesOfNonProtoTypeWithRealFunction(llvm::GlobalValue *Old,
                                                      llvm::Function *NewFn) {
  // If we're redefining a global as a function, don't transform it.
  if (!isa<llvm::Function>(Old)) return;

  replaceUsesOfNonProtoConstant(Old, NewFn);
}

void CodeGenModule::HandleCXXStaticMemberVarInstantiation(VarDecl *VD) {
  TemplateSpecializationKind TSK = VD->getTemplateSpecializationKind();
  // If we have a definition, this might be a deferred decl. If the
  // instantiation is explicit, make sure we emit it at the end.
  if (VD->getDefinition() && TSK == TSK_ExplicitInstantiationDefinition)
    GetAddrOfGlobalVar(VD);

  EmitTopLevelDecl(VD);
}

void CodeGenModule::EmitGlobalFunctionDefinition(GlobalDecl GD,
                                                 llvm::GlobalValue *GV) {
  const auto *D = cast<FunctionDecl>(GD.getDecl());

  // Compute the function info and LLVM type.
  const CGFunctionInfo &FI = getTypes().arrangeGlobalDeclaration(GD);
  llvm::FunctionType *Ty = getTypes().GetFunctionType(FI);

  // Get or create the prototype for the function.
  if (!GV || (GV->getType()->getElementType() != Ty))
    GV = cast<llvm::GlobalValue>(GetAddrOfFunction(GD, Ty, /*ForVTable=*/false,
                                                   /*DontDefer=*/true,
                                                   /*IsForDefinition=*/true));

  // Already emitted.
  if (!GV->isDeclaration())
    return;

  // We need to set linkage and visibility on the function before
  // generating code for it because various parts of IR generation
  // want to propagate this information down (e.g. to local static
  // declarations).
  auto *Fn = cast<llvm::Function>(GV);
  setFunctionLinkage(GD, Fn);
  setFunctionDLLStorageClass(GD, Fn);

  // FIXME: this is redundant with part of setFunctionDefinitionAttributes
  setGlobalVisibility(Fn, D);

  MaybeHandleStaticInExternC(D, Fn);

  maybeSetTrivialComdat(*D, *Fn);

  CodeGenFunction(*this).GenerateCode(D, Fn, FI);

  setFunctionDefinitionAttributes(D, Fn);
  SetLLVMFunctionAttributesForDefinition(D, Fn);

  if (const ConstructorAttr *CA = D->getAttr<ConstructorAttr>())
    AddGlobalCtor(Fn, CA->getPriority());
  if (const DestructorAttr *DA = D->getAttr<DestructorAttr>())
    AddGlobalDtor(Fn, DA->getPriority());
  if (D->hasAttr<AnnotateAttr>())
    AddGlobalAnnotations(D, Fn);
}

void CodeGenModule::EmitAliasDefinition(GlobalDecl GD) {
  const auto *D = cast<ValueDecl>(GD.getDecl());
  const AliasAttr *AA = D->getAttr<AliasAttr>();
  assert(AA && "Not an alias?");

  StringRef MangledName = getMangledName(GD);

  if (AA->getAliasee() == MangledName) {
    Diags.Report(AA->getLocation(), diag::err_cyclic_alias);
    return;
  }

  // If there is a definition in the module, then it wins over the alias.
  // This is dubious, but allow it to be safe.  Just ignore the alias.
  llvm::GlobalValue *Entry = GetGlobalValue(MangledName);
  if (Entry && !Entry->isDeclaration())
    return;

  Aliases.push_back(GD);

  llvm::Type *DeclTy = getTypes().ConvertTypeForMem(D->getType());

  // Create a reference to the named value.  This ensures that it is emitted
  // if a deferred decl.
  llvm::Constant *Aliasee;
  if (isa<llvm::FunctionType>(DeclTy))
    Aliasee = GetOrCreateLLVMFunction(AA->getAliasee(), DeclTy, GD,
                                      /*ForVTable=*/false);
  else
    Aliasee = GetOrCreateLLVMGlobal(AA->getAliasee(),
                                    llvm::PointerType::getUnqual(DeclTy),
                                    /*D=*/nullptr);

  // Create the new alias itself, but don't set a name yet.
  auto *GA = llvm::GlobalAlias::create(
      DeclTy, 0, llvm::Function::ExternalLinkage, "", Aliasee, &getModule());

  if (Entry) {
    if (GA->getAliasee() == Entry) {
      Diags.Report(AA->getLocation(), diag::err_cyclic_alias);
      return;
    }

    assert(Entry->isDeclaration());

    // If there is a declaration in the module, then we had an extern followed
    // by the alias, as in:
    //   extern int test6();
    //   ...
    //   int test6() __attribute__((alias("test7")));
    //
    // Remove it and replace uses of it with the alias.
    GA->takeName(Entry);

    Entry->replaceAllUsesWith(llvm::ConstantExpr::getBitCast(GA,
                                                          Entry->getType()));
    Entry->eraseFromParent();
  } else {
    GA->setName(MangledName);
  }

  // Set attributes which are particular to an alias; this is a
  // specialization of the attributes which may be set on a global
  // variable/function.
  if (D->hasAttr<WeakAttr>() || D->hasAttr<WeakRefAttr>() ||
      D->isWeakImported()) {
    GA->setLinkage(llvm::Function::WeakAnyLinkage);
  }

  if (const auto *VD = dyn_cast<VarDecl>(D))
    if (VD->getTLSKind())
      setTLSMode(GA, *VD);

  setAliasAttributes(D, GA);
}

llvm::Function *CodeGenModule::getIntrinsic(unsigned IID,
                                            ArrayRef<llvm::Type*> Tys) {
  return llvm::Intrinsic::getDeclaration(&getModule(), (llvm::Intrinsic::ID)IID,
                                         Tys);
}

static llvm::StringMapEntry<llvm::GlobalVariable *> &
GetConstantCFStringEntry(llvm::StringMap<llvm::GlobalVariable *> &Map,
                         const StringLiteral *Literal, bool TargetIsLSB,
                         bool &IsUTF16, unsigned &StringLength) {
  StringRef String = Literal->getString();
  unsigned NumBytes = String.size();

  // Check for simple case.
  if (!Literal->containsNonAsciiOrNull()) {
    StringLength = NumBytes;
    return *Map.insert(std::make_pair(String, nullptr)).first;
  }

  // Otherwise, convert the UTF8 literals into a string of shorts.
  IsUTF16 = true;

  SmallVector<UTF16, 128> ToBuf(NumBytes + 1); // +1 for ending nulls.
  const UTF8 *FromPtr = (const UTF8 *)String.data();
  UTF16 *ToPtr = &ToBuf[0];

  (void)ConvertUTF8toUTF16(&FromPtr, FromPtr + NumBytes,
                           &ToPtr, ToPtr + NumBytes,
                           strictConversion);

  // ConvertUTF8toUTF16 returns the length in ToPtr.
  StringLength = ToPtr - &ToBuf[0];

  // Add an explicit null.
  *ToPtr = 0;
  return *Map.insert(std::make_pair(
                         StringRef(reinterpret_cast<const char *>(ToBuf.data()),
                                   (StringLength + 1) * 2),
                         nullptr)).first;
}

static llvm::StringMapEntry<llvm::GlobalVariable *> &
GetConstantStringEntry(llvm::StringMap<llvm::GlobalVariable *> &Map,
                       const StringLiteral *Literal, unsigned &StringLength) {
  StringRef String = Literal->getString();
  StringLength = String.size();
  return *Map.insert(std::make_pair(String, nullptr)).first;
}

ConstantAddress
CodeGenModule::GetAddrOfConstantCFString(const StringLiteral *Literal) {
  unsigned StringLength = 0;
  bool isUTF16 = false;
  llvm::StringMapEntry<llvm::GlobalVariable *> &Entry =
      GetConstantCFStringEntry(CFConstantStringMap, Literal,
                               getDataLayout().isLittleEndian(), isUTF16,
                               StringLength);

  if (auto *C = Entry.second)
    return ConstantAddress(C, CharUnits::fromQuantity(C->getAlignment()));

  llvm::Constant *Zero = llvm::Constant::getNullValue(Int32Ty);
  llvm::Constant *Zeros[] = { Zero, Zero };
  llvm::Value *V;
  
  // If we don't already have it, get __CFConstantStringClassReference.
  if (!CFConstantStringClassRef) {
    llvm::Type *Ty = getTypes().ConvertType(getContext().IntTy);
    Ty = llvm::ArrayType::get(Ty, 0);
    llvm::Constant *GV = CreateRuntimeVariable(Ty,
                                           "__CFConstantStringClassReference");
    // Decay array -> ptr
    V = llvm::ConstantExpr::getGetElementPtr(Ty, GV, Zeros);
    CFConstantStringClassRef = V;
  }
  else
    V = CFConstantStringClassRef;

  QualType CFTy = getContext().getCFConstantStringType();

  auto *STy = cast<llvm::StructType>(getTypes().ConvertType(CFTy));

  llvm::Constant *Fields[4];

  // Class pointer.
  Fields[0] = cast<llvm::ConstantExpr>(V);

  // Flags.
  llvm::Type *Ty = getTypes().ConvertType(getContext().UnsignedIntTy);
  Fields[1] = isUTF16 ? llvm::ConstantInt::get(Ty, 0x07d0) :
    llvm::ConstantInt::get(Ty, 0x07C8);

  // String pointer.
  llvm::Constant *C = nullptr;
  if (isUTF16) {
    auto Arr = llvm::makeArrayRef(
        reinterpret_cast<uint16_t *>(const_cast<char *>(Entry.first().data())),
        Entry.first().size() / 2);
    C = llvm::ConstantDataArray::get(VMContext, Arr);
  } else {
    C = llvm::ConstantDataArray::getString(VMContext, Entry.first());
  }

  // Note: -fwritable-strings doesn't make the backing store strings of
  // CFStrings writable. (See <rdar://problem/10657500>)
  auto *GV =
      new llvm::GlobalVariable(getModule(), C->getType(), /*isConstant=*/true,
                               llvm::GlobalValue::PrivateLinkage, C, ".str");
  GV->setUnnamedAddr(true);
  // Don't enforce the target's minimum global alignment, since the only use
  // of the string is via this class initializer.
  // FIXME: We set the section explicitly to avoid a bug in ld64 224.1. Without
  // it LLVM can merge the string with a non unnamed_addr one during LTO. Doing
  // that changes the section it ends in, which surprises ld64.
  if (isUTF16) {
    CharUnits Align = getContext().getTypeAlignInChars(getContext().ShortTy);
    GV->setAlignment(Align.getQuantity());
    GV->setSection("__TEXT,__ustring");
  } else {
    CharUnits Align = getContext().getTypeAlignInChars(getContext().CharTy);
    GV->setAlignment(Align.getQuantity());
    GV->setSection("__TEXT,__cstring,cstring_literals");
  }

  // String.
  Fields[2] =
      llvm::ConstantExpr::getGetElementPtr(GV->getValueType(), GV, Zeros);

  if (isUTF16)
    // Cast the UTF16 string to the correct type.
    Fields[2] = llvm::ConstantExpr::getBitCast(Fields[2], Int8PtrTy);

  // String length.
  Ty = getTypes().ConvertType(getContext().LongTy);
  Fields[3] = llvm::ConstantInt::get(Ty, StringLength);

  CharUnits Alignment = getPointerAlign();

  // The struct.
  C = llvm::ConstantStruct::get(STy, Fields);
  GV = new llvm::GlobalVariable(getModule(), C->getType(), true,
                                llvm::GlobalVariable::PrivateLinkage, C,
                                "_unnamed_cfstring_");
  GV->setSection("__DATA,__cfstring");
  GV->setAlignment(Alignment.getQuantity());
  Entry.second = GV;

  return ConstantAddress(GV, Alignment);
}

ConstantAddress
CodeGenModule::GetAddrOfConstantString(const StringLiteral *Literal) {
  unsigned StringLength = 0;
  llvm::StringMapEntry<llvm::GlobalVariable *> &Entry =
      GetConstantStringEntry(CFConstantStringMap, Literal, StringLength);

  if (auto *C = Entry.second)
    return ConstantAddress(C, CharUnits::fromQuantity(C->getAlignment()));
  
  llvm::Constant *Zero = llvm::Constant::getNullValue(Int32Ty);
  llvm::Constant *Zeros[] = { Zero, Zero };
  llvm::Value *V;
  // If we don't already have it, get _NSConstantStringClassReference.
  if (!ConstantStringClassRef) {
    std::string StringClass(getLangOpts().ObjCConstantStringClass);
    llvm::Type *Ty = getTypes().ConvertType(getContext().IntTy);
    llvm::Constant *GV;
    if (LangOpts.ObjCRuntime.isNonFragile()) {
      std::string str = 
        StringClass.empty() ? "OBJC_CLASS_$_NSConstantString" 
                            : "OBJC_CLASS_$_" + StringClass;
      GV = getObjCRuntime().GetClassGlobal(str);
      // Make sure the result is of the correct type.
      llvm::Type *PTy = llvm::PointerType::getUnqual(Ty);
      V = llvm::ConstantExpr::getBitCast(GV, PTy);
      ConstantStringClassRef = V;
    } else {
      std::string str =
        StringClass.empty() ? "_NSConstantStringClassReference"
                            : "_" + StringClass + "ClassReference";
      llvm::Type *PTy = llvm::ArrayType::get(Ty, 0);
      GV = CreateRuntimeVariable(PTy, str);
      // Decay array -> ptr
      V = llvm::ConstantExpr::getGetElementPtr(PTy, GV, Zeros);
      ConstantStringClassRef = V;
    }
  } else
    V = ConstantStringClassRef;

  if (!NSConstantStringType) {
    // Construct the type for a constant NSString.
    RecordDecl *D = Context.buildImplicitRecord("__builtin_NSString");
    D->startDefinition();
      
    QualType FieldTypes[3];
    
    // const int *isa;
    FieldTypes[0] = Context.getPointerType(Context.IntTy.withConst());
    // const char *str;
    FieldTypes[1] = Context.getPointerType(Context.CharTy.withConst());
    // unsigned int length;
    FieldTypes[2] = Context.UnsignedIntTy;
    
    // Create fields
    for (unsigned i = 0; i < 3; ++i) {
      FieldDecl *Field = FieldDecl::Create(Context, D,
                                           SourceLocation(),
                                           SourceLocation(), nullptr,
                                           FieldTypes[i], /*TInfo=*/nullptr,
                                           /*BitWidth=*/nullptr,
                                           /*Mutable=*/false,
                                           ICIS_NoInit);
      Field->setAccess(AS_public);
      D->addDecl(Field);
    }
    
    D->completeDefinition();
    QualType NSTy = Context.getTagDeclType(D);
    NSConstantStringType = cast<llvm::StructType>(getTypes().ConvertType(NSTy));
  }
  
  llvm::Constant *Fields[3];
  
  // Class pointer.
  Fields[0] = cast<llvm::ConstantExpr>(V);
  
  // String pointer.
  llvm::Constant *C =
      llvm::ConstantDataArray::getString(VMContext, Entry.first());

  llvm::GlobalValue::LinkageTypes Linkage;
  bool isConstant;
  Linkage = llvm::GlobalValue::PrivateLinkage;
  isConstant = !LangOpts.WritableStrings;

  auto *GV = new llvm::GlobalVariable(getModule(), C->getType(), isConstant,
                                      Linkage, C, ".str");
  GV->setUnnamedAddr(true);
  // Don't enforce the target's minimum global alignment, since the only use
  // of the string is via this class initializer.
  CharUnits Align = getContext().getTypeAlignInChars(getContext().CharTy);
  GV->setAlignment(Align.getQuantity());
  Fields[1] =
      llvm::ConstantExpr::getGetElementPtr(GV->getValueType(), GV, Zeros);

  // String length.
  llvm::Type *Ty = getTypes().ConvertType(getContext().UnsignedIntTy);
  Fields[2] = llvm::ConstantInt::get(Ty, StringLength);
  
  // The struct.
  CharUnits Alignment = getPointerAlign();
  C = llvm::ConstantStruct::get(NSConstantStringType, Fields);
  GV = new llvm::GlobalVariable(getModule(), C->getType(), true,
                                llvm::GlobalVariable::PrivateLinkage, C,
                                "_unnamed_nsstring_");
  GV->setAlignment(Alignment.getQuantity());
  const char *NSStringSection = "__OBJC,__cstring_object,regular,no_dead_strip";
  const char *NSStringNonFragileABISection =
      "__DATA,__objc_stringobj,regular,no_dead_strip";
  // FIXME. Fix section.
  GV->setSection(LangOpts.ObjCRuntime.isNonFragile()
                     ? NSStringNonFragileABISection
                     : NSStringSection);
  Entry.second = GV;

  return ConstantAddress(GV, Alignment);
}

QualType CodeGenModule::getObjCFastEnumerationStateType() {
  if (ObjCFastEnumerationStateType.isNull()) {
    RecordDecl *D = Context.buildImplicitRecord("__objcFastEnumerationState");
    D->startDefinition();
    
    QualType FieldTypes[] = {
      Context.UnsignedLongTy,
      Context.getPointerType(Context.getObjCIdType()),
      Context.getPointerType(Context.UnsignedLongTy),
      Context.getConstantArrayType(Context.UnsignedLongTy,
                           llvm::APInt(32, 5), ArrayType::Normal, 0)
    };
    
    for (size_t i = 0; i < 4; ++i) {
      FieldDecl *Field = FieldDecl::Create(Context,
                                           D,
                                           SourceLocation(),
                                           SourceLocation(), nullptr,
                                           FieldTypes[i], /*TInfo=*/nullptr,
                                           /*BitWidth=*/nullptr,
                                           /*Mutable=*/false,
                                           ICIS_NoInit);
      Field->setAccess(AS_public);
      D->addDecl(Field);
    }
    
    D->completeDefinition();
    ObjCFastEnumerationStateType = Context.getTagDeclType(D);
  }
  
  return ObjCFastEnumerationStateType;
}

llvm::Constant *
CodeGenModule::GetConstantArrayFromStringLiteral(const StringLiteral *E) {
  assert(!E->getType()->isPointerType() && "Strings are always arrays");
  
  // Don't emit it as the address of the string, emit the string data itself
  // as an inline array.
  if (E->getCharByteWidth() == 1) {
    SmallString<64> Str(E->getString());

    // Resize the string to the right size, which is indicated by its type.
    const ConstantArrayType *CAT = Context.getAsConstantArrayType(E->getType());
    Str.resize(CAT->getSize().getZExtValue());
    return llvm::ConstantDataArray::getString(VMContext, Str, false);
  }

  auto *AType = cast<llvm::ArrayType>(getTypes().ConvertType(E->getType()));
  llvm::Type *ElemTy = AType->getElementType();
  unsigned NumElements = AType->getNumElements();

  // Wide strings have either 2-byte or 4-byte elements.
  if (ElemTy->getPrimitiveSizeInBits() == 16) {
    SmallVector<uint16_t, 32> Elements;
    Elements.reserve(NumElements);

    for(unsigned i = 0, e = E->getLength(); i != e; ++i)
      Elements.push_back(E->getCodeUnit(i));
    Elements.resize(NumElements);
    return llvm::ConstantDataArray::get(VMContext, Elements);
  }
  
  assert(ElemTy->getPrimitiveSizeInBits() == 32);
  SmallVector<uint32_t, 32> Elements;
  Elements.reserve(NumElements);
  
  for(unsigned i = 0, e = E->getLength(); i != e; ++i)
    Elements.push_back(E->getCodeUnit(i));
  Elements.resize(NumElements);
  return llvm::ConstantDataArray::get(VMContext, Elements);
}

static llvm::GlobalVariable *
GenerateStringLiteral(llvm::Constant *C, llvm::GlobalValue::LinkageTypes LT,
                      CodeGenModule &CGM, StringRef GlobalName,
                      CharUnits Alignment) {
  // OpenCL v1.2 s6.5.3: a string literal is in the constant address space.
  unsigned AddrSpace = 0;
  if (CGM.getLangOpts().OpenCL)
    AddrSpace = CGM.getContext().getTargetAddressSpace(LangAS::opencl_constant);

  llvm::Module &M = CGM.getModule();
  // Create a global variable for this string
  auto *GV = new llvm::GlobalVariable(
      M, C->getType(), !CGM.getLangOpts().WritableStrings, LT, C, GlobalName,
      nullptr, llvm::GlobalVariable::NotThreadLocal, AddrSpace);
  GV->setAlignment(Alignment.getQuantity());
  GV->setUnnamedAddr(true);
  if (GV->isWeakForLinker()) {
    assert(CGM.supportsCOMDAT() && "Only COFF uses weak string literals");
    GV->setComdat(M.getOrInsertComdat(GV->getName()));
  }

  return GV;
}

/// GetAddrOfConstantStringFromLiteral - Return a pointer to a
/// constant array for the given string literal.
ConstantAddress
CodeGenModule::GetAddrOfConstantStringFromLiteral(const StringLiteral *S,
                                                  StringRef Name) {
  CharUnits Alignment = getContext().getAlignOfGlobalVarInChars(S->getType());

  llvm::Constant *C = GetConstantArrayFromStringLiteral(S);
  llvm::GlobalVariable **Entry = nullptr;
  if (!LangOpts.WritableStrings) {
    Entry = &ConstantStringMap[C];
    if (auto GV = *Entry) {
      if (Alignment.getQuantity() > GV->getAlignment())
        GV->setAlignment(Alignment.getQuantity());
      return ConstantAddress(GV, Alignment);
    }
  }

  SmallString<256> MangledNameBuffer;
  StringRef GlobalVariableName;
  llvm::GlobalValue::LinkageTypes LT;

  // Mangle the string literal if the ABI allows for it.  However, we cannot
  // do this if  we are compiling with ASan or -fwritable-strings because they
  // rely on strings having normal linkage.
  if (!LangOpts.WritableStrings &&
      !LangOpts.Sanitize.has(SanitizerKind::Address) &&
      getCXXABI().getMangleContext().shouldMangleStringLiteral(S)) {
    llvm::raw_svector_ostream Out(MangledNameBuffer);
    getCXXABI().getMangleContext().mangleStringLiteral(S, Out);

    LT = llvm::GlobalValue::LinkOnceODRLinkage;
    GlobalVariableName = MangledNameBuffer;
  } else {
    LT = llvm::GlobalValue::PrivateLinkage;
    GlobalVariableName = Name;
  }

  auto GV = GenerateStringLiteral(C, LT, *this, GlobalVariableName, Alignment);
  if (Entry)
    *Entry = GV;

  SanitizerMD->reportGlobalToASan(GV, S->getStrTokenLoc(0), "<string literal>",
                                  QualType());
  return ConstantAddress(GV, Alignment);
}

/// GetAddrOfConstantStringFromObjCEncode - Return a pointer to a constant
/// array for the given ObjCEncodeExpr node.
ConstantAddress
CodeGenModule::GetAddrOfConstantStringFromObjCEncode(const ObjCEncodeExpr *E) {
  std::string Str;
  getContext().getObjCEncodingForType(E->getEncodedType(), Str);

  return GetAddrOfConstantCString(Str);
}

/// GetAddrOfConstantCString - Returns a pointer to a character array containing
/// the literal and a terminating '\0' character.
/// The result has pointer to array type.
ConstantAddress CodeGenModule::GetAddrOfConstantCString(
    const std::string &Str, const char *GlobalName) {
  StringRef StrWithNull(Str.c_str(), Str.size() + 1);
  CharUnits Alignment =
    getContext().getAlignOfGlobalVarInChars(getContext().CharTy);

  llvm::Constant *C =
      llvm::ConstantDataArray::getString(getLLVMContext(), StrWithNull, false);

  // Don't share any string literals if strings aren't constant.
  llvm::GlobalVariable **Entry = nullptr;
  if (!LangOpts.WritableStrings) {
    Entry = &ConstantStringMap[C];
    if (auto GV = *Entry) {
      if (Alignment.getQuantity() > GV->getAlignment())
        GV->setAlignment(Alignment.getQuantity());
      return ConstantAddress(GV, Alignment);
    }
  }

  // Get the default prefix if a name wasn't specified.
  if (!GlobalName)
    GlobalName = ".str";
  // Create a global variable for this.
  auto GV = GenerateStringLiteral(C, llvm::GlobalValue::PrivateLinkage, *this,
                                  GlobalName, Alignment);
  if (Entry)
    *Entry = GV;
  return ConstantAddress(GV, Alignment);
}

ConstantAddress CodeGenModule::GetAddrOfGlobalTemporary(
    const MaterializeTemporaryExpr *E, const Expr *Init) {
  assert((E->getStorageDuration() == SD_Static ||
          E->getStorageDuration() == SD_Thread) && "not a global temporary");
  const auto *VD = cast<VarDecl>(E->getExtendingDecl());

  // If we're not materializing a subobject of the temporary, keep the
  // cv-qualifiers from the type of the MaterializeTemporaryExpr.
  QualType MaterializedType = Init->getType();
  if (Init == E->GetTemporaryExpr())
    MaterializedType = E->getType();

  CharUnits Align = getContext().getTypeAlignInChars(MaterializedType);

  if (llvm::Constant *Slot = MaterializedGlobalTemporaryMap[E])
    return ConstantAddress(Slot, Align);

  // FIXME: If an externally-visible declaration extends multiple temporaries,
  // we need to give each temporary the same name in every translation unit (and
  // we also need to make the temporaries externally-visible).
  SmallString<256> Name;
  llvm::raw_svector_ostream Out(Name);
  getCXXABI().getMangleContext().mangleReferenceTemporary(
      VD, E->getManglingNumber(), Out);

  APValue *Value = nullptr;
  if (E->getStorageDuration() == SD_Static) {
    // We might have a cached constant initializer for this temporary. Note
    // that this might have a different value from the value computed by
    // evaluating the initializer if the surrounding constant expression
    // modifies the temporary.
    Value = getContext().getMaterializedTemporaryValue(E, false);
    if (Value && Value->isUninit())
      Value = nullptr;
  }

  // Try evaluating it now, it might have a constant initializer.
  Expr::EvalResult EvalResult;
  if (!Value && Init->EvaluateAsRValue(EvalResult, getContext()) &&
      !EvalResult.hasSideEffects())
    Value = &EvalResult.Val;

  llvm::Constant *InitialValue = nullptr;
  bool Constant = false;
  llvm::Type *Type;
  if (Value) {
    // The temporary has a constant initializer, use it.
    InitialValue = EmitConstantValue(*Value, MaterializedType, nullptr);
    Constant = isTypeConstant(MaterializedType, /*ExcludeCtor*/Value);
    Type = InitialValue->getType();
  } else {
    // No initializer, the initialization will be provided when we
    // initialize the declaration which performed lifetime extension.
    Type = getTypes().ConvertTypeForMem(MaterializedType);
  }

  // Create a global variable for this lifetime-extended temporary.
  llvm::GlobalValue::LinkageTypes Linkage =
      getLLVMLinkageVarDefinition(VD, Constant);
  if (Linkage == llvm::GlobalVariable::ExternalLinkage) {
    const VarDecl *InitVD;
    if (VD->isStaticDataMember() && VD->getAnyInitializer(InitVD) &&
        isa<CXXRecordDecl>(InitVD->getLexicalDeclContext())) {
      // Temporaries defined inside a class get linkonce_odr linkage because the
      // class can be defined in multipe translation units.
      Linkage = llvm::GlobalVariable::LinkOnceODRLinkage;
    } else {
      // There is no need for this temporary to have external linkage if the
      // VarDecl has external linkage.
      Linkage = llvm::GlobalVariable::InternalLinkage;
    }
  }
  unsigned AddrSpace = GetGlobalVarAddressSpace(
      VD, getContext().getTargetAddressSpace(MaterializedType));
  auto *GV = new llvm::GlobalVariable(
      getModule(), Type, Constant, Linkage, InitialValue, Name.c_str(),
      /*InsertBefore=*/nullptr, llvm::GlobalVariable::NotThreadLocal,
      AddrSpace);
  setGlobalVisibility(GV, VD);
  GV->setAlignment(Align.getQuantity());
  if (supportsCOMDAT() && GV->isWeakForLinker())
    GV->setComdat(TheModule.getOrInsertComdat(GV->getName()));
  if (VD->getTLSKind())
    setTLSMode(GV, *VD);
  MaterializedGlobalTemporaryMap[E] = GV;
  return ConstantAddress(GV, Align);
}

/// EmitObjCPropertyImplementations - Emit information for synthesized
/// properties for an implementation.
void CodeGenModule::EmitObjCPropertyImplementations(const
                                                    ObjCImplementationDecl *D) {
  for (const auto *PID : D->property_impls()) {
    // Dynamic is just for type-checking.
    if (PID->getPropertyImplementation() == ObjCPropertyImplDecl::Synthesize) {
      ObjCPropertyDecl *PD = PID->getPropertyDecl();

      // Determine which methods need to be implemented, some may have
      // been overridden. Note that ::isPropertyAccessor is not the method
      // we want, that just indicates if the decl came from a
      // property. What we want to know is if the method is defined in
      // this implementation.
      if (!D->getInstanceMethod(PD->getGetterName()))
        CodeGenFunction(*this).GenerateObjCGetter(
                                 const_cast<ObjCImplementationDecl *>(D), PID);
      if (!PD->isReadOnly() &&
          !D->getInstanceMethod(PD->getSetterName()))
        CodeGenFunction(*this).GenerateObjCSetter(
                                 const_cast<ObjCImplementationDecl *>(D), PID);
    }
  }
}

static bool needsDestructMethod(ObjCImplementationDecl *impl) {
  const ObjCInterfaceDecl *iface = impl->getClassInterface();
  for (const ObjCIvarDecl *ivar = iface->all_declared_ivar_begin();
       ivar; ivar = ivar->getNextIvar())
    if (ivar->getType().isDestructedType())
      return true;

  return false;
}

static bool AllTrivialInitializers(CodeGenModule &CGM,
                                   ObjCImplementationDecl *D) {
  CodeGenFunction CGF(CGM);
  for (ObjCImplementationDecl::init_iterator B = D->init_begin(),
       E = D->init_end(); B != E; ++B) {
    CXXCtorInitializer *CtorInitExp = *B;
    Expr *Init = CtorInitExp->getInit();
    if (!CGF.isTrivialInitializer(Init))
      return false;
  }
  return true;
}

/// EmitObjCIvarInitializations - Emit information for ivar initialization
/// for an implementation.
void CodeGenModule::EmitObjCIvarInitializations(ObjCImplementationDecl *D) {
  // We might need a .cxx_destruct even if we don't have any ivar initializers.
  if (needsDestructMethod(D)) {
    IdentifierInfo *II = &getContext().Idents.get(".cxx_destruct");
    Selector cxxSelector = getContext().Selectors.getSelector(0, &II);
    ObjCMethodDecl *DTORMethod =
      ObjCMethodDecl::Create(getContext(), D->getLocation(), D->getLocation(),
                             cxxSelector, getContext().VoidTy, nullptr, D,
                             /*isInstance=*/true, /*isVariadic=*/false,
                          /*isPropertyAccessor=*/true, /*isImplicitlyDeclared=*/true,
                             /*isDefined=*/false, ObjCMethodDecl::Required);
    D->addInstanceMethod(DTORMethod);
    CodeGenFunction(*this).GenerateObjCCtorDtorMethod(D, DTORMethod, false);
    D->setHasDestructors(true);
  }

  // If the implementation doesn't have any ivar initializers, we don't need
  // a .cxx_construct.
  if (D->getNumIvarInitializers() == 0 ||
      AllTrivialInitializers(*this, D))
    return;
  
  IdentifierInfo *II = &getContext().Idents.get(".cxx_construct");
  Selector cxxSelector = getContext().Selectors.getSelector(0, &II);
  // The constructor returns 'self'.
  ObjCMethodDecl *CTORMethod = ObjCMethodDecl::Create(getContext(), 
                                                D->getLocation(),
                                                D->getLocation(),
                                                cxxSelector,
                                                getContext().getObjCIdType(),
                                                nullptr, D, /*isInstance=*/true,
                                                /*isVariadic=*/false,
                                                /*isPropertyAccessor=*/true,
                                                /*isImplicitlyDeclared=*/true,
                                                /*isDefined=*/false,
                                                ObjCMethodDecl::Required);
  D->addInstanceMethod(CTORMethod);
  CodeGenFunction(*this).GenerateObjCCtorDtorMethod(D, CTORMethod, true);
  D->setHasNonZeroConstructors(true);
}

/// EmitNamespace - Emit all declarations in a namespace.
void CodeGenModule::EmitNamespace(const NamespaceDecl *ND) {
  for (auto *I : ND->decls()) {
    if (const auto *VD = dyn_cast<VarDecl>(I))
      if (VD->getTemplateSpecializationKind() != TSK_ExplicitSpecialization &&
          VD->getTemplateSpecializationKind() != TSK_Undeclared)
        continue;
    EmitTopLevelDecl(I);
  }
}

// EmitLinkageSpec - Emit all declarations in a linkage spec.
void CodeGenModule::EmitLinkageSpec(const LinkageSpecDecl *LSD) {
  if (LSD->getLanguage() != LinkageSpecDecl::lang_c &&
      LSD->getLanguage() != LinkageSpecDecl::lang_cxx) {
    ErrorUnsupported(LSD, "linkage spec");
    return;
  }

  for (auto *I : LSD->decls()) {
    // Meta-data for ObjC class includes references to implemented methods.
    // Generate class's method definitions first.
    if (auto *OID = dyn_cast<ObjCImplDecl>(I)) {
      for (auto *M : OID->methods())
        EmitTopLevelDecl(M);
    }
    EmitTopLevelDecl(I);
  }
}

/// EmitTopLevelDecl - Emit code for a single top level declaration.
void CodeGenModule::EmitTopLevelDecl(Decl *D) {
  // Ignore dependent declarations.
  if (D->getDeclContext() && D->getDeclContext()->isDependentContext())
    return;

  switch (D->getKind()) {
  case Decl::CXXConversion:
  case Decl::CXXMethod:
  case Decl::Function:
    // Skip function templates
    if (cast<FunctionDecl>(D)->getDescribedFunctionTemplate() ||
        cast<FunctionDecl>(D)->isLateTemplateParsed())
      return;

    EmitGlobal(cast<FunctionDecl>(D));
    // Always provide some coverage mapping
    // even for the functions that aren't emitted.
    AddDeferredUnusedCoverageMapping(D);
    break;

  case Decl::Var:
    // Skip variable templates
    if (cast<VarDecl>(D)->getDescribedVarTemplate())
      return;
  case Decl::VarTemplateSpecialization:
    EmitGlobal(cast<VarDecl>(D));
    break;

  // Indirect fields from global anonymous structs and unions can be
  // ignored; only the actual variable requires IR gen support.
  case Decl::IndirectField:
    break;

  // C++ Decls
  case Decl::Namespace:
    EmitNamespace(cast<NamespaceDecl>(D));
    break;
    // No code generation needed.
  case Decl::UsingShadow:
  case Decl::ClassTemplate:
  case Decl::VarTemplate:
  case Decl::VarTemplatePartialSpecialization:
  case Decl::FunctionTemplate:
  case Decl::TypeAliasTemplate:
  case Decl::Block:
  case Decl::Empty:
    break;
  case Decl::Using:          // using X; [C++]
    if (CGDebugInfo *DI = getModuleDebugInfo())
        DI->EmitUsingDecl(cast<UsingDecl>(*D));
    return;
  case Decl::NamespaceAlias:
    if (CGDebugInfo *DI = getModuleDebugInfo())
        DI->EmitNamespaceAlias(cast<NamespaceAliasDecl>(*D));
    return;
  case Decl::UsingDirective: // using namespace X; [C++]
    if (CGDebugInfo *DI = getModuleDebugInfo())
      DI->EmitUsingDirective(cast<UsingDirectiveDecl>(*D));
    return;
  case Decl::CXXConstructor:
    // Skip function templates
    if (cast<FunctionDecl>(D)->getDescribedFunctionTemplate() ||
        cast<FunctionDecl>(D)->isLateTemplateParsed())
      return;
      
    getCXXABI().EmitCXXConstructors(cast<CXXConstructorDecl>(D));
    break;
  case Decl::CXXDestructor:
    if (cast<FunctionDecl>(D)->isLateTemplateParsed())
      return;
    getCXXABI().EmitCXXDestructors(cast<CXXDestructorDecl>(D));
    break;

  case Decl::StaticAssert:
    // Nothing to do.
    break;

  // Objective-C Decls

  // Forward declarations, no (immediate) code generation.
  case Decl::ObjCInterface:
  case Decl::ObjCCategory:
    break;

  case Decl::ObjCProtocol: {
    auto *Proto = cast<ObjCProtocolDecl>(D);
    if (Proto->isThisDeclarationADefinition())
      ObjCRuntime->GenerateProtocol(Proto);
    break;
  }
      
  case Decl::ObjCCategoryImpl:
    // Categories have properties but don't support synthesize so we
    // can ignore them here.
    ObjCRuntime->GenerateCategory(cast<ObjCCategoryImplDecl>(D));
    break;

  case Decl::ObjCImplementation: {
    auto *OMD = cast<ObjCImplementationDecl>(D);
    EmitObjCPropertyImplementations(OMD);
    EmitObjCIvarInitializations(OMD);
    ObjCRuntime->GenerateClass(OMD);
    // Emit global variable debug information.
    if (CGDebugInfo *DI = getModuleDebugInfo())
      if (getCodeGenOpts().getDebugInfo() >= CodeGenOptions::LimitedDebugInfo)
        DI->getOrCreateInterfaceType(getContext().getObjCInterfaceType(
            OMD->getClassInterface()), OMD->getLocation());
    break;
  }
  case Decl::ObjCMethod: {
    auto *OMD = cast<ObjCMethodDecl>(D);
    // If this is not a prototype, emit the body.
    if (OMD->getBody())
      CodeGenFunction(*this).GenerateObjCMethod(OMD);
    break;
  }
  case Decl::ObjCCompatibleAlias:
    ObjCRuntime->RegisterAlias(cast<ObjCCompatibleAliasDecl>(D));
    break;

  case Decl::LinkageSpec:
    EmitLinkageSpec(cast<LinkageSpecDecl>(D));
    break;

  case Decl::FileScopeAsm: {
    // File-scope asm is ignored during device-side CUDA compilation.
    if (LangOpts.CUDA && LangOpts.CUDAIsDevice)
      break;
    auto *AD = cast<FileScopeAsmDecl>(D);
    getModule().appendModuleInlineAsm(AD->getAsmString()->getString());
    break;
  }
#ifdef INTEL_SPECIFIC_IL0_BACKEND
  case Decl::Pragma:
    CodeGenFunction(*this).EmitPragmaDecl(cast<PragmaDecl>(*D));
    break;
#endif  // INTEL_SPECIFIC_IL0_BACKEND
  case Decl::Import: {
    auto *Import = cast<ImportDecl>(D);

    // Ignore import declarations that come from imported modules.
    if (Import->getImportedOwningModule())
      break;
    if (CGDebugInfo *DI = getModuleDebugInfo())
      DI->EmitImportDecl(*Import);

    ImportedModules.insert(Import->getImportedModule());
    break;
  }

  case Decl::OMPThreadPrivate:
    EmitOMPThreadPrivateDecl(cast<OMPThreadPrivateDecl>(D));
    break;

  case Decl::ClassTemplateSpecialization: {
    const auto *Spec = cast<ClassTemplateSpecializationDecl>(D);
    if (DebugInfo &&
        Spec->getSpecializationKind() == TSK_ExplicitInstantiationDefinition &&
        Spec->hasDefinition())
      DebugInfo->completeTemplateDefinition(*Spec);
    break;
  }

  default:
    // Make sure we handled everything we should, every other kind is a
    // non-top-level decl.  FIXME: Would be nice to have an isTopLevelDeclKind
    // function. Need to recode Decl::Kind to do that easily.
    assert(isa<TypeDecl>(D) && "Unsupported decl kind");
    break;
  }
#ifdef INTEL_SPECIFIC_IL0_BACKEND
  if (D->hasAttr<AvoidFalseShareAttr>())
    CodeGenFunction(*this).EmitIntelAttribute(*D);
#endif  // INTEL_SPECIFIC_IL0_BACKEND
}

void CodeGenModule::AddDeferredUnusedCoverageMapping(Decl *D) {
  // Do we need to generate coverage mapping?
  if (!CodeGenOpts.CoverageMapping)
    return;
  switch (D->getKind()) {
  case Decl::CXXConversion:
  case Decl::CXXMethod:
  case Decl::Function:
  case Decl::ObjCMethod:
  case Decl::CXXConstructor:
  case Decl::CXXDestructor: {
    if (!cast<FunctionDecl>(D)->doesThisDeclarationHaveABody())
      return;
    auto I = DeferredEmptyCoverageMappingDecls.find(D);
    if (I == DeferredEmptyCoverageMappingDecls.end())
      DeferredEmptyCoverageMappingDecls[D] = true;
    break;
  }
  default:
    break;
  };
}

void CodeGenModule::ClearUnusedCoverageMapping(const Decl *D) {
  // Do we need to generate coverage mapping?
  if (!CodeGenOpts.CoverageMapping)
    return;
  if (const auto *Fn = dyn_cast<FunctionDecl>(D)) {
    if (Fn->isTemplateInstantiation())
      ClearUnusedCoverageMapping(Fn->getTemplateInstantiationPattern());
  }
  auto I = DeferredEmptyCoverageMappingDecls.find(D);
  if (I == DeferredEmptyCoverageMappingDecls.end())
    DeferredEmptyCoverageMappingDecls[D] = false;
  else
    I->second = false;
}

void CodeGenModule::EmitDeferredUnusedCoverageMappings() {
  std::vector<const Decl *> DeferredDecls;
  for (const auto &I : DeferredEmptyCoverageMappingDecls) {
    if (!I.second)
      continue;
    DeferredDecls.push_back(I.first);
  }
  // Sort the declarations by their location to make sure that the tests get a
  // predictable order for the coverage mapping for the unused declarations.
  if (CodeGenOpts.DumpCoverageMapping)
    std::sort(DeferredDecls.begin(), DeferredDecls.end(),
              [] (const Decl *LHS, const Decl *RHS) {
      return LHS->getLocStart() < RHS->getLocStart();
    });
  for (const auto *D : DeferredDecls) {
    switch (D->getKind()) {
    case Decl::CXXConversion:
    case Decl::CXXMethod:
    case Decl::Function:
    case Decl::ObjCMethod: {
      CodeGenPGO PGO(*this);
      GlobalDecl GD(cast<FunctionDecl>(D));
      PGO.emitEmptyCounterMapping(D, getMangledName(GD),
                                  getFunctionLinkage(GD));
      break;
    }
    case Decl::CXXConstructor: {
      CodeGenPGO PGO(*this);
      GlobalDecl GD(cast<CXXConstructorDecl>(D), Ctor_Base);
      PGO.emitEmptyCounterMapping(D, getMangledName(GD),
                                  getFunctionLinkage(GD));
      break;
    }
    case Decl::CXXDestructor: {
      CodeGenPGO PGO(*this);
      GlobalDecl GD(cast<CXXDestructorDecl>(D), Dtor_Base);
      PGO.emitEmptyCounterMapping(D, getMangledName(GD),
                                  getFunctionLinkage(GD));
      break;
    }
    default:
      break;
    };
  }
}

/// Turns the given pointer into a constant.
static llvm::Constant *GetPointerConstant(llvm::LLVMContext &Context,
                                          const void *Ptr) {
  uintptr_t PtrInt = reinterpret_cast<uintptr_t>(Ptr);
  llvm::Type *i64 = llvm::Type::getInt64Ty(Context);
  return llvm::ConstantInt::get(i64, PtrInt);
}

static void EmitGlobalDeclMetadata(CodeGenModule &CGM,
                                   llvm::NamedMDNode *&GlobalMetadata,
                                   GlobalDecl D,
                                   llvm::GlobalValue *Addr) {
#ifdef INTEL_CUSTOMIZATION
  if (!Addr)
    return;
#endif // INTEL_CUSTOMIZATION
  if (!GlobalMetadata)
    GlobalMetadata =
      CGM.getModule().getOrInsertNamedMetadata("clang.global.decl.ptrs");

  // TODO: should we report variant information for ctors/dtors?
  llvm::Metadata *Ops[] = {llvm::ConstantAsMetadata::get(Addr),
                           llvm::ConstantAsMetadata::get(GetPointerConstant(
                               CGM.getLLVMContext(), D.getDecl()))};
  GlobalMetadata->addOperand(llvm::MDNode::get(CGM.getLLVMContext(), Ops));
}

/// For each function which is declared within an extern "C" region and marked
/// as 'used', but has internal linkage, create an alias from the unmangled
/// name to the mangled name if possible. People expect to be able to refer
/// to such functions with an unmangled name from inline assembly within the
/// same translation unit.
void CodeGenModule::EmitStaticExternCAliases() {
  for (auto &I : StaticExternCValues) {
    IdentifierInfo *Name = I.first;
    llvm::GlobalValue *Val = I.second;
    if (Val && !getModule().getNamedValue(Name->getName()))
      addUsedGlobal(llvm::GlobalAlias::create(Name->getName(), Val));
  }
}

bool CodeGenModule::lookupRepresentativeDecl(StringRef MangledName,
                                             GlobalDecl &Result) const {
  auto Res = Manglings.find(MangledName);
  if (Res == Manglings.end())
    return false;
  Result = Res->getValue();
  return true;
}

/// Emits metadata nodes associating all the global values in the
/// current module with the Decls they came from.  This is useful for
/// projects using IR gen as a subroutine.
///
/// Since there's currently no way to associate an MDNode directly
/// with an llvm::GlobalValue, we create a global named metadata
/// with the name 'clang.global.decl.ptrs'.
void CodeGenModule::EmitDeclMetadata() {
  llvm::NamedMDNode *GlobalMetadata = nullptr;

  // StaticLocalDeclMap
  for (auto &I : MangledDeclNames) {
    llvm::GlobalValue *Addr = getModule().getNamedValue(I.second);
    EmitGlobalDeclMetadata(*this, GlobalMetadata, I.first, Addr);
  }
}

/// Emits metadata nodes for all the local variables in the current
/// function.
void CodeGenFunction::EmitDeclMetadata() {
  if (LocalDeclMap.empty()) return;

  llvm::LLVMContext &Context = getLLVMContext();

  // Find the unique metadata ID for this name.
  unsigned DeclPtrKind = Context.getMDKindID("clang.decl.ptr");

  llvm::NamedMDNode *GlobalMetadata = nullptr;

  for (auto &I : LocalDeclMap) {
    const Decl *D = I.first;
    llvm::Value *Addr = I.second.getPointer();
    if (auto *Alloca = dyn_cast<llvm::AllocaInst>(Addr)) {
      llvm::Value *DAddr = GetPointerConstant(getLLVMContext(), D);
      Alloca->setMetadata(
          DeclPtrKind, llvm::MDNode::get(
                           Context, llvm::ValueAsMetadata::getConstant(DAddr)));
    } else if (auto *GV = dyn_cast<llvm::GlobalValue>(Addr)) {
      GlobalDecl GD = GlobalDecl(cast<VarDecl>(D));
      EmitGlobalDeclMetadata(CGM, GlobalMetadata, GD, GV);
    }
  }
}

void CodeGenModule::EmitVersionIdentMetadata() {
  llvm::NamedMDNode *IdentMetadata =
    TheModule.getOrInsertNamedMetadata("llvm.ident");
  std::string Version = getClangFullVersion();
  llvm::LLVMContext &Ctx = TheModule.getContext();

  llvm::Metadata *IdentNode[] = {llvm::MDString::get(Ctx, Version)};
  IdentMetadata->addOperand(llvm::MDNode::get(Ctx, IdentNode));
}

void CodeGenModule::EmitTargetMetadata() {
  // Warning, new MangledDeclNames may be appended within this loop.
  // We rely on MapVector insertions adding new elements to the end
  // of the container.
  // FIXME: Move this loop into the one target that needs it, and only
  // loop over those declarations for which we couldn't emit the target
  // metadata when we emitted the declaration.
  for (unsigned I = 0; I != MangledDeclNames.size(); ++I) {
    auto Val = *(MangledDeclNames.begin() + I);
    const Decl *D = Val.first.getDecl()->getMostRecentDecl();
    llvm::GlobalValue *GV = GetGlobalValue(Val.second);
    getTargetCodeGenInfo().emitTargetMD(D, GV, *this);
  }
}

#ifdef INTEL_CUSTOMIZATION
/// \brief Emits metadata in TheModule with the given Name and Value.
static void AddLLVMDbgMetadata(llvm::Module &TheModule, StringRef Name,
                               StringRef Value) {
  if (Name.empty() || Value.empty())
    return;
  llvm::LLVMContext &Ctx = TheModule.getContext();
  llvm::Metadata *Node[] = { llvm::MDString::get(Ctx, Value) };
  llvm::NamedMDNode *Metadata = TheModule.getOrInsertNamedMetadata(Name);
  Metadata->addOperand(llvm::MDNode::get(Ctx, Node));
}

void CodeGenModule::EmitIntelDebugInfoMetadata() {
  // CQ#368123 - support '-f[no-]emit-class-debug-always' options.
  StringRef EmitClassDebugAlways =
      getCodeGenOpts().EmitClassDebugAlways ? "true" : "false";
  AddLLVMDbgMetadata(TheModule, "llvm.dbg.intel.emit_class_debug_always",
                     EmitClassDebugAlways);
}

void CodeGenModule::EmitMSDebugInfoMetadata() {
  // CQ#368119 - support for '/Z7' and '/Zi' options.
  unsigned Kind = getCodeGenOpts().getMSDebugInfoFile();
  StringRef FileType = Kind == CodeGenOptions::MSDebugInfoObjFile ? "obj" :
                       Kind == CodeGenOptions::MSDebugInfoPdbFile ? "pdb" :
                       "";
  AddLLVMDbgMetadata(TheModule, "llvm.dbg.ms.filetype", FileType);
  // CQ#368125 - support for '/Fd' and '/Fo' options.
  AddLLVMDbgMetadata(TheModule, "llvm.dbg.ms.obj",
                     getCodeGenOpts().MSOutputObjFile);
  AddLLVMDbgMetadata(TheModule, "llvm.dbg.ms.pdb",
                     getCodeGenOpts().MSOutputPdbFile);
}
#endif //INTEL_CUSTOMIZATION

void CodeGenModule::EmitCoverageFile() {
  if (!getCodeGenOpts().CoverageFile.empty()) {
    if (llvm::NamedMDNode *CUNode = TheModule.getNamedMetadata("llvm.dbg.cu")) {
      llvm::NamedMDNode *GCov = TheModule.getOrInsertNamedMetadata("llvm.gcov");
      llvm::LLVMContext &Ctx = TheModule.getContext();
      llvm::MDString *CoverageFile =
          llvm::MDString::get(Ctx, getCodeGenOpts().CoverageFile);
      for (int i = 0, e = CUNode->getNumOperands(); i != e; ++i) {
        llvm::MDNode *CU = CUNode->getOperand(i);
        llvm::Metadata *Elts[] = {CoverageFile, CU};
        GCov->addOperand(llvm::MDNode::get(Ctx, Elts));
      }
    }
  }
}

llvm::Constant *CodeGenModule::EmitUuidofInitializer(StringRef Uuid) {
  // Sema has checked that all uuid strings are of the form
  // "12345678-1234-1234-1234-1234567890ab".
  assert(Uuid.size() == 36);
  for (unsigned i = 0; i < 36; ++i) {
    if (i == 8 || i == 13 || i == 18 || i == 23) assert(Uuid[i] == '-');
    else                                         assert(isHexDigit(Uuid[i]));
  }

  // The starts of all bytes of Field3 in Uuid. Field 3 is "1234-1234567890ab".
  const unsigned Field3ValueOffsets[8] = { 19, 21, 24, 26, 28, 30, 32, 34 };

  llvm::Constant *Field3[8];
  for (unsigned Idx = 0; Idx < 8; ++Idx)
    Field3[Idx] = llvm::ConstantInt::get(
        Int8Ty, Uuid.substr(Field3ValueOffsets[Idx], 2), 16);

  llvm::Constant *Fields[4] = {
    llvm::ConstantInt::get(Int32Ty, Uuid.substr(0,  8), 16),
    llvm::ConstantInt::get(Int16Ty, Uuid.substr(9,  4), 16),
    llvm::ConstantInt::get(Int16Ty, Uuid.substr(14, 4), 16),
    llvm::ConstantArray::get(llvm::ArrayType::get(Int8Ty, 8), Field3)
  };

  return llvm::ConstantStruct::getAnon(Fields);
}

llvm::Constant *CodeGenModule::GetAddrOfRTTIDescriptor(QualType Ty,
                                                       bool ForEH) {
  // Return a bogus pointer if RTTI is disabled, unless it's for EH.
  // FIXME: should we even be calling this method if RTTI is disabled
  // and it's not for EH?
  if (!ForEH && !getLangOpts().RTTI)
    return llvm::Constant::getNullValue(Int8PtrTy);
  
  if (ForEH && Ty->isObjCObjectPointerType() &&
      LangOpts.ObjCRuntime.isGNUFamily())
    return ObjCRuntime->GetEHType(Ty);

  return getCXXABI().getAddrOfRTTIDescriptor(Ty);
}

void CodeGenModule::EmitOMPThreadPrivateDecl(const OMPThreadPrivateDecl *D) {
  for (auto RefExpr : D->varlists()) {
    auto *VD = cast<VarDecl>(cast<DeclRefExpr>(RefExpr)->getDecl());
    bool PerformInit =
        VD->getAnyInitializer() &&
        !VD->getAnyInitializer()->isConstantInitializer(getContext(),
                                                        /*ForRef=*/false);

    Address Addr(GetAddrOfGlobalVar(VD), getContext().getDeclAlign(VD));
    if (auto InitFunction = getOpenMPRuntime().emitThreadPrivateVarDefinition(
            VD, Addr, RefExpr->getLocStart(), PerformInit))
      CXXGlobalInits.push_back(InitFunction);
  }
}

llvm::Metadata *CodeGenModule::CreateMetadataIdentifierForType(QualType T) {
  llvm::Metadata *&InternalId = MetadataIdMap[T.getCanonicalType()];
  if (InternalId)
    return InternalId;

  if (isExternallyVisible(T->getLinkage())) {
    std::string OutName;
    llvm::raw_string_ostream Out(OutName);
    getCXXABI().getMangleContext().mangleTypeName(T, Out);

    InternalId = llvm::MDString::get(getLLVMContext(), Out.str());
  } else {
    InternalId = llvm::MDNode::getDistinct(getLLVMContext(),
                                           llvm::ArrayRef<llvm::Metadata *>());
  }

  return InternalId;
}

llvm::MDTuple *CodeGenModule::CreateVTableBitSetEntry(
    llvm::GlobalVariable *VTable, CharUnits Offset, const CXXRecordDecl *RD) {
  llvm::Metadata *BitsetOps[] = {
      CreateMetadataIdentifierForType(QualType(RD->getTypeForDecl(), 0)),
      llvm::ConstantAsMetadata::get(VTable),
      llvm::ConstantAsMetadata::get(
          llvm::ConstantInt::get(Int64Ty, Offset.getQuantity()))};
  return llvm::MDTuple::get(getLLVMContext(), BitsetOps);
}<|MERGE_RESOLUTION|>--- conflicted
+++ resolved
@@ -90,16 +90,11 @@
       VMContext(M.getContext()), TBAA(nullptr), TheTargetCodeGenInfo(nullptr),
       Types(*this), VTables(*this), ObjCRuntime(nullptr),
       OpenCLRuntime(nullptr), OpenMPRuntime(nullptr), CUDARuntime(nullptr),
-<<<<<<< HEAD
 #ifdef INTEL_CUSTOMIZATION
       CilkPlusRuntime(nullptr),
 #endif  // INTEL_CUSTOMIZATION
-      DebugInfo(nullptr), ARCData(nullptr),
-      NoObjCARCExceptionsMetadata(nullptr), RRData(nullptr), PGOReader(nullptr),
-=======
       DebugInfo(nullptr), ObjCData(nullptr),
       NoObjCARCExceptionsMetadata(nullptr), PGOReader(nullptr),
->>>>>>> 49475756
       CFConstantStringClassRef(nullptr), ConstantStringClassRef(nullptr),
       NSConstantStringType(nullptr), NSConcreteGlobalBlock(nullptr),
       NSConcreteStackBlock(nullptr), BlockObjectAssign(nullptr),
