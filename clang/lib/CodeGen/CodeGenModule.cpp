//===--- CodeGenModule.cpp - Emit LLVM Code from ASTs for a Module --------===//
//
// Part of the LLVM Project, under the Apache License v2.0 with LLVM Exceptions.
// See https://llvm.org/LICENSE.txt for license information.
// SPDX-License-Identifier: Apache-2.0 WITH LLVM-exception
//
//===----------------------------------------------------------------------===//
//
// This coordinates the per-module state used while generating code.
//
//===----------------------------------------------------------------------===//

#include "CodeGenModule.h"
#include "CGBlocks.h"
#include "CGCUDARuntime.h"
#include "CGCXXABI.h"
#include "CGCall.h"
#include "CGDebugInfo.h"
#include "CGObjCRuntime.h"
#include "CGOpenCLRuntime.h"
#include "CGOpenMPRuntime.h"
#include "CGOpenMPRuntimeNVPTX.h"
<<<<<<< HEAD
#include "intel/CGSPIRMetadataAdder.h" // INTEL
=======
#include "CGSYCLRuntime.h"
>>>>>>> 97b6396c
#include "CodeGenFunction.h"
#include "CodeGenPGO.h"
#include "ConstantEmitter.h"
#include "CoverageMappingGen.h"
#include "TargetInfo.h"
#include "clang/AST/ASTContext.h"
#include "clang/AST/CharUnits.h"
#include "clang/AST/DeclCXX.h"
#include "clang/AST/DeclObjC.h"
#include "clang/AST/DeclTemplate.h"
#include "clang/AST/Mangle.h"
#include "clang/AST/RecordLayout.h"
#include "clang/AST/RecursiveASTVisitor.h"
#include "clang/AST/StmtVisitor.h"
#include "clang/Basic/Builtins.h"
#include "clang/Basic/CharInfo.h"
#include "clang/Basic/CodeGenOptions.h"
#include "clang/Basic/Diagnostic.h"
#include "clang/Basic/Module.h"
#include "clang/Basic/SourceManager.h"
#include "clang/Basic/TargetInfo.h"
#include "clang/Basic/Version.h"
#include "clang/CodeGen/ConstantInitBuilder.h"
#include "clang/Frontend/FrontendDiagnostic.h"
#if INTEL_CUSTOMIZATION
#include "llvm/ADT/SmallVector.h"
#endif // INTEL_CUSTOMIZATION
#include "llvm/ADT/StringSwitch.h"
#include "llvm/ADT/Triple.h"
#include "llvm/Analysis/TargetLibraryInfo.h"
#include "llvm/IR/CallingConv.h"
#include "llvm/IR/DataLayout.h"
#include "llvm/IR/Intrinsics.h"
#include "llvm/IR/LLVMContext.h"
#include "llvm/IR/Module.h"
#include "llvm/IR/ProfileSummary.h"
#include "llvm/ProfileData/InstrProfReader.h"
#include "llvm/Support/CodeGen.h"
#include "llvm/Support/ConvertUTF.h"
#include "llvm/Support/ErrorHandling.h"
#include "llvm/Support/MD5.h"
#include "llvm/Support/TimeProfiler.h"

using namespace clang;
using namespace CodeGen;

static llvm::cl::opt<bool> LimitedCoverage(
    "limited-coverage-experimental", llvm::cl::ZeroOrMore, llvm::cl::Hidden,
    llvm::cl::desc("Emit limited coverage mapping information (experimental)"),
    llvm::cl::init(false));

static const char AnnotationSection[] = "llvm.metadata";

static CGCXXABI *createCXXABI(CodeGenModule &CGM) {
  switch (CGM.getTarget().getCXXABI().getKind()) {
  case TargetCXXABI::GenericAArch64:
  case TargetCXXABI::GenericARM:
  case TargetCXXABI::iOS:
  case TargetCXXABI::iOS64:
  case TargetCXXABI::WatchOS:
  case TargetCXXABI::GenericMIPS:
  case TargetCXXABI::GenericItanium:
  case TargetCXXABI::WebAssembly:
    return CreateItaniumCXXABI(CGM);
  case TargetCXXABI::Microsoft:
    return CreateMicrosoftCXXABI(CGM);
  }

  llvm_unreachable("invalid C++ ABI kind");
}

CodeGenModule::CodeGenModule(ASTContext &C, const HeaderSearchOptions &HSO,
                             const PreprocessorOptions &PPO,
                             const CodeGenOptions &CGO, llvm::Module &M,
                             DiagnosticsEngine &diags,
                             CoverageSourceInfo *CoverageInfo)
    : Context(C), LangOpts(C.getLangOpts()), HeaderSearchOpts(HSO),
      PreprocessorOpts(PPO), CodeGenOpts(CGO), TheModule(M), Diags(diags),
      Target(C.getTargetInfo()), ABI(createCXXABI(*this)),
      VMContext(M.getContext()), Types(*this), VTables(*this),
      SanitizerMD(new SanitizerMetadata(*this)) {

  // Initialize the type cache.
  llvm::LLVMContext &LLVMContext = M.getContext();
  VoidTy = llvm::Type::getVoidTy(LLVMContext);
  Int8Ty = llvm::Type::getInt8Ty(LLVMContext);
  Int16Ty = llvm::Type::getInt16Ty(LLVMContext);
  Int32Ty = llvm::Type::getInt32Ty(LLVMContext);
  Int64Ty = llvm::Type::getInt64Ty(LLVMContext);
  HalfTy = llvm::Type::getHalfTy(LLVMContext);
  FloatTy = llvm::Type::getFloatTy(LLVMContext);
  DoubleTy = llvm::Type::getDoubleTy(LLVMContext);
  PointerWidthInBits = C.getTargetInfo().getPointerWidth(0);
  PointerAlignInBytes =
    C.toCharUnitsFromBits(C.getTargetInfo().getPointerAlign(0)).getQuantity();
  SizeSizeInBytes =
    C.toCharUnitsFromBits(C.getTargetInfo().getMaxPointerWidth()).getQuantity();
  IntAlignInBytes =
    C.toCharUnitsFromBits(C.getTargetInfo().getIntAlign()).getQuantity();
  IntTy = llvm::IntegerType::get(LLVMContext, C.getTargetInfo().getIntWidth());
  IntPtrTy = llvm::IntegerType::get(LLVMContext,
    C.getTargetInfo().getMaxPointerWidth());
  Int8PtrTy = Int8Ty->getPointerTo(0);
  Int8PtrPtrTy = Int8PtrTy->getPointerTo(0);
  AllocaInt8PtrTy = Int8Ty->getPointerTo(
      M.getDataLayout().getAllocaAddrSpace());
  ASTAllocaAddressSpace = getTargetCodeGenInfo().getASTAllocaAddressSpace();

  RuntimeCC = getTargetCodeGenInfo().getABIInfo().getRuntimeCC();

  if (LangOpts.ObjC)
    createObjCRuntime();
  if (LangOpts.OpenCL || LangOpts.SYCLIsDevice)
    createOpenCLRuntime();
  if (LangOpts.OpenMP)
    createOpenMPRuntime();
  if (LangOpts.CUDA)
    createCUDARuntime();
  if (LangOpts.SYCLIsDevice)
    createSYCLRuntime();

  // Enable TBAA unless it's suppressed. ThreadSanitizer needs TBAA even at O0.
  if (LangOpts.Sanitize.has(SanitizerKind::Thread) ||
#if INTEL_CUSTOMIZATION
      (!CodeGenOpts.RelaxedAliasing && CodeGenOpts.OptimizationLevel > 0)) {
      CodeGenTBAA *cgTBAA =
               new CodeGenTBAA(Context, TheModule, CodeGenOpts, getLangOpts(),
                               getCXXABI().getMangleContext());
      TBAA.reset(cgTBAA);
      cgTBAA->set_CGM(this);
  }
#endif // INTEL_CUSTOMIZATION

  // If debug info or coverage generation is enabled, create the CGDebugInfo
  // object.
  if (CodeGenOpts.getDebugInfo() != codegenoptions::NoDebugInfo ||
      CodeGenOpts.EmitGcovArcs || CodeGenOpts.EmitGcovNotes)
    DebugInfo.reset(new CGDebugInfo(*this));

  Block.GlobalUniqueCount = 0;

  if (C.getLangOpts().ObjC)
    ObjCData.reset(new ObjCEntrypoints());

#if INTEL_CUSTOMIZATION
  if (getCodeGenOpts().OptimizationLevel >= 2) {

    // If we somehow know which C++ library we are using we could only enter
    // those specific descriptions.  These are fairly specific so I don't
    // expect adding them all will cause any issue other than extra compile
    // time.

    // GNU libstdc++
    StdContainerOptDescriptions.push_back(
        StdContainerOptDescription(SCOK_ContainerPtr, "vector", "std",
                                   "operator[]", Decl::CXXMethod, "_M_start"));
    StdContainerOptDescriptions.push_back(
        StdContainerOptDescription(SCOK_ContainerPtrIterator, "", "__gnu_cxx",
                                   "__normal_iterator", Decl::CXXConstructor,
                                   "_M_current"));

    // Visual Studio
    StdContainerOptDescriptions.push_back(
        StdContainerOptDescription(SCOK_ContainerPtr, "vector", "std",
                                   "operator[]", Decl::CXXMethod, "_Myfirst"));

    StdContainerOptDescriptions.push_back(
        StdContainerOptDescription(SCOK_ContainerPtrIterator, "", "std",
                                   "_Vector_const_iterator",
                                   Decl::CXXConstructor, "_Ptr"));

    // LLVM libc++
    StdContainerOptDescriptions.push_back(
        StdContainerOptDescription(SCOK_ContainerPtr, "vector", "std",
                                   "operator[]", Decl::CXXMethod, "__begin_"));

    StdContainerOptDescriptions.push_back(
        StdContainerOptDescription(SCOK_ContainerPtrIterator, "", "std",
                                   "__wrap_iter", Decl::CXXConstructor, "__i"));
  }
#endif // INTEL_CUSTOMIZATION

  if (CodeGenOpts.hasProfileClangUse()) {
    auto ReaderOrErr = llvm::IndexedInstrProfReader::create(
        CodeGenOpts.ProfileInstrumentUsePath, CodeGenOpts.ProfileRemappingFile);
    if (auto E = ReaderOrErr.takeError()) {
      unsigned DiagID = Diags.getCustomDiagID(DiagnosticsEngine::Error,
                                              "Could not read profile %0: %1");
      llvm::handleAllErrors(std::move(E), [&](const llvm::ErrorInfoBase &EI) {
        getDiags().Report(DiagID) << CodeGenOpts.ProfileInstrumentUsePath
                                  << EI.message();
      });
    } else
      PGOReader = std::move(ReaderOrErr.get());
  }

  // If coverage mapping generation is enabled, create the
  // CoverageMappingModuleGen object.
  if (CodeGenOpts.CoverageMapping)
    CoverageMapping.reset(new CoverageMappingModuleGen(*this, *CoverageInfo));
}

CodeGenModule::~CodeGenModule() {}

void CodeGenModule::createObjCRuntime() {
  // This is just isGNUFamily(), but we want to force implementors of
  // new ABIs to decide how best to do this.
  switch (LangOpts.ObjCRuntime.getKind()) {
  case ObjCRuntime::GNUstep:
  case ObjCRuntime::GCC:
  case ObjCRuntime::ObjFW:
    ObjCRuntime.reset(CreateGNUObjCRuntime(*this));
    return;

  case ObjCRuntime::FragileMacOSX:
  case ObjCRuntime::MacOSX:
  case ObjCRuntime::iOS:
  case ObjCRuntime::WatchOS:
    ObjCRuntime.reset(CreateMacObjCRuntime(*this));
    return;
  }
  llvm_unreachable("bad runtime kind");
}

void CodeGenModule::createOpenCLRuntime() {
  OpenCLRuntime.reset(new CGOpenCLRuntime(*this));
}

void CodeGenModule::createOpenMPRuntime() {
  // Select a specialized code generation class based on the target, if any.
  // If it does not exist use the default implementation.
  switch (getTriple().getArch()) {
  case llvm::Triple::nvptx:
  case llvm::Triple::nvptx64:
    assert(getLangOpts().OpenMPIsDevice &&
           "OpenMP NVPTX is only prepared to deal with device code.");
    OpenMPRuntime.reset(new CGOpenMPRuntimeNVPTX(*this));
    break;
  default:
    if (LangOpts.OpenMPSimd)
      OpenMPRuntime.reset(new CGOpenMPSIMDRuntime(*this));
    else
      OpenMPRuntime.reset(new CGOpenMPRuntime(*this));
    break;
  }
}

void CodeGenModule::createCUDARuntime() {
  CUDARuntime.reset(CreateNVCUDARuntime(*this));
}

void CodeGenModule::createSYCLRuntime() {
  switch (getTriple().getArch()) {
  case llvm::Triple::spir:
  case llvm::Triple::spir64:
    SYCLRuntime.reset(new CGSYCLRuntime(*this));
    break;
  default:
    llvm_unreachable("unsupported target for SYCL");
  }
}

void CodeGenModule::addReplacement(StringRef Name, llvm::Constant *C) {
  Replacements[Name] = C;
}

void CodeGenModule::applyReplacements() {
  for (auto &I : Replacements) {
    StringRef MangledName = I.first();
    llvm::Constant *Replacement = I.second;
    llvm::GlobalValue *Entry = GetGlobalValue(MangledName);
    if (!Entry)
      continue;
    auto *OldF = cast<llvm::Function>(Entry);
    auto *NewF = dyn_cast<llvm::Function>(Replacement);
    if (!NewF) {
      if (auto *Alias = dyn_cast<llvm::GlobalAlias>(Replacement)) {
        NewF = dyn_cast<llvm::Function>(Alias->getAliasee());
      } else {
        auto *CE = cast<llvm::ConstantExpr>(Replacement);
        assert(CE->getOpcode() == llvm::Instruction::BitCast ||
               CE->getOpcode() == llvm::Instruction::GetElementPtr);
        NewF = dyn_cast<llvm::Function>(CE->getOperand(0));
      }
    }

    // Replace old with new, but keep the old order.
    OldF->replaceAllUsesWith(Replacement);
    if (NewF) {
      NewF->removeFromParent();
      OldF->getParent()->getFunctionList().insertAfter(OldF->getIterator(),
                                                       NewF);
    }
    OldF->eraseFromParent();
  }
}

void CodeGenModule::addGlobalValReplacement(llvm::GlobalValue *GV, llvm::Constant *C) {
  GlobalValReplacements.push_back(std::make_pair(GV, C));
}

void CodeGenModule::applyGlobalValReplacements() {
  for (auto &I : GlobalValReplacements) {
    llvm::GlobalValue *GV = I.first;
    llvm::Constant *C = I.second;

    GV->replaceAllUsesWith(C);
    GV->eraseFromParent();
  }
}

// This is only used in aliases that we created and we know they have a
// linear structure.
static const llvm::GlobalObject *getAliasedGlobal(
    const llvm::GlobalIndirectSymbol &GIS) {
  llvm::SmallPtrSet<const llvm::GlobalIndirectSymbol*, 4> Visited;
  const llvm::Constant *C = &GIS;
  for (;;) {
    C = C->stripPointerCasts();
    if (auto *GO = dyn_cast<llvm::GlobalObject>(C))
      return GO;
    // stripPointerCasts will not walk over weak aliases.
    auto *GIS2 = dyn_cast<llvm::GlobalIndirectSymbol>(C);
    if (!GIS2)
      return nullptr;
    if (!Visited.insert(GIS2).second)
      return nullptr;
    C = GIS2->getIndirectSymbol();
  }
}

void CodeGenModule::checkAliases() {
  // Check if the constructed aliases are well formed. It is really unfortunate
  // that we have to do this in CodeGen, but we only construct mangled names
  // and aliases during codegen.
  bool Error = false;
  DiagnosticsEngine &Diags = getDiags();
  for (const GlobalDecl &GD : Aliases) {
    const auto *D = cast<ValueDecl>(GD.getDecl());
    SourceLocation Location;
    bool IsIFunc = D->hasAttr<IFuncAttr>();
    if (const Attr *A = D->getDefiningAttr())
      Location = A->getLocation();
    else
      llvm_unreachable("Not an alias or ifunc?");
    StringRef MangledName = getMangledName(GD);
    llvm::GlobalValue *Entry = GetGlobalValue(MangledName);
    auto *Alias  = cast<llvm::GlobalIndirectSymbol>(Entry);
    const llvm::GlobalValue *GV = getAliasedGlobal(*Alias);
    if (!GV) {
      Error = true;
      Diags.Report(Location, diag::err_cyclic_alias) << IsIFunc;
    } else if (GV->isDeclaration()) {
      Error = true;
      Diags.Report(Location, diag::err_alias_to_undefined)
          << IsIFunc << IsIFunc;
    } else if (IsIFunc) {
      // Check resolver function type.
      llvm::FunctionType *FTy = dyn_cast<llvm::FunctionType>(
          GV->getType()->getPointerElementType());
      assert(FTy);
      if (!FTy->getReturnType()->isPointerTy())
        Diags.Report(Location, diag::err_ifunc_resolver_return);
    }

    llvm::Constant *Aliasee = Alias->getIndirectSymbol();
    llvm::GlobalValue *AliaseeGV;
    if (auto CE = dyn_cast<llvm::ConstantExpr>(Aliasee))
      AliaseeGV = cast<llvm::GlobalValue>(CE->getOperand(0));
    else
      AliaseeGV = cast<llvm::GlobalValue>(Aliasee);

    if (const SectionAttr *SA = D->getAttr<SectionAttr>()) {
      StringRef AliasSection = SA->getName();
      if (AliasSection != AliaseeGV->getSection())
        Diags.Report(SA->getLocation(), diag::warn_alias_with_section)
            << AliasSection << IsIFunc << IsIFunc;
    }

    // We have to handle alias to weak aliases in here. LLVM itself disallows
    // this since the object semantics would not match the IL one. For
    // compatibility with gcc we implement it by just pointing the alias
    // to its aliasee's aliasee. We also warn, since the user is probably
    // expecting the link to be weak.
    if (auto GA = dyn_cast<llvm::GlobalIndirectSymbol>(AliaseeGV)) {
      if (GA->isInterposable()) {
        Diags.Report(Location, diag::warn_alias_to_weak_alias)
            << GV->getName() << GA->getName() << IsIFunc;
        Aliasee = llvm::ConstantExpr::getPointerBitCastOrAddrSpaceCast(
            GA->getIndirectSymbol(), Alias->getType());
        Alias->setIndirectSymbol(Aliasee);
      }
    }
  }
  if (!Error)
    return;

  for (const GlobalDecl &GD : Aliases) {
    StringRef MangledName = getMangledName(GD);
    llvm::GlobalValue *Entry = GetGlobalValue(MangledName);
    auto *Alias = dyn_cast<llvm::GlobalIndirectSymbol>(Entry);
    Alias->replaceAllUsesWith(llvm::UndefValue::get(Alias->getType()));
    Alias->eraseFromParent();
  }
}

void CodeGenModule::clear() {
  DeferredDeclsToEmit.clear();
  if (OpenMPRuntime)
    OpenMPRuntime->clear();
}

void InstrProfStats::reportDiagnostics(DiagnosticsEngine &Diags,
                                       StringRef MainFile) {
  if (!hasDiagnostics())
    return;
  if (VisitedInMainFile > 0 && VisitedInMainFile == MissingInMainFile) {
    if (MainFile.empty())
      MainFile = "<stdin>";
    Diags.Report(diag::warn_profile_data_unprofiled) << MainFile;
  } else {
    if (Mismatched > 0)
      Diags.Report(diag::warn_profile_data_out_of_date) << Visited << Mismatched;

    if (Missing > 0)
      Diags.Report(diag::warn_profile_data_missing) << Visited << Missing;
  }
}

void CodeGenModule::Release() {
  EmitDeferred();
  EmitVTablesOpportunistically();
  applyGlobalValReplacements();
  applyReplacements();
  checkAliases();
  emitMultiVersionFunctions();
  EmitCXXGlobalInitFunc();
  EmitCXXGlobalDtorFunc();
  registerGlobalDtorsWithAtExit();
  EmitCXXThreadLocalInitFunc();
  if (ObjCRuntime)
    if (llvm::Function *ObjCInitFunction = ObjCRuntime->ModuleInitFunction())
      AddGlobalCtor(ObjCInitFunction);
  if (Context.getLangOpts().CUDA && !Context.getLangOpts().CUDAIsDevice &&
      CUDARuntime) {
    if (llvm::Function *CudaCtorFunction =
            CUDARuntime->makeModuleCtorFunction())
      AddGlobalCtor(CudaCtorFunction);
  }
  if (OpenMPRuntime) {
    if (llvm::Function *OpenMPRequiresDirectiveRegFun =
            OpenMPRuntime->emitRequiresDirectiveRegFun()) {
      AddGlobalCtor(OpenMPRequiresDirectiveRegFun, 0);
    }
    if (llvm::Function *OpenMPRegistrationFunction =
            OpenMPRuntime->emitRegistrationFunction()) {
      auto ComdatKey = OpenMPRegistrationFunction->hasComdat() ?
        OpenMPRegistrationFunction : nullptr;
      AddGlobalCtor(OpenMPRegistrationFunction, 0, ComdatKey);
    }
    OpenMPRuntime->clear();
  }
  if (PGOReader) {
    getModule().setProfileSummary(
        PGOReader->getSummary(/* UseCS */ false).getMD(VMContext),
        llvm::ProfileSummary::PSK_Instr);
    if (PGOStats.hasDiagnostics())
      PGOStats.reportDiagnostics(getDiags(), getCodeGenOpts().MainFileName);
  }
  EmitCtorList(GlobalCtors, "llvm.global_ctors");
  EmitCtorList(GlobalDtors, "llvm.global_dtors");
  EmitGlobalAnnotations();
  EmitStaticExternCAliases();
  EmitDeferredUnusedCoverageMappings();
  if (CoverageMapping)
    CoverageMapping->emit();
  if (CodeGenOpts.SanitizeCfiCrossDso) {
    CodeGenFunction(*this).EmitCfiCheckFail();
    CodeGenFunction(*this).EmitCfiCheckStub();
  }
  emitAtAvailableLinkGuard();
  emitLLVMUsed();
  if (SanStats)
    SanStats->finish();

  if (CodeGenOpts.Autolink &&
      (Context.getLangOpts().Modules || !LinkerOptionsMetadata.empty())) {
    EmitModuleLinkOptions();
  }

  // On ELF we pass the dependent library specifiers directly to the linker
  // without manipulating them. This is in contrast to other platforms where
  // they are mapped to a specific linker option by the compiler. This
  // difference is a result of the greater variety of ELF linkers and the fact
  // that ELF linkers tend to handle libraries in a more complicated fashion
  // than on other platforms. This forces us to defer handling the dependent
  // libs to the linker.
  //
  // CUDA/HIP device and host libraries are different. Currently there is no
  // way to differentiate dependent libraries for host or device. Existing
  // usage of #pragma comment(lib, *) is intended for host libraries on
  // Windows. Therefore emit llvm.dependent-libraries only for host.
  if (!ELFDependentLibraries.empty() && !Context.getLangOpts().CUDAIsDevice) {
    auto *NMD = getModule().getOrInsertNamedMetadata("llvm.dependent-libraries");
    for (auto *MD : ELFDependentLibraries)
      NMD->addOperand(MD);
  }

  // Record mregparm value now so it is visible through rest of codegen.
  if (Context.getTargetInfo().getTriple().getArch() == llvm::Triple::x86)
    getModule().addModuleFlag(llvm::Module::Error, "NumRegisterParameters",
                              CodeGenOpts.NumRegisterParameters);

  if (CodeGenOpts.DwarfVersion) {
    // We actually want the latest version when there are conflicts.
    // We can change from Warning to Latest if such mode is supported.
    getModule().addModuleFlag(llvm::Module::Warning, "Dwarf Version",
                              CodeGenOpts.DwarfVersion);
  }
  if (CodeGenOpts.EmitCodeView) {
    // Indicate that we want CodeView in the metadata.
    getModule().addModuleFlag(llvm::Module::Warning, "CodeView", 1);
  }
  if (CodeGenOpts.CodeViewGHash) {
    getModule().addModuleFlag(llvm::Module::Warning, "CodeViewGHash", 1);
  }
#if INTEL_CUSTOMIZATION
  if (CodeGenOpts.EmitIntelSTI) {
    // Indicate that we want Intel STI debug information in the metadata.
    getModule().addModuleFlag(llvm::Module::Warning, "Intel STI", 1);
  }
#endif  // INTEL_CUSTOMIZATION
  if (CodeGenOpts.ControlFlowGuard) {
    // We want function ID tables for Control Flow Guard.
    getModule().addModuleFlag(llvm::Module::Warning, "cfguardtable", 1);
  }
  if (CodeGenOpts.OptimizationLevel > 0 && CodeGenOpts.StrictVTablePointers) {
    // We don't support LTO with 2 with different StrictVTablePointers
    // FIXME: we could support it by stripping all the information introduced
    // by StrictVTablePointers.

    getModule().addModuleFlag(llvm::Module::Error, "StrictVTablePointers",1);

    llvm::Metadata *Ops[2] = {
              llvm::MDString::get(VMContext, "StrictVTablePointers"),
              llvm::ConstantAsMetadata::get(llvm::ConstantInt::get(
                  llvm::Type::getInt32Ty(VMContext), 1))};

    getModule().addModuleFlag(llvm::Module::Require,
                              "StrictVTablePointersRequirement",
                              llvm::MDNode::get(VMContext, Ops));
  }
  if (DebugInfo)
    // We support a single version in the linked module. The LLVM
    // parser will drop debug info with a different version number
    // (and warn about it, too).
    getModule().addModuleFlag(llvm::Module::Warning, "Debug Info Version",
                              llvm::DEBUG_METADATA_VERSION);

  // We need to record the widths of enums and wchar_t, so that we can generate
  // the correct build attributes in the ARM backend. wchar_size is also used by
  // TargetLibraryInfo.
  uint64_t WCharWidth =
      Context.getTypeSizeInChars(Context.getWideCharType()).getQuantity();
  getModule().addModuleFlag(llvm::Module::Error, "wchar_size", WCharWidth);

  llvm::Triple::ArchType Arch = Context.getTargetInfo().getTriple().getArch();
  if (   Arch == llvm::Triple::arm
      || Arch == llvm::Triple::armeb
      || Arch == llvm::Triple::thumb
      || Arch == llvm::Triple::thumbeb) {
    // The minimum width of an enum in bytes
    uint64_t EnumWidth = Context.getLangOpts().ShortEnums ? 1 : 4;
    getModule().addModuleFlag(llvm::Module::Error, "min_enum_size", EnumWidth);
  }

  if (CodeGenOpts.SanitizeCfiCrossDso) {
    // Indicate that we want cross-DSO control flow integrity checks.
    getModule().addModuleFlag(llvm::Module::Override, "Cross-DSO CFI", 1);
  }

  if (CodeGenOpts.CFProtectionReturn &&
      Target.checkCFProtectionReturnSupported(getDiags())) {
    // Indicate that we want to instrument return control flow protection.
    getModule().addModuleFlag(llvm::Module::Override, "cf-protection-return",
                              1);
  }

  if (CodeGenOpts.CFProtectionBranch &&
      Target.checkCFProtectionBranchSupported(getDiags())) {
    // Indicate that we want to instrument branch control flow protection.
    getModule().addModuleFlag(llvm::Module::Override, "cf-protection-branch",
                              1);
  }

  if (LangOpts.CUDAIsDevice && getTriple().isNVPTX()) {
    // Indicate whether __nvvm_reflect should be configured to flush denormal
    // floating point values to 0.  (This corresponds to its "__CUDA_FTZ"
    // property.)
    getModule().addModuleFlag(llvm::Module::Override, "nvvm-reflect-ftz",
                              CodeGenOpts.FlushDenorm ? 1 : 0);
  }

  // Emit OpenCL specific module metadata: OpenCL/SPIR version.
  if (LangOpts.OpenCL) {
#if INTEL_CUSTOMIZATION
    if (!getContext().isFPContractDisabled() &&
        getLangOpts().getDefaultFPContractMode() != LangOptions::FPC_Off)
      getModule().getOrInsertNamedMetadata("opencl.enable.FP_CONTRACT");
#endif // INTEL_CUSTOMIZATION

    EmitOpenCLMetadata();
    // Emit SPIR version.
    if (getTriple().isSPIR()) {
      // SPIR v2.0 s2.12 - The SPIR version used by the module is stored in the
      // opencl.spir.version named metadata.
      // C++ is backwards compatible with OpenCL v2.0.
      auto Version = LangOpts.OpenCLCPlusPlus ? 200 : LangOpts.OpenCLVersion;
      llvm::Metadata *SPIRVerElts[] = {
          llvm::ConstantAsMetadata::get(llvm::ConstantInt::get(
              Int32Ty, Version / 100)),
          llvm::ConstantAsMetadata::get(llvm::ConstantInt::get(
              Int32Ty, (Version / 100 > 1) ? 0 : 2))};
      llvm::NamedMDNode *SPIRVerMD =
          TheModule.getOrInsertNamedMetadata("opencl.spir.version");
      llvm::LLVMContext &Ctx = TheModule.getContext();
      SPIRVerMD->addOperand(llvm::MDNode::get(Ctx, SPIRVerElts));
    }
  }

  // Emit SYCL specific module metadata: OpenCL/SPIR version, OpenCL language.
  if (LangOpts.SYCLIsDevice) {
    llvm::LLVMContext &Ctx = TheModule.getContext();
    llvm::Metadata *SPIRVerElts[] = {
        llvm::ConstantAsMetadata::get(llvm::ConstantInt::get(Int32Ty, 1)),
        llvm::ConstantAsMetadata::get(llvm::ConstantInt::get(Int32Ty, 2))};
    llvm::NamedMDNode *SPIRVerMD =
        TheModule.getOrInsertNamedMetadata("opencl.spir.version");
    SPIRVerMD->addOperand(llvm::MDNode::get(Ctx, SPIRVerElts));
    // We are trying to look like OpenCL C++ for SPIR-V translator.
    // 4 - OpenCL_CPP, 100000 - OpenCL C++ version 1.0
    llvm::Metadata *SPIRVSourceElts[] = {
        llvm::ConstantAsMetadata::get(llvm::ConstantInt::get(Int32Ty, 4)),
        llvm::ConstantAsMetadata::get(llvm::ConstantInt::get(Int32Ty, 100000))};
    llvm::NamedMDNode *SPIRVSourceMD =
        TheModule.getOrInsertNamedMetadata("spirv.Source");
    SPIRVSourceMD->addOperand(llvm::MDNode::get(Ctx, SPIRVSourceElts));
  }

  if (uint32_t PLevel = Context.getLangOpts().PICLevel) {
    assert(PLevel < 3 && "Invalid PIC Level");
    getModule().setPICLevel(static_cast<llvm::PICLevel::Level>(PLevel));
    if (Context.getLangOpts().PIE)
      getModule().setPIELevel(static_cast<llvm::PIELevel::Level>(PLevel));
  }

  if (getCodeGenOpts().CodeModel.size() > 0) {
    unsigned CM = llvm::StringSwitch<unsigned>(getCodeGenOpts().CodeModel)
                  .Case("tiny", llvm::CodeModel::Tiny)
                  .Case("small", llvm::CodeModel::Small)
                  .Case("kernel", llvm::CodeModel::Kernel)
                  .Case("medium", llvm::CodeModel::Medium)
                  .Case("large", llvm::CodeModel::Large)
                  .Default(~0u);
    if (CM != ~0u) {
      llvm::CodeModel::Model codeModel = static_cast<llvm::CodeModel::Model>(CM);
      getModule().setCodeModel(codeModel);
    }
  }

  if (CodeGenOpts.NoPLT)
    getModule().setRtLibUseGOT();

  SimplifyPersonality();

  if (getCodeGenOpts().EmitDeclMetadata)
    EmitDeclMetadata();
#if INTEL_CUSTOMIZATION
  if (getCodeGenOpts().getDebugInfo() != codegenoptions::NoDebugInfo) {
    if (getLangOpts().IntelMSCompat)
      EmitMSDebugInfoMetadata();
  }
  // CQ#411303 Intel driver requires front-end to produce special file if
  // translation unit has any target code.
  if (HasTargetCode)
    EmitIntelDriverTempfile();
#endif // INTEL_CUSTOMIZATION
  if (getCodeGenOpts().EmitGcovArcs || getCodeGenOpts().EmitGcovNotes)
    EmitCoverageFile();

  if (DebugInfo)
    DebugInfo->finalize();

#if INTEL_CUSTOMIZATION
  if (llvm::StringRef(TheModule.getTargetTriple()).startswith("spir"))
    addSPIRMetadata(TheModule, getLangOpts().OpenCLVersion,
                    getCodeGenOpts().SPIRCompileOptions);
#endif // INTEL_CUSTOMIZATION

  if (getCodeGenOpts().EmitVersionIdentMetadata)
    EmitVersionIdentMetadata();

  if (!getCodeGenOpts().RecordCommandLine.empty())
    EmitCommandLineMetadata();

  EmitTargetMetadata();
}

void CodeGenModule::EmitOpenCLMetadata() {
  // SPIR v2.0 s2.13 - The OpenCL version used by the module is stored in the
  // opencl.ocl.version named metadata node.
  // C++ is backwards compatible with OpenCL v2.0.
  // FIXME: We might need to add CXX version at some point too?
  auto Version = LangOpts.OpenCLCPlusPlus ? 200 : LangOpts.OpenCLVersion;
  llvm::Metadata *OCLVerElts[] = {
      llvm::ConstantAsMetadata::get(llvm::ConstantInt::get(
          Int32Ty, Version / 100)),
      llvm::ConstantAsMetadata::get(llvm::ConstantInt::get(
          Int32Ty, (Version % 100) / 10))};
  llvm::NamedMDNode *OCLVerMD =
      TheModule.getOrInsertNamedMetadata("opencl.ocl.version");
  llvm::LLVMContext &Ctx = TheModule.getContext();
  OCLVerMD->addOperand(llvm::MDNode::get(Ctx, OCLVerElts));
}

void CodeGenModule::UpdateCompletedType(const TagDecl *TD) {
  // Make sure that this type is translated.
  Types.UpdateCompletedType(TD);
}

void CodeGenModule::RefreshTypeCacheForClass(const CXXRecordDecl *RD) {
  // Make sure that this type is translated.
  Types.RefreshTypeCacheForClass(RD);
}

llvm::MDNode *CodeGenModule::getTBAATypeInfo(QualType QTy) {
  if (!TBAA)
    return nullptr;
  return TBAA->getTypeInfo(QTy);
}

TBAAAccessInfo CodeGenModule::getTBAAAccessInfo(QualType AccessType) {
  if (!TBAA)
    return TBAAAccessInfo();
  return TBAA->getAccessInfo(AccessType);
}

TBAAAccessInfo
CodeGenModule::getTBAAVTablePtrAccessInfo(llvm::Type *VTablePtrType) {
  if (!TBAA)
    return TBAAAccessInfo();
  return TBAA->getVTablePtrAccessInfo(VTablePtrType);
}

llvm::MDNode *CodeGenModule::getTBAAStructInfo(QualType QTy) {
  if (!TBAA)
    return nullptr;
  return TBAA->getTBAAStructInfo(QTy);
}

llvm::MDNode *CodeGenModule::getTBAABaseTypeInfo(QualType QTy) {
  if (!TBAA)
    return nullptr;
  return TBAA->getBaseTypeInfo(QTy);
}

llvm::MDNode *CodeGenModule::getTBAAAccessTagInfo(TBAAAccessInfo Info) {
  if (!TBAA)
    return nullptr;
  return TBAA->getAccessTagInfo(Info);
}

TBAAAccessInfo CodeGenModule::mergeTBAAInfoForCast(TBAAAccessInfo SourceInfo,
                                                   TBAAAccessInfo TargetInfo) {
  if (!TBAA)
    return TBAAAccessInfo();
  return TBAA->mergeTBAAInfoForCast(SourceInfo, TargetInfo);
}

TBAAAccessInfo
CodeGenModule::mergeTBAAInfoForConditionalOperator(TBAAAccessInfo InfoA,
                                                   TBAAAccessInfo InfoB) {
  if (!TBAA)
    return TBAAAccessInfo();
  return TBAA->mergeTBAAInfoForConditionalOperator(InfoA, InfoB);
}

TBAAAccessInfo
CodeGenModule::mergeTBAAInfoForMemoryTransfer(TBAAAccessInfo DestInfo,
                                              TBAAAccessInfo SrcInfo) {
  if (!TBAA)
    return TBAAAccessInfo();
  return TBAA->mergeTBAAInfoForConditionalOperator(DestInfo, SrcInfo);
}

void CodeGenModule::DecorateInstructionWithTBAA(llvm::Instruction *Inst,
                                                TBAAAccessInfo TBAAInfo) {
  if (llvm::MDNode *Tag = getTBAAAccessTagInfo(TBAAInfo))
    Inst->setMetadata(llvm::LLVMContext::MD_tbaa, Tag);
}

void CodeGenModule::DecorateInstructionWithInvariantGroup(
    llvm::Instruction *I, const CXXRecordDecl *RD) {
  I->setMetadata(llvm::LLVMContext::MD_invariant_group,
                 llvm::MDNode::get(getLLVMContext(), {}));
}

void CodeGenModule::Error(SourceLocation loc, StringRef message) {
  unsigned diagID = getDiags().getCustomDiagID(DiagnosticsEngine::Error, "%0");
  getDiags().Report(Context.getFullLoc(loc), diagID) << message;
}

/// ErrorUnsupported - Print out an error that codegen doesn't support the
/// specified stmt yet.
void CodeGenModule::ErrorUnsupported(const Stmt *S, const char *Type) {
  unsigned DiagID = getDiags().getCustomDiagID(DiagnosticsEngine::Error,
                                               "cannot compile this %0 yet");
  std::string Msg = Type;
  getDiags().Report(Context.getFullLoc(S->getBeginLoc()), DiagID)
      << Msg << S->getSourceRange();
}

/// ErrorUnsupported - Print out an error that codegen doesn't support the
/// specified decl yet.
void CodeGenModule::ErrorUnsupported(const Decl *D, const char *Type) {
  unsigned DiagID = getDiags().getCustomDiagID(DiagnosticsEngine::Error,
                                               "cannot compile this %0 yet");
  std::string Msg = Type;
  getDiags().Report(Context.getFullLoc(D->getLocation()), DiagID) << Msg;
}

llvm::ConstantInt *CodeGenModule::getSize(CharUnits size) {
  return llvm::ConstantInt::get(SizeTy, size.getQuantity());
}

void CodeGenModule::setGlobalVisibility(llvm::GlobalValue *GV,
                                        const NamedDecl *D) const {
  if (GV->hasDLLImportStorageClass())
    return;
  // Internal definitions always have default visibility.
  if (GV->hasLocalLinkage()) {
    GV->setVisibility(llvm::GlobalValue::DefaultVisibility);
    return;
  }
  if (!D)
    return;
  // Set visibility for definitions, and for declarations if requested globally
  // or set explicitly.
  LinkageInfo LV = D->getLinkageAndVisibility();
  if (LV.isVisibilityExplicit() || getLangOpts().SetVisibilityForExternDecls ||
      !GV->isDeclarationForLinker())
    GV->setVisibility(GetLLVMVisibility(LV.getVisibility()));
}

static bool shouldAssumeDSOLocal(const CodeGenModule &CGM,
                                 llvm::GlobalValue *GV) {
  if (GV->hasLocalLinkage())
    return true;

  if (!GV->hasDefaultVisibility() && !GV->hasExternalWeakLinkage())
    return true;

  // DLLImport explicitly marks the GV as external.
  if (GV->hasDLLImportStorageClass())
    return false;

  const llvm::Triple &TT = CGM.getTriple();
  if (TT.isWindowsGNUEnvironment()) {
    // In MinGW, variables without DLLImport can still be automatically
    // imported from a DLL by the linker; don't mark variables that
    // potentially could come from another DLL as DSO local.
    if (GV->isDeclarationForLinker() && isa<llvm::GlobalVariable>(GV) &&
        !GV->isThreadLocal())
      return false;
  }

  // On COFF, don't mark 'extern_weak' symbols as DSO local. If these symbols
  // remain unresolved in the link, they can be resolved to zero, which is
  // outside the current DSO.
  if (TT.isOSBinFormatCOFF() && GV->hasExternalWeakLinkage())
    return false;

  // Every other GV is local on COFF.
  // Make an exception for windows OS in the triple: Some firmware builds use
  // *-win32-macho triples. This (accidentally?) produced windows relocations
  // without GOT tables in older clang versions; Keep this behaviour.
  // FIXME: even thread local variables?
  if (TT.isOSBinFormatCOFF() || (TT.isOSWindows() && TT.isOSBinFormatMachO()))
    return true;

  // Only handle COFF and ELF for now.
  if (!TT.isOSBinFormatELF())
    return false;

  // If this is not an executable, don't assume anything is local.
  const auto &CGOpts = CGM.getCodeGenOpts();
  llvm::Reloc::Model RM = CGOpts.RelocationModel;
  const auto &LOpts = CGM.getLangOpts();
  if (RM != llvm::Reloc::Static && !LOpts.PIE && !LOpts.OpenMPIsDevice)
    return false;

  // A definition cannot be preempted from an executable.
  if (!GV->isDeclarationForLinker())
    return true;

  // Most PIC code sequences that assume that a symbol is local cannot produce a
  // 0 if it turns out the symbol is undefined. While this is ABI and relocation
  // depended, it seems worth it to handle it here.
  if (RM == llvm::Reloc::PIC_ && GV->hasExternalWeakLinkage())
    return false;

  // PPC has no copy relocations and cannot use a plt entry as a symbol address.
  llvm::Triple::ArchType Arch = TT.getArch();
  if (Arch == llvm::Triple::ppc || Arch == llvm::Triple::ppc64 ||
      Arch == llvm::Triple::ppc64le)
    return false;

  // If we can use copy relocations we can assume it is local.
  if (auto *Var = dyn_cast<llvm::GlobalVariable>(GV))
    if (!Var->isThreadLocal() &&
        (RM == llvm::Reloc::Static || CGOpts.PIECopyRelocations))
      return true;

  // If we can use a plt entry as the symbol address we can assume it
  // is local.
  // FIXME: This should work for PIE, but the gold linker doesn't support it.
  if (isa<llvm::Function>(GV) && !CGOpts.NoPLT && RM == llvm::Reloc::Static)
    return true;

  // Otherwise don't assue it is local.
  return false;
}

void CodeGenModule::setDSOLocal(llvm::GlobalValue *GV) const {
  GV->setDSOLocal(shouldAssumeDSOLocal(*this, GV));
}

void CodeGenModule::setDLLImportDLLExport(llvm::GlobalValue *GV,
                                          GlobalDecl GD) const {
  const auto *D = dyn_cast<NamedDecl>(GD.getDecl());
  // C++ destructors have a few C++ ABI specific special cases.
  if (const auto *Dtor = dyn_cast_or_null<CXXDestructorDecl>(D)) {
    getCXXABI().setCXXDestructorDLLStorage(GV, Dtor, GD.getDtorType());
    return;
  }
  setDLLImportDLLExport(GV, D);
}

void CodeGenModule::setDLLImportDLLExport(llvm::GlobalValue *GV,
                                          const NamedDecl *D) const {
  if (D && D->isExternallyVisible()) {
    if (D->hasAttr<DLLImportAttr>())
      GV->setDLLStorageClass(llvm::GlobalVariable::DLLImportStorageClass);
    else if (D->hasAttr<DLLExportAttr>() && !GV->isDeclarationForLinker())
      GV->setDLLStorageClass(llvm::GlobalVariable::DLLExportStorageClass);
  }
}

void CodeGenModule::setGVProperties(llvm::GlobalValue *GV,
                                    GlobalDecl GD) const {
  setDLLImportDLLExport(GV, GD);
  setGVPropertiesAux(GV, dyn_cast<NamedDecl>(GD.getDecl()));
}

void CodeGenModule::setGVProperties(llvm::GlobalValue *GV,
                                    const NamedDecl *D) const {
  setDLLImportDLLExport(GV, D);
  setGVPropertiesAux(GV, D);
}

void CodeGenModule::setGVPropertiesAux(llvm::GlobalValue *GV,
                                       const NamedDecl *D) const {
  setGlobalVisibility(GV, D);
  setDSOLocal(GV);
  GV->setPartition(CodeGenOpts.SymbolPartition);
}

static llvm::GlobalVariable::ThreadLocalMode GetLLVMTLSModel(StringRef S) {
  return llvm::StringSwitch<llvm::GlobalVariable::ThreadLocalMode>(S)
      .Case("global-dynamic", llvm::GlobalVariable::GeneralDynamicTLSModel)
      .Case("local-dynamic", llvm::GlobalVariable::LocalDynamicTLSModel)
      .Case("initial-exec", llvm::GlobalVariable::InitialExecTLSModel)
      .Case("local-exec", llvm::GlobalVariable::LocalExecTLSModel);
}

static llvm::GlobalVariable::ThreadLocalMode GetLLVMTLSModel(
    CodeGenOptions::TLSModel M) {
  switch (M) {
  case CodeGenOptions::GeneralDynamicTLSModel:
    return llvm::GlobalVariable::GeneralDynamicTLSModel;
  case CodeGenOptions::LocalDynamicTLSModel:
    return llvm::GlobalVariable::LocalDynamicTLSModel;
  case CodeGenOptions::InitialExecTLSModel:
    return llvm::GlobalVariable::InitialExecTLSModel;
  case CodeGenOptions::LocalExecTLSModel:
    return llvm::GlobalVariable::LocalExecTLSModel;
  }
  llvm_unreachable("Invalid TLS model!");
}

void CodeGenModule::setTLSMode(llvm::GlobalValue *GV, const VarDecl &D) const {
  assert(D.getTLSKind() && "setting TLS mode on non-TLS var!");

  llvm::GlobalValue::ThreadLocalMode TLM;
  TLM = GetLLVMTLSModel(CodeGenOpts.getDefaultTLSModel());

  // Override the TLS model if it is explicitly specified.
  if (const TLSModelAttr *Attr = D.getAttr<TLSModelAttr>()) {
    TLM = GetLLVMTLSModel(Attr->getModel());
  }

  GV->setThreadLocalMode(TLM);
}

static std::string getCPUSpecificMangling(const CodeGenModule &CGM,
                                          StringRef Name) {
  const TargetInfo &Target = CGM.getTarget();
  return (Twine('.') + Twine(Target.CPUSpecificManglingCharacter(Name))).str();
}

static void AppendCPUSpecificCPUDispatchMangling(const CodeGenModule &CGM,
                                                 const CPUSpecificAttr *Attr,
                                                 unsigned CPUIndex,
                                                 raw_ostream &Out) {
  // cpu_specific gets the current name, dispatch gets the resolver if IFunc is
  // supported.
  if (Attr)
    Out << getCPUSpecificMangling(CGM, Attr->getCPUName(CPUIndex)->getName());
  else if (CGM.getTarget().supportsIFunc())
    Out << ".resolver";
}

static void AppendTargetMangling(const CodeGenModule &CGM,
                                 const TargetAttr *Attr, raw_ostream &Out) {
  if (Attr->isDefaultVersion())
    return;

  Out << '.';
  const TargetInfo &Target = CGM.getTarget();
  TargetAttr::ParsedTargetAttr Info =
      Attr->parse([&Target](StringRef LHS, StringRef RHS) {
        // Multiversioning doesn't allow "no-${feature}", so we can
        // only have "+" prefixes here.
        assert(LHS.startswith("+") && RHS.startswith("+") &&
               "Features should always have a prefix.");
        return Target.multiVersionSortPriority(LHS.substr(1)) >
               Target.multiVersionSortPriority(RHS.substr(1));
      });

  bool IsFirst = true;

  if (!Info.Architecture.empty()) {
    IsFirst = false;
    Out << "arch_" << Info.Architecture;
  }

  for (StringRef Feat : Info.Features) {
    if (!IsFirst)
      Out << '_';
    IsFirst = false;
    Out << Feat.substr(1);
  }
}

static std::string getMangledNameImpl(const CodeGenModule &CGM, GlobalDecl GD,
                                      const NamedDecl *ND,
                                      bool OmitMultiVersionMangling = false) {
  SmallString<256> Buffer;
  llvm::raw_svector_ostream Out(Buffer);
  MangleContext &MC = CGM.getCXXABI().getMangleContext();
  if (MC.shouldMangleDeclName(ND)) {
    llvm::raw_svector_ostream Out(Buffer);
    if (const auto *D = dyn_cast<CXXConstructorDecl>(ND))
      MC.mangleCXXCtor(D, GD.getCtorType(), Out);
    else if (const auto *D = dyn_cast<CXXDestructorDecl>(ND))
      MC.mangleCXXDtor(D, GD.getDtorType(), Out);
    else
      MC.mangleName(ND, Out);
  } else {
    IdentifierInfo *II = ND->getIdentifier();
    assert(II && "Attempt to mangle unnamed decl.");
    const auto *FD = dyn_cast<FunctionDecl>(ND);

    if (FD &&
        FD->getType()->castAs<FunctionType>()->getCallConv() == CC_X86RegCall) {
      llvm::raw_svector_ostream Out(Buffer);
      Out << "__regcall3__" << II->getName();
    } else {
      Out << II->getName();
    }
  }

  if (const auto *FD = dyn_cast<FunctionDecl>(ND))
    if (FD->isMultiVersion() && !OmitMultiVersionMangling) {
      switch (FD->getMultiVersionKind()) {
      case MultiVersionKind::CPUDispatch:
      case MultiVersionKind::CPUSpecific:
        AppendCPUSpecificCPUDispatchMangling(CGM,
                                             FD->getAttr<CPUSpecificAttr>(),
                                             GD.getMultiVersionIndex(), Out);
        break;
      case MultiVersionKind::Target:
        AppendTargetMangling(CGM, FD->getAttr<TargetAttr>(), Out);
        break;
      case MultiVersionKind::None:
        llvm_unreachable("None multiversion type isn't valid here");
      }
    }

#if INTEL_CUSTOMIZATION
    // CQ#379698, CQ#374883: redefinition of builtin functions
  if (CGM.getLangOpts().IntelCompat)
    if (const auto *D = dyn_cast<FunctionDecl>(GD.getDecl())) {
      StringRef Str = Out.str();
      if (D->getBuiltinID() && D->hasBody() && Str.startswith("__builtin_"))
        return Str.drop_front(10);
    }
#endif // INTEL_CUSTOMIZATION

  return Out.str();
}

void CodeGenModule::UpdateMultiVersionNames(GlobalDecl GD,
                                            const FunctionDecl *FD) {
  if (!FD->isMultiVersion())
    return;

  // Get the name of what this would be without the 'target' attribute.  This
  // allows us to lookup the version that was emitted when this wasn't a
  // multiversion function.
  std::string NonTargetName =
      getMangledNameImpl(*this, GD, FD, /*OmitMultiVersionMangling=*/true);
  GlobalDecl OtherGD;
  if (lookupRepresentativeDecl(NonTargetName, OtherGD)) {
    assert(OtherGD.getCanonicalDecl()
               .getDecl()
               ->getAsFunction()
               ->isMultiVersion() &&
           "Other GD should now be a multiversioned function");
    // OtherFD is the version of this function that was mangled BEFORE
    // becoming a MultiVersion function.  It potentially needs to be updated.
    const FunctionDecl *OtherFD = OtherGD.getCanonicalDecl()
                                      .getDecl()
                                      ->getAsFunction()
                                      ->getMostRecentDecl();
    std::string OtherName = getMangledNameImpl(*this, OtherGD, OtherFD);
    // This is so that if the initial version was already the 'default'
    // version, we don't try to update it.
    if (OtherName != NonTargetName) {
      // Remove instead of erase, since others may have stored the StringRef
      // to this.
      const auto ExistingRecord = Manglings.find(NonTargetName);
      if (ExistingRecord != std::end(Manglings))
        Manglings.remove(&(*ExistingRecord));
      auto Result = Manglings.insert(std::make_pair(OtherName, OtherGD));
      MangledDeclNames[OtherGD.getCanonicalDecl()] = Result.first->first();
      if (llvm::GlobalValue *Entry = GetGlobalValue(NonTargetName))
        Entry->setName(OtherName);
    }
  }
}

StringRef CodeGenModule::getMangledName(GlobalDecl GD) {
  GlobalDecl CanonicalGD = GD.getCanonicalDecl();

  // Some ABIs don't have constructor variants.  Make sure that base and
  // complete constructors get mangled the same.
  if (const auto *CD = dyn_cast<CXXConstructorDecl>(CanonicalGD.getDecl())) {
    if (!getTarget().getCXXABI().hasConstructorVariants()) {
      CXXCtorType OrigCtorType = GD.getCtorType();
      assert(OrigCtorType == Ctor_Base || OrigCtorType == Ctor_Complete);
      if (OrigCtorType == Ctor_Base)
        CanonicalGD = GlobalDecl(CD, Ctor_Complete);
    }
  }

  auto FoundName = MangledDeclNames.find(CanonicalGD);
  if (FoundName != MangledDeclNames.end())
    return FoundName->second;

  // Keep the first result in the case of a mangling collision.
  const auto *ND = cast<NamedDecl>(GD.getDecl());
  std::string MangledName = getMangledNameImpl(*this, GD, ND);

  // Adjust kernel stub mangling as we may need to be able to differentiate
  // them from the kernel itself (e.g., for HIP).
  if (auto *FD = dyn_cast<FunctionDecl>(GD.getDecl()))
    if (!getLangOpts().CUDAIsDevice && FD->hasAttr<CUDAGlobalAttr>())
      MangledName = getCUDARuntime().getDeviceStubName(MangledName);

  auto Result = Manglings.insert(std::make_pair(MangledName, GD));
  return MangledDeclNames[CanonicalGD] = Result.first->first();
}

StringRef CodeGenModule::getBlockMangledName(GlobalDecl GD,
                                             const BlockDecl *BD) {
  MangleContext &MangleCtx = getCXXABI().getMangleContext();
  const Decl *D = GD.getDecl();

  SmallString<256> Buffer;
  llvm::raw_svector_ostream Out(Buffer);
  if (!D)
    MangleCtx.mangleGlobalBlock(BD,
      dyn_cast_or_null<VarDecl>(initializedGlobalDecl.getDecl()), Out);
  else if (const auto *CD = dyn_cast<CXXConstructorDecl>(D))
    MangleCtx.mangleCtorBlock(CD, GD.getCtorType(), BD, Out);
  else if (const auto *DD = dyn_cast<CXXDestructorDecl>(D))
    MangleCtx.mangleDtorBlock(DD, GD.getDtorType(), BD, Out);
  else
    MangleCtx.mangleBlock(cast<DeclContext>(D), BD, Out);

  auto Result = Manglings.insert(std::make_pair(Out.str(), BD));
  return Result.first->first();
}

llvm::GlobalValue *CodeGenModule::GetGlobalValue(StringRef Name) {
  return getModule().getNamedValue(Name);
}

/// AddGlobalCtor - Add a function to the list that will be called before
/// main() runs.
void CodeGenModule::AddGlobalCtor(llvm::Function *Ctor, int Priority,
                                  llvm::Constant *AssociatedData) {
  // FIXME: Type coercion of void()* types.
  GlobalCtors.push_back(Structor(Priority, Ctor, AssociatedData));
}

/// AddGlobalDtor - Add a function to the list that will be called
/// when the module is unloaded.
void CodeGenModule::AddGlobalDtor(llvm::Function *Dtor, int Priority) {
  if (CodeGenOpts.RegisterGlobalDtorsWithAtExit) {
    DtorsUsingAtExit[Priority].push_back(Dtor);
    return;
  }

  // FIXME: Type coercion of void()* types.
  GlobalDtors.push_back(Structor(Priority, Dtor, nullptr));
}

void CodeGenModule::EmitCtorList(CtorList &Fns, const char *GlobalName) {
  if (Fns.empty()) return;

  // Ctor function type is void()*.
  llvm::FunctionType* CtorFTy = llvm::FunctionType::get(VoidTy, false);
  llvm::Type *CtorPFTy = llvm::PointerType::get(CtorFTy,
      TheModule.getDataLayout().getProgramAddressSpace());

  // Get the type of a ctor entry, { i32, void ()*, i8* }.
  llvm::StructType *CtorStructTy = llvm::StructType::get(
      Int32Ty, CtorPFTy, VoidPtrTy);

  // Construct the constructor and destructor arrays.
  ConstantInitBuilder builder(*this);
  auto ctors = builder.beginArray(CtorStructTy);
  for (const auto &I : Fns) {
    auto ctor = ctors.beginStruct(CtorStructTy);
    ctor.addInt(Int32Ty, I.Priority);
    ctor.add(llvm::ConstantExpr::getBitCast(I.Initializer, CtorPFTy));
    if (I.AssociatedData)
      ctor.add(llvm::ConstantExpr::getBitCast(I.AssociatedData, VoidPtrTy));
    else
      ctor.addNullPointer(VoidPtrTy);
    ctor.finishAndAddTo(ctors);
  }

  auto list =
    ctors.finishAndCreateGlobal(GlobalName, getPointerAlign(),
                                /*constant*/ false,
                                llvm::GlobalValue::AppendingLinkage);

  // The LTO linker doesn't seem to like it when we set an alignment
  // on appending variables.  Take it off as a workaround.
  list->setAlignment(0);

  Fns.clear();
}

llvm::GlobalValue::LinkageTypes
CodeGenModule::getFunctionLinkage(GlobalDecl GD) {
  const auto *D = cast<FunctionDecl>(GD.getDecl());

  GVALinkage Linkage = getContext().GetGVALinkageForFunction(D);

  if (const auto *Dtor = dyn_cast<CXXDestructorDecl>(D))
    return getCXXABI().getCXXDestructorLinkage(Linkage, Dtor, GD.getDtorType());

  if (isa<CXXConstructorDecl>(D) &&
      cast<CXXConstructorDecl>(D)->isInheritingConstructor() &&
      Context.getTargetInfo().getCXXABI().isMicrosoft()) {
    // Our approach to inheriting constructors is fundamentally different from
    // that used by the MS ABI, so keep our inheriting constructor thunks
    // internal rather than trying to pick an unambiguous mangling for them.
    return llvm::GlobalValue::InternalLinkage;
  }

  return getLLVMLinkageForDeclarator(D, Linkage, /*IsConstantVariable=*/false);
}

llvm::ConstantInt *CodeGenModule::CreateCrossDsoCfiTypeId(llvm::Metadata *MD) {
  llvm::MDString *MDS = dyn_cast<llvm::MDString>(MD);
  if (!MDS) return nullptr;

  return llvm::ConstantInt::get(Int64Ty, llvm::MD5Hash(MDS->getString()));
}

void CodeGenModule::SetLLVMFunctionAttributes(GlobalDecl GD,
                                              const CGFunctionInfo &Info,
                                              llvm::Function *F) {
  unsigned CallingConv;
  llvm::AttributeList PAL;
  ConstructAttributeList(F->getName(), Info, GD, PAL, CallingConv, false);
  F->setAttributes(PAL);
  F->setCallingConv(static_cast<llvm::CallingConv::ID>(CallingConv));
}

static void removeImageAccessQualifier(std::string& TyName) {
  std::string ReadOnlyQual("__read_only");
  std::string::size_type ReadOnlyPos = TyName.find(ReadOnlyQual);
  if (ReadOnlyPos != std::string::npos)
    // "+ 1" for the space after access qualifier.
    TyName.erase(ReadOnlyPos, ReadOnlyQual.size() + 1);
  else {
    std::string WriteOnlyQual("__write_only");
    std::string::size_type WriteOnlyPos = TyName.find(WriteOnlyQual);
    if (WriteOnlyPos != std::string::npos)
      TyName.erase(WriteOnlyPos, WriteOnlyQual.size() + 1);
    else {
      std::string ReadWriteQual("__read_write");
      std::string::size_type ReadWritePos = TyName.find(ReadWriteQual);
      if (ReadWritePos != std::string::npos)
        TyName.erase(ReadWritePos, ReadWriteQual.size() + 1);
    }
  }
}

// Returns the address space id that should be produced to the
// kernel_arg_addr_space metadata. This is always fixed to the ids
// as specified in the SPIR 2.0 specification in order to differentiate
// for example in clGetKernelArgInfo() implementation between the address
// spaces with targets without unique mapping to the OpenCL address spaces
// (basically all single AS CPUs).
static unsigned ArgInfoAddressSpace(LangAS AS) {
  switch (AS) {
  case LangAS::opencl_global:   return 1;
  case LangAS::opencl_constant: return 2;
  case LangAS::opencl_local:    return 3;
  case LangAS::opencl_generic:  return 4; // Not in SPIR 2.0 specs.
  default:
    return 0; // Assume private.
  }
}

void CodeGenModule::GenOpenCLArgMetadata(llvm::Function *Fn,
                                         const FunctionDecl *FD,
                                         CodeGenFunction *CGF) {
  assert(((FD && CGF) || (!FD && !CGF)) &&
         "Incorrect use - FD and CGF should either be both null or not!");
  // Create MDNodes that represent the kernel arg metadata.
  // Each MDNode is a list in the form of "key", N number of values which is
  // the same number of values as their are kernel arguments.

  const PrintingPolicy &Policy = Context.getPrintingPolicy();

  // MDNode for the kernel argument address space qualifiers.
  SmallVector<llvm::Metadata *, 8> addressQuals;

  // MDNode for the kernel argument access qualifiers (images only).
  SmallVector<llvm::Metadata *, 8> accessQuals;

  // MDNode for the kernel argument type names.
  SmallVector<llvm::Metadata *, 8> argTypeNames;

  // MDNode for the kernel argument base type names.
  SmallVector<llvm::Metadata *, 8> argBaseTypeNames;

  // MDNode for the kernel argument type qualifiers.
  SmallVector<llvm::Metadata *, 8> argTypeQuals;

  // MDNode for the kernel argument names.
  SmallVector<llvm::Metadata *, 8> argNames;

#if INTEL_CUSTOMIZATION
  // MDNode for the intel_host_accessible attribute.
  SmallVector<llvm::Metadata*, 8> argHostAccessible;

  // MDNode for the intel_depth attribute for pipes.
  SmallVector<llvm::Metadata*, 8> argPipeDepthAttr;

  // MDNode for the intel_io attribute.
  SmallVector<llvm::Metadata*, 8> argPipeIOAttr;

  // MDNode for the intel_buffer_location attribute.
  SmallVector<llvm::Metadata*, 8> argBufferLocationAttr;
#endif // INTEL_CUSTOMIZATION
  if (FD && CGF)
    for (unsigned i = 0, e = FD->getNumParams(); i != e; ++i) {
      const ParmVarDecl *parm = FD->getParamDecl(i);
      QualType ty = parm->getType();
      std::string typeQuals;

      if (ty->isPointerType()) {
        QualType pointeeTy = ty->getPointeeType();

        // Get address qualifier.
        addressQuals.push_back(
            llvm::ConstantAsMetadata::get(CGF->Builder.getInt32(
                ArgInfoAddressSpace(pointeeTy.getAddressSpace()))));

        // Get argument type name.
        std::string typeName =
            pointeeTy.getUnqualifiedType().getAsString(Policy) + "*";

        // Turn "unsigned type" to "utype"
        std::string::size_type pos = typeName.find("unsigned");
        if (pointeeTy.isCanonical() && pos != std::string::npos)
          typeName.erase(pos + 1, 8);

        argTypeNames.push_back(llvm::MDString::get(VMContext, typeName));

        std::string baseTypeName =
            pointeeTy.getUnqualifiedType().getCanonicalType().getAsString(
                Policy) +
            "*";

        // Turn "unsigned type" to "utype"
        pos = baseTypeName.find("unsigned");
        if (pos != std::string::npos)
          baseTypeName.erase(pos + 1, 8);

        argBaseTypeNames.push_back(
            llvm::MDString::get(VMContext, baseTypeName));

        // Get argument type qualifiers:
        if (ty.isRestrictQualified())
          typeQuals = "restrict";
        if (pointeeTy.isConstQualified() ||
            (pointeeTy.getAddressSpace() == LangAS::opencl_constant))
          typeQuals += typeQuals.empty() ? "const" : " const";
        if (pointeeTy.isVolatileQualified())
          typeQuals += typeQuals.empty() ? "volatile" : " volatile";
      } else {
        uint32_t AddrSpc = 0;
        bool isPipe = ty->isPipeType();
        if (ty->isImageType() || isPipe)
          AddrSpc = ArgInfoAddressSpace(LangAS::opencl_global);

        addressQuals.push_back(
            llvm::ConstantAsMetadata::get(CGF->Builder.getInt32(AddrSpc)));

        // Get argument type name.
        std::string typeName;
        if (isPipe)
          typeName = ty.getCanonicalType()
                         ->getAs<PipeType>()
                         ->getElementType()
                         .getAsString(Policy);
        else
          typeName = ty.getUnqualifiedType().getAsString(Policy);

        // Turn "unsigned type" to "utype"
        std::string::size_type pos = typeName.find("unsigned");
        if (ty.isCanonical() && pos != std::string::npos)
          typeName.erase(pos + 1, 8);

        std::string baseTypeName;
        if (isPipe)
          baseTypeName = ty.getCanonicalType()
                             ->getAs<PipeType>()
                             ->getElementType()
                             .getCanonicalType()
                             .getAsString(Policy);
        else
          baseTypeName =
              ty.getUnqualifiedType().getCanonicalType().getAsString(Policy);

        // Remove access qualifiers on images
        // (as they are inseparable from type in clang implementation,
        // but OpenCL spec provides a special query to get access qualifier
        // via clGetKernelArgInfo with CL_KERNEL_ARG_ACCESS_QUALIFIER):
        if (ty->isImageType()) {
          removeImageAccessQualifier(typeName);
          removeImageAccessQualifier(baseTypeName);
        }

        argTypeNames.push_back(llvm::MDString::get(VMContext, typeName));

        // Turn "unsigned type" to "utype"
        pos = baseTypeName.find("unsigned");
        if (pos != std::string::npos)
          baseTypeName.erase(pos + 1, 8);

        argBaseTypeNames.push_back(
            llvm::MDString::get(VMContext, baseTypeName));

        if (isPipe)
          typeQuals = "pipe";
      }

      argTypeQuals.push_back(llvm::MDString::get(VMContext, typeQuals));

      // Get image and pipe access qualifier:
      if (ty->isImageType() || ty->isPipeType()) {
        const Decl *PDecl = parm;
        if (auto *TD = dyn_cast<TypedefType>(ty))
          PDecl = TD->getDecl();
        const OpenCLAccessAttr *A = PDecl->getAttr<OpenCLAccessAttr>();
        if (A && A->isWriteOnly())
          accessQuals.push_back(llvm::MDString::get(VMContext, "write_only"));
        else if (A && A->isReadWrite())
          accessQuals.push_back(llvm::MDString::get(VMContext, "read_write"));
        else
          accessQuals.push_back(llvm::MDString::get(VMContext, "read_only"));
      } else
        accessQuals.push_back(llvm::MDString::get(VMContext, "none"));

      // Get argument name.
      argNames.push_back(llvm::MDString::get(VMContext, parm->getName()));
#if INTEL_CUSTOMIZATION
      bool IsHostAccessible = ty->isPipeType() &&
	      parm->getAttr<OpenCLHostAccessibleAttr>();

      argHostAccessible.push_back(
		      llvm::ConstantAsMetadata::get(
			      (IsHostAccessible) ? llvm::ConstantInt::getTrue(VMContext)
			      : llvm::ConstantInt::getFalse(VMContext)));

      auto *DepthAttr = parm->getAttr<OpenCLDepthAttr>();

      argPipeDepthAttr.push_back(
		      llvm::ConstantAsMetadata::get(
			      (DepthAttr) ? CGF->Builder.getInt32(DepthAttr->getDepth())
			      : CGF->Builder.getInt32(0)));

      auto *IOAttr = parm->getAttr<OpenCLIOAttr>();
      argPipeIOAttr.push_back(
		      (IOAttr) ? llvm::MDString::get(VMContext, IOAttr->getIOName())
		      : llvm::MDString::get(VMContext, ""));

      auto *BufferLocationAttr = parm->getAttr<OpenCLBufferLocationAttr>();
      argBufferLocationAttr.push_back(
		      (BufferLocationAttr)
		      ? llvm::MDString::get(VMContext,
			      BufferLocationAttr->getBufferLocation())
		      : llvm::MDString::get(VMContext, ""));
#endif // INTEL_CUSTOMIZATION
    }

  Fn->setMetadata("kernel_arg_addr_space",
                  llvm::MDNode::get(VMContext, addressQuals));
  Fn->setMetadata("kernel_arg_access_qual",
                  llvm::MDNode::get(VMContext, accessQuals));
  Fn->setMetadata("kernel_arg_type",
                  llvm::MDNode::get(VMContext, argTypeNames));
  Fn->setMetadata("kernel_arg_base_type",
                  llvm::MDNode::get(VMContext, argBaseTypeNames));
  Fn->setMetadata("kernel_arg_type_qual",
                  llvm::MDNode::get(VMContext, argTypeQuals));
#if INTEL_CUSTOMIZATION
  Fn->setMetadata("kernel_arg_host_accessible",
                  llvm::MDNode::get(VMContext, argHostAccessible));
  Fn->setMetadata("kernel_arg_pipe_depth",
                  llvm::MDNode::get(VMContext, argPipeDepthAttr));
  Fn->setMetadata("kernel_arg_pipe_io",
                  llvm::MDNode::get(VMContext, argPipeIOAttr));
  Fn->setMetadata("kernel_arg_buffer_location",
                  llvm::MDNode::get(VMContext, argBufferLocationAttr));
#endif // INTEL_CUSTOMIZATION
  if (getCodeGenOpts().EmitOpenCLArgMetadata)
    Fn->setMetadata("kernel_arg_name",
                    llvm::MDNode::get(VMContext, argNames));
}

/// Determines whether the language options require us to model
/// unwind exceptions.  We treat -fexceptions as mandating this
/// except under the fragile ObjC ABI with only ObjC exceptions
/// enabled.  This means, for example, that C with -fexceptions
/// enables this.
static bool hasUnwindExceptions(const LangOptions &LangOpts) {
  // If exceptions are completely disabled, obviously this is false.
  if (!LangOpts.Exceptions) return false;

  // If C++ exceptions are enabled, this is true.
  if (LangOpts.CXXExceptions) return true;

  // If ObjC exceptions are enabled, this depends on the ABI.
  if (LangOpts.ObjCExceptions) {
    return LangOpts.ObjCRuntime.hasUnwindExceptions();
  }

  return true;
}

static bool requiresMemberFunctionPointerTypeMetadata(CodeGenModule &CGM,
                                                      const CXXMethodDecl *MD) {
  // Check that the type metadata can ever actually be used by a call.
  if (!CGM.getCodeGenOpts().LTOUnit ||
      !CGM.HasHiddenLTOVisibility(MD->getParent()))
    return false;

  // Only functions whose address can be taken with a member function pointer
  // need this sort of type metadata.
  return !MD->isStatic() && !MD->isVirtual() && !isa<CXXConstructorDecl>(MD) &&
         !isa<CXXDestructorDecl>(MD);
}

std::vector<const CXXRecordDecl *>
CodeGenModule::getMostBaseClasses(const CXXRecordDecl *RD) {
  llvm::SetVector<const CXXRecordDecl *> MostBases;

  std::function<void (const CXXRecordDecl *)> CollectMostBases;
  CollectMostBases = [&](const CXXRecordDecl *RD) {
    if (RD->getNumBases() == 0)
      MostBases.insert(RD);
    for (const CXXBaseSpecifier &B : RD->bases())
      CollectMostBases(B.getType()->getAsCXXRecordDecl());
  };
  CollectMostBases(RD);
  return MostBases.takeVector();
}

void CodeGenModule::SetLLVMFunctionAttributesForDefinition(const Decl *D,
                                                           llvm::Function *F) {
  llvm::AttrBuilder B;

  if (CodeGenOpts.UnwindTables)
    B.addAttribute(llvm::Attribute::UWTable);

  if (!hasUnwindExceptions(LangOpts))
    B.addAttribute(llvm::Attribute::NoUnwind);

  if (!D || !D->hasAttr<NoStackProtectorAttr>()) {
    if (LangOpts.getStackProtector() == LangOptions::SSPOn)
      B.addAttribute(llvm::Attribute::StackProtect);
    else if (LangOpts.getStackProtector() == LangOptions::SSPStrong)
      B.addAttribute(llvm::Attribute::StackProtectStrong);
    else if (LangOpts.getStackProtector() == LangOptions::SSPReq)
      B.addAttribute(llvm::Attribute::StackProtectReq);
  }

  if (!D) {
    // If we don't have a declaration to control inlining, the function isn't
    // explicitly marked as alwaysinline for semantic reasons, and inlining is
    // disabled, mark the function as noinline.
    if (!F->hasFnAttribute(llvm::Attribute::AlwaysInline) &&
        CodeGenOpts.getInlining() == CodeGenOptions::OnlyAlwaysInlining)
      B.addAttribute(llvm::Attribute::NoInline);

    F->addAttributes(llvm::AttributeList::FunctionIndex, B);
    return;
  }

  // Track whether we need to add the optnone LLVM attribute,
  // starting with the default for this optimization level.
  bool ShouldAddOptNone =
      !CodeGenOpts.DisableO0ImplyOptNone && CodeGenOpts.OptimizationLevel == 0;
  // We can't add optnone in the following cases, it won't pass the verifier.
  ShouldAddOptNone &= !D->hasAttr<MinSizeAttr>();
  ShouldAddOptNone &= !F->hasFnAttribute(llvm::Attribute::AlwaysInline);
  ShouldAddOptNone &= !D->hasAttr<AlwaysInlineAttr>();

  if (ShouldAddOptNone || D->hasAttr<OptimizeNoneAttr>()) {
    B.addAttribute(llvm::Attribute::OptimizeNone);

    // OptimizeNone implies noinline; we should not be inlining such functions.
    B.addAttribute(llvm::Attribute::NoInline);
    assert(!F->hasFnAttribute(llvm::Attribute::AlwaysInline) &&
           "OptimizeNone and AlwaysInline on same function!");

    // We still need to handle naked functions even though optnone subsumes
    // much of their semantics.
    if (D->hasAttr<NakedAttr>())
      B.addAttribute(llvm::Attribute::Naked);

    // OptimizeNone wins over OptimizeForSize and MinSize.
    F->removeFnAttr(llvm::Attribute::OptimizeForSize);
    F->removeFnAttr(llvm::Attribute::MinSize);
  } else if (D->hasAttr<NakedAttr>()) {
    // Naked implies noinline: we should not be inlining such functions.
    B.addAttribute(llvm::Attribute::Naked);
    B.addAttribute(llvm::Attribute::NoInline);
  } else if (D->hasAttr<NoDuplicateAttr>()) {
    B.addAttribute(llvm::Attribute::NoDuplicate);
  } else if (D->hasAttr<NoInlineAttr>()) {
    B.addAttribute(llvm::Attribute::NoInline);
  } else if (D->hasAttr<AlwaysInlineAttr>() &&
             !F->hasFnAttribute(llvm::Attribute::NoInline)) {
    // (noinline wins over always_inline, and we can't specify both in IR)
    B.addAttribute(llvm::Attribute::AlwaysInline);
  } else if (CodeGenOpts.getInlining() == CodeGenOptions::OnlyAlwaysInlining) {
    // If we're not inlining, then force everything that isn't always_inline to
    // carry an explicit noinline attribute.
    if (!F->hasFnAttribute(llvm::Attribute::AlwaysInline))
      B.addAttribute(llvm::Attribute::NoInline);
  } else {
    // Otherwise, propagate the inline hint attribute and potentially use its
    // absence to mark things as noinline.
    if (auto *FD = dyn_cast<FunctionDecl>(D)) {
      // Search function and template pattern redeclarations for inline.
      auto CheckForInline = [](const FunctionDecl *FD) {
        auto CheckRedeclForInline = [](const FunctionDecl *Redecl) {
          return Redecl->isInlineSpecified();
        };
        if (any_of(FD->redecls(), CheckRedeclForInline))
          return true;
        const FunctionDecl *Pattern = FD->getTemplateInstantiationPattern();
        if (!Pattern)
          return false;
        return any_of(Pattern->redecls(), CheckRedeclForInline);
      };
      if (CheckForInline(FD)) {
        B.addAttribute(llvm::Attribute::InlineHint);
      } else if (CodeGenOpts.getInlining() ==
                     CodeGenOptions::OnlyHintInlining &&
                 !FD->isInlined() &&
                 !F->hasFnAttribute(llvm::Attribute::AlwaysInline)) {
        B.addAttribute(llvm::Attribute::NoInline);
      }
    }
  }

  // Add other optimization related attributes if we are optimizing this
  // function.
  if (!D->hasAttr<OptimizeNoneAttr>()) {
    if (D->hasAttr<ColdAttr>()) {
      if (!ShouldAddOptNone)
        B.addAttribute(llvm::Attribute::OptimizeForSize);
      B.addAttribute(llvm::Attribute::Cold);
    }

    if (D->hasAttr<MinSizeAttr>())
      B.addAttribute(llvm::Attribute::MinSize);
  }

  F->addAttributes(llvm::AttributeList::FunctionIndex, B);

  unsigned alignment = D->getMaxAlignment() / Context.getCharWidth();
  if (alignment)
    F->setAlignment(alignment);

  if (!D->hasAttr<AlignedAttr>())
    if (LangOpts.FunctionAlignment)
      F->setAlignment(1 << LangOpts.FunctionAlignment);

  // Some C++ ABIs require 2-byte alignment for member functions, in order to
  // reserve a bit for differentiating between virtual and non-virtual member
  // functions. If the current target's C++ ABI requires this and this is a
  // member function, set its alignment accordingly.
  if (getTarget().getCXXABI().areMemberFunctionsAligned()) {
    if (F->getAlignment() < 2 && isa<CXXMethodDecl>(D))
      F->setAlignment(2);
  }

  // In the cross-dso CFI mode, we want !type attributes on definitions only.
  if (CodeGenOpts.SanitizeCfiCrossDso)
    if (auto *FD = dyn_cast<FunctionDecl>(D))
      CreateFunctionTypeMetadataForIcall(FD, F);

  // Emit type metadata on member functions for member function pointer checks.
  // These are only ever necessary on definitions; we're guaranteed that the
  // definition will be present in the LTO unit as a result of LTO visibility.
  auto *MD = dyn_cast<CXXMethodDecl>(D);
  if (MD && requiresMemberFunctionPointerTypeMetadata(*this, MD)) {
    for (const CXXRecordDecl *Base : getMostBaseClasses(MD->getParent())) {
      llvm::Metadata *Id =
          CreateMetadataIdentifierForType(Context.getMemberPointerType(
              MD->getType(), Context.getRecordType(Base).getTypePtr()));
      F->addTypeMetadata(0, Id);
    }
  }
}

void CodeGenModule::SetCommonAttributes(GlobalDecl GD, llvm::GlobalValue *GV) {
  const Decl *D = GD.getDecl();
  if (dyn_cast_or_null<NamedDecl>(D))
    setGVProperties(GV, GD);
  else
    GV->setVisibility(llvm::GlobalValue::DefaultVisibility);

  if (D && D->hasAttr<UsedAttr>())
    addUsedGlobal(GV);

  if (CodeGenOpts.KeepStaticConsts && D && isa<VarDecl>(D)) {
    const auto *VD = cast<VarDecl>(D);
    if (VD->getType().isConstQualified() &&
        VD->getStorageDuration() == SD_Static)
      addUsedGlobal(GV);
  }
}

bool CodeGenModule::GetCPUAndFeaturesAttributes(GlobalDecl GD,
                                                llvm::AttrBuilder &Attrs) {
  // Add target-cpu and target-features attributes to functions. If
  // we have a decl for the function and it has a target attribute then
  // parse that and add it to the feature set.
  StringRef TargetCPU = getTarget().getTargetOpts().CPU;
  std::vector<std::string> Features;
  const auto *FD = dyn_cast_or_null<FunctionDecl>(GD.getDecl());
  FD = FD ? FD->getMostRecentDecl() : FD;
  const auto *TD = FD ? FD->getAttr<TargetAttr>() : nullptr;
  const auto *SD = FD ? FD->getAttr<CPUSpecificAttr>() : nullptr;
  bool AddedAttr = false;
#if INTEL_CUSTOMIZATION
  // IntrinsicPromotion implementation.
  if (TD || SD || (FD && FD->hasAttr<TargetPromotionAttr>())) {
#endif // INTEL_CUSTOMIZATION
    llvm::StringMap<bool> FeatureMap;
    getFunctionFeatureMap(FeatureMap, GD);

    // Produce the canonical string for this set of features.
    for (const llvm::StringMap<bool>::value_type &Entry : FeatureMap)
      Features.push_back((Entry.getValue() ? "+" : "-") + Entry.getKey().str());

    // Now add the target-cpu and target-features to the function.
    // While we populated the feature map above, we still need to
    // get and parse the target attribute so we can get the cpu for
    // the function.
    if (TD) {
      TargetAttr::ParsedTargetAttr ParsedAttr = TD->parse();
      if (ParsedAttr.Architecture != "" &&
          getTarget().isValidCPUName(ParsedAttr.Architecture))
        TargetCPU = ParsedAttr.Architecture;
    }
  } else {
    // Otherwise just add the existing target cpu and target features to the
    // function.
    Features = getTarget().getTargetOpts().Features;
  }

  if (TargetCPU != "") {
    Attrs.addAttribute("target-cpu", TargetCPU);
    AddedAttr = true;
  }
  if (!Features.empty()) {
    llvm::sort(Features);
    Attrs.addAttribute("target-features", llvm::join(Features, ","));
    AddedAttr = true;
  }

  return AddedAttr;
}

void CodeGenModule::setNonAliasAttributes(GlobalDecl GD,
                                          llvm::GlobalObject *GO) {
  const Decl *D = GD.getDecl();
  SetCommonAttributes(GD, GO);

  if (D) {
    if (auto *GV = dyn_cast<llvm::GlobalVariable>(GO)) {
      if (auto *SA = D->getAttr<PragmaClangBSSSectionAttr>())
        GV->addAttribute("bss-section", SA->getName());
      if (auto *SA = D->getAttr<PragmaClangDataSectionAttr>())
        GV->addAttribute("data-section", SA->getName());
      if (auto *SA = D->getAttr<PragmaClangRodataSectionAttr>())
        GV->addAttribute("rodata-section", SA->getName());
    }

    if (auto *F = dyn_cast<llvm::Function>(GO)) {
      if (auto *SA = D->getAttr<PragmaClangTextSectionAttr>())
        if (!D->getAttr<SectionAttr>())
          F->addFnAttr("implicit-section-name", SA->getName());

      llvm::AttrBuilder Attrs;
      if (GetCPUAndFeaturesAttributes(GD, Attrs)) {
        // We know that GetCPUAndFeaturesAttributes will always have the
        // newest set, since it has the newest possible FunctionDecl, so the
        // new ones should replace the old.
        F->removeFnAttr("target-cpu");
        F->removeFnAttr("target-features");
        F->addAttributes(llvm::AttributeList::FunctionIndex, Attrs);
      }
    }

    if (const auto *CSA = D->getAttr<CodeSegAttr>())
      GO->setSection(CSA->getName());
    else if (const auto *SA = D->getAttr<SectionAttr>())
      GO->setSection(SA->getName());
  }

  getTargetCodeGenInfo().setTargetAttributes(D, GO, *this);
}

void CodeGenModule::SetInternalFunctionAttributes(GlobalDecl GD,
                                                  llvm::Function *F,
                                                  const CGFunctionInfo &FI) {
  const Decl *D = GD.getDecl();
  SetLLVMFunctionAttributes(GD, FI, F);
  SetLLVMFunctionAttributesForDefinition(D, F);

  F->setLinkage(llvm::Function::InternalLinkage);

  setNonAliasAttributes(GD, F);
}

static void setLinkageForGV(llvm::GlobalValue *GV, const NamedDecl *ND) {
  // Set linkage and visibility in case we never see a definition.
  LinkageInfo LV = ND->getLinkageAndVisibility();
  // Don't set internal linkage on declarations.
  // "extern_weak" is overloaded in LLVM; we probably should have
  // separate linkage types for this.
  if (isExternallyVisible(LV.getLinkage()) &&
      (ND->hasAttr<WeakAttr>() || ND->isWeakImported()))
    GV->setLinkage(llvm::GlobalValue::ExternalWeakLinkage);
}

void CodeGenModule::CreateFunctionTypeMetadataForIcall(const FunctionDecl *FD,
                                                       llvm::Function *F) {
  // Only if we are checking indirect calls.
  if (!LangOpts.Sanitize.has(SanitizerKind::CFIICall))
    return;

  // Non-static class methods are handled via vtable or member function pointer
  // checks elsewhere.
  if (isa<CXXMethodDecl>(FD) && !cast<CXXMethodDecl>(FD)->isStatic())
    return;

  // Additionally, if building with cross-DSO support...
  if (CodeGenOpts.SanitizeCfiCrossDso) {
    // Skip available_externally functions. They won't be codegen'ed in the
    // current module anyway.
    if (getContext().GetGVALinkageForFunction(FD) == GVA_AvailableExternally)
      return;
  }

  llvm::Metadata *MD = CreateMetadataIdentifierForType(FD->getType());
  F->addTypeMetadata(0, MD);
  F->addTypeMetadata(0, CreateMetadataIdentifierGeneralized(FD->getType()));

  // Emit a hash-based bit set entry for cross-DSO calls.
  if (CodeGenOpts.SanitizeCfiCrossDso)
    if (auto CrossDsoTypeId = CreateCrossDsoCfiTypeId(MD))
      F->addTypeMetadata(0, llvm::ConstantAsMetadata::get(CrossDsoTypeId));
}

#if INTEL_CUSTOMIZATION
/// For functions with related 'omp declare variant' functions, create
/// metadata on the base function for each variant. The format is:
///
/// "openmp-variant"="<variant-specifier>[;;<variant-specifier>..]"
///
/// where:
///
/// variant-specifier :=
///   name:<mangled-name>;construct:<construct-list>;arch:<arch-list>
///
/// construct-list and arch-list entries are separated by commas.
///
static void addDeclareVariantAttributes(CodeGenModule &CGM,
                                        const FunctionDecl *FD,
                                        llvm::Function *F) {
  SmallString<256> S;
  unsigned NumAttrs = 0;
  for (const auto *Attr : FD->specific_attrs<OMPDeclareVariantDeclAttr>()) {
    if (NumAttrs++ != 0)
      S += ";;";
    GlobalDecl GD(Attr->getFunctionDecl());
    S += "name:";
    S += CGM.getMangledName(GD);
    S += ";construct:";
    unsigned NumConstructs = 0;
    for (const auto &C : Attr->construct()) {
      if (NumConstructs++ != 0)
        S += ',';
      S += OMPDeclareVariantDeclAttr::ConvertConstructTyToStr(C);
    }
    S += ";arch:";
    unsigned NumDevices = 0;
    for (const auto &D : Attr->device()) {
      if (NumDevices++ != 0)
        S += ',';
      S += OMPDeclareVariantDeclAttr::ConvertDeviceTyToStr(D);
    }
  }
  if (!S.empty())
    F->addFnAttr("openmp-variant", S);
}
#endif // INTEL_CUSTOMIZATION

void CodeGenModule::SetFunctionAttributes(GlobalDecl GD, llvm::Function *F,
                                          bool IsIncompleteFunction,
                                          bool IsThunk) {

  if (llvm::Intrinsic::ID IID = F->getIntrinsicID()) {
    // If this is an intrinsic function, set the function's attributes
    // to the intrinsic's attributes.
    F->setAttributes(llvm::Intrinsic::getAttributes(getLLVMContext(), IID));
    return;
  }

  const auto *FD = cast<FunctionDecl>(GD.getDecl());

  if (!IsIncompleteFunction)
    SetLLVMFunctionAttributes(GD, getTypes().arrangeGlobalDeclaration(GD), F);

  // Add the Returned attribute for "this", except for iOS 5 and earlier
  // where substantial code, including the libstdc++ dylib, was compiled with
  // GCC and does not actually return "this".
  if (!IsThunk && getCXXABI().HasThisReturn(GD) &&
      !(getTriple().isiOS() && getTriple().isOSVersionLT(6))) {
    assert(!F->arg_empty() &&
           F->arg_begin()->getType()
             ->canLosslesslyBitCastTo(F->getReturnType()) &&
           "unexpected this return");
    F->addAttribute(1, llvm::Attribute::Returned);
  }

  // Only a few attributes are set on declarations; these may later be
  // overridden by a definition.

  setLinkageForGV(F, FD);
  setGVProperties(F, FD);

  // Setup target-specific attributes.
  if (!IsIncompleteFunction && F->isDeclaration())
    getTargetCodeGenInfo().setTargetAttributes(FD, F, *this);

  if (const auto *CSA = FD->getAttr<CodeSegAttr>())
    F->setSection(CSA->getName());
  else if (const auto *SA = FD->getAttr<SectionAttr>())
     F->setSection(SA->getName());

  if (FD->isReplaceableGlobalAllocationFunction()) {
    // A replaceable global allocation function does not act like a builtin by
    // default, only if it is invoked by a new-expression or delete-expression.
    F->addAttribute(llvm::AttributeList::FunctionIndex,
                    llvm::Attribute::NoBuiltin);

    // A sane operator new returns a non-aliasing pointer.
    // FIXME: Also add NonNull attribute to the return value
    // for the non-nothrow forms?
    auto Kind = FD->getDeclName().getCXXOverloadedOperator();
    if (getCodeGenOpts().AssumeSaneOperatorNew &&
        (Kind == OO_New || Kind == OO_Array_New))
      F->addAttribute(llvm::AttributeList::ReturnIndex,
                      llvm::Attribute::NoAlias);
  }

  if (isa<CXXConstructorDecl>(FD) || isa<CXXDestructorDecl>(FD))
    F->setUnnamedAddr(llvm::GlobalValue::UnnamedAddr::Global);
  else if (const auto *MD = dyn_cast<CXXMethodDecl>(FD))
    if (MD->isVirtual())
      F->setUnnamedAddr(llvm::GlobalValue::UnnamedAddr::Global);

  // Don't emit entries for function declarations in the cross-DSO mode. This
  // is handled with better precision by the receiving DSO.
  if (!CodeGenOpts.SanitizeCfiCrossDso)
    CreateFunctionTypeMetadataForIcall(FD, F);

  if (getLangOpts().OpenMP && FD->hasAttr<OMPDeclareSimdDeclAttr>())
    getOpenMPRuntime().emitDeclareSimdFunction(FD, F);

#if INTEL_CUSTOMIZATION
  if (getLangOpts().OpenMPLateOutline)
    addDeclareVariantAttributes(*this, FD, F);
#endif // INTEL_CUSTOMIZATION

#if INTEL_COLLAB
  if (getLangOpts().OpenMPLateOutline && getLangOpts().OpenMPIsDevice &&
      inTargetRegion())
    F->addFnAttr("openmp-target-declare","true");
#endif // INTEL_COLLAB

  if (const auto *CB = FD->getAttr<CallbackAttr>()) {
    // Annotate the callback behavior as metadata:
    //  - The callback callee (as argument number).
    //  - The callback payloads (as argument numbers).
    llvm::LLVMContext &Ctx = F->getContext();
    llvm::MDBuilder MDB(Ctx);

    // The payload indices are all but the first one in the encoding. The first
    // identifies the callback callee.
    int CalleeIdx = *CB->encoding_begin();
    ArrayRef<int> PayloadIndices(CB->encoding_begin() + 1, CB->encoding_end());
    F->addMetadata(llvm::LLVMContext::MD_callback,
                   *llvm::MDNode::get(Ctx, {MDB.createCallbackEncoding(
                                               CalleeIdx, PayloadIndices,
                                               /* VarArgsArePassed */ false)}));
  }
}

void CodeGenModule::addUsedGlobal(llvm::GlobalValue *GV) {
  assert(!GV->isDeclaration() &&
         "Only globals with definition can force usage.");
  LLVMUsed.emplace_back(GV);
}

void CodeGenModule::addCompilerUsedGlobal(llvm::GlobalValue *GV) {
  assert(!GV->isDeclaration() &&
         "Only globals with definition can force usage.");
  LLVMCompilerUsed.emplace_back(GV);
}

static void emitUsed(CodeGenModule &CGM, StringRef Name,
                     std::vector<llvm::WeakTrackingVH> &List) {
  // Don't create llvm.used if there is no need.
  if (List.empty())
    return;

  // Convert List to what ConstantArray needs.
  SmallVector<llvm::Constant*, 8> UsedArray;
  UsedArray.resize(List.size());
  for (unsigned i = 0, e = List.size(); i != e; ++i) {
    UsedArray[i] =
        llvm::ConstantExpr::getPointerBitCastOrAddrSpaceCast(
            cast<llvm::Constant>(&*List[i]), CGM.Int8PtrTy);
  }

  if (UsedArray.empty())
    return;
  llvm::ArrayType *ATy = llvm::ArrayType::get(CGM.Int8PtrTy, UsedArray.size());

  auto *GV = new llvm::GlobalVariable(
      CGM.getModule(), ATy, false, llvm::GlobalValue::AppendingLinkage,
      llvm::ConstantArray::get(ATy, UsedArray), Name);

  GV->setSection("llvm.metadata");
}

void CodeGenModule::emitLLVMUsed() {
  emitUsed(*this, "llvm.used", LLVMUsed);
  emitUsed(*this, "llvm.compiler.used", LLVMCompilerUsed);
}

void CodeGenModule::AppendLinkerOptions(StringRef Opts) {
  auto *MDOpts = llvm::MDString::get(getLLVMContext(), Opts);
  LinkerOptionsMetadata.push_back(llvm::MDNode::get(getLLVMContext(), MDOpts));
}

void CodeGenModule::AddDetectMismatch(StringRef Name, StringRef Value) {
  llvm::SmallString<32> Opt;
  getTargetCodeGenInfo().getDetectMismatchOption(Name, Value, Opt);
  auto *MDOpts = llvm::MDString::get(getLLVMContext(), Opt);
  LinkerOptionsMetadata.push_back(llvm::MDNode::get(getLLVMContext(), MDOpts));
}

void CodeGenModule::AddDependentLib(StringRef Lib) {
  auto &C = getLLVMContext();
  if (getTarget().getTriple().isOSBinFormatELF()) {
      ELFDependentLibraries.push_back(
        llvm::MDNode::get(C, llvm::MDString::get(C, Lib)));
    return;
  }

  llvm::SmallString<24> Opt;
  getTargetCodeGenInfo().getDependentLibraryOption(Lib, Opt);
  auto *MDOpts = llvm::MDString::get(getLLVMContext(), Opt);
  LinkerOptionsMetadata.push_back(llvm::MDNode::get(C, MDOpts));
}

/// Add link options implied by the given module, including modules
/// it depends on, using a postorder walk.
static void addLinkOptionsPostorder(CodeGenModule &CGM, Module *Mod,
                                    SmallVectorImpl<llvm::MDNode *> &Metadata,
                                    llvm::SmallPtrSet<Module *, 16> &Visited) {
  // Import this module's parent.
  if (Mod->Parent && Visited.insert(Mod->Parent).second) {
    addLinkOptionsPostorder(CGM, Mod->Parent, Metadata, Visited);
  }

  // Import this module's dependencies.
  for (unsigned I = Mod->Imports.size(); I > 0; --I) {
    if (Visited.insert(Mod->Imports[I - 1]).second)
      addLinkOptionsPostorder(CGM, Mod->Imports[I-1], Metadata, Visited);
  }

  // Add linker options to link against the libraries/frameworks
  // described by this module.
  llvm::LLVMContext &Context = CGM.getLLVMContext();
  bool IsELF = CGM.getTarget().getTriple().isOSBinFormatELF();

  // For modules that use export_as for linking, use that module
  // name instead.
  if (Mod->UseExportAsModuleLinkName)
    return;

  for (unsigned I = Mod->LinkLibraries.size(); I > 0; --I) {
    // Link against a framework.  Frameworks are currently Darwin only, so we
    // don't to ask TargetCodeGenInfo for the spelling of the linker option.
    if (Mod->LinkLibraries[I-1].IsFramework) {
      llvm::Metadata *Args[2] = {
          llvm::MDString::get(Context, "-framework"),
          llvm::MDString::get(Context, Mod->LinkLibraries[I - 1].Library)};

      Metadata.push_back(llvm::MDNode::get(Context, Args));
      continue;
    }

    // Link against a library.
    if (IsELF) {
      llvm::Metadata *Args[2] = {
          llvm::MDString::get(Context, "lib"),
          llvm::MDString::get(Context, Mod->LinkLibraries[I - 1].Library),
      };
      Metadata.push_back(llvm::MDNode::get(Context, Args));
    } else {
      llvm::SmallString<24> Opt;
      CGM.getTargetCodeGenInfo().getDependentLibraryOption(
          Mod->LinkLibraries[I - 1].Library, Opt);
      auto *OptString = llvm::MDString::get(Context, Opt);
      Metadata.push_back(llvm::MDNode::get(Context, OptString));
    }
  }
}

void CodeGenModule::EmitModuleLinkOptions() {
  // Collect the set of all of the modules we want to visit to emit link
  // options, which is essentially the imported modules and all of their
  // non-explicit child modules.
  llvm::SetVector<clang::Module *> LinkModules;
  llvm::SmallPtrSet<clang::Module *, 16> Visited;
  SmallVector<clang::Module *, 16> Stack;

  // Seed the stack with imported modules.
  for (Module *M : ImportedModules) {
    // Do not add any link flags when an implementation TU of a module imports
    // a header of that same module.
    if (M->getTopLevelModuleName() == getLangOpts().CurrentModule &&
        !getLangOpts().isCompilingModule())
      continue;
    if (Visited.insert(M).second)
      Stack.push_back(M);
  }

  // Find all of the modules to import, making a little effort to prune
  // non-leaf modules.
  while (!Stack.empty()) {
    clang::Module *Mod = Stack.pop_back_val();

    bool AnyChildren = false;

    // Visit the submodules of this module.
    for (const auto &SM : Mod->submodules()) {
      // Skip explicit children; they need to be explicitly imported to be
      // linked against.
      if (SM->IsExplicit)
        continue;

      if (Visited.insert(SM).second) {
        Stack.push_back(SM);
        AnyChildren = true;
      }
    }

    // We didn't find any children, so add this module to the list of
    // modules to link against.
    if (!AnyChildren) {
      LinkModules.insert(Mod);
    }
  }

  // Add link options for all of the imported modules in reverse topological
  // order.  We don't do anything to try to order import link flags with respect
  // to linker options inserted by things like #pragma comment().
  SmallVector<llvm::MDNode *, 16> MetadataArgs;
  Visited.clear();
  for (Module *M : LinkModules)
    if (Visited.insert(M).second)
      addLinkOptionsPostorder(*this, M, MetadataArgs, Visited);
  std::reverse(MetadataArgs.begin(), MetadataArgs.end());
  LinkerOptionsMetadata.append(MetadataArgs.begin(), MetadataArgs.end());

  // Add the linker options metadata flag.
  auto *NMD = getModule().getOrInsertNamedMetadata("llvm.linker.options");
  for (auto *MD : LinkerOptionsMetadata)
    NMD->addOperand(MD);
}

void CodeGenModule::EmitDeferred() {
  // Emit deferred declare target declarations.
  if (getLangOpts().OpenMP && !getLangOpts().OpenMPSimd)
    getOpenMPRuntime().emitDeferredTargetDecls();

  // Emit code for any potentially referenced deferred decls.  Since a
  // previously unused static decl may become used during the generation of code
  // for a static function, iterate until no changes are made.

  if (!DeferredVTables.empty()) {
    EmitDeferredVTables();

    // Emitting a vtable doesn't directly cause more vtables to
    // become deferred, although it can cause functions to be
    // emitted that then need those vtables.
    assert(DeferredVTables.empty());
  }

  // Stop if we're out of both deferred vtables and deferred declarations.
  if (DeferredDeclsToEmit.empty())
    return;

  // Grab the list of decls to emit. If EmitGlobalDefinition schedules more
  // work, it will not interfere with this.
  std::vector<GlobalDecl> CurDeclsToEmit;
  CurDeclsToEmit.swap(DeferredDeclsToEmit);

  for (GlobalDecl &D : CurDeclsToEmit) {
    // We should call GetAddrOfGlobal with IsForDefinition set to true in order
    // to get GlobalValue with exactly the type we need, not something that
    // might had been created for another decl with the same mangled name but
    // different type.
    llvm::GlobalValue *GV = dyn_cast<llvm::GlobalValue>(
        GetAddrOfGlobal(D, ForDefinition));

    // In case of different address spaces, we may still get a cast, even with
    // IsForDefinition equal to true. Query mangled names table to get
    // GlobalValue.
    if (!GV)
      GV = GetGlobalValue(getMangledName(D));

    // Make sure GetGlobalValue returned non-null.
    assert(GV);

    // Check to see if we've already emitted this.  This is necessary
    // for a couple of reasons: first, decls can end up in the
    // deferred-decls queue multiple times, and second, decls can end
    // up with definitions in unusual ways (e.g. by an extern inline
    // function acquiring a strong function redefinition).  Just
    // ignore these cases.
    if (!GV->isDeclaration())
      continue;

    // Otherwise, emit the definition and move on to the next one.
    EmitGlobalDefinition(D, GV);

    // If we found out that we need to emit more decls, do that recursively.
    // This has the advantage that the decls are emitted in a DFS and related
    // ones are close together, which is convenient for testing.
    if (!DeferredVTables.empty() || !DeferredDeclsToEmit.empty()) {
      EmitDeferred();
      assert(DeferredVTables.empty() && DeferredDeclsToEmit.empty());
    }
  }
}

void CodeGenModule::EmitVTablesOpportunistically() {
  // Try to emit external vtables as available_externally if they have emitted
  // all inlined virtual functions.  It runs after EmitDeferred() and therefore
  // is not allowed to create new references to things that need to be emitted
  // lazily. Note that it also uses fact that we eagerly emitting RTTI.

  assert((OpportunisticVTables.empty() || shouldOpportunisticallyEmitVTables())
         && "Only emit opportunistic vtables with optimizations");

  for (const CXXRecordDecl *RD : OpportunisticVTables) {
    assert(getVTables().isVTableExternal(RD) &&
           "This queue should only contain external vtables");
    if (getCXXABI().canSpeculativelyEmitVTable(RD))
      VTables.GenerateClassData(RD);
  }
  OpportunisticVTables.clear();
}

void CodeGenModule::EmitGlobalAnnotations() {
  if (Annotations.empty())
    return;

  // Create a new global variable for the ConstantStruct in the Module.
  llvm::Constant *Array = llvm::ConstantArray::get(llvm::ArrayType::get(
    Annotations[0]->getType(), Annotations.size()), Annotations);
  auto *gv = new llvm::GlobalVariable(getModule(), Array->getType(), false,
                                      llvm::GlobalValue::AppendingLinkage,
                                      Array, "llvm.global.annotations");
  gv->setSection(AnnotationSection);
}

llvm::Constant *CodeGenModule::EmitAnnotationString(StringRef Str) {
  llvm::Constant *&AStr = AnnotationStrings[Str];
  if (AStr)
    return AStr;

  // Not found yet, create a new global.
  llvm::Constant *s = llvm::ConstantDataArray::getString(getLLVMContext(), Str);
  auto *gv =
      new llvm::GlobalVariable(getModule(), s->getType(), true,
                               llvm::GlobalValue::PrivateLinkage, s, ".str");
  gv->setSection(AnnotationSection);
  gv->setUnnamedAddr(llvm::GlobalValue::UnnamedAddr::Global);
  AStr = gv;
  return gv;
}

llvm::Constant *CodeGenModule::EmitAnnotationUnit(SourceLocation Loc) {
  SourceManager &SM = getContext().getSourceManager();
  PresumedLoc PLoc = SM.getPresumedLoc(Loc);
  if (PLoc.isValid())
    return EmitAnnotationString(PLoc.getFilename());
  return EmitAnnotationString(SM.getBufferName(Loc));
}

llvm::Constant *CodeGenModule::EmitAnnotationLineNo(SourceLocation L) {
  SourceManager &SM = getContext().getSourceManager();
  PresumedLoc PLoc = SM.getPresumedLoc(L);
  unsigned LineNo = PLoc.isValid() ? PLoc.getLine() :
    SM.getExpansionLineNumber(L);
  return llvm::ConstantInt::get(Int32Ty, LineNo);
}

llvm::Constant *CodeGenModule::EmitAnnotateAttr(llvm::GlobalValue *GV,
                                                const AnnotateAttr *AA,
                                                SourceLocation L) {
  // Get the globals for file name, annotation, and the line number.
  llvm::Constant *AnnoGV = EmitAnnotationString(AA->getAnnotation()),
                 *UnitGV = EmitAnnotationUnit(L),
                 *LineNoCst = EmitAnnotationLineNo(L);

  // Create the ConstantStruct for the global annotation.
  llvm::Constant *Fields[4] = {
    llvm::ConstantExpr::getBitCast(GV, Int8PtrTy),
    llvm::ConstantExpr::getBitCast(AnnoGV, Int8PtrTy),
    llvm::ConstantExpr::getBitCast(UnitGV, Int8PtrTy),
    LineNoCst
  };
  return llvm::ConstantStruct::getAnon(Fields);
}

void CodeGenModule::AddGlobalAnnotations(const ValueDecl *D,
                                         llvm::GlobalValue *GV) {
  assert(D->hasAttr<AnnotateAttr>() && "no annotate attribute");
  // Get the struct elements for these annotations.
  for (const auto *I : D->specific_attrs<AnnotateAttr>())
    Annotations.push_back(EmitAnnotateAttr(GV, I, D->getLocation()));
}

bool CodeGenModule::isInSanitizerBlacklist(SanitizerMask Kind,
                                           llvm::Function *Fn,
                                           SourceLocation Loc) const {
  const auto &SanitizerBL = getContext().getSanitizerBlacklist();
  // Blacklist by function name.
  if (SanitizerBL.isBlacklistedFunction(Kind, Fn->getName()))
    return true;
  // Blacklist by location.
  if (Loc.isValid())
    return SanitizerBL.isBlacklistedLocation(Kind, Loc);
  // If location is unknown, this may be a compiler-generated function. Assume
  // it's located in the main file.
  auto &SM = Context.getSourceManager();
  if (const auto *MainFile = SM.getFileEntryForID(SM.getMainFileID())) {
    return SanitizerBL.isBlacklistedFile(Kind, MainFile->getName());
  }
  return false;
}

bool CodeGenModule::isInSanitizerBlacklist(llvm::GlobalVariable *GV,
                                           SourceLocation Loc, QualType Ty,
                                           StringRef Category) const {
  // For now globals can be blacklisted only in ASan and KASan.
  const SanitizerMask EnabledAsanMask =
      LangOpts.Sanitize.Mask &
      (SanitizerKind::Address | SanitizerKind::KernelAddress |
       SanitizerKind::HWAddress | SanitizerKind::KernelHWAddress |
       SanitizerKind::MemTag);
  if (!EnabledAsanMask)
    return false;
  const auto &SanitizerBL = getContext().getSanitizerBlacklist();
  if (SanitizerBL.isBlacklistedGlobal(EnabledAsanMask, GV->getName(), Category))
    return true;
  if (SanitizerBL.isBlacklistedLocation(EnabledAsanMask, Loc, Category))
    return true;
  // Check global type.
  if (!Ty.isNull()) {
    // Drill down the array types: if global variable of a fixed type is
    // blacklisted, we also don't instrument arrays of them.
    while (auto AT = dyn_cast<ArrayType>(Ty.getTypePtr()))
      Ty = AT->getElementType();
    Ty = Ty.getCanonicalType().getUnqualifiedType();
    // We allow to blacklist only record types (classes, structs etc.)
    if (Ty->isRecordType()) {
      std::string TypeStr = Ty.getAsString(getContext().getPrintingPolicy());
      if (SanitizerBL.isBlacklistedType(EnabledAsanMask, TypeStr, Category))
        return true;
    }
  }
  return false;
}

bool CodeGenModule::imbueXRayAttrs(llvm::Function *Fn, SourceLocation Loc,
                                   StringRef Category) const {
  const auto &XRayFilter = getContext().getXRayFilter();
  using ImbueAttr = XRayFunctionFilter::ImbueAttribute;
  auto Attr = ImbueAttr::NONE;
  if (Loc.isValid())
    Attr = XRayFilter.shouldImbueLocation(Loc, Category);
  if (Attr == ImbueAttr::NONE)
    Attr = XRayFilter.shouldImbueFunction(Fn->getName());
  switch (Attr) {
  case ImbueAttr::NONE:
    return false;
  case ImbueAttr::ALWAYS:
    Fn->addFnAttr("function-instrument", "xray-always");
    break;
  case ImbueAttr::ALWAYS_ARG1:
    Fn->addFnAttr("function-instrument", "xray-always");
    Fn->addFnAttr("xray-log-args", "1");
    break;
  case ImbueAttr::NEVER:
    Fn->addFnAttr("function-instrument", "xray-never");
    break;
  }
  return true;
}

bool CodeGenModule::MustBeEmitted(const ValueDecl *Global) {
  // Never defer when EmitAllDecls is specified.
  if (LangOpts.EmitAllDecls)
    return true;

  if (CodeGenOpts.KeepStaticConsts) {
    const auto *VD = dyn_cast<VarDecl>(Global);
    if (VD && VD->getType().isConstQualified() &&
        VD->getStorageDuration() == SD_Static)
      return true;
  }

  return getContext().DeclMustBeEmitted(Global);
}

bool CodeGenModule::MayBeEmittedEagerly(const ValueDecl *Global) {
  if (const auto *FD = dyn_cast<FunctionDecl>(Global))
    if (FD->getTemplateSpecializationKind() == TSK_ImplicitInstantiation)
      // Implicit template instantiations may change linkage if they are later
      // explicitly instantiated, so they should not be emitted eagerly.
      return false;
  if (const auto *VD = dyn_cast<VarDecl>(Global))
    if (Context.getInlineVariableDefinitionKind(VD) ==
        ASTContext::InlineVariableDefinitionKind::WeakUnknown)
      // A definition of an inline constexpr static data member may change
      // linkage later if it's redeclared outside the class.
      return false;
  // If OpenMP is enabled and threadprivates must be generated like TLS, delay
  // codegen for global variables, because they may be marked as threadprivate.
  if (LangOpts.OpenMP && LangOpts.OpenMPUseTLS &&
      getContext().getTargetInfo().isTLSSupported() && isa<VarDecl>(Global) &&
      !isTypeConstant(Global->getType(), false) &&
      !OMPDeclareTargetDeclAttr::isDeclareTargetDeclaration(Global))
    return false;

  return true;
}

ConstantAddress CodeGenModule::GetAddrOfUuidDescriptor(
    const CXXUuidofExpr* E) {
  // Sema has verified that IIDSource has a __declspec(uuid()), and that its
  // well-formed.
  StringRef Uuid = E->getUuidStr();
  std::string Name = "_GUID_" + Uuid.lower();
  std::replace(Name.begin(), Name.end(), '-', '_');

  // The UUID descriptor should be pointer aligned.
  CharUnits Alignment = CharUnits::fromQuantity(PointerAlignInBytes);

  // Look for an existing global.
  if (llvm::GlobalVariable *GV = getModule().getNamedGlobal(Name))
    return ConstantAddress(GV, Alignment);

  llvm::Constant *Init = EmitUuidofInitializer(Uuid);
  assert(Init && "failed to initialize as constant");

  auto *GV = new llvm::GlobalVariable(
      getModule(), Init->getType(),
      /*isConstant=*/true, llvm::GlobalValue::LinkOnceODRLinkage, Init, Name);
  if (supportsCOMDAT())
    GV->setComdat(TheModule.getOrInsertComdat(GV->getName()));
  setDSOLocal(GV);
  return ConstantAddress(GV, Alignment);
}

ConstantAddress CodeGenModule::GetWeakRefReference(const ValueDecl *VD) {
  const AliasAttr *AA = VD->getAttr<AliasAttr>();
  assert(AA && "No alias?");

  CharUnits Alignment = getContext().getDeclAlign(VD);
  llvm::Type *DeclTy = getTypes().ConvertTypeForMem(VD->getType());

  // See if there is already something with the target's name in the module.
  llvm::GlobalValue *Entry = GetGlobalValue(AA->getAliasee());
  if (Entry) {
    unsigned AS = getContext().getTargetAddressSpace(VD->getType());
    auto Ptr = llvm::ConstantExpr::getBitCast(Entry, DeclTy->getPointerTo(AS));
    return ConstantAddress(Ptr, Alignment);
  }

  llvm::Constant *Aliasee;
  if (isa<llvm::FunctionType>(DeclTy))
    Aliasee = GetOrCreateLLVMFunction(AA->getAliasee(), DeclTy,
                                      GlobalDecl(cast<FunctionDecl>(VD)),
                                      /*ForVTable=*/false);
  else
    Aliasee = GetOrCreateLLVMGlobal(AA->getAliasee(),
                                    llvm::PointerType::getUnqual(DeclTy),
                                    nullptr);

  auto *F = cast<llvm::GlobalValue>(Aliasee);
  F->setLinkage(llvm::Function::ExternalWeakLinkage);
  WeakRefReferences.insert(F);

  return ConstantAddress(Aliasee, Alignment);
}

void CodeGenModule::EmitGlobal(GlobalDecl GD) {
  const auto *Global = cast<ValueDecl>(GD.getDecl());

  // Weak references don't produce any output by themselves.
  if (Global->hasAttr<WeakRefAttr>())
    return;

  // If this is an alias definition (which otherwise looks like a declaration)
  // emit it now.
  if (Global->hasAttr<AliasAttr>())
    return EmitAliasDefinition(GD);

  // IFunc like an alias whose value is resolved at runtime by calling resolver.
  if (Global->hasAttr<IFuncAttr>())
    return emitIFuncDefinition(GD);

  if (LangOpts.SYCLIsDevice) {
    if (!Global->hasAttr<SYCLDeviceAttr>())
      return;
  }

  // If this is a cpu_dispatch multiversion function, emit the resolver.
  if (Global->hasAttr<CPUDispatchAttr>())
    return emitCPUDispatchDefinition(GD);

  // If this is CUDA, be selective about which declarations we emit.
  if (LangOpts.CUDA) {
    if (LangOpts.CUDAIsDevice) {
      if (!Global->hasAttr<CUDADeviceAttr>() &&
          !Global->hasAttr<CUDAGlobalAttr>() &&
          !Global->hasAttr<CUDAConstantAttr>() &&
          !Global->hasAttr<CUDASharedAttr>() &&
          !(LangOpts.HIP && Global->hasAttr<HIPPinnedShadowAttr>()))
        return;
    } else {
      // We need to emit host-side 'shadows' for all global
      // device-side variables because the CUDA runtime needs their
      // size and host-side address in order to provide access to
      // their device-side incarnations.

      // So device-only functions are the only things we skip.
      if (isa<FunctionDecl>(Global) && !Global->hasAttr<CUDAHostAttr>() &&
          Global->hasAttr<CUDADeviceAttr>())
        return;

      assert((isa<FunctionDecl>(Global) || isa<VarDecl>(Global)) &&
             "Expected Variable or Function");
    }
  }

  if (LangOpts.OpenMP) {
    // If this is OpenMP device, check if it is legal to emit this global
    // normally.
    if (OpenMPRuntime && OpenMPRuntime->emitTargetGlobal(GD))
      return;
    if (auto *DRD = dyn_cast<OMPDeclareReductionDecl>(Global)) {
      if (MustBeEmitted(Global))
        EmitOMPDeclareReduction(DRD);
      return;
    } else if (auto *DMD = dyn_cast<OMPDeclareMapperDecl>(Global)) {
      if (MustBeEmitted(Global))
        EmitOMPDeclareMapper(DMD);
      return;
    }
  }

  // Ignore declarations, they will be emitted on their first use.
  if (const auto *FD = dyn_cast<FunctionDecl>(Global)) {
    // Forward declarations are emitted lazily on first use.
    if (!FD->doesThisDeclarationHaveABody()) {
      if (!FD->doesDeclarationForceExternallyVisibleDefinition())
        return;

      StringRef MangledName = getMangledName(GD);

      // Compute the function info and LLVM type.
      const CGFunctionInfo &FI = getTypes().arrangeGlobalDeclaration(GD);
      llvm::Type *Ty = getTypes().GetFunctionType(FI);

      GetOrCreateLLVMFunction(MangledName, Ty, GD, /*ForVTable=*/false,
                              /*DontDefer=*/false);
      return;
    }
  } else {
    const auto *VD = cast<VarDecl>(Global);
    assert(VD->isFileVarDecl() && "Cannot emit local var decl as global.");
    if (VD->isThisDeclarationADefinition() != VarDecl::Definition &&
        !Context.isMSStaticDataMemberInlineDefinition(VD)) {
      if (LangOpts.OpenMP) {
        // Emit declaration of the must-be-emitted declare target variable.
        if (llvm::Optional<OMPDeclareTargetDeclAttr::MapTypeTy> Res =
                OMPDeclareTargetDeclAttr::isDeclareTargetDeclaration(VD)) {
          bool UnifiedMemoryEnabled =
              getOpenMPRuntime().hasRequiresUnifiedSharedMemory();
          if (*Res == OMPDeclareTargetDeclAttr::MT_To &&
              !UnifiedMemoryEnabled) {
            (void)GetAddrOfGlobalVar(VD);
          } else {
            assert(((*Res == OMPDeclareTargetDeclAttr::MT_Link) ||
                    (*Res == OMPDeclareTargetDeclAttr::MT_To &&
                     UnifiedMemoryEnabled)) &&
                   "Link clause or to clause with unified memory expected.");
            (void)getOpenMPRuntime().getAddrOfDeclareTargetVar(VD);
          }

          return;
        }
      }
      // If this declaration may have caused an inline variable definition to
      // change linkage, make sure that it's emitted.
      if (Context.getInlineVariableDefinitionKind(VD) ==
          ASTContext::InlineVariableDefinitionKind::Strong)
        GetAddrOfGlobalVar(VD);
      return;
    }
  }

  // Defer code generation to first use when possible, e.g. if this is an inline
  // function. If the global must always be emitted, do it eagerly if possible
  // to benefit from cache locality.
  if (MustBeEmitted(Global) && MayBeEmittedEagerly(Global)) {
    // Emit the definition if it can't be deferred.
    EmitGlobalDefinition(GD);
    return;
  }

  // If we're deferring emission of a C++ variable with an
  // initializer, remember the order in which it appeared in the file.
  if (getLangOpts().CPlusPlus && isa<VarDecl>(Global) &&
      cast<VarDecl>(Global)->hasInit()) {
    DelayedCXXInitPosition[Global] = CXXGlobalInits.size();
    CXXGlobalInits.push_back(nullptr);
  }

  StringRef MangledName = getMangledName(GD);
  if (GetGlobalValue(MangledName) != nullptr) {
    // The value has already been used and should therefore be emitted.
    addDeferredDeclToEmit(GD);
  } else if (MustBeEmitted(Global)) {
    // The value must be emitted, but cannot be emitted eagerly.
    assert(!MayBeEmittedEagerly(Global));
    addDeferredDeclToEmit(GD);
  } else {
    // Otherwise, remember that we saw a deferred decl with this name.  The
    // first use of the mangled name will cause it to move into
    // DeferredDeclsToEmit.
    DeferredDecls[MangledName] = GD;
  }
}

// Check if T is a class type with a destructor that's not dllimport.
static bool HasNonDllImportDtor(QualType T) {
  if (const auto *RT = T->getBaseElementTypeUnsafe()->getAs<RecordType>())
    if (CXXRecordDecl *RD = dyn_cast<CXXRecordDecl>(RT->getDecl()))
      if (RD->getDestructor() && !RD->getDestructor()->hasAttr<DLLImportAttr>())
        return true;

  return false;
}

namespace {
  struct FunctionIsDirectlyRecursive
      : public ConstStmtVisitor<FunctionIsDirectlyRecursive, bool> {
    const StringRef Name;
    const Builtin::Context &BI;
    FunctionIsDirectlyRecursive(StringRef N, const Builtin::Context &C)
        : Name(N), BI(C) {}

    bool VisitCallExpr(const CallExpr *E) {
      const FunctionDecl *FD = E->getDirectCallee();
      if (!FD)
        return false;
      AsmLabelAttr *Attr = FD->getAttr<AsmLabelAttr>();
      if (Attr && Name == Attr->getLabel())
        return true;
      unsigned BuiltinID = FD->getBuiltinID();
      if (!BuiltinID || !BI.isLibFunction(BuiltinID))
        return false;
      StringRef BuiltinName = BI.getName(BuiltinID);
      if (BuiltinName.startswith("__builtin_") &&
          Name == BuiltinName.slice(strlen("__builtin_"), StringRef::npos)) {
        return true;
      }
      return false;
    }

    bool VisitStmt(const Stmt *S) {
      for (const Stmt *Child : S->children())
        if (Child && this->Visit(Child))
          return true;
      return false;
    }
  };

  // Make sure we're not referencing non-imported vars or functions.
  struct DLLImportFunctionVisitor
      : public RecursiveASTVisitor<DLLImportFunctionVisitor> {
    bool SafeToInline = true;

    bool shouldVisitImplicitCode() const { return true; }

    bool VisitVarDecl(VarDecl *VD) {
      if (VD->getTLSKind()) {
        // A thread-local variable cannot be imported.
        SafeToInline = false;
        return SafeToInline;
      }

      // A variable definition might imply a destructor call.
      if (VD->isThisDeclarationADefinition())
        SafeToInline = !HasNonDllImportDtor(VD->getType());

      return SafeToInline;
    }

    bool VisitCXXBindTemporaryExpr(CXXBindTemporaryExpr *E) {
      if (const auto *D = E->getTemporary()->getDestructor())
        SafeToInline = D->hasAttr<DLLImportAttr>();
      return SafeToInline;
    }

    bool VisitDeclRefExpr(DeclRefExpr *E) {
      ValueDecl *VD = E->getDecl();
      if (isa<FunctionDecl>(VD))
        SafeToInline = VD->hasAttr<DLLImportAttr>();
      else if (VarDecl *V = dyn_cast<VarDecl>(VD))
        SafeToInline = !V->hasGlobalStorage() || V->hasAttr<DLLImportAttr>();
      return SafeToInline;
    }

    bool VisitCXXConstructExpr(CXXConstructExpr *E) {
      SafeToInline = E->getConstructor()->hasAttr<DLLImportAttr>();
      return SafeToInline;
    }

    bool VisitCXXMemberCallExpr(CXXMemberCallExpr *E) {
      CXXMethodDecl *M = E->getMethodDecl();
      if (!M) {
        // Call through a pointer to member function. This is safe to inline.
        SafeToInline = true;
      } else {
        SafeToInline = M->hasAttr<DLLImportAttr>();
      }
      return SafeToInline;
    }

    bool VisitCXXDeleteExpr(CXXDeleteExpr *E) {
      SafeToInline = E->getOperatorDelete()->hasAttr<DLLImportAttr>();
      return SafeToInline;
    }

    bool VisitCXXNewExpr(CXXNewExpr *E) {
      SafeToInline = E->getOperatorNew()->hasAttr<DLLImportAttr>();
      return SafeToInline;
    }
  };
}

// isTriviallyRecursive - Check if this function calls another
// decl that, because of the asm attribute or the other decl being a builtin,
// ends up pointing to itself.
bool
CodeGenModule::isTriviallyRecursive(const FunctionDecl *FD) {
  StringRef Name;
  if (getCXXABI().getMangleContext().shouldMangleDeclName(FD)) {
    // asm labels are a special kind of mangling we have to support.
    AsmLabelAttr *Attr = FD->getAttr<AsmLabelAttr>();
    if (!Attr)
      return false;
    Name = Attr->getLabel();
  } else {
    Name = FD->getName();
  }

  FunctionIsDirectlyRecursive Walker(Name, Context.BuiltinInfo);
  const Stmt *Body = FD->getBody();
  return Body ? Walker.Visit(Body) : false;
}

bool CodeGenModule::shouldEmitFunction(GlobalDecl GD) {
  if (getFunctionLinkage(GD) != llvm::Function::AvailableExternallyLinkage)
    return true;
  const auto *F = cast<FunctionDecl>(GD.getDecl());
  if (CodeGenOpts.OptimizationLevel == 0 && !F->hasAttr<AlwaysInlineAttr>())
    return false;

  if (F->hasAttr<DLLImportAttr>()) {
    // Check whether it would be safe to inline this dllimport function.
    DLLImportFunctionVisitor Visitor;
    Visitor.TraverseFunctionDecl(const_cast<FunctionDecl*>(F));
    if (!Visitor.SafeToInline)
      return false;

    if (const CXXDestructorDecl *Dtor = dyn_cast<CXXDestructorDecl>(F)) {
      // Implicit destructor invocations aren't captured in the AST, so the
      // check above can't see them. Check for them manually here.
      for (const Decl *Member : Dtor->getParent()->decls())
        if (isa<FieldDecl>(Member))
          if (HasNonDllImportDtor(cast<FieldDecl>(Member)->getType()))
            return false;
      for (const CXXBaseSpecifier &B : Dtor->getParent()->bases())
        if (HasNonDllImportDtor(B.getType()))
          return false;
    }
  }

  // PR9614. Avoid cases where the source code is lying to us. An available
  // externally function should have an equivalent function somewhere else,
  // but a function that calls itself is clearly not equivalent to the real
  // implementation.
  // This happens in glibc's btowc and in some configure checks.
  return !isTriviallyRecursive(F);
}

bool CodeGenModule::shouldOpportunisticallyEmitVTables() {
  return CodeGenOpts.OptimizationLevel > 0;
}

void CodeGenModule::EmitMultiVersionFunctionDefinition(GlobalDecl GD,
                                                       llvm::GlobalValue *GV) {
  const auto *FD = cast<FunctionDecl>(GD.getDecl());

  if (FD->isCPUSpecificMultiVersion()) {
    auto *Spec = FD->getAttr<CPUSpecificAttr>();
    for (unsigned I = 0; I < Spec->cpus_size(); ++I)
      EmitGlobalFunctionDefinition(GD.getWithMultiVersionIndex(I), nullptr);
    // Requires multiple emits.
  } else
    EmitGlobalFunctionDefinition(GD, GV);
}

void CodeGenModule::EmitGlobalDefinition(GlobalDecl GD, llvm::GlobalValue *GV) {
  const auto *D = cast<ValueDecl>(GD.getDecl());

  PrettyStackTraceDecl CrashInfo(const_cast<ValueDecl *>(D), D->getLocation(),
                                 Context.getSourceManager(),
                                 "Generating code for declaration");

  if (const auto *FD = dyn_cast<FunctionDecl>(D)) {
    // At -O0, don't generate IR for functions with available_externally
    // linkage.
    if (!shouldEmitFunction(GD))
      return;

    llvm::TimeTraceScope TimeScope("CodeGen Function", [&]() {
      std::string Name;
      llvm::raw_string_ostream OS(Name);
      FD->getNameForDiagnostic(OS, getContext().getPrintingPolicy(),
                               /*Qualified=*/true);
      return Name;
    });

    if (const auto *Method = dyn_cast<CXXMethodDecl>(D)) {
      // Make sure to emit the definition(s) before we emit the thunks.
      // This is necessary for the generation of certain thunks.
      if (isa<CXXConstructorDecl>(Method) || isa<CXXDestructorDecl>(Method))
        ABI->emitCXXStructor(GD);
      else if (FD->isMultiVersion())
        EmitMultiVersionFunctionDefinition(GD, GV);
      else
        EmitGlobalFunctionDefinition(GD, GV);

      if (Method->isVirtual())
        getVTables().EmitThunks(GD);

      return;
    }

    if (FD->isMultiVersion())
      return EmitMultiVersionFunctionDefinition(GD, GV);
    return EmitGlobalFunctionDefinition(GD, GV);
  }

  if (const auto *VD = dyn_cast<VarDecl>(D))
    return EmitGlobalVarDefinition(VD, !VD->hasDefinition());

  llvm_unreachable("Invalid argument to EmitGlobalDefinition()");
}

static void ReplaceUsesOfNonProtoTypeWithRealFunction(llvm::GlobalValue *Old,
                                                      llvm::Function *NewFn);

static unsigned
TargetMVPriority(const TargetInfo &TI,
                 const CodeGenFunction::MultiVersionResolverOption &RO) {
  unsigned Priority = 0;
  for (StringRef Feat : RO.Conditions.Features)
    Priority = std::max(Priority, TI.multiVersionSortPriority(Feat));

  if (!RO.Conditions.Architecture.empty())
    Priority = std::max(
        Priority, TI.multiVersionSortPriority(RO.Conditions.Architecture));
  return Priority;
}

void CodeGenModule::emitMultiVersionFunctions() {
  for (GlobalDecl GD : MultiVersionFuncs) {
    SmallVector<CodeGenFunction::MultiVersionResolverOption, 10> Options;
    const FunctionDecl *FD = cast<FunctionDecl>(GD.getDecl());
    getContext().forEachMultiversionedFunctionVersion(
        FD, [this, &GD, &Options](const FunctionDecl *CurFD) {
          GlobalDecl CurGD{
              (CurFD->isDefined() ? CurFD->getDefinition() : CurFD)};
          StringRef MangledName = getMangledName(CurGD);
          llvm::Constant *Func = GetGlobalValue(MangledName);
          if (!Func) {
            if (CurFD->isDefined()) {
              EmitGlobalFunctionDefinition(CurGD, nullptr);
              Func = GetGlobalValue(MangledName);
            } else {
              const CGFunctionInfo &FI =
                  getTypes().arrangeGlobalDeclaration(GD);
              llvm::FunctionType *Ty = getTypes().GetFunctionType(FI);
              Func = GetAddrOfFunction(CurGD, Ty, /*ForVTable=*/false,
                                       /*DontDefer=*/false, ForDefinition);
            }
            assert(Func && "This should have just been created");
          }

          const auto *TA = CurFD->getAttr<TargetAttr>();
          llvm::SmallVector<StringRef, 8> Feats;
          TA->getAddedFeatures(Feats);

          Options.emplace_back(cast<llvm::Function>(Func),
                               TA->getArchitecture(), Feats);
        });

    llvm::Function *ResolverFunc;
    const TargetInfo &TI = getTarget();

    if (TI.supportsIFunc() || FD->isTargetMultiVersion())
      ResolverFunc = cast<llvm::Function>(
          GetGlobalValue((getMangledName(GD) + ".resolver").str()));
    else
      ResolverFunc = cast<llvm::Function>(GetGlobalValue(getMangledName(GD)));

    if (supportsCOMDAT())
      ResolverFunc->setComdat(
          getModule().getOrInsertComdat(ResolverFunc->getName()));

    llvm::stable_sort(
        Options, [&TI](const CodeGenFunction::MultiVersionResolverOption &LHS,
                       const CodeGenFunction::MultiVersionResolverOption &RHS) {
          return TargetMVPriority(TI, LHS) > TargetMVPriority(TI, RHS);
        });
    CodeGenFunction CGF(*this);
    CGF.EmitMultiVersionResolver(ResolverFunc, Options);
  }
}

void CodeGenModule::emitCPUDispatchDefinition(GlobalDecl GD) {
  const auto *FD = cast<FunctionDecl>(GD.getDecl());
  assert(FD && "Not a FunctionDecl?");
  const auto *DD = FD->getAttr<CPUDispatchAttr>();
  assert(DD && "Not a cpu_dispatch Function?");
  llvm::Type *DeclTy = getTypes().ConvertType(FD->getType());

  if (const auto *CXXFD = dyn_cast<CXXMethodDecl>(FD)) {
    const CGFunctionInfo &FInfo = getTypes().arrangeCXXMethodDeclaration(CXXFD);
    DeclTy = getTypes().GetFunctionType(FInfo);
  }

  StringRef ResolverName = getMangledName(GD);

  llvm::Type *ResolverType;
  GlobalDecl ResolverGD;
  if (getTarget().supportsIFunc())
    ResolverType = llvm::FunctionType::get(
        llvm::PointerType::get(DeclTy,
                               Context.getTargetAddressSpace(FD->getType())),
        false);
  else {
    ResolverType = DeclTy;
    ResolverGD = GD;
  }

  auto *ResolverFunc = cast<llvm::Function>(GetOrCreateLLVMFunction(
      ResolverName, ResolverType, ResolverGD, /*ForVTable=*/false));

  SmallVector<CodeGenFunction::MultiVersionResolverOption, 10> Options;
  const TargetInfo &Target = getTarget();
  unsigned Index = 0;
  for (const IdentifierInfo *II : DD->cpus()) {
    // Get the name of the target function so we can look it up/create it.
    std::string MangledName = getMangledNameImpl(*this, GD, FD, true) +
                              getCPUSpecificMangling(*this, II->getName());

    llvm::Constant *Func = GetGlobalValue(MangledName);

    if (!Func) {
      GlobalDecl ExistingDecl = Manglings.lookup(MangledName);
      if (ExistingDecl.getDecl() &&
          ExistingDecl.getDecl()->getAsFunction()->isDefined()) {
        EmitGlobalFunctionDefinition(ExistingDecl, nullptr);
        Func = GetGlobalValue(MangledName);
      } else {
        if (!ExistingDecl.getDecl())
          ExistingDecl = GD.getWithMultiVersionIndex(Index);

      Func = GetOrCreateLLVMFunction(
          MangledName, DeclTy, ExistingDecl,
          /*ForVTable=*/false, /*DontDefer=*/true,
          /*IsThunk=*/false, llvm::AttributeList(), ForDefinition);
      }
    }

    llvm::SmallVector<StringRef, 32> Features;
    Target.getCPUSpecificCPUDispatchFeatures(II->getName(), Features);
    llvm::transform(Features, Features.begin(),
                    [](StringRef Str) { return Str.substr(1); });
    Features.erase(std::remove_if(
        Features.begin(), Features.end(), [&Target](StringRef Feat) {
          return !Target.validateCpuSupports(Feat);
        }), Features.end());
    Options.emplace_back(cast<llvm::Function>(Func), StringRef{}, Features);
    ++Index;
  }

  llvm::sort(
      Options, [](const CodeGenFunction::MultiVersionResolverOption &LHS,
                  const CodeGenFunction::MultiVersionResolverOption &RHS) {
        return CodeGenFunction::GetX86CpuSupportsMask(LHS.Conditions.Features) >
               CodeGenFunction::GetX86CpuSupportsMask(RHS.Conditions.Features);
      });

  // If the list contains multiple 'default' versions, such as when it contains
  // 'pentium' and 'generic', don't emit the call to the generic one (since we
  // always run on at least a 'pentium'). We do this by deleting the 'least
  // advanced' (read, lowest mangling letter).
  while (Options.size() > 1 &&
         CodeGenFunction::GetX86CpuSupportsMask(
             (Options.end() - 2)->Conditions.Features) == 0) {
    StringRef LHSName = (Options.end() - 2)->Function->getName();
    StringRef RHSName = (Options.end() - 1)->Function->getName();
    if (LHSName.compare(RHSName) < 0)
      Options.erase(Options.end() - 2);
    else
      Options.erase(Options.end() - 1);
  }

  CodeGenFunction CGF(*this);
  CGF.EmitMultiVersionResolver(ResolverFunc, Options);
}

/// If a dispatcher for the specified mangled name is not in the module, create
/// and return an llvm Function with the specified type.
llvm::Constant *CodeGenModule::GetOrCreateMultiVersionResolver(
    GlobalDecl GD, llvm::Type *DeclTy, const FunctionDecl *FD) {
  std::string MangledName =
      getMangledNameImpl(*this, GD, FD, /*OmitMultiVersionMangling=*/true);

  // Holds the name of the resolver, in ifunc mode this is the ifunc (which has
  // a separate resolver).
  std::string ResolverName = MangledName;
  if (getTarget().supportsIFunc())
    ResolverName += ".ifunc";
  else if (FD->isTargetMultiVersion())
    ResolverName += ".resolver";

  // If this already exists, just return that one.
  if (llvm::GlobalValue *ResolverGV = GetGlobalValue(ResolverName))
    return ResolverGV;

  // Since this is the first time we've created this IFunc, make sure
  // that we put this multiversioned function into the list to be
  // replaced later if necessary (target multiversioning only).
  if (!FD->isCPUDispatchMultiVersion() && !FD->isCPUSpecificMultiVersion())
    MultiVersionFuncs.push_back(GD);

  if (getTarget().supportsIFunc()) {
    llvm::Type *ResolverType = llvm::FunctionType::get(
        llvm::PointerType::get(
            DeclTy, getContext().getTargetAddressSpace(FD->getType())),
        false);
    llvm::Constant *Resolver = GetOrCreateLLVMFunction(
        MangledName + ".resolver", ResolverType, GlobalDecl{},
        /*ForVTable=*/false);
    llvm::GlobalIFunc *GIF = llvm::GlobalIFunc::create(
        DeclTy, 0, llvm::Function::ExternalLinkage, "", Resolver, &getModule());
    GIF->setName(ResolverName);
    SetCommonAttributes(FD, GIF);

    return GIF;
  }

  llvm::Constant *Resolver = GetOrCreateLLVMFunction(
      ResolverName, DeclTy, GlobalDecl{}, /*ForVTable=*/false);
  assert(isa<llvm::GlobalValue>(Resolver) &&
         "Resolver should be created for the first time");
  SetCommonAttributes(FD, cast<llvm::GlobalValue>(Resolver));
  return Resolver;
}

/// GetOrCreateLLVMFunction - If the specified mangled name is not in the
/// module, create and return an llvm Function with the specified type. If there
/// is something in the module with the specified name, return it potentially
/// bitcasted to the right type.
///
/// If D is non-null, it specifies a decl that correspond to this.  This is used
/// to set the attributes on the function when it is first created.
llvm::Constant *CodeGenModule::GetOrCreateLLVMFunction(
    StringRef MangledName, llvm::Type *Ty, GlobalDecl GD, bool ForVTable,
    bool DontDefer, bool IsThunk, llvm::AttributeList ExtraAttrs,
    ForDefinition_t IsForDefinition) {
  const Decl *D = GD.getDecl();

  // Any attempts to use a MultiVersion function should result in retrieving
  // the iFunc instead. Name Mangling will handle the rest of the changes.
  if (const FunctionDecl *FD = cast_or_null<FunctionDecl>(D)) {
    // For the device mark the function as one that should be emitted.
    if (getLangOpts().OpenMPIsDevice && OpenMPRuntime &&
        !OpenMPRuntime->markAsGlobalTarget(GD) && FD->isDefined() &&
        !DontDefer && !IsForDefinition) {
      if (const FunctionDecl *FDDef = FD->getDefinition()) {
        GlobalDecl GDDef;
        if (const auto *CD = dyn_cast<CXXConstructorDecl>(FDDef))
          GDDef = GlobalDecl(CD, GD.getCtorType());
        else if (const auto *DD = dyn_cast<CXXDestructorDecl>(FDDef))
          GDDef = GlobalDecl(DD, GD.getDtorType());
        else
          GDDef = GlobalDecl(FDDef);
        EmitGlobal(GDDef);
      }
    }

    if (FD->isMultiVersion()) {
      const auto *TA = FD->getAttr<TargetAttr>();
      if (TA && TA->isDefaultVersion())
        UpdateMultiVersionNames(GD, FD);
      if (!IsForDefinition)
        return GetOrCreateMultiVersionResolver(GD, Ty, FD);
    }
  }

  // Lookup the entry, lazily creating it if necessary.
  llvm::GlobalValue *Entry = GetGlobalValue(MangledName);
  if (Entry) {
    if (WeakRefReferences.erase(Entry)) {
      const FunctionDecl *FD = cast_or_null<FunctionDecl>(D);
      if (FD && !FD->hasAttr<WeakAttr>())
        Entry->setLinkage(llvm::Function::ExternalLinkage);
    }

    // Handle dropped DLL attributes.
    if (D && !D->hasAttr<DLLImportAttr>() && !D->hasAttr<DLLExportAttr>()) {
      Entry->setDLLStorageClass(llvm::GlobalValue::DefaultStorageClass);
      setDSOLocal(Entry);
    }

    // If there are two attempts to define the same mangled name, issue an
    // error.
    if (IsForDefinition && !Entry->isDeclaration()) {
      GlobalDecl OtherGD;
      // Check that GD is not yet in DiagnosedConflictingDefinitions is required
      // to make sure that we issue an error only once.
      if (lookupRepresentativeDecl(MangledName, OtherGD) &&
          (GD.getCanonicalDecl().getDecl() !=
           OtherGD.getCanonicalDecl().getDecl()) &&
          DiagnosedConflictingDefinitions.insert(GD).second) {
        getDiags().Report(D->getLocation(), diag::err_duplicate_mangled_name)
            << MangledName;
        getDiags().Report(OtherGD.getDecl()->getLocation(),
                          diag::note_previous_definition);
      }
    }

    if ((isa<llvm::Function>(Entry) || isa<llvm::GlobalAlias>(Entry)) &&
        (Entry->getType()->getElementType() == Ty)) {
      return Entry;
    }

    // Make sure the result is of the correct type.
    // (If function is requested for a definition, we always need to create a new
    // function, not just return a bitcast.)
    if (!IsForDefinition)
      return llvm::ConstantExpr::getBitCast(Entry, Ty->getPointerTo());
  }

  // This function doesn't have a complete type (for example, the return
  // type is an incomplete struct). Use a fake type instead, and make
  // sure not to try to set attributes.
  bool IsIncompleteFunction = false;

  llvm::FunctionType *FTy;
  if (isa<llvm::FunctionType>(Ty)) {
    FTy = cast<llvm::FunctionType>(Ty);
  } else {
    FTy = llvm::FunctionType::get(VoidTy, false);
    IsIncompleteFunction = true;
  }

  llvm::Function *F =
      llvm::Function::Create(FTy, llvm::Function::ExternalLinkage,
                             Entry ? StringRef() : MangledName, &getModule());

  // If we already created a function with the same mangled name (but different
  // type) before, take its name and add it to the list of functions to be
  // replaced with F at the end of CodeGen.
  //
  // This happens if there is a prototype for a function (e.g. "int f()") and
  // then a definition of a different type (e.g. "int f(int x)").
  if (Entry) {
    F->takeName(Entry);

    // This might be an implementation of a function without a prototype, in
    // which case, try to do special replacement of calls which match the new
    // prototype.  The really key thing here is that we also potentially drop
    // arguments from the call site so as to make a direct call, which makes the
    // inliner happier and suppresses a number of optimizer warnings (!) about
    // dropping arguments.
    if (!Entry->use_empty()) {
      ReplaceUsesOfNonProtoTypeWithRealFunction(Entry, F);
      Entry->removeDeadConstantUsers();
    }

    llvm::Constant *BC = llvm::ConstantExpr::getBitCast(
        F, Entry->getType()->getElementType()->getPointerTo());
    addGlobalValReplacement(Entry, BC);
  }

  assert(F->getName() == MangledName && "name was uniqued!");
  if (D)
    SetFunctionAttributes(GD, F, IsIncompleteFunction, IsThunk);
  if (ExtraAttrs.hasAttributes(llvm::AttributeList::FunctionIndex)) {
    llvm::AttrBuilder B(ExtraAttrs, llvm::AttributeList::FunctionIndex);
    F->addAttributes(llvm::AttributeList::FunctionIndex, B);
  }

  if (!DontDefer) {
    // All MSVC dtors other than the base dtor are linkonce_odr and delegate to
    // each other bottoming out with the base dtor.  Therefore we emit non-base
    // dtors on usage, even if there is no dtor definition in the TU.
    if (D && isa<CXXDestructorDecl>(D) &&
        getCXXABI().useThunkForDtorVariant(cast<CXXDestructorDecl>(D),
                                           GD.getDtorType()))
      addDeferredDeclToEmit(GD);

    // This is the first use or definition of a mangled name.  If there is a
    // deferred decl with this name, remember that we need to emit it at the end
    // of the file.
    auto DDI = DeferredDecls.find(MangledName);
    if (DDI != DeferredDecls.end()) {
      // Move the potentially referenced deferred decl to the
      // DeferredDeclsToEmit list, and remove it from DeferredDecls (since we
      // don't need it anymore).
      addDeferredDeclToEmit(DDI->second);
      DeferredDecls.erase(DDI);

      // Otherwise, there are cases we have to worry about where we're
      // using a declaration for which we must emit a definition but where
      // we might not find a top-level definition:
      //   - member functions defined inline in their classes
      //   - friend functions defined inline in some class
      //   - special member functions with implicit definitions
      // If we ever change our AST traversal to walk into class methods,
      // this will be unnecessary.
      //
      // We also don't emit a definition for a function if it's going to be an
      // entry in a vtable, unless it's already marked as used.
    } else if (getLangOpts().CPlusPlus && D) {
      // Look for a declaration that's lexically in a record.
      for (const auto *FD = cast<FunctionDecl>(D)->getMostRecentDecl(); FD;
           FD = FD->getPreviousDecl()) {
        if (isa<CXXRecordDecl>(FD->getLexicalDeclContext())) {
          if (FD->doesThisDeclarationHaveABody()) {
            addDeferredDeclToEmit(GD.getWithDecl(FD));
            break;
          }
        }
      }
    }
  }

  // Make sure the result is of the requested type.
  if (!IsIncompleteFunction) {
    assert(F->getType()->getElementType() == Ty);
    return F;
  }

  llvm::Type *PTy = llvm::PointerType::getUnqual(Ty);
  return llvm::ConstantExpr::getBitCast(F, PTy);
}

/// GetAddrOfFunction - Return the address of the given function.  If Ty is
/// non-null, then this function will use the specified type if it has to
/// create it (this occurs when we see a definition of the function).
llvm::Constant *CodeGenModule::GetAddrOfFunction(GlobalDecl GD,
                                                 llvm::Type *Ty,
                                                 bool ForVTable,
                                                 bool DontDefer,
                                              ForDefinition_t IsForDefinition) {
  // If there was no specific requested type, just convert it now.
  if (!Ty) {
    const auto *FD = cast<FunctionDecl>(GD.getDecl());
    Ty = getTypes().ConvertType(FD->getType());
  }

  // Devirtualized destructor calls may come through here instead of via
  // getAddrOfCXXStructor. Make sure we use the MS ABI base destructor instead
  // of the complete destructor when necessary.
  if (const auto *DD = dyn_cast<CXXDestructorDecl>(GD.getDecl())) {
    if (getTarget().getCXXABI().isMicrosoft() &&
        GD.getDtorType() == Dtor_Complete &&
        DD->getParent()->getNumVBases() == 0)
      GD = GlobalDecl(DD, Dtor_Base);
  }

  StringRef MangledName = getMangledName(GD);
  return GetOrCreateLLVMFunction(MangledName, Ty, GD, ForVTable, DontDefer,
                                 /*IsThunk=*/false, llvm::AttributeList(),
                                 IsForDefinition);
}

static const FunctionDecl *
GetRuntimeFunctionDecl(ASTContext &C, StringRef Name) {
  TranslationUnitDecl *TUDecl = C.getTranslationUnitDecl();
  DeclContext *DC = TranslationUnitDecl::castToDeclContext(TUDecl);

  IdentifierInfo &CII = C.Idents.get(Name);
  for (const auto &Result : DC->lookup(&CII))
    if (const auto FD = dyn_cast<FunctionDecl>(Result))
      return FD;

  if (!C.getLangOpts().CPlusPlus)
    return nullptr;

  // Demangle the premangled name from getTerminateFn()
  IdentifierInfo &CXXII =
      (Name == "_ZSt9terminatev" || Name == "?terminate@@YAXXZ")
          ? C.Idents.get("terminate")
          : C.Idents.get(Name);

  for (const auto &N : {"__cxxabiv1", "std"}) {
    IdentifierInfo &NS = C.Idents.get(N);
    for (const auto &Result : DC->lookup(&NS)) {
      NamespaceDecl *ND = dyn_cast<NamespaceDecl>(Result);
      if (auto LSD = dyn_cast<LinkageSpecDecl>(Result))
        for (const auto &Result : LSD->lookup(&NS))
          if ((ND = dyn_cast<NamespaceDecl>(Result)))
            break;

      if (ND)
        for (const auto &Result : ND->lookup(&CXXII))
          if (const auto *FD = dyn_cast<FunctionDecl>(Result))
            return FD;
    }
  }

  return nullptr;
}

/// CreateRuntimeFunction - Create a new runtime function with the specified
/// type and name.
llvm::FunctionCallee
CodeGenModule::CreateRuntimeFunction(llvm::FunctionType *FTy, StringRef Name,
                                     llvm::AttributeList ExtraAttrs,
                                     bool Local) {
  llvm::Constant *C =
      GetOrCreateLLVMFunction(Name, FTy, GlobalDecl(), /*ForVTable=*/false,
                              /*DontDefer=*/false, /*IsThunk=*/false,
                              ExtraAttrs);

  if (auto *F = dyn_cast<llvm::Function>(C)) {
    if (F->empty()) {
      F->setCallingConv(getRuntimeCC());

      // In Windows Itanium environments, try to mark runtime functions
      // dllimport. For Mingw and MSVC, don't. We don't really know if the user
      // will link their standard library statically or dynamically. Marking
      // functions imported when they are not imported can cause linker errors
      // and warnings.
      if (!Local && getTriple().isWindowsItaniumEnvironment() &&
          !getCodeGenOpts().LTOVisibilityPublicStd) {
        const FunctionDecl *FD = GetRuntimeFunctionDecl(Context, Name);
        if (!FD || FD->hasAttr<DLLImportAttr>()) {
          F->setDLLStorageClass(llvm::GlobalValue::DLLImportStorageClass);
          F->setLinkage(llvm::GlobalValue::ExternalLinkage);
        }
      }
      setDSOLocal(F);
    }
  }

  return {FTy, C};
}

#if INTEL_CUSTOMIZATION
/// CreateSVMLFunction - Create a new SVML function with the specified
/// type and name.
llvm::FunctionCallee
CodeGenModule::CreateSVMLFunction(llvm::FunctionType *FTy, StringRef Name,
                                  llvm::AttributeList ExtraAttrs,
                                  bool Local) {
  llvm::FunctionCallee FC = CreateRuntimeFunction(FTy, Name, ExtraAttrs, Local);

  // Change the calling convention to SVML.
  if (auto *F = dyn_cast<llvm::Function>(FC.getCallee()))
    if (F->empty())
      F->setCallingConv(llvm::CallingConv::SVML);

  return FC;
}

void
CodeGenModule::ConstructSVMLCallAttributes(StringRef Name,
                                           llvm::AttributeList &AttrList) {
  llvm::AttrBuilder FuncAttrs;
  ConstructDefaultFnAttrList(Name, /*HasOptNone*/false,
                             /*AttrOnCallSite*/true, FuncAttrs);
  AttrList = llvm::AttributeList::get(getLLVMContext(),
                                      llvm::AttributeList::FunctionIndex,
                                      FuncAttrs);
}
#endif // INTEL_CUSTOMIZATION

/// isTypeConstant - Determine whether an object of this type can be emitted
/// as a constant.
///
/// If ExcludeCtor is true, the duration when the object's constructor runs
/// will not be considered. The caller will need to verify that the object is
/// not written to during its construction.
bool CodeGenModule::isTypeConstant(QualType Ty, bool ExcludeCtor) {
  if (!Ty.isConstant(Context) && !Ty->isReferenceType())
    return false;

  if (Context.getLangOpts().CPlusPlus) {
    if (const CXXRecordDecl *Record
          = Context.getBaseElementType(Ty)->getAsCXXRecordDecl())
      return ExcludeCtor && !Record->hasMutableFields() &&
             Record->hasTrivialDestructor();
  }

  return true;
}

/// GetOrCreateLLVMGlobal - If the specified mangled name is not in the module,
/// create and return an llvm GlobalVariable with the specified type.  If there
/// is something in the module with the specified name, return it potentially
/// bitcasted to the right type.
///
/// If D is non-null, it specifies a decl that correspond to this.  This is used
/// to set the attributes on the global when it is first created.
///
/// If IsForDefinition is true, it is guaranteed that an actual global with
/// type Ty will be returned, not conversion of a variable with the same
/// mangled name but some other type.
llvm::Constant *
CodeGenModule::GetOrCreateLLVMGlobal(StringRef MangledName,
                                     llvm::PointerType *Ty,
                                     const VarDecl *D,
                                     ForDefinition_t IsForDefinition) {
  // Lookup the entry, lazily creating it if necessary.
  llvm::GlobalValue *Entry = GetGlobalValue(MangledName);
  if (Entry) {
    if (WeakRefReferences.erase(Entry)) {
      if (D && !D->hasAttr<WeakAttr>())
        Entry->setLinkage(llvm::Function::ExternalLinkage);
    }

    // Handle dropped DLL attributes.
    if (D && !D->hasAttr<DLLImportAttr>() && !D->hasAttr<DLLExportAttr>())
      Entry->setDLLStorageClass(llvm::GlobalValue::DefaultStorageClass);

    if (LangOpts.OpenMP && !LangOpts.OpenMPSimd && D)
      getOpenMPRuntime().registerTargetGlobalVariable(D, Entry);

    if (Entry->getType() == Ty)
      return Entry;

    // If there are two attempts to define the same mangled name, issue an
    // error.
    if (IsForDefinition && !Entry->isDeclaration()) {
      GlobalDecl OtherGD;
      const VarDecl *OtherD;

      // Check that D is not yet in DiagnosedConflictingDefinitions is required
      // to make sure that we issue an error only once.
      if (D && lookupRepresentativeDecl(MangledName, OtherGD) &&
          (D->getCanonicalDecl() != OtherGD.getCanonicalDecl().getDecl()) &&
          (OtherD = dyn_cast<VarDecl>(OtherGD.getDecl())) &&
          OtherD->hasInit() &&
          DiagnosedConflictingDefinitions.insert(D).second) {
        getDiags().Report(D->getLocation(), diag::err_duplicate_mangled_name)
            << MangledName;
        getDiags().Report(OtherGD.getDecl()->getLocation(),
                          diag::note_previous_definition);
      }
    }

    // Make sure the result is of the correct type.
    if (Entry->getType()->getAddressSpace() != Ty->getAddressSpace())
      return llvm::ConstantExpr::getAddrSpaceCast(Entry, Ty);

    // (If global is requested for a definition, we always need to create a new
    // global, not just return a bitcast.)
    if (!IsForDefinition)
      return llvm::ConstantExpr::getBitCast(Entry, Ty);
  }

  auto AddrSpace = GetGlobalVarAddressSpace(D);
  auto TargetAddrSpace = getContext().getTargetAddressSpace(AddrSpace);

  auto *GV = new llvm::GlobalVariable(
      getModule(), Ty->getElementType(), false,
      llvm::GlobalValue::ExternalLinkage, nullptr, MangledName, nullptr,
      llvm::GlobalVariable::NotThreadLocal, TargetAddrSpace);
#if INTEL_COLLAB

  // For OpenMP backend outlining, the globals in a declare target region must
  // be marked with the target_declare attribute so they're not optimized away
  // by backend optimizations.
  if (getLangOpts().OpenMPLateOutline && D &&
      D->hasAttr<OMPDeclareTargetDeclAttr>())
    GV->setTargetDeclare(true);
#endif // INTEL_COLLAB

  // If we already created a global with the same mangled name (but different
  // type) before, take its name and remove it from its parent.
  if (Entry) {
    GV->takeName(Entry);

    if (!Entry->use_empty()) {
      llvm::Constant *NewPtrForOldDecl =
          llvm::ConstantExpr::getBitCast(GV, Entry->getType());
      Entry->replaceAllUsesWith(NewPtrForOldDecl);
    }

    Entry->eraseFromParent();
  }

  // This is the first use or definition of a mangled name.  If there is a
  // deferred decl with this name, remember that we need to emit it at the end
  // of the file.
  auto DDI = DeferredDecls.find(MangledName);
  if (DDI != DeferredDecls.end()) {
    // Move the potentially referenced deferred decl to the DeferredDeclsToEmit
    // list, and remove it from DeferredDecls (since we don't need it anymore).
    addDeferredDeclToEmit(DDI->second);
    DeferredDecls.erase(DDI);
  }

  // Handle things which are present even on external declarations.
  if (D) {
    if (LangOpts.OpenMP && !LangOpts.OpenMPSimd)
      getOpenMPRuntime().registerTargetGlobalVariable(D, GV);

    // FIXME: This code is overly simple and should be merged with other global
    // handling.
    GV->setConstant(isTypeConstant(D->getType(), false));

    GV->setAlignment(getContext().getDeclAlign(D).getQuantity());

    setLinkageForGV(GV, D);

    if (D->getTLSKind()) {
      if (D->getTLSKind() == VarDecl::TLS_Dynamic)
        CXXThreadLocals.push_back(D);
      setTLSMode(GV, *D);
    }

    setGVProperties(GV, D);

    // If required by the ABI, treat declarations of static data members with
    // inline initializers as definitions.
    if (getContext().isMSStaticDataMemberInlineDefinition(D)) {
      EmitGlobalVarDefinition(D);
    }

    // Emit section information for extern variables.
    if (D->hasExternalStorage()) {
      if (const SectionAttr *SA = D->getAttr<SectionAttr>())
        GV->setSection(SA->getName());
    }

    // Handle XCore specific ABI requirements.
    if (getTriple().getArch() == llvm::Triple::xcore &&
        D->getLanguageLinkage() == CLanguageLinkage &&
        D->getType().isConstant(Context) &&
        isExternallyVisible(D->getLinkageAndVisibility().getLinkage()))
      GV->setSection(".cp.rodata");

    // Check if we a have a const declaration with an initializer, we may be
    // able to emit it as available_externally to expose it's value to the
    // optimizer.
    if (Context.getLangOpts().CPlusPlus && GV->hasExternalLinkage() &&
        D->getType().isConstQualified() && !GV->hasInitializer() &&
        !D->hasDefinition() && D->hasInit() && !D->hasAttr<DLLImportAttr>()) {
      const auto *Record =
          Context.getBaseElementType(D->getType())->getAsCXXRecordDecl();
      bool HasMutableFields = Record && Record->hasMutableFields();
      if (!HasMutableFields) {
        const VarDecl *InitDecl;
        const Expr *InitExpr = D->getAnyInitializer(InitDecl);
        if (InitExpr) {
          ConstantEmitter emitter(*this);
          llvm::Constant *Init = emitter.tryEmitForInitializer(*InitDecl);
          if (Init) {
            auto *InitType = Init->getType();
            if (GV->getType()->getElementType() != InitType) {
              // The type of the initializer does not match the definition.
              // This happens when an initializer has a different type from
              // the type of the global (because of padding at the end of a
              // structure for instance).
              GV->setName(StringRef());
              // Make a new global with the correct type, this is now guaranteed
              // to work.
              auto *NewGV = cast<llvm::GlobalVariable>(
                  GetAddrOfGlobalVar(D, InitType, IsForDefinition));

              // Erase the old global, since it is no longer used.
              GV->eraseFromParent();
              GV = NewGV;
            } else {
              GV->setInitializer(Init);
              GV->setConstant(true);
              GV->setLinkage(llvm::GlobalValue::AvailableExternallyLinkage);
            }
            emitter.finalize(GV);
          }
        }
      }
    }
  }

  LangAS ExpectedAS =
      D ? D->getType().getAddressSpace()
        : (LangOpts.OpenCL ? LangAS::opencl_global : LangAS::Default);
  assert(getContext().getTargetAddressSpace(ExpectedAS) ==
         Ty->getPointerAddressSpace());
  if (AddrSpace != ExpectedAS)
    return getTargetCodeGenInfo().performAddrSpaceCast(*this, GV, AddrSpace,
                                                       ExpectedAS, Ty);

  if (GV->isDeclaration())
    getTargetCodeGenInfo().setTargetAttributes(D, GV, *this);

  return GV;
}

llvm::Constant *
CodeGenModule::GetAddrOfGlobal(GlobalDecl GD,
                               ForDefinition_t IsForDefinition) {
  const Decl *D = GD.getDecl();
  if (isa<CXXConstructorDecl>(D) || isa<CXXDestructorDecl>(D))
    return getAddrOfCXXStructor(GD, /*FnInfo=*/nullptr, /*FnType=*/nullptr,
                                /*DontDefer=*/false, IsForDefinition);
  else if (isa<CXXMethodDecl>(D)) {
    auto FInfo = &getTypes().arrangeCXXMethodDeclaration(
        cast<CXXMethodDecl>(D));
    auto Ty = getTypes().GetFunctionType(*FInfo);
    return GetAddrOfFunction(GD, Ty, /*ForVTable=*/false, /*DontDefer=*/false,
                             IsForDefinition);
  } else if (isa<FunctionDecl>(D)) {
    const CGFunctionInfo &FI = getTypes().arrangeGlobalDeclaration(GD);
    llvm::FunctionType *Ty = getTypes().GetFunctionType(FI);
    return GetAddrOfFunction(GD, Ty, /*ForVTable=*/false, /*DontDefer=*/false,
                             IsForDefinition);
  } else
    return GetAddrOfGlobalVar(cast<VarDecl>(D), /*Ty=*/nullptr,
                              IsForDefinition);
}

llvm::GlobalVariable *CodeGenModule::CreateOrReplaceCXXRuntimeVariable(
    StringRef Name, llvm::Type *Ty, llvm::GlobalValue::LinkageTypes Linkage,
    unsigned Alignment) {
  llvm::GlobalVariable *GV = getModule().getNamedGlobal(Name);
  llvm::GlobalVariable *OldGV = nullptr;

  if (GV) {
    // Check if the variable has the right type.
    if (GV->getType()->getElementType() == Ty)
      return GV;

    // Because C++ name mangling, the only way we can end up with an already
    // existing global with the same name is if it has been declared extern "C".
    assert(GV->isDeclaration() && "Declaration has wrong type!");
    OldGV = GV;
  }

  // Create a new variable.
  GV = new llvm::GlobalVariable(getModule(), Ty, /*isConstant=*/true,
                                Linkage, nullptr, Name);

  if (OldGV) {
    // Replace occurrences of the old variable if needed.
    GV->takeName(OldGV);

    if (!OldGV->use_empty()) {
      llvm::Constant *NewPtrForOldDecl =
      llvm::ConstantExpr::getBitCast(GV, OldGV->getType());
      OldGV->replaceAllUsesWith(NewPtrForOldDecl);
    }

    OldGV->eraseFromParent();
  }

  if (supportsCOMDAT() && GV->isWeakForLinker() &&
      !GV->hasAvailableExternallyLinkage())
    GV->setComdat(TheModule.getOrInsertComdat(GV->getName()));

  GV->setAlignment(Alignment);

  return GV;
}

/// GetAddrOfGlobalVar - Return the llvm::Constant for the address of the
/// given global variable.  If Ty is non-null and if the global doesn't exist,
/// then it will be created with the specified type instead of whatever the
/// normal requested type would be. If IsForDefinition is true, it is guaranteed
/// that an actual global with type Ty will be returned, not conversion of a
/// variable with the same mangled name but some other type.
llvm::Constant *CodeGenModule::GetAddrOfGlobalVar(const VarDecl *D,
                                                  llvm::Type *Ty,
                                           ForDefinition_t IsForDefinition) {
  assert(D->hasGlobalStorage() && "Not a global variable");
  QualType ASTTy = D->getType();
  if (!Ty)
    Ty = getTypes().ConvertTypeForMem(ASTTy);

  llvm::PointerType *PTy =
    llvm::PointerType::get(Ty, getContext().getTargetAddressSpace(ASTTy));

  StringRef MangledName = getMangledName(D);
  return GetOrCreateLLVMGlobal(MangledName, PTy, D, IsForDefinition);
}

/// CreateRuntimeVariable - Create a new runtime global variable with the
/// specified type and name.
llvm::Constant *
CodeGenModule::CreateRuntimeVariable(llvm::Type *Ty,
                                     StringRef Name) {
  auto PtrTy =
      getContext().getLangOpts().OpenCL
          ? llvm::PointerType::get(
                Ty, getContext().getTargetAddressSpace(LangAS::opencl_global))
          : llvm::PointerType::getUnqual(Ty);
  auto *Ret = GetOrCreateLLVMGlobal(Name, PtrTy, nullptr);
  setDSOLocal(cast<llvm::GlobalValue>(Ret->stripPointerCasts()));
  return Ret;
}

void CodeGenModule::EmitTentativeDefinition(const VarDecl *D) {
  assert(!D->getInit() && "Cannot emit definite definitions here!");

  StringRef MangledName = getMangledName(D);
  llvm::GlobalValue *GV = GetGlobalValue(MangledName);

  // We already have a definition, not declaration, with the same mangled name.
  // Emitting of declaration is not required (and actually overwrites emitted
  // definition).
  if (GV && !GV->isDeclaration())
    return;

  // If we have not seen a reference to this variable yet, place it into the
  // deferred declarations table to be emitted if needed later.
  if (!MustBeEmitted(D) && !GV) {
      DeferredDecls[MangledName] = D;
      return;
  }

  // The tentative definition is the only definition.
  EmitGlobalVarDefinition(D);
}

CharUnits CodeGenModule::GetTargetTypeStoreSize(llvm::Type *Ty) const {
  return Context.toCharUnitsFromBits(
      getDataLayout().getTypeStoreSizeInBits(Ty));
}

LangAS CodeGenModule::GetGlobalVarAddressSpace(const VarDecl *D) {
  LangAS AddrSpace = LangAS::Default;
  if (LangOpts.OpenCL) {
    AddrSpace = D ? D->getType().getAddressSpace() : LangAS::opencl_global;
    assert(AddrSpace == LangAS::opencl_global ||
           AddrSpace == LangAS::opencl_constant ||
           AddrSpace == LangAS::opencl_local ||
           AddrSpace >= LangAS::FirstTargetAddressSpace);
    return AddrSpace;
  }

  if (LangOpts.SYCLIsDevice) {
    auto *Scope = D->getAttr<SYCLScopeAttr>();

    if (Scope && Scope->isWorkGroup())
      return LangAS::opencl_local;
    if (!getenv("DISABLE_INFER_AS")) {
      if (!D || D->getType().getAddressSpace() == LangAS::Default) {
        return LangAS::opencl_global;
      }
    }
  }

  if (LangOpts.CUDA && LangOpts.CUDAIsDevice) {
    if (D && D->hasAttr<CUDAConstantAttr>())
      return LangAS::cuda_constant;
    else if (D && D->hasAttr<CUDASharedAttr>())
      return LangAS::cuda_shared;
    else if (D && D->hasAttr<CUDADeviceAttr>())
      return LangAS::cuda_device;
    else if (D && D->getType().isConstQualified())
      return LangAS::cuda_constant;
    else
      return LangAS::cuda_device;
  }

  if (LangOpts.OpenMP) {
    LangAS AS;
    if (OpenMPRuntime->hasAllocateAttributeForGlobalVar(D, AS))
      return AS;
  }
  return getTargetCodeGenInfo().getGlobalVarAddressSpace(*this, D);
}

LangAS CodeGenModule::getStringLiteralAddressSpace() const {
  // OpenCL v1.2 s6.5.3: a string literal is in the constant address space.
  if (LangOpts.OpenCL)
    return LangAS::opencl_constant;
  if (LangOpts.SYCLIsDevice && !getenv("DISABLE_INFER_AS"))
    // If we keep a literal string in constant address space, the following code
    // becomes illegal:
    //
    //   const char *getLiteral() n{
    //     return "AB";
    //   }
    return LangAS::opencl_private;
  if (auto AS = getTarget().getConstantAddressSpace())
    return AS.getValue();
  return LangAS::Default;
}

// In address space agnostic languages, string literals are in default address
// space in AST. However, certain targets (e.g. amdgcn) request them to be
// emitted in constant address space in LLVM IR. To be consistent with other
// parts of AST, string literal global variables in constant address space
// need to be casted to default address space before being put into address
// map and referenced by other part of CodeGen.
// In OpenCL, string literals are in constant address space in AST, therefore
// they should not be casted to default address space.
static llvm::Constant *
castStringLiteralToDefaultAddressSpace(CodeGenModule &CGM,
                                       llvm::GlobalVariable *GV) {
  llvm::Constant *Cast = GV;
  if (!CGM.getLangOpts().OpenCL) {
    if (auto AS = CGM.getTarget().getConstantAddressSpace()) {
      if (AS != LangAS::Default)
        Cast = CGM.getTargetCodeGenInfo().performAddrSpaceCast(
            CGM, GV, AS.getValue(), LangAS::Default,
            GV->getValueType()->getPointerTo(
                CGM.getContext().getTargetAddressSpace(LangAS::Default)));
    }
  }
  return Cast;
}

template<typename SomeDecl>
void CodeGenModule::MaybeHandleStaticInExternC(const SomeDecl *D,
                                               llvm::GlobalValue *GV) {
  if (!getLangOpts().CPlusPlus)
    return;

  // Must have 'used' attribute, or else inline assembly can't rely on
  // the name existing.
  if (!D->template hasAttr<UsedAttr>())
    return;

  // Must have internal linkage and an ordinary name.
  if (!D->getIdentifier() || D->getFormalLinkage() != InternalLinkage)
    return;

  // Must be in an extern "C" context. Entities declared directly within
  // a record are not extern "C" even if the record is in such a context.
  const SomeDecl *First = D->getFirstDecl();
  if (First->getDeclContext()->isRecord() || !First->isInExternCContext())
    return;

  // OK, this is an internal linkage entity inside an extern "C" linkage
  // specification. Make a note of that so we can give it the "expected"
  // mangled name if nothing else is using that name.
  std::pair<StaticExternCMap::iterator, bool> R =
      StaticExternCValues.insert(std::make_pair(D->getIdentifier(), GV));

  // If we have multiple internal linkage entities with the same name
  // in extern "C" regions, none of them gets that name.
  if (!R.second)
    R.first->second = nullptr;
}

static bool shouldBeInCOMDAT(CodeGenModule &CGM, const Decl &D) {
  if (!CGM.supportsCOMDAT())
    return false;

  // Do not set COMDAT attribute for CUDA/HIP stub functions to prevent
  // them being "merged" by the COMDAT Folding linker optimization.
  if (D.hasAttr<CUDAGlobalAttr>())
    return false;

  if (D.hasAttr<SelectAnyAttr>())
    return true;

  GVALinkage Linkage;
  if (auto *VD = dyn_cast<VarDecl>(&D))
    Linkage = CGM.getContext().GetGVALinkageForVariable(VD);
  else
    Linkage = CGM.getContext().GetGVALinkageForFunction(cast<FunctionDecl>(&D));

  switch (Linkage) {
  case GVA_Internal:
  case GVA_AvailableExternally:
  case GVA_StrongExternal:
    return false;
  case GVA_DiscardableODR:
  case GVA_StrongODR:
    return true;
  }
  llvm_unreachable("No such linkage");
}

void CodeGenModule::maybeSetTrivialComdat(const Decl &D,
                                          llvm::GlobalObject &GO) {
  if (!shouldBeInCOMDAT(*this, D))
    return;
  GO.setComdat(TheModule.getOrInsertComdat(GO.getName()));
}

<<<<<<< HEAD
#if INTEL_CUSTOMIZATION
static void maybeEmitGlobalChannelMetadata(const VarDecl *D,
                                           llvm::GlobalVariable *GV,
                                           CodeGenModule &CGM) {
  auto *ChanTy = D->getType()->getAs<ChannelType>();
  if (!ChanTy) {
    // Handle array of channels case
    ChanTy =
        CGM.getContext().getBaseElementType(D->getType())->getAs<ChannelType>();

    if (!ChanTy)
      return;
  }

  llvm::Type *Int32Ty = llvm::IntegerType::getInt32Ty(CGM.getLLVMContext());

  llvm::MDNode *ChannelDepthMD = nullptr;
  if (auto *DepthAttr = D->getAttr<OpenCLDepthAttr>()) {
    ChannelDepthMD = llvm::MDNode::get(CGM.getLLVMContext(),
        llvm::ConstantAsMetadata::get(
            llvm::ConstantInt::get(Int32Ty, DepthAttr->getDepth(), false)));
  }

  llvm::MDNode *ChannelIOMD = nullptr;
  if (auto *IOAttr = D->getAttr<OpenCLIOAttr>()) {
    ChannelIOMD = llvm::MDNode::get(CGM.getLLVMContext(),
        llvm::MDString::get(CGM.getLLVMContext(), IOAttr->getIOName()));
  }

  auto *PacketSize = llvm::ConstantInt::get(
      Int32Ty, CGM.getContext().getTypeSize(ChanTy->getElementType()) / 8,
      false);
  llvm::MDNode *PacketSizeMD = llvm::MDNode::get(CGM.getLLVMContext(),
      llvm::ConstantAsMetadata::get(PacketSize));

  auto *PacketAlign = llvm::ConstantInt::get(
      Int32Ty, CGM.getContext().getTypeAlign(ChanTy->getElementType()) / 8,
      false);
  llvm::MDNode *PacketAlignMD = llvm::MDNode::get(CGM.getLLVMContext(),
      llvm::ConstantAsMetadata::get(PacketAlign));

  GV->setMetadata("packet_size", PacketSizeMD);
  GV->setMetadata("packet_align", PacketAlignMD);
  if (ChannelDepthMD)
    GV->setMetadata("depth", ChannelDepthMD);
  if (ChannelIOMD)
    GV->setMetadata("io", ChannelIOMD);
}

void CodeGenModule::generateHLSAnnotation(const Decl *D,
                                          llvm::SmallString<256> &AnnotStr) {
  // Generate common parts from IntelFPGA attributes
  generateIntelFPGAAnnotation(D, AnnotStr);

  llvm::raw_svector_ostream Out(AnnotStr);
  if (const auto *MCA = D->getAttr<MaxConcurrencyAttr>()) {
    llvm::APSInt MCAInt = MCA->getValue()->EvaluateKnownConstInt(getContext());
    Out << '{' << MCA->getSpelling() << ':' << MCAInt << '}';
  }
  if (const auto *NRPA = D->getAttr<NumReadPortsAttr>()) {
    llvm::APSInt NRPAInt =
        NRPA->getValue()->EvaluateKnownConstInt(getContext());
    Out << '{' << NRPA->getSpelling() << ':' << NRPAInt << '}';
  }
  if (const auto *NWPA = D->getAttr<NumWritePortsAttr>()) {
    llvm::APSInt NWPAInt =
        NWPA->getValue()->EvaluateKnownConstInt(getContext());
    Out << '{' << NWPA->getSpelling() << ':' << NWPAInt << '}';
  }
  if (const auto *MRA = D->getAttr<MaxReplicatesAttr>()) {
    llvm::APSInt MRAInt =
      MRA->getValue()->EvaluateKnownConstInt(getContext());
    Out << '{' << MRA->getSpelling() << ':' << MRAInt << '}';
  }
  if (D->hasAttr<SimpleDualPortAttr>())
    Out << "{simple_dual_port:1}";
  if (const auto *IMDA = D->getAttr<InternalMaxBlockRamDepthAttr>()) {
    llvm::APSInt IMDAInt =
        IMDA->getInternalMaxBlockRamDepth()->EvaluateKnownConstInt(
            getContext());
    Out << '{' << IMDA->getSpelling() << ':' << IMDAInt << '}';
  }
  if (D->hasAttr<OptimizeFMaxAttr>())
    Out << "{optimize_fmax:1}";
  if (D->hasAttr<OptimizeRamUsageAttr>())
    Out << "{optimize_ram_usage:1}";
  if (const auto *BBA = D->getAttr<BankBitsAttr>()) {
    Out << '{' << BBA->getSpelling() << ':';
    for (BankBitsAttr::args_iterator I = BBA->args_begin(), E = BBA->args_end();
         I != E; ++I) {
      if (I != BBA->args_begin())
        Out << ',';
      llvm::APSInt BBAInt = (*I)->EvaluateKnownConstInt(getContext());
      Out << BBAInt;
    }
    Out << '}';
  }
  if (const auto *MA = D->getAttr<MergeAttr>()) {
    Out << '{' << MA->getSpelling() << ':' << MA->getName() << ':'
        << MA->getDirection() << '}';
  }
  if (const auto *VD = dyn_cast<VarDecl>(D)) {
    if (VD->getStorageClass() == SC_Static) {
      llvm::APSInt SARAInt = llvm::APSInt::get(2); // The default.
      if (const auto *SARA = VD->getAttr<StaticArrayResetAttr>())
        SARAInt = SARA->getValue()->EvaluateKnownConstInt(getContext());
      Out << "{staticreset:" << SARAInt << '}';
    } else if (VD->getType().isConstQualified() ||
               VD->getType().getAddressSpace() == LangAS::opencl_constant) {
      if (const auto *SARA = VD->getAttr<StaticArrayResetAttr>())
        Out << "{staticreset:"
            << SARA->getValue()->EvaluateKnownConstInt(getContext()) << '}';
    }
  } else if (const auto *FD = dyn_cast<FieldDecl>(D)) {
    if (const auto *SARA = FD->getAttr<StaticArrayResetAttr>())
      Out << "{staticreset:"
          << SARA->getValue()->EvaluateKnownConstInt(getContext()) << '}';
  }
}

void CodeGenModule::addGlobalHLSAnnotation(const VarDecl *VD,
                                           llvm::GlobalValue *GV) {
  SmallString<256> AnnotStr;
  generateHLSAnnotation(VD, AnnotStr);
  if (!AnnotStr.empty()) {
    // Get the globals for file name, annotation, and the line number.
    llvm::Constant *AnnoGV = EmitAnnotationString(AnnotStr),
                   *UnitGV = EmitAnnotationUnit(VD->getLocation()),
                   *LineNoCst = EmitAnnotationLineNo(VD->getLocation());

    llvm::Constant *C;
    if (getContext().getTargetAddressSpace(VD->getType()) != 0)
      C = llvm::ConstantExpr::getAddrSpaceCast(GV, Int8PtrTy);
    else
      C = llvm::ConstantExpr::getBitCast(GV, Int8PtrTy);

    // Create the ConstantStruct for the global annotation.
    llvm::Constant *Fields[4] = {
        C, llvm::ConstantExpr::getBitCast(AnnoGV, Int8PtrTy),
        llvm::ConstantExpr::getBitCast(UnitGV, Int8PtrTy), LineNoCst};
    Annotations.push_back(llvm::ConstantStruct::getAnon(Fields));
  }
}
#endif // INTEL_CUSTOMIZATION

=======
>>>>>>> 97b6396c
void CodeGenModule::generateIntelFPGAAnnotation(
    const Decl *D, llvm::SmallString<256> &AnnotStr) {
  llvm::raw_svector_ostream Out(AnnotStr);
  if (D->hasAttr<IntelFPGARegisterAttr>())
    Out << "{register:1}";
  if (auto const *MA = D->getAttr<IntelFPGAMemoryAttr>()) {
    IntelFPGAMemoryAttr::MemoryKind Kind = MA->getKind();
    Out << "{memory:";
    switch (Kind) {
    case IntelFPGAMemoryAttr::MLAB:
    case IntelFPGAMemoryAttr::BlockRAM:
      Out << IntelFPGAMemoryAttr::ConvertMemoryKindToStr(Kind);
      break;
    case IntelFPGAMemoryAttr::Default:
      Out << "DEFAULT";
      break;
    }
    Out << '}';
<<<<<<< HEAD
#if INTEL_CUSTOMIZATION
    if (getLangOpts().HLS ||
        (getLangOpts().OpenCL &&
         getContext().getTargetInfo().getTriple().isINTELFPGAEnvironment())) {
      if (const DeclaratorDecl *DD = dyn_cast<DeclaratorDecl>(D)) {
        QualType ElementTy = DD->getType();
        Out << "{sizeinfo:";
        // D can't be of type FunctionDecl (no attribute memory for a
        // function declaration).
        if (ElementTy->isConstantArrayType())
          Out << getContext()
                     .getTypeSizeInChars(
                         getContext().getBaseElementType(ElementTy))
                     .getQuantity();
        else
          Out << getContext().getTypeSizeInChars(ElementTy).getQuantity();
        // Add to Out the dimenstion of the array.
        while (const auto *AT = getContext().getAsArrayType(ElementTy)) {
          // Expecting only constant array types, assert otherwise.
          const auto *CAT = cast<ConstantArrayType>(AT);
          Out << ",";
          Out << CAT->getSize();
          ElementTy = CAT->getElementType();
        }
        Out << '}';
      }
    }
#endif // INTEL_CUSTOMIZATION
=======
>>>>>>> 97b6396c
  }
  if (D->hasAttr<IntelFPGASinglePumpAttr>())
    Out << "{pump:1}";
  if (D->hasAttr<IntelFPGADoublePumpAttr>())
    Out << "{pump:2}";
  if (const auto *BWA = D->getAttr<IntelFPGABankWidthAttr>()) {
    llvm::APSInt BWAInt = BWA->getValue()->EvaluateKnownConstInt(getContext());
    Out << '{' << BWA->getSpelling() << ':' << BWAInt << '}';
  }
  if (const auto *MCA = D->getAttr<IntelFPGAMaxPrivateCopiesAttr>()) {
    llvm::APSInt MCAInt = MCA->getValue()->EvaluateKnownConstInt(getContext());
    Out << '{' << MCA->getSpelling() << ':' << MCAInt << '}';
  }
  if (const auto *NBA = D->getAttr<IntelFPGANumBanksAttr>()) {
    llvm::APSInt BWAInt = NBA->getValue()->EvaluateKnownConstInt(getContext());
    Out << '{' << NBA->getSpelling() << ':' << BWAInt << '}';
  }
<<<<<<< HEAD
=======
  if (const auto *MRA = D->getAttr<IntelFPGAMaxReplicatesAttr>()) {
    llvm::APSInt MRAInt = MRA->getValue()->EvaluateKnownConstInt(getContext());
    Out << '{' << MRA->getSpelling() << ':' << MRAInt << '}';
  }
  if (const auto *MA = D->getAttr<IntelFPGAMergeAttr>()) {
    Out << '{' << MA->getSpelling() << ':' << MA->getName() << ':'
        << MA->getDirection() << '}';
  }
  if (D->hasAttr<IntelFPGASimpleDualPortAttr>())
    Out << "{simple_dual_port:1}";
>>>>>>> 97b6396c
}

void CodeGenModule::addGlobalIntelFPGAAnnotation(const VarDecl *VD,
                                                 llvm::GlobalValue *GV) {
  SmallString<256> AnnotStr;
  generateIntelFPGAAnnotation(VD, AnnotStr);
  if (!AnnotStr.empty()) {
    // Get the globals for file name, annotation, and the line number.
    llvm::Constant *AnnoGV = EmitAnnotationString(AnnotStr),
                   *UnitGV = EmitAnnotationUnit(VD->getLocation()),
                   *LineNoCst = EmitAnnotationLineNo(VD->getLocation());

    llvm::Constant *C =
        llvm::ConstantExpr::getPointerBitCastOrAddrSpaceCast(GV, Int8PtrTy);
    // Create the ConstantStruct for the global annotation.
    llvm::Constant *Fields[4] = {
        C, llvm::ConstantExpr::getBitCast(AnnoGV, Int8PtrTy),
        llvm::ConstantExpr::getBitCast(UnitGV, Int8PtrTy), LineNoCst};
    Annotations.push_back(llvm::ConstantStruct::getAnon(Fields));
  }
}

/// Pass IsTentative as true if you want to create a tentative definition.
void CodeGenModule::EmitGlobalVarDefinition(const VarDecl *D,
                                            bool IsTentative) {
  // OpenCL global variables of sampler type are translated to function calls,
  // therefore no need to be translated.
  QualType ASTTy = D->getType();
  if (getLangOpts().OpenCL && ASTTy->isSamplerT())
    return;

  // If this is OpenMP device, check if it is legal to emit this global
  // normally.
  if (LangOpts.OpenMPIsDevice && OpenMPRuntime &&
      OpenMPRuntime->emitTargetGlobalVariable(D))
    return;

  llvm::Constant *Init = nullptr;
  CXXRecordDecl *RD = ASTTy->getBaseElementTypeUnsafe()->getAsCXXRecordDecl();
  bool NeedsGlobalCtor = false;
  bool NeedsGlobalDtor = RD && !RD->hasTrivialDestructor();

  const VarDecl *InitDecl;
  const Expr *InitExpr = D->getAnyInitializer(InitDecl);

  Optional<ConstantEmitter> emitter;

  // CUDA E.2.4.1 "__shared__ variables cannot have an initialization
  // as part of their declaration."  Sema has already checked for
  // error cases, so we just need to set Init to UndefValue.
  bool IsCUDASharedVar =
      getLangOpts().CUDAIsDevice && D->hasAttr<CUDASharedAttr>();
  // Shadows of initialized device-side global variables are also left
  // undefined.
  bool IsCUDAShadowVar =
      !getLangOpts().CUDAIsDevice &&
      (D->hasAttr<CUDAConstantAttr>() || D->hasAttr<CUDADeviceAttr>() ||
       D->hasAttr<CUDASharedAttr>());
  // HIP pinned shadow of initialized host-side global variables are also
  // left undefined.
  bool IsHIPPinnedShadowVar =
      getLangOpts().CUDAIsDevice && D->hasAttr<HIPPinnedShadowAttr>();
  if (getLangOpts().CUDA &&
      (IsCUDASharedVar || IsCUDAShadowVar || IsHIPPinnedShadowVar))
    Init = llvm::UndefValue::get(getTypes().ConvertType(ASTTy));
  else if (!InitExpr) {
    // This is a tentative definition; tentative definitions are
    // implicitly initialized with { 0 }.
    //
    // Note that tentative definitions are only emitted at the end of
    // a translation unit, so they should never have incomplete
    // type. In addition, EmitTentativeDefinition makes sure that we
    // never attempt to emit a tentative definition if a real one
    // exists. A use may still exists, however, so we still may need
    // to do a RAUW.
    assert(!ASTTy->isIncompleteType() && "Unexpected incomplete type");
    Init = EmitNullConstant(D->getType());
  } else {
    initializedGlobalDecl = GlobalDecl(D);
    emitter.emplace(*this);
    Init = emitter->tryEmitForInitializer(*InitDecl);

    if (!Init) {
      QualType T = InitExpr->getType();
      if (D->getType()->isReferenceType())
        T = D->getType();

      if (getLangOpts().CPlusPlus) {
        Init = EmitNullConstant(T);
        NeedsGlobalCtor = true;
      } else {
        ErrorUnsupported(D, "static initializer");
        Init = llvm::UndefValue::get(getTypes().ConvertType(T));
      }
    } else {
      // We don't need an initializer, so remove the entry for the delayed
      // initializer position (just in case this entry was delayed) if we
      // also don't need to register a destructor.
      if (getLangOpts().CPlusPlus && !NeedsGlobalDtor)
        DelayedCXXInitPosition.erase(D);
    }
  }

  llvm::Type* InitType = Init->getType();
  llvm::Constant *Entry =
      GetAddrOfGlobalVar(D, InitType, ForDefinition_t(!IsTentative));

  // Strip off a bitcast if we got one back.
  if (auto *CE = dyn_cast<llvm::ConstantExpr>(Entry)) {
    assert(CE->getOpcode() == llvm::Instruction::BitCast ||
           CE->getOpcode() == llvm::Instruction::AddrSpaceCast ||
           // All zero index gep.
           CE->getOpcode() == llvm::Instruction::GetElementPtr);
    Entry = CE->getOperand(0);
  }

  // Entry is now either a Function or GlobalVariable.
  auto *GV = dyn_cast<llvm::GlobalVariable>(Entry);

  // We have a definition after a declaration with the wrong type.
  // We must make a new GlobalVariable* and update everything that used OldGV
  // (a declaration or tentative definition) with the new GlobalVariable*
  // (which will be a definition).
  //
  // This happens if there is a prototype for a global (e.g.
  // "extern int x[];") and then a definition of a different type (e.g.
  // "int x[10];"). This also happens when an initializer has a different type
  // from the type of the global (this happens with unions).
  if (!GV || GV->getType()->getElementType() != InitType ||
      GV->getType()->getAddressSpace() !=
          getContext().getTargetAddressSpace(GetGlobalVarAddressSpace(D))) {

    // Move the old entry aside so that we'll create a new one.
    Entry->setName(StringRef());

    // Make a new global with the correct type, this is now guaranteed to work.
    GV = cast<llvm::GlobalVariable>(
        GetAddrOfGlobalVar(D, InitType, ForDefinition_t(!IsTentative)));

    // Replace all uses of the old global with the new global
    llvm::Constant *NewPtrForOldDecl =
        llvm::ConstantExpr::getBitCast(GV, Entry->getType());
    Entry->replaceAllUsesWith(NewPtrForOldDecl);

    // Erase the old global, since it is no longer used.
    cast<llvm::GlobalValue>(Entry)->eraseFromParent();
  }

  MaybeHandleStaticInExternC(D, GV);

  if (D->hasAttr<AnnotateAttr>())
    AddGlobalAnnotations(D, GV);

<<<<<<< HEAD
#if INTEL_CUSTOMIZATION
  // Emit HLS attribute annotation for a file-scope static variable.
  if (getLangOpts().HLS ||
      (getLangOpts().OpenCL &&
       getContext().getTargetInfo().getTriple().isINTELFPGAEnvironment()))
    addGlobalHLSAnnotation(D, GV);

  if (D->getType().isRestrictQualified()) {
    llvm::LLVMContext &Context = getLLVMContext();

    // Common metadata nodes.
    llvm::NamedMDNode *GlobalsRestrict =
        getModule().getOrInsertNamedMetadata("globals.restrict");
    llvm::Metadata *Args[] = {llvm::ValueAsMetadata::get(GV)};
    llvm::MDNode *Node = llvm::MDNode::get(Context, Args);
    GlobalsRestrict->addOperand(Node);
  }

  // CQ#411303 Intel driver requires front-end to produce special file if
  // translation unit has any target code.
  if (D->hasAttr<OMPDeclareTargetDeclAttr>())
    setHasTargetCode();
#endif // INTEL_CUSTOMIZATION

=======
>>>>>>> 97b6396c
  // Emit Intel FPGA attribute annotation for a file-scope static variable.
  if (getLangOpts().SYCLIsDevice)
    addGlobalIntelFPGAAnnotation(D, GV);

  if (D->getType().isRestrictQualified()) {
    llvm::LLVMContext &Context = getLLVMContext();

    // Common metadata nodes.
    llvm::NamedMDNode *GlobalsRestrict =
        getModule().getOrInsertNamedMetadata("globals.restrict");
    llvm::Metadata *Args[] = {llvm::ValueAsMetadata::get(GV)};
    llvm::MDNode *Node = llvm::MDNode::get(Context, Args);
    GlobalsRestrict->addOperand(Node);
  }

  // Set the llvm linkage type as appropriate.
  llvm::GlobalValue::LinkageTypes Linkage =
      getLLVMLinkageVarDefinition(D, GV->isConstant());

  // CUDA B.2.1 "The __device__ qualifier declares a variable that resides on
  // the device. [...]"
  // CUDA B.2.2 "The __constant__ qualifier, optionally used together with
  // __device__, declares a variable that: [...]
  // Is accessible from all the threads within the grid and from the host
  // through the runtime library (cudaGetSymbolAddress() / cudaGetSymbolSize()
  // / cudaMemcpyToSymbol() / cudaMemcpyFromSymbol())."
  if (GV && LangOpts.CUDA) {
    if (LangOpts.CUDAIsDevice) {
      if (Linkage != llvm::GlobalValue::InternalLinkage &&
          (D->hasAttr<CUDADeviceAttr>() || D->hasAttr<CUDAConstantAttr>()))
        GV->setExternallyInitialized(true);
    } else {
      // Host-side shadows of external declarations of device-side
      // global variables become internal definitions. These have to
      // be internal in order to prevent name conflicts with global
      // host variables with the same name in a different TUs.
      if (D->hasAttr<CUDADeviceAttr>() || D->hasAttr<CUDAConstantAttr>() ||
          D->hasAttr<HIPPinnedShadowAttr>()) {
        Linkage = llvm::GlobalValue::InternalLinkage;

        // Shadow variables and their properties must be registered
        // with CUDA runtime.
        unsigned Flags = 0;
        if (!D->hasDefinition())
          Flags |= CGCUDARuntime::ExternDeviceVar;
        if (D->hasAttr<CUDAConstantAttr>())
          Flags |= CGCUDARuntime::ConstantDeviceVar;
        // Extern global variables will be registered in the TU where they are
        // defined.
        if (!D->hasExternalStorage())
          getCUDARuntime().registerDeviceVar(D, *GV, Flags);
      } else if (D->hasAttr<CUDASharedAttr>())
        // __shared__ variables are odd. Shadows do get created, but
        // they are not registered with the CUDA runtime, so they
        // can't really be used to access their device-side
        // counterparts. It's not clear yet whether it's nvcc's bug or
        // a feature, but we've got to do the same for compatibility.
        Linkage = llvm::GlobalValue::InternalLinkage;
    }
  }

  if (!IsHIPPinnedShadowVar)
    GV->setInitializer(Init);
  if (emitter) emitter->finalize(GV);

  // If it is safe to mark the global 'constant', do so now.
  GV->setConstant(!NeedsGlobalCtor && !NeedsGlobalDtor &&
                  isTypeConstant(D->getType(), true));

  // If it is in a read-only section, mark it 'constant'.
  if (const SectionAttr *SA = D->getAttr<SectionAttr>()) {
    const ASTContext::SectionInfo &SI = Context.SectionInfos[SA->getName()];
    if ((SI.SectionFlags & ASTContext::PSF_Write) == 0)
      GV->setConstant(true);
  }

  GV->setAlignment(getContext().getDeclAlign(D).getQuantity());


  // On Darwin, if the normal linkage of a C++ thread_local variable is
  // LinkOnce or Weak, we keep the normal linkage to prevent multiple
  // copies within a linkage unit; otherwise, the backing variable has
  // internal linkage and all accesses should just be calls to the
  // Itanium-specified entry point, which has the normal linkage of the
  // variable. This is to preserve the ability to change the implementation
  // behind the scenes.
  if (!D->isStaticLocal() && D->getTLSKind() == VarDecl::TLS_Dynamic &&
      Context.getTargetInfo().getTriple().isOSDarwin() &&
      !llvm::GlobalVariable::isLinkOnceLinkage(Linkage) &&
      !llvm::GlobalVariable::isWeakLinkage(Linkage))
    Linkage = llvm::GlobalValue::InternalLinkage;

  GV->setLinkage(Linkage);
  if (D->hasAttr<DLLImportAttr>())
    GV->setDLLStorageClass(llvm::GlobalVariable::DLLImportStorageClass);
  else if (D->hasAttr<DLLExportAttr>())
    GV->setDLLStorageClass(llvm::GlobalVariable::DLLExportStorageClass);
  else
    GV->setDLLStorageClass(llvm::GlobalVariable::DefaultStorageClass);

  if (Linkage == llvm::GlobalVariable::CommonLinkage) {
    // common vars aren't constant even if declared const.
    GV->setConstant(false);
    // Tentative definition of global variables may be initialized with
    // non-zero null pointers. In this case they should have weak linkage
    // since common linkage must have zero initializer and must not have
    // explicit section therefore cannot have non-zero initial value.
    if (!GV->getInitializer()->isNullValue())
      GV->setLinkage(llvm::GlobalVariable::WeakAnyLinkage);
  }

  setNonAliasAttributes(D, GV);

  if (D->getTLSKind() && !GV->isThreadLocal()) {
    if (D->getTLSKind() == VarDecl::TLS_Dynamic)
      CXXThreadLocals.push_back(D);
    setTLSMode(GV, *D);
  }

  maybeSetTrivialComdat(*D, *GV);

  // Emit the initializer function if necessary.
  if (NeedsGlobalCtor || NeedsGlobalDtor)
    EmitCXXGlobalVarDeclInitFunc(D, GV, NeedsGlobalCtor);

  SanitizerMD->reportGlobalToASan(GV, *D, NeedsGlobalCtor);

  // Emit global variable debug information.
  if (CGDebugInfo *DI = getModuleDebugInfo())
    if (getCodeGenOpts().getDebugInfo() >= codegenoptions::LimitedDebugInfo)
      DI->EmitGlobalVariable(GV, D);

#if INTEL_CUSTOMIZATION
  maybeEmitGlobalChannelMetadata(D, GV, *this);
#endif // INTEL_CUSTOMIZATION
}

static bool isVarDeclStrongDefinition(const ASTContext &Context,
                                      CodeGenModule &CGM, const VarDecl *D,
                                      bool NoCommon) {
  // Don't give variables common linkage if -fno-common was specified unless it
  // was overridden by a NoCommon attribute.
  if ((NoCommon || D->hasAttr<NoCommonAttr>()) && !D->hasAttr<CommonAttr>())
    return true;

  // C11 6.9.2/2:
  //   A declaration of an identifier for an object that has file scope without
  //   an initializer, and without a storage-class specifier or with the
  //   storage-class specifier static, constitutes a tentative definition.
  if (D->getInit() || D->hasExternalStorage())
    return true;

  // A variable cannot be both common and exist in a section.
  if (D->hasAttr<SectionAttr>())
    return true;

  // A variable cannot be both common and exist in a section.
  // We don't try to determine which is the right section in the front-end.
  // If no specialized section name is applicable, it will resort to default.
  if (D->hasAttr<PragmaClangBSSSectionAttr>() ||
      D->hasAttr<PragmaClangDataSectionAttr>() ||
      D->hasAttr<PragmaClangRodataSectionAttr>())
    return true;

  // Thread local vars aren't considered common linkage.
  if (D->getTLSKind())
    return true;

  // Tentative definitions marked with WeakImportAttr are true definitions.
  if (D->hasAttr<WeakImportAttr>())
    return true;

  // A variable cannot be both common and exist in a comdat.
  if (shouldBeInCOMDAT(CGM, *D))
    return true;

  // Declarations with a required alignment do not have common linkage in MSVC
  // mode.
  if (Context.getTargetInfo().getCXXABI().isMicrosoft()) {
    if (D->hasAttr<AlignedAttr>())
      return true;
    QualType VarType = D->getType();
    if (Context.isAlignmentRequired(VarType))
      return true;

    if (const auto *RT = VarType->getAs<RecordType>()) {
      const RecordDecl *RD = RT->getDecl();
      for (const FieldDecl *FD : RD->fields()) {
        if (FD->isBitField())
          continue;
        if (FD->hasAttr<AlignedAttr>())
          return true;
        if (Context.isAlignmentRequired(FD->getType()))
          return true;
      }
    }
  }

  // Microsoft's link.exe doesn't support alignments greater than 32 bytes for
  // common symbols, so symbols with greater alignment requirements cannot be
  // common.
  // Other COFF linkers (ld.bfd and LLD) support arbitrary power-of-two
  // alignments for common symbols via the aligncomm directive, so this
  // restriction only applies to MSVC environments.
  if (Context.getTargetInfo().getTriple().isKnownWindowsMSVCEnvironment() &&
      Context.getTypeAlignIfKnown(D->getType()) >
          Context.toBits(CharUnits::fromQuantity(32)))
    return true;

  return false;
}

llvm::GlobalValue::LinkageTypes CodeGenModule::getLLVMLinkageForDeclarator(
    const DeclaratorDecl *D, GVALinkage Linkage, bool IsConstantVariable) {
  if (Linkage == GVA_Internal)
    return llvm::Function::InternalLinkage;

  if (D->hasAttr<WeakAttr>()) {
    if (IsConstantVariable)
      return llvm::GlobalVariable::WeakODRLinkage;
    else
      return llvm::GlobalVariable::WeakAnyLinkage;
  }

  if (const auto *FD = D->getAsFunction())
    if (FD->isMultiVersion() && Linkage == GVA_AvailableExternally)
      return llvm::GlobalVariable::LinkOnceAnyLinkage;

  // We are guaranteed to have a strong definition somewhere else,
  // so we can use available_externally linkage.
  if (Linkage == GVA_AvailableExternally)
    return llvm::GlobalValue::AvailableExternallyLinkage;

  // Note that Apple's kernel linker doesn't support symbol
  // coalescing, so we need to avoid linkonce and weak linkages there.
  // Normally, this means we just map to internal, but for explicit
  // instantiations we'll map to external.

  // In C++, the compiler has to emit a definition in every translation unit
  // that references the function.  We should use linkonce_odr because
  // a) if all references in this translation unit are optimized away, we
  // don't need to codegen it.  b) if the function persists, it needs to be
  // merged with other definitions. c) C++ has the ODR, so we know the
  // definition is dependable.
  if (Linkage == GVA_DiscardableODR)
    return !Context.getLangOpts().AppleKext ? llvm::Function::LinkOnceODRLinkage
                                            : llvm::Function::InternalLinkage;

  // An explicit instantiation of a template has weak linkage, since
  // explicit instantiations can occur in multiple translation units
  // and must all be equivalent. However, we are not allowed to
  // throw away these explicit instantiations.
  //
  // We don't currently support CUDA device code spread out across multiple TUs,
  // so say that CUDA templates are either external (for kernels) or internal.
  // This lets llvm perform aggressive inter-procedural optimizations.
  if (Linkage == GVA_StrongODR) {
    if (Context.getLangOpts().AppleKext)
      return llvm::Function::ExternalLinkage;
    if (Context.getLangOpts().CUDA && Context.getLangOpts().CUDAIsDevice)
      return D->hasAttr<CUDAGlobalAttr>() ? llvm::Function::ExternalLinkage
                                          : llvm::Function::InternalLinkage;
    return llvm::Function::WeakODRLinkage;
  }

  // C++ doesn't have tentative definitions and thus cannot have common
  // linkage.
  if (!getLangOpts().CPlusPlus && isa<VarDecl>(D) &&
      !isVarDeclStrongDefinition(Context, *this, cast<VarDecl>(D),
                                 CodeGenOpts.NoCommon))
    return llvm::GlobalVariable::CommonLinkage;

  // selectany symbols are externally visible, so use weak instead of
  // linkonce.  MSVC optimizes away references to const selectany globals, so
  // all definitions should be the same and ODR linkage should be used.
  // http://msdn.microsoft.com/en-us/library/5tkz6s71.aspx
  if (D->hasAttr<SelectAnyAttr>())
    return llvm::GlobalVariable::WeakODRLinkage;

  // Otherwise, we have strong external linkage.
  assert(Linkage == GVA_StrongExternal);
  return llvm::GlobalVariable::ExternalLinkage;
}

llvm::GlobalValue::LinkageTypes CodeGenModule::getLLVMLinkageVarDefinition(
    const VarDecl *VD, bool IsConstant) {
  GVALinkage Linkage = getContext().GetGVALinkageForVariable(VD);
  return getLLVMLinkageForDeclarator(VD, Linkage, IsConstant);
}

/// Replace the uses of a function that was declared with a non-proto type.
/// We want to silently drop extra arguments from call sites
static void replaceUsesOfNonProtoConstant(llvm::Constant *old,
                                          llvm::Function *newFn) {
  // Fast path.
  if (old->use_empty()) return;

  llvm::Type *newRetTy = newFn->getReturnType();
  SmallVector<llvm::Value*, 4> newArgs;
  SmallVector<llvm::OperandBundleDef, 1> newBundles;

  for (llvm::Value::use_iterator ui = old->use_begin(), ue = old->use_end();
         ui != ue; ) {
    llvm::Value::use_iterator use = ui++; // Increment before the use is erased.
    llvm::User *user = use->getUser();

    // Recognize and replace uses of bitcasts.  Most calls to
    // unprototyped functions will use bitcasts.
    if (auto *bitcast = dyn_cast<llvm::ConstantExpr>(user)) {
      if (bitcast->getOpcode() == llvm::Instruction::BitCast)
        replaceUsesOfNonProtoConstant(bitcast, newFn);
      continue;
    }

    // Recognize calls to the function.
    llvm::CallBase *callSite = dyn_cast<llvm::CallBase>(user);
    if (!callSite) continue;
    if (!callSite->isCallee(&*use))
      continue;

    // If the return types don't match exactly, then we can't
    // transform this call unless it's dead.
    if (callSite->getType() != newRetTy && !callSite->use_empty())
      continue;

    // Get the call site's attribute list.
    SmallVector<llvm::AttributeSet, 8> newArgAttrs;
    llvm::AttributeList oldAttrs = callSite->getAttributes();

    // If the function was passed too few arguments, don't transform.
    unsigned newNumArgs = newFn->arg_size();
    if (callSite->arg_size() < newNumArgs)
      continue;

    // If extra arguments were passed, we silently drop them.
    // If any of the types mismatch, we don't transform.
    unsigned argNo = 0;
    bool dontTransform = false;
    for (llvm::Argument &A : newFn->args()) {
      if (callSite->getArgOperand(argNo)->getType() != A.getType()) {
        dontTransform = true;
        break;
      }

      // Add any parameter attributes.
      newArgAttrs.push_back(oldAttrs.getParamAttributes(argNo));
      argNo++;
    }
    if (dontTransform)
      continue;

    // Okay, we can transform this.  Create the new call instruction and copy
    // over the required information.
    newArgs.append(callSite->arg_begin(), callSite->arg_begin() + argNo);

    // Copy over any operand bundles.
    callSite->getOperandBundlesAsDefs(newBundles);

    llvm::CallBase *newCall;
    if (dyn_cast<llvm::CallInst>(callSite)) {
      newCall =
          llvm::CallInst::Create(newFn, newArgs, newBundles, "", callSite);
    } else {
      auto *oldInvoke = cast<llvm::InvokeInst>(callSite);
      newCall = llvm::InvokeInst::Create(newFn, oldInvoke->getNormalDest(),
                                         oldInvoke->getUnwindDest(), newArgs,
                                         newBundles, "", callSite);
    }
    newArgs.clear(); // for the next iteration

    if (!newCall->getType()->isVoidTy())
      newCall->takeName(callSite);
    newCall->setAttributes(llvm::AttributeList::get(
        newFn->getContext(), oldAttrs.getFnAttributes(),
        oldAttrs.getRetAttributes(), newArgAttrs));
    newCall->setCallingConv(callSite->getCallingConv());

    // Finally, remove the old call, replacing any uses with the new one.
    if (!callSite->use_empty())
      callSite->replaceAllUsesWith(newCall);

    // Copy debug location attached to CI.
    if (callSite->getDebugLoc())
      newCall->setDebugLoc(callSite->getDebugLoc());

    callSite->eraseFromParent();
  }
}

/// ReplaceUsesOfNonProtoTypeWithRealFunction - This function is called when we
/// implement a function with no prototype, e.g. "int foo() {}".  If there are
/// existing call uses of the old function in the module, this adjusts them to
/// call the new function directly.
///
/// This is not just a cleanup: the always_inline pass requires direct calls to
/// functions to be able to inline them.  If there is a bitcast in the way, it
/// won't inline them.  Instcombine normally deletes these calls, but it isn't
/// run at -O0.
static void ReplaceUsesOfNonProtoTypeWithRealFunction(llvm::GlobalValue *Old,
                                                      llvm::Function *NewFn) {
  // If we're redefining a global as a function, don't transform it.
  if (!isa<llvm::Function>(Old)) return;

  replaceUsesOfNonProtoConstant(Old, NewFn);
}

void CodeGenModule::HandleCXXStaticMemberVarInstantiation(VarDecl *VD) {
  auto DK = VD->isThisDeclarationADefinition();
  if (DK == VarDecl::Definition && VD->hasAttr<DLLImportAttr>())
    return;

  TemplateSpecializationKind TSK = VD->getTemplateSpecializationKind();
  // If we have a definition, this might be a deferred decl. If the
  // instantiation is explicit, make sure we emit it at the end.
  if (VD->getDefinition() && TSK == TSK_ExplicitInstantiationDefinition)
    GetAddrOfGlobalVar(VD);

  EmitTopLevelDecl(VD);
}

void CodeGenModule::EmitGlobalFunctionDefinition(GlobalDecl GD,
                                                 llvm::GlobalValue *GV) {
  const auto *D = cast<FunctionDecl>(GD.getDecl());

  // Compute the function info and LLVM type.
  const CGFunctionInfo &FI = getTypes().arrangeGlobalDeclaration(GD);
  llvm::FunctionType *Ty = getTypes().GetFunctionType(FI);

  // Get or create the prototype for the function.
  if (!GV || (GV->getType()->getElementType() != Ty))
    GV = cast<llvm::GlobalValue>(GetAddrOfFunction(GD, Ty, /*ForVTable=*/false,
                                                   /*DontDefer=*/true,
                                                   ForDefinition));

  // Already emitted.
  if (!GV->isDeclaration())
    return;

  // We need to set linkage and visibility on the function before
  // generating code for it because various parts of IR generation
  // want to propagate this information down (e.g. to local static
  // declarations).
  auto *Fn = cast<llvm::Function>(GV);
  setFunctionLinkage(GD, Fn);

  // FIXME: this is redundant with part of setFunctionDefinitionAttributes
  setGVProperties(Fn, GD);

  MaybeHandleStaticInExternC(D, Fn);


  maybeSetTrivialComdat(*D, *Fn);

  CodeGenFunction(*this).GenerateCode(D, Fn, FI);

  setNonAliasAttributes(GD, Fn);
  SetLLVMFunctionAttributesForDefinition(D, Fn);

  if (const ConstructorAttr *CA = D->getAttr<ConstructorAttr>())
    AddGlobalCtor(Fn, CA->getPriority());
  if (const DestructorAttr *DA = D->getAttr<DestructorAttr>())
    AddGlobalDtor(Fn, DA->getPriority());
  if (D->hasAttr<AnnotateAttr>())
    AddGlobalAnnotations(D, Fn);

#if INTEL_CUSTOMIZATION
  // CQ#411303 Intel driver requires front-end to produce special file if
  // translation unit has any target code.
  if (D->hasAttr<OMPDeclareTargetDeclAttr>())
    setHasTargetCode();
#endif // INTEL_CUSTOMIZATION
}

void CodeGenModule::EmitAliasDefinition(GlobalDecl GD) {
  const auto *D = cast<ValueDecl>(GD.getDecl());
  const AliasAttr *AA = D->getAttr<AliasAttr>();
  assert(AA && "Not an alias?");

  StringRef MangledName = getMangledName(GD);

  if (AA->getAliasee() == MangledName) {
    Diags.Report(AA->getLocation(), diag::err_cyclic_alias) << 0;
    return;
  }

  // If there is a definition in the module, then it wins over the alias.
  // This is dubious, but allow it to be safe.  Just ignore the alias.
  llvm::GlobalValue *Entry = GetGlobalValue(MangledName);
  if (Entry && !Entry->isDeclaration())
    return;

  Aliases.push_back(GD);

  llvm::Type *DeclTy = getTypes().ConvertTypeForMem(D->getType());

  // Create a reference to the named value.  This ensures that it is emitted
  // if a deferred decl.
  llvm::Constant *Aliasee;
  if (isa<llvm::FunctionType>(DeclTy))
    Aliasee = GetOrCreateLLVMFunction(AA->getAliasee(), DeclTy, GD,
                                      /*ForVTable=*/false);
  else
    Aliasee = GetOrCreateLLVMGlobal(AA->getAliasee(),
                                    llvm::PointerType::getUnqual(DeclTy),
                                    /*D=*/nullptr);

  // Create the new alias itself, but don't set a name yet.
  auto *GA = llvm::GlobalAlias::create(
      DeclTy, 0, llvm::Function::ExternalLinkage, "", Aliasee, &getModule());

  if (Entry) {
    if (GA->getAliasee() == Entry) {
      Diags.Report(AA->getLocation(), diag::err_cyclic_alias) << 0;
      return;
    }

    assert(Entry->isDeclaration());

    // If there is a declaration in the module, then we had an extern followed
    // by the alias, as in:
    //   extern int test6();
    //   ...
    //   int test6() __attribute__((alias("test7")));
    //
    // Remove it and replace uses of it with the alias.
    GA->takeName(Entry);

    Entry->replaceAllUsesWith(llvm::ConstantExpr::getBitCast(GA,
                                                          Entry->getType()));
    Entry->eraseFromParent();
  } else {
    GA->setName(MangledName);
  }

  // Set attributes which are particular to an alias; this is a
  // specialization of the attributes which may be set on a global
  // variable/function.
  if (D->hasAttr<WeakAttr>() || D->hasAttr<WeakRefAttr>() ||
      D->isWeakImported()) {
    GA->setLinkage(llvm::Function::WeakAnyLinkage);
  }

  if (const auto *VD = dyn_cast<VarDecl>(D))
    if (VD->getTLSKind())
      setTLSMode(GA, *VD);

  SetCommonAttributes(GD, GA);
}

void CodeGenModule::emitIFuncDefinition(GlobalDecl GD) {
  const auto *D = cast<ValueDecl>(GD.getDecl());
  const IFuncAttr *IFA = D->getAttr<IFuncAttr>();
  assert(IFA && "Not an ifunc?");

  StringRef MangledName = getMangledName(GD);

  if (IFA->getResolver() == MangledName) {
    Diags.Report(IFA->getLocation(), diag::err_cyclic_alias) << 1;
    return;
  }

  // Report an error if some definition overrides ifunc.
  llvm::GlobalValue *Entry = GetGlobalValue(MangledName);
  if (Entry && !Entry->isDeclaration()) {
    GlobalDecl OtherGD;
    if (lookupRepresentativeDecl(MangledName, OtherGD) &&
        DiagnosedConflictingDefinitions.insert(GD).second) {
      Diags.Report(D->getLocation(), diag::err_duplicate_mangled_name)
          << MangledName;
      Diags.Report(OtherGD.getDecl()->getLocation(),
                   diag::note_previous_definition);
    }
    return;
  }

  Aliases.push_back(GD);

  llvm::Type *DeclTy = getTypes().ConvertTypeForMem(D->getType());
  llvm::Constant *Resolver =
      GetOrCreateLLVMFunction(IFA->getResolver(), DeclTy, GD,
                              /*ForVTable=*/false);
  llvm::GlobalIFunc *GIF =
      llvm::GlobalIFunc::create(DeclTy, 0, llvm::Function::ExternalLinkage,
                                "", Resolver, &getModule());
  if (Entry) {
    if (GIF->getResolver() == Entry) {
      Diags.Report(IFA->getLocation(), diag::err_cyclic_alias) << 1;
      return;
    }
    assert(Entry->isDeclaration());

    // If there is a declaration in the module, then we had an extern followed
    // by the ifunc, as in:
    //   extern int test();
    //   ...
    //   int test() __attribute__((ifunc("resolver")));
    //
    // Remove it and replace uses of it with the ifunc.
    GIF->takeName(Entry);

    Entry->replaceAllUsesWith(llvm::ConstantExpr::getBitCast(GIF,
                                                          Entry->getType()));
    Entry->eraseFromParent();
  } else
    GIF->setName(MangledName);

  SetCommonAttributes(GD, GIF);
}

llvm::Function *CodeGenModule::getIntrinsic(unsigned IID,
                                            ArrayRef<llvm::Type*> Tys) {
  return llvm::Intrinsic::getDeclaration(&getModule(), (llvm::Intrinsic::ID)IID,
                                         Tys);
}

static llvm::StringMapEntry<llvm::GlobalVariable *> &
GetConstantCFStringEntry(llvm::StringMap<llvm::GlobalVariable *> &Map,
                         const StringLiteral *Literal, bool TargetIsLSB,
                         bool &IsUTF16, unsigned &StringLength) {
  StringRef String = Literal->getString();
  unsigned NumBytes = String.size();

  // Check for simple case.
  if (!Literal->containsNonAsciiOrNull()) {
    StringLength = NumBytes;
    return *Map.insert(std::make_pair(String, nullptr)).first;
  }

  // Otherwise, convert the UTF8 literals into a string of shorts.
  IsUTF16 = true;

  SmallVector<llvm::UTF16, 128> ToBuf(NumBytes + 1); // +1 for ending nulls.
  const llvm::UTF8 *FromPtr = (const llvm::UTF8 *)String.data();
  llvm::UTF16 *ToPtr = &ToBuf[0];

  (void)llvm::ConvertUTF8toUTF16(&FromPtr, FromPtr + NumBytes, &ToPtr,
                                 ToPtr + NumBytes, llvm::strictConversion);

  // ConvertUTF8toUTF16 returns the length in ToPtr.
  StringLength = ToPtr - &ToBuf[0];

  // Add an explicit null.
  *ToPtr = 0;
  return *Map.insert(std::make_pair(
                         StringRef(reinterpret_cast<const char *>(ToBuf.data()),
                                   (StringLength + 1) * 2),
                         nullptr)).first;
}

ConstantAddress
CodeGenModule::GetAddrOfConstantCFString(const StringLiteral *Literal) {
  unsigned StringLength = 0;
  bool isUTF16 = false;
  llvm::StringMapEntry<llvm::GlobalVariable *> &Entry =
      GetConstantCFStringEntry(CFConstantStringMap, Literal,
                               getDataLayout().isLittleEndian(), isUTF16,
                               StringLength);

  if (auto *C = Entry.second)
    return ConstantAddress(C, CharUnits::fromQuantity(C->getAlignment()));

  llvm::Constant *Zero = llvm::Constant::getNullValue(Int32Ty);
  llvm::Constant *Zeros[] = { Zero, Zero };

  const ASTContext &Context = getContext();
  const llvm::Triple &Triple = getTriple();

  const auto CFRuntime = getLangOpts().CFRuntime;
  const bool IsSwiftABI =
      static_cast<unsigned>(CFRuntime) >=
      static_cast<unsigned>(LangOptions::CoreFoundationABI::Swift);
  const bool IsSwift4_1 = CFRuntime == LangOptions::CoreFoundationABI::Swift4_1;

  // If we don't already have it, get __CFConstantStringClassReference.
  if (!CFConstantStringClassRef) {
    const char *CFConstantStringClassName = "__CFConstantStringClassReference";
    llvm::Type *Ty = getTypes().ConvertType(getContext().IntTy);
    Ty = llvm::ArrayType::get(Ty, 0);

    switch (CFRuntime) {
    default: break;
    case LangOptions::CoreFoundationABI::Swift: LLVM_FALLTHROUGH;
    case LangOptions::CoreFoundationABI::Swift5_0:
      CFConstantStringClassName =
          Triple.isOSDarwin() ? "$s15SwiftFoundation19_NSCFConstantStringCN"
                              : "$s10Foundation19_NSCFConstantStringCN";
      Ty = IntPtrTy;
      break;
    case LangOptions::CoreFoundationABI::Swift4_2:
      CFConstantStringClassName =
          Triple.isOSDarwin() ? "$S15SwiftFoundation19_NSCFConstantStringCN"
                              : "$S10Foundation19_NSCFConstantStringCN";
      Ty = IntPtrTy;
      break;
    case LangOptions::CoreFoundationABI::Swift4_1:
      CFConstantStringClassName =
          Triple.isOSDarwin() ? "__T015SwiftFoundation19_NSCFConstantStringCN"
                              : "__T010Foundation19_NSCFConstantStringCN";
      Ty = IntPtrTy;
      break;
    }

    llvm::Constant *C = CreateRuntimeVariable(Ty, CFConstantStringClassName);

    if (Triple.isOSBinFormatELF() || Triple.isOSBinFormatCOFF()) {
      llvm::GlobalValue *GV = nullptr;

      if ((GV = dyn_cast<llvm::GlobalValue>(C))) {
        IdentifierInfo &II = Context.Idents.get(GV->getName());
        TranslationUnitDecl *TUDecl = Context.getTranslationUnitDecl();
        DeclContext *DC = TranslationUnitDecl::castToDeclContext(TUDecl);

        const VarDecl *VD = nullptr;
        for (const auto &Result : DC->lookup(&II))
          if ((VD = dyn_cast<VarDecl>(Result)))
            break;

        if (Triple.isOSBinFormatELF()) {
          if (!VD)
            GV->setLinkage(llvm::GlobalValue::ExternalLinkage);
        } else {
          GV->setLinkage(llvm::GlobalValue::ExternalLinkage);
          if (!VD || !VD->hasAttr<DLLExportAttr>())
            GV->setDLLStorageClass(llvm::GlobalValue::DLLImportStorageClass);
          else
            GV->setDLLStorageClass(llvm::GlobalValue::DLLExportStorageClass);
        }

        setDSOLocal(GV);
      }
    }

    // Decay array -> ptr
    CFConstantStringClassRef =
        IsSwiftABI ? llvm::ConstantExpr::getPtrToInt(C, Ty)
                   : llvm::ConstantExpr::getGetElementPtr(Ty, C, Zeros);
  }

  QualType CFTy = Context.getCFConstantStringType();

  auto *STy = cast<llvm::StructType>(getTypes().ConvertType(CFTy));

  ConstantInitBuilder Builder(*this);
  auto Fields = Builder.beginStruct(STy);

  // Class pointer.
  Fields.add(cast<llvm::ConstantExpr>(CFConstantStringClassRef));

  // Flags.
  if (IsSwiftABI) {
    Fields.addInt(IntPtrTy, IsSwift4_1 ? 0x05 : 0x01);
    Fields.addInt(Int64Ty, isUTF16 ? 0x07d0 : 0x07c8);
  } else {
    Fields.addInt(IntTy, isUTF16 ? 0x07d0 : 0x07C8);
  }

  // String pointer.
  llvm::Constant *C = nullptr;
  if (isUTF16) {
    auto Arr = llvm::makeArrayRef(
        reinterpret_cast<uint16_t *>(const_cast<char *>(Entry.first().data())),
        Entry.first().size() / 2);
    C = llvm::ConstantDataArray::get(VMContext, Arr);
  } else {
    C = llvm::ConstantDataArray::getString(VMContext, Entry.first());
  }

  // Note: -fwritable-strings doesn't make the backing store strings of
  // CFStrings writable. (See <rdar://problem/10657500>)
  auto *GV =
      new llvm::GlobalVariable(getModule(), C->getType(), /*isConstant=*/true,
                               llvm::GlobalValue::PrivateLinkage, C, ".str");
  GV->setUnnamedAddr(llvm::GlobalValue::UnnamedAddr::Global);
  // Don't enforce the target's minimum global alignment, since the only use
  // of the string is via this class initializer.
  CharUnits Align = isUTF16 ? Context.getTypeAlignInChars(Context.ShortTy)
                            : Context.getTypeAlignInChars(Context.CharTy);
  GV->setAlignment(Align.getQuantity());

  // FIXME: We set the section explicitly to avoid a bug in ld64 224.1.
  // Without it LLVM can merge the string with a non unnamed_addr one during
  // LTO.  Doing that changes the section it ends in, which surprises ld64.
  if (Triple.isOSBinFormatMachO())
    GV->setSection(isUTF16 ? "__TEXT,__ustring"
                           : "__TEXT,__cstring,cstring_literals");
  // Make sure the literal ends up in .rodata to allow for safe ICF and for
  // the static linker to adjust permissions to read-only later on.
  else if (Triple.isOSBinFormatELF())
    GV->setSection(".rodata");

  // String.
  llvm::Constant *Str =
      llvm::ConstantExpr::getGetElementPtr(GV->getValueType(), GV, Zeros);

  if (isUTF16)
    // Cast the UTF16 string to the correct type.
    Str = llvm::ConstantExpr::getBitCast(Str, Int8PtrTy);
  Fields.add(Str);

  // String length.
  llvm::IntegerType *LengthTy =
      llvm::IntegerType::get(getModule().getContext(),
                             Context.getTargetInfo().getLongWidth());
  if (IsSwiftABI) {
    if (CFRuntime == LangOptions::CoreFoundationABI::Swift4_1 ||
        CFRuntime == LangOptions::CoreFoundationABI::Swift4_2)
      LengthTy = Int32Ty;
    else
      LengthTy = IntPtrTy;
  }
  Fields.addInt(LengthTy, StringLength);

  CharUnits Alignment = getPointerAlign();

  // The struct.
  GV = Fields.finishAndCreateGlobal("_unnamed_cfstring_", Alignment,
                                    /*isConstant=*/false,
                                    llvm::GlobalVariable::PrivateLinkage);
  GV->addAttribute("objc_arc_inert");
  switch (Triple.getObjectFormat()) {
  case llvm::Triple::UnknownObjectFormat:
    llvm_unreachable("unknown file format");
  case llvm::Triple::XCOFF:
    llvm_unreachable("XCOFF is not yet implemented");
  case llvm::Triple::COFF:
  case llvm::Triple::ELF:
  case llvm::Triple::Wasm:
    GV->setSection("cfstring");
    break;
  case llvm::Triple::MachO:
    GV->setSection("__DATA,__cfstring");
    break;
  }
  Entry.second = GV;

  return ConstantAddress(GV, Alignment);
}

bool CodeGenModule::getExpressionLocationsEnabled() const {
  return !CodeGenOpts.EmitCodeView || CodeGenOpts.DebugColumnInfo;
}

QualType CodeGenModule::getObjCFastEnumerationStateType() {
  if (ObjCFastEnumerationStateType.isNull()) {
    RecordDecl *D = Context.buildImplicitRecord("__objcFastEnumerationState");
    D->startDefinition();

    QualType FieldTypes[] = {
      Context.UnsignedLongTy,
      Context.getPointerType(Context.getObjCIdType()),
      Context.getPointerType(Context.UnsignedLongTy),
      Context.getConstantArrayType(Context.UnsignedLongTy,
                           llvm::APInt(32, 5), ArrayType::Normal, 0)
    };

    for (size_t i = 0; i < 4; ++i) {
      FieldDecl *Field = FieldDecl::Create(Context,
                                           D,
                                           SourceLocation(),
                                           SourceLocation(), nullptr,
                                           FieldTypes[i], /*TInfo=*/nullptr,
                                           /*BitWidth=*/nullptr,
                                           /*Mutable=*/false,
                                           ICIS_NoInit);
      Field->setAccess(AS_public);
      D->addDecl(Field);
    }

    D->completeDefinition();
    ObjCFastEnumerationStateType = Context.getTagDeclType(D);
  }

  return ObjCFastEnumerationStateType;
}

llvm::Constant *
CodeGenModule::GetConstantArrayFromStringLiteral(const StringLiteral *E) {
  assert(!E->getType()->isPointerType() && "Strings are always arrays");

  // Don't emit it as the address of the string, emit the string data itself
  // as an inline array.
  if (E->getCharByteWidth() == 1) {
    SmallString<64> Str(E->getString());

    // Resize the string to the right size, which is indicated by its type.
    const ConstantArrayType *CAT = Context.getAsConstantArrayType(E->getType());
    Str.resize(CAT->getSize().getZExtValue());
    return llvm::ConstantDataArray::getString(VMContext, Str, false);
  }

  auto *AType = cast<llvm::ArrayType>(getTypes().ConvertType(E->getType()));
  llvm::Type *ElemTy = AType->getElementType();
  unsigned NumElements = AType->getNumElements();

  // Wide strings have either 2-byte or 4-byte elements.
  if (ElemTy->getPrimitiveSizeInBits() == 16) {
    SmallVector<uint16_t, 32> Elements;
    Elements.reserve(NumElements);

    for(unsigned i = 0, e = E->getLength(); i != e; ++i)
      Elements.push_back(E->getCodeUnit(i));
    Elements.resize(NumElements);
    return llvm::ConstantDataArray::get(VMContext, Elements);
  }

  assert(ElemTy->getPrimitiveSizeInBits() == 32);
  SmallVector<uint32_t, 32> Elements;
  Elements.reserve(NumElements);

  for(unsigned i = 0, e = E->getLength(); i != e; ++i)
    Elements.push_back(E->getCodeUnit(i));
  Elements.resize(NumElements);
  return llvm::ConstantDataArray::get(VMContext, Elements);
}

static llvm::GlobalVariable *
GenerateStringLiteral(llvm::Constant *C, llvm::GlobalValue::LinkageTypes LT,
                      CodeGenModule &CGM, StringRef GlobalName,
                      CharUnits Alignment) {
  unsigned AddrSpace = CGM.getContext().getTargetAddressSpace(
      CGM.getStringLiteralAddressSpace());

  llvm::Module &M = CGM.getModule();
  // Create a global variable for this string
  auto *GV = new llvm::GlobalVariable(
      M, C->getType(), !CGM.getLangOpts().WritableStrings, LT, C, GlobalName,
      nullptr, llvm::GlobalVariable::NotThreadLocal, AddrSpace);
  GV->setAlignment(Alignment.getQuantity());
  GV->setUnnamedAddr(llvm::GlobalValue::UnnamedAddr::Global);
  if (GV->isWeakForLinker()) {
    assert(CGM.supportsCOMDAT() && "Only COFF uses weak string literals");
    GV->setComdat(M.getOrInsertComdat(GV->getName()));
  }
  CGM.setDSOLocal(GV);

  return GV;
}

/// GetAddrOfConstantStringFromLiteral - Return a pointer to a
/// constant array for the given string literal.
ConstantAddress
CodeGenModule::GetAddrOfConstantStringFromLiteral(const StringLiteral *S,
                                                  StringRef Name) {
  CharUnits Alignment = getContext().getAlignOfGlobalVarInChars(S->getType());

  llvm::Constant *C = GetConstantArrayFromStringLiteral(S);
  llvm::GlobalVariable **Entry = nullptr;
  if (!LangOpts.WritableStrings) {
    Entry = &ConstantStringMap[C];
    if (auto GV = *Entry) {
      if (Alignment.getQuantity() > GV->getAlignment())
        GV->setAlignment(Alignment.getQuantity());
      return ConstantAddress(castStringLiteralToDefaultAddressSpace(*this, GV),
                             Alignment);
    }
  }

  SmallString<256> MangledNameBuffer;
  StringRef GlobalVariableName;
  llvm::GlobalValue::LinkageTypes LT;

  // Mangle the string literal if that's how the ABI merges duplicate strings.
  // Don't do it if they are writable, since we don't want writes in one TU to
  // affect strings in another.
  if (getCXXABI().getMangleContext().shouldMangleStringLiteral(S) &&
      !LangOpts.WritableStrings) {
    llvm::raw_svector_ostream Out(MangledNameBuffer);
    getCXXABI().getMangleContext().mangleStringLiteral(S, Out);
    LT = llvm::GlobalValue::LinkOnceODRLinkage;
    GlobalVariableName = MangledNameBuffer;
  } else {
    LT = llvm::GlobalValue::PrivateLinkage;
    GlobalVariableName = Name;
  }

  auto GV = GenerateStringLiteral(C, LT, *this, GlobalVariableName, Alignment);
  if (Entry)
    *Entry = GV;

  SanitizerMD->reportGlobalToASan(GV, S->getStrTokenLoc(0), "<string literal>",
                                  QualType());

  return ConstantAddress(castStringLiteralToDefaultAddressSpace(*this, GV),
                         Alignment);
}

/// GetAddrOfConstantStringFromObjCEncode - Return a pointer to a constant
/// array for the given ObjCEncodeExpr node.
ConstantAddress
CodeGenModule::GetAddrOfConstantStringFromObjCEncode(const ObjCEncodeExpr *E) {
  std::string Str;
  getContext().getObjCEncodingForType(E->getEncodedType(), Str);

  return GetAddrOfConstantCString(Str);
}

/// GetAddrOfConstantCString - Returns a pointer to a character array containing
/// the literal and a terminating '\0' character.
/// The result has pointer to array type.
ConstantAddress CodeGenModule::GetAddrOfConstantCString(
    const std::string &Str, const char *GlobalName) {
  StringRef StrWithNull(Str.c_str(), Str.size() + 1);
  CharUnits Alignment =
    getContext().getAlignOfGlobalVarInChars(getContext().CharTy);

  llvm::Constant *C =
      llvm::ConstantDataArray::getString(getLLVMContext(), StrWithNull, false);

  // Don't share any string literals if strings aren't constant.
  llvm::GlobalVariable **Entry = nullptr;
  if (!LangOpts.WritableStrings) {
    Entry = &ConstantStringMap[C];
    if (auto GV = *Entry) {
      if (Alignment.getQuantity() > GV->getAlignment())
        GV->setAlignment(Alignment.getQuantity());
      return ConstantAddress(castStringLiteralToDefaultAddressSpace(*this, GV),
                             Alignment);
    }
  }

  // Get the default prefix if a name wasn't specified.
  if (!GlobalName)
    GlobalName = ".str";
  // Create a global variable for this.
  auto GV = GenerateStringLiteral(C, llvm::GlobalValue::PrivateLinkage, *this,
                                  GlobalName, Alignment);
  if (Entry)
    *Entry = GV;

  return ConstantAddress(castStringLiteralToDefaultAddressSpace(*this, GV),
                         Alignment);
}

ConstantAddress CodeGenModule::GetAddrOfGlobalTemporary(
    const MaterializeTemporaryExpr *E, const Expr *Init) {
  assert((E->getStorageDuration() == SD_Static ||
          E->getStorageDuration() == SD_Thread) && "not a global temporary");
  const auto *VD = cast<VarDecl>(E->getExtendingDecl());

  // If we're not materializing a subobject of the temporary, keep the
  // cv-qualifiers from the type of the MaterializeTemporaryExpr.
  QualType MaterializedType = Init->getType();
  if (Init == E->GetTemporaryExpr())
    MaterializedType = E->getType();

  CharUnits Align = getContext().getTypeAlignInChars(MaterializedType);

  if (llvm::Constant *Slot = MaterializedGlobalTemporaryMap[E])
    return ConstantAddress(Slot, Align);

  // FIXME: If an externally-visible declaration extends multiple temporaries,
  // we need to give each temporary the same name in every translation unit (and
  // we also need to make the temporaries externally-visible).
  SmallString<256> Name;
  llvm::raw_svector_ostream Out(Name);
  getCXXABI().getMangleContext().mangleReferenceTemporary(
      VD, E->getManglingNumber(), Out);

  APValue *Value = nullptr;
  if (E->getStorageDuration() == SD_Static) {
    // We might have a cached constant initializer for this temporary. Note
    // that this might have a different value from the value computed by
    // evaluating the initializer if the surrounding constant expression
    // modifies the temporary.
    Value = getContext().getMaterializedTemporaryValue(E, false);
    if (Value && Value->isAbsent())
      Value = nullptr;
  }

  // Try evaluating it now, it might have a constant initializer.
  Expr::EvalResult EvalResult;
  if (!Value && Init->EvaluateAsRValue(EvalResult, getContext()) &&
      !EvalResult.hasSideEffects())
    Value = &EvalResult.Val;

  LangAS AddrSpace =
      VD ? GetGlobalVarAddressSpace(VD) : MaterializedType.getAddressSpace();

  Optional<ConstantEmitter> emitter;
  llvm::Constant *InitialValue = nullptr;
  bool Constant = false;
  llvm::Type *Type;
  if (Value) {
    // The temporary has a constant initializer, use it.
    emitter.emplace(*this);
    InitialValue = emitter->emitForInitializer(*Value, AddrSpace,
                                               MaterializedType);
    Constant = isTypeConstant(MaterializedType, /*ExcludeCtor*/Value);
    Type = InitialValue->getType();
  } else {
    // No initializer, the initialization will be provided when we
    // initialize the declaration which performed lifetime extension.
    Type = getTypes().ConvertTypeForMem(MaterializedType);
  }

  // Create a global variable for this lifetime-extended temporary.
  llvm::GlobalValue::LinkageTypes Linkage =
      getLLVMLinkageVarDefinition(VD, Constant);
  if (Linkage == llvm::GlobalVariable::ExternalLinkage) {
    const VarDecl *InitVD;
    if (VD->isStaticDataMember() && VD->getAnyInitializer(InitVD) &&
        isa<CXXRecordDecl>(InitVD->getLexicalDeclContext())) {
      // Temporaries defined inside a class get linkonce_odr linkage because the
      // class can be defined in multiple translation units.
      Linkage = llvm::GlobalVariable::LinkOnceODRLinkage;
    } else {
      // There is no need for this temporary to have external linkage if the
      // VarDecl has external linkage.
      Linkage = llvm::GlobalVariable::InternalLinkage;
    }
  }
  auto TargetAS = getContext().getTargetAddressSpace(AddrSpace);
  auto *GV = new llvm::GlobalVariable(
      getModule(), Type, Constant, Linkage, InitialValue, Name.c_str(),
      /*InsertBefore=*/nullptr, llvm::GlobalVariable::NotThreadLocal, TargetAS);
  if (emitter) emitter->finalize(GV);
  setGVProperties(GV, VD);
  GV->setAlignment(Align.getQuantity());
  if (supportsCOMDAT() && GV->isWeakForLinker())
    GV->setComdat(TheModule.getOrInsertComdat(GV->getName()));
  if (VD->getTLSKind())
    setTLSMode(GV, *VD);
  llvm::Constant *CV = GV;
  if (AddrSpace != LangAS::Default)
    CV = getTargetCodeGenInfo().performAddrSpaceCast(
        *this, GV, AddrSpace, LangAS::Default,
        Type->getPointerTo(
            getContext().getTargetAddressSpace(LangAS::Default)));
  MaterializedGlobalTemporaryMap[E] = CV;
  return ConstantAddress(CV, Align);
}

/// EmitObjCPropertyImplementations - Emit information for synthesized
/// properties for an implementation.
void CodeGenModule::EmitObjCPropertyImplementations(const
                                                    ObjCImplementationDecl *D) {
  for (const auto *PID : D->property_impls()) {
    // Dynamic is just for type-checking.
    if (PID->getPropertyImplementation() == ObjCPropertyImplDecl::Synthesize) {
      ObjCPropertyDecl *PD = PID->getPropertyDecl();

      // Determine which methods need to be implemented, some may have
      // been overridden. Note that ::isPropertyAccessor is not the method
      // we want, that just indicates if the decl came from a
      // property. What we want to know is if the method is defined in
      // this implementation.
      if (!D->getInstanceMethod(PD->getGetterName()))
        CodeGenFunction(*this).GenerateObjCGetter(
                                 const_cast<ObjCImplementationDecl *>(D), PID);
      if (!PD->isReadOnly() &&
          !D->getInstanceMethod(PD->getSetterName()))
        CodeGenFunction(*this).GenerateObjCSetter(
                                 const_cast<ObjCImplementationDecl *>(D), PID);
    }
  }
}

static bool needsDestructMethod(ObjCImplementationDecl *impl) {
  const ObjCInterfaceDecl *iface = impl->getClassInterface();
  for (const ObjCIvarDecl *ivar = iface->all_declared_ivar_begin();
       ivar; ivar = ivar->getNextIvar())
    if (ivar->getType().isDestructedType())
      return true;

  return false;
}

static bool AllTrivialInitializers(CodeGenModule &CGM,
                                   ObjCImplementationDecl *D) {
  CodeGenFunction CGF(CGM);
  for (ObjCImplementationDecl::init_iterator B = D->init_begin(),
       E = D->init_end(); B != E; ++B) {
    CXXCtorInitializer *CtorInitExp = *B;
    Expr *Init = CtorInitExp->getInit();
    if (!CGF.isTrivialInitializer(Init))
      return false;
  }
  return true;
}

/// EmitObjCIvarInitializations - Emit information for ivar initialization
/// for an implementation.
void CodeGenModule::EmitObjCIvarInitializations(ObjCImplementationDecl *D) {
  // We might need a .cxx_destruct even if we don't have any ivar initializers.
  if (needsDestructMethod(D)) {
    IdentifierInfo *II = &getContext().Idents.get(".cxx_destruct");
    Selector cxxSelector = getContext().Selectors.getSelector(0, &II);
    ObjCMethodDecl *DTORMethod =
      ObjCMethodDecl::Create(getContext(), D->getLocation(), D->getLocation(),
                             cxxSelector, getContext().VoidTy, nullptr, D,
                             /*isInstance=*/true, /*isVariadic=*/false,
                          /*isPropertyAccessor=*/true, /*isImplicitlyDeclared=*/true,
                             /*isDefined=*/false, ObjCMethodDecl::Required);
    D->addInstanceMethod(DTORMethod);
    CodeGenFunction(*this).GenerateObjCCtorDtorMethod(D, DTORMethod, false);
    D->setHasDestructors(true);
  }

  // If the implementation doesn't have any ivar initializers, we don't need
  // a .cxx_construct.
  if (D->getNumIvarInitializers() == 0 ||
      AllTrivialInitializers(*this, D))
    return;

  IdentifierInfo *II = &getContext().Idents.get(".cxx_construct");
  Selector cxxSelector = getContext().Selectors.getSelector(0, &II);
  // The constructor returns 'self'.
  ObjCMethodDecl *CTORMethod = ObjCMethodDecl::Create(getContext(),
                                                D->getLocation(),
                                                D->getLocation(),
                                                cxxSelector,
                                                getContext().getObjCIdType(),
                                                nullptr, D, /*isInstance=*/true,
                                                /*isVariadic=*/false,
                                                /*isPropertyAccessor=*/true,
                                                /*isImplicitlyDeclared=*/true,
                                                /*isDefined=*/false,
                                                ObjCMethodDecl::Required);
  D->addInstanceMethod(CTORMethod);
  CodeGenFunction(*this).GenerateObjCCtorDtorMethod(D, CTORMethod, true);
  D->setHasNonZeroConstructors(true);
}

// EmitLinkageSpec - Emit all declarations in a linkage spec.
void CodeGenModule::EmitLinkageSpec(const LinkageSpecDecl *LSD) {
  if (LSD->getLanguage() != LinkageSpecDecl::lang_c &&
      LSD->getLanguage() != LinkageSpecDecl::lang_cxx) {
    ErrorUnsupported(LSD, "linkage spec");
    return;
  }

  EmitDeclContext(LSD);
}

void CodeGenModule::EmitDeclContext(const DeclContext *DC) {
  for (auto *I : DC->decls()) {
    // Unlike other DeclContexts, the contents of an ObjCImplDecl at TU scope
    // are themselves considered "top-level", so EmitTopLevelDecl on an
    // ObjCImplDecl does not recursively visit them. We need to do that in
    // case they're nested inside another construct (LinkageSpecDecl /
    // ExportDecl) that does stop them from being considered "top-level".
    if (auto *OID = dyn_cast<ObjCImplDecl>(I)) {
      for (auto *M : OID->methods())
        EmitTopLevelDecl(M);
    }

    EmitTopLevelDecl(I);
  }
}

/// EmitTopLevelDecl - Emit code for a single top level declaration.
void CodeGenModule::EmitTopLevelDecl(Decl *D) {
  // Ignore dependent declarations.
  if (D->isTemplated())
    return;

  switch (D->getKind()) {
  case Decl::CXXConversion:
  case Decl::CXXMethod:
  case Decl::Function:
    EmitGlobal(cast<FunctionDecl>(D));
    // Always provide some coverage mapping
    // even for the functions that aren't emitted.
    AddDeferredUnusedCoverageMapping(D);
    break;

  case Decl::CXXDeductionGuide:
    // Function-like, but does not result in code emission.
    break;

  case Decl::Var:
  case Decl::Decomposition:
  case Decl::VarTemplateSpecialization:
    EmitGlobal(cast<VarDecl>(D));
    if (auto *DD = dyn_cast<DecompositionDecl>(D))
      for (auto *B : DD->bindings())
        if (auto *HD = B->getHoldingVar())
          EmitGlobal(HD);
    break;

  // Indirect fields from global anonymous structs and unions can be
  // ignored; only the actual variable requires IR gen support.
  case Decl::IndirectField:
    break;

  // C++ Decls
  case Decl::Namespace:
    EmitDeclContext(cast<NamespaceDecl>(D));
    break;
  case Decl::ClassTemplateSpecialization: {
    const auto *Spec = cast<ClassTemplateSpecializationDecl>(D);
    if (DebugInfo &&
        Spec->getSpecializationKind() == TSK_ExplicitInstantiationDefinition &&
        Spec->hasDefinition())
      DebugInfo->completeTemplateDefinition(*Spec);
  } LLVM_FALLTHROUGH;
  case Decl::CXXRecord:
    if (DebugInfo) {
      if (auto *ES = D->getASTContext().getExternalSource())
        if (ES->hasExternalDefinitions(D) == ExternalASTSource::EK_Never)
          DebugInfo->completeUnusedClass(cast<CXXRecordDecl>(*D));
    }
    // Emit any static data members, they may be definitions.
    for (auto *I : cast<CXXRecordDecl>(D)->decls())
      if (isa<VarDecl>(I) || isa<CXXRecordDecl>(I))
        EmitTopLevelDecl(I);
    break;
    // No code generation needed.
  case Decl::UsingShadow:
  case Decl::ClassTemplate:
  case Decl::VarTemplate:
  case Decl::Concept:
  case Decl::VarTemplatePartialSpecialization:
  case Decl::FunctionTemplate:
  case Decl::TypeAliasTemplate:
  case Decl::Block:
  case Decl::Empty:
  case Decl::Binding:
    break;
  case Decl::Using:          // using X; [C++]
    if (CGDebugInfo *DI = getModuleDebugInfo())
        DI->EmitUsingDecl(cast<UsingDecl>(*D));
    return;
  case Decl::NamespaceAlias:
    if (CGDebugInfo *DI = getModuleDebugInfo())
        DI->EmitNamespaceAlias(cast<NamespaceAliasDecl>(*D));
    return;
  case Decl::UsingDirective: // using namespace X; [C++]
    if (CGDebugInfo *DI = getModuleDebugInfo())
      DI->EmitUsingDirective(cast<UsingDirectiveDecl>(*D));
    return;
  case Decl::CXXConstructor:
    getCXXABI().EmitCXXConstructors(cast<CXXConstructorDecl>(D));
    break;
  case Decl::CXXDestructor:
    getCXXABI().EmitCXXDestructors(cast<CXXDestructorDecl>(D));
    break;

  case Decl::StaticAssert:
    // Nothing to do.
    break;

  // Objective-C Decls

  // Forward declarations, no (immediate) code generation.
  case Decl::ObjCInterface:
  case Decl::ObjCCategory:
    break;

  case Decl::ObjCProtocol: {
    auto *Proto = cast<ObjCProtocolDecl>(D);
    if (Proto->isThisDeclarationADefinition())
      ObjCRuntime->GenerateProtocol(Proto);
    break;
  }

  case Decl::ObjCCategoryImpl:
    // Categories have properties but don't support synthesize so we
    // can ignore them here.
    ObjCRuntime->GenerateCategory(cast<ObjCCategoryImplDecl>(D));
    break;

  case Decl::ObjCImplementation: {
    auto *OMD = cast<ObjCImplementationDecl>(D);
    EmitObjCPropertyImplementations(OMD);
    EmitObjCIvarInitializations(OMD);
    ObjCRuntime->GenerateClass(OMD);
    // Emit global variable debug information.
    if (CGDebugInfo *DI = getModuleDebugInfo())
      if (getCodeGenOpts().getDebugInfo() >= codegenoptions::LimitedDebugInfo)
        DI->getOrCreateInterfaceType(getContext().getObjCInterfaceType(
            OMD->getClassInterface()), OMD->getLocation());
    break;
  }
  case Decl::ObjCMethod: {
    auto *OMD = cast<ObjCMethodDecl>(D);
    // If this is not a prototype, emit the body.
    if (OMD->getBody())
      CodeGenFunction(*this).GenerateObjCMethod(OMD);
    break;
  }
  case Decl::ObjCCompatibleAlias:
    ObjCRuntime->RegisterAlias(cast<ObjCCompatibleAliasDecl>(D));
    break;

  case Decl::PragmaComment: {
    const auto *PCD = cast<PragmaCommentDecl>(D);
    switch (PCD->getCommentKind()) {
    case PCK_Unknown:
      llvm_unreachable("unexpected pragma comment kind");
    case PCK_Linker:
      AppendLinkerOptions(PCD->getArg());
      break;
    case PCK_Lib:
        AddDependentLib(PCD->getArg());
      break;
    case PCK_Compiler:
    case PCK_ExeStr:
    case PCK_User:
      break; // We ignore all of these.
    }
    break;
  }

  case Decl::PragmaDetectMismatch: {
    const auto *PDMD = cast<PragmaDetectMismatchDecl>(D);
    AddDetectMismatch(PDMD->getName(), PDMD->getValue());
    break;
  }

  case Decl::LinkageSpec:
    EmitLinkageSpec(cast<LinkageSpecDecl>(D));
    break;

  case Decl::FileScopeAsm: {
    // File-scope asm is ignored during device-side CUDA compilation.
    if (LangOpts.CUDA && LangOpts.CUDAIsDevice)
      break;
    // File-scope asm is ignored during device-side OpenMP compilation.
    if (LangOpts.OpenMPIsDevice)
      break;
    auto *AD = cast<FileScopeAsmDecl>(D);
    getModule().appendModuleInlineAsm(AD->getAsmString()->getString());
    break;
  }

  case Decl::Import: {
    auto *Import = cast<ImportDecl>(D);

    // If we've already imported this module, we're done.
    if (!ImportedModules.insert(Import->getImportedModule()))
      break;

    // Emit debug information for direct imports.
    if (!Import->getImportedOwningModule()) {
      if (CGDebugInfo *DI = getModuleDebugInfo())
        DI->EmitImportDecl(*Import);
    }

    // Find all of the submodules and emit the module initializers.
    llvm::SmallPtrSet<clang::Module *, 16> Visited;
    SmallVector<clang::Module *, 16> Stack;
    Visited.insert(Import->getImportedModule());
    Stack.push_back(Import->getImportedModule());

    while (!Stack.empty()) {
      clang::Module *Mod = Stack.pop_back_val();
      if (!EmittedModuleInitializers.insert(Mod).second)
        continue;

      for (auto *D : Context.getModuleInitializers(Mod))
        EmitTopLevelDecl(D);

      // Visit the submodules of this module.
      for (clang::Module::submodule_iterator Sub = Mod->submodule_begin(),
                                             SubEnd = Mod->submodule_end();
           Sub != SubEnd; ++Sub) {
        // Skip explicit children; they need to be explicitly imported to emit
        // the initializers.
        if ((*Sub)->IsExplicit)
          continue;

        if (Visited.insert(*Sub).second)
          Stack.push_back(*Sub);
      }
    }
    break;
  }

  case Decl::Export:
    EmitDeclContext(cast<ExportDecl>(D));
    break;

  case Decl::OMPThreadPrivate:
    EmitOMPThreadPrivateDecl(cast<OMPThreadPrivateDecl>(D));
    break;

  case Decl::OMPAllocate:
    break;

  case Decl::OMPDeclareReduction:
    EmitOMPDeclareReduction(cast<OMPDeclareReductionDecl>(D));
    break;

  case Decl::OMPDeclareMapper:
    EmitOMPDeclareMapper(cast<OMPDeclareMapperDecl>(D));
    break;

  case Decl::OMPRequires:
    EmitOMPRequiresDecl(cast<OMPRequiresDecl>(D));
    break;

  default:
    // Make sure we handled everything we should, every other kind is a
    // non-top-level decl.  FIXME: Would be nice to have an isTopLevelDeclKind
    // function. Need to recode Decl::Kind to do that easily.
    assert(isa<TypeDecl>(D) && "Unsupported decl kind");
    break;
  }
}

void CodeGenModule::AddDeferredUnusedCoverageMapping(Decl *D) {
  // Do we need to generate coverage mapping?
  if (!CodeGenOpts.CoverageMapping)
    return;
  switch (D->getKind()) {
  case Decl::CXXConversion:
  case Decl::CXXMethod:
  case Decl::Function:
  case Decl::ObjCMethod:
  case Decl::CXXConstructor:
  case Decl::CXXDestructor: {
    if (!cast<FunctionDecl>(D)->doesThisDeclarationHaveABody())
      return;
    SourceManager &SM = getContext().getSourceManager();
    if (LimitedCoverage && SM.getMainFileID() != SM.getFileID(D->getBeginLoc()))
      return;
    auto I = DeferredEmptyCoverageMappingDecls.find(D);
    if (I == DeferredEmptyCoverageMappingDecls.end())
      DeferredEmptyCoverageMappingDecls[D] = true;
    break;
  }
  default:
    break;
  };
}

void CodeGenModule::ClearUnusedCoverageMapping(const Decl *D) {
  // Do we need to generate coverage mapping?
  if (!CodeGenOpts.CoverageMapping)
    return;
  if (const auto *Fn = dyn_cast<FunctionDecl>(D)) {
    if (Fn->isTemplateInstantiation())
      ClearUnusedCoverageMapping(Fn->getTemplateInstantiationPattern());
  }
  auto I = DeferredEmptyCoverageMappingDecls.find(D);
  if (I == DeferredEmptyCoverageMappingDecls.end())
    DeferredEmptyCoverageMappingDecls[D] = false;
  else
    I->second = false;
}

void CodeGenModule::EmitDeferredUnusedCoverageMappings() {
  // We call takeVector() here to avoid use-after-free.
  // FIXME: DeferredEmptyCoverageMappingDecls is getting mutated because
  // we deserialize function bodies to emit coverage info for them, and that
  // deserializes more declarations. How should we handle that case?
  for (const auto &Entry : DeferredEmptyCoverageMappingDecls.takeVector()) {
    if (!Entry.second)
      continue;
    const Decl *D = Entry.first;
    switch (D->getKind()) {
    case Decl::CXXConversion:
    case Decl::CXXMethod:
    case Decl::Function:
    case Decl::ObjCMethod: {
      CodeGenPGO PGO(*this);
      GlobalDecl GD(cast<FunctionDecl>(D));
      PGO.emitEmptyCounterMapping(D, getMangledName(GD),
                                  getFunctionLinkage(GD));
      break;
    }
    case Decl::CXXConstructor: {
      CodeGenPGO PGO(*this);
      GlobalDecl GD(cast<CXXConstructorDecl>(D), Ctor_Base);
      PGO.emitEmptyCounterMapping(D, getMangledName(GD),
                                  getFunctionLinkage(GD));
      break;
    }
    case Decl::CXXDestructor: {
      CodeGenPGO PGO(*this);
      GlobalDecl GD(cast<CXXDestructorDecl>(D), Dtor_Base);
      PGO.emitEmptyCounterMapping(D, getMangledName(GD),
                                  getFunctionLinkage(GD));
      break;
    }
    default:
      break;
    };
  }
}

/// Turns the given pointer into a constant.
static llvm::Constant *GetPointerConstant(llvm::LLVMContext &Context,
                                          const void *Ptr) {
  uintptr_t PtrInt = reinterpret_cast<uintptr_t>(Ptr);
  llvm::Type *i64 = llvm::Type::getInt64Ty(Context);
  return llvm::ConstantInt::get(i64, PtrInt);
}

static void EmitGlobalDeclMetadata(CodeGenModule &CGM,
                                   llvm::NamedMDNode *&GlobalMetadata,
                                   GlobalDecl D,
                                   llvm::GlobalValue *Addr) {
#if INTEL_CUSTOMIZATION
  if (!Addr)
    return;
#endif // INTEL_CUSTOMIZATION
  if (!GlobalMetadata)
    GlobalMetadata =
      CGM.getModule().getOrInsertNamedMetadata("clang.global.decl.ptrs");

  // TODO: should we report variant information for ctors/dtors?
  llvm::Metadata *Ops[] = {llvm::ConstantAsMetadata::get(Addr),
                           llvm::ConstantAsMetadata::get(GetPointerConstant(
                               CGM.getLLVMContext(), D.getDecl()))};
  GlobalMetadata->addOperand(llvm::MDNode::get(CGM.getLLVMContext(), Ops));
}

/// For each function which is declared within an extern "C" region and marked
/// as 'used', but has internal linkage, create an alias from the unmangled
/// name to the mangled name if possible. People expect to be able to refer
/// to such functions with an unmangled name from inline assembly within the
/// same translation unit.
void CodeGenModule::EmitStaticExternCAliases() {
  if (!getTargetCodeGenInfo().shouldEmitStaticExternCAliases())
    return;
  for (auto &I : StaticExternCValues) {
    IdentifierInfo *Name = I.first;
    llvm::GlobalValue *Val = I.second;
    if (Val && !getModule().getNamedValue(Name->getName()))
      addUsedGlobal(llvm::GlobalAlias::create(Name->getName(), Val));
  }
}

bool CodeGenModule::lookupRepresentativeDecl(StringRef MangledName,
                                             GlobalDecl &Result) const {
  auto Res = Manglings.find(MangledName);
  if (Res == Manglings.end())
    return false;
  Result = Res->getValue();
  return true;
}

/// Emits metadata nodes associating all the global values in the
/// current module with the Decls they came from.  This is useful for
/// projects using IR gen as a subroutine.
///
/// Since there's currently no way to associate an MDNode directly
/// with an llvm::GlobalValue, we create a global named metadata
/// with the name 'clang.global.decl.ptrs'.
void CodeGenModule::EmitDeclMetadata() {
  llvm::NamedMDNode *GlobalMetadata = nullptr;

  for (auto &I : MangledDeclNames) {
    llvm::GlobalValue *Addr = getModule().getNamedValue(I.second);
    // Some mangled names don't necessarily have an associated GlobalValue
    // in this module, e.g. if we mangled it for DebugInfo.
    if (Addr)
      EmitGlobalDeclMetadata(*this, GlobalMetadata, I.first, Addr);
  }
}

/// Emits metadata nodes for all the local variables in the current
/// function.
void CodeGenFunction::EmitDeclMetadata() {
  if (LocalDeclMap.empty()) return;

  llvm::LLVMContext &Context = getLLVMContext();

  // Find the unique metadata ID for this name.
  unsigned DeclPtrKind = Context.getMDKindID("clang.decl.ptr");

  llvm::NamedMDNode *GlobalMetadata = nullptr;

  for (auto &I : LocalDeclMap) {
    const Decl *D = I.first;
    llvm::Value *Addr = I.second.getPointer();
    if (auto *Alloca = dyn_cast<llvm::AllocaInst>(Addr)) {
      llvm::Value *DAddr = GetPointerConstant(getLLVMContext(), D);
      Alloca->setMetadata(
          DeclPtrKind, llvm::MDNode::get(
                           Context, llvm::ValueAsMetadata::getConstant(DAddr)));
    } else if (auto *GV = dyn_cast<llvm::GlobalValue>(Addr)) {
      GlobalDecl GD = GlobalDecl(cast<VarDecl>(D));
      EmitGlobalDeclMetadata(CGM, GlobalMetadata, GD, GV);
    }
  }
}

void CodeGenModule::EmitVersionIdentMetadata() {
  llvm::NamedMDNode *IdentMetadata =
    TheModule.getOrInsertNamedMetadata("llvm.ident");
  std::string Version = getClangFullVersion();
  llvm::LLVMContext &Ctx = TheModule.getContext();

  llvm::Metadata *IdentNode[] = {llvm::MDString::get(Ctx, Version)};
  IdentMetadata->addOperand(llvm::MDNode::get(Ctx, IdentNode));
}

void CodeGenModule::EmitCommandLineMetadata() {
  llvm::NamedMDNode *CommandLineMetadata =
    TheModule.getOrInsertNamedMetadata("llvm.commandline");
  std::string CommandLine = getCodeGenOpts().RecordCommandLine;
  llvm::LLVMContext &Ctx = TheModule.getContext();

  llvm::Metadata *CommandLineNode[] = {llvm::MDString::get(Ctx, CommandLine)};
  CommandLineMetadata->addOperand(llvm::MDNode::get(Ctx, CommandLineNode));
}

void CodeGenModule::EmitTargetMetadata() {
  // Warning, new MangledDeclNames may be appended within this loop.
  // We rely on MapVector insertions adding new elements to the end
  // of the container.
  // FIXME: Move this loop into the one target that needs it, and only
  // loop over those declarations for which we couldn't emit the target
  // metadata when we emitted the declaration.
  for (unsigned I = 0; I != MangledDeclNames.size(); ++I) {
    auto Val = *(MangledDeclNames.begin() + I);
    const Decl *D = Val.first.getDecl()->getMostRecentDecl();
    llvm::GlobalValue *GV = GetGlobalValue(Val.second);
    getTargetCodeGenInfo().emitTargetMD(D, GV, *this);
  }
}

#if INTEL_CUSTOMIZATION
/// Emits metadata in TheModule with the given Name and Value.
static void AddLLVMDbgMetadata(llvm::Module &TheModule, StringRef Name,
                               StringRef Value) {
  if (Name.empty() || Value.empty())
    return;
  llvm::LLVMContext &Ctx = TheModule.getContext();
  llvm::Metadata *Node[] = { llvm::MDString::get(Ctx, Value) };
  llvm::NamedMDNode *Metadata = TheModule.getOrInsertNamedMetadata(Name);
  Metadata->addOperand(llvm::MDNode::get(Ctx, Node));
}

void CodeGenModule::EmitMSDebugInfoMetadata() {
  // CQ#368119 - support for '/Z7' and '/Zi' options.
  unsigned Kind = getCodeGenOpts().getMSDebugInfoFile();
  StringRef FileType = Kind == CodeGenOptions::MSDebugInfoObjFile ? "obj" :
                       Kind == CodeGenOptions::MSDebugInfoPdbFile ? "pdb" :
                       "";
  AddLLVMDbgMetadata(TheModule, "llvm.dbg.ms.filetype", FileType);
  // CQ#368125 - support for '/Fd' and '/Fo' options.
  AddLLVMDbgMetadata(TheModule, "llvm.dbg.ms.obj",
                     getCodeGenOpts().MSOutputObjFile);
  AddLLVMDbgMetadata(TheModule, "llvm.dbg.ms.pdb",
                     getCodeGenOpts().MSOutputPdbFile);
}

void CodeGenModule::EmitIntelDriverTempfile() {
  // Communication file should be generated only during host complication.
  if (!getLangOpts().IntelCompat ||
      !getLangOpts().OpenMPLateOutline ||
      getLangOpts().IntelDriverTempfileName.empty() ||
      getLangOpts().OpenMPIsDevice)
    return;

  StringRef MainFileName;
  auto &SM = Context.getSourceManager();
  if (const auto *MainFile = SM.getFileEntryForID(SM.getMainFileID())) {
    MainFileName = MainFile->getName();
  }
  if (MainFileName.empty())
    return;

  std::error_code EC;
  llvm::raw_fd_ostream Out(getLangOpts().IntelDriverTempfileName, EC,
                           llvm::sys::fs::F_None);

  Out << "\xEF\xBB\xBF"; // BOM UTF-8 file marker.
  Out << "<compiler_to_driver_communication>\n";

  // FIXME check possible target and generate target specific nodes.
  // For now hardcode GEN as a target.
  Out << "<gfx_offload_src>" << MainFileName <<"</gfx_offload_src>\n";

  Out << "</compiler_to_driver_communication>";
}
#endif // INTEL_CUSTOMIZATION

void CodeGenModule::EmitCoverageFile() {
  if (getCodeGenOpts().CoverageDataFile.empty() &&
      getCodeGenOpts().CoverageNotesFile.empty())
    return;

  llvm::NamedMDNode *CUNode = TheModule.getNamedMetadata("llvm.dbg.cu");
  if (!CUNode)
    return;

  llvm::NamedMDNode *GCov = TheModule.getOrInsertNamedMetadata("llvm.gcov");
  llvm::LLVMContext &Ctx = TheModule.getContext();
  auto *CoverageDataFile =
      llvm::MDString::get(Ctx, getCodeGenOpts().CoverageDataFile);
  auto *CoverageNotesFile =
      llvm::MDString::get(Ctx, getCodeGenOpts().CoverageNotesFile);
  for (int i = 0, e = CUNode->getNumOperands(); i != e; ++i) {
    llvm::MDNode *CU = CUNode->getOperand(i);
    llvm::Metadata *Elts[] = {CoverageNotesFile, CoverageDataFile, CU};
    GCov->addOperand(llvm::MDNode::get(Ctx, Elts));
  }
}

llvm::Constant *CodeGenModule::EmitUuidofInitializer(StringRef Uuid) {
  // Sema has checked that all uuid strings are of the form
  // "12345678-1234-1234-1234-1234567890ab".
  assert(Uuid.size() == 36);
  for (unsigned i = 0; i < 36; ++i) {
    if (i == 8 || i == 13 || i == 18 || i == 23) assert(Uuid[i] == '-');
    else                                         assert(isHexDigit(Uuid[i]));
  }

  // The starts of all bytes of Field3 in Uuid. Field 3 is "1234-1234567890ab".
  const unsigned Field3ValueOffsets[8] = { 19, 21, 24, 26, 28, 30, 32, 34 };

  llvm::Constant *Field3[8];
  for (unsigned Idx = 0; Idx < 8; ++Idx)
    Field3[Idx] = llvm::ConstantInt::get(
        Int8Ty, Uuid.substr(Field3ValueOffsets[Idx], 2), 16);

  llvm::Constant *Fields[4] = {
    llvm::ConstantInt::get(Int32Ty, Uuid.substr(0,  8), 16),
    llvm::ConstantInt::get(Int16Ty, Uuid.substr(9,  4), 16),
    llvm::ConstantInt::get(Int16Ty, Uuid.substr(14, 4), 16),
    llvm::ConstantArray::get(llvm::ArrayType::get(Int8Ty, 8), Field3)
  };

  return llvm::ConstantStruct::getAnon(Fields);
}

llvm::Constant *CodeGenModule::GetAddrOfRTTIDescriptor(QualType Ty,
                                                       bool ForEH) {
  // Return a bogus pointer if RTTI is disabled, unless it's for EH.
  // FIXME: should we even be calling this method if RTTI is disabled
  // and it's not for EH?
  if ((!ForEH && !getLangOpts().RTTI) || getLangOpts().CUDAIsDevice)
    return llvm::Constant::getNullValue(Int8PtrTy);

  if (ForEH && Ty->isObjCObjectPointerType() &&
      LangOpts.ObjCRuntime.isGNUFamily())
    return ObjCRuntime->GetEHType(Ty);

  return getCXXABI().getAddrOfRTTIDescriptor(Ty);
}

void CodeGenModule::EmitOMPThreadPrivateDecl(const OMPThreadPrivateDecl *D) {
  // Do not emit threadprivates in simd-only mode.
  if (LangOpts.OpenMP && LangOpts.OpenMPSimd)
    return;
  for (auto RefExpr : D->varlists()) {
    auto *VD = cast<VarDecl>(cast<DeclRefExpr>(RefExpr)->getDecl());
    bool PerformInit =
        VD->getAnyInitializer() &&
        !VD->getAnyInitializer()->isConstantInitializer(getContext(),
                                                        /*ForRef=*/false);

    Address Addr(GetAddrOfGlobalVar(VD), getContext().getDeclAlign(VD));
    if (auto InitFunction = getOpenMPRuntime().emitThreadPrivateVarDefinition(
            VD, Addr, RefExpr->getBeginLoc(), PerformInit))
      CXXGlobalInits.push_back(InitFunction);
  }
}

llvm::Metadata *
CodeGenModule::CreateMetadataIdentifierImpl(QualType T, MetadataTypeMap &Map,
                                            StringRef Suffix) {
  llvm::Metadata *&InternalId = Map[T.getCanonicalType()];
  if (InternalId)
    return InternalId;

  if (isExternallyVisible(T->getLinkage())) {
    std::string OutName;
    llvm::raw_string_ostream Out(OutName);
    getCXXABI().getMangleContext().mangleTypeName(T, Out);
    Out << Suffix;

    InternalId = llvm::MDString::get(getLLVMContext(), Out.str());
  } else {
    InternalId = llvm::MDNode::getDistinct(getLLVMContext(),
                                           llvm::ArrayRef<llvm::Metadata *>());
  }

  return InternalId;
}

llvm::Metadata *CodeGenModule::CreateMetadataIdentifierForType(QualType T) {
  return CreateMetadataIdentifierImpl(T, MetadataIdMap, "");
}

llvm::Metadata *
CodeGenModule::CreateMetadataIdentifierForVirtualMemPtrType(QualType T) {
  return CreateMetadataIdentifierImpl(T, VirtualMetadataIdMap, ".virtual");
}

// Generalize pointer types to a void pointer with the qualifiers of the
// originally pointed-to type, e.g. 'const char *' and 'char * const *'
// generalize to 'const void *' while 'char *' and 'const char **' generalize to
// 'void *'.
static QualType GeneralizeType(ASTContext &Ctx, QualType Ty) {
  if (!Ty->isPointerType())
    return Ty;

  return Ctx.getPointerType(
      QualType(Ctx.VoidTy).withCVRQualifiers(
          Ty->getPointeeType().getCVRQualifiers()));
}

// Apply type generalization to a FunctionType's return and argument types
static QualType GeneralizeFunctionType(ASTContext &Ctx, QualType Ty) {
  if (auto *FnType = Ty->getAs<FunctionProtoType>()) {
    SmallVector<QualType, 8> GeneralizedParams;
    for (auto &Param : FnType->param_types())
      GeneralizedParams.push_back(GeneralizeType(Ctx, Param));

    return Ctx.getFunctionType(
        GeneralizeType(Ctx, FnType->getReturnType()),
        GeneralizedParams, FnType->getExtProtoInfo());
  }

  if (auto *FnType = Ty->getAs<FunctionNoProtoType>())
    return Ctx.getFunctionNoProtoType(
        GeneralizeType(Ctx, FnType->getReturnType()));

  llvm_unreachable("Encountered unknown FunctionType");
}

llvm::Metadata *CodeGenModule::CreateMetadataIdentifierGeneralized(QualType T) {
  return CreateMetadataIdentifierImpl(GeneralizeFunctionType(getContext(), T),
                                      GeneralizedMetadataIdMap, ".generalized");
}

/// Returns whether this module needs the "all-vtables" type identifier.
bool CodeGenModule::NeedAllVtablesTypeId() const {
  // Returns true if at least one of vtable-based CFI checkers is enabled and
  // is not in the trapping mode.
  return ((LangOpts.Sanitize.has(SanitizerKind::CFIVCall) &&
           !CodeGenOpts.SanitizeTrap.has(SanitizerKind::CFIVCall)) ||
          (LangOpts.Sanitize.has(SanitizerKind::CFINVCall) &&
           !CodeGenOpts.SanitizeTrap.has(SanitizerKind::CFINVCall)) ||
          (LangOpts.Sanitize.has(SanitizerKind::CFIDerivedCast) &&
           !CodeGenOpts.SanitizeTrap.has(SanitizerKind::CFIDerivedCast)) ||
          (LangOpts.Sanitize.has(SanitizerKind::CFIUnrelatedCast) &&
           !CodeGenOpts.SanitizeTrap.has(SanitizerKind::CFIUnrelatedCast)));
}

void CodeGenModule::AddVTableTypeMetadata(llvm::GlobalVariable *VTable,
                                          CharUnits Offset,
                                          const CXXRecordDecl *RD) {
  llvm::Metadata *MD =
      CreateMetadataIdentifierForType(QualType(RD->getTypeForDecl(), 0));
  VTable->addTypeMetadata(Offset.getQuantity(), MD);

  if (CodeGenOpts.SanitizeCfiCrossDso)
    if (auto CrossDsoTypeId = CreateCrossDsoCfiTypeId(MD))
      VTable->addTypeMetadata(Offset.getQuantity(),
                              llvm::ConstantAsMetadata::get(CrossDsoTypeId));

  if (NeedAllVtablesTypeId()) {
    llvm::Metadata *MD = llvm::MDString::get(getLLVMContext(), "all-vtables");
    VTable->addTypeMetadata(Offset.getQuantity(), MD);
  }
}

TargetAttr::ParsedTargetAttr CodeGenModule::filterFunctionTargetAttrs(const TargetAttr *TD) {
  assert(TD != nullptr);
  TargetAttr::ParsedTargetAttr ParsedAttr = TD->parse();

  ParsedAttr.Features.erase(
      llvm::remove_if(ParsedAttr.Features,
                      [&](const std::string &Feat) {
                        return !Target.isValidFeatureName(
                            StringRef{Feat}.substr(1));
                      }),
      ParsedAttr.Features.end());
  return ParsedAttr;
}


// Fills in the supplied string map with the set of target features for the
// passed in function.
void CodeGenModule::getFunctionFeatureMap(llvm::StringMap<bool> &FeatureMap,
                                          GlobalDecl GD) {
  StringRef TargetCPU = Target.getTargetOpts().CPU;
  const FunctionDecl *FD = GD.getDecl()->getAsFunction();
  if (const auto *TD = FD->getAttr<TargetAttr>()) {
    TargetAttr::ParsedTargetAttr ParsedAttr = filterFunctionTargetAttrs(TD);

    // Make a copy of the features as passed on the command line into the
    // beginning of the additional features from the function to override.
    ParsedAttr.Features.insert(ParsedAttr.Features.begin(),
                            Target.getTargetOpts().FeaturesAsWritten.begin(),
                            Target.getTargetOpts().FeaturesAsWritten.end());

    if (ParsedAttr.Architecture != "" &&
        Target.isValidCPUName(ParsedAttr.Architecture))
      TargetCPU = ParsedAttr.Architecture;

    // Now populate the feature map, first with the TargetCPU which is either
    // the default or a new one from the target attribute string. Then we'll use
    // the passed in features (FeaturesAsWritten) along with the new ones from
    // the attribute.
    Target.initFeatureMap(FeatureMap, getDiags(), TargetCPU,
                          ParsedAttr.Features);
  } else if (const auto *SD = FD->getAttr<CPUSpecificAttr>()) {
    llvm::SmallVector<StringRef, 32> FeaturesTmp;
    Target.getCPUSpecificCPUDispatchFeatures(
        SD->getCPUName(GD.getMultiVersionIndex())->getName(), FeaturesTmp);
    std::vector<std::string> Features(FeaturesTmp.begin(), FeaturesTmp.end());
    Target.initFeatureMap(FeatureMap, getDiags(), TargetCPU, Features);
#if INTEL_CUSTOMIZATION
  // IntrinsicPromotion implementation.
  } else if (const auto *TP = FD->getAttr<TargetPromotionAttr>()) {
    std::vector<std::string> FeaturesTmp(Target.getTargetOpts().Features);
    StringRef NewFeats(TP->getFeatures());
    while (!NewFeats.empty()) {
      std::pair<StringRef, StringRef> split = NewFeats.split(',');
      FeaturesTmp.push_back(split.first);
      NewFeats = split.second;
    }

    Target.initFeatureMap(FeatureMap, getDiags(), TargetCPU, FeaturesTmp);
#endif // INTEL_CUSTOMIZATION
  } else {
    Target.initFeatureMap(FeatureMap, getDiags(), TargetCPU,
                          Target.getTargetOpts().Features);
  }
}

llvm::SanitizerStatReport &CodeGenModule::getSanStats() {
  if (!SanStats)
    SanStats = llvm::make_unique<llvm::SanitizerStatReport>(&getModule());

  return *SanStats;
}
llvm::Value *
CodeGenModule::createOpenCLIntToSamplerConversion(const Expr *E,
                                                  CodeGenFunction &CGF) {
  llvm::Constant *C = ConstantEmitter(CGF).emitAbstract(E, E->getType());
  auto SamplerT = getOpenCLRuntime().getSamplerType(E->getType().getTypePtr());
  auto FTy = llvm::FunctionType::get(SamplerT, {C->getType()}, false);
  return CGF.Builder.CreateCall(CreateRuntimeFunction(FTy,
                                "__translate_sampler_initializer"),
                                {C});
}<|MERGE_RESOLUTION|>--- conflicted
+++ resolved
@@ -20,11 +20,8 @@
 #include "CGOpenCLRuntime.h"
 #include "CGOpenMPRuntime.h"
 #include "CGOpenMPRuntimeNVPTX.h"
-<<<<<<< HEAD
 #include "intel/CGSPIRMetadataAdder.h" // INTEL
-=======
 #include "CGSYCLRuntime.h"
->>>>>>> 97b6396c
 #include "CodeGenFunction.h"
 #include "CodeGenPGO.h"
 #include "ConstantEmitter.h"
@@ -4045,7 +4042,6 @@
   GO.setComdat(TheModule.getOrInsertComdat(GO.getName()));
 }
 
-<<<<<<< HEAD
 #if INTEL_CUSTOMIZATION
 static void maybeEmitGlobalChannelMetadata(const VarDecl *D,
                                            llvm::GlobalVariable *GV,
@@ -4191,8 +4187,6 @@
 }
 #endif // INTEL_CUSTOMIZATION
 
-=======
->>>>>>> 97b6396c
 void CodeGenModule::generateIntelFPGAAnnotation(
     const Decl *D, llvm::SmallString<256> &AnnotStr) {
   llvm::raw_svector_ostream Out(AnnotStr);
@@ -4211,7 +4205,6 @@
       break;
     }
     Out << '}';
-<<<<<<< HEAD
 #if INTEL_CUSTOMIZATION
     if (getLangOpts().HLS ||
         (getLangOpts().OpenCL &&
@@ -4240,8 +4233,6 @@
       }
     }
 #endif // INTEL_CUSTOMIZATION
-=======
->>>>>>> 97b6396c
   }
   if (D->hasAttr<IntelFPGASinglePumpAttr>())
     Out << "{pump:1}";
@@ -4259,8 +4250,6 @@
     llvm::APSInt BWAInt = NBA->getValue()->EvaluateKnownConstInt(getContext());
     Out << '{' << NBA->getSpelling() << ':' << BWAInt << '}';
   }
-<<<<<<< HEAD
-=======
   if (const auto *MRA = D->getAttr<IntelFPGAMaxReplicatesAttr>()) {
     llvm::APSInt MRAInt = MRA->getValue()->EvaluateKnownConstInt(getContext());
     Out << '{' << MRA->getSpelling() << ':' << MRAInt << '}';
@@ -4271,7 +4260,6 @@
   }
   if (D->hasAttr<IntelFPGASimpleDualPortAttr>())
     Out << "{simple_dual_port:1}";
->>>>>>> 97b6396c
 }
 
 void CodeGenModule::addGlobalIntelFPGAAnnotation(const VarDecl *VD,
@@ -4425,7 +4413,6 @@
   if (D->hasAttr<AnnotateAttr>())
     AddGlobalAnnotations(D, GV);
 
-<<<<<<< HEAD
 #if INTEL_CUSTOMIZATION
   // Emit HLS attribute annotation for a file-scope static variable.
   if (getLangOpts().HLS ||
@@ -4450,8 +4437,6 @@
     setHasTargetCode();
 #endif // INTEL_CUSTOMIZATION
 
-=======
->>>>>>> 97b6396c
   // Emit Intel FPGA attribute annotation for a file-scope static variable.
   if (getLangOpts().SYCLIsDevice)
     addGlobalIntelFPGAAnnotation(D, GV);
