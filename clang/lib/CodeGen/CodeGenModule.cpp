--- conflicted
+++ resolved
@@ -1016,9 +1016,13 @@
   }
 
   if (const auto *FD = dyn_cast<FunctionDecl>(ND))
-<<<<<<< HEAD
-    if (FD->isMultiVersion() && !OmitTargetMangling)
-      AppendTargetMangling(CGM, FD->getAttr<TargetAttr>(), Out);
+    if (FD->isMultiVersion() && !OmitMultiVersionMangling) {
+      if (FD->isCPUDispatchMultiVersion() || FD->isCPUSpecificMultiVersion())
+        AppendCPUSpecificCPUDispatchMangling(
+            CGM, FD->getAttr<CPUSpecificAttr>(), Out);
+      else
+        AppendTargetMangling(CGM, FD->getAttr<TargetAttr>(), Out);
+    }
 
 #if INTEL_CUSTOMIZATION
     // CQ#379698, CQ#374883: redefinition of builtin functions
@@ -1029,15 +1033,6 @@
         return Str.drop_front(10);
     }
 #endif // INTEL_CUSTOMIZATION
-=======
-    if (FD->isMultiVersion() && !OmitMultiVersionMangling) {
-      if (FD->isCPUDispatchMultiVersion() || FD->isCPUSpecificMultiVersion())
-        AppendCPUSpecificCPUDispatchMangling(
-            CGM, FD->getAttr<CPUSpecificAttr>(), Out);
-      else
-        AppendTargetMangling(CGM, FD->getAttr<TargetAttr>(), Out);
-    }
->>>>>>> f4be2535
 
   return Out.str();
 }
@@ -4145,14 +4140,12 @@
     AddGlobalDtor(Fn, DA->getPriority());
   if (D->hasAttr<AnnotateAttr>())
     AddGlobalAnnotations(D, Fn);
-<<<<<<< HEAD
 #if INTEL_CUSTOMIZATION
   // CQ#411303 Intel driver requires front-end to produce special file if
   // translation unit has any target code.
   if (D->hasAttr<OMPDeclareTargetDeclAttr>())
     setHasTargetCode();
 #endif // INTEL_CUSTOMIZATION
-=======
 
   if (D->isCPUSpecificMultiVersion()) {
     auto *Spec = D->getAttr<CPUSpecificAttr>();
@@ -4162,7 +4155,6 @@
       EmitGlobalFunctionDefinition(GD, nullptr);
     }
   }
->>>>>>> f4be2535
 }
 
 void CodeGenModule::EmitAliasDefinition(GlobalDecl GD) {
