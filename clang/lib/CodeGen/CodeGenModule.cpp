--- conflicted
+++ resolved
@@ -687,11 +687,6 @@
     EmitDeclMetadata();
 #if INTEL_CUSTOMIZATION
   if (getCodeGenOpts().getDebugInfo() != codegenoptions::NoDebugInfo) {
-<<<<<<< HEAD
-    if (getLangOpts().IntelCompat)
-      EmitIntelDebugInfoMetadata();
-=======
->>>>>>> a04ae881
     if (getLangOpts().IntelMSCompat)
       EmitMSDebugInfoMetadata();
   }
@@ -4064,71 +4059,14 @@
 
 void CodeGenModule::generateHLSAnnotation(const Decl *D,
                                           llvm::SmallString<256> &AnnotStr) {
-<<<<<<< HEAD
-  llvm::raw_svector_ostream Out(AnnotStr);
-  if (D->hasAttr<HLSRegisterAttr>())
-    Out << "{register:1}";
-  if (auto const *MA = D->getAttr<MemoryAttr>()) {
-    MemoryAttr::MemoryKind Kind = MA->getKind();
-    Out << "{memory:";
-    switch (Kind) {
-    case MemoryAttr::MLAB:
-    case MemoryAttr::BlockRAM:
-      Out << MemoryAttr::ConvertMemoryKindToStr(Kind);
-      break;
-    case MemoryAttr::Default:
-      Out << "DEFAULT";
-      break;
-    }
-    Out << '}';
-    if (const DeclaratorDecl *DD = dyn_cast<DeclaratorDecl>(D)) {
-      QualType ElementTy = DD->getType();
-      Out << "{sizeinfo:";
-      // D can't be of type FunctionDecl (no attribute memory for a
-      // function declaration).
-      if (ElementTy->isConstantArrayType())
-        Out << getContext()
-                   .getTypeSizeInChars(
-                       getContext().getBaseElementType(ElementTy))
-                   .getQuantity();
-      else
-        Out << getContext().getTypeSizeInChars(ElementTy).getQuantity();
-      // Add to Out the dimenstion of the array.
-      while (const auto *AT = getContext().getAsArrayType(ElementTy)) {
-        // Expecting only constant array types, assert otherwise.
-        const auto *CAT = cast<ConstantArrayType>(AT);
-        Out << ",";
-        Out << CAT->getSize();
-        ElementTy = CAT->getElementType();
-      }
-      Out << '}';
-    }
-  }
-  if (D->hasAttr<SinglePumpAttr>())
-    Out << "{pump:1}";
-  if (D->hasAttr<DoublePumpAttr>())
-    Out << "{pump:2}";
-  if (const auto *BWA = D->getAttr<BankWidthAttr>()) {
-    llvm::APSInt BWAInt = BWA->getValue()->EvaluateKnownConstInt(getContext());
-    Out << '{' << BWA->getSpelling() << ':' << BWAInt << '}';
-  }
-=======
   // Generate common parts from IntelFPGA attributes
   generateIntelFPGAAnnotation(D, AnnotStr);
 
   llvm::raw_svector_ostream Out(AnnotStr);
->>>>>>> a04ae881
   if (const auto *MCA = D->getAttr<MaxConcurrencyAttr>()) {
     llvm::APSInt MCAInt = MCA->getValue()->EvaluateKnownConstInt(getContext());
     Out << '{' << MCA->getSpelling() << ':' << MCAInt << '}';
   }
-<<<<<<< HEAD
-  if (const auto *NBA = D->getAttr<NumBanksAttr>()) {
-    llvm::APSInt BWAInt = NBA->getValue()->EvaluateKnownConstInt(getContext());
-    Out << '{' << NBA->getSpelling() << ':' << BWAInt << '}';
-  }
-=======
->>>>>>> a04ae881
   if (const auto *NRPA = D->getAttr<NumReadPortsAttr>()) {
     llvm::APSInt NRPAInt =
         NRPA->getValue()->EvaluateKnownConstInt(getContext());
@@ -4233,8 +4171,6 @@
       break;
     }
     Out << '}';
-<<<<<<< HEAD
-=======
 #if INTEL_CUSTOMIZATION
     if (getLangOpts().HLS ||
         (getLangOpts().OpenCL &&
@@ -4263,7 +4199,6 @@
       }
     }
 #endif // INTEL_CUSTOMIZATION
->>>>>>> a04ae881
   }
   if (D->hasAttr<IntelFPGASinglePumpAttr>())
     Out << "{pump:1}";
@@ -6185,17 +6120,6 @@
   Metadata->addOperand(llvm::MDNode::get(Ctx, Node));
 }
 
-<<<<<<< HEAD
-void CodeGenModule::EmitIntelDebugInfoMetadata() {
-  // CQ#368123 - support '-f[no-]emit-class-debug-always' options.
-  StringRef EmitClassDebugAlways =
-      getCodeGenOpts().EmitClassDebugAlways ? "true" : "false";
-  AddLLVMDbgMetadata(TheModule, "llvm.dbg.intel.emit_class_debug_always",
-                     EmitClassDebugAlways);
-}
-
-=======
->>>>>>> a04ae881
 void CodeGenModule::EmitMSDebugInfoMetadata() {
   // CQ#368119 - support for '/Z7' and '/Zi' options.
   unsigned Kind = getCodeGenOpts().getMSDebugInfoFile();
