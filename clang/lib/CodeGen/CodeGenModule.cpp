//===--- CodeGenModule.cpp - Emit LLVM Code from ASTs for a Module --------===//
//
// Part of the LLVM Project, under the Apache License v2.0 with LLVM Exceptions.
// See https://llvm.org/LICENSE.txt for license information.
// SPDX-License-Identifier: Apache-2.0 WITH LLVM-exception
//
//===----------------------------------------------------------------------===//
//
// This coordinates the per-module state used while generating code.
//
//===----------------------------------------------------------------------===//

#include "CodeGenModule.h"
#include "CGBlocks.h"
#include "CGCUDARuntime.h"
#include "CGCXXABI.h"
#include "CGCall.h"
#include "CGDebugInfo.h"
#include "CGObjCRuntime.h"
#include "CGOpenCLRuntime.h"
#include "CGOpenMPRuntime.h"
#include "CGOpenMPRuntimeAMDGCN.h"
#include "CGOpenMPRuntimeNVPTX.h"
<<<<<<< HEAD
#include "intel/CGSPIRMetadataAdder.h" // INTEL
=======
>>>>>>> 4e19a08b
#include "CGSYCLRuntime.h"
#include "CodeGenFunction.h"
#include "CodeGenPGO.h"
#include "ConstantEmitter.h"
#include "CoverageMappingGen.h"
#include "TargetInfo.h"
#include "clang/AST/ASTContext.h"
#include "clang/AST/CharUnits.h"
#include "clang/AST/DeclCXX.h"
#include "clang/AST/DeclObjC.h"
#include "clang/AST/DeclTemplate.h"
#include "clang/AST/Mangle.h"
#include "clang/AST/RecordLayout.h"
#include "clang/AST/RecursiveASTVisitor.h"
#include "clang/AST/StmtVisitor.h"
#include "clang/Basic/Builtins.h"
#include "clang/Basic/CharInfo.h"
#include "clang/Basic/CodeGenOptions.h"
#include "clang/Basic/Diagnostic.h"
#include "clang/Basic/FileManager.h"
#include "clang/Basic/Module.h"
#include "clang/Basic/SourceManager.h"
#include "clang/Basic/TargetInfo.h"
#include "clang/Basic/Version.h"
#include "clang/CodeGen/ConstantInitBuilder.h"
#include "clang/Frontend/FrontendDiagnostic.h"
#if INTEL_CUSTOMIZATION
#include "llvm/ADT/SmallVector.h"
#endif // INTEL_CUSTOMIZATION
#include "llvm/ADT/StringSwitch.h"
#include "llvm/ADT/Triple.h"
#include "llvm/Analysis/TargetLibraryInfo.h"
#include "llvm/Frontend/OpenMP/OMPIRBuilder.h"
#include "llvm/IR/CallingConv.h"
#include "llvm/IR/DataLayout.h"
#include "llvm/IR/Intrinsics.h"
#include "llvm/IR/LLVMContext.h"
#include "llvm/IR/Module.h"
#include "llvm/IR/ProfileSummary.h"
#include "llvm/ProfileData/InstrProfReader.h"
#include "llvm/Support/CodeGen.h"
#include "llvm/Support/CommandLine.h"
#include "llvm/Support/ConvertUTF.h"
#include "llvm/Support/ErrorHandling.h"
#include "llvm/Support/MD5.h"
#if INTEL_CUSTOMIZATION
#include "llvm/Support/ScopedPrinter.h"
#endif  // INTEL_CUSTOMIZATION
#include "llvm/Support/TimeProfiler.h"

using namespace clang;
using namespace CodeGen;

static llvm::cl::opt<bool> LimitedCoverage(
    "limited-coverage-experimental", llvm::cl::ZeroOrMore, llvm::cl::Hidden,
    llvm::cl::desc("Emit limited coverage mapping information (experimental)"),
    llvm::cl::init(false));

static const char AnnotationSection[] = "llvm.metadata";

static CGCXXABI *createCXXABI(CodeGenModule &CGM) {
  switch (CGM.getTarget().getCXXABI().getKind()) {
  case TargetCXXABI::AppleARM64:
  case TargetCXXABI::Fuchsia:
  case TargetCXXABI::GenericAArch64:
  case TargetCXXABI::GenericARM:
  case TargetCXXABI::iOS:
  case TargetCXXABI::WatchOS:
  case TargetCXXABI::GenericMIPS:
  case TargetCXXABI::GenericItanium:
  case TargetCXXABI::WebAssembly:
  case TargetCXXABI::XL:
    return CreateItaniumCXXABI(CGM);
  case TargetCXXABI::Microsoft:
    return CreateMicrosoftCXXABI(CGM);
  }

  llvm_unreachable("invalid C++ ABI kind");
}

CodeGenModule::CodeGenModule(ASTContext &C, const HeaderSearchOptions &HSO,
                             const PreprocessorOptions &PPO,
                             const CodeGenOptions &CGO, llvm::Module &M,
                             DiagnosticsEngine &diags,
                             CoverageSourceInfo *CoverageInfo)
    : Context(C), LangOpts(C.getLangOpts()), HeaderSearchOpts(HSO),
      PreprocessorOpts(PPO), CodeGenOpts(CGO), TheModule(M), Diags(diags),
      Target(C.getTargetInfo()), ABI(createCXXABI(*this)),
      VMContext(M.getContext()), Types(*this), VTables(*this),
      SanitizerMD(new SanitizerMetadata(*this)) {

  // Initialize the type cache.
  llvm::LLVMContext &LLVMContext = M.getContext();
  VoidTy = llvm::Type::getVoidTy(LLVMContext);
  Int8Ty = llvm::Type::getInt8Ty(LLVMContext);
  Int16Ty = llvm::Type::getInt16Ty(LLVMContext);
  Int32Ty = llvm::Type::getInt32Ty(LLVMContext);
  Int64Ty = llvm::Type::getInt64Ty(LLVMContext);
  HalfTy = llvm::Type::getHalfTy(LLVMContext);
  BFloatTy = llvm::Type::getBFloatTy(LLVMContext);
  FloatTy = llvm::Type::getFloatTy(LLVMContext);
  DoubleTy = llvm::Type::getDoubleTy(LLVMContext);
  PointerWidthInBits = C.getTargetInfo().getPointerWidth(0);
  PointerAlignInBytes =
    C.toCharUnitsFromBits(C.getTargetInfo().getPointerAlign(0)).getQuantity();
  SizeSizeInBytes =
    C.toCharUnitsFromBits(C.getTargetInfo().getMaxPointerWidth()).getQuantity();
  IntAlignInBytes =
    C.toCharUnitsFromBits(C.getTargetInfo().getIntAlign()).getQuantity();
  CharTy =
    llvm::IntegerType::get(LLVMContext, C.getTargetInfo().getCharWidth());
  IntTy = llvm::IntegerType::get(LLVMContext, C.getTargetInfo().getIntWidth());
  IntPtrTy = llvm::IntegerType::get(LLVMContext,
    C.getTargetInfo().getMaxPointerWidth());
  Int8PtrTy = Int8Ty->getPointerTo(0);
  Int8PtrPtrTy = Int8PtrTy->getPointerTo(0);
  AllocaInt8PtrTy = Int8Ty->getPointerTo(
      M.getDataLayout().getAllocaAddrSpace());
  ASTAllocaAddressSpace = getTargetCodeGenInfo().getASTAllocaAddressSpace();

  RuntimeCC = getTargetCodeGenInfo().getABIInfo().getRuntimeCC();

  if (LangOpts.ObjC)
    createObjCRuntime();
  if (LangOpts.OpenCL || LangOpts.SYCLIsDevice)
    createOpenCLRuntime();
  if (LangOpts.OpenMP)
    createOpenMPRuntime();
  if (LangOpts.CUDA)
    createCUDARuntime();
  if (LangOpts.SYCLIsDevice)
    createSYCLRuntime();

  // Enable TBAA unless it's suppressed. ThreadSanitizer needs TBAA even at O0.
  if (LangOpts.Sanitize.has(SanitizerKind::Thread) ||
#if INTEL_CUSTOMIZATION
      (!CodeGenOpts.RelaxedAliasing && CodeGenOpts.OptimizationLevel > 0)) {
      CodeGenTBAA *cgTBAA =
               new CodeGenTBAA(Context, TheModule, CodeGenOpts, getLangOpts(),
                               getCXXABI().getMangleContext());
      TBAA.reset(cgTBAA);
      cgTBAA->set_CGM(this);
  }
#endif // INTEL_CUSTOMIZATION

  // If debug info or coverage generation is enabled, create the CGDebugInfo
  // object.
  if (CodeGenOpts.getDebugInfo() != codegenoptions::NoDebugInfo ||
      CodeGenOpts.EmitGcovArcs || CodeGenOpts.EmitGcovNotes)
    DebugInfo.reset(new CGDebugInfo(*this));

  Block.GlobalUniqueCount = 0;

  if (C.getLangOpts().ObjC)
    ObjCData.reset(new ObjCEntrypoints());

#if INTEL_CUSTOMIZATION
  if (getCodeGenOpts().OptimizationLevel >= 2) {

    // If we somehow know which C++ library we are using we could only enter
    // those specific descriptions.  These are fairly specific so I don't
    // expect adding them all will cause any issue other than extra compile
    // time.

    // GNU libstdc++
    StdContainerOptDescriptions.push_back(
        StdContainerOptDescription(SCOK_ContainerPtr, "vector", "std",
                                   "operator[]", Decl::CXXMethod, "_M_start"));
    StdContainerOptDescriptions.push_back(
        StdContainerOptDescription(SCOK_ContainerPtrIterator, "", "__gnu_cxx",
                                   "__normal_iterator", Decl::CXXConstructor,
                                   "_M_current"));

    // Visual Studio
    StdContainerOptDescriptions.push_back(
        StdContainerOptDescription(SCOK_ContainerPtr, "vector", "std",
                                   "operator[]", Decl::CXXMethod, "_Myfirst"));

    StdContainerOptDescriptions.push_back(
        StdContainerOptDescription(SCOK_ContainerPtrIterator, "", "std",
                                   "_Vector_const_iterator",
                                   Decl::CXXConstructor, "_Ptr"));

    // LLVM libc++
    StdContainerOptDescriptions.push_back(
        StdContainerOptDescription(SCOK_ContainerPtr, "vector", "std",
                                   "operator[]", Decl::CXXMethod, "__begin_"));

    StdContainerOptDescriptions.push_back(
        StdContainerOptDescription(SCOK_ContainerPtrIterator, "", "std",
                                   "__wrap_iter", Decl::CXXConstructor, "__i"));
  }
#endif // INTEL_CUSTOMIZATION

  if (CodeGenOpts.hasProfileClangUse()) {
    auto ReaderOrErr = llvm::IndexedInstrProfReader::create(
        CodeGenOpts.ProfileInstrumentUsePath, CodeGenOpts.ProfileRemappingFile);
    if (auto E = ReaderOrErr.takeError()) {
      unsigned DiagID = Diags.getCustomDiagID(DiagnosticsEngine::Error,
                                              "Could not read profile %0: %1");
      llvm::handleAllErrors(std::move(E), [&](const llvm::ErrorInfoBase &EI) {
        getDiags().Report(DiagID) << CodeGenOpts.ProfileInstrumentUsePath
                                  << EI.message();
      });
    } else
      PGOReader = std::move(ReaderOrErr.get());
  }

  // If coverage mapping generation is enabled, create the
  // CoverageMappingModuleGen object.
  if (CodeGenOpts.CoverageMapping)
    CoverageMapping.reset(new CoverageMappingModuleGen(*this, *CoverageInfo));

  // Generate the module name hash here if needed.
  if (CodeGenOpts.UniqueInternalLinkageNames &&
      !getModule().getSourceFileName().empty()) {
    std::string Path = getModule().getSourceFileName();
    // Check if a path substitution is needed from the MacroPrefixMap.
    for (const auto &Entry : PPO.MacroPrefixMap)
      if (Path.rfind(Entry.first, 0) != std::string::npos) {
        Path = Entry.second + Path.substr(Entry.first.size());
        break;
      }
    llvm::MD5 Md5;
    Md5.update(Path);
    llvm::MD5::MD5Result R;
    Md5.final(R);
    SmallString<32> Str;
    llvm::MD5::stringifyResult(R, Str);
    // Convert MD5hash to Decimal. Demangler suffixes can either contain
    // numbers or characters but not both.
    llvm::APInt IntHash(128, Str.str(), 16);
    // Prepend "__uniq" before the hash for tools like profilers to understand
    // that this symbol is of internal linkage type.  The "__uniq" is the
    // pre-determined prefix that is used to tell tools that this symbol was
    // created with -funique-internal-linakge-symbols and the tools can strip or
    // keep the prefix as needed.
    ModuleNameHash = (Twine(".__uniq.") +
        Twine(IntHash.toString(/* Radix = */ 10, /* Signed = */false))).str();
  }
}

CodeGenModule::~CodeGenModule() {}

void CodeGenModule::createObjCRuntime() {
  // This is just isGNUFamily(), but we want to force implementors of
  // new ABIs to decide how best to do this.
  switch (LangOpts.ObjCRuntime.getKind()) {
  case ObjCRuntime::GNUstep:
  case ObjCRuntime::GCC:
  case ObjCRuntime::ObjFW:
    ObjCRuntime.reset(CreateGNUObjCRuntime(*this));
    return;

  case ObjCRuntime::FragileMacOSX:
  case ObjCRuntime::MacOSX:
  case ObjCRuntime::iOS:
  case ObjCRuntime::WatchOS:
    ObjCRuntime.reset(CreateMacObjCRuntime(*this));
    return;
  }
  llvm_unreachable("bad runtime kind");
}

void CodeGenModule::createOpenCLRuntime() {
  OpenCLRuntime.reset(new CGOpenCLRuntime(*this));
}

void CodeGenModule::createOpenMPRuntime() {
  // Select a specialized code generation class based on the target, if any.
  // If it does not exist use the default implementation.
  switch (getTriple().getArch()) {
  case llvm::Triple::nvptx:
  case llvm::Triple::nvptx64:
    assert(getLangOpts().OpenMPIsDevice &&
           "OpenMP NVPTX is only prepared to deal with device code.");
    OpenMPRuntime.reset(new CGOpenMPRuntimeNVPTX(*this));
    break;
  case llvm::Triple::amdgcn:
    assert(getLangOpts().OpenMPIsDevice &&
           "OpenMP AMDGCN is only prepared to deal with device code.");
    OpenMPRuntime.reset(new CGOpenMPRuntimeAMDGCN(*this));
    break;
  default:
    if (LangOpts.OpenMPSimd)
      OpenMPRuntime.reset(new CGOpenMPSIMDRuntime(*this));
    else
      OpenMPRuntime.reset(new CGOpenMPRuntime(*this));
    break;
  }
}

void CodeGenModule::createCUDARuntime() {
  CUDARuntime.reset(CreateNVCUDARuntime(*this));
}

void CodeGenModule::createSYCLRuntime() {
  switch (getTriple().getArch()) {
  case llvm::Triple::spir:
  case llvm::Triple::spir64:
  case llvm::Triple::nvptx:
  case llvm::Triple::nvptx64:
    SYCLRuntime.reset(new CGSYCLRuntime(*this));
    break;
  default:
    llvm_unreachable("unsupported target for SYCL");
  }
}

void CodeGenModule::addReplacement(StringRef Name, llvm::Constant *C) {
  Replacements[Name] = C;
}

void CodeGenModule::applyReplacements() {
  for (auto &I : Replacements) {
    StringRef MangledName = I.first();
    llvm::Constant *Replacement = I.second;
    llvm::GlobalValue *Entry = GetGlobalValue(MangledName);
    if (!Entry)
      continue;
    auto *OldF = cast<llvm::Function>(Entry);
    auto *NewF = dyn_cast<llvm::Function>(Replacement);
    if (!NewF) {
      if (auto *Alias = dyn_cast<llvm::GlobalAlias>(Replacement)) {
        NewF = dyn_cast<llvm::Function>(Alias->getAliasee());
      } else {
        auto *CE = cast<llvm::ConstantExpr>(Replacement);
        assert(CE->getOpcode() == llvm::Instruction::BitCast ||
               CE->getOpcode() == llvm::Instruction::GetElementPtr);
        NewF = dyn_cast<llvm::Function>(CE->getOperand(0));
      }
    }

    // Replace old with new, but keep the old order.
    OldF->replaceAllUsesWith(Replacement);
    if (NewF) {
      NewF->removeFromParent();
      OldF->getParent()->getFunctionList().insertAfter(OldF->getIterator(),
                                                       NewF);
    }
    OldF->eraseFromParent();
  }
}

void CodeGenModule::addGlobalValReplacement(llvm::GlobalValue *GV, llvm::Constant *C) {
  GlobalValReplacements.push_back(std::make_pair(GV, C));
}

void CodeGenModule::applyGlobalValReplacements() {
  for (auto &I : GlobalValReplacements) {
    llvm::GlobalValue *GV = I.first;
    llvm::Constant *C = I.second;

    GV->replaceAllUsesWith(C);
    GV->eraseFromParent();
  }
}

// This is only used in aliases that we created and we know they have a
// linear structure.
static const llvm::GlobalObject *getAliasedGlobal(
    const llvm::GlobalIndirectSymbol &GIS) {
  llvm::SmallPtrSet<const llvm::GlobalIndirectSymbol*, 4> Visited;
  const llvm::Constant *C = &GIS;
  for (;;) {
    C = C->stripPointerCasts();
    if (auto *GO = dyn_cast<llvm::GlobalObject>(C))
      return GO;
    // stripPointerCasts will not walk over weak aliases.
    auto *GIS2 = dyn_cast<llvm::GlobalIndirectSymbol>(C);
    if (!GIS2)
      return nullptr;
    if (!Visited.insert(GIS2).second)
      return nullptr;
    C = GIS2->getIndirectSymbol();
  }
}

void CodeGenModule::checkAliases() {
  // Check if the constructed aliases are well formed. It is really unfortunate
  // that we have to do this in CodeGen, but we only construct mangled names
  // and aliases during codegen.
  bool Error = false;
  DiagnosticsEngine &Diags = getDiags();
  for (const GlobalDecl &GD : Aliases) {
    const auto *D = cast<ValueDecl>(GD.getDecl());
    SourceLocation Location;
    bool IsIFunc = D->hasAttr<IFuncAttr>();
    if (const Attr *A = D->getDefiningAttr())
      Location = A->getLocation();
    else
      llvm_unreachable("Not an alias or ifunc?");
    StringRef MangledName = getMangledName(GD);
    llvm::GlobalValue *Entry = GetGlobalValue(MangledName);
    auto *Alias  = cast<llvm::GlobalIndirectSymbol>(Entry);
    const llvm::GlobalValue *GV = getAliasedGlobal(*Alias);
    if (!GV) {
      Error = true;
      Diags.Report(Location, diag::err_cyclic_alias) << IsIFunc;
    } else if (GV->isDeclaration()) {
      Error = true;
      Diags.Report(Location, diag::err_alias_to_undefined)
          << IsIFunc << IsIFunc;
    } else if (IsIFunc) {
      // Check resolver function type.
      llvm::FunctionType *FTy = dyn_cast<llvm::FunctionType>(
          GV->getType()->getPointerElementType());
      assert(FTy);
      if (!FTy->getReturnType()->isPointerTy())
        Diags.Report(Location, diag::err_ifunc_resolver_return);
    }

    llvm::Constant *Aliasee = Alias->getIndirectSymbol();
    llvm::GlobalValue *AliaseeGV;
    if (auto CE = dyn_cast<llvm::ConstantExpr>(Aliasee))
      AliaseeGV = cast<llvm::GlobalValue>(CE->getOperand(0));
    else
      AliaseeGV = cast<llvm::GlobalValue>(Aliasee);

    if (const SectionAttr *SA = D->getAttr<SectionAttr>()) {
      StringRef AliasSection = SA->getName();
      if (AliasSection != AliaseeGV->getSection())
        Diags.Report(SA->getLocation(), diag::warn_alias_with_section)
            << AliasSection << IsIFunc << IsIFunc;
    }

    // We have to handle alias to weak aliases in here. LLVM itself disallows
    // this since the object semantics would not match the IL one. For
    // compatibility with gcc we implement it by just pointing the alias
    // to its aliasee's aliasee. We also warn, since the user is probably
    // expecting the link to be weak.
    if (auto GA = dyn_cast<llvm::GlobalIndirectSymbol>(AliaseeGV)) {
      if (GA->isInterposable()) {
        Diags.Report(Location, diag::warn_alias_to_weak_alias)
            << GV->getName() << GA->getName() << IsIFunc;
        Aliasee = llvm::ConstantExpr::getPointerBitCastOrAddrSpaceCast(
            GA->getIndirectSymbol(), Alias->getType());
        Alias->setIndirectSymbol(Aliasee);
      }
    }
  }
  if (!Error)
    return;

  for (const GlobalDecl &GD : Aliases) {
    StringRef MangledName = getMangledName(GD);
    llvm::GlobalValue *Entry = GetGlobalValue(MangledName);
    auto *Alias = cast<llvm::GlobalIndirectSymbol>(Entry);
    Alias->replaceAllUsesWith(llvm::UndefValue::get(Alias->getType()));
    Alias->eraseFromParent();
  }
}

void CodeGenModule::clear() {
  DeferredDeclsToEmit.clear();
  if (OpenMPRuntime)
    OpenMPRuntime->clear();
}

void InstrProfStats::reportDiagnostics(DiagnosticsEngine &Diags,
                                       StringRef MainFile) {
  if (!hasDiagnostics())
    return;
  if (VisitedInMainFile > 0 && VisitedInMainFile == MissingInMainFile) {
    if (MainFile.empty())
      MainFile = "<stdin>";
    Diags.Report(diag::warn_profile_data_unprofiled) << MainFile;
  } else {
    if (Mismatched > 0)
      Diags.Report(diag::warn_profile_data_out_of_date) << Visited << Mismatched;

    if (Missing > 0)
      Diags.Report(diag::warn_profile_data_missing) << Visited << Missing;
  }
}

static void setVisibilityFromDLLStorageClass(const clang::LangOptions &LO,
                                             llvm::Module &M) {
  if (!LO.VisibilityFromDLLStorageClass)
    return;

  llvm::GlobalValue::VisibilityTypes DLLExportVisibility =
      CodeGenModule::GetLLVMVisibility(LO.getDLLExportVisibility());
  llvm::GlobalValue::VisibilityTypes NoDLLStorageClassVisibility =
      CodeGenModule::GetLLVMVisibility(LO.getNoDLLStorageClassVisibility());
  llvm::GlobalValue::VisibilityTypes ExternDeclDLLImportVisibility =
      CodeGenModule::GetLLVMVisibility(LO.getExternDeclDLLImportVisibility());
  llvm::GlobalValue::VisibilityTypes ExternDeclNoDLLStorageClassVisibility =
      CodeGenModule::GetLLVMVisibility(
          LO.getExternDeclNoDLLStorageClassVisibility());

  for (llvm::GlobalValue &GV : M.global_values()) {
    if (GV.hasAppendingLinkage() || GV.hasLocalLinkage())
      continue;

    // Reset DSO locality before setting the visibility. This removes
    // any effects that visibility options and annotations may have
    // had on the DSO locality. Setting the visibility will implicitly set
    // appropriate globals to DSO Local; however, this will be pessimistic
    // w.r.t. to the normal compiler IRGen.
    GV.setDSOLocal(false);

    if (GV.isDeclarationForLinker()) {
      GV.setVisibility(GV.getDLLStorageClass() ==
                               llvm::GlobalValue::DLLImportStorageClass
                           ? ExternDeclDLLImportVisibility
                           : ExternDeclNoDLLStorageClassVisibility);
    } else {
      GV.setVisibility(GV.getDLLStorageClass() ==
                               llvm::GlobalValue::DLLExportStorageClass
                           ? DLLExportVisibility
                           : NoDLLStorageClassVisibility);
    }

    GV.setDLLStorageClass(llvm::GlobalValue::DefaultStorageClass);
  }
}

void CodeGenModule::Release() {
  EmitDeferred();
  EmitVTablesOpportunistically();
  applyGlobalValReplacements();
  applyReplacements();
  checkAliases();
  emitMultiVersionFunctions();
  EmitCXXGlobalInitFunc();
  EmitCXXGlobalCleanUpFunc();
  registerGlobalDtorsWithAtExit();
  EmitCXXThreadLocalInitFunc();
  if (ObjCRuntime)
    if (llvm::Function *ObjCInitFunction = ObjCRuntime->ModuleInitFunction())
      AddGlobalCtor(ObjCInitFunction);
  if (Context.getLangOpts().CUDA && CUDARuntime) {
    if (llvm::Function *CudaCtorFunction = CUDARuntime->finalizeModule())
      AddGlobalCtor(CudaCtorFunction);
  }
  if (OpenMPRuntime) {
    if (llvm::Function *OpenMPRequiresDirectiveRegFun =
            OpenMPRuntime->emitRequiresDirectiveRegFun()) {
      AddGlobalCtor(OpenMPRequiresDirectiveRegFun, 0);
    }
    OpenMPRuntime->createOffloadEntriesAndInfoMetadata();
    OpenMPRuntime->clear();
  }
  if (PGOReader) {
    getModule().setProfileSummary(
        PGOReader->getSummary(/* UseCS */ false).getMD(VMContext),
        llvm::ProfileSummary::PSK_Instr);
    if (PGOStats.hasDiagnostics())
      PGOStats.reportDiagnostics(getDiags(), getCodeGenOpts().MainFileName);
  }
  EmitCtorList(GlobalCtors, "llvm.global_ctors");
  EmitCtorList(GlobalDtors, "llvm.global_dtors");
  EmitGlobalAnnotations();
  EmitStaticExternCAliases();
  EmitDeferredUnusedCoverageMappings();
  if (CoverageMapping)
    CoverageMapping->emit();
  if (CodeGenOpts.SanitizeCfiCrossDso) {
    CodeGenFunction(*this).EmitCfiCheckFail();
    CodeGenFunction(*this).EmitCfiCheckStub();
  }
  emitAtAvailableLinkGuard();
  if (Context.getTargetInfo().getTriple().isWasm() &&
      !Context.getTargetInfo().getTriple().isOSEmscripten()) {
    EmitMainVoidAlias();
  }
  emitLLVMUsed();
  if (SanStats)
    SanStats->finish();

  if (CodeGenOpts.Autolink &&
      (Context.getLangOpts().Modules || !LinkerOptionsMetadata.empty())) {
    EmitModuleLinkOptions();
  }

  // On ELF we pass the dependent library specifiers directly to the linker
  // without manipulating them. This is in contrast to other platforms where
  // they are mapped to a specific linker option by the compiler. This
  // difference is a result of the greater variety of ELF linkers and the fact
  // that ELF linkers tend to handle libraries in a more complicated fashion
  // than on other platforms. This forces us to defer handling the dependent
  // libs to the linker.
  //
  // CUDA/HIP device and host libraries are different. Currently there is no
  // way to differentiate dependent libraries for host or device. Existing
  // usage of #pragma comment(lib, *) is intended for host libraries on
  // Windows. Therefore emit llvm.dependent-libraries only for host.
  if (!ELFDependentLibraries.empty() && !Context.getLangOpts().CUDAIsDevice) {
    auto *NMD = getModule().getOrInsertNamedMetadata("llvm.dependent-libraries");
    for (auto *MD : ELFDependentLibraries)
      NMD->addOperand(MD);
  }

  // Record mregparm value now so it is visible through rest of codegen.
  if (Context.getTargetInfo().getTriple().getArch() == llvm::Triple::x86)
    getModule().addModuleFlag(llvm::Module::Error, "NumRegisterParameters",
                              CodeGenOpts.NumRegisterParameters);

  if (CodeGenOpts.DwarfVersion) {
    getModule().addModuleFlag(llvm::Module::Max, "Dwarf Version",
                              CodeGenOpts.DwarfVersion);
  }

  if (CodeGenOpts.Dwarf64)
    getModule().addModuleFlag(llvm::Module::Max, "DWARF64", 1);

  if (Context.getLangOpts().SemanticInterposition)
    // Require various optimization to respect semantic interposition.
    getModule().setSemanticInterposition(1);

  if (CodeGenOpts.EmitCodeView) {
    // Indicate that we want CodeView in the metadata.
    getModule().addModuleFlag(llvm::Module::Warning, "CodeView", 1);
  }
  if (CodeGenOpts.CodeViewGHash) {
    getModule().addModuleFlag(llvm::Module::Warning, "CodeViewGHash", 1);
  }

#if INTEL_CUSTOMIZATION
  if (CodeGenOpts.EmitTraceBack) {
    // Indicate that we want TraceBack debug information in the metadata.
    getModule().addModuleFlag(llvm::Module::Warning, "TraceBack", 1);
  }
#endif // INTEL_CUSTOMIZATION

#if INTEL_CUSTOMIZATION
  if (CodeGenOpts.EmitIntelSTI) {
    // Indicate that we want Intel STI debug information in the metadata.
    getModule().addModuleFlag(llvm::Module::Warning, "Intel STI", 1);
  }
#endif  // INTEL_CUSTOMIZATION
  if (CodeGenOpts.ControlFlowGuard) {
    // Function ID tables and checks for Control Flow Guard (cfguard=2).
    getModule().addModuleFlag(llvm::Module::Warning, "cfguard", 2);
  } else if (CodeGenOpts.ControlFlowGuardNoChecks) {
    // Function ID tables for Control Flow Guard (cfguard=1).
    getModule().addModuleFlag(llvm::Module::Warning, "cfguard", 1);
  }
  if (CodeGenOpts.EHContGuard) {
    // Function ID tables for EH Continuation Guard.
    getModule().addModuleFlag(llvm::Module::Warning, "ehcontguard", 1);
  }
  if (CodeGenOpts.OptimizationLevel > 0 && CodeGenOpts.StrictVTablePointers) {
    // We don't support LTO with 2 with different StrictVTablePointers
    // FIXME: we could support it by stripping all the information introduced
    // by StrictVTablePointers.

    getModule().addModuleFlag(llvm::Module::Error, "StrictVTablePointers",1);

    llvm::Metadata *Ops[2] = {
              llvm::MDString::get(VMContext, "StrictVTablePointers"),
              llvm::ConstantAsMetadata::get(llvm::ConstantInt::get(
                  llvm::Type::getInt32Ty(VMContext), 1))};

    getModule().addModuleFlag(llvm::Module::Require,
                              "StrictVTablePointersRequirement",
                              llvm::MDNode::get(VMContext, Ops));
  }
  if (getModuleDebugInfo())
    // We support a single version in the linked module. The LLVM
    // parser will drop debug info with a different version number
    // (and warn about it, too).
    getModule().addModuleFlag(llvm::Module::Warning, "Debug Info Version",
                              llvm::DEBUG_METADATA_VERSION);

  // We need to record the widths of enums and wchar_t, so that we can generate
  // the correct build attributes in the ARM backend. wchar_size is also used by
  // TargetLibraryInfo.
  uint64_t WCharWidth =
      Context.getTypeSizeInChars(Context.getWideCharType()).getQuantity();
#if INTEL_COLLAB
  if (!LangOpts.OpenCL)
    // Avoid emitting wchar_size, since wchar_t is not defined for OpenCL.
    // For OpenCL WCharWidth may have an arbitrary value, which may not match
    // correct WCharWidth for LLVM Modules created from C/C++ (e.g. with
    // OpenMP offload), thus causing linking issues.
    getModule().addModuleFlag(llvm::Module::Error, "wchar_size", WCharWidth);
#else  // INTEL_COLLAB
  getModule().addModuleFlag(llvm::Module::Error, "wchar_size", WCharWidth);
#endif  // INTEL_COLLAB

  llvm::Triple::ArchType Arch = Context.getTargetInfo().getTriple().getArch();
  if (   Arch == llvm::Triple::arm
      || Arch == llvm::Triple::armeb
      || Arch == llvm::Triple::thumb
      || Arch == llvm::Triple::thumbeb) {
    // The minimum width of an enum in bytes
    uint64_t EnumWidth = Context.getLangOpts().ShortEnums ? 1 : 4;
    getModule().addModuleFlag(llvm::Module::Error, "min_enum_size", EnumWidth);
  }

  if (Arch == llvm::Triple::riscv32 || Arch == llvm::Triple::riscv64) {
    StringRef ABIStr = Target.getABI();
    llvm::LLVMContext &Ctx = TheModule.getContext();
    getModule().addModuleFlag(llvm::Module::Error, "target-abi",
                              llvm::MDString::get(Ctx, ABIStr));
  }

  if (CodeGenOpts.SanitizeCfiCrossDso) {
    // Indicate that we want cross-DSO control flow integrity checks.
    getModule().addModuleFlag(llvm::Module::Override, "Cross-DSO CFI", 1);
  }

  if (CodeGenOpts.WholeProgramVTables) {
    // Indicate whether VFE was enabled for this module, so that the
    // vcall_visibility metadata added under whole program vtables is handled
    // appropriately in the optimizer.
    getModule().addModuleFlag(llvm::Module::Error, "Virtual Function Elim",
                              CodeGenOpts.VirtualFunctionElimination);
  }

  if (LangOpts.Sanitize.has(SanitizerKind::CFIICall)) {
    getModule().addModuleFlag(llvm::Module::Override,
                              "CFI Canonical Jump Tables",
                              CodeGenOpts.SanitizeCfiCanonicalJumpTables);
  }

  if (CodeGenOpts.CFProtectionReturn &&
      Target.checkCFProtectionReturnSupported(getDiags())) {
    // Indicate that we want to instrument return control flow protection.
    getModule().addModuleFlag(llvm::Module::Override, "cf-protection-return",
                              1);
  }

  if (CodeGenOpts.CFProtectionBranch &&
      Target.checkCFProtectionBranchSupported(getDiags())) {
    // Indicate that we want to instrument branch control flow protection.
    getModule().addModuleFlag(llvm::Module::Override, "cf-protection-branch",
                              1);
  }

  if (Arch == llvm::Triple::aarch64 || Arch == llvm::Triple::aarch64_32 ||
      Arch == llvm::Triple::aarch64_be) {
    getModule().addModuleFlag(llvm::Module::Error,
                              "branch-target-enforcement",
                              LangOpts.BranchTargetEnforcement);

    getModule().addModuleFlag(llvm::Module::Error, "sign-return-address",
                              LangOpts.hasSignReturnAddress());

    getModule().addModuleFlag(llvm::Module::Error, "sign-return-address-all",
                              LangOpts.isSignReturnAddressScopeAll());

    getModule().addModuleFlag(llvm::Module::Error,
                              "sign-return-address-with-bkey",
                              !LangOpts.isSignReturnAddressWithAKey());
  }

  if (!CodeGenOpts.MemoryProfileOutput.empty()) {
    llvm::LLVMContext &Ctx = TheModule.getContext();
    getModule().addModuleFlag(
        llvm::Module::Error, "MemProfProfileFilename",
        llvm::MDString::get(Ctx, CodeGenOpts.MemoryProfileOutput));
  }

  if (LangOpts.CUDAIsDevice && getTriple().isNVPTX()) {
    // Indicate whether __nvvm_reflect should be configured to flush denormal
    // floating point values to 0.  (This corresponds to its "__CUDA_FTZ"
    // property.)
    getModule().addModuleFlag(llvm::Module::Override, "nvvm-reflect-ftz",
                              CodeGenOpts.FP32DenormalMode.Output !=
                                  llvm::DenormalMode::IEEE);
  }

  // Emit OpenCL specific module metadata: OpenCL/SPIR version.
  if (LangOpts.OpenCL) {
#if INTEL_CUSTOMIZATION
    if (!getContext().isFPContractDisabled() &&
        getLangOpts().getDefaultFPContractMode() != LangOptions::FPM_Off)
      getModule().getOrInsertNamedMetadata("opencl.enable.FP_CONTRACT");
#endif // INTEL_CUSTOMIZATION

    EmitOpenCLMetadata();
    // Emit SPIR version.
    if (getTriple().isSPIR()) {
      // SPIR v2.0 s2.12 - The SPIR version used by the module is stored in the
      // opencl.spir.version named metadata.
      // C++ is backwards compatible with OpenCL v2.0.
      auto Version = LangOpts.OpenCLCPlusPlus ? 200 : LangOpts.OpenCLVersion;
      llvm::Metadata *SPIRVerElts[] = {
          llvm::ConstantAsMetadata::get(llvm::ConstantInt::get(
              Int32Ty, Version / 100)),
          llvm::ConstantAsMetadata::get(llvm::ConstantInt::get(
              Int32Ty, (Version / 100 > 1) ? 0 : 2))};
      llvm::NamedMDNode *SPIRVerMD =
          TheModule.getOrInsertNamedMetadata("opencl.spir.version");
      llvm::LLVMContext &Ctx = TheModule.getContext();
      SPIRVerMD->addOperand(llvm::MDNode::get(Ctx, SPIRVerElts));
    }
  }

  // Emit SYCL specific module metadata: OpenCL/SPIR version, OpenCL language.
  if (LangOpts.SYCLIsDevice) {
    llvm::LLVMContext &Ctx = TheModule.getContext();
    llvm::Metadata *SPIRVerElts[] = {
        llvm::ConstantAsMetadata::get(llvm::ConstantInt::get(Int32Ty, 1)),
        llvm::ConstantAsMetadata::get(llvm::ConstantInt::get(Int32Ty, 2))};
    llvm::NamedMDNode *SPIRVerMD =
        TheModule.getOrInsertNamedMetadata("opencl.spir.version");
    SPIRVerMD->addOperand(llvm::MDNode::get(Ctx, SPIRVerElts));
    // We are trying to look like OpenCL C++ for SPIR-V translator.
    // 4 - OpenCL_CPP, 100000 - OpenCL C++ version 1.0
    // 0 - ESIMD, if any kernel or function is an explicit SIMD one
    int Lang = llvm::any_of(TheModule,
                            [](const auto &F) {
                              return F.getMetadata("sycl_explicit_simd");
                            })
                   ? 0
                   : 4;

    llvm::Metadata *SPIRVSourceElts[] = {
        llvm::ConstantAsMetadata::get(llvm::ConstantInt::get(Int32Ty, Lang)),
        llvm::ConstantAsMetadata::get(llvm::ConstantInt::get(Int32Ty, 100000))};
    llvm::NamedMDNode *SPIRVSourceMD =
        TheModule.getOrInsertNamedMetadata("spirv.Source");
    SPIRVSourceMD->addOperand(llvm::MDNode::get(Ctx, SPIRVSourceElts));
  }

  if (uint32_t PLevel = Context.getLangOpts().PICLevel) {
    assert(PLevel < 3 && "Invalid PIC Level");
    getModule().setPICLevel(static_cast<llvm::PICLevel::Level>(PLevel));
    if (Context.getLangOpts().PIE)
      getModule().setPIELevel(static_cast<llvm::PIELevel::Level>(PLevel));
  }

  if (getCodeGenOpts().CodeModel.size() > 0) {
    unsigned CM = llvm::StringSwitch<unsigned>(getCodeGenOpts().CodeModel)
                  .Case("tiny", llvm::CodeModel::Tiny)
                  .Case("small", llvm::CodeModel::Small)
                  .Case("kernel", llvm::CodeModel::Kernel)
                  .Case("medium", llvm::CodeModel::Medium)
                  .Case("large", llvm::CodeModel::Large)
                  .Default(~0u);
    if (CM != ~0u) {
      llvm::CodeModel::Model codeModel = static_cast<llvm::CodeModel::Model>(CM);
      getModule().setCodeModel(codeModel);
    }
  }

  if (CodeGenOpts.NoPLT)
    getModule().setRtLibUseGOT();

  SimplifyPersonality();

  if (getCodeGenOpts().EmitDeclMetadata)
    EmitDeclMetadata();
#if INTEL_CUSTOMIZATION
  if (getCodeGenOpts().getDebugInfo() != codegenoptions::NoDebugInfo) {
    if (getLangOpts().IntelMSCompat)
      EmitMSDebugInfoMetadata();
  }
  // CQ#411303 Intel driver requires front-end to produce special file if
  // translation unit has any target code.
  if (HasTargetCode)
    EmitIntelDriverTempfile();
#endif // INTEL_CUSTOMIZATION
  if (getCodeGenOpts().EmitGcovArcs || getCodeGenOpts().EmitGcovNotes)
    EmitCoverageFile();

  if (CGDebugInfo *DI = getModuleDebugInfo())
    DI->finalize();

#if INTEL_CUSTOMIZATION
  if (llvm::StringRef(TheModule.getTargetTriple()).startswith("spir"))
    addSPIRMetadata(TheModule, getLangOpts().OpenCLVersion,
                    getCodeGenOpts().SPIRCompileOptions);
#endif // INTEL_CUSTOMIZATION

  if (getCodeGenOpts().EmitVersionIdentMetadata)
    EmitVersionIdentMetadata();

  if (!getCodeGenOpts().RecordCommandLine.empty())
    EmitCommandLineMetadata();

  getTargetCodeGenInfo().emitTargetMetadata(*this, MangledDeclNames);

  EmitBackendOptionsMetadata(getCodeGenOpts());

  // Set visibility from DLL storage class
  // We do this at the end of LLVM IR generation; after any operation
  // that might affect the DLL storage class or the visibility, and
  // before anything that might act on these.
  setVisibilityFromDLLStorageClass(LangOpts, getModule());
}

void CodeGenModule::EmitOpenCLMetadata() {
  // SPIR v2.0 s2.13 - The OpenCL version used by the module is stored in the
  // opencl.ocl.version named metadata node.
  // C++ is backwards compatible with OpenCL v2.0.
  // FIXME: We might need to add CXX version at some point too?
  auto Version = LangOpts.OpenCLCPlusPlus ? 200 : LangOpts.OpenCLVersion;
  llvm::Metadata *OCLVerElts[] = {
      llvm::ConstantAsMetadata::get(llvm::ConstantInt::get(
          Int32Ty, Version / 100)),
      llvm::ConstantAsMetadata::get(llvm::ConstantInt::get(
          Int32Ty, (Version % 100) / 10))};
  llvm::NamedMDNode *OCLVerMD =
      TheModule.getOrInsertNamedMetadata("opencl.ocl.version");
  llvm::LLVMContext &Ctx = TheModule.getContext();
  OCLVerMD->addOperand(llvm::MDNode::get(Ctx, OCLVerElts));
}

void CodeGenModule::EmitBackendOptionsMetadata(
    const CodeGenOptions CodeGenOpts) {
  switch (getTriple().getArch()) {
  default:
    break;
  case llvm::Triple::riscv32:
  case llvm::Triple::riscv64:
    getModule().addModuleFlag(llvm::Module::Error, "SmallDataLimit",
                              CodeGenOpts.SmallDataLimit);
    break;
  }
}

void CodeGenModule::UpdateCompletedType(const TagDecl *TD) {
  // Make sure that this type is translated.
  Types.UpdateCompletedType(TD);
}

void CodeGenModule::RefreshTypeCacheForClass(const CXXRecordDecl *RD) {
  // Make sure that this type is translated.
  Types.RefreshTypeCacheForClass(RD);
}

llvm::MDNode *CodeGenModule::getTBAATypeInfo(QualType QTy) {
  if (!TBAA)
    return nullptr;
  return TBAA->getTypeInfo(QTy);
}

TBAAAccessInfo CodeGenModule::getTBAAAccessInfo(QualType AccessType) {
  if (!TBAA)
    return TBAAAccessInfo();
  if (getLangOpts().CUDAIsDevice) {
    // As CUDA builtin surface/texture types are replaced, skip generating TBAA
    // access info.
    if (AccessType->isCUDADeviceBuiltinSurfaceType()) {
      if (getTargetCodeGenInfo().getCUDADeviceBuiltinSurfaceDeviceType() !=
          nullptr)
        return TBAAAccessInfo();
    } else if (AccessType->isCUDADeviceBuiltinTextureType()) {
      if (getTargetCodeGenInfo().getCUDADeviceBuiltinTextureDeviceType() !=
          nullptr)
        return TBAAAccessInfo();
    }
  }
  return TBAA->getAccessInfo(AccessType);
}

TBAAAccessInfo
CodeGenModule::getTBAAVTablePtrAccessInfo(llvm::Type *VTablePtrType) {
  if (!TBAA)
    return TBAAAccessInfo();
  return TBAA->getVTablePtrAccessInfo(VTablePtrType);
}

llvm::MDNode *CodeGenModule::getTBAAStructInfo(QualType QTy) {
  if (!TBAA)
    return nullptr;
  return TBAA->getTBAAStructInfo(QTy);
}

llvm::MDNode *CodeGenModule::getTBAABaseTypeInfo(QualType QTy) {
  if (!TBAA)
    return nullptr;
  return TBAA->getBaseTypeInfo(QTy);
}

llvm::MDNode *CodeGenModule::getTBAAAccessTagInfo(TBAAAccessInfo Info) {
  if (!TBAA)
    return nullptr;
  return TBAA->getAccessTagInfo(Info);
}

TBAAAccessInfo CodeGenModule::mergeTBAAInfoForCast(TBAAAccessInfo SourceInfo,
                                                   TBAAAccessInfo TargetInfo) {
  if (!TBAA)
    return TBAAAccessInfo();
  return TBAA->mergeTBAAInfoForCast(SourceInfo, TargetInfo);
}

TBAAAccessInfo
CodeGenModule::mergeTBAAInfoForConditionalOperator(TBAAAccessInfo InfoA,
                                                   TBAAAccessInfo InfoB) {
  if (!TBAA)
    return TBAAAccessInfo();
  return TBAA->mergeTBAAInfoForConditionalOperator(InfoA, InfoB);
}

TBAAAccessInfo
CodeGenModule::mergeTBAAInfoForMemoryTransfer(TBAAAccessInfo DestInfo,
                                              TBAAAccessInfo SrcInfo) {
  if (!TBAA)
    return TBAAAccessInfo();
  return TBAA->mergeTBAAInfoForConditionalOperator(DestInfo, SrcInfo);
}

void CodeGenModule::DecorateInstructionWithTBAA(llvm::Instruction *Inst,
                                                TBAAAccessInfo TBAAInfo) {
  if (llvm::MDNode *Tag = getTBAAAccessTagInfo(TBAAInfo))
    Inst->setMetadata(llvm::LLVMContext::MD_tbaa, Tag);
}

void CodeGenModule::DecorateInstructionWithInvariantGroup(
    llvm::Instruction *I, const CXXRecordDecl *RD) {
  I->setMetadata(llvm::LLVMContext::MD_invariant_group,
                 llvm::MDNode::get(getLLVMContext(), {}));
}

void CodeGenModule::Error(SourceLocation loc, StringRef message) {
  unsigned diagID = getDiags().getCustomDiagID(DiagnosticsEngine::Error, "%0");
  getDiags().Report(Context.getFullLoc(loc), diagID) << message;
}

/// ErrorUnsupported - Print out an error that codegen doesn't support the
/// specified stmt yet.
void CodeGenModule::ErrorUnsupported(const Stmt *S, const char *Type) {
  unsigned DiagID = getDiags().getCustomDiagID(DiagnosticsEngine::Error,
                                               "cannot compile this %0 yet");
  std::string Msg = Type;
  getDiags().Report(Context.getFullLoc(S->getBeginLoc()), DiagID)
      << Msg << S->getSourceRange();
}

/// ErrorUnsupported - Print out an error that codegen doesn't support the
/// specified decl yet.
void CodeGenModule::ErrorUnsupported(const Decl *D, const char *Type) {
  unsigned DiagID = getDiags().getCustomDiagID(DiagnosticsEngine::Error,
                                               "cannot compile this %0 yet");
  std::string Msg = Type;
  getDiags().Report(Context.getFullLoc(D->getLocation()), DiagID) << Msg;
}

llvm::ConstantInt *CodeGenModule::getSize(CharUnits size) {
  return llvm::ConstantInt::get(SizeTy, size.getQuantity());
}

void CodeGenModule::setGlobalVisibility(llvm::GlobalValue *GV,
                                        const NamedDecl *D) const {
  if (GV->hasDLLImportStorageClass())
    return;
  // Internal definitions always have default visibility.
  if (GV->hasLocalLinkage()) {
    GV->setVisibility(llvm::GlobalValue::DefaultVisibility);
    return;
  }
  if (!D)
    return;
  // Set visibility for definitions, and for declarations if requested globally
  // or set explicitly.
  LinkageInfo LV = D->getLinkageAndVisibility();
  if (LV.isVisibilityExplicit() || getLangOpts().SetVisibilityForExternDecls ||
      !GV->isDeclarationForLinker())
    GV->setVisibility(GetLLVMVisibility(LV.getVisibility()));
}

static bool shouldAssumeDSOLocal(const CodeGenModule &CGM,
                                 llvm::GlobalValue *GV) {
  if (GV->hasLocalLinkage())
    return true;

  if (!GV->hasDefaultVisibility() && !GV->hasExternalWeakLinkage())
    return true;

  // DLLImport explicitly marks the GV as external.
  if (GV->hasDLLImportStorageClass())
    return false;

  const llvm::Triple &TT = CGM.getTriple();
  if (TT.isWindowsGNUEnvironment()) {
    // In MinGW, variables without DLLImport can still be automatically
    // imported from a DLL by the linker; don't mark variables that
    // potentially could come from another DLL as DSO local.
    if (GV->isDeclarationForLinker() && isa<llvm::GlobalVariable>(GV) &&
        !GV->isThreadLocal())
      return false;
  }

  // On COFF, don't mark 'extern_weak' symbols as DSO local. If these symbols
  // remain unresolved in the link, they can be resolved to zero, which is
  // outside the current DSO.
  if (TT.isOSBinFormatCOFF() && GV->hasExternalWeakLinkage())
    return false;

  // Every other GV is local on COFF.
  // Make an exception for windows OS in the triple: Some firmware builds use
  // *-win32-macho triples. This (accidentally?) produced windows relocations
  // without GOT tables in older clang versions; Keep this behaviour.
  // FIXME: even thread local variables?
  if (TT.isOSBinFormatCOFF() || (TT.isOSWindows() && TT.isOSBinFormatMachO()))
    return true;

  // Only handle COFF and ELF for now.
  if (!TT.isOSBinFormatELF())
    return false;

  // If this is not an executable, don't assume anything is local.
  const auto &CGOpts = CGM.getCodeGenOpts();
  llvm::Reloc::Model RM = CGOpts.RelocationModel;
  const auto &LOpts = CGM.getLangOpts();
  if (RM != llvm::Reloc::Static && !LOpts.PIE) {
    // On ELF, if -fno-semantic-interposition is specified and the target
    // supports local aliases, there will be neither CC1
    // -fsemantic-interposition nor -fhalf-no-semantic-interposition. Set
    // dso_local if using a local alias is preferable (can avoid GOT
    // indirection).
    if (!GV->canBenefitFromLocalAlias())
      return false;
    return !(CGM.getLangOpts().SemanticInterposition ||
             CGM.getLangOpts().HalfNoSemanticInterposition);
  }

  // A definition cannot be preempted from an executable.
  if (!GV->isDeclarationForLinker())
    return true;

  // Most PIC code sequences that assume that a symbol is local cannot produce a
  // 0 if it turns out the symbol is undefined. While this is ABI and relocation
  // depended, it seems worth it to handle it here.
  if (RM == llvm::Reloc::PIC_ && GV->hasExternalWeakLinkage())
    return false;

  // PowerPC64 prefers TOC indirection to avoid copy relocations.
  if (TT.isPPC64())
    return false;

  if (CGOpts.DirectAccessExternalData) {
    // If -fdirect-access-external-data (default for -fno-pic), set dso_local
    // for non-thread-local variables. If the symbol is not defined in the
    // executable, a copy relocation will be needed at link time. dso_local is
    // excluded for thread-local variables because they generally don't support
    // copy relocations.
    if (auto *Var = dyn_cast<llvm::GlobalVariable>(GV))
      if (!Var->isThreadLocal())
        return true;

    // -fno-pic sets dso_local on a function declaration to allow direct
    // accesses when taking its address (similar to a data symbol). If the
    // function is not defined in the executable, a canonical PLT entry will be
    // needed at link time. -fno-direct-access-external-data can avoid the
    // canonical PLT entry. We don't generalize this condition to -fpie/-fpic as
    // it could just cause trouble without providing perceptible benefits.
    if (isa<llvm::Function>(GV) && !CGOpts.NoPLT && RM == llvm::Reloc::Static)
      return true;
  }

  // If we can use copy relocations we can assume it is local.

  // Otherwise don't assume it is local.
  return false;
}

void CodeGenModule::setDSOLocal(llvm::GlobalValue *GV) const {
  GV->setDSOLocal(shouldAssumeDSOLocal(*this, GV));
}

void CodeGenModule::setDLLImportDLLExport(llvm::GlobalValue *GV,
                                          GlobalDecl GD) const {
  const auto *D = dyn_cast<NamedDecl>(GD.getDecl());
  // C++ destructors have a few C++ ABI specific special cases.
  if (const auto *Dtor = dyn_cast_or_null<CXXDestructorDecl>(D)) {
    getCXXABI().setCXXDestructorDLLStorage(GV, Dtor, GD.getDtorType());
    return;
  }
  setDLLImportDLLExport(GV, D);
}

void CodeGenModule::setDLLImportDLLExport(llvm::GlobalValue *GV,
                                          const NamedDecl *D) const {
  if (D && D->isExternallyVisible()) {
    if (D->hasAttr<DLLImportAttr>())
      GV->setDLLStorageClass(llvm::GlobalVariable::DLLImportStorageClass);
    else if (D->hasAttr<DLLExportAttr>() && !GV->isDeclarationForLinker())
      GV->setDLLStorageClass(llvm::GlobalVariable::DLLExportStorageClass);
  }
}

void CodeGenModule::setGVProperties(llvm::GlobalValue *GV,
                                    GlobalDecl GD) const {
  setDLLImportDLLExport(GV, GD);
  setGVPropertiesAux(GV, dyn_cast<NamedDecl>(GD.getDecl()));
}

void CodeGenModule::setGVProperties(llvm::GlobalValue *GV,
                                    const NamedDecl *D) const {
  setDLLImportDLLExport(GV, D);
  setGVPropertiesAux(GV, D);
}

void CodeGenModule::setGVPropertiesAux(llvm::GlobalValue *GV,
                                       const NamedDecl *D) const {
  setGlobalVisibility(GV, D);
  setDSOLocal(GV);
  GV->setPartition(CodeGenOpts.SymbolPartition);
}

static llvm::GlobalVariable::ThreadLocalMode GetLLVMTLSModel(StringRef S) {
  return llvm::StringSwitch<llvm::GlobalVariable::ThreadLocalMode>(S)
      .Case("global-dynamic", llvm::GlobalVariable::GeneralDynamicTLSModel)
      .Case("local-dynamic", llvm::GlobalVariable::LocalDynamicTLSModel)
      .Case("initial-exec", llvm::GlobalVariable::InitialExecTLSModel)
      .Case("local-exec", llvm::GlobalVariable::LocalExecTLSModel);
}

llvm::GlobalVariable::ThreadLocalMode
CodeGenModule::GetDefaultLLVMTLSModel() const {
  switch (CodeGenOpts.getDefaultTLSModel()) {
  case CodeGenOptions::GeneralDynamicTLSModel:
    return llvm::GlobalVariable::GeneralDynamicTLSModel;
  case CodeGenOptions::LocalDynamicTLSModel:
    return llvm::GlobalVariable::LocalDynamicTLSModel;
  case CodeGenOptions::InitialExecTLSModel:
    return llvm::GlobalVariable::InitialExecTLSModel;
  case CodeGenOptions::LocalExecTLSModel:
    return llvm::GlobalVariable::LocalExecTLSModel;
  }
  llvm_unreachable("Invalid TLS model!");
}

void CodeGenModule::setTLSMode(llvm::GlobalValue *GV, const VarDecl &D) const {
  assert(D.getTLSKind() && "setting TLS mode on non-TLS var!");

  llvm::GlobalValue::ThreadLocalMode TLM;
  TLM = GetDefaultLLVMTLSModel();

  // Override the TLS model if it is explicitly specified.
  if (const TLSModelAttr *Attr = D.getAttr<TLSModelAttr>()) {
    TLM = GetLLVMTLSModel(Attr->getModel());
  }

  GV->setThreadLocalMode(TLM);
}

static std::string getCPUSpecificMangling(const CodeGenModule &CGM,
                                          StringRef Name) {
  const TargetInfo &Target = CGM.getTarget();
  return (Twine('.') + Twine(Target.CPUSpecificManglingCharacter(Name))).str();
}

static void AppendCPUSpecificCPUDispatchMangling(const CodeGenModule &CGM,
                                                 const CPUSpecificAttr *Attr,
                                                 unsigned CPUIndex,
                                                 raw_ostream &Out) {
  // cpu_specific gets the current name, dispatch gets the resolver if IFunc is
  // supported.
  if (Attr)
    Out << getCPUSpecificMangling(CGM, Attr->getCPUName(CPUIndex)->getName());
#if INTEL_CUSTOMIZATION
  else if (CGM.getTarget().supportsIFunc() &&
           !CGM.getCodeGenOpts().DisableCpuDispatchIFuncs)
#endif // INTEL_CUSTOMIZATION
    Out << ".resolver";
}

static void AppendTargetMangling(const CodeGenModule &CGM,
                                 const TargetAttr *Attr, raw_ostream &Out) {
  if (Attr->isDefaultVersion())
    return;

  Out << '.';
  const TargetInfo &Target = CGM.getTarget();
  ParsedTargetAttr Info =
      Attr->parse([&Target](StringRef LHS, StringRef RHS) {
        // Multiversioning doesn't allow "no-${feature}", so we can
        // only have "+" prefixes here.
        assert(LHS.startswith("+") && RHS.startswith("+") &&
               "Features should always have a prefix.");
        return Target.multiVersionSortPriority(LHS.substr(1)) >
               Target.multiVersionSortPriority(RHS.substr(1));
      });

  bool IsFirst = true;

  if (!Info.Architecture.empty()) {
    IsFirst = false;
    Out << "arch_" << Info.Architecture;
  }

  for (StringRef Feat : Info.Features) {
    if (!IsFirst)
      Out << '_';
    IsFirst = false;
    Out << Feat.substr(1);
  }
}

// Returns true if GD is a function decl with internal linkage and
// needs a unique suffix after the mangled name.
static bool isUniqueInternalLinkageDecl(GlobalDecl GD,
                                        CodeGenModule &CGM) {
  const Decl *D = GD.getDecl();
  return !CGM.getModuleNameHash().empty() && isa<FunctionDecl>(D) &&
         (CGM.getFunctionLinkage(GD) == llvm::GlobalValue::InternalLinkage);
}

static std::string getMangledNameImpl(CodeGenModule &CGM, GlobalDecl GD,
                                      const NamedDecl *ND,
                                      bool OmitMultiVersionMangling = false) {
  SmallString<256> Buffer;
  llvm::raw_svector_ostream Out(Buffer);
  MangleContext &MC = CGM.getCXXABI().getMangleContext();
  if (!CGM.getModuleNameHash().empty())
    MC.needsUniqueInternalLinkageNames();
  bool ShouldMangle = MC.shouldMangleDeclName(ND);
  if (ShouldMangle)
    MC.mangleName(GD.getWithDecl(ND), Out);
  else {
    IdentifierInfo *II = ND->getIdentifier();
    assert(II && "Attempt to mangle unnamed decl.");
    const auto *FD = dyn_cast<FunctionDecl>(ND);

    if (FD &&
        FD->getType()->castAs<FunctionType>()->getCallConv() == CC_X86RegCall) {
      Out << "__regcall3__" << II->getName();
    } else if (FD && FD->hasAttr<CUDAGlobalAttr>() &&
               GD.getKernelReferenceKind() == KernelReferenceKind::Stub) {
      Out << "__device_stub__" << II->getName();
    } else {
      Out << II->getName();
    }
  }

  // Check if the module name hash should be appended for internal linkage
  // symbols.   This should come before multi-version target suffixes are
  // appended. This is to keep the name and module hash suffix of the
  // internal linkage function together.  The unique suffix should only be
  // added when name mangling is done to make sure that the final name can
  // be properly demangled.  For example, for C functions without prototypes,
  // name mangling is not done and the unique suffix should not be appeneded
  // then.
  if (ShouldMangle && isUniqueInternalLinkageDecl(GD, CGM)) {
    assert(CGM.getCodeGenOpts().UniqueInternalLinkageNames &&
           "Hash computed when not explicitly requested");
    Out << CGM.getModuleNameHash();
  }

  if (const auto *FD = dyn_cast<FunctionDecl>(ND))
    if (FD->isMultiVersion() && !OmitMultiVersionMangling) {
      switch (FD->getMultiVersionKind()) {
      case MultiVersionKind::CPUDispatch:
      case MultiVersionKind::CPUSpecific:
        AppendCPUSpecificCPUDispatchMangling(CGM,
                                             FD->getAttr<CPUSpecificAttr>(),
                                             GD.getMultiVersionIndex(), Out);
        break;
      case MultiVersionKind::Target:
        AppendTargetMangling(CGM, FD->getAttr<TargetAttr>(), Out);
        break;
      case MultiVersionKind::None:
        llvm_unreachable("None multiversion type isn't valid here");
      }
    }

  // Make unique name for device side static file-scope variable for HIP.
  if (CGM.getContext().shouldExternalizeStaticVar(ND) &&
      CGM.getLangOpts().GPURelocatableDeviceCode &&
      CGM.getLangOpts().CUDAIsDevice && !CGM.getLangOpts().CUID.empty())
    CGM.printPostfixForExternalizedStaticVar(Out);
  return std::string(Out.str());
}

void CodeGenModule::UpdateMultiVersionNames(GlobalDecl GD,
                                            const FunctionDecl *FD) {
  if (!FD->isMultiVersion())
    return;

  // Get the name of what this would be without the 'target' attribute.  This
  // allows us to lookup the version that was emitted when this wasn't a
  // multiversion function.
  std::string NonTargetName =
      getMangledNameImpl(*this, GD, FD, /*OmitMultiVersionMangling=*/true);
  GlobalDecl OtherGD;
  if (lookupRepresentativeDecl(NonTargetName, OtherGD)) {
    assert(OtherGD.getCanonicalDecl()
               .getDecl()
               ->getAsFunction()
               ->isMultiVersion() &&
           "Other GD should now be a multiversioned function");
    // OtherFD is the version of this function that was mangled BEFORE
    // becoming a MultiVersion function.  It potentially needs to be updated.
    const FunctionDecl *OtherFD = OtherGD.getCanonicalDecl()
                                      .getDecl()
                                      ->getAsFunction()
                                      ->getMostRecentDecl();
    std::string OtherName = getMangledNameImpl(*this, OtherGD, OtherFD);
    // This is so that if the initial version was already the 'default'
    // version, we don't try to update it.
    if (OtherName != NonTargetName) {
      // Remove instead of erase, since others may have stored the StringRef
      // to this.
      const auto ExistingRecord = Manglings.find(NonTargetName);
      if (ExistingRecord != std::end(Manglings))
        Manglings.remove(&(*ExistingRecord));
      auto Result = Manglings.insert(std::make_pair(OtherName, OtherGD));
      MangledDeclNames[OtherGD.getCanonicalDecl()] = Result.first->first();
      if (llvm::GlobalValue *Entry = GetGlobalValue(NonTargetName))
        Entry->setName(OtherName);
    }
  }
}

StringRef CodeGenModule::getMangledName(GlobalDecl GD) {
  GlobalDecl CanonicalGD = GD.getCanonicalDecl();

  // Some ABIs don't have constructor variants.  Make sure that base and
  // complete constructors get mangled the same.
  if (const auto *CD = dyn_cast<CXXConstructorDecl>(CanonicalGD.getDecl())) {
    if (!getTarget().getCXXABI().hasConstructorVariants()) {
      CXXCtorType OrigCtorType = GD.getCtorType();
      assert(OrigCtorType == Ctor_Base || OrigCtorType == Ctor_Complete);
      if (OrigCtorType == Ctor_Base)
        CanonicalGD = GlobalDecl(CD, Ctor_Complete);
    }
  }

  // In CUDA/HIP device compilation with -fgpu-rdc, the mangled name of a
  // static device variable depends on whether the variable is referenced by
  // a host or device host function. Therefore the mangled name cannot be
  // cached.
  if (!LangOpts.CUDAIsDevice ||
      !getContext().mayExternalizeStaticVar(GD.getDecl())) {
    auto FoundName = MangledDeclNames.find(CanonicalGD);
    if (FoundName != MangledDeclNames.end())
      return FoundName->second;
  }

  // Keep the first result in the case of a mangling collision.
  const auto *ND = cast<NamedDecl>(GD.getDecl());
  std::string MangledName = getMangledNameImpl(*this, GD, ND);

  // Ensure either we have different ABIs between host and device compilations,
  // says host compilation following MSVC ABI but device compilation follows
  // Itanium C++ ABI or, if they follow the same ABI, kernel names after
  // mangling should be the same after name stubbing. The later checking is
  // very important as the device kernel name being mangled in host-compilation
  // is used to resolve the device binaries to be executed. Inconsistent naming
  // result in undefined behavior. Even though we cannot check that naming
  // directly between host- and device-compilations, the host- and
  // device-mangling in host compilation could help catching certain ones.
  assert(!isa<FunctionDecl>(ND) || !ND->hasAttr<CUDAGlobalAttr>() ||
         getLangOpts().CUDAIsDevice ||
         (getContext().getAuxTargetInfo() &&
          (getContext().getAuxTargetInfo()->getCXXABI() !=
           getContext().getTargetInfo().getCXXABI())) ||
         getCUDARuntime().getDeviceSideName(ND) ==
             getMangledNameImpl(
                 *this,
                 GD.getWithKernelReferenceKind(KernelReferenceKind::Kernel),
                 ND));

  auto Result = Manglings.insert(std::make_pair(MangledName, GD));
  return MangledDeclNames[CanonicalGD] = Result.first->first();
}

StringRef CodeGenModule::getBlockMangledName(GlobalDecl GD,
                                             const BlockDecl *BD) {
  MangleContext &MangleCtx = getCXXABI().getMangleContext();
  const Decl *D = GD.getDecl();

  SmallString<256> Buffer;
  llvm::raw_svector_ostream Out(Buffer);
  if (!D)
    MangleCtx.mangleGlobalBlock(BD,
      dyn_cast_or_null<VarDecl>(initializedGlobalDecl.getDecl()), Out);
  else if (const auto *CD = dyn_cast<CXXConstructorDecl>(D))
    MangleCtx.mangleCtorBlock(CD, GD.getCtorType(), BD, Out);
  else if (const auto *DD = dyn_cast<CXXDestructorDecl>(D))
    MangleCtx.mangleDtorBlock(DD, GD.getDtorType(), BD, Out);
  else
    MangleCtx.mangleBlock(cast<DeclContext>(D), BD, Out);

  auto Result = Manglings.insert(std::make_pair(Out.str(), BD));
  return Result.first->first();
}

llvm::GlobalValue *CodeGenModule::GetGlobalValue(StringRef Name) {
  return getModule().getNamedValue(Name);
}

/// AddGlobalCtor - Add a function to the list that will be called before
/// main() runs.
void CodeGenModule::AddGlobalCtor(llvm::Function *Ctor, int Priority,
                                  llvm::Constant *AssociatedData) {
  // FIXME: Type coercion of void()* types.
  GlobalCtors.push_back(Structor(Priority, Ctor, AssociatedData));
}

/// AddGlobalDtor - Add a function to the list that will be called
/// when the module is unloaded.
void CodeGenModule::AddGlobalDtor(llvm::Function *Dtor, int Priority,
                                  bool IsDtorAttrFunc) {
  if (CodeGenOpts.RegisterGlobalDtorsWithAtExit &&
      (!getContext().getTargetInfo().getTriple().isOSAIX() || IsDtorAttrFunc)) {
    DtorsUsingAtExit[Priority].push_back(Dtor);
    return;
  }

  // FIXME: Type coercion of void()* types.
  GlobalDtors.push_back(Structor(Priority, Dtor, nullptr));
}

void CodeGenModule::EmitCtorList(CtorList &Fns, const char *GlobalName) {
  if (Fns.empty()) return;

  // Ctor function type is void()*.
  llvm::FunctionType* CtorFTy = llvm::FunctionType::get(VoidTy, false);
  llvm::Type *CtorPFTy = llvm::PointerType::get(CtorFTy,
      TheModule.getDataLayout().getProgramAddressSpace());

  // Get the type of a ctor entry, { i32, void ()*, i8* }.
  llvm::StructType *CtorStructTy = llvm::StructType::get(
      Int32Ty, CtorPFTy, VoidPtrTy);

  // Construct the constructor and destructor arrays.
  ConstantInitBuilder builder(*this);
  auto ctors = builder.beginArray(CtorStructTy);
  for (const auto &I : Fns) {
    auto ctor = ctors.beginStruct(CtorStructTy);
    ctor.addInt(Int32Ty, I.Priority);
    ctor.add(llvm::ConstantExpr::getBitCast(I.Initializer, CtorPFTy));
    if (I.AssociatedData)
      ctor.add(llvm::ConstantExpr::getBitCast(I.AssociatedData, VoidPtrTy));
    else
      ctor.addNullPointer(VoidPtrTy);
    ctor.finishAndAddTo(ctors);
  }

  auto list =
    ctors.finishAndCreateGlobal(GlobalName, getPointerAlign(),
                                /*constant*/ false,
                                llvm::GlobalValue::AppendingLinkage);

  // The LTO linker doesn't seem to like it when we set an alignment
  // on appending variables.  Take it off as a workaround.
  list->setAlignment(llvm::None);

  Fns.clear();
}

llvm::GlobalValue::LinkageTypes
CodeGenModule::getFunctionLinkage(GlobalDecl GD) {
  const auto *D = cast<FunctionDecl>(GD.getDecl());

  GVALinkage Linkage = getContext().GetGVALinkageForFunction(D);

  if (const auto *Dtor = dyn_cast<CXXDestructorDecl>(D))
    return getCXXABI().getCXXDestructorLinkage(Linkage, Dtor, GD.getDtorType());

  if (isa<CXXConstructorDecl>(D) &&
      cast<CXXConstructorDecl>(D)->isInheritingConstructor() &&
      Context.getTargetInfo().getCXXABI().isMicrosoft()) {
    // Our approach to inheriting constructors is fundamentally different from
    // that used by the MS ABI, so keep our inheriting constructor thunks
    // internal rather than trying to pick an unambiguous mangling for them.
    return llvm::GlobalValue::InternalLinkage;
  }

  return getLLVMLinkageForDeclarator(D, Linkage, /*IsConstantVariable=*/false);
}

llvm::ConstantInt *CodeGenModule::CreateCrossDsoCfiTypeId(llvm::Metadata *MD) {
  llvm::MDString *MDS = dyn_cast<llvm::MDString>(MD);
  if (!MDS) return nullptr;

  return llvm::ConstantInt::get(Int64Ty, llvm::MD5Hash(MDS->getString()));
}

void CodeGenModule::SetLLVMFunctionAttributes(GlobalDecl GD,
                                              const CGFunctionInfo &Info,
                                              llvm::Function *F) {
  unsigned CallingConv;
  llvm::AttributeList PAL;
  ConstructAttributeList(F->getName(), Info, GD, PAL, CallingConv, false);
  F->setAttributes(PAL);
  F->setCallingConv(static_cast<llvm::CallingConv::ID>(CallingConv));
}

static void removeImageAccessQualifier(std::string& TyName) {
  std::string ReadOnlyQual("__read_only");
  std::string::size_type ReadOnlyPos = TyName.find(ReadOnlyQual);
  if (ReadOnlyPos != std::string::npos)
    // "+ 1" for the space after access qualifier.
    TyName.erase(ReadOnlyPos, ReadOnlyQual.size() + 1);
  else {
    std::string WriteOnlyQual("__write_only");
    std::string::size_type WriteOnlyPos = TyName.find(WriteOnlyQual);
    if (WriteOnlyPos != std::string::npos)
      TyName.erase(WriteOnlyPos, WriteOnlyQual.size() + 1);
    else {
      std::string ReadWriteQual("__read_write");
      std::string::size_type ReadWritePos = TyName.find(ReadWriteQual);
      if (ReadWritePos != std::string::npos)
        TyName.erase(ReadWritePos, ReadWriteQual.size() + 1);
    }
  }
}

// Returns the address space id that should be produced to the
// kernel_arg_addr_space metadata. This is always fixed to the ids
// as specified in the SPIR 2.0 specification in order to differentiate
// for example in clGetKernelArgInfo() implementation between the address
// spaces with targets without unique mapping to the OpenCL address spaces
// (basically all single AS CPUs).
static unsigned ArgInfoAddressSpace(LangAS AS) {
  switch (AS) {
  case LangAS::opencl_global:
    return 1;
  case LangAS::opencl_constant:
    return 2;
  case LangAS::opencl_local:
    return 3;
  case LangAS::opencl_generic:
    return 4; // Not in SPIR 2.0 specs.
  case LangAS::opencl_global_device:
    return 5;
  case LangAS::opencl_global_host:
    return 6;
  default:
    return 0; // Assume private.
  }
}

void CodeGenModule::GenOpenCLArgMetadata(llvm::Function *Fn,
                                         const FunctionDecl *FD,
                                         CodeGenFunction *CGF) {
  assert(((FD && CGF) || (!FD && !CGF)) &&
         "Incorrect use - FD and CGF should either be both null or not!");
  // Create MDNodes that represent the kernel arg metadata.
  // Each MDNode is a list in the form of "key", N number of values which is
  // the same number of values as their are kernel arguments.

  const PrintingPolicy &Policy = Context.getPrintingPolicy();

  // MDNode for the kernel argument address space qualifiers.
  SmallVector<llvm::Metadata *, 8> addressQuals;

  // MDNode for the kernel argument access qualifiers (images only).
  SmallVector<llvm::Metadata *, 8> accessQuals;

  // MDNode for the kernel argument type names.
  SmallVector<llvm::Metadata *, 8> argTypeNames;

  // MDNode for the kernel argument base type names.
  SmallVector<llvm::Metadata *, 8> argBaseTypeNames;

  // MDNode for the kernel argument type qualifiers.
  SmallVector<llvm::Metadata *, 8> argTypeQuals;

  // MDNode for the kernel argument names.
  SmallVector<llvm::Metadata *, 8> argNames;

<<<<<<< HEAD
#if INTEL_CUSTOMIZATION
  // MDNode for the intel_host_accessible attribute.
  SmallVector<llvm::Metadata*, 8> argHostAccessible;

  // MDNode for the intel_depth attribute for pipes.
  SmallVector<llvm::Metadata*, 8> argPipeDepthAttr;

  // MDNode for the intel_io attribute.
  SmallVector<llvm::Metadata*, 8> argPipeIOAttr;

  // MDNode for the intel_buffer_location attribute.
  SmallVector<llvm::Metadata*, 8> argBufferLocationAttr;
#endif // INTEL_CUSTOMIZATION
=======
>>>>>>> 4e19a08b
  // MDNode for the intel_buffer_location attribute.
  SmallVector<llvm::Metadata *, 8> argSYCLBufferLocationAttr;

  // MDNode for listing ESIMD kernel pointer arguments originating from
  // accessors
  SmallVector<llvm::Metadata *, 8> argESIMDAccPtrs;

  if (FD && CGF)
    for (unsigned i = 0, e = FD->getNumParams(); i != e; ++i) {
      const ParmVarDecl *parm = FD->getParamDecl(i);
      QualType ty = parm->getType();
      std::string typeQuals;

      // Get image and pipe access qualifier:
      if (ty->isImageType() || ty->isPipeType()) {
        const Decl *PDecl = parm;
        if (auto *TD = dyn_cast<TypedefType>(ty))
          PDecl = TD->getDecl();
        const OpenCLAccessAttr *A = PDecl->getAttr<OpenCLAccessAttr>();
        if (A && A->isWriteOnly())
          accessQuals.push_back(llvm::MDString::get(VMContext, "write_only"));
        else if (A && A->isReadWrite())
          accessQuals.push_back(llvm::MDString::get(VMContext, "read_write"));
        else
          accessQuals.push_back(llvm::MDString::get(VMContext, "read_only"));
      } else
        accessQuals.push_back(llvm::MDString::get(VMContext, "none"));

      // Get argument name.
      argNames.push_back(llvm::MDString::get(VMContext, parm->getName()));

      auto getTypeSpelling = [&](QualType Ty) {
        auto typeName = Ty.getUnqualifiedType().getAsString(Policy);

        if (Ty.isCanonical()) {
          StringRef typeNameRef = typeName;
          // Turn "unsigned type" to "utype"
          if (typeNameRef.consume_front("unsigned "))
            return std::string("u") + typeNameRef.str();
          if (typeNameRef.consume_front("signed "))
            return typeNameRef.str();
        }

        return typeName;
      };

      if (ty->isPointerType()) {
        QualType pointeeTy = ty->getPointeeType();

        // Get address qualifier.
        addressQuals.push_back(
            llvm::ConstantAsMetadata::get(CGF->Builder.getInt32(
                ArgInfoAddressSpace(pointeeTy.getAddressSpace()))));

        // Get argument type name.
        std::string typeName = getTypeSpelling(pointeeTy) + "*";
        std::string baseTypeName =
            getTypeSpelling(pointeeTy.getCanonicalType()) + "*";
        argTypeNames.push_back(llvm::MDString::get(VMContext, typeName));
        argBaseTypeNames.push_back(
            llvm::MDString::get(VMContext, baseTypeName));

        // Get argument type qualifiers:
        if (ty.isRestrictQualified())
          typeQuals = "restrict";
        if (pointeeTy.isConstQualified() ||
            (pointeeTy.getAddressSpace() == LangAS::opencl_constant))
          typeQuals += typeQuals.empty() ? "const" : " const";
        if (pointeeTy.isVolatileQualified())
          typeQuals += typeQuals.empty() ? "volatile" : " volatile";
      } else {
        uint32_t AddrSpc = 0;
        bool isPipe = ty->isPipeType();
        if (ty->isImageType() || isPipe)
          AddrSpc = ArgInfoAddressSpace(LangAS::opencl_global);

        addressQuals.push_back(
            llvm::ConstantAsMetadata::get(CGF->Builder.getInt32(AddrSpc)));

        // Get argument type name.
        ty = isPipe ? ty->castAs<PipeType>()->getElementType() : ty;
        std::string typeName = getTypeSpelling(ty);
        std::string baseTypeName = getTypeSpelling(ty.getCanonicalType());

        // Remove access qualifiers on images
        // (as they are inseparable from type in clang implementation,
        // but OpenCL spec provides a special query to get access qualifier
        // via clGetKernelArgInfo with CL_KERNEL_ARG_ACCESS_QUALIFIER):
        if (ty->isImageType()) {
          removeImageAccessQualifier(typeName);
          removeImageAccessQualifier(baseTypeName);
        }

        argTypeNames.push_back(llvm::MDString::get(VMContext, typeName));
        argBaseTypeNames.push_back(
            llvm::MDString::get(VMContext, baseTypeName));

        if (isPipe)
          typeQuals = "pipe";
      }
      argTypeQuals.push_back(llvm::MDString::get(VMContext, typeQuals));

<<<<<<< HEAD
#if INTEL_CUSTOMIZATION
      bool IsHostAccessible = ty->isPipeType() &&
	      parm->getAttr<OpenCLHostAccessibleAttr>();

      argHostAccessible.push_back(
		      llvm::ConstantAsMetadata::get(
			      (IsHostAccessible) ? llvm::ConstantInt::getTrue(VMContext)
			      : llvm::ConstantInt::getFalse(VMContext)));

      auto *DepthAttr = parm->getAttr<OpenCLDepthAttr>();

      argPipeDepthAttr.push_back(
		      llvm::ConstantAsMetadata::get(
			      (DepthAttr) ? CGF->Builder.getInt32(DepthAttr->getDepth())
			      : CGF->Builder.getInt32(0)));

      auto *IOAttr = parm->getAttr<OpenCLIOAttr>();
      argPipeIOAttr.push_back(
		      (IOAttr) ? llvm::MDString::get(VMContext, IOAttr->getIOName())
		      : llvm::MDString::get(VMContext, ""));

      auto *BufferLocationAttr = parm->getAttr<OpenCLBufferLocationAttr>();
      argBufferLocationAttr.push_back(
		      (BufferLocationAttr)
		      ? llvm::MDString::get(VMContext,
			      BufferLocationAttr->getBufferLocation())
		      : llvm::MDString::get(VMContext, ""));
#endif // INTEL_CUSTOMIZATION

=======
>>>>>>> 4e19a08b
      auto *SYCLBufferLocationAttr =
          parm->getAttr<SYCLIntelBufferLocationAttr>();
      argSYCLBufferLocationAttr.push_back(
          (SYCLBufferLocationAttr)
              ? llvm::ConstantAsMetadata::get(CGF->Builder.getInt32(
                    SYCLBufferLocationAttr->getLocationID()))
              : llvm::ConstantAsMetadata::get(CGF->Builder.getInt32(-1)));

      if (FD->hasAttr<SYCLSimdAttr>())
        argESIMDAccPtrs.push_back(llvm::ConstantAsMetadata::get(
            CGF->Builder.getInt1(parm->hasAttr<SYCLSimdAccessorPtrAttr>())));
    }

  bool IsEsimdFunction = FD && FD->hasAttr<SYCLSimdAttr>();

  if (LangOpts.SYCLIsDevice && !IsEsimdFunction)
    Fn->setMetadata("kernel_arg_buffer_location",
                    llvm::MDNode::get(VMContext, argSYCLBufferLocationAttr));
  else {
    Fn->setMetadata("kernel_arg_addr_space",
                    llvm::MDNode::get(VMContext, addressQuals));
    Fn->setMetadata("kernel_arg_access_qual",
                    llvm::MDNode::get(VMContext, accessQuals));
    Fn->setMetadata("kernel_arg_type",
                    llvm::MDNode::get(VMContext, argTypeNames));
    Fn->setMetadata("kernel_arg_base_type",
                    llvm::MDNode::get(VMContext, argBaseTypeNames));
    Fn->setMetadata("kernel_arg_type_qual",
                    llvm::MDNode::get(VMContext, argTypeQuals));
    if (IsEsimdFunction)
      Fn->setMetadata("kernel_arg_accessor_ptr",
                      llvm::MDNode::get(VMContext, argESIMDAccPtrs));
    if (getCodeGenOpts().EmitOpenCLArgMetadata)
      Fn->setMetadata("kernel_arg_name",
                      llvm::MDNode::get(VMContext, argNames));
  }
<<<<<<< HEAD
#if INTEL_CUSTOMIZATION
  if (LangOpts.OpenCL) {
    Fn->setMetadata("kernel_arg_host_accessible",
                    llvm::MDNode::get(VMContext, argHostAccessible));
    Fn->setMetadata("kernel_arg_pipe_depth",
                    llvm::MDNode::get(VMContext, argPipeDepthAttr));
    Fn->setMetadata("kernel_arg_pipe_io",
                    llvm::MDNode::get(VMContext, argPipeIOAttr));
    Fn->setMetadata("kernel_arg_buffer_location",
                    llvm::MDNode::get(VMContext, argBufferLocationAttr));
  }
#endif // INTEL_CUSTOMIZATION
=======
>>>>>>> 4e19a08b
}

/// Determines whether the language options require us to model
/// unwind exceptions.  We treat -fexceptions as mandating this
/// except under the fragile ObjC ABI with only ObjC exceptions
/// enabled.  This means, for example, that C with -fexceptions
/// enables this.
static bool hasUnwindExceptions(const LangOptions &LangOpts) {
  // If exceptions are completely disabled, obviously this is false.
  if (!LangOpts.Exceptions) return false;

  // If C++ exceptions are enabled, this is true.
  if (LangOpts.CXXExceptions) return true;

  // If ObjC exceptions are enabled, this depends on the ABI.
  if (LangOpts.ObjCExceptions) {
    return LangOpts.ObjCRuntime.hasUnwindExceptions();
  }

  return true;
}

static bool requiresMemberFunctionPointerTypeMetadata(CodeGenModule &CGM,
                                                      const CXXMethodDecl *MD) {
  // Check that the type metadata can ever actually be used by a call.
  if (!CGM.getCodeGenOpts().LTOUnit ||
      !CGM.HasHiddenLTOVisibility(MD->getParent()))
    return false;

  // Only functions whose address can be taken with a member function pointer
  // need this sort of type metadata.
  return !MD->isStatic() && !MD->isVirtual() && !isa<CXXConstructorDecl>(MD) &&
         !isa<CXXDestructorDecl>(MD);
}

std::vector<const CXXRecordDecl *>
CodeGenModule::getMostBaseClasses(const CXXRecordDecl *RD) {
  llvm::SetVector<const CXXRecordDecl *> MostBases;

  std::function<void (const CXXRecordDecl *)> CollectMostBases;
  CollectMostBases = [&](const CXXRecordDecl *RD) {
    if (RD->getNumBases() == 0)
      MostBases.insert(RD);
    for (const CXXBaseSpecifier &B : RD->bases())
      CollectMostBases(B.getType()->getAsCXXRecordDecl());
  };
  CollectMostBases(RD);
  return MostBases.takeVector();
}

void CodeGenModule::SetLLVMFunctionAttributesForDefinition(const Decl *D,
                                                           llvm::Function *F) {
  llvm::AttrBuilder B;

  if (CodeGenOpts.UnwindTables)
    B.addAttribute(llvm::Attribute::UWTable);

  if (CodeGenOpts.StackClashProtector)
    B.addAttribute("probe-stack", "inline-asm");

  if (!hasUnwindExceptions(LangOpts))
    B.addAttribute(llvm::Attribute::NoUnwind);

  if (!D || !D->hasAttr<NoStackProtectorAttr>()) {
    if (LangOpts.getStackProtector() == LangOptions::SSPOn)
      B.addAttribute(llvm::Attribute::StackProtect);
    else if (LangOpts.getStackProtector() == LangOptions::SSPStrong)
      B.addAttribute(llvm::Attribute::StackProtectStrong);
    else if (LangOpts.getStackProtector() == LangOptions::SSPReq)
      B.addAttribute(llvm::Attribute::StackProtectReq);
  }

  if (!D) {
    // If we don't have a declaration to control inlining, the function isn't
    // explicitly marked as alwaysinline for semantic reasons, and inlining is
    // disabled, mark the function as noinline.
    if (!F->hasFnAttribute(llvm::Attribute::AlwaysInline) &&
        CodeGenOpts.getInlining() == CodeGenOptions::OnlyAlwaysInlining)
      B.addAttribute(llvm::Attribute::NoInline);

    F->addAttributes(llvm::AttributeList::FunctionIndex, B);
    return;
  }

  // Track whether we need to add the optnone LLVM attribute,
  // starting with the default for this optimization level.
  bool ShouldAddOptNone =
      !CodeGenOpts.DisableO0ImplyOptNone && CodeGenOpts.OptimizationLevel == 0;
  // We can't add optnone in the following cases, it won't pass the verifier.
  ShouldAddOptNone &= !D->hasAttr<MinSizeAttr>();
  ShouldAddOptNone &= !D->hasAttr<AlwaysInlineAttr>();

  // Add optnone, but do so only if the function isn't always_inline.
  if ((ShouldAddOptNone || D->hasAttr<OptimizeNoneAttr>()) &&
      !F->hasFnAttribute(llvm::Attribute::AlwaysInline)) {
    B.addAttribute(llvm::Attribute::OptimizeNone);

    // OptimizeNone implies noinline; we should not be inlining such functions.
    B.addAttribute(llvm::Attribute::NoInline);

    // We still need to handle naked functions even though optnone subsumes
    // much of their semantics.
    if (D->hasAttr<NakedAttr>())
      B.addAttribute(llvm::Attribute::Naked);

    // OptimizeNone wins over OptimizeForSize and MinSize.
    F->removeFnAttr(llvm::Attribute::OptimizeForSize);
    F->removeFnAttr(llvm::Attribute::MinSize);
  } else if (D->hasAttr<NakedAttr>()) {
    // Naked implies noinline: we should not be inlining such functions.
    B.addAttribute(llvm::Attribute::Naked);
    B.addAttribute(llvm::Attribute::NoInline);
  } else if (D->hasAttr<NoDuplicateAttr>()) {
    B.addAttribute(llvm::Attribute::NoDuplicate);
  } else if (D->hasAttr<NoInlineAttr>() && !F->hasFnAttribute(llvm::Attribute::AlwaysInline)) {
    // Add noinline if the function isn't always_inline.
    B.addAttribute(llvm::Attribute::NoInline);
  } else if (D->hasAttr<AlwaysInlineAttr>() &&
             !F->hasFnAttribute(llvm::Attribute::NoInline)) {
    // (noinline wins over always_inline, and we can't specify both in IR)
    B.addAttribute(llvm::Attribute::AlwaysInline);
  } else if (CodeGenOpts.getInlining() == CodeGenOptions::OnlyAlwaysInlining) {
    // If we're not inlining, then force everything that isn't always_inline to
    // carry an explicit noinline attribute.
    if (!F->hasFnAttribute(llvm::Attribute::AlwaysInline))
      B.addAttribute(llvm::Attribute::NoInline);
  } else {
    // Otherwise, propagate the inline hint attribute and potentially use its
    // absence to mark things as noinline.
    if (auto *FD = dyn_cast<FunctionDecl>(D)) {
      // Search function and template pattern redeclarations for inline.
      auto CheckForInline = [](const FunctionDecl *FD) {
        auto CheckRedeclForInline = [](const FunctionDecl *Redecl) {
          return Redecl->isInlineSpecified();
        };
        if (any_of(FD->redecls(), CheckRedeclForInline))
          return true;
        const FunctionDecl *Pattern = FD->getTemplateInstantiationPattern();
        if (!Pattern)
          return false;
        return any_of(Pattern->redecls(), CheckRedeclForInline);
      };
      if (CheckForInline(FD)) {
        B.addAttribute(llvm::Attribute::InlineHint);
      } else if (CodeGenOpts.getInlining() ==
                     CodeGenOptions::OnlyHintInlining &&
                 !FD->isInlined() &&
                 !F->hasFnAttribute(llvm::Attribute::AlwaysInline)) {
        B.addAttribute(llvm::Attribute::NoInline);
      }
    }
  }

  // Add other optimization related attributes if we are optimizing this
  // function.
  if (!D->hasAttr<OptimizeNoneAttr>()) {
    if (D->hasAttr<ColdAttr>()) {
      if (!ShouldAddOptNone)
        B.addAttribute(llvm::Attribute::OptimizeForSize);
      B.addAttribute(llvm::Attribute::Cold);
    }
    if (D->hasAttr<HotAttr>())
      B.addAttribute(llvm::Attribute::Hot);
    if (D->hasAttr<MinSizeAttr>())
      B.addAttribute(llvm::Attribute::MinSize);
  }

  F->addAttributes(llvm::AttributeList::FunctionIndex, B);

  unsigned alignment = D->getMaxAlignment() / Context.getCharWidth();
  if (alignment)
    F->setAlignment(llvm::Align(alignment));

  if (!D->hasAttr<AlignedAttr>())
    if (LangOpts.FunctionAlignment)
      F->setAlignment(llvm::Align(1ull << LangOpts.FunctionAlignment));

  // Some C++ ABIs require 2-byte alignment for member functions, in order to
  // reserve a bit for differentiating between virtual and non-virtual member
  // functions. If the current target's C++ ABI requires this and this is a
  // member function, set its alignment accordingly.
  if (getTarget().getCXXABI().areMemberFunctionsAligned()) {
    if (F->getAlignment() < 2 && isa<CXXMethodDecl>(D))
      F->setAlignment(llvm::Align(2));
  }

  // In the cross-dso CFI mode with canonical jump tables, we want !type
  // attributes on definitions only.
  if (CodeGenOpts.SanitizeCfiCrossDso &&
      CodeGenOpts.SanitizeCfiCanonicalJumpTables) {
    if (auto *FD = dyn_cast<FunctionDecl>(D)) {
      // Skip available_externally functions. They won't be codegen'ed in the
      // current module anyway.
      if (getContext().GetGVALinkageForFunction(FD) != GVA_AvailableExternally)
        CreateFunctionTypeMetadataForIcall(FD, F);
    }
  }

  // Emit type metadata on member functions for member function pointer checks.
  // These are only ever necessary on definitions; we're guaranteed that the
  // definition will be present in the LTO unit as a result of LTO visibility.
  auto *MD = dyn_cast<CXXMethodDecl>(D);
  if (MD && requiresMemberFunctionPointerTypeMetadata(*this, MD)) {
    for (const CXXRecordDecl *Base : getMostBaseClasses(MD->getParent())) {
      llvm::Metadata *Id =
          CreateMetadataIdentifierForType(Context.getMemberPointerType(
              MD->getType(), Context.getRecordType(Base).getTypePtr()));
      F->addTypeMetadata(0, Id);
    }
  }
}

void CodeGenModule::setLLVMFunctionFEnvAttributes(const FunctionDecl *D,
                                                  llvm::Function *F) {
  if (D->hasAttr<StrictFPAttr>()) {
    llvm::AttrBuilder FuncAttrs;
    FuncAttrs.addAttribute("strictfp");
    F->addAttributes(llvm::AttributeList::FunctionIndex, FuncAttrs);
  }
}

void CodeGenModule::SetCommonAttributes(GlobalDecl GD, llvm::GlobalValue *GV) {
  const Decl *D = GD.getDecl();
  if (dyn_cast_or_null<NamedDecl>(D))
    setGVProperties(GV, GD);
  else
    GV->setVisibility(llvm::GlobalValue::DefaultVisibility);

  if (D && D->hasAttr<UsedAttr>())
    addUsedOrCompilerUsedGlobal(GV);

  if (CodeGenOpts.KeepStaticConsts && D && isa<VarDecl>(D)) {
    const auto *VD = cast<VarDecl>(D);
    if (VD->getType().isConstQualified() &&
        VD->getStorageDuration() == SD_Static)
      addUsedOrCompilerUsedGlobal(GV);
  }
}

bool CodeGenModule::GetCPUAndFeaturesAttributes(GlobalDecl GD,
                                                llvm::AttrBuilder &Attrs) {
  // Add target-cpu and target-features attributes to functions. If
  // we have a decl for the function and it has a target attribute then
  // parse that and add it to the feature set.
  StringRef TargetCPU = getTarget().getTargetOpts().CPU;
  StringRef TuneCPU = getTarget().getTargetOpts().TuneCPU;
  std::vector<std::string> Features;
  const auto *FD = dyn_cast_or_null<FunctionDecl>(GD.getDecl());
  FD = FD ? FD->getMostRecentDecl() : FD;
  const auto *TD = FD ? FD->getAttr<TargetAttr>() : nullptr;
  const auto *SD = FD ? FD->getAttr<CPUSpecificAttr>() : nullptr;
  bool AddedAttr = false;
#if INTEL_CUSTOMIZATION
  // IntrinsicPromotion implementation.
  if (TD || SD || (FD && FD->hasAttr<TargetPromotionAttr>()) ||
      (FD && FD->hasAttr<AllowCpuFeaturesAttr>())) {
#endif // INTEL_CUSTOMIZATION
    llvm::StringMap<bool> FeatureMap;
    getContext().getFunctionFeatureMap(FeatureMap, GD);

    // Produce the canonical string for this set of features.
    for (const llvm::StringMap<bool>::value_type &Entry : FeatureMap)
      Features.push_back((Entry.getValue() ? "+" : "-") + Entry.getKey().str());

    // Now add the target-cpu and target-features to the function.
    // While we populated the feature map above, we still need to
    // get and parse the target attribute so we can get the cpu for
    // the function.
    if (TD) {
      ParsedTargetAttr ParsedAttr = TD->parse();
      if (!ParsedAttr.Architecture.empty() &&
          getTarget().isValidCPUName(ParsedAttr.Architecture)) {
        TargetCPU = ParsedAttr.Architecture;
        TuneCPU = ""; // Clear the tune CPU.
      }
      if (!ParsedAttr.Tune.empty() &&
          getTarget().isValidCPUName(ParsedAttr.Tune))
        TuneCPU = ParsedAttr.Tune;
    }
  } else {
    // Otherwise just add the existing target cpu and target features to the
    // function.
    Features = getTarget().getTargetOpts().Features;
  }

  if (!TargetCPU.empty()) {
    Attrs.addAttribute("target-cpu", TargetCPU);
    AddedAttr = true;
  }
  if (!TuneCPU.empty()) {
    Attrs.addAttribute("tune-cpu", TuneCPU);
    AddedAttr = true;
  }
  if (!Features.empty()) {
    llvm::sort(Features);
    Attrs.addAttribute("target-features", llvm::join(Features, ","));
    AddedAttr = true;
  }

  return AddedAttr;
}

void CodeGenModule::setNonAliasAttributes(GlobalDecl GD,
                                          llvm::GlobalObject *GO) {
  const Decl *D = GD.getDecl();
  SetCommonAttributes(GD, GO);

  if (D) {
    if (auto *GV = dyn_cast<llvm::GlobalVariable>(GO)) {
      if (D->hasAttr<RetainAttr>())
        addUsedGlobal(GV);
      if (auto *SA = D->getAttr<PragmaClangBSSSectionAttr>())
        GV->addAttribute("bss-section", SA->getName());
      if (auto *SA = D->getAttr<PragmaClangDataSectionAttr>())
        GV->addAttribute("data-section", SA->getName());
      if (auto *SA = D->getAttr<PragmaClangRodataSectionAttr>())
        GV->addAttribute("rodata-section", SA->getName());
      if (auto *SA = D->getAttr<PragmaClangRelroSectionAttr>())
        GV->addAttribute("relro-section", SA->getName());
    }

    if (auto *F = dyn_cast<llvm::Function>(GO)) {
      if (D->hasAttr<RetainAttr>())
        addUsedGlobal(F);
      if (auto *SA = D->getAttr<PragmaClangTextSectionAttr>())
        if (!D->getAttr<SectionAttr>())
          F->addFnAttr("implicit-section-name", SA->getName());

      llvm::AttrBuilder Attrs;
      if (GetCPUAndFeaturesAttributes(GD, Attrs)) {
        // We know that GetCPUAndFeaturesAttributes will always have the
        // newest set, since it has the newest possible FunctionDecl, so the
        // new ones should replace the old.
        llvm::AttrBuilder RemoveAttrs;
        RemoveAttrs.addAttribute("target-cpu");
        RemoveAttrs.addAttribute("target-features");
        RemoveAttrs.addAttribute("tune-cpu");
        F->removeAttributes(llvm::AttributeList::FunctionIndex, RemoveAttrs);
        F->addAttributes(llvm::AttributeList::FunctionIndex, Attrs);
      }
    }

    if (const auto *CSA = D->getAttr<CodeSegAttr>())
      GO->setSection(CSA->getName());
    else if (const auto *SA = D->getAttr<SectionAttr>())
      GO->setSection(SA->getName());
  }

  getTargetCodeGenInfo().setTargetAttributes(D, GO, *this);
}

void CodeGenModule::SetInternalFunctionAttributes(GlobalDecl GD,
                                                  llvm::Function *F,
                                                  const CGFunctionInfo &FI) {
  const Decl *D = GD.getDecl();
  SetLLVMFunctionAttributes(GD, FI, F);
  SetLLVMFunctionAttributesForDefinition(D, F);

  F->setLinkage(llvm::Function::InternalLinkage);

  setNonAliasAttributes(GD, F);
}

static void setLinkageForGV(llvm::GlobalValue *GV, const NamedDecl *ND) {
  // Set linkage and visibility in case we never see a definition.
  LinkageInfo LV = ND->getLinkageAndVisibility();
  // Don't set internal linkage on declarations.
  // "extern_weak" is overloaded in LLVM; we probably should have
  // separate linkage types for this.
  if (isExternallyVisible(LV.getLinkage()) &&
      (ND->hasAttr<WeakAttr>() || ND->isWeakImported()))
    GV->setLinkage(llvm::GlobalValue::ExternalWeakLinkage);
}

void CodeGenModule::CreateFunctionTypeMetadataForIcall(const FunctionDecl *FD,
                                                       llvm::Function *F) {
  // Only if we are checking indirect calls.
  if (!LangOpts.Sanitize.has(SanitizerKind::CFIICall))
    return;

  // Non-static class methods are handled via vtable or member function pointer
  // checks elsewhere.
  if (isa<CXXMethodDecl>(FD) && !cast<CXXMethodDecl>(FD)->isStatic())
    return;

  llvm::Metadata *MD = CreateMetadataIdentifierForType(FD->getType());
  F->addTypeMetadata(0, MD);
  F->addTypeMetadata(0, CreateMetadataIdentifierGeneralized(FD->getType()));

  // Emit a hash-based bit set entry for cross-DSO calls.
  if (CodeGenOpts.SanitizeCfiCrossDso)
    if (auto CrossDsoTypeId = CreateCrossDsoCfiTypeId(MD))
      F->addTypeMetadata(0, llvm::ConstantAsMetadata::get(CrossDsoTypeId));
}

#if INTEL_COLLAB
/// For functions with related 'omp declare variant' functions, create
/// metadata on the base function for each variant. The format is:
///
/// "openmp-variant"="<variant-specifier>[;;<variant-specifier>..]"
///
/// where:
///
/// variant-specifier :=
///   name:<mangled-name>;construct:<construct-list>;arch:<arch-list>
///
/// construct-list and arch-list entries are separated by commas.
///
static void addDeclareVariantAttributes(CodeGenModule &CGM,
                                        const FunctionDecl *FD,
                                        llvm::Function *F) {
  SmallString<256> S;
  unsigned NumAttrs = 0;
  for (const auto *Attr : FD->specific_attrs<OMPDeclareVariantAttr>()) {
    if (NumAttrs++ != 0)
      S += ";;";
    auto *DRE = cast<DeclRefExpr>(Attr->getVariantFuncRef());
    FunctionDecl *AFD = cast<FunctionDecl>(DRE->getDecl());
    GlobalDecl GD(AFD);
    S += "name:";
    S += CGM.getMangledName(GD);

    SmallString<256> Constructs;
    SmallString<256> Devices;
    unsigned NumConstructs = 0;
    unsigned NumDevices = 0;

    SmallVector<Expr *, 8> VariantExprs;
    SmallVector<llvm::omp::VariantMatchInfo, 8> VMIs;
    for (const auto *A : FD->specific_attrs<OMPDeclareVariantAttr>()) {
      const OMPTraitInfo &TI = *A->getTraitInfos();
      for (const auto &TS : TI.Sets) {
        llvm::omp::TraitSet Kind = TS.Kind;
        switch (Kind) {
        case llvm::omp::TraitSet::construct: {
          for (const auto &Sel : TS.Selectors) {
            if (Sel.Kind ==
                llvm::omp::TraitSelector::construct_target_variant_dispatch) {
              if (NumConstructs++ != 0)
                Constructs += ',';
              Constructs += "target_variant_dispatch";
            }
          }
          break;
        }
        case llvm::omp::TraitSet::device: {
          for (const auto &Sel : TS.Selectors) {
            if (Sel.Kind == llvm::omp::TraitSelector::device_arch) {
              for (const auto &Prop : Sel.Properties) {
                switch (Prop.Kind) {
                case llvm::omp::TraitProperty::device_arch_x86_64:
                case llvm::omp::TraitProperty::device_arch_gen:
                case llvm::omp::TraitProperty::device_arch_gen9:
                case llvm::omp::TraitProperty::device_arch_XeLP:
                case llvm::omp::TraitProperty::device_arch_XeHP:
                  if (NumDevices++ != 0)
                    Devices += ',';
                  Devices += llvm::omp::getOpenMPContextTraitPropertyName(
                      Prop.Kind, "");
                  break;
                default:
                  llvm_unreachable("unhandled device arch type");
                }
              }
            }
          }
          break;
        }
        default:
          break;
        }
      }
    }
    S += ";construct:";
    S += Constructs;
    S += ";arch:";
    S += Devices;
  }
  if (!S.empty())
    F->addFnAttr("openmp-variant", S);
}

void CodeGenModule::SetTargetRegionFunctionAttributes(llvm::Function *Fn) {
  if (Fn && getLangOpts().OpenMPLateOutline && getLangOpts().OpenMPIsDevice &&
      inTargetRegion())
    Fn->addFnAttr("openmp-target-declare", "true");
}

std::string CodeGenModule::getUniqueItaniumABIMangledName(GlobalDecl GD) {
  auto *Decl = GD.getDecl();
  auto &Context = Decl->getASTContext();
#if INTEL_CUSTOMIZATION
  bool UseStableFileID = Context.getLangOpts().OpenMPStableFileID;
#else // INTEL_CUSTOMIZATION
  bool UseStableFileID = false;
#endif // INTEL_CUSTOMIZATION

  auto GetStableMangledName = [UseStableFileID](StringRef MainFileName) {
    // Create an MD5 of the path and the filename
    llvm::MD5 Hash;
    llvm::MD5::MD5Result Result;
    if (!UseStableFileID) {
      SmallString<256> CWD;
      llvm::sys::fs::current_path(CWD);
      Hash.update(CWD);
      Hash.update("/");
    }
    Hash.update(MainFileName);
    Hash.final(Result);
    SmallString<32> NameStr;
    Hash.stringifyResult(Result, NameStr);

    return std::string(NameStr);
  };

  if (!ItaniumMC)
    ItaniumMC.reset(
        ItaniumMangleContext::create(Context, Context.getDiagnostics()));

  SmallString<256> Buffer;
  llvm::raw_svector_ostream Out(Buffer);
  ItaniumMC->mangleName(GD, Out);
  assert(!Buffer.empty() && "Itanium name mangling failed.");

  SourceManager &SM = getContext().getSourceManager();
  if (auto *VD = dyn_cast<VarDecl>(Decl))
    if (auto *MainFile = SM.getFileEntryForID(SM.getMainFileID())) {
      StringRef MainFileName = MainFile->getName();
      if (!MainFileName.empty() &&
          VD->getStorageClass() == StorageClass::SC_Static &&
          VD->hasGlobalStorage() && !VD->isLocalVarDecl() &&
          !VD->isStaticDataMember())
        Out << "_" << GetStableMangledName(MainFileName);
    }

  return std::string(Buffer.str());
}
#endif // INTEL_COLLAB

void CodeGenModule::SetFunctionAttributes(GlobalDecl GD, llvm::Function *F,
                                          bool IsIncompleteFunction,
                                          bool IsThunk) {

  if (llvm::Intrinsic::ID IID = F->getIntrinsicID()) {
    // If this is an intrinsic function, set the function's attributes
    // to the intrinsic's attributes.
    F->setAttributes(llvm::Intrinsic::getAttributes(getLLVMContext(), IID));
    return;
  }

  const auto *FD = cast<FunctionDecl>(GD.getDecl());

  if (!IsIncompleteFunction)
    SetLLVMFunctionAttributes(GD, getTypes().arrangeGlobalDeclaration(GD), F);

  // Add the Returned attribute for "this", except for iOS 5 and earlier
  // where substantial code, including the libstdc++ dylib, was compiled with
  // GCC and does not actually return "this".
  if (!IsThunk && getCXXABI().HasThisReturn(GD) &&
      !(getTriple().isiOS() && getTriple().isOSVersionLT(6))) {
    assert(!F->arg_empty() &&
           F->arg_begin()->getType()
             ->canLosslesslyBitCastTo(F->getReturnType()) &&
           "unexpected this return");
    F->addAttribute(1, llvm::Attribute::Returned);
  }

  // Only a few attributes are set on declarations; these may later be
  // overridden by a definition.

  setLinkageForGV(F, FD);
  setGVProperties(F, FD);

  // Setup target-specific attributes.
  if (!IsIncompleteFunction && F->isDeclaration())
    getTargetCodeGenInfo().setTargetAttributes(FD, F, *this);

  if (const auto *CSA = FD->getAttr<CodeSegAttr>())
    F->setSection(CSA->getName());
  else if (const auto *SA = FD->getAttr<SectionAttr>())
     F->setSection(SA->getName());

  // If we plan on emitting this inline builtin, we can't treat it as a builtin.
  if (FD->isInlineBuiltinDeclaration()) {
    const FunctionDecl *FDBody;
    bool HasBody = FD->hasBody(FDBody);
    (void)HasBody;
    assert(HasBody && "Inline builtin declarations should always have an "
                      "available body!");
    if (shouldEmitFunction(FDBody))
      F->addAttribute(llvm::AttributeList::FunctionIndex,
                      llvm::Attribute::NoBuiltin);
  }

  if (FD->isReplaceableGlobalAllocationFunction()) {
    // A replaceable global allocation function does not act like a builtin by
    // default, only if it is invoked by a new-expression or delete-expression.
    F->addAttribute(llvm::AttributeList::FunctionIndex,
                    llvm::Attribute::NoBuiltin);
  }

  if (isa<CXXConstructorDecl>(FD) || isa<CXXDestructorDecl>(FD))
    F->setUnnamedAddr(llvm::GlobalValue::UnnamedAddr::Global);
  else if (const auto *MD = dyn_cast<CXXMethodDecl>(FD))
    if (MD->isVirtual())
      F->setUnnamedAddr(llvm::GlobalValue::UnnamedAddr::Global);

  // Don't emit entries for function declarations in the cross-DSO mode. This
  // is handled with better precision by the receiving DSO. But if jump tables
  // are non-canonical then we need type metadata in order to produce the local
  // jump table.
  if (!CodeGenOpts.SanitizeCfiCrossDso ||
      !CodeGenOpts.SanitizeCfiCanonicalJumpTables)
    CreateFunctionTypeMetadataForIcall(FD, F);

  if (getLangOpts().OpenMP && FD->hasAttr<OMPDeclareSimdDeclAttr>())
    getOpenMPRuntime().emitDeclareSimdFunction(FD, F);

#if INTEL_COLLAB
  if (getLangOpts().OpenMPLateOutline)
    addDeclareVariantAttributes(*this, FD, F);

  SetTargetRegionFunctionAttributes(F);
#endif // INTEL_COLLAB

  if (const auto *CB = FD->getAttr<CallbackAttr>()) {
    // Annotate the callback behavior as metadata:
    //  - The callback callee (as argument number).
    //  - The callback payloads (as argument numbers).
    llvm::LLVMContext &Ctx = F->getContext();
    llvm::MDBuilder MDB(Ctx);

    // The payload indices are all but the first one in the encoding. The first
    // identifies the callback callee.
    int CalleeIdx = *CB->encoding_begin();
    ArrayRef<int> PayloadIndices(CB->encoding_begin() + 1, CB->encoding_end());
    F->addMetadata(llvm::LLVMContext::MD_callback,
                   *llvm::MDNode::get(Ctx, {MDB.createCallbackEncoding(
                                               CalleeIdx, PayloadIndices,
                                               /* VarArgsArePassed */ false)}));
  }
}

void CodeGenModule::addUsedGlobal(llvm::GlobalValue *GV) {
  assert((isa<llvm::Function>(GV) || !GV->isDeclaration()) &&
         "Only globals with definition can force usage.");
  LLVMUsed.emplace_back(GV);
}

void CodeGenModule::addCompilerUsedGlobal(llvm::GlobalValue *GV) {
  assert(!GV->isDeclaration() &&
         "Only globals with definition can force usage.");
  LLVMCompilerUsed.emplace_back(GV);
}

void CodeGenModule::addUsedOrCompilerUsedGlobal(llvm::GlobalValue *GV) {
  assert((isa<llvm::Function>(GV) || !GV->isDeclaration()) &&
         "Only globals with definition can force usage.");
  if (getTriple().isOSBinFormatELF())
    LLVMCompilerUsed.emplace_back(GV);
  else
    LLVMUsed.emplace_back(GV);
}

static void emitUsed(CodeGenModule &CGM, StringRef Name,
                     std::vector<llvm::WeakTrackingVH> &List) {
  // Don't create llvm.used if there is no need.
  if (List.empty())
    return;

  // Convert List to what ConstantArray needs.
  SmallVector<llvm::Constant*, 8> UsedArray;
  UsedArray.resize(List.size());
  for (unsigned i = 0, e = List.size(); i != e; ++i) {
    UsedArray[i] =
        llvm::ConstantExpr::getPointerBitCastOrAddrSpaceCast(
            cast<llvm::Constant>(&*List[i]), CGM.Int8PtrTy);
  }

  if (UsedArray.empty())
    return;
  llvm::ArrayType *ATy = llvm::ArrayType::get(CGM.Int8PtrTy, UsedArray.size());

  auto *GV = new llvm::GlobalVariable(
      CGM.getModule(), ATy, false, llvm::GlobalValue::AppendingLinkage,
      llvm::ConstantArray::get(ATy, UsedArray), Name);

  GV->setSection("llvm.metadata");
}

void CodeGenModule::emitLLVMUsed() {
  emitUsed(*this, "llvm.used", LLVMUsed);
  emitUsed(*this, "llvm.compiler.used", LLVMCompilerUsed);
}

void CodeGenModule::AppendLinkerOptions(StringRef Opts) {
  auto *MDOpts = llvm::MDString::get(getLLVMContext(), Opts);
  LinkerOptionsMetadata.push_back(llvm::MDNode::get(getLLVMContext(), MDOpts));
}

void CodeGenModule::AddDetectMismatch(StringRef Name, StringRef Value) {
  llvm::SmallString<32> Opt;
  getTargetCodeGenInfo().getDetectMismatchOption(Name, Value, Opt);
  if (Opt.empty())
    return;
  auto *MDOpts = llvm::MDString::get(getLLVMContext(), Opt);
  LinkerOptionsMetadata.push_back(llvm::MDNode::get(getLLVMContext(), MDOpts));
}

void CodeGenModule::AddDependentLib(StringRef Lib) {
  auto &C = getLLVMContext();
  if (getTarget().getTriple().isOSBinFormatELF()) {
      ELFDependentLibraries.push_back(
        llvm::MDNode::get(C, llvm::MDString::get(C, Lib)));
    return;
  }

  llvm::SmallString<24> Opt;
  getTargetCodeGenInfo().getDependentLibraryOption(Lib, Opt);
  auto *MDOpts = llvm::MDString::get(getLLVMContext(), Opt);
  LinkerOptionsMetadata.push_back(llvm::MDNode::get(C, MDOpts));
}

/// Add link options implied by the given module, including modules
/// it depends on, using a postorder walk.
static void addLinkOptionsPostorder(CodeGenModule &CGM, Module *Mod,
                                    SmallVectorImpl<llvm::MDNode *> &Metadata,
                                    llvm::SmallPtrSet<Module *, 16> &Visited) {
  // Import this module's parent.
  if (Mod->Parent && Visited.insert(Mod->Parent).second) {
    addLinkOptionsPostorder(CGM, Mod->Parent, Metadata, Visited);
  }

  // Import this module's dependencies.
  for (unsigned I = Mod->Imports.size(); I > 0; --I) {
    if (Visited.insert(Mod->Imports[I - 1]).second)
      addLinkOptionsPostorder(CGM, Mod->Imports[I-1], Metadata, Visited);
  }

  // Add linker options to link against the libraries/frameworks
  // described by this module.
  llvm::LLVMContext &Context = CGM.getLLVMContext();
  bool IsELF = CGM.getTarget().getTriple().isOSBinFormatELF();

  // For modules that use export_as for linking, use that module
  // name instead.
  if (Mod->UseExportAsModuleLinkName)
    return;

  for (unsigned I = Mod->LinkLibraries.size(); I > 0; --I) {
    // Link against a framework.  Frameworks are currently Darwin only, so we
    // don't to ask TargetCodeGenInfo for the spelling of the linker option.
    if (Mod->LinkLibraries[I-1].IsFramework) {
      llvm::Metadata *Args[2] = {
          llvm::MDString::get(Context, "-framework"),
          llvm::MDString::get(Context, Mod->LinkLibraries[I - 1].Library)};

      Metadata.push_back(llvm::MDNode::get(Context, Args));
      continue;
    }

    // Link against a library.
    if (IsELF) {
      llvm::Metadata *Args[2] = {
          llvm::MDString::get(Context, "lib"),
          llvm::MDString::get(Context, Mod->LinkLibraries[I - 1].Library),
      };
      Metadata.push_back(llvm::MDNode::get(Context, Args));
    } else {
      llvm::SmallString<24> Opt;
      CGM.getTargetCodeGenInfo().getDependentLibraryOption(
          Mod->LinkLibraries[I - 1].Library, Opt);
      auto *OptString = llvm::MDString::get(Context, Opt);
      Metadata.push_back(llvm::MDNode::get(Context, OptString));
    }
  }
}

void CodeGenModule::EmitModuleLinkOptions() {
  // Collect the set of all of the modules we want to visit to emit link
  // options, which is essentially the imported modules and all of their
  // non-explicit child modules.
  llvm::SetVector<clang::Module *> LinkModules;
  llvm::SmallPtrSet<clang::Module *, 16> Visited;
  SmallVector<clang::Module *, 16> Stack;

  // Seed the stack with imported modules.
  for (Module *M : ImportedModules) {
    // Do not add any link flags when an implementation TU of a module imports
    // a header of that same module.
    if (M->getTopLevelModuleName() == getLangOpts().CurrentModule &&
        !getLangOpts().isCompilingModule())
      continue;
    if (Visited.insert(M).second)
      Stack.push_back(M);
  }

  // Find all of the modules to import, making a little effort to prune
  // non-leaf modules.
  while (!Stack.empty()) {
    clang::Module *Mod = Stack.pop_back_val();

    bool AnyChildren = false;

    // Visit the submodules of this module.
    for (const auto &SM : Mod->submodules()) {
      // Skip explicit children; they need to be explicitly imported to be
      // linked against.
      if (SM->IsExplicit)
        continue;

      if (Visited.insert(SM).second) {
        Stack.push_back(SM);
        AnyChildren = true;
      }
    }

    // We didn't find any children, so add this module to the list of
    // modules to link against.
    if (!AnyChildren) {
      LinkModules.insert(Mod);
    }
  }

  // Add link options for all of the imported modules in reverse topological
  // order.  We don't do anything to try to order import link flags with respect
  // to linker options inserted by things like #pragma comment().
  SmallVector<llvm::MDNode *, 16> MetadataArgs;
  Visited.clear();
  for (Module *M : LinkModules)
    if (Visited.insert(M).second)
      addLinkOptionsPostorder(*this, M, MetadataArgs, Visited);
  std::reverse(MetadataArgs.begin(), MetadataArgs.end());
  LinkerOptionsMetadata.append(MetadataArgs.begin(), MetadataArgs.end());

  // Add the linker options metadata flag.
  auto *NMD = getModule().getOrInsertNamedMetadata("llvm.linker.options");
  for (auto *MD : LinkerOptionsMetadata)
    NMD->addOperand(MD);
}

void CodeGenModule::EmitDeferred() {
  // Emit deferred declare target declarations.
  if (getLangOpts().OpenMP && !getLangOpts().OpenMPSimd)
    getOpenMPRuntime().emitDeferredTargetDecls();

  // Emit code for any potentially referenced deferred decls.  Since a
  // previously unused static decl may become used during the generation of code
  // for a static function, iterate until no changes are made.

  if (!DeferredVTables.empty()) {
    EmitDeferredVTables();

    // Emitting a vtable doesn't directly cause more vtables to
    // become deferred, although it can cause functions to be
    // emitted that then need those vtables.
    assert(DeferredVTables.empty());
  }

  // Emit CUDA/HIP static device variables referenced by host code only.
  if (getLangOpts().CUDA)
    for (auto V : getContext().CUDAStaticDeviceVarReferencedByHost)
      DeferredDeclsToEmit.push_back(V);

  // Stop if we're out of both deferred vtables and deferred declarations.
  if (DeferredDeclsToEmit.empty())
    return;

  // Grab the list of decls to emit. If EmitGlobalDefinition schedules more
  // work, it will not interfere with this.
  std::vector<GlobalDecl> CurDeclsToEmit;
  CurDeclsToEmit.swap(DeferredDeclsToEmit);

  for (GlobalDecl &D : CurDeclsToEmit) {
    const ValueDecl *VD = cast<ValueDecl>(D.getDecl());
    // If emitting for SYCL device, emit the deferred alias
    // as well as what it aliases.
    if (LangOpts.SYCLIsDevice) {
      if (AliasAttr *Attr = VD->getAttr<AliasAttr>()) {
        StringRef AliaseeName = Attr->getAliasee();
        auto DDI = DeferredDecls.find(AliaseeName);
        // Emit what is aliased first.
        if (DDI != DeferredDecls.end()) {
          GlobalDecl GD = DDI->second;
          llvm::GlobalValue *AliaseeGV =
              dyn_cast<llvm::GlobalValue>(GetAddrOfGlobal(GD, ForDefinition));
          if (!AliaseeGV)
            AliaseeGV = GetGlobalValue(getMangledName(GD));
          assert(AliaseeGV);
          EmitGlobalDefinition(GD, AliaseeGV);
          // Remove the entry just added to the DeferredDeclsToEmit
          // since we have emitted it.
          DeferredDeclsToEmit.pop_back();
        }
        // Now emit the alias itself.
        EmitAliasDefinition(D);
        continue;
      }
    }
    // We should call GetAddrOfGlobal with IsForDefinition set to true in order
    // to get GlobalValue with exactly the type we need, not something that
    // might had been created for another decl with the same mangled name but
    // different type.
    llvm::GlobalValue *GV = dyn_cast<llvm::GlobalValue>(
        GetAddrOfGlobal(D, ForDefinition));

    // In case of different address spaces, we may still get a cast, even with
    // IsForDefinition equal to true. Query mangled names table to get
    // GlobalValue.
    if (!GV)
      GV = GetGlobalValue(getMangledName(D));

    // Make sure GetGlobalValue returned non-null.
    assert(GV);

    // Check to see if we've already emitted this.  This is necessary
    // for a couple of reasons: first, decls can end up in the
    // deferred-decls queue multiple times, and second, decls can end
    // up with definitions in unusual ways (e.g. by an extern inline
    // function acquiring a strong function redefinition).  Just
    // ignore these cases.
    if (!GV->isDeclaration())
      continue;

    // If this is OpenMP, check if it is legal to emit this global normally.
    if (LangOpts.OpenMP && OpenMPRuntime && OpenMPRuntime->emitTargetGlobal(D))
      continue;

    // Otherwise, emit the definition and move on to the next one.
    EmitGlobalDefinition(D, GV);

    if (LangOpts.SYCLIsDevice) {
      // If there are any aliases deferred for this, emit those now.
      for (auto It = DeferredAliases.begin(); It != DeferredAliases.end();
           /*no increment*/) {
        const ValueDecl *Global = cast<ValueDecl>(It->second.getDecl());
        if (It->first == getMangledName(D)) {
          EmitAliasDefinition(Global);
          It = DeferredAliases.erase(It);
        } else {
          ++It;
        }
      }
    }

    // If we found out that we need to emit more decls, do that recursively.
    // This has the advantage that the decls are emitted in a DFS and related
    // ones are close together, which is convenient for testing.
    if (!DeferredVTables.empty() || !DeferredDeclsToEmit.empty()) {
      EmitDeferred();
      assert(DeferredVTables.empty() && DeferredDeclsToEmit.empty());
    }
  }
}

void CodeGenModule::EmitVTablesOpportunistically() {
  // Try to emit external vtables as available_externally if they have emitted
  // all inlined virtual functions.  It runs after EmitDeferred() and therefore
  // is not allowed to create new references to things that need to be emitted
  // lazily. Note that it also uses fact that we eagerly emitting RTTI.

  assert((OpportunisticVTables.empty() || shouldOpportunisticallyEmitVTables())
         && "Only emit opportunistic vtables with optimizations");

  for (const CXXRecordDecl *RD : OpportunisticVTables) {
    assert(getVTables().isVTableExternal(RD) &&
           "This queue should only contain external vtables");
    if (getCXXABI().canSpeculativelyEmitVTable(RD))
      VTables.GenerateClassData(RD);
  }
  OpportunisticVTables.clear();
}

void CodeGenModule::EmitGlobalAnnotations() {
  if (Annotations.empty())
    return;

  // Create a new global variable for the ConstantStruct in the Module.
  llvm::Constant *Array = llvm::ConstantArray::get(llvm::ArrayType::get(
    Annotations[0]->getType(), Annotations.size()), Annotations);
  auto *gv = new llvm::GlobalVariable(getModule(), Array->getType(), false,
                                      llvm::GlobalValue::AppendingLinkage,
                                      Array, "llvm.global.annotations");
  gv->setSection(AnnotationSection);
}

llvm::Constant *CodeGenModule::EmitAnnotationString(StringRef Str) {
  llvm::Constant *&AStr = AnnotationStrings[Str];
  if (AStr)
    return AStr;

  // Not found yet, create a new global.
  llvm::Constant *s = llvm::ConstantDataArray::getString(getLLVMContext(), Str);
  auto *gv =
      new llvm::GlobalVariable(getModule(), s->getType(), true,
                               llvm::GlobalValue::PrivateLinkage, s, ".str");
  gv->setSection(AnnotationSection);
  gv->setUnnamedAddr(llvm::GlobalValue::UnnamedAddr::Global);
  AStr = gv;
  return gv;
}

llvm::Constant *CodeGenModule::EmitAnnotationUnit(SourceLocation Loc) {
  SourceManager &SM = getContext().getSourceManager();
  PresumedLoc PLoc = SM.getPresumedLoc(Loc);
  if (PLoc.isValid())
    return EmitAnnotationString(PLoc.getFilename());
  return EmitAnnotationString(SM.getBufferName(Loc));
}

llvm::Constant *CodeGenModule::EmitAnnotationLineNo(SourceLocation L) {
  SourceManager &SM = getContext().getSourceManager();
  PresumedLoc PLoc = SM.getPresumedLoc(L);
  unsigned LineNo = PLoc.isValid() ? PLoc.getLine() :
    SM.getExpansionLineNumber(L);
  return llvm::ConstantInt::get(Int32Ty, LineNo);
}

llvm::Constant *CodeGenModule::EmitAnnotationArgs(const AnnotateAttr *Attr) {
  ArrayRef<Expr *> Exprs = {Attr->args_begin(), Attr->args_size()};
  if (Exprs.empty())
    return llvm::ConstantPointerNull::get(Int8PtrTy);

  llvm::FoldingSetNodeID ID;
  for (Expr *E : Exprs) {
    ID.Add(cast<clang::ConstantExpr>(E)->getAPValueResult());
  }
  llvm::Constant *&Lookup = AnnotationArgs[ID.ComputeHash()];
  if (Lookup)
    return Lookup;

  llvm::SmallVector<llvm::Constant *, 4> LLVMArgs;
  LLVMArgs.reserve(Exprs.size());
  ConstantEmitter ConstEmiter(*this);
  llvm::transform(Exprs, std::back_inserter(LLVMArgs), [&](const Expr *E) {
    const auto *CE = cast<clang::ConstantExpr>(E);
    return ConstEmiter.emitAbstract(CE->getBeginLoc(), CE->getAPValueResult(),
                                    CE->getType());
  });
  auto *Struct = llvm::ConstantStruct::getAnon(LLVMArgs);
  auto *GV = new llvm::GlobalVariable(getModule(), Struct->getType(), true,
                                      llvm::GlobalValue::PrivateLinkage, Struct,
                                      ".args");
  GV->setSection(AnnotationSection);
  GV->setUnnamedAddr(llvm::GlobalValue::UnnamedAddr::Global);
  auto *Bitcasted = llvm::ConstantExpr::getBitCast(GV, Int8PtrTy);

  Lookup = Bitcasted;
  return Bitcasted;
}

llvm::Constant *CodeGenModule::EmitAnnotateAttr(llvm::GlobalValue *GV,
                                                const AnnotateAttr *AA,
                                                SourceLocation L) {
  // Get the globals for file name, annotation, and the line number.
  llvm::Constant *AnnoGV = EmitAnnotationString(AA->getAnnotation()),
                 *UnitGV = EmitAnnotationUnit(L),
                 *LineNoCst = EmitAnnotationLineNo(L),
                 *Args = EmitAnnotationArgs(AA);

  llvm::Constant *ASZeroGV = GV;
  if (GV->getAddressSpace() != 0) {
    ASZeroGV = llvm::ConstantExpr::getAddrSpaceCast(
                   GV, GV->getValueType()->getPointerTo(0));
  }

  // Create the ConstantStruct for the global annotation.
  llvm::Constant *Fields[] = {
      llvm::ConstantExpr::getBitCast(ASZeroGV, Int8PtrTy),
      llvm::ConstantExpr::getBitCast(AnnoGV, Int8PtrTy),
      llvm::ConstantExpr::getBitCast(UnitGV, Int8PtrTy),
      LineNoCst,
      Args,
  };
  return llvm::ConstantStruct::getAnon(Fields);
}

void CodeGenModule::AddGlobalAnnotations(const ValueDecl *D,
                                         llvm::GlobalValue *GV) {
  assert(D->hasAttr<AnnotateAttr>() && "no annotate attribute");
  // Get the struct elements for these annotations.
  for (const auto *I : D->specific_attrs<AnnotateAttr>())
    Annotations.push_back(EmitAnnotateAttr(GV, I, D->getLocation()));
}

bool CodeGenModule::isInNoSanitizeList(SanitizerMask Kind, llvm::Function *Fn,
                                       SourceLocation Loc) const {
  const auto &NoSanitizeL = getContext().getNoSanitizeList();
  // NoSanitize by function name.
  if (NoSanitizeL.containsFunction(Kind, Fn->getName()))
    return true;
  // NoSanitize by location.
  if (Loc.isValid())
    return NoSanitizeL.containsLocation(Kind, Loc);
  // If location is unknown, this may be a compiler-generated function. Assume
  // it's located in the main file.
  auto &SM = Context.getSourceManager();
  if (const auto *MainFile = SM.getFileEntryForID(SM.getMainFileID())) {
    return NoSanitizeL.containsFile(Kind, MainFile->getName());
  }
  return false;
}

bool CodeGenModule::isInNoSanitizeList(llvm::GlobalVariable *GV,
                                       SourceLocation Loc, QualType Ty,
                                       StringRef Category) const {
  // For now globals can be ignored only in ASan and KASan.
  const SanitizerMask EnabledAsanMask =
      LangOpts.Sanitize.Mask &
      (SanitizerKind::Address | SanitizerKind::KernelAddress |
       SanitizerKind::HWAddress | SanitizerKind::KernelHWAddress |
       SanitizerKind::MemTag);
  if (!EnabledAsanMask)
    return false;
  const auto &NoSanitizeL = getContext().getNoSanitizeList();
  if (NoSanitizeL.containsGlobal(EnabledAsanMask, GV->getName(), Category))
    return true;
  if (NoSanitizeL.containsLocation(EnabledAsanMask, Loc, Category))
    return true;
  // Check global type.
  if (!Ty.isNull()) {
    // Drill down the array types: if global variable of a fixed type is
    // not sanitized, we also don't instrument arrays of them.
    while (auto AT = dyn_cast<ArrayType>(Ty.getTypePtr()))
      Ty = AT->getElementType();
    Ty = Ty.getCanonicalType().getUnqualifiedType();
    // Only record types (classes, structs etc.) are ignored.
    if (Ty->isRecordType()) {
      std::string TypeStr = Ty.getAsString(getContext().getPrintingPolicy());
      if (NoSanitizeL.containsType(EnabledAsanMask, TypeStr, Category))
        return true;
    }
  }
  return false;
}

bool CodeGenModule::imbueXRayAttrs(llvm::Function *Fn, SourceLocation Loc,
                                   StringRef Category) const {
  const auto &XRayFilter = getContext().getXRayFilter();
  using ImbueAttr = XRayFunctionFilter::ImbueAttribute;
  auto Attr = ImbueAttr::NONE;
  if (Loc.isValid())
    Attr = XRayFilter.shouldImbueLocation(Loc, Category);
  if (Attr == ImbueAttr::NONE)
    Attr = XRayFilter.shouldImbueFunction(Fn->getName());
  switch (Attr) {
  case ImbueAttr::NONE:
    return false;
  case ImbueAttr::ALWAYS:
    Fn->addFnAttr("function-instrument", "xray-always");
    break;
  case ImbueAttr::ALWAYS_ARG1:
    Fn->addFnAttr("function-instrument", "xray-always");
    Fn->addFnAttr("xray-log-args", "1");
    break;
  case ImbueAttr::NEVER:
    Fn->addFnAttr("function-instrument", "xray-never");
    break;
  }
  return true;
}

bool CodeGenModule::isProfileInstrExcluded(llvm::Function *Fn,
                                           SourceLocation Loc) const {
  const auto &ProfileList = getContext().getProfileList();
  // If the profile list is empty, then instrument everything.
  if (ProfileList.isEmpty())
    return false;
  CodeGenOptions::ProfileInstrKind Kind = getCodeGenOpts().getProfileInstr();
  // First, check the function name.
  Optional<bool> V = ProfileList.isFunctionExcluded(Fn->getName(), Kind);
  if (V.hasValue())
    return *V;
  // Next, check the source location.
  if (Loc.isValid()) {
    Optional<bool> V = ProfileList.isLocationExcluded(Loc, Kind);
    if (V.hasValue())
      return *V;
  }
  // If location is unknown, this may be a compiler-generated function. Assume
  // it's located in the main file.
  auto &SM = Context.getSourceManager();
  if (const auto *MainFile = SM.getFileEntryForID(SM.getMainFileID())) {
    Optional<bool> V = ProfileList.isFileExcluded(MainFile->getName(), Kind);
    if (V.hasValue())
      return *V;
  }
  return ProfileList.getDefault();
}

bool CodeGenModule::MustBeEmitted(const ValueDecl *Global) {
  // Never defer when EmitAllDecls is specified.
  if (LangOpts.EmitAllDecls)
    return true;

  if (CodeGenOpts.KeepStaticConsts) {
    const auto *VD = dyn_cast<VarDecl>(Global);
    if (VD && VD->getType().isConstQualified() &&
        VD->getStorageDuration() == SD_Static)
      return true;
  }

  return getContext().DeclMustBeEmitted(Global);
}

bool CodeGenModule::MayBeEmittedEagerly(const ValueDecl *Global) {
  if (const auto *FD = dyn_cast<FunctionDecl>(Global)) {
    if (FD->getTemplateSpecializationKind() == TSK_ImplicitInstantiation)
      // Implicit template instantiations may change linkage if they are later
      // explicitly instantiated, so they should not be emitted eagerly.
      return false;
    // In OpenMP 5.0 function may be marked as device_type(nohost) and we should
    // not emit them eagerly unless we sure that the function must be emitted on
    // the host.
    if (LangOpts.OpenMP >= 50 && !LangOpts.OpenMPSimd &&
        !LangOpts.OpenMPIsDevice &&
        !OMPDeclareTargetDeclAttr::getDeviceType(FD) &&
        !FD->isUsed(/*CheckUsedAttr=*/false) && !FD->isReferenced())
      return false;
  }
  if (const auto *VD = dyn_cast<VarDecl>(Global))
    if (Context.getInlineVariableDefinitionKind(VD) ==
        ASTContext::InlineVariableDefinitionKind::WeakUnknown)
      // A definition of an inline constexpr static data member may change
      // linkage later if it's redeclared outside the class.
      return false;
  // If OpenMP is enabled and threadprivates must be generated like TLS, delay
  // codegen for global variables, because they may be marked as threadprivate.
  if (LangOpts.OpenMP && LangOpts.OpenMPUseTLS &&
      getContext().getTargetInfo().isTLSSupported() && isa<VarDecl>(Global) &&
      !isTypeConstant(Global->getType(), false) &&
      !OMPDeclareTargetDeclAttr::isDeclareTargetDeclaration(Global))
    return false;
#if INTEL_COLLAB
  // Delay codegen for global variable without declared target variable
  // since declare target attribute can be set later.
  if (LangOpts.OpenMPLateOutline && isa<VarDecl>(Global) &&
      !OMPDeclareTargetDeclAttr::isDeclareTargetDeclaration(Global))
    return false;
#endif // INTEL_COLLAB

  return true;
}

ConstantAddress CodeGenModule::GetAddrOfMSGuidDecl(const MSGuidDecl *GD) {
  StringRef Name = getMangledName(GD);

  // The UUID descriptor should be pointer aligned.
  CharUnits Alignment = CharUnits::fromQuantity(PointerAlignInBytes);

  // Look for an existing global.
  if (llvm::GlobalVariable *GV = getModule().getNamedGlobal(Name))
    return ConstantAddress(GV, Alignment);

  ConstantEmitter Emitter(*this);
  llvm::Constant *Init;

  APValue &V = GD->getAsAPValue();
  if (!V.isAbsent()) {
    // If possible, emit the APValue version of the initializer. In particular,
    // this gets the type of the constant right.
    Init = Emitter.emitForInitializer(
        GD->getAsAPValue(), GD->getType().getAddressSpace(), GD->getType());
  } else {
    // As a fallback, directly construct the constant.
    // FIXME: This may get padding wrong under esoteric struct layout rules.
    // MSVC appears to create a complete type 'struct __s_GUID' that it
    // presumably uses to represent these constants.
    MSGuidDecl::Parts Parts = GD->getParts();
    llvm::Constant *Fields[4] = {
        llvm::ConstantInt::get(Int32Ty, Parts.Part1),
        llvm::ConstantInt::get(Int16Ty, Parts.Part2),
        llvm::ConstantInt::get(Int16Ty, Parts.Part3),
        llvm::ConstantDataArray::getRaw(
            StringRef(reinterpret_cast<char *>(Parts.Part4And5), 8), 8,
            Int8Ty)};
    Init = llvm::ConstantStruct::getAnon(Fields);
  }

  auto *GV = new llvm::GlobalVariable(
      getModule(), Init->getType(),
      /*isConstant=*/true, llvm::GlobalValue::LinkOnceODRLinkage, Init, Name);
  if (supportsCOMDAT())
    GV->setComdat(TheModule.getOrInsertComdat(GV->getName()));
  setDSOLocal(GV);

  llvm::Constant *Addr = GV;
  if (!V.isAbsent()) {
    Emitter.finalize(GV);
  } else {
    llvm::Type *Ty = getTypes().ConvertTypeForMem(GD->getType());
    Addr = llvm::ConstantExpr::getBitCast(
        GV, Ty->getPointerTo(GV->getAddressSpace()));
  }
  return ConstantAddress(Addr, Alignment);
}

ConstantAddress CodeGenModule::GetAddrOfTemplateParamObject(
    const TemplateParamObjectDecl *TPO) {
  StringRef Name = getMangledName(TPO);
  CharUnits Alignment = getNaturalTypeAlignment(TPO->getType());

  if (llvm::GlobalVariable *GV = getModule().getNamedGlobal(Name))
    return ConstantAddress(GV, Alignment);

  ConstantEmitter Emitter(*this);
  llvm::Constant *Init = Emitter.emitForInitializer(
        TPO->getValue(), TPO->getType().getAddressSpace(), TPO->getType());

  if (!Init) {
    ErrorUnsupported(TPO, "template parameter object");
    return ConstantAddress::invalid();
  }

  auto *GV = new llvm::GlobalVariable(
      getModule(), Init->getType(),
      /*isConstant=*/true, llvm::GlobalValue::LinkOnceODRLinkage, Init, Name);
  if (supportsCOMDAT())
    GV->setComdat(TheModule.getOrInsertComdat(GV->getName()));
  Emitter.finalize(GV);

  return ConstantAddress(GV, Alignment);
}

ConstantAddress CodeGenModule::GetWeakRefReference(const ValueDecl *VD) {
  const AliasAttr *AA = VD->getAttr<AliasAttr>();
  assert(AA && "No alias?");

  CharUnits Alignment = getContext().getDeclAlign(VD);
  llvm::Type *DeclTy = getTypes().ConvertTypeForMem(VD->getType());

  // See if there is already something with the target's name in the module.
  llvm::GlobalValue *Entry = GetGlobalValue(AA->getAliasee());
  if (Entry) {
    unsigned AS = getContext().getTargetAddressSpace(VD->getType());
    auto Ptr = llvm::ConstantExpr::getBitCast(Entry, DeclTy->getPointerTo(AS));
    return ConstantAddress(Ptr, Alignment);
  }

  llvm::Constant *Aliasee;
  if (isa<llvm::FunctionType>(DeclTy))
    Aliasee = GetOrCreateLLVMFunction(AA->getAliasee(), DeclTy,
                                      GlobalDecl(cast<FunctionDecl>(VD)),
                                      /*ForVTable=*/false);
  else
    Aliasee = GetOrCreateLLVMGlobal(AA->getAliasee(),
                                    llvm::PointerType::getUnqual(DeclTy),
                                    nullptr);

  auto *F = cast<llvm::GlobalValue>(Aliasee);
  F->setLinkage(llvm::Function::ExternalWeakLinkage);
  WeakRefReferences.insert(F);

  return ConstantAddress(Aliasee, Alignment);
}

#if INTEL_COLLAB
static bool canDefineAliasOnTarget(CodeGenModule &CGM, GlobalDecl GD) {
  if (!CGM.getLangOpts().OpenMPIsDevice)
    return true;

  // If compiling OpenMP device code only define this if it is marked
  // declare target or the target is already defined.
  const auto *D = cast<ValueDecl>(GD.getDecl());

  if (D->hasAttr<OMPDeclareTargetDeclAttr>())
    return true;

  const AliasAttr *AA = D->getAttr<AliasAttr>();
  assert(AA && "Not an alias?");

  StringRef Name = AA->getAliasee();

  llvm::GlobalValue *Entry = CGM.GetGlobalValue(Name);
  if (Entry && !Entry->isDeclaration())
    return true;

  return false;
}
#endif // INTEL_COLLAB

void CodeGenModule::EmitGlobal(GlobalDecl GD) {
  const auto *Global = cast<ValueDecl>(GD.getDecl());

  // Weak references don't produce any output by themselves.
  if (Global->hasAttr<WeakRefAttr>())
    return;

  // If this is an alias definition (which otherwise looks like a declaration)
  // handle it now.
  if (AliasAttr *Attr = Global->getAttr<AliasAttr>()) {
    // Emit the alias here if it is not SYCL device compilation.
    if (!LangOpts.SYCLIsDevice)
<<<<<<< HEAD
#if INTEL_COLLAB
      if (canDefineAliasOnTarget(*this, GD))
#endif // INTEL_COLLAB
=======
>>>>>>> 4e19a08b
      return EmitAliasDefinition(GD);
    // Defer for SYCL devices, until either the alias or what it aliases
    // is used.
    StringRef MangledName = getMangledName(GD);
    DeferredDecls[MangledName] = GD;
    StringRef AliaseeName = Attr->getAliasee();
    DeferredAliases[AliaseeName] = GD;
    return;
  }

  // IFunc like an alias whose value is resolved at runtime by calling resolver.
  if (Global->hasAttr<IFuncAttr>())
    return emitIFuncDefinition(GD);

  // If this is a cpu_dispatch multiversion function, emit the resolver.
  if (Global->hasAttr<CPUDispatchAttr>())
    return emitCPUDispatchDefinition(GD);

  // If this is CUDA, be selective about which declarations we emit.
  if (LangOpts.CUDA) {
    if (LangOpts.CUDAIsDevice) {
      if (!Global->hasAttr<CUDADeviceAttr>() &&
          !Global->hasAttr<CUDAGlobalAttr>() &&
          !Global->hasAttr<CUDAConstantAttr>() &&
          !Global->hasAttr<CUDASharedAttr>() &&
          !Global->getType()->isCUDADeviceBuiltinSurfaceType() &&
          !Global->getType()->isCUDADeviceBuiltinTextureType())
        return;
    } else {
      // We need to emit host-side 'shadows' for all global
      // device-side variables because the CUDA runtime needs their
      // size and host-side address in order to provide access to
      // their device-side incarnations.

      // So device-only functions are the only things we skip.
      if (isa<FunctionDecl>(Global) && !Global->hasAttr<CUDAHostAttr>() &&
          Global->hasAttr<CUDADeviceAttr>())
        return;

      assert((isa<FunctionDecl>(Global) || isa<VarDecl>(Global)) &&
             "Expected Variable or Function");
    }
  }

  if (LangOpts.OpenMP) {
    // If this is OpenMP, check if it is legal to emit this global normally.
    if (OpenMPRuntime && OpenMPRuntime->emitTargetGlobal(GD))
      return;
    if (auto *DRD = dyn_cast<OMPDeclareReductionDecl>(Global)) {
      if (MustBeEmitted(Global))
        EmitOMPDeclareReduction(DRD);
      return;
    } else if (auto *DMD = dyn_cast<OMPDeclareMapperDecl>(Global)) {
      if (MustBeEmitted(Global))
        EmitOMPDeclareMapper(DMD);
      return;
    }
  }

  // Ignore declarations, they will be emitted on their first use.
  if (const auto *FD = dyn_cast<FunctionDecl>(Global)) {
    // Forward declarations are emitted lazily on first use.
    if (!FD->doesThisDeclarationHaveABody()) {
      if (!FD->doesDeclarationForceExternallyVisibleDefinition())
        return;

      StringRef MangledName = getMangledName(GD);

      // Compute the function info and LLVM type.
      const CGFunctionInfo &FI = getTypes().arrangeGlobalDeclaration(GD);
      llvm::Type *Ty = getTypes().GetFunctionType(FI);

      GetOrCreateLLVMFunction(MangledName, Ty, GD, /*ForVTable=*/false,
                              /*DontDefer=*/false);
      return;
    }
  } else {
    const auto *VD = cast<VarDecl>(Global);
    assert(VD->isFileVarDecl() && "Cannot emit local var decl as global.");
    if (VD->isThisDeclarationADefinition() != VarDecl::Definition &&
        !Context.isMSStaticDataMemberInlineDefinition(VD)) {
      if (LangOpts.OpenMP) {
        // Emit declaration of the must-be-emitted declare target variable.
        if (llvm::Optional<OMPDeclareTargetDeclAttr::MapTypeTy> Res =
                OMPDeclareTargetDeclAttr::isDeclareTargetDeclaration(VD)) {
          bool UnifiedMemoryEnabled =
              getOpenMPRuntime().hasRequiresUnifiedSharedMemory();
          if (*Res == OMPDeclareTargetDeclAttr::MT_To &&
              !UnifiedMemoryEnabled) {
            (void)GetAddrOfGlobalVar(VD);
          } else {
            assert(((*Res == OMPDeclareTargetDeclAttr::MT_Link) ||
                    (*Res == OMPDeclareTargetDeclAttr::MT_To &&
                     UnifiedMemoryEnabled)) &&
                   "Link clause or to clause with unified memory expected.");
            (void)getOpenMPRuntime().getAddrOfDeclareTargetVar(VD);
          }

          return;
        }
      }
      // If this declaration may have caused an inline variable definition to
      // change linkage, make sure that it's emitted.
      if (Context.getInlineVariableDefinitionKind(VD) ==
          ASTContext::InlineVariableDefinitionKind::Strong)
        GetAddrOfGlobalVar(VD);
      return;
    }
  }

  // clang::ParseAST ensures that we emit the SYCL devices at the end, so
  // anything that is a device (or indirectly called) will be handled later.
  if (LangOpts.SYCLIsDevice && MustBeEmitted(Global)) {
    addDeferredDeclToEmit(GD);
    return;
  }

  // Defer code generation to first use when possible, e.g. if this is an inline
  // function. If the global must always be emitted, do it eagerly if possible
  // to benefit from cache locality.
  if (MustBeEmitted(Global) && MayBeEmittedEagerly(Global)) {
    // Emit the definition if it can't be deferred.
    EmitGlobalDefinition(GD);
    return;
  }

  // If we're deferring emission of a C++ variable with an
  // initializer, remember the order in which it appeared in the file.
  if (getLangOpts().CPlusPlus && isa<VarDecl>(Global) &&
      cast<VarDecl>(Global)->hasInit()) {
    DelayedCXXInitPosition[Global] = CXXGlobalInits.size();
    CXXGlobalInits.push_back(nullptr);
  }

  StringRef MangledName = getMangledName(GD);
  if (GetGlobalValue(MangledName) != nullptr) {
    // The value has already been used and should therefore be emitted.
    addDeferredDeclToEmit(GD);
  } else if (MustBeEmitted(Global)) {
    // The value must be emitted, but cannot be emitted eagerly.
    assert(!MayBeEmittedEagerly(Global));
    addDeferredDeclToEmit(GD);
  } else {
    // Otherwise, remember that we saw a deferred decl with this name.  The
    // first use of the mangled name will cause it to move into
    // DeferredDeclsToEmit.
    DeferredDecls[MangledName] = GD;
  }
}

// Check if T is a class type with a destructor that's not dllimport.
static bool HasNonDllImportDtor(QualType T) {
  if (const auto *RT = T->getBaseElementTypeUnsafe()->getAs<RecordType>())
    if (CXXRecordDecl *RD = dyn_cast<CXXRecordDecl>(RT->getDecl()))
      if (RD->getDestructor() && !RD->getDestructor()->hasAttr<DLLImportAttr>())
        return true;

  return false;
}

namespace {
  struct FunctionIsDirectlyRecursive
      : public ConstStmtVisitor<FunctionIsDirectlyRecursive, bool> {
    const StringRef Name;
    const Builtin::Context &BI;
    FunctionIsDirectlyRecursive(StringRef N, const Builtin::Context &C)
        : Name(N), BI(C) {}

    bool VisitCallExpr(const CallExpr *E) {
      const FunctionDecl *FD = E->getDirectCallee();
      if (!FD)
        return false;
      AsmLabelAttr *Attr = FD->getAttr<AsmLabelAttr>();
      if (Attr && Name == Attr->getLabel())
        return true;
      unsigned BuiltinID = FD->getBuiltinID();
      if (!BuiltinID || !BI.isLibFunction(BuiltinID))
        return false;
      StringRef BuiltinName = BI.getName(BuiltinID);
      if (BuiltinName.startswith("__builtin_") &&
          Name == BuiltinName.slice(strlen("__builtin_"), StringRef::npos)) {
        return true;
      }
      return false;
    }

    bool VisitStmt(const Stmt *S) {
      for (const Stmt *Child : S->children())
        if (Child && this->Visit(Child))
          return true;
      return false;
    }
  };

  // Make sure we're not referencing non-imported vars or functions.
  struct DLLImportFunctionVisitor
      : public RecursiveASTVisitor<DLLImportFunctionVisitor> {
    bool SafeToInline = true;

    bool shouldVisitImplicitCode() const { return true; }

    bool VisitVarDecl(VarDecl *VD) {
      if (VD->getTLSKind()) {
        // A thread-local variable cannot be imported.
        SafeToInline = false;
        return SafeToInline;
      }

      // A variable definition might imply a destructor call.
      if (VD->isThisDeclarationADefinition())
        SafeToInline = !HasNonDllImportDtor(VD->getType());

      return SafeToInline;
    }

    bool VisitCXXBindTemporaryExpr(CXXBindTemporaryExpr *E) {
      if (const auto *D = E->getTemporary()->getDestructor())
        SafeToInline = D->hasAttr<DLLImportAttr>();
      return SafeToInline;
    }

    bool VisitDeclRefExpr(DeclRefExpr *E) {
      ValueDecl *VD = E->getDecl();
      if (isa<FunctionDecl>(VD))
        SafeToInline = VD->hasAttr<DLLImportAttr>();
      else if (VarDecl *V = dyn_cast<VarDecl>(VD))
        SafeToInline = !V->hasGlobalStorage() || V->hasAttr<DLLImportAttr>();
      return SafeToInline;
    }

    bool VisitCXXConstructExpr(CXXConstructExpr *E) {
      SafeToInline = E->getConstructor()->hasAttr<DLLImportAttr>();
      return SafeToInline;
    }

    bool VisitCXXMemberCallExpr(CXXMemberCallExpr *E) {
      CXXMethodDecl *M = E->getMethodDecl();
      if (!M) {
        // Call through a pointer to member function. This is safe to inline.
        SafeToInline = true;
      } else {
        SafeToInline = M->hasAttr<DLLImportAttr>();
      }
      return SafeToInline;
    }

    bool VisitCXXDeleteExpr(CXXDeleteExpr *E) {
      SafeToInline = E->getOperatorDelete()->hasAttr<DLLImportAttr>();
      return SafeToInline;
    }

    bool VisitCXXNewExpr(CXXNewExpr *E) {
      SafeToInline = E->getOperatorNew()->hasAttr<DLLImportAttr>();
      return SafeToInline;
    }
  };
}

// isTriviallyRecursive - Check if this function calls another
// decl that, because of the asm attribute or the other decl being a builtin,
// ends up pointing to itself.
bool
CodeGenModule::isTriviallyRecursive(const FunctionDecl *FD) {
  StringRef Name;
  if (getCXXABI().getMangleContext().shouldMangleDeclName(FD)) {
    // asm labels are a special kind of mangling we have to support.
    AsmLabelAttr *Attr = FD->getAttr<AsmLabelAttr>();
    if (!Attr)
      return false;
    Name = Attr->getLabel();
  } else {
    Name = FD->getName();
  }

  FunctionIsDirectlyRecursive Walker(Name, Context.BuiltinInfo);
  const Stmt *Body = FD->getBody();
  return Body ? Walker.Visit(Body) : false;
}

bool CodeGenModule::shouldEmitFunction(GlobalDecl GD) {
  if (getFunctionLinkage(GD) != llvm::Function::AvailableExternallyLinkage)
    return true;
  const auto *F = cast<FunctionDecl>(GD.getDecl());
  if (CodeGenOpts.OptimizationLevel == 0 && !F->hasAttr<AlwaysInlineAttr>())
    return false;

  if (F->hasAttr<DLLImportAttr>() && !F->hasAttr<AlwaysInlineAttr>()) {
    // Check whether it would be safe to inline this dllimport function.
    DLLImportFunctionVisitor Visitor;
    Visitor.TraverseFunctionDecl(const_cast<FunctionDecl*>(F));
    if (!Visitor.SafeToInline)
      return false;

    if (const CXXDestructorDecl *Dtor = dyn_cast<CXXDestructorDecl>(F)) {
      // Implicit destructor invocations aren't captured in the AST, so the
      // check above can't see them. Check for them manually here.
      for (const Decl *Member : Dtor->getParent()->decls())
        if (isa<FieldDecl>(Member))
          if (HasNonDllImportDtor(cast<FieldDecl>(Member)->getType()))
            return false;
      for (const CXXBaseSpecifier &B : Dtor->getParent()->bases())
        if (HasNonDllImportDtor(B.getType()))
          return false;
    }
  }

  // PR9614. Avoid cases where the source code is lying to us. An available
  // externally function should have an equivalent function somewhere else,
  // but a function that calls itself through asm label/`__builtin_` trickery is
  // clearly not equivalent to the real implementation.
  // This happens in glibc's btowc and in some configure checks.
  return !isTriviallyRecursive(F);
}

bool CodeGenModule::shouldOpportunisticallyEmitVTables() {
  return CodeGenOpts.OptimizationLevel > 0;
}

void CodeGenModule::EmitMultiVersionFunctionDefinition(GlobalDecl GD,
                                                       llvm::GlobalValue *GV) {
  const auto *FD = cast<FunctionDecl>(GD.getDecl());

  if (FD->isCPUSpecificMultiVersion()) {
    auto *Spec = FD->getAttr<CPUSpecificAttr>();
    for (unsigned I = 0; I < Spec->cpus_size(); ++I)
      EmitGlobalFunctionDefinition(GD.getWithMultiVersionIndex(I), nullptr);
    // Requires multiple emits.
  } else
    EmitGlobalFunctionDefinition(GD, GV);
}

void CodeGenModule::EmitGlobalDefinition(GlobalDecl GD, llvm::GlobalValue *GV) {
  const auto *D = cast<ValueDecl>(GD.getDecl());

  PrettyStackTraceDecl CrashInfo(const_cast<ValueDecl *>(D), D->getLocation(),
                                 Context.getSourceManager(),
                                 "Generating code for declaration");

  if (const auto *FD = dyn_cast<FunctionDecl>(D)) {
    // At -O0, don't generate IR for functions with available_externally
    // linkage.
    if (!shouldEmitFunction(GD))
      return;

    llvm::TimeTraceScope TimeScope("CodeGen Function", [&]() {
      std::string Name;
      llvm::raw_string_ostream OS(Name);
      FD->getNameForDiagnostic(OS, getContext().getPrintingPolicy(),
                               /*Qualified=*/true);
      return Name;
    });

    if (const auto *Method = dyn_cast<CXXMethodDecl>(D)) {
      // Make sure to emit the definition(s) before we emit the thunks.
      // This is necessary for the generation of certain thunks.
      if (isa<CXXConstructorDecl>(Method) || isa<CXXDestructorDecl>(Method))
        ABI->emitCXXStructor(GD);
      else if (FD->isMultiVersion())
        EmitMultiVersionFunctionDefinition(GD, GV);
      else
        EmitGlobalFunctionDefinition(GD, GV);

      if (Method->isVirtual())
        getVTables().EmitThunks(GD);

      return;
    }

    if (FD->isMultiVersion())
      return EmitMultiVersionFunctionDefinition(GD, GV);
    return EmitGlobalFunctionDefinition(GD, GV);
  }

  if (const auto *VD = dyn_cast<VarDecl>(D))
    return EmitGlobalVarDefinition(VD, !VD->hasDefinition());

  llvm_unreachable("Invalid argument to EmitGlobalDefinition()");
}

static void ReplaceUsesOfNonProtoTypeWithRealFunction(llvm::GlobalValue *Old,
                                                      llvm::Function *NewFn);

static unsigned
TargetMVPriority(const TargetInfo &TI,
                 const CodeGenFunction::MultiVersionResolverOption &RO) {
  unsigned Priority = 0;
  for (StringRef Feat : RO.Conditions.Features)
    Priority = std::max(Priority, TI.multiVersionSortPriority(Feat));

  if (!RO.Conditions.Architecture.empty())
    Priority = std::max(
        Priority, TI.multiVersionSortPriority(RO.Conditions.Architecture));
  return Priority;
}

void CodeGenModule::emitMultiVersionFunctions() {
  for (GlobalDecl GD : MultiVersionFuncs) {
    SmallVector<CodeGenFunction::MultiVersionResolverOption, 10> Options;
    const FunctionDecl *FD = cast<FunctionDecl>(GD.getDecl());
    getContext().forEachMultiversionedFunctionVersion(
        FD, [this, &GD, &Options](const FunctionDecl *CurFD) {
          GlobalDecl CurGD{
              (CurFD->isDefined() ? CurFD->getDefinition() : CurFD)};
          StringRef MangledName = getMangledName(CurGD);
          llvm::Constant *Func = GetGlobalValue(MangledName);
          if (!Func) {
            if (CurFD->isDefined()) {
              EmitGlobalFunctionDefinition(CurGD, nullptr);
              Func = GetGlobalValue(MangledName);
            } else {
              const CGFunctionInfo &FI =
                  getTypes().arrangeGlobalDeclaration(GD);
              llvm::FunctionType *Ty = getTypes().GetFunctionType(FI);
              Func = GetAddrOfFunction(CurGD, Ty, /*ForVTable=*/false,
                                       /*DontDefer=*/false, ForDefinition);
            }
            assert(Func && "This should have just been created");
          }

          const auto *TA = CurFD->getAttr<TargetAttr>();
          llvm::SmallVector<StringRef, 8> Feats;
          TA->getAddedFeatures(Feats);

          Options.emplace_back(cast<llvm::Function>(Func),
                               TA->getArchitecture(), Feats);
        });

    llvm::Function *ResolverFunc;
    const TargetInfo &TI = getTarget();

    if (TI.supportsIFunc() || FD->isTargetMultiVersion()) {
      ResolverFunc = cast<llvm::Function>(
          GetGlobalValue((getMangledName(GD) + ".resolver").str()));
      ResolverFunc->setLinkage(llvm::Function::WeakODRLinkage);
    } else {
      ResolverFunc = cast<llvm::Function>(GetGlobalValue(getMangledName(GD)));
    }

    if (supportsCOMDAT())
      ResolverFunc->setComdat(
          getModule().getOrInsertComdat(ResolverFunc->getName()));

    llvm::stable_sort(
        Options, [&TI](const CodeGenFunction::MultiVersionResolverOption &LHS,
                       const CodeGenFunction::MultiVersionResolverOption &RHS) {
          return TargetMVPriority(TI, LHS) > TargetMVPriority(TI, RHS);
        });
    CodeGenFunction CGF(*this);
#if INTEL_CUSTOMIZATION
    CGF.EmitMultiVersionResolver(ResolverFunc, Options,
                                 /*IsCpuDispatch*/ false);
#endif // INTEL_CUSTOMIZATION
  }
}

void CodeGenModule::emitCPUDispatchDefinition(GlobalDecl GD) {
  const auto *FD = cast<FunctionDecl>(GD.getDecl());
  assert(FD && "Not a FunctionDecl?");
  const auto *DD = FD->getAttr<CPUDispatchAttr>();
  assert(DD && "Not a cpu_dispatch Function?");
  llvm::Type *DeclTy = getTypes().ConvertType(FD->getType());

  if (const auto *CXXFD = dyn_cast<CXXMethodDecl>(FD)) {
    const CGFunctionInfo &FInfo = getTypes().arrangeCXXMethodDeclaration(CXXFD);
    DeclTy = getTypes().GetFunctionType(FInfo);
  }

  StringRef ResolverName = getMangledName(GD);

  llvm::Type *ResolverType;
  GlobalDecl ResolverGD;
#if INTEL_CUSTOMIZATION
  if (getTarget().supportsIFunc() && !getCodeGenOpts().DisableCpuDispatchIFuncs)
#endif // INTEL_CUSTOMIZATION
    ResolverType = llvm::FunctionType::get(
        llvm::PointerType::get(DeclTy,
                               Context.getTargetAddressSpace(FD->getType())),
        false);
  else {
    ResolverType = DeclTy;
    ResolverGD = GD;
  }

  auto *ResolverFunc = cast<llvm::Function>(GetOrCreateLLVMFunction(
      ResolverName, ResolverType, ResolverGD, /*ForVTable=*/false));
  ResolverFunc->setLinkage(llvm::Function::WeakODRLinkage);
  if (supportsCOMDAT())
    ResolverFunc->setComdat(
        getModule().getOrInsertComdat(ResolverFunc->getName()));

  SmallVector<CodeGenFunction::MultiVersionResolverOption, 10> Options;
  const TargetInfo &Target = getTarget();
  unsigned Index = 0;
  for (const IdentifierInfo *II : DD->cpus()) {
    // Get the name of the target function so we can look it up/create it.
    std::string MangledName = getMangledNameImpl(*this, GD, FD, true) +
                              getCPUSpecificMangling(*this, II->getName());

    llvm::Constant *Func = GetGlobalValue(MangledName);

    if (!Func) {
      GlobalDecl ExistingDecl = Manglings.lookup(MangledName);
      if (ExistingDecl.getDecl() &&
          ExistingDecl.getDecl()->getAsFunction()->isDefined()) {
        EmitGlobalFunctionDefinition(ExistingDecl, nullptr);
        Func = GetGlobalValue(MangledName);
      } else {
        if (!ExistingDecl.getDecl())
          ExistingDecl = GD.getWithMultiVersionIndex(Index);

      Func = GetOrCreateLLVMFunction(
          MangledName, DeclTy, ExistingDecl,
          /*ForVTable=*/false, /*DontDefer=*/true,
          /*IsThunk=*/false, llvm::AttributeList(), ForDefinition);
      }
    }

    llvm::SmallVector<StringRef, 32> Features;
    Target.getCPUSpecificCPUDispatchFeatures(II->getName(), Features);
    llvm::transform(Features, Features.begin(),
                    [](StringRef Str) { return Str.substr(1); });
#if INTEL_CUSTOMIZATION
    // Don't remove the features that aren't supported in CpuSupports if we're
    // using LibIRC.
    if (!getLangOpts().isIntelCompat(LangOptions::CpuDispatchUseLibIrc))
#endif // INTEL_CUSTOMIZATION
    Features.erase(std::remove_if(
        Features.begin(), Features.end(), [&Target](StringRef Feat) {
          return !Target.validateCpuSupports(Feat);
        }), Features.end());
    Options.emplace_back(cast<llvm::Function>(Func), StringRef{}, Features);
    ++Index;
  }

#if INTEL_CUSTOMIZATION
  if (getLangOpts().isIntelCompat(LangOptions::CpuDispatchUseLibIrc)) {
    llvm::sort(
        Options, [](const CodeGenFunction::MultiVersionResolverOption &LHS,
                    const CodeGenFunction::MultiVersionResolverOption &RHS) {
          std::array<uint64_t, 2> LHSBits =
              CodeGenFunction::GetCpuFeatureBitmap(LHS.Conditions.Features);
          std::array<uint64_t, 2> RHSBits =
              CodeGenFunction::GetCpuFeatureBitmap(RHS.Conditions.Features);
          return LHSBits[1] > RHSBits[1] ||
                 (LHSBits[1] == RHSBits[1] && LHSBits[0] > RHSBits[0]);
        });
  } else {
  llvm::sort(
      Options, [](const CodeGenFunction::MultiVersionResolverOption &LHS,
                  const CodeGenFunction::MultiVersionResolverOption &RHS) {
        return CodeGenFunction::GetX86CpuSupportsMask(LHS.Conditions.Features) >
               CodeGenFunction::GetX86CpuSupportsMask(RHS.Conditions.Features);
      });
  }
#endif // INTEL_CUSTOMIZATION

  // If the list contains multiple 'default' versions, such as when it contains
  // 'pentium' and 'generic', don't emit the call to the generic one (since we
  // always run on at least a 'pentium'). We do this by deleting the 'least
  // advanced' (read, lowest mangling letter).
#if INTEL_CUSTOMIZATION
  bool UseLibIrc =
    (getLangOpts().isIntelCompat(LangOptions::CpuDispatchUseLibIrc));
  while (Options.size() > 1 &&
         ((UseLibIrc && CodeGenFunction::GetCpuFeatureBitmap(
                          (Options.end() - 2)->Conditions.Features) ==
                          std::array<uint64_t, 2>{0, 0}) ||
         (!UseLibIrc && CodeGenFunction::GetX86CpuSupportsMask(
                            (Options.end() - 2)->Conditions.Features) == 0))) {
#endif // INTEL_CUSTOMIZATION
    StringRef LHSName = (Options.end() - 2)->Function->getName();
    StringRef RHSName = (Options.end() - 1)->Function->getName();
    if (LHSName.compare(RHSName) < 0)
      Options.erase(Options.end() - 2);
    else
      Options.erase(Options.end() - 1);
  }

  CodeGenFunction CGF(*this);
#if INTEL_CUSTOMIZATION
  CGF.EmitMultiVersionResolver(ResolverFunc, Options,
                               /*IsCpuDispatch*/ true);

  if (getTarget().supportsIFunc() &&
      !getCodeGenOpts().DisableCpuDispatchIFuncs) {
#endif // INTEL_CUSTOMIZATION
    std::string AliasName = getMangledNameImpl(
        *this, GD, FD, /*OmitMultiVersionMangling=*/true);
    llvm::Constant *AliasFunc = GetGlobalValue(AliasName);
    if (!AliasFunc) {
      auto *IFunc = cast<llvm::GlobalIFunc>(GetOrCreateLLVMFunction(
          AliasName, DeclTy, GD, /*ForVTable=*/false, /*DontDefer=*/true,
          /*IsThunk=*/false, llvm::AttributeList(), NotForDefinition));
      auto *GA = llvm::GlobalAlias::create(
         DeclTy, 0, getFunctionLinkage(GD), AliasName, IFunc, &getModule());
      GA->setLinkage(llvm::Function::WeakODRLinkage);
      SetCommonAttributes(GD, GA);
    }
  }
}

/// If a dispatcher for the specified mangled name is not in the module, create
/// and return an llvm Function with the specified type.
llvm::Constant *CodeGenModule::GetOrCreateMultiVersionResolver(
    GlobalDecl GD, llvm::Type *DeclTy, const FunctionDecl *FD) {
  std::string MangledName =
      getMangledNameImpl(*this, GD, FD, /*OmitMultiVersionMangling=*/true);

  // Holds the name of the resolver, in ifunc mode this is the ifunc (which has
  // a separate resolver).
  std::string ResolverName = MangledName;
#if INTEL_CUSTOMIZATION
  if (getTarget().supportsIFunc() &&
      !(getCodeGenOpts().DisableCpuDispatchIFuncs &&
        (FD->isCPUDispatchMultiVersion() || FD->isCPUSpecificMultiVersion())))
#endif // INTEL_CUSTOMIZATION
    ResolverName += ".ifunc";
  else if (FD->isTargetMultiVersion())
    ResolverName += ".resolver";

  // If this already exists, just return that one.
  if (llvm::GlobalValue *ResolverGV = GetGlobalValue(ResolverName))
    return ResolverGV;

  // Since this is the first time we've created this IFunc, make sure
  // that we put this multiversioned function into the list to be
  // replaced later if necessary (target multiversioning only).
  if (!FD->isCPUDispatchMultiVersion() && !FD->isCPUSpecificMultiVersion())
    MultiVersionFuncs.push_back(GD);

#if INTEL_CUSTOMIZATION
  if (getTarget().supportsIFunc() &&
      !(getCodeGenOpts().DisableCpuDispatchIFuncs &&
        (FD->isCPUDispatchMultiVersion() || FD->isCPUSpecificMultiVersion()))) {
#endif // INTEL_CUSTOMIZATION
    llvm::Type *ResolverType = llvm::FunctionType::get(
        llvm::PointerType::get(
            DeclTy, getContext().getTargetAddressSpace(FD->getType())),
        false);
    llvm::Constant *Resolver = GetOrCreateLLVMFunction(
        MangledName + ".resolver", ResolverType, GlobalDecl{},
        /*ForVTable=*/false);
    llvm::GlobalIFunc *GIF = llvm::GlobalIFunc::create(
        DeclTy, 0, llvm::Function::WeakODRLinkage, "", Resolver, &getModule());
    GIF->setName(ResolverName);
    SetCommonAttributes(FD, GIF);

    return GIF;
  }

  llvm::Constant *Resolver = GetOrCreateLLVMFunction(
      ResolverName, DeclTy, GlobalDecl{}, /*ForVTable=*/false);
  assert(isa<llvm::GlobalValue>(Resolver) &&
         "Resolver should be created for the first time");
  SetCommonAttributes(FD, cast<llvm::GlobalValue>(Resolver));
  return Resolver;
}

/// GetOrCreateLLVMFunction - If the specified mangled name is not in the
/// module, create and return an llvm Function with the specified type. If there
/// is something in the module with the specified name, return it potentially
/// bitcasted to the right type.
///
/// If D is non-null, it specifies a decl that correspond to this.  This is used
/// to set the attributes on the function when it is first created.
llvm::Constant *CodeGenModule::GetOrCreateLLVMFunction(
    StringRef MangledName, llvm::Type *Ty, GlobalDecl GD, bool ForVTable,
    bool DontDefer, bool IsThunk, llvm::AttributeList ExtraAttrs,
    ForDefinition_t IsForDefinition) {
  const Decl *D = GD.getDecl();

  // Any attempts to use a MultiVersion function should result in retrieving
  // the iFunc instead. Name Mangling will handle the rest of the changes.
  if (const FunctionDecl *FD = cast_or_null<FunctionDecl>(D)) {
    // For the device mark the function as one that should be emitted.
    if (getLangOpts().OpenMPIsDevice && OpenMPRuntime &&
        !OpenMPRuntime->markAsGlobalTarget(GD) && FD->isDefined() &&
        !DontDefer && !IsForDefinition) {
      if (const FunctionDecl *FDDef = FD->getDefinition()) {
        GlobalDecl GDDef;
        if (const auto *CD = dyn_cast<CXXConstructorDecl>(FDDef))
          GDDef = GlobalDecl(CD, GD.getCtorType());
        else if (const auto *DD = dyn_cast<CXXDestructorDecl>(FDDef))
          GDDef = GlobalDecl(DD, GD.getDtorType());
        else
          GDDef = GlobalDecl(FDDef);
        EmitGlobal(GDDef);
      }
    }

    if (FD->isMultiVersion()) {
      if (FD->hasAttr<TargetAttr>())
        UpdateMultiVersionNames(GD, FD);
      if (!IsForDefinition)
        return GetOrCreateMultiVersionResolver(GD, Ty, FD);
    }
  }

  // Lookup the entry, lazily creating it if necessary.
  llvm::GlobalValue *Entry = GetGlobalValue(MangledName);
  if (Entry) {
    if (WeakRefReferences.erase(Entry)) {
      const FunctionDecl *FD = cast_or_null<FunctionDecl>(D);
      if (FD && !FD->hasAttr<WeakAttr>())
        Entry->setLinkage(llvm::Function::ExternalLinkage);
    }

#if INTEL_COLLAB
    // If encountered in OpenMP target region, mark it.
    SetTargetRegionFunctionAttributes(dyn_cast_or_null<llvm::Function>(Entry));
#endif // INTEL_COLLAB

    // Handle dropped DLL attributes.
    if (D && !D->hasAttr<DLLImportAttr>() && !D->hasAttr<DLLExportAttr>()) {
      Entry->setDLLStorageClass(llvm::GlobalValue::DefaultStorageClass);
      setDSOLocal(Entry);
    }

    // If there are two attempts to define the same mangled name, issue an
    // error.
    if (IsForDefinition && !Entry->isDeclaration()) {
      GlobalDecl OtherGD;
      // Check that GD is not yet in DiagnosedConflictingDefinitions is required
      // to make sure that we issue an error only once.
      if (lookupRepresentativeDecl(MangledName, OtherGD) &&
          (GD.getCanonicalDecl().getDecl() !=
           OtherGD.getCanonicalDecl().getDecl()) &&
          DiagnosedConflictingDefinitions.insert(GD).second) {
        getDiags().Report(D->getLocation(), diag::err_duplicate_mangled_name)
            << MangledName;
        getDiags().Report(OtherGD.getDecl()->getLocation(),
                          diag::note_previous_definition);
      }
    }

    if ((isa<llvm::Function>(Entry) || isa<llvm::GlobalAlias>(Entry)) &&
        (Entry->getValueType() == Ty)) {
      return Entry;
    }

    // Make sure the result is of the correct type.
    // (If function is requested for a definition, we always need to create a new
    // function, not just return a bitcast.)
    if (!IsForDefinition)
      return llvm::ConstantExpr::getBitCast(Entry, Ty->getPointerTo());
  }

  // This function doesn't have a complete type (for example, the return
  // type is an incomplete struct). Use a fake type instead, and make
  // sure not to try to set attributes.
  bool IsIncompleteFunction = false;

  llvm::FunctionType *FTy;
  if (isa<llvm::FunctionType>(Ty)) {
    FTy = cast<llvm::FunctionType>(Ty);
  } else {
    FTy = llvm::FunctionType::get(VoidTy, false);
    IsIncompleteFunction = true;
  }

  llvm::Function *F =
      llvm::Function::Create(FTy, llvm::Function::ExternalLinkage,
                             Entry ? StringRef() : MangledName, &getModule());

  // If we already created a function with the same mangled name (but different
  // type) before, take its name and add it to the list of functions to be
  // replaced with F at the end of CodeGen.
  //
  // This happens if there is a prototype for a function (e.g. "int f()") and
  // then a definition of a different type (e.g. "int f(int x)").
  if (Entry) {
    F->takeName(Entry);

    // This might be an implementation of a function without a prototype, in
    // which case, try to do special replacement of calls which match the new
    // prototype.  The really key thing here is that we also potentially drop
    // arguments from the call site so as to make a direct call, which makes the
    // inliner happier and suppresses a number of optimizer warnings (!) about
    // dropping arguments.
    if (!Entry->use_empty()) {
      ReplaceUsesOfNonProtoTypeWithRealFunction(Entry, F);
      Entry->removeDeadConstantUsers();
    }

    llvm::Constant *BC = llvm::ConstantExpr::getBitCast(
        F, Entry->getValueType()->getPointerTo());
    addGlobalValReplacement(Entry, BC);
  }

  assert(F->getName() == MangledName && "name was uniqued!");
  if (D)
    SetFunctionAttributes(GD, F, IsIncompleteFunction, IsThunk);
  if (ExtraAttrs.hasAttributes(llvm::AttributeList::FunctionIndex)) {
    llvm::AttrBuilder B(ExtraAttrs, llvm::AttributeList::FunctionIndex);
    F->addAttributes(llvm::AttributeList::FunctionIndex, B);
  }

  if (!DontDefer) {
    // All MSVC dtors other than the base dtor are linkonce_odr and delegate to
    // each other bottoming out with the base dtor.  Therefore we emit non-base
    // dtors on usage, even if there is no dtor definition in the TU.
    if (D && isa<CXXDestructorDecl>(D) &&
        getCXXABI().useThunkForDtorVariant(cast<CXXDestructorDecl>(D),
                                           GD.getDtorType()))
      addDeferredDeclToEmit(GD);

    // This is the first use or definition of a mangled name.  If there is a
    // deferred decl with this name, remember that we need to emit it at the end
    // of the file.
    auto DDI = DeferredDecls.find(MangledName);
    if (DDI != DeferredDecls.end()) {
      // Move the potentially referenced deferred decl to the
      // DeferredDeclsToEmit list, and remove it from DeferredDecls (since we
      // don't need it anymore).
      addDeferredDeclToEmit(DDI->second);
      DeferredDecls.erase(DDI);

      // Otherwise, there are cases we have to worry about where we're
      // using a declaration for which we must emit a definition but where
      // we might not find a top-level definition:
      //   - member functions defined inline in their classes
      //   - friend functions defined inline in some class
      //   - special member functions with implicit definitions
      // If we ever change our AST traversal to walk into class methods,
      // this will be unnecessary.
      //
      // We also don't emit a definition for a function if it's going to be an
      // entry in a vtable, unless it's already marked as used.
    } else if (getLangOpts().CPlusPlus && D) {
      // Look for a declaration that's lexically in a record.
      for (const auto *FD = cast<FunctionDecl>(D)->getMostRecentDecl(); FD;
           FD = FD->getPreviousDecl()) {
        if (isa<CXXRecordDecl>(FD->getLexicalDeclContext())) {
          if (FD->doesThisDeclarationHaveABody()) {
            addDeferredDeclToEmit(GD.getWithDecl(FD));
            break;
          }
        }
      }
    }
  }

  // Make sure the result is of the requested type.
  if (!IsIncompleteFunction) {
    assert(F->getFunctionType() == Ty);
    return F;
  }

  llvm::Type *PTy = llvm::PointerType::getUnqual(Ty);
  return llvm::ConstantExpr::getBitCast(F, PTy);
}

/// GetAddrOfFunction - Return the address of the given function.  If Ty is
/// non-null, then this function will use the specified type if it has to
/// create it (this occurs when we see a definition of the function).
llvm::Constant *CodeGenModule::GetAddrOfFunction(GlobalDecl GD,
                                                 llvm::Type *Ty,
                                                 bool ForVTable,
                                                 bool DontDefer,
                                              ForDefinition_t IsForDefinition) {
  assert(!cast<FunctionDecl>(GD.getDecl())->isConsteval() &&
         "consteval function should never be emitted");
  // If there was no specific requested type, just convert it now.
  if (!Ty) {
    const auto *FD = cast<FunctionDecl>(GD.getDecl());
    Ty = getTypes().ConvertType(FD->getType());
  }

  // Devirtualized destructor calls may come through here instead of via
  // getAddrOfCXXStructor. Make sure we use the MS ABI base destructor instead
  // of the complete destructor when necessary.
  if (const auto *DD = dyn_cast<CXXDestructorDecl>(GD.getDecl())) {
    if (getTarget().getCXXABI().isMicrosoft() &&
        GD.getDtorType() == Dtor_Complete &&
        DD->getParent()->getNumVBases() == 0)
      GD = GlobalDecl(DD, Dtor_Base);
  }

  StringRef MangledName = getMangledName(GD);
  auto *F = GetOrCreateLLVMFunction(MangledName, Ty, GD, ForVTable, DontDefer,
                                    /*IsThunk=*/false, llvm::AttributeList(),
                                    IsForDefinition);
  // Returns kernel handle for HIP kernel stub function.
  if (LangOpts.CUDA && !LangOpts.CUDAIsDevice &&
      cast<FunctionDecl>(GD.getDecl())->hasAttr<CUDAGlobalAttr>()) {
    auto *Handle = getCUDARuntime().getKernelHandle(
        cast<llvm::Function>(F->stripPointerCasts()), GD);
    if (IsForDefinition)
      return F;
    return llvm::ConstantExpr::getBitCast(Handle, Ty->getPointerTo());
  }
  return F;
}

static const FunctionDecl *
GetRuntimeFunctionDecl(ASTContext &C, StringRef Name) {
  TranslationUnitDecl *TUDecl = C.getTranslationUnitDecl();
  DeclContext *DC = TranslationUnitDecl::castToDeclContext(TUDecl);

  IdentifierInfo &CII = C.Idents.get(Name);
  for (const auto &Result : DC->lookup(&CII))
    if (const auto FD = dyn_cast<FunctionDecl>(Result))
      return FD;

  if (!C.getLangOpts().CPlusPlus)
    return nullptr;

  // Demangle the premangled name from getTerminateFn()
  IdentifierInfo &CXXII =
      (Name == "_ZSt9terminatev" || Name == "?terminate@@YAXXZ")
          ? C.Idents.get("terminate")
          : C.Idents.get(Name);

  for (const auto &N : {"__cxxabiv1", "std"}) {
    IdentifierInfo &NS = C.Idents.get(N);
    for (const auto &Result : DC->lookup(&NS)) {
      NamespaceDecl *ND = dyn_cast<NamespaceDecl>(Result);
      if (auto LSD = dyn_cast<LinkageSpecDecl>(Result))
        for (const auto &Result : LSD->lookup(&NS))
          if ((ND = dyn_cast<NamespaceDecl>(Result)))
            break;

      if (ND)
        for (const auto &Result : ND->lookup(&CXXII))
          if (const auto *FD = dyn_cast<FunctionDecl>(Result))
            return FD;
    }
  }

  return nullptr;
}

/// CreateRuntimeFunction - Create a new runtime function with the specified
/// type and name.
llvm::FunctionCallee
CodeGenModule::CreateRuntimeFunction(llvm::FunctionType *FTy, StringRef Name,
                                     llvm::AttributeList ExtraAttrs, bool Local,
                                     bool AssumeConvergent) {
  if (AssumeConvergent) {
    ExtraAttrs =
        ExtraAttrs.addAttribute(VMContext, llvm::AttributeList::FunctionIndex,
                                llvm::Attribute::Convergent);
  }

  llvm::Constant *C =
      GetOrCreateLLVMFunction(Name, FTy, GlobalDecl(), /*ForVTable=*/false,
                              /*DontDefer=*/false, /*IsThunk=*/false,
                              ExtraAttrs);

  if (auto *F = dyn_cast<llvm::Function>(C)) {
    if (F->empty()) {
      F->setCallingConv(getRuntimeCC());

      // In Windows Itanium environments, try to mark runtime functions
      // dllimport. For Mingw and MSVC, don't. We don't really know if the user
      // will link their standard library statically or dynamically. Marking
      // functions imported when they are not imported can cause linker errors
      // and warnings.
      if (!Local && getTriple().isWindowsItaniumEnvironment() &&
          !getCodeGenOpts().LTOVisibilityPublicStd) {
        const FunctionDecl *FD = GetRuntimeFunctionDecl(Context, Name);
        if (!FD || FD->hasAttr<DLLImportAttr>()) {
          F->setDLLStorageClass(llvm::GlobalValue::DLLImportStorageClass);
          F->setLinkage(llvm::GlobalValue::ExternalLinkage);
        }
      }
      setDSOLocal(F);
    }
  }

  return {FTy, C};
}

#if INTEL_CUSTOMIZATION
/// CreateSVMLFunction - Create a new SVML function with the specified
/// type and name.
llvm::FunctionCallee
CodeGenModule::CreateSVMLFunction(llvm::FunctionType *FTy, StringRef Name,
                                  llvm::AttributeList ExtraAttrs,
                                  bool Local) {
  llvm::FunctionCallee FC = CreateRuntimeFunction(FTy, Name, ExtraAttrs, Local);

  // Change the calling convention to SVML.
  if (auto *F = dyn_cast<llvm::Function>(FC.getCallee()))
    if (F->empty())
      F->setCallingConv(llvm::CallingConv::SVML);

  return FC;
}

void
CodeGenModule::ConstructSVMLCallAttributes(StringRef Name,
                                           llvm::AttributeList &AttrList) {
  llvm::AttrBuilder FuncAttrs;
  getDefaultFunctionAttributes(Name, /*HasOptNone*/ false,
                               /*AttrOnCallSite*/ true, FuncAttrs);
  AttrList = llvm::AttributeList::get(getLLVMContext(),
                                      llvm::AttributeList::FunctionIndex,
                                      FuncAttrs);
}
#endif // INTEL_CUSTOMIZATION

/// isTypeConstant - Determine whether an object of this type can be emitted
/// as a constant.
///
/// If ExcludeCtor is true, the duration when the object's constructor runs
/// will not be considered. The caller will need to verify that the object is
/// not written to during its construction.
bool CodeGenModule::isTypeConstant(QualType Ty, bool ExcludeCtor) {
  if (!Ty.isConstant(Context) && !Ty->isReferenceType())
    return false;

  if (Context.getLangOpts().CPlusPlus) {
    if (const CXXRecordDecl *Record
          = Context.getBaseElementType(Ty)->getAsCXXRecordDecl())
      return ExcludeCtor && !Record->hasMutableFields() &&
             Record->hasTrivialDestructor();
  }

  return true;
}

static void maybeEmitPipeStorageMetadata(const VarDecl *D,
                                         llvm::GlobalVariable *GV,
                                         CodeGenModule &CGM) {
  // TODO: Applicable only on pipe storages. Currently they are defined
  // as structures inside of SYCL headers. Add a check for pipe_storage_t
  // when it ready.
  QualType PipeTy = D->getType();
  if (!PipeTy->isStructureType())
    return;

  if (auto *IOAttr = D->getAttr<SYCLIntelPipeIOAttr>()) {
    Optional<llvm::APSInt> ID =
        IOAttr->getID()->getIntegerConstantExpr(D->getASTContext());
    llvm::LLVMContext &Context = CGM.getLLVMContext();
    assert(bool(ID) && "Not an integer constant expression");

    llvm::Metadata *AttrMDArgs[] = {
        llvm::ConstantAsMetadata::get(llvm::ConstantInt::get(
            llvm::Type::getInt32Ty(Context), ID->getSExtValue()))};
    GV->setMetadata(IOAttr->getSpelling(),
                    llvm::MDNode::get(Context, AttrMDArgs));
  }
}

/// GetOrCreateLLVMGlobal - If the specified mangled name is not in the module,
/// create and return an llvm GlobalVariable with the specified type.  If there
/// is something in the module with the specified name, return it potentially
/// bitcasted to the right type.
///
/// If D is non-null, it specifies a decl that correspond to this.  This is used
/// to set the attributes on the global when it is first created.
///
/// If IsForDefinition is true, it is guaranteed that an actual global with
/// type Ty will be returned, not conversion of a variable with the same
/// mangled name but some other type.
llvm::Constant *
CodeGenModule::GetOrCreateLLVMGlobal(StringRef MangledName,
                                     llvm::PointerType *Ty,
                                     const VarDecl *D,
                                     ForDefinition_t IsForDefinition) {
  // Lookup the entry, lazily creating it if necessary.
  llvm::GlobalValue *Entry = GetGlobalValue(MangledName);
  if (Entry) {
    if (WeakRefReferences.erase(Entry)) {
      if (D && !D->hasAttr<WeakAttr>())
        Entry->setLinkage(llvm::Function::ExternalLinkage);
    }

    // Handle dropped DLL attributes.
    if (D && !D->hasAttr<DLLImportAttr>() && !D->hasAttr<DLLExportAttr>())
      Entry->setDLLStorageClass(llvm::GlobalValue::DefaultStorageClass);

    if (LangOpts.OpenMP && !LangOpts.OpenMPSimd && D)
      getOpenMPRuntime().registerTargetGlobalVariable(D, Entry);

    if (Entry->getType() == Ty)
      return Entry;

    // If there are two attempts to define the same mangled name, issue an
    // error.
    if (IsForDefinition && !Entry->isDeclaration()) {
      GlobalDecl OtherGD;
      const VarDecl *OtherD;

      // Check that D is not yet in DiagnosedConflictingDefinitions is required
      // to make sure that we issue an error only once.
      if (D && lookupRepresentativeDecl(MangledName, OtherGD) &&
          (D->getCanonicalDecl() != OtherGD.getCanonicalDecl().getDecl()) &&
          (OtherD = dyn_cast<VarDecl>(OtherGD.getDecl())) &&
          OtherD->hasInit() &&
          DiagnosedConflictingDefinitions.insert(D).second) {
        getDiags().Report(D->getLocation(), diag::err_duplicate_mangled_name)
            << MangledName;
        getDiags().Report(OtherGD.getDecl()->getLocation(),
                          diag::note_previous_definition);
      }
    }

    // Make sure the result is of the correct type.
    if (Entry->getType()->getAddressSpace() != Ty->getAddressSpace())
      return llvm::ConstantExpr::getAddrSpaceCast(Entry, Ty);

    // (If global is requested for a definition, we always need to create a new
    // global, not just return a bitcast.)
    if (!IsForDefinition)
      return llvm::ConstantExpr::getBitCast(Entry, Ty);
  }

  auto AddrSpace = GetGlobalVarAddressSpace(D);
  auto TargetAddrSpace = getContext().getTargetAddressSpace(AddrSpace);

  auto *GV = new llvm::GlobalVariable(
      getModule(), Ty->getElementType(), false,
      llvm::GlobalValue::ExternalLinkage, nullptr, MangledName, nullptr,
      llvm::GlobalVariable::NotThreadLocal, TargetAddrSpace);
#if INTEL_COLLAB

  // For OpenMP backend outlining, the globals in a declare target region must
  // be marked with the target_declare attribute so they're not optimized away
  // by backend optimizations.
  if (getLangOpts().OpenMPLateOutline && D &&
      D->hasAttr<OMPDeclareTargetDeclAttr>())
    GV->setTargetDeclare(true);
#endif // INTEL_COLLAB

  // If we already created a global with the same mangled name (but different
  // type) before, take its name and remove it from its parent.
  if (Entry) {
    GV->takeName(Entry);

    if (!Entry->use_empty()) {
      llvm::Constant *NewPtrForOldDecl =
          llvm::ConstantExpr::getBitCast(GV, Entry->getType());
      Entry->replaceAllUsesWith(NewPtrForOldDecl);
    }

    Entry->eraseFromParent();
  }

  // This is the first use or definition of a mangled name.  If there is a
  // deferred decl with this name, remember that we need to emit it at the end
  // of the file.
  auto DDI = DeferredDecls.find(MangledName);
  if (DDI != DeferredDecls.end()) {
    // Move the potentially referenced deferred decl to the DeferredDeclsToEmit
    // list, and remove it from DeferredDecls (since we don't need it anymore).
    addDeferredDeclToEmit(DDI->second);
    DeferredDecls.erase(DDI);
  }

  // Handle things which are present even on external declarations.
  if (D) {
    if (LangOpts.OpenMP && !LangOpts.OpenMPSimd)
      getOpenMPRuntime().registerTargetGlobalVariable(D, GV);

    // FIXME: This code is overly simple and should be merged with other global
    // handling.
    GV->setConstant(isTypeConstant(D->getType(), false));

    GV->setAlignment(getContext().getDeclAlign(D).getAsAlign());

    setLinkageForGV(GV, D);

    if (D->getTLSKind()) {
      if (D->getTLSKind() == VarDecl::TLS_Dynamic)
        CXXThreadLocals.push_back(D);
      setTLSMode(GV, *D);
    }

    setGVProperties(GV, D);

    // If required by the ABI, treat declarations of static data members with
    // inline initializers as definitions.
    if (getContext().isMSStaticDataMemberInlineDefinition(D)) {
      EmitGlobalVarDefinition(D);
    }

    // Emit section information for extern variables.
    if (D->hasExternalStorage()) {
      if (const SectionAttr *SA = D->getAttr<SectionAttr>())
        GV->setSection(SA->getName());
    }

    // Handle XCore specific ABI requirements.
    if (getTriple().getArch() == llvm::Triple::xcore &&
        D->getLanguageLinkage() == CLanguageLinkage &&
        D->getType().isConstant(Context) &&
        isExternallyVisible(D->getLinkageAndVisibility().getLinkage()))
      GV->setSection(".cp.rodata");

    // Check if we a have a const declaration with an initializer, we may be
    // able to emit it as available_externally to expose it's value to the
    // optimizer.
    if (Context.getLangOpts().CPlusPlus && GV->hasExternalLinkage() &&
        D->getType().isConstQualified() && !GV->hasInitializer() &&
        !D->hasDefinition() && D->hasInit() && !D->hasAttr<DLLImportAttr>()) {
      const auto *Record =
          Context.getBaseElementType(D->getType())->getAsCXXRecordDecl();
      bool HasMutableFields = Record && Record->hasMutableFields();
      if (!HasMutableFields) {
        const VarDecl *InitDecl;
        const Expr *InitExpr = D->getAnyInitializer(InitDecl);
        if (InitExpr) {
          ConstantEmitter emitter(*this);
          llvm::Constant *Init = emitter.tryEmitForInitializer(*InitDecl);
          if (Init) {
            auto *InitType = Init->getType();
            if (GV->getValueType() != InitType) {
              // The type of the initializer does not match the definition.
              // This happens when an initializer has a different type from
              // the type of the global (because of padding at the end of a
              // structure for instance).
              GV->setName(StringRef());
              // Make a new global with the correct type, this is now guaranteed
              // to work.
              auto *NewGV = cast<llvm::GlobalVariable>(
                  GetAddrOfGlobalVar(D, InitType, IsForDefinition)
                      ->stripPointerCasts());

              // Erase the old global, since it is no longer used.
              GV->eraseFromParent();
              GV = NewGV;
            } else {
              GV->setInitializer(Init);
              GV->setConstant(true);
              GV->setLinkage(llvm::GlobalValue::AvailableExternallyLinkage);
            }
            emitter.finalize(GV);
          }
        }
      }
    }

    if (LangOpts.SYCLIsDevice)
      maybeEmitPipeStorageMetadata(D, GV, *this);
  }

  if (GV->isDeclaration()) {
    getTargetCodeGenInfo().setTargetAttributes(D, GV, *this);
    // External HIP managed variables needed to be recorded for transformation
    // in both device and host compilations.
    if (getLangOpts().CUDA && D && D->hasAttr<HIPManagedAttr>() &&
        D->hasExternalStorage())
      getCUDARuntime().handleVarRegistration(D, *GV);
  }

  LangAS ExpectedAS =
      D ? D->getType().getAddressSpace()
        : (LangOpts.OpenCL ? LangAS::opencl_global : LangAS::Default);
  assert(getContext().getTargetAddressSpace(ExpectedAS) ==
         Ty->getPointerAddressSpace());
  if (AddrSpace != ExpectedAS)
    return getTargetCodeGenInfo().performAddrSpaceCast(*this, GV, AddrSpace,
                                                       ExpectedAS, Ty);

  return GV;
}

llvm::Constant *
CodeGenModule::GetAddrOfGlobal(GlobalDecl GD, ForDefinition_t IsForDefinition) {
  const Decl *D = GD.getDecl();

  if (isa<CXXConstructorDecl>(D) || isa<CXXDestructorDecl>(D))
    return getAddrOfCXXStructor(GD, /*FnInfo=*/nullptr, /*FnType=*/nullptr,
                                /*DontDefer=*/false, IsForDefinition);

  if (isa<CXXMethodDecl>(D)) {
    auto FInfo =
        &getTypes().arrangeCXXMethodDeclaration(cast<CXXMethodDecl>(D));
    auto Ty = getTypes().GetFunctionType(*FInfo);
    return GetAddrOfFunction(GD, Ty, /*ForVTable=*/false, /*DontDefer=*/false,
                             IsForDefinition);
  }

  if (isa<FunctionDecl>(D)) {
    const CGFunctionInfo &FI = getTypes().arrangeGlobalDeclaration(GD);
    llvm::FunctionType *Ty = getTypes().GetFunctionType(FI);
    return GetAddrOfFunction(GD, Ty, /*ForVTable=*/false, /*DontDefer=*/false,
                             IsForDefinition);
  }

  return GetAddrOfGlobalVar(cast<VarDecl>(D), /*Ty=*/nullptr, IsForDefinition);
}

llvm::GlobalVariable *CodeGenModule::CreateOrReplaceCXXRuntimeVariable(
    StringRef Name, llvm::Type *Ty, llvm::GlobalValue::LinkageTypes Linkage,
    unsigned Alignment) {
  llvm::GlobalVariable *GV = getModule().getNamedGlobal(Name);
  llvm::GlobalVariable *OldGV = nullptr;

  if (GV) {
    // Check if the variable has the right type.
    if (GV->getValueType() == Ty)
      return GV;

    // Because C++ name mangling, the only way we can end up with an already
    // existing global with the same name is if it has been declared extern "C".
    assert(GV->isDeclaration() && "Declaration has wrong type!");
    OldGV = GV;
  }

  // Create a new variable.
  GV = new llvm::GlobalVariable(getModule(), Ty, /*isConstant=*/true,
                                Linkage, nullptr, Name);

  if (OldGV) {
    // Replace occurrences of the old variable if needed.
    GV->takeName(OldGV);

    if (!OldGV->use_empty()) {
      llvm::Constant *NewPtrForOldDecl =
      llvm::ConstantExpr::getBitCast(GV, OldGV->getType());
      OldGV->replaceAllUsesWith(NewPtrForOldDecl);
    }

    OldGV->eraseFromParent();
  }

  if (supportsCOMDAT() && GV->isWeakForLinker() &&
      !GV->hasAvailableExternallyLinkage())
    GV->setComdat(TheModule.getOrInsertComdat(GV->getName()));

  GV->setAlignment(llvm::MaybeAlign(Alignment));

  return GV;
}

/// GetAddrOfGlobalVar - Return the llvm::Constant for the address of the
/// given global variable.  If Ty is non-null and if the global doesn't exist,
/// then it will be created with the specified type instead of whatever the
/// normal requested type would be. If IsForDefinition is true, it is guaranteed
/// that an actual global with type Ty will be returned, not conversion of a
/// variable with the same mangled name but some other type.
llvm::Constant *CodeGenModule::GetAddrOfGlobalVar(const VarDecl *D,
                                                  llvm::Type *Ty,
                                           ForDefinition_t IsForDefinition) {
  assert(D->hasGlobalStorage() && "Not a global variable");
  QualType ASTTy = D->getType();
  if (!Ty)
    Ty = getTypes().ConvertTypeForMem(ASTTy);

  llvm::PointerType *PTy =
    llvm::PointerType::get(Ty, getContext().getTargetAddressSpace(ASTTy));

  StringRef MangledName = getMangledName(D);
  return GetOrCreateLLVMGlobal(MangledName, PTy, D, IsForDefinition);
}

/// CreateRuntimeVariable - Create a new runtime global variable with the
/// specified type and name.
llvm::Constant *
CodeGenModule::CreateRuntimeVariable(llvm::Type *Ty,
                                     StringRef Name) {
  auto PtrTy =
      getContext().getLangOpts().OpenCL
          ? llvm::PointerType::get(
                Ty, getContext().getTargetAddressSpace(LangAS::opencl_global))
          : llvm::PointerType::getUnqual(Ty);
  auto *Ret = GetOrCreateLLVMGlobal(Name, PtrTy, nullptr);
  setDSOLocal(cast<llvm::GlobalValue>(Ret->stripPointerCasts()));
  return Ret;
}

void CodeGenModule::EmitTentativeDefinition(const VarDecl *D) {
  assert(!D->getInit() && "Cannot emit definite definitions here!");

  StringRef MangledName = getMangledName(D);
  llvm::GlobalValue *GV = GetGlobalValue(MangledName);

  // We already have a definition, not declaration, with the same mangled name.
  // Emitting of declaration is not required (and actually overwrites emitted
  // definition).
  if (GV && !GV->isDeclaration())
    return;

  // If we have not seen a reference to this variable yet, place it into the
  // deferred declarations table to be emitted if needed later.
  if (!MustBeEmitted(D) && !GV) {
      DeferredDecls[MangledName] = D;
      return;
  }

  // The tentative definition is the only definition.
  EmitGlobalVarDefinition(D);
}

void CodeGenModule::EmitExternalDeclaration(const VarDecl *D) {
  EmitExternalVarDeclaration(D);
}

CharUnits CodeGenModule::GetTargetTypeStoreSize(llvm::Type *Ty) const {
  return Context.toCharUnitsFromBits(
      getDataLayout().getTypeStoreSizeInBits(Ty));
}

LangAS CodeGenModule::GetGlobalVarAddressSpace(const VarDecl *D) {
  LangAS AddrSpace = LangAS::Default;
  if (LangOpts.OpenCL) {
    AddrSpace = D ? D->getType().getAddressSpace() : LangAS::opencl_global;
    assert(AddrSpace == LangAS::opencl_global ||
           AddrSpace == LangAS::opencl_global_device ||
           AddrSpace == LangAS::opencl_global_host ||
           AddrSpace == LangAS::opencl_constant ||
           AddrSpace == LangAS::opencl_local ||
           AddrSpace >= LangAS::FirstTargetAddressSpace);
    return AddrSpace;
  }

  if (LangOpts.SYCLIsDevice && D) {
    auto *Scope = D->getAttr<SYCLScopeAttr>();
    if (Scope && Scope->isWorkGroup())
      return LangAS::opencl_local;
  }

  if (LangOpts.CUDA && LangOpts.CUDAIsDevice) {
    if (D && D->hasAttr<CUDAConstantAttr>())
      return LangAS::cuda_constant;
    else if (D && D->hasAttr<CUDASharedAttr>())
      return LangAS::cuda_shared;
    else if (D && D->hasAttr<CUDADeviceAttr>())
      return LangAS::cuda_device;
    else if (D && D->getType().isConstQualified())
      return LangAS::cuda_constant;
    else
      return LangAS::cuda_device;
  }

  if (LangOpts.OpenMP) {
    LangAS AS;
    if (OpenMPRuntime->hasAllocateAttributeForGlobalVar(D, AS))
      return AS;
#if INTEL_COLLAB
    if (getLangOpts().UseAutoOpenCLAddrSpaceForOpenMP &&
        // FIXME: we should probably add TargetCodeGenInfo for SPIR
        //        and do this in getGlobalVarAddressSpace().
        getTarget().getTriple().isSPIR()) {
      if (D && D->getType().getAddressSpace() != LangAS::Default)
        // Allow overriding the address space, e.g.
        // with __attribute__((opencl_constant)).
        return D->getType().getAddressSpace();

      return LangAS::opencl_global;
    }
#endif // INTEL_COLLAB
  }
  return getTargetCodeGenInfo().getGlobalVarAddressSpace(*this, D);
}

LangAS CodeGenModule::getStringLiteralAddressSpace() const {
  // OpenCL v1.2 s6.5.3: a string literal is in the constant address space.
  if (LangOpts.OpenCL)
    return LangAS::opencl_constant;
  if (auto AS = getTarget().getConstantAddressSpace())
    return AS.getValue();
  return LangAS::Default;
}

// In address space agnostic languages, string literals are in default address
// space in AST. However, certain targets (e.g. amdgcn) request them to be
// emitted in constant address space in LLVM IR. To be consistent with other
// parts of AST, string literal global variables in constant address space
// need to be casted to default address space before being put into address
// map and referenced by other part of CodeGen.
// In OpenCL, string literals are in constant address space in AST, therefore
// they should not be casted to default address space.
static llvm::Constant *
castStringLiteralToDefaultAddressSpace(CodeGenModule &CGM,
                                       llvm::GlobalVariable *GV) {
  llvm::Constant *Cast = GV;
  if (!CGM.getLangOpts().OpenCL) {
    if (auto AS = CGM.getTarget().getConstantAddressSpace()) {
      if (AS != LangAS::Default)
        Cast = CGM.getTargetCodeGenInfo().performAddrSpaceCast(
            CGM, GV, AS.getValue(), LangAS::Default,
            GV->getValueType()->getPointerTo(
                CGM.getContext().getTargetAddressSpace(LangAS::Default)));
    }
  }
  return Cast;
}

template<typename SomeDecl>
void CodeGenModule::MaybeHandleStaticInExternC(const SomeDecl *D,
                                               llvm::GlobalValue *GV) {
  if (!getLangOpts().CPlusPlus)
    return;

  // Must have 'used' attribute, or else inline assembly can't rely on
  // the name existing.
  if (!D->template hasAttr<UsedAttr>())
    return;

  // Must have internal linkage and an ordinary name.
  if (!D->getIdentifier() || D->getFormalLinkage() != InternalLinkage)
    return;

  // Must be in an extern "C" context. Entities declared directly within
  // a record are not extern "C" even if the record is in such a context.
  const SomeDecl *First = D->getFirstDecl();
  if (First->getDeclContext()->isRecord() || !First->isInExternCContext())
    return;

  // OK, this is an internal linkage entity inside an extern "C" linkage
  // specification. Make a note of that so we can give it the "expected"
  // mangled name if nothing else is using that name.
  std::pair<StaticExternCMap::iterator, bool> R =
      StaticExternCValues.insert(std::make_pair(D->getIdentifier(), GV));

  // If we have multiple internal linkage entities with the same name
  // in extern "C" regions, none of them gets that name.
  if (!R.second)
    R.first->second = nullptr;
}

static bool shouldBeInCOMDAT(CodeGenModule &CGM, const Decl &D) {
  if (!CGM.supportsCOMDAT())
    return false;

  // Do not set COMDAT attribute for CUDA/HIP stub functions to prevent
  // them being "merged" by the COMDAT Folding linker optimization.
  if (D.hasAttr<CUDAGlobalAttr>())
    return false;

  if (D.hasAttr<SelectAnyAttr>())
    return true;

  GVALinkage Linkage;
  if (auto *VD = dyn_cast<VarDecl>(&D))
    Linkage = CGM.getContext().GetGVALinkageForVariable(VD);
  else
    Linkage = CGM.getContext().GetGVALinkageForFunction(cast<FunctionDecl>(&D));

  switch (Linkage) {
  case GVA_Internal:
  case GVA_AvailableExternally:
  case GVA_StrongExternal:
    return false;
  case GVA_DiscardableODR:
  case GVA_StrongODR:
    return true;
  }
  llvm_unreachable("No such linkage");
}

void CodeGenModule::maybeSetTrivialComdat(const Decl &D,
                                          llvm::GlobalObject &GO) {
  if (!shouldBeInCOMDAT(*this, D))
    return;
  GO.setComdat(TheModule.getOrInsertComdat(GO.getName()));
}

<<<<<<< HEAD
#if INTEL_CUSTOMIZATION
static void maybeEmitGlobalChannelMetadata(const VarDecl *D,
                                           llvm::GlobalVariable *GV,
                                           CodeGenModule &CGM) {
  auto *ChanTy = D->getType()->getAs<ChannelType>();
  if (!ChanTy) {
    // Handle array of channels case
    ChanTy =
        CGM.getContext().getBaseElementType(D->getType())->getAs<ChannelType>();

    if (!ChanTy)
      return;
  }

  llvm::Type *Int32Ty = llvm::IntegerType::getInt32Ty(CGM.getLLVMContext());

  llvm::MDNode *ChannelDepthMD = nullptr;
  if (auto *DepthAttr = D->getAttr<OpenCLDepthAttr>()) {
    ChannelDepthMD = llvm::MDNode::get(CGM.getLLVMContext(),
        llvm::ConstantAsMetadata::get(
            llvm::ConstantInt::get(Int32Ty, DepthAttr->getDepth(), false)));
  }

  llvm::MDNode *ChannelIOMD = nullptr;
  if (auto *IOAttr = D->getAttr<OpenCLIOAttr>()) {
    ChannelIOMD = llvm::MDNode::get(CGM.getLLVMContext(),
        llvm::MDString::get(CGM.getLLVMContext(), IOAttr->getIOName()));
  }

  auto *PacketSize = llvm::ConstantInt::get(
      Int32Ty, CGM.getContext().getTypeSize(ChanTy->getElementType()) / 8,
      false);
  llvm::MDNode *PacketSizeMD = llvm::MDNode::get(CGM.getLLVMContext(),
      llvm::ConstantAsMetadata::get(PacketSize));

  auto *PacketAlign = llvm::ConstantInt::get(
      Int32Ty, CGM.getContext().getTypeAlign(ChanTy->getElementType()) / 8,
      false);
  llvm::MDNode *PacketAlignMD = llvm::MDNode::get(CGM.getLLVMContext(),
      llvm::ConstantAsMetadata::get(PacketAlign));

  GV->setMetadata("packet_size", PacketSizeMD);
  GV->setMetadata("packet_align", PacketAlignMD);
  if (ChannelDepthMD)
    GV->setMetadata("depth", ChannelDepthMD);
  if (ChannelIOMD)
    GV->setMetadata("io", ChannelIOMD);
}

void CodeGenModule::generateHLSAnnotation(const Decl *D,
                                          llvm::SmallString<256> &AnnotStr) {
  // Generate common parts from IntelFPGA attributes
  generateIntelFPGAAnnotation(D, AnnotStr);

  llvm::raw_svector_ostream Out(AnnotStr);
  if (const auto *MCA = D->getAttr<MaxConcurrencyAttr>()) {
    llvm::APSInt MCAInt = MCA->getValue()->EvaluateKnownConstInt(getContext());
    Out << '{' << MCA->getSpelling() << ':' << MCAInt << '}';
  }
  if (const auto *RWA = D->getAttr<ReadWriteModeAttr>()) {
    Out << '{' << "readwritememory:" << RWA->getType().upper() << '}';
  }
  if (const auto *VD = dyn_cast<VarDecl>(D)) {
    if (VD->getStorageClass() == StorageClass::SC_Static) {
      llvm::APSInt SARAInt = llvm::APSInt::get(2); // The default.
      if (const auto *SARA = VD->getAttr<StaticArrayResetAttr>())
        SARAInt = SARA->getValue()->EvaluateKnownConstInt(getContext());
      Out << "{staticreset:" << SARAInt << '}';
    } else if (VD->getType().isConstQualified() ||
               VD->getType().getAddressSpace() == LangAS::opencl_constant) {
      if (const auto *SARA = VD->getAttr<StaticArrayResetAttr>())
        Out << "{staticreset:"
            << SARA->getValue()->EvaluateKnownConstInt(getContext()) << '}';
    }
  } else if (const auto *FD = dyn_cast<FieldDecl>(D)) {
    if (const auto *SARA = FD->getAttr<StaticArrayResetAttr>())
      Out << "{staticreset:"
          << SARA->getValue()->EvaluateKnownConstInt(getContext()) << '}';
  }
}

void CodeGenModule::addGlobalHLSAnnotation(const VarDecl *VD,
                                           llvm::GlobalValue *GV) {
  SmallString<256> AnnotStr;
  generateHLSAnnotation(VD, AnnotStr);
  if (!AnnotStr.empty()) {
    // Get the globals for file name, annotation, and the line number.
    llvm::Constant *AnnoGV = EmitAnnotationString(AnnotStr),
                   *UnitGV = EmitAnnotationUnit(VD->getLocation()),
                   *LineNoCst = EmitAnnotationLineNo(VD->getLocation());

    llvm::Constant *C;
    if (getContext().getTargetAddressSpace(VD->getType()) != 0)
      C = llvm::ConstantExpr::getAddrSpaceCast(GV, Int8PtrTy);
    else
      C = llvm::ConstantExpr::getBitCast(GV, Int8PtrTy);

    // Create the ConstantStruct for the global annotation.
    llvm::Constant *Fields[4] = {
        C, llvm::ConstantExpr::getBitCast(AnnoGV, Int8PtrTy),
        llvm::ConstantExpr::getBitCast(UnitGV, Int8PtrTy), LineNoCst};
    Annotations.push_back(llvm::ConstantStruct::getAnon(Fields));
  }
}
#endif // INTEL_CUSTOMIZATION

=======
>>>>>>> 4e19a08b
void CodeGenModule::generateIntelFPGAAnnotation(
    const Decl *D, llvm::SmallString<256> &AnnotStr) {
  llvm::raw_svector_ostream Out(AnnotStr);
  if (D->hasAttr<IntelFPGARegisterAttr>())
    Out << "{register:1}";
  if (auto const *MA = D->getAttr<IntelFPGAMemoryAttr>()) {
    IntelFPGAMemoryAttr::MemoryKind Kind = MA->getKind();
    Out << "{memory:";
    switch (Kind) {
    case IntelFPGAMemoryAttr::MLAB:
    case IntelFPGAMemoryAttr::BlockRAM:
      Out << IntelFPGAMemoryAttr::ConvertMemoryKindToStr(Kind);
      break;
    case IntelFPGAMemoryAttr::Default:
      Out << "DEFAULT";
      break;
    }
    Out << '}';
    if (const auto *DD = dyn_cast<DeclaratorDecl>(D)) {
      Out << "{sizeinfo:";
      // D can't be of type FunctionDecl (as no memory attribute can be applied
      // to a function)
      QualType ElementTy = DD->getType();
      QualType TmpTy = ElementTy->isArrayType()
                           ? getContext().getBaseElementType(ElementTy)
                           : ElementTy;
      Out << getContext().getTypeSizeInChars(TmpTy).getQuantity();
      // Add the dimension of the array to Out.
      while (const auto *AT = getContext().getAsArrayType(ElementTy)) {
        // Expecting only constant array types, assert otherwise.
        const auto *CAT = cast<ConstantArrayType>(AT);
        Out << "," << CAT->getSize();
        ElementTy = CAT->getElementType();
      }
      Out << '}';
    }
  }
  if (D->hasAttr<IntelFPGASinglePumpAttr>())
    Out << "{pump:1}";
  if (D->hasAttr<IntelFPGADoublePumpAttr>())
    Out << "{pump:2}";
  if (const auto *BWA = D->getAttr<IntelFPGABankWidthAttr>()) {
    llvm::APSInt BWAInt = BWA->getValue()->EvaluateKnownConstInt(getContext());
    Out << '{' << BWA->getSpelling() << ':' << BWAInt << '}';
  }
  if (const auto *PCA = D->getAttr<IntelFPGAPrivateCopiesAttr>()) {
    llvm::APSInt PCAInt = PCA->getValue()->EvaluateKnownConstInt(getContext());
    Out << '{' << PCA->getSpelling() << ':' << PCAInt << '}';
  }
  if (const auto *NBA = D->getAttr<IntelFPGANumBanksAttr>()) {
    llvm::APSInt NBAInt = NBA->getValue()->EvaluateKnownConstInt(getContext());
    Out << '{' << NBA->getSpelling() << ':' << NBAInt << '}';
  }
  if (const auto *BBA = D->getAttr<IntelFPGABankBitsAttr>()) {
    Out << '{' << BBA->getSpelling() << ':';
    for (IntelFPGABankBitsAttr::args_iterator I = BBA->args_begin(),
                                              E = BBA->args_end();
         I != E; ++I) {
      if (I != BBA->args_begin())
        Out << ',';
      llvm::APSInt BBAInt = (*I)->EvaluateKnownConstInt(getContext());
      Out << BBAInt;
    }
    Out << '}';
  }
  if (const auto *MRA = D->getAttr<IntelFPGAMaxReplicatesAttr>()) {
    llvm::APSInt MRAInt = MRA->getValue()->EvaluateKnownConstInt(getContext());
    Out << '{' << MRA->getSpelling() << ':' << MRAInt << '}';
  }
  if (const auto *MA = D->getAttr<IntelFPGAMergeAttr>()) {
    Out << '{' << MA->getSpelling() << ':' << MA->getName() << ':'
        << MA->getDirection() << '}';
  }
  if (D->hasAttr<IntelFPGASimpleDualPortAttr>())
    Out << "{simple_dual_port:1}";
  if (const auto *FP2D = D->getAttr<IntelFPGAForcePow2DepthAttr>()) {
    llvm::APSInt FP2DInt =
        FP2D->getValue()->EvaluateKnownConstInt(getContext());
    Out << '{' << FP2D->getSpelling() << ':' << FP2DInt << '}';
  }
}

void CodeGenModule::addGlobalIntelFPGAAnnotation(const VarDecl *VD,
                                                 llvm::GlobalValue *GV) {
  SmallString<256> AnnotStr;
  generateIntelFPGAAnnotation(VD, AnnotStr);
  if (!AnnotStr.empty()) {
    // Get the globals for file name, annotation, and the line number.
    llvm::Constant *AnnoGV = EmitAnnotationString(AnnotStr),
                   *UnitGV = EmitAnnotationUnit(VD->getLocation()),
                   *LineNoCst = EmitAnnotationLineNo(VD->getLocation());

    llvm::Constant *ASZeroGV = GV;
    if (GV->getAddressSpace() != 0)
      ASZeroGV = llvm::ConstantExpr::getAddrSpaceCast(
          GV, GV->getValueType()->getPointerTo(0));

    // Create the ConstantStruct for the global annotation.
    llvm::Constant *Fields[5] = {
        llvm::ConstantExpr::getBitCast(ASZeroGV, Int8PtrTy),
        llvm::ConstantExpr::getBitCast(AnnoGV, Int8PtrTy),
        llvm::ConstantExpr::getBitCast(UnitGV, Int8PtrTy), LineNoCst,
        llvm::ConstantPointerNull::get(Int8PtrTy)};
    Annotations.push_back(llvm::ConstantStruct::getAnon(Fields));
  }
}

<<<<<<< HEAD
#if INTEL_CUSTOMIZATION
llvm::GlobalVariable *
CodeGenModule::CreateSIMDFnTableVar(llvm::Constant *FnPtr) {
  llvm::GlobalVariable *GV = nullptr;
  SmallString<256> Name;
  llvm::raw_svector_ostream Out(Name);
  Out << FnPtr->getName();
  Out << "$SIMDTable";
  //Adding function variants
  GV = getModule().getGlobalVariable(Name);
  if (!GV) {
    llvm::ArrayType *AT = llvm::ArrayType::get(FnPtr->getType(), 1);
    GV = new llvm::GlobalVariable(getModule(), AT,
                                  /*isConstant=*/false,
                                  llvm::GlobalValue::WeakAnyLinkage,
                                  /*Initializer=*/0, Name);
    llvm::ArrayRef<llvm::Constant *> V = FnPtr;
    llvm::Constant *Init = llvm::ConstantArray::get(AT, V);
    GV->setInitializer(Init);
    GV->setAlignment(
        llvm::Align(getDataLayout().getABITypeAlignment(Init->getType())));
    Out << "()";
    if (auto *IFn = dyn_cast<llvm::GlobalIFunc>(FnPtr))
      FnPtr = IFn->getResolver();
    if (auto *Fn = dyn_cast<llvm::Function>(FnPtr))
      Fn->addAttribute(llvm::AttributeList::FunctionIndex,
                       llvm::Attribute::get(getLLVMContext(),
                                            "vector_functions_ptrs", Name));
  }
  return GV;
}

StringRef CodeGenModule::GetIntelGeneratedFnName(llvm::FunctionType *FTy,
                                                 IntelGenFnMap &Map,
                                                 StringRef Prefix) {
  if (Map.find(FTy) != Map.end())
    return Map[FTy];
  std::string MangledName = Prefix.str();
  MangledName += llvm::to_string(Map.size());
  Map.insert(std::make_pair(FTy, MangledName));
  return Map[FTy];
}

StringRef CodeGenModule::GetIntelIndirectFnName(llvm::FunctionType *FTy) {
  return GetIntelGeneratedFnName(FTy, IntelIndirectFnMap,
                                 "__intel_indirect_call_");
}

StringRef CodeGenModule::GetIntelSimdVariantFnName(llvm::FunctionType *FTy) {
  return GetIntelGeneratedFnName(FTy, IntelSimdVariantFnMap,
                                 "__intel_create_simd_variant_");
}
#endif // INTEL_CUSTOMIZATION

=======
>>>>>>> 4e19a08b
/// Pass IsTentative as true if you want to create a tentative definition.
void CodeGenModule::EmitGlobalVarDefinition(const VarDecl *D,
                                            bool IsTentative) {
  // OpenCL global variables of sampler type are translated to function calls,
  // therefore no need to be translated.
  QualType ASTTy = D->getType();
  if (getLangOpts().OpenCL && ASTTy->isSamplerT())
    return;

  // If this is OpenMP device, check if it is legal to emit this global
  // normally.
  if (LangOpts.OpenMPIsDevice && OpenMPRuntime &&
      OpenMPRuntime->emitTargetGlobalVariable(D))
    return;

  llvm::Constant *Init = nullptr;
  bool NeedsGlobalCtor = false;
  bool NeedsGlobalDtor =
      D->needsDestruction(getContext()) == QualType::DK_cxx_destructor;

  const VarDecl *InitDecl;
  const Expr *InitExpr = D->getAnyInitializer(InitDecl);

  Optional<ConstantEmitter> emitter;

  // CUDA E.2.4.1 "__shared__ variables cannot have an initialization
  // as part of their declaration."  Sema has already checked for
  // error cases, so we just need to set Init to UndefValue.
  bool IsCUDASharedVar =
      getLangOpts().CUDAIsDevice && D->hasAttr<CUDASharedAttr>();
  // Shadows of initialized device-side global variables are also left
  // undefined.
  // Managed Variables should be initialized on both host side and device side.
  bool IsCUDAShadowVar =
      !getLangOpts().CUDAIsDevice && !D->hasAttr<HIPManagedAttr>() &&
      (D->hasAttr<CUDAConstantAttr>() || D->hasAttr<CUDADeviceAttr>() ||
       D->hasAttr<CUDASharedAttr>());
  bool IsCUDADeviceShadowVar =
      getLangOpts().CUDAIsDevice && !D->hasAttr<HIPManagedAttr>() &&
      (D->getType()->isCUDADeviceBuiltinSurfaceType() ||
       D->getType()->isCUDADeviceBuiltinTextureType());
  if (getLangOpts().CUDA &&
      (IsCUDASharedVar || IsCUDAShadowVar || IsCUDADeviceShadowVar))
    Init = llvm::UndefValue::get(getTypes().ConvertType(ASTTy));
  else if (D->hasAttr<LoaderUninitializedAttr>())
    Init = llvm::UndefValue::get(getTypes().ConvertType(ASTTy));
  else if (!InitExpr) {
    // This is a tentative definition; tentative definitions are
    // implicitly initialized with { 0 }.
    //
    // Note that tentative definitions are only emitted at the end of
    // a translation unit, so they should never have incomplete
    // type. In addition, EmitTentativeDefinition makes sure that we
    // never attempt to emit a tentative definition if a real one
    // exists. A use may still exists, however, so we still may need
    // to do a RAUW.
    assert(!ASTTy->isIncompleteType() && "Unexpected incomplete type");
    Init = EmitNullConstant(D->getType());
  } else {
    initializedGlobalDecl = GlobalDecl(D);
    emitter.emplace(*this);
    Init = emitter->tryEmitForInitializer(*InitDecl);

    if (!Init) {
      QualType T = InitExpr->getType();
      if (D->getType()->isReferenceType())
        T = D->getType();

      if (getLangOpts().CPlusPlus) {
        Init = EmitNullConstant(T);
        NeedsGlobalCtor = true;
      } else {
        ErrorUnsupported(D, "static initializer");
        Init = llvm::UndefValue::get(getTypes().ConvertType(T));
      }
    } else {
      // We don't need an initializer, so remove the entry for the delayed
      // initializer position (just in case this entry was delayed) if we
      // also don't need to register a destructor.
      if (getLangOpts().CPlusPlus && !NeedsGlobalDtor)
        DelayedCXXInitPosition.erase(D);
    }
  }

  llvm::Type* InitType = Init->getType();
  llvm::Constant *Entry =
      GetAddrOfGlobalVar(D, InitType, ForDefinition_t(!IsTentative));

  // Strip off pointer casts if we got them.
  Entry = Entry->stripPointerCasts();

  // Entry is now either a Function or GlobalVariable.
  auto *GV = dyn_cast<llvm::GlobalVariable>(Entry);

  // We have a definition after a declaration with the wrong type.
  // We must make a new GlobalVariable* and update everything that used OldGV
  // (a declaration or tentative definition) with the new GlobalVariable*
  // (which will be a definition).
  //
  // This happens if there is a prototype for a global (e.g.
  // "extern int x[];") and then a definition of a different type (e.g.
  // "int x[10];"). This also happens when an initializer has a different type
  // from the type of the global (this happens with unions).
  if (!GV || GV->getValueType() != InitType ||
      GV->getType()->getAddressSpace() !=
          getContext().getTargetAddressSpace(GetGlobalVarAddressSpace(D))) {

    // Move the old entry aside so that we'll create a new one.
    Entry->setName(StringRef());

    // Make a new global with the correct type, this is now guaranteed to work.
    GV = cast<llvm::GlobalVariable>(
        GetAddrOfGlobalVar(D, InitType, ForDefinition_t(!IsTentative))
            ->stripPointerCasts());

    // Replace all uses of the old global with the new global
    llvm::Constant *NewPtrForOldDecl =
        llvm::ConstantExpr::getBitCast(GV, Entry->getType());
    Entry->replaceAllUsesWith(NewPtrForOldDecl);

    // Erase the old global, since it is no longer used.
    cast<llvm::GlobalValue>(Entry)->eraseFromParent();
  }

  MaybeHandleStaticInExternC(D, GV);

  if (D->hasAttr<AnnotateAttr>())
    AddGlobalAnnotations(D, GV);

<<<<<<< HEAD
#if INTEL_CUSTOMIZATION
  // Emit HLS attribute annotation for a file-scope static variable.
  if (getLangOpts().HLS ||
      (getLangOpts().OpenCL &&
       getContext().getTargetInfo().getTriple().isINTELFPGAEnvironment()))
    addGlobalHLSAnnotation(D, GV);

  if (D->getType().isRestrictQualified()) {
    llvm::LLVMContext &Context = getLLVMContext();

    // Common metadata nodes.
    llvm::NamedMDNode *GlobalsRestrict =
        getModule().getOrInsertNamedMetadata("globals.restrict");
    llvm::Metadata *Args[] = {llvm::ValueAsMetadata::get(GV)};
    llvm::MDNode *Node = llvm::MDNode::get(Context, Args);
    GlobalsRestrict->addOperand(Node);
  }

  // CQ#411303 Intel driver requires front-end to produce special file if
  // translation unit has any target code.
  if (D->hasAttr<OMPDeclareTargetDeclAttr>())
    setHasTargetCode();
#endif // INTEL_CUSTOMIZATION

=======
>>>>>>> 4e19a08b
  // Emit Intel FPGA attribute annotation for a file-scope static variable.
  if (getLangOpts().SYCLIsDevice)
    addGlobalIntelFPGAAnnotation(D, GV);

  if (D->getType().isRestrictQualified()) {
    llvm::LLVMContext &Context = getLLVMContext();

    // Common metadata nodes.
    llvm::NamedMDNode *GlobalsRestrict =
        getModule().getOrInsertNamedMetadata("globals.restrict");
    llvm::Metadata *Args[] = {llvm::ValueAsMetadata::get(GV)};
    llvm::MDNode *Node = llvm::MDNode::get(Context, Args);
    GlobalsRestrict->addOperand(Node);
  }

  // Set the llvm linkage type as appropriate.
  llvm::GlobalValue::LinkageTypes Linkage =
      getLLVMLinkageVarDefinition(D, GV->isConstant());

  // CUDA B.2.1 "The __device__ qualifier declares a variable that resides on
  // the device. [...]"
  // CUDA B.2.2 "The __constant__ qualifier, optionally used together with
  // __device__, declares a variable that: [...]
  // Is accessible from all the threads within the grid and from the host
  // through the runtime library (cudaGetSymbolAddress() / cudaGetSymbolSize()
  // / cudaMemcpyToSymbol() / cudaMemcpyFromSymbol())."
  if (GV && LangOpts.CUDA) {
    if (LangOpts.CUDAIsDevice) {
      if (Linkage != llvm::GlobalValue::InternalLinkage &&
          (D->hasAttr<CUDADeviceAttr>() || D->hasAttr<CUDAConstantAttr>()))
        GV->setExternallyInitialized(true);
    } else {
      getCUDARuntime().internalizeDeviceSideVar(D, Linkage);
    }
    getCUDARuntime().handleVarRegistration(D, *GV);
  }

  GV->setInitializer(Init);
  if (emitter)
    emitter->finalize(GV);

  // If it is safe to mark the global 'constant', do so now.
  GV->setConstant(!NeedsGlobalCtor && !NeedsGlobalDtor &&
                  isTypeConstant(D->getType(), true));

  // If it is in a read-only section, mark it 'constant'.
  if (const SectionAttr *SA = D->getAttr<SectionAttr>()) {
    const ASTContext::SectionInfo &SI = Context.SectionInfos[SA->getName()];
    if ((SI.SectionFlags & ASTContext::PSF_Write) == 0)
      GV->setConstant(true);
  }

  GV->setAlignment(getContext().getDeclAlign(D).getAsAlign());

  // On Darwin, unlike other Itanium C++ ABI platforms, the thread-wrapper
  // function is only defined alongside the variable, not also alongside
  // callers. Normally, all accesses to a thread_local go through the
  // thread-wrapper in order to ensure initialization has occurred, underlying
  // variable will never be used other than the thread-wrapper, so it can be
  // converted to internal linkage.
  //
  // However, if the variable has the 'constinit' attribute, it _can_ be
  // referenced directly, without calling the thread-wrapper, so the linkage
  // must not be changed.
  //
  // Additionally, if the variable isn't plain external linkage, e.g. if it's
  // weak or linkonce, the de-duplication semantics are important to preserve,
  // so we don't change the linkage.
  if (D->getTLSKind() == VarDecl::TLS_Dynamic &&
      Linkage == llvm::GlobalValue::ExternalLinkage &&
      Context.getTargetInfo().getTriple().isOSDarwin() &&
      !D->hasAttr<ConstInitAttr>())
    Linkage = llvm::GlobalValue::InternalLinkage;

  GV->setLinkage(Linkage);
  if (D->hasAttr<DLLImportAttr>())
    GV->setDLLStorageClass(llvm::GlobalVariable::DLLImportStorageClass);
  else if (D->hasAttr<DLLExportAttr>())
    GV->setDLLStorageClass(llvm::GlobalVariable::DLLExportStorageClass);
  else
    GV->setDLLStorageClass(llvm::GlobalVariable::DefaultStorageClass);

  if (Linkage == llvm::GlobalVariable::CommonLinkage) {
    // common vars aren't constant even if declared const.
    GV->setConstant(false);
    // Tentative definition of global variables may be initialized with
    // non-zero null pointers. In this case they should have weak linkage
    // since common linkage must have zero initializer and must not have
    // explicit section therefore cannot have non-zero initial value.
    if (!GV->getInitializer()->isNullValue())
      GV->setLinkage(llvm::GlobalVariable::WeakAnyLinkage);
  }

  setNonAliasAttributes(D, GV);

  if (D->getTLSKind() && !GV->isThreadLocal()) {
    if (D->getTLSKind() == VarDecl::TLS_Dynamic)
      CXXThreadLocals.push_back(D);
    setTLSMode(GV, *D);
  }

  maybeSetTrivialComdat(*D, *GV);

  // Emit the initializer function if necessary.
  if (NeedsGlobalCtor || NeedsGlobalDtor)
    EmitCXXGlobalVarDeclInitFunc(D, GV, NeedsGlobalCtor);

  SanitizerMD->reportGlobalToASan(GV, *D, NeedsGlobalCtor);

  // Emit global variable debug information.
  if (CGDebugInfo *DI = getModuleDebugInfo())
    if (getCodeGenOpts().hasReducedDebugInfo())
      DI->EmitGlobalVariable(GV, D);

<<<<<<< HEAD
#if INTEL_CUSTOMIZATION
  maybeEmitGlobalChannelMetadata(D, GV, *this);
#endif // INTEL_CUSTOMIZATION

=======
>>>>>>> 4e19a08b
  if (LangOpts.SYCLIsDevice) {
    maybeEmitPipeStorageMetadata(D, GV, *this);
    // Notify SYCL code generation infrastructure that a global variable is
    // being generated.
    getSYCLRuntime().actOnGlobalVarEmit(*this, *D, GV);
  }
}

void CodeGenModule::EmitExternalVarDeclaration(const VarDecl *D) {
  if (CGDebugInfo *DI = getModuleDebugInfo())
    if (getCodeGenOpts().hasReducedDebugInfo()) {
      QualType ASTTy = D->getType();
      llvm::Type *Ty = getTypes().ConvertTypeForMem(D->getType());
      llvm::PointerType *PTy =
          llvm::PointerType::get(Ty, getContext().getTargetAddressSpace(ASTTy));
      llvm::Constant *GV = GetOrCreateLLVMGlobal(D->getName(), PTy, D);
      DI->EmitExternalVariable(
          cast<llvm::GlobalVariable>(GV->stripPointerCasts()), D);
    }
}

static bool isVarDeclStrongDefinition(const ASTContext &Context,
                                      CodeGenModule &CGM, const VarDecl *D,
                                      bool NoCommon) {
  // Don't give variables common linkage if -fno-common was specified unless it
  // was overridden by a NoCommon attribute.
  if ((NoCommon || D->hasAttr<NoCommonAttr>()) && !D->hasAttr<CommonAttr>())
    return true;

  // C11 6.9.2/2:
  //   A declaration of an identifier for an object that has file scope without
  //   an initializer, and without a storage-class specifier or with the
  //   storage-class specifier static, constitutes a tentative definition.
  if (D->getInit() || D->hasExternalStorage())
    return true;

  // A variable cannot be both common and exist in a section.
  if (D->hasAttr<SectionAttr>())
    return true;

  // A variable cannot be both common and exist in a section.
  // We don't try to determine which is the right section in the front-end.
  // If no specialized section name is applicable, it will resort to default.
  if (D->hasAttr<PragmaClangBSSSectionAttr>() ||
      D->hasAttr<PragmaClangDataSectionAttr>() ||
      D->hasAttr<PragmaClangRelroSectionAttr>() ||
      D->hasAttr<PragmaClangRodataSectionAttr>())
    return true;

  // Thread local vars aren't considered common linkage.
  if (D->getTLSKind())
    return true;

  // Tentative definitions marked with WeakImportAttr are true definitions.
  if (D->hasAttr<WeakImportAttr>())
    return true;

  // A variable cannot be both common and exist in a comdat.
  if (shouldBeInCOMDAT(CGM, *D))
    return true;

  // Declarations with a required alignment do not have common linkage in MSVC
  // mode.
  if (Context.getTargetInfo().getCXXABI().isMicrosoft()) {
    if (D->hasAttr<AlignedAttr>())
      return true;
    QualType VarType = D->getType();
    if (Context.isAlignmentRequired(VarType))
      return true;

    if (const auto *RT = VarType->getAs<RecordType>()) {
      const RecordDecl *RD = RT->getDecl();
      for (const FieldDecl *FD : RD->fields()) {
        if (FD->isBitField())
          continue;
        if (FD->hasAttr<AlignedAttr>())
          return true;
        if (Context.isAlignmentRequired(FD->getType()))
          return true;
      }
    }
  }

  // Microsoft's link.exe doesn't support alignments greater than 32 bytes for
  // common symbols, so symbols with greater alignment requirements cannot be
  // common.
  // Other COFF linkers (ld.bfd and LLD) support arbitrary power-of-two
  // alignments for common symbols via the aligncomm directive, so this
  // restriction only applies to MSVC environments.
  if (Context.getTargetInfo().getTriple().isKnownWindowsMSVCEnvironment() &&
      Context.getTypeAlignIfKnown(D->getType()) >
          Context.toBits(CharUnits::fromQuantity(32)))
    return true;

  return false;
}

llvm::GlobalValue::LinkageTypes CodeGenModule::getLLVMLinkageForDeclarator(
    const DeclaratorDecl *D, GVALinkage Linkage, bool IsConstantVariable) {
  if (Linkage == GVA_Internal)
    return llvm::Function::InternalLinkage;

  if (D->hasAttr<WeakAttr>()) {
    if (IsConstantVariable)
      return llvm::GlobalVariable::WeakODRLinkage;
    else
      return llvm::GlobalVariable::WeakAnyLinkage;
  }

  if (const auto *FD = D->getAsFunction())
    if (FD->isMultiVersion() && Linkage == GVA_AvailableExternally)
      return llvm::GlobalVariable::LinkOnceAnyLinkage;

  // We are guaranteed to have a strong definition somewhere else,
  // so we can use available_externally linkage.
  if (Linkage == GVA_AvailableExternally)
    return llvm::GlobalValue::AvailableExternallyLinkage;

  // Note that Apple's kernel linker doesn't support symbol
  // coalescing, so we need to avoid linkonce and weak linkages there.
  // Normally, this means we just map to internal, but for explicit
  // instantiations we'll map to external.

  // In C++, the compiler has to emit a definition in every translation unit
  // that references the function.  We should use linkonce_odr because
  // a) if all references in this translation unit are optimized away, we
  // don't need to codegen it.  b) if the function persists, it needs to be
  // merged with other definitions. c) C++ has the ODR, so we know the
  // definition is dependable.
  if (Linkage == GVA_DiscardableODR)
    return !Context.getLangOpts().AppleKext ? llvm::Function::LinkOnceODRLinkage
                                            : llvm::Function::InternalLinkage;

  // An explicit instantiation of a template has weak linkage, since
  // explicit instantiations can occur in multiple translation units
  // and must all be equivalent. However, we are not allowed to
  // throw away these explicit instantiations.
  //
  // CUDA/HIP: For -fno-gpu-rdc case, device code is limited to one TU,
  // so say that CUDA templates are either external (for kernels) or internal.
  // This lets llvm perform aggressive inter-procedural optimizations. For
  // -fgpu-rdc case, device function calls across multiple TU's are allowed,
  // therefore we need to follow the normal linkage paradigm.
  if (Linkage == GVA_StrongODR) {
    if (getLangOpts().AppleKext)
      return llvm::Function::ExternalLinkage;
    if (getLangOpts().CUDA && getLangOpts().CUDAIsDevice &&
        !getLangOpts().GPURelocatableDeviceCode)
      return D->hasAttr<CUDAGlobalAttr>() ? llvm::Function::ExternalLinkage
                                          : llvm::Function::InternalLinkage;
    return llvm::Function::WeakODRLinkage;
  }

  // C++ doesn't have tentative definitions and thus cannot have common
  // linkage.
  if (!getLangOpts().CPlusPlus && isa<VarDecl>(D) &&
      !isVarDeclStrongDefinition(Context, *this, cast<VarDecl>(D),
                                 CodeGenOpts.NoCommon))
    return llvm::GlobalVariable::CommonLinkage;

  // selectany symbols are externally visible, so use weak instead of
  // linkonce.  MSVC optimizes away references to const selectany globals, so
  // all definitions should be the same and ODR linkage should be used.
  // http://msdn.microsoft.com/en-us/library/5tkz6s71.aspx
  if (D->hasAttr<SelectAnyAttr>())
    return llvm::GlobalVariable::WeakODRLinkage;

  // Otherwise, we have strong external linkage.
  assert(Linkage == GVA_StrongExternal);
  return llvm::GlobalVariable::ExternalLinkage;
}

llvm::GlobalValue::LinkageTypes CodeGenModule::getLLVMLinkageVarDefinition(
    const VarDecl *VD, bool IsConstant) {
  GVALinkage Linkage = getContext().GetGVALinkageForVariable(VD);
  return getLLVMLinkageForDeclarator(VD, Linkage, IsConstant);
}

/// Replace the uses of a function that was declared with a non-proto type.
/// We want to silently drop extra arguments from call sites
static void replaceUsesOfNonProtoConstant(llvm::Constant *old,
                                          llvm::Function *newFn) {
  // Fast path.
  if (old->use_empty()) return;

  llvm::Type *newRetTy = newFn->getReturnType();
  SmallVector<llvm::Value*, 4> newArgs;

  for (llvm::Value::use_iterator ui = old->use_begin(), ue = old->use_end();
         ui != ue; ) {
    llvm::Value::use_iterator use = ui++; // Increment before the use is erased.
    llvm::User *user = use->getUser();

    // Recognize and replace uses of bitcasts.  Most calls to
    // unprototyped functions will use bitcasts.
    if (auto *bitcast = dyn_cast<llvm::ConstantExpr>(user)) {
      if (bitcast->getOpcode() == llvm::Instruction::BitCast)
        replaceUsesOfNonProtoConstant(bitcast, newFn);
      continue;
    }

    // Recognize calls to the function.
    llvm::CallBase *callSite = dyn_cast<llvm::CallBase>(user);
    if (!callSite) continue;
    if (!callSite->isCallee(&*use))
      continue;

    // If the return types don't match exactly, then we can't
    // transform this call unless it's dead.
    if (callSite->getType() != newRetTy && !callSite->use_empty())
      continue;

    // Get the call site's attribute list.
    SmallVector<llvm::AttributeSet, 8> newArgAttrs;
    llvm::AttributeList oldAttrs = callSite->getAttributes();

    // If the function was passed too few arguments, don't transform.
    unsigned newNumArgs = newFn->arg_size();
    if (callSite->arg_size() < newNumArgs)
      continue;

    // If extra arguments were passed, we silently drop them.
    // If any of the types mismatch, we don't transform.
    unsigned argNo = 0;
    bool dontTransform = false;
    for (llvm::Argument &A : newFn->args()) {
      if (callSite->getArgOperand(argNo)->getType() != A.getType()) {
        dontTransform = true;
        break;
      }

      // Add any parameter attributes.
      newArgAttrs.push_back(oldAttrs.getParamAttributes(argNo));
      argNo++;
    }
    if (dontTransform)
      continue;

    // Okay, we can transform this.  Create the new call instruction and copy
    // over the required information.
    newArgs.append(callSite->arg_begin(), callSite->arg_begin() + argNo);

    // Copy over any operand bundles.
    SmallVector<llvm::OperandBundleDef, 1> newBundles;
    callSite->getOperandBundlesAsDefs(newBundles);

    llvm::CallBase *newCall;
    if (dyn_cast<llvm::CallInst>(callSite)) {
      newCall =
          llvm::CallInst::Create(newFn, newArgs, newBundles, "", callSite);
    } else {
      auto *oldInvoke = cast<llvm::InvokeInst>(callSite);
      newCall = llvm::InvokeInst::Create(newFn, oldInvoke->getNormalDest(),
                                         oldInvoke->getUnwindDest(), newArgs,
                                         newBundles, "", callSite);
    }
    newArgs.clear(); // for the next iteration

    if (!newCall->getType()->isVoidTy())
      newCall->takeName(callSite);
    newCall->setAttributes(llvm::AttributeList::get(
        newFn->getContext(), oldAttrs.getFnAttributes(),
        oldAttrs.getRetAttributes(), newArgAttrs));
    newCall->setCallingConv(callSite->getCallingConv());

    // Finally, remove the old call, replacing any uses with the new one.
    if (!callSite->use_empty())
      callSite->replaceAllUsesWith(newCall);

    // Copy debug location attached to CI.
    if (callSite->getDebugLoc())
      newCall->setDebugLoc(callSite->getDebugLoc());

    callSite->eraseFromParent();
  }
}

/// ReplaceUsesOfNonProtoTypeWithRealFunction - This function is called when we
/// implement a function with no prototype, e.g. "int foo() {}".  If there are
/// existing call uses of the old function in the module, this adjusts them to
/// call the new function directly.
///
/// This is not just a cleanup: the always_inline pass requires direct calls to
/// functions to be able to inline them.  If there is a bitcast in the way, it
/// won't inline them.  Instcombine normally deletes these calls, but it isn't
/// run at -O0.
static void ReplaceUsesOfNonProtoTypeWithRealFunction(llvm::GlobalValue *Old,
                                                      llvm::Function *NewFn) {
  // If we're redefining a global as a function, don't transform it.
  if (!isa<llvm::Function>(Old)) return;

  replaceUsesOfNonProtoConstant(Old, NewFn);
}

void CodeGenModule::HandleCXXStaticMemberVarInstantiation(VarDecl *VD) {
  auto DK = VD->isThisDeclarationADefinition();
  if (DK == VarDecl::Definition && VD->hasAttr<DLLImportAttr>())
    return;

  TemplateSpecializationKind TSK = VD->getTemplateSpecializationKind();
  // If we have a definition, this might be a deferred decl. If the
  // instantiation is explicit, make sure we emit it at the end.
  if (VD->getDefinition() && TSK == TSK_ExplicitInstantiationDefinition)
    GetAddrOfGlobalVar(VD);

  EmitTopLevelDecl(VD);
}

void CodeGenModule::EmitGlobalFunctionDefinition(GlobalDecl GD,
                                                 llvm::GlobalValue *GV) {
  const auto *D = cast<FunctionDecl>(GD.getDecl());

  // Compute the function info and LLVM type.
  const CGFunctionInfo &FI = getTypes().arrangeGlobalDeclaration(GD);
  llvm::FunctionType *Ty = getTypes().GetFunctionType(FI);

  // Get or create the prototype for the function.
  if (!GV || (GV->getValueType() != Ty))
    GV = cast<llvm::GlobalValue>(GetAddrOfFunction(GD, Ty, /*ForVTable=*/false,
                                                   /*DontDefer=*/true,
                                                   ForDefinition));

  // Already emitted.
  if (!GV->isDeclaration())
    return;

  // We need to set linkage and visibility on the function before
  // generating code for it because various parts of IR generation
  // want to propagate this information down (e.g. to local static
  // declarations).
  auto *Fn = cast<llvm::Function>(GV);
  setFunctionLinkage(GD, Fn);

  // FIXME: this is redundant with part of setFunctionDefinitionAttributes
  setGVProperties(Fn, GD);

  MaybeHandleStaticInExternC(D, Fn);

  maybeSetTrivialComdat(*D, *Fn);

  // Set CodeGen attributes that represent floating point environment.
  setLLVMFunctionFEnvAttributes(D, Fn);

  CodeGenFunction(*this).GenerateCode(GD, Fn, FI);

  setNonAliasAttributes(GD, Fn);
  SetLLVMFunctionAttributesForDefinition(D, Fn);

  if (const ConstructorAttr *CA = D->getAttr<ConstructorAttr>())
    AddGlobalCtor(Fn, CA->getPriority());
  if (const DestructorAttr *DA = D->getAttr<DestructorAttr>())
    AddGlobalDtor(Fn, DA->getPriority(), true);
  if (D->hasAttr<AnnotateAttr>())
    AddGlobalAnnotations(D, Fn);

#if INTEL_CUSTOMIZATION
  // CQ#411303 Intel driver requires front-end to produce special file if
  // translation unit has any target code.
  if (D->hasAttr<OMPDeclareTargetDeclAttr>())
    setHasTargetCode();
#endif // INTEL_CUSTOMIZATION
}

void CodeGenModule::EmitAliasDefinition(GlobalDecl GD) {
  const auto *D = cast<ValueDecl>(GD.getDecl());
  const AliasAttr *AA = D->getAttr<AliasAttr>();
  assert(AA && "Not an alias?");

  StringRef MangledName = getMangledName(GD);

  if (AA->getAliasee() == MangledName) {
    Diags.Report(AA->getLocation(), diag::err_cyclic_alias) << 0;
    return;
  }

  // If there is a definition in the module, then it wins over the alias.
  // This is dubious, but allow it to be safe.  Just ignore the alias.
  llvm::GlobalValue *Entry = GetGlobalValue(MangledName);
  if (Entry && !Entry->isDeclaration())
    return;

  Aliases.push_back(GD);

  llvm::Type *DeclTy = getTypes().ConvertTypeForMem(D->getType());

  // Create a reference to the named value.  This ensures that it is emitted
  // if a deferred decl.
  llvm::Constant *Aliasee;
  llvm::GlobalValue::LinkageTypes LT;
  unsigned AS;
  if (isa<llvm::FunctionType>(DeclTy)) {
    Aliasee = GetOrCreateLLVMFunction(AA->getAliasee(), DeclTy, GD,
                                      /*ForVTable=*/false);
    LT = getFunctionLinkage(GD);
    AS = Aliasee->getType()->getPointerAddressSpace();
  } else {
    AS = ArgInfoAddressSpace(
        GetGlobalVarAddressSpace(dyn_cast<VarDecl>(GD.getDecl())));
    Aliasee = GetOrCreateLLVMGlobal(AA->getAliasee(), DeclTy->getPointerTo(AS),
                                    /*D=*/nullptr);
    if (const auto *VD = dyn_cast<VarDecl>(GD.getDecl()))
      LT = getLLVMLinkageVarDefinition(VD, D->getType().isConstQualified());
    else
      LT = getFunctionLinkage(GD);
  }

  // Create the new alias itself, but don't set a name yet.
  auto *GA =
      llvm::GlobalAlias::create(DeclTy, AS, LT, "", Aliasee, &getModule());

  if (Entry) {
    if (GA->getAliasee() == Entry) {
      Diags.Report(AA->getLocation(), diag::err_cyclic_alias) << 0;
      return;
    }

    assert(Entry->isDeclaration());

    // If there is a declaration in the module, then we had an extern followed
    // by the alias, as in:
    //   extern int test6();
    //   ...
    //   int test6() __attribute__((alias("test7")));
    //
    // Remove it and replace uses of it with the alias.
    GA->takeName(Entry);

    Entry->replaceAllUsesWith(
        llvm::ConstantExpr::getBitCast(GA, Entry->getType()));
    Entry->eraseFromParent();
  } else {
    GA->setName(MangledName);
  }

  // Set attributes which are particular to an alias; this is a
  // specialization of the attributes which may be set on a global
  // variable/function.
  if (D->hasAttr<WeakAttr>() || D->hasAttr<WeakRefAttr>() ||
      D->isWeakImported()) {
    GA->setLinkage(llvm::Function::WeakAnyLinkage);
  }

  if (const auto *VD = dyn_cast<VarDecl>(D))
    if (VD->getTLSKind())
      setTLSMode(GA, *VD);

  SetCommonAttributes(GD, GA);
}

void CodeGenModule::emitIFuncDefinition(GlobalDecl GD) {
  const auto *D = cast<ValueDecl>(GD.getDecl());
  const IFuncAttr *IFA = D->getAttr<IFuncAttr>();
  assert(IFA && "Not an ifunc?");

  StringRef MangledName = getMangledName(GD);

  if (IFA->getResolver() == MangledName) {
    Diags.Report(IFA->getLocation(), diag::err_cyclic_alias) << 1;
    return;
  }

  // Report an error if some definition overrides ifunc.
  llvm::GlobalValue *Entry = GetGlobalValue(MangledName);
  if (Entry && !Entry->isDeclaration()) {
    GlobalDecl OtherGD;
    if (lookupRepresentativeDecl(MangledName, OtherGD) &&
        DiagnosedConflictingDefinitions.insert(GD).second) {
      Diags.Report(D->getLocation(), diag::err_duplicate_mangled_name)
          << MangledName;
      Diags.Report(OtherGD.getDecl()->getLocation(),
                   diag::note_previous_definition);
    }
    return;
  }

  Aliases.push_back(GD);

  llvm::Type *DeclTy = getTypes().ConvertTypeForMem(D->getType());
  llvm::Constant *Resolver =
      GetOrCreateLLVMFunction(IFA->getResolver(), DeclTy, GD,
                              /*ForVTable=*/false);
  llvm::GlobalIFunc *GIF =
      llvm::GlobalIFunc::create(DeclTy, 0, llvm::Function::ExternalLinkage,
                                "", Resolver, &getModule());
  if (Entry) {
    if (GIF->getResolver() == Entry) {
      Diags.Report(IFA->getLocation(), diag::err_cyclic_alias) << 1;
      return;
    }
    assert(Entry->isDeclaration());

    // If there is a declaration in the module, then we had an extern followed
    // by the ifunc, as in:
    //   extern int test();
    //   ...
    //   int test() __attribute__((ifunc("resolver")));
    //
    // Remove it and replace uses of it with the ifunc.
    GIF->takeName(Entry);

    Entry->replaceAllUsesWith(llvm::ConstantExpr::getBitCast(GIF,
                                                          Entry->getType()));
    Entry->eraseFromParent();
  } else
    GIF->setName(MangledName);

  SetCommonAttributes(GD, GIF);
}

llvm::Function *CodeGenModule::getIntrinsic(unsigned IID,
                                            ArrayRef<llvm::Type*> Tys) {
  return llvm::Intrinsic::getDeclaration(&getModule(), (llvm::Intrinsic::ID)IID,
                                         Tys);
}

static llvm::StringMapEntry<llvm::GlobalVariable *> &
GetConstantCFStringEntry(llvm::StringMap<llvm::GlobalVariable *> &Map,
                         const StringLiteral *Literal, bool TargetIsLSB,
                         bool &IsUTF16, unsigned &StringLength) {
  StringRef String = Literal->getString();
  unsigned NumBytes = String.size();

  // Check for simple case.
  if (!Literal->containsNonAsciiOrNull()) {
    StringLength = NumBytes;
    return *Map.insert(std::make_pair(String, nullptr)).first;
  }

  // Otherwise, convert the UTF8 literals into a string of shorts.
  IsUTF16 = true;

  SmallVector<llvm::UTF16, 128> ToBuf(NumBytes + 1); // +1 for ending nulls.
  const llvm::UTF8 *FromPtr = (const llvm::UTF8 *)String.data();
  llvm::UTF16 *ToPtr = &ToBuf[0];

  (void)llvm::ConvertUTF8toUTF16(&FromPtr, FromPtr + NumBytes, &ToPtr,
                                 ToPtr + NumBytes, llvm::strictConversion);

  // ConvertUTF8toUTF16 returns the length in ToPtr.
  StringLength = ToPtr - &ToBuf[0];

  // Add an explicit null.
  *ToPtr = 0;
  return *Map.insert(std::make_pair(
                         StringRef(reinterpret_cast<const char *>(ToBuf.data()),
                                   (StringLength + 1) * 2),
                         nullptr)).first;
}

ConstantAddress
CodeGenModule::GetAddrOfConstantCFString(const StringLiteral *Literal) {
  unsigned StringLength = 0;
  bool isUTF16 = false;
  llvm::StringMapEntry<llvm::GlobalVariable *> &Entry =
      GetConstantCFStringEntry(CFConstantStringMap, Literal,
                               getDataLayout().isLittleEndian(), isUTF16,
                               StringLength);

  if (auto *C = Entry.second)
    return ConstantAddress(C, CharUnits::fromQuantity(C->getAlignment()));

  llvm::Constant *Zero = llvm::Constant::getNullValue(Int32Ty);
  llvm::Constant *Zeros[] = { Zero, Zero };

  const ASTContext &Context = getContext();
  const llvm::Triple &Triple = getTriple();

  const auto CFRuntime = getLangOpts().CFRuntime;
  const bool IsSwiftABI =
      static_cast<unsigned>(CFRuntime) >=
      static_cast<unsigned>(LangOptions::CoreFoundationABI::Swift);
  const bool IsSwift4_1 = CFRuntime == LangOptions::CoreFoundationABI::Swift4_1;

  // If we don't already have it, get __CFConstantStringClassReference.
  if (!CFConstantStringClassRef) {
    const char *CFConstantStringClassName = "__CFConstantStringClassReference";
    llvm::Type *Ty = getTypes().ConvertType(getContext().IntTy);
    Ty = llvm::ArrayType::get(Ty, 0);

    switch (CFRuntime) {
    default: break;
    case LangOptions::CoreFoundationABI::Swift: LLVM_FALLTHROUGH;
    case LangOptions::CoreFoundationABI::Swift5_0:
      CFConstantStringClassName =
          Triple.isOSDarwin() ? "$s15SwiftFoundation19_NSCFConstantStringCN"
                              : "$s10Foundation19_NSCFConstantStringCN";
      Ty = IntPtrTy;
      break;
    case LangOptions::CoreFoundationABI::Swift4_2:
      CFConstantStringClassName =
          Triple.isOSDarwin() ? "$S15SwiftFoundation19_NSCFConstantStringCN"
                              : "$S10Foundation19_NSCFConstantStringCN";
      Ty = IntPtrTy;
      break;
    case LangOptions::CoreFoundationABI::Swift4_1:
      CFConstantStringClassName =
          Triple.isOSDarwin() ? "__T015SwiftFoundation19_NSCFConstantStringCN"
                              : "__T010Foundation19_NSCFConstantStringCN";
      Ty = IntPtrTy;
      break;
    }

    llvm::Constant *C = CreateRuntimeVariable(Ty, CFConstantStringClassName);

    if (Triple.isOSBinFormatELF() || Triple.isOSBinFormatCOFF()) {
      llvm::GlobalValue *GV = nullptr;

      if ((GV = dyn_cast<llvm::GlobalValue>(C))) {
        IdentifierInfo &II = Context.Idents.get(GV->getName());
        TranslationUnitDecl *TUDecl = Context.getTranslationUnitDecl();
        DeclContext *DC = TranslationUnitDecl::castToDeclContext(TUDecl);

        const VarDecl *VD = nullptr;
        for (const auto &Result : DC->lookup(&II))
          if ((VD = dyn_cast<VarDecl>(Result)))
            break;

        if (Triple.isOSBinFormatELF()) {
          if (!VD)
            GV->setLinkage(llvm::GlobalValue::ExternalLinkage);
        } else {
          GV->setLinkage(llvm::GlobalValue::ExternalLinkage);
          if (!VD || !VD->hasAttr<DLLExportAttr>())
            GV->setDLLStorageClass(llvm::GlobalValue::DLLImportStorageClass);
          else
            GV->setDLLStorageClass(llvm::GlobalValue::DLLExportStorageClass);
        }

        setDSOLocal(GV);
      }
    }

    // Decay array -> ptr
    CFConstantStringClassRef =
        IsSwiftABI ? llvm::ConstantExpr::getPtrToInt(C, Ty)
                   : llvm::ConstantExpr::getGetElementPtr(Ty, C, Zeros);
  }

  QualType CFTy = Context.getCFConstantStringType();

  auto *STy = cast<llvm::StructType>(getTypes().ConvertType(CFTy));

  ConstantInitBuilder Builder(*this);
  auto Fields = Builder.beginStruct(STy);

  // Class pointer.
  Fields.add(cast<llvm::ConstantExpr>(CFConstantStringClassRef));

  // Flags.
  if (IsSwiftABI) {
    Fields.addInt(IntPtrTy, IsSwift4_1 ? 0x05 : 0x01);
    Fields.addInt(Int64Ty, isUTF16 ? 0x07d0 : 0x07c8);
  } else {
    Fields.addInt(IntTy, isUTF16 ? 0x07d0 : 0x07C8);
  }

  // String pointer.
  llvm::Constant *C = nullptr;
  if (isUTF16) {
    auto Arr = llvm::makeArrayRef(
        reinterpret_cast<uint16_t *>(const_cast<char *>(Entry.first().data())),
        Entry.first().size() / 2);
    C = llvm::ConstantDataArray::get(VMContext, Arr);
  } else {
    C = llvm::ConstantDataArray::getString(VMContext, Entry.first());
  }

  // Note: -fwritable-strings doesn't make the backing store strings of
  // CFStrings writable. (See <rdar://problem/10657500>)
  auto *GV =
      new llvm::GlobalVariable(getModule(), C->getType(), /*isConstant=*/true,
                               llvm::GlobalValue::PrivateLinkage, C, ".str");
  GV->setUnnamedAddr(llvm::GlobalValue::UnnamedAddr::Global);
  // Don't enforce the target's minimum global alignment, since the only use
  // of the string is via this class initializer.
  CharUnits Align = isUTF16 ? Context.getTypeAlignInChars(Context.ShortTy)
                            : Context.getTypeAlignInChars(Context.CharTy);
  GV->setAlignment(Align.getAsAlign());

  // FIXME: We set the section explicitly to avoid a bug in ld64 224.1.
  // Without it LLVM can merge the string with a non unnamed_addr one during
  // LTO.  Doing that changes the section it ends in, which surprises ld64.
  if (Triple.isOSBinFormatMachO())
    GV->setSection(isUTF16 ? "__TEXT,__ustring"
                           : "__TEXT,__cstring,cstring_literals");
  // Make sure the literal ends up in .rodata to allow for safe ICF and for
  // the static linker to adjust permissions to read-only later on.
  else if (Triple.isOSBinFormatELF())
    GV->setSection(".rodata");

  // String.
  llvm::Constant *Str =
      llvm::ConstantExpr::getGetElementPtr(GV->getValueType(), GV, Zeros);

  if (isUTF16)
    // Cast the UTF16 string to the correct type.
    Str = llvm::ConstantExpr::getBitCast(Str, Int8PtrTy);
  Fields.add(Str);

  // String length.
  llvm::IntegerType *LengthTy =
      llvm::IntegerType::get(getModule().getContext(),
                             Context.getTargetInfo().getLongWidth());
  if (IsSwiftABI) {
    if (CFRuntime == LangOptions::CoreFoundationABI::Swift4_1 ||
        CFRuntime == LangOptions::CoreFoundationABI::Swift4_2)
      LengthTy = Int32Ty;
    else
      LengthTy = IntPtrTy;
  }
  Fields.addInt(LengthTy, StringLength);

  // Swift ABI requires 8-byte alignment to ensure that the _Atomic(uint64_t) is
  // properly aligned on 32-bit platforms.
  CharUnits Alignment =
      IsSwiftABI ? Context.toCharUnitsFromBits(64) : getPointerAlign();

  // The struct.
  GV = Fields.finishAndCreateGlobal("_unnamed_cfstring_", Alignment,
                                    /*isConstant=*/false,
                                    llvm::GlobalVariable::PrivateLinkage);
  GV->addAttribute("objc_arc_inert");
  switch (Triple.getObjectFormat()) {
  case llvm::Triple::UnknownObjectFormat:
    llvm_unreachable("unknown file format");
  case llvm::Triple::GOFF:
    llvm_unreachable("GOFF is not yet implemented");
  case llvm::Triple::XCOFF:
    llvm_unreachable("XCOFF is not yet implemented");
  case llvm::Triple::COFF:
  case llvm::Triple::ELF:
  case llvm::Triple::Wasm:
    GV->setSection("cfstring");
    break;
  case llvm::Triple::MachO:
    GV->setSection("__DATA,__cfstring");
    break;
  }
  Entry.second = GV;

  return ConstantAddress(GV, Alignment);
}

bool CodeGenModule::getExpressionLocationsEnabled() const {
  return !CodeGenOpts.EmitCodeView || CodeGenOpts.DebugColumnInfo;
}

QualType CodeGenModule::getObjCFastEnumerationStateType() {
  if (ObjCFastEnumerationStateType.isNull()) {
    RecordDecl *D = Context.buildImplicitRecord("__objcFastEnumerationState");
    D->startDefinition();

    QualType FieldTypes[] = {
      Context.UnsignedLongTy,
      Context.getPointerType(Context.getObjCIdType()),
      Context.getPointerType(Context.UnsignedLongTy),
      Context.getConstantArrayType(Context.UnsignedLongTy,
                           llvm::APInt(32, 5), nullptr, ArrayType::Normal, 0)
    };

    for (size_t i = 0; i < 4; ++i) {
      FieldDecl *Field = FieldDecl::Create(Context,
                                           D,
                                           SourceLocation(),
                                           SourceLocation(), nullptr,
                                           FieldTypes[i], /*TInfo=*/nullptr,
                                           /*BitWidth=*/nullptr,
                                           /*Mutable=*/false,
                                           ICIS_NoInit);
      Field->setAccess(AS_public);
      D->addDecl(Field);
    }

    D->completeDefinition();
    ObjCFastEnumerationStateType = Context.getTagDeclType(D);
  }

  return ObjCFastEnumerationStateType;
}

llvm::Constant *
CodeGenModule::GetConstantArrayFromStringLiteral(const StringLiteral *E) {
  assert(!E->getType()->isPointerType() && "Strings are always arrays");

  // Don't emit it as the address of the string, emit the string data itself
  // as an inline array.
  if (E->getCharByteWidth() == 1) {
    SmallString<64> Str(E->getString());

    // Resize the string to the right size, which is indicated by its type.
    const ConstantArrayType *CAT = Context.getAsConstantArrayType(E->getType());
    Str.resize(CAT->getSize().getZExtValue());
    return llvm::ConstantDataArray::getString(VMContext, Str, false);
  }

  auto *AType = cast<llvm::ArrayType>(getTypes().ConvertType(E->getType()));
  llvm::Type *ElemTy = AType->getElementType();
  unsigned NumElements = AType->getNumElements();

  // Wide strings have either 2-byte or 4-byte elements.
  if (ElemTy->getPrimitiveSizeInBits() == 16) {
    SmallVector<uint16_t, 32> Elements;
    Elements.reserve(NumElements);

    for(unsigned i = 0, e = E->getLength(); i != e; ++i)
      Elements.push_back(E->getCodeUnit(i));
    Elements.resize(NumElements);
    return llvm::ConstantDataArray::get(VMContext, Elements);
  }

  assert(ElemTy->getPrimitiveSizeInBits() == 32);
  SmallVector<uint32_t, 32> Elements;
  Elements.reserve(NumElements);

  for(unsigned i = 0, e = E->getLength(); i != e; ++i)
    Elements.push_back(E->getCodeUnit(i));
  Elements.resize(NumElements);
  return llvm::ConstantDataArray::get(VMContext, Elements);
}

static llvm::GlobalVariable *
GenerateStringLiteral(llvm::Constant *C, llvm::GlobalValue::LinkageTypes LT,
                      CodeGenModule &CGM, StringRef GlobalName,
                      CharUnits Alignment) {
  unsigned AddrSpace = CGM.getContext().getTargetAddressSpace(
      CGM.getStringLiteralAddressSpace());

  llvm::Module &M = CGM.getModule();
  // Create a global variable for this string
  auto *GV = new llvm::GlobalVariable(
      M, C->getType(), !CGM.getLangOpts().WritableStrings, LT, C, GlobalName,
      nullptr, llvm::GlobalVariable::NotThreadLocal, AddrSpace);
  GV->setAlignment(Alignment.getAsAlign());
  GV->setUnnamedAddr(llvm::GlobalValue::UnnamedAddr::Global);
  if (GV->isWeakForLinker()) {
    assert(CGM.supportsCOMDAT() && "Only COFF uses weak string literals");
    GV->setComdat(M.getOrInsertComdat(GV->getName()));
  }
  CGM.setDSOLocal(GV);

  return GV;
}

/// GetAddrOfConstantStringFromLiteral - Return a pointer to a
/// constant array for the given string literal.
ConstantAddress
CodeGenModule::GetAddrOfConstantStringFromLiteral(const StringLiteral *S,
                                                  StringRef Name) {
  CharUnits Alignment = getContext().getAlignOfGlobalVarInChars(S->getType());

  llvm::Constant *C = GetConstantArrayFromStringLiteral(S);
  llvm::GlobalVariable **Entry = nullptr;
  if (!LangOpts.WritableStrings) {
    Entry = &ConstantStringMap[C];
    if (auto GV = *Entry) {
      if (Alignment.getQuantity() > GV->getAlignment())
        GV->setAlignment(Alignment.getAsAlign());
      return ConstantAddress(castStringLiteralToDefaultAddressSpace(*this, GV),
                             Alignment);
    }
  }

  SmallString<256> MangledNameBuffer;
  StringRef GlobalVariableName;
  llvm::GlobalValue::LinkageTypes LT;

  // Mangle the string literal if that's how the ABI merges duplicate strings.
  // Don't do it if they are writable, since we don't want writes in one TU to
  // affect strings in another.
  if (getCXXABI().getMangleContext().shouldMangleStringLiteral(S) &&
      !LangOpts.WritableStrings) {
    llvm::raw_svector_ostream Out(MangledNameBuffer);
    getCXXABI().getMangleContext().mangleStringLiteral(S, Out);
    LT = llvm::GlobalValue::LinkOnceODRLinkage;
    GlobalVariableName = MangledNameBuffer;
  } else {
    LT = llvm::GlobalValue::PrivateLinkage;
    GlobalVariableName = Name;
  }

  auto GV = GenerateStringLiteral(C, LT, *this, GlobalVariableName, Alignment);
  if (Entry)
    *Entry = GV;

  SanitizerMD->reportGlobalToASan(GV, S->getStrTokenLoc(0), "<string literal>",
                                  QualType());

  return ConstantAddress(castStringLiteralToDefaultAddressSpace(*this, GV),
                         Alignment);
}

/// GetAddrOfConstantStringFromObjCEncode - Return a pointer to a constant
/// array for the given ObjCEncodeExpr node.
ConstantAddress
CodeGenModule::GetAddrOfConstantStringFromObjCEncode(const ObjCEncodeExpr *E) {
  std::string Str;
  getContext().getObjCEncodingForType(E->getEncodedType(), Str);

  return GetAddrOfConstantCString(Str);
}

/// GetAddrOfConstantCString - Returns a pointer to a character array containing
/// the literal and a terminating '\0' character.
/// The result has pointer to array type.
ConstantAddress CodeGenModule::GetAddrOfConstantCString(
    const std::string &Str, const char *GlobalName) {
  StringRef StrWithNull(Str.c_str(), Str.size() + 1);
  CharUnits Alignment =
    getContext().getAlignOfGlobalVarInChars(getContext().CharTy);

  llvm::Constant *C =
      llvm::ConstantDataArray::getString(getLLVMContext(), StrWithNull, false);

  // Don't share any string literals if strings aren't constant.
  llvm::GlobalVariable **Entry = nullptr;
  if (!LangOpts.WritableStrings) {
    Entry = &ConstantStringMap[C];
    if (auto GV = *Entry) {
      if (Alignment.getQuantity() > GV->getAlignment())
        GV->setAlignment(Alignment.getAsAlign());
      return ConstantAddress(castStringLiteralToDefaultAddressSpace(*this, GV),
                             Alignment);
    }
  }

  // Get the default prefix if a name wasn't specified.
  if (!GlobalName)
    GlobalName = ".str";
  // Create a global variable for this.
  auto GV = GenerateStringLiteral(C, llvm::GlobalValue::PrivateLinkage, *this,
                                  GlobalName, Alignment);
  if (Entry)
    *Entry = GV;

  return ConstantAddress(castStringLiteralToDefaultAddressSpace(*this, GV),
                         Alignment);
}

ConstantAddress CodeGenModule::GetAddrOfGlobalTemporary(
    const MaterializeTemporaryExpr *E, const Expr *Init) {
  assert((E->getStorageDuration() == SD_Static ||
          E->getStorageDuration() == SD_Thread) && "not a global temporary");
  const auto *VD = cast<VarDecl>(E->getExtendingDecl());

  // If we're not materializing a subobject of the temporary, keep the
  // cv-qualifiers from the type of the MaterializeTemporaryExpr.
  QualType MaterializedType = Init->getType();
  if (Init == E->getSubExpr())
    MaterializedType = E->getType();

  CharUnits Align = getContext().getTypeAlignInChars(MaterializedType);

  auto InsertResult = MaterializedGlobalTemporaryMap.insert({E, nullptr});
  if (!InsertResult.second) {
    // We've seen this before: either we already created it or we're in the
    // process of doing so.
    if (!InsertResult.first->second) {
      // We recursively re-entered this function, probably during emission of
      // the initializer. Create a placeholder. We'll clean this up in the
      // outer call, at the end of this function.
      llvm::Type *Type = getTypes().ConvertTypeForMem(MaterializedType);
      InsertResult.first->second = new llvm::GlobalVariable(
          getModule(), Type, false, llvm::GlobalVariable::InternalLinkage,
          nullptr);
    }
    return ConstantAddress(InsertResult.first->second, Align);
  }

  // FIXME: If an externally-visible declaration extends multiple temporaries,
  // we need to give each temporary the same name in every translation unit (and
  // we also need to make the temporaries externally-visible).
  SmallString<256> Name;
  llvm::raw_svector_ostream Out(Name);
  getCXXABI().getMangleContext().mangleReferenceTemporary(
      VD, E->getManglingNumber(), Out);

  APValue *Value = nullptr;
  if (E->getStorageDuration() == SD_Static && VD && VD->evaluateValue()) {
    // If the initializer of the extending declaration is a constant
    // initializer, we should have a cached constant initializer for this
    // temporary. Note that this might have a different value from the value
    // computed by evaluating the initializer if the surrounding constant
    // expression modifies the temporary.
    Value = E->getOrCreateValue(false);
  }

  // Try evaluating it now, it might have a constant initializer.
  Expr::EvalResult EvalResult;
  if (!Value && Init->EvaluateAsRValue(EvalResult, getContext()) &&
      !EvalResult.hasSideEffects())
    Value = &EvalResult.Val;

  LangAS AddrSpace =
      VD ? GetGlobalVarAddressSpace(VD) : MaterializedType.getAddressSpace();

  Optional<ConstantEmitter> emitter;
  llvm::Constant *InitialValue = nullptr;
  bool Constant = false;
  llvm::Type *Type;
  if (Value) {
    // The temporary has a constant initializer, use it.
    emitter.emplace(*this);
    InitialValue = emitter->emitForInitializer(*Value, AddrSpace,
                                               MaterializedType);
    Constant = isTypeConstant(MaterializedType, /*ExcludeCtor*/Value);
    Type = InitialValue->getType();
  } else {
    // No initializer, the initialization will be provided when we
    // initialize the declaration which performed lifetime extension.
    Type = getTypes().ConvertTypeForMem(MaterializedType);
  }

  // Create a global variable for this lifetime-extended temporary.
  llvm::GlobalValue::LinkageTypes Linkage =
      getLLVMLinkageVarDefinition(VD, Constant);
  if (Linkage == llvm::GlobalVariable::ExternalLinkage) {
    const VarDecl *InitVD;
    if (VD->isStaticDataMember() && VD->getAnyInitializer(InitVD) &&
        isa<CXXRecordDecl>(InitVD->getLexicalDeclContext())) {
      // Temporaries defined inside a class get linkonce_odr linkage because the
      // class can be defined in multiple translation units.
      Linkage = llvm::GlobalVariable::LinkOnceODRLinkage;
    } else {
      // There is no need for this temporary to have external linkage if the
      // VarDecl has external linkage.
      Linkage = llvm::GlobalVariable::InternalLinkage;
    }
  }
  auto TargetAS = getContext().getTargetAddressSpace(AddrSpace);
  auto *GV = new llvm::GlobalVariable(
      getModule(), Type, Constant, Linkage, InitialValue, Name.c_str(),
      /*InsertBefore=*/nullptr, llvm::GlobalVariable::NotThreadLocal, TargetAS);
  if (emitter) emitter->finalize(GV);
  setGVProperties(GV, VD);
  GV->setAlignment(Align.getAsAlign());
  if (supportsCOMDAT() && GV->isWeakForLinker())
    GV->setComdat(TheModule.getOrInsertComdat(GV->getName()));
  if (VD->getTLSKind())
    setTLSMode(GV, *VD);
  llvm::Constant *CV = GV;
  if (AddrSpace != LangAS::Default)
    CV = getTargetCodeGenInfo().performAddrSpaceCast(
        *this, GV, AddrSpace, LangAS::Default,
        Type->getPointerTo(
            getContext().getTargetAddressSpace(LangAS::Default)));

  // Update the map with the new temporary. If we created a placeholder above,
  // replace it with the new global now.
  llvm::Constant *&Entry = MaterializedGlobalTemporaryMap[E];
  if (Entry) {
    Entry->replaceAllUsesWith(
        llvm::ConstantExpr::getBitCast(CV, Entry->getType()));
    llvm::cast<llvm::GlobalVariable>(Entry)->eraseFromParent();
  }
  Entry = CV;

  return ConstantAddress(CV, Align);
}

/// EmitObjCPropertyImplementations - Emit information for synthesized
/// properties for an implementation.
void CodeGenModule::EmitObjCPropertyImplementations(const
                                                    ObjCImplementationDecl *D) {
  for (const auto *PID : D->property_impls()) {
    // Dynamic is just for type-checking.
    if (PID->getPropertyImplementation() == ObjCPropertyImplDecl::Synthesize) {
      ObjCPropertyDecl *PD = PID->getPropertyDecl();

      // Determine which methods need to be implemented, some may have
      // been overridden. Note that ::isPropertyAccessor is not the method
      // we want, that just indicates if the decl came from a
      // property. What we want to know is if the method is defined in
      // this implementation.
      auto *Getter = PID->getGetterMethodDecl();
      if (!Getter || Getter->isSynthesizedAccessorStub())
        CodeGenFunction(*this).GenerateObjCGetter(
            const_cast<ObjCImplementationDecl *>(D), PID);
      auto *Setter = PID->getSetterMethodDecl();
      if (!PD->isReadOnly() && (!Setter || Setter->isSynthesizedAccessorStub()))
        CodeGenFunction(*this).GenerateObjCSetter(
                                 const_cast<ObjCImplementationDecl *>(D), PID);
    }
  }
}

static bool needsDestructMethod(ObjCImplementationDecl *impl) {
  const ObjCInterfaceDecl *iface = impl->getClassInterface();
  for (const ObjCIvarDecl *ivar = iface->all_declared_ivar_begin();
       ivar; ivar = ivar->getNextIvar())
    if (ivar->getType().isDestructedType())
      return true;

  return false;
}

static bool AllTrivialInitializers(CodeGenModule &CGM,
                                   ObjCImplementationDecl *D) {
  CodeGenFunction CGF(CGM);
  for (ObjCImplementationDecl::init_iterator B = D->init_begin(),
       E = D->init_end(); B != E; ++B) {
    CXXCtorInitializer *CtorInitExp = *B;
    Expr *Init = CtorInitExp->getInit();
    if (!CGF.isTrivialInitializer(Init))
      return false;
  }
  return true;
}

/// EmitObjCIvarInitializations - Emit information for ivar initialization
/// for an implementation.
void CodeGenModule::EmitObjCIvarInitializations(ObjCImplementationDecl *D) {
  // We might need a .cxx_destruct even if we don't have any ivar initializers.
  if (needsDestructMethod(D)) {
    IdentifierInfo *II = &getContext().Idents.get(".cxx_destruct");
    Selector cxxSelector = getContext().Selectors.getSelector(0, &II);
    ObjCMethodDecl *DTORMethod = ObjCMethodDecl::Create(
        getContext(), D->getLocation(), D->getLocation(), cxxSelector,
        getContext().VoidTy, nullptr, D,
        /*isInstance=*/true, /*isVariadic=*/false,
        /*isPropertyAccessor=*/true, /*isSynthesizedAccessorStub=*/false,
        /*isImplicitlyDeclared=*/true,
        /*isDefined=*/false, ObjCMethodDecl::Required);
    D->addInstanceMethod(DTORMethod);
    CodeGenFunction(*this).GenerateObjCCtorDtorMethod(D, DTORMethod, false);
    D->setHasDestructors(true);
  }

  // If the implementation doesn't have any ivar initializers, we don't need
  // a .cxx_construct.
  if (D->getNumIvarInitializers() == 0 ||
      AllTrivialInitializers(*this, D))
    return;

  IdentifierInfo *II = &getContext().Idents.get(".cxx_construct");
  Selector cxxSelector = getContext().Selectors.getSelector(0, &II);
  // The constructor returns 'self'.
  ObjCMethodDecl *CTORMethod = ObjCMethodDecl::Create(
      getContext(), D->getLocation(), D->getLocation(), cxxSelector,
      getContext().getObjCIdType(), nullptr, D, /*isInstance=*/true,
      /*isVariadic=*/false,
      /*isPropertyAccessor=*/true, /*isSynthesizedAccessorStub=*/false,
      /*isImplicitlyDeclared=*/true,
      /*isDefined=*/false, ObjCMethodDecl::Required);
  D->addInstanceMethod(CTORMethod);
  CodeGenFunction(*this).GenerateObjCCtorDtorMethod(D, CTORMethod, true);
  D->setHasNonZeroConstructors(true);
}

// EmitLinkageSpec - Emit all declarations in a linkage spec.
void CodeGenModule::EmitLinkageSpec(const LinkageSpecDecl *LSD) {
  if (LSD->getLanguage() != LinkageSpecDecl::lang_c &&
      LSD->getLanguage() != LinkageSpecDecl::lang_cxx) {
    ErrorUnsupported(LSD, "linkage spec");
    return;
  }

  EmitDeclContext(LSD);
}

void CodeGenModule::EmitDeclContext(const DeclContext *DC) {
  for (auto *I : DC->decls()) {
    // Unlike other DeclContexts, the contents of an ObjCImplDecl at TU scope
    // are themselves considered "top-level", so EmitTopLevelDecl on an
    // ObjCImplDecl does not recursively visit them. We need to do that in
    // case they're nested inside another construct (LinkageSpecDecl /
    // ExportDecl) that does stop them from being considered "top-level".
    if (auto *OID = dyn_cast<ObjCImplDecl>(I)) {
      for (auto *M : OID->methods())
        EmitTopLevelDecl(M);
    }

    EmitTopLevelDecl(I);
  }
}

/// EmitTopLevelDecl - Emit code for a single top level declaration.
void CodeGenModule::EmitTopLevelDecl(Decl *D) {
  // Ignore dependent declarations.
  if (D->isTemplated())
    return;

  // Consteval function shouldn't be emitted.
  if (auto *FD = dyn_cast<FunctionDecl>(D))
    if (FD->isConsteval())
      return;

  switch (D->getKind()) {
  case Decl::CXXConversion:
  case Decl::CXXMethod:
  case Decl::Function:
    EmitGlobal(cast<FunctionDecl>(D));
    // Always provide some coverage mapping
    // even for the functions that aren't emitted.
    AddDeferredUnusedCoverageMapping(D);
    break;

  case Decl::CXXDeductionGuide:
    // Function-like, but does not result in code emission.
    break;

  case Decl::Var:
  case Decl::Decomposition:
  case Decl::VarTemplateSpecialization:
    EmitGlobal(cast<VarDecl>(D));
    if (auto *DD = dyn_cast<DecompositionDecl>(D))
      for (auto *B : DD->bindings())
        if (auto *HD = B->getHoldingVar())
          EmitGlobal(HD);
    break;

  // Indirect fields from global anonymous structs and unions can be
  // ignored; only the actual variable requires IR gen support.
  case Decl::IndirectField:
    break;

  // C++ Decls
  case Decl::Namespace:
    EmitDeclContext(cast<NamespaceDecl>(D));
    break;
  case Decl::ClassTemplateSpecialization: {
    const auto *Spec = cast<ClassTemplateSpecializationDecl>(D);
    if (CGDebugInfo *DI = getModuleDebugInfo())
      if (Spec->getSpecializationKind() ==
              TSK_ExplicitInstantiationDefinition &&
          Spec->hasDefinition())
        DI->completeTemplateDefinition(*Spec);
  } LLVM_FALLTHROUGH;
  case Decl::CXXRecord: {
    CXXRecordDecl *CRD = cast<CXXRecordDecl>(D);
    if (CGDebugInfo *DI = getModuleDebugInfo()) {
      if (CRD->hasDefinition())
        DI->EmitAndRetainType(getContext().getRecordType(cast<RecordDecl>(D)));
      if (auto *ES = D->getASTContext().getExternalSource())
        if (ES->hasExternalDefinitions(D) == ExternalASTSource::EK_Never)
          DI->completeUnusedClass(*CRD);
    }
    // Emit any static data members, they may be definitions.
    for (auto *I : CRD->decls())
      if (isa<VarDecl>(I) || isa<CXXRecordDecl>(I))
        EmitTopLevelDecl(I);
    break;
  }
    // No code generation needed.
  case Decl::UsingShadow:
  case Decl::ClassTemplate:
  case Decl::VarTemplate:
  case Decl::Concept:
  case Decl::VarTemplatePartialSpecialization:
  case Decl::FunctionTemplate:
  case Decl::TypeAliasTemplate:
  case Decl::Block:
  case Decl::Empty:
  case Decl::Binding:
    break;
  case Decl::Using:          // using X; [C++]
    if (CGDebugInfo *DI = getModuleDebugInfo())
        DI->EmitUsingDecl(cast<UsingDecl>(*D));
    break;
  case Decl::NamespaceAlias:
    if (CGDebugInfo *DI = getModuleDebugInfo())
        DI->EmitNamespaceAlias(cast<NamespaceAliasDecl>(*D));
    break;
  case Decl::UsingDirective: // using namespace X; [C++]
    if (CGDebugInfo *DI = getModuleDebugInfo())
      DI->EmitUsingDirective(cast<UsingDirectiveDecl>(*D));
    break;
  case Decl::CXXConstructor:
    getCXXABI().EmitCXXConstructors(cast<CXXConstructorDecl>(D));
    break;
  case Decl::CXXDestructor:
    getCXXABI().EmitCXXDestructors(cast<CXXDestructorDecl>(D));
    break;

  case Decl::StaticAssert:
    // Nothing to do.
    break;

  // Objective-C Decls

  // Forward declarations, no (immediate) code generation.
  case Decl::ObjCInterface:
  case Decl::ObjCCategory:
    break;

  case Decl::ObjCProtocol: {
    auto *Proto = cast<ObjCProtocolDecl>(D);
    if (Proto->isThisDeclarationADefinition())
      ObjCRuntime->GenerateProtocol(Proto);
    break;
  }

  case Decl::ObjCCategoryImpl:
    // Categories have properties but don't support synthesize so we
    // can ignore them here.
    ObjCRuntime->GenerateCategory(cast<ObjCCategoryImplDecl>(D));
    break;

  case Decl::ObjCImplementation: {
    auto *OMD = cast<ObjCImplementationDecl>(D);
    EmitObjCPropertyImplementations(OMD);
    EmitObjCIvarInitializations(OMD);
    ObjCRuntime->GenerateClass(OMD);
    // Emit global variable debug information.
    if (CGDebugInfo *DI = getModuleDebugInfo())
      if (getCodeGenOpts().hasReducedDebugInfo())
        DI->getOrCreateInterfaceType(getContext().getObjCInterfaceType(
            OMD->getClassInterface()), OMD->getLocation());
    break;
  }
  case Decl::ObjCMethod: {
    auto *OMD = cast<ObjCMethodDecl>(D);
    // If this is not a prototype, emit the body.
    if (OMD->getBody())
      CodeGenFunction(*this).GenerateObjCMethod(OMD);
    break;
  }
  case Decl::ObjCCompatibleAlias:
    ObjCRuntime->RegisterAlias(cast<ObjCCompatibleAliasDecl>(D));
    break;

  case Decl::PragmaComment: {
    const auto *PCD = cast<PragmaCommentDecl>(D);
    switch (PCD->getCommentKind()) {
    case PCK_Unknown:
      llvm_unreachable("unexpected pragma comment kind");
    case PCK_Linker:
      AppendLinkerOptions(PCD->getArg());
      break;
    case PCK_Lib:
        AddDependentLib(PCD->getArg());
      break;
    case PCK_Compiler:
    case PCK_ExeStr:
    case PCK_User:
      break; // We ignore all of these.
    }
    break;
  }

  case Decl::PragmaDetectMismatch: {
    const auto *PDMD = cast<PragmaDetectMismatchDecl>(D);
    AddDetectMismatch(PDMD->getName(), PDMD->getValue());
    break;
  }

  case Decl::LinkageSpec:
    EmitLinkageSpec(cast<LinkageSpecDecl>(D));
    break;

  case Decl::FileScopeAsm: {
    // File-scope asm is ignored during device-side CUDA compilation.
    if (LangOpts.CUDA && LangOpts.CUDAIsDevice)
      break;
    // File-scope asm is ignored during device-side OpenMP compilation.
    if (LangOpts.OpenMPIsDevice)
      break;
    // File-scope asm is ignored during device-side SYCL compilation.
    if (LangOpts.SYCLIsDevice)
      break;
    auto *AD = cast<FileScopeAsmDecl>(D);
    getModule().appendModuleInlineAsm(AD->getAsmString()->getString());
    break;
  }

  case Decl::Import: {
    auto *Import = cast<ImportDecl>(D);

    // If we've already imported this module, we're done.
    if (!ImportedModules.insert(Import->getImportedModule()))
      break;

    // Emit debug information for direct imports.
    if (!Import->getImportedOwningModule()) {
      if (CGDebugInfo *DI = getModuleDebugInfo())
        DI->EmitImportDecl(*Import);
    }

    // Find all of the submodules and emit the module initializers.
    llvm::SmallPtrSet<clang::Module *, 16> Visited;
    SmallVector<clang::Module *, 16> Stack;
    Visited.insert(Import->getImportedModule());
    Stack.push_back(Import->getImportedModule());

    while (!Stack.empty()) {
      clang::Module *Mod = Stack.pop_back_val();
      if (!EmittedModuleInitializers.insert(Mod).second)
        continue;

      for (auto *D : Context.getModuleInitializers(Mod))
        EmitTopLevelDecl(D);

      // Visit the submodules of this module.
      for (clang::Module::submodule_iterator Sub = Mod->submodule_begin(),
                                             SubEnd = Mod->submodule_end();
           Sub != SubEnd; ++Sub) {
        // Skip explicit children; they need to be explicitly imported to emit
        // the initializers.
        if ((*Sub)->IsExplicit)
          continue;

        if (Visited.insert(*Sub).second)
          Stack.push_back(*Sub);
      }
    }
    break;
  }

  case Decl::Export:
    EmitDeclContext(cast<ExportDecl>(D));
    break;

  case Decl::OMPThreadPrivate:
    EmitOMPThreadPrivateDecl(cast<OMPThreadPrivateDecl>(D));
    break;

  case Decl::OMPAllocate:
    break;

  case Decl::OMPDeclareReduction:
    EmitOMPDeclareReduction(cast<OMPDeclareReductionDecl>(D));
    break;

  case Decl::OMPDeclareMapper:
    EmitOMPDeclareMapper(cast<OMPDeclareMapperDecl>(D));
    break;

  case Decl::OMPRequires:
    EmitOMPRequiresDecl(cast<OMPRequiresDecl>(D));
    break;

  case Decl::Typedef:
  case Decl::TypeAlias: // using foo = bar; [C++11]
    if (CGDebugInfo *DI = getModuleDebugInfo())
      DI->EmitAndRetainType(
          getContext().getTypedefType(cast<TypedefNameDecl>(D)));
    break;

  case Decl::Record:
    if (CGDebugInfo *DI = getModuleDebugInfo())
      if (cast<RecordDecl>(D)->getDefinition())
        DI->EmitAndRetainType(getContext().getRecordType(cast<RecordDecl>(D)));
    break;

  case Decl::Enum:
    if (CGDebugInfo *DI = getModuleDebugInfo())
      if (cast<EnumDecl>(D)->getDefinition())
        DI->EmitAndRetainType(getContext().getEnumType(cast<EnumDecl>(D)));
    break;

  default:
    // Make sure we handled everything we should, every other kind is a
    // non-top-level decl.  FIXME: Would be nice to have an isTopLevelDeclKind
    // function. Need to recode Decl::Kind to do that easily.
    assert(isa<TypeDecl>(D) && "Unsupported decl kind");
    break;
  }
}

void CodeGenModule::AddDeferredUnusedCoverageMapping(Decl *D) {
  // Do we need to generate coverage mapping?
  if (!CodeGenOpts.CoverageMapping)
    return;
  switch (D->getKind()) {
  case Decl::CXXConversion:
  case Decl::CXXMethod:
  case Decl::Function:
  case Decl::ObjCMethod:
  case Decl::CXXConstructor:
  case Decl::CXXDestructor: {
    if (!cast<FunctionDecl>(D)->doesThisDeclarationHaveABody())
      break;
    SourceManager &SM = getContext().getSourceManager();
    if (LimitedCoverage && SM.getMainFileID() != SM.getFileID(D->getBeginLoc()))
      break;
    auto I = DeferredEmptyCoverageMappingDecls.find(D);
    if (I == DeferredEmptyCoverageMappingDecls.end())
      DeferredEmptyCoverageMappingDecls[D] = true;
    break;
  }
  default:
    break;
  };
}

void CodeGenModule::ClearUnusedCoverageMapping(const Decl *D) {
  // Do we need to generate coverage mapping?
  if (!CodeGenOpts.CoverageMapping)
    return;
  if (const auto *Fn = dyn_cast<FunctionDecl>(D)) {
    if (Fn->isTemplateInstantiation())
      ClearUnusedCoverageMapping(Fn->getTemplateInstantiationPattern());
  }
  auto I = DeferredEmptyCoverageMappingDecls.find(D);
  if (I == DeferredEmptyCoverageMappingDecls.end())
    DeferredEmptyCoverageMappingDecls[D] = false;
  else
    I->second = false;
}

void CodeGenModule::EmitDeferredUnusedCoverageMappings() {
  // We call takeVector() here to avoid use-after-free.
  // FIXME: DeferredEmptyCoverageMappingDecls is getting mutated because
  // we deserialize function bodies to emit coverage info for them, and that
  // deserializes more declarations. How should we handle that case?
  for (const auto &Entry : DeferredEmptyCoverageMappingDecls.takeVector()) {
    if (!Entry.second)
      continue;
    const Decl *D = Entry.first;
    switch (D->getKind()) {
    case Decl::CXXConversion:
    case Decl::CXXMethod:
    case Decl::Function:
    case Decl::ObjCMethod: {
      CodeGenPGO PGO(*this);
      GlobalDecl GD(cast<FunctionDecl>(D));
      PGO.emitEmptyCounterMapping(D, getMangledName(GD),
                                  getFunctionLinkage(GD));
      break;
    }
    case Decl::CXXConstructor: {
      CodeGenPGO PGO(*this);
      GlobalDecl GD(cast<CXXConstructorDecl>(D), Ctor_Base);
      PGO.emitEmptyCounterMapping(D, getMangledName(GD),
                                  getFunctionLinkage(GD));
      break;
    }
    case Decl::CXXDestructor: {
      CodeGenPGO PGO(*this);
      GlobalDecl GD(cast<CXXDestructorDecl>(D), Dtor_Base);
      PGO.emitEmptyCounterMapping(D, getMangledName(GD),
                                  getFunctionLinkage(GD));
      break;
    }
    default:
      break;
    };
  }
}

void CodeGenModule::EmitMainVoidAlias() {
  // In order to transition away from "__original_main" gracefully, emit an
  // alias for "main" in the no-argument case so that libc can detect when
  // new-style no-argument main is in used.
  if (llvm::Function *F = getModule().getFunction("main")) {
    if (!F->isDeclaration() && F->arg_size() == 0 && !F->isVarArg() &&
        F->getReturnType()->isIntegerTy(Context.getTargetInfo().getIntWidth()))
      addUsedGlobal(llvm::GlobalAlias::create("__main_void", F));
  }
}

/// Turns the given pointer into a constant.
static llvm::Constant *GetPointerConstant(llvm::LLVMContext &Context,
                                          const void *Ptr) {
  uintptr_t PtrInt = reinterpret_cast<uintptr_t>(Ptr);
  llvm::Type *i64 = llvm::Type::getInt64Ty(Context);
  return llvm::ConstantInt::get(i64, PtrInt);
}

static void EmitGlobalDeclMetadata(CodeGenModule &CGM,
                                   llvm::NamedMDNode *&GlobalMetadata,
                                   GlobalDecl D,
                                   llvm::GlobalValue *Addr) {
#if INTEL_CUSTOMIZATION
  if (!Addr)
    return;
#endif // INTEL_CUSTOMIZATION
  if (!GlobalMetadata)
    GlobalMetadata =
      CGM.getModule().getOrInsertNamedMetadata("clang.global.decl.ptrs");

  // TODO: should we report variant information for ctors/dtors?
  llvm::Metadata *Ops[] = {llvm::ConstantAsMetadata::get(Addr),
                           llvm::ConstantAsMetadata::get(GetPointerConstant(
                               CGM.getLLVMContext(), D.getDecl()))};
  GlobalMetadata->addOperand(llvm::MDNode::get(CGM.getLLVMContext(), Ops));
}

/// For each function which is declared within an extern "C" region and marked
/// as 'used', but has internal linkage, create an alias from the unmangled
/// name to the mangled name if possible. People expect to be able to refer
/// to such functions with an unmangled name from inline assembly within the
/// same translation unit.
void CodeGenModule::EmitStaticExternCAliases() {
  if (!getTargetCodeGenInfo().shouldEmitStaticExternCAliases())
    return;
  for (auto &I : StaticExternCValues) {
    IdentifierInfo *Name = I.first;
    llvm::GlobalValue *Val = I.second;
    if (Val && !getModule().getNamedValue(Name->getName()))
      addCompilerUsedGlobal(llvm::GlobalAlias::create(Name->getName(), Val));
  }
}

bool CodeGenModule::lookupRepresentativeDecl(StringRef MangledName,
                                             GlobalDecl &Result) const {
  auto Res = Manglings.find(MangledName);
  if (Res == Manglings.end())
    return false;
  Result = Res->getValue();
  return true;
}

/// Emits metadata nodes associating all the global values in the
/// current module with the Decls they came from.  This is useful for
/// projects using IR gen as a subroutine.
///
/// Since there's currently no way to associate an MDNode directly
/// with an llvm::GlobalValue, we create a global named metadata
/// with the name 'clang.global.decl.ptrs'.
void CodeGenModule::EmitDeclMetadata() {
  llvm::NamedMDNode *GlobalMetadata = nullptr;

  for (auto &I : MangledDeclNames) {
    llvm::GlobalValue *Addr = getModule().getNamedValue(I.second);
    // Some mangled names don't necessarily have an associated GlobalValue
    // in this module, e.g. if we mangled it for DebugInfo.
    if (Addr)
      EmitGlobalDeclMetadata(*this, GlobalMetadata, I.first, Addr);
  }
}

/// Emits metadata nodes for all the local variables in the current
/// function.
void CodeGenFunction::EmitDeclMetadata() {
  if (LocalDeclMap.empty()) return;

  llvm::LLVMContext &Context = getLLVMContext();

  // Find the unique metadata ID for this name.
  unsigned DeclPtrKind = Context.getMDKindID("clang.decl.ptr");

  llvm::NamedMDNode *GlobalMetadata = nullptr;

  for (auto &I : LocalDeclMap) {
    const Decl *D = I.first;
    llvm::Value *Addr = I.second.getPointer();
    if (auto *Alloca = dyn_cast<llvm::AllocaInst>(Addr)) {
      llvm::Value *DAddr = GetPointerConstant(getLLVMContext(), D);
      Alloca->setMetadata(
          DeclPtrKind, llvm::MDNode::get(
                           Context, llvm::ValueAsMetadata::getConstant(DAddr)));
    } else if (auto *GV = dyn_cast<llvm::GlobalValue>(Addr)) {
      GlobalDecl GD = GlobalDecl(cast<VarDecl>(D));
      EmitGlobalDeclMetadata(CGM, GlobalMetadata, GD, GV);
    }
  }
}

void CodeGenModule::EmitVersionIdentMetadata() {
  llvm::NamedMDNode *IdentMetadata =
    TheModule.getOrInsertNamedMetadata("llvm.ident");
  std::string Version = getClangFullVersion();
  llvm::LLVMContext &Ctx = TheModule.getContext();

  llvm::Metadata *IdentNode[] = {llvm::MDString::get(Ctx, Version)};
  IdentMetadata->addOperand(llvm::MDNode::get(Ctx, IdentNode));
}

void CodeGenModule::EmitCommandLineMetadata() {
  llvm::NamedMDNode *CommandLineMetadata =
    TheModule.getOrInsertNamedMetadata("llvm.commandline");
  std::string CommandLine = getCodeGenOpts().RecordCommandLine;
  llvm::LLVMContext &Ctx = TheModule.getContext();

  llvm::Metadata *CommandLineNode[] = {llvm::MDString::get(Ctx, CommandLine)};
  CommandLineMetadata->addOperand(llvm::MDNode::get(Ctx, CommandLineNode));
}

#if INTEL_CUSTOMIZATION
/// Emits metadata in TheModule with the given Name and Value.
static void AddLLVMDbgMetadata(llvm::Module &TheModule, StringRef Name,
                               StringRef Value) {
  if (Name.empty() || Value.empty())
    return;
  llvm::LLVMContext &Ctx = TheModule.getContext();
  llvm::Metadata *Node[] = { llvm::MDString::get(Ctx, Value) };
  llvm::NamedMDNode *Metadata = TheModule.getOrInsertNamedMetadata(Name);
  Metadata->addOperand(llvm::MDNode::get(Ctx, Node));
}

void CodeGenModule::EmitMSDebugInfoMetadata() {
  // CQ#368119 - support for '/Z7' and '/Zi' options.
  unsigned Kind = getCodeGenOpts().getMSDebugInfoFile();
  StringRef FileType = Kind == CodeGenOptions::MSDebugInfoObjFile ? "obj" :
                       Kind == CodeGenOptions::MSDebugInfoPdbFile ? "pdb" :
                       "";
  AddLLVMDbgMetadata(TheModule, "llvm.dbg.ms.filetype", FileType);
  // CQ#368125 - support for '/Fd' and '/Fo' options.
  AddLLVMDbgMetadata(TheModule, "llvm.dbg.ms.obj",
                     getCodeGenOpts().MSOutputObjFile);
  AddLLVMDbgMetadata(TheModule, "llvm.dbg.ms.pdb",
                     getCodeGenOpts().MSOutputPdbFile);
}

void CodeGenModule::EmitIntelDriverTempfile() {
  // Communication file should be generated only during host complication.
  if (!getLangOpts().IntelCompat ||
      !getLangOpts().OpenMPLateOutline ||
      getLangOpts().IntelDriverTempfileName.empty() ||
      getLangOpts().OpenMPIsDevice)
    return;

  StringRef MainFileName;
  auto &SM = Context.getSourceManager();
  if (const auto *MainFile = SM.getFileEntryForID(SM.getMainFileID())) {
    MainFileName = MainFile->getName();
  }
  if (MainFileName.empty())
    return;

  std::error_code EC;
  llvm::raw_fd_ostream Out(getLangOpts().IntelDriverTempfileName, EC,
                           llvm::sys::fs::F_None);

  Out << "\xEF\xBB\xBF"; // BOM UTF-8 file marker.
  Out << "<compiler_to_driver_communication>\n";

  // FIXME check possible target and generate target specific nodes.
  // For now hardcode GEN as a target.
  Out << "<gfx_offload_src>" << MainFileName <<"</gfx_offload_src>\n";

  Out << "</compiler_to_driver_communication>";
}
#endif // INTEL_CUSTOMIZATION

void CodeGenModule::EmitCoverageFile() {
  if (getCodeGenOpts().CoverageDataFile.empty() &&
      getCodeGenOpts().CoverageNotesFile.empty())
    return;

  llvm::NamedMDNode *CUNode = TheModule.getNamedMetadata("llvm.dbg.cu");
  if (!CUNode)
    return;

  llvm::NamedMDNode *GCov = TheModule.getOrInsertNamedMetadata("llvm.gcov");
  llvm::LLVMContext &Ctx = TheModule.getContext();
  auto *CoverageDataFile =
      llvm::MDString::get(Ctx, getCodeGenOpts().CoverageDataFile);
  auto *CoverageNotesFile =
      llvm::MDString::get(Ctx, getCodeGenOpts().CoverageNotesFile);
  for (int i = 0, e = CUNode->getNumOperands(); i != e; ++i) {
    llvm::MDNode *CU = CUNode->getOperand(i);
    llvm::Metadata *Elts[] = {CoverageNotesFile, CoverageDataFile, CU};
    GCov->addOperand(llvm::MDNode::get(Ctx, Elts));
  }
}

llvm::Constant *CodeGenModule::GetAddrOfRTTIDescriptor(QualType Ty,
                                                       bool ForEH) {
  // Return a bogus pointer if RTTI is disabled, unless it's for EH.
  // FIXME: should we even be calling this method if RTTI is disabled
  // and it's not for EH?
  if ((!ForEH && !getLangOpts().RTTI) || getLangOpts().CUDAIsDevice ||
      (getLangOpts().OpenMP && getLangOpts().OpenMPIsDevice &&
       getTriple().isNVPTX()))
    return llvm::Constant::getNullValue(Int8PtrTy);

  if (ForEH && Ty->isObjCObjectPointerType() &&
      LangOpts.ObjCRuntime.isGNUFamily())
    return ObjCRuntime->GetEHType(Ty);

  return getCXXABI().getAddrOfRTTIDescriptor(Ty);
}

void CodeGenModule::EmitOMPThreadPrivateDecl(const OMPThreadPrivateDecl *D) {
  // Do not emit threadprivates in simd-only mode.
  if (LangOpts.OpenMP && LangOpts.OpenMPSimd)
    return;
  for (auto RefExpr : D->varlists()) {
    auto *VD = cast<VarDecl>(cast<DeclRefExpr>(RefExpr)->getDecl());
    bool PerformInit =
        VD->getAnyInitializer() &&
        !VD->getAnyInitializer()->isConstantInitializer(getContext(),
                                                        /*ForRef=*/false);

    Address Addr(GetAddrOfGlobalVar(VD), getContext().getDeclAlign(VD));
    if (auto InitFunction = getOpenMPRuntime().emitThreadPrivateVarDefinition(
            VD, Addr, RefExpr->getBeginLoc(), PerformInit))
      CXXGlobalInits.push_back(InitFunction);
  }
}

llvm::Metadata *
CodeGenModule::CreateMetadataIdentifierImpl(QualType T, MetadataTypeMap &Map,
                                            StringRef Suffix) {
  llvm::Metadata *&InternalId = Map[T.getCanonicalType()];
  if (InternalId)
    return InternalId;

  if (isExternallyVisible(T->getLinkage())) {
    std::string OutName;
    llvm::raw_string_ostream Out(OutName);
    getCXXABI().getMangleContext().mangleTypeName(T, Out);
    Out << Suffix;

    InternalId = llvm::MDString::get(getLLVMContext(), Out.str());
  } else {
    InternalId = llvm::MDNode::getDistinct(getLLVMContext(),
                                           llvm::ArrayRef<llvm::Metadata *>());
  }

  return InternalId;
}

llvm::Metadata *CodeGenModule::CreateMetadataIdentifierForType(QualType T) {
  return CreateMetadataIdentifierImpl(T, MetadataIdMap, "");
}

llvm::Metadata *
CodeGenModule::CreateMetadataIdentifierForVirtualMemPtrType(QualType T) {
  return CreateMetadataIdentifierImpl(T, VirtualMetadataIdMap, ".virtual");
}

// Generalize pointer types to a void pointer with the qualifiers of the
// originally pointed-to type, e.g. 'const char *' and 'char * const *'
// generalize to 'const void *' while 'char *' and 'const char **' generalize to
// 'void *'.
static QualType GeneralizeType(ASTContext &Ctx, QualType Ty) {
  if (!Ty->isPointerType())
    return Ty;

  return Ctx.getPointerType(
      QualType(Ctx.VoidTy).withCVRQualifiers(
          Ty->getPointeeType().getCVRQualifiers()));
}

// Apply type generalization to a FunctionType's return and argument types
static QualType GeneralizeFunctionType(ASTContext &Ctx, QualType Ty) {
  if (auto *FnType = Ty->getAs<FunctionProtoType>()) {
    SmallVector<QualType, 8> GeneralizedParams;
    for (auto &Param : FnType->param_types())
      GeneralizedParams.push_back(GeneralizeType(Ctx, Param));

    return Ctx.getFunctionType(
        GeneralizeType(Ctx, FnType->getReturnType()),
        GeneralizedParams, FnType->getExtProtoInfo());
  }

  if (auto *FnType = Ty->getAs<FunctionNoProtoType>())
    return Ctx.getFunctionNoProtoType(
        GeneralizeType(Ctx, FnType->getReturnType()));

  llvm_unreachable("Encountered unknown FunctionType");
}

llvm::Metadata *CodeGenModule::CreateMetadataIdentifierGeneralized(QualType T) {
  return CreateMetadataIdentifierImpl(GeneralizeFunctionType(getContext(), T),
                                      GeneralizedMetadataIdMap, ".generalized");
}

/// Returns whether this module needs the "all-vtables" type identifier.
bool CodeGenModule::NeedAllVtablesTypeId() const {
  // Returns true if at least one of vtable-based CFI checkers is enabled and
  // is not in the trapping mode.
  return ((LangOpts.Sanitize.has(SanitizerKind::CFIVCall) &&
           !CodeGenOpts.SanitizeTrap.has(SanitizerKind::CFIVCall)) ||
          (LangOpts.Sanitize.has(SanitizerKind::CFINVCall) &&
           !CodeGenOpts.SanitizeTrap.has(SanitizerKind::CFINVCall)) ||
          (LangOpts.Sanitize.has(SanitizerKind::CFIDerivedCast) &&
           !CodeGenOpts.SanitizeTrap.has(SanitizerKind::CFIDerivedCast)) ||
          (LangOpts.Sanitize.has(SanitizerKind::CFIUnrelatedCast) &&
           !CodeGenOpts.SanitizeTrap.has(SanitizerKind::CFIUnrelatedCast)));
}

void CodeGenModule::AddVTableTypeMetadata(llvm::GlobalVariable *VTable,
                                          CharUnits Offset,
                                          const CXXRecordDecl *RD) {
  llvm::Metadata *MD =
      CreateMetadataIdentifierForType(QualType(RD->getTypeForDecl(), 0));
  VTable->addTypeMetadata(Offset.getQuantity(), MD);

  if (CodeGenOpts.SanitizeCfiCrossDso)
    if (auto CrossDsoTypeId = CreateCrossDsoCfiTypeId(MD))
      VTable->addTypeMetadata(Offset.getQuantity(),
                              llvm::ConstantAsMetadata::get(CrossDsoTypeId));

  if (NeedAllVtablesTypeId()) {
    llvm::Metadata *MD = llvm::MDString::get(getLLVMContext(), "all-vtables");
    VTable->addTypeMetadata(Offset.getQuantity(), MD);
  }
}

llvm::SanitizerStatReport &CodeGenModule::getSanStats() {
  if (!SanStats)
    SanStats = std::make_unique<llvm::SanitizerStatReport>(&getModule());

  return *SanStats;
}

llvm::Value *
CodeGenModule::createOpenCLIntToSamplerConversion(const Expr *E,
                                                  CodeGenFunction &CGF) {
  llvm::Constant *C = ConstantEmitter(CGF).emitAbstract(E, E->getType());
  auto *SamplerT = getOpenCLRuntime().getSamplerType(E->getType().getTypePtr());
  auto *FTy = llvm::FunctionType::get(SamplerT, {C->getType()}, false);
  auto *Call = CGF.EmitRuntimeCall(
      CreateRuntimeFunction(FTy, "__translate_sampler_initializer"), {C});
  return Call;
}

CharUnits CodeGenModule::getNaturalPointeeTypeAlignment(
    QualType T, LValueBaseInfo *BaseInfo, TBAAAccessInfo *TBAAInfo) {
  return getNaturalTypeAlignment(T->getPointeeType(), BaseInfo, TBAAInfo,
                                 /* forPointeeType= */ true);
}

CharUnits CodeGenModule::getNaturalTypeAlignment(QualType T,
                                                 LValueBaseInfo *BaseInfo,
                                                 TBAAAccessInfo *TBAAInfo,
                                                 bool forPointeeType) {
  if (TBAAInfo)
    *TBAAInfo = getTBAAAccessInfo(T);

  // FIXME: This duplicates logic in ASTContext::getTypeAlignIfKnown. But
  // that doesn't return the information we need to compute BaseInfo.

  // Honor alignment typedef attributes even on incomplete types.
  // We also honor them straight for C++ class types, even as pointees;
  // there's an expressivity gap here.
  if (auto TT = T->getAs<TypedefType>()) {
    if (auto Align = TT->getDecl()->getMaxAlignment()) {
      if (BaseInfo)
        *BaseInfo = LValueBaseInfo(AlignmentSource::AttributedType);
      return getContext().toCharUnitsFromBits(Align);
    }
  }

  bool AlignForArray = T->isArrayType();

  // Analyze the base element type, so we don't get confused by incomplete
  // array types.
  T = getContext().getBaseElementType(T);

  if (T->isIncompleteType()) {
    // We could try to replicate the logic from
    // ASTContext::getTypeAlignIfKnown, but nothing uses the alignment if the
    // type is incomplete, so it's impossible to test. We could try to reuse
    // getTypeAlignIfKnown, but that doesn't return the information we need
    // to set BaseInfo.  So just ignore the possibility that the alignment is
    // greater than one.
    if (BaseInfo)
      *BaseInfo = LValueBaseInfo(AlignmentSource::Type);
    return CharUnits::One();
  }

  if (BaseInfo)
    *BaseInfo = LValueBaseInfo(AlignmentSource::Type);

  CharUnits Alignment;
  const CXXRecordDecl *RD;
  if (T.getQualifiers().hasUnaligned()) {
    Alignment = CharUnits::One();
  } else if (forPointeeType && !AlignForArray &&
             (RD = T->getAsCXXRecordDecl())) {
    // For C++ class pointees, we don't know whether we're pointing at a
    // base or a complete object, so we generally need to use the
    // non-virtual alignment.
    Alignment = getClassPointerAlignment(RD);
  } else {
    Alignment = getContext().getTypeAlignInChars(T);
  }

  // Cap to the global maximum type alignment unless the alignment
  // was somehow explicit on the type.
  if (unsigned MaxAlign = getLangOpts().MaxTypeAlign) {
    if (Alignment.getQuantity() > MaxAlign &&
        !getContext().isAlignmentRequired(T))
      Alignment = CharUnits::fromQuantity(MaxAlign);
  }
  return Alignment;
}

bool CodeGenModule::stopAutoInit() {
  unsigned StopAfter = getContext().getLangOpts().TrivialAutoVarInitStopAfter;
  if (StopAfter) {
    // This number is positive only when -ftrivial-auto-var-init-stop-after=* is
    // used
    if (NumAutoVarInit >= StopAfter) {
      return true;
    }
    if (!NumAutoVarInit) {
      unsigned DiagID = getDiags().getCustomDiagID(
          DiagnosticsEngine::Warning,
          "-ftrivial-auto-var-init-stop-after=%0 has been enabled to limit the "
          "number of times ftrivial-auto-var-init=%1 gets applied.");
      getDiags().Report(DiagID)
          << StopAfter
          << (getContext().getLangOpts().getTrivialAutoVarInit() ==
                      LangOptions::TrivialAutoVarInitKind::Zero
                  ? "zero"
                  : "pattern");
    }
    ++NumAutoVarInit;
  }
  return false;
}

void CodeGenModule::printPostfixForExternalizedStaticVar(
    llvm::raw_ostream &OS) const {
  OS << ".static." << getContext().getCUIDHash();
}<|MERGE_RESOLUTION|>--- conflicted
+++ resolved
@@ -21,10 +21,7 @@
 #include "CGOpenMPRuntime.h"
 #include "CGOpenMPRuntimeAMDGCN.h"
 #include "CGOpenMPRuntimeNVPTX.h"
-<<<<<<< HEAD
 #include "intel/CGSPIRMetadataAdder.h" // INTEL
-=======
->>>>>>> 4e19a08b
 #include "CGSYCLRuntime.h"
 #include "CodeGenFunction.h"
 #include "CodeGenPGO.h"
@@ -1678,7 +1675,6 @@
   // MDNode for the kernel argument names.
   SmallVector<llvm::Metadata *, 8> argNames;
 
-<<<<<<< HEAD
 #if INTEL_CUSTOMIZATION
   // MDNode for the intel_host_accessible attribute.
   SmallVector<llvm::Metadata*, 8> argHostAccessible;
@@ -1692,8 +1688,6 @@
   // MDNode for the intel_buffer_location attribute.
   SmallVector<llvm::Metadata*, 8> argBufferLocationAttr;
 #endif // INTEL_CUSTOMIZATION
-=======
->>>>>>> 4e19a08b
   // MDNode for the intel_buffer_location attribute.
   SmallVector<llvm::Metadata *, 8> argSYCLBufferLocationAttr;
 
@@ -1796,7 +1790,6 @@
       }
       argTypeQuals.push_back(llvm::MDString::get(VMContext, typeQuals));
 
-<<<<<<< HEAD
 #if INTEL_CUSTOMIZATION
       bool IsHostAccessible = ty->isPipeType() &&
 	      parm->getAttr<OpenCLHostAccessibleAttr>();
@@ -1826,8 +1819,6 @@
 		      : llvm::MDString::get(VMContext, ""));
 #endif // INTEL_CUSTOMIZATION
 
-=======
->>>>>>> 4e19a08b
       auto *SYCLBufferLocationAttr =
           parm->getAttr<SYCLIntelBufferLocationAttr>();
       argSYCLBufferLocationAttr.push_back(
@@ -1864,7 +1855,6 @@
       Fn->setMetadata("kernel_arg_name",
                       llvm::MDNode::get(VMContext, argNames));
   }
-<<<<<<< HEAD
 #if INTEL_CUSTOMIZATION
   if (LangOpts.OpenCL) {
     Fn->setMetadata("kernel_arg_host_accessible",
@@ -1877,8 +1867,6 @@
                     llvm::MDNode::get(VMContext, argBufferLocationAttr));
   }
 #endif // INTEL_CUSTOMIZATION
-=======
->>>>>>> 4e19a08b
 }
 
 /// Determines whether the language options require us to model
@@ -3272,12 +3260,9 @@
   if (AliasAttr *Attr = Global->getAttr<AliasAttr>()) {
     // Emit the alias here if it is not SYCL device compilation.
     if (!LangOpts.SYCLIsDevice)
-<<<<<<< HEAD
 #if INTEL_COLLAB
       if (canDefineAliasOnTarget(*this, GD))
 #endif // INTEL_COLLAB
-=======
->>>>>>> 4e19a08b
       return EmitAliasDefinition(GD);
     // Defer for SYCL devices, until either the alias or what it aliases
     // is used.
@@ -4831,7 +4816,6 @@
   GO.setComdat(TheModule.getOrInsertComdat(GO.getName()));
 }
 
-<<<<<<< HEAD
 #if INTEL_CUSTOMIZATION
 static void maybeEmitGlobalChannelMetadata(const VarDecl *D,
                                            llvm::GlobalVariable *GV,
@@ -4938,8 +4922,6 @@
 }
 #endif // INTEL_CUSTOMIZATION
 
-=======
->>>>>>> 4e19a08b
 void CodeGenModule::generateIntelFPGAAnnotation(
     const Decl *D, llvm::SmallString<256> &AnnotStr) {
   llvm::raw_svector_ostream Out(AnnotStr);
@@ -5047,7 +5029,6 @@
   }
 }
 
-<<<<<<< HEAD
 #if INTEL_CUSTOMIZATION
 llvm::GlobalVariable *
 CodeGenModule::CreateSIMDFnTableVar(llvm::Constant *FnPtr) {
@@ -5102,8 +5083,6 @@
 }
 #endif // INTEL_CUSTOMIZATION
 
-=======
->>>>>>> 4e19a08b
 /// Pass IsTentative as true if you want to create a tentative definition.
 void CodeGenModule::EmitGlobalVarDefinition(const VarDecl *D,
                                             bool IsTentative) {
@@ -5233,7 +5212,6 @@
   if (D->hasAttr<AnnotateAttr>())
     AddGlobalAnnotations(D, GV);
 
-<<<<<<< HEAD
 #if INTEL_CUSTOMIZATION
   // Emit HLS attribute annotation for a file-scope static variable.
   if (getLangOpts().HLS ||
@@ -5258,8 +5236,6 @@
     setHasTargetCode();
 #endif // INTEL_CUSTOMIZATION
 
-=======
->>>>>>> 4e19a08b
   // Emit Intel FPGA attribute annotation for a file-scope static variable.
   if (getLangOpts().SYCLIsDevice)
     addGlobalIntelFPGAAnnotation(D, GV);
@@ -5374,13 +5350,10 @@
     if (getCodeGenOpts().hasReducedDebugInfo())
       DI->EmitGlobalVariable(GV, D);
 
-<<<<<<< HEAD
 #if INTEL_CUSTOMIZATION
   maybeEmitGlobalChannelMetadata(D, GV, *this);
 #endif // INTEL_CUSTOMIZATION
 
-=======
->>>>>>> 4e19a08b
   if (LangOpts.SYCLIsDevice) {
     maybeEmitPipeStorageMetadata(D, GV, *this);
     // Notify SYCL code generation infrastructure that a global variable is
