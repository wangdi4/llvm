//===----- CGOpenMPRuntime.cpp - Interface to OpenMP Runtimes -------------===//
//
//                     The LLVM Compiler Infrastructure
//
// This file is distributed under the University of Illinois Open Source
// License. See LICENSE.TXT for details.
//
//===----------------------------------------------------------------------===//
//
// This provides a class for OpenMP runtime code generation.
//
//===----------------------------------------------------------------------===//

#include "CGCXXABI.h"
#include "CGCleanup.h"
#include "CGOpenMPRuntime.h"
#if INTEL_COLLAB
#include "intel/CGOpenMPLateOutline.h"
#endif // INTEL_COLLAB
#include "CGRecordLayout.h"
#include "CodeGenFunction.h"
#include "clang/CodeGen/ConstantInitBuilder.h"
#include "clang/AST/Decl.h"
#include "clang/AST/StmtOpenMP.h"
#include "clang/Basic/BitmaskEnum.h"
#include "llvm/ADT/ArrayRef.h"
#include "llvm/Bitcode/BitcodeReader.h"
#include "llvm/IR/CallSite.h"
#include "llvm/IR/DerivedTypes.h"
#include "llvm/IR/GlobalValue.h"
#include "llvm/IR/Value.h"
#include "llvm/Support/Format.h"
#include "llvm/Support/raw_ostream.h"
#include <cassert>

using namespace clang;
using namespace CodeGen;

namespace {
/// Base class for handling code generation inside OpenMP regions.
class CGOpenMPRegionInfo : public CodeGenFunction::CGCapturedStmtInfo {
public:
  /// Kinds of OpenMP regions used in codegen.
  enum CGOpenMPRegionKind {
    /// Region with outlined function for standalone 'parallel'
    /// directive.
    ParallelOutlinedRegion,
    /// Region with outlined function for standalone 'task' directive.
    TaskOutlinedRegion,
    /// Region for constructs that do not require function outlining,
    /// like 'for', 'sections', 'atomic' etc. directives.
    InlinedRegion,
    /// Region with outlined function for standalone 'target' directive.
    TargetRegion,
  };

  CGOpenMPRegionInfo(const CapturedStmt &CS,
                     const CGOpenMPRegionKind RegionKind,
                     const RegionCodeGenTy &CodeGen, OpenMPDirectiveKind Kind,
                     bool HasCancel)
      : CGCapturedStmtInfo(CS, CR_OpenMP), RegionKind(RegionKind),
        CodeGen(CodeGen), Kind(Kind), HasCancel(HasCancel) {}

  CGOpenMPRegionInfo(const CGOpenMPRegionKind RegionKind,
                     const RegionCodeGenTy &CodeGen, OpenMPDirectiveKind Kind,
                     bool HasCancel)
      : CGCapturedStmtInfo(CR_OpenMP), RegionKind(RegionKind), CodeGen(CodeGen),
        Kind(Kind), HasCancel(HasCancel) {}

  /// Get a variable or parameter for storing global thread id
  /// inside OpenMP construct.
  virtual const VarDecl *getThreadIDVariable() const = 0;

  /// Emit the captured statement body.
  void EmitBody(CodeGenFunction &CGF, const Stmt *S) override;

  /// Get an LValue for the current ThreadID variable.
  /// \return LValue for thread id variable. This LValue always has type int32*.
  virtual LValue getThreadIDVariableLValue(CodeGenFunction &CGF);

  virtual void emitUntiedSwitch(CodeGenFunction & /*CGF*/) {}

  CGOpenMPRegionKind getRegionKind() const { return RegionKind; }

  OpenMPDirectiveKind getDirectiveKind() const { return Kind; }

  bool hasCancel() const { return HasCancel; }

  static bool classof(const CGCapturedStmtInfo *Info) {
    return Info->getKind() == CR_OpenMP;
  }

  ~CGOpenMPRegionInfo() override = default;

protected:
  CGOpenMPRegionKind RegionKind;
  RegionCodeGenTy CodeGen;
  OpenMPDirectiveKind Kind;
  bool HasCancel;
};

/// API for captured statement code generation in OpenMP constructs.
class CGOpenMPOutlinedRegionInfo final : public CGOpenMPRegionInfo {
public:
  CGOpenMPOutlinedRegionInfo(const CapturedStmt &CS, const VarDecl *ThreadIDVar,
                             const RegionCodeGenTy &CodeGen,
                             OpenMPDirectiveKind Kind, bool HasCancel,
                             StringRef HelperName)
      : CGOpenMPRegionInfo(CS, ParallelOutlinedRegion, CodeGen, Kind,
                           HasCancel),
        ThreadIDVar(ThreadIDVar), HelperName(HelperName) {
    assert(ThreadIDVar != nullptr && "No ThreadID in OpenMP region.");
  }

  /// Get a variable or parameter for storing global thread id
  /// inside OpenMP construct.
  const VarDecl *getThreadIDVariable() const override { return ThreadIDVar; }

  /// Get the name of the capture helper.
  StringRef getHelperName() const override { return HelperName; }

  static bool classof(const CGCapturedStmtInfo *Info) {
    return CGOpenMPRegionInfo::classof(Info) &&
           cast<CGOpenMPRegionInfo>(Info)->getRegionKind() ==
               ParallelOutlinedRegion;
  }

private:
  /// A variable or parameter storing global thread id for OpenMP
  /// constructs.
  const VarDecl *ThreadIDVar;
  StringRef HelperName;
};

/// API for captured statement code generation in OpenMP constructs.
class CGOpenMPTaskOutlinedRegionInfo final : public CGOpenMPRegionInfo {
public:
  class UntiedTaskActionTy final : public PrePostActionTy {
    bool Untied;
    const VarDecl *PartIDVar;
    const RegionCodeGenTy UntiedCodeGen;
    llvm::SwitchInst *UntiedSwitch = nullptr;

  public:
    UntiedTaskActionTy(bool Tied, const VarDecl *PartIDVar,
                       const RegionCodeGenTy &UntiedCodeGen)
        : Untied(!Tied), PartIDVar(PartIDVar), UntiedCodeGen(UntiedCodeGen) {}
    void Enter(CodeGenFunction &CGF) override {
      if (Untied) {
        // Emit task switching point.
        LValue PartIdLVal = CGF.EmitLoadOfPointerLValue(
            CGF.GetAddrOfLocalVar(PartIDVar),
            PartIDVar->getType()->castAs<PointerType>());
        llvm::Value *Res =
            CGF.EmitLoadOfScalar(PartIdLVal, PartIDVar->getLocation());
        llvm::BasicBlock *DoneBB = CGF.createBasicBlock(".untied.done.");
        UntiedSwitch = CGF.Builder.CreateSwitch(Res, DoneBB);
        CGF.EmitBlock(DoneBB);
        CGF.EmitBranchThroughCleanup(CGF.ReturnBlock);
        CGF.EmitBlock(CGF.createBasicBlock(".untied.jmp."));
        UntiedSwitch->addCase(CGF.Builder.getInt32(0),
                              CGF.Builder.GetInsertBlock());
        emitUntiedSwitch(CGF);
      }
    }
    void emitUntiedSwitch(CodeGenFunction &CGF) const {
      if (Untied) {
        LValue PartIdLVal = CGF.EmitLoadOfPointerLValue(
            CGF.GetAddrOfLocalVar(PartIDVar),
            PartIDVar->getType()->castAs<PointerType>());
        CGF.EmitStoreOfScalar(CGF.Builder.getInt32(UntiedSwitch->getNumCases()),
                              PartIdLVal);
        UntiedCodeGen(CGF);
        CodeGenFunction::JumpDest CurPoint =
            CGF.getJumpDestInCurrentScope(".untied.next.");
        CGF.EmitBranchThroughCleanup(CGF.ReturnBlock);
        CGF.EmitBlock(CGF.createBasicBlock(".untied.jmp."));
        UntiedSwitch->addCase(CGF.Builder.getInt32(UntiedSwitch->getNumCases()),
                              CGF.Builder.GetInsertBlock());
        CGF.EmitBranchThroughCleanup(CurPoint);
        CGF.EmitBlock(CurPoint.getBlock());
      }
    }
    unsigned getNumberOfParts() const { return UntiedSwitch->getNumCases(); }
  };
  CGOpenMPTaskOutlinedRegionInfo(const CapturedStmt &CS,
                                 const VarDecl *ThreadIDVar,
                                 const RegionCodeGenTy &CodeGen,
                                 OpenMPDirectiveKind Kind, bool HasCancel,
                                 const UntiedTaskActionTy &Action)
      : CGOpenMPRegionInfo(CS, TaskOutlinedRegion, CodeGen, Kind, HasCancel),
        ThreadIDVar(ThreadIDVar), Action(Action) {
    assert(ThreadIDVar != nullptr && "No ThreadID in OpenMP region.");
  }

  /// Get a variable or parameter for storing global thread id
  /// inside OpenMP construct.
  const VarDecl *getThreadIDVariable() const override { return ThreadIDVar; }

  /// Get an LValue for the current ThreadID variable.
  LValue getThreadIDVariableLValue(CodeGenFunction &CGF) override;

  /// Get the name of the capture helper.
  StringRef getHelperName() const override { return ".omp_outlined."; }

  void emitUntiedSwitch(CodeGenFunction &CGF) override {
    Action.emitUntiedSwitch(CGF);
  }

  static bool classof(const CGCapturedStmtInfo *Info) {
    return CGOpenMPRegionInfo::classof(Info) &&
           cast<CGOpenMPRegionInfo>(Info)->getRegionKind() ==
               TaskOutlinedRegion;
  }

private:
  /// A variable or parameter storing global thread id for OpenMP
  /// constructs.
  const VarDecl *ThreadIDVar;
  /// Action for emitting code for untied tasks.
  const UntiedTaskActionTy &Action;
};

/// API for inlined captured statement code generation in OpenMP
/// constructs.
class CGOpenMPInlinedRegionInfo : public CGOpenMPRegionInfo {
public:
  CGOpenMPInlinedRegionInfo(CodeGenFunction::CGCapturedStmtInfo *OldCSI,
                            const RegionCodeGenTy &CodeGen,
                            OpenMPDirectiveKind Kind, bool HasCancel)
      : CGOpenMPRegionInfo(InlinedRegion, CodeGen, Kind, HasCancel),
        OldCSI(OldCSI),
        OuterRegionInfo(dyn_cast_or_null<CGOpenMPRegionInfo>(OldCSI)) {}

  // Retrieve the value of the context parameter.
  llvm::Value *getContextValue() const override {
    if (OuterRegionInfo)
      return OuterRegionInfo->getContextValue();
    llvm_unreachable("No context value for inlined OpenMP region");
  }

  void setContextValue(llvm::Value *V) override {
    if (OuterRegionInfo) {
      OuterRegionInfo->setContextValue(V);
      return;
    }
    llvm_unreachable("No context value for inlined OpenMP region");
  }

  /// Lookup the captured field decl for a variable.
  const FieldDecl *lookup(const VarDecl *VD) const override {
    if (OuterRegionInfo)
      return OuterRegionInfo->lookup(VD);
    // If there is no outer outlined region,no need to lookup in a list of
    // captured variables, we can use the original one.
    return nullptr;
  }

  FieldDecl *getThisFieldDecl() const override {
    if (OuterRegionInfo)
      return OuterRegionInfo->getThisFieldDecl();
    return nullptr;
  }

  /// Get a variable or parameter for storing global thread id
  /// inside OpenMP construct.
  const VarDecl *getThreadIDVariable() const override {
    if (OuterRegionInfo)
      return OuterRegionInfo->getThreadIDVariable();
    return nullptr;
  }

  /// Get an LValue for the current ThreadID variable.
  LValue getThreadIDVariableLValue(CodeGenFunction &CGF) override {
    if (OuterRegionInfo)
      return OuterRegionInfo->getThreadIDVariableLValue(CGF);
    llvm_unreachable("No LValue for inlined OpenMP construct");
  }

  /// Get the name of the capture helper.
  StringRef getHelperName() const override {
    if (auto *OuterRegionInfo = getOldCSI())
      return OuterRegionInfo->getHelperName();
    llvm_unreachable("No helper name for inlined OpenMP construct");
  }

  void emitUntiedSwitch(CodeGenFunction &CGF) override {
    if (OuterRegionInfo)
      OuterRegionInfo->emitUntiedSwitch(CGF);
  }

  CodeGenFunction::CGCapturedStmtInfo *getOldCSI() const { return OldCSI; }

  static bool classof(const CGCapturedStmtInfo *Info) {
    return CGOpenMPRegionInfo::classof(Info) &&
           cast<CGOpenMPRegionInfo>(Info)->getRegionKind() == InlinedRegion;
  }

  ~CGOpenMPInlinedRegionInfo() override = default;

private:
  /// CodeGen info about outer OpenMP region.
  CodeGenFunction::CGCapturedStmtInfo *OldCSI;
  CGOpenMPRegionInfo *OuterRegionInfo;
};

/// API for captured statement code generation in OpenMP target
/// constructs. For this captures, implicit parameters are used instead of the
/// captured fields. The name of the target region has to be unique in a given
/// application so it is provided by the client, because only the client has
/// the information to generate that.
class CGOpenMPTargetRegionInfo final : public CGOpenMPRegionInfo {
public:
  CGOpenMPTargetRegionInfo(const CapturedStmt &CS,
                           const RegionCodeGenTy &CodeGen, StringRef HelperName)
      : CGOpenMPRegionInfo(CS, TargetRegion, CodeGen, OMPD_target,
                           /*HasCancel=*/false),
        HelperName(HelperName) {}

  /// This is unused for target regions because each starts executing
  /// with a single thread.
  const VarDecl *getThreadIDVariable() const override { return nullptr; }

  /// Get the name of the capture helper.
  StringRef getHelperName() const override { return HelperName; }

  static bool classof(const CGCapturedStmtInfo *Info) {
    return CGOpenMPRegionInfo::classof(Info) &&
           cast<CGOpenMPRegionInfo>(Info)->getRegionKind() == TargetRegion;
  }

private:
  StringRef HelperName;
};

static void EmptyCodeGen(CodeGenFunction &, PrePostActionTy &) {
  llvm_unreachable("No codegen for expressions");
}
/// API for generation of expressions captured in a innermost OpenMP
/// region.
class CGOpenMPInnerExprInfo final : public CGOpenMPInlinedRegionInfo {
public:
  CGOpenMPInnerExprInfo(CodeGenFunction &CGF, const CapturedStmt &CS)
      : CGOpenMPInlinedRegionInfo(CGF.CapturedStmtInfo, EmptyCodeGen,
                                  OMPD_unknown,
                                  /*HasCancel=*/false),
        PrivScope(CGF) {
    // Make sure the globals captured in the provided statement are local by
    // using the privatization logic. We assume the same variable is not
    // captured more than once.
    for (const auto &C : CS.captures()) {
      if (!C.capturesVariable() && !C.capturesVariableByCopy())
        continue;

      const VarDecl *VD = C.getCapturedVar();
      if (VD->isLocalVarDeclOrParm())
        continue;

      DeclRefExpr DRE(const_cast<VarDecl *>(VD),
                      /*RefersToEnclosingVariableOrCapture=*/false,
                      VD->getType().getNonReferenceType(), VK_LValue,
                      C.getLocation());
      PrivScope.addPrivate(
          VD, [&CGF, &DRE]() { return CGF.EmitLValue(&DRE).getAddress(); });
    }
    (void)PrivScope.Privatize();
  }

  /// Lookup the captured field decl for a variable.
  const FieldDecl *lookup(const VarDecl *VD) const override {
    if (const FieldDecl *FD = CGOpenMPInlinedRegionInfo::lookup(VD))
      return FD;
    return nullptr;
  }

  /// Emit the captured statement body.
  void EmitBody(CodeGenFunction &CGF, const Stmt *S) override {
    llvm_unreachable("No body for expressions");
  }

  /// Get a variable or parameter for storing global thread id
  /// inside OpenMP construct.
  const VarDecl *getThreadIDVariable() const override {
    llvm_unreachable("No thread id for expressions");
  }

  /// Get the name of the capture helper.
  StringRef getHelperName() const override {
    llvm_unreachable("No helper name for expressions");
  }

  static bool classof(const CGCapturedStmtInfo *Info) { return false; }

private:
  /// Private scope to capture global variables.
  CodeGenFunction::OMPPrivateScope PrivScope;
};

/// RAII for emitting code of OpenMP constructs.
class InlinedOpenMPRegionRAII {
  CodeGenFunction &CGF;
  llvm::DenseMap<const VarDecl *, FieldDecl *> LambdaCaptureFields;
  FieldDecl *LambdaThisCaptureField = nullptr;
  const CodeGen::CGBlockInfo *BlockInfo = nullptr;

public:
  /// Constructs region for combined constructs.
  /// \param CodeGen Code generation sequence for combined directives. Includes
  /// a list of functions used for code generation of implicitly inlined
  /// regions.
  InlinedOpenMPRegionRAII(CodeGenFunction &CGF, const RegionCodeGenTy &CodeGen,
                          OpenMPDirectiveKind Kind, bool HasCancel)
      : CGF(CGF) {
    // Start emission for the construct.
    CGF.CapturedStmtInfo = new CGOpenMPInlinedRegionInfo(
        CGF.CapturedStmtInfo, CodeGen, Kind, HasCancel);
    std::swap(CGF.LambdaCaptureFields, LambdaCaptureFields);
    LambdaThisCaptureField = CGF.LambdaThisCaptureField;
    CGF.LambdaThisCaptureField = nullptr;
    BlockInfo = CGF.BlockInfo;
    CGF.BlockInfo = nullptr;
  }

  ~InlinedOpenMPRegionRAII() {
    // Restore original CapturedStmtInfo only if we're done with code emission.
    auto *OldCSI =
        cast<CGOpenMPInlinedRegionInfo>(CGF.CapturedStmtInfo)->getOldCSI();
    delete CGF.CapturedStmtInfo;
    CGF.CapturedStmtInfo = OldCSI;
    std::swap(CGF.LambdaCaptureFields, LambdaCaptureFields);
    CGF.LambdaThisCaptureField = LambdaThisCaptureField;
    CGF.BlockInfo = BlockInfo;
  }
};

/// Values for bit flags used in the ident_t to describe the fields.
/// All enumeric elements are named and described in accordance with the code
/// from http://llvm.org/svn/llvm-project/openmp/trunk/runtime/src/kmp.h
enum OpenMPLocationFlags : unsigned {
  /// Use trampoline for internal microtask.
  OMP_IDENT_IMD = 0x01,
  /// Use c-style ident structure.
  OMP_IDENT_KMPC = 0x02,
  /// Atomic reduction option for kmpc_reduce.
  OMP_ATOMIC_REDUCE = 0x10,
  /// Explicit 'barrier' directive.
  OMP_IDENT_BARRIER_EXPL = 0x20,
  /// Implicit barrier in code.
  OMP_IDENT_BARRIER_IMPL = 0x40,
  /// Implicit barrier in 'for' directive.
  OMP_IDENT_BARRIER_IMPL_FOR = 0x40,
  /// Implicit barrier in 'sections' directive.
  OMP_IDENT_BARRIER_IMPL_SECTIONS = 0xC0,
  /// Implicit barrier in 'single' directive.
  OMP_IDENT_BARRIER_IMPL_SINGLE = 0x140,
  /// Call of __kmp_for_static_init for static loop.
  OMP_IDENT_WORK_LOOP = 0x200,
  /// Call of __kmp_for_static_init for sections.
  OMP_IDENT_WORK_SECTIONS = 0x400,
  /// Call of __kmp_for_static_init for distribute.
  OMP_IDENT_WORK_DISTRIBUTE = 0x800,
  LLVM_MARK_AS_BITMASK_ENUM(/*LargestValue=*/OMP_IDENT_WORK_DISTRIBUTE)
};

/// Describes ident structure that describes a source location.
/// All descriptions are taken from
/// http://llvm.org/svn/llvm-project/openmp/trunk/runtime/src/kmp.h
/// Original structure:
/// typedef struct ident {
///    kmp_int32 reserved_1;   /**<  might be used in Fortran;
///                                  see above  */
///    kmp_int32 flags;        /**<  also f.flags; KMP_IDENT_xxx flags;
///                                  KMP_IDENT_KMPC identifies this union
///                                  member  */
///    kmp_int32 reserved_2;   /**<  not really used in Fortran any more;
///                                  see above */
///#if USE_ITT_BUILD
///                            /*  but currently used for storing
///                                region-specific ITT */
///                            /*  contextual information. */
///#endif /* USE_ITT_BUILD */
///    kmp_int32 reserved_3;   /**< source[4] in Fortran, do not use for
///                                 C++  */
///    char const *psource;    /**< String describing the source location.
///                            The string is composed of semi-colon separated
//                             fields which describe the source file,
///                            the function and a pair of line numbers that
///                            delimit the construct.
///                             */
/// } ident_t;
enum IdentFieldIndex {
  /// might be used in Fortran
  IdentField_Reserved_1,
  /// OMP_IDENT_xxx flags; OMP_IDENT_KMPC identifies this union member.
  IdentField_Flags,
  /// Not really used in Fortran any more
  IdentField_Reserved_2,
  /// Source[4] in Fortran, do not use for C++
  IdentField_Reserved_3,
  /// String describing the source location. The string is composed of
  /// semi-colon separated fields which describe the source file, the function
  /// and a pair of line numbers that delimit the construct.
  IdentField_PSource
};

/// Schedule types for 'omp for' loops (these enumerators are taken from
/// the enum sched_type in kmp.h).
enum OpenMPSchedType {
  /// Lower bound for default (unordered) versions.
  OMP_sch_lower = 32,
  OMP_sch_static_chunked = 33,
  OMP_sch_static = 34,
  OMP_sch_dynamic_chunked = 35,
  OMP_sch_guided_chunked = 36,
  OMP_sch_runtime = 37,
  OMP_sch_auto = 38,
  /// static with chunk adjustment (e.g., simd)
  OMP_sch_static_balanced_chunked = 45,
  /// Lower bound for 'ordered' versions.
  OMP_ord_lower = 64,
  OMP_ord_static_chunked = 65,
  OMP_ord_static = 66,
  OMP_ord_dynamic_chunked = 67,
  OMP_ord_guided_chunked = 68,
  OMP_ord_runtime = 69,
  OMP_ord_auto = 70,
  OMP_sch_default = OMP_sch_static,
  /// dist_schedule types
  OMP_dist_sch_static_chunked = 91,
  OMP_dist_sch_static = 92,
  /// Support for OpenMP 4.5 monotonic and nonmonotonic schedule modifiers.
  /// Set if the monotonic schedule modifier was present.
  OMP_sch_modifier_monotonic = (1 << 29),
  /// Set if the nonmonotonic schedule modifier was present.
  OMP_sch_modifier_nonmonotonic = (1 << 30),
};

enum OpenMPRTLFunction {
  /// Call to void __kmpc_fork_call(ident_t *loc, kmp_int32 argc,
  /// kmpc_micro microtask, ...);
  OMPRTL__kmpc_fork_call,
  /// Call to void *__kmpc_threadprivate_cached(ident_t *loc,
  /// kmp_int32 global_tid, void *data, size_t size, void ***cache);
  OMPRTL__kmpc_threadprivate_cached,
  /// Call to void __kmpc_threadprivate_register( ident_t *,
  /// void *data, kmpc_ctor ctor, kmpc_cctor cctor, kmpc_dtor dtor);
  OMPRTL__kmpc_threadprivate_register,
  // Call to __kmpc_int32 kmpc_global_thread_num(ident_t *loc);
  OMPRTL__kmpc_global_thread_num,
  // Call to void __kmpc_critical(ident_t *loc, kmp_int32 global_tid,
  // kmp_critical_name *crit);
  OMPRTL__kmpc_critical,
  // Call to void __kmpc_critical_with_hint(ident_t *loc, kmp_int32
  // global_tid, kmp_critical_name *crit, uintptr_t hint);
  OMPRTL__kmpc_critical_with_hint,
  // Call to void __kmpc_end_critical(ident_t *loc, kmp_int32 global_tid,
  // kmp_critical_name *crit);
  OMPRTL__kmpc_end_critical,
  // Call to kmp_int32 __kmpc_cancel_barrier(ident_t *loc, kmp_int32
  // global_tid);
  OMPRTL__kmpc_cancel_barrier,
  // Call to void __kmpc_barrier(ident_t *loc, kmp_int32 global_tid);
  OMPRTL__kmpc_barrier,
  // Call to void __kmpc_for_static_fini(ident_t *loc, kmp_int32 global_tid);
  OMPRTL__kmpc_for_static_fini,
  // Call to void __kmpc_serialized_parallel(ident_t *loc, kmp_int32
  // global_tid);
  OMPRTL__kmpc_serialized_parallel,
  // Call to void __kmpc_end_serialized_parallel(ident_t *loc, kmp_int32
  // global_tid);
  OMPRTL__kmpc_end_serialized_parallel,
  // Call to void __kmpc_push_num_threads(ident_t *loc, kmp_int32 global_tid,
  // kmp_int32 num_threads);
  OMPRTL__kmpc_push_num_threads,
  // Call to void __kmpc_flush(ident_t *loc);
  OMPRTL__kmpc_flush,
  // Call to kmp_int32 __kmpc_master(ident_t *, kmp_int32 global_tid);
  OMPRTL__kmpc_master,
  // Call to void __kmpc_end_master(ident_t *, kmp_int32 global_tid);
  OMPRTL__kmpc_end_master,
  // Call to kmp_int32 __kmpc_omp_taskyield(ident_t *, kmp_int32 global_tid,
  // int end_part);
  OMPRTL__kmpc_omp_taskyield,
  // Call to kmp_int32 __kmpc_single(ident_t *, kmp_int32 global_tid);
  OMPRTL__kmpc_single,
  // Call to void __kmpc_end_single(ident_t *, kmp_int32 global_tid);
  OMPRTL__kmpc_end_single,
  // Call to kmp_task_t * __kmpc_omp_task_alloc(ident_t *, kmp_int32 gtid,
  // kmp_int32 flags, size_t sizeof_kmp_task_t, size_t sizeof_shareds,
  // kmp_routine_entry_t *task_entry);
  OMPRTL__kmpc_omp_task_alloc,
  // Call to kmp_int32 __kmpc_omp_task(ident_t *, kmp_int32 gtid, kmp_task_t *
  // new_task);
  OMPRTL__kmpc_omp_task,
  // Call to void __kmpc_copyprivate(ident_t *loc, kmp_int32 global_tid,
  // size_t cpy_size, void *cpy_data, void(*cpy_func)(void *, void *),
  // kmp_int32 didit);
  OMPRTL__kmpc_copyprivate,
  // Call to kmp_int32 __kmpc_reduce(ident_t *loc, kmp_int32 global_tid,
  // kmp_int32 num_vars, size_t reduce_size, void *reduce_data, void
  // (*reduce_func)(void *lhs_data, void *rhs_data), kmp_critical_name *lck);
  OMPRTL__kmpc_reduce,
  // Call to kmp_int32 __kmpc_reduce_nowait(ident_t *loc, kmp_int32
  // global_tid, kmp_int32 num_vars, size_t reduce_size, void *reduce_data,
  // void (*reduce_func)(void *lhs_data, void *rhs_data), kmp_critical_name
  // *lck);
  OMPRTL__kmpc_reduce_nowait,
  // Call to void __kmpc_end_reduce(ident_t *loc, kmp_int32 global_tid,
  // kmp_critical_name *lck);
  OMPRTL__kmpc_end_reduce,
  // Call to void __kmpc_end_reduce_nowait(ident_t *loc, kmp_int32 global_tid,
  // kmp_critical_name *lck);
  OMPRTL__kmpc_end_reduce_nowait,
  // Call to void __kmpc_omp_task_begin_if0(ident_t *, kmp_int32 gtid,
  // kmp_task_t * new_task);
  OMPRTL__kmpc_omp_task_begin_if0,
  // Call to void __kmpc_omp_task_complete_if0(ident_t *, kmp_int32 gtid,
  // kmp_task_t * new_task);
  OMPRTL__kmpc_omp_task_complete_if0,
  // Call to void __kmpc_ordered(ident_t *loc, kmp_int32 global_tid);
  OMPRTL__kmpc_ordered,
  // Call to void __kmpc_end_ordered(ident_t *loc, kmp_int32 global_tid);
  OMPRTL__kmpc_end_ordered,
  // Call to kmp_int32 __kmpc_omp_taskwait(ident_t *loc, kmp_int32
  // global_tid);
  OMPRTL__kmpc_omp_taskwait,
  // Call to void __kmpc_taskgroup(ident_t *loc, kmp_int32 global_tid);
  OMPRTL__kmpc_taskgroup,
  // Call to void __kmpc_end_taskgroup(ident_t *loc, kmp_int32 global_tid);
  OMPRTL__kmpc_end_taskgroup,
  // Call to void __kmpc_push_proc_bind(ident_t *loc, kmp_int32 global_tid,
  // int proc_bind);
  OMPRTL__kmpc_push_proc_bind,
  // Call to kmp_int32 __kmpc_omp_task_with_deps(ident_t *loc_ref, kmp_int32
  // gtid, kmp_task_t * new_task, kmp_int32 ndeps, kmp_depend_info_t
  // *dep_list, kmp_int32 ndeps_noalias, kmp_depend_info_t *noalias_dep_list);
  OMPRTL__kmpc_omp_task_with_deps,
  // Call to void __kmpc_omp_wait_deps(ident_t *loc_ref, kmp_int32
  // gtid, kmp_int32 ndeps, kmp_depend_info_t *dep_list, kmp_int32
  // ndeps_noalias, kmp_depend_info_t *noalias_dep_list);
  OMPRTL__kmpc_omp_wait_deps,
  // Call to kmp_int32 __kmpc_cancellationpoint(ident_t *loc, kmp_int32
  // global_tid, kmp_int32 cncl_kind);
  OMPRTL__kmpc_cancellationpoint,
  // Call to kmp_int32 __kmpc_cancel(ident_t *loc, kmp_int32 global_tid,
  // kmp_int32 cncl_kind);
  OMPRTL__kmpc_cancel,
  // Call to void __kmpc_push_num_teams(ident_t *loc, kmp_int32 global_tid,
  // kmp_int32 num_teams, kmp_int32 thread_limit);
  OMPRTL__kmpc_push_num_teams,
  // Call to void __kmpc_fork_teams(ident_t *loc, kmp_int32 argc, kmpc_micro
  // microtask, ...);
  OMPRTL__kmpc_fork_teams,
  // Call to void __kmpc_taskloop(ident_t *loc, int gtid, kmp_task_t *task, int
  // if_val, kmp_uint64 *lb, kmp_uint64 *ub, kmp_int64 st, int nogroup, int
  // sched, kmp_uint64 grainsize, void *task_dup);
  OMPRTL__kmpc_taskloop,
  // Call to void __kmpc_doacross_init(ident_t *loc, kmp_int32 gtid, kmp_int32
  // num_dims, struct kmp_dim *dims);
  OMPRTL__kmpc_doacross_init,
  // Call to void __kmpc_doacross_fini(ident_t *loc, kmp_int32 gtid);
  OMPRTL__kmpc_doacross_fini,
  // Call to void __kmpc_doacross_post(ident_t *loc, kmp_int32 gtid, kmp_int64
  // *vec);
  OMPRTL__kmpc_doacross_post,
  // Call to void __kmpc_doacross_wait(ident_t *loc, kmp_int32 gtid, kmp_int64
  // *vec);
  OMPRTL__kmpc_doacross_wait,
  // Call to void *__kmpc_task_reduction_init(int gtid, int num_data, void
  // *data);
  OMPRTL__kmpc_task_reduction_init,
  // Call to void *__kmpc_task_reduction_get_th_data(int gtid, void *tg, void
  // *d);
  OMPRTL__kmpc_task_reduction_get_th_data,

  //
  // Offloading related calls
  //
  // Call to int32_t __tgt_target(int64_t device_id, void *host_ptr, int32_t
  // arg_num, void** args_base, void **args, size_t *arg_sizes, int64_t
  // *arg_types);
  OMPRTL__tgt_target,
  // Call to int32_t __tgt_target_nowait(int64_t device_id, void *host_ptr,
  // int32_t arg_num, void** args_base, void **args, size_t *arg_sizes, int64_t
  // *arg_types);
  OMPRTL__tgt_target_nowait,
  // Call to int32_t __tgt_target_teams(int64_t device_id, void *host_ptr,
  // int32_t arg_num, void** args_base, void **args, size_t *arg_sizes, int64_t
  // *arg_types, int32_t num_teams, int32_t thread_limit);
  OMPRTL__tgt_target_teams,
  // Call to int32_t __tgt_target_teams_nowait(int64_t device_id, void
  // *host_ptr, int32_t arg_num, void** args_base, void **args, size_t
  // *arg_sizes, int64_t *arg_types, int32_t num_teams, int32_t thread_limit);
  OMPRTL__tgt_target_teams_nowait,
  // Call to void __tgt_register_lib(__tgt_bin_desc *desc);
  OMPRTL__tgt_register_lib,
  // Call to void __tgt_unregister_lib(__tgt_bin_desc *desc);
  OMPRTL__tgt_unregister_lib,
  // Call to void __tgt_target_data_begin(int64_t device_id, int32_t arg_num,
  // void** args_base, void **args, size_t *arg_sizes, int64_t *arg_types);
  OMPRTL__tgt_target_data_begin,
  // Call to void __tgt_target_data_begin_nowait(int64_t device_id, int32_t
  // arg_num, void** args_base, void **args, size_t *arg_sizes, int64_t
  // *arg_types);
  OMPRTL__tgt_target_data_begin_nowait,
  // Call to void __tgt_target_data_end(int64_t device_id, int32_t arg_num,
  // void** args_base, void **args, size_t *arg_sizes, int64_t *arg_types);
  OMPRTL__tgt_target_data_end,
  // Call to void __tgt_target_data_end_nowait(int64_t device_id, int32_t
  // arg_num, void** args_base, void **args, size_t *arg_sizes, int64_t
  // *arg_types);
  OMPRTL__tgt_target_data_end_nowait,
  // Call to void __tgt_target_data_update(int64_t device_id, int32_t arg_num,
  // void** args_base, void **args, size_t *arg_sizes, int64_t *arg_types);
  OMPRTL__tgt_target_data_update,
  // Call to void __tgt_target_data_update_nowait(int64_t device_id, int32_t
  // arg_num, void** args_base, void **args, size_t *arg_sizes, int64_t
  // *arg_types);
  OMPRTL__tgt_target_data_update_nowait,
};

/// A basic class for pre|post-action for advanced codegen sequence for OpenMP
/// region.
class CleanupTy final : public EHScopeStack::Cleanup {
  PrePostActionTy *Action;

public:
  explicit CleanupTy(PrePostActionTy *Action) : Action(Action) {}
  void Emit(CodeGenFunction &CGF, Flags /*flags*/) override {
    if (!CGF.HaveInsertPoint())
      return;
    Action->Exit(CGF);
  }
};

} // anonymous namespace

void RegionCodeGenTy::operator()(CodeGenFunction &CGF) const {
  CodeGenFunction::RunCleanupsScope Scope(CGF);
  if (PrePostAction) {
    CGF.EHStack.pushCleanup<CleanupTy>(NormalAndEHCleanup, PrePostAction);
    Callback(CodeGen, CGF, *PrePostAction);
  } else {
    PrePostActionTy Action;
    Callback(CodeGen, CGF, Action);
  }
}

/// Check if the combiner is a call to UDR combiner and if it is so return the
/// UDR decl used for reduction.
static const OMPDeclareReductionDecl *
getReductionInit(const Expr *ReductionOp) {
  if (const auto *CE = dyn_cast<CallExpr>(ReductionOp))
    if (const auto *OVE = dyn_cast<OpaqueValueExpr>(CE->getCallee()))
      if (const auto *DRE =
              dyn_cast<DeclRefExpr>(OVE->getSourceExpr()->IgnoreImpCasts()))
        if (const auto *DRD = dyn_cast<OMPDeclareReductionDecl>(DRE->getDecl()))
          return DRD;
  return nullptr;
}

static void emitInitWithReductionInitializer(CodeGenFunction &CGF,
                                             const OMPDeclareReductionDecl *DRD,
                                             const Expr *InitOp,
                                             Address Private, Address Original,
                                             QualType Ty) {
  if (DRD->getInitializer()) {
    std::pair<llvm::Function *, llvm::Function *> Reduction =
        CGF.CGM.getOpenMPRuntime().getUserDefinedReduction(DRD);
    const auto *CE = cast<CallExpr>(InitOp);
    const auto *OVE = cast<OpaqueValueExpr>(CE->getCallee());
    const Expr *LHS = CE->getArg(/*Arg=*/0)->IgnoreParenImpCasts();
    const Expr *RHS = CE->getArg(/*Arg=*/1)->IgnoreParenImpCasts();
    const auto *LHSDRE =
        cast<DeclRefExpr>(cast<UnaryOperator>(LHS)->getSubExpr());
    const auto *RHSDRE =
        cast<DeclRefExpr>(cast<UnaryOperator>(RHS)->getSubExpr());
    CodeGenFunction::OMPPrivateScope PrivateScope(CGF);
    PrivateScope.addPrivate(cast<VarDecl>(LHSDRE->getDecl()),
                            [=]() { return Private; });
    PrivateScope.addPrivate(cast<VarDecl>(RHSDRE->getDecl()),
                            [=]() { return Original; });
    (void)PrivateScope.Privatize();
    RValue Func = RValue::get(Reduction.second);
    CodeGenFunction::OpaqueValueMapping Map(CGF, OVE, Func);
    CGF.EmitIgnoredExpr(InitOp);
  } else {
    llvm::Constant *Init = CGF.CGM.EmitNullConstant(Ty);
    std::string Name = CGF.CGM.getOpenMPRuntime().getName({"init"});
    auto *GV = new llvm::GlobalVariable(
        CGF.CGM.getModule(), Init->getType(), /*isConstant=*/true,
        llvm::GlobalValue::PrivateLinkage, Init, Name);
    LValue LV = CGF.MakeNaturalAlignAddrLValue(GV, Ty);
    RValue InitRVal;
    switch (CGF.getEvaluationKind(Ty)) {
    case TEK_Scalar:
      InitRVal = CGF.EmitLoadOfLValue(LV, DRD->getLocation());
      break;
    case TEK_Complex:
      InitRVal =
          RValue::getComplex(CGF.EmitLoadOfComplex(LV, DRD->getLocation()));
      break;
    case TEK_Aggregate:
      InitRVal = RValue::getAggregate(LV.getAddress());
      break;
    }
    OpaqueValueExpr OVE(DRD->getLocation(), Ty, VK_RValue);
    CodeGenFunction::OpaqueValueMapping OpaqueMap(CGF, &OVE, InitRVal);
    CGF.EmitAnyExprToMem(&OVE, Private, Ty.getQualifiers(),
                         /*IsInitializer=*/false);
  }
}

/// Emit initialization of arrays of complex types.
/// \param DestAddr Address of the array.
/// \param Type Type of array.
/// \param Init Initial expression of array.
/// \param SrcAddr Address of the original array.
static void EmitOMPAggregateInit(CodeGenFunction &CGF, Address DestAddr,
                                 QualType Type, bool EmitDeclareReductionInit,
                                 const Expr *Init,
                                 const OMPDeclareReductionDecl *DRD,
                                 Address SrcAddr = Address::invalid()) {
  // Perform element-by-element initialization.
  QualType ElementTy;

  // Drill down to the base element type on both arrays.
  const ArrayType *ArrayTy = Type->getAsArrayTypeUnsafe();
  llvm::Value *NumElements = CGF.emitArrayLength(ArrayTy, ElementTy, DestAddr);
  DestAddr =
      CGF.Builder.CreateElementBitCast(DestAddr, DestAddr.getElementType());
  if (DRD)
    SrcAddr =
        CGF.Builder.CreateElementBitCast(SrcAddr, DestAddr.getElementType());

  llvm::Value *SrcBegin = nullptr;
  if (DRD)
    SrcBegin = SrcAddr.getPointer();
  llvm::Value *DestBegin = DestAddr.getPointer();
  // Cast from pointer to array type to pointer to single element.
  llvm::Value *DestEnd = CGF.Builder.CreateGEP(DestBegin, NumElements);
  // The basic structure here is a while-do loop.
  llvm::BasicBlock *BodyBB = CGF.createBasicBlock("omp.arrayinit.body");
  llvm::BasicBlock *DoneBB = CGF.createBasicBlock("omp.arrayinit.done");
  llvm::Value *IsEmpty =
      CGF.Builder.CreateICmpEQ(DestBegin, DestEnd, "omp.arrayinit.isempty");
  CGF.Builder.CreateCondBr(IsEmpty, DoneBB, BodyBB);

  // Enter the loop body, making that address the current address.
  llvm::BasicBlock *EntryBB = CGF.Builder.GetInsertBlock();
  CGF.EmitBlock(BodyBB);

  CharUnits ElementSize = CGF.getContext().getTypeSizeInChars(ElementTy);

  llvm::PHINode *SrcElementPHI = nullptr;
  Address SrcElementCurrent = Address::invalid();
  if (DRD) {
    SrcElementPHI = CGF.Builder.CreatePHI(SrcBegin->getType(), 2,
                                          "omp.arraycpy.srcElementPast");
    SrcElementPHI->addIncoming(SrcBegin, EntryBB);
    SrcElementCurrent =
        Address(SrcElementPHI,
                SrcAddr.getAlignment().alignmentOfArrayElement(ElementSize));
  }
  llvm::PHINode *DestElementPHI = CGF.Builder.CreatePHI(
      DestBegin->getType(), 2, "omp.arraycpy.destElementPast");
  DestElementPHI->addIncoming(DestBegin, EntryBB);
  Address DestElementCurrent =
      Address(DestElementPHI,
              DestAddr.getAlignment().alignmentOfArrayElement(ElementSize));

  // Emit copy.
  {
    CodeGenFunction::RunCleanupsScope InitScope(CGF);
    if (EmitDeclareReductionInit) {
      emitInitWithReductionInitializer(CGF, DRD, Init, DestElementCurrent,
                                       SrcElementCurrent, ElementTy);
    } else
      CGF.EmitAnyExprToMem(Init, DestElementCurrent, ElementTy.getQualifiers(),
                           /*IsInitializer=*/false);
  }

  if (DRD) {
    // Shift the address forward by one element.
    llvm::Value *SrcElementNext = CGF.Builder.CreateConstGEP1_32(
        SrcElementPHI, /*Idx0=*/1, "omp.arraycpy.dest.element");
    SrcElementPHI->addIncoming(SrcElementNext, CGF.Builder.GetInsertBlock());
  }

  // Shift the address forward by one element.
  llvm::Value *DestElementNext = CGF.Builder.CreateConstGEP1_32(
      DestElementPHI, /*Idx0=*/1, "omp.arraycpy.dest.element");
  // Check whether we've reached the end.
  llvm::Value *Done =
      CGF.Builder.CreateICmpEQ(DestElementNext, DestEnd, "omp.arraycpy.done");
  CGF.Builder.CreateCondBr(Done, DoneBB, BodyBB);
  DestElementPHI->addIncoming(DestElementNext, CGF.Builder.GetInsertBlock());

  // Done.
  CGF.EmitBlock(DoneBB, /*IsFinished=*/true);
}

LValue ReductionCodeGen::emitSharedLValue(CodeGenFunction &CGF, const Expr *E) {
  return CGF.EmitOMPSharedLValue(E);
}

LValue ReductionCodeGen::emitSharedLValueUB(CodeGenFunction &CGF,
                                            const Expr *E) {
  if (const auto *OASE = dyn_cast<OMPArraySectionExpr>(E))
    return CGF.EmitOMPArraySectionExpr(OASE, /*IsLowerBound=*/false);
  return LValue();
}

void ReductionCodeGen::emitAggregateInitialization(
    CodeGenFunction &CGF, unsigned N, Address PrivateAddr, LValue SharedLVal,
    const OMPDeclareReductionDecl *DRD) {
  // Emit VarDecl with copy init for arrays.
  // Get the address of the original variable captured in current
  // captured region.
  const auto *PrivateVD =
      cast<VarDecl>(cast<DeclRefExpr>(ClausesData[N].Private)->getDecl());
  bool EmitDeclareReductionInit =
      DRD && (DRD->getInitializer() || !PrivateVD->hasInit());
  EmitOMPAggregateInit(CGF, PrivateAddr, PrivateVD->getType(),
                       EmitDeclareReductionInit,
                       EmitDeclareReductionInit ? ClausesData[N].ReductionOp
                                                : PrivateVD->getInit(),
                       DRD, SharedLVal.getAddress());
}

ReductionCodeGen::ReductionCodeGen(ArrayRef<const Expr *> Shareds,
                                   ArrayRef<const Expr *> Privates,
                                   ArrayRef<const Expr *> ReductionOps) {
  ClausesData.reserve(Shareds.size());
  SharedAddresses.reserve(Shareds.size());
  Sizes.reserve(Shareds.size());
  BaseDecls.reserve(Shareds.size());
  auto IPriv = Privates.begin();
  auto IRed = ReductionOps.begin();
  for (const Expr *Ref : Shareds) {
    ClausesData.emplace_back(Ref, *IPriv, *IRed);
    std::advance(IPriv, 1);
    std::advance(IRed, 1);
  }
}

void ReductionCodeGen::emitSharedLValue(CodeGenFunction &CGF, unsigned N) {
  assert(SharedAddresses.size() == N &&
         "Number of generated lvalues must be exactly N.");
  LValue First = emitSharedLValue(CGF, ClausesData[N].Ref);
  LValue Second = emitSharedLValueUB(CGF, ClausesData[N].Ref);
  SharedAddresses.emplace_back(First, Second);
}

void ReductionCodeGen::emitAggregateType(CodeGenFunction &CGF, unsigned N) {
  const auto *PrivateVD =
      cast<VarDecl>(cast<DeclRefExpr>(ClausesData[N].Private)->getDecl());
  QualType PrivateType = PrivateVD->getType();
  bool AsArraySection = isa<OMPArraySectionExpr>(ClausesData[N].Ref);
  if (!PrivateType->isVariablyModifiedType()) {
    Sizes.emplace_back(
        CGF.getTypeSize(
            SharedAddresses[N].first.getType().getNonReferenceType()),
        nullptr);
    return;
  }
  llvm::Value *Size;
  llvm::Value *SizeInChars;
  auto *ElemType =
      cast<llvm::PointerType>(SharedAddresses[N].first.getPointer()->getType())
          ->getElementType();
  auto *ElemSizeOf = llvm::ConstantExpr::getSizeOf(ElemType);
  if (AsArraySection) {
    Size = CGF.Builder.CreatePtrDiff(SharedAddresses[N].second.getPointer(),
                                     SharedAddresses[N].first.getPointer());
    Size = CGF.Builder.CreateNUWAdd(
        Size, llvm::ConstantInt::get(Size->getType(), /*V=*/1));
    SizeInChars = CGF.Builder.CreateNUWMul(Size, ElemSizeOf);
  } else {
    SizeInChars = CGF.getTypeSize(
        SharedAddresses[N].first.getType().getNonReferenceType());
    Size = CGF.Builder.CreateExactUDiv(SizeInChars, ElemSizeOf);
  }
  Sizes.emplace_back(SizeInChars, Size);
  CodeGenFunction::OpaqueValueMapping OpaqueMap(
      CGF,
      cast<OpaqueValueExpr>(
          CGF.getContext().getAsVariableArrayType(PrivateType)->getSizeExpr()),
      RValue::get(Size));
  CGF.EmitVariablyModifiedType(PrivateType);
}

void ReductionCodeGen::emitAggregateType(CodeGenFunction &CGF, unsigned N,
                                         llvm::Value *Size) {
  const auto *PrivateVD =
      cast<VarDecl>(cast<DeclRefExpr>(ClausesData[N].Private)->getDecl());
  QualType PrivateType = PrivateVD->getType();
  if (!PrivateType->isVariablyModifiedType()) {
    assert(!Size && !Sizes[N].second &&
           "Size should be nullptr for non-variably modified reduction "
           "items.");
    return;
  }
  CodeGenFunction::OpaqueValueMapping OpaqueMap(
      CGF,
      cast<OpaqueValueExpr>(
          CGF.getContext().getAsVariableArrayType(PrivateType)->getSizeExpr()),
      RValue::get(Size));
  CGF.EmitVariablyModifiedType(PrivateType);
}

void ReductionCodeGen::emitInitialization(
    CodeGenFunction &CGF, unsigned N, Address PrivateAddr, LValue SharedLVal,
    llvm::function_ref<bool(CodeGenFunction &)> DefaultInit) {
  assert(SharedAddresses.size() > N && "No variable was generated");
  const auto *PrivateVD =
      cast<VarDecl>(cast<DeclRefExpr>(ClausesData[N].Private)->getDecl());
  const OMPDeclareReductionDecl *DRD =
      getReductionInit(ClausesData[N].ReductionOp);
  QualType PrivateType = PrivateVD->getType();
  PrivateAddr = CGF.Builder.CreateElementBitCast(
      PrivateAddr, CGF.ConvertTypeForMem(PrivateType));
  QualType SharedType = SharedAddresses[N].first.getType();
  SharedLVal = CGF.MakeAddrLValue(
      CGF.Builder.CreateElementBitCast(SharedLVal.getAddress(),
                                       CGF.ConvertTypeForMem(SharedType)),
      SharedType, SharedAddresses[N].first.getBaseInfo(),
      CGF.CGM.getTBAAInfoForSubobject(SharedAddresses[N].first, SharedType));
  if (CGF.getContext().getAsArrayType(PrivateVD->getType())) {
    emitAggregateInitialization(CGF, N, PrivateAddr, SharedLVal, DRD);
  } else if (DRD && (DRD->getInitializer() || !PrivateVD->hasInit())) {
    emitInitWithReductionInitializer(CGF, DRD, ClausesData[N].ReductionOp,
                                     PrivateAddr, SharedLVal.getAddress(),
                                     SharedLVal.getType());
  } else if (!DefaultInit(CGF) && PrivateVD->hasInit() &&
             !CGF.isTrivialInitializer(PrivateVD->getInit())) {
    CGF.EmitAnyExprToMem(PrivateVD->getInit(), PrivateAddr,
                         PrivateVD->getType().getQualifiers(),
                         /*IsInitializer=*/false);
  }
}

bool ReductionCodeGen::needCleanups(unsigned N) {
  const auto *PrivateVD =
      cast<VarDecl>(cast<DeclRefExpr>(ClausesData[N].Private)->getDecl());
  QualType PrivateType = PrivateVD->getType();
  QualType::DestructionKind DTorKind = PrivateType.isDestructedType();
  return DTorKind != QualType::DK_none;
}

void ReductionCodeGen::emitCleanups(CodeGenFunction &CGF, unsigned N,
                                    Address PrivateAddr) {
  const auto *PrivateVD =
      cast<VarDecl>(cast<DeclRefExpr>(ClausesData[N].Private)->getDecl());
  QualType PrivateType = PrivateVD->getType();
  QualType::DestructionKind DTorKind = PrivateType.isDestructedType();
  if (needCleanups(N)) {
    PrivateAddr = CGF.Builder.CreateElementBitCast(
        PrivateAddr, CGF.ConvertTypeForMem(PrivateType));
    CGF.pushDestroy(DTorKind, PrivateAddr, PrivateType);
  }
}

static LValue loadToBegin(CodeGenFunction &CGF, QualType BaseTy, QualType ElTy,
                          LValue BaseLV) {
  BaseTy = BaseTy.getNonReferenceType();
  while ((BaseTy->isPointerType() || BaseTy->isReferenceType()) &&
         !CGF.getContext().hasSameType(BaseTy, ElTy)) {
    if (const auto *PtrTy = BaseTy->getAs<PointerType>()) {
      BaseLV = CGF.EmitLoadOfPointerLValue(BaseLV.getAddress(), PtrTy);
    } else {
      LValue RefLVal = CGF.MakeAddrLValue(BaseLV.getAddress(), BaseTy);
      BaseLV = CGF.EmitLoadOfReferenceLValue(RefLVal);
    }
    BaseTy = BaseTy->getPointeeType();
  }
  return CGF.MakeAddrLValue(
      CGF.Builder.CreateElementBitCast(BaseLV.getAddress(),
                                       CGF.ConvertTypeForMem(ElTy)),
      BaseLV.getType(), BaseLV.getBaseInfo(),
      CGF.CGM.getTBAAInfoForSubobject(BaseLV, BaseLV.getType()));
}

static Address castToBase(CodeGenFunction &CGF, QualType BaseTy, QualType ElTy,
                          llvm::Type *BaseLVType, CharUnits BaseLVAlignment,
                          llvm::Value *Addr) {
  Address Tmp = Address::invalid();
  Address TopTmp = Address::invalid();
  Address MostTopTmp = Address::invalid();
  BaseTy = BaseTy.getNonReferenceType();
  while ((BaseTy->isPointerType() || BaseTy->isReferenceType()) &&
         !CGF.getContext().hasSameType(BaseTy, ElTy)) {
    Tmp = CGF.CreateMemTemp(BaseTy);
    if (TopTmp.isValid())
      CGF.Builder.CreateStore(Tmp.getPointer(), TopTmp);
    else
      MostTopTmp = Tmp;
    TopTmp = Tmp;
    BaseTy = BaseTy->getPointeeType();
  }
  llvm::Type *Ty = BaseLVType;
  if (Tmp.isValid())
    Ty = Tmp.getElementType();
  Addr = CGF.Builder.CreatePointerBitCastOrAddrSpaceCast(Addr, Ty);
  if (Tmp.isValid()) {
    CGF.Builder.CreateStore(Addr, Tmp);
    return MostTopTmp;
  }
  return Address(Addr, BaseLVAlignment);
}

static const VarDecl *getBaseDecl(const Expr *Ref, const DeclRefExpr *&DE) {
  const VarDecl *OrigVD = nullptr;
  if (const auto *OASE = dyn_cast<OMPArraySectionExpr>(Ref)) {
    const Expr *Base = OASE->getBase()->IgnoreParenImpCasts();
    while (const auto *TempOASE = dyn_cast<OMPArraySectionExpr>(Base))
      Base = TempOASE->getBase()->IgnoreParenImpCasts();
    while (const auto *TempASE = dyn_cast<ArraySubscriptExpr>(Base))
      Base = TempASE->getBase()->IgnoreParenImpCasts();
    DE = cast<DeclRefExpr>(Base);
    OrigVD = cast<VarDecl>(DE->getDecl());
  } else if (const auto *ASE = dyn_cast<ArraySubscriptExpr>(Ref)) {
    const Expr *Base = ASE->getBase()->IgnoreParenImpCasts();
    while (const auto *TempASE = dyn_cast<ArraySubscriptExpr>(Base))
      Base = TempASE->getBase()->IgnoreParenImpCasts();
    DE = cast<DeclRefExpr>(Base);
    OrigVD = cast<VarDecl>(DE->getDecl());
  }
  return OrigVD;
}

Address ReductionCodeGen::adjustPrivateAddress(CodeGenFunction &CGF, unsigned N,
                                               Address PrivateAddr) {
  const DeclRefExpr *DE;
  if (const VarDecl *OrigVD = ::getBaseDecl(ClausesData[N].Ref, DE)) {
    BaseDecls.emplace_back(OrigVD);
    LValue OriginalBaseLValue = CGF.EmitLValue(DE);
    LValue BaseLValue =
        loadToBegin(CGF, OrigVD->getType(), SharedAddresses[N].first.getType(),
                    OriginalBaseLValue);
    llvm::Value *Adjustment = CGF.Builder.CreatePtrDiff(
        BaseLValue.getPointer(), SharedAddresses[N].first.getPointer());
    llvm::Value *PrivatePointer =
        CGF.Builder.CreatePointerBitCastOrAddrSpaceCast(
            PrivateAddr.getPointer(),
            SharedAddresses[N].first.getAddress().getType());
    llvm::Value *Ptr = CGF.Builder.CreateGEP(PrivatePointer, Adjustment);
    return castToBase(CGF, OrigVD->getType(),
                      SharedAddresses[N].first.getType(),
                      OriginalBaseLValue.getAddress().getType(),
                      OriginalBaseLValue.getAlignment(), Ptr);
  }
  BaseDecls.emplace_back(
      cast<VarDecl>(cast<DeclRefExpr>(ClausesData[N].Ref)->getDecl()));
  return PrivateAddr;
}

bool ReductionCodeGen::usesReductionInitializer(unsigned N) const {
  const OMPDeclareReductionDecl *DRD =
      getReductionInit(ClausesData[N].ReductionOp);
  return DRD && DRD->getInitializer();
}

LValue CGOpenMPRegionInfo::getThreadIDVariableLValue(CodeGenFunction &CGF) {
  return CGF.EmitLoadOfPointerLValue(
      CGF.GetAddrOfLocalVar(getThreadIDVariable()),
      getThreadIDVariable()->getType()->castAs<PointerType>());
}

void CGOpenMPRegionInfo::EmitBody(CodeGenFunction &CGF, const Stmt * /*S*/) {
  if (!CGF.HaveInsertPoint())
    return;
  // 1.2.2 OpenMP Language Terminology
  // Structured block - An executable statement with a single entry at the
  // top and a single exit at the bottom.
  // The point of exit cannot be a branch out of the structured block.
  // longjmp() and throw() must not violate the entry/exit criteria.
  CGF.EHStack.pushTerminate();
  CodeGen(CGF);
  CGF.EHStack.popTerminate();
}

LValue CGOpenMPTaskOutlinedRegionInfo::getThreadIDVariableLValue(
    CodeGenFunction &CGF) {
  return CGF.MakeAddrLValue(CGF.GetAddrOfLocalVar(getThreadIDVariable()),
                            getThreadIDVariable()->getType(),
                            AlignmentSource::Decl);
}

static FieldDecl *addFieldToRecordDecl(ASTContext &C, DeclContext *DC,
                                       QualType FieldTy) {
  auto *Field = FieldDecl::Create(
      C, DC, SourceLocation(), SourceLocation(), /*Id=*/nullptr, FieldTy,
      C.getTrivialTypeSourceInfo(FieldTy, SourceLocation()),
      /*BW=*/nullptr, /*Mutable=*/false, /*InitStyle=*/ICIS_NoInit);
  Field->setAccess(AS_public);
  DC->addDecl(Field);
  return Field;
}

CGOpenMPRuntime::CGOpenMPRuntime(CodeGenModule &CGM, StringRef FirstSeparator,
                                 StringRef Separator)
    : CGM(CGM), FirstSeparator(FirstSeparator), Separator(Separator),
      OffloadEntriesInfoManager(CGM) {
  ASTContext &C = CGM.getContext();
  RecordDecl *RD = C.buildImplicitRecord("ident_t");
  QualType KmpInt32Ty = C.getIntTypeForBitwidth(/*DestWidth=*/32, /*Signed=*/1);
  RD->startDefinition();
  // reserved_1
  addFieldToRecordDecl(C, RD, KmpInt32Ty);
  // flags
  addFieldToRecordDecl(C, RD, KmpInt32Ty);
  // reserved_2
  addFieldToRecordDecl(C, RD, KmpInt32Ty);
  // reserved_3
  addFieldToRecordDecl(C, RD, KmpInt32Ty);
  // psource
  addFieldToRecordDecl(C, RD, C.VoidPtrTy);
  RD->completeDefinition();
  IdentQTy = C.getRecordType(RD);
  IdentTy = CGM.getTypes().ConvertRecordDeclType(RD);
  KmpCriticalNameTy = llvm::ArrayType::get(CGM.Int32Ty, /*NumElements*/ 8);

  loadOffloadInfoMetadata();
}

void CGOpenMPRuntime::clear() {
  InternalVars.clear();
  // Clean non-target variable declarations possibly used only in debug info.
  for (const auto &Data : EmittedNonTargetVariables) {
    if (!Data.getValue().pointsToAliveValue())
      continue;
    auto *GV = dyn_cast<llvm::GlobalVariable>(Data.getValue());
    if (!GV)
      continue;
    if (!GV->isDeclaration() || GV->getNumUses() > 0)
      continue;
    GV->eraseFromParent();
  }
}

std::string CGOpenMPRuntime::getName(ArrayRef<StringRef> Parts) const {
  SmallString<128> Buffer;
  llvm::raw_svector_ostream OS(Buffer);
  StringRef Sep = FirstSeparator;
  for (StringRef Part : Parts) {
    OS << Sep << Part;
    Sep = Separator;
  }
  return OS.str();
}

static llvm::Function *
emitCombinerOrInitializer(CodeGenModule &CGM, QualType Ty,
                          const Expr *CombinerInitializer, const VarDecl *In,
                          const VarDecl *Out, bool IsCombiner) {
  // void .omp_combiner.(Ty *in, Ty *out);
  ASTContext &C = CGM.getContext();
  QualType PtrTy = C.getPointerType(Ty).withRestrict();
  FunctionArgList Args;
  ImplicitParamDecl OmpOutParm(C, /*DC=*/nullptr, Out->getLocation(),
                               /*Id=*/nullptr, PtrTy, ImplicitParamDecl::Other);
  ImplicitParamDecl OmpInParm(C, /*DC=*/nullptr, In->getLocation(),
                              /*Id=*/nullptr, PtrTy, ImplicitParamDecl::Other);
  Args.push_back(&OmpOutParm);
  Args.push_back(&OmpInParm);
  const CGFunctionInfo &FnInfo =
      CGM.getTypes().arrangeBuiltinFunctionDeclaration(C.VoidTy, Args);
  llvm::FunctionType *FnTy = CGM.getTypes().GetFunctionType(FnInfo);
  std::string Name = CGM.getOpenMPRuntime().getName(
      {IsCombiner ? "omp_combiner" : "omp_initializer", ""});
  auto *Fn = llvm::Function::Create(FnTy, llvm::GlobalValue::InternalLinkage,
                                    Name, &CGM.getModule());
  CGM.SetInternalFunctionAttributes(GlobalDecl(), Fn, FnInfo);
  Fn->removeFnAttr(llvm::Attribute::NoInline);
  Fn->removeFnAttr(llvm::Attribute::OptimizeNone);
  Fn->addFnAttr(llvm::Attribute::AlwaysInline);
  CodeGenFunction CGF(CGM);
  // Map "T omp_in;" variable to "*omp_in_parm" value in all expressions.
  // Map "T omp_out;" variable to "*omp_out_parm" value in all expressions.
  CGF.StartFunction(GlobalDecl(), C.VoidTy, Fn, FnInfo, Args, In->getLocation(),
                    Out->getLocation());
  CodeGenFunction::OMPPrivateScope Scope(CGF);
  Address AddrIn = CGF.GetAddrOfLocalVar(&OmpInParm);
  Scope.addPrivate(In, [&CGF, AddrIn, PtrTy]() {
    return CGF.EmitLoadOfPointerLValue(AddrIn, PtrTy->castAs<PointerType>())
        .getAddress();
  });
  Address AddrOut = CGF.GetAddrOfLocalVar(&OmpOutParm);
  Scope.addPrivate(Out, [&CGF, AddrOut, PtrTy]() {
    return CGF.EmitLoadOfPointerLValue(AddrOut, PtrTy->castAs<PointerType>())
        .getAddress();
  });
  (void)Scope.Privatize();
  if (!IsCombiner && Out->hasInit() &&
      !CGF.isTrivialInitializer(Out->getInit())) {
    CGF.EmitAnyExprToMem(Out->getInit(), CGF.GetAddrOfLocalVar(Out),
                         Out->getType().getQualifiers(),
                         /*IsInitializer=*/true);
  }
  if (CombinerInitializer)
    CGF.EmitIgnoredExpr(CombinerInitializer);
  Scope.ForceCleanup();
  CGF.FinishFunction();
  return Fn;
}

void CGOpenMPRuntime::emitUserDefinedReduction(
    CodeGenFunction *CGF, const OMPDeclareReductionDecl *D) {
  if (UDRMap.count(D) > 0)
    return;
  llvm::Function *Combiner = emitCombinerOrInitializer(
      CGM, D->getType(), D->getCombiner(),
      cast<VarDecl>(cast<DeclRefExpr>(D->getCombinerIn())->getDecl()),
      cast<VarDecl>(cast<DeclRefExpr>(D->getCombinerOut())->getDecl()),
      /*IsCombiner=*/true);
  llvm::Function *Initializer = nullptr;
  if (const Expr *Init = D->getInitializer()) {
    Initializer = emitCombinerOrInitializer(
        CGM, D->getType(),
        D->getInitializerKind() == OMPDeclareReductionDecl::CallInit ? Init
                                                                     : nullptr,
        cast<VarDecl>(cast<DeclRefExpr>(D->getInitOrig())->getDecl()),
        cast<VarDecl>(cast<DeclRefExpr>(D->getInitPriv())->getDecl()),
        /*IsCombiner=*/false);
  }
  UDRMap.try_emplace(D, Combiner, Initializer);
  if (CGF) {
    auto &Decls = FunctionUDRMap.FindAndConstruct(CGF->CurFn);
    Decls.second.push_back(D);
  }
}

std::pair<llvm::Function *, llvm::Function *>
CGOpenMPRuntime::getUserDefinedReduction(const OMPDeclareReductionDecl *D) {
  auto I = UDRMap.find(D);
  if (I != UDRMap.end())
    return I->second;
  emitUserDefinedReduction(/*CGF=*/nullptr, D);
  return UDRMap.lookup(D);
}

static llvm::Value *emitParallelOrTeamsOutlinedFunction(
    CodeGenModule &CGM, const OMPExecutableDirective &D, const CapturedStmt *CS,
    const VarDecl *ThreadIDVar, OpenMPDirectiveKind InnermostKind,
    const StringRef OutlinedHelperName, const RegionCodeGenTy &CodeGen) {
  assert(ThreadIDVar->getType()->isPointerType() &&
         "thread id variable must be of type kmp_int32 *");
  CodeGenFunction CGF(CGM, true);
  bool HasCancel = false;
  if (const auto *OPD = dyn_cast<OMPParallelDirective>(&D))
    HasCancel = OPD->hasCancel();
  else if (const auto *OPSD = dyn_cast<OMPParallelSectionsDirective>(&D))
    HasCancel = OPSD->hasCancel();
  else if (const auto *OPFD = dyn_cast<OMPParallelForDirective>(&D))
    HasCancel = OPFD->hasCancel();
  else if (const auto *OPFD = dyn_cast<OMPTargetParallelForDirective>(&D))
    HasCancel = OPFD->hasCancel();
  else if (const auto *OPFD = dyn_cast<OMPDistributeParallelForDirective>(&D))
    HasCancel = OPFD->hasCancel();
  else if (const auto *OPFD =
               dyn_cast<OMPTeamsDistributeParallelForDirective>(&D))
    HasCancel = OPFD->hasCancel();
  else if (const auto *OPFD =
               dyn_cast<OMPTargetTeamsDistributeParallelForDirective>(&D))
    HasCancel = OPFD->hasCancel();
  CGOpenMPOutlinedRegionInfo CGInfo(*CS, ThreadIDVar, CodeGen, InnermostKind,
                                    HasCancel, OutlinedHelperName);
  CodeGenFunction::CGCapturedStmtRAII CapInfoRAII(CGF, &CGInfo);
  return CGF.GenerateOpenMPCapturedStmtFunction(*CS);
}

llvm::Value *CGOpenMPRuntime::emitParallelOutlinedFunction(
    const OMPExecutableDirective &D, const VarDecl *ThreadIDVar,
    OpenMPDirectiveKind InnermostKind, const RegionCodeGenTy &CodeGen) {
  const CapturedStmt *CS = D.getCapturedStmt(OMPD_parallel);
  return emitParallelOrTeamsOutlinedFunction(
      CGM, D, CS, ThreadIDVar, InnermostKind, getOutlinedHelperName(), CodeGen);
}

llvm::Value *CGOpenMPRuntime::emitTeamsOutlinedFunction(
    const OMPExecutableDirective &D, const VarDecl *ThreadIDVar,
    OpenMPDirectiveKind InnermostKind, const RegionCodeGenTy &CodeGen) {
  const CapturedStmt *CS = D.getCapturedStmt(OMPD_teams);
  return emitParallelOrTeamsOutlinedFunction(
      CGM, D, CS, ThreadIDVar, InnermostKind, getOutlinedHelperName(), CodeGen);
}

llvm::Value *CGOpenMPRuntime::emitTaskOutlinedFunction(
    const OMPExecutableDirective &D, const VarDecl *ThreadIDVar,
    const VarDecl *PartIDVar, const VarDecl *TaskTVar,
    OpenMPDirectiveKind InnermostKind, const RegionCodeGenTy &CodeGen,
    bool Tied, unsigned &NumberOfParts) {
  auto &&UntiedCodeGen = [this, &D, TaskTVar](CodeGenFunction &CGF,
                                              PrePostActionTy &) {
    llvm::Value *ThreadID = getThreadID(CGF, D.getBeginLoc());
    llvm::Value *UpLoc = emitUpdateLocation(CGF, D.getBeginLoc());
    llvm::Value *TaskArgs[] = {
        UpLoc, ThreadID,
        CGF.EmitLoadOfPointerLValue(CGF.GetAddrOfLocalVar(TaskTVar),
                                    TaskTVar->getType()->castAs<PointerType>())
            .getPointer()};
    CGF.EmitRuntimeCall(createRuntimeFunction(OMPRTL__kmpc_omp_task), TaskArgs);
  };
  CGOpenMPTaskOutlinedRegionInfo::UntiedTaskActionTy Action(Tied, PartIDVar,
                                                            UntiedCodeGen);
  CodeGen.setAction(Action);
  assert(!ThreadIDVar->getType()->isPointerType() &&
         "thread id variable must be of type kmp_int32 for tasks");
  const OpenMPDirectiveKind Region =
      isOpenMPTaskLoopDirective(D.getDirectiveKind()) ? OMPD_taskloop
                                                      : OMPD_task;
  const CapturedStmt *CS = D.getCapturedStmt(Region);
  const auto *TD = dyn_cast<OMPTaskDirective>(&D);
  CodeGenFunction CGF(CGM, true);
  CGOpenMPTaskOutlinedRegionInfo CGInfo(*CS, ThreadIDVar, CodeGen,
                                        InnermostKind,
                                        TD ? TD->hasCancel() : false, Action);
  CodeGenFunction::CGCapturedStmtRAII CapInfoRAII(CGF, &CGInfo);
  llvm::Value *Res = CGF.GenerateCapturedStmtFunction(*CS);
  if (!Tied)
    NumberOfParts = Action.getNumberOfParts();
  return Res;
}

static void buildStructValue(ConstantStructBuilder &Fields, CodeGenModule &CGM,
                             const RecordDecl *RD, const CGRecordLayout &RL,
                             ArrayRef<llvm::Constant *> Data) {
  llvm::StructType *StructTy = RL.getLLVMType();
  unsigned PrevIdx = 0;
  ConstantInitBuilder CIBuilder(CGM);
  auto DI = Data.begin();
  for (const FieldDecl *FD : RD->fields()) {
    unsigned Idx = RL.getLLVMFieldNo(FD);
    // Fill the alignment.
    for (unsigned I = PrevIdx; I < Idx; ++I)
      Fields.add(llvm::Constant::getNullValue(StructTy->getElementType(I)));
    PrevIdx = Idx + 1;
    Fields.add(*DI);
    ++DI;
  }
}

template <class... As>
static llvm::GlobalVariable *
createGlobalStruct(CodeGenModule &CGM, QualType Ty, bool IsConstant,
                   ArrayRef<llvm::Constant *> Data, const Twine &Name,
                   As &&... Args) {
  const auto *RD = cast<RecordDecl>(Ty->getAsTagDecl());
  const CGRecordLayout &RL = CGM.getTypes().getCGRecordLayout(RD);
  ConstantInitBuilder CIBuilder(CGM);
  ConstantStructBuilder Fields = CIBuilder.beginStruct(RL.getLLVMType());
  buildStructValue(Fields, CGM, RD, RL, Data);
  return Fields.finishAndCreateGlobal(
      Name, CGM.getContext().getAlignOfGlobalVarInChars(Ty), IsConstant,
      std::forward<As>(Args)...);
}

template <typename T>
static void
createConstantGlobalStructAndAddToParent(CodeGenModule &CGM, QualType Ty,
                                         ArrayRef<llvm::Constant *> Data,
                                         T &Parent) {
  const auto *RD = cast<RecordDecl>(Ty->getAsTagDecl());
  const CGRecordLayout &RL = CGM.getTypes().getCGRecordLayout(RD);
  ConstantStructBuilder Fields = Parent.beginStruct(RL.getLLVMType());
  buildStructValue(Fields, CGM, RD, RL, Data);
  Fields.finishAndAddTo(Parent);
}

Address CGOpenMPRuntime::getOrCreateDefaultLocation(unsigned Flags) {
  CharUnits Align = CGM.getContext().getTypeAlignInChars(IdentQTy);
  unsigned Reserved2Flags = getDefaultLocationReserved2Flags();
  FlagsTy FlagsKey(Flags, Reserved2Flags);
  llvm::Value *Entry = OpenMPDefaultLocMap.lookup(FlagsKey);
  if (!Entry) {
    if (!DefaultOpenMPPSource) {
      // Initialize default location for psource field of ident_t structure of
      // all ident_t objects. Format is ";file;function;line;column;;".
      // Taken from
      // http://llvm.org/svn/llvm-project/openmp/trunk/runtime/src/kmp_str.c
      DefaultOpenMPPSource =
          CGM.GetAddrOfConstantCString(";unknown;unknown;0;0;;").getPointer();
      DefaultOpenMPPSource =
          llvm::ConstantExpr::getBitCast(DefaultOpenMPPSource, CGM.Int8PtrTy);
    }

    llvm::Constant *Data[] = {
        llvm::ConstantInt::getNullValue(CGM.Int32Ty),
        llvm::ConstantInt::get(CGM.Int32Ty, Flags),
        llvm::ConstantInt::get(CGM.Int32Ty, Reserved2Flags),
        llvm::ConstantInt::getNullValue(CGM.Int32Ty), DefaultOpenMPPSource};
    llvm::GlobalValue *DefaultOpenMPLocation =
        createGlobalStruct(CGM, IdentQTy, isDefaultLocationConstant(), Data, "",
                           llvm::GlobalValue::PrivateLinkage);
    DefaultOpenMPLocation->setUnnamedAddr(
        llvm::GlobalValue::UnnamedAddr::Global);

    OpenMPDefaultLocMap[FlagsKey] = Entry = DefaultOpenMPLocation;
  }
  return Address(Entry, Align);
}

void CGOpenMPRuntime::setLocThreadIdInsertPt(CodeGenFunction &CGF,
                                             bool AtCurrentPoint) {
  auto &Elem = OpenMPLocThreadIDMap.FindAndConstruct(CGF.CurFn);
  assert(!Elem.second.ServiceInsertPt && "Insert point is set already.");

  llvm::Value *Undef = llvm::UndefValue::get(CGF.Int32Ty);
  if (AtCurrentPoint) {
    Elem.second.ServiceInsertPt = new llvm::BitCastInst(
        Undef, CGF.Int32Ty, "svcpt", CGF.Builder.GetInsertBlock());
  } else {
    Elem.second.ServiceInsertPt =
        new llvm::BitCastInst(Undef, CGF.Int32Ty, "svcpt");
    Elem.second.ServiceInsertPt->insertAfter(CGF.AllocaInsertPt);
  }
}

void CGOpenMPRuntime::clearLocThreadIdInsertPt(CodeGenFunction &CGF) {
  auto &Elem = OpenMPLocThreadIDMap.FindAndConstruct(CGF.CurFn);
  if (Elem.second.ServiceInsertPt) {
    llvm::Instruction *Ptr = Elem.second.ServiceInsertPt;
    Elem.second.ServiceInsertPt = nullptr;
    Ptr->eraseFromParent();
  }
}

llvm::Value *CGOpenMPRuntime::emitUpdateLocation(CodeGenFunction &CGF,
                                                 SourceLocation Loc,
                                                 unsigned Flags) {
  Flags |= OMP_IDENT_KMPC;
  // If no debug info is generated - return global default location.
  if (CGM.getCodeGenOpts().getDebugInfo() == codegenoptions::NoDebugInfo ||
      Loc.isInvalid())
    return getOrCreateDefaultLocation(Flags).getPointer();

  assert(CGF.CurFn && "No function in current CodeGenFunction.");

  CharUnits Align = CGM.getContext().getTypeAlignInChars(IdentQTy);
  Address LocValue = Address::invalid();
  auto I = OpenMPLocThreadIDMap.find(CGF.CurFn);
  if (I != OpenMPLocThreadIDMap.end())
    LocValue = Address(I->second.DebugLoc, Align);

  // OpenMPLocThreadIDMap may have null DebugLoc and non-null ThreadID, if
  // GetOpenMPThreadID was called before this routine.
  if (!LocValue.isValid()) {
    // Generate "ident_t .kmpc_loc.addr;"
    Address AI = CGF.CreateMemTemp(IdentQTy, ".kmpc_loc.addr");
    auto &Elem = OpenMPLocThreadIDMap.FindAndConstruct(CGF.CurFn);
    Elem.second.DebugLoc = AI.getPointer();
    LocValue = AI;

    if (!Elem.second.ServiceInsertPt)
      setLocThreadIdInsertPt(CGF);
    CGBuilderTy::InsertPointGuard IPG(CGF.Builder);
    CGF.Builder.SetInsertPoint(Elem.second.ServiceInsertPt);
    CGF.Builder.CreateMemCpy(LocValue, getOrCreateDefaultLocation(Flags),
                             CGF.getTypeSize(IdentQTy));
  }

  // char **psource = &.kmpc_loc_<flags>.addr.psource;
  LValue Base = CGF.MakeAddrLValue(LocValue, IdentQTy);
  auto Fields = cast<RecordDecl>(IdentQTy->getAsTagDecl())->field_begin();
  LValue PSource =
      CGF.EmitLValueForField(Base, *std::next(Fields, IdentField_PSource));

  llvm::Value *OMPDebugLoc = OpenMPDebugLocMap.lookup(Loc.getRawEncoding());
  if (OMPDebugLoc == nullptr) {
    SmallString<128> Buffer2;
    llvm::raw_svector_ostream OS2(Buffer2);
    // Build debug location
    PresumedLoc PLoc = CGF.getContext().getSourceManager().getPresumedLoc(Loc);
    OS2 << ";" << PLoc.getFilename() << ";";
    if (const auto *FD = dyn_cast_or_null<FunctionDecl>(CGF.CurFuncDecl))
      OS2 << FD->getQualifiedNameAsString();
    OS2 << ";" << PLoc.getLine() << ";" << PLoc.getColumn() << ";;";
    OMPDebugLoc = CGF.Builder.CreateGlobalStringPtr(OS2.str());
    OpenMPDebugLocMap[Loc.getRawEncoding()] = OMPDebugLoc;
  }
  // *psource = ";<File>;<Function>;<Line>;<Column>;;";
  CGF.EmitStoreOfScalar(OMPDebugLoc, PSource);

  // Our callers always pass this to a runtime function, so for
  // convenience, go ahead and return a naked pointer.
  return LocValue.getPointer();
}

llvm::Value *CGOpenMPRuntime::getThreadID(CodeGenFunction &CGF,
                                          SourceLocation Loc) {
  assert(CGF.CurFn && "No function in current CodeGenFunction.");

  llvm::Value *ThreadID = nullptr;
  // Check whether we've already cached a load of the thread id in this
  // function.
  auto I = OpenMPLocThreadIDMap.find(CGF.CurFn);
  if (I != OpenMPLocThreadIDMap.end()) {
    ThreadID = I->second.ThreadID;
    if (ThreadID != nullptr)
      return ThreadID;
  }
  // If exceptions are enabled, do not use parameter to avoid possible crash.
  if (!CGF.EHStack.requiresLandingPad() || !CGF.getLangOpts().Exceptions ||
      !CGF.getLangOpts().CXXExceptions ||
      CGF.Builder.GetInsertBlock() == CGF.AllocaInsertPt->getParent()) {
    if (auto *OMPRegionInfo =
            dyn_cast_or_null<CGOpenMPRegionInfo>(CGF.CapturedStmtInfo)) {
      if (OMPRegionInfo->getThreadIDVariable()) {
        // Check if this an outlined function with thread id passed as argument.
        LValue LVal = OMPRegionInfo->getThreadIDVariableLValue(CGF);
        ThreadID = CGF.EmitLoadOfScalar(LVal, Loc);
        // If value loaded in entry block, cache it and use it everywhere in
        // function.
        if (CGF.Builder.GetInsertBlock() == CGF.AllocaInsertPt->getParent()) {
          auto &Elem = OpenMPLocThreadIDMap.FindAndConstruct(CGF.CurFn);
          Elem.second.ThreadID = ThreadID;
        }
        return ThreadID;
      }
    }
  }

  // This is not an outlined function region - need to call __kmpc_int32
  // kmpc_global_thread_num(ident_t *loc).
  // Generate thread id value and cache this value for use across the
  // function.
  auto &Elem = OpenMPLocThreadIDMap.FindAndConstruct(CGF.CurFn);
  if (!Elem.second.ServiceInsertPt)
    setLocThreadIdInsertPt(CGF);
  CGBuilderTy::InsertPointGuard IPG(CGF.Builder);
  CGF.Builder.SetInsertPoint(Elem.second.ServiceInsertPt);
  llvm::CallInst *Call = CGF.Builder.CreateCall(
      createRuntimeFunction(OMPRTL__kmpc_global_thread_num),
      emitUpdateLocation(CGF, Loc));
  Call->setCallingConv(CGF.getRuntimeCC());
  Elem.second.ThreadID = Call;
  return Call;
}

void CGOpenMPRuntime::functionFinished(CodeGenFunction &CGF) {
  assert(CGF.CurFn && "No function in current CodeGenFunction.");
  if (OpenMPLocThreadIDMap.count(CGF.CurFn)) {
    clearLocThreadIdInsertPt(CGF);
    OpenMPLocThreadIDMap.erase(CGF.CurFn);
  }
  if (FunctionUDRMap.count(CGF.CurFn) > 0) {
    for(auto *D : FunctionUDRMap[CGF.CurFn])
      UDRMap.erase(D);
    FunctionUDRMap.erase(CGF.CurFn);
  }
}

llvm::Type *CGOpenMPRuntime::getIdentTyPointerTy() {
  return IdentTy->getPointerTo();
}

llvm::Type *CGOpenMPRuntime::getKmpc_MicroPointerTy() {
  if (!Kmpc_MicroTy) {
    // Build void (*kmpc_micro)(kmp_int32 *global_tid, kmp_int32 *bound_tid,...)
    llvm::Type *MicroParams[] = {llvm::PointerType::getUnqual(CGM.Int32Ty),
                                 llvm::PointerType::getUnqual(CGM.Int32Ty)};
    Kmpc_MicroTy = llvm::FunctionType::get(CGM.VoidTy, MicroParams, true);
  }
  return llvm::PointerType::getUnqual(Kmpc_MicroTy);
}

llvm::Constant *
CGOpenMPRuntime::createRuntimeFunction(unsigned Function) {
  llvm::Constant *RTLFn = nullptr;
  switch (static_cast<OpenMPRTLFunction>(Function)) {
  case OMPRTL__kmpc_fork_call: {
    // Build void __kmpc_fork_call(ident_t *loc, kmp_int32 argc, kmpc_micro
    // microtask, ...);
    llvm::Type *TypeParams[] = {getIdentTyPointerTy(), CGM.Int32Ty,
                                getKmpc_MicroPointerTy()};
    auto *FnTy =
        llvm::FunctionType::get(CGM.VoidTy, TypeParams, /*isVarArg*/ true);
    RTLFn = CGM.CreateRuntimeFunction(FnTy, "__kmpc_fork_call");
    break;
  }
  case OMPRTL__kmpc_global_thread_num: {
    // Build kmp_int32 __kmpc_global_thread_num(ident_t *loc);
    llvm::Type *TypeParams[] = {getIdentTyPointerTy()};
    auto *FnTy =
        llvm::FunctionType::get(CGM.Int32Ty, TypeParams, /*isVarArg*/ false);
    RTLFn = CGM.CreateRuntimeFunction(FnTy, "__kmpc_global_thread_num");
    break;
  }
  case OMPRTL__kmpc_threadprivate_cached: {
    // Build void *__kmpc_threadprivate_cached(ident_t *loc,
    // kmp_int32 global_tid, void *data, size_t size, void ***cache);
    llvm::Type *TypeParams[] = {getIdentTyPointerTy(), CGM.Int32Ty,
                                CGM.VoidPtrTy, CGM.SizeTy,
                                CGM.VoidPtrTy->getPointerTo()->getPointerTo()};
    auto *FnTy =
        llvm::FunctionType::get(CGM.VoidPtrTy, TypeParams, /*isVarArg*/ false);
    RTLFn = CGM.CreateRuntimeFunction(FnTy, "__kmpc_threadprivate_cached");
    break;
  }
  case OMPRTL__kmpc_critical: {
    // Build void __kmpc_critical(ident_t *loc, kmp_int32 global_tid,
    // kmp_critical_name *crit);
    llvm::Type *TypeParams[] = {
        getIdentTyPointerTy(), CGM.Int32Ty,
        llvm::PointerType::getUnqual(KmpCriticalNameTy)};
    auto *FnTy =
        llvm::FunctionType::get(CGM.VoidTy, TypeParams, /*isVarArg*/ false);
    RTLFn = CGM.CreateRuntimeFunction(FnTy, "__kmpc_critical");
    break;
  }
  case OMPRTL__kmpc_critical_with_hint: {
    // Build void __kmpc_critical_with_hint(ident_t *loc, kmp_int32 global_tid,
    // kmp_critical_name *crit, uintptr_t hint);
    llvm::Type *TypeParams[] = {getIdentTyPointerTy(), CGM.Int32Ty,
                                llvm::PointerType::getUnqual(KmpCriticalNameTy),
                                CGM.IntPtrTy};
    auto *FnTy =
        llvm::FunctionType::get(CGM.VoidTy, TypeParams, /*isVarArg*/ false);
    RTLFn = CGM.CreateRuntimeFunction(FnTy, "__kmpc_critical_with_hint");
    break;
  }
  case OMPRTL__kmpc_threadprivate_register: {
    // Build void __kmpc_threadprivate_register(ident_t *, void *data,
    // kmpc_ctor ctor, kmpc_cctor cctor, kmpc_dtor dtor);
    // typedef void *(*kmpc_ctor)(void *);
    auto *KmpcCtorTy =
        llvm::FunctionType::get(CGM.VoidPtrTy, CGM.VoidPtrTy,
                                /*isVarArg*/ false)->getPointerTo();
    // typedef void *(*kmpc_cctor)(void *, void *);
    llvm::Type *KmpcCopyCtorTyArgs[] = {CGM.VoidPtrTy, CGM.VoidPtrTy};
    auto *KmpcCopyCtorTy =
        llvm::FunctionType::get(CGM.VoidPtrTy, KmpcCopyCtorTyArgs,
                                /*isVarArg*/ false)
            ->getPointerTo();
    // typedef void (*kmpc_dtor)(void *);
    auto *KmpcDtorTy =
        llvm::FunctionType::get(CGM.VoidTy, CGM.VoidPtrTy, /*isVarArg*/ false)
            ->getPointerTo();
    llvm::Type *FnTyArgs[] = {getIdentTyPointerTy(), CGM.VoidPtrTy, KmpcCtorTy,
                              KmpcCopyCtorTy, KmpcDtorTy};
    auto *FnTy = llvm::FunctionType::get(CGM.VoidTy, FnTyArgs,
                                        /*isVarArg*/ false);
    RTLFn = CGM.CreateRuntimeFunction(FnTy, "__kmpc_threadprivate_register");
    break;
  }
  case OMPRTL__kmpc_end_critical: {
    // Build void __kmpc_end_critical(ident_t *loc, kmp_int32 global_tid,
    // kmp_critical_name *crit);
    llvm::Type *TypeParams[] = {
        getIdentTyPointerTy(), CGM.Int32Ty,
        llvm::PointerType::getUnqual(KmpCriticalNameTy)};
    auto *FnTy =
        llvm::FunctionType::get(CGM.VoidTy, TypeParams, /*isVarArg*/ false);
    RTLFn = CGM.CreateRuntimeFunction(FnTy, "__kmpc_end_critical");
    break;
  }
  case OMPRTL__kmpc_cancel_barrier: {
    // Build kmp_int32 __kmpc_cancel_barrier(ident_t *loc, kmp_int32
    // global_tid);
    llvm::Type *TypeParams[] = {getIdentTyPointerTy(), CGM.Int32Ty};
    auto *FnTy =
        llvm::FunctionType::get(CGM.Int32Ty, TypeParams, /*isVarArg*/ false);
    RTLFn = CGM.CreateRuntimeFunction(FnTy, /*Name*/ "__kmpc_cancel_barrier");
    break;
  }
  case OMPRTL__kmpc_barrier: {
    // Build void __kmpc_barrier(ident_t *loc, kmp_int32 global_tid);
    llvm::Type *TypeParams[] = {getIdentTyPointerTy(), CGM.Int32Ty};
    auto *FnTy =
        llvm::FunctionType::get(CGM.VoidTy, TypeParams, /*isVarArg*/ false);
    RTLFn = CGM.CreateRuntimeFunction(FnTy, /*Name*/ "__kmpc_barrier");
    break;
  }
  case OMPRTL__kmpc_for_static_fini: {
    // Build void __kmpc_for_static_fini(ident_t *loc, kmp_int32 global_tid);
    llvm::Type *TypeParams[] = {getIdentTyPointerTy(), CGM.Int32Ty};
    auto *FnTy =
        llvm::FunctionType::get(CGM.VoidTy, TypeParams, /*isVarArg*/ false);
    RTLFn = CGM.CreateRuntimeFunction(FnTy, "__kmpc_for_static_fini");
    break;
  }
  case OMPRTL__kmpc_push_num_threads: {
    // Build void __kmpc_push_num_threads(ident_t *loc, kmp_int32 global_tid,
    // kmp_int32 num_threads)
    llvm::Type *TypeParams[] = {getIdentTyPointerTy(), CGM.Int32Ty,
                                CGM.Int32Ty};
    auto *FnTy =
        llvm::FunctionType::get(CGM.VoidTy, TypeParams, /*isVarArg*/ false);
    RTLFn = CGM.CreateRuntimeFunction(FnTy, "__kmpc_push_num_threads");
    break;
  }
  case OMPRTL__kmpc_serialized_parallel: {
    // Build void __kmpc_serialized_parallel(ident_t *loc, kmp_int32
    // global_tid);
    llvm::Type *TypeParams[] = {getIdentTyPointerTy(), CGM.Int32Ty};
    auto *FnTy =
        llvm::FunctionType::get(CGM.VoidTy, TypeParams, /*isVarArg*/ false);
    RTLFn = CGM.CreateRuntimeFunction(FnTy, "__kmpc_serialized_parallel");
    break;
  }
  case OMPRTL__kmpc_end_serialized_parallel: {
    // Build void __kmpc_end_serialized_parallel(ident_t *loc, kmp_int32
    // global_tid);
    llvm::Type *TypeParams[] = {getIdentTyPointerTy(), CGM.Int32Ty};
    auto *FnTy =
        llvm::FunctionType::get(CGM.VoidTy, TypeParams, /*isVarArg*/ false);
    RTLFn = CGM.CreateRuntimeFunction(FnTy, "__kmpc_end_serialized_parallel");
    break;
  }
  case OMPRTL__kmpc_flush: {
    // Build void __kmpc_flush(ident_t *loc);
    llvm::Type *TypeParams[] = {getIdentTyPointerTy()};
    auto *FnTy =
        llvm::FunctionType::get(CGM.VoidTy, TypeParams, /*isVarArg*/ false);
    RTLFn = CGM.CreateRuntimeFunction(FnTy, "__kmpc_flush");
    break;
  }
  case OMPRTL__kmpc_master: {
    // Build kmp_int32 __kmpc_master(ident_t *loc, kmp_int32 global_tid);
    llvm::Type *TypeParams[] = {getIdentTyPointerTy(), CGM.Int32Ty};
    auto *FnTy =
        llvm::FunctionType::get(CGM.Int32Ty, TypeParams, /*isVarArg=*/false);
    RTLFn = CGM.CreateRuntimeFunction(FnTy, /*Name=*/"__kmpc_master");
    break;
  }
  case OMPRTL__kmpc_end_master: {
    // Build void __kmpc_end_master(ident_t *loc, kmp_int32 global_tid);
    llvm::Type *TypeParams[] = {getIdentTyPointerTy(), CGM.Int32Ty};
    auto *FnTy =
        llvm::FunctionType::get(CGM.VoidTy, TypeParams, /*isVarArg=*/false);
    RTLFn = CGM.CreateRuntimeFunction(FnTy, /*Name=*/"__kmpc_end_master");
    break;
  }
  case OMPRTL__kmpc_omp_taskyield: {
    // Build kmp_int32 __kmpc_omp_taskyield(ident_t *, kmp_int32 global_tid,
    // int end_part);
    llvm::Type *TypeParams[] = {getIdentTyPointerTy(), CGM.Int32Ty, CGM.IntTy};
    auto *FnTy =
        llvm::FunctionType::get(CGM.Int32Ty, TypeParams, /*isVarArg=*/false);
    RTLFn = CGM.CreateRuntimeFunction(FnTy, /*Name=*/"__kmpc_omp_taskyield");
    break;
  }
  case OMPRTL__kmpc_single: {
    // Build kmp_int32 __kmpc_single(ident_t *loc, kmp_int32 global_tid);
    llvm::Type *TypeParams[] = {getIdentTyPointerTy(), CGM.Int32Ty};
    auto *FnTy =
        llvm::FunctionType::get(CGM.Int32Ty, TypeParams, /*isVarArg=*/false);
    RTLFn = CGM.CreateRuntimeFunction(FnTy, /*Name=*/"__kmpc_single");
    break;
  }
  case OMPRTL__kmpc_end_single: {
    // Build void __kmpc_end_single(ident_t *loc, kmp_int32 global_tid);
    llvm::Type *TypeParams[] = {getIdentTyPointerTy(), CGM.Int32Ty};
    auto *FnTy =
        llvm::FunctionType::get(CGM.VoidTy, TypeParams, /*isVarArg=*/false);
    RTLFn = CGM.CreateRuntimeFunction(FnTy, /*Name=*/"__kmpc_end_single");
    break;
  }
  case OMPRTL__kmpc_omp_task_alloc: {
    // Build kmp_task_t *__kmpc_omp_task_alloc(ident_t *, kmp_int32 gtid,
    // kmp_int32 flags, size_t sizeof_kmp_task_t, size_t sizeof_shareds,
    // kmp_routine_entry_t *task_entry);
    assert(KmpRoutineEntryPtrTy != nullptr &&
           "Type kmp_routine_entry_t must be created.");
    llvm::Type *TypeParams[] = {getIdentTyPointerTy(), CGM.Int32Ty, CGM.Int32Ty,
                                CGM.SizeTy, CGM.SizeTy, KmpRoutineEntryPtrTy};
    // Return void * and then cast to particular kmp_task_t type.
    auto *FnTy =
        llvm::FunctionType::get(CGM.VoidPtrTy, TypeParams, /*isVarArg=*/false);
    RTLFn = CGM.CreateRuntimeFunction(FnTy, /*Name=*/"__kmpc_omp_task_alloc");
    break;
  }
  case OMPRTL__kmpc_omp_task: {
    // Build kmp_int32 __kmpc_omp_task(ident_t *, kmp_int32 gtid, kmp_task_t
    // *new_task);
    llvm::Type *TypeParams[] = {getIdentTyPointerTy(), CGM.Int32Ty,
                                CGM.VoidPtrTy};
    auto *FnTy =
        llvm::FunctionType::get(CGM.Int32Ty, TypeParams, /*isVarArg=*/false);
    RTLFn = CGM.CreateRuntimeFunction(FnTy, /*Name=*/"__kmpc_omp_task");
    break;
  }
  case OMPRTL__kmpc_copyprivate: {
    // Build void __kmpc_copyprivate(ident_t *loc, kmp_int32 global_tid,
    // size_t cpy_size, void *cpy_data, void(*cpy_func)(void *, void *),
    // kmp_int32 didit);
    llvm::Type *CpyTypeParams[] = {CGM.VoidPtrTy, CGM.VoidPtrTy};
    auto *CpyFnTy =
        llvm::FunctionType::get(CGM.VoidTy, CpyTypeParams, /*isVarArg=*/false);
    llvm::Type *TypeParams[] = {getIdentTyPointerTy(), CGM.Int32Ty, CGM.SizeTy,
                                CGM.VoidPtrTy, CpyFnTy->getPointerTo(),
                                CGM.Int32Ty};
    auto *FnTy =
        llvm::FunctionType::get(CGM.VoidTy, TypeParams, /*isVarArg=*/false);
    RTLFn = CGM.CreateRuntimeFunction(FnTy, /*Name=*/"__kmpc_copyprivate");
    break;
  }
  case OMPRTL__kmpc_reduce: {
    // Build kmp_int32 __kmpc_reduce(ident_t *loc, kmp_int32 global_tid,
    // kmp_int32 num_vars, size_t reduce_size, void *reduce_data, void
    // (*reduce_func)(void *lhs_data, void *rhs_data), kmp_critical_name *lck);
    llvm::Type *ReduceTypeParams[] = {CGM.VoidPtrTy, CGM.VoidPtrTy};
    auto *ReduceFnTy = llvm::FunctionType::get(CGM.VoidTy, ReduceTypeParams,
                                               /*isVarArg=*/false);
    llvm::Type *TypeParams[] = {
        getIdentTyPointerTy(), CGM.Int32Ty, CGM.Int32Ty, CGM.SizeTy,
        CGM.VoidPtrTy, ReduceFnTy->getPointerTo(),
        llvm::PointerType::getUnqual(KmpCriticalNameTy)};
    auto *FnTy =
        llvm::FunctionType::get(CGM.Int32Ty, TypeParams, /*isVarArg=*/false);
    RTLFn = CGM.CreateRuntimeFunction(FnTy, /*Name=*/"__kmpc_reduce");
    break;
  }
  case OMPRTL__kmpc_reduce_nowait: {
    // Build kmp_int32 __kmpc_reduce_nowait(ident_t *loc, kmp_int32
    // global_tid, kmp_int32 num_vars, size_t reduce_size, void *reduce_data,
    // void (*reduce_func)(void *lhs_data, void *rhs_data), kmp_critical_name
    // *lck);
    llvm::Type *ReduceTypeParams[] = {CGM.VoidPtrTy, CGM.VoidPtrTy};
    auto *ReduceFnTy = llvm::FunctionType::get(CGM.VoidTy, ReduceTypeParams,
                                               /*isVarArg=*/false);
    llvm::Type *TypeParams[] = {
        getIdentTyPointerTy(), CGM.Int32Ty, CGM.Int32Ty, CGM.SizeTy,
        CGM.VoidPtrTy, ReduceFnTy->getPointerTo(),
        llvm::PointerType::getUnqual(KmpCriticalNameTy)};
    auto *FnTy =
        llvm::FunctionType::get(CGM.Int32Ty, TypeParams, /*isVarArg=*/false);
    RTLFn = CGM.CreateRuntimeFunction(FnTy, /*Name=*/"__kmpc_reduce_nowait");
    break;
  }
  case OMPRTL__kmpc_end_reduce: {
    // Build void __kmpc_end_reduce(ident_t *loc, kmp_int32 global_tid,
    // kmp_critical_name *lck);
    llvm::Type *TypeParams[] = {
        getIdentTyPointerTy(), CGM.Int32Ty,
        llvm::PointerType::getUnqual(KmpCriticalNameTy)};
    auto *FnTy =
        llvm::FunctionType::get(CGM.VoidTy, TypeParams, /*isVarArg=*/false);
    RTLFn = CGM.CreateRuntimeFunction(FnTy, /*Name=*/"__kmpc_end_reduce");
    break;
  }
  case OMPRTL__kmpc_end_reduce_nowait: {
    // Build __kmpc_end_reduce_nowait(ident_t *loc, kmp_int32 global_tid,
    // kmp_critical_name *lck);
    llvm::Type *TypeParams[] = {
        getIdentTyPointerTy(), CGM.Int32Ty,
        llvm::PointerType::getUnqual(KmpCriticalNameTy)};
    auto *FnTy =
        llvm::FunctionType::get(CGM.VoidTy, TypeParams, /*isVarArg=*/false);
    RTLFn =
        CGM.CreateRuntimeFunction(FnTy, /*Name=*/"__kmpc_end_reduce_nowait");
    break;
  }
  case OMPRTL__kmpc_omp_task_begin_if0: {
    // Build void __kmpc_omp_task(ident_t *, kmp_int32 gtid, kmp_task_t
    // *new_task);
    llvm::Type *TypeParams[] = {getIdentTyPointerTy(), CGM.Int32Ty,
                                CGM.VoidPtrTy};
    auto *FnTy =
        llvm::FunctionType::get(CGM.VoidTy, TypeParams, /*isVarArg=*/false);
    RTLFn =
        CGM.CreateRuntimeFunction(FnTy, /*Name=*/"__kmpc_omp_task_begin_if0");
    break;
  }
  case OMPRTL__kmpc_omp_task_complete_if0: {
    // Build void __kmpc_omp_task(ident_t *, kmp_int32 gtid, kmp_task_t
    // *new_task);
    llvm::Type *TypeParams[] = {getIdentTyPointerTy(), CGM.Int32Ty,
                                CGM.VoidPtrTy};
    auto *FnTy =
        llvm::FunctionType::get(CGM.VoidTy, TypeParams, /*isVarArg=*/false);
    RTLFn = CGM.CreateRuntimeFunction(FnTy,
                                      /*Name=*/"__kmpc_omp_task_complete_if0");
    break;
  }
  case OMPRTL__kmpc_ordered: {
    // Build void __kmpc_ordered(ident_t *loc, kmp_int32 global_tid);
    llvm::Type *TypeParams[] = {getIdentTyPointerTy(), CGM.Int32Ty};
    auto *FnTy =
        llvm::FunctionType::get(CGM.VoidTy, TypeParams, /*isVarArg=*/false);
    RTLFn = CGM.CreateRuntimeFunction(FnTy, "__kmpc_ordered");
    break;
  }
  case OMPRTL__kmpc_end_ordered: {
    // Build void __kmpc_end_ordered(ident_t *loc, kmp_int32 global_tid);
    llvm::Type *TypeParams[] = {getIdentTyPointerTy(), CGM.Int32Ty};
    auto *FnTy =
        llvm::FunctionType::get(CGM.VoidTy, TypeParams, /*isVarArg=*/false);
    RTLFn = CGM.CreateRuntimeFunction(FnTy, "__kmpc_end_ordered");
    break;
  }
  case OMPRTL__kmpc_omp_taskwait: {
    // Build kmp_int32 __kmpc_omp_taskwait(ident_t *loc, kmp_int32 global_tid);
    llvm::Type *TypeParams[] = {getIdentTyPointerTy(), CGM.Int32Ty};
    auto *FnTy =
        llvm::FunctionType::get(CGM.Int32Ty, TypeParams, /*isVarArg=*/false);
    RTLFn = CGM.CreateRuntimeFunction(FnTy, "__kmpc_omp_taskwait");
    break;
  }
  case OMPRTL__kmpc_taskgroup: {
    // Build void __kmpc_taskgroup(ident_t *loc, kmp_int32 global_tid);
    llvm::Type *TypeParams[] = {getIdentTyPointerTy(), CGM.Int32Ty};
    auto *FnTy =
        llvm::FunctionType::get(CGM.VoidTy, TypeParams, /*isVarArg=*/false);
    RTLFn = CGM.CreateRuntimeFunction(FnTy, "__kmpc_taskgroup");
    break;
  }
  case OMPRTL__kmpc_end_taskgroup: {
    // Build void __kmpc_end_taskgroup(ident_t *loc, kmp_int32 global_tid);
    llvm::Type *TypeParams[] = {getIdentTyPointerTy(), CGM.Int32Ty};
    auto *FnTy =
        llvm::FunctionType::get(CGM.VoidTy, TypeParams, /*isVarArg=*/false);
    RTLFn = CGM.CreateRuntimeFunction(FnTy, "__kmpc_end_taskgroup");
    break;
  }
  case OMPRTL__kmpc_push_proc_bind: {
    // Build void __kmpc_push_proc_bind(ident_t *loc, kmp_int32 global_tid,
    // int proc_bind)
    llvm::Type *TypeParams[] = {getIdentTyPointerTy(), CGM.Int32Ty, CGM.IntTy};
    auto *FnTy =
        llvm::FunctionType::get(CGM.VoidTy, TypeParams, /*isVarArg*/ false);
    RTLFn = CGM.CreateRuntimeFunction(FnTy, "__kmpc_push_proc_bind");
    break;
  }
  case OMPRTL__kmpc_omp_task_with_deps: {
    // Build kmp_int32 __kmpc_omp_task_with_deps(ident_t *, kmp_int32 gtid,
    // kmp_task_t *new_task, kmp_int32 ndeps, kmp_depend_info_t *dep_list,
    // kmp_int32 ndeps_noalias, kmp_depend_info_t *noalias_dep_list);
    llvm::Type *TypeParams[] = {
        getIdentTyPointerTy(), CGM.Int32Ty, CGM.VoidPtrTy, CGM.Int32Ty,
        CGM.VoidPtrTy,         CGM.Int32Ty, CGM.VoidPtrTy};
    auto *FnTy =
        llvm::FunctionType::get(CGM.Int32Ty, TypeParams, /*isVarArg=*/false);
    RTLFn =
        CGM.CreateRuntimeFunction(FnTy, /*Name=*/"__kmpc_omp_task_with_deps");
    break;
  }
  case OMPRTL__kmpc_omp_wait_deps: {
    // Build void __kmpc_omp_wait_deps(ident_t *, kmp_int32 gtid,
    // kmp_int32 ndeps, kmp_depend_info_t *dep_list, kmp_int32 ndeps_noalias,
    // kmp_depend_info_t *noalias_dep_list);
    llvm::Type *TypeParams[] = {getIdentTyPointerTy(), CGM.Int32Ty,
                                CGM.Int32Ty,           CGM.VoidPtrTy,
                                CGM.Int32Ty,           CGM.VoidPtrTy};
    auto *FnTy =
        llvm::FunctionType::get(CGM.VoidTy, TypeParams, /*isVarArg=*/false);
    RTLFn = CGM.CreateRuntimeFunction(FnTy, /*Name=*/"__kmpc_omp_wait_deps");
    break;
  }
  case OMPRTL__kmpc_cancellationpoint: {
    // Build kmp_int32 __kmpc_cancellationpoint(ident_t *loc, kmp_int32
    // global_tid, kmp_int32 cncl_kind)
    llvm::Type *TypeParams[] = {getIdentTyPointerTy(), CGM.Int32Ty, CGM.IntTy};
    auto *FnTy =
        llvm::FunctionType::get(CGM.Int32Ty, TypeParams, /*isVarArg*/ false);
    RTLFn = CGM.CreateRuntimeFunction(FnTy, "__kmpc_cancellationpoint");
    break;
  }
  case OMPRTL__kmpc_cancel: {
    // Build kmp_int32 __kmpc_cancel(ident_t *loc, kmp_int32 global_tid,
    // kmp_int32 cncl_kind)
    llvm::Type *TypeParams[] = {getIdentTyPointerTy(), CGM.Int32Ty, CGM.IntTy};
    auto *FnTy =
        llvm::FunctionType::get(CGM.Int32Ty, TypeParams, /*isVarArg*/ false);
    RTLFn = CGM.CreateRuntimeFunction(FnTy, "__kmpc_cancel");
    break;
  }
  case OMPRTL__kmpc_push_num_teams: {
    // Build void kmpc_push_num_teams (ident_t loc, kmp_int32 global_tid,
    // kmp_int32 num_teams, kmp_int32 num_threads)
    llvm::Type *TypeParams[] = {getIdentTyPointerTy(), CGM.Int32Ty, CGM.Int32Ty,
        CGM.Int32Ty};
    auto *FnTy =
        llvm::FunctionType::get(CGM.Int32Ty, TypeParams, /*isVarArg*/ false);
    RTLFn = CGM.CreateRuntimeFunction(FnTy, "__kmpc_push_num_teams");
    break;
  }
  case OMPRTL__kmpc_fork_teams: {
    // Build void __kmpc_fork_teams(ident_t *loc, kmp_int32 argc, kmpc_micro
    // microtask, ...);
    llvm::Type *TypeParams[] = {getIdentTyPointerTy(), CGM.Int32Ty,
                                getKmpc_MicroPointerTy()};
    auto *FnTy =
        llvm::FunctionType::get(CGM.VoidTy, TypeParams, /*isVarArg*/ true);
    RTLFn = CGM.CreateRuntimeFunction(FnTy, "__kmpc_fork_teams");
    break;
  }
  case OMPRTL__kmpc_taskloop: {
    // Build void __kmpc_taskloop(ident_t *loc, int gtid, kmp_task_t *task, int
    // if_val, kmp_uint64 *lb, kmp_uint64 *ub, kmp_int64 st, int nogroup, int
    // sched, kmp_uint64 grainsize, void *task_dup);
    llvm::Type *TypeParams[] = {getIdentTyPointerTy(),
                                CGM.IntTy,
                                CGM.VoidPtrTy,
                                CGM.IntTy,
                                CGM.Int64Ty->getPointerTo(),
                                CGM.Int64Ty->getPointerTo(),
                                CGM.Int64Ty,
                                CGM.IntTy,
                                CGM.IntTy,
                                CGM.Int64Ty,
                                CGM.VoidPtrTy};
    auto *FnTy =
        llvm::FunctionType::get(CGM.VoidTy, TypeParams, /*isVarArg=*/false);
    RTLFn = CGM.CreateRuntimeFunction(FnTy, /*Name=*/"__kmpc_taskloop");
    break;
  }
  case OMPRTL__kmpc_doacross_init: {
    // Build void __kmpc_doacross_init(ident_t *loc, kmp_int32 gtid, kmp_int32
    // num_dims, struct kmp_dim *dims);
    llvm::Type *TypeParams[] = {getIdentTyPointerTy(),
                                CGM.Int32Ty,
                                CGM.Int32Ty,
                                CGM.VoidPtrTy};
    auto *FnTy =
        llvm::FunctionType::get(CGM.VoidTy, TypeParams, /*isVarArg=*/false);
    RTLFn = CGM.CreateRuntimeFunction(FnTy, /*Name=*/"__kmpc_doacross_init");
    break;
  }
  case OMPRTL__kmpc_doacross_fini: {
    // Build void __kmpc_doacross_fini(ident_t *loc, kmp_int32 gtid);
    llvm::Type *TypeParams[] = {getIdentTyPointerTy(), CGM.Int32Ty};
    auto *FnTy =
        llvm::FunctionType::get(CGM.VoidTy, TypeParams, /*isVarArg=*/false);
    RTLFn = CGM.CreateRuntimeFunction(FnTy, /*Name=*/"__kmpc_doacross_fini");
    break;
  }
  case OMPRTL__kmpc_doacross_post: {
    // Build void __kmpc_doacross_post(ident_t *loc, kmp_int32 gtid, kmp_int64
    // *vec);
    llvm::Type *TypeParams[] = {getIdentTyPointerTy(), CGM.Int32Ty,
                                CGM.Int64Ty->getPointerTo()};
    auto *FnTy =
        llvm::FunctionType::get(CGM.VoidTy, TypeParams, /*isVarArg=*/false);
    RTLFn = CGM.CreateRuntimeFunction(FnTy, /*Name=*/"__kmpc_doacross_post");
    break;
  }
  case OMPRTL__kmpc_doacross_wait: {
    // Build void __kmpc_doacross_wait(ident_t *loc, kmp_int32 gtid, kmp_int64
    // *vec);
    llvm::Type *TypeParams[] = {getIdentTyPointerTy(), CGM.Int32Ty,
                                CGM.Int64Ty->getPointerTo()};
    auto *FnTy =
        llvm::FunctionType::get(CGM.VoidTy, TypeParams, /*isVarArg=*/false);
    RTLFn = CGM.CreateRuntimeFunction(FnTy, /*Name=*/"__kmpc_doacross_wait");
    break;
  }
  case OMPRTL__kmpc_task_reduction_init: {
    // Build void *__kmpc_task_reduction_init(int gtid, int num_data, void
    // *data);
    llvm::Type *TypeParams[] = {CGM.IntTy, CGM.IntTy, CGM.VoidPtrTy};
    auto *FnTy =
        llvm::FunctionType::get(CGM.VoidPtrTy, TypeParams, /*isVarArg=*/false);
    RTLFn =
        CGM.CreateRuntimeFunction(FnTy, /*Name=*/"__kmpc_task_reduction_init");
    break;
  }
  case OMPRTL__kmpc_task_reduction_get_th_data: {
    // Build void *__kmpc_task_reduction_get_th_data(int gtid, void *tg, void
    // *d);
    llvm::Type *TypeParams[] = {CGM.IntTy, CGM.VoidPtrTy, CGM.VoidPtrTy};
    auto *FnTy =
        llvm::FunctionType::get(CGM.VoidPtrTy, TypeParams, /*isVarArg=*/false);
    RTLFn = CGM.CreateRuntimeFunction(
        FnTy, /*Name=*/"__kmpc_task_reduction_get_th_data");
    break;
  }
  case OMPRTL__tgt_target: {
    // Build int32_t __tgt_target(int64_t device_id, void *host_ptr, int32_t
    // arg_num, void** args_base, void **args, size_t *arg_sizes, int64_t
    // *arg_types);
    llvm::Type *TypeParams[] = {CGM.Int64Ty,
                                CGM.VoidPtrTy,
                                CGM.Int32Ty,
                                CGM.VoidPtrPtrTy,
                                CGM.VoidPtrPtrTy,
                                CGM.SizeTy->getPointerTo(),
                                CGM.Int64Ty->getPointerTo()};
    auto *FnTy =
        llvm::FunctionType::get(CGM.Int32Ty, TypeParams, /*isVarArg*/ false);
    RTLFn = CGM.CreateRuntimeFunction(FnTy, "__tgt_target");
    break;
  }
  case OMPRTL__tgt_target_nowait: {
    // Build int32_t __tgt_target_nowait(int64_t device_id, void *host_ptr,
    // int32_t arg_num, void** args_base, void **args, size_t *arg_sizes,
    // int64_t *arg_types);
    llvm::Type *TypeParams[] = {CGM.Int64Ty,
                                CGM.VoidPtrTy,
                                CGM.Int32Ty,
                                CGM.VoidPtrPtrTy,
                                CGM.VoidPtrPtrTy,
                                CGM.SizeTy->getPointerTo(),
                                CGM.Int64Ty->getPointerTo()};
    auto *FnTy =
        llvm::FunctionType::get(CGM.Int32Ty, TypeParams, /*isVarArg*/ false);
    RTLFn = CGM.CreateRuntimeFunction(FnTy, "__tgt_target_nowait");
    break;
  }
  case OMPRTL__tgt_target_teams: {
    // Build int32_t __tgt_target_teams(int64_t device_id, void *host_ptr,
    // int32_t arg_num, void** args_base, void **args, size_t *arg_sizes,
    // int64_t *arg_types, int32_t num_teams, int32_t thread_limit);
    llvm::Type *TypeParams[] = {CGM.Int64Ty,
                                CGM.VoidPtrTy,
                                CGM.Int32Ty,
                                CGM.VoidPtrPtrTy,
                                CGM.VoidPtrPtrTy,
                                CGM.SizeTy->getPointerTo(),
                                CGM.Int64Ty->getPointerTo(),
                                CGM.Int32Ty,
                                CGM.Int32Ty};
    auto *FnTy =
        llvm::FunctionType::get(CGM.Int32Ty, TypeParams, /*isVarArg*/ false);
    RTLFn = CGM.CreateRuntimeFunction(FnTy, "__tgt_target_teams");
    break;
  }
  case OMPRTL__tgt_target_teams_nowait: {
    // Build int32_t __tgt_target_teams_nowait(int64_t device_id, void
    // *host_ptr, int32_t arg_num, void** args_base, void **args, size_t
    // *arg_sizes, int64_t *arg_types, int32_t num_teams, int32_t thread_limit);
    llvm::Type *TypeParams[] = {CGM.Int64Ty,
                                CGM.VoidPtrTy,
                                CGM.Int32Ty,
                                CGM.VoidPtrPtrTy,
                                CGM.VoidPtrPtrTy,
                                CGM.SizeTy->getPointerTo(),
                                CGM.Int64Ty->getPointerTo(),
                                CGM.Int32Ty,
                                CGM.Int32Ty};
    auto *FnTy =
        llvm::FunctionType::get(CGM.Int32Ty, TypeParams, /*isVarArg*/ false);
    RTLFn = CGM.CreateRuntimeFunction(FnTy, "__tgt_target_teams_nowait");
    break;
  }
  case OMPRTL__tgt_register_lib: {
    // Build void __tgt_register_lib(__tgt_bin_desc *desc);
    QualType ParamTy =
        CGM.getContext().getPointerType(getTgtBinaryDescriptorQTy());
    llvm::Type *TypeParams[] = {CGM.getTypes().ConvertTypeForMem(ParamTy)};
    auto *FnTy =
        llvm::FunctionType::get(CGM.Int32Ty, TypeParams, /*isVarArg*/ false);
    RTLFn = CGM.CreateRuntimeFunction(FnTy, "__tgt_register_lib");
    break;
  }
  case OMPRTL__tgt_unregister_lib: {
    // Build void __tgt_unregister_lib(__tgt_bin_desc *desc);
    QualType ParamTy =
        CGM.getContext().getPointerType(getTgtBinaryDescriptorQTy());
    llvm::Type *TypeParams[] = {CGM.getTypes().ConvertTypeForMem(ParamTy)};
    auto *FnTy =
        llvm::FunctionType::get(CGM.Int32Ty, TypeParams, /*isVarArg*/ false);
    RTLFn = CGM.CreateRuntimeFunction(FnTy, "__tgt_unregister_lib");
    break;
  }
  case OMPRTL__tgt_target_data_begin: {
    // Build void __tgt_target_data_begin(int64_t device_id, int32_t arg_num,
    // void** args_base, void **args, size_t *arg_sizes, int64_t *arg_types);
    llvm::Type *TypeParams[] = {CGM.Int64Ty,
                                CGM.Int32Ty,
                                CGM.VoidPtrPtrTy,
                                CGM.VoidPtrPtrTy,
                                CGM.SizeTy->getPointerTo(),
                                CGM.Int64Ty->getPointerTo()};
    auto *FnTy =
        llvm::FunctionType::get(CGM.VoidTy, TypeParams, /*isVarArg*/ false);
    RTLFn = CGM.CreateRuntimeFunction(FnTy, "__tgt_target_data_begin");
    break;
  }
  case OMPRTL__tgt_target_data_begin_nowait: {
    // Build void __tgt_target_data_begin_nowait(int64_t device_id, int32_t
    // arg_num, void** args_base, void **args, size_t *arg_sizes, int64_t
    // *arg_types);
    llvm::Type *TypeParams[] = {CGM.Int64Ty,
                                CGM.Int32Ty,
                                CGM.VoidPtrPtrTy,
                                CGM.VoidPtrPtrTy,
                                CGM.SizeTy->getPointerTo(),
                                CGM.Int64Ty->getPointerTo()};
    auto *FnTy =
        llvm::FunctionType::get(CGM.VoidTy, TypeParams, /*isVarArg=*/false);
    RTLFn = CGM.CreateRuntimeFunction(FnTy, "__tgt_target_data_begin_nowait");
    break;
  }
  case OMPRTL__tgt_target_data_end: {
    // Build void __tgt_target_data_end(int64_t device_id, int32_t arg_num,
    // void** args_base, void **args, size_t *arg_sizes, int64_t *arg_types);
    llvm::Type *TypeParams[] = {CGM.Int64Ty,
                                CGM.Int32Ty,
                                CGM.VoidPtrPtrTy,
                                CGM.VoidPtrPtrTy,
                                CGM.SizeTy->getPointerTo(),
                                CGM.Int64Ty->getPointerTo()};
    auto *FnTy =
        llvm::FunctionType::get(CGM.VoidTy, TypeParams, /*isVarArg*/ false);
    RTLFn = CGM.CreateRuntimeFunction(FnTy, "__tgt_target_data_end");
    break;
  }
  case OMPRTL__tgt_target_data_end_nowait: {
    // Build void __tgt_target_data_end_nowait(int64_t device_id, int32_t
    // arg_num, void** args_base, void **args, size_t *arg_sizes, int64_t
    // *arg_types);
    llvm::Type *TypeParams[] = {CGM.Int64Ty,
                                CGM.Int32Ty,
                                CGM.VoidPtrPtrTy,
                                CGM.VoidPtrPtrTy,
                                CGM.SizeTy->getPointerTo(),
                                CGM.Int64Ty->getPointerTo()};
    auto *FnTy =
        llvm::FunctionType::get(CGM.VoidTy, TypeParams, /*isVarArg=*/false);
    RTLFn = CGM.CreateRuntimeFunction(FnTy, "__tgt_target_data_end_nowait");
    break;
  }
  case OMPRTL__tgt_target_data_update: {
    // Build void __tgt_target_data_update(int64_t device_id, int32_t arg_num,
    // void** args_base, void **args, size_t *arg_sizes, int64_t *arg_types);
    llvm::Type *TypeParams[] = {CGM.Int64Ty,
                                CGM.Int32Ty,
                                CGM.VoidPtrPtrTy,
                                CGM.VoidPtrPtrTy,
                                CGM.SizeTy->getPointerTo(),
                                CGM.Int64Ty->getPointerTo()};
    auto *FnTy =
        llvm::FunctionType::get(CGM.VoidTy, TypeParams, /*isVarArg*/ false);
    RTLFn = CGM.CreateRuntimeFunction(FnTy, "__tgt_target_data_update");
    break;
  }
  case OMPRTL__tgt_target_data_update_nowait: {
    // Build void __tgt_target_data_update_nowait(int64_t device_id, int32_t
    // arg_num, void** args_base, void **args, size_t *arg_sizes, int64_t
    // *arg_types);
    llvm::Type *TypeParams[] = {CGM.Int64Ty,
                                CGM.Int32Ty,
                                CGM.VoidPtrPtrTy,
                                CGM.VoidPtrPtrTy,
                                CGM.SizeTy->getPointerTo(),
                                CGM.Int64Ty->getPointerTo()};
    auto *FnTy =
        llvm::FunctionType::get(CGM.VoidTy, TypeParams, /*isVarArg=*/false);
    RTLFn = CGM.CreateRuntimeFunction(FnTy, "__tgt_target_data_update_nowait");
    break;
  }
  }
  assert(RTLFn && "Unable to find OpenMP runtime function");
  return RTLFn;
}

llvm::Constant *CGOpenMPRuntime::createForStaticInitFunction(unsigned IVSize,
                                                             bool IVSigned) {
  assert((IVSize == 32 || IVSize == 64) &&
         "IV size is not compatible with the omp runtime");
  StringRef Name = IVSize == 32 ? (IVSigned ? "__kmpc_for_static_init_4"
                                            : "__kmpc_for_static_init_4u")
                                : (IVSigned ? "__kmpc_for_static_init_8"
                                            : "__kmpc_for_static_init_8u");
  llvm::Type *ITy = IVSize == 32 ? CGM.Int32Ty : CGM.Int64Ty;
  auto *PtrTy = llvm::PointerType::getUnqual(ITy);
  llvm::Type *TypeParams[] = {
    getIdentTyPointerTy(),                     // loc
    CGM.Int32Ty,                               // tid
    CGM.Int32Ty,                               // schedtype
    llvm::PointerType::getUnqual(CGM.Int32Ty), // p_lastiter
    PtrTy,                                     // p_lower
    PtrTy,                                     // p_upper
    PtrTy,                                     // p_stride
    ITy,                                       // incr
    ITy                                        // chunk
  };
  auto *FnTy =
      llvm::FunctionType::get(CGM.VoidTy, TypeParams, /*isVarArg*/ false);
  return CGM.CreateRuntimeFunction(FnTy, Name);
}

llvm::Constant *CGOpenMPRuntime::createDispatchInitFunction(unsigned IVSize,
                                                            bool IVSigned) {
  assert((IVSize == 32 || IVSize == 64) &&
         "IV size is not compatible with the omp runtime");
  StringRef Name =
      IVSize == 32
          ? (IVSigned ? "__kmpc_dispatch_init_4" : "__kmpc_dispatch_init_4u")
          : (IVSigned ? "__kmpc_dispatch_init_8" : "__kmpc_dispatch_init_8u");
  llvm::Type *ITy = IVSize == 32 ? CGM.Int32Ty : CGM.Int64Ty;
  llvm::Type *TypeParams[] = { getIdentTyPointerTy(), // loc
                               CGM.Int32Ty,           // tid
                               CGM.Int32Ty,           // schedtype
                               ITy,                   // lower
                               ITy,                   // upper
                               ITy,                   // stride
                               ITy                    // chunk
  };
  auto *FnTy =
      llvm::FunctionType::get(CGM.VoidTy, TypeParams, /*isVarArg*/ false);
  return CGM.CreateRuntimeFunction(FnTy, Name);
}

llvm::Constant *CGOpenMPRuntime::createDispatchFiniFunction(unsigned IVSize,
                                                            bool IVSigned) {
  assert((IVSize == 32 || IVSize == 64) &&
         "IV size is not compatible with the omp runtime");
  StringRef Name =
      IVSize == 32
          ? (IVSigned ? "__kmpc_dispatch_fini_4" : "__kmpc_dispatch_fini_4u")
          : (IVSigned ? "__kmpc_dispatch_fini_8" : "__kmpc_dispatch_fini_8u");
  llvm::Type *TypeParams[] = {
      getIdentTyPointerTy(), // loc
      CGM.Int32Ty,           // tid
  };
  auto *FnTy =
      llvm::FunctionType::get(CGM.VoidTy, TypeParams, /*isVarArg=*/false);
  return CGM.CreateRuntimeFunction(FnTy, Name);
}

llvm::Constant *CGOpenMPRuntime::createDispatchNextFunction(unsigned IVSize,
                                                            bool IVSigned) {
  assert((IVSize == 32 || IVSize == 64) &&
         "IV size is not compatible with the omp runtime");
  StringRef Name =
      IVSize == 32
          ? (IVSigned ? "__kmpc_dispatch_next_4" : "__kmpc_dispatch_next_4u")
          : (IVSigned ? "__kmpc_dispatch_next_8" : "__kmpc_dispatch_next_8u");
  llvm::Type *ITy = IVSize == 32 ? CGM.Int32Ty : CGM.Int64Ty;
  auto *PtrTy = llvm::PointerType::getUnqual(ITy);
  llvm::Type *TypeParams[] = {
    getIdentTyPointerTy(),                     // loc
    CGM.Int32Ty,                               // tid
    llvm::PointerType::getUnqual(CGM.Int32Ty), // p_lastiter
    PtrTy,                                     // p_lower
    PtrTy,                                     // p_upper
    PtrTy                                      // p_stride
  };
  auto *FnTy =
      llvm::FunctionType::get(CGM.Int32Ty, TypeParams, /*isVarArg*/ false);
  return CGM.CreateRuntimeFunction(FnTy, Name);
}

Address CGOpenMPRuntime::getAddrOfDeclareTargetLink(const VarDecl *VD) {
  if (CGM.getLangOpts().OpenMPSimd)
    return Address::invalid();
  llvm::Optional<OMPDeclareTargetDeclAttr::MapTypeTy> Res =
      OMPDeclareTargetDeclAttr::isDeclareTargetDeclaration(VD);
  if (Res && *Res == OMPDeclareTargetDeclAttr::MT_Link) {
    SmallString<64> PtrName;
    {
      llvm::raw_svector_ostream OS(PtrName);
      OS << CGM.getMangledName(GlobalDecl(VD)) << "_decl_tgt_link_ptr";
    }
    llvm::Value *Ptr = CGM.getModule().getNamedValue(PtrName);
    if (!Ptr) {
      QualType PtrTy = CGM.getContext().getPointerType(VD->getType());
      Ptr = getOrCreateInternalVariable(CGM.getTypes().ConvertTypeForMem(PtrTy),
                                        PtrName);
      if (!CGM.getLangOpts().OpenMPIsDevice) {
        auto *GV = cast<llvm::GlobalVariable>(Ptr);
        GV->setLinkage(llvm::GlobalValue::ExternalLinkage);
        GV->setInitializer(CGM.GetAddrOfGlobal(VD));
      }
      CGM.addUsedGlobal(cast<llvm::GlobalValue>(Ptr));
      registerTargetGlobalVariable(VD, cast<llvm::Constant>(Ptr));
    }
    return Address(Ptr, CGM.getContext().getDeclAlign(VD));
  }
  return Address::invalid();
}

llvm::Constant *
CGOpenMPRuntime::getOrCreateThreadPrivateCache(const VarDecl *VD) {
  assert(!CGM.getLangOpts().OpenMPUseTLS ||
         !CGM.getContext().getTargetInfo().isTLSSupported());
  // Lookup the entry, lazily creating it if necessary.
  std::string Suffix = getName({"cache", ""});
  return getOrCreateInternalVariable(
      CGM.Int8PtrPtrTy, Twine(CGM.getMangledName(VD)).concat(Suffix));
}

Address CGOpenMPRuntime::getAddrOfThreadPrivate(CodeGenFunction &CGF,
                                                const VarDecl *VD,
                                                Address VDAddr,
                                                SourceLocation Loc) {
  if (CGM.getLangOpts().OpenMPUseTLS &&
      CGM.getContext().getTargetInfo().isTLSSupported())
    return VDAddr;

  llvm::Type *VarTy = VDAddr.getElementType();
  llvm::Value *Args[] = {emitUpdateLocation(CGF, Loc), getThreadID(CGF, Loc),
                         CGF.Builder.CreatePointerCast(VDAddr.getPointer(),
                                                       CGM.Int8PtrTy),
                         CGM.getSize(CGM.GetTargetTypeStoreSize(VarTy)),
                         getOrCreateThreadPrivateCache(VD)};
  return Address(CGF.EmitRuntimeCall(
      createRuntimeFunction(OMPRTL__kmpc_threadprivate_cached), Args),
                 VDAddr.getAlignment());
}

void CGOpenMPRuntime::emitThreadPrivateVarInit(
    CodeGenFunction &CGF, Address VDAddr, llvm::Value *Ctor,
    llvm::Value *CopyCtor, llvm::Value *Dtor, SourceLocation Loc) {
  // Call kmp_int32 __kmpc_global_thread_num(&loc) to init OpenMP runtime
  // library.
  llvm::Value *OMPLoc = emitUpdateLocation(CGF, Loc);
  CGF.EmitRuntimeCall(createRuntimeFunction(OMPRTL__kmpc_global_thread_num),
                      OMPLoc);
  // Call __kmpc_threadprivate_register(&loc, &var, ctor, cctor/*NULL*/, dtor)
  // to register constructor/destructor for variable.
  llvm::Value *Args[] = {
      OMPLoc, CGF.Builder.CreatePointerCast(VDAddr.getPointer(), CGM.VoidPtrTy),
      Ctor, CopyCtor, Dtor};
  CGF.EmitRuntimeCall(
      createRuntimeFunction(OMPRTL__kmpc_threadprivate_register), Args);
}

llvm::Function *CGOpenMPRuntime::emitThreadPrivateVarDefinition(
    const VarDecl *VD, Address VDAddr, SourceLocation Loc,
    bool PerformInit, CodeGenFunction *CGF) {
  if (CGM.getLangOpts().OpenMPUseTLS &&
      CGM.getContext().getTargetInfo().isTLSSupported())
    return nullptr;

  VD = VD->getDefinition(CGM.getContext());
  if (VD && ThreadPrivateWithDefinition.insert(CGM.getMangledName(VD)).second) {
    QualType ASTTy = VD->getType();

    llvm::Value *Ctor = nullptr, *CopyCtor = nullptr, *Dtor = nullptr;
    const Expr *Init = VD->getAnyInitializer();
    if (CGM.getLangOpts().CPlusPlus && PerformInit) {
      // Generate function that re-emits the declaration's initializer into the
      // threadprivate copy of the variable VD
      CodeGenFunction CtorCGF(CGM);
      FunctionArgList Args;
      ImplicitParamDecl Dst(CGM.getContext(), /*DC=*/nullptr, Loc,
                            /*Id=*/nullptr, CGM.getContext().VoidPtrTy,
                            ImplicitParamDecl::Other);
      Args.push_back(&Dst);

      const auto &FI = CGM.getTypes().arrangeBuiltinFunctionDeclaration(
          CGM.getContext().VoidPtrTy, Args);
      llvm::FunctionType *FTy = CGM.getTypes().GetFunctionType(FI);
      std::string Name = getName({"__kmpc_global_ctor_", ""});
      llvm::Function *Fn =
          CGM.CreateGlobalInitOrDestructFunction(FTy, Name, FI, Loc);
      CtorCGF.StartFunction(GlobalDecl(), CGM.getContext().VoidPtrTy, Fn, FI,
                            Args, Loc, Loc);
      llvm::Value *ArgVal = CtorCGF.EmitLoadOfScalar(
          CtorCGF.GetAddrOfLocalVar(&Dst), /*Volatile=*/false,
          CGM.getContext().VoidPtrTy, Dst.getLocation());
      Address Arg = Address(ArgVal, VDAddr.getAlignment());
      Arg = CtorCGF.Builder.CreateElementBitCast(
          Arg, CtorCGF.ConvertTypeForMem(ASTTy));
      CtorCGF.EmitAnyExprToMem(Init, Arg, Init->getType().getQualifiers(),
                               /*IsInitializer=*/true);
      ArgVal = CtorCGF.EmitLoadOfScalar(
          CtorCGF.GetAddrOfLocalVar(&Dst), /*Volatile=*/false,
          CGM.getContext().VoidPtrTy, Dst.getLocation());
      CtorCGF.Builder.CreateStore(ArgVal, CtorCGF.ReturnValue);
      CtorCGF.FinishFunction();
      Ctor = Fn;
    }
    if (VD->getType().isDestructedType() != QualType::DK_none) {
      // Generate function that emits destructor call for the threadprivate copy
      // of the variable VD
      CodeGenFunction DtorCGF(CGM);
      FunctionArgList Args;
      ImplicitParamDecl Dst(CGM.getContext(), /*DC=*/nullptr, Loc,
                            /*Id=*/nullptr, CGM.getContext().VoidPtrTy,
                            ImplicitParamDecl::Other);
      Args.push_back(&Dst);

      const auto &FI = CGM.getTypes().arrangeBuiltinFunctionDeclaration(
          CGM.getContext().VoidTy, Args);
      llvm::FunctionType *FTy = CGM.getTypes().GetFunctionType(FI);
      std::string Name = getName({"__kmpc_global_dtor_", ""});
      llvm::Function *Fn =
          CGM.CreateGlobalInitOrDestructFunction(FTy, Name, FI, Loc);
      auto NL = ApplyDebugLocation::CreateEmpty(DtorCGF);
      DtorCGF.StartFunction(GlobalDecl(), CGM.getContext().VoidTy, Fn, FI, Args,
                            Loc, Loc);
      // Create a scope with an artificial location for the body of this function.
      auto AL = ApplyDebugLocation::CreateArtificial(DtorCGF);
      llvm::Value *ArgVal = DtorCGF.EmitLoadOfScalar(
          DtorCGF.GetAddrOfLocalVar(&Dst),
          /*Volatile=*/false, CGM.getContext().VoidPtrTy, Dst.getLocation());
      DtorCGF.emitDestroy(Address(ArgVal, VDAddr.getAlignment()), ASTTy,
                          DtorCGF.getDestroyer(ASTTy.isDestructedType()),
                          DtorCGF.needsEHCleanup(ASTTy.isDestructedType()));
      DtorCGF.FinishFunction();
      Dtor = Fn;
    }
    // Do not emit init function if it is not required.
    if (!Ctor && !Dtor)
      return nullptr;

    llvm::Type *CopyCtorTyArgs[] = {CGM.VoidPtrTy, CGM.VoidPtrTy};
    auto *CopyCtorTy = llvm::FunctionType::get(CGM.VoidPtrTy, CopyCtorTyArgs,
                                               /*isVarArg=*/false)
                           ->getPointerTo();
    // Copying constructor for the threadprivate variable.
    // Must be NULL - reserved by runtime, but currently it requires that this
    // parameter is always NULL. Otherwise it fires assertion.
    CopyCtor = llvm::Constant::getNullValue(CopyCtorTy);
    if (Ctor == nullptr) {
      auto *CtorTy = llvm::FunctionType::get(CGM.VoidPtrTy, CGM.VoidPtrTy,
                                             /*isVarArg=*/false)
                         ->getPointerTo();
      Ctor = llvm::Constant::getNullValue(CtorTy);
    }
    if (Dtor == nullptr) {
      auto *DtorTy = llvm::FunctionType::get(CGM.VoidTy, CGM.VoidPtrTy,
                                             /*isVarArg=*/false)
                         ->getPointerTo();
      Dtor = llvm::Constant::getNullValue(DtorTy);
    }
    if (!CGF) {
      auto *InitFunctionTy =
          llvm::FunctionType::get(CGM.VoidTy, /*isVarArg*/ false);
      std::string Name = getName({"__omp_threadprivate_init_", ""});
      llvm::Function *InitFunction = CGM.CreateGlobalInitOrDestructFunction(
          InitFunctionTy, Name, CGM.getTypes().arrangeNullaryFunction());
      CodeGenFunction InitCGF(CGM);
      FunctionArgList ArgList;
      InitCGF.StartFunction(GlobalDecl(), CGM.getContext().VoidTy, InitFunction,
                            CGM.getTypes().arrangeNullaryFunction(), ArgList,
                            Loc, Loc);
      emitThreadPrivateVarInit(InitCGF, VDAddr, Ctor, CopyCtor, Dtor, Loc);
      InitCGF.FinishFunction();
      return InitFunction;
    }
    emitThreadPrivateVarInit(*CGF, VDAddr, Ctor, CopyCtor, Dtor, Loc);
  }
  return nullptr;
}

/// Obtain information that uniquely identifies a target entry. This
/// consists of the file and device IDs as well as line number associated with
/// the relevant entry source location.
static void getTargetEntryUniqueInfo(ASTContext &C, SourceLocation Loc,
                                     unsigned &DeviceID, unsigned &FileID,
                                     unsigned &LineNum) {
  SourceManager &SM = C.getSourceManager();

  // The loc should be always valid and have a file ID (the user cannot use
  // #pragma directives in macros)

  assert(Loc.isValid() && "Source location is expected to be always valid.");

  PresumedLoc PLoc = SM.getPresumedLoc(Loc);
  assert(PLoc.isValid() && "Source location is expected to be always valid.");

  llvm::sys::fs::UniqueID ID;
  if (auto EC = llvm::sys::fs::getUniqueID(PLoc.getFilename(), ID))
    SM.getDiagnostics().Report(diag::err_cannot_open_file)
        << PLoc.getFilename() << EC.message();

  DeviceID = ID.getDevice();
  FileID = ID.getFile();
  LineNum = PLoc.getLine();
}

bool CGOpenMPRuntime::emitDeclareTargetVarDefinition(const VarDecl *VD,
                                                     llvm::GlobalVariable *Addr,
                                                     bool PerformInit) {
  Optional<OMPDeclareTargetDeclAttr::MapTypeTy> Res =
      OMPDeclareTargetDeclAttr::isDeclareTargetDeclaration(VD);
  if (!Res || *Res == OMPDeclareTargetDeclAttr::MT_Link)
    return CGM.getLangOpts().OpenMPIsDevice;
  VD = VD->getDefinition(CGM.getContext());
  if (VD && !DeclareTargetWithDefinition.insert(CGM.getMangledName(VD)).second)
    return CGM.getLangOpts().OpenMPIsDevice;

  QualType ASTTy = VD->getType();

  SourceLocation Loc = VD->getCanonicalDecl()->getBeginLoc();
  // Produce the unique prefix to identify the new target regions. We use
  // the source location of the variable declaration which we know to not
  // conflict with any target region.
  unsigned DeviceID;
  unsigned FileID;
  unsigned Line;
  getTargetEntryUniqueInfo(CGM.getContext(), Loc, DeviceID, FileID, Line);
  SmallString<128> Buffer, Out;
  {
    llvm::raw_svector_ostream OS(Buffer);
    OS << "__omp_offloading_" << llvm::format("_%x", DeviceID)
       << llvm::format("_%x_", FileID) << VD->getName() << "_l" << Line;
  }

  const Expr *Init = VD->getAnyInitializer();
  if (CGM.getLangOpts().CPlusPlus && PerformInit) {
    llvm::Constant *Ctor;
    llvm::Constant *ID;
    if (CGM.getLangOpts().OpenMPIsDevice) {
      // Generate function that re-emits the declaration's initializer into
      // the threadprivate copy of the variable VD
      CodeGenFunction CtorCGF(CGM);

      const CGFunctionInfo &FI = CGM.getTypes().arrangeNullaryFunction();
      llvm::FunctionType *FTy = CGM.getTypes().GetFunctionType(FI);
      llvm::Function *Fn = CGM.CreateGlobalInitOrDestructFunction(
          FTy, Twine(Buffer, "_ctor"), FI, Loc);
      auto NL = ApplyDebugLocation::CreateEmpty(CtorCGF);
      CtorCGF.StartFunction(GlobalDecl(), CGM.getContext().VoidTy, Fn, FI,
                            FunctionArgList(), Loc, Loc);
      auto AL = ApplyDebugLocation::CreateArtificial(CtorCGF);
      CtorCGF.EmitAnyExprToMem(Init,
                               Address(Addr, CGM.getContext().getDeclAlign(VD)),
                               Init->getType().getQualifiers(),
                               /*IsInitializer=*/true);
      CtorCGF.FinishFunction();
      Ctor = Fn;
      ID = llvm::ConstantExpr::getBitCast(Fn, CGM.Int8PtrTy);
      CGM.addUsedGlobal(cast<llvm::GlobalValue>(Ctor));
    } else {
      Ctor = new llvm::GlobalVariable(
          CGM.getModule(), CGM.Int8Ty, /*isConstant=*/true,
          llvm::GlobalValue::PrivateLinkage,
          llvm::Constant::getNullValue(CGM.Int8Ty), Twine(Buffer, "_ctor"));
      ID = Ctor;
    }

    // Register the information for the entry associated with the constructor.
    Out.clear();
    OffloadEntriesInfoManager.registerTargetRegionEntryInfo(
        DeviceID, FileID, Twine(Buffer, "_ctor").toStringRef(Out), Line, Ctor,
        ID, OffloadEntriesInfoManagerTy::OMPTargetRegionEntryCtor);
  }
  if (VD->getType().isDestructedType() != QualType::DK_none) {
    llvm::Constant *Dtor;
    llvm::Constant *ID;
    if (CGM.getLangOpts().OpenMPIsDevice) {
      // Generate function that emits destructor call for the threadprivate
      // copy of the variable VD
      CodeGenFunction DtorCGF(CGM);

      const CGFunctionInfo &FI = CGM.getTypes().arrangeNullaryFunction();
      llvm::FunctionType *FTy = CGM.getTypes().GetFunctionType(FI);
      llvm::Function *Fn = CGM.CreateGlobalInitOrDestructFunction(
          FTy, Twine(Buffer, "_dtor"), FI, Loc);
      auto NL = ApplyDebugLocation::CreateEmpty(DtorCGF);
      DtorCGF.StartFunction(GlobalDecl(), CGM.getContext().VoidTy, Fn, FI,
                            FunctionArgList(), Loc, Loc);
      // Create a scope with an artificial location for the body of this
      // function.
      auto AL = ApplyDebugLocation::CreateArtificial(DtorCGF);
      DtorCGF.emitDestroy(Address(Addr, CGM.getContext().getDeclAlign(VD)),
                          ASTTy, DtorCGF.getDestroyer(ASTTy.isDestructedType()),
                          DtorCGF.needsEHCleanup(ASTTy.isDestructedType()));
      DtorCGF.FinishFunction();
      Dtor = Fn;
      ID = llvm::ConstantExpr::getBitCast(Fn, CGM.Int8PtrTy);
      CGM.addUsedGlobal(cast<llvm::GlobalValue>(Dtor));
    } else {
      Dtor = new llvm::GlobalVariable(
          CGM.getModule(), CGM.Int8Ty, /*isConstant=*/true,
          llvm::GlobalValue::PrivateLinkage,
          llvm::Constant::getNullValue(CGM.Int8Ty), Twine(Buffer, "_dtor"));
      ID = Dtor;
    }
    // Register the information for the entry associated with the destructor.
    Out.clear();
    OffloadEntriesInfoManager.registerTargetRegionEntryInfo(
        DeviceID, FileID, Twine(Buffer, "_dtor").toStringRef(Out), Line, Dtor,
        ID, OffloadEntriesInfoManagerTy::OMPTargetRegionEntryDtor);
  }
  return CGM.getLangOpts().OpenMPIsDevice;
}

Address CGOpenMPRuntime::getAddrOfArtificialThreadPrivate(CodeGenFunction &CGF,
                                                          QualType VarType,
                                                          StringRef Name) {
  std::string Suffix = getName({"artificial", ""});
  std::string CacheSuffix = getName({"cache", ""});
  llvm::Type *VarLVType = CGF.ConvertTypeForMem(VarType);
  llvm::Value *GAddr =
      getOrCreateInternalVariable(VarLVType, Twine(Name).concat(Suffix));
  llvm::Value *Args[] = {
      emitUpdateLocation(CGF, SourceLocation()),
      getThreadID(CGF, SourceLocation()),
      CGF.Builder.CreatePointerBitCastOrAddrSpaceCast(GAddr, CGM.VoidPtrTy),
      CGF.Builder.CreateIntCast(CGF.getTypeSize(VarType), CGM.SizeTy,
                                /*IsSigned=*/false),
      getOrCreateInternalVariable(
          CGM.VoidPtrPtrTy, Twine(Name).concat(Suffix).concat(CacheSuffix))};
  return Address(
      CGF.Builder.CreatePointerBitCastOrAddrSpaceCast(
          CGF.EmitRuntimeCall(
              createRuntimeFunction(OMPRTL__kmpc_threadprivate_cached), Args),
          VarLVType->getPointerTo(/*AddrSpace=*/0)),
      CGM.getPointerAlign());
}

void CGOpenMPRuntime::emitOMPIfClause(CodeGenFunction &CGF, const Expr *Cond,
                                      const RegionCodeGenTy &ThenGen,
                                      const RegionCodeGenTy &ElseGen) {
  CodeGenFunction::LexicalScope ConditionScope(CGF, Cond->getSourceRange());

  // If the condition constant folds and can be elided, try to avoid emitting
  // the condition and the dead arm of the if/else.
  bool CondConstant;
  if (CGF.ConstantFoldsToSimpleInteger(Cond, CondConstant)) {
    if (CondConstant)
      ThenGen(CGF);
    else
      ElseGen(CGF);
    return;
  }

  // Otherwise, the condition did not fold, or we couldn't elide it.  Just
  // emit the conditional branch.
  llvm::BasicBlock *ThenBlock = CGF.createBasicBlock("omp_if.then");
  llvm::BasicBlock *ElseBlock = CGF.createBasicBlock("omp_if.else");
  llvm::BasicBlock *ContBlock = CGF.createBasicBlock("omp_if.end");
  CGF.EmitBranchOnBoolExpr(Cond, ThenBlock, ElseBlock, /*TrueCount=*/0);

  // Emit the 'then' code.
  CGF.EmitBlock(ThenBlock);
  ThenGen(CGF);
  CGF.EmitBranch(ContBlock);
  // Emit the 'else' code if present.
  // There is no need to emit line number for unconditional branch.
  (void)ApplyDebugLocation::CreateEmpty(CGF);
  CGF.EmitBlock(ElseBlock);
  ElseGen(CGF);
  // There is no need to emit line number for unconditional branch.
  (void)ApplyDebugLocation::CreateEmpty(CGF);
  CGF.EmitBranch(ContBlock);
  // Emit the continuation block for code after the if.
  CGF.EmitBlock(ContBlock, /*IsFinished=*/true);
}

void CGOpenMPRuntime::emitParallelCall(CodeGenFunction &CGF, SourceLocation Loc,
                                       llvm::Value *OutlinedFn,
                                       ArrayRef<llvm::Value *> CapturedVars,
                                       const Expr *IfCond) {
  if (!CGF.HaveInsertPoint())
    return;
  llvm::Value *RTLoc = emitUpdateLocation(CGF, Loc);
  auto &&ThenGen = [OutlinedFn, CapturedVars, RTLoc](CodeGenFunction &CGF,
                                                     PrePostActionTy &) {
    // Build call __kmpc_fork_call(loc, n, microtask, var1, .., varn);
    CGOpenMPRuntime &RT = CGF.CGM.getOpenMPRuntime();
    llvm::Value *Args[] = {
        RTLoc,
        CGF.Builder.getInt32(CapturedVars.size()), // Number of captured vars
        CGF.Builder.CreateBitCast(OutlinedFn, RT.getKmpc_MicroPointerTy())};
    llvm::SmallVector<llvm::Value *, 16> RealArgs;
    RealArgs.append(std::begin(Args), std::end(Args));
    RealArgs.append(CapturedVars.begin(), CapturedVars.end());

    llvm::Value *RTLFn = RT.createRuntimeFunction(OMPRTL__kmpc_fork_call);
    CGF.EmitRuntimeCall(RTLFn, RealArgs);
  };
  auto &&ElseGen = [OutlinedFn, CapturedVars, RTLoc, Loc](CodeGenFunction &CGF,
                                                          PrePostActionTy &) {
    CGOpenMPRuntime &RT = CGF.CGM.getOpenMPRuntime();
    llvm::Value *ThreadID = RT.getThreadID(CGF, Loc);
    // Build calls:
    // __kmpc_serialized_parallel(&Loc, GTid);
    llvm::Value *Args[] = {RTLoc, ThreadID};
    CGF.EmitRuntimeCall(
        RT.createRuntimeFunction(OMPRTL__kmpc_serialized_parallel), Args);

    // OutlinedFn(&GTid, &zero, CapturedStruct);
    Address ZeroAddr = CGF.CreateDefaultAlignTempAlloca(CGF.Int32Ty,
                                                        /*Name*/ ".zero.addr");
    CGF.InitTempAlloca(ZeroAddr, CGF.Builder.getInt32(/*C*/ 0));
    llvm::SmallVector<llvm::Value *, 16> OutlinedFnArgs;
    // ThreadId for serialized parallels is 0.
    OutlinedFnArgs.push_back(ZeroAddr.getPointer());
    OutlinedFnArgs.push_back(ZeroAddr.getPointer());
    OutlinedFnArgs.append(CapturedVars.begin(), CapturedVars.end());
    RT.emitOutlinedFunctionCall(CGF, Loc, OutlinedFn, OutlinedFnArgs);

    // __kmpc_end_serialized_parallel(&Loc, GTid);
    llvm::Value *EndArgs[] = {RT.emitUpdateLocation(CGF, Loc), ThreadID};
    CGF.EmitRuntimeCall(
        RT.createRuntimeFunction(OMPRTL__kmpc_end_serialized_parallel),
        EndArgs);
  };
  if (IfCond) {
    emitOMPIfClause(CGF, IfCond, ThenGen, ElseGen);
  } else {
    RegionCodeGenTy ThenRCG(ThenGen);
    ThenRCG(CGF);
  }
}

// If we're inside an (outlined) parallel region, use the region info's
// thread-ID variable (it is passed in a first argument of the outlined function
// as "kmp_int32 *gtid"). Otherwise, if we're not inside parallel region, but in
// regular serial code region, get thread ID by calling kmp_int32
// kmpc_global_thread_num(ident_t *loc), stash this thread ID in a temporary and
// return the address of that temp.
Address CGOpenMPRuntime::emitThreadIDAddress(CodeGenFunction &CGF,
                                             SourceLocation Loc) {
  if (auto *OMPRegionInfo =
          dyn_cast_or_null<CGOpenMPRegionInfo>(CGF.CapturedStmtInfo))
    if (OMPRegionInfo->getThreadIDVariable())
      return OMPRegionInfo->getThreadIDVariableLValue(CGF).getAddress();

  llvm::Value *ThreadID = getThreadID(CGF, Loc);
  QualType Int32Ty =
      CGF.getContext().getIntTypeForBitwidth(/*DestWidth*/ 32, /*Signed*/ true);
  Address ThreadIDTemp = CGF.CreateMemTemp(Int32Ty, /*Name*/ ".threadid_temp.");
  CGF.EmitStoreOfScalar(ThreadID,
                        CGF.MakeAddrLValue(ThreadIDTemp, Int32Ty));

  return ThreadIDTemp;
}

llvm::Constant *
CGOpenMPRuntime::getOrCreateInternalVariable(llvm::Type *Ty,
                                             const llvm::Twine &Name) {
  SmallString<256> Buffer;
  llvm::raw_svector_ostream Out(Buffer);
  Out << Name;
  StringRef RuntimeName = Out.str();
  auto &Elem = *InternalVars.try_emplace(RuntimeName, nullptr).first;
  if (Elem.second) {
    assert(Elem.second->getType()->getPointerElementType() == Ty &&
           "OMP internal variable has different type than requested");
    return &*Elem.second;
  }

  return Elem.second = new llvm::GlobalVariable(
             CGM.getModule(), Ty, /*IsConstant*/ false,
             llvm::GlobalValue::CommonLinkage, llvm::Constant::getNullValue(Ty),
             Elem.first());
}

llvm::Value *CGOpenMPRuntime::getCriticalRegionLock(StringRef CriticalName) {
  std::string Prefix = Twine("gomp_critical_user_", CriticalName).str();
  std::string Name = getName({Prefix, "var"});
  return getOrCreateInternalVariable(KmpCriticalNameTy, Name);
}

namespace {
/// Common pre(post)-action for different OpenMP constructs.
class CommonActionTy final : public PrePostActionTy {
  llvm::Value *EnterCallee;
  ArrayRef<llvm::Value *> EnterArgs;
  llvm::Value *ExitCallee;
  ArrayRef<llvm::Value *> ExitArgs;
  bool Conditional;
  llvm::BasicBlock *ContBlock = nullptr;

public:
  CommonActionTy(llvm::Value *EnterCallee, ArrayRef<llvm::Value *> EnterArgs,
                 llvm::Value *ExitCallee, ArrayRef<llvm::Value *> ExitArgs,
                 bool Conditional = false)
      : EnterCallee(EnterCallee), EnterArgs(EnterArgs), ExitCallee(ExitCallee),
        ExitArgs(ExitArgs), Conditional(Conditional) {}
  void Enter(CodeGenFunction &CGF) override {
    llvm::Value *EnterRes = CGF.EmitRuntimeCall(EnterCallee, EnterArgs);
    if (Conditional) {
      llvm::Value *CallBool = CGF.Builder.CreateIsNotNull(EnterRes);
      auto *ThenBlock = CGF.createBasicBlock("omp_if.then");
      ContBlock = CGF.createBasicBlock("omp_if.end");
      // Generate the branch (If-stmt)
      CGF.Builder.CreateCondBr(CallBool, ThenBlock, ContBlock);
      CGF.EmitBlock(ThenBlock);
    }
  }
  void Done(CodeGenFunction &CGF) {
    // Emit the rest of blocks/branches
    CGF.EmitBranch(ContBlock);
    CGF.EmitBlock(ContBlock, true);
  }
  void Exit(CodeGenFunction &CGF) override {
    CGF.EmitRuntimeCall(ExitCallee, ExitArgs);
  }
};
} // anonymous namespace

void CGOpenMPRuntime::emitCriticalRegion(CodeGenFunction &CGF,
                                         StringRef CriticalName,
                                         const RegionCodeGenTy &CriticalOpGen,
                                         SourceLocation Loc, const Expr *Hint) {
  // __kmpc_critical[_with_hint](ident_t *, gtid, Lock[, hint]);
  // CriticalOpGen();
  // __kmpc_end_critical(ident_t *, gtid, Lock);
  // Prepare arguments and build a call to __kmpc_critical
  if (!CGF.HaveInsertPoint())
    return;
  llvm::Value *Args[] = {emitUpdateLocation(CGF, Loc), getThreadID(CGF, Loc),
                         getCriticalRegionLock(CriticalName)};
  llvm::SmallVector<llvm::Value *, 4> EnterArgs(std::begin(Args),
                                                std::end(Args));
  if (Hint) {
    EnterArgs.push_back(CGF.Builder.CreateIntCast(
        CGF.EmitScalarExpr(Hint), CGM.IntPtrTy, /*isSigned=*/false));
  }
  CommonActionTy Action(
      createRuntimeFunction(Hint ? OMPRTL__kmpc_critical_with_hint
                                 : OMPRTL__kmpc_critical),
      EnterArgs, createRuntimeFunction(OMPRTL__kmpc_end_critical), Args);
  CriticalOpGen.setAction(Action);
  emitInlinedDirective(CGF, OMPD_critical, CriticalOpGen);
}

void CGOpenMPRuntime::emitMasterRegion(CodeGenFunction &CGF,
                                       const RegionCodeGenTy &MasterOpGen,
                                       SourceLocation Loc) {
  if (!CGF.HaveInsertPoint())
    return;
  // if(__kmpc_master(ident_t *, gtid)) {
  //   MasterOpGen();
  //   __kmpc_end_master(ident_t *, gtid);
  // }
  // Prepare arguments and build a call to __kmpc_master
  llvm::Value *Args[] = {emitUpdateLocation(CGF, Loc), getThreadID(CGF, Loc)};
  CommonActionTy Action(createRuntimeFunction(OMPRTL__kmpc_master), Args,
                        createRuntimeFunction(OMPRTL__kmpc_end_master), Args,
                        /*Conditional=*/true);
  MasterOpGen.setAction(Action);
  emitInlinedDirective(CGF, OMPD_master, MasterOpGen);
  Action.Done(CGF);
}

void CGOpenMPRuntime::emitTaskyieldCall(CodeGenFunction &CGF,
                                        SourceLocation Loc) {
  if (!CGF.HaveInsertPoint())
    return;
  // Build call __kmpc_omp_taskyield(loc, thread_id, 0);
  llvm::Value *Args[] = {
      emitUpdateLocation(CGF, Loc), getThreadID(CGF, Loc),
      llvm::ConstantInt::get(CGM.IntTy, /*V=*/0, /*isSigned=*/true)};
  CGF.EmitRuntimeCall(createRuntimeFunction(OMPRTL__kmpc_omp_taskyield), Args);
  if (auto *Region = dyn_cast_or_null<CGOpenMPRegionInfo>(CGF.CapturedStmtInfo))
    Region->emitUntiedSwitch(CGF);
}

void CGOpenMPRuntime::emitTaskgroupRegion(CodeGenFunction &CGF,
                                          const RegionCodeGenTy &TaskgroupOpGen,
                                          SourceLocation Loc) {
  if (!CGF.HaveInsertPoint())
    return;
  // __kmpc_taskgroup(ident_t *, gtid);
  // TaskgroupOpGen();
  // __kmpc_end_taskgroup(ident_t *, gtid);
  // Prepare arguments and build a call to __kmpc_taskgroup
  llvm::Value *Args[] = {emitUpdateLocation(CGF, Loc), getThreadID(CGF, Loc)};
  CommonActionTy Action(createRuntimeFunction(OMPRTL__kmpc_taskgroup), Args,
                        createRuntimeFunction(OMPRTL__kmpc_end_taskgroup),
                        Args);
  TaskgroupOpGen.setAction(Action);
  emitInlinedDirective(CGF, OMPD_taskgroup, TaskgroupOpGen);
}

/// Given an array of pointers to variables, project the address of a
/// given variable.
static Address emitAddrOfVarFromArray(CodeGenFunction &CGF, Address Array,
                                      unsigned Index, const VarDecl *Var) {
  // Pull out the pointer to the variable.
  Address PtrAddr =
      CGF.Builder.CreateConstArrayGEP(Array, Index, CGF.getPointerSize());
  llvm::Value *Ptr = CGF.Builder.CreateLoad(PtrAddr);

  Address Addr = Address(Ptr, CGF.getContext().getDeclAlign(Var));
  Addr = CGF.Builder.CreateElementBitCast(
      Addr, CGF.ConvertTypeForMem(Var->getType()));
  return Addr;
}

static llvm::Value *emitCopyprivateCopyFunction(
    CodeGenModule &CGM, llvm::Type *ArgsType,
    ArrayRef<const Expr *> CopyprivateVars, ArrayRef<const Expr *> DestExprs,
    ArrayRef<const Expr *> SrcExprs, ArrayRef<const Expr *> AssignmentOps,
    SourceLocation Loc) {
  ASTContext &C = CGM.getContext();
  // void copy_func(void *LHSArg, void *RHSArg);
  FunctionArgList Args;
  ImplicitParamDecl LHSArg(C, /*DC=*/nullptr, Loc, /*Id=*/nullptr, C.VoidPtrTy,
                           ImplicitParamDecl::Other);
  ImplicitParamDecl RHSArg(C, /*DC=*/nullptr, Loc, /*Id=*/nullptr, C.VoidPtrTy,
                           ImplicitParamDecl::Other);
  Args.push_back(&LHSArg);
  Args.push_back(&RHSArg);
  const auto &CGFI =
      CGM.getTypes().arrangeBuiltinFunctionDeclaration(C.VoidTy, Args);
  std::string Name =
      CGM.getOpenMPRuntime().getName({"omp", "copyprivate", "copy_func"});
  auto *Fn = llvm::Function::Create(CGM.getTypes().GetFunctionType(CGFI),
                                    llvm::GlobalValue::InternalLinkage, Name,
                                    &CGM.getModule());
  CGM.SetInternalFunctionAttributes(GlobalDecl(), Fn, CGFI);
  Fn->setDoesNotRecurse();
  CodeGenFunction CGF(CGM);
  CGF.StartFunction(GlobalDecl(), C.VoidTy, Fn, CGFI, Args, Loc, Loc);
  // Dest = (void*[n])(LHSArg);
  // Src = (void*[n])(RHSArg);
  Address LHS(CGF.Builder.CreatePointerBitCastOrAddrSpaceCast(
      CGF.Builder.CreateLoad(CGF.GetAddrOfLocalVar(&LHSArg)),
      ArgsType), CGF.getPointerAlign());
  Address RHS(CGF.Builder.CreatePointerBitCastOrAddrSpaceCast(
      CGF.Builder.CreateLoad(CGF.GetAddrOfLocalVar(&RHSArg)),
      ArgsType), CGF.getPointerAlign());
  // *(Type0*)Dst[0] = *(Type0*)Src[0];
  // *(Type1*)Dst[1] = *(Type1*)Src[1];
  // ...
  // *(Typen*)Dst[n] = *(Typen*)Src[n];
  for (unsigned I = 0, E = AssignmentOps.size(); I < E; ++I) {
    const auto *DestVar =
        cast<VarDecl>(cast<DeclRefExpr>(DestExprs[I])->getDecl());
    Address DestAddr = emitAddrOfVarFromArray(CGF, LHS, I, DestVar);

    const auto *SrcVar =
        cast<VarDecl>(cast<DeclRefExpr>(SrcExprs[I])->getDecl());
    Address SrcAddr = emitAddrOfVarFromArray(CGF, RHS, I, SrcVar);

    const auto *VD = cast<DeclRefExpr>(CopyprivateVars[I])->getDecl();
    QualType Type = VD->getType();
    CGF.EmitOMPCopy(Type, DestAddr, SrcAddr, DestVar, SrcVar, AssignmentOps[I]);
  }
  CGF.FinishFunction();
  return Fn;
}

void CGOpenMPRuntime::emitSingleRegion(CodeGenFunction &CGF,
                                       const RegionCodeGenTy &SingleOpGen,
                                       SourceLocation Loc,
                                       ArrayRef<const Expr *> CopyprivateVars,
                                       ArrayRef<const Expr *> SrcExprs,
                                       ArrayRef<const Expr *> DstExprs,
                                       ArrayRef<const Expr *> AssignmentOps) {
  if (!CGF.HaveInsertPoint())
    return;
  assert(CopyprivateVars.size() == SrcExprs.size() &&
         CopyprivateVars.size() == DstExprs.size() &&
         CopyprivateVars.size() == AssignmentOps.size());
  ASTContext &C = CGM.getContext();
  // int32 did_it = 0;
  // if(__kmpc_single(ident_t *, gtid)) {
  //   SingleOpGen();
  //   __kmpc_end_single(ident_t *, gtid);
  //   did_it = 1;
  // }
  // call __kmpc_copyprivate(ident_t *, gtid, <buf_size>, <copyprivate list>,
  // <copy_func>, did_it);

  Address DidIt = Address::invalid();
  if (!CopyprivateVars.empty()) {
    // int32 did_it = 0;
    QualType KmpInt32Ty =
        C.getIntTypeForBitwidth(/*DestWidth=*/32, /*Signed=*/1);
    DidIt = CGF.CreateMemTemp(KmpInt32Ty, ".omp.copyprivate.did_it");
    CGF.Builder.CreateStore(CGF.Builder.getInt32(0), DidIt);
  }
  // Prepare arguments and build a call to __kmpc_single
  llvm::Value *Args[] = {emitUpdateLocation(CGF, Loc), getThreadID(CGF, Loc)};
  CommonActionTy Action(createRuntimeFunction(OMPRTL__kmpc_single), Args,
                        createRuntimeFunction(OMPRTL__kmpc_end_single), Args,
                        /*Conditional=*/true);
  SingleOpGen.setAction(Action);
  emitInlinedDirective(CGF, OMPD_single, SingleOpGen);
  if (DidIt.isValid()) {
    // did_it = 1;
    CGF.Builder.CreateStore(CGF.Builder.getInt32(1), DidIt);
  }
  Action.Done(CGF);
  // call __kmpc_copyprivate(ident_t *, gtid, <buf_size>, <copyprivate list>,
  // <copy_func>, did_it);
  if (DidIt.isValid()) {
    llvm::APInt ArraySize(/*unsigned int numBits=*/32, CopyprivateVars.size());
    QualType CopyprivateArrayTy =
        C.getConstantArrayType(C.VoidPtrTy, ArraySize, ArrayType::Normal,
                               /*IndexTypeQuals=*/0);
    // Create a list of all private variables for copyprivate.
    Address CopyprivateList =
        CGF.CreateMemTemp(CopyprivateArrayTy, ".omp.copyprivate.cpr_list");
    for (unsigned I = 0, E = CopyprivateVars.size(); I < E; ++I) {
      Address Elem = CGF.Builder.CreateConstArrayGEP(
          CopyprivateList, I, CGF.getPointerSize());
      CGF.Builder.CreateStore(
          CGF.Builder.CreatePointerBitCastOrAddrSpaceCast(
              CGF.EmitLValue(CopyprivateVars[I]).getPointer(), CGF.VoidPtrTy),
          Elem);
    }
    // Build function that copies private values from single region to all other
    // threads in the corresponding parallel region.
    llvm::Value *CpyFn = emitCopyprivateCopyFunction(
        CGM, CGF.ConvertTypeForMem(CopyprivateArrayTy)->getPointerTo(),
        CopyprivateVars, SrcExprs, DstExprs, AssignmentOps, Loc);
    llvm::Value *BufSize = CGF.getTypeSize(CopyprivateArrayTy);
    Address CL =
      CGF.Builder.CreatePointerBitCastOrAddrSpaceCast(CopyprivateList,
                                                      CGF.VoidPtrTy);
    llvm::Value *DidItVal = CGF.Builder.CreateLoad(DidIt);
    llvm::Value *Args[] = {
        emitUpdateLocation(CGF, Loc), // ident_t *<loc>
        getThreadID(CGF, Loc),        // i32 <gtid>
        BufSize,                      // size_t <buf_size>
        CL.getPointer(),              // void *<copyprivate list>
        CpyFn,                        // void (*) (void *, void *) <copy_func>
        DidItVal                      // i32 did_it
    };
    CGF.EmitRuntimeCall(createRuntimeFunction(OMPRTL__kmpc_copyprivate), Args);
  }
}

void CGOpenMPRuntime::emitOrderedRegion(CodeGenFunction &CGF,
                                        const RegionCodeGenTy &OrderedOpGen,
                                        SourceLocation Loc, bool IsThreads) {
  if (!CGF.HaveInsertPoint())
    return;
  // __kmpc_ordered(ident_t *, gtid);
  // OrderedOpGen();
  // __kmpc_end_ordered(ident_t *, gtid);
  // Prepare arguments and build a call to __kmpc_ordered
  if (IsThreads) {
    llvm::Value *Args[] = {emitUpdateLocation(CGF, Loc), getThreadID(CGF, Loc)};
    CommonActionTy Action(createRuntimeFunction(OMPRTL__kmpc_ordered), Args,
                          createRuntimeFunction(OMPRTL__kmpc_end_ordered),
                          Args);
    OrderedOpGen.setAction(Action);
    emitInlinedDirective(CGF, OMPD_ordered, OrderedOpGen);
    return;
  }
  emitInlinedDirective(CGF, OMPD_ordered, OrderedOpGen);
}

void CGOpenMPRuntime::emitBarrierCall(CodeGenFunction &CGF, SourceLocation Loc,
                                      OpenMPDirectiveKind Kind, bool EmitChecks,
                                      bool ForceSimpleCall) {
  if (!CGF.HaveInsertPoint())
    return;
  // Build call __kmpc_cancel_barrier(loc, thread_id);
  // Build call __kmpc_barrier(loc, thread_id);
  unsigned Flags;
  if (Kind == OMPD_for)
    Flags = OMP_IDENT_BARRIER_IMPL_FOR;
  else if (Kind == OMPD_sections)
    Flags = OMP_IDENT_BARRIER_IMPL_SECTIONS;
  else if (Kind == OMPD_single)
    Flags = OMP_IDENT_BARRIER_IMPL_SINGLE;
  else if (Kind == OMPD_barrier)
    Flags = OMP_IDENT_BARRIER_EXPL;
  else
    Flags = OMP_IDENT_BARRIER_IMPL;
  // Build call __kmpc_cancel_barrier(loc, thread_id) or __kmpc_barrier(loc,
  // thread_id);
  llvm::Value *Args[] = {emitUpdateLocation(CGF, Loc, Flags),
                         getThreadID(CGF, Loc)};
  if (auto *OMPRegionInfo =
          dyn_cast_or_null<CGOpenMPRegionInfo>(CGF.CapturedStmtInfo)) {
    if (!ForceSimpleCall && OMPRegionInfo->hasCancel()) {
      llvm::Value *Result = CGF.EmitRuntimeCall(
          createRuntimeFunction(OMPRTL__kmpc_cancel_barrier), Args);
      if (EmitChecks) {
        // if (__kmpc_cancel_barrier()) {
        //   exit from construct;
        // }
        llvm::BasicBlock *ExitBB = CGF.createBasicBlock(".cancel.exit");
        llvm::BasicBlock *ContBB = CGF.createBasicBlock(".cancel.continue");
        llvm::Value *Cmp = CGF.Builder.CreateIsNotNull(Result);
        CGF.Builder.CreateCondBr(Cmp, ExitBB, ContBB);
        CGF.EmitBlock(ExitBB);
        //   exit from construct;
        CodeGenFunction::JumpDest CancelDestination =
            CGF.getOMPCancelDestination(OMPRegionInfo->getDirectiveKind());
        CGF.EmitBranchThroughCleanup(CancelDestination);
        CGF.EmitBlock(ContBB, /*IsFinished=*/true);
      }
      return;
    }
  }
  CGF.EmitRuntimeCall(createRuntimeFunction(OMPRTL__kmpc_barrier), Args);
}

/// Map the OpenMP loop schedule to the runtime enumeration.
static OpenMPSchedType getRuntimeSchedule(OpenMPScheduleClauseKind ScheduleKind,
                                          bool Chunked, bool Ordered) {
  switch (ScheduleKind) {
  case OMPC_SCHEDULE_static:
    return Chunked ? (Ordered ? OMP_ord_static_chunked : OMP_sch_static_chunked)
                   : (Ordered ? OMP_ord_static : OMP_sch_static);
  case OMPC_SCHEDULE_dynamic:
    return Ordered ? OMP_ord_dynamic_chunked : OMP_sch_dynamic_chunked;
  case OMPC_SCHEDULE_guided:
    return Ordered ? OMP_ord_guided_chunked : OMP_sch_guided_chunked;
  case OMPC_SCHEDULE_runtime:
    return Ordered ? OMP_ord_runtime : OMP_sch_runtime;
  case OMPC_SCHEDULE_auto:
    return Ordered ? OMP_ord_auto : OMP_sch_auto;
  case OMPC_SCHEDULE_unknown:
    assert(!Chunked && "chunk was specified but schedule kind not known");
    return Ordered ? OMP_ord_static : OMP_sch_static;
  }
  llvm_unreachable("Unexpected runtime schedule");
}

/// Map the OpenMP distribute schedule to the runtime enumeration.
static OpenMPSchedType
getRuntimeSchedule(OpenMPDistScheduleClauseKind ScheduleKind, bool Chunked) {
  // only static is allowed for dist_schedule
  return Chunked ? OMP_dist_sch_static_chunked : OMP_dist_sch_static;
}

bool CGOpenMPRuntime::isStaticNonchunked(OpenMPScheduleClauseKind ScheduleKind,
                                         bool Chunked) const {
  OpenMPSchedType Schedule =
      getRuntimeSchedule(ScheduleKind, Chunked, /*Ordered=*/false);
  return Schedule == OMP_sch_static;
}

bool CGOpenMPRuntime::isStaticNonchunked(
    OpenMPDistScheduleClauseKind ScheduleKind, bool Chunked) const {
  OpenMPSchedType Schedule = getRuntimeSchedule(ScheduleKind, Chunked);
  return Schedule == OMP_dist_sch_static;
}

bool CGOpenMPRuntime::isStaticChunked(OpenMPScheduleClauseKind ScheduleKind,
                                      bool Chunked) const {
  OpenMPSchedType Schedule =
      getRuntimeSchedule(ScheduleKind, Chunked, /*Ordered=*/false);
  return Schedule == OMP_sch_static_chunked;
}

bool CGOpenMPRuntime::isStaticChunked(
    OpenMPDistScheduleClauseKind ScheduleKind, bool Chunked) const {
  OpenMPSchedType Schedule = getRuntimeSchedule(ScheduleKind, Chunked);
  return Schedule == OMP_dist_sch_static_chunked;
}

bool CGOpenMPRuntime::isDynamic(OpenMPScheduleClauseKind ScheduleKind) const {
  OpenMPSchedType Schedule =
      getRuntimeSchedule(ScheduleKind, /*Chunked=*/false, /*Ordered=*/false);
  assert(Schedule != OMP_sch_static_chunked && "cannot be chunked here");
  return Schedule != OMP_sch_static;
}

static int addMonoNonMonoModifier(OpenMPSchedType Schedule,
                                  OpenMPScheduleClauseModifier M1,
                                  OpenMPScheduleClauseModifier M2) {
  int Modifier = 0;
  switch (M1) {
  case OMPC_SCHEDULE_MODIFIER_monotonic:
    Modifier = OMP_sch_modifier_monotonic;
    break;
  case OMPC_SCHEDULE_MODIFIER_nonmonotonic:
    Modifier = OMP_sch_modifier_nonmonotonic;
    break;
  case OMPC_SCHEDULE_MODIFIER_simd:
    if (Schedule == OMP_sch_static_chunked)
      Schedule = OMP_sch_static_balanced_chunked;
    break;
  case OMPC_SCHEDULE_MODIFIER_last:
  case OMPC_SCHEDULE_MODIFIER_unknown:
    break;
  }
  switch (M2) {
  case OMPC_SCHEDULE_MODIFIER_monotonic:
    Modifier = OMP_sch_modifier_monotonic;
    break;
  case OMPC_SCHEDULE_MODIFIER_nonmonotonic:
    Modifier = OMP_sch_modifier_nonmonotonic;
    break;
  case OMPC_SCHEDULE_MODIFIER_simd:
    if (Schedule == OMP_sch_static_chunked)
      Schedule = OMP_sch_static_balanced_chunked;
    break;
  case OMPC_SCHEDULE_MODIFIER_last:
  case OMPC_SCHEDULE_MODIFIER_unknown:
    break;
  }
  return Schedule | Modifier;
}

void CGOpenMPRuntime::emitForDispatchInit(
    CodeGenFunction &CGF, SourceLocation Loc,
    const OpenMPScheduleTy &ScheduleKind, unsigned IVSize, bool IVSigned,
    bool Ordered, const DispatchRTInput &DispatchValues) {
  if (!CGF.HaveInsertPoint())
    return;
  OpenMPSchedType Schedule = getRuntimeSchedule(
      ScheduleKind.Schedule, DispatchValues.Chunk != nullptr, Ordered);
  assert(Ordered ||
         (Schedule != OMP_sch_static && Schedule != OMP_sch_static_chunked &&
          Schedule != OMP_ord_static && Schedule != OMP_ord_static_chunked &&
          Schedule != OMP_sch_static_balanced_chunked));
  // Call __kmpc_dispatch_init(
  //          ident_t *loc, kmp_int32 tid, kmp_int32 schedule,
  //          kmp_int[32|64] lower, kmp_int[32|64] upper,
  //          kmp_int[32|64] stride, kmp_int[32|64] chunk);

  // If the Chunk was not specified in the clause - use default value 1.
  llvm::Value *Chunk = DispatchValues.Chunk ? DispatchValues.Chunk
                                            : CGF.Builder.getIntN(IVSize, 1);
  llvm::Value *Args[] = {
      emitUpdateLocation(CGF, Loc), getThreadID(CGF, Loc),
      CGF.Builder.getInt32(addMonoNonMonoModifier(
          Schedule, ScheduleKind.M1, ScheduleKind.M2)), // Schedule type
      DispatchValues.LB,                                // Lower
      DispatchValues.UB,                                // Upper
      CGF.Builder.getIntN(IVSize, 1),                   // Stride
      Chunk                                             // Chunk
  };
  CGF.EmitRuntimeCall(createDispatchInitFunction(IVSize, IVSigned), Args);
}

static void emitForStaticInitCall(
    CodeGenFunction &CGF, llvm::Value *UpdateLocation, llvm::Value *ThreadId,
    llvm::Constant *ForStaticInitFunction, OpenMPSchedType Schedule,
    OpenMPScheduleClauseModifier M1, OpenMPScheduleClauseModifier M2,
    const CGOpenMPRuntime::StaticRTInput &Values) {
  if (!CGF.HaveInsertPoint())
    return;

  assert(!Values.Ordered);
  assert(Schedule == OMP_sch_static || Schedule == OMP_sch_static_chunked ||
         Schedule == OMP_sch_static_balanced_chunked ||
         Schedule == OMP_ord_static || Schedule == OMP_ord_static_chunked ||
         Schedule == OMP_dist_sch_static ||
         Schedule == OMP_dist_sch_static_chunked);

  // Call __kmpc_for_static_init(
  //          ident_t *loc, kmp_int32 tid, kmp_int32 schedtype,
  //          kmp_int32 *p_lastiter, kmp_int[32|64] *p_lower,
  //          kmp_int[32|64] *p_upper, kmp_int[32|64] *p_stride,
  //          kmp_int[32|64] incr, kmp_int[32|64] chunk);
  llvm::Value *Chunk = Values.Chunk;
  if (Chunk == nullptr) {
    assert((Schedule == OMP_sch_static || Schedule == OMP_ord_static ||
            Schedule == OMP_dist_sch_static) &&
           "expected static non-chunked schedule");
    // If the Chunk was not specified in the clause - use default value 1.
    Chunk = CGF.Builder.getIntN(Values.IVSize, 1);
  } else {
    assert((Schedule == OMP_sch_static_chunked ||
            Schedule == OMP_sch_static_balanced_chunked ||
            Schedule == OMP_ord_static_chunked ||
            Schedule == OMP_dist_sch_static_chunked) &&
           "expected static chunked schedule");
  }
  llvm::Value *Args[] = {
      UpdateLocation,
      ThreadId,
      CGF.Builder.getInt32(addMonoNonMonoModifier(Schedule, M1,
                                                  M2)), // Schedule type
      Values.IL.getPointer(),                           // &isLastIter
      Values.LB.getPointer(),                           // &LB
      Values.UB.getPointer(),                           // &UB
      Values.ST.getPointer(),                           // &Stride
      CGF.Builder.getIntN(Values.IVSize, 1),            // Incr
      Chunk                                             // Chunk
  };
  CGF.EmitRuntimeCall(ForStaticInitFunction, Args);
}

void CGOpenMPRuntime::emitForStaticInit(CodeGenFunction &CGF,
                                        SourceLocation Loc,
                                        OpenMPDirectiveKind DKind,
                                        const OpenMPScheduleTy &ScheduleKind,
                                        const StaticRTInput &Values) {
  OpenMPSchedType ScheduleNum = getRuntimeSchedule(
      ScheduleKind.Schedule, Values.Chunk != nullptr, Values.Ordered);
  assert(isOpenMPWorksharingDirective(DKind) &&
         "Expected loop-based or sections-based directive.");
  llvm::Value *UpdatedLocation = emitUpdateLocation(CGF, Loc,
                                             isOpenMPLoopDirective(DKind)
                                                 ? OMP_IDENT_WORK_LOOP
                                                 : OMP_IDENT_WORK_SECTIONS);
  llvm::Value *ThreadId = getThreadID(CGF, Loc);
  llvm::Constant *StaticInitFunction =
      createForStaticInitFunction(Values.IVSize, Values.IVSigned);
  emitForStaticInitCall(CGF, UpdatedLocation, ThreadId, StaticInitFunction,
                        ScheduleNum, ScheduleKind.M1, ScheduleKind.M2, Values);
}

void CGOpenMPRuntime::emitDistributeStaticInit(
    CodeGenFunction &CGF, SourceLocation Loc,
    OpenMPDistScheduleClauseKind SchedKind,
    const CGOpenMPRuntime::StaticRTInput &Values) {
  OpenMPSchedType ScheduleNum =
      getRuntimeSchedule(SchedKind, Values.Chunk != nullptr);
  llvm::Value *UpdatedLocation =
      emitUpdateLocation(CGF, Loc, OMP_IDENT_WORK_DISTRIBUTE);
  llvm::Value *ThreadId = getThreadID(CGF, Loc);
  llvm::Constant *StaticInitFunction =
      createForStaticInitFunction(Values.IVSize, Values.IVSigned);
  emitForStaticInitCall(CGF, UpdatedLocation, ThreadId, StaticInitFunction,
                        ScheduleNum, OMPC_SCHEDULE_MODIFIER_unknown,
                        OMPC_SCHEDULE_MODIFIER_unknown, Values);
}

void CGOpenMPRuntime::emitForStaticFinish(CodeGenFunction &CGF,
                                          SourceLocation Loc,
                                          OpenMPDirectiveKind DKind) {
  if (!CGF.HaveInsertPoint())
    return;
  // Call __kmpc_for_static_fini(ident_t *loc, kmp_int32 tid);
  llvm::Value *Args[] = {
      emitUpdateLocation(CGF, Loc,
                         isOpenMPDistributeDirective(DKind)
                             ? OMP_IDENT_WORK_DISTRIBUTE
                             : isOpenMPLoopDirective(DKind)
                                   ? OMP_IDENT_WORK_LOOP
                                   : OMP_IDENT_WORK_SECTIONS),
      getThreadID(CGF, Loc)};
  CGF.EmitRuntimeCall(createRuntimeFunction(OMPRTL__kmpc_for_static_fini),
                      Args);
}

void CGOpenMPRuntime::emitForOrderedIterationEnd(CodeGenFunction &CGF,
                                                 SourceLocation Loc,
                                                 unsigned IVSize,
                                                 bool IVSigned) {
  if (!CGF.HaveInsertPoint())
    return;
  // Call __kmpc_for_dynamic_fini_(4|8)[u](ident_t *loc, kmp_int32 tid);
  llvm::Value *Args[] = {emitUpdateLocation(CGF, Loc), getThreadID(CGF, Loc)};
  CGF.EmitRuntimeCall(createDispatchFiniFunction(IVSize, IVSigned), Args);
}

llvm::Value *CGOpenMPRuntime::emitForNext(CodeGenFunction &CGF,
                                          SourceLocation Loc, unsigned IVSize,
                                          bool IVSigned, Address IL,
                                          Address LB, Address UB,
                                          Address ST) {
  // Call __kmpc_dispatch_next(
  //          ident_t *loc, kmp_int32 tid, kmp_int32 *p_lastiter,
  //          kmp_int[32|64] *p_lower, kmp_int[32|64] *p_upper,
  //          kmp_int[32|64] *p_stride);
  llvm::Value *Args[] = {
      emitUpdateLocation(CGF, Loc),
      getThreadID(CGF, Loc),
      IL.getPointer(), // &isLastIter
      LB.getPointer(), // &Lower
      UB.getPointer(), // &Upper
      ST.getPointer()  // &Stride
  };
  llvm::Value *Call =
      CGF.EmitRuntimeCall(createDispatchNextFunction(IVSize, IVSigned), Args);
  return CGF.EmitScalarConversion(
      Call, CGF.getContext().getIntTypeForBitwidth(32, /*Signed=*/1),
      CGF.getContext().BoolTy, Loc);
}

void CGOpenMPRuntime::emitNumThreadsClause(CodeGenFunction &CGF,
                                           llvm::Value *NumThreads,
                                           SourceLocation Loc) {
  if (!CGF.HaveInsertPoint())
    return;
  // Build call __kmpc_push_num_threads(&loc, global_tid, num_threads)
  llvm::Value *Args[] = {
      emitUpdateLocation(CGF, Loc), getThreadID(CGF, Loc),
      CGF.Builder.CreateIntCast(NumThreads, CGF.Int32Ty, /*isSigned*/ true)};
  CGF.EmitRuntimeCall(createRuntimeFunction(OMPRTL__kmpc_push_num_threads),
                      Args);
}

void CGOpenMPRuntime::emitProcBindClause(CodeGenFunction &CGF,
                                         OpenMPProcBindClauseKind ProcBind,
                                         SourceLocation Loc) {
  if (!CGF.HaveInsertPoint())
    return;
  // Constants for proc bind value accepted by the runtime.
  enum ProcBindTy {
    ProcBindFalse = 0,
    ProcBindTrue,
    ProcBindMaster,
    ProcBindClose,
    ProcBindSpread,
    ProcBindIntel,
    ProcBindDefault
  } RuntimeProcBind;
  switch (ProcBind) {
  case OMPC_PROC_BIND_master:
    RuntimeProcBind = ProcBindMaster;
    break;
  case OMPC_PROC_BIND_close:
    RuntimeProcBind = ProcBindClose;
    break;
  case OMPC_PROC_BIND_spread:
    RuntimeProcBind = ProcBindSpread;
    break;
  case OMPC_PROC_BIND_unknown:
    llvm_unreachable("Unsupported proc_bind value.");
  }
  // Build call __kmpc_push_proc_bind(&loc, global_tid, proc_bind)
  llvm::Value *Args[] = {
      emitUpdateLocation(CGF, Loc), getThreadID(CGF, Loc),
      llvm::ConstantInt::get(CGM.IntTy, RuntimeProcBind, /*isSigned=*/true)};
  CGF.EmitRuntimeCall(createRuntimeFunction(OMPRTL__kmpc_push_proc_bind), Args);
}

void CGOpenMPRuntime::emitFlush(CodeGenFunction &CGF, ArrayRef<const Expr *>,
                                SourceLocation Loc) {
  if (!CGF.HaveInsertPoint())
    return;
  // Build call void __kmpc_flush(ident_t *loc)
  CGF.EmitRuntimeCall(createRuntimeFunction(OMPRTL__kmpc_flush),
                      emitUpdateLocation(CGF, Loc));
}

namespace {
/// Indexes of fields for type kmp_task_t.
enum KmpTaskTFields {
  /// List of shared variables.
  KmpTaskTShareds,
  /// Task routine.
  KmpTaskTRoutine,
  /// Partition id for the untied tasks.
  KmpTaskTPartId,
  /// Function with call of destructors for private variables.
  Data1,
  /// Task priority.
  Data2,
  /// (Taskloops only) Lower bound.
  KmpTaskTLowerBound,
  /// (Taskloops only) Upper bound.
  KmpTaskTUpperBound,
  /// (Taskloops only) Stride.
  KmpTaskTStride,
  /// (Taskloops only) Is last iteration flag.
  KmpTaskTLastIter,
  /// (Taskloops only) Reduction data.
  KmpTaskTReductions,
};
} // anonymous namespace

bool CGOpenMPRuntime::OffloadEntriesInfoManagerTy::empty() const {
  return OffloadEntriesTargetRegion.empty() &&
         OffloadEntriesDeviceGlobalVar.empty();
}

/// Initialize target region entry.
void CGOpenMPRuntime::OffloadEntriesInfoManagerTy::
    initializeTargetRegionEntryInfo(unsigned DeviceID, unsigned FileID,
                                    StringRef ParentName, unsigned LineNum,
                                    unsigned Order) {
  assert(CGM.getLangOpts().OpenMPIsDevice && "Initialization of entries is "
                                             "only required for the device "
                                             "code generation.");
  OffloadEntriesTargetRegion[DeviceID][FileID][ParentName][LineNum] =
      OffloadEntryInfoTargetRegion(Order, /*Addr=*/nullptr, /*ID=*/nullptr,
                                   OMPTargetRegionEntryTargetRegion);
  ++OffloadingEntriesNum;
}

#if INTEL_COLLAB
int CGOpenMPRuntime::OffloadEntriesInfoManagerTy::
#else
void CGOpenMPRuntime::OffloadEntriesInfoManagerTy::
#endif // INTEL_COLLAB
    registerTargetRegionEntryInfo(unsigned DeviceID, unsigned FileID,
                                  StringRef ParentName, unsigned LineNum,
                                  llvm::Constant *Addr, llvm::Constant *ID,
                                  OMPTargetRegionEntryKind Flags) {
  // If we are emitting code for a target, the entry is already initialized,
  // only has to be registered.
  if (CGM.getLangOpts().OpenMPIsDevice) {
    if (!hasTargetRegionEntryInfo(DeviceID, FileID, ParentName, LineNum)) {
      unsigned DiagID = CGM.getDiags().getCustomDiagID(
          DiagnosticsEngine::Error,
          "Unable to find target region on line '%0' in the device code.");
      CGM.getDiags().Report(DiagID) << LineNum;
#if INTEL_COLLAB
      return -1;
#else
      return;
#endif // INTEL_COLLAB
    }
    auto &Entry =
        OffloadEntriesTargetRegion[DeviceID][FileID][ParentName][LineNum];
    assert(Entry.isValid() && "Entry not initialized!");
    Entry.setAddress(Addr);
    Entry.setID(ID);
    Entry.setFlags(Flags);
  } else {
    OffloadEntryInfoTargetRegion Entry(OffloadingEntriesNum, Addr, ID, Flags);
    OffloadEntriesTargetRegion[DeviceID][FileID][ParentName][LineNum] = Entry;
    ++OffloadingEntriesNum;
  }
#if INTEL_COLLAB
  auto &E = OffloadEntriesTargetRegion[DeviceID][FileID][ParentName][LineNum];
  return E.getOrder();
#endif // INTEL_COLLAB
}

bool CGOpenMPRuntime::OffloadEntriesInfoManagerTy::hasTargetRegionEntryInfo(
    unsigned DeviceID, unsigned FileID, StringRef ParentName,
    unsigned LineNum) const {
  auto PerDevice = OffloadEntriesTargetRegion.find(DeviceID);
  if (PerDevice == OffloadEntriesTargetRegion.end())
    return false;
  auto PerFile = PerDevice->second.find(FileID);
  if (PerFile == PerDevice->second.end())
    return false;
  auto PerParentName = PerFile->second.find(ParentName);
  if (PerParentName == PerFile->second.end())
    return false;
  auto PerLine = PerParentName->second.find(LineNum);
  if (PerLine == PerParentName->second.end())
    return false;
  // Fail if this entry is already registered.
  if (PerLine->second.getAddress() || PerLine->second.getID())
    return false;
  return true;
}

void CGOpenMPRuntime::OffloadEntriesInfoManagerTy::actOnTargetRegionEntriesInfo(
    const OffloadTargetRegionEntryInfoActTy &Action) {
  // Scan all target region entries and perform the provided action.
  for (const auto &D : OffloadEntriesTargetRegion)
    for (const auto &F : D.second)
      for (const auto &P : F.second)
        for (const auto &L : P.second)
          Action(D.first, F.first, P.first(), L.first, L.second);
}

void CGOpenMPRuntime::OffloadEntriesInfoManagerTy::
    initializeDeviceGlobalVarEntryInfo(StringRef Name,
                                       OMPTargetGlobalVarEntryKind Flags,
                                       unsigned Order) {
  assert(CGM.getLangOpts().OpenMPIsDevice && "Initialization of entries is "
                                             "only required for the device "
                                             "code generation.");
  OffloadEntriesDeviceGlobalVar.try_emplace(Name, Order, Flags);
  ++OffloadingEntriesNum;
}

void CGOpenMPRuntime::OffloadEntriesInfoManagerTy::
    registerDeviceGlobalVarEntryInfo(StringRef VarName, llvm::Constant *Addr,
                                     CharUnits VarSize,
                                     OMPTargetGlobalVarEntryKind Flags,
                                     llvm::GlobalValue::LinkageTypes Linkage) {
  if (CGM.getLangOpts().OpenMPIsDevice) {
    auto &Entry = OffloadEntriesDeviceGlobalVar[VarName];
    assert(Entry.isValid() && Entry.getFlags() == Flags &&
           "Entry not initialized!");
    assert((!Entry.getAddress() || Entry.getAddress() == Addr) &&
           "Resetting with the new address.");
    if (Entry.getAddress() && hasDeviceGlobalVarEntryInfo(VarName))
      return;
    Entry.setAddress(Addr);
    Entry.setVarSize(VarSize);
    Entry.setLinkage(Linkage);
  } else {
    if (hasDeviceGlobalVarEntryInfo(VarName))
      return;
    OffloadEntriesDeviceGlobalVar.try_emplace(
        VarName, OffloadingEntriesNum, Addr, VarSize, Flags, Linkage);
    ++OffloadingEntriesNum;
  }
}

void CGOpenMPRuntime::OffloadEntriesInfoManagerTy::
    actOnDeviceGlobalVarEntriesInfo(
        const OffloadDeviceGlobalVarEntryInfoActTy &Action) {
  // Scan all target region entries and perform the provided action.
  for (const auto &E : OffloadEntriesDeviceGlobalVar)
    Action(E.getKey(), E.getValue());
}

llvm::Function *
CGOpenMPRuntime::createOffloadingBinaryDescriptorRegistration() {
  // If we don't have entries or if we are emitting code for the device, we
  // don't need to do anything.
  if (CGM.getLangOpts().OpenMPIsDevice || OffloadEntriesInfoManager.empty())
    return nullptr;

  llvm::Module &M = CGM.getModule();
  ASTContext &C = CGM.getContext();

  // Get list of devices we care about
  const std::vector<llvm::Triple> &Devices = CGM.getLangOpts().OMPTargetTriples;

  // We should be creating an offloading descriptor only if there are devices
  // specified.
  assert(!Devices.empty() && "No OpenMP offloading devices??");

  // Create the external variables that will point to the begin and end of the
  // host entries section. These will be defined by the linker.
  llvm::Type *OffloadEntryTy =
      CGM.getTypes().ConvertTypeForMem(getTgtOffloadEntryQTy());
  std::string EntriesBeginName = getName({"omp_offloading", "entries_begin"});
  auto *HostEntriesBegin = new llvm::GlobalVariable(
      M, OffloadEntryTy, /*isConstant=*/true,
      llvm::GlobalValue::ExternalLinkage, /*Initializer=*/nullptr,
      EntriesBeginName);
  std::string EntriesEndName = getName({"omp_offloading", "entries_end"});
  auto *HostEntriesEnd =
      new llvm::GlobalVariable(M, OffloadEntryTy, /*isConstant=*/true,
                               llvm::GlobalValue::ExternalLinkage,
                               /*Initializer=*/nullptr, EntriesEndName);

  // Create all device images
  auto *DeviceImageTy = cast<llvm::StructType>(
      CGM.getTypes().ConvertTypeForMem(getTgtDeviceImageQTy()));
  ConstantInitBuilder DeviceImagesBuilder(CGM);
  ConstantArrayBuilder DeviceImagesEntries =
      DeviceImagesBuilder.beginArray(DeviceImageTy);

  for (const llvm::Triple &Device : Devices) {
    StringRef T = Device.getTriple();
    std::string BeginName = getName({"omp_offloading", "img_start", ""});
    auto *ImgBegin = new llvm::GlobalVariable(
        M, CGM.Int8Ty, /*isConstant=*/true,
        llvm::GlobalValue::ExternalWeakLinkage,
        /*Initializer=*/nullptr, Twine(BeginName).concat(T));
    std::string EndName = getName({"omp_offloading", "img_end", ""});
    auto *ImgEnd = new llvm::GlobalVariable(
        M, CGM.Int8Ty, /*isConstant=*/true,
        llvm::GlobalValue::ExternalWeakLinkage,
        /*Initializer=*/nullptr, Twine(EndName).concat(T));

    llvm::Constant *Data[] = {ImgBegin, ImgEnd, HostEntriesBegin,
                              HostEntriesEnd};
    createConstantGlobalStructAndAddToParent(CGM, getTgtDeviceImageQTy(), Data,
                                             DeviceImagesEntries);
  }

  // Create device images global array.
  std::string ImagesName = getName({"omp_offloading", "device_images"});
  llvm::GlobalVariable *DeviceImages =
      DeviceImagesEntries.finishAndCreateGlobal(ImagesName,
                                                CGM.getPointerAlign(),
                                                /*isConstant=*/true);
  DeviceImages->setUnnamedAddr(llvm::GlobalValue::UnnamedAddr::Global);

  // This is a Zero array to be used in the creation of the constant expressions
  llvm::Constant *Index[] = {llvm::Constant::getNullValue(CGM.Int32Ty),
                             llvm::Constant::getNullValue(CGM.Int32Ty)};

  // Create the target region descriptor.
  llvm::Constant *Data[] = {
      llvm::ConstantInt::get(CGM.Int32Ty, Devices.size()),
      llvm::ConstantExpr::getGetElementPtr(DeviceImages->getValueType(),
                                           DeviceImages, Index),
      HostEntriesBegin, HostEntriesEnd};
  std::string Descriptor = getName({"omp_offloading", "descriptor"});
  llvm::GlobalVariable *Desc = createGlobalStruct(
      CGM, getTgtBinaryDescriptorQTy(), /*IsConstant=*/true, Data, Descriptor);

  // Emit code to register or unregister the descriptor at execution
  // startup or closing, respectively.

  llvm::Function *UnRegFn;
  {
    FunctionArgList Args;
    ImplicitParamDecl DummyPtr(C, C.VoidPtrTy, ImplicitParamDecl::Other);
    Args.push_back(&DummyPtr);

    CodeGenFunction CGF(CGM);
    // Disable debug info for global (de-)initializer because they are not part
    // of some particular construct.
    CGF.disableDebugInfo();
    const auto &FI =
        CGM.getTypes().arrangeBuiltinFunctionDeclaration(C.VoidTy, Args);
    llvm::FunctionType *FTy = CGM.getTypes().GetFunctionType(FI);
    std::string UnregName = getName({"omp_offloading", "descriptor_unreg"});
    UnRegFn = CGM.CreateGlobalInitOrDestructFunction(FTy, UnregName, FI);
    CGF.StartFunction(GlobalDecl(), C.VoidTy, UnRegFn, FI, Args);
    CGF.EmitRuntimeCall(createRuntimeFunction(OMPRTL__tgt_unregister_lib),
                        Desc);
    CGF.FinishFunction();
  }
  llvm::Function *RegFn;
  {
    CodeGenFunction CGF(CGM);
    // Disable debug info for global (de-)initializer because they are not part
    // of some particular construct.
    CGF.disableDebugInfo();
    const auto &FI = CGM.getTypes().arrangeNullaryFunction();
    llvm::FunctionType *FTy = CGM.getTypes().GetFunctionType(FI);

    // Encode offload target triples into the registration function name. It
    // will serve as a comdat key for the registration/unregistration code for
    // this particular combination of offloading targets.
    SmallVector<StringRef, 4U> RegFnNameParts(Devices.size() + 2U);
    RegFnNameParts[0] = "omp_offloading";
    RegFnNameParts[1] = "descriptor_reg";
    llvm::transform(Devices, std::next(RegFnNameParts.begin(), 2),
                    [](const llvm::Triple &T) -> const std::string& {
                      return T.getTriple();
                    });
    llvm::sort(std::next(RegFnNameParts.begin(), 2), RegFnNameParts.end());
    std::string Descriptor = getName(RegFnNameParts);
    RegFn = CGM.CreateGlobalInitOrDestructFunction(FTy, Descriptor, FI);
    CGF.StartFunction(GlobalDecl(), C.VoidTy, RegFn, FI, FunctionArgList());
    CGF.EmitRuntimeCall(createRuntimeFunction(OMPRTL__tgt_register_lib), Desc);
    // Create a variable to drive the registration and unregistration of the
    // descriptor, so we can reuse the logic that emits Ctors and Dtors.
    ImplicitParamDecl RegUnregVar(C, C.getTranslationUnitDecl(),
                                  SourceLocation(), nullptr, C.CharTy,
                                  ImplicitParamDecl::Other);
    CGM.getCXXABI().registerGlobalDtor(CGF, RegUnregVar, UnRegFn, Desc);
    CGF.FinishFunction();
  }
  if (CGM.supportsCOMDAT()) {
    // It is sufficient to call registration function only once, so create a
    // COMDAT group for registration/unregistration functions and associated
    // data. That would reduce startup time and code size. Registration
    // function serves as a COMDAT group key.
    llvm::Comdat *ComdatKey = M.getOrInsertComdat(RegFn->getName());
    RegFn->setLinkage(llvm::GlobalValue::LinkOnceAnyLinkage);
    RegFn->setVisibility(llvm::GlobalValue::HiddenVisibility);
    RegFn->setComdat(ComdatKey);
    UnRegFn->setComdat(ComdatKey);
    DeviceImages->setComdat(ComdatKey);
    Desc->setComdat(ComdatKey);
  }
  return RegFn;
}

void CGOpenMPRuntime::createOffloadEntry(
    llvm::Constant *ID, llvm::Constant *Addr, uint64_t Size, int32_t Flags,
    llvm::GlobalValue::LinkageTypes Linkage) {
  StringRef Name = Addr->getName();
  llvm::Module &M = CGM.getModule();
  llvm::LLVMContext &C = M.getContext();

  // Create constant string with the name.
  llvm::Constant *StrPtrInit = llvm::ConstantDataArray::getString(C, Name);

  std::string StringName = getName({"omp_offloading", "entry_name"});
  auto *Str = new llvm::GlobalVariable(
      M, StrPtrInit->getType(), /*isConstant=*/true,
      llvm::GlobalValue::InternalLinkage, StrPtrInit, StringName);
  Str->setUnnamedAddr(llvm::GlobalValue::UnnamedAddr::Global);

  llvm::Constant *Data[] = {llvm::ConstantExpr::getBitCast(ID, CGM.VoidPtrTy),
                            llvm::ConstantExpr::getBitCast(Str, CGM.Int8PtrTy),
                            llvm::ConstantInt::get(CGM.SizeTy, Size),
                            llvm::ConstantInt::get(CGM.Int32Ty, Flags),
                            llvm::ConstantInt::get(CGM.Int32Ty, 0)};
  std::string EntryName = getName({"omp_offloading", "entry", ""});
  llvm::GlobalVariable *Entry = createGlobalStruct(
      CGM, getTgtOffloadEntryQTy(), /*IsConstant=*/true, Data,
      Twine(EntryName).concat(Name), llvm::GlobalValue::WeakAnyLinkage);

  // The entry has to be created in the section the linker expects it to be.
  std::string Section = getName({"omp_offloading", "entries"});
  Entry->setSection(Section);
}

void CGOpenMPRuntime::createOffloadEntriesAndInfoMetadata() {
  // Emit the offloading entries and metadata so that the device codegen side
  // can easily figure out what to emit. The produced metadata looks like
  // this:
  //
  // !omp_offload.info = !{!1, ...}
  //
  // Right now we only generate metadata for function that contain target
  // regions.

  // If we do not have entries, we don't need to do anything.
  if (OffloadEntriesInfoManager.empty())
    return;

  llvm::Module &M = CGM.getModule();
  llvm::LLVMContext &C = M.getContext();
  SmallVector<const OffloadEntriesInfoManagerTy::OffloadEntryInfo *, 16>
      OrderedEntries(OffloadEntriesInfoManager.size());
  llvm::SmallVector<StringRef, 16> ParentFunctions(
      OffloadEntriesInfoManager.size());

  // Auxiliary methods to create metadata values and strings.
  auto &&GetMDInt = [this](unsigned V) {
    return llvm::ConstantAsMetadata::get(
        llvm::ConstantInt::get(CGM.Int32Ty, V));
  };

  auto &&GetMDString = [&C](StringRef V) { return llvm::MDString::get(C, V); };

  // Create the offloading info metadata node.
  llvm::NamedMDNode *MD = M.getOrInsertNamedMetadata("omp_offload.info");

  // Create function that emits metadata for each target region entry;
  auto &&TargetRegionMetadataEmitter =
      [&C, MD, &OrderedEntries, &ParentFunctions, &GetMDInt, &GetMDString](
          unsigned DeviceID, unsigned FileID, StringRef ParentName,
          unsigned Line,
          const OffloadEntriesInfoManagerTy::OffloadEntryInfoTargetRegion &E) {
        // Generate metadata for target regions. Each entry of this metadata
        // contains:
        // - Entry 0 -> Kind of this type of metadata (0).
        // - Entry 1 -> Device ID of the file where the entry was identified.
        // - Entry 2 -> File ID of the file where the entry was identified.
        // - Entry 3 -> Mangled name of the function where the entry was
        // identified.
        // - Entry 4 -> Line in the file where the entry was identified.
        // - Entry 5 -> Order the entry was created.
        // The first element of the metadata node is the kind.
        llvm::Metadata *Ops[] = {GetMDInt(E.getKind()), GetMDInt(DeviceID),
                                 GetMDInt(FileID),      GetMDString(ParentName),
                                 GetMDInt(Line),        GetMDInt(E.getOrder())};

        // Save this entry in the right position of the ordered entries array.
        OrderedEntries[E.getOrder()] = &E;
        ParentFunctions[E.getOrder()] = ParentName;

        // Add metadata to the named metadata node.
        MD->addOperand(llvm::MDNode::get(C, Ops));
      };

  OffloadEntriesInfoManager.actOnTargetRegionEntriesInfo(
      TargetRegionMetadataEmitter);

  // Create function that emits metadata for each device global variable entry;
  auto &&DeviceGlobalVarMetadataEmitter =
      [&C, &OrderedEntries, &GetMDInt, &GetMDString,
       MD](StringRef MangledName,
           const OffloadEntriesInfoManagerTy::OffloadEntryInfoDeviceGlobalVar
               &E) {
        // Generate metadata for global variables. Each entry of this metadata
        // contains:
        // - Entry 0 -> Kind of this type of metadata (1).
        // - Entry 1 -> Mangled name of the variable.
        // - Entry 2 -> Declare target kind.
        // - Entry 3 -> Order the entry was created.
        // The first element of the metadata node is the kind.
        llvm::Metadata *Ops[] = {
            GetMDInt(E.getKind()), GetMDString(MangledName),
            GetMDInt(E.getFlags()), GetMDInt(E.getOrder())};

        // Save this entry in the right position of the ordered entries array.
        OrderedEntries[E.getOrder()] = &E;

        // Add metadata to the named metadata node.
        MD->addOperand(llvm::MDNode::get(C, Ops));
      };

  OffloadEntriesInfoManager.actOnDeviceGlobalVarEntriesInfo(
      DeviceGlobalVarMetadataEmitter);

#if INTEL_COLLAB
  if (CGM.getLangOpts().OpenMPLateOutline)
    return;
#endif // INTEL_COLLAB

  for (const auto *E : OrderedEntries) {
    assert(E && "All ordered entries must exist!");
    if (const auto *CE =
            dyn_cast<OffloadEntriesInfoManagerTy::OffloadEntryInfoTargetRegion>(
                E)) {
      if (!CE->getID() || !CE->getAddress()) {
        // Do not blame the entry if the parent funtion is not emitted.
        StringRef FnName = ParentFunctions[CE->getOrder()];
        if (!CGM.GetGlobalValue(FnName))
          continue;
        unsigned DiagID = CGM.getDiags().getCustomDiagID(
            DiagnosticsEngine::Error,
            "Offloading entry for target region is incorrect: either the "
            "address or the ID is invalid.");
        CGM.getDiags().Report(DiagID);
        continue;
      }
      createOffloadEntry(CE->getID(), CE->getAddress(), /*Size=*/0,
                         CE->getFlags(), llvm::GlobalValue::WeakAnyLinkage);
    } else if (const auto *CE =
                   dyn_cast<OffloadEntriesInfoManagerTy::
                                OffloadEntryInfoDeviceGlobalVar>(E)) {
      OffloadEntriesInfoManagerTy::OMPTargetGlobalVarEntryKind Flags =
          static_cast<OffloadEntriesInfoManagerTy::OMPTargetGlobalVarEntryKind>(
              CE->getFlags());
      switch (Flags) {
      case OffloadEntriesInfoManagerTy::OMPTargetGlobalVarEntryTo: {
        if (!CE->getAddress()) {
          unsigned DiagID = CGM.getDiags().getCustomDiagID(
              DiagnosticsEngine::Error,
              "Offloading entry for declare target variable is incorrect: the "
              "address is invalid.");
          CGM.getDiags().Report(DiagID);
          continue;
        }
        // The vaiable has no definition - no need to add the entry.
        if (CE->getVarSize().isZero())
          continue;
        break;
      }
      case OffloadEntriesInfoManagerTy::OMPTargetGlobalVarEntryLink:
        assert(((CGM.getLangOpts().OpenMPIsDevice && !CE->getAddress()) ||
                (!CGM.getLangOpts().OpenMPIsDevice && CE->getAddress())) &&
               "Declaret target link address is set.");
        if (CGM.getLangOpts().OpenMPIsDevice)
          continue;
        if (!CE->getAddress()) {
          unsigned DiagID = CGM.getDiags().getCustomDiagID(
              DiagnosticsEngine::Error,
              "Offloading entry for declare target variable is incorrect: the "
              "address is invalid.");
          CGM.getDiags().Report(DiagID);
          continue;
        }
        break;
      }
      createOffloadEntry(CE->getAddress(), CE->getAddress(),
                         CE->getVarSize().getQuantity(), Flags,
                         CE->getLinkage());
    } else {
      llvm_unreachable("Unsupported entry kind.");
    }
  }
}

/// Loads all the offload entries information from the host IR
/// metadata.
void CGOpenMPRuntime::loadOffloadInfoMetadata() {
  // If we are in target mode, load the metadata from the host IR. This code has
  // to match the metadaata creation in createOffloadEntriesAndInfoMetadata().

  if (!CGM.getLangOpts().OpenMPIsDevice)
    return;

  if (CGM.getLangOpts().OMPHostIRFile.empty())
    return;

  auto Buf = llvm::MemoryBuffer::getFile(CGM.getLangOpts().OMPHostIRFile);
  if (auto EC = Buf.getError()) {
    CGM.getDiags().Report(diag::err_cannot_open_file)
        << CGM.getLangOpts().OMPHostIRFile << EC.message();
    return;
  }

  llvm::LLVMContext C;
  auto ME = expectedToErrorOrAndEmitErrors(
      C, llvm::parseBitcodeFile(Buf.get()->getMemBufferRef(), C));

  if (auto EC = ME.getError()) {
    unsigned DiagID = CGM.getDiags().getCustomDiagID(
        DiagnosticsEngine::Error, "Unable to parse host IR file '%0':'%1'");
    CGM.getDiags().Report(DiagID)
        << CGM.getLangOpts().OMPHostIRFile << EC.message();
    return;
  }

  llvm::NamedMDNode *MD = ME.get()->getNamedMetadata("omp_offload.info");
  if (!MD)
    return;

  for (llvm::MDNode *MN : MD->operands()) {
    auto &&GetMDInt = [MN](unsigned Idx) {
      auto *V = cast<llvm::ConstantAsMetadata>(MN->getOperand(Idx));
      return cast<llvm::ConstantInt>(V->getValue())->getZExtValue();
    };

    auto &&GetMDString = [MN](unsigned Idx) {
      auto *V = cast<llvm::MDString>(MN->getOperand(Idx));
      return V->getString();
    };

    switch (GetMDInt(0)) {
    default:
      llvm_unreachable("Unexpected metadata!");
      break;
    case OffloadEntriesInfoManagerTy::OffloadEntryInfo::
        OffloadingEntryInfoTargetRegion:
      OffloadEntriesInfoManager.initializeTargetRegionEntryInfo(
          /*DeviceID=*/GetMDInt(1), /*FileID=*/GetMDInt(2),
          /*ParentName=*/GetMDString(3), /*Line=*/GetMDInt(4),
          /*Order=*/GetMDInt(5));
      break;
    case OffloadEntriesInfoManagerTy::OffloadEntryInfo::
        OffloadingEntryInfoDeviceGlobalVar:
      OffloadEntriesInfoManager.initializeDeviceGlobalVarEntryInfo(
          /*MangledName=*/GetMDString(1),
          static_cast<OffloadEntriesInfoManagerTy::OMPTargetGlobalVarEntryKind>(
              /*Flags=*/GetMDInt(2)),
          /*Order=*/GetMDInt(3));
      break;
    }
  }
}

void CGOpenMPRuntime::emitKmpRoutineEntryT(QualType KmpInt32Ty) {
  if (!KmpRoutineEntryPtrTy) {
    // Build typedef kmp_int32 (* kmp_routine_entry_t)(kmp_int32, void *); type.
    ASTContext &C = CGM.getContext();
    QualType KmpRoutineEntryTyArgs[] = {KmpInt32Ty, C.VoidPtrTy};
    FunctionProtoType::ExtProtoInfo EPI;
    KmpRoutineEntryPtrQTy = C.getPointerType(
        C.getFunctionType(KmpInt32Ty, KmpRoutineEntryTyArgs, EPI));
    KmpRoutineEntryPtrTy = CGM.getTypes().ConvertType(KmpRoutineEntryPtrQTy);
  }
}

QualType CGOpenMPRuntime::getTgtOffloadEntryQTy() {
  // Make sure the type of the entry is already created. This is the type we
  // have to create:
  // struct __tgt_offload_entry{
  //   void      *addr;       // Pointer to the offload entry info.
  //                          // (function or global)
  //   char      *name;       // Name of the function or global.
  //   size_t     size;       // Size of the entry info (0 if it a function).
  //   int32_t    flags;      // Flags associated with the entry, e.g. 'link'.
  //   int32_t    reserved;   // Reserved, to use by the runtime library.
  // };
  if (TgtOffloadEntryQTy.isNull()) {
    ASTContext &C = CGM.getContext();
    RecordDecl *RD = C.buildImplicitRecord("__tgt_offload_entry");
    RD->startDefinition();
    addFieldToRecordDecl(C, RD, C.VoidPtrTy);
    addFieldToRecordDecl(C, RD, C.getPointerType(C.CharTy));
    addFieldToRecordDecl(C, RD, C.getSizeType());
    addFieldToRecordDecl(
        C, RD, C.getIntTypeForBitwidth(/*DestWidth=*/32, /*Signed=*/true));
    addFieldToRecordDecl(
        C, RD, C.getIntTypeForBitwidth(/*DestWidth=*/32, /*Signed=*/true));
    RD->completeDefinition();
    RD->addAttr(PackedAttr::CreateImplicit(C));
    TgtOffloadEntryQTy = C.getRecordType(RD);
  }
  return TgtOffloadEntryQTy;
}

QualType CGOpenMPRuntime::getTgtDeviceImageQTy() {
  // These are the types we need to build:
  // struct __tgt_device_image{
  // void   *ImageStart;       // Pointer to the target code start.
  // void   *ImageEnd;         // Pointer to the target code end.
  // // We also add the host entries to the device image, as it may be useful
  // // for the target runtime to have access to that information.
  // __tgt_offload_entry  *EntriesBegin;   // Begin of the table with all
  //                                       // the entries.
  // __tgt_offload_entry  *EntriesEnd;     // End of the table with all the
  //                                       // entries (non inclusive).
  // };
  if (TgtDeviceImageQTy.isNull()) {
    ASTContext &C = CGM.getContext();
    RecordDecl *RD = C.buildImplicitRecord("__tgt_device_image");
    RD->startDefinition();
    addFieldToRecordDecl(C, RD, C.VoidPtrTy);
    addFieldToRecordDecl(C, RD, C.VoidPtrTy);
    addFieldToRecordDecl(C, RD, C.getPointerType(getTgtOffloadEntryQTy()));
    addFieldToRecordDecl(C, RD, C.getPointerType(getTgtOffloadEntryQTy()));
    RD->completeDefinition();
    TgtDeviceImageQTy = C.getRecordType(RD);
  }
  return TgtDeviceImageQTy;
}

QualType CGOpenMPRuntime::getTgtBinaryDescriptorQTy() {
  // struct __tgt_bin_desc{
  //   int32_t              NumDevices;      // Number of devices supported.
  //   __tgt_device_image   *DeviceImages;   // Arrays of device images
  //                                         // (one per device).
  //   __tgt_offload_entry  *EntriesBegin;   // Begin of the table with all the
  //                                         // entries.
  //   __tgt_offload_entry  *EntriesEnd;     // End of the table with all the
  //                                         // entries (non inclusive).
  // };
  if (TgtBinaryDescriptorQTy.isNull()) {
    ASTContext &C = CGM.getContext();
    RecordDecl *RD = C.buildImplicitRecord("__tgt_bin_desc");
    RD->startDefinition();
    addFieldToRecordDecl(
        C, RD, C.getIntTypeForBitwidth(/*DestWidth=*/32, /*Signed=*/true));
    addFieldToRecordDecl(C, RD, C.getPointerType(getTgtDeviceImageQTy()));
    addFieldToRecordDecl(C, RD, C.getPointerType(getTgtOffloadEntryQTy()));
    addFieldToRecordDecl(C, RD, C.getPointerType(getTgtOffloadEntryQTy()));
    RD->completeDefinition();
    TgtBinaryDescriptorQTy = C.getRecordType(RD);
  }
  return TgtBinaryDescriptorQTy;
}

namespace {
struct PrivateHelpersTy {
  PrivateHelpersTy(const VarDecl *Original, const VarDecl *PrivateCopy,
                   const VarDecl *PrivateElemInit)
      : Original(Original), PrivateCopy(PrivateCopy),
        PrivateElemInit(PrivateElemInit) {}
  const VarDecl *Original;
  const VarDecl *PrivateCopy;
  const VarDecl *PrivateElemInit;
};
typedef std::pair<CharUnits /*Align*/, PrivateHelpersTy> PrivateDataTy;
} // anonymous namespace

static RecordDecl *
createPrivatesRecordDecl(CodeGenModule &CGM, ArrayRef<PrivateDataTy> Privates) {
  if (!Privates.empty()) {
    ASTContext &C = CGM.getContext();
    // Build struct .kmp_privates_t. {
    //         /*  private vars  */
    //       };
    RecordDecl *RD = C.buildImplicitRecord(".kmp_privates.t");
    RD->startDefinition();
    for (const auto &Pair : Privates) {
      const VarDecl *VD = Pair.second.Original;
      QualType Type = VD->getType().getNonReferenceType();
      FieldDecl *FD = addFieldToRecordDecl(C, RD, Type);
      if (VD->hasAttrs()) {
        for (specific_attr_iterator<AlignedAttr> I(VD->getAttrs().begin()),
             E(VD->getAttrs().end());
             I != E; ++I)
          FD->addAttr(*I);
      }
    }
    RD->completeDefinition();
    return RD;
  }
  return nullptr;
}

static RecordDecl *
createKmpTaskTRecordDecl(CodeGenModule &CGM, OpenMPDirectiveKind Kind,
                         QualType KmpInt32Ty,
                         QualType KmpRoutineEntryPointerQTy) {
  ASTContext &C = CGM.getContext();
  // Build struct kmp_task_t {
  //         void *              shareds;
  //         kmp_routine_entry_t routine;
  //         kmp_int32           part_id;
  //         kmp_cmplrdata_t data1;
  //         kmp_cmplrdata_t data2;
  // For taskloops additional fields:
  //         kmp_uint64          lb;
  //         kmp_uint64          ub;
  //         kmp_int64           st;
  //         kmp_int32           liter;
  //         void *              reductions;
  //       };
  RecordDecl *UD = C.buildImplicitRecord("kmp_cmplrdata_t", TTK_Union);
  UD->startDefinition();
  addFieldToRecordDecl(C, UD, KmpInt32Ty);
  addFieldToRecordDecl(C, UD, KmpRoutineEntryPointerQTy);
  UD->completeDefinition();
  QualType KmpCmplrdataTy = C.getRecordType(UD);
  RecordDecl *RD = C.buildImplicitRecord("kmp_task_t");
  RD->startDefinition();
  addFieldToRecordDecl(C, RD, C.VoidPtrTy);
  addFieldToRecordDecl(C, RD, KmpRoutineEntryPointerQTy);
  addFieldToRecordDecl(C, RD, KmpInt32Ty);
  addFieldToRecordDecl(C, RD, KmpCmplrdataTy);
  addFieldToRecordDecl(C, RD, KmpCmplrdataTy);
  if (isOpenMPTaskLoopDirective(Kind)) {
    QualType KmpUInt64Ty =
        CGM.getContext().getIntTypeForBitwidth(/*DestWidth=*/64, /*Signed=*/0);
    QualType KmpInt64Ty =
        CGM.getContext().getIntTypeForBitwidth(/*DestWidth=*/64, /*Signed=*/1);
    addFieldToRecordDecl(C, RD, KmpUInt64Ty);
    addFieldToRecordDecl(C, RD, KmpUInt64Ty);
    addFieldToRecordDecl(C, RD, KmpInt64Ty);
    addFieldToRecordDecl(C, RD, KmpInt32Ty);
    addFieldToRecordDecl(C, RD, C.VoidPtrTy);
  }
  RD->completeDefinition();
  return RD;
}

static RecordDecl *
createKmpTaskTWithPrivatesRecordDecl(CodeGenModule &CGM, QualType KmpTaskTQTy,
                                     ArrayRef<PrivateDataTy> Privates) {
  ASTContext &C = CGM.getContext();
  // Build struct kmp_task_t_with_privates {
  //         kmp_task_t task_data;
  //         .kmp_privates_t. privates;
  //       };
  RecordDecl *RD = C.buildImplicitRecord("kmp_task_t_with_privates");
  RD->startDefinition();
  addFieldToRecordDecl(C, RD, KmpTaskTQTy);
  if (const RecordDecl *PrivateRD = createPrivatesRecordDecl(CGM, Privates))
    addFieldToRecordDecl(C, RD, C.getRecordType(PrivateRD));
  RD->completeDefinition();
  return RD;
}

/// Emit a proxy function which accepts kmp_task_t as the second
/// argument.
/// \code
/// kmp_int32 .omp_task_entry.(kmp_int32 gtid, kmp_task_t *tt) {
///   TaskFunction(gtid, tt->part_id, &tt->privates, task_privates_map, tt,
///   For taskloops:
///   tt->task_data.lb, tt->task_data.ub, tt->task_data.st, tt->task_data.liter,
///   tt->reductions, tt->shareds);
///   return 0;
/// }
/// \endcode
static llvm::Value *
emitProxyTaskFunction(CodeGenModule &CGM, SourceLocation Loc,
                      OpenMPDirectiveKind Kind, QualType KmpInt32Ty,
                      QualType KmpTaskTWithPrivatesPtrQTy,
                      QualType KmpTaskTWithPrivatesQTy, QualType KmpTaskTQTy,
                      QualType SharedsPtrTy, llvm::Value *TaskFunction,
                      llvm::Value *TaskPrivatesMap) {
  ASTContext &C = CGM.getContext();
  FunctionArgList Args;
  ImplicitParamDecl GtidArg(C, /*DC=*/nullptr, Loc, /*Id=*/nullptr, KmpInt32Ty,
                            ImplicitParamDecl::Other);
  ImplicitParamDecl TaskTypeArg(C, /*DC=*/nullptr, Loc, /*Id=*/nullptr,
                                KmpTaskTWithPrivatesPtrQTy.withRestrict(),
                                ImplicitParamDecl::Other);
  Args.push_back(&GtidArg);
  Args.push_back(&TaskTypeArg);
  const auto &TaskEntryFnInfo =
      CGM.getTypes().arrangeBuiltinFunctionDeclaration(KmpInt32Ty, Args);
  llvm::FunctionType *TaskEntryTy =
      CGM.getTypes().GetFunctionType(TaskEntryFnInfo);
  std::string Name = CGM.getOpenMPRuntime().getName({"omp_task_entry", ""});
  auto *TaskEntry = llvm::Function::Create(
      TaskEntryTy, llvm::GlobalValue::InternalLinkage, Name, &CGM.getModule());
  CGM.SetInternalFunctionAttributes(GlobalDecl(), TaskEntry, TaskEntryFnInfo);
  TaskEntry->setDoesNotRecurse();
  CodeGenFunction CGF(CGM);
  CGF.StartFunction(GlobalDecl(), KmpInt32Ty, TaskEntry, TaskEntryFnInfo, Args,
                    Loc, Loc);

  // TaskFunction(gtid, tt->task_data.part_id, &tt->privates, task_privates_map,
  // tt,
  // For taskloops:
  // tt->task_data.lb, tt->task_data.ub, tt->task_data.st, tt->task_data.liter,
  // tt->task_data.shareds);
  llvm::Value *GtidParam = CGF.EmitLoadOfScalar(
      CGF.GetAddrOfLocalVar(&GtidArg), /*Volatile=*/false, KmpInt32Ty, Loc);
  LValue TDBase = CGF.EmitLoadOfPointerLValue(
      CGF.GetAddrOfLocalVar(&TaskTypeArg),
      KmpTaskTWithPrivatesPtrQTy->castAs<PointerType>());
  const auto *KmpTaskTWithPrivatesQTyRD =
      cast<RecordDecl>(KmpTaskTWithPrivatesQTy->getAsTagDecl());
  LValue Base =
      CGF.EmitLValueForField(TDBase, *KmpTaskTWithPrivatesQTyRD->field_begin());
  const auto *KmpTaskTQTyRD = cast<RecordDecl>(KmpTaskTQTy->getAsTagDecl());
  auto PartIdFI = std::next(KmpTaskTQTyRD->field_begin(), KmpTaskTPartId);
  LValue PartIdLVal = CGF.EmitLValueForField(Base, *PartIdFI);
  llvm::Value *PartidParam = PartIdLVal.getPointer();

  auto SharedsFI = std::next(KmpTaskTQTyRD->field_begin(), KmpTaskTShareds);
  LValue SharedsLVal = CGF.EmitLValueForField(Base, *SharedsFI);
  llvm::Value *SharedsParam = CGF.Builder.CreatePointerBitCastOrAddrSpaceCast(
      CGF.EmitLoadOfScalar(SharedsLVal, Loc),
      CGF.ConvertTypeForMem(SharedsPtrTy));

  auto PrivatesFI = std::next(KmpTaskTWithPrivatesQTyRD->field_begin(), 1);
  llvm::Value *PrivatesParam;
  if (PrivatesFI != KmpTaskTWithPrivatesQTyRD->field_end()) {
    LValue PrivatesLVal = CGF.EmitLValueForField(TDBase, *PrivatesFI);
    PrivatesParam = CGF.Builder.CreatePointerBitCastOrAddrSpaceCast(
        PrivatesLVal.getPointer(), CGF.VoidPtrTy);
  } else {
    PrivatesParam = llvm::ConstantPointerNull::get(CGF.VoidPtrTy);
  }

  llvm::Value *CommonArgs[] = {GtidParam, PartidParam, PrivatesParam,
                               TaskPrivatesMap,
                               CGF.Builder
                                   .CreatePointerBitCastOrAddrSpaceCast(
                                       TDBase.getAddress(), CGF.VoidPtrTy)
                                   .getPointer()};
  SmallVector<llvm::Value *, 16> CallArgs(std::begin(CommonArgs),
                                          std::end(CommonArgs));
  if (isOpenMPTaskLoopDirective(Kind)) {
    auto LBFI = std::next(KmpTaskTQTyRD->field_begin(), KmpTaskTLowerBound);
    LValue LBLVal = CGF.EmitLValueForField(Base, *LBFI);
    llvm::Value *LBParam = CGF.EmitLoadOfScalar(LBLVal, Loc);
    auto UBFI = std::next(KmpTaskTQTyRD->field_begin(), KmpTaskTUpperBound);
    LValue UBLVal = CGF.EmitLValueForField(Base, *UBFI);
    llvm::Value *UBParam = CGF.EmitLoadOfScalar(UBLVal, Loc);
    auto StFI = std::next(KmpTaskTQTyRD->field_begin(), KmpTaskTStride);
    LValue StLVal = CGF.EmitLValueForField(Base, *StFI);
    llvm::Value *StParam = CGF.EmitLoadOfScalar(StLVal, Loc);
    auto LIFI = std::next(KmpTaskTQTyRD->field_begin(), KmpTaskTLastIter);
    LValue LILVal = CGF.EmitLValueForField(Base, *LIFI);
    llvm::Value *LIParam = CGF.EmitLoadOfScalar(LILVal, Loc);
    auto RFI = std::next(KmpTaskTQTyRD->field_begin(), KmpTaskTReductions);
    LValue RLVal = CGF.EmitLValueForField(Base, *RFI);
    llvm::Value *RParam = CGF.EmitLoadOfScalar(RLVal, Loc);
    CallArgs.push_back(LBParam);
    CallArgs.push_back(UBParam);
    CallArgs.push_back(StParam);
    CallArgs.push_back(LIParam);
    CallArgs.push_back(RParam);
  }
  CallArgs.push_back(SharedsParam);

  CGM.getOpenMPRuntime().emitOutlinedFunctionCall(CGF, Loc, TaskFunction,
                                                  CallArgs);
  CGF.EmitStoreThroughLValue(RValue::get(CGF.Builder.getInt32(/*C=*/0)),
                             CGF.MakeAddrLValue(CGF.ReturnValue, KmpInt32Ty));
  CGF.FinishFunction();
  return TaskEntry;
}

static llvm::Value *emitDestructorsFunction(CodeGenModule &CGM,
                                            SourceLocation Loc,
                                            QualType KmpInt32Ty,
                                            QualType KmpTaskTWithPrivatesPtrQTy,
                                            QualType KmpTaskTWithPrivatesQTy) {
  ASTContext &C = CGM.getContext();
  FunctionArgList Args;
  ImplicitParamDecl GtidArg(C, /*DC=*/nullptr, Loc, /*Id=*/nullptr, KmpInt32Ty,
                            ImplicitParamDecl::Other);
  ImplicitParamDecl TaskTypeArg(C, /*DC=*/nullptr, Loc, /*Id=*/nullptr,
                                KmpTaskTWithPrivatesPtrQTy.withRestrict(),
                                ImplicitParamDecl::Other);
  Args.push_back(&GtidArg);
  Args.push_back(&TaskTypeArg);
  const auto &DestructorFnInfo =
      CGM.getTypes().arrangeBuiltinFunctionDeclaration(KmpInt32Ty, Args);
  llvm::FunctionType *DestructorFnTy =
      CGM.getTypes().GetFunctionType(DestructorFnInfo);
  std::string Name =
      CGM.getOpenMPRuntime().getName({"omp_task_destructor", ""});
  auto *DestructorFn =
      llvm::Function::Create(DestructorFnTy, llvm::GlobalValue::InternalLinkage,
                             Name, &CGM.getModule());
  CGM.SetInternalFunctionAttributes(GlobalDecl(), DestructorFn,
                                    DestructorFnInfo);
  DestructorFn->setDoesNotRecurse();
  CodeGenFunction CGF(CGM);
  CGF.StartFunction(GlobalDecl(), KmpInt32Ty, DestructorFn, DestructorFnInfo,
                    Args, Loc, Loc);

  LValue Base = CGF.EmitLoadOfPointerLValue(
      CGF.GetAddrOfLocalVar(&TaskTypeArg),
      KmpTaskTWithPrivatesPtrQTy->castAs<PointerType>());
  const auto *KmpTaskTWithPrivatesQTyRD =
      cast<RecordDecl>(KmpTaskTWithPrivatesQTy->getAsTagDecl());
  auto FI = std::next(KmpTaskTWithPrivatesQTyRD->field_begin());
  Base = CGF.EmitLValueForField(Base, *FI);
  for (const auto *Field :
       cast<RecordDecl>(FI->getType()->getAsTagDecl())->fields()) {
    if (QualType::DestructionKind DtorKind =
            Field->getType().isDestructedType()) {
      LValue FieldLValue = CGF.EmitLValueForField(Base, Field);
      CGF.pushDestroy(DtorKind, FieldLValue.getAddress(), Field->getType());
    }
  }
  CGF.FinishFunction();
  return DestructorFn;
}

/// Emit a privates mapping function for correct handling of private and
/// firstprivate variables.
/// \code
/// void .omp_task_privates_map.(const .privates. *noalias privs, <ty1>
/// **noalias priv1,...,  <tyn> **noalias privn) {
///   *priv1 = &.privates.priv1;
///   ...;
///   *privn = &.privates.privn;
/// }
/// \endcode
static llvm::Value *
emitTaskPrivateMappingFunction(CodeGenModule &CGM, SourceLocation Loc,
                               ArrayRef<const Expr *> PrivateVars,
                               ArrayRef<const Expr *> FirstprivateVars,
                               ArrayRef<const Expr *> LastprivateVars,
                               QualType PrivatesQTy,
                               ArrayRef<PrivateDataTy> Privates) {
  ASTContext &C = CGM.getContext();
  FunctionArgList Args;
  ImplicitParamDecl TaskPrivatesArg(
      C, /*DC=*/nullptr, Loc, /*Id=*/nullptr,
      C.getPointerType(PrivatesQTy).withConst().withRestrict(),
      ImplicitParamDecl::Other);
  Args.push_back(&TaskPrivatesArg);
  llvm::DenseMap<const VarDecl *, unsigned> PrivateVarsPos;
  unsigned Counter = 1;
  for (const Expr *E : PrivateVars) {
    Args.push_back(ImplicitParamDecl::Create(
        C, /*DC=*/nullptr, Loc, /*Id=*/nullptr,
        C.getPointerType(C.getPointerType(E->getType()))
            .withConst()
            .withRestrict(),
        ImplicitParamDecl::Other));
    const auto *VD = cast<VarDecl>(cast<DeclRefExpr>(E)->getDecl());
    PrivateVarsPos[VD] = Counter;
    ++Counter;
  }
  for (const Expr *E : FirstprivateVars) {
    Args.push_back(ImplicitParamDecl::Create(
        C, /*DC=*/nullptr, Loc, /*Id=*/nullptr,
        C.getPointerType(C.getPointerType(E->getType()))
            .withConst()
            .withRestrict(),
        ImplicitParamDecl::Other));
    const auto *VD = cast<VarDecl>(cast<DeclRefExpr>(E)->getDecl());
    PrivateVarsPos[VD] = Counter;
    ++Counter;
  }
  for (const Expr *E : LastprivateVars) {
    Args.push_back(ImplicitParamDecl::Create(
        C, /*DC=*/nullptr, Loc, /*Id=*/nullptr,
        C.getPointerType(C.getPointerType(E->getType()))
            .withConst()
            .withRestrict(),
        ImplicitParamDecl::Other));
    const auto *VD = cast<VarDecl>(cast<DeclRefExpr>(E)->getDecl());
    PrivateVarsPos[VD] = Counter;
    ++Counter;
  }
  const auto &TaskPrivatesMapFnInfo =
      CGM.getTypes().arrangeBuiltinFunctionDeclaration(C.VoidTy, Args);
  llvm::FunctionType *TaskPrivatesMapTy =
      CGM.getTypes().GetFunctionType(TaskPrivatesMapFnInfo);
  std::string Name =
      CGM.getOpenMPRuntime().getName({"omp_task_privates_map", ""});
  auto *TaskPrivatesMap = llvm::Function::Create(
      TaskPrivatesMapTy, llvm::GlobalValue::InternalLinkage, Name,
      &CGM.getModule());
  CGM.SetInternalFunctionAttributes(GlobalDecl(), TaskPrivatesMap,
                                    TaskPrivatesMapFnInfo);
  TaskPrivatesMap->removeFnAttr(llvm::Attribute::NoInline);
  TaskPrivatesMap->removeFnAttr(llvm::Attribute::OptimizeNone);
  TaskPrivatesMap->addFnAttr(llvm::Attribute::AlwaysInline);
  CodeGenFunction CGF(CGM);
  CGF.StartFunction(GlobalDecl(), C.VoidTy, TaskPrivatesMap,
                    TaskPrivatesMapFnInfo, Args, Loc, Loc);

  // *privi = &.privates.privi;
  LValue Base = CGF.EmitLoadOfPointerLValue(
      CGF.GetAddrOfLocalVar(&TaskPrivatesArg),
      TaskPrivatesArg.getType()->castAs<PointerType>());
  const auto *PrivatesQTyRD = cast<RecordDecl>(PrivatesQTy->getAsTagDecl());
  Counter = 0;
  for (const FieldDecl *Field : PrivatesQTyRD->fields()) {
    LValue FieldLVal = CGF.EmitLValueForField(Base, Field);
    const VarDecl *VD = Args[PrivateVarsPos[Privates[Counter].second.Original]];
    LValue RefLVal =
        CGF.MakeAddrLValue(CGF.GetAddrOfLocalVar(VD), VD->getType());
    LValue RefLoadLVal = CGF.EmitLoadOfPointerLValue(
        RefLVal.getAddress(), RefLVal.getType()->castAs<PointerType>());
    CGF.EmitStoreOfScalar(FieldLVal.getPointer(), RefLoadLVal);
    ++Counter;
  }
  CGF.FinishFunction();
  return TaskPrivatesMap;
}

static bool stable_sort_comparator(const PrivateDataTy P1,
                                   const PrivateDataTy P2) {
  return P1.first > P2.first;
}

/// Emit initialization for private variables in task-based directives.
static void emitPrivatesInit(CodeGenFunction &CGF,
                             const OMPExecutableDirective &D,
                             Address KmpTaskSharedsPtr, LValue TDBase,
                             const RecordDecl *KmpTaskTWithPrivatesQTyRD,
                             QualType SharedsTy, QualType SharedsPtrTy,
                             const OMPTaskDataTy &Data,
                             ArrayRef<PrivateDataTy> Privates, bool ForDup) {
  ASTContext &C = CGF.getContext();
  auto FI = std::next(KmpTaskTWithPrivatesQTyRD->field_begin());
  LValue PrivatesBase = CGF.EmitLValueForField(TDBase, *FI);
  OpenMPDirectiveKind Kind = isOpenMPTaskLoopDirective(D.getDirectiveKind())
                                 ? OMPD_taskloop
                                 : OMPD_task;
  const CapturedStmt &CS = *D.getCapturedStmt(Kind);
  CodeGenFunction::CGCapturedStmtInfo CapturesInfo(CS);
  LValue SrcBase;
  bool IsTargetTask =
      isOpenMPTargetDataManagementDirective(D.getDirectiveKind()) ||
      isOpenMPTargetExecutionDirective(D.getDirectiveKind());
  // For target-based directives skip 3 firstprivate arrays BasePointersArray,
  // PointersArray and SizesArray. The original variables for these arrays are
  // not captured and we get their addresses explicitly.
  if ((!IsTargetTask && !Data.FirstprivateVars.empty()) ||
      (IsTargetTask && KmpTaskSharedsPtr.isValid())) {
    SrcBase = CGF.MakeAddrLValue(
        CGF.Builder.CreatePointerBitCastOrAddrSpaceCast(
            KmpTaskSharedsPtr, CGF.ConvertTypeForMem(SharedsPtrTy)),
        SharedsTy);
  }
  FI = cast<RecordDecl>(FI->getType()->getAsTagDecl())->field_begin();
  for (const PrivateDataTy &Pair : Privates) {
    const VarDecl *VD = Pair.second.PrivateCopy;
    const Expr *Init = VD->getAnyInitializer();
    if (Init && (!ForDup || (isa<CXXConstructExpr>(Init) &&
                             !CGF.isTrivialInitializer(Init)))) {
      LValue PrivateLValue = CGF.EmitLValueForField(PrivatesBase, *FI);
      if (const VarDecl *Elem = Pair.second.PrivateElemInit) {
        const VarDecl *OriginalVD = Pair.second.Original;
        // Check if the variable is the target-based BasePointersArray,
        // PointersArray or SizesArray.
        LValue SharedRefLValue;
        QualType Type = OriginalVD->getType();
        const FieldDecl *SharedField = CapturesInfo.lookup(OriginalVD);
        if (IsTargetTask && !SharedField) {
          assert(isa<ImplicitParamDecl>(OriginalVD) &&
                 isa<CapturedDecl>(OriginalVD->getDeclContext()) &&
                 cast<CapturedDecl>(OriginalVD->getDeclContext())
                         ->getNumParams() == 0 &&
                 isa<TranslationUnitDecl>(
                     cast<CapturedDecl>(OriginalVD->getDeclContext())
                         ->getDeclContext()) &&
                 "Expected artificial target data variable.");
          SharedRefLValue =
              CGF.MakeAddrLValue(CGF.GetAddrOfLocalVar(OriginalVD), Type);
        } else {
          SharedRefLValue = CGF.EmitLValueForField(SrcBase, SharedField);
          SharedRefLValue = CGF.MakeAddrLValue(
              Address(SharedRefLValue.getPointer(), C.getDeclAlign(OriginalVD)),
              SharedRefLValue.getType(), LValueBaseInfo(AlignmentSource::Decl),
              SharedRefLValue.getTBAAInfo());
        }
        if (Type->isArrayType()) {
          // Initialize firstprivate array.
          if (!isa<CXXConstructExpr>(Init) || CGF.isTrivialInitializer(Init)) {
            // Perform simple memcpy.
            CGF.EmitAggregateAssign(PrivateLValue, SharedRefLValue, Type);
          } else {
            // Initialize firstprivate array using element-by-element
            // initialization.
            CGF.EmitOMPAggregateAssign(
                PrivateLValue.getAddress(), SharedRefLValue.getAddress(), Type,
                [&CGF, Elem, Init, &CapturesInfo](Address DestElement,
                                                  Address SrcElement) {
                  // Clean up any temporaries needed by the initialization.
                  CodeGenFunction::OMPPrivateScope InitScope(CGF);
                  InitScope.addPrivate(
                      Elem, [SrcElement]() -> Address { return SrcElement; });
                  (void)InitScope.Privatize();
                  // Emit initialization for single element.
                  CodeGenFunction::CGCapturedStmtRAII CapInfoRAII(
                      CGF, &CapturesInfo);
                  CGF.EmitAnyExprToMem(Init, DestElement,
                                       Init->getType().getQualifiers(),
                                       /*IsInitializer=*/false);
                });
          }
        } else {
          CodeGenFunction::OMPPrivateScope InitScope(CGF);
          InitScope.addPrivate(Elem, [SharedRefLValue]() -> Address {
            return SharedRefLValue.getAddress();
          });
          (void)InitScope.Privatize();
          CodeGenFunction::CGCapturedStmtRAII CapInfoRAII(CGF, &CapturesInfo);
          CGF.EmitExprAsInit(Init, VD, PrivateLValue,
                             /*capturedByInit=*/false);
        }
      } else {
        CGF.EmitExprAsInit(Init, VD, PrivateLValue, /*capturedByInit=*/false);
      }
    }
    ++FI;
  }
}

/// Check if duplication function is required for taskloops.
static bool checkInitIsRequired(CodeGenFunction &CGF,
                                ArrayRef<PrivateDataTy> Privates) {
  bool InitRequired = false;
  for (const PrivateDataTy &Pair : Privates) {
    const VarDecl *VD = Pair.second.PrivateCopy;
    const Expr *Init = VD->getAnyInitializer();
    InitRequired = InitRequired || (Init && isa<CXXConstructExpr>(Init) &&
                                    !CGF.isTrivialInitializer(Init));
    if (InitRequired)
      break;
  }
  return InitRequired;
}


/// Emit task_dup function (for initialization of
/// private/firstprivate/lastprivate vars and last_iter flag)
/// \code
/// void __task_dup_entry(kmp_task_t *task_dst, const kmp_task_t *task_src, int
/// lastpriv) {
/// // setup lastprivate flag
///    task_dst->last = lastpriv;
/// // could be constructor calls here...
/// }
/// \endcode
static llvm::Value *
emitTaskDupFunction(CodeGenModule &CGM, SourceLocation Loc,
                    const OMPExecutableDirective &D,
                    QualType KmpTaskTWithPrivatesPtrQTy,
                    const RecordDecl *KmpTaskTWithPrivatesQTyRD,
                    const RecordDecl *KmpTaskTQTyRD, QualType SharedsTy,
                    QualType SharedsPtrTy, const OMPTaskDataTy &Data,
                    ArrayRef<PrivateDataTy> Privates, bool WithLastIter) {
  ASTContext &C = CGM.getContext();
  FunctionArgList Args;
  ImplicitParamDecl DstArg(C, /*DC=*/nullptr, Loc, /*Id=*/nullptr,
                           KmpTaskTWithPrivatesPtrQTy,
                           ImplicitParamDecl::Other);
  ImplicitParamDecl SrcArg(C, /*DC=*/nullptr, Loc, /*Id=*/nullptr,
                           KmpTaskTWithPrivatesPtrQTy,
                           ImplicitParamDecl::Other);
  ImplicitParamDecl LastprivArg(C, /*DC=*/nullptr, Loc, /*Id=*/nullptr, C.IntTy,
                                ImplicitParamDecl::Other);
  Args.push_back(&DstArg);
  Args.push_back(&SrcArg);
  Args.push_back(&LastprivArg);
  const auto &TaskDupFnInfo =
      CGM.getTypes().arrangeBuiltinFunctionDeclaration(C.VoidTy, Args);
  llvm::FunctionType *TaskDupTy = CGM.getTypes().GetFunctionType(TaskDupFnInfo);
  std::string Name = CGM.getOpenMPRuntime().getName({"omp_task_dup", ""});
  auto *TaskDup = llvm::Function::Create(
      TaskDupTy, llvm::GlobalValue::InternalLinkage, Name, &CGM.getModule());
  CGM.SetInternalFunctionAttributes(GlobalDecl(), TaskDup, TaskDupFnInfo);
  TaskDup->setDoesNotRecurse();
  CodeGenFunction CGF(CGM);
  CGF.StartFunction(GlobalDecl(), C.VoidTy, TaskDup, TaskDupFnInfo, Args, Loc,
                    Loc);

  LValue TDBase = CGF.EmitLoadOfPointerLValue(
      CGF.GetAddrOfLocalVar(&DstArg),
      KmpTaskTWithPrivatesPtrQTy->castAs<PointerType>());
  // task_dst->liter = lastpriv;
  if (WithLastIter) {
    auto LIFI = std::next(KmpTaskTQTyRD->field_begin(), KmpTaskTLastIter);
    LValue Base = CGF.EmitLValueForField(
        TDBase, *KmpTaskTWithPrivatesQTyRD->field_begin());
    LValue LILVal = CGF.EmitLValueForField(Base, *LIFI);
    llvm::Value *Lastpriv = CGF.EmitLoadOfScalar(
        CGF.GetAddrOfLocalVar(&LastprivArg), /*Volatile=*/false, C.IntTy, Loc);
    CGF.EmitStoreOfScalar(Lastpriv, LILVal);
  }

  // Emit initial values for private copies (if any).
  assert(!Privates.empty());
  Address KmpTaskSharedsPtr = Address::invalid();
  if (!Data.FirstprivateVars.empty()) {
    LValue TDBase = CGF.EmitLoadOfPointerLValue(
        CGF.GetAddrOfLocalVar(&SrcArg),
        KmpTaskTWithPrivatesPtrQTy->castAs<PointerType>());
    LValue Base = CGF.EmitLValueForField(
        TDBase, *KmpTaskTWithPrivatesQTyRD->field_begin());
    KmpTaskSharedsPtr = Address(
        CGF.EmitLoadOfScalar(CGF.EmitLValueForField(
                                 Base, *std::next(KmpTaskTQTyRD->field_begin(),
                                                  KmpTaskTShareds)),
                             Loc),
        CGF.getNaturalTypeAlignment(SharedsTy));
  }
  emitPrivatesInit(CGF, D, KmpTaskSharedsPtr, TDBase, KmpTaskTWithPrivatesQTyRD,
                   SharedsTy, SharedsPtrTy, Data, Privates, /*ForDup=*/true);
  CGF.FinishFunction();
  return TaskDup;
}

/// Checks if destructor function is required to be generated.
/// \return true if cleanups are required, false otherwise.
static bool
checkDestructorsRequired(const RecordDecl *KmpTaskTWithPrivatesQTyRD) {
  bool NeedsCleanup = false;
  auto FI = std::next(KmpTaskTWithPrivatesQTyRD->field_begin(), 1);
  const auto *PrivateRD = cast<RecordDecl>(FI->getType()->getAsTagDecl());
  for (const FieldDecl *FD : PrivateRD->fields()) {
    NeedsCleanup = NeedsCleanup || FD->getType().isDestructedType();
    if (NeedsCleanup)
      break;
  }
  return NeedsCleanup;
}

CGOpenMPRuntime::TaskResultTy
CGOpenMPRuntime::emitTaskInit(CodeGenFunction &CGF, SourceLocation Loc,
                              const OMPExecutableDirective &D,
                              llvm::Value *TaskFunction, QualType SharedsTy,
                              Address Shareds, const OMPTaskDataTy &Data) {
  ASTContext &C = CGM.getContext();
  llvm::SmallVector<PrivateDataTy, 4> Privates;
  // Aggregate privates and sort them by the alignment.
  auto I = Data.PrivateCopies.begin();
  for (const Expr *E : Data.PrivateVars) {
    const auto *VD = cast<VarDecl>(cast<DeclRefExpr>(E)->getDecl());
    Privates.emplace_back(
        C.getDeclAlign(VD),
        PrivateHelpersTy(VD, cast<VarDecl>(cast<DeclRefExpr>(*I)->getDecl()),
                         /*PrivateElemInit=*/nullptr));
    ++I;
  }
  I = Data.FirstprivateCopies.begin();
  auto IElemInitRef = Data.FirstprivateInits.begin();
  for (const Expr *E : Data.FirstprivateVars) {
    const auto *VD = cast<VarDecl>(cast<DeclRefExpr>(E)->getDecl());
    Privates.emplace_back(
        C.getDeclAlign(VD),
        PrivateHelpersTy(
            VD, cast<VarDecl>(cast<DeclRefExpr>(*I)->getDecl()),
            cast<VarDecl>(cast<DeclRefExpr>(*IElemInitRef)->getDecl())));
    ++I;
    ++IElemInitRef;
  }
  I = Data.LastprivateCopies.begin();
  for (const Expr *E : Data.LastprivateVars) {
    const auto *VD = cast<VarDecl>(cast<DeclRefExpr>(E)->getDecl());
    Privates.emplace_back(
        C.getDeclAlign(VD),
        PrivateHelpersTy(VD, cast<VarDecl>(cast<DeclRefExpr>(*I)->getDecl()),
                         /*PrivateElemInit=*/nullptr));
    ++I;
  }
  std::stable_sort(Privates.begin(), Privates.end(), stable_sort_comparator);
  QualType KmpInt32Ty = C.getIntTypeForBitwidth(/*DestWidth=*/32, /*Signed=*/1);
  // Build type kmp_routine_entry_t (if not built yet).
  emitKmpRoutineEntryT(KmpInt32Ty);
  // Build type kmp_task_t (if not built yet).
  if (isOpenMPTaskLoopDirective(D.getDirectiveKind())) {
    if (SavedKmpTaskloopTQTy.isNull()) {
      SavedKmpTaskloopTQTy = C.getRecordType(createKmpTaskTRecordDecl(
          CGM, D.getDirectiveKind(), KmpInt32Ty, KmpRoutineEntryPtrQTy));
    }
    KmpTaskTQTy = SavedKmpTaskloopTQTy;
  } else {
    assert((D.getDirectiveKind() == OMPD_task ||
            isOpenMPTargetExecutionDirective(D.getDirectiveKind()) ||
            isOpenMPTargetDataManagementDirective(D.getDirectiveKind())) &&
           "Expected taskloop, task or target directive");
    if (SavedKmpTaskTQTy.isNull()) {
      SavedKmpTaskTQTy = C.getRecordType(createKmpTaskTRecordDecl(
          CGM, D.getDirectiveKind(), KmpInt32Ty, KmpRoutineEntryPtrQTy));
    }
    KmpTaskTQTy = SavedKmpTaskTQTy;
  }
  const auto *KmpTaskTQTyRD = cast<RecordDecl>(KmpTaskTQTy->getAsTagDecl());
  // Build particular struct kmp_task_t for the given task.
  const RecordDecl *KmpTaskTWithPrivatesQTyRD =
      createKmpTaskTWithPrivatesRecordDecl(CGM, KmpTaskTQTy, Privates);
  QualType KmpTaskTWithPrivatesQTy = C.getRecordType(KmpTaskTWithPrivatesQTyRD);
  QualType KmpTaskTWithPrivatesPtrQTy =
      C.getPointerType(KmpTaskTWithPrivatesQTy);
  llvm::Type *KmpTaskTWithPrivatesTy = CGF.ConvertType(KmpTaskTWithPrivatesQTy);
  llvm::Type *KmpTaskTWithPrivatesPtrTy =
      KmpTaskTWithPrivatesTy->getPointerTo();
  llvm::Value *KmpTaskTWithPrivatesTySize =
      CGF.getTypeSize(KmpTaskTWithPrivatesQTy);
  QualType SharedsPtrTy = C.getPointerType(SharedsTy);

  // Emit initial values for private copies (if any).
  llvm::Value *TaskPrivatesMap = nullptr;
  llvm::Type *TaskPrivatesMapTy =
      std::next(cast<llvm::Function>(TaskFunction)->arg_begin(), 3)->getType();
  if (!Privates.empty()) {
    auto FI = std::next(KmpTaskTWithPrivatesQTyRD->field_begin());
    TaskPrivatesMap = emitTaskPrivateMappingFunction(
        CGM, Loc, Data.PrivateVars, Data.FirstprivateVars, Data.LastprivateVars,
        FI->getType(), Privates);
    TaskPrivatesMap = CGF.Builder.CreatePointerBitCastOrAddrSpaceCast(
        TaskPrivatesMap, TaskPrivatesMapTy);
  } else {
    TaskPrivatesMap = llvm::ConstantPointerNull::get(
        cast<llvm::PointerType>(TaskPrivatesMapTy));
  }
  // Build a proxy function kmp_int32 .omp_task_entry.(kmp_int32 gtid,
  // kmp_task_t *tt);
  llvm::Value *TaskEntry = emitProxyTaskFunction(
      CGM, Loc, D.getDirectiveKind(), KmpInt32Ty, KmpTaskTWithPrivatesPtrQTy,
      KmpTaskTWithPrivatesQTy, KmpTaskTQTy, SharedsPtrTy, TaskFunction,
      TaskPrivatesMap);

  // Build call kmp_task_t * __kmpc_omp_task_alloc(ident_t *, kmp_int32 gtid,
  // kmp_int32 flags, size_t sizeof_kmp_task_t, size_t sizeof_shareds,
  // kmp_routine_entry_t *task_entry);
  // Task flags. Format is taken from
  // http://llvm.org/svn/llvm-project/openmp/trunk/runtime/src/kmp.h,
  // description of kmp_tasking_flags struct.
  enum {
    TiedFlag = 0x1,
    FinalFlag = 0x2,
    DestructorsFlag = 0x8,
    PriorityFlag = 0x20
  };
  unsigned Flags = Data.Tied ? TiedFlag : 0;
  bool NeedsCleanup = false;
  if (!Privates.empty()) {
    NeedsCleanup = checkDestructorsRequired(KmpTaskTWithPrivatesQTyRD);
    if (NeedsCleanup)
      Flags = Flags | DestructorsFlag;
  }
  if (Data.Priority.getInt())
    Flags = Flags | PriorityFlag;
  llvm::Value *TaskFlags =
      Data.Final.getPointer()
          ? CGF.Builder.CreateSelect(Data.Final.getPointer(),
                                     CGF.Builder.getInt32(FinalFlag),
                                     CGF.Builder.getInt32(/*C=*/0))
          : CGF.Builder.getInt32(Data.Final.getInt() ? FinalFlag : 0);
  TaskFlags = CGF.Builder.CreateOr(TaskFlags, CGF.Builder.getInt32(Flags));
  llvm::Value *SharedsSize = CGM.getSize(C.getTypeSizeInChars(SharedsTy));
  llvm::Value *AllocArgs[] = {emitUpdateLocation(CGF, Loc),
                              getThreadID(CGF, Loc), TaskFlags,
                              KmpTaskTWithPrivatesTySize, SharedsSize,
                              CGF.Builder.CreatePointerBitCastOrAddrSpaceCast(
                                  TaskEntry, KmpRoutineEntryPtrTy)};
  llvm::Value *NewTask = CGF.EmitRuntimeCall(
      createRuntimeFunction(OMPRTL__kmpc_omp_task_alloc), AllocArgs);
  llvm::Value *NewTaskNewTaskTTy =
      CGF.Builder.CreatePointerBitCastOrAddrSpaceCast(
          NewTask, KmpTaskTWithPrivatesPtrTy);
  LValue Base = CGF.MakeNaturalAlignAddrLValue(NewTaskNewTaskTTy,
                                               KmpTaskTWithPrivatesQTy);
  LValue TDBase =
      CGF.EmitLValueForField(Base, *KmpTaskTWithPrivatesQTyRD->field_begin());
  // Fill the data in the resulting kmp_task_t record.
  // Copy shareds if there are any.
  Address KmpTaskSharedsPtr = Address::invalid();
  if (!SharedsTy->getAsStructureType()->getDecl()->field_empty()) {
    KmpTaskSharedsPtr =
        Address(CGF.EmitLoadOfScalar(
                    CGF.EmitLValueForField(
                        TDBase, *std::next(KmpTaskTQTyRD->field_begin(),
                                           KmpTaskTShareds)),
                    Loc),
                CGF.getNaturalTypeAlignment(SharedsTy));
    LValue Dest = CGF.MakeAddrLValue(KmpTaskSharedsPtr, SharedsTy);
    LValue Src = CGF.MakeAddrLValue(Shareds, SharedsTy);
    CGF.EmitAggregateCopy(Dest, Src, SharedsTy, AggValueSlot::DoesNotOverlap);
  }
  // Emit initial values for private copies (if any).
  TaskResultTy Result;
  if (!Privates.empty()) {
    emitPrivatesInit(CGF, D, KmpTaskSharedsPtr, Base, KmpTaskTWithPrivatesQTyRD,
                     SharedsTy, SharedsPtrTy, Data, Privates,
                     /*ForDup=*/false);
    if (isOpenMPTaskLoopDirective(D.getDirectiveKind()) &&
        (!Data.LastprivateVars.empty() || checkInitIsRequired(CGF, Privates))) {
      Result.TaskDupFn = emitTaskDupFunction(
          CGM, Loc, D, KmpTaskTWithPrivatesPtrQTy, KmpTaskTWithPrivatesQTyRD,
          KmpTaskTQTyRD, SharedsTy, SharedsPtrTy, Data, Privates,
          /*WithLastIter=*/!Data.LastprivateVars.empty());
    }
  }
  // Fields of union "kmp_cmplrdata_t" for destructors and priority.
  enum { Priority = 0, Destructors = 1 };
  // Provide pointer to function with destructors for privates.
  auto FI = std::next(KmpTaskTQTyRD->field_begin(), Data1);
  const RecordDecl *KmpCmplrdataUD =
      (*FI)->getType()->getAsUnionType()->getDecl();
  if (NeedsCleanup) {
    llvm::Value *DestructorFn = emitDestructorsFunction(
        CGM, Loc, KmpInt32Ty, KmpTaskTWithPrivatesPtrQTy,
        KmpTaskTWithPrivatesQTy);
    LValue Data1LV = CGF.EmitLValueForField(TDBase, *FI);
    LValue DestructorsLV = CGF.EmitLValueForField(
        Data1LV, *std::next(KmpCmplrdataUD->field_begin(), Destructors));
    CGF.EmitStoreOfScalar(CGF.Builder.CreatePointerBitCastOrAddrSpaceCast(
                              DestructorFn, KmpRoutineEntryPtrTy),
                          DestructorsLV);
  }
  // Set priority.
  if (Data.Priority.getInt()) {
    LValue Data2LV = CGF.EmitLValueForField(
        TDBase, *std::next(KmpTaskTQTyRD->field_begin(), Data2));
    LValue PriorityLV = CGF.EmitLValueForField(
        Data2LV, *std::next(KmpCmplrdataUD->field_begin(), Priority));
    CGF.EmitStoreOfScalar(Data.Priority.getPointer(), PriorityLV);
  }
  Result.NewTask = NewTask;
  Result.TaskEntry = TaskEntry;
  Result.NewTaskNewTaskTTy = NewTaskNewTaskTTy;
  Result.TDBase = TDBase;
  Result.KmpTaskTQTyRD = KmpTaskTQTyRD;
  return Result;
}

void CGOpenMPRuntime::emitTaskCall(CodeGenFunction &CGF, SourceLocation Loc,
                                   const OMPExecutableDirective &D,
                                   llvm::Value *TaskFunction,
                                   QualType SharedsTy, Address Shareds,
                                   const Expr *IfCond,
                                   const OMPTaskDataTy &Data) {
  if (!CGF.HaveInsertPoint())
    return;

  TaskResultTy Result =
      emitTaskInit(CGF, Loc, D, TaskFunction, SharedsTy, Shareds, Data);
  llvm::Value *NewTask = Result.NewTask;
  llvm::Value *TaskEntry = Result.TaskEntry;
  llvm::Value *NewTaskNewTaskTTy = Result.NewTaskNewTaskTTy;
  LValue TDBase = Result.TDBase;
  const RecordDecl *KmpTaskTQTyRD = Result.KmpTaskTQTyRD;
  ASTContext &C = CGM.getContext();
  // Process list of dependences.
  Address DependenciesArray = Address::invalid();
  unsigned NumDependencies = Data.Dependences.size();
  if (NumDependencies) {
    // Dependence kind for RTL.
    enum RTLDependenceKindTy { DepIn = 0x01, DepInOut = 0x3 };
    enum RTLDependInfoFieldsTy { BaseAddr, Len, Flags };
    RecordDecl *KmpDependInfoRD;
    QualType FlagsTy =
        C.getIntTypeForBitwidth(C.getTypeSize(C.BoolTy), /*Signed=*/false);
    llvm::Type *LLVMFlagsTy = CGF.ConvertTypeForMem(FlagsTy);
    if (KmpDependInfoTy.isNull()) {
      KmpDependInfoRD = C.buildImplicitRecord("kmp_depend_info");
      KmpDependInfoRD->startDefinition();
      addFieldToRecordDecl(C, KmpDependInfoRD, C.getIntPtrType());
      addFieldToRecordDecl(C, KmpDependInfoRD, C.getSizeType());
      addFieldToRecordDecl(C, KmpDependInfoRD, FlagsTy);
      KmpDependInfoRD->completeDefinition();
      KmpDependInfoTy = C.getRecordType(KmpDependInfoRD);
    } else {
      KmpDependInfoRD = cast<RecordDecl>(KmpDependInfoTy->getAsTagDecl());
    }
    CharUnits DependencySize = C.getTypeSizeInChars(KmpDependInfoTy);
    // Define type kmp_depend_info[<Dependences.size()>];
    QualType KmpDependInfoArrayTy = C.getConstantArrayType(
        KmpDependInfoTy, llvm::APInt(/*numBits=*/64, NumDependencies),
        ArrayType::Normal, /*IndexTypeQuals=*/0);
    // kmp_depend_info[<Dependences.size()>] deps;
    DependenciesArray =
        CGF.CreateMemTemp(KmpDependInfoArrayTy, ".dep.arr.addr");
    for (unsigned I = 0; I < NumDependencies; ++I) {
      const Expr *E = Data.Dependences[I].second;
      LValue Addr = CGF.EmitLValue(E);
      llvm::Value *Size;
      QualType Ty = E->getType();
      if (const auto *ASE =
              dyn_cast<OMPArraySectionExpr>(E->IgnoreParenImpCasts())) {
        LValue UpAddrLVal =
            CGF.EmitOMPArraySectionExpr(ASE, /*LowerBound=*/false);
        llvm::Value *UpAddr =
            CGF.Builder.CreateConstGEP1_32(UpAddrLVal.getPointer(), /*Idx0=*/1);
        llvm::Value *LowIntPtr =
            CGF.Builder.CreatePtrToInt(Addr.getPointer(), CGM.SizeTy);
        llvm::Value *UpIntPtr = CGF.Builder.CreatePtrToInt(UpAddr, CGM.SizeTy);
        Size = CGF.Builder.CreateNUWSub(UpIntPtr, LowIntPtr);
      } else {
        Size = CGF.getTypeSize(Ty);
      }
      LValue Base = CGF.MakeAddrLValue(
          CGF.Builder.CreateConstArrayGEP(DependenciesArray, I, DependencySize),
          KmpDependInfoTy);
      // deps[i].base_addr = &<Dependences[i].second>;
      LValue BaseAddrLVal = CGF.EmitLValueForField(
          Base, *std::next(KmpDependInfoRD->field_begin(), BaseAddr));
      CGF.EmitStoreOfScalar(
          CGF.Builder.CreatePtrToInt(Addr.getPointer(), CGF.IntPtrTy),
          BaseAddrLVal);
      // deps[i].len = sizeof(<Dependences[i].second>);
      LValue LenLVal = CGF.EmitLValueForField(
          Base, *std::next(KmpDependInfoRD->field_begin(), Len));
      CGF.EmitStoreOfScalar(Size, LenLVal);
      // deps[i].flags = <Dependences[i].first>;
      RTLDependenceKindTy DepKind;
      switch (Data.Dependences[I].first) {
      case OMPC_DEPEND_in:
        DepKind = DepIn;
        break;
      // Out and InOut dependencies must use the same code.
      case OMPC_DEPEND_out:
      case OMPC_DEPEND_inout:
        DepKind = DepInOut;
        break;
      case OMPC_DEPEND_source:
      case OMPC_DEPEND_sink:
      case OMPC_DEPEND_unknown:
        llvm_unreachable("Unknown task dependence type");
      }
      LValue FlagsLVal = CGF.EmitLValueForField(
          Base, *std::next(KmpDependInfoRD->field_begin(), Flags));
      CGF.EmitStoreOfScalar(llvm::ConstantInt::get(LLVMFlagsTy, DepKind),
                            FlagsLVal);
    }
    DependenciesArray = CGF.Builder.CreatePointerBitCastOrAddrSpaceCast(
        CGF.Builder.CreateStructGEP(DependenciesArray, 0, CharUnits::Zero()),
        CGF.VoidPtrTy);
  }

  // NOTE: routine and part_id fields are initialized by __kmpc_omp_task_alloc()
  // libcall.
  // Build kmp_int32 __kmpc_omp_task_with_deps(ident_t *, kmp_int32 gtid,
  // kmp_task_t *new_task, kmp_int32 ndeps, kmp_depend_info_t *dep_list,
  // kmp_int32 ndeps_noalias, kmp_depend_info_t *noalias_dep_list) if dependence
  // list is not empty
  llvm::Value *ThreadID = getThreadID(CGF, Loc);
  llvm::Value *UpLoc = emitUpdateLocation(CGF, Loc);
  llvm::Value *TaskArgs[] = { UpLoc, ThreadID, NewTask };
  llvm::Value *DepTaskArgs[7];
  if (NumDependencies) {
    DepTaskArgs[0] = UpLoc;
    DepTaskArgs[1] = ThreadID;
    DepTaskArgs[2] = NewTask;
    DepTaskArgs[3] = CGF.Builder.getInt32(NumDependencies);
    DepTaskArgs[4] = DependenciesArray.getPointer();
    DepTaskArgs[5] = CGF.Builder.getInt32(0);
    DepTaskArgs[6] = llvm::ConstantPointerNull::get(CGF.VoidPtrTy);
  }
  auto &&ThenCodeGen = [this, &Data, TDBase, KmpTaskTQTyRD, NumDependencies,
                        &TaskArgs,
                        &DepTaskArgs](CodeGenFunction &CGF, PrePostActionTy &) {
    if (!Data.Tied) {
      auto PartIdFI = std::next(KmpTaskTQTyRD->field_begin(), KmpTaskTPartId);
      LValue PartIdLVal = CGF.EmitLValueForField(TDBase, *PartIdFI);
      CGF.EmitStoreOfScalar(CGF.Builder.getInt32(0), PartIdLVal);
    }
    if (NumDependencies) {
      CGF.EmitRuntimeCall(
          createRuntimeFunction(OMPRTL__kmpc_omp_task_with_deps), DepTaskArgs);
    } else {
      CGF.EmitRuntimeCall(createRuntimeFunction(OMPRTL__kmpc_omp_task),
                          TaskArgs);
    }
    // Check if parent region is untied and build return for untied task;
    if (auto *Region =
            dyn_cast_or_null<CGOpenMPRegionInfo>(CGF.CapturedStmtInfo))
      Region->emitUntiedSwitch(CGF);
  };

  llvm::Value *DepWaitTaskArgs[6];
  if (NumDependencies) {
    DepWaitTaskArgs[0] = UpLoc;
    DepWaitTaskArgs[1] = ThreadID;
    DepWaitTaskArgs[2] = CGF.Builder.getInt32(NumDependencies);
    DepWaitTaskArgs[3] = DependenciesArray.getPointer();
    DepWaitTaskArgs[4] = CGF.Builder.getInt32(0);
    DepWaitTaskArgs[5] = llvm::ConstantPointerNull::get(CGF.VoidPtrTy);
  }
  auto &&ElseCodeGen = [&TaskArgs, ThreadID, NewTaskNewTaskTTy, TaskEntry,
                        NumDependencies, &DepWaitTaskArgs,
                        Loc](CodeGenFunction &CGF, PrePostActionTy &) {
    CGOpenMPRuntime &RT = CGF.CGM.getOpenMPRuntime();
    CodeGenFunction::RunCleanupsScope LocalScope(CGF);
    // Build void __kmpc_omp_wait_deps(ident_t *, kmp_int32 gtid,
    // kmp_int32 ndeps, kmp_depend_info_t *dep_list, kmp_int32
    // ndeps_noalias, kmp_depend_info_t *noalias_dep_list); if dependence info
    // is specified.
    if (NumDependencies)
      CGF.EmitRuntimeCall(RT.createRuntimeFunction(OMPRTL__kmpc_omp_wait_deps),
                          DepWaitTaskArgs);
    // Call proxy_task_entry(gtid, new_task);
    auto &&CodeGen = [TaskEntry, ThreadID, NewTaskNewTaskTTy,
                      Loc](CodeGenFunction &CGF, PrePostActionTy &Action) {
      Action.Enter(CGF);
      llvm::Value *OutlinedFnArgs[] = {ThreadID, NewTaskNewTaskTTy};
      CGF.CGM.getOpenMPRuntime().emitOutlinedFunctionCall(CGF, Loc, TaskEntry,
                                                          OutlinedFnArgs);
    };

    // Build void __kmpc_omp_task_begin_if0(ident_t *, kmp_int32 gtid,
    // kmp_task_t *new_task);
    // Build void __kmpc_omp_task_complete_if0(ident_t *, kmp_int32 gtid,
    // kmp_task_t *new_task);
    RegionCodeGenTy RCG(CodeGen);
    CommonActionTy Action(
        RT.createRuntimeFunction(OMPRTL__kmpc_omp_task_begin_if0), TaskArgs,
        RT.createRuntimeFunction(OMPRTL__kmpc_omp_task_complete_if0), TaskArgs);
    RCG.setAction(Action);
    RCG(CGF);
  };

  if (IfCond) {
    emitOMPIfClause(CGF, IfCond, ThenCodeGen, ElseCodeGen);
  } else {
    RegionCodeGenTy ThenRCG(ThenCodeGen);
    ThenRCG(CGF);
  }
}

void CGOpenMPRuntime::emitTaskLoopCall(CodeGenFunction &CGF, SourceLocation Loc,
                                       const OMPLoopDirective &D,
                                       llvm::Value *TaskFunction,
                                       QualType SharedsTy, Address Shareds,
                                       const Expr *IfCond,
                                       const OMPTaskDataTy &Data) {
  if (!CGF.HaveInsertPoint())
    return;
  TaskResultTy Result =
      emitTaskInit(CGF, Loc, D, TaskFunction, SharedsTy, Shareds, Data);
  // NOTE: routine and part_id fields are initialized by __kmpc_omp_task_alloc()
  // libcall.
  // Call to void __kmpc_taskloop(ident_t *loc, int gtid, kmp_task_t *task, int
  // if_val, kmp_uint64 *lb, kmp_uint64 *ub, kmp_int64 st, int nogroup, int
  // sched, kmp_uint64 grainsize, void *task_dup);
  llvm::Value *ThreadID = getThreadID(CGF, Loc);
  llvm::Value *UpLoc = emitUpdateLocation(CGF, Loc);
  llvm::Value *IfVal;
  if (IfCond) {
    IfVal = CGF.Builder.CreateIntCast(CGF.EvaluateExprAsBool(IfCond), CGF.IntTy,
                                      /*isSigned=*/true);
  } else {
    IfVal = llvm::ConstantInt::getSigned(CGF.IntTy, /*V=*/1);
  }

  LValue LBLVal = CGF.EmitLValueForField(
      Result.TDBase,
      *std::next(Result.KmpTaskTQTyRD->field_begin(), KmpTaskTLowerBound));
  const auto *LBVar =
      cast<VarDecl>(cast<DeclRefExpr>(D.getLowerBoundVariable())->getDecl());
  CGF.EmitAnyExprToMem(LBVar->getInit(), LBLVal.getAddress(), LBLVal.getQuals(),
                       /*IsInitializer=*/true);
  LValue UBLVal = CGF.EmitLValueForField(
      Result.TDBase,
      *std::next(Result.KmpTaskTQTyRD->field_begin(), KmpTaskTUpperBound));
  const auto *UBVar =
      cast<VarDecl>(cast<DeclRefExpr>(D.getUpperBoundVariable())->getDecl());
  CGF.EmitAnyExprToMem(UBVar->getInit(), UBLVal.getAddress(), UBLVal.getQuals(),
                       /*IsInitializer=*/true);
  LValue StLVal = CGF.EmitLValueForField(
      Result.TDBase,
      *std::next(Result.KmpTaskTQTyRD->field_begin(), KmpTaskTStride));
  const auto *StVar =
      cast<VarDecl>(cast<DeclRefExpr>(D.getStrideVariable())->getDecl());
  CGF.EmitAnyExprToMem(StVar->getInit(), StLVal.getAddress(), StLVal.getQuals(),
                       /*IsInitializer=*/true);
  // Store reductions address.
  LValue RedLVal = CGF.EmitLValueForField(
      Result.TDBase,
      *std::next(Result.KmpTaskTQTyRD->field_begin(), KmpTaskTReductions));
  if (Data.Reductions) {
    CGF.EmitStoreOfScalar(Data.Reductions, RedLVal);
  } else {
    CGF.EmitNullInitialization(RedLVal.getAddress(),
                               CGF.getContext().VoidPtrTy);
  }
  enum { NoSchedule = 0, Grainsize = 1, NumTasks = 2 };
  llvm::Value *TaskArgs[] = {
      UpLoc,
      ThreadID,
      Result.NewTask,
      IfVal,
      LBLVal.getPointer(),
      UBLVal.getPointer(),
      CGF.EmitLoadOfScalar(StLVal, Loc),
      llvm::ConstantInt::getSigned(
              CGF.IntTy, 1), // Always 1 because taskgroup emitted by the compiler
      llvm::ConstantInt::getSigned(
          CGF.IntTy, Data.Schedule.getPointer()
                         ? Data.Schedule.getInt() ? NumTasks : Grainsize
                         : NoSchedule),
      Data.Schedule.getPointer()
          ? CGF.Builder.CreateIntCast(Data.Schedule.getPointer(), CGF.Int64Ty,
                                      /*isSigned=*/false)
          : llvm::ConstantInt::get(CGF.Int64Ty, /*V=*/0),
      Result.TaskDupFn ? CGF.Builder.CreatePointerBitCastOrAddrSpaceCast(
                             Result.TaskDupFn, CGF.VoidPtrTy)
                       : llvm::ConstantPointerNull::get(CGF.VoidPtrTy)};
  CGF.EmitRuntimeCall(createRuntimeFunction(OMPRTL__kmpc_taskloop), TaskArgs);
}

/// Emit reduction operation for each element of array (required for
/// array sections) LHS op = RHS.
/// \param Type Type of array.
/// \param LHSVar Variable on the left side of the reduction operation
/// (references element of array in original variable).
/// \param RHSVar Variable on the right side of the reduction operation
/// (references element of array in original variable).
/// \param RedOpGen Generator of reduction operation with use of LHSVar and
/// RHSVar.
static void EmitOMPAggregateReduction(
    CodeGenFunction &CGF, QualType Type, const VarDecl *LHSVar,
    const VarDecl *RHSVar,
    const llvm::function_ref<void(CodeGenFunction &CGF, const Expr *,
                                  const Expr *, const Expr *)> &RedOpGen,
    const Expr *XExpr = nullptr, const Expr *EExpr = nullptr,
    const Expr *UpExpr = nullptr) {
  // Perform element-by-element initialization.
  QualType ElementTy;
  Address LHSAddr = CGF.GetAddrOfLocalVar(LHSVar);
  Address RHSAddr = CGF.GetAddrOfLocalVar(RHSVar);

  // Drill down to the base element type on both arrays.
  const ArrayType *ArrayTy = Type->getAsArrayTypeUnsafe();
  llvm::Value *NumElements = CGF.emitArrayLength(ArrayTy, ElementTy, LHSAddr);

  llvm::Value *RHSBegin = RHSAddr.getPointer();
  llvm::Value *LHSBegin = LHSAddr.getPointer();
  // Cast from pointer to array type to pointer to single element.
  llvm::Value *LHSEnd = CGF.Builder.CreateGEP(LHSBegin, NumElements);
  // The basic structure here is a while-do loop.
  llvm::BasicBlock *BodyBB = CGF.createBasicBlock("omp.arraycpy.body");
  llvm::BasicBlock *DoneBB = CGF.createBasicBlock("omp.arraycpy.done");
  llvm::Value *IsEmpty =
      CGF.Builder.CreateICmpEQ(LHSBegin, LHSEnd, "omp.arraycpy.isempty");
  CGF.Builder.CreateCondBr(IsEmpty, DoneBB, BodyBB);

  // Enter the loop body, making that address the current address.
  llvm::BasicBlock *EntryBB = CGF.Builder.GetInsertBlock();
  CGF.EmitBlock(BodyBB);

  CharUnits ElementSize = CGF.getContext().getTypeSizeInChars(ElementTy);

  llvm::PHINode *RHSElementPHI = CGF.Builder.CreatePHI(
      RHSBegin->getType(), 2, "omp.arraycpy.srcElementPast");
  RHSElementPHI->addIncoming(RHSBegin, EntryBB);
  Address RHSElementCurrent =
      Address(RHSElementPHI,
              RHSAddr.getAlignment().alignmentOfArrayElement(ElementSize));

  llvm::PHINode *LHSElementPHI = CGF.Builder.CreatePHI(
      LHSBegin->getType(), 2, "omp.arraycpy.destElementPast");
  LHSElementPHI->addIncoming(LHSBegin, EntryBB);
  Address LHSElementCurrent =
      Address(LHSElementPHI,
              LHSAddr.getAlignment().alignmentOfArrayElement(ElementSize));

  // Emit copy.
  CodeGenFunction::OMPPrivateScope Scope(CGF);
  Scope.addPrivate(LHSVar, [=]() { return LHSElementCurrent; });
  Scope.addPrivate(RHSVar, [=]() { return RHSElementCurrent; });
  Scope.Privatize();
  RedOpGen(CGF, XExpr, EExpr, UpExpr);
  Scope.ForceCleanup();

  // Shift the address forward by one element.
  llvm::Value *LHSElementNext = CGF.Builder.CreateConstGEP1_32(
      LHSElementPHI, /*Idx0=*/1, "omp.arraycpy.dest.element");
  llvm::Value *RHSElementNext = CGF.Builder.CreateConstGEP1_32(
      RHSElementPHI, /*Idx0=*/1, "omp.arraycpy.src.element");
  // Check whether we've reached the end.
  llvm::Value *Done =
      CGF.Builder.CreateICmpEQ(LHSElementNext, LHSEnd, "omp.arraycpy.done");
  CGF.Builder.CreateCondBr(Done, DoneBB, BodyBB);
  LHSElementPHI->addIncoming(LHSElementNext, CGF.Builder.GetInsertBlock());
  RHSElementPHI->addIncoming(RHSElementNext, CGF.Builder.GetInsertBlock());

  // Done.
  CGF.EmitBlock(DoneBB, /*IsFinished=*/true);
}

/// Emit reduction combiner. If the combiner is a simple expression emit it as
/// is, otherwise consider it as combiner of UDR decl and emit it as a call of
/// UDR combiner function.
static void emitReductionCombiner(CodeGenFunction &CGF,
                                  const Expr *ReductionOp) {
  if (const auto *CE = dyn_cast<CallExpr>(ReductionOp))
    if (const auto *OVE = dyn_cast<OpaqueValueExpr>(CE->getCallee()))
      if (const auto *DRE =
              dyn_cast<DeclRefExpr>(OVE->getSourceExpr()->IgnoreImpCasts()))
        if (const auto *DRD =
                dyn_cast<OMPDeclareReductionDecl>(DRE->getDecl())) {
          std::pair<llvm::Function *, llvm::Function *> Reduction =
              CGF.CGM.getOpenMPRuntime().getUserDefinedReduction(DRD);
          RValue Func = RValue::get(Reduction.first);
          CodeGenFunction::OpaqueValueMapping Map(CGF, OVE, Func);
          CGF.EmitIgnoredExpr(ReductionOp);
          return;
        }
  CGF.EmitIgnoredExpr(ReductionOp);
}

llvm::Value *CGOpenMPRuntime::emitReductionFunction(
    CodeGenModule &CGM, SourceLocation Loc, llvm::Type *ArgsType,
    ArrayRef<const Expr *> Privates, ArrayRef<const Expr *> LHSExprs,
    ArrayRef<const Expr *> RHSExprs, ArrayRef<const Expr *> ReductionOps) {
  ASTContext &C = CGM.getContext();

  // void reduction_func(void *LHSArg, void *RHSArg);
  FunctionArgList Args;
  ImplicitParamDecl LHSArg(C, /*DC=*/nullptr, Loc, /*Id=*/nullptr, C.VoidPtrTy,
                           ImplicitParamDecl::Other);
  ImplicitParamDecl RHSArg(C, /*DC=*/nullptr, Loc, /*Id=*/nullptr, C.VoidPtrTy,
                           ImplicitParamDecl::Other);
  Args.push_back(&LHSArg);
  Args.push_back(&RHSArg);
  const auto &CGFI =
      CGM.getTypes().arrangeBuiltinFunctionDeclaration(C.VoidTy, Args);
  std::string Name = getName({"omp", "reduction", "reduction_func"});
  auto *Fn = llvm::Function::Create(CGM.getTypes().GetFunctionType(CGFI),
                                    llvm::GlobalValue::InternalLinkage, Name,
                                    &CGM.getModule());
  CGM.SetInternalFunctionAttributes(GlobalDecl(), Fn, CGFI);
  Fn->setDoesNotRecurse();
  CodeGenFunction CGF(CGM);
  CGF.StartFunction(GlobalDecl(), C.VoidTy, Fn, CGFI, Args, Loc, Loc);

  // Dst = (void*[n])(LHSArg);
  // Src = (void*[n])(RHSArg);
  Address LHS(CGF.Builder.CreatePointerBitCastOrAddrSpaceCast(
      CGF.Builder.CreateLoad(CGF.GetAddrOfLocalVar(&LHSArg)),
      ArgsType), CGF.getPointerAlign());
  Address RHS(CGF.Builder.CreatePointerBitCastOrAddrSpaceCast(
      CGF.Builder.CreateLoad(CGF.GetAddrOfLocalVar(&RHSArg)),
      ArgsType), CGF.getPointerAlign());

  //  ...
  //  *(Type<i>*)lhs[i] = RedOp<i>(*(Type<i>*)lhs[i], *(Type<i>*)rhs[i]);
  //  ...
  CodeGenFunction::OMPPrivateScope Scope(CGF);
  auto IPriv = Privates.begin();
  unsigned Idx = 0;
  for (unsigned I = 0, E = ReductionOps.size(); I < E; ++I, ++IPriv, ++Idx) {
    const auto *RHSVar =
        cast<VarDecl>(cast<DeclRefExpr>(RHSExprs[I])->getDecl());
    Scope.addPrivate(RHSVar, [&CGF, RHS, Idx, RHSVar]() {
      return emitAddrOfVarFromArray(CGF, RHS, Idx, RHSVar);
    });
    const auto *LHSVar =
        cast<VarDecl>(cast<DeclRefExpr>(LHSExprs[I])->getDecl());
    Scope.addPrivate(LHSVar, [&CGF, LHS, Idx, LHSVar]() {
      return emitAddrOfVarFromArray(CGF, LHS, Idx, LHSVar);
    });
    QualType PrivTy = (*IPriv)->getType();
    if (PrivTy->isVariablyModifiedType()) {
      // Get array size and emit VLA type.
      ++Idx;
      Address Elem =
          CGF.Builder.CreateConstArrayGEP(LHS, Idx, CGF.getPointerSize());
      llvm::Value *Ptr = CGF.Builder.CreateLoad(Elem);
      const VariableArrayType *VLA =
          CGF.getContext().getAsVariableArrayType(PrivTy);
      const auto *OVE = cast<OpaqueValueExpr>(VLA->getSizeExpr());
      CodeGenFunction::OpaqueValueMapping OpaqueMap(
          CGF, OVE, RValue::get(CGF.Builder.CreatePtrToInt(Ptr, CGF.SizeTy)));
      CGF.EmitVariablyModifiedType(PrivTy);
    }
  }
  Scope.Privatize();
  IPriv = Privates.begin();
  auto ILHS = LHSExprs.begin();
  auto IRHS = RHSExprs.begin();
  for (const Expr *E : ReductionOps) {
    if ((*IPriv)->getType()->isArrayType()) {
      // Emit reduction for array section.
      const auto *LHSVar = cast<VarDecl>(cast<DeclRefExpr>(*ILHS)->getDecl());
      const auto *RHSVar = cast<VarDecl>(cast<DeclRefExpr>(*IRHS)->getDecl());
      EmitOMPAggregateReduction(
          CGF, (*IPriv)->getType(), LHSVar, RHSVar,
          [=](CodeGenFunction &CGF, const Expr *, const Expr *, const Expr *) {
            emitReductionCombiner(CGF, E);
          });
    } else {
      // Emit reduction for array subscript or single variable.
      emitReductionCombiner(CGF, E);
    }
    ++IPriv;
    ++ILHS;
    ++IRHS;
  }
  Scope.ForceCleanup();
  CGF.FinishFunction();
  return Fn;
}

void CGOpenMPRuntime::emitSingleReductionCombiner(CodeGenFunction &CGF,
                                                  const Expr *ReductionOp,
                                                  const Expr *PrivateRef,
                                                  const DeclRefExpr *LHS,
                                                  const DeclRefExpr *RHS) {
  if (PrivateRef->getType()->isArrayType()) {
    // Emit reduction for array section.
    const auto *LHSVar = cast<VarDecl>(LHS->getDecl());
    const auto *RHSVar = cast<VarDecl>(RHS->getDecl());
    EmitOMPAggregateReduction(
        CGF, PrivateRef->getType(), LHSVar, RHSVar,
        [=](CodeGenFunction &CGF, const Expr *, const Expr *, const Expr *) {
          emitReductionCombiner(CGF, ReductionOp);
        });
  } else {
    // Emit reduction for array subscript or single variable.
    emitReductionCombiner(CGF, ReductionOp);
  }
}

void CGOpenMPRuntime::emitReduction(CodeGenFunction &CGF, SourceLocation Loc,
                                    ArrayRef<const Expr *> Privates,
                                    ArrayRef<const Expr *> LHSExprs,
                                    ArrayRef<const Expr *> RHSExprs,
                                    ArrayRef<const Expr *> ReductionOps,
                                    ReductionOptionsTy Options) {
  if (!CGF.HaveInsertPoint())
    return;

  bool WithNowait = Options.WithNowait;
  bool SimpleReduction = Options.SimpleReduction;

  // Next code should be emitted for reduction:
  //
  // static kmp_critical_name lock = { 0 };
  //
  // void reduce_func(void *lhs[<n>], void *rhs[<n>]) {
  //  *(Type0*)lhs[0] = ReductionOperation0(*(Type0*)lhs[0], *(Type0*)rhs[0]);
  //  ...
  //  *(Type<n>-1*)lhs[<n>-1] = ReductionOperation<n>-1(*(Type<n>-1*)lhs[<n>-1],
  //  *(Type<n>-1*)rhs[<n>-1]);
  // }
  //
  // ...
  // void *RedList[<n>] = {&<RHSExprs>[0], ..., &<RHSExprs>[<n>-1]};
  // switch (__kmpc_reduce{_nowait}(<loc>, <gtid>, <n>, sizeof(RedList),
  // RedList, reduce_func, &<lock>)) {
  // case 1:
  //  ...
  //  <LHSExprs>[i] = RedOp<i>(*<LHSExprs>[i], *<RHSExprs>[i]);
  //  ...
  // __kmpc_end_reduce{_nowait}(<loc>, <gtid>, &<lock>);
  // break;
  // case 2:
  //  ...
  //  Atomic(<LHSExprs>[i] = RedOp<i>(*<LHSExprs>[i], *<RHSExprs>[i]));
  //  ...
  // [__kmpc_end_reduce(<loc>, <gtid>, &<lock>);]
  // break;
  // default:;
  // }
  //
  // if SimpleReduction is true, only the next code is generated:
  //  ...
  //  <LHSExprs>[i] = RedOp<i>(*<LHSExprs>[i], *<RHSExprs>[i]);
  //  ...

  ASTContext &C = CGM.getContext();

  if (SimpleReduction) {
    CodeGenFunction::RunCleanupsScope Scope(CGF);
    auto IPriv = Privates.begin();
    auto ILHS = LHSExprs.begin();
    auto IRHS = RHSExprs.begin();
    for (const Expr *E : ReductionOps) {
      emitSingleReductionCombiner(CGF, E, *IPriv, cast<DeclRefExpr>(*ILHS),
                                  cast<DeclRefExpr>(*IRHS));
      ++IPriv;
      ++ILHS;
      ++IRHS;
    }
    return;
  }

  // 1. Build a list of reduction variables.
  // void *RedList[<n>] = {<ReductionVars>[0], ..., <ReductionVars>[<n>-1]};
  auto Size = RHSExprs.size();
  for (const Expr *E : Privates) {
    if (E->getType()->isVariablyModifiedType())
      // Reserve place for array size.
      ++Size;
  }
  llvm::APInt ArraySize(/*unsigned int numBits=*/32, Size);
  QualType ReductionArrayTy =
      C.getConstantArrayType(C.VoidPtrTy, ArraySize, ArrayType::Normal,
                             /*IndexTypeQuals=*/0);
  Address ReductionList =
      CGF.CreateMemTemp(ReductionArrayTy, ".omp.reduction.red_list");
  auto IPriv = Privates.begin();
  unsigned Idx = 0;
  for (unsigned I = 0, E = RHSExprs.size(); I < E; ++I, ++IPriv, ++Idx) {
    Address Elem =
      CGF.Builder.CreateConstArrayGEP(ReductionList, Idx, CGF.getPointerSize());
    CGF.Builder.CreateStore(
        CGF.Builder.CreatePointerBitCastOrAddrSpaceCast(
            CGF.EmitLValue(RHSExprs[I]).getPointer(), CGF.VoidPtrTy),
        Elem);
    if ((*IPriv)->getType()->isVariablyModifiedType()) {
      // Store array size.
      ++Idx;
      Elem = CGF.Builder.CreateConstArrayGEP(ReductionList, Idx,
                                             CGF.getPointerSize());
      llvm::Value *Size = CGF.Builder.CreateIntCast(
          CGF.getVLASize(
                 CGF.getContext().getAsVariableArrayType((*IPriv)->getType()))
              .NumElts,
          CGF.SizeTy, /*isSigned=*/false);
      CGF.Builder.CreateStore(CGF.Builder.CreateIntToPtr(Size, CGF.VoidPtrTy),
                              Elem);
    }
  }

  // 2. Emit reduce_func().
  llvm::Value *ReductionFn = emitReductionFunction(
      CGM, Loc, CGF.ConvertTypeForMem(ReductionArrayTy)->getPointerTo(),
      Privates, LHSExprs, RHSExprs, ReductionOps);

  // 3. Create static kmp_critical_name lock = { 0 };
  std::string Name = getName({"reduction"});
  llvm::Value *Lock = getCriticalRegionLock(Name);

  // 4. Build res = __kmpc_reduce{_nowait}(<loc>, <gtid>, <n>, sizeof(RedList),
  // RedList, reduce_func, &<lock>);
  llvm::Value *IdentTLoc = emitUpdateLocation(CGF, Loc, OMP_ATOMIC_REDUCE);
  llvm::Value *ThreadId = getThreadID(CGF, Loc);
  llvm::Value *ReductionArrayTySize = CGF.getTypeSize(ReductionArrayTy);
  llvm::Value *RL = CGF.Builder.CreatePointerBitCastOrAddrSpaceCast(
      ReductionList.getPointer(), CGF.VoidPtrTy);
  llvm::Value *Args[] = {
      IdentTLoc,                             // ident_t *<loc>
      ThreadId,                              // i32 <gtid>
      CGF.Builder.getInt32(RHSExprs.size()), // i32 <n>
      ReductionArrayTySize,                  // size_type sizeof(RedList)
      RL,                                    // void *RedList
      ReductionFn, // void (*) (void *, void *) <reduce_func>
      Lock         // kmp_critical_name *&<lock>
  };
  llvm::Value *Res = CGF.EmitRuntimeCall(
      createRuntimeFunction(WithNowait ? OMPRTL__kmpc_reduce_nowait
                                       : OMPRTL__kmpc_reduce),
      Args);

  // 5. Build switch(res)
  llvm::BasicBlock *DefaultBB = CGF.createBasicBlock(".omp.reduction.default");
  llvm::SwitchInst *SwInst =
      CGF.Builder.CreateSwitch(Res, DefaultBB, /*NumCases=*/2);

  // 6. Build case 1:
  //  ...
  //  <LHSExprs>[i] = RedOp<i>(*<LHSExprs>[i], *<RHSExprs>[i]);
  //  ...
  // __kmpc_end_reduce{_nowait}(<loc>, <gtid>, &<lock>);
  // break;
  llvm::BasicBlock *Case1BB = CGF.createBasicBlock(".omp.reduction.case1");
  SwInst->addCase(CGF.Builder.getInt32(1), Case1BB);
  CGF.EmitBlock(Case1BB);

  // Add emission of __kmpc_end_reduce{_nowait}(<loc>, <gtid>, &<lock>);
  llvm::Value *EndArgs[] = {
      IdentTLoc, // ident_t *<loc>
      ThreadId,  // i32 <gtid>
      Lock       // kmp_critical_name *&<lock>
  };
  auto &&CodeGen = [Privates, LHSExprs, RHSExprs, ReductionOps](
                       CodeGenFunction &CGF, PrePostActionTy &Action) {
    CGOpenMPRuntime &RT = CGF.CGM.getOpenMPRuntime();
    auto IPriv = Privates.begin();
    auto ILHS = LHSExprs.begin();
    auto IRHS = RHSExprs.begin();
    for (const Expr *E : ReductionOps) {
      RT.emitSingleReductionCombiner(CGF, E, *IPriv, cast<DeclRefExpr>(*ILHS),
                                     cast<DeclRefExpr>(*IRHS));
      ++IPriv;
      ++ILHS;
      ++IRHS;
    }
  };
  RegionCodeGenTy RCG(CodeGen);
  CommonActionTy Action(
      nullptr, llvm::None,
      createRuntimeFunction(WithNowait ? OMPRTL__kmpc_end_reduce_nowait
                                       : OMPRTL__kmpc_end_reduce),
      EndArgs);
  RCG.setAction(Action);
  RCG(CGF);

  CGF.EmitBranch(DefaultBB);

  // 7. Build case 2:
  //  ...
  //  Atomic(<LHSExprs>[i] = RedOp<i>(*<LHSExprs>[i], *<RHSExprs>[i]));
  //  ...
  // break;
  llvm::BasicBlock *Case2BB = CGF.createBasicBlock(".omp.reduction.case2");
  SwInst->addCase(CGF.Builder.getInt32(2), Case2BB);
  CGF.EmitBlock(Case2BB);

  auto &&AtomicCodeGen = [Loc, Privates, LHSExprs, RHSExprs, ReductionOps](
                             CodeGenFunction &CGF, PrePostActionTy &Action) {
    auto ILHS = LHSExprs.begin();
    auto IRHS = RHSExprs.begin();
    auto IPriv = Privates.begin();
    for (const Expr *E : ReductionOps) {
      const Expr *XExpr = nullptr;
      const Expr *EExpr = nullptr;
      const Expr *UpExpr = nullptr;
      BinaryOperatorKind BO = BO_Comma;
      if (const auto *BO = dyn_cast<BinaryOperator>(E)) {
        if (BO->getOpcode() == BO_Assign) {
          XExpr = BO->getLHS();
          UpExpr = BO->getRHS();
        }
      }
      // Try to emit update expression as a simple atomic.
      const Expr *RHSExpr = UpExpr;
      if (RHSExpr) {
        // Analyze RHS part of the whole expression.
        if (const auto *ACO = dyn_cast<AbstractConditionalOperator>(
                RHSExpr->IgnoreParenImpCasts())) {
          // If this is a conditional operator, analyze its condition for
          // min/max reduction operator.
          RHSExpr = ACO->getCond();
        }
        if (const auto *BORHS =
                dyn_cast<BinaryOperator>(RHSExpr->IgnoreParenImpCasts())) {
          EExpr = BORHS->getRHS();
          BO = BORHS->getOpcode();
        }
      }
      if (XExpr) {
        const auto *VD = cast<VarDecl>(cast<DeclRefExpr>(*ILHS)->getDecl());
        auto &&AtomicRedGen = [BO, VD,
                               Loc](CodeGenFunction &CGF, const Expr *XExpr,
                                    const Expr *EExpr, const Expr *UpExpr) {
          LValue X = CGF.EmitLValue(XExpr);
          RValue E;
          if (EExpr)
            E = CGF.EmitAnyExpr(EExpr);
          CGF.EmitOMPAtomicSimpleUpdateExpr(
              X, E, BO, /*IsXLHSInRHSPart=*/true,
              llvm::AtomicOrdering::Monotonic, Loc,
              [&CGF, UpExpr, VD, Loc](RValue XRValue) {
                CodeGenFunction::OMPPrivateScope PrivateScope(CGF);
                PrivateScope.addPrivate(
                    VD, [&CGF, VD, XRValue, Loc]() {
                      Address LHSTemp = CGF.CreateMemTemp(VD->getType());
                      CGF.emitOMPSimpleStore(
                          CGF.MakeAddrLValue(LHSTemp, VD->getType()), XRValue,
                          VD->getType().getNonReferenceType(), Loc);
                      return LHSTemp;
                    });
                (void)PrivateScope.Privatize();
                return CGF.EmitAnyExpr(UpExpr);
              });
        };
        if ((*IPriv)->getType()->isArrayType()) {
          // Emit atomic reduction for array section.
          const auto *RHSVar =
              cast<VarDecl>(cast<DeclRefExpr>(*IRHS)->getDecl());
          EmitOMPAggregateReduction(CGF, (*IPriv)->getType(), VD, RHSVar,
                                    AtomicRedGen, XExpr, EExpr, UpExpr);
        } else {
          // Emit atomic reduction for array subscript or single variable.
          AtomicRedGen(CGF, XExpr, EExpr, UpExpr);
        }
      } else {
        // Emit as a critical region.
        auto &&CritRedGen = [E, Loc](CodeGenFunction &CGF, const Expr *,
                                           const Expr *, const Expr *) {
          CGOpenMPRuntime &RT = CGF.CGM.getOpenMPRuntime();
          std::string Name = RT.getName({"atomic_reduction"});
          RT.emitCriticalRegion(
              CGF, Name,
              [=](CodeGenFunction &CGF, PrePostActionTy &Action) {
                Action.Enter(CGF);
                emitReductionCombiner(CGF, E);
              },
              Loc);
        };
        if ((*IPriv)->getType()->isArrayType()) {
          const auto *LHSVar =
              cast<VarDecl>(cast<DeclRefExpr>(*ILHS)->getDecl());
          const auto *RHSVar =
              cast<VarDecl>(cast<DeclRefExpr>(*IRHS)->getDecl());
          EmitOMPAggregateReduction(CGF, (*IPriv)->getType(), LHSVar, RHSVar,
                                    CritRedGen);
        } else {
          CritRedGen(CGF, nullptr, nullptr, nullptr);
        }
      }
      ++ILHS;
      ++IRHS;
      ++IPriv;
    }
  };
  RegionCodeGenTy AtomicRCG(AtomicCodeGen);
  if (!WithNowait) {
    // Add emission of __kmpc_end_reduce(<loc>, <gtid>, &<lock>);
    llvm::Value *EndArgs[] = {
        IdentTLoc, // ident_t *<loc>
        ThreadId,  // i32 <gtid>
        Lock       // kmp_critical_name *&<lock>
    };
    CommonActionTy Action(nullptr, llvm::None,
                          createRuntimeFunction(OMPRTL__kmpc_end_reduce),
                          EndArgs);
    AtomicRCG.setAction(Action);
    AtomicRCG(CGF);
  } else {
    AtomicRCG(CGF);
  }

  CGF.EmitBranch(DefaultBB);
  CGF.EmitBlock(DefaultBB, /*IsFinished=*/true);
}

/// Generates unique name for artificial threadprivate variables.
/// Format is: <Prefix> "." <Decl_mangled_name> "_" "<Decl_start_loc_raw_enc>"
static std::string generateUniqueName(CodeGenModule &CGM, StringRef Prefix,
                                      const Expr *Ref) {
  SmallString<256> Buffer;
  llvm::raw_svector_ostream Out(Buffer);
  const clang::DeclRefExpr *DE;
  const VarDecl *D = ::getBaseDecl(Ref, DE);
  if (!D)
    D = cast<VarDecl>(cast<DeclRefExpr>(Ref)->getDecl());
  D = D->getCanonicalDecl();
  std::string Name = CGM.getOpenMPRuntime().getName(
      {D->isLocalVarDeclOrParm() ? D->getName() : CGM.getMangledName(D)});
  Out << Prefix << Name << "_"
      << D->getCanonicalDecl()->getBeginLoc().getRawEncoding();
  return Out.str();
}

/// Emits reduction initializer function:
/// \code
/// void @.red_init(void* %arg) {
/// %0 = bitcast void* %arg to <type>*
/// store <type> <init>, <type>* %0
/// ret void
/// }
/// \endcode
static llvm::Value *emitReduceInitFunction(CodeGenModule &CGM,
                                           SourceLocation Loc,
                                           ReductionCodeGen &RCG, unsigned N) {
  ASTContext &C = CGM.getContext();
  FunctionArgList Args;
  ImplicitParamDecl Param(C, /*DC=*/nullptr, Loc, /*Id=*/nullptr, C.VoidPtrTy,
                          ImplicitParamDecl::Other);
  Args.emplace_back(&Param);
  const auto &FnInfo =
      CGM.getTypes().arrangeBuiltinFunctionDeclaration(C.VoidTy, Args);
  llvm::FunctionType *FnTy = CGM.getTypes().GetFunctionType(FnInfo);
  std::string Name = CGM.getOpenMPRuntime().getName({"red_init", ""});
  auto *Fn = llvm::Function::Create(FnTy, llvm::GlobalValue::InternalLinkage,
                                    Name, &CGM.getModule());
  CGM.SetInternalFunctionAttributes(GlobalDecl(), Fn, FnInfo);
  Fn->setDoesNotRecurse();
  CodeGenFunction CGF(CGM);
  CGF.StartFunction(GlobalDecl(), C.VoidTy, Fn, FnInfo, Args, Loc, Loc);
  Address PrivateAddr = CGF.EmitLoadOfPointer(
      CGF.GetAddrOfLocalVar(&Param),
      C.getPointerType(C.VoidPtrTy).castAs<PointerType>());
  llvm::Value *Size = nullptr;
  // If the size of the reduction item is non-constant, load it from global
  // threadprivate variable.
  if (RCG.getSizes(N).second) {
    Address SizeAddr = CGM.getOpenMPRuntime().getAddrOfArtificialThreadPrivate(
        CGF, CGM.getContext().getSizeType(),
        generateUniqueName(CGM, "reduction_size", RCG.getRefExpr(N)));
    Size = CGF.EmitLoadOfScalar(SizeAddr, /*Volatile=*/false,
                                CGM.getContext().getSizeType(), Loc);
  }
  RCG.emitAggregateType(CGF, N, Size);
  LValue SharedLVal;
  // If initializer uses initializer from declare reduction construct, emit a
  // pointer to the address of the original reduction item (reuired by reduction
  // initializer)
  if (RCG.usesReductionInitializer(N)) {
    Address SharedAddr =
        CGM.getOpenMPRuntime().getAddrOfArtificialThreadPrivate(
            CGF, CGM.getContext().VoidPtrTy,
            generateUniqueName(CGM, "reduction", RCG.getRefExpr(N)));
    SharedAddr = CGF.EmitLoadOfPointer(
        SharedAddr,
        CGM.getContext().VoidPtrTy.castAs<PointerType>()->getTypePtr());
    SharedLVal = CGF.MakeAddrLValue(SharedAddr, CGM.getContext().VoidPtrTy);
  } else {
    SharedLVal = CGF.MakeNaturalAlignAddrLValue(
        llvm::ConstantPointerNull::get(CGM.VoidPtrTy),
        CGM.getContext().VoidPtrTy);
  }
  // Emit the initializer:
  // %0 = bitcast void* %arg to <type>*
  // store <type> <init>, <type>* %0
  RCG.emitInitialization(CGF, N, PrivateAddr, SharedLVal,
                         [](CodeGenFunction &) { return false; });
  CGF.FinishFunction();
  return Fn;
}

/// Emits reduction combiner function:
/// \code
/// void @.red_comb(void* %arg0, void* %arg1) {
/// %lhs = bitcast void* %arg0 to <type>*
/// %rhs = bitcast void* %arg1 to <type>*
/// %2 = <ReductionOp>(<type>* %lhs, <type>* %rhs)
/// store <type> %2, <type>* %lhs
/// ret void
/// }
/// \endcode
static llvm::Value *emitReduceCombFunction(CodeGenModule &CGM,
                                           SourceLocation Loc,
                                           ReductionCodeGen &RCG, unsigned N,
                                           const Expr *ReductionOp,
                                           const Expr *LHS, const Expr *RHS,
                                           const Expr *PrivateRef) {
  ASTContext &C = CGM.getContext();
  const auto *LHSVD = cast<VarDecl>(cast<DeclRefExpr>(LHS)->getDecl());
  const auto *RHSVD = cast<VarDecl>(cast<DeclRefExpr>(RHS)->getDecl());
  FunctionArgList Args;
  ImplicitParamDecl ParamInOut(C, /*DC=*/nullptr, Loc, /*Id=*/nullptr,
                               C.VoidPtrTy, ImplicitParamDecl::Other);
  ImplicitParamDecl ParamIn(C, /*DC=*/nullptr, Loc, /*Id=*/nullptr, C.VoidPtrTy,
                            ImplicitParamDecl::Other);
  Args.emplace_back(&ParamInOut);
  Args.emplace_back(&ParamIn);
  const auto &FnInfo =
      CGM.getTypes().arrangeBuiltinFunctionDeclaration(C.VoidTy, Args);
  llvm::FunctionType *FnTy = CGM.getTypes().GetFunctionType(FnInfo);
  std::string Name = CGM.getOpenMPRuntime().getName({"red_comb", ""});
  auto *Fn = llvm::Function::Create(FnTy, llvm::GlobalValue::InternalLinkage,
                                    Name, &CGM.getModule());
  CGM.SetInternalFunctionAttributes(GlobalDecl(), Fn, FnInfo);
  Fn->setDoesNotRecurse();
  CodeGenFunction CGF(CGM);
  CGF.StartFunction(GlobalDecl(), C.VoidTy, Fn, FnInfo, Args, Loc, Loc);
  llvm::Value *Size = nullptr;
  // If the size of the reduction item is non-constant, load it from global
  // threadprivate variable.
  if (RCG.getSizes(N).second) {
    Address SizeAddr = CGM.getOpenMPRuntime().getAddrOfArtificialThreadPrivate(
        CGF, CGM.getContext().getSizeType(),
        generateUniqueName(CGM, "reduction_size", RCG.getRefExpr(N)));
    Size = CGF.EmitLoadOfScalar(SizeAddr, /*Volatile=*/false,
                                CGM.getContext().getSizeType(), Loc);
  }
  RCG.emitAggregateType(CGF, N, Size);
  // Remap lhs and rhs variables to the addresses of the function arguments.
  // %lhs = bitcast void* %arg0 to <type>*
  // %rhs = bitcast void* %arg1 to <type>*
  CodeGenFunction::OMPPrivateScope PrivateScope(CGF);
  PrivateScope.addPrivate(LHSVD, [&C, &CGF, &ParamInOut, LHSVD]() {
    // Pull out the pointer to the variable.
    Address PtrAddr = CGF.EmitLoadOfPointer(
        CGF.GetAddrOfLocalVar(&ParamInOut),
        C.getPointerType(C.VoidPtrTy).castAs<PointerType>());
    return CGF.Builder.CreateElementBitCast(
        PtrAddr, CGF.ConvertTypeForMem(LHSVD->getType()));
  });
  PrivateScope.addPrivate(RHSVD, [&C, &CGF, &ParamIn, RHSVD]() {
    // Pull out the pointer to the variable.
    Address PtrAddr = CGF.EmitLoadOfPointer(
        CGF.GetAddrOfLocalVar(&ParamIn),
        C.getPointerType(C.VoidPtrTy).castAs<PointerType>());
    return CGF.Builder.CreateElementBitCast(
        PtrAddr, CGF.ConvertTypeForMem(RHSVD->getType()));
  });
  PrivateScope.Privatize();
  // Emit the combiner body:
  // %2 = <ReductionOp>(<type> *%lhs, <type> *%rhs)
  // store <type> %2, <type>* %lhs
  CGM.getOpenMPRuntime().emitSingleReductionCombiner(
      CGF, ReductionOp, PrivateRef, cast<DeclRefExpr>(LHS),
      cast<DeclRefExpr>(RHS));
  CGF.FinishFunction();
  return Fn;
}

/// Emits reduction finalizer function:
/// \code
/// void @.red_fini(void* %arg) {
/// %0 = bitcast void* %arg to <type>*
/// <destroy>(<type>* %0)
/// ret void
/// }
/// \endcode
static llvm::Value *emitReduceFiniFunction(CodeGenModule &CGM,
                                           SourceLocation Loc,
                                           ReductionCodeGen &RCG, unsigned N) {
  if (!RCG.needCleanups(N))
    return nullptr;
  ASTContext &C = CGM.getContext();
  FunctionArgList Args;
  ImplicitParamDecl Param(C, /*DC=*/nullptr, Loc, /*Id=*/nullptr, C.VoidPtrTy,
                          ImplicitParamDecl::Other);
  Args.emplace_back(&Param);
  const auto &FnInfo =
      CGM.getTypes().arrangeBuiltinFunctionDeclaration(C.VoidTy, Args);
  llvm::FunctionType *FnTy = CGM.getTypes().GetFunctionType(FnInfo);
  std::string Name = CGM.getOpenMPRuntime().getName({"red_fini", ""});
  auto *Fn = llvm::Function::Create(FnTy, llvm::GlobalValue::InternalLinkage,
                                    Name, &CGM.getModule());
  CGM.SetInternalFunctionAttributes(GlobalDecl(), Fn, FnInfo);
  Fn->setDoesNotRecurse();
  CodeGenFunction CGF(CGM);
  CGF.StartFunction(GlobalDecl(), C.VoidTy, Fn, FnInfo, Args, Loc, Loc);
  Address PrivateAddr = CGF.EmitLoadOfPointer(
      CGF.GetAddrOfLocalVar(&Param),
      C.getPointerType(C.VoidPtrTy).castAs<PointerType>());
  llvm::Value *Size = nullptr;
  // If the size of the reduction item is non-constant, load it from global
  // threadprivate variable.
  if (RCG.getSizes(N).second) {
    Address SizeAddr = CGM.getOpenMPRuntime().getAddrOfArtificialThreadPrivate(
        CGF, CGM.getContext().getSizeType(),
        generateUniqueName(CGM, "reduction_size", RCG.getRefExpr(N)));
    Size = CGF.EmitLoadOfScalar(SizeAddr, /*Volatile=*/false,
                                CGM.getContext().getSizeType(), Loc);
  }
  RCG.emitAggregateType(CGF, N, Size);
  // Emit the finalizer body:
  // <destroy>(<type>* %0)
  RCG.emitCleanups(CGF, N, PrivateAddr);
  CGF.FinishFunction();
  return Fn;
}

llvm::Value *CGOpenMPRuntime::emitTaskReductionInit(
    CodeGenFunction &CGF, SourceLocation Loc, ArrayRef<const Expr *> LHSExprs,
    ArrayRef<const Expr *> RHSExprs, const OMPTaskDataTy &Data) {
  if (!CGF.HaveInsertPoint() || Data.ReductionVars.empty())
    return nullptr;

  // Build typedef struct:
  // kmp_task_red_input {
  //   void *reduce_shar; // shared reduction item
  //   size_t reduce_size; // size of data item
  //   void *reduce_init; // data initialization routine
  //   void *reduce_fini; // data finalization routine
  //   void *reduce_comb; // data combiner routine
  //   kmp_task_red_flags_t flags; // flags for additional info from compiler
  // } kmp_task_red_input_t;
  ASTContext &C = CGM.getContext();
  RecordDecl *RD = C.buildImplicitRecord("kmp_task_red_input_t");
  RD->startDefinition();
  const FieldDecl *SharedFD = addFieldToRecordDecl(C, RD, C.VoidPtrTy);
  const FieldDecl *SizeFD = addFieldToRecordDecl(C, RD, C.getSizeType());
  const FieldDecl *InitFD  = addFieldToRecordDecl(C, RD, C.VoidPtrTy);
  const FieldDecl *FiniFD = addFieldToRecordDecl(C, RD, C.VoidPtrTy);
  const FieldDecl *CombFD = addFieldToRecordDecl(C, RD, C.VoidPtrTy);
  const FieldDecl *FlagsFD = addFieldToRecordDecl(
      C, RD, C.getIntTypeForBitwidth(/*DestWidth=*/32, /*Signed=*/false));
  RD->completeDefinition();
  QualType RDType = C.getRecordType(RD);
  unsigned Size = Data.ReductionVars.size();
  llvm::APInt ArraySize(/*numBits=*/64, Size);
  QualType ArrayRDType = C.getConstantArrayType(
      RDType, ArraySize, ArrayType::Normal, /*IndexTypeQuals=*/0);
  // kmp_task_red_input_t .rd_input.[Size];
  Address TaskRedInput = CGF.CreateMemTemp(ArrayRDType, ".rd_input.");
  ReductionCodeGen RCG(Data.ReductionVars, Data.ReductionCopies,
                       Data.ReductionOps);
  for (unsigned Cnt = 0; Cnt < Size; ++Cnt) {
    // kmp_task_red_input_t &ElemLVal = .rd_input.[Cnt];
    llvm::Value *Idxs[] = {llvm::ConstantInt::get(CGM.SizeTy, /*V=*/0),
                           llvm::ConstantInt::get(CGM.SizeTy, Cnt)};
    llvm::Value *GEP = CGF.EmitCheckedInBoundsGEP(
        TaskRedInput.getPointer(), Idxs,
        /*SignedIndices=*/false, /*IsSubtraction=*/false, Loc,
        ".rd_input.gep.");
    LValue ElemLVal = CGF.MakeNaturalAlignAddrLValue(GEP, RDType);
    // ElemLVal.reduce_shar = &Shareds[Cnt];
    LValue SharedLVal = CGF.EmitLValueForField(ElemLVal, SharedFD);
    RCG.emitSharedLValue(CGF, Cnt);
    llvm::Value *CastedShared =
        CGF.EmitCastToVoidPtr(RCG.getSharedLValue(Cnt).getPointer());
    CGF.EmitStoreOfScalar(CastedShared, SharedLVal);
    RCG.emitAggregateType(CGF, Cnt);
    llvm::Value *SizeValInChars;
    llvm::Value *SizeVal;
    std::tie(SizeValInChars, SizeVal) = RCG.getSizes(Cnt);
    // We use delayed creation/initialization for VLAs, array sections and
    // custom reduction initializations. It is required because runtime does not
    // provide the way to pass the sizes of VLAs/array sections to
    // initializer/combiner/finalizer functions and does not pass the pointer to
    // original reduction item to the initializer. Instead threadprivate global
    // variables are used to store these values and use them in the functions.
    bool DelayedCreation = !!SizeVal;
    SizeValInChars = CGF.Builder.CreateIntCast(SizeValInChars, CGM.SizeTy,
                                               /*isSigned=*/false);
    LValue SizeLVal = CGF.EmitLValueForField(ElemLVal, SizeFD);
    CGF.EmitStoreOfScalar(SizeValInChars, SizeLVal);
    // ElemLVal.reduce_init = init;
    LValue InitLVal = CGF.EmitLValueForField(ElemLVal, InitFD);
    llvm::Value *InitAddr =
        CGF.EmitCastToVoidPtr(emitReduceInitFunction(CGM, Loc, RCG, Cnt));
    CGF.EmitStoreOfScalar(InitAddr, InitLVal);
    DelayedCreation = DelayedCreation || RCG.usesReductionInitializer(Cnt);
    // ElemLVal.reduce_fini = fini;
    LValue FiniLVal = CGF.EmitLValueForField(ElemLVal, FiniFD);
    llvm::Value *Fini = emitReduceFiniFunction(CGM, Loc, RCG, Cnt);
    llvm::Value *FiniAddr = Fini
                                ? CGF.EmitCastToVoidPtr(Fini)
                                : llvm::ConstantPointerNull::get(CGM.VoidPtrTy);
    CGF.EmitStoreOfScalar(FiniAddr, FiniLVal);
    // ElemLVal.reduce_comb = comb;
    LValue CombLVal = CGF.EmitLValueForField(ElemLVal, CombFD);
    llvm::Value *CombAddr = CGF.EmitCastToVoidPtr(emitReduceCombFunction(
        CGM, Loc, RCG, Cnt, Data.ReductionOps[Cnt], LHSExprs[Cnt],
        RHSExprs[Cnt], Data.ReductionCopies[Cnt]));
    CGF.EmitStoreOfScalar(CombAddr, CombLVal);
    // ElemLVal.flags = 0;
    LValue FlagsLVal = CGF.EmitLValueForField(ElemLVal, FlagsFD);
    if (DelayedCreation) {
      CGF.EmitStoreOfScalar(
          llvm::ConstantInt::get(CGM.Int32Ty, /*V=*/1, /*IsSigned=*/true),
          FlagsLVal);
    } else
      CGF.EmitNullInitialization(FlagsLVal.getAddress(), FlagsLVal.getType());
  }
  // Build call void *__kmpc_task_reduction_init(int gtid, int num_data, void
  // *data);
  llvm::Value *Args[] = {
      CGF.Builder.CreateIntCast(getThreadID(CGF, Loc), CGM.IntTy,
                                /*isSigned=*/true),
      llvm::ConstantInt::get(CGM.IntTy, Size, /*isSigned=*/true),
      CGF.Builder.CreatePointerBitCastOrAddrSpaceCast(TaskRedInput.getPointer(),
                                                      CGM.VoidPtrTy)};
  return CGF.EmitRuntimeCall(
      createRuntimeFunction(OMPRTL__kmpc_task_reduction_init), Args);
}

void CGOpenMPRuntime::emitTaskReductionFixups(CodeGenFunction &CGF,
                                              SourceLocation Loc,
                                              ReductionCodeGen &RCG,
                                              unsigned N) {
  auto Sizes = RCG.getSizes(N);
  // Emit threadprivate global variable if the type is non-constant
  // (Sizes.second = nullptr).
  if (Sizes.second) {
    llvm::Value *SizeVal = CGF.Builder.CreateIntCast(Sizes.second, CGM.SizeTy,
                                                     /*isSigned=*/false);
    Address SizeAddr = getAddrOfArtificialThreadPrivate(
        CGF, CGM.getContext().getSizeType(),
        generateUniqueName(CGM, "reduction_size", RCG.getRefExpr(N)));
    CGF.Builder.CreateStore(SizeVal, SizeAddr, /*IsVolatile=*/false);
  }
  // Store address of the original reduction item if custom initializer is used.
  if (RCG.usesReductionInitializer(N)) {
    Address SharedAddr = getAddrOfArtificialThreadPrivate(
        CGF, CGM.getContext().VoidPtrTy,
        generateUniqueName(CGM, "reduction", RCG.getRefExpr(N)));
    CGF.Builder.CreateStore(
        CGF.Builder.CreatePointerBitCastOrAddrSpaceCast(
            RCG.getSharedLValue(N).getPointer(), CGM.VoidPtrTy),
        SharedAddr, /*IsVolatile=*/false);
  }
}

Address CGOpenMPRuntime::getTaskReductionItem(CodeGenFunction &CGF,
                                              SourceLocation Loc,
                                              llvm::Value *ReductionsPtr,
                                              LValue SharedLVal) {
  // Build call void *__kmpc_task_reduction_get_th_data(int gtid, void *tg, void
  // *d);
  llvm::Value *Args[] = {
      CGF.Builder.CreateIntCast(getThreadID(CGF, Loc), CGM.IntTy,
                                /*isSigned=*/true),
      ReductionsPtr,
      CGF.Builder.CreatePointerBitCastOrAddrSpaceCast(SharedLVal.getPointer(),
                                                      CGM.VoidPtrTy)};
  return Address(
      CGF.EmitRuntimeCall(
          createRuntimeFunction(OMPRTL__kmpc_task_reduction_get_th_data), Args),
      SharedLVal.getAlignment());
}

void CGOpenMPRuntime::emitTaskwaitCall(CodeGenFunction &CGF,
                                       SourceLocation Loc) {
  if (!CGF.HaveInsertPoint())
    return;
  // Build call kmp_int32 __kmpc_omp_taskwait(ident_t *loc, kmp_int32
  // global_tid);
  llvm::Value *Args[] = {emitUpdateLocation(CGF, Loc), getThreadID(CGF, Loc)};
  // Ignore return result until untied tasks are supported.
  CGF.EmitRuntimeCall(createRuntimeFunction(OMPRTL__kmpc_omp_taskwait), Args);
  if (auto *Region = dyn_cast_or_null<CGOpenMPRegionInfo>(CGF.CapturedStmtInfo))
    Region->emitUntiedSwitch(CGF);
}

void CGOpenMPRuntime::emitInlinedDirective(CodeGenFunction &CGF,
                                           OpenMPDirectiveKind InnerKind,
                                           const RegionCodeGenTy &CodeGen,
                                           bool HasCancel) {
  if (!CGF.HaveInsertPoint())
    return;
  InlinedOpenMPRegionRAII Region(CGF, CodeGen, InnerKind, HasCancel);
  CGF.CapturedStmtInfo->EmitBody(CGF, /*S=*/nullptr);
}

namespace {
enum RTCancelKind {
  CancelNoreq = 0,
  CancelParallel = 1,
  CancelLoop = 2,
  CancelSections = 3,
  CancelTaskgroup = 4
};
} // anonymous namespace

static RTCancelKind getCancellationKind(OpenMPDirectiveKind CancelRegion) {
  RTCancelKind CancelKind = CancelNoreq;
  if (CancelRegion == OMPD_parallel)
    CancelKind = CancelParallel;
  else if (CancelRegion == OMPD_for)
    CancelKind = CancelLoop;
  else if (CancelRegion == OMPD_sections)
    CancelKind = CancelSections;
  else {
    assert(CancelRegion == OMPD_taskgroup);
    CancelKind = CancelTaskgroup;
  }
  return CancelKind;
}

void CGOpenMPRuntime::emitCancellationPointCall(
    CodeGenFunction &CGF, SourceLocation Loc,
    OpenMPDirectiveKind CancelRegion) {
  if (!CGF.HaveInsertPoint())
    return;
  // Build call kmp_int32 __kmpc_cancellationpoint(ident_t *loc, kmp_int32
  // global_tid, kmp_int32 cncl_kind);
  if (auto *OMPRegionInfo =
          dyn_cast_or_null<CGOpenMPRegionInfo>(CGF.CapturedStmtInfo)) {
    // For 'cancellation point taskgroup', the task region info may not have a
    // cancel. This may instead happen in another adjacent task.
    if (CancelRegion == OMPD_taskgroup || OMPRegionInfo->hasCancel()) {
      llvm::Value *Args[] = {
          emitUpdateLocation(CGF, Loc), getThreadID(CGF, Loc),
          CGF.Builder.getInt32(getCancellationKind(CancelRegion))};
      // Ignore return result until untied tasks are supported.
      llvm::Value *Result = CGF.EmitRuntimeCall(
          createRuntimeFunction(OMPRTL__kmpc_cancellationpoint), Args);
      // if (__kmpc_cancellationpoint()) {
      //   exit from construct;
      // }
      llvm::BasicBlock *ExitBB = CGF.createBasicBlock(".cancel.exit");
      llvm::BasicBlock *ContBB = CGF.createBasicBlock(".cancel.continue");
      llvm::Value *Cmp = CGF.Builder.CreateIsNotNull(Result);
      CGF.Builder.CreateCondBr(Cmp, ExitBB, ContBB);
      CGF.EmitBlock(ExitBB);
      // exit from construct;
      CodeGenFunction::JumpDest CancelDest =
          CGF.getOMPCancelDestination(OMPRegionInfo->getDirectiveKind());
      CGF.EmitBranchThroughCleanup(CancelDest);
      CGF.EmitBlock(ContBB, /*IsFinished=*/true);
    }
  }
}

void CGOpenMPRuntime::emitCancelCall(CodeGenFunction &CGF, SourceLocation Loc,
                                     const Expr *IfCond,
                                     OpenMPDirectiveKind CancelRegion) {
  if (!CGF.HaveInsertPoint())
    return;
  // Build call kmp_int32 __kmpc_cancel(ident_t *loc, kmp_int32 global_tid,
  // kmp_int32 cncl_kind);
  if (auto *OMPRegionInfo =
          dyn_cast_or_null<CGOpenMPRegionInfo>(CGF.CapturedStmtInfo)) {
    auto &&ThenGen = [Loc, CancelRegion, OMPRegionInfo](CodeGenFunction &CGF,
                                                        PrePostActionTy &) {
      CGOpenMPRuntime &RT = CGF.CGM.getOpenMPRuntime();
      llvm::Value *Args[] = {
          RT.emitUpdateLocation(CGF, Loc), RT.getThreadID(CGF, Loc),
          CGF.Builder.getInt32(getCancellationKind(CancelRegion))};
      // Ignore return result until untied tasks are supported.
      llvm::Value *Result = CGF.EmitRuntimeCall(
          RT.createRuntimeFunction(OMPRTL__kmpc_cancel), Args);
      // if (__kmpc_cancel()) {
      //   exit from construct;
      // }
      llvm::BasicBlock *ExitBB = CGF.createBasicBlock(".cancel.exit");
      llvm::BasicBlock *ContBB = CGF.createBasicBlock(".cancel.continue");
      llvm::Value *Cmp = CGF.Builder.CreateIsNotNull(Result);
      CGF.Builder.CreateCondBr(Cmp, ExitBB, ContBB);
      CGF.EmitBlock(ExitBB);
      // exit from construct;
      CodeGenFunction::JumpDest CancelDest =
          CGF.getOMPCancelDestination(OMPRegionInfo->getDirectiveKind());
      CGF.EmitBranchThroughCleanup(CancelDest);
      CGF.EmitBlock(ContBB, /*IsFinished=*/true);
    };
    if (IfCond) {
      emitOMPIfClause(CGF, IfCond, ThenGen,
                      [](CodeGenFunction &, PrePostActionTy &) {});
    } else {
      RegionCodeGenTy ThenRCG(ThenGen);
      ThenRCG(CGF);
    }
  }
}

#if INTEL_COLLAB
int CGOpenMPRuntime::registerTargetRegion(const OMPExecutableDirective &D,
                                          StringRef ParentName) {

  unsigned DeviceID;
  unsigned FileID;
  unsigned Line;
  getTargetEntryUniqueInfo(CGM.getContext(), D.getBeginLoc(), DeviceID, FileID,
                           Line);

  // Register the information for the entry associated with this target region.
  return OffloadEntriesInfoManager.registerTargetRegionEntryInfo(
      DeviceID, FileID, ParentName, Line, nullptr, nullptr,
      OffloadEntriesInfoManagerTy::OMPTargetRegionEntryTargetRegion);
}
#endif // INTEL_COLLAB

void CGOpenMPRuntime::emitTargetOutlinedFunction(
    const OMPExecutableDirective &D, StringRef ParentName,
    llvm::Function *&OutlinedFn, llvm::Constant *&OutlinedFnID,
    bool IsOffloadEntry, const RegionCodeGenTy &CodeGen) {
  assert(!ParentName.empty() && "Invalid target region parent name!");
  emitTargetOutlinedFunctionHelper(D, ParentName, OutlinedFn, OutlinedFnID,
                                   IsOffloadEntry, CodeGen);
}

void CGOpenMPRuntime::emitTargetOutlinedFunctionHelper(
    const OMPExecutableDirective &D, StringRef ParentName,
    llvm::Function *&OutlinedFn, llvm::Constant *&OutlinedFnID,
    bool IsOffloadEntry, const RegionCodeGenTy &CodeGen) {
  // Create a unique name for the entry function using the source location
  // information of the current target region. The name will be something like:
  //
  // __omp_offloading_DD_FFFF_PP_lBB
  //
  // where DD_FFFF is an ID unique to the file (device and file IDs), PP is the
  // mangled name of the function that encloses the target region and BB is the
  // line number of the target region.

  unsigned DeviceID;
  unsigned FileID;
  unsigned Line;
  getTargetEntryUniqueInfo(CGM.getContext(), D.getBeginLoc(), DeviceID, FileID,
                           Line);
  SmallString<64> EntryFnName;
  {
    llvm::raw_svector_ostream OS(EntryFnName);
    OS << "__omp_offloading" << llvm::format("_%x", DeviceID)
       << llvm::format("_%x_", FileID) << ParentName << "_l" << Line;
  }

  const CapturedStmt &CS = *D.getCapturedStmt(OMPD_target);

  CodeGenFunction CGF(CGM, true);
  CGOpenMPTargetRegionInfo CGInfo(CS, CodeGen, EntryFnName);
  CodeGenFunction::CGCapturedStmtRAII CapInfoRAII(CGF, &CGInfo);

  OutlinedFn = CGF.GenerateOpenMPCapturedStmtFunction(CS);

  // If this target outline function is not an offload entry, we don't need to
  // register it.
  if (!IsOffloadEntry)
    return;

  // The target region ID is used by the runtime library to identify the current
  // target region, so it only has to be unique and not necessarily point to
  // anything. It could be the pointer to the outlined function that implements
  // the target region, but we aren't using that so that the compiler doesn't
  // need to keep that, and could therefore inline the host function if proven
  // worthwhile during optimization. In the other hand, if emitting code for the
  // device, the ID has to be the function address so that it can retrieved from
  // the offloading entry and launched by the runtime library. We also mark the
  // outlined function to have external linkage in case we are emitting code for
  // the device, because these functions will be entry points to the device.

  if (CGM.getLangOpts().OpenMPIsDevice) {
    OutlinedFnID = llvm::ConstantExpr::getBitCast(OutlinedFn, CGM.Int8PtrTy);
    OutlinedFn->setLinkage(llvm::GlobalValue::WeakAnyLinkage);
    OutlinedFn->setDSOLocal(false);
  } else {
    std::string Name = getName({EntryFnName, "region_id"});
    OutlinedFnID = new llvm::GlobalVariable(
        CGM.getModule(), CGM.Int8Ty, /*isConstant=*/true,
        llvm::GlobalValue::WeakAnyLinkage,
        llvm::Constant::getNullValue(CGM.Int8Ty), Name);
  }

  // Register the information for the entry associated with this target region.
  OffloadEntriesInfoManager.registerTargetRegionEntryInfo(
      DeviceID, FileID, ParentName, Line, OutlinedFn, OutlinedFnID,
      OffloadEntriesInfoManagerTy::OMPTargetRegionEntryTargetRegion);
}

/// discard all CompoundStmts intervening between two constructs
static const Stmt *ignoreCompoundStmts(const Stmt *Body) {
  while (const auto *CS = dyn_cast_or_null<CompoundStmt>(Body))
    Body = CS->body_front();

  return Body;
}

/// Emit the number of teams for a target directive.  Inspect the num_teams
/// clause associated with a teams construct combined or closely nested
/// with the target directive.
///
/// Emit a team of size one for directives such as 'target parallel' that
/// have no associated teams construct.
///
/// Otherwise, return nullptr.
static llvm::Value *
emitNumTeamsForTargetDirective(CGOpenMPRuntime &OMPRuntime,
                               CodeGenFunction &CGF,
                               const OMPExecutableDirective &D) {
  assert(!CGF.getLangOpts().OpenMPIsDevice && "Clauses associated with the "
                                              "teams directive expected to be "
                                              "emitted only for the host!");

  CGBuilderTy &Bld = CGF.Builder;

  // If the target directive is combined with a teams directive:
  //   Return the value in the num_teams clause, if any.
  //   Otherwise, return 0 to denote the runtime default.
  if (isOpenMPTeamsDirective(D.getDirectiveKind())) {
    if (const auto *NumTeamsClause = D.getSingleClause<OMPNumTeamsClause>()) {
      CodeGenFunction::RunCleanupsScope NumTeamsScope(CGF);
      llvm::Value *NumTeams = CGF.EmitScalarExpr(NumTeamsClause->getNumTeams(),
                                                 /*IgnoreResultAssign*/ true);
      return Bld.CreateIntCast(NumTeams, CGF.Int32Ty,
                               /*IsSigned=*/true);
    }

    // The default value is 0.
    return Bld.getInt32(0);
  }

  // If the target directive is combined with a parallel directive but not a
  // teams directive, start one team.
  if (isOpenMPParallelDirective(D.getDirectiveKind()))
    return Bld.getInt32(1);

  // If the current target region has a teams region enclosed, we need to get
  // the number of teams to pass to the runtime function call. This is done
  // by generating the expression in a inlined region. This is required because
  // the expression is captured in the enclosing target environment when the
  // teams directive is not combined with target.

  const CapturedStmt &CS = *D.getCapturedStmt(OMPD_target);

  if (const auto *TeamsDir = dyn_cast_or_null<OMPExecutableDirective>(
          ignoreCompoundStmts(CS.getCapturedStmt()))) {
    if (isOpenMPTeamsDirective(TeamsDir->getDirectiveKind())) {
      if (const auto *NTE = TeamsDir->getSingleClause<OMPNumTeamsClause>()) {
        CGOpenMPInnerExprInfo CGInfo(CGF, CS);
        CodeGenFunction::CGCapturedStmtRAII CapInfoRAII(CGF, &CGInfo);
        llvm::Value *NumTeams = CGF.EmitScalarExpr(NTE->getNumTeams());
        return Bld.CreateIntCast(NumTeams, CGF.Int32Ty,
                                 /*IsSigned=*/true);
      }

      // If we have an enclosed teams directive but no num_teams clause we use
      // the default value 0.
      return Bld.getInt32(0);
    }
  }

  // No teams associated with the directive.
  return nullptr;
}

/// Emit the number of threads for a target directive.  Inspect the
/// thread_limit clause associated with a teams construct combined or closely
/// nested with the target directive.
///
/// Emit the num_threads clause for directives such as 'target parallel' that
/// have no associated teams construct.
///
/// Otherwise, return nullptr.
static llvm::Value *
emitNumThreadsForTargetDirective(CGOpenMPRuntime &OMPRuntime,
                                 CodeGenFunction &CGF,
                                 const OMPExecutableDirective &D) {
  assert(!CGF.getLangOpts().OpenMPIsDevice && "Clauses associated with the "
                                              "teams directive expected to be "
                                              "emitted only for the host!");

  CGBuilderTy &Bld = CGF.Builder;

  //
  // If the target directive is combined with a teams directive:
  //   Return the value in the thread_limit clause, if any.
  //
  // If the target directive is combined with a parallel directive:
  //   Return the value in the num_threads clause, if any.
  //
  // If both clauses are set, select the minimum of the two.
  //
  // If neither teams or parallel combined directives set the number of threads
  // in a team, return 0 to denote the runtime default.
  //
  // If this is not a teams directive return nullptr.

  if (isOpenMPTeamsDirective(D.getDirectiveKind()) ||
      isOpenMPParallelDirective(D.getDirectiveKind())) {
    llvm::Value *DefaultThreadLimitVal = Bld.getInt32(0);
    llvm::Value *NumThreadsVal = nullptr;
    llvm::Value *ThreadLimitVal = nullptr;

    if (const auto *ThreadLimitClause =
            D.getSingleClause<OMPThreadLimitClause>()) {
      CodeGenFunction::RunCleanupsScope ThreadLimitScope(CGF);
      llvm::Value *ThreadLimit =
          CGF.EmitScalarExpr(ThreadLimitClause->getThreadLimit(),
                             /*IgnoreResultAssign*/ true);
      ThreadLimitVal = Bld.CreateIntCast(ThreadLimit, CGF.Int32Ty,
                                         /*IsSigned=*/true);
    }

    if (const auto *NumThreadsClause =
            D.getSingleClause<OMPNumThreadsClause>()) {
      CodeGenFunction::RunCleanupsScope NumThreadsScope(CGF);
      llvm::Value *NumThreads =
          CGF.EmitScalarExpr(NumThreadsClause->getNumThreads(),
                             /*IgnoreResultAssign*/ true);
      NumThreadsVal =
          Bld.CreateIntCast(NumThreads, CGF.Int32Ty, /*IsSigned=*/true);
    }

    // Select the lesser of thread_limit and num_threads.
    if (NumThreadsVal)
      ThreadLimitVal = ThreadLimitVal
                           ? Bld.CreateSelect(Bld.CreateICmpSLT(NumThreadsVal,
                                                                ThreadLimitVal),
                                              NumThreadsVal, ThreadLimitVal)
                           : NumThreadsVal;

    // Set default value passed to the runtime if either teams or a target
    // parallel type directive is found but no clause is specified.
    if (!ThreadLimitVal)
      ThreadLimitVal = DefaultThreadLimitVal;

    return ThreadLimitVal;
  }

  // If the current target region has a teams region enclosed, we need to get
  // the thread limit to pass to the runtime function call. This is done
  // by generating the expression in a inlined region. This is required because
  // the expression is captured in the enclosing target environment when the
  // teams directive is not combined with target.

  const CapturedStmt &CS = *D.getCapturedStmt(OMPD_target);

  if (const auto *TeamsDir = dyn_cast_or_null<OMPExecutableDirective>(
          ignoreCompoundStmts(CS.getCapturedStmt()))) {
    if (isOpenMPTeamsDirective(TeamsDir->getDirectiveKind())) {
      if (const auto *TLE = TeamsDir->getSingleClause<OMPThreadLimitClause>()) {
        CGOpenMPInnerExprInfo CGInfo(CGF, CS);
        CodeGenFunction::CGCapturedStmtRAII CapInfoRAII(CGF, &CGInfo);
        llvm::Value *ThreadLimit = CGF.EmitScalarExpr(TLE->getThreadLimit());
        return CGF.Builder.CreateIntCast(ThreadLimit, CGF.Int32Ty,
                                         /*IsSigned=*/true);
      }

      // If we have an enclosed teams directive but no thread_limit clause we
      // use the default value 0.
      return CGF.Builder.getInt32(0);
    }
  }

  // No teams associated with the directive.
  return nullptr;
}

namespace {
LLVM_ENABLE_BITMASK_ENUMS_IN_NAMESPACE();

// Utility to handle information from clauses associated with a given
// construct that use mappable expressions (e.g. 'map' clause, 'to' clause).
// It provides a convenient interface to obtain the information and generate
// code for that information.
class MappableExprsHandler {
public:
  /// Values for bit flags used to specify the mapping type for
  /// offloading.
  enum OpenMPOffloadMappingFlags : uint64_t {
    /// No flags
    OMP_MAP_NONE = 0x0,
    /// Allocate memory on the device and move data from host to device.
    OMP_MAP_TO = 0x01,
    /// Allocate memory on the device and move data from device to host.
    OMP_MAP_FROM = 0x02,
    /// Always perform the requested mapping action on the element, even
    /// if it was already mapped before.
    OMP_MAP_ALWAYS = 0x04,
    /// Delete the element from the device environment, ignoring the
    /// current reference count associated with the element.
    OMP_MAP_DELETE = 0x08,
    /// The element being mapped is a pointer-pointee pair; both the
    /// pointer and the pointee should be mapped.
    OMP_MAP_PTR_AND_OBJ = 0x10,
    /// This flags signals that the base address of an entry should be
    /// passed to the target kernel as an argument.
    OMP_MAP_TARGET_PARAM = 0x20,
    /// Signal that the runtime library has to return the device pointer
    /// in the current position for the data being mapped. Used when we have the
    /// use_device_ptr clause.
    OMP_MAP_RETURN_PARAM = 0x40,
    /// This flag signals that the reference being passed is a pointer to
    /// private data.
    OMP_MAP_PRIVATE = 0x80,
    /// Pass the element to the device by value.
    OMP_MAP_LITERAL = 0x100,
    /// Implicit map
    OMP_MAP_IMPLICIT = 0x200,
    /// The 16 MSBs of the flags indicate whether the entry is member of some
    /// struct/class.
    OMP_MAP_MEMBER_OF = 0xffff000000000000,
    LLVM_MARK_AS_BITMASK_ENUM(/* LargestFlag = */ OMP_MAP_MEMBER_OF),
  };

  /// Class that associates information with a base pointer to be passed to the
  /// runtime library.
  class BasePointerInfo {
    /// The base pointer.
    llvm::Value *Ptr = nullptr;
    /// The base declaration that refers to this device pointer, or null if
    /// there is none.
    const ValueDecl *DevPtrDecl = nullptr;

  public:
    BasePointerInfo(llvm::Value *Ptr, const ValueDecl *DevPtrDecl = nullptr)
        : Ptr(Ptr), DevPtrDecl(DevPtrDecl) {}
    llvm::Value *operator*() const { return Ptr; }
    const ValueDecl *getDevicePtrDecl() const { return DevPtrDecl; }
    void setDevicePtrDecl(const ValueDecl *D) { DevPtrDecl = D; }
  };

  using MapBaseValuesArrayTy = SmallVector<BasePointerInfo, 4>;
  using MapValuesArrayTy = SmallVector<llvm::Value *, 4>;
  using MapFlagsArrayTy = SmallVector<OpenMPOffloadMappingFlags, 4>;

  /// Map between a struct and the its lowest & highest elements which have been
  /// mapped.
  /// [ValueDecl *] --> {LE(FieldIndex, Pointer),
  ///                    HE(FieldIndex, Pointer)}
  struct StructRangeInfoTy {
    std::pair<unsigned /*FieldIndex*/, Address /*Pointer*/> LowestElem = {
        0, Address::invalid()};
    std::pair<unsigned /*FieldIndex*/, Address /*Pointer*/> HighestElem = {
        0, Address::invalid()};
    Address Base = Address::invalid();
  };

private:
  /// Kind that defines how a device pointer has to be returned.
  struct MapInfo {
    OMPClauseMappableExprCommon::MappableExprComponentListRef Components;
    OpenMPMapClauseKind MapType = OMPC_MAP_unknown;
    OpenMPMapClauseKind MapTypeModifier = OMPC_MAP_unknown;
    bool ReturnDevicePointer = false;
    bool IsImplicit = false;

    MapInfo() = default;
    MapInfo(
        OMPClauseMappableExprCommon::MappableExprComponentListRef Components,
        OpenMPMapClauseKind MapType, OpenMPMapClauseKind MapTypeModifier,
        bool ReturnDevicePointer, bool IsImplicit)
        : Components(Components), MapType(MapType),
          MapTypeModifier(MapTypeModifier),
          ReturnDevicePointer(ReturnDevicePointer), IsImplicit(IsImplicit) {}
  };

  /// If use_device_ptr is used on a pointer which is a struct member and there
  /// is no map information about it, then emission of that entry is deferred
  /// until the whole struct has been processed.
  struct DeferredDevicePtrEntryTy {
    const Expr *IE = nullptr;
    const ValueDecl *VD = nullptr;

    DeferredDevicePtrEntryTy(const Expr *IE, const ValueDecl *VD)
        : IE(IE), VD(VD) {}
  };

  /// Directive from where the map clauses were extracted.
  const OMPExecutableDirective &CurDir;

  /// Function the directive is being generated for.
  CodeGenFunction &CGF;

  /// Set of all first private variables in the current directive.
  llvm::SmallPtrSet<const VarDecl *, 8> FirstPrivateDecls;

  /// Map between device pointer declarations and their expression components.
  /// The key value for declarations in 'this' is null.
  llvm::DenseMap<
      const ValueDecl *,
      SmallVector<OMPClauseMappableExprCommon::MappableExprComponentListRef, 4>>
      DevPointersMap;

  llvm::Value *getExprTypeSize(const Expr *E) const {
    QualType ExprTy = E->getType().getCanonicalType();

    // Reference types are ignored for mapping purposes.
    if (const auto *RefTy = ExprTy->getAs<ReferenceType>())
      ExprTy = RefTy->getPointeeType().getCanonicalType();

    // Given that an array section is considered a built-in type, we need to
    // do the calculation based on the length of the section instead of relying
    // on CGF.getTypeSize(E->getType()).
    if (const auto *OAE = dyn_cast<OMPArraySectionExpr>(E)) {
      QualType BaseTy = OMPArraySectionExpr::getBaseOriginalType(
                            OAE->getBase()->IgnoreParenImpCasts())
                            .getCanonicalType();

      // If there is no length associated with the expression, that means we
      // are using the whole length of the base.
      if (!OAE->getLength() && OAE->getColonLoc().isValid())
        return CGF.getTypeSize(BaseTy);

      llvm::Value *ElemSize;
      if (const auto *PTy = BaseTy->getAs<PointerType>()) {
        ElemSize = CGF.getTypeSize(PTy->getPointeeType().getCanonicalType());
      } else {
        const auto *ATy = cast<ArrayType>(BaseTy.getTypePtr());
        assert(ATy && "Expecting array type if not a pointer type.");
        ElemSize = CGF.getTypeSize(ATy->getElementType().getCanonicalType());
      }

      // If we don't have a length at this point, that is because we have an
      // array section with a single element.
      if (!OAE->getLength())
        return ElemSize;

      llvm::Value *LengthVal = CGF.EmitScalarExpr(OAE->getLength());
      LengthVal =
          CGF.Builder.CreateIntCast(LengthVal, CGF.SizeTy, /*isSigned=*/false);
      return CGF.Builder.CreateNUWMul(LengthVal, ElemSize);
    }
    return CGF.getTypeSize(ExprTy);
  }

  /// Return the corresponding bits for a given map clause modifier. Add
  /// a flag marking the map as a pointer if requested. Add a flag marking the
  /// map as the first one of a series of maps that relate to the same map
  /// expression.
  OpenMPOffloadMappingFlags getMapTypeBits(OpenMPMapClauseKind MapType,
                                           OpenMPMapClauseKind MapTypeModifier,
                                           bool IsImplicit, bool AddPtrFlag,
                                           bool AddIsTargetParamFlag) const {
    OpenMPOffloadMappingFlags Bits =
        IsImplicit ? OMP_MAP_IMPLICIT : OMP_MAP_NONE;
    switch (MapType) {
    case OMPC_MAP_alloc:
    case OMPC_MAP_release:
      // alloc and release is the default behavior in the runtime library,  i.e.
      // if we don't pass any bits alloc/release that is what the runtime is
      // going to do. Therefore, we don't need to signal anything for these two
      // type modifiers.
      break;
    case OMPC_MAP_to:
      Bits |= OMP_MAP_TO;
      break;
    case OMPC_MAP_from:
      Bits |= OMP_MAP_FROM;
      break;
    case OMPC_MAP_tofrom:
      Bits |= OMP_MAP_TO | OMP_MAP_FROM;
      break;
    case OMPC_MAP_delete:
      Bits |= OMP_MAP_DELETE;
      break;
    case OMPC_MAP_always:
    case OMPC_MAP_unknown:
      llvm_unreachable("Unexpected map type!");
    }
    if (AddPtrFlag)
      Bits |= OMP_MAP_PTR_AND_OBJ;
    if (AddIsTargetParamFlag)
      Bits |= OMP_MAP_TARGET_PARAM;
    if (MapTypeModifier == OMPC_MAP_always)
      Bits |= OMP_MAP_ALWAYS;
    return Bits;
  }

  /// Return true if the provided expression is a final array section. A
  /// final array section, is one whose length can't be proved to be one.
  bool isFinalArraySectionExpression(const Expr *E) const {
    const auto *OASE = dyn_cast<OMPArraySectionExpr>(E);

    // It is not an array section and therefore not a unity-size one.
    if (!OASE)
      return false;

    // An array section with no colon always refer to a single element.
    if (OASE->getColonLoc().isInvalid())
      return false;

    const Expr *Length = OASE->getLength();

    // If we don't have a length we have to check if the array has size 1
    // for this dimension. Also, we should always expect a length if the
    // base type is pointer.
    if (!Length) {
      QualType BaseQTy = OMPArraySectionExpr::getBaseOriginalType(
                             OASE->getBase()->IgnoreParenImpCasts())
                             .getCanonicalType();
      if (const auto *ATy = dyn_cast<ConstantArrayType>(BaseQTy.getTypePtr()))
        return ATy->getSize().getSExtValue() != 1;
      // If we don't have a constant dimension length, we have to consider
      // the current section as having any size, so it is not necessarily
      // unitary. If it happen to be unity size, that's user fault.
      return true;
    }

    // Check if the length evaluates to 1.
    llvm::APSInt ConstLength;
    if (!Length->EvaluateAsInt(ConstLength, CGF.getContext()))
      return true; // Can have more that size 1.

    return ConstLength.getSExtValue() != 1;
  }

#if INTEL_COLLAB
public:
#endif // INTEL_COLLAB
  /// Generate the base pointers, section pointers, sizes and map type
  /// bits for the provided map type, map modifier, and expression components.
  /// \a IsFirstComponent should be set to true if the provided set of
  /// components is the first associated with a capture.
  void generateInfoForComponentList(
      OpenMPMapClauseKind MapType, OpenMPMapClauseKind MapTypeModifier,
      OMPClauseMappableExprCommon::MappableExprComponentListRef Components,
      MapBaseValuesArrayTy &BasePointers, MapValuesArrayTy &Pointers,
      MapValuesArrayTy &Sizes, MapFlagsArrayTy &Types,
      StructRangeInfoTy &PartialStruct, bool IsFirstComponentList,
      bool IsImplicit,
      ArrayRef<OMPClauseMappableExprCommon::MappableExprComponentListRef>
          OverlappedElements = llvm::None) const {
    // The following summarizes what has to be generated for each map and the
    // types below. The generated information is expressed in this order:
    // base pointer, section pointer, size, flags
    // (to add to the ones that come from the map type and modifier).
    //
    // double d;
    // int i[100];
    // float *p;
    //
    // struct S1 {
    //   int i;
    //   float f[50];
    // }
    // struct S2 {
    //   int i;
    //   float f[50];
    //   S1 s;
    //   double *p;
    //   struct S2 *ps;
    // }
    // S2 s;
    // S2 *ps;
    //
    // map(d)
    // &d, &d, sizeof(double), TARGET_PARAM | TO | FROM
    //
    // map(i)
    // &i, &i, 100*sizeof(int), TARGET_PARAM | TO | FROM
    //
    // map(i[1:23])
    // &i(=&i[0]), &i[1], 23*sizeof(int), TARGET_PARAM | TO | FROM
    //
    // map(p)
    // &p, &p, sizeof(float*), TARGET_PARAM | TO | FROM
    //
    // map(p[1:24])
    // p, &p[1], 24*sizeof(float), TARGET_PARAM | TO | FROM
    //
    // map(s)
    // &s, &s, sizeof(S2), TARGET_PARAM | TO | FROM
    //
    // map(s.i)
    // &s, &(s.i), sizeof(int), TARGET_PARAM | TO | FROM
    //
    // map(s.s.f)
    // &s, &(s.s.f[0]), 50*sizeof(float), TARGET_PARAM | TO | FROM
    //
    // map(s.p)
    // &s, &(s.p), sizeof(double*), TARGET_PARAM | TO | FROM
    //
    // map(to: s.p[:22])
    // &s, &(s.p), sizeof(double*), TARGET_PARAM (*)
    // &s, &(s.p), sizeof(double*), MEMBER_OF(1) (**)
    // &(s.p), &(s.p[0]), 22*sizeof(double),
    //   MEMBER_OF(1) | PTR_AND_OBJ | TO (***)
    // (*) alloc space for struct members, only this is a target parameter
    // (**) map the pointer (nothing to be mapped in this example) (the compiler
    //      optimizes this entry out, same in the examples below)
    // (***) map the pointee (map: to)
    //
    // map(s.ps)
    // &s, &(s.ps), sizeof(S2*), TARGET_PARAM | TO | FROM
    //
    // map(from: s.ps->s.i)
    // &s, &(s.ps), sizeof(S2*), TARGET_PARAM
    // &s, &(s.ps), sizeof(S2*), MEMBER_OF(1)
    // &(s.ps), &(s.ps->s.i), sizeof(int), MEMBER_OF(1) | PTR_AND_OBJ  | FROM
    //
    // map(to: s.ps->ps)
    // &s, &(s.ps), sizeof(S2*), TARGET_PARAM
    // &s, &(s.ps), sizeof(S2*), MEMBER_OF(1)
    // &(s.ps), &(s.ps->ps), sizeof(S2*), MEMBER_OF(1) | PTR_AND_OBJ  | TO
    //
    // map(s.ps->ps->ps)
    // &s, &(s.ps), sizeof(S2*), TARGET_PARAM
    // &s, &(s.ps), sizeof(S2*), MEMBER_OF(1)
    // &(s.ps), &(s.ps->ps), sizeof(S2*), MEMBER_OF(1) | PTR_AND_OBJ
    // &(s.ps->ps), &(s.ps->ps->ps), sizeof(S2*), PTR_AND_OBJ | TO | FROM
    //
    // map(to: s.ps->ps->s.f[:22])
    // &s, &(s.ps), sizeof(S2*), TARGET_PARAM
    // &s, &(s.ps), sizeof(S2*), MEMBER_OF(1)
    // &(s.ps), &(s.ps->ps), sizeof(S2*), MEMBER_OF(1) | PTR_AND_OBJ
    // &(s.ps->ps), &(s.ps->ps->s.f[0]), 22*sizeof(float), PTR_AND_OBJ | TO
    //
    // map(ps)
    // &ps, &ps, sizeof(S2*), TARGET_PARAM | TO | FROM
    //
    // map(ps->i)
    // ps, &(ps->i), sizeof(int), TARGET_PARAM | TO | FROM
    //
    // map(ps->s.f)
    // ps, &(ps->s.f[0]), 50*sizeof(float), TARGET_PARAM | TO | FROM
    //
    // map(from: ps->p)
    // ps, &(ps->p), sizeof(double*), TARGET_PARAM | FROM
    //
    // map(to: ps->p[:22])
    // ps, &(ps->p), sizeof(double*), TARGET_PARAM
    // ps, &(ps->p), sizeof(double*), MEMBER_OF(1)
    // &(ps->p), &(ps->p[0]), 22*sizeof(double), MEMBER_OF(1) | PTR_AND_OBJ | TO
    //
    // map(ps->ps)
    // ps, &(ps->ps), sizeof(S2*), TARGET_PARAM | TO | FROM
    //
    // map(from: ps->ps->s.i)
    // ps, &(ps->ps), sizeof(S2*), TARGET_PARAM
    // ps, &(ps->ps), sizeof(S2*), MEMBER_OF(1)
    // &(ps->ps), &(ps->ps->s.i), sizeof(int), MEMBER_OF(1) | PTR_AND_OBJ | FROM
    //
    // map(from: ps->ps->ps)
    // ps, &(ps->ps), sizeof(S2*), TARGET_PARAM
    // ps, &(ps->ps), sizeof(S2*), MEMBER_OF(1)
    // &(ps->ps), &(ps->ps->ps), sizeof(S2*), MEMBER_OF(1) | PTR_AND_OBJ | FROM
    //
    // map(ps->ps->ps->ps)
    // ps, &(ps->ps), sizeof(S2*), TARGET_PARAM
    // ps, &(ps->ps), sizeof(S2*), MEMBER_OF(1)
    // &(ps->ps), &(ps->ps->ps), sizeof(S2*), MEMBER_OF(1) | PTR_AND_OBJ
    // &(ps->ps->ps), &(ps->ps->ps->ps), sizeof(S2*), PTR_AND_OBJ | TO | FROM
    //
    // map(to: ps->ps->ps->s.f[:22])
    // ps, &(ps->ps), sizeof(S2*), TARGET_PARAM
    // ps, &(ps->ps), sizeof(S2*), MEMBER_OF(1)
    // &(ps->ps), &(ps->ps->ps), sizeof(S2*), MEMBER_OF(1) | PTR_AND_OBJ
    // &(ps->ps->ps), &(ps->ps->ps->s.f[0]), 22*sizeof(float), PTR_AND_OBJ | TO
    //
    // map(to: s.f[:22]) map(from: s.p[:33])
    // &s, &(s.f[0]), 50*sizeof(float) + sizeof(struct S1) +
    //     sizeof(double*) (**), TARGET_PARAM
    // &s, &(s.f[0]), 22*sizeof(float), MEMBER_OF(1) | TO
    // &s, &(s.p), sizeof(double*), MEMBER_OF(1)
    // &(s.p), &(s.p[0]), 33*sizeof(double), MEMBER_OF(1) | PTR_AND_OBJ | FROM
    // (*) allocate contiguous space needed to fit all mapped members even if
    //     we allocate space for members not mapped (in this example,
    //     s.f[22..49] and s.s are not mapped, yet we must allocate space for
    //     them as well because they fall between &s.f[0] and &s.p)
    //
    // map(from: s.f[:22]) map(to: ps->p[:33])
    // &s, &(s.f[0]), 22*sizeof(float), TARGET_PARAM | FROM
    // ps, &(ps->p), sizeof(S2*), TARGET_PARAM
    // ps, &(ps->p), sizeof(double*), MEMBER_OF(2) (*)
    // &(ps->p), &(ps->p[0]), 33*sizeof(double), MEMBER_OF(2) | PTR_AND_OBJ | TO
    // (*) the struct this entry pertains to is the 2nd element in the list of
    //     arguments, hence MEMBER_OF(2)
    //
    // map(from: s.f[:22], s.s) map(to: ps->p[:33])
    // &s, &(s.f[0]), 50*sizeof(float) + sizeof(struct S1), TARGET_PARAM
    // &s, &(s.f[0]), 22*sizeof(float), MEMBER_OF(1) | FROM
    // &s, &(s.s), sizeof(struct S1), MEMBER_OF(1) | FROM
    // ps, &(ps->p), sizeof(S2*), TARGET_PARAM
    // ps, &(ps->p), sizeof(double*), MEMBER_OF(4) (*)
    // &(ps->p), &(ps->p[0]), 33*sizeof(double), MEMBER_OF(4) | PTR_AND_OBJ | TO
    // (*) the struct this entry pertains to is the 4th element in the list
    //     of arguments, hence MEMBER_OF(4)

    // Track if the map information being generated is the first for a capture.
    bool IsCaptureFirstInfo = IsFirstComponentList;
    bool IsLink = false; // Is this variable a "declare target link"?

    // Scan the components from the base to the complete expression.
    auto CI = Components.rbegin();
    auto CE = Components.rend();
    auto I = CI;

    // Track if the map information being generated is the first for a list of
    // components.
    bool IsExpressionFirstInfo = true;
    Address BP = Address::invalid();

    if (isa<MemberExpr>(I->getAssociatedExpression())) {
      // The base is the 'this' pointer. The content of the pointer is going
      // to be the base of the field being mapped.
      BP = CGF.LoadCXXThisAddress();
    } else {
      // The base is the reference to the variable.
      // BP = &Var.
      BP = CGF.EmitOMPSharedLValue(I->getAssociatedExpression()).getAddress();
      if (const auto *VD =
              dyn_cast_or_null<VarDecl>(I->getAssociatedDeclaration())) {
        if (llvm::Optional<OMPDeclareTargetDeclAttr::MapTypeTy> Res =
                OMPDeclareTargetDeclAttr::isDeclareTargetDeclaration(VD))
          if (*Res == OMPDeclareTargetDeclAttr::MT_Link) {
            IsLink = true;
            BP = CGF.CGM.getOpenMPRuntime().getAddrOfDeclareTargetLink(VD);
          }
      }

      // If the variable is a pointer and is being dereferenced (i.e. is not
      // the last component), the base has to be the pointer itself, not its
      // reference. References are ignored for mapping purposes.
      QualType Ty =
          I->getAssociatedDeclaration()->getType().getNonReferenceType();
      if (Ty->isAnyPointerType() && std::next(I) != CE) {
        BP = CGF.EmitLoadOfPointer(BP, Ty->castAs<PointerType>());

        // We do not need to generate individual map information for the
        // pointer, it can be associated with the combined storage.
        ++I;
      }
    }

    // Track whether a component of the list should be marked as MEMBER_OF some
    // combined entry (for partial structs). Only the first PTR_AND_OBJ entry
    // in a component list should be marked as MEMBER_OF, all subsequent entries
    // do not belong to the base struct. E.g.
    // struct S2 s;
    // s.ps->ps->ps->f[:]
    //   (1) (2) (3) (4)
    // ps(1) is a member pointer, ps(2) is a pointee of ps(1), so it is a
    // PTR_AND_OBJ entry; the PTR is ps(1), so MEMBER_OF the base struct. ps(3)
    // is the pointee of ps(2) which is not member of struct s, so it should not
    // be marked as such (it is still PTR_AND_OBJ).
    // The variable is initialized to false so that PTR_AND_OBJ entries which
    // are not struct members are not considered (e.g. array of pointers to
    // data).
    bool ShouldBeMemberOf = false;

    // Variable keeping track of whether or not we have encountered a component
    // in the component list which is a member expression. Useful when we have a
    // pointer or a final array section, in which case it is the previous
    // component in the list which tells us whether we have a member expression.
    // E.g. X.f[:]
    // While processing the final array section "[:]" it is "f" which tells us
    // whether we are dealing with a member of a declared struct.
    const MemberExpr *EncounteredME = nullptr;

    for (; I != CE; ++I) {
      // If the current component is member of a struct (parent struct) mark it.
      if (!EncounteredME) {
        EncounteredME = dyn_cast<MemberExpr>(I->getAssociatedExpression());
        // If we encounter a PTR_AND_OBJ entry from now on it should be marked
        // as MEMBER_OF the parent struct.
        if (EncounteredME)
          ShouldBeMemberOf = true;
      }

      auto Next = std::next(I);

      // We need to generate the addresses and sizes if this is the last
      // component, if the component is a pointer or if it is an array section
      // whose length can't be proved to be one. If this is a pointer, it
      // becomes the base address for the following components.

      // A final array section, is one whose length can't be proved to be one.
      bool IsFinalArraySection =
          isFinalArraySectionExpression(I->getAssociatedExpression());

      // Get information on whether the element is a pointer. Have to do a
      // special treatment for array sections given that they are built-in
      // types.
      const auto *OASE =
          dyn_cast<OMPArraySectionExpr>(I->getAssociatedExpression());
      bool IsPointer =
          (OASE && OMPArraySectionExpr::getBaseOriginalType(OASE)
                       .getCanonicalType()
                       ->isAnyPointerType()) ||
          I->getAssociatedExpression()->getType()->isAnyPointerType();

      if (Next == CE || IsPointer || IsFinalArraySection) {
        // If this is not the last component, we expect the pointer to be
        // associated with an array expression or member expression.
        assert((Next == CE ||
                isa<MemberExpr>(Next->getAssociatedExpression()) ||
                isa<ArraySubscriptExpr>(Next->getAssociatedExpression()) ||
                isa<OMPArraySectionExpr>(Next->getAssociatedExpression())) &&
               "Unexpected expression");

        Address LB =
            CGF.EmitOMPSharedLValue(I->getAssociatedExpression()).getAddress();

        // If this component is a pointer inside the base struct then we don't
        // need to create any entry for it - it will be combined with the object
        // it is pointing to into a single PTR_AND_OBJ entry.
        bool IsMemberPointer =
            IsPointer && EncounteredME &&
            (dyn_cast<MemberExpr>(I->getAssociatedExpression()) ==
             EncounteredME);
        if (!OverlappedElements.empty()) {
          // Handle base element with the info for overlapped elements.
          assert(!PartialStruct.Base.isValid() && "The base element is set.");
          assert(Next == CE &&
                 "Expected last element for the overlapped elements.");
          assert(!IsPointer &&
                 "Unexpected base element with the pointer type.");
          // Mark the whole struct as the struct that requires allocation on the
          // device.
          PartialStruct.LowestElem = {0, LB};
          CharUnits TypeSize = CGF.getContext().getTypeSizeInChars(
              I->getAssociatedExpression()->getType());
          Address HB = CGF.Builder.CreateConstGEP(
              CGF.Builder.CreatePointerBitCastOrAddrSpaceCast(LB,
                                                              CGF.VoidPtrTy),
              TypeSize.getQuantity() - 1, CharUnits::One());
          PartialStruct.HighestElem = {
              std::numeric_limits<decltype(
                  PartialStruct.HighestElem.first)>::max(),
              HB};
          PartialStruct.Base = BP;
          // Emit data for non-overlapped data.
          OpenMPOffloadMappingFlags Flags =
              OMP_MAP_MEMBER_OF |
              getMapTypeBits(MapType, MapTypeModifier, IsImplicit,
                             /*AddPtrFlag=*/false,
                             /*AddIsTargetParamFlag=*/false);
          LB = BP;
          llvm::Value *Size = nullptr;
          // Do bitcopy of all non-overlapped structure elements.
          for (OMPClauseMappableExprCommon::MappableExprComponentListRef
                   Component : OverlappedElements) {
            Address ComponentLB = Address::invalid();
            for (const OMPClauseMappableExprCommon::MappableComponent &MC :
                 Component) {
              if (MC.getAssociatedDeclaration()) {
                ComponentLB =
                    CGF.EmitOMPSharedLValue(MC.getAssociatedExpression())
                        .getAddress();
                Size = CGF.Builder.CreatePtrDiff(
                    CGF.EmitCastToVoidPtr(ComponentLB.getPointer()),
                    CGF.EmitCastToVoidPtr(LB.getPointer()));
                break;
              }
            }
            BasePointers.push_back(BP.getPointer());
            Pointers.push_back(LB.getPointer());
            Sizes.push_back(Size);
            Types.push_back(Flags);
            LB = CGF.Builder.CreateConstGEP(ComponentLB, 1,
                                            CGF.getPointerSize());
          }
          BasePointers.push_back(BP.getPointer());
          Pointers.push_back(LB.getPointer());
          Size = CGF.Builder.CreatePtrDiff(
              CGF.EmitCastToVoidPtr(
                  CGF.Builder.CreateConstGEP(HB, 1, CharUnits::One())
                      .getPointer()),
              CGF.EmitCastToVoidPtr(LB.getPointer()));
          Sizes.push_back(Size);
          Types.push_back(Flags);
          break;
        }
        llvm::Value *Size = getExprTypeSize(I->getAssociatedExpression());
        if (!IsMemberPointer) {
          BasePointers.push_back(BP.getPointer());
          Pointers.push_back(LB.getPointer());
          Sizes.push_back(Size);

          // We need to add a pointer flag for each map that comes from the
          // same expression except for the first one. We also need to signal
          // this map is the first one that relates with the current capture
          // (there is a set of entries for each capture).
          OpenMPOffloadMappingFlags Flags = getMapTypeBits(
              MapType, MapTypeModifier, IsImplicit,
              !IsExpressionFirstInfo || IsLink, IsCaptureFirstInfo && !IsLink);

          if (!IsExpressionFirstInfo) {
            // If we have a PTR_AND_OBJ pair where the OBJ is a pointer as well,
            // then we reset the TO/FROM/ALWAYS/DELETE flags.
            if (IsPointer)
              Flags &= ~(OMP_MAP_TO | OMP_MAP_FROM | OMP_MAP_ALWAYS |
                         OMP_MAP_DELETE);

            if (ShouldBeMemberOf) {
              // Set placeholder value MEMBER_OF=FFFF to indicate that the flag
              // should be later updated with the correct value of MEMBER_OF.
              Flags |= OMP_MAP_MEMBER_OF;
              // From now on, all subsequent PTR_AND_OBJ entries should not be
              // marked as MEMBER_OF.
              ShouldBeMemberOf = false;
            }
          }

          Types.push_back(Flags);
        }

        // If we have encountered a member expression so far, keep track of the
        // mapped member. If the parent is "*this", then the value declaration
        // is nullptr.
        if (EncounteredME) {
          const auto *FD = dyn_cast<FieldDecl>(EncounteredME->getMemberDecl());
          unsigned FieldIndex = FD->getFieldIndex();

          // Update info about the lowest and highest elements for this struct
          if (!PartialStruct.Base.isValid()) {
            PartialStruct.LowestElem = {FieldIndex, LB};
            PartialStruct.HighestElem = {FieldIndex, LB};
            PartialStruct.Base = BP;
          } else if (FieldIndex < PartialStruct.LowestElem.first) {
            PartialStruct.LowestElem = {FieldIndex, LB};
          } else if (FieldIndex > PartialStruct.HighestElem.first) {
            PartialStruct.HighestElem = {FieldIndex, LB};
          }
        }

        // If we have a final array section, we are done with this expression.
        if (IsFinalArraySection)
          break;

        // The pointer becomes the base for the next element.
        if (Next != CE)
          BP = LB;

        IsExpressionFirstInfo = false;
        IsCaptureFirstInfo = false;
      }
    }
  }

#if INTEL_COLLAB
private:
#endif // INTEL_COLLAB
  /// Return the adjusted map modifiers if the declaration a capture refers to
  /// appears in a first-private clause. This is expected to be used only with
  /// directives that start with 'target'.
  MappableExprsHandler::OpenMPOffloadMappingFlags
  getMapModifiersForPrivateClauses(const CapturedStmt::Capture &Cap) const {
    assert(Cap.capturesVariable() && "Expected capture by reference only!");

    // A first private variable captured by reference will use only the
    // 'private ptr' and 'map to' flag. Return the right flags if the captured
    // declaration is known as first-private in this handler.
    if (FirstPrivateDecls.count(Cap.getCapturedVar()))
      return MappableExprsHandler::OMP_MAP_PRIVATE |
             MappableExprsHandler::OMP_MAP_TO;
    return MappableExprsHandler::OMP_MAP_TO |
           MappableExprsHandler::OMP_MAP_FROM;
  }

  static OpenMPOffloadMappingFlags getMemberOfFlag(unsigned Position) {
    // Member of is given by the 16 MSB of the flag, so rotate by 48 bits.
    return static_cast<OpenMPOffloadMappingFlags>(((uint64_t)Position + 1)
                                                  << 48);
  }

  static void setCorrectMemberOfFlag(OpenMPOffloadMappingFlags &Flags,
                                     OpenMPOffloadMappingFlags MemberOfFlag) {
    // If the entry is PTR_AND_OBJ but has not been marked with the special
    // placeholder value 0xFFFF in the MEMBER_OF field, then it should not be
    // marked as MEMBER_OF.
    if ((Flags & OMP_MAP_PTR_AND_OBJ) &&
        ((Flags & OMP_MAP_MEMBER_OF) != OMP_MAP_MEMBER_OF))
      return;

    // Reset the placeholder value to prepare the flag for the assignment of the
    // proper MEMBER_OF value.
    Flags &= ~OMP_MAP_MEMBER_OF;
    Flags |= MemberOfFlag;
  }

  void getPlainLayout(const CXXRecordDecl *RD,
                      llvm::SmallVectorImpl<const FieldDecl *> &Layout,
                      bool AsBase) const {
    const CGRecordLayout &RL = CGF.getTypes().getCGRecordLayout(RD);

    llvm::StructType *St =
        AsBase ? RL.getBaseSubobjectLLVMType() : RL.getLLVMType();

    unsigned NumElements = St->getNumElements();
    llvm::SmallVector<
        llvm::PointerUnion<const CXXRecordDecl *, const FieldDecl *>, 4>
        RecordLayout(NumElements);

    // Fill bases.
    for (const auto &I : RD->bases()) {
      if (I.isVirtual())
        continue;
      const auto *Base = I.getType()->getAsCXXRecordDecl();
      // Ignore empty bases.
      if (Base->isEmpty() || CGF.getContext()
                                 .getASTRecordLayout(Base)
                                 .getNonVirtualSize()
                                 .isZero())
        continue;

      unsigned FieldIndex = RL.getNonVirtualBaseLLVMFieldNo(Base);
      RecordLayout[FieldIndex] = Base;
    }
    // Fill in virtual bases.
    for (const auto &I : RD->vbases()) {
      const auto *Base = I.getType()->getAsCXXRecordDecl();
      // Ignore empty bases.
      if (Base->isEmpty())
        continue;
      unsigned FieldIndex = RL.getVirtualBaseIndex(Base);
      if (RecordLayout[FieldIndex])
        continue;
      RecordLayout[FieldIndex] = Base;
    }
    // Fill in all the fields.
    assert(!RD->isUnion() && "Unexpected union.");
    for (const auto *Field : RD->fields()) {
      // Fill in non-bitfields. (Bitfields always use a zero pattern, which we
      // will fill in later.)
      if (!Field->isBitField()) {
        unsigned FieldIndex = RL.getLLVMFieldNo(Field);
        RecordLayout[FieldIndex] = Field;
      }
    }
    for (const llvm::PointerUnion<const CXXRecordDecl *, const FieldDecl *>
             &Data : RecordLayout) {
      if (Data.isNull())
        continue;
      if (const auto *Base = Data.dyn_cast<const CXXRecordDecl *>())
        getPlainLayout(Base, Layout, /*AsBase=*/true);
      else
        Layout.push_back(Data.get<const FieldDecl *>());
    }
  }

public:
  MappableExprsHandler(const OMPExecutableDirective &Dir, CodeGenFunction &CGF)
      : CurDir(Dir), CGF(CGF) {
    // Extract firstprivate clause information.
    for (const auto *C : Dir.getClausesOfKind<OMPFirstprivateClause>())
      for (const auto *D : C->varlists())
        FirstPrivateDecls.insert(
            cast<VarDecl>(cast<DeclRefExpr>(D)->getDecl())->getCanonicalDecl());
    // Extract device pointer clause information.
    for (const auto *C : Dir.getClausesOfKind<OMPIsDevicePtrClause>())
      for (auto L : C->component_lists())
        DevPointersMap[L.first].push_back(L.second);
  }

  /// Generate code for the combined entry if we have a partially mapped struct
  /// and take care of the mapping flags of the arguments corresponding to
  /// individual struct members.
  void emitCombinedEntry(MapBaseValuesArrayTy &BasePointers,
                         MapValuesArrayTy &Pointers, MapValuesArrayTy &Sizes,
                         MapFlagsArrayTy &Types, MapFlagsArrayTy &CurTypes,
                         const StructRangeInfoTy &PartialStruct) const {
    // Base is the base of the struct
    BasePointers.push_back(PartialStruct.Base.getPointer());
    // Pointer is the address of the lowest element
    llvm::Value *LB = PartialStruct.LowestElem.second.getPointer();
    Pointers.push_back(LB);
    // Size is (addr of {highest+1} element) - (addr of lowest element)
    llvm::Value *HB = PartialStruct.HighestElem.second.getPointer();
    llvm::Value *HAddr = CGF.Builder.CreateConstGEP1_32(HB, /*Idx0=*/1);
    llvm::Value *CLAddr = CGF.Builder.CreatePointerCast(LB, CGF.VoidPtrTy);
    llvm::Value *CHAddr = CGF.Builder.CreatePointerCast(HAddr, CGF.VoidPtrTy);
    llvm::Value *Diff = CGF.Builder.CreatePtrDiff(CHAddr, CLAddr);
    llvm::Value *Size = CGF.Builder.CreateIntCast(Diff, CGF.SizeTy,
                                                  /*isSinged=*/false);
    Sizes.push_back(Size);
    // Map type is always TARGET_PARAM
    Types.push_back(OMP_MAP_TARGET_PARAM);
    // Remove TARGET_PARAM flag from the first element
    (*CurTypes.begin()) &= ~OMP_MAP_TARGET_PARAM;

    // All other current entries will be MEMBER_OF the combined entry
    // (except for PTR_AND_OBJ entries which do not have a placeholder value
    // 0xFFFF in the MEMBER_OF field).
    OpenMPOffloadMappingFlags MemberOfFlag =
        getMemberOfFlag(BasePointers.size() - 1);
    for (auto &M : CurTypes)
      setCorrectMemberOfFlag(M, MemberOfFlag);
  }

  /// Generate all the base pointers, section pointers, sizes and map
  /// types for the extracted mappable expressions. Also, for each item that
  /// relates with a device pointer, a pair of the relevant declaration and
  /// index where it occurs is appended to the device pointers info array.
  void generateAllInfo(MapBaseValuesArrayTy &BasePointers,
                       MapValuesArrayTy &Pointers, MapValuesArrayTy &Sizes,
                       MapFlagsArrayTy &Types) const {
    // We have to process the component lists that relate with the same
    // declaration in a single chunk so that we can generate the map flags
    // correctly. Therefore, we organize all lists in a map.
    llvm::MapVector<const ValueDecl *, SmallVector<MapInfo, 8>> Info;

    // Helper function to fill the information map for the different supported
    // clauses.
    auto &&InfoGen = [&Info](
        const ValueDecl *D,
        OMPClauseMappableExprCommon::MappableExprComponentListRef L,
        OpenMPMapClauseKind MapType, OpenMPMapClauseKind MapModifier,
        bool ReturnDevicePointer, bool IsImplicit) {
      const ValueDecl *VD =
          D ? cast<ValueDecl>(D->getCanonicalDecl()) : nullptr;
      Info[VD].emplace_back(L, MapType, MapModifier, ReturnDevicePointer,
                            IsImplicit);
    };

    // FIXME: MSVC 2013 seems to require this-> to find member CurDir.
    for (const auto *C : this->CurDir.getClausesOfKind<OMPMapClause>())
      for (const auto &L : C->component_lists()) {
        InfoGen(L.first, L.second, C->getMapType(), C->getMapTypeModifier(),
            /*ReturnDevicePointer=*/false, C->isImplicit());
      }
    for (const auto *C : this->CurDir.getClausesOfKind<OMPToClause>())
      for (const auto &L : C->component_lists()) {
        InfoGen(L.first, L.second, OMPC_MAP_to, OMPC_MAP_unknown,
            /*ReturnDevicePointer=*/false, C->isImplicit());
      }
    for (const auto *C : this->CurDir.getClausesOfKind<OMPFromClause>())
      for (const auto &L : C->component_lists()) {
        InfoGen(L.first, L.second, OMPC_MAP_from, OMPC_MAP_unknown,
            /*ReturnDevicePointer=*/false, C->isImplicit());
      }

    // Look at the use_device_ptr clause information and mark the existing map
    // entries as such. If there is no map information for an entry in the
    // use_device_ptr list, we create one with map type 'alloc' and zero size
    // section. It is the user fault if that was not mapped before. If there is
    // no map information and the pointer is a struct member, then we defer the
    // emission of that entry until the whole struct has been processed.
    llvm::MapVector<const ValueDecl *, SmallVector<DeferredDevicePtrEntryTy, 4>>
        DeferredInfo;

    // FIXME: MSVC 2013 seems to require this-> to find member CurDir.
    for (const auto *C :
        this->CurDir.getClausesOfKind<OMPUseDevicePtrClause>()) {
      for (const auto &L : C->component_lists()) {
        assert(!L.second.empty() && "Not expecting empty list of components!");
        const ValueDecl *VD = L.second.back().getAssociatedDeclaration();
        VD = cast<ValueDecl>(VD->getCanonicalDecl());
        const Expr *IE = L.second.back().getAssociatedExpression();
        // If the first component is a member expression, we have to look into
        // 'this', which maps to null in the map of map information. Otherwise
        // look directly for the information.
        auto It = Info.find(isa<MemberExpr>(IE) ? nullptr : VD);

        // We potentially have map information for this declaration already.
        // Look for the first set of components that refer to it.
        if (It != Info.end()) {
          auto CI = std::find_if(
              It->second.begin(), It->second.end(), [VD](const MapInfo &MI) {
                return MI.Components.back().getAssociatedDeclaration() == VD;
              });
          // If we found a map entry, signal that the pointer has to be returned
          // and move on to the next declaration.
          if (CI != It->second.end()) {
            CI->ReturnDevicePointer = true;
            continue;
          }
        }

        // We didn't find any match in our map information - generate a zero
        // size array section - if the pointer is a struct member we defer this
        // action until the whole struct has been processed.
        // FIXME: MSVC 2013 seems to require this-> to find member CGF.
        if (isa<MemberExpr>(IE)) {
          // Insert the pointer into Info to be processed by
          // generateInfoForComponentList. Because it is a member pointer
          // without a pointee, no entry will be generated for it, therefore
          // we need to generate one after the whole struct has been processed.
          // Nonetheless, generateInfoForComponentList must be called to take
          // the pointer into account for the calculation of the range of the
          // partial struct.
          InfoGen(nullptr, L.second, OMPC_MAP_unknown, OMPC_MAP_unknown,
                  /*ReturnDevicePointer=*/false, C->isImplicit());
          DeferredInfo[nullptr].emplace_back(IE, VD);
        } else {
          llvm::Value *Ptr = this->CGF.EmitLoadOfScalar(
              this->CGF.EmitLValue(IE), IE->getExprLoc());
          BasePointers.emplace_back(Ptr, VD);
          Pointers.push_back(Ptr);
          Sizes.push_back(llvm::Constant::getNullValue(this->CGF.SizeTy));
          Types.push_back(OMP_MAP_RETURN_PARAM | OMP_MAP_TARGET_PARAM);
        }
      }
    }

    for (const auto &M : Info) {
      // We need to know when we generate information for the first component
      // associated with a capture, because the mapping flags depend on it.
      bool IsFirstComponentList = true;

      // Temporary versions of arrays
      MapBaseValuesArrayTy CurBasePointers;
      MapValuesArrayTy CurPointers;
      MapValuesArrayTy CurSizes;
      MapFlagsArrayTy CurTypes;
      StructRangeInfoTy PartialStruct;

      for (const MapInfo &L : M.second) {
        assert(!L.Components.empty() &&
               "Not expecting declaration with no component lists.");

        // Remember the current base pointer index.
        unsigned CurrentBasePointersIdx = CurBasePointers.size();
        // FIXME: MSVC 2013 seems to require this-> to find the member method.
        this->generateInfoForComponentList(
            L.MapType, L.MapTypeModifier, L.Components, CurBasePointers,
            CurPointers, CurSizes, CurTypes, PartialStruct,
            IsFirstComponentList, L.IsImplicit);

        // If this entry relates with a device pointer, set the relevant
        // declaration and add the 'return pointer' flag.
        if (L.ReturnDevicePointer) {
          assert(CurBasePointers.size() > CurrentBasePointersIdx &&
                 "Unexpected number of mapped base pointers.");

          const ValueDecl *RelevantVD =
              L.Components.back().getAssociatedDeclaration();
          assert(RelevantVD &&
                 "No relevant declaration related with device pointer??");

          CurBasePointers[CurrentBasePointersIdx].setDevicePtrDecl(RelevantVD);
          CurTypes[CurrentBasePointersIdx] |= OMP_MAP_RETURN_PARAM;
        }
        IsFirstComponentList = false;
      }

      // Append any pending zero-length pointers which are struct members and
      // used with use_device_ptr.
      auto CI = DeferredInfo.find(M.first);
      if (CI != DeferredInfo.end()) {
        for (const DeferredDevicePtrEntryTy &L : CI->second) {
          llvm::Value *BasePtr = this->CGF.EmitLValue(L.IE).getPointer();
          llvm::Value *Ptr = this->CGF.EmitLoadOfScalar(
              this->CGF.EmitLValue(L.IE), L.IE->getExprLoc());
          CurBasePointers.emplace_back(BasePtr, L.VD);
          CurPointers.push_back(Ptr);
          CurSizes.push_back(llvm::Constant::getNullValue(this->CGF.SizeTy));
          // Entry is PTR_AND_OBJ and RETURN_PARAM. Also, set the placeholder
          // value MEMBER_OF=FFFF so that the entry is later updated with the
          // correct value of MEMBER_OF.
          CurTypes.push_back(OMP_MAP_PTR_AND_OBJ | OMP_MAP_RETURN_PARAM |
                             OMP_MAP_MEMBER_OF);
        }
      }

      // If there is an entry in PartialStruct it means we have a struct with
      // individual members mapped. Emit an extra combined entry.
      if (PartialStruct.Base.isValid())
        emitCombinedEntry(BasePointers, Pointers, Sizes, Types, CurTypes,
                          PartialStruct);

      // We need to append the results of this capture to what we already have.
      BasePointers.append(CurBasePointers.begin(), CurBasePointers.end());
      Pointers.append(CurPointers.begin(), CurPointers.end());
      Sizes.append(CurSizes.begin(), CurSizes.end());
      Types.append(CurTypes.begin(), CurTypes.end());
    }
  }

  /// Emit capture info for lambdas for variables captured by reference.
  void generateInfoForLambdaCaptures(
      const ValueDecl *VD, llvm::Value *Arg, MapBaseValuesArrayTy &BasePointers,
      MapValuesArrayTy &Pointers, MapValuesArrayTy &Sizes,
      MapFlagsArrayTy &Types,
      llvm::DenseMap<llvm::Value *, llvm::Value *> &LambdaPointers) const {
    const auto *RD = VD->getType()
                         .getCanonicalType()
                         .getNonReferenceType()
                         ->getAsCXXRecordDecl();
    if (!RD || !RD->isLambda())
      return;
    Address VDAddr = Address(Arg, CGF.getContext().getDeclAlign(VD));
    LValue VDLVal = CGF.MakeAddrLValue(
        VDAddr, VD->getType().getCanonicalType().getNonReferenceType());
    llvm::DenseMap<const VarDecl *, FieldDecl *> Captures;
    FieldDecl *ThisCapture = nullptr;
    RD->getCaptureFields(Captures, ThisCapture);
    if (ThisCapture) {
      LValue ThisLVal =
          CGF.EmitLValueForFieldInitialization(VDLVal, ThisCapture);
      LValue ThisLValVal = CGF.EmitLValueForField(VDLVal, ThisCapture);
      LambdaPointers.try_emplace(ThisLVal.getPointer(), VDLVal.getPointer());
      BasePointers.push_back(ThisLVal.getPointer());
      Pointers.push_back(ThisLValVal.getPointer());
      Sizes.push_back(CGF.getTypeSize(CGF.getContext().VoidPtrTy));
      Types.push_back(OMP_MAP_PTR_AND_OBJ | OMP_MAP_LITERAL |
                      OMP_MAP_MEMBER_OF | OMP_MAP_IMPLICIT);
    }
    for (const LambdaCapture &LC : RD->captures()) {
      if (LC.getCaptureKind() != LCK_ByRef)
        continue;
      const VarDecl *VD = LC.getCapturedVar();
      auto It = Captures.find(VD);
      assert(It != Captures.end() && "Found lambda capture without field.");
      LValue VarLVal = CGF.EmitLValueForFieldInitialization(VDLVal, It->second);
      LValue VarLValVal = CGF.EmitLValueForField(VDLVal, It->second);
      LambdaPointers.try_emplace(VarLVal.getPointer(), VDLVal.getPointer());
      BasePointers.push_back(VarLVal.getPointer());
      Pointers.push_back(VarLValVal.getPointer());
      Sizes.push_back(CGF.getTypeSize(
          VD->getType().getCanonicalType().getNonReferenceType()));
      Types.push_back(OMP_MAP_PTR_AND_OBJ | OMP_MAP_LITERAL |
                      OMP_MAP_MEMBER_OF | OMP_MAP_IMPLICIT);
    }
  }

  /// Set correct indices for lambdas captures.
  void adjustMemberOfForLambdaCaptures(
      const llvm::DenseMap<llvm::Value *, llvm::Value *> &LambdaPointers,
      MapBaseValuesArrayTy &BasePointers, MapValuesArrayTy &Pointers,
      MapFlagsArrayTy &Types) const {
    for (unsigned I = 0, E = Types.size(); I < E; ++I) {
      // Set correct member_of idx for all implicit lambda captures.
      if (Types[I] != (OMP_MAP_PTR_AND_OBJ | OMP_MAP_LITERAL |
                       OMP_MAP_MEMBER_OF | OMP_MAP_IMPLICIT))
        continue;
      llvm::Value *BasePtr = LambdaPointers.lookup(*BasePointers[I]);
      assert(BasePtr && "Unable to find base lambda address.");
      int TgtIdx = -1;
      for (unsigned J = I; J > 0; --J) {
        unsigned Idx = J - 1;
        if (Pointers[Idx] != BasePtr)
          continue;
        TgtIdx = Idx;
        break;
      }
      assert(TgtIdx != -1 && "Unable to find parent lambda.");
      // All other current entries will be MEMBER_OF the combined entry
      // (except for PTR_AND_OBJ entries which do not have a placeholder value
      // 0xFFFF in the MEMBER_OF field).
      OpenMPOffloadMappingFlags MemberOfFlag = getMemberOfFlag(TgtIdx);
      setCorrectMemberOfFlag(Types[I], MemberOfFlag);
    }
  }

  /// Generate the base pointers, section pointers, sizes and map types
  /// associated to a given capture.
  void generateInfoForCapture(const CapturedStmt::Capture *Cap,
                              llvm::Value *Arg,
                              MapBaseValuesArrayTy &BasePointers,
                              MapValuesArrayTy &Pointers,
                              MapValuesArrayTy &Sizes, MapFlagsArrayTy &Types,
                              StructRangeInfoTy &PartialStruct) const {
    assert(!Cap->capturesVariableArrayType() &&
           "Not expecting to generate map info for a variable array type!");

    // We need to know when we generating information for the first component
    const ValueDecl *VD = Cap->capturesThis()
                              ? nullptr
                              : Cap->getCapturedVar()->getCanonicalDecl();

    // If this declaration appears in a is_device_ptr clause we just have to
    // pass the pointer by value. If it is a reference to a declaration, we just
    // pass its value.
    if (DevPointersMap.count(VD)) {
      BasePointers.emplace_back(Arg, VD);
      Pointers.push_back(Arg);
      Sizes.push_back(CGF.getTypeSize(CGF.getContext().VoidPtrTy));
      Types.push_back(OMP_MAP_LITERAL | OMP_MAP_TARGET_PARAM);
      return;
    }

    using MapData =
        std::tuple<OMPClauseMappableExprCommon::MappableExprComponentListRef,
                   OpenMPMapClauseKind, OpenMPMapClauseKind, bool>;
    SmallVector<MapData, 4> DeclComponentLists;
    // FIXME: MSVC 2013 seems to require this-> to find member CurDir.
    for (const auto *C : this->CurDir.getClausesOfKind<OMPMapClause>()) {
      for (const auto &L : C->decl_component_lists(VD)) {
        assert(L.first == VD &&
               "We got information for the wrong declaration??");
        assert(!L.second.empty() &&
               "Not expecting declaration with no component lists.");
        DeclComponentLists.emplace_back(L.second, C->getMapType(),
                                        C->getMapTypeModifier(),
                                        C->isImplicit());
      }
    }

    // Find overlapping elements (including the offset from the base element).
    llvm::SmallDenseMap<
        const MapData *,
        llvm::SmallVector<
            OMPClauseMappableExprCommon::MappableExprComponentListRef, 4>,
        4>
        OverlappedData;
    size_t Count = 0;
    for (const MapData &L : DeclComponentLists) {
      OMPClauseMappableExprCommon::MappableExprComponentListRef Components;
      OpenMPMapClauseKind MapType;
      OpenMPMapClauseKind MapTypeModifier;
      bool IsImplicit;
      std::tie(Components, MapType, MapTypeModifier, IsImplicit) = L;
      ++Count;
      for (const MapData &L1 : makeArrayRef(DeclComponentLists).slice(Count)) {
        OMPClauseMappableExprCommon::MappableExprComponentListRef Components1;
        std::tie(Components1, MapType, MapTypeModifier, IsImplicit) = L1;
        auto CI = Components.rbegin();
        auto CE = Components.rend();
        auto SI = Components1.rbegin();
        auto SE = Components1.rend();
        for (; CI != CE && SI != SE; ++CI, ++SI) {
          if (CI->getAssociatedExpression()->getStmtClass() !=
              SI->getAssociatedExpression()->getStmtClass())
            break;
          // Are we dealing with different variables/fields?
          if (CI->getAssociatedDeclaration() != SI->getAssociatedDeclaration())
            break;
        }
        // Found overlapping if, at least for one component, reached the head of
        // the components list.
        if (CI == CE || SI == SE) {
          assert((CI != CE || SI != SE) &&
                 "Unexpected full match of the mapping components.");
          const MapData &BaseData = CI == CE ? L : L1;
          OMPClauseMappableExprCommon::MappableExprComponentListRef SubData =
              SI == SE ? Components : Components1;
          auto &OverlappedElements = OverlappedData.FindAndConstruct(&BaseData);
          OverlappedElements.getSecond().push_back(SubData);
        }
      }
    }
    // Sort the overlapped elements for each item.
    llvm::SmallVector<const FieldDecl *, 4> Layout;
    if (!OverlappedData.empty()) {
      if (const auto *CRD =
              VD->getType().getCanonicalType()->getAsCXXRecordDecl())
        getPlainLayout(CRD, Layout, /*AsBase=*/false);
      else {
        const auto *RD = VD->getType().getCanonicalType()->getAsRecordDecl();
        Layout.append(RD->field_begin(), RD->field_end());
      }
    }
    for (auto &Pair : OverlappedData) {
      llvm::sort(
          Pair.getSecond(),
          [&Layout](
              OMPClauseMappableExprCommon::MappableExprComponentListRef First,
              OMPClauseMappableExprCommon::MappableExprComponentListRef
                  Second) {
            auto CI = First.rbegin();
            auto CE = First.rend();
            auto SI = Second.rbegin();
            auto SE = Second.rend();
            for (; CI != CE && SI != SE; ++CI, ++SI) {
              if (CI->getAssociatedExpression()->getStmtClass() !=
                  SI->getAssociatedExpression()->getStmtClass())
                break;
              // Are we dealing with different variables/fields?
              if (CI->getAssociatedDeclaration() !=
                  SI->getAssociatedDeclaration())
                break;
            }

            // Lists contain the same elements.
            if (CI == CE && SI == SE)
              return false;

            // List with less elements is less than list with more elements.
            if (CI == CE || SI == SE)
              return CI == CE;

            const auto *FD1 = cast<FieldDecl>(CI->getAssociatedDeclaration());
            const auto *FD2 = cast<FieldDecl>(SI->getAssociatedDeclaration());
            if (FD1->getParent() == FD2->getParent())
              return FD1->getFieldIndex() < FD2->getFieldIndex();
            const auto It =
                llvm::find_if(Layout, [FD1, FD2](const FieldDecl *FD) {
                  return FD == FD1 || FD == FD2;
                });
            return *It == FD1;
          });
    }

    // Associated with a capture, because the mapping flags depend on it.
    // Go through all of the elements with the overlapped elements.
    for (const auto &Pair : OverlappedData) {
      const MapData &L = *Pair.getFirst();
      OMPClauseMappableExprCommon::MappableExprComponentListRef Components;
      OpenMPMapClauseKind MapType;
      OpenMPMapClauseKind MapTypeModifier;
      bool IsImplicit;
      std::tie(Components, MapType, MapTypeModifier, IsImplicit) = L;
      ArrayRef<OMPClauseMappableExprCommon::MappableExprComponentListRef>
          OverlappedComponents = Pair.getSecond();
      bool IsFirstComponentList = true;
      generateInfoForComponentList(MapType, MapTypeModifier, Components,
                                   BasePointers, Pointers, Sizes, Types,
                                   PartialStruct, IsFirstComponentList,
                                   IsImplicit, OverlappedComponents);
    }
    // Go through other elements without overlapped elements.
    bool IsFirstComponentList = OverlappedData.empty();
    for (const MapData &L : DeclComponentLists) {
      OMPClauseMappableExprCommon::MappableExprComponentListRef Components;
      OpenMPMapClauseKind MapType;
      OpenMPMapClauseKind MapTypeModifier;
      bool IsImplicit;
      std::tie(Components, MapType, MapTypeModifier, IsImplicit) = L;
      auto It = OverlappedData.find(&L);
      if (It == OverlappedData.end())
        generateInfoForComponentList(MapType, MapTypeModifier, Components,
                                     BasePointers, Pointers, Sizes, Types,
                                     PartialStruct, IsFirstComponentList,
                                     IsImplicit);
      IsFirstComponentList = false;
    }
  }

  /// Generate the base pointers, section pointers, sizes and map types
  /// associated with the declare target link variables.
  void generateInfoForDeclareTargetLink(MapBaseValuesArrayTy &BasePointers,
                                        MapValuesArrayTy &Pointers,
                                        MapValuesArrayTy &Sizes,
                                        MapFlagsArrayTy &Types) const {
    // Map other list items in the map clause which are not captured variables
    // but "declare target link" global variables.,
    for (const auto *C : this->CurDir.getClausesOfKind<OMPMapClause>()) {
      for (const auto &L : C->component_lists()) {
        if (!L.first)
          continue;
        const auto *VD = dyn_cast<VarDecl>(L.first);
        if (!VD)
          continue;
        llvm::Optional<OMPDeclareTargetDeclAttr::MapTypeTy> Res =
            OMPDeclareTargetDeclAttr::isDeclareTargetDeclaration(VD);
        if (!Res || *Res != OMPDeclareTargetDeclAttr::MT_Link)
          continue;
        StructRangeInfoTy PartialStruct;
        generateInfoForComponentList(
            C->getMapType(), C->getMapTypeModifier(), L.second, BasePointers,
            Pointers, Sizes, Types, PartialStruct,
            /*IsFirstComponentList=*/true, C->isImplicit());
        assert(!PartialStruct.Base.isValid() &&
               "No partial structs for declare target link expected.");
      }
    }
  }

  /// Generate the default map information for a given capture \a CI,
  /// record field declaration \a RI and captured value \a CV.
  void generateDefaultMapInfo(const CapturedStmt::Capture &CI,
                              const FieldDecl &RI, llvm::Value *CV,
                              MapBaseValuesArrayTy &CurBasePointers,
                              MapValuesArrayTy &CurPointers,
                              MapValuesArrayTy &CurSizes,
                              MapFlagsArrayTy &CurMapTypes) const {
    // Do the default mapping.
    if (CI.capturesThis()) {
      CurBasePointers.push_back(CV);
      CurPointers.push_back(CV);
      const auto *PtrTy = cast<PointerType>(RI.getType().getTypePtr());
      CurSizes.push_back(CGF.getTypeSize(PtrTy->getPointeeType()));
      // Default map type.
      CurMapTypes.push_back(OMP_MAP_TO | OMP_MAP_FROM);
    } else if (CI.capturesVariableByCopy()) {
      CurBasePointers.push_back(CV);
      CurPointers.push_back(CV);
      if (!RI.getType()->isAnyPointerType()) {
        // We have to signal to the runtime captures passed by value that are
        // not pointers.
        CurMapTypes.push_back(OMP_MAP_LITERAL);
        CurSizes.push_back(CGF.getTypeSize(RI.getType()));
      } else {
        // Pointers are implicitly mapped with a zero size and no flags
        // (other than first map that is added for all implicit maps).
        CurMapTypes.push_back(OMP_MAP_NONE);
        CurSizes.push_back(llvm::Constant::getNullValue(CGF.SizeTy));
      }
    } else {
      assert(CI.capturesVariable() && "Expected captured reference.");
      CurBasePointers.push_back(CV);
      CurPointers.push_back(CV);

      const auto *PtrTy = cast<ReferenceType>(RI.getType().getTypePtr());
      QualType ElementType = PtrTy->getPointeeType();
      CurSizes.push_back(CGF.getTypeSize(ElementType));
      // The default map type for a scalar/complex type is 'to' because by
      // default the value doesn't have to be retrieved. For an aggregate
      // type, the default is 'tofrom'.
      CurMapTypes.push_back(getMapModifiersForPrivateClauses(CI));
    }
    // Every default map produces a single argument which is a target parameter.
    CurMapTypes.back() |= OMP_MAP_TARGET_PARAM;

    // Add flag stating this is an implicit map.
    CurMapTypes.back() |= OMP_MAP_IMPLICIT;
  }
};

enum OpenMPOffloadingReservedDeviceIDs {
  /// Device ID if the device was not defined, runtime should get it
  /// from environment variables in the spec.
  OMP_DEVICEID_UNDEF = -1,
};
} // anonymous namespace

/// Emit the arrays used to pass the captures and map information to the
/// offloading runtime library. If there is no map or capture information,
/// return nullptr by reference.
static void
emitOffloadingArrays(CodeGenFunction &CGF,
                     MappableExprsHandler::MapBaseValuesArrayTy &BasePointers,
                     MappableExprsHandler::MapValuesArrayTy &Pointers,
                     MappableExprsHandler::MapValuesArrayTy &Sizes,
                     MappableExprsHandler::MapFlagsArrayTy &MapTypes,
                     CGOpenMPRuntime::TargetDataInfo &Info) {
  CodeGenModule &CGM = CGF.CGM;
  ASTContext &Ctx = CGF.getContext();

  // Reset the array information.
  Info.clearArrayInfo();
  Info.NumberOfPtrs = BasePointers.size();

  if (Info.NumberOfPtrs) {
    // Detect if we have any capture size requiring runtime evaluation of the
    // size so that a constant array could be eventually used.
    bool hasRuntimeEvaluationCaptureSize = false;
    for (llvm::Value *S : Sizes)
      if (!isa<llvm::Constant>(S)) {
        hasRuntimeEvaluationCaptureSize = true;
        break;
      }

    llvm::APInt PointerNumAP(32, Info.NumberOfPtrs, /*isSigned=*/true);
    QualType PointerArrayType =
        Ctx.getConstantArrayType(Ctx.VoidPtrTy, PointerNumAP, ArrayType::Normal,
                                 /*IndexTypeQuals=*/0);

    Info.BasePointersArray =
        CGF.CreateMemTemp(PointerArrayType, ".offload_baseptrs").getPointer();
    Info.PointersArray =
        CGF.CreateMemTemp(PointerArrayType, ".offload_ptrs").getPointer();

    // If we don't have any VLA types or other types that require runtime
    // evaluation, we can use a constant array for the map sizes, otherwise we
    // need to fill up the arrays as we do for the pointers.
    if (hasRuntimeEvaluationCaptureSize) {
      QualType SizeArrayType = Ctx.getConstantArrayType(
          Ctx.getSizeType(), PointerNumAP, ArrayType::Normal,
          /*IndexTypeQuals=*/0);
      Info.SizesArray =
          CGF.CreateMemTemp(SizeArrayType, ".offload_sizes").getPointer();
    } else {
      // We expect all the sizes to be constant, so we collect them to create
      // a constant array.
      SmallVector<llvm::Constant *, 16> ConstSizes;
      for (llvm::Value *S : Sizes)
        ConstSizes.push_back(cast<llvm::Constant>(S));

      auto *SizesArrayInit = llvm::ConstantArray::get(
          llvm::ArrayType::get(CGM.SizeTy, ConstSizes.size()), ConstSizes);
      std::string Name = CGM.getOpenMPRuntime().getName({"offload_sizes"});
      auto *SizesArrayGbl = new llvm::GlobalVariable(
          CGM.getModule(), SizesArrayInit->getType(),
          /*isConstant=*/true, llvm::GlobalValue::PrivateLinkage,
          SizesArrayInit, Name);
      SizesArrayGbl->setUnnamedAddr(llvm::GlobalValue::UnnamedAddr::Global);
      Info.SizesArray = SizesArrayGbl;
    }

    // The map types are always constant so we don't need to generate code to
    // fill arrays. Instead, we create an array constant.
    SmallVector<uint64_t, 4> Mapping(MapTypes.size(), 0);
    llvm::copy(MapTypes, Mapping.begin());
    llvm::Constant *MapTypesArrayInit =
        llvm::ConstantDataArray::get(CGF.Builder.getContext(), Mapping);
    std::string MaptypesName =
        CGM.getOpenMPRuntime().getName({"offload_maptypes"});
    auto *MapTypesArrayGbl = new llvm::GlobalVariable(
        CGM.getModule(), MapTypesArrayInit->getType(),
        /*isConstant=*/true, llvm::GlobalValue::PrivateLinkage,
        MapTypesArrayInit, MaptypesName);
    MapTypesArrayGbl->setUnnamedAddr(llvm::GlobalValue::UnnamedAddr::Global);
    Info.MapTypesArray = MapTypesArrayGbl;

    for (unsigned I = 0; I < Info.NumberOfPtrs; ++I) {
      llvm::Value *BPVal = *BasePointers[I];
      llvm::Value *BP = CGF.Builder.CreateConstInBoundsGEP2_32(
          llvm::ArrayType::get(CGM.VoidPtrTy, Info.NumberOfPtrs),
          Info.BasePointersArray, 0, I);
      BP = CGF.Builder.CreatePointerBitCastOrAddrSpaceCast(
          BP, BPVal->getType()->getPointerTo(/*AddrSpace=*/0));
      Address BPAddr(BP, Ctx.getTypeAlignInChars(Ctx.VoidPtrTy));
      CGF.Builder.CreateStore(BPVal, BPAddr);

      if (Info.requiresDevicePointerInfo())
        if (const ValueDecl *DevVD = BasePointers[I].getDevicePtrDecl())
          Info.CaptureDeviceAddrMap.try_emplace(DevVD, BPAddr);

      llvm::Value *PVal = Pointers[I];
      llvm::Value *P = CGF.Builder.CreateConstInBoundsGEP2_32(
          llvm::ArrayType::get(CGM.VoidPtrTy, Info.NumberOfPtrs),
          Info.PointersArray, 0, I);
      P = CGF.Builder.CreatePointerBitCastOrAddrSpaceCast(
          P, PVal->getType()->getPointerTo(/*AddrSpace=*/0));
      Address PAddr(P, Ctx.getTypeAlignInChars(Ctx.VoidPtrTy));
      CGF.Builder.CreateStore(PVal, PAddr);

      if (hasRuntimeEvaluationCaptureSize) {
        llvm::Value *S = CGF.Builder.CreateConstInBoundsGEP2_32(
            llvm::ArrayType::get(CGM.SizeTy, Info.NumberOfPtrs),
            Info.SizesArray,
            /*Idx0=*/0,
            /*Idx1=*/I);
        Address SAddr(S, Ctx.getTypeAlignInChars(Ctx.getSizeType()));
        CGF.Builder.CreateStore(
            CGF.Builder.CreateIntCast(Sizes[I], CGM.SizeTy, /*isSigned=*/true),
            SAddr);
      }
    }
  }
}
/// Emit the arguments to be passed to the runtime library based on the
/// arrays of pointers, sizes and map types.
static void emitOffloadingArraysArgument(
    CodeGenFunction &CGF, llvm::Value *&BasePointersArrayArg,
    llvm::Value *&PointersArrayArg, llvm::Value *&SizesArrayArg,
    llvm::Value *&MapTypesArrayArg, CGOpenMPRuntime::TargetDataInfo &Info) {
  CodeGenModule &CGM = CGF.CGM;
  if (Info.NumberOfPtrs) {
    BasePointersArrayArg = CGF.Builder.CreateConstInBoundsGEP2_32(
        llvm::ArrayType::get(CGM.VoidPtrTy, Info.NumberOfPtrs),
        Info.BasePointersArray,
        /*Idx0=*/0, /*Idx1=*/0);
    PointersArrayArg = CGF.Builder.CreateConstInBoundsGEP2_32(
        llvm::ArrayType::get(CGM.VoidPtrTy, Info.NumberOfPtrs),
        Info.PointersArray,
        /*Idx0=*/0,
        /*Idx1=*/0);
    SizesArrayArg = CGF.Builder.CreateConstInBoundsGEP2_32(
        llvm::ArrayType::get(CGM.SizeTy, Info.NumberOfPtrs), Info.SizesArray,
        /*Idx0=*/0, /*Idx1=*/0);
    MapTypesArrayArg = CGF.Builder.CreateConstInBoundsGEP2_32(
        llvm::ArrayType::get(CGM.Int64Ty, Info.NumberOfPtrs),
        Info.MapTypesArray,
        /*Idx0=*/0,
        /*Idx1=*/0);
  } else {
    BasePointersArrayArg = llvm::ConstantPointerNull::get(CGM.VoidPtrPtrTy);
    PointersArrayArg = llvm::ConstantPointerNull::get(CGM.VoidPtrPtrTy);
    SizesArrayArg = llvm::ConstantPointerNull::get(CGM.SizeTy->getPointerTo());
    MapTypesArrayArg =
        llvm::ConstantPointerNull::get(CGM.Int64Ty->getPointerTo());
  }
}
#if INTEL_COLLAB
void CGOpenMPRuntime::getLOMapInfo(const OMPExecutableDirective &Dir,
                                   CodeGenFunction &CGF, const OMPMapClause *C,
                                   const Expr *E,
                                   SmallVector<MapInfo, 4> &Info) {
  MappableExprsHandler MEHandler(Dir, CGF);

  bool IsFirstComponentList = true;
  MappableExprsHandler::MapBaseValuesArrayTy BasePointers;
  MappableExprsHandler::MapValuesArrayTy Pointers;
  MappableExprsHandler::MapValuesArrayTy Sizes;
  MappableExprsHandler::MapFlagsArrayTy Types;
  MappableExprsHandler::StructRangeInfoTy PartialStruct;

  while (auto *OASE = dyn_cast<OMPArraySectionExpr>(E))
    E = OASE->getBase()->IgnoreParenImpCasts();
  while (auto *ME = dyn_cast<MemberExpr>(E))
    E = ME->getBase()->IgnoreParenImpCasts();
  auto *VD = cast<VarDecl>(cast<DeclRefExpr>(E)->getDecl());
  for (auto L : C->decl_component_lists(VD)) {
    assert(L.first == VD && "We got information for the wrong declaration??");
    assert(!L.second.empty() &&
           "Not expecting declaration with no component lists.");
    MEHandler.generateInfoForComponentList(
        C->getMapType(), C->getMapTypeModifier(), L.second, BasePointers,
        Pointers, Sizes, Types, PartialStruct, IsFirstComponentList,
        C->isImplicit());
    IsFirstComponentList = false;
  }
  if (BasePointers.size() == 1) {
    // This is the simple non-aggregate case.
    llvm::Value *VBP = *BasePointers[0];
    if (VBP == Pointers[0]) {
      Info.push_back({VBP, VBP, nullptr});
      return;
    }
  }
  for (int I = 0, E = BasePointers.size(); I < E; ++I)
    Info.push_back({*BasePointers[I], Pointers[I], Sizes[I]});
}
#endif // INTEL_COLLAB
void CGOpenMPRuntime::emitTargetCall(CodeGenFunction &CGF,
                                     const OMPExecutableDirective &D,
                                     llvm::Value *OutlinedFn,
                                     llvm::Value *OutlinedFnID,
                                     const Expr *IfCond, const Expr *Device) {
  if (!CGF.HaveInsertPoint())
    return;

  assert(OutlinedFn && "Invalid outlined function!");

  const bool RequiresOuterTask = D.hasClausesOfKind<OMPDependClause>();
  llvm::SmallVector<llvm::Value *, 16> CapturedVars;
  const CapturedStmt &CS = *D.getCapturedStmt(OMPD_target);
  auto &&ArgsCodegen = [&CS, &CapturedVars](CodeGenFunction &CGF,
                                            PrePostActionTy &) {
    CGF.GenerateOpenMPCapturedVars(CS, CapturedVars);
  };
  emitInlinedDirective(CGF, OMPD_unknown, ArgsCodegen);

  CodeGenFunction::OMPTargetDataInfo InputInfo;
  llvm::Value *MapTypesArray = nullptr;
  // Fill up the pointer arrays and transfer execution to the device.
  auto &&ThenGen = [this, Device, OutlinedFn, OutlinedFnID, &D, &InputInfo,
                    &MapTypesArray, &CS, RequiresOuterTask,
                    &CapturedVars](CodeGenFunction &CGF, PrePostActionTy &) {
    // On top of the arrays that were filled up, the target offloading call
    // takes as arguments the device id as well as the host pointer. The host
    // pointer is used by the runtime library to identify the current target
    // region, so it only has to be unique and not necessarily point to
    // anything. It could be the pointer to the outlined function that
    // implements the target region, but we aren't using that so that the
    // compiler doesn't need to keep that, and could therefore inline the host
    // function if proven worthwhile during optimization.

    // From this point on, we need to have an ID of the target region defined.
    assert(OutlinedFnID && "Invalid outlined function ID!");

    // Emit device ID if any.
    llvm::Value *DeviceID;
    if (Device) {
      DeviceID = CGF.Builder.CreateIntCast(CGF.EmitScalarExpr(Device),
                                           CGF.Int64Ty, /*isSigned=*/true);
    } else {
      DeviceID = CGF.Builder.getInt64(OMP_DEVICEID_UNDEF);
    }

    // Emit the number of elements in the offloading arrays.
    llvm::Value *PointerNum =
        CGF.Builder.getInt32(InputInfo.NumberOfTargetItems);

    // Return value of the runtime offloading call.
    llvm::Value *Return;

    llvm::Value *NumTeams = emitNumTeamsForTargetDirective(*this, CGF, D);
    llvm::Value *NumThreads = emitNumThreadsForTargetDirective(*this, CGF, D);

    bool HasNowait = D.hasClausesOfKind<OMPNowaitClause>();
    // The target region is an outlined function launched by the runtime
    // via calls __tgt_target() or __tgt_target_teams().
    //
    // __tgt_target() launches a target region with one team and one thread,
    // executing a serial region.  This master thread may in turn launch
    // more threads within its team upon encountering a parallel region,
    // however, no additional teams can be launched on the device.
    //
    // __tgt_target_teams() launches a target region with one or more teams,
    // each with one or more threads.  This call is required for target
    // constructs such as:
    //  'target teams'
    //  'target' / 'teams'
    //  'target teams distribute parallel for'
    //  'target parallel'
    // and so on.
    //
    // Note that on the host and CPU targets, the runtime implementation of
    // these calls simply call the outlined function without forking threads.
    // The outlined functions themselves have runtime calls to
    // __kmpc_fork_teams() and __kmpc_fork() for this purpose, codegen'd by
    // the compiler in emitTeamsCall() and emitParallelCall().
    //
    // In contrast, on the NVPTX target, the implementation of
    // __tgt_target_teams() launches a GPU kernel with the requested number
    // of teams and threads so no additional calls to the runtime are required.
    if (NumTeams) {
      // If we have NumTeams defined this means that we have an enclosed teams
      // region. Therefore we also expect to have NumThreads defined. These two
      // values should be defined in the presence of a teams directive,
      // regardless of having any clauses associated. If the user is using teams
      // but no clauses, these two values will be the default that should be
      // passed to the runtime library - a 32-bit integer with the value zero.
      assert(NumThreads && "Thread limit expression should be available along "
                           "with number of teams.");
      llvm::Value *OffloadingArgs[] = {DeviceID,
                                       OutlinedFnID,
                                       PointerNum,
                                       InputInfo.BasePointersArray.getPointer(),
                                       InputInfo.PointersArray.getPointer(),
                                       InputInfo.SizesArray.getPointer(),
                                       MapTypesArray,
                                       NumTeams,
                                       NumThreads};
      Return = CGF.EmitRuntimeCall(
          createRuntimeFunction(HasNowait ? OMPRTL__tgt_target_teams_nowait
                                          : OMPRTL__tgt_target_teams),
          OffloadingArgs);
    } else {
      llvm::Value *OffloadingArgs[] = {DeviceID,
                                       OutlinedFnID,
                                       PointerNum,
                                       InputInfo.BasePointersArray.getPointer(),
                                       InputInfo.PointersArray.getPointer(),
                                       InputInfo.SizesArray.getPointer(),
                                       MapTypesArray};
      Return = CGF.EmitRuntimeCall(
          createRuntimeFunction(HasNowait ? OMPRTL__tgt_target_nowait
                                          : OMPRTL__tgt_target),
          OffloadingArgs);
    }

    // Check the error code and execute the host version if required.
    llvm::BasicBlock *OffloadFailedBlock =
        CGF.createBasicBlock("omp_offload.failed");
    llvm::BasicBlock *OffloadContBlock =
        CGF.createBasicBlock("omp_offload.cont");
    llvm::Value *Failed = CGF.Builder.CreateIsNotNull(Return);
    CGF.Builder.CreateCondBr(Failed, OffloadFailedBlock, OffloadContBlock);

    CGF.EmitBlock(OffloadFailedBlock);
    if (RequiresOuterTask) {
      CapturedVars.clear();
      CGF.GenerateOpenMPCapturedVars(CS, CapturedVars);
    }
    emitOutlinedFunctionCall(CGF, D.getBeginLoc(), OutlinedFn, CapturedVars);
    CGF.EmitBranch(OffloadContBlock);

    CGF.EmitBlock(OffloadContBlock, /*IsFinished=*/true);
  };

  // Notify that the host version must be executed.
  auto &&ElseGen = [this, &D, OutlinedFn, &CS, &CapturedVars,
                    RequiresOuterTask](CodeGenFunction &CGF,
                                       PrePostActionTy &) {
    if (RequiresOuterTask) {
      CapturedVars.clear();
      CGF.GenerateOpenMPCapturedVars(CS, CapturedVars);
    }
    emitOutlinedFunctionCall(CGF, D.getBeginLoc(), OutlinedFn, CapturedVars);
  };

  auto &&TargetThenGen = [this, &ThenGen, &D, &InputInfo, &MapTypesArray,
                          &CapturedVars, RequiresOuterTask,
                          &CS](CodeGenFunction &CGF, PrePostActionTy &) {
    // Fill up the arrays with all the captured variables.
    MappableExprsHandler::MapBaseValuesArrayTy BasePointers;
    MappableExprsHandler::MapValuesArrayTy Pointers;
    MappableExprsHandler::MapValuesArrayTy Sizes;
    MappableExprsHandler::MapFlagsArrayTy MapTypes;

    // Get mappable expression information.
    MappableExprsHandler MEHandler(D, CGF);
    llvm::DenseMap<llvm::Value *, llvm::Value *> LambdaPointers;

    auto RI = CS.getCapturedRecordDecl()->field_begin();
    auto CV = CapturedVars.begin();
    for (CapturedStmt::const_capture_iterator CI = CS.capture_begin(),
                                              CE = CS.capture_end();
         CI != CE; ++CI, ++RI, ++CV) {
      MappableExprsHandler::MapBaseValuesArrayTy CurBasePointers;
      MappableExprsHandler::MapValuesArrayTy CurPointers;
      MappableExprsHandler::MapValuesArrayTy CurSizes;
      MappableExprsHandler::MapFlagsArrayTy CurMapTypes;
      MappableExprsHandler::StructRangeInfoTy PartialStruct;

      // VLA sizes are passed to the outlined region by copy and do not have map
      // information associated.
      if (CI->capturesVariableArrayType()) {
        CurBasePointers.push_back(*CV);
        CurPointers.push_back(*CV);
        CurSizes.push_back(CGF.getTypeSize(RI->getType()));
        // Copy to the device as an argument. No need to retrieve it.
        CurMapTypes.push_back(MappableExprsHandler::OMP_MAP_LITERAL |
                              MappableExprsHandler::OMP_MAP_TARGET_PARAM);
      } else {
        // If we have any information in the map clause, we use it, otherwise we
        // just do a default mapping.
        MEHandler.generateInfoForCapture(CI, *CV, CurBasePointers, CurPointers,
                                         CurSizes, CurMapTypes, PartialStruct);
        if (CurBasePointers.empty())
          MEHandler.generateDefaultMapInfo(*CI, **RI, *CV, CurBasePointers,
                                           CurPointers, CurSizes, CurMapTypes);
        // Generate correct mapping for variables captured by reference in
        // lambdas.
        if (CI->capturesVariable())
          MEHandler.generateInfoForLambdaCaptures(
              CI->getCapturedVar(), *CV, CurBasePointers, CurPointers, CurSizes,
              CurMapTypes, LambdaPointers);
      }
      // We expect to have at least an element of information for this capture.
      assert(!CurBasePointers.empty() &&
             "Non-existing map pointer for capture!");
      assert(CurBasePointers.size() == CurPointers.size() &&
             CurBasePointers.size() == CurSizes.size() &&
             CurBasePointers.size() == CurMapTypes.size() &&
             "Inconsistent map information sizes!");

      // If there is an entry in PartialStruct it means we have a struct with
      // individual members mapped. Emit an extra combined entry.
      if (PartialStruct.Base.isValid())
        MEHandler.emitCombinedEntry(BasePointers, Pointers, Sizes, MapTypes,
                                    CurMapTypes, PartialStruct);

      // We need to append the results of this capture to what we already have.
      BasePointers.append(CurBasePointers.begin(), CurBasePointers.end());
      Pointers.append(CurPointers.begin(), CurPointers.end());
      Sizes.append(CurSizes.begin(), CurSizes.end());
      MapTypes.append(CurMapTypes.begin(), CurMapTypes.end());
    }
    // Adjust MEMBER_OF flags for the lambdas captures.
    MEHandler.adjustMemberOfForLambdaCaptures(LambdaPointers, BasePointers,
                                              Pointers, MapTypes);
    // Map other list items in the map clause which are not captured variables
    // but "declare target link" global variables.
    MEHandler.generateInfoForDeclareTargetLink(BasePointers, Pointers, Sizes,
                                               MapTypes);

    TargetDataInfo Info;
    // Fill up the arrays and create the arguments.
    emitOffloadingArrays(CGF, BasePointers, Pointers, Sizes, MapTypes, Info);
    emitOffloadingArraysArgument(CGF, Info.BasePointersArray,
                                 Info.PointersArray, Info.SizesArray,
                                 Info.MapTypesArray, Info);
    InputInfo.NumberOfTargetItems = Info.NumberOfPtrs;
    InputInfo.BasePointersArray =
        Address(Info.BasePointersArray, CGM.getPointerAlign());
    InputInfo.PointersArray =
        Address(Info.PointersArray, CGM.getPointerAlign());
    InputInfo.SizesArray = Address(Info.SizesArray, CGM.getPointerAlign());
    MapTypesArray = Info.MapTypesArray;
    if (RequiresOuterTask)
      CGF.EmitOMPTargetTaskBasedDirective(D, ThenGen, InputInfo);
    else
      emitInlinedDirective(CGF, D.getDirectiveKind(), ThenGen);
  };

  auto &&TargetElseGen = [this, &ElseGen, &D, RequiresOuterTask](
                             CodeGenFunction &CGF, PrePostActionTy &) {
    if (RequiresOuterTask) {
      CodeGenFunction::OMPTargetDataInfo InputInfo;
      CGF.EmitOMPTargetTaskBasedDirective(D, ElseGen, InputInfo);
    } else {
      emitInlinedDirective(CGF, D.getDirectiveKind(), ElseGen);
    }
  };

  // If we have a target function ID it means that we need to support
  // offloading, otherwise, just execute on the host. We need to execute on host
  // regardless of the conditional in the if clause if, e.g., the user do not
  // specify target triples.
  if (OutlinedFnID) {
    if (IfCond) {
      emitOMPIfClause(CGF, IfCond, TargetThenGen, TargetElseGen);
    } else {
      RegionCodeGenTy ThenRCG(TargetThenGen);
      ThenRCG(CGF);
    }
  } else {
    RegionCodeGenTy ElseRCG(TargetElseGen);
    ElseRCG(CGF);
  }
}

#if INTEL_COLLAB
bool CGOpenMPRuntime::scanForTargetRegionsFunctions(const Stmt *S,
                                                    StringRef ParentName) {
  if (!S)
    return false;
#else
void CGOpenMPRuntime::scanForTargetRegionsFunctions(const Stmt *S,
                                                    StringRef ParentName) {
  if (!S)
    return;
#endif // INTEL_COLLAB

  // Codegen OMP target directives that offload compute to the device.
  bool RequiresDeviceCodegen =
      isa<OMPExecutableDirective>(S) &&
      isOpenMPTargetExecutionDirective(
          cast<OMPExecutableDirective>(S)->getDirectiveKind());

  if (RequiresDeviceCodegen) {
    const auto &E = *cast<OMPExecutableDirective>(S);
    unsigned DeviceID;
    unsigned FileID;
    unsigned Line;
    getTargetEntryUniqueInfo(CGM.getContext(), E.getBeginLoc(), DeviceID,
                             FileID, Line);

    // Is this a target region that should not be emitted as an entry point? If
    // so just signal we are done with this target region.
    if (!OffloadEntriesInfoManager.hasTargetRegionEntryInfo(DeviceID, FileID,
                                                            ParentName, Line))
#if INTEL_COLLAB
      return false;
    if (CGM.getLangOpts().OpenMPLateOutline)
      return true;
#else
      return;
#endif // INTEL_COLLAB

    switch (E.getDirectiveKind()) {
    case OMPD_target:
      CodeGenFunction::EmitOMPTargetDeviceFunction(CGM, ParentName,
                                                   cast<OMPTargetDirective>(E));
      break;
    case OMPD_target_parallel:
      CodeGenFunction::EmitOMPTargetParallelDeviceFunction(
          CGM, ParentName, cast<OMPTargetParallelDirective>(E));
      break;
    case OMPD_target_teams:
      CodeGenFunction::EmitOMPTargetTeamsDeviceFunction(
          CGM, ParentName, cast<OMPTargetTeamsDirective>(E));
      break;
    case OMPD_target_teams_distribute:
      CodeGenFunction::EmitOMPTargetTeamsDistributeDeviceFunction(
          CGM, ParentName, cast<OMPTargetTeamsDistributeDirective>(E));
      break;
    case OMPD_target_teams_distribute_simd:
      CodeGenFunction::EmitOMPTargetTeamsDistributeSimdDeviceFunction(
          CGM, ParentName, cast<OMPTargetTeamsDistributeSimdDirective>(E));
      break;
    case OMPD_target_parallel_for:
      CodeGenFunction::EmitOMPTargetParallelForDeviceFunction(
          CGM, ParentName, cast<OMPTargetParallelForDirective>(E));
      break;
    case OMPD_target_parallel_for_simd:
      CodeGenFunction::EmitOMPTargetParallelForSimdDeviceFunction(
          CGM, ParentName, cast<OMPTargetParallelForSimdDirective>(E));
      break;
    case OMPD_target_simd:
      CodeGenFunction::EmitOMPTargetSimdDeviceFunction(
          CGM, ParentName, cast<OMPTargetSimdDirective>(E));
      break;
    case OMPD_target_teams_distribute_parallel_for:
      CodeGenFunction::EmitOMPTargetTeamsDistributeParallelForDeviceFunction(
          CGM, ParentName,
          cast<OMPTargetTeamsDistributeParallelForDirective>(E));
      break;
    case OMPD_target_teams_distribute_parallel_for_simd:
      CodeGenFunction::
          EmitOMPTargetTeamsDistributeParallelForSimdDeviceFunction(
              CGM, ParentName,
              cast<OMPTargetTeamsDistributeParallelForSimdDirective>(E));
      break;
    case OMPD_parallel:
    case OMPD_for:
    case OMPD_parallel_for:
    case OMPD_parallel_sections:
    case OMPD_for_simd:
    case OMPD_parallel_for_simd:
    case OMPD_cancel:
    case OMPD_cancellation_point:
    case OMPD_ordered:
    case OMPD_threadprivate:
    case OMPD_task:
    case OMPD_simd:
    case OMPD_sections:
    case OMPD_section:
    case OMPD_single:
    case OMPD_master:
    case OMPD_critical:
    case OMPD_taskyield:
    case OMPD_barrier:
    case OMPD_taskwait:
    case OMPD_taskgroup:
    case OMPD_atomic:
    case OMPD_flush:
    case OMPD_teams:
    case OMPD_target_data:
    case OMPD_target_exit_data:
    case OMPD_target_enter_data:
    case OMPD_distribute:
    case OMPD_distribute_simd:
    case OMPD_distribute_parallel_for:
    case OMPD_distribute_parallel_for_simd:
    case OMPD_teams_distribute:
    case OMPD_teams_distribute_simd:
    case OMPD_teams_distribute_parallel_for:
    case OMPD_teams_distribute_parallel_for_simd:
    case OMPD_target_update:
    case OMPD_declare_simd:
    case OMPD_declare_target:
    case OMPD_end_declare_target:
    case OMPD_declare_reduction:
    case OMPD_taskloop:
    case OMPD_taskloop_simd:
    case OMPD_requires:
    case OMPD_unknown:
      llvm_unreachable("Unknown target directive for OpenMP device codegen.");
    }
#if INTEL_COLLAB
    return true;
#else
    return;
#endif // INTEL_COLLAB
  }

  if (const auto *E = dyn_cast<OMPExecutableDirective>(S)) {
    if (!E->hasAssociatedStmt() || !E->getAssociatedStmt())
#if INTEL_COLLAB
      return false;
    return scanForTargetRegionsFunctions(
        E->getInnermostCapturedStmt()->getCapturedStmt(), ParentName);
#else
      return;
    scanForTargetRegionsFunctions(
        E->getInnermostCapturedStmt()->getCapturedStmt(), ParentName);
    return;
#endif // INTEL_COLLAB
  }

  // If this is a lambda function, look into its body.
  if (const auto *L = dyn_cast<LambdaExpr>(S))
    S = L->getBody();

  // Keep looking for target regions recursively.
#if INTEL_COLLAB
  bool HasTargetRegions = false;
  for (const Stmt *II : S->children())
    HasTargetRegions |= scanForTargetRegionsFunctions(II, ParentName);
  return HasTargetRegions;
#else
  for (const Stmt *II : S->children())
    scanForTargetRegionsFunctions(II, ParentName);
#endif // INTEL_COLLAB
}

bool CGOpenMPRuntime::emitTargetFunctions(GlobalDecl GD) {
  // If emitting code for the host, we do not process FD here. Instead we do
  // the normal code generation.
  if (!CGM.getLangOpts().OpenMPIsDevice)
    return false;

  const ValueDecl *VD = cast<ValueDecl>(GD.getDecl());
<<<<<<< HEAD
#if INTEL_COLLAB
  if (const auto *FD = dyn_cast<FunctionDecl>(VD)) {
    bool HasTargetRegions =
        scanForTargetRegionsFunctions(FD->getBody(), CGM.getMangledName(GD));

    // Emit functions with target regions if doing BE outlining.
    if (HasTargetRegions && CGM.getLangOpts().OpenMPLateOutline) {
      // Force function to be emitted
      (void) CGM.GetAddrOfFunction(FD);
      return false;
    }
  }
#else
  if (const auto *FD = dyn_cast<FunctionDecl>(VD))
    scanForTargetRegionsFunctions(FD->getBody(), Name);
#endif // INTEL_COLLAB
=======
  StringRef Name = CGM.getMangledName(GD);
  // Try to detect target regions in the function.
  if (const auto *FD = dyn_cast<FunctionDecl>(VD))
    scanForTargetRegionsFunctions(FD->getBody(), Name);
>>>>>>> a8d2217a

  // Do not to emit function if it is not marked as declare target.
  return !OMPDeclareTargetDeclAttr::isDeclareTargetDeclaration(VD) &&
         AlreadyEmittedTargetFunctions.count(Name) == 0;
}

bool CGOpenMPRuntime::emitTargetGlobalVariable(GlobalDecl GD) {
  if (!CGM.getLangOpts().OpenMPIsDevice)
    return false;

  // Check if there are Ctors/Dtors in this declaration and look for target
  // regions in it. We use the complete variant to produce the kernel name
  // mangling.
  QualType RDTy = cast<VarDecl>(GD.getDecl())->getType();
  if (const auto *RD = RDTy->getBaseElementTypeUnsafe()->getAsCXXRecordDecl()) {
    for (const CXXConstructorDecl *Ctor : RD->ctors()) {
      StringRef ParentName =
          CGM.getMangledName(GlobalDecl(Ctor, Ctor_Complete));
      scanForTargetRegionsFunctions(Ctor->getBody(), ParentName);
    }
    if (const CXXDestructorDecl *Dtor = RD->getDestructor()) {
      StringRef ParentName =
          CGM.getMangledName(GlobalDecl(Dtor, Dtor_Complete));
      scanForTargetRegionsFunctions(Dtor->getBody(), ParentName);
    }
  }

  // Do not to emit variable if it is not marked as declare target.
  llvm::Optional<OMPDeclareTargetDeclAttr::MapTypeTy> Res =
      OMPDeclareTargetDeclAttr::isDeclareTargetDeclaration(
          cast<VarDecl>(GD.getDecl()));
  if (!Res || *Res == OMPDeclareTargetDeclAttr::MT_Link) {
    DeferredGlobalVariables.insert(cast<VarDecl>(GD.getDecl()));
    return true;
  }
  return false;
}

void CGOpenMPRuntime::registerTargetGlobalVariable(const VarDecl *VD,
                                                   llvm::Constant *Addr) {
  llvm::Optional<OMPDeclareTargetDeclAttr::MapTypeTy> Res =
      OMPDeclareTargetDeclAttr::isDeclareTargetDeclaration(VD);
  if (!Res) {
    if (CGM.getLangOpts().OpenMPIsDevice) {
      // Register non-target variables being emitted in device code (debug info
      // may cause this).
      StringRef VarName = CGM.getMangledName(VD);
      EmittedNonTargetVariables.try_emplace(VarName, Addr);
    }
    return;
  }
  // Register declare target variables.
  OffloadEntriesInfoManagerTy::OMPTargetGlobalVarEntryKind Flags;
  StringRef VarName;
  CharUnits VarSize;
  llvm::GlobalValue::LinkageTypes Linkage;
  switch (*Res) {
  case OMPDeclareTargetDeclAttr::MT_To:
    Flags = OffloadEntriesInfoManagerTy::OMPTargetGlobalVarEntryTo;
    VarName = CGM.getMangledName(VD);
    if (VD->hasDefinition(CGM.getContext()) != VarDecl::DeclarationOnly) {
      VarSize = CGM.getContext().getTypeSizeInChars(VD->getType());
      assert(!VarSize.isZero() && "Expected non-zero size of the variable");
    } else {
      VarSize = CharUnits::Zero();
    }
    Linkage = CGM.getLLVMLinkageVarDefinition(VD, /*IsConstant=*/false);
    // Temp solution to prevent optimizations of the internal variables.
    if (CGM.getLangOpts().OpenMPIsDevice && !VD->isExternallyVisible()) {
      std::string RefName = getName({VarName, "ref"});
      if (!CGM.GetGlobalValue(RefName)) {
        llvm::Constant *AddrRef =
            getOrCreateInternalVariable(Addr->getType(), RefName);
        auto *GVAddrRef = cast<llvm::GlobalVariable>(AddrRef);
        GVAddrRef->setConstant(/*Val=*/true);
        GVAddrRef->setLinkage(llvm::GlobalValue::InternalLinkage);
        GVAddrRef->setInitializer(Addr);
        CGM.addCompilerUsedGlobal(GVAddrRef);
      }
    }
    break;
  case OMPDeclareTargetDeclAttr::MT_Link:
    Flags = OffloadEntriesInfoManagerTy::OMPTargetGlobalVarEntryLink;
    if (CGM.getLangOpts().OpenMPIsDevice) {
      VarName = Addr->getName();
      Addr = nullptr;
    } else {
      VarName = getAddrOfDeclareTargetLink(VD).getName();
      Addr = cast<llvm::Constant>(getAddrOfDeclareTargetLink(VD).getPointer());
    }
    VarSize = CGM.getPointerSize();
    Linkage = llvm::GlobalValue::WeakAnyLinkage;
    break;
  }
  OffloadEntriesInfoManager.registerDeviceGlobalVarEntryInfo(
      VarName, Addr, VarSize, Flags, Linkage);
}

bool CGOpenMPRuntime::emitTargetGlobal(GlobalDecl GD) {
  if (isa<FunctionDecl>(GD.getDecl()) ||
      isa<OMPDeclareReductionDecl>(GD.getDecl()))
    return emitTargetFunctions(GD);

  return emitTargetGlobalVariable(GD);
}

void CGOpenMPRuntime::emitDeferredTargetDecls() const {
  for (const VarDecl *VD : DeferredGlobalVariables) {
    llvm::Optional<OMPDeclareTargetDeclAttr::MapTypeTy> Res =
        OMPDeclareTargetDeclAttr::isDeclareTargetDeclaration(VD);
    if (!Res)
      continue;
    if (*Res == OMPDeclareTargetDeclAttr::MT_To) {
      CGM.EmitGlobal(VD);
    } else {
      assert(*Res == OMPDeclareTargetDeclAttr::MT_Link &&
             "Expected to or link clauses.");
      (void)CGM.getOpenMPRuntime().getAddrOfDeclareTargetLink(VD);
    }
  }
}

void CGOpenMPRuntime::adjustTargetSpecificDataForLambdas(
    CodeGenFunction &CGF, const OMPExecutableDirective &D) const {
  assert(isOpenMPTargetExecutionDirective(D.getDirectiveKind()) &&
         " Expected target-based directive.");
}

CGOpenMPRuntime::DisableAutoDeclareTargetRAII::DisableAutoDeclareTargetRAII(
    CodeGenModule &CGM)
    : CGM(CGM) {
  if (CGM.getLangOpts().OpenMPIsDevice) {
    SavedShouldMarkAsGlobal = CGM.getOpenMPRuntime().ShouldMarkAsGlobal;
    CGM.getOpenMPRuntime().ShouldMarkAsGlobal = false;
  }
}

CGOpenMPRuntime::DisableAutoDeclareTargetRAII::~DisableAutoDeclareTargetRAII() {
  if (CGM.getLangOpts().OpenMPIsDevice)
    CGM.getOpenMPRuntime().ShouldMarkAsGlobal = SavedShouldMarkAsGlobal;
}

bool CGOpenMPRuntime::markAsGlobalTarget(GlobalDecl GD) {
  if (!CGM.getLangOpts().OpenMPIsDevice || !ShouldMarkAsGlobal)
    return true;

  StringRef Name = CGM.getMangledName(GD);
  const auto *D = cast<FunctionDecl>(GD.getDecl());
  // Do not to emit function if it is marked as declare target as it was already
  // emitted.
  if (OMPDeclareTargetDeclAttr::isDeclareTargetDeclaration(D)) {
    if (D->hasBody() && AlreadyEmittedTargetFunctions.count(Name) == 0) {
      if (auto *F = dyn_cast_or_null<llvm::Function>(CGM.GetGlobalValue(Name)))
        return !F->isDeclaration();
      return false;
    }
    return true;
  }

  return !AlreadyEmittedTargetFunctions.insert(Name).second;
}

llvm::Function *CGOpenMPRuntime::emitRegistrationFunction() {
  // If we have offloading in the current module, we need to emit the entries
  // now and register the offloading descriptor.
  createOffloadEntriesAndInfoMetadata();

#if INTEL_COLLAB
  // Offload registration is created by BE with late outlining.
  if (CGM.getLangOpts().OpenMPLateOutline)
    return nullptr;
#endif // INTEL_COLLAB

  // Create and register the offloading binary descriptors. This is the main
  // entity that captures all the information about offloading in the current
  // compilation unit.
  return createOffloadingBinaryDescriptorRegistration();
}

void CGOpenMPRuntime::emitTeamsCall(CodeGenFunction &CGF,
                                    const OMPExecutableDirective &D,
                                    SourceLocation Loc,
                                    llvm::Value *OutlinedFn,
                                    ArrayRef<llvm::Value *> CapturedVars) {
  if (!CGF.HaveInsertPoint())
    return;

  llvm::Value *RTLoc = emitUpdateLocation(CGF, Loc);
  CodeGenFunction::RunCleanupsScope Scope(CGF);

  // Build call __kmpc_fork_teams(loc, n, microtask, var1, .., varn);
  llvm::Value *Args[] = {
      RTLoc,
      CGF.Builder.getInt32(CapturedVars.size()), // Number of captured vars
      CGF.Builder.CreateBitCast(OutlinedFn, getKmpc_MicroPointerTy())};
  llvm::SmallVector<llvm::Value *, 16> RealArgs;
  RealArgs.append(std::begin(Args), std::end(Args));
  RealArgs.append(CapturedVars.begin(), CapturedVars.end());

  llvm::Value *RTLFn = createRuntimeFunction(OMPRTL__kmpc_fork_teams);
  CGF.EmitRuntimeCall(RTLFn, RealArgs);
}

void CGOpenMPRuntime::emitNumTeamsClause(CodeGenFunction &CGF,
                                         const Expr *NumTeams,
                                         const Expr *ThreadLimit,
                                         SourceLocation Loc) {
  if (!CGF.HaveInsertPoint())
    return;

  llvm::Value *RTLoc = emitUpdateLocation(CGF, Loc);

  llvm::Value *NumTeamsVal =
      NumTeams
          ? CGF.Builder.CreateIntCast(CGF.EmitScalarExpr(NumTeams),
                                      CGF.CGM.Int32Ty, /* isSigned = */ true)
          : CGF.Builder.getInt32(0);

  llvm::Value *ThreadLimitVal =
      ThreadLimit
          ? CGF.Builder.CreateIntCast(CGF.EmitScalarExpr(ThreadLimit),
                                      CGF.CGM.Int32Ty, /* isSigned = */ true)
          : CGF.Builder.getInt32(0);

  // Build call __kmpc_push_num_teamss(&loc, global_tid, num_teams, thread_limit)
  llvm::Value *PushNumTeamsArgs[] = {RTLoc, getThreadID(CGF, Loc), NumTeamsVal,
                                     ThreadLimitVal};
  CGF.EmitRuntimeCall(createRuntimeFunction(OMPRTL__kmpc_push_num_teams),
                      PushNumTeamsArgs);
}

void CGOpenMPRuntime::emitTargetDataCalls(
    CodeGenFunction &CGF, const OMPExecutableDirective &D, const Expr *IfCond,
    const Expr *Device, const RegionCodeGenTy &CodeGen, TargetDataInfo &Info) {
  if (!CGF.HaveInsertPoint())
    return;

  // Action used to replace the default codegen action and turn privatization
  // off.
  PrePostActionTy NoPrivAction;

  // Generate the code for the opening of the data environment. Capture all the
  // arguments of the runtime call by reference because they are used in the
  // closing of the region.
  auto &&BeginThenGen = [this, &D, Device, &Info,
                         &CodeGen](CodeGenFunction &CGF, PrePostActionTy &) {
    // Fill up the arrays with all the mapped variables.
    MappableExprsHandler::MapBaseValuesArrayTy BasePointers;
    MappableExprsHandler::MapValuesArrayTy Pointers;
    MappableExprsHandler::MapValuesArrayTy Sizes;
    MappableExprsHandler::MapFlagsArrayTy MapTypes;

    // Get map clause information.
    MappableExprsHandler MCHandler(D, CGF);
    MCHandler.generateAllInfo(BasePointers, Pointers, Sizes, MapTypes);

    // Fill up the arrays and create the arguments.
    emitOffloadingArrays(CGF, BasePointers, Pointers, Sizes, MapTypes, Info);

    llvm::Value *BasePointersArrayArg = nullptr;
    llvm::Value *PointersArrayArg = nullptr;
    llvm::Value *SizesArrayArg = nullptr;
    llvm::Value *MapTypesArrayArg = nullptr;
    emitOffloadingArraysArgument(CGF, BasePointersArrayArg, PointersArrayArg,
                                 SizesArrayArg, MapTypesArrayArg, Info);

    // Emit device ID if any.
    llvm::Value *DeviceID = nullptr;
    if (Device) {
      DeviceID = CGF.Builder.CreateIntCast(CGF.EmitScalarExpr(Device),
                                           CGF.Int64Ty, /*isSigned=*/true);
    } else {
      DeviceID = CGF.Builder.getInt64(OMP_DEVICEID_UNDEF);
    }

    // Emit the number of elements in the offloading arrays.
    llvm::Value *PointerNum = CGF.Builder.getInt32(Info.NumberOfPtrs);

    llvm::Value *OffloadingArgs[] = {
        DeviceID,         PointerNum,    BasePointersArrayArg,
        PointersArrayArg, SizesArrayArg, MapTypesArrayArg};
    CGF.EmitRuntimeCall(createRuntimeFunction(OMPRTL__tgt_target_data_begin),
                        OffloadingArgs);

    // If device pointer privatization is required, emit the body of the region
    // here. It will have to be duplicated: with and without privatization.
    if (!Info.CaptureDeviceAddrMap.empty())
      CodeGen(CGF);
  };

  // Generate code for the closing of the data region.
  auto &&EndThenGen = [this, Device, &Info](CodeGenFunction &CGF,
                                            PrePostActionTy &) {
    assert(Info.isValid() && "Invalid data environment closing arguments.");

    llvm::Value *BasePointersArrayArg = nullptr;
    llvm::Value *PointersArrayArg = nullptr;
    llvm::Value *SizesArrayArg = nullptr;
    llvm::Value *MapTypesArrayArg = nullptr;
    emitOffloadingArraysArgument(CGF, BasePointersArrayArg, PointersArrayArg,
                                 SizesArrayArg, MapTypesArrayArg, Info);

    // Emit device ID if any.
    llvm::Value *DeviceID = nullptr;
    if (Device) {
      DeviceID = CGF.Builder.CreateIntCast(CGF.EmitScalarExpr(Device),
                                           CGF.Int64Ty, /*isSigned=*/true);
    } else {
      DeviceID = CGF.Builder.getInt64(OMP_DEVICEID_UNDEF);
    }

    // Emit the number of elements in the offloading arrays.
    llvm::Value *PointerNum = CGF.Builder.getInt32(Info.NumberOfPtrs);

    llvm::Value *OffloadingArgs[] = {
        DeviceID,         PointerNum,    BasePointersArrayArg,
        PointersArrayArg, SizesArrayArg, MapTypesArrayArg};
    CGF.EmitRuntimeCall(createRuntimeFunction(OMPRTL__tgt_target_data_end),
                        OffloadingArgs);
  };

  // If we need device pointer privatization, we need to emit the body of the
  // region with no privatization in the 'else' branch of the conditional.
  // Otherwise, we don't have to do anything.
  auto &&BeginElseGen = [&Info, &CodeGen, &NoPrivAction](CodeGenFunction &CGF,
                                                         PrePostActionTy &) {
    if (!Info.CaptureDeviceAddrMap.empty()) {
      CodeGen.setAction(NoPrivAction);
      CodeGen(CGF);
    }
  };

  // We don't have to do anything to close the region if the if clause evaluates
  // to false.
  auto &&EndElseGen = [](CodeGenFunction &CGF, PrePostActionTy &) {};

  if (IfCond) {
    emitOMPIfClause(CGF, IfCond, BeginThenGen, BeginElseGen);
  } else {
    RegionCodeGenTy RCG(BeginThenGen);
    RCG(CGF);
  }

  // If we don't require privatization of device pointers, we emit the body in
  // between the runtime calls. This avoids duplicating the body code.
  if (Info.CaptureDeviceAddrMap.empty()) {
    CodeGen.setAction(NoPrivAction);
    CodeGen(CGF);
  }

  if (IfCond) {
    emitOMPIfClause(CGF, IfCond, EndThenGen, EndElseGen);
  } else {
    RegionCodeGenTy RCG(EndThenGen);
    RCG(CGF);
  }
}

void CGOpenMPRuntime::emitTargetDataStandAloneCall(
    CodeGenFunction &CGF, const OMPExecutableDirective &D, const Expr *IfCond,
    const Expr *Device) {
  if (!CGF.HaveInsertPoint())
    return;

  assert((isa<OMPTargetEnterDataDirective>(D) ||
          isa<OMPTargetExitDataDirective>(D) ||
          isa<OMPTargetUpdateDirective>(D)) &&
         "Expecting either target enter, exit data, or update directives.");

  CodeGenFunction::OMPTargetDataInfo InputInfo;
  llvm::Value *MapTypesArray = nullptr;
  // Generate the code for the opening of the data environment.
  auto &&ThenGen = [this, &D, Device, &InputInfo,
                    &MapTypesArray](CodeGenFunction &CGF, PrePostActionTy &) {
    // Emit device ID if any.
    llvm::Value *DeviceID = nullptr;
    if (Device) {
      DeviceID = CGF.Builder.CreateIntCast(CGF.EmitScalarExpr(Device),
                                           CGF.Int64Ty, /*isSigned=*/true);
    } else {
      DeviceID = CGF.Builder.getInt64(OMP_DEVICEID_UNDEF);
    }

    // Emit the number of elements in the offloading arrays.
    llvm::Constant *PointerNum =
        CGF.Builder.getInt32(InputInfo.NumberOfTargetItems);

    llvm::Value *OffloadingArgs[] = {DeviceID,
                                     PointerNum,
                                     InputInfo.BasePointersArray.getPointer(),
                                     InputInfo.PointersArray.getPointer(),
                                     InputInfo.SizesArray.getPointer(),
                                     MapTypesArray};

    // Select the right runtime function call for each expected standalone
    // directive.
    const bool HasNowait = D.hasClausesOfKind<OMPNowaitClause>();
    OpenMPRTLFunction RTLFn;
    switch (D.getDirectiveKind()) {
    case OMPD_target_enter_data:
      RTLFn = HasNowait ? OMPRTL__tgt_target_data_begin_nowait
                        : OMPRTL__tgt_target_data_begin;
      break;
    case OMPD_target_exit_data:
      RTLFn = HasNowait ? OMPRTL__tgt_target_data_end_nowait
                        : OMPRTL__tgt_target_data_end;
      break;
    case OMPD_target_update:
      RTLFn = HasNowait ? OMPRTL__tgt_target_data_update_nowait
                        : OMPRTL__tgt_target_data_update;
      break;
    case OMPD_parallel:
    case OMPD_for:
    case OMPD_parallel_for:
    case OMPD_parallel_sections:
    case OMPD_for_simd:
    case OMPD_parallel_for_simd:
    case OMPD_cancel:
    case OMPD_cancellation_point:
    case OMPD_ordered:
    case OMPD_threadprivate:
    case OMPD_task:
    case OMPD_simd:
    case OMPD_sections:
    case OMPD_section:
    case OMPD_single:
    case OMPD_master:
    case OMPD_critical:
    case OMPD_taskyield:
    case OMPD_barrier:
    case OMPD_taskwait:
    case OMPD_taskgroup:
    case OMPD_atomic:
    case OMPD_flush:
    case OMPD_teams:
    case OMPD_target_data:
    case OMPD_distribute:
    case OMPD_distribute_simd:
    case OMPD_distribute_parallel_for:
    case OMPD_distribute_parallel_for_simd:
    case OMPD_teams_distribute:
    case OMPD_teams_distribute_simd:
    case OMPD_teams_distribute_parallel_for:
    case OMPD_teams_distribute_parallel_for_simd:
    case OMPD_declare_simd:
    case OMPD_declare_target:
    case OMPD_end_declare_target:
    case OMPD_declare_reduction:
    case OMPD_taskloop:
    case OMPD_taskloop_simd:
    case OMPD_target:
    case OMPD_target_simd:
    case OMPD_target_teams_distribute:
    case OMPD_target_teams_distribute_simd:
    case OMPD_target_teams_distribute_parallel_for:
    case OMPD_target_teams_distribute_parallel_for_simd:
    case OMPD_target_teams:
    case OMPD_target_parallel:
    case OMPD_target_parallel_for:
    case OMPD_target_parallel_for_simd:
    case OMPD_requires:
    case OMPD_unknown:
      llvm_unreachable("Unexpected standalone target data directive.");
      break;
    }
    CGF.EmitRuntimeCall(createRuntimeFunction(RTLFn), OffloadingArgs);
  };

  auto &&TargetThenGen = [this, &ThenGen, &D, &InputInfo, &MapTypesArray](
                             CodeGenFunction &CGF, PrePostActionTy &) {
    // Fill up the arrays with all the mapped variables.
    MappableExprsHandler::MapBaseValuesArrayTy BasePointers;
    MappableExprsHandler::MapValuesArrayTy Pointers;
    MappableExprsHandler::MapValuesArrayTy Sizes;
    MappableExprsHandler::MapFlagsArrayTy MapTypes;

    // Get map clause information.
    MappableExprsHandler MEHandler(D, CGF);
    MEHandler.generateAllInfo(BasePointers, Pointers, Sizes, MapTypes);

    TargetDataInfo Info;
    // Fill up the arrays and create the arguments.
    emitOffloadingArrays(CGF, BasePointers, Pointers, Sizes, MapTypes, Info);
    emitOffloadingArraysArgument(CGF, Info.BasePointersArray,
                                 Info.PointersArray, Info.SizesArray,
                                 Info.MapTypesArray, Info);
    InputInfo.NumberOfTargetItems = Info.NumberOfPtrs;
    InputInfo.BasePointersArray =
        Address(Info.BasePointersArray, CGM.getPointerAlign());
    InputInfo.PointersArray =
        Address(Info.PointersArray, CGM.getPointerAlign());
    InputInfo.SizesArray =
        Address(Info.SizesArray, CGM.getPointerAlign());
    MapTypesArray = Info.MapTypesArray;
    if (D.hasClausesOfKind<OMPDependClause>())
      CGF.EmitOMPTargetTaskBasedDirective(D, ThenGen, InputInfo);
    else
      emitInlinedDirective(CGF, D.getDirectiveKind(), ThenGen);
  };

  if (IfCond) {
    emitOMPIfClause(CGF, IfCond, TargetThenGen,
                    [](CodeGenFunction &CGF, PrePostActionTy &) {});
  } else {
    RegionCodeGenTy ThenRCG(TargetThenGen);
    ThenRCG(CGF);
  }
}

namespace {
  /// Kind of parameter in a function with 'declare simd' directive.
  enum ParamKindTy { LinearWithVarStride, Linear, Uniform, Vector };
  /// Attribute set of the parameter.
  struct ParamAttrTy {
    ParamKindTy Kind = Vector;
    llvm::APSInt StrideOrArg;
    llvm::APSInt Alignment;
  };
} // namespace

static unsigned evaluateCDTSize(const FunctionDecl *FD,
                                ArrayRef<ParamAttrTy> ParamAttrs) {
  // Every vector variant of a SIMD-enabled function has a vector length (VLEN).
  // If OpenMP clause "simdlen" is used, the VLEN is the value of the argument
  // of that clause. The VLEN value must be power of 2.
  // In other case the notion of the function`s "characteristic data type" (CDT)
  // is used to compute the vector length.
  // CDT is defined in the following order:
  //   a) For non-void function, the CDT is the return type.
  //   b) If the function has any non-uniform, non-linear parameters, then the
  //   CDT is the type of the first such parameter.
  //   c) If the CDT determined by a) or b) above is struct, union, or class
  //   type which is pass-by-value (except for the type that maps to the
  //   built-in complex data type), the characteristic data type is int.
  //   d) If none of the above three cases is applicable, the CDT is int.
  // The VLEN is then determined based on the CDT and the size of vector
  // register of that ISA for which current vector version is generated. The
  // VLEN is computed using the formula below:
  //   VLEN  = sizeof(vector_register) / sizeof(CDT),
  // where vector register size specified in section 3.2.1 Registers and the
  // Stack Frame of original AMD64 ABI document.
  QualType RetType = FD->getReturnType();
  if (RetType.isNull())
    return 0;
  ASTContext &C = FD->getASTContext();
  QualType CDT;
  if (!RetType.isNull() && !RetType->isVoidType()) {
    CDT = RetType;
  } else {
    unsigned Offset = 0;
    if (const auto *MD = dyn_cast<CXXMethodDecl>(FD)) {
      if (ParamAttrs[Offset].Kind == Vector)
        CDT = C.getPointerType(C.getRecordType(MD->getParent()));
      ++Offset;
    }
    if (CDT.isNull()) {
      for (unsigned I = 0, E = FD->getNumParams(); I < E; ++I) {
        if (ParamAttrs[I + Offset].Kind == Vector) {
          CDT = FD->getParamDecl(I)->getType();
          break;
        }
      }
    }
  }
  if (CDT.isNull())
    CDT = C.IntTy;
  CDT = CDT->getCanonicalTypeUnqualified();
  if (CDT->isRecordType() || CDT->isUnionType())
    CDT = C.IntTy;
  return C.getTypeSize(CDT);
}

static void
emitX86DeclareSimdFunction(const FunctionDecl *FD, llvm::Function *Fn,
                           const llvm::APSInt &VLENVal,
                           ArrayRef<ParamAttrTy> ParamAttrs,
                           OMPDeclareSimdDeclAttr::BranchStateTy State) {
  struct ISADataTy {
    char ISA;
    unsigned VecRegSize;
  };
  ISADataTy ISAData[] = {
      {
          'b', 128
      }, // SSE
      {
          'c', 256
      }, // AVX
      {
          'd', 256
      }, // AVX2
      {
          'e', 512
      }, // AVX512
  };
  llvm::SmallVector<char, 2> Masked;
  switch (State) {
  case OMPDeclareSimdDeclAttr::BS_Undefined:
    Masked.push_back('N');
    Masked.push_back('M');
    break;
  case OMPDeclareSimdDeclAttr::BS_Notinbranch:
    Masked.push_back('N');
    break;
  case OMPDeclareSimdDeclAttr::BS_Inbranch:
    Masked.push_back('M');
    break;
  }

#if INTEL_CUSTOMIZATION
  std::string Buffer;
  if (Fn->hasFnAttribute("vector-variants")) {
    llvm::Attribute Attr = Fn->getFnAttribute("vector-variants");
    Buffer = Attr.getValueAsString().str();
  }
  llvm::raw_string_ostream Out(Buffer);

  for (auto Mask : Masked) {
    for (auto &Data : ISAData) {
      if (!Buffer.empty())
        Out << ",";
#endif // INTEL_CUSTOMIZATION
      Out << "_ZGV" << Data.ISA << Mask;
      if (!VLENVal) {
        Out << llvm::APSInt::getUnsigned(Data.VecRegSize /
                                         evaluateCDTSize(FD, ParamAttrs));
      } else {
        Out << VLENVal;
      }
      for (const ParamAttrTy &ParamAttr : ParamAttrs) {
        switch (ParamAttr.Kind){
        case LinearWithVarStride:
          Out << 's' << ParamAttr.StrideOrArg;
          break;
        case Linear:
          Out << 'l';
          if (!!ParamAttr.StrideOrArg)
            Out << ParamAttr.StrideOrArg;
          break;
        case Uniform:
          Out << 'u';
          break;
        case Vector:
          Out << 'v';
          break;
        }
        if (!!ParamAttr.Alignment)
          Out << 'a' << ParamAttr.Alignment;
      }
      Out << '_' << Fn->getName();
      Out.flush(); // INTEL
    }
  }

  Fn->addFnAttr("vector-variants", Out.str()); // INTEL
}

void CGOpenMPRuntime::emitDeclareSimdFunction(const FunctionDecl *FD,
                                              llvm::Function *Fn) {
  ASTContext &C = CGM.getContext();
  FD = FD->getMostRecentDecl();
  // Map params to their positions in function decl.
  llvm::DenseMap<const Decl *, unsigned> ParamPositions;
  if (isa<CXXMethodDecl>(FD))
    ParamPositions.try_emplace(FD, 0);
  unsigned ParamPos = ParamPositions.size();
  for (const ParmVarDecl *P : FD->parameters()) {
    ParamPositions.try_emplace(P->getCanonicalDecl(), ParamPos);
    ++ParamPos;
  }
  while (FD) {
    for (const auto *Attr : FD->specific_attrs<OMPDeclareSimdDeclAttr>()) {
      llvm::SmallVector<ParamAttrTy, 8> ParamAttrs(ParamPositions.size());
      // Mark uniform parameters.
      for (const Expr *E : Attr->uniforms()) {
        E = E->IgnoreParenImpCasts();
        unsigned Pos;
        if (isa<CXXThisExpr>(E)) {
          Pos = ParamPositions[FD];
        } else {
          const auto *PVD = cast<ParmVarDecl>(cast<DeclRefExpr>(E)->getDecl())
                                ->getCanonicalDecl();
          Pos = ParamPositions[PVD];
        }
        ParamAttrs[Pos].Kind = Uniform;
      }
      // Get alignment info.
      auto NI = Attr->alignments_begin();
      for (const Expr *E : Attr->aligneds()) {
        E = E->IgnoreParenImpCasts();
        unsigned Pos;
        QualType ParmTy;
        if (isa<CXXThisExpr>(E)) {
          Pos = ParamPositions[FD];
          ParmTy = E->getType();
        } else {
          const auto *PVD = cast<ParmVarDecl>(cast<DeclRefExpr>(E)->getDecl())
                                ->getCanonicalDecl();
          Pos = ParamPositions[PVD];
          ParmTy = PVD->getType();
        }
        ParamAttrs[Pos].Alignment =
            (*NI)
                ? (*NI)->EvaluateKnownConstInt(C)
                : llvm::APSInt::getUnsigned(
                      C.toCharUnitsFromBits(C.getOpenMPDefaultSimdAlign(ParmTy))
                          .getQuantity());
        ++NI;
      }
      // Mark linear parameters.
      auto SI = Attr->steps_begin();
      auto MI = Attr->modifiers_begin();
      for (const Expr *E : Attr->linears()) {
        E = E->IgnoreParenImpCasts();
        unsigned Pos;
        if (isa<CXXThisExpr>(E)) {
          Pos = ParamPositions[FD];
        } else {
          const auto *PVD = cast<ParmVarDecl>(cast<DeclRefExpr>(E)->getDecl())
                                ->getCanonicalDecl();
          Pos = ParamPositions[PVD];
        }
        ParamAttrTy &ParamAttr = ParamAttrs[Pos];
        ParamAttr.Kind = Linear;
        if (*SI) {
          if (!(*SI)->EvaluateAsInt(ParamAttr.StrideOrArg, C,
                                    Expr::SE_AllowSideEffects)) {
            if (const auto *DRE =
                    cast<DeclRefExpr>((*SI)->IgnoreParenImpCasts())) {
              if (const auto *StridePVD = cast<ParmVarDecl>(DRE->getDecl())) {
                ParamAttr.Kind = LinearWithVarStride;
                ParamAttr.StrideOrArg = llvm::APSInt::getUnsigned(
                    ParamPositions[StridePVD->getCanonicalDecl()]);
              }
            }
          }
        }
        ++SI;
        ++MI;
      }
      llvm::APSInt VLENVal;
      if (const Expr *VLEN = Attr->getSimdlen())
        VLENVal = VLEN->EvaluateKnownConstInt(C);
      OMPDeclareSimdDeclAttr::BranchStateTy State = Attr->getBranchState();
      if (CGM.getTriple().getArch() == llvm::Triple::x86 ||
          CGM.getTriple().getArch() == llvm::Triple::x86_64
#if INTEL_CUSTOMIZATION
        || CGM.getTriple().getArch() == llvm::Triple::spir
        || CGM.getTriple().getArch() == llvm::Triple::spir64
#endif // INTEL_CUSTOMIZATION
       )
        emitX86DeclareSimdFunction(FD, Fn, VLENVal, ParamAttrs, State);
    }
    FD = FD->getPreviousDecl();
  }
}

namespace {
/// Cleanup action for doacross support.
class DoacrossCleanupTy final : public EHScopeStack::Cleanup {
public:
  static const int DoacrossFinArgs = 2;

private:
  llvm::Value *RTLFn;
  llvm::Value *Args[DoacrossFinArgs];

public:
  DoacrossCleanupTy(llvm::Value *RTLFn, ArrayRef<llvm::Value *> CallArgs)
      : RTLFn(RTLFn) {
    assert(CallArgs.size() == DoacrossFinArgs);
    std::copy(CallArgs.begin(), CallArgs.end(), std::begin(Args));
  }
  void Emit(CodeGenFunction &CGF, Flags /*flags*/) override {
    if (!CGF.HaveInsertPoint())
      return;
    CGF.EmitRuntimeCall(RTLFn, Args);
  }
};
} // namespace

void CGOpenMPRuntime::emitDoacrossInit(CodeGenFunction &CGF,
                                       const OMPLoopDirective &D,
                                       ArrayRef<Expr *> NumIterations) {
  if (!CGF.HaveInsertPoint())
    return;

  ASTContext &C = CGM.getContext();
  QualType Int64Ty = C.getIntTypeForBitwidth(/*DestWidth=*/64, /*Signed=*/true);
  RecordDecl *RD;
  if (KmpDimTy.isNull()) {
    // Build struct kmp_dim {  // loop bounds info casted to kmp_int64
    //  kmp_int64 lo; // lower
    //  kmp_int64 up; // upper
    //  kmp_int64 st; // stride
    // };
    RD = C.buildImplicitRecord("kmp_dim");
    RD->startDefinition();
    addFieldToRecordDecl(C, RD, Int64Ty);
    addFieldToRecordDecl(C, RD, Int64Ty);
    addFieldToRecordDecl(C, RD, Int64Ty);
    RD->completeDefinition();
    KmpDimTy = C.getRecordType(RD);
  } else {
    RD = cast<RecordDecl>(KmpDimTy->getAsTagDecl());
  }
  llvm::APInt Size(/*numBits=*/32, NumIterations.size());
  QualType ArrayTy =
      C.getConstantArrayType(KmpDimTy, Size, ArrayType::Normal, 0);

  Address DimsAddr = CGF.CreateMemTemp(ArrayTy, "dims");
  CGF.EmitNullInitialization(DimsAddr, ArrayTy);
  enum { LowerFD = 0, UpperFD, StrideFD };
  // Fill dims with data.
  for (unsigned I = 0, E = NumIterations.size(); I < E; ++I) {
    LValue DimsLVal =
        CGF.MakeAddrLValue(CGF.Builder.CreateConstArrayGEP(
                               DimsAddr, I, C.getTypeSizeInChars(KmpDimTy)),
                           KmpDimTy);
    // dims.upper = num_iterations;
    LValue UpperLVal = CGF.EmitLValueForField(
        DimsLVal, *std::next(RD->field_begin(), UpperFD));
    llvm::Value *NumIterVal =
        CGF.EmitScalarConversion(CGF.EmitScalarExpr(NumIterations[I]),
                                 D.getNumIterations()->getType(), Int64Ty,
                                 D.getNumIterations()->getExprLoc());
    CGF.EmitStoreOfScalar(NumIterVal, UpperLVal);
    // dims.stride = 1;
    LValue StrideLVal = CGF.EmitLValueForField(
        DimsLVal, *std::next(RD->field_begin(), StrideFD));
    CGF.EmitStoreOfScalar(llvm::ConstantInt::getSigned(CGM.Int64Ty, /*V=*/1),
                          StrideLVal);
  }

  // Build call void __kmpc_doacross_init(ident_t *loc, kmp_int32 gtid,
  // kmp_int32 num_dims, struct kmp_dim * dims);
  llvm::Value *Args[] = {
      emitUpdateLocation(CGF, D.getBeginLoc()),
      getThreadID(CGF, D.getBeginLoc()),
      llvm::ConstantInt::getSigned(CGM.Int32Ty, NumIterations.size()),
      CGF.Builder.CreatePointerBitCastOrAddrSpaceCast(
          CGF.Builder
              .CreateConstArrayGEP(DimsAddr, 0, C.getTypeSizeInChars(KmpDimTy))
              .getPointer(),
          CGM.VoidPtrTy)};

  llvm::Value *RTLFn = createRuntimeFunction(OMPRTL__kmpc_doacross_init);
  CGF.EmitRuntimeCall(RTLFn, Args);
  llvm::Value *FiniArgs[DoacrossCleanupTy::DoacrossFinArgs] = {
      emitUpdateLocation(CGF, D.getEndLoc()), getThreadID(CGF, D.getEndLoc())};
  llvm::Value *FiniRTLFn = createRuntimeFunction(OMPRTL__kmpc_doacross_fini);
  CGF.EHStack.pushCleanup<DoacrossCleanupTy>(NormalAndEHCleanup, FiniRTLFn,
                                             llvm::makeArrayRef(FiniArgs));
}

void CGOpenMPRuntime::emitDoacrossOrdered(CodeGenFunction &CGF,
                                          const OMPDependClause *C) {
  QualType Int64Ty =
      CGM.getContext().getIntTypeForBitwidth(/*DestWidth=*/64, /*Signed=*/1);
  llvm::APInt Size(/*numBits=*/32, C->getNumLoops());
  QualType ArrayTy = CGM.getContext().getConstantArrayType(
      Int64Ty, Size, ArrayType::Normal, 0);
  Address CntAddr = CGF.CreateMemTemp(ArrayTy, ".cnt.addr");
  for (unsigned I = 0, E = C->getNumLoops(); I < E; ++I) {
    const Expr *CounterVal = C->getLoopData(I);
    assert(CounterVal);
    llvm::Value *CntVal = CGF.EmitScalarConversion(
        CGF.EmitScalarExpr(CounterVal), CounterVal->getType(), Int64Ty,
        CounterVal->getExprLoc());
    CGF.EmitStoreOfScalar(
        CntVal,
        CGF.Builder.CreateConstArrayGEP(
            CntAddr, I, CGM.getContext().getTypeSizeInChars(Int64Ty)),
        /*Volatile=*/false, Int64Ty);
  }
  llvm::Value *Args[] = {
      emitUpdateLocation(CGF, C->getBeginLoc()),
      getThreadID(CGF, C->getBeginLoc()),
      CGF.Builder
          .CreateConstArrayGEP(CntAddr, 0,
                               CGM.getContext().getTypeSizeInChars(Int64Ty))
          .getPointer()};
  llvm::Value *RTLFn;
  if (C->getDependencyKind() == OMPC_DEPEND_source) {
    RTLFn = createRuntimeFunction(OMPRTL__kmpc_doacross_post);
  } else {
    assert(C->getDependencyKind() == OMPC_DEPEND_sink);
    RTLFn = createRuntimeFunction(OMPRTL__kmpc_doacross_wait);
  }
  CGF.EmitRuntimeCall(RTLFn, Args);
}

void CGOpenMPRuntime::emitCall(CodeGenFunction &CGF, SourceLocation Loc,
                               llvm::Value *Callee,
                               ArrayRef<llvm::Value *> Args) const {
  assert(Loc.isValid() && "Outlined function call location must be valid.");
  auto DL = ApplyDebugLocation::CreateDefaultArtificial(CGF, Loc);

  if (auto *Fn = dyn_cast<llvm::Function>(Callee)) {
    if (Fn->doesNotThrow()) {
      CGF.EmitNounwindRuntimeCall(Fn, Args);
      return;
    }
  }
  CGF.EmitRuntimeCall(Callee, Args);
}

void CGOpenMPRuntime::emitOutlinedFunctionCall(
    CodeGenFunction &CGF, SourceLocation Loc, llvm::Value *OutlinedFn,
    ArrayRef<llvm::Value *> Args) const {
  emitCall(CGF, Loc, OutlinedFn, Args);
}

Address CGOpenMPRuntime::getParameterAddress(CodeGenFunction &CGF,
                                             const VarDecl *NativeParam,
                                             const VarDecl *TargetParam) const {
  return CGF.GetAddrOfLocalVar(NativeParam);
}

Address CGOpenMPRuntime::getAddressOfLocalVariable(CodeGenFunction &CGF,
                                                   const VarDecl *VD) {
  return Address::invalid();
}

llvm::Value *CGOpenMPSIMDRuntime::emitParallelOutlinedFunction(
    const OMPExecutableDirective &D, const VarDecl *ThreadIDVar,
    OpenMPDirectiveKind InnermostKind, const RegionCodeGenTy &CodeGen) {
  llvm_unreachable("Not supported in SIMD-only mode");
}

llvm::Value *CGOpenMPSIMDRuntime::emitTeamsOutlinedFunction(
    const OMPExecutableDirective &D, const VarDecl *ThreadIDVar,
    OpenMPDirectiveKind InnermostKind, const RegionCodeGenTy &CodeGen) {
  llvm_unreachable("Not supported in SIMD-only mode");
}

llvm::Value *CGOpenMPSIMDRuntime::emitTaskOutlinedFunction(
    const OMPExecutableDirective &D, const VarDecl *ThreadIDVar,
    const VarDecl *PartIDVar, const VarDecl *TaskTVar,
    OpenMPDirectiveKind InnermostKind, const RegionCodeGenTy &CodeGen,
    bool Tied, unsigned &NumberOfParts) {
  llvm_unreachable("Not supported in SIMD-only mode");
}

void CGOpenMPSIMDRuntime::emitParallelCall(CodeGenFunction &CGF,
                                           SourceLocation Loc,
                                           llvm::Value *OutlinedFn,
                                           ArrayRef<llvm::Value *> CapturedVars,
                                           const Expr *IfCond) {
  llvm_unreachable("Not supported in SIMD-only mode");
}

void CGOpenMPSIMDRuntime::emitCriticalRegion(
    CodeGenFunction &CGF, StringRef CriticalName,
    const RegionCodeGenTy &CriticalOpGen, SourceLocation Loc,
    const Expr *Hint) {
  llvm_unreachable("Not supported in SIMD-only mode");
}

void CGOpenMPSIMDRuntime::emitMasterRegion(CodeGenFunction &CGF,
                                           const RegionCodeGenTy &MasterOpGen,
                                           SourceLocation Loc) {
  llvm_unreachable("Not supported in SIMD-only mode");
}

void CGOpenMPSIMDRuntime::emitTaskyieldCall(CodeGenFunction &CGF,
                                            SourceLocation Loc) {
  llvm_unreachable("Not supported in SIMD-only mode");
}

void CGOpenMPSIMDRuntime::emitTaskgroupRegion(
    CodeGenFunction &CGF, const RegionCodeGenTy &TaskgroupOpGen,
    SourceLocation Loc) {
  llvm_unreachable("Not supported in SIMD-only mode");
}

void CGOpenMPSIMDRuntime::emitSingleRegion(
    CodeGenFunction &CGF, const RegionCodeGenTy &SingleOpGen,
    SourceLocation Loc, ArrayRef<const Expr *> CopyprivateVars,
    ArrayRef<const Expr *> DestExprs, ArrayRef<const Expr *> SrcExprs,
    ArrayRef<const Expr *> AssignmentOps) {
  llvm_unreachable("Not supported in SIMD-only mode");
}

void CGOpenMPSIMDRuntime::emitOrderedRegion(CodeGenFunction &CGF,
                                            const RegionCodeGenTy &OrderedOpGen,
                                            SourceLocation Loc,
                                            bool IsThreads) {
  llvm_unreachable("Not supported in SIMD-only mode");
}

void CGOpenMPSIMDRuntime::emitBarrierCall(CodeGenFunction &CGF,
                                          SourceLocation Loc,
                                          OpenMPDirectiveKind Kind,
                                          bool EmitChecks,
                                          bool ForceSimpleCall) {
  llvm_unreachable("Not supported in SIMD-only mode");
}

void CGOpenMPSIMDRuntime::emitForDispatchInit(
    CodeGenFunction &CGF, SourceLocation Loc,
    const OpenMPScheduleTy &ScheduleKind, unsigned IVSize, bool IVSigned,
    bool Ordered, const DispatchRTInput &DispatchValues) {
  llvm_unreachable("Not supported in SIMD-only mode");
}

void CGOpenMPSIMDRuntime::emitForStaticInit(
    CodeGenFunction &CGF, SourceLocation Loc, OpenMPDirectiveKind DKind,
    const OpenMPScheduleTy &ScheduleKind, const StaticRTInput &Values) {
  llvm_unreachable("Not supported in SIMD-only mode");
}

void CGOpenMPSIMDRuntime::emitDistributeStaticInit(
    CodeGenFunction &CGF, SourceLocation Loc,
    OpenMPDistScheduleClauseKind SchedKind, const StaticRTInput &Values) {
  llvm_unreachable("Not supported in SIMD-only mode");
}

void CGOpenMPSIMDRuntime::emitForOrderedIterationEnd(CodeGenFunction &CGF,
                                                     SourceLocation Loc,
                                                     unsigned IVSize,
                                                     bool IVSigned) {
  llvm_unreachable("Not supported in SIMD-only mode");
}

void CGOpenMPSIMDRuntime::emitForStaticFinish(CodeGenFunction &CGF,
                                              SourceLocation Loc,
                                              OpenMPDirectiveKind DKind) {
  llvm_unreachable("Not supported in SIMD-only mode");
}

llvm::Value *CGOpenMPSIMDRuntime::emitForNext(CodeGenFunction &CGF,
                                              SourceLocation Loc,
                                              unsigned IVSize, bool IVSigned,
                                              Address IL, Address LB,
                                              Address UB, Address ST) {
  llvm_unreachable("Not supported in SIMD-only mode");
}

void CGOpenMPSIMDRuntime::emitNumThreadsClause(CodeGenFunction &CGF,
                                               llvm::Value *NumThreads,
                                               SourceLocation Loc) {
  llvm_unreachable("Not supported in SIMD-only mode");
}

void CGOpenMPSIMDRuntime::emitProcBindClause(CodeGenFunction &CGF,
                                             OpenMPProcBindClauseKind ProcBind,
                                             SourceLocation Loc) {
  llvm_unreachable("Not supported in SIMD-only mode");
}

Address CGOpenMPSIMDRuntime::getAddrOfThreadPrivate(CodeGenFunction &CGF,
                                                    const VarDecl *VD,
                                                    Address VDAddr,
                                                    SourceLocation Loc) {
  llvm_unreachable("Not supported in SIMD-only mode");
}

llvm::Function *CGOpenMPSIMDRuntime::emitThreadPrivateVarDefinition(
    const VarDecl *VD, Address VDAddr, SourceLocation Loc, bool PerformInit,
    CodeGenFunction *CGF) {
  llvm_unreachable("Not supported in SIMD-only mode");
}

Address CGOpenMPSIMDRuntime::getAddrOfArtificialThreadPrivate(
    CodeGenFunction &CGF, QualType VarType, StringRef Name) {
  llvm_unreachable("Not supported in SIMD-only mode");
}

void CGOpenMPSIMDRuntime::emitFlush(CodeGenFunction &CGF,
                                    ArrayRef<const Expr *> Vars,
                                    SourceLocation Loc) {
  llvm_unreachable("Not supported in SIMD-only mode");
}

void CGOpenMPSIMDRuntime::emitTaskCall(CodeGenFunction &CGF, SourceLocation Loc,
                                       const OMPExecutableDirective &D,
                                       llvm::Value *TaskFunction,
                                       QualType SharedsTy, Address Shareds,
                                       const Expr *IfCond,
                                       const OMPTaskDataTy &Data) {
  llvm_unreachable("Not supported in SIMD-only mode");
}

void CGOpenMPSIMDRuntime::emitTaskLoopCall(
    CodeGenFunction &CGF, SourceLocation Loc, const OMPLoopDirective &D,
    llvm::Value *TaskFunction, QualType SharedsTy, Address Shareds,
    const Expr *IfCond, const OMPTaskDataTy &Data) {
  llvm_unreachable("Not supported in SIMD-only mode");
}

void CGOpenMPSIMDRuntime::emitReduction(
    CodeGenFunction &CGF, SourceLocation Loc, ArrayRef<const Expr *> Privates,
    ArrayRef<const Expr *> LHSExprs, ArrayRef<const Expr *> RHSExprs,
    ArrayRef<const Expr *> ReductionOps, ReductionOptionsTy Options) {
  assert(Options.SimpleReduction && "Only simple reduction is expected.");
  CGOpenMPRuntime::emitReduction(CGF, Loc, Privates, LHSExprs, RHSExprs,
                                 ReductionOps, Options);
}

llvm::Value *CGOpenMPSIMDRuntime::emitTaskReductionInit(
    CodeGenFunction &CGF, SourceLocation Loc, ArrayRef<const Expr *> LHSExprs,
    ArrayRef<const Expr *> RHSExprs, const OMPTaskDataTy &Data) {
  llvm_unreachable("Not supported in SIMD-only mode");
}

void CGOpenMPSIMDRuntime::emitTaskReductionFixups(CodeGenFunction &CGF,
                                                  SourceLocation Loc,
                                                  ReductionCodeGen &RCG,
                                                  unsigned N) {
  llvm_unreachable("Not supported in SIMD-only mode");
}

Address CGOpenMPSIMDRuntime::getTaskReductionItem(CodeGenFunction &CGF,
                                                  SourceLocation Loc,
                                                  llvm::Value *ReductionsPtr,
                                                  LValue SharedLVal) {
  llvm_unreachable("Not supported in SIMD-only mode");
}

void CGOpenMPSIMDRuntime::emitTaskwaitCall(CodeGenFunction &CGF,
                                           SourceLocation Loc) {
  llvm_unreachable("Not supported in SIMD-only mode");
}

void CGOpenMPSIMDRuntime::emitCancellationPointCall(
    CodeGenFunction &CGF, SourceLocation Loc,
    OpenMPDirectiveKind CancelRegion) {
  llvm_unreachable("Not supported in SIMD-only mode");
}

void CGOpenMPSIMDRuntime::emitCancelCall(CodeGenFunction &CGF,
                                         SourceLocation Loc, const Expr *IfCond,
                                         OpenMPDirectiveKind CancelRegion) {
  llvm_unreachable("Not supported in SIMD-only mode");
}

void CGOpenMPSIMDRuntime::emitTargetOutlinedFunction(
    const OMPExecutableDirective &D, StringRef ParentName,
    llvm::Function *&OutlinedFn, llvm::Constant *&OutlinedFnID,
    bool IsOffloadEntry, const RegionCodeGenTy &CodeGen) {
  llvm_unreachable("Not supported in SIMD-only mode");
}

void CGOpenMPSIMDRuntime::emitTargetCall(CodeGenFunction &CGF,
                                         const OMPExecutableDirective &D,
                                         llvm::Value *OutlinedFn,
                                         llvm::Value *OutlinedFnID,
                                         const Expr *IfCond, const Expr *Device) {
  llvm_unreachable("Not supported in SIMD-only mode");
}

bool CGOpenMPSIMDRuntime::emitTargetFunctions(GlobalDecl GD) {
  llvm_unreachable("Not supported in SIMD-only mode");
}

bool CGOpenMPSIMDRuntime::emitTargetGlobalVariable(GlobalDecl GD) {
  llvm_unreachable("Not supported in SIMD-only mode");
}

bool CGOpenMPSIMDRuntime::emitTargetGlobal(GlobalDecl GD) {
  return false;
}

llvm::Function *CGOpenMPSIMDRuntime::emitRegistrationFunction() {
  return nullptr;
}

void CGOpenMPSIMDRuntime::emitTeamsCall(CodeGenFunction &CGF,
                                        const OMPExecutableDirective &D,
                                        SourceLocation Loc,
                                        llvm::Value *OutlinedFn,
                                        ArrayRef<llvm::Value *> CapturedVars) {
  llvm_unreachable("Not supported in SIMD-only mode");
}

void CGOpenMPSIMDRuntime::emitNumTeamsClause(CodeGenFunction &CGF,
                                             const Expr *NumTeams,
                                             const Expr *ThreadLimit,
                                             SourceLocation Loc) {
  llvm_unreachable("Not supported in SIMD-only mode");
}

void CGOpenMPSIMDRuntime::emitTargetDataCalls(
    CodeGenFunction &CGF, const OMPExecutableDirective &D, const Expr *IfCond,
    const Expr *Device, const RegionCodeGenTy &CodeGen, TargetDataInfo &Info) {
  llvm_unreachable("Not supported in SIMD-only mode");
}

void CGOpenMPSIMDRuntime::emitTargetDataStandAloneCall(
    CodeGenFunction &CGF, const OMPExecutableDirective &D, const Expr *IfCond,
    const Expr *Device) {
  llvm_unreachable("Not supported in SIMD-only mode");
}

void CGOpenMPSIMDRuntime::emitDoacrossInit(CodeGenFunction &CGF,
                                           const OMPLoopDirective &D,
                                           ArrayRef<Expr *> NumIterations) {
  llvm_unreachable("Not supported in SIMD-only mode");
}

void CGOpenMPSIMDRuntime::emitDoacrossOrdered(CodeGenFunction &CGF,
                                              const OMPDependClause *C) {
  llvm_unreachable("Not supported in SIMD-only mode");
}

const VarDecl *
CGOpenMPSIMDRuntime::translateParameter(const FieldDecl *FD,
                                        const VarDecl *NativeParam) const {
  llvm_unreachable("Not supported in SIMD-only mode");
}

Address
CGOpenMPSIMDRuntime::getParameterAddress(CodeGenFunction &CGF,
                                         const VarDecl *NativeParam,
                                         const VarDecl *TargetParam) const {
  llvm_unreachable("Not supported in SIMD-only mode");
}
<|MERGE_RESOLUTION|>--- conflicted
+++ resolved
@@ -8565,11 +8565,12 @@
     return false;
 
   const ValueDecl *VD = cast<ValueDecl>(GD.getDecl());
-<<<<<<< HEAD
+  StringRef Name = CGM.getMangledName(GD);
+  // Try to detect target regions in the function.
 #if INTEL_COLLAB
   if (const auto *FD = dyn_cast<FunctionDecl>(VD)) {
     bool HasTargetRegions =
-        scanForTargetRegionsFunctions(FD->getBody(), CGM.getMangledName(GD));
+        scanForTargetRegionsFunctions(FD->getBody(), Name);
 
     // Emit functions with target regions if doing BE outlining.
     if (HasTargetRegions && CGM.getLangOpts().OpenMPLateOutline) {
@@ -8582,12 +8583,6 @@
   if (const auto *FD = dyn_cast<FunctionDecl>(VD))
     scanForTargetRegionsFunctions(FD->getBody(), Name);
 #endif // INTEL_COLLAB
-=======
-  StringRef Name = CGM.getMangledName(GD);
-  // Try to detect target regions in the function.
-  if (const auto *FD = dyn_cast<FunctionDecl>(VD))
-    scanForTargetRegionsFunctions(FD->getBody(), Name);
->>>>>>> a8d2217a
 
   // Do not to emit function if it is not marked as declare target.
   return !OMPDeclareTargetDeclAttr::isDeclareTargetDeclaration(VD) &&
