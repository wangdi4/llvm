//===----- CGOpenMPRuntime.cpp - Interface to OpenMP Runtimes -------------===//
//
//                     The LLVM Compiler Infrastructure
//
// This file is distributed under the University of Illinois Open Source
// License. See LICENSE.TXT for details.
//
//===----------------------------------------------------------------------===//
//
// This provides a class for OpenMP runtime code generation.
//
//===----------------------------------------------------------------------===//

#include "CGCXXABI.h"
#include "CGCleanup.h"
#include "CGOpenMPRuntime.h"
#include "CodeGenFunction.h"
#if INTEL_CUSTOMIZATION
#include "intel/CGIntelStmtOpenMP.h"
#endif // INTEL_CUSTOMIZATION
#include "clang/CodeGen/ConstantInitBuilder.h"
#include "clang/AST/Decl.h"
#include "clang/AST/StmtOpenMP.h"
#include "llvm/ADT/ArrayRef.h"
#include "llvm/ADT/BitmaskEnum.h"
#include "llvm/Bitcode/BitcodeReader.h"
#include "llvm/IR/CallSite.h"
#include "llvm/IR/DerivedTypes.h"
#include "llvm/IR/GlobalValue.h"
#include "llvm/IR/Value.h"
#include "llvm/Support/Format.h"
#include "llvm/Support/raw_ostream.h"
#include <cassert>

using namespace clang;
using namespace CodeGen;

namespace {
/// \brief Base class for handling code generation inside OpenMP regions.
class CGOpenMPRegionInfo : public CodeGenFunction::CGCapturedStmtInfo {
public:
  /// \brief Kinds of OpenMP regions used in codegen.
  enum CGOpenMPRegionKind {
    /// \brief Region with outlined function for standalone 'parallel'
    /// directive.
    ParallelOutlinedRegion,
    /// \brief Region with outlined function for standalone 'task' directive.
    TaskOutlinedRegion,
    /// \brief Region for constructs that do not require function outlining,
    /// like 'for', 'sections', 'atomic' etc. directives.
    InlinedRegion,
    /// \brief Region with outlined function for standalone 'target' directive.
    TargetRegion,
  };

  CGOpenMPRegionInfo(const CapturedStmt &CS,
                     const CGOpenMPRegionKind RegionKind,
                     const RegionCodeGenTy &CodeGen, OpenMPDirectiveKind Kind,
                     bool HasCancel)
      : CGCapturedStmtInfo(CS, CR_OpenMP), RegionKind(RegionKind),
        CodeGen(CodeGen), Kind(Kind), HasCancel(HasCancel) {}

  CGOpenMPRegionInfo(const CGOpenMPRegionKind RegionKind,
                     const RegionCodeGenTy &CodeGen, OpenMPDirectiveKind Kind,
                     bool HasCancel)
      : CGCapturedStmtInfo(CR_OpenMP), RegionKind(RegionKind), CodeGen(CodeGen),
        Kind(Kind), HasCancel(HasCancel) {}

  /// \brief Get a variable or parameter for storing global thread id
  /// inside OpenMP construct.
  virtual const VarDecl *getThreadIDVariable() const = 0;

  /// \brief Emit the captured statement body.
  void EmitBody(CodeGenFunction &CGF, const Stmt *S) override;

  /// \brief Get an LValue for the current ThreadID variable.
  /// \return LValue for thread id variable. This LValue always has type int32*.
  virtual LValue getThreadIDVariableLValue(CodeGenFunction &CGF);

  virtual void emitUntiedSwitch(CodeGenFunction & /*CGF*/) {}

  CGOpenMPRegionKind getRegionKind() const { return RegionKind; }

  OpenMPDirectiveKind getDirectiveKind() const { return Kind; }

  bool hasCancel() const { return HasCancel; }

  static bool classof(const CGCapturedStmtInfo *Info) {
    return Info->getKind() == CR_OpenMP;
  }

  ~CGOpenMPRegionInfo() override = default;

protected:
  CGOpenMPRegionKind RegionKind;
  RegionCodeGenTy CodeGen;
  OpenMPDirectiveKind Kind;
  bool HasCancel;
};

/// \brief API for captured statement code generation in OpenMP constructs.
class CGOpenMPOutlinedRegionInfo final : public CGOpenMPRegionInfo {
public:
  CGOpenMPOutlinedRegionInfo(const CapturedStmt &CS, const VarDecl *ThreadIDVar,
                             const RegionCodeGenTy &CodeGen,
                             OpenMPDirectiveKind Kind, bool HasCancel,
                             StringRef HelperName)
      : CGOpenMPRegionInfo(CS, ParallelOutlinedRegion, CodeGen, Kind,
                           HasCancel),
        ThreadIDVar(ThreadIDVar), HelperName(HelperName) {
    assert(ThreadIDVar != nullptr && "No ThreadID in OpenMP region.");
  }

  /// \brief Get a variable or parameter for storing global thread id
  /// inside OpenMP construct.
  const VarDecl *getThreadIDVariable() const override { return ThreadIDVar; }

  /// \brief Get the name of the capture helper.
  StringRef getHelperName() const override { return HelperName; }

  static bool classof(const CGCapturedStmtInfo *Info) {
    return CGOpenMPRegionInfo::classof(Info) &&
           cast<CGOpenMPRegionInfo>(Info)->getRegionKind() ==
               ParallelOutlinedRegion;
  }

private:
  /// \brief A variable or parameter storing global thread id for OpenMP
  /// constructs.
  const VarDecl *ThreadIDVar;
  StringRef HelperName;
};

/// \brief API for captured statement code generation in OpenMP constructs.
class CGOpenMPTaskOutlinedRegionInfo final : public CGOpenMPRegionInfo {
public:
  class UntiedTaskActionTy final : public PrePostActionTy {
    bool Untied;
    const VarDecl *PartIDVar;
    const RegionCodeGenTy UntiedCodeGen;
    llvm::SwitchInst *UntiedSwitch = nullptr;

  public:
    UntiedTaskActionTy(bool Tied, const VarDecl *PartIDVar,
                       const RegionCodeGenTy &UntiedCodeGen)
        : Untied(!Tied), PartIDVar(PartIDVar), UntiedCodeGen(UntiedCodeGen) {}
    void Enter(CodeGenFunction &CGF) override {
      if (Untied) {
        // Emit task switching point.
        auto PartIdLVal = CGF.EmitLoadOfPointerLValue(
            CGF.GetAddrOfLocalVar(PartIDVar),
            PartIDVar->getType()->castAs<PointerType>());
        auto *Res = CGF.EmitLoadOfScalar(PartIdLVal, PartIDVar->getLocation());
        auto *DoneBB = CGF.createBasicBlock(".untied.done.");
        UntiedSwitch = CGF.Builder.CreateSwitch(Res, DoneBB);
        CGF.EmitBlock(DoneBB);
        CGF.EmitBranchThroughCleanup(CGF.ReturnBlock);
        CGF.EmitBlock(CGF.createBasicBlock(".untied.jmp."));
        UntiedSwitch->addCase(CGF.Builder.getInt32(0),
                              CGF.Builder.GetInsertBlock());
        emitUntiedSwitch(CGF);
      }
    }
    void emitUntiedSwitch(CodeGenFunction &CGF) const {
      if (Untied) {
        auto PartIdLVal = CGF.EmitLoadOfPointerLValue(
            CGF.GetAddrOfLocalVar(PartIDVar),
            PartIDVar->getType()->castAs<PointerType>());
        CGF.EmitStoreOfScalar(CGF.Builder.getInt32(UntiedSwitch->getNumCases()),
                              PartIdLVal);
        UntiedCodeGen(CGF);
        CodeGenFunction::JumpDest CurPoint =
            CGF.getJumpDestInCurrentScope(".untied.next.");
        CGF.EmitBranchThroughCleanup(CGF.ReturnBlock);
        CGF.EmitBlock(CGF.createBasicBlock(".untied.jmp."));
        UntiedSwitch->addCase(CGF.Builder.getInt32(UntiedSwitch->getNumCases()),
                              CGF.Builder.GetInsertBlock());
        CGF.EmitBranchThroughCleanup(CurPoint);
        CGF.EmitBlock(CurPoint.getBlock());
      }
    }
    unsigned getNumberOfParts() const { return UntiedSwitch->getNumCases(); }
  };
  CGOpenMPTaskOutlinedRegionInfo(const CapturedStmt &CS,
                                 const VarDecl *ThreadIDVar,
                                 const RegionCodeGenTy &CodeGen,
                                 OpenMPDirectiveKind Kind, bool HasCancel,
                                 const UntiedTaskActionTy &Action)
      : CGOpenMPRegionInfo(CS, TaskOutlinedRegion, CodeGen, Kind, HasCancel),
        ThreadIDVar(ThreadIDVar), Action(Action) {
    assert(ThreadIDVar != nullptr && "No ThreadID in OpenMP region.");
  }

  /// \brief Get a variable or parameter for storing global thread id
  /// inside OpenMP construct.
  const VarDecl *getThreadIDVariable() const override { return ThreadIDVar; }

  /// \brief Get an LValue for the current ThreadID variable.
  LValue getThreadIDVariableLValue(CodeGenFunction &CGF) override;

  /// \brief Get the name of the capture helper.
  StringRef getHelperName() const override { return ".omp_outlined."; }

  void emitUntiedSwitch(CodeGenFunction &CGF) override {
    Action.emitUntiedSwitch(CGF);
  }

  static bool classof(const CGCapturedStmtInfo *Info) {
    return CGOpenMPRegionInfo::classof(Info) &&
           cast<CGOpenMPRegionInfo>(Info)->getRegionKind() ==
               TaskOutlinedRegion;
  }

private:
  /// \brief A variable or parameter storing global thread id for OpenMP
  /// constructs.
  const VarDecl *ThreadIDVar;
  /// Action for emitting code for untied tasks.
  const UntiedTaskActionTy &Action;
};

/// \brief API for inlined captured statement code generation in OpenMP
/// constructs.
class CGOpenMPInlinedRegionInfo : public CGOpenMPRegionInfo {
public:
  CGOpenMPInlinedRegionInfo(CodeGenFunction::CGCapturedStmtInfo *OldCSI,
                            const RegionCodeGenTy &CodeGen,
                            OpenMPDirectiveKind Kind, bool HasCancel)
      : CGOpenMPRegionInfo(InlinedRegion, CodeGen, Kind, HasCancel),
        OldCSI(OldCSI),
        OuterRegionInfo(dyn_cast_or_null<CGOpenMPRegionInfo>(OldCSI)) {}

  // \brief Retrieve the value of the context parameter.
  llvm::Value *getContextValue() const override {
    if (OuterRegionInfo)
      return OuterRegionInfo->getContextValue();
    llvm_unreachable("No context value for inlined OpenMP region");
  }

  void setContextValue(llvm::Value *V) override {
    if (OuterRegionInfo) {
      OuterRegionInfo->setContextValue(V);
      return;
    }
    llvm_unreachable("No context value for inlined OpenMP region");
  }

  /// \brief Lookup the captured field decl for a variable.
  const FieldDecl *lookup(const VarDecl *VD) const override {
    if (OuterRegionInfo)
      return OuterRegionInfo->lookup(VD);
    // If there is no outer outlined region,no need to lookup in a list of
    // captured variables, we can use the original one.
    return nullptr;
  }

  FieldDecl *getThisFieldDecl() const override {
    if (OuterRegionInfo)
      return OuterRegionInfo->getThisFieldDecl();
    return nullptr;
  }

  /// \brief Get a variable or parameter for storing global thread id
  /// inside OpenMP construct.
  const VarDecl *getThreadIDVariable() const override {
    if (OuterRegionInfo)
      return OuterRegionInfo->getThreadIDVariable();
    return nullptr;
  }

  /// \brief Get an LValue for the current ThreadID variable.
  LValue getThreadIDVariableLValue(CodeGenFunction &CGF) override {
    if (OuterRegionInfo)
      return OuterRegionInfo->getThreadIDVariableLValue(CGF);
    llvm_unreachable("No LValue for inlined OpenMP construct");
  }

  /// \brief Get the name of the capture helper.
  StringRef getHelperName() const override {
    if (auto *OuterRegionInfo = getOldCSI())
      return OuterRegionInfo->getHelperName();
    llvm_unreachable("No helper name for inlined OpenMP construct");
  }

  void emitUntiedSwitch(CodeGenFunction &CGF) override {
    if (OuterRegionInfo)
      OuterRegionInfo->emitUntiedSwitch(CGF);
  }

  CodeGenFunction::CGCapturedStmtInfo *getOldCSI() const { return OldCSI; }

  static bool classof(const CGCapturedStmtInfo *Info) {
    return CGOpenMPRegionInfo::classof(Info) &&
           cast<CGOpenMPRegionInfo>(Info)->getRegionKind() == InlinedRegion;
  }

  ~CGOpenMPInlinedRegionInfo() override = default;

private:
  /// \brief CodeGen info about outer OpenMP region.
  CodeGenFunction::CGCapturedStmtInfo *OldCSI;
  CGOpenMPRegionInfo *OuterRegionInfo;
};

/// \brief API for captured statement code generation in OpenMP target
/// constructs. For this captures, implicit parameters are used instead of the
/// captured fields. The name of the target region has to be unique in a given
/// application so it is provided by the client, because only the client has
/// the information to generate that.
class CGOpenMPTargetRegionInfo final : public CGOpenMPRegionInfo {
public:
  CGOpenMPTargetRegionInfo(const CapturedStmt &CS,
                           const RegionCodeGenTy &CodeGen, StringRef HelperName)
      : CGOpenMPRegionInfo(CS, TargetRegion, CodeGen, OMPD_target,
                           /*HasCancel=*/false),
        HelperName(HelperName) {}

  /// \brief This is unused for target regions because each starts executing
  /// with a single thread.
  const VarDecl *getThreadIDVariable() const override { return nullptr; }

  /// \brief Get the name of the capture helper.
  StringRef getHelperName() const override { return HelperName; }

  static bool classof(const CGCapturedStmtInfo *Info) {
    return CGOpenMPRegionInfo::classof(Info) &&
           cast<CGOpenMPRegionInfo>(Info)->getRegionKind() == TargetRegion;
  }

private:
  StringRef HelperName;
};

static void EmptyCodeGen(CodeGenFunction &, PrePostActionTy &) {
  llvm_unreachable("No codegen for expressions");
}
/// \brief API for generation of expressions captured in a innermost OpenMP
/// region.
class CGOpenMPInnerExprInfo final : public CGOpenMPInlinedRegionInfo {
public:
  CGOpenMPInnerExprInfo(CodeGenFunction &CGF, const CapturedStmt &CS)
      : CGOpenMPInlinedRegionInfo(CGF.CapturedStmtInfo, EmptyCodeGen,
                                  OMPD_unknown,
                                  /*HasCancel=*/false),
        PrivScope(CGF) {
    // Make sure the globals captured in the provided statement are local by
    // using the privatization logic. We assume the same variable is not
    // captured more than once.
    for (auto &C : CS.captures()) {
      if (!C.capturesVariable() && !C.capturesVariableByCopy())
        continue;

      const VarDecl *VD = C.getCapturedVar();
      if (VD->isLocalVarDeclOrParm())
        continue;

      DeclRefExpr DRE(const_cast<VarDecl *>(VD),
                      /*RefersToEnclosingVariableOrCapture=*/false,
                      VD->getType().getNonReferenceType(), VK_LValue,
                      C.getLocation());
      PrivScope.addPrivate(VD, [&CGF, &DRE]() -> Address {
        return CGF.EmitLValue(&DRE).getAddress();
      });
    }
    (void)PrivScope.Privatize();
  }

  /// \brief Lookup the captured field decl for a variable.
  const FieldDecl *lookup(const VarDecl *VD) const override {
    if (auto *FD = CGOpenMPInlinedRegionInfo::lookup(VD))
      return FD;
    return nullptr;
  }

  /// \brief Emit the captured statement body.
  void EmitBody(CodeGenFunction &CGF, const Stmt *S) override {
    llvm_unreachable("No body for expressions");
  }

  /// \brief Get a variable or parameter for storing global thread id
  /// inside OpenMP construct.
  const VarDecl *getThreadIDVariable() const override {
    llvm_unreachable("No thread id for expressions");
  }

  /// \brief Get the name of the capture helper.
  StringRef getHelperName() const override {
    llvm_unreachable("No helper name for expressions");
  }

  static bool classof(const CGCapturedStmtInfo *Info) { return false; }

private:
  /// Private scope to capture global variables.
  CodeGenFunction::OMPPrivateScope PrivScope;
};

/// \brief RAII for emitting code of OpenMP constructs.
class InlinedOpenMPRegionRAII {
  CodeGenFunction &CGF;
  llvm::DenseMap<const VarDecl *, FieldDecl *> LambdaCaptureFields;
  FieldDecl *LambdaThisCaptureField = nullptr;
  const CodeGen::CGBlockInfo *BlockInfo = nullptr;

public:
  /// \brief Constructs region for combined constructs.
  /// \param CodeGen Code generation sequence for combined directives. Includes
  /// a list of functions used for code generation of implicitly inlined
  /// regions.
  InlinedOpenMPRegionRAII(CodeGenFunction &CGF, const RegionCodeGenTy &CodeGen,
                          OpenMPDirectiveKind Kind, bool HasCancel)
      : CGF(CGF) {
    // Start emission for the construct.
    CGF.CapturedStmtInfo = new CGOpenMPInlinedRegionInfo(
        CGF.CapturedStmtInfo, CodeGen, Kind, HasCancel);
    std::swap(CGF.LambdaCaptureFields, LambdaCaptureFields);
    LambdaThisCaptureField = CGF.LambdaThisCaptureField;
    CGF.LambdaThisCaptureField = nullptr;
    BlockInfo = CGF.BlockInfo;
    CGF.BlockInfo = nullptr;
  }

  ~InlinedOpenMPRegionRAII() {
    // Restore original CapturedStmtInfo only if we're done with code emission.
    auto *OldCSI =
        cast<CGOpenMPInlinedRegionInfo>(CGF.CapturedStmtInfo)->getOldCSI();
    delete CGF.CapturedStmtInfo;
    CGF.CapturedStmtInfo = OldCSI;
    std::swap(CGF.LambdaCaptureFields, LambdaCaptureFields);
    CGF.LambdaThisCaptureField = LambdaThisCaptureField;
    CGF.BlockInfo = BlockInfo;
  }
};

/// \brief Values for bit flags used in the ident_t to describe the fields.
/// All enumeric elements are named and described in accordance with the code
/// from http://llvm.org/svn/llvm-project/openmp/trunk/runtime/src/kmp.h
enum OpenMPLocationFlags : unsigned {
  /// \brief Use trampoline for internal microtask.
  OMP_IDENT_IMD = 0x01,
  /// \brief Use c-style ident structure.
  OMP_IDENT_KMPC = 0x02,
  /// \brief Atomic reduction option for kmpc_reduce.
  OMP_ATOMIC_REDUCE = 0x10,
  /// \brief Explicit 'barrier' directive.
  OMP_IDENT_BARRIER_EXPL = 0x20,
  /// \brief Implicit barrier in code.
  OMP_IDENT_BARRIER_IMPL = 0x40,
  /// \brief Implicit barrier in 'for' directive.
  OMP_IDENT_BARRIER_IMPL_FOR = 0x40,
  /// \brief Implicit barrier in 'sections' directive.
  OMP_IDENT_BARRIER_IMPL_SECTIONS = 0xC0,
  /// \brief Implicit barrier in 'single' directive.
  OMP_IDENT_BARRIER_IMPL_SINGLE = 0x140,
  /// Call of __kmp_for_static_init for static loop.
  OMP_IDENT_WORK_LOOP = 0x200,
  /// Call of __kmp_for_static_init for sections.
  OMP_IDENT_WORK_SECTIONS = 0x400,
  /// Call of __kmp_for_static_init for distribute.
  OMP_IDENT_WORK_DISTRIBUTE = 0x800,
  LLVM_MARK_AS_BITMASK_ENUM(/*LargestValue=*/OMP_IDENT_WORK_DISTRIBUTE)
};

/// \brief Describes ident structure that describes a source location.
/// All descriptions are taken from
/// http://llvm.org/svn/llvm-project/openmp/trunk/runtime/src/kmp.h
/// Original structure:
/// typedef struct ident {
///    kmp_int32 reserved_1;   /**<  might be used in Fortran;
///                                  see above  */
///    kmp_int32 flags;        /**<  also f.flags; KMP_IDENT_xxx flags;
///                                  KMP_IDENT_KMPC identifies this union
///                                  member  */
///    kmp_int32 reserved_2;   /**<  not really used in Fortran any more;
///                                  see above */
///#if USE_ITT_BUILD
///                            /*  but currently used for storing
///                                region-specific ITT */
///                            /*  contextual information. */
///#endif /* USE_ITT_BUILD */
///    kmp_int32 reserved_3;   /**< source[4] in Fortran, do not use for
///                                 C++  */
///    char const *psource;    /**< String describing the source location.
///                            The string is composed of semi-colon separated
//                             fields which describe the source file,
///                            the function and a pair of line numbers that
///                            delimit the construct.
///                             */
/// } ident_t;
enum IdentFieldIndex {
  /// \brief might be used in Fortran
  IdentField_Reserved_1,
  /// \brief OMP_IDENT_xxx flags; OMP_IDENT_KMPC identifies this union member.
  IdentField_Flags,
  /// \brief Not really used in Fortran any more
  IdentField_Reserved_2,
  /// \brief Source[4] in Fortran, do not use for C++
  IdentField_Reserved_3,
  /// \brief String describing the source location. The string is composed of
  /// semi-colon separated fields which describe the source file, the function
  /// and a pair of line numbers that delimit the construct.
  IdentField_PSource
};

/// \brief Schedule types for 'omp for' loops (these enumerators are taken from
/// the enum sched_type in kmp.h).
enum OpenMPSchedType {
  /// \brief Lower bound for default (unordered) versions.
  OMP_sch_lower = 32,
  OMP_sch_static_chunked = 33,
  OMP_sch_static = 34,
  OMP_sch_dynamic_chunked = 35,
  OMP_sch_guided_chunked = 36,
  OMP_sch_runtime = 37,
  OMP_sch_auto = 38,
  /// static with chunk adjustment (e.g., simd)
  OMP_sch_static_balanced_chunked = 45,
  /// \brief Lower bound for 'ordered' versions.
  OMP_ord_lower = 64,
  OMP_ord_static_chunked = 65,
  OMP_ord_static = 66,
  OMP_ord_dynamic_chunked = 67,
  OMP_ord_guided_chunked = 68,
  OMP_ord_runtime = 69,
  OMP_ord_auto = 70,
  OMP_sch_default = OMP_sch_static,
  /// \brief dist_schedule types
  OMP_dist_sch_static_chunked = 91,
  OMP_dist_sch_static = 92,
  /// Support for OpenMP 4.5 monotonic and nonmonotonic schedule modifiers.
  /// Set if the monotonic schedule modifier was present.
  OMP_sch_modifier_monotonic = (1 << 29),
  /// Set if the nonmonotonic schedule modifier was present.
  OMP_sch_modifier_nonmonotonic = (1 << 30),
};

enum OpenMPRTLFunction {
  /// \brief Call to void __kmpc_fork_call(ident_t *loc, kmp_int32 argc,
  /// kmpc_micro microtask, ...);
  OMPRTL__kmpc_fork_call,
  /// \brief Call to void *__kmpc_threadprivate_cached(ident_t *loc,
  /// kmp_int32 global_tid, void *data, size_t size, void ***cache);
  OMPRTL__kmpc_threadprivate_cached,
  /// \brief Call to void __kmpc_threadprivate_register( ident_t *,
  /// void *data, kmpc_ctor ctor, kmpc_cctor cctor, kmpc_dtor dtor);
  OMPRTL__kmpc_threadprivate_register,
  // Call to __kmpc_int32 kmpc_global_thread_num(ident_t *loc);
  OMPRTL__kmpc_global_thread_num,
  // Call to void __kmpc_critical(ident_t *loc, kmp_int32 global_tid,
  // kmp_critical_name *crit);
  OMPRTL__kmpc_critical,
  // Call to void __kmpc_critical_with_hint(ident_t *loc, kmp_int32
  // global_tid, kmp_critical_name *crit, uintptr_t hint);
  OMPRTL__kmpc_critical_with_hint,
  // Call to void __kmpc_end_critical(ident_t *loc, kmp_int32 global_tid,
  // kmp_critical_name *crit);
  OMPRTL__kmpc_end_critical,
  // Call to kmp_int32 __kmpc_cancel_barrier(ident_t *loc, kmp_int32
  // global_tid);
  OMPRTL__kmpc_cancel_barrier,
  // Call to void __kmpc_barrier(ident_t *loc, kmp_int32 global_tid);
  OMPRTL__kmpc_barrier,
  // Call to void __kmpc_for_static_fini(ident_t *loc, kmp_int32 global_tid);
  OMPRTL__kmpc_for_static_fini,
  // Call to void __kmpc_serialized_parallel(ident_t *loc, kmp_int32
  // global_tid);
  OMPRTL__kmpc_serialized_parallel,
  // Call to void __kmpc_end_serialized_parallel(ident_t *loc, kmp_int32
  // global_tid);
  OMPRTL__kmpc_end_serialized_parallel,
  // Call to void __kmpc_push_num_threads(ident_t *loc, kmp_int32 global_tid,
  // kmp_int32 num_threads);
  OMPRTL__kmpc_push_num_threads,
  // Call to void __kmpc_flush(ident_t *loc);
  OMPRTL__kmpc_flush,
  // Call to kmp_int32 __kmpc_master(ident_t *, kmp_int32 global_tid);
  OMPRTL__kmpc_master,
  // Call to void __kmpc_end_master(ident_t *, kmp_int32 global_tid);
  OMPRTL__kmpc_end_master,
  // Call to kmp_int32 __kmpc_omp_taskyield(ident_t *, kmp_int32 global_tid,
  // int end_part);
  OMPRTL__kmpc_omp_taskyield,
  // Call to kmp_int32 __kmpc_single(ident_t *, kmp_int32 global_tid);
  OMPRTL__kmpc_single,
  // Call to void __kmpc_end_single(ident_t *, kmp_int32 global_tid);
  OMPRTL__kmpc_end_single,
  // Call to kmp_task_t * __kmpc_omp_task_alloc(ident_t *, kmp_int32 gtid,
  // kmp_int32 flags, size_t sizeof_kmp_task_t, size_t sizeof_shareds,
  // kmp_routine_entry_t *task_entry);
  OMPRTL__kmpc_omp_task_alloc,
  // Call to kmp_int32 __kmpc_omp_task(ident_t *, kmp_int32 gtid, kmp_task_t *
  // new_task);
  OMPRTL__kmpc_omp_task,
  // Call to void __kmpc_copyprivate(ident_t *loc, kmp_int32 global_tid,
  // size_t cpy_size, void *cpy_data, void(*cpy_func)(void *, void *),
  // kmp_int32 didit);
  OMPRTL__kmpc_copyprivate,
  // Call to kmp_int32 __kmpc_reduce(ident_t *loc, kmp_int32 global_tid,
  // kmp_int32 num_vars, size_t reduce_size, void *reduce_data, void
  // (*reduce_func)(void *lhs_data, void *rhs_data), kmp_critical_name *lck);
  OMPRTL__kmpc_reduce,
  // Call to kmp_int32 __kmpc_reduce_nowait(ident_t *loc, kmp_int32
  // global_tid, kmp_int32 num_vars, size_t reduce_size, void *reduce_data,
  // void (*reduce_func)(void *lhs_data, void *rhs_data), kmp_critical_name
  // *lck);
  OMPRTL__kmpc_reduce_nowait,
  // Call to void __kmpc_end_reduce(ident_t *loc, kmp_int32 global_tid,
  // kmp_critical_name *lck);
  OMPRTL__kmpc_end_reduce,
  // Call to void __kmpc_end_reduce_nowait(ident_t *loc, kmp_int32 global_tid,
  // kmp_critical_name *lck);
  OMPRTL__kmpc_end_reduce_nowait,
  // Call to void __kmpc_omp_task_begin_if0(ident_t *, kmp_int32 gtid,
  // kmp_task_t * new_task);
  OMPRTL__kmpc_omp_task_begin_if0,
  // Call to void __kmpc_omp_task_complete_if0(ident_t *, kmp_int32 gtid,
  // kmp_task_t * new_task);
  OMPRTL__kmpc_omp_task_complete_if0,
  // Call to void __kmpc_ordered(ident_t *loc, kmp_int32 global_tid);
  OMPRTL__kmpc_ordered,
  // Call to void __kmpc_end_ordered(ident_t *loc, kmp_int32 global_tid);
  OMPRTL__kmpc_end_ordered,
  // Call to kmp_int32 __kmpc_omp_taskwait(ident_t *loc, kmp_int32
  // global_tid);
  OMPRTL__kmpc_omp_taskwait,
  // Call to void __kmpc_taskgroup(ident_t *loc, kmp_int32 global_tid);
  OMPRTL__kmpc_taskgroup,
  // Call to void __kmpc_end_taskgroup(ident_t *loc, kmp_int32 global_tid);
  OMPRTL__kmpc_end_taskgroup,
  // Call to void __kmpc_push_proc_bind(ident_t *loc, kmp_int32 global_tid,
  // int proc_bind);
  OMPRTL__kmpc_push_proc_bind,
  // Call to kmp_int32 __kmpc_omp_task_with_deps(ident_t *loc_ref, kmp_int32
  // gtid, kmp_task_t * new_task, kmp_int32 ndeps, kmp_depend_info_t
  // *dep_list, kmp_int32 ndeps_noalias, kmp_depend_info_t *noalias_dep_list);
  OMPRTL__kmpc_omp_task_with_deps,
  // Call to void __kmpc_omp_wait_deps(ident_t *loc_ref, kmp_int32
  // gtid, kmp_int32 ndeps, kmp_depend_info_t *dep_list, kmp_int32
  // ndeps_noalias, kmp_depend_info_t *noalias_dep_list);
  OMPRTL__kmpc_omp_wait_deps,
  // Call to kmp_int32 __kmpc_cancellationpoint(ident_t *loc, kmp_int32
  // global_tid, kmp_int32 cncl_kind);
  OMPRTL__kmpc_cancellationpoint,
  // Call to kmp_int32 __kmpc_cancel(ident_t *loc, kmp_int32 global_tid,
  // kmp_int32 cncl_kind);
  OMPRTL__kmpc_cancel,
  // Call to void __kmpc_push_num_teams(ident_t *loc, kmp_int32 global_tid,
  // kmp_int32 num_teams, kmp_int32 thread_limit);
  OMPRTL__kmpc_push_num_teams,
  // Call to void __kmpc_fork_teams(ident_t *loc, kmp_int32 argc, kmpc_micro
  // microtask, ...);
  OMPRTL__kmpc_fork_teams,
  // Call to void __kmpc_taskloop(ident_t *loc, int gtid, kmp_task_t *task, int
  // if_val, kmp_uint64 *lb, kmp_uint64 *ub, kmp_int64 st, int nogroup, int
  // sched, kmp_uint64 grainsize, void *task_dup);
  OMPRTL__kmpc_taskloop,
  // Call to void __kmpc_doacross_init(ident_t *loc, kmp_int32 gtid, kmp_int32
  // num_dims, struct kmp_dim *dims);
  OMPRTL__kmpc_doacross_init,
  // Call to void __kmpc_doacross_fini(ident_t *loc, kmp_int32 gtid);
  OMPRTL__kmpc_doacross_fini,
  // Call to void __kmpc_doacross_post(ident_t *loc, kmp_int32 gtid, kmp_int64
  // *vec);
  OMPRTL__kmpc_doacross_post,
  // Call to void __kmpc_doacross_wait(ident_t *loc, kmp_int32 gtid, kmp_int64
  // *vec);
  OMPRTL__kmpc_doacross_wait,
  // Call to void *__kmpc_task_reduction_init(int gtid, int num_data, void
  // *data);
  OMPRTL__kmpc_task_reduction_init,
  // Call to void *__kmpc_task_reduction_get_th_data(int gtid, void *tg, void
  // *d);
  OMPRTL__kmpc_task_reduction_get_th_data,

  //
  // Offloading related calls
  //
  // Call to int32_t __tgt_target(int64_t device_id, void *host_ptr, int32_t
  // arg_num, void** args_base, void **args, size_t *arg_sizes, int64_t
  // *arg_types);
  OMPRTL__tgt_target,
  // Call to int32_t __tgt_target_nowait(int64_t device_id, void *host_ptr,
  // int32_t arg_num, void** args_base, void **args, size_t *arg_sizes, int64_t
  // *arg_types);
  OMPRTL__tgt_target_nowait,
  // Call to int32_t __tgt_target_teams(int64_t device_id, void *host_ptr,
  // int32_t arg_num, void** args_base, void **args, size_t *arg_sizes, int64_t
  // *arg_types, int32_t num_teams, int32_t thread_limit);
  OMPRTL__tgt_target_teams,
  // Call to int32_t __tgt_target_teams_nowait(int64_t device_id, void
  // *host_ptr, int32_t arg_num, void** args_base, void **args, size_t
  // *arg_sizes, int64_t *arg_types, int32_t num_teams, int32_t thread_limit);
  OMPRTL__tgt_target_teams_nowait,
  // Call to void __tgt_register_lib(__tgt_bin_desc *desc);
  OMPRTL__tgt_register_lib,
  // Call to void __tgt_unregister_lib(__tgt_bin_desc *desc);
  OMPRTL__tgt_unregister_lib,
  // Call to void __tgt_target_data_begin(int64_t device_id, int32_t arg_num,
  // void** args_base, void **args, size_t *arg_sizes, int64_t *arg_types);
  OMPRTL__tgt_target_data_begin,
  // Call to void __tgt_target_data_begin_nowait(int64_t device_id, int32_t
  // arg_num, void** args_base, void **args, size_t *arg_sizes, int64_t
  // *arg_types);
  OMPRTL__tgt_target_data_begin_nowait,
  // Call to void __tgt_target_data_end(int64_t device_id, int32_t arg_num,
  // void** args_base, void **args, size_t *arg_sizes, int64_t *arg_types);
  OMPRTL__tgt_target_data_end,
  // Call to void __tgt_target_data_end_nowait(int64_t device_id, int32_t
  // arg_num, void** args_base, void **args, size_t *arg_sizes, int64_t
  // *arg_types);
  OMPRTL__tgt_target_data_end_nowait,
  // Call to void __tgt_target_data_update(int64_t device_id, int32_t arg_num,
  // void** args_base, void **args, size_t *arg_sizes, int64_t *arg_types);
  OMPRTL__tgt_target_data_update,
  // Call to void __tgt_target_data_update_nowait(int64_t device_id, int32_t
  // arg_num, void** args_base, void **args, size_t *arg_sizes, int64_t
  // *arg_types);
  OMPRTL__tgt_target_data_update_nowait,
};

/// A basic class for pre|post-action for advanced codegen sequence for OpenMP
/// region.
class CleanupTy final : public EHScopeStack::Cleanup {
  PrePostActionTy *Action;

public:
  explicit CleanupTy(PrePostActionTy *Action) : Action(Action) {}
  void Emit(CodeGenFunction &CGF, Flags /*flags*/) override {
    if (!CGF.HaveInsertPoint())
      return;
    Action->Exit(CGF);
  }
};

} // anonymous namespace

void RegionCodeGenTy::operator()(CodeGenFunction &CGF) const {
  CodeGenFunction::RunCleanupsScope Scope(CGF);
  if (PrePostAction) {
    CGF.EHStack.pushCleanup<CleanupTy>(NormalAndEHCleanup, PrePostAction);
    Callback(CodeGen, CGF, *PrePostAction);
  } else {
    PrePostActionTy Action;
    Callback(CodeGen, CGF, Action);
  }
}

/// Check if the combiner is a call to UDR combiner and if it is so return the
/// UDR decl used for reduction.
static const OMPDeclareReductionDecl *
getReductionInit(const Expr *ReductionOp) {
  if (auto *CE = dyn_cast<CallExpr>(ReductionOp))
    if (auto *OVE = dyn_cast<OpaqueValueExpr>(CE->getCallee()))
      if (auto *DRE =
              dyn_cast<DeclRefExpr>(OVE->getSourceExpr()->IgnoreImpCasts()))
        if (auto *DRD = dyn_cast<OMPDeclareReductionDecl>(DRE->getDecl()))
          return DRD;
  return nullptr;
}

static void emitInitWithReductionInitializer(CodeGenFunction &CGF,
                                             const OMPDeclareReductionDecl *DRD,
                                             const Expr *InitOp,
                                             Address Private, Address Original,
                                             QualType Ty) {
  if (DRD->getInitializer()) {
    std::pair<llvm::Function *, llvm::Function *> Reduction =
        CGF.CGM.getOpenMPRuntime().getUserDefinedReduction(DRD);
    auto *CE = cast<CallExpr>(InitOp);
    auto *OVE = cast<OpaqueValueExpr>(CE->getCallee());
    const Expr *LHS = CE->getArg(/*Arg=*/0)->IgnoreParenImpCasts();
    const Expr *RHS = CE->getArg(/*Arg=*/1)->IgnoreParenImpCasts();
    auto *LHSDRE = cast<DeclRefExpr>(cast<UnaryOperator>(LHS)->getSubExpr());
    auto *RHSDRE = cast<DeclRefExpr>(cast<UnaryOperator>(RHS)->getSubExpr());
    CodeGenFunction::OMPPrivateScope PrivateScope(CGF);
    PrivateScope.addPrivate(cast<VarDecl>(LHSDRE->getDecl()),
                            [=]() -> Address { return Private; });
    PrivateScope.addPrivate(cast<VarDecl>(RHSDRE->getDecl()),
                            [=]() -> Address { return Original; });
    (void)PrivateScope.Privatize();
    RValue Func = RValue::get(Reduction.second);
    CodeGenFunction::OpaqueValueMapping Map(CGF, OVE, Func);
    CGF.EmitIgnoredExpr(InitOp);
  } else {
    llvm::Constant *Init = CGF.CGM.EmitNullConstant(Ty);
    auto *GV = new llvm::GlobalVariable(
        CGF.CGM.getModule(), Init->getType(), /*isConstant=*/true,
        llvm::GlobalValue::PrivateLinkage, Init, ".init");
    LValue LV = CGF.MakeNaturalAlignAddrLValue(GV, Ty);
    RValue InitRVal;
    switch (CGF.getEvaluationKind(Ty)) {
    case TEK_Scalar:
      InitRVal = CGF.EmitLoadOfLValue(LV, DRD->getLocation());
      break;
    case TEK_Complex:
      InitRVal =
          RValue::getComplex(CGF.EmitLoadOfComplex(LV, DRD->getLocation()));
      break;
    case TEK_Aggregate:
      InitRVal = RValue::getAggregate(LV.getAddress());
      break;
    }
    OpaqueValueExpr OVE(DRD->getLocation(), Ty, VK_RValue);
    CodeGenFunction::OpaqueValueMapping OpaqueMap(CGF, &OVE, InitRVal);
    CGF.EmitAnyExprToMem(&OVE, Private, Ty.getQualifiers(),
                         /*IsInitializer=*/false);
  }
}

/// \brief Emit initialization of arrays of complex types.
/// \param DestAddr Address of the array.
/// \param Type Type of array.
/// \param Init Initial expression of array.
/// \param SrcAddr Address of the original array.
static void EmitOMPAggregateInit(CodeGenFunction &CGF, Address DestAddr,
                                 QualType Type, bool EmitDeclareReductionInit,
                                 const Expr *Init,
                                 const OMPDeclareReductionDecl *DRD,
                                 Address SrcAddr = Address::invalid()) {
  // Perform element-by-element initialization.
  QualType ElementTy;

  // Drill down to the base element type on both arrays.
  auto ArrayTy = Type->getAsArrayTypeUnsafe();
  auto NumElements = CGF.emitArrayLength(ArrayTy, ElementTy, DestAddr);
  DestAddr =
      CGF.Builder.CreateElementBitCast(DestAddr, DestAddr.getElementType());
  if (DRD)
    SrcAddr =
        CGF.Builder.CreateElementBitCast(SrcAddr, DestAddr.getElementType());

  llvm::Value *SrcBegin = nullptr;
  if (DRD)
    SrcBegin = SrcAddr.getPointer();
  auto DestBegin = DestAddr.getPointer();
  // Cast from pointer to array type to pointer to single element.
  auto DestEnd = CGF.Builder.CreateGEP(DestBegin, NumElements);
  // The basic structure here is a while-do loop.
  auto BodyBB = CGF.createBasicBlock("omp.arrayinit.body");
  auto DoneBB = CGF.createBasicBlock("omp.arrayinit.done");
  auto IsEmpty =
      CGF.Builder.CreateICmpEQ(DestBegin, DestEnd, "omp.arrayinit.isempty");
  CGF.Builder.CreateCondBr(IsEmpty, DoneBB, BodyBB);

  // Enter the loop body, making that address the current address.
  auto EntryBB = CGF.Builder.GetInsertBlock();
  CGF.EmitBlock(BodyBB);

  CharUnits ElementSize = CGF.getContext().getTypeSizeInChars(ElementTy);

  llvm::PHINode *SrcElementPHI = nullptr;
  Address SrcElementCurrent = Address::invalid();
  if (DRD) {
    SrcElementPHI = CGF.Builder.CreatePHI(SrcBegin->getType(), 2,
                                          "omp.arraycpy.srcElementPast");
    SrcElementPHI->addIncoming(SrcBegin, EntryBB);
    SrcElementCurrent =
        Address(SrcElementPHI,
                SrcAddr.getAlignment().alignmentOfArrayElement(ElementSize));
  }
  llvm::PHINode *DestElementPHI = CGF.Builder.CreatePHI(
      DestBegin->getType(), 2, "omp.arraycpy.destElementPast");
  DestElementPHI->addIncoming(DestBegin, EntryBB);
  Address DestElementCurrent =
      Address(DestElementPHI,
              DestAddr.getAlignment().alignmentOfArrayElement(ElementSize));

  // Emit copy.
  {
    CodeGenFunction::RunCleanupsScope InitScope(CGF);
    if (EmitDeclareReductionInit) {
      emitInitWithReductionInitializer(CGF, DRD, Init, DestElementCurrent,
                                       SrcElementCurrent, ElementTy);
    } else
      CGF.EmitAnyExprToMem(Init, DestElementCurrent, ElementTy.getQualifiers(),
                           /*IsInitializer=*/false);
  }

  if (DRD) {
    // Shift the address forward by one element.
    auto SrcElementNext = CGF.Builder.CreateConstGEP1_32(
        SrcElementPHI, /*Idx0=*/1, "omp.arraycpy.dest.element");
    SrcElementPHI->addIncoming(SrcElementNext, CGF.Builder.GetInsertBlock());
  }

  // Shift the address forward by one element.
  auto DestElementNext = CGF.Builder.CreateConstGEP1_32(
      DestElementPHI, /*Idx0=*/1, "omp.arraycpy.dest.element");
  // Check whether we've reached the end.
  auto Done =
      CGF.Builder.CreateICmpEQ(DestElementNext, DestEnd, "omp.arraycpy.done");
  CGF.Builder.CreateCondBr(Done, DoneBB, BodyBB);
  DestElementPHI->addIncoming(DestElementNext, CGF.Builder.GetInsertBlock());

  // Done.
  CGF.EmitBlock(DoneBB, /*IsFinished=*/true);
}

LValue ReductionCodeGen::emitSharedLValue(CodeGenFunction &CGF, const Expr *E) {
  return CGF.EmitOMPSharedLValue(E);
}

LValue ReductionCodeGen::emitSharedLValueUB(CodeGenFunction &CGF,
                                            const Expr *E) {
  if (const auto *OASE = dyn_cast<OMPArraySectionExpr>(E))
    return CGF.EmitOMPArraySectionExpr(OASE, /*IsLowerBound=*/false);
  return LValue();
}

void ReductionCodeGen::emitAggregateInitialization(
    CodeGenFunction &CGF, unsigned N, Address PrivateAddr, LValue SharedLVal,
    const OMPDeclareReductionDecl *DRD) {
  // Emit VarDecl with copy init for arrays.
  // Get the address of the original variable captured in current
  // captured region.
  auto *PrivateVD =
      cast<VarDecl>(cast<DeclRefExpr>(ClausesData[N].Private)->getDecl());
  bool EmitDeclareReductionInit =
      DRD && (DRD->getInitializer() || !PrivateVD->hasInit());
  EmitOMPAggregateInit(CGF, PrivateAddr, PrivateVD->getType(),
                       EmitDeclareReductionInit,
                       EmitDeclareReductionInit ? ClausesData[N].ReductionOp
                                                : PrivateVD->getInit(),
                       DRD, SharedLVal.getAddress());
}

ReductionCodeGen::ReductionCodeGen(ArrayRef<const Expr *> Shareds,
                                   ArrayRef<const Expr *> Privates,
                                   ArrayRef<const Expr *> ReductionOps) {
  ClausesData.reserve(Shareds.size());
  SharedAddresses.reserve(Shareds.size());
  Sizes.reserve(Shareds.size());
  BaseDecls.reserve(Shareds.size());
  auto IPriv = Privates.begin();
  auto IRed = ReductionOps.begin();
  for (const auto *Ref : Shareds) {
    ClausesData.emplace_back(Ref, *IPriv, *IRed);
    std::advance(IPriv, 1);
    std::advance(IRed, 1);
  }
}

void ReductionCodeGen::emitSharedLValue(CodeGenFunction &CGF, unsigned N) {
  assert(SharedAddresses.size() == N &&
         "Number of generated lvalues must be exactly N.");
  LValue First = emitSharedLValue(CGF, ClausesData[N].Ref);
  LValue Second = emitSharedLValueUB(CGF, ClausesData[N].Ref);
  SharedAddresses.emplace_back(First, Second);
}

void ReductionCodeGen::emitAggregateType(CodeGenFunction &CGF, unsigned N) {
  auto *PrivateVD =
      cast<VarDecl>(cast<DeclRefExpr>(ClausesData[N].Private)->getDecl());
  QualType PrivateType = PrivateVD->getType();
  bool AsArraySection = isa<OMPArraySectionExpr>(ClausesData[N].Ref);
  if (!PrivateType->isVariablyModifiedType()) {
    Sizes.emplace_back(
        CGF.getTypeSize(
            SharedAddresses[N].first.getType().getNonReferenceType()),
        nullptr);
    return;
  }
  llvm::Value *Size;
  llvm::Value *SizeInChars;
  llvm::Type *ElemType =
      cast<llvm::PointerType>(SharedAddresses[N].first.getPointer()->getType())
          ->getElementType();
  auto *ElemSizeOf = llvm::ConstantExpr::getSizeOf(ElemType);
  if (AsArraySection) {
    Size = CGF.Builder.CreatePtrDiff(SharedAddresses[N].second.getPointer(),
                                     SharedAddresses[N].first.getPointer());
    Size = CGF.Builder.CreateNUWAdd(
        Size, llvm::ConstantInt::get(Size->getType(), /*V=*/1));
    SizeInChars = CGF.Builder.CreateNUWMul(Size, ElemSizeOf);
  } else {
    SizeInChars = CGF.getTypeSize(
        SharedAddresses[N].first.getType().getNonReferenceType());
    Size = CGF.Builder.CreateExactUDiv(SizeInChars, ElemSizeOf);
  }
  Sizes.emplace_back(SizeInChars, Size);
  CodeGenFunction::OpaqueValueMapping OpaqueMap(
      CGF,
      cast<OpaqueValueExpr>(
          CGF.getContext().getAsVariableArrayType(PrivateType)->getSizeExpr()),
      RValue::get(Size));
  CGF.EmitVariablyModifiedType(PrivateType);
}

void ReductionCodeGen::emitAggregateType(CodeGenFunction &CGF, unsigned N,
                                         llvm::Value *Size) {
  auto *PrivateVD =
      cast<VarDecl>(cast<DeclRefExpr>(ClausesData[N].Private)->getDecl());
  QualType PrivateType = PrivateVD->getType();
  if (!PrivateType->isVariablyModifiedType()) {
    assert(!Size && !Sizes[N].second &&
           "Size should be nullptr for non-variably modified reduction "
           "items.");
    return;
  }
  CodeGenFunction::OpaqueValueMapping OpaqueMap(
      CGF,
      cast<OpaqueValueExpr>(
          CGF.getContext().getAsVariableArrayType(PrivateType)->getSizeExpr()),
      RValue::get(Size));
  CGF.EmitVariablyModifiedType(PrivateType);
}

void ReductionCodeGen::emitInitialization(
    CodeGenFunction &CGF, unsigned N, Address PrivateAddr, LValue SharedLVal,
    llvm::function_ref<bool(CodeGenFunction &)> DefaultInit) {
  assert(SharedAddresses.size() > N && "No variable was generated");
  auto *PrivateVD =
      cast<VarDecl>(cast<DeclRefExpr>(ClausesData[N].Private)->getDecl());
  auto *DRD = getReductionInit(ClausesData[N].ReductionOp);
  QualType PrivateType = PrivateVD->getType();
  PrivateAddr = CGF.Builder.CreateElementBitCast(
      PrivateAddr, CGF.ConvertTypeForMem(PrivateType));
  QualType SharedType = SharedAddresses[N].first.getType();
  SharedLVal = CGF.MakeAddrLValue(
      CGF.Builder.CreateElementBitCast(SharedLVal.getAddress(),
                                       CGF.ConvertTypeForMem(SharedType)),
      SharedType, SharedAddresses[N].first.getBaseInfo(),
      CGF.CGM.getTBAAInfoForSubobject(SharedAddresses[N].first, SharedType));
  if (CGF.getContext().getAsArrayType(PrivateVD->getType())) {
    emitAggregateInitialization(CGF, N, PrivateAddr, SharedLVal, DRD);
  } else if (DRD && (DRD->getInitializer() || !PrivateVD->hasInit())) {
    emitInitWithReductionInitializer(CGF, DRD, ClausesData[N].ReductionOp,
                                     PrivateAddr, SharedLVal.getAddress(),
                                     SharedLVal.getType());
  } else if (!DefaultInit(CGF) && PrivateVD->hasInit() &&
             !CGF.isTrivialInitializer(PrivateVD->getInit())) {
    CGF.EmitAnyExprToMem(PrivateVD->getInit(), PrivateAddr,
                         PrivateVD->getType().getQualifiers(),
                         /*IsInitializer=*/false);
  }
}

bool ReductionCodeGen::needCleanups(unsigned N) {
  auto *PrivateVD =
      cast<VarDecl>(cast<DeclRefExpr>(ClausesData[N].Private)->getDecl());
  QualType PrivateType = PrivateVD->getType();
  QualType::DestructionKind DTorKind = PrivateType.isDestructedType();
  return DTorKind != QualType::DK_none;
}

void ReductionCodeGen::emitCleanups(CodeGenFunction &CGF, unsigned N,
                                    Address PrivateAddr) {
  auto *PrivateVD =
      cast<VarDecl>(cast<DeclRefExpr>(ClausesData[N].Private)->getDecl());
  QualType PrivateType = PrivateVD->getType();
  QualType::DestructionKind DTorKind = PrivateType.isDestructedType();
  if (needCleanups(N)) {
    PrivateAddr = CGF.Builder.CreateElementBitCast(
        PrivateAddr, CGF.ConvertTypeForMem(PrivateType));
    CGF.pushDestroy(DTorKind, PrivateAddr, PrivateType);
  }
}

static LValue loadToBegin(CodeGenFunction &CGF, QualType BaseTy, QualType ElTy,
                          LValue BaseLV) {
  BaseTy = BaseTy.getNonReferenceType();
  while ((BaseTy->isPointerType() || BaseTy->isReferenceType()) &&
         !CGF.getContext().hasSameType(BaseTy, ElTy)) {
    if (auto *PtrTy = BaseTy->getAs<PointerType>())
      BaseLV = CGF.EmitLoadOfPointerLValue(BaseLV.getAddress(), PtrTy);
    else {
      LValue RefLVal = CGF.MakeAddrLValue(BaseLV.getAddress(), BaseTy);
      BaseLV = CGF.EmitLoadOfReferenceLValue(RefLVal);
    }
    BaseTy = BaseTy->getPointeeType();
  }
  return CGF.MakeAddrLValue(
      CGF.Builder.CreateElementBitCast(BaseLV.getAddress(),
                                       CGF.ConvertTypeForMem(ElTy)),
      BaseLV.getType(), BaseLV.getBaseInfo(),
      CGF.CGM.getTBAAInfoForSubobject(BaseLV, BaseLV.getType()));
}

static Address castToBase(CodeGenFunction &CGF, QualType BaseTy, QualType ElTy,
                          llvm::Type *BaseLVType, CharUnits BaseLVAlignment,
                          llvm::Value *Addr) {
  Address Tmp = Address::invalid();
  Address TopTmp = Address::invalid();
  Address MostTopTmp = Address::invalid();
  BaseTy = BaseTy.getNonReferenceType();
  while ((BaseTy->isPointerType() || BaseTy->isReferenceType()) &&
         !CGF.getContext().hasSameType(BaseTy, ElTy)) {
    Tmp = CGF.CreateMemTemp(BaseTy);
    if (TopTmp.isValid())
      CGF.Builder.CreateStore(Tmp.getPointer(), TopTmp);
    else
      MostTopTmp = Tmp;
    TopTmp = Tmp;
    BaseTy = BaseTy->getPointeeType();
  }
  llvm::Type *Ty = BaseLVType;
  if (Tmp.isValid())
    Ty = Tmp.getElementType();
  Addr = CGF.Builder.CreatePointerBitCastOrAddrSpaceCast(Addr, Ty);
  if (Tmp.isValid()) {
    CGF.Builder.CreateStore(Addr, Tmp);
    return MostTopTmp;
  }
  return Address(Addr, BaseLVAlignment);
}

static const VarDecl *getBaseDecl(const Expr *Ref, const DeclRefExpr *&DE) {
  const VarDecl *OrigVD = nullptr;
  if (auto *OASE = dyn_cast<OMPArraySectionExpr>(Ref)) {
    auto *Base = OASE->getBase()->IgnoreParenImpCasts();
    while (auto *TempOASE = dyn_cast<OMPArraySectionExpr>(Base))
      Base = TempOASE->getBase()->IgnoreParenImpCasts();
    while (auto *TempASE = dyn_cast<ArraySubscriptExpr>(Base))
      Base = TempASE->getBase()->IgnoreParenImpCasts();
    DE = cast<DeclRefExpr>(Base);
    OrigVD = cast<VarDecl>(DE->getDecl());
  } else if (auto *ASE = dyn_cast<ArraySubscriptExpr>(Ref)) {
    auto *Base = ASE->getBase()->IgnoreParenImpCasts();
    while (auto *TempASE = dyn_cast<ArraySubscriptExpr>(Base))
      Base = TempASE->getBase()->IgnoreParenImpCasts();
    DE = cast<DeclRefExpr>(Base);
    OrigVD = cast<VarDecl>(DE->getDecl());
  }
  return OrigVD;
}

Address ReductionCodeGen::adjustPrivateAddress(CodeGenFunction &CGF, unsigned N,
                                               Address PrivateAddr) {
  const DeclRefExpr *DE;
  if (const VarDecl *OrigVD = ::getBaseDecl(ClausesData[N].Ref, DE)) {
    BaseDecls.emplace_back(OrigVD);
    auto OriginalBaseLValue = CGF.EmitLValue(DE);
    LValue BaseLValue =
        loadToBegin(CGF, OrigVD->getType(), SharedAddresses[N].first.getType(),
                    OriginalBaseLValue);
    llvm::Value *Adjustment = CGF.Builder.CreatePtrDiff(
        BaseLValue.getPointer(), SharedAddresses[N].first.getPointer());
    llvm::Value *PrivatePointer =
        CGF.Builder.CreatePointerBitCastOrAddrSpaceCast(
            PrivateAddr.getPointer(),
            SharedAddresses[N].first.getAddress().getType());
    llvm::Value *Ptr = CGF.Builder.CreateGEP(PrivatePointer, Adjustment);
    return castToBase(CGF, OrigVD->getType(),
                      SharedAddresses[N].first.getType(),
                      OriginalBaseLValue.getAddress().getType(),
                      OriginalBaseLValue.getAlignment(), Ptr);
  }
  BaseDecls.emplace_back(
      cast<VarDecl>(cast<DeclRefExpr>(ClausesData[N].Ref)->getDecl()));
  return PrivateAddr;
}

bool ReductionCodeGen::usesReductionInitializer(unsigned N) const {
  auto *DRD = getReductionInit(ClausesData[N].ReductionOp);
  return DRD && DRD->getInitializer();
}

LValue CGOpenMPRegionInfo::getThreadIDVariableLValue(CodeGenFunction &CGF) {
  return CGF.EmitLoadOfPointerLValue(
      CGF.GetAddrOfLocalVar(getThreadIDVariable()),
      getThreadIDVariable()->getType()->castAs<PointerType>());
}

void CGOpenMPRegionInfo::EmitBody(CodeGenFunction &CGF, const Stmt * /*S*/) {
  if (!CGF.HaveInsertPoint())
    return;
  // 1.2.2 OpenMP Language Terminology
  // Structured block - An executable statement with a single entry at the
  // top and a single exit at the bottom.
  // The point of exit cannot be a branch out of the structured block.
  // longjmp() and throw() must not violate the entry/exit criteria.
  CGF.EHStack.pushTerminate();
  CodeGen(CGF);
  CGF.EHStack.popTerminate();
}

LValue CGOpenMPTaskOutlinedRegionInfo::getThreadIDVariableLValue(
    CodeGenFunction &CGF) {
  return CGF.MakeAddrLValue(CGF.GetAddrOfLocalVar(getThreadIDVariable()),
                            getThreadIDVariable()->getType(),
                            AlignmentSource::Decl);
}

CGOpenMPRuntime::CGOpenMPRuntime(CodeGenModule &CGM)
    : CGM(CGM), OffloadEntriesInfoManager(CGM) {
  IdentTy = llvm::StructType::create(
      "ident_t", CGM.Int32Ty /* reserved_1 */, CGM.Int32Ty /* flags */,
      CGM.Int32Ty /* reserved_2 */, CGM.Int32Ty /* reserved_3 */,
      CGM.Int8PtrTy /* psource */);
  KmpCriticalNameTy = llvm::ArrayType::get(CGM.Int32Ty, /*NumElements*/ 8);

  loadOffloadInfoMetadata();
}

void CGOpenMPRuntime::clear() {
  InternalVars.clear();
}

static llvm::Function *
emitCombinerOrInitializer(CodeGenModule &CGM, QualType Ty,
                          const Expr *CombinerInitializer, const VarDecl *In,
                          const VarDecl *Out, bool IsCombiner) {
  // void .omp_combiner.(Ty *in, Ty *out);
  auto &C = CGM.getContext();
  QualType PtrTy = C.getPointerType(Ty).withRestrict();
  FunctionArgList Args;
  ImplicitParamDecl OmpOutParm(C, /*DC=*/nullptr, Out->getLocation(),
                               /*Id=*/nullptr, PtrTy, ImplicitParamDecl::Other);
  ImplicitParamDecl OmpInParm(C, /*DC=*/nullptr, In->getLocation(),
                              /*Id=*/nullptr, PtrTy, ImplicitParamDecl::Other);
  Args.push_back(&OmpOutParm);
  Args.push_back(&OmpInParm);
  auto &FnInfo =
      CGM.getTypes().arrangeBuiltinFunctionDeclaration(C.VoidTy, Args);
  auto *FnTy = CGM.getTypes().GetFunctionType(FnInfo);
  auto *Fn = llvm::Function::Create(
      FnTy, llvm::GlobalValue::InternalLinkage,
      IsCombiner ? ".omp_combiner." : ".omp_initializer.", &CGM.getModule());
  CGM.SetInternalFunctionAttributes(GlobalDecl(), Fn, FnInfo);
  Fn->removeFnAttr(llvm::Attribute::NoInline);
  Fn->removeFnAttr(llvm::Attribute::OptimizeNone);
  Fn->addFnAttr(llvm::Attribute::AlwaysInline);
  CodeGenFunction CGF(CGM);
  // Map "T omp_in;" variable to "*omp_in_parm" value in all expressions.
  // Map "T omp_out;" variable to "*omp_out_parm" value in all expressions.
  CGF.StartFunction(GlobalDecl(), C.VoidTy, Fn, FnInfo, Args, In->getLocation(),
                    Out->getLocation());
  CodeGenFunction::OMPPrivateScope Scope(CGF);
  Address AddrIn = CGF.GetAddrOfLocalVar(&OmpInParm);
  Scope.addPrivate(In, [&CGF, AddrIn, PtrTy]() -> Address {
    return CGF.EmitLoadOfPointerLValue(AddrIn, PtrTy->castAs<PointerType>())
        .getAddress();
  });
  Address AddrOut = CGF.GetAddrOfLocalVar(&OmpOutParm);
  Scope.addPrivate(Out, [&CGF, AddrOut, PtrTy]() -> Address {
    return CGF.EmitLoadOfPointerLValue(AddrOut, PtrTy->castAs<PointerType>())
        .getAddress();
  });
  (void)Scope.Privatize();
  if (!IsCombiner && Out->hasInit() &&
      !CGF.isTrivialInitializer(Out->getInit())) {
    CGF.EmitAnyExprToMem(Out->getInit(), CGF.GetAddrOfLocalVar(Out),
                         Out->getType().getQualifiers(),
                         /*IsInitializer=*/true);
  }
  if (CombinerInitializer)
    CGF.EmitIgnoredExpr(CombinerInitializer);
  Scope.ForceCleanup();
  CGF.FinishFunction();
  return Fn;
}

void CGOpenMPRuntime::emitUserDefinedReduction(
    CodeGenFunction *CGF, const OMPDeclareReductionDecl *D) {
  if (UDRMap.count(D) > 0)
    return;
  auto &C = CGM.getContext();
  if (!In || !Out) {
    In = &C.Idents.get("omp_in");
    Out = &C.Idents.get("omp_out");
  }
  llvm::Function *Combiner = emitCombinerOrInitializer(
      CGM, D->getType(), D->getCombiner(), cast<VarDecl>(D->lookup(In).front()),
      cast<VarDecl>(D->lookup(Out).front()),
      /*IsCombiner=*/true);
  llvm::Function *Initializer = nullptr;
  if (auto *Init = D->getInitializer()) {
    if (!Priv || !Orig) {
      Priv = &C.Idents.get("omp_priv");
      Orig = &C.Idents.get("omp_orig");
    }
    Initializer = emitCombinerOrInitializer(
        CGM, D->getType(),
        D->getInitializerKind() == OMPDeclareReductionDecl::CallInit ? Init
                                                                     : nullptr,
        cast<VarDecl>(D->lookup(Orig).front()),
        cast<VarDecl>(D->lookup(Priv).front()),
        /*IsCombiner=*/false);
  }
  UDRMap.insert(std::make_pair(D, std::make_pair(Combiner, Initializer)));
  if (CGF) {
    auto &Decls = FunctionUDRMap.FindAndConstruct(CGF->CurFn);
    Decls.second.push_back(D);
  }
}

std::pair<llvm::Function *, llvm::Function *>
CGOpenMPRuntime::getUserDefinedReduction(const OMPDeclareReductionDecl *D) {
  auto I = UDRMap.find(D);
  if (I != UDRMap.end())
    return I->second;
  emitUserDefinedReduction(/*CGF=*/nullptr, D);
  return UDRMap.lookup(D);
}

// Layout information for ident_t.
static CharUnits getIdentAlign(CodeGenModule &CGM) {
  return CGM.getPointerAlign();
}
static CharUnits getIdentSize(CodeGenModule &CGM) {
  assert((4 * CGM.getPointerSize()).isMultipleOf(CGM.getPointerAlign()));
  return CharUnits::fromQuantity(16) + CGM.getPointerSize();
}
static CharUnits getOffsetOfIdentField(IdentFieldIndex Field) {
  // All the fields except the last are i32, so this works beautifully.
  return unsigned(Field) * CharUnits::fromQuantity(4);
}
static Address createIdentFieldGEP(CodeGenFunction &CGF, Address Addr,
                                   IdentFieldIndex Field,
                                   const llvm::Twine &Name = "") {
  auto Offset = getOffsetOfIdentField(Field);
  return CGF.Builder.CreateStructGEP(Addr, Field, Offset, Name);
}

static llvm::Value *emitParallelOrTeamsOutlinedFunction(
    CodeGenModule &CGM, const OMPExecutableDirective &D, const CapturedStmt *CS,
    const VarDecl *ThreadIDVar, OpenMPDirectiveKind InnermostKind,
    const StringRef OutlinedHelperName, const RegionCodeGenTy &CodeGen) {
  assert(ThreadIDVar->getType()->isPointerType() &&
         "thread id variable must be of type kmp_int32 *");
  CodeGenFunction CGF(CGM, true);
  bool HasCancel = false;
  if (auto *OPD = dyn_cast<OMPParallelDirective>(&D))
    HasCancel = OPD->hasCancel();
  else if (auto *OPSD = dyn_cast<OMPParallelSectionsDirective>(&D))
    HasCancel = OPSD->hasCancel();
  else if (auto *OPFD = dyn_cast<OMPParallelForDirective>(&D))
    HasCancel = OPFD->hasCancel();
  else if (auto *OPFD = dyn_cast<OMPTargetParallelForDirective>(&D))
    HasCancel = OPFD->hasCancel();
  else if (auto *OPFD = dyn_cast<OMPDistributeParallelForDirective>(&D))
    HasCancel = OPFD->hasCancel();
  else if (auto *OPFD = dyn_cast<OMPTeamsDistributeParallelForDirective>(&D))
    HasCancel = OPFD->hasCancel();
  else if (auto *OPFD =
               dyn_cast<OMPTargetTeamsDistributeParallelForDirective>(&D))
    HasCancel = OPFD->hasCancel();
  CGOpenMPOutlinedRegionInfo CGInfo(*CS, ThreadIDVar, CodeGen, InnermostKind,
                                    HasCancel, OutlinedHelperName);
  CodeGenFunction::CGCapturedStmtRAII CapInfoRAII(CGF, &CGInfo);
  return CGF.GenerateOpenMPCapturedStmtFunction(*CS);
}

llvm::Value *CGOpenMPRuntime::emitParallelOutlinedFunction(
    const OMPExecutableDirective &D, const VarDecl *ThreadIDVar,
    OpenMPDirectiveKind InnermostKind, const RegionCodeGenTy &CodeGen) {
  const CapturedStmt *CS = D.getCapturedStmt(OMPD_parallel);
  return emitParallelOrTeamsOutlinedFunction(
      CGM, D, CS, ThreadIDVar, InnermostKind, getOutlinedHelperName(), CodeGen);
}

llvm::Value *CGOpenMPRuntime::emitTeamsOutlinedFunction(
    const OMPExecutableDirective &D, const VarDecl *ThreadIDVar,
    OpenMPDirectiveKind InnermostKind, const RegionCodeGenTy &CodeGen) {
  const CapturedStmt *CS = D.getCapturedStmt(OMPD_teams);
  return emitParallelOrTeamsOutlinedFunction(
      CGM, D, CS, ThreadIDVar, InnermostKind, getOutlinedHelperName(), CodeGen);
}

llvm::Value *CGOpenMPRuntime::emitTaskOutlinedFunction(
    const OMPExecutableDirective &D, const VarDecl *ThreadIDVar,
    const VarDecl *PartIDVar, const VarDecl *TaskTVar,
    OpenMPDirectiveKind InnermostKind, const RegionCodeGenTy &CodeGen,
    bool Tied, unsigned &NumberOfParts) {
  auto &&UntiedCodeGen = [this, &D, TaskTVar](CodeGenFunction &CGF,
                                              PrePostActionTy &) {
    auto *ThreadID = getThreadID(CGF, D.getLocStart());
    auto *UpLoc = emitUpdateLocation(CGF, D.getLocStart());
    llvm::Value *TaskArgs[] = {
        UpLoc, ThreadID,
        CGF.EmitLoadOfPointerLValue(CGF.GetAddrOfLocalVar(TaskTVar),
                                    TaskTVar->getType()->castAs<PointerType>())
            .getPointer()};
    CGF.EmitRuntimeCall(createRuntimeFunction(OMPRTL__kmpc_omp_task), TaskArgs);
  };
  CGOpenMPTaskOutlinedRegionInfo::UntiedTaskActionTy Action(Tied, PartIDVar,
                                                            UntiedCodeGen);
  CodeGen.setAction(Action);
  assert(!ThreadIDVar->getType()->isPointerType() &&
         "thread id variable must be of type kmp_int32 for tasks");
  const OpenMPDirectiveKind Region =
      isOpenMPTaskLoopDirective(D.getDirectiveKind()) ? OMPD_taskloop
                                                      : OMPD_task;
  auto *CS = D.getCapturedStmt(Region);
  auto *TD = dyn_cast<OMPTaskDirective>(&D);
  CodeGenFunction CGF(CGM, true);
  CGOpenMPTaskOutlinedRegionInfo CGInfo(*CS, ThreadIDVar, CodeGen,
                                        InnermostKind,
                                        TD ? TD->hasCancel() : false, Action);
  CodeGenFunction::CGCapturedStmtRAII CapInfoRAII(CGF, &CGInfo);
  auto *Res = CGF.GenerateCapturedStmtFunction(*CS);
  if (!Tied)
    NumberOfParts = Action.getNumberOfParts();
  return Res;
}

Address CGOpenMPRuntime::getOrCreateDefaultLocation(unsigned Flags) {
  CharUnits Align = getIdentAlign(CGM);
  llvm::Value *Entry = OpenMPDefaultLocMap.lookup(Flags);
  if (!Entry) {
    if (!DefaultOpenMPPSource) {
      // Initialize default location for psource field of ident_t structure of
      // all ident_t objects. Format is ";file;function;line;column;;".
      // Taken from
      // http://llvm.org/svn/llvm-project/openmp/trunk/runtime/src/kmp_str.c
      DefaultOpenMPPSource =
          CGM.GetAddrOfConstantCString(";unknown;unknown;0;0;;").getPointer();
      DefaultOpenMPPSource =
          llvm::ConstantExpr::getBitCast(DefaultOpenMPPSource, CGM.Int8PtrTy);
    }

    ConstantInitBuilder builder(CGM);
    auto fields = builder.beginStruct(IdentTy);
    fields.addInt(CGM.Int32Ty, 0);
    fields.addInt(CGM.Int32Ty, Flags);
    fields.addInt(CGM.Int32Ty, 0);
    fields.addInt(CGM.Int32Ty, 0);
    fields.add(DefaultOpenMPPSource);
    auto DefaultOpenMPLocation =
      fields.finishAndCreateGlobal("", Align, /*isConstant*/ true,
                                   llvm::GlobalValue::PrivateLinkage);
    DefaultOpenMPLocation->setUnnamedAddr(llvm::GlobalValue::UnnamedAddr::Global);

    OpenMPDefaultLocMap[Flags] = Entry = DefaultOpenMPLocation;
  }
  return Address(Entry, Align);
}

llvm::Value *CGOpenMPRuntime::emitUpdateLocation(CodeGenFunction &CGF,
                                                 SourceLocation Loc,
                                                 unsigned Flags) {
  Flags |= OMP_IDENT_KMPC;
  // If no debug info is generated - return global default location.
  if (CGM.getCodeGenOpts().getDebugInfo() == codegenoptions::NoDebugInfo ||
      Loc.isInvalid())
    return getOrCreateDefaultLocation(Flags).getPointer();

  assert(CGF.CurFn && "No function in current CodeGenFunction.");

  Address LocValue = Address::invalid();
  auto I = OpenMPLocThreadIDMap.find(CGF.CurFn);
  if (I != OpenMPLocThreadIDMap.end())
    LocValue = Address(I->second.DebugLoc, getIdentAlign(CGF.CGM));

  // OpenMPLocThreadIDMap may have null DebugLoc and non-null ThreadID, if
  // GetOpenMPThreadID was called before this routine.
  if (!LocValue.isValid()) {
    // Generate "ident_t .kmpc_loc.addr;"
    Address AI = CGF.CreateTempAlloca(IdentTy, getIdentAlign(CGF.CGM),
                                      ".kmpc_loc.addr");
    auto &Elem = OpenMPLocThreadIDMap.FindAndConstruct(CGF.CurFn);
    Elem.second.DebugLoc = AI.getPointer();
    LocValue = AI;

    CGBuilderTy::InsertPointGuard IPG(CGF.Builder);
    CGF.Builder.SetInsertPoint(CGF.AllocaInsertPt);
    CGF.Builder.CreateMemCpy(LocValue, getOrCreateDefaultLocation(Flags),
                             CGM.getSize(getIdentSize(CGF.CGM)));
  }

  // char **psource = &.kmpc_loc_<flags>.addr.psource;
  Address PSource = createIdentFieldGEP(CGF, LocValue, IdentField_PSource);

  auto OMPDebugLoc = OpenMPDebugLocMap.lookup(Loc.getRawEncoding());
  if (OMPDebugLoc == nullptr) {
    SmallString<128> Buffer2;
    llvm::raw_svector_ostream OS2(Buffer2);
    // Build debug location
    PresumedLoc PLoc = CGF.getContext().getSourceManager().getPresumedLoc(Loc);
    OS2 << ";" << PLoc.getFilename() << ";";
    if (const FunctionDecl *FD =
            dyn_cast_or_null<FunctionDecl>(CGF.CurFuncDecl)) {
      OS2 << FD->getQualifiedNameAsString();
    }
    OS2 << ";" << PLoc.getLine() << ";" << PLoc.getColumn() << ";;";
    OMPDebugLoc = CGF.Builder.CreateGlobalStringPtr(OS2.str());
    OpenMPDebugLocMap[Loc.getRawEncoding()] = OMPDebugLoc;
  }
  // *psource = ";<File>;<Function>;<Line>;<Column>;;";
  CGF.Builder.CreateStore(OMPDebugLoc, PSource);

  // Our callers always pass this to a runtime function, so for
  // convenience, go ahead and return a naked pointer.
  return LocValue.getPointer();
}

llvm::Value *CGOpenMPRuntime::getThreadID(CodeGenFunction &CGF,
                                          SourceLocation Loc) {
  assert(CGF.CurFn && "No function in current CodeGenFunction.");

  llvm::Value *ThreadID = nullptr;
  // Check whether we've already cached a load of the thread id in this
  // function.
  auto I = OpenMPLocThreadIDMap.find(CGF.CurFn);
  if (I != OpenMPLocThreadIDMap.end()) {
    ThreadID = I->second.ThreadID;
    if (ThreadID != nullptr)
      return ThreadID;
  }
  // If exceptions are enabled, do not use parameter to avoid possible crash.
  if (!CGF.EHStack.requiresLandingPad() || !CGF.getLangOpts().Exceptions ||
      !CGF.getLangOpts().CXXExceptions ||
      CGF.Builder.GetInsertBlock() == CGF.AllocaInsertPt->getParent()) {
    if (auto *OMPRegionInfo =
            dyn_cast_or_null<CGOpenMPRegionInfo>(CGF.CapturedStmtInfo)) {
      if (OMPRegionInfo->getThreadIDVariable()) {
        // Check if this an outlined function with thread id passed as argument.
        auto LVal = OMPRegionInfo->getThreadIDVariableLValue(CGF);
        ThreadID = CGF.EmitLoadOfScalar(LVal, Loc);
        // If value loaded in entry block, cache it and use it everywhere in
        // function.
        if (CGF.Builder.GetInsertBlock() == CGF.AllocaInsertPt->getParent()) {
          auto &Elem = OpenMPLocThreadIDMap.FindAndConstruct(CGF.CurFn);
          Elem.second.ThreadID = ThreadID;
        }
        return ThreadID;
      }
    }
  }

  // This is not an outlined function region - need to call __kmpc_int32
  // kmpc_global_thread_num(ident_t *loc).
  // Generate thread id value and cache this value for use across the
  // function.
  CGBuilderTy::InsertPointGuard IPG(CGF.Builder);
  CGF.Builder.SetInsertPoint(CGF.AllocaInsertPt);
  auto *Call = CGF.Builder.CreateCall(
      createRuntimeFunction(OMPRTL__kmpc_global_thread_num),
      emitUpdateLocation(CGF, Loc));
  Call->setCallingConv(CGF.getRuntimeCC());
  auto &Elem = OpenMPLocThreadIDMap.FindAndConstruct(CGF.CurFn);
  Elem.second.ThreadID = Call;
  return Call;
}

void CGOpenMPRuntime::functionFinished(CodeGenFunction &CGF) {
  assert(CGF.CurFn && "No function in current CodeGenFunction.");
  if (OpenMPLocThreadIDMap.count(CGF.CurFn))
    OpenMPLocThreadIDMap.erase(CGF.CurFn);
  if (FunctionUDRMap.count(CGF.CurFn) > 0) {
    for(auto *D : FunctionUDRMap[CGF.CurFn]) {
      UDRMap.erase(D);
    }
    FunctionUDRMap.erase(CGF.CurFn);
  }
}

llvm::Type *CGOpenMPRuntime::getIdentTyPointerTy() {
  if (!IdentTy) {
  }
  return llvm::PointerType::getUnqual(IdentTy);
}

llvm::Type *CGOpenMPRuntime::getKmpc_MicroPointerTy() {
  if (!Kmpc_MicroTy) {
    // Build void (*kmpc_micro)(kmp_int32 *global_tid, kmp_int32 *bound_tid,...)
    llvm::Type *MicroParams[] = {llvm::PointerType::getUnqual(CGM.Int32Ty),
                                 llvm::PointerType::getUnqual(CGM.Int32Ty)};
    Kmpc_MicroTy = llvm::FunctionType::get(CGM.VoidTy, MicroParams, true);
  }
  return llvm::PointerType::getUnqual(Kmpc_MicroTy);
}

llvm::Constant *
CGOpenMPRuntime::createRuntimeFunction(unsigned Function) {
  llvm::Constant *RTLFn = nullptr;
  switch (static_cast<OpenMPRTLFunction>(Function)) {
  case OMPRTL__kmpc_fork_call: {
    // Build void __kmpc_fork_call(ident_t *loc, kmp_int32 argc, kmpc_micro
    // microtask, ...);
    llvm::Type *TypeParams[] = {getIdentTyPointerTy(), CGM.Int32Ty,
                                getKmpc_MicroPointerTy()};
    llvm::FunctionType *FnTy =
        llvm::FunctionType::get(CGM.VoidTy, TypeParams, /*isVarArg*/ true);
    RTLFn = CGM.CreateRuntimeFunction(FnTy, "__kmpc_fork_call");
    break;
  }
  case OMPRTL__kmpc_global_thread_num: {
    // Build kmp_int32 __kmpc_global_thread_num(ident_t *loc);
    llvm::Type *TypeParams[] = {getIdentTyPointerTy()};
    llvm::FunctionType *FnTy =
        llvm::FunctionType::get(CGM.Int32Ty, TypeParams, /*isVarArg*/ false);
    RTLFn = CGM.CreateRuntimeFunction(FnTy, "__kmpc_global_thread_num");
    break;
  }
  case OMPRTL__kmpc_threadprivate_cached: {
    // Build void *__kmpc_threadprivate_cached(ident_t *loc,
    // kmp_int32 global_tid, void *data, size_t size, void ***cache);
    llvm::Type *TypeParams[] = {getIdentTyPointerTy(), CGM.Int32Ty,
                                CGM.VoidPtrTy, CGM.SizeTy,
                                CGM.VoidPtrTy->getPointerTo()->getPointerTo()};
    llvm::FunctionType *FnTy =
        llvm::FunctionType::get(CGM.VoidPtrTy, TypeParams, /*isVarArg*/ false);
    RTLFn = CGM.CreateRuntimeFunction(FnTy, "__kmpc_threadprivate_cached");
    break;
  }
  case OMPRTL__kmpc_critical: {
    // Build void __kmpc_critical(ident_t *loc, kmp_int32 global_tid,
    // kmp_critical_name *crit);
    llvm::Type *TypeParams[] = {
        getIdentTyPointerTy(), CGM.Int32Ty,
        llvm::PointerType::getUnqual(KmpCriticalNameTy)};
    llvm::FunctionType *FnTy =
        llvm::FunctionType::get(CGM.VoidTy, TypeParams, /*isVarArg*/ false);
    RTLFn = CGM.CreateRuntimeFunction(FnTy, "__kmpc_critical");
    break;
  }
  case OMPRTL__kmpc_critical_with_hint: {
    // Build void __kmpc_critical_with_hint(ident_t *loc, kmp_int32 global_tid,
    // kmp_critical_name *crit, uintptr_t hint);
    llvm::Type *TypeParams[] = {getIdentTyPointerTy(), CGM.Int32Ty,
                                llvm::PointerType::getUnqual(KmpCriticalNameTy),
                                CGM.IntPtrTy};
    llvm::FunctionType *FnTy =
        llvm::FunctionType::get(CGM.VoidTy, TypeParams, /*isVarArg*/ false);
    RTLFn = CGM.CreateRuntimeFunction(FnTy, "__kmpc_critical_with_hint");
    break;
  }
  case OMPRTL__kmpc_threadprivate_register: {
    // Build void __kmpc_threadprivate_register(ident_t *, void *data,
    // kmpc_ctor ctor, kmpc_cctor cctor, kmpc_dtor dtor);
    // typedef void *(*kmpc_ctor)(void *);
    auto KmpcCtorTy =
        llvm::FunctionType::get(CGM.VoidPtrTy, CGM.VoidPtrTy,
                                /*isVarArg*/ false)->getPointerTo();
    // typedef void *(*kmpc_cctor)(void *, void *);
    llvm::Type *KmpcCopyCtorTyArgs[] = {CGM.VoidPtrTy, CGM.VoidPtrTy};
    auto KmpcCopyCtorTy =
        llvm::FunctionType::get(CGM.VoidPtrTy, KmpcCopyCtorTyArgs,
                                /*isVarArg*/ false)->getPointerTo();
    // typedef void (*kmpc_dtor)(void *);
    auto KmpcDtorTy =
        llvm::FunctionType::get(CGM.VoidTy, CGM.VoidPtrTy, /*isVarArg*/ false)
            ->getPointerTo();
    llvm::Type *FnTyArgs[] = {getIdentTyPointerTy(), CGM.VoidPtrTy, KmpcCtorTy,
                              KmpcCopyCtorTy, KmpcDtorTy};
    auto FnTy = llvm::FunctionType::get(CGM.VoidTy, FnTyArgs,
                                        /*isVarArg*/ false);
    RTLFn = CGM.CreateRuntimeFunction(FnTy, "__kmpc_threadprivate_register");
    break;
  }
  case OMPRTL__kmpc_end_critical: {
    // Build void __kmpc_end_critical(ident_t *loc, kmp_int32 global_tid,
    // kmp_critical_name *crit);
    llvm::Type *TypeParams[] = {
        getIdentTyPointerTy(), CGM.Int32Ty,
        llvm::PointerType::getUnqual(KmpCriticalNameTy)};
    llvm::FunctionType *FnTy =
        llvm::FunctionType::get(CGM.VoidTy, TypeParams, /*isVarArg*/ false);
    RTLFn = CGM.CreateRuntimeFunction(FnTy, "__kmpc_end_critical");
    break;
  }
  case OMPRTL__kmpc_cancel_barrier: {
    // Build kmp_int32 __kmpc_cancel_barrier(ident_t *loc, kmp_int32
    // global_tid);
    llvm::Type *TypeParams[] = {getIdentTyPointerTy(), CGM.Int32Ty};
    llvm::FunctionType *FnTy =
        llvm::FunctionType::get(CGM.Int32Ty, TypeParams, /*isVarArg*/ false);
    RTLFn = CGM.CreateRuntimeFunction(FnTy, /*Name*/ "__kmpc_cancel_barrier");
    break;
  }
  case OMPRTL__kmpc_barrier: {
    // Build void __kmpc_barrier(ident_t *loc, kmp_int32 global_tid);
    llvm::Type *TypeParams[] = {getIdentTyPointerTy(), CGM.Int32Ty};
    llvm::FunctionType *FnTy =
        llvm::FunctionType::get(CGM.VoidTy, TypeParams, /*isVarArg*/ false);
    RTLFn = CGM.CreateRuntimeFunction(FnTy, /*Name*/ "__kmpc_barrier");
    break;
  }
  case OMPRTL__kmpc_for_static_fini: {
    // Build void __kmpc_for_static_fini(ident_t *loc, kmp_int32 global_tid);
    llvm::Type *TypeParams[] = {getIdentTyPointerTy(), CGM.Int32Ty};
    llvm::FunctionType *FnTy =
        llvm::FunctionType::get(CGM.VoidTy, TypeParams, /*isVarArg*/ false);
    RTLFn = CGM.CreateRuntimeFunction(FnTy, "__kmpc_for_static_fini");
    break;
  }
  case OMPRTL__kmpc_push_num_threads: {
    // Build void __kmpc_push_num_threads(ident_t *loc, kmp_int32 global_tid,
    // kmp_int32 num_threads)
    llvm::Type *TypeParams[] = {getIdentTyPointerTy(), CGM.Int32Ty,
                                CGM.Int32Ty};
    llvm::FunctionType *FnTy =
        llvm::FunctionType::get(CGM.VoidTy, TypeParams, /*isVarArg*/ false);
    RTLFn = CGM.CreateRuntimeFunction(FnTy, "__kmpc_push_num_threads");
    break;
  }
  case OMPRTL__kmpc_serialized_parallel: {
    // Build void __kmpc_serialized_parallel(ident_t *loc, kmp_int32
    // global_tid);
    llvm::Type *TypeParams[] = {getIdentTyPointerTy(), CGM.Int32Ty};
    llvm::FunctionType *FnTy =
        llvm::FunctionType::get(CGM.VoidTy, TypeParams, /*isVarArg*/ false);
    RTLFn = CGM.CreateRuntimeFunction(FnTy, "__kmpc_serialized_parallel");
    break;
  }
  case OMPRTL__kmpc_end_serialized_parallel: {
    // Build void __kmpc_end_serialized_parallel(ident_t *loc, kmp_int32
    // global_tid);
    llvm::Type *TypeParams[] = {getIdentTyPointerTy(), CGM.Int32Ty};
    llvm::FunctionType *FnTy =
        llvm::FunctionType::get(CGM.VoidTy, TypeParams, /*isVarArg*/ false);
    RTLFn = CGM.CreateRuntimeFunction(FnTy, "__kmpc_end_serialized_parallel");
    break;
  }
  case OMPRTL__kmpc_flush: {
    // Build void __kmpc_flush(ident_t *loc);
    llvm::Type *TypeParams[] = {getIdentTyPointerTy()};
    llvm::FunctionType *FnTy =
        llvm::FunctionType::get(CGM.VoidTy, TypeParams, /*isVarArg*/ false);
    RTLFn = CGM.CreateRuntimeFunction(FnTy, "__kmpc_flush");
    break;
  }
  case OMPRTL__kmpc_master: {
    // Build kmp_int32 __kmpc_master(ident_t *loc, kmp_int32 global_tid);
    llvm::Type *TypeParams[] = {getIdentTyPointerTy(), CGM.Int32Ty};
    llvm::FunctionType *FnTy =
        llvm::FunctionType::get(CGM.Int32Ty, TypeParams, /*isVarArg=*/false);
    RTLFn = CGM.CreateRuntimeFunction(FnTy, /*Name=*/"__kmpc_master");
    break;
  }
  case OMPRTL__kmpc_end_master: {
    // Build void __kmpc_end_master(ident_t *loc, kmp_int32 global_tid);
    llvm::Type *TypeParams[] = {getIdentTyPointerTy(), CGM.Int32Ty};
    llvm::FunctionType *FnTy =
        llvm::FunctionType::get(CGM.VoidTy, TypeParams, /*isVarArg=*/false);
    RTLFn = CGM.CreateRuntimeFunction(FnTy, /*Name=*/"__kmpc_end_master");
    break;
  }
  case OMPRTL__kmpc_omp_taskyield: {
    // Build kmp_int32 __kmpc_omp_taskyield(ident_t *, kmp_int32 global_tid,
    // int end_part);
    llvm::Type *TypeParams[] = {getIdentTyPointerTy(), CGM.Int32Ty, CGM.IntTy};
    llvm::FunctionType *FnTy =
        llvm::FunctionType::get(CGM.Int32Ty, TypeParams, /*isVarArg=*/false);
    RTLFn = CGM.CreateRuntimeFunction(FnTy, /*Name=*/"__kmpc_omp_taskyield");
    break;
  }
  case OMPRTL__kmpc_single: {
    // Build kmp_int32 __kmpc_single(ident_t *loc, kmp_int32 global_tid);
    llvm::Type *TypeParams[] = {getIdentTyPointerTy(), CGM.Int32Ty};
    llvm::FunctionType *FnTy =
        llvm::FunctionType::get(CGM.Int32Ty, TypeParams, /*isVarArg=*/false);
    RTLFn = CGM.CreateRuntimeFunction(FnTy, /*Name=*/"__kmpc_single");
    break;
  }
  case OMPRTL__kmpc_end_single: {
    // Build void __kmpc_end_single(ident_t *loc, kmp_int32 global_tid);
    llvm::Type *TypeParams[] = {getIdentTyPointerTy(), CGM.Int32Ty};
    llvm::FunctionType *FnTy =
        llvm::FunctionType::get(CGM.VoidTy, TypeParams, /*isVarArg=*/false);
    RTLFn = CGM.CreateRuntimeFunction(FnTy, /*Name=*/"__kmpc_end_single");
    break;
  }
  case OMPRTL__kmpc_omp_task_alloc: {
    // Build kmp_task_t *__kmpc_omp_task_alloc(ident_t *, kmp_int32 gtid,
    // kmp_int32 flags, size_t sizeof_kmp_task_t, size_t sizeof_shareds,
    // kmp_routine_entry_t *task_entry);
    assert(KmpRoutineEntryPtrTy != nullptr &&
           "Type kmp_routine_entry_t must be created.");
    llvm::Type *TypeParams[] = {getIdentTyPointerTy(), CGM.Int32Ty, CGM.Int32Ty,
                                CGM.SizeTy, CGM.SizeTy, KmpRoutineEntryPtrTy};
    // Return void * and then cast to particular kmp_task_t type.
    llvm::FunctionType *FnTy =
        llvm::FunctionType::get(CGM.VoidPtrTy, TypeParams, /*isVarArg=*/false);
    RTLFn = CGM.CreateRuntimeFunction(FnTy, /*Name=*/"__kmpc_omp_task_alloc");
    break;
  }
  case OMPRTL__kmpc_omp_task: {
    // Build kmp_int32 __kmpc_omp_task(ident_t *, kmp_int32 gtid, kmp_task_t
    // *new_task);
    llvm::Type *TypeParams[] = {getIdentTyPointerTy(), CGM.Int32Ty,
                                CGM.VoidPtrTy};
    llvm::FunctionType *FnTy =
        llvm::FunctionType::get(CGM.Int32Ty, TypeParams, /*isVarArg=*/false);
    RTLFn = CGM.CreateRuntimeFunction(FnTy, /*Name=*/"__kmpc_omp_task");
    break;
  }
  case OMPRTL__kmpc_copyprivate: {
    // Build void __kmpc_copyprivate(ident_t *loc, kmp_int32 global_tid,
    // size_t cpy_size, void *cpy_data, void(*cpy_func)(void *, void *),
    // kmp_int32 didit);
    llvm::Type *CpyTypeParams[] = {CGM.VoidPtrTy, CGM.VoidPtrTy};
    auto *CpyFnTy =
        llvm::FunctionType::get(CGM.VoidTy, CpyTypeParams, /*isVarArg=*/false);
    llvm::Type *TypeParams[] = {getIdentTyPointerTy(), CGM.Int32Ty, CGM.SizeTy,
                                CGM.VoidPtrTy, CpyFnTy->getPointerTo(),
                                CGM.Int32Ty};
    llvm::FunctionType *FnTy =
        llvm::FunctionType::get(CGM.VoidTy, TypeParams, /*isVarArg=*/false);
    RTLFn = CGM.CreateRuntimeFunction(FnTy, /*Name=*/"__kmpc_copyprivate");
    break;
  }
  case OMPRTL__kmpc_reduce: {
    // Build kmp_int32 __kmpc_reduce(ident_t *loc, kmp_int32 global_tid,
    // kmp_int32 num_vars, size_t reduce_size, void *reduce_data, void
    // (*reduce_func)(void *lhs_data, void *rhs_data), kmp_critical_name *lck);
    llvm::Type *ReduceTypeParams[] = {CGM.VoidPtrTy, CGM.VoidPtrTy};
    auto *ReduceFnTy = llvm::FunctionType::get(CGM.VoidTy, ReduceTypeParams,
                                               /*isVarArg=*/false);
    llvm::Type *TypeParams[] = {
        getIdentTyPointerTy(), CGM.Int32Ty, CGM.Int32Ty, CGM.SizeTy,
        CGM.VoidPtrTy, ReduceFnTy->getPointerTo(),
        llvm::PointerType::getUnqual(KmpCriticalNameTy)};
    llvm::FunctionType *FnTy =
        llvm::FunctionType::get(CGM.Int32Ty, TypeParams, /*isVarArg=*/false);
    RTLFn = CGM.CreateRuntimeFunction(FnTy, /*Name=*/"__kmpc_reduce");
    break;
  }
  case OMPRTL__kmpc_reduce_nowait: {
    // Build kmp_int32 __kmpc_reduce_nowait(ident_t *loc, kmp_int32
    // global_tid, kmp_int32 num_vars, size_t reduce_size, void *reduce_data,
    // void (*reduce_func)(void *lhs_data, void *rhs_data), kmp_critical_name
    // *lck);
    llvm::Type *ReduceTypeParams[] = {CGM.VoidPtrTy, CGM.VoidPtrTy};
    auto *ReduceFnTy = llvm::FunctionType::get(CGM.VoidTy, ReduceTypeParams,
                                               /*isVarArg=*/false);
    llvm::Type *TypeParams[] = {
        getIdentTyPointerTy(), CGM.Int32Ty, CGM.Int32Ty, CGM.SizeTy,
        CGM.VoidPtrTy, ReduceFnTy->getPointerTo(),
        llvm::PointerType::getUnqual(KmpCriticalNameTy)};
    llvm::FunctionType *FnTy =
        llvm::FunctionType::get(CGM.Int32Ty, TypeParams, /*isVarArg=*/false);
    RTLFn = CGM.CreateRuntimeFunction(FnTy, /*Name=*/"__kmpc_reduce_nowait");
    break;
  }
  case OMPRTL__kmpc_end_reduce: {
    // Build void __kmpc_end_reduce(ident_t *loc, kmp_int32 global_tid,
    // kmp_critical_name *lck);
    llvm::Type *TypeParams[] = {
        getIdentTyPointerTy(), CGM.Int32Ty,
        llvm::PointerType::getUnqual(KmpCriticalNameTy)};
    llvm::FunctionType *FnTy =
        llvm::FunctionType::get(CGM.VoidTy, TypeParams, /*isVarArg=*/false);
    RTLFn = CGM.CreateRuntimeFunction(FnTy, /*Name=*/"__kmpc_end_reduce");
    break;
  }
  case OMPRTL__kmpc_end_reduce_nowait: {
    // Build __kmpc_end_reduce_nowait(ident_t *loc, kmp_int32 global_tid,
    // kmp_critical_name *lck);
    llvm::Type *TypeParams[] = {
        getIdentTyPointerTy(), CGM.Int32Ty,
        llvm::PointerType::getUnqual(KmpCriticalNameTy)};
    llvm::FunctionType *FnTy =
        llvm::FunctionType::get(CGM.VoidTy, TypeParams, /*isVarArg=*/false);
    RTLFn =
        CGM.CreateRuntimeFunction(FnTy, /*Name=*/"__kmpc_end_reduce_nowait");
    break;
  }
  case OMPRTL__kmpc_omp_task_begin_if0: {
    // Build void __kmpc_omp_task(ident_t *, kmp_int32 gtid, kmp_task_t
    // *new_task);
    llvm::Type *TypeParams[] = {getIdentTyPointerTy(), CGM.Int32Ty,
                                CGM.VoidPtrTy};
    llvm::FunctionType *FnTy =
        llvm::FunctionType::get(CGM.VoidTy, TypeParams, /*isVarArg=*/false);
    RTLFn =
        CGM.CreateRuntimeFunction(FnTy, /*Name=*/"__kmpc_omp_task_begin_if0");
    break;
  }
  case OMPRTL__kmpc_omp_task_complete_if0: {
    // Build void __kmpc_omp_task(ident_t *, kmp_int32 gtid, kmp_task_t
    // *new_task);
    llvm::Type *TypeParams[] = {getIdentTyPointerTy(), CGM.Int32Ty,
                                CGM.VoidPtrTy};
    llvm::FunctionType *FnTy =
        llvm::FunctionType::get(CGM.VoidTy, TypeParams, /*isVarArg=*/false);
    RTLFn = CGM.CreateRuntimeFunction(FnTy,
                                      /*Name=*/"__kmpc_omp_task_complete_if0");
    break;
  }
  case OMPRTL__kmpc_ordered: {
    // Build void __kmpc_ordered(ident_t *loc, kmp_int32 global_tid);
    llvm::Type *TypeParams[] = {getIdentTyPointerTy(), CGM.Int32Ty};
    llvm::FunctionType *FnTy =
        llvm::FunctionType::get(CGM.VoidTy, TypeParams, /*isVarArg=*/false);
    RTLFn = CGM.CreateRuntimeFunction(FnTy, "__kmpc_ordered");
    break;
  }
  case OMPRTL__kmpc_end_ordered: {
    // Build void __kmpc_end_ordered(ident_t *loc, kmp_int32 global_tid);
    llvm::Type *TypeParams[] = {getIdentTyPointerTy(), CGM.Int32Ty};
    llvm::FunctionType *FnTy =
        llvm::FunctionType::get(CGM.VoidTy, TypeParams, /*isVarArg=*/false);
    RTLFn = CGM.CreateRuntimeFunction(FnTy, "__kmpc_end_ordered");
    break;
  }
  case OMPRTL__kmpc_omp_taskwait: {
    // Build kmp_int32 __kmpc_omp_taskwait(ident_t *loc, kmp_int32 global_tid);
    llvm::Type *TypeParams[] = {getIdentTyPointerTy(), CGM.Int32Ty};
    llvm::FunctionType *FnTy =
        llvm::FunctionType::get(CGM.Int32Ty, TypeParams, /*isVarArg=*/false);
    RTLFn = CGM.CreateRuntimeFunction(FnTy, "__kmpc_omp_taskwait");
    break;
  }
  case OMPRTL__kmpc_taskgroup: {
    // Build void __kmpc_taskgroup(ident_t *loc, kmp_int32 global_tid);
    llvm::Type *TypeParams[] = {getIdentTyPointerTy(), CGM.Int32Ty};
    llvm::FunctionType *FnTy =
        llvm::FunctionType::get(CGM.VoidTy, TypeParams, /*isVarArg=*/false);
    RTLFn = CGM.CreateRuntimeFunction(FnTy, "__kmpc_taskgroup");
    break;
  }
  case OMPRTL__kmpc_end_taskgroup: {
    // Build void __kmpc_end_taskgroup(ident_t *loc, kmp_int32 global_tid);
    llvm::Type *TypeParams[] = {getIdentTyPointerTy(), CGM.Int32Ty};
    llvm::FunctionType *FnTy =
        llvm::FunctionType::get(CGM.VoidTy, TypeParams, /*isVarArg=*/false);
    RTLFn = CGM.CreateRuntimeFunction(FnTy, "__kmpc_end_taskgroup");
    break;
  }
  case OMPRTL__kmpc_push_proc_bind: {
    // Build void __kmpc_push_proc_bind(ident_t *loc, kmp_int32 global_tid,
    // int proc_bind)
    llvm::Type *TypeParams[] = {getIdentTyPointerTy(), CGM.Int32Ty, CGM.IntTy};
    llvm::FunctionType *FnTy =
        llvm::FunctionType::get(CGM.VoidTy, TypeParams, /*isVarArg*/ false);
    RTLFn = CGM.CreateRuntimeFunction(FnTy, "__kmpc_push_proc_bind");
    break;
  }
  case OMPRTL__kmpc_omp_task_with_deps: {
    // Build kmp_int32 __kmpc_omp_task_with_deps(ident_t *, kmp_int32 gtid,
    // kmp_task_t *new_task, kmp_int32 ndeps, kmp_depend_info_t *dep_list,
    // kmp_int32 ndeps_noalias, kmp_depend_info_t *noalias_dep_list);
    llvm::Type *TypeParams[] = {
        getIdentTyPointerTy(), CGM.Int32Ty, CGM.VoidPtrTy, CGM.Int32Ty,
        CGM.VoidPtrTy,         CGM.Int32Ty, CGM.VoidPtrTy};
    llvm::FunctionType *FnTy =
        llvm::FunctionType::get(CGM.Int32Ty, TypeParams, /*isVarArg=*/false);
    RTLFn =
        CGM.CreateRuntimeFunction(FnTy, /*Name=*/"__kmpc_omp_task_with_deps");
    break;
  }
  case OMPRTL__kmpc_omp_wait_deps: {
    // Build void __kmpc_omp_wait_deps(ident_t *, kmp_int32 gtid,
    // kmp_int32 ndeps, kmp_depend_info_t *dep_list, kmp_int32 ndeps_noalias,
    // kmp_depend_info_t *noalias_dep_list);
    llvm::Type *TypeParams[] = {getIdentTyPointerTy(), CGM.Int32Ty,
                                CGM.Int32Ty,           CGM.VoidPtrTy,
                                CGM.Int32Ty,           CGM.VoidPtrTy};
    llvm::FunctionType *FnTy =
        llvm::FunctionType::get(CGM.VoidTy, TypeParams, /*isVarArg=*/false);
    RTLFn = CGM.CreateRuntimeFunction(FnTy, /*Name=*/"__kmpc_omp_wait_deps");
    break;
  }
  case OMPRTL__kmpc_cancellationpoint: {
    // Build kmp_int32 __kmpc_cancellationpoint(ident_t *loc, kmp_int32
    // global_tid, kmp_int32 cncl_kind)
    llvm::Type *TypeParams[] = {getIdentTyPointerTy(), CGM.Int32Ty, CGM.IntTy};
    llvm::FunctionType *FnTy =
        llvm::FunctionType::get(CGM.Int32Ty, TypeParams, /*isVarArg*/ false);
    RTLFn = CGM.CreateRuntimeFunction(FnTy, "__kmpc_cancellationpoint");
    break;
  }
  case OMPRTL__kmpc_cancel: {
    // Build kmp_int32 __kmpc_cancel(ident_t *loc, kmp_int32 global_tid,
    // kmp_int32 cncl_kind)
    llvm::Type *TypeParams[] = {getIdentTyPointerTy(), CGM.Int32Ty, CGM.IntTy};
    llvm::FunctionType *FnTy =
        llvm::FunctionType::get(CGM.Int32Ty, TypeParams, /*isVarArg*/ false);
    RTLFn = CGM.CreateRuntimeFunction(FnTy, "__kmpc_cancel");
    break;
  }
  case OMPRTL__kmpc_push_num_teams: {
    // Build void kmpc_push_num_teams (ident_t loc, kmp_int32 global_tid,
    // kmp_int32 num_teams, kmp_int32 num_threads)
    llvm::Type *TypeParams[] = {getIdentTyPointerTy(), CGM.Int32Ty, CGM.Int32Ty,
        CGM.Int32Ty};
    llvm::FunctionType *FnTy =
        llvm::FunctionType::get(CGM.Int32Ty, TypeParams, /*isVarArg*/ false);
    RTLFn = CGM.CreateRuntimeFunction(FnTy, "__kmpc_push_num_teams");
    break;
  }
  case OMPRTL__kmpc_fork_teams: {
    // Build void __kmpc_fork_teams(ident_t *loc, kmp_int32 argc, kmpc_micro
    // microtask, ...);
    llvm::Type *TypeParams[] = {getIdentTyPointerTy(), CGM.Int32Ty,
                                getKmpc_MicroPointerTy()};
    llvm::FunctionType *FnTy =
        llvm::FunctionType::get(CGM.VoidTy, TypeParams, /*isVarArg*/ true);
    RTLFn = CGM.CreateRuntimeFunction(FnTy, "__kmpc_fork_teams");
    break;
  }
  case OMPRTL__kmpc_taskloop: {
    // Build void __kmpc_taskloop(ident_t *loc, int gtid, kmp_task_t *task, int
    // if_val, kmp_uint64 *lb, kmp_uint64 *ub, kmp_int64 st, int nogroup, int
    // sched, kmp_uint64 grainsize, void *task_dup);
    llvm::Type *TypeParams[] = {getIdentTyPointerTy(),
                                CGM.IntTy,
                                CGM.VoidPtrTy,
                                CGM.IntTy,
                                CGM.Int64Ty->getPointerTo(),
                                CGM.Int64Ty->getPointerTo(),
                                CGM.Int64Ty,
                                CGM.IntTy,
                                CGM.IntTy,
                                CGM.Int64Ty,
                                CGM.VoidPtrTy};
    llvm::FunctionType *FnTy =
        llvm::FunctionType::get(CGM.VoidTy, TypeParams, /*isVarArg=*/false);
    RTLFn = CGM.CreateRuntimeFunction(FnTy, /*Name=*/"__kmpc_taskloop");
    break;
  }
  case OMPRTL__kmpc_doacross_init: {
    // Build void __kmpc_doacross_init(ident_t *loc, kmp_int32 gtid, kmp_int32
    // num_dims, struct kmp_dim *dims);
    llvm::Type *TypeParams[] = {getIdentTyPointerTy(),
                                CGM.Int32Ty,
                                CGM.Int32Ty,
                                CGM.VoidPtrTy};
    llvm::FunctionType *FnTy =
        llvm::FunctionType::get(CGM.VoidTy, TypeParams, /*isVarArg=*/false);
    RTLFn = CGM.CreateRuntimeFunction(FnTy, /*Name=*/"__kmpc_doacross_init");
    break;
  }
  case OMPRTL__kmpc_doacross_fini: {
    // Build void __kmpc_doacross_fini(ident_t *loc, kmp_int32 gtid);
    llvm::Type *TypeParams[] = {getIdentTyPointerTy(), CGM.Int32Ty};
    llvm::FunctionType *FnTy =
        llvm::FunctionType::get(CGM.VoidTy, TypeParams, /*isVarArg=*/false);
    RTLFn = CGM.CreateRuntimeFunction(FnTy, /*Name=*/"__kmpc_doacross_fini");
    break;
  }
  case OMPRTL__kmpc_doacross_post: {
    // Build void __kmpc_doacross_post(ident_t *loc, kmp_int32 gtid, kmp_int64
    // *vec);
    llvm::Type *TypeParams[] = {getIdentTyPointerTy(), CGM.Int32Ty,
                                CGM.Int64Ty->getPointerTo()};
    llvm::FunctionType *FnTy =
        llvm::FunctionType::get(CGM.VoidTy, TypeParams, /*isVarArg=*/false);
    RTLFn = CGM.CreateRuntimeFunction(FnTy, /*Name=*/"__kmpc_doacross_post");
    break;
  }
  case OMPRTL__kmpc_doacross_wait: {
    // Build void __kmpc_doacross_wait(ident_t *loc, kmp_int32 gtid, kmp_int64
    // *vec);
    llvm::Type *TypeParams[] = {getIdentTyPointerTy(), CGM.Int32Ty,
                                CGM.Int64Ty->getPointerTo()};
    llvm::FunctionType *FnTy =
        llvm::FunctionType::get(CGM.VoidTy, TypeParams, /*isVarArg=*/false);
    RTLFn = CGM.CreateRuntimeFunction(FnTy, /*Name=*/"__kmpc_doacross_wait");
    break;
  }
  case OMPRTL__kmpc_task_reduction_init: {
    // Build void *__kmpc_task_reduction_init(int gtid, int num_data, void
    // *data);
    llvm::Type *TypeParams[] = {CGM.IntTy, CGM.IntTy, CGM.VoidPtrTy};
    llvm::FunctionType *FnTy =
        llvm::FunctionType::get(CGM.VoidPtrTy, TypeParams, /*isVarArg=*/false);
    RTLFn =
        CGM.CreateRuntimeFunction(FnTy, /*Name=*/"__kmpc_task_reduction_init");
    break;
  }
  case OMPRTL__kmpc_task_reduction_get_th_data: {
    // Build void *__kmpc_task_reduction_get_th_data(int gtid, void *tg, void
    // *d);
    llvm::Type *TypeParams[] = {CGM.IntTy, CGM.VoidPtrTy, CGM.VoidPtrTy};
    llvm::FunctionType *FnTy =
        llvm::FunctionType::get(CGM.VoidPtrTy, TypeParams, /*isVarArg=*/false);
    RTLFn = CGM.CreateRuntimeFunction(
        FnTy, /*Name=*/"__kmpc_task_reduction_get_th_data");
    break;
  }
  case OMPRTL__tgt_target: {
    // Build int32_t __tgt_target(int64_t device_id, void *host_ptr, int32_t
    // arg_num, void** args_base, void **args, size_t *arg_sizes, int64_t
    // *arg_types);
    llvm::Type *TypeParams[] = {CGM.Int64Ty,
                                CGM.VoidPtrTy,
                                CGM.Int32Ty,
                                CGM.VoidPtrPtrTy,
                                CGM.VoidPtrPtrTy,
                                CGM.SizeTy->getPointerTo(),
                                CGM.Int64Ty->getPointerTo()};
    llvm::FunctionType *FnTy =
        llvm::FunctionType::get(CGM.Int32Ty, TypeParams, /*isVarArg*/ false);
    RTLFn = CGM.CreateRuntimeFunction(FnTy, "__tgt_target");
    break;
  }
  case OMPRTL__tgt_target_nowait: {
    // Build int32_t __tgt_target_nowait(int64_t device_id, void *host_ptr,
    // int32_t arg_num, void** args_base, void **args, size_t *arg_sizes,
    // int64_t *arg_types);
    llvm::Type *TypeParams[] = {CGM.Int64Ty,
                                CGM.VoidPtrTy,
                                CGM.Int32Ty,
                                CGM.VoidPtrPtrTy,
                                CGM.VoidPtrPtrTy,
                                CGM.SizeTy->getPointerTo(),
                                CGM.Int64Ty->getPointerTo()};
    llvm::FunctionType *FnTy =
        llvm::FunctionType::get(CGM.Int32Ty, TypeParams, /*isVarArg*/ false);
    RTLFn = CGM.CreateRuntimeFunction(FnTy, "__tgt_target_nowait");
    break;
  }
  case OMPRTL__tgt_target_teams: {
    // Build int32_t __tgt_target_teams(int64_t device_id, void *host_ptr,
    // int32_t arg_num, void** args_base, void **args, size_t *arg_sizes,
    // int64_t *arg_types, int32_t num_teams, int32_t thread_limit);
    llvm::Type *TypeParams[] = {CGM.Int64Ty,
                                CGM.VoidPtrTy,
                                CGM.Int32Ty,
                                CGM.VoidPtrPtrTy,
                                CGM.VoidPtrPtrTy,
                                CGM.SizeTy->getPointerTo(),
                                CGM.Int64Ty->getPointerTo(),
                                CGM.Int32Ty,
                                CGM.Int32Ty};
    llvm::FunctionType *FnTy =
        llvm::FunctionType::get(CGM.Int32Ty, TypeParams, /*isVarArg*/ false);
    RTLFn = CGM.CreateRuntimeFunction(FnTy, "__tgt_target_teams");
    break;
  }
  case OMPRTL__tgt_target_teams_nowait: {
    // Build int32_t __tgt_target_teams_nowait(int64_t device_id, void
    // *host_ptr, int32_t arg_num, void** args_base, void **args, size_t
    // *arg_sizes, int64_t *arg_types, int32_t num_teams, int32_t thread_limit);
    llvm::Type *TypeParams[] = {CGM.Int64Ty,
                                CGM.VoidPtrTy,
                                CGM.Int32Ty,
                                CGM.VoidPtrPtrTy,
                                CGM.VoidPtrPtrTy,
                                CGM.SizeTy->getPointerTo(),
                                CGM.Int64Ty->getPointerTo(),
                                CGM.Int32Ty,
                                CGM.Int32Ty};
    llvm::FunctionType *FnTy =
        llvm::FunctionType::get(CGM.Int32Ty, TypeParams, /*isVarArg*/ false);
    RTLFn = CGM.CreateRuntimeFunction(FnTy, "__tgt_target_teams_nowait");
    break;
  }
  case OMPRTL__tgt_register_lib: {
    // Build void __tgt_register_lib(__tgt_bin_desc *desc);
    QualType ParamTy =
        CGM.getContext().getPointerType(getTgtBinaryDescriptorQTy());
    llvm::Type *TypeParams[] = {CGM.getTypes().ConvertTypeForMem(ParamTy)};
    llvm::FunctionType *FnTy =
        llvm::FunctionType::get(CGM.Int32Ty, TypeParams, /*isVarArg*/ false);
    RTLFn = CGM.CreateRuntimeFunction(FnTy, "__tgt_register_lib");
    break;
  }
  case OMPRTL__tgt_unregister_lib: {
    // Build void __tgt_unregister_lib(__tgt_bin_desc *desc);
    QualType ParamTy =
        CGM.getContext().getPointerType(getTgtBinaryDescriptorQTy());
    llvm::Type *TypeParams[] = {CGM.getTypes().ConvertTypeForMem(ParamTy)};
    llvm::FunctionType *FnTy =
        llvm::FunctionType::get(CGM.Int32Ty, TypeParams, /*isVarArg*/ false);
    RTLFn = CGM.CreateRuntimeFunction(FnTy, "__tgt_unregister_lib");
    break;
  }
  case OMPRTL__tgt_target_data_begin: {
    // Build void __tgt_target_data_begin(int64_t device_id, int32_t arg_num,
    // void** args_base, void **args, size_t *arg_sizes, int64_t *arg_types);
    llvm::Type *TypeParams[] = {CGM.Int64Ty,
                                CGM.Int32Ty,
                                CGM.VoidPtrPtrTy,
                                CGM.VoidPtrPtrTy,
                                CGM.SizeTy->getPointerTo(),
                                CGM.Int64Ty->getPointerTo()};
    llvm::FunctionType *FnTy =
        llvm::FunctionType::get(CGM.VoidTy, TypeParams, /*isVarArg*/ false);
    RTLFn = CGM.CreateRuntimeFunction(FnTy, "__tgt_target_data_begin");
    break;
  }
  case OMPRTL__tgt_target_data_begin_nowait: {
    // Build void __tgt_target_data_begin_nowait(int64_t device_id, int32_t
    // arg_num, void** args_base, void **args, size_t *arg_sizes, int64_t
    // *arg_types);
    llvm::Type *TypeParams[] = {CGM.Int64Ty,
                                CGM.Int32Ty,
                                CGM.VoidPtrPtrTy,
                                CGM.VoidPtrPtrTy,
                                CGM.SizeTy->getPointerTo(),
                                CGM.Int64Ty->getPointerTo()};
    auto *FnTy =
        llvm::FunctionType::get(CGM.VoidTy, TypeParams, /*isVarArg=*/false);
    RTLFn = CGM.CreateRuntimeFunction(FnTy, "__tgt_target_data_begin_nowait");
    break;
  }
  case OMPRTL__tgt_target_data_end: {
    // Build void __tgt_target_data_end(int64_t device_id, int32_t arg_num,
    // void** args_base, void **args, size_t *arg_sizes, int64_t *arg_types);
    llvm::Type *TypeParams[] = {CGM.Int64Ty,
                                CGM.Int32Ty,
                                CGM.VoidPtrPtrTy,
                                CGM.VoidPtrPtrTy,
                                CGM.SizeTy->getPointerTo(),
                                CGM.Int64Ty->getPointerTo()};
    llvm::FunctionType *FnTy =
        llvm::FunctionType::get(CGM.VoidTy, TypeParams, /*isVarArg*/ false);
    RTLFn = CGM.CreateRuntimeFunction(FnTy, "__tgt_target_data_end");
    break;
  }
  case OMPRTL__tgt_target_data_end_nowait: {
    // Build void __tgt_target_data_end_nowait(int64_t device_id, int32_t
    // arg_num, void** args_base, void **args, size_t *arg_sizes, int64_t
    // *arg_types);
    llvm::Type *TypeParams[] = {CGM.Int64Ty,
                                CGM.Int32Ty,
                                CGM.VoidPtrPtrTy,
                                CGM.VoidPtrPtrTy,
                                CGM.SizeTy->getPointerTo(),
                                CGM.Int64Ty->getPointerTo()};
    auto *FnTy =
        llvm::FunctionType::get(CGM.VoidTy, TypeParams, /*isVarArg=*/false);
    RTLFn = CGM.CreateRuntimeFunction(FnTy, "__tgt_target_data_end_nowait");
    break;
  }
  case OMPRTL__tgt_target_data_update: {
    // Build void __tgt_target_data_update(int64_t device_id, int32_t arg_num,
    // void** args_base, void **args, size_t *arg_sizes, int64_t *arg_types);
    llvm::Type *TypeParams[] = {CGM.Int64Ty,
                                CGM.Int32Ty,
                                CGM.VoidPtrPtrTy,
                                CGM.VoidPtrPtrTy,
                                CGM.SizeTy->getPointerTo(),
                                CGM.Int64Ty->getPointerTo()};
    llvm::FunctionType *FnTy =
        llvm::FunctionType::get(CGM.VoidTy, TypeParams, /*isVarArg*/ false);
    RTLFn = CGM.CreateRuntimeFunction(FnTy, "__tgt_target_data_update");
    break;
  }
  case OMPRTL__tgt_target_data_update_nowait: {
    // Build void __tgt_target_data_update_nowait(int64_t device_id, int32_t
    // arg_num, void** args_base, void **args, size_t *arg_sizes, int64_t
    // *arg_types);
    llvm::Type *TypeParams[] = {CGM.Int64Ty,
                                CGM.Int32Ty,
                                CGM.VoidPtrPtrTy,
                                CGM.VoidPtrPtrTy,
                                CGM.SizeTy->getPointerTo(),
                                CGM.Int64Ty->getPointerTo()};
    auto *FnTy =
        llvm::FunctionType::get(CGM.VoidTy, TypeParams, /*isVarArg=*/false);
    RTLFn = CGM.CreateRuntimeFunction(FnTy, "__tgt_target_data_update_nowait");
    break;
  }
  }
  assert(RTLFn && "Unable to find OpenMP runtime function");
  return RTLFn;
}

llvm::Constant *CGOpenMPRuntime::createForStaticInitFunction(unsigned IVSize,
                                                             bool IVSigned) {
  assert((IVSize == 32 || IVSize == 64) &&
         "IV size is not compatible with the omp runtime");
  auto Name = IVSize == 32 ? (IVSigned ? "__kmpc_for_static_init_4"
                                       : "__kmpc_for_static_init_4u")
                           : (IVSigned ? "__kmpc_for_static_init_8"
                                       : "__kmpc_for_static_init_8u");
  auto ITy = IVSize == 32 ? CGM.Int32Ty : CGM.Int64Ty;
  auto PtrTy = llvm::PointerType::getUnqual(ITy);
  llvm::Type *TypeParams[] = {
    getIdentTyPointerTy(),                     // loc
    CGM.Int32Ty,                               // tid
    CGM.Int32Ty,                               // schedtype
    llvm::PointerType::getUnqual(CGM.Int32Ty), // p_lastiter
    PtrTy,                                     // p_lower
    PtrTy,                                     // p_upper
    PtrTy,                                     // p_stride
    ITy,                                       // incr
    ITy                                        // chunk
  };
  llvm::FunctionType *FnTy =
      llvm::FunctionType::get(CGM.VoidTy, TypeParams, /*isVarArg*/ false);
  return CGM.CreateRuntimeFunction(FnTy, Name);
}

llvm::Constant *CGOpenMPRuntime::createDispatchInitFunction(unsigned IVSize,
                                                            bool IVSigned) {
  assert((IVSize == 32 || IVSize == 64) &&
         "IV size is not compatible with the omp runtime");
  auto Name =
      IVSize == 32
          ? (IVSigned ? "__kmpc_dispatch_init_4" : "__kmpc_dispatch_init_4u")
          : (IVSigned ? "__kmpc_dispatch_init_8" : "__kmpc_dispatch_init_8u");
  auto ITy = IVSize == 32 ? CGM.Int32Ty : CGM.Int64Ty;
  llvm::Type *TypeParams[] = { getIdentTyPointerTy(), // loc
                               CGM.Int32Ty,           // tid
                               CGM.Int32Ty,           // schedtype
                               ITy,                   // lower
                               ITy,                   // upper
                               ITy,                   // stride
                               ITy                    // chunk
  };
  llvm::FunctionType *FnTy =
      llvm::FunctionType::get(CGM.VoidTy, TypeParams, /*isVarArg*/ false);
  return CGM.CreateRuntimeFunction(FnTy, Name);
}

llvm::Constant *CGOpenMPRuntime::createDispatchFiniFunction(unsigned IVSize,
                                                            bool IVSigned) {
  assert((IVSize == 32 || IVSize == 64) &&
         "IV size is not compatible with the omp runtime");
  auto Name =
      IVSize == 32
          ? (IVSigned ? "__kmpc_dispatch_fini_4" : "__kmpc_dispatch_fini_4u")
          : (IVSigned ? "__kmpc_dispatch_fini_8" : "__kmpc_dispatch_fini_8u");
  llvm::Type *TypeParams[] = {
      getIdentTyPointerTy(), // loc
      CGM.Int32Ty,           // tid
  };
  llvm::FunctionType *FnTy =
      llvm::FunctionType::get(CGM.VoidTy, TypeParams, /*isVarArg=*/false);
  return CGM.CreateRuntimeFunction(FnTy, Name);
}

llvm::Constant *CGOpenMPRuntime::createDispatchNextFunction(unsigned IVSize,
                                                            bool IVSigned) {
  assert((IVSize == 32 || IVSize == 64) &&
         "IV size is not compatible with the omp runtime");
  auto Name =
      IVSize == 32
          ? (IVSigned ? "__kmpc_dispatch_next_4" : "__kmpc_dispatch_next_4u")
          : (IVSigned ? "__kmpc_dispatch_next_8" : "__kmpc_dispatch_next_8u");
  auto ITy = IVSize == 32 ? CGM.Int32Ty : CGM.Int64Ty;
  auto PtrTy = llvm::PointerType::getUnqual(ITy);
  llvm::Type *TypeParams[] = {
    getIdentTyPointerTy(),                     // loc
    CGM.Int32Ty,                               // tid
    llvm::PointerType::getUnqual(CGM.Int32Ty), // p_lastiter
    PtrTy,                                     // p_lower
    PtrTy,                                     // p_upper
    PtrTy                                      // p_stride
  };
  llvm::FunctionType *FnTy =
      llvm::FunctionType::get(CGM.Int32Ty, TypeParams, /*isVarArg*/ false);
  return CGM.CreateRuntimeFunction(FnTy, Name);
}

llvm::Constant *
CGOpenMPRuntime::getOrCreateThreadPrivateCache(const VarDecl *VD) {
  assert(!CGM.getLangOpts().OpenMPUseTLS ||
         !CGM.getContext().getTargetInfo().isTLSSupported());
  // Lookup the entry, lazily creating it if necessary.
  return getOrCreateInternalVariable(CGM.Int8PtrPtrTy,
                                     Twine(CGM.getMangledName(VD)) + ".cache.");
}

Address CGOpenMPRuntime::getAddrOfThreadPrivate(CodeGenFunction &CGF,
                                                const VarDecl *VD,
                                                Address VDAddr,
                                                SourceLocation Loc) {
  if (CGM.getLangOpts().OpenMPUseTLS &&
      CGM.getContext().getTargetInfo().isTLSSupported())
    return VDAddr;

  auto VarTy = VDAddr.getElementType();
  llvm::Value *Args[] = {emitUpdateLocation(CGF, Loc), getThreadID(CGF, Loc),
                         CGF.Builder.CreatePointerCast(VDAddr.getPointer(),
                                                       CGM.Int8PtrTy),
                         CGM.getSize(CGM.GetTargetTypeStoreSize(VarTy)),
                         getOrCreateThreadPrivateCache(VD)};
  return Address(CGF.EmitRuntimeCall(
      createRuntimeFunction(OMPRTL__kmpc_threadprivate_cached), Args),
                 VDAddr.getAlignment());
}

void CGOpenMPRuntime::emitThreadPrivateVarInit(
    CodeGenFunction &CGF, Address VDAddr, llvm::Value *Ctor,
    llvm::Value *CopyCtor, llvm::Value *Dtor, SourceLocation Loc) {
  // Call kmp_int32 __kmpc_global_thread_num(&loc) to init OpenMP runtime
  // library.
  auto OMPLoc = emitUpdateLocation(CGF, Loc);
  CGF.EmitRuntimeCall(createRuntimeFunction(OMPRTL__kmpc_global_thread_num),
                      OMPLoc);
  // Call __kmpc_threadprivate_register(&loc, &var, ctor, cctor/*NULL*/, dtor)
  // to register constructor/destructor for variable.
  llvm::Value *Args[] = {OMPLoc,
                         CGF.Builder.CreatePointerCast(VDAddr.getPointer(),
                                                       CGM.VoidPtrTy),
                         Ctor, CopyCtor, Dtor};
  CGF.EmitRuntimeCall(
      createRuntimeFunction(OMPRTL__kmpc_threadprivate_register), Args);
}

llvm::Function *CGOpenMPRuntime::emitThreadPrivateVarDefinition(
    const VarDecl *VD, Address VDAddr, SourceLocation Loc,
    bool PerformInit, CodeGenFunction *CGF) {
  if (CGM.getLangOpts().OpenMPUseTLS &&
      CGM.getContext().getTargetInfo().isTLSSupported())
    return nullptr;

  VD = VD->getDefinition(CGM.getContext());
  if (VD && ThreadPrivateWithDefinition.count(VD) == 0) {
    ThreadPrivateWithDefinition.insert(VD);
    QualType ASTTy = VD->getType();

    llvm::Value *Ctor = nullptr, *CopyCtor = nullptr, *Dtor = nullptr;
    auto Init = VD->getAnyInitializer();
    if (CGM.getLangOpts().CPlusPlus && PerformInit) {
      // Generate function that re-emits the declaration's initializer into the
      // threadprivate copy of the variable VD
      CodeGenFunction CtorCGF(CGM);
      FunctionArgList Args;
      ImplicitParamDecl Dst(CGM.getContext(), /*DC=*/nullptr, Loc,
                            /*Id=*/nullptr, CGM.getContext().VoidPtrTy,
                            ImplicitParamDecl::Other);
      Args.push_back(&Dst);

      auto &FI = CGM.getTypes().arrangeBuiltinFunctionDeclaration(
          CGM.getContext().VoidPtrTy, Args);
      auto FTy = CGM.getTypes().GetFunctionType(FI);
      auto Fn = CGM.CreateGlobalInitOrDestructFunction(
          FTy, ".__kmpc_global_ctor_.", FI, Loc);
      CtorCGF.StartFunction(GlobalDecl(), CGM.getContext().VoidPtrTy, Fn, FI,
                            Args, Loc, Loc);
      auto ArgVal = CtorCGF.EmitLoadOfScalar(
          CtorCGF.GetAddrOfLocalVar(&Dst), /*Volatile=*/false,
          CGM.getContext().VoidPtrTy, Dst.getLocation());
      Address Arg = Address(ArgVal, VDAddr.getAlignment());
      Arg = CtorCGF.Builder.CreateElementBitCast(
          Arg, CtorCGF.ConvertTypeForMem(ASTTy));
      CtorCGF.EmitAnyExprToMem(Init, Arg, Init->getType().getQualifiers(),
                               /*IsInitializer=*/true);
      ArgVal = CtorCGF.EmitLoadOfScalar(
          CtorCGF.GetAddrOfLocalVar(&Dst), /*Volatile=*/false,
          CGM.getContext().VoidPtrTy, Dst.getLocation());
      CtorCGF.Builder.CreateStore(ArgVal, CtorCGF.ReturnValue);
      CtorCGF.FinishFunction();
      Ctor = Fn;
    }
    if (VD->getType().isDestructedType() != QualType::DK_none) {
      // Generate function that emits destructor call for the threadprivate copy
      // of the variable VD
      CodeGenFunction DtorCGF(CGM);
      FunctionArgList Args;
      ImplicitParamDecl Dst(CGM.getContext(), /*DC=*/nullptr, Loc,
                            /*Id=*/nullptr, CGM.getContext().VoidPtrTy,
                            ImplicitParamDecl::Other);
      Args.push_back(&Dst);

      auto &FI = CGM.getTypes().arrangeBuiltinFunctionDeclaration(
          CGM.getContext().VoidTy, Args);
      auto FTy = CGM.getTypes().GetFunctionType(FI);
      auto Fn = CGM.CreateGlobalInitOrDestructFunction(
          FTy, ".__kmpc_global_dtor_.", FI, Loc);
      auto NL = ApplyDebugLocation::CreateEmpty(DtorCGF);
      DtorCGF.StartFunction(GlobalDecl(), CGM.getContext().VoidTy, Fn, FI, Args,
                            Loc, Loc);
      // Create a scope with an artificial location for the body of this function.
      auto AL = ApplyDebugLocation::CreateArtificial(DtorCGF);
      auto ArgVal = DtorCGF.EmitLoadOfScalar(
          DtorCGF.GetAddrOfLocalVar(&Dst),
          /*Volatile=*/false, CGM.getContext().VoidPtrTy, Dst.getLocation());
      DtorCGF.emitDestroy(Address(ArgVal, VDAddr.getAlignment()), ASTTy,
                          DtorCGF.getDestroyer(ASTTy.isDestructedType()),
                          DtorCGF.needsEHCleanup(ASTTy.isDestructedType()));
      DtorCGF.FinishFunction();
      Dtor = Fn;
    }
    // Do not emit init function if it is not required.
    if (!Ctor && !Dtor)
      return nullptr;

    llvm::Type *CopyCtorTyArgs[] = {CGM.VoidPtrTy, CGM.VoidPtrTy};
    auto CopyCtorTy =
        llvm::FunctionType::get(CGM.VoidPtrTy, CopyCtorTyArgs,
                                /*isVarArg=*/false)->getPointerTo();
    // Copying constructor for the threadprivate variable.
    // Must be NULL - reserved by runtime, but currently it requires that this
    // parameter is always NULL. Otherwise it fires assertion.
    CopyCtor = llvm::Constant::getNullValue(CopyCtorTy);
    if (Ctor == nullptr) {
      auto CtorTy = llvm::FunctionType::get(CGM.VoidPtrTy, CGM.VoidPtrTy,
                                            /*isVarArg=*/false)->getPointerTo();
      Ctor = llvm::Constant::getNullValue(CtorTy);
    }
    if (Dtor == nullptr) {
      auto DtorTy = llvm::FunctionType::get(CGM.VoidTy, CGM.VoidPtrTy,
                                            /*isVarArg=*/false)->getPointerTo();
      Dtor = llvm::Constant::getNullValue(DtorTy);
    }
    if (!CGF) {
      auto InitFunctionTy =
          llvm::FunctionType::get(CGM.VoidTy, /*isVarArg*/ false);
      auto InitFunction = CGM.CreateGlobalInitOrDestructFunction(
          InitFunctionTy, ".__omp_threadprivate_init_.",
          CGM.getTypes().arrangeNullaryFunction());
      CodeGenFunction InitCGF(CGM);
      FunctionArgList ArgList;
      InitCGF.StartFunction(GlobalDecl(), CGM.getContext().VoidTy, InitFunction,
                            CGM.getTypes().arrangeNullaryFunction(), ArgList,
                            Loc, Loc);
      emitThreadPrivateVarInit(InitCGF, VDAddr, Ctor, CopyCtor, Dtor, Loc);
      InitCGF.FinishFunction();
      return InitFunction;
    }
    emitThreadPrivateVarInit(*CGF, VDAddr, Ctor, CopyCtor, Dtor, Loc);
  }
  return nullptr;
}

Address CGOpenMPRuntime::getAddrOfArtificialThreadPrivate(CodeGenFunction &CGF,
                                                          QualType VarType,
                                                          StringRef Name) {
  llvm::Twine VarName(Name, ".artificial.");
  llvm::Type *VarLVType = CGF.ConvertTypeForMem(VarType);
  llvm::Value *GAddr = getOrCreateInternalVariable(VarLVType, VarName);
  llvm::Value *Args[] = {
      emitUpdateLocation(CGF, SourceLocation()),
      getThreadID(CGF, SourceLocation()),
      CGF.Builder.CreatePointerBitCastOrAddrSpaceCast(GAddr, CGM.VoidPtrTy),
      CGF.Builder.CreateIntCast(CGF.getTypeSize(VarType), CGM.SizeTy,
                                /*IsSigned=*/false),
      getOrCreateInternalVariable(CGM.VoidPtrPtrTy, VarName + ".cache.")};
  return Address(
      CGF.Builder.CreatePointerBitCastOrAddrSpaceCast(
          CGF.EmitRuntimeCall(
              createRuntimeFunction(OMPRTL__kmpc_threadprivate_cached), Args),
          VarLVType->getPointerTo(/*AddrSpace=*/0)),
      CGM.getPointerAlign());
}

/// \brief Emits code for OpenMP 'if' clause using specified \a CodeGen
/// function. Here is the logic:
/// if (Cond) {
///   ThenGen();
/// } else {
///   ElseGen();
/// }
void CGOpenMPRuntime::emitOMPIfClause(CodeGenFunction &CGF, const Expr *Cond,
                                      const RegionCodeGenTy &ThenGen,
                                      const RegionCodeGenTy &ElseGen) {
  CodeGenFunction::LexicalScope ConditionScope(CGF, Cond->getSourceRange());

  // If the condition constant folds and can be elided, try to avoid emitting
  // the condition and the dead arm of the if/else.
  bool CondConstant;
  if (CGF.ConstantFoldsToSimpleInteger(Cond, CondConstant)) {
    if (CondConstant)
      ThenGen(CGF);
    else
      ElseGen(CGF);
    return;
  }

  // Otherwise, the condition did not fold, or we couldn't elide it.  Just
  // emit the conditional branch.
  auto ThenBlock = CGF.createBasicBlock("omp_if.then");
  auto ElseBlock = CGF.createBasicBlock("omp_if.else");
  auto ContBlock = CGF.createBasicBlock("omp_if.end");
  CGF.EmitBranchOnBoolExpr(Cond, ThenBlock, ElseBlock, /*TrueCount=*/0);

  // Emit the 'then' code.
  CGF.EmitBlock(ThenBlock);
  ThenGen(CGF);
  CGF.EmitBranch(ContBlock);
  // Emit the 'else' code if present.
  // There is no need to emit line number for unconditional branch.
  (void)ApplyDebugLocation::CreateEmpty(CGF);
  CGF.EmitBlock(ElseBlock);
  ElseGen(CGF);
  // There is no need to emit line number for unconditional branch.
  (void)ApplyDebugLocation::CreateEmpty(CGF);
  CGF.EmitBranch(ContBlock);
  // Emit the continuation block for code after the if.
  CGF.EmitBlock(ContBlock, /*IsFinished=*/true);
}

void CGOpenMPRuntime::emitParallelCall(CodeGenFunction &CGF, SourceLocation Loc,
                                       llvm::Value *OutlinedFn,
                                       ArrayRef<llvm::Value *> CapturedVars,
                                       const Expr *IfCond) {
  if (!CGF.HaveInsertPoint())
    return;
  auto *RTLoc = emitUpdateLocation(CGF, Loc);
  auto &&ThenGen = [OutlinedFn, CapturedVars, RTLoc](CodeGenFunction &CGF,
                                                     PrePostActionTy &) {
    // Build call __kmpc_fork_call(loc, n, microtask, var1, .., varn);
    auto &RT = CGF.CGM.getOpenMPRuntime();
    llvm::Value *Args[] = {
        RTLoc,
        CGF.Builder.getInt32(CapturedVars.size()), // Number of captured vars
        CGF.Builder.CreateBitCast(OutlinedFn, RT.getKmpc_MicroPointerTy())};
    llvm::SmallVector<llvm::Value *, 16> RealArgs;
    RealArgs.append(std::begin(Args), std::end(Args));
    RealArgs.append(CapturedVars.begin(), CapturedVars.end());

    auto RTLFn = RT.createRuntimeFunction(OMPRTL__kmpc_fork_call);
    CGF.EmitRuntimeCall(RTLFn, RealArgs);
  };
  auto &&ElseGen = [OutlinedFn, CapturedVars, RTLoc, Loc](CodeGenFunction &CGF,
                                                          PrePostActionTy &) {
    auto &RT = CGF.CGM.getOpenMPRuntime();
    auto ThreadID = RT.getThreadID(CGF, Loc);
    // Build calls:
    // __kmpc_serialized_parallel(&Loc, GTid);
    llvm::Value *Args[] = {RTLoc, ThreadID};
    CGF.EmitRuntimeCall(
        RT.createRuntimeFunction(OMPRTL__kmpc_serialized_parallel), Args);

    // OutlinedFn(&GTid, &zero, CapturedStruct);
    auto ThreadIDAddr = RT.emitThreadIDAddress(CGF, Loc);
    Address ZeroAddr =
        CGF.CreateTempAlloca(CGF.Int32Ty, CharUnits::fromQuantity(4),
                             /*Name*/ ".zero.addr");
    CGF.InitTempAlloca(ZeroAddr, CGF.Builder.getInt32(/*C*/ 0));
    llvm::SmallVector<llvm::Value *, 16> OutlinedFnArgs;
    OutlinedFnArgs.push_back(ThreadIDAddr.getPointer());
    OutlinedFnArgs.push_back(ZeroAddr.getPointer());
    OutlinedFnArgs.append(CapturedVars.begin(), CapturedVars.end());
    RT.emitOutlinedFunctionCall(CGF, Loc, OutlinedFn, OutlinedFnArgs);

    // __kmpc_end_serialized_parallel(&Loc, GTid);
    llvm::Value *EndArgs[] = {RT.emitUpdateLocation(CGF, Loc), ThreadID};
    CGF.EmitRuntimeCall(
        RT.createRuntimeFunction(OMPRTL__kmpc_end_serialized_parallel),
        EndArgs);
  };
  if (IfCond)
    emitOMPIfClause(CGF, IfCond, ThenGen, ElseGen);
  else {
    RegionCodeGenTy ThenRCG(ThenGen);
    ThenRCG(CGF);
  }
}

// If we're inside an (outlined) parallel region, use the region info's
// thread-ID variable (it is passed in a first argument of the outlined function
// as "kmp_int32 *gtid"). Otherwise, if we're not inside parallel region, but in
// regular serial code region, get thread ID by calling kmp_int32
// kmpc_global_thread_num(ident_t *loc), stash this thread ID in a temporary and
// return the address of that temp.
Address CGOpenMPRuntime::emitThreadIDAddress(CodeGenFunction &CGF,
                                             SourceLocation Loc) {
  if (auto *OMPRegionInfo =
          dyn_cast_or_null<CGOpenMPRegionInfo>(CGF.CapturedStmtInfo))
    if (OMPRegionInfo->getThreadIDVariable())
      return OMPRegionInfo->getThreadIDVariableLValue(CGF).getAddress();

  auto ThreadID = getThreadID(CGF, Loc);
  auto Int32Ty =
      CGF.getContext().getIntTypeForBitwidth(/*DestWidth*/ 32, /*Signed*/ true);
  auto ThreadIDTemp = CGF.CreateMemTemp(Int32Ty, /*Name*/ ".threadid_temp.");
  CGF.EmitStoreOfScalar(ThreadID,
                        CGF.MakeAddrLValue(ThreadIDTemp, Int32Ty));

  return ThreadIDTemp;
}

llvm::Constant *
CGOpenMPRuntime::getOrCreateInternalVariable(llvm::Type *Ty,
                                             const llvm::Twine &Name) {
  SmallString<256> Buffer;
  llvm::raw_svector_ostream Out(Buffer);
  Out << Name;
  auto RuntimeName = Out.str();
  auto &Elem = *InternalVars.insert(std::make_pair(RuntimeName, nullptr)).first;
  if (Elem.second) {
    assert(Elem.second->getType()->getPointerElementType() == Ty &&
           "OMP internal variable has different type than requested");
    return &*Elem.second;
  }

  return Elem.second = new llvm::GlobalVariable(
             CGM.getModule(), Ty, /*IsConstant*/ false,
             llvm::GlobalValue::CommonLinkage, llvm::Constant::getNullValue(Ty),
             Elem.first());
}

llvm::Value *CGOpenMPRuntime::getCriticalRegionLock(StringRef CriticalName) {
  llvm::Twine Name(".gomp_critical_user_", CriticalName);
  return getOrCreateInternalVariable(KmpCriticalNameTy, Name.concat(".var"));
}

namespace {
/// Common pre(post)-action for different OpenMP constructs.
class CommonActionTy final : public PrePostActionTy {
  llvm::Value *EnterCallee;
  ArrayRef<llvm::Value *> EnterArgs;
  llvm::Value *ExitCallee;
  ArrayRef<llvm::Value *> ExitArgs;
  bool Conditional;
  llvm::BasicBlock *ContBlock = nullptr;

public:
  CommonActionTy(llvm::Value *EnterCallee, ArrayRef<llvm::Value *> EnterArgs,
                 llvm::Value *ExitCallee, ArrayRef<llvm::Value *> ExitArgs,
                 bool Conditional = false)
      : EnterCallee(EnterCallee), EnterArgs(EnterArgs), ExitCallee(ExitCallee),
        ExitArgs(ExitArgs), Conditional(Conditional) {}
  void Enter(CodeGenFunction &CGF) override {
    llvm::Value *EnterRes = CGF.EmitRuntimeCall(EnterCallee, EnterArgs);
    if (Conditional) {
      llvm::Value *CallBool = CGF.Builder.CreateIsNotNull(EnterRes);
      auto *ThenBlock = CGF.createBasicBlock("omp_if.then");
      ContBlock = CGF.createBasicBlock("omp_if.end");
      // Generate the branch (If-stmt)
      CGF.Builder.CreateCondBr(CallBool, ThenBlock, ContBlock);
      CGF.EmitBlock(ThenBlock);
    }
  }
  void Done(CodeGenFunction &CGF) {
    // Emit the rest of blocks/branches
    CGF.EmitBranch(ContBlock);
    CGF.EmitBlock(ContBlock, true);
  }
  void Exit(CodeGenFunction &CGF) override {
    CGF.EmitRuntimeCall(ExitCallee, ExitArgs);
  }
};
} // anonymous namespace

void CGOpenMPRuntime::emitCriticalRegion(CodeGenFunction &CGF,
                                         StringRef CriticalName,
                                         const RegionCodeGenTy &CriticalOpGen,
                                         SourceLocation Loc, const Expr *Hint) {
  // __kmpc_critical[_with_hint](ident_t *, gtid, Lock[, hint]);
  // CriticalOpGen();
  // __kmpc_end_critical(ident_t *, gtid, Lock);
  // Prepare arguments and build a call to __kmpc_critical
  if (!CGF.HaveInsertPoint())
    return;
  llvm::Value *Args[] = {emitUpdateLocation(CGF, Loc), getThreadID(CGF, Loc),
                         getCriticalRegionLock(CriticalName)};
  llvm::SmallVector<llvm::Value *, 4> EnterArgs(std::begin(Args),
                                                std::end(Args));
  if (Hint) {
    EnterArgs.push_back(CGF.Builder.CreateIntCast(
        CGF.EmitScalarExpr(Hint), CGM.IntPtrTy, /*isSigned=*/false));
  }
  CommonActionTy Action(
      createRuntimeFunction(Hint ? OMPRTL__kmpc_critical_with_hint
                                 : OMPRTL__kmpc_critical),
      EnterArgs, createRuntimeFunction(OMPRTL__kmpc_end_critical), Args);
  CriticalOpGen.setAction(Action);
  emitInlinedDirective(CGF, OMPD_critical, CriticalOpGen);
}

void CGOpenMPRuntime::emitMasterRegion(CodeGenFunction &CGF,
                                       const RegionCodeGenTy &MasterOpGen,
                                       SourceLocation Loc) {
  if (!CGF.HaveInsertPoint())
    return;
  // if(__kmpc_master(ident_t *, gtid)) {
  //   MasterOpGen();
  //   __kmpc_end_master(ident_t *, gtid);
  // }
  // Prepare arguments and build a call to __kmpc_master
  llvm::Value *Args[] = {emitUpdateLocation(CGF, Loc), getThreadID(CGF, Loc)};
  CommonActionTy Action(createRuntimeFunction(OMPRTL__kmpc_master), Args,
                        createRuntimeFunction(OMPRTL__kmpc_end_master), Args,
                        /*Conditional=*/true);
  MasterOpGen.setAction(Action);
  emitInlinedDirective(CGF, OMPD_master, MasterOpGen);
  Action.Done(CGF);
}

void CGOpenMPRuntime::emitTaskyieldCall(CodeGenFunction &CGF,
                                        SourceLocation Loc) {
  if (!CGF.HaveInsertPoint())
    return;
  // Build call __kmpc_omp_taskyield(loc, thread_id, 0);
  llvm::Value *Args[] = {
      emitUpdateLocation(CGF, Loc), getThreadID(CGF, Loc),
      llvm::ConstantInt::get(CGM.IntTy, /*V=*/0, /*isSigned=*/true)};
  CGF.EmitRuntimeCall(createRuntimeFunction(OMPRTL__kmpc_omp_taskyield), Args);
  if (auto *Region = dyn_cast_or_null<CGOpenMPRegionInfo>(CGF.CapturedStmtInfo))
    Region->emitUntiedSwitch(CGF);
}

void CGOpenMPRuntime::emitTaskgroupRegion(CodeGenFunction &CGF,
                                          const RegionCodeGenTy &TaskgroupOpGen,
                                          SourceLocation Loc) {
  if (!CGF.HaveInsertPoint())
    return;
  // __kmpc_taskgroup(ident_t *, gtid);
  // TaskgroupOpGen();
  // __kmpc_end_taskgroup(ident_t *, gtid);
  // Prepare arguments and build a call to __kmpc_taskgroup
  llvm::Value *Args[] = {emitUpdateLocation(CGF, Loc), getThreadID(CGF, Loc)};
  CommonActionTy Action(createRuntimeFunction(OMPRTL__kmpc_taskgroup), Args,
                        createRuntimeFunction(OMPRTL__kmpc_end_taskgroup),
                        Args);
  TaskgroupOpGen.setAction(Action);
  emitInlinedDirective(CGF, OMPD_taskgroup, TaskgroupOpGen);
}

/// Given an array of pointers to variables, project the address of a
/// given variable.
static Address emitAddrOfVarFromArray(CodeGenFunction &CGF, Address Array,
                                      unsigned Index, const VarDecl *Var) {
  // Pull out the pointer to the variable.
  Address PtrAddr =
      CGF.Builder.CreateConstArrayGEP(Array, Index, CGF.getPointerSize());
  llvm::Value *Ptr = CGF.Builder.CreateLoad(PtrAddr);

  Address Addr = Address(Ptr, CGF.getContext().getDeclAlign(Var));
  Addr = CGF.Builder.CreateElementBitCast(
      Addr, CGF.ConvertTypeForMem(Var->getType()));
  return Addr;
}

static llvm::Value *emitCopyprivateCopyFunction(
    CodeGenModule &CGM, llvm::Type *ArgsType,
    ArrayRef<const Expr *> CopyprivateVars, ArrayRef<const Expr *> DestExprs,
    ArrayRef<const Expr *> SrcExprs, ArrayRef<const Expr *> AssignmentOps,
    SourceLocation Loc) {
  auto &C = CGM.getContext();
  // void copy_func(void *LHSArg, void *RHSArg);
  FunctionArgList Args;
  ImplicitParamDecl LHSArg(C, /*DC=*/nullptr, Loc, /*Id=*/nullptr, C.VoidPtrTy,
                           ImplicitParamDecl::Other);
  ImplicitParamDecl RHSArg(C, /*DC=*/nullptr, Loc, /*Id=*/nullptr, C.VoidPtrTy,
                           ImplicitParamDecl::Other);
  Args.push_back(&LHSArg);
  Args.push_back(&RHSArg);
  auto &CGFI = CGM.getTypes().arrangeBuiltinFunctionDeclaration(C.VoidTy, Args);
  auto *Fn = llvm::Function::Create(
      CGM.getTypes().GetFunctionType(CGFI), llvm::GlobalValue::InternalLinkage,
      ".omp.copyprivate.copy_func", &CGM.getModule());
  CGM.SetInternalFunctionAttributes(GlobalDecl(), Fn, CGFI);
  CodeGenFunction CGF(CGM);
  CGF.StartFunction(GlobalDecl(), C.VoidTy, Fn, CGFI, Args, Loc, Loc);
  // Dest = (void*[n])(LHSArg);
  // Src = (void*[n])(RHSArg);
  Address LHS(CGF.Builder.CreatePointerBitCastOrAddrSpaceCast(
      CGF.Builder.CreateLoad(CGF.GetAddrOfLocalVar(&LHSArg)),
      ArgsType), CGF.getPointerAlign());
  Address RHS(CGF.Builder.CreatePointerBitCastOrAddrSpaceCast(
      CGF.Builder.CreateLoad(CGF.GetAddrOfLocalVar(&RHSArg)),
      ArgsType), CGF.getPointerAlign());
  // *(Type0*)Dst[0] = *(Type0*)Src[0];
  // *(Type1*)Dst[1] = *(Type1*)Src[1];
  // ...
  // *(Typen*)Dst[n] = *(Typen*)Src[n];
  for (unsigned I = 0, E = AssignmentOps.size(); I < E; ++I) {
    auto DestVar = cast<VarDecl>(cast<DeclRefExpr>(DestExprs[I])->getDecl());
    Address DestAddr = emitAddrOfVarFromArray(CGF, LHS, I, DestVar);

    auto SrcVar = cast<VarDecl>(cast<DeclRefExpr>(SrcExprs[I])->getDecl());
    Address SrcAddr = emitAddrOfVarFromArray(CGF, RHS, I, SrcVar);

    auto *VD = cast<DeclRefExpr>(CopyprivateVars[I])->getDecl();
    QualType Type = VD->getType();
    CGF.EmitOMPCopy(Type, DestAddr, SrcAddr, DestVar, SrcVar, AssignmentOps[I]);
  }
  CGF.FinishFunction();
  return Fn;
}

void CGOpenMPRuntime::emitSingleRegion(CodeGenFunction &CGF,
                                       const RegionCodeGenTy &SingleOpGen,
                                       SourceLocation Loc,
                                       ArrayRef<const Expr *> CopyprivateVars,
                                       ArrayRef<const Expr *> SrcExprs,
                                       ArrayRef<const Expr *> DstExprs,
                                       ArrayRef<const Expr *> AssignmentOps) {
  if (!CGF.HaveInsertPoint())
    return;
  assert(CopyprivateVars.size() == SrcExprs.size() &&
         CopyprivateVars.size() == DstExprs.size() &&
         CopyprivateVars.size() == AssignmentOps.size());
  auto &C = CGM.getContext();
  // int32 did_it = 0;
  // if(__kmpc_single(ident_t *, gtid)) {
  //   SingleOpGen();
  //   __kmpc_end_single(ident_t *, gtid);
  //   did_it = 1;
  // }
  // call __kmpc_copyprivate(ident_t *, gtid, <buf_size>, <copyprivate list>,
  // <copy_func>, did_it);

  Address DidIt = Address::invalid();
  if (!CopyprivateVars.empty()) {
    // int32 did_it = 0;
    auto KmpInt32Ty = C.getIntTypeForBitwidth(/*DestWidth=*/32, /*Signed=*/1);
    DidIt = CGF.CreateMemTemp(KmpInt32Ty, ".omp.copyprivate.did_it");
    CGF.Builder.CreateStore(CGF.Builder.getInt32(0), DidIt);
  }
  // Prepare arguments and build a call to __kmpc_single
  llvm::Value *Args[] = {emitUpdateLocation(CGF, Loc), getThreadID(CGF, Loc)};
  CommonActionTy Action(createRuntimeFunction(OMPRTL__kmpc_single), Args,
                        createRuntimeFunction(OMPRTL__kmpc_end_single), Args,
                        /*Conditional=*/true);
  SingleOpGen.setAction(Action);
  emitInlinedDirective(CGF, OMPD_single, SingleOpGen);
  if (DidIt.isValid()) {
    // did_it = 1;
    CGF.Builder.CreateStore(CGF.Builder.getInt32(1), DidIt);
  }
  Action.Done(CGF);
  // call __kmpc_copyprivate(ident_t *, gtid, <buf_size>, <copyprivate list>,
  // <copy_func>, did_it);
  if (DidIt.isValid()) {
    llvm::APInt ArraySize(/*unsigned int numBits=*/32, CopyprivateVars.size());
    auto CopyprivateArrayTy =
        C.getConstantArrayType(C.VoidPtrTy, ArraySize, ArrayType::Normal,
                               /*IndexTypeQuals=*/0);
    // Create a list of all private variables for copyprivate.
    Address CopyprivateList =
        CGF.CreateMemTemp(CopyprivateArrayTy, ".omp.copyprivate.cpr_list");
    for (unsigned I = 0, E = CopyprivateVars.size(); I < E; ++I) {
      Address Elem = CGF.Builder.CreateConstArrayGEP(
          CopyprivateList, I, CGF.getPointerSize());
      CGF.Builder.CreateStore(
          CGF.Builder.CreatePointerBitCastOrAddrSpaceCast(
              CGF.EmitLValue(CopyprivateVars[I]).getPointer(), CGF.VoidPtrTy),
          Elem);
    }
    // Build function that copies private values from single region to all other
    // threads in the corresponding parallel region.
    auto *CpyFn = emitCopyprivateCopyFunction(
        CGM, CGF.ConvertTypeForMem(CopyprivateArrayTy)->getPointerTo(),
        CopyprivateVars, SrcExprs, DstExprs, AssignmentOps, Loc);
    auto *BufSize = CGF.getTypeSize(CopyprivateArrayTy);
    Address CL =
      CGF.Builder.CreatePointerBitCastOrAddrSpaceCast(CopyprivateList,
                                                      CGF.VoidPtrTy);
    auto *DidItVal = CGF.Builder.CreateLoad(DidIt);
    llvm::Value *Args[] = {
        emitUpdateLocation(CGF, Loc), // ident_t *<loc>
        getThreadID(CGF, Loc),        // i32 <gtid>
        BufSize,                      // size_t <buf_size>
        CL.getPointer(),              // void *<copyprivate list>
        CpyFn,                        // void (*) (void *, void *) <copy_func>
        DidItVal                      // i32 did_it
    };
    CGF.EmitRuntimeCall(createRuntimeFunction(OMPRTL__kmpc_copyprivate), Args);
  }
}

void CGOpenMPRuntime::emitOrderedRegion(CodeGenFunction &CGF,
                                        const RegionCodeGenTy &OrderedOpGen,
                                        SourceLocation Loc, bool IsThreads) {
  if (!CGF.HaveInsertPoint())
    return;
  // __kmpc_ordered(ident_t *, gtid);
  // OrderedOpGen();
  // __kmpc_end_ordered(ident_t *, gtid);
  // Prepare arguments and build a call to __kmpc_ordered
  if (IsThreads) {
    llvm::Value *Args[] = {emitUpdateLocation(CGF, Loc), getThreadID(CGF, Loc)};
    CommonActionTy Action(createRuntimeFunction(OMPRTL__kmpc_ordered), Args,
                          createRuntimeFunction(OMPRTL__kmpc_end_ordered),
                          Args);
    OrderedOpGen.setAction(Action);
    emitInlinedDirective(CGF, OMPD_ordered, OrderedOpGen);
    return;
  }
  emitInlinedDirective(CGF, OMPD_ordered, OrderedOpGen);
}

void CGOpenMPRuntime::emitBarrierCall(CodeGenFunction &CGF, SourceLocation Loc,
                                      OpenMPDirectiveKind Kind, bool EmitChecks,
                                      bool ForceSimpleCall) {
  if (!CGF.HaveInsertPoint())
    return;
  // Build call __kmpc_cancel_barrier(loc, thread_id);
  // Build call __kmpc_barrier(loc, thread_id);
  unsigned Flags;
  if (Kind == OMPD_for)
    Flags = OMP_IDENT_BARRIER_IMPL_FOR;
  else if (Kind == OMPD_sections)
    Flags = OMP_IDENT_BARRIER_IMPL_SECTIONS;
  else if (Kind == OMPD_single)
    Flags = OMP_IDENT_BARRIER_IMPL_SINGLE;
  else if (Kind == OMPD_barrier)
    Flags = OMP_IDENT_BARRIER_EXPL;
  else
    Flags = OMP_IDENT_BARRIER_IMPL;
  // Build call __kmpc_cancel_barrier(loc, thread_id) or __kmpc_barrier(loc,
  // thread_id);
  llvm::Value *Args[] = {emitUpdateLocation(CGF, Loc, Flags),
                         getThreadID(CGF, Loc)};
  if (auto *OMPRegionInfo =
          dyn_cast_or_null<CGOpenMPRegionInfo>(CGF.CapturedStmtInfo)) {
    if (!ForceSimpleCall && OMPRegionInfo->hasCancel()) {
      auto *Result = CGF.EmitRuntimeCall(
          createRuntimeFunction(OMPRTL__kmpc_cancel_barrier), Args);
      if (EmitChecks) {
        // if (__kmpc_cancel_barrier()) {
        //   exit from construct;
        // }
        auto *ExitBB = CGF.createBasicBlock(".cancel.exit");
        auto *ContBB = CGF.createBasicBlock(".cancel.continue");
        auto *Cmp = CGF.Builder.CreateIsNotNull(Result);
        CGF.Builder.CreateCondBr(Cmp, ExitBB, ContBB);
        CGF.EmitBlock(ExitBB);
        //   exit from construct;
        auto CancelDestination =
            CGF.getOMPCancelDestination(OMPRegionInfo->getDirectiveKind());
        CGF.EmitBranchThroughCleanup(CancelDestination);
        CGF.EmitBlock(ContBB, /*IsFinished=*/true);
      }
      return;
    }
  }
  CGF.EmitRuntimeCall(createRuntimeFunction(OMPRTL__kmpc_barrier), Args);
}

/// \brief Map the OpenMP loop schedule to the runtime enumeration.
static OpenMPSchedType getRuntimeSchedule(OpenMPScheduleClauseKind ScheduleKind,
                                          bool Chunked, bool Ordered) {
  switch (ScheduleKind) {
  case OMPC_SCHEDULE_static:
    return Chunked ? (Ordered ? OMP_ord_static_chunked : OMP_sch_static_chunked)
                   : (Ordered ? OMP_ord_static : OMP_sch_static);
  case OMPC_SCHEDULE_dynamic:
    return Ordered ? OMP_ord_dynamic_chunked : OMP_sch_dynamic_chunked;
  case OMPC_SCHEDULE_guided:
    return Ordered ? OMP_ord_guided_chunked : OMP_sch_guided_chunked;
  case OMPC_SCHEDULE_runtime:
    return Ordered ? OMP_ord_runtime : OMP_sch_runtime;
  case OMPC_SCHEDULE_auto:
    return Ordered ? OMP_ord_auto : OMP_sch_auto;
  case OMPC_SCHEDULE_unknown:
    assert(!Chunked && "chunk was specified but schedule kind not known");
    return Ordered ? OMP_ord_static : OMP_sch_static;
  }
  llvm_unreachable("Unexpected runtime schedule");
}

/// \brief Map the OpenMP distribute schedule to the runtime enumeration.
static OpenMPSchedType
getRuntimeSchedule(OpenMPDistScheduleClauseKind ScheduleKind, bool Chunked) {
  // only static is allowed for dist_schedule
  return Chunked ? OMP_dist_sch_static_chunked : OMP_dist_sch_static;
}

bool CGOpenMPRuntime::isStaticNonchunked(OpenMPScheduleClauseKind ScheduleKind,
                                         bool Chunked) const {
  auto Schedule = getRuntimeSchedule(ScheduleKind, Chunked, /*Ordered=*/false);
  return Schedule == OMP_sch_static;
}

bool CGOpenMPRuntime::isStaticNonchunked(
    OpenMPDistScheduleClauseKind ScheduleKind, bool Chunked) const {
  auto Schedule = getRuntimeSchedule(ScheduleKind, Chunked);
  return Schedule == OMP_dist_sch_static;
}


bool CGOpenMPRuntime::isDynamic(OpenMPScheduleClauseKind ScheduleKind) const {
  auto Schedule =
      getRuntimeSchedule(ScheduleKind, /*Chunked=*/false, /*Ordered=*/false);
  assert(Schedule != OMP_sch_static_chunked && "cannot be chunked here");
  return Schedule != OMP_sch_static;
}

static int addMonoNonMonoModifier(OpenMPSchedType Schedule,
                                  OpenMPScheduleClauseModifier M1,
                                  OpenMPScheduleClauseModifier M2) {
  int Modifier = 0;
  switch (M1) {
  case OMPC_SCHEDULE_MODIFIER_monotonic:
    Modifier = OMP_sch_modifier_monotonic;
    break;
  case OMPC_SCHEDULE_MODIFIER_nonmonotonic:
    Modifier = OMP_sch_modifier_nonmonotonic;
    break;
  case OMPC_SCHEDULE_MODIFIER_simd:
    if (Schedule == OMP_sch_static_chunked)
      Schedule = OMP_sch_static_balanced_chunked;
    break;
  case OMPC_SCHEDULE_MODIFIER_last:
  case OMPC_SCHEDULE_MODIFIER_unknown:
    break;
  }
  switch (M2) {
  case OMPC_SCHEDULE_MODIFIER_monotonic:
    Modifier = OMP_sch_modifier_monotonic;
    break;
  case OMPC_SCHEDULE_MODIFIER_nonmonotonic:
    Modifier = OMP_sch_modifier_nonmonotonic;
    break;
  case OMPC_SCHEDULE_MODIFIER_simd:
    if (Schedule == OMP_sch_static_chunked)
      Schedule = OMP_sch_static_balanced_chunked;
    break;
  case OMPC_SCHEDULE_MODIFIER_last:
  case OMPC_SCHEDULE_MODIFIER_unknown:
    break;
  }
  return Schedule | Modifier;
}

void CGOpenMPRuntime::emitForDispatchInit(
    CodeGenFunction &CGF, SourceLocation Loc,
    const OpenMPScheduleTy &ScheduleKind, unsigned IVSize, bool IVSigned,
    bool Ordered, const DispatchRTInput &DispatchValues) {
  if (!CGF.HaveInsertPoint())
    return;
  OpenMPSchedType Schedule = getRuntimeSchedule(
      ScheduleKind.Schedule, DispatchValues.Chunk != nullptr, Ordered);
  assert(Ordered ||
         (Schedule != OMP_sch_static && Schedule != OMP_sch_static_chunked &&
          Schedule != OMP_ord_static && Schedule != OMP_ord_static_chunked &&
          Schedule != OMP_sch_static_balanced_chunked));
  // Call __kmpc_dispatch_init(
  //          ident_t *loc, kmp_int32 tid, kmp_int32 schedule,
  //          kmp_int[32|64] lower, kmp_int[32|64] upper,
  //          kmp_int[32|64] stride, kmp_int[32|64] chunk);

  // If the Chunk was not specified in the clause - use default value 1.
  llvm::Value *Chunk = DispatchValues.Chunk ? DispatchValues.Chunk
                                            : CGF.Builder.getIntN(IVSize, 1);
  llvm::Value *Args[] = {
      emitUpdateLocation(CGF, Loc), getThreadID(CGF, Loc),
      CGF.Builder.getInt32(addMonoNonMonoModifier(
          Schedule, ScheduleKind.M1, ScheduleKind.M2)), // Schedule type
      DispatchValues.LB,                                // Lower
      DispatchValues.UB,                                // Upper
      CGF.Builder.getIntN(IVSize, 1),                   // Stride
      Chunk                                             // Chunk
  };
  CGF.EmitRuntimeCall(createDispatchInitFunction(IVSize, IVSigned), Args);
}

static void emitForStaticInitCall(
    CodeGenFunction &CGF, llvm::Value *UpdateLocation, llvm::Value *ThreadId,
    llvm::Constant *ForStaticInitFunction, OpenMPSchedType Schedule,
    OpenMPScheduleClauseModifier M1, OpenMPScheduleClauseModifier M2,
    const CGOpenMPRuntime::StaticRTInput &Values) {
  if (!CGF.HaveInsertPoint())
    return;

  assert(!Values.Ordered);
  assert(Schedule == OMP_sch_static || Schedule == OMP_sch_static_chunked ||
         Schedule == OMP_sch_static_balanced_chunked ||
         Schedule == OMP_ord_static || Schedule == OMP_ord_static_chunked ||
         Schedule == OMP_dist_sch_static ||
         Schedule == OMP_dist_sch_static_chunked);

  // Call __kmpc_for_static_init(
  //          ident_t *loc, kmp_int32 tid, kmp_int32 schedtype,
  //          kmp_int32 *p_lastiter, kmp_int[32|64] *p_lower,
  //          kmp_int[32|64] *p_upper, kmp_int[32|64] *p_stride,
  //          kmp_int[32|64] incr, kmp_int[32|64] chunk);
  llvm::Value *Chunk = Values.Chunk;
  if (Chunk == nullptr) {
    assert((Schedule == OMP_sch_static || Schedule == OMP_ord_static ||
            Schedule == OMP_dist_sch_static) &&
           "expected static non-chunked schedule");
    // If the Chunk was not specified in the clause - use default value 1.
    Chunk = CGF.Builder.getIntN(Values.IVSize, 1);
  } else {
    assert((Schedule == OMP_sch_static_chunked ||
            Schedule == OMP_sch_static_balanced_chunked ||
            Schedule == OMP_ord_static_chunked ||
            Schedule == OMP_dist_sch_static_chunked) &&
           "expected static chunked schedule");
  }
  llvm::Value *Args[] = {
      UpdateLocation,
      ThreadId,
      CGF.Builder.getInt32(addMonoNonMonoModifier(Schedule, M1,
                                                  M2)), // Schedule type
      Values.IL.getPointer(),                           // &isLastIter
      Values.LB.getPointer(),                           // &LB
      Values.UB.getPointer(),                           // &UB
      Values.ST.getPointer(),                           // &Stride
      CGF.Builder.getIntN(Values.IVSize, 1),            // Incr
      Chunk                                             // Chunk
  };
  CGF.EmitRuntimeCall(ForStaticInitFunction, Args);
}

void CGOpenMPRuntime::emitForStaticInit(CodeGenFunction &CGF,
                                        SourceLocation Loc,
                                        OpenMPDirectiveKind DKind,
                                        const OpenMPScheduleTy &ScheduleKind,
                                        const StaticRTInput &Values) {
  OpenMPSchedType ScheduleNum = getRuntimeSchedule(
      ScheduleKind.Schedule, Values.Chunk != nullptr, Values.Ordered);
  assert(isOpenMPWorksharingDirective(DKind) &&
         "Expected loop-based or sections-based directive.");
  auto *UpdatedLocation = emitUpdateLocation(CGF, Loc,
                                             isOpenMPLoopDirective(DKind)
                                                 ? OMP_IDENT_WORK_LOOP
                                                 : OMP_IDENT_WORK_SECTIONS);
  auto *ThreadId = getThreadID(CGF, Loc);
  auto *StaticInitFunction =
      createForStaticInitFunction(Values.IVSize, Values.IVSigned);
  emitForStaticInitCall(CGF, UpdatedLocation, ThreadId, StaticInitFunction,
                        ScheduleNum, ScheduleKind.M1, ScheduleKind.M2, Values);
}

void CGOpenMPRuntime::emitDistributeStaticInit(
    CodeGenFunction &CGF, SourceLocation Loc,
    OpenMPDistScheduleClauseKind SchedKind,
    const CGOpenMPRuntime::StaticRTInput &Values) {
  OpenMPSchedType ScheduleNum =
      getRuntimeSchedule(SchedKind, Values.Chunk != nullptr);
  auto *UpdatedLocation =
      emitUpdateLocation(CGF, Loc, OMP_IDENT_WORK_DISTRIBUTE);
  auto *ThreadId = getThreadID(CGF, Loc);
  auto *StaticInitFunction =
      createForStaticInitFunction(Values.IVSize, Values.IVSigned);
  emitForStaticInitCall(CGF, UpdatedLocation, ThreadId, StaticInitFunction,
                        ScheduleNum, OMPC_SCHEDULE_MODIFIER_unknown,
                        OMPC_SCHEDULE_MODIFIER_unknown, Values);
}

void CGOpenMPRuntime::emitForStaticFinish(CodeGenFunction &CGF,
                                          SourceLocation Loc,
                                          OpenMPDirectiveKind DKind) {
  if (!CGF.HaveInsertPoint())
    return;
  // Call __kmpc_for_static_fini(ident_t *loc, kmp_int32 tid);
  llvm::Value *Args[] = {
      emitUpdateLocation(CGF, Loc,
                         isOpenMPDistributeDirective(DKind)
                             ? OMP_IDENT_WORK_DISTRIBUTE
                             : isOpenMPLoopDirective(DKind)
                                   ? OMP_IDENT_WORK_LOOP
                                   : OMP_IDENT_WORK_SECTIONS),
      getThreadID(CGF, Loc)};
  CGF.EmitRuntimeCall(createRuntimeFunction(OMPRTL__kmpc_for_static_fini),
                      Args);
}

void CGOpenMPRuntime::emitForOrderedIterationEnd(CodeGenFunction &CGF,
                                                 SourceLocation Loc,
                                                 unsigned IVSize,
                                                 bool IVSigned) {
  if (!CGF.HaveInsertPoint())
    return;
  // Call __kmpc_for_dynamic_fini_(4|8)[u](ident_t *loc, kmp_int32 tid);
  llvm::Value *Args[] = {emitUpdateLocation(CGF, Loc), getThreadID(CGF, Loc)};
  CGF.EmitRuntimeCall(createDispatchFiniFunction(IVSize, IVSigned), Args);
}

llvm::Value *CGOpenMPRuntime::emitForNext(CodeGenFunction &CGF,
                                          SourceLocation Loc, unsigned IVSize,
                                          bool IVSigned, Address IL,
                                          Address LB, Address UB,
                                          Address ST) {
  // Call __kmpc_dispatch_next(
  //          ident_t *loc, kmp_int32 tid, kmp_int32 *p_lastiter,
  //          kmp_int[32|64] *p_lower, kmp_int[32|64] *p_upper,
  //          kmp_int[32|64] *p_stride);
  llvm::Value *Args[] = {
      emitUpdateLocation(CGF, Loc),
      getThreadID(CGF, Loc),
      IL.getPointer(), // &isLastIter
      LB.getPointer(), // &Lower
      UB.getPointer(), // &Upper
      ST.getPointer()  // &Stride
  };
  llvm::Value *Call =
      CGF.EmitRuntimeCall(createDispatchNextFunction(IVSize, IVSigned), Args);
  return CGF.EmitScalarConversion(
      Call, CGF.getContext().getIntTypeForBitwidth(32, /* Signed */ true),
      CGF.getContext().BoolTy, Loc);
}

void CGOpenMPRuntime::emitNumThreadsClause(CodeGenFunction &CGF,
                                           llvm::Value *NumThreads,
                                           SourceLocation Loc) {
  if (!CGF.HaveInsertPoint())
    return;
  // Build call __kmpc_push_num_threads(&loc, global_tid, num_threads)
  llvm::Value *Args[] = {
      emitUpdateLocation(CGF, Loc), getThreadID(CGF, Loc),
      CGF.Builder.CreateIntCast(NumThreads, CGF.Int32Ty, /*isSigned*/ true)};
  CGF.EmitRuntimeCall(createRuntimeFunction(OMPRTL__kmpc_push_num_threads),
                      Args);
}

void CGOpenMPRuntime::emitProcBindClause(CodeGenFunction &CGF,
                                         OpenMPProcBindClauseKind ProcBind,
                                         SourceLocation Loc) {
  if (!CGF.HaveInsertPoint())
    return;
  // Constants for proc bind value accepted by the runtime.
  enum ProcBindTy {
    ProcBindFalse = 0,
    ProcBindTrue,
    ProcBindMaster,
    ProcBindClose,
    ProcBindSpread,
    ProcBindIntel,
    ProcBindDefault
  } RuntimeProcBind;
  switch (ProcBind) {
  case OMPC_PROC_BIND_master:
    RuntimeProcBind = ProcBindMaster;
    break;
  case OMPC_PROC_BIND_close:
    RuntimeProcBind = ProcBindClose;
    break;
  case OMPC_PROC_BIND_spread:
    RuntimeProcBind = ProcBindSpread;
    break;
  case OMPC_PROC_BIND_unknown:
    llvm_unreachable("Unsupported proc_bind value.");
  }
  // Build call __kmpc_push_proc_bind(&loc, global_tid, proc_bind)
  llvm::Value *Args[] = {
      emitUpdateLocation(CGF, Loc), getThreadID(CGF, Loc),
      llvm::ConstantInt::get(CGM.IntTy, RuntimeProcBind, /*isSigned=*/true)};
  CGF.EmitRuntimeCall(createRuntimeFunction(OMPRTL__kmpc_push_proc_bind), Args);
}

void CGOpenMPRuntime::emitFlush(CodeGenFunction &CGF, ArrayRef<const Expr *>,
                                SourceLocation Loc) {
  if (!CGF.HaveInsertPoint())
    return;
  // Build call void __kmpc_flush(ident_t *loc)
  CGF.EmitRuntimeCall(createRuntimeFunction(OMPRTL__kmpc_flush),
                      emitUpdateLocation(CGF, Loc));
}

namespace {
/// \brief Indexes of fields for type kmp_task_t.
enum KmpTaskTFields {
  /// \brief List of shared variables.
  KmpTaskTShareds,
  /// \brief Task routine.
  KmpTaskTRoutine,
  /// \brief Partition id for the untied tasks.
  KmpTaskTPartId,
  /// Function with call of destructors for private variables.
  Data1,
  /// Task priority.
  Data2,
  /// (Taskloops only) Lower bound.
  KmpTaskTLowerBound,
  /// (Taskloops only) Upper bound.
  KmpTaskTUpperBound,
  /// (Taskloops only) Stride.
  KmpTaskTStride,
  /// (Taskloops only) Is last iteration flag.
  KmpTaskTLastIter,
  /// (Taskloops only) Reduction data.
  KmpTaskTReductions,
};
} // anonymous namespace

bool CGOpenMPRuntime::OffloadEntriesInfoManagerTy::empty() const {
  // FIXME: Add other entries type when they become supported.
  return OffloadEntriesTargetRegion.empty();
}

/// \brief Initialize target region entry.
void CGOpenMPRuntime::OffloadEntriesInfoManagerTy::
    initializeTargetRegionEntryInfo(unsigned DeviceID, unsigned FileID,
                                    StringRef ParentName, unsigned LineNum,
                                    unsigned Order) {
  assert(CGM.getLangOpts().OpenMPIsDevice && "Initialization of entries is "
                                             "only required for the device "
                                             "code generation.");
  OffloadEntriesTargetRegion[DeviceID][FileID][ParentName][LineNum] =
      OffloadEntryInfoTargetRegion(Order, /*Addr=*/nullptr, /*ID=*/nullptr,
                                   /*Flags=*/0);
  ++OffloadingEntriesNum;
}

void CGOpenMPRuntime::OffloadEntriesInfoManagerTy::
    registerTargetRegionEntryInfo(unsigned DeviceID, unsigned FileID,
                                  StringRef ParentName, unsigned LineNum,
                                  llvm::Constant *Addr, llvm::Constant *ID,
                                  int32_t Flags) {
  // If we are emitting code for a target, the entry is already initialized,
  // only has to be registered.
  if (CGM.getLangOpts().OpenMPIsDevice) {
    assert(hasTargetRegionEntryInfo(DeviceID, FileID, ParentName, LineNum) &&
           "Entry must exist.");
    auto &Entry =
        OffloadEntriesTargetRegion[DeviceID][FileID][ParentName][LineNum];
    assert(Entry.isValid() && "Entry not initialized!");
    Entry.setAddress(Addr);
    Entry.setID(ID);
    Entry.setFlags(Flags);
    return;
  } else {
    OffloadEntryInfoTargetRegion Entry(OffloadingEntriesNum++, Addr, ID, Flags);
    OffloadEntriesTargetRegion[DeviceID][FileID][ParentName][LineNum] = Entry;
  }
}

bool CGOpenMPRuntime::OffloadEntriesInfoManagerTy::hasTargetRegionEntryInfo(
    unsigned DeviceID, unsigned FileID, StringRef ParentName,
    unsigned LineNum) const {
  auto PerDevice = OffloadEntriesTargetRegion.find(DeviceID);
  if (PerDevice == OffloadEntriesTargetRegion.end())
    return false;
  auto PerFile = PerDevice->second.find(FileID);
  if (PerFile == PerDevice->second.end())
    return false;
  auto PerParentName = PerFile->second.find(ParentName);
  if (PerParentName == PerFile->second.end())
    return false;
  auto PerLine = PerParentName->second.find(LineNum);
  if (PerLine == PerParentName->second.end())
    return false;
  // Fail if this entry is already registered.
  if (PerLine->second.getAddress() || PerLine->second.getID())
    return false;
  return true;
}

void CGOpenMPRuntime::OffloadEntriesInfoManagerTy::actOnTargetRegionEntriesInfo(
    const OffloadTargetRegionEntryInfoActTy &Action) {
  // Scan all target region entries and perform the provided action.
  for (auto &D : OffloadEntriesTargetRegion)
    for (auto &F : D.second)
      for (auto &P : F.second)
        for (auto &L : P.second)
          Action(D.first, F.first, P.first(), L.first, L.second);
}

/// \brief Create a Ctor/Dtor-like function whose body is emitted through
/// \a Codegen. This is used to emit the two functions that register and
/// unregister the descriptor of the current compilation unit.
static llvm::Function *
createOffloadingBinaryDescriptorFunction(CodeGenModule &CGM, StringRef Name,
                                         const RegionCodeGenTy &Codegen) {
  auto &C = CGM.getContext();
  FunctionArgList Args;
  ImplicitParamDecl DummyPtr(C, C.VoidPtrTy, ImplicitParamDecl::Other);
  Args.push_back(&DummyPtr);

  CodeGenFunction CGF(CGM);
  // Disable debug info for global (de-)initializer because they are not part of
  // some particular construct.
  CGF.disableDebugInfo();
  auto &FI = CGM.getTypes().arrangeBuiltinFunctionDeclaration(C.VoidTy, Args);
  auto FTy = CGM.getTypes().GetFunctionType(FI);
  auto *Fn = CGM.CreateGlobalInitOrDestructFunction(FTy, Name, FI);
  CGF.StartFunction(GlobalDecl(), C.VoidTy, Fn, FI, Args);
  Codegen(CGF);
  CGF.FinishFunction();
  return Fn;
}

llvm::Function *
CGOpenMPRuntime::createOffloadingBinaryDescriptorRegistration() {
  // If we don't have entries or if we are emitting code for the device, we
  // don't need to do anything.
  if (CGM.getLangOpts().OpenMPIsDevice || OffloadEntriesInfoManager.empty())
    return nullptr;

  auto &M = CGM.getModule();
  auto &C = CGM.getContext();

  // Get list of devices we care about
  auto &Devices = CGM.getLangOpts().OMPTargetTriples;

  // We should be creating an offloading descriptor only if there are devices
  // specified.
  assert(!Devices.empty() && "No OpenMP offloading devices??");

  // Create the external variables that will point to the begin and end of the
  // host entries section. These will be defined by the linker.
  auto *OffloadEntryTy =
      CGM.getTypes().ConvertTypeForMem(getTgtOffloadEntryQTy());
  llvm::GlobalVariable *HostEntriesBegin = new llvm::GlobalVariable(
      M, OffloadEntryTy, /*isConstant=*/true,
      llvm::GlobalValue::ExternalLinkage, /*Initializer=*/nullptr,
      ".omp_offloading.entries_begin");
  llvm::GlobalVariable *HostEntriesEnd = new llvm::GlobalVariable(
      M, OffloadEntryTy, /*isConstant=*/true,
      llvm::GlobalValue::ExternalLinkage, /*Initializer=*/nullptr,
      ".omp_offloading.entries_end");

  // Create all device images
  auto *DeviceImageTy = cast<llvm::StructType>(
      CGM.getTypes().ConvertTypeForMem(getTgtDeviceImageQTy()));
  ConstantInitBuilder DeviceImagesBuilder(CGM);
  auto DeviceImagesEntries = DeviceImagesBuilder.beginArray(DeviceImageTy);

  for (unsigned i = 0; i < Devices.size(); ++i) {
    StringRef T = Devices[i].getTriple();
    auto *ImgBegin = new llvm::GlobalVariable(
        M, CGM.Int8Ty, /*isConstant=*/true, llvm::GlobalValue::ExternalLinkage,
        /*Initializer=*/nullptr,
        Twine(".omp_offloading.img_start.") + Twine(T));
    auto *ImgEnd = new llvm::GlobalVariable(
        M, CGM.Int8Ty, /*isConstant=*/true, llvm::GlobalValue::ExternalLinkage,
        /*Initializer=*/nullptr, Twine(".omp_offloading.img_end.") + Twine(T));

    auto Dev = DeviceImagesEntries.beginStruct(DeviceImageTy);
    Dev.add(ImgBegin);
    Dev.add(ImgEnd);
    Dev.add(HostEntriesBegin);
    Dev.add(HostEntriesEnd);
    Dev.finishAndAddTo(DeviceImagesEntries);
  }

  // Create device images global array.
  llvm::GlobalVariable *DeviceImages =
    DeviceImagesEntries.finishAndCreateGlobal(".omp_offloading.device_images",
                                              CGM.getPointerAlign(),
                                              /*isConstant=*/true);
  DeviceImages->setUnnamedAddr(llvm::GlobalValue::UnnamedAddr::Global);

  // This is a Zero array to be used in the creation of the constant expressions
  llvm::Constant *Index[] = {llvm::Constant::getNullValue(CGM.Int32Ty),
                             llvm::Constant::getNullValue(CGM.Int32Ty)};

  // Create the target region descriptor.
  auto *BinaryDescriptorTy = cast<llvm::StructType>(
      CGM.getTypes().ConvertTypeForMem(getTgtBinaryDescriptorQTy()));
  ConstantInitBuilder DescBuilder(CGM);
  auto DescInit = DescBuilder.beginStruct(BinaryDescriptorTy);
  DescInit.addInt(CGM.Int32Ty, Devices.size());
  DescInit.add(llvm::ConstantExpr::getGetElementPtr(DeviceImages->getValueType(),
                                                    DeviceImages,
                                                    Index));
  DescInit.add(HostEntriesBegin);
  DescInit.add(HostEntriesEnd);

  auto *Desc = DescInit.finishAndCreateGlobal(".omp_offloading.descriptor",
                                              CGM.getPointerAlign(),
                                              /*isConstant=*/true);

  // Emit code to register or unregister the descriptor at execution
  // startup or closing, respectively.

  // Create a variable to drive the registration and unregistration of the
  // descriptor, so we can reuse the logic that emits Ctors and Dtors.
  auto *IdentInfo = &C.Idents.get(".omp_offloading.reg_unreg_var");
  ImplicitParamDecl RegUnregVar(C, C.getTranslationUnitDecl(), SourceLocation(),
                                IdentInfo, C.CharTy, ImplicitParamDecl::Other);

  auto *UnRegFn = createOffloadingBinaryDescriptorFunction(
      CGM, ".omp_offloading.descriptor_unreg",
      [&](CodeGenFunction &CGF, PrePostActionTy &) {
        CGF.EmitRuntimeCall(createRuntimeFunction(OMPRTL__tgt_unregister_lib),
                            Desc);
      });
  auto *RegFn = createOffloadingBinaryDescriptorFunction(
      CGM, ".omp_offloading.descriptor_reg",
      [&](CodeGenFunction &CGF, PrePostActionTy &) {
        CGF.EmitRuntimeCall(createRuntimeFunction(OMPRTL__tgt_register_lib),
                            Desc);
        CGM.getCXXABI().registerGlobalDtor(CGF, RegUnregVar, UnRegFn, Desc);
      });
  if (CGM.supportsCOMDAT()) {
    // It is sufficient to call registration function only once, so create a
    // COMDAT group for registration/unregistration functions and associated
    // data. That would reduce startup time and code size. Registration
    // function serves as a COMDAT group key.
    auto ComdatKey = M.getOrInsertComdat(RegFn->getName());
    RegFn->setLinkage(llvm::GlobalValue::LinkOnceAnyLinkage);
    RegFn->setVisibility(llvm::GlobalValue::HiddenVisibility);
    RegFn->setComdat(ComdatKey);
    UnRegFn->setComdat(ComdatKey);
    DeviceImages->setComdat(ComdatKey);
    Desc->setComdat(ComdatKey);
  }
  return RegFn;
}

void CGOpenMPRuntime::createOffloadEntry(llvm::Constant *ID,
                                         llvm::Constant *Addr, uint64_t Size,
                                         int32_t Flags) {
  StringRef Name = Addr->getName();
  auto *TgtOffloadEntryType = cast<llvm::StructType>(
      CGM.getTypes().ConvertTypeForMem(getTgtOffloadEntryQTy()));
  llvm::LLVMContext &C = CGM.getModule().getContext();
  llvm::Module &M = CGM.getModule();

  // Make sure the address has the right type.
  llvm::Constant *AddrPtr = llvm::ConstantExpr::getBitCast(ID, CGM.VoidPtrTy);

  // Create constant string with the name.
  llvm::Constant *StrPtrInit = llvm::ConstantDataArray::getString(C, Name);

  llvm::GlobalVariable *Str =
      new llvm::GlobalVariable(M, StrPtrInit->getType(), /*isConstant=*/true,
                               llvm::GlobalValue::InternalLinkage, StrPtrInit,
                               ".omp_offloading.entry_name");
  Str->setUnnamedAddr(llvm::GlobalValue::UnnamedAddr::Global);
  llvm::Constant *StrPtr = llvm::ConstantExpr::getBitCast(Str, CGM.Int8PtrTy);

  // We can't have any padding between symbols, so we need to have 1-byte
  // alignment.
  auto Align = CharUnits::fromQuantity(1);

  // Create the entry struct.
  ConstantInitBuilder EntryBuilder(CGM);
  auto EntryInit = EntryBuilder.beginStruct(TgtOffloadEntryType);
  EntryInit.add(AddrPtr);
  EntryInit.add(StrPtr);
  EntryInit.addInt(CGM.SizeTy, Size);
  EntryInit.addInt(CGM.Int32Ty, Flags);
  EntryInit.addInt(CGM.Int32Ty, 0);
  llvm::GlobalVariable *Entry = EntryInit.finishAndCreateGlobal(
      Twine(".omp_offloading.entry.") + Name, Align,
      /*constant*/ true, llvm::GlobalValue::ExternalLinkage);

  // The entry has to be created in the section the linker expects it to be.
  Entry->setSection(".omp_offloading.entries");
}

void CGOpenMPRuntime::createOffloadEntriesAndInfoMetadata() {
  // Emit the offloading entries and metadata so that the device codegen side
  // can easily figure out what to emit. The produced metadata looks like
  // this:
  //
  // !omp_offload.info = !{!1, ...}
  //
  // Right now we only generate metadata for function that contain target
  // regions.

  // If we do not have entries, we dont need to do anything.
  if (OffloadEntriesInfoManager.empty())
    return;

  llvm::Module &M = CGM.getModule();
  llvm::LLVMContext &C = M.getContext();
  SmallVector<OffloadEntriesInfoManagerTy::OffloadEntryInfo *, 16>
      OrderedEntries(OffloadEntriesInfoManager.size());

  // Create the offloading info metadata node.
  llvm::NamedMDNode *MD = M.getOrInsertNamedMetadata("omp_offload.info");

  // Auxiliary methods to create metadata values and strings.
  auto getMDInt = [&](unsigned v) {
    return llvm::ConstantAsMetadata::get(
        llvm::ConstantInt::get(llvm::Type::getInt32Ty(C), v));
  };

  auto getMDString = [&](StringRef v) { return llvm::MDString::get(C, v); };

  // Create function that emits metadata for each target region entry;
  auto &&TargetRegionMetadataEmitter = [&](
      unsigned DeviceID, unsigned FileID, StringRef ParentName, unsigned Line,
      OffloadEntriesInfoManagerTy::OffloadEntryInfoTargetRegion &E) {
    llvm::SmallVector<llvm::Metadata *, 32> Ops;
    // Generate metadata for target regions. Each entry of this metadata
    // contains:
    // - Entry 0 -> Kind of this type of metadata (0).
    // - Entry 1 -> Device ID of the file where the entry was identified.
    // - Entry 2 -> File ID of the file where the entry was identified.
    // - Entry 3 -> Mangled name of the function where the entry was identified.
    // - Entry 4 -> Line in the file where the entry was identified.
    // - Entry 5 -> Order the entry was created.
    // The first element of the metadata node is the kind.
    Ops.push_back(getMDInt(E.getKind()));
    Ops.push_back(getMDInt(DeviceID));
    Ops.push_back(getMDInt(FileID));
    Ops.push_back(getMDString(ParentName));
    Ops.push_back(getMDInt(Line));
    Ops.push_back(getMDInt(E.getOrder()));

    // Save this entry in the right position of the ordered entries array.
    OrderedEntries[E.getOrder()] = &E;

    // Add metadata to the named metadata node.
    MD->addOperand(llvm::MDNode::get(C, Ops));
  };

  OffloadEntriesInfoManager.actOnTargetRegionEntriesInfo(
      TargetRegionMetadataEmitter);

  for (auto *E : OrderedEntries) {
    assert(E && "All ordered entries must exist!");
    if (auto *CE =
            dyn_cast<OffloadEntriesInfoManagerTy::OffloadEntryInfoTargetRegion>(
                E)) {
      assert(CE->getID() && CE->getAddress() &&
             "Entry ID and Addr are invalid!");
      createOffloadEntry(CE->getID(), CE->getAddress(), /*Size=*/0);
    } else
      llvm_unreachable("Unsupported entry kind.");
  }
}

/// \brief Loads all the offload entries information from the host IR
/// metadata.
void CGOpenMPRuntime::loadOffloadInfoMetadata() {
  // If we are in target mode, load the metadata from the host IR. This code has
  // to match the metadaata creation in createOffloadEntriesAndInfoMetadata().

  if (!CGM.getLangOpts().OpenMPIsDevice)
    return;

  if (CGM.getLangOpts().OMPHostIRFile.empty())
    return;

  auto Buf = llvm::MemoryBuffer::getFile(CGM.getLangOpts().OMPHostIRFile);
  if (Buf.getError())
    return;

  llvm::LLVMContext C;
  auto ME = expectedToErrorOrAndEmitErrors(
      C, llvm::parseBitcodeFile(Buf.get()->getMemBufferRef(), C));

  if (ME.getError())
    return;

  llvm::NamedMDNode *MD = ME.get()->getNamedMetadata("omp_offload.info");
  if (!MD)
    return;

  for (llvm::MDNode *MN : MD->operands()) {
    auto getMDInt = [&](unsigned Idx) {
      llvm::ConstantAsMetadata *V =
          cast<llvm::ConstantAsMetadata>(MN->getOperand(Idx));
      return cast<llvm::ConstantInt>(V->getValue())->getZExtValue();
    };

    auto getMDString = [&](unsigned Idx) {
      llvm::MDString *V = cast<llvm::MDString>(MN->getOperand(Idx));
      return V->getString();
    };

    switch (getMDInt(0)) {
    default:
      llvm_unreachable("Unexpected metadata!");
      break;
    case OffloadEntriesInfoManagerTy::OffloadEntryInfo::
        OFFLOAD_ENTRY_INFO_TARGET_REGION:
      OffloadEntriesInfoManager.initializeTargetRegionEntryInfo(
          /*DeviceID=*/getMDInt(1), /*FileID=*/getMDInt(2),
          /*ParentName=*/getMDString(3), /*Line=*/getMDInt(4),
          /*Order=*/getMDInt(5));
      break;
    }
  }
}

void CGOpenMPRuntime::emitKmpRoutineEntryT(QualType KmpInt32Ty) {
  if (!KmpRoutineEntryPtrTy) {
    // Build typedef kmp_int32 (* kmp_routine_entry_t)(kmp_int32, void *); type.
    auto &C = CGM.getContext();
    QualType KmpRoutineEntryTyArgs[] = {KmpInt32Ty, C.VoidPtrTy};
    FunctionProtoType::ExtProtoInfo EPI;
    KmpRoutineEntryPtrQTy = C.getPointerType(
        C.getFunctionType(KmpInt32Ty, KmpRoutineEntryTyArgs, EPI));
    KmpRoutineEntryPtrTy = CGM.getTypes().ConvertType(KmpRoutineEntryPtrQTy);
  }
}

static FieldDecl *addFieldToRecordDecl(ASTContext &C, DeclContext *DC,
                                       QualType FieldTy) {
  auto *Field = FieldDecl::Create(
      C, DC, SourceLocation(), SourceLocation(), /*Id=*/nullptr, FieldTy,
      C.getTrivialTypeSourceInfo(FieldTy, SourceLocation()),
      /*BW=*/nullptr, /*Mutable=*/false, /*InitStyle=*/ICIS_NoInit);
  Field->setAccess(AS_public);
  DC->addDecl(Field);
  return Field;
}

QualType CGOpenMPRuntime::getTgtOffloadEntryQTy() {

  // Make sure the type of the entry is already created. This is the type we
  // have to create:
  // struct __tgt_offload_entry{
  //   void      *addr;       // Pointer to the offload entry info.
  //                          // (function or global)
  //   char      *name;       // Name of the function or global.
  //   size_t     size;       // Size of the entry info (0 if it a function).
  //   int32_t    flags;      // Flags associated with the entry, e.g. 'link'.
  //   int32_t    reserved;   // Reserved, to use by the runtime library.
  // };
  if (TgtOffloadEntryQTy.isNull()) {
    ASTContext &C = CGM.getContext();
    auto *RD = C.buildImplicitRecord("__tgt_offload_entry");
    RD->startDefinition();
    addFieldToRecordDecl(C, RD, C.VoidPtrTy);
    addFieldToRecordDecl(C, RD, C.getPointerType(C.CharTy));
    addFieldToRecordDecl(C, RD, C.getSizeType());
    addFieldToRecordDecl(
        C, RD, C.getIntTypeForBitwidth(/*DestWidth=*/32, /*Signed=*/true));
    addFieldToRecordDecl(
        C, RD, C.getIntTypeForBitwidth(/*DestWidth=*/32, /*Signed=*/true));
    RD->completeDefinition();
    RD->addAttr(PackedAttr::CreateImplicit(C));
    TgtOffloadEntryQTy = C.getRecordType(RD);
  }
  return TgtOffloadEntryQTy;
}

QualType CGOpenMPRuntime::getTgtDeviceImageQTy() {
  // These are the types we need to build:
  // struct __tgt_device_image{
  // void   *ImageStart;       // Pointer to the target code start.
  // void   *ImageEnd;         // Pointer to the target code end.
  // // We also add the host entries to the device image, as it may be useful
  // // for the target runtime to have access to that information.
  // __tgt_offload_entry  *EntriesBegin;   // Begin of the table with all
  //                                       // the entries.
  // __tgt_offload_entry  *EntriesEnd;     // End of the table with all the
  //                                       // entries (non inclusive).
  // };
  if (TgtDeviceImageQTy.isNull()) {
    ASTContext &C = CGM.getContext();
    auto *RD = C.buildImplicitRecord("__tgt_device_image");
    RD->startDefinition();
    addFieldToRecordDecl(C, RD, C.VoidPtrTy);
    addFieldToRecordDecl(C, RD, C.VoidPtrTy);
    addFieldToRecordDecl(C, RD, C.getPointerType(getTgtOffloadEntryQTy()));
    addFieldToRecordDecl(C, RD, C.getPointerType(getTgtOffloadEntryQTy()));
    RD->completeDefinition();
    TgtDeviceImageQTy = C.getRecordType(RD);
  }
  return TgtDeviceImageQTy;
}

QualType CGOpenMPRuntime::getTgtBinaryDescriptorQTy() {
  // struct __tgt_bin_desc{
  //   int32_t              NumDevices;      // Number of devices supported.
  //   __tgt_device_image   *DeviceImages;   // Arrays of device images
  //                                         // (one per device).
  //   __tgt_offload_entry  *EntriesBegin;   // Begin of the table with all the
  //                                         // entries.
  //   __tgt_offload_entry  *EntriesEnd;     // End of the table with all the
  //                                         // entries (non inclusive).
  // };
  if (TgtBinaryDescriptorQTy.isNull()) {
    ASTContext &C = CGM.getContext();
    auto *RD = C.buildImplicitRecord("__tgt_bin_desc");
    RD->startDefinition();
    addFieldToRecordDecl(
        C, RD, C.getIntTypeForBitwidth(/*DestWidth=*/32, /*Signed=*/true));
    addFieldToRecordDecl(C, RD, C.getPointerType(getTgtDeviceImageQTy()));
    addFieldToRecordDecl(C, RD, C.getPointerType(getTgtOffloadEntryQTy()));
    addFieldToRecordDecl(C, RD, C.getPointerType(getTgtOffloadEntryQTy()));
    RD->completeDefinition();
    TgtBinaryDescriptorQTy = C.getRecordType(RD);
  }
  return TgtBinaryDescriptorQTy;
}

namespace {
struct PrivateHelpersTy {
  PrivateHelpersTy(const VarDecl *Original, const VarDecl *PrivateCopy,
                   const VarDecl *PrivateElemInit)
      : Original(Original), PrivateCopy(PrivateCopy),
        PrivateElemInit(PrivateElemInit) {}
  const VarDecl *Original;
  const VarDecl *PrivateCopy;
  const VarDecl *PrivateElemInit;
};
typedef std::pair<CharUnits /*Align*/, PrivateHelpersTy> PrivateDataTy;
} // anonymous namespace

static RecordDecl *
createPrivatesRecordDecl(CodeGenModule &CGM, ArrayRef<PrivateDataTy> Privates) {
  if (!Privates.empty()) {
    auto &C = CGM.getContext();
    // Build struct .kmp_privates_t. {
    //         /*  private vars  */
    //       };
    auto *RD = C.buildImplicitRecord(".kmp_privates.t");
    RD->startDefinition();
    for (auto &&Pair : Privates) {
      auto *VD = Pair.second.Original;
      auto Type = VD->getType();
      Type = Type.getNonReferenceType();
      auto *FD = addFieldToRecordDecl(C, RD, Type);
      if (VD->hasAttrs()) {
        for (specific_attr_iterator<AlignedAttr> I(VD->getAttrs().begin()),
             E(VD->getAttrs().end());
             I != E; ++I)
          FD->addAttr(*I);
      }
    }
    RD->completeDefinition();
    return RD;
  }
  return nullptr;
}

static RecordDecl *
createKmpTaskTRecordDecl(CodeGenModule &CGM, OpenMPDirectiveKind Kind,
                         QualType KmpInt32Ty,
                         QualType KmpRoutineEntryPointerQTy) {
  auto &C = CGM.getContext();
  // Build struct kmp_task_t {
  //         void *              shareds;
  //         kmp_routine_entry_t routine;
  //         kmp_int32           part_id;
  //         kmp_cmplrdata_t data1;
  //         kmp_cmplrdata_t data2;
  // For taskloops additional fields:
  //         kmp_uint64          lb;
  //         kmp_uint64          ub;
  //         kmp_int64           st;
  //         kmp_int32           liter;
  //         void *              reductions;
  //       };
  auto *UD = C.buildImplicitRecord("kmp_cmplrdata_t", TTK_Union);
  UD->startDefinition();
  addFieldToRecordDecl(C, UD, KmpInt32Ty);
  addFieldToRecordDecl(C, UD, KmpRoutineEntryPointerQTy);
  UD->completeDefinition();
  QualType KmpCmplrdataTy = C.getRecordType(UD);
  auto *RD = C.buildImplicitRecord("kmp_task_t");
  RD->startDefinition();
  addFieldToRecordDecl(C, RD, C.VoidPtrTy);
  addFieldToRecordDecl(C, RD, KmpRoutineEntryPointerQTy);
  addFieldToRecordDecl(C, RD, KmpInt32Ty);
  addFieldToRecordDecl(C, RD, KmpCmplrdataTy);
  addFieldToRecordDecl(C, RD, KmpCmplrdataTy);
  if (isOpenMPTaskLoopDirective(Kind)) {
    QualType KmpUInt64Ty =
        CGM.getContext().getIntTypeForBitwidth(/*DestWidth=*/64, /*Signed=*/0);
    QualType KmpInt64Ty =
        CGM.getContext().getIntTypeForBitwidth(/*DestWidth=*/64, /*Signed=*/1);
    addFieldToRecordDecl(C, RD, KmpUInt64Ty);
    addFieldToRecordDecl(C, RD, KmpUInt64Ty);
    addFieldToRecordDecl(C, RD, KmpInt64Ty);
    addFieldToRecordDecl(C, RD, KmpInt32Ty);
    addFieldToRecordDecl(C, RD, C.VoidPtrTy);
  }
  RD->completeDefinition();
  return RD;
}

static RecordDecl *
createKmpTaskTWithPrivatesRecordDecl(CodeGenModule &CGM, QualType KmpTaskTQTy,
                                     ArrayRef<PrivateDataTy> Privates) {
  auto &C = CGM.getContext();
  // Build struct kmp_task_t_with_privates {
  //         kmp_task_t task_data;
  //         .kmp_privates_t. privates;
  //       };
  auto *RD = C.buildImplicitRecord("kmp_task_t_with_privates");
  RD->startDefinition();
  addFieldToRecordDecl(C, RD, KmpTaskTQTy);
  if (auto *PrivateRD = createPrivatesRecordDecl(CGM, Privates)) {
    addFieldToRecordDecl(C, RD, C.getRecordType(PrivateRD));
  }
  RD->completeDefinition();
  return RD;
}

/// \brief Emit a proxy function which accepts kmp_task_t as the second
/// argument.
/// \code
/// kmp_int32 .omp_task_entry.(kmp_int32 gtid, kmp_task_t *tt) {
///   TaskFunction(gtid, tt->part_id, &tt->privates, task_privates_map, tt,
///   For taskloops:
///   tt->task_data.lb, tt->task_data.ub, tt->task_data.st, tt->task_data.liter,
///   tt->reductions, tt->shareds);
///   return 0;
/// }
/// \endcode
static llvm::Value *
emitProxyTaskFunction(CodeGenModule &CGM, SourceLocation Loc,
                      OpenMPDirectiveKind Kind, QualType KmpInt32Ty,
                      QualType KmpTaskTWithPrivatesPtrQTy,
                      QualType KmpTaskTWithPrivatesQTy, QualType KmpTaskTQTy,
                      QualType SharedsPtrTy, llvm::Value *TaskFunction,
                      llvm::Value *TaskPrivatesMap) {
  auto &C = CGM.getContext();
  FunctionArgList Args;
  ImplicitParamDecl GtidArg(C, /*DC=*/nullptr, Loc, /*Id=*/nullptr, KmpInt32Ty,
                            ImplicitParamDecl::Other);
  ImplicitParamDecl TaskTypeArg(C, /*DC=*/nullptr, Loc, /*Id=*/nullptr,
                                KmpTaskTWithPrivatesPtrQTy.withRestrict(),
                                ImplicitParamDecl::Other);
  Args.push_back(&GtidArg);
  Args.push_back(&TaskTypeArg);
  auto &TaskEntryFnInfo =
      CGM.getTypes().arrangeBuiltinFunctionDeclaration(KmpInt32Ty, Args);
  auto *TaskEntryTy = CGM.getTypes().GetFunctionType(TaskEntryFnInfo);
  auto *TaskEntry =
      llvm::Function::Create(TaskEntryTy, llvm::GlobalValue::InternalLinkage,
                             ".omp_task_entry.", &CGM.getModule());
  CGM.SetInternalFunctionAttributes(GlobalDecl(), TaskEntry, TaskEntryFnInfo);
  CodeGenFunction CGF(CGM);
  CGF.StartFunction(GlobalDecl(), KmpInt32Ty, TaskEntry, TaskEntryFnInfo, Args,
                    Loc, Loc);

  // TaskFunction(gtid, tt->task_data.part_id, &tt->privates, task_privates_map,
  // tt,
  // For taskloops:
  // tt->task_data.lb, tt->task_data.ub, tt->task_data.st, tt->task_data.liter,
  // tt->task_data.shareds);
  auto *GtidParam = CGF.EmitLoadOfScalar(
      CGF.GetAddrOfLocalVar(&GtidArg), /*Volatile=*/false, KmpInt32Ty, Loc);
  LValue TDBase = CGF.EmitLoadOfPointerLValue(
      CGF.GetAddrOfLocalVar(&TaskTypeArg),
      KmpTaskTWithPrivatesPtrQTy->castAs<PointerType>());
  auto *KmpTaskTWithPrivatesQTyRD =
      cast<RecordDecl>(KmpTaskTWithPrivatesQTy->getAsTagDecl());
  LValue Base =
      CGF.EmitLValueForField(TDBase, *KmpTaskTWithPrivatesQTyRD->field_begin());
  auto *KmpTaskTQTyRD = cast<RecordDecl>(KmpTaskTQTy->getAsTagDecl());
  auto PartIdFI = std::next(KmpTaskTQTyRD->field_begin(), KmpTaskTPartId);
  auto PartIdLVal = CGF.EmitLValueForField(Base, *PartIdFI);
  auto *PartidParam = PartIdLVal.getPointer();

  auto SharedsFI = std::next(KmpTaskTQTyRD->field_begin(), KmpTaskTShareds);
  auto SharedsLVal = CGF.EmitLValueForField(Base, *SharedsFI);
  auto *SharedsParam = CGF.Builder.CreatePointerBitCastOrAddrSpaceCast(
      CGF.EmitLoadOfScalar(SharedsLVal, Loc),
      CGF.ConvertTypeForMem(SharedsPtrTy));

  auto PrivatesFI = std::next(KmpTaskTWithPrivatesQTyRD->field_begin(), 1);
  llvm::Value *PrivatesParam;
  if (PrivatesFI != KmpTaskTWithPrivatesQTyRD->field_end()) {
    auto PrivatesLVal = CGF.EmitLValueForField(TDBase, *PrivatesFI);
    PrivatesParam = CGF.Builder.CreatePointerBitCastOrAddrSpaceCast(
        PrivatesLVal.getPointer(), CGF.VoidPtrTy);
  } else
    PrivatesParam = llvm::ConstantPointerNull::get(CGF.VoidPtrTy);

  llvm::Value *CommonArgs[] = {GtidParam, PartidParam, PrivatesParam,
                               TaskPrivatesMap,
                               CGF.Builder
                                   .CreatePointerBitCastOrAddrSpaceCast(
                                       TDBase.getAddress(), CGF.VoidPtrTy)
                                   .getPointer()};
  SmallVector<llvm::Value *, 16> CallArgs(std::begin(CommonArgs),
                                          std::end(CommonArgs));
  if (isOpenMPTaskLoopDirective(Kind)) {
    auto LBFI = std::next(KmpTaskTQTyRD->field_begin(), KmpTaskTLowerBound);
    auto LBLVal = CGF.EmitLValueForField(Base, *LBFI);
    auto *LBParam = CGF.EmitLoadOfScalar(LBLVal, Loc);
    auto UBFI = std::next(KmpTaskTQTyRD->field_begin(), KmpTaskTUpperBound);
    auto UBLVal = CGF.EmitLValueForField(Base, *UBFI);
    auto *UBParam = CGF.EmitLoadOfScalar(UBLVal, Loc);
    auto StFI = std::next(KmpTaskTQTyRD->field_begin(), KmpTaskTStride);
    auto StLVal = CGF.EmitLValueForField(Base, *StFI);
    auto *StParam = CGF.EmitLoadOfScalar(StLVal, Loc);
    auto LIFI = std::next(KmpTaskTQTyRD->field_begin(), KmpTaskTLastIter);
    auto LILVal = CGF.EmitLValueForField(Base, *LIFI);
    auto *LIParam = CGF.EmitLoadOfScalar(LILVal, Loc);
    auto RFI = std::next(KmpTaskTQTyRD->field_begin(), KmpTaskTReductions);
    auto RLVal = CGF.EmitLValueForField(Base, *RFI);
    auto *RParam = CGF.EmitLoadOfScalar(RLVal, Loc);
    CallArgs.push_back(LBParam);
    CallArgs.push_back(UBParam);
    CallArgs.push_back(StParam);
    CallArgs.push_back(LIParam);
    CallArgs.push_back(RParam);
  }
  CallArgs.push_back(SharedsParam);

  CGM.getOpenMPRuntime().emitOutlinedFunctionCall(CGF, Loc, TaskFunction,
                                                  CallArgs);
  CGF.EmitStoreThroughLValue(
      RValue::get(CGF.Builder.getInt32(/*C=*/0)),
      CGF.MakeAddrLValue(CGF.ReturnValue, KmpInt32Ty));
  CGF.FinishFunction();
  return TaskEntry;
}

static llvm::Value *emitDestructorsFunction(CodeGenModule &CGM,
                                            SourceLocation Loc,
                                            QualType KmpInt32Ty,
                                            QualType KmpTaskTWithPrivatesPtrQTy,
                                            QualType KmpTaskTWithPrivatesQTy) {
  auto &C = CGM.getContext();
  FunctionArgList Args;
  ImplicitParamDecl GtidArg(C, /*DC=*/nullptr, Loc, /*Id=*/nullptr, KmpInt32Ty,
                            ImplicitParamDecl::Other);
  ImplicitParamDecl TaskTypeArg(C, /*DC=*/nullptr, Loc, /*Id=*/nullptr,
                                KmpTaskTWithPrivatesPtrQTy.withRestrict(),
                                ImplicitParamDecl::Other);
  Args.push_back(&GtidArg);
  Args.push_back(&TaskTypeArg);
  auto &DestructorFnInfo =
      CGM.getTypes().arrangeBuiltinFunctionDeclaration(KmpInt32Ty, Args);
  auto *DestructorFnTy = CGM.getTypes().GetFunctionType(DestructorFnInfo);
  auto *DestructorFn =
      llvm::Function::Create(DestructorFnTy, llvm::GlobalValue::InternalLinkage,
                             ".omp_task_destructor.", &CGM.getModule());
  CGM.SetInternalFunctionAttributes(GlobalDecl(), DestructorFn,
                                    DestructorFnInfo);
  CodeGenFunction CGF(CGM);
  CGF.StartFunction(GlobalDecl(), KmpInt32Ty, DestructorFn, DestructorFnInfo,
                    Args, Loc, Loc);

  LValue Base = CGF.EmitLoadOfPointerLValue(
      CGF.GetAddrOfLocalVar(&TaskTypeArg),
      KmpTaskTWithPrivatesPtrQTy->castAs<PointerType>());
  auto *KmpTaskTWithPrivatesQTyRD =
      cast<RecordDecl>(KmpTaskTWithPrivatesQTy->getAsTagDecl());
  auto FI = std::next(KmpTaskTWithPrivatesQTyRD->field_begin());
  Base = CGF.EmitLValueForField(Base, *FI);
  for (auto *Field :
       cast<RecordDecl>(FI->getType()->getAsTagDecl())->fields()) {
    if (auto DtorKind = Field->getType().isDestructedType()) {
      auto FieldLValue = CGF.EmitLValueForField(Base, Field);
      CGF.pushDestroy(DtorKind, FieldLValue.getAddress(), Field->getType());
    }
  }
  CGF.FinishFunction();
  return DestructorFn;
}

/// \brief Emit a privates mapping function for correct handling of private and
/// firstprivate variables.
/// \code
/// void .omp_task_privates_map.(const .privates. *noalias privs, <ty1>
/// **noalias priv1,...,  <tyn> **noalias privn) {
///   *priv1 = &.privates.priv1;
///   ...;
///   *privn = &.privates.privn;
/// }
/// \endcode
static llvm::Value *
emitTaskPrivateMappingFunction(CodeGenModule &CGM, SourceLocation Loc,
                               ArrayRef<const Expr *> PrivateVars,
                               ArrayRef<const Expr *> FirstprivateVars,
                               ArrayRef<const Expr *> LastprivateVars,
                               QualType PrivatesQTy,
                               ArrayRef<PrivateDataTy> Privates) {
  auto &C = CGM.getContext();
  FunctionArgList Args;
  ImplicitParamDecl TaskPrivatesArg(
      C, /*DC=*/nullptr, Loc, /*Id=*/nullptr,
      C.getPointerType(PrivatesQTy).withConst().withRestrict(),
      ImplicitParamDecl::Other);
  Args.push_back(&TaskPrivatesArg);
  llvm::DenseMap<const VarDecl *, unsigned> PrivateVarsPos;
  unsigned Counter = 1;
  for (auto *E: PrivateVars) {
    Args.push_back(ImplicitParamDecl::Create(
        C, /*DC=*/nullptr, Loc, /*Id=*/nullptr,
        C.getPointerType(C.getPointerType(E->getType()))
            .withConst()
            .withRestrict(),
        ImplicitParamDecl::Other));
    auto *VD = cast<VarDecl>(cast<DeclRefExpr>(E)->getDecl());
    PrivateVarsPos[VD] = Counter;
    ++Counter;
  }
  for (auto *E : FirstprivateVars) {
    Args.push_back(ImplicitParamDecl::Create(
        C, /*DC=*/nullptr, Loc, /*Id=*/nullptr,
        C.getPointerType(C.getPointerType(E->getType()))
            .withConst()
            .withRestrict(),
        ImplicitParamDecl::Other));
    auto *VD = cast<VarDecl>(cast<DeclRefExpr>(E)->getDecl());
    PrivateVarsPos[VD] = Counter;
    ++Counter;
  }
  for (auto *E: LastprivateVars) {
    Args.push_back(ImplicitParamDecl::Create(
        C, /*DC=*/nullptr, Loc, /*Id=*/nullptr,
        C.getPointerType(C.getPointerType(E->getType()))
            .withConst()
            .withRestrict(),
        ImplicitParamDecl::Other));
    auto *VD = cast<VarDecl>(cast<DeclRefExpr>(E)->getDecl());
    PrivateVarsPos[VD] = Counter;
    ++Counter;
  }
  auto &TaskPrivatesMapFnInfo =
      CGM.getTypes().arrangeBuiltinFunctionDeclaration(C.VoidTy, Args);
  auto *TaskPrivatesMapTy =
      CGM.getTypes().GetFunctionType(TaskPrivatesMapFnInfo);
  auto *TaskPrivatesMap = llvm::Function::Create(
      TaskPrivatesMapTy, llvm::GlobalValue::InternalLinkage,
      ".omp_task_privates_map.", &CGM.getModule());
  CGM.SetInternalFunctionAttributes(GlobalDecl(), TaskPrivatesMap,
                                    TaskPrivatesMapFnInfo);
  TaskPrivatesMap->removeFnAttr(llvm::Attribute::NoInline);
  TaskPrivatesMap->removeFnAttr(llvm::Attribute::OptimizeNone);
  TaskPrivatesMap->addFnAttr(llvm::Attribute::AlwaysInline);
  CodeGenFunction CGF(CGM);
  CGF.StartFunction(GlobalDecl(), C.VoidTy, TaskPrivatesMap,
                    TaskPrivatesMapFnInfo, Args, Loc, Loc);

  // *privi = &.privates.privi;
  LValue Base = CGF.EmitLoadOfPointerLValue(
      CGF.GetAddrOfLocalVar(&TaskPrivatesArg),
      TaskPrivatesArg.getType()->castAs<PointerType>());
  auto *PrivatesQTyRD = cast<RecordDecl>(PrivatesQTy->getAsTagDecl());
  Counter = 0;
  for (auto *Field : PrivatesQTyRD->fields()) {
    auto FieldLVal = CGF.EmitLValueForField(Base, Field);
    auto *VD = Args[PrivateVarsPos[Privates[Counter].second.Original]];
    auto RefLVal = CGF.MakeAddrLValue(CGF.GetAddrOfLocalVar(VD), VD->getType());
    auto RefLoadLVal = CGF.EmitLoadOfPointerLValue(
        RefLVal.getAddress(), RefLVal.getType()->castAs<PointerType>());
    CGF.EmitStoreOfScalar(FieldLVal.getPointer(), RefLoadLVal);
    ++Counter;
  }
  CGF.FinishFunction();
  return TaskPrivatesMap;
}

static bool stable_sort_comparator(const PrivateDataTy P1,
                                   const PrivateDataTy P2) {
  return P1.first > P2.first;
}

/// Emit initialization for private variables in task-based directives.
static void emitPrivatesInit(CodeGenFunction &CGF,
                             const OMPExecutableDirective &D,
                             Address KmpTaskSharedsPtr, LValue TDBase,
                             const RecordDecl *KmpTaskTWithPrivatesQTyRD,
                             QualType SharedsTy, QualType SharedsPtrTy,
                             const OMPTaskDataTy &Data,
                             ArrayRef<PrivateDataTy> Privates, bool ForDup) {
  auto &C = CGF.getContext();
  auto FI = std::next(KmpTaskTWithPrivatesQTyRD->field_begin());
  LValue PrivatesBase = CGF.EmitLValueForField(TDBase, *FI);
  OpenMPDirectiveKind Kind = isOpenMPTaskLoopDirective(D.getDirectiveKind())
                                 ? OMPD_taskloop
                                 : OMPD_task;
  const CapturedStmt &CS = *D.getCapturedStmt(Kind);
  CodeGenFunction::CGCapturedStmtInfo CapturesInfo(CS);
  LValue SrcBase;
  bool IsTargetTask =
      isOpenMPTargetDataManagementDirective(D.getDirectiveKind()) ||
      isOpenMPTargetExecutionDirective(D.getDirectiveKind());
  // For target-based directives skip 3 firstprivate arrays BasePointersArray,
  // PointersArray and SizesArray. The original variables for these arrays are
  // not captured and we get their addresses explicitly.
  if ((!IsTargetTask && !Data.FirstprivateVars.empty()) ||
      (IsTargetTask && KmpTaskSharedsPtr.isValid())) {
    SrcBase = CGF.MakeAddrLValue(
        CGF.Builder.CreatePointerBitCastOrAddrSpaceCast(
            KmpTaskSharedsPtr, CGF.ConvertTypeForMem(SharedsPtrTy)),
        SharedsTy);
  }
  FI = cast<RecordDecl>(FI->getType()->getAsTagDecl())->field_begin();
  for (auto &&Pair : Privates) {
    auto *VD = Pair.second.PrivateCopy;
    auto *Init = VD->getAnyInitializer();
    if (Init && (!ForDup || (isa<CXXConstructExpr>(Init) &&
                             !CGF.isTrivialInitializer(Init)))) {
      LValue PrivateLValue = CGF.EmitLValueForField(PrivatesBase, *FI);
      if (auto *Elem = Pair.second.PrivateElemInit) {
        auto *OriginalVD = Pair.second.Original;
        // Check if the variable is the target-based BasePointersArray,
        // PointersArray or SizesArray.
        LValue SharedRefLValue;
        QualType Type = OriginalVD->getType();
        auto *SharedField = CapturesInfo.lookup(OriginalVD);
        if (IsTargetTask && !SharedField) {
          assert(isa<ImplicitParamDecl>(OriginalVD) &&
                 isa<CapturedDecl>(OriginalVD->getDeclContext()) &&
                 cast<CapturedDecl>(OriginalVD->getDeclContext())
                         ->getNumParams() == 0 &&
                 isa<TranslationUnitDecl>(
                     cast<CapturedDecl>(OriginalVD->getDeclContext())
                         ->getDeclContext()) &&
                 "Expected artificial target data variable.");
          SharedRefLValue =
              CGF.MakeAddrLValue(CGF.GetAddrOfLocalVar(OriginalVD), Type);
        } else {
          SharedRefLValue = CGF.EmitLValueForField(SrcBase, SharedField);
          SharedRefLValue = CGF.MakeAddrLValue(
              Address(SharedRefLValue.getPointer(), C.getDeclAlign(OriginalVD)),
              SharedRefLValue.getType(), LValueBaseInfo(AlignmentSource::Decl),
              SharedRefLValue.getTBAAInfo());
        }
        if (Type->isArrayType()) {
          // Initialize firstprivate array.
          if (!isa<CXXConstructExpr>(Init) || CGF.isTrivialInitializer(Init)) {
            // Perform simple memcpy.
            CGF.EmitAggregateAssign(PrivateLValue, SharedRefLValue, Type);
          } else {
            // Initialize firstprivate array using element-by-element
            // initialization.
            CGF.EmitOMPAggregateAssign(
                PrivateLValue.getAddress(), SharedRefLValue.getAddress(), Type,
                [&CGF, Elem, Init, &CapturesInfo](Address DestElement,
                                                  Address SrcElement) {
                  // Clean up any temporaries needed by the initialization.
                  CodeGenFunction::OMPPrivateScope InitScope(CGF);
                  InitScope.addPrivate(
                      Elem, [SrcElement]() -> Address { return SrcElement; });
                  (void)InitScope.Privatize();
                  // Emit initialization for single element.
                  CodeGenFunction::CGCapturedStmtRAII CapInfoRAII(
                      CGF, &CapturesInfo);
                  CGF.EmitAnyExprToMem(Init, DestElement,
                                       Init->getType().getQualifiers(),
                                       /*IsInitializer=*/false);
                });
          }
        } else {
          CodeGenFunction::OMPPrivateScope InitScope(CGF);
          InitScope.addPrivate(Elem, [SharedRefLValue]() -> Address {
            return SharedRefLValue.getAddress();
          });
          (void)InitScope.Privatize();
          CodeGenFunction::CGCapturedStmtRAII CapInfoRAII(CGF, &CapturesInfo);
          CGF.EmitExprAsInit(Init, VD, PrivateLValue,
                             /*capturedByInit=*/false);
        }
      } else
        CGF.EmitExprAsInit(Init, VD, PrivateLValue, /*capturedByInit=*/false);
    }
    ++FI;
  }
}

/// Check if duplication function is required for taskloops.
static bool checkInitIsRequired(CodeGenFunction &CGF,
                                ArrayRef<PrivateDataTy> Privates) {
  bool InitRequired = false;
  for (auto &&Pair : Privates) {
    auto *VD = Pair.second.PrivateCopy;
    auto *Init = VD->getAnyInitializer();
    InitRequired = InitRequired || (Init && isa<CXXConstructExpr>(Init) &&
                                    !CGF.isTrivialInitializer(Init));
  }
  return InitRequired;
}


/// Emit task_dup function (for initialization of
/// private/firstprivate/lastprivate vars and last_iter flag)
/// \code
/// void __task_dup_entry(kmp_task_t *task_dst, const kmp_task_t *task_src, int
/// lastpriv) {
/// // setup lastprivate flag
///    task_dst->last = lastpriv;
/// // could be constructor calls here...
/// }
/// \endcode
static llvm::Value *
emitTaskDupFunction(CodeGenModule &CGM, SourceLocation Loc,
                    const OMPExecutableDirective &D,
                    QualType KmpTaskTWithPrivatesPtrQTy,
                    const RecordDecl *KmpTaskTWithPrivatesQTyRD,
                    const RecordDecl *KmpTaskTQTyRD, QualType SharedsTy,
                    QualType SharedsPtrTy, const OMPTaskDataTy &Data,
                    ArrayRef<PrivateDataTy> Privates, bool WithLastIter) {
  auto &C = CGM.getContext();
  FunctionArgList Args;
  ImplicitParamDecl DstArg(C, /*DC=*/nullptr, Loc, /*Id=*/nullptr,
                           KmpTaskTWithPrivatesPtrQTy,
                           ImplicitParamDecl::Other);
  ImplicitParamDecl SrcArg(C, /*DC=*/nullptr, Loc, /*Id=*/nullptr,
                           KmpTaskTWithPrivatesPtrQTy,
                           ImplicitParamDecl::Other);
  ImplicitParamDecl LastprivArg(C, /*DC=*/nullptr, Loc, /*Id=*/nullptr, C.IntTy,
                                ImplicitParamDecl::Other);
  Args.push_back(&DstArg);
  Args.push_back(&SrcArg);
  Args.push_back(&LastprivArg);
  auto &TaskDupFnInfo =
      CGM.getTypes().arrangeBuiltinFunctionDeclaration(C.VoidTy, Args);
  auto *TaskDupTy = CGM.getTypes().GetFunctionType(TaskDupFnInfo);
  auto *TaskDup =
      llvm::Function::Create(TaskDupTy, llvm::GlobalValue::InternalLinkage,
                             ".omp_task_dup.", &CGM.getModule());
  CGM.SetInternalFunctionAttributes(GlobalDecl(), TaskDup, TaskDupFnInfo);
  CodeGenFunction CGF(CGM);
  CGF.StartFunction(GlobalDecl(), C.VoidTy, TaskDup, TaskDupFnInfo, Args, Loc,
                    Loc);

  LValue TDBase = CGF.EmitLoadOfPointerLValue(
      CGF.GetAddrOfLocalVar(&DstArg),
      KmpTaskTWithPrivatesPtrQTy->castAs<PointerType>());
  // task_dst->liter = lastpriv;
  if (WithLastIter) {
    auto LIFI = std::next(KmpTaskTQTyRD->field_begin(), KmpTaskTLastIter);
    LValue Base = CGF.EmitLValueForField(
        TDBase, *KmpTaskTWithPrivatesQTyRD->field_begin());
    LValue LILVal = CGF.EmitLValueForField(Base, *LIFI);
    llvm::Value *Lastpriv = CGF.EmitLoadOfScalar(
        CGF.GetAddrOfLocalVar(&LastprivArg), /*Volatile=*/false, C.IntTy, Loc);
    CGF.EmitStoreOfScalar(Lastpriv, LILVal);
  }

  // Emit initial values for private copies (if any).
  assert(!Privates.empty());
  Address KmpTaskSharedsPtr = Address::invalid();
  if (!Data.FirstprivateVars.empty()) {
    LValue TDBase = CGF.EmitLoadOfPointerLValue(
        CGF.GetAddrOfLocalVar(&SrcArg),
        KmpTaskTWithPrivatesPtrQTy->castAs<PointerType>());
    LValue Base = CGF.EmitLValueForField(
        TDBase, *KmpTaskTWithPrivatesQTyRD->field_begin());
    KmpTaskSharedsPtr = Address(
        CGF.EmitLoadOfScalar(CGF.EmitLValueForField(
                                 Base, *std::next(KmpTaskTQTyRD->field_begin(),
                                                  KmpTaskTShareds)),
                             Loc),
        CGF.getNaturalTypeAlignment(SharedsTy));
  }
  emitPrivatesInit(CGF, D, KmpTaskSharedsPtr, TDBase, KmpTaskTWithPrivatesQTyRD,
                   SharedsTy, SharedsPtrTy, Data, Privates, /*ForDup=*/true);
  CGF.FinishFunction();
  return TaskDup;
}

/// Checks if destructor function is required to be generated.
/// \return true if cleanups are required, false otherwise.
static bool
checkDestructorsRequired(const RecordDecl *KmpTaskTWithPrivatesQTyRD) {
  bool NeedsCleanup = false;
  auto FI = std::next(KmpTaskTWithPrivatesQTyRD->field_begin());
  auto *PrivateRD = cast<RecordDecl>(FI->getType()->getAsTagDecl());
  for (auto *FD : PrivateRD->fields()) {
    NeedsCleanup = NeedsCleanup || FD->getType().isDestructedType();
    if (NeedsCleanup)
      break;
  }
  return NeedsCleanup;
}

CGOpenMPRuntime::TaskResultTy
CGOpenMPRuntime::emitTaskInit(CodeGenFunction &CGF, SourceLocation Loc,
                              const OMPExecutableDirective &D,
                              llvm::Value *TaskFunction, QualType SharedsTy,
                              Address Shareds, const OMPTaskDataTy &Data) {
  auto &C = CGM.getContext();
  llvm::SmallVector<PrivateDataTy, 4> Privates;
  // Aggregate privates and sort them by the alignment.
  auto I = Data.PrivateCopies.begin();
  for (auto *E : Data.PrivateVars) {
    auto *VD = cast<VarDecl>(cast<DeclRefExpr>(E)->getDecl());
    Privates.push_back(std::make_pair(
        C.getDeclAlign(VD),
        PrivateHelpersTy(VD, cast<VarDecl>(cast<DeclRefExpr>(*I)->getDecl()),
                         /*PrivateElemInit=*/nullptr)));
    ++I;
  }
  I = Data.FirstprivateCopies.begin();
  auto IElemInitRef = Data.FirstprivateInits.begin();
  for (auto *E : Data.FirstprivateVars) {
    auto *VD = cast<VarDecl>(cast<DeclRefExpr>(E)->getDecl());
    Privates.push_back(std::make_pair(
        C.getDeclAlign(VD),
        PrivateHelpersTy(
            VD, cast<VarDecl>(cast<DeclRefExpr>(*I)->getDecl()),
            cast<VarDecl>(cast<DeclRefExpr>(*IElemInitRef)->getDecl()))));
    ++I;
    ++IElemInitRef;
  }
  I = Data.LastprivateCopies.begin();
  for (auto *E : Data.LastprivateVars) {
    auto *VD = cast<VarDecl>(cast<DeclRefExpr>(E)->getDecl());
    Privates.push_back(std::make_pair(
        C.getDeclAlign(VD),
        PrivateHelpersTy(VD, cast<VarDecl>(cast<DeclRefExpr>(*I)->getDecl()),
                         /*PrivateElemInit=*/nullptr)));
    ++I;
  }
  std::stable_sort(Privates.begin(), Privates.end(), stable_sort_comparator);
  auto KmpInt32Ty = C.getIntTypeForBitwidth(/*DestWidth=*/32, /*Signed=*/1);
  // Build type kmp_routine_entry_t (if not built yet).
  emitKmpRoutineEntryT(KmpInt32Ty);
  // Build type kmp_task_t (if not built yet).
  if (isOpenMPTaskLoopDirective(D.getDirectiveKind())) {
    if (SavedKmpTaskloopTQTy.isNull()) {
      SavedKmpTaskloopTQTy = C.getRecordType(createKmpTaskTRecordDecl(
          CGM, D.getDirectiveKind(), KmpInt32Ty, KmpRoutineEntryPtrQTy));
    }
    KmpTaskTQTy = SavedKmpTaskloopTQTy;
  } else {
    assert((D.getDirectiveKind() == OMPD_task ||
            isOpenMPTargetExecutionDirective(D.getDirectiveKind()) ||
            isOpenMPTargetDataManagementDirective(D.getDirectiveKind())) &&
           "Expected taskloop, task or target directive");
    if (SavedKmpTaskTQTy.isNull()) {
      SavedKmpTaskTQTy = C.getRecordType(createKmpTaskTRecordDecl(
          CGM, D.getDirectiveKind(), KmpInt32Ty, KmpRoutineEntryPtrQTy));
    }
    KmpTaskTQTy = SavedKmpTaskTQTy;
  }
  auto *KmpTaskTQTyRD = cast<RecordDecl>(KmpTaskTQTy->getAsTagDecl());
  // Build particular struct kmp_task_t for the given task.
  auto *KmpTaskTWithPrivatesQTyRD =
      createKmpTaskTWithPrivatesRecordDecl(CGM, KmpTaskTQTy, Privates);
  auto KmpTaskTWithPrivatesQTy = C.getRecordType(KmpTaskTWithPrivatesQTyRD);
  QualType KmpTaskTWithPrivatesPtrQTy =
      C.getPointerType(KmpTaskTWithPrivatesQTy);
  auto *KmpTaskTWithPrivatesTy = CGF.ConvertType(KmpTaskTWithPrivatesQTy);
  auto *KmpTaskTWithPrivatesPtrTy = KmpTaskTWithPrivatesTy->getPointerTo();
  auto *KmpTaskTWithPrivatesTySize = CGF.getTypeSize(KmpTaskTWithPrivatesQTy);
  QualType SharedsPtrTy = C.getPointerType(SharedsTy);

  // Emit initial values for private copies (if any).
  llvm::Value *TaskPrivatesMap = nullptr;
  auto *TaskPrivatesMapTy =
      std::next(cast<llvm::Function>(TaskFunction)->arg_begin(), 3)->getType();
  if (!Privates.empty()) {
    auto FI = std::next(KmpTaskTWithPrivatesQTyRD->field_begin());
    TaskPrivatesMap = emitTaskPrivateMappingFunction(
        CGM, Loc, Data.PrivateVars, Data.FirstprivateVars, Data.LastprivateVars,
        FI->getType(), Privates);
    TaskPrivatesMap = CGF.Builder.CreatePointerBitCastOrAddrSpaceCast(
        TaskPrivatesMap, TaskPrivatesMapTy);
  } else {
    TaskPrivatesMap = llvm::ConstantPointerNull::get(
        cast<llvm::PointerType>(TaskPrivatesMapTy));
  }
  // Build a proxy function kmp_int32 .omp_task_entry.(kmp_int32 gtid,
  // kmp_task_t *tt);
  auto *TaskEntry = emitProxyTaskFunction(
      CGM, Loc, D.getDirectiveKind(), KmpInt32Ty, KmpTaskTWithPrivatesPtrQTy,
      KmpTaskTWithPrivatesQTy, KmpTaskTQTy, SharedsPtrTy, TaskFunction,
      TaskPrivatesMap);

  // Build call kmp_task_t * __kmpc_omp_task_alloc(ident_t *, kmp_int32 gtid,
  // kmp_int32 flags, size_t sizeof_kmp_task_t, size_t sizeof_shareds,
  // kmp_routine_entry_t *task_entry);
  // Task flags. Format is taken from
  // http://llvm.org/svn/llvm-project/openmp/trunk/runtime/src/kmp.h,
  // description of kmp_tasking_flags struct.
  enum {
    TiedFlag = 0x1,
    FinalFlag = 0x2,
    DestructorsFlag = 0x8,
    PriorityFlag = 0x20
  };
  unsigned Flags = Data.Tied ? TiedFlag : 0;
  bool NeedsCleanup = false;
  if (!Privates.empty()) {
    NeedsCleanup = checkDestructorsRequired(KmpTaskTWithPrivatesQTyRD);
    if (NeedsCleanup)
      Flags = Flags | DestructorsFlag;
  }
  if (Data.Priority.getInt())
    Flags = Flags | PriorityFlag;
  auto *TaskFlags =
      Data.Final.getPointer()
          ? CGF.Builder.CreateSelect(Data.Final.getPointer(),
                                     CGF.Builder.getInt32(FinalFlag),
                                     CGF.Builder.getInt32(/*C=*/0))
          : CGF.Builder.getInt32(Data.Final.getInt() ? FinalFlag : 0);
  TaskFlags = CGF.Builder.CreateOr(TaskFlags, CGF.Builder.getInt32(Flags));
  auto *SharedsSize = CGM.getSize(C.getTypeSizeInChars(SharedsTy));
  llvm::Value *AllocArgs[] = {emitUpdateLocation(CGF, Loc),
                              getThreadID(CGF, Loc), TaskFlags,
                              KmpTaskTWithPrivatesTySize, SharedsSize,
                              CGF.Builder.CreatePointerBitCastOrAddrSpaceCast(
                                  TaskEntry, KmpRoutineEntryPtrTy)};
  auto *NewTask = CGF.EmitRuntimeCall(
      createRuntimeFunction(OMPRTL__kmpc_omp_task_alloc), AllocArgs);
  auto *NewTaskNewTaskTTy = CGF.Builder.CreatePointerBitCastOrAddrSpaceCast(
      NewTask, KmpTaskTWithPrivatesPtrTy);
  LValue Base = CGF.MakeNaturalAlignAddrLValue(NewTaskNewTaskTTy,
                                               KmpTaskTWithPrivatesQTy);
  LValue TDBase =
      CGF.EmitLValueForField(Base, *KmpTaskTWithPrivatesQTyRD->field_begin());
  // Fill the data in the resulting kmp_task_t record.
  // Copy shareds if there are any.
  Address KmpTaskSharedsPtr = Address::invalid();
  if (!SharedsTy->getAsStructureType()->getDecl()->field_empty()) {
    KmpTaskSharedsPtr =
        Address(CGF.EmitLoadOfScalar(
                    CGF.EmitLValueForField(
                        TDBase, *std::next(KmpTaskTQTyRD->field_begin(),
                                           KmpTaskTShareds)),
                    Loc),
                CGF.getNaturalTypeAlignment(SharedsTy));
    LValue Dest = CGF.MakeAddrLValue(KmpTaskSharedsPtr, SharedsTy);
    LValue Src = CGF.MakeAddrLValue(Shareds, SharedsTy);
    CGF.EmitAggregateCopy(Dest, Src, SharedsTy);
  }
  // Emit initial values for private copies (if any).
  TaskResultTy Result;
  if (!Privates.empty()) {
    emitPrivatesInit(CGF, D, KmpTaskSharedsPtr, Base, KmpTaskTWithPrivatesQTyRD,
                     SharedsTy, SharedsPtrTy, Data, Privates,
                     /*ForDup=*/false);
    if (isOpenMPTaskLoopDirective(D.getDirectiveKind()) &&
        (!Data.LastprivateVars.empty() || checkInitIsRequired(CGF, Privates))) {
      Result.TaskDupFn = emitTaskDupFunction(
          CGM, Loc, D, KmpTaskTWithPrivatesPtrQTy, KmpTaskTWithPrivatesQTyRD,
          KmpTaskTQTyRD, SharedsTy, SharedsPtrTy, Data, Privates,
          /*WithLastIter=*/!Data.LastprivateVars.empty());
    }
  }
  // Fields of union "kmp_cmplrdata_t" for destructors and priority.
  enum { Priority = 0, Destructors = 1 };
  // Provide pointer to function with destructors for privates.
  auto FI = std::next(KmpTaskTQTyRD->field_begin(), Data1);
  auto *KmpCmplrdataUD = (*FI)->getType()->getAsUnionType()->getDecl();
  if (NeedsCleanup) {
    llvm::Value *DestructorFn = emitDestructorsFunction(
        CGM, Loc, KmpInt32Ty, KmpTaskTWithPrivatesPtrQTy,
        KmpTaskTWithPrivatesQTy);
    LValue Data1LV = CGF.EmitLValueForField(TDBase, *FI);
    LValue DestructorsLV = CGF.EmitLValueForField(
        Data1LV, *std::next(KmpCmplrdataUD->field_begin(), Destructors));
    CGF.EmitStoreOfScalar(CGF.Builder.CreatePointerBitCastOrAddrSpaceCast(
                              DestructorFn, KmpRoutineEntryPtrTy),
                          DestructorsLV);
  }
  // Set priority.
  if (Data.Priority.getInt()) {
    LValue Data2LV = CGF.EmitLValueForField(
        TDBase, *std::next(KmpTaskTQTyRD->field_begin(), Data2));
    LValue PriorityLV = CGF.EmitLValueForField(
        Data2LV, *std::next(KmpCmplrdataUD->field_begin(), Priority));
    CGF.EmitStoreOfScalar(Data.Priority.getPointer(), PriorityLV);
  }
  Result.NewTask = NewTask;
  Result.TaskEntry = TaskEntry;
  Result.NewTaskNewTaskTTy = NewTaskNewTaskTTy;
  Result.TDBase = TDBase;
  Result.KmpTaskTQTyRD = KmpTaskTQTyRD;
  return Result;
}

void CGOpenMPRuntime::emitTaskCall(CodeGenFunction &CGF, SourceLocation Loc,
                                   const OMPExecutableDirective &D,
                                   llvm::Value *TaskFunction,
                                   QualType SharedsTy, Address Shareds,
                                   const Expr *IfCond,
                                   const OMPTaskDataTy &Data) {
  if (!CGF.HaveInsertPoint())
    return;

  TaskResultTy Result =
      emitTaskInit(CGF, Loc, D, TaskFunction, SharedsTy, Shareds, Data);
  llvm::Value *NewTask = Result.NewTask;
  llvm::Value *TaskEntry = Result.TaskEntry;
  llvm::Value *NewTaskNewTaskTTy = Result.NewTaskNewTaskTTy;
  LValue TDBase = Result.TDBase;
  RecordDecl *KmpTaskTQTyRD = Result.KmpTaskTQTyRD;
  auto &C = CGM.getContext();
  // Process list of dependences.
  Address DependenciesArray = Address::invalid();
  unsigned NumDependencies = Data.Dependences.size();
  if (NumDependencies) {
    // Dependence kind for RTL.
    enum RTLDependenceKindTy { DepIn = 0x01, DepInOut = 0x3 };
    enum RTLDependInfoFieldsTy { BaseAddr, Len, Flags };
    RecordDecl *KmpDependInfoRD;
    QualType FlagsTy =
        C.getIntTypeForBitwidth(C.getTypeSize(C.BoolTy), /*Signed=*/false);
    llvm::Type *LLVMFlagsTy = CGF.ConvertTypeForMem(FlagsTy);
    if (KmpDependInfoTy.isNull()) {
      KmpDependInfoRD = C.buildImplicitRecord("kmp_depend_info");
      KmpDependInfoRD->startDefinition();
      addFieldToRecordDecl(C, KmpDependInfoRD, C.getIntPtrType());
      addFieldToRecordDecl(C, KmpDependInfoRD, C.getSizeType());
      addFieldToRecordDecl(C, KmpDependInfoRD, FlagsTy);
      KmpDependInfoRD->completeDefinition();
      KmpDependInfoTy = C.getRecordType(KmpDependInfoRD);
    } else
      KmpDependInfoRD = cast<RecordDecl>(KmpDependInfoTy->getAsTagDecl());
    CharUnits DependencySize = C.getTypeSizeInChars(KmpDependInfoTy);
    // Define type kmp_depend_info[<Dependences.size()>];
    QualType KmpDependInfoArrayTy = C.getConstantArrayType(
        KmpDependInfoTy, llvm::APInt(/*numBits=*/64, NumDependencies),
        ArrayType::Normal, /*IndexTypeQuals=*/0);
    // kmp_depend_info[<Dependences.size()>] deps;
    DependenciesArray =
        CGF.CreateMemTemp(KmpDependInfoArrayTy, ".dep.arr.addr");
    for (unsigned i = 0; i < NumDependencies; ++i) {
      const Expr *E = Data.Dependences[i].second;
      auto Addr = CGF.EmitLValue(E);
      llvm::Value *Size;
      QualType Ty = E->getType();
      if (auto *ASE = dyn_cast<OMPArraySectionExpr>(E->IgnoreParenImpCasts())) {
        LValue UpAddrLVal =
            CGF.EmitOMPArraySectionExpr(ASE, /*LowerBound=*/false);
        llvm::Value *UpAddr =
            CGF.Builder.CreateConstGEP1_32(UpAddrLVal.getPointer(), /*Idx0=*/1);
        llvm::Value *LowIntPtr =
            CGF.Builder.CreatePtrToInt(Addr.getPointer(), CGM.SizeTy);
        llvm::Value *UpIntPtr = CGF.Builder.CreatePtrToInt(UpAddr, CGM.SizeTy);
        Size = CGF.Builder.CreateNUWSub(UpIntPtr, LowIntPtr);
      } else
        Size = CGF.getTypeSize(Ty);
      auto Base = CGF.MakeAddrLValue(
          CGF.Builder.CreateConstArrayGEP(DependenciesArray, i, DependencySize),
          KmpDependInfoTy);
      // deps[i].base_addr = &<Dependences[i].second>;
      auto BaseAddrLVal = CGF.EmitLValueForField(
          Base, *std::next(KmpDependInfoRD->field_begin(), BaseAddr));
      CGF.EmitStoreOfScalar(
          CGF.Builder.CreatePtrToInt(Addr.getPointer(), CGF.IntPtrTy),
          BaseAddrLVal);
      // deps[i].len = sizeof(<Dependences[i].second>);
      auto LenLVal = CGF.EmitLValueForField(
          Base, *std::next(KmpDependInfoRD->field_begin(), Len));
      CGF.EmitStoreOfScalar(Size, LenLVal);
      // deps[i].flags = <Dependences[i].first>;
      RTLDependenceKindTy DepKind;
      switch (Data.Dependences[i].first) {
      case OMPC_DEPEND_in:
        DepKind = DepIn;
        break;
      // Out and InOut dependencies must use the same code.
      case OMPC_DEPEND_out:
      case OMPC_DEPEND_inout:
        DepKind = DepInOut;
        break;
      case OMPC_DEPEND_source:
      case OMPC_DEPEND_sink:
      case OMPC_DEPEND_unknown:
        llvm_unreachable("Unknown task dependence type");
      }
      auto FlagsLVal = CGF.EmitLValueForField(
          Base, *std::next(KmpDependInfoRD->field_begin(), Flags));
      CGF.EmitStoreOfScalar(llvm::ConstantInt::get(LLVMFlagsTy, DepKind),
                            FlagsLVal);
    }
    DependenciesArray = CGF.Builder.CreatePointerBitCastOrAddrSpaceCast(
        CGF.Builder.CreateStructGEP(DependenciesArray, 0, CharUnits::Zero()),
        CGF.VoidPtrTy);
  }

  // NOTE: routine and part_id fields are intialized by __kmpc_omp_task_alloc()
  // libcall.
  // Build kmp_int32 __kmpc_omp_task_with_deps(ident_t *, kmp_int32 gtid,
  // kmp_task_t *new_task, kmp_int32 ndeps, kmp_depend_info_t *dep_list,
  // kmp_int32 ndeps_noalias, kmp_depend_info_t *noalias_dep_list) if dependence
  // list is not empty
  auto *ThreadID = getThreadID(CGF, Loc);
  auto *UpLoc = emitUpdateLocation(CGF, Loc);
  llvm::Value *TaskArgs[] = { UpLoc, ThreadID, NewTask };
  llvm::Value *DepTaskArgs[7];
  if (NumDependencies) {
    DepTaskArgs[0] = UpLoc;
    DepTaskArgs[1] = ThreadID;
    DepTaskArgs[2] = NewTask;
    DepTaskArgs[3] = CGF.Builder.getInt32(NumDependencies);
    DepTaskArgs[4] = DependenciesArray.getPointer();
    DepTaskArgs[5] = CGF.Builder.getInt32(0);
    DepTaskArgs[6] = llvm::ConstantPointerNull::get(CGF.VoidPtrTy);
  }
  auto &&ThenCodeGen = [this, &Data, TDBase, KmpTaskTQTyRD, NumDependencies,
                        &TaskArgs,
                        &DepTaskArgs](CodeGenFunction &CGF, PrePostActionTy &) {
    if (!Data.Tied) {
      auto PartIdFI = std::next(KmpTaskTQTyRD->field_begin(), KmpTaskTPartId);
      auto PartIdLVal = CGF.EmitLValueForField(TDBase, *PartIdFI);
      CGF.EmitStoreOfScalar(CGF.Builder.getInt32(0), PartIdLVal);
    }
    if (NumDependencies) {
      CGF.EmitRuntimeCall(
          createRuntimeFunction(OMPRTL__kmpc_omp_task_with_deps), DepTaskArgs);
    } else {
      CGF.EmitRuntimeCall(createRuntimeFunction(OMPRTL__kmpc_omp_task),
                          TaskArgs);
    }
    // Check if parent region is untied and build return for untied task;
    if (auto *Region =
            dyn_cast_or_null<CGOpenMPRegionInfo>(CGF.CapturedStmtInfo))
      Region->emitUntiedSwitch(CGF);
  };

  llvm::Value *DepWaitTaskArgs[6];
  if (NumDependencies) {
    DepWaitTaskArgs[0] = UpLoc;
    DepWaitTaskArgs[1] = ThreadID;
    DepWaitTaskArgs[2] = CGF.Builder.getInt32(NumDependencies);
    DepWaitTaskArgs[3] = DependenciesArray.getPointer();
    DepWaitTaskArgs[4] = CGF.Builder.getInt32(0);
    DepWaitTaskArgs[5] = llvm::ConstantPointerNull::get(CGF.VoidPtrTy);
  }
  auto &&ElseCodeGen = [&TaskArgs, ThreadID, NewTaskNewTaskTTy, TaskEntry,
                        NumDependencies, &DepWaitTaskArgs,
                        Loc](CodeGenFunction &CGF, PrePostActionTy &) {
    auto &RT = CGF.CGM.getOpenMPRuntime();
    CodeGenFunction::RunCleanupsScope LocalScope(CGF);
    // Build void __kmpc_omp_wait_deps(ident_t *, kmp_int32 gtid,
    // kmp_int32 ndeps, kmp_depend_info_t *dep_list, kmp_int32
    // ndeps_noalias, kmp_depend_info_t *noalias_dep_list); if dependence info
    // is specified.
    if (NumDependencies)
      CGF.EmitRuntimeCall(RT.createRuntimeFunction(OMPRTL__kmpc_omp_wait_deps),
                          DepWaitTaskArgs);
    // Call proxy_task_entry(gtid, new_task);
    auto &&CodeGen = [TaskEntry, ThreadID, NewTaskNewTaskTTy,
                      Loc](CodeGenFunction &CGF, PrePostActionTy &Action) {
      Action.Enter(CGF);
      llvm::Value *OutlinedFnArgs[] = {ThreadID, NewTaskNewTaskTTy};
      CGF.CGM.getOpenMPRuntime().emitOutlinedFunctionCall(CGF, Loc, TaskEntry,
                                                          OutlinedFnArgs);
    };

    // Build void __kmpc_omp_task_begin_if0(ident_t *, kmp_int32 gtid,
    // kmp_task_t *new_task);
    // Build void __kmpc_omp_task_complete_if0(ident_t *, kmp_int32 gtid,
    // kmp_task_t *new_task);
    RegionCodeGenTy RCG(CodeGen);
    CommonActionTy Action(
        RT.createRuntimeFunction(OMPRTL__kmpc_omp_task_begin_if0), TaskArgs,
        RT.createRuntimeFunction(OMPRTL__kmpc_omp_task_complete_if0), TaskArgs);
    RCG.setAction(Action);
    RCG(CGF);
  };

  if (IfCond)
    emitOMPIfClause(CGF, IfCond, ThenCodeGen, ElseCodeGen);
  else {
    RegionCodeGenTy ThenRCG(ThenCodeGen);
    ThenRCG(CGF);
  }
}

void CGOpenMPRuntime::emitTaskLoopCall(CodeGenFunction &CGF, SourceLocation Loc,
                                       const OMPLoopDirective &D,
                                       llvm::Value *TaskFunction,
                                       QualType SharedsTy, Address Shareds,
                                       const Expr *IfCond,
                                       const OMPTaskDataTy &Data) {
  if (!CGF.HaveInsertPoint())
    return;
  TaskResultTy Result =
      emitTaskInit(CGF, Loc, D, TaskFunction, SharedsTy, Shareds, Data);
  // NOTE: routine and part_id fields are intialized by __kmpc_omp_task_alloc()
  // libcall.
  // Call to void __kmpc_taskloop(ident_t *loc, int gtid, kmp_task_t *task, int
  // if_val, kmp_uint64 *lb, kmp_uint64 *ub, kmp_int64 st, int nogroup, int
  // sched, kmp_uint64 grainsize, void *task_dup);
  llvm::Value *ThreadID = getThreadID(CGF, Loc);
  llvm::Value *UpLoc = emitUpdateLocation(CGF, Loc);
  llvm::Value *IfVal;
  if (IfCond) {
    IfVal = CGF.Builder.CreateIntCast(CGF.EvaluateExprAsBool(IfCond), CGF.IntTy,
                                      /*isSigned=*/true);
  } else
    IfVal = llvm::ConstantInt::getSigned(CGF.IntTy, /*V=*/1);

  LValue LBLVal = CGF.EmitLValueForField(
      Result.TDBase,
      *std::next(Result.KmpTaskTQTyRD->field_begin(), KmpTaskTLowerBound));
  auto *LBVar =
      cast<VarDecl>(cast<DeclRefExpr>(D.getLowerBoundVariable())->getDecl());
  CGF.EmitAnyExprToMem(LBVar->getInit(), LBLVal.getAddress(), LBLVal.getQuals(),
                       /*IsInitializer=*/true);
  LValue UBLVal = CGF.EmitLValueForField(
      Result.TDBase,
      *std::next(Result.KmpTaskTQTyRD->field_begin(), KmpTaskTUpperBound));
  auto *UBVar =
      cast<VarDecl>(cast<DeclRefExpr>(D.getUpperBoundVariable())->getDecl());
  CGF.EmitAnyExprToMem(UBVar->getInit(), UBLVal.getAddress(), UBLVal.getQuals(),
                       /*IsInitializer=*/true);
  LValue StLVal = CGF.EmitLValueForField(
      Result.TDBase,
      *std::next(Result.KmpTaskTQTyRD->field_begin(), KmpTaskTStride));
  auto *StVar =
      cast<VarDecl>(cast<DeclRefExpr>(D.getStrideVariable())->getDecl());
  CGF.EmitAnyExprToMem(StVar->getInit(), StLVal.getAddress(), StLVal.getQuals(),
                       /*IsInitializer=*/true);
  // Store reductions address.
  LValue RedLVal = CGF.EmitLValueForField(
      Result.TDBase,
      *std::next(Result.KmpTaskTQTyRD->field_begin(), KmpTaskTReductions));
  if (Data.Reductions)
    CGF.EmitStoreOfScalar(Data.Reductions, RedLVal);
  else {
    CGF.EmitNullInitialization(RedLVal.getAddress(),
                               CGF.getContext().VoidPtrTy);
  }
  enum { NoSchedule = 0, Grainsize = 1, NumTasks = 2 };
  llvm::Value *TaskArgs[] = {
      UpLoc,
      ThreadID,
      Result.NewTask,
      IfVal,
      LBLVal.getPointer(),
      UBLVal.getPointer(),
      CGF.EmitLoadOfScalar(StLVal, Loc),
      llvm::ConstantInt::getNullValue(
          CGF.IntTy), // Always 0 because taskgroup emitted by the compiler
      llvm::ConstantInt::getSigned(
          CGF.IntTy, Data.Schedule.getPointer()
                         ? Data.Schedule.getInt() ? NumTasks : Grainsize
                         : NoSchedule),
      Data.Schedule.getPointer()
          ? CGF.Builder.CreateIntCast(Data.Schedule.getPointer(), CGF.Int64Ty,
                                      /*isSigned=*/false)
          : llvm::ConstantInt::get(CGF.Int64Ty, /*V=*/0),
      Result.TaskDupFn ? CGF.Builder.CreatePointerBitCastOrAddrSpaceCast(
                             Result.TaskDupFn, CGF.VoidPtrTy)
                       : llvm::ConstantPointerNull::get(CGF.VoidPtrTy)};
  CGF.EmitRuntimeCall(createRuntimeFunction(OMPRTL__kmpc_taskloop), TaskArgs);
}

/// \brief Emit reduction operation for each element of array (required for
/// array sections) LHS op = RHS.
/// \param Type Type of array.
/// \param LHSVar Variable on the left side of the reduction operation
/// (references element of array in original variable).
/// \param RHSVar Variable on the right side of the reduction operation
/// (references element of array in original variable).
/// \param RedOpGen Generator of reduction operation with use of LHSVar and
/// RHSVar.
static void EmitOMPAggregateReduction(
    CodeGenFunction &CGF, QualType Type, const VarDecl *LHSVar,
    const VarDecl *RHSVar,
    const llvm::function_ref<void(CodeGenFunction &CGF, const Expr *,
                                  const Expr *, const Expr *)> &RedOpGen,
    const Expr *XExpr = nullptr, const Expr *EExpr = nullptr,
    const Expr *UpExpr = nullptr) {
  // Perform element-by-element initialization.
  QualType ElementTy;
  Address LHSAddr = CGF.GetAddrOfLocalVar(LHSVar);
  Address RHSAddr = CGF.GetAddrOfLocalVar(RHSVar);

  // Drill down to the base element type on both arrays.
  auto ArrayTy = Type->getAsArrayTypeUnsafe();
  auto NumElements = CGF.emitArrayLength(ArrayTy, ElementTy, LHSAddr);

  auto RHSBegin = RHSAddr.getPointer();
  auto LHSBegin = LHSAddr.getPointer();
  // Cast from pointer to array type to pointer to single element.
  auto LHSEnd = CGF.Builder.CreateGEP(LHSBegin, NumElements);
  // The basic structure here is a while-do loop.
  auto BodyBB = CGF.createBasicBlock("omp.arraycpy.body");
  auto DoneBB = CGF.createBasicBlock("omp.arraycpy.done");
  auto IsEmpty =
      CGF.Builder.CreateICmpEQ(LHSBegin, LHSEnd, "omp.arraycpy.isempty");
  CGF.Builder.CreateCondBr(IsEmpty, DoneBB, BodyBB);

  // Enter the loop body, making that address the current address.
  auto EntryBB = CGF.Builder.GetInsertBlock();
  CGF.EmitBlock(BodyBB);

  CharUnits ElementSize = CGF.getContext().getTypeSizeInChars(ElementTy);

  llvm::PHINode *RHSElementPHI = CGF.Builder.CreatePHI(
      RHSBegin->getType(), 2, "omp.arraycpy.srcElementPast");
  RHSElementPHI->addIncoming(RHSBegin, EntryBB);
  Address RHSElementCurrent =
      Address(RHSElementPHI,
              RHSAddr.getAlignment().alignmentOfArrayElement(ElementSize));

  llvm::PHINode *LHSElementPHI = CGF.Builder.CreatePHI(
      LHSBegin->getType(), 2, "omp.arraycpy.destElementPast");
  LHSElementPHI->addIncoming(LHSBegin, EntryBB);
  Address LHSElementCurrent =
      Address(LHSElementPHI,
              LHSAddr.getAlignment().alignmentOfArrayElement(ElementSize));

  // Emit copy.
  CodeGenFunction::OMPPrivateScope Scope(CGF);
  Scope.addPrivate(LHSVar, [=]() -> Address { return LHSElementCurrent; });
  Scope.addPrivate(RHSVar, [=]() -> Address { return RHSElementCurrent; });
  Scope.Privatize();
  RedOpGen(CGF, XExpr, EExpr, UpExpr);
  Scope.ForceCleanup();

  // Shift the address forward by one element.
  auto LHSElementNext = CGF.Builder.CreateConstGEP1_32(
      LHSElementPHI, /*Idx0=*/1, "omp.arraycpy.dest.element");
  auto RHSElementNext = CGF.Builder.CreateConstGEP1_32(
      RHSElementPHI, /*Idx0=*/1, "omp.arraycpy.src.element");
  // Check whether we've reached the end.
  auto Done =
      CGF.Builder.CreateICmpEQ(LHSElementNext, LHSEnd, "omp.arraycpy.done");
  CGF.Builder.CreateCondBr(Done, DoneBB, BodyBB);
  LHSElementPHI->addIncoming(LHSElementNext, CGF.Builder.GetInsertBlock());
  RHSElementPHI->addIncoming(RHSElementNext, CGF.Builder.GetInsertBlock());

  // Done.
  CGF.EmitBlock(DoneBB, /*IsFinished=*/true);
}

/// Emit reduction combiner. If the combiner is a simple expression emit it as
/// is, otherwise consider it as combiner of UDR decl and emit it as a call of
/// UDR combiner function.
static void emitReductionCombiner(CodeGenFunction &CGF,
                                  const Expr *ReductionOp) {
  if (auto *CE = dyn_cast<CallExpr>(ReductionOp))
    if (auto *OVE = dyn_cast<OpaqueValueExpr>(CE->getCallee()))
      if (auto *DRE =
              dyn_cast<DeclRefExpr>(OVE->getSourceExpr()->IgnoreImpCasts()))
        if (auto *DRD = dyn_cast<OMPDeclareReductionDecl>(DRE->getDecl())) {
          std::pair<llvm::Function *, llvm::Function *> Reduction =
              CGF.CGM.getOpenMPRuntime().getUserDefinedReduction(DRD);
          RValue Func = RValue::get(Reduction.first);
          CodeGenFunction::OpaqueValueMapping Map(CGF, OVE, Func);
          CGF.EmitIgnoredExpr(ReductionOp);
          return;
        }
  CGF.EmitIgnoredExpr(ReductionOp);
}

llvm::Value *CGOpenMPRuntime::emitReductionFunction(
    CodeGenModule &CGM, SourceLocation Loc, llvm::Type *ArgsType,
    ArrayRef<const Expr *> Privates, ArrayRef<const Expr *> LHSExprs,
    ArrayRef<const Expr *> RHSExprs, ArrayRef<const Expr *> ReductionOps) {
  auto &C = CGM.getContext();

  // void reduction_func(void *LHSArg, void *RHSArg);
  FunctionArgList Args;
  ImplicitParamDecl LHSArg(C, /*DC=*/nullptr, Loc, /*Id=*/nullptr, C.VoidPtrTy,
                           ImplicitParamDecl::Other);
  ImplicitParamDecl RHSArg(C, /*DC=*/nullptr, Loc, /*Id=*/nullptr, C.VoidPtrTy,
                           ImplicitParamDecl::Other);
  Args.push_back(&LHSArg);
  Args.push_back(&RHSArg);
  auto &CGFI = CGM.getTypes().arrangeBuiltinFunctionDeclaration(C.VoidTy, Args);
  auto *Fn = llvm::Function::Create(
      CGM.getTypes().GetFunctionType(CGFI), llvm::GlobalValue::InternalLinkage,
      ".omp.reduction.reduction_func", &CGM.getModule());
  CGM.SetInternalFunctionAttributes(GlobalDecl(), Fn, CGFI);
  CodeGenFunction CGF(CGM);
  CGF.StartFunction(GlobalDecl(), C.VoidTy, Fn, CGFI, Args, Loc, Loc);

  // Dst = (void*[n])(LHSArg);
  // Src = (void*[n])(RHSArg);
  Address LHS(CGF.Builder.CreatePointerBitCastOrAddrSpaceCast(
      CGF.Builder.CreateLoad(CGF.GetAddrOfLocalVar(&LHSArg)),
      ArgsType), CGF.getPointerAlign());
  Address RHS(CGF.Builder.CreatePointerBitCastOrAddrSpaceCast(
      CGF.Builder.CreateLoad(CGF.GetAddrOfLocalVar(&RHSArg)),
      ArgsType), CGF.getPointerAlign());

  //  ...
  //  *(Type<i>*)lhs[i] = RedOp<i>(*(Type<i>*)lhs[i], *(Type<i>*)rhs[i]);
  //  ...
  CodeGenFunction::OMPPrivateScope Scope(CGF);
  auto IPriv = Privates.begin();
  unsigned Idx = 0;
  for (unsigned I = 0, E = ReductionOps.size(); I < E; ++I, ++IPriv, ++Idx) {
    auto RHSVar = cast<VarDecl>(cast<DeclRefExpr>(RHSExprs[I])->getDecl());
    Scope.addPrivate(RHSVar, [&]() -> Address {
      return emitAddrOfVarFromArray(CGF, RHS, Idx, RHSVar);
    });
    auto LHSVar = cast<VarDecl>(cast<DeclRefExpr>(LHSExprs[I])->getDecl());
    Scope.addPrivate(LHSVar, [&]() -> Address {
      return emitAddrOfVarFromArray(CGF, LHS, Idx, LHSVar);
    });
    QualType PrivTy = (*IPriv)->getType();
    if (PrivTy->isVariablyModifiedType()) {
      // Get array size and emit VLA type.
      ++Idx;
      Address Elem =
          CGF.Builder.CreateConstArrayGEP(LHS, Idx, CGF.getPointerSize());
      llvm::Value *Ptr = CGF.Builder.CreateLoad(Elem);
      auto *VLA = CGF.getContext().getAsVariableArrayType(PrivTy);
      auto *OVE = cast<OpaqueValueExpr>(VLA->getSizeExpr());
      CodeGenFunction::OpaqueValueMapping OpaqueMap(
          CGF, OVE, RValue::get(CGF.Builder.CreatePtrToInt(Ptr, CGF.SizeTy)));
      CGF.EmitVariablyModifiedType(PrivTy);
    }
  }
  Scope.Privatize();
  IPriv = Privates.begin();
  auto ILHS = LHSExprs.begin();
  auto IRHS = RHSExprs.begin();
  for (auto *E : ReductionOps) {
    if ((*IPriv)->getType()->isArrayType()) {
      // Emit reduction for array section.
      auto *LHSVar = cast<VarDecl>(cast<DeclRefExpr>(*ILHS)->getDecl());
      auto *RHSVar = cast<VarDecl>(cast<DeclRefExpr>(*IRHS)->getDecl());
      EmitOMPAggregateReduction(
          CGF, (*IPriv)->getType(), LHSVar, RHSVar,
          [=](CodeGenFunction &CGF, const Expr *, const Expr *, const Expr *) {
            emitReductionCombiner(CGF, E);
          });
    } else
      // Emit reduction for array subscript or single variable.
      emitReductionCombiner(CGF, E);
    ++IPriv;
    ++ILHS;
    ++IRHS;
  }
  Scope.ForceCleanup();
  CGF.FinishFunction();
  return Fn;
}

void CGOpenMPRuntime::emitSingleReductionCombiner(CodeGenFunction &CGF,
                                                  const Expr *ReductionOp,
                                                  const Expr *PrivateRef,
                                                  const DeclRefExpr *LHS,
                                                  const DeclRefExpr *RHS) {
  if (PrivateRef->getType()->isArrayType()) {
    // Emit reduction for array section.
    auto *LHSVar = cast<VarDecl>(LHS->getDecl());
    auto *RHSVar = cast<VarDecl>(RHS->getDecl());
    EmitOMPAggregateReduction(
        CGF, PrivateRef->getType(), LHSVar, RHSVar,
        [=](CodeGenFunction &CGF, const Expr *, const Expr *, const Expr *) {
          emitReductionCombiner(CGF, ReductionOp);
        });
  } else
    // Emit reduction for array subscript or single variable.
    emitReductionCombiner(CGF, ReductionOp);
}

void CGOpenMPRuntime::emitReduction(CodeGenFunction &CGF, SourceLocation Loc,
                                    ArrayRef<const Expr *> Privates,
                                    ArrayRef<const Expr *> LHSExprs,
                                    ArrayRef<const Expr *> RHSExprs,
                                    ArrayRef<const Expr *> ReductionOps,
                                    ReductionOptionsTy Options) {
  if (!CGF.HaveInsertPoint())
    return;

  bool WithNowait = Options.WithNowait;
  bool SimpleReduction = Options.SimpleReduction;

  // Next code should be emitted for reduction:
  //
  // static kmp_critical_name lock = { 0 };
  //
  // void reduce_func(void *lhs[<n>], void *rhs[<n>]) {
  //  *(Type0*)lhs[0] = ReductionOperation0(*(Type0*)lhs[0], *(Type0*)rhs[0]);
  //  ...
  //  *(Type<n>-1*)lhs[<n>-1] = ReductionOperation<n>-1(*(Type<n>-1*)lhs[<n>-1],
  //  *(Type<n>-1*)rhs[<n>-1]);
  // }
  //
  // ...
  // void *RedList[<n>] = {&<RHSExprs>[0], ..., &<RHSExprs>[<n>-1]};
  // switch (__kmpc_reduce{_nowait}(<loc>, <gtid>, <n>, sizeof(RedList),
  // RedList, reduce_func, &<lock>)) {
  // case 1:
  //  ...
  //  <LHSExprs>[i] = RedOp<i>(*<LHSExprs>[i], *<RHSExprs>[i]);
  //  ...
  // __kmpc_end_reduce{_nowait}(<loc>, <gtid>, &<lock>);
  // break;
  // case 2:
  //  ...
  //  Atomic(<LHSExprs>[i] = RedOp<i>(*<LHSExprs>[i], *<RHSExprs>[i]));
  //  ...
  // [__kmpc_end_reduce(<loc>, <gtid>, &<lock>);]
  // break;
  // default:;
  // }
  //
  // if SimpleReduction is true, only the next code is generated:
  //  ...
  //  <LHSExprs>[i] = RedOp<i>(*<LHSExprs>[i], *<RHSExprs>[i]);
  //  ...

  auto &C = CGM.getContext();

  if (SimpleReduction) {
    CodeGenFunction::RunCleanupsScope Scope(CGF);
    auto IPriv = Privates.begin();
    auto ILHS = LHSExprs.begin();
    auto IRHS = RHSExprs.begin();
    for (auto *E : ReductionOps) {
      emitSingleReductionCombiner(CGF, E, *IPriv, cast<DeclRefExpr>(*ILHS),
                                  cast<DeclRefExpr>(*IRHS));
      ++IPriv;
      ++ILHS;
      ++IRHS;
    }
    return;
  }

  // 1. Build a list of reduction variables.
  // void *RedList[<n>] = {<ReductionVars>[0], ..., <ReductionVars>[<n>-1]};
  auto Size = RHSExprs.size();
  for (auto *E : Privates) {
    if (E->getType()->isVariablyModifiedType())
      // Reserve place for array size.
      ++Size;
  }
  llvm::APInt ArraySize(/*unsigned int numBits=*/32, Size);
  QualType ReductionArrayTy =
      C.getConstantArrayType(C.VoidPtrTy, ArraySize, ArrayType::Normal,
                             /*IndexTypeQuals=*/0);
  Address ReductionList =
      CGF.CreateMemTemp(ReductionArrayTy, ".omp.reduction.red_list");
  auto IPriv = Privates.begin();
  unsigned Idx = 0;
  for (unsigned I = 0, E = RHSExprs.size(); I < E; ++I, ++IPriv, ++Idx) {
    Address Elem =
      CGF.Builder.CreateConstArrayGEP(ReductionList, Idx, CGF.getPointerSize());
    CGF.Builder.CreateStore(
        CGF.Builder.CreatePointerBitCastOrAddrSpaceCast(
            CGF.EmitLValue(RHSExprs[I]).getPointer(), CGF.VoidPtrTy),
        Elem);
    if ((*IPriv)->getType()->isVariablyModifiedType()) {
      // Store array size.
      ++Idx;
      Elem = CGF.Builder.CreateConstArrayGEP(ReductionList, Idx,
                                             CGF.getPointerSize());
      llvm::Value *Size = CGF.Builder.CreateIntCast(
          CGF.getVLASize(
                 CGF.getContext().getAsVariableArrayType((*IPriv)->getType()))
              .NumElts,
          CGF.SizeTy, /*isSigned=*/false);
      CGF.Builder.CreateStore(CGF.Builder.CreateIntToPtr(Size, CGF.VoidPtrTy),
                              Elem);
    }
  }

  // 2. Emit reduce_func().
  auto *ReductionFn = emitReductionFunction(
      CGM, Loc, CGF.ConvertTypeForMem(ReductionArrayTy)->getPointerTo(),
      Privates, LHSExprs, RHSExprs, ReductionOps);

  // 3. Create static kmp_critical_name lock = { 0 };
  auto *Lock = getCriticalRegionLock(".reduction");

  // 4. Build res = __kmpc_reduce{_nowait}(<loc>, <gtid>, <n>, sizeof(RedList),
  // RedList, reduce_func, &<lock>);
  auto *IdentTLoc = emitUpdateLocation(CGF, Loc, OMP_ATOMIC_REDUCE);
  auto *ThreadId = getThreadID(CGF, Loc);
  auto *ReductionArrayTySize = CGF.getTypeSize(ReductionArrayTy);
  auto *RL = CGF.Builder.CreatePointerBitCastOrAddrSpaceCast(
      ReductionList.getPointer(), CGF.VoidPtrTy);
  llvm::Value *Args[] = {
      IdentTLoc,                             // ident_t *<loc>
      ThreadId,                              // i32 <gtid>
      CGF.Builder.getInt32(RHSExprs.size()), // i32 <n>
      ReductionArrayTySize,                  // size_type sizeof(RedList)
      RL,                                    // void *RedList
      ReductionFn, // void (*) (void *, void *) <reduce_func>
      Lock         // kmp_critical_name *&<lock>
  };
  auto Res = CGF.EmitRuntimeCall(
      createRuntimeFunction(WithNowait ? OMPRTL__kmpc_reduce_nowait
                                       : OMPRTL__kmpc_reduce),
      Args);

  // 5. Build switch(res)
  auto *DefaultBB = CGF.createBasicBlock(".omp.reduction.default");
  auto *SwInst = CGF.Builder.CreateSwitch(Res, DefaultBB, /*NumCases=*/2);

  // 6. Build case 1:
  //  ...
  //  <LHSExprs>[i] = RedOp<i>(*<LHSExprs>[i], *<RHSExprs>[i]);
  //  ...
  // __kmpc_end_reduce{_nowait}(<loc>, <gtid>, &<lock>);
  // break;
  auto *Case1BB = CGF.createBasicBlock(".omp.reduction.case1");
  SwInst->addCase(CGF.Builder.getInt32(1), Case1BB);
  CGF.EmitBlock(Case1BB);

  // Add emission of __kmpc_end_reduce{_nowait}(<loc>, <gtid>, &<lock>);
  llvm::Value *EndArgs[] = {
      IdentTLoc, // ident_t *<loc>
      ThreadId,  // i32 <gtid>
      Lock       // kmp_critical_name *&<lock>
  };
  auto &&CodeGen = [&Privates, &LHSExprs, &RHSExprs, &ReductionOps](
      CodeGenFunction &CGF, PrePostActionTy &Action) {
    auto &RT = CGF.CGM.getOpenMPRuntime();
    auto IPriv = Privates.begin();
    auto ILHS = LHSExprs.begin();
    auto IRHS = RHSExprs.begin();
    for (auto *E : ReductionOps) {
      RT.emitSingleReductionCombiner(CGF, E, *IPriv, cast<DeclRefExpr>(*ILHS),
                                     cast<DeclRefExpr>(*IRHS));
      ++IPriv;
      ++ILHS;
      ++IRHS;
    }
  };
  RegionCodeGenTy RCG(CodeGen);
  CommonActionTy Action(
      nullptr, llvm::None,
      createRuntimeFunction(WithNowait ? OMPRTL__kmpc_end_reduce_nowait
                                       : OMPRTL__kmpc_end_reduce),
      EndArgs);
  RCG.setAction(Action);
  RCG(CGF);

  CGF.EmitBranch(DefaultBB);

  // 7. Build case 2:
  //  ...
  //  Atomic(<LHSExprs>[i] = RedOp<i>(*<LHSExprs>[i], *<RHSExprs>[i]));
  //  ...
  // break;
  auto *Case2BB = CGF.createBasicBlock(".omp.reduction.case2");
  SwInst->addCase(CGF.Builder.getInt32(2), Case2BB);
  CGF.EmitBlock(Case2BB);

  auto &&AtomicCodeGen = [Loc, &Privates, &LHSExprs, &RHSExprs, &ReductionOps](
      CodeGenFunction &CGF, PrePostActionTy &Action) {
    auto ILHS = LHSExprs.begin();
    auto IRHS = RHSExprs.begin();
    auto IPriv = Privates.begin();
    for (auto *E : ReductionOps) {
      const Expr *XExpr = nullptr;
      const Expr *EExpr = nullptr;
      const Expr *UpExpr = nullptr;
      BinaryOperatorKind BO = BO_Comma;
      if (auto *BO = dyn_cast<BinaryOperator>(E)) {
        if (BO->getOpcode() == BO_Assign) {
          XExpr = BO->getLHS();
          UpExpr = BO->getRHS();
        }
      }
      // Try to emit update expression as a simple atomic.
      auto *RHSExpr = UpExpr;
      if (RHSExpr) {
        // Analyze RHS part of the whole expression.
        if (auto *ACO = dyn_cast<AbstractConditionalOperator>(
                RHSExpr->IgnoreParenImpCasts())) {
          // If this is a conditional operator, analyze its condition for
          // min/max reduction operator.
          RHSExpr = ACO->getCond();
        }
        if (auto *BORHS =
                dyn_cast<BinaryOperator>(RHSExpr->IgnoreParenImpCasts())) {
          EExpr = BORHS->getRHS();
          BO = BORHS->getOpcode();
        }
      }
      if (XExpr) {
        auto *VD = cast<VarDecl>(cast<DeclRefExpr>(*ILHS)->getDecl());
        auto &&AtomicRedGen = [BO, VD,
                               Loc](CodeGenFunction &CGF, const Expr *XExpr,
                                    const Expr *EExpr, const Expr *UpExpr) {
          LValue X = CGF.EmitLValue(XExpr);
          RValue E;
          if (EExpr)
            E = CGF.EmitAnyExpr(EExpr);
          CGF.EmitOMPAtomicSimpleUpdateExpr(
              X, E, BO, /*IsXLHSInRHSPart=*/true,
              llvm::AtomicOrdering::Monotonic, Loc,
              [&CGF, UpExpr, VD, Loc](RValue XRValue) {
                CodeGenFunction::OMPPrivateScope PrivateScope(CGF);
                PrivateScope.addPrivate(
                    VD, [&CGF, VD, XRValue, Loc]() -> Address {
                      Address LHSTemp = CGF.CreateMemTemp(VD->getType());
                      CGF.emitOMPSimpleStore(
                          CGF.MakeAddrLValue(LHSTemp, VD->getType()), XRValue,
                          VD->getType().getNonReferenceType(), Loc);
                      return LHSTemp;
                    });
                (void)PrivateScope.Privatize();
                return CGF.EmitAnyExpr(UpExpr);
              });
        };
        if ((*IPriv)->getType()->isArrayType()) {
          // Emit atomic reduction for array section.
          auto *RHSVar = cast<VarDecl>(cast<DeclRefExpr>(*IRHS)->getDecl());
          EmitOMPAggregateReduction(CGF, (*IPriv)->getType(), VD, RHSVar,
                                    AtomicRedGen, XExpr, EExpr, UpExpr);
        } else
          // Emit atomic reduction for array subscript or single variable.
          AtomicRedGen(CGF, XExpr, EExpr, UpExpr);
      } else {
        // Emit as a critical region.
        auto &&CritRedGen = [E, Loc](CodeGenFunction &CGF, const Expr *,
                                     const Expr *, const Expr *) {
          auto &RT = CGF.CGM.getOpenMPRuntime();
          RT.emitCriticalRegion(
              CGF, ".atomic_reduction",
              [=](CodeGenFunction &CGF, PrePostActionTy &Action) {
                Action.Enter(CGF);
                emitReductionCombiner(CGF, E);
              },
              Loc);
        };
        if ((*IPriv)->getType()->isArrayType()) {
          auto *LHSVar = cast<VarDecl>(cast<DeclRefExpr>(*ILHS)->getDecl());
          auto *RHSVar = cast<VarDecl>(cast<DeclRefExpr>(*IRHS)->getDecl());
          EmitOMPAggregateReduction(CGF, (*IPriv)->getType(), LHSVar, RHSVar,
                                    CritRedGen);
        } else
          CritRedGen(CGF, nullptr, nullptr, nullptr);
      }
      ++ILHS;
      ++IRHS;
      ++IPriv;
    }
  };
  RegionCodeGenTy AtomicRCG(AtomicCodeGen);
  if (!WithNowait) {
    // Add emission of __kmpc_end_reduce(<loc>, <gtid>, &<lock>);
    llvm::Value *EndArgs[] = {
        IdentTLoc, // ident_t *<loc>
        ThreadId,  // i32 <gtid>
        Lock       // kmp_critical_name *&<lock>
    };
    CommonActionTy Action(nullptr, llvm::None,
                          createRuntimeFunction(OMPRTL__kmpc_end_reduce),
                          EndArgs);
    AtomicRCG.setAction(Action);
    AtomicRCG(CGF);
  } else
    AtomicRCG(CGF);

  CGF.EmitBranch(DefaultBB);
  CGF.EmitBlock(DefaultBB, /*IsFinished=*/true);
}

/// Generates unique name for artificial threadprivate variables.
/// Format is: <Prefix> "." <Decl_mangled_name> "_" "<Decl_start_loc_raw_enc>"
static std::string generateUniqueName(CodeGenModule &CGM, StringRef Prefix,
                                      const Expr *Ref) {
  SmallString<256> Buffer;
  llvm::raw_svector_ostream Out(Buffer);
  const clang::DeclRefExpr *DE;
  const VarDecl *D = ::getBaseDecl(Ref, DE);
  if (!D)
    D = cast<VarDecl>(cast<DeclRefExpr>(Ref)->getDecl());
  D = D->getCanonicalDecl();
  Out << Prefix << "."
      << (D->isLocalVarDeclOrParm() ? D->getName() : CGM.getMangledName(D))
      << "_" << D->getCanonicalDecl()->getLocStart().getRawEncoding();
  return Out.str();
}

/// Emits reduction initializer function:
/// \code
/// void @.red_init(void* %arg) {
/// %0 = bitcast void* %arg to <type>*
/// store <type> <init>, <type>* %0
/// ret void
/// }
/// \endcode
static llvm::Value *emitReduceInitFunction(CodeGenModule &CGM,
                                           SourceLocation Loc,
                                           ReductionCodeGen &RCG, unsigned N) {
  auto &C = CGM.getContext();
  FunctionArgList Args;
  ImplicitParamDecl Param(C, /*DC=*/nullptr, Loc, /*Id=*/nullptr, C.VoidPtrTy,
                          ImplicitParamDecl::Other);
  Args.emplace_back(&Param);
  auto &FnInfo =
      CGM.getTypes().arrangeBuiltinFunctionDeclaration(C.VoidTy, Args);
  auto *FnTy = CGM.getTypes().GetFunctionType(FnInfo);
  auto *Fn = llvm::Function::Create(FnTy, llvm::GlobalValue::InternalLinkage,
                                    ".red_init.", &CGM.getModule());
  CGM.SetInternalFunctionAttributes(GlobalDecl(), Fn, FnInfo);
  CodeGenFunction CGF(CGM);
  CGF.StartFunction(GlobalDecl(), C.VoidTy, Fn, FnInfo, Args, Loc, Loc);
  Address PrivateAddr = CGF.EmitLoadOfPointer(
      CGF.GetAddrOfLocalVar(&Param),
      C.getPointerType(C.VoidPtrTy).castAs<PointerType>());
  llvm::Value *Size = nullptr;
  // If the size of the reduction item is non-constant, load it from global
  // threadprivate variable.
  if (RCG.getSizes(N).second) {
    Address SizeAddr = CGM.getOpenMPRuntime().getAddrOfArtificialThreadPrivate(
        CGF, CGM.getContext().getSizeType(),
        generateUniqueName(CGM, "reduction_size", RCG.getRefExpr(N)));
    Size = CGF.EmitLoadOfScalar(SizeAddr, /*Volatile=*/false,
                                CGM.getContext().getSizeType(), Loc);
  }
  RCG.emitAggregateType(CGF, N, Size);
  LValue SharedLVal;
  // If initializer uses initializer from declare reduction construct, emit a
  // pointer to the address of the original reduction item (reuired by reduction
  // initializer)
  if (RCG.usesReductionInitializer(N)) {
    Address SharedAddr =
        CGM.getOpenMPRuntime().getAddrOfArtificialThreadPrivate(
            CGF, CGM.getContext().VoidPtrTy,
            generateUniqueName(CGM, "reduction", RCG.getRefExpr(N)));
    SharedAddr = CGF.EmitLoadOfPointer(
        SharedAddr,
        CGM.getContext().VoidPtrTy.castAs<PointerType>()->getTypePtr());
    SharedLVal = CGF.MakeAddrLValue(SharedAddr, CGM.getContext().VoidPtrTy);
  } else {
    SharedLVal = CGF.MakeNaturalAlignAddrLValue(
        llvm::ConstantPointerNull::get(CGM.VoidPtrTy),
        CGM.getContext().VoidPtrTy);
  }
  // Emit the initializer:
  // %0 = bitcast void* %arg to <type>*
  // store <type> <init>, <type>* %0
  RCG.emitInitialization(CGF, N, PrivateAddr, SharedLVal,
                         [](CodeGenFunction &) { return false; });
  CGF.FinishFunction();
  return Fn;
}

/// Emits reduction combiner function:
/// \code
/// void @.red_comb(void* %arg0, void* %arg1) {
/// %lhs = bitcast void* %arg0 to <type>*
/// %rhs = bitcast void* %arg1 to <type>*
/// %2 = <ReductionOp>(<type>* %lhs, <type>* %rhs)
/// store <type> %2, <type>* %lhs
/// ret void
/// }
/// \endcode
static llvm::Value *emitReduceCombFunction(CodeGenModule &CGM,
                                           SourceLocation Loc,
                                           ReductionCodeGen &RCG, unsigned N,
                                           const Expr *ReductionOp,
                                           const Expr *LHS, const Expr *RHS,
                                           const Expr *PrivateRef) {
  auto &C = CGM.getContext();
  auto *LHSVD = cast<VarDecl>(cast<DeclRefExpr>(LHS)->getDecl());
  auto *RHSVD = cast<VarDecl>(cast<DeclRefExpr>(RHS)->getDecl());
  FunctionArgList Args;
  ImplicitParamDecl ParamInOut(C, /*DC=*/nullptr, Loc, /*Id=*/nullptr,
                               C.VoidPtrTy, ImplicitParamDecl::Other);
  ImplicitParamDecl ParamIn(C, /*DC=*/nullptr, Loc, /*Id=*/nullptr, C.VoidPtrTy,
                            ImplicitParamDecl::Other);
  Args.emplace_back(&ParamInOut);
  Args.emplace_back(&ParamIn);
  auto &FnInfo =
      CGM.getTypes().arrangeBuiltinFunctionDeclaration(C.VoidTy, Args);
  auto *FnTy = CGM.getTypes().GetFunctionType(FnInfo);
  auto *Fn = llvm::Function::Create(FnTy, llvm::GlobalValue::InternalLinkage,
                                    ".red_comb.", &CGM.getModule());
  CGM.SetInternalFunctionAttributes(GlobalDecl(), Fn, FnInfo);
  CodeGenFunction CGF(CGM);
  CGF.StartFunction(GlobalDecl(), C.VoidTy, Fn, FnInfo, Args, Loc, Loc);
  llvm::Value *Size = nullptr;
  // If the size of the reduction item is non-constant, load it from global
  // threadprivate variable.
  if (RCG.getSizes(N).second) {
    Address SizeAddr = CGM.getOpenMPRuntime().getAddrOfArtificialThreadPrivate(
        CGF, CGM.getContext().getSizeType(),
        generateUniqueName(CGM, "reduction_size", RCG.getRefExpr(N)));
    Size = CGF.EmitLoadOfScalar(SizeAddr, /*Volatile=*/false,
                                CGM.getContext().getSizeType(), Loc);
  }
  RCG.emitAggregateType(CGF, N, Size);
  // Remap lhs and rhs variables to the addresses of the function arguments.
  // %lhs = bitcast void* %arg0 to <type>*
  // %rhs = bitcast void* %arg1 to <type>*
  CodeGenFunction::OMPPrivateScope PrivateScope(CGF);
  PrivateScope.addPrivate(LHSVD, [&C, &CGF, &ParamInOut, LHSVD]() -> Address {
    // Pull out the pointer to the variable.
    Address PtrAddr = CGF.EmitLoadOfPointer(
        CGF.GetAddrOfLocalVar(&ParamInOut),
        C.getPointerType(C.VoidPtrTy).castAs<PointerType>());
    return CGF.Builder.CreateElementBitCast(
        PtrAddr, CGF.ConvertTypeForMem(LHSVD->getType()));
  });
  PrivateScope.addPrivate(RHSVD, [&C, &CGF, &ParamIn, RHSVD]() -> Address {
    // Pull out the pointer to the variable.
    Address PtrAddr = CGF.EmitLoadOfPointer(
        CGF.GetAddrOfLocalVar(&ParamIn),
        C.getPointerType(C.VoidPtrTy).castAs<PointerType>());
    return CGF.Builder.CreateElementBitCast(
        PtrAddr, CGF.ConvertTypeForMem(RHSVD->getType()));
  });
  PrivateScope.Privatize();
  // Emit the combiner body:
  // %2 = <ReductionOp>(<type> *%lhs, <type> *%rhs)
  // store <type> %2, <type>* %lhs
  CGM.getOpenMPRuntime().emitSingleReductionCombiner(
      CGF, ReductionOp, PrivateRef, cast<DeclRefExpr>(LHS),
      cast<DeclRefExpr>(RHS));
  CGF.FinishFunction();
  return Fn;
}

/// Emits reduction finalizer function:
/// \code
/// void @.red_fini(void* %arg) {
/// %0 = bitcast void* %arg to <type>*
/// <destroy>(<type>* %0)
/// ret void
/// }
/// \endcode
static llvm::Value *emitReduceFiniFunction(CodeGenModule &CGM,
                                           SourceLocation Loc,
                                           ReductionCodeGen &RCG, unsigned N) {
  if (!RCG.needCleanups(N))
    return nullptr;
  auto &C = CGM.getContext();
  FunctionArgList Args;
  ImplicitParamDecl Param(C, /*DC=*/nullptr, Loc, /*Id=*/nullptr, C.VoidPtrTy,
                          ImplicitParamDecl::Other);
  Args.emplace_back(&Param);
  auto &FnInfo =
      CGM.getTypes().arrangeBuiltinFunctionDeclaration(C.VoidTy, Args);
  auto *FnTy = CGM.getTypes().GetFunctionType(FnInfo);
  auto *Fn = llvm::Function::Create(FnTy, llvm::GlobalValue::InternalLinkage,
                                    ".red_fini.", &CGM.getModule());
  CGM.SetInternalFunctionAttributes(GlobalDecl(), Fn, FnInfo);
  CodeGenFunction CGF(CGM);
  CGF.StartFunction(GlobalDecl(), C.VoidTy, Fn, FnInfo, Args, Loc, Loc);
  Address PrivateAddr = CGF.EmitLoadOfPointer(
      CGF.GetAddrOfLocalVar(&Param),
      C.getPointerType(C.VoidPtrTy).castAs<PointerType>());
  llvm::Value *Size = nullptr;
  // If the size of the reduction item is non-constant, load it from global
  // threadprivate variable.
  if (RCG.getSizes(N).second) {
    Address SizeAddr = CGM.getOpenMPRuntime().getAddrOfArtificialThreadPrivate(
        CGF, CGM.getContext().getSizeType(),
        generateUniqueName(CGM, "reduction_size", RCG.getRefExpr(N)));
    Size = CGF.EmitLoadOfScalar(SizeAddr, /*Volatile=*/false,
                                CGM.getContext().getSizeType(), Loc);
  }
  RCG.emitAggregateType(CGF, N, Size);
  // Emit the finalizer body:
  // <destroy>(<type>* %0)
  RCG.emitCleanups(CGF, N, PrivateAddr);
  CGF.FinishFunction();
  return Fn;
}

llvm::Value *CGOpenMPRuntime::emitTaskReductionInit(
    CodeGenFunction &CGF, SourceLocation Loc, ArrayRef<const Expr *> LHSExprs,
    ArrayRef<const Expr *> RHSExprs, const OMPTaskDataTy &Data) {
  if (!CGF.HaveInsertPoint() || Data.ReductionVars.empty())
    return nullptr;

  // Build typedef struct:
  // kmp_task_red_input {
  //   void *reduce_shar; // shared reduction item
  //   size_t reduce_size; // size of data item
  //   void *reduce_init; // data initialization routine
  //   void *reduce_fini; // data finalization routine
  //   void *reduce_comb; // data combiner routine
  //   kmp_task_red_flags_t flags; // flags for additional info from compiler
  // } kmp_task_red_input_t;
  ASTContext &C = CGM.getContext();
  auto *RD = C.buildImplicitRecord("kmp_task_red_input_t");
  RD->startDefinition();
  const FieldDecl *SharedFD = addFieldToRecordDecl(C, RD, C.VoidPtrTy);
  const FieldDecl *SizeFD = addFieldToRecordDecl(C, RD, C.getSizeType());
  const FieldDecl *InitFD  = addFieldToRecordDecl(C, RD, C.VoidPtrTy);
  const FieldDecl *FiniFD = addFieldToRecordDecl(C, RD, C.VoidPtrTy);
  const FieldDecl *CombFD = addFieldToRecordDecl(C, RD, C.VoidPtrTy);
  const FieldDecl *FlagsFD = addFieldToRecordDecl(
      C, RD, C.getIntTypeForBitwidth(/*DestWidth=*/32, /*Signed=*/false));
  RD->completeDefinition();
  QualType RDType = C.getRecordType(RD);
  unsigned Size = Data.ReductionVars.size();
  llvm::APInt ArraySize(/*numBits=*/64, Size);
  QualType ArrayRDType = C.getConstantArrayType(
      RDType, ArraySize, ArrayType::Normal, /*IndexTypeQuals=*/0);
  // kmp_task_red_input_t .rd_input.[Size];
  Address TaskRedInput = CGF.CreateMemTemp(ArrayRDType, ".rd_input.");
  ReductionCodeGen RCG(Data.ReductionVars, Data.ReductionCopies,
                       Data.ReductionOps);
  for (unsigned Cnt = 0; Cnt < Size; ++Cnt) {
    // kmp_task_red_input_t &ElemLVal = .rd_input.[Cnt];
    llvm::Value *Idxs[] = {llvm::ConstantInt::get(CGM.SizeTy, /*V=*/0),
                           llvm::ConstantInt::get(CGM.SizeTy, Cnt)};
    llvm::Value *GEP = CGF.EmitCheckedInBoundsGEP(
        TaskRedInput.getPointer(), Idxs,
        /*SignedIndices=*/false, /*IsSubtraction=*/false, Loc,
        ".rd_input.gep.");
    LValue ElemLVal = CGF.MakeNaturalAlignAddrLValue(GEP, RDType);
    // ElemLVal.reduce_shar = &Shareds[Cnt];
    LValue SharedLVal = CGF.EmitLValueForField(ElemLVal, SharedFD);
    RCG.emitSharedLValue(CGF, Cnt);
    llvm::Value *CastedShared =
        CGF.EmitCastToVoidPtr(RCG.getSharedLValue(Cnt).getPointer());
    CGF.EmitStoreOfScalar(CastedShared, SharedLVal);
    RCG.emitAggregateType(CGF, Cnt);
    llvm::Value *SizeValInChars;
    llvm::Value *SizeVal;
    std::tie(SizeValInChars, SizeVal) = RCG.getSizes(Cnt);
    // We use delayed creation/initialization for VLAs, array sections and
    // custom reduction initializations. It is required because runtime does not
    // provide the way to pass the sizes of VLAs/array sections to
    // initializer/combiner/finalizer functions and does not pass the pointer to
    // original reduction item to the initializer. Instead threadprivate global
    // variables are used to store these values and use them in the functions.
    bool DelayedCreation = !!SizeVal;
    SizeValInChars = CGF.Builder.CreateIntCast(SizeValInChars, CGM.SizeTy,
                                               /*isSigned=*/false);
    LValue SizeLVal = CGF.EmitLValueForField(ElemLVal, SizeFD);
    CGF.EmitStoreOfScalar(SizeValInChars, SizeLVal);
    // ElemLVal.reduce_init = init;
    LValue InitLVal = CGF.EmitLValueForField(ElemLVal, InitFD);
    llvm::Value *InitAddr =
        CGF.EmitCastToVoidPtr(emitReduceInitFunction(CGM, Loc, RCG, Cnt));
    CGF.EmitStoreOfScalar(InitAddr, InitLVal);
    DelayedCreation = DelayedCreation || RCG.usesReductionInitializer(Cnt);
    // ElemLVal.reduce_fini = fini;
    LValue FiniLVal = CGF.EmitLValueForField(ElemLVal, FiniFD);
    llvm::Value *Fini = emitReduceFiniFunction(CGM, Loc, RCG, Cnt);
    llvm::Value *FiniAddr = Fini
                                ? CGF.EmitCastToVoidPtr(Fini)
                                : llvm::ConstantPointerNull::get(CGM.VoidPtrTy);
    CGF.EmitStoreOfScalar(FiniAddr, FiniLVal);
    // ElemLVal.reduce_comb = comb;
    LValue CombLVal = CGF.EmitLValueForField(ElemLVal, CombFD);
    llvm::Value *CombAddr = CGF.EmitCastToVoidPtr(emitReduceCombFunction(
        CGM, Loc, RCG, Cnt, Data.ReductionOps[Cnt], LHSExprs[Cnt],
        RHSExprs[Cnt], Data.ReductionCopies[Cnt]));
    CGF.EmitStoreOfScalar(CombAddr, CombLVal);
    // ElemLVal.flags = 0;
    LValue FlagsLVal = CGF.EmitLValueForField(ElemLVal, FlagsFD);
    if (DelayedCreation) {
      CGF.EmitStoreOfScalar(
          llvm::ConstantInt::get(CGM.Int32Ty, /*V=*/1, /*IsSigned=*/true),
          FlagsLVal);
    } else
      CGF.EmitNullInitialization(FlagsLVal.getAddress(), FlagsLVal.getType());
  }
  // Build call void *__kmpc_task_reduction_init(int gtid, int num_data, void
  // *data);
  llvm::Value *Args[] = {
      CGF.Builder.CreateIntCast(getThreadID(CGF, Loc), CGM.IntTy,
                                /*isSigned=*/true),
      llvm::ConstantInt::get(CGM.IntTy, Size, /*isSigned=*/true),
      CGF.Builder.CreatePointerBitCastOrAddrSpaceCast(TaskRedInput.getPointer(),
                                                      CGM.VoidPtrTy)};
  return CGF.EmitRuntimeCall(
      createRuntimeFunction(OMPRTL__kmpc_task_reduction_init), Args);
}

void CGOpenMPRuntime::emitTaskReductionFixups(CodeGenFunction &CGF,
                                              SourceLocation Loc,
                                              ReductionCodeGen &RCG,
                                              unsigned N) {
  auto Sizes = RCG.getSizes(N);
  // Emit threadprivate global variable if the type is non-constant
  // (Sizes.second = nullptr).
  if (Sizes.second) {
    llvm::Value *SizeVal = CGF.Builder.CreateIntCast(Sizes.second, CGM.SizeTy,
                                                     /*isSigned=*/false);
    Address SizeAddr = getAddrOfArtificialThreadPrivate(
        CGF, CGM.getContext().getSizeType(),
        generateUniqueName(CGM, "reduction_size", RCG.getRefExpr(N)));
    CGF.Builder.CreateStore(SizeVal, SizeAddr, /*IsVolatile=*/false);
  }
  // Store address of the original reduction item if custom initializer is used.
  if (RCG.usesReductionInitializer(N)) {
    Address SharedAddr = getAddrOfArtificialThreadPrivate(
        CGF, CGM.getContext().VoidPtrTy,
        generateUniqueName(CGM, "reduction", RCG.getRefExpr(N)));
    CGF.Builder.CreateStore(
        CGF.Builder.CreatePointerBitCastOrAddrSpaceCast(
            RCG.getSharedLValue(N).getPointer(), CGM.VoidPtrTy),
        SharedAddr, /*IsVolatile=*/false);
  }
}

Address CGOpenMPRuntime::getTaskReductionItem(CodeGenFunction &CGF,
                                              SourceLocation Loc,
                                              llvm::Value *ReductionsPtr,
                                              LValue SharedLVal) {
  // Build call void *__kmpc_task_reduction_get_th_data(int gtid, void *tg, void
  // *d);
  llvm::Value *Args[] = {
      CGF.Builder.CreateIntCast(getThreadID(CGF, Loc), CGM.IntTy,
                                /*isSigned=*/true),
      ReductionsPtr,
      CGF.Builder.CreatePointerBitCastOrAddrSpaceCast(SharedLVal.getPointer(),
                                                      CGM.VoidPtrTy)};
  return Address(
      CGF.EmitRuntimeCall(
          createRuntimeFunction(OMPRTL__kmpc_task_reduction_get_th_data), Args),
      SharedLVal.getAlignment());
}

void CGOpenMPRuntime::emitTaskwaitCall(CodeGenFunction &CGF,
                                       SourceLocation Loc) {
  if (!CGF.HaveInsertPoint())
    return;
  // Build call kmp_int32 __kmpc_omp_taskwait(ident_t *loc, kmp_int32
  // global_tid);
  llvm::Value *Args[] = {emitUpdateLocation(CGF, Loc), getThreadID(CGF, Loc)};
  // Ignore return result until untied tasks are supported.
  CGF.EmitRuntimeCall(createRuntimeFunction(OMPRTL__kmpc_omp_taskwait), Args);
  if (auto *Region = dyn_cast_or_null<CGOpenMPRegionInfo>(CGF.CapturedStmtInfo))
    Region->emitUntiedSwitch(CGF);
}

void CGOpenMPRuntime::emitInlinedDirective(CodeGenFunction &CGF,
                                           OpenMPDirectiveKind InnerKind,
                                           const RegionCodeGenTy &CodeGen,
                                           bool HasCancel) {
  if (!CGF.HaveInsertPoint())
    return;
  InlinedOpenMPRegionRAII Region(CGF, CodeGen, InnerKind, HasCancel);
  CGF.CapturedStmtInfo->EmitBody(CGF, /*S=*/nullptr);
}

namespace {
enum RTCancelKind {
  CancelNoreq = 0,
  CancelParallel = 1,
  CancelLoop = 2,
  CancelSections = 3,
  CancelTaskgroup = 4
};
} // anonymous namespace

static RTCancelKind getCancellationKind(OpenMPDirectiveKind CancelRegion) {
  RTCancelKind CancelKind = CancelNoreq;
  if (CancelRegion == OMPD_parallel)
    CancelKind = CancelParallel;
  else if (CancelRegion == OMPD_for)
    CancelKind = CancelLoop;
  else if (CancelRegion == OMPD_sections)
    CancelKind = CancelSections;
  else {
    assert(CancelRegion == OMPD_taskgroup);
    CancelKind = CancelTaskgroup;
  }
  return CancelKind;
}

void CGOpenMPRuntime::emitCancellationPointCall(
    CodeGenFunction &CGF, SourceLocation Loc,
    OpenMPDirectiveKind CancelRegion) {
  if (!CGF.HaveInsertPoint())
    return;
  // Build call kmp_int32 __kmpc_cancellationpoint(ident_t *loc, kmp_int32
  // global_tid, kmp_int32 cncl_kind);
  if (auto *OMPRegionInfo =
          dyn_cast_or_null<CGOpenMPRegionInfo>(CGF.CapturedStmtInfo)) {
    // For 'cancellation point taskgroup', the task region info may not have a
    // cancel. This may instead happen in another adjacent task.
    if (CancelRegion == OMPD_taskgroup || OMPRegionInfo->hasCancel()) {
      llvm::Value *Args[] = {
          emitUpdateLocation(CGF, Loc), getThreadID(CGF, Loc),
          CGF.Builder.getInt32(getCancellationKind(CancelRegion))};
      // Ignore return result until untied tasks are supported.
      auto *Result = CGF.EmitRuntimeCall(
          createRuntimeFunction(OMPRTL__kmpc_cancellationpoint), Args);
      // if (__kmpc_cancellationpoint()) {
      //   exit from construct;
      // }
      auto *ExitBB = CGF.createBasicBlock(".cancel.exit");
      auto *ContBB = CGF.createBasicBlock(".cancel.continue");
      auto *Cmp = CGF.Builder.CreateIsNotNull(Result);
      CGF.Builder.CreateCondBr(Cmp, ExitBB, ContBB);
      CGF.EmitBlock(ExitBB);
      // exit from construct;
      auto CancelDest =
          CGF.getOMPCancelDestination(OMPRegionInfo->getDirectiveKind());
      CGF.EmitBranchThroughCleanup(CancelDest);
      CGF.EmitBlock(ContBB, /*IsFinished=*/true);
    }
  }
}

void CGOpenMPRuntime::emitCancelCall(CodeGenFunction &CGF, SourceLocation Loc,
                                     const Expr *IfCond,
                                     OpenMPDirectiveKind CancelRegion) {
  if (!CGF.HaveInsertPoint())
    return;
  // Build call kmp_int32 __kmpc_cancel(ident_t *loc, kmp_int32 global_tid,
  // kmp_int32 cncl_kind);
  if (auto *OMPRegionInfo =
          dyn_cast_or_null<CGOpenMPRegionInfo>(CGF.CapturedStmtInfo)) {
    auto &&ThenGen = [Loc, CancelRegion, OMPRegionInfo](CodeGenFunction &CGF,
                                                        PrePostActionTy &) {
      auto &RT = CGF.CGM.getOpenMPRuntime();
      llvm::Value *Args[] = {
          RT.emitUpdateLocation(CGF, Loc), RT.getThreadID(CGF, Loc),
          CGF.Builder.getInt32(getCancellationKind(CancelRegion))};
      // Ignore return result until untied tasks are supported.
      auto *Result = CGF.EmitRuntimeCall(
          RT.createRuntimeFunction(OMPRTL__kmpc_cancel), Args);
      // if (__kmpc_cancel()) {
      //   exit from construct;
      // }
      auto *ExitBB = CGF.createBasicBlock(".cancel.exit");
      auto *ContBB = CGF.createBasicBlock(".cancel.continue");
      auto *Cmp = CGF.Builder.CreateIsNotNull(Result);
      CGF.Builder.CreateCondBr(Cmp, ExitBB, ContBB);
      CGF.EmitBlock(ExitBB);
      // exit from construct;
      auto CancelDest =
          CGF.getOMPCancelDestination(OMPRegionInfo->getDirectiveKind());
      CGF.EmitBranchThroughCleanup(CancelDest);
      CGF.EmitBlock(ContBB, /*IsFinished=*/true);
    };
    if (IfCond)
      emitOMPIfClause(CGF, IfCond, ThenGen,
                      [](CodeGenFunction &, PrePostActionTy &) {});
    else {
      RegionCodeGenTy ThenRCG(ThenGen);
      ThenRCG(CGF);
    }
  }
}

/// \brief Obtain information that uniquely identifies a target entry. This
/// consists of the file and device IDs as well as line number associated with
/// the relevant entry source location.
static void getTargetEntryUniqueInfo(ASTContext &C, SourceLocation Loc,
                                     unsigned &DeviceID, unsigned &FileID,
                                     unsigned &LineNum) {

  auto &SM = C.getSourceManager();

  // The loc should be always valid and have a file ID (the user cannot use
  // #pragma directives in macros)

  assert(Loc.isValid() && "Source location is expected to be always valid.");
  assert(Loc.isFileID() && "Source location is expected to refer to a file.");

  PresumedLoc PLoc = SM.getPresumedLoc(Loc);
  assert(PLoc.isValid() && "Source location is expected to be always valid.");

  llvm::sys::fs::UniqueID ID;
  if (llvm::sys::fs::getUniqueID(PLoc.getFilename(), ID))
    llvm_unreachable("Source file with target region no longer exists!");

  DeviceID = ID.getDevice();
  FileID = ID.getFile();
  LineNum = PLoc.getLine();
}

void CGOpenMPRuntime::emitTargetOutlinedFunction(
    const OMPExecutableDirective &D, StringRef ParentName,
    llvm::Function *&OutlinedFn, llvm::Constant *&OutlinedFnID,
    bool IsOffloadEntry, const RegionCodeGenTy &CodeGen) {
  assert(!ParentName.empty() && "Invalid target region parent name!");

  emitTargetOutlinedFunctionHelper(D, ParentName, OutlinedFn, OutlinedFnID,
                                   IsOffloadEntry, CodeGen);
}

void CGOpenMPRuntime::emitTargetOutlinedFunctionHelper(
    const OMPExecutableDirective &D, StringRef ParentName,
    llvm::Function *&OutlinedFn, llvm::Constant *&OutlinedFnID,
    bool IsOffloadEntry, const RegionCodeGenTy &CodeGen) {
  // Create a unique name for the entry function using the source location
  // information of the current target region. The name will be something like:
  //
  // __omp_offloading_DD_FFFF_PP_lBB
  //
  // where DD_FFFF is an ID unique to the file (device and file IDs), PP is the
  // mangled name of the function that encloses the target region and BB is the
  // line number of the target region.

  unsigned DeviceID;
  unsigned FileID;
  unsigned Line;
  getTargetEntryUniqueInfo(CGM.getContext(), D.getLocStart(), DeviceID, FileID,
                           Line);
  SmallString<64> EntryFnName;
  {
    llvm::raw_svector_ostream OS(EntryFnName);
    OS << "__omp_offloading" << llvm::format("_%x", DeviceID)
       << llvm::format("_%x_", FileID) << ParentName << "_l" << Line;
  }

  const CapturedStmt &CS = *D.getCapturedStmt(OMPD_target);

  CodeGenFunction CGF(CGM, true);
  CGOpenMPTargetRegionInfo CGInfo(CS, CodeGen, EntryFnName);
  CodeGenFunction::CGCapturedStmtRAII CapInfoRAII(CGF, &CGInfo);

  OutlinedFn = CGF.GenerateOpenMPCapturedStmtFunction(CS);

  // If this target outline function is not an offload entry, we don't need to
  // register it.
  if (!IsOffloadEntry)
    return;

  // The target region ID is used by the runtime library to identify the current
  // target region, so it only has to be unique and not necessarily point to
  // anything. It could be the pointer to the outlined function that implements
  // the target region, but we aren't using that so that the compiler doesn't
  // need to keep that, and could therefore inline the host function if proven
  // worthwhile during optimization. In the other hand, if emitting code for the
  // device, the ID has to be the function address so that it can retrieved from
  // the offloading entry and launched by the runtime library. We also mark the
  // outlined function to have external linkage in case we are emitting code for
  // the device, because these functions will be entry points to the device.

  if (CGM.getLangOpts().OpenMPIsDevice) {
    OutlinedFnID = llvm::ConstantExpr::getBitCast(OutlinedFn, CGM.Int8PtrTy);
    OutlinedFn->setLinkage(llvm::GlobalValue::ExternalLinkage);
    OutlinedFn->setDSOLocal(false);
  } else
    OutlinedFnID = new llvm::GlobalVariable(
        CGM.getModule(), CGM.Int8Ty, /*isConstant=*/true,
        llvm::GlobalValue::PrivateLinkage,
        llvm::Constant::getNullValue(CGM.Int8Ty), ".omp_offload.region_id");

  // Register the information for the entry associated with this target region.
  OffloadEntriesInfoManager.registerTargetRegionEntryInfo(
      DeviceID, FileID, ParentName, Line, OutlinedFn, OutlinedFnID,
      /*Flags=*/0);
}

/// discard all CompoundStmts intervening between two constructs
static const Stmt *ignoreCompoundStmts(const Stmt *Body) {
  while (auto *CS = dyn_cast_or_null<CompoundStmt>(Body))
    Body = CS->body_front();

  return Body;
}

/// Emit the number of teams for a target directive.  Inspect the num_teams
/// clause associated with a teams construct combined or closely nested
/// with the target directive.
///
/// Emit a team of size one for directives such as 'target parallel' that
/// have no associated teams construct.
///
/// Otherwise, return nullptr.
static llvm::Value *
emitNumTeamsForTargetDirective(CGOpenMPRuntime &OMPRuntime,
                               CodeGenFunction &CGF,
                               const OMPExecutableDirective &D) {

  assert(!CGF.getLangOpts().OpenMPIsDevice && "Clauses associated with the "
                                              "teams directive expected to be "
                                              "emitted only for the host!");

  auto &Bld = CGF.Builder;

  // If the target directive is combined with a teams directive:
  //   Return the value in the num_teams clause, if any.
  //   Otherwise, return 0 to denote the runtime default.
  if (isOpenMPTeamsDirective(D.getDirectiveKind())) {
    if (const auto *NumTeamsClause = D.getSingleClause<OMPNumTeamsClause>()) {
      CodeGenFunction::RunCleanupsScope NumTeamsScope(CGF);
      auto NumTeams = CGF.EmitScalarExpr(NumTeamsClause->getNumTeams(),
                                         /*IgnoreResultAssign*/ true);
      return Bld.CreateIntCast(NumTeams, CGF.Int32Ty,
                               /*IsSigned=*/true);
    }

    // The default value is 0.
    return Bld.getInt32(0);
  }

  // If the target directive is combined with a parallel directive but not a
  // teams directive, start one team.
  if (isOpenMPParallelDirective(D.getDirectiveKind()))
    return Bld.getInt32(1);

  // If the current target region has a teams region enclosed, we need to get
  // the number of teams to pass to the runtime function call. This is done
  // by generating the expression in a inlined region. This is required because
  // the expression is captured in the enclosing target environment when the
  // teams directive is not combined with target.

  const CapturedStmt &CS = *D.getCapturedStmt(OMPD_target);

  if (auto *TeamsDir = dyn_cast_or_null<OMPExecutableDirective>(
          ignoreCompoundStmts(CS.getCapturedStmt()))) {
    if (isOpenMPTeamsDirective(TeamsDir->getDirectiveKind())) {
      if (auto *NTE = TeamsDir->getSingleClause<OMPNumTeamsClause>()) {
        CGOpenMPInnerExprInfo CGInfo(CGF, CS);
        CodeGenFunction::CGCapturedStmtRAII CapInfoRAII(CGF, &CGInfo);
        llvm::Value *NumTeams = CGF.EmitScalarExpr(NTE->getNumTeams());
        return Bld.CreateIntCast(NumTeams, CGF.Int32Ty,
                                 /*IsSigned=*/true);
      }

      // If we have an enclosed teams directive but no num_teams clause we use
      // the default value 0.
      return Bld.getInt32(0);
    }
  }

  // No teams associated with the directive.
  return nullptr;
}

/// Emit the number of threads for a target directive.  Inspect the
/// thread_limit clause associated with a teams construct combined or closely
/// nested with the target directive.
///
/// Emit the num_threads clause for directives such as 'target parallel' that
/// have no associated teams construct.
///
/// Otherwise, return nullptr.
static llvm::Value *
emitNumThreadsForTargetDirective(CGOpenMPRuntime &OMPRuntime,
                                 CodeGenFunction &CGF,
                                 const OMPExecutableDirective &D) {

  assert(!CGF.getLangOpts().OpenMPIsDevice && "Clauses associated with the "
                                              "teams directive expected to be "
                                              "emitted only for the host!");

  auto &Bld = CGF.Builder;

  //
  // If the target directive is combined with a teams directive:
  //   Return the value in the thread_limit clause, if any.
  //
  // If the target directive is combined with a parallel directive:
  //   Return the value in the num_threads clause, if any.
  //
  // If both clauses are set, select the minimum of the two.
  //
  // If neither teams or parallel combined directives set the number of threads
  // in a team, return 0 to denote the runtime default.
  //
  // If this is not a teams directive return nullptr.

  if (isOpenMPTeamsDirective(D.getDirectiveKind()) ||
      isOpenMPParallelDirective(D.getDirectiveKind())) {
    llvm::Value *DefaultThreadLimitVal = Bld.getInt32(0);
    llvm::Value *NumThreadsVal = nullptr;
    llvm::Value *ThreadLimitVal = nullptr;

    if (const auto *ThreadLimitClause =
            D.getSingleClause<OMPThreadLimitClause>()) {
      CodeGenFunction::RunCleanupsScope ThreadLimitScope(CGF);
      auto ThreadLimit = CGF.EmitScalarExpr(ThreadLimitClause->getThreadLimit(),
                                            /*IgnoreResultAssign*/ true);
      ThreadLimitVal = Bld.CreateIntCast(ThreadLimit, CGF.Int32Ty,
                                         /*IsSigned=*/true);
    }

    if (const auto *NumThreadsClause =
            D.getSingleClause<OMPNumThreadsClause>()) {
      CodeGenFunction::RunCleanupsScope NumThreadsScope(CGF);
      llvm::Value *NumThreads =
          CGF.EmitScalarExpr(NumThreadsClause->getNumThreads(),
                             /*IgnoreResultAssign*/ true);
      NumThreadsVal =
          Bld.CreateIntCast(NumThreads, CGF.Int32Ty, /*IsSigned=*/true);
    }

    // Select the lesser of thread_limit and num_threads.
    if (NumThreadsVal)
      ThreadLimitVal = ThreadLimitVal
                           ? Bld.CreateSelect(Bld.CreateICmpSLT(NumThreadsVal,
                                                                ThreadLimitVal),
                                              NumThreadsVal, ThreadLimitVal)
                           : NumThreadsVal;

    // Set default value passed to the runtime if either teams or a target
    // parallel type directive is found but no clause is specified.
    if (!ThreadLimitVal)
      ThreadLimitVal = DefaultThreadLimitVal;

    return ThreadLimitVal;
  }

  // If the current target region has a teams region enclosed, we need to get
  // the thread limit to pass to the runtime function call. This is done
  // by generating the expression in a inlined region. This is required because
  // the expression is captured in the enclosing target environment when the
  // teams directive is not combined with target.

  const CapturedStmt &CS = *D.getCapturedStmt(OMPD_target);

  if (auto *TeamsDir = dyn_cast_or_null<OMPExecutableDirective>(
          ignoreCompoundStmts(CS.getCapturedStmt()))) {
    if (isOpenMPTeamsDirective(TeamsDir->getDirectiveKind())) {
      if (auto *TLE = TeamsDir->getSingleClause<OMPThreadLimitClause>()) {
        CGOpenMPInnerExprInfo CGInfo(CGF, CS);
        CodeGenFunction::CGCapturedStmtRAII CapInfoRAII(CGF, &CGInfo);
        llvm::Value *ThreadLimit = CGF.EmitScalarExpr(TLE->getThreadLimit());
        return CGF.Builder.CreateIntCast(ThreadLimit, CGF.Int32Ty,
                                         /*IsSigned=*/true);
      }

      // If we have an enclosed teams directive but no thread_limit clause we
      // use the default value 0.
      return CGF.Builder.getInt32(0);
    }
  }

  // No teams associated with the directive.
  return nullptr;
}

namespace {
// \brief Utility to handle information from clauses associated with a given
// construct that use mappable expressions (e.g. 'map' clause, 'to' clause).
// It provides a convenient interface to obtain the information and generate
// code for that information.
class MappableExprsHandler {
public:
  /// \brief Values for bit flags used to specify the mapping type for
  /// offloading.
  enum OpenMPOffloadMappingFlags {
    /// \brief Allocate memory on the device and move data from host to device.
    OMP_MAP_TO = 0x01,
    /// \brief Allocate memory on the device and move data from device to host.
    OMP_MAP_FROM = 0x02,
    /// \brief Always perform the requested mapping action on the element, even
    /// if it was already mapped before.
    OMP_MAP_ALWAYS = 0x04,
    /// \brief Delete the element from the device environment, ignoring the
    /// current reference count associated with the element.
    OMP_MAP_DELETE = 0x08,
    /// \brief The element being mapped is a pointer-pointee pair; both the
    /// pointer and the pointee should be mapped.
    OMP_MAP_PTR_AND_OBJ = 0x10,
    /// \brief This flags signals that the base address of an entry should be
    /// passed to the target kernel as an argument.
    OMP_MAP_TARGET_PARAM = 0x20,
    /// \brief Signal that the runtime library has to return the device pointer
    /// in the current position for the data being mapped. Used when we have the
    /// use_device_ptr clause.
    OMP_MAP_RETURN_PARAM = 0x40,
    /// \brief This flag signals that the reference being passed is a pointer to
    /// private data.
    OMP_MAP_PRIVATE = 0x80,
    /// \brief Pass the element to the device by value.
    OMP_MAP_LITERAL = 0x100,
    /// Implicit map
    OMP_MAP_IMPLICIT = 0x200,
  };

  /// Class that associates information with a base pointer to be passed to the
  /// runtime library.
  class BasePointerInfo {
    /// The base pointer.
    llvm::Value *Ptr = nullptr;
    /// The base declaration that refers to this device pointer, or null if
    /// there is none.
    const ValueDecl *DevPtrDecl = nullptr;

  public:
    BasePointerInfo(llvm::Value *Ptr, const ValueDecl *DevPtrDecl = nullptr)
        : Ptr(Ptr), DevPtrDecl(DevPtrDecl) {}
    llvm::Value *operator*() const { return Ptr; }
    const ValueDecl *getDevicePtrDecl() const { return DevPtrDecl; }
    void setDevicePtrDecl(const ValueDecl *D) { DevPtrDecl = D; }
  };

  typedef SmallVector<BasePointerInfo, 16> MapBaseValuesArrayTy;
  typedef SmallVector<llvm::Value *, 16> MapValuesArrayTy;
  typedef SmallVector<uint64_t, 16> MapFlagsArrayTy;

private:
  /// \brief Directive from where the map clauses were extracted.
  const OMPExecutableDirective &CurDir;

  /// \brief Function the directive is being generated for.
  CodeGenFunction &CGF;

  /// \brief Set of all first private variables in the current directive.
  llvm::SmallPtrSet<const VarDecl *, 8> FirstPrivateDecls;
  /// Set of all reduction variables in the current directive.
  llvm::SmallPtrSet<const VarDecl *, 8> ReductionDecls;

  /// Map between device pointer declarations and their expression components.
  /// The key value for declarations in 'this' is null.
  llvm::DenseMap<
      const ValueDecl *,
      SmallVector<OMPClauseMappableExprCommon::MappableExprComponentListRef, 4>>
      DevPointersMap;

  llvm::Value *getExprTypeSize(const Expr *E) const {
    auto ExprTy = E->getType().getCanonicalType();

    // Reference types are ignored for mapping purposes.
    if (auto *RefTy = ExprTy->getAs<ReferenceType>())
      ExprTy = RefTy->getPointeeType().getCanonicalType();

    // Given that an array section is considered a built-in type, we need to
    // do the calculation based on the length of the section instead of relying
    // on CGF.getTypeSize(E->getType()).
    if (const auto *OAE = dyn_cast<OMPArraySectionExpr>(E)) {
      QualType BaseTy = OMPArraySectionExpr::getBaseOriginalType(
                            OAE->getBase()->IgnoreParenImpCasts())
                            .getCanonicalType();

      // If there is no length associated with the expression, that means we
      // are using the whole length of the base.
      if (!OAE->getLength() && OAE->getColonLoc().isValid())
        return CGF.getTypeSize(BaseTy);

      llvm::Value *ElemSize;
      if (auto *PTy = BaseTy->getAs<PointerType>())
        ElemSize = CGF.getTypeSize(PTy->getPointeeType().getCanonicalType());
      else {
        auto *ATy = cast<ArrayType>(BaseTy.getTypePtr());
        assert(ATy && "Expecting array type if not a pointer type.");
        ElemSize = CGF.getTypeSize(ATy->getElementType().getCanonicalType());
      }

      // If we don't have a length at this point, that is because we have an
      // array section with a single element.
      if (!OAE->getLength())
        return ElemSize;

      auto *LengthVal = CGF.EmitScalarExpr(OAE->getLength());
      LengthVal =
          CGF.Builder.CreateIntCast(LengthVal, CGF.SizeTy, /*isSigned=*/false);
      return CGF.Builder.CreateNUWMul(LengthVal, ElemSize);
    }
    return CGF.getTypeSize(ExprTy);
  }

  /// \brief Return the corresponding bits for a given map clause modifier. Add
  /// a flag marking the map as a pointer if requested. Add a flag marking the
  /// map as the first one of a series of maps that relate to the same map
  /// expression.
  uint64_t getMapTypeBits(OpenMPMapClauseKind MapType,
                          OpenMPMapClauseKind MapTypeModifier, bool AddPtrFlag,
                          bool AddIsTargetParamFlag) const {
    uint64_t Bits = 0u;
    switch (MapType) {
    case OMPC_MAP_alloc:
    case OMPC_MAP_release:
      // alloc and release is the default behavior in the runtime library,  i.e.
      // if we don't pass any bits alloc/release that is what the runtime is
      // going to do. Therefore, we don't need to signal anything for these two
      // type modifiers.
      break;
    case OMPC_MAP_to:
      Bits = OMP_MAP_TO;
      break;
    case OMPC_MAP_from:
      Bits = OMP_MAP_FROM;
      break;
    case OMPC_MAP_tofrom:
      Bits = OMP_MAP_TO | OMP_MAP_FROM;
      break;
    case OMPC_MAP_delete:
      Bits = OMP_MAP_DELETE;
      break;
    default:
      llvm_unreachable("Unexpected map type!");
      break;
    }
    if (AddPtrFlag)
      Bits |= OMP_MAP_PTR_AND_OBJ;
    if (AddIsTargetParamFlag)
      Bits |= OMP_MAP_TARGET_PARAM;
    if (MapTypeModifier == OMPC_MAP_always)
      Bits |= OMP_MAP_ALWAYS;
    return Bits;
  }

  /// \brief Return true if the provided expression is a final array section. A
  /// final array section, is one whose length can't be proved to be one.
  bool isFinalArraySectionExpression(const Expr *E) const {
    auto *OASE = dyn_cast<OMPArraySectionExpr>(E);

    // It is not an array section and therefore not a unity-size one.
    if (!OASE)
      return false;

    // An array section with no colon always refer to a single element.
    if (OASE->getColonLoc().isInvalid())
      return false;

    auto *Length = OASE->getLength();

    // If we don't have a length we have to check if the array has size 1
    // for this dimension. Also, we should always expect a length if the
    // base type is pointer.
    if (!Length) {
      auto BaseQTy = OMPArraySectionExpr::getBaseOriginalType(
                         OASE->getBase()->IgnoreParenImpCasts())
                         .getCanonicalType();
      if (auto *ATy = dyn_cast<ConstantArrayType>(BaseQTy.getTypePtr()))
        return ATy->getSize().getSExtValue() != 1;
      // If we don't have a constant dimension length, we have to consider
      // the current section as having any size, so it is not necessarily
      // unitary. If it happen to be unity size, that's user fault.
      return true;
    }

    // Check if the length evaluates to 1.
    llvm::APSInt ConstLength;
    if (!Length->EvaluateAsInt(ConstLength, CGF.getContext()))
      return true; // Can have more that size 1.

    return ConstLength.getSExtValue() != 1;
  }

#if INTEL_CUSTOMIZATION
  // We need some of these private members (at least
  // generateInfoForComponentList) for late-outlining. In order to
  // reuse the code without moving it around make the class a friend.
  friend class CGIntelOpenMP::OpenMPCodeOutliner;
#endif // INTEL_CUSTOMIZATION

  /// \brief Generate the base pointers, section pointers, sizes and map type
  /// bits for the provided map type, map modifier, and expression components.
  /// \a IsFirstComponent should be set to true if the provided set of
  /// components is the first associated with a capture.
  void generateInfoForComponentList(
      OpenMPMapClauseKind MapType, OpenMPMapClauseKind MapTypeModifier,
      OMPClauseMappableExprCommon::MappableExprComponentListRef Components,
      MapBaseValuesArrayTy &BasePointers, MapValuesArrayTy &Pointers,
      MapValuesArrayTy &Sizes, MapFlagsArrayTy &Types,
      bool IsFirstComponentList, bool IsImplicit) const {

    // The following summarizes what has to be generated for each map and the
    // types bellow. The generated information is expressed in this order:
    // base pointer, section pointer, size, flags
    // (to add to the ones that come from the map type and modifier).
    //
    // double d;
    // int i[100];
    // float *p;
    //
    // struct S1 {
    //   int i;
    //   float f[50];
    // }
    // struct S2 {
    //   int i;
    //   float f[50];
    //   S1 s;
    //   double *p;
    //   struct S2 *ps;
    // }
    // S2 s;
    // S2 *ps;
    //
    // map(d)
    // &d, &d, sizeof(double), noflags
    //
    // map(i)
    // &i, &i, 100*sizeof(int), noflags
    //
    // map(i[1:23])
    // &i(=&i[0]), &i[1], 23*sizeof(int), noflags
    //
    // map(p)
    // &p, &p, sizeof(float*), noflags
    //
    // map(p[1:24])
    // p, &p[1], 24*sizeof(float), noflags
    //
    // map(s)
    // &s, &s, sizeof(S2), noflags
    //
    // map(s.i)
    // &s, &(s.i), sizeof(int), noflags
    //
    // map(s.s.f)
    // &s, &(s.i.f), 50*sizeof(int), noflags
    //
    // map(s.p)
    // &s, &(s.p), sizeof(double*), noflags
    //
    // map(s.p[:22], s.a s.b)
    // &s, &(s.p), sizeof(double*), noflags
    // &(s.p), &(s.p[0]), 22*sizeof(double), ptr_flag
    //
    // map(s.ps)
    // &s, &(s.ps), sizeof(S2*), noflags
    //
    // map(s.ps->s.i)
    // &s, &(s.ps), sizeof(S2*), noflags
    // &(s.ps), &(s.ps->s.i), sizeof(int), ptr_flag
    //
    // map(s.ps->ps)
    // &s, &(s.ps), sizeof(S2*), noflags
    // &(s.ps), &(s.ps->ps), sizeof(S2*), ptr_flag
    //
    // map(s.ps->ps->ps)
    // &s, &(s.ps), sizeof(S2*), noflags
    // &(s.ps), &(s.ps->ps), sizeof(S2*), ptr_flag
    // &(s.ps->ps), &(s.ps->ps->ps), sizeof(S2*), ptr_flag
    //
    // map(s.ps->ps->s.f[:22])
    // &s, &(s.ps), sizeof(S2*), noflags
    // &(s.ps), &(s.ps->ps), sizeof(S2*), ptr_flag
    // &(s.ps->ps), &(s.ps->ps->s.f[0]), 22*sizeof(float), ptr_flag
    //
    // map(ps)
    // &ps, &ps, sizeof(S2*), noflags
    //
    // map(ps->i)
    // ps, &(ps->i), sizeof(int), noflags
    //
    // map(ps->s.f)
    // ps, &(ps->s.f[0]), 50*sizeof(float), noflags
    //
    // map(ps->p)
    // ps, &(ps->p), sizeof(double*), noflags
    //
    // map(ps->p[:22])
    // ps, &(ps->p), sizeof(double*), noflags
    // &(ps->p), &(ps->p[0]), 22*sizeof(double), ptr_flag
    //
    // map(ps->ps)
    // ps, &(ps->ps), sizeof(S2*), noflags
    //
    // map(ps->ps->s.i)
    // ps, &(ps->ps), sizeof(S2*), noflags
    // &(ps->ps), &(ps->ps->s.i), sizeof(int), ptr_flag
    //
    // map(ps->ps->ps)
    // ps, &(ps->ps), sizeof(S2*), noflags
    // &(ps->ps), &(ps->ps->ps), sizeof(S2*), ptr_flag
    //
    // map(ps->ps->ps->ps)
    // ps, &(ps->ps), sizeof(S2*), noflags
    // &(ps->ps), &(ps->ps->ps), sizeof(S2*), ptr_flag
    // &(ps->ps->ps), &(ps->ps->ps->ps), sizeof(S2*), ptr_flag
    //
    // map(ps->ps->ps->s.f[:22])
    // ps, &(ps->ps), sizeof(S2*), noflags
    // &(ps->ps), &(ps->ps->ps), sizeof(S2*), ptr_flag
    // &(ps->ps->ps), &(ps->ps->ps->s.f[0]), 22*sizeof(float), ptr_flag

    // Track if the map information being generated is the first for a capture.
    bool IsCaptureFirstInfo = IsFirstComponentList;

    // Scan the components from the base to the complete expression.
    auto CI = Components.rbegin();
    auto CE = Components.rend();
    auto I = CI;

    // Track if the map information being generated is the first for a list of
    // components.
    bool IsExpressionFirstInfo = true;
    llvm::Value *BP = nullptr;

    if (auto *ME = dyn_cast<MemberExpr>(I->getAssociatedExpression())) {
      // The base is the 'this' pointer. The content of the pointer is going
      // to be the base of the field being mapped.
      BP = CGF.EmitScalarExpr(ME->getBase());
    } else {
      // The base is the reference to the variable.
      // BP = &Var.
      BP = CGF.EmitOMPSharedLValue(I->getAssociatedExpression()).getPointer();

      // If the variable is a pointer and is being dereferenced (i.e. is not
      // the last component), the base has to be the pointer itself, not its
      // reference. References are ignored for mapping purposes.
      QualType Ty =
          I->getAssociatedDeclaration()->getType().getNonReferenceType();
      if (Ty->isAnyPointerType() && std::next(I) != CE) {
        auto PtrAddr = CGF.MakeNaturalAlignAddrLValue(BP, Ty);
        BP = CGF.EmitLoadOfPointerLValue(PtrAddr.getAddress(),
                                         Ty->castAs<PointerType>())
                 .getPointer();

        // We do not need to generate individual map information for the
        // pointer, it can be associated with the combined storage.
        ++I;
      }
    }

    uint64_t DefaultFlags = IsImplicit ? OMP_MAP_IMPLICIT : 0;
    for (; I != CE; ++I) {
      auto Next = std::next(I);

      // We need to generate the addresses and sizes if this is the last
      // component, if the component is a pointer or if it is an array section
      // whose length can't be proved to be one. If this is a pointer, it
      // becomes the base address for the following components.

      // A final array section, is one whose length can't be proved to be one.
      bool IsFinalArraySection =
          isFinalArraySectionExpression(I->getAssociatedExpression());

      // Get information on whether the element is a pointer. Have to do a
      // special treatment for array sections given that they are built-in
      // types.
      const auto *OASE =
          dyn_cast<OMPArraySectionExpr>(I->getAssociatedExpression());
      bool IsPointer =
          (OASE &&
           OMPArraySectionExpr::getBaseOriginalType(OASE)
               .getCanonicalType()
               ->isAnyPointerType()) ||
          I->getAssociatedExpression()->getType()->isAnyPointerType();

      if (Next == CE || IsPointer || IsFinalArraySection) {

        // If this is not the last component, we expect the pointer to be
        // associated with an array expression or member expression.
        assert((Next == CE ||
                isa<MemberExpr>(Next->getAssociatedExpression()) ||
                isa<ArraySubscriptExpr>(Next->getAssociatedExpression()) ||
                isa<OMPArraySectionExpr>(Next->getAssociatedExpression())) &&
               "Unexpected expression");

        llvm::Value *LB =
            CGF.EmitOMPSharedLValue(I->getAssociatedExpression()).getPointer();
        auto *Size = getExprTypeSize(I->getAssociatedExpression());

        // If we have a member expression and the current component is a
        // reference, we have to map the reference too. Whenever we have a
        // reference, the section that reference refers to is going to be a
        // load instruction from the storage assigned to the reference.
        if (isa<MemberExpr>(I->getAssociatedExpression()) &&
            I->getAssociatedDeclaration()->getType()->isReferenceType()) {
          auto *LI = cast<llvm::LoadInst>(LB);
          auto *RefAddr = LI->getPointerOperand();

          BasePointers.push_back(BP);
          Pointers.push_back(RefAddr);
          Sizes.push_back(CGF.getTypeSize(CGF.getContext().VoidPtrTy));
          Types.push_back(DefaultFlags |
                          getMapTypeBits(
                              /*MapType*/ OMPC_MAP_alloc,
                              /*MapTypeModifier=*/OMPC_MAP_unknown,
                              !IsExpressionFirstInfo, IsCaptureFirstInfo));
          IsExpressionFirstInfo = false;
          IsCaptureFirstInfo = false;
          // The reference will be the next base address.
          BP = RefAddr;
        }

        BasePointers.push_back(BP);
        Pointers.push_back(LB);
        Sizes.push_back(Size);

        // We need to add a pointer flag for each map that comes from the
        // same expression except for the first one. We also need to signal
        // this map is the first one that relates with the current capture
        // (there is a set of entries for each capture).
        Types.push_back(DefaultFlags | getMapTypeBits(MapType, MapTypeModifier,
                                                      !IsExpressionFirstInfo,
                                                      IsCaptureFirstInfo));

        // If we have a final array section, we are done with this expression.
        if (IsFinalArraySection)
          break;

        // The pointer becomes the base for the next element.
        if (Next != CE)
          BP = LB;

        IsExpressionFirstInfo = false;
        IsCaptureFirstInfo = false;
      }
    }
  }

  /// \brief Return the adjusted map modifiers if the declaration a capture
  /// refers to appears in a first-private clause. This is expected to be used
  /// only with directives that start with 'target'.
  unsigned adjustMapModifiersForPrivateClauses(const CapturedStmt::Capture &Cap,
                                               unsigned CurrentModifiers) {
    assert(Cap.capturesVariable() && "Expected capture by reference only!");

    // A first private variable captured by reference will use only the
    // 'private ptr' and 'map to' flag. Return the right flags if the captured
    // declaration is known as first-private in this handler.
    if (FirstPrivateDecls.count(Cap.getCapturedVar()))
      return MappableExprsHandler::OMP_MAP_PRIVATE |
             MappableExprsHandler::OMP_MAP_TO;
    // Reduction variable  will use only the 'private ptr' and 'map to_from'
    // flag.
    if (ReductionDecls.count(Cap.getCapturedVar())) {
      return MappableExprsHandler::OMP_MAP_TO |
             MappableExprsHandler::OMP_MAP_FROM;
    }

    // We didn't modify anything.
    return CurrentModifiers;
  }

public:
  MappableExprsHandler(const OMPExecutableDirective &Dir, CodeGenFunction &CGF)
      : CurDir(Dir), CGF(CGF) {
    // Extract firstprivate clause information.
    for (const auto *C : Dir.getClausesOfKind<OMPFirstprivateClause>())
      for (const auto *D : C->varlists())
        FirstPrivateDecls.insert(
            cast<VarDecl>(cast<DeclRefExpr>(D)->getDecl())->getCanonicalDecl());
    for (const auto *C : Dir.getClausesOfKind<OMPReductionClause>()) {
      for (const auto *D : C->varlists()) {
        ReductionDecls.insert(
            cast<VarDecl>(cast<DeclRefExpr>(D)->getDecl())->getCanonicalDecl());
      }
    }
    // Extract device pointer clause information.
    for (const auto *C : Dir.getClausesOfKind<OMPIsDevicePtrClause>())
      for (auto L : C->component_lists())
        DevPointersMap[L.first].push_back(L.second);
  }

  /// \brief Generate all the base pointers, section pointers, sizes and map
  /// types for the extracted mappable expressions. Also, for each item that
  /// relates with a device pointer, a pair of the relevant declaration and
  /// index where it occurs is appended to the device pointers info array.
  void generateAllInfo(MapBaseValuesArrayTy &BasePointers,
                       MapValuesArrayTy &Pointers, MapValuesArrayTy &Sizes,
                       MapFlagsArrayTy &Types) const {
    BasePointers.clear();
    Pointers.clear();
    Sizes.clear();
    Types.clear();

    struct MapInfo {
      /// Kind that defines how a device pointer has to be returned.
      enum ReturnPointerKind {
        // Don't have to return any pointer.
        RPK_None,
        // Pointer is the base of the declaration.
        RPK_Base,
        // Pointer is a member of the base declaration - 'this'
        RPK_Member,
        // Pointer is a reference and a member of the base declaration - 'this'
        RPK_MemberReference,
      };
      OMPClauseMappableExprCommon::MappableExprComponentListRef Components;
      OpenMPMapClauseKind MapType = OMPC_MAP_unknown;
      OpenMPMapClauseKind MapTypeModifier = OMPC_MAP_unknown;
      ReturnPointerKind ReturnDevicePointer = RPK_None;
      bool IsImplicit = false;

      MapInfo() = default;
      MapInfo(
          OMPClauseMappableExprCommon::MappableExprComponentListRef Components,
          OpenMPMapClauseKind MapType, OpenMPMapClauseKind MapTypeModifier,
          ReturnPointerKind ReturnDevicePointer, bool IsImplicit)
          : Components(Components), MapType(MapType),
            MapTypeModifier(MapTypeModifier),
            ReturnDevicePointer(ReturnDevicePointer), IsImplicit(IsImplicit) {}
    };

    // We have to process the component lists that relate with the same
    // declaration in a single chunk so that we can generate the map flags
    // correctly. Therefore, we organize all lists in a map.
    llvm::MapVector<const ValueDecl *, SmallVector<MapInfo, 8>> Info;

    // Helper function to fill the information map for the different supported
    // clauses.
    auto &&InfoGen = [&Info](
        const ValueDecl *D,
        OMPClauseMappableExprCommon::MappableExprComponentListRef L,
        OpenMPMapClauseKind MapType, OpenMPMapClauseKind MapModifier,
        MapInfo::ReturnPointerKind ReturnDevicePointer, bool IsImplicit) {
      const ValueDecl *VD =
          D ? cast<ValueDecl>(D->getCanonicalDecl()) : nullptr;
      Info[VD].emplace_back(L, MapType, MapModifier, ReturnDevicePointer,
                            IsImplicit);
    };

    // FIXME: MSVC 2013 seems to require this-> to find member CurDir.
    for (auto *C : this->CurDir.getClausesOfKind<OMPMapClause>())
      for (auto L : C->component_lists()) {
        InfoGen(L.first, L.second, C->getMapType(), C->getMapTypeModifier(),
                MapInfo::RPK_None, C->isImplicit());
      }
    for (auto *C : this->CurDir.getClausesOfKind<OMPToClause>())
      for (auto L : C->component_lists()) {
        InfoGen(L.first, L.second, OMPC_MAP_to, OMPC_MAP_unknown,
                MapInfo::RPK_None, C->isImplicit());
      }
    for (auto *C : this->CurDir.getClausesOfKind<OMPFromClause>())
      for (auto L : C->component_lists()) {
        InfoGen(L.first, L.second, OMPC_MAP_from, OMPC_MAP_unknown,
                MapInfo::RPK_None, C->isImplicit());
      }

    // Look at the use_device_ptr clause information and mark the existing map
    // entries as such. If there is no map information for an entry in the
    // use_device_ptr list, we create one with map type 'alloc' and zero size
    // section. It is the user fault if that was not mapped before.
    // FIXME: MSVC 2013 seems to require this-> to find member CurDir.
    for (auto *C : this->CurDir.getClausesOfKind<OMPUseDevicePtrClause>())
      for (auto L : C->component_lists()) {
        assert(!L.second.empty() && "Not expecting empty list of components!");
        const ValueDecl *VD = L.second.back().getAssociatedDeclaration();
        VD = cast<ValueDecl>(VD->getCanonicalDecl());
        auto *IE = L.second.back().getAssociatedExpression();
        // If the first component is a member expression, we have to look into
        // 'this', which maps to null in the map of map information. Otherwise
        // look directly for the information.
        auto It = Info.find(isa<MemberExpr>(IE) ? nullptr : VD);

        // We potentially have map information for this declaration already.
        // Look for the first set of components that refer to it.
        if (It != Info.end()) {
          auto CI = std::find_if(
              It->second.begin(), It->second.end(), [VD](const MapInfo &MI) {
                return MI.Components.back().getAssociatedDeclaration() == VD;
              });
          // If we found a map entry, signal that the pointer has to be returned
          // and move on to the next declaration.
          if (CI != It->second.end()) {
            CI->ReturnDevicePointer = isa<MemberExpr>(IE)
                                          ? (VD->getType()->isReferenceType()
                                                 ? MapInfo::RPK_MemberReference
                                                 : MapInfo::RPK_Member)
                                          : MapInfo::RPK_Base;
            continue;
          }
        }

        // We didn't find any match in our map information - generate a zero
        // size array section.
        // FIXME: MSVC 2013 seems to require this-> to find member CGF.
        llvm::Value *Ptr = this->CGF.EmitLoadOfScalar(this->CGF.EmitLValue(IE),
                                                      IE->getExprLoc());
        BasePointers.push_back({Ptr, VD});
        Pointers.push_back(Ptr);
        Sizes.push_back(llvm::Constant::getNullValue(this->CGF.SizeTy));
        Types.push_back(OMP_MAP_RETURN_PARAM | OMP_MAP_TARGET_PARAM);
      }

    for (auto &M : Info) {
      // We need to know when we generate information for the first component
      // associated with a capture, because the mapping flags depend on it.
      bool IsFirstComponentList = true;
      for (MapInfo &L : M.second) {
        assert(!L.Components.empty() &&
               "Not expecting declaration with no component lists.");

        // Remember the current base pointer index.
        unsigned CurrentBasePointersIdx = BasePointers.size();
        // FIXME: MSVC 2013 seems to require this-> to find the member method.
        this->generateInfoForComponentList(
            L.MapType, L.MapTypeModifier, L.Components, BasePointers, Pointers,
            Sizes, Types, IsFirstComponentList, L.IsImplicit);

        // If this entry relates with a device pointer, set the relevant
        // declaration and add the 'return pointer' flag.
        if (IsFirstComponentList &&
            L.ReturnDevicePointer != MapInfo::RPK_None) {
          // If the pointer is not the base of the map, we need to skip the
          // base. If it is a reference in a member field, we also need to skip
          // the map of the reference.
          if (L.ReturnDevicePointer != MapInfo::RPK_Base) {
            ++CurrentBasePointersIdx;
            if (L.ReturnDevicePointer == MapInfo::RPK_MemberReference)
              ++CurrentBasePointersIdx;
          }
          assert(BasePointers.size() > CurrentBasePointersIdx &&
                 "Unexpected number of mapped base pointers.");

          auto *RelevantVD = L.Components.back().getAssociatedDeclaration();
          assert(RelevantVD &&
                 "No relevant declaration related with device pointer??");

          BasePointers[CurrentBasePointersIdx].setDevicePtrDecl(RelevantVD);
          Types[CurrentBasePointersIdx] |= OMP_MAP_RETURN_PARAM;
        }
        IsFirstComponentList = false;
      }
    }
  }

  /// \brief Generate the base pointers, section pointers, sizes and map types
  /// associated to a given capture.
  void generateInfoForCapture(const CapturedStmt::Capture *Cap,
                              llvm::Value *Arg,
                              MapBaseValuesArrayTy &BasePointers,
                              MapValuesArrayTy &Pointers,
                              MapValuesArrayTy &Sizes,
                              MapFlagsArrayTy &Types) const {
    assert(!Cap->capturesVariableArrayType() &&
           "Not expecting to generate map info for a variable array type!");

    BasePointers.clear();
    Pointers.clear();
    Sizes.clear();
    Types.clear();

    // We need to know when we generating information for the first component
    // associated with a capture, because the mapping flags depend on it.
    bool IsFirstComponentList = true;

    const ValueDecl *VD =
        Cap->capturesThis()
            ? nullptr
            : Cap->getCapturedVar()->getCanonicalDecl();

    // If this declaration appears in a is_device_ptr clause we just have to
    // pass the pointer by value. If it is a reference to a declaration, we just
    // pass its value, otherwise, if it is a member expression, we need to map
    // 'to' the field.
    if (!VD) {
      auto It = DevPointersMap.find(VD);
      if (It != DevPointersMap.end()) {
        for (auto L : It->second) {
          generateInfoForComponentList(
              /*MapType=*/OMPC_MAP_to, /*MapTypeModifier=*/OMPC_MAP_unknown, L,
              BasePointers, Pointers, Sizes, Types, IsFirstComponentList,
              /*IsImplicit=*/false);
          IsFirstComponentList = false;
        }
        return;
      }
    } else if (DevPointersMap.count(VD)) {
      BasePointers.push_back({Arg, VD});
      Pointers.push_back(Arg);
      Sizes.push_back(CGF.getTypeSize(CGF.getContext().VoidPtrTy));
      Types.push_back(OMP_MAP_LITERAL | OMP_MAP_TARGET_PARAM);
      return;
    }

    // FIXME: MSVC 2013 seems to require this-> to find member CurDir.
    for (auto *C : this->CurDir.getClausesOfKind<OMPMapClause>())
      for (auto L : C->decl_component_lists(VD)) {
        assert(L.first == VD &&
               "We got information for the wrong declaration??");
        assert(!L.second.empty() &&
               "Not expecting declaration with no component lists.");
        generateInfoForComponentList(
            C->getMapType(), C->getMapTypeModifier(), L.second, BasePointers,
            Pointers, Sizes, Types, IsFirstComponentList, C->isImplicit());
        IsFirstComponentList = false;
      }

    return;
  }

  /// \brief Generate the default map information for a given capture \a CI,
  /// record field declaration \a RI and captured value \a CV.
  void generateDefaultMapInfo(const CapturedStmt::Capture &CI,
                              const FieldDecl &RI, llvm::Value *CV,
                              MapBaseValuesArrayTy &CurBasePointers,
                              MapValuesArrayTy &CurPointers,
                              MapValuesArrayTy &CurSizes,
                              MapFlagsArrayTy &CurMapTypes) {

    // Do the default mapping.
    if (CI.capturesThis()) {
      CurBasePointers.push_back(CV);
      CurPointers.push_back(CV);
      const PointerType *PtrTy = cast<PointerType>(RI.getType().getTypePtr());
      CurSizes.push_back(CGF.getTypeSize(PtrTy->getPointeeType()));
      // Default map type.
      CurMapTypes.push_back(OMP_MAP_TO | OMP_MAP_FROM);
    } else if (CI.capturesVariableByCopy()) {
      CurBasePointers.push_back(CV);
      CurPointers.push_back(CV);
      if (!RI.getType()->isAnyPointerType()) {
        // We have to signal to the runtime captures passed by value that are
        // not pointers.
        CurMapTypes.push_back(OMP_MAP_LITERAL);
        CurSizes.push_back(CGF.getTypeSize(RI.getType()));
      } else {
        // Pointers are implicitly mapped with a zero size and no flags
        // (other than first map that is added for all implicit maps).
        CurMapTypes.push_back(0u);
        CurSizes.push_back(llvm::Constant::getNullValue(CGF.SizeTy));
      }
    } else {
      assert(CI.capturesVariable() && "Expected captured reference.");
      CurBasePointers.push_back(CV);
      CurPointers.push_back(CV);

      const ReferenceType *PtrTy =
          cast<ReferenceType>(RI.getType().getTypePtr());
      QualType ElementType = PtrTy->getPointeeType();
      CurSizes.push_back(CGF.getTypeSize(ElementType));
      // The default map type for a scalar/complex type is 'to' because by
      // default the value doesn't have to be retrieved. For an aggregate
      // type, the default is 'tofrom'.
      CurMapTypes.emplace_back(adjustMapModifiersForPrivateClauses(
          CI, ElementType->isAggregateType() ? (OMP_MAP_TO | OMP_MAP_FROM)
                                             : OMP_MAP_TO));
    }
    // Every default map produces a single argument which is a target parameter.
    CurMapTypes.back() |= OMP_MAP_TARGET_PARAM;
  }
};

enum OpenMPOffloadingReservedDeviceIDs {
  /// \brief Device ID if the device was not defined, runtime should get it
  /// from environment variables in the spec.
  OMP_DEVICEID_UNDEF = -1,
};
} // anonymous namespace

/// \brief Emit the arrays used to pass the captures and map information to the
/// offloading runtime library. If there is no map or capture information,
/// return nullptr by reference.
static void
emitOffloadingArrays(CodeGenFunction &CGF,
                     MappableExprsHandler::MapBaseValuesArrayTy &BasePointers,
                     MappableExprsHandler::MapValuesArrayTy &Pointers,
                     MappableExprsHandler::MapValuesArrayTy &Sizes,
                     MappableExprsHandler::MapFlagsArrayTy &MapTypes,
                     CGOpenMPRuntime::TargetDataInfo &Info) {
  auto &CGM = CGF.CGM;
  auto &Ctx = CGF.getContext();

  // Reset the array information.
  Info.clearArrayInfo();
  Info.NumberOfPtrs = BasePointers.size();

  if (Info.NumberOfPtrs) {
    // Detect if we have any capture size requiring runtime evaluation of the
    // size so that a constant array could be eventually used.
    bool hasRuntimeEvaluationCaptureSize = false;
    for (auto *S : Sizes)
      if (!isa<llvm::Constant>(S)) {
        hasRuntimeEvaluationCaptureSize = true;
        break;
      }

    llvm::APInt PointerNumAP(32, Info.NumberOfPtrs, /*isSigned=*/true);
    QualType PointerArrayType =
        Ctx.getConstantArrayType(Ctx.VoidPtrTy, PointerNumAP, ArrayType::Normal,
                                 /*IndexTypeQuals=*/0);

    Info.BasePointersArray =
        CGF.CreateMemTemp(PointerArrayType, ".offload_baseptrs").getPointer();
    Info.PointersArray =
        CGF.CreateMemTemp(PointerArrayType, ".offload_ptrs").getPointer();

    // If we don't have any VLA types or other types that require runtime
    // evaluation, we can use a constant array for the map sizes, otherwise we
    // need to fill up the arrays as we do for the pointers.
    if (hasRuntimeEvaluationCaptureSize) {
      QualType SizeArrayType = Ctx.getConstantArrayType(
          Ctx.getSizeType(), PointerNumAP, ArrayType::Normal,
          /*IndexTypeQuals=*/0);
      Info.SizesArray =
          CGF.CreateMemTemp(SizeArrayType, ".offload_sizes").getPointer();
    } else {
      // We expect all the sizes to be constant, so we collect them to create
      // a constant array.
      SmallVector<llvm::Constant *, 16> ConstSizes;
      for (auto S : Sizes)
        ConstSizes.push_back(cast<llvm::Constant>(S));

      auto *SizesArrayInit = llvm::ConstantArray::get(
          llvm::ArrayType::get(CGM.SizeTy, ConstSizes.size()), ConstSizes);
      auto *SizesArrayGbl = new llvm::GlobalVariable(
          CGM.getModule(), SizesArrayInit->getType(),
          /*isConstant=*/true, llvm::GlobalValue::PrivateLinkage,
          SizesArrayInit, ".offload_sizes");
      SizesArrayGbl->setUnnamedAddr(llvm::GlobalValue::UnnamedAddr::Global);
      Info.SizesArray = SizesArrayGbl;
    }

    // The map types are always constant so we don't need to generate code to
    // fill arrays. Instead, we create an array constant.
    llvm::Constant *MapTypesArrayInit =
        llvm::ConstantDataArray::get(CGF.Builder.getContext(), MapTypes);
    auto *MapTypesArrayGbl = new llvm::GlobalVariable(
        CGM.getModule(), MapTypesArrayInit->getType(),
        /*isConstant=*/true, llvm::GlobalValue::PrivateLinkage,
        MapTypesArrayInit, ".offload_maptypes");
    MapTypesArrayGbl->setUnnamedAddr(llvm::GlobalValue::UnnamedAddr::Global);
    Info.MapTypesArray = MapTypesArrayGbl;

    for (unsigned i = 0; i < Info.NumberOfPtrs; ++i) {
      llvm::Value *BPVal = *BasePointers[i];
      llvm::Value *BP = CGF.Builder.CreateConstInBoundsGEP2_32(
          llvm::ArrayType::get(CGM.VoidPtrTy, Info.NumberOfPtrs),
          Info.BasePointersArray, 0, i);
      BP = CGF.Builder.CreatePointerBitCastOrAddrSpaceCast(
          BP, BPVal->getType()->getPointerTo(/*AddrSpace=*/0));
      Address BPAddr(BP, Ctx.getTypeAlignInChars(Ctx.VoidPtrTy));
      CGF.Builder.CreateStore(BPVal, BPAddr);

      if (Info.requiresDevicePointerInfo())
        if (auto *DevVD = BasePointers[i].getDevicePtrDecl())
          Info.CaptureDeviceAddrMap.insert(std::make_pair(DevVD, BPAddr));

      llvm::Value *PVal = Pointers[i];
      llvm::Value *P = CGF.Builder.CreateConstInBoundsGEP2_32(
          llvm::ArrayType::get(CGM.VoidPtrTy, Info.NumberOfPtrs),
          Info.PointersArray, 0, i);
      P = CGF.Builder.CreatePointerBitCastOrAddrSpaceCast(
          P, PVal->getType()->getPointerTo(/*AddrSpace=*/0));
      Address PAddr(P, Ctx.getTypeAlignInChars(Ctx.VoidPtrTy));
      CGF.Builder.CreateStore(PVal, PAddr);

      if (hasRuntimeEvaluationCaptureSize) {
        llvm::Value *S = CGF.Builder.CreateConstInBoundsGEP2_32(
            llvm::ArrayType::get(CGM.SizeTy, Info.NumberOfPtrs),
            Info.SizesArray,
            /*Idx0=*/0,
            /*Idx1=*/i);
        Address SAddr(S, Ctx.getTypeAlignInChars(Ctx.getSizeType()));
        CGF.Builder.CreateStore(
            CGF.Builder.CreateIntCast(Sizes[i], CGM.SizeTy, /*isSigned=*/true),
            SAddr);
      }
    }
  }
}
/// \brief Emit the arguments to be passed to the runtime library based on the
/// arrays of pointers, sizes and map types.
static void emitOffloadingArraysArgument(
    CodeGenFunction &CGF, llvm::Value *&BasePointersArrayArg,
    llvm::Value *&PointersArrayArg, llvm::Value *&SizesArrayArg,
    llvm::Value *&MapTypesArrayArg, CGOpenMPRuntime::TargetDataInfo &Info) {
  auto &CGM = CGF.CGM;
  if (Info.NumberOfPtrs) {
    BasePointersArrayArg = CGF.Builder.CreateConstInBoundsGEP2_32(
        llvm::ArrayType::get(CGM.VoidPtrTy, Info.NumberOfPtrs),
        Info.BasePointersArray,
        /*Idx0=*/0, /*Idx1=*/0);
    PointersArrayArg = CGF.Builder.CreateConstInBoundsGEP2_32(
        llvm::ArrayType::get(CGM.VoidPtrTy, Info.NumberOfPtrs),
        Info.PointersArray,
        /*Idx0=*/0,
        /*Idx1=*/0);
    SizesArrayArg = CGF.Builder.CreateConstInBoundsGEP2_32(
        llvm::ArrayType::get(CGM.SizeTy, Info.NumberOfPtrs), Info.SizesArray,
        /*Idx0=*/0, /*Idx1=*/0);
    MapTypesArrayArg = CGF.Builder.CreateConstInBoundsGEP2_32(
        llvm::ArrayType::get(CGM.Int64Ty, Info.NumberOfPtrs),
        Info.MapTypesArray,
        /*Idx0=*/0,
        /*Idx1=*/0);
  } else {
    BasePointersArrayArg = llvm::ConstantPointerNull::get(CGM.VoidPtrPtrTy);
    PointersArrayArg = llvm::ConstantPointerNull::get(CGM.VoidPtrPtrTy);
    SizesArrayArg = llvm::ConstantPointerNull::get(CGM.SizeTy->getPointerTo());
    MapTypesArrayArg =
        llvm::ConstantPointerNull::get(CGM.Int64Ty->getPointerTo());
  }
}

#if INTEL_CUSTOMIZATION
namespace CGIntelOpenMP {
static void getQualString(SmallString<32> &Op, const OMPMapClause *C) {
  Op += "QUAL.OMP.MAP.";
  switch (C->getMapTypeModifier()) {
  case OMPC_MAP_always:
    Op += "ALWAYS.";
    break;
  case OMPC_MAP_unknown:
    break;
  case OMPC_MAP_alloc:
  case OMPC_MAP_to:
  case OMPC_MAP_from:
  case OMPC_MAP_tofrom:
  case OMPC_MAP_delete:
  case OMPC_MAP_release:
    llvm_unreachable("Unexpected map modifier");
  }
  switch (C->getMapType()) {
  case OMPC_MAP_alloc:
    Op += "ALLOC";
    break;
  case OMPC_MAP_to:
    Op += "TO";
    break;
  case OMPC_MAP_from:
    Op += "FROM";
    break;
  case OMPC_MAP_tofrom:
  case OMPC_MAP_unknown:
    Op += "TOFROM";
    break;
  case OMPC_MAP_delete:
    Op += "DELETE";
    break;
  case OMPC_MAP_release:
    Op += "RELEASE";
    break;
  case OMPC_MAP_always:
    llvm_unreachable("Unexpected mapping type");
  }
}

void OpenMPCodeOutliner::emitOMPMapClause(const OMPMapClause *C) {
  MappableExprsHandler MEHandler(Directive, CGF);

  auto SavedIP = CGF.Builder.saveIP();
  setOutsideInsertPoint();

  for (auto *E : C->varlists()) {
    bool IsFirstComponentList = true;
    MappableExprsHandler::MapBaseValuesArrayTy BasePointers;
    MappableExprsHandler::MapValuesArrayTy Pointers;
    MappableExprsHandler::MapValuesArrayTy Sizes;
    MappableExprsHandler::MapFlagsArrayTy Types;

    while (auto *OASE = dyn_cast<OMPArraySectionExpr>(E))
      E = OASE->getBase()->IgnoreParenImpCasts();
    while (auto *ME = dyn_cast<MemberExpr>(E))
      E = ME->getBase()->IgnoreParenImpCasts();
    auto *VD = cast<VarDecl>(cast<DeclRefExpr>(E)->getDecl());
    addExplicit(VD);
    for (auto L : C->decl_component_lists(VD)) {
      assert(L.first == VD && "We got information for the wrong declaration??");
      assert(!L.second.empty() &&
             "Not expecting declaration with no component lists.");
      MEHandler.generateInfoForComponentList(
          C->getMapType(), C->getMapTypeModifier(), L.second, BasePointers,
          Pointers, Sizes, Types, IsFirstComponentList, C->isImplicit());
      IsFirstComponentList = false;
    }
    if (BasePointers.size() == 1) {
      // This is the simple non-aggregate case.
      llvm::Value *VBP = *BasePointers[0];
      if (VBP == Pointers[0]) {
        SmallString<32> Op;
        getQualString(Op, C);
        addArg(Op);
        addArg(VBP);
        emitListClause();
        continue;
      }
    }
    for (int I = 0, E = BasePointers.size(); I < E; ++I) {
      SmallString<32> Op;
      getQualString(Op, C);
      Op += (I == 0) ? ":AGGRHEAD" : ":AGGR";
      addArg(Op);
      addArg(*BasePointers[I]);
      addArg(Pointers[I]);
      addArg(Sizes[I]);
      emitListClause();
    }
  }
  CGF.Builder.restoreIP(SavedIP);
}
} // namespace
#endif // INTEL_CUSTOMIZATION
void CGOpenMPRuntime::emitTargetCall(CodeGenFunction &CGF,
                                     const OMPExecutableDirective &D,
                                     llvm::Value *OutlinedFn,
                                     llvm::Value *OutlinedFnID,
                                     const Expr *IfCond, const Expr *Device) {
  if (!CGF.HaveInsertPoint())
    return;

  assert(OutlinedFn && "Invalid outlined function!");

  const bool RequiresOuterTask = D.hasClausesOfKind<OMPDependClause>();
  llvm::SmallVector<llvm::Value *, 16> CapturedVars;
  const CapturedStmt &CS = *D.getCapturedStmt(OMPD_target);
  auto &&ArgsCodegen = [&CS, &CapturedVars](CodeGenFunction &CGF,
                                            PrePostActionTy &) {
    CGF.GenerateOpenMPCapturedVars(CS, CapturedVars);
  };
  emitInlinedDirective(CGF, OMPD_unknown, ArgsCodegen);

  CodeGenFunction::OMPTargetDataInfo InputInfo;
  llvm::Value *MapTypesArray = nullptr;
  // Fill up the pointer arrays and transfer execution to the device.
  auto &&ThenGen = [this, Device, OutlinedFn, OutlinedFnID, &D, &InputInfo,
                    &MapTypesArray, &CS, RequiresOuterTask,
                    &CapturedVars](CodeGenFunction &CGF, PrePostActionTy &) {
    // On top of the arrays that were filled up, the target offloading call
    // takes as arguments the device id as well as the host pointer. The host
    // pointer is used by the runtime library to identify the current target
    // region, so it only has to be unique and not necessarily point to
    // anything. It could be the pointer to the outlined function that
    // implements the target region, but we aren't using that so that the
    // compiler doesn't need to keep that, and could therefore inline the host
    // function if proven worthwhile during optimization.

    // From this point on, we need to have an ID of the target region defined.
    assert(OutlinedFnID && "Invalid outlined function ID!");

    // Emit device ID if any.
    llvm::Value *DeviceID;
    if (Device) {
      DeviceID = CGF.Builder.CreateIntCast(CGF.EmitScalarExpr(Device),
                                           CGF.Int64Ty, /*isSigned=*/true);
    } else {
      DeviceID = CGF.Builder.getInt64(OMP_DEVICEID_UNDEF);
    }

    // Emit the number of elements in the offloading arrays.
    llvm::Value *PointerNum =
        CGF.Builder.getInt32(InputInfo.NumberOfTargetItems);

    // Return value of the runtime offloading call.
    llvm::Value *Return;

    auto *NumTeams = emitNumTeamsForTargetDirective(*this, CGF, D);
    auto *NumThreads = emitNumThreadsForTargetDirective(*this, CGF, D);

    bool HasNowait = D.hasClausesOfKind<OMPNowaitClause>();
    // The target region is an outlined function launched by the runtime
    // via calls __tgt_target() or __tgt_target_teams().
    //
    // __tgt_target() launches a target region with one team and one thread,
    // executing a serial region.  This master thread may in turn launch
    // more threads within its team upon encountering a parallel region,
    // however, no additional teams can be launched on the device.
    //
    // __tgt_target_teams() launches a target region with one or more teams,
    // each with one or more threads.  This call is required for target
    // constructs such as:
    //  'target teams'
    //  'target' / 'teams'
    //  'target teams distribute parallel for'
    //  'target parallel'
    // and so on.
    //
    // Note that on the host and CPU targets, the runtime implementation of
    // these calls simply call the outlined function without forking threads.
    // The outlined functions themselves have runtime calls to
    // __kmpc_fork_teams() and __kmpc_fork() for this purpose, codegen'd by
    // the compiler in emitTeamsCall() and emitParallelCall().
    //
    // In contrast, on the NVPTX target, the implementation of
    // __tgt_target_teams() launches a GPU kernel with the requested number
    // of teams and threads so no additional calls to the runtime are required.
    if (NumTeams) {
      // If we have NumTeams defined this means that we have an enclosed teams
      // region. Therefore we also expect to have NumThreads defined. These two
      // values should be defined in the presence of a teams directive,
      // regardless of having any clauses associated. If the user is using teams
      // but no clauses, these two values will be the default that should be
      // passed to the runtime library - a 32-bit integer with the value zero.
      assert(NumThreads && "Thread limit expression should be available along "
                           "with number of teams.");
      llvm::Value *OffloadingArgs[] = {DeviceID,
                                       OutlinedFnID,
                                       PointerNum,
                                       InputInfo.BasePointersArray.getPointer(),
                                       InputInfo.PointersArray.getPointer(),
                                       InputInfo.SizesArray.getPointer(),
                                       MapTypesArray,
                                       NumTeams,
                                       NumThreads};
      Return = CGF.EmitRuntimeCall(
          createRuntimeFunction(HasNowait ? OMPRTL__tgt_target_teams_nowait
                                          : OMPRTL__tgt_target_teams),
          OffloadingArgs);
    } else {
      llvm::Value *OffloadingArgs[] = {DeviceID,
                                       OutlinedFnID,
                                       PointerNum,
                                       InputInfo.BasePointersArray.getPointer(),
                                       InputInfo.PointersArray.getPointer(),
                                       InputInfo.SizesArray.getPointer(),
                                       MapTypesArray};
      Return = CGF.EmitRuntimeCall(
          createRuntimeFunction(HasNowait ? OMPRTL__tgt_target_nowait
                                          : OMPRTL__tgt_target),
          OffloadingArgs);
    }

    // Check the error code and execute the host version if required.
    llvm::BasicBlock *OffloadFailedBlock =
        CGF.createBasicBlock("omp_offload.failed");
    llvm::BasicBlock *OffloadContBlock =
        CGF.createBasicBlock("omp_offload.cont");
    llvm::Value *Failed = CGF.Builder.CreateIsNotNull(Return);
    CGF.Builder.CreateCondBr(Failed, OffloadFailedBlock, OffloadContBlock);

    CGF.EmitBlock(OffloadFailedBlock);
    if (RequiresOuterTask) {
      CapturedVars.clear();
      CGF.GenerateOpenMPCapturedVars(CS, CapturedVars);
    }
    emitOutlinedFunctionCall(CGF, D.getLocStart(), OutlinedFn, CapturedVars);
    CGF.EmitBranch(OffloadContBlock);

    CGF.EmitBlock(OffloadContBlock, /*IsFinished=*/true);
  };

  // Notify that the host version must be executed.
  auto &&ElseGen = [this, &D, OutlinedFn, &CS, &CapturedVars,
                    RequiresOuterTask](CodeGenFunction &CGF,
                                       PrePostActionTy &) {
    if (RequiresOuterTask) {
      CapturedVars.clear();
      CGF.GenerateOpenMPCapturedVars(CS, CapturedVars);
    }
    emitOutlinedFunctionCall(CGF, D.getLocStart(), OutlinedFn, CapturedVars);
  };

  auto &&TargetThenGen = [this, &ThenGen, &D, &InputInfo, &MapTypesArray,
                          &CapturedVars, RequiresOuterTask,
                          &CS](CodeGenFunction &CGF, PrePostActionTy &) {
    // Fill up the arrays with all the captured variables.
    MappableExprsHandler::MapBaseValuesArrayTy BasePointers;
    MappableExprsHandler::MapValuesArrayTy Pointers;
    MappableExprsHandler::MapValuesArrayTy Sizes;
    MappableExprsHandler::MapFlagsArrayTy MapTypes;

    MappableExprsHandler::MapBaseValuesArrayTy CurBasePointers;
    MappableExprsHandler::MapValuesArrayTy CurPointers;
    MappableExprsHandler::MapValuesArrayTy CurSizes;
    MappableExprsHandler::MapFlagsArrayTy CurMapTypes;

    // Get mappable expression information.
    MappableExprsHandler MEHandler(D, CGF);

    auto RI = CS.getCapturedRecordDecl()->field_begin();
    auto CV = CapturedVars.begin();
    for (CapturedStmt::const_capture_iterator CI = CS.capture_begin(),
                                              CE = CS.capture_end();
         CI != CE; ++CI, ++RI, ++CV) {
      CurBasePointers.clear();
      CurPointers.clear();
      CurSizes.clear();
      CurMapTypes.clear();

      // VLA sizes are passed to the outlined region by copy and do not have map
      // information associated.
      if (CI->capturesVariableArrayType()) {
        CurBasePointers.push_back(*CV);
        CurPointers.push_back(*CV);
        CurSizes.push_back(CGF.getTypeSize(RI->getType()));
        // Copy to the device as an argument. No need to retrieve it.
        CurMapTypes.push_back(MappableExprsHandler::OMP_MAP_LITERAL |
                              MappableExprsHandler::OMP_MAP_TARGET_PARAM);
      } else {
        // If we have any information in the map clause, we use it, otherwise we
        // just do a default mapping.
        MEHandler.generateInfoForCapture(CI, *CV, CurBasePointers, CurPointers,
                                         CurSizes, CurMapTypes);
        if (CurBasePointers.empty())
          MEHandler.generateDefaultMapInfo(*CI, **RI, *CV, CurBasePointers,
                                           CurPointers, CurSizes, CurMapTypes);
      }
      // We expect to have at least an element of information for this capture.
      assert(!CurBasePointers.empty() &&
             "Non-existing map pointer for capture!");
      assert(CurBasePointers.size() == CurPointers.size() &&
             CurBasePointers.size() == CurSizes.size() &&
             CurBasePointers.size() == CurMapTypes.size() &&
             "Inconsistent map information sizes!");

      // We need to append the results of this capture to what we already have.
      BasePointers.append(CurBasePointers.begin(), CurBasePointers.end());
      Pointers.append(CurPointers.begin(), CurPointers.end());
      Sizes.append(CurSizes.begin(), CurSizes.end());
      MapTypes.append(CurMapTypes.begin(), CurMapTypes.end());
    }

    TargetDataInfo Info;
    // Fill up the arrays and create the arguments.
    emitOffloadingArrays(CGF, BasePointers, Pointers, Sizes, MapTypes, Info);
    emitOffloadingArraysArgument(CGF, Info.BasePointersArray,
                                 Info.PointersArray, Info.SizesArray,
                                 Info.MapTypesArray, Info);
    InputInfo.NumberOfTargetItems = Info.NumberOfPtrs;
    InputInfo.BasePointersArray =
        Address(Info.BasePointersArray, CGM.getPointerAlign());
    InputInfo.PointersArray =
        Address(Info.PointersArray, CGM.getPointerAlign());
    InputInfo.SizesArray = Address(Info.SizesArray, CGM.getPointerAlign());
    MapTypesArray = Info.MapTypesArray;
    if (RequiresOuterTask)
      CGF.EmitOMPTargetTaskBasedDirective(D, ThenGen, InputInfo);
    else
      emitInlinedDirective(CGF, D.getDirectiveKind(), ThenGen);
  };

  auto &&TargetElseGen = [this, &ElseGen, &D, RequiresOuterTask](
                             CodeGenFunction &CGF, PrePostActionTy &) {
    if (RequiresOuterTask) {
      CodeGenFunction::OMPTargetDataInfo InputInfo;
      CGF.EmitOMPTargetTaskBasedDirective(D, ElseGen, InputInfo);
    } else {
      emitInlinedDirective(CGF, D.getDirectiveKind(), ElseGen);
    }
  };

  // If we have a target function ID it means that we need to support
  // offloading, otherwise, just execute on the host. We need to execute on host
  // regardless of the conditional in the if clause if, e.g., the user do not
  // specify target triples.
  if (OutlinedFnID) {
    if (IfCond) {
      emitOMPIfClause(CGF, IfCond, TargetThenGen, TargetElseGen);
    } else {
      RegionCodeGenTy ThenRCG(TargetThenGen);
      ThenRCG(CGF);
    }
  } else {
    RegionCodeGenTy ElseRCG(TargetElseGen);
    ElseRCG(CGF);
  }
}

void CGOpenMPRuntime::scanForTargetRegionsFunctions(const Stmt *S,
                                                    StringRef ParentName) {
  if (!S)
    return;

  // Codegen OMP target directives that offload compute to the device.
  bool requiresDeviceCodegen =
      isa<OMPExecutableDirective>(S) &&
      isOpenMPTargetExecutionDirective(
          cast<OMPExecutableDirective>(S)->getDirectiveKind());

  if (requiresDeviceCodegen) {
    auto &E = *cast<OMPExecutableDirective>(S);
    unsigned DeviceID;
    unsigned FileID;
    unsigned Line;
    getTargetEntryUniqueInfo(CGM.getContext(), E.getLocStart(), DeviceID,
                             FileID, Line);

    // Is this a target region that should not be emitted as an entry point? If
    // so just signal we are done with this target region.
    if (!OffloadEntriesInfoManager.hasTargetRegionEntryInfo(DeviceID, FileID,
                                                            ParentName, Line))
      return;

    switch (S->getStmtClass()) {
    case Stmt::OMPTargetDirectiveClass:
      CodeGenFunction::EmitOMPTargetDeviceFunction(
          CGM, ParentName, cast<OMPTargetDirective>(*S));
      break;
    case Stmt::OMPTargetParallelDirectiveClass:
      CodeGenFunction::EmitOMPTargetParallelDeviceFunction(
          CGM, ParentName, cast<OMPTargetParallelDirective>(*S));
      break;
    case Stmt::OMPTargetTeamsDirectiveClass:
      CodeGenFunction::EmitOMPTargetTeamsDeviceFunction(
          CGM, ParentName, cast<OMPTargetTeamsDirective>(*S));
      break;
    case Stmt::OMPTargetTeamsDistributeDirectiveClass:
      CodeGenFunction::EmitOMPTargetTeamsDistributeDeviceFunction(
          CGM, ParentName, cast<OMPTargetTeamsDistributeDirective>(*S));
      break;
    case Stmt::OMPTargetTeamsDistributeSimdDirectiveClass:
      CodeGenFunction::EmitOMPTargetTeamsDistributeSimdDeviceFunction(
          CGM, ParentName, cast<OMPTargetTeamsDistributeSimdDirective>(*S));
      break;
    case Stmt::OMPTargetParallelForDirectiveClass:
      CodeGenFunction::EmitOMPTargetParallelForDeviceFunction(
          CGM, ParentName, cast<OMPTargetParallelForDirective>(*S));
      break;
    case Stmt::OMPTargetParallelForSimdDirectiveClass:
      CodeGenFunction::EmitOMPTargetParallelForSimdDeviceFunction(
          CGM, ParentName, cast<OMPTargetParallelForSimdDirective>(*S));
      break;
    case Stmt::OMPTargetSimdDirectiveClass:
      CodeGenFunction::EmitOMPTargetSimdDeviceFunction(
          CGM, ParentName, cast<OMPTargetSimdDirective>(*S));
      break;
    case Stmt::OMPTargetTeamsDistributeParallelForDirectiveClass:
      CodeGenFunction::EmitOMPTargetTeamsDistributeParallelForDeviceFunction(
          CGM, ParentName,
          cast<OMPTargetTeamsDistributeParallelForDirective>(*S));
      break;
    case Stmt::OMPTargetTeamsDistributeParallelForSimdDirectiveClass:
      CodeGenFunction::
          EmitOMPTargetTeamsDistributeParallelForSimdDeviceFunction(
              CGM, ParentName,
              cast<OMPTargetTeamsDistributeParallelForSimdDirective>(*S));
      break;
    default:
      llvm_unreachable("Unknown target directive for OpenMP device codegen.");
    }
    return;
  }

  if (const OMPExecutableDirective *E = dyn_cast<OMPExecutableDirective>(S)) {
    if (!E->hasAssociatedStmt() || !E->getAssociatedStmt())
      return;

    scanForTargetRegionsFunctions(
        E->getInnermostCapturedStmt()->getCapturedStmt(), ParentName);
    return;
  }

  // If this is a lambda function, look into its body.
  if (auto *L = dyn_cast<LambdaExpr>(S))
    S = L->getBody();

  // Keep looking for target regions recursively.
  for (auto *II : S->children())
    scanForTargetRegionsFunctions(II, ParentName);
}

bool CGOpenMPRuntime::emitTargetFunctions(GlobalDecl GD) {
  auto &FD = *cast<FunctionDecl>(GD.getDecl());

  // If emitting code for the host, we do not process FD here. Instead we do
  // the normal code generation.
  if (!CGM.getLangOpts().OpenMPIsDevice)
    return false;

  // Try to detect target regions in the function.
  scanForTargetRegionsFunctions(FD.getBody(), CGM.getMangledName(GD));

  // Do not to emit function if it is not marked as declare target.
  if (!GD.getDecl()->hasAttrs())
    return true;

  for (const auto *D = FD.getMostRecentDecl(); D; D = D->getPreviousDecl())
    if (D->hasAttr<OMPDeclareTargetDeclAttr>())
      return false;

  return true;
}

bool CGOpenMPRuntime::emitTargetGlobalVariable(GlobalDecl GD) {
  if (!CGM.getLangOpts().OpenMPIsDevice)
    return false;

  // Check if there are Ctors/Dtors in this declaration and look for target
  // regions in it. We use the complete variant to produce the kernel name
  // mangling.
  QualType RDTy = cast<VarDecl>(GD.getDecl())->getType();
  if (auto *RD = RDTy->getBaseElementTypeUnsafe()->getAsCXXRecordDecl()) {
    for (auto *Ctor : RD->ctors()) {
      StringRef ParentName =
          CGM.getMangledName(GlobalDecl(Ctor, Ctor_Complete));
      scanForTargetRegionsFunctions(Ctor->getBody(), ParentName);
    }
    auto *Dtor = RD->getDestructor();
    if (Dtor) {
      StringRef ParentName =
          CGM.getMangledName(GlobalDecl(Dtor, Dtor_Complete));
      scanForTargetRegionsFunctions(Dtor->getBody(), ParentName);
    }
  }

  // Do not to emit variable if it is not marked as declare target.
  if (!GD.getDecl()->hasAttrs())
    return true;

  for (const Decl *D = GD.getDecl()->getMostRecentDecl(); D;
       D = D->getPreviousDecl())
    if (D->hasAttr<OMPDeclareTargetDeclAttr>())
      return false;

  return true;
}

bool CGOpenMPRuntime::emitTargetGlobal(GlobalDecl GD) {
  auto *VD = GD.getDecl();
  if (isa<FunctionDecl>(VD))
    return emitTargetFunctions(GD);

  return emitTargetGlobalVariable(GD);
}

CGOpenMPRuntime::DisableAutoDeclareTargetRAII::DisableAutoDeclareTargetRAII(
    CodeGenModule &CGM)
    : CGM(CGM) {
  if (CGM.getLangOpts().OpenMPIsDevice) {
    SavedShouldMarkAsGlobal = CGM.getOpenMPRuntime().ShouldMarkAsGlobal;
    CGM.getOpenMPRuntime().ShouldMarkAsGlobal = false;
  }
}

CGOpenMPRuntime::DisableAutoDeclareTargetRAII::~DisableAutoDeclareTargetRAII() {
  if (CGM.getLangOpts().OpenMPIsDevice)
    CGM.getOpenMPRuntime().ShouldMarkAsGlobal = SavedShouldMarkAsGlobal;
}

bool CGOpenMPRuntime::markAsGlobalTarget(const FunctionDecl *D) {
  if (!CGM.getLangOpts().OpenMPIsDevice || !ShouldMarkAsGlobal)
    return true;
  // Do not to emit function if it is marked as declare target as it was already
  // emitted.
  for (const auto *FD = D->getMostRecentDecl(); FD; FD = FD->getPreviousDecl())
    if (FD->hasAttr<OMPDeclareTargetDeclAttr>())
      return true;

  const FunctionDecl *FD = D->getCanonicalDecl();
  // Do not mark member functions except for static.
  if (const auto *Method = dyn_cast<CXXMethodDecl>(FD))
    if (!Method->isStatic())
      return true;

  return !AlreadyEmittedTargetFunctions.insert(FD).second;
}

llvm::Function *CGOpenMPRuntime::emitRegistrationFunction() {
  // If we have offloading in the current module, we need to emit the entries
  // now and register the offloading descriptor.
  createOffloadEntriesAndInfoMetadata();

  // Create and register the offloading binary descriptors. This is the main
  // entity that captures all the information about offloading in the current
  // compilation unit.
  return createOffloadingBinaryDescriptorRegistration();
}

void CGOpenMPRuntime::emitTeamsCall(CodeGenFunction &CGF,
                                    const OMPExecutableDirective &D,
                                    SourceLocation Loc,
                                    llvm::Value *OutlinedFn,
                                    ArrayRef<llvm::Value *> CapturedVars) {
  if (!CGF.HaveInsertPoint())
    return;

  auto *RTLoc = emitUpdateLocation(CGF, Loc);
  CodeGenFunction::RunCleanupsScope Scope(CGF);

  // Build call __kmpc_fork_teams(loc, n, microtask, var1, .., varn);
  llvm::Value *Args[] = {
      RTLoc,
      CGF.Builder.getInt32(CapturedVars.size()), // Number of captured vars
      CGF.Builder.CreateBitCast(OutlinedFn, getKmpc_MicroPointerTy())};
  llvm::SmallVector<llvm::Value *, 16> RealArgs;
  RealArgs.append(std::begin(Args), std::end(Args));
  RealArgs.append(CapturedVars.begin(), CapturedVars.end());

  auto RTLFn = createRuntimeFunction(OMPRTL__kmpc_fork_teams);
  CGF.EmitRuntimeCall(RTLFn, RealArgs);
}

void CGOpenMPRuntime::emitNumTeamsClause(CodeGenFunction &CGF,
                                         const Expr *NumTeams,
                                         const Expr *ThreadLimit,
                                         SourceLocation Loc) {
  if (!CGF.HaveInsertPoint())
    return;

  auto *RTLoc = emitUpdateLocation(CGF, Loc);

  llvm::Value *NumTeamsVal =
      (NumTeams)
          ? CGF.Builder.CreateIntCast(CGF.EmitScalarExpr(NumTeams),
                                      CGF.CGM.Int32Ty, /* isSigned = */ true)
          : CGF.Builder.getInt32(0);

  llvm::Value *ThreadLimitVal =
      (ThreadLimit)
          ? CGF.Builder.CreateIntCast(CGF.EmitScalarExpr(ThreadLimit),
                                      CGF.CGM.Int32Ty, /* isSigned = */ true)
          : CGF.Builder.getInt32(0);

  // Build call __kmpc_push_num_teamss(&loc, global_tid, num_teams, thread_limit)
  llvm::Value *PushNumTeamsArgs[] = {RTLoc, getThreadID(CGF, Loc), NumTeamsVal,
                                     ThreadLimitVal};
  CGF.EmitRuntimeCall(createRuntimeFunction(OMPRTL__kmpc_push_num_teams),
                      PushNumTeamsArgs);
}

void CGOpenMPRuntime::emitTargetDataCalls(
    CodeGenFunction &CGF, const OMPExecutableDirective &D, const Expr *IfCond,
    const Expr *Device, const RegionCodeGenTy &CodeGen, TargetDataInfo &Info) {
  if (!CGF.HaveInsertPoint())
    return;

  // Action used to replace the default codegen action and turn privatization
  // off.
  PrePostActionTy NoPrivAction;

  // Generate the code for the opening of the data environment. Capture all the
  // arguments of the runtime call by reference because they are used in the
  // closing of the region.
  auto &&BeginThenGen = [this, &D, Device, &Info,
                         &CodeGen](CodeGenFunction &CGF, PrePostActionTy &) {
    // Fill up the arrays with all the mapped variables.
    MappableExprsHandler::MapBaseValuesArrayTy BasePointers;
    MappableExprsHandler::MapValuesArrayTy Pointers;
    MappableExprsHandler::MapValuesArrayTy Sizes;
    MappableExprsHandler::MapFlagsArrayTy MapTypes;

    // Get map clause information.
    MappableExprsHandler MCHandler(D, CGF);
    MCHandler.generateAllInfo(BasePointers, Pointers, Sizes, MapTypes);

    // Fill up the arrays and create the arguments.
    emitOffloadingArrays(CGF, BasePointers, Pointers, Sizes, MapTypes, Info);

    llvm::Value *BasePointersArrayArg = nullptr;
    llvm::Value *PointersArrayArg = nullptr;
    llvm::Value *SizesArrayArg = nullptr;
    llvm::Value *MapTypesArrayArg = nullptr;
    emitOffloadingArraysArgument(CGF, BasePointersArrayArg, PointersArrayArg,
                                 SizesArrayArg, MapTypesArrayArg, Info);

    // Emit device ID if any.
    llvm::Value *DeviceID = nullptr;
    if (Device) {
      DeviceID = CGF.Builder.CreateIntCast(CGF.EmitScalarExpr(Device),
                                           CGF.Int64Ty, /*isSigned=*/true);
    } else {
      DeviceID = CGF.Builder.getInt64(OMP_DEVICEID_UNDEF);
    }

    // Emit the number of elements in the offloading arrays.
    auto *PointerNum = CGF.Builder.getInt32(Info.NumberOfPtrs);

    llvm::Value *OffloadingArgs[] = {
        DeviceID,         PointerNum,    BasePointersArrayArg,
        PointersArrayArg, SizesArrayArg, MapTypesArrayArg};
    CGF.EmitRuntimeCall(createRuntimeFunction(OMPRTL__tgt_target_data_begin),
                        OffloadingArgs);

    // If device pointer privatization is required, emit the body of the region
    // here. It will have to be duplicated: with and without privatization.
    if (!Info.CaptureDeviceAddrMap.empty())
      CodeGen(CGF);
  };

  // Generate code for the closing of the data region.
  auto &&EndThenGen = [this, Device, &Info](CodeGenFunction &CGF,
                                            PrePostActionTy &) {
    assert(Info.isValid() && "Invalid data environment closing arguments.");

    llvm::Value *BasePointersArrayArg = nullptr;
    llvm::Value *PointersArrayArg = nullptr;
    llvm::Value *SizesArrayArg = nullptr;
    llvm::Value *MapTypesArrayArg = nullptr;
    emitOffloadingArraysArgument(CGF, BasePointersArrayArg, PointersArrayArg,
                                 SizesArrayArg, MapTypesArrayArg, Info);

    // Emit device ID if any.
    llvm::Value *DeviceID = nullptr;
    if (Device) {
      DeviceID = CGF.Builder.CreateIntCast(CGF.EmitScalarExpr(Device),
                                           CGF.Int64Ty, /*isSigned=*/true);
    } else {
      DeviceID = CGF.Builder.getInt64(OMP_DEVICEID_UNDEF);
    }

    // Emit the number of elements in the offloading arrays.
    auto *PointerNum = CGF.Builder.getInt32(Info.NumberOfPtrs);

    llvm::Value *OffloadingArgs[] = {
        DeviceID,         PointerNum,    BasePointersArrayArg,
        PointersArrayArg, SizesArrayArg, MapTypesArrayArg};
    CGF.EmitRuntimeCall(createRuntimeFunction(OMPRTL__tgt_target_data_end),
                        OffloadingArgs);
  };

  // If we need device pointer privatization, we need to emit the body of the
  // region with no privatization in the 'else' branch of the conditional.
  // Otherwise, we don't have to do anything.
  auto &&BeginElseGen = [&Info, &CodeGen, &NoPrivAction](CodeGenFunction &CGF,
                                                         PrePostActionTy &) {
    if (!Info.CaptureDeviceAddrMap.empty()) {
      CodeGen.setAction(NoPrivAction);
      CodeGen(CGF);
    }
  };

  // We don't have to do anything to close the region if the if clause evaluates
  // to false.
  auto &&EndElseGen = [](CodeGenFunction &CGF, PrePostActionTy &) {};

  if (IfCond) {
    emitOMPIfClause(CGF, IfCond, BeginThenGen, BeginElseGen);
  } else {
    RegionCodeGenTy RCG(BeginThenGen);
    RCG(CGF);
  }

  // If we don't require privatization of device pointers, we emit the body in
  // between the runtime calls. This avoids duplicating the body code.
  if (Info.CaptureDeviceAddrMap.empty()) {
    CodeGen.setAction(NoPrivAction);
    CodeGen(CGF);
  }

  if (IfCond) {
    emitOMPIfClause(CGF, IfCond, EndThenGen, EndElseGen);
  } else {
    RegionCodeGenTy RCG(EndThenGen);
    RCG(CGF);
  }
}

void CGOpenMPRuntime::emitTargetDataStandAloneCall(
    CodeGenFunction &CGF, const OMPExecutableDirective &D, const Expr *IfCond,
    const Expr *Device) {
  if (!CGF.HaveInsertPoint())
    return;

  assert((isa<OMPTargetEnterDataDirective>(D) ||
          isa<OMPTargetExitDataDirective>(D) ||
          isa<OMPTargetUpdateDirective>(D)) &&
         "Expecting either target enter, exit data, or update directives.");

  CodeGenFunction::OMPTargetDataInfo InputInfo;
  llvm::Value *MapTypesArray = nullptr;
  // Generate the code for the opening of the data environment.
  auto &&ThenGen = [this, &D, Device, &InputInfo,
                    &MapTypesArray](CodeGenFunction &CGF, PrePostActionTy &) {
    // Emit device ID if any.
    llvm::Value *DeviceID = nullptr;
    if (Device) {
      DeviceID = CGF.Builder.CreateIntCast(CGF.EmitScalarExpr(Device),
                                           CGF.Int64Ty, /*isSigned=*/true);
    } else {
      DeviceID = CGF.Builder.getInt64(OMP_DEVICEID_UNDEF);
    }

    // Emit the number of elements in the offloading arrays.
    llvm::Constant *PointerNum =
        CGF.Builder.getInt32(InputInfo.NumberOfTargetItems);

    llvm::Value *OffloadingArgs[] = {DeviceID,
                                     PointerNum,
                                     InputInfo.BasePointersArray.getPointer(),
                                     InputInfo.PointersArray.getPointer(),
                                     InputInfo.SizesArray.getPointer(),
                                     MapTypesArray};

    // Select the right runtime function call for each expected standalone
    // directive.
    const bool HasNowait = D.hasClausesOfKind<OMPNowaitClause>();
    OpenMPRTLFunction RTLFn;
    switch (D.getDirectiveKind()) {
    default:
      llvm_unreachable("Unexpected standalone target data directive.");
      break;
    case OMPD_target_enter_data:
      RTLFn = HasNowait ? OMPRTL__tgt_target_data_begin_nowait
                        : OMPRTL__tgt_target_data_begin;
      break;
    case OMPD_target_exit_data:
      RTLFn = HasNowait ? OMPRTL__tgt_target_data_end_nowait
                        : OMPRTL__tgt_target_data_end;
      break;
    case OMPD_target_update:
      RTLFn = HasNowait ? OMPRTL__tgt_target_data_update_nowait
                        : OMPRTL__tgt_target_data_update;
      break;
    }
    CGF.EmitRuntimeCall(createRuntimeFunction(RTLFn), OffloadingArgs);
  };

  auto &&TargetThenGen = [this, &ThenGen, &D, &InputInfo, &MapTypesArray](
                             CodeGenFunction &CGF, PrePostActionTy &) {
    // Fill up the arrays with all the mapped variables.
    MappableExprsHandler::MapBaseValuesArrayTy BasePointers;
    MappableExprsHandler::MapValuesArrayTy Pointers;
    MappableExprsHandler::MapValuesArrayTy Sizes;
    MappableExprsHandler::MapFlagsArrayTy MapTypes;

    // Get map clause information.
    MappableExprsHandler MEHandler(D, CGF);
    MEHandler.generateAllInfo(BasePointers, Pointers, Sizes, MapTypes);

    TargetDataInfo Info;
    // Fill up the arrays and create the arguments.
    emitOffloadingArrays(CGF, BasePointers, Pointers, Sizes, MapTypes, Info);
    emitOffloadingArraysArgument(CGF, Info.BasePointersArray,
                                 Info.PointersArray, Info.SizesArray,
                                 Info.MapTypesArray, Info);
    InputInfo.NumberOfTargetItems = Info.NumberOfPtrs;
    InputInfo.BasePointersArray =
        Address(Info.BasePointersArray, CGM.getPointerAlign());
    InputInfo.PointersArray =
        Address(Info.PointersArray, CGM.getPointerAlign());
    InputInfo.SizesArray =
        Address(Info.SizesArray, CGM.getPointerAlign());
    MapTypesArray = Info.MapTypesArray;
    if (D.hasClausesOfKind<OMPDependClause>())
      CGF.EmitOMPTargetTaskBasedDirective(D, ThenGen, InputInfo);
    else
      emitInlinedDirective(CGF, D.getDirectiveKind(), ThenGen);
  };

  if (IfCond)
    emitOMPIfClause(CGF, IfCond, TargetThenGen,
                    [](CodeGenFunction &CGF, PrePostActionTy &) {});
  else {
    RegionCodeGenTy ThenRCG(TargetThenGen);
    ThenRCG(CGF);
  }
}

namespace {
  /// Kind of parameter in a function with 'declare simd' directive.
  enum ParamKindTy { LinearWithVarStride, Linear, Uniform, Vector };
  /// Attribute set of the parameter.
  struct ParamAttrTy {
    ParamKindTy Kind = Vector;
    llvm::APSInt StrideOrArg;
    llvm::APSInt Alignment;
  };
} // namespace

static unsigned evaluateCDTSize(const FunctionDecl *FD,
                                ArrayRef<ParamAttrTy> ParamAttrs) {
  // Every vector variant of a SIMD-enabled function has a vector length (VLEN).
  // If OpenMP clause "simdlen" is used, the VLEN is the value of the argument
  // of that clause. The VLEN value must be power of 2.
  // In other case the notion of the function`s "characteristic data type" (CDT)
  // is used to compute the vector length.
  // CDT is defined in the following order:
  //   a) For non-void function, the CDT is the return type.
  //   b) If the function has any non-uniform, non-linear parameters, then the
  //   CDT is the type of the first such parameter.
  //   c) If the CDT determined by a) or b) above is struct, union, or class
  //   type which is pass-by-value (except for the type that maps to the
  //   built-in complex data type), the characteristic data type is int.
  //   d) If none of the above three cases is applicable, the CDT is int.
  // The VLEN is then determined based on the CDT and the size of vector
  // register of that ISA for which current vector version is generated. The
  // VLEN is computed using the formula below:
  //   VLEN  = sizeof(vector_register) / sizeof(CDT),
  // where vector register size specified in section 3.2.1 Registers and the
  // Stack Frame of original AMD64 ABI document.
  QualType RetType = FD->getReturnType();
  if (RetType.isNull())
    return 0;
  ASTContext &C = FD->getASTContext();
  QualType CDT;
  if (!RetType.isNull() && !RetType->isVoidType())
    CDT = RetType;
  else {
    unsigned Offset = 0;
    if (auto *MD = dyn_cast<CXXMethodDecl>(FD)) {
      if (ParamAttrs[Offset].Kind == Vector)
        CDT = C.getPointerType(C.getRecordType(MD->getParent()));
      ++Offset;
    }
    if (CDT.isNull()) {
      for (unsigned I = 0, E = FD->getNumParams(); I < E; ++I) {
        if (ParamAttrs[I + Offset].Kind == Vector) {
          CDT = FD->getParamDecl(I)->getType();
          break;
        }
      }
    }
  }
  if (CDT.isNull())
    CDT = C.IntTy;
  CDT = CDT->getCanonicalTypeUnqualified();
  if (CDT->isRecordType() || CDT->isUnionType())
    CDT = C.IntTy;
  return C.getTypeSize(CDT);
}

static void
emitX86DeclareSimdFunction(const FunctionDecl *FD, llvm::Function *Fn,
                           const llvm::APSInt &VLENVal,
                           ArrayRef<ParamAttrTy> ParamAttrs,
                           OMPDeclareSimdDeclAttr::BranchStateTy State) {
  struct ISADataTy {
    char ISA;
    unsigned VecRegSize;
  };
  ISADataTy ISAData[] = {
      {
          'b', 128
      }, // SSE
      {
          'c', 256
      }, // AVX
      {
          'd', 256
      }, // AVX2
      {
          'e', 512
      }, // AVX512
  };
  llvm::SmallVector<char, 2> Masked;
  switch (State) {
  case OMPDeclareSimdDeclAttr::BS_Undefined:
    Masked.push_back('N');
    Masked.push_back('M');
    break;
  case OMPDeclareSimdDeclAttr::BS_Notinbranch:
    Masked.push_back('N');
    break;
  case OMPDeclareSimdDeclAttr::BS_Inbranch:
    Masked.push_back('M');
    break;
  }

  std::string Buffer;
  if (Fn->hasFnAttribute("vector-variants")) {
    llvm::Attribute Attr = Fn->getFnAttribute("vector-variants");
    Buffer = Attr.getValueAsString().str();
  }
  llvm::raw_string_ostream Out(Buffer);

  for (auto Mask : Masked) {
    for (auto &Data : ISAData) {
      if (!Buffer.empty())
        Out << ",";
      Out << "_ZGV" << Data.ISA << Mask;
      if (!VLENVal) {
        Out << llvm::APSInt::getUnsigned(Data.VecRegSize /
                                         evaluateCDTSize(FD, ParamAttrs));
      } else
        Out << VLENVal;
      for (auto &ParamAttr : ParamAttrs) {
        switch (ParamAttr.Kind){
        case LinearWithVarStride:
          Out << 's' << ParamAttr.StrideOrArg;
          break;
        case Linear:
          Out << 'l';
          if (!!ParamAttr.StrideOrArg)
            Out << ParamAttr.StrideOrArg;
          break;
        case Uniform:
          Out << 'u';
          break;
        case Vector:
          Out << 'v';
          break;
        }
        if (!!ParamAttr.Alignment)
          Out << 'a' << ParamAttr.Alignment;
      }
      Out << '_' << Fn->getName();
      Out.flush();
    }
  }

  Fn->addFnAttr("vector-variants", Out.str());
}

void CGOpenMPRuntime::emitDeclareSimdFunction(const FunctionDecl *FD,
                                              llvm::Function *Fn) {
  ASTContext &C = CGM.getContext();
  FD = FD->getMostRecentDecl();
  // Map params to their positions in function decl.
  llvm::DenseMap<const Decl *, unsigned> ParamPositions;
  if (isa<CXXMethodDecl>(FD))
    ParamPositions.insert({FD, 0});
  unsigned ParamPos = ParamPositions.size();
  for (auto *P : FD->parameters()) {
    ParamPositions.insert({P->getCanonicalDecl(), ParamPos});
    ++ParamPos;
  }
  while (FD) {
    for (auto *Attr : FD->specific_attrs<OMPDeclareSimdDeclAttr>()) {
      llvm::SmallVector<ParamAttrTy, 8> ParamAttrs(ParamPositions.size());
      // Mark uniform parameters.
      for (auto *E : Attr->uniforms()) {
        E = E->IgnoreParenImpCasts();
        unsigned Pos;
        if (isa<CXXThisExpr>(E))
          Pos = ParamPositions[FD];
        else {
          auto *PVD = cast<ParmVarDecl>(cast<DeclRefExpr>(E)->getDecl())
                          ->getCanonicalDecl();
          Pos = ParamPositions[PVD];
        }
        ParamAttrs[Pos].Kind = Uniform;
      }
      // Get alignment info.
      auto NI = Attr->alignments_begin();
      for (auto *E : Attr->aligneds()) {
        E = E->IgnoreParenImpCasts();
        unsigned Pos;
        QualType ParmTy;
        if (isa<CXXThisExpr>(E)) {
          Pos = ParamPositions[FD];
          ParmTy = E->getType();
        } else {
          auto *PVD = cast<ParmVarDecl>(cast<DeclRefExpr>(E)->getDecl())
                          ->getCanonicalDecl();
          Pos = ParamPositions[PVD];
          ParmTy = PVD->getType();
        }
        ParamAttrs[Pos].Alignment =
            (*NI)
                ? (*NI)->EvaluateKnownConstInt(C)
                : llvm::APSInt::getUnsigned(
                      C.toCharUnitsFromBits(C.getOpenMPDefaultSimdAlign(ParmTy))
                          .getQuantity());
        ++NI;
      }
      // Mark linear parameters.
      auto SI = Attr->steps_begin();
      auto MI = Attr->modifiers_begin();
      for (auto *E : Attr->linears()) {
        E = E->IgnoreParenImpCasts();
        unsigned Pos;
        if (isa<CXXThisExpr>(E))
          Pos = ParamPositions[FD];
        else {
          auto *PVD = cast<ParmVarDecl>(cast<DeclRefExpr>(E)->getDecl())
                          ->getCanonicalDecl();
          Pos = ParamPositions[PVD];
        }
        auto &ParamAttr = ParamAttrs[Pos];
        ParamAttr.Kind = Linear;
        if (*SI) {
          if (!(*SI)->EvaluateAsInt(ParamAttr.StrideOrArg, C,
                                    Expr::SE_AllowSideEffects)) {
            if (auto *DRE = cast<DeclRefExpr>((*SI)->IgnoreParenImpCasts())) {
              if (auto *StridePVD = cast<ParmVarDecl>(DRE->getDecl())) {
                ParamAttr.Kind = LinearWithVarStride;
                ParamAttr.StrideOrArg = llvm::APSInt::getUnsigned(
                    ParamPositions[StridePVD->getCanonicalDecl()]);
              }
            }
          }
        }
        ++SI;
        ++MI;
      }
      llvm::APSInt VLENVal;
      if (const Expr *VLEN = Attr->getSimdlen())
        VLENVal = VLEN->EvaluateKnownConstInt(C);
      OMPDeclareSimdDeclAttr::BranchStateTy State = Attr->getBranchState();
      if (CGM.getTriple().getArch() == llvm::Triple::x86 ||
          CGM.getTriple().getArch() == llvm::Triple::x86_64)
        emitX86DeclareSimdFunction(FD, Fn, VLENVal, ParamAttrs, State);
    }
<<<<<<< HEAD
    llvm::APSInt VLENVal;
    if (const Expr *VLEN = Attr->getSimdlen())
      VLENVal = VLEN->EvaluateKnownConstInt(C);
    OMPDeclareSimdDeclAttr::BranchStateTy State = Attr->getBranchState();
    if (CGM.getTriple().getArch() == llvm::Triple::x86 ||
        CGM.getTriple().getArch() == llvm::Triple::x86_64
#if INTEL_CUSTOMIZATION
        || CGM.getTriple().getArch() == llvm::Triple::spir
        || CGM.getTriple().getArch() == llvm::Triple::spir64
#endif // INTEL_CUSTOMIZATION
       )
      emitX86DeclareSimdFunction(FD, Fn, VLENVal, ParamAttrs, State);
=======
    FD = FD->getPreviousDecl();
>>>>>>> fe357865
  }
}

namespace {
/// Cleanup action for doacross support.
class DoacrossCleanupTy final : public EHScopeStack::Cleanup {
public:
  static const int DoacrossFinArgs = 2;

private:
  llvm::Value *RTLFn;
  llvm::Value *Args[DoacrossFinArgs];

public:
  DoacrossCleanupTy(llvm::Value *RTLFn, ArrayRef<llvm::Value *> CallArgs)
      : RTLFn(RTLFn) {
    assert(CallArgs.size() == DoacrossFinArgs);
    std::copy(CallArgs.begin(), CallArgs.end(), std::begin(Args));
  }
  void Emit(CodeGenFunction &CGF, Flags /*flags*/) override {
    if (!CGF.HaveInsertPoint())
      return;
    CGF.EmitRuntimeCall(RTLFn, Args);
  }
};
} // namespace

void CGOpenMPRuntime::emitDoacrossInit(CodeGenFunction &CGF,
                                       const OMPLoopDirective &D) {
  if (!CGF.HaveInsertPoint())
    return;

  ASTContext &C = CGM.getContext();
  QualType Int64Ty = C.getIntTypeForBitwidth(/*DestWidth=*/64, /*Signed=*/true);
  RecordDecl *RD;
  if (KmpDimTy.isNull()) {
    // Build struct kmp_dim {  // loop bounds info casted to kmp_int64
    //  kmp_int64 lo; // lower
    //  kmp_int64 up; // upper
    //  kmp_int64 st; // stride
    // };
    RD = C.buildImplicitRecord("kmp_dim");
    RD->startDefinition();
    addFieldToRecordDecl(C, RD, Int64Ty);
    addFieldToRecordDecl(C, RD, Int64Ty);
    addFieldToRecordDecl(C, RD, Int64Ty);
    RD->completeDefinition();
    KmpDimTy = C.getRecordType(RD);
  } else
    RD = cast<RecordDecl>(KmpDimTy->getAsTagDecl());

  Address DimsAddr = CGF.CreateMemTemp(KmpDimTy, "dims");
  CGF.EmitNullInitialization(DimsAddr, KmpDimTy);
  enum { LowerFD = 0, UpperFD, StrideFD };
  // Fill dims with data.
  LValue DimsLVal = CGF.MakeAddrLValue(DimsAddr, KmpDimTy);
  // dims.upper = num_iterations;
  LValue UpperLVal =
      CGF.EmitLValueForField(DimsLVal, *std::next(RD->field_begin(), UpperFD));
  llvm::Value *NumIterVal = CGF.EmitScalarConversion(
      CGF.EmitScalarExpr(D.getNumIterations()), D.getNumIterations()->getType(),
      Int64Ty, D.getNumIterations()->getExprLoc());
  CGF.EmitStoreOfScalar(NumIterVal, UpperLVal);
  // dims.stride = 1;
  LValue StrideLVal =
      CGF.EmitLValueForField(DimsLVal, *std::next(RD->field_begin(), StrideFD));
  CGF.EmitStoreOfScalar(llvm::ConstantInt::getSigned(CGM.Int64Ty, /*V=*/1),
                        StrideLVal);

  // Build call void __kmpc_doacross_init(ident_t *loc, kmp_int32 gtid,
  // kmp_int32 num_dims, struct kmp_dim * dims);
  llvm::Value *Args[] = {emitUpdateLocation(CGF, D.getLocStart()),
                         getThreadID(CGF, D.getLocStart()),
                         llvm::ConstantInt::getSigned(CGM.Int32Ty, 1),
                         CGF.Builder.CreatePointerBitCastOrAddrSpaceCast(
                             DimsAddr.getPointer(), CGM.VoidPtrTy)};

  llvm::Value *RTLFn = createRuntimeFunction(OMPRTL__kmpc_doacross_init);
  CGF.EmitRuntimeCall(RTLFn, Args);
  llvm::Value *FiniArgs[DoacrossCleanupTy::DoacrossFinArgs] = {
      emitUpdateLocation(CGF, D.getLocEnd()), getThreadID(CGF, D.getLocEnd())};
  llvm::Value *FiniRTLFn = createRuntimeFunction(OMPRTL__kmpc_doacross_fini);
  CGF.EHStack.pushCleanup<DoacrossCleanupTy>(NormalAndEHCleanup, FiniRTLFn,
                                             llvm::makeArrayRef(FiniArgs));
}

void CGOpenMPRuntime::emitDoacrossOrdered(CodeGenFunction &CGF,
                                          const OMPDependClause *C) {
  QualType Int64Ty =
      CGM.getContext().getIntTypeForBitwidth(/*DestWidth=*/64, /*Signed=*/1);
  const Expr *CounterVal = C->getCounterValue();
  assert(CounterVal);
  llvm::Value *CntVal = CGF.EmitScalarConversion(CGF.EmitScalarExpr(CounterVal),
                                                 CounterVal->getType(), Int64Ty,
                                                 CounterVal->getExprLoc());
  Address CntAddr = CGF.CreateMemTemp(Int64Ty, ".cnt.addr");
  CGF.EmitStoreOfScalar(CntVal, CntAddr, /*Volatile=*/false, Int64Ty);
  llvm::Value *Args[] = {emitUpdateLocation(CGF, C->getLocStart()),
                         getThreadID(CGF, C->getLocStart()),
                         CntAddr.getPointer()};
  llvm::Value *RTLFn;
  if (C->getDependencyKind() == OMPC_DEPEND_source)
    RTLFn = createRuntimeFunction(OMPRTL__kmpc_doacross_post);
  else {
    assert(C->getDependencyKind() == OMPC_DEPEND_sink);
    RTLFn = createRuntimeFunction(OMPRTL__kmpc_doacross_wait);
  }
  CGF.EmitRuntimeCall(RTLFn, Args);
}

void CGOpenMPRuntime::emitCall(CodeGenFunction &CGF, SourceLocation Loc,
                               llvm::Value *Callee,
                               ArrayRef<llvm::Value *> Args) const {
  assert(Loc.isValid() && "Outlined function call location must be valid.");
  auto DL = ApplyDebugLocation::CreateDefaultArtificial(CGF, Loc);

  if (auto *Fn = dyn_cast<llvm::Function>(Callee)) {
    if (Fn->doesNotThrow()) {
      CGF.EmitNounwindRuntimeCall(Fn, Args);
      return;
    }
  }
  CGF.EmitRuntimeCall(Callee, Args);
}

void CGOpenMPRuntime::emitOutlinedFunctionCall(
    CodeGenFunction &CGF, SourceLocation Loc, llvm::Value *OutlinedFn,
    ArrayRef<llvm::Value *> Args) const {
  emitCall(CGF, Loc, OutlinedFn, Args);
}

Address CGOpenMPRuntime::getParameterAddress(CodeGenFunction &CGF,
                                             const VarDecl *NativeParam,
                                             const VarDecl *TargetParam) const {
  return CGF.GetAddrOfLocalVar(NativeParam);
}

Address CGOpenMPRuntime::getAddressOfLocalVariable(CodeGenFunction &CGF,
                                                   const VarDecl *VD) {
  return Address::invalid();
}

llvm::Value *CGOpenMPSIMDRuntime::emitParallelOutlinedFunction(
    const OMPExecutableDirective &D, const VarDecl *ThreadIDVar,
    OpenMPDirectiveKind InnermostKind, const RegionCodeGenTy &CodeGen) {
  llvm_unreachable("Not supported in SIMD-only mode");
}

llvm::Value *CGOpenMPSIMDRuntime::emitTeamsOutlinedFunction(
    const OMPExecutableDirective &D, const VarDecl *ThreadIDVar,
    OpenMPDirectiveKind InnermostKind, const RegionCodeGenTy &CodeGen) {
  llvm_unreachable("Not supported in SIMD-only mode");
}

llvm::Value *CGOpenMPSIMDRuntime::emitTaskOutlinedFunction(
    const OMPExecutableDirective &D, const VarDecl *ThreadIDVar,
    const VarDecl *PartIDVar, const VarDecl *TaskTVar,
    OpenMPDirectiveKind InnermostKind, const RegionCodeGenTy &CodeGen,
    bool Tied, unsigned &NumberOfParts) {
  llvm_unreachable("Not supported in SIMD-only mode");
}

void CGOpenMPSIMDRuntime::emitParallelCall(CodeGenFunction &CGF,
                                           SourceLocation Loc,
                                           llvm::Value *OutlinedFn,
                                           ArrayRef<llvm::Value *> CapturedVars,
                                           const Expr *IfCond) {
  llvm_unreachable("Not supported in SIMD-only mode");
}

void CGOpenMPSIMDRuntime::emitCriticalRegion(
    CodeGenFunction &CGF, StringRef CriticalName,
    const RegionCodeGenTy &CriticalOpGen, SourceLocation Loc,
    const Expr *Hint) {
  llvm_unreachable("Not supported in SIMD-only mode");
}

void CGOpenMPSIMDRuntime::emitMasterRegion(CodeGenFunction &CGF,
                                           const RegionCodeGenTy &MasterOpGen,
                                           SourceLocation Loc) {
  llvm_unreachable("Not supported in SIMD-only mode");
}

void CGOpenMPSIMDRuntime::emitTaskyieldCall(CodeGenFunction &CGF,
                                            SourceLocation Loc) {
  llvm_unreachable("Not supported in SIMD-only mode");
}

void CGOpenMPSIMDRuntime::emitTaskgroupRegion(
    CodeGenFunction &CGF, const RegionCodeGenTy &TaskgroupOpGen,
    SourceLocation Loc) {
  llvm_unreachable("Not supported in SIMD-only mode");
}

void CGOpenMPSIMDRuntime::emitSingleRegion(
    CodeGenFunction &CGF, const RegionCodeGenTy &SingleOpGen,
    SourceLocation Loc, ArrayRef<const Expr *> CopyprivateVars,
    ArrayRef<const Expr *> DestExprs, ArrayRef<const Expr *> SrcExprs,
    ArrayRef<const Expr *> AssignmentOps) {
  llvm_unreachable("Not supported in SIMD-only mode");
}

void CGOpenMPSIMDRuntime::emitOrderedRegion(CodeGenFunction &CGF,
                                            const RegionCodeGenTy &OrderedOpGen,
                                            SourceLocation Loc,
                                            bool IsThreads) {
  llvm_unreachable("Not supported in SIMD-only mode");
}

void CGOpenMPSIMDRuntime::emitBarrierCall(CodeGenFunction &CGF,
                                          SourceLocation Loc,
                                          OpenMPDirectiveKind Kind,
                                          bool EmitChecks,
                                          bool ForceSimpleCall) {
  llvm_unreachable("Not supported in SIMD-only mode");
}

void CGOpenMPSIMDRuntime::emitForDispatchInit(
    CodeGenFunction &CGF, SourceLocation Loc,
    const OpenMPScheduleTy &ScheduleKind, unsigned IVSize, bool IVSigned,
    bool Ordered, const DispatchRTInput &DispatchValues) {
  llvm_unreachable("Not supported in SIMD-only mode");
}

void CGOpenMPSIMDRuntime::emitForStaticInit(
    CodeGenFunction &CGF, SourceLocation Loc, OpenMPDirectiveKind DKind,
    const OpenMPScheduleTy &ScheduleKind, const StaticRTInput &Values) {
  llvm_unreachable("Not supported in SIMD-only mode");
}

void CGOpenMPSIMDRuntime::emitDistributeStaticInit(
    CodeGenFunction &CGF, SourceLocation Loc,
    OpenMPDistScheduleClauseKind SchedKind, const StaticRTInput &Values) {
  llvm_unreachable("Not supported in SIMD-only mode");
}

void CGOpenMPSIMDRuntime::emitForOrderedIterationEnd(CodeGenFunction &CGF,
                                                     SourceLocation Loc,
                                                     unsigned IVSize,
                                                     bool IVSigned) {
  llvm_unreachable("Not supported in SIMD-only mode");
}

void CGOpenMPSIMDRuntime::emitForStaticFinish(CodeGenFunction &CGF,
                                              SourceLocation Loc,
                                              OpenMPDirectiveKind DKind) {
  llvm_unreachable("Not supported in SIMD-only mode");
}

llvm::Value *CGOpenMPSIMDRuntime::emitForNext(CodeGenFunction &CGF,
                                              SourceLocation Loc,
                                              unsigned IVSize, bool IVSigned,
                                              Address IL, Address LB,
                                              Address UB, Address ST) {
  llvm_unreachable("Not supported in SIMD-only mode");
}

void CGOpenMPSIMDRuntime::emitNumThreadsClause(CodeGenFunction &CGF,
                                               llvm::Value *NumThreads,
                                               SourceLocation Loc) {
  llvm_unreachable("Not supported in SIMD-only mode");
}

void CGOpenMPSIMDRuntime::emitProcBindClause(CodeGenFunction &CGF,
                                             OpenMPProcBindClauseKind ProcBind,
                                             SourceLocation Loc) {
  llvm_unreachable("Not supported in SIMD-only mode");
}

Address CGOpenMPSIMDRuntime::getAddrOfThreadPrivate(CodeGenFunction &CGF,
                                                    const VarDecl *VD,
                                                    Address VDAddr,
                                                    SourceLocation Loc) {
  llvm_unreachable("Not supported in SIMD-only mode");
}

llvm::Function *CGOpenMPSIMDRuntime::emitThreadPrivateVarDefinition(
    const VarDecl *VD, Address VDAddr, SourceLocation Loc, bool PerformInit,
    CodeGenFunction *CGF) {
  llvm_unreachable("Not supported in SIMD-only mode");
}

Address CGOpenMPSIMDRuntime::getAddrOfArtificialThreadPrivate(
    CodeGenFunction &CGF, QualType VarType, StringRef Name) {
  llvm_unreachable("Not supported in SIMD-only mode");
}

void CGOpenMPSIMDRuntime::emitFlush(CodeGenFunction &CGF,
                                    ArrayRef<const Expr *> Vars,
                                    SourceLocation Loc) {
  llvm_unreachable("Not supported in SIMD-only mode");
}

void CGOpenMPSIMDRuntime::emitTaskCall(CodeGenFunction &CGF, SourceLocation Loc,
                                       const OMPExecutableDirective &D,
                                       llvm::Value *TaskFunction,
                                       QualType SharedsTy, Address Shareds,
                                       const Expr *IfCond,
                                       const OMPTaskDataTy &Data) {
  llvm_unreachable("Not supported in SIMD-only mode");
}

void CGOpenMPSIMDRuntime::emitTaskLoopCall(
    CodeGenFunction &CGF, SourceLocation Loc, const OMPLoopDirective &D,
    llvm::Value *TaskFunction, QualType SharedsTy, Address Shareds,
    const Expr *IfCond, const OMPTaskDataTy &Data) {
  llvm_unreachable("Not supported in SIMD-only mode");
}

void CGOpenMPSIMDRuntime::emitReduction(
    CodeGenFunction &CGF, SourceLocation Loc, ArrayRef<const Expr *> Privates,
    ArrayRef<const Expr *> LHSExprs, ArrayRef<const Expr *> RHSExprs,
    ArrayRef<const Expr *> ReductionOps, ReductionOptionsTy Options) {
  assert(Options.SimpleReduction && "Only simple reduction is expected.");
  CGOpenMPRuntime::emitReduction(CGF, Loc, Privates, LHSExprs, RHSExprs,
                                 ReductionOps, Options);
}

llvm::Value *CGOpenMPSIMDRuntime::emitTaskReductionInit(
    CodeGenFunction &CGF, SourceLocation Loc, ArrayRef<const Expr *> LHSExprs,
    ArrayRef<const Expr *> RHSExprs, const OMPTaskDataTy &Data) {
  llvm_unreachable("Not supported in SIMD-only mode");
}

void CGOpenMPSIMDRuntime::emitTaskReductionFixups(CodeGenFunction &CGF,
                                                  SourceLocation Loc,
                                                  ReductionCodeGen &RCG,
                                                  unsigned N) {
  llvm_unreachable("Not supported in SIMD-only mode");
}

Address CGOpenMPSIMDRuntime::getTaskReductionItem(CodeGenFunction &CGF,
                                                  SourceLocation Loc,
                                                  llvm::Value *ReductionsPtr,
                                                  LValue SharedLVal) {
  llvm_unreachable("Not supported in SIMD-only mode");
}

void CGOpenMPSIMDRuntime::emitTaskwaitCall(CodeGenFunction &CGF,
                                           SourceLocation Loc) {
  llvm_unreachable("Not supported in SIMD-only mode");
}

void CGOpenMPSIMDRuntime::emitCancellationPointCall(
    CodeGenFunction &CGF, SourceLocation Loc,
    OpenMPDirectiveKind CancelRegion) {
  llvm_unreachable("Not supported in SIMD-only mode");
}

void CGOpenMPSIMDRuntime::emitCancelCall(CodeGenFunction &CGF,
                                         SourceLocation Loc, const Expr *IfCond,
                                         OpenMPDirectiveKind CancelRegion) {
  llvm_unreachable("Not supported in SIMD-only mode");
}

void CGOpenMPSIMDRuntime::emitTargetOutlinedFunction(
    const OMPExecutableDirective &D, StringRef ParentName,
    llvm::Function *&OutlinedFn, llvm::Constant *&OutlinedFnID,
    bool IsOffloadEntry, const RegionCodeGenTy &CodeGen) {
  llvm_unreachable("Not supported in SIMD-only mode");
}

void CGOpenMPSIMDRuntime::emitTargetCall(CodeGenFunction &CGF,
                                         const OMPExecutableDirective &D,
                                         llvm::Value *OutlinedFn,
                                         llvm::Value *OutlinedFnID,
                                         const Expr *IfCond, const Expr *Device) {
  llvm_unreachable("Not supported in SIMD-only mode");
}

bool CGOpenMPSIMDRuntime::emitTargetFunctions(GlobalDecl GD) {
  llvm_unreachable("Not supported in SIMD-only mode");
}

bool CGOpenMPSIMDRuntime::emitTargetGlobalVariable(GlobalDecl GD) {
  llvm_unreachable("Not supported in SIMD-only mode");
}

bool CGOpenMPSIMDRuntime::emitTargetGlobal(GlobalDecl GD) {
  return false;
}

llvm::Function *CGOpenMPSIMDRuntime::emitRegistrationFunction() {
  return nullptr;
}

void CGOpenMPSIMDRuntime::emitTeamsCall(CodeGenFunction &CGF,
                                        const OMPExecutableDirective &D,
                                        SourceLocation Loc,
                                        llvm::Value *OutlinedFn,
                                        ArrayRef<llvm::Value *> CapturedVars) {
  llvm_unreachable("Not supported in SIMD-only mode");
}

void CGOpenMPSIMDRuntime::emitNumTeamsClause(CodeGenFunction &CGF,
                                             const Expr *NumTeams,
                                             const Expr *ThreadLimit,
                                             SourceLocation Loc) {
  llvm_unreachable("Not supported in SIMD-only mode");
}

void CGOpenMPSIMDRuntime::emitTargetDataCalls(
    CodeGenFunction &CGF, const OMPExecutableDirective &D, const Expr *IfCond,
    const Expr *Device, const RegionCodeGenTy &CodeGen, TargetDataInfo &Info) {
  llvm_unreachable("Not supported in SIMD-only mode");
}

void CGOpenMPSIMDRuntime::emitTargetDataStandAloneCall(
    CodeGenFunction &CGF, const OMPExecutableDirective &D, const Expr *IfCond,
    const Expr *Device) {
  llvm_unreachable("Not supported in SIMD-only mode");
}

void CGOpenMPSIMDRuntime::emitDoacrossInit(CodeGenFunction &CGF,
                                           const OMPLoopDirective &D) {
  llvm_unreachable("Not supported in SIMD-only mode");
}

void CGOpenMPSIMDRuntime::emitDoacrossOrdered(CodeGenFunction &CGF,
                                              const OMPDependClause *C) {
  llvm_unreachable("Not supported in SIMD-only mode");
}

const VarDecl *
CGOpenMPSIMDRuntime::translateParameter(const FieldDecl *FD,
                                        const VarDecl *NativeParam) const {
  llvm_unreachable("Not supported in SIMD-only mode");
}

Address
CGOpenMPSIMDRuntime::getParameterAddress(CodeGenFunction &CGF,
                                         const VarDecl *NativeParam,
                                         const VarDecl *TargetParam) const {
  llvm_unreachable("Not supported in SIMD-only mode");
}
<|MERGE_RESOLUTION|>--- conflicted
+++ resolved
@@ -8121,25 +8121,15 @@
         VLENVal = VLEN->EvaluateKnownConstInt(C);
       OMPDeclareSimdDeclAttr::BranchStateTy State = Attr->getBranchState();
       if (CGM.getTriple().getArch() == llvm::Triple::x86 ||
-          CGM.getTriple().getArch() == llvm::Triple::x86_64)
-        emitX86DeclareSimdFunction(FD, Fn, VLENVal, ParamAttrs, State);
-    }
-<<<<<<< HEAD
-    llvm::APSInt VLENVal;
-    if (const Expr *VLEN = Attr->getSimdlen())
-      VLENVal = VLEN->EvaluateKnownConstInt(C);
-    OMPDeclareSimdDeclAttr::BranchStateTy State = Attr->getBranchState();
-    if (CGM.getTriple().getArch() == llvm::Triple::x86 ||
-        CGM.getTriple().getArch() == llvm::Triple::x86_64
+          CGM.getTriple().getArch() == llvm::Triple::x86_64
 #if INTEL_CUSTOMIZATION
         || CGM.getTriple().getArch() == llvm::Triple::spir
         || CGM.getTriple().getArch() == llvm::Triple::spir64
 #endif // INTEL_CUSTOMIZATION
        )
-      emitX86DeclareSimdFunction(FD, Fn, VLENVal, ParamAttrs, State);
-=======
+        emitX86DeclareSimdFunction(FD, Fn, VLENVal, ParamAttrs, State);
+    }
     FD = FD->getPreviousDecl();
->>>>>>> fe357865
   }
 }
 
