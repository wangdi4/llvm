//===----- CGOpenMPRuntime.cpp - Interface to OpenMP Runtimes -------------===//
//
//                     The LLVM Compiler Infrastructure
//
// This file is distributed under the University of Illinois Open Source
// License. See LICENSE.TXT for details.
//
//===----------------------------------------------------------------------===//
//
// This provides a class for OpenMP runtime code generation.
//
//===----------------------------------------------------------------------===//

#include "CGCXXABI.h"
#include "CGCleanup.h"
#include "CGOpenMPRuntime.h"
#if INTEL_COLLAB
#include "intel/CGOpenMPLateOutline.h"
#endif // INTEL_COLLAB
#include "CGRecordLayout.h"
#include "CodeGenFunction.h"
#include "clang/CodeGen/ConstantInitBuilder.h"
#include "clang/AST/Decl.h"
#include "clang/AST/StmtOpenMP.h"
#include "clang/Basic/BitmaskEnum.h"
#include "llvm/ADT/ArrayRef.h"
#include "llvm/Bitcode/BitcodeReader.h"
#include "llvm/IR/CallSite.h"
#include "llvm/IR/DerivedTypes.h"
#include "llvm/IR/GlobalValue.h"
#include "llvm/IR/Value.h"
#include "llvm/Support/Format.h"
#include "llvm/Support/raw_ostream.h"
#include <cassert>

using namespace clang;
using namespace CodeGen;

namespace {
/// Base class for handling code generation inside OpenMP regions.
class CGOpenMPRegionInfo : public CodeGenFunction::CGCapturedStmtInfo {
public:
  /// Kinds of OpenMP regions used in codegen.
  enum CGOpenMPRegionKind {
    /// Region with outlined function for standalone 'parallel'
    /// directive.
    ParallelOutlinedRegion,
    /// Region with outlined function for standalone 'task' directive.
    TaskOutlinedRegion,
    /// Region for constructs that do not require function outlining,
    /// like 'for', 'sections', 'atomic' etc. directives.
    InlinedRegion,
    /// Region with outlined function for standalone 'target' directive.
    TargetRegion,
  };

  CGOpenMPRegionInfo(const CapturedStmt &CS,
                     const CGOpenMPRegionKind RegionKind,
                     const RegionCodeGenTy &CodeGen, OpenMPDirectiveKind Kind,
                     bool HasCancel)
      : CGCapturedStmtInfo(CS, CR_OpenMP), RegionKind(RegionKind),
        CodeGen(CodeGen), Kind(Kind), HasCancel(HasCancel) {}

  CGOpenMPRegionInfo(const CGOpenMPRegionKind RegionKind,
                     const RegionCodeGenTy &CodeGen, OpenMPDirectiveKind Kind,
                     bool HasCancel)
      : CGCapturedStmtInfo(CR_OpenMP), RegionKind(RegionKind), CodeGen(CodeGen),
        Kind(Kind), HasCancel(HasCancel) {}

  /// Get a variable or parameter for storing global thread id
  /// inside OpenMP construct.
  virtual const VarDecl *getThreadIDVariable() const = 0;

  /// Emit the captured statement body.
  void EmitBody(CodeGenFunction &CGF, const Stmt *S) override;

  /// Get an LValue for the current ThreadID variable.
  /// \return LValue for thread id variable. This LValue always has type int32*.
  virtual LValue getThreadIDVariableLValue(CodeGenFunction &CGF);

  virtual void emitUntiedSwitch(CodeGenFunction & /*CGF*/) {}

  CGOpenMPRegionKind getRegionKind() const { return RegionKind; }

  OpenMPDirectiveKind getDirectiveKind() const { return Kind; }

  bool hasCancel() const { return HasCancel; }

  static bool classof(const CGCapturedStmtInfo *Info) {
    return Info->getKind() == CR_OpenMP;
  }

  ~CGOpenMPRegionInfo() override = default;

protected:
  CGOpenMPRegionKind RegionKind;
  RegionCodeGenTy CodeGen;
  OpenMPDirectiveKind Kind;
  bool HasCancel;
};

/// API for captured statement code generation in OpenMP constructs.
class CGOpenMPOutlinedRegionInfo final : public CGOpenMPRegionInfo {
public:
  CGOpenMPOutlinedRegionInfo(const CapturedStmt &CS, const VarDecl *ThreadIDVar,
                             const RegionCodeGenTy &CodeGen,
                             OpenMPDirectiveKind Kind, bool HasCancel,
                             StringRef HelperName)
      : CGOpenMPRegionInfo(CS, ParallelOutlinedRegion, CodeGen, Kind,
                           HasCancel),
        ThreadIDVar(ThreadIDVar), HelperName(HelperName) {
    assert(ThreadIDVar != nullptr && "No ThreadID in OpenMP region.");
  }

  /// Get a variable or parameter for storing global thread id
  /// inside OpenMP construct.
  const VarDecl *getThreadIDVariable() const override { return ThreadIDVar; }

  /// Get the name of the capture helper.
  StringRef getHelperName() const override { return HelperName; }

  static bool classof(const CGCapturedStmtInfo *Info) {
    return CGOpenMPRegionInfo::classof(Info) &&
           cast<CGOpenMPRegionInfo>(Info)->getRegionKind() ==
               ParallelOutlinedRegion;
  }

private:
  /// A variable or parameter storing global thread id for OpenMP
  /// constructs.
  const VarDecl *ThreadIDVar;
  StringRef HelperName;
};

/// API for captured statement code generation in OpenMP constructs.
class CGOpenMPTaskOutlinedRegionInfo final : public CGOpenMPRegionInfo {
public:
  class UntiedTaskActionTy final : public PrePostActionTy {
    bool Untied;
    const VarDecl *PartIDVar;
    const RegionCodeGenTy UntiedCodeGen;
    llvm::SwitchInst *UntiedSwitch = nullptr;

  public:
    UntiedTaskActionTy(bool Tied, const VarDecl *PartIDVar,
                       const RegionCodeGenTy &UntiedCodeGen)
        : Untied(!Tied), PartIDVar(PartIDVar), UntiedCodeGen(UntiedCodeGen) {}
    void Enter(CodeGenFunction &CGF) override {
      if (Untied) {
        // Emit task switching point.
        LValue PartIdLVal = CGF.EmitLoadOfPointerLValue(
            CGF.GetAddrOfLocalVar(PartIDVar),
            PartIDVar->getType()->castAs<PointerType>());
        llvm::Value *Res =
            CGF.EmitLoadOfScalar(PartIdLVal, PartIDVar->getLocation());
        llvm::BasicBlock *DoneBB = CGF.createBasicBlock(".untied.done.");
        UntiedSwitch = CGF.Builder.CreateSwitch(Res, DoneBB);
        CGF.EmitBlock(DoneBB);
        CGF.EmitBranchThroughCleanup(CGF.ReturnBlock);
        CGF.EmitBlock(CGF.createBasicBlock(".untied.jmp."));
        UntiedSwitch->addCase(CGF.Builder.getInt32(0),
                              CGF.Builder.GetInsertBlock());
        emitUntiedSwitch(CGF);
      }
    }
    void emitUntiedSwitch(CodeGenFunction &CGF) const {
      if (Untied) {
        LValue PartIdLVal = CGF.EmitLoadOfPointerLValue(
            CGF.GetAddrOfLocalVar(PartIDVar),
            PartIDVar->getType()->castAs<PointerType>());
        CGF.EmitStoreOfScalar(CGF.Builder.getInt32(UntiedSwitch->getNumCases()),
                              PartIdLVal);
        UntiedCodeGen(CGF);
        CodeGenFunction::JumpDest CurPoint =
            CGF.getJumpDestInCurrentScope(".untied.next.");
        CGF.EmitBranchThroughCleanup(CGF.ReturnBlock);
        CGF.EmitBlock(CGF.createBasicBlock(".untied.jmp."));
        UntiedSwitch->addCase(CGF.Builder.getInt32(UntiedSwitch->getNumCases()),
                              CGF.Builder.GetInsertBlock());
        CGF.EmitBranchThroughCleanup(CurPoint);
        CGF.EmitBlock(CurPoint.getBlock());
      }
    }
    unsigned getNumberOfParts() const { return UntiedSwitch->getNumCases(); }
  };
  CGOpenMPTaskOutlinedRegionInfo(const CapturedStmt &CS,
                                 const VarDecl *ThreadIDVar,
                                 const RegionCodeGenTy &CodeGen,
                                 OpenMPDirectiveKind Kind, bool HasCancel,
                                 const UntiedTaskActionTy &Action)
      : CGOpenMPRegionInfo(CS, TaskOutlinedRegion, CodeGen, Kind, HasCancel),
        ThreadIDVar(ThreadIDVar), Action(Action) {
    assert(ThreadIDVar != nullptr && "No ThreadID in OpenMP region.");
  }

  /// Get a variable or parameter for storing global thread id
  /// inside OpenMP construct.
  const VarDecl *getThreadIDVariable() const override { return ThreadIDVar; }

  /// Get an LValue for the current ThreadID variable.
  LValue getThreadIDVariableLValue(CodeGenFunction &CGF) override;

  /// Get the name of the capture helper.
  StringRef getHelperName() const override { return ".omp_outlined."; }

  void emitUntiedSwitch(CodeGenFunction &CGF) override {
    Action.emitUntiedSwitch(CGF);
  }

  static bool classof(const CGCapturedStmtInfo *Info) {
    return CGOpenMPRegionInfo::classof(Info) &&
           cast<CGOpenMPRegionInfo>(Info)->getRegionKind() ==
               TaskOutlinedRegion;
  }

private:
  /// A variable or parameter storing global thread id for OpenMP
  /// constructs.
  const VarDecl *ThreadIDVar;
  /// Action for emitting code for untied tasks.
  const UntiedTaskActionTy &Action;
};

/// API for inlined captured statement code generation in OpenMP
/// constructs.
class CGOpenMPInlinedRegionInfo : public CGOpenMPRegionInfo {
public:
  CGOpenMPInlinedRegionInfo(CodeGenFunction::CGCapturedStmtInfo *OldCSI,
                            const RegionCodeGenTy &CodeGen,
                            OpenMPDirectiveKind Kind, bool HasCancel)
      : CGOpenMPRegionInfo(InlinedRegion, CodeGen, Kind, HasCancel),
        OldCSI(OldCSI),
        OuterRegionInfo(dyn_cast_or_null<CGOpenMPRegionInfo>(OldCSI)) {}

  // Retrieve the value of the context parameter.
  llvm::Value *getContextValue() const override {
    if (OuterRegionInfo)
      return OuterRegionInfo->getContextValue();
    llvm_unreachable("No context value for inlined OpenMP region");
  }

  void setContextValue(llvm::Value *V) override {
    if (OuterRegionInfo) {
      OuterRegionInfo->setContextValue(V);
      return;
    }
    llvm_unreachable("No context value for inlined OpenMP region");
  }

  /// Lookup the captured field decl for a variable.
  const FieldDecl *lookup(const VarDecl *VD) const override {
    if (OuterRegionInfo)
      return OuterRegionInfo->lookup(VD);
    // If there is no outer outlined region,no need to lookup in a list of
    // captured variables, we can use the original one.
    return nullptr;
  }

  FieldDecl *getThisFieldDecl() const override {
    if (OuterRegionInfo)
      return OuterRegionInfo->getThisFieldDecl();
    return nullptr;
  }

  /// Get a variable or parameter for storing global thread id
  /// inside OpenMP construct.
  const VarDecl *getThreadIDVariable() const override {
    if (OuterRegionInfo)
      return OuterRegionInfo->getThreadIDVariable();
    return nullptr;
  }

  /// Get an LValue for the current ThreadID variable.
  LValue getThreadIDVariableLValue(CodeGenFunction &CGF) override {
    if (OuterRegionInfo)
      return OuterRegionInfo->getThreadIDVariableLValue(CGF);
    llvm_unreachable("No LValue for inlined OpenMP construct");
  }

  /// Get the name of the capture helper.
  StringRef getHelperName() const override {
    if (auto *OuterRegionInfo = getOldCSI())
      return OuterRegionInfo->getHelperName();
    llvm_unreachable("No helper name for inlined OpenMP construct");
  }

  void emitUntiedSwitch(CodeGenFunction &CGF) override {
    if (OuterRegionInfo)
      OuterRegionInfo->emitUntiedSwitch(CGF);
  }

  CodeGenFunction::CGCapturedStmtInfo *getOldCSI() const { return OldCSI; }

  static bool classof(const CGCapturedStmtInfo *Info) {
    return CGOpenMPRegionInfo::classof(Info) &&
           cast<CGOpenMPRegionInfo>(Info)->getRegionKind() == InlinedRegion;
  }

  ~CGOpenMPInlinedRegionInfo() override = default;

private:
  /// CodeGen info about outer OpenMP region.
  CodeGenFunction::CGCapturedStmtInfo *OldCSI;
  CGOpenMPRegionInfo *OuterRegionInfo;
};

/// API for captured statement code generation in OpenMP target
/// constructs. For this captures, implicit parameters are used instead of the
/// captured fields. The name of the target region has to be unique in a given
/// application so it is provided by the client, because only the client has
/// the information to generate that.
class CGOpenMPTargetRegionInfo final : public CGOpenMPRegionInfo {
public:
  CGOpenMPTargetRegionInfo(const CapturedStmt &CS,
                           const RegionCodeGenTy &CodeGen, StringRef HelperName)
      : CGOpenMPRegionInfo(CS, TargetRegion, CodeGen, OMPD_target,
                           /*HasCancel=*/false),
        HelperName(HelperName) {}

  /// This is unused for target regions because each starts executing
  /// with a single thread.
  const VarDecl *getThreadIDVariable() const override { return nullptr; }

  /// Get the name of the capture helper.
  StringRef getHelperName() const override { return HelperName; }

  static bool classof(const CGCapturedStmtInfo *Info) {
    return CGOpenMPRegionInfo::classof(Info) &&
           cast<CGOpenMPRegionInfo>(Info)->getRegionKind() == TargetRegion;
  }

private:
  StringRef HelperName;
};

static void EmptyCodeGen(CodeGenFunction &, PrePostActionTy &) {
  llvm_unreachable("No codegen for expressions");
}
/// API for generation of expressions captured in a innermost OpenMP
/// region.
class CGOpenMPInnerExprInfo final : public CGOpenMPInlinedRegionInfo {
public:
  CGOpenMPInnerExprInfo(CodeGenFunction &CGF, const CapturedStmt &CS)
      : CGOpenMPInlinedRegionInfo(CGF.CapturedStmtInfo, EmptyCodeGen,
                                  OMPD_unknown,
                                  /*HasCancel=*/false),
        PrivScope(CGF) {
    // Make sure the globals captured in the provided statement are local by
    // using the privatization logic. We assume the same variable is not
    // captured more than once.
    for (const auto &C : CS.captures()) {
      if (!C.capturesVariable() && !C.capturesVariableByCopy())
        continue;

      const VarDecl *VD = C.getCapturedVar();
      if (VD->isLocalVarDeclOrParm())
        continue;

      DeclRefExpr DRE(CGF.getContext(), const_cast<VarDecl *>(VD),
                      /*RefersToEnclosingVariableOrCapture=*/false,
                      VD->getType().getNonReferenceType(), VK_LValue,
                      C.getLocation());
      PrivScope.addPrivate(
          VD, [&CGF, &DRE]() { return CGF.EmitLValue(&DRE).getAddress(); });
    }
    (void)PrivScope.Privatize();
  }

  /// Lookup the captured field decl for a variable.
  const FieldDecl *lookup(const VarDecl *VD) const override {
    if (const FieldDecl *FD = CGOpenMPInlinedRegionInfo::lookup(VD))
      return FD;
    return nullptr;
  }

  /// Emit the captured statement body.
  void EmitBody(CodeGenFunction &CGF, const Stmt *S) override {
    llvm_unreachable("No body for expressions");
  }

  /// Get a variable or parameter for storing global thread id
  /// inside OpenMP construct.
  const VarDecl *getThreadIDVariable() const override {
    llvm_unreachable("No thread id for expressions");
  }

  /// Get the name of the capture helper.
  StringRef getHelperName() const override {
    llvm_unreachable("No helper name for expressions");
  }

  static bool classof(const CGCapturedStmtInfo *Info) { return false; }

private:
  /// Private scope to capture global variables.
  CodeGenFunction::OMPPrivateScope PrivScope;
};

/// RAII for emitting code of OpenMP constructs.
class InlinedOpenMPRegionRAII {
  CodeGenFunction &CGF;
  llvm::DenseMap<const VarDecl *, FieldDecl *> LambdaCaptureFields;
  FieldDecl *LambdaThisCaptureField = nullptr;
  const CodeGen::CGBlockInfo *BlockInfo = nullptr;

public:
  /// Constructs region for combined constructs.
  /// \param CodeGen Code generation sequence for combined directives. Includes
  /// a list of functions used for code generation of implicitly inlined
  /// regions.
  InlinedOpenMPRegionRAII(CodeGenFunction &CGF, const RegionCodeGenTy &CodeGen,
                          OpenMPDirectiveKind Kind, bool HasCancel)
      : CGF(CGF) {
    // Start emission for the construct.
    CGF.CapturedStmtInfo = new CGOpenMPInlinedRegionInfo(
        CGF.CapturedStmtInfo, CodeGen, Kind, HasCancel);
    std::swap(CGF.LambdaCaptureFields, LambdaCaptureFields);
    LambdaThisCaptureField = CGF.LambdaThisCaptureField;
    CGF.LambdaThisCaptureField = nullptr;
    BlockInfo = CGF.BlockInfo;
    CGF.BlockInfo = nullptr;
  }

  ~InlinedOpenMPRegionRAII() {
    // Restore original CapturedStmtInfo only if we're done with code emission.
    auto *OldCSI =
        cast<CGOpenMPInlinedRegionInfo>(CGF.CapturedStmtInfo)->getOldCSI();
    delete CGF.CapturedStmtInfo;
    CGF.CapturedStmtInfo = OldCSI;
    std::swap(CGF.LambdaCaptureFields, LambdaCaptureFields);
    CGF.LambdaThisCaptureField = LambdaThisCaptureField;
    CGF.BlockInfo = BlockInfo;
  }
};

/// Values for bit flags used in the ident_t to describe the fields.
/// All enumeric elements are named and described in accordance with the code
/// from http://llvm.org/svn/llvm-project/openmp/trunk/runtime/src/kmp.h
enum OpenMPLocationFlags : unsigned {
  /// Use trampoline for internal microtask.
  OMP_IDENT_IMD = 0x01,
  /// Use c-style ident structure.
  OMP_IDENT_KMPC = 0x02,
  /// Atomic reduction option for kmpc_reduce.
  OMP_ATOMIC_REDUCE = 0x10,
  /// Explicit 'barrier' directive.
  OMP_IDENT_BARRIER_EXPL = 0x20,
  /// Implicit barrier in code.
  OMP_IDENT_BARRIER_IMPL = 0x40,
  /// Implicit barrier in 'for' directive.
  OMP_IDENT_BARRIER_IMPL_FOR = 0x40,
  /// Implicit barrier in 'sections' directive.
  OMP_IDENT_BARRIER_IMPL_SECTIONS = 0xC0,
  /// Implicit barrier in 'single' directive.
  OMP_IDENT_BARRIER_IMPL_SINGLE = 0x140,
  /// Call of __kmp_for_static_init for static loop.
  OMP_IDENT_WORK_LOOP = 0x200,
  /// Call of __kmp_for_static_init for sections.
  OMP_IDENT_WORK_SECTIONS = 0x400,
  /// Call of __kmp_for_static_init for distribute.
  OMP_IDENT_WORK_DISTRIBUTE = 0x800,
  LLVM_MARK_AS_BITMASK_ENUM(/*LargestValue=*/OMP_IDENT_WORK_DISTRIBUTE)
};

/// Describes ident structure that describes a source location.
/// All descriptions are taken from
/// http://llvm.org/svn/llvm-project/openmp/trunk/runtime/src/kmp.h
/// Original structure:
/// typedef struct ident {
///    kmp_int32 reserved_1;   /**<  might be used in Fortran;
///                                  see above  */
///    kmp_int32 flags;        /**<  also f.flags; KMP_IDENT_xxx flags;
///                                  KMP_IDENT_KMPC identifies this union
///                                  member  */
///    kmp_int32 reserved_2;   /**<  not really used in Fortran any more;
///                                  see above */
///#if USE_ITT_BUILD
///                            /*  but currently used for storing
///                                region-specific ITT */
///                            /*  contextual information. */
///#endif /* USE_ITT_BUILD */
///    kmp_int32 reserved_3;   /**< source[4] in Fortran, do not use for
///                                 C++  */
///    char const *psource;    /**< String describing the source location.
///                            The string is composed of semi-colon separated
//                             fields which describe the source file,
///                            the function and a pair of line numbers that
///                            delimit the construct.
///                             */
/// } ident_t;
enum IdentFieldIndex {
  /// might be used in Fortran
  IdentField_Reserved_1,
  /// OMP_IDENT_xxx flags; OMP_IDENT_KMPC identifies this union member.
  IdentField_Flags,
  /// Not really used in Fortran any more
  IdentField_Reserved_2,
  /// Source[4] in Fortran, do not use for C++
  IdentField_Reserved_3,
  /// String describing the source location. The string is composed of
  /// semi-colon separated fields which describe the source file, the function
  /// and a pair of line numbers that delimit the construct.
  IdentField_PSource
};

/// Schedule types for 'omp for' loops (these enumerators are taken from
/// the enum sched_type in kmp.h).
enum OpenMPSchedType {
  /// Lower bound for default (unordered) versions.
  OMP_sch_lower = 32,
  OMP_sch_static_chunked = 33,
  OMP_sch_static = 34,
  OMP_sch_dynamic_chunked = 35,
  OMP_sch_guided_chunked = 36,
  OMP_sch_runtime = 37,
  OMP_sch_auto = 38,
  /// static with chunk adjustment (e.g., simd)
  OMP_sch_static_balanced_chunked = 45,
  /// Lower bound for 'ordered' versions.
  OMP_ord_lower = 64,
  OMP_ord_static_chunked = 65,
  OMP_ord_static = 66,
  OMP_ord_dynamic_chunked = 67,
  OMP_ord_guided_chunked = 68,
  OMP_ord_runtime = 69,
  OMP_ord_auto = 70,
  OMP_sch_default = OMP_sch_static,
  /// dist_schedule types
  OMP_dist_sch_static_chunked = 91,
  OMP_dist_sch_static = 92,
  /// Support for OpenMP 4.5 monotonic and nonmonotonic schedule modifiers.
  /// Set if the monotonic schedule modifier was present.
  OMP_sch_modifier_monotonic = (1 << 29),
  /// Set if the nonmonotonic schedule modifier was present.
  OMP_sch_modifier_nonmonotonic = (1 << 30),
};

enum OpenMPRTLFunction {
  /// Call to void __kmpc_fork_call(ident_t *loc, kmp_int32 argc,
  /// kmpc_micro microtask, ...);
  OMPRTL__kmpc_fork_call,
  /// Call to void *__kmpc_threadprivate_cached(ident_t *loc,
  /// kmp_int32 global_tid, void *data, size_t size, void ***cache);
  OMPRTL__kmpc_threadprivate_cached,
  /// Call to void __kmpc_threadprivate_register( ident_t *,
  /// void *data, kmpc_ctor ctor, kmpc_cctor cctor, kmpc_dtor dtor);
  OMPRTL__kmpc_threadprivate_register,
  // Call to __kmpc_int32 kmpc_global_thread_num(ident_t *loc);
  OMPRTL__kmpc_global_thread_num,
  // Call to void __kmpc_critical(ident_t *loc, kmp_int32 global_tid,
  // kmp_critical_name *crit);
  OMPRTL__kmpc_critical,
  // Call to void __kmpc_critical_with_hint(ident_t *loc, kmp_int32
  // global_tid, kmp_critical_name *crit, uintptr_t hint);
  OMPRTL__kmpc_critical_with_hint,
  // Call to void __kmpc_end_critical(ident_t *loc, kmp_int32 global_tid,
  // kmp_critical_name *crit);
  OMPRTL__kmpc_end_critical,
  // Call to kmp_int32 __kmpc_cancel_barrier(ident_t *loc, kmp_int32
  // global_tid);
  OMPRTL__kmpc_cancel_barrier,
  // Call to void __kmpc_barrier(ident_t *loc, kmp_int32 global_tid);
  OMPRTL__kmpc_barrier,
  // Call to void __kmpc_for_static_fini(ident_t *loc, kmp_int32 global_tid);
  OMPRTL__kmpc_for_static_fini,
  // Call to void __kmpc_serialized_parallel(ident_t *loc, kmp_int32
  // global_tid);
  OMPRTL__kmpc_serialized_parallel,
  // Call to void __kmpc_end_serialized_parallel(ident_t *loc, kmp_int32
  // global_tid);
  OMPRTL__kmpc_end_serialized_parallel,
  // Call to void __kmpc_push_num_threads(ident_t *loc, kmp_int32 global_tid,
  // kmp_int32 num_threads);
  OMPRTL__kmpc_push_num_threads,
  // Call to void __kmpc_flush(ident_t *loc);
  OMPRTL__kmpc_flush,
  // Call to kmp_int32 __kmpc_master(ident_t *, kmp_int32 global_tid);
  OMPRTL__kmpc_master,
  // Call to void __kmpc_end_master(ident_t *, kmp_int32 global_tid);
  OMPRTL__kmpc_end_master,
  // Call to kmp_int32 __kmpc_omp_taskyield(ident_t *, kmp_int32 global_tid,
  // int end_part);
  OMPRTL__kmpc_omp_taskyield,
  // Call to kmp_int32 __kmpc_single(ident_t *, kmp_int32 global_tid);
  OMPRTL__kmpc_single,
  // Call to void __kmpc_end_single(ident_t *, kmp_int32 global_tid);
  OMPRTL__kmpc_end_single,
  // Call to kmp_task_t * __kmpc_omp_task_alloc(ident_t *, kmp_int32 gtid,
  // kmp_int32 flags, size_t sizeof_kmp_task_t, size_t sizeof_shareds,
  // kmp_routine_entry_t *task_entry);
  OMPRTL__kmpc_omp_task_alloc,
  // Call to kmp_int32 __kmpc_omp_task(ident_t *, kmp_int32 gtid, kmp_task_t *
  // new_task);
  OMPRTL__kmpc_omp_task,
  // Call to void __kmpc_copyprivate(ident_t *loc, kmp_int32 global_tid,
  // size_t cpy_size, void *cpy_data, void(*cpy_func)(void *, void *),
  // kmp_int32 didit);
  OMPRTL__kmpc_copyprivate,
  // Call to kmp_int32 __kmpc_reduce(ident_t *loc, kmp_int32 global_tid,
  // kmp_int32 num_vars, size_t reduce_size, void *reduce_data, void
  // (*reduce_func)(void *lhs_data, void *rhs_data), kmp_critical_name *lck);
  OMPRTL__kmpc_reduce,
  // Call to kmp_int32 __kmpc_reduce_nowait(ident_t *loc, kmp_int32
  // global_tid, kmp_int32 num_vars, size_t reduce_size, void *reduce_data,
  // void (*reduce_func)(void *lhs_data, void *rhs_data), kmp_critical_name
  // *lck);
  OMPRTL__kmpc_reduce_nowait,
  // Call to void __kmpc_end_reduce(ident_t *loc, kmp_int32 global_tid,
  // kmp_critical_name *lck);
  OMPRTL__kmpc_end_reduce,
  // Call to void __kmpc_end_reduce_nowait(ident_t *loc, kmp_int32 global_tid,
  // kmp_critical_name *lck);
  OMPRTL__kmpc_end_reduce_nowait,
  // Call to void __kmpc_omp_task_begin_if0(ident_t *, kmp_int32 gtid,
  // kmp_task_t * new_task);
  OMPRTL__kmpc_omp_task_begin_if0,
  // Call to void __kmpc_omp_task_complete_if0(ident_t *, kmp_int32 gtid,
  // kmp_task_t * new_task);
  OMPRTL__kmpc_omp_task_complete_if0,
  // Call to void __kmpc_ordered(ident_t *loc, kmp_int32 global_tid);
  OMPRTL__kmpc_ordered,
  // Call to void __kmpc_end_ordered(ident_t *loc, kmp_int32 global_tid);
  OMPRTL__kmpc_end_ordered,
  // Call to kmp_int32 __kmpc_omp_taskwait(ident_t *loc, kmp_int32
  // global_tid);
  OMPRTL__kmpc_omp_taskwait,
  // Call to void __kmpc_taskgroup(ident_t *loc, kmp_int32 global_tid);
  OMPRTL__kmpc_taskgroup,
  // Call to void __kmpc_end_taskgroup(ident_t *loc, kmp_int32 global_tid);
  OMPRTL__kmpc_end_taskgroup,
  // Call to void __kmpc_push_proc_bind(ident_t *loc, kmp_int32 global_tid,
  // int proc_bind);
  OMPRTL__kmpc_push_proc_bind,
  // Call to kmp_int32 __kmpc_omp_task_with_deps(ident_t *loc_ref, kmp_int32
  // gtid, kmp_task_t * new_task, kmp_int32 ndeps, kmp_depend_info_t
  // *dep_list, kmp_int32 ndeps_noalias, kmp_depend_info_t *noalias_dep_list);
  OMPRTL__kmpc_omp_task_with_deps,
  // Call to void __kmpc_omp_wait_deps(ident_t *loc_ref, kmp_int32
  // gtid, kmp_int32 ndeps, kmp_depend_info_t *dep_list, kmp_int32
  // ndeps_noalias, kmp_depend_info_t *noalias_dep_list);
  OMPRTL__kmpc_omp_wait_deps,
  // Call to kmp_int32 __kmpc_cancellationpoint(ident_t *loc, kmp_int32
  // global_tid, kmp_int32 cncl_kind);
  OMPRTL__kmpc_cancellationpoint,
  // Call to kmp_int32 __kmpc_cancel(ident_t *loc, kmp_int32 global_tid,
  // kmp_int32 cncl_kind);
  OMPRTL__kmpc_cancel,
  // Call to void __kmpc_push_num_teams(ident_t *loc, kmp_int32 global_tid,
  // kmp_int32 num_teams, kmp_int32 thread_limit);
  OMPRTL__kmpc_push_num_teams,
  // Call to void __kmpc_fork_teams(ident_t *loc, kmp_int32 argc, kmpc_micro
  // microtask, ...);
  OMPRTL__kmpc_fork_teams,
  // Call to void __kmpc_taskloop(ident_t *loc, int gtid, kmp_task_t *task, int
  // if_val, kmp_uint64 *lb, kmp_uint64 *ub, kmp_int64 st, int nogroup, int
  // sched, kmp_uint64 grainsize, void *task_dup);
  OMPRTL__kmpc_taskloop,
  // Call to void __kmpc_doacross_init(ident_t *loc, kmp_int32 gtid, kmp_int32
  // num_dims, struct kmp_dim *dims);
  OMPRTL__kmpc_doacross_init,
  // Call to void __kmpc_doacross_fini(ident_t *loc, kmp_int32 gtid);
  OMPRTL__kmpc_doacross_fini,
  // Call to void __kmpc_doacross_post(ident_t *loc, kmp_int32 gtid, kmp_int64
  // *vec);
  OMPRTL__kmpc_doacross_post,
  // Call to void __kmpc_doacross_wait(ident_t *loc, kmp_int32 gtid, kmp_int64
  // *vec);
  OMPRTL__kmpc_doacross_wait,
  // Call to void *__kmpc_task_reduction_init(int gtid, int num_data, void
  // *data);
  OMPRTL__kmpc_task_reduction_init,
  // Call to void *__kmpc_task_reduction_get_th_data(int gtid, void *tg, void
  // *d);
  OMPRTL__kmpc_task_reduction_get_th_data,

  //
  // Offloading related calls
  //
  // Call to void __kmpc_push_target_tripcount(int64_t device_id, kmp_uint64
  // size);
  OMPRTL__kmpc_push_target_tripcount,
  // Call to int32_t __tgt_target(int64_t device_id, void *host_ptr, int32_t
  // arg_num, void** args_base, void **args, size_t *arg_sizes, int64_t
  // *arg_types);
  OMPRTL__tgt_target,
  // Call to int32_t __tgt_target_nowait(int64_t device_id, void *host_ptr,
  // int32_t arg_num, void** args_base, void **args, size_t *arg_sizes, int64_t
  // *arg_types);
  OMPRTL__tgt_target_nowait,
  // Call to int32_t __tgt_target_teams(int64_t device_id, void *host_ptr,
  // int32_t arg_num, void** args_base, void **args, size_t *arg_sizes, int64_t
  // *arg_types, int32_t num_teams, int32_t thread_limit);
  OMPRTL__tgt_target_teams,
  // Call to int32_t __tgt_target_teams_nowait(int64_t device_id, void
  // *host_ptr, int32_t arg_num, void** args_base, void **args, size_t
  // *arg_sizes, int64_t *arg_types, int32_t num_teams, int32_t thread_limit);
  OMPRTL__tgt_target_teams_nowait,
  // Call to void __tgt_register_lib(__tgt_bin_desc *desc);
  OMPRTL__tgt_register_lib,
  // Call to void __tgt_unregister_lib(__tgt_bin_desc *desc);
  OMPRTL__tgt_unregister_lib,
  // Call to void __tgt_target_data_begin(int64_t device_id, int32_t arg_num,
  // void** args_base, void **args, size_t *arg_sizes, int64_t *arg_types);
  OMPRTL__tgt_target_data_begin,
  // Call to void __tgt_target_data_begin_nowait(int64_t device_id, int32_t
  // arg_num, void** args_base, void **args, size_t *arg_sizes, int64_t
  // *arg_types);
  OMPRTL__tgt_target_data_begin_nowait,
  // Call to void __tgt_target_data_end(int64_t device_id, int32_t arg_num,
  // void** args_base, void **args, size_t *arg_sizes, int64_t *arg_types);
  OMPRTL__tgt_target_data_end,
  // Call to void __tgt_target_data_end_nowait(int64_t device_id, int32_t
  // arg_num, void** args_base, void **args, size_t *arg_sizes, int64_t
  // *arg_types);
  OMPRTL__tgt_target_data_end_nowait,
  // Call to void __tgt_target_data_update(int64_t device_id, int32_t arg_num,
  // void** args_base, void **args, size_t *arg_sizes, int64_t *arg_types);
  OMPRTL__tgt_target_data_update,
  // Call to void __tgt_target_data_update_nowait(int64_t device_id, int32_t
  // arg_num, void** args_base, void **args, size_t *arg_sizes, int64_t
  // *arg_types);
  OMPRTL__tgt_target_data_update_nowait,
};

/// A basic class for pre|post-action for advanced codegen sequence for OpenMP
/// region.
class CleanupTy final : public EHScopeStack::Cleanup {
  PrePostActionTy *Action;

public:
  explicit CleanupTy(PrePostActionTy *Action) : Action(Action) {}
  void Emit(CodeGenFunction &CGF, Flags /*flags*/) override {
    if (!CGF.HaveInsertPoint())
      return;
    Action->Exit(CGF);
  }
};

} // anonymous namespace

void RegionCodeGenTy::operator()(CodeGenFunction &CGF) const {
  CodeGenFunction::RunCleanupsScope Scope(CGF);
  if (PrePostAction) {
    CGF.EHStack.pushCleanup<CleanupTy>(NormalAndEHCleanup, PrePostAction);
    Callback(CodeGen, CGF, *PrePostAction);
  } else {
    PrePostActionTy Action;
    Callback(CodeGen, CGF, Action);
  }
}

/// Check if the combiner is a call to UDR combiner and if it is so return the
/// UDR decl used for reduction.
static const OMPDeclareReductionDecl *
getReductionInit(const Expr *ReductionOp) {
  if (const auto *CE = dyn_cast<CallExpr>(ReductionOp))
    if (const auto *OVE = dyn_cast<OpaqueValueExpr>(CE->getCallee()))
      if (const auto *DRE =
              dyn_cast<DeclRefExpr>(OVE->getSourceExpr()->IgnoreImpCasts()))
        if (const auto *DRD = dyn_cast<OMPDeclareReductionDecl>(DRE->getDecl()))
          return DRD;
  return nullptr;
}

static void emitInitWithReductionInitializer(CodeGenFunction &CGF,
                                             const OMPDeclareReductionDecl *DRD,
                                             const Expr *InitOp,
                                             Address Private, Address Original,
                                             QualType Ty) {
  if (DRD->getInitializer()) {
    std::pair<llvm::Function *, llvm::Function *> Reduction =
        CGF.CGM.getOpenMPRuntime().getUserDefinedReduction(DRD);
    const auto *CE = cast<CallExpr>(InitOp);
    const auto *OVE = cast<OpaqueValueExpr>(CE->getCallee());
    const Expr *LHS = CE->getArg(/*Arg=*/0)->IgnoreParenImpCasts();
    const Expr *RHS = CE->getArg(/*Arg=*/1)->IgnoreParenImpCasts();
    const auto *LHSDRE =
        cast<DeclRefExpr>(cast<UnaryOperator>(LHS)->getSubExpr());
    const auto *RHSDRE =
        cast<DeclRefExpr>(cast<UnaryOperator>(RHS)->getSubExpr());
    CodeGenFunction::OMPPrivateScope PrivateScope(CGF);
    PrivateScope.addPrivate(cast<VarDecl>(LHSDRE->getDecl()),
                            [=]() { return Private; });
    PrivateScope.addPrivate(cast<VarDecl>(RHSDRE->getDecl()),
                            [=]() { return Original; });
    (void)PrivateScope.Privatize();
    RValue Func = RValue::get(Reduction.second);
    CodeGenFunction::OpaqueValueMapping Map(CGF, OVE, Func);
    CGF.EmitIgnoredExpr(InitOp);
  } else {
    llvm::Constant *Init = CGF.CGM.EmitNullConstant(Ty);
    std::string Name = CGF.CGM.getOpenMPRuntime().getName({"init"});
    auto *GV = new llvm::GlobalVariable(
        CGF.CGM.getModule(), Init->getType(), /*isConstant=*/true,
        llvm::GlobalValue::PrivateLinkage, Init, Name);
    LValue LV = CGF.MakeNaturalAlignAddrLValue(GV, Ty);
    RValue InitRVal;
    switch (CGF.getEvaluationKind(Ty)) {
    case TEK_Scalar:
      InitRVal = CGF.EmitLoadOfLValue(LV, DRD->getLocation());
      break;
    case TEK_Complex:
      InitRVal =
          RValue::getComplex(CGF.EmitLoadOfComplex(LV, DRD->getLocation()));
      break;
    case TEK_Aggregate:
      InitRVal = RValue::getAggregate(LV.getAddress());
      break;
    }
    OpaqueValueExpr OVE(DRD->getLocation(), Ty, VK_RValue);
    CodeGenFunction::OpaqueValueMapping OpaqueMap(CGF, &OVE, InitRVal);
    CGF.EmitAnyExprToMem(&OVE, Private, Ty.getQualifiers(),
                         /*IsInitializer=*/false);
  }
}

/// Emit initialization of arrays of complex types.
/// \param DestAddr Address of the array.
/// \param Type Type of array.
/// \param Init Initial expression of array.
/// \param SrcAddr Address of the original array.
static void EmitOMPAggregateInit(CodeGenFunction &CGF, Address DestAddr,
                                 QualType Type, bool EmitDeclareReductionInit,
                                 const Expr *Init,
                                 const OMPDeclareReductionDecl *DRD,
                                 Address SrcAddr = Address::invalid()) {
  // Perform element-by-element initialization.
  QualType ElementTy;

  // Drill down to the base element type on both arrays.
  const ArrayType *ArrayTy = Type->getAsArrayTypeUnsafe();
  llvm::Value *NumElements = CGF.emitArrayLength(ArrayTy, ElementTy, DestAddr);
  DestAddr =
      CGF.Builder.CreateElementBitCast(DestAddr, DestAddr.getElementType());
  if (DRD)
    SrcAddr =
        CGF.Builder.CreateElementBitCast(SrcAddr, DestAddr.getElementType());

  llvm::Value *SrcBegin = nullptr;
  if (DRD)
    SrcBegin = SrcAddr.getPointer();
  llvm::Value *DestBegin = DestAddr.getPointer();
  // Cast from pointer to array type to pointer to single element.
  llvm::Value *DestEnd = CGF.Builder.CreateGEP(DestBegin, NumElements);
  // The basic structure here is a while-do loop.
  llvm::BasicBlock *BodyBB = CGF.createBasicBlock("omp.arrayinit.body");
  llvm::BasicBlock *DoneBB = CGF.createBasicBlock("omp.arrayinit.done");
  llvm::Value *IsEmpty =
      CGF.Builder.CreateICmpEQ(DestBegin, DestEnd, "omp.arrayinit.isempty");
  CGF.Builder.CreateCondBr(IsEmpty, DoneBB, BodyBB);

  // Enter the loop body, making that address the current address.
  llvm::BasicBlock *EntryBB = CGF.Builder.GetInsertBlock();
  CGF.EmitBlock(BodyBB);

  CharUnits ElementSize = CGF.getContext().getTypeSizeInChars(ElementTy);

  llvm::PHINode *SrcElementPHI = nullptr;
  Address SrcElementCurrent = Address::invalid();
  if (DRD) {
    SrcElementPHI = CGF.Builder.CreatePHI(SrcBegin->getType(), 2,
                                          "omp.arraycpy.srcElementPast");
    SrcElementPHI->addIncoming(SrcBegin, EntryBB);
    SrcElementCurrent =
        Address(SrcElementPHI,
                SrcAddr.getAlignment().alignmentOfArrayElement(ElementSize));
  }
  llvm::PHINode *DestElementPHI = CGF.Builder.CreatePHI(
      DestBegin->getType(), 2, "omp.arraycpy.destElementPast");
  DestElementPHI->addIncoming(DestBegin, EntryBB);
  Address DestElementCurrent =
      Address(DestElementPHI,
              DestAddr.getAlignment().alignmentOfArrayElement(ElementSize));

  // Emit copy.
  {
    CodeGenFunction::RunCleanupsScope InitScope(CGF);
    if (EmitDeclareReductionInit) {
      emitInitWithReductionInitializer(CGF, DRD, Init, DestElementCurrent,
                                       SrcElementCurrent, ElementTy);
    } else
      CGF.EmitAnyExprToMem(Init, DestElementCurrent, ElementTy.getQualifiers(),
                           /*IsInitializer=*/false);
  }

  if (DRD) {
    // Shift the address forward by one element.
    llvm::Value *SrcElementNext = CGF.Builder.CreateConstGEP1_32(
        SrcElementPHI, /*Idx0=*/1, "omp.arraycpy.dest.element");
    SrcElementPHI->addIncoming(SrcElementNext, CGF.Builder.GetInsertBlock());
  }

  // Shift the address forward by one element.
  llvm::Value *DestElementNext = CGF.Builder.CreateConstGEP1_32(
      DestElementPHI, /*Idx0=*/1, "omp.arraycpy.dest.element");
  // Check whether we've reached the end.
  llvm::Value *Done =
      CGF.Builder.CreateICmpEQ(DestElementNext, DestEnd, "omp.arraycpy.done");
  CGF.Builder.CreateCondBr(Done, DoneBB, BodyBB);
  DestElementPHI->addIncoming(DestElementNext, CGF.Builder.GetInsertBlock());

  // Done.
  CGF.EmitBlock(DoneBB, /*IsFinished=*/true);
}

LValue ReductionCodeGen::emitSharedLValue(CodeGenFunction &CGF, const Expr *E) {
  return CGF.EmitOMPSharedLValue(E);
}

LValue ReductionCodeGen::emitSharedLValueUB(CodeGenFunction &CGF,
                                            const Expr *E) {
  if (const auto *OASE = dyn_cast<OMPArraySectionExpr>(E))
    return CGF.EmitOMPArraySectionExpr(OASE, /*IsLowerBound=*/false);
  return LValue();
}

void ReductionCodeGen::emitAggregateInitialization(
    CodeGenFunction &CGF, unsigned N, Address PrivateAddr, LValue SharedLVal,
    const OMPDeclareReductionDecl *DRD) {
  // Emit VarDecl with copy init for arrays.
  // Get the address of the original variable captured in current
  // captured region.
  const auto *PrivateVD =
      cast<VarDecl>(cast<DeclRefExpr>(ClausesData[N].Private)->getDecl());
  bool EmitDeclareReductionInit =
      DRD && (DRD->getInitializer() || !PrivateVD->hasInit());
  EmitOMPAggregateInit(CGF, PrivateAddr, PrivateVD->getType(),
                       EmitDeclareReductionInit,
                       EmitDeclareReductionInit ? ClausesData[N].ReductionOp
                                                : PrivateVD->getInit(),
                       DRD, SharedLVal.getAddress());
}

ReductionCodeGen::ReductionCodeGen(ArrayRef<const Expr *> Shareds,
                                   ArrayRef<const Expr *> Privates,
                                   ArrayRef<const Expr *> ReductionOps) {
  ClausesData.reserve(Shareds.size());
  SharedAddresses.reserve(Shareds.size());
  Sizes.reserve(Shareds.size());
  BaseDecls.reserve(Shareds.size());
  auto IPriv = Privates.begin();
  auto IRed = ReductionOps.begin();
  for (const Expr *Ref : Shareds) {
    ClausesData.emplace_back(Ref, *IPriv, *IRed);
    std::advance(IPriv, 1);
    std::advance(IRed, 1);
  }
}

void ReductionCodeGen::emitSharedLValue(CodeGenFunction &CGF, unsigned N) {
  assert(SharedAddresses.size() == N &&
         "Number of generated lvalues must be exactly N.");
  LValue First = emitSharedLValue(CGF, ClausesData[N].Ref);
  LValue Second = emitSharedLValueUB(CGF, ClausesData[N].Ref);
  SharedAddresses.emplace_back(First, Second);
}

void ReductionCodeGen::emitAggregateType(CodeGenFunction &CGF, unsigned N) {
  const auto *PrivateVD =
      cast<VarDecl>(cast<DeclRefExpr>(ClausesData[N].Private)->getDecl());
  QualType PrivateType = PrivateVD->getType();
  bool AsArraySection = isa<OMPArraySectionExpr>(ClausesData[N].Ref);
  if (!PrivateType->isVariablyModifiedType()) {
    Sizes.emplace_back(
        CGF.getTypeSize(
            SharedAddresses[N].first.getType().getNonReferenceType()),
        nullptr);
    return;
  }
  llvm::Value *Size;
  llvm::Value *SizeInChars;
  auto *ElemType =
      cast<llvm::PointerType>(SharedAddresses[N].first.getPointer()->getType())
          ->getElementType();
  auto *ElemSizeOf = llvm::ConstantExpr::getSizeOf(ElemType);
  if (AsArraySection) {
    Size = CGF.Builder.CreatePtrDiff(SharedAddresses[N].second.getPointer(),
                                     SharedAddresses[N].first.getPointer());
    Size = CGF.Builder.CreateNUWAdd(
        Size, llvm::ConstantInt::get(Size->getType(), /*V=*/1));
    SizeInChars = CGF.Builder.CreateNUWMul(Size, ElemSizeOf);
  } else {
    SizeInChars = CGF.getTypeSize(
        SharedAddresses[N].first.getType().getNonReferenceType());
    Size = CGF.Builder.CreateExactUDiv(SizeInChars, ElemSizeOf);
  }
  Sizes.emplace_back(SizeInChars, Size);
  CodeGenFunction::OpaqueValueMapping OpaqueMap(
      CGF,
      cast<OpaqueValueExpr>(
          CGF.getContext().getAsVariableArrayType(PrivateType)->getSizeExpr()),
      RValue::get(Size));
  CGF.EmitVariablyModifiedType(PrivateType);
}

void ReductionCodeGen::emitAggregateType(CodeGenFunction &CGF, unsigned N,
                                         llvm::Value *Size) {
  const auto *PrivateVD =
      cast<VarDecl>(cast<DeclRefExpr>(ClausesData[N].Private)->getDecl());
  QualType PrivateType = PrivateVD->getType();
  if (!PrivateType->isVariablyModifiedType()) {
    assert(!Size && !Sizes[N].second &&
           "Size should be nullptr for non-variably modified reduction "
           "items.");
    return;
  }
  CodeGenFunction::OpaqueValueMapping OpaqueMap(
      CGF,
      cast<OpaqueValueExpr>(
          CGF.getContext().getAsVariableArrayType(PrivateType)->getSizeExpr()),
      RValue::get(Size));
  CGF.EmitVariablyModifiedType(PrivateType);
}

void ReductionCodeGen::emitInitialization(
    CodeGenFunction &CGF, unsigned N, Address PrivateAddr, LValue SharedLVal,
    llvm::function_ref<bool(CodeGenFunction &)> DefaultInit) {
  assert(SharedAddresses.size() > N && "No variable was generated");
  const auto *PrivateVD =
      cast<VarDecl>(cast<DeclRefExpr>(ClausesData[N].Private)->getDecl());
  const OMPDeclareReductionDecl *DRD =
      getReductionInit(ClausesData[N].ReductionOp);
  QualType PrivateType = PrivateVD->getType();
  PrivateAddr = CGF.Builder.CreateElementBitCast(
      PrivateAddr, CGF.ConvertTypeForMem(PrivateType));
  QualType SharedType = SharedAddresses[N].first.getType();
  SharedLVal = CGF.MakeAddrLValue(
      CGF.Builder.CreateElementBitCast(SharedLVal.getAddress(),
                                       CGF.ConvertTypeForMem(SharedType)),
      SharedType, SharedAddresses[N].first.getBaseInfo(),
      CGF.CGM.getTBAAInfoForSubobject(SharedAddresses[N].first, SharedType));
  if (CGF.getContext().getAsArrayType(PrivateVD->getType())) {
    emitAggregateInitialization(CGF, N, PrivateAddr, SharedLVal, DRD);
  } else if (DRD && (DRD->getInitializer() || !PrivateVD->hasInit())) {
    emitInitWithReductionInitializer(CGF, DRD, ClausesData[N].ReductionOp,
                                     PrivateAddr, SharedLVal.getAddress(),
                                     SharedLVal.getType());
  } else if (!DefaultInit(CGF) && PrivateVD->hasInit() &&
             !CGF.isTrivialInitializer(PrivateVD->getInit())) {
    CGF.EmitAnyExprToMem(PrivateVD->getInit(), PrivateAddr,
                         PrivateVD->getType().getQualifiers(),
                         /*IsInitializer=*/false);
  }
}

bool ReductionCodeGen::needCleanups(unsigned N) {
  const auto *PrivateVD =
      cast<VarDecl>(cast<DeclRefExpr>(ClausesData[N].Private)->getDecl());
  QualType PrivateType = PrivateVD->getType();
  QualType::DestructionKind DTorKind = PrivateType.isDestructedType();
  return DTorKind != QualType::DK_none;
}

void ReductionCodeGen::emitCleanups(CodeGenFunction &CGF, unsigned N,
                                    Address PrivateAddr) {
  const auto *PrivateVD =
      cast<VarDecl>(cast<DeclRefExpr>(ClausesData[N].Private)->getDecl());
  QualType PrivateType = PrivateVD->getType();
  QualType::DestructionKind DTorKind = PrivateType.isDestructedType();
  if (needCleanups(N)) {
    PrivateAddr = CGF.Builder.CreateElementBitCast(
        PrivateAddr, CGF.ConvertTypeForMem(PrivateType));
    CGF.pushDestroy(DTorKind, PrivateAddr, PrivateType);
  }
}

static LValue loadToBegin(CodeGenFunction &CGF, QualType BaseTy, QualType ElTy,
                          LValue BaseLV) {
  BaseTy = BaseTy.getNonReferenceType();
  while ((BaseTy->isPointerType() || BaseTy->isReferenceType()) &&
         !CGF.getContext().hasSameType(BaseTy, ElTy)) {
    if (const auto *PtrTy = BaseTy->getAs<PointerType>()) {
      BaseLV = CGF.EmitLoadOfPointerLValue(BaseLV.getAddress(), PtrTy);
    } else {
      LValue RefLVal = CGF.MakeAddrLValue(BaseLV.getAddress(), BaseTy);
      BaseLV = CGF.EmitLoadOfReferenceLValue(RefLVal);
    }
    BaseTy = BaseTy->getPointeeType();
  }
  return CGF.MakeAddrLValue(
      CGF.Builder.CreateElementBitCast(BaseLV.getAddress(),
                                       CGF.ConvertTypeForMem(ElTy)),
      BaseLV.getType(), BaseLV.getBaseInfo(),
      CGF.CGM.getTBAAInfoForSubobject(BaseLV, BaseLV.getType()));
}

static Address castToBase(CodeGenFunction &CGF, QualType BaseTy, QualType ElTy,
                          llvm::Type *BaseLVType, CharUnits BaseLVAlignment,
                          llvm::Value *Addr) {
  Address Tmp = Address::invalid();
  Address TopTmp = Address::invalid();
  Address MostTopTmp = Address::invalid();
  BaseTy = BaseTy.getNonReferenceType();
  while ((BaseTy->isPointerType() || BaseTy->isReferenceType()) &&
         !CGF.getContext().hasSameType(BaseTy, ElTy)) {
    Tmp = CGF.CreateMemTemp(BaseTy);
    if (TopTmp.isValid())
      CGF.Builder.CreateStore(Tmp.getPointer(), TopTmp);
    else
      MostTopTmp = Tmp;
    TopTmp = Tmp;
    BaseTy = BaseTy->getPointeeType();
  }
  llvm::Type *Ty = BaseLVType;
  if (Tmp.isValid())
    Ty = Tmp.getElementType();
  Addr = CGF.Builder.CreatePointerBitCastOrAddrSpaceCast(Addr, Ty);
  if (Tmp.isValid()) {
    CGF.Builder.CreateStore(Addr, Tmp);
    return MostTopTmp;
  }
  return Address(Addr, BaseLVAlignment);
}

static const VarDecl *getBaseDecl(const Expr *Ref, const DeclRefExpr *&DE) {
  const VarDecl *OrigVD = nullptr;
  if (const auto *OASE = dyn_cast<OMPArraySectionExpr>(Ref)) {
    const Expr *Base = OASE->getBase()->IgnoreParenImpCasts();
    while (const auto *TempOASE = dyn_cast<OMPArraySectionExpr>(Base))
      Base = TempOASE->getBase()->IgnoreParenImpCasts();
    while (const auto *TempASE = dyn_cast<ArraySubscriptExpr>(Base))
      Base = TempASE->getBase()->IgnoreParenImpCasts();
    DE = cast<DeclRefExpr>(Base);
    OrigVD = cast<VarDecl>(DE->getDecl());
  } else if (const auto *ASE = dyn_cast<ArraySubscriptExpr>(Ref)) {
    const Expr *Base = ASE->getBase()->IgnoreParenImpCasts();
    while (const auto *TempASE = dyn_cast<ArraySubscriptExpr>(Base))
      Base = TempASE->getBase()->IgnoreParenImpCasts();
    DE = cast<DeclRefExpr>(Base);
    OrigVD = cast<VarDecl>(DE->getDecl());
  }
  return OrigVD;
}

Address ReductionCodeGen::adjustPrivateAddress(CodeGenFunction &CGF, unsigned N,
                                               Address PrivateAddr) {
  const DeclRefExpr *DE;
  if (const VarDecl *OrigVD = ::getBaseDecl(ClausesData[N].Ref, DE)) {
    BaseDecls.emplace_back(OrigVD);
    LValue OriginalBaseLValue = CGF.EmitLValue(DE);
    LValue BaseLValue =
        loadToBegin(CGF, OrigVD->getType(), SharedAddresses[N].first.getType(),
                    OriginalBaseLValue);
    llvm::Value *Adjustment = CGF.Builder.CreatePtrDiff(
        BaseLValue.getPointer(), SharedAddresses[N].first.getPointer());
    llvm::Value *PrivatePointer =
        CGF.Builder.CreatePointerBitCastOrAddrSpaceCast(
            PrivateAddr.getPointer(),
            SharedAddresses[N].first.getAddress().getType());
    llvm::Value *Ptr = CGF.Builder.CreateGEP(PrivatePointer, Adjustment);
    return castToBase(CGF, OrigVD->getType(),
                      SharedAddresses[N].first.getType(),
                      OriginalBaseLValue.getAddress().getType(),
                      OriginalBaseLValue.getAlignment(), Ptr);
  }
  BaseDecls.emplace_back(
      cast<VarDecl>(cast<DeclRefExpr>(ClausesData[N].Ref)->getDecl()));
  return PrivateAddr;
}

bool ReductionCodeGen::usesReductionInitializer(unsigned N) const {
  const OMPDeclareReductionDecl *DRD =
      getReductionInit(ClausesData[N].ReductionOp);
  return DRD && DRD->getInitializer();
}

LValue CGOpenMPRegionInfo::getThreadIDVariableLValue(CodeGenFunction &CGF) {
  return CGF.EmitLoadOfPointerLValue(
      CGF.GetAddrOfLocalVar(getThreadIDVariable()),
      getThreadIDVariable()->getType()->castAs<PointerType>());
}

void CGOpenMPRegionInfo::EmitBody(CodeGenFunction &CGF, const Stmt * /*S*/) {
  if (!CGF.HaveInsertPoint())
    return;
  // 1.2.2 OpenMP Language Terminology
  // Structured block - An executable statement with a single entry at the
  // top and a single exit at the bottom.
  // The point of exit cannot be a branch out of the structured block.
  // longjmp() and throw() must not violate the entry/exit criteria.
  CGF.EHStack.pushTerminate();
  CodeGen(CGF);
  CGF.EHStack.popTerminate();
}

LValue CGOpenMPTaskOutlinedRegionInfo::getThreadIDVariableLValue(
    CodeGenFunction &CGF) {
  return CGF.MakeAddrLValue(CGF.GetAddrOfLocalVar(getThreadIDVariable()),
                            getThreadIDVariable()->getType(),
                            AlignmentSource::Decl);
}

static FieldDecl *addFieldToRecordDecl(ASTContext &C, DeclContext *DC,
                                       QualType FieldTy) {
  auto *Field = FieldDecl::Create(
      C, DC, SourceLocation(), SourceLocation(), /*Id=*/nullptr, FieldTy,
      C.getTrivialTypeSourceInfo(FieldTy, SourceLocation()),
      /*BW=*/nullptr, /*Mutable=*/false, /*InitStyle=*/ICIS_NoInit);
  Field->setAccess(AS_public);
  DC->addDecl(Field);
  return Field;
}

CGOpenMPRuntime::CGOpenMPRuntime(CodeGenModule &CGM, StringRef FirstSeparator,
                                 StringRef Separator)
    : CGM(CGM), FirstSeparator(FirstSeparator), Separator(Separator),
      OffloadEntriesInfoManager(CGM) {
  ASTContext &C = CGM.getContext();
  RecordDecl *RD = C.buildImplicitRecord("ident_t");
  QualType KmpInt32Ty = C.getIntTypeForBitwidth(/*DestWidth=*/32, /*Signed=*/1);
  RD->startDefinition();
  // reserved_1
  addFieldToRecordDecl(C, RD, KmpInt32Ty);
  // flags
  addFieldToRecordDecl(C, RD, KmpInt32Ty);
  // reserved_2
  addFieldToRecordDecl(C, RD, KmpInt32Ty);
  // reserved_3
  addFieldToRecordDecl(C, RD, KmpInt32Ty);
  // psource
  addFieldToRecordDecl(C, RD, C.VoidPtrTy);
  RD->completeDefinition();
  IdentQTy = C.getRecordType(RD);
  IdentTy = CGM.getTypes().ConvertRecordDeclType(RD);
  KmpCriticalNameTy = llvm::ArrayType::get(CGM.Int32Ty, /*NumElements*/ 8);

  loadOffloadInfoMetadata();
}

void CGOpenMPRuntime::clear() {
  InternalVars.clear();
  // Clean non-target variable declarations possibly used only in debug info.
  for (const auto &Data : EmittedNonTargetVariables) {
    if (!Data.getValue().pointsToAliveValue())
      continue;
    auto *GV = dyn_cast<llvm::GlobalVariable>(Data.getValue());
    if (!GV)
      continue;
    if (!GV->isDeclaration() || GV->getNumUses() > 0)
      continue;
    GV->eraseFromParent();
  }
}

std::string CGOpenMPRuntime::getName(ArrayRef<StringRef> Parts) const {
  SmallString<128> Buffer;
  llvm::raw_svector_ostream OS(Buffer);
  StringRef Sep = FirstSeparator;
  for (StringRef Part : Parts) {
    OS << Sep << Part;
    Sep = Separator;
  }
  return OS.str();
}

static llvm::Function *
emitCombinerOrInitializer(CodeGenModule &CGM, QualType Ty,
                          const Expr *CombinerInitializer, const VarDecl *In,
                          const VarDecl *Out, bool IsCombiner) {
  // void .omp_combiner.(Ty *in, Ty *out);
  ASTContext &C = CGM.getContext();
  QualType PtrTy = C.getPointerType(Ty).withRestrict();
  FunctionArgList Args;
  ImplicitParamDecl OmpOutParm(C, /*DC=*/nullptr, Out->getLocation(),
                               /*Id=*/nullptr, PtrTy, ImplicitParamDecl::Other);
  ImplicitParamDecl OmpInParm(C, /*DC=*/nullptr, In->getLocation(),
                              /*Id=*/nullptr, PtrTy, ImplicitParamDecl::Other);
  Args.push_back(&OmpOutParm);
  Args.push_back(&OmpInParm);
  const CGFunctionInfo &FnInfo =
      CGM.getTypes().arrangeBuiltinFunctionDeclaration(C.VoidTy, Args);
  llvm::FunctionType *FnTy = CGM.getTypes().GetFunctionType(FnInfo);
  std::string Name = CGM.getOpenMPRuntime().getName(
      {IsCombiner ? "omp_combiner" : "omp_initializer", ""});
  auto *Fn = llvm::Function::Create(FnTy, llvm::GlobalValue::InternalLinkage,
                                    Name, &CGM.getModule());
  CGM.SetInternalFunctionAttributes(GlobalDecl(), Fn, FnInfo);
  Fn->removeFnAttr(llvm::Attribute::NoInline);
  Fn->removeFnAttr(llvm::Attribute::OptimizeNone);
  Fn->addFnAttr(llvm::Attribute::AlwaysInline);
  CodeGenFunction CGF(CGM);
  // Map "T omp_in;" variable to "*omp_in_parm" value in all expressions.
  // Map "T omp_out;" variable to "*omp_out_parm" value in all expressions.
  CGF.StartFunction(GlobalDecl(), C.VoidTy, Fn, FnInfo, Args, In->getLocation(),
                    Out->getLocation());
  CodeGenFunction::OMPPrivateScope Scope(CGF);
  Address AddrIn = CGF.GetAddrOfLocalVar(&OmpInParm);
  Scope.addPrivate(In, [&CGF, AddrIn, PtrTy]() {
    return CGF.EmitLoadOfPointerLValue(AddrIn, PtrTy->castAs<PointerType>())
        .getAddress();
  });
  Address AddrOut = CGF.GetAddrOfLocalVar(&OmpOutParm);
  Scope.addPrivate(Out, [&CGF, AddrOut, PtrTy]() {
    return CGF.EmitLoadOfPointerLValue(AddrOut, PtrTy->castAs<PointerType>())
        .getAddress();
  });
  (void)Scope.Privatize();
  if (!IsCombiner && Out->hasInit() &&
      !CGF.isTrivialInitializer(Out->getInit())) {
    CGF.EmitAnyExprToMem(Out->getInit(), CGF.GetAddrOfLocalVar(Out),
                         Out->getType().getQualifiers(),
                         /*IsInitializer=*/true);
  }
  if (CombinerInitializer)
    CGF.EmitIgnoredExpr(CombinerInitializer);
  Scope.ForceCleanup();
  CGF.FinishFunction();
  return Fn;
}

void CGOpenMPRuntime::emitUserDefinedReduction(
    CodeGenFunction *CGF, const OMPDeclareReductionDecl *D) {
  if (UDRMap.count(D) > 0)
    return;
  llvm::Function *Combiner = emitCombinerOrInitializer(
      CGM, D->getType(), D->getCombiner(),
      cast<VarDecl>(cast<DeclRefExpr>(D->getCombinerIn())->getDecl()),
      cast<VarDecl>(cast<DeclRefExpr>(D->getCombinerOut())->getDecl()),
      /*IsCombiner=*/true);
  llvm::Function *Initializer = nullptr;
  if (const Expr *Init = D->getInitializer()) {
    Initializer = emitCombinerOrInitializer(
        CGM, D->getType(),
        D->getInitializerKind() == OMPDeclareReductionDecl::CallInit ? Init
                                                                     : nullptr,
        cast<VarDecl>(cast<DeclRefExpr>(D->getInitOrig())->getDecl()),
        cast<VarDecl>(cast<DeclRefExpr>(D->getInitPriv())->getDecl()),
        /*IsCombiner=*/false);
  }
  UDRMap.try_emplace(D, Combiner, Initializer);
  if (CGF) {
    auto &Decls = FunctionUDRMap.FindAndConstruct(CGF->CurFn);
    Decls.second.push_back(D);
  }
}

std::pair<llvm::Function *, llvm::Function *>
CGOpenMPRuntime::getUserDefinedReduction(const OMPDeclareReductionDecl *D) {
  auto I = UDRMap.find(D);
  if (I != UDRMap.end())
    return I->second;
  emitUserDefinedReduction(/*CGF=*/nullptr, D);
  return UDRMap.lookup(D);
}

static llvm::Value *emitParallelOrTeamsOutlinedFunction(
    CodeGenModule &CGM, const OMPExecutableDirective &D, const CapturedStmt *CS,
    const VarDecl *ThreadIDVar, OpenMPDirectiveKind InnermostKind,
    const StringRef OutlinedHelperName, const RegionCodeGenTy &CodeGen) {
  assert(ThreadIDVar->getType()->isPointerType() &&
         "thread id variable must be of type kmp_int32 *");
  CodeGenFunction CGF(CGM, true);
  bool HasCancel = false;
  if (const auto *OPD = dyn_cast<OMPParallelDirective>(&D))
    HasCancel = OPD->hasCancel();
  else if (const auto *OPSD = dyn_cast<OMPParallelSectionsDirective>(&D))
    HasCancel = OPSD->hasCancel();
  else if (const auto *OPFD = dyn_cast<OMPParallelForDirective>(&D))
    HasCancel = OPFD->hasCancel();
  else if (const auto *OPFD = dyn_cast<OMPTargetParallelForDirective>(&D))
    HasCancel = OPFD->hasCancel();
  else if (const auto *OPFD = dyn_cast<OMPDistributeParallelForDirective>(&D))
    HasCancel = OPFD->hasCancel();
  else if (const auto *OPFD =
               dyn_cast<OMPTeamsDistributeParallelForDirective>(&D))
    HasCancel = OPFD->hasCancel();
  else if (const auto *OPFD =
               dyn_cast<OMPTargetTeamsDistributeParallelForDirective>(&D))
    HasCancel = OPFD->hasCancel();
  CGOpenMPOutlinedRegionInfo CGInfo(*CS, ThreadIDVar, CodeGen, InnermostKind,
                                    HasCancel, OutlinedHelperName);
  CodeGenFunction::CGCapturedStmtRAII CapInfoRAII(CGF, &CGInfo);
  return CGF.GenerateOpenMPCapturedStmtFunction(*CS);
}

llvm::Value *CGOpenMPRuntime::emitParallelOutlinedFunction(
    const OMPExecutableDirective &D, const VarDecl *ThreadIDVar,
    OpenMPDirectiveKind InnermostKind, const RegionCodeGenTy &CodeGen) {
  const CapturedStmt *CS = D.getCapturedStmt(OMPD_parallel);
  return emitParallelOrTeamsOutlinedFunction(
      CGM, D, CS, ThreadIDVar, InnermostKind, getOutlinedHelperName(), CodeGen);
}

llvm::Value *CGOpenMPRuntime::emitTeamsOutlinedFunction(
    const OMPExecutableDirective &D, const VarDecl *ThreadIDVar,
    OpenMPDirectiveKind InnermostKind, const RegionCodeGenTy &CodeGen) {
  const CapturedStmt *CS = D.getCapturedStmt(OMPD_teams);
  return emitParallelOrTeamsOutlinedFunction(
      CGM, D, CS, ThreadIDVar, InnermostKind, getOutlinedHelperName(), CodeGen);
}

llvm::Value *CGOpenMPRuntime::emitTaskOutlinedFunction(
    const OMPExecutableDirective &D, const VarDecl *ThreadIDVar,
    const VarDecl *PartIDVar, const VarDecl *TaskTVar,
    OpenMPDirectiveKind InnermostKind, const RegionCodeGenTy &CodeGen,
    bool Tied, unsigned &NumberOfParts) {
  auto &&UntiedCodeGen = [this, &D, TaskTVar](CodeGenFunction &CGF,
                                              PrePostActionTy &) {
    llvm::Value *ThreadID = getThreadID(CGF, D.getBeginLoc());
    llvm::Value *UpLoc = emitUpdateLocation(CGF, D.getBeginLoc());
    llvm::Value *TaskArgs[] = {
        UpLoc, ThreadID,
        CGF.EmitLoadOfPointerLValue(CGF.GetAddrOfLocalVar(TaskTVar),
                                    TaskTVar->getType()->castAs<PointerType>())
            .getPointer()};
    CGF.EmitRuntimeCall(createRuntimeFunction(OMPRTL__kmpc_omp_task), TaskArgs);
  };
  CGOpenMPTaskOutlinedRegionInfo::UntiedTaskActionTy Action(Tied, PartIDVar,
                                                            UntiedCodeGen);
  CodeGen.setAction(Action);
  assert(!ThreadIDVar->getType()->isPointerType() &&
         "thread id variable must be of type kmp_int32 for tasks");
  const OpenMPDirectiveKind Region =
      isOpenMPTaskLoopDirective(D.getDirectiveKind()) ? OMPD_taskloop
                                                      : OMPD_task;
  const CapturedStmt *CS = D.getCapturedStmt(Region);
  const auto *TD = dyn_cast<OMPTaskDirective>(&D);
  CodeGenFunction CGF(CGM, true);
  CGOpenMPTaskOutlinedRegionInfo CGInfo(*CS, ThreadIDVar, CodeGen,
                                        InnermostKind,
                                        TD ? TD->hasCancel() : false, Action);
  CodeGenFunction::CGCapturedStmtRAII CapInfoRAII(CGF, &CGInfo);
  llvm::Value *Res = CGF.GenerateCapturedStmtFunction(*CS);
  if (!Tied)
    NumberOfParts = Action.getNumberOfParts();
  return Res;
}

static void buildStructValue(ConstantStructBuilder &Fields, CodeGenModule &CGM,
                             const RecordDecl *RD, const CGRecordLayout &RL,
                             ArrayRef<llvm::Constant *> Data) {
  llvm::StructType *StructTy = RL.getLLVMType();
  unsigned PrevIdx = 0;
  ConstantInitBuilder CIBuilder(CGM);
  auto DI = Data.begin();
  for (const FieldDecl *FD : RD->fields()) {
    unsigned Idx = RL.getLLVMFieldNo(FD);
    // Fill the alignment.
    for (unsigned I = PrevIdx; I < Idx; ++I)
      Fields.add(llvm::Constant::getNullValue(StructTy->getElementType(I)));
    PrevIdx = Idx + 1;
    Fields.add(*DI);
    ++DI;
  }
}

template <class... As>
static llvm::GlobalVariable *
createGlobalStruct(CodeGenModule &CGM, QualType Ty, bool IsConstant,
                   ArrayRef<llvm::Constant *> Data, const Twine &Name,
                   As &&... Args) {
  const auto *RD = cast<RecordDecl>(Ty->getAsTagDecl());
  const CGRecordLayout &RL = CGM.getTypes().getCGRecordLayout(RD);
  ConstantInitBuilder CIBuilder(CGM);
  ConstantStructBuilder Fields = CIBuilder.beginStruct(RL.getLLVMType());
  buildStructValue(Fields, CGM, RD, RL, Data);
  return Fields.finishAndCreateGlobal(
      Name, CGM.getContext().getAlignOfGlobalVarInChars(Ty), IsConstant,
      std::forward<As>(Args)...);
}

template <typename T>
static void
createConstantGlobalStructAndAddToParent(CodeGenModule &CGM, QualType Ty,
                                         ArrayRef<llvm::Constant *> Data,
                                         T &Parent) {
  const auto *RD = cast<RecordDecl>(Ty->getAsTagDecl());
  const CGRecordLayout &RL = CGM.getTypes().getCGRecordLayout(RD);
  ConstantStructBuilder Fields = Parent.beginStruct(RL.getLLVMType());
  buildStructValue(Fields, CGM, RD, RL, Data);
  Fields.finishAndAddTo(Parent);
}

Address CGOpenMPRuntime::getOrCreateDefaultLocation(unsigned Flags) {
  CharUnits Align = CGM.getContext().getTypeAlignInChars(IdentQTy);
  unsigned Reserved2Flags = getDefaultLocationReserved2Flags();
  FlagsTy FlagsKey(Flags, Reserved2Flags);
  llvm::Value *Entry = OpenMPDefaultLocMap.lookup(FlagsKey);
  if (!Entry) {
    if (!DefaultOpenMPPSource) {
      // Initialize default location for psource field of ident_t structure of
      // all ident_t objects. Format is ";file;function;line;column;;".
      // Taken from
      // http://llvm.org/svn/llvm-project/openmp/trunk/runtime/src/kmp_str.c
      DefaultOpenMPPSource =
          CGM.GetAddrOfConstantCString(";unknown;unknown;0;0;;").getPointer();
      DefaultOpenMPPSource =
          llvm::ConstantExpr::getBitCast(DefaultOpenMPPSource, CGM.Int8PtrTy);
    }

    llvm::Constant *Data[] = {
        llvm::ConstantInt::getNullValue(CGM.Int32Ty),
        llvm::ConstantInt::get(CGM.Int32Ty, Flags),
        llvm::ConstantInt::get(CGM.Int32Ty, Reserved2Flags),
        llvm::ConstantInt::getNullValue(CGM.Int32Ty), DefaultOpenMPPSource};
    llvm::GlobalValue *DefaultOpenMPLocation =
        createGlobalStruct(CGM, IdentQTy, isDefaultLocationConstant(), Data, "",
                           llvm::GlobalValue::PrivateLinkage);
    DefaultOpenMPLocation->setUnnamedAddr(
        llvm::GlobalValue::UnnamedAddr::Global);

    OpenMPDefaultLocMap[FlagsKey] = Entry = DefaultOpenMPLocation;
  }
  return Address(Entry, Align);
}

void CGOpenMPRuntime::setLocThreadIdInsertPt(CodeGenFunction &CGF,
                                             bool AtCurrentPoint) {
  auto &Elem = OpenMPLocThreadIDMap.FindAndConstruct(CGF.CurFn);
  assert(!Elem.second.ServiceInsertPt && "Insert point is set already.");

  llvm::Value *Undef = llvm::UndefValue::get(CGF.Int32Ty);
  if (AtCurrentPoint) {
    Elem.second.ServiceInsertPt = new llvm::BitCastInst(
        Undef, CGF.Int32Ty, "svcpt", CGF.Builder.GetInsertBlock());
  } else {
    Elem.second.ServiceInsertPt =
        new llvm::BitCastInst(Undef, CGF.Int32Ty, "svcpt");
    Elem.second.ServiceInsertPt->insertAfter(CGF.AllocaInsertPt);
  }
}

void CGOpenMPRuntime::clearLocThreadIdInsertPt(CodeGenFunction &CGF) {
  auto &Elem = OpenMPLocThreadIDMap.FindAndConstruct(CGF.CurFn);
  if (Elem.second.ServiceInsertPt) {
    llvm::Instruction *Ptr = Elem.second.ServiceInsertPt;
    Elem.second.ServiceInsertPt = nullptr;
    Ptr->eraseFromParent();
  }
}

llvm::Value *CGOpenMPRuntime::emitUpdateLocation(CodeGenFunction &CGF,
                                                 SourceLocation Loc,
                                                 unsigned Flags) {
  Flags |= OMP_IDENT_KMPC;
  // If no debug info is generated - return global default location.
  if (CGM.getCodeGenOpts().getDebugInfo() == codegenoptions::NoDebugInfo ||
      Loc.isInvalid())
    return getOrCreateDefaultLocation(Flags).getPointer();

  assert(CGF.CurFn && "No function in current CodeGenFunction.");

  CharUnits Align = CGM.getContext().getTypeAlignInChars(IdentQTy);
  Address LocValue = Address::invalid();
  auto I = OpenMPLocThreadIDMap.find(CGF.CurFn);
  if (I != OpenMPLocThreadIDMap.end())
    LocValue = Address(I->second.DebugLoc, Align);

  // OpenMPLocThreadIDMap may have null DebugLoc and non-null ThreadID, if
  // GetOpenMPThreadID was called before this routine.
  if (!LocValue.isValid()) {
    // Generate "ident_t .kmpc_loc.addr;"
    Address AI = CGF.CreateMemTemp(IdentQTy, ".kmpc_loc.addr");
    auto &Elem = OpenMPLocThreadIDMap.FindAndConstruct(CGF.CurFn);
    Elem.second.DebugLoc = AI.getPointer();
    LocValue = AI;

    if (!Elem.second.ServiceInsertPt)
      setLocThreadIdInsertPt(CGF);
    CGBuilderTy::InsertPointGuard IPG(CGF.Builder);
    CGF.Builder.SetInsertPoint(Elem.second.ServiceInsertPt);
    CGF.Builder.CreateMemCpy(LocValue, getOrCreateDefaultLocation(Flags),
                             CGF.getTypeSize(IdentQTy));
  }

  // char **psource = &.kmpc_loc_<flags>.addr.psource;
  LValue Base = CGF.MakeAddrLValue(LocValue, IdentQTy);
  auto Fields = cast<RecordDecl>(IdentQTy->getAsTagDecl())->field_begin();
  LValue PSource =
      CGF.EmitLValueForField(Base, *std::next(Fields, IdentField_PSource));

  llvm::Value *OMPDebugLoc = OpenMPDebugLocMap.lookup(Loc.getRawEncoding());
  if (OMPDebugLoc == nullptr) {
    SmallString<128> Buffer2;
    llvm::raw_svector_ostream OS2(Buffer2);
    // Build debug location
    PresumedLoc PLoc = CGF.getContext().getSourceManager().getPresumedLoc(Loc);
    OS2 << ";" << PLoc.getFilename() << ";";
    if (const auto *FD = dyn_cast_or_null<FunctionDecl>(CGF.CurFuncDecl))
      OS2 << FD->getQualifiedNameAsString();
    OS2 << ";" << PLoc.getLine() << ";" << PLoc.getColumn() << ";;";
    OMPDebugLoc = CGF.Builder.CreateGlobalStringPtr(OS2.str());
    OpenMPDebugLocMap[Loc.getRawEncoding()] = OMPDebugLoc;
  }
  // *psource = ";<File>;<Function>;<Line>;<Column>;;";
  CGF.EmitStoreOfScalar(OMPDebugLoc, PSource);

  // Our callers always pass this to a runtime function, so for
  // convenience, go ahead and return a naked pointer.
  return LocValue.getPointer();
}

llvm::Value *CGOpenMPRuntime::getThreadID(CodeGenFunction &CGF,
                                          SourceLocation Loc) {
  assert(CGF.CurFn && "No function in current CodeGenFunction.");

  llvm::Value *ThreadID = nullptr;
  // Check whether we've already cached a load of the thread id in this
  // function.
  auto I = OpenMPLocThreadIDMap.find(CGF.CurFn);
  if (I != OpenMPLocThreadIDMap.end()) {
    ThreadID = I->second.ThreadID;
    if (ThreadID != nullptr)
      return ThreadID;
  }
  // If exceptions are enabled, do not use parameter to avoid possible crash.
  if (!CGF.EHStack.requiresLandingPad() || !CGF.getLangOpts().Exceptions ||
      !CGF.getLangOpts().CXXExceptions ||
      CGF.Builder.GetInsertBlock() == CGF.AllocaInsertPt->getParent()) {
    if (auto *OMPRegionInfo =
            dyn_cast_or_null<CGOpenMPRegionInfo>(CGF.CapturedStmtInfo)) {
      if (OMPRegionInfo->getThreadIDVariable()) {
        // Check if this an outlined function with thread id passed as argument.
        LValue LVal = OMPRegionInfo->getThreadIDVariableLValue(CGF);
        ThreadID = CGF.EmitLoadOfScalar(LVal, Loc);
        // If value loaded in entry block, cache it and use it everywhere in
        // function.
        if (CGF.Builder.GetInsertBlock() == CGF.AllocaInsertPt->getParent()) {
          auto &Elem = OpenMPLocThreadIDMap.FindAndConstruct(CGF.CurFn);
          Elem.second.ThreadID = ThreadID;
        }
        return ThreadID;
      }
    }
  }

  // This is not an outlined function region - need to call __kmpc_int32
  // kmpc_global_thread_num(ident_t *loc).
  // Generate thread id value and cache this value for use across the
  // function.
  auto &Elem = OpenMPLocThreadIDMap.FindAndConstruct(CGF.CurFn);
  if (!Elem.second.ServiceInsertPt)
    setLocThreadIdInsertPt(CGF);
  CGBuilderTy::InsertPointGuard IPG(CGF.Builder);
  CGF.Builder.SetInsertPoint(Elem.second.ServiceInsertPt);
  llvm::CallInst *Call = CGF.Builder.CreateCall(
      createRuntimeFunction(OMPRTL__kmpc_global_thread_num),
      emitUpdateLocation(CGF, Loc));
  Call->setCallingConv(CGF.getRuntimeCC());
  Elem.second.ThreadID = Call;
  return Call;
}

void CGOpenMPRuntime::functionFinished(CodeGenFunction &CGF) {
  assert(CGF.CurFn && "No function in current CodeGenFunction.");
  if (OpenMPLocThreadIDMap.count(CGF.CurFn)) {
    clearLocThreadIdInsertPt(CGF);
    OpenMPLocThreadIDMap.erase(CGF.CurFn);
  }
  if (FunctionUDRMap.count(CGF.CurFn) > 0) {
    for(auto *D : FunctionUDRMap[CGF.CurFn])
      UDRMap.erase(D);
    FunctionUDRMap.erase(CGF.CurFn);
  }
}

llvm::Type *CGOpenMPRuntime::getIdentTyPointerTy() {
  return IdentTy->getPointerTo();
}

llvm::Type *CGOpenMPRuntime::getKmpc_MicroPointerTy() {
  if (!Kmpc_MicroTy) {
    // Build void (*kmpc_micro)(kmp_int32 *global_tid, kmp_int32 *bound_tid,...)
    llvm::Type *MicroParams[] = {llvm::PointerType::getUnqual(CGM.Int32Ty),
                                 llvm::PointerType::getUnqual(CGM.Int32Ty)};
    Kmpc_MicroTy = llvm::FunctionType::get(CGM.VoidTy, MicroParams, true);
  }
  return llvm::PointerType::getUnqual(Kmpc_MicroTy);
}

llvm::Constant *
CGOpenMPRuntime::createRuntimeFunction(unsigned Function) {
  llvm::Constant *RTLFn = nullptr;
  switch (static_cast<OpenMPRTLFunction>(Function)) {
  case OMPRTL__kmpc_fork_call: {
    // Build void __kmpc_fork_call(ident_t *loc, kmp_int32 argc, kmpc_micro
    // microtask, ...);
    llvm::Type *TypeParams[] = {getIdentTyPointerTy(), CGM.Int32Ty,
                                getKmpc_MicroPointerTy()};
    auto *FnTy =
        llvm::FunctionType::get(CGM.VoidTy, TypeParams, /*isVarArg*/ true);
    RTLFn = CGM.CreateRuntimeFunction(FnTy, "__kmpc_fork_call");
    break;
  }
  case OMPRTL__kmpc_global_thread_num: {
    // Build kmp_int32 __kmpc_global_thread_num(ident_t *loc);
    llvm::Type *TypeParams[] = {getIdentTyPointerTy()};
    auto *FnTy =
        llvm::FunctionType::get(CGM.Int32Ty, TypeParams, /*isVarArg*/ false);
    RTLFn = CGM.CreateRuntimeFunction(FnTy, "__kmpc_global_thread_num");
    break;
  }
  case OMPRTL__kmpc_threadprivate_cached: {
    // Build void *__kmpc_threadprivate_cached(ident_t *loc,
    // kmp_int32 global_tid, void *data, size_t size, void ***cache);
    llvm::Type *TypeParams[] = {getIdentTyPointerTy(), CGM.Int32Ty,
                                CGM.VoidPtrTy, CGM.SizeTy,
                                CGM.VoidPtrTy->getPointerTo()->getPointerTo()};
    auto *FnTy =
        llvm::FunctionType::get(CGM.VoidPtrTy, TypeParams, /*isVarArg*/ false);
    RTLFn = CGM.CreateRuntimeFunction(FnTy, "__kmpc_threadprivate_cached");
    break;
  }
  case OMPRTL__kmpc_critical: {
    // Build void __kmpc_critical(ident_t *loc, kmp_int32 global_tid,
    // kmp_critical_name *crit);
    llvm::Type *TypeParams[] = {
        getIdentTyPointerTy(), CGM.Int32Ty,
        llvm::PointerType::getUnqual(KmpCriticalNameTy)};
    auto *FnTy =
        llvm::FunctionType::get(CGM.VoidTy, TypeParams, /*isVarArg*/ false);
    RTLFn = CGM.CreateRuntimeFunction(FnTy, "__kmpc_critical");
    break;
  }
  case OMPRTL__kmpc_critical_with_hint: {
    // Build void __kmpc_critical_with_hint(ident_t *loc, kmp_int32 global_tid,
    // kmp_critical_name *crit, uintptr_t hint);
    llvm::Type *TypeParams[] = {getIdentTyPointerTy(), CGM.Int32Ty,
                                llvm::PointerType::getUnqual(KmpCriticalNameTy),
                                CGM.IntPtrTy};
    auto *FnTy =
        llvm::FunctionType::get(CGM.VoidTy, TypeParams, /*isVarArg*/ false);
    RTLFn = CGM.CreateRuntimeFunction(FnTy, "__kmpc_critical_with_hint");
    break;
  }
  case OMPRTL__kmpc_threadprivate_register: {
    // Build void __kmpc_threadprivate_register(ident_t *, void *data,
    // kmpc_ctor ctor, kmpc_cctor cctor, kmpc_dtor dtor);
    // typedef void *(*kmpc_ctor)(void *);
    auto *KmpcCtorTy =
        llvm::FunctionType::get(CGM.VoidPtrTy, CGM.VoidPtrTy,
                                /*isVarArg*/ false)->getPointerTo();
    // typedef void *(*kmpc_cctor)(void *, void *);
    llvm::Type *KmpcCopyCtorTyArgs[] = {CGM.VoidPtrTy, CGM.VoidPtrTy};
    auto *KmpcCopyCtorTy =
        llvm::FunctionType::get(CGM.VoidPtrTy, KmpcCopyCtorTyArgs,
                                /*isVarArg*/ false)
            ->getPointerTo();
    // typedef void (*kmpc_dtor)(void *);
    auto *KmpcDtorTy =
        llvm::FunctionType::get(CGM.VoidTy, CGM.VoidPtrTy, /*isVarArg*/ false)
            ->getPointerTo();
    llvm::Type *FnTyArgs[] = {getIdentTyPointerTy(), CGM.VoidPtrTy, KmpcCtorTy,
                              KmpcCopyCtorTy, KmpcDtorTy};
    auto *FnTy = llvm::FunctionType::get(CGM.VoidTy, FnTyArgs,
                                        /*isVarArg*/ false);
    RTLFn = CGM.CreateRuntimeFunction(FnTy, "__kmpc_threadprivate_register");
    break;
  }
  case OMPRTL__kmpc_end_critical: {
    // Build void __kmpc_end_critical(ident_t *loc, kmp_int32 global_tid,
    // kmp_critical_name *crit);
    llvm::Type *TypeParams[] = {
        getIdentTyPointerTy(), CGM.Int32Ty,
        llvm::PointerType::getUnqual(KmpCriticalNameTy)};
    auto *FnTy =
        llvm::FunctionType::get(CGM.VoidTy, TypeParams, /*isVarArg*/ false);
    RTLFn = CGM.CreateRuntimeFunction(FnTy, "__kmpc_end_critical");
    break;
  }
  case OMPRTL__kmpc_cancel_barrier: {
    // Build kmp_int32 __kmpc_cancel_barrier(ident_t *loc, kmp_int32
    // global_tid);
    llvm::Type *TypeParams[] = {getIdentTyPointerTy(), CGM.Int32Ty};
    auto *FnTy =
        llvm::FunctionType::get(CGM.Int32Ty, TypeParams, /*isVarArg*/ false);
    RTLFn = CGM.CreateRuntimeFunction(FnTy, /*Name*/ "__kmpc_cancel_barrier");
    break;
  }
  case OMPRTL__kmpc_barrier: {
    // Build void __kmpc_barrier(ident_t *loc, kmp_int32 global_tid);
    llvm::Type *TypeParams[] = {getIdentTyPointerTy(), CGM.Int32Ty};
    auto *FnTy =
        llvm::FunctionType::get(CGM.VoidTy, TypeParams, /*isVarArg*/ false);
    RTLFn = CGM.CreateRuntimeFunction(FnTy, /*Name*/ "__kmpc_barrier");
    break;
  }
  case OMPRTL__kmpc_for_static_fini: {
    // Build void __kmpc_for_static_fini(ident_t *loc, kmp_int32 global_tid);
    llvm::Type *TypeParams[] = {getIdentTyPointerTy(), CGM.Int32Ty};
    auto *FnTy =
        llvm::FunctionType::get(CGM.VoidTy, TypeParams, /*isVarArg*/ false);
    RTLFn = CGM.CreateRuntimeFunction(FnTy, "__kmpc_for_static_fini");
    break;
  }
  case OMPRTL__kmpc_push_num_threads: {
    // Build void __kmpc_push_num_threads(ident_t *loc, kmp_int32 global_tid,
    // kmp_int32 num_threads)
    llvm::Type *TypeParams[] = {getIdentTyPointerTy(), CGM.Int32Ty,
                                CGM.Int32Ty};
    auto *FnTy =
        llvm::FunctionType::get(CGM.VoidTy, TypeParams, /*isVarArg*/ false);
    RTLFn = CGM.CreateRuntimeFunction(FnTy, "__kmpc_push_num_threads");
    break;
  }
  case OMPRTL__kmpc_serialized_parallel: {
    // Build void __kmpc_serialized_parallel(ident_t *loc, kmp_int32
    // global_tid);
    llvm::Type *TypeParams[] = {getIdentTyPointerTy(), CGM.Int32Ty};
    auto *FnTy =
        llvm::FunctionType::get(CGM.VoidTy, TypeParams, /*isVarArg*/ false);
    RTLFn = CGM.CreateRuntimeFunction(FnTy, "__kmpc_serialized_parallel");
    break;
  }
  case OMPRTL__kmpc_end_serialized_parallel: {
    // Build void __kmpc_end_serialized_parallel(ident_t *loc, kmp_int32
    // global_tid);
    llvm::Type *TypeParams[] = {getIdentTyPointerTy(), CGM.Int32Ty};
    auto *FnTy =
        llvm::FunctionType::get(CGM.VoidTy, TypeParams, /*isVarArg*/ false);
    RTLFn = CGM.CreateRuntimeFunction(FnTy, "__kmpc_end_serialized_parallel");
    break;
  }
  case OMPRTL__kmpc_flush: {
    // Build void __kmpc_flush(ident_t *loc);
    llvm::Type *TypeParams[] = {getIdentTyPointerTy()};
    auto *FnTy =
        llvm::FunctionType::get(CGM.VoidTy, TypeParams, /*isVarArg*/ false);
    RTLFn = CGM.CreateRuntimeFunction(FnTy, "__kmpc_flush");
    break;
  }
  case OMPRTL__kmpc_master: {
    // Build kmp_int32 __kmpc_master(ident_t *loc, kmp_int32 global_tid);
    llvm::Type *TypeParams[] = {getIdentTyPointerTy(), CGM.Int32Ty};
    auto *FnTy =
        llvm::FunctionType::get(CGM.Int32Ty, TypeParams, /*isVarArg=*/false);
    RTLFn = CGM.CreateRuntimeFunction(FnTy, /*Name=*/"__kmpc_master");
    break;
  }
  case OMPRTL__kmpc_end_master: {
    // Build void __kmpc_end_master(ident_t *loc, kmp_int32 global_tid);
    llvm::Type *TypeParams[] = {getIdentTyPointerTy(), CGM.Int32Ty};
    auto *FnTy =
        llvm::FunctionType::get(CGM.VoidTy, TypeParams, /*isVarArg=*/false);
    RTLFn = CGM.CreateRuntimeFunction(FnTy, /*Name=*/"__kmpc_end_master");
    break;
  }
  case OMPRTL__kmpc_omp_taskyield: {
    // Build kmp_int32 __kmpc_omp_taskyield(ident_t *, kmp_int32 global_tid,
    // int end_part);
    llvm::Type *TypeParams[] = {getIdentTyPointerTy(), CGM.Int32Ty, CGM.IntTy};
    auto *FnTy =
        llvm::FunctionType::get(CGM.Int32Ty, TypeParams, /*isVarArg=*/false);
    RTLFn = CGM.CreateRuntimeFunction(FnTy, /*Name=*/"__kmpc_omp_taskyield");
    break;
  }
  case OMPRTL__kmpc_single: {
    // Build kmp_int32 __kmpc_single(ident_t *loc, kmp_int32 global_tid);
    llvm::Type *TypeParams[] = {getIdentTyPointerTy(), CGM.Int32Ty};
    auto *FnTy =
        llvm::FunctionType::get(CGM.Int32Ty, TypeParams, /*isVarArg=*/false);
    RTLFn = CGM.CreateRuntimeFunction(FnTy, /*Name=*/"__kmpc_single");
    break;
  }
  case OMPRTL__kmpc_end_single: {
    // Build void __kmpc_end_single(ident_t *loc, kmp_int32 global_tid);
    llvm::Type *TypeParams[] = {getIdentTyPointerTy(), CGM.Int32Ty};
    auto *FnTy =
        llvm::FunctionType::get(CGM.VoidTy, TypeParams, /*isVarArg=*/false);
    RTLFn = CGM.CreateRuntimeFunction(FnTy, /*Name=*/"__kmpc_end_single");
    break;
  }
  case OMPRTL__kmpc_omp_task_alloc: {
    // Build kmp_task_t *__kmpc_omp_task_alloc(ident_t *, kmp_int32 gtid,
    // kmp_int32 flags, size_t sizeof_kmp_task_t, size_t sizeof_shareds,
    // kmp_routine_entry_t *task_entry);
    assert(KmpRoutineEntryPtrTy != nullptr &&
           "Type kmp_routine_entry_t must be created.");
    llvm::Type *TypeParams[] = {getIdentTyPointerTy(), CGM.Int32Ty, CGM.Int32Ty,
                                CGM.SizeTy, CGM.SizeTy, KmpRoutineEntryPtrTy};
    // Return void * and then cast to particular kmp_task_t type.
    auto *FnTy =
        llvm::FunctionType::get(CGM.VoidPtrTy, TypeParams, /*isVarArg=*/false);
    RTLFn = CGM.CreateRuntimeFunction(FnTy, /*Name=*/"__kmpc_omp_task_alloc");
    break;
  }
  case OMPRTL__kmpc_omp_task: {
    // Build kmp_int32 __kmpc_omp_task(ident_t *, kmp_int32 gtid, kmp_task_t
    // *new_task);
    llvm::Type *TypeParams[] = {getIdentTyPointerTy(), CGM.Int32Ty,
                                CGM.VoidPtrTy};
    auto *FnTy =
        llvm::FunctionType::get(CGM.Int32Ty, TypeParams, /*isVarArg=*/false);
    RTLFn = CGM.CreateRuntimeFunction(FnTy, /*Name=*/"__kmpc_omp_task");
    break;
  }
  case OMPRTL__kmpc_copyprivate: {
    // Build void __kmpc_copyprivate(ident_t *loc, kmp_int32 global_tid,
    // size_t cpy_size, void *cpy_data, void(*cpy_func)(void *, void *),
    // kmp_int32 didit);
    llvm::Type *CpyTypeParams[] = {CGM.VoidPtrTy, CGM.VoidPtrTy};
    auto *CpyFnTy =
        llvm::FunctionType::get(CGM.VoidTy, CpyTypeParams, /*isVarArg=*/false);
    llvm::Type *TypeParams[] = {getIdentTyPointerTy(), CGM.Int32Ty, CGM.SizeTy,
                                CGM.VoidPtrTy, CpyFnTy->getPointerTo(),
                                CGM.Int32Ty};
    auto *FnTy =
        llvm::FunctionType::get(CGM.VoidTy, TypeParams, /*isVarArg=*/false);
    RTLFn = CGM.CreateRuntimeFunction(FnTy, /*Name=*/"__kmpc_copyprivate");
    break;
  }
  case OMPRTL__kmpc_reduce: {
    // Build kmp_int32 __kmpc_reduce(ident_t *loc, kmp_int32 global_tid,
    // kmp_int32 num_vars, size_t reduce_size, void *reduce_data, void
    // (*reduce_func)(void *lhs_data, void *rhs_data), kmp_critical_name *lck);
    llvm::Type *ReduceTypeParams[] = {CGM.VoidPtrTy, CGM.VoidPtrTy};
    auto *ReduceFnTy = llvm::FunctionType::get(CGM.VoidTy, ReduceTypeParams,
                                               /*isVarArg=*/false);
    llvm::Type *TypeParams[] = {
        getIdentTyPointerTy(), CGM.Int32Ty, CGM.Int32Ty, CGM.SizeTy,
        CGM.VoidPtrTy, ReduceFnTy->getPointerTo(),
        llvm::PointerType::getUnqual(KmpCriticalNameTy)};
    auto *FnTy =
        llvm::FunctionType::get(CGM.Int32Ty, TypeParams, /*isVarArg=*/false);
    RTLFn = CGM.CreateRuntimeFunction(FnTy, /*Name=*/"__kmpc_reduce");
    break;
  }
  case OMPRTL__kmpc_reduce_nowait: {
    // Build kmp_int32 __kmpc_reduce_nowait(ident_t *loc, kmp_int32
    // global_tid, kmp_int32 num_vars, size_t reduce_size, void *reduce_data,
    // void (*reduce_func)(void *lhs_data, void *rhs_data), kmp_critical_name
    // *lck);
    llvm::Type *ReduceTypeParams[] = {CGM.VoidPtrTy, CGM.VoidPtrTy};
    auto *ReduceFnTy = llvm::FunctionType::get(CGM.VoidTy, ReduceTypeParams,
                                               /*isVarArg=*/false);
    llvm::Type *TypeParams[] = {
        getIdentTyPointerTy(), CGM.Int32Ty, CGM.Int32Ty, CGM.SizeTy,
        CGM.VoidPtrTy, ReduceFnTy->getPointerTo(),
        llvm::PointerType::getUnqual(KmpCriticalNameTy)};
    auto *FnTy =
        llvm::FunctionType::get(CGM.Int32Ty, TypeParams, /*isVarArg=*/false);
    RTLFn = CGM.CreateRuntimeFunction(FnTy, /*Name=*/"__kmpc_reduce_nowait");
    break;
  }
  case OMPRTL__kmpc_end_reduce: {
    // Build void __kmpc_end_reduce(ident_t *loc, kmp_int32 global_tid,
    // kmp_critical_name *lck);
    llvm::Type *TypeParams[] = {
        getIdentTyPointerTy(), CGM.Int32Ty,
        llvm::PointerType::getUnqual(KmpCriticalNameTy)};
    auto *FnTy =
        llvm::FunctionType::get(CGM.VoidTy, TypeParams, /*isVarArg=*/false);
    RTLFn = CGM.CreateRuntimeFunction(FnTy, /*Name=*/"__kmpc_end_reduce");
    break;
  }
  case OMPRTL__kmpc_end_reduce_nowait: {
    // Build __kmpc_end_reduce_nowait(ident_t *loc, kmp_int32 global_tid,
    // kmp_critical_name *lck);
    llvm::Type *TypeParams[] = {
        getIdentTyPointerTy(), CGM.Int32Ty,
        llvm::PointerType::getUnqual(KmpCriticalNameTy)};
    auto *FnTy =
        llvm::FunctionType::get(CGM.VoidTy, TypeParams, /*isVarArg=*/false);
    RTLFn =
        CGM.CreateRuntimeFunction(FnTy, /*Name=*/"__kmpc_end_reduce_nowait");
    break;
  }
  case OMPRTL__kmpc_omp_task_begin_if0: {
    // Build void __kmpc_omp_task(ident_t *, kmp_int32 gtid, kmp_task_t
    // *new_task);
    llvm::Type *TypeParams[] = {getIdentTyPointerTy(), CGM.Int32Ty,
                                CGM.VoidPtrTy};
    auto *FnTy =
        llvm::FunctionType::get(CGM.VoidTy, TypeParams, /*isVarArg=*/false);
    RTLFn =
        CGM.CreateRuntimeFunction(FnTy, /*Name=*/"__kmpc_omp_task_begin_if0");
    break;
  }
  case OMPRTL__kmpc_omp_task_complete_if0: {
    // Build void __kmpc_omp_task(ident_t *, kmp_int32 gtid, kmp_task_t
    // *new_task);
    llvm::Type *TypeParams[] = {getIdentTyPointerTy(), CGM.Int32Ty,
                                CGM.VoidPtrTy};
    auto *FnTy =
        llvm::FunctionType::get(CGM.VoidTy, TypeParams, /*isVarArg=*/false);
    RTLFn = CGM.CreateRuntimeFunction(FnTy,
                                      /*Name=*/"__kmpc_omp_task_complete_if0");
    break;
  }
  case OMPRTL__kmpc_ordered: {
    // Build void __kmpc_ordered(ident_t *loc, kmp_int32 global_tid);
    llvm::Type *TypeParams[] = {getIdentTyPointerTy(), CGM.Int32Ty};
    auto *FnTy =
        llvm::FunctionType::get(CGM.VoidTy, TypeParams, /*isVarArg=*/false);
    RTLFn = CGM.CreateRuntimeFunction(FnTy, "__kmpc_ordered");
    break;
  }
  case OMPRTL__kmpc_end_ordered: {
    // Build void __kmpc_end_ordered(ident_t *loc, kmp_int32 global_tid);
    llvm::Type *TypeParams[] = {getIdentTyPointerTy(), CGM.Int32Ty};
    auto *FnTy =
        llvm::FunctionType::get(CGM.VoidTy, TypeParams, /*isVarArg=*/false);
    RTLFn = CGM.CreateRuntimeFunction(FnTy, "__kmpc_end_ordered");
    break;
  }
  case OMPRTL__kmpc_omp_taskwait: {
    // Build kmp_int32 __kmpc_omp_taskwait(ident_t *loc, kmp_int32 global_tid);
    llvm::Type *TypeParams[] = {getIdentTyPointerTy(), CGM.Int32Ty};
    auto *FnTy =
        llvm::FunctionType::get(CGM.Int32Ty, TypeParams, /*isVarArg=*/false);
    RTLFn = CGM.CreateRuntimeFunction(FnTy, "__kmpc_omp_taskwait");
    break;
  }
  case OMPRTL__kmpc_taskgroup: {
    // Build void __kmpc_taskgroup(ident_t *loc, kmp_int32 global_tid);
    llvm::Type *TypeParams[] = {getIdentTyPointerTy(), CGM.Int32Ty};
    auto *FnTy =
        llvm::FunctionType::get(CGM.VoidTy, TypeParams, /*isVarArg=*/false);
    RTLFn = CGM.CreateRuntimeFunction(FnTy, "__kmpc_taskgroup");
    break;
  }
  case OMPRTL__kmpc_end_taskgroup: {
    // Build void __kmpc_end_taskgroup(ident_t *loc, kmp_int32 global_tid);
    llvm::Type *TypeParams[] = {getIdentTyPointerTy(), CGM.Int32Ty};
    auto *FnTy =
        llvm::FunctionType::get(CGM.VoidTy, TypeParams, /*isVarArg=*/false);
    RTLFn = CGM.CreateRuntimeFunction(FnTy, "__kmpc_end_taskgroup");
    break;
  }
  case OMPRTL__kmpc_push_proc_bind: {
    // Build void __kmpc_push_proc_bind(ident_t *loc, kmp_int32 global_tid,
    // int proc_bind)
    llvm::Type *TypeParams[] = {getIdentTyPointerTy(), CGM.Int32Ty, CGM.IntTy};
    auto *FnTy =
        llvm::FunctionType::get(CGM.VoidTy, TypeParams, /*isVarArg*/ false);
    RTLFn = CGM.CreateRuntimeFunction(FnTy, "__kmpc_push_proc_bind");
    break;
  }
  case OMPRTL__kmpc_omp_task_with_deps: {
    // Build kmp_int32 __kmpc_omp_task_with_deps(ident_t *, kmp_int32 gtid,
    // kmp_task_t *new_task, kmp_int32 ndeps, kmp_depend_info_t *dep_list,
    // kmp_int32 ndeps_noalias, kmp_depend_info_t *noalias_dep_list);
    llvm::Type *TypeParams[] = {
        getIdentTyPointerTy(), CGM.Int32Ty, CGM.VoidPtrTy, CGM.Int32Ty,
        CGM.VoidPtrTy,         CGM.Int32Ty, CGM.VoidPtrTy};
    auto *FnTy =
        llvm::FunctionType::get(CGM.Int32Ty, TypeParams, /*isVarArg=*/false);
    RTLFn =
        CGM.CreateRuntimeFunction(FnTy, /*Name=*/"__kmpc_omp_task_with_deps");
    break;
  }
  case OMPRTL__kmpc_omp_wait_deps: {
    // Build void __kmpc_omp_wait_deps(ident_t *, kmp_int32 gtid,
    // kmp_int32 ndeps, kmp_depend_info_t *dep_list, kmp_int32 ndeps_noalias,
    // kmp_depend_info_t *noalias_dep_list);
    llvm::Type *TypeParams[] = {getIdentTyPointerTy(), CGM.Int32Ty,
                                CGM.Int32Ty,           CGM.VoidPtrTy,
                                CGM.Int32Ty,           CGM.VoidPtrTy};
    auto *FnTy =
        llvm::FunctionType::get(CGM.VoidTy, TypeParams, /*isVarArg=*/false);
    RTLFn = CGM.CreateRuntimeFunction(FnTy, /*Name=*/"__kmpc_omp_wait_deps");
    break;
  }
  case OMPRTL__kmpc_cancellationpoint: {
    // Build kmp_int32 __kmpc_cancellationpoint(ident_t *loc, kmp_int32
    // global_tid, kmp_int32 cncl_kind)
    llvm::Type *TypeParams[] = {getIdentTyPointerTy(), CGM.Int32Ty, CGM.IntTy};
    auto *FnTy =
        llvm::FunctionType::get(CGM.Int32Ty, TypeParams, /*isVarArg*/ false);
    RTLFn = CGM.CreateRuntimeFunction(FnTy, "__kmpc_cancellationpoint");
    break;
  }
  case OMPRTL__kmpc_cancel: {
    // Build kmp_int32 __kmpc_cancel(ident_t *loc, kmp_int32 global_tid,
    // kmp_int32 cncl_kind)
    llvm::Type *TypeParams[] = {getIdentTyPointerTy(), CGM.Int32Ty, CGM.IntTy};
    auto *FnTy =
        llvm::FunctionType::get(CGM.Int32Ty, TypeParams, /*isVarArg*/ false);
    RTLFn = CGM.CreateRuntimeFunction(FnTy, "__kmpc_cancel");
    break;
  }
  case OMPRTL__kmpc_push_num_teams: {
    // Build void kmpc_push_num_teams (ident_t loc, kmp_int32 global_tid,
    // kmp_int32 num_teams, kmp_int32 num_threads)
    llvm::Type *TypeParams[] = {getIdentTyPointerTy(), CGM.Int32Ty, CGM.Int32Ty,
        CGM.Int32Ty};
    auto *FnTy =
        llvm::FunctionType::get(CGM.Int32Ty, TypeParams, /*isVarArg*/ false);
    RTLFn = CGM.CreateRuntimeFunction(FnTy, "__kmpc_push_num_teams");
    break;
  }
  case OMPRTL__kmpc_fork_teams: {
    // Build void __kmpc_fork_teams(ident_t *loc, kmp_int32 argc, kmpc_micro
    // microtask, ...);
    llvm::Type *TypeParams[] = {getIdentTyPointerTy(), CGM.Int32Ty,
                                getKmpc_MicroPointerTy()};
    auto *FnTy =
        llvm::FunctionType::get(CGM.VoidTy, TypeParams, /*isVarArg*/ true);
    RTLFn = CGM.CreateRuntimeFunction(FnTy, "__kmpc_fork_teams");
    break;
  }
  case OMPRTL__kmpc_taskloop: {
    // Build void __kmpc_taskloop(ident_t *loc, int gtid, kmp_task_t *task, int
    // if_val, kmp_uint64 *lb, kmp_uint64 *ub, kmp_int64 st, int nogroup, int
    // sched, kmp_uint64 grainsize, void *task_dup);
    llvm::Type *TypeParams[] = {getIdentTyPointerTy(),
                                CGM.IntTy,
                                CGM.VoidPtrTy,
                                CGM.IntTy,
                                CGM.Int64Ty->getPointerTo(),
                                CGM.Int64Ty->getPointerTo(),
                                CGM.Int64Ty,
                                CGM.IntTy,
                                CGM.IntTy,
                                CGM.Int64Ty,
                                CGM.VoidPtrTy};
    auto *FnTy =
        llvm::FunctionType::get(CGM.VoidTy, TypeParams, /*isVarArg=*/false);
    RTLFn = CGM.CreateRuntimeFunction(FnTy, /*Name=*/"__kmpc_taskloop");
    break;
  }
  case OMPRTL__kmpc_doacross_init: {
    // Build void __kmpc_doacross_init(ident_t *loc, kmp_int32 gtid, kmp_int32
    // num_dims, struct kmp_dim *dims);
    llvm::Type *TypeParams[] = {getIdentTyPointerTy(),
                                CGM.Int32Ty,
                                CGM.Int32Ty,
                                CGM.VoidPtrTy};
    auto *FnTy =
        llvm::FunctionType::get(CGM.VoidTy, TypeParams, /*isVarArg=*/false);
    RTLFn = CGM.CreateRuntimeFunction(FnTy, /*Name=*/"__kmpc_doacross_init");
    break;
  }
  case OMPRTL__kmpc_doacross_fini: {
    // Build void __kmpc_doacross_fini(ident_t *loc, kmp_int32 gtid);
    llvm::Type *TypeParams[] = {getIdentTyPointerTy(), CGM.Int32Ty};
    auto *FnTy =
        llvm::FunctionType::get(CGM.VoidTy, TypeParams, /*isVarArg=*/false);
    RTLFn = CGM.CreateRuntimeFunction(FnTy, /*Name=*/"__kmpc_doacross_fini");
    break;
  }
  case OMPRTL__kmpc_doacross_post: {
    // Build void __kmpc_doacross_post(ident_t *loc, kmp_int32 gtid, kmp_int64
    // *vec);
    llvm::Type *TypeParams[] = {getIdentTyPointerTy(), CGM.Int32Ty,
                                CGM.Int64Ty->getPointerTo()};
    auto *FnTy =
        llvm::FunctionType::get(CGM.VoidTy, TypeParams, /*isVarArg=*/false);
    RTLFn = CGM.CreateRuntimeFunction(FnTy, /*Name=*/"__kmpc_doacross_post");
    break;
  }
  case OMPRTL__kmpc_doacross_wait: {
    // Build void __kmpc_doacross_wait(ident_t *loc, kmp_int32 gtid, kmp_int64
    // *vec);
    llvm::Type *TypeParams[] = {getIdentTyPointerTy(), CGM.Int32Ty,
                                CGM.Int64Ty->getPointerTo()};
    auto *FnTy =
        llvm::FunctionType::get(CGM.VoidTy, TypeParams, /*isVarArg=*/false);
    RTLFn = CGM.CreateRuntimeFunction(FnTy, /*Name=*/"__kmpc_doacross_wait");
    break;
  }
  case OMPRTL__kmpc_task_reduction_init: {
    // Build void *__kmpc_task_reduction_init(int gtid, int num_data, void
    // *data);
    llvm::Type *TypeParams[] = {CGM.IntTy, CGM.IntTy, CGM.VoidPtrTy};
    auto *FnTy =
        llvm::FunctionType::get(CGM.VoidPtrTy, TypeParams, /*isVarArg=*/false);
    RTLFn =
        CGM.CreateRuntimeFunction(FnTy, /*Name=*/"__kmpc_task_reduction_init");
    break;
  }
  case OMPRTL__kmpc_task_reduction_get_th_data: {
    // Build void *__kmpc_task_reduction_get_th_data(int gtid, void *tg, void
    // *d);
    llvm::Type *TypeParams[] = {CGM.IntTy, CGM.VoidPtrTy, CGM.VoidPtrTy};
    auto *FnTy =
        llvm::FunctionType::get(CGM.VoidPtrTy, TypeParams, /*isVarArg=*/false);
    RTLFn = CGM.CreateRuntimeFunction(
        FnTy, /*Name=*/"__kmpc_task_reduction_get_th_data");
    break;
  }
  case OMPRTL__kmpc_push_target_tripcount: {
    // Build void __kmpc_push_target_tripcount(int64_t device_id, kmp_uint64
    // size);
    llvm::Type *TypeParams[] = {CGM.Int64Ty, CGM.Int64Ty};
    llvm::FunctionType *FnTy =
        llvm::FunctionType::get(CGM.VoidTy, TypeParams, /*isVarArg=*/false);
    RTLFn = CGM.CreateRuntimeFunction(FnTy, "__kmpc_push_target_tripcount");
    break;
  }
  case OMPRTL__tgt_target: {
    // Build int32_t __tgt_target(int64_t device_id, void *host_ptr, int32_t
    // arg_num, void** args_base, void **args, size_t *arg_sizes, int64_t
    // *arg_types);
    llvm::Type *TypeParams[] = {CGM.Int64Ty,
                                CGM.VoidPtrTy,
                                CGM.Int32Ty,
                                CGM.VoidPtrPtrTy,
                                CGM.VoidPtrPtrTy,
                                CGM.SizeTy->getPointerTo(),
                                CGM.Int64Ty->getPointerTo()};
    auto *FnTy =
        llvm::FunctionType::get(CGM.Int32Ty, TypeParams, /*isVarArg*/ false);
    RTLFn = CGM.CreateRuntimeFunction(FnTy, "__tgt_target");
    break;
  }
  case OMPRTL__tgt_target_nowait: {
    // Build int32_t __tgt_target_nowait(int64_t device_id, void *host_ptr,
    // int32_t arg_num, void** args_base, void **args, size_t *arg_sizes,
    // int64_t *arg_types);
    llvm::Type *TypeParams[] = {CGM.Int64Ty,
                                CGM.VoidPtrTy,
                                CGM.Int32Ty,
                                CGM.VoidPtrPtrTy,
                                CGM.VoidPtrPtrTy,
                                CGM.SizeTy->getPointerTo(),
                                CGM.Int64Ty->getPointerTo()};
    auto *FnTy =
        llvm::FunctionType::get(CGM.Int32Ty, TypeParams, /*isVarArg*/ false);
    RTLFn = CGM.CreateRuntimeFunction(FnTy, "__tgt_target_nowait");
    break;
  }
  case OMPRTL__tgt_target_teams: {
    // Build int32_t __tgt_target_teams(int64_t device_id, void *host_ptr,
    // int32_t arg_num, void** args_base, void **args, size_t *arg_sizes,
    // int64_t *arg_types, int32_t num_teams, int32_t thread_limit);
    llvm::Type *TypeParams[] = {CGM.Int64Ty,
                                CGM.VoidPtrTy,
                                CGM.Int32Ty,
                                CGM.VoidPtrPtrTy,
                                CGM.VoidPtrPtrTy,
                                CGM.SizeTy->getPointerTo(),
                                CGM.Int64Ty->getPointerTo(),
                                CGM.Int32Ty,
                                CGM.Int32Ty};
    auto *FnTy =
        llvm::FunctionType::get(CGM.Int32Ty, TypeParams, /*isVarArg*/ false);
    RTLFn = CGM.CreateRuntimeFunction(FnTy, "__tgt_target_teams");
    break;
  }
  case OMPRTL__tgt_target_teams_nowait: {
    // Build int32_t __tgt_target_teams_nowait(int64_t device_id, void
    // *host_ptr, int32_t arg_num, void** args_base, void **args, size_t
    // *arg_sizes, int64_t *arg_types, int32_t num_teams, int32_t thread_limit);
    llvm::Type *TypeParams[] = {CGM.Int64Ty,
                                CGM.VoidPtrTy,
                                CGM.Int32Ty,
                                CGM.VoidPtrPtrTy,
                                CGM.VoidPtrPtrTy,
                                CGM.SizeTy->getPointerTo(),
                                CGM.Int64Ty->getPointerTo(),
                                CGM.Int32Ty,
                                CGM.Int32Ty};
    auto *FnTy =
        llvm::FunctionType::get(CGM.Int32Ty, TypeParams, /*isVarArg*/ false);
    RTLFn = CGM.CreateRuntimeFunction(FnTy, "__tgt_target_teams_nowait");
    break;
  }
  case OMPRTL__tgt_register_lib: {
    // Build void __tgt_register_lib(__tgt_bin_desc *desc);
    QualType ParamTy =
        CGM.getContext().getPointerType(getTgtBinaryDescriptorQTy());
    llvm::Type *TypeParams[] = {CGM.getTypes().ConvertTypeForMem(ParamTy)};
    auto *FnTy =
        llvm::FunctionType::get(CGM.Int32Ty, TypeParams, /*isVarArg*/ false);
    RTLFn = CGM.CreateRuntimeFunction(FnTy, "__tgt_register_lib");
    break;
  }
  case OMPRTL__tgt_unregister_lib: {
    // Build void __tgt_unregister_lib(__tgt_bin_desc *desc);
    QualType ParamTy =
        CGM.getContext().getPointerType(getTgtBinaryDescriptorQTy());
    llvm::Type *TypeParams[] = {CGM.getTypes().ConvertTypeForMem(ParamTy)};
    auto *FnTy =
        llvm::FunctionType::get(CGM.Int32Ty, TypeParams, /*isVarArg*/ false);
    RTLFn = CGM.CreateRuntimeFunction(FnTy, "__tgt_unregister_lib");
    break;
  }
  case OMPRTL__tgt_target_data_begin: {
    // Build void __tgt_target_data_begin(int64_t device_id, int32_t arg_num,
    // void** args_base, void **args, size_t *arg_sizes, int64_t *arg_types);
    llvm::Type *TypeParams[] = {CGM.Int64Ty,
                                CGM.Int32Ty,
                                CGM.VoidPtrPtrTy,
                                CGM.VoidPtrPtrTy,
                                CGM.SizeTy->getPointerTo(),
                                CGM.Int64Ty->getPointerTo()};
    auto *FnTy =
        llvm::FunctionType::get(CGM.VoidTy, TypeParams, /*isVarArg*/ false);
    RTLFn = CGM.CreateRuntimeFunction(FnTy, "__tgt_target_data_begin");
    break;
  }
  case OMPRTL__tgt_target_data_begin_nowait: {
    // Build void __tgt_target_data_begin_nowait(int64_t device_id, int32_t
    // arg_num, void** args_base, void **args, size_t *arg_sizes, int64_t
    // *arg_types);
    llvm::Type *TypeParams[] = {CGM.Int64Ty,
                                CGM.Int32Ty,
                                CGM.VoidPtrPtrTy,
                                CGM.VoidPtrPtrTy,
                                CGM.SizeTy->getPointerTo(),
                                CGM.Int64Ty->getPointerTo()};
    auto *FnTy =
        llvm::FunctionType::get(CGM.VoidTy, TypeParams, /*isVarArg=*/false);
    RTLFn = CGM.CreateRuntimeFunction(FnTy, "__tgt_target_data_begin_nowait");
    break;
  }
  case OMPRTL__tgt_target_data_end: {
    // Build void __tgt_target_data_end(int64_t device_id, int32_t arg_num,
    // void** args_base, void **args, size_t *arg_sizes, int64_t *arg_types);
    llvm::Type *TypeParams[] = {CGM.Int64Ty,
                                CGM.Int32Ty,
                                CGM.VoidPtrPtrTy,
                                CGM.VoidPtrPtrTy,
                                CGM.SizeTy->getPointerTo(),
                                CGM.Int64Ty->getPointerTo()};
    auto *FnTy =
        llvm::FunctionType::get(CGM.VoidTy, TypeParams, /*isVarArg*/ false);
    RTLFn = CGM.CreateRuntimeFunction(FnTy, "__tgt_target_data_end");
    break;
  }
  case OMPRTL__tgt_target_data_end_nowait: {
    // Build void __tgt_target_data_end_nowait(int64_t device_id, int32_t
    // arg_num, void** args_base, void **args, size_t *arg_sizes, int64_t
    // *arg_types);
    llvm::Type *TypeParams[] = {CGM.Int64Ty,
                                CGM.Int32Ty,
                                CGM.VoidPtrPtrTy,
                                CGM.VoidPtrPtrTy,
                                CGM.SizeTy->getPointerTo(),
                                CGM.Int64Ty->getPointerTo()};
    auto *FnTy =
        llvm::FunctionType::get(CGM.VoidTy, TypeParams, /*isVarArg=*/false);
    RTLFn = CGM.CreateRuntimeFunction(FnTy, "__tgt_target_data_end_nowait");
    break;
  }
  case OMPRTL__tgt_target_data_update: {
    // Build void __tgt_target_data_update(int64_t device_id, int32_t arg_num,
    // void** args_base, void **args, size_t *arg_sizes, int64_t *arg_types);
    llvm::Type *TypeParams[] = {CGM.Int64Ty,
                                CGM.Int32Ty,
                                CGM.VoidPtrPtrTy,
                                CGM.VoidPtrPtrTy,
                                CGM.SizeTy->getPointerTo(),
                                CGM.Int64Ty->getPointerTo()};
    auto *FnTy =
        llvm::FunctionType::get(CGM.VoidTy, TypeParams, /*isVarArg*/ false);
    RTLFn = CGM.CreateRuntimeFunction(FnTy, "__tgt_target_data_update");
    break;
  }
  case OMPRTL__tgt_target_data_update_nowait: {
    // Build void __tgt_target_data_update_nowait(int64_t device_id, int32_t
    // arg_num, void** args_base, void **args, size_t *arg_sizes, int64_t
    // *arg_types);
    llvm::Type *TypeParams[] = {CGM.Int64Ty,
                                CGM.Int32Ty,
                                CGM.VoidPtrPtrTy,
                                CGM.VoidPtrPtrTy,
                                CGM.SizeTy->getPointerTo(),
                                CGM.Int64Ty->getPointerTo()};
    auto *FnTy =
        llvm::FunctionType::get(CGM.VoidTy, TypeParams, /*isVarArg=*/false);
    RTLFn = CGM.CreateRuntimeFunction(FnTy, "__tgt_target_data_update_nowait");
    break;
  }
  }
  assert(RTLFn && "Unable to find OpenMP runtime function");
  return RTLFn;
}

llvm::Constant *CGOpenMPRuntime::createForStaticInitFunction(unsigned IVSize,
                                                             bool IVSigned) {
  assert((IVSize == 32 || IVSize == 64) &&
         "IV size is not compatible with the omp runtime");
  StringRef Name = IVSize == 32 ? (IVSigned ? "__kmpc_for_static_init_4"
                                            : "__kmpc_for_static_init_4u")
                                : (IVSigned ? "__kmpc_for_static_init_8"
                                            : "__kmpc_for_static_init_8u");
  llvm::Type *ITy = IVSize == 32 ? CGM.Int32Ty : CGM.Int64Ty;
  auto *PtrTy = llvm::PointerType::getUnqual(ITy);
  llvm::Type *TypeParams[] = {
    getIdentTyPointerTy(),                     // loc
    CGM.Int32Ty,                               // tid
    CGM.Int32Ty,                               // schedtype
    llvm::PointerType::getUnqual(CGM.Int32Ty), // p_lastiter
    PtrTy,                                     // p_lower
    PtrTy,                                     // p_upper
    PtrTy,                                     // p_stride
    ITy,                                       // incr
    ITy                                        // chunk
  };
  auto *FnTy =
      llvm::FunctionType::get(CGM.VoidTy, TypeParams, /*isVarArg*/ false);
  return CGM.CreateRuntimeFunction(FnTy, Name);
}

llvm::Constant *CGOpenMPRuntime::createDispatchInitFunction(unsigned IVSize,
                                                            bool IVSigned) {
  assert((IVSize == 32 || IVSize == 64) &&
         "IV size is not compatible with the omp runtime");
  StringRef Name =
      IVSize == 32
          ? (IVSigned ? "__kmpc_dispatch_init_4" : "__kmpc_dispatch_init_4u")
          : (IVSigned ? "__kmpc_dispatch_init_8" : "__kmpc_dispatch_init_8u");
  llvm::Type *ITy = IVSize == 32 ? CGM.Int32Ty : CGM.Int64Ty;
  llvm::Type *TypeParams[] = { getIdentTyPointerTy(), // loc
                               CGM.Int32Ty,           // tid
                               CGM.Int32Ty,           // schedtype
                               ITy,                   // lower
                               ITy,                   // upper
                               ITy,                   // stride
                               ITy                    // chunk
  };
  auto *FnTy =
      llvm::FunctionType::get(CGM.VoidTy, TypeParams, /*isVarArg*/ false);
  return CGM.CreateRuntimeFunction(FnTy, Name);
}

llvm::Constant *CGOpenMPRuntime::createDispatchFiniFunction(unsigned IVSize,
                                                            bool IVSigned) {
  assert((IVSize == 32 || IVSize == 64) &&
         "IV size is not compatible with the omp runtime");
  StringRef Name =
      IVSize == 32
          ? (IVSigned ? "__kmpc_dispatch_fini_4" : "__kmpc_dispatch_fini_4u")
          : (IVSigned ? "__kmpc_dispatch_fini_8" : "__kmpc_dispatch_fini_8u");
  llvm::Type *TypeParams[] = {
      getIdentTyPointerTy(), // loc
      CGM.Int32Ty,           // tid
  };
  auto *FnTy =
      llvm::FunctionType::get(CGM.VoidTy, TypeParams, /*isVarArg=*/false);
  return CGM.CreateRuntimeFunction(FnTy, Name);
}

llvm::Constant *CGOpenMPRuntime::createDispatchNextFunction(unsigned IVSize,
                                                            bool IVSigned) {
  assert((IVSize == 32 || IVSize == 64) &&
         "IV size is not compatible with the omp runtime");
  StringRef Name =
      IVSize == 32
          ? (IVSigned ? "__kmpc_dispatch_next_4" : "__kmpc_dispatch_next_4u")
          : (IVSigned ? "__kmpc_dispatch_next_8" : "__kmpc_dispatch_next_8u");
  llvm::Type *ITy = IVSize == 32 ? CGM.Int32Ty : CGM.Int64Ty;
  auto *PtrTy = llvm::PointerType::getUnqual(ITy);
  llvm::Type *TypeParams[] = {
    getIdentTyPointerTy(),                     // loc
    CGM.Int32Ty,                               // tid
    llvm::PointerType::getUnqual(CGM.Int32Ty), // p_lastiter
    PtrTy,                                     // p_lower
    PtrTy,                                     // p_upper
    PtrTy                                      // p_stride
  };
  auto *FnTy =
      llvm::FunctionType::get(CGM.Int32Ty, TypeParams, /*isVarArg*/ false);
  return CGM.CreateRuntimeFunction(FnTy, Name);
}

Address CGOpenMPRuntime::getAddrOfDeclareTargetLink(const VarDecl *VD) {
  if (CGM.getLangOpts().OpenMPSimd)
    return Address::invalid();
  llvm::Optional<OMPDeclareTargetDeclAttr::MapTypeTy> Res =
      OMPDeclareTargetDeclAttr::isDeclareTargetDeclaration(VD);
  if (Res && *Res == OMPDeclareTargetDeclAttr::MT_Link) {
    SmallString<64> PtrName;
    {
      llvm::raw_svector_ostream OS(PtrName);
      OS << CGM.getMangledName(GlobalDecl(VD)) << "_decl_tgt_link_ptr";
    }
    llvm::Value *Ptr = CGM.getModule().getNamedValue(PtrName);
    if (!Ptr) {
      QualType PtrTy = CGM.getContext().getPointerType(VD->getType());
      Ptr = getOrCreateInternalVariable(CGM.getTypes().ConvertTypeForMem(PtrTy),
                                        PtrName);
      if (!CGM.getLangOpts().OpenMPIsDevice) {
        auto *GV = cast<llvm::GlobalVariable>(Ptr);
        GV->setLinkage(llvm::GlobalValue::ExternalLinkage);
        GV->setInitializer(CGM.GetAddrOfGlobal(VD));
      }
      CGM.addUsedGlobal(cast<llvm::GlobalValue>(Ptr));
      registerTargetGlobalVariable(VD, cast<llvm::Constant>(Ptr));
    }
    return Address(Ptr, CGM.getContext().getDeclAlign(VD));
  }
  return Address::invalid();
}

llvm::Constant *
CGOpenMPRuntime::getOrCreateThreadPrivateCache(const VarDecl *VD) {
  assert(!CGM.getLangOpts().OpenMPUseTLS ||
         !CGM.getContext().getTargetInfo().isTLSSupported());
  // Lookup the entry, lazily creating it if necessary.
  std::string Suffix = getName({"cache", ""});
  return getOrCreateInternalVariable(
      CGM.Int8PtrPtrTy, Twine(CGM.getMangledName(VD)).concat(Suffix));
}

Address CGOpenMPRuntime::getAddrOfThreadPrivate(CodeGenFunction &CGF,
                                                const VarDecl *VD,
                                                Address VDAddr,
                                                SourceLocation Loc) {
  if (CGM.getLangOpts().OpenMPUseTLS &&
      CGM.getContext().getTargetInfo().isTLSSupported())
    return VDAddr;

  llvm::Type *VarTy = VDAddr.getElementType();
  llvm::Value *Args[] = {emitUpdateLocation(CGF, Loc), getThreadID(CGF, Loc),
                         CGF.Builder.CreatePointerCast(VDAddr.getPointer(),
                                                       CGM.Int8PtrTy),
                         CGM.getSize(CGM.GetTargetTypeStoreSize(VarTy)),
                         getOrCreateThreadPrivateCache(VD)};
  return Address(CGF.EmitRuntimeCall(
      createRuntimeFunction(OMPRTL__kmpc_threadprivate_cached), Args),
                 VDAddr.getAlignment());
}

void CGOpenMPRuntime::emitThreadPrivateVarInit(
    CodeGenFunction &CGF, Address VDAddr, llvm::Value *Ctor,
    llvm::Value *CopyCtor, llvm::Value *Dtor, SourceLocation Loc) {
  // Call kmp_int32 __kmpc_global_thread_num(&loc) to init OpenMP runtime
  // library.
  llvm::Value *OMPLoc = emitUpdateLocation(CGF, Loc);
  CGF.EmitRuntimeCall(createRuntimeFunction(OMPRTL__kmpc_global_thread_num),
                      OMPLoc);
  // Call __kmpc_threadprivate_register(&loc, &var, ctor, cctor/*NULL*/, dtor)
  // to register constructor/destructor for variable.
  llvm::Value *Args[] = {
      OMPLoc, CGF.Builder.CreatePointerCast(VDAddr.getPointer(), CGM.VoidPtrTy),
      Ctor, CopyCtor, Dtor};
  CGF.EmitRuntimeCall(
      createRuntimeFunction(OMPRTL__kmpc_threadprivate_register), Args);
}

llvm::Function *CGOpenMPRuntime::emitThreadPrivateVarDefinition(
    const VarDecl *VD, Address VDAddr, SourceLocation Loc,
    bool PerformInit, CodeGenFunction *CGF) {
  if (CGM.getLangOpts().OpenMPUseTLS &&
      CGM.getContext().getTargetInfo().isTLSSupported())
    return nullptr;

  VD = VD->getDefinition(CGM.getContext());
  if (VD && ThreadPrivateWithDefinition.insert(CGM.getMangledName(VD)).second) {
    QualType ASTTy = VD->getType();

    llvm::Value *Ctor = nullptr, *CopyCtor = nullptr, *Dtor = nullptr;
    const Expr *Init = VD->getAnyInitializer();
    if (CGM.getLangOpts().CPlusPlus && PerformInit) {
      // Generate function that re-emits the declaration's initializer into the
      // threadprivate copy of the variable VD
      CodeGenFunction CtorCGF(CGM);
      FunctionArgList Args;
      ImplicitParamDecl Dst(CGM.getContext(), /*DC=*/nullptr, Loc,
                            /*Id=*/nullptr, CGM.getContext().VoidPtrTy,
                            ImplicitParamDecl::Other);
      Args.push_back(&Dst);

      const auto &FI = CGM.getTypes().arrangeBuiltinFunctionDeclaration(
          CGM.getContext().VoidPtrTy, Args);
      llvm::FunctionType *FTy = CGM.getTypes().GetFunctionType(FI);
      std::string Name = getName({"__kmpc_global_ctor_", ""});
      llvm::Function *Fn =
          CGM.CreateGlobalInitOrDestructFunction(FTy, Name, FI, Loc);
      CtorCGF.StartFunction(GlobalDecl(), CGM.getContext().VoidPtrTy, Fn, FI,
                            Args, Loc, Loc);
      llvm::Value *ArgVal = CtorCGF.EmitLoadOfScalar(
          CtorCGF.GetAddrOfLocalVar(&Dst), /*Volatile=*/false,
          CGM.getContext().VoidPtrTy, Dst.getLocation());
      Address Arg = Address(ArgVal, VDAddr.getAlignment());
      Arg = CtorCGF.Builder.CreateElementBitCast(
          Arg, CtorCGF.ConvertTypeForMem(ASTTy));
      CtorCGF.EmitAnyExprToMem(Init, Arg, Init->getType().getQualifiers(),
                               /*IsInitializer=*/true);
      ArgVal = CtorCGF.EmitLoadOfScalar(
          CtorCGF.GetAddrOfLocalVar(&Dst), /*Volatile=*/false,
          CGM.getContext().VoidPtrTy, Dst.getLocation());
      CtorCGF.Builder.CreateStore(ArgVal, CtorCGF.ReturnValue);
      CtorCGF.FinishFunction();
      Ctor = Fn;
    }
    if (VD->getType().isDestructedType() != QualType::DK_none) {
      // Generate function that emits destructor call for the threadprivate copy
      // of the variable VD
      CodeGenFunction DtorCGF(CGM);
      FunctionArgList Args;
      ImplicitParamDecl Dst(CGM.getContext(), /*DC=*/nullptr, Loc,
                            /*Id=*/nullptr, CGM.getContext().VoidPtrTy,
                            ImplicitParamDecl::Other);
      Args.push_back(&Dst);

      const auto &FI = CGM.getTypes().arrangeBuiltinFunctionDeclaration(
          CGM.getContext().VoidTy, Args);
      llvm::FunctionType *FTy = CGM.getTypes().GetFunctionType(FI);
      std::string Name = getName({"__kmpc_global_dtor_", ""});
      llvm::Function *Fn =
          CGM.CreateGlobalInitOrDestructFunction(FTy, Name, FI, Loc);
      auto NL = ApplyDebugLocation::CreateEmpty(DtorCGF);
      DtorCGF.StartFunction(GlobalDecl(), CGM.getContext().VoidTy, Fn, FI, Args,
                            Loc, Loc);
      // Create a scope with an artificial location for the body of this function.
      auto AL = ApplyDebugLocation::CreateArtificial(DtorCGF);
      llvm::Value *ArgVal = DtorCGF.EmitLoadOfScalar(
          DtorCGF.GetAddrOfLocalVar(&Dst),
          /*Volatile=*/false, CGM.getContext().VoidPtrTy, Dst.getLocation());
      DtorCGF.emitDestroy(Address(ArgVal, VDAddr.getAlignment()), ASTTy,
                          DtorCGF.getDestroyer(ASTTy.isDestructedType()),
                          DtorCGF.needsEHCleanup(ASTTy.isDestructedType()));
      DtorCGF.FinishFunction();
      Dtor = Fn;
    }
    // Do not emit init function if it is not required.
    if (!Ctor && !Dtor)
      return nullptr;

    llvm::Type *CopyCtorTyArgs[] = {CGM.VoidPtrTy, CGM.VoidPtrTy};
    auto *CopyCtorTy = llvm::FunctionType::get(CGM.VoidPtrTy, CopyCtorTyArgs,
                                               /*isVarArg=*/false)
                           ->getPointerTo();
    // Copying constructor for the threadprivate variable.
    // Must be NULL - reserved by runtime, but currently it requires that this
    // parameter is always NULL. Otherwise it fires assertion.
    CopyCtor = llvm::Constant::getNullValue(CopyCtorTy);
    if (Ctor == nullptr) {
      auto *CtorTy = llvm::FunctionType::get(CGM.VoidPtrTy, CGM.VoidPtrTy,
                                             /*isVarArg=*/false)
                         ->getPointerTo();
      Ctor = llvm::Constant::getNullValue(CtorTy);
    }
    if (Dtor == nullptr) {
      auto *DtorTy = llvm::FunctionType::get(CGM.VoidTy, CGM.VoidPtrTy,
                                             /*isVarArg=*/false)
                         ->getPointerTo();
      Dtor = llvm::Constant::getNullValue(DtorTy);
    }
    if (!CGF) {
      auto *InitFunctionTy =
          llvm::FunctionType::get(CGM.VoidTy, /*isVarArg*/ false);
      std::string Name = getName({"__omp_threadprivate_init_", ""});
      llvm::Function *InitFunction = CGM.CreateGlobalInitOrDestructFunction(
          InitFunctionTy, Name, CGM.getTypes().arrangeNullaryFunction());
      CodeGenFunction InitCGF(CGM);
      FunctionArgList ArgList;
      InitCGF.StartFunction(GlobalDecl(), CGM.getContext().VoidTy, InitFunction,
                            CGM.getTypes().arrangeNullaryFunction(), ArgList,
                            Loc, Loc);
      emitThreadPrivateVarInit(InitCGF, VDAddr, Ctor, CopyCtor, Dtor, Loc);
      InitCGF.FinishFunction();
      return InitFunction;
    }
    emitThreadPrivateVarInit(*CGF, VDAddr, Ctor, CopyCtor, Dtor, Loc);
  }
  return nullptr;
}

/// Obtain information that uniquely identifies a target entry. This
/// consists of the file and device IDs as well as line number associated with
/// the relevant entry source location.
static void getTargetEntryUniqueInfo(ASTContext &C, SourceLocation Loc,
                                     unsigned &DeviceID, unsigned &FileID,
                                     unsigned &LineNum) {
  SourceManager &SM = C.getSourceManager();

  // The loc should be always valid and have a file ID (the user cannot use
  // #pragma directives in macros)

  assert(Loc.isValid() && "Source location is expected to be always valid.");

  PresumedLoc PLoc = SM.getPresumedLoc(Loc);
  assert(PLoc.isValid() && "Source location is expected to be always valid.");

  llvm::sys::fs::UniqueID ID;
  if (auto EC = llvm::sys::fs::getUniqueID(PLoc.getFilename(), ID))
    SM.getDiagnostics().Report(diag::err_cannot_open_file)
        << PLoc.getFilename() << EC.message();

  DeviceID = ID.getDevice();
  FileID = ID.getFile();
  LineNum = PLoc.getLine();
}

bool CGOpenMPRuntime::emitDeclareTargetVarDefinition(const VarDecl *VD,
                                                     llvm::GlobalVariable *Addr,
                                                     bool PerformInit) {
  Optional<OMPDeclareTargetDeclAttr::MapTypeTy> Res =
      OMPDeclareTargetDeclAttr::isDeclareTargetDeclaration(VD);
  if (!Res || *Res == OMPDeclareTargetDeclAttr::MT_Link)
    return CGM.getLangOpts().OpenMPIsDevice;
  VD = VD->getDefinition(CGM.getContext());
  if (VD && !DeclareTargetWithDefinition.insert(CGM.getMangledName(VD)).second)
    return CGM.getLangOpts().OpenMPIsDevice;

  QualType ASTTy = VD->getType();

  SourceLocation Loc = VD->getCanonicalDecl()->getBeginLoc();
  // Produce the unique prefix to identify the new target regions. We use
  // the source location of the variable declaration which we know to not
  // conflict with any target region.
  unsigned DeviceID;
  unsigned FileID;
  unsigned Line;
  getTargetEntryUniqueInfo(CGM.getContext(), Loc, DeviceID, FileID, Line);
  SmallString<128> Buffer, Out;
  {
    llvm::raw_svector_ostream OS(Buffer);
    OS << "__omp_offloading_" << llvm::format("_%x", DeviceID)
       << llvm::format("_%x_", FileID) << VD->getName() << "_l" << Line;
  }

  const Expr *Init = VD->getAnyInitializer();
  if (CGM.getLangOpts().CPlusPlus && PerformInit) {
    llvm::Constant *Ctor;
    llvm::Constant *ID;
    if (CGM.getLangOpts().OpenMPIsDevice) {
      // Generate function that re-emits the declaration's initializer into
      // the threadprivate copy of the variable VD
      CodeGenFunction CtorCGF(CGM);

      const CGFunctionInfo &FI = CGM.getTypes().arrangeNullaryFunction();
      llvm::FunctionType *FTy = CGM.getTypes().GetFunctionType(FI);
      llvm::Function *Fn = CGM.CreateGlobalInitOrDestructFunction(
          FTy, Twine(Buffer, "_ctor"), FI, Loc);
      auto NL = ApplyDebugLocation::CreateEmpty(CtorCGF);
      CtorCGF.StartFunction(GlobalDecl(), CGM.getContext().VoidTy, Fn, FI,
                            FunctionArgList(), Loc, Loc);
      auto AL = ApplyDebugLocation::CreateArtificial(CtorCGF);
      CtorCGF.EmitAnyExprToMem(Init,
                               Address(Addr, CGM.getContext().getDeclAlign(VD)),
                               Init->getType().getQualifiers(),
                               /*IsInitializer=*/true);
      CtorCGF.FinishFunction();
      Ctor = Fn;
      ID = llvm::ConstantExpr::getBitCast(Fn, CGM.Int8PtrTy);
      CGM.addUsedGlobal(cast<llvm::GlobalValue>(Ctor));
    } else {
      Ctor = new llvm::GlobalVariable(
          CGM.getModule(), CGM.Int8Ty, /*isConstant=*/true,
          llvm::GlobalValue::PrivateLinkage,
          llvm::Constant::getNullValue(CGM.Int8Ty), Twine(Buffer, "_ctor"));
      ID = Ctor;
#if INTEL_COLLAB
      CGM.addUsedGlobal(cast<llvm::GlobalValue>(Ctor));
#endif // INTEL_COLLAB
    }

    // Register the information for the entry associated with the constructor.
    Out.clear();
    OffloadEntriesInfoManager.registerTargetRegionEntryInfo(
        DeviceID, FileID, Twine(Buffer, "_ctor").toStringRef(Out), Line, Ctor,
        ID, OffloadEntriesInfoManagerTy::OMPTargetRegionEntryCtor);
  }
  if (VD->getType().isDestructedType() != QualType::DK_none) {
    llvm::Constant *Dtor;
    llvm::Constant *ID;
    if (CGM.getLangOpts().OpenMPIsDevice) {
      // Generate function that emits destructor call for the threadprivate
      // copy of the variable VD
      CodeGenFunction DtorCGF(CGM);

      const CGFunctionInfo &FI = CGM.getTypes().arrangeNullaryFunction();
      llvm::FunctionType *FTy = CGM.getTypes().GetFunctionType(FI);
      llvm::Function *Fn = CGM.CreateGlobalInitOrDestructFunction(
          FTy, Twine(Buffer, "_dtor"), FI, Loc);
      auto NL = ApplyDebugLocation::CreateEmpty(DtorCGF);
      DtorCGF.StartFunction(GlobalDecl(), CGM.getContext().VoidTy, Fn, FI,
                            FunctionArgList(), Loc, Loc);
      // Create a scope with an artificial location for the body of this
      // function.
      auto AL = ApplyDebugLocation::CreateArtificial(DtorCGF);
      DtorCGF.emitDestroy(Address(Addr, CGM.getContext().getDeclAlign(VD)),
                          ASTTy, DtorCGF.getDestroyer(ASTTy.isDestructedType()),
                          DtorCGF.needsEHCleanup(ASTTy.isDestructedType()));
      DtorCGF.FinishFunction();
      Dtor = Fn;
      ID = llvm::ConstantExpr::getBitCast(Fn, CGM.Int8PtrTy);
      CGM.addUsedGlobal(cast<llvm::GlobalValue>(Dtor));
    } else {
      Dtor = new llvm::GlobalVariable(
          CGM.getModule(), CGM.Int8Ty, /*isConstant=*/true,
          llvm::GlobalValue::PrivateLinkage,
          llvm::Constant::getNullValue(CGM.Int8Ty), Twine(Buffer, "_dtor"));
      ID = Dtor;
#if INTEL_COLLAB
      CGM.addUsedGlobal(cast<llvm::GlobalValue>(Dtor));
#endif // INTEL_COLLAB
    }
    // Register the information for the entry associated with the destructor.
    Out.clear();
    OffloadEntriesInfoManager.registerTargetRegionEntryInfo(
        DeviceID, FileID, Twine(Buffer, "_dtor").toStringRef(Out), Line, Dtor,
        ID, OffloadEntriesInfoManagerTy::OMPTargetRegionEntryDtor);
  }
  return CGM.getLangOpts().OpenMPIsDevice;
}

Address CGOpenMPRuntime::getAddrOfArtificialThreadPrivate(CodeGenFunction &CGF,
                                                          QualType VarType,
                                                          StringRef Name) {
  std::string Suffix = getName({"artificial", ""});
  std::string CacheSuffix = getName({"cache", ""});
  llvm::Type *VarLVType = CGF.ConvertTypeForMem(VarType);
  llvm::Value *GAddr =
      getOrCreateInternalVariable(VarLVType, Twine(Name).concat(Suffix));
  llvm::Value *Args[] = {
      emitUpdateLocation(CGF, SourceLocation()),
      getThreadID(CGF, SourceLocation()),
      CGF.Builder.CreatePointerBitCastOrAddrSpaceCast(GAddr, CGM.VoidPtrTy),
      CGF.Builder.CreateIntCast(CGF.getTypeSize(VarType), CGM.SizeTy,
                                /*IsSigned=*/false),
      getOrCreateInternalVariable(
          CGM.VoidPtrPtrTy, Twine(Name).concat(Suffix).concat(CacheSuffix))};
  return Address(
      CGF.Builder.CreatePointerBitCastOrAddrSpaceCast(
          CGF.EmitRuntimeCall(
              createRuntimeFunction(OMPRTL__kmpc_threadprivate_cached), Args),
          VarLVType->getPointerTo(/*AddrSpace=*/0)),
      CGM.getPointerAlign());
}

void CGOpenMPRuntime::emitOMPIfClause(CodeGenFunction &CGF, const Expr *Cond,
                                      const RegionCodeGenTy &ThenGen,
                                      const RegionCodeGenTy &ElseGen) {
  CodeGenFunction::LexicalScope ConditionScope(CGF, Cond->getSourceRange());

  // If the condition constant folds and can be elided, try to avoid emitting
  // the condition and the dead arm of the if/else.
  bool CondConstant;
  if (CGF.ConstantFoldsToSimpleInteger(Cond, CondConstant)) {
    if (CondConstant)
      ThenGen(CGF);
    else
      ElseGen(CGF);
    return;
  }

  // Otherwise, the condition did not fold, or we couldn't elide it.  Just
  // emit the conditional branch.
  llvm::BasicBlock *ThenBlock = CGF.createBasicBlock("omp_if.then");
  llvm::BasicBlock *ElseBlock = CGF.createBasicBlock("omp_if.else");
  llvm::BasicBlock *ContBlock = CGF.createBasicBlock("omp_if.end");
  CGF.EmitBranchOnBoolExpr(Cond, ThenBlock, ElseBlock, /*TrueCount=*/0);

  // Emit the 'then' code.
  CGF.EmitBlock(ThenBlock);
  ThenGen(CGF);
  CGF.EmitBranch(ContBlock);
  // Emit the 'else' code if present.
  // There is no need to emit line number for unconditional branch.
  (void)ApplyDebugLocation::CreateEmpty(CGF);
  CGF.EmitBlock(ElseBlock);
  ElseGen(CGF);
  // There is no need to emit line number for unconditional branch.
  (void)ApplyDebugLocation::CreateEmpty(CGF);
  CGF.EmitBranch(ContBlock);
  // Emit the continuation block for code after the if.
  CGF.EmitBlock(ContBlock, /*IsFinished=*/true);
}

void CGOpenMPRuntime::emitParallelCall(CodeGenFunction &CGF, SourceLocation Loc,
                                       llvm::Value *OutlinedFn,
                                       ArrayRef<llvm::Value *> CapturedVars,
                                       const Expr *IfCond) {
  if (!CGF.HaveInsertPoint())
    return;
  llvm::Value *RTLoc = emitUpdateLocation(CGF, Loc);
  auto &&ThenGen = [OutlinedFn, CapturedVars, RTLoc](CodeGenFunction &CGF,
                                                     PrePostActionTy &) {
    // Build call __kmpc_fork_call(loc, n, microtask, var1, .., varn);
    CGOpenMPRuntime &RT = CGF.CGM.getOpenMPRuntime();
    llvm::Value *Args[] = {
        RTLoc,
        CGF.Builder.getInt32(CapturedVars.size()), // Number of captured vars
        CGF.Builder.CreateBitCast(OutlinedFn, RT.getKmpc_MicroPointerTy())};
    llvm::SmallVector<llvm::Value *, 16> RealArgs;
    RealArgs.append(std::begin(Args), std::end(Args));
    RealArgs.append(CapturedVars.begin(), CapturedVars.end());

    llvm::Value *RTLFn = RT.createRuntimeFunction(OMPRTL__kmpc_fork_call);
    CGF.EmitRuntimeCall(RTLFn, RealArgs);
  };
  auto &&ElseGen = [OutlinedFn, CapturedVars, RTLoc, Loc](CodeGenFunction &CGF,
                                                          PrePostActionTy &) {
    CGOpenMPRuntime &RT = CGF.CGM.getOpenMPRuntime();
    llvm::Value *ThreadID = RT.getThreadID(CGF, Loc);
    // Build calls:
    // __kmpc_serialized_parallel(&Loc, GTid);
    llvm::Value *Args[] = {RTLoc, ThreadID};
    CGF.EmitRuntimeCall(
        RT.createRuntimeFunction(OMPRTL__kmpc_serialized_parallel), Args);

    // OutlinedFn(&GTid, &zero, CapturedStruct);
    Address ZeroAddr = CGF.CreateDefaultAlignTempAlloca(CGF.Int32Ty,
                                                        /*Name*/ ".zero.addr");
    CGF.InitTempAlloca(ZeroAddr, CGF.Builder.getInt32(/*C*/ 0));
    llvm::SmallVector<llvm::Value *, 16> OutlinedFnArgs;
    // ThreadId for serialized parallels is 0.
    OutlinedFnArgs.push_back(ZeroAddr.getPointer());
    OutlinedFnArgs.push_back(ZeroAddr.getPointer());
    OutlinedFnArgs.append(CapturedVars.begin(), CapturedVars.end());
    RT.emitOutlinedFunctionCall(CGF, Loc, OutlinedFn, OutlinedFnArgs);

    // __kmpc_end_serialized_parallel(&Loc, GTid);
    llvm::Value *EndArgs[] = {RT.emitUpdateLocation(CGF, Loc), ThreadID};
    CGF.EmitRuntimeCall(
        RT.createRuntimeFunction(OMPRTL__kmpc_end_serialized_parallel),
        EndArgs);
  };
  if (IfCond) {
    emitOMPIfClause(CGF, IfCond, ThenGen, ElseGen);
  } else {
    RegionCodeGenTy ThenRCG(ThenGen);
    ThenRCG(CGF);
  }
}

// If we're inside an (outlined) parallel region, use the region info's
// thread-ID variable (it is passed in a first argument of the outlined function
// as "kmp_int32 *gtid"). Otherwise, if we're not inside parallel region, but in
// regular serial code region, get thread ID by calling kmp_int32
// kmpc_global_thread_num(ident_t *loc), stash this thread ID in a temporary and
// return the address of that temp.
Address CGOpenMPRuntime::emitThreadIDAddress(CodeGenFunction &CGF,
                                             SourceLocation Loc) {
  if (auto *OMPRegionInfo =
          dyn_cast_or_null<CGOpenMPRegionInfo>(CGF.CapturedStmtInfo))
    if (OMPRegionInfo->getThreadIDVariable())
      return OMPRegionInfo->getThreadIDVariableLValue(CGF).getAddress();

  llvm::Value *ThreadID = getThreadID(CGF, Loc);
  QualType Int32Ty =
      CGF.getContext().getIntTypeForBitwidth(/*DestWidth*/ 32, /*Signed*/ true);
  Address ThreadIDTemp = CGF.CreateMemTemp(Int32Ty, /*Name*/ ".threadid_temp.");
  CGF.EmitStoreOfScalar(ThreadID,
                        CGF.MakeAddrLValue(ThreadIDTemp, Int32Ty));

  return ThreadIDTemp;
}

llvm::Constant *
CGOpenMPRuntime::getOrCreateInternalVariable(llvm::Type *Ty,
                                             const llvm::Twine &Name) {
  SmallString<256> Buffer;
  llvm::raw_svector_ostream Out(Buffer);
  Out << Name;
  StringRef RuntimeName = Out.str();
  auto &Elem = *InternalVars.try_emplace(RuntimeName, nullptr).first;
  if (Elem.second) {
    assert(Elem.second->getType()->getPointerElementType() == Ty &&
           "OMP internal variable has different type than requested");
    return &*Elem.second;
  }

  return Elem.second = new llvm::GlobalVariable(
             CGM.getModule(), Ty, /*IsConstant*/ false,
             llvm::GlobalValue::CommonLinkage, llvm::Constant::getNullValue(Ty),
             Elem.first());
}

llvm::Value *CGOpenMPRuntime::getCriticalRegionLock(StringRef CriticalName) {
  std::string Prefix = Twine("gomp_critical_user_", CriticalName).str();
  std::string Name = getName({Prefix, "var"});
  return getOrCreateInternalVariable(KmpCriticalNameTy, Name);
}

namespace {
/// Common pre(post)-action for different OpenMP constructs.
class CommonActionTy final : public PrePostActionTy {
  llvm::Value *EnterCallee;
  ArrayRef<llvm::Value *> EnterArgs;
  llvm::Value *ExitCallee;
  ArrayRef<llvm::Value *> ExitArgs;
  bool Conditional;
  llvm::BasicBlock *ContBlock = nullptr;

public:
  CommonActionTy(llvm::Value *EnterCallee, ArrayRef<llvm::Value *> EnterArgs,
                 llvm::Value *ExitCallee, ArrayRef<llvm::Value *> ExitArgs,
                 bool Conditional = false)
      : EnterCallee(EnterCallee), EnterArgs(EnterArgs), ExitCallee(ExitCallee),
        ExitArgs(ExitArgs), Conditional(Conditional) {}
  void Enter(CodeGenFunction &CGF) override {
    llvm::Value *EnterRes = CGF.EmitRuntimeCall(EnterCallee, EnterArgs);
    if (Conditional) {
      llvm::Value *CallBool = CGF.Builder.CreateIsNotNull(EnterRes);
      auto *ThenBlock = CGF.createBasicBlock("omp_if.then");
      ContBlock = CGF.createBasicBlock("omp_if.end");
      // Generate the branch (If-stmt)
      CGF.Builder.CreateCondBr(CallBool, ThenBlock, ContBlock);
      CGF.EmitBlock(ThenBlock);
    }
  }
  void Done(CodeGenFunction &CGF) {
    // Emit the rest of blocks/branches
    CGF.EmitBranch(ContBlock);
    CGF.EmitBlock(ContBlock, true);
  }
  void Exit(CodeGenFunction &CGF) override {
    CGF.EmitRuntimeCall(ExitCallee, ExitArgs);
  }
};
} // anonymous namespace

void CGOpenMPRuntime::emitCriticalRegion(CodeGenFunction &CGF,
                                         StringRef CriticalName,
                                         const RegionCodeGenTy &CriticalOpGen,
                                         SourceLocation Loc, const Expr *Hint) {
  // __kmpc_critical[_with_hint](ident_t *, gtid, Lock[, hint]);
  // CriticalOpGen();
  // __kmpc_end_critical(ident_t *, gtid, Lock);
  // Prepare arguments and build a call to __kmpc_critical
  if (!CGF.HaveInsertPoint())
    return;
  llvm::Value *Args[] = {emitUpdateLocation(CGF, Loc), getThreadID(CGF, Loc),
                         getCriticalRegionLock(CriticalName)};
  llvm::SmallVector<llvm::Value *, 4> EnterArgs(std::begin(Args),
                                                std::end(Args));
  if (Hint) {
    EnterArgs.push_back(CGF.Builder.CreateIntCast(
        CGF.EmitScalarExpr(Hint), CGM.IntPtrTy, /*isSigned=*/false));
  }
  CommonActionTy Action(
      createRuntimeFunction(Hint ? OMPRTL__kmpc_critical_with_hint
                                 : OMPRTL__kmpc_critical),
      EnterArgs, createRuntimeFunction(OMPRTL__kmpc_end_critical), Args);
  CriticalOpGen.setAction(Action);
  emitInlinedDirective(CGF, OMPD_critical, CriticalOpGen);
}

void CGOpenMPRuntime::emitMasterRegion(CodeGenFunction &CGF,
                                       const RegionCodeGenTy &MasterOpGen,
                                       SourceLocation Loc) {
  if (!CGF.HaveInsertPoint())
    return;
  // if(__kmpc_master(ident_t *, gtid)) {
  //   MasterOpGen();
  //   __kmpc_end_master(ident_t *, gtid);
  // }
  // Prepare arguments and build a call to __kmpc_master
  llvm::Value *Args[] = {emitUpdateLocation(CGF, Loc), getThreadID(CGF, Loc)};
  CommonActionTy Action(createRuntimeFunction(OMPRTL__kmpc_master), Args,
                        createRuntimeFunction(OMPRTL__kmpc_end_master), Args,
                        /*Conditional=*/true);
  MasterOpGen.setAction(Action);
  emitInlinedDirective(CGF, OMPD_master, MasterOpGen);
  Action.Done(CGF);
}

void CGOpenMPRuntime::emitTaskyieldCall(CodeGenFunction &CGF,
                                        SourceLocation Loc) {
  if (!CGF.HaveInsertPoint())
    return;
  // Build call __kmpc_omp_taskyield(loc, thread_id, 0);
  llvm::Value *Args[] = {
      emitUpdateLocation(CGF, Loc), getThreadID(CGF, Loc),
      llvm::ConstantInt::get(CGM.IntTy, /*V=*/0, /*isSigned=*/true)};
  CGF.EmitRuntimeCall(createRuntimeFunction(OMPRTL__kmpc_omp_taskyield), Args);
  if (auto *Region = dyn_cast_or_null<CGOpenMPRegionInfo>(CGF.CapturedStmtInfo))
    Region->emitUntiedSwitch(CGF);
}

void CGOpenMPRuntime::emitTaskgroupRegion(CodeGenFunction &CGF,
                                          const RegionCodeGenTy &TaskgroupOpGen,
                                          SourceLocation Loc) {
  if (!CGF.HaveInsertPoint())
    return;
  // __kmpc_taskgroup(ident_t *, gtid);
  // TaskgroupOpGen();
  // __kmpc_end_taskgroup(ident_t *, gtid);
  // Prepare arguments and build a call to __kmpc_taskgroup
  llvm::Value *Args[] = {emitUpdateLocation(CGF, Loc), getThreadID(CGF, Loc)};
  CommonActionTy Action(createRuntimeFunction(OMPRTL__kmpc_taskgroup), Args,
                        createRuntimeFunction(OMPRTL__kmpc_end_taskgroup),
                        Args);
  TaskgroupOpGen.setAction(Action);
  emitInlinedDirective(CGF, OMPD_taskgroup, TaskgroupOpGen);
}

/// Given an array of pointers to variables, project the address of a
/// given variable.
static Address emitAddrOfVarFromArray(CodeGenFunction &CGF, Address Array,
                                      unsigned Index, const VarDecl *Var) {
  // Pull out the pointer to the variable.
  Address PtrAddr =
      CGF.Builder.CreateConstArrayGEP(Array, Index, CGF.getPointerSize());
  llvm::Value *Ptr = CGF.Builder.CreateLoad(PtrAddr);

  Address Addr = Address(Ptr, CGF.getContext().getDeclAlign(Var));
  Addr = CGF.Builder.CreateElementBitCast(
      Addr, CGF.ConvertTypeForMem(Var->getType()));
  return Addr;
}

static llvm::Value *emitCopyprivateCopyFunction(
    CodeGenModule &CGM, llvm::Type *ArgsType,
    ArrayRef<const Expr *> CopyprivateVars, ArrayRef<const Expr *> DestExprs,
    ArrayRef<const Expr *> SrcExprs, ArrayRef<const Expr *> AssignmentOps,
    SourceLocation Loc) {
  ASTContext &C = CGM.getContext();
  // void copy_func(void *LHSArg, void *RHSArg);
  FunctionArgList Args;
  ImplicitParamDecl LHSArg(C, /*DC=*/nullptr, Loc, /*Id=*/nullptr, C.VoidPtrTy,
                           ImplicitParamDecl::Other);
  ImplicitParamDecl RHSArg(C, /*DC=*/nullptr, Loc, /*Id=*/nullptr, C.VoidPtrTy,
                           ImplicitParamDecl::Other);
  Args.push_back(&LHSArg);
  Args.push_back(&RHSArg);
  const auto &CGFI =
      CGM.getTypes().arrangeBuiltinFunctionDeclaration(C.VoidTy, Args);
  std::string Name =
      CGM.getOpenMPRuntime().getName({"omp", "copyprivate", "copy_func"});
  auto *Fn = llvm::Function::Create(CGM.getTypes().GetFunctionType(CGFI),
                                    llvm::GlobalValue::InternalLinkage, Name,
                                    &CGM.getModule());
  CGM.SetInternalFunctionAttributes(GlobalDecl(), Fn, CGFI);
  Fn->setDoesNotRecurse();
  CodeGenFunction CGF(CGM);
  CGF.StartFunction(GlobalDecl(), C.VoidTy, Fn, CGFI, Args, Loc, Loc);
  // Dest = (void*[n])(LHSArg);
  // Src = (void*[n])(RHSArg);
  Address LHS(CGF.Builder.CreatePointerBitCastOrAddrSpaceCast(
      CGF.Builder.CreateLoad(CGF.GetAddrOfLocalVar(&LHSArg)),
      ArgsType), CGF.getPointerAlign());
  Address RHS(CGF.Builder.CreatePointerBitCastOrAddrSpaceCast(
      CGF.Builder.CreateLoad(CGF.GetAddrOfLocalVar(&RHSArg)),
      ArgsType), CGF.getPointerAlign());
  // *(Type0*)Dst[0] = *(Type0*)Src[0];
  // *(Type1*)Dst[1] = *(Type1*)Src[1];
  // ...
  // *(Typen*)Dst[n] = *(Typen*)Src[n];
  for (unsigned I = 0, E = AssignmentOps.size(); I < E; ++I) {
    const auto *DestVar =
        cast<VarDecl>(cast<DeclRefExpr>(DestExprs[I])->getDecl());
    Address DestAddr = emitAddrOfVarFromArray(CGF, LHS, I, DestVar);

    const auto *SrcVar =
        cast<VarDecl>(cast<DeclRefExpr>(SrcExprs[I])->getDecl());
    Address SrcAddr = emitAddrOfVarFromArray(CGF, RHS, I, SrcVar);

    const auto *VD = cast<DeclRefExpr>(CopyprivateVars[I])->getDecl();
    QualType Type = VD->getType();
    CGF.EmitOMPCopy(Type, DestAddr, SrcAddr, DestVar, SrcVar, AssignmentOps[I]);
  }
  CGF.FinishFunction();
  return Fn;
}

void CGOpenMPRuntime::emitSingleRegion(CodeGenFunction &CGF,
                                       const RegionCodeGenTy &SingleOpGen,
                                       SourceLocation Loc,
                                       ArrayRef<const Expr *> CopyprivateVars,
                                       ArrayRef<const Expr *> SrcExprs,
                                       ArrayRef<const Expr *> DstExprs,
                                       ArrayRef<const Expr *> AssignmentOps) {
  if (!CGF.HaveInsertPoint())
    return;
  assert(CopyprivateVars.size() == SrcExprs.size() &&
         CopyprivateVars.size() == DstExprs.size() &&
         CopyprivateVars.size() == AssignmentOps.size());
  ASTContext &C = CGM.getContext();
  // int32 did_it = 0;
  // if(__kmpc_single(ident_t *, gtid)) {
  //   SingleOpGen();
  //   __kmpc_end_single(ident_t *, gtid);
  //   did_it = 1;
  // }
  // call __kmpc_copyprivate(ident_t *, gtid, <buf_size>, <copyprivate list>,
  // <copy_func>, did_it);

  Address DidIt = Address::invalid();
  if (!CopyprivateVars.empty()) {
    // int32 did_it = 0;
    QualType KmpInt32Ty =
        C.getIntTypeForBitwidth(/*DestWidth=*/32, /*Signed=*/1);
    DidIt = CGF.CreateMemTemp(KmpInt32Ty, ".omp.copyprivate.did_it");
    CGF.Builder.CreateStore(CGF.Builder.getInt32(0), DidIt);
  }
  // Prepare arguments and build a call to __kmpc_single
  llvm::Value *Args[] = {emitUpdateLocation(CGF, Loc), getThreadID(CGF, Loc)};
  CommonActionTy Action(createRuntimeFunction(OMPRTL__kmpc_single), Args,
                        createRuntimeFunction(OMPRTL__kmpc_end_single), Args,
                        /*Conditional=*/true);
  SingleOpGen.setAction(Action);
  emitInlinedDirective(CGF, OMPD_single, SingleOpGen);
  if (DidIt.isValid()) {
    // did_it = 1;
    CGF.Builder.CreateStore(CGF.Builder.getInt32(1), DidIt);
  }
  Action.Done(CGF);
  // call __kmpc_copyprivate(ident_t *, gtid, <buf_size>, <copyprivate list>,
  // <copy_func>, did_it);
  if (DidIt.isValid()) {
    llvm::APInt ArraySize(/*unsigned int numBits=*/32, CopyprivateVars.size());
    QualType CopyprivateArrayTy =
        C.getConstantArrayType(C.VoidPtrTy, ArraySize, ArrayType::Normal,
                               /*IndexTypeQuals=*/0);
    // Create a list of all private variables for copyprivate.
    Address CopyprivateList =
        CGF.CreateMemTemp(CopyprivateArrayTy, ".omp.copyprivate.cpr_list");
    for (unsigned I = 0, E = CopyprivateVars.size(); I < E; ++I) {
      Address Elem = CGF.Builder.CreateConstArrayGEP(
          CopyprivateList, I, CGF.getPointerSize());
      CGF.Builder.CreateStore(
          CGF.Builder.CreatePointerBitCastOrAddrSpaceCast(
              CGF.EmitLValue(CopyprivateVars[I]).getPointer(), CGF.VoidPtrTy),
          Elem);
    }
    // Build function that copies private values from single region to all other
    // threads in the corresponding parallel region.
    llvm::Value *CpyFn = emitCopyprivateCopyFunction(
        CGM, CGF.ConvertTypeForMem(CopyprivateArrayTy)->getPointerTo(),
        CopyprivateVars, SrcExprs, DstExprs, AssignmentOps, Loc);
    llvm::Value *BufSize = CGF.getTypeSize(CopyprivateArrayTy);
    Address CL =
      CGF.Builder.CreatePointerBitCastOrAddrSpaceCast(CopyprivateList,
                                                      CGF.VoidPtrTy);
    llvm::Value *DidItVal = CGF.Builder.CreateLoad(DidIt);
    llvm::Value *Args[] = {
        emitUpdateLocation(CGF, Loc), // ident_t *<loc>
        getThreadID(CGF, Loc),        // i32 <gtid>
        BufSize,                      // size_t <buf_size>
        CL.getPointer(),              // void *<copyprivate list>
        CpyFn,                        // void (*) (void *, void *) <copy_func>
        DidItVal                      // i32 did_it
    };
    CGF.EmitRuntimeCall(createRuntimeFunction(OMPRTL__kmpc_copyprivate), Args);
  }
}

void CGOpenMPRuntime::emitOrderedRegion(CodeGenFunction &CGF,
                                        const RegionCodeGenTy &OrderedOpGen,
                                        SourceLocation Loc, bool IsThreads) {
  if (!CGF.HaveInsertPoint())
    return;
  // __kmpc_ordered(ident_t *, gtid);
  // OrderedOpGen();
  // __kmpc_end_ordered(ident_t *, gtid);
  // Prepare arguments and build a call to __kmpc_ordered
  if (IsThreads) {
    llvm::Value *Args[] = {emitUpdateLocation(CGF, Loc), getThreadID(CGF, Loc)};
    CommonActionTy Action(createRuntimeFunction(OMPRTL__kmpc_ordered), Args,
                          createRuntimeFunction(OMPRTL__kmpc_end_ordered),
                          Args);
    OrderedOpGen.setAction(Action);
    emitInlinedDirective(CGF, OMPD_ordered, OrderedOpGen);
    return;
  }
  emitInlinedDirective(CGF, OMPD_ordered, OrderedOpGen);
}

unsigned CGOpenMPRuntime::getDefaultFlagsForBarriers(OpenMPDirectiveKind Kind) {
  unsigned Flags;
  if (Kind == OMPD_for)
    Flags = OMP_IDENT_BARRIER_IMPL_FOR;
  else if (Kind == OMPD_sections)
    Flags = OMP_IDENT_BARRIER_IMPL_SECTIONS;
  else if (Kind == OMPD_single)
    Flags = OMP_IDENT_BARRIER_IMPL_SINGLE;
  else if (Kind == OMPD_barrier)
    Flags = OMP_IDENT_BARRIER_EXPL;
  else
    Flags = OMP_IDENT_BARRIER_IMPL;
  return Flags;
}

void CGOpenMPRuntime::emitBarrierCall(CodeGenFunction &CGF, SourceLocation Loc,
                                      OpenMPDirectiveKind Kind, bool EmitChecks,
                                      bool ForceSimpleCall) {
  if (!CGF.HaveInsertPoint())
    return;
  // Build call __kmpc_cancel_barrier(loc, thread_id);
  // Build call __kmpc_barrier(loc, thread_id);
  unsigned Flags = getDefaultFlagsForBarriers(Kind);
  // Build call __kmpc_cancel_barrier(loc, thread_id) or __kmpc_barrier(loc,
  // thread_id);
  llvm::Value *Args[] = {emitUpdateLocation(CGF, Loc, Flags),
                         getThreadID(CGF, Loc)};
  if (auto *OMPRegionInfo =
          dyn_cast_or_null<CGOpenMPRegionInfo>(CGF.CapturedStmtInfo)) {
    if (!ForceSimpleCall && OMPRegionInfo->hasCancel()) {
      llvm::Value *Result = CGF.EmitRuntimeCall(
          createRuntimeFunction(OMPRTL__kmpc_cancel_barrier), Args);
      if (EmitChecks) {
        // if (__kmpc_cancel_barrier()) {
        //   exit from construct;
        // }
        llvm::BasicBlock *ExitBB = CGF.createBasicBlock(".cancel.exit");
        llvm::BasicBlock *ContBB = CGF.createBasicBlock(".cancel.continue");
        llvm::Value *Cmp = CGF.Builder.CreateIsNotNull(Result);
        CGF.Builder.CreateCondBr(Cmp, ExitBB, ContBB);
        CGF.EmitBlock(ExitBB);
        //   exit from construct;
        CodeGenFunction::JumpDest CancelDestination =
            CGF.getOMPCancelDestination(OMPRegionInfo->getDirectiveKind());
        CGF.EmitBranchThroughCleanup(CancelDestination);
        CGF.EmitBlock(ContBB, /*IsFinished=*/true);
      }
      return;
    }
  }
  CGF.EmitRuntimeCall(createRuntimeFunction(OMPRTL__kmpc_barrier), Args);
}

/// Map the OpenMP loop schedule to the runtime enumeration.
static OpenMPSchedType getRuntimeSchedule(OpenMPScheduleClauseKind ScheduleKind,
                                          bool Chunked, bool Ordered) {
  switch (ScheduleKind) {
  case OMPC_SCHEDULE_static:
    return Chunked ? (Ordered ? OMP_ord_static_chunked : OMP_sch_static_chunked)
                   : (Ordered ? OMP_ord_static : OMP_sch_static);
  case OMPC_SCHEDULE_dynamic:
    return Ordered ? OMP_ord_dynamic_chunked : OMP_sch_dynamic_chunked;
  case OMPC_SCHEDULE_guided:
    return Ordered ? OMP_ord_guided_chunked : OMP_sch_guided_chunked;
  case OMPC_SCHEDULE_runtime:
    return Ordered ? OMP_ord_runtime : OMP_sch_runtime;
  case OMPC_SCHEDULE_auto:
    return Ordered ? OMP_ord_auto : OMP_sch_auto;
  case OMPC_SCHEDULE_unknown:
    assert(!Chunked && "chunk was specified but schedule kind not known");
    return Ordered ? OMP_ord_static : OMP_sch_static;
  }
  llvm_unreachable("Unexpected runtime schedule");
}

/// Map the OpenMP distribute schedule to the runtime enumeration.
static OpenMPSchedType
getRuntimeSchedule(OpenMPDistScheduleClauseKind ScheduleKind, bool Chunked) {
  // only static is allowed for dist_schedule
  return Chunked ? OMP_dist_sch_static_chunked : OMP_dist_sch_static;
}

bool CGOpenMPRuntime::isStaticNonchunked(OpenMPScheduleClauseKind ScheduleKind,
                                         bool Chunked) const {
  OpenMPSchedType Schedule =
      getRuntimeSchedule(ScheduleKind, Chunked, /*Ordered=*/false);
  return Schedule == OMP_sch_static;
}

bool CGOpenMPRuntime::isStaticNonchunked(
    OpenMPDistScheduleClauseKind ScheduleKind, bool Chunked) const {
  OpenMPSchedType Schedule = getRuntimeSchedule(ScheduleKind, Chunked);
  return Schedule == OMP_dist_sch_static;
}

bool CGOpenMPRuntime::isStaticChunked(OpenMPScheduleClauseKind ScheduleKind,
                                      bool Chunked) const {
  OpenMPSchedType Schedule =
      getRuntimeSchedule(ScheduleKind, Chunked, /*Ordered=*/false);
  return Schedule == OMP_sch_static_chunked;
}

bool CGOpenMPRuntime::isStaticChunked(
    OpenMPDistScheduleClauseKind ScheduleKind, bool Chunked) const {
  OpenMPSchedType Schedule = getRuntimeSchedule(ScheduleKind, Chunked);
  return Schedule == OMP_dist_sch_static_chunked;
}

bool CGOpenMPRuntime::isDynamic(OpenMPScheduleClauseKind ScheduleKind) const {
  OpenMPSchedType Schedule =
      getRuntimeSchedule(ScheduleKind, /*Chunked=*/false, /*Ordered=*/false);
  assert(Schedule != OMP_sch_static_chunked && "cannot be chunked here");
  return Schedule != OMP_sch_static;
}

static int addMonoNonMonoModifier(OpenMPSchedType Schedule,
                                  OpenMPScheduleClauseModifier M1,
                                  OpenMPScheduleClauseModifier M2) {
  int Modifier = 0;
  switch (M1) {
  case OMPC_SCHEDULE_MODIFIER_monotonic:
    Modifier = OMP_sch_modifier_monotonic;
    break;
  case OMPC_SCHEDULE_MODIFIER_nonmonotonic:
    Modifier = OMP_sch_modifier_nonmonotonic;
    break;
  case OMPC_SCHEDULE_MODIFIER_simd:
    if (Schedule == OMP_sch_static_chunked)
      Schedule = OMP_sch_static_balanced_chunked;
    break;
  case OMPC_SCHEDULE_MODIFIER_last:
  case OMPC_SCHEDULE_MODIFIER_unknown:
    break;
  }
  switch (M2) {
  case OMPC_SCHEDULE_MODIFIER_monotonic:
    Modifier = OMP_sch_modifier_monotonic;
    break;
  case OMPC_SCHEDULE_MODIFIER_nonmonotonic:
    Modifier = OMP_sch_modifier_nonmonotonic;
    break;
  case OMPC_SCHEDULE_MODIFIER_simd:
    if (Schedule == OMP_sch_static_chunked)
      Schedule = OMP_sch_static_balanced_chunked;
    break;
  case OMPC_SCHEDULE_MODIFIER_last:
  case OMPC_SCHEDULE_MODIFIER_unknown:
    break;
  }
  return Schedule | Modifier;
}

void CGOpenMPRuntime::emitForDispatchInit(
    CodeGenFunction &CGF, SourceLocation Loc,
    const OpenMPScheduleTy &ScheduleKind, unsigned IVSize, bool IVSigned,
    bool Ordered, const DispatchRTInput &DispatchValues) {
  if (!CGF.HaveInsertPoint())
    return;
  OpenMPSchedType Schedule = getRuntimeSchedule(
      ScheduleKind.Schedule, DispatchValues.Chunk != nullptr, Ordered);
  assert(Ordered ||
         (Schedule != OMP_sch_static && Schedule != OMP_sch_static_chunked &&
          Schedule != OMP_ord_static && Schedule != OMP_ord_static_chunked &&
          Schedule != OMP_sch_static_balanced_chunked));
  // Call __kmpc_dispatch_init(
  //          ident_t *loc, kmp_int32 tid, kmp_int32 schedule,
  //          kmp_int[32|64] lower, kmp_int[32|64] upper,
  //          kmp_int[32|64] stride, kmp_int[32|64] chunk);

  // If the Chunk was not specified in the clause - use default value 1.
  llvm::Value *Chunk = DispatchValues.Chunk ? DispatchValues.Chunk
                                            : CGF.Builder.getIntN(IVSize, 1);
  llvm::Value *Args[] = {
      emitUpdateLocation(CGF, Loc), getThreadID(CGF, Loc),
      CGF.Builder.getInt32(addMonoNonMonoModifier(
          Schedule, ScheduleKind.M1, ScheduleKind.M2)), // Schedule type
      DispatchValues.LB,                                // Lower
      DispatchValues.UB,                                // Upper
      CGF.Builder.getIntN(IVSize, 1),                   // Stride
      Chunk                                             // Chunk
  };
  CGF.EmitRuntimeCall(createDispatchInitFunction(IVSize, IVSigned), Args);
}

static void emitForStaticInitCall(
    CodeGenFunction &CGF, llvm::Value *UpdateLocation, llvm::Value *ThreadId,
    llvm::Constant *ForStaticInitFunction, OpenMPSchedType Schedule,
    OpenMPScheduleClauseModifier M1, OpenMPScheduleClauseModifier M2,
    const CGOpenMPRuntime::StaticRTInput &Values) {
  if (!CGF.HaveInsertPoint())
    return;

  assert(!Values.Ordered);
  assert(Schedule == OMP_sch_static || Schedule == OMP_sch_static_chunked ||
         Schedule == OMP_sch_static_balanced_chunked ||
         Schedule == OMP_ord_static || Schedule == OMP_ord_static_chunked ||
         Schedule == OMP_dist_sch_static ||
         Schedule == OMP_dist_sch_static_chunked);

  // Call __kmpc_for_static_init(
  //          ident_t *loc, kmp_int32 tid, kmp_int32 schedtype,
  //          kmp_int32 *p_lastiter, kmp_int[32|64] *p_lower,
  //          kmp_int[32|64] *p_upper, kmp_int[32|64] *p_stride,
  //          kmp_int[32|64] incr, kmp_int[32|64] chunk);
  llvm::Value *Chunk = Values.Chunk;
  if (Chunk == nullptr) {
    assert((Schedule == OMP_sch_static || Schedule == OMP_ord_static ||
            Schedule == OMP_dist_sch_static) &&
           "expected static non-chunked schedule");
    // If the Chunk was not specified in the clause - use default value 1.
    Chunk = CGF.Builder.getIntN(Values.IVSize, 1);
  } else {
    assert((Schedule == OMP_sch_static_chunked ||
            Schedule == OMP_sch_static_balanced_chunked ||
            Schedule == OMP_ord_static_chunked ||
            Schedule == OMP_dist_sch_static_chunked) &&
           "expected static chunked schedule");
  }
  llvm::Value *Args[] = {
      UpdateLocation,
      ThreadId,
      CGF.Builder.getInt32(addMonoNonMonoModifier(Schedule, M1,
                                                  M2)), // Schedule type
      Values.IL.getPointer(),                           // &isLastIter
      Values.LB.getPointer(),                           // &LB
      Values.UB.getPointer(),                           // &UB
      Values.ST.getPointer(),                           // &Stride
      CGF.Builder.getIntN(Values.IVSize, 1),            // Incr
      Chunk                                             // Chunk
  };
  CGF.EmitRuntimeCall(ForStaticInitFunction, Args);
}

void CGOpenMPRuntime::emitForStaticInit(CodeGenFunction &CGF,
                                        SourceLocation Loc,
                                        OpenMPDirectiveKind DKind,
                                        const OpenMPScheduleTy &ScheduleKind,
                                        const StaticRTInput &Values) {
  OpenMPSchedType ScheduleNum = getRuntimeSchedule(
      ScheduleKind.Schedule, Values.Chunk != nullptr, Values.Ordered);
  assert(isOpenMPWorksharingDirective(DKind) &&
         "Expected loop-based or sections-based directive.");
  llvm::Value *UpdatedLocation = emitUpdateLocation(CGF, Loc,
                                             isOpenMPLoopDirective(DKind)
                                                 ? OMP_IDENT_WORK_LOOP
                                                 : OMP_IDENT_WORK_SECTIONS);
  llvm::Value *ThreadId = getThreadID(CGF, Loc);
  llvm::Constant *StaticInitFunction =
      createForStaticInitFunction(Values.IVSize, Values.IVSigned);
  emitForStaticInitCall(CGF, UpdatedLocation, ThreadId, StaticInitFunction,
                        ScheduleNum, ScheduleKind.M1, ScheduleKind.M2, Values);
}

void CGOpenMPRuntime::emitDistributeStaticInit(
    CodeGenFunction &CGF, SourceLocation Loc,
    OpenMPDistScheduleClauseKind SchedKind,
    const CGOpenMPRuntime::StaticRTInput &Values) {
  OpenMPSchedType ScheduleNum =
      getRuntimeSchedule(SchedKind, Values.Chunk != nullptr);
  llvm::Value *UpdatedLocation =
      emitUpdateLocation(CGF, Loc, OMP_IDENT_WORK_DISTRIBUTE);
  llvm::Value *ThreadId = getThreadID(CGF, Loc);
  llvm::Constant *StaticInitFunction =
      createForStaticInitFunction(Values.IVSize, Values.IVSigned);
  emitForStaticInitCall(CGF, UpdatedLocation, ThreadId, StaticInitFunction,
                        ScheduleNum, OMPC_SCHEDULE_MODIFIER_unknown,
                        OMPC_SCHEDULE_MODIFIER_unknown, Values);
}

void CGOpenMPRuntime::emitForStaticFinish(CodeGenFunction &CGF,
                                          SourceLocation Loc,
                                          OpenMPDirectiveKind DKind) {
  if (!CGF.HaveInsertPoint())
    return;
  // Call __kmpc_for_static_fini(ident_t *loc, kmp_int32 tid);
  llvm::Value *Args[] = {
      emitUpdateLocation(CGF, Loc,
                         isOpenMPDistributeDirective(DKind)
                             ? OMP_IDENT_WORK_DISTRIBUTE
                             : isOpenMPLoopDirective(DKind)
                                   ? OMP_IDENT_WORK_LOOP
                                   : OMP_IDENT_WORK_SECTIONS),
      getThreadID(CGF, Loc)};
  CGF.EmitRuntimeCall(createRuntimeFunction(OMPRTL__kmpc_for_static_fini),
                      Args);
}

void CGOpenMPRuntime::emitForOrderedIterationEnd(CodeGenFunction &CGF,
                                                 SourceLocation Loc,
                                                 unsigned IVSize,
                                                 bool IVSigned) {
  if (!CGF.HaveInsertPoint())
    return;
  // Call __kmpc_for_dynamic_fini_(4|8)[u](ident_t *loc, kmp_int32 tid);
  llvm::Value *Args[] = {emitUpdateLocation(CGF, Loc), getThreadID(CGF, Loc)};
  CGF.EmitRuntimeCall(createDispatchFiniFunction(IVSize, IVSigned), Args);
}

llvm::Value *CGOpenMPRuntime::emitForNext(CodeGenFunction &CGF,
                                          SourceLocation Loc, unsigned IVSize,
                                          bool IVSigned, Address IL,
                                          Address LB, Address UB,
                                          Address ST) {
  // Call __kmpc_dispatch_next(
  //          ident_t *loc, kmp_int32 tid, kmp_int32 *p_lastiter,
  //          kmp_int[32|64] *p_lower, kmp_int[32|64] *p_upper,
  //          kmp_int[32|64] *p_stride);
  llvm::Value *Args[] = {
      emitUpdateLocation(CGF, Loc),
      getThreadID(CGF, Loc),
      IL.getPointer(), // &isLastIter
      LB.getPointer(), // &Lower
      UB.getPointer(), // &Upper
      ST.getPointer()  // &Stride
  };
  llvm::Value *Call =
      CGF.EmitRuntimeCall(createDispatchNextFunction(IVSize, IVSigned), Args);
  return CGF.EmitScalarConversion(
      Call, CGF.getContext().getIntTypeForBitwidth(32, /*Signed=*/1),
      CGF.getContext().BoolTy, Loc);
}

void CGOpenMPRuntime::emitNumThreadsClause(CodeGenFunction &CGF,
                                           llvm::Value *NumThreads,
                                           SourceLocation Loc) {
  if (!CGF.HaveInsertPoint())
    return;
  // Build call __kmpc_push_num_threads(&loc, global_tid, num_threads)
  llvm::Value *Args[] = {
      emitUpdateLocation(CGF, Loc), getThreadID(CGF, Loc),
      CGF.Builder.CreateIntCast(NumThreads, CGF.Int32Ty, /*isSigned*/ true)};
  CGF.EmitRuntimeCall(createRuntimeFunction(OMPRTL__kmpc_push_num_threads),
                      Args);
}

void CGOpenMPRuntime::emitProcBindClause(CodeGenFunction &CGF,
                                         OpenMPProcBindClauseKind ProcBind,
                                         SourceLocation Loc) {
  if (!CGF.HaveInsertPoint())
    return;
  // Constants for proc bind value accepted by the runtime.
  enum ProcBindTy {
    ProcBindFalse = 0,
    ProcBindTrue,
    ProcBindMaster,
    ProcBindClose,
    ProcBindSpread,
    ProcBindIntel,
    ProcBindDefault
  } RuntimeProcBind;
  switch (ProcBind) {
  case OMPC_PROC_BIND_master:
    RuntimeProcBind = ProcBindMaster;
    break;
  case OMPC_PROC_BIND_close:
    RuntimeProcBind = ProcBindClose;
    break;
  case OMPC_PROC_BIND_spread:
    RuntimeProcBind = ProcBindSpread;
    break;
  case OMPC_PROC_BIND_unknown:
    llvm_unreachable("Unsupported proc_bind value.");
  }
  // Build call __kmpc_push_proc_bind(&loc, global_tid, proc_bind)
  llvm::Value *Args[] = {
      emitUpdateLocation(CGF, Loc), getThreadID(CGF, Loc),
      llvm::ConstantInt::get(CGM.IntTy, RuntimeProcBind, /*isSigned=*/true)};
  CGF.EmitRuntimeCall(createRuntimeFunction(OMPRTL__kmpc_push_proc_bind), Args);
}

void CGOpenMPRuntime::emitFlush(CodeGenFunction &CGF, ArrayRef<const Expr *>,
                                SourceLocation Loc) {
  if (!CGF.HaveInsertPoint())
    return;
  // Build call void __kmpc_flush(ident_t *loc)
  CGF.EmitRuntimeCall(createRuntimeFunction(OMPRTL__kmpc_flush),
                      emitUpdateLocation(CGF, Loc));
}

namespace {
/// Indexes of fields for type kmp_task_t.
enum KmpTaskTFields {
  /// List of shared variables.
  KmpTaskTShareds,
  /// Task routine.
  KmpTaskTRoutine,
  /// Partition id for the untied tasks.
  KmpTaskTPartId,
  /// Function with call of destructors for private variables.
  Data1,
  /// Task priority.
  Data2,
  /// (Taskloops only) Lower bound.
  KmpTaskTLowerBound,
  /// (Taskloops only) Upper bound.
  KmpTaskTUpperBound,
  /// (Taskloops only) Stride.
  KmpTaskTStride,
  /// (Taskloops only) Is last iteration flag.
  KmpTaskTLastIter,
  /// (Taskloops only) Reduction data.
  KmpTaskTReductions,
};
} // anonymous namespace

bool CGOpenMPRuntime::OffloadEntriesInfoManagerTy::empty() const {
  return OffloadEntriesTargetRegion.empty() &&
         OffloadEntriesDeviceGlobalVar.empty();
}

/// Initialize target region entry.
void CGOpenMPRuntime::OffloadEntriesInfoManagerTy::
    initializeTargetRegionEntryInfo(unsigned DeviceID, unsigned FileID,
                                    StringRef ParentName, unsigned LineNum,
                                    unsigned Order) {
  assert(CGM.getLangOpts().OpenMPIsDevice && "Initialization of entries is "
                                             "only required for the device "
                                             "code generation.");
  OffloadEntriesTargetRegion[DeviceID][FileID][ParentName][LineNum] =
      OffloadEntryInfoTargetRegion(Order, /*Addr=*/nullptr, /*ID=*/nullptr,
                                   OMPTargetRegionEntryTargetRegion);
  ++OffloadingEntriesNum;
}

#if INTEL_COLLAB
int CGOpenMPRuntime::OffloadEntriesInfoManagerTy::
#else
void CGOpenMPRuntime::OffloadEntriesInfoManagerTy::
#endif // INTEL_COLLAB
    registerTargetRegionEntryInfo(unsigned DeviceID, unsigned FileID,
                                  StringRef ParentName, unsigned LineNum,
                                  llvm::Constant *Addr, llvm::Constant *ID,
                                  OMPTargetRegionEntryKind Flags) {
  // If we are emitting code for a target, the entry is already initialized,
  // only has to be registered.
  if (CGM.getLangOpts().OpenMPIsDevice) {
    if (!hasTargetRegionEntryInfo(DeviceID, FileID, ParentName, LineNum)) {
      unsigned DiagID = CGM.getDiags().getCustomDiagID(
          DiagnosticsEngine::Error,
          "Unable to find target region on line '%0' in the device code.");
      CGM.getDiags().Report(DiagID) << LineNum;
#if INTEL_COLLAB
      return -1;
#else
      return;
#endif // INTEL_COLLAB
    }
    auto &Entry =
        OffloadEntriesTargetRegion[DeviceID][FileID][ParentName][LineNum];
    assert(Entry.isValid() && "Entry not initialized!");
    Entry.setAddress(Addr);
    Entry.setID(ID);
    Entry.setFlags(Flags);
  } else {
    OffloadEntryInfoTargetRegion Entry(OffloadingEntriesNum, Addr, ID, Flags);
    OffloadEntriesTargetRegion[DeviceID][FileID][ParentName][LineNum] = Entry;
    ++OffloadingEntriesNum;
  }
#if INTEL_COLLAB
  auto &E = OffloadEntriesTargetRegion[DeviceID][FileID][ParentName][LineNum];
  return E.getOrder();
#endif // INTEL_COLLAB
}

bool CGOpenMPRuntime::OffloadEntriesInfoManagerTy::hasTargetRegionEntryInfo(
    unsigned DeviceID, unsigned FileID, StringRef ParentName,
    unsigned LineNum) const {
  auto PerDevice = OffloadEntriesTargetRegion.find(DeviceID);
  if (PerDevice == OffloadEntriesTargetRegion.end())
    return false;
  auto PerFile = PerDevice->second.find(FileID);
  if (PerFile == PerDevice->second.end())
    return false;
  auto PerParentName = PerFile->second.find(ParentName);
  if (PerParentName == PerFile->second.end())
    return false;
  auto PerLine = PerParentName->second.find(LineNum);
  if (PerLine == PerParentName->second.end())
    return false;
  // Fail if this entry is already registered.
  if (PerLine->second.getAddress() || PerLine->second.getID())
    return false;
  return true;
}

void CGOpenMPRuntime::OffloadEntriesInfoManagerTy::actOnTargetRegionEntriesInfo(
    const OffloadTargetRegionEntryInfoActTy &Action) {
  // Scan all target region entries and perform the provided action.
  for (const auto &D : OffloadEntriesTargetRegion)
    for (const auto &F : D.second)
      for (const auto &P : F.second)
        for (const auto &L : P.second)
          Action(D.first, F.first, P.first(), L.first, L.second);
}

void CGOpenMPRuntime::OffloadEntriesInfoManagerTy::
    initializeDeviceGlobalVarEntryInfo(StringRef Name,
                                       OMPTargetGlobalVarEntryKind Flags,
                                       unsigned Order) {
  assert(CGM.getLangOpts().OpenMPIsDevice && "Initialization of entries is "
                                             "only required for the device "
                                             "code generation.");
  OffloadEntriesDeviceGlobalVar.try_emplace(Name, Order, Flags);
  ++OffloadingEntriesNum;
}

void CGOpenMPRuntime::OffloadEntriesInfoManagerTy::
    registerDeviceGlobalVarEntryInfo(StringRef VarName, llvm::Constant *Addr,
                                     CharUnits VarSize,
                                     OMPTargetGlobalVarEntryKind Flags,
                                     llvm::GlobalValue::LinkageTypes Linkage) {
  if (CGM.getLangOpts().OpenMPIsDevice) {
    auto &Entry = OffloadEntriesDeviceGlobalVar[VarName];
    assert(Entry.isValid() && Entry.getFlags() == Flags &&
           "Entry not initialized!");
    assert((!Entry.getAddress() || Entry.getAddress() == Addr) &&
           "Resetting with the new address.");
    if (Entry.getAddress() && hasDeviceGlobalVarEntryInfo(VarName))
      return;
    Entry.setAddress(Addr);
    Entry.setVarSize(VarSize);
    Entry.setLinkage(Linkage);
  } else {
    if (hasDeviceGlobalVarEntryInfo(VarName))
      return;
    OffloadEntriesDeviceGlobalVar.try_emplace(
        VarName, OffloadingEntriesNum, Addr, VarSize, Flags, Linkage);
    ++OffloadingEntriesNum;
  }
}

void CGOpenMPRuntime::OffloadEntriesInfoManagerTy::
    actOnDeviceGlobalVarEntriesInfo(
        const OffloadDeviceGlobalVarEntryInfoActTy &Action) {
  // Scan all target region entries and perform the provided action.
  for (const auto &E : OffloadEntriesDeviceGlobalVar)
    Action(E.getKey(), E.getValue());
}

llvm::Function *
CGOpenMPRuntime::createOffloadingBinaryDescriptorRegistration() {
  // If we don't have entries or if we are emitting code for the device, we
  // don't need to do anything.
  if (CGM.getLangOpts().OpenMPIsDevice || OffloadEntriesInfoManager.empty())
    return nullptr;

  llvm::Module &M = CGM.getModule();
  ASTContext &C = CGM.getContext();

  // Get list of devices we care about
  const std::vector<llvm::Triple> &Devices = CGM.getLangOpts().OMPTargetTriples;

  // We should be creating an offloading descriptor only if there are devices
  // specified.
  assert(!Devices.empty() && "No OpenMP offloading devices??");

  // Create the external variables that will point to the begin and end of the
  // host entries section. These will be defined by the linker.
  llvm::Type *OffloadEntryTy =
      CGM.getTypes().ConvertTypeForMem(getTgtOffloadEntryQTy());
  std::string EntriesBeginName = getName({"omp_offloading", "entries_begin"});
  auto *HostEntriesBegin = new llvm::GlobalVariable(
      M, OffloadEntryTy, /*isConstant=*/true,
      llvm::GlobalValue::ExternalLinkage, /*Initializer=*/nullptr,
      EntriesBeginName);
  std::string EntriesEndName = getName({"omp_offloading", "entries_end"});
  auto *HostEntriesEnd =
      new llvm::GlobalVariable(M, OffloadEntryTy, /*isConstant=*/true,
                               llvm::GlobalValue::ExternalLinkage,
                               /*Initializer=*/nullptr, EntriesEndName);

  // Create all device images
  auto *DeviceImageTy = cast<llvm::StructType>(
      CGM.getTypes().ConvertTypeForMem(getTgtDeviceImageQTy()));
  ConstantInitBuilder DeviceImagesBuilder(CGM);
  ConstantArrayBuilder DeviceImagesEntries =
      DeviceImagesBuilder.beginArray(DeviceImageTy);

  for (const llvm::Triple &Device : Devices) {
    StringRef T = Device.getTriple();
    std::string BeginName = getName({"omp_offloading", "img_start", ""});
    auto *ImgBegin = new llvm::GlobalVariable(
        M, CGM.Int8Ty, /*isConstant=*/true,
        llvm::GlobalValue::ExternalWeakLinkage,
        /*Initializer=*/nullptr, Twine(BeginName).concat(T));
    std::string EndName = getName({"omp_offloading", "img_end", ""});
    auto *ImgEnd = new llvm::GlobalVariable(
        M, CGM.Int8Ty, /*isConstant=*/true,
        llvm::GlobalValue::ExternalWeakLinkage,
        /*Initializer=*/nullptr, Twine(EndName).concat(T));

    llvm::Constant *Data[] = {ImgBegin, ImgEnd, HostEntriesBegin,
                              HostEntriesEnd};
    createConstantGlobalStructAndAddToParent(CGM, getTgtDeviceImageQTy(), Data,
                                             DeviceImagesEntries);
  }

  // Create device images global array.
  std::string ImagesName = getName({"omp_offloading", "device_images"});
  llvm::GlobalVariable *DeviceImages =
      DeviceImagesEntries.finishAndCreateGlobal(ImagesName,
                                                CGM.getPointerAlign(),
                                                /*isConstant=*/true);
  DeviceImages->setUnnamedAddr(llvm::GlobalValue::UnnamedAddr::Global);

  // This is a Zero array to be used in the creation of the constant expressions
  llvm::Constant *Index[] = {llvm::Constant::getNullValue(CGM.Int32Ty),
                             llvm::Constant::getNullValue(CGM.Int32Ty)};

  // Create the target region descriptor.
  llvm::Constant *Data[] = {
      llvm::ConstantInt::get(CGM.Int32Ty, Devices.size()),
      llvm::ConstantExpr::getGetElementPtr(DeviceImages->getValueType(),
                                           DeviceImages, Index),
      HostEntriesBegin, HostEntriesEnd};
  std::string Descriptor = getName({"omp_offloading", "descriptor"});
  llvm::GlobalVariable *Desc = createGlobalStruct(
      CGM, getTgtBinaryDescriptorQTy(), /*IsConstant=*/true, Data, Descriptor);

  // Emit code to register or unregister the descriptor at execution
  // startup or closing, respectively.

  llvm::Function *UnRegFn;
  {
    FunctionArgList Args;
    ImplicitParamDecl DummyPtr(C, C.VoidPtrTy, ImplicitParamDecl::Other);
    Args.push_back(&DummyPtr);

    CodeGenFunction CGF(CGM);
    // Disable debug info for global (de-)initializer because they are not part
    // of some particular construct.
    CGF.disableDebugInfo();
    const auto &FI =
        CGM.getTypes().arrangeBuiltinFunctionDeclaration(C.VoidTy, Args);
    llvm::FunctionType *FTy = CGM.getTypes().GetFunctionType(FI);
    std::string UnregName = getName({"omp_offloading", "descriptor_unreg"});
    UnRegFn = CGM.CreateGlobalInitOrDestructFunction(FTy, UnregName, FI);
    CGF.StartFunction(GlobalDecl(), C.VoidTy, UnRegFn, FI, Args);
    CGF.EmitRuntimeCall(createRuntimeFunction(OMPRTL__tgt_unregister_lib),
                        Desc);
    CGF.FinishFunction();
  }
  llvm::Function *RegFn;
  {
    CodeGenFunction CGF(CGM);
    // Disable debug info for global (de-)initializer because they are not part
    // of some particular construct.
    CGF.disableDebugInfo();
    const auto &FI = CGM.getTypes().arrangeNullaryFunction();
    llvm::FunctionType *FTy = CGM.getTypes().GetFunctionType(FI);

    // Encode offload target triples into the registration function name. It
    // will serve as a comdat key for the registration/unregistration code for
    // this particular combination of offloading targets.
    SmallVector<StringRef, 4U> RegFnNameParts(Devices.size() + 2U);
    RegFnNameParts[0] = "omp_offloading";
    RegFnNameParts[1] = "descriptor_reg";
    llvm::transform(Devices, std::next(RegFnNameParts.begin(), 2),
                    [](const llvm::Triple &T) -> const std::string& {
                      return T.getTriple();
                    });
    llvm::sort(std::next(RegFnNameParts.begin(), 2), RegFnNameParts.end());
    std::string Descriptor = getName(RegFnNameParts);
    RegFn = CGM.CreateGlobalInitOrDestructFunction(FTy, Descriptor, FI);
    CGF.StartFunction(GlobalDecl(), C.VoidTy, RegFn, FI, FunctionArgList());
    CGF.EmitRuntimeCall(createRuntimeFunction(OMPRTL__tgt_register_lib), Desc);
    // Create a variable to drive the registration and unregistration of the
    // descriptor, so we can reuse the logic that emits Ctors and Dtors.
    ImplicitParamDecl RegUnregVar(C, C.getTranslationUnitDecl(),
                                  SourceLocation(), nullptr, C.CharTy,
                                  ImplicitParamDecl::Other);
    CGM.getCXXABI().registerGlobalDtor(CGF, RegUnregVar, UnRegFn, Desc);
    CGF.FinishFunction();
  }
  if (CGM.supportsCOMDAT()) {
    // It is sufficient to call registration function only once, so create a
    // COMDAT group for registration/unregistration functions and associated
    // data. That would reduce startup time and code size. Registration
    // function serves as a COMDAT group key.
    llvm::Comdat *ComdatKey = M.getOrInsertComdat(RegFn->getName());
    RegFn->setLinkage(llvm::GlobalValue::LinkOnceAnyLinkage);
    RegFn->setVisibility(llvm::GlobalValue::HiddenVisibility);
    RegFn->setComdat(ComdatKey);
    UnRegFn->setComdat(ComdatKey);
    DeviceImages->setComdat(ComdatKey);
    Desc->setComdat(ComdatKey);
  }
  return RegFn;
}

void CGOpenMPRuntime::createOffloadEntry(
    llvm::Constant *ID, llvm::Constant *Addr, uint64_t Size, int32_t Flags,
    llvm::GlobalValue::LinkageTypes Linkage) {
  StringRef Name = Addr->getName();
  llvm::Module &M = CGM.getModule();
  llvm::LLVMContext &C = M.getContext();

  // Create constant string with the name.
  llvm::Constant *StrPtrInit = llvm::ConstantDataArray::getString(C, Name);

  std::string StringName = getName({"omp_offloading", "entry_name"});
  auto *Str = new llvm::GlobalVariable(
      M, StrPtrInit->getType(), /*isConstant=*/true,
      llvm::GlobalValue::InternalLinkage, StrPtrInit, StringName);
  Str->setUnnamedAddr(llvm::GlobalValue::UnnamedAddr::Global);

  llvm::Constant *Data[] = {llvm::ConstantExpr::getBitCast(ID, CGM.VoidPtrTy),
                            llvm::ConstantExpr::getBitCast(Str, CGM.Int8PtrTy),
                            llvm::ConstantInt::get(CGM.SizeTy, Size),
                            llvm::ConstantInt::get(CGM.Int32Ty, Flags),
                            llvm::ConstantInt::get(CGM.Int32Ty, 0)};
  std::string EntryName = getName({"omp_offloading", "entry", ""});
  llvm::GlobalVariable *Entry = createGlobalStruct(
      CGM, getTgtOffloadEntryQTy(), /*IsConstant=*/true, Data,
      Twine(EntryName).concat(Name), llvm::GlobalValue::WeakAnyLinkage);

  // The entry has to be created in the section the linker expects it to be.
  std::string Section = getName({"omp_offloading", "entries"});
  Entry->setSection(Section);
}

void CGOpenMPRuntime::createOffloadEntriesAndInfoMetadata() {
  // Emit the offloading entries and metadata so that the device codegen side
  // can easily figure out what to emit. The produced metadata looks like
  // this:
  //
  // !omp_offload.info = !{!1, ...}
  //
  // Right now we only generate metadata for function that contain target
  // regions.

  // If we do not have entries, we don't need to do anything.
  if (OffloadEntriesInfoManager.empty())
    return;

  llvm::Module &M = CGM.getModule();
  llvm::LLVMContext &C = M.getContext();
  SmallVector<const OffloadEntriesInfoManagerTy::OffloadEntryInfo *, 16>
      OrderedEntries(OffloadEntriesInfoManager.size());
  llvm::SmallVector<StringRef, 16> ParentFunctions(
      OffloadEntriesInfoManager.size());

  // Auxiliary methods to create metadata values and strings.
  auto &&GetMDInt = [this](unsigned V) {
    return llvm::ConstantAsMetadata::get(
        llvm::ConstantInt::get(CGM.Int32Ty, V));
  };

  auto &&GetMDString = [&C](StringRef V) { return llvm::MDString::get(C, V); };

  // Create the offloading info metadata node.
  llvm::NamedMDNode *MD = M.getOrInsertNamedMetadata("omp_offload.info");

  // Create function that emits metadata for each target region entry;
  auto &&TargetRegionMetadataEmitter =
#if INTEL_COLLAB
      [this, &C, MD, &OrderedEntries, &ParentFunctions, &GetMDInt,
       &GetMDString](
#else // INTEL_COLLAB
      [&C, MD, &OrderedEntries, &ParentFunctions, &GetMDInt, &GetMDString](
#endif // INTEL_COLLAB
          unsigned DeviceID, unsigned FileID, StringRef ParentName,
          unsigned Line,
          const OffloadEntriesInfoManagerTy::OffloadEntryInfoTargetRegion &E) {
        // Generate metadata for target regions. Each entry of this metadata
        // contains:
        // - Entry 0 -> Kind of this type of metadata (0).
        // - Entry 1 -> Device ID of the file where the entry was identified.
        // - Entry 2 -> File ID of the file where the entry was identified.
        // - Entry 3 -> Mangled name of the function where the entry was
        // identified.
        // - Entry 4 -> Line in the file where the entry was identified.
        // - Entry 5 -> Order the entry was created.
#if INTEL_COLLAB
        // - Entry 6 -> Entry kind.
#endif // INTEL_COLLAB
        // The first element of the metadata node is the kind.
#if INTEL_COLLAB
        llvm::SmallVector<llvm::Metadata*, 7u> Ops =
                                {GetMDInt(E.getKind()), GetMDInt(DeviceID),
#else
        llvm::Metadata *Ops[] = {GetMDInt(E.getKind()), GetMDInt(DeviceID),
#endif // INTEL_COLLAB
                                 GetMDInt(FileID),      GetMDString(ParentName),
                                 GetMDInt(Line),        GetMDInt(E.getOrder())};

#if INTEL_COLLAB
        if (CGM.getLangOpts().OpenMPLateOutline)
          Ops.push_back(GetMDInt(E.getFlags()));
#endif // INTEL_COLLAB

        // Save this entry in the right position of the ordered entries array.
        OrderedEntries[E.getOrder()] = &E;
        ParentFunctions[E.getOrder()] = ParentName;

        // Add metadata to the named metadata node.
        MD->addOperand(llvm::MDNode::get(C, Ops));
      };

  OffloadEntriesInfoManager.actOnTargetRegionEntriesInfo(
      TargetRegionMetadataEmitter);

  // Create function that emits metadata for each device global variable entry;
  auto &&DeviceGlobalVarMetadataEmitter =
      [&C, &OrderedEntries, &GetMDInt, &GetMDString,
       MD](StringRef MangledName,
           const OffloadEntriesInfoManagerTy::OffloadEntryInfoDeviceGlobalVar
               &E) {
        // Generate metadata for global variables. Each entry of this metadata
        // contains:
        // - Entry 0 -> Kind of this type of metadata (1).
        // - Entry 1 -> Mangled name of the variable.
        // - Entry 2 -> Declare target kind.
        // - Entry 3 -> Order the entry was created.
        // The first element of the metadata node is the kind.
        llvm::Metadata *Ops[] = {
            GetMDInt(E.getKind()), GetMDString(MangledName),
            GetMDInt(E.getFlags()), GetMDInt(E.getOrder())};

        // Save this entry in the right position of the ordered entries array.
        OrderedEntries[E.getOrder()] = &E;

        // Add metadata to the named metadata node.
        MD->addOperand(llvm::MDNode::get(C, Ops));
      };

  OffloadEntriesInfoManager.actOnDeviceGlobalVarEntriesInfo(
      DeviceGlobalVarMetadataEmitter);

#if INTEL_COLLAB
  if (CGM.getLangOpts().OpenMPLateOutline)
#if INTEL_CUSTOMIZATION
    if (CGM.getLangOpts().OpenMPLateOutlineTarget)
#endif // INTEL_CUSTOMIZATION
    return;
#endif // INTEL_COLLAB

  for (const auto *E : OrderedEntries) {
    assert(E && "All ordered entries must exist!");
    if (const auto *CE =
            dyn_cast<OffloadEntriesInfoManagerTy::OffloadEntryInfoTargetRegion>(
                E)) {
      if (!CE->getID() || !CE->getAddress()) {
        // Do not blame the entry if the parent funtion is not emitted.
        StringRef FnName = ParentFunctions[CE->getOrder()];
        if (!CGM.GetGlobalValue(FnName))
          continue;
        unsigned DiagID = CGM.getDiags().getCustomDiagID(
            DiagnosticsEngine::Error,
            "Offloading entry for target region is incorrect: either the "
            "address or the ID is invalid.");
        CGM.getDiags().Report(DiagID);
        continue;
      }
      createOffloadEntry(CE->getID(), CE->getAddress(), /*Size=*/0,
                         CE->getFlags(), llvm::GlobalValue::WeakAnyLinkage);
    } else if (const auto *CE =
                   dyn_cast<OffloadEntriesInfoManagerTy::
                                OffloadEntryInfoDeviceGlobalVar>(E)) {
      OffloadEntriesInfoManagerTy::OMPTargetGlobalVarEntryKind Flags =
          static_cast<OffloadEntriesInfoManagerTy::OMPTargetGlobalVarEntryKind>(
              CE->getFlags());
      switch (Flags) {
      case OffloadEntriesInfoManagerTy::OMPTargetGlobalVarEntryTo: {
        if (!CE->getAddress()) {
          unsigned DiagID = CGM.getDiags().getCustomDiagID(
              DiagnosticsEngine::Error,
              "Offloading entry for declare target variable is incorrect: the "
              "address is invalid.");
          CGM.getDiags().Report(DiagID);
          continue;
        }
        // The vaiable has no definition - no need to add the entry.
        if (CE->getVarSize().isZero())
          continue;
        break;
      }
      case OffloadEntriesInfoManagerTy::OMPTargetGlobalVarEntryLink:
        assert(((CGM.getLangOpts().OpenMPIsDevice && !CE->getAddress()) ||
                (!CGM.getLangOpts().OpenMPIsDevice && CE->getAddress())) &&
               "Declaret target link address is set.");
        if (CGM.getLangOpts().OpenMPIsDevice)
          continue;
        if (!CE->getAddress()) {
          unsigned DiagID = CGM.getDiags().getCustomDiagID(
              DiagnosticsEngine::Error,
              "Offloading entry for declare target variable is incorrect: the "
              "address is invalid.");
          CGM.getDiags().Report(DiagID);
          continue;
        }
        break;
      }
      createOffloadEntry(CE->getAddress(), CE->getAddress(),
                         CE->getVarSize().getQuantity(), Flags,
                         CE->getLinkage());
    } else {
      llvm_unreachable("Unsupported entry kind.");
    }
  }
}

/// Loads all the offload entries information from the host IR
/// metadata.
void CGOpenMPRuntime::loadOffloadInfoMetadata() {
  // If we are in target mode, load the metadata from the host IR. This code has
  // to match the metadaata creation in createOffloadEntriesAndInfoMetadata().

  if (!CGM.getLangOpts().OpenMPIsDevice)
    return;

  if (CGM.getLangOpts().OMPHostIRFile.empty())
    return;

  auto Buf = llvm::MemoryBuffer::getFile(CGM.getLangOpts().OMPHostIRFile);
  if (auto EC = Buf.getError()) {
    CGM.getDiags().Report(diag::err_cannot_open_file)
        << CGM.getLangOpts().OMPHostIRFile << EC.message();
    return;
  }

  llvm::LLVMContext C;
  auto ME = expectedToErrorOrAndEmitErrors(
      C, llvm::parseBitcodeFile(Buf.get()->getMemBufferRef(), C));

  if (auto EC = ME.getError()) {
    unsigned DiagID = CGM.getDiags().getCustomDiagID(
        DiagnosticsEngine::Error, "Unable to parse host IR file '%0':'%1'");
    CGM.getDiags().Report(DiagID)
        << CGM.getLangOpts().OMPHostIRFile << EC.message();
    return;
  }

  llvm::NamedMDNode *MD = ME.get()->getNamedMetadata("omp_offload.info");
  if (!MD)
    return;

  for (llvm::MDNode *MN : MD->operands()) {
    auto &&GetMDInt = [MN](unsigned Idx) {
      auto *V = cast<llvm::ConstantAsMetadata>(MN->getOperand(Idx));
      return cast<llvm::ConstantInt>(V->getValue())->getZExtValue();
    };

    auto &&GetMDString = [MN](unsigned Idx) {
      auto *V = cast<llvm::MDString>(MN->getOperand(Idx));
      return V->getString();
    };

    switch (GetMDInt(0)) {
    default:
      llvm_unreachable("Unexpected metadata!");
      break;
    case OffloadEntriesInfoManagerTy::OffloadEntryInfo::
        OffloadingEntryInfoTargetRegion:
      OffloadEntriesInfoManager.initializeTargetRegionEntryInfo(
          /*DeviceID=*/GetMDInt(1), /*FileID=*/GetMDInt(2),
          /*ParentName=*/GetMDString(3), /*Line=*/GetMDInt(4),
          /*Order=*/GetMDInt(5));
      break;
    case OffloadEntriesInfoManagerTy::OffloadEntryInfo::
        OffloadingEntryInfoDeviceGlobalVar:
      OffloadEntriesInfoManager.initializeDeviceGlobalVarEntryInfo(
          /*MangledName=*/GetMDString(1),
          static_cast<OffloadEntriesInfoManagerTy::OMPTargetGlobalVarEntryKind>(
              /*Flags=*/GetMDInt(2)),
          /*Order=*/GetMDInt(3));
      break;
    }
  }
}

void CGOpenMPRuntime::emitKmpRoutineEntryT(QualType KmpInt32Ty) {
  if (!KmpRoutineEntryPtrTy) {
    // Build typedef kmp_int32 (* kmp_routine_entry_t)(kmp_int32, void *); type.
    ASTContext &C = CGM.getContext();
    QualType KmpRoutineEntryTyArgs[] = {KmpInt32Ty, C.VoidPtrTy};
    FunctionProtoType::ExtProtoInfo EPI;
    KmpRoutineEntryPtrQTy = C.getPointerType(
        C.getFunctionType(KmpInt32Ty, KmpRoutineEntryTyArgs, EPI));
    KmpRoutineEntryPtrTy = CGM.getTypes().ConvertType(KmpRoutineEntryPtrQTy);
  }
}

QualType CGOpenMPRuntime::getTgtOffloadEntryQTy() {
  // Make sure the type of the entry is already created. This is the type we
  // have to create:
  // struct __tgt_offload_entry{
  //   void      *addr;       // Pointer to the offload entry info.
  //                          // (function or global)
  //   char      *name;       // Name of the function or global.
  //   size_t     size;       // Size of the entry info (0 if it a function).
  //   int32_t    flags;      // Flags associated with the entry, e.g. 'link'.
  //   int32_t    reserved;   // Reserved, to use by the runtime library.
  // };
  if (TgtOffloadEntryQTy.isNull()) {
    ASTContext &C = CGM.getContext();
    RecordDecl *RD = C.buildImplicitRecord("__tgt_offload_entry");
    RD->startDefinition();
    addFieldToRecordDecl(C, RD, C.VoidPtrTy);
    addFieldToRecordDecl(C, RD, C.getPointerType(C.CharTy));
    addFieldToRecordDecl(C, RD, C.getSizeType());
    addFieldToRecordDecl(
        C, RD, C.getIntTypeForBitwidth(/*DestWidth=*/32, /*Signed=*/true));
    addFieldToRecordDecl(
        C, RD, C.getIntTypeForBitwidth(/*DestWidth=*/32, /*Signed=*/true));
    RD->completeDefinition();
    RD->addAttr(PackedAttr::CreateImplicit(C));
    TgtOffloadEntryQTy = C.getRecordType(RD);
  }
  return TgtOffloadEntryQTy;
}

QualType CGOpenMPRuntime::getTgtDeviceImageQTy() {
  // These are the types we need to build:
  // struct __tgt_device_image{
  // void   *ImageStart;       // Pointer to the target code start.
  // void   *ImageEnd;         // Pointer to the target code end.
  // // We also add the host entries to the device image, as it may be useful
  // // for the target runtime to have access to that information.
  // __tgt_offload_entry  *EntriesBegin;   // Begin of the table with all
  //                                       // the entries.
  // __tgt_offload_entry  *EntriesEnd;     // End of the table with all the
  //                                       // entries (non inclusive).
  // };
  if (TgtDeviceImageQTy.isNull()) {
    ASTContext &C = CGM.getContext();
    RecordDecl *RD = C.buildImplicitRecord("__tgt_device_image");
    RD->startDefinition();
    addFieldToRecordDecl(C, RD, C.VoidPtrTy);
    addFieldToRecordDecl(C, RD, C.VoidPtrTy);
    addFieldToRecordDecl(C, RD, C.getPointerType(getTgtOffloadEntryQTy()));
    addFieldToRecordDecl(C, RD, C.getPointerType(getTgtOffloadEntryQTy()));
    RD->completeDefinition();
    TgtDeviceImageQTy = C.getRecordType(RD);
  }
  return TgtDeviceImageQTy;
}

QualType CGOpenMPRuntime::getTgtBinaryDescriptorQTy() {
  // struct __tgt_bin_desc{
  //   int32_t              NumDevices;      // Number of devices supported.
  //   __tgt_device_image   *DeviceImages;   // Arrays of device images
  //                                         // (one per device).
  //   __tgt_offload_entry  *EntriesBegin;   // Begin of the table with all the
  //                                         // entries.
  //   __tgt_offload_entry  *EntriesEnd;     // End of the table with all the
  //                                         // entries (non inclusive).
  // };
  if (TgtBinaryDescriptorQTy.isNull()) {
    ASTContext &C = CGM.getContext();
    RecordDecl *RD = C.buildImplicitRecord("__tgt_bin_desc");
    RD->startDefinition();
    addFieldToRecordDecl(
        C, RD, C.getIntTypeForBitwidth(/*DestWidth=*/32, /*Signed=*/true));
    addFieldToRecordDecl(C, RD, C.getPointerType(getTgtDeviceImageQTy()));
    addFieldToRecordDecl(C, RD, C.getPointerType(getTgtOffloadEntryQTy()));
    addFieldToRecordDecl(C, RD, C.getPointerType(getTgtOffloadEntryQTy()));
    RD->completeDefinition();
    TgtBinaryDescriptorQTy = C.getRecordType(RD);
  }
  return TgtBinaryDescriptorQTy;
}

namespace {
struct PrivateHelpersTy {
  PrivateHelpersTy(const VarDecl *Original, const VarDecl *PrivateCopy,
                   const VarDecl *PrivateElemInit)
      : Original(Original), PrivateCopy(PrivateCopy),
        PrivateElemInit(PrivateElemInit) {}
  const VarDecl *Original;
  const VarDecl *PrivateCopy;
  const VarDecl *PrivateElemInit;
};
typedef std::pair<CharUnits /*Align*/, PrivateHelpersTy> PrivateDataTy;
} // anonymous namespace

static RecordDecl *
createPrivatesRecordDecl(CodeGenModule &CGM, ArrayRef<PrivateDataTy> Privates) {
  if (!Privates.empty()) {
    ASTContext &C = CGM.getContext();
    // Build struct .kmp_privates_t. {
    //         /*  private vars  */
    //       };
    RecordDecl *RD = C.buildImplicitRecord(".kmp_privates.t");
    RD->startDefinition();
    for (const auto &Pair : Privates) {
      const VarDecl *VD = Pair.second.Original;
      QualType Type = VD->getType().getNonReferenceType();
      FieldDecl *FD = addFieldToRecordDecl(C, RD, Type);
      if (VD->hasAttrs()) {
        for (specific_attr_iterator<AlignedAttr> I(VD->getAttrs().begin()),
             E(VD->getAttrs().end());
             I != E; ++I)
          FD->addAttr(*I);
      }
    }
    RD->completeDefinition();
    return RD;
  }
  return nullptr;
}

static RecordDecl *
createKmpTaskTRecordDecl(CodeGenModule &CGM, OpenMPDirectiveKind Kind,
                         QualType KmpInt32Ty,
                         QualType KmpRoutineEntryPointerQTy) {
  ASTContext &C = CGM.getContext();
  // Build struct kmp_task_t {
  //         void *              shareds;
  //         kmp_routine_entry_t routine;
  //         kmp_int32           part_id;
  //         kmp_cmplrdata_t data1;
  //         kmp_cmplrdata_t data2;
  // For taskloops additional fields:
  //         kmp_uint64          lb;
  //         kmp_uint64          ub;
  //         kmp_int64           st;
  //         kmp_int32           liter;
  //         void *              reductions;
  //       };
  RecordDecl *UD = C.buildImplicitRecord("kmp_cmplrdata_t", TTK_Union);
  UD->startDefinition();
  addFieldToRecordDecl(C, UD, KmpInt32Ty);
  addFieldToRecordDecl(C, UD, KmpRoutineEntryPointerQTy);
  UD->completeDefinition();
  QualType KmpCmplrdataTy = C.getRecordType(UD);
  RecordDecl *RD = C.buildImplicitRecord("kmp_task_t");
  RD->startDefinition();
  addFieldToRecordDecl(C, RD, C.VoidPtrTy);
  addFieldToRecordDecl(C, RD, KmpRoutineEntryPointerQTy);
  addFieldToRecordDecl(C, RD, KmpInt32Ty);
  addFieldToRecordDecl(C, RD, KmpCmplrdataTy);
  addFieldToRecordDecl(C, RD, KmpCmplrdataTy);
  if (isOpenMPTaskLoopDirective(Kind)) {
    QualType KmpUInt64Ty =
        CGM.getContext().getIntTypeForBitwidth(/*DestWidth=*/64, /*Signed=*/0);
    QualType KmpInt64Ty =
        CGM.getContext().getIntTypeForBitwidth(/*DestWidth=*/64, /*Signed=*/1);
    addFieldToRecordDecl(C, RD, KmpUInt64Ty);
    addFieldToRecordDecl(C, RD, KmpUInt64Ty);
    addFieldToRecordDecl(C, RD, KmpInt64Ty);
    addFieldToRecordDecl(C, RD, KmpInt32Ty);
    addFieldToRecordDecl(C, RD, C.VoidPtrTy);
  }
  RD->completeDefinition();
  return RD;
}

static RecordDecl *
createKmpTaskTWithPrivatesRecordDecl(CodeGenModule &CGM, QualType KmpTaskTQTy,
                                     ArrayRef<PrivateDataTy> Privates) {
  ASTContext &C = CGM.getContext();
  // Build struct kmp_task_t_with_privates {
  //         kmp_task_t task_data;
  //         .kmp_privates_t. privates;
  //       };
  RecordDecl *RD = C.buildImplicitRecord("kmp_task_t_with_privates");
  RD->startDefinition();
  addFieldToRecordDecl(C, RD, KmpTaskTQTy);
  if (const RecordDecl *PrivateRD = createPrivatesRecordDecl(CGM, Privates))
    addFieldToRecordDecl(C, RD, C.getRecordType(PrivateRD));
  RD->completeDefinition();
  return RD;
}

/// Emit a proxy function which accepts kmp_task_t as the second
/// argument.
/// \code
/// kmp_int32 .omp_task_entry.(kmp_int32 gtid, kmp_task_t *tt) {
///   TaskFunction(gtid, tt->part_id, &tt->privates, task_privates_map, tt,
///   For taskloops:
///   tt->task_data.lb, tt->task_data.ub, tt->task_data.st, tt->task_data.liter,
///   tt->reductions, tt->shareds);
///   return 0;
/// }
/// \endcode
static llvm::Value *
emitProxyTaskFunction(CodeGenModule &CGM, SourceLocation Loc,
                      OpenMPDirectiveKind Kind, QualType KmpInt32Ty,
                      QualType KmpTaskTWithPrivatesPtrQTy,
                      QualType KmpTaskTWithPrivatesQTy, QualType KmpTaskTQTy,
                      QualType SharedsPtrTy, llvm::Value *TaskFunction,
                      llvm::Value *TaskPrivatesMap) {
  ASTContext &C = CGM.getContext();
  FunctionArgList Args;
  ImplicitParamDecl GtidArg(C, /*DC=*/nullptr, Loc, /*Id=*/nullptr, KmpInt32Ty,
                            ImplicitParamDecl::Other);
  ImplicitParamDecl TaskTypeArg(C, /*DC=*/nullptr, Loc, /*Id=*/nullptr,
                                KmpTaskTWithPrivatesPtrQTy.withRestrict(),
                                ImplicitParamDecl::Other);
  Args.push_back(&GtidArg);
  Args.push_back(&TaskTypeArg);
  const auto &TaskEntryFnInfo =
      CGM.getTypes().arrangeBuiltinFunctionDeclaration(KmpInt32Ty, Args);
  llvm::FunctionType *TaskEntryTy =
      CGM.getTypes().GetFunctionType(TaskEntryFnInfo);
  std::string Name = CGM.getOpenMPRuntime().getName({"omp_task_entry", ""});
  auto *TaskEntry = llvm::Function::Create(
      TaskEntryTy, llvm::GlobalValue::InternalLinkage, Name, &CGM.getModule());
  CGM.SetInternalFunctionAttributes(GlobalDecl(), TaskEntry, TaskEntryFnInfo);
  TaskEntry->setDoesNotRecurse();
  CodeGenFunction CGF(CGM);
  CGF.StartFunction(GlobalDecl(), KmpInt32Ty, TaskEntry, TaskEntryFnInfo, Args,
                    Loc, Loc);

  // TaskFunction(gtid, tt->task_data.part_id, &tt->privates, task_privates_map,
  // tt,
  // For taskloops:
  // tt->task_data.lb, tt->task_data.ub, tt->task_data.st, tt->task_data.liter,
  // tt->task_data.shareds);
  llvm::Value *GtidParam = CGF.EmitLoadOfScalar(
      CGF.GetAddrOfLocalVar(&GtidArg), /*Volatile=*/false, KmpInt32Ty, Loc);
  LValue TDBase = CGF.EmitLoadOfPointerLValue(
      CGF.GetAddrOfLocalVar(&TaskTypeArg),
      KmpTaskTWithPrivatesPtrQTy->castAs<PointerType>());
  const auto *KmpTaskTWithPrivatesQTyRD =
      cast<RecordDecl>(KmpTaskTWithPrivatesQTy->getAsTagDecl());
  LValue Base =
      CGF.EmitLValueForField(TDBase, *KmpTaskTWithPrivatesQTyRD->field_begin());
  const auto *KmpTaskTQTyRD = cast<RecordDecl>(KmpTaskTQTy->getAsTagDecl());
  auto PartIdFI = std::next(KmpTaskTQTyRD->field_begin(), KmpTaskTPartId);
  LValue PartIdLVal = CGF.EmitLValueForField(Base, *PartIdFI);
  llvm::Value *PartidParam = PartIdLVal.getPointer();

  auto SharedsFI = std::next(KmpTaskTQTyRD->field_begin(), KmpTaskTShareds);
  LValue SharedsLVal = CGF.EmitLValueForField(Base, *SharedsFI);
  llvm::Value *SharedsParam = CGF.Builder.CreatePointerBitCastOrAddrSpaceCast(
      CGF.EmitLoadOfScalar(SharedsLVal, Loc),
      CGF.ConvertTypeForMem(SharedsPtrTy));

  auto PrivatesFI = std::next(KmpTaskTWithPrivatesQTyRD->field_begin(), 1);
  llvm::Value *PrivatesParam;
  if (PrivatesFI != KmpTaskTWithPrivatesQTyRD->field_end()) {
    LValue PrivatesLVal = CGF.EmitLValueForField(TDBase, *PrivatesFI);
    PrivatesParam = CGF.Builder.CreatePointerBitCastOrAddrSpaceCast(
        PrivatesLVal.getPointer(), CGF.VoidPtrTy);
  } else {
    PrivatesParam = llvm::ConstantPointerNull::get(CGF.VoidPtrTy);
  }

  llvm::Value *CommonArgs[] = {GtidParam, PartidParam, PrivatesParam,
                               TaskPrivatesMap,
                               CGF.Builder
                                   .CreatePointerBitCastOrAddrSpaceCast(
                                       TDBase.getAddress(), CGF.VoidPtrTy)
                                   .getPointer()};
  SmallVector<llvm::Value *, 16> CallArgs(std::begin(CommonArgs),
                                          std::end(CommonArgs));
  if (isOpenMPTaskLoopDirective(Kind)) {
    auto LBFI = std::next(KmpTaskTQTyRD->field_begin(), KmpTaskTLowerBound);
    LValue LBLVal = CGF.EmitLValueForField(Base, *LBFI);
    llvm::Value *LBParam = CGF.EmitLoadOfScalar(LBLVal, Loc);
    auto UBFI = std::next(KmpTaskTQTyRD->field_begin(), KmpTaskTUpperBound);
    LValue UBLVal = CGF.EmitLValueForField(Base, *UBFI);
    llvm::Value *UBParam = CGF.EmitLoadOfScalar(UBLVal, Loc);
    auto StFI = std::next(KmpTaskTQTyRD->field_begin(), KmpTaskTStride);
    LValue StLVal = CGF.EmitLValueForField(Base, *StFI);
    llvm::Value *StParam = CGF.EmitLoadOfScalar(StLVal, Loc);
    auto LIFI = std::next(KmpTaskTQTyRD->field_begin(), KmpTaskTLastIter);
    LValue LILVal = CGF.EmitLValueForField(Base, *LIFI);
    llvm::Value *LIParam = CGF.EmitLoadOfScalar(LILVal, Loc);
    auto RFI = std::next(KmpTaskTQTyRD->field_begin(), KmpTaskTReductions);
    LValue RLVal = CGF.EmitLValueForField(Base, *RFI);
    llvm::Value *RParam = CGF.EmitLoadOfScalar(RLVal, Loc);
    CallArgs.push_back(LBParam);
    CallArgs.push_back(UBParam);
    CallArgs.push_back(StParam);
    CallArgs.push_back(LIParam);
    CallArgs.push_back(RParam);
  }
  CallArgs.push_back(SharedsParam);

  CGM.getOpenMPRuntime().emitOutlinedFunctionCall(CGF, Loc, TaskFunction,
                                                  CallArgs);
  CGF.EmitStoreThroughLValue(RValue::get(CGF.Builder.getInt32(/*C=*/0)),
                             CGF.MakeAddrLValue(CGF.ReturnValue, KmpInt32Ty));
  CGF.FinishFunction();
  return TaskEntry;
}

static llvm::Value *emitDestructorsFunction(CodeGenModule &CGM,
                                            SourceLocation Loc,
                                            QualType KmpInt32Ty,
                                            QualType KmpTaskTWithPrivatesPtrQTy,
                                            QualType KmpTaskTWithPrivatesQTy) {
  ASTContext &C = CGM.getContext();
  FunctionArgList Args;
  ImplicitParamDecl GtidArg(C, /*DC=*/nullptr, Loc, /*Id=*/nullptr, KmpInt32Ty,
                            ImplicitParamDecl::Other);
  ImplicitParamDecl TaskTypeArg(C, /*DC=*/nullptr, Loc, /*Id=*/nullptr,
                                KmpTaskTWithPrivatesPtrQTy.withRestrict(),
                                ImplicitParamDecl::Other);
  Args.push_back(&GtidArg);
  Args.push_back(&TaskTypeArg);
  const auto &DestructorFnInfo =
      CGM.getTypes().arrangeBuiltinFunctionDeclaration(KmpInt32Ty, Args);
  llvm::FunctionType *DestructorFnTy =
      CGM.getTypes().GetFunctionType(DestructorFnInfo);
  std::string Name =
      CGM.getOpenMPRuntime().getName({"omp_task_destructor", ""});
  auto *DestructorFn =
      llvm::Function::Create(DestructorFnTy, llvm::GlobalValue::InternalLinkage,
                             Name, &CGM.getModule());
  CGM.SetInternalFunctionAttributes(GlobalDecl(), DestructorFn,
                                    DestructorFnInfo);
  DestructorFn->setDoesNotRecurse();
  CodeGenFunction CGF(CGM);
  CGF.StartFunction(GlobalDecl(), KmpInt32Ty, DestructorFn, DestructorFnInfo,
                    Args, Loc, Loc);

  LValue Base = CGF.EmitLoadOfPointerLValue(
      CGF.GetAddrOfLocalVar(&TaskTypeArg),
      KmpTaskTWithPrivatesPtrQTy->castAs<PointerType>());
  const auto *KmpTaskTWithPrivatesQTyRD =
      cast<RecordDecl>(KmpTaskTWithPrivatesQTy->getAsTagDecl());
  auto FI = std::next(KmpTaskTWithPrivatesQTyRD->field_begin());
  Base = CGF.EmitLValueForField(Base, *FI);
  for (const auto *Field :
       cast<RecordDecl>(FI->getType()->getAsTagDecl())->fields()) {
    if (QualType::DestructionKind DtorKind =
            Field->getType().isDestructedType()) {
      LValue FieldLValue = CGF.EmitLValueForField(Base, Field);
      CGF.pushDestroy(DtorKind, FieldLValue.getAddress(), Field->getType());
    }
  }
  CGF.FinishFunction();
  return DestructorFn;
}

/// Emit a privates mapping function for correct handling of private and
/// firstprivate variables.
/// \code
/// void .omp_task_privates_map.(const .privates. *noalias privs, <ty1>
/// **noalias priv1,...,  <tyn> **noalias privn) {
///   *priv1 = &.privates.priv1;
///   ...;
///   *privn = &.privates.privn;
/// }
/// \endcode
static llvm::Value *
emitTaskPrivateMappingFunction(CodeGenModule &CGM, SourceLocation Loc,
                               ArrayRef<const Expr *> PrivateVars,
                               ArrayRef<const Expr *> FirstprivateVars,
                               ArrayRef<const Expr *> LastprivateVars,
                               QualType PrivatesQTy,
                               ArrayRef<PrivateDataTy> Privates) {
  ASTContext &C = CGM.getContext();
  FunctionArgList Args;
  ImplicitParamDecl TaskPrivatesArg(
      C, /*DC=*/nullptr, Loc, /*Id=*/nullptr,
      C.getPointerType(PrivatesQTy).withConst().withRestrict(),
      ImplicitParamDecl::Other);
  Args.push_back(&TaskPrivatesArg);
  llvm::DenseMap<const VarDecl *, unsigned> PrivateVarsPos;
  unsigned Counter = 1;
  for (const Expr *E : PrivateVars) {
    Args.push_back(ImplicitParamDecl::Create(
        C, /*DC=*/nullptr, Loc, /*Id=*/nullptr,
        C.getPointerType(C.getPointerType(E->getType()))
            .withConst()
            .withRestrict(),
        ImplicitParamDecl::Other));
    const auto *VD = cast<VarDecl>(cast<DeclRefExpr>(E)->getDecl());
    PrivateVarsPos[VD] = Counter;
    ++Counter;
  }
  for (const Expr *E : FirstprivateVars) {
    Args.push_back(ImplicitParamDecl::Create(
        C, /*DC=*/nullptr, Loc, /*Id=*/nullptr,
        C.getPointerType(C.getPointerType(E->getType()))
            .withConst()
            .withRestrict(),
        ImplicitParamDecl::Other));
    const auto *VD = cast<VarDecl>(cast<DeclRefExpr>(E)->getDecl());
    PrivateVarsPos[VD] = Counter;
    ++Counter;
  }
  for (const Expr *E : LastprivateVars) {
    Args.push_back(ImplicitParamDecl::Create(
        C, /*DC=*/nullptr, Loc, /*Id=*/nullptr,
        C.getPointerType(C.getPointerType(E->getType()))
            .withConst()
            .withRestrict(),
        ImplicitParamDecl::Other));
    const auto *VD = cast<VarDecl>(cast<DeclRefExpr>(E)->getDecl());
    PrivateVarsPos[VD] = Counter;
    ++Counter;
  }
  const auto &TaskPrivatesMapFnInfo =
      CGM.getTypes().arrangeBuiltinFunctionDeclaration(C.VoidTy, Args);
  llvm::FunctionType *TaskPrivatesMapTy =
      CGM.getTypes().GetFunctionType(TaskPrivatesMapFnInfo);
  std::string Name =
      CGM.getOpenMPRuntime().getName({"omp_task_privates_map", ""});
  auto *TaskPrivatesMap = llvm::Function::Create(
      TaskPrivatesMapTy, llvm::GlobalValue::InternalLinkage, Name,
      &CGM.getModule());
  CGM.SetInternalFunctionAttributes(GlobalDecl(), TaskPrivatesMap,
                                    TaskPrivatesMapFnInfo);
  TaskPrivatesMap->removeFnAttr(llvm::Attribute::NoInline);
  TaskPrivatesMap->removeFnAttr(llvm::Attribute::OptimizeNone);
  TaskPrivatesMap->addFnAttr(llvm::Attribute::AlwaysInline);
  CodeGenFunction CGF(CGM);
  CGF.StartFunction(GlobalDecl(), C.VoidTy, TaskPrivatesMap,
                    TaskPrivatesMapFnInfo, Args, Loc, Loc);

  // *privi = &.privates.privi;
  LValue Base = CGF.EmitLoadOfPointerLValue(
      CGF.GetAddrOfLocalVar(&TaskPrivatesArg),
      TaskPrivatesArg.getType()->castAs<PointerType>());
  const auto *PrivatesQTyRD = cast<RecordDecl>(PrivatesQTy->getAsTagDecl());
  Counter = 0;
  for (const FieldDecl *Field : PrivatesQTyRD->fields()) {
    LValue FieldLVal = CGF.EmitLValueForField(Base, Field);
    const VarDecl *VD = Args[PrivateVarsPos[Privates[Counter].second.Original]];
    LValue RefLVal =
        CGF.MakeAddrLValue(CGF.GetAddrOfLocalVar(VD), VD->getType());
    LValue RefLoadLVal = CGF.EmitLoadOfPointerLValue(
        RefLVal.getAddress(), RefLVal.getType()->castAs<PointerType>());
    CGF.EmitStoreOfScalar(FieldLVal.getPointer(), RefLoadLVal);
    ++Counter;
  }
  CGF.FinishFunction();
  return TaskPrivatesMap;
}

static bool stable_sort_comparator(const PrivateDataTy P1,
                                   const PrivateDataTy P2) {
  return P1.first > P2.first;
}

/// Emit initialization for private variables in task-based directives.
static void emitPrivatesInit(CodeGenFunction &CGF,
                             const OMPExecutableDirective &D,
                             Address KmpTaskSharedsPtr, LValue TDBase,
                             const RecordDecl *KmpTaskTWithPrivatesQTyRD,
                             QualType SharedsTy, QualType SharedsPtrTy,
                             const OMPTaskDataTy &Data,
                             ArrayRef<PrivateDataTy> Privates, bool ForDup) {
  ASTContext &C = CGF.getContext();
  auto FI = std::next(KmpTaskTWithPrivatesQTyRD->field_begin());
  LValue PrivatesBase = CGF.EmitLValueForField(TDBase, *FI);
  OpenMPDirectiveKind Kind = isOpenMPTaskLoopDirective(D.getDirectiveKind())
                                 ? OMPD_taskloop
                                 : OMPD_task;
  const CapturedStmt &CS = *D.getCapturedStmt(Kind);
  CodeGenFunction::CGCapturedStmtInfo CapturesInfo(CS);
  LValue SrcBase;
  bool IsTargetTask =
      isOpenMPTargetDataManagementDirective(D.getDirectiveKind()) ||
      isOpenMPTargetExecutionDirective(D.getDirectiveKind());
  // For target-based directives skip 3 firstprivate arrays BasePointersArray,
  // PointersArray and SizesArray. The original variables for these arrays are
  // not captured and we get their addresses explicitly.
  if ((!IsTargetTask && !Data.FirstprivateVars.empty()) ||
      (IsTargetTask && KmpTaskSharedsPtr.isValid())) {
    SrcBase = CGF.MakeAddrLValue(
        CGF.Builder.CreatePointerBitCastOrAddrSpaceCast(
            KmpTaskSharedsPtr, CGF.ConvertTypeForMem(SharedsPtrTy)),
        SharedsTy);
  }
  FI = cast<RecordDecl>(FI->getType()->getAsTagDecl())->field_begin();
  for (const PrivateDataTy &Pair : Privates) {
    const VarDecl *VD = Pair.second.PrivateCopy;
    const Expr *Init = VD->getAnyInitializer();
    if (Init && (!ForDup || (isa<CXXConstructExpr>(Init) &&
                             !CGF.isTrivialInitializer(Init)))) {
      LValue PrivateLValue = CGF.EmitLValueForField(PrivatesBase, *FI);
      if (const VarDecl *Elem = Pair.second.PrivateElemInit) {
        const VarDecl *OriginalVD = Pair.second.Original;
        // Check if the variable is the target-based BasePointersArray,
        // PointersArray or SizesArray.
        LValue SharedRefLValue;
        QualType Type = OriginalVD->getType();
        const FieldDecl *SharedField = CapturesInfo.lookup(OriginalVD);
        if (IsTargetTask && !SharedField) {
          assert(isa<ImplicitParamDecl>(OriginalVD) &&
                 isa<CapturedDecl>(OriginalVD->getDeclContext()) &&
                 cast<CapturedDecl>(OriginalVD->getDeclContext())
                         ->getNumParams() == 0 &&
                 isa<TranslationUnitDecl>(
                     cast<CapturedDecl>(OriginalVD->getDeclContext())
                         ->getDeclContext()) &&
                 "Expected artificial target data variable.");
          SharedRefLValue =
              CGF.MakeAddrLValue(CGF.GetAddrOfLocalVar(OriginalVD), Type);
        } else {
          SharedRefLValue = CGF.EmitLValueForField(SrcBase, SharedField);
          SharedRefLValue = CGF.MakeAddrLValue(
              Address(SharedRefLValue.getPointer(), C.getDeclAlign(OriginalVD)),
              SharedRefLValue.getType(), LValueBaseInfo(AlignmentSource::Decl),
              SharedRefLValue.getTBAAInfo());
        }
        if (Type->isArrayType()) {
          // Initialize firstprivate array.
          if (!isa<CXXConstructExpr>(Init) || CGF.isTrivialInitializer(Init)) {
            // Perform simple memcpy.
            CGF.EmitAggregateAssign(PrivateLValue, SharedRefLValue, Type);
          } else {
            // Initialize firstprivate array using element-by-element
            // initialization.
            CGF.EmitOMPAggregateAssign(
                PrivateLValue.getAddress(), SharedRefLValue.getAddress(), Type,
                [&CGF, Elem, Init, &CapturesInfo](Address DestElement,
                                                  Address SrcElement) {
                  // Clean up any temporaries needed by the initialization.
                  CodeGenFunction::OMPPrivateScope InitScope(CGF);
                  InitScope.addPrivate(
                      Elem, [SrcElement]() -> Address { return SrcElement; });
                  (void)InitScope.Privatize();
                  // Emit initialization for single element.
                  CodeGenFunction::CGCapturedStmtRAII CapInfoRAII(
                      CGF, &CapturesInfo);
                  CGF.EmitAnyExprToMem(Init, DestElement,
                                       Init->getType().getQualifiers(),
                                       /*IsInitializer=*/false);
                });
          }
        } else {
          CodeGenFunction::OMPPrivateScope InitScope(CGF);
          InitScope.addPrivate(Elem, [SharedRefLValue]() -> Address {
            return SharedRefLValue.getAddress();
          });
          (void)InitScope.Privatize();
          CodeGenFunction::CGCapturedStmtRAII CapInfoRAII(CGF, &CapturesInfo);
          CGF.EmitExprAsInit(Init, VD, PrivateLValue,
                             /*capturedByInit=*/false);
        }
      } else {
        CGF.EmitExprAsInit(Init, VD, PrivateLValue, /*capturedByInit=*/false);
      }
    }
    ++FI;
  }
}

/// Check if duplication function is required for taskloops.
static bool checkInitIsRequired(CodeGenFunction &CGF,
                                ArrayRef<PrivateDataTy> Privates) {
  bool InitRequired = false;
  for (const PrivateDataTy &Pair : Privates) {
    const VarDecl *VD = Pair.second.PrivateCopy;
    const Expr *Init = VD->getAnyInitializer();
    InitRequired = InitRequired || (Init && isa<CXXConstructExpr>(Init) &&
                                    !CGF.isTrivialInitializer(Init));
    if (InitRequired)
      break;
  }
  return InitRequired;
}


/// Emit task_dup function (for initialization of
/// private/firstprivate/lastprivate vars and last_iter flag)
/// \code
/// void __task_dup_entry(kmp_task_t *task_dst, const kmp_task_t *task_src, int
/// lastpriv) {
/// // setup lastprivate flag
///    task_dst->last = lastpriv;
/// // could be constructor calls here...
/// }
/// \endcode
static llvm::Value *
emitTaskDupFunction(CodeGenModule &CGM, SourceLocation Loc,
                    const OMPExecutableDirective &D,
                    QualType KmpTaskTWithPrivatesPtrQTy,
                    const RecordDecl *KmpTaskTWithPrivatesQTyRD,
                    const RecordDecl *KmpTaskTQTyRD, QualType SharedsTy,
                    QualType SharedsPtrTy, const OMPTaskDataTy &Data,
                    ArrayRef<PrivateDataTy> Privates, bool WithLastIter) {
  ASTContext &C = CGM.getContext();
  FunctionArgList Args;
  ImplicitParamDecl DstArg(C, /*DC=*/nullptr, Loc, /*Id=*/nullptr,
                           KmpTaskTWithPrivatesPtrQTy,
                           ImplicitParamDecl::Other);
  ImplicitParamDecl SrcArg(C, /*DC=*/nullptr, Loc, /*Id=*/nullptr,
                           KmpTaskTWithPrivatesPtrQTy,
                           ImplicitParamDecl::Other);
  ImplicitParamDecl LastprivArg(C, /*DC=*/nullptr, Loc, /*Id=*/nullptr, C.IntTy,
                                ImplicitParamDecl::Other);
  Args.push_back(&DstArg);
  Args.push_back(&SrcArg);
  Args.push_back(&LastprivArg);
  const auto &TaskDupFnInfo =
      CGM.getTypes().arrangeBuiltinFunctionDeclaration(C.VoidTy, Args);
  llvm::FunctionType *TaskDupTy = CGM.getTypes().GetFunctionType(TaskDupFnInfo);
  std::string Name = CGM.getOpenMPRuntime().getName({"omp_task_dup", ""});
  auto *TaskDup = llvm::Function::Create(
      TaskDupTy, llvm::GlobalValue::InternalLinkage, Name, &CGM.getModule());
  CGM.SetInternalFunctionAttributes(GlobalDecl(), TaskDup, TaskDupFnInfo);
  TaskDup->setDoesNotRecurse();
  CodeGenFunction CGF(CGM);
  CGF.StartFunction(GlobalDecl(), C.VoidTy, TaskDup, TaskDupFnInfo, Args, Loc,
                    Loc);

  LValue TDBase = CGF.EmitLoadOfPointerLValue(
      CGF.GetAddrOfLocalVar(&DstArg),
      KmpTaskTWithPrivatesPtrQTy->castAs<PointerType>());
  // task_dst->liter = lastpriv;
  if (WithLastIter) {
    auto LIFI = std::next(KmpTaskTQTyRD->field_begin(), KmpTaskTLastIter);
    LValue Base = CGF.EmitLValueForField(
        TDBase, *KmpTaskTWithPrivatesQTyRD->field_begin());
    LValue LILVal = CGF.EmitLValueForField(Base, *LIFI);
    llvm::Value *Lastpriv = CGF.EmitLoadOfScalar(
        CGF.GetAddrOfLocalVar(&LastprivArg), /*Volatile=*/false, C.IntTy, Loc);
    CGF.EmitStoreOfScalar(Lastpriv, LILVal);
  }

  // Emit initial values for private copies (if any).
  assert(!Privates.empty());
  Address KmpTaskSharedsPtr = Address::invalid();
  if (!Data.FirstprivateVars.empty()) {
    LValue TDBase = CGF.EmitLoadOfPointerLValue(
        CGF.GetAddrOfLocalVar(&SrcArg),
        KmpTaskTWithPrivatesPtrQTy->castAs<PointerType>());
    LValue Base = CGF.EmitLValueForField(
        TDBase, *KmpTaskTWithPrivatesQTyRD->field_begin());
    KmpTaskSharedsPtr = Address(
        CGF.EmitLoadOfScalar(CGF.EmitLValueForField(
                                 Base, *std::next(KmpTaskTQTyRD->field_begin(),
                                                  KmpTaskTShareds)),
                             Loc),
        CGF.getNaturalTypeAlignment(SharedsTy));
  }
  emitPrivatesInit(CGF, D, KmpTaskSharedsPtr, TDBase, KmpTaskTWithPrivatesQTyRD,
                   SharedsTy, SharedsPtrTy, Data, Privates, /*ForDup=*/true);
  CGF.FinishFunction();
  return TaskDup;
}

/// Checks if destructor function is required to be generated.
/// \return true if cleanups are required, false otherwise.
static bool
checkDestructorsRequired(const RecordDecl *KmpTaskTWithPrivatesQTyRD) {
  bool NeedsCleanup = false;
  auto FI = std::next(KmpTaskTWithPrivatesQTyRD->field_begin(), 1);
  const auto *PrivateRD = cast<RecordDecl>(FI->getType()->getAsTagDecl());
  for (const FieldDecl *FD : PrivateRD->fields()) {
    NeedsCleanup = NeedsCleanup || FD->getType().isDestructedType();
    if (NeedsCleanup)
      break;
  }
  return NeedsCleanup;
}

CGOpenMPRuntime::TaskResultTy
CGOpenMPRuntime::emitTaskInit(CodeGenFunction &CGF, SourceLocation Loc,
                              const OMPExecutableDirective &D,
                              llvm::Value *TaskFunction, QualType SharedsTy,
                              Address Shareds, const OMPTaskDataTy &Data) {
  ASTContext &C = CGM.getContext();
  llvm::SmallVector<PrivateDataTy, 4> Privates;
  // Aggregate privates and sort them by the alignment.
  auto I = Data.PrivateCopies.begin();
  for (const Expr *E : Data.PrivateVars) {
    const auto *VD = cast<VarDecl>(cast<DeclRefExpr>(E)->getDecl());
    Privates.emplace_back(
        C.getDeclAlign(VD),
        PrivateHelpersTy(VD, cast<VarDecl>(cast<DeclRefExpr>(*I)->getDecl()),
                         /*PrivateElemInit=*/nullptr));
    ++I;
  }
  I = Data.FirstprivateCopies.begin();
  auto IElemInitRef = Data.FirstprivateInits.begin();
  for (const Expr *E : Data.FirstprivateVars) {
    const auto *VD = cast<VarDecl>(cast<DeclRefExpr>(E)->getDecl());
    Privates.emplace_back(
        C.getDeclAlign(VD),
        PrivateHelpersTy(
            VD, cast<VarDecl>(cast<DeclRefExpr>(*I)->getDecl()),
            cast<VarDecl>(cast<DeclRefExpr>(*IElemInitRef)->getDecl())));
    ++I;
    ++IElemInitRef;
  }
  I = Data.LastprivateCopies.begin();
  for (const Expr *E : Data.LastprivateVars) {
    const auto *VD = cast<VarDecl>(cast<DeclRefExpr>(E)->getDecl());
    Privates.emplace_back(
        C.getDeclAlign(VD),
        PrivateHelpersTy(VD, cast<VarDecl>(cast<DeclRefExpr>(*I)->getDecl()),
                         /*PrivateElemInit=*/nullptr));
    ++I;
  }
  std::stable_sort(Privates.begin(), Privates.end(), stable_sort_comparator);
  QualType KmpInt32Ty = C.getIntTypeForBitwidth(/*DestWidth=*/32, /*Signed=*/1);
  // Build type kmp_routine_entry_t (if not built yet).
  emitKmpRoutineEntryT(KmpInt32Ty);
  // Build type kmp_task_t (if not built yet).
  if (isOpenMPTaskLoopDirective(D.getDirectiveKind())) {
    if (SavedKmpTaskloopTQTy.isNull()) {
      SavedKmpTaskloopTQTy = C.getRecordType(createKmpTaskTRecordDecl(
          CGM, D.getDirectiveKind(), KmpInt32Ty, KmpRoutineEntryPtrQTy));
    }
    KmpTaskTQTy = SavedKmpTaskloopTQTy;
  } else {
    assert((D.getDirectiveKind() == OMPD_task ||
            isOpenMPTargetExecutionDirective(D.getDirectiveKind()) ||
            isOpenMPTargetDataManagementDirective(D.getDirectiveKind())) &&
           "Expected taskloop, task or target directive");
    if (SavedKmpTaskTQTy.isNull()) {
      SavedKmpTaskTQTy = C.getRecordType(createKmpTaskTRecordDecl(
          CGM, D.getDirectiveKind(), KmpInt32Ty, KmpRoutineEntryPtrQTy));
    }
    KmpTaskTQTy = SavedKmpTaskTQTy;
  }
  const auto *KmpTaskTQTyRD = cast<RecordDecl>(KmpTaskTQTy->getAsTagDecl());
  // Build particular struct kmp_task_t for the given task.
  const RecordDecl *KmpTaskTWithPrivatesQTyRD =
      createKmpTaskTWithPrivatesRecordDecl(CGM, KmpTaskTQTy, Privates);
  QualType KmpTaskTWithPrivatesQTy = C.getRecordType(KmpTaskTWithPrivatesQTyRD);
  QualType KmpTaskTWithPrivatesPtrQTy =
      C.getPointerType(KmpTaskTWithPrivatesQTy);
  llvm::Type *KmpTaskTWithPrivatesTy = CGF.ConvertType(KmpTaskTWithPrivatesQTy);
  llvm::Type *KmpTaskTWithPrivatesPtrTy =
      KmpTaskTWithPrivatesTy->getPointerTo();
  llvm::Value *KmpTaskTWithPrivatesTySize =
      CGF.getTypeSize(KmpTaskTWithPrivatesQTy);
  QualType SharedsPtrTy = C.getPointerType(SharedsTy);

  // Emit initial values for private copies (if any).
  llvm::Value *TaskPrivatesMap = nullptr;
  llvm::Type *TaskPrivatesMapTy =
      std::next(cast<llvm::Function>(TaskFunction)->arg_begin(), 3)->getType();
  if (!Privates.empty()) {
    auto FI = std::next(KmpTaskTWithPrivatesQTyRD->field_begin());
    TaskPrivatesMap = emitTaskPrivateMappingFunction(
        CGM, Loc, Data.PrivateVars, Data.FirstprivateVars, Data.LastprivateVars,
        FI->getType(), Privates);
    TaskPrivatesMap = CGF.Builder.CreatePointerBitCastOrAddrSpaceCast(
        TaskPrivatesMap, TaskPrivatesMapTy);
  } else {
    TaskPrivatesMap = llvm::ConstantPointerNull::get(
        cast<llvm::PointerType>(TaskPrivatesMapTy));
  }
  // Build a proxy function kmp_int32 .omp_task_entry.(kmp_int32 gtid,
  // kmp_task_t *tt);
  llvm::Value *TaskEntry = emitProxyTaskFunction(
      CGM, Loc, D.getDirectiveKind(), KmpInt32Ty, KmpTaskTWithPrivatesPtrQTy,
      KmpTaskTWithPrivatesQTy, KmpTaskTQTy, SharedsPtrTy, TaskFunction,
      TaskPrivatesMap);

  // Build call kmp_task_t * __kmpc_omp_task_alloc(ident_t *, kmp_int32 gtid,
  // kmp_int32 flags, size_t sizeof_kmp_task_t, size_t sizeof_shareds,
  // kmp_routine_entry_t *task_entry);
  // Task flags. Format is taken from
  // http://llvm.org/svn/llvm-project/openmp/trunk/runtime/src/kmp.h,
  // description of kmp_tasking_flags struct.
  enum {
    TiedFlag = 0x1,
    FinalFlag = 0x2,
    DestructorsFlag = 0x8,
    PriorityFlag = 0x20
  };
  unsigned Flags = Data.Tied ? TiedFlag : 0;
  bool NeedsCleanup = false;
  if (!Privates.empty()) {
    NeedsCleanup = checkDestructorsRequired(KmpTaskTWithPrivatesQTyRD);
    if (NeedsCleanup)
      Flags = Flags | DestructorsFlag;
  }
  if (Data.Priority.getInt())
    Flags = Flags | PriorityFlag;
  llvm::Value *TaskFlags =
      Data.Final.getPointer()
          ? CGF.Builder.CreateSelect(Data.Final.getPointer(),
                                     CGF.Builder.getInt32(FinalFlag),
                                     CGF.Builder.getInt32(/*C=*/0))
          : CGF.Builder.getInt32(Data.Final.getInt() ? FinalFlag : 0);
  TaskFlags = CGF.Builder.CreateOr(TaskFlags, CGF.Builder.getInt32(Flags));
  llvm::Value *SharedsSize = CGM.getSize(C.getTypeSizeInChars(SharedsTy));
  llvm::Value *AllocArgs[] = {emitUpdateLocation(CGF, Loc),
                              getThreadID(CGF, Loc), TaskFlags,
                              KmpTaskTWithPrivatesTySize, SharedsSize,
                              CGF.Builder.CreatePointerBitCastOrAddrSpaceCast(
                                  TaskEntry, KmpRoutineEntryPtrTy)};
  llvm::Value *NewTask = CGF.EmitRuntimeCall(
      createRuntimeFunction(OMPRTL__kmpc_omp_task_alloc), AllocArgs);
  llvm::Value *NewTaskNewTaskTTy =
      CGF.Builder.CreatePointerBitCastOrAddrSpaceCast(
          NewTask, KmpTaskTWithPrivatesPtrTy);
  LValue Base = CGF.MakeNaturalAlignAddrLValue(NewTaskNewTaskTTy,
                                               KmpTaskTWithPrivatesQTy);
  LValue TDBase =
      CGF.EmitLValueForField(Base, *KmpTaskTWithPrivatesQTyRD->field_begin());
  // Fill the data in the resulting kmp_task_t record.
  // Copy shareds if there are any.
  Address KmpTaskSharedsPtr = Address::invalid();
  if (!SharedsTy->getAsStructureType()->getDecl()->field_empty()) {
    KmpTaskSharedsPtr =
        Address(CGF.EmitLoadOfScalar(
                    CGF.EmitLValueForField(
                        TDBase, *std::next(KmpTaskTQTyRD->field_begin(),
                                           KmpTaskTShareds)),
                    Loc),
                CGF.getNaturalTypeAlignment(SharedsTy));
    LValue Dest = CGF.MakeAddrLValue(KmpTaskSharedsPtr, SharedsTy);
    LValue Src = CGF.MakeAddrLValue(Shareds, SharedsTy);
    CGF.EmitAggregateCopy(Dest, Src, SharedsTy, AggValueSlot::DoesNotOverlap);
  }
  // Emit initial values for private copies (if any).
  TaskResultTy Result;
  if (!Privates.empty()) {
    emitPrivatesInit(CGF, D, KmpTaskSharedsPtr, Base, KmpTaskTWithPrivatesQTyRD,
                     SharedsTy, SharedsPtrTy, Data, Privates,
                     /*ForDup=*/false);
    if (isOpenMPTaskLoopDirective(D.getDirectiveKind()) &&
        (!Data.LastprivateVars.empty() || checkInitIsRequired(CGF, Privates))) {
      Result.TaskDupFn = emitTaskDupFunction(
          CGM, Loc, D, KmpTaskTWithPrivatesPtrQTy, KmpTaskTWithPrivatesQTyRD,
          KmpTaskTQTyRD, SharedsTy, SharedsPtrTy, Data, Privates,
          /*WithLastIter=*/!Data.LastprivateVars.empty());
    }
  }
  // Fields of union "kmp_cmplrdata_t" for destructors and priority.
  enum { Priority = 0, Destructors = 1 };
  // Provide pointer to function with destructors for privates.
  auto FI = std::next(KmpTaskTQTyRD->field_begin(), Data1);
  const RecordDecl *KmpCmplrdataUD =
      (*FI)->getType()->getAsUnionType()->getDecl();
  if (NeedsCleanup) {
    llvm::Value *DestructorFn = emitDestructorsFunction(
        CGM, Loc, KmpInt32Ty, KmpTaskTWithPrivatesPtrQTy,
        KmpTaskTWithPrivatesQTy);
    LValue Data1LV = CGF.EmitLValueForField(TDBase, *FI);
    LValue DestructorsLV = CGF.EmitLValueForField(
        Data1LV, *std::next(KmpCmplrdataUD->field_begin(), Destructors));
    CGF.EmitStoreOfScalar(CGF.Builder.CreatePointerBitCastOrAddrSpaceCast(
                              DestructorFn, KmpRoutineEntryPtrTy),
                          DestructorsLV);
  }
  // Set priority.
  if (Data.Priority.getInt()) {
    LValue Data2LV = CGF.EmitLValueForField(
        TDBase, *std::next(KmpTaskTQTyRD->field_begin(), Data2));
    LValue PriorityLV = CGF.EmitLValueForField(
        Data2LV, *std::next(KmpCmplrdataUD->field_begin(), Priority));
    CGF.EmitStoreOfScalar(Data.Priority.getPointer(), PriorityLV);
  }
  Result.NewTask = NewTask;
  Result.TaskEntry = TaskEntry;
  Result.NewTaskNewTaskTTy = NewTaskNewTaskTTy;
  Result.TDBase = TDBase;
  Result.KmpTaskTQTyRD = KmpTaskTQTyRD;
  return Result;
}

void CGOpenMPRuntime::emitTaskCall(CodeGenFunction &CGF, SourceLocation Loc,
                                   const OMPExecutableDirective &D,
                                   llvm::Value *TaskFunction,
                                   QualType SharedsTy, Address Shareds,
                                   const Expr *IfCond,
                                   const OMPTaskDataTy &Data) {
  if (!CGF.HaveInsertPoint())
    return;

  TaskResultTy Result =
      emitTaskInit(CGF, Loc, D, TaskFunction, SharedsTy, Shareds, Data);
  llvm::Value *NewTask = Result.NewTask;
  llvm::Value *TaskEntry = Result.TaskEntry;
  llvm::Value *NewTaskNewTaskTTy = Result.NewTaskNewTaskTTy;
  LValue TDBase = Result.TDBase;
  const RecordDecl *KmpTaskTQTyRD = Result.KmpTaskTQTyRD;
  ASTContext &C = CGM.getContext();
  // Process list of dependences.
  Address DependenciesArray = Address::invalid();
  unsigned NumDependencies = Data.Dependences.size();
  if (NumDependencies) {
    // Dependence kind for RTL.
    enum RTLDependenceKindTy { DepIn = 0x01, DepInOut = 0x3 };
    enum RTLDependInfoFieldsTy { BaseAddr, Len, Flags };
    RecordDecl *KmpDependInfoRD;
    QualType FlagsTy =
        C.getIntTypeForBitwidth(C.getTypeSize(C.BoolTy), /*Signed=*/false);
    llvm::Type *LLVMFlagsTy = CGF.ConvertTypeForMem(FlagsTy);
    if (KmpDependInfoTy.isNull()) {
      KmpDependInfoRD = C.buildImplicitRecord("kmp_depend_info");
      KmpDependInfoRD->startDefinition();
      addFieldToRecordDecl(C, KmpDependInfoRD, C.getIntPtrType());
      addFieldToRecordDecl(C, KmpDependInfoRD, C.getSizeType());
      addFieldToRecordDecl(C, KmpDependInfoRD, FlagsTy);
      KmpDependInfoRD->completeDefinition();
      KmpDependInfoTy = C.getRecordType(KmpDependInfoRD);
    } else {
      KmpDependInfoRD = cast<RecordDecl>(KmpDependInfoTy->getAsTagDecl());
    }
    CharUnits DependencySize = C.getTypeSizeInChars(KmpDependInfoTy);
    // Define type kmp_depend_info[<Dependences.size()>];
    QualType KmpDependInfoArrayTy = C.getConstantArrayType(
        KmpDependInfoTy, llvm::APInt(/*numBits=*/64, NumDependencies),
        ArrayType::Normal, /*IndexTypeQuals=*/0);
    // kmp_depend_info[<Dependences.size()>] deps;
    DependenciesArray =
        CGF.CreateMemTemp(KmpDependInfoArrayTy, ".dep.arr.addr");
    for (unsigned I = 0; I < NumDependencies; ++I) {
      const Expr *E = Data.Dependences[I].second;
      LValue Addr = CGF.EmitLValue(E);
      llvm::Value *Size;
      QualType Ty = E->getType();
      if (const auto *ASE =
              dyn_cast<OMPArraySectionExpr>(E->IgnoreParenImpCasts())) {
        LValue UpAddrLVal =
            CGF.EmitOMPArraySectionExpr(ASE, /*LowerBound=*/false);
        llvm::Value *UpAddr =
            CGF.Builder.CreateConstGEP1_32(UpAddrLVal.getPointer(), /*Idx0=*/1);
        llvm::Value *LowIntPtr =
            CGF.Builder.CreatePtrToInt(Addr.getPointer(), CGM.SizeTy);
        llvm::Value *UpIntPtr = CGF.Builder.CreatePtrToInt(UpAddr, CGM.SizeTy);
        Size = CGF.Builder.CreateNUWSub(UpIntPtr, LowIntPtr);
      } else {
        Size = CGF.getTypeSize(Ty);
      }
      LValue Base = CGF.MakeAddrLValue(
          CGF.Builder.CreateConstArrayGEP(DependenciesArray, I, DependencySize),
          KmpDependInfoTy);
      // deps[i].base_addr = &<Dependences[i].second>;
      LValue BaseAddrLVal = CGF.EmitLValueForField(
          Base, *std::next(KmpDependInfoRD->field_begin(), BaseAddr));
      CGF.EmitStoreOfScalar(
          CGF.Builder.CreatePtrToInt(Addr.getPointer(), CGF.IntPtrTy),
          BaseAddrLVal);
      // deps[i].len = sizeof(<Dependences[i].second>);
      LValue LenLVal = CGF.EmitLValueForField(
          Base, *std::next(KmpDependInfoRD->field_begin(), Len));
      CGF.EmitStoreOfScalar(Size, LenLVal);
      // deps[i].flags = <Dependences[i].first>;
      RTLDependenceKindTy DepKind;
      switch (Data.Dependences[I].first) {
      case OMPC_DEPEND_in:
        DepKind = DepIn;
        break;
      // Out and InOut dependencies must use the same code.
      case OMPC_DEPEND_out:
      case OMPC_DEPEND_inout:
        DepKind = DepInOut;
        break;
      case OMPC_DEPEND_source:
      case OMPC_DEPEND_sink:
      case OMPC_DEPEND_unknown:
        llvm_unreachable("Unknown task dependence type");
      }
      LValue FlagsLVal = CGF.EmitLValueForField(
          Base, *std::next(KmpDependInfoRD->field_begin(), Flags));
      CGF.EmitStoreOfScalar(llvm::ConstantInt::get(LLVMFlagsTy, DepKind),
                            FlagsLVal);
    }
    DependenciesArray = CGF.Builder.CreatePointerBitCastOrAddrSpaceCast(
        CGF.Builder.CreateStructGEP(DependenciesArray, 0, CharUnits::Zero()),
        CGF.VoidPtrTy);
  }

  // NOTE: routine and part_id fields are initialized by __kmpc_omp_task_alloc()
  // libcall.
  // Build kmp_int32 __kmpc_omp_task_with_deps(ident_t *, kmp_int32 gtid,
  // kmp_task_t *new_task, kmp_int32 ndeps, kmp_depend_info_t *dep_list,
  // kmp_int32 ndeps_noalias, kmp_depend_info_t *noalias_dep_list) if dependence
  // list is not empty
  llvm::Value *ThreadID = getThreadID(CGF, Loc);
  llvm::Value *UpLoc = emitUpdateLocation(CGF, Loc);
  llvm::Value *TaskArgs[] = { UpLoc, ThreadID, NewTask };
  llvm::Value *DepTaskArgs[7];
  if (NumDependencies) {
    DepTaskArgs[0] = UpLoc;
    DepTaskArgs[1] = ThreadID;
    DepTaskArgs[2] = NewTask;
    DepTaskArgs[3] = CGF.Builder.getInt32(NumDependencies);
    DepTaskArgs[4] = DependenciesArray.getPointer();
    DepTaskArgs[5] = CGF.Builder.getInt32(0);
    DepTaskArgs[6] = llvm::ConstantPointerNull::get(CGF.VoidPtrTy);
  }
  auto &&ThenCodeGen = [this, &Data, TDBase, KmpTaskTQTyRD, NumDependencies,
                        &TaskArgs,
                        &DepTaskArgs](CodeGenFunction &CGF, PrePostActionTy &) {
    if (!Data.Tied) {
      auto PartIdFI = std::next(KmpTaskTQTyRD->field_begin(), KmpTaskTPartId);
      LValue PartIdLVal = CGF.EmitLValueForField(TDBase, *PartIdFI);
      CGF.EmitStoreOfScalar(CGF.Builder.getInt32(0), PartIdLVal);
    }
    if (NumDependencies) {
      CGF.EmitRuntimeCall(
          createRuntimeFunction(OMPRTL__kmpc_omp_task_with_deps), DepTaskArgs);
    } else {
      CGF.EmitRuntimeCall(createRuntimeFunction(OMPRTL__kmpc_omp_task),
                          TaskArgs);
    }
    // Check if parent region is untied and build return for untied task;
    if (auto *Region =
            dyn_cast_or_null<CGOpenMPRegionInfo>(CGF.CapturedStmtInfo))
      Region->emitUntiedSwitch(CGF);
  };

  llvm::Value *DepWaitTaskArgs[6];
  if (NumDependencies) {
    DepWaitTaskArgs[0] = UpLoc;
    DepWaitTaskArgs[1] = ThreadID;
    DepWaitTaskArgs[2] = CGF.Builder.getInt32(NumDependencies);
    DepWaitTaskArgs[3] = DependenciesArray.getPointer();
    DepWaitTaskArgs[4] = CGF.Builder.getInt32(0);
    DepWaitTaskArgs[5] = llvm::ConstantPointerNull::get(CGF.VoidPtrTy);
  }
  auto &&ElseCodeGen = [&TaskArgs, ThreadID, NewTaskNewTaskTTy, TaskEntry,
                        NumDependencies, &DepWaitTaskArgs,
                        Loc](CodeGenFunction &CGF, PrePostActionTy &) {
    CGOpenMPRuntime &RT = CGF.CGM.getOpenMPRuntime();
    CodeGenFunction::RunCleanupsScope LocalScope(CGF);
    // Build void __kmpc_omp_wait_deps(ident_t *, kmp_int32 gtid,
    // kmp_int32 ndeps, kmp_depend_info_t *dep_list, kmp_int32
    // ndeps_noalias, kmp_depend_info_t *noalias_dep_list); if dependence info
    // is specified.
    if (NumDependencies)
      CGF.EmitRuntimeCall(RT.createRuntimeFunction(OMPRTL__kmpc_omp_wait_deps),
                          DepWaitTaskArgs);
    // Call proxy_task_entry(gtid, new_task);
    auto &&CodeGen = [TaskEntry, ThreadID, NewTaskNewTaskTTy,
                      Loc](CodeGenFunction &CGF, PrePostActionTy &Action) {
      Action.Enter(CGF);
      llvm::Value *OutlinedFnArgs[] = {ThreadID, NewTaskNewTaskTTy};
      CGF.CGM.getOpenMPRuntime().emitOutlinedFunctionCall(CGF, Loc, TaskEntry,
                                                          OutlinedFnArgs);
    };

    // Build void __kmpc_omp_task_begin_if0(ident_t *, kmp_int32 gtid,
    // kmp_task_t *new_task);
    // Build void __kmpc_omp_task_complete_if0(ident_t *, kmp_int32 gtid,
    // kmp_task_t *new_task);
    RegionCodeGenTy RCG(CodeGen);
    CommonActionTy Action(
        RT.createRuntimeFunction(OMPRTL__kmpc_omp_task_begin_if0), TaskArgs,
        RT.createRuntimeFunction(OMPRTL__kmpc_omp_task_complete_if0), TaskArgs);
    RCG.setAction(Action);
    RCG(CGF);
  };

  if (IfCond) {
    emitOMPIfClause(CGF, IfCond, ThenCodeGen, ElseCodeGen);
  } else {
    RegionCodeGenTy ThenRCG(ThenCodeGen);
    ThenRCG(CGF);
  }
}

void CGOpenMPRuntime::emitTaskLoopCall(CodeGenFunction &CGF, SourceLocation Loc,
                                       const OMPLoopDirective &D,
                                       llvm::Value *TaskFunction,
                                       QualType SharedsTy, Address Shareds,
                                       const Expr *IfCond,
                                       const OMPTaskDataTy &Data) {
  if (!CGF.HaveInsertPoint())
    return;
  TaskResultTy Result =
      emitTaskInit(CGF, Loc, D, TaskFunction, SharedsTy, Shareds, Data);
  // NOTE: routine and part_id fields are initialized by __kmpc_omp_task_alloc()
  // libcall.
  // Call to void __kmpc_taskloop(ident_t *loc, int gtid, kmp_task_t *task, int
  // if_val, kmp_uint64 *lb, kmp_uint64 *ub, kmp_int64 st, int nogroup, int
  // sched, kmp_uint64 grainsize, void *task_dup);
  llvm::Value *ThreadID = getThreadID(CGF, Loc);
  llvm::Value *UpLoc = emitUpdateLocation(CGF, Loc);
  llvm::Value *IfVal;
  if (IfCond) {
    IfVal = CGF.Builder.CreateIntCast(CGF.EvaluateExprAsBool(IfCond), CGF.IntTy,
                                      /*isSigned=*/true);
  } else {
    IfVal = llvm::ConstantInt::getSigned(CGF.IntTy, /*V=*/1);
  }

  LValue LBLVal = CGF.EmitLValueForField(
      Result.TDBase,
      *std::next(Result.KmpTaskTQTyRD->field_begin(), KmpTaskTLowerBound));
  const auto *LBVar =
      cast<VarDecl>(cast<DeclRefExpr>(D.getLowerBoundVariable())->getDecl());
  CGF.EmitAnyExprToMem(LBVar->getInit(), LBLVal.getAddress(), LBLVal.getQuals(),
                       /*IsInitializer=*/true);
  LValue UBLVal = CGF.EmitLValueForField(
      Result.TDBase,
      *std::next(Result.KmpTaskTQTyRD->field_begin(), KmpTaskTUpperBound));
  const auto *UBVar =
      cast<VarDecl>(cast<DeclRefExpr>(D.getUpperBoundVariable())->getDecl());
  CGF.EmitAnyExprToMem(UBVar->getInit(), UBLVal.getAddress(), UBLVal.getQuals(),
                       /*IsInitializer=*/true);
  LValue StLVal = CGF.EmitLValueForField(
      Result.TDBase,
      *std::next(Result.KmpTaskTQTyRD->field_begin(), KmpTaskTStride));
  const auto *StVar =
      cast<VarDecl>(cast<DeclRefExpr>(D.getStrideVariable())->getDecl());
  CGF.EmitAnyExprToMem(StVar->getInit(), StLVal.getAddress(), StLVal.getQuals(),
                       /*IsInitializer=*/true);
  // Store reductions address.
  LValue RedLVal = CGF.EmitLValueForField(
      Result.TDBase,
      *std::next(Result.KmpTaskTQTyRD->field_begin(), KmpTaskTReductions));
  if (Data.Reductions) {
    CGF.EmitStoreOfScalar(Data.Reductions, RedLVal);
  } else {
    CGF.EmitNullInitialization(RedLVal.getAddress(),
                               CGF.getContext().VoidPtrTy);
  }
  enum { NoSchedule = 0, Grainsize = 1, NumTasks = 2 };
  llvm::Value *TaskArgs[] = {
      UpLoc,
      ThreadID,
      Result.NewTask,
      IfVal,
      LBLVal.getPointer(),
      UBLVal.getPointer(),
      CGF.EmitLoadOfScalar(StLVal, Loc),
      llvm::ConstantInt::getSigned(
              CGF.IntTy, 1), // Always 1 because taskgroup emitted by the compiler
      llvm::ConstantInt::getSigned(
          CGF.IntTy, Data.Schedule.getPointer()
                         ? Data.Schedule.getInt() ? NumTasks : Grainsize
                         : NoSchedule),
      Data.Schedule.getPointer()
          ? CGF.Builder.CreateIntCast(Data.Schedule.getPointer(), CGF.Int64Ty,
                                      /*isSigned=*/false)
          : llvm::ConstantInt::get(CGF.Int64Ty, /*V=*/0),
      Result.TaskDupFn ? CGF.Builder.CreatePointerBitCastOrAddrSpaceCast(
                             Result.TaskDupFn, CGF.VoidPtrTy)
                       : llvm::ConstantPointerNull::get(CGF.VoidPtrTy)};
  CGF.EmitRuntimeCall(createRuntimeFunction(OMPRTL__kmpc_taskloop), TaskArgs);
}

/// Emit reduction operation for each element of array (required for
/// array sections) LHS op = RHS.
/// \param Type Type of array.
/// \param LHSVar Variable on the left side of the reduction operation
/// (references element of array in original variable).
/// \param RHSVar Variable on the right side of the reduction operation
/// (references element of array in original variable).
/// \param RedOpGen Generator of reduction operation with use of LHSVar and
/// RHSVar.
static void EmitOMPAggregateReduction(
    CodeGenFunction &CGF, QualType Type, const VarDecl *LHSVar,
    const VarDecl *RHSVar,
    const llvm::function_ref<void(CodeGenFunction &CGF, const Expr *,
                                  const Expr *, const Expr *)> &RedOpGen,
    const Expr *XExpr = nullptr, const Expr *EExpr = nullptr,
    const Expr *UpExpr = nullptr) {
  // Perform element-by-element initialization.
  QualType ElementTy;
  Address LHSAddr = CGF.GetAddrOfLocalVar(LHSVar);
  Address RHSAddr = CGF.GetAddrOfLocalVar(RHSVar);

  // Drill down to the base element type on both arrays.
  const ArrayType *ArrayTy = Type->getAsArrayTypeUnsafe();
  llvm::Value *NumElements = CGF.emitArrayLength(ArrayTy, ElementTy, LHSAddr);

  llvm::Value *RHSBegin = RHSAddr.getPointer();
  llvm::Value *LHSBegin = LHSAddr.getPointer();
  // Cast from pointer to array type to pointer to single element.
  llvm::Value *LHSEnd = CGF.Builder.CreateGEP(LHSBegin, NumElements);
  // The basic structure here is a while-do loop.
  llvm::BasicBlock *BodyBB = CGF.createBasicBlock("omp.arraycpy.body");
  llvm::BasicBlock *DoneBB = CGF.createBasicBlock("omp.arraycpy.done");
  llvm::Value *IsEmpty =
      CGF.Builder.CreateICmpEQ(LHSBegin, LHSEnd, "omp.arraycpy.isempty");
  CGF.Builder.CreateCondBr(IsEmpty, DoneBB, BodyBB);

  // Enter the loop body, making that address the current address.
  llvm::BasicBlock *EntryBB = CGF.Builder.GetInsertBlock();
  CGF.EmitBlock(BodyBB);

  CharUnits ElementSize = CGF.getContext().getTypeSizeInChars(ElementTy);

  llvm::PHINode *RHSElementPHI = CGF.Builder.CreatePHI(
      RHSBegin->getType(), 2, "omp.arraycpy.srcElementPast");
  RHSElementPHI->addIncoming(RHSBegin, EntryBB);
  Address RHSElementCurrent =
      Address(RHSElementPHI,
              RHSAddr.getAlignment().alignmentOfArrayElement(ElementSize));

  llvm::PHINode *LHSElementPHI = CGF.Builder.CreatePHI(
      LHSBegin->getType(), 2, "omp.arraycpy.destElementPast");
  LHSElementPHI->addIncoming(LHSBegin, EntryBB);
  Address LHSElementCurrent =
      Address(LHSElementPHI,
              LHSAddr.getAlignment().alignmentOfArrayElement(ElementSize));

  // Emit copy.
  CodeGenFunction::OMPPrivateScope Scope(CGF);
  Scope.addPrivate(LHSVar, [=]() { return LHSElementCurrent; });
  Scope.addPrivate(RHSVar, [=]() { return RHSElementCurrent; });
  Scope.Privatize();
  RedOpGen(CGF, XExpr, EExpr, UpExpr);
  Scope.ForceCleanup();

  // Shift the address forward by one element.
  llvm::Value *LHSElementNext = CGF.Builder.CreateConstGEP1_32(
      LHSElementPHI, /*Idx0=*/1, "omp.arraycpy.dest.element");
  llvm::Value *RHSElementNext = CGF.Builder.CreateConstGEP1_32(
      RHSElementPHI, /*Idx0=*/1, "omp.arraycpy.src.element");
  // Check whether we've reached the end.
  llvm::Value *Done =
      CGF.Builder.CreateICmpEQ(LHSElementNext, LHSEnd, "omp.arraycpy.done");
  CGF.Builder.CreateCondBr(Done, DoneBB, BodyBB);
  LHSElementPHI->addIncoming(LHSElementNext, CGF.Builder.GetInsertBlock());
  RHSElementPHI->addIncoming(RHSElementNext, CGF.Builder.GetInsertBlock());

  // Done.
  CGF.EmitBlock(DoneBB, /*IsFinished=*/true);
}

/// Emit reduction combiner. If the combiner is a simple expression emit it as
/// is, otherwise consider it as combiner of UDR decl and emit it as a call of
/// UDR combiner function.
static void emitReductionCombiner(CodeGenFunction &CGF,
                                  const Expr *ReductionOp) {
  if (const auto *CE = dyn_cast<CallExpr>(ReductionOp))
    if (const auto *OVE = dyn_cast<OpaqueValueExpr>(CE->getCallee()))
      if (const auto *DRE =
              dyn_cast<DeclRefExpr>(OVE->getSourceExpr()->IgnoreImpCasts()))
        if (const auto *DRD =
                dyn_cast<OMPDeclareReductionDecl>(DRE->getDecl())) {
          std::pair<llvm::Function *, llvm::Function *> Reduction =
              CGF.CGM.getOpenMPRuntime().getUserDefinedReduction(DRD);
          RValue Func = RValue::get(Reduction.first);
          CodeGenFunction::OpaqueValueMapping Map(CGF, OVE, Func);
          CGF.EmitIgnoredExpr(ReductionOp);
          return;
        }
  CGF.EmitIgnoredExpr(ReductionOp);
}

llvm::Value *CGOpenMPRuntime::emitReductionFunction(
    CodeGenModule &CGM, SourceLocation Loc, llvm::Type *ArgsType,
    ArrayRef<const Expr *> Privates, ArrayRef<const Expr *> LHSExprs,
    ArrayRef<const Expr *> RHSExprs, ArrayRef<const Expr *> ReductionOps) {
  ASTContext &C = CGM.getContext();

  // void reduction_func(void *LHSArg, void *RHSArg);
  FunctionArgList Args;
  ImplicitParamDecl LHSArg(C, /*DC=*/nullptr, Loc, /*Id=*/nullptr, C.VoidPtrTy,
                           ImplicitParamDecl::Other);
  ImplicitParamDecl RHSArg(C, /*DC=*/nullptr, Loc, /*Id=*/nullptr, C.VoidPtrTy,
                           ImplicitParamDecl::Other);
  Args.push_back(&LHSArg);
  Args.push_back(&RHSArg);
  const auto &CGFI =
      CGM.getTypes().arrangeBuiltinFunctionDeclaration(C.VoidTy, Args);
  std::string Name = getName({"omp", "reduction", "reduction_func"});
  auto *Fn = llvm::Function::Create(CGM.getTypes().GetFunctionType(CGFI),
                                    llvm::GlobalValue::InternalLinkage, Name,
                                    &CGM.getModule());
  CGM.SetInternalFunctionAttributes(GlobalDecl(), Fn, CGFI);
  Fn->setDoesNotRecurse();
  CodeGenFunction CGF(CGM);
  CGF.StartFunction(GlobalDecl(), C.VoidTy, Fn, CGFI, Args, Loc, Loc);

  // Dst = (void*[n])(LHSArg);
  // Src = (void*[n])(RHSArg);
  Address LHS(CGF.Builder.CreatePointerBitCastOrAddrSpaceCast(
      CGF.Builder.CreateLoad(CGF.GetAddrOfLocalVar(&LHSArg)),
      ArgsType), CGF.getPointerAlign());
  Address RHS(CGF.Builder.CreatePointerBitCastOrAddrSpaceCast(
      CGF.Builder.CreateLoad(CGF.GetAddrOfLocalVar(&RHSArg)),
      ArgsType), CGF.getPointerAlign());

  //  ...
  //  *(Type<i>*)lhs[i] = RedOp<i>(*(Type<i>*)lhs[i], *(Type<i>*)rhs[i]);
  //  ...
  CodeGenFunction::OMPPrivateScope Scope(CGF);
  auto IPriv = Privates.begin();
  unsigned Idx = 0;
  for (unsigned I = 0, E = ReductionOps.size(); I < E; ++I, ++IPriv, ++Idx) {
    const auto *RHSVar =
        cast<VarDecl>(cast<DeclRefExpr>(RHSExprs[I])->getDecl());
    Scope.addPrivate(RHSVar, [&CGF, RHS, Idx, RHSVar]() {
      return emitAddrOfVarFromArray(CGF, RHS, Idx, RHSVar);
    });
    const auto *LHSVar =
        cast<VarDecl>(cast<DeclRefExpr>(LHSExprs[I])->getDecl());
    Scope.addPrivate(LHSVar, [&CGF, LHS, Idx, LHSVar]() {
      return emitAddrOfVarFromArray(CGF, LHS, Idx, LHSVar);
    });
    QualType PrivTy = (*IPriv)->getType();
    if (PrivTy->isVariablyModifiedType()) {
      // Get array size and emit VLA type.
      ++Idx;
      Address Elem =
          CGF.Builder.CreateConstArrayGEP(LHS, Idx, CGF.getPointerSize());
      llvm::Value *Ptr = CGF.Builder.CreateLoad(Elem);
      const VariableArrayType *VLA =
          CGF.getContext().getAsVariableArrayType(PrivTy);
      const auto *OVE = cast<OpaqueValueExpr>(VLA->getSizeExpr());
      CodeGenFunction::OpaqueValueMapping OpaqueMap(
          CGF, OVE, RValue::get(CGF.Builder.CreatePtrToInt(Ptr, CGF.SizeTy)));
      CGF.EmitVariablyModifiedType(PrivTy);
    }
  }
  Scope.Privatize();
  IPriv = Privates.begin();
  auto ILHS = LHSExprs.begin();
  auto IRHS = RHSExprs.begin();
  for (const Expr *E : ReductionOps) {
    if ((*IPriv)->getType()->isArrayType()) {
      // Emit reduction for array section.
      const auto *LHSVar = cast<VarDecl>(cast<DeclRefExpr>(*ILHS)->getDecl());
      const auto *RHSVar = cast<VarDecl>(cast<DeclRefExpr>(*IRHS)->getDecl());
      EmitOMPAggregateReduction(
          CGF, (*IPriv)->getType(), LHSVar, RHSVar,
          [=](CodeGenFunction &CGF, const Expr *, const Expr *, const Expr *) {
            emitReductionCombiner(CGF, E);
          });
    } else {
      // Emit reduction for array subscript or single variable.
      emitReductionCombiner(CGF, E);
    }
    ++IPriv;
    ++ILHS;
    ++IRHS;
  }
  Scope.ForceCleanup();
  CGF.FinishFunction();
  return Fn;
}

void CGOpenMPRuntime::emitSingleReductionCombiner(CodeGenFunction &CGF,
                                                  const Expr *ReductionOp,
                                                  const Expr *PrivateRef,
                                                  const DeclRefExpr *LHS,
                                                  const DeclRefExpr *RHS) {
  if (PrivateRef->getType()->isArrayType()) {
    // Emit reduction for array section.
    const auto *LHSVar = cast<VarDecl>(LHS->getDecl());
    const auto *RHSVar = cast<VarDecl>(RHS->getDecl());
    EmitOMPAggregateReduction(
        CGF, PrivateRef->getType(), LHSVar, RHSVar,
        [=](CodeGenFunction &CGF, const Expr *, const Expr *, const Expr *) {
          emitReductionCombiner(CGF, ReductionOp);
        });
  } else {
    // Emit reduction for array subscript or single variable.
    emitReductionCombiner(CGF, ReductionOp);
  }
}

void CGOpenMPRuntime::emitReduction(CodeGenFunction &CGF, SourceLocation Loc,
                                    ArrayRef<const Expr *> Privates,
                                    ArrayRef<const Expr *> LHSExprs,
                                    ArrayRef<const Expr *> RHSExprs,
                                    ArrayRef<const Expr *> ReductionOps,
                                    ReductionOptionsTy Options) {
  if (!CGF.HaveInsertPoint())
    return;

  bool WithNowait = Options.WithNowait;
  bool SimpleReduction = Options.SimpleReduction;

  // Next code should be emitted for reduction:
  //
  // static kmp_critical_name lock = { 0 };
  //
  // void reduce_func(void *lhs[<n>], void *rhs[<n>]) {
  //  *(Type0*)lhs[0] = ReductionOperation0(*(Type0*)lhs[0], *(Type0*)rhs[0]);
  //  ...
  //  *(Type<n>-1*)lhs[<n>-1] = ReductionOperation<n>-1(*(Type<n>-1*)lhs[<n>-1],
  //  *(Type<n>-1*)rhs[<n>-1]);
  // }
  //
  // ...
  // void *RedList[<n>] = {&<RHSExprs>[0], ..., &<RHSExprs>[<n>-1]};
  // switch (__kmpc_reduce{_nowait}(<loc>, <gtid>, <n>, sizeof(RedList),
  // RedList, reduce_func, &<lock>)) {
  // case 1:
  //  ...
  //  <LHSExprs>[i] = RedOp<i>(*<LHSExprs>[i], *<RHSExprs>[i]);
  //  ...
  // __kmpc_end_reduce{_nowait}(<loc>, <gtid>, &<lock>);
  // break;
  // case 2:
  //  ...
  //  Atomic(<LHSExprs>[i] = RedOp<i>(*<LHSExprs>[i], *<RHSExprs>[i]));
  //  ...
  // [__kmpc_end_reduce(<loc>, <gtid>, &<lock>);]
  // break;
  // default:;
  // }
  //
  // if SimpleReduction is true, only the next code is generated:
  //  ...
  //  <LHSExprs>[i] = RedOp<i>(*<LHSExprs>[i], *<RHSExprs>[i]);
  //  ...

  ASTContext &C = CGM.getContext();

  if (SimpleReduction) {
    CodeGenFunction::RunCleanupsScope Scope(CGF);
    auto IPriv = Privates.begin();
    auto ILHS = LHSExprs.begin();
    auto IRHS = RHSExprs.begin();
    for (const Expr *E : ReductionOps) {
      emitSingleReductionCombiner(CGF, E, *IPriv, cast<DeclRefExpr>(*ILHS),
                                  cast<DeclRefExpr>(*IRHS));
      ++IPriv;
      ++ILHS;
      ++IRHS;
    }
    return;
  }

  // 1. Build a list of reduction variables.
  // void *RedList[<n>] = {<ReductionVars>[0], ..., <ReductionVars>[<n>-1]};
  auto Size = RHSExprs.size();
  for (const Expr *E : Privates) {
    if (E->getType()->isVariablyModifiedType())
      // Reserve place for array size.
      ++Size;
  }
  llvm::APInt ArraySize(/*unsigned int numBits=*/32, Size);
  QualType ReductionArrayTy =
      C.getConstantArrayType(C.VoidPtrTy, ArraySize, ArrayType::Normal,
                             /*IndexTypeQuals=*/0);
  Address ReductionList =
      CGF.CreateMemTemp(ReductionArrayTy, ".omp.reduction.red_list");
  auto IPriv = Privates.begin();
  unsigned Idx = 0;
  for (unsigned I = 0, E = RHSExprs.size(); I < E; ++I, ++IPriv, ++Idx) {
    Address Elem =
      CGF.Builder.CreateConstArrayGEP(ReductionList, Idx, CGF.getPointerSize());
    CGF.Builder.CreateStore(
        CGF.Builder.CreatePointerBitCastOrAddrSpaceCast(
            CGF.EmitLValue(RHSExprs[I]).getPointer(), CGF.VoidPtrTy),
        Elem);
    if ((*IPriv)->getType()->isVariablyModifiedType()) {
      // Store array size.
      ++Idx;
      Elem = CGF.Builder.CreateConstArrayGEP(ReductionList, Idx,
                                             CGF.getPointerSize());
      llvm::Value *Size = CGF.Builder.CreateIntCast(
          CGF.getVLASize(
                 CGF.getContext().getAsVariableArrayType((*IPriv)->getType()))
              .NumElts,
          CGF.SizeTy, /*isSigned=*/false);
      CGF.Builder.CreateStore(CGF.Builder.CreateIntToPtr(Size, CGF.VoidPtrTy),
                              Elem);
    }
  }

  // 2. Emit reduce_func().
  llvm::Value *ReductionFn = emitReductionFunction(
      CGM, Loc, CGF.ConvertTypeForMem(ReductionArrayTy)->getPointerTo(),
      Privates, LHSExprs, RHSExprs, ReductionOps);

  // 3. Create static kmp_critical_name lock = { 0 };
  std::string Name = getName({"reduction"});
  llvm::Value *Lock = getCriticalRegionLock(Name);

  // 4. Build res = __kmpc_reduce{_nowait}(<loc>, <gtid>, <n>, sizeof(RedList),
  // RedList, reduce_func, &<lock>);
  llvm::Value *IdentTLoc = emitUpdateLocation(CGF, Loc, OMP_ATOMIC_REDUCE);
  llvm::Value *ThreadId = getThreadID(CGF, Loc);
  llvm::Value *ReductionArrayTySize = CGF.getTypeSize(ReductionArrayTy);
  llvm::Value *RL = CGF.Builder.CreatePointerBitCastOrAddrSpaceCast(
      ReductionList.getPointer(), CGF.VoidPtrTy);
  llvm::Value *Args[] = {
      IdentTLoc,                             // ident_t *<loc>
      ThreadId,                              // i32 <gtid>
      CGF.Builder.getInt32(RHSExprs.size()), // i32 <n>
      ReductionArrayTySize,                  // size_type sizeof(RedList)
      RL,                                    // void *RedList
      ReductionFn, // void (*) (void *, void *) <reduce_func>
      Lock         // kmp_critical_name *&<lock>
  };
  llvm::Value *Res = CGF.EmitRuntimeCall(
      createRuntimeFunction(WithNowait ? OMPRTL__kmpc_reduce_nowait
                                       : OMPRTL__kmpc_reduce),
      Args);

  // 5. Build switch(res)
  llvm::BasicBlock *DefaultBB = CGF.createBasicBlock(".omp.reduction.default");
  llvm::SwitchInst *SwInst =
      CGF.Builder.CreateSwitch(Res, DefaultBB, /*NumCases=*/2);

  // 6. Build case 1:
  //  ...
  //  <LHSExprs>[i] = RedOp<i>(*<LHSExprs>[i], *<RHSExprs>[i]);
  //  ...
  // __kmpc_end_reduce{_nowait}(<loc>, <gtid>, &<lock>);
  // break;
  llvm::BasicBlock *Case1BB = CGF.createBasicBlock(".omp.reduction.case1");
  SwInst->addCase(CGF.Builder.getInt32(1), Case1BB);
  CGF.EmitBlock(Case1BB);

  // Add emission of __kmpc_end_reduce{_nowait}(<loc>, <gtid>, &<lock>);
  llvm::Value *EndArgs[] = {
      IdentTLoc, // ident_t *<loc>
      ThreadId,  // i32 <gtid>
      Lock       // kmp_critical_name *&<lock>
  };
  auto &&CodeGen = [Privates, LHSExprs, RHSExprs, ReductionOps](
                       CodeGenFunction &CGF, PrePostActionTy &Action) {
    CGOpenMPRuntime &RT = CGF.CGM.getOpenMPRuntime();
    auto IPriv = Privates.begin();
    auto ILHS = LHSExprs.begin();
    auto IRHS = RHSExprs.begin();
    for (const Expr *E : ReductionOps) {
      RT.emitSingleReductionCombiner(CGF, E, *IPriv, cast<DeclRefExpr>(*ILHS),
                                     cast<DeclRefExpr>(*IRHS));
      ++IPriv;
      ++ILHS;
      ++IRHS;
    }
  };
  RegionCodeGenTy RCG(CodeGen);
  CommonActionTy Action(
      nullptr, llvm::None,
      createRuntimeFunction(WithNowait ? OMPRTL__kmpc_end_reduce_nowait
                                       : OMPRTL__kmpc_end_reduce),
      EndArgs);
  RCG.setAction(Action);
  RCG(CGF);

  CGF.EmitBranch(DefaultBB);

  // 7. Build case 2:
  //  ...
  //  Atomic(<LHSExprs>[i] = RedOp<i>(*<LHSExprs>[i], *<RHSExprs>[i]));
  //  ...
  // break;
  llvm::BasicBlock *Case2BB = CGF.createBasicBlock(".omp.reduction.case2");
  SwInst->addCase(CGF.Builder.getInt32(2), Case2BB);
  CGF.EmitBlock(Case2BB);

  auto &&AtomicCodeGen = [Loc, Privates, LHSExprs, RHSExprs, ReductionOps](
                             CodeGenFunction &CGF, PrePostActionTy &Action) {
    auto ILHS = LHSExprs.begin();
    auto IRHS = RHSExprs.begin();
    auto IPriv = Privates.begin();
    for (const Expr *E : ReductionOps) {
      const Expr *XExpr = nullptr;
      const Expr *EExpr = nullptr;
      const Expr *UpExpr = nullptr;
      BinaryOperatorKind BO = BO_Comma;
      if (const auto *BO = dyn_cast<BinaryOperator>(E)) {
        if (BO->getOpcode() == BO_Assign) {
          XExpr = BO->getLHS();
          UpExpr = BO->getRHS();
        }
      }
      // Try to emit update expression as a simple atomic.
      const Expr *RHSExpr = UpExpr;
      if (RHSExpr) {
        // Analyze RHS part of the whole expression.
        if (const auto *ACO = dyn_cast<AbstractConditionalOperator>(
                RHSExpr->IgnoreParenImpCasts())) {
          // If this is a conditional operator, analyze its condition for
          // min/max reduction operator.
          RHSExpr = ACO->getCond();
        }
        if (const auto *BORHS =
                dyn_cast<BinaryOperator>(RHSExpr->IgnoreParenImpCasts())) {
          EExpr = BORHS->getRHS();
          BO = BORHS->getOpcode();
        }
      }
      if (XExpr) {
        const auto *VD = cast<VarDecl>(cast<DeclRefExpr>(*ILHS)->getDecl());
        auto &&AtomicRedGen = [BO, VD,
                               Loc](CodeGenFunction &CGF, const Expr *XExpr,
                                    const Expr *EExpr, const Expr *UpExpr) {
          LValue X = CGF.EmitLValue(XExpr);
          RValue E;
          if (EExpr)
            E = CGF.EmitAnyExpr(EExpr);
          CGF.EmitOMPAtomicSimpleUpdateExpr(
              X, E, BO, /*IsXLHSInRHSPart=*/true,
              llvm::AtomicOrdering::Monotonic, Loc,
              [&CGF, UpExpr, VD, Loc](RValue XRValue) {
                CodeGenFunction::OMPPrivateScope PrivateScope(CGF);
                PrivateScope.addPrivate(
                    VD, [&CGF, VD, XRValue, Loc]() {
                      Address LHSTemp = CGF.CreateMemTemp(VD->getType());
                      CGF.emitOMPSimpleStore(
                          CGF.MakeAddrLValue(LHSTemp, VD->getType()), XRValue,
                          VD->getType().getNonReferenceType(), Loc);
                      return LHSTemp;
                    });
                (void)PrivateScope.Privatize();
                return CGF.EmitAnyExpr(UpExpr);
              });
        };
        if ((*IPriv)->getType()->isArrayType()) {
          // Emit atomic reduction for array section.
          const auto *RHSVar =
              cast<VarDecl>(cast<DeclRefExpr>(*IRHS)->getDecl());
          EmitOMPAggregateReduction(CGF, (*IPriv)->getType(), VD, RHSVar,
                                    AtomicRedGen, XExpr, EExpr, UpExpr);
        } else {
          // Emit atomic reduction for array subscript or single variable.
          AtomicRedGen(CGF, XExpr, EExpr, UpExpr);
        }
      } else {
        // Emit as a critical region.
        auto &&CritRedGen = [E, Loc](CodeGenFunction &CGF, const Expr *,
                                           const Expr *, const Expr *) {
          CGOpenMPRuntime &RT = CGF.CGM.getOpenMPRuntime();
          std::string Name = RT.getName({"atomic_reduction"});
          RT.emitCriticalRegion(
              CGF, Name,
              [=](CodeGenFunction &CGF, PrePostActionTy &Action) {
                Action.Enter(CGF);
                emitReductionCombiner(CGF, E);
              },
              Loc);
        };
        if ((*IPriv)->getType()->isArrayType()) {
          const auto *LHSVar =
              cast<VarDecl>(cast<DeclRefExpr>(*ILHS)->getDecl());
          const auto *RHSVar =
              cast<VarDecl>(cast<DeclRefExpr>(*IRHS)->getDecl());
          EmitOMPAggregateReduction(CGF, (*IPriv)->getType(), LHSVar, RHSVar,
                                    CritRedGen);
        } else {
          CritRedGen(CGF, nullptr, nullptr, nullptr);
        }
      }
      ++ILHS;
      ++IRHS;
      ++IPriv;
    }
  };
  RegionCodeGenTy AtomicRCG(AtomicCodeGen);
  if (!WithNowait) {
    // Add emission of __kmpc_end_reduce(<loc>, <gtid>, &<lock>);
    llvm::Value *EndArgs[] = {
        IdentTLoc, // ident_t *<loc>
        ThreadId,  // i32 <gtid>
        Lock       // kmp_critical_name *&<lock>
    };
    CommonActionTy Action(nullptr, llvm::None,
                          createRuntimeFunction(OMPRTL__kmpc_end_reduce),
                          EndArgs);
    AtomicRCG.setAction(Action);
    AtomicRCG(CGF);
  } else {
    AtomicRCG(CGF);
  }

  CGF.EmitBranch(DefaultBB);
  CGF.EmitBlock(DefaultBB, /*IsFinished=*/true);
}

/// Generates unique name for artificial threadprivate variables.
/// Format is: <Prefix> "." <Decl_mangled_name> "_" "<Decl_start_loc_raw_enc>"
static std::string generateUniqueName(CodeGenModule &CGM, StringRef Prefix,
                                      const Expr *Ref) {
  SmallString<256> Buffer;
  llvm::raw_svector_ostream Out(Buffer);
  const clang::DeclRefExpr *DE;
  const VarDecl *D = ::getBaseDecl(Ref, DE);
  if (!D)
    D = cast<VarDecl>(cast<DeclRefExpr>(Ref)->getDecl());
  D = D->getCanonicalDecl();
  std::string Name = CGM.getOpenMPRuntime().getName(
      {D->isLocalVarDeclOrParm() ? D->getName() : CGM.getMangledName(D)});
  Out << Prefix << Name << "_"
      << D->getCanonicalDecl()->getBeginLoc().getRawEncoding();
  return Out.str();
}

/// Emits reduction initializer function:
/// \code
/// void @.red_init(void* %arg) {
/// %0 = bitcast void* %arg to <type>*
/// store <type> <init>, <type>* %0
/// ret void
/// }
/// \endcode
static llvm::Value *emitReduceInitFunction(CodeGenModule &CGM,
                                           SourceLocation Loc,
                                           ReductionCodeGen &RCG, unsigned N) {
  ASTContext &C = CGM.getContext();
  FunctionArgList Args;
  ImplicitParamDecl Param(C, /*DC=*/nullptr, Loc, /*Id=*/nullptr, C.VoidPtrTy,
                          ImplicitParamDecl::Other);
  Args.emplace_back(&Param);
  const auto &FnInfo =
      CGM.getTypes().arrangeBuiltinFunctionDeclaration(C.VoidTy, Args);
  llvm::FunctionType *FnTy = CGM.getTypes().GetFunctionType(FnInfo);
  std::string Name = CGM.getOpenMPRuntime().getName({"red_init", ""});
  auto *Fn = llvm::Function::Create(FnTy, llvm::GlobalValue::InternalLinkage,
                                    Name, &CGM.getModule());
  CGM.SetInternalFunctionAttributes(GlobalDecl(), Fn, FnInfo);
  Fn->setDoesNotRecurse();
  CodeGenFunction CGF(CGM);
  CGF.StartFunction(GlobalDecl(), C.VoidTy, Fn, FnInfo, Args, Loc, Loc);
  Address PrivateAddr = CGF.EmitLoadOfPointer(
      CGF.GetAddrOfLocalVar(&Param),
      C.getPointerType(C.VoidPtrTy).castAs<PointerType>());
  llvm::Value *Size = nullptr;
  // If the size of the reduction item is non-constant, load it from global
  // threadprivate variable.
  if (RCG.getSizes(N).second) {
    Address SizeAddr = CGM.getOpenMPRuntime().getAddrOfArtificialThreadPrivate(
        CGF, CGM.getContext().getSizeType(),
        generateUniqueName(CGM, "reduction_size", RCG.getRefExpr(N)));
    Size = CGF.EmitLoadOfScalar(SizeAddr, /*Volatile=*/false,
                                CGM.getContext().getSizeType(), Loc);
  }
  RCG.emitAggregateType(CGF, N, Size);
  LValue SharedLVal;
  // If initializer uses initializer from declare reduction construct, emit a
  // pointer to the address of the original reduction item (reuired by reduction
  // initializer)
  if (RCG.usesReductionInitializer(N)) {
    Address SharedAddr =
        CGM.getOpenMPRuntime().getAddrOfArtificialThreadPrivate(
            CGF, CGM.getContext().VoidPtrTy,
            generateUniqueName(CGM, "reduction", RCG.getRefExpr(N)));
    SharedAddr = CGF.EmitLoadOfPointer(
        SharedAddr,
        CGM.getContext().VoidPtrTy.castAs<PointerType>()->getTypePtr());
    SharedLVal = CGF.MakeAddrLValue(SharedAddr, CGM.getContext().VoidPtrTy);
  } else {
    SharedLVal = CGF.MakeNaturalAlignAddrLValue(
        llvm::ConstantPointerNull::get(CGM.VoidPtrTy),
        CGM.getContext().VoidPtrTy);
  }
  // Emit the initializer:
  // %0 = bitcast void* %arg to <type>*
  // store <type> <init>, <type>* %0
  RCG.emitInitialization(CGF, N, PrivateAddr, SharedLVal,
                         [](CodeGenFunction &) { return false; });
  CGF.FinishFunction();
  return Fn;
}

/// Emits reduction combiner function:
/// \code
/// void @.red_comb(void* %arg0, void* %arg1) {
/// %lhs = bitcast void* %arg0 to <type>*
/// %rhs = bitcast void* %arg1 to <type>*
/// %2 = <ReductionOp>(<type>* %lhs, <type>* %rhs)
/// store <type> %2, <type>* %lhs
/// ret void
/// }
/// \endcode
static llvm::Value *emitReduceCombFunction(CodeGenModule &CGM,
                                           SourceLocation Loc,
                                           ReductionCodeGen &RCG, unsigned N,
                                           const Expr *ReductionOp,
                                           const Expr *LHS, const Expr *RHS,
                                           const Expr *PrivateRef) {
  ASTContext &C = CGM.getContext();
  const auto *LHSVD = cast<VarDecl>(cast<DeclRefExpr>(LHS)->getDecl());
  const auto *RHSVD = cast<VarDecl>(cast<DeclRefExpr>(RHS)->getDecl());
  FunctionArgList Args;
  ImplicitParamDecl ParamInOut(C, /*DC=*/nullptr, Loc, /*Id=*/nullptr,
                               C.VoidPtrTy, ImplicitParamDecl::Other);
  ImplicitParamDecl ParamIn(C, /*DC=*/nullptr, Loc, /*Id=*/nullptr, C.VoidPtrTy,
                            ImplicitParamDecl::Other);
  Args.emplace_back(&ParamInOut);
  Args.emplace_back(&ParamIn);
  const auto &FnInfo =
      CGM.getTypes().arrangeBuiltinFunctionDeclaration(C.VoidTy, Args);
  llvm::FunctionType *FnTy = CGM.getTypes().GetFunctionType(FnInfo);
  std::string Name = CGM.getOpenMPRuntime().getName({"red_comb", ""});
  auto *Fn = llvm::Function::Create(FnTy, llvm::GlobalValue::InternalLinkage,
                                    Name, &CGM.getModule());
  CGM.SetInternalFunctionAttributes(GlobalDecl(), Fn, FnInfo);
  Fn->setDoesNotRecurse();
  CodeGenFunction CGF(CGM);
  CGF.StartFunction(GlobalDecl(), C.VoidTy, Fn, FnInfo, Args, Loc, Loc);
  llvm::Value *Size = nullptr;
  // If the size of the reduction item is non-constant, load it from global
  // threadprivate variable.
  if (RCG.getSizes(N).second) {
    Address SizeAddr = CGM.getOpenMPRuntime().getAddrOfArtificialThreadPrivate(
        CGF, CGM.getContext().getSizeType(),
        generateUniqueName(CGM, "reduction_size", RCG.getRefExpr(N)));
    Size = CGF.EmitLoadOfScalar(SizeAddr, /*Volatile=*/false,
                                CGM.getContext().getSizeType(), Loc);
  }
  RCG.emitAggregateType(CGF, N, Size);
  // Remap lhs and rhs variables to the addresses of the function arguments.
  // %lhs = bitcast void* %arg0 to <type>*
  // %rhs = bitcast void* %arg1 to <type>*
  CodeGenFunction::OMPPrivateScope PrivateScope(CGF);
  PrivateScope.addPrivate(LHSVD, [&C, &CGF, &ParamInOut, LHSVD]() {
    // Pull out the pointer to the variable.
    Address PtrAddr = CGF.EmitLoadOfPointer(
        CGF.GetAddrOfLocalVar(&ParamInOut),
        C.getPointerType(C.VoidPtrTy).castAs<PointerType>());
    return CGF.Builder.CreateElementBitCast(
        PtrAddr, CGF.ConvertTypeForMem(LHSVD->getType()));
  });
  PrivateScope.addPrivate(RHSVD, [&C, &CGF, &ParamIn, RHSVD]() {
    // Pull out the pointer to the variable.
    Address PtrAddr = CGF.EmitLoadOfPointer(
        CGF.GetAddrOfLocalVar(&ParamIn),
        C.getPointerType(C.VoidPtrTy).castAs<PointerType>());
    return CGF.Builder.CreateElementBitCast(
        PtrAddr, CGF.ConvertTypeForMem(RHSVD->getType()));
  });
  PrivateScope.Privatize();
  // Emit the combiner body:
  // %2 = <ReductionOp>(<type> *%lhs, <type> *%rhs)
  // store <type> %2, <type>* %lhs
  CGM.getOpenMPRuntime().emitSingleReductionCombiner(
      CGF, ReductionOp, PrivateRef, cast<DeclRefExpr>(LHS),
      cast<DeclRefExpr>(RHS));
  CGF.FinishFunction();
  return Fn;
}

/// Emits reduction finalizer function:
/// \code
/// void @.red_fini(void* %arg) {
/// %0 = bitcast void* %arg to <type>*
/// <destroy>(<type>* %0)
/// ret void
/// }
/// \endcode
static llvm::Value *emitReduceFiniFunction(CodeGenModule &CGM,
                                           SourceLocation Loc,
                                           ReductionCodeGen &RCG, unsigned N) {
  if (!RCG.needCleanups(N))
    return nullptr;
  ASTContext &C = CGM.getContext();
  FunctionArgList Args;
  ImplicitParamDecl Param(C, /*DC=*/nullptr, Loc, /*Id=*/nullptr, C.VoidPtrTy,
                          ImplicitParamDecl::Other);
  Args.emplace_back(&Param);
  const auto &FnInfo =
      CGM.getTypes().arrangeBuiltinFunctionDeclaration(C.VoidTy, Args);
  llvm::FunctionType *FnTy = CGM.getTypes().GetFunctionType(FnInfo);
  std::string Name = CGM.getOpenMPRuntime().getName({"red_fini", ""});
  auto *Fn = llvm::Function::Create(FnTy, llvm::GlobalValue::InternalLinkage,
                                    Name, &CGM.getModule());
  CGM.SetInternalFunctionAttributes(GlobalDecl(), Fn, FnInfo);
  Fn->setDoesNotRecurse();
  CodeGenFunction CGF(CGM);
  CGF.StartFunction(GlobalDecl(), C.VoidTy, Fn, FnInfo, Args, Loc, Loc);
  Address PrivateAddr = CGF.EmitLoadOfPointer(
      CGF.GetAddrOfLocalVar(&Param),
      C.getPointerType(C.VoidPtrTy).castAs<PointerType>());
  llvm::Value *Size = nullptr;
  // If the size of the reduction item is non-constant, load it from global
  // threadprivate variable.
  if (RCG.getSizes(N).second) {
    Address SizeAddr = CGM.getOpenMPRuntime().getAddrOfArtificialThreadPrivate(
        CGF, CGM.getContext().getSizeType(),
        generateUniqueName(CGM, "reduction_size", RCG.getRefExpr(N)));
    Size = CGF.EmitLoadOfScalar(SizeAddr, /*Volatile=*/false,
                                CGM.getContext().getSizeType(), Loc);
  }
  RCG.emitAggregateType(CGF, N, Size);
  // Emit the finalizer body:
  // <destroy>(<type>* %0)
  RCG.emitCleanups(CGF, N, PrivateAddr);
  CGF.FinishFunction();
  return Fn;
}

llvm::Value *CGOpenMPRuntime::emitTaskReductionInit(
    CodeGenFunction &CGF, SourceLocation Loc, ArrayRef<const Expr *> LHSExprs,
    ArrayRef<const Expr *> RHSExprs, const OMPTaskDataTy &Data) {
  if (!CGF.HaveInsertPoint() || Data.ReductionVars.empty())
    return nullptr;

  // Build typedef struct:
  // kmp_task_red_input {
  //   void *reduce_shar; // shared reduction item
  //   size_t reduce_size; // size of data item
  //   void *reduce_init; // data initialization routine
  //   void *reduce_fini; // data finalization routine
  //   void *reduce_comb; // data combiner routine
  //   kmp_task_red_flags_t flags; // flags for additional info from compiler
  // } kmp_task_red_input_t;
  ASTContext &C = CGM.getContext();
  RecordDecl *RD = C.buildImplicitRecord("kmp_task_red_input_t");
  RD->startDefinition();
  const FieldDecl *SharedFD = addFieldToRecordDecl(C, RD, C.VoidPtrTy);
  const FieldDecl *SizeFD = addFieldToRecordDecl(C, RD, C.getSizeType());
  const FieldDecl *InitFD  = addFieldToRecordDecl(C, RD, C.VoidPtrTy);
  const FieldDecl *FiniFD = addFieldToRecordDecl(C, RD, C.VoidPtrTy);
  const FieldDecl *CombFD = addFieldToRecordDecl(C, RD, C.VoidPtrTy);
  const FieldDecl *FlagsFD = addFieldToRecordDecl(
      C, RD, C.getIntTypeForBitwidth(/*DestWidth=*/32, /*Signed=*/false));
  RD->completeDefinition();
  QualType RDType = C.getRecordType(RD);
  unsigned Size = Data.ReductionVars.size();
  llvm::APInt ArraySize(/*numBits=*/64, Size);
  QualType ArrayRDType = C.getConstantArrayType(
      RDType, ArraySize, ArrayType::Normal, /*IndexTypeQuals=*/0);
  // kmp_task_red_input_t .rd_input.[Size];
  Address TaskRedInput = CGF.CreateMemTemp(ArrayRDType, ".rd_input.");
  ReductionCodeGen RCG(Data.ReductionVars, Data.ReductionCopies,
                       Data.ReductionOps);
  for (unsigned Cnt = 0; Cnt < Size; ++Cnt) {
    // kmp_task_red_input_t &ElemLVal = .rd_input.[Cnt];
    llvm::Value *Idxs[] = {llvm::ConstantInt::get(CGM.SizeTy, /*V=*/0),
                           llvm::ConstantInt::get(CGM.SizeTy, Cnt)};
    llvm::Value *GEP = CGF.EmitCheckedInBoundsGEP(
        TaskRedInput.getPointer(), Idxs,
        /*SignedIndices=*/false, /*IsSubtraction=*/false, Loc,
        ".rd_input.gep.");
    LValue ElemLVal = CGF.MakeNaturalAlignAddrLValue(GEP, RDType);
    // ElemLVal.reduce_shar = &Shareds[Cnt];
    LValue SharedLVal = CGF.EmitLValueForField(ElemLVal, SharedFD);
    RCG.emitSharedLValue(CGF, Cnt);
    llvm::Value *CastedShared =
        CGF.EmitCastToVoidPtr(RCG.getSharedLValue(Cnt).getPointer());
    CGF.EmitStoreOfScalar(CastedShared, SharedLVal);
    RCG.emitAggregateType(CGF, Cnt);
    llvm::Value *SizeValInChars;
    llvm::Value *SizeVal;
    std::tie(SizeValInChars, SizeVal) = RCG.getSizes(Cnt);
    // We use delayed creation/initialization for VLAs, array sections and
    // custom reduction initializations. It is required because runtime does not
    // provide the way to pass the sizes of VLAs/array sections to
    // initializer/combiner/finalizer functions and does not pass the pointer to
    // original reduction item to the initializer. Instead threadprivate global
    // variables are used to store these values and use them in the functions.
    bool DelayedCreation = !!SizeVal;
    SizeValInChars = CGF.Builder.CreateIntCast(SizeValInChars, CGM.SizeTy,
                                               /*isSigned=*/false);
    LValue SizeLVal = CGF.EmitLValueForField(ElemLVal, SizeFD);
    CGF.EmitStoreOfScalar(SizeValInChars, SizeLVal);
    // ElemLVal.reduce_init = init;
    LValue InitLVal = CGF.EmitLValueForField(ElemLVal, InitFD);
    llvm::Value *InitAddr =
        CGF.EmitCastToVoidPtr(emitReduceInitFunction(CGM, Loc, RCG, Cnt));
    CGF.EmitStoreOfScalar(InitAddr, InitLVal);
    DelayedCreation = DelayedCreation || RCG.usesReductionInitializer(Cnt);
    // ElemLVal.reduce_fini = fini;
    LValue FiniLVal = CGF.EmitLValueForField(ElemLVal, FiniFD);
    llvm::Value *Fini = emitReduceFiniFunction(CGM, Loc, RCG, Cnt);
    llvm::Value *FiniAddr = Fini
                                ? CGF.EmitCastToVoidPtr(Fini)
                                : llvm::ConstantPointerNull::get(CGM.VoidPtrTy);
    CGF.EmitStoreOfScalar(FiniAddr, FiniLVal);
    // ElemLVal.reduce_comb = comb;
    LValue CombLVal = CGF.EmitLValueForField(ElemLVal, CombFD);
    llvm::Value *CombAddr = CGF.EmitCastToVoidPtr(emitReduceCombFunction(
        CGM, Loc, RCG, Cnt, Data.ReductionOps[Cnt], LHSExprs[Cnt],
        RHSExprs[Cnt], Data.ReductionCopies[Cnt]));
    CGF.EmitStoreOfScalar(CombAddr, CombLVal);
    // ElemLVal.flags = 0;
    LValue FlagsLVal = CGF.EmitLValueForField(ElemLVal, FlagsFD);
    if (DelayedCreation) {
      CGF.EmitStoreOfScalar(
          llvm::ConstantInt::get(CGM.Int32Ty, /*V=*/1, /*IsSigned=*/true),
          FlagsLVal);
    } else
      CGF.EmitNullInitialization(FlagsLVal.getAddress(), FlagsLVal.getType());
  }
  // Build call void *__kmpc_task_reduction_init(int gtid, int num_data, void
  // *data);
  llvm::Value *Args[] = {
      CGF.Builder.CreateIntCast(getThreadID(CGF, Loc), CGM.IntTy,
                                /*isSigned=*/true),
      llvm::ConstantInt::get(CGM.IntTy, Size, /*isSigned=*/true),
      CGF.Builder.CreatePointerBitCastOrAddrSpaceCast(TaskRedInput.getPointer(),
                                                      CGM.VoidPtrTy)};
  return CGF.EmitRuntimeCall(
      createRuntimeFunction(OMPRTL__kmpc_task_reduction_init), Args);
}

void CGOpenMPRuntime::emitTaskReductionFixups(CodeGenFunction &CGF,
                                              SourceLocation Loc,
                                              ReductionCodeGen &RCG,
                                              unsigned N) {
  auto Sizes = RCG.getSizes(N);
  // Emit threadprivate global variable if the type is non-constant
  // (Sizes.second = nullptr).
  if (Sizes.second) {
    llvm::Value *SizeVal = CGF.Builder.CreateIntCast(Sizes.second, CGM.SizeTy,
                                                     /*isSigned=*/false);
    Address SizeAddr = getAddrOfArtificialThreadPrivate(
        CGF, CGM.getContext().getSizeType(),
        generateUniqueName(CGM, "reduction_size", RCG.getRefExpr(N)));
    CGF.Builder.CreateStore(SizeVal, SizeAddr, /*IsVolatile=*/false);
  }
  // Store address of the original reduction item if custom initializer is used.
  if (RCG.usesReductionInitializer(N)) {
    Address SharedAddr = getAddrOfArtificialThreadPrivate(
        CGF, CGM.getContext().VoidPtrTy,
        generateUniqueName(CGM, "reduction", RCG.getRefExpr(N)));
    CGF.Builder.CreateStore(
        CGF.Builder.CreatePointerBitCastOrAddrSpaceCast(
            RCG.getSharedLValue(N).getPointer(), CGM.VoidPtrTy),
        SharedAddr, /*IsVolatile=*/false);
  }
}

Address CGOpenMPRuntime::getTaskReductionItem(CodeGenFunction &CGF,
                                              SourceLocation Loc,
                                              llvm::Value *ReductionsPtr,
                                              LValue SharedLVal) {
  // Build call void *__kmpc_task_reduction_get_th_data(int gtid, void *tg, void
  // *d);
  llvm::Value *Args[] = {
      CGF.Builder.CreateIntCast(getThreadID(CGF, Loc), CGM.IntTy,
                                /*isSigned=*/true),
      ReductionsPtr,
      CGF.Builder.CreatePointerBitCastOrAddrSpaceCast(SharedLVal.getPointer(),
                                                      CGM.VoidPtrTy)};
  return Address(
      CGF.EmitRuntimeCall(
          createRuntimeFunction(OMPRTL__kmpc_task_reduction_get_th_data), Args),
      SharedLVal.getAlignment());
}

void CGOpenMPRuntime::emitTaskwaitCall(CodeGenFunction &CGF,
                                       SourceLocation Loc) {
  if (!CGF.HaveInsertPoint())
    return;
  // Build call kmp_int32 __kmpc_omp_taskwait(ident_t *loc, kmp_int32
  // global_tid);
  llvm::Value *Args[] = {emitUpdateLocation(CGF, Loc), getThreadID(CGF, Loc)};
  // Ignore return result until untied tasks are supported.
  CGF.EmitRuntimeCall(createRuntimeFunction(OMPRTL__kmpc_omp_taskwait), Args);
  if (auto *Region = dyn_cast_or_null<CGOpenMPRegionInfo>(CGF.CapturedStmtInfo))
    Region->emitUntiedSwitch(CGF);
}

void CGOpenMPRuntime::emitInlinedDirective(CodeGenFunction &CGF,
                                           OpenMPDirectiveKind InnerKind,
                                           const RegionCodeGenTy &CodeGen,
                                           bool HasCancel) {
  if (!CGF.HaveInsertPoint())
    return;
  InlinedOpenMPRegionRAII Region(CGF, CodeGen, InnerKind, HasCancel);
  CGF.CapturedStmtInfo->EmitBody(CGF, /*S=*/nullptr);
}

namespace {
enum RTCancelKind {
  CancelNoreq = 0,
  CancelParallel = 1,
  CancelLoop = 2,
  CancelSections = 3,
  CancelTaskgroup = 4
};
} // anonymous namespace

static RTCancelKind getCancellationKind(OpenMPDirectiveKind CancelRegion) {
  RTCancelKind CancelKind = CancelNoreq;
  if (CancelRegion == OMPD_parallel)
    CancelKind = CancelParallel;
  else if (CancelRegion == OMPD_for)
    CancelKind = CancelLoop;
  else if (CancelRegion == OMPD_sections)
    CancelKind = CancelSections;
  else {
    assert(CancelRegion == OMPD_taskgroup);
    CancelKind = CancelTaskgroup;
  }
  return CancelKind;
}

void CGOpenMPRuntime::emitCancellationPointCall(
    CodeGenFunction &CGF, SourceLocation Loc,
    OpenMPDirectiveKind CancelRegion) {
  if (!CGF.HaveInsertPoint())
    return;
  // Build call kmp_int32 __kmpc_cancellationpoint(ident_t *loc, kmp_int32
  // global_tid, kmp_int32 cncl_kind);
  if (auto *OMPRegionInfo =
          dyn_cast_or_null<CGOpenMPRegionInfo>(CGF.CapturedStmtInfo)) {
    // For 'cancellation point taskgroup', the task region info may not have a
    // cancel. This may instead happen in another adjacent task.
    if (CancelRegion == OMPD_taskgroup || OMPRegionInfo->hasCancel()) {
      llvm::Value *Args[] = {
          emitUpdateLocation(CGF, Loc), getThreadID(CGF, Loc),
          CGF.Builder.getInt32(getCancellationKind(CancelRegion))};
      // Ignore return result until untied tasks are supported.
      llvm::Value *Result = CGF.EmitRuntimeCall(
          createRuntimeFunction(OMPRTL__kmpc_cancellationpoint), Args);
      // if (__kmpc_cancellationpoint()) {
      //   exit from construct;
      // }
      llvm::BasicBlock *ExitBB = CGF.createBasicBlock(".cancel.exit");
      llvm::BasicBlock *ContBB = CGF.createBasicBlock(".cancel.continue");
      llvm::Value *Cmp = CGF.Builder.CreateIsNotNull(Result);
      CGF.Builder.CreateCondBr(Cmp, ExitBB, ContBB);
      CGF.EmitBlock(ExitBB);
      // exit from construct;
      CodeGenFunction::JumpDest CancelDest =
          CGF.getOMPCancelDestination(OMPRegionInfo->getDirectiveKind());
      CGF.EmitBranchThroughCleanup(CancelDest);
      CGF.EmitBlock(ContBB, /*IsFinished=*/true);
    }
  }
}

void CGOpenMPRuntime::emitCancelCall(CodeGenFunction &CGF, SourceLocation Loc,
                                     const Expr *IfCond,
                                     OpenMPDirectiveKind CancelRegion) {
  if (!CGF.HaveInsertPoint())
    return;
  // Build call kmp_int32 __kmpc_cancel(ident_t *loc, kmp_int32 global_tid,
  // kmp_int32 cncl_kind);
  if (auto *OMPRegionInfo =
          dyn_cast_or_null<CGOpenMPRegionInfo>(CGF.CapturedStmtInfo)) {
    auto &&ThenGen = [Loc, CancelRegion, OMPRegionInfo](CodeGenFunction &CGF,
                                                        PrePostActionTy &) {
      CGOpenMPRuntime &RT = CGF.CGM.getOpenMPRuntime();
      llvm::Value *Args[] = {
          RT.emitUpdateLocation(CGF, Loc), RT.getThreadID(CGF, Loc),
          CGF.Builder.getInt32(getCancellationKind(CancelRegion))};
      // Ignore return result until untied tasks are supported.
      llvm::Value *Result = CGF.EmitRuntimeCall(
          RT.createRuntimeFunction(OMPRTL__kmpc_cancel), Args);
      // if (__kmpc_cancel()) {
      //   exit from construct;
      // }
      llvm::BasicBlock *ExitBB = CGF.createBasicBlock(".cancel.exit");
      llvm::BasicBlock *ContBB = CGF.createBasicBlock(".cancel.continue");
      llvm::Value *Cmp = CGF.Builder.CreateIsNotNull(Result);
      CGF.Builder.CreateCondBr(Cmp, ExitBB, ContBB);
      CGF.EmitBlock(ExitBB);
      // exit from construct;
      CodeGenFunction::JumpDest CancelDest =
          CGF.getOMPCancelDestination(OMPRegionInfo->getDirectiveKind());
      CGF.EmitBranchThroughCleanup(CancelDest);
      CGF.EmitBlock(ContBB, /*IsFinished=*/true);
    };
    if (IfCond) {
      emitOMPIfClause(CGF, IfCond, ThenGen,
                      [](CodeGenFunction &, PrePostActionTy &) {});
    } else {
      RegionCodeGenTy ThenRCG(ThenGen);
      ThenRCG(CGF);
    }
  }
}

#if INTEL_COLLAB
int CGOpenMPRuntime::registerTargetRegion(const OMPExecutableDirective &D,
                                          StringRef ParentName) {

  unsigned DeviceID;
  unsigned FileID;
  unsigned Line;
  getTargetEntryUniqueInfo(CGM.getContext(), D.getBeginLoc(), DeviceID, FileID,
                           Line);

  // Register the information for the entry associated with this target region.
  return OffloadEntriesInfoManager.registerTargetRegionEntryInfo(
      DeviceID, FileID, ParentName, Line, nullptr, nullptr,
      OffloadEntriesInfoManagerTy::OMPTargetRegionEntryTargetRegion);
}
#endif // INTEL_COLLAB

void CGOpenMPRuntime::emitTargetOutlinedFunction(
    const OMPExecutableDirective &D, StringRef ParentName,
    llvm::Function *&OutlinedFn, llvm::Constant *&OutlinedFnID,
    bool IsOffloadEntry, const RegionCodeGenTy &CodeGen) {
  assert(!ParentName.empty() && "Invalid target region parent name!");
  emitTargetOutlinedFunctionHelper(D, ParentName, OutlinedFn, OutlinedFnID,
                                   IsOffloadEntry, CodeGen);
}

void CGOpenMPRuntime::emitTargetOutlinedFunctionHelper(
    const OMPExecutableDirective &D, StringRef ParentName,
    llvm::Function *&OutlinedFn, llvm::Constant *&OutlinedFnID,
    bool IsOffloadEntry, const RegionCodeGenTy &CodeGen) {
  // Create a unique name for the entry function using the source location
  // information of the current target region. The name will be something like:
  //
  // __omp_offloading_DD_FFFF_PP_lBB
  //
  // where DD_FFFF is an ID unique to the file (device and file IDs), PP is the
  // mangled name of the function that encloses the target region and BB is the
  // line number of the target region.

  unsigned DeviceID;
  unsigned FileID;
  unsigned Line;
  getTargetEntryUniqueInfo(CGM.getContext(), D.getBeginLoc(), DeviceID, FileID,
                           Line);
  SmallString<64> EntryFnName;
  {
    llvm::raw_svector_ostream OS(EntryFnName);
    OS << "__omp_offloading" << llvm::format("_%x", DeviceID)
       << llvm::format("_%x_", FileID) << ParentName << "_l" << Line;
  }

  const CapturedStmt &CS = *D.getCapturedStmt(OMPD_target);

  CodeGenFunction CGF(CGM, true);
  CGOpenMPTargetRegionInfo CGInfo(CS, CodeGen, EntryFnName);
  CodeGenFunction::CGCapturedStmtRAII CapInfoRAII(CGF, &CGInfo);

  OutlinedFn = CGF.GenerateOpenMPCapturedStmtFunction(CS);

  // If this target outline function is not an offload entry, we don't need to
  // register it.
  if (!IsOffloadEntry)
    return;

  // The target region ID is used by the runtime library to identify the current
  // target region, so it only has to be unique and not necessarily point to
  // anything. It could be the pointer to the outlined function that implements
  // the target region, but we aren't using that so that the compiler doesn't
  // need to keep that, and could therefore inline the host function if proven
  // worthwhile during optimization. In the other hand, if emitting code for the
  // device, the ID has to be the function address so that it can retrieved from
  // the offloading entry and launched by the runtime library. We also mark the
  // outlined function to have external linkage in case we are emitting code for
  // the device, because these functions will be entry points to the device.

  if (CGM.getLangOpts().OpenMPIsDevice) {
    OutlinedFnID = llvm::ConstantExpr::getBitCast(OutlinedFn, CGM.Int8PtrTy);
    OutlinedFn->setLinkage(llvm::GlobalValue::WeakAnyLinkage);
    OutlinedFn->setDSOLocal(false);
  } else {
    std::string Name = getName({EntryFnName, "region_id"});
    OutlinedFnID = new llvm::GlobalVariable(
        CGM.getModule(), CGM.Int8Ty, /*isConstant=*/true,
        llvm::GlobalValue::WeakAnyLinkage,
        llvm::Constant::getNullValue(CGM.Int8Ty), Name);
  }

  // Register the information for the entry associated with this target region.
  OffloadEntriesInfoManager.registerTargetRegionEntryInfo(
      DeviceID, FileID, ParentName, Line, OutlinedFn, OutlinedFnID,
      OffloadEntriesInfoManagerTy::OMPTargetRegionEntryTargetRegion);
}

/// discard all CompoundStmts intervening between two constructs
static const Stmt *ignoreCompoundStmts(const Stmt *Body) {
  while (const auto *CS = dyn_cast_or_null<CompoundStmt>(Body))
    Body = CS->body_front();

  return Body;
}

/// Emit the number of teams for a target directive.  Inspect the num_teams
/// clause associated with a teams construct combined or closely nested
/// with the target directive.
///
/// Emit a team of size one for directives such as 'target parallel' that
/// have no associated teams construct.
///
/// Otherwise, return nullptr.
static llvm::Value *
emitNumTeamsForTargetDirective(CGOpenMPRuntime &OMPRuntime,
                               CodeGenFunction &CGF,
                               const OMPExecutableDirective &D) {
  assert(!CGF.getLangOpts().OpenMPIsDevice && "Clauses associated with the "
                                              "teams directive expected to be "
                                              "emitted only for the host!");

  CGBuilderTy &Bld = CGF.Builder;

  // If the target directive is combined with a teams directive:
  //   Return the value in the num_teams clause, if any.
  //   Otherwise, return 0 to denote the runtime default.
  if (isOpenMPTeamsDirective(D.getDirectiveKind())) {
    if (const auto *NumTeamsClause = D.getSingleClause<OMPNumTeamsClause>()) {
      CodeGenFunction::RunCleanupsScope NumTeamsScope(CGF);
      llvm::Value *NumTeams = CGF.EmitScalarExpr(NumTeamsClause->getNumTeams(),
                                                 /*IgnoreResultAssign*/ true);
      return Bld.CreateIntCast(NumTeams, CGF.Int32Ty,
                               /*IsSigned=*/true);
    }

    // The default value is 0.
    return Bld.getInt32(0);
  }

  // If the target directive is combined with a parallel directive but not a
  // teams directive, start one team.
  if (isOpenMPParallelDirective(D.getDirectiveKind()))
    return Bld.getInt32(1);

  // If the current target region has a teams region enclosed, we need to get
  // the number of teams to pass to the runtime function call. This is done
  // by generating the expression in a inlined region. This is required because
  // the expression is captured in the enclosing target environment when the
  // teams directive is not combined with target.

  const CapturedStmt &CS = *D.getCapturedStmt(OMPD_target);

  if (const auto *TeamsDir = dyn_cast_or_null<OMPExecutableDirective>(
          ignoreCompoundStmts(CS.getCapturedStmt()))) {
    if (isOpenMPTeamsDirective(TeamsDir->getDirectiveKind())) {
      if (const auto *NTE = TeamsDir->getSingleClause<OMPNumTeamsClause>()) {
        CGOpenMPInnerExprInfo CGInfo(CGF, CS);
        CodeGenFunction::CGCapturedStmtRAII CapInfoRAII(CGF, &CGInfo);
        llvm::Value *NumTeams = CGF.EmitScalarExpr(NTE->getNumTeams());
        return Bld.CreateIntCast(NumTeams, CGF.Int32Ty,
                                 /*IsSigned=*/true);
      }

      // If we have an enclosed teams directive but no num_teams clause we use
      // the default value 0.
      return Bld.getInt32(0);
    }
  }

  // No teams associated with the directive.
  return nullptr;
}

/// Emit the number of threads for a target directive.  Inspect the
/// thread_limit clause associated with a teams construct combined or closely
/// nested with the target directive.
///
/// Emit the num_threads clause for directives such as 'target parallel' that
/// have no associated teams construct.
///
/// Otherwise, return nullptr.
static llvm::Value *
emitNumThreadsForTargetDirective(CGOpenMPRuntime &OMPRuntime,
                                 CodeGenFunction &CGF,
                                 const OMPExecutableDirective &D) {
  assert(!CGF.getLangOpts().OpenMPIsDevice && "Clauses associated with the "
                                              "teams directive expected to be "
                                              "emitted only for the host!");

  CGBuilderTy &Bld = CGF.Builder;

  //
  // If the target directive is combined with a teams directive:
  //   Return the value in the thread_limit clause, if any.
  //
  // If the target directive is combined with a parallel directive:
  //   Return the value in the num_threads clause, if any.
  //
  // If both clauses are set, select the minimum of the two.
  //
  // If neither teams or parallel combined directives set the number of threads
  // in a team, return 0 to denote the runtime default.
  //
  // If this is not a teams directive return nullptr.

  if (isOpenMPTeamsDirective(D.getDirectiveKind()) ||
      isOpenMPParallelDirective(D.getDirectiveKind())) {
    llvm::Value *DefaultThreadLimitVal = Bld.getInt32(0);
    llvm::Value *NumThreadsVal = nullptr;
    llvm::Value *ThreadLimitVal = nullptr;

    if (const auto *ThreadLimitClause =
            D.getSingleClause<OMPThreadLimitClause>()) {
      CodeGenFunction::RunCleanupsScope ThreadLimitScope(CGF);
      llvm::Value *ThreadLimit =
          CGF.EmitScalarExpr(ThreadLimitClause->getThreadLimit(),
                             /*IgnoreResultAssign*/ true);
      ThreadLimitVal = Bld.CreateIntCast(ThreadLimit, CGF.Int32Ty,
                                         /*IsSigned=*/true);
    }

    if (const auto *NumThreadsClause =
            D.getSingleClause<OMPNumThreadsClause>()) {
      CodeGenFunction::RunCleanupsScope NumThreadsScope(CGF);
      llvm::Value *NumThreads =
          CGF.EmitScalarExpr(NumThreadsClause->getNumThreads(),
                             /*IgnoreResultAssign*/ true);
      NumThreadsVal =
          Bld.CreateIntCast(NumThreads, CGF.Int32Ty, /*IsSigned=*/true);
    }

    // Select the lesser of thread_limit and num_threads.
    if (NumThreadsVal)
      ThreadLimitVal = ThreadLimitVal
                           ? Bld.CreateSelect(Bld.CreateICmpSLT(NumThreadsVal,
                                                                ThreadLimitVal),
                                              NumThreadsVal, ThreadLimitVal)
                           : NumThreadsVal;

    // Set default value passed to the runtime if either teams or a target
    // parallel type directive is found but no clause is specified.
    if (!ThreadLimitVal)
      ThreadLimitVal = DefaultThreadLimitVal;

    return ThreadLimitVal;
  }

  // If the current target region has a teams region enclosed, we need to get
  // the thread limit to pass to the runtime function call. This is done
  // by generating the expression in a inlined region. This is required because
  // the expression is captured in the enclosing target environment when the
  // teams directive is not combined with target.

  const CapturedStmt &CS = *D.getCapturedStmt(OMPD_target);

  if (const auto *TeamsDir = dyn_cast_or_null<OMPExecutableDirective>(
          ignoreCompoundStmts(CS.getCapturedStmt()))) {
    if (isOpenMPTeamsDirective(TeamsDir->getDirectiveKind())) {
      if (const auto *TLE = TeamsDir->getSingleClause<OMPThreadLimitClause>()) {
        CGOpenMPInnerExprInfo CGInfo(CGF, CS);
        CodeGenFunction::CGCapturedStmtRAII CapInfoRAII(CGF, &CGInfo);
        llvm::Value *ThreadLimit = CGF.EmitScalarExpr(TLE->getThreadLimit());
        return CGF.Builder.CreateIntCast(ThreadLimit, CGF.Int32Ty,
                                         /*IsSigned=*/true);
      }

      // If we have an enclosed teams directive but no thread_limit clause we
      // use the default value 0.
      return CGF.Builder.getInt32(0);
    }
  }

  // No teams associated with the directive.
  return nullptr;
}

namespace {
LLVM_ENABLE_BITMASK_ENUMS_IN_NAMESPACE();

// Utility to handle information from clauses associated with a given
// construct that use mappable expressions (e.g. 'map' clause, 'to' clause).
// It provides a convenient interface to obtain the information and generate
// code for that information.
class MappableExprsHandler {
public:
  /// Values for bit flags used to specify the mapping type for
  /// offloading.
  enum OpenMPOffloadMappingFlags : uint64_t {
    /// No flags
    OMP_MAP_NONE = 0x0,
    /// Allocate memory on the device and move data from host to device.
    OMP_MAP_TO = 0x01,
    /// Allocate memory on the device and move data from device to host.
    OMP_MAP_FROM = 0x02,
    /// Always perform the requested mapping action on the element, even
    /// if it was already mapped before.
    OMP_MAP_ALWAYS = 0x04,
    /// Delete the element from the device environment, ignoring the
    /// current reference count associated with the element.
    OMP_MAP_DELETE = 0x08,
    /// The element being mapped is a pointer-pointee pair; both the
    /// pointer and the pointee should be mapped.
    OMP_MAP_PTR_AND_OBJ = 0x10,
    /// This flags signals that the base address of an entry should be
    /// passed to the target kernel as an argument.
    OMP_MAP_TARGET_PARAM = 0x20,
    /// Signal that the runtime library has to return the device pointer
    /// in the current position for the data being mapped. Used when we have the
    /// use_device_ptr clause.
    OMP_MAP_RETURN_PARAM = 0x40,
    /// This flag signals that the reference being passed is a pointer to
    /// private data.
    OMP_MAP_PRIVATE = 0x80,
    /// Pass the element to the device by value.
    OMP_MAP_LITERAL = 0x100,
    /// Implicit map
    OMP_MAP_IMPLICIT = 0x200,
    /// The 16 MSBs of the flags indicate whether the entry is member of some
    /// struct/class.
    OMP_MAP_MEMBER_OF = 0xffff000000000000,
    LLVM_MARK_AS_BITMASK_ENUM(/* LargestFlag = */ OMP_MAP_MEMBER_OF),
  };

  /// Class that associates information with a base pointer to be passed to the
  /// runtime library.
  class BasePointerInfo {
    /// The base pointer.
    llvm::Value *Ptr = nullptr;
    /// The base declaration that refers to this device pointer, or null if
    /// there is none.
    const ValueDecl *DevPtrDecl = nullptr;

  public:
    BasePointerInfo(llvm::Value *Ptr, const ValueDecl *DevPtrDecl = nullptr)
        : Ptr(Ptr), DevPtrDecl(DevPtrDecl) {}
    llvm::Value *operator*() const { return Ptr; }
    const ValueDecl *getDevicePtrDecl() const { return DevPtrDecl; }
    void setDevicePtrDecl(const ValueDecl *D) { DevPtrDecl = D; }
  };

  using MapBaseValuesArrayTy = SmallVector<BasePointerInfo, 4>;
  using MapValuesArrayTy = SmallVector<llvm::Value *, 4>;
  using MapFlagsArrayTy = SmallVector<OpenMPOffloadMappingFlags, 4>;

  /// Map between a struct and the its lowest & highest elements which have been
  /// mapped.
  /// [ValueDecl *] --> {LE(FieldIndex, Pointer),
  ///                    HE(FieldIndex, Pointer)}
  struct StructRangeInfoTy {
    std::pair<unsigned /*FieldIndex*/, Address /*Pointer*/> LowestElem = {
        0, Address::invalid()};
    std::pair<unsigned /*FieldIndex*/, Address /*Pointer*/> HighestElem = {
        0, Address::invalid()};
    Address Base = Address::invalid();
  };

private:
  /// Kind that defines how a device pointer has to be returned.
  struct MapInfo {
    OMPClauseMappableExprCommon::MappableExprComponentListRef Components;
    OpenMPMapClauseKind MapType = OMPC_MAP_unknown;
    ArrayRef<OpenMPMapModifierKind> MapModifiers;
    bool ReturnDevicePointer = false;
    bool IsImplicit = false;

    MapInfo() = default;
    MapInfo(
        OMPClauseMappableExprCommon::MappableExprComponentListRef Components,
        OpenMPMapClauseKind MapType,
        ArrayRef<OpenMPMapModifierKind> MapModifiers,
        bool ReturnDevicePointer, bool IsImplicit)
        : Components(Components), MapType(MapType), MapModifiers(MapModifiers),
          ReturnDevicePointer(ReturnDevicePointer), IsImplicit(IsImplicit) {}
  };

  /// If use_device_ptr is used on a pointer which is a struct member and there
  /// is no map information about it, then emission of that entry is deferred
  /// until the whole struct has been processed.
  struct DeferredDevicePtrEntryTy {
    const Expr *IE = nullptr;
    const ValueDecl *VD = nullptr;

    DeferredDevicePtrEntryTy(const Expr *IE, const ValueDecl *VD)
        : IE(IE), VD(VD) {}
  };

  /// Directive from where the map clauses were extracted.
  const OMPExecutableDirective &CurDir;

  /// Function the directive is being generated for.
  CodeGenFunction &CGF;

  /// Set of all first private variables in the current directive.
  llvm::SmallPtrSet<const VarDecl *, 8> FirstPrivateDecls;

  /// Map between device pointer declarations and their expression components.
  /// The key value for declarations in 'this' is null.
  llvm::DenseMap<
      const ValueDecl *,
      SmallVector<OMPClauseMappableExprCommon::MappableExprComponentListRef, 4>>
      DevPointersMap;

  llvm::Value *getExprTypeSize(const Expr *E) const {
    QualType ExprTy = E->getType().getCanonicalType();

    // Reference types are ignored for mapping purposes.
    if (const auto *RefTy = ExprTy->getAs<ReferenceType>())
      ExprTy = RefTy->getPointeeType().getCanonicalType();

    // Given that an array section is considered a built-in type, we need to
    // do the calculation based on the length of the section instead of relying
    // on CGF.getTypeSize(E->getType()).
    if (const auto *OAE = dyn_cast<OMPArraySectionExpr>(E)) {
      QualType BaseTy = OMPArraySectionExpr::getBaseOriginalType(
                            OAE->getBase()->IgnoreParenImpCasts())
                            .getCanonicalType();

      // If there is no length associated with the expression, that means we
      // are using the whole length of the base.
      if (!OAE->getLength() && OAE->getColonLoc().isValid())
        return CGF.getTypeSize(BaseTy);

      llvm::Value *ElemSize;
      if (const auto *PTy = BaseTy->getAs<PointerType>()) {
        ElemSize = CGF.getTypeSize(PTy->getPointeeType().getCanonicalType());
      } else {
        const auto *ATy = cast<ArrayType>(BaseTy.getTypePtr());
        assert(ATy && "Expecting array type if not a pointer type.");
        ElemSize = CGF.getTypeSize(ATy->getElementType().getCanonicalType());
      }

      // If we don't have a length at this point, that is because we have an
      // array section with a single element.
      if (!OAE->getLength())
        return ElemSize;

      llvm::Value *LengthVal = CGF.EmitScalarExpr(OAE->getLength());
      LengthVal =
          CGF.Builder.CreateIntCast(LengthVal, CGF.SizeTy, /*isSigned=*/false);
      return CGF.Builder.CreateNUWMul(LengthVal, ElemSize);
    }
    return CGF.getTypeSize(ExprTy);
  }

  /// Return the corresponding bits for a given map clause modifier. Add
  /// a flag marking the map as a pointer if requested. Add a flag marking the
  /// map as the first one of a series of maps that relate to the same map
  /// expression.
  OpenMPOffloadMappingFlags getMapTypeBits(
      OpenMPMapClauseKind MapType, ArrayRef<OpenMPMapModifierKind> MapModifiers,
      bool IsImplicit, bool AddPtrFlag, bool AddIsTargetParamFlag) const {
    OpenMPOffloadMappingFlags Bits =
        IsImplicit ? OMP_MAP_IMPLICIT : OMP_MAP_NONE;
    switch (MapType) {
    case OMPC_MAP_alloc:
    case OMPC_MAP_release:
      // alloc and release is the default behavior in the runtime library,  i.e.
      // if we don't pass any bits alloc/release that is what the runtime is
      // going to do. Therefore, we don't need to signal anything for these two
      // type modifiers.
      break;
    case OMPC_MAP_to:
      Bits |= OMP_MAP_TO;
      break;
    case OMPC_MAP_from:
      Bits |= OMP_MAP_FROM;
      break;
    case OMPC_MAP_tofrom:
      Bits |= OMP_MAP_TO | OMP_MAP_FROM;
      break;
    case OMPC_MAP_delete:
      Bits |= OMP_MAP_DELETE;
      break;
    case OMPC_MAP_unknown:
      llvm_unreachable("Unexpected map type!");
    }
    if (AddPtrFlag)
      Bits |= OMP_MAP_PTR_AND_OBJ;
    if (AddIsTargetParamFlag)
      Bits |= OMP_MAP_TARGET_PARAM;
    if (llvm::find(MapModifiers, OMPC_MAP_MODIFIER_always)
        != MapModifiers.end())
      Bits |= OMP_MAP_ALWAYS;
    return Bits;
  }

  /// Return true if the provided expression is a final array section. A
  /// final array section, is one whose length can't be proved to be one.
  bool isFinalArraySectionExpression(const Expr *E) const {
    const auto *OASE = dyn_cast<OMPArraySectionExpr>(E);

    // It is not an array section and therefore not a unity-size one.
    if (!OASE)
      return false;

    // An array section with no colon always refer to a single element.
    if (OASE->getColonLoc().isInvalid())
      return false;

    const Expr *Length = OASE->getLength();

    // If we don't have a length we have to check if the array has size 1
    // for this dimension. Also, we should always expect a length if the
    // base type is pointer.
    if (!Length) {
      QualType BaseQTy = OMPArraySectionExpr::getBaseOriginalType(
                             OASE->getBase()->IgnoreParenImpCasts())
                             .getCanonicalType();
      if (const auto *ATy = dyn_cast<ConstantArrayType>(BaseQTy.getTypePtr()))
        return ATy->getSize().getSExtValue() != 1;
      // If we don't have a constant dimension length, we have to consider
      // the current section as having any size, so it is not necessarily
      // unitary. If it happen to be unity size, that's user fault.
      return true;
    }

    // Check if the length evaluates to 1.
    Expr::EvalResult Result;
    if (!Length->EvaluateAsInt(Result, CGF.getContext()))
      return true; // Can have more that size 1.

    llvm::APSInt ConstLength = Result.Val.getInt();
    return ConstLength.getSExtValue() != 1;
  }

#if INTEL_COLLAB
public:
#endif // INTEL_COLLAB
  /// Generate the base pointers, section pointers, sizes and map type
  /// bits for the provided map type, map modifier, and expression components.
  /// \a IsFirstComponent should be set to true if the provided set of
  /// components is the first associated with a capture.
  void generateInfoForComponentList(
      OpenMPMapClauseKind MapType,
      ArrayRef<OpenMPMapModifierKind> MapModifiers,
      OMPClauseMappableExprCommon::MappableExprComponentListRef Components,
      MapBaseValuesArrayTy &BasePointers, MapValuesArrayTy &Pointers,
      MapValuesArrayTy &Sizes, MapFlagsArrayTy &Types,
      StructRangeInfoTy &PartialStruct, bool IsFirstComponentList,
      bool IsImplicit,
      ArrayRef<OMPClauseMappableExprCommon::MappableExprComponentListRef>
          OverlappedElements = llvm::None) const {
    // The following summarizes what has to be generated for each map and the
    // types below. The generated information is expressed in this order:
    // base pointer, section pointer, size, flags
    // (to add to the ones that come from the map type and modifier).
    //
    // double d;
    // int i[100];
    // float *p;
    //
    // struct S1 {
    //   int i;
    //   float f[50];
    // }
    // struct S2 {
    //   int i;
    //   float f[50];
    //   S1 s;
    //   double *p;
    //   struct S2 *ps;
    // }
    // S2 s;
    // S2 *ps;
    //
    // map(d)
    // &d, &d, sizeof(double), TARGET_PARAM | TO | FROM
    //
    // map(i)
    // &i, &i, 100*sizeof(int), TARGET_PARAM | TO | FROM
    //
    // map(i[1:23])
    // &i(=&i[0]), &i[1], 23*sizeof(int), TARGET_PARAM | TO | FROM
    //
    // map(p)
    // &p, &p, sizeof(float*), TARGET_PARAM | TO | FROM
    //
    // map(p[1:24])
    // p, &p[1], 24*sizeof(float), TARGET_PARAM | TO | FROM
    //
    // map(s)
    // &s, &s, sizeof(S2), TARGET_PARAM | TO | FROM
    //
    // map(s.i)
    // &s, &(s.i), sizeof(int), TARGET_PARAM | TO | FROM
    //
    // map(s.s.f)
    // &s, &(s.s.f[0]), 50*sizeof(float), TARGET_PARAM | TO | FROM
    //
    // map(s.p)
    // &s, &(s.p), sizeof(double*), TARGET_PARAM | TO | FROM
    //
    // map(to: s.p[:22])
    // &s, &(s.p), sizeof(double*), TARGET_PARAM (*)
    // &s, &(s.p), sizeof(double*), MEMBER_OF(1) (**)
    // &(s.p), &(s.p[0]), 22*sizeof(double),
    //   MEMBER_OF(1) | PTR_AND_OBJ | TO (***)
    // (*) alloc space for struct members, only this is a target parameter
    // (**) map the pointer (nothing to be mapped in this example) (the compiler
    //      optimizes this entry out, same in the examples below)
    // (***) map the pointee (map: to)
    //
    // map(s.ps)
    // &s, &(s.ps), sizeof(S2*), TARGET_PARAM | TO | FROM
    //
    // map(from: s.ps->s.i)
    // &s, &(s.ps), sizeof(S2*), TARGET_PARAM
    // &s, &(s.ps), sizeof(S2*), MEMBER_OF(1)
    // &(s.ps), &(s.ps->s.i), sizeof(int), MEMBER_OF(1) | PTR_AND_OBJ  | FROM
    //
    // map(to: s.ps->ps)
    // &s, &(s.ps), sizeof(S2*), TARGET_PARAM
    // &s, &(s.ps), sizeof(S2*), MEMBER_OF(1)
    // &(s.ps), &(s.ps->ps), sizeof(S2*), MEMBER_OF(1) | PTR_AND_OBJ  | TO
    //
    // map(s.ps->ps->ps)
    // &s, &(s.ps), sizeof(S2*), TARGET_PARAM
    // &s, &(s.ps), sizeof(S2*), MEMBER_OF(1)
    // &(s.ps), &(s.ps->ps), sizeof(S2*), MEMBER_OF(1) | PTR_AND_OBJ
    // &(s.ps->ps), &(s.ps->ps->ps), sizeof(S2*), PTR_AND_OBJ | TO | FROM
    //
    // map(to: s.ps->ps->s.f[:22])
    // &s, &(s.ps), sizeof(S2*), TARGET_PARAM
    // &s, &(s.ps), sizeof(S2*), MEMBER_OF(1)
    // &(s.ps), &(s.ps->ps), sizeof(S2*), MEMBER_OF(1) | PTR_AND_OBJ
    // &(s.ps->ps), &(s.ps->ps->s.f[0]), 22*sizeof(float), PTR_AND_OBJ | TO
    //
    // map(ps)
    // &ps, &ps, sizeof(S2*), TARGET_PARAM | TO | FROM
    //
    // map(ps->i)
    // ps, &(ps->i), sizeof(int), TARGET_PARAM | TO | FROM
    //
    // map(ps->s.f)
    // ps, &(ps->s.f[0]), 50*sizeof(float), TARGET_PARAM | TO | FROM
    //
    // map(from: ps->p)
    // ps, &(ps->p), sizeof(double*), TARGET_PARAM | FROM
    //
    // map(to: ps->p[:22])
    // ps, &(ps->p), sizeof(double*), TARGET_PARAM
    // ps, &(ps->p), sizeof(double*), MEMBER_OF(1)
    // &(ps->p), &(ps->p[0]), 22*sizeof(double), MEMBER_OF(1) | PTR_AND_OBJ | TO
    //
    // map(ps->ps)
    // ps, &(ps->ps), sizeof(S2*), TARGET_PARAM | TO | FROM
    //
    // map(from: ps->ps->s.i)
    // ps, &(ps->ps), sizeof(S2*), TARGET_PARAM
    // ps, &(ps->ps), sizeof(S2*), MEMBER_OF(1)
    // &(ps->ps), &(ps->ps->s.i), sizeof(int), MEMBER_OF(1) | PTR_AND_OBJ | FROM
    //
    // map(from: ps->ps->ps)
    // ps, &(ps->ps), sizeof(S2*), TARGET_PARAM
    // ps, &(ps->ps), sizeof(S2*), MEMBER_OF(1)
    // &(ps->ps), &(ps->ps->ps), sizeof(S2*), MEMBER_OF(1) | PTR_AND_OBJ | FROM
    //
    // map(ps->ps->ps->ps)
    // ps, &(ps->ps), sizeof(S2*), TARGET_PARAM
    // ps, &(ps->ps), sizeof(S2*), MEMBER_OF(1)
    // &(ps->ps), &(ps->ps->ps), sizeof(S2*), MEMBER_OF(1) | PTR_AND_OBJ
    // &(ps->ps->ps), &(ps->ps->ps->ps), sizeof(S2*), PTR_AND_OBJ | TO | FROM
    //
    // map(to: ps->ps->ps->s.f[:22])
    // ps, &(ps->ps), sizeof(S2*), TARGET_PARAM
    // ps, &(ps->ps), sizeof(S2*), MEMBER_OF(1)
    // &(ps->ps), &(ps->ps->ps), sizeof(S2*), MEMBER_OF(1) | PTR_AND_OBJ
    // &(ps->ps->ps), &(ps->ps->ps->s.f[0]), 22*sizeof(float), PTR_AND_OBJ | TO
    //
    // map(to: s.f[:22]) map(from: s.p[:33])
    // &s, &(s.f[0]), 50*sizeof(float) + sizeof(struct S1) +
    //     sizeof(double*) (**), TARGET_PARAM
    // &s, &(s.f[0]), 22*sizeof(float), MEMBER_OF(1) | TO
    // &s, &(s.p), sizeof(double*), MEMBER_OF(1)
    // &(s.p), &(s.p[0]), 33*sizeof(double), MEMBER_OF(1) | PTR_AND_OBJ | FROM
    // (*) allocate contiguous space needed to fit all mapped members even if
    //     we allocate space for members not mapped (in this example,
    //     s.f[22..49] and s.s are not mapped, yet we must allocate space for
    //     them as well because they fall between &s.f[0] and &s.p)
    //
    // map(from: s.f[:22]) map(to: ps->p[:33])
    // &s, &(s.f[0]), 22*sizeof(float), TARGET_PARAM | FROM
    // ps, &(ps->p), sizeof(S2*), TARGET_PARAM
    // ps, &(ps->p), sizeof(double*), MEMBER_OF(2) (*)
    // &(ps->p), &(ps->p[0]), 33*sizeof(double), MEMBER_OF(2) | PTR_AND_OBJ | TO
    // (*) the struct this entry pertains to is the 2nd element in the list of
    //     arguments, hence MEMBER_OF(2)
    //
    // map(from: s.f[:22], s.s) map(to: ps->p[:33])
    // &s, &(s.f[0]), 50*sizeof(float) + sizeof(struct S1), TARGET_PARAM
    // &s, &(s.f[0]), 22*sizeof(float), MEMBER_OF(1) | FROM
    // &s, &(s.s), sizeof(struct S1), MEMBER_OF(1) | FROM
    // ps, &(ps->p), sizeof(S2*), TARGET_PARAM
    // ps, &(ps->p), sizeof(double*), MEMBER_OF(4) (*)
    // &(ps->p), &(ps->p[0]), 33*sizeof(double), MEMBER_OF(4) | PTR_AND_OBJ | TO
    // (*) the struct this entry pertains to is the 4th element in the list
    //     of arguments, hence MEMBER_OF(4)

    // Track if the map information being generated is the first for a capture.
    bool IsCaptureFirstInfo = IsFirstComponentList;
    bool IsLink = false; // Is this variable a "declare target link"?

    // Scan the components from the base to the complete expression.
    auto CI = Components.rbegin();
    auto CE = Components.rend();
    auto I = CI;

    // Track if the map information being generated is the first for a list of
    // components.
    bool IsExpressionFirstInfo = true;
    Address BP = Address::invalid();
    const Expr *AssocExpr = I->getAssociatedExpression();
    const auto *AE = dyn_cast<ArraySubscriptExpr>(AssocExpr);
    const auto *OASE = dyn_cast<OMPArraySectionExpr>(AssocExpr);

    if (isa<MemberExpr>(AssocExpr)) {
      // The base is the 'this' pointer. The content of the pointer is going
      // to be the base of the field being mapped.
      BP = CGF.LoadCXXThisAddress();
    } else if ((AE && isa<CXXThisExpr>(AE->getBase()->IgnoreParenImpCasts())) ||
               (OASE &&
                isa<CXXThisExpr>(OASE->getBase()->IgnoreParenImpCasts()))) {
      BP = CGF.EmitOMPSharedLValue(AssocExpr).getAddress();
    } else {
      // The base is the reference to the variable.
      // BP = &Var.
      BP = CGF.EmitOMPSharedLValue(AssocExpr).getAddress();
      if (const auto *VD =
              dyn_cast_or_null<VarDecl>(I->getAssociatedDeclaration())) {
        if (llvm::Optional<OMPDeclareTargetDeclAttr::MapTypeTy> Res =
                OMPDeclareTargetDeclAttr::isDeclareTargetDeclaration(VD))
          if (*Res == OMPDeclareTargetDeclAttr::MT_Link) {
            IsLink = true;
            BP = CGF.CGM.getOpenMPRuntime().getAddrOfDeclareTargetLink(VD);
          }
      }

      // If the variable is a pointer and is being dereferenced (i.e. is not
      // the last component), the base has to be the pointer itself, not its
      // reference. References are ignored for mapping purposes.
      QualType Ty =
          I->getAssociatedDeclaration()->getType().getNonReferenceType();
#if INTEL_COLLAB
#if INTEL_CUSTOMIZATION
      if ((!CGF.CGM.getLangOpts().OpenMPLateOutline ||
           !CGF.CGM.getLangOpts().OpenMPLateOutlineTarget) &&
          Ty->isAnyPointerType() && std::next(I) != CE) {
#else
      if (!CGF.CGM.getLangOpts().OpenMPLateOutline &&
          Ty->isAnyPointerType() && std::next(I) != CE) {
#endif  // INTEL_CUSTOMIZATION
#else
      if (Ty->isAnyPointerType() && std::next(I) != CE) {
#endif // INTEL_COLLAB
        BP = CGF.EmitLoadOfPointer(BP, Ty->castAs<PointerType>());

        // We do not need to generate individual map information for the
        // pointer, it can be associated with the combined storage.
        ++I;
      }
    }

    // Track whether a component of the list should be marked as MEMBER_OF some
    // combined entry (for partial structs). Only the first PTR_AND_OBJ entry
    // in a component list should be marked as MEMBER_OF, all subsequent entries
    // do not belong to the base struct. E.g.
    // struct S2 s;
    // s.ps->ps->ps->f[:]
    //   (1) (2) (3) (4)
    // ps(1) is a member pointer, ps(2) is a pointee of ps(1), so it is a
    // PTR_AND_OBJ entry; the PTR is ps(1), so MEMBER_OF the base struct. ps(3)
    // is the pointee of ps(2) which is not member of struct s, so it should not
    // be marked as such (it is still PTR_AND_OBJ).
    // The variable is initialized to false so that PTR_AND_OBJ entries which
    // are not struct members are not considered (e.g. array of pointers to
    // data).
    bool ShouldBeMemberOf = false;

    // Variable keeping track of whether or not we have encountered a component
    // in the component list which is a member expression. Useful when we have a
    // pointer or a final array section, in which case it is the previous
    // component in the list which tells us whether we have a member expression.
    // E.g. X.f[:]
    // While processing the final array section "[:]" it is "f" which tells us
    // whether we are dealing with a member of a declared struct.
    const MemberExpr *EncounteredME = nullptr;

    for (; I != CE; ++I) {
      // If the current component is member of a struct (parent struct) mark it.
      if (!EncounteredME) {
        EncounteredME = dyn_cast<MemberExpr>(I->getAssociatedExpression());
        // If we encounter a PTR_AND_OBJ entry from now on it should be marked
        // as MEMBER_OF the parent struct.
        if (EncounteredME)
          ShouldBeMemberOf = true;
      }

      auto Next = std::next(I);

      // We need to generate the addresses and sizes if this is the last
      // component, if the component is a pointer or if it is an array section
      // whose length can't be proved to be one. If this is a pointer, it
      // becomes the base address for the following components.

      // A final array section, is one whose length can't be proved to be one.
      bool IsFinalArraySection =
          isFinalArraySectionExpression(I->getAssociatedExpression());

      // Get information on whether the element is a pointer. Have to do a
      // special treatment for array sections given that they are built-in
      // types.
      const auto *OASE =
          dyn_cast<OMPArraySectionExpr>(I->getAssociatedExpression());
      bool IsPointer =
          (OASE && OMPArraySectionExpr::getBaseOriginalType(OASE)
                       .getCanonicalType()
                       ->isAnyPointerType()) ||
          I->getAssociatedExpression()->getType()->isAnyPointerType();

      if (Next == CE || IsPointer || IsFinalArraySection) {
        // If this is not the last component, we expect the pointer to be
        // associated with an array expression or member expression.
        assert((Next == CE ||
                isa<MemberExpr>(Next->getAssociatedExpression()) ||
                isa<ArraySubscriptExpr>(Next->getAssociatedExpression()) ||
                isa<OMPArraySectionExpr>(Next->getAssociatedExpression())) &&
               "Unexpected expression");

        Address LB =
            CGF.EmitOMPSharedLValue(I->getAssociatedExpression()).getAddress();

        // If this component is a pointer inside the base struct then we don't
        // need to create any entry for it - it will be combined with the object
        // it is pointing to into a single PTR_AND_OBJ entry.
        bool IsMemberPointer =
            IsPointer && EncounteredME &&
            (dyn_cast<MemberExpr>(I->getAssociatedExpression()) ==
             EncounteredME);
        if (!OverlappedElements.empty()) {
          // Handle base element with the info for overlapped elements.
          assert(!PartialStruct.Base.isValid() && "The base element is set.");
          assert(Next == CE &&
                 "Expected last element for the overlapped elements.");
          assert(!IsPointer &&
                 "Unexpected base element with the pointer type.");
          // Mark the whole struct as the struct that requires allocation on the
          // device.
          PartialStruct.LowestElem = {0, LB};
          CharUnits TypeSize = CGF.getContext().getTypeSizeInChars(
              I->getAssociatedExpression()->getType());
          Address HB = CGF.Builder.CreateConstGEP(
              CGF.Builder.CreatePointerBitCastOrAddrSpaceCast(LB,
                                                              CGF.VoidPtrTy),
              TypeSize.getQuantity() - 1, CharUnits::One());
          PartialStruct.HighestElem = {
              std::numeric_limits<decltype(
                  PartialStruct.HighestElem.first)>::max(),
              HB};
          PartialStruct.Base = BP;
          // Emit data for non-overlapped data.
          OpenMPOffloadMappingFlags Flags =
              OMP_MAP_MEMBER_OF |
              getMapTypeBits(MapType, MapModifiers, IsImplicit,
                             /*AddPtrFlag=*/false,
                             /*AddIsTargetParamFlag=*/false);
          LB = BP;
          llvm::Value *Size = nullptr;
          // Do bitcopy of all non-overlapped structure elements.
          for (OMPClauseMappableExprCommon::MappableExprComponentListRef
                   Component : OverlappedElements) {
            Address ComponentLB = Address::invalid();
            for (const OMPClauseMappableExprCommon::MappableComponent &MC :
                 Component) {
              if (MC.getAssociatedDeclaration()) {
                ComponentLB =
                    CGF.EmitOMPSharedLValue(MC.getAssociatedExpression())
                        .getAddress();
                Size = CGF.Builder.CreatePtrDiff(
                    CGF.EmitCastToVoidPtr(ComponentLB.getPointer()),
                    CGF.EmitCastToVoidPtr(LB.getPointer()));
                break;
              }
            }
            BasePointers.push_back(BP.getPointer());
            Pointers.push_back(LB.getPointer());
            Sizes.push_back(Size);
            Types.push_back(Flags);
            LB = CGF.Builder.CreateConstGEP(ComponentLB, 1,
                                            CGF.getPointerSize());
          }
          BasePointers.push_back(BP.getPointer());
          Pointers.push_back(LB.getPointer());
          Size = CGF.Builder.CreatePtrDiff(
              CGF.EmitCastToVoidPtr(
                  CGF.Builder.CreateConstGEP(HB, 1, CharUnits::One())
                      .getPointer()),
              CGF.EmitCastToVoidPtr(LB.getPointer()));
          Sizes.push_back(Size);
          Types.push_back(Flags);
          break;
        }
        llvm::Value *Size = getExprTypeSize(I->getAssociatedExpression());
        if (!IsMemberPointer) {
          BasePointers.push_back(BP.getPointer());
          Pointers.push_back(LB.getPointer());
          Sizes.push_back(Size);

          // We need to add a pointer flag for each map that comes from the
          // same expression except for the first one. We also need to signal
          // this map is the first one that relates with the current capture
          // (there is a set of entries for each capture).
          OpenMPOffloadMappingFlags Flags = getMapTypeBits(
              MapType, MapModifiers, IsImplicit,
              !IsExpressionFirstInfo || IsLink, IsCaptureFirstInfo && !IsLink);

          if (!IsExpressionFirstInfo) {
            // If we have a PTR_AND_OBJ pair where the OBJ is a pointer as well,
            // then we reset the TO/FROM/ALWAYS/DELETE flags.
            if (IsPointer)
              Flags &= ~(OMP_MAP_TO | OMP_MAP_FROM | OMP_MAP_ALWAYS |
                         OMP_MAP_DELETE);

            if (ShouldBeMemberOf) {
              // Set placeholder value MEMBER_OF=FFFF to indicate that the flag
              // should be later updated with the correct value of MEMBER_OF.
              Flags |= OMP_MAP_MEMBER_OF;
              // From now on, all subsequent PTR_AND_OBJ entries should not be
              // marked as MEMBER_OF.
              ShouldBeMemberOf = false;
            }
          }

          Types.push_back(Flags);
        }

        // If we have encountered a member expression so far, keep track of the
        // mapped member. If the parent is "*this", then the value declaration
        // is nullptr.
        if (EncounteredME) {
          const auto *FD = dyn_cast<FieldDecl>(EncounteredME->getMemberDecl());
          unsigned FieldIndex = FD->getFieldIndex();

          // Update info about the lowest and highest elements for this struct
          if (!PartialStruct.Base.isValid()) {
            PartialStruct.LowestElem = {FieldIndex, LB};
            PartialStruct.HighestElem = {FieldIndex, LB};
            PartialStruct.Base = BP;
          } else if (FieldIndex < PartialStruct.LowestElem.first) {
            PartialStruct.LowestElem = {FieldIndex, LB};
          } else if (FieldIndex > PartialStruct.HighestElem.first) {
            PartialStruct.HighestElem = {FieldIndex, LB};
          }
        }

        // If we have a final array section, we are done with this expression.
        if (IsFinalArraySection)
          break;

        // The pointer becomes the base for the next element.
        if (Next != CE)
          BP = LB;

        IsExpressionFirstInfo = false;
        IsCaptureFirstInfo = false;
      }
    }
  }

#if INTEL_COLLAB
private:
#endif // INTEL_COLLAB
  /// Return the adjusted map modifiers if the declaration a capture refers to
  /// appears in a first-private clause. This is expected to be used only with
  /// directives that start with 'target'.
  MappableExprsHandler::OpenMPOffloadMappingFlags
  getMapModifiersForPrivateClauses(const CapturedStmt::Capture &Cap) const {
    assert(Cap.capturesVariable() && "Expected capture by reference only!");

    // A first private variable captured by reference will use only the
    // 'private ptr' and 'map to' flag. Return the right flags if the captured
    // declaration is known as first-private in this handler.
    if (FirstPrivateDecls.count(Cap.getCapturedVar()))
      return MappableExprsHandler::OMP_MAP_PRIVATE |
             MappableExprsHandler::OMP_MAP_TO;
    return MappableExprsHandler::OMP_MAP_TO |
           MappableExprsHandler::OMP_MAP_FROM;
  }

  static OpenMPOffloadMappingFlags getMemberOfFlag(unsigned Position) {
    // Member of is given by the 16 MSB of the flag, so rotate by 48 bits.
    return static_cast<OpenMPOffloadMappingFlags>(((uint64_t)Position + 1)
                                                  << 48);
  }

  static void setCorrectMemberOfFlag(OpenMPOffloadMappingFlags &Flags,
                                     OpenMPOffloadMappingFlags MemberOfFlag) {
    // If the entry is PTR_AND_OBJ but has not been marked with the special
    // placeholder value 0xFFFF in the MEMBER_OF field, then it should not be
    // marked as MEMBER_OF.
    if ((Flags & OMP_MAP_PTR_AND_OBJ) &&
        ((Flags & OMP_MAP_MEMBER_OF) != OMP_MAP_MEMBER_OF))
      return;

    // Reset the placeholder value to prepare the flag for the assignment of the
    // proper MEMBER_OF value.
    Flags &= ~OMP_MAP_MEMBER_OF;
    Flags |= MemberOfFlag;
  }

  void getPlainLayout(const CXXRecordDecl *RD,
                      llvm::SmallVectorImpl<const FieldDecl *> &Layout,
                      bool AsBase) const {
    const CGRecordLayout &RL = CGF.getTypes().getCGRecordLayout(RD);

    llvm::StructType *St =
        AsBase ? RL.getBaseSubobjectLLVMType() : RL.getLLVMType();

    unsigned NumElements = St->getNumElements();
    llvm::SmallVector<
        llvm::PointerUnion<const CXXRecordDecl *, const FieldDecl *>, 4>
        RecordLayout(NumElements);

    // Fill bases.
    for (const auto &I : RD->bases()) {
      if (I.isVirtual())
        continue;
      const auto *Base = I.getType()->getAsCXXRecordDecl();
      // Ignore empty bases.
      if (Base->isEmpty() || CGF.getContext()
                                 .getASTRecordLayout(Base)
                                 .getNonVirtualSize()
                                 .isZero())
        continue;

      unsigned FieldIndex = RL.getNonVirtualBaseLLVMFieldNo(Base);
      RecordLayout[FieldIndex] = Base;
    }
    // Fill in virtual bases.
    for (const auto &I : RD->vbases()) {
      const auto *Base = I.getType()->getAsCXXRecordDecl();
      // Ignore empty bases.
      if (Base->isEmpty())
        continue;
      unsigned FieldIndex = RL.getVirtualBaseIndex(Base);
      if (RecordLayout[FieldIndex])
        continue;
      RecordLayout[FieldIndex] = Base;
    }
    // Fill in all the fields.
    assert(!RD->isUnion() && "Unexpected union.");
    for (const auto *Field : RD->fields()) {
      // Fill in non-bitfields. (Bitfields always use a zero pattern, which we
      // will fill in later.)
      if (!Field->isBitField()) {
        unsigned FieldIndex = RL.getLLVMFieldNo(Field);
        RecordLayout[FieldIndex] = Field;
      }
    }
    for (const llvm::PointerUnion<const CXXRecordDecl *, const FieldDecl *>
             &Data : RecordLayout) {
      if (Data.isNull())
        continue;
      if (const auto *Base = Data.dyn_cast<const CXXRecordDecl *>())
        getPlainLayout(Base, Layout, /*AsBase=*/true);
      else
        Layout.push_back(Data.get<const FieldDecl *>());
    }
  }

public:
  MappableExprsHandler(const OMPExecutableDirective &Dir, CodeGenFunction &CGF)
      : CurDir(Dir), CGF(CGF) {
    // Extract firstprivate clause information.
    for (const auto *C : Dir.getClausesOfKind<OMPFirstprivateClause>())
      for (const auto *D : C->varlists())
        FirstPrivateDecls.insert(
            cast<VarDecl>(cast<DeclRefExpr>(D)->getDecl())->getCanonicalDecl());
    // Extract device pointer clause information.
    for (const auto *C : Dir.getClausesOfKind<OMPIsDevicePtrClause>())
      for (auto L : C->component_lists())
        DevPointersMap[L.first].push_back(L.second);
  }

  /// Generate code for the combined entry if we have a partially mapped struct
  /// and take care of the mapping flags of the arguments corresponding to
  /// individual struct members.
  void emitCombinedEntry(MapBaseValuesArrayTy &BasePointers,
                         MapValuesArrayTy &Pointers, MapValuesArrayTy &Sizes,
                         MapFlagsArrayTy &Types, MapFlagsArrayTy &CurTypes,
                         const StructRangeInfoTy &PartialStruct) const {
    // Base is the base of the struct
    BasePointers.push_back(PartialStruct.Base.getPointer());
    // Pointer is the address of the lowest element
    llvm::Value *LB = PartialStruct.LowestElem.second.getPointer();
    Pointers.push_back(LB);
    // Size is (addr of {highest+1} element) - (addr of lowest element)
    llvm::Value *HB = PartialStruct.HighestElem.second.getPointer();
    llvm::Value *HAddr = CGF.Builder.CreateConstGEP1_32(HB, /*Idx0=*/1);
    llvm::Value *CLAddr = CGF.Builder.CreatePointerCast(LB, CGF.VoidPtrTy);
    llvm::Value *CHAddr = CGF.Builder.CreatePointerCast(HAddr, CGF.VoidPtrTy);
    llvm::Value *Diff = CGF.Builder.CreatePtrDiff(CHAddr, CLAddr);
    llvm::Value *Size = CGF.Builder.CreateIntCast(Diff, CGF.SizeTy,
                                                  /*isSinged=*/false);
    Sizes.push_back(Size);
    // Map type is always TARGET_PARAM
    Types.push_back(OMP_MAP_TARGET_PARAM);
    // Remove TARGET_PARAM flag from the first element
    (*CurTypes.begin()) &= ~OMP_MAP_TARGET_PARAM;

    // All other current entries will be MEMBER_OF the combined entry
    // (except for PTR_AND_OBJ entries which do not have a placeholder value
    // 0xFFFF in the MEMBER_OF field).
    OpenMPOffloadMappingFlags MemberOfFlag =
        getMemberOfFlag(BasePointers.size() - 1);
    for (auto &M : CurTypes)
      setCorrectMemberOfFlag(M, MemberOfFlag);
  }

  /// Generate all the base pointers, section pointers, sizes and map
  /// types for the extracted mappable expressions. Also, for each item that
  /// relates with a device pointer, a pair of the relevant declaration and
  /// index where it occurs is appended to the device pointers info array.
  void generateAllInfo(MapBaseValuesArrayTy &BasePointers,
                       MapValuesArrayTy &Pointers, MapValuesArrayTy &Sizes,
                       MapFlagsArrayTy &Types) const {
    // We have to process the component lists that relate with the same
    // declaration in a single chunk so that we can generate the map flags
    // correctly. Therefore, we organize all lists in a map.
    llvm::MapVector<const ValueDecl *, SmallVector<MapInfo, 8>> Info;

    // Helper function to fill the information map for the different supported
    // clauses.
    auto &&InfoGen = [&Info](
        const ValueDecl *D,
        OMPClauseMappableExprCommon::MappableExprComponentListRef L,
        OpenMPMapClauseKind MapType,
        ArrayRef<OpenMPMapModifierKind> MapModifiers,
        bool ReturnDevicePointer, bool IsImplicit) {
      const ValueDecl *VD =
          D ? cast<ValueDecl>(D->getCanonicalDecl()) : nullptr;
      Info[VD].emplace_back(L, MapType, MapModifiers, ReturnDevicePointer,
                            IsImplicit);
    };

    // FIXME: MSVC 2013 seems to require this-> to find member CurDir.
    for (const auto *C : this->CurDir.getClausesOfKind<OMPMapClause>())
      for (const auto &L : C->component_lists()) {
        InfoGen(L.first, L.second, C->getMapType(), C->getMapTypeModifiers(),
            /*ReturnDevicePointer=*/false, C->isImplicit());
      }
    for (const auto *C : this->CurDir.getClausesOfKind<OMPToClause>())
      for (const auto &L : C->component_lists()) {
        InfoGen(L.first, L.second, OMPC_MAP_to, llvm::None,
            /*ReturnDevicePointer=*/false, C->isImplicit());
      }
    for (const auto *C : this->CurDir.getClausesOfKind<OMPFromClause>())
      for (const auto &L : C->component_lists()) {
        InfoGen(L.first, L.second, OMPC_MAP_from, llvm::None,
            /*ReturnDevicePointer=*/false, C->isImplicit());
      }

    // Look at the use_device_ptr clause information and mark the existing map
    // entries as such. If there is no map information for an entry in the
    // use_device_ptr list, we create one with map type 'alloc' and zero size
    // section. It is the user fault if that was not mapped before. If there is
    // no map information and the pointer is a struct member, then we defer the
    // emission of that entry until the whole struct has been processed.
    llvm::MapVector<const ValueDecl *, SmallVector<DeferredDevicePtrEntryTy, 4>>
        DeferredInfo;

    // FIXME: MSVC 2013 seems to require this-> to find member CurDir.
    for (const auto *C :
        this->CurDir.getClausesOfKind<OMPUseDevicePtrClause>()) {
      for (const auto &L : C->component_lists()) {
        assert(!L.second.empty() && "Not expecting empty list of components!");
        const ValueDecl *VD = L.second.back().getAssociatedDeclaration();
        VD = cast<ValueDecl>(VD->getCanonicalDecl());
        const Expr *IE = L.second.back().getAssociatedExpression();
        // If the first component is a member expression, we have to look into
        // 'this', which maps to null in the map of map information. Otherwise
        // look directly for the information.
        auto It = Info.find(isa<MemberExpr>(IE) ? nullptr : VD);

        // We potentially have map information for this declaration already.
        // Look for the first set of components that refer to it.
        if (It != Info.end()) {
          auto CI = std::find_if(
              It->second.begin(), It->second.end(), [VD](const MapInfo &MI) {
                return MI.Components.back().getAssociatedDeclaration() == VD;
              });
          // If we found a map entry, signal that the pointer has to be returned
          // and move on to the next declaration.
          if (CI != It->second.end()) {
            CI->ReturnDevicePointer = true;
            continue;
          }
        }

        // We didn't find any match in our map information - generate a zero
        // size array section - if the pointer is a struct member we defer this
        // action until the whole struct has been processed.
        // FIXME: MSVC 2013 seems to require this-> to find member CGF.
        if (isa<MemberExpr>(IE)) {
          // Insert the pointer into Info to be processed by
          // generateInfoForComponentList. Because it is a member pointer
          // without a pointee, no entry will be generated for it, therefore
          // we need to generate one after the whole struct has been processed.
          // Nonetheless, generateInfoForComponentList must be called to take
          // the pointer into account for the calculation of the range of the
          // partial struct.
          InfoGen(nullptr, L.second, OMPC_MAP_unknown, llvm::None,
                  /*ReturnDevicePointer=*/false, C->isImplicit());
          DeferredInfo[nullptr].emplace_back(IE, VD);
        } else {
          llvm::Value *Ptr = this->CGF.EmitLoadOfScalar(
              this->CGF.EmitLValue(IE), IE->getExprLoc());
          BasePointers.emplace_back(Ptr, VD);
          Pointers.push_back(Ptr);
          Sizes.push_back(llvm::Constant::getNullValue(this->CGF.SizeTy));
          Types.push_back(OMP_MAP_RETURN_PARAM | OMP_MAP_TARGET_PARAM);
        }
      }
    }

    for (const auto &M : Info) {
      // We need to know when we generate information for the first component
      // associated with a capture, because the mapping flags depend on it.
      bool IsFirstComponentList = true;

      // Temporary versions of arrays
      MapBaseValuesArrayTy CurBasePointers;
      MapValuesArrayTy CurPointers;
      MapValuesArrayTy CurSizes;
      MapFlagsArrayTy CurTypes;
      StructRangeInfoTy PartialStruct;

      for (const MapInfo &L : M.second) {
        assert(!L.Components.empty() &&
               "Not expecting declaration with no component lists.");

        // Remember the current base pointer index.
        unsigned CurrentBasePointersIdx = CurBasePointers.size();
        // FIXME: MSVC 2013 seems to require this-> to find the member method.
        this->generateInfoForComponentList(
            L.MapType, L.MapModifiers, L.Components, CurBasePointers,
            CurPointers, CurSizes, CurTypes, PartialStruct,
            IsFirstComponentList, L.IsImplicit);

        // If this entry relates with a device pointer, set the relevant
        // declaration and add the 'return pointer' flag.
        if (L.ReturnDevicePointer) {
          assert(CurBasePointers.size() > CurrentBasePointersIdx &&
                 "Unexpected number of mapped base pointers.");

          const ValueDecl *RelevantVD =
              L.Components.back().getAssociatedDeclaration();
          assert(RelevantVD &&
                 "No relevant declaration related with device pointer??");

          CurBasePointers[CurrentBasePointersIdx].setDevicePtrDecl(RelevantVD);
          CurTypes[CurrentBasePointersIdx] |= OMP_MAP_RETURN_PARAM;
        }
        IsFirstComponentList = false;
      }

      // Append any pending zero-length pointers which are struct members and
      // used with use_device_ptr.
      auto CI = DeferredInfo.find(M.first);
      if (CI != DeferredInfo.end()) {
        for (const DeferredDevicePtrEntryTy &L : CI->second) {
          llvm::Value *BasePtr = this->CGF.EmitLValue(L.IE).getPointer();
          llvm::Value *Ptr = this->CGF.EmitLoadOfScalar(
              this->CGF.EmitLValue(L.IE), L.IE->getExprLoc());
          CurBasePointers.emplace_back(BasePtr, L.VD);
          CurPointers.push_back(Ptr);
          CurSizes.push_back(llvm::Constant::getNullValue(this->CGF.SizeTy));
          // Entry is PTR_AND_OBJ and RETURN_PARAM. Also, set the placeholder
          // value MEMBER_OF=FFFF so that the entry is later updated with the
          // correct value of MEMBER_OF.
          CurTypes.push_back(OMP_MAP_PTR_AND_OBJ | OMP_MAP_RETURN_PARAM |
                             OMP_MAP_MEMBER_OF);
        }
      }

      // If there is an entry in PartialStruct it means we have a struct with
      // individual members mapped. Emit an extra combined entry.
      if (PartialStruct.Base.isValid())
        emitCombinedEntry(BasePointers, Pointers, Sizes, Types, CurTypes,
                          PartialStruct);

      // We need to append the results of this capture to what we already have.
      BasePointers.append(CurBasePointers.begin(), CurBasePointers.end());
      Pointers.append(CurPointers.begin(), CurPointers.end());
      Sizes.append(CurSizes.begin(), CurSizes.end());
      Types.append(CurTypes.begin(), CurTypes.end());
    }
  }

  /// Emit capture info for lambdas for variables captured by reference.
  void generateInfoForLambdaCaptures(
      const ValueDecl *VD, llvm::Value *Arg, MapBaseValuesArrayTy &BasePointers,
      MapValuesArrayTy &Pointers, MapValuesArrayTy &Sizes,
      MapFlagsArrayTy &Types,
      llvm::DenseMap<llvm::Value *, llvm::Value *> &LambdaPointers) const {
    const auto *RD = VD->getType()
                         .getCanonicalType()
                         .getNonReferenceType()
                         ->getAsCXXRecordDecl();
    if (!RD || !RD->isLambda())
      return;
    Address VDAddr = Address(Arg, CGF.getContext().getDeclAlign(VD));
    LValue VDLVal = CGF.MakeAddrLValue(
        VDAddr, VD->getType().getCanonicalType().getNonReferenceType());
    llvm::DenseMap<const VarDecl *, FieldDecl *> Captures;
    FieldDecl *ThisCapture = nullptr;
    RD->getCaptureFields(Captures, ThisCapture);
    if (ThisCapture) {
      LValue ThisLVal =
          CGF.EmitLValueForFieldInitialization(VDLVal, ThisCapture);
      LValue ThisLValVal = CGF.EmitLValueForField(VDLVal, ThisCapture);
      LambdaPointers.try_emplace(ThisLVal.getPointer(), VDLVal.getPointer());
      BasePointers.push_back(ThisLVal.getPointer());
      Pointers.push_back(ThisLValVal.getPointer());
      Sizes.push_back(CGF.getTypeSize(CGF.getContext().VoidPtrTy));
      Types.push_back(OMP_MAP_PTR_AND_OBJ | OMP_MAP_LITERAL |
                      OMP_MAP_MEMBER_OF | OMP_MAP_IMPLICIT);
    }
    for (const LambdaCapture &LC : RD->captures()) {
      if (LC.getCaptureKind() != LCK_ByRef)
        continue;
      const VarDecl *VD = LC.getCapturedVar();
      auto It = Captures.find(VD);
      assert(It != Captures.end() && "Found lambda capture without field.");
      LValue VarLVal = CGF.EmitLValueForFieldInitialization(VDLVal, It->second);
      LValue VarLValVal = CGF.EmitLValueForField(VDLVal, It->second);
      LambdaPointers.try_emplace(VarLVal.getPointer(), VDLVal.getPointer());
      BasePointers.push_back(VarLVal.getPointer());
      Pointers.push_back(VarLValVal.getPointer());
      Sizes.push_back(CGF.getTypeSize(
          VD->getType().getCanonicalType().getNonReferenceType()));
      Types.push_back(OMP_MAP_PTR_AND_OBJ | OMP_MAP_LITERAL |
                      OMP_MAP_MEMBER_OF | OMP_MAP_IMPLICIT);
    }
  }

  /// Set correct indices for lambdas captures.
  void adjustMemberOfForLambdaCaptures(
      const llvm::DenseMap<llvm::Value *, llvm::Value *> &LambdaPointers,
      MapBaseValuesArrayTy &BasePointers, MapValuesArrayTy &Pointers,
      MapFlagsArrayTy &Types) const {
    for (unsigned I = 0, E = Types.size(); I < E; ++I) {
      // Set correct member_of idx for all implicit lambda captures.
      if (Types[I] != (OMP_MAP_PTR_AND_OBJ | OMP_MAP_LITERAL |
                       OMP_MAP_MEMBER_OF | OMP_MAP_IMPLICIT))
        continue;
      llvm::Value *BasePtr = LambdaPointers.lookup(*BasePointers[I]);
      assert(BasePtr && "Unable to find base lambda address.");
      int TgtIdx = -1;
      for (unsigned J = I; J > 0; --J) {
        unsigned Idx = J - 1;
        if (Pointers[Idx] != BasePtr)
          continue;
        TgtIdx = Idx;
        break;
      }
      assert(TgtIdx != -1 && "Unable to find parent lambda.");
      // All other current entries will be MEMBER_OF the combined entry
      // (except for PTR_AND_OBJ entries which do not have a placeholder value
      // 0xFFFF in the MEMBER_OF field).
      OpenMPOffloadMappingFlags MemberOfFlag = getMemberOfFlag(TgtIdx);
      setCorrectMemberOfFlag(Types[I], MemberOfFlag);
    }
  }

  /// Generate the base pointers, section pointers, sizes and map types
  /// associated to a given capture.
  void generateInfoForCapture(const CapturedStmt::Capture *Cap,
                              llvm::Value *Arg,
                              MapBaseValuesArrayTy &BasePointers,
                              MapValuesArrayTy &Pointers,
                              MapValuesArrayTy &Sizes, MapFlagsArrayTy &Types,
                              StructRangeInfoTy &PartialStruct) const {
    assert(!Cap->capturesVariableArrayType() &&
           "Not expecting to generate map info for a variable array type!");

    // We need to know when we generating information for the first component
    const ValueDecl *VD = Cap->capturesThis()
                              ? nullptr
                              : Cap->getCapturedVar()->getCanonicalDecl();

    // If this declaration appears in a is_device_ptr clause we just have to
    // pass the pointer by value. If it is a reference to a declaration, we just
    // pass its value.
    if (DevPointersMap.count(VD)) {
      BasePointers.emplace_back(Arg, VD);
      Pointers.push_back(Arg);
      Sizes.push_back(CGF.getTypeSize(CGF.getContext().VoidPtrTy));
      Types.push_back(OMP_MAP_LITERAL | OMP_MAP_TARGET_PARAM);
      return;
    }

    using MapData =
        std::tuple<OMPClauseMappableExprCommon::MappableExprComponentListRef,
                   OpenMPMapClauseKind, ArrayRef<OpenMPMapModifierKind>, bool>;
    SmallVector<MapData, 4> DeclComponentLists;
    // FIXME: MSVC 2013 seems to require this-> to find member CurDir.
    for (const auto *C : this->CurDir.getClausesOfKind<OMPMapClause>()) {
      for (const auto &L : C->decl_component_lists(VD)) {
        assert(L.first == VD &&
               "We got information for the wrong declaration??");
        assert(!L.second.empty() &&
               "Not expecting declaration with no component lists.");
        DeclComponentLists.emplace_back(L.second, C->getMapType(),
                                        C->getMapTypeModifiers(),
                                        C->isImplicit());
      }
    }

    // Find overlapping elements (including the offset from the base element).
    llvm::SmallDenseMap<
        const MapData *,
        llvm::SmallVector<
            OMPClauseMappableExprCommon::MappableExprComponentListRef, 4>,
        4>
        OverlappedData;
    size_t Count = 0;
    for (const MapData &L : DeclComponentLists) {
      OMPClauseMappableExprCommon::MappableExprComponentListRef Components;
      OpenMPMapClauseKind MapType;
      ArrayRef<OpenMPMapModifierKind> MapModifiers;
      bool IsImplicit;
      std::tie(Components, MapType, MapModifiers, IsImplicit) = L;
      ++Count;
      for (const MapData &L1 : makeArrayRef(DeclComponentLists).slice(Count)) {
        OMPClauseMappableExprCommon::MappableExprComponentListRef Components1;
        std::tie(Components1, MapType, MapModifiers, IsImplicit) = L1;
        auto CI = Components.rbegin();
        auto CE = Components.rend();
        auto SI = Components1.rbegin();
        auto SE = Components1.rend();
        for (; CI != CE && SI != SE; ++CI, ++SI) {
          if (CI->getAssociatedExpression()->getStmtClass() !=
              SI->getAssociatedExpression()->getStmtClass())
            break;
          // Are we dealing with different variables/fields?
          if (CI->getAssociatedDeclaration() != SI->getAssociatedDeclaration())
            break;
        }
        // Found overlapping if, at least for one component, reached the head of
        // the components list.
        if (CI == CE || SI == SE) {
          assert((CI != CE || SI != SE) &&
                 "Unexpected full match of the mapping components.");
          const MapData &BaseData = CI == CE ? L : L1;
          OMPClauseMappableExprCommon::MappableExprComponentListRef SubData =
              SI == SE ? Components : Components1;
          auto &OverlappedElements = OverlappedData.FindAndConstruct(&BaseData);
          OverlappedElements.getSecond().push_back(SubData);
        }
      }
    }
    // Sort the overlapped elements for each item.
    llvm::SmallVector<const FieldDecl *, 4> Layout;
    if (!OverlappedData.empty()) {
      if (const auto *CRD =
              VD->getType().getCanonicalType()->getAsCXXRecordDecl())
        getPlainLayout(CRD, Layout, /*AsBase=*/false);
      else {
        const auto *RD = VD->getType().getCanonicalType()->getAsRecordDecl();
        Layout.append(RD->field_begin(), RD->field_end());
      }
    }
    for (auto &Pair : OverlappedData) {
      llvm::sort(
          Pair.getSecond(),
          [&Layout](
              OMPClauseMappableExprCommon::MappableExprComponentListRef First,
              OMPClauseMappableExprCommon::MappableExprComponentListRef
                  Second) {
            auto CI = First.rbegin();
            auto CE = First.rend();
            auto SI = Second.rbegin();
            auto SE = Second.rend();
            for (; CI != CE && SI != SE; ++CI, ++SI) {
              if (CI->getAssociatedExpression()->getStmtClass() !=
                  SI->getAssociatedExpression()->getStmtClass())
                break;
              // Are we dealing with different variables/fields?
              if (CI->getAssociatedDeclaration() !=
                  SI->getAssociatedDeclaration())
                break;
            }

            // Lists contain the same elements.
            if (CI == CE && SI == SE)
              return false;

            // List with less elements is less than list with more elements.
            if (CI == CE || SI == SE)
              return CI == CE;

            const auto *FD1 = cast<FieldDecl>(CI->getAssociatedDeclaration());
            const auto *FD2 = cast<FieldDecl>(SI->getAssociatedDeclaration());
            if (FD1->getParent() == FD2->getParent())
              return FD1->getFieldIndex() < FD2->getFieldIndex();
            const auto It =
                llvm::find_if(Layout, [FD1, FD2](const FieldDecl *FD) {
                  return FD == FD1 || FD == FD2;
                });
            return *It == FD1;
          });
    }

    // Associated with a capture, because the mapping flags depend on it.
    // Go through all of the elements with the overlapped elements.
    for (const auto &Pair : OverlappedData) {
      const MapData &L = *Pair.getFirst();
      OMPClauseMappableExprCommon::MappableExprComponentListRef Components;
      OpenMPMapClauseKind MapType;
      ArrayRef<OpenMPMapModifierKind> MapModifiers;
      bool IsImplicit;
      std::tie(Components, MapType, MapModifiers, IsImplicit) = L;
      ArrayRef<OMPClauseMappableExprCommon::MappableExprComponentListRef>
          OverlappedComponents = Pair.getSecond();
      bool IsFirstComponentList = true;
      generateInfoForComponentList(MapType, MapModifiers, Components,
                                   BasePointers, Pointers, Sizes, Types,
                                   PartialStruct, IsFirstComponentList,
                                   IsImplicit, OverlappedComponents);
    }
    // Go through other elements without overlapped elements.
    bool IsFirstComponentList = OverlappedData.empty();
    for (const MapData &L : DeclComponentLists) {
      OMPClauseMappableExprCommon::MappableExprComponentListRef Components;
      OpenMPMapClauseKind MapType;
      ArrayRef<OpenMPMapModifierKind> MapModifiers;
      bool IsImplicit;
      std::tie(Components, MapType, MapModifiers, IsImplicit) = L;
      auto It = OverlappedData.find(&L);
      if (It == OverlappedData.end())
        generateInfoForComponentList(MapType, MapModifiers, Components,
                                     BasePointers, Pointers, Sizes, Types,
                                     PartialStruct, IsFirstComponentList,
                                     IsImplicit);
      IsFirstComponentList = false;
    }
  }

  /// Generate the base pointers, section pointers, sizes and map types
  /// associated with the declare target link variables.
  void generateInfoForDeclareTargetLink(MapBaseValuesArrayTy &BasePointers,
                                        MapValuesArrayTy &Pointers,
                                        MapValuesArrayTy &Sizes,
                                        MapFlagsArrayTy &Types) const {
    // Map other list items in the map clause which are not captured variables
    // but "declare target link" global variables.,
    for (const auto *C : this->CurDir.getClausesOfKind<OMPMapClause>()) {
      for (const auto &L : C->component_lists()) {
        if (!L.first)
          continue;
        const auto *VD = dyn_cast<VarDecl>(L.first);
        if (!VD)
          continue;
        llvm::Optional<OMPDeclareTargetDeclAttr::MapTypeTy> Res =
            OMPDeclareTargetDeclAttr::isDeclareTargetDeclaration(VD);
        if (!Res || *Res != OMPDeclareTargetDeclAttr::MT_Link)
          continue;
        StructRangeInfoTy PartialStruct;
        generateInfoForComponentList(
            C->getMapType(), C->getMapTypeModifiers(), L.second, BasePointers,
            Pointers, Sizes, Types, PartialStruct,
            /*IsFirstComponentList=*/true, C->isImplicit());
        assert(!PartialStruct.Base.isValid() &&
               "No partial structs for declare target link expected.");
      }
    }
  }

  /// Generate the default map information for a given capture \a CI,
  /// record field declaration \a RI and captured value \a CV.
  void generateDefaultMapInfo(const CapturedStmt::Capture &CI,
                              const FieldDecl &RI, llvm::Value *CV,
                              MapBaseValuesArrayTy &CurBasePointers,
                              MapValuesArrayTy &CurPointers,
                              MapValuesArrayTy &CurSizes,
                              MapFlagsArrayTy &CurMapTypes) const {
    // Do the default mapping.
    if (CI.capturesThis()) {
      CurBasePointers.push_back(CV);
      CurPointers.push_back(CV);
      const auto *PtrTy = cast<PointerType>(RI.getType().getTypePtr());
      CurSizes.push_back(CGF.getTypeSize(PtrTy->getPointeeType()));
      // Default map type.
      CurMapTypes.push_back(OMP_MAP_TO | OMP_MAP_FROM);
    } else if (CI.capturesVariableByCopy()) {
      CurBasePointers.push_back(CV);
      CurPointers.push_back(CV);
      if (!RI.getType()->isAnyPointerType()) {
        // We have to signal to the runtime captures passed by value that are
        // not pointers.
        CurMapTypes.push_back(OMP_MAP_LITERAL);
        CurSizes.push_back(CGF.getTypeSize(RI.getType()));
      } else {
        // Pointers are implicitly mapped with a zero size and no flags
        // (other than first map that is added for all implicit maps).
        CurMapTypes.push_back(OMP_MAP_NONE);
        CurSizes.push_back(llvm::Constant::getNullValue(CGF.SizeTy));
      }
    } else {
      assert(CI.capturesVariable() && "Expected captured reference.");
      CurBasePointers.push_back(CV);
      CurPointers.push_back(CV);

      const auto *PtrTy = cast<ReferenceType>(RI.getType().getTypePtr());
      QualType ElementType = PtrTy->getPointeeType();
      CurSizes.push_back(CGF.getTypeSize(ElementType));
      // The default map type for a scalar/complex type is 'to' because by
      // default the value doesn't have to be retrieved. For an aggregate
      // type, the default is 'tofrom'.
      CurMapTypes.push_back(getMapModifiersForPrivateClauses(CI));
    }
    // Every default map produces a single argument which is a target parameter.
    CurMapTypes.back() |= OMP_MAP_TARGET_PARAM;

    // Add flag stating this is an implicit map.
    CurMapTypes.back() |= OMP_MAP_IMPLICIT;
  }
};

enum OpenMPOffloadingReservedDeviceIDs {
  /// Device ID if the device was not defined, runtime should get it
  /// from environment variables in the spec.
  OMP_DEVICEID_UNDEF = -1,
};
} // anonymous namespace

/// Emit the arrays used to pass the captures and map information to the
/// offloading runtime library. If there is no map or capture information,
/// return nullptr by reference.
static void
emitOffloadingArrays(CodeGenFunction &CGF,
                     MappableExprsHandler::MapBaseValuesArrayTy &BasePointers,
                     MappableExprsHandler::MapValuesArrayTy &Pointers,
                     MappableExprsHandler::MapValuesArrayTy &Sizes,
                     MappableExprsHandler::MapFlagsArrayTy &MapTypes,
                     CGOpenMPRuntime::TargetDataInfo &Info) {
  CodeGenModule &CGM = CGF.CGM;
  ASTContext &Ctx = CGF.getContext();

  // Reset the array information.
  Info.clearArrayInfo();
  Info.NumberOfPtrs = BasePointers.size();

  if (Info.NumberOfPtrs) {
    // Detect if we have any capture size requiring runtime evaluation of the
    // size so that a constant array could be eventually used.
    bool hasRuntimeEvaluationCaptureSize = false;
    for (llvm::Value *S : Sizes)
      if (!isa<llvm::Constant>(S)) {
        hasRuntimeEvaluationCaptureSize = true;
        break;
      }

    llvm::APInt PointerNumAP(32, Info.NumberOfPtrs, /*isSigned=*/true);
    QualType PointerArrayType =
        Ctx.getConstantArrayType(Ctx.VoidPtrTy, PointerNumAP, ArrayType::Normal,
                                 /*IndexTypeQuals=*/0);

    Info.BasePointersArray =
        CGF.CreateMemTemp(PointerArrayType, ".offload_baseptrs").getPointer();
    Info.PointersArray =
        CGF.CreateMemTemp(PointerArrayType, ".offload_ptrs").getPointer();

    // If we don't have any VLA types or other types that require runtime
    // evaluation, we can use a constant array for the map sizes, otherwise we
    // need to fill up the arrays as we do for the pointers.
    if (hasRuntimeEvaluationCaptureSize) {
      QualType SizeArrayType = Ctx.getConstantArrayType(
          Ctx.getSizeType(), PointerNumAP, ArrayType::Normal,
          /*IndexTypeQuals=*/0);
      Info.SizesArray =
          CGF.CreateMemTemp(SizeArrayType, ".offload_sizes").getPointer();
    } else {
      // We expect all the sizes to be constant, so we collect them to create
      // a constant array.
      SmallVector<llvm::Constant *, 16> ConstSizes;
      for (llvm::Value *S : Sizes)
        ConstSizes.push_back(cast<llvm::Constant>(S));

      auto *SizesArrayInit = llvm::ConstantArray::get(
          llvm::ArrayType::get(CGM.SizeTy, ConstSizes.size()), ConstSizes);
      std::string Name = CGM.getOpenMPRuntime().getName({"offload_sizes"});
      auto *SizesArrayGbl = new llvm::GlobalVariable(
          CGM.getModule(), SizesArrayInit->getType(),
          /*isConstant=*/true, llvm::GlobalValue::PrivateLinkage,
          SizesArrayInit, Name);
      SizesArrayGbl->setUnnamedAddr(llvm::GlobalValue::UnnamedAddr::Global);
      Info.SizesArray = SizesArrayGbl;
    }

    // The map types are always constant so we don't need to generate code to
    // fill arrays. Instead, we create an array constant.
    SmallVector<uint64_t, 4> Mapping(MapTypes.size(), 0);
    llvm::copy(MapTypes, Mapping.begin());
    llvm::Constant *MapTypesArrayInit =
        llvm::ConstantDataArray::get(CGF.Builder.getContext(), Mapping);
    std::string MaptypesName =
        CGM.getOpenMPRuntime().getName({"offload_maptypes"});
    auto *MapTypesArrayGbl = new llvm::GlobalVariable(
        CGM.getModule(), MapTypesArrayInit->getType(),
        /*isConstant=*/true, llvm::GlobalValue::PrivateLinkage,
        MapTypesArrayInit, MaptypesName);
    MapTypesArrayGbl->setUnnamedAddr(llvm::GlobalValue::UnnamedAddr::Global);
    Info.MapTypesArray = MapTypesArrayGbl;

    for (unsigned I = 0; I < Info.NumberOfPtrs; ++I) {
      llvm::Value *BPVal = *BasePointers[I];
      llvm::Value *BP = CGF.Builder.CreateConstInBoundsGEP2_32(
          llvm::ArrayType::get(CGM.VoidPtrTy, Info.NumberOfPtrs),
          Info.BasePointersArray, 0, I);
      BP = CGF.Builder.CreatePointerBitCastOrAddrSpaceCast(
          BP, BPVal->getType()->getPointerTo(/*AddrSpace=*/0));
      Address BPAddr(BP, Ctx.getTypeAlignInChars(Ctx.VoidPtrTy));
      CGF.Builder.CreateStore(BPVal, BPAddr);

      if (Info.requiresDevicePointerInfo())
        if (const ValueDecl *DevVD = BasePointers[I].getDevicePtrDecl())
          Info.CaptureDeviceAddrMap.try_emplace(DevVD, BPAddr);

      llvm::Value *PVal = Pointers[I];
      llvm::Value *P = CGF.Builder.CreateConstInBoundsGEP2_32(
          llvm::ArrayType::get(CGM.VoidPtrTy, Info.NumberOfPtrs),
          Info.PointersArray, 0, I);
      P = CGF.Builder.CreatePointerBitCastOrAddrSpaceCast(
          P, PVal->getType()->getPointerTo(/*AddrSpace=*/0));
      Address PAddr(P, Ctx.getTypeAlignInChars(Ctx.VoidPtrTy));
      CGF.Builder.CreateStore(PVal, PAddr);

      if (hasRuntimeEvaluationCaptureSize) {
        llvm::Value *S = CGF.Builder.CreateConstInBoundsGEP2_32(
            llvm::ArrayType::get(CGM.SizeTy, Info.NumberOfPtrs),
            Info.SizesArray,
            /*Idx0=*/0,
            /*Idx1=*/I);
        Address SAddr(S, Ctx.getTypeAlignInChars(Ctx.getSizeType()));
        CGF.Builder.CreateStore(
            CGF.Builder.CreateIntCast(Sizes[I], CGM.SizeTy, /*isSigned=*/true),
            SAddr);
      }
    }
  }
}
/// Emit the arguments to be passed to the runtime library based on the
/// arrays of pointers, sizes and map types.
static void emitOffloadingArraysArgument(
    CodeGenFunction &CGF, llvm::Value *&BasePointersArrayArg,
    llvm::Value *&PointersArrayArg, llvm::Value *&SizesArrayArg,
    llvm::Value *&MapTypesArrayArg, CGOpenMPRuntime::TargetDataInfo &Info) {
  CodeGenModule &CGM = CGF.CGM;
  if (Info.NumberOfPtrs) {
    BasePointersArrayArg = CGF.Builder.CreateConstInBoundsGEP2_32(
        llvm::ArrayType::get(CGM.VoidPtrTy, Info.NumberOfPtrs),
        Info.BasePointersArray,
        /*Idx0=*/0, /*Idx1=*/0);
    PointersArrayArg = CGF.Builder.CreateConstInBoundsGEP2_32(
        llvm::ArrayType::get(CGM.VoidPtrTy, Info.NumberOfPtrs),
        Info.PointersArray,
        /*Idx0=*/0,
        /*Idx1=*/0);
    SizesArrayArg = CGF.Builder.CreateConstInBoundsGEP2_32(
        llvm::ArrayType::get(CGM.SizeTy, Info.NumberOfPtrs), Info.SizesArray,
        /*Idx0=*/0, /*Idx1=*/0);
    MapTypesArrayArg = CGF.Builder.CreateConstInBoundsGEP2_32(
        llvm::ArrayType::get(CGM.Int64Ty, Info.NumberOfPtrs),
        Info.MapTypesArray,
        /*Idx0=*/0,
        /*Idx1=*/0);
  } else {
    BasePointersArrayArg = llvm::ConstantPointerNull::get(CGM.VoidPtrPtrTy);
    PointersArrayArg = llvm::ConstantPointerNull::get(CGM.VoidPtrPtrTy);
    SizesArrayArg = llvm::ConstantPointerNull::get(CGM.SizeTy->getPointerTo());
    MapTypesArrayArg =
        llvm::ConstantPointerNull::get(CGM.Int64Ty->getPointerTo());
  }
}
<<<<<<< HEAD
#if INTEL_COLLAB
void CGOpenMPRuntime::getLOMapInfo(const OMPExecutableDirective &Dir,
                                   CodeGenFunction &CGF, const OMPMapClause *C,
                                   const Expr *E,
                                   SmallVector<MapInfo, 4> &Info) {
  MappableExprsHandler MEHandler(Dir, CGF);

  bool IsFirstComponentList = true;
  MappableExprsHandler::MapBaseValuesArrayTy BasePointers;
  MappableExprsHandler::MapValuesArrayTy Pointers;
  MappableExprsHandler::MapValuesArrayTy Sizes;
  MappableExprsHandler::MapFlagsArrayTy Types;
  MappableExprsHandler::StructRangeInfoTy PartialStruct;

  while (const auto *OASE = dyn_cast<OMPArraySectionExpr>(E))
    E = OASE->getBase()->IgnoreParenImpCasts();
  while (const auto *ASE = dyn_cast<ArraySubscriptExpr>(E))
    E = ASE->getBase()->IgnoreParenImpCasts();
  while (const auto *ME = dyn_cast<MemberExpr>(E))
    E = ME->getBase()->IgnoreParenImpCasts();
  auto *VD = cast<VarDecl>(cast<DeclRefExpr>(E)->getDecl());
  for (auto L : C->decl_component_lists(VD)) {
    assert(L.first == VD && "We got information for the wrong declaration??");
    assert(!L.second.empty() &&
           "Not expecting declaration with no component lists.");
    MEHandler.generateInfoForComponentList(
        C->getMapType(), C->getMapTypeModifiers(), L.second, BasePointers,
        Pointers, Sizes, Types, PartialStruct, IsFirstComponentList,
        C->isImplicit());
    IsFirstComponentList = false;
  }
  if (BasePointers.size() == 1) {
    // This is the simple non-aggregate case.
    llvm::Value *VBP = *BasePointers[0];
    if (VBP == Pointers[0]) {
      Info.push_back({VBP, VBP, nullptr});
      return;
    }
  }
  for (int I = 0, E = BasePointers.size(); I < E; ++I)
    Info.push_back({*BasePointers[I], Pointers[I], Sizes[I]});
}
#endif // INTEL_COLLAB
=======

/// Checks if the expression is constant or does not have non-trivial function
/// calls.
static bool isTrivial(ASTContext &Ctx, const Expr * E) {
  // We can skip constant expressions.
  // We can skip expressions with trivial calls or simple expressions.
  return (E->isEvaluatable(Ctx, Expr::SE_AllowUndefinedBehavior) ||
          !E->hasNonTrivialCall(Ctx)) &&
         !E->HasSideEffects(Ctx, /*IncludePossibleEffects=*/true);
}

/// Checks if the \p Body is the \a CompoundStmt and returns its child statement
/// iff there is only one that is not evaluatable at the compile time.
static const Stmt *getSingleCompoundChild(ASTContext &Ctx, const Stmt *Body) {
  if (const auto *C = dyn_cast<CompoundStmt>(Body)) {
    const Stmt *Child = nullptr;
    for (const Stmt *S : C->body()) {
      if (const auto *E = dyn_cast<Expr>(S)) {
        if (isTrivial(Ctx, E))
          continue;
      }
      // Some of the statements can be ignored.
      if (isa<AsmStmt>(S) || isa<NullStmt>(S) || isa<OMPFlushDirective>(S) ||
          isa<OMPBarrierDirective>(S) || isa<OMPTaskyieldDirective>(S))
        continue;
      // Analyze declarations.
      if (const auto *DS = dyn_cast<DeclStmt>(S)) {
        if (llvm::all_of(DS->decls(), [&Ctx](const Decl *D) {
              if (isa<EmptyDecl>(D) || isa<DeclContext>(D) ||
                  isa<TypeDecl>(D) || isa<PragmaCommentDecl>(D) ||
                  isa<PragmaDetectMismatchDecl>(D) || isa<UsingDecl>(D) ||
                  isa<UsingDirectiveDecl>(D) ||
                  isa<OMPDeclareReductionDecl>(D) ||
                  isa<OMPThreadPrivateDecl>(D))
                return true;
              const auto *VD = dyn_cast<VarDecl>(D);
              if (!VD)
                return false;
              return VD->isConstexpr() ||
                     ((VD->getType().isTrivialType(Ctx) ||
                       VD->getType()->isReferenceType()) &&
                      (!VD->hasInit() || isTrivial(Ctx, VD->getInit())));
            }))
          continue;
      }
      // Found multiple children - cannot get the one child only.
      if (Child)
        return Body;
      Child = S;
    }
    if (Child)
      return Child;
  }
  return Body;
}

/// Check for inner distribute directive.
static const OMPExecutableDirective *
getNestedDistributeDirective(ASTContext &Ctx, const OMPExecutableDirective &D) {
  const auto *CS = D.getInnermostCapturedStmt();
  const auto *Body =
      CS->getCapturedStmt()->IgnoreContainers(/*IgnoreCaptured=*/true);
  const Stmt *ChildStmt = getSingleCompoundChild(Ctx, Body);

  if (const auto *NestedDir = dyn_cast<OMPExecutableDirective>(ChildStmt)) {
    OpenMPDirectiveKind DKind = NestedDir->getDirectiveKind();
    switch (D.getDirectiveKind()) {
    case OMPD_target:
      if (isOpenMPDistributeDirective(DKind))
        return NestedDir;
      if (DKind == OMPD_teams) {
        Body = NestedDir->getInnermostCapturedStmt()->IgnoreContainers(
            /*IgnoreCaptured=*/true);
        if (!Body)
          return nullptr;
        ChildStmt = getSingleCompoundChild(Ctx, Body);
        if (const auto *NND = dyn_cast<OMPExecutableDirective>(ChildStmt)) {
          DKind = NND->getDirectiveKind();
          if (isOpenMPDistributeDirective(DKind))
            return NND;
        }
      }
      return nullptr;
    case OMPD_target_teams:
      if (isOpenMPDistributeDirective(DKind))
        return NestedDir;
      return nullptr;
    case OMPD_target_parallel:
    case OMPD_target_simd:
    case OMPD_target_parallel_for:
    case OMPD_target_parallel_for_simd:
      return nullptr;
    case OMPD_target_teams_distribute:
    case OMPD_target_teams_distribute_simd:
    case OMPD_target_teams_distribute_parallel_for:
    case OMPD_target_teams_distribute_parallel_for_simd:
    case OMPD_parallel:
    case OMPD_for:
    case OMPD_parallel_for:
    case OMPD_parallel_sections:
    case OMPD_for_simd:
    case OMPD_parallel_for_simd:
    case OMPD_cancel:
    case OMPD_cancellation_point:
    case OMPD_ordered:
    case OMPD_threadprivate:
    case OMPD_task:
    case OMPD_simd:
    case OMPD_sections:
    case OMPD_section:
    case OMPD_single:
    case OMPD_master:
    case OMPD_critical:
    case OMPD_taskyield:
    case OMPD_barrier:
    case OMPD_taskwait:
    case OMPD_taskgroup:
    case OMPD_atomic:
    case OMPD_flush:
    case OMPD_teams:
    case OMPD_target_data:
    case OMPD_target_exit_data:
    case OMPD_target_enter_data:
    case OMPD_distribute:
    case OMPD_distribute_simd:
    case OMPD_distribute_parallel_for:
    case OMPD_distribute_parallel_for_simd:
    case OMPD_teams_distribute:
    case OMPD_teams_distribute_simd:
    case OMPD_teams_distribute_parallel_for:
    case OMPD_teams_distribute_parallel_for_simd:
    case OMPD_target_update:
    case OMPD_declare_simd:
    case OMPD_declare_target:
    case OMPD_end_declare_target:
    case OMPD_declare_reduction:
    case OMPD_taskloop:
    case OMPD_taskloop_simd:
    case OMPD_requires:
    case OMPD_unknown:
      llvm_unreachable("Unexpected directive.");
    }
  }

  return nullptr;
}

void CGOpenMPRuntime::emitTargetNumIterationsCall(
    CodeGenFunction &CGF, const OMPExecutableDirective &D, const Expr *Device,
    const llvm::function_ref<llvm::Value *(
        CodeGenFunction &CGF, const OMPLoopDirective &D)> &SizeEmitter) {
  OpenMPDirectiveKind Kind = D.getDirectiveKind();
  const OMPExecutableDirective *TD = &D;
  // Get nested teams distribute kind directive, if any.
  if (!isOpenMPDistributeDirective(Kind) || !isOpenMPTeamsDirective(Kind))
    TD = getNestedDistributeDirective(CGM.getContext(), D);
  if (!TD)
    return;
  const auto *LD = cast<OMPLoopDirective>(TD);
  auto &&CodeGen = [LD, &Device, &SizeEmitter, this](CodeGenFunction &CGF,
                                                     PrePostActionTy &) {
    llvm::Value *NumIterations = SizeEmitter(CGF, *LD);

    // Emit device ID if any.
    llvm::Value *DeviceID;
    if (Device)
      DeviceID = CGF.Builder.CreateIntCast(CGF.EmitScalarExpr(Device),
                                           CGF.Int64Ty, /*isSigned=*/true);
    else
      DeviceID = CGF.Builder.getInt64(OMP_DEVICEID_UNDEF);

    llvm::Value *Args[] = {DeviceID, NumIterations};
    CGF.EmitRuntimeCall(
        createRuntimeFunction(OMPRTL__kmpc_push_target_tripcount), Args);
  };
  emitInlinedDirective(CGF, OMPD_unknown, CodeGen);
}

>>>>>>> 1ad53ca2
void CGOpenMPRuntime::emitTargetCall(CodeGenFunction &CGF,
                                     const OMPExecutableDirective &D,
                                     llvm::Value *OutlinedFn,
                                     llvm::Value *OutlinedFnID,
                                     const Expr *IfCond, const Expr *Device) {
  if (!CGF.HaveInsertPoint())
    return;

  assert(OutlinedFn && "Invalid outlined function!");

  const bool RequiresOuterTask = D.hasClausesOfKind<OMPDependClause>();
  llvm::SmallVector<llvm::Value *, 16> CapturedVars;
  const CapturedStmt &CS = *D.getCapturedStmt(OMPD_target);
  auto &&ArgsCodegen = [&CS, &CapturedVars](CodeGenFunction &CGF,
                                            PrePostActionTy &) {
    CGF.GenerateOpenMPCapturedVars(CS, CapturedVars);
  };
  emitInlinedDirective(CGF, OMPD_unknown, ArgsCodegen);

  CodeGenFunction::OMPTargetDataInfo InputInfo;
  llvm::Value *MapTypesArray = nullptr;
  // Fill up the pointer arrays and transfer execution to the device.
  auto &&ThenGen = [this, Device, OutlinedFn, OutlinedFnID, &D, &InputInfo,
                    &MapTypesArray, &CS, RequiresOuterTask,
                    &CapturedVars](CodeGenFunction &CGF, PrePostActionTy &) {
    // On top of the arrays that were filled up, the target offloading call
    // takes as arguments the device id as well as the host pointer. The host
    // pointer is used by the runtime library to identify the current target
    // region, so it only has to be unique and not necessarily point to
    // anything. It could be the pointer to the outlined function that
    // implements the target region, but we aren't using that so that the
    // compiler doesn't need to keep that, and could therefore inline the host
    // function if proven worthwhile during optimization.

    // From this point on, we need to have an ID of the target region defined.
    assert(OutlinedFnID && "Invalid outlined function ID!");

    // Emit device ID if any.
    llvm::Value *DeviceID;
    if (Device) {
      DeviceID = CGF.Builder.CreateIntCast(CGF.EmitScalarExpr(Device),
                                           CGF.Int64Ty, /*isSigned=*/true);
    } else {
      DeviceID = CGF.Builder.getInt64(OMP_DEVICEID_UNDEF);
    }

    // Emit the number of elements in the offloading arrays.
    llvm::Value *PointerNum =
        CGF.Builder.getInt32(InputInfo.NumberOfTargetItems);

    // Return value of the runtime offloading call.
    llvm::Value *Return;

    llvm::Value *NumTeams = emitNumTeamsForTargetDirective(*this, CGF, D);
    llvm::Value *NumThreads = emitNumThreadsForTargetDirective(*this, CGF, D);

    bool HasNowait = D.hasClausesOfKind<OMPNowaitClause>();
    // The target region is an outlined function launched by the runtime
    // via calls __tgt_target() or __tgt_target_teams().
    //
    // __tgt_target() launches a target region with one team and one thread,
    // executing a serial region.  This master thread may in turn launch
    // more threads within its team upon encountering a parallel region,
    // however, no additional teams can be launched on the device.
    //
    // __tgt_target_teams() launches a target region with one or more teams,
    // each with one or more threads.  This call is required for target
    // constructs such as:
    //  'target teams'
    //  'target' / 'teams'
    //  'target teams distribute parallel for'
    //  'target parallel'
    // and so on.
    //
    // Note that on the host and CPU targets, the runtime implementation of
    // these calls simply call the outlined function without forking threads.
    // The outlined functions themselves have runtime calls to
    // __kmpc_fork_teams() and __kmpc_fork() for this purpose, codegen'd by
    // the compiler in emitTeamsCall() and emitParallelCall().
    //
    // In contrast, on the NVPTX target, the implementation of
    // __tgt_target_teams() launches a GPU kernel with the requested number
    // of teams and threads so no additional calls to the runtime are required.
    if (NumTeams) {
      // If we have NumTeams defined this means that we have an enclosed teams
      // region. Therefore we also expect to have NumThreads defined. These two
      // values should be defined in the presence of a teams directive,
      // regardless of having any clauses associated. If the user is using teams
      // but no clauses, these two values will be the default that should be
      // passed to the runtime library - a 32-bit integer with the value zero.
      assert(NumThreads && "Thread limit expression should be available along "
                           "with number of teams.");
      llvm::Value *OffloadingArgs[] = {DeviceID,
                                       OutlinedFnID,
                                       PointerNum,
                                       InputInfo.BasePointersArray.getPointer(),
                                       InputInfo.PointersArray.getPointer(),
                                       InputInfo.SizesArray.getPointer(),
                                       MapTypesArray,
                                       NumTeams,
                                       NumThreads};
      Return = CGF.EmitRuntimeCall(
          createRuntimeFunction(HasNowait ? OMPRTL__tgt_target_teams_nowait
                                          : OMPRTL__tgt_target_teams),
          OffloadingArgs);
    } else {
      llvm::Value *OffloadingArgs[] = {DeviceID,
                                       OutlinedFnID,
                                       PointerNum,
                                       InputInfo.BasePointersArray.getPointer(),
                                       InputInfo.PointersArray.getPointer(),
                                       InputInfo.SizesArray.getPointer(),
                                       MapTypesArray};
      Return = CGF.EmitRuntimeCall(
          createRuntimeFunction(HasNowait ? OMPRTL__tgt_target_nowait
                                          : OMPRTL__tgt_target),
          OffloadingArgs);
    }

    // Check the error code and execute the host version if required.
    llvm::BasicBlock *OffloadFailedBlock =
        CGF.createBasicBlock("omp_offload.failed");
    llvm::BasicBlock *OffloadContBlock =
        CGF.createBasicBlock("omp_offload.cont");
    llvm::Value *Failed = CGF.Builder.CreateIsNotNull(Return);
    CGF.Builder.CreateCondBr(Failed, OffloadFailedBlock, OffloadContBlock);

    CGF.EmitBlock(OffloadFailedBlock);
    if (RequiresOuterTask) {
      CapturedVars.clear();
      CGF.GenerateOpenMPCapturedVars(CS, CapturedVars);
    }
    emitOutlinedFunctionCall(CGF, D.getBeginLoc(), OutlinedFn, CapturedVars);
    CGF.EmitBranch(OffloadContBlock);

    CGF.EmitBlock(OffloadContBlock, /*IsFinished=*/true);
  };

  // Notify that the host version must be executed.
  auto &&ElseGen = [this, &D, OutlinedFn, &CS, &CapturedVars,
                    RequiresOuterTask](CodeGenFunction &CGF,
                                       PrePostActionTy &) {
    if (RequiresOuterTask) {
      CapturedVars.clear();
      CGF.GenerateOpenMPCapturedVars(CS, CapturedVars);
    }
    emitOutlinedFunctionCall(CGF, D.getBeginLoc(), OutlinedFn, CapturedVars);
  };

  auto &&TargetThenGen = [this, &ThenGen, &D, &InputInfo, &MapTypesArray,
                          &CapturedVars, RequiresOuterTask,
                          &CS](CodeGenFunction &CGF, PrePostActionTy &) {
    // Fill up the arrays with all the captured variables.
    MappableExprsHandler::MapBaseValuesArrayTy BasePointers;
    MappableExprsHandler::MapValuesArrayTy Pointers;
    MappableExprsHandler::MapValuesArrayTy Sizes;
    MappableExprsHandler::MapFlagsArrayTy MapTypes;

    // Get mappable expression information.
    MappableExprsHandler MEHandler(D, CGF);
    llvm::DenseMap<llvm::Value *, llvm::Value *> LambdaPointers;

    auto RI = CS.getCapturedRecordDecl()->field_begin();
    auto CV = CapturedVars.begin();
    for (CapturedStmt::const_capture_iterator CI = CS.capture_begin(),
                                              CE = CS.capture_end();
         CI != CE; ++CI, ++RI, ++CV) {
      MappableExprsHandler::MapBaseValuesArrayTy CurBasePointers;
      MappableExprsHandler::MapValuesArrayTy CurPointers;
      MappableExprsHandler::MapValuesArrayTy CurSizes;
      MappableExprsHandler::MapFlagsArrayTy CurMapTypes;
      MappableExprsHandler::StructRangeInfoTy PartialStruct;

      // VLA sizes are passed to the outlined region by copy and do not have map
      // information associated.
      if (CI->capturesVariableArrayType()) {
        CurBasePointers.push_back(*CV);
        CurPointers.push_back(*CV);
        CurSizes.push_back(CGF.getTypeSize(RI->getType()));
        // Copy to the device as an argument. No need to retrieve it.
        CurMapTypes.push_back(MappableExprsHandler::OMP_MAP_LITERAL |
                              MappableExprsHandler::OMP_MAP_TARGET_PARAM);
      } else {
        // If we have any information in the map clause, we use it, otherwise we
        // just do a default mapping.
        MEHandler.generateInfoForCapture(CI, *CV, CurBasePointers, CurPointers,
                                         CurSizes, CurMapTypes, PartialStruct);
        if (CurBasePointers.empty())
          MEHandler.generateDefaultMapInfo(*CI, **RI, *CV, CurBasePointers,
                                           CurPointers, CurSizes, CurMapTypes);
        // Generate correct mapping for variables captured by reference in
        // lambdas.
        if (CI->capturesVariable())
          MEHandler.generateInfoForLambdaCaptures(
              CI->getCapturedVar(), *CV, CurBasePointers, CurPointers, CurSizes,
              CurMapTypes, LambdaPointers);
      }
      // We expect to have at least an element of information for this capture.
      assert(!CurBasePointers.empty() &&
             "Non-existing map pointer for capture!");
      assert(CurBasePointers.size() == CurPointers.size() &&
             CurBasePointers.size() == CurSizes.size() &&
             CurBasePointers.size() == CurMapTypes.size() &&
             "Inconsistent map information sizes!");

      // If there is an entry in PartialStruct it means we have a struct with
      // individual members mapped. Emit an extra combined entry.
      if (PartialStruct.Base.isValid())
        MEHandler.emitCombinedEntry(BasePointers, Pointers, Sizes, MapTypes,
                                    CurMapTypes, PartialStruct);

      // We need to append the results of this capture to what we already have.
      BasePointers.append(CurBasePointers.begin(), CurBasePointers.end());
      Pointers.append(CurPointers.begin(), CurPointers.end());
      Sizes.append(CurSizes.begin(), CurSizes.end());
      MapTypes.append(CurMapTypes.begin(), CurMapTypes.end());
    }
    // Adjust MEMBER_OF flags for the lambdas captures.
    MEHandler.adjustMemberOfForLambdaCaptures(LambdaPointers, BasePointers,
                                              Pointers, MapTypes);
    // Map other list items in the map clause which are not captured variables
    // but "declare target link" global variables.
    MEHandler.generateInfoForDeclareTargetLink(BasePointers, Pointers, Sizes,
                                               MapTypes);

    TargetDataInfo Info;
    // Fill up the arrays and create the arguments.
    emitOffloadingArrays(CGF, BasePointers, Pointers, Sizes, MapTypes, Info);
    emitOffloadingArraysArgument(CGF, Info.BasePointersArray,
                                 Info.PointersArray, Info.SizesArray,
                                 Info.MapTypesArray, Info);
    InputInfo.NumberOfTargetItems = Info.NumberOfPtrs;
    InputInfo.BasePointersArray =
        Address(Info.BasePointersArray, CGM.getPointerAlign());
    InputInfo.PointersArray =
        Address(Info.PointersArray, CGM.getPointerAlign());
    InputInfo.SizesArray = Address(Info.SizesArray, CGM.getPointerAlign());
    MapTypesArray = Info.MapTypesArray;
    if (RequiresOuterTask)
      CGF.EmitOMPTargetTaskBasedDirective(D, ThenGen, InputInfo);
    else
      emitInlinedDirective(CGF, D.getDirectiveKind(), ThenGen);
  };

  auto &&TargetElseGen = [this, &ElseGen, &D, RequiresOuterTask](
                             CodeGenFunction &CGF, PrePostActionTy &) {
    if (RequiresOuterTask) {
      CodeGenFunction::OMPTargetDataInfo InputInfo;
      CGF.EmitOMPTargetTaskBasedDirective(D, ElseGen, InputInfo);
    } else {
      emitInlinedDirective(CGF, D.getDirectiveKind(), ElseGen);
    }
  };

  // If we have a target function ID it means that we need to support
  // offloading, otherwise, just execute on the host. We need to execute on host
  // regardless of the conditional in the if clause if, e.g., the user do not
  // specify target triples.
  if (OutlinedFnID) {
    if (IfCond) {
      emitOMPIfClause(CGF, IfCond, TargetThenGen, TargetElseGen);
    } else {
      RegionCodeGenTy ThenRCG(TargetThenGen);
      ThenRCG(CGF);
    }
  } else {
    RegionCodeGenTy ElseRCG(TargetElseGen);
    ElseRCG(CGF);
  }
}

#if INTEL_COLLAB
bool CGOpenMPRuntime::scanForTargetRegionsFunctions(const Stmt *S,
                                                    StringRef ParentName) {
  if (!S)
    return false;
#else
void CGOpenMPRuntime::scanForTargetRegionsFunctions(const Stmt *S,
                                                    StringRef ParentName) {
  if (!S)
    return;
#endif // INTEL_COLLAB

  // Codegen OMP target directives that offload compute to the device.
  bool RequiresDeviceCodegen =
      isa<OMPExecutableDirective>(S) &&
      isOpenMPTargetExecutionDirective(
          cast<OMPExecutableDirective>(S)->getDirectiveKind());

  if (RequiresDeviceCodegen) {
    const auto &E = *cast<OMPExecutableDirective>(S);
    unsigned DeviceID;
    unsigned FileID;
    unsigned Line;
    getTargetEntryUniqueInfo(CGM.getContext(), E.getBeginLoc(), DeviceID,
                             FileID, Line);

    // Is this a target region that should not be emitted as an entry point? If
    // so just signal we are done with this target region.
    if (!OffloadEntriesInfoManager.hasTargetRegionEntryInfo(DeviceID, FileID,
                                                            ParentName, Line))
#if INTEL_COLLAB
      return false;
    if (CGM.getLangOpts().OpenMPLateOutline)
#if INTEL_CUSTOMIZATION
      if (CGM.getLangOpts().OpenMPLateOutlineTarget)
#endif // INTEL_CUSTOMIZATION
      return true;
#else
      return;
#endif // INTEL_COLLAB

    switch (E.getDirectiveKind()) {
    case OMPD_target:
      CodeGenFunction::EmitOMPTargetDeviceFunction(CGM, ParentName,
                                                   cast<OMPTargetDirective>(E));
      break;
    case OMPD_target_parallel:
      CodeGenFunction::EmitOMPTargetParallelDeviceFunction(
          CGM, ParentName, cast<OMPTargetParallelDirective>(E));
      break;
    case OMPD_target_teams:
      CodeGenFunction::EmitOMPTargetTeamsDeviceFunction(
          CGM, ParentName, cast<OMPTargetTeamsDirective>(E));
      break;
    case OMPD_target_teams_distribute:
      CodeGenFunction::EmitOMPTargetTeamsDistributeDeviceFunction(
          CGM, ParentName, cast<OMPTargetTeamsDistributeDirective>(E));
      break;
    case OMPD_target_teams_distribute_simd:
      CodeGenFunction::EmitOMPTargetTeamsDistributeSimdDeviceFunction(
          CGM, ParentName, cast<OMPTargetTeamsDistributeSimdDirective>(E));
      break;
    case OMPD_target_parallel_for:
      CodeGenFunction::EmitOMPTargetParallelForDeviceFunction(
          CGM, ParentName, cast<OMPTargetParallelForDirective>(E));
      break;
    case OMPD_target_parallel_for_simd:
      CodeGenFunction::EmitOMPTargetParallelForSimdDeviceFunction(
          CGM, ParentName, cast<OMPTargetParallelForSimdDirective>(E));
      break;
    case OMPD_target_simd:
      CodeGenFunction::EmitOMPTargetSimdDeviceFunction(
          CGM, ParentName, cast<OMPTargetSimdDirective>(E));
      break;
    case OMPD_target_teams_distribute_parallel_for:
      CodeGenFunction::EmitOMPTargetTeamsDistributeParallelForDeviceFunction(
          CGM, ParentName,
          cast<OMPTargetTeamsDistributeParallelForDirective>(E));
      break;
    case OMPD_target_teams_distribute_parallel_for_simd:
      CodeGenFunction::
          EmitOMPTargetTeamsDistributeParallelForSimdDeviceFunction(
              CGM, ParentName,
              cast<OMPTargetTeamsDistributeParallelForSimdDirective>(E));
      break;
    case OMPD_parallel:
    case OMPD_for:
    case OMPD_parallel_for:
    case OMPD_parallel_sections:
    case OMPD_for_simd:
    case OMPD_parallel_for_simd:
    case OMPD_cancel:
    case OMPD_cancellation_point:
    case OMPD_ordered:
    case OMPD_threadprivate:
    case OMPD_task:
    case OMPD_simd:
    case OMPD_sections:
    case OMPD_section:
    case OMPD_single:
    case OMPD_master:
    case OMPD_critical:
    case OMPD_taskyield:
    case OMPD_barrier:
    case OMPD_taskwait:
    case OMPD_taskgroup:
    case OMPD_atomic:
    case OMPD_flush:
    case OMPD_teams:
    case OMPD_target_data:
    case OMPD_target_exit_data:
    case OMPD_target_enter_data:
    case OMPD_distribute:
    case OMPD_distribute_simd:
    case OMPD_distribute_parallel_for:
    case OMPD_distribute_parallel_for_simd:
    case OMPD_teams_distribute:
    case OMPD_teams_distribute_simd:
    case OMPD_teams_distribute_parallel_for:
    case OMPD_teams_distribute_parallel_for_simd:
    case OMPD_target_update:
    case OMPD_declare_simd:
    case OMPD_declare_target:
    case OMPD_end_declare_target:
    case OMPD_declare_reduction:
    case OMPD_taskloop:
    case OMPD_taskloop_simd:
    case OMPD_requires:
    case OMPD_unknown:
      llvm_unreachable("Unknown target directive for OpenMP device codegen.");
    }
#if INTEL_COLLAB
    return true;
#else
    return;
#endif // INTEL_COLLAB
  }

  if (const auto *E = dyn_cast<OMPExecutableDirective>(S)) {
    if (!E->hasAssociatedStmt() || !E->getAssociatedStmt())
#if INTEL_COLLAB
      return false;
    return scanForTargetRegionsFunctions(
        E->getInnermostCapturedStmt()->getCapturedStmt(), ParentName);
#else
      return;
    scanForTargetRegionsFunctions(
        E->getInnermostCapturedStmt()->getCapturedStmt(), ParentName);
    return;
#endif // INTEL_COLLAB
  }

  // If this is a lambda function, look into its body.
  if (const auto *L = dyn_cast<LambdaExpr>(S))
    S = L->getBody();

  // Keep looking for target regions recursively.
#if INTEL_COLLAB
  bool HasTargetRegions = false;
  for (const Stmt *II : S->children())
    HasTargetRegions |= scanForTargetRegionsFunctions(II, ParentName);
  return HasTargetRegions;
#else
  for (const Stmt *II : S->children())
    scanForTargetRegionsFunctions(II, ParentName);
#endif // INTEL_COLLAB
}

bool CGOpenMPRuntime::emitTargetFunctions(GlobalDecl GD) {
  // If emitting code for the host, we do not process FD here. Instead we do
  // the normal code generation.
  if (!CGM.getLangOpts().OpenMPIsDevice)
    return false;

  const ValueDecl *VD = cast<ValueDecl>(GD.getDecl());
  StringRef Name = CGM.getMangledName(GD);
  // Try to detect target regions in the function.
#if INTEL_COLLAB
  if (const auto *FD = dyn_cast<FunctionDecl>(VD)) {
    bool HasTargetRegions =
        scanForTargetRegionsFunctions(FD->getBody(), Name);

    // Emit functions with target regions if doing BE outlining.
#if INTEL_CUSTOMIZATION
    if (CGM.getLangOpts().OpenMPLateOutlineTarget)
#endif // INTEL_CUSTOMIZATION
    if (HasTargetRegions && CGM.getLangOpts().OpenMPLateOutline) {
      // Force function to be emitted
      (void) CGM.GetAddrOfFunction(FD);
      return false;
    }
  }
#else
  if (const auto *FD = dyn_cast<FunctionDecl>(VD))
    scanForTargetRegionsFunctions(FD->getBody(), Name);
#endif // INTEL_COLLAB

  // Do not to emit function if it is not marked as declare target.
  return !OMPDeclareTargetDeclAttr::isDeclareTargetDeclaration(VD) &&
         AlreadyEmittedTargetFunctions.count(Name) == 0;
}

bool CGOpenMPRuntime::emitTargetGlobalVariable(GlobalDecl GD) {
  if (!CGM.getLangOpts().OpenMPIsDevice)
    return false;

  // Check if there are Ctors/Dtors in this declaration and look for target
  // regions in it. We use the complete variant to produce the kernel name
  // mangling.
  QualType RDTy = cast<VarDecl>(GD.getDecl())->getType();
  if (const auto *RD = RDTy->getBaseElementTypeUnsafe()->getAsCXXRecordDecl()) {
    for (const CXXConstructorDecl *Ctor : RD->ctors()) {
      StringRef ParentName =
          CGM.getMangledName(GlobalDecl(Ctor, Ctor_Complete));
      scanForTargetRegionsFunctions(Ctor->getBody(), ParentName);
    }
    if (const CXXDestructorDecl *Dtor = RD->getDestructor()) {
      StringRef ParentName =
          CGM.getMangledName(GlobalDecl(Dtor, Dtor_Complete));
      scanForTargetRegionsFunctions(Dtor->getBody(), ParentName);
    }
  }

  // Do not to emit variable if it is not marked as declare target.
  llvm::Optional<OMPDeclareTargetDeclAttr::MapTypeTy> Res =
      OMPDeclareTargetDeclAttr::isDeclareTargetDeclaration(
          cast<VarDecl>(GD.getDecl()));
  if (!Res || *Res == OMPDeclareTargetDeclAttr::MT_Link) {
    DeferredGlobalVariables.insert(cast<VarDecl>(GD.getDecl()));
    return true;
  }
  return false;
}

void CGOpenMPRuntime::registerTargetGlobalVariable(const VarDecl *VD,
                                                   llvm::Constant *Addr) {
  llvm::Optional<OMPDeclareTargetDeclAttr::MapTypeTy> Res =
      OMPDeclareTargetDeclAttr::isDeclareTargetDeclaration(VD);
  if (!Res) {
    if (CGM.getLangOpts().OpenMPIsDevice) {
      // Register non-target variables being emitted in device code (debug info
      // may cause this).
      StringRef VarName = CGM.getMangledName(VD);
      EmittedNonTargetVariables.try_emplace(VarName, Addr);
    }
    return;
  }
  // Register declare target variables.
  OffloadEntriesInfoManagerTy::OMPTargetGlobalVarEntryKind Flags;
  StringRef VarName;
  CharUnits VarSize;
  llvm::GlobalValue::LinkageTypes Linkage;
  switch (*Res) {
  case OMPDeclareTargetDeclAttr::MT_To:
    Flags = OffloadEntriesInfoManagerTy::OMPTargetGlobalVarEntryTo;
    VarName = CGM.getMangledName(VD);
    if (VD->hasDefinition(CGM.getContext()) != VarDecl::DeclarationOnly) {
      VarSize = CGM.getContext().getTypeSizeInChars(VD->getType());
      assert(!VarSize.isZero() && "Expected non-zero size of the variable");
    } else {
      VarSize = CharUnits::Zero();
    }
    Linkage = CGM.getLLVMLinkageVarDefinition(VD, /*IsConstant=*/false);
    // Temp solution to prevent optimizations of the internal variables.
    if (CGM.getLangOpts().OpenMPIsDevice && !VD->isExternallyVisible()) {
      std::string RefName = getName({VarName, "ref"});
      if (!CGM.GetGlobalValue(RefName)) {
        llvm::Constant *AddrRef =
            getOrCreateInternalVariable(Addr->getType(), RefName);
        auto *GVAddrRef = cast<llvm::GlobalVariable>(AddrRef);
        GVAddrRef->setConstant(/*Val=*/true);
        GVAddrRef->setLinkage(llvm::GlobalValue::InternalLinkage);
        GVAddrRef->setInitializer(Addr);
        CGM.addCompilerUsedGlobal(GVAddrRef);
      }
    }
    break;
  case OMPDeclareTargetDeclAttr::MT_Link:
    Flags = OffloadEntriesInfoManagerTy::OMPTargetGlobalVarEntryLink;
    if (CGM.getLangOpts().OpenMPIsDevice) {
      VarName = Addr->getName();
      Addr = nullptr;
    } else {
      VarName = getAddrOfDeclareTargetLink(VD).getName();
      Addr = cast<llvm::Constant>(getAddrOfDeclareTargetLink(VD).getPointer());
    }
    VarSize = CGM.getPointerSize();
    Linkage = llvm::GlobalValue::WeakAnyLinkage;
    break;
  }
  OffloadEntriesInfoManager.registerDeviceGlobalVarEntryInfo(
      VarName, Addr, VarSize, Flags, Linkage);
}

bool CGOpenMPRuntime::emitTargetGlobal(GlobalDecl GD) {
  if (isa<FunctionDecl>(GD.getDecl()) ||
      isa<OMPDeclareReductionDecl>(GD.getDecl()))
    return emitTargetFunctions(GD);

  return emitTargetGlobalVariable(GD);
}

void CGOpenMPRuntime::emitDeferredTargetDecls() const {
  for (const VarDecl *VD : DeferredGlobalVariables) {
    llvm::Optional<OMPDeclareTargetDeclAttr::MapTypeTy> Res =
        OMPDeclareTargetDeclAttr::isDeclareTargetDeclaration(VD);
    if (!Res)
      continue;
    if (*Res == OMPDeclareTargetDeclAttr::MT_To) {
      CGM.EmitGlobal(VD);
    } else {
      assert(*Res == OMPDeclareTargetDeclAttr::MT_Link &&
             "Expected to or link clauses.");
      (void)CGM.getOpenMPRuntime().getAddrOfDeclareTargetLink(VD);
    }
  }
}

void CGOpenMPRuntime::adjustTargetSpecificDataForLambdas(
    CodeGenFunction &CGF, const OMPExecutableDirective &D) const {
  assert(isOpenMPTargetExecutionDirective(D.getDirectiveKind()) &&
         " Expected target-based directive.");
}

CGOpenMPRuntime::DisableAutoDeclareTargetRAII::DisableAutoDeclareTargetRAII(
    CodeGenModule &CGM)
    : CGM(CGM) {
  if (CGM.getLangOpts().OpenMPIsDevice) {
    SavedShouldMarkAsGlobal = CGM.getOpenMPRuntime().ShouldMarkAsGlobal;
    CGM.getOpenMPRuntime().ShouldMarkAsGlobal = false;
  }
}

CGOpenMPRuntime::DisableAutoDeclareTargetRAII::~DisableAutoDeclareTargetRAII() {
  if (CGM.getLangOpts().OpenMPIsDevice)
    CGM.getOpenMPRuntime().ShouldMarkAsGlobal = SavedShouldMarkAsGlobal;
}

bool CGOpenMPRuntime::markAsGlobalTarget(GlobalDecl GD) {
  if (!CGM.getLangOpts().OpenMPIsDevice || !ShouldMarkAsGlobal)
    return true;

  StringRef Name = CGM.getMangledName(GD);
  const auto *D = cast<FunctionDecl>(GD.getDecl());
  // Do not to emit function if it is marked as declare target as it was already
  // emitted.
  if (OMPDeclareTargetDeclAttr::isDeclareTargetDeclaration(D)) {
    if (D->hasBody() && AlreadyEmittedTargetFunctions.count(Name) == 0) {
      if (auto *F = dyn_cast_or_null<llvm::Function>(CGM.GetGlobalValue(Name)))
        return !F->isDeclaration();
      return false;
    }
    return true;
  }

  return !AlreadyEmittedTargetFunctions.insert(Name).second;
}

llvm::Function *CGOpenMPRuntime::emitRegistrationFunction() {
  // If we have offloading in the current module, we need to emit the entries
  // now and register the offloading descriptor.
  createOffloadEntriesAndInfoMetadata();

#if INTEL_COLLAB
  // Offload registration is created by BE with late outlining.
  if (CGM.getLangOpts().OpenMPLateOutline)
#if INTEL_CUSTOMIZATION
    if (CGM.getLangOpts().OpenMPLateOutlineTarget)
#endif // INTEL_CUSTOMIZATION
    return nullptr;
#endif // INTEL_COLLAB

  // Create and register the offloading binary descriptors. This is the main
  // entity that captures all the information about offloading in the current
  // compilation unit.
  return createOffloadingBinaryDescriptorRegistration();
}

void CGOpenMPRuntime::emitTeamsCall(CodeGenFunction &CGF,
                                    const OMPExecutableDirective &D,
                                    SourceLocation Loc,
                                    llvm::Value *OutlinedFn,
                                    ArrayRef<llvm::Value *> CapturedVars) {
  if (!CGF.HaveInsertPoint())
    return;

  llvm::Value *RTLoc = emitUpdateLocation(CGF, Loc);
  CodeGenFunction::RunCleanupsScope Scope(CGF);

  // Build call __kmpc_fork_teams(loc, n, microtask, var1, .., varn);
  llvm::Value *Args[] = {
      RTLoc,
      CGF.Builder.getInt32(CapturedVars.size()), // Number of captured vars
      CGF.Builder.CreateBitCast(OutlinedFn, getKmpc_MicroPointerTy())};
  llvm::SmallVector<llvm::Value *, 16> RealArgs;
  RealArgs.append(std::begin(Args), std::end(Args));
  RealArgs.append(CapturedVars.begin(), CapturedVars.end());

  llvm::Value *RTLFn = createRuntimeFunction(OMPRTL__kmpc_fork_teams);
  CGF.EmitRuntimeCall(RTLFn, RealArgs);
}

void CGOpenMPRuntime::emitNumTeamsClause(CodeGenFunction &CGF,
                                         const Expr *NumTeams,
                                         const Expr *ThreadLimit,
                                         SourceLocation Loc) {
  if (!CGF.HaveInsertPoint())
    return;

  llvm::Value *RTLoc = emitUpdateLocation(CGF, Loc);

  llvm::Value *NumTeamsVal =
      NumTeams
          ? CGF.Builder.CreateIntCast(CGF.EmitScalarExpr(NumTeams),
                                      CGF.CGM.Int32Ty, /* isSigned = */ true)
          : CGF.Builder.getInt32(0);

  llvm::Value *ThreadLimitVal =
      ThreadLimit
          ? CGF.Builder.CreateIntCast(CGF.EmitScalarExpr(ThreadLimit),
                                      CGF.CGM.Int32Ty, /* isSigned = */ true)
          : CGF.Builder.getInt32(0);

  // Build call __kmpc_push_num_teamss(&loc, global_tid, num_teams, thread_limit)
  llvm::Value *PushNumTeamsArgs[] = {RTLoc, getThreadID(CGF, Loc), NumTeamsVal,
                                     ThreadLimitVal};
  CGF.EmitRuntimeCall(createRuntimeFunction(OMPRTL__kmpc_push_num_teams),
                      PushNumTeamsArgs);
}

void CGOpenMPRuntime::emitTargetDataCalls(
    CodeGenFunction &CGF, const OMPExecutableDirective &D, const Expr *IfCond,
    const Expr *Device, const RegionCodeGenTy &CodeGen, TargetDataInfo &Info) {
  if (!CGF.HaveInsertPoint())
    return;

  // Action used to replace the default codegen action and turn privatization
  // off.
  PrePostActionTy NoPrivAction;

  // Generate the code for the opening of the data environment. Capture all the
  // arguments of the runtime call by reference because they are used in the
  // closing of the region.
  auto &&BeginThenGen = [this, &D, Device, &Info,
                         &CodeGen](CodeGenFunction &CGF, PrePostActionTy &) {
    // Fill up the arrays with all the mapped variables.
    MappableExprsHandler::MapBaseValuesArrayTy BasePointers;
    MappableExprsHandler::MapValuesArrayTy Pointers;
    MappableExprsHandler::MapValuesArrayTy Sizes;
    MappableExprsHandler::MapFlagsArrayTy MapTypes;

    // Get map clause information.
    MappableExprsHandler MCHandler(D, CGF);
    MCHandler.generateAllInfo(BasePointers, Pointers, Sizes, MapTypes);

    // Fill up the arrays and create the arguments.
    emitOffloadingArrays(CGF, BasePointers, Pointers, Sizes, MapTypes, Info);

    llvm::Value *BasePointersArrayArg = nullptr;
    llvm::Value *PointersArrayArg = nullptr;
    llvm::Value *SizesArrayArg = nullptr;
    llvm::Value *MapTypesArrayArg = nullptr;
    emitOffloadingArraysArgument(CGF, BasePointersArrayArg, PointersArrayArg,
                                 SizesArrayArg, MapTypesArrayArg, Info);

    // Emit device ID if any.
    llvm::Value *DeviceID = nullptr;
    if (Device) {
      DeviceID = CGF.Builder.CreateIntCast(CGF.EmitScalarExpr(Device),
                                           CGF.Int64Ty, /*isSigned=*/true);
    } else {
      DeviceID = CGF.Builder.getInt64(OMP_DEVICEID_UNDEF);
    }

    // Emit the number of elements in the offloading arrays.
    llvm::Value *PointerNum = CGF.Builder.getInt32(Info.NumberOfPtrs);

    llvm::Value *OffloadingArgs[] = {
        DeviceID,         PointerNum,    BasePointersArrayArg,
        PointersArrayArg, SizesArrayArg, MapTypesArrayArg};
    CGF.EmitRuntimeCall(createRuntimeFunction(OMPRTL__tgt_target_data_begin),
                        OffloadingArgs);

    // If device pointer privatization is required, emit the body of the region
    // here. It will have to be duplicated: with and without privatization.
    if (!Info.CaptureDeviceAddrMap.empty())
      CodeGen(CGF);
  };

  // Generate code for the closing of the data region.
  auto &&EndThenGen = [this, Device, &Info](CodeGenFunction &CGF,
                                            PrePostActionTy &) {
    assert(Info.isValid() && "Invalid data environment closing arguments.");

    llvm::Value *BasePointersArrayArg = nullptr;
    llvm::Value *PointersArrayArg = nullptr;
    llvm::Value *SizesArrayArg = nullptr;
    llvm::Value *MapTypesArrayArg = nullptr;
    emitOffloadingArraysArgument(CGF, BasePointersArrayArg, PointersArrayArg,
                                 SizesArrayArg, MapTypesArrayArg, Info);

    // Emit device ID if any.
    llvm::Value *DeviceID = nullptr;
    if (Device) {
      DeviceID = CGF.Builder.CreateIntCast(CGF.EmitScalarExpr(Device),
                                           CGF.Int64Ty, /*isSigned=*/true);
    } else {
      DeviceID = CGF.Builder.getInt64(OMP_DEVICEID_UNDEF);
    }

    // Emit the number of elements in the offloading arrays.
    llvm::Value *PointerNum = CGF.Builder.getInt32(Info.NumberOfPtrs);

    llvm::Value *OffloadingArgs[] = {
        DeviceID,         PointerNum,    BasePointersArrayArg,
        PointersArrayArg, SizesArrayArg, MapTypesArrayArg};
    CGF.EmitRuntimeCall(createRuntimeFunction(OMPRTL__tgt_target_data_end),
                        OffloadingArgs);
  };

  // If we need device pointer privatization, we need to emit the body of the
  // region with no privatization in the 'else' branch of the conditional.
  // Otherwise, we don't have to do anything.
  auto &&BeginElseGen = [&Info, &CodeGen, &NoPrivAction](CodeGenFunction &CGF,
                                                         PrePostActionTy &) {
    if (!Info.CaptureDeviceAddrMap.empty()) {
      CodeGen.setAction(NoPrivAction);
      CodeGen(CGF);
    }
  };

  // We don't have to do anything to close the region if the if clause evaluates
  // to false.
  auto &&EndElseGen = [](CodeGenFunction &CGF, PrePostActionTy &) {};

  if (IfCond) {
    emitOMPIfClause(CGF, IfCond, BeginThenGen, BeginElseGen);
  } else {
    RegionCodeGenTy RCG(BeginThenGen);
    RCG(CGF);
  }

  // If we don't require privatization of device pointers, we emit the body in
  // between the runtime calls. This avoids duplicating the body code.
  if (Info.CaptureDeviceAddrMap.empty()) {
    CodeGen.setAction(NoPrivAction);
    CodeGen(CGF);
  }

  if (IfCond) {
    emitOMPIfClause(CGF, IfCond, EndThenGen, EndElseGen);
  } else {
    RegionCodeGenTy RCG(EndThenGen);
    RCG(CGF);
  }
}

void CGOpenMPRuntime::emitTargetDataStandAloneCall(
    CodeGenFunction &CGF, const OMPExecutableDirective &D, const Expr *IfCond,
    const Expr *Device) {
  if (!CGF.HaveInsertPoint())
    return;

  assert((isa<OMPTargetEnterDataDirective>(D) ||
          isa<OMPTargetExitDataDirective>(D) ||
          isa<OMPTargetUpdateDirective>(D)) &&
         "Expecting either target enter, exit data, or update directives.");

  CodeGenFunction::OMPTargetDataInfo InputInfo;
  llvm::Value *MapTypesArray = nullptr;
  // Generate the code for the opening of the data environment.
  auto &&ThenGen = [this, &D, Device, &InputInfo,
                    &MapTypesArray](CodeGenFunction &CGF, PrePostActionTy &) {
    // Emit device ID if any.
    llvm::Value *DeviceID = nullptr;
    if (Device) {
      DeviceID = CGF.Builder.CreateIntCast(CGF.EmitScalarExpr(Device),
                                           CGF.Int64Ty, /*isSigned=*/true);
    } else {
      DeviceID = CGF.Builder.getInt64(OMP_DEVICEID_UNDEF);
    }

    // Emit the number of elements in the offloading arrays.
    llvm::Constant *PointerNum =
        CGF.Builder.getInt32(InputInfo.NumberOfTargetItems);

    llvm::Value *OffloadingArgs[] = {DeviceID,
                                     PointerNum,
                                     InputInfo.BasePointersArray.getPointer(),
                                     InputInfo.PointersArray.getPointer(),
                                     InputInfo.SizesArray.getPointer(),
                                     MapTypesArray};

    // Select the right runtime function call for each expected standalone
    // directive.
    const bool HasNowait = D.hasClausesOfKind<OMPNowaitClause>();
    OpenMPRTLFunction RTLFn;
    switch (D.getDirectiveKind()) {
    case OMPD_target_enter_data:
      RTLFn = HasNowait ? OMPRTL__tgt_target_data_begin_nowait
                        : OMPRTL__tgt_target_data_begin;
      break;
    case OMPD_target_exit_data:
      RTLFn = HasNowait ? OMPRTL__tgt_target_data_end_nowait
                        : OMPRTL__tgt_target_data_end;
      break;
    case OMPD_target_update:
      RTLFn = HasNowait ? OMPRTL__tgt_target_data_update_nowait
                        : OMPRTL__tgt_target_data_update;
      break;
    case OMPD_parallel:
    case OMPD_for:
    case OMPD_parallel_for:
    case OMPD_parallel_sections:
    case OMPD_for_simd:
    case OMPD_parallel_for_simd:
    case OMPD_cancel:
    case OMPD_cancellation_point:
    case OMPD_ordered:
    case OMPD_threadprivate:
    case OMPD_task:
    case OMPD_simd:
    case OMPD_sections:
    case OMPD_section:
    case OMPD_single:
    case OMPD_master:
    case OMPD_critical:
    case OMPD_taskyield:
    case OMPD_barrier:
    case OMPD_taskwait:
    case OMPD_taskgroup:
    case OMPD_atomic:
    case OMPD_flush:
    case OMPD_teams:
    case OMPD_target_data:
    case OMPD_distribute:
    case OMPD_distribute_simd:
    case OMPD_distribute_parallel_for:
    case OMPD_distribute_parallel_for_simd:
    case OMPD_teams_distribute:
    case OMPD_teams_distribute_simd:
    case OMPD_teams_distribute_parallel_for:
    case OMPD_teams_distribute_parallel_for_simd:
    case OMPD_declare_simd:
    case OMPD_declare_target:
    case OMPD_end_declare_target:
    case OMPD_declare_reduction:
    case OMPD_taskloop:
    case OMPD_taskloop_simd:
    case OMPD_target:
    case OMPD_target_simd:
    case OMPD_target_teams_distribute:
    case OMPD_target_teams_distribute_simd:
    case OMPD_target_teams_distribute_parallel_for:
    case OMPD_target_teams_distribute_parallel_for_simd:
    case OMPD_target_teams:
    case OMPD_target_parallel:
    case OMPD_target_parallel_for:
    case OMPD_target_parallel_for_simd:
    case OMPD_requires:
    case OMPD_unknown:
      llvm_unreachable("Unexpected standalone target data directive.");
      break;
    }
    CGF.EmitRuntimeCall(createRuntimeFunction(RTLFn), OffloadingArgs);
  };

  auto &&TargetThenGen = [this, &ThenGen, &D, &InputInfo, &MapTypesArray](
                             CodeGenFunction &CGF, PrePostActionTy &) {
    // Fill up the arrays with all the mapped variables.
    MappableExprsHandler::MapBaseValuesArrayTy BasePointers;
    MappableExprsHandler::MapValuesArrayTy Pointers;
    MappableExprsHandler::MapValuesArrayTy Sizes;
    MappableExprsHandler::MapFlagsArrayTy MapTypes;

    // Get map clause information.
    MappableExprsHandler MEHandler(D, CGF);
    MEHandler.generateAllInfo(BasePointers, Pointers, Sizes, MapTypes);

    TargetDataInfo Info;
    // Fill up the arrays and create the arguments.
    emitOffloadingArrays(CGF, BasePointers, Pointers, Sizes, MapTypes, Info);
    emitOffloadingArraysArgument(CGF, Info.BasePointersArray,
                                 Info.PointersArray, Info.SizesArray,
                                 Info.MapTypesArray, Info);
    InputInfo.NumberOfTargetItems = Info.NumberOfPtrs;
    InputInfo.BasePointersArray =
        Address(Info.BasePointersArray, CGM.getPointerAlign());
    InputInfo.PointersArray =
        Address(Info.PointersArray, CGM.getPointerAlign());
    InputInfo.SizesArray =
        Address(Info.SizesArray, CGM.getPointerAlign());
    MapTypesArray = Info.MapTypesArray;
    if (D.hasClausesOfKind<OMPDependClause>())
      CGF.EmitOMPTargetTaskBasedDirective(D, ThenGen, InputInfo);
    else
      emitInlinedDirective(CGF, D.getDirectiveKind(), ThenGen);
  };

  if (IfCond) {
    emitOMPIfClause(CGF, IfCond, TargetThenGen,
                    [](CodeGenFunction &CGF, PrePostActionTy &) {});
  } else {
    RegionCodeGenTy ThenRCG(TargetThenGen);
    ThenRCG(CGF);
  }
}

namespace {
  /// Kind of parameter in a function with 'declare simd' directive.
  enum ParamKindTy { LinearWithVarStride, Linear, Uniform, Vector };
  /// Attribute set of the parameter.
  struct ParamAttrTy {
    ParamKindTy Kind = Vector;
    llvm::APSInt StrideOrArg;
    llvm::APSInt Alignment;
  };
} // namespace

static unsigned evaluateCDTSize(const FunctionDecl *FD,
                                ArrayRef<ParamAttrTy> ParamAttrs) {
  // Every vector variant of a SIMD-enabled function has a vector length (VLEN).
  // If OpenMP clause "simdlen" is used, the VLEN is the value of the argument
  // of that clause. The VLEN value must be power of 2.
  // In other case the notion of the function`s "characteristic data type" (CDT)
  // is used to compute the vector length.
  // CDT is defined in the following order:
  //   a) For non-void function, the CDT is the return type.
  //   b) If the function has any non-uniform, non-linear parameters, then the
  //   CDT is the type of the first such parameter.
  //   c) If the CDT determined by a) or b) above is struct, union, or class
  //   type which is pass-by-value (except for the type that maps to the
  //   built-in complex data type), the characteristic data type is int.
  //   d) If none of the above three cases is applicable, the CDT is int.
  // The VLEN is then determined based on the CDT and the size of vector
  // register of that ISA for which current vector version is generated. The
  // VLEN is computed using the formula below:
  //   VLEN  = sizeof(vector_register) / sizeof(CDT),
  // where vector register size specified in section 3.2.1 Registers and the
  // Stack Frame of original AMD64 ABI document.
  QualType RetType = FD->getReturnType();
  if (RetType.isNull())
    return 0;
  ASTContext &C = FD->getASTContext();
  QualType CDT;
  if (!RetType.isNull() && !RetType->isVoidType()) {
    CDT = RetType;
  } else {
    unsigned Offset = 0;
    if (const auto *MD = dyn_cast<CXXMethodDecl>(FD)) {
      if (ParamAttrs[Offset].Kind == Vector)
        CDT = C.getPointerType(C.getRecordType(MD->getParent()));
      ++Offset;
    }
    if (CDT.isNull()) {
      for (unsigned I = 0, E = FD->getNumParams(); I < E; ++I) {
        if (ParamAttrs[I + Offset].Kind == Vector) {
          CDT = FD->getParamDecl(I)->getType();
          break;
        }
      }
    }
  }
  if (CDT.isNull())
    CDT = C.IntTy;
  CDT = CDT->getCanonicalTypeUnqualified();
  if (CDT->isRecordType() || CDT->isUnionType())
    CDT = C.IntTy;
  return C.getTypeSize(CDT);
}

static void
emitX86DeclareSimdFunction(const FunctionDecl *FD, llvm::Function *Fn,
                           const llvm::APSInt &VLENVal,
                           ArrayRef<ParamAttrTy> ParamAttrs,
                           OMPDeclareSimdDeclAttr::BranchStateTy State) {
  struct ISADataTy {
    char ISA;
    unsigned VecRegSize;
  };
  ISADataTy ISAData[] = {
      {
          'b', 128
      }, // SSE
      {
          'c', 256
      }, // AVX
      {
          'd', 256
      }, // AVX2
      {
          'e', 512
      }, // AVX512
  };
  llvm::SmallVector<char, 2> Masked;
  switch (State) {
  case OMPDeclareSimdDeclAttr::BS_Undefined:
    Masked.push_back('N');
    Masked.push_back('M');
    break;
  case OMPDeclareSimdDeclAttr::BS_Notinbranch:
    Masked.push_back('N');
    break;
  case OMPDeclareSimdDeclAttr::BS_Inbranch:
    Masked.push_back('M');
    break;
  }

#if INTEL_CUSTOMIZATION
  std::string Buffer;
  if (Fn->hasFnAttribute("vector-variants")) {
    llvm::Attribute Attr = Fn->getFnAttribute("vector-variants");
    Buffer = Attr.getValueAsString().str();
  }
  llvm::raw_string_ostream Out(Buffer);

  for (auto Mask : Masked) {
    for (auto &Data : ISAData) {
      if (!Buffer.empty())
        Out << ",";
#endif // INTEL_CUSTOMIZATION
      Out << "_ZGV" << Data.ISA << Mask;
      if (!VLENVal) {
        Out << llvm::APSInt::getUnsigned(Data.VecRegSize /
                                         evaluateCDTSize(FD, ParamAttrs));
      } else {
        Out << VLENVal;
      }
      for (const ParamAttrTy &ParamAttr : ParamAttrs) {
        switch (ParamAttr.Kind){
        case LinearWithVarStride:
          Out << 's' << ParamAttr.StrideOrArg;
          break;
        case Linear:
          Out << 'l';
          if (!!ParamAttr.StrideOrArg)
            Out << ParamAttr.StrideOrArg;
          break;
        case Uniform:
          Out << 'u';
          break;
        case Vector:
          Out << 'v';
          break;
        }
        if (!!ParamAttr.Alignment)
          Out << 'a' << ParamAttr.Alignment;
      }
      Out << '_' << Fn->getName();
      Out.flush(); // INTEL
    }
  }

  Fn->addFnAttr("vector-variants", Out.str()); // INTEL
}

void CGOpenMPRuntime::emitDeclareSimdFunction(const FunctionDecl *FD,
                                              llvm::Function *Fn) {
  ASTContext &C = CGM.getContext();
  FD = FD->getMostRecentDecl();
  // Map params to their positions in function decl.
  llvm::DenseMap<const Decl *, unsigned> ParamPositions;
  if (isa<CXXMethodDecl>(FD))
    ParamPositions.try_emplace(FD, 0);
  unsigned ParamPos = ParamPositions.size();
  for (const ParmVarDecl *P : FD->parameters()) {
    ParamPositions.try_emplace(P->getCanonicalDecl(), ParamPos);
    ++ParamPos;
  }
  while (FD) {
    for (const auto *Attr : FD->specific_attrs<OMPDeclareSimdDeclAttr>()) {
      llvm::SmallVector<ParamAttrTy, 8> ParamAttrs(ParamPositions.size());
      // Mark uniform parameters.
      for (const Expr *E : Attr->uniforms()) {
        E = E->IgnoreParenImpCasts();
        unsigned Pos;
        if (isa<CXXThisExpr>(E)) {
          Pos = ParamPositions[FD];
        } else {
          const auto *PVD = cast<ParmVarDecl>(cast<DeclRefExpr>(E)->getDecl())
                                ->getCanonicalDecl();
          Pos = ParamPositions[PVD];
        }
        ParamAttrs[Pos].Kind = Uniform;
      }
      // Get alignment info.
      auto NI = Attr->alignments_begin();
      for (const Expr *E : Attr->aligneds()) {
        E = E->IgnoreParenImpCasts();
        unsigned Pos;
        QualType ParmTy;
        if (isa<CXXThisExpr>(E)) {
          Pos = ParamPositions[FD];
          ParmTy = E->getType();
        } else {
          const auto *PVD = cast<ParmVarDecl>(cast<DeclRefExpr>(E)->getDecl())
                                ->getCanonicalDecl();
          Pos = ParamPositions[PVD];
          ParmTy = PVD->getType();
        }
        ParamAttrs[Pos].Alignment =
            (*NI)
                ? (*NI)->EvaluateKnownConstInt(C)
                : llvm::APSInt::getUnsigned(
                      C.toCharUnitsFromBits(C.getOpenMPDefaultSimdAlign(ParmTy))
                          .getQuantity());
        ++NI;
      }
      // Mark linear parameters.
      auto SI = Attr->steps_begin();
      auto MI = Attr->modifiers_begin();
      for (const Expr *E : Attr->linears()) {
        E = E->IgnoreParenImpCasts();
        unsigned Pos;
        if (isa<CXXThisExpr>(E)) {
          Pos = ParamPositions[FD];
        } else {
          const auto *PVD = cast<ParmVarDecl>(cast<DeclRefExpr>(E)->getDecl())
                                ->getCanonicalDecl();
          Pos = ParamPositions[PVD];
        }
        ParamAttrTy &ParamAttr = ParamAttrs[Pos];
        ParamAttr.Kind = Linear;
        if (*SI) {
          Expr::EvalResult Result;
          if (!(*SI)->EvaluateAsInt(Result, C, Expr::SE_AllowSideEffects)) {
            if (const auto *DRE =
                    cast<DeclRefExpr>((*SI)->IgnoreParenImpCasts())) {
              if (const auto *StridePVD = cast<ParmVarDecl>(DRE->getDecl())) {
                ParamAttr.Kind = LinearWithVarStride;
                ParamAttr.StrideOrArg = llvm::APSInt::getUnsigned(
                    ParamPositions[StridePVD->getCanonicalDecl()]);
              }
            }
          } else {
            ParamAttr.StrideOrArg = Result.Val.getInt();
          }
        }
        ++SI;
        ++MI;
      }
      llvm::APSInt VLENVal;
      if (const Expr *VLEN = Attr->getSimdlen())
        VLENVal = VLEN->EvaluateKnownConstInt(C);
      OMPDeclareSimdDeclAttr::BranchStateTy State = Attr->getBranchState();
      if (CGM.getTriple().getArch() == llvm::Triple::x86 ||
          CGM.getTriple().getArch() == llvm::Triple::x86_64
#if INTEL_CUSTOMIZATION
        || CGM.getTriple().getArch() == llvm::Triple::spir
        || CGM.getTriple().getArch() == llvm::Triple::spir64
#endif // INTEL_CUSTOMIZATION
       )
        emitX86DeclareSimdFunction(FD, Fn, VLENVal, ParamAttrs, State);
    }
    FD = FD->getPreviousDecl();
  }
}

namespace {
/// Cleanup action for doacross support.
class DoacrossCleanupTy final : public EHScopeStack::Cleanup {
public:
  static const int DoacrossFinArgs = 2;

private:
  llvm::Value *RTLFn;
  llvm::Value *Args[DoacrossFinArgs];

public:
  DoacrossCleanupTy(llvm::Value *RTLFn, ArrayRef<llvm::Value *> CallArgs)
      : RTLFn(RTLFn) {
    assert(CallArgs.size() == DoacrossFinArgs);
    std::copy(CallArgs.begin(), CallArgs.end(), std::begin(Args));
  }
  void Emit(CodeGenFunction &CGF, Flags /*flags*/) override {
    if (!CGF.HaveInsertPoint())
      return;
    CGF.EmitRuntimeCall(RTLFn, Args);
  }
};
} // namespace

void CGOpenMPRuntime::emitDoacrossInit(CodeGenFunction &CGF,
                                       const OMPLoopDirective &D,
                                       ArrayRef<Expr *> NumIterations) {
  if (!CGF.HaveInsertPoint())
    return;

  ASTContext &C = CGM.getContext();
  QualType Int64Ty = C.getIntTypeForBitwidth(/*DestWidth=*/64, /*Signed=*/true);
  RecordDecl *RD;
  if (KmpDimTy.isNull()) {
    // Build struct kmp_dim {  // loop bounds info casted to kmp_int64
    //  kmp_int64 lo; // lower
    //  kmp_int64 up; // upper
    //  kmp_int64 st; // stride
    // };
    RD = C.buildImplicitRecord("kmp_dim");
    RD->startDefinition();
    addFieldToRecordDecl(C, RD, Int64Ty);
    addFieldToRecordDecl(C, RD, Int64Ty);
    addFieldToRecordDecl(C, RD, Int64Ty);
    RD->completeDefinition();
    KmpDimTy = C.getRecordType(RD);
  } else {
    RD = cast<RecordDecl>(KmpDimTy->getAsTagDecl());
  }
  llvm::APInt Size(/*numBits=*/32, NumIterations.size());
  QualType ArrayTy =
      C.getConstantArrayType(KmpDimTy, Size, ArrayType::Normal, 0);

  Address DimsAddr = CGF.CreateMemTemp(ArrayTy, "dims");
  CGF.EmitNullInitialization(DimsAddr, ArrayTy);
  enum { LowerFD = 0, UpperFD, StrideFD };
  // Fill dims with data.
  for (unsigned I = 0, E = NumIterations.size(); I < E; ++I) {
    LValue DimsLVal =
        CGF.MakeAddrLValue(CGF.Builder.CreateConstArrayGEP(
                               DimsAddr, I, C.getTypeSizeInChars(KmpDimTy)),
                           KmpDimTy);
    // dims.upper = num_iterations;
    LValue UpperLVal = CGF.EmitLValueForField(
        DimsLVal, *std::next(RD->field_begin(), UpperFD));
    llvm::Value *NumIterVal =
        CGF.EmitScalarConversion(CGF.EmitScalarExpr(NumIterations[I]),
                                 D.getNumIterations()->getType(), Int64Ty,
                                 D.getNumIterations()->getExprLoc());
    CGF.EmitStoreOfScalar(NumIterVal, UpperLVal);
    // dims.stride = 1;
    LValue StrideLVal = CGF.EmitLValueForField(
        DimsLVal, *std::next(RD->field_begin(), StrideFD));
    CGF.EmitStoreOfScalar(llvm::ConstantInt::getSigned(CGM.Int64Ty, /*V=*/1),
                          StrideLVal);
  }

  // Build call void __kmpc_doacross_init(ident_t *loc, kmp_int32 gtid,
  // kmp_int32 num_dims, struct kmp_dim * dims);
  llvm::Value *Args[] = {
      emitUpdateLocation(CGF, D.getBeginLoc()),
      getThreadID(CGF, D.getBeginLoc()),
      llvm::ConstantInt::getSigned(CGM.Int32Ty, NumIterations.size()),
      CGF.Builder.CreatePointerBitCastOrAddrSpaceCast(
          CGF.Builder
              .CreateConstArrayGEP(DimsAddr, 0, C.getTypeSizeInChars(KmpDimTy))
              .getPointer(),
          CGM.VoidPtrTy)};

  llvm::Value *RTLFn = createRuntimeFunction(OMPRTL__kmpc_doacross_init);
  CGF.EmitRuntimeCall(RTLFn, Args);
  llvm::Value *FiniArgs[DoacrossCleanupTy::DoacrossFinArgs] = {
      emitUpdateLocation(CGF, D.getEndLoc()), getThreadID(CGF, D.getEndLoc())};
  llvm::Value *FiniRTLFn = createRuntimeFunction(OMPRTL__kmpc_doacross_fini);
  CGF.EHStack.pushCleanup<DoacrossCleanupTy>(NormalAndEHCleanup, FiniRTLFn,
                                             llvm::makeArrayRef(FiniArgs));
}

void CGOpenMPRuntime::emitDoacrossOrdered(CodeGenFunction &CGF,
                                          const OMPDependClause *C) {
  QualType Int64Ty =
      CGM.getContext().getIntTypeForBitwidth(/*DestWidth=*/64, /*Signed=*/1);
  llvm::APInt Size(/*numBits=*/32, C->getNumLoops());
  QualType ArrayTy = CGM.getContext().getConstantArrayType(
      Int64Ty, Size, ArrayType::Normal, 0);
  Address CntAddr = CGF.CreateMemTemp(ArrayTy, ".cnt.addr");
  for (unsigned I = 0, E = C->getNumLoops(); I < E; ++I) {
    const Expr *CounterVal = C->getLoopData(I);
    assert(CounterVal);
    llvm::Value *CntVal = CGF.EmitScalarConversion(
        CGF.EmitScalarExpr(CounterVal), CounterVal->getType(), Int64Ty,
        CounterVal->getExprLoc());
    CGF.EmitStoreOfScalar(
        CntVal,
        CGF.Builder.CreateConstArrayGEP(
            CntAddr, I, CGM.getContext().getTypeSizeInChars(Int64Ty)),
        /*Volatile=*/false, Int64Ty);
  }
  llvm::Value *Args[] = {
      emitUpdateLocation(CGF, C->getBeginLoc()),
      getThreadID(CGF, C->getBeginLoc()),
      CGF.Builder
          .CreateConstArrayGEP(CntAddr, 0,
                               CGM.getContext().getTypeSizeInChars(Int64Ty))
          .getPointer()};
  llvm::Value *RTLFn;
  if (C->getDependencyKind() == OMPC_DEPEND_source) {
    RTLFn = createRuntimeFunction(OMPRTL__kmpc_doacross_post);
  } else {
    assert(C->getDependencyKind() == OMPC_DEPEND_sink);
    RTLFn = createRuntimeFunction(OMPRTL__kmpc_doacross_wait);
  }
  CGF.EmitRuntimeCall(RTLFn, Args);
}

void CGOpenMPRuntime::emitCall(CodeGenFunction &CGF, SourceLocation Loc,
                               llvm::Value *Callee,
                               ArrayRef<llvm::Value *> Args) const {
  assert(Loc.isValid() && "Outlined function call location must be valid.");
  auto DL = ApplyDebugLocation::CreateDefaultArtificial(CGF, Loc);

  if (auto *Fn = dyn_cast<llvm::Function>(Callee)) {
    if (Fn->doesNotThrow()) {
      CGF.EmitNounwindRuntimeCall(Fn, Args);
      return;
    }
  }
  CGF.EmitRuntimeCall(Callee, Args);
}

void CGOpenMPRuntime::emitOutlinedFunctionCall(
    CodeGenFunction &CGF, SourceLocation Loc, llvm::Value *OutlinedFn,
    ArrayRef<llvm::Value *> Args) const {
  emitCall(CGF, Loc, OutlinedFn, Args);
}

Address CGOpenMPRuntime::getParameterAddress(CodeGenFunction &CGF,
                                             const VarDecl *NativeParam,
                                             const VarDecl *TargetParam) const {
  return CGF.GetAddrOfLocalVar(NativeParam);
}

Address CGOpenMPRuntime::getAddressOfLocalVariable(CodeGenFunction &CGF,
                                                   const VarDecl *VD) {
  return Address::invalid();
}

llvm::Value *CGOpenMPSIMDRuntime::emitParallelOutlinedFunction(
    const OMPExecutableDirective &D, const VarDecl *ThreadIDVar,
    OpenMPDirectiveKind InnermostKind, const RegionCodeGenTy &CodeGen) {
  llvm_unreachable("Not supported in SIMD-only mode");
}

llvm::Value *CGOpenMPSIMDRuntime::emitTeamsOutlinedFunction(
    const OMPExecutableDirective &D, const VarDecl *ThreadIDVar,
    OpenMPDirectiveKind InnermostKind, const RegionCodeGenTy &CodeGen) {
  llvm_unreachable("Not supported in SIMD-only mode");
}

llvm::Value *CGOpenMPSIMDRuntime::emitTaskOutlinedFunction(
    const OMPExecutableDirective &D, const VarDecl *ThreadIDVar,
    const VarDecl *PartIDVar, const VarDecl *TaskTVar,
    OpenMPDirectiveKind InnermostKind, const RegionCodeGenTy &CodeGen,
    bool Tied, unsigned &NumberOfParts) {
  llvm_unreachable("Not supported in SIMD-only mode");
}

void CGOpenMPSIMDRuntime::emitParallelCall(CodeGenFunction &CGF,
                                           SourceLocation Loc,
                                           llvm::Value *OutlinedFn,
                                           ArrayRef<llvm::Value *> CapturedVars,
                                           const Expr *IfCond) {
  llvm_unreachable("Not supported in SIMD-only mode");
}

void CGOpenMPSIMDRuntime::emitCriticalRegion(
    CodeGenFunction &CGF, StringRef CriticalName,
    const RegionCodeGenTy &CriticalOpGen, SourceLocation Loc,
    const Expr *Hint) {
  llvm_unreachable("Not supported in SIMD-only mode");
}

void CGOpenMPSIMDRuntime::emitMasterRegion(CodeGenFunction &CGF,
                                           const RegionCodeGenTy &MasterOpGen,
                                           SourceLocation Loc) {
  llvm_unreachable("Not supported in SIMD-only mode");
}

void CGOpenMPSIMDRuntime::emitTaskyieldCall(CodeGenFunction &CGF,
                                            SourceLocation Loc) {
  llvm_unreachable("Not supported in SIMD-only mode");
}

void CGOpenMPSIMDRuntime::emitTaskgroupRegion(
    CodeGenFunction &CGF, const RegionCodeGenTy &TaskgroupOpGen,
    SourceLocation Loc) {
  llvm_unreachable("Not supported in SIMD-only mode");
}

void CGOpenMPSIMDRuntime::emitSingleRegion(
    CodeGenFunction &CGF, const RegionCodeGenTy &SingleOpGen,
    SourceLocation Loc, ArrayRef<const Expr *> CopyprivateVars,
    ArrayRef<const Expr *> DestExprs, ArrayRef<const Expr *> SrcExprs,
    ArrayRef<const Expr *> AssignmentOps) {
  llvm_unreachable("Not supported in SIMD-only mode");
}

void CGOpenMPSIMDRuntime::emitOrderedRegion(CodeGenFunction &CGF,
                                            const RegionCodeGenTy &OrderedOpGen,
                                            SourceLocation Loc,
                                            bool IsThreads) {
  llvm_unreachable("Not supported in SIMD-only mode");
}

void CGOpenMPSIMDRuntime::emitBarrierCall(CodeGenFunction &CGF,
                                          SourceLocation Loc,
                                          OpenMPDirectiveKind Kind,
                                          bool EmitChecks,
                                          bool ForceSimpleCall) {
  llvm_unreachable("Not supported in SIMD-only mode");
}

void CGOpenMPSIMDRuntime::emitForDispatchInit(
    CodeGenFunction &CGF, SourceLocation Loc,
    const OpenMPScheduleTy &ScheduleKind, unsigned IVSize, bool IVSigned,
    bool Ordered, const DispatchRTInput &DispatchValues) {
  llvm_unreachable("Not supported in SIMD-only mode");
}

void CGOpenMPSIMDRuntime::emitForStaticInit(
    CodeGenFunction &CGF, SourceLocation Loc, OpenMPDirectiveKind DKind,
    const OpenMPScheduleTy &ScheduleKind, const StaticRTInput &Values) {
  llvm_unreachable("Not supported in SIMD-only mode");
}

void CGOpenMPSIMDRuntime::emitDistributeStaticInit(
    CodeGenFunction &CGF, SourceLocation Loc,
    OpenMPDistScheduleClauseKind SchedKind, const StaticRTInput &Values) {
  llvm_unreachable("Not supported in SIMD-only mode");
}

void CGOpenMPSIMDRuntime::emitForOrderedIterationEnd(CodeGenFunction &CGF,
                                                     SourceLocation Loc,
                                                     unsigned IVSize,
                                                     bool IVSigned) {
  llvm_unreachable("Not supported in SIMD-only mode");
}

void CGOpenMPSIMDRuntime::emitForStaticFinish(CodeGenFunction &CGF,
                                              SourceLocation Loc,
                                              OpenMPDirectiveKind DKind) {
  llvm_unreachable("Not supported in SIMD-only mode");
}

llvm::Value *CGOpenMPSIMDRuntime::emitForNext(CodeGenFunction &CGF,
                                              SourceLocation Loc,
                                              unsigned IVSize, bool IVSigned,
                                              Address IL, Address LB,
                                              Address UB, Address ST) {
  llvm_unreachable("Not supported in SIMD-only mode");
}

void CGOpenMPSIMDRuntime::emitNumThreadsClause(CodeGenFunction &CGF,
                                               llvm::Value *NumThreads,
                                               SourceLocation Loc) {
  llvm_unreachable("Not supported in SIMD-only mode");
}

void CGOpenMPSIMDRuntime::emitProcBindClause(CodeGenFunction &CGF,
                                             OpenMPProcBindClauseKind ProcBind,
                                             SourceLocation Loc) {
  llvm_unreachable("Not supported in SIMD-only mode");
}

Address CGOpenMPSIMDRuntime::getAddrOfThreadPrivate(CodeGenFunction &CGF,
                                                    const VarDecl *VD,
                                                    Address VDAddr,
                                                    SourceLocation Loc) {
  llvm_unreachable("Not supported in SIMD-only mode");
}

llvm::Function *CGOpenMPSIMDRuntime::emitThreadPrivateVarDefinition(
    const VarDecl *VD, Address VDAddr, SourceLocation Loc, bool PerformInit,
    CodeGenFunction *CGF) {
  llvm_unreachable("Not supported in SIMD-only mode");
}

Address CGOpenMPSIMDRuntime::getAddrOfArtificialThreadPrivate(
    CodeGenFunction &CGF, QualType VarType, StringRef Name) {
  llvm_unreachable("Not supported in SIMD-only mode");
}

void CGOpenMPSIMDRuntime::emitFlush(CodeGenFunction &CGF,
                                    ArrayRef<const Expr *> Vars,
                                    SourceLocation Loc) {
  llvm_unreachable("Not supported in SIMD-only mode");
}

void CGOpenMPSIMDRuntime::emitTaskCall(CodeGenFunction &CGF, SourceLocation Loc,
                                       const OMPExecutableDirective &D,
                                       llvm::Value *TaskFunction,
                                       QualType SharedsTy, Address Shareds,
                                       const Expr *IfCond,
                                       const OMPTaskDataTy &Data) {
  llvm_unreachable("Not supported in SIMD-only mode");
}

void CGOpenMPSIMDRuntime::emitTaskLoopCall(
    CodeGenFunction &CGF, SourceLocation Loc, const OMPLoopDirective &D,
    llvm::Value *TaskFunction, QualType SharedsTy, Address Shareds,
    const Expr *IfCond, const OMPTaskDataTy &Data) {
  llvm_unreachable("Not supported in SIMD-only mode");
}

void CGOpenMPSIMDRuntime::emitReduction(
    CodeGenFunction &CGF, SourceLocation Loc, ArrayRef<const Expr *> Privates,
    ArrayRef<const Expr *> LHSExprs, ArrayRef<const Expr *> RHSExprs,
    ArrayRef<const Expr *> ReductionOps, ReductionOptionsTy Options) {
  assert(Options.SimpleReduction && "Only simple reduction is expected.");
  CGOpenMPRuntime::emitReduction(CGF, Loc, Privates, LHSExprs, RHSExprs,
                                 ReductionOps, Options);
}

llvm::Value *CGOpenMPSIMDRuntime::emitTaskReductionInit(
    CodeGenFunction &CGF, SourceLocation Loc, ArrayRef<const Expr *> LHSExprs,
    ArrayRef<const Expr *> RHSExprs, const OMPTaskDataTy &Data) {
  llvm_unreachable("Not supported in SIMD-only mode");
}

void CGOpenMPSIMDRuntime::emitTaskReductionFixups(CodeGenFunction &CGF,
                                                  SourceLocation Loc,
                                                  ReductionCodeGen &RCG,
                                                  unsigned N) {
  llvm_unreachable("Not supported in SIMD-only mode");
}

Address CGOpenMPSIMDRuntime::getTaskReductionItem(CodeGenFunction &CGF,
                                                  SourceLocation Loc,
                                                  llvm::Value *ReductionsPtr,
                                                  LValue SharedLVal) {
  llvm_unreachable("Not supported in SIMD-only mode");
}

void CGOpenMPSIMDRuntime::emitTaskwaitCall(CodeGenFunction &CGF,
                                           SourceLocation Loc) {
  llvm_unreachable("Not supported in SIMD-only mode");
}

void CGOpenMPSIMDRuntime::emitCancellationPointCall(
    CodeGenFunction &CGF, SourceLocation Loc,
    OpenMPDirectiveKind CancelRegion) {
  llvm_unreachable("Not supported in SIMD-only mode");
}

void CGOpenMPSIMDRuntime::emitCancelCall(CodeGenFunction &CGF,
                                         SourceLocation Loc, const Expr *IfCond,
                                         OpenMPDirectiveKind CancelRegion) {
  llvm_unreachable("Not supported in SIMD-only mode");
}

void CGOpenMPSIMDRuntime::emitTargetOutlinedFunction(
    const OMPExecutableDirective &D, StringRef ParentName,
    llvm::Function *&OutlinedFn, llvm::Constant *&OutlinedFnID,
    bool IsOffloadEntry, const RegionCodeGenTy &CodeGen) {
  llvm_unreachable("Not supported in SIMD-only mode");
}

void CGOpenMPSIMDRuntime::emitTargetCall(CodeGenFunction &CGF,
                                         const OMPExecutableDirective &D,
                                         llvm::Value *OutlinedFn,
                                         llvm::Value *OutlinedFnID,
                                         const Expr *IfCond, const Expr *Device) {
  llvm_unreachable("Not supported in SIMD-only mode");
}

bool CGOpenMPSIMDRuntime::emitTargetFunctions(GlobalDecl GD) {
  llvm_unreachable("Not supported in SIMD-only mode");
}

bool CGOpenMPSIMDRuntime::emitTargetGlobalVariable(GlobalDecl GD) {
  llvm_unreachable("Not supported in SIMD-only mode");
}

bool CGOpenMPSIMDRuntime::emitTargetGlobal(GlobalDecl GD) {
  return false;
}

llvm::Function *CGOpenMPSIMDRuntime::emitRegistrationFunction() {
  return nullptr;
}

void CGOpenMPSIMDRuntime::emitTeamsCall(CodeGenFunction &CGF,
                                        const OMPExecutableDirective &D,
                                        SourceLocation Loc,
                                        llvm::Value *OutlinedFn,
                                        ArrayRef<llvm::Value *> CapturedVars) {
  llvm_unreachable("Not supported in SIMD-only mode");
}

void CGOpenMPSIMDRuntime::emitNumTeamsClause(CodeGenFunction &CGF,
                                             const Expr *NumTeams,
                                             const Expr *ThreadLimit,
                                             SourceLocation Loc) {
  llvm_unreachable("Not supported in SIMD-only mode");
}

void CGOpenMPSIMDRuntime::emitTargetDataCalls(
    CodeGenFunction &CGF, const OMPExecutableDirective &D, const Expr *IfCond,
    const Expr *Device, const RegionCodeGenTy &CodeGen, TargetDataInfo &Info) {
  llvm_unreachable("Not supported in SIMD-only mode");
}

void CGOpenMPSIMDRuntime::emitTargetDataStandAloneCall(
    CodeGenFunction &CGF, const OMPExecutableDirective &D, const Expr *IfCond,
    const Expr *Device) {
  llvm_unreachable("Not supported in SIMD-only mode");
}

void CGOpenMPSIMDRuntime::emitDoacrossInit(CodeGenFunction &CGF,
                                           const OMPLoopDirective &D,
                                           ArrayRef<Expr *> NumIterations) {
  llvm_unreachable("Not supported in SIMD-only mode");
}

void CGOpenMPSIMDRuntime::emitDoacrossOrdered(CodeGenFunction &CGF,
                                              const OMPDependClause *C) {
  llvm_unreachable("Not supported in SIMD-only mode");
}

const VarDecl *
CGOpenMPSIMDRuntime::translateParameter(const FieldDecl *FD,
                                        const VarDecl *NativeParam) const {
  llvm_unreachable("Not supported in SIMD-only mode");
}

Address
CGOpenMPSIMDRuntime::getParameterAddress(CodeGenFunction &CGF,
                                         const VarDecl *NativeParam,
                                         const VarDecl *TargetParam) const {
  llvm_unreachable("Not supported in SIMD-only mode");
}
<|MERGE_RESOLUTION|>--- conflicted
+++ resolved
@@ -8145,7 +8145,6 @@
         llvm::ConstantPointerNull::get(CGM.Int64Ty->getPointerTo());
   }
 }
-<<<<<<< HEAD
 #if INTEL_COLLAB
 void CGOpenMPRuntime::getLOMapInfo(const OMPExecutableDirective &Dir,
                                    CodeGenFunction &CGF, const OMPMapClause *C,
@@ -8189,7 +8188,6 @@
     Info.push_back({*BasePointers[I], Pointers[I], Sizes[I]});
 }
 #endif // INTEL_COLLAB
-=======
 
 /// Checks if the expression is constant or does not have non-trivial function
 /// calls.
@@ -8368,7 +8366,6 @@
   emitInlinedDirective(CGF, OMPD_unknown, CodeGen);
 }
 
->>>>>>> 1ad53ca2
 void CGOpenMPRuntime::emitTargetCall(CodeGenFunction &CGF,
                                      const OMPExecutableDirective &D,
                                      llvm::Value *OutlinedFn,
