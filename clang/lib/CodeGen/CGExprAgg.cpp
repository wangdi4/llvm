//===--- CGExprAgg.cpp - Emit LLVM Code from Aggregate Expressions --------===//
//
// Part of the LLVM Project, under the Apache License v2.0 with LLVM Exceptions.
// See https://llvm.org/LICENSE.txt for license information.
// SPDX-License-Identifier: Apache-2.0 WITH LLVM-exception
//
//===----------------------------------------------------------------------===//
//
// This contains code to emit Aggregate Expr nodes as LLVM code.
//
//===----------------------------------------------------------------------===//

#include "CGCXXABI.h"
#include "CGObjCRuntime.h"
#include "CodeGenFunction.h"
#include "CodeGenModule.h"
#include "ConstantEmitter.h"
#include "TargetInfo.h"
#include "clang/AST/ASTContext.h"
#include "clang/AST/Attr.h"
#include "clang/AST/DeclCXX.h"
#include "clang/AST/DeclTemplate.h"
#include "clang/AST/StmtVisitor.h"
#include "llvm/ADT/DenseMap.h" // INTEL
#include "llvm/IR/Constants.h"
#include "llvm/IR/Function.h"
#include "llvm/IR/GlobalVariable.h"
#include "llvm/IR/IntrinsicInst.h"
#include "llvm/IR/Intrinsics.h"
using namespace clang;
using namespace CodeGen;

//===----------------------------------------------------------------------===//
//                        Aggregate Expression Emitter
//===----------------------------------------------------------------------===//

namespace  {
class AggExprEmitter : public StmtVisitor<AggExprEmitter> {
  CodeGenFunction &CGF;
  CGBuilderTy &Builder;
  AggValueSlot Dest;
  bool IsResultUnused;

  AggValueSlot EnsureSlot(QualType T) {
    if (!Dest.isIgnored()) return Dest;
    return CGF.CreateAggTemp(T, "agg.tmp.ensured");
  }
  void EnsureDest(QualType T) {
    if (!Dest.isIgnored()) return;
    Dest = CGF.CreateAggTemp(T, "agg.tmp.ensured");
  }

  // Calls `Fn` with a valid return value slot, potentially creating a temporary
  // to do so. If a temporary is created, an appropriate copy into `Dest` will
  // be emitted, as will lifetime markers.
  //
  // The given function should take a ReturnValueSlot, and return an RValue that
  // points to said slot.
  void withReturnValueSlot(const Expr *E,
                           llvm::function_ref<RValue(ReturnValueSlot)> Fn);

public:
  AggExprEmitter(CodeGenFunction &cgf, AggValueSlot Dest, bool IsResultUnused)
    : CGF(cgf), Builder(CGF.Builder), Dest(Dest),
    IsResultUnused(IsResultUnused) { }

  //===--------------------------------------------------------------------===//
  //                               Utilities
  //===--------------------------------------------------------------------===//

  /// EmitAggLoadOfLValue - Given an expression with aggregate type that
  /// represents a value lvalue, this method emits the address of the lvalue,
  /// then loads the result into DestPtr.
  void EmitAggLoadOfLValue(const Expr *E);

  enum ExprValueKind {
    EVK_RValue,
    EVK_NonRValue
  };

  /// EmitFinalDestCopy - Perform the final copy to DestPtr, if desired.
  /// SrcIsRValue is true if source comes from an RValue.
  void EmitFinalDestCopy(QualType type, const LValue &src,
                         ExprValueKind SrcValueKind = EVK_NonRValue);
  void EmitFinalDestCopy(QualType type, RValue src);
  void EmitCopy(QualType type, const AggValueSlot &dest,
                const AggValueSlot &src);

  void EmitMoveFromReturnSlot(const Expr *E, RValue Src);

  void EmitArrayInit(Address DestPtr, llvm::ArrayType *AType,
                     QualType ArrayQTy, InitListExpr *E);

  AggValueSlot::NeedsGCBarriers_t needsGC(QualType T) {
    if (CGF.getLangOpts().getGC() && TypeRequiresGCollection(T))
      return AggValueSlot::NeedsGCBarriers;
    return AggValueSlot::DoesNotNeedGCBarriers;
  }

  bool TypeRequiresGCollection(QualType T);

  //===--------------------------------------------------------------------===//
  //                            Visitor Methods
  //===--------------------------------------------------------------------===//

  void Visit(Expr *E) {
    ApplyDebugLocation DL(CGF, E);
    StmtVisitor<AggExprEmitter>::Visit(E);
  }

  void VisitStmt(Stmt *S) {
    CGF.ErrorUnsupported(S, "aggregate expression");
  }
  void VisitParenExpr(ParenExpr *PE) { Visit(PE->getSubExpr()); }
  void VisitGenericSelectionExpr(GenericSelectionExpr *GE) {
    Visit(GE->getResultExpr());
  }
  void VisitCoawaitExpr(CoawaitExpr *E) {
    CGF.EmitCoawaitExpr(*E, Dest, IsResultUnused);
  }
  void VisitCoyieldExpr(CoyieldExpr *E) {
    CGF.EmitCoyieldExpr(*E, Dest, IsResultUnused);
  }
  void VisitUnaryCoawait(UnaryOperator *E) { Visit(E->getSubExpr()); }
  void VisitUnaryExtension(UnaryOperator *E) { Visit(E->getSubExpr()); }
  void VisitSubstNonTypeTemplateParmExpr(SubstNonTypeTemplateParmExpr *E) {
    return Visit(E->getReplacement());
  }

  void VisitConstantExpr(ConstantExpr *E) {
    if (llvm::Value *Result = ConstantEmitter(CGF).tryEmitConstantExpr(E)) {
      CGF.EmitAggregateStore(Result, Dest.getAddress(),
                             E->getType().isVolatileQualified());
      return;
    }
    return Visit(E->getSubExpr());
  }

  // l-values.
  void VisitDeclRefExpr(DeclRefExpr *E) { EmitAggLoadOfLValue(E); }
  void VisitMemberExpr(MemberExpr *ME) { EmitAggLoadOfLValue(ME); }
  void VisitUnaryDeref(UnaryOperator *E) { EmitAggLoadOfLValue(E); }
  void VisitStringLiteral(StringLiteral *E) { EmitAggLoadOfLValue(E); }
  void VisitCompoundLiteralExpr(CompoundLiteralExpr *E);
  void VisitArraySubscriptExpr(ArraySubscriptExpr *E) {
    EmitAggLoadOfLValue(E);
  }
  void VisitPredefinedExpr(const PredefinedExpr *E) {
    EmitAggLoadOfLValue(E);
  }

  // Operators.
  void VisitCastExpr(CastExpr *E);
  void VisitCallExpr(const CallExpr *E);
  void VisitStmtExpr(const StmtExpr *E);
  void VisitBinaryOperator(const BinaryOperator *BO);
  void VisitPointerToDataMemberBinaryOperator(const BinaryOperator *BO);
  void VisitBinAssign(const BinaryOperator *E);
  void VisitBinComma(const BinaryOperator *E);
  void VisitBinCmp(const BinaryOperator *E);
  void VisitCXXRewrittenBinaryOperator(CXXRewrittenBinaryOperator *E) {
    Visit(E->getSemanticForm());
  }

  void VisitObjCMessageExpr(ObjCMessageExpr *E);
  void VisitObjCIvarRefExpr(ObjCIvarRefExpr *E) {
    EmitAggLoadOfLValue(E);
  }

  void VisitDesignatedInitUpdateExpr(DesignatedInitUpdateExpr *E);
  void VisitAbstractConditionalOperator(const AbstractConditionalOperator *CO);
  void VisitChooseExpr(const ChooseExpr *CE);
  void VisitInitListExpr(InitListExpr *E);
  void VisitArrayInitLoopExpr(const ArrayInitLoopExpr *E,
                              llvm::Value *outerBegin = nullptr);
  void VisitImplicitValueInitExpr(ImplicitValueInitExpr *E);
  void VisitNoInitExpr(NoInitExpr *E) { } // Do nothing.
  void VisitCXXDefaultArgExpr(CXXDefaultArgExpr *DAE) {
    CodeGenFunction::CXXDefaultArgExprScope Scope(CGF, DAE);
    Visit(DAE->getExpr());
  }
  void VisitCXXDefaultInitExpr(CXXDefaultInitExpr *DIE) {
    CodeGenFunction::CXXDefaultInitExprScope Scope(CGF, DIE);
    Visit(DIE->getExpr());
  }
  void VisitCXXBindTemporaryExpr(CXXBindTemporaryExpr *E);
  void VisitCXXConstructExpr(const CXXConstructExpr *E);
  void VisitCXXInheritedCtorInitExpr(const CXXInheritedCtorInitExpr *E);
  void VisitLambdaExpr(LambdaExpr *E);
  void VisitCXXStdInitializerListExpr(CXXStdInitializerListExpr *E);
  void VisitExprWithCleanups(ExprWithCleanups *E);
  void VisitCXXScalarValueInitExpr(CXXScalarValueInitExpr *E);
  void VisitCXXTypeidExpr(CXXTypeidExpr *E) { EmitAggLoadOfLValue(E); }
  void VisitMaterializeTemporaryExpr(MaterializeTemporaryExpr *E);
  void VisitOpaqueValueExpr(OpaqueValueExpr *E);

  void VisitPseudoObjectExpr(PseudoObjectExpr *E) {
    if (E->isGLValue()) {
      LValue LV = CGF.EmitPseudoObjectLValue(E);
      return EmitFinalDestCopy(E->getType(), LV);
    }

    CGF.EmitPseudoObjectRValue(E, EnsureSlot(E->getType()));
  }

  void VisitVAArgExpr(VAArgExpr *E);

  void EmitInitializationToLValue(Expr *E, LValue Address);
  void EmitNullInitializationToLValue(LValue Address);
  //  case Expr::ChooseExprClass:
  void VisitCXXThrowExpr(const CXXThrowExpr *E) { CGF.EmitCXXThrowExpr(E); }
  void VisitAtomicExpr(AtomicExpr *E) {
    RValue Res = CGF.EmitAtomicExpr(E);
    EmitFinalDestCopy(E->getType(), Res);
  }
};
}  // end anonymous namespace.

//===----------------------------------------------------------------------===//
//                                Utilities
//===----------------------------------------------------------------------===//

/// EmitAggLoadOfLValue - Given an expression with aggregate type that
/// represents a value lvalue, this method emits the address of the lvalue,
/// then loads the result into DestPtr.
void AggExprEmitter::EmitAggLoadOfLValue(const Expr *E) {
  LValue LV = CGF.EmitLValue(E);

  // If the type of the l-value is atomic, then do an atomic load.
  if (LV.getType()->isAtomicType() || CGF.LValueIsSuitableForInlineAtomic(LV)) {
    CGF.EmitAtomicLoad(LV, E->getExprLoc(), Dest);
    return;
  }

  EmitFinalDestCopy(E->getType(), LV);
}

/// True if the given aggregate type requires special GC API calls.
bool AggExprEmitter::TypeRequiresGCollection(QualType T) {
  // Only record types have members that might require garbage collection.
  const RecordType *RecordTy = T->getAs<RecordType>();
  if (!RecordTy) return false;

  // Don't mess with non-trivial C++ types.
  RecordDecl *Record = RecordTy->getDecl();
  if (isa<CXXRecordDecl>(Record) &&
      (cast<CXXRecordDecl>(Record)->hasNonTrivialCopyConstructor() ||
       !cast<CXXRecordDecl>(Record)->hasTrivialDestructor()))
    return false;

  // Check whether the type has an object member.
  return Record->hasObjectMember();
}

void AggExprEmitter::withReturnValueSlot(
    const Expr *E, llvm::function_ref<RValue(ReturnValueSlot)> EmitCall) {
  QualType RetTy = E->getType();
  bool RequiresDestruction =
      !Dest.isExternallyDestructed() &&
      RetTy.isDestructedType() == QualType::DK_nontrivial_c_struct;

  // If it makes no observable difference, save a memcpy + temporary.
  //
  // We need to always provide our own temporary if destruction is required.
  // Otherwise, EmitCall will emit its own, notice that it's "unused", and end
  // its lifetime before we have the chance to emit a proper destructor call.
  bool UseTemp = Dest.isPotentiallyAliased() || Dest.requiresGCollection() ||
                 (RequiresDestruction && !Dest.getAddress().isValid());

  Address RetAddr = Address::invalid();
  Address RetAllocaAddr = Address::invalid();

  EHScopeStack::stable_iterator LifetimeEndBlock;
  llvm::Value *LifetimeSizePtr = nullptr;
  llvm::IntrinsicInst *LifetimeStartInst = nullptr;
  if (!UseTemp) {
    RetAddr = Dest.getAddress();
  } else {
    RetAddr = CGF.CreateMemTemp(RetTy, "tmp", &RetAllocaAddr);
    uint64_t Size =
        CGF.CGM.getDataLayout().getTypeAllocSize(CGF.ConvertTypeForMem(RetTy));
    LifetimeSizePtr = CGF.EmitLifetimeStart(Size, RetAllocaAddr.getPointer());
    if (LifetimeSizePtr) {
      LifetimeStartInst =
          cast<llvm::IntrinsicInst>(std::prev(Builder.GetInsertPoint()));
      assert(LifetimeStartInst->getIntrinsicID() ==
                 llvm::Intrinsic::lifetime_start &&
             "Last insertion wasn't a lifetime.start?");

      CGF.pushFullExprCleanup<CodeGenFunction::CallLifetimeEnd>(
          NormalEHLifetimeMarker, RetAllocaAddr, LifetimeSizePtr);
      LifetimeEndBlock = CGF.EHStack.stable_begin();
    }
  }

  RValue Src =
      EmitCall(ReturnValueSlot(RetAddr, Dest.isVolatile(), IsResultUnused,
                               Dest.isExternallyDestructed()));

  if (!UseTemp)
    return;

  assert(Dest.getPointer() != Src.getAggregatePointer());
  EmitFinalDestCopy(E->getType(), Src);

  if (!RequiresDestruction && LifetimeStartInst) {
    // If there's no dtor to run, the copy was the last use of our temporary.
    // Since we're not guaranteed to be in an ExprWithCleanups, clean up
    // eagerly.
    CGF.DeactivateCleanupBlock(LifetimeEndBlock, LifetimeStartInst);
    CGF.EmitLifetimeEnd(LifetimeSizePtr, RetAllocaAddr.getPointer());
  }
}

/// EmitFinalDestCopy - Perform the final copy to DestPtr, if desired.
void AggExprEmitter::EmitFinalDestCopy(QualType type, RValue src) {
  assert(src.isAggregate() && "value must be aggregate value!");
  LValue srcLV = CGF.MakeAddrLValue(src.getAggregateAddress(), type);
  EmitFinalDestCopy(type, srcLV, EVK_RValue);
}

/// EmitFinalDestCopy - Perform the final copy to DestPtr, if desired.
void AggExprEmitter::EmitFinalDestCopy(QualType type, const LValue &src,
                                       ExprValueKind SrcValueKind) {
  // If Dest is ignored, then we're evaluating an aggregate expression
  // in a context that doesn't care about the result.  Note that loads
  // from volatile l-values force the existence of a non-ignored
  // destination.
  if (Dest.isIgnored())
    return;

  // Copy non-trivial C structs here.
  LValue DstLV = CGF.MakeAddrLValue(
      Dest.getAddress(), Dest.isVolatile() ? type.withVolatile() : type);

  if (SrcValueKind == EVK_RValue) {
    if (type.isNonTrivialToPrimitiveDestructiveMove() == QualType::PCK_Struct) {
      if (Dest.isPotentiallyAliased())
        CGF.callCStructMoveAssignmentOperator(DstLV, src);
      else
        CGF.callCStructMoveConstructor(DstLV, src);
      return;
    }
  } else {
    if (type.isNonTrivialToPrimitiveCopy() == QualType::PCK_Struct) {
      if (Dest.isPotentiallyAliased())
        CGF.callCStructCopyAssignmentOperator(DstLV, src);
      else
        CGF.callCStructCopyConstructor(DstLV, src);
      return;
    }
  }

  AggValueSlot srcAgg = AggValueSlot::forLValue(
      src, CGF, AggValueSlot::IsDestructed, needsGC(type),
      AggValueSlot::IsAliased, AggValueSlot::MayOverlap);
  EmitCopy(type, Dest, srcAgg);
}

/// Perform a copy from the source into the destination.
///
/// \param type - the type of the aggregate being copied; qualifiers are
///   ignored
void AggExprEmitter::EmitCopy(QualType type, const AggValueSlot &dest,
                              const AggValueSlot &src) {
  if (dest.requiresGCollection()) {
    CharUnits sz = dest.getPreferredSize(CGF.getContext(), type);
    llvm::Value *size = llvm::ConstantInt::get(CGF.SizeTy, sz.getQuantity());
    CGF.CGM.getObjCRuntime().EmitGCMemmoveCollectable(CGF,
                                                      dest.getAddress(),
                                                      src.getAddress(),
                                                      size);
    return;
  }

  // If the result of the assignment is used, copy the LHS there also.
  // It's volatile if either side is.  Use the minimum alignment of
  // the two sides.
  LValue DestLV = CGF.MakeAddrLValue(dest.getAddress(), type);
  LValue SrcLV = CGF.MakeAddrLValue(src.getAddress(), type);
  CGF.EmitAggregateCopy(DestLV, SrcLV, type, dest.mayOverlap(),
                        dest.isVolatile() || src.isVolatile());
}

/// Emit the initializer for a std::initializer_list initialized with a
/// real initializer list.
void
AggExprEmitter::VisitCXXStdInitializerListExpr(CXXStdInitializerListExpr *E) {
  // Emit an array containing the elements.  The array is externally destructed
  // if the std::initializer_list object is.
  ASTContext &Ctx = CGF.getContext();
  LValue Array = CGF.EmitLValue(E->getSubExpr());
  assert(Array.isSimple() && "initializer_list array not a simple lvalue");
  Address ArrayPtr = Array.getAddress(CGF);

  const ConstantArrayType *ArrayType =
      Ctx.getAsConstantArrayType(E->getSubExpr()->getType());
  assert(ArrayType && "std::initializer_list constructed from non-array");

  // FIXME: Perform the checks on the field types in SemaInit.
  RecordDecl *Record = E->getType()->castAs<RecordType>()->getDecl();
  RecordDecl::field_iterator Field = Record->field_begin();
  if (Field == Record->field_end()) {
    CGF.ErrorUnsupported(E, "weird std::initializer_list");
    return;
  }

  // Start pointer.
  if (!Field->getType()->isPointerType() ||
      !Ctx.hasSameType(Field->getType()->getPointeeType(),
                       ArrayType->getElementType())) {
    CGF.ErrorUnsupported(E, "weird std::initializer_list");
    return;
  }

  AggValueSlot Dest = EnsureSlot(E->getType());
  LValue DestLV = CGF.MakeAddrLValue(Dest.getAddress(), E->getType());
  LValue Start = CGF.EmitLValueForFieldInitialization(DestLV, *Field);
  llvm::Value *Zero = llvm::ConstantInt::get(CGF.PtrDiffTy, 0);
  llvm::Value *IdxStart[] = { Zero, Zero };
  llvm::Value *ArrayStart =
      Builder.CreateInBoundsGEP(ArrayPtr.getPointer(), IdxStart, "arraystart");
  CGF.EmitStoreThroughLValue(RValue::get(ArrayStart), Start);
  ++Field;

  if (Field == Record->field_end()) {
    CGF.ErrorUnsupported(E, "weird std::initializer_list");
    return;
  }

  llvm::Value *Size = Builder.getInt(ArrayType->getSize());
  LValue EndOrLength = CGF.EmitLValueForFieldInitialization(DestLV, *Field);
  if (Field->getType()->isPointerType() &&
      Ctx.hasSameType(Field->getType()->getPointeeType(),
                      ArrayType->getElementType())) {
    // End pointer.
    llvm::Value *IdxEnd[] = { Zero, Size };
    llvm::Value *ArrayEnd =
        Builder.CreateInBoundsGEP(ArrayPtr.getPointer(), IdxEnd, "arrayend");
    CGF.EmitStoreThroughLValue(RValue::get(ArrayEnd), EndOrLength);
  } else if (Ctx.hasSameType(Field->getType(), Ctx.getSizeType())) {
    // Length.
    CGF.EmitStoreThroughLValue(RValue::get(Size), EndOrLength);
  } else {
    CGF.ErrorUnsupported(E, "weird std::initializer_list");
    return;
  }
}

/// Determine if E is a trivial array filler, that is, one that is
/// equivalent to zero-initialization.
static bool isTrivialFiller(Expr *E) {
  if (!E)
    return true;

  if (isa<ImplicitValueInitExpr>(E))
    return true;

  if (auto *ILE = dyn_cast<InitListExpr>(E)) {
    if (ILE->getNumInits())
      return false;
    return isTrivialFiller(ILE->getArrayFiller());
  }

  if (auto *Cons = dyn_cast_or_null<CXXConstructExpr>(E))
    return Cons->getConstructor()->isDefaultConstructor() &&
           Cons->getConstructor()->isTrivial();

  // FIXME: Are there other cases where we can avoid emitting an initializer?
  return false;
}

/// Emit initialization of an array from an initializer list.
void AggExprEmitter::EmitArrayInit(Address DestPtr, llvm::ArrayType *AType,
                                   QualType ArrayQTy, InitListExpr *E) {
  uint64_t NumInitElements = E->getNumInits();

  uint64_t NumArrayElements = AType->getNumElements();
  assert(NumInitElements <= NumArrayElements);

  QualType elementType =
      CGF.getContext().getAsArrayType(ArrayQTy)->getElementType();

  // DestPtr is an array*.  Construct an elementType* by drilling
  // down a level.
  llvm::Value *zero = llvm::ConstantInt::get(CGF.SizeTy, 0);
  llvm::Value *indices[] = { zero, zero };
  llvm::Value *begin =
    Builder.CreateInBoundsGEP(DestPtr.getPointer(), indices, "arrayinit.begin");

  CharUnits elementSize = CGF.getContext().getTypeSizeInChars(elementType);
  CharUnits elementAlign =
    DestPtr.getAlignment().alignmentOfArrayElement(elementSize);

  // Consider initializing the array by copying from a global. For this to be
  // more efficient than per-element initialization, the size of the elements
  // with explicit initializers should be large enough.
  if (NumInitElements * elementSize.getQuantity() > 16 &&
      elementType.isTriviallyCopyableType(CGF.getContext())) {
    CodeGen::CodeGenModule &CGM = CGF.CGM;
    ConstantEmitter Emitter(CGF);
<<<<<<< HEAD
    LangAS AS = ArrayQTy.getAddressSpace();
    if (CGM.getLangOpts().SYCLIsDevice && AS == LangAS::Default) {
      // SYCL's default AS is 'generic', which can't be used to define constant
      // initializer data in. It is reasonable to keep it in the same AS
      // as string literals.
      AS = CGM.getStringLiteralAddressSpace();
    }
=======
    LangAS AS = CGM.GetGlobalVarAddressSpace(/*VarDecl= */ nullptr);
>>>>>>> 37c1c249
    if (llvm::Constant *C = Emitter.tryEmitForInitializer(E, AS, ArrayQTy)) {
      auto GV = new llvm::GlobalVariable(
          CGM.getModule(), C->getType(),
          CGM.isTypeConstant(ArrayQTy, /* ExcludeCtorDtor= */ true),
          llvm::GlobalValue::PrivateLinkage, C, "constinit",
          /* InsertBefore= */ nullptr, llvm::GlobalVariable::NotThreadLocal,
          CGM.getContext().getTargetAddressSpace(AS));
      Emitter.finalize(GV);
      CharUnits Align = CGM.getContext().getTypeAlignInChars(ArrayQTy);
      GV->setAlignment(Align.getAsAlign());
      EmitFinalDestCopy(ArrayQTy, CGF.MakeAddrLValue(GV, ArrayQTy, Align));
      return;
    }
  }

  // Exception safety requires us to destroy all the
  // already-constructed members if an initializer throws.
  // For that, we'll need an EH cleanup.
  QualType::DestructionKind dtorKind = elementType.isDestructedType();
  Address endOfInit = Address::invalid();
  EHScopeStack::stable_iterator cleanup;
  llvm::Instruction *cleanupDominator = nullptr;
  if (CGF.needsEHCleanup(dtorKind)) {
    // In principle we could tell the cleanup where we are more
    // directly, but the control flow can get so varied here that it
    // would actually be quite complex.  Therefore we go through an
    // alloca.
    endOfInit = CGF.CreateTempAlloca(begin->getType(), CGF.getPointerAlign(),
                                     "arrayinit.endOfInit");
    cleanupDominator = Builder.CreateStore(begin, endOfInit);
    CGF.pushIrregularPartialArrayCleanup(begin, endOfInit, elementType,
                                         elementAlign,
                                         CGF.getDestroyer(dtorKind));
    cleanup = CGF.EHStack.stable_begin();

  // Otherwise, remember that we didn't need a cleanup.
  } else {
    dtorKind = QualType::DK_none;
  }

  llvm::Value *one = llvm::ConstantInt::get(CGF.SizeTy, 1);

  // The 'current element to initialize'.  The invariants on this
  // variable are complicated.  Essentially, after each iteration of
  // the loop, it points to the last initialized element, except
  // that it points to the beginning of the array before any
  // elements have been initialized.
  llvm::Value *element = begin;

  // Emit the explicit initializers.
  for (uint64_t i = 0; i != NumInitElements; ++i) {
    // Advance to the next element.
    if (i > 0) {
      element = Builder.CreateInBoundsGEP(element, one, "arrayinit.element");

      // Tell the cleanup that it needs to destroy up to this
      // element.  TODO: some of these stores can be trivially
      // observed to be unnecessary.
      if (endOfInit.isValid()) Builder.CreateStore(element, endOfInit);
    }

    LValue elementLV =
      CGF.MakeAddrLValue(Address(element, elementAlign), elementType);
    EmitInitializationToLValue(E->getInit(i), elementLV);
  }

  // Check whether there's a non-trivial array-fill expression.
  Expr *filler = E->getArrayFiller();
  bool hasTrivialFiller = isTrivialFiller(filler);

  // Any remaining elements need to be zero-initialized, possibly
  // using the filler expression.  We can skip this if the we're
  // emitting to zeroed memory.
  if (NumInitElements != NumArrayElements &&
      !(Dest.isZeroed() && hasTrivialFiller &&
        CGF.getTypes().isZeroInitializable(elementType))) {

    // Use an actual loop.  This is basically
    //   do { *array++ = filler; } while (array != end);

    // Advance to the start of the rest of the array.
    if (NumInitElements) {
      element = Builder.CreateInBoundsGEP(element, one, "arrayinit.start");
      if (endOfInit.isValid()) Builder.CreateStore(element, endOfInit);
    }

    // Compute the end of the array.
    llvm::Value *end = Builder.CreateInBoundsGEP(begin,
                      llvm::ConstantInt::get(CGF.SizeTy, NumArrayElements),
                                                 "arrayinit.end");

    llvm::BasicBlock *entryBB = Builder.GetInsertBlock();
    llvm::BasicBlock *bodyBB = CGF.createBasicBlock("arrayinit.body");

    // Jump into the body.
    CGF.EmitBlock(bodyBB);
    llvm::PHINode *currentElement =
      Builder.CreatePHI(element->getType(), 2, "arrayinit.cur");
    currentElement->addIncoming(element, entryBB);

    // Emit the actual filler expression.
    {
      // C++1z [class.temporary]p5:
      //   when a default constructor is called to initialize an element of
      //   an array with no corresponding initializer [...] the destruction of
      //   every temporary created in a default argument is sequenced before
      //   the construction of the next array element, if any
      CodeGenFunction::RunCleanupsScope CleanupsScope(CGF);
      LValue elementLV =
        CGF.MakeAddrLValue(Address(currentElement, elementAlign), elementType);
      if (filler)
        EmitInitializationToLValue(filler, elementLV);
      else
        EmitNullInitializationToLValue(elementLV);
    }

    // Move on to the next element.
    llvm::Value *nextElement =
      Builder.CreateInBoundsGEP(currentElement, one, "arrayinit.next");

    // Tell the EH cleanup that we finished with the last element.
    if (endOfInit.isValid()) Builder.CreateStore(nextElement, endOfInit);

    // Leave the loop if we're done.
    llvm::Value *done = Builder.CreateICmpEQ(nextElement, end,
                                             "arrayinit.done");
    llvm::BasicBlock *endBB = CGF.createBasicBlock("arrayinit.end");
    Builder.CreateCondBr(done, endBB, bodyBB);
    currentElement->addIncoming(nextElement, Builder.GetInsertBlock());

    CGF.EmitBlock(endBB);
  }

  // Leave the partial-array cleanup if we entered one.
  if (dtorKind) CGF.DeactivateCleanupBlock(cleanup, cleanupDominator);
}

//===----------------------------------------------------------------------===//
//                            Visitor Methods
//===----------------------------------------------------------------------===//

void AggExprEmitter::VisitMaterializeTemporaryExpr(MaterializeTemporaryExpr *E){
  Visit(E->getSubExpr());
}

void AggExprEmitter::VisitOpaqueValueExpr(OpaqueValueExpr *e) {
  // If this is a unique OVE, just visit its source expression.
  if (e->isUnique())
    Visit(e->getSourceExpr());
  else
    EmitFinalDestCopy(e->getType(), CGF.getOrCreateOpaqueLValueMapping(e));
}

void
AggExprEmitter::VisitCompoundLiteralExpr(CompoundLiteralExpr *E) {
  if (Dest.isPotentiallyAliased() &&
      E->getType().isPODType(CGF.getContext())) {
    // For a POD type, just emit a load of the lvalue + a copy, because our
    // compound literal might alias the destination.
    EmitAggLoadOfLValue(E);
    return;
  }

  AggValueSlot Slot = EnsureSlot(E->getType());

  // Block-scope compound literals are destroyed at the end of the enclosing
  // scope in C.
  bool Destruct =
      !CGF.getLangOpts().CPlusPlus && !Slot.isExternallyDestructed();
  if (Destruct)
    Slot.setExternallyDestructed();

  CGF.EmitAggExpr(E->getInitializer(), Slot);

  if (Destruct)
    if (QualType::DestructionKind DtorKind = E->getType().isDestructedType())
      CGF.pushLifetimeExtendedDestroy(
          CGF.getCleanupKind(DtorKind), Slot.getAddress(), E->getType(),
          CGF.getDestroyer(DtorKind), DtorKind & EHCleanup);
}

/// Attempt to look through various unimportant expressions to find a
/// cast of the given kind.
static Expr *findPeephole(Expr *op, CastKind kind, const ASTContext &ctx) {
  op = op->IgnoreParenNoopCasts(ctx);
  if (auto castE = dyn_cast<CastExpr>(op)) {
    if (castE->getCastKind() == kind)
      return castE->getSubExpr();
  }
  return nullptr;
}

void AggExprEmitter::VisitCastExpr(CastExpr *E) {
  if (const auto *ECE = dyn_cast<ExplicitCastExpr>(E))
    CGF.CGM.EmitExplicitCastExprType(ECE, &CGF);
  switch (E->getCastKind()) {
  case CK_Dynamic: {
    // FIXME: Can this actually happen? We have no test coverage for it.
    assert(isa<CXXDynamicCastExpr>(E) && "CK_Dynamic without a dynamic_cast?");
    LValue LV = CGF.EmitCheckedLValue(E->getSubExpr(),
                                      CodeGenFunction::TCK_Load);
    // FIXME: Do we also need to handle property references here?
    if (LV.isSimple())
      CGF.EmitDynamicCast(LV.getAddress(CGF), cast<CXXDynamicCastExpr>(E));
    else
      CGF.CGM.ErrorUnsupported(E, "non-simple lvalue dynamic_cast");

    if (!Dest.isIgnored())
      CGF.CGM.ErrorUnsupported(E, "lvalue dynamic_cast with a destination");
    break;
  }

  case CK_ToUnion: {
    // Evaluate even if the destination is ignored.
    if (Dest.isIgnored()) {
      CGF.EmitAnyExpr(E->getSubExpr(), AggValueSlot::ignored(),
                      /*ignoreResult=*/true);
      break;
    }

    // GCC union extension
    QualType Ty = E->getSubExpr()->getType();
    Address CastPtr =
      Builder.CreateElementBitCast(Dest.getAddress(), CGF.ConvertType(Ty));
    EmitInitializationToLValue(E->getSubExpr(),
                               CGF.MakeAddrLValue(CastPtr, Ty));
    break;
  }

  case CK_LValueToRValueBitCast: {
    if (Dest.isIgnored()) {
      CGF.EmitAnyExpr(E->getSubExpr(), AggValueSlot::ignored(),
                      /*ignoreResult=*/true);
      break;
    }

    LValue SourceLV = CGF.EmitLValue(E->getSubExpr());
    Address SourceAddress =
        Builder.CreateElementBitCast(SourceLV.getAddress(CGF), CGF.Int8Ty);
    Address DestAddress =
        Builder.CreateElementBitCast(Dest.getAddress(), CGF.Int8Ty);
    llvm::Value *SizeVal = llvm::ConstantInt::get(
        CGF.SizeTy,
        CGF.getContext().getTypeSizeInChars(E->getType()).getQuantity());
    Builder.CreateMemCpy(DestAddress, SourceAddress, SizeVal);
    break;
  }

  case CK_DerivedToBase:
  case CK_BaseToDerived:
  case CK_UncheckedDerivedToBase: {
    llvm_unreachable("cannot perform hierarchy conversion in EmitAggExpr: "
                "should have been unpacked before we got here");
  }

  case CK_NonAtomicToAtomic:
  case CK_AtomicToNonAtomic: {
    bool isToAtomic = (E->getCastKind() == CK_NonAtomicToAtomic);

    // Determine the atomic and value types.
    QualType atomicType = E->getSubExpr()->getType();
    QualType valueType = E->getType();
    if (isToAtomic) std::swap(atomicType, valueType);

    assert(atomicType->isAtomicType());
    assert(CGF.getContext().hasSameUnqualifiedType(valueType,
                          atomicType->castAs<AtomicType>()->getValueType()));

    // Just recurse normally if we're ignoring the result or the
    // atomic type doesn't change representation.
    if (Dest.isIgnored() || !CGF.CGM.isPaddedAtomicType(atomicType)) {
      return Visit(E->getSubExpr());
    }

    CastKind peepholeTarget =
      (isToAtomic ? CK_AtomicToNonAtomic : CK_NonAtomicToAtomic);

    // These two cases are reverses of each other; try to peephole them.
    if (Expr *op =
            findPeephole(E->getSubExpr(), peepholeTarget, CGF.getContext())) {
      assert(CGF.getContext().hasSameUnqualifiedType(op->getType(),
                                                     E->getType()) &&
           "peephole significantly changed types?");
      return Visit(op);
    }

    // If we're converting an r-value of non-atomic type to an r-value
    // of atomic type, just emit directly into the relevant sub-object.
    if (isToAtomic) {
      AggValueSlot valueDest = Dest;
      if (!valueDest.isIgnored() && CGF.CGM.isPaddedAtomicType(atomicType)) {
        // Zero-initialize.  (Strictly speaking, we only need to initialize
        // the padding at the end, but this is simpler.)
        if (!Dest.isZeroed())
          CGF.EmitNullInitialization(Dest.getAddress(), atomicType);

        // Build a GEP to refer to the subobject.
        Address valueAddr =
            CGF.Builder.CreateStructGEP(valueDest.getAddress(), 0);
        valueDest = AggValueSlot::forAddr(valueAddr,
                                          valueDest.getQualifiers(),
                                          valueDest.isExternallyDestructed(),
                                          valueDest.requiresGCollection(),
                                          valueDest.isPotentiallyAliased(),
                                          AggValueSlot::DoesNotOverlap,
                                          AggValueSlot::IsZeroed);
      }

      CGF.EmitAggExpr(E->getSubExpr(), valueDest);
      return;
    }

    // Otherwise, we're converting an atomic type to a non-atomic type.
    // Make an atomic temporary, emit into that, and then copy the value out.
    AggValueSlot atomicSlot =
      CGF.CreateAggTemp(atomicType, "atomic-to-nonatomic.temp");
    CGF.EmitAggExpr(E->getSubExpr(), atomicSlot);

    Address valueAddr = Builder.CreateStructGEP(atomicSlot.getAddress(), 0);
    RValue rvalue = RValue::getAggregate(valueAddr, atomicSlot.isVolatile());
    return EmitFinalDestCopy(valueType, rvalue);
  }
  case CK_AddressSpaceConversion:
     return Visit(E->getSubExpr());

  case CK_LValueToRValue:
    // If we're loading from a volatile type, force the destination
    // into existence.
    if (E->getSubExpr()->getType().isVolatileQualified()) {
      bool Destruct =
          !Dest.isExternallyDestructed() &&
          E->getType().isDestructedType() == QualType::DK_nontrivial_c_struct;
      if (Destruct)
        Dest.setExternallyDestructed();
      EnsureDest(E->getType());
      Visit(E->getSubExpr());

      if (Destruct)
        CGF.pushDestroy(QualType::DK_nontrivial_c_struct, Dest.getAddress(),
                        E->getType());

      return;
    }

    LLVM_FALLTHROUGH;


  case CK_NoOp:
  case CK_UserDefinedConversion:
  case CK_ConstructorConversion:
    assert(CGF.getContext().hasSameUnqualifiedType(E->getSubExpr()->getType(),
                                                   E->getType()) &&
           "Implicit cast types must be compatible");
    Visit(E->getSubExpr());
    break;

  case CK_LValueBitCast:
    llvm_unreachable("should not be emitting lvalue bitcast as rvalue");

  case CK_Dependent:
  case CK_BitCast:
  case CK_ArrayToPointerDecay:
  case CK_FunctionToPointerDecay:
  case CK_NullToPointer:
  case CK_NullToMemberPointer:
  case CK_BaseToDerivedMemberPointer:
  case CK_DerivedToBaseMemberPointer:
  case CK_MemberPointerToBoolean:
  case CK_ReinterpretMemberPointer:
  case CK_IntegralToPointer:
  case CK_PointerToIntegral:
  case CK_PointerToBoolean:
  case CK_ToVoid:
  case CK_VectorSplat:
  case CK_IntegralCast:
  case CK_BooleanToSignedIntegral:
  case CK_IntegralToBoolean:
  case CK_IntegralToFloating:
  case CK_FloatingToIntegral:
  case CK_FloatingToBoolean:
  case CK_FloatingCast:
  case CK_CPointerToObjCPointerCast:
  case CK_BlockPointerToObjCPointerCast:
  case CK_AnyPointerToBlockPointerCast:
  case CK_ObjCObjectLValueCast:
  case CK_FloatingRealToComplex:
  case CK_FloatingComplexToReal:
  case CK_FloatingComplexToBoolean:
  case CK_FloatingComplexCast:
  case CK_FloatingComplexToIntegralComplex:
  case CK_IntegralRealToComplex:
  case CK_IntegralComplexToReal:
  case CK_IntegralComplexToBoolean:
  case CK_IntegralComplexCast:
  case CK_IntegralComplexToFloatingComplex:
  case CK_ARCProduceObject:
  case CK_ARCConsumeObject:
  case CK_ARCReclaimReturnedObject:
  case CK_ARCExtendBlockObject:
  case CK_CopyAndAutoreleaseBlockObject:
  case CK_BuiltinFnToFnPtr:
  case CK_ZeroToOCLOpaqueType:
  case CK_MatrixCast:

  case CK_IntToOCLSampler:
  case CK_FloatingToFixedPoint:
  case CK_FixedPointToFloating:
  case CK_FixedPointCast:
  case CK_FixedPointToBoolean:
  case CK_FixedPointToIntegral:
  case CK_IntegralToFixedPoint:
    llvm_unreachable("cast kind invalid for aggregate types");
  }
}

void AggExprEmitter::VisitCallExpr(const CallExpr *E) {
  if (E->getCallReturnType(CGF.getContext())->isReferenceType()) {
    EmitAggLoadOfLValue(E);
    return;
  }

  withReturnValueSlot(E, [&](ReturnValueSlot Slot) {
    return CGF.EmitCallExpr(E, Slot);
  });
}

void AggExprEmitter::VisitObjCMessageExpr(ObjCMessageExpr *E) {
  withReturnValueSlot(E, [&](ReturnValueSlot Slot) {
    return CGF.EmitObjCMessageExpr(E, Slot);
  });
}

void AggExprEmitter::VisitBinComma(const BinaryOperator *E) {
  CGF.EmitIgnoredExpr(E->getLHS());
  Visit(E->getRHS());
}

void AggExprEmitter::VisitStmtExpr(const StmtExpr *E) {
  CodeGenFunction::StmtExprEvaluation eval(CGF);
  CGF.EmitCompoundStmt(*E->getSubStmt(), true, Dest);
}

enum CompareKind {
  CK_Less,
  CK_Greater,
  CK_Equal,
};

static llvm::Value *EmitCompare(CGBuilderTy &Builder, CodeGenFunction &CGF,
                                const BinaryOperator *E, llvm::Value *LHS,
                                llvm::Value *RHS, CompareKind Kind,
                                const char *NameSuffix = "") {
  QualType ArgTy = E->getLHS()->getType();
  if (const ComplexType *CT = ArgTy->getAs<ComplexType>())
    ArgTy = CT->getElementType();

  if (const auto *MPT = ArgTy->getAs<MemberPointerType>()) {
    assert(Kind == CK_Equal &&
           "member pointers may only be compared for equality");
    return CGF.CGM.getCXXABI().EmitMemberPointerComparison(
        CGF, LHS, RHS, MPT, /*IsInequality*/ false);
  }

  // Compute the comparison instructions for the specified comparison kind.
  struct CmpInstInfo {
    const char *Name;
    llvm::CmpInst::Predicate FCmp;
    llvm::CmpInst::Predicate SCmp;
    llvm::CmpInst::Predicate UCmp;
  };
  CmpInstInfo InstInfo = [&]() -> CmpInstInfo {
    using FI = llvm::FCmpInst;
    using II = llvm::ICmpInst;
    switch (Kind) {
    case CK_Less:
      return {"cmp.lt", FI::FCMP_OLT, II::ICMP_SLT, II::ICMP_ULT};
    case CK_Greater:
      return {"cmp.gt", FI::FCMP_OGT, II::ICMP_SGT, II::ICMP_UGT};
    case CK_Equal:
      return {"cmp.eq", FI::FCMP_OEQ, II::ICMP_EQ, II::ICMP_EQ};
    }
    llvm_unreachable("Unrecognised CompareKind enum");
  }();

  if (ArgTy->hasFloatingRepresentation())
    return Builder.CreateFCmp(InstInfo.FCmp, LHS, RHS,
                              llvm::Twine(InstInfo.Name) + NameSuffix);
  if (ArgTy->isIntegralOrEnumerationType() || ArgTy->isPointerType()) {
    auto Inst =
        ArgTy->hasSignedIntegerRepresentation() ? InstInfo.SCmp : InstInfo.UCmp;
    return Builder.CreateICmp(Inst, LHS, RHS,
                              llvm::Twine(InstInfo.Name) + NameSuffix);
  }

  llvm_unreachable("unsupported aggregate binary expression should have "
                   "already been handled");
}

void AggExprEmitter::VisitBinCmp(const BinaryOperator *E) {
  using llvm::BasicBlock;
  using llvm::PHINode;
  using llvm::Value;
  assert(CGF.getContext().hasSameType(E->getLHS()->getType(),
                                      E->getRHS()->getType()));
  const ComparisonCategoryInfo &CmpInfo =
      CGF.getContext().CompCategories.getInfoForType(E->getType());
  assert(CmpInfo.Record->isTriviallyCopyable() &&
         "cannot copy non-trivially copyable aggregate");

  QualType ArgTy = E->getLHS()->getType();

  if (!ArgTy->isIntegralOrEnumerationType() && !ArgTy->isRealFloatingType() &&
      !ArgTy->isNullPtrType() && !ArgTy->isPointerType() &&
      !ArgTy->isMemberPointerType() && !ArgTy->isAnyComplexType()) {
    return CGF.ErrorUnsupported(E, "aggregate three-way comparison");
  }
  bool IsComplex = ArgTy->isAnyComplexType();

  // Evaluate the operands to the expression and extract their values.
  auto EmitOperand = [&](Expr *E) -> std::pair<Value *, Value *> {
    RValue RV = CGF.EmitAnyExpr(E);
    if (RV.isScalar())
      return {RV.getScalarVal(), nullptr};
    if (RV.isAggregate())
      return {RV.getAggregatePointer(), nullptr};
    assert(RV.isComplex());
    return RV.getComplexVal();
  };
  auto LHSValues = EmitOperand(E->getLHS()),
       RHSValues = EmitOperand(E->getRHS());

  auto EmitCmp = [&](CompareKind K) {
    Value *Cmp = EmitCompare(Builder, CGF, E, LHSValues.first, RHSValues.first,
                             K, IsComplex ? ".r" : "");
    if (!IsComplex)
      return Cmp;
    assert(K == CompareKind::CK_Equal);
    Value *CmpImag = EmitCompare(Builder, CGF, E, LHSValues.second,
                                 RHSValues.second, K, ".i");
    return Builder.CreateAnd(Cmp, CmpImag, "and.eq");
  };
  auto EmitCmpRes = [&](const ComparisonCategoryInfo::ValueInfo *VInfo) {
    return Builder.getInt(VInfo->getIntValue());
  };

  Value *Select;
  if (ArgTy->isNullPtrType()) {
    Select = EmitCmpRes(CmpInfo.getEqualOrEquiv());
  } else if (!CmpInfo.isPartial()) {
    Value *SelectOne =
        Builder.CreateSelect(EmitCmp(CK_Less), EmitCmpRes(CmpInfo.getLess()),
                             EmitCmpRes(CmpInfo.getGreater()), "sel.lt");
    Select = Builder.CreateSelect(EmitCmp(CK_Equal),
                                  EmitCmpRes(CmpInfo.getEqualOrEquiv()),
                                  SelectOne, "sel.eq");
  } else {
    Value *SelectEq = Builder.CreateSelect(
        EmitCmp(CK_Equal), EmitCmpRes(CmpInfo.getEqualOrEquiv()),
        EmitCmpRes(CmpInfo.getUnordered()), "sel.eq");
    Value *SelectGT = Builder.CreateSelect(EmitCmp(CK_Greater),
                                           EmitCmpRes(CmpInfo.getGreater()),
                                           SelectEq, "sel.gt");
    Select = Builder.CreateSelect(
        EmitCmp(CK_Less), EmitCmpRes(CmpInfo.getLess()), SelectGT, "sel.lt");
  }
  // Create the return value in the destination slot.
  EnsureDest(E->getType());
  LValue DestLV = CGF.MakeAddrLValue(Dest.getAddress(), E->getType());

  // Emit the address of the first (and only) field in the comparison category
  // type, and initialize it from the constant integer value selected above.
  LValue FieldLV = CGF.EmitLValueForFieldInitialization(
      DestLV, *CmpInfo.Record->field_begin());
  CGF.EmitStoreThroughLValue(RValue::get(Select), FieldLV, /*IsInit*/ true);

  // All done! The result is in the Dest slot.
}

void AggExprEmitter::VisitBinaryOperator(const BinaryOperator *E) {
  if (E->getOpcode() == BO_PtrMemD || E->getOpcode() == BO_PtrMemI)
    VisitPointerToDataMemberBinaryOperator(E);
  else
    CGF.ErrorUnsupported(E, "aggregate binary expression");
}

void AggExprEmitter::VisitPointerToDataMemberBinaryOperator(
                                                    const BinaryOperator *E) {
  LValue LV = CGF.EmitPointerToDataMemberBinaryExpr(E);
  EmitFinalDestCopy(E->getType(), LV);
}

/// Is the value of the given expression possibly a reference to or
/// into a __block variable?
static bool isBlockVarRef(const Expr *E) {
  // Make sure we look through parens.
  E = E->IgnoreParens();

  // Check for a direct reference to a __block variable.
  if (const DeclRefExpr *DRE = dyn_cast<DeclRefExpr>(E)) {
    const VarDecl *var = dyn_cast<VarDecl>(DRE->getDecl());
    return (var && var->hasAttr<BlocksAttr>());
  }

  // More complicated stuff.

  // Binary operators.
  if (const BinaryOperator *op = dyn_cast<BinaryOperator>(E)) {
    // For an assignment or pointer-to-member operation, just care
    // about the LHS.
    if (op->isAssignmentOp() || op->isPtrMemOp())
      return isBlockVarRef(op->getLHS());

    // For a comma, just care about the RHS.
    if (op->getOpcode() == BO_Comma)
      return isBlockVarRef(op->getRHS());

    // FIXME: pointer arithmetic?
    return false;

  // Check both sides of a conditional operator.
  } else if (const AbstractConditionalOperator *op
               = dyn_cast<AbstractConditionalOperator>(E)) {
    return isBlockVarRef(op->getTrueExpr())
        || isBlockVarRef(op->getFalseExpr());

  // OVEs are required to support BinaryConditionalOperators.
  } else if (const OpaqueValueExpr *op
               = dyn_cast<OpaqueValueExpr>(E)) {
    if (const Expr *src = op->getSourceExpr())
      return isBlockVarRef(src);

  // Casts are necessary to get things like (*(int*)&var) = foo().
  // We don't really care about the kind of cast here, except
  // we don't want to look through l2r casts, because it's okay
  // to get the *value* in a __block variable.
  } else if (const CastExpr *cast = dyn_cast<CastExpr>(E)) {
    if (cast->getCastKind() == CK_LValueToRValue)
      return false;
    return isBlockVarRef(cast->getSubExpr());

  // Handle unary operators.  Again, just aggressively look through
  // it, ignoring the operation.
  } else if (const UnaryOperator *uop = dyn_cast<UnaryOperator>(E)) {
    return isBlockVarRef(uop->getSubExpr());

  // Look into the base of a field access.
  } else if (const MemberExpr *mem = dyn_cast<MemberExpr>(E)) {
    return isBlockVarRef(mem->getBase());

  // Look into the base of a subscript.
  } else if (const ArraySubscriptExpr *sub = dyn_cast<ArraySubscriptExpr>(E)) {
    return isBlockVarRef(sub->getBase());
  }

  return false;
}

void AggExprEmitter::VisitBinAssign(const BinaryOperator *E) {
  // For an assignment to work, the value on the right has
  // to be compatible with the value on the left.
  assert(CGF.getContext().hasSameUnqualifiedType(E->getLHS()->getType(),
                                                 E->getRHS()->getType())
         && "Invalid assignment");

  // If the LHS might be a __block variable, and the RHS can
  // potentially cause a block copy, we need to evaluate the RHS first
  // so that the assignment goes the right place.
  // This is pretty semantically fragile.
  if (isBlockVarRef(E->getLHS()) &&
      E->getRHS()->HasSideEffects(CGF.getContext())) {
    // Ensure that we have a destination, and evaluate the RHS into that.
    EnsureDest(E->getRHS()->getType());
    Visit(E->getRHS());

    // Now emit the LHS and copy into it.
    LValue LHS = CGF.EmitCheckedLValue(E->getLHS(), CodeGenFunction::TCK_Store);

    // That copy is an atomic copy if the LHS is atomic.
    if (LHS.getType()->isAtomicType() ||
        CGF.LValueIsSuitableForInlineAtomic(LHS)) {
      CGF.EmitAtomicStore(Dest.asRValue(), LHS, /*isInit*/ false);
      return;
    }

    EmitCopy(E->getLHS()->getType(),
             AggValueSlot::forLValue(LHS, CGF, AggValueSlot::IsDestructed,
                                     needsGC(E->getLHS()->getType()),
                                     AggValueSlot::IsAliased,
                                     AggValueSlot::MayOverlap),
             Dest);
    return;
  }

  LValue LHS = CGF.EmitLValue(E->getLHS());

  // If we have an atomic type, evaluate into the destination and then
  // do an atomic copy.
  if (LHS.getType()->isAtomicType() ||
      CGF.LValueIsSuitableForInlineAtomic(LHS)) {
    EnsureDest(E->getRHS()->getType());
    Visit(E->getRHS());
    CGF.EmitAtomicStore(Dest.asRValue(), LHS, /*isInit*/ false);
    return;
  }

  // Codegen the RHS so that it stores directly into the LHS.
  AggValueSlot LHSSlot = AggValueSlot::forLValue(
      LHS, CGF, AggValueSlot::IsDestructed, needsGC(E->getLHS()->getType()),
      AggValueSlot::IsAliased, AggValueSlot::MayOverlap);
  // A non-volatile aggregate destination might have volatile member.
  if (!LHSSlot.isVolatile() &&
      CGF.hasVolatileMember(E->getLHS()->getType()))
    LHSSlot.setVolatile(true);

  CGF.EmitAggExpr(E->getRHS(), LHSSlot);

  // Copy into the destination if the assignment isn't ignored.
  EmitFinalDestCopy(E->getType(), LHS);

  if (!Dest.isIgnored() && !Dest.isExternallyDestructed() &&
      E->getType().isDestructedType() == QualType::DK_nontrivial_c_struct)
    CGF.pushDestroy(QualType::DK_nontrivial_c_struct, Dest.getAddress(),
                    E->getType());
}

void AggExprEmitter::
VisitAbstractConditionalOperator(const AbstractConditionalOperator *E) {
  llvm::BasicBlock *LHSBlock = CGF.createBasicBlock("cond.true");
  llvm::BasicBlock *RHSBlock = CGF.createBasicBlock("cond.false");
  llvm::BasicBlock *ContBlock = CGF.createBasicBlock("cond.end");

  // Bind the common expression if necessary.
  CodeGenFunction::OpaqueValueMapping binding(CGF, E);

  CodeGenFunction::ConditionalEvaluation eval(CGF);
  CGF.EmitBranchOnBoolExpr(E->getCond(), LHSBlock, RHSBlock,
                           CGF.getProfileCount(E));

  // Save whether the destination's lifetime is externally managed.
  bool isExternallyDestructed = Dest.isExternallyDestructed();
  bool destructNonTrivialCStruct =
      !isExternallyDestructed &&
      E->getType().isDestructedType() == QualType::DK_nontrivial_c_struct;
  isExternallyDestructed |= destructNonTrivialCStruct;
  Dest.setExternallyDestructed(isExternallyDestructed);

  eval.begin(CGF);
  CGF.EmitBlock(LHSBlock);
  CGF.incrementProfileCounter(E);
  Visit(E->getTrueExpr());
  eval.end(CGF);

  assert(CGF.HaveInsertPoint() && "expression evaluation ended with no IP!");
  CGF.Builder.CreateBr(ContBlock);

  // If the result of an agg expression is unused, then the emission
  // of the LHS might need to create a destination slot.  That's fine
  // with us, and we can safely emit the RHS into the same slot, but
  // we shouldn't claim that it's already being destructed.
  Dest.setExternallyDestructed(isExternallyDestructed);

  eval.begin(CGF);
  CGF.EmitBlock(RHSBlock);
  Visit(E->getFalseExpr());
  eval.end(CGF);

  if (destructNonTrivialCStruct)
    CGF.pushDestroy(QualType::DK_nontrivial_c_struct, Dest.getAddress(),
                    E->getType());

  CGF.EmitBlock(ContBlock);
}

void AggExprEmitter::VisitChooseExpr(const ChooseExpr *CE) {
  Visit(CE->getChosenSubExpr());
}

void AggExprEmitter::VisitVAArgExpr(VAArgExpr *VE) {
  Address ArgValue = Address::invalid();
  Address ArgPtr = CGF.EmitVAArg(VE, ArgValue);

  // If EmitVAArg fails, emit an error.
  if (!ArgPtr.isValid()) {
    CGF.ErrorUnsupported(VE, "aggregate va_arg expression");
    return;
  }

  EmitFinalDestCopy(VE->getType(), CGF.MakeAddrLValue(ArgPtr, VE->getType()));
}

void AggExprEmitter::VisitCXXBindTemporaryExpr(CXXBindTemporaryExpr *E) {
  // Ensure that we have a slot, but if we already do, remember
  // whether it was externally destructed.
  bool wasExternallyDestructed = Dest.isExternallyDestructed();
  EnsureDest(E->getType());

  // We're going to push a destructor if there isn't already one.
  Dest.setExternallyDestructed();

  Visit(E->getSubExpr());

  // Push that destructor we promised.
  if (!wasExternallyDestructed)
    CGF.EmitCXXTemporary(E->getTemporary(), E->getType(), Dest.getAddress());
}

void
AggExprEmitter::VisitCXXConstructExpr(const CXXConstructExpr *E) {
  AggValueSlot Slot = EnsureSlot(E->getType());
  CGF.EmitCXXConstructExpr(E, Slot);
}

void AggExprEmitter::VisitCXXInheritedCtorInitExpr(
    const CXXInheritedCtorInitExpr *E) {
  AggValueSlot Slot = EnsureSlot(E->getType());
  CGF.EmitInheritedCXXConstructorCall(
      E->getConstructor(), E->constructsVBase(), Slot.getAddress(),
      E->inheritedFromVBase(), E);
}

void
AggExprEmitter::VisitLambdaExpr(LambdaExpr *E) {
  AggValueSlot Slot = EnsureSlot(E->getType());
  LValue SlotLV = CGF.MakeAddrLValue(Slot.getAddress(), E->getType());

  // We'll need to enter cleanup scopes in case any of the element
  // initializers throws an exception.
  SmallVector<EHScopeStack::stable_iterator, 16> Cleanups;
  llvm::Instruction *CleanupDominator = nullptr;

  CXXRecordDecl::field_iterator CurField = E->getLambdaClass()->field_begin();
  for (LambdaExpr::const_capture_init_iterator i = E->capture_init_begin(),
                                               e = E->capture_init_end();
       i != e; ++i, ++CurField) {
    // Emit initialization
    LValue LV = CGF.EmitLValueForFieldInitialization(SlotLV, *CurField);
    if (CurField->hasCapturedVLAType()) {
      CGF.EmitLambdaVLACapture(CurField->getCapturedVLAType(), LV);
      continue;
    }

    EmitInitializationToLValue(*i, LV);

    // Push a destructor if necessary.
    if (QualType::DestructionKind DtorKind =
            CurField->getType().isDestructedType()) {
      assert(LV.isSimple());
      if (CGF.needsEHCleanup(DtorKind)) {
        if (!CleanupDominator)
          CleanupDominator = CGF.Builder.CreateAlignedLoad(
              CGF.Int8Ty,
              llvm::Constant::getNullValue(CGF.Int8PtrTy),
              CharUnits::One()); // placeholder

        CGF.pushDestroy(EHCleanup, LV.getAddress(CGF), CurField->getType(),
                        CGF.getDestroyer(DtorKind), false);
        Cleanups.push_back(CGF.EHStack.stable_begin());
      }
    }
  }

  // Deactivate all the partial cleanups in reverse order, which
  // generally means popping them.
  for (unsigned i = Cleanups.size(); i != 0; --i)
    CGF.DeactivateCleanupBlock(Cleanups[i-1], CleanupDominator);

  // Destroy the placeholder if we made one.
  if (CleanupDominator)
    CleanupDominator->eraseFromParent();
}

void AggExprEmitter::VisitExprWithCleanups(ExprWithCleanups *E) {
  CodeGenFunction::RunCleanupsScope cleanups(CGF);
  Visit(E->getSubExpr());
}

void AggExprEmitter::VisitCXXScalarValueInitExpr(CXXScalarValueInitExpr *E) {
  QualType T = E->getType();
  AggValueSlot Slot = EnsureSlot(T);
  EmitNullInitializationToLValue(CGF.MakeAddrLValue(Slot.getAddress(), T));
}

void AggExprEmitter::VisitImplicitValueInitExpr(ImplicitValueInitExpr *E) {
  QualType T = E->getType();
  AggValueSlot Slot = EnsureSlot(T);
  EmitNullInitializationToLValue(CGF.MakeAddrLValue(Slot.getAddress(), T));
}

/// Determine whether the given cast kind is known to always convert values
/// with all zero bits in their value representation to values with all zero
/// bits in their value representation.
static bool castPreservesZero(const CastExpr *CE) {
  switch (CE->getCastKind()) {
    // No-ops.
  case CK_NoOp:
  case CK_UserDefinedConversion:
  case CK_ConstructorConversion:
  case CK_BitCast:
  case CK_ToUnion:
  case CK_ToVoid:
    // Conversions between (possibly-complex) integral, (possibly-complex)
    // floating-point, and bool.
  case CK_BooleanToSignedIntegral:
  case CK_FloatingCast:
  case CK_FloatingComplexCast:
  case CK_FloatingComplexToBoolean:
  case CK_FloatingComplexToIntegralComplex:
  case CK_FloatingComplexToReal:
  case CK_FloatingRealToComplex:
  case CK_FloatingToBoolean:
  case CK_FloatingToIntegral:
  case CK_IntegralCast:
  case CK_IntegralComplexCast:
  case CK_IntegralComplexToBoolean:
  case CK_IntegralComplexToFloatingComplex:
  case CK_IntegralComplexToReal:
  case CK_IntegralRealToComplex:
  case CK_IntegralToBoolean:
  case CK_IntegralToFloating:
    // Reinterpreting integers as pointers and vice versa.
  case CK_IntegralToPointer:
  case CK_PointerToIntegral:
    // Language extensions.
  case CK_VectorSplat:
  case CK_MatrixCast:
  case CK_NonAtomicToAtomic:
  case CK_AtomicToNonAtomic:
    return true;

  case CK_BaseToDerivedMemberPointer:
  case CK_DerivedToBaseMemberPointer:
  case CK_MemberPointerToBoolean:
  case CK_NullToMemberPointer:
  case CK_ReinterpretMemberPointer:
    // FIXME: ABI-dependent.
    return false;

  case CK_AnyPointerToBlockPointerCast:
  case CK_BlockPointerToObjCPointerCast:
  case CK_CPointerToObjCPointerCast:
  case CK_ObjCObjectLValueCast:
  case CK_IntToOCLSampler:
  case CK_ZeroToOCLOpaqueType:
    // FIXME: Check these.
    return false;

  case CK_FixedPointCast:
  case CK_FixedPointToBoolean:
  case CK_FixedPointToFloating:
  case CK_FixedPointToIntegral:
  case CK_FloatingToFixedPoint:
  case CK_IntegralToFixedPoint:
    // FIXME: Do all fixed-point types represent zero as all 0 bits?
    return false;

  case CK_AddressSpaceConversion:
  case CK_BaseToDerived:
  case CK_DerivedToBase:
  case CK_Dynamic:
  case CK_NullToPointer:
  case CK_PointerToBoolean:
    // FIXME: Preserves zeroes only if zero pointers and null pointers have the
    // same representation in all involved address spaces.
    return false;

  case CK_ARCConsumeObject:
  case CK_ARCExtendBlockObject:
  case CK_ARCProduceObject:
  case CK_ARCReclaimReturnedObject:
  case CK_CopyAndAutoreleaseBlockObject:
  case CK_ArrayToPointerDecay:
  case CK_FunctionToPointerDecay:
  case CK_BuiltinFnToFnPtr:
  case CK_Dependent:
  case CK_LValueBitCast:
  case CK_LValueToRValue:
  case CK_LValueToRValueBitCast:
  case CK_UncheckedDerivedToBase:
    return false;
  }
  llvm_unreachable("Unhandled clang::CastKind enum");
}

/// isSimpleZero - If emitting this value will obviously just cause a store of
/// zero to memory, return true.  This can return false if uncertain, so it just
/// handles simple cases.
static bool isSimpleZero(const Expr *E, CodeGenFunction &CGF) {
  E = E->IgnoreParens();
  while (auto *CE = dyn_cast<CastExpr>(E)) {
    if (!castPreservesZero(CE))
      break;
    E = CE->getSubExpr()->IgnoreParens();
  }

  // 0
  if (const IntegerLiteral *IL = dyn_cast<IntegerLiteral>(E))
    return IL->getValue() == 0;
  // +0.0
  if (const FloatingLiteral *FL = dyn_cast<FloatingLiteral>(E))
    return FL->getValue().isPosZero();
  // int()
  if ((isa<ImplicitValueInitExpr>(E) || isa<CXXScalarValueInitExpr>(E)) &&
      CGF.getTypes().isZeroInitializable(E->getType()))
    return true;
  // (int*)0 - Null pointer expressions.
  if (const CastExpr *ICE = dyn_cast<CastExpr>(E))
    return ICE->getCastKind() == CK_NullToPointer &&
           CGF.getTypes().isPointerZeroInitializable(E->getType()) &&
           !E->HasSideEffects(CGF.getContext());
  // '\0'
  if (const CharacterLiteral *CL = dyn_cast<CharacterLiteral>(E))
    return CL->getValue() == 0;

  // Otherwise, hard case: conservatively return false.
  return false;
}


void
AggExprEmitter::EmitInitializationToLValue(Expr *E, LValue LV) {
  QualType type = LV.getType();
  // FIXME: Ignore result?
  // FIXME: Are initializers affected by volatile?
  if (Dest.isZeroed() && isSimpleZero(E, CGF)) {
    // Storing "i32 0" to a zero'd memory location is a noop.
    return;
  } else if (isa<ImplicitValueInitExpr>(E) || isa<CXXScalarValueInitExpr>(E)) {
    return EmitNullInitializationToLValue(LV);
  } else if (isa<NoInitExpr>(E)) {
    // Do nothing.
    return;
  } else if (type->isReferenceType()) {
    RValue RV = CGF.EmitReferenceBindingToExpr(E);
    return CGF.EmitStoreThroughLValue(RV, LV);
  }

  switch (CGF.getEvaluationKind(type)) {
  case TEK_Complex:
    CGF.EmitComplexExprIntoLValue(E, LV, /*isInit*/ true);
    return;
  case TEK_Aggregate:
    CGF.EmitAggExpr(
        E, AggValueSlot::forLValue(LV, CGF, AggValueSlot::IsDestructed,
                                   AggValueSlot::DoesNotNeedGCBarriers,
                                   AggValueSlot::IsNotAliased,
                                   AggValueSlot::MayOverlap, Dest.isZeroed()));
    return;
  case TEK_Scalar:
    if (LV.isSimple()) {
      CGF.EmitScalarInit(E, /*D=*/nullptr, LV, /*Captured=*/false);
    } else {
      CGF.EmitStoreThroughLValue(RValue::get(CGF.EmitScalarExpr(E)), LV);
    }
    return;
  }
  llvm_unreachable("bad evaluation kind");
}

void AggExprEmitter::EmitNullInitializationToLValue(LValue lv) {
  QualType type = lv.getType();

  // If the destination slot is already zeroed out before the aggregate is
  // copied into it, we don't have to emit any zeros here.
  if (Dest.isZeroed() && CGF.getTypes().isZeroInitializable(type))
    return;

  if (CGF.hasScalarEvaluationKind(type)) {
    // For non-aggregates, we can store the appropriate null constant.
    llvm::Value *null = CGF.CGM.EmitNullConstant(type);
    // Note that the following is not equivalent to
    // EmitStoreThroughBitfieldLValue for ARC types.
    if (lv.isBitField()) {
      CGF.EmitStoreThroughBitfieldLValue(RValue::get(null), lv);
    } else {
      assert(lv.isSimple());
      CGF.EmitStoreOfScalar(null, lv, /* isInitialization */ true);
    }
  } else {
    // There's a potential optimization opportunity in combining
    // memsets; that would be easy for arrays, but relatively
    // difficult for structures with the current code.
    CGF.EmitNullInitialization(lv.getAddress(CGF), lv.getType());
  }
}

void AggExprEmitter::VisitInitListExpr(InitListExpr *E) {
#if 0
  // FIXME: Assess perf here?  Figure out what cases are worth optimizing here
  // (Length of globals? Chunks of zeroed-out space?).
  //
  // If we can, prefer a copy from a global; this is a lot less code for long
  // globals, and it's easier for the current optimizers to analyze.
  if (llvm::Constant* C = CGF.CGM.EmitConstantExpr(E, E->getType(), &CGF)) {
    llvm::GlobalVariable* GV =
    new llvm::GlobalVariable(CGF.CGM.getModule(), C->getType(), true,
                             llvm::GlobalValue::InternalLinkage, C, "");
    EmitFinalDestCopy(E->getType(), CGF.MakeAddrLValue(GV, E->getType()));
    return;
  }
#endif
  if (E->hadArrayRangeDesignator())
    CGF.ErrorUnsupported(E, "GNU array range designator extension");

  if (E->isTransparent())
    return Visit(E->getInit(0));

  AggValueSlot Dest = EnsureSlot(E->getType());

  LValue DestLV = CGF.MakeAddrLValue(Dest.getAddress(), E->getType());

  // Handle initialization of an array.
  if (E->getType()->isArrayType()) {
    auto AType = cast<llvm::ArrayType>(Dest.getAddress().getElementType());
    EmitArrayInit(Dest.getAddress(), AType, E->getType(), E);
    return;
  }

  assert(E->getType()->isRecordType() && "Only support structs/unions here!");

  // Do struct initialization; this code just sets each individual member
  // to the approprate value.  This makes bitfield support automatic;
  // the disadvantage is that the generated code is more difficult for
  // the optimizer, especially with bitfields.
  unsigned NumInitElements = E->getNumInits();
  RecordDecl *record = E->getType()->castAs<RecordType>()->getDecl();

  // We'll need to enter cleanup scopes in case any of the element
  // initializers throws an exception.
  SmallVector<EHScopeStack::stable_iterator, 16> cleanups;
  llvm::Instruction *cleanupDominator = nullptr;
  auto addCleanup = [&](const EHScopeStack::stable_iterator &cleanup) {
    cleanups.push_back(cleanup);
    if (!cleanupDominator) // create placeholder once needed
      cleanupDominator = CGF.Builder.CreateAlignedLoad(
          CGF.Int8Ty, llvm::Constant::getNullValue(CGF.Int8PtrTy),
          CharUnits::One());
  };

  unsigned curInitIndex = 0;

  // Emit initialization of base classes.
  if (auto *CXXRD = dyn_cast<CXXRecordDecl>(record)) {
    assert(E->getNumInits() >= CXXRD->getNumBases() &&
           "missing initializer for base class");
    for (auto &Base : CXXRD->bases()) {
      assert(!Base.isVirtual() && "should not see vbases here");
      auto *BaseRD = Base.getType()->getAsCXXRecordDecl();
      Address V = CGF.GetAddressOfDirectBaseInCompleteClass(
          Dest.getAddress(), CXXRD, BaseRD,
          /*isBaseVirtual*/ false);
      AggValueSlot AggSlot = AggValueSlot::forAddr(
          V, Qualifiers(),
          AggValueSlot::IsDestructed,
          AggValueSlot::DoesNotNeedGCBarriers,
          AggValueSlot::IsNotAliased,
          CGF.getOverlapForBaseInit(CXXRD, BaseRD, Base.isVirtual()));
      CGF.EmitAggExpr(E->getInit(curInitIndex++), AggSlot);

      if (QualType::DestructionKind dtorKind =
              Base.getType().isDestructedType()) {
        CGF.pushDestroy(dtorKind, V, Base.getType());
        addCleanup(CGF.EHStack.stable_begin());
      }
    }
  }

  // Prepare a 'this' for CXXDefaultInitExprs.
  CodeGenFunction::FieldConstructionScope FCS(CGF, Dest.getAddress());

  if (record->isUnion()) {
    // Only initialize one field of a union. The field itself is
    // specified by the initializer list.
    if (!E->getInitializedFieldInUnion()) {
      // Empty union; we have nothing to do.

#ifndef NDEBUG
      // Make sure that it's really an empty and not a failure of
      // semantic analysis.
      for (const auto *Field : record->fields())
        assert(Field->isUnnamedBitfield() && "Only unnamed bitfields allowed");
#endif
      return;
    }

    // FIXME: volatility
    FieldDecl *Field = E->getInitializedFieldInUnion();

    LValue FieldLoc = CGF.EmitLValueForFieldInitialization(DestLV, Field);
    if (NumInitElements) {
      // Store the initializer into the field
      EmitInitializationToLValue(E->getInit(0), FieldLoc);
    } else {
      // Default-initialize to null.
      EmitNullInitializationToLValue(FieldLoc);
    }

    return;
  }

  // Here we iterate over the fields; this makes it simpler to both
  // default-initialize fields and skip over unnamed fields.
  for (const auto *field : record->fields()) {
    // We're done once we hit the flexible array member.
    if (field->getType()->isIncompleteArrayType())
      break;

    // Always skip anonymous bitfields.
    if (field->isUnnamedBitfield())
      continue;

    // We're done if we reach the end of the explicit initializers, we
    // have a zeroed object, and the rest of the fields are
    // zero-initializable.
    if (curInitIndex == NumInitElements && Dest.isZeroed() &&
        CGF.getTypes().isZeroInitializable(E->getType()))
      break;


    LValue LV = CGF.EmitLValueForFieldInitialization(DestLV, field);
    // We never generate write-barries for initialized fields.
    LV.setNonGC(true);

    if (curInitIndex < NumInitElements) {
      // Store the initializer into the field.
      EmitInitializationToLValue(E->getInit(curInitIndex++), LV);
    } else {
      // We're out of initializers; default-initialize to null
      EmitNullInitializationToLValue(LV);
    }

    // Push a destructor if necessary.
    // FIXME: if we have an array of structures, all explicitly
    // initialized, we can end up pushing a linear number of cleanups.
    bool pushedCleanup = false;
    if (QualType::DestructionKind dtorKind
          = field->getType().isDestructedType()) {
      assert(LV.isSimple());
      if (CGF.needsEHCleanup(dtorKind)) {
        CGF.pushDestroy(EHCleanup, LV.getAddress(CGF), field->getType(),
                        CGF.getDestroyer(dtorKind), false);
        addCleanup(CGF.EHStack.stable_begin());
        pushedCleanup = true;
      }
    }

    // If the GEP didn't get used because of a dead zero init or something
    // else, clean it up for -O0 builds and general tidiness.
    if (!pushedCleanup && LV.isSimple())
      if (llvm::GetElementPtrInst *GEP =
              dyn_cast<llvm::GetElementPtrInst>(LV.getPointer(CGF)))
        if (GEP->use_empty())
          GEP->eraseFromParent();
  }

  // Deactivate all the partial cleanups in reverse order, which
  // generally means popping them.
  assert((cleanupDominator || cleanups.empty()) &&
         "Missing cleanupDominator before deactivating cleanup blocks");
  for (unsigned i = cleanups.size(); i != 0; --i)
    CGF.DeactivateCleanupBlock(cleanups[i-1], cleanupDominator);

  // Destroy the placeholder if we made one.
  if (cleanupDominator)
    cleanupDominator->eraseFromParent();
}

void AggExprEmitter::VisitArrayInitLoopExpr(const ArrayInitLoopExpr *E,
                                            llvm::Value *outerBegin) {
  // Emit the common subexpression.
  CodeGenFunction::OpaqueValueMapping binding(CGF, E->getCommonExpr());

  Address destPtr = EnsureSlot(E->getType()).getAddress();
  uint64_t numElements = E->getArraySize().getZExtValue();

  if (!numElements)
    return;

  // destPtr is an array*. Construct an elementType* by drilling down a level.
  llvm::Value *zero = llvm::ConstantInt::get(CGF.SizeTy, 0);
  llvm::Value *indices[] = {zero, zero};
  llvm::Value *begin = Builder.CreateInBoundsGEP(destPtr.getPointer(), indices,
                                                 "arrayinit.begin");

  // Prepare to special-case multidimensional array initialization: we avoid
  // emitting multiple destructor loops in that case.
  if (!outerBegin)
    outerBegin = begin;
  ArrayInitLoopExpr *InnerLoop = dyn_cast<ArrayInitLoopExpr>(E->getSubExpr());

  QualType elementType =
      CGF.getContext().getAsArrayType(E->getType())->getElementType();
  CharUnits elementSize = CGF.getContext().getTypeSizeInChars(elementType);
  CharUnits elementAlign =
      destPtr.getAlignment().alignmentOfArrayElement(elementSize);

  llvm::BasicBlock *entryBB = Builder.GetInsertBlock();
  llvm::BasicBlock *bodyBB = CGF.createBasicBlock("arrayinit.body");

  // Jump into the body.
  CGF.EmitBlock(bodyBB);
  llvm::PHINode *index =
      Builder.CreatePHI(zero->getType(), 2, "arrayinit.index");
  index->addIncoming(zero, entryBB);
  llvm::Value *element = Builder.CreateInBoundsGEP(begin, index);

  // Prepare for a cleanup.
  QualType::DestructionKind dtorKind = elementType.isDestructedType();
  EHScopeStack::stable_iterator cleanup;
  if (CGF.needsEHCleanup(dtorKind) && !InnerLoop) {
    if (outerBegin->getType() != element->getType())
      outerBegin = Builder.CreateBitCast(outerBegin, element->getType());
    CGF.pushRegularPartialArrayCleanup(outerBegin, element, elementType,
                                       elementAlign,
                                       CGF.getDestroyer(dtorKind));
    cleanup = CGF.EHStack.stable_begin();
  } else {
    dtorKind = QualType::DK_none;
  }

  // Emit the actual filler expression.
  {
    // Temporaries created in an array initialization loop are destroyed
    // at the end of each iteration.
    CodeGenFunction::RunCleanupsScope CleanupsScope(CGF);
    CodeGenFunction::ArrayInitLoopExprScope Scope(CGF, index);
    LValue elementLV =
        CGF.MakeAddrLValue(Address(element, elementAlign), elementType);

    if (InnerLoop) {
      // If the subexpression is an ArrayInitLoopExpr, share its cleanup.
      auto elementSlot = AggValueSlot::forLValue(
          elementLV, CGF, AggValueSlot::IsDestructed,
          AggValueSlot::DoesNotNeedGCBarriers, AggValueSlot::IsNotAliased,
          AggValueSlot::DoesNotOverlap);
      AggExprEmitter(CGF, elementSlot, false)
          .VisitArrayInitLoopExpr(InnerLoop, outerBegin);
    } else
      EmitInitializationToLValue(E->getSubExpr(), elementLV);
  }

  // Move on to the next element.
  llvm::Value *nextIndex = Builder.CreateNUWAdd(
      index, llvm::ConstantInt::get(CGF.SizeTy, 1), "arrayinit.next");
  index->addIncoming(nextIndex, Builder.GetInsertBlock());

  // Leave the loop if we're done.
  llvm::Value *done = Builder.CreateICmpEQ(
      nextIndex, llvm::ConstantInt::get(CGF.SizeTy, numElements),
      "arrayinit.done");
  llvm::BasicBlock *endBB = CGF.createBasicBlock("arrayinit.end");
  Builder.CreateCondBr(done, endBB, bodyBB);

  CGF.EmitBlock(endBB);

  // Leave the partial-array cleanup if we entered one.
  if (dtorKind)
    CGF.DeactivateCleanupBlock(cleanup, index);
}

void AggExprEmitter::VisitDesignatedInitUpdateExpr(DesignatedInitUpdateExpr *E) {
  AggValueSlot Dest = EnsureSlot(E->getType());

  LValue DestLV = CGF.MakeAddrLValue(Dest.getAddress(), E->getType());
  EmitInitializationToLValue(E->getBase(), DestLV);
  VisitInitListExpr(E->getUpdater());
}

//===----------------------------------------------------------------------===//
//                        Entry Points into this File
//===----------------------------------------------------------------------===//

/// GetNumNonZeroBytesInInit - Get an approximate count of the number of
/// non-zero bytes that will be stored when outputting the initializer for the
/// specified initializer expression.
static CharUnits GetNumNonZeroBytesInInit(const Expr *E, CodeGenFunction &CGF) {
  if (auto *MTE = dyn_cast<MaterializeTemporaryExpr>(E))
    E = MTE->getSubExpr();
  E = E->IgnoreParenNoopCasts(CGF.getContext());

  // 0 and 0.0 won't require any non-zero stores!
  if (isSimpleZero(E, CGF)) return CharUnits::Zero();

  // If this is an initlist expr, sum up the size of sizes of the (present)
  // elements.  If this is something weird, assume the whole thing is non-zero.
  const InitListExpr *ILE = dyn_cast<InitListExpr>(E);
  while (ILE && ILE->isTransparent())
    ILE = dyn_cast<InitListExpr>(ILE->getInit(0));
  if (!ILE || !CGF.getTypes().isZeroInitializable(ILE->getType()))
    return CGF.getContext().getTypeSizeInChars(E->getType());

  // InitListExprs for structs have to be handled carefully.  If there are
  // reference members, we need to consider the size of the reference, not the
  // referencee.  InitListExprs for unions and arrays can't have references.
  if (const RecordType *RT = E->getType()->getAs<RecordType>()) {
    if (!RT->isUnionType()) {
      RecordDecl *SD = RT->getDecl();
      CharUnits NumNonZeroBytes = CharUnits::Zero();

      unsigned ILEElement = 0;
      if (auto *CXXRD = dyn_cast<CXXRecordDecl>(SD))
        while (ILEElement != CXXRD->getNumBases())
          NumNonZeroBytes +=
              GetNumNonZeroBytesInInit(ILE->getInit(ILEElement++), CGF);
      for (const auto *Field : SD->fields()) {
        // We're done once we hit the flexible array member or run out of
        // InitListExpr elements.
        if (Field->getType()->isIncompleteArrayType() ||
            ILEElement == ILE->getNumInits())
          break;
        if (Field->isUnnamedBitfield())
          continue;

        const Expr *E = ILE->getInit(ILEElement++);

        // Reference values are always non-null and have the width of a pointer.
        if (Field->getType()->isReferenceType())
          NumNonZeroBytes += CGF.getContext().toCharUnitsFromBits(
              CGF.getTarget().getPointerWidth(0));
        else
          NumNonZeroBytes += GetNumNonZeroBytesInInit(E, CGF);
      }

      return NumNonZeroBytes;
    }
  }

  // FIXME: This overestimates the number of non-zero bytes for bit-fields.
  CharUnits NumNonZeroBytes = CharUnits::Zero();
  for (unsigned i = 0, e = ILE->getNumInits(); i != e; ++i)
    NumNonZeroBytes += GetNumNonZeroBytesInInit(ILE->getInit(i), CGF);
  return NumNonZeroBytes;
}

/// CheckAggExprForMemSetUse - If the initializer is large and has a lot of
/// zeros in it, emit a memset and avoid storing the individual zeros.
///
static void CheckAggExprForMemSetUse(AggValueSlot &Slot, const Expr *E,
                                     CodeGenFunction &CGF) {
  // If the slot is already known to be zeroed, nothing to do.  Don't mess with
  // volatile stores.
  if (Slot.isZeroed() || Slot.isVolatile() || !Slot.getAddress().isValid())
    return;

  // C++ objects with a user-declared constructor don't need zero'ing.
  if (CGF.getLangOpts().CPlusPlus)
    if (const RecordType *RT = CGF.getContext()
                       .getBaseElementType(E->getType())->getAs<RecordType>()) {
      const CXXRecordDecl *RD = cast<CXXRecordDecl>(RT->getDecl());
      if (RD->hasUserDeclaredConstructor())
        return;
    }

  // If the type is 16-bytes or smaller, prefer individual stores over memset.
  CharUnits Size = Slot.getPreferredSize(CGF.getContext(), E->getType());
  if (Size <= CharUnits::fromQuantity(16))
    return;

  // Check to see if over 3/4 of the initializer are known to be zero.  If so,
  // we prefer to emit memset + individual stores for the rest.
  CharUnits NumNonZeroBytes = GetNumNonZeroBytesInInit(E, CGF);
  if (NumNonZeroBytes*4 > Size)
    return;

  // Okay, it seems like a good idea to use an initial memset, emit the call.
  llvm::Constant *SizeVal = CGF.Builder.getInt64(Size.getQuantity());

  Address Loc = Slot.getAddress();
  Loc = CGF.Builder.CreateElementBitCast(Loc, CGF.Int8Ty);
  CGF.Builder.CreateMemSet(Loc, CGF.Builder.getInt8(0), SizeVal, false);

  // Tell the AggExprEmitter that the slot is known zero.
  Slot.setZeroed();
}




/// EmitAggExpr - Emit the computation of the specified expression of aggregate
/// type.  The result is computed into DestPtr.  Note that if DestPtr is null,
/// the value of the aggregate expression is not needed.  If VolatileDest is
/// true, DestPtr cannot be 0.
void CodeGenFunction::EmitAggExpr(const Expr *E, AggValueSlot Slot) {
  assert(E && hasAggregateEvaluationKind(E->getType()) &&
         "Invalid aggregate expression to emit");
  assert((Slot.getAddress().isValid() || Slot.isIgnored()) &&
         "slot has bits but no address");

  // Optimize the slot if possible.
  CheckAggExprForMemSetUse(Slot, E, *this);

  AggExprEmitter(*this, Slot, Slot.isIgnored()).Visit(const_cast<Expr*>(E));
}

LValue CodeGenFunction::EmitAggExprToLValue(const Expr *E) {
  assert(hasAggregateEvaluationKind(E->getType()) && "Invalid argument!");
  Address Temp = CreateMemTemp(E->getType());
  LValue LV = MakeAddrLValue(Temp, E->getType());
  EmitAggExpr(E, AggValueSlot::forLValue(
                     LV, *this, AggValueSlot::IsNotDestructed,
                     AggValueSlot::DoesNotNeedGCBarriers,
                     AggValueSlot::IsNotAliased, AggValueSlot::DoesNotOverlap));
  return LV;
}

AggValueSlot::Overlap_t
CodeGenFunction::getOverlapForFieldInit(const FieldDecl *FD) {
  if (!FD->hasAttr<NoUniqueAddressAttr>() || !FD->getType()->isRecordType())
    return AggValueSlot::DoesNotOverlap;

  // If the field lies entirely within the enclosing class's nvsize, its tail
  // padding cannot overlap any already-initialized object. (The only subobjects
  // with greater addresses that might already be initialized are vbases.)
  const RecordDecl *ClassRD = FD->getParent();
  const ASTRecordLayout &Layout = getContext().getASTRecordLayout(ClassRD);
  if (Layout.getFieldOffset(FD->getFieldIndex()) +
          getContext().getTypeSize(FD->getType()) <=
      (uint64_t)getContext().toBits(Layout.getNonVirtualSize()))
    return AggValueSlot::DoesNotOverlap;

  // The tail padding may contain values we need to preserve.
  return AggValueSlot::MayOverlap;
}

AggValueSlot::Overlap_t CodeGenFunction::getOverlapForBaseInit(
    const CXXRecordDecl *RD, const CXXRecordDecl *BaseRD, bool IsVirtual) {
  // If the most-derived object is a field declared with [[no_unique_address]],
  // the tail padding of any virtual base could be reused for other subobjects
  // of that field's class.
  if (IsVirtual)
    return AggValueSlot::MayOverlap;

  // If the base class is laid out entirely within the nvsize of the derived
  // class, its tail padding cannot yet be initialized, so we can issue
  // stores at the full width of the base class.
  const ASTRecordLayout &Layout = getContext().getASTRecordLayout(RD);
  if (Layout.getBaseClassOffset(BaseRD) +
          getContext().getASTRecordLayout(BaseRD).getSize() <=
      Layout.getNonVirtualSize())
    return AggValueSlot::DoesNotOverlap;

  // The tail padding may contain values we need to preserve.
  return AggValueSlot::MayOverlap;
}

void CodeGenFunction::EmitAggregateCopy(LValue Dest, LValue Src, QualType Ty,
                                        AggValueSlot::Overlap_t MayOverlap,
                                        bool isVolatile) {
  assert(!Ty->isAnyComplexType() && "Shouldn't happen for complex");

  Address DestPtr = Dest.getAddress(*this);
  Address SrcPtr = Src.getAddress(*this);

  if (getLangOpts().CPlusPlus) {
    if (const RecordType *RT = Ty->getAs<RecordType>()) {
      CXXRecordDecl *Record = cast<CXXRecordDecl>(RT->getDecl());
      assert((Record->hasTrivialCopyConstructor() ||
              Record->hasTrivialCopyAssignment() ||
              Record->hasTrivialMoveConstructor() ||
              Record->hasTrivialMoveAssignment() ||
              Record->hasAttr<TrivialABIAttr>() || Record->isUnion()) &&
             "Trying to aggregate-copy a type without a trivial copy/move "
             "constructor or assignment operator");
      // Ignore empty classes in C++.
      if (Record->isEmpty())
        return;
    }
  }

  if (getLangOpts().CUDAIsDevice) {
    if (Ty->isCUDADeviceBuiltinSurfaceType()) {
      if (getTargetHooks().emitCUDADeviceBuiltinSurfaceDeviceCopy(*this, Dest,
                                                                  Src))
        return;
    } else if (Ty->isCUDADeviceBuiltinTextureType()) {
      if (getTargetHooks().emitCUDADeviceBuiltinTextureDeviceCopy(*this, Dest,
                                                                  Src))
        return;
    }
  }

  // Aggregate assignment turns into llvm.memcpy.  This is almost valid per
  // C99 6.5.16.1p3, which states "If the value being stored in an object is
  // read from another object that overlaps in anyway the storage of the first
  // object, then the overlap shall be exact and the two objects shall have
  // qualified or unqualified versions of a compatible type."
  //
  // memcpy is not defined if the source and destination pointers are exactly
  // equal, but other compilers do this optimization, and almost every memcpy
  // implementation handles this case safely.  If there is a libc that does not
  // safely handle this, we can add a target hook.

  // Get data size info for this aggregate. Don't copy the tail padding if this
  // might be a potentially-overlapping subobject, since the tail padding might
  // be occupied by a different object. Otherwise, copying it is fine.
  TypeInfoChars TypeInfo;
  if (MayOverlap)
    TypeInfo = getContext().getTypeInfoDataSizeInChars(Ty);
  else
    TypeInfo = getContext().getTypeInfoInChars(Ty);

  llvm::Value *SizeVal = nullptr;
  if (TypeInfo.Width.isZero()) {
    // But note that getTypeInfo returns 0 for a VLA.
    if (auto *VAT = dyn_cast_or_null<VariableArrayType>(
            getContext().getAsArrayType(Ty))) {
      QualType BaseEltTy;
      SizeVal = emitArrayLength(VAT, BaseEltTy, DestPtr);
      TypeInfo = getContext().getTypeInfoInChars(BaseEltTy);
      assert(!TypeInfo.Width.isZero());
      SizeVal = Builder.CreateNUWMul(
          SizeVal,
          llvm::ConstantInt::get(SizeTy, TypeInfo.Width.getQuantity()));
    }
  }
  if (!SizeVal) {
    SizeVal = llvm::ConstantInt::get(SizeTy, TypeInfo.Width.getQuantity());
  }

  // FIXME: If we have a volatile struct, the optimizer can remove what might
  // appear to be `extra' memory ops:
  //
  // volatile struct { int i; } a, b;
  //
  // int main() {
  //   a = b;
  //   a = b;
  // }
  //
  // we need to use a different call here.  We use isVolatile to indicate when
  // either the source or the destination is volatile.

#if INTEL_CUSTOMIZATION
  auto DestPtrI8 = Builder.CreateElementBitCast(DestPtr, Int8Ty);
  auto SrcPtrI8 = Builder.CreateElementBitCast(SrcPtr, Int8Ty);
  recordNoAliasPtr(DestPtr.getPointer(), DestPtrI8.getPointer());
  recordNoAliasPtr(SrcPtr.getPointer(), SrcPtrI8.getPointer());
  SrcPtr = SrcPtrI8;
  DestPtr = DestPtrI8;
#endif // INTEL_CUSTOMIZATION

  // Don't do any of the memmove_collectable tests if GC isn't set.
  if (CGM.getLangOpts().getGC() == LangOptions::NonGC) {
    // fall through
  } else if (const RecordType *RecordTy = Ty->getAs<RecordType>()) {
    RecordDecl *Record = RecordTy->getDecl();
    if (Record->hasObjectMember()) {
      CGM.getObjCRuntime().EmitGCMemmoveCollectable(*this, DestPtr, SrcPtr,
                                                    SizeVal);
      return;
    }
  } else if (Ty->isArrayType()) {
    QualType BaseType = getContext().getBaseElementType(Ty);
    if (const RecordType *RecordTy = BaseType->getAs<RecordType>()) {
      if (RecordTy->getDecl()->hasObjectMember()) {
        CGM.getObjCRuntime().EmitGCMemmoveCollectable(*this, DestPtr, SrcPtr,
                                                      SizeVal);
        return;
      }
    }
  }

  auto Inst = Builder.CreateMemCpy(DestPtr, SrcPtr, SizeVal, isVolatile);

  // Determine the metadata to describe the position of any padding in this
  // memcpy, as well as the TBAA tags for the members of the struct, in case
  // the optimizer wishes to expand it in to scalar memory operations.
  if (llvm::MDNode *TBAAStructTag = CGM.getTBAAStructInfo(Ty))
    Inst->setMetadata(llvm::LLVMContext::MD_tbaa_struct, TBAAStructTag);

  if (CGM.getCodeGenOpts().NewStructPathTBAA) {
    TBAAAccessInfo TBAAInfo = CGM.mergeTBAAInfoForMemoryTransfer(
        Dest.getTBAAInfo(), Src.getTBAAInfo());
    CGM.DecorateInstructionWithTBAA(Inst, TBAAInfo);
  }

#if INTEL_CUSTOMIZATION
  // Assign alias.scope metadata if both pointers are restrict-qualified.
  // Note: It's better to emit field-by-field copy in case of restrict pointers.
  auto SrcNoAliasI = NoAliasPtrMap.find(SrcPtr.getPointer());
  auto DstNoAliasI = NoAliasPtrMap.find(DestPtr.getPointer());

  if (SrcNoAliasI != NoAliasPtrMap.end() &&
      DstNoAliasI != NoAliasPtrMap.end()) {

    Inst->setMetadata(
        llvm::LLVMContext::MD_alias_scope,
        llvm::MDNode::concatenate(SrcNoAliasI->second, DstNoAliasI->second));

    getCurNoAliasScope().addMemCpyInst(Inst);
  }
#endif // INTEL_CUSTOMIZATION
}<|MERGE_RESOLUTION|>--- conflicted
+++ resolved
@@ -499,17 +499,7 @@
       elementType.isTriviallyCopyableType(CGF.getContext())) {
     CodeGen::CodeGenModule &CGM = CGF.CGM;
     ConstantEmitter Emitter(CGF);
-<<<<<<< HEAD
-    LangAS AS = ArrayQTy.getAddressSpace();
-    if (CGM.getLangOpts().SYCLIsDevice && AS == LangAS::Default) {
-      // SYCL's default AS is 'generic', which can't be used to define constant
-      // initializer data in. It is reasonable to keep it in the same AS
-      // as string literals.
-      AS = CGM.getStringLiteralAddressSpace();
-    }
-=======
     LangAS AS = CGM.GetGlobalVarAddressSpace(/*VarDecl= */ nullptr);
->>>>>>> 37c1c249
     if (llvm::Constant *C = Emitter.tryEmitForInitializer(E, AS, ArrayQTy)) {
       auto GV = new llvm::GlobalVariable(
           CGM.getModule(), C->getType(),
