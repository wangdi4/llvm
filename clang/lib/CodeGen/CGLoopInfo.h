--- conflicted
+++ resolved
@@ -98,23 +98,19 @@
 
   /// \brief Begin a new structured loop. The set of staged attributes will be
   /// applied to the loop and then cleared.
-<<<<<<< HEAD
-  void push(llvm::BasicBlock *Header,
-            llvm::ArrayRef<const Attr *> Attrs = llvm::None);
+  void push(llvm::BasicBlock *Header);
+
 #ifdef INTEL_CUSTOMIZATION
   /// \brief Extend the code region as part of a parallel loop which might be
   /// inside another llvm function.
   void push(llvm::MDNode *LoopID, bool IsParallel);
 #endif  // INTEL_CUSTOMIZATION
-=======
-  void push(llvm::BasicBlock *Header);
 
   /// \brief Begin a new structured loop. Stage attributes from the Attrs list.
   /// The staged attributes are applied to the loop and then cleared.
   void push(llvm::BasicBlock *Header, clang::ASTContext &Ctx,
             llvm::ArrayRef<const Attr *> Attrs);
 
->>>>>>> 3b0f87d2
   /// \brief End the current loop.
   void pop();
 
