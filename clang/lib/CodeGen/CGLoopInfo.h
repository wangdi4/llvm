//===---- CGLoopInfo.h - LLVM CodeGen for loop metadata -*- C++ -*---------===//
//
//                     The LLVM Compiler Infrastructure
//
// This file is distributed under the University of Illinois Open Source
// License. See LICENSE.TXT for details.
//
//===----------------------------------------------------------------------===//
//
// This is the internal state used for llvm translation for loop statement
// metadata.
//
//===----------------------------------------------------------------------===//

#ifndef LLVM_CLANG_LIB_CODEGEN_CGLOOPINFO_H
#define LLVM_CLANG_LIB_CODEGEN_CGLOOPINFO_H

#include "llvm/ADT/ArrayRef.h"
#include "llvm/ADT/DenseMap.h"
#include "llvm/ADT/SmallVector.h"
#include "llvm/IR/Value.h"
#include "llvm/Support/Compiler.h"

namespace llvm {
class BasicBlock;
class Instruction;
class MDNode;
} // end namespace llvm

namespace clang {
class Attr;
namespace CodeGen {

/// \brief Attributes that may be specified on loops.
struct LoopAttributes {
  explicit LoopAttributes(bool IsParallel = false);
  void clear();

  /// \brief Generate llvm.loop.parallel metadata for loads and stores.
  bool IsParallel;

  /// \brief Values of llvm.loop.vectorize.enable metadata.
  enum LVEnableState { VecUnspecified, VecEnable, VecDisable };

  /// \brief llvm.loop.vectorize.enable
  LVEnableState VectorizerEnable;

  /// \brief llvm.loop.vectorize.width
  unsigned VectorizerWidth;

  /// \brief llvm.loop.interleave.count
  unsigned VectorizerUnroll;
};

/// \brief Information used when generating a structured loop.
class LoopInfo {
public:
  /// \brief Construct a new LoopInfo for the loop with entry Header.
  LoopInfo(llvm::BasicBlock *Header, const LoopAttributes &Attrs);
#ifdef INTEL_CUSTOMIZATION
  /// \brief Construct a new LoopInfo with a given loop id metadata.
  LoopInfo(llvm::MDNode *LoopID, const LoopAttributes &Attrs);
#endif  // INTEL_CUSTOMIZATION
  /// \brief Get the loop id metadata for this loop.
  llvm::MDNode *getLoopID() const { return LoopID; }

  /// \brief Get the header block of this loop.
  llvm::BasicBlock *getHeader() const { return Header; }

  /// \brief Get the set of attributes active for this loop.
  const LoopAttributes &getAttributes() const { return Attrs; }

private:
  /// \brief Loop ID metadata.
  llvm::MDNode *LoopID;
  /// \brief Header block of this loop.
  llvm::BasicBlock *Header;
  /// \brief The attributes for this loop.
  LoopAttributes Attrs;
};

/// \brief A stack of loop information corresponding to loop nesting levels.
/// This stack can be used to prepare attributes which are applied when a loop
/// is emitted.
class LoopInfoStack {
  LoopInfoStack(const LoopInfoStack &) = delete;
  void operator=(const LoopInfoStack &) = delete;

public:
  LoopInfoStack() {}

  /// \brief Begin a new structured loop. The set of staged attributes will be
  /// applied to the loop and then cleared.
<<<<<<< HEAD
  void push(llvm::BasicBlock *Header);
#ifdef INTEL_CUSTOMIZATION
  /// \brief Extend the code region as part of a parallel loop which might be
  /// inside another llvm function.
  void push(llvm::MDNode *LoopID, bool IsParallel);
#endif  // INTEL_CUSTOMIZATION
=======
  void push(llvm::BasicBlock *Header,
            llvm::ArrayRef<const Attr *> Attrs = llvm::None);

>>>>>>> be822edf
  /// \brief End the current loop.
  void pop();

  /// \brief Return the top loop id metadata.
  llvm::MDNode *getCurLoopID() const {
    return hasInfo() ? getInfo().getLoopID() : 0;
  }

  /// \brief Return true if the top loop is parallel.
  bool getCurLoopParallel() const {
    return hasInfo() ? getInfo().getAttributes().IsParallel : false;
  }

  /// \brief Function called by the CodeGenFunction when an instruction is
  /// created.
  void InsertHelper(llvm::Instruction *I) const;

  /// \brief Set the next pushed loop as parallel.
  void setParallel(bool Enable = true) { StagedAttrs.IsParallel = Enable; }

  /// \brief Set the next pushed loop 'vectorizer.enable'
  void setVectorizerEnable(bool Enable = true) {
    StagedAttrs.VectorizerEnable =
        Enable ? LoopAttributes::VecEnable : LoopAttributes::VecDisable;
  }

  /// \brief Set the vectorizer width for the next loop pushed.
  void setVectorizerWidth(unsigned W) { StagedAttrs.VectorizerWidth = W; }

  /// \brief Set the vectorizer unroll for the next loop pushed.
  void setVectorizerUnroll(unsigned U) { StagedAttrs.VectorizerUnroll = U; }

private:
  /// \brief Returns true if there is LoopInfo on the stack.
  bool hasInfo() const { return !Active.empty(); }
  /// \brief Return the LoopInfo for the current loop. HasInfo should be called
  /// first to ensure LoopInfo is present.
  const LoopInfo &getInfo() const { return Active.back(); }
  /// \brief The set of attributes that will be applied to the next pushed loop.
  LoopAttributes StagedAttrs;
  /// \brief Stack of active loops.
  llvm::SmallVector<LoopInfo, 4> Active;
};

} // end namespace CodeGen
} // end namespace clang

#endif<|MERGE_RESOLUTION|>--- conflicted
+++ resolved
@@ -91,18 +91,13 @@
 
   /// \brief Begin a new structured loop. The set of staged attributes will be
   /// applied to the loop and then cleared.
-<<<<<<< HEAD
-  void push(llvm::BasicBlock *Header);
+  void push(llvm::BasicBlock *Header,
+            llvm::ArrayRef<const Attr *> Attrs = llvm::None);
 #ifdef INTEL_CUSTOMIZATION
   /// \brief Extend the code region as part of a parallel loop which might be
   /// inside another llvm function.
   void push(llvm::MDNode *LoopID, bool IsParallel);
 #endif  // INTEL_CUSTOMIZATION
-=======
-  void push(llvm::BasicBlock *Header,
-            llvm::ArrayRef<const Attr *> Attrs = llvm::None);
-
->>>>>>> be822edf
   /// \brief End the current loop.
   void pop();
 
