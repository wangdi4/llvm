--- conflicted
+++ resolved
@@ -471,9 +471,12 @@
         return false;
       break;
     case tok::less:
-      if ((!Tok->Previous || !Tok->Previous->Tok.isLiteral()) && parseAngle())
+      if ((!Tok->Previous ||
+           (!Tok->Previous->Tok.isLiteral() &&
+            !(Tok->Previous->is(tok::r_paren) && Contexts.size() > 1))) &&
+          parseAngle()) {
         Tok->Type = TT_TemplateOpener;
-      else {
+      } else {
         Tok->Type = TT_BinaryOperator;
         CurrentToken = Tok;
         next();
@@ -512,7 +515,8 @@
       parseTemplateDeclaration();
       break;
     case tok::identifier:
-      if (Line.First->is(tok::kw_for) && Tok->is(Keywords.kw_in))
+      if (Line.First->is(tok::kw_for) && Tok->is(Keywords.kw_in) &&
+          Tok->Previous->isNot(tok::colon))
         Tok->Type = TT_ObjCForIn;
       break;
     case tok::comma:
@@ -616,13 +620,9 @@
     if ((Style.Language == FormatStyle::LK_Java &&
          CurrentToken->is(Keywords.kw_package)) ||
         (Info && Info->getPPKeywordID() == tok::pp_import &&
-<<<<<<< HEAD
-         CurrentToken->Next)) {
-=======
          CurrentToken->Next &&
          CurrentToken->Next->isOneOf(tok::string_literal, tok::identifier,
                                      tok::kw_static))) {
->>>>>>> cb0d13fc
       next();
       parseIncludeDirective();
       return LT_ImportStatement;
@@ -746,7 +746,8 @@
 
   void modifyContext(const FormatToken &Current) {
     if (Current.getPrecedence() == prec::Assignment &&
-        !Line.First->isOneOf(tok::kw_template, tok::kw_using) &&
+        !Line.First->isOneOf(tok::kw_template, tok::kw_using,
+                             TT_UnaryOperator) &&
         (!Current.Previous || Current.Previous->isNot(tok::kw_operator))) {
       Contexts.back().IsExpression = true;
       for (FormatToken *Previous = Current.Previous;
@@ -757,11 +758,10 @@
           if (!Previous)
             break;
         }
-        if ((Previous->isOneOf(TT_BinaryOperator, TT_UnaryOperator)) &&
+        if (Previous->isOneOf(TT_BinaryOperator, TT_UnaryOperator) &&
             Previous->isOneOf(tok::star, tok::amp) && Previous->Previous &&
-            Previous->Previous->isNot(tok::equal)) {
+            Previous->Previous->isNot(tok::equal))
           Previous->Type = TT_PointerOrReference;
-        }
       }
     } else if (Current.isOneOf(tok::kw_return, tok::kw_throw)) {
       Contexts.back().IsExpression = true;
@@ -945,6 +945,8 @@
         LeftOfParens->MatchingParen->is(TT_LambdaLSquare))
       return false;
     if (Tok.Next) {
+      if (Tok.Next->is(tok::question))
+        return false;
       if (Style.Language == FormatStyle::LK_JavaScript &&
           Tok.Next->is(Keywords.kw_in))
         return false;
@@ -1493,8 +1495,6 @@
     return 0;
 
   if (Style.Language == FormatStyle::LK_Java) {
-    if (Left.is(TT_LeadingJavaAnnotation))
-      return 1;
     if (Right.isOneOf(Keywords.kw_extends, Keywords.kw_throws))
       return 1;
     if (Right.is(Keywords.kw_implements))
@@ -1858,61 +1858,62 @@
                              BeforeClosingBrace->isTrailingComment()))
     return true;
 
-  if (Right.is(tok::comment)) {
+  if (Right.is(tok::comment))
     return Left.BlockKind != BK_BracedInit &&
            Left.isNot(TT_CtorInitializerColon) &&
            (Right.NewlinesBefore > 0 && Right.HasUnescapedNewline);
-  } else if (Right.Previous->isTrailingComment() ||
-             (Right.isStringLiteral() && Right.Previous->isStringLiteral())) {
-    return true;
-  } else if (Right.Previous->IsUnterminatedLiteral) {
-    return true;
-  } else if (Right.is(tok::lessless) && Right.Next &&
-             Right.Previous->is(tok::string_literal) &&
-             Right.Next->is(tok::string_literal)) {
-    return true;
-  } else if (Right.Previous->ClosesTemplateDeclaration &&
-             Right.Previous->MatchingParen &&
-             Right.Previous->MatchingParen->NestingLevel == 0 &&
-             Style.AlwaysBreakTemplateDeclarations) {
-    return true;
-  } else if ((Right.isOneOf(TT_CtorInitializerComma,
-                            TT_CtorInitializerColon)) &&
-             Style.BreakConstructorInitializersBeforeComma &&
-             !Style.ConstructorInitializerAllOnOneLineOrOnePerLine) {
-    return true;
-  } else if (Right.is(tok::string_literal) &&
-             Right.TokenText.startswith("R\"")) {
+  if (Right.Previous->isTrailingComment() ||
+      (Right.isStringLiteral() && Right.Previous->isStringLiteral()))
+    return true;
+  if (Right.Previous->IsUnterminatedLiteral)
+    return true;
+  if (Right.is(tok::lessless) && Right.Next &&
+      Right.Previous->is(tok::string_literal) &&
+      Right.Next->is(tok::string_literal))
+    return true;
+  if (Right.Previous->ClosesTemplateDeclaration &&
+      Right.Previous->MatchingParen &&
+      Right.Previous->MatchingParen->NestingLevel == 0 &&
+      Style.AlwaysBreakTemplateDeclarations)
+    return true;
+  if ((Right.isOneOf(TT_CtorInitializerComma, TT_CtorInitializerColon)) &&
+      Style.BreakConstructorInitializersBeforeComma &&
+      !Style.ConstructorInitializerAllOnOneLineOrOnePerLine)
+    return true;
+  if (Right.is(tok::string_literal) && Right.TokenText.startswith("R\""))
     // Raw string literals are special wrt. line breaks. The author has made a
     // deliberate choice and might have aligned the contents of the string
     // literal accordingly. Thus, we try keep existing line breaks.
     return Right.NewlinesBefore > 0;
-  } else if (Right.Previous->is(tok::l_brace) && Right.NestingLevel == 1 &&
-             Style.Language == FormatStyle::LK_Proto) {
+  if (Right.Previous->is(tok::l_brace) && Right.NestingLevel == 1 &&
+      Style.Language == FormatStyle::LK_Proto)
     // Don't put enums onto single lines in protocol buffers.
     return true;
-  } else if (Style.Language == FormatStyle::LK_JavaScript &&
-             Right.is(tok::r_brace) && Left.is(tok::l_brace) &&
-             !Left.Children.empty()) {
+  if (Style.Language == FormatStyle::LK_JavaScript && Right.is(tok::r_brace) &&
+      Left.is(tok::l_brace) && !Left.Children.empty())
     // Support AllowShortFunctionsOnASingleLine for JavaScript.
     return Style.AllowShortFunctionsOnASingleLine == FormatStyle::SFS_None ||
            (Left.NestingLevel == 0 && Line.Level == 0 &&
             Style.AllowShortFunctionsOnASingleLine == FormatStyle::SFS_Inline);
-  } else if (isAllmanBrace(Left) || isAllmanBrace(Right)) {
+  if (isAllmanBrace(Left) || isAllmanBrace(Right))
     return Style.BreakBeforeBraces == FormatStyle::BS_Allman ||
            Style.BreakBeforeBraces == FormatStyle::BS_GNU;
-  } else if (Style.Language == FormatStyle::LK_Proto &&
-             Left.isNot(tok::l_brace) && Right.is(TT_SelectorName)) {
-    return true;
-  } else if (Left.is(TT_ObjCBlockLBrace) &&
-             !Style.AllowShortBlocksOnASingleLine) {
-    return true;
-  }
+  if (Style.Language == FormatStyle::LK_Proto && Left.isNot(tok::l_brace) &&
+      Right.is(TT_SelectorName))
+    return true;
+  if (Left.is(TT_ObjCBlockLBrace) && !Style.AllowShortBlocksOnASingleLine)
+    return true;
+  if (Right.is(tok::lessless) && Left.is(tok::identifier) &&
+      Left.TokenText == "endl")
+    return true;
 
   if (Style.Language == FormatStyle::LK_JavaScript) {
     // FIXME: This might apply to other languages and token kinds.
     if (Right.is(tok::char_constant) && Left.is(tok::plus) && Left.Previous &&
         Left.Previous->is(tok::char_constant))
+      return true;
+    if (Left.is(TT_DictLiteral) && Left.is(tok::l_brace) &&
+        Left.NestingLevel == 0)
       return true;
   } else if (Style.Language == FormatStyle::LK_Java) {
     if (Left.is(TT_LeadingJavaAnnotation) &&
