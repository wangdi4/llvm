--- conflicted
+++ resolved
@@ -623,13 +623,7 @@
   case BuiltinType::UInt128:
   case BuiltinType::Int128:
   case BuiltinType::Half:
-<<<<<<< HEAD
-#if INTEL_CUSTOMIZATION
   case BuiltinType::Float128:
-#endif  // INTEL_CUSTOMIZATION
-=======
-  case BuiltinType::Float128:
->>>>>>> e39c8143
     // Various types which are non-trivial to correct.
     return false;
 
