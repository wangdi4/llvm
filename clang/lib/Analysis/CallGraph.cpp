//===- CallGraph.cpp - AST-based Call graph -------------------------------===//
//
// Part of the LLVM Project, under the Apache License v2.0 with LLVM Exceptions.
// See https://llvm.org/LICENSE.txt for license information.
// SPDX-License-Identifier: Apache-2.0 WITH LLVM-exception
//
//===----------------------------------------------------------------------===//
//
//  This file defines the AST-based CallGraph.
//
//===----------------------------------------------------------------------===//

#include "clang/Analysis/CallGraph.h"
#include "clang/AST/ASTContext.h"
#include "clang/AST/Decl.h"
#include "clang/AST/DeclBase.h"
#include "clang/AST/DeclObjC.h"
#include "clang/AST/Expr.h"
#include "clang/AST/ExprObjC.h"
#include "clang/AST/Stmt.h"
#include "clang/AST/StmtVisitor.h"
#include "clang/Basic/IdentifierTable.h"
#include "clang/Basic/LLVM.h"
#include "llvm/ADT/PostOrderIterator.h"
#include "llvm/ADT/STLExtras.h"
#include "llvm/ADT/Statistic.h"
#include "llvm/Support/Casting.h"
#include "llvm/Support/Compiler.h"
#include "llvm/Support/DOTGraphTraits.h"
#include "llvm/Support/GraphWriter.h"
#include "llvm/Support/raw_ostream.h"
#include <cassert>
#include <memory>
#include <string>

using namespace clang;

#define DEBUG_TYPE "CallGraph"

STATISTIC(NumObjCCallEdges, "Number of Objective-C method call edges");
STATISTIC(NumBlockCallEdges, "Number of block call edges");

namespace {

/// A helper class, which walks the AST and locates all the call sites in the
/// given function body.
class CGBuilder : public StmtVisitor<CGBuilder> {
  CallGraph *G;
  CallGraphNode *CallerNode;

public:
  CGBuilder(CallGraph *g, CallGraphNode *N) : G(g), CallerNode(N) {}

  void VisitStmt(Stmt *S) { VisitChildren(S); }

  Decl *getDeclFromCall(CallExpr *CE) {
    if (FunctionDecl *CalleeDecl = CE->getDirectCallee())
      return CalleeDecl;

    // Simple detection of a call through a block.
    Expr *CEE = CE->getCallee()->IgnoreParenImpCasts();
    if (BlockExpr *Block = dyn_cast<BlockExpr>(CEE)) {
      NumBlockCallEdges++;
      return Block->getBlockDecl();
    }

    return nullptr;
  }

  void addCalledDecl(Decl *D, Expr *CallExpr) {
    if (G->includeCalleeInGraph(D)) {
      CallGraphNode *CalleeNode = G->getOrInsertNode(D);
      CallerNode->addCallee({CalleeNode, CallExpr});
    }
  }

  void VisitCallExpr(CallExpr *CE) {
    if (Decl *D = getDeclFromCall(CE))
      addCalledDecl(D, CE);
    VisitChildren(CE);
  }

  void VisitLambdaExpr(LambdaExpr *LE) {
    if (FunctionTemplateDecl *FTD = LE->getDependentCallOperator())
      for (FunctionDecl *FD : FTD->specializations())
        G->VisitFunctionDecl(FD);
    else if (CXXMethodDecl *MD = LE->getCallOperator())
      G->VisitFunctionDecl(MD);
  }

  void VisitCXXNewExpr(CXXNewExpr *E) {
    if (FunctionDecl *FD = E->getOperatorNew())
      addCalledDecl(FD, E);
    VisitChildren(E);
  }

  void VisitCXXConstructExpr(CXXConstructExpr *E) {
    CXXConstructorDecl *Ctor = E->getConstructor();
    if (FunctionDecl *Def = Ctor->getDefinition())
      addCalledDecl(Def, E);
    // TODO: resolve issues raised in review with llorg. See
    // https://reviews.llvm.org/D65453?vs=on&id=212351&whitespace=ignore-most#1632207
    const auto *ConstructedType = Ctor->getParent();
    if (ConstructedType->hasUserDeclaredDestructor()) {
      CXXDestructorDecl *Dtor = ConstructedType->getDestructor();
      if (FunctionDecl *Def = Dtor->getDefinition())
        addCalledDecl(Def, E);
    }
    VisitChildren(E);
  }

  // Include the evaluation of the default argument.
  void VisitCXXDefaultArgExpr(CXXDefaultArgExpr *E) {
    Visit(E->getExpr());
  }

  // Include the evaluation of the default initializers in a class.
  void VisitCXXDefaultInitExpr(CXXDefaultInitExpr *E) {
    Visit(E->getExpr());
  }

  // Adds may-call edges for the ObjC message sends.
  void VisitObjCMessageExpr(ObjCMessageExpr *ME) {
    if (ObjCInterfaceDecl *IDecl = ME->getReceiverInterface()) {
      Selector Sel = ME->getSelector();

      // Find the callee definition within the same translation unit.
      Decl *D = nullptr;
      if (ME->isInstanceMessage())
        D = IDecl->lookupPrivateMethod(Sel);
      else
        D = IDecl->lookupPrivateClassMethod(Sel);
      if (D) {
        addCalledDecl(D, ME);
        NumObjCCallEdges++;
      }
    }
  }

  void VisitIfStmt(IfStmt *If) {
    if (G->shouldSkipConstantExpressions()) {
<<<<<<< HEAD
      if (llvm::Optional<Stmt *> ActiveStmt =
=======
      if (std::optional<Stmt *> ActiveStmt =
>>>>>>> 6f6589c1
              If->getNondiscardedCase(G->getASTContext())) {
        if (*ActiveStmt)
          this->Visit(*ActiveStmt);
        return;
      }
    }

    StmtVisitor::VisitIfStmt(If);
  }

  void VisitChildren(Stmt *S) {
    for (Stmt *SubStmt : S->children())
      if (SubStmt)
        this->Visit(SubStmt);
  }
};

} // namespace

void CallGraph::addNodesForBlocks(DeclContext *D) {
  if (BlockDecl *BD = dyn_cast<BlockDecl>(D))
    addNodeForDecl(BD, true);

  for (auto *I : D->decls())
    if (auto *DC = dyn_cast<DeclContext>(I))
      addNodesForBlocks(DC);
}

CallGraph::CallGraph() {
  Root = getOrInsertNode(nullptr);
}

CallGraph::~CallGraph() = default;

bool CallGraph::includeInGraph(const Decl *D) {
  assert(D);
  if (!D->hasBody())
    return false;

  return includeCalleeInGraph(D);
}

bool CallGraph::includeCalleeInGraph(const Decl *D) {
  if (const FunctionDecl *FD = dyn_cast<FunctionDecl>(D)) {
    // We skip function template definitions, as their semantics is
    // only determined when they are instantiated.
    if (FD->isDependentContext())
      return false;

    IdentifierInfo *II = FD->getIdentifier();
    if (II && II->getName().startswith("__inline"))
      return false;
  }

  return true;
}

void CallGraph::addNodeForDecl(Decl* D, bool IsGlobal) {
  assert(D);

  // Allocate a new node, mark it as root, and process its calls.
  CallGraphNode *Node = getOrInsertNode(D);

  // Process all the calls by this function as well.
  CGBuilder builder(this, Node);
  if (Stmt *Body = D->getBody())
    builder.Visit(Body);

  // Include C++ constructor member initializers.
  if (auto constructor = dyn_cast<CXXConstructorDecl>(D)) {
    for (CXXCtorInitializer *init : constructor->inits()) {
      builder.Visit(init->getInit());
    }
  }
}

CallGraphNode *CallGraph::getNode(const Decl *F) const {
  FunctionMapTy::const_iterator I = FunctionMap.find(F);
  if (I == FunctionMap.end()) return nullptr;
  return I->second.get();
}

CallGraphNode *CallGraph::getOrInsertNode(Decl *F) {
  if (F && !isa<ObjCMethodDecl>(F))
    F = F->getCanonicalDecl();

  std::unique_ptr<CallGraphNode> &Node = FunctionMap[F];
  if (Node)
    return Node.get();

  Node = std::make_unique<CallGraphNode>(F);
  // Make Root node a parent of all functions to make sure all are reachable.
  if (F)
    Root->addCallee({Node.get(), /*Call=*/nullptr});
  return Node.get();
}

void CallGraph::print(raw_ostream &OS) const {
  OS << " --- Call graph Dump --- \n";

  // We are going to print the graph in reverse post order, partially, to make
  // sure the output is deterministic.
  llvm::ReversePostOrderTraversal<const CallGraph *> RPOT(this);
  for (llvm::ReversePostOrderTraversal<const CallGraph *>::rpo_iterator
         I = RPOT.begin(), E = RPOT.end(); I != E; ++I) {
    const CallGraphNode *N = *I;

    OS << "  Function: ";
    if (N == Root)
      OS << "< root >";
    else
      N->print(OS);

    OS << " calls: ";
    for (CallGraphNode::const_iterator CI = N->begin(),
                                       CE = N->end(); CI != CE; ++CI) {
      assert(CI->Callee != Root && "No one can call the root node.");
      CI->Callee->print(OS);
      OS << " ";
    }
    OS << '\n';
  }
  OS.flush();
}

LLVM_DUMP_METHOD void CallGraph::dump() const {
  print(llvm::errs());
}

void CallGraph::viewGraph() const {
  llvm::ViewGraph(this, "CallGraph");
}

void CallGraphNode::print(raw_ostream &os) const {
  if (const NamedDecl *ND = dyn_cast_or_null<NamedDecl>(FD))
      return ND->printQualifiedName(os);
  os << "< >";
}

LLVM_DUMP_METHOD void CallGraphNode::dump() const {
  print(llvm::errs());
}

namespace llvm {

template <>
struct DOTGraphTraits<const CallGraph*> : public DefaultDOTGraphTraits {
  DOTGraphTraits (bool isSimple = false) : DefaultDOTGraphTraits(isSimple) {}

  static std::string getNodeLabel(const CallGraphNode *Node,
                                  const CallGraph *CG) {
    if (CG->getRoot() == Node) {
      return "< root >";
    }
    if (const NamedDecl *ND = dyn_cast_or_null<NamedDecl>(Node->getDecl()))
      return ND->getNameAsString();
    else
      return "< >";
  }
};

} // namespace llvm<|MERGE_RESOLUTION|>--- conflicted
+++ resolved
@@ -139,11 +139,7 @@
 
   void VisitIfStmt(IfStmt *If) {
     if (G->shouldSkipConstantExpressions()) {
-<<<<<<< HEAD
-      if (llvm::Optional<Stmt *> ActiveStmt =
-=======
       if (std::optional<Stmt *> ActiveStmt =
->>>>>>> 6f6589c1
               If->getNondiscardedCase(G->getASTContext())) {
         if (*ActiveStmt)
           this->Visit(*ActiveStmt);
