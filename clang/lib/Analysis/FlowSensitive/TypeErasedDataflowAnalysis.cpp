//===- TypeErasedDataflowAnalysis.cpp -------------------------------------===//
//
// Part of the LLVM Project, under the Apache License v2.0 with LLVM Exceptions.
// See https://llvm.org/LICENSE.txt for license information.
// SPDX-License-Identifier: Apache-2.0 WITH LLVM-exception
//
//===----------------------------------------------------------------------===//
//
//  This file defines type-erased base types and functions for building dataflow
//  analyses that run over Control-Flow Graphs (CFGs).
//
//===----------------------------------------------------------------------===//

#include <memory>
#include <utility>
#include <vector>

#include "clang/AST/DeclCXX.h"
#include "clang/Analysis/Analyses/PostOrderCFGView.h"
#include "clang/Analysis/CFG.h"
#include "clang/Analysis/FlowSensitive/DataflowEnvironment.h"
#include "clang/Analysis/FlowSensitive/DataflowWorklist.h"
#include "clang/Analysis/FlowSensitive/Transfer.h"
#include "clang/Analysis/FlowSensitive/TypeErasedDataflowAnalysis.h"
#include "clang/Analysis/FlowSensitive/Value.h"
#include "llvm/ADT/None.h"
#include "llvm/ADT/Optional.h"
#include "llvm/Support/raw_ostream.h"

namespace clang {
namespace dataflow {

/// Computes the input state for a given basic block by joining the output
/// states of its predecessors.
///
/// Requirements:
///
///   All predecessors of `Block` except those with loop back edges must have
///   already been transferred. States in `BlockStates` that are set to
///   `llvm::None` represent basic blocks that are not evaluated yet.
static TypeErasedDataflowAnalysisState computeBlockInputState(
    const ControlFlowContext &CFCtx,
    std::vector<llvm::Optional<TypeErasedDataflowAnalysisState>> &BlockStates,
    const CFGBlock &Block, const Environment &InitEnv,
    TypeErasedDataflowAnalysis &Analysis) {
  llvm::DenseSet<const CFGBlock *> Preds;
  Preds.insert(Block.pred_begin(), Block.pred_end());
  if (Block.getTerminator().isTemporaryDtorsBranch()) {
    // This handles a special case where the code that produced the CFG includes
    // a conditional operator with a branch that constructs a temporary and
    // calls a destructor annotated as noreturn. The CFG models this as follows:
    //
    // B1 (contains the condition of the conditional operator) - succs: B2, B3
    // B2 (contains code that does not call a noreturn destructor) - succs: B4
    // B3 (contains code that calls a noreturn destructor) - succs: B4
    // B4 (has temporary destructor terminator) - succs: B5, B6
    // B5 (noreturn block that is associated with the noreturn destructor call)
    // B6 (contains code that follows the conditional operator statement)
    //
    // The first successor (B5 above) of a basic block with a temporary
    // destructor terminator (B4 above) is the block that evaluates the
    // destructor. If that block has a noreturn element then the predecessor
    // block that constructed the temporary object (B3 above) is effectively a
    // noreturn block and its state should not be used as input for the state
    // of the block that has a temporary destructor terminator (B4 above). This
    // holds regardless of which branch of the ternary operator calls the
    // noreturn destructor. However, it doesn't cases where a nested ternary
    // operator includes a branch that contains a noreturn destructor call.
    //
    // See `NoreturnDestructorTest` for concrete examples.
    if (Block.succ_begin()->getReachableBlock()->hasNoReturnElement()) {
      auto StmtBlock = CFCtx.getStmtToBlock().find(Block.getTerminatorStmt());
      assert(StmtBlock != CFCtx.getStmtToBlock().end());
      Preds.erase(StmtBlock->getSecond());
    }
  }

  llvm::Optional<TypeErasedDataflowAnalysisState> MaybeState;
  for (const CFGBlock *Pred : Preds) {
    // Skip if the `Block` is unreachable or control flow cannot get past it.
    if (!Pred || Pred->hasNoReturnElement())
      continue;

    // Skip if `Pred` was not evaluated yet. This could happen if `Pred` has a
    // loop back edge to `Block`.
    const llvm::Optional<TypeErasedDataflowAnalysisState> &MaybePredState =
        BlockStates[Pred->getBlockID()];
    if (!MaybePredState.hasValue())
      continue;

    const TypeErasedDataflowAnalysisState &PredState =
        MaybePredState.getValue();
    if (MaybeState.hasValue()) {
      Analysis.joinTypeErased(MaybeState->Lattice, PredState.Lattice);
      MaybeState->Env.join(PredState.Env);
    } else {
      MaybeState = PredState;
    }
<<<<<<< HEAD
  }
  if (!MaybeState.hasValue()) {
    // FIXME: Consider passing `Block` to `Analysis.typeErasedInitialElement()`
    // to enable building analyses like computation of dominators that
    // initialize the state of each basic block differently.
    MaybeState.emplace(Analysis.typeErasedInitialElement(), InitEnv);
  }
  return *MaybeState;
=======
  }
  if (!MaybeState.hasValue()) {
    // FIXME: Consider passing `Block` to `Analysis.typeErasedInitialElement()`
    // to enable building analyses like computation of dominators that
    // initialize the state of each basic block differently.
    MaybeState.emplace(Analysis.typeErasedInitialElement(), InitEnv);
  }
  return *MaybeState;
}

/// Transfers `State` by evaluating `CfgStmt` in the context of `Analysis`.
/// `HandleTransferredStmt` (if provided) will be applied to `CfgStmt`, after it
/// is evaluated.
static void
transferCFGStmt(const CFGStmt &CfgStmt, TypeErasedDataflowAnalysis &Analysis,
                TypeErasedDataflowAnalysisState &State,
                std::function<void(const CFGStmt &,
                                   const TypeErasedDataflowAnalysisState &)>
                    HandleTransferredStmt) {
  const Stmt *S = CfgStmt.getStmt();
  assert(S != nullptr);

  transfer(*S, State.Env);
  Analysis.transferTypeErased(S, State.Lattice, State.Env);

  if (HandleTransferredStmt != nullptr)
    HandleTransferredStmt(CfgStmt, State);
}

/// Transfers `State` by evaluating `CfgInit`.
static void transferCFGInitializer(const CFGInitializer &CfgInit,
                                   TypeErasedDataflowAnalysisState &State) {
  const auto &ThisLoc = *cast<AggregateStorageLocation>(
      State.Env.getThisPointeeStorageLocation());

  const CXXCtorInitializer *Initializer = CfgInit.getInitializer();
  assert(Initializer != nullptr);

  auto *InitStmt = Initializer->getInit();
  assert(InitStmt != nullptr);

  auto *InitStmtLoc =
      State.Env.getStorageLocation(*InitStmt, SkipPast::Reference);
  if (InitStmtLoc == nullptr)
    return;

  auto *InitStmtVal = State.Env.getValue(*InitStmtLoc);
  if (InitStmtVal == nullptr)
    return;

  const FieldDecl *Member = Initializer->getMember();
  assert(Member != nullptr);

  if (Member->getType()->isReferenceType()) {
    auto &MemberLoc = ThisLoc.getChild(*Member);
    State.Env.setValue(MemberLoc,
                       State.Env.takeOwnership(
                           std::make_unique<ReferenceValue>(*InitStmtLoc)));
  } else {
    auto &MemberLoc = ThisLoc.getChild(*Member);
    State.Env.setValue(MemberLoc, *InitStmtVal);
  }
>>>>>>> 1e8336c5
}

TypeErasedDataflowAnalysisState transferBlock(
    const ControlFlowContext &CFCtx,
    std::vector<llvm::Optional<TypeErasedDataflowAnalysisState>> &BlockStates,
    const CFGBlock &Block, const Environment &InitEnv,
    TypeErasedDataflowAnalysis &Analysis,
    std::function<void(const CFGStmt &,
                       const TypeErasedDataflowAnalysisState &)>
        HandleTransferredStmt) {
  TypeErasedDataflowAnalysisState State =
      computeBlockInputState(CFCtx, BlockStates, Block, InitEnv, Analysis);
  for (const CFGElement &Element : Block) {
<<<<<<< HEAD
    // FIXME: Evaluate other kinds of `CFGElement`.
    const llvm::Optional<CFGStmt> CfgStmt = Element.getAs<CFGStmt>();
    if (!CfgStmt.hasValue())
      continue;

    const Stmt *S = CfgStmt.getValue().getStmt();
    assert(S != nullptr);

    transfer(*S, State.Env);
    State.Lattice = Analysis.transferTypeErased(S, State.Lattice, State.Env);

    if (HandleTransferredStmt != nullptr)
      HandleTransferredStmt(CfgStmt.getValue(), State);
=======
    switch (Element.getKind()) {
    case CFGElement::Statement:
      transferCFGStmt(*Element.getAs<CFGStmt>(), Analysis, State,
                      HandleTransferredStmt);
      break;
    case CFGElement::Initializer:
      transferCFGInitializer(*Element.getAs<CFGInitializer>(), State);
      break;
    default:
      // FIXME: Evaluate other kinds of `CFGElement`.
      break;
    }
>>>>>>> 1e8336c5
  }
  return State;
}

std::vector<llvm::Optional<TypeErasedDataflowAnalysisState>>
runTypeErasedDataflowAnalysis(const ControlFlowContext &CFCtx,
                              TypeErasedDataflowAnalysis &Analysis,
                              const Environment &InitEnv) {
  // FIXME: Consider enforcing that `Cfg` meets the requirements that
  // are specified in the header. This could be done by remembering
  // what options were used to build `Cfg` and asserting on them here.

  PostOrderCFGView POV(&CFCtx.getCFG());
  ForwardDataflowWorklist Worklist(CFCtx.getCFG(), &POV);

  std::vector<llvm::Optional<TypeErasedDataflowAnalysisState>> BlockStates;
  BlockStates.resize(CFCtx.getCFG().size(), llvm::None);

  // The entry basic block doesn't contain statements so it can be skipped.
  const CFGBlock &Entry = CFCtx.getCFG().getEntry();
  BlockStates[Entry.getBlockID()] = {Analysis.typeErasedInitialElement(),
                                     InitEnv};
  Worklist.enqueueSuccessors(&Entry);

  // Bugs in lattices and transfer functions can prevent the analysis from
  // converging. To limit the damage (infinite loops) that these bugs can cause,
  // limit the number of iterations.
  // FIXME: Consider making the maximum number of iterations configurable.
  // FIXME: Set up statistics (see llvm/ADT/Statistic.h) to count average number
  // of iterations, number of functions that time out, etc.
  unsigned Iterations = 0;
  static constexpr unsigned MaxIterations = 1 << 16;
  while (const CFGBlock *Block = Worklist.dequeue()) {
    if (++Iterations > MaxIterations) {
      llvm::errs() << "Maximum number of iterations reached, giving up.\n";
      break;
    }

    const llvm::Optional<TypeErasedDataflowAnalysisState> &OldBlockState =
        BlockStates[Block->getBlockID()];
    TypeErasedDataflowAnalysisState NewBlockState =
        transferBlock(CFCtx, BlockStates, *Block, InitEnv, Analysis);

    if (OldBlockState.hasValue() &&
        Analysis.isEqualTypeErased(OldBlockState.getValue().Lattice,
                                   NewBlockState.Lattice) &&
        OldBlockState->Env == NewBlockState.Env) {
      // The state of `Block` didn't change after transfer so there's no need to
      // revisit its successors.
      continue;
    }

    BlockStates[Block->getBlockID()] = std::move(NewBlockState);

    // Do not add unreachable successor blocks to `Worklist`.
    if (Block->hasNoReturnElement())
      continue;

    Worklist.enqueueSuccessors(Block);
  }
  // FIXME: Consider evaluating unreachable basic blocks (those that have a
  // state set to `llvm::None` at this point) to also analyze dead code.

  return BlockStates;
}

} // namespace dataflow
} // namespace clang<|MERGE_RESOLUTION|>--- conflicted
+++ resolved
@@ -96,16 +96,6 @@
     } else {
       MaybeState = PredState;
     }
-<<<<<<< HEAD
-  }
-  if (!MaybeState.hasValue()) {
-    // FIXME: Consider passing `Block` to `Analysis.typeErasedInitialElement()`
-    // to enable building analyses like computation of dominators that
-    // initialize the state of each basic block differently.
-    MaybeState.emplace(Analysis.typeErasedInitialElement(), InitEnv);
-  }
-  return *MaybeState;
-=======
   }
   if (!MaybeState.hasValue()) {
     // FIXME: Consider passing `Block` to `Analysis.typeErasedInitialElement()`
@@ -168,7 +158,6 @@
     auto &MemberLoc = ThisLoc.getChild(*Member);
     State.Env.setValue(MemberLoc, *InitStmtVal);
   }
->>>>>>> 1e8336c5
 }
 
 TypeErasedDataflowAnalysisState transferBlock(
@@ -182,21 +171,6 @@
   TypeErasedDataflowAnalysisState State =
       computeBlockInputState(CFCtx, BlockStates, Block, InitEnv, Analysis);
   for (const CFGElement &Element : Block) {
-<<<<<<< HEAD
-    // FIXME: Evaluate other kinds of `CFGElement`.
-    const llvm::Optional<CFGStmt> CfgStmt = Element.getAs<CFGStmt>();
-    if (!CfgStmt.hasValue())
-      continue;
-
-    const Stmt *S = CfgStmt.getValue().getStmt();
-    assert(S != nullptr);
-
-    transfer(*S, State.Env);
-    State.Lattice = Analysis.transferTypeErased(S, State.Lattice, State.Env);
-
-    if (HandleTransferredStmt != nullptr)
-      HandleTransferredStmt(CfgStmt.getValue(), State);
-=======
     switch (Element.getKind()) {
     case CFGElement::Statement:
       transferCFGStmt(*Element.getAs<CFGStmt>(), Analysis, State,
@@ -209,7 +183,6 @@
       // FIXME: Evaluate other kinds of `CFGElement`.
       break;
     }
->>>>>>> 1e8336c5
   }
   return State;
 }
