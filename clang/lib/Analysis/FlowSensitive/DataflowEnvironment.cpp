//===-- DataflowEnvironment.cpp ---------------------------------*- C++ -*-===//
//
// Part of the LLVM Project, under the Apache License v2.0 with LLVM Exceptions.
// See https://llvm.org/LICENSE.txt for license information.
// SPDX-License-Identifier: Apache-2.0 WITH LLVM-exception
//
//===----------------------------------------------------------------------===//
//
//  This file defines an Environment class that is used by dataflow analyses
//  that run over Control-Flow Graphs (CFGs) to keep track of the state of the
//  program at given program points.
//
//===----------------------------------------------------------------------===//

#include "clang/Analysis/FlowSensitive/DataflowEnvironment.h"
#include "clang/AST/Decl.h"
#include "clang/AST/DeclCXX.h"
#include "clang/AST/Type.h"
#include "clang/Analysis/FlowSensitive/DataflowLattice.h"
#include "clang/Analysis/FlowSensitive/Value.h"
#include "llvm/ADT/DenseMap.h"
#include "llvm/ADT/DenseSet.h"
#include "llvm/ADT/STLExtras.h"
#include "llvm/Support/Casting.h"
#include "llvm/Support/ErrorHandling.h"
#include <cassert>
#include <memory>
#include <utility>

namespace clang {
namespace dataflow {

// FIXME: convert these to parameters of the analysis or environment. Current
// settings have been experimentaly validated, but only for a particular
// analysis.
static constexpr int MaxCompositeValueDepth = 3;
static constexpr int MaxCompositeValueSize = 1000;

/// Returns a map consisting of key-value entries that are present in both maps.
template <typename K, typename V>
llvm::DenseMap<K, V> intersectDenseMaps(const llvm::DenseMap<K, V> &Map1,
                                        const llvm::DenseMap<K, V> &Map2) {
  llvm::DenseMap<K, V> Result;
  for (auto &Entry : Map1) {
    auto It = Map2.find(Entry.first);
    if (It != Map2.end() && Entry.second == It->second)
      Result.insert({Entry.first, Entry.second});
  }
  return Result;
}

static bool compareDistinctValues(QualType Type, Value &Val1,
                                  const Environment &Env1, Value &Val2,
                                  const Environment &Env2,
                                  Environment::ValueModel &Model) {
  // Note: Potentially costly, but, for booleans, we could check whether both
  // can be proven equivalent in their respective environments.

  // FIXME: move the reference/pointers logic from `areEquivalentValues` to here
  // and implement separate, join/widen specific handling for
  // reference/pointers.
  switch (Model.compare(Type, Val1, Env1, Val2, Env2)) {
  case ComparisonResult::Same:
    return true;
  case ComparisonResult::Different:
    return false;
  case ComparisonResult::Unknown:
    switch (Val1.getKind()) {
    case Value::Kind::Integer:
    case Value::Kind::Reference:
    case Value::Kind::Pointer:
    case Value::Kind::Struct:
      // FIXME: this choice intentionally introduces unsoundness to allow
      // for convergence. Once we have widening support for the
      // reference/pointer and struct built-in models, this should be
      // `false`.
      return true;
    default:
      return false;
    }
  }
  llvm_unreachable("All cases covered in switch");
}

/// Attempts to merge distinct values `Val1` and `Val2` in `Env1` and `Env2`,
/// respectively, of the same type `Type`. Merging generally produces a single
/// value that (soundly) approximates the two inputs, although the actual
/// meaning depends on `Model`.
static Value *mergeDistinctValues(QualType Type, Value &Val1,
                                  const Environment &Env1, Value &Val2,
                                  const Environment &Env2,
                                  Environment &MergedEnv,
                                  Environment::ValueModel &Model) {
  // Join distinct boolean values preserving information about the constraints
  // in the respective path conditions.
  if (Type->isBooleanType()) {
    // FIXME: The type check above is a workaround and should be unnecessary.
    // However, right now we can end up with BoolValue's in integer-typed
    // variables due to our incorrect handling of boolean-to-integer casts (we
    // just propagate the BoolValue to the result of the cast). For example:
    // std::optional<bool> o;
    //
    //
    // int x;
    // if (o.has_value()) {
    //   x = o.value();
    // }
    auto *Expr1 = cast<BoolValue>(&Val1);
    auto *Expr2 = cast<BoolValue>(&Val2);
    auto &MergedVal = MergedEnv.makeAtomicBoolValue();
    MergedEnv.addToFlowCondition(MergedEnv.makeOr(
        MergedEnv.makeAnd(Env1.getFlowConditionToken(),
                          MergedEnv.makeIff(MergedVal, *Expr1)),
        MergedEnv.makeAnd(Env2.getFlowConditionToken(),
                          MergedEnv.makeIff(MergedVal, *Expr2))));
    return &MergedVal;
  }

  // FIXME: Consider destroying `MergedValue` immediately if `ValueModel::merge`
  // returns false to avoid storing unneeded values in `DACtx`.
  if (Value *MergedVal = MergedEnv.createValue(Type))
    if (Model.merge(Type, Val1, Env1, Val2, Env2, *MergedVal, MergedEnv))
      return MergedVal;

  return nullptr;
}

// When widening does not change `Current`, return value will equal `&Prev`.
static Value &widenDistinctValues(QualType Type, Value &Prev,
                                  const Environment &PrevEnv, Value &Current,
                                  Environment &CurrentEnv,
                                  Environment::ValueModel &Model) {
  // Boolean-model widening.
  if (isa<BoolValue>(&Prev)) {
    assert(isa<BoolValue>(Current));
    // Widen to Top, because we know they are different values. If previous was
    // already Top, re-use that to (implicitly) indicate that no change occured.
    if (isa<TopBoolValue>(Prev))
      return Prev;
    return CurrentEnv.makeTopBoolValue();
  }

  // FIXME: Add other built-in model widening.

  // Custom-model widening.
  if (auto *W = Model.widen(Type, Prev, PrevEnv, Current, CurrentEnv))
    return *W;

  // Default of widening is a no-op: leave the current value unchanged.
  return Current;
}

/// Initializes a global storage value.
static void insertIfGlobal(const Decl &D,
                           llvm::DenseSet<const FieldDecl *> &Fields,
                           llvm::DenseSet<const VarDecl *> &Vars) {
  if (auto *V = dyn_cast<VarDecl>(&D))
    if (V->hasGlobalStorage())
      Vars.insert(V);
}

static void getFieldsAndGlobalVars(const Decl &D,
                                   llvm::DenseSet<const FieldDecl *> &Fields,
                                   llvm::DenseSet<const VarDecl *> &Vars) {
  insertIfGlobal(D, Fields, Vars);
  if (const auto *Decomp = dyn_cast<DecompositionDecl>(&D))
    for (const auto *B : Decomp->bindings())
      if (auto *ME = dyn_cast_or_null<MemberExpr>(B->getBinding()))
        // FIXME: should we be using `E->getFoundDecl()`?
        if (const auto *FD = dyn_cast<FieldDecl>(ME->getMemberDecl()))
          Fields.insert(FD);
}

/// Traverses `S` and inserts into `Vars` any global storage values that are
/// declared in or referenced from sub-statements.
static void getFieldsAndGlobalVars(const Stmt &S,
                                   llvm::DenseSet<const FieldDecl *> &Fields,
                                   llvm::DenseSet<const VarDecl *> &Vars) {
  for (auto *Child : S.children())
    if (Child != nullptr)
      getFieldsAndGlobalVars(*Child, Fields, Vars);

  if (auto *DS = dyn_cast<DeclStmt>(&S)) {
    if (DS->isSingleDecl())
      getFieldsAndGlobalVars(*DS->getSingleDecl(), Fields, Vars);
    else
      for (auto *D : DS->getDeclGroup())
          getFieldsAndGlobalVars(*D, Fields, Vars);
  } else if (auto *E = dyn_cast<DeclRefExpr>(&S)) {
    insertIfGlobal(*E->getDecl(), Fields, Vars);
  } else if (auto *E = dyn_cast<MemberExpr>(&S)) {
    // FIXME: should we be using `E->getFoundDecl()`?
    const ValueDecl *VD = E->getMemberDecl();
    insertIfGlobal(*VD, Fields, Vars);
    if (const auto *FD = dyn_cast<FieldDecl>(VD))
      Fields.insert(FD);
  }
}

// FIXME: Add support for resetting globals after function calls to enable
// the implementation of sound analyses.
void Environment::initVars(llvm::DenseSet<const VarDecl *> Vars) {
  for (const VarDecl *D : Vars) {
    if (getStorageLocation(*D, SkipPast::None) != nullptr)
      continue;
    auto &Loc = createStorageLocation(*D);
    setStorageLocation(*D, Loc);
    if (auto *Val = createValue(D->getType()))
      setValue(Loc, *Val);
  }
}

Environment::Environment(DataflowAnalysisContext &DACtx)
    : DACtx(&DACtx), FlowConditionToken(&DACtx.makeFlowConditionToken()) {}

Environment::Environment(const Environment &Other)
    : DACtx(Other.DACtx), CallStack(Other.CallStack),
      ReturnLoc(Other.ReturnLoc), ThisPointeeLoc(Other.ThisPointeeLoc),
      DeclToLoc(Other.DeclToLoc), ExprToLoc(Other.ExprToLoc),
      LocToVal(Other.LocToVal), MemberLocToStruct(Other.MemberLocToStruct),
      FlowConditionToken(&DACtx->forkFlowCondition(*Other.FlowConditionToken)) {
}

Environment &Environment::operator=(const Environment &Other) {
  Environment Copy(Other);
  *this = std::move(Copy);
  return *this;
}

Environment::Environment(DataflowAnalysisContext &DACtx,
                         const DeclContext &DeclCtx)
    : Environment(DACtx) {
  CallStack.push_back(&DeclCtx);

  if (const auto *FuncDecl = dyn_cast<FunctionDecl>(&DeclCtx)) {
    assert(FuncDecl->getBody() != nullptr);

    llvm::DenseSet<const FieldDecl *> Fields;
    llvm::DenseSet<const VarDecl *> Vars;

    // Look for global variable references in the constructor-initializers.
    if (const auto *CtorDecl = dyn_cast<CXXConstructorDecl>(&DeclCtx)) {
      for (const auto *Init : CtorDecl->inits()) {
        if (const auto *M = Init->getAnyMember())
          Fields.insert(M);
        const Expr *E = Init->getInit();
        assert(E != nullptr);
        getFieldsAndGlobalVars(*E, Fields, Vars);
      }
    }
    getFieldsAndGlobalVars(*FuncDecl->getBody(), Fields, Vars);

<<<<<<< HEAD
    initVars(Vars);
    // These have to be set before the lines that follow to ensure that create*
    // work correctly for structs.
    DACtx.addFieldsReferencedInScope(std::move(Fields));
=======
    // These have to be added before the lines that follow to ensure that
    // `create*` work correctly for structs.
    DACtx.addModeledFields(Fields);

    initVars(Vars);
>>>>>>> 7b674c3b

    for (const auto *ParamDecl : FuncDecl->parameters()) {
      assert(ParamDecl != nullptr);
      auto &ParamLoc = createStorageLocation(*ParamDecl);
      setStorageLocation(*ParamDecl, ParamLoc);
      if (Value *ParamVal = createValue(ParamDecl->getType()))
        setValue(ParamLoc, *ParamVal);
    }

    QualType ReturnType = FuncDecl->getReturnType();
    ReturnLoc = &createStorageLocation(ReturnType);
  }

  if (const auto *MethodDecl = dyn_cast<CXXMethodDecl>(&DeclCtx)) {
    auto *Parent = MethodDecl->getParent();
    assert(Parent != nullptr);
    if (Parent->isLambda())
      MethodDecl = dyn_cast<CXXMethodDecl>(Parent->getDeclContext());

    // FIXME: Initialize the ThisPointeeLoc of lambdas too.
    if (MethodDecl && !MethodDecl->isStatic()) {
      QualType ThisPointeeType = MethodDecl->getThisObjectType();
      ThisPointeeLoc = &createStorageLocation(ThisPointeeType);
      if (Value *ThisPointeeVal = createValue(ThisPointeeType))
        setValue(*ThisPointeeLoc, *ThisPointeeVal);
    }
  }
}

bool Environment::canDescend(unsigned MaxDepth,
                             const DeclContext *Callee) const {
  return CallStack.size() <= MaxDepth && !llvm::is_contained(CallStack, Callee);
}

Environment Environment::pushCall(const CallExpr *Call) const {
  Environment Env(*this);

  // FIXME: Support references here.
  Env.ReturnLoc = getStorageLocation(*Call, SkipPast::Reference);

  if (const auto *MethodCall = dyn_cast<CXXMemberCallExpr>(Call)) {
    if (const Expr *Arg = MethodCall->getImplicitObjectArgument()) {
      if (!isa<CXXThisExpr>(Arg))
        Env.ThisPointeeLoc = getStorageLocation(*Arg, SkipPast::Reference);
      // Otherwise (when the argument is `this`), retain the current
      // environment's `ThisPointeeLoc`.
    }
  }

  Env.pushCallInternal(Call->getDirectCallee(),
                       llvm::ArrayRef(Call->getArgs(), Call->getNumArgs()));

  return Env;
}

Environment Environment::pushCall(const CXXConstructExpr *Call) const {
  Environment Env(*this);

  // FIXME: Support references here.
  Env.ReturnLoc = getStorageLocation(*Call, SkipPast::Reference);

  Env.ThisPointeeLoc = Env.ReturnLoc;

  Env.pushCallInternal(Call->getConstructor(),
                       llvm::ArrayRef(Call->getArgs(), Call->getNumArgs()));

  return Env;
}

void Environment::pushCallInternal(const FunctionDecl *FuncDecl,
                                   ArrayRef<const Expr *> Args) {
  CallStack.push_back(FuncDecl);

  // FIXME: Share this code with the constructor, rather than duplicating it.
  llvm::DenseSet<const FieldDecl *> Fields;
  llvm::DenseSet<const VarDecl *> Vars;
  // Look for global variable references in the constructor-initializers.
  if (const auto *CtorDecl = dyn_cast<CXXConstructorDecl>(FuncDecl)) {
    for (const auto *Init : CtorDecl->inits()) {
      if (const auto *M = Init->getAnyMember())
        Fields.insert(M);
      const Expr *E = Init->getInit();
      assert(E != nullptr);
      getFieldsAndGlobalVars(*E, Fields, Vars);
    }
  }
  getFieldsAndGlobalVars(*FuncDecl->getBody(), Fields, Vars);
<<<<<<< HEAD
  initVars(Vars);
  DACtx->addFieldsReferencedInScope(std::move(Fields));
=======

  // These have to be added before the lines that follow to ensure that
  // `create*` work correctly for structs.
  DACtx->addModeledFields(Fields);

  initVars(Vars);
>>>>>>> 7b674c3b

  const auto *ParamIt = FuncDecl->param_begin();

  // FIXME: Parameters don't always map to arguments 1:1; examples include
  // overloaded operators implemented as member functions, and parameter packs.
  for (unsigned ArgIndex = 0; ArgIndex < Args.size(); ++ParamIt, ++ArgIndex) {
    assert(ParamIt != FuncDecl->param_end());

    const Expr *Arg = Args[ArgIndex];
    auto *ArgLoc = getStorageLocation(*Arg, SkipPast::Reference);
    if (ArgLoc == nullptr)
      continue;

    const VarDecl *Param = *ParamIt;
    auto &Loc = createStorageLocation(*Param);
    setStorageLocation(*Param, Loc);

    QualType ParamType = Param->getType();
    if (ParamType->isReferenceType()) {
      auto &Val = takeOwnership(std::make_unique<ReferenceValue>(*ArgLoc));
      setValue(Loc, Val);
    } else if (auto *ArgVal = getValue(*ArgLoc)) {
      setValue(Loc, *ArgVal);
    } else if (Value *Val = createValue(ParamType)) {
      setValue(Loc, *Val);
    }
  }
}

void Environment::popCall(const Environment &CalleeEnv) {
  // We ignore `DACtx` because it's already the same in both. We don't want the
  // callee's `DeclCtx`, `ReturnLoc` or `ThisPointeeLoc`. We don't bring back
  // `DeclToLoc` and `ExprToLoc` because we want to be able to later analyze the
  // same callee in a different context, and `setStorageLocation` requires there
  // to not already be a storage location assigned. Conceptually, these maps
  // capture information from the local scope, so when popping that scope, we do
  // not propagate the maps.
  this->LocToVal = std::move(CalleeEnv.LocToVal);
  this->MemberLocToStruct = std::move(CalleeEnv.MemberLocToStruct);
  this->FlowConditionToken = std::move(CalleeEnv.FlowConditionToken);
}

bool Environment::equivalentTo(const Environment &Other,
                               Environment::ValueModel &Model) const {
  assert(DACtx == Other.DACtx);

  if (ReturnLoc != Other.ReturnLoc)
    return false;

  if (ThisPointeeLoc != Other.ThisPointeeLoc)
    return false;

  if (DeclToLoc != Other.DeclToLoc)
    return false;

  if (ExprToLoc != Other.ExprToLoc)
    return false;

  // Compare the contents for the intersection of their domains.
  for (auto &Entry : LocToVal) {
    const StorageLocation *Loc = Entry.first;
    assert(Loc != nullptr);

    Value *Val = Entry.second;
    assert(Val != nullptr);

    auto It = Other.LocToVal.find(Loc);
    if (It == Other.LocToVal.end())
      continue;
    assert(It->second != nullptr);

    if (!areEquivalentValues(*Val, *It->second) &&
        !compareDistinctValues(Loc->getType(), *Val, *this, *It->second, Other,
                               Model))
      return false;
  }

  return true;
}

LatticeJoinEffect Environment::widen(const Environment &PrevEnv,
                                     Environment::ValueModel &Model) {
  assert(DACtx == PrevEnv.DACtx);
  assert(ReturnLoc == PrevEnv.ReturnLoc);
  assert(ThisPointeeLoc == PrevEnv.ThisPointeeLoc);
  assert(CallStack == PrevEnv.CallStack);

  auto Effect = LatticeJoinEffect::Unchanged;

  // By the API, `PrevEnv` is a previous version of the environment for the same
  // block, so we have some guarantees about its shape. In particular, it will
  // be the result of a join or widen operation on previous values for this
  // block. For `DeclToLoc` and `ExprToLoc`, join guarantees that these maps are
  // subsets of the maps in `PrevEnv`. So, as long as we maintain this property
  // here, we don't need change their current values to widen.
  //
  // FIXME: `MemberLocToStruct` does not share the above property, because
  // `join` can cause the map size to increase (when we add fresh data in places
  // of conflict). Once this issue with join is resolved, re-enable the
  // assertion below or replace with something that captures the desired
  // invariant.
  assert(DeclToLoc.size() <= PrevEnv.DeclToLoc.size());
  assert(ExprToLoc.size() <= PrevEnv.ExprToLoc.size());
  // assert(MemberLocToStruct.size() <= PrevEnv.MemberLocToStruct.size());

  llvm::DenseMap<const StorageLocation *, Value *> WidenedLocToVal;
  for (auto &Entry : LocToVal) {
    const StorageLocation *Loc = Entry.first;
    assert(Loc != nullptr);

    Value *Val = Entry.second;
    assert(Val != nullptr);

    auto PrevIt = PrevEnv.LocToVal.find(Loc);
    if (PrevIt == PrevEnv.LocToVal.end())
      continue;
    assert(PrevIt->second != nullptr);

    if (areEquivalentValues(*Val, *PrevIt->second)) {
      WidenedLocToVal.insert({Loc, Val});
      continue;
    }

    Value &WidenedVal = widenDistinctValues(Loc->getType(), *PrevIt->second,
                                            PrevEnv, *Val, *this, Model);
    WidenedLocToVal.insert({Loc, &WidenedVal});
    if (&WidenedVal != PrevIt->second)
      Effect = LatticeJoinEffect::Changed;
  }
  LocToVal = std::move(WidenedLocToVal);
  // FIXME: update the equivalence calculation for `MemberLocToStruct`, once we
  // have a systematic way of soundly comparing this map.
  if (DeclToLoc.size() != PrevEnv.DeclToLoc.size() ||
      ExprToLoc.size() != PrevEnv.ExprToLoc.size() ||
      LocToVal.size() != PrevEnv.LocToVal.size() ||
      MemberLocToStruct.size() != PrevEnv.MemberLocToStruct.size())
    Effect = LatticeJoinEffect::Changed;

  return Effect;
}

LatticeJoinEffect Environment::join(const Environment &Other,
                                    Environment::ValueModel &Model) {
  assert(DACtx == Other.DACtx);
  assert(ReturnLoc == Other.ReturnLoc);
  assert(ThisPointeeLoc == Other.ThisPointeeLoc);
  assert(CallStack == Other.CallStack);

  auto Effect = LatticeJoinEffect::Unchanged;

  Environment JoinedEnv(*DACtx);

  JoinedEnv.CallStack = CallStack;
  JoinedEnv.ReturnLoc = ReturnLoc;
  JoinedEnv.ThisPointeeLoc = ThisPointeeLoc;

  JoinedEnv.DeclToLoc = intersectDenseMaps(DeclToLoc, Other.DeclToLoc);
  if (DeclToLoc.size() != JoinedEnv.DeclToLoc.size())
    Effect = LatticeJoinEffect::Changed;

  JoinedEnv.ExprToLoc = intersectDenseMaps(ExprToLoc, Other.ExprToLoc);
  if (ExprToLoc.size() != JoinedEnv.ExprToLoc.size())
    Effect = LatticeJoinEffect::Changed;

  JoinedEnv.MemberLocToStruct =
      intersectDenseMaps(MemberLocToStruct, Other.MemberLocToStruct);
  if (MemberLocToStruct.size() != JoinedEnv.MemberLocToStruct.size())
    Effect = LatticeJoinEffect::Changed;

  // FIXME: set `Effect` as needed.
  // FIXME: update join to detect backedges and simplify the flow condition
  // accordingly.
  JoinedEnv.FlowConditionToken = &DACtx->joinFlowConditions(
      *FlowConditionToken, *Other.FlowConditionToken);

  for (auto &Entry : LocToVal) {
    const StorageLocation *Loc = Entry.first;
    assert(Loc != nullptr);

    Value *Val = Entry.second;
    assert(Val != nullptr);

    auto It = Other.LocToVal.find(Loc);
    if (It == Other.LocToVal.end())
      continue;
    assert(It->second != nullptr);

    if (areEquivalentValues(*Val, *It->second)) {
      JoinedEnv.LocToVal.insert({Loc, Val});
      continue;
    }

    if (Value *MergedVal =
            mergeDistinctValues(Loc->getType(), *Val, *this, *It->second, Other,
                                JoinedEnv, Model)) {
      JoinedEnv.LocToVal.insert({Loc, MergedVal});
      Effect = LatticeJoinEffect::Changed;
    }
  }
  if (LocToVal.size() != JoinedEnv.LocToVal.size())
    Effect = LatticeJoinEffect::Changed;

  *this = std::move(JoinedEnv);

  return Effect;
}

StorageLocation &Environment::createStorageLocation(QualType Type) {
  return DACtx->createStorageLocation(Type);
}

StorageLocation &Environment::createStorageLocation(const VarDecl &D) {
  // Evaluated declarations are always assigned the same storage locations to
  // ensure that the environment stabilizes across loop iterations. Storage
  // locations for evaluated declarations are stored in the analysis context.
  return DACtx->getStableStorageLocation(D);
}

StorageLocation &Environment::createStorageLocation(const Expr &E) {
  // Evaluated expressions are always assigned the same storage locations to
  // ensure that the environment stabilizes across loop iterations. Storage
  // locations for evaluated expressions are stored in the analysis context.
  return DACtx->getStableStorageLocation(E);
}

void Environment::setStorageLocation(const ValueDecl &D, StorageLocation &Loc) {
  assert(DeclToLoc.find(&D) == DeclToLoc.end());
  DeclToLoc[&D] = &Loc;
}

StorageLocation *Environment::getStorageLocation(const ValueDecl &D,
                                                 SkipPast SP) const {
  auto It = DeclToLoc.find(&D);
  return It == DeclToLoc.end() ? nullptr : &skip(*It->second, SP);
}

void Environment::setStorageLocation(const Expr &E, StorageLocation &Loc) {
  const Expr &CanonE = ignoreCFGOmittedNodes(E);
  assert(ExprToLoc.find(&CanonE) == ExprToLoc.end());
  ExprToLoc[&CanonE] = &Loc;
}

StorageLocation *Environment::getStorageLocation(const Expr &E,
                                                 SkipPast SP) const {
  // FIXME: Add a test with parens.
  auto It = ExprToLoc.find(&ignoreCFGOmittedNodes(E));
  return It == ExprToLoc.end() ? nullptr : &skip(*It->second, SP);
}

StorageLocation *Environment::getThisPointeeStorageLocation() const {
  return ThisPointeeLoc;
}

StorageLocation *Environment::getReturnStorageLocation() const {
  return ReturnLoc;
}

PointerValue &Environment::getOrCreateNullPointerValue(QualType PointeeType) {
  return DACtx->getOrCreateNullPointerValue(PointeeType);
}

void Environment::setValue(const StorageLocation &Loc, Value &Val) {
  LocToVal[&Loc] = &Val;

  if (auto *StructVal = dyn_cast<StructValue>(&Val)) {
    auto &AggregateLoc = *cast<AggregateStorageLocation>(&Loc);

    const QualType Type = AggregateLoc.getType();
    assert(Type->isStructureOrClassType() || Type->isUnionType());

    for (const FieldDecl *Field : DACtx->getReferencedFields(Type)) {
      assert(Field != nullptr);
      StorageLocation &FieldLoc = AggregateLoc.getChild(*Field);
      MemberLocToStruct[&FieldLoc] = std::make_pair(StructVal, Field);
      if (auto *FieldVal = StructVal->getChild(*Field))
        setValue(FieldLoc, *FieldVal);
    }
  }

  auto It = MemberLocToStruct.find(&Loc);
  if (It != MemberLocToStruct.end()) {
    // `Loc` is the location of a struct member so we need to also update the
    // value of the member in the corresponding `StructValue`.

    assert(It->second.first != nullptr);
    StructValue &StructVal = *It->second.first;

    assert(It->second.second != nullptr);
    const ValueDecl &Member = *It->second.second;

    StructVal.setChild(Member, Val);
  }
}

Value *Environment::getValue(const StorageLocation &Loc) const {
  auto It = LocToVal.find(&Loc);
  return It == LocToVal.end() ? nullptr : It->second;
}

Value *Environment::getValue(const ValueDecl &D, SkipPast SP) const {
  auto *Loc = getStorageLocation(D, SP);
  if (Loc == nullptr)
    return nullptr;
  return getValue(*Loc);
}

Value *Environment::getValue(const Expr &E, SkipPast SP) const {
  auto *Loc = getStorageLocation(E, SP);
  if (Loc == nullptr)
    return nullptr;
  return getValue(*Loc);
}

Value *Environment::createValue(QualType Type) {
  llvm::DenseSet<QualType> Visited;
  int CreatedValuesCount = 0;
  Value *Val = createValueUnlessSelfReferential(Type, Visited, /*Depth=*/0,
                                                CreatedValuesCount);
  if (CreatedValuesCount > MaxCompositeValueSize) {
    llvm::errs() << "Attempting to initialize a huge value of type: " << Type
                 << '\n';
  }
  return Val;
}

Value *Environment::createValueUnlessSelfReferential(
    QualType Type, llvm::DenseSet<QualType> &Visited, int Depth,
    int &CreatedValuesCount) {
  assert(!Type.isNull());

  // Allow unlimited fields at depth 1; only cap at deeper nesting levels.
  if ((Depth > 1 && CreatedValuesCount > MaxCompositeValueSize) ||
      Depth > MaxCompositeValueDepth)
    return nullptr;

  if (Type->isBooleanType()) {
    CreatedValuesCount++;
    return &makeAtomicBoolValue();
  }

  if (Type->isIntegerType()) {
    // FIXME: consider instead `return nullptr`, given that we do nothing useful
    // with integers, and so distinguishing them serves no purpose, but could
    // prevent convergence.
    CreatedValuesCount++;
    return &takeOwnership(std::make_unique<IntegerValue>());
  }

  if (Type->isReferenceType()) {
    CreatedValuesCount++;
    QualType PointeeType = Type->castAs<ReferenceType>()->getPointeeType();
    auto &PointeeLoc = createStorageLocation(PointeeType);

    if (Visited.insert(PointeeType.getCanonicalType()).second) {
      Value *PointeeVal = createValueUnlessSelfReferential(
          PointeeType, Visited, Depth, CreatedValuesCount);
      Visited.erase(PointeeType.getCanonicalType());

      if (PointeeVal != nullptr)
        setValue(PointeeLoc, *PointeeVal);
    }

    return &takeOwnership(std::make_unique<ReferenceValue>(PointeeLoc));
  }

  if (Type->isPointerType()) {
    CreatedValuesCount++;
    QualType PointeeType = Type->castAs<PointerType>()->getPointeeType();
    auto &PointeeLoc = createStorageLocation(PointeeType);

    if (Visited.insert(PointeeType.getCanonicalType()).second) {
      Value *PointeeVal = createValueUnlessSelfReferential(
          PointeeType, Visited, Depth, CreatedValuesCount);
      Visited.erase(PointeeType.getCanonicalType());

      if (PointeeVal != nullptr)
        setValue(PointeeLoc, *PointeeVal);
    }

    return &takeOwnership(std::make_unique<PointerValue>(PointeeLoc));
  }

  if (Type->isStructureOrClassType() || Type->isUnionType()) {
    CreatedValuesCount++;
    llvm::DenseMap<const ValueDecl *, Value *> FieldValues;
    for (const FieldDecl *Field : DACtx->getReferencedFields(Type)) {
      assert(Field != nullptr);

      QualType FieldType = Field->getType();
      if (Visited.contains(FieldType.getCanonicalType()))
        continue;

      Visited.insert(FieldType.getCanonicalType());
      if (auto *FieldValue = createValueUnlessSelfReferential(
              FieldType, Visited, Depth + 1, CreatedValuesCount))
        FieldValues.insert({Field, FieldValue});
      Visited.erase(FieldType.getCanonicalType());
    }

    return &takeOwnership(
        std::make_unique<StructValue>(std::move(FieldValues)));
  }

  return nullptr;
}

StorageLocation &Environment::skip(StorageLocation &Loc, SkipPast SP) const {
  switch (SP) {
  case SkipPast::None:
    return Loc;
  case SkipPast::Reference:
    // References cannot be chained so we only need to skip past one level of
    // indirection.
    if (auto *Val = dyn_cast_or_null<ReferenceValue>(getValue(Loc)))
      return Val->getReferentLoc();
    return Loc;
  case SkipPast::ReferenceThenPointer:
    StorageLocation &LocPastRef = skip(Loc, SkipPast::Reference);
    if (auto *Val = dyn_cast_or_null<PointerValue>(getValue(LocPastRef)))
      return Val->getPointeeLoc();
    return LocPastRef;
  }
  llvm_unreachable("bad SkipPast kind");
}

const StorageLocation &Environment::skip(const StorageLocation &Loc,
                                         SkipPast SP) const {
  return skip(*const_cast<StorageLocation *>(&Loc), SP);
}

void Environment::addToFlowCondition(BoolValue &Val) {
  DACtx->addFlowConditionConstraint(*FlowConditionToken, Val);
}

bool Environment::flowConditionImplies(BoolValue &Val) const {
  return DACtx->flowConditionImplies(*FlowConditionToken, Val);
}

void Environment::dump() const {
  DACtx->dumpFlowCondition(*FlowConditionToken);
}

} // namespace dataflow
} // namespace clang<|MERGE_RESOLUTION|>--- conflicted
+++ resolved
@@ -250,18 +250,11 @@
     }
     getFieldsAndGlobalVars(*FuncDecl->getBody(), Fields, Vars);
 
-<<<<<<< HEAD
-    initVars(Vars);
-    // These have to be set before the lines that follow to ensure that create*
-    // work correctly for structs.
-    DACtx.addFieldsReferencedInScope(std::move(Fields));
-=======
     // These have to be added before the lines that follow to ensure that
     // `create*` work correctly for structs.
     DACtx.addModeledFields(Fields);
 
     initVars(Vars);
->>>>>>> 7b674c3b
 
     for (const auto *ParamDecl : FuncDecl->parameters()) {
       assert(ParamDecl != nullptr);
@@ -349,17 +342,12 @@
     }
   }
   getFieldsAndGlobalVars(*FuncDecl->getBody(), Fields, Vars);
-<<<<<<< HEAD
-  initVars(Vars);
-  DACtx->addFieldsReferencedInScope(std::move(Fields));
-=======
 
   // These have to be added before the lines that follow to ensure that
   // `create*` work correctly for structs.
   DACtx->addModeledFields(Fields);
 
   initVars(Vars);
->>>>>>> 7b674c3b
 
   const auto *ParamIt = FuncDecl->param_begin();
 
