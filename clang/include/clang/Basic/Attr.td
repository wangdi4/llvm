--- conflicted
+++ resolved
@@ -1936,10 +1936,10 @@
   let Spellings = [CXX11<"intelfpga","max_concurrency">,
                    Pragma<"", "max_concurrency">, //INTEL
                    CXX11<"intel","max_concurrency">];
-<<<<<<< HEAD
   let Subjects = SubjectList<[ForStmt, CXXForRangeStmt, WhileStmt, DoStmt],
-                             ErrorDiag, "'for', 'while', and 'do' statements">;
-  let Args = [ExprArgument<"NThreadsExpr", /*opt*/1>];
+                             ErrorDiag,
+                             "'for', 'while', 'do' statements, and functions">;
+  let Args = [ExprArgument<"NThreadsExpr">];
   let LangOpts = [SYCLIsDevice, SilentlyIgnoreSYCLIsHost, HLS, OpenCL]; //INTEL
   let HasCustomTypeTransform = 0; //INTEL
   let AdditionalMembers = [{
@@ -1949,14 +1949,6 @@
     }
     // end INTEL_CUSTOMIZATION
   }];
-=======
-  let Subjects = SubjectList<[ForStmt, CXXForRangeStmt, WhileStmt, DoStmt, Function],
-                             ErrorDiag,
-                             "'for', 'while', 'do' statements, and functions">;
-  let Args = [ExprArgument<"NThreadsExpr">];
-  let LangOpts = [SYCLIsDevice, SilentlyIgnoreSYCLIsHost];
-  let HasCustomTypeTransform = 1;
->>>>>>> ec804210
   let Documentation = [SYCLIntelFPGAMaxConcurrencyAttrDocs];
 }
 
