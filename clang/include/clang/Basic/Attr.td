//==--- Attr.td - attribute definitions -----------------------------------===//
//
// Part of the LLVM Project, under the Apache License v2.0 with LLVM Exceptions.
// See https://llvm.org/LICENSE.txt for license information.
// SPDX-License-Identifier: Apache-2.0 WITH LLVM-exception
//
//===----------------------------------------------------------------------===//

// The documentation is organized by category. Attributes can have category-
// specific documentation that is collated within the larger document.
class DocumentationCategory<string name> {
  string Name = name;
  code Content = [{}];
}
def DocCatFunction : DocumentationCategory<"Function Attributes">;
def DocCatVariable : DocumentationCategory<"Variable Attributes">;
def DocCatField : DocumentationCategory<"Field Attributes">;
def DocCatType : DocumentationCategory<"Type Attributes">;
def DocCatStmt : DocumentationCategory<"Statement Attributes">;
def DocCatDecl : DocumentationCategory<"Declaration Attributes">;

// Attributes listed under the Undocumented category do not generate any public
// documentation. Ideally, this category should be used for internal-only
// attributes which contain no spellings.
def DocCatUndocumented : DocumentationCategory<"Undocumented">;

class DocDeprecated<string replacement = ""> {
  // If the Replacement field is empty, no replacement will be listed with the
  // documentation. Otherwise, the documentation will specify the attribute has
  // been superseded by this replacement.
  string Replacement = replacement;
}

// Specifies the documentation to be associated with the given category.
class Documentation {
  DocumentationCategory Category;
  code Content;

  // If the heading is empty, one may be picked automatically. If the attribute
  // only has one spelling, no heading is required as the attribute's sole
  // spelling is sufficient. If all spellings are semantically common, the
  // heading will be the semantic spelling. If the spellings are not
  // semantically common and no heading is provided, an error will be emitted.
  string Heading = "";

  // When set, specifies that the attribute is deprecated and can optionally
  // specify a replacement attribute.
  DocDeprecated Deprecated;
}

// Specifies that the attribute is explicitly undocumented. This can be a
// helpful placeholder for the attribute while working on the implementation,
// but should not be used once feature work has been completed.
def Undocumented : Documentation {
  let Category = DocCatUndocumented;
}

include "clang/Basic/AttrDocs.td"

// An attribute's subject is whatever it appertains to. In this file, it is
// more accurately a list of things that an attribute can appertain to. All
// Decls and Stmts are possibly AttrSubjects (even though the syntax may not
// allow attributes on a given Decl or Stmt).
class AttrSubject;

include "clang/Basic/DeclNodes.td"
include "clang/Basic/StmtNodes.td"

// A subset-subject is an AttrSubject constrained to operate only on some subset
// of that subject.
//
// The code fragment is a boolean expression that will confirm that the subject
// meets the requirements; the subject will have the name S, and will have the
// type specified by the base. It should be a simple boolean expression. The
// diagnostic string should be a comma-separated list of subject names.
class SubsetSubject<AttrSubject base, code check, string diag> : AttrSubject {
  AttrSubject Base = base;
  code CheckCode = check;
  string DiagSpelling = diag;
}

def LocalVar : SubsetSubject<Var,
                              [{S->hasLocalStorage() && !isa<ParmVarDecl>(S)}],
                              "local variables">;
def NonParmVar : SubsetSubject<Var,
                               [{S->getKind() != Decl::ParmVar}],
                               "variables">;
def NonLocalVar : SubsetSubject<Var,
                                [{!S->hasLocalStorage()}],
                                "variables with non-local storage">;
def NonBitField : SubsetSubject<Field,
                                [{!S->isBitField()}],
                                "non-bit-field non-static data members">;

def NonStaticCXXMethod : SubsetSubject<CXXMethod,
                                       [{!S->isStatic()}],
                                       "non-static member functions">;

def NonStaticNonConstCXXMethod
    : SubsetSubject<CXXMethod,
                    [{!S->isStatic() && !S->isConst()}],
                    "non-static non-const member functions">;

def ObjCInstanceMethod : SubsetSubject<ObjCMethod,
                                       [{S->isInstanceMethod()}],
                                       "Objective-C instance methods">;

def Struct : SubsetSubject<Record,
                           [{!S->isUnion()}], "structs">;

def TLSVar : SubsetSubject<Var,
                           [{S->getTLSKind() != 0}], "thread-local variables">;

def SharedVar : SubsetSubject<Var,
                              [{S->hasGlobalStorage() && !S->getTLSKind()}],
                              "global variables">;

def GlobalVar : SubsetSubject<Var,
                             [{S->hasGlobalStorage()}], "global variables">;

def InlineFunction : SubsetSubject<Function,
                             [{S->isInlineSpecified()}], "inline functions">;

def FunctionTmpl
    : SubsetSubject<Function, [{S->getTemplatedKind() ==
                                 FunctionDecl::TK_FunctionTemplate}],
                    "function templates">;

def ClassTmpl : SubsetSubject<CXXRecord, [{S->getDescribedClassTemplate()}],
                              "class templates">;

// FIXME: this hack is needed because DeclNodes.td defines the base Decl node
// type to be a class, not a definition. This makes it impossible to create an
// attribute subject which accepts a Decl. Normally, this is not a problem,
// because the attribute can have no Subjects clause to accomplish this. But in
// the case of a SubsetSubject, there's no way to express it without this hack.
def DeclBase : AttrSubject;
def FunctionLike : SubsetSubject<DeclBase,
                                 [{S->getFunctionType(false) != nullptr}],
                                 "functions, function pointers">;

def OpenCLKernelFunction
    : SubsetSubject<Function, [{S->hasAttr<OpenCLKernelAttr>()}],
                    "kernel functions">;

// HasFunctionProto is a more strict version of FunctionLike, so it should
// never be specified in a Subjects list along with FunctionLike (due to the
// inclusive nature of subject testing).
def HasFunctionProto : SubsetSubject<DeclBase,
                                     [{(S->getFunctionType(true) != nullptr &&
                              isa<FunctionProtoType>(S->getFunctionType())) ||
                                       isa<ObjCMethodDecl>(S) ||
                                       isa<BlockDecl>(S)}],
                                     "non-K&R-style functions">;

// A subject that matches the implicit object parameter of a non-static member
// function. Accepted as a function type attribute on the type of such a
// member function.
// FIXME: This does not actually ever match currently.
def ImplicitObjectParameter
    : SubsetSubject<Function, [{static_cast<void>(S), false}],
                    "implicit object parameters">;

// A single argument to an attribute
class Argument<string name, bit optional, bit fake = 0> {
  string Name = name;
  bit Optional = optional;

  /// A fake argument is used to store and serialize additional information
  /// in an attribute without actually changing its parsing or pretty-printing.
  bit Fake = fake;
}

class BoolArgument<string name, bit opt = 0, bit fake = 0> : Argument<name, opt,
                                                                      fake>;
class IdentifierArgument<string name, bit opt = 0> : Argument<name, opt>;
class IntArgument<string name, bit opt = 0> : Argument<name, opt>;
class StringArgument<string name, bit opt = 0> : Argument<name, opt>;
class ExprArgument<string name, bit opt = 0> : Argument<name, opt>;
class DeclArgument<DeclNode kind, string name, bit opt = 0, bit fake = 0>
    : Argument<name, opt, fake> {
  DeclNode Kind = kind;
}

// An argument of a OMPDeclareVariantAttr that represents the `match`
// clause of the declare variant by keeping the information (incl. nesting) in
// an OMPTraitInfo object.
//
// With some exceptions, the `match(<context-selector>)` clause looks roughly
// as follows:
//   context-selector := list<selector-set>
//       selector-set := <kind>={list<selector>}
//           selector := <kind>([score(<const-expr>):] list<trait>)
//              trait := <kind>
//
// The structure of an OMPTraitInfo object is a tree as defined below:
//
//   OMPTraitInfo     := {list<OMPTraitSet>}
//   OMPTraitSet      := {Kind, list<OMPTraitSelector>}
//   OMPTraitSelector := {Kind, Expr, list<OMPTraitProperty>}
//   OMPTraitProperty := {Kind}
//
class OMPTraitInfoArgument<string name> : Argument<name, 0>;

class TypeArgument<string name, bit opt = 0> : Argument<name, opt>;
class UnsignedArgument<string name, bit opt = 0> : Argument<name, opt>;
class VariadicUnsignedArgument<string name> : Argument<name, 1>;
class VariadicExprArgument<string name> : Argument<name, 1>;
class VariadicStringArgument<string name> : Argument<name, 1>;
class VariadicIdentifierArgument<string name> : Argument<name, 1>;

// Like VariadicUnsignedArgument except values are ParamIdx.
class VariadicParamIdxArgument<string name> : Argument<name, 1>;

// A list of identifiers matching parameters or ParamIdx indices.
class VariadicParamOrParamIdxArgument<string name> : Argument<name, 1>;

// Like VariadicParamIdxArgument but for a single function parameter index.
class ParamIdxArgument<string name, bit opt = 0> : Argument<name, opt>;

// A version of the form major.minor[.subminor].
class VersionArgument<string name, bit opt = 0> : Argument<name, opt>;

// This one's a doozy, so it gets its own special type
// It can be an unsigned integer, or a type. Either can
// be dependent.
class AlignedArgument<string name, bit opt = 0> : Argument<name, opt>;

// A bool argument with a default value
class DefaultBoolArgument<string name, bit default, bit fake = 0>
    : BoolArgument<name, 1, fake> {
  bit Default = default;
}

// An integer argument with a default value
class DefaultIntArgument<string name, int default> : IntArgument<name, 1> {
  int Default = default;
}

class DefaultUnsignedArgument<string name, int default> : UnsignedArgument<name, 1> {
  int Default = default;
}

// This argument is more complex, it includes the enumerator type name,
// a list of strings to accept, and a list of enumerators to map them to.
class EnumArgument<string name, string type, list<string> values,
                   list<string> enums, bit opt = 0, bit fake = 0>
    : Argument<name, opt, fake> {
  string Type = type;
  list<string> Values = values;
  list<string> Enums = enums;
}

// FIXME: There should be a VariadicArgument type that takes any other type
//        of argument and generates the appropriate type.
class VariadicEnumArgument<string name, string type, list<string> values,
                           list<string> enums> : Argument<name, 1>  {
  string Type = type;
  list<string> Values = values;
  list<string> Enums = enums;
}

// This handles one spelling of an attribute.
class Spelling<string name, string variety> {
  string Name = name;
  string Variety = variety;
}

class GNU<string name> : Spelling<name, "GNU">;
class Declspec<string name> : Spelling<name, "Declspec">;
class Microsoft<string name> : Spelling<name, "Microsoft">;
class CXX11<string namespace, string name, int version = 1>
    : Spelling<name, "CXX11"> {
  string Namespace = namespace;
  int Version = version;
}
class C2x<string namespace, string name, int version = 1>
    : Spelling<name, "C2x"> {
  string Namespace = namespace;
  int Version = version;
}

class Keyword<string name> : Spelling<name, "Keyword">;
class Pragma<string namespace, string name> : Spelling<name, "Pragma"> {
  string Namespace = namespace;
}

// The GCC spelling implies GNU<name>, CXX11<"gnu", name>, and optionally,
// C2x<"gnu", name>. This spelling should be used for any GCC-compatible
// attributes.
class GCC<string name, bit allowInC = 1> : Spelling<name, "GCC"> {
  bit AllowInC = allowInC;
}

// The Clang spelling implies GNU<name>, CXX11<"clang", name>, and optionally,
// C2x<"clang", name>. This spelling should be used for any Clang-specific
// attributes.
class Clang<string name, bit allowInC = 1> : Spelling<name, "Clang"> {
  bit AllowInC = allowInC;
}

class Accessor<string name, list<Spelling> spellings> {
  string Name = name;
  list<Spelling> Spellings = spellings;
}

class SubjectDiag<bit warn, bit intel_warn = 0> { // INTEL
  bit Warn = warn;
  bit IntelWarn = intel_warn; // INTEL
}
def WarnDiag : SubjectDiag<1>;
def ErrorDiag : SubjectDiag<0>;
// INTEL_CUSTOMIZATION
// Intel specific, allows converting a clang error to a warning in Intel mode.
def IntelWarnDiag : SubjectDiag<0, 1>;
// end INTEL_CUSTOMIZATION

class SubjectList<list<AttrSubject> subjects, SubjectDiag diag = WarnDiag,
                  string customDiag = ""> {
  list<AttrSubject> Subjects = subjects;
  SubjectDiag Diag = diag;
  string CustomDiag = customDiag;
}

class LangOpt<string name, code customCode = [{}], bit silentlyIgnore = 0> {
  // The language option to test; ignored when custom code is supplied.
  string Name = name;

  // If set to 1, the attribute is accepted but is silently ignored. This is
  // useful in multi-compilation situations like SYCL.
  bit SilentlyIgnore = silentlyIgnore;

  // A custom predicate, written as an expression evaluated in a context with
  // "LangOpts" bound.
  code CustomCode = customCode;
}

def MicrosoftExt : LangOpt<"MicrosoftExt">;
def Borland : LangOpt<"Borland">;
def CUDA : LangOpt<"CUDA">;
def HIP : LangOpt<"HIP">;
def SYCL : LangOpt<"SYCL">;
def SYCLIsDevice : LangOpt<"SYCLIsDevice">;
def SYCLIsHost : LangOpt<"SYCLIsHost">;
def SilentlyIgnoreSYCLIsHost : LangOpt<"SYCLIsHost", "", 1>;
def COnly : LangOpt<"", "!LangOpts.CPlusPlus">;
def CPlusPlus : LangOpt<"CPlusPlus">;
def OpenCL : LangOpt<"OpenCL">;
def RenderScript : LangOpt<"RenderScript">;
def ObjC : LangOpt<"ObjC">;
def BlocksSupported : LangOpt<"Blocks">;
def ObjCAutoRefCount : LangOpt<"ObjCAutoRefCount">;
def ObjCNonFragileRuntime
    : LangOpt<"", "LangOpts.ObjCRuntime.allowsClassStubs()">;

def HLS : LangOpt<"HLS">; // INTEL

// Language option for CMSE extensions
def Cmse : LangOpt<"Cmse">;

// Defines targets for target-specific attributes. Empty lists are unchecked.
class TargetSpec {
  // Specifies Architectures for which the target applies, based off the
  // ArchType enumeration in Triple.h.
  list<string> Arches = [];
  // Specifies Operating Systems for which the target applies, based off the
  // OSType enumeration in Triple.h
  list<string> OSes;
  // Specifies Object Formats for which the target applies, based off the
  // ObjectFormatType enumeration in Triple.h
  list<string> ObjectFormats;
  // A custom predicate, written as an expression evaluated in a context
  // with the following declarations in scope:
  //   const clang::TargetInfo &Target;
  //   const llvm::Triple &T = Target.getTriple();
  code CustomCode = [{}];
}

class TargetArch<list<string> arches> : TargetSpec {
  let Arches = arches;
}
def TargetARM : TargetArch<["arm", "thumb", "armeb", "thumbeb"]>;
def TargetAArch64 : TargetArch<["aarch64"]>;
def TargetAnyArm : TargetArch<!listconcat(TargetARM.Arches, TargetAArch64.Arches)>;
def TargetAVR : TargetArch<["avr"]>;
def TargetBPF : TargetArch<["bpfel", "bpfeb"]>;
def TargetMips32 : TargetArch<["mips", "mipsel"]>;
def TargetAnyMips : TargetArch<["mips", "mipsel", "mips64", "mips64el"]>;
def TargetMSP430 : TargetArch<["msp430"]>;
def TargetM68k : TargetArch<["m68k"]>;
def TargetRISCV : TargetArch<["riscv32", "riscv64"]>;
def TargetX86 : TargetArch<["x86"]>;
def TargetAnyX86 : TargetArch<["x86", "x86_64"]>;
def TargetWebAssembly : TargetArch<["wasm32", "wasm64"]>;
def TargetHasDLLImportExport : TargetSpec {
  let CustomCode = [{ Target.getTriple().hasDLLImportExport() }];
}
def TargetItaniumCXXABI : TargetSpec {
  let CustomCode = [{ Target.getCXXABI().isItaniumFamily() }];
}
def TargetMicrosoftCXXABI : TargetArch<["x86", "x86_64", "arm", "thumb", "aarch64"]> {
  let CustomCode = [{ Target.getCXXABI().isMicrosoft() }];
}
def TargetELF : TargetSpec {
  let ObjectFormats = ["ELF"];
}

def TargetSupportsInitPriority : TargetSpec {
  let CustomCode = [{ !Target.getTriple().isOSzOS() }];
}
// Attribute subject match rules that are used for #pragma clang attribute.
//
// A instance of AttrSubjectMatcherRule represents an individual match rule.
// An individual match rule can correspond to a number of different attribute
// subjects, e.g. "record" matching rule corresponds to the Record and
// CXXRecord attribute subjects.
//
// Match rules are used in the subject list of the #pragma clang attribute.
// Match rules can have sub-match rules that are instances of
// AttrSubjectMatcherSubRule. A sub-match rule can correspond to a number
// of different attribute subjects, and it can have a negated spelling as well.
// For example, "variable(unless(is_parameter))" matching rule corresponds to
// the NonParmVar attribute subject.
class AttrSubjectMatcherSubRule<string name, list<AttrSubject> subjects,
                                bit negated = 0> {
  string Name = name;
  list<AttrSubject> Subjects = subjects;
  bit Negated = negated;
  // Lists language options, one of which is required to be true for the
  // attribute to be applicable. If empty, the language options are taken
  // from the parent matcher rule.
  list<LangOpt> LangOpts = [];
}
class AttrSubjectMatcherRule<string name, list<AttrSubject> subjects,
                             list<AttrSubjectMatcherSubRule> subrules = []> {
  string Name = name;
  list<AttrSubject> Subjects = subjects;
  list<AttrSubjectMatcherSubRule> Constraints = subrules;
  // Lists language options, one of which is required to be true for the
  // attribute to be applicable. If empty, no language options are required.
  list<LangOpt> LangOpts = [];
}

// function(is_member)
def SubRuleForCXXMethod : AttrSubjectMatcherSubRule<"is_member", [CXXMethod]> {
  let LangOpts = [CPlusPlus];
}
def SubjectMatcherForFunction : AttrSubjectMatcherRule<"function", [Function], [
  SubRuleForCXXMethod
]>;
// hasType is abstract, it should be used with one of the sub-rules.
def SubjectMatcherForType : AttrSubjectMatcherRule<"hasType", [], [
  AttrSubjectMatcherSubRule<"functionType", [FunctionLike]>

  // FIXME: There's a matcher ambiguity with objc methods and blocks since
  // functionType excludes them but functionProtoType includes them.
  // AttrSubjectMatcherSubRule<"functionProtoType", [HasFunctionProto]>
]>;
def SubjectMatcherForTypedef : AttrSubjectMatcherRule<"type_alias",
                                                      [TypedefName]>;
def SubjectMatcherForRecord : AttrSubjectMatcherRule<"record", [Record,
                                                                CXXRecord], [
  // unless(is_union)
  AttrSubjectMatcherSubRule<"is_union", [Struct], 1>
]>;
def SubjectMatcherForEnum : AttrSubjectMatcherRule<"enum", [Enum]>;
def SubjectMatcherForEnumConstant : AttrSubjectMatcherRule<"enum_constant",
                                                           [EnumConstant]>;
def SubjectMatcherForVar : AttrSubjectMatcherRule<"variable", [Var], [
  AttrSubjectMatcherSubRule<"is_thread_local", [TLSVar]>,
  AttrSubjectMatcherSubRule<"is_global", [GlobalVar]>,
  AttrSubjectMatcherSubRule<"is_local", [LocalVar]>,
  AttrSubjectMatcherSubRule<"is_parameter", [ParmVar]>,
  // unless(is_parameter)
  AttrSubjectMatcherSubRule<"is_parameter", [NonParmVar], 1>
]>;
def SubjectMatcherForField : AttrSubjectMatcherRule<"field", [Field]>;
def SubjectMatcherForNamespace : AttrSubjectMatcherRule<"namespace",
                                                        [Namespace]> {
  let LangOpts = [CPlusPlus];
}
def SubjectMatcherForObjCInterface : AttrSubjectMatcherRule<"objc_interface",
                                                            [ObjCInterface]> {
  let LangOpts = [ObjC];
}
def SubjectMatcherForObjCProtocol : AttrSubjectMatcherRule<"objc_protocol",
                                                           [ObjCProtocol]> {
  let LangOpts = [ObjC];
}
def SubjectMatcherForObjCCategory : AttrSubjectMatcherRule<"objc_category",
                                                           [ObjCCategory]> {
  let LangOpts = [ObjC];
}
def SubjectMatcherForObjCImplementation :
    AttrSubjectMatcherRule<"objc_implementation", [ObjCImpl]> {
  let LangOpts = [ObjC];
}
def SubjectMatcherForObjCMethod : AttrSubjectMatcherRule<"objc_method",
                                                         [ObjCMethod], [
  AttrSubjectMatcherSubRule<"is_instance", [ObjCInstanceMethod]>
]> {
  let LangOpts = [ObjC];
}
def SubjectMatcherForObjCProperty : AttrSubjectMatcherRule<"objc_property",
                                                           [ObjCProperty]> {
  let LangOpts = [ObjC];
}
def SubjectMatcherForBlock : AttrSubjectMatcherRule<"block", [Block]> {
  let LangOpts = [BlocksSupported];
}

// Aggregate attribute subject match rules are abstract match rules that can't
// be used directly in #pragma clang attribute. Instead, users have to use
// subject match rules that correspond to attribute subjects that derive from
// the specified subject.
class AttrSubjectMatcherAggregateRule<AttrSubject subject> {
  AttrSubject Subject = subject;
}

def SubjectMatcherForNamed : AttrSubjectMatcherAggregateRule<Named>;

class Attr {
  // The various ways in which an attribute can be spelled in source
  list<Spelling> Spellings;
  // The things to which an attribute can appertain
  SubjectList Subjects;
  // The arguments allowed on an attribute
  list<Argument> Args = [];
  // Accessors which should be generated for the attribute.
  list<Accessor> Accessors = [];
  // Set to true for attributes with arguments which require delayed parsing.
  bit LateParsed = 0;
  // Set to false to prevent an attribute from being propagated from a template
  // to the instantiation.
  bit Clone = 1;
  // Set to true for attributes which must be instantiated within templates
  bit TemplateDependent = 0;
  // Set to true for attributes that have a corresponding AST node.
  bit ASTNode = 1;
  // Set to true for attributes which have handler in Sema.
  bit SemaHandler = 1;
  // Set to true if this attribute doesn't need custom handling in Sema.
  bit SimpleHandler = 0;
  // Set to true for attributes that are completely ignored.
  bit Ignored = 0;
  // Set to true if the attribute's parsing does not match its semantic
  // content. Eg) It parses 3 args, but semantically takes 4 args.  Opts out of
  // common attribute error checking.
  bit HasCustomParsing = 0;
  // Set to true if the statement attribute is instantiation dependent and uses
  // custom TreeTransform logic for template instantiation.
  bit IsStmtDependent = 0;
  // Set to true if all of the attribute's arguments should be parsed in an
  // unevaluated context.
  bit ParseArgumentsAsUnevaluated = 0;
  // Set to true if this attribute meaningful when applied to or inherited
  // in a class template definition.
  bit MeaningfulToClassTemplateDefinition = 0;
  // Set to true if this attribute can be used with '#pragma clang attribute'.
  // By default, an attribute is supported by the '#pragma clang attribute'
  // only when:
  // - It has a subject list whose subjects can be represented using subject
  //   match rules.
  // - It has GNU/CXX11 spelling and doesn't require delayed parsing.
  bit PragmaAttributeSupport;
  // Set to true if this attribute accepts parameter pack expansion expressions.
  bit AcceptsExprPack = 0;
  // Lists language options, one of which is required to be true for the
  // attribute to be applicable. If empty, no language options are required.
  list<LangOpt> LangOpts = [];
  // Any additional text that should be included verbatim in the class.
  // Note: Any additional data members will leak and should be constructed
  // externally on the ASTContext.
  code AdditionalMembers = [{}];
  // Any documentation that should be associated with the attribute. Since an
  // attribute may be documented under multiple categories, more than one
  // Documentation entry may be listed.
  list<Documentation> Documentation;
  // The SYCL specification allows attributes on lambdas as a nonconforming
  // extension to C++. The attributes are written in the type position but will
  // be applied to the generated function declaration rather than type. Setting
  // this bit to 1 opts an attribute into this nonconforming extension. New
  // attributes should not set this bit unless the attribute is required by the
  // SYCL specification. This bit only applies to the [[]] spelling of an
  // attribute and has no effect on any other spellings.
  bit SupportsNonconformingLambdaSyntax = 0;
}

/// Used to define a set of mutually exclusive attributes.
class MutualExclusions<list<Attr> Ex> {
  list<Attr> Exclusions = Ex;
}

/// A type attribute is not processed on a declaration or a statement.
class TypeAttr : Attr;

/// A stmt attribute is not processed on a declaration or a type.
class StmtAttr : Attr;

/// An inheritable attribute is inherited by later redeclarations.
class InheritableAttr : Attr {
  // Set to true if this attribute can be duplicated on a subject when inheriting
  // attributes from prior declarations.
  bit InheritEvenIfAlreadyPresent = 0;
}

/// Some attributes, like calling conventions, can appear in either the
/// declaration or the type position. These attributes are morally type
/// attributes, but have historically been written on declarations.
class DeclOrTypeAttr : InheritableAttr;

/// A attribute is either a declaration attribute or a statement attribute.
class DeclOrStmtAttr : InheritableAttr;

/// A target-specific attribute.  This class is meant to be used as a mixin
/// with InheritableAttr or Attr depending on the attribute's needs.
class TargetSpecificAttr<TargetSpec target> {
  TargetSpec Target = target;
  // Attributes are generally required to have unique spellings for their names
  // so that the parser can determine what kind of attribute it has parsed.
  // However, target-specific attributes are special in that the attribute only
  // "exists" for a given target. So two target-specific attributes can share
  // the same name when they exist in different targets. To support this, a
  // Kind can be explicitly specified for a target-specific attribute. This
  // corresponds to the ParsedAttr::AT_* enum that is generated and it
  // should contain a shared value between the attributes.
  //
  // Target-specific attributes which use this feature should ensure that the
  // spellings match exactly between the attributes, and if the arguments or
  // subjects differ, should specify HasCustomParsing = 1 and implement their
  // own parsing and semantic handling requirements as-needed.
  string ParseKind;
}

/// An inheritable parameter attribute is inherited by later
/// redeclarations, even when it's written on a parameter.
class InheritableParamAttr : InheritableAttr;

/// An attribute which changes the ABI rules for a specific parameter.
class ParameterABIAttr : InheritableParamAttr {
  let Subjects = SubjectList<[ParmVar]>;
}

/// An ignored attribute, which we parse but discard with no checking.
class IgnoredAttr : Attr {
  let Ignored = 1;
  let ASTNode = 0;
  let SemaHandler = 0;
  let Documentation = [Undocumented];
}

//
// Attributes begin here
//

def AbiTag : Attr {
  let Spellings = [GCC<"abi_tag", /*AllowInC*/0>];
  let Args = [VariadicStringArgument<"Tags">];
  let Subjects = SubjectList<[Struct, Var, Function, Namespace], ErrorDiag>;
  let MeaningfulToClassTemplateDefinition = 1;
  let Documentation = [AbiTagsDocs];
}

def AddressSpace : TypeAttr {
  let Spellings = [Clang<"address_space">];
  let Args = [IntArgument<"AddressSpace">];
  let Documentation = [Undocumented];
}

def Alias : Attr {
  let Spellings = [GCC<"alias">];
  let Args = [StringArgument<"Aliasee">];
  let Subjects = SubjectList<[Function, GlobalVar], WarnDiag>;//***INTEL
  let Documentation = [Undocumented];
}

def BuiltinAlias : Attr {
  let Spellings = [CXX11<"clang", "builtin_alias">,
                   C2x<"clang", "builtin_alias">,
                   GNU<"clang_builtin_alias">];
  let Args = [IdentifierArgument<"BuiltinName">];
  let Subjects = SubjectList<[Function], ErrorDiag>;
  let Documentation = [BuiltinAliasDocs];
}

def ArmBuiltinAlias : InheritableAttr, TargetSpecificAttr<TargetAnyArm> {
  let Spellings = [Clang<"__clang_arm_builtin_alias">];
  let Args = [IdentifierArgument<"BuiltinName">];
  let Subjects = SubjectList<[Function], ErrorDiag>;
  let Documentation = [ArmBuiltinAliasDocs];
}

def Aligned : InheritableAttr {
  let Spellings = [GCC<"aligned">, Declspec<"align">, Keyword<"alignas">,
                   Keyword<"_Alignas">];
  let Args = [AlignedArgument<"Alignment", 1>];
  let Accessors = [Accessor<"isGNU", [GCC<"aligned">]>,
                   Accessor<"isC11", [Keyword<"_Alignas">]>,
                   Accessor<"isAlignas", [Keyword<"alignas">,
                                          Keyword<"_Alignas">]>,
                   Accessor<"isDeclspec",[Declspec<"align">]>];
  let Documentation = [Undocumented];
}

def AlignValue : Attr {
  let Spellings = [
    // Unfortunately, this is semantically an assertion, not a directive
    // (something else must ensure the alignment), so aligned_value is a
    // probably a better name. We might want to add an aligned_value spelling in
    // the future (and a corresponding C++ attribute), but this can be done
    // later once we decide if we also want them to have slightly-different
    // semantics than Intel's align_value.
    //
    // Does not get a [[]] spelling because the attribute is not exposed as such
    // by Intel.
    GNU<"align_value">
    // Intel's compiler on Windows also supports:
    // , Declspec<"align_value">
  ];
  let Args = [ExprArgument<"Alignment">];
  let Subjects = SubjectList<[Var, TypedefName]>;
  let Documentation = [AlignValueDocs];
}

def AlignMac68k : InheritableAttr {
  // This attribute has no spellings as it is only ever created implicitly.
  let Spellings = [];
  let SemaHandler = 0;
  let Documentation = [Undocumented];
}

def AlignNatural : InheritableAttr {
  // This attribute has no spellings as it is only ever created implicitly.
  let Spellings = [];
  let SemaHandler = 0;
  let Documentation = [Undocumented];
}

def AlwaysInline : InheritableAttr {
  let Spellings = [GCC<"always_inline">, Keyword<"__forceinline">];
  let Subjects = SubjectList<[Function]>;
  let Documentation = [AlwaysInlineDocs];
}

def Artificial : InheritableAttr {
  let Spellings = [GCC<"artificial">];
  let Subjects = SubjectList<[InlineFunction]>;
  let Documentation = [ArtificialDocs];
  let SimpleHandler = 1;
}

def XRayInstrument : InheritableAttr {
  let Spellings = [Clang<"xray_always_instrument">,
                   Clang<"xray_never_instrument">];
  let Subjects = SubjectList<[Function, ObjCMethod]>;
  let Accessors = [Accessor<"alwaysXRayInstrument",
                     [Clang<"xray_always_instrument">]>,
                   Accessor<"neverXRayInstrument",
                     [Clang<"xray_never_instrument">]>];
  let Documentation = [XRayDocs];
  let SimpleHandler = 1;
}

def XRayLogArgs : InheritableAttr {
  let Spellings = [Clang<"xray_log_args">];
  let Subjects = SubjectList<[Function, ObjCMethod]>;
  // This argument is a count not an index, so it has the same encoding (base
  // 1 including C++ implicit this parameter) at the source and LLVM levels of
  // representation, so ParamIdxArgument is inappropriate.  It is never used
  // at the AST level of representation, so it never needs to be adjusted not
  // to include any C++ implicit this parameter.  Thus, we just store it and
  // use it as an unsigned that never needs adjustment.
  let Args = [UnsignedArgument<"ArgumentCount">];
  let Documentation = [XRayDocs];
}

def PatchableFunctionEntry
    : InheritableAttr,
      TargetSpecificAttr<TargetArch<
          ["aarch64", "aarch64_be", "riscv32", "riscv64", "x86", "x86_64"]>> {
  let Spellings = [GCC<"patchable_function_entry">];
  let Subjects = SubjectList<[Function, ObjCMethod]>;
  let Args = [UnsignedArgument<"Count">, DefaultIntArgument<"Offset", 0>];
  let Documentation = [PatchableFunctionEntryDocs];
}

def TLSModel : InheritableAttr {
  let Spellings = [GCC<"tls_model">];
  let Subjects = SubjectList<[TLSVar], IntelWarnDiag>; // INTEL
  let Args = [StringArgument<"Model">];
  let Documentation = [TLSModelDocs];
}

def AnalyzerNoReturn : InheritableAttr {
  // TODO: should this attribute be exposed with a [[]] spelling under the clang
  // vendor namespace, or should it use a vendor namespace specific to the
  // analyzer?
  let Spellings = [GNU<"analyzer_noreturn">];
  // TODO: Add subject list.
  let Documentation = [Undocumented];
}

def Annotate : InheritableParamAttr {
  let Spellings = [Clang<"annotate">];
  let Args = [StringArgument<"Annotation">, VariadicExprArgument<"Args">];
  // Ensure that the annotate attribute can be used with
  // '#pragma clang attribute' even though it has no subject list.
  let AdditionalMembers = [{
  static AnnotateAttr *Create(ASTContext &Ctx, llvm::StringRef Annotation, \
              const AttributeCommonInfo &CommonInfo) {
    return AnnotateAttr::Create(Ctx, Annotation, nullptr, 0, CommonInfo);
  }
  static AnnotateAttr *CreateImplicit(ASTContext &Ctx, llvm::StringRef Annotation, \
              const AttributeCommonInfo &CommonInfo = {SourceRange{}}) {
    return AnnotateAttr::CreateImplicit(Ctx, Annotation, nullptr, 0, CommonInfo);
  }
  }];
  let PragmaAttributeSupport = 1;
  let AcceptsExprPack = 1;
  let Documentation = [Undocumented];
}

def ARMInterrupt : InheritableAttr, TargetSpecificAttr<TargetARM> {
  // NOTE: If you add any additional spellings, M68kInterrupt's,
  // MSP430Interrupt's, MipsInterrupt's and AnyX86Interrupt's spellings
  // must match.
  let Spellings = [GCC<"interrupt">];
  let Args = [EnumArgument<"Interrupt", "InterruptType",
                           ["IRQ", "FIQ", "SWI", "ABORT", "UNDEF", ""],
                           ["IRQ", "FIQ", "SWI", "ABORT", "UNDEF", "Generic"],
                           1>];
  let ParseKind = "Interrupt";
  let HasCustomParsing = 1;
  let Documentation = [ARMInterruptDocs];
}

def AVRInterrupt : InheritableAttr, TargetSpecificAttr<TargetAVR> {
  let Spellings = [GCC<"interrupt">];
  let Subjects = SubjectList<[Function]>;
  let ParseKind = "Interrupt";
  let Documentation = [AVRInterruptDocs];
}

def AVRSignal : InheritableAttr, TargetSpecificAttr<TargetAVR> {
  let Spellings = [GCC<"signal">];
  let Subjects = SubjectList<[Function]>;
  let Documentation = [AVRSignalDocs];
}

def AsmLabel : InheritableAttr {
  let Spellings = [Keyword<"asm">, Keyword<"__asm__">];
  let Args = [
    // Label specifies the mangled name for the decl.
    StringArgument<"Label">,

    // IsLiteralLabel specifies whether the label is literal (i.e. suppresses
    // the global C symbol prefix) or not. If not, the mangle-suppression prefix
    // ('\01') is omitted from the decl name at the LLVM IR level.
    //
    // Non-literal labels are used by some external AST sources like LLDB.
    BoolArgument<"IsLiteralLabel", /*optional=*/0, /*fake=*/1>
  ];
  let SemaHandler = 0;
  let Documentation = [AsmLabelDocs];
  let AdditionalMembers =
[{
bool isEquivalent(AsmLabelAttr *Other) const {
  return getLabel() == Other->getLabel() && getIsLiteralLabel() == Other->getIsLiteralLabel();
}
}];
}

def Availability : InheritableAttr {
  let Spellings = [Clang<"availability">];
  let Args = [IdentifierArgument<"platform">, VersionArgument<"introduced">,
              VersionArgument<"deprecated">, VersionArgument<"obsoleted">,
              BoolArgument<"unavailable">, StringArgument<"message">,
              BoolArgument<"strict">, StringArgument<"replacement">,
              IntArgument<"priority">];
  let AdditionalMembers =
[{static llvm::StringRef getPrettyPlatformName(llvm::StringRef Platform) {
    return llvm::StringSwitch<llvm::StringRef>(Platform)
             .Case("android", "Android")
             .Case("fuchsia", "Fuchsia")
             .Case("ios", "iOS")
             .Case("macos", "macOS")
             .Case("tvos", "tvOS")
             .Case("watchos", "watchOS")
             .Case("ios_app_extension", "iOS (App Extension)")
             .Case("macos_app_extension", "macOS (App Extension)")
             .Case("tvos_app_extension", "tvOS (App Extension)")
             .Case("watchos_app_extension", "watchOS (App Extension)")
             .Case("maccatalyst", "macCatalyst")
             .Case("maccatalyst_app_extension", "macCatalyst (App Extension)")
             .Case("swift", "Swift")
             .Default(llvm::StringRef());
}
static llvm::StringRef getPlatformNameSourceSpelling(llvm::StringRef Platform) {
    return llvm::StringSwitch<llvm::StringRef>(Platform)
             .Case("ios", "iOS")
             .Case("macos", "macOS")
             .Case("tvos", "tvOS")
             .Case("watchos", "watchOS")
             .Case("ios_app_extension", "iOSApplicationExtension")
             .Case("macos_app_extension", "macOSApplicationExtension")
             .Case("tvos_app_extension", "tvOSApplicationExtension")
             .Case("watchos_app_extension", "watchOSApplicationExtension")
             .Case("maccatalyst", "macCatalyst")
             .Case("maccatalyst_app_extension", "macCatalystApplicationExtension")
             .Case("zos", "z/OS")
             .Default(Platform);
}
static llvm::StringRef canonicalizePlatformName(llvm::StringRef Platform) {
    return llvm::StringSwitch<llvm::StringRef>(Platform)
             .Case("iOS", "ios")
             .Case("macOS", "macos")
             .Case("tvOS", "tvos")
             .Case("watchOS", "watchos")
             .Case("iOSApplicationExtension", "ios_app_extension")
             .Case("macOSApplicationExtension", "macos_app_extension")
             .Case("tvOSApplicationExtension", "tvos_app_extension")
             .Case("watchOSApplicationExtension", "watchos_app_extension")
             .Case("macCatalyst", "maccatalyst")
             .Case("macCatalystApplicationExtension", "maccatalyst_app_extension")
             .Default(Platform);
} }];
  let HasCustomParsing = 1;
  let InheritEvenIfAlreadyPresent = 1;
  let Subjects = SubjectList<[Named]>;
  let Documentation = [AvailabilityDocs];
}

def ExternalSourceSymbol : InheritableAttr {
  let Spellings = [Clang<"external_source_symbol">];
  let Args = [StringArgument<"language", 1>,
              StringArgument<"definedIn", 1>,
              BoolArgument<"generatedDeclaration", 1>];
  let HasCustomParsing = 1;
  let Subjects = SubjectList<[Named]>;
  let Documentation = [ExternalSourceSymbolDocs];
}

def Blocks : InheritableAttr {
  let Spellings = [Clang<"blocks">];
  let Args = [EnumArgument<"Type", "BlockType", ["byref"], ["ByRef"]>];
  let Documentation = [Undocumented];
}

def Bounded : IgnoredAttr {
  // Does not have a [[]] spelling because the attribute is ignored.
  let Spellings = [GNU<"bounded">];
}

def CarriesDependency : InheritableParamAttr {
  let Spellings = [GNU<"carries_dependency">,
                   CXX11<"","carries_dependency", 200809>];
  let Subjects = SubjectList<[ParmVar, ObjCMethod, Function], ErrorDiag>;
  let Documentation = [CarriesDependencyDocs];
}

def CDecl : DeclOrTypeAttr {
  let Spellings = [GCC<"cdecl">, Keyword<"__cdecl">, Keyword<"_cdecl">];
//  let Subjects = [Function, ObjCMethod];
  let Documentation = [Undocumented];
}

// cf_audited_transfer indicates that the given function has been
// audited and has been marked with the appropriate cf_consumed and
// cf_returns_retained attributes.  It is generally applied by
// '#pragma clang arc_cf_code_audited' rather than explicitly.
def CFAuditedTransfer : InheritableAttr {
  let Spellings = [Clang<"cf_audited_transfer">];
  let Subjects = SubjectList<[Function], ErrorDiag>;
  let Documentation = [Undocumented];
  let SimpleHandler = 1;
}

// cf_unknown_transfer is an explicit opt-out of cf_audited_transfer.
// It indicates that the function has unknown or unautomatable
// transfer semantics.
def CFUnknownTransfer : InheritableAttr {
  let Spellings = [Clang<"cf_unknown_transfer">];
  let Subjects = SubjectList<[Function], ErrorDiag>;
  let Documentation = [Undocumented];
  let SimpleHandler = 1;
}
def : MutualExclusions<[CFAuditedTransfer, CFUnknownTransfer]>;

def CFReturnsRetained : InheritableAttr {
  let Spellings = [Clang<"cf_returns_retained">];
//  let Subjects = SubjectList<[ObjCMethod, ObjCProperty, Function]>;
  let Documentation = [RetainBehaviorDocs];
}

def CFReturnsNotRetained : InheritableAttr {
  let Spellings = [Clang<"cf_returns_not_retained">];
//  let Subjects = SubjectList<[ObjCMethod, ObjCProperty, Function]>;
  let Documentation = [RetainBehaviorDocs];
}

def CFConsumed : InheritableParamAttr {
  let Spellings = [Clang<"cf_consumed">];
  let Subjects = SubjectList<[ParmVar]>;
  let Documentation = [RetainBehaviorDocs];
}

// OSObject-based attributes.
def OSConsumed : InheritableParamAttr {
  let Spellings = [Clang<"os_consumed">];
  let Subjects = SubjectList<[ParmVar]>;
  let Documentation = [RetainBehaviorDocs];
}

def OSReturnsRetained : InheritableAttr {
  let Spellings = [Clang<"os_returns_retained">];
  let Subjects = SubjectList<[Function, ObjCMethod, ObjCProperty, ParmVar]>;
  let Documentation = [RetainBehaviorDocs];
}

def OSReturnsNotRetained : InheritableAttr {
  let Spellings = [Clang<"os_returns_not_retained">];
  let Subjects = SubjectList<[Function, ObjCMethod, ObjCProperty, ParmVar]>;
  let Documentation = [RetainBehaviorDocs];
}

def OSReturnsRetainedOnZero : InheritableAttr {
  let Spellings = [Clang<"os_returns_retained_on_zero">];
  let Subjects = SubjectList<[ParmVar]>;
  let Documentation = [RetainBehaviorDocs];
}

def OSReturnsRetainedOnNonZero : InheritableAttr {
  let Spellings = [Clang<"os_returns_retained_on_non_zero">];
  let Subjects = SubjectList<[ParmVar]>;
  let Documentation = [RetainBehaviorDocs];
}

def OSConsumesThis : InheritableAttr {
  let Spellings = [Clang<"os_consumes_this">];
  let Subjects = SubjectList<[NonStaticCXXMethod]>;
  let Documentation = [RetainBehaviorDocs];
  let SimpleHandler = 1;
}

def Cleanup : InheritableAttr {
  let Spellings = [GCC<"cleanup">];
  let Args = [DeclArgument<Function, "FunctionDecl">];
  let Subjects = SubjectList<[LocalVar]>;
  let Documentation = [Undocumented];
}

def CmseNSEntry : InheritableAttr, TargetSpecificAttr<TargetARM> {
  let Spellings = [GNU<"cmse_nonsecure_entry">];
  let Subjects = SubjectList<[Function]>;
  let LangOpts = [Cmse];
  let Documentation = [ArmCmseNSEntryDocs];
}

def CmseNSCall : TypeAttr, TargetSpecificAttr<TargetARM> {
  let Spellings = [GNU<"cmse_nonsecure_call">];
  let LangOpts = [Cmse];
  let Documentation = [ArmCmseNSCallDocs];
}

def Cold : InheritableAttr {
  let Spellings = [GCC<"cold">];
  let Subjects = SubjectList<[Function]>;
  let Documentation = [Undocumented];
  let SimpleHandler = 1;
}

def Common : InheritableAttr {
  let Spellings = [GCC<"common">];
  let Subjects = SubjectList<[Var]>;
  let Documentation = [Undocumented];
}

def Const : InheritableAttr {
  let Spellings = [GCC<"const">, GCC<"__const">];
  let Documentation = [Undocumented];
  let SimpleHandler = 1;
}

def ConstInit : InheritableAttr {
  // This attribute does not have a C [[]] spelling because it requires the
  // CPlusPlus language option.
  let Spellings = [Keyword<"constinit">,
                   Clang<"require_constant_initialization", 0>];
  let Subjects = SubjectList<[GlobalVar], ErrorDiag>;
  let Accessors = [Accessor<"isConstinit", [Keyword<"constinit">]>];
  let Documentation = [ConstInitDocs];
  let LangOpts = [CPlusPlus];
  let SimpleHandler = 1;
}

def Constructor : InheritableAttr {
  let Spellings = [GCC<"constructor">];
  let Args = [DefaultIntArgument<"Priority", 65535>];
  let Subjects = SubjectList<[Function]>;
  let Documentation = [Undocumented];
}

def CPUSpecific : InheritableAttr {
  let Spellings = [Clang<"cpu_specific">, Declspec<"cpu_specific">];
  let Args = [VariadicIdentifierArgument<"Cpus">];
  let Subjects = SubjectList<[Function]>;
  let Documentation = [CPUSpecificCPUDispatchDocs];
  let AdditionalMembers = [{
    IdentifierInfo *getCPUName(unsigned Index) const {
      return *(cpus_begin() + Index);
    }
  }];
}

def CPUDispatch : InheritableAttr {
  let Spellings = [Clang<"cpu_dispatch">, Declspec<"cpu_dispatch">];
  let Args = [VariadicIdentifierArgument<"Cpus">];
  let Subjects = SubjectList<[Function]>;
  let Documentation = [CPUSpecificCPUDispatchDocs];
}

// CUDA attributes are spelled __attribute__((attr)) or __declspec(__attr__),
// and they do not receive a [[]] spelling.
def CUDAConstant : InheritableAttr {
  let Spellings = [GNU<"constant">, Declspec<"__constant__">];
  let Subjects = SubjectList<[Var]>;
  let LangOpts = [CUDA];
  let Documentation = [Undocumented];
}

def CUDACudartBuiltin : IgnoredAttr {
  let Spellings = [GNU<"cudart_builtin">, Declspec<"__cudart_builtin__">];
  let LangOpts = [CUDA];
}

def CUDADevice : InheritableAttr {
  let Spellings = [GNU<"device">, Declspec<"__device__">];
  let Subjects = SubjectList<[Function, Var]>;
  let LangOpts = [CUDA];
  let Documentation = [Undocumented];
}

def CUDADeviceBuiltin : IgnoredAttr {
  let Spellings = [GNU<"device_builtin">, Declspec<"__device_builtin__">];
  let LangOpts = [CUDA];
}

def CUDADeviceBuiltinSurfaceType : InheritableAttr {
  let Spellings = [GNU<"device_builtin_surface_type">,
                   Declspec<"__device_builtin_surface_type__">];
  let LangOpts = [CUDA];
  let Subjects = SubjectList<[CXXRecord]>;
  let Documentation = [CUDADeviceBuiltinSurfaceTypeDocs];
  let MeaningfulToClassTemplateDefinition = 1;
  let SimpleHandler = 1;
}

def CUDADeviceBuiltinTextureType : InheritableAttr {
  let Spellings = [GNU<"device_builtin_texture_type">,
                   Declspec<"__device_builtin_texture_type__">];
  let LangOpts = [CUDA];
  let Subjects = SubjectList<[CXXRecord]>;
  let Documentation = [CUDADeviceBuiltinTextureTypeDocs];
  let MeaningfulToClassTemplateDefinition = 1;
  let SimpleHandler = 1;
}
def : MutualExclusions<[CUDADeviceBuiltinSurfaceType,
                        CUDADeviceBuiltinTextureType]>;

def CUDAGlobal : InheritableAttr {
  let Spellings = [GNU<"global">, Declspec<"__global__">];
  let Subjects = SubjectList<[Function]>;
  let LangOpts = [CUDA];
  let Documentation = [Undocumented];
}
def : MutualExclusions<[CUDADevice, CUDAGlobal]>;

def CUDAHost : InheritableAttr {
  let Spellings = [GNU<"host">, Declspec<"__host__">];
  let Subjects = SubjectList<[Function]>;
  let LangOpts = [CUDA];
  let Documentation = [Undocumented];
  let SimpleHandler = 1;
}
def : MutualExclusions<[CUDAGlobal, CUDAHost]>;

def HIPManaged : InheritableAttr {
  let Spellings = [GNU<"managed">, Declspec<"__managed__">];
  let Subjects = SubjectList<[Var]>;
  let LangOpts = [HIP];
  let Documentation = [HIPManagedAttrDocs];
}

def CUDAInvalidTarget : InheritableAttr {
  let Spellings = [];
  let Subjects = SubjectList<[Function]>;
  let LangOpts = [CUDA];
  let Documentation = [Undocumented];
}

def CUDALaunchBounds : InheritableAttr {
  let Spellings = [GNU<"launch_bounds">, Declspec<"__launch_bounds__">];
  let Args = [ExprArgument<"MaxThreads">, ExprArgument<"MinBlocks", 1>];
  let LangOpts = [CUDA];
  let Subjects = SubjectList<[ObjCMethod, FunctionLike]>;
  // An AST node is created for this attribute, but is not used by other parts
  // of the compiler. However, this node needs to exist in the AST because
  // non-LLVM backends may be relying on the attribute's presence.
  let Documentation = [Undocumented];
}

def CUDAShared : InheritableAttr {
  let Spellings = [GNU<"shared">, Declspec<"__shared__">];
  let Subjects = SubjectList<[Var]>;
  let LangOpts = [CUDA];
  let Documentation = [Undocumented];
}
def : MutualExclusions<[CUDAConstant, CUDAShared, HIPManaged]>;

<<<<<<< HEAD
// INTEL_CUSTOMIZATION
def HLSDevice : InheritableAttr {
  let Spellings = [Clang<"hls_device">];
  let Subjects = SubjectList<[Function]>;
  let LangOpts = [HLS];
  let Documentation = [HLSDeviceDocs];
  let SimpleHandler = 1;
}
// end INTEL_CUSTOMIZATION

=======
>>>>>>> 9ba8a51e
def SYCLDevice : InheritableAttr {
  let Spellings = [GNU<"sycl_device">];
  let Subjects = SubjectList<[Function]>;
  let LangOpts = [SYCLIsDevice];
  let Documentation = [SYCLDeviceDocs];
}

def GlobalStorageNonLocalVar : SubsetSubject<Var,
                                             [{S->hasGlobalStorage() &&
                                               !S->isLocalVarDeclOrParm()}],
                                             "global variables">;

def SYCLGlobalVar : InheritableAttr {
  let Spellings = [GNU<"sycl_global_var">];
  let Subjects = SubjectList<[GlobalStorageNonLocalVar], ErrorDiag>;
  let LangOpts = [SYCLIsDevice];
  // Only used internally by the SYCL implementation
  let Documentation = [Undocumented];
}

def SYCLKernel : InheritableAttr {
  let Spellings = [Clang<"sycl_kernel">];
  let Subjects = SubjectList<[FunctionTmpl]>;
  let LangOpts = [SYCLIsDevice, SilentlyIgnoreSYCLIsHost];
  let Documentation = [SYCLKernelDocs];
}

def SYCLSpecialClass: InheritableAttr {
  let Spellings = [Clang<"sycl_special_class">];
  let Subjects = SubjectList<[CXXRecord]>;
  let LangOpts = [SYCLIsDevice, SilentlyIgnoreSYCLIsHost];
  let Documentation = [SYCLSpecialClassDocs];
}

def SYCLDeviceHas : InheritableAttr {
  let Spellings = [CXX11<"sycl", "device_has">];
  let Subjects = SubjectList<[Function], ErrorDiag>;
  let Args = [VariadicExprArgument<"Aspects">];
  let LangOpts = [SYCLIsDevice, SilentlyIgnoreSYCLIsHost];
  let Documentation = [SYCLDeviceHasDocs];
  let SupportsNonconformingLambdaSyntax = 1;
}

def SYCLUsesAspects : InheritableAttr {
  let Spellings = [CXX11<"__sycl_detail__", "__uses_aspects__">];
  let Subjects = SubjectList<[CXXRecord, Function], ErrorDiag>;
  let Args = [VariadicExprArgument<"Aspects">];
  let LangOpts = [SYCLIsDevice, SilentlyIgnoreSYCLIsHost];
  // Only used internally by the SYCL implementation
  let Documentation = [Undocumented];
}

// Marks functions which must not be vectorized via horizontal SIMT widening,
// e.g. because the function is already vectorized. Used to mark SYCL
// explicit SIMD kernels and functions.
def SYCLSimd : InheritableAttr {
  let Spellings = [GNU<"sycl_explicit_simd">,
                   CXX11<"intel", "sycl_explicit_simd">];
  let Subjects = SubjectList<[Function, GlobalVar]>;
  let Documentation = [SYCLSimdDocs];
  let SupportsNonconformingLambdaSyntax = 1;
  let SimpleHandler = 1;
}

// Available in SYCL explicit SIMD extension. Binds a file scope private
// variable to a specific register.
def SYCLRegisterNum : InheritableAttr {
  let Spellings = [GNU<"register_num">, Declspec<"register_num">];
  let Args = [UnsignedArgument<"Number">];
  let Subjects = SubjectList<[GlobalVar]>;
  // This attribute is applied to file-scope variables and must be compilable
  // for the host device as well
  let Documentation = [SYCLRegisterNumDocs];
}

// Used by FE to mark SYCL kernel pointer parameters which correspond to the
// original lambda's captured accessors. FE turns the attribute to some metadata
// required by the device back-end.
// This attribute does not require custom semantic handling 
// hence we set the SemaHandler field to 0.
// The attribute is not for public consumption, and is an implicitly-created attribute
// that has no visible spelling, hence undocumented.
def SYCLAccessorPtr : Attr {
  // This attribute has no spellings as it is only ever created implicitly.
  let Spellings = [];
  let SemaHandler = 0;
  let Documentation = [Undocumented];
}

// Used to mark readonly accessors. It is not to be used directly in the source.
def SYCLAccessorReadonly : Attr {
  // This attribute has no spellings as it is only ever created implicitly.
  let Spellings = [];
  let SemaHandler = 0;
  let Documentation = [Undocumented];
}

// The attribute denotes that it is a function written in a scalar fashion, which
// is used in ESIMD context and needs to be vectorized by a vector backend compiler.
// For now, this attribute will be used only in internal implementation of
// specific public ESIMD APIs. It is not supposed to be used directly in the
// user code, hence it is undocumented.
// The argument of the attribute specifies the number of SIMD lanes, for which
// the function should be vectorized.
def SYCLIntelESimdVectorize : InheritableAttr {
  let Spellings = [CXX11<"intel", "sycl_esimd_vectorize">];
  let Args = [ExprArgument<"Value">];
  let Subjects = SubjectList<[Function], ErrorDiag>;
  let LangOpts = [SYCLIsDevice];
  let Documentation = [Undocumented];
  let SupportsNonconformingLambdaSyntax = 1;
  let PragmaAttributeSupport = 0;
}

def SYCLScope : Attr {
  // No spelling, as this attribute can't be created in the source code.
  let Spellings = [];
  let Args = [EnumArgument<"level", "Level", ["work_group", "work_item"],
                                             ["WorkGroup", "WorkItem"]>];
  let Subjects = SubjectList<[Function, Var]>;
  let LangOpts = [SYCLIsDevice];

  let AdditionalMembers = [{
    bool isWorkGroup() const {
      return getLevel() == SYCLScopeAttr::WorkGroup;
    }

    bool isWorkItem() const {
      return getLevel() == SYCLScopeAttr::WorkItem;
    }
  }];

  let Documentation = [Undocumented];
}

def SYCLDeviceIndirectlyCallable : InheritableAttr {
  let Spellings = [ CXX11<"intel", "device_indirectly_callable"> ];
  let Subjects = SubjectList<[Function]>;
  let LangOpts = [SYCLIsDevice];
  let Documentation = [SYCLDeviceIndirectlyCallableDocs];
}

<<<<<<< HEAD
// INTEL_CUSTOMIZATION
def SYCLUnmasked: InheritableAttr {
  let Spellings = [ CXX11<"intel", "unmasked"> ];
  let Subjects = SubjectList<[Function, CXXMethod]>;
  let LangOpts = [SYCLIsDevice, SYCLIsHost];
  let Documentation = [SYCLUnmaskedDocs];
}
// end INTEL_CUSTOMIZATION

=======
>>>>>>> 9ba8a51e
def SYCLIntelBufferLocation : InheritableAttr {
  // No spelling, as this attribute can't be created in the source code.
  let Spellings = [];
  let Args = [UnsignedArgument<"LocationID">];
  let LangOpts = [SYCLIsDevice, SYCLIsHost];
  let Documentation = [Undocumented];
}

def SYCLRequiresDecomposition : InheritableAttr {
  // No spellings, as this is for internal use.
  let Spellings = [];
  let Subjects = SubjectList<[Named]>;
  let LangOpts = [SYCLIsDevice, SYCLIsHost];
  let Documentation = [Undocumented];
}

def SYCLIntelKernelArgsRestrict : InheritableAttr {
  let Spellings = [CXX11<"intel", "kernel_args_restrict">];
  let Subjects = SubjectList<[Function], ErrorDiag>;
  let LangOpts = [SYCLIsDevice, SYCLIsHost];
  let Documentation = [SYCLIntelKernelArgsRestrictDocs];
  let SimpleHandler = 1;
  let SupportsNonconformingLambdaSyntax = 1;
}

def SYCLIntelNumSimdWorkItems : InheritableAttr {
<<<<<<< HEAD
  let Spellings = [GNU<"num_simd_work_items">, //INTEL
                   CXX11<"intel","num_simd_work_items">];
  let Args = [ExprArgument<"Value">];
  let LangOpts = [SYCLIsDevice, SYCLIsHost, OpenCL]; //INTEL
=======
  let Spellings = [CXX11<"intel", "num_simd_work_items">];
  let Args = [ExprArgument<"Value">];
  let LangOpts = [SYCLIsDevice, SYCLIsHost];
>>>>>>> 9ba8a51e
  let Subjects = SubjectList<[Function], ErrorDiag>;
  let Documentation = [SYCLIntelNumSimdWorkItemsAttrDocs];
  let SupportsNonconformingLambdaSyntax = 1;
}

def SYCLIntelUseStallEnableClusters : InheritableAttr {
<<<<<<< HEAD
  let Spellings = [CXX11<"intel","use_stall_enable_clusters">, //INTEL
                   Clang<"stall_enable">, //INTEL
                   Clang<"use_stall_enable_clusters">]; //INTEL
  let LangOpts = [SYCLIsHost, SYCLIsDevice, HLS, OpenCL]; //INTEL
=======
  let Spellings = [CXX11<"intel","use_stall_enable_clusters">];
  let LangOpts = [SYCLIsHost, SYCLIsDevice];
>>>>>>> 9ba8a51e
  let Subjects = SubjectList<[Function], ErrorDiag>;
  let Documentation = [SYCLIntelUseStallEnableClustersAttrDocs];
  let SupportsNonconformingLambdaSyntax = 1;
}

def SYCLIntelSchedulerTargetFmaxMhz : InheritableAttr {
<<<<<<< HEAD
  let Spellings = [GNU<"scheduler_target_fmax_mhz">, //INTEL
                   CXX11<"intel","scheduler_target_fmax_mhz">];
  let Args = [ExprArgument<"Value">];
  let LangOpts = [SYCLIsDevice, SYCLIsHost, HLS, OpenCL]; //INTEL
=======
  let Spellings = [CXX11<"intel", "scheduler_target_fmax_mhz">];
  let Args = [ExprArgument<"Value">];
  let LangOpts = [SYCLIsDevice, SYCLIsHost];
>>>>>>> 9ba8a51e
  let Subjects = SubjectList<[Function], ErrorDiag>;
  let Documentation = [SYCLIntelSchedulerTargetFmaxMhzAttrDocs];
  let SupportsNonconformingLambdaSyntax = 1;
}

def SYCLIntelMaxWorkGroupSize : InheritableAttr {
<<<<<<< HEAD
  let Spellings = [GNU<"max_work_group_size">, //INTEL
                   CXX11<"intel","max_work_group_size">];
  let Args = [ExprArgument<"XDim">,
              ExprArgument<"YDim">,
              ExprArgument<"ZDim">];
  let LangOpts = [SYCLIsDevice, SYCLIsHost, OpenCL]; //INTEL
=======
  let Spellings = [CXX11<"intel", "max_work_group_size">];
  let Args = [ExprArgument<"XDim">,
              ExprArgument<"YDim">,
              ExprArgument<"ZDim">];
  let LangOpts = [SYCLIsDevice, SYCLIsHost];
>>>>>>> 9ba8a51e
  let Subjects = SubjectList<[Function], ErrorDiag>;
  let AdditionalMembers = [{
    Optional<llvm::APSInt> getXDimVal() const {
      if (const auto *CE = dyn_cast<ConstantExpr>(getXDim()))
        return CE->getResultAsAPSInt();
      return None;
    }
    Optional<llvm::APSInt> getYDimVal() const {
      if (const auto *CE = dyn_cast<ConstantExpr>(getYDim()))
        return CE->getResultAsAPSInt();
      return None;
    }
    Optional<llvm::APSInt> getZDimVal() const {
      if (const auto *CE = dyn_cast<ConstantExpr>(getZDim()))
        return CE->getResultAsAPSInt();
      return None;
    }
  }];
  let Documentation = [SYCLIntelMaxWorkGroupSizeAttrDocs];
  let SupportsNonconformingLambdaSyntax = 1;
}

def SYCLIntelMaxGlobalWorkDim : InheritableAttr {
<<<<<<< HEAD
  let Spellings = [GNU<"max_global_work_dim">, //INTEL
                   CXX11<"intel","max_global_work_dim">];
  let Args = [ExprArgument<"Value">];
  let LangOpts = [SYCLIsDevice, SYCLIsHost, OpenCL]; //INTEL
=======
  let Spellings = [CXX11<"intel", "max_global_work_dim">];
  let Args = [ExprArgument<"Value">];
  let LangOpts = [SYCLIsDevice, SYCLIsHost];
>>>>>>> 9ba8a51e
  let Subjects = SubjectList<[Function], ErrorDiag>;
  let Documentation = [SYCLIntelMaxGlobalWorkDimAttrDocs];
  let SupportsNonconformingLambdaSyntax = 1;
}

def SYCLIntelNoGlobalWorkOffset : InheritableAttr {
  let Spellings = [CXX11<"intel", "no_global_work_offset">];
  let Args = [ExprArgument<"Value", /*optional*/1>];
  let LangOpts = [SYCLIsDevice, SilentlyIgnoreSYCLIsHost];
  let Subjects = SubjectList<[Function], ErrorDiag>;
  let Documentation = [SYCLIntelNoGlobalWorkOffsetAttrDocs];
  let SupportsNonconformingLambdaSyntax = 1;
}

def SYCLIntelLoopFuse : InheritableAttr {
  let Spellings = [CXX11<"intel", "loop_fuse">,
                   CXX11<"intel", "loop_fuse_independent">];
  let Args = [ExprArgument<"Value", /*optional=*/ 1>];
  let LangOpts = [SYCLIsDevice, SilentlyIgnoreSYCLIsHost];
  let Subjects = SubjectList<[Function], ErrorDiag>;
  let Accessors = [Accessor<"isIndependent",
                  [CXX11<"intel", "loop_fuse_independent">]>];
  let Documentation = [SYCLIntelLoopFuseDocs];
  let SupportsNonconformingLambdaSyntax = 1;
}

def C11NoReturn : InheritableAttr {
  let Spellings = [Keyword<"_Noreturn">];
  let Subjects = SubjectList<[Function], ErrorDiag>;
  let SemaHandler = 0;
  let Documentation = [C11NoReturnDocs];
}

def CXX11NoReturn : InheritableAttr {
  let Spellings = [CXX11<"", "noreturn", 200809>];
  let Subjects = SubjectList<[Function], ErrorDiag>;
  let Documentation = [CXX11NoReturnDocs];
  let SimpleHandler = 1;
}

// Similar to CUDA, OpenCL attributes do not receive a [[]] spelling because
// the specification does not expose them with one currently.
def OpenCLKernel : InheritableAttr {
  let Spellings = [Keyword<"__kernel">, Keyword<"kernel">];
  let Subjects = SubjectList<[Function], ErrorDiag>;
  let Documentation = [Undocumented];
  let SimpleHandler = 1;
}

def OpenCLUnrollHint : StmtAttr {
  let Spellings = [GNU<"opencl_unroll_hint">];
  let Subjects = SubjectList<[ForStmt, CXXForRangeStmt, WhileStmt, DoStmt],
                             ErrorDiag, "'for', 'while', and 'do' statements">;
  let Args = [UnsignedArgument<"UnrollHint", /*opt*/1>];
  let Documentation = [OpenCLUnrollHintDocs];
}

def LoopUnrollHint : StmtAttr {
  let Spellings = [CXX11<"clang","loop_unroll">];
  let Subjects = SubjectList<[ForStmt, CXXForRangeStmt, WhileStmt, DoStmt],
                             ErrorDiag, "'for', 'while', and 'do' statements">;
  let Args = [ExprArgument<"UnrollHintExpr", /*opt*/1>];
  let LangOpts = [SYCLIsDevice, SYCLIsHost];
  let IsStmtDependent = 1;
  let AdditionalMembers = [{
    std::string getDiagnosticName(const PrintingPolicy &Policy) const {
      std::string ValueName;
      llvm::raw_string_ostream OS(ValueName);
      if (auto *E = getUnrollHintExpr()) {
        OS << "(";
        E->printPretty(OS, nullptr, Policy);
        OS << ")";
      }
      return "[[clang::loop_unroll" + OS.str() + "]]";
    }
  }];
  let Documentation = [LoopUnrollHintDocs];
}

def IntelReqdSubGroupSize: InheritableAttr {
  let Spellings = [
    GNU<"intel_reqd_sub_group_size">, CXX11<"intel", "reqd_sub_group_size">,
    CXX11<"intel", "sub_group_size">, CXX11<"sycl", "reqd_sub_group_size">
  ];
  let Args = [ExprArgument<"Value">];
<<<<<<< HEAD
  let Subjects = SubjectList<[Function], ErrorDiag>;
  let Documentation = [IntelReqdSubGroupSizeDocs];
  let LangOpts = [OpenCL, SYCLIsDevice, SilentlyIgnoreSYCLIsHost];
  let SupportsNonconformingLambdaSyntax = 1;
  let Accessors =
    [Accessor<"isSYCL2020Spelling", [CXX11<"intel", "sub_group_size">]>];
}

def IntelNamedSubGroupSize : InheritableAttr {
  let Spellings = [CXX11<"intel", "named_sub_group_size">];
  let Args = [EnumArgument<"Type", "SubGroupSizeType", ["automatic", "primary"],
                           ["Automatic", "Primary"]>];
  let Subjects = SubjectList<[Function], ErrorDiag>;
  let Documentation = [IntelNamedSubGroupSizeDocs];
  let LangOpts = [OpenCL, SYCLIsDevice, SilentlyIgnoreSYCLIsHost];
  let SupportsNonconformingLambdaSyntax = 1;
}

=======
  let Subjects = SubjectList<[Function], ErrorDiag>;
  let Documentation = [IntelReqdSubGroupSizeDocs];
  let LangOpts = [OpenCL, SYCLIsDevice, SilentlyIgnoreSYCLIsHost];
  let SupportsNonconformingLambdaSyntax = 1;
  let Accessors =
    [Accessor<"isSYCL2020Spelling", [CXX11<"intel", "sub_group_size">]>];
}

def IntelNamedSubGroupSize : InheritableAttr {
  let Spellings = [CXX11<"intel", "named_sub_group_size">];
  let Args = [EnumArgument<"Type", "SubGroupSizeType", ["automatic", "primary"],
                           ["Automatic", "Primary"]>];
  let Subjects = SubjectList<[Function], ErrorDiag>;
  let Documentation = [IntelNamedSubGroupSizeDocs];
  let LangOpts = [OpenCL, SYCLIsDevice, SilentlyIgnoreSYCLIsHost];
  let SupportsNonconformingLambdaSyntax = 1;
}

>>>>>>> 9ba8a51e
def :
  MutualExclusions<[IntelReqdSubGroupSize, IntelNamedSubGroupSize, SYCLSimd]>;

// This attribute is both a type attribute, and a declaration attribute (for
// parameter variables).
def OpenCLAccess : Attr {
  let Spellings = [Keyword<"__read_only">, Keyword<"read_only">,
                   Keyword<"__write_only">, Keyword<"write_only">,
                   Keyword<"__read_write">, Keyword<"read_write">];
  let Subjects = SubjectList<[ParmVar, TypedefName], ErrorDiag>;
  let Accessors = [Accessor<"isReadOnly", [Keyword<"__read_only">,
                                           Keyword<"read_only">]>,
                   Accessor<"isReadWrite", [Keyword<"__read_write">,
                                            Keyword<"read_write">]>,
                   Accessor<"isWriteOnly", [Keyword<"__write_only">,
                                            Keyword<"write_only">]>];
  let Documentation = [OpenCLAccessDocs];
}

def OpenCLPrivateAddressSpace : TypeAttr {
  let Spellings = [Keyword<"__private">, Keyword<"private">, Clang<"opencl_private">];
  let Documentation = [OpenCLAddressSpacePrivateDocs];
}

def OpenCLGlobalAddressSpace : TypeAttr {
  let Spellings = [Keyword<"__global">, Keyword<"global">, Clang<"opencl_global">];
  let Documentation = [OpenCLAddressSpaceGlobalDocs];
}

def OpenCLGlobalDeviceAddressSpace : TypeAttr {
  let Spellings = [Clang<"opencl_global_device">];
  let Documentation = [OpenCLAddressSpaceGlobalExtDocs];
}

def OpenCLGlobalHostAddressSpace : TypeAttr {
  let Spellings = [Clang<"opencl_global_host">];
  let Documentation = [OpenCLAddressSpaceGlobalExtDocs];
}

def OpenCLLocalAddressSpace : TypeAttr {
  let Spellings = [Keyword<"__local">, Keyword<"local">, Clang<"opencl_local">];
  let Documentation = [OpenCLAddressSpaceLocalDocs];
}

def OpenCLConstantAddressSpace : TypeAttr {
  let Spellings = [Keyword<"__constant">, Keyword<"constant">, Clang<"opencl_constant">];
  let Documentation = [OpenCLAddressSpaceConstantDocs];
}

def OpenCLGenericAddressSpace : TypeAttr {
  let Spellings = [Keyword<"__generic">, Keyword<"generic">, Clang<"opencl_generic">];
  let Documentation = [OpenCLAddressSpaceGenericDocs];
}

def OpenCLNoSVM : Attr {
  let Spellings = [GNU<"nosvm">];
  let Subjects = SubjectList<[Var]>;
  let Documentation = [OpenCLNoSVMDocs];
  let LangOpts = [OpenCL];
  let ASTNode = 0;
}

def RenderScriptKernel : Attr {
  let Spellings = [GNU<"kernel">];
  let Subjects = SubjectList<[Function]>;
  let Documentation = [RenderScriptKernelAttributeDocs];
  let LangOpts = [RenderScript];
  let SimpleHandler = 1;
}

def Deprecated : InheritableAttr {
  let Spellings = [GCC<"deprecated">, Declspec<"deprecated">,
                   CXX11<"","deprecated", 201309>,
                   C2x<"", "deprecated", 201904>];
  let Args = [StringArgument<"Message", 1>,
              // An optional string argument that enables us to provide a
              // Fix-It.
              StringArgument<"Replacement", 1>];
  let MeaningfulToClassTemplateDefinition = 1;
  let Documentation = [DeprecatedDocs];
}

def Destructor : InheritableAttr {
  let Spellings = [GCC<"destructor">];
  let Args = [DefaultIntArgument<"Priority", 65535>];
  let Subjects = SubjectList<[Function]>;
  let Documentation = [Undocumented];
}

def EmptyBases : InheritableAttr, TargetSpecificAttr<TargetMicrosoftCXXABI> {
  let Spellings = [Declspec<"empty_bases">];
  let Subjects = SubjectList<[CXXRecord]>;
  let Documentation = [EmptyBasesDocs];
  let SimpleHandler = 1;
}

def AllocSize : InheritableAttr {
  let Spellings = [GCC<"alloc_size">];
  let Subjects = SubjectList<[HasFunctionProto]>;
  let Args = [ParamIdxArgument<"ElemSizeParam">,
              ParamIdxArgument<"NumElemsParam", /*opt*/ 1>];
  let TemplateDependent = 1;
  let Documentation = [AllocSizeDocs];
}

def EnableIf : InheritableAttr {
  // Does not have a [[]] spelling because this attribute requires the ability
  // to parse function arguments but the attribute is not written in the type
  // position.
  let Spellings = [GNU<"enable_if">];
  let Subjects = SubjectList<[Function]>;
  let Args = [ExprArgument<"Cond">, StringArgument<"Message">];
  let TemplateDependent = 1;
  let Documentation = [EnableIfDocs];
}

def ExtVectorType : Attr {
  // This is an OpenCL-related attribute and does not receive a [[]] spelling.
  let Spellings = [GNU<"ext_vector_type">];
  // FIXME: This subject list is wrong; this is a type attribute.
  let Subjects = SubjectList<[TypedefName], ErrorDiag>;
  let Args = [ExprArgument<"NumElements">];
  let ASTNode = 0;
  let Documentation = [Undocumented];
  // This is a type attribute with an incorrect subject list, so should not be
  // permitted by #pragma clang attribute.
  let PragmaAttributeSupport = 0;
}

def FallThrough : StmtAttr {
  let Spellings = [CXX11<"", "fallthrough", 201603>,
                   C2x<"", "fallthrough", 201904>,
                   CXX11<"clang", "fallthrough">, GCC<"fallthrough">];
  // The attribute only applies to a NullStmt, but we have special fix-it
  // behavior if applied to a case label.
  let Subjects = SubjectList<[NullStmt, SwitchCase], ErrorDiag,
                             "empty statements">;
  let Documentation = [FallthroughDocs];
}

def Likely : StmtAttr {
  let Spellings = [CXX11<"", "likely", 201803>, C2x<"clang", "likely">];
  let Documentation = [LikelihoodDocs];
}

def Unlikely : StmtAttr {
  let Spellings = [CXX11<"", "unlikely", 201803>, C2x<"clang", "unlikely">];
  let Documentation = [LikelihoodDocs];
}
def : MutualExclusions<[Likely, Unlikely]>;

def NoMerge : DeclOrStmtAttr {
  let Spellings = [Clang<"nomerge">];
  let Documentation = [NoMergeDocs];
  let Subjects = SubjectList<[Function, Stmt], ErrorDiag,
                             "functions and statements">;
  let SimpleHandler = 1;
}

def MustTail : StmtAttr {
  let Spellings = [Clang<"musttail">];
  let Documentation = [MustTailDocs];
  let Subjects = SubjectList<[ReturnStmt], ErrorDiag, "return statements">;
}

def FastCall : DeclOrTypeAttr {
  let Spellings = [GCC<"fastcall">, Keyword<"__fastcall">,
                   Keyword<"_fastcall">];
//  let Subjects = [Function, ObjCMethod];
  let Documentation = [FastCallDocs];
}

def RegCall : DeclOrTypeAttr {
  // INTEL_CUSTOMIZATION - "_regcall" alternate spelling
  let Spellings = [GCC<"regcall">, Keyword<"__regcall">, Keyword<"_regcall">];
  let Documentation = [RegCallDocs];
}

def Final : InheritableAttr {
  let Spellings = [Keyword<"final">, Keyword<"sealed">];
  let Accessors = [Accessor<"isSpelledAsSealed", [Keyword<"sealed">]>];
  let SemaHandler = 0;
  let Documentation = [Undocumented];
}

def MinSize : InheritableAttr {
  let Spellings = [Clang<"minsize">];
  let Subjects = SubjectList<[Function, ObjCMethod], ErrorDiag>;
  let Documentation = [Undocumented];
}

def FlagEnum : InheritableAttr {
  let Spellings = [Clang<"flag_enum">];
  let Subjects = SubjectList<[Enum]>;
  let Documentation = [FlagEnumDocs];
  let SimpleHandler = 1;
}

def EnumExtensibility : InheritableAttr {
  let Spellings = [Clang<"enum_extensibility">];
  let Subjects = SubjectList<[Enum]>;
  let Args = [EnumArgument<"Extensibility", "Kind",
              ["closed", "open"], ["Closed", "Open"]>];
  let Documentation = [EnumExtensibilityDocs];
}

def Flatten : InheritableAttr {
  let Spellings = [GCC<"flatten">];
  let Subjects = SubjectList<[Function], ErrorDiag>;
  let Documentation = [FlattenDocs];
  let SimpleHandler = 1;
}

def Format : InheritableAttr {
  let Spellings = [GCC<"format">];
  let Args = [IdentifierArgument<"Type">, IntArgument<"FormatIdx">,
              IntArgument<"FirstArg">];
  let Subjects = SubjectList<[ObjCMethod, Block, HasFunctionProto]>;
  let Documentation = [FormatDocs];
}

def FormatArg : InheritableAttr {
  let Spellings = [GCC<"format_arg">];
  let Args = [ParamIdxArgument<"FormatIdx">];
  let Subjects = SubjectList<[ObjCMethod, HasFunctionProto]>;
  let Documentation = [Undocumented];
}

def Callback : InheritableAttr {
  let Spellings = [Clang<"callback">];
  let Args = [VariadicParamOrParamIdxArgument<"Encoding">];
  let Subjects = SubjectList<[Function]>;
  let Documentation = [CallbackDocs];
}

def GNUInline : InheritableAttr {
  let Spellings = [GCC<"gnu_inline">];
  let Subjects = SubjectList<[Function]>;
  let Documentation = [GnuInlineDocs];
}

def Hot : InheritableAttr {
  let Spellings = [GCC<"hot">];
  let Subjects = SubjectList<[Function]>;
  // An AST node is created for this attribute, but not actually used beyond
  // semantic checking for mutual exclusion with the Cold attribute.
  let Documentation = [Undocumented];
  let SimpleHandler = 1;
}
def : MutualExclusions<[Hot, Cold]>;

def IBAction : InheritableAttr {
  let Spellings = [Clang<"ibaction">];
  let Subjects = SubjectList<[ObjCInstanceMethod]>;
  // An AST node is created for this attribute, but is not used by other parts
  // of the compiler. However, this node needs to exist in the AST because
  // external tools rely on it.
  let Documentation = [Undocumented];
  let SimpleHandler = 1;
}

def IBOutlet : InheritableAttr {
  let Spellings = [Clang<"iboutlet">];
//  let Subjects = [ObjCIvar, ObjCProperty];
  let Documentation = [Undocumented];
}

def IBOutletCollection : InheritableAttr {
  let Spellings = [Clang<"iboutletcollection">];
  let Args = [TypeArgument<"Interface", 1>];
//  let Subjects = [ObjCIvar, ObjCProperty];
  let Documentation = [Undocumented];
}

def IFunc : Attr, TargetSpecificAttr<TargetELF> {
  let Spellings = [GCC<"ifunc">];
  let Args = [StringArgument<"Resolver">];
  let Subjects = SubjectList<[Function]>;
  let Documentation = [IFuncDocs];
}

def Restrict : InheritableAttr {
  let Spellings = [Declspec<"restrict">, GCC<"malloc">];
  let Subjects = SubjectList<[Function]>;
  let Documentation = [RestrictDocs];
}

def LayoutVersion : InheritableAttr, TargetSpecificAttr<TargetMicrosoftCXXABI> {
  let Spellings = [Declspec<"layout_version">];
  let Args = [UnsignedArgument<"Version">];
  let Subjects = SubjectList<[CXXRecord]>;
  let Documentation = [LayoutVersionDocs];
}

def Leaf : InheritableAttr {
  let Spellings = [GCC<"leaf">];
  let Subjects = SubjectList<[Function]>;
  let Documentation = [LeafDocs];
  let SimpleHandler = 1;
}

def LifetimeBound : DeclOrTypeAttr {
  let Spellings = [Clang<"lifetimebound", 0>];
  let Subjects = SubjectList<[ParmVar, ImplicitObjectParameter], ErrorDiag>;
  let Documentation = [LifetimeBoundDocs];
  let LangOpts = [CPlusPlus];
  let SimpleHandler = 1;
}

def TrivialABI : InheritableAttr {
  // This attribute does not have a C [[]] spelling because it requires the
  // CPlusPlus language option.
  let Spellings = [Clang<"trivial_abi", 0>];
  let Subjects = SubjectList<[CXXRecord]>;
  let Documentation = [TrivialABIDocs];
  let LangOpts = [CPlusPlus];
  let SimpleHandler = 1;
}

def MaxFieldAlignment : InheritableAttr {
  // This attribute has no spellings as it is only ever created implicitly.
  let Spellings = [];
  let Args = [UnsignedArgument<"Alignment">];
  let SemaHandler = 0;
  let Documentation = [Undocumented];
}

def MayAlias : InheritableAttr {
  // FIXME: this is a type attribute in GCC, but a declaration attribute here.
  let Spellings = [GCC<"may_alias">];
  let Documentation = [Undocumented];
  let SimpleHandler = 1;
}

def MIGServerRoutine : InheritableAttr {
  let Spellings = [Clang<"mig_server_routine">];
  let Subjects = SubjectList<[Function, ObjCMethod, Block]>;
  let Documentation = [MIGConventionDocs];
}

def MSABI : DeclOrTypeAttr {
  let Spellings = [GCC<"ms_abi">];
//  let Subjects = [Function, ObjCMethod];
  let Documentation = [MSABIDocs];
}

def MSP430Interrupt : InheritableAttr, TargetSpecificAttr<TargetMSP430> {
  // NOTE: If you add any additional spellings, ARMInterrupt's, M68kInterrupt's,
  // MipsInterrupt's and AnyX86Interrupt's spellings must match.
  let Spellings = [GCC<"interrupt">];
  let Args = [UnsignedArgument<"Number">];
  let ParseKind = "Interrupt";
  let HasCustomParsing = 1;
  let Documentation = [Undocumented];
}

def Mips16 : InheritableAttr, TargetSpecificAttr<TargetMips32> {
  let Spellings = [GCC<"mips16">];
  let Subjects = SubjectList<[Function], ErrorDiag>;
  let Documentation = [Undocumented];
  let SimpleHandler = 1;
}

def MipsInterrupt : InheritableAttr, TargetSpecificAttr<TargetMips32> {
  // NOTE: If you add any additional spellings, ARMInterrupt's,
  // M68kInterrupt's, MSP430Interrupt's and AnyX86Interrupt's spellings
  // must match.
  let Spellings = [GCC<"interrupt">];
  let Subjects = SubjectList<[Function]>;
  let Args = [EnumArgument<"Interrupt", "InterruptType",
                           ["vector=sw0", "vector=sw1", "vector=hw0",
                            "vector=hw1", "vector=hw2", "vector=hw3",
                            "vector=hw4", "vector=hw5", "eic", ""],
                           ["sw0", "sw1", "hw0", "hw1", "hw2", "hw3",
                            "hw4", "hw5", "eic", "eic"]
                           >];
  let ParseKind = "Interrupt";
  let Documentation = [MipsInterruptDocs];
}
def : MutualExclusions<[Mips16, MipsInterrupt]>;

def MicroMips : InheritableAttr, TargetSpecificAttr<TargetMips32> {
  let Spellings = [GCC<"micromips">];
  let Subjects = SubjectList<[Function], ErrorDiag>;
  let Documentation = [MicroMipsDocs];
  let SimpleHandler = 1;
}
def : MutualExclusions<[Mips16, MicroMips]>;

def MipsLongCall : InheritableAttr, TargetSpecificAttr<TargetAnyMips> {
  let Spellings = [GCC<"long_call">, GCC<"far">];
  let Subjects = SubjectList<[Function]>;
  let Documentation = [MipsLongCallStyleDocs];
  let SimpleHandler = 1;
}

def MipsShortCall : InheritableAttr, TargetSpecificAttr<TargetAnyMips> {
  let Spellings = [GCC<"short_call">, GCC<"near">];
  let Subjects = SubjectList<[Function]>;
  let Documentation = [MipsShortCallStyleDocs];
  let SimpleHandler = 1;
}
def : MutualExclusions<[MipsLongCall, MipsShortCall]>;

def M68kInterrupt : InheritableAttr, TargetSpecificAttr<TargetM68k> {
  // NOTE: If you add any additional spellings, ARMInterrupt's, MipsInterrupt's
  // MSP430Interrupt's and AnyX86Interrupt's spellings must match.
  let Spellings = [GNU<"interrupt">];
  let Args = [UnsignedArgument<"Number">];
  let ParseKind = "Interrupt";
  let HasCustomParsing = 1;
  let Documentation = [Undocumented];
}

def Mode : Attr {
  let Spellings = [GCC<"mode">];
  let Subjects = SubjectList<[Var, Enum, TypedefName, Field], ErrorDiag>;
  let Args = [IdentifierArgument<"Mode">];
  let Documentation = [Undocumented];
  // This is notionally a type attribute, which #pragma clang attribute
  // generally does not support.
  let PragmaAttributeSupport = 0;
}

def SYCLIntelFPGAIVDep : StmtAttr {
  let Spellings = [CXX11<"intel", "ivdep">];
  let Subjects = SubjectList<[ForStmt, CXXForRangeStmt, WhileStmt, DoStmt],
                             ErrorDiag, "'for', 'while', and 'do' statements">;
  let Args = [
    ExprArgument<"SafelenExpr", /*opt*/1>, ExprArgument<"ArrayExpr", /*opt*/1>,
    UnsignedArgument<"SafelenValue", /*opt*/1>
  ];
  let LangOpts = [SYCLIsDevice, SilentlyIgnoreSYCLIsHost];
  let IsStmtDependent = 1;
  let AdditionalMembers = [{
    bool isDependent() const {
      return (getSafelenExpr() &&
              getSafelenExpr()->isInstantiationDependent()) ||
             (getArrayExpr() && getArrayExpr()->isInstantiationDependent());
    }

    const ValueDecl *getArrayDecl() const {
      const Expr* E = getArrayExpr();
      if (!E) return nullptr;

      if (const auto *DRE = dyn_cast<DeclRefExpr>(E))
        return cast<ValueDecl>(DRE->getDecl()->getCanonicalDecl());

      return cast<ValueDecl>(
          cast<MemberExpr>(E)->getMemberDecl()->getCanonicalDecl());
    }

    bool isInf() const {
      return !getSafelenExpr();
    }

    static bool SafelenCompare(const SYCLIntelFPGAIVDepAttr *LHS,
                               const SYCLIntelFPGAIVDepAttr *RHS) {
      // INF < INF is false, !INF < INF is true.
      if (!RHS->getSafelenExpr())
        return false;
      if (!LHS->getSafelenExpr())
        return true;
      return LHS->getSafelenValue() > RHS->getSafelenValue();
    }
  }];
  let Documentation = [SYCLIntelFPGAIVDepAttrDocs];
}

def SYCLIntelFPGAInitiationInterval : DeclOrStmtAttr {
<<<<<<< HEAD
  let Spellings = [Pragma<"", "ii">, //INTEL
                   CXX11<"intel","ii">,
=======
  let Spellings = [CXX11<"intel", "ii">,
>>>>>>> 9ba8a51e
                   CXX11<"intel", "initiation_interval">];
  let Subjects = SubjectList<[ForStmt, CXXForRangeStmt, WhileStmt, DoStmt, Function],
                              ErrorDiag,
                              "'for', 'while', 'do' statements, and functions">;
  let Args = [ExprArgument<"IntervalExpr">];
<<<<<<< HEAD
  let LangOpts = [SYCLIsDevice, SilentlyIgnoreSYCLIsHost, HLS, OpenCL]; //INTEL
  let IsStmtDependent = 0; //INTEL
  let AdditionalMembers = [{
    // INTEL_CUSTOMIZATION
    void printPrettyPragma(raw_ostream &OS, const PrintingPolicy &Policy) const {
      OS << getDiagnosticName(Policy);
    }
    std::string getDiagnosticName(const PrintingPolicy &Policy) const {
      return "#pragma ii";
    }
    // end INTEL_CUSTOMIZATION
  }];
=======
  let LangOpts = [SYCLIsDevice, SilentlyIgnoreSYCLIsHost];
  let IsStmtDependent = 1;
>>>>>>> 9ba8a51e
  let Documentation = [SYCLIntelFPGAInitiationIntervalAttrDocs];
  let SupportsNonconformingLambdaSyntax = 1;
}

def SYCLIntelFPGAMaxConcurrency : DeclOrStmtAttr {
<<<<<<< HEAD
  let Spellings = [Pragma<"", "max_concurrency">, //INTEL
                   CXX11<"intel","max_concurrency">];
  let Subjects =
      SubjectList<[ForStmt, CXXForRangeStmt, WhileStmt, DoStmt, Function],
                   ErrorDiag, "'for', 'while', 'do' statements, and functions">;
  let Args = [ExprArgument<"NThreadsExpr">];
  let LangOpts = [SYCLIsDevice, SilentlyIgnoreSYCLIsHost, HLS, OpenCL]; //INTEL
  let IsStmtDependent = 0; //INTEL
  let AdditionalMembers = [{
    // INTEL_CUSTOMIZATION
    void printPrettyPragma(raw_ostream &OS, const PrintingPolicy &Policy) const {
      OS << "#pragma max_concurrency" << getNThreadsExpr();
    }
    // end INTEL_CUSTOMIZATION
  }];
=======
  let Spellings = [CXX11<"intel", "max_concurrency">];
  let Subjects = SubjectList<[ForStmt, CXXForRangeStmt, WhileStmt, DoStmt, Function],
                             ErrorDiag,
                             "'for', 'while', 'do' statements, and functions">;
  let Args = [ExprArgument<"NThreadsExpr">];
  let LangOpts = [SYCLIsDevice, SilentlyIgnoreSYCLIsHost];
  let IsStmtDependent = 1;
>>>>>>> 9ba8a51e
  let Documentation = [SYCLIntelFPGAMaxConcurrencyAttrDocs];
  let SupportsNonconformingLambdaSyntax = 1;
}

def SYCLIntelFPGALoopCoalesce : StmtAttr {
<<<<<<< HEAD
  let Spellings = [Pragma<"", "loop_coalesce">, //INTEL
                   CXX11<"intel","loop_coalesce">];
  let Subjects = SubjectList<[ForStmt, CXXForRangeStmt, WhileStmt, DoStmt],
                             ErrorDiag, "'for', 'while', and 'do' statements">;
  let Args = [ExprArgument<"NExpr", /*opt*/1>];
  let LangOpts = [SYCLIsDevice, SilentlyIgnoreSYCLIsHost, HLS, OpenCL]; //INTEL
  let IsStmtDependent = 0; //INTEL
  let AdditionalMembers = [{
    // INTEL_CUSTOMIZATION
    void printPrettyPragma(raw_ostream &OS, const PrintingPolicy &Policy) const {
      OS << "#pragma loop_coalesce" << getNExpr();
    }
    // end INTEL_CUSTOMIZATION
  }];
=======
  let Spellings = [CXX11<"intel", "loop_coalesce">];
  let Subjects = SubjectList<[ForStmt, CXXForRangeStmt, WhileStmt, DoStmt],
                             ErrorDiag, "'for', 'while', and 'do' statements">;
  let Args = [ExprArgument<"NExpr", /*opt*/1>];
  let LangOpts = [SYCLIsDevice, SilentlyIgnoreSYCLIsHost];
  let IsStmtDependent = 1;
>>>>>>> 9ba8a51e
  let Documentation = [SYCLIntelFPGALoopCoalesceAttrDocs];
}

def SYCLIntelFPGADisableLoopPipelining : DeclOrStmtAttr {
<<<<<<< HEAD
  let Spellings = [Pragma<"", "disable_loop_pipelining">, //INTEL
                   CXX11<"intel","disable_loop_pipelining">];
  let Subjects = SubjectList<[ForStmt, CXXForRangeStmt, WhileStmt, DoStmt, Function],
                              ErrorDiag,
                              "'for', 'while', 'do' statements, and functions">;
  let LangOpts = [SYCLIsDevice, SilentlyIgnoreSYCLIsHost, HLS, OpenCL]; //INTEL
  let IsStmtDependent = 0; //INTEL
  let AdditionalMembers = [{
    // INTEL_CUSTOMIZATION
    void printPrettyPragma(raw_ostream &OS, const PrintingPolicy &Policy) const {
      OS << getDiagnosticName(Policy);
    }
    std::string getDiagnosticName(const PrintingPolicy &Policy) const {
      return "#pragma disable_loop_pipelining";
    }
    // end INTEL_CUSTOMIZATION
  }];
=======
  let Spellings = [CXX11<"intel", "disable_loop_pipelining">];
  let Subjects = SubjectList<[ForStmt, CXXForRangeStmt, WhileStmt, DoStmt, Function],
                              ErrorDiag,
                              "'for', 'while', 'do' statements, and functions">;
  let LangOpts = [SYCLIsDevice, SilentlyIgnoreSYCLIsHost];
  let IsStmtDependent = 1;
>>>>>>> 9ba8a51e
  let Documentation = [SYCLIntelFPGADisableLoopPipeliningAttrDocs];
  let SupportsNonconformingLambdaSyntax = 1;
  let SimpleHandler = 1;
}
def : MutualExclusions<[SYCLIntelFPGAInitiationInterval,
                        SYCLIntelFPGADisableLoopPipelining]>;
def : MutualExclusions<[SYCLIntelFPGAIVDep,
                        SYCLIntelFPGADisableLoopPipelining]>;
def : MutualExclusions<[SYCLIntelFPGAMaxConcurrency,
                        SYCLIntelFPGADisableLoopPipelining]>;

def SYCLIntelFPGALoopCount : StmtAttr {
  let Spellings = [CXX11<"intel", "loop_count_min">,
                   CXX11<"intel", "loop_count_max">,
                   CXX11<"intel", "loop_count_avg">,
                   CXX11<"intel", "loop_count">];
  let Subjects = SubjectList<[ForStmt, CXXForRangeStmt, WhileStmt, DoStmt],
                             ErrorDiag, "'for', 'while', and 'do' statements">;
  let Accessors = [Accessor<"isMin", [CXX11<"intel", "loop_count_min">]>,
                   Accessor<"isMax", [CXX11<"intel", "loop_count_max">]>,
                   Accessor<"isAvg", [CXX11<"intel", "loop_count_avg">]>,
                   Accessor<"isCount", [CXX11<"intel", "loop_count">]>];
  let Args = [ExprArgument<"NTripCount">];
  let LangOpts = [SYCLIsDevice, SilentlyIgnoreSYCLIsHost];
  let IsStmtDependent = 1;
  let Documentation = [SYCLIntelFPGALoopCountAttrDocs];
}

def : MutualExclusions<[SYCLIntelFPGAMaxConcurrency,
                        SYCLIntelFPGADisableLoopPipelining]>;

def SYCLIntelFPGAMaxInterleaving : StmtAttr {
<<<<<<< HEAD
  let Spellings = [Pragma<"", "max_interleaving">, //INTEL
                   CXX11<"intel","max_interleaving">];
  let Subjects = SubjectList<[ForStmt, CXXForRangeStmt, WhileStmt, DoStmt],
                             ErrorDiag, "'for', 'while', and 'do' statements">;
  let Args = [ExprArgument<"NExpr">];
  let LangOpts = [SYCLIsDevice, SilentlyIgnoreSYCLIsHost, HLS, OpenCL]; //INTEL
  let IsStmtDependent = 0; //INTEL
  let AdditionalMembers = [{
    // INTEL_CUSTOMIZATION
    void printPrettyPragma(raw_ostream &OS, const PrintingPolicy &Policy) const {
      OS << "#pragma max_interleaving" << getNExpr();
    }
    // end INTEL_CUSTOMIZATION
  }];
=======
  let Spellings = [CXX11<"intel", "max_interleaving">];
  let Subjects = SubjectList<[ForStmt, CXXForRangeStmt, WhileStmt, DoStmt],
                             ErrorDiag, "'for', 'while', and 'do' statements">;
  let Args = [ExprArgument<"NExpr">];
  let LangOpts = [SYCLIsDevice, SilentlyIgnoreSYCLIsHost];
  let IsStmtDependent = 1;
>>>>>>> 9ba8a51e
  let Documentation = [SYCLIntelFPGAMaxInterleavingAttrDocs];
}
def : MutualExclusions<[SYCLIntelFPGADisableLoopPipelining,
                        SYCLIntelFPGAMaxInterleaving]>;

def SYCLIntelFPGASpeculatedIterations : StmtAttr {
<<<<<<< HEAD
  let Spellings = [Pragma<"", "speculated_iterations">, //INTEL
                   CXX11<"intel","speculated_iterations">];
  let Subjects = SubjectList<[ForStmt, CXXForRangeStmt, WhileStmt, DoStmt],
                             ErrorDiag, "'for', 'while', and 'do' statements">;
  let Args = [ExprArgument<"NExpr">];
  let LangOpts = [SYCLIsDevice, SilentlyIgnoreSYCLIsHost, OpenCL, HLS]; //INTEL
  let IsStmtDependent = 0; //INTEL
  let AdditionalMembers = [{
    // INTEL_CUSTOMIZATION
    void printPrettyPragma(raw_ostream &OS, const PrintingPolicy &Policy) const {
      OS << "#pragma speculated_iterations" << getNExpr();
    }
    // end INTEL_CUSTOMIZATION
  }];
=======
  let Spellings = [CXX11<"intel", "speculated_iterations">];
  let Subjects = SubjectList<[ForStmt, CXXForRangeStmt, WhileStmt, DoStmt],
                             ErrorDiag, "'for', 'while', and 'do' statements">;
  let Args = [ExprArgument<"NExpr">];
  let LangOpts = [SYCLIsDevice, SilentlyIgnoreSYCLIsHost];
  let IsStmtDependent = 1;
>>>>>>> 9ba8a51e
  let Documentation = [SYCLIntelFPGASpeculatedIterationsAttrDocs];
}
def : MutualExclusions<[SYCLIntelFPGADisableLoopPipelining,
                        SYCLIntelFPGASpeculatedIterations]>;

def SYCLIntelFPGANofusion : StmtAttr {
  let Spellings = [CXX11<"intel","nofusion">];
  let Subjects = SubjectList<[ForStmt, CXXForRangeStmt, WhileStmt, DoStmt],
                             ErrorDiag, "'for', 'while', and 'do' statements">;
  let LangOpts = [SYCLIsDevice, SilentlyIgnoreSYCLIsHost];
  let IsStmtDependent = 1;
  let Documentation = [SYCLIntelFPGANofusionAttrDocs];
}

def IntelFPGALocalNonConstVar : SubsetSubject<Var,
                              [{S->hasLocalStorage() &&
                                S->getKind() != Decl::ImplicitParam &&
                                S->getKind() != Decl::ParmVar &&
                                S->getKind() != Decl::NonTypeTemplateParm &&
                                !S->getType().isConstQualified()}],
                              "local non-const variables">;

def IntelFPGAConstVar : SubsetSubject<Var,
                      [{S->getKind() != Decl::ImplicitParam &&
                        S->getKind() != Decl::ParmVar &&
                        S->getKind() != Decl::NonTypeTemplateParm &&
                        (S->getType().isConstQualified() ||
                         S->getType().getAddressSpace() ==
                            LangAS::opencl_constant)}],
                      "constant variables">;

def IntelFPGALocalStaticAgentMemVar : SubsetSubject<Var,
      [{S->getKind() != Decl::ImplicitParam &&
        S->getKind() != Decl::NonTypeTemplateParm &&
       (S->getStorageClass() == SC_Static ||
        S->hasLocalStorage())}],
        "local variables, static variables, agent memory arguments">;

def IntelFPGALocalOrStaticVar : SubsetSubject<Var,
                              [{S->getKind() != Decl::ImplicitParam &&
                                S->getKind() != Decl::ParmVar &&
                                S->getKind() != Decl::NonTypeTemplateParm &&
                                (S->getStorageClass() == SC_Static ||
                                 S->hasLocalStorage())}],
                              "local variables, static variables">;

def IntelFPGADoublePump : Attr {
<<<<<<< HEAD
  let Spellings = [GNU<"doublepump">,                          // INTEL
                   CXX11<"intel", "doublepump">];
  let Subjects = SubjectList<[IntelFPGAConstVar,               // INTEL
                              IntelFPGALocalStaticAgentMemVar, // INTEL
                              Field], ErrorDiag>;
  let LangOpts = [SYCLIsDevice, SilentlyIgnoreSYCLIsHost, OpenCL, HLS];      // INTEL
=======
  let Spellings = [CXX11<"intel", "doublepump">];
  let Subjects = SubjectList<[IntelFPGAConstVar, IntelFPGALocalOrStaticVar,
                              Field], ErrorDiag>;
  let LangOpts = [SYCLIsDevice, SilentlyIgnoreSYCLIsHost];
>>>>>>> 9ba8a51e
  let Documentation = [IntelFPGADoublePumpAttrDocs];
}

def IntelFPGASinglePump : Attr {
<<<<<<< HEAD
  let Spellings = [GNU<"singlepump">,                          // INTEL
                   CXX11<"intel", "singlepump">];
  let Subjects = SubjectList<[IntelFPGAConstVar,               // INTEL
                              IntelFPGALocalStaticAgentMemVar, // INTEL
                              Field], ErrorDiag>;
  let LangOpts = [SYCLIsDevice, SilentlyIgnoreSYCLIsHost, OpenCL, HLS];      // INTEL
=======
  let Spellings = [CXX11<"intel", "singlepump">];
  let Subjects = SubjectList<[IntelFPGAConstVar, IntelFPGALocalOrStaticVar,
                              Field], ErrorDiag>;
  let LangOpts = [SYCLIsDevice, SilentlyIgnoreSYCLIsHost];
>>>>>>> 9ba8a51e
  let Documentation = [IntelFPGASinglePumpAttrDocs];
}

def IntelFPGAMemory : Attr {
<<<<<<< HEAD
  let Spellings = [GNU<"memory">, // INTEL
                   CXX11<"intel", "fpga_memory">];
=======
  let Spellings = [CXX11<"intel", "fpga_memory">];
>>>>>>> 9ba8a51e
  let Args = [EnumArgument<"Kind", "MemoryKind",
                           ["MLAB", "BLOCK_RAM", ""],
                           ["MLAB", "BlockRAM", "Default"], 1>];
  let AdditionalMembers = [{
    static void generateValidStrings(SmallString<256> &Str) {
      auto Last = BlockRAM;
      for (int I = 0; I <= Last; ++I) {
        Str += ConvertMemoryKindToStr(static_cast<MemoryKind>(I));
        if (I != Last) Str += " ";
      }
    }
  }];
  let Subjects = SubjectList<[IntelFPGAConstVar, IntelFPGALocalStaticAgentMemVar,
                              Field], ErrorDiag>;
<<<<<<< HEAD
  let LangOpts = [SYCLIsDevice, SilentlyIgnoreSYCLIsHost, OpenCL, HLS];  // INTEL
=======
  let LangOpts = [SYCLIsDevice, SilentlyIgnoreSYCLIsHost];
>>>>>>> 9ba8a51e
  let Documentation = [IntelFPGAMemoryAttrDocs];
}

def IntelFPGARegister : Attr {
<<<<<<< HEAD
  let Spellings = [GNU<"register">, // INTEL
                   CXX11<"intel", "fpga_register">];
  let Subjects = SubjectList<[IntelFPGAConstVar, IntelFPGALocalOrStaticVar,
                              Field], ErrorDiag>;
  let LangOpts = [SYCLIsDevice, SilentlyIgnoreSYCLIsHost, OpenCL, HLS];  // INTEL
=======
  let Spellings = [CXX11<"intel", "fpga_register">];
  let Subjects = SubjectList<[IntelFPGAConstVar, IntelFPGALocalOrStaticVar,
                              Field], ErrorDiag>;
  let LangOpts = [SYCLIsDevice, SilentlyIgnoreSYCLIsHost];
>>>>>>> 9ba8a51e
  let Documentation = [IntelFPGARegisterAttrDocs];
}
def : MutualExclusions<[IntelFPGADoublePump, IntelFPGASinglePump,
                        IntelFPGARegister]>;

// One integral argument.
def IntelFPGABankWidth : InheritableAttr {
<<<<<<< HEAD
  let Spellings = [GNU<"bankwidth">, // INTEL
                   CXX11<"intel", "bankwidth">];
  let Args = [ExprArgument<"Value">];
  let Subjects = SubjectList<[IntelFPGAConstVar, IntelFPGALocalStaticAgentMemVar,
                              Field], ErrorDiag>;
  let LangOpts = [SYCLIsDevice, SilentlyIgnoreSYCLIsHost, OpenCL, HLS]; // INTEL
=======
  let Spellings = [CXX11<"intel", "bankwidth">];
  let Args = [ExprArgument<"Value">];
  let Subjects = SubjectList<[IntelFPGAConstVar, IntelFPGALocalStaticAgentMemVar,
                              Field], ErrorDiag>;
  let LangOpts = [SYCLIsDevice, SilentlyIgnoreSYCLIsHost];
>>>>>>> 9ba8a51e
  let Documentation = [IntelFPGABankWidthAttrDocs];
}
def : MutualExclusions<[IntelFPGARegister, IntelFPGABankWidth]>;

def IntelFPGANumBanks : InheritableAttr {
<<<<<<< HEAD
  let Spellings = [GNU<"numbanks">, // INTEL
                   CXX11<"intel", "numbanks">];
  let Args = [ExprArgument<"Value">];
  let Subjects = SubjectList<[IntelFPGAConstVar, IntelFPGALocalStaticAgentMemVar,
                              Field], ErrorDiag>;
  let LangOpts = [SYCLIsDevice, SilentlyIgnoreSYCLIsHost, OpenCL, HLS];  // INTEL
=======
  let Spellings = [CXX11<"intel", "numbanks">];
  let Args = [ExprArgument<"Value">];
  let Subjects = SubjectList<[IntelFPGAConstVar, IntelFPGALocalStaticAgentMemVar,
                              Field], ErrorDiag>;
  let LangOpts = [SYCLIsDevice, SilentlyIgnoreSYCLIsHost];
>>>>>>> 9ba8a51e
  let Documentation = [IntelFPGANumBanksAttrDocs];
}

def IntelFPGAPrivateCopies : InheritableAttr {
<<<<<<< HEAD
  let Spellings = [GNU<"private_copies">, // INTEL
                   CXX11<"intel","private_copies">];
  let Args = [ExprArgument<"Value">];
  let LangOpts = [SYCLIsDevice, SilentlyIgnoreSYCLIsHost, OpenCL, HLS]; // INTEL
=======
  let Spellings = [CXX11<"intel", "private_copies">];
  let Args = [ExprArgument<"Value">];
  let LangOpts = [SYCLIsDevice, SilentlyIgnoreSYCLIsHost];
>>>>>>> 9ba8a51e
  let Subjects = SubjectList<[IntelFPGALocalNonConstVar, Field], ErrorDiag>;
  let Documentation = [IntelFPGAPrivateCopiesAttrDocs];
}
def : MutualExclusions<[IntelFPGARegister, IntelFPGAPrivateCopies]>;

// Two string arguments.
def IntelFPGAMerge : Attr {
<<<<<<< HEAD
  let Spellings = [GNU<"merge">, // INTEL
                   CXX11<"intel", "merge">];
  let Args = [StringArgument<"Name">, StringArgument<"Direction">];
  let Subjects = SubjectList<[IntelFPGAConstVar, IntelFPGALocalOrStaticVar,
                              Field], ErrorDiag>;
  let LangOpts = [SYCLIsDevice, SilentlyIgnoreSYCLIsHost, OpenCL, HLS]; // INTEL
=======
  let Spellings = [CXX11<"intel", "merge">];
  let Args = [StringArgument<"Name">, StringArgument<"Direction">];
  let Subjects = SubjectList<[IntelFPGAConstVar, IntelFPGALocalOrStaticVar,
                              Field], ErrorDiag>;
  let LangOpts = [SYCLIsDevice, SilentlyIgnoreSYCLIsHost];
>>>>>>> 9ba8a51e
  let Documentation = [IntelFPGAMergeAttrDocs];
}
def : MutualExclusions<[IntelFPGARegister, IntelFPGAMerge]>;

def IntelFPGAMaxReplicates : InheritableAttr {
<<<<<<< HEAD
  let Spellings = [GNU<"max_replicates">, // INTEL
                   CXX11<"intel","max_replicates">];
  let Args = [ExprArgument<"Value">];
  let Subjects = SubjectList<[IntelFPGAConstVar, IntelFPGALocalStaticAgentMemVar,
                              Field], ErrorDiag>;
  let LangOpts = [SYCLIsDevice, SilentlyIgnoreSYCLIsHost, OpenCL, HLS]; // INTEL
=======
  let Spellings = [CXX11<"intel", "max_replicates">];
  let Args = [ExprArgument<"Value">];
  let Subjects = SubjectList<[IntelFPGAConstVar, IntelFPGALocalStaticAgentMemVar,
                              Field], ErrorDiag>;
  let LangOpts = [SYCLIsDevice, SilentlyIgnoreSYCLIsHost];
>>>>>>> 9ba8a51e
  let Documentation = [IntelFPGAMaxReplicatesAttrDocs];
}
def : MutualExclusions<[IntelFPGARegister, IntelFPGAMaxReplicates]>;

def IntelFPGASimpleDualPort : Attr {
<<<<<<< HEAD
  let Spellings = [GNU<"simple_dual_port">, // INTEL
                   CXX11<"intel","simple_dual_port">];
  let Subjects = SubjectList<[IntelFPGAConstVar, IntelFPGALocalStaticAgentMemVar,
                              Field], ErrorDiag>;
  let LangOpts = [SYCLIsDevice, SilentlyIgnoreSYCLIsHost, OpenCL, HLS]; // INTEL
=======
  let Spellings = [CXX11<"intel", "simple_dual_port">];
  let Subjects = SubjectList<[IntelFPGAConstVar, IntelFPGALocalStaticAgentMemVar,
                              Field], ErrorDiag>;
  let LangOpts = [SYCLIsDevice, SilentlyIgnoreSYCLIsHost];
>>>>>>> 9ba8a51e
  let Documentation = [IntelFPGASimpleDualPortAttrDocs];
}
def : MutualExclusions<[IntelFPGARegister, IntelFPGASimpleDualPort]>;

def SYCLFPGAPipe : TypeAttr {
  let Spellings = [GNU<"pipe">];
  let Args = [StringArgument<"Mode">];
  let LangOpts = [SYCLIsDevice];
  let Documentation = [SYCLFPGAPipeDocs];
}

def SYCLIntelPipeIO : InheritableAttr {
  let Spellings = [GNU<"io_pipe_id">];
  let Args = [ExprArgument<"ID">];
  let LangOpts = [SYCLIsDevice, SilentlyIgnoreSYCLIsHost];
  let Subjects = SubjectList<[Var]>;
  let Documentation = [SYCLIntelPipeIOAttrDocs];
}

// Variadic integral arguments.
def IntelFPGABankBits : Attr {
<<<<<<< HEAD
  let Spellings = [GNU<"bank_bits">, // INTEL
                   CXX11<"intel", "bank_bits">];
  let Args = [VariadicExprArgument<"Args">];
  let Subjects = SubjectList<[IntelFPGAConstVar, IntelFPGALocalStaticAgentMemVar,
                              Field], ErrorDiag>;
  let LangOpts = [SYCLIsDevice, SYCLIsHost, OpenCL, HLS]; // INTEL
=======
  let Spellings = [CXX11<"intel", "bank_bits">];
  let Args = [VariadicExprArgument<"Args">];
  let Subjects = SubjectList<[IntelFPGAConstVar, IntelFPGALocalStaticAgentMemVar,
                              Field], ErrorDiag>;
  let LangOpts = [SYCLIsDevice, SYCLIsHost];
>>>>>>> 9ba8a51e
  let Documentation = [IntelFPGABankBitsDocs];
}
def : MutualExclusions<[IntelFPGARegister, IntelFPGABankBits]>;
def : MutualExclusions<[IntelFPGARegister, IntelFPGANumBanks]>;

def IntelFPGAForcePow2Depth : InheritableAttr {
<<<<<<< HEAD
  let Spellings = [GNU<"force_pow2_depth">, // INTEL
                   CXX11<"intel","force_pow2_depth">];
  let Args = [ExprArgument<"Value">];
  let Subjects = SubjectList<[IntelFPGAConstVar, IntelFPGALocalStaticAgentMemVar,
                              Field], ErrorDiag>;
  let LangOpts = [SYCLIsDevice, SilentlyIgnoreSYCLIsHost, OpenCL, HLS]; // INTEL
=======
  let Spellings = [CXX11<"intel", "force_pow2_depth">];
  let Args = [ExprArgument<"Value">];
  let Subjects = SubjectList<[IntelFPGAConstVar, IntelFPGALocalStaticAgentMemVar,
                              Field], ErrorDiag>;
  let LangOpts = [SYCLIsDevice, SilentlyIgnoreSYCLIsHost];
>>>>>>> 9ba8a51e
  let Documentation = [IntelFPGAForcePow2DepthAttrDocs];
}
def : MutualExclusions<[IntelFPGARegister, IntelFPGAForcePow2Depth]>;

def Naked : InheritableAttr {
  let Spellings = [GCC<"naked">, Declspec<"naked">];
  let Subjects = SubjectList<[Function]>;
  let Documentation = [Undocumented];
}

def NeonPolyVectorType : TypeAttr {
  let Spellings = [Clang<"neon_polyvector_type">];
  let Args = [IntArgument<"NumElements">];
  let Documentation = [Undocumented];
  // Represented as VectorType instead.
  let ASTNode = 0;
}

def NeonVectorType : TypeAttr {
  let Spellings = [Clang<"neon_vector_type">];
  let Args = [IntArgument<"NumElements">];
  let Documentation = [Undocumented];
  // Represented as VectorType instead.
  let ASTNode = 0;
}

def ArmSveVectorBits : TypeAttr {
  let Spellings = [GNU<"arm_sve_vector_bits">];
  let Subjects = SubjectList<[TypedefName], ErrorDiag>;
  let Args = [UnsignedArgument<"NumBits">];
  let Documentation = [ArmSveVectorBitsDocs];
  let PragmaAttributeSupport = 0;
  // Represented as VectorType instead.
  let ASTNode = 0;
}

def ArmMveStrictPolymorphism : TypeAttr, TargetSpecificAttr<TargetARM> {
  let Spellings = [Clang<"__clang_arm_mve_strict_polymorphism">];
  let Documentation = [ArmMveStrictPolymorphismDocs];
}

def NoUniqueAddress : InheritableAttr, TargetSpecificAttr<TargetItaniumCXXABI> {
  let Spellings = [CXX11<"", "no_unique_address", 201803>];
  let Subjects = SubjectList<[NonBitField], ErrorDiag>;
  let Documentation = [NoUniqueAddressDocs];
  let SimpleHandler = 1;
}

def ReturnsTwice : InheritableAttr {
  let Spellings = [GCC<"returns_twice">];
  let Subjects = SubjectList<[Function]>;
  let Documentation = [Undocumented];
  let SimpleHandler = 1;
}

def DisableTailCalls : InheritableAttr {
  let Spellings = [Clang<"disable_tail_calls">];
  let Subjects = SubjectList<[Function, ObjCMethod]>;
  let Documentation = [DisableTailCallsDocs];
  let SimpleHandler = 1;
}
def : MutualExclusions<[Naked, DisableTailCalls]>;

def NoAlias : InheritableAttr {
  let Spellings = [Declspec<"noalias">];
  let Subjects = SubjectList<[Function]>;
  let Documentation = [NoAliasDocs];
  let SimpleHandler = 1;
}

def NoCommon : InheritableAttr {
  let Spellings = [GCC<"nocommon">];
  let Subjects = SubjectList<[Var]>;
  let Documentation = [Undocumented];
  let SimpleHandler = 1;
}

def NoDebug : InheritableAttr {
  let Spellings = [GCC<"nodebug">];
  let Subjects = SubjectList<[TypedefName, FunctionLike, ObjCMethod, NonParmVar]>;
  let Documentation = [NoDebugDocs];
}

def StandaloneDebug : InheritableAttr {
  let Spellings = [Clang<"standalone_debug", /*allowInC =*/0>];
  let Subjects = SubjectList<[CXXRecord]>;
  let Documentation = [StandaloneDebugDocs];
  let SimpleHandler = 1;
  let LangOpts = [CPlusPlus];
}

def NoDuplicate : InheritableAttr {
  let Spellings = [Clang<"noduplicate">];
  let Subjects = SubjectList<[Function]>;
  let Documentation = [NoDuplicateDocs];
  let SimpleHandler = 1;
}

def Convergent : InheritableAttr {
  let Spellings = [Clang<"convergent">];
  let Subjects = SubjectList<[Function]>;
  let Documentation = [ConvergentDocs];
  let SimpleHandler = 1;
}

def NoInline : InheritableAttr {
  let Spellings = [GCC<"noinline">, Declspec<"noinline">];
  let Subjects = SubjectList<[Function]>;
  let Documentation = [Undocumented];
  let SimpleHandler = 1;
}

def NoMips16 : InheritableAttr, TargetSpecificAttr<TargetMips32> {
  let Spellings = [GCC<"nomips16">];
  let Subjects = SubjectList<[Function], ErrorDiag>;
  let Documentation = [Undocumented];
  let SimpleHandler = 1;
}

def NoMicroMips : InheritableAttr, TargetSpecificAttr<TargetMips32> {
  let Spellings = [GCC<"nomicromips">];
  let Subjects = SubjectList<[Function], ErrorDiag>;
  let Documentation = [MicroMipsDocs];
  let SimpleHandler = 1;
}

def RISCVInterrupt : InheritableAttr, TargetSpecificAttr<TargetRISCV> {
  let Spellings = [GCC<"interrupt">];
  let Subjects = SubjectList<[Function]>;
  let Args = [EnumArgument<"Interrupt", "InterruptType",
                           ["user", "supervisor", "machine"],
                           ["user", "supervisor", "machine"],
                           1>];
  let ParseKind = "Interrupt";
  let Documentation = [RISCVInterruptDocs];
}

// This is not a TargetSpecificAttr so that is silently accepted and
// ignored on other targets as encouraged by the OpenCL spec.
//
// See OpenCL 1.2 6.11.5: "It is our intention that a particular
// implementation of OpenCL be free to ignore all attributes and the
// resulting executable binary will produce the same result."
//
// However, only AMD GPU targets will emit the corresponding IR
// attribute.
//
// FIXME: This provides a sub-optimal error message if you attempt to
// use this in CUDA, since CUDA does not use the same terminology.
//
// FIXME: SubjectList should be for OpenCLKernelFunction, but is not to
// workaround needing to see kernel attribute before others to know if
// this should be rejected on non-kernels.

def AMDGPUFlatWorkGroupSize : InheritableAttr {
  let Spellings = [Clang<"amdgpu_flat_work_group_size", 0>];
  let Args = [ExprArgument<"Min">, ExprArgument<"Max">];
  let Documentation = [AMDGPUFlatWorkGroupSizeDocs];
  let Subjects = SubjectList<[Function], ErrorDiag, "kernel functions">;
}

def AMDGPUWavesPerEU : InheritableAttr {
  let Spellings = [Clang<"amdgpu_waves_per_eu", 0>];
  let Args = [ExprArgument<"Min">, ExprArgument<"Max", 1>];
  let Documentation = [AMDGPUWavesPerEUDocs];
  let Subjects = SubjectList<[Function], ErrorDiag, "kernel functions">;
}

def AMDGPUNumSGPR : InheritableAttr {
  let Spellings = [Clang<"amdgpu_num_sgpr", 0>];
  let Args = [UnsignedArgument<"NumSGPR">];
  let Documentation = [AMDGPUNumSGPRNumVGPRDocs];
  let Subjects = SubjectList<[Function], ErrorDiag, "kernel functions">;
}

def AMDGPUNumVGPR : InheritableAttr {
  let Spellings = [Clang<"amdgpu_num_vgpr", 0>];
  let Args = [UnsignedArgument<"NumVGPR">];
  let Documentation = [AMDGPUNumSGPRNumVGPRDocs];
  let Subjects = SubjectList<[Function], ErrorDiag, "kernel functions">;
}

def BPFPreserveAccessIndex : InheritableAttr,
                             TargetSpecificAttr<TargetBPF>  {
  let Spellings = [Clang<"preserve_access_index">];
  let Subjects = SubjectList<[Record], ErrorDiag>;
  let Documentation = [BPFPreserveAccessIndexDocs];
  let LangOpts = [COnly];
}

def BTFDeclTag : InheritableAttr {
  let Spellings = [Clang<"btf_decl_tag">];
  let Args = [StringArgument<"BTFDeclTag">];
  let Subjects = SubjectList<[Var, Function, Record, Field, TypedefName],
                             ErrorDiag>;
  let Documentation = [BTFDeclTagDocs];
  let LangOpts = [COnly];
}

def BTFTypeTag : TypeAttr {
  let Spellings = [Clang<"btf_type_tag">];
  let Args = [StringArgument<"BTFTypeTag">];
  let Documentation = [BTFTypeTagDocs];
  let LangOpts = [COnly];
}

def WebAssemblyExportName : InheritableAttr,
                            TargetSpecificAttr<TargetWebAssembly> {
  let Spellings = [Clang<"export_name">];
  let Args = [StringArgument<"ExportName">];
  let Documentation = [WebAssemblyExportNameDocs];
  let Subjects = SubjectList<[Function], ErrorDiag>;
}

def WebAssemblyImportModule : InheritableAttr,
                              TargetSpecificAttr<TargetWebAssembly> {
  let Spellings = [Clang<"import_module">];
  let Args = [StringArgument<"ImportModule">];
  let Documentation = [WebAssemblyImportModuleDocs];
  let Subjects = SubjectList<[Function], ErrorDiag>;
}

def WebAssemblyImportName : InheritableAttr,
                            TargetSpecificAttr<TargetWebAssembly> {
  let Spellings = [Clang<"import_name">];
  let Args = [StringArgument<"ImportName">];
  let Documentation = [WebAssemblyImportNameDocs];
  let Subjects = SubjectList<[Function], ErrorDiag>;
}

def NoSplitStack : InheritableAttr {
  let Spellings = [GCC<"no_split_stack">];
  let Subjects = SubjectList<[Function], ErrorDiag>;
  let Documentation = [NoSplitStackDocs];
  let SimpleHandler = 1;
}

def NonNull : InheritableParamAttr {
  let Spellings = [GCC<"nonnull">];
  let Subjects = SubjectList<[ObjCMethod, HasFunctionProto, ParmVar], WarnDiag,
                             "functions, methods, and parameters">;
  let Args = [VariadicParamIdxArgument<"Args">];
  let AdditionalMembers = [{
    bool isNonNull(unsigned IdxAST) const {
      if (!args_size())
        return true;
      return args_end() != std::find_if(
          args_begin(), args_end(),
          [=](const ParamIdx &Idx) { return Idx.getASTIndex() == IdxAST; });
    }
  }];
  // FIXME: We should merge duplicates into a single nonnull attribute.
  let InheritEvenIfAlreadyPresent = 1;
  let Documentation = [NonNullDocs];
}

def ReturnsNonNull : InheritableAttr {
  let Spellings = [GCC<"returns_nonnull">];
  let Subjects = SubjectList<[ObjCMethod, Function]>;
  let Documentation = [ReturnsNonNullDocs];
}

def CalledOnce : Attr {
  let Spellings = [Clang<"called_once">];
  let Subjects = SubjectList<[ParmVar]>;
  let LangOpts = [ObjC];
  let Documentation = [CalledOnceDocs];
}

// pass_object_size(N) indicates that the parameter should have
// __builtin_object_size with Type=N evaluated on the parameter at the callsite.
def PassObjectSize : InheritableParamAttr {
  let Spellings = [Clang<"pass_object_size">,
                   Clang<"pass_dynamic_object_size">];
  let Accessors = [Accessor<"isDynamic", [Clang<"pass_dynamic_object_size">]>];
  let Args = [IntArgument<"Type">];
  let Subjects = SubjectList<[ParmVar]>;
  let Documentation = [PassObjectSizeDocs];
}

// Nullability type attributes.
def TypeNonNull : TypeAttr {
  let Spellings = [Keyword<"_Nonnull">];
  let Documentation = [TypeNonNullDocs];
}

def TypeNullable : TypeAttr {
  let Spellings = [Keyword<"_Nullable">];
  let Documentation = [TypeNullableDocs];
}

def TypeNullableResult : TypeAttr {
  let Spellings = [Keyword<"_Nullable_result">];
  let Documentation = [TypeNullableResultDocs];
}

def TypeNullUnspecified : TypeAttr {
  let Spellings = [Keyword<"_Null_unspecified">];
  let Documentation = [TypeNullUnspecifiedDocs];
}

// This is a marker used to indicate that an __unsafe_unretained qualifier was
// ignored because ARC is not enabled. The usual representation for this
// qualifier is as an ObjCOwnership attribute with Kind == "none".
def ObjCInertUnsafeUnretained : TypeAttr {
  let Spellings = [Keyword<"__unsafe_unretained">];
  let Documentation = [Undocumented];
}

def ObjCKindOf : TypeAttr {
  let Spellings = [Keyword<"__kindof">];
  let Documentation = [Undocumented];
}

def NoEscape : Attr {
  let Spellings = [Clang<"noescape">];
  let Subjects = SubjectList<[ParmVar]>;
  let Documentation = [NoEscapeDocs];
}

def AssumeAligned : InheritableAttr {
  let Spellings = [GCC<"assume_aligned">];
  let Subjects = SubjectList<[ObjCMethod, Function]>;
  let Args = [ExprArgument<"Alignment">, ExprArgument<"Offset", 1>];
  let Documentation = [AssumeAlignedDocs];
}

def AllocAlign : InheritableAttr {
  let Spellings = [GCC<"alloc_align">];
  let Subjects = SubjectList<[HasFunctionProto]>;
  let Args = [ParamIdxArgument<"ParamIndex">];
  let Documentation = [AllocAlignDocs];
}

def NoReturn : InheritableAttr {
  let Spellings = [GCC<"noreturn">, Declspec<"noreturn">];
  // FIXME: Does GCC allow this on the function instead?
  let Documentation = [Undocumented];
}

def NoInstrumentFunction : InheritableAttr {
  let Spellings = [GCC<"no_instrument_function">];
  let Subjects = SubjectList<[Function, ObjCMethod]>;
  let Documentation = [Undocumented];
  let SimpleHandler = 1;
}

def NoProfileFunction : InheritableAttr {
  let Spellings = [GCC<"no_profile_instrument_function">];
  let Subjects = SubjectList<[Function]>;
  let Documentation = [NoProfileInstrumentFunctionDocs];
  let SimpleHandler = 1;
}

def NotTailCalled : InheritableAttr {
  let Spellings = [Clang<"not_tail_called">];
  let Subjects = SubjectList<[Function]>;
  let Documentation = [NotTailCalledDocs];
  let SimpleHandler = 1;
}
def : MutualExclusions<[AlwaysInline, NotTailCalled]>;

def NoStackProtector : InheritableAttr {
  let Spellings = [Clang<"no_stack_protector">];
  let Subjects = SubjectList<[Function]>;
  let Documentation = [NoStackProtectorDocs];
  let SimpleHandler = 1;
}

def NoThrow : InheritableAttr {
  let Spellings = [GCC<"nothrow">, Declspec<"nothrow">];
  let Subjects = SubjectList<[FunctionLike]>;
  let Documentation = [NoThrowDocs];
}

def NvWeak : IgnoredAttr {
  // No Declspec spelling of this attribute; the CUDA headers use
  // __attribute__((nv_weak)) unconditionally. Does not receive an [[]]
  // spelling because it is a CUDA attribute.
  let Spellings = [GNU<"nv_weak">];
  let LangOpts = [CUDA];
}

def ObjCBridge : InheritableAttr {
  let Spellings = [Clang<"objc_bridge">];
  let Subjects = SubjectList<[Record, TypedefName], ErrorDiag>;
  let Args = [IdentifierArgument<"BridgedType">];
  let Documentation = [Undocumented];
}

def ObjCBridgeMutable : InheritableAttr {
  let Spellings = [Clang<"objc_bridge_mutable">];
  let Subjects = SubjectList<[Record], ErrorDiag>;
  let Args = [IdentifierArgument<"BridgedType">];
  let Documentation = [Undocumented];
}

def ObjCBridgeRelated : InheritableAttr {
  let Spellings = [Clang<"objc_bridge_related">];
  let Subjects = SubjectList<[Record], ErrorDiag>;
  let Args = [IdentifierArgument<"RelatedClass">,
          IdentifierArgument<"ClassMethod">,
          IdentifierArgument<"InstanceMethod">];
  let HasCustomParsing = 1;
  let Documentation = [Undocumented];
}

def NSErrorDomain : InheritableAttr {
  let Spellings = [GNU<"ns_error_domain">];
  let Subjects = SubjectList<[Enum], ErrorDiag>;
  let Args = [DeclArgument<Var, "ErrorDomain">];
  let Documentation = [NSErrorDomainDocs];
}

def NSReturnsRetained : DeclOrTypeAttr {
  let Spellings = [Clang<"ns_returns_retained">];
//  let Subjects = SubjectList<[ObjCMethod, ObjCProperty, Function]>;
  let Documentation = [RetainBehaviorDocs];
}

def NSReturnsNotRetained : InheritableAttr {
  let Spellings = [Clang<"ns_returns_not_retained">];
//  let Subjects = SubjectList<[ObjCMethod, ObjCProperty, Function]>;
  let Documentation = [RetainBehaviorDocs];
}

def NSReturnsAutoreleased : InheritableAttr {
  let Spellings = [Clang<"ns_returns_autoreleased">];
//  let Subjects = SubjectList<[ObjCMethod, ObjCProperty, Function]>;
  let Documentation = [RetainBehaviorDocs];
}

def NSConsumesSelf : InheritableAttr {
  let Spellings = [Clang<"ns_consumes_self">];
  let Subjects = SubjectList<[ObjCMethod]>;
  let Documentation = [RetainBehaviorDocs];
  let SimpleHandler = 1;
}

def NSConsumed : InheritableParamAttr {
  let Spellings = [Clang<"ns_consumed">];
  let Subjects = SubjectList<[ParmVar]>;
  let Documentation = [RetainBehaviorDocs];
}

def ObjCException : InheritableAttr {
  let Spellings = [Clang<"objc_exception">];
  let Subjects = SubjectList<[ObjCInterface], ErrorDiag>;
  let Documentation = [Undocumented];
  let SimpleHandler = 1;
}

def ObjCMethodFamily : InheritableAttr {
  let Spellings = [Clang<"objc_method_family">];
  let Subjects = SubjectList<[ObjCMethod], ErrorDiag>;
  let Args = [EnumArgument<"Family", "FamilyKind",
               ["none", "alloc", "copy", "init", "mutableCopy", "new"],
               ["OMF_None", "OMF_alloc", "OMF_copy", "OMF_init",
                "OMF_mutableCopy", "OMF_new"]>];
  let Documentation = [ObjCMethodFamilyDocs];
}

def ObjCNSObject : InheritableAttr {
  let Spellings = [Clang<"NSObject">];
  let Documentation = [Undocumented];
}

def ObjCIndependentClass : InheritableAttr {
  let Spellings = [Clang<"objc_independent_class">];
  let Documentation = [Undocumented];
}

def ObjCPreciseLifetime : InheritableAttr {
  let Spellings = [Clang<"objc_precise_lifetime">];
  let Subjects = SubjectList<[Var], ErrorDiag>;
  let Documentation = [Undocumented];
}

def ObjCReturnsInnerPointer : InheritableAttr {
  let Spellings = [Clang<"objc_returns_inner_pointer">];
  let Subjects = SubjectList<[ObjCMethod, ObjCProperty], ErrorDiag>;
  let Documentation = [Undocumented];
}

def ObjCRequiresSuper : InheritableAttr {
  let Spellings = [Clang<"objc_requires_super">];
  let Subjects = SubjectList<[ObjCMethod], ErrorDiag>;
  let Documentation = [ObjCRequiresSuperDocs];
}

def ObjCRootClass : InheritableAttr {
  let Spellings = [Clang<"objc_root_class">];
  let Subjects = SubjectList<[ObjCInterface], ErrorDiag>;
  let Documentation = [Undocumented];
  let SimpleHandler = 1;
}

def ObjCNonLazyClass : Attr {
  let Spellings = [Clang<"objc_nonlazy_class">];
  let Subjects = SubjectList<[ObjCInterface, ObjCImpl], ErrorDiag>;
  let LangOpts = [ObjC];
  let Documentation = [ObjCNonLazyClassDocs];
  let SimpleHandler = 1;
}

def ObjCSubclassingRestricted : InheritableAttr {
  let Spellings = [Clang<"objc_subclassing_restricted">];
  let Subjects = SubjectList<[ObjCInterface], ErrorDiag>;
  let Documentation = [ObjCSubclassingRestrictedDocs];
  let SimpleHandler = 1;
}

def ObjCExplicitProtocolImpl : InheritableAttr {
  let Spellings = [Clang<"objc_protocol_requires_explicit_implementation">];
  let Subjects = SubjectList<[ObjCProtocol], ErrorDiag>;
  let Documentation = [Undocumented];
}

def ObjCDesignatedInitializer : Attr {
  let Spellings = [Clang<"objc_designated_initializer">];
  let Subjects = SubjectList<[ObjCMethod], ErrorDiag>;
  let Documentation = [Undocumented];
}

def ObjCDirect : Attr {
  let Spellings = [Clang<"objc_direct">];
  let Subjects = SubjectList<[ObjCMethod], ErrorDiag>;
  let LangOpts = [ObjC];
  let Documentation = [ObjCDirectDocs];
}

def ObjCDirectMembers : Attr {
  let Spellings = [Clang<"objc_direct_members">];
  let Subjects = SubjectList<[ObjCImpl, ObjCInterface, ObjCCategory], ErrorDiag>;
  let LangOpts = [ObjC];
  let Documentation = [ObjCDirectMembersDocs];
}

def ObjCNonRuntimeProtocol : Attr {
  let Spellings = [Clang<"objc_non_runtime_protocol">];
  let Subjects = SubjectList<[ObjCProtocol], ErrorDiag>;
  let LangOpts = [ObjC];
  let Documentation = [ObjCNonRuntimeProtocolDocs];
  let SimpleHandler = 1;
}

def ObjCRuntimeName : Attr {
  let Spellings = [Clang<"objc_runtime_name">];
  let Subjects = SubjectList<[ObjCInterface, ObjCProtocol], ErrorDiag>;
  let Args = [StringArgument<"MetadataName">];
  let Documentation = [ObjCRuntimeNameDocs];
}

def ObjCRuntimeVisible : Attr {
  let Spellings = [Clang<"objc_runtime_visible">];
  let Subjects = SubjectList<[ObjCInterface], ErrorDiag>;
  let Documentation = [ObjCRuntimeVisibleDocs];
  let SimpleHandler = 1;
}

def ObjCClassStub : Attr {
  let Spellings = [Clang<"objc_class_stub">];
  let Subjects = SubjectList<[ObjCInterface], ErrorDiag>;
  let Documentation = [ObjCClassStubDocs];
  let LangOpts = [ObjCNonFragileRuntime];
  let SimpleHandler = 1;
}

def ObjCBoxable : Attr {
  let Spellings = [Clang<"objc_boxable">];
  let Subjects = SubjectList<[Record], ErrorDiag>;
  let Documentation = [ObjCBoxableDocs];
}

def OptimizeNone : InheritableAttr {
  let Spellings = [Clang<"optnone">];
  let Subjects = SubjectList<[Function, ObjCMethod]>;
  let Documentation = [OptnoneDocs];
}

def Overloadable : Attr {
  let Spellings = [Clang<"overloadable">];
  let Subjects = SubjectList<[Function], ErrorDiag>;
  let Documentation = [OverloadableDocs];
  let SimpleHandler = 1;
}

def Override : InheritableAttr {
  let Spellings = [Keyword<"override">];
  let SemaHandler = 0;
  let Documentation = [Undocumented];
}

def Ownership : InheritableAttr {
  let Spellings = [Clang<"ownership_holds">, Clang<"ownership_returns">,
                   Clang<"ownership_takes">];
  let Accessors = [Accessor<"isHolds", [Clang<"ownership_holds">]>,
                   Accessor<"isReturns", [Clang<"ownership_returns">]>,
                   Accessor<"isTakes", [Clang<"ownership_takes">]>];
  let AdditionalMembers = [{
    enum OwnershipKind { Holds, Returns, Takes };
    OwnershipKind getOwnKind() const {
      return isHolds() ? Holds :
             isTakes() ? Takes :
             Returns;
    }
  }];
  let Args = [IdentifierArgument<"Module">,
              VariadicParamIdxArgument<"Args">];
  let Subjects = SubjectList<[HasFunctionProto]>;
  let Documentation = [Undocumented];
}

def Packed : InheritableAttr {
  let Spellings = [GCC<"packed">];
//  let Subjects = [Tag, Field];
  let Documentation = [Undocumented];
}

def IntelOclBicc : DeclOrTypeAttr {
  let Spellings = [Clang<"intel_ocl_bicc", 0>];
//  let Subjects = [Function, ObjCMethod];
  let Documentation = [Undocumented];
}

def Pcs : DeclOrTypeAttr {
  let Spellings = [GCC<"pcs">];
  let Args = [EnumArgument<"PCS", "PCSType",
                           ["aapcs", "aapcs-vfp"],
                           ["AAPCS", "AAPCS_VFP"]>];
//  let Subjects = [Function, ObjCMethod];
  let Documentation = [PcsDocs];
}

def AArch64VectorPcs: DeclOrTypeAttr {
  let Spellings = [Clang<"aarch64_vector_pcs">];
  let Documentation = [AArch64VectorPcsDocs];
}

def Pure : InheritableAttr {
  let Spellings = [GCC<"pure">];
  let Documentation = [Undocumented];
  let SimpleHandler = 1;
}

def Regparm : TypeAttr {
  let Spellings = [GCC<"regparm">];
  let Args = [UnsignedArgument<"NumParams">];
  let Documentation = [RegparmDocs];
  // Represented as part of the enclosing function type.
  let ASTNode = 0;
}

def SwiftAsyncName : InheritableAttr {
  let Spellings = [GNU<"swift_async_name">];
  let Args = [StringArgument<"Name">];
  let Subjects = SubjectList<[ObjCMethod, Function], ErrorDiag>;
  let Documentation = [SwiftAsyncNameDocs];
}

def SwiftAttr : InheritableAttr {
  let Spellings = [GNU<"swift_attr">];
  let Args = [StringArgument<"Attribute">];
  let Documentation = [SwiftAttrDocs];
  let PragmaAttributeSupport = 1;
}

def SwiftBridge : InheritableAttr {
  let Spellings = [GNU<"swift_bridge">];
  let Args = [StringArgument<"SwiftType">];
  let Subjects = SubjectList<[Tag, TypedefName, ObjCInterface, ObjCProtocol],
                             ErrorDiag>;
  let Documentation = [SwiftBridgeDocs];
}

def SwiftBridgedTypedef : InheritableAttr {
  let Spellings = [GNU<"swift_bridged_typedef">];
  let Subjects = SubjectList<[TypedefName], ErrorDiag>;
  let Documentation = [SwiftBridgedTypedefDocs];
  let SimpleHandler = 1;
}

def SwiftObjCMembers : Attr {
  let Spellings = [GNU<"swift_objc_members">];
  let Subjects = SubjectList<[ObjCInterface], ErrorDiag>;
  let Documentation = [SwiftObjCMembersDocs];
  let SimpleHandler = 1;
}

def SwiftError : InheritableAttr {
  let Spellings = [GNU<"swift_error">];
  let Args = [
      EnumArgument<"Convention", "ConventionKind",
                   ["none", "nonnull_error", "null_result", "zero_result", "nonzero_result"],
                   ["None", "NonNullError", "NullResult", "ZeroResult", "NonZeroResult"]>
  ];
  let Subjects = SubjectList<[Function, ObjCMethod], ErrorDiag>;
  let Documentation = [SwiftErrorDocs];
}

def SwiftName : InheritableAttr {
  let Spellings = [GNU<"swift_name">];
  let Args = [StringArgument<"Name">];
  let Documentation = [SwiftNameDocs];
}

def SwiftNewType : InheritableAttr {
  let Spellings = [GNU<"swift_newtype">, GNU<"swift_wrapper">];
  let Args = [EnumArgument<"NewtypeKind", "NewtypeKind",
                           ["struct", "enum"], ["NK_Struct", "NK_Enum"]>];
  let Subjects = SubjectList<[TypedefName], ErrorDiag>;
  let Documentation = [SwiftNewTypeDocs];
  let HasCustomParsing = 1;
}

def SwiftPrivate : InheritableAttr {
  let Spellings = [GNU<"swift_private">];
  let Documentation = [SwiftPrivateDocs];
  let SimpleHandler = 1;
}

def NoDeref : TypeAttr {
  let Spellings = [Clang<"noderef">];
  let Documentation = [NoDerefDocs];
}

// Default arguments can only be used with the sycl::reqd_work_group_size
// spelling.
def ReqdWorkGroupSize : InheritableAttr {
  let Spellings = [GNU<"reqd_work_group_size">,
                   CXX11<"cl", "reqd_work_group_size">,
                   CXX11<"sycl", "reqd_work_group_size">];
  let Args = [ExprArgument<"XDim">,
              ExprArgument<"YDim", /*optional*/1>,
              ExprArgument<"ZDim", /*optional*/1>];
  let Subjects = SubjectList<[Function], ErrorDiag>;
  let AdditionalMembers = [{
    ArrayRef<const Expr *> dimensions() const {
      return {getXDim(), getYDim(), getZDim()};
    }
    Optional<llvm::APSInt> getXDimVal(ASTContext &Ctx) const {
      return getXDim()->getIntegerConstantExpr(Ctx);
    }
    Optional<llvm::APSInt> getYDimVal(ASTContext &Ctx) const {
      return getYDim()->getIntegerConstantExpr(Ctx);
    }
    Optional<llvm::APSInt> getZDimVal(ASTContext &Ctx) const {
      return getZDim()->getIntegerConstantExpr(Ctx);
    }
  }];
  let Documentation = [ReqdWorkGroupSizeAttrDocs];
  let SupportsNonconformingLambdaSyntax = 1;
}

def WorkGroupSizeHint :  InheritableAttr {
  let Spellings = [GNU<"work_group_size_hint">,
                   CXX11<"sycl", "work_group_size_hint">];
  let Args = [ExprArgument<"XDim">,
              ExprArgument<"YDim">,
              ExprArgument<"ZDim">];
  let Subjects = SubjectList<[Function], ErrorDiag>;
  let AdditionalMembers = [{
    Optional<llvm::APSInt> getXDimVal() const {
      if (const auto *CE = dyn_cast<ConstantExpr>(getXDim()))
        return CE->getResultAsAPSInt();
      return None;
    }
    Optional<llvm::APSInt> getYDimVal() const {
      if (const auto *CE = dyn_cast<ConstantExpr>(getYDim()))
        return CE->getResultAsAPSInt();
      return None;
    }
    Optional<llvm::APSInt> getZDimVal() const {
      if (const auto *CE = dyn_cast<ConstantExpr>(getZDim()))
        return CE->getResultAsAPSInt();
      return None;
    }
  }];
  let Documentation = [WorkGroupSizeHintAttrDocs];
}

def InitPriority : InheritableAttr, TargetSpecificAttr<TargetSupportsInitPriority> {
  let Spellings = [GCC<"init_priority", /*AllowInC*/0>];
  let Args = [UnsignedArgument<"Priority">];
  let Subjects = SubjectList<[Var], ErrorDiag>;
  let Documentation = [InitPriorityDocs];
}

def Section : InheritableAttr {
  let Spellings = [GCC<"section">, Declspec<"allocate">];
  let Args = [StringArgument<"Name">];
  let Subjects =
      SubjectList<[ Function, GlobalVar, ObjCMethod, ObjCProperty ],
      IntelWarnDiag>; // INTEL
  let Documentation = [SectionDocs];
}

// This is used for `__declspec(code_seg("segname"))`, but not for
// `#pragma code_seg("segname")`.
def CodeSeg : InheritableAttr {
  let Spellings = [Declspec<"code_seg">];
  let Args = [StringArgument<"Name">];
  let Subjects = SubjectList<[Function, CXXRecord], ErrorDiag>;
  let Documentation = [CodeSegDocs];
}

def PragmaClangBSSSection : InheritableAttr {
  // This attribute has no spellings as it is only ever created implicitly.
  let Spellings = [];
  let Args = [StringArgument<"Name">];
  let Subjects = SubjectList<[GlobalVar], ErrorDiag>;
  let Documentation = [Undocumented];
}

def PragmaClangDataSection : InheritableAttr {
  // This attribute has no spellings as it is only ever created implicitly.
  let Spellings = [];
  let Args = [StringArgument<"Name">];
  let Subjects = SubjectList<[GlobalVar], ErrorDiag>;
  let Documentation = [Undocumented];
}

def PragmaClangRodataSection : InheritableAttr {
  // This attribute has no spellings as it is only ever created implicitly.
  let Spellings = [];
  let Args = [StringArgument<"Name">];
  let Subjects = SubjectList<[GlobalVar], ErrorDiag>;
  let Documentation = [Undocumented];
}

def PragmaClangRelroSection : InheritableAttr {
  // This attribute has no spellings as it is only ever created implicitly.
  let Spellings = [];
  let Args = [StringArgument<"Name">];
  let Subjects = SubjectList<[GlobalVar], ErrorDiag>;
  let Documentation = [Undocumented];
}

def StrictFP : InheritableAttr {
  // This attribute has no spellings as it is only ever created implicitly.
  // Function uses strict floating point operations.
  let Spellings = [];
  let Subjects = SubjectList<[Function]>;
  let Documentation = [Undocumented];
}

def PragmaClangTextSection : InheritableAttr {
  // This attribute has no spellings as it is only ever created implicitly.
  let Spellings = [];
  let Args = [StringArgument<"Name">];
  let Subjects = SubjectList<[Function], ErrorDiag>;
  let Documentation = [Undocumented];
}

def Sentinel : InheritableAttr {
  let Spellings = [GCC<"sentinel">];
  let Args = [DefaultIntArgument<"Sentinel", 0>,
              DefaultIntArgument<"NullPos", 0>];
//  let Subjects = SubjectList<[Function, ObjCMethod, Block, Var]>;
  let Documentation = [Undocumented];
}

def StdCall : DeclOrTypeAttr {
  let Spellings = [GCC<"stdcall">, Keyword<"__stdcall">, Keyword<"_stdcall">];
//  let Subjects = [Function, ObjCMethod];
  let Documentation = [StdCallDocs];
}

def SwiftCall : DeclOrTypeAttr {
  let Spellings = [Clang<"swiftcall">];
//  let Subjects = SubjectList<[Function]>;
  let Documentation = [SwiftCallDocs];
}

def SwiftAsyncCall : DeclOrTypeAttr {
  let Spellings = [Clang<"swiftasynccall">];
  let Documentation = [SwiftAsyncCallDocs];
}

def SwiftContext : ParameterABIAttr {
  let Spellings = [Clang<"swift_context">];
  let Documentation = [SwiftContextDocs];
}

def SwiftAsyncContext : ParameterABIAttr {
  let Spellings = [Clang<"swift_async_context">];
  let Documentation = [SwiftAsyncContextDocs];
}

def SwiftErrorResult : ParameterABIAttr {
  let Spellings = [Clang<"swift_error_result">];
  let Documentation = [SwiftErrorResultDocs];
}

def SwiftIndirectResult : ParameterABIAttr {
  let Spellings = [Clang<"swift_indirect_result">];
  let Documentation = [SwiftIndirectResultDocs];
}

def SwiftAsync : InheritableAttr {
  let Spellings = [Clang<"swift_async">];
  let Subjects = SubjectList<[Function, ObjCMethod]>;
  let Args = [EnumArgument<"Kind", "Kind",
                ["none", "swift_private", "not_swift_private"],
                ["None", "SwiftPrivate", "NotSwiftPrivate"]>,
              ParamIdxArgument<"CompletionHandlerIndex", /*opt=*/1>];
  let Documentation = [SwiftAsyncDocs];
}

def SwiftAsyncError : InheritableAttr {
  let Spellings = [Clang<"swift_async_error">];
  let Subjects = SubjectList<[Function, ObjCMethod]>;
  let Args = [EnumArgument<"Convention", "ConventionKind",
              ["none", "nonnull_error", "zero_argument", "nonzero_argument"],
              ["None", "NonNullError", "ZeroArgument", "NonZeroArgument"]>,
              UnsignedArgument<"HandlerParamIdx", /*opt=*/1>];
  let Documentation = [SwiftAsyncErrorDocs];
}

def Suppress : StmtAttr {
  let Spellings = [CXX11<"gsl", "suppress">];
  let Args = [VariadicStringArgument<"DiagnosticIdentifiers">];
  let Documentation = [SuppressDocs];
}

def SysVABI : DeclOrTypeAttr {
  let Spellings = [GCC<"sysv_abi">];
//  let Subjects = [Function, ObjCMethod];
  let Documentation = [Undocumented];
}

def ThisCall : DeclOrTypeAttr {
  let Spellings = [GCC<"thiscall">, Keyword<"__thiscall">,
                   Keyword<"_thiscall">];
//  let Subjects = [Function, ObjCMethod];
  let Documentation = [ThisCallDocs];
}

def VectorCall : DeclOrTypeAttr {
  let Spellings = [Clang<"vectorcall">, Keyword<"__vectorcall">,
                   Keyword<"_vectorcall">];
//  let Subjects = [Function, ObjCMethod];
  let Documentation = [VectorCallDocs];
}

def ZeroCallUsedRegs : InheritableAttr {
  let Spellings = [GCC<"zero_call_used_regs">];
  let Subjects = SubjectList<[Function], ErrorDiag>;
  let Args = [
    EnumArgument<"ZeroCallUsedRegs", "ZeroCallUsedRegsKind",
                 ["skip", "used-gpr-arg", "used-gpr", "used-arg", "used",
                  "all-gpr-arg", "all-gpr", "all-arg", "all"],
                 ["Skip", "UsedGPRArg", "UsedGPR", "UsedArg", "Used",
                  "AllGPRArg", "AllGPR", "AllArg", "All"]>
  ];
  let Documentation = [ZeroCallUsedRegsDocs];
}

def Pascal : DeclOrTypeAttr {
  let Spellings = [Clang<"pascal">, Keyword<"__pascal">, Keyword<"_pascal">];
//  let Subjects = [Function, ObjCMethod];
  let Documentation = [Undocumented];
}

def PreferredName : InheritableAttr {
  let Spellings = [Clang<"preferred_name", /*AllowInC*/0>];
  let Subjects = SubjectList<[ClassTmpl]>;
  let Args = [TypeArgument<"TypedefType">];
  let Documentation = [PreferredNameDocs];
  let InheritEvenIfAlreadyPresent = 1;
  let MeaningfulToClassTemplateDefinition = 1;
  let TemplateDependent = 1;
}

def PreserveMost : DeclOrTypeAttr {
  let Spellings = [Clang<"preserve_most">];
  let Documentation = [PreserveMostDocs];
}

def PreserveAll : DeclOrTypeAttr {
  let Spellings = [Clang<"preserve_all">];
  let Documentation = [PreserveAllDocs];
}

def Target : InheritableAttr {
  let Spellings = [GCC<"target">];
  let Args = [StringArgument<"featuresStr">];
  let Subjects = SubjectList<[Function], ErrorDiag>;
  let Documentation = [TargetDocs];
  let AdditionalMembers = [{
    ParsedTargetAttr parse() const {
      return parse(getFeaturesStr());
    }

    StringRef getArchitecture() const {
      StringRef Features = getFeaturesStr();
      if (Features == "default") return {};

      SmallVector<StringRef, 1> AttrFeatures;
      Features.split(AttrFeatures, ",");

      for (auto &Feature : AttrFeatures) {
        Feature = Feature.trim();
        if (Feature.startswith("arch="))
          return Feature.drop_front(sizeof("arch=") - 1);
      }
      return "";
    }

    // Gets the list of features as simple string-refs with no +/- or 'no-'.
    // Only adds the items to 'Out' that are additions.
    void getAddedFeatures(llvm::SmallVectorImpl<StringRef> &Out) const {
      StringRef Features = getFeaturesStr();
      if (Features == "default") return;

      SmallVector<StringRef, 1> AttrFeatures;
      Features.split(AttrFeatures, ",");

      for (auto &Feature : AttrFeatures) {
        Feature = Feature.trim();

        if (!Feature.startswith("no-") && !Feature.startswith("arch=") &&
            !Feature.startswith("fpmath=") && !Feature.startswith("tune="))
          Out.push_back(Feature);
      }
    }

    template<class Compare>
    ParsedTargetAttr parse(Compare cmp) const {
      ParsedTargetAttr Attrs = parse();
      llvm::sort(std::begin(Attrs.Features), std::end(Attrs.Features), cmp);
      return Attrs;
    }

    bool isDefaultVersion() const { return getFeaturesStr() == "default"; }

    static ParsedTargetAttr parse(StringRef Features) {
      ParsedTargetAttr Ret;
      if (Features == "default") return Ret;
      SmallVector<StringRef, 1> AttrFeatures;
      Features.split(AttrFeatures, ",");

      // Grab the various features and prepend a "+" to turn on the feature to
      // the backend and add them to our existing set of features.
      for (auto &Feature : AttrFeatures) {
        // Go ahead and trim whitespace rather than either erroring or
        // accepting it weirdly.
        Feature = Feature.trim();

        // TODO: Support the fpmath option. It will require checking
        // overall feature validity for the function with the rest of the
        // attributes on the function.
        if (Feature.startswith("fpmath="))
          continue;

        if (Feature.startswith("branch-protection=")) {
          Ret.BranchProtection = Feature.split('=').second.trim();
          continue;
        }

        // While we're here iterating check for a different target cpu.
        if (Feature.startswith("arch=")) {
          if (!Ret.Architecture.empty())
            Ret.DuplicateArchitecture = true;
          else
            Ret.Architecture = Feature.split("=").second.trim();
        } else if (Feature.startswith("tune=")) {
          if (!Ret.Tune.empty())
            Ret.DuplicateTune = true;
          else
            Ret.Tune = Feature.split("=").second.trim();
        } else if (Feature.startswith("no-"))
          Ret.Features.push_back("-" + Feature.split("-").second.str());
        else
          Ret.Features.push_back("+" + Feature.str());
      }
      return Ret;
    }
  }];
}

def TargetClones : InheritableAttr {
  let Spellings = [GCC<"target_clones">];
  let Args = [VariadicStringArgument<"featuresStrs">];
  let Documentation = [TargetClonesDocs];
  let Subjects = SubjectList<[Function], ErrorDiag>;
  let AdditionalMembers = [{
    StringRef getFeatureStr(unsigned Index) const {
      return *(featuresStrs_begin() + Index);
    }
    // 'default' is always moved to the end, so it isn't considered
    // when mangling the index.
    unsigned getMangledIndex(unsigned Index) const {
      if (getFeatureStr(Index) == "default")
        return std::count_if(featuresStrs_begin(), featuresStrs_end(),
                              [](StringRef S) { return S != "default"; });

      return std::count_if(featuresStrs_begin(), featuresStrs_begin() + Index,
                           [](StringRef S) { return S != "default"; });
    }

    // True if this is the first of this version to appear in the config string.
    // This is used to make sure we don't try to emit this function multiple
    // times.
    bool isFirstOfVersion(unsigned Index) const {
      StringRef FeatureStr(getFeatureStr(Index));
      return 0 == std::count_if(
                      featuresStrs_begin(), featuresStrs_begin() + Index,
                      [FeatureStr](StringRef S) { return S == FeatureStr; });
    }
  }];
}

def : MutualExclusions<[TargetClones, Target, CPUDispatch, CPUSpecific]>;

def MinVectorWidth : InheritableAttr {
  let Spellings = [Clang<"min_vector_width">];
  let Args = [UnsignedArgument<"VectorWidth">];
  let Subjects = SubjectList<[Function], ErrorDiag>;
  let Documentation = [MinVectorWidthDocs];
}

def TransparentUnion : InheritableAttr {
  let Spellings = [GCC<"transparent_union">];
//  let Subjects = SubjectList<[Record, TypedefName]>;
  let Documentation = [TransparentUnionDocs];
  let LangOpts = [COnly];
}

def Unavailable : InheritableAttr {
  let Spellings = [Clang<"unavailable">];
  let Args = [StringArgument<"Message", 1>,
              EnumArgument<"ImplicitReason", "ImplicitReason",
                ["", "", "", ""],
                ["IR_None",
                 "IR_ARCForbiddenType",
                 "IR_ForbiddenWeak",
                 "IR_ARCForbiddenConversion",
                 "IR_ARCInitReturnsUnrelated",
                 "IR_ARCFieldWithOwnership"], 1, /*fake*/ 1>];
  let Documentation = [Undocumented];
}

def DiagnoseIf : InheritableAttr {
  // Does not have a [[]] spelling because this attribute requires the ability
  // to parse function arguments but the attribute is not written in the type
  // position.
  let Spellings = [GNU<"diagnose_if">];
  let Subjects = SubjectList<[Function, ObjCMethod, ObjCProperty]>;
  let Args = [ExprArgument<"Cond">, StringArgument<"Message">,
              EnumArgument<"DiagnosticType",
                           "DiagnosticType",
                           ["error", "warning"],
                           ["DT_Error", "DT_Warning"]>,
              BoolArgument<"ArgDependent", 0, /*fake*/ 1>,
              DeclArgument<Named, "Parent", 0, /*fake*/ 1>];
  let InheritEvenIfAlreadyPresent = 1;
  let LateParsed = 1;
  let AdditionalMembers = [{
    bool isError() const { return diagnosticType == DT_Error; }
    bool isWarning() const { return diagnosticType == DT_Warning; }
  }];
  let TemplateDependent = 1;
  let Documentation = [DiagnoseIfDocs];
}

def ArcWeakrefUnavailable : InheritableAttr {
  let Spellings = [Clang<"objc_arc_weak_reference_unavailable">];
  let Subjects = SubjectList<[ObjCInterface], ErrorDiag>;
  let Documentation = [Undocumented];
  let SimpleHandler = 1;
}

def ObjCGC : TypeAttr {
  let Spellings = [Clang<"objc_gc">];
  let Args = [IdentifierArgument<"Kind">];
  let Documentation = [Undocumented];
}

def ObjCOwnership : DeclOrTypeAttr {
  let Spellings = [Clang<"objc_ownership">];
  let Args = [IdentifierArgument<"Kind">];
  let Documentation = [Undocumented];
}

def ObjCRequiresPropertyDefs : InheritableAttr {
  let Spellings = [Clang<"objc_requires_property_definitions">];
  let Subjects = SubjectList<[ObjCInterface], ErrorDiag>;
  let Documentation = [Undocumented];
  let SimpleHandler = 1;
}

def Unused : InheritableAttr {
  let Spellings = [CXX11<"", "maybe_unused", 201603>, GCC<"unused">,
                   C2x<"", "maybe_unused", 201904>];
  let Subjects = SubjectList<[Var, ObjCIvar, Type, Enum, EnumConstant, Label,
                              Field, ObjCMethod, FunctionLike]>;
  let Documentation = [WarnMaybeUnusedDocs];
}

def Used : InheritableAttr {
  let Spellings = [GCC<"used">];
  let Subjects = SubjectList<[NonLocalVar, Function, ObjCMethod]>;
  let Documentation = [UsedDocs];
  let SimpleHandler = 1;
}

def Retain : InheritableAttr {
  let Spellings = [GCC<"retain">];
  let Subjects = SubjectList<[NonLocalVar, Function, ObjCMethod]>;
  let Documentation = [RetainDocs];
  let SimpleHandler = 1;
}

def Uuid : InheritableAttr {
  let Spellings = [Declspec<"uuid">, Microsoft<"uuid">];
  let Args = [StringArgument<"Guid">,
              DeclArgument<MSGuid, "GuidDecl", 0, /*fake=*/1>];
  let Subjects = SubjectList<[Record, Enum]>;
  // FIXME: Allow expressing logical AND for LangOpts. Our condition should be:
  // CPlusPlus && (MicrosoftExt || Borland)
  let Documentation = [Undocumented];
}

def VectorSize : TypeAttr {
  let Spellings = [GCC<"vector_size">];
  let Args = [ExprArgument<"NumBytes">];
  let Documentation = [Undocumented];
  // Represented as VectorType instead.
  let ASTNode = 0;
}

def VecTypeHint : InheritableAttr {
  let Spellings = [GNU<"vec_type_hint">, CXX11<"sycl", "vec_type_hint">];
  let Args = [TypeArgument<"TypeHint">];
  let Subjects = SubjectList<[Function], ErrorDiag>;
  let Documentation = [Undocumented];
}

def MatrixType : TypeAttr {
  let Spellings = [Clang<"matrix_type">];
  let Subjects = SubjectList<[TypedefName], ErrorDiag>;
  let Args = [ExprArgument<"NumRows">, ExprArgument<"NumColumns">];
  let Documentation = [Undocumented];
  let ASTNode = 0;
  let PragmaAttributeSupport = 0;
}

def Visibility : InheritableAttr {
  let Clone = 0;
  let Spellings = [GCC<"visibility">];
  let Args = [EnumArgument<"Visibility", "VisibilityType",
                           ["default", "hidden", "internal", "protected"],
                           ["Default", "Hidden", "Hidden", "Protected"]>];
  let MeaningfulToClassTemplateDefinition = 1;
  let Documentation = [Undocumented];
}

def TypeVisibility : InheritableAttr {
  let Clone = 0;
  let Spellings = [Clang<"type_visibility">];
  let Args = [EnumArgument<"Visibility", "VisibilityType",
                           ["default", "hidden", "internal", "protected"],
                           ["Default", "Hidden", "Hidden", "Protected"]>];
//  let Subjects = [Tag, ObjCInterface, Namespace];
  let Documentation = [Undocumented];
}

def VecReturn : InheritableAttr {
  // This attribute does not have a C [[]] spelling because it only appertains
  // to C++ struct/class/union.
  // FIXME: should this attribute have a CPlusPlus language option?
  let Spellings = [Clang<"vecreturn", 0>];
  let Subjects = SubjectList<[CXXRecord], ErrorDiag>;
  let Documentation = [Undocumented];
}

def WarnUnused : InheritableAttr {
  let Spellings = [GCC<"warn_unused">];
  let Subjects = SubjectList<[Record]>;
  let Documentation = [Undocumented];
  let SimpleHandler = 1;
}

def WarnUnusedResult : InheritableAttr {
  let Spellings = [CXX11<"", "nodiscard", 201907>,
                   C2x<"", "nodiscard", 201904>,
                   CXX11<"clang", "warn_unused_result">,
                   GCC<"warn_unused_result">];
  let Subjects = SubjectList<[ObjCMethod, Enum, Record, FunctionLike]>;
  let Args = [StringArgument<"Message", 1>];
  let Documentation = [WarnUnusedResultsDocs];
  let AdditionalMembers = [{
    // Check whether this the C++11 nodiscard version, even in non C++11
    // spellings.
    bool IsCXX11NoDiscard() const {
      return this->getSemanticSpelling() == CXX11_nodiscard;
    }
  }];
}

def Weak : InheritableAttr {
  let Spellings = [GCC<"weak">];
  let Subjects = SubjectList<[Var, Function, CXXRecord]>;
  let Documentation = [Undocumented];
  let SimpleHandler = 1;
}

def WeakImport : InheritableAttr {
  let Spellings = [Clang<"weak_import">];
  let Documentation = [Undocumented];
}

def WeakRef : InheritableAttr {
  let Spellings = [GCC<"weakref">];
  // A WeakRef that has an argument is treated as being an AliasAttr
  let Args = [StringArgument<"Aliasee", 1>];
  let Subjects = SubjectList<[Var, Function], IntelWarnDiag>; //***INTEL
  let Documentation = [Undocumented];
}

def LTOVisibilityPublic : InheritableAttr {
  let Spellings = [Clang<"lto_visibility_public">];
  let Subjects = SubjectList<[Record]>;
  let Documentation = [LTOVisibilityDocs];
  let SimpleHandler = 1;
}

def AnyX86Interrupt : InheritableAttr, TargetSpecificAttr<TargetAnyX86> {
  // NOTE: If you add any additional spellings, ARMInterrupt's,
  // M68kInterrupt's, MSP430Interrupt's and MipsInterrupt's spellings must match.
  let Spellings = [GCC<"interrupt">];
  let Subjects = SubjectList<[HasFunctionProto]>;
  let ParseKind = "Interrupt";
  let HasCustomParsing = 1;
  let Documentation = [Undocumented];
}

def AnyX86NoCallerSavedRegisters : InheritableAttr,
                                   TargetSpecificAttr<TargetAnyX86> {
  let Spellings = [GCC<"no_caller_saved_registers">];
  let Documentation = [AnyX86NoCallerSavedRegistersDocs];
  let SimpleHandler = 1;
}

def AnyX86NoCfCheck : DeclOrTypeAttr, TargetSpecificAttr<TargetAnyX86>{
  let Spellings = [GCC<"nocf_check">];
  let Subjects = SubjectList<[FunctionLike]>;
  let Documentation = [AnyX86NoCfCheckDocs];
}

def X86ForceAlignArgPointer : InheritableAttr, TargetSpecificAttr<TargetAnyX86> {
  let Spellings = [GCC<"force_align_arg_pointer">];
  // Technically, this appertains to a FunctionDecl, but the target-specific
  // code silently allows anything function-like (such as typedefs or function
  // pointers), but does not apply the attribute to them.
  let Documentation = [X86ForceAlignArgPointerDocs];
}

def NoSanitize : InheritableAttr {
  let Spellings = [Clang<"no_sanitize">];
  let Args = [VariadicStringArgument<"Sanitizers">];
  let Subjects = SubjectList<[Function, ObjCMethod, GlobalVar], ErrorDiag>;
  let Documentation = [NoSanitizeDocs];
  let AdditionalMembers = [{
    SanitizerMask getMask() const {
      SanitizerMask Mask;
      for (auto SanitizerName : sanitizers()) {
        SanitizerMask ParsedMask =
            parseSanitizerValue(SanitizerName, /*AllowGroups=*/true);
        Mask |= expandSanitizerGroups(ParsedMask);
      }
      return Mask;
    }

    bool hasCoverage() const {
      return llvm::is_contained(sanitizers(), "coverage");
    }
  }];
}

// Attributes to disable a specific sanitizer. No new sanitizers should be added
// to this list; the no_sanitize attribute should be extended instead.
def NoSanitizeSpecific : InheritableAttr {
  let Spellings = [GCC<"no_address_safety_analysis">,
                   GCC<"no_sanitize_address">,
                   GCC<"no_sanitize_thread">,
                   Clang<"no_sanitize_memory">];
  let Subjects = SubjectList<[Function, GlobalVar], ErrorDiag>;
  let Documentation = [NoSanitizeAddressDocs, NoSanitizeThreadDocs,
                       NoSanitizeMemoryDocs];
  let ASTNode = 0;
}

def DisableSanitizerInstrumentation : InheritableAttr {
  let Spellings = [Clang<"disable_sanitizer_instrumentation">];
  let Subjects = SubjectList<[Function, ObjCMethod, GlobalVar]>;
  let Documentation = [DisableSanitizerInstrumentationDocs];
  let SimpleHandler = 1;
}

def CFICanonicalJumpTable : InheritableAttr {
  let Spellings = [Clang<"cfi_canonical_jump_table">];
  let Subjects = SubjectList<[Function], ErrorDiag>;
  let Documentation = [CFICanonicalJumpTableDocs];
  let SimpleHandler = 1;
}

// C/C++ Thread safety attributes (e.g. for deadlock, data race checking)
// Not all of these attributes will be given a [[]] spelling. The attributes
// which require access to function parameter names cannot use the [[]] spelling
// because they are not written in the type position. Some attributes are given
// an updated captability-based name and the older name will only be supported
// under the GNU-style spelling.
def GuardedVar : InheritableAttr {
  let Spellings = [Clang<"guarded_var", 0>];
  let Subjects = SubjectList<[Field, SharedVar]>;
  let Documentation = [Undocumented];
  let SimpleHandler = 1;
}

def PtGuardedVar : InheritableAttr {
  let Spellings = [Clang<"pt_guarded_var", 0>];
  let Subjects = SubjectList<[Field, SharedVar]>;
  let Documentation = [Undocumented];
}

def Lockable : InheritableAttr {
  let Spellings = [GNU<"lockable">];
  let Subjects = SubjectList<[Record]>;
  let Documentation = [Undocumented];
  let ASTNode = 0;  // Replaced by Capability
}

def ScopedLockable : InheritableAttr {
  let Spellings = [Clang<"scoped_lockable", 0>];
  let Subjects = SubjectList<[Record]>;
  let Documentation = [Undocumented];
  let SimpleHandler = 1;
}

def Capability : InheritableAttr {
  let Spellings = [Clang<"capability", 0>, Clang<"shared_capability", 0>];
  let Subjects = SubjectList<[Record, TypedefName], ErrorDiag>;
  let Args = [StringArgument<"Name">];
  let Accessors = [Accessor<"isShared",
                    [Clang<"shared_capability", 0>]>];
  let Documentation = [Undocumented];
}

def AssertCapability : InheritableAttr {
  let Spellings = [Clang<"assert_capability", 0>,
                   Clang<"assert_shared_capability", 0>];
  let Subjects = SubjectList<[Function]>;
  let LateParsed = 1;
  let TemplateDependent = 1;
  let ParseArgumentsAsUnevaluated = 1;
  let InheritEvenIfAlreadyPresent = 1;
  let Args = [VariadicExprArgument<"Args">];
  let Accessors = [Accessor<"isShared",
                    [Clang<"assert_shared_capability", 0>]>];
  let Documentation = [AssertCapabilityDocs];
}

def AcquireCapability : InheritableAttr {
  let Spellings = [Clang<"acquire_capability", 0>,
                   Clang<"acquire_shared_capability", 0>,
                   GNU<"exclusive_lock_function">,
                   GNU<"shared_lock_function">];
  let Subjects = SubjectList<[Function]>;
  let LateParsed = 1;
  let TemplateDependent = 1;
  let ParseArgumentsAsUnevaluated = 1;
  let InheritEvenIfAlreadyPresent = 1;
  let Args = [VariadicExprArgument<"Args">];
  let Accessors = [Accessor<"isShared",
                    [Clang<"acquire_shared_capability", 0>,
                     GNU<"shared_lock_function">]>];
  let Documentation = [AcquireCapabilityDocs];
}

def TryAcquireCapability : InheritableAttr {
  let Spellings = [Clang<"try_acquire_capability", 0>,
                   Clang<"try_acquire_shared_capability", 0>];
  let Subjects = SubjectList<[Function],
                             ErrorDiag>;
  let LateParsed = 1;
  let TemplateDependent = 1;
  let ParseArgumentsAsUnevaluated = 1;
  let InheritEvenIfAlreadyPresent = 1;
  let Args = [ExprArgument<"SuccessValue">, VariadicExprArgument<"Args">];
  let Accessors = [Accessor<"isShared",
                    [Clang<"try_acquire_shared_capability", 0>]>];
  let Documentation = [TryAcquireCapabilityDocs];
}

def ReleaseCapability : InheritableAttr {
  let Spellings = [Clang<"release_capability", 0>,
                   Clang<"release_shared_capability", 0>,
                   Clang<"release_generic_capability", 0>,
                   Clang<"unlock_function", 0>];
  let Subjects = SubjectList<[Function]>;
  let LateParsed = 1;
  let TemplateDependent = 1;
  let ParseArgumentsAsUnevaluated = 1;
  let InheritEvenIfAlreadyPresent = 1;
  let Args = [VariadicExprArgument<"Args">];
  let Accessors = [Accessor<"isShared",
                    [Clang<"release_shared_capability", 0>]>,
                   Accessor<"isGeneric",
                     [Clang<"release_generic_capability", 0>,
                      Clang<"unlock_function", 0>]>];
  let Documentation = [ReleaseCapabilityDocs];
}

def RequiresCapability : InheritableAttr {
  let Spellings = [Clang<"requires_capability", 0>,
                   Clang<"exclusive_locks_required", 0>,
                   Clang<"requires_shared_capability", 0>,
                   Clang<"shared_locks_required", 0>];
  let Args = [VariadicExprArgument<"Args">];
  let LateParsed = 1;
  let TemplateDependent = 1;
  let ParseArgumentsAsUnevaluated = 1;
  let InheritEvenIfAlreadyPresent = 1;
  let Subjects = SubjectList<[Function]>;
  let Accessors = [Accessor<"isShared", [Clang<"requires_shared_capability", 0>,
                                         Clang<"shared_locks_required", 0>]>];
  let Documentation = [Undocumented];
}

def NoThreadSafetyAnalysis : InheritableAttr {
  let Spellings = [Clang<"no_thread_safety_analysis">];
  let Subjects = SubjectList<[Function]>;
  let Documentation = [Undocumented];
  let SimpleHandler = 1;
}

def GuardedBy : InheritableAttr {
  let Spellings = [GNU<"guarded_by">];
  let Args = [ExprArgument<"Arg">];
  let LateParsed = 1;
  let TemplateDependent = 1;
  let ParseArgumentsAsUnevaluated = 1;
  let InheritEvenIfAlreadyPresent = 1;
  let Subjects = SubjectList<[Field, SharedVar]>;
  let Documentation = [Undocumented];
}

def PtGuardedBy : InheritableAttr {
  let Spellings = [GNU<"pt_guarded_by">];
  let Args = [ExprArgument<"Arg">];
  let LateParsed = 1;
  let TemplateDependent = 1;
  let ParseArgumentsAsUnevaluated = 1;
  let InheritEvenIfAlreadyPresent = 1;
  let Subjects = SubjectList<[Field, SharedVar]>;
  let Documentation = [Undocumented];
}

def AcquiredAfter : InheritableAttr {
  let Spellings = [GNU<"acquired_after">];
  let Args = [VariadicExprArgument<"Args">];
  let LateParsed = 1;
  let TemplateDependent = 1;
  let ParseArgumentsAsUnevaluated = 1;
  let InheritEvenIfAlreadyPresent = 1;
  let Subjects = SubjectList<[Field, SharedVar]>;
  let Documentation = [Undocumented];
}

def AcquiredBefore : InheritableAttr {
  let Spellings = [GNU<"acquired_before">];
  let Args = [VariadicExprArgument<"Args">];
  let LateParsed = 1;
  let TemplateDependent = 1;
  let ParseArgumentsAsUnevaluated = 1;
  let InheritEvenIfAlreadyPresent = 1;
  let Subjects = SubjectList<[Field, SharedVar]>;
  let Documentation = [Undocumented];
}

def AssertExclusiveLock : InheritableAttr {
  let Spellings = [GNU<"assert_exclusive_lock">];
  let Args = [VariadicExprArgument<"Args">];
  let LateParsed = 1;
  let TemplateDependent = 1;
  let ParseArgumentsAsUnevaluated = 1;
  let InheritEvenIfAlreadyPresent = 1;
  let Subjects = SubjectList<[Function]>;
  let Documentation = [Undocumented];
}

def AssertSharedLock : InheritableAttr {
  let Spellings = [GNU<"assert_shared_lock">];
  let Args = [VariadicExprArgument<"Args">];
  let LateParsed = 1;
  let TemplateDependent = 1;
  let ParseArgumentsAsUnevaluated = 1;
  let InheritEvenIfAlreadyPresent = 1;
  let Subjects = SubjectList<[Function]>;
  let Documentation = [Undocumented];
}

// The first argument is an integer or boolean value specifying the return value
// of a successful lock acquisition.
def ExclusiveTrylockFunction : InheritableAttr {
  let Spellings = [GNU<"exclusive_trylock_function">];
  let Args = [ExprArgument<"SuccessValue">, VariadicExprArgument<"Args">];
  let LateParsed = 1;
  let TemplateDependent = 1;
  let ParseArgumentsAsUnevaluated = 1;
  let InheritEvenIfAlreadyPresent = 1;
  let Subjects = SubjectList<[Function]>;
  let Documentation = [Undocumented];
}

// The first argument is an integer or boolean value specifying the return value
// of a successful lock acquisition.
def SharedTrylockFunction : InheritableAttr {
  let Spellings = [GNU<"shared_trylock_function">];
  let Args = [ExprArgument<"SuccessValue">, VariadicExprArgument<"Args">];
  let LateParsed = 1;
  let TemplateDependent = 1;
  let ParseArgumentsAsUnevaluated = 1;
  let InheritEvenIfAlreadyPresent = 1;
  let Subjects = SubjectList<[Function]>;
  let Documentation = [Undocumented];
}

def LockReturned : InheritableAttr {
  let Spellings = [GNU<"lock_returned">];
  let Args = [ExprArgument<"Arg">];
  let LateParsed = 1;
  let TemplateDependent = 1;
  let ParseArgumentsAsUnevaluated = 1;
  let Subjects = SubjectList<[Function]>;
  let Documentation = [Undocumented];
}

def LocksExcluded : InheritableAttr {
  let Spellings = [GNU<"locks_excluded">];
  let Args = [VariadicExprArgument<"Args">];
  let LateParsed = 1;
  let TemplateDependent = 1;
  let ParseArgumentsAsUnevaluated = 1;
  let InheritEvenIfAlreadyPresent = 1;
  let Subjects = SubjectList<[Function]>;
  let Documentation = [Undocumented];
}

// C/C++ consumed attributes.

def Consumable : InheritableAttr {
  // This attribute does not have a C [[]] spelling because it only appertains
  // to C++ struct/class/union.
  // FIXME: should this attribute have a CPlusPlus language option?
  let Spellings = [Clang<"consumable", 0>];
  let Subjects = SubjectList<[CXXRecord]>;
  let Args = [EnumArgument<"DefaultState", "ConsumedState",
                           ["unknown", "consumed", "unconsumed"],
                           ["Unknown", "Consumed", "Unconsumed"]>];
  let Documentation = [ConsumableDocs];
}

def ConsumableAutoCast : InheritableAttr {
  // This attribute does not have a C [[]] spelling because it only appertains
  // to C++ struct/class/union.
  // FIXME: should this attribute have a CPlusPlus language option?
  let Spellings = [Clang<"consumable_auto_cast_state", 0>];
  let Subjects = SubjectList<[CXXRecord]>;
  let Documentation = [Undocumented];
  let SimpleHandler = 1;
}

def ConsumableSetOnRead : InheritableAttr {
  // This attribute does not have a C [[]] spelling because it only appertains
  // to C++ struct/class/union.
  // FIXME: should this attribute have a CPlusPlus language option?
  let Spellings = [Clang<"consumable_set_state_on_read", 0>];
  let Subjects = SubjectList<[CXXRecord]>;
  let Documentation = [Undocumented];
  let SimpleHandler = 1;
}

def CallableWhen : InheritableAttr {
  // This attribute does not have a C [[]] spelling because it only appertains
  // to C++ function (but doesn't require it to be a member function).
  // FIXME: should this attribute have a CPlusPlus language option?
  let Spellings = [Clang<"callable_when", 0>];
  let Subjects = SubjectList<[CXXMethod]>;
  let Args = [VariadicEnumArgument<"CallableStates", "ConsumedState",
                                   ["unknown", "consumed", "unconsumed"],
                                   ["Unknown", "Consumed", "Unconsumed"]>];
  let Documentation = [CallableWhenDocs];
}

def ParamTypestate : InheritableAttr {
  // This attribute does not have a C [[]] spelling because it only appertains
  // to a parameter whose type is a consumable C++ class.
  // FIXME: should this attribute have a CPlusPlus language option?
  let Spellings = [Clang<"param_typestate", 0>];
  let Subjects = SubjectList<[ParmVar]>;
  let Args = [EnumArgument<"ParamState", "ConsumedState",
                           ["unknown", "consumed", "unconsumed"],
                           ["Unknown", "Consumed", "Unconsumed"]>];
  let Documentation = [ParamTypestateDocs];
}

def ReturnTypestate : InheritableAttr {
  // This attribute does not have a C [[]] spelling because it only appertains
  // to a parameter or function return type that is a consumable C++ class.
  // FIXME: should this attribute have a CPlusPlus language option?
  let Spellings = [Clang<"return_typestate", 0>];
  let Subjects = SubjectList<[Function, ParmVar]>;
  let Args = [EnumArgument<"State", "ConsumedState",
                           ["unknown", "consumed", "unconsumed"],
                           ["Unknown", "Consumed", "Unconsumed"]>];
  let Documentation = [ReturnTypestateDocs];
}

def SetTypestate : InheritableAttr {
  // This attribute does not have a C [[]] spelling because it only appertains
  // to C++ function (but doesn't require it to be a member function).
  // FIXME: should this attribute have a CPlusPlus language option?
  let Spellings = [Clang<"set_typestate", 0>];
  let Subjects = SubjectList<[CXXMethod]>;
  let Args = [EnumArgument<"NewState", "ConsumedState",
                           ["unknown", "consumed", "unconsumed"],
                           ["Unknown", "Consumed", "Unconsumed"]>];
  let Documentation = [SetTypestateDocs];
}

def TestTypestate : InheritableAttr {
  // This attribute does not have a C [[]] spelling because it only appertains
  // to C++ function (but doesn't require it to be a member function).
  // FIXME: should this attribute have a CPlusPlus language option?
  let Spellings = [Clang<"test_typestate", 0>];
  let Subjects = SubjectList<[CXXMethod]>;
  let Args = [EnumArgument<"TestState", "ConsumedState",
                           ["consumed", "unconsumed"],
                           ["Consumed", "Unconsumed"]>];
  let Documentation = [TestTypestateDocs];
}

// Type safety attributes for `void *' pointers and type tags.

def ArgumentWithTypeTag : InheritableAttr {
  let Spellings = [Clang<"argument_with_type_tag">,
                   Clang<"pointer_with_type_tag">];
  let Subjects = SubjectList<[HasFunctionProto], ErrorDiag>;
  let Args = [IdentifierArgument<"ArgumentKind">,
              ParamIdxArgument<"ArgumentIdx">,
              ParamIdxArgument<"TypeTagIdx">,
              BoolArgument<"IsPointer", /*opt*/0, /*fake*/1>];
  let Documentation = [ArgumentWithTypeTagDocs, PointerWithTypeTagDocs];
}

def TypeTagForDatatype : InheritableAttr {
  let Spellings = [Clang<"type_tag_for_datatype">];
  let Args = [IdentifierArgument<"ArgumentKind">,
              TypeArgument<"MatchingCType">,
              BoolArgument<"LayoutCompatible">,
              BoolArgument<"MustBeNull">];
//  let Subjects = SubjectList<[Var], ErrorDiag>;
  let HasCustomParsing = 1;
  let Documentation = [TypeTagForDatatypeDocs];
}

def Owner : InheritableAttr {
  let Spellings = [CXX11<"gsl", "Owner">];
  let Subjects = SubjectList<[Struct]>;
  let Args = [TypeArgument<"DerefType", /*opt=*/1>];
  let Documentation = [LifetimeOwnerDocs];
}

def Pointer : InheritableAttr {
  let Spellings = [CXX11<"gsl", "Pointer">];
  let Subjects = SubjectList<[Struct]>;
  let Args = [TypeArgument<"DerefType", /*opt=*/1>];
  let Documentation = [LifetimePointerDocs];
}
def : MutualExclusions<[Owner, Pointer]>;

// Microsoft-related attributes

def MSNoVTable : InheritableAttr, TargetSpecificAttr<TargetMicrosoftCXXABI> {
  let Spellings = [Declspec<"novtable">];
  let Subjects = SubjectList<[CXXRecord]>;
  let Documentation = [MSNoVTableDocs];
  let SimpleHandler = 1;
}

def : IgnoredAttr {
  let Spellings = [Declspec<"property">];
}

def MSAllocator : InheritableAttr {
  let Spellings = [Declspec<"allocator">];
  let Subjects = SubjectList<[Function]>;
  let Documentation = [MSAllocatorDocs];
}

def CFGuard : InheritableAttr {
  // Currently only the __declspec(guard(nocf)) modifier is supported. In future
  // we might also want to support __declspec(guard(suppress)).
  let Spellings = [Declspec<"guard">];
  let Subjects = SubjectList<[Function]>;
  let Args = [EnumArgument<"Guard", "GuardArg", ["nocf"], ["nocf"]>];
  let Documentation = [CFGuardDocs];
}

def MSStruct : InheritableAttr {
  let Spellings = [GCC<"ms_struct">];
  let Subjects = SubjectList<[Record]>;
  let Documentation = [Undocumented];
  let SimpleHandler = 1;
}

def DLLExport : InheritableAttr, TargetSpecificAttr<TargetHasDLLImportExport> {
  let Spellings = [Declspec<"dllexport">, GCC<"dllexport">];
  let Subjects = SubjectList<[Function, Var, CXXRecord, ObjCInterface]>;
  let Documentation = [DLLExportDocs];
}

def DLLExportStaticLocal : InheritableAttr, TargetSpecificAttr<TargetHasDLLImportExport> {
  // This attribute is used internally only when -fno-dllexport-inlines is
  // passed. This attribute is added to inline functions of a class having the
  // dllexport attribute. If the function has static local variables, this
  // attribute is used to determine whether the variables are exported or not. If
  // the function has local static variables, the function is dllexported too.
  let Spellings = [];
  let Subjects = SubjectList<[Function]>;
  let Documentation = [Undocumented];
}

def DLLImport : InheritableAttr, TargetSpecificAttr<TargetHasDLLImportExport> {
  let Spellings = [Declspec<"dllimport">, GCC<"dllimport">];
  let Subjects = SubjectList<[Function, Var, CXXRecord, ObjCInterface]>;
  let Documentation = [DLLImportDocs];


  let AdditionalMembers = [{
private:
  bool PropagatedToBaseTemplate = false;

public:
  void setPropagatedToBaseTemplate() { PropagatedToBaseTemplate = true; }
  bool wasPropagatedToBaseTemplate() { return PropagatedToBaseTemplate; }
  }];
}

def DLLImportStaticLocal : InheritableAttr, TargetSpecificAttr<TargetHasDLLImportExport> {
  // This attribute is used internally only when -fno-dllexport-inlines is
  // passed. This attribute is added to inline functions of a class having the
  // dllimport attribute. If the function has static local variables, this
  // attribute is used to determine whether the variables are imported or not.
  let Spellings = [];
  let Subjects = SubjectList<[Function]>;
  let Documentation = [Undocumented];
}

def SelectAny : InheritableAttr {
  let Spellings = [Declspec<"selectany">, GCC<"selectany">];
  let Documentation = [SelectAnyDocs];
  let SimpleHandler = 1;
}

def Thread : Attr {
  let Spellings = [Declspec<"thread">];
  let LangOpts = [MicrosoftExt];
  let Documentation = [ThreadDocs];
  let Subjects = SubjectList<[Var]>;
}

def Win64 : IgnoredAttr {
  let Spellings = [Keyword<"__w64">];
  let LangOpts = [MicrosoftExt];
}

def Ptr32 : TypeAttr {
  let Spellings = [Keyword<"__ptr32">];
  let Documentation = [Ptr32Docs];
}

def Ptr64 : TypeAttr {
  let Spellings = [Keyword<"__ptr64">];
  let Documentation = [Ptr64Docs];
}

def SPtr : TypeAttr {
  let Spellings = [Keyword<"__sptr">];
  let Documentation = [SPtrDocs];
}

def UPtr : TypeAttr {
  let Spellings = [Keyword<"__uptr">];
  let Documentation = [UPtrDocs];
}

def MSInheritance : InheritableAttr {
  let LangOpts = [MicrosoftExt];
  let Args = [DefaultBoolArgument<"BestCase", /*default*/1, /*fake*/1>];
  let Spellings = [Keyword<"__single_inheritance">,
                   Keyword<"__multiple_inheritance">,
                   Keyword<"__virtual_inheritance">,
                   Keyword<"__unspecified_inheritance">];
  let AdditionalMembers = [{
  MSInheritanceModel getInheritanceModel() const {
    // The spelling enum should agree with MSInheritanceModel.
    return MSInheritanceModel(getSemanticSpelling());
  }
  }];
  let Documentation = [MSInheritanceDocs];
}

def MSVtorDisp : InheritableAttr {
  // This attribute has no spellings as it is only ever created implicitly.
  let Spellings = [];
  let Args = [UnsignedArgument<"vdm">];
  let SemaHandler = 0;

  let AdditionalMembers = [{
  MSVtorDispMode getVtorDispMode() const { return MSVtorDispMode(vdm); }
  }];
  let Documentation = [Undocumented];
}

def InitSeg : Attr {
  let Spellings = [Pragma<"", "init_seg">];
  let Args = [StringArgument<"Section">];
  let SemaHandler = 0;
  let Documentation = [InitSegDocs];
  let AdditionalMembers = [{
  void printPrettyPragma(raw_ostream &OS, const PrintingPolicy &Policy) const {
    OS << " (" << getSection() << ')';
  }
  }];
}

// INTEL_CUSTOMIZATION
def LoopFuse : StmtAttr {
  let Spellings = [Pragma<"", "loop_fuse">];
  let Args = [DefaultIntArgument<"Depth", 0>,
              DefaultBoolArgument<"Independent", /*default*/0, /*fake*/0>];
  let Documentation = [LoopFuseDocs];
  let Subjects = SubjectList<[CompoundStmt], ErrorDiag, "compound statements">;
  let AdditionalMembers = [{
  void printPrettyPragma(raw_ostream &OS, const PrintingPolicy &Policy) const {
    OS << "#pragma loop_fuse";
    if (getDepth())
      OS << " depth(" << getDepth() << ")";
    if (getIndependent())
      OS << " independent";
  }
  }];
}
// end INTEL_CUSTOMIZATION

def LoopHint : Attr {
  /// #pragma clang loop <option> directive
  /// vectorize: vectorizes loop operations if State == Enable.
  /// vectorize_width: vectorize loop operations with width 'Value'.
  /// interleave: interleave multiple loop iterations if State == Enable.
  /// interleave_count: interleaves 'Value' loop iterations.
  /// unroll: fully unroll loop if State == Enable.
  /// unroll_count: unrolls loop 'Value' times.
  /// unroll_and_jam: attempt to unroll and jam loop if State == Enable.
  /// unroll_and_jam_count: unroll and jams loop 'Value' times.
  /// distribute: attempt to distribute loop if State == Enable.
  /// pipeline: disable pipelining loop if State == Disable.
  /// pipeline_initiation_interval: create loop schedule with initiation interval equal to 'Value'.

  /// #pragma unroll <argument> directive
  /// <no arg>: fully unrolls loop.
  /// boolean: fully unrolls loop if State == Enable.
  /// expression: unrolls loop 'Value' times.

  let Spellings = [Pragma<"clang", "loop">, Pragma<"", "unroll">,
                   Pragma<"", "nounroll">, Pragma<"", "unroll_and_jam">,
// INTEL_CUSTOMIZATION
                   Pragma<"", "nounroll_and_jam">,
                   Pragma<"", "ivdep">,
                   Pragma<"", "ii_at_most">,Pragma<"", "ii_at_least">,
                   Pragma<"", "min_ii_at_target_fmax">,
                   Pragma<"", "force_hyperopt">,
                   Pragma<"", "force_no_hyperopt">,
                   Pragma<"", "distribute_point">,
                   Pragma<"", "nofusion">,
                   Pragma<"", "fusion">,
                   Pragma<"", "novector">,
                   Pragma<"", "vector">,
                   Pragma<"", "loop_count">];
// end INTEL_CUSTOMIZATION
  /// State of the loop optimization specified by the spelling.
  let Args = [EnumArgument<"Option", "OptionType",
                          ["vectorize", "vectorize_width", "interleave", "interleave_count",
                           "unroll", "unroll_count", "unroll_and_jam", "unroll_and_jam_count",
                           "vectorize_predicate",
// INTEL_CUSTOMIZATION
                           "pipeline", "pipeline_initiation_interval",
                           "distribute",
                           "ivdep", "ivdep-loop", "ivdep-back",
                           "ivdep-hls", "ivdep-hls-intel",
                           "ii_at_most", "ii_at_least",
                           "min_ii_at_target_fmax",
                           "force_hyperopt",
                           "distribute_point", "fusion",
                           "novector", "always", "aligned",
                           "dynamic_align","nodynamic_align",
                           "vecremainder","novecremainder",
                           "loop_count", "max", "min", "avg"],
// end INTEL_CUSTOMIZATION
                          ["Vectorize", "VectorizeWidth", "Interleave", "InterleaveCount",
                           "Unroll", "UnrollCount", "UnrollAndJam", "UnrollAndJamCount",
                           "VectorizePredicate",
// INTEL_CUSTOMIZATION
                           "PipelineDisabled", "PipelineInitiationInterval",
                           "Distribute",
                           "IVDep", "IVDepLoop", "IVDepBack",
                           "IVDepHLS", "IVDepHLSIntel",
                           "IIAtMost", "IIAtLeast", "MinIIAtFmax",
                           "ForceHyperopt", "Distribute", "Fusion", "Vectorize",
                           "VectorizeAlways", "VectorizeAligned",
                           "VectorizeDynamicAlign", "VectorizeNoDynamicAlign",
                           "VectorizeVecremainder", "VectorizeNoVecremainder",
                           "LoopCount",
                           "LoopCountMax", "LoopCountMin","LoopCountAvg"]>,
// end INTEL_CUSTOMIZATION
              EnumArgument<"State", "LoopHintState",
// INTEL_CUSTOMIZATION
                           ["enable", "disable", "numeric", "fixed_width",
                            "scalable_width", "assume_safety", "full",
                            "loopexpr"],
                           ["Enable", "Disable", "Numeric", "FixedWidth",
                            "ScalableWidth", "AssumeSafety", "Full",
                            "LoopExpr"]>,
              ExprArgument<"Value">, ExprArgument<"LoopExprValue">];
// end INTEL_CUSTOMIZATION

  let AdditionalMembers = [{
  static const char *getOptionName(int Option) {
    switch(Option) {
    case Vectorize: return "vectorize";
    case VectorizeWidth: return "vectorize_width";
    case Interleave: return "interleave";
    case InterleaveCount: return "interleave_count";
    case Unroll: return "unroll";
    case UnrollCount: return "unroll_count";
    case UnrollAndJam: return "unroll_and_jam";
    case UnrollAndJamCount: return "unroll_and_jam_count";
    case PipelineDisabled: return "pipeline";
    case PipelineInitiationInterval: return "pipeline_initiation_interval";
    case Distribute: return "distribute";
    case VectorizePredicate: return "vectorize_predicate";
// INTEL_CUSTOMIZATION
    case VectorizeAlways: return "always";
    case VectorizeAligned: return "aligned";
    case VectorizeDynamicAlign: return "dynamic_align";
    case VectorizeNoDynamicAlign: return "nodynamic_align";
    case VectorizeVecremainder: return "vecremainder";
    case VectorizeNoVecremainder: return "novecremainder";
    case LoopCount: return "loop_count";
    case LoopCountMin: return "loop_count min";
    case LoopCountMax: return "loop_count max";
    case LoopCountAvg: return "loop_count avg";
// end INTEL_CUSTOMIZATION
    }
    llvm_unreachable("Unhandled LoopHint option.");
  }

  void printPrettyPragma(raw_ostream &OS, const PrintingPolicy &Policy) const;

  // Return a string containing the loop hint argument including the
  // enclosing parentheses.
  std::string getValueString(const PrintingPolicy &Policy) const;

  // Return a string suitable for identifying this attribute in diagnostics.
  std::string getDiagnosticName(const PrintingPolicy &Policy) const;
  }];

  let Documentation = [LoopHintDocs, UnrollHintDocs];
  let HasCustomParsing = 1;
}

def CapturedRecord : InheritableAttr {
  // This attribute has no spellings as it is only ever created implicitly.
  let Spellings = [];
  let SemaHandler = 0;
  let Documentation = [Undocumented];
}

def OMPThreadPrivateDecl : InheritableAttr {
  // This attribute has no spellings as it is only ever created implicitly.
  let Spellings = [];
  let SemaHandler = 0;
  let Documentation = [Undocumented];
}

include "clang/Basic/intel/IntelAttr.td"

def OMPCaptureNoInit : InheritableAttr {
  // This attribute has no spellings as it is only ever created implicitly.
  let Spellings = [];
  let SemaHandler = 0;
  let Documentation = [Undocumented];
}

def OMPCaptureKind : Attr {
  // This attribute has no spellings as it is only ever created implicitly.
  let Spellings = [];
  let SemaHandler = 0;
  let Args = [UnsignedArgument<"CaptureKindVal">];
  let Documentation = [Undocumented];
  let AdditionalMembers = [{
    llvm::omp::Clause getCaptureKind() const {
      return static_cast<llvm::omp::Clause>(getCaptureKindVal());
    }
  }];
}

def OMPReferencedVar : Attr {
  // This attribute has no spellings as it is only ever created implicitly.
  let Spellings = [];
  let SemaHandler = 0;
  let Args = [ExprArgument<"Ref">];
  let Documentation = [Undocumented];
}

def OMPDeclareSimdDecl : Attr {
  let Spellings = [Pragma<"omp", "declare simd">];
  let Subjects = SubjectList<[Function]>;
  let SemaHandler = 0;
  let HasCustomParsing = 1;
  let Documentation = [OMPDeclareSimdDocs];
  let Args = [
    EnumArgument<"BranchState", "BranchStateTy",
                 [ "", "inbranch", "notinbranch" ],
                 [ "BS_Undefined", "BS_Inbranch", "BS_Notinbranch" ]>,
    ExprArgument<"Simdlen">, VariadicExprArgument<"Uniforms">,
    VariadicExprArgument<"Aligneds">, VariadicExprArgument<"Alignments">,
    VariadicExprArgument<"Linears">, VariadicUnsignedArgument<"Modifiers">,
    VariadicExprArgument<"Steps">
  ];
  let AdditionalMembers = [{
    void printPrettyPragma(raw_ostream & OS, const PrintingPolicy &Policy)
        const;
  }];
}

def OMPDeclareTargetDecl : InheritableAttr {
  let Spellings = [Pragma<"omp", "declare target">];
  let SemaHandler = 0;
  let Subjects = SubjectList<[Function, SharedVar]>;
  let Documentation = [OMPDeclareTargetDocs];
  let Args = [
    EnumArgument<"MapType", "MapTypeTy",
                 [ "to", "link" ],
                 [ "MT_To", "MT_Link" ]>,
    EnumArgument<"DevType", "DevTypeTy",
                 [ "host", "nohost", "any" ],
                 [ "DT_Host", "DT_NoHost", "DT_Any" ]>,
    ExprArgument<"IndirectExpr">,
    BoolArgument<"Indirect">,
    UnsignedArgument<"Level">
  ];
  let AdditionalMembers = [{
    void printPrettyPragma(raw_ostream &OS, const PrintingPolicy &Policy) const;
    static llvm::Optional<MapTypeTy>
    isDeclareTargetDeclaration(const ValueDecl *VD);
    static llvm::Optional<OMPDeclareTargetDeclAttr*> getActiveAttr(const ValueDecl *VD);
    static llvm::Optional<DevTypeTy> getDeviceType(const ValueDecl *VD);
    static llvm::Optional<SourceLocation> getLocation(const ValueDecl *VD);
  }];
}

def OMPAllocateDecl : InheritableAttr {
  // This attribute has no spellings as it is only ever created implicitly.
  let Spellings = [];
  let SemaHandler = 0;
  let Args = [
    EnumArgument<"AllocatorType", "AllocatorTypeTy",
                 [
                   "omp_null_allocator", "omp_default_mem_alloc",
                   "omp_large_cap_mem_alloc", "omp_const_mem_alloc",
                   "omp_high_bw_mem_alloc", "omp_low_lat_mem_alloc",
                   "omp_cgroup_mem_alloc", "omp_pteam_mem_alloc",
                   "omp_thread_mem_alloc", ""
                 ],
                 [
                   "OMPNullMemAlloc", "OMPDefaultMemAlloc",
                   "OMPLargeCapMemAlloc", "OMPConstMemAlloc",
                   "OMPHighBWMemAlloc", "OMPLowLatMemAlloc",
                   "OMPCGroupMemAlloc", "OMPPTeamMemAlloc", "OMPThreadMemAlloc",
                   "OMPUserDefinedMemAlloc"
                 ]>,
    ExprArgument<"Allocator">,
    ExprArgument<"Alignment">
  ];
  let Documentation = [Undocumented];
}

def OMPDeclareVariant : InheritableAttr {
  let Spellings = [Pragma<"omp", "declare variant">];
  let Subjects = SubjectList<[Function]>;
  let SemaHandler = 0;
  let HasCustomParsing = 1;
  let InheritEvenIfAlreadyPresent = 1;
  let Documentation = [OMPDeclareVariantDocs];
  let Args = [
    ExprArgument<"VariantFuncRef">,
    OMPTraitInfoArgument<"TraitInfos">,
    VariadicExprArgument<"AdjustArgsNothing">,
    VariadicExprArgument<"AdjustArgsNeedDevicePtr">,
    VariadicEnumArgument<"AppendArgs", "InteropType",
                     ["target", "targetsync", "target,targetsync"],
                     ["Target", "TargetSync", "Target_TargetSync"]>
  ];
  let AdditionalMembers = [{
    OMPTraitInfo &getTraitInfo() { return *traitInfos; }
    void printPrettyPragma(raw_ostream & OS, const PrintingPolicy &Policy)
        const;
  }];
}

def Assumption : InheritableAttr {
  let Spellings = [Clang<"assume">];
  let Subjects = SubjectList<[Function, ObjCMethod]>;
  let InheritEvenIfAlreadyPresent = 1;
  let Documentation = [AssumptionDocs];
  let Args = [StringArgument<"Assumption">];
}

def InternalLinkage : InheritableAttr {
  let Spellings = [Clang<"internal_linkage">];
  let Subjects = SubjectList<[Var, Function, CXXRecord]>;
  let Documentation = [InternalLinkageDocs];
}
def : MutualExclusions<[Common, InternalLinkage]>;

def ExcludeFromExplicitInstantiation : InheritableAttr {
  let Spellings = [Clang<"exclude_from_explicit_instantiation">];
  let Subjects = SubjectList<[Var, Function, CXXRecord]>;
  let Documentation = [ExcludeFromExplicitInstantiationDocs];
  let MeaningfulToClassTemplateDefinition = 1;
  let SimpleHandler = 1;
}

def Reinitializes : InheritableAttr {
  let Spellings = [Clang<"reinitializes", 0>];
  let Subjects = SubjectList<[NonStaticNonConstCXXMethod], ErrorDiag>;
  let Documentation = [ReinitializesDocs];
  let SimpleHandler = 1;
}

def NoDestroy : InheritableAttr {
  let Spellings = [Clang<"no_destroy", 0>];
  let Subjects = SubjectList<[Var]>;
  let Documentation = [NoDestroyDocs];
}

def AlwaysDestroy : InheritableAttr {
  let Spellings = [Clang<"always_destroy", 0>];
  let Subjects = SubjectList<[Var]>;
  let Documentation = [AlwaysDestroyDocs];
}
def : MutualExclusions<[NoDestroy, AlwaysDestroy]>;

def SpeculativeLoadHardening : InheritableAttr {
  let Spellings = [Clang<"speculative_load_hardening">];
  let Subjects = SubjectList<[Function, ObjCMethod], ErrorDiag>;
  let Documentation = [SpeculativeLoadHardeningDocs];
  let SimpleHandler = 1;
}

def NoSpeculativeLoadHardening : InheritableAttr {
  let Spellings = [Clang<"no_speculative_load_hardening">];
  let Subjects = SubjectList<[Function, ObjCMethod], ErrorDiag>;
  let Documentation = [NoSpeculativeLoadHardeningDocs];
  let SimpleHandler = 1;
}
def : MutualExclusions<[SpeculativeLoadHardening, NoSpeculativeLoadHardening]>;

def Uninitialized : InheritableAttr {
  let Spellings = [Clang<"uninitialized", 0>];
  let Subjects = SubjectList<[LocalVar]>;
  let PragmaAttributeSupport = 1;
  let Documentation = [UninitializedDocs];
}

def LoaderUninitialized : Attr {
  let Spellings = [Clang<"loader_uninitialized">];
  let Subjects = SubjectList<[GlobalVar]>;
  let Documentation = [LoaderUninitializedDocs];
  let SimpleHandler = 1;
}

def ObjCExternallyRetained : InheritableAttr {
  let LangOpts = [ObjCAutoRefCount];
  let Spellings = [Clang<"objc_externally_retained">];
  let Subjects = SubjectList<[NonParmVar, Function, Block, ObjCMethod]>;
  let Documentation = [ObjCExternallyRetainedDocs];
}

def NoBuiltin : Attr {
  let Spellings = [Clang<"no_builtin">];
  let Args = [VariadicStringArgument<"BuiltinNames">];
  let Subjects = SubjectList<[Function]>;
  let Documentation = [NoBuiltinDocs];
}

def UsingIfExists : InheritableAttr {
  let Spellings = [Clang<"using_if_exists", 0>];
  let Subjects = SubjectList<[Using,
                              UnresolvedUsingTypename,
                              UnresolvedUsingValue], ErrorDiag>;
  let Documentation = [UsingIfExistsDocs];
}

// FIXME: This attribute is not inheritable, it will not be propagated to
// redecls. [[clang::lifetimebound]] has the same problems. This should be
// fixed in TableGen (by probably adding a new inheritable flag).
def AcquireHandle : DeclOrTypeAttr {
  let Spellings = [Clang<"acquire_handle">];
  let Args = [StringArgument<"HandleType">];
  let Subjects = SubjectList<[Function, TypedefName, ParmVar]>;
  let Documentation = [AcquireHandleDocs];
}

def UseHandle : InheritableParamAttr {
  let Spellings = [Clang<"use_handle">];
  let Args = [StringArgument<"HandleType">];
  let Subjects = SubjectList<[ParmVar]>;
  let Documentation = [UseHandleDocs];
}

def ReleaseHandle : InheritableParamAttr {
  let Spellings = [Clang<"release_handle">];
  let Args = [StringArgument<"HandleType">];
  let Subjects = SubjectList<[ParmVar]>;
  let Documentation = [ReleaseHandleDocs];
}

def DiagnoseAsBuiltin : InheritableAttr {
  let Spellings = [Clang<"diagnose_as_builtin">];
  let Args = [DeclArgument<Function, "Function">,
              VariadicUnsignedArgument<"ArgIndices">];
  let Subjects = SubjectList<[Function]>;
  let Documentation = [DiagnoseAsBuiltinDocs];
}

def Builtin : InheritableAttr {
  let Spellings = [];
  let Args = [UnsignedArgument<"ID">];
  let Subjects = SubjectList<[Function]>;
  let SemaHandler = 0;
  let Documentation = [Undocumented];
}
def EnforceTCB : InheritableAttr {
  let Spellings = [Clang<"enforce_tcb">];
  let Subjects = SubjectList<[Function]>;
  let Args = [StringArgument<"TCBName">];
  let Documentation = [EnforceTCBDocs];
  bit InheritEvenIfAlreadyPresent = 1;
}

def EnforceTCBLeaf : InheritableAttr {
  let Spellings = [Clang<"enforce_tcb_leaf">];
  let Subjects = SubjectList<[Function]>;
  let Args = [StringArgument<"TCBName">];
  let Documentation = [EnforceTCBLeafDocs];
  bit InheritEvenIfAlreadyPresent = 1;
}

def Error : InheritableAttr {
  let Spellings = [GCC<"error">, GCC<"warning">];
  let Accessors = [Accessor<"isError", [GCC<"error">]>,
                   Accessor<"isWarning", [GCC<"warning">]>];
  let Args = [StringArgument<"UserDiagnostic">];
  let Subjects = SubjectList<[Function], ErrorDiag>;
  let Documentation = [ErrorAttrDocs];
}

// INTEL_CUSTOMIZATION
def PreferDSP : InheritableAttr {
  let Spellings = [CXX11<"intel", "prefer_dsp">, GNU<"prefer_dsp">];
  let Subjects = SubjectList<[Function], ErrorDiag>;
  let Documentation = [Undocumented];
  let SimpleHandler = 1;
}

def PreferSoftLogic : InheritableAttr {
  let Spellings = [CXX11<"intel", "prefer_softlogic">, GNU<"prefer_softlogic">];
  let Subjects = SubjectList<[Function], ErrorDiag>;
  let Documentation = [Undocumented];
  let SimpleHandler = 1;
}
def : MutualExclusions<[PreferDSP, PreferSoftLogic]>;

def PropagateDSPPreference : InheritableAttr {
  let Spellings = [CXX11<"intel", "propagate_dsp_preference">, GNU<"propagate_dsp_preference">];
  let Subjects = SubjectList<[Function], ErrorDiag>;
  let Documentation = [Undocumented];
  let SimpleHandler = 1;
}
// end INTEL_CUSTOMIZATION<|MERGE_RESOLUTION|>--- conflicted
+++ resolved
@@ -1217,7 +1217,6 @@
 }
 def : MutualExclusions<[CUDAConstant, CUDAShared, HIPManaged]>;
 
-<<<<<<< HEAD
 // INTEL_CUSTOMIZATION
 def HLSDevice : InheritableAttr {
   let Spellings = [Clang<"hls_device">];
@@ -1228,8 +1227,6 @@
 }
 // end INTEL_CUSTOMIZATION
 
-=======
->>>>>>> 9ba8a51e
 def SYCLDevice : InheritableAttr {
   let Spellings = [GNU<"sycl_device">];
   let Subjects = SubjectList<[Function]>;
@@ -1372,7 +1369,6 @@
   let Documentation = [SYCLDeviceIndirectlyCallableDocs];
 }
 
-<<<<<<< HEAD
 // INTEL_CUSTOMIZATION
 def SYCLUnmasked: InheritableAttr {
   let Spellings = [ CXX11<"intel", "unmasked"> ];
@@ -1382,8 +1378,6 @@
 }
 // end INTEL_CUSTOMIZATION
 
-=======
->>>>>>> 9ba8a51e
 def SYCLIntelBufferLocation : InheritableAttr {
   // No spelling, as this attribute can't be created in the source code.
   let Spellings = [];
@@ -1410,67 +1404,42 @@
 }
 
 def SYCLIntelNumSimdWorkItems : InheritableAttr {
-<<<<<<< HEAD
   let Spellings = [GNU<"num_simd_work_items">, //INTEL
                    CXX11<"intel","num_simd_work_items">];
   let Args = [ExprArgument<"Value">];
   let LangOpts = [SYCLIsDevice, SYCLIsHost, OpenCL]; //INTEL
-=======
-  let Spellings = [CXX11<"intel", "num_simd_work_items">];
-  let Args = [ExprArgument<"Value">];
-  let LangOpts = [SYCLIsDevice, SYCLIsHost];
->>>>>>> 9ba8a51e
   let Subjects = SubjectList<[Function], ErrorDiag>;
   let Documentation = [SYCLIntelNumSimdWorkItemsAttrDocs];
   let SupportsNonconformingLambdaSyntax = 1;
 }
 
 def SYCLIntelUseStallEnableClusters : InheritableAttr {
-<<<<<<< HEAD
   let Spellings = [CXX11<"intel","use_stall_enable_clusters">, //INTEL
                    Clang<"stall_enable">, //INTEL
                    Clang<"use_stall_enable_clusters">]; //INTEL
   let LangOpts = [SYCLIsHost, SYCLIsDevice, HLS, OpenCL]; //INTEL
-=======
-  let Spellings = [CXX11<"intel","use_stall_enable_clusters">];
-  let LangOpts = [SYCLIsHost, SYCLIsDevice];
->>>>>>> 9ba8a51e
   let Subjects = SubjectList<[Function], ErrorDiag>;
   let Documentation = [SYCLIntelUseStallEnableClustersAttrDocs];
   let SupportsNonconformingLambdaSyntax = 1;
 }
 
 def SYCLIntelSchedulerTargetFmaxMhz : InheritableAttr {
-<<<<<<< HEAD
   let Spellings = [GNU<"scheduler_target_fmax_mhz">, //INTEL
                    CXX11<"intel","scheduler_target_fmax_mhz">];
   let Args = [ExprArgument<"Value">];
   let LangOpts = [SYCLIsDevice, SYCLIsHost, HLS, OpenCL]; //INTEL
-=======
-  let Spellings = [CXX11<"intel", "scheduler_target_fmax_mhz">];
-  let Args = [ExprArgument<"Value">];
-  let LangOpts = [SYCLIsDevice, SYCLIsHost];
->>>>>>> 9ba8a51e
   let Subjects = SubjectList<[Function], ErrorDiag>;
   let Documentation = [SYCLIntelSchedulerTargetFmaxMhzAttrDocs];
   let SupportsNonconformingLambdaSyntax = 1;
 }
 
 def SYCLIntelMaxWorkGroupSize : InheritableAttr {
-<<<<<<< HEAD
   let Spellings = [GNU<"max_work_group_size">, //INTEL
                    CXX11<"intel","max_work_group_size">];
   let Args = [ExprArgument<"XDim">,
               ExprArgument<"YDim">,
               ExprArgument<"ZDim">];
   let LangOpts = [SYCLIsDevice, SYCLIsHost, OpenCL]; //INTEL
-=======
-  let Spellings = [CXX11<"intel", "max_work_group_size">];
-  let Args = [ExprArgument<"XDim">,
-              ExprArgument<"YDim">,
-              ExprArgument<"ZDim">];
-  let LangOpts = [SYCLIsDevice, SYCLIsHost];
->>>>>>> 9ba8a51e
   let Subjects = SubjectList<[Function], ErrorDiag>;
   let AdditionalMembers = [{
     Optional<llvm::APSInt> getXDimVal() const {
@@ -1494,16 +1463,10 @@
 }
 
 def SYCLIntelMaxGlobalWorkDim : InheritableAttr {
-<<<<<<< HEAD
   let Spellings = [GNU<"max_global_work_dim">, //INTEL
                    CXX11<"intel","max_global_work_dim">];
   let Args = [ExprArgument<"Value">];
   let LangOpts = [SYCLIsDevice, SYCLIsHost, OpenCL]; //INTEL
-=======
-  let Spellings = [CXX11<"intel", "max_global_work_dim">];
-  let Args = [ExprArgument<"Value">];
-  let LangOpts = [SYCLIsDevice, SYCLIsHost];
->>>>>>> 9ba8a51e
   let Subjects = SubjectList<[Function], ErrorDiag>;
   let Documentation = [SYCLIntelMaxGlobalWorkDimAttrDocs];
   let SupportsNonconformingLambdaSyntax = 1;
@@ -1589,7 +1552,6 @@
     CXX11<"intel", "sub_group_size">, CXX11<"sycl", "reqd_sub_group_size">
   ];
   let Args = [ExprArgument<"Value">];
-<<<<<<< HEAD
   let Subjects = SubjectList<[Function], ErrorDiag>;
   let Documentation = [IntelReqdSubGroupSizeDocs];
   let LangOpts = [OpenCL, SYCLIsDevice, SilentlyIgnoreSYCLIsHost];
@@ -1608,26 +1570,6 @@
   let SupportsNonconformingLambdaSyntax = 1;
 }
 
-=======
-  let Subjects = SubjectList<[Function], ErrorDiag>;
-  let Documentation = [IntelReqdSubGroupSizeDocs];
-  let LangOpts = [OpenCL, SYCLIsDevice, SilentlyIgnoreSYCLIsHost];
-  let SupportsNonconformingLambdaSyntax = 1;
-  let Accessors =
-    [Accessor<"isSYCL2020Spelling", [CXX11<"intel", "sub_group_size">]>];
-}
-
-def IntelNamedSubGroupSize : InheritableAttr {
-  let Spellings = [CXX11<"intel", "named_sub_group_size">];
-  let Args = [EnumArgument<"Type", "SubGroupSizeType", ["automatic", "primary"],
-                           ["Automatic", "Primary"]>];
-  let Subjects = SubjectList<[Function], ErrorDiag>;
-  let Documentation = [IntelNamedSubGroupSizeDocs];
-  let LangOpts = [OpenCL, SYCLIsDevice, SilentlyIgnoreSYCLIsHost];
-  let SupportsNonconformingLambdaSyntax = 1;
-}
-
->>>>>>> 9ba8a51e
 def :
   MutualExclusions<[IntelReqdSubGroupSize, IntelNamedSubGroupSize, SYCLSimd]>;
 
@@ -2098,18 +2040,13 @@
 }
 
 def SYCLIntelFPGAInitiationInterval : DeclOrStmtAttr {
-<<<<<<< HEAD
   let Spellings = [Pragma<"", "ii">, //INTEL
                    CXX11<"intel","ii">,
-=======
-  let Spellings = [CXX11<"intel", "ii">,
->>>>>>> 9ba8a51e
                    CXX11<"intel", "initiation_interval">];
   let Subjects = SubjectList<[ForStmt, CXXForRangeStmt, WhileStmt, DoStmt, Function],
                               ErrorDiag,
                               "'for', 'while', 'do' statements, and functions">;
   let Args = [ExprArgument<"IntervalExpr">];
-<<<<<<< HEAD
   let LangOpts = [SYCLIsDevice, SilentlyIgnoreSYCLIsHost, HLS, OpenCL]; //INTEL
   let IsStmtDependent = 0; //INTEL
   let AdditionalMembers = [{
@@ -2122,16 +2059,11 @@
     }
     // end INTEL_CUSTOMIZATION
   }];
-=======
-  let LangOpts = [SYCLIsDevice, SilentlyIgnoreSYCLIsHost];
-  let IsStmtDependent = 1;
->>>>>>> 9ba8a51e
   let Documentation = [SYCLIntelFPGAInitiationIntervalAttrDocs];
   let SupportsNonconformingLambdaSyntax = 1;
 }
 
 def SYCLIntelFPGAMaxConcurrency : DeclOrStmtAttr {
-<<<<<<< HEAD
   let Spellings = [Pragma<"", "max_concurrency">, //INTEL
                    CXX11<"intel","max_concurrency">];
   let Subjects =
@@ -2147,21 +2079,11 @@
     }
     // end INTEL_CUSTOMIZATION
   }];
-=======
-  let Spellings = [CXX11<"intel", "max_concurrency">];
-  let Subjects = SubjectList<[ForStmt, CXXForRangeStmt, WhileStmt, DoStmt, Function],
-                             ErrorDiag,
-                             "'for', 'while', 'do' statements, and functions">;
-  let Args = [ExprArgument<"NThreadsExpr">];
-  let LangOpts = [SYCLIsDevice, SilentlyIgnoreSYCLIsHost];
-  let IsStmtDependent = 1;
->>>>>>> 9ba8a51e
   let Documentation = [SYCLIntelFPGAMaxConcurrencyAttrDocs];
   let SupportsNonconformingLambdaSyntax = 1;
 }
 
 def SYCLIntelFPGALoopCoalesce : StmtAttr {
-<<<<<<< HEAD
   let Spellings = [Pragma<"", "loop_coalesce">, //INTEL
                    CXX11<"intel","loop_coalesce">];
   let Subjects = SubjectList<[ForStmt, CXXForRangeStmt, WhileStmt, DoStmt],
@@ -2176,19 +2098,10 @@
     }
     // end INTEL_CUSTOMIZATION
   }];
-=======
-  let Spellings = [CXX11<"intel", "loop_coalesce">];
-  let Subjects = SubjectList<[ForStmt, CXXForRangeStmt, WhileStmt, DoStmt],
-                             ErrorDiag, "'for', 'while', and 'do' statements">;
-  let Args = [ExprArgument<"NExpr", /*opt*/1>];
-  let LangOpts = [SYCLIsDevice, SilentlyIgnoreSYCLIsHost];
-  let IsStmtDependent = 1;
->>>>>>> 9ba8a51e
   let Documentation = [SYCLIntelFPGALoopCoalesceAttrDocs];
 }
 
 def SYCLIntelFPGADisableLoopPipelining : DeclOrStmtAttr {
-<<<<<<< HEAD
   let Spellings = [Pragma<"", "disable_loop_pipelining">, //INTEL
                    CXX11<"intel","disable_loop_pipelining">];
   let Subjects = SubjectList<[ForStmt, CXXForRangeStmt, WhileStmt, DoStmt, Function],
@@ -2206,14 +2119,6 @@
     }
     // end INTEL_CUSTOMIZATION
   }];
-=======
-  let Spellings = [CXX11<"intel", "disable_loop_pipelining">];
-  let Subjects = SubjectList<[ForStmt, CXXForRangeStmt, WhileStmt, DoStmt, Function],
-                              ErrorDiag,
-                              "'for', 'while', 'do' statements, and functions">;
-  let LangOpts = [SYCLIsDevice, SilentlyIgnoreSYCLIsHost];
-  let IsStmtDependent = 1;
->>>>>>> 9ba8a51e
   let Documentation = [SYCLIntelFPGADisableLoopPipeliningAttrDocs];
   let SupportsNonconformingLambdaSyntax = 1;
   let SimpleHandler = 1;
@@ -2246,7 +2151,6 @@
                         SYCLIntelFPGADisableLoopPipelining]>;
 
 def SYCLIntelFPGAMaxInterleaving : StmtAttr {
-<<<<<<< HEAD
   let Spellings = [Pragma<"", "max_interleaving">, //INTEL
                    CXX11<"intel","max_interleaving">];
   let Subjects = SubjectList<[ForStmt, CXXForRangeStmt, WhileStmt, DoStmt],
@@ -2261,21 +2165,12 @@
     }
     // end INTEL_CUSTOMIZATION
   }];
-=======
-  let Spellings = [CXX11<"intel", "max_interleaving">];
-  let Subjects = SubjectList<[ForStmt, CXXForRangeStmt, WhileStmt, DoStmt],
-                             ErrorDiag, "'for', 'while', and 'do' statements">;
-  let Args = [ExprArgument<"NExpr">];
-  let LangOpts = [SYCLIsDevice, SilentlyIgnoreSYCLIsHost];
-  let IsStmtDependent = 1;
->>>>>>> 9ba8a51e
   let Documentation = [SYCLIntelFPGAMaxInterleavingAttrDocs];
 }
 def : MutualExclusions<[SYCLIntelFPGADisableLoopPipelining,
                         SYCLIntelFPGAMaxInterleaving]>;
 
 def SYCLIntelFPGASpeculatedIterations : StmtAttr {
-<<<<<<< HEAD
   let Spellings = [Pragma<"", "speculated_iterations">, //INTEL
                    CXX11<"intel","speculated_iterations">];
   let Subjects = SubjectList<[ForStmt, CXXForRangeStmt, WhileStmt, DoStmt],
@@ -2290,14 +2185,6 @@
     }
     // end INTEL_CUSTOMIZATION
   }];
-=======
-  let Spellings = [CXX11<"intel", "speculated_iterations">];
-  let Subjects = SubjectList<[ForStmt, CXXForRangeStmt, WhileStmt, DoStmt],
-                             ErrorDiag, "'for', 'while', and 'do' statements">;
-  let Args = [ExprArgument<"NExpr">];
-  let LangOpts = [SYCLIsDevice, SilentlyIgnoreSYCLIsHost];
-  let IsStmtDependent = 1;
->>>>>>> 9ba8a51e
   let Documentation = [SYCLIntelFPGASpeculatedIterationsAttrDocs];
 }
 def : MutualExclusions<[SYCLIntelFPGADisableLoopPipelining,
@@ -2345,46 +2232,28 @@
                               "local variables, static variables">;
 
 def IntelFPGADoublePump : Attr {
-<<<<<<< HEAD
   let Spellings = [GNU<"doublepump">,                          // INTEL
                    CXX11<"intel", "doublepump">];
   let Subjects = SubjectList<[IntelFPGAConstVar,               // INTEL
                               IntelFPGALocalStaticAgentMemVar, // INTEL
                               Field], ErrorDiag>;
   let LangOpts = [SYCLIsDevice, SilentlyIgnoreSYCLIsHost, OpenCL, HLS];      // INTEL
-=======
-  let Spellings = [CXX11<"intel", "doublepump">];
-  let Subjects = SubjectList<[IntelFPGAConstVar, IntelFPGALocalOrStaticVar,
-                              Field], ErrorDiag>;
-  let LangOpts = [SYCLIsDevice, SilentlyIgnoreSYCLIsHost];
->>>>>>> 9ba8a51e
   let Documentation = [IntelFPGADoublePumpAttrDocs];
 }
 
 def IntelFPGASinglePump : Attr {
-<<<<<<< HEAD
   let Spellings = [GNU<"singlepump">,                          // INTEL
                    CXX11<"intel", "singlepump">];
   let Subjects = SubjectList<[IntelFPGAConstVar,               // INTEL
                               IntelFPGALocalStaticAgentMemVar, // INTEL
                               Field], ErrorDiag>;
   let LangOpts = [SYCLIsDevice, SilentlyIgnoreSYCLIsHost, OpenCL, HLS];      // INTEL
-=======
-  let Spellings = [CXX11<"intel", "singlepump">];
-  let Subjects = SubjectList<[IntelFPGAConstVar, IntelFPGALocalOrStaticVar,
-                              Field], ErrorDiag>;
-  let LangOpts = [SYCLIsDevice, SilentlyIgnoreSYCLIsHost];
->>>>>>> 9ba8a51e
   let Documentation = [IntelFPGASinglePumpAttrDocs];
 }
 
 def IntelFPGAMemory : Attr {
-<<<<<<< HEAD
   let Spellings = [GNU<"memory">, // INTEL
                    CXX11<"intel", "fpga_memory">];
-=======
-  let Spellings = [CXX11<"intel", "fpga_memory">];
->>>>>>> 9ba8a51e
   let Args = [EnumArgument<"Kind", "MemoryKind",
                            ["MLAB", "BLOCK_RAM", ""],
                            ["MLAB", "BlockRAM", "Default"], 1>];
@@ -2399,27 +2268,16 @@
   }];
   let Subjects = SubjectList<[IntelFPGAConstVar, IntelFPGALocalStaticAgentMemVar,
                               Field], ErrorDiag>;
-<<<<<<< HEAD
   let LangOpts = [SYCLIsDevice, SilentlyIgnoreSYCLIsHost, OpenCL, HLS];  // INTEL
-=======
-  let LangOpts = [SYCLIsDevice, SilentlyIgnoreSYCLIsHost];
->>>>>>> 9ba8a51e
   let Documentation = [IntelFPGAMemoryAttrDocs];
 }
 
 def IntelFPGARegister : Attr {
-<<<<<<< HEAD
   let Spellings = [GNU<"register">, // INTEL
                    CXX11<"intel", "fpga_register">];
   let Subjects = SubjectList<[IntelFPGAConstVar, IntelFPGALocalOrStaticVar,
                               Field], ErrorDiag>;
   let LangOpts = [SYCLIsDevice, SilentlyIgnoreSYCLIsHost, OpenCL, HLS];  // INTEL
-=======
-  let Spellings = [CXX11<"intel", "fpga_register">];
-  let Subjects = SubjectList<[IntelFPGAConstVar, IntelFPGALocalOrStaticVar,
-                              Field], ErrorDiag>;
-  let LangOpts = [SYCLIsDevice, SilentlyIgnoreSYCLIsHost];
->>>>>>> 9ba8a51e
   let Documentation = [IntelFPGARegisterAttrDocs];
 }
 def : MutualExclusions<[IntelFPGADoublePump, IntelFPGASinglePump,
@@ -2427,53 +2285,31 @@
 
 // One integral argument.
 def IntelFPGABankWidth : InheritableAttr {
-<<<<<<< HEAD
   let Spellings = [GNU<"bankwidth">, // INTEL
                    CXX11<"intel", "bankwidth">];
   let Args = [ExprArgument<"Value">];
   let Subjects = SubjectList<[IntelFPGAConstVar, IntelFPGALocalStaticAgentMemVar,
                               Field], ErrorDiag>;
   let LangOpts = [SYCLIsDevice, SilentlyIgnoreSYCLIsHost, OpenCL, HLS]; // INTEL
-=======
-  let Spellings = [CXX11<"intel", "bankwidth">];
-  let Args = [ExprArgument<"Value">];
-  let Subjects = SubjectList<[IntelFPGAConstVar, IntelFPGALocalStaticAgentMemVar,
-                              Field], ErrorDiag>;
-  let LangOpts = [SYCLIsDevice, SilentlyIgnoreSYCLIsHost];
->>>>>>> 9ba8a51e
   let Documentation = [IntelFPGABankWidthAttrDocs];
 }
 def : MutualExclusions<[IntelFPGARegister, IntelFPGABankWidth]>;
 
 def IntelFPGANumBanks : InheritableAttr {
-<<<<<<< HEAD
   let Spellings = [GNU<"numbanks">, // INTEL
                    CXX11<"intel", "numbanks">];
   let Args = [ExprArgument<"Value">];
   let Subjects = SubjectList<[IntelFPGAConstVar, IntelFPGALocalStaticAgentMemVar,
                               Field], ErrorDiag>;
   let LangOpts = [SYCLIsDevice, SilentlyIgnoreSYCLIsHost, OpenCL, HLS];  // INTEL
-=======
-  let Spellings = [CXX11<"intel", "numbanks">];
-  let Args = [ExprArgument<"Value">];
-  let Subjects = SubjectList<[IntelFPGAConstVar, IntelFPGALocalStaticAgentMemVar,
-                              Field], ErrorDiag>;
-  let LangOpts = [SYCLIsDevice, SilentlyIgnoreSYCLIsHost];
->>>>>>> 9ba8a51e
   let Documentation = [IntelFPGANumBanksAttrDocs];
 }
 
 def IntelFPGAPrivateCopies : InheritableAttr {
-<<<<<<< HEAD
   let Spellings = [GNU<"private_copies">, // INTEL
                    CXX11<"intel","private_copies">];
   let Args = [ExprArgument<"Value">];
   let LangOpts = [SYCLIsDevice, SilentlyIgnoreSYCLIsHost, OpenCL, HLS]; // INTEL
-=======
-  let Spellings = [CXX11<"intel", "private_copies">];
-  let Args = [ExprArgument<"Value">];
-  let LangOpts = [SYCLIsDevice, SilentlyIgnoreSYCLIsHost];
->>>>>>> 9ba8a51e
   let Subjects = SubjectList<[IntelFPGALocalNonConstVar, Field], ErrorDiag>;
   let Documentation = [IntelFPGAPrivateCopiesAttrDocs];
 }
@@ -2481,56 +2317,33 @@
 
 // Two string arguments.
 def IntelFPGAMerge : Attr {
-<<<<<<< HEAD
   let Spellings = [GNU<"merge">, // INTEL
                    CXX11<"intel", "merge">];
   let Args = [StringArgument<"Name">, StringArgument<"Direction">];
   let Subjects = SubjectList<[IntelFPGAConstVar, IntelFPGALocalOrStaticVar,
                               Field], ErrorDiag>;
   let LangOpts = [SYCLIsDevice, SilentlyIgnoreSYCLIsHost, OpenCL, HLS]; // INTEL
-=======
-  let Spellings = [CXX11<"intel", "merge">];
-  let Args = [StringArgument<"Name">, StringArgument<"Direction">];
-  let Subjects = SubjectList<[IntelFPGAConstVar, IntelFPGALocalOrStaticVar,
-                              Field], ErrorDiag>;
-  let LangOpts = [SYCLIsDevice, SilentlyIgnoreSYCLIsHost];
->>>>>>> 9ba8a51e
   let Documentation = [IntelFPGAMergeAttrDocs];
 }
 def : MutualExclusions<[IntelFPGARegister, IntelFPGAMerge]>;
 
 def IntelFPGAMaxReplicates : InheritableAttr {
-<<<<<<< HEAD
   let Spellings = [GNU<"max_replicates">, // INTEL
                    CXX11<"intel","max_replicates">];
   let Args = [ExprArgument<"Value">];
   let Subjects = SubjectList<[IntelFPGAConstVar, IntelFPGALocalStaticAgentMemVar,
                               Field], ErrorDiag>;
   let LangOpts = [SYCLIsDevice, SilentlyIgnoreSYCLIsHost, OpenCL, HLS]; // INTEL
-=======
-  let Spellings = [CXX11<"intel", "max_replicates">];
-  let Args = [ExprArgument<"Value">];
-  let Subjects = SubjectList<[IntelFPGAConstVar, IntelFPGALocalStaticAgentMemVar,
-                              Field], ErrorDiag>;
-  let LangOpts = [SYCLIsDevice, SilentlyIgnoreSYCLIsHost];
->>>>>>> 9ba8a51e
   let Documentation = [IntelFPGAMaxReplicatesAttrDocs];
 }
 def : MutualExclusions<[IntelFPGARegister, IntelFPGAMaxReplicates]>;
 
 def IntelFPGASimpleDualPort : Attr {
-<<<<<<< HEAD
   let Spellings = [GNU<"simple_dual_port">, // INTEL
                    CXX11<"intel","simple_dual_port">];
   let Subjects = SubjectList<[IntelFPGAConstVar, IntelFPGALocalStaticAgentMemVar,
                               Field], ErrorDiag>;
   let LangOpts = [SYCLIsDevice, SilentlyIgnoreSYCLIsHost, OpenCL, HLS]; // INTEL
-=======
-  let Spellings = [CXX11<"intel", "simple_dual_port">];
-  let Subjects = SubjectList<[IntelFPGAConstVar, IntelFPGALocalStaticAgentMemVar,
-                              Field], ErrorDiag>;
-  let LangOpts = [SYCLIsDevice, SilentlyIgnoreSYCLIsHost];
->>>>>>> 9ba8a51e
   let Documentation = [IntelFPGASimpleDualPortAttrDocs];
 }
 def : MutualExclusions<[IntelFPGARegister, IntelFPGASimpleDualPort]>;
@@ -2552,40 +2365,24 @@
 
 // Variadic integral arguments.
 def IntelFPGABankBits : Attr {
-<<<<<<< HEAD
   let Spellings = [GNU<"bank_bits">, // INTEL
                    CXX11<"intel", "bank_bits">];
   let Args = [VariadicExprArgument<"Args">];
   let Subjects = SubjectList<[IntelFPGAConstVar, IntelFPGALocalStaticAgentMemVar,
                               Field], ErrorDiag>;
   let LangOpts = [SYCLIsDevice, SYCLIsHost, OpenCL, HLS]; // INTEL
-=======
-  let Spellings = [CXX11<"intel", "bank_bits">];
-  let Args = [VariadicExprArgument<"Args">];
-  let Subjects = SubjectList<[IntelFPGAConstVar, IntelFPGALocalStaticAgentMemVar,
-                              Field], ErrorDiag>;
-  let LangOpts = [SYCLIsDevice, SYCLIsHost];
->>>>>>> 9ba8a51e
   let Documentation = [IntelFPGABankBitsDocs];
 }
 def : MutualExclusions<[IntelFPGARegister, IntelFPGABankBits]>;
 def : MutualExclusions<[IntelFPGARegister, IntelFPGANumBanks]>;
 
 def IntelFPGAForcePow2Depth : InheritableAttr {
-<<<<<<< HEAD
   let Spellings = [GNU<"force_pow2_depth">, // INTEL
                    CXX11<"intel","force_pow2_depth">];
   let Args = [ExprArgument<"Value">];
   let Subjects = SubjectList<[IntelFPGAConstVar, IntelFPGALocalStaticAgentMemVar,
                               Field], ErrorDiag>;
   let LangOpts = [SYCLIsDevice, SilentlyIgnoreSYCLIsHost, OpenCL, HLS]; // INTEL
-=======
-  let Spellings = [CXX11<"intel", "force_pow2_depth">];
-  let Args = [ExprArgument<"Value">];
-  let Subjects = SubjectList<[IntelFPGAConstVar, IntelFPGALocalStaticAgentMemVar,
-                              Field], ErrorDiag>;
-  let LangOpts = [SYCLIsDevice, SilentlyIgnoreSYCLIsHost];
->>>>>>> 9ba8a51e
   let Documentation = [IntelFPGAForcePow2DepthAttrDocs];
 }
 def : MutualExclusions<[IntelFPGARegister, IntelFPGAForcePow2Depth]>;
