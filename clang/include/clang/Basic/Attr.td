--- conflicted
+++ resolved
@@ -2217,16 +2217,14 @@
   let Documentation = [Undocumented];
 }
 
-<<<<<<< HEAD
 include "../Basic/intel/IntelAttr.td"
-=======
+
 def OMPCaptureNoInit : InheritableAttr {
   // This attribute has no spellings as it is only ever created implicitly.
   let Spellings = [];
   let SemaHandler = 0;
   let Documentation = [Undocumented];
 }
->>>>>>> 94a96fce
 
 def InternalLinkage : InheritableAttr {
   let Spellings = [GNU<"internal_linkage">, CXX11<"clang", "internal_linkage">];
