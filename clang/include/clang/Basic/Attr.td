//==--- Attr.td - attribute definitions -----------------------------------===//
//
// Part of the LLVM Project, under the Apache License v2.0 with LLVM Exceptions.
// See https://llvm.org/LICENSE.txt for license information.
// SPDX-License-Identifier: Apache-2.0 WITH LLVM-exception
//
//===----------------------------------------------------------------------===//

// The documentation is organized by category. Attributes can have category-
// specific documentation that is collated within the larger document.
class DocumentationCategory<string name> {
  string Name = name;
  code Content = [{}];
}
def DocCatFunction : DocumentationCategory<"Function Attributes">;
def DocCatVariable : DocumentationCategory<"Variable Attributes">;
def DocCatField : DocumentationCategory<"Field Attributes">;
def DocCatType : DocumentationCategory<"Type Attributes">;
def DocCatStmt : DocumentationCategory<"Statement Attributes">;
def DocCatDecl : DocumentationCategory<"Declaration Attributes">;

// Attributes listed under the Undocumented category do not generate any public
// documentation. Ideally, this category should be used for internal-only
// attributes which contain no spellings.
def DocCatUndocumented : DocumentationCategory<"Undocumented">;

class DocDeprecated<string replacement = ""> {
  // If the Replacement field is empty, no replacement will be listed with the
  // documentation. Otherwise, the documentation will specify the attribute has
  // been superseded by this replacement.
  string Replacement = replacement;
}

// Specifies the documentation to be associated with the given category.
class Documentation {
  DocumentationCategory Category;
  code Content;

  // If the heading is empty, one may be picked automatically. If the attribute
  // only has one spelling, no heading is required as the attribute's sole
  // spelling is sufficient. If all spellings are semantically common, the
  // heading will be the semantic spelling. If the spellings are not
  // semantically common and no heading is provided, an error will be emitted.
  string Heading = "";

  // When set, specifies that the attribute is deprecated and can optionally
  // specify a replacement attribute.
  DocDeprecated Deprecated;
}

// Specifies that the attribute is explicitly undocumented. This can be a
// helpful placeholder for the attribute while working on the implementation,
// but should not be used once feature work has been completed.
def Undocumented : Documentation {
  let Category = DocCatUndocumented;
}

include "clang/Basic/AttrDocs.td"

// An attribute's subject is whatever it appertains to. In this file, it is
// more accurately a list of things that an attribute can appertain to. All
// Decls and Stmts are possibly AttrSubjects (even though the syntax may not
// allow attributes on a given Decl or Stmt).
class AttrSubject;

include "clang/Basic/DeclNodes.td"
include "clang/Basic/StmtNodes.td"

// A subset-subject is an AttrSubject constrained to operate only on some subset
// of that subject.
//
// The code fragment is a boolean expression that will confirm that the subject
// meets the requirements; the subject will have the name S, and will have the
// type specified by the base. It should be a simple boolean expression. The
// diagnostic string should be a comma-separated list of subject names.
class SubsetSubject<AttrSubject base, code check, string diag> : AttrSubject {
  AttrSubject Base = base;
  code CheckCode = check;
  string DiagSpelling = diag;
}

def LocalVar : SubsetSubject<Var,
                              [{S->hasLocalStorage() && !isa<ParmVarDecl>(S)}],
                              "local variables">;
def NonParmVar : SubsetSubject<Var,
                               [{S->getKind() != Decl::ParmVar}],
                               "variables">;
def NonLocalVar : SubsetSubject<Var,
                                [{!S->hasLocalStorage()}],
                                "variables with non-local storage">;
def NonBitField : SubsetSubject<Field,
                                [{!S->isBitField()}],
                                "non-bit-field non-static data members">;

def NonStaticCXXMethod : SubsetSubject<CXXMethod,
                                       [{!S->isStatic()}],
                                       "non-static member functions">;

def NonStaticNonConstCXXMethod
    : SubsetSubject<CXXMethod,
                    [{!S->isStatic() && !S->isConst()}],
                    "non-static non-const member functions">;

def ObjCInstanceMethod : SubsetSubject<ObjCMethod,
                                       [{S->isInstanceMethod()}],
                                       "Objective-C instance methods">;

def Struct : SubsetSubject<Record,
                           [{!S->isUnion()}], "structs">;

def TLSVar : SubsetSubject<Var,
                           [{S->getTLSKind() != 0}], "thread-local variables">;

def SharedVar : SubsetSubject<Var,
                              [{S->hasGlobalStorage() && !S->getTLSKind()}],
                              "global variables">;

def GlobalVar : SubsetSubject<Var,
                             [{S->hasGlobalStorage()}], "global variables">;

def InlineFunction : SubsetSubject<Function,
                             [{S->isInlineSpecified()}], "inline functions">;

def FunctionTmpl
    : SubsetSubject<Function, [{S->getTemplatedKind() ==
                                 FunctionDecl::TK_FunctionTemplate}],
                    "function templates">;

def ClassTmpl : SubsetSubject<CXXRecord, [{S->getDescribedClassTemplate()}],
                              "class templates">;

// FIXME: this hack is needed because DeclNodes.td defines the base Decl node
// type to be a class, not a definition. This makes it impossible to create an
// attribute subject which accepts a Decl. Normally, this is not a problem,
// because the attribute can have no Subjects clause to accomplish this. But in
// the case of a SubsetSubject, there's no way to express it without this hack.
def DeclBase : AttrSubject;
def FunctionLike : SubsetSubject<DeclBase,
                                 [{S->getFunctionType(false) != nullptr}],
                                 "functions, function pointers">;

def OpenCLKernelFunction
    : SubsetSubject<Function, [{S->hasAttr<OpenCLKernelAttr>()}],
                    "kernel functions">;

// HasFunctionProto is a more strict version of FunctionLike, so it should
// never be specified in a Subjects list along with FunctionLike (due to the
// inclusive nature of subject testing).
def HasFunctionProto : SubsetSubject<DeclBase,
                                     [{(S->getFunctionType(true) != nullptr &&
                              isa<FunctionProtoType>(S->getFunctionType())) ||
                                       isa<ObjCMethodDecl>(S) ||
                                       isa<BlockDecl>(S)}],
                                     "non-K&R-style functions">;

// A subject that matches the implicit object parameter of a non-static member
// function. Accepted as a function type attribute on the type of such a
// member function.
// FIXME: This does not actually ever match currently.
def ImplicitObjectParameter
    : SubsetSubject<Function, [{static_cast<void>(S), false}],
                    "implicit object parameters">;

// A single argument to an attribute
class Argument<string name, bit optional, bit fake = 0> {
  string Name = name;
  bit Optional = optional;

  /// A fake argument is used to store and serialize additional information
  /// in an attribute without actually changing its parsing or pretty-printing.
  bit Fake = fake;
}

class BoolArgument<string name, bit opt = 0, bit fake = 0> : Argument<name, opt,
                                                                      fake>;
class IdentifierArgument<string name, bit opt = 0> : Argument<name, opt>;
class IntArgument<string name, bit opt = 0> : Argument<name, opt>;
class StringArgument<string name, bit opt = 0> : Argument<name, opt>;
class ExprArgument<string name, bit opt = 0> : Argument<name, opt>;
class DeclArgument<DeclNode kind, string name, bit opt = 0, bit fake = 0>
    : Argument<name, opt, fake> {
  DeclNode Kind = kind;
}

// An argument of a OMPDeclareVariantAttr that represents the `match`
// clause of the declare variant by keeping the information (incl. nesting) in
// an OMPTraitInfo object.
//
// With some exceptions, the `match(<context-selector>)` clause looks roughly
// as follows:
//   context-selector := list<selector-set>
//       selector-set := <kind>={list<selector>}
//           selector := <kind>([score(<const-expr>):] list<trait>)
//              trait := <kind>
//
// The structure of an OMPTraitInfo object is a tree as defined below:
//
//   OMPTraitInfo     := {list<OMPTraitSet>}
//   OMPTraitSet      := {Kind, list<OMPTraitSelector>}
//   OMPTraitSelector := {Kind, Expr, list<OMPTraitProperty>}
//   OMPTraitProperty := {Kind}
//
class OMPTraitInfoArgument<string name> : Argument<name, 0>;

class TypeArgument<string name, bit opt = 0> : Argument<name, opt>;
class UnsignedArgument<string name, bit opt = 0> : Argument<name, opt>;
class VariadicUnsignedArgument<string name> : Argument<name, 1>;
class VariadicExprArgument<string name> : Argument<name, 1>;
class VariadicStringArgument<string name> : Argument<name, 1>;
class VariadicIdentifierArgument<string name> : Argument<name, 1>;

// Like VariadicUnsignedArgument except values are ParamIdx.
class VariadicParamIdxArgument<string name> : Argument<name, 1>;

// A list of identifiers matching parameters or ParamIdx indices.
class VariadicParamOrParamIdxArgument<string name> : Argument<name, 1>;

// Like VariadicParamIdxArgument but for a single function parameter index.
class ParamIdxArgument<string name, bit opt = 0> : Argument<name, opt>;

// A version of the form major.minor[.subminor].
class VersionArgument<string name, bit opt = 0> : Argument<name, opt>;

// This one's a doozy, so it gets its own special type
// It can be an unsigned integer, or a type. Either can
// be dependent.
class AlignedArgument<string name, bit opt = 0> : Argument<name, opt>;

// A bool argument with a default value
class DefaultBoolArgument<string name, bit default, bit fake = 0>
    : BoolArgument<name, 1, fake> {
  bit Default = default;
}

// An integer argument with a default value
class DefaultIntArgument<string name, int default> : IntArgument<name, 1> {
  int Default = default;
}

class DefaultUnsignedArgument<string name, int default> : UnsignedArgument<name, 1> {
  int Default = default;
}

// This argument is more complex, it includes the enumerator type name,
// a list of strings to accept, and a list of enumerators to map them to.
class EnumArgument<string name, string type, list<string> values,
                   list<string> enums, bit opt = 0, bit fake = 0>
    : Argument<name, opt, fake> {
  string Type = type;
  list<string> Values = values;
  list<string> Enums = enums;
}

// FIXME: There should be a VariadicArgument type that takes any other type
//        of argument and generates the appropriate type.
class VariadicEnumArgument<string name, string type, list<string> values,
                           list<string> enums> : Argument<name, 1>  {
  string Type = type;
  list<string> Values = values;
  list<string> Enums = enums;
}

// This handles one spelling of an attribute.
class Spelling<string name, string variety> {
  string Name = name;
  string Variety = variety;
}

class GNU<string name> : Spelling<name, "GNU">;
class Declspec<string name> : Spelling<name, "Declspec">;
class Microsoft<string name> : Spelling<name, "Microsoft">;
class CXX11<string namespace, string name, int version = 1>
    : Spelling<name, "CXX11"> {
  string Namespace = namespace;
  int Version = version;
}
class C2x<string namespace, string name, int version = 1>
    : Spelling<name, "C2x"> {
  string Namespace = namespace;
  int Version = version;
}

class Keyword<string name> : Spelling<name, "Keyword">;
class Pragma<string namespace, string name> : Spelling<name, "Pragma"> {
  string Namespace = namespace;
}

// The GCC spelling implies GNU<name>, CXX11<"gnu", name>, and optionally,
// C2x<"gnu", name>. This spelling should be used for any GCC-compatible
// attributes.
class GCC<string name, bit allowInC = 1> : Spelling<name, "GCC"> {
  bit AllowInC = allowInC;
}

// The Clang spelling implies GNU<name>, CXX11<"clang", name>, and optionally,
// C2x<"clang", name>. This spelling should be used for any Clang-specific
// attributes.
class Clang<string name, bit allowInC = 1> : Spelling<name, "Clang"> {
  bit AllowInC = allowInC;
}

class Accessor<string name, list<Spelling> spellings> {
  string Name = name;
  list<Spelling> Spellings = spellings;
}

class SubjectDiag<bit warn, bit intel_warn = 0> { // INTEL
  bit Warn = warn;
  bit IntelWarn = intel_warn; // INTEL
}
def WarnDiag : SubjectDiag<1>;
def ErrorDiag : SubjectDiag<0>;
// INTEL_CUSTOMIZATION
// Intel specific, allows converting a clang error to a warning in Intel mode.
def IntelWarnDiag : SubjectDiag<0, 1>;
// end INTEL_CUSTOMIZATION

class SubjectList<list<AttrSubject> subjects, SubjectDiag diag = WarnDiag,
                  string customDiag = ""> {
  list<AttrSubject> Subjects = subjects;
  SubjectDiag Diag = diag;
  string CustomDiag = customDiag;
}

class LangOpt<string name, code customCode = [{}]> {
  // The language option to test; ignored when custom code is supplied.
  string Name = name;

  // A custom predicate, written as an expression evaluated in a context with
  // "LangOpts" bound.
  code CustomCode = customCode;
}

def MicrosoftExt : LangOpt<"MicrosoftExt">;
def Borland : LangOpt<"Borland">;
def CUDA : LangOpt<"CUDA">;
def SYCLIsDevice : LangOpt<"SYCLIsDevice">;
def SYCL : LangOpt<"SYCLIsDevice">;
def SYCLIsHost : LangOpt<"SYCLIsHost">;
def SYCLExplicitSIMD : LangOpt<"SYCLExplicitSIMD">;
def HIP : LangOpt<"HIP">;
def COnly : LangOpt<"", "!LangOpts.CPlusPlus">;
def CPlusPlus : LangOpt<"CPlusPlus">;
def OpenCL : LangOpt<"OpenCL">;
def RenderScript : LangOpt<"RenderScript">;
def ObjC : LangOpt<"ObjC">;
def BlocksSupported : LangOpt<"Blocks">;
def ObjCAutoRefCount : LangOpt<"ObjCAutoRefCount">;
def ObjCNonFragileRuntime
    : LangOpt<"", "LangOpts.ObjCRuntime.allowsClassStubs()">;

def HLS : LangOpt<"HLS">; // INTEL

// Language option for CMSE extensions
def Cmse : LangOpt<"Cmse">;

// Defines targets for target-specific attributes. Empty lists are unchecked.
class TargetSpec {
  // Specifies Architectures for which the target applies, based off the
  // ArchType enumeration in Triple.h.
  list<string> Arches = [];
  // Specifies Operating Systems for which the target applies, based off the
  // OSType enumeration in Triple.h
  list<string> OSes;
  // Specifies Object Formats for which the target applies, based off the
  // ObjectFormatType enumeration in Triple.h
  list<string> ObjectFormats;
  // A custom predicate, written as an expression evaluated in a context
  // with the following declarations in scope:
  //   const clang::TargetInfo &Target;
  //   const llvm::Triple &T = Target.getTriple();
  code CustomCode = [{}];
}

class TargetArch<list<string> arches> : TargetSpec {
  let Arches = arches;
}
def TargetARM : TargetArch<["arm", "thumb", "armeb", "thumbeb"]>;
def TargetAArch64 : TargetArch<["aarch64"]>;
def TargetAnyArm : TargetArch<!listconcat(TargetARM.Arches, TargetAArch64.Arches)>;
def TargetAVR : TargetArch<["avr"]>;
def TargetBPF : TargetArch<["bpfel", "bpfeb"]>;
def TargetMips32 : TargetArch<["mips", "mipsel"]>;
def TargetAnyMips : TargetArch<["mips", "mipsel", "mips64", "mips64el"]>;
def TargetMSP430 : TargetArch<["msp430"]>;
def TargetRISCV : TargetArch<["riscv32", "riscv64"]>;
def TargetX86 : TargetArch<["x86"]>;
def TargetAnyX86 : TargetArch<["x86", "x86_64"]>;
def TargetWebAssembly : TargetArch<["wasm32", "wasm64"]>;
def TargetHasDLLImportExport : TargetSpec {
  let CustomCode = [{ Target.getTriple().hasDLLImportExport() }];
}
def TargetItaniumCXXABI : TargetSpec {
  let CustomCode = [{ Target.getCXXABI().isItaniumFamily() }];
}
def TargetMicrosoftCXXABI : TargetArch<["x86", "x86_64", "arm", "thumb", "aarch64"]> {
  let CustomCode = [{ Target.getCXXABI().isMicrosoft() }];
}
def TargetELF : TargetSpec {
  let ObjectFormats = ["ELF"];
}

def TargetSupportsInitPriority : TargetSpec {
  let CustomCode = [{ !Target.getTriple().isOSzOS() }];
}
// Attribute subject match rules that are used for #pragma clang attribute.
//
// A instance of AttrSubjectMatcherRule represents an individual match rule.
// An individual match rule can correspond to a number of different attribute
// subjects, e.g. "record" matching rule corresponds to the Record and
// CXXRecord attribute subjects.
//
// Match rules are used in the subject list of the #pragma clang attribute.
// Match rules can have sub-match rules that are instances of
// AttrSubjectMatcherSubRule. A sub-match rule can correspond to a number
// of different attribute subjects, and it can have a negated spelling as well.
// For example, "variable(unless(is_parameter))" matching rule corresponds to
// the NonParmVar attribute subject.
class AttrSubjectMatcherSubRule<string name, list<AttrSubject> subjects,
                                bit negated = 0> {
  string Name = name;
  list<AttrSubject> Subjects = subjects;
  bit Negated = negated;
  // Lists language options, one of which is required to be true for the
  // attribute to be applicable. If empty, the language options are taken
  // from the parent matcher rule.
  list<LangOpt> LangOpts = [];
}
class AttrSubjectMatcherRule<string name, list<AttrSubject> subjects,
                             list<AttrSubjectMatcherSubRule> subrules = []> {
  string Name = name;
  list<AttrSubject> Subjects = subjects;
  list<AttrSubjectMatcherSubRule> Constraints = subrules;
  // Lists language options, one of which is required to be true for the
  // attribute to be applicable. If empty, no language options are required.
  list<LangOpt> LangOpts = [];
}

// function(is_member)
def SubRuleForCXXMethod : AttrSubjectMatcherSubRule<"is_member", [CXXMethod]> {
  let LangOpts = [CPlusPlus];
}
def SubjectMatcherForFunction : AttrSubjectMatcherRule<"function", [Function], [
  SubRuleForCXXMethod
]>;
// hasType is abstract, it should be used with one of the sub-rules.
def SubjectMatcherForType : AttrSubjectMatcherRule<"hasType", [], [
  AttrSubjectMatcherSubRule<"functionType", [FunctionLike]>

  // FIXME: There's a matcher ambiguity with objc methods and blocks since
  // functionType excludes them but functionProtoType includes them.
  // AttrSubjectMatcherSubRule<"functionProtoType", [HasFunctionProto]>
]>;
def SubjectMatcherForTypedef : AttrSubjectMatcherRule<"type_alias",
                                                      [TypedefName]>;
def SubjectMatcherForRecord : AttrSubjectMatcherRule<"record", [Record,
                                                                CXXRecord], [
  // unless(is_union)
  AttrSubjectMatcherSubRule<"is_union", [Struct], 1>
]>;
def SubjectMatcherForEnum : AttrSubjectMatcherRule<"enum", [Enum]>;
def SubjectMatcherForEnumConstant : AttrSubjectMatcherRule<"enum_constant",
                                                           [EnumConstant]>;
def SubjectMatcherForVar : AttrSubjectMatcherRule<"variable", [Var], [
  AttrSubjectMatcherSubRule<"is_thread_local", [TLSVar]>,
  AttrSubjectMatcherSubRule<"is_global", [GlobalVar]>,
  AttrSubjectMatcherSubRule<"is_local", [LocalVar]>,
  AttrSubjectMatcherSubRule<"is_parameter", [ParmVar]>,
  // unless(is_parameter)
  AttrSubjectMatcherSubRule<"is_parameter", [NonParmVar], 1>
]>;
def SubjectMatcherForField : AttrSubjectMatcherRule<"field", [Field]>;
def SubjectMatcherForNamespace : AttrSubjectMatcherRule<"namespace",
                                                        [Namespace]> {
  let LangOpts = [CPlusPlus];
}
def SubjectMatcherForObjCInterface : AttrSubjectMatcherRule<"objc_interface",
                                                            [ObjCInterface]> {
  let LangOpts = [ObjC];
}
def SubjectMatcherForObjCProtocol : AttrSubjectMatcherRule<"objc_protocol",
                                                           [ObjCProtocol]> {
  let LangOpts = [ObjC];
}
def SubjectMatcherForObjCCategory : AttrSubjectMatcherRule<"objc_category",
                                                           [ObjCCategory]> {
  let LangOpts = [ObjC];
}
def SubjectMatcherForObjCImplementation :
    AttrSubjectMatcherRule<"objc_implementation", [ObjCImpl]> {
  let LangOpts = [ObjC];
}
def SubjectMatcherForObjCMethod : AttrSubjectMatcherRule<"objc_method",
                                                         [ObjCMethod], [
  AttrSubjectMatcherSubRule<"is_instance", [ObjCInstanceMethod]>
]> {
  let LangOpts = [ObjC];
}
def SubjectMatcherForObjCProperty : AttrSubjectMatcherRule<"objc_property",
                                                           [ObjCProperty]> {
  let LangOpts = [ObjC];
}
def SubjectMatcherForBlock : AttrSubjectMatcherRule<"block", [Block]> {
  let LangOpts = [BlocksSupported];
}

// Aggregate attribute subject match rules are abstract match rules that can't
// be used directly in #pragma clang attribute. Instead, users have to use
// subject match rules that correspond to attribute subjects that derive from
// the specified subject.
class AttrSubjectMatcherAggregateRule<AttrSubject subject> {
  AttrSubject Subject = subject;
}

def SubjectMatcherForNamed : AttrSubjectMatcherAggregateRule<Named>;

class Attr {
  // The various ways in which an attribute can be spelled in source
  list<Spelling> Spellings;
  // The things to which an attribute can appertain
  SubjectList Subjects;
  // The arguments allowed on an attribute
  list<Argument> Args = [];
  // Accessors which should be generated for the attribute.
  list<Accessor> Accessors = [];
  // Set to true for attributes with arguments which require delayed parsing.
  bit LateParsed = 0;
  // Set to false to prevent an attribute from being propagated from a template
  // to the instantiation.
  bit Clone = 1;
  // Set to true for attributes which must be instantiated within templates
  bit TemplateDependent = 0;
  // Set to true for attributes that have a corresponding AST node.
  bit ASTNode = 1;
  // Set to true for attributes which have handler in Sema.
  bit SemaHandler = 1;
  // Set to true if this attribute doesn't need custom handling in Sema.
  bit SimpleHandler = 0;
  // Set to true for attributes that are completely ignored.
  bit Ignored = 0;
  // Set to true if the attribute's parsing does not match its semantic
  // content. Eg) It parses 3 args, but semantically takes 4 args.  Opts out of
  // common attribute error checking.
  bit HasCustomParsing = 0;
  // Set to true if the attribute is a type attribute that has custom
  // TreeTransform logic in order to handle template transformations.
  bit HasCustomTypeTransform = 0;
  // Set to true if all of the attribute's arguments should be parsed in an
  // unevaluated context.
  bit ParseArgumentsAsUnevaluated = 0;
  // Set to true if this attribute meaningful when applied to or inherited
  // in a class template definition.
  bit MeaningfulToClassTemplateDefinition = 0;
  // Set to true if this attribute can be used with '#pragma clang attribute'.
  // By default, an attribute is supported by the '#pragma clang attribute'
  // only when:
  // - It has a subject list whose subjects can be represented using subject
  //   match rules.
  // - It has GNU/CXX11 spelling and doesn't require delayed parsing.
  bit PragmaAttributeSupport;
  // Lists language options, one of which is required to be true for the
  // attribute to be applicable. If empty, no language options are required.
  list<LangOpt> LangOpts = [];
  // Any additional text that should be included verbatim in the class.
  // Note: Any additional data members will leak and should be constructed
  // externally on the ASTContext.
  code AdditionalMembers = [{}];
  // Any documentation that should be associated with the attribute. Since an
  // attribute may be documented under multiple categories, more than one
  // Documentation entry may be listed.
  list<Documentation> Documentation;
}

/// A type attribute is not processed on a declaration or a statement.
class TypeAttr : Attr;

/// A stmt attribute is not processed on a declaration or a type.
class StmtAttr : Attr;

/// An inheritable attribute is inherited by later redeclarations.
class InheritableAttr : Attr {
  // Set to true if this attribute can be duplicated on a subject when inheriting
  // attributes from prior declarations.
  bit InheritEvenIfAlreadyPresent = 0;
}

/// Some attributes, like calling conventions, can appear in either the
/// declaration or the type position. These attributes are morally type
/// attributes, but have historically been written on declarations.
class DeclOrTypeAttr : InheritableAttr;

/// A attribute is either a declaration attribute or a statement attribute.
class DeclOrStmtAttr : InheritableAttr;

/// A target-specific attribute.  This class is meant to be used as a mixin
/// with InheritableAttr or Attr depending on the attribute's needs.
class TargetSpecificAttr<TargetSpec target> {
  TargetSpec Target = target;
  // Attributes are generally required to have unique spellings for their names
  // so that the parser can determine what kind of attribute it has parsed.
  // However, target-specific attributes are special in that the attribute only
  // "exists" for a given target. So two target-specific attributes can share
  // the same name when they exist in different targets. To support this, a
  // Kind can be explicitly specified for a target-specific attribute. This
  // corresponds to the ParsedAttr::AT_* enum that is generated and it
  // should contain a shared value between the attributes.
  //
  // Target-specific attributes which use this feature should ensure that the
  // spellings match exactly between the attributes, and if the arguments or
  // subjects differ, should specify HasCustomParsing = 1 and implement their
  // own parsing and semantic handling requirements as-needed.
  string ParseKind;
}

/// An inheritable parameter attribute is inherited by later
/// redeclarations, even when it's written on a parameter.
class InheritableParamAttr : InheritableAttr;

/// An attribute which changes the ABI rules for a specific parameter.
class ParameterABIAttr : InheritableParamAttr {
  let Subjects = SubjectList<[ParmVar]>;
}

/// An ignored attribute, which we parse but discard with no checking.
class IgnoredAttr : Attr {
  let Ignored = 1;
  let ASTNode = 0;
  let SemaHandler = 0;
  let Documentation = [Undocumented];
}

//
// Attributes begin here
//

def AbiTag : Attr {
  let Spellings = [GCC<"abi_tag", /*AllowInC*/0>];
  let Args = [VariadicStringArgument<"Tags">];
  let Subjects = SubjectList<[Struct, Var, Function, Namespace], ErrorDiag>;
  let MeaningfulToClassTemplateDefinition = 1;
  let Documentation = [AbiTagsDocs];
}

def AddressSpace : TypeAttr {
  let Spellings = [Clang<"address_space">];
  let Args = [IntArgument<"AddressSpace">];
  let Documentation = [Undocumented];
}

def Alias : Attr {
  let Spellings = [GCC<"alias">];
  let Args = [StringArgument<"Aliasee">];
  let Subjects = SubjectList<[Function, GlobalVar], WarnDiag>;//***INTEL
  let Documentation = [Undocumented];
}

def ArmBuiltinAlias : InheritableAttr, TargetSpecificAttr<TargetAnyArm> {
  let Spellings = [Clang<"__clang_arm_builtin_alias">];
  let Args = [IdentifierArgument<"BuiltinName">];
  let Subjects = SubjectList<[Function], ErrorDiag>;
  let Documentation = [ArmBuiltinAliasDocs];
}

def Aligned : InheritableAttr {
  let Spellings = [GCC<"aligned">, Declspec<"align">, Keyword<"alignas">,
                   Keyword<"_Alignas">];
  let Args = [AlignedArgument<"Alignment", 1>];
  let Accessors = [Accessor<"isGNU", [GCC<"aligned">]>,
                   Accessor<"isC11", [Keyword<"_Alignas">]>,
                   Accessor<"isAlignas", [Keyword<"alignas">,
                                          Keyword<"_Alignas">]>,
                   Accessor<"isDeclspec",[Declspec<"align">]>];
  let Documentation = [Undocumented];
}

def AlignValue : Attr {
  let Spellings = [
    // Unfortunately, this is semantically an assertion, not a directive
    // (something else must ensure the alignment), so aligned_value is a
    // probably a better name. We might want to add an aligned_value spelling in
    // the future (and a corresponding C++ attribute), but this can be done
    // later once we decide if we also want them to have slightly-different
    // semantics than Intel's align_value.
    //
    // Does not get a [[]] spelling because the attribute is not exposed as such
    // by Intel.
    GNU<"align_value">
    // Intel's compiler on Windows also supports:
    // , Declspec<"align_value">
  ];
  let Args = [ExprArgument<"Alignment">];
  let Subjects = SubjectList<[Var, TypedefName]>;
  let Documentation = [AlignValueDocs];
}

def AlignMac68k : InheritableAttr {
  // This attribute has no spellings as it is only ever created implicitly.
  let Spellings = [];
  let SemaHandler = 0;
  let Documentation = [Undocumented];
}

def AlwaysInline : InheritableAttr {
  let Spellings = [GCC<"always_inline">, Keyword<"__forceinline">];
  let Subjects = SubjectList<[Function]>;
  let Documentation = [AlwaysInlineDocs];
}

def Artificial : InheritableAttr {
  let Spellings = [GCC<"artificial">];
  let Subjects = SubjectList<[InlineFunction]>;
  let Documentation = [ArtificialDocs];
  let SimpleHandler = 1;
}

def XRayInstrument : InheritableAttr {
  let Spellings = [Clang<"xray_always_instrument">,
                   Clang<"xray_never_instrument">];
  let Subjects = SubjectList<[Function, ObjCMethod]>;
  let Accessors = [Accessor<"alwaysXRayInstrument",
                     [Clang<"xray_always_instrument">]>,
                   Accessor<"neverXRayInstrument",
                     [Clang<"xray_never_instrument">]>];
  let Documentation = [XRayDocs];
  let SimpleHandler = 1;
}

def XRayLogArgs : InheritableAttr {
  let Spellings = [Clang<"xray_log_args">];
  let Subjects = SubjectList<[Function, ObjCMethod]>;
  // This argument is a count not an index, so it has the same encoding (base
  // 1 including C++ implicit this parameter) at the source and LLVM levels of
  // representation, so ParamIdxArgument is inappropriate.  It is never used
  // at the AST level of representation, so it never needs to be adjusted not
  // to include any C++ implicit this parameter.  Thus, we just store it and
  // use it as an unsigned that never needs adjustment.
  let Args = [UnsignedArgument<"ArgumentCount">];
  let Documentation = [XRayDocs];
}

def PatchableFunctionEntry
    : InheritableAttr,
      TargetSpecificAttr<TargetArch<["aarch64", "aarch64_be", "x86", "x86_64"]>> {
  let Spellings = [GCC<"patchable_function_entry">];
  let Subjects = SubjectList<[Function, ObjCMethod]>;
  let Args = [UnsignedArgument<"Count">, DefaultIntArgument<"Offset", 0>];
  let Documentation = [PatchableFunctionEntryDocs];
}

def TLSModel : InheritableAttr {
  let Spellings = [GCC<"tls_model">];
  let Subjects = SubjectList<[TLSVar], IntelWarnDiag>; // INTEL
  let Args = [StringArgument<"Model">];
  let Documentation = [TLSModelDocs];
}

def AnalyzerNoReturn : InheritableAttr {
  // TODO: should this attribute be exposed with a [[]] spelling under the clang
  // vendor namespace, or should it use a vendor namespace specific to the
  // analyzer?
  let Spellings = [GNU<"analyzer_noreturn">];
  // TODO: Add subject list.
  let Documentation = [Undocumented];
}

def Annotate : InheritableParamAttr {
  let Spellings = [Clang<"annotate">];
  let Args = [StringArgument<"Annotation">, VariadicExprArgument<"Args">];
  // Ensure that the annotate attribute can be used with
  // '#pragma clang attribute' even though it has no subject list.
  let AdditionalMembers = [{
  static AnnotateAttr *Create(ASTContext &Ctx, llvm::StringRef Annotation, \
              const AttributeCommonInfo &CommonInfo) {
    return AnnotateAttr::Create(Ctx, Annotation, nullptr, 0, CommonInfo);
  }
  static AnnotateAttr *CreateImplicit(ASTContext &Ctx, llvm::StringRef Annotation, \
              const AttributeCommonInfo &CommonInfo = {SourceRange{}}) {
    return AnnotateAttr::CreateImplicit(Ctx, Annotation, nullptr, 0, CommonInfo);
  }
  }];
  let PragmaAttributeSupport = 1;
  let Documentation = [Undocumented];
}

def ARMInterrupt : InheritableAttr, TargetSpecificAttr<TargetARM> {
  // NOTE: If you add any additional spellings, MSP430Interrupt's,
  // MipsInterrupt's and AnyX86Interrupt's spellings must match.
  let Spellings = [GCC<"interrupt">];
  let Args = [EnumArgument<"Interrupt", "InterruptType",
                           ["IRQ", "FIQ", "SWI", "ABORT", "UNDEF", ""],
                           ["IRQ", "FIQ", "SWI", "ABORT", "UNDEF", "Generic"],
                           1>];
  let ParseKind = "Interrupt";
  let HasCustomParsing = 1;
  let Documentation = [ARMInterruptDocs];
}

def AVRInterrupt : InheritableAttr, TargetSpecificAttr<TargetAVR> {
  let Spellings = [GCC<"interrupt">];
  let Subjects = SubjectList<[Function]>;
  let ParseKind = "Interrupt";
  let Documentation = [AVRInterruptDocs];
}

def AVRSignal : InheritableAttr, TargetSpecificAttr<TargetAVR> {
  let Spellings = [GCC<"signal">];
  let Subjects = SubjectList<[Function]>;
  let Documentation = [AVRSignalDocs];
}

def AsmLabel : InheritableAttr {
  let Spellings = [Keyword<"asm">, Keyword<"__asm__">];
  let Args = [
    // Label specifies the mangled name for the decl.
    StringArgument<"Label">,

    // IsLiteralLabel specifies whether the label is literal (i.e. suppresses
    // the global C symbol prefix) or not. If not, the mangle-suppression prefix
    // ('\01') is omitted from the decl name at the LLVM IR level.
    //
    // Non-literal labels are used by some external AST sources like LLDB.
    BoolArgument<"IsLiteralLabel", /*optional=*/0, /*fake=*/1>
  ];
  let SemaHandler = 0;
  let Documentation = [AsmLabelDocs];
  let AdditionalMembers =
[{
bool isEquivalent(AsmLabelAttr *Other) const {
  return getLabel() == Other->getLabel() && getIsLiteralLabel() == Other->getIsLiteralLabel();
}
}];
}

def Availability : InheritableAttr {
  let Spellings = [Clang<"availability">];
  let Args = [IdentifierArgument<"platform">, VersionArgument<"introduced">,
              VersionArgument<"deprecated">, VersionArgument<"obsoleted">,
              BoolArgument<"unavailable">, StringArgument<"message">,
              BoolArgument<"strict">, StringArgument<"replacement">,
              IntArgument<"priority">];
  let AdditionalMembers =
[{static llvm::StringRef getPrettyPlatformName(llvm::StringRef Platform) {
    return llvm::StringSwitch<llvm::StringRef>(Platform)
             .Case("android", "Android")
             .Case("ios", "iOS")
             .Case("macos", "macOS")
             .Case("tvos", "tvOS")
             .Case("watchos", "watchOS")
             .Case("ios_app_extension", "iOS (App Extension)")
             .Case("macos_app_extension", "macOS (App Extension)")
             .Case("tvos_app_extension", "tvOS (App Extension)")
             .Case("watchos_app_extension", "watchOS (App Extension)")
             .Case("swift", "Swift")
             .Default(llvm::StringRef());
}
static llvm::StringRef getPlatformNameSourceSpelling(llvm::StringRef Platform) {
    return llvm::StringSwitch<llvm::StringRef>(Platform)
             .Case("ios", "iOS")
             .Case("macos", "macOS")
             .Case("tvos", "tvOS")
             .Case("watchos", "watchOS")
             .Case("ios_app_extension", "iOSApplicationExtension")
             .Case("macos_app_extension", "macOSApplicationExtension")
             .Case("tvos_app_extension", "tvOSApplicationExtension")
             .Case("watchos_app_extension", "watchOSApplicationExtension")
             .Case("zos", "z/OS")
             .Default(Platform);
}
static llvm::StringRef canonicalizePlatformName(llvm::StringRef Platform) {
    return llvm::StringSwitch<llvm::StringRef>(Platform)
             .Case("iOS", "ios")
             .Case("macOS", "macos")
             .Case("tvOS", "tvos")
             .Case("watchOS", "watchos")
             .Case("iOSApplicationExtension", "ios_app_extension")
             .Case("macOSApplicationExtension", "macos_app_extension")
             .Case("tvOSApplicationExtension", "tvos_app_extension")
             .Case("watchOSApplicationExtension", "watchos_app_extension")
             .Default(Platform);
} }];
  let HasCustomParsing = 1;
  let InheritEvenIfAlreadyPresent = 1;
  let Subjects = SubjectList<[Named]>;
  let Documentation = [AvailabilityDocs];
}

def ExternalSourceSymbol : InheritableAttr {
  let Spellings = [Clang<"external_source_symbol">];
  let Args = [StringArgument<"language", 1>,
              StringArgument<"definedIn", 1>,
              BoolArgument<"generatedDeclaration", 1>];
  let HasCustomParsing = 1;
  let Subjects = SubjectList<[Named]>;
  let Documentation = [ExternalSourceSymbolDocs];
}

def Blocks : InheritableAttr {
  let Spellings = [Clang<"blocks">];
  let Args = [EnumArgument<"Type", "BlockType", ["byref"], ["ByRef"]>];
  let Documentation = [Undocumented];
}

def Bounded : IgnoredAttr {
  // Does not have a [[]] spelling because the attribute is ignored.
  let Spellings = [GNU<"bounded">];
}

def CarriesDependency : InheritableParamAttr {
  let Spellings = [GNU<"carries_dependency">,
                   CXX11<"","carries_dependency", 200809>];
  let Subjects = SubjectList<[ParmVar, ObjCMethod, Function], ErrorDiag>;
  let Documentation = [CarriesDependencyDocs];
}

def CDecl : DeclOrTypeAttr {
  let Spellings = [GCC<"cdecl">, Keyword<"__cdecl">, Keyword<"_cdecl">];
//  let Subjects = [Function, ObjCMethod];
  let Documentation = [Undocumented];
}

// cf_audited_transfer indicates that the given function has been
// audited and has been marked with the appropriate cf_consumed and
// cf_returns_retained attributes.  It is generally applied by
// '#pragma clang arc_cf_code_audited' rather than explicitly.
def CFAuditedTransfer : InheritableAttr {
  let Spellings = [Clang<"cf_audited_transfer">];
  let Subjects = SubjectList<[Function], ErrorDiag>;
  let Documentation = [Undocumented];
}

// cf_unknown_transfer is an explicit opt-out of cf_audited_transfer.
// It indicates that the function has unknown or unautomatable
// transfer semantics.
def CFUnknownTransfer : InheritableAttr {
  let Spellings = [Clang<"cf_unknown_transfer">];
  let Subjects = SubjectList<[Function], ErrorDiag>;
  let Documentation = [Undocumented];
}

def CFReturnsRetained : InheritableAttr {
  let Spellings = [Clang<"cf_returns_retained">];
//  let Subjects = SubjectList<[ObjCMethod, ObjCProperty, Function]>;
  let Documentation = [RetainBehaviorDocs];
}

def CFReturnsNotRetained : InheritableAttr {
  let Spellings = [Clang<"cf_returns_not_retained">];
//  let Subjects = SubjectList<[ObjCMethod, ObjCProperty, Function]>;
  let Documentation = [RetainBehaviorDocs];
}

def CFConsumed : InheritableParamAttr {
  let Spellings = [Clang<"cf_consumed">];
  let Subjects = SubjectList<[ParmVar]>;
  let Documentation = [RetainBehaviorDocs];
}

// OSObject-based attributes.
def OSConsumed : InheritableParamAttr {
  let Spellings = [Clang<"os_consumed">];
  let Subjects = SubjectList<[ParmVar]>;
  let Documentation = [RetainBehaviorDocs];
}

def OSReturnsRetained : InheritableAttr {
  let Spellings = [Clang<"os_returns_retained">];
  let Subjects = SubjectList<[Function, ObjCMethod, ObjCProperty, ParmVar]>;
  let Documentation = [RetainBehaviorDocs];
}

def OSReturnsNotRetained : InheritableAttr {
  let Spellings = [Clang<"os_returns_not_retained">];
  let Subjects = SubjectList<[Function, ObjCMethod, ObjCProperty, ParmVar]>;
  let Documentation = [RetainBehaviorDocs];
}

def OSReturnsRetainedOnZero : InheritableAttr {
  let Spellings = [Clang<"os_returns_retained_on_zero">];
  let Subjects = SubjectList<[ParmVar]>;
  let Documentation = [RetainBehaviorDocs];
}

def OSReturnsRetainedOnNonZero : InheritableAttr {
  let Spellings = [Clang<"os_returns_retained_on_non_zero">];
  let Subjects = SubjectList<[ParmVar]>;
  let Documentation = [RetainBehaviorDocs];
}

def OSConsumesThis : InheritableAttr {
  let Spellings = [Clang<"os_consumes_this">];
  let Subjects = SubjectList<[NonStaticCXXMethod]>;
  let Documentation = [RetainBehaviorDocs];
  let SimpleHandler = 1;
}

def Cleanup : InheritableAttr {
  let Spellings = [GCC<"cleanup">];
  let Args = [DeclArgument<Function, "FunctionDecl">];
  let Subjects = SubjectList<[LocalVar]>;
  let Documentation = [Undocumented];
}

def CmseNSEntry : InheritableAttr, TargetSpecificAttr<TargetARM> {
  let Spellings = [GNU<"cmse_nonsecure_entry">];
  let Subjects = SubjectList<[Function]>;
  let LangOpts = [Cmse];
  let Documentation = [ArmCmseNSEntryDocs];
}

def CmseNSCall : TypeAttr, TargetSpecificAttr<TargetARM> {
  let Spellings = [GNU<"cmse_nonsecure_call">];
  let LangOpts = [Cmse];
  let Documentation = [ArmCmseNSCallDocs];
}

def Cold : InheritableAttr {
  let Spellings = [GCC<"cold">];
  let Subjects = SubjectList<[Function]>;
  let Documentation = [Undocumented];
}

def Common : InheritableAttr {
  let Spellings = [GCC<"common">];
  let Subjects = SubjectList<[Var]>;
  let Documentation = [Undocumented];
}

def Const : InheritableAttr {
  let Spellings = [GCC<"const">, GCC<"__const">];
  let Documentation = [Undocumented];
  let SimpleHandler = 1;
}

def ConstInit : InheritableAttr {
  // This attribute does not have a C [[]] spelling because it requires the
  // CPlusPlus language option.
  let Spellings = [Keyword<"constinit">,
                   Clang<"require_constant_initialization", 0>];
  let Subjects = SubjectList<[GlobalVar], ErrorDiag>;
  let Accessors = [Accessor<"isConstinit", [Keyword<"constinit">]>];
  let Documentation = [ConstInitDocs];
  let LangOpts = [CPlusPlus];
  let SimpleHandler = 1;
}

def Constructor : InheritableAttr {
  let Spellings = [GCC<"constructor">];
  let Args = [DefaultIntArgument<"Priority", 65535>];
  let Subjects = SubjectList<[Function]>;
  let Documentation = [Undocumented];
}

def CPUSpecific : InheritableAttr {
  let Spellings = [Clang<"cpu_specific">, Declspec<"cpu_specific">];
  let Args = [VariadicIdentifierArgument<"Cpus">];
  let Subjects = SubjectList<[Function]>;
  let Documentation = [CPUSpecificCPUDispatchDocs];
  let AdditionalMembers = [{
    IdentifierInfo *getCPUName(unsigned Index) const {
      return *(cpus_begin() + Index);
    }
  }];
}

def CPUDispatch : InheritableAttr {
  let Spellings = [Clang<"cpu_dispatch">, Declspec<"cpu_dispatch">];
  let Args = [VariadicIdentifierArgument<"Cpus">];
  let Subjects = SubjectList<[Function]>;
  let Documentation = [CPUSpecificCPUDispatchDocs];
}

// CUDA attributes are spelled __attribute__((attr)) or __declspec(__attr__),
// and they do not receive a [[]] spelling.
def CUDAConstant : InheritableAttr {
  let Spellings = [GNU<"constant">, Declspec<"__constant__">];
  let Subjects = SubjectList<[Var]>;
  let LangOpts = [CUDA];
  let Documentation = [Undocumented];
}

def CUDACudartBuiltin : IgnoredAttr {
  let Spellings = [GNU<"cudart_builtin">, Declspec<"__cudart_builtin__">];
  let LangOpts = [CUDA];
}

def CUDADevice : InheritableAttr {
  let Spellings = [GNU<"device">, Declspec<"__device__">];
  let Subjects = SubjectList<[Function, Var]>;
  let LangOpts = [CUDA];
  let Documentation = [Undocumented];
}

def CUDADeviceBuiltin : IgnoredAttr {
  let Spellings = [GNU<"device_builtin">, Declspec<"__device_builtin__">];
  let LangOpts = [CUDA];
}

def CUDADeviceBuiltinSurfaceType : InheritableAttr {
  let Spellings = [GNU<"device_builtin_surface_type">,
                   Declspec<"__device_builtin_surface_type__">];
  let LangOpts = [CUDA];
  let Subjects = SubjectList<[CXXRecord]>;
  let Documentation = [CUDADeviceBuiltinSurfaceTypeDocs];
  let MeaningfulToClassTemplateDefinition = 1;
}

def CUDADeviceBuiltinTextureType : InheritableAttr {
  let Spellings = [GNU<"device_builtin_texture_type">,
                   Declspec<"__device_builtin_texture_type__">];
  let LangOpts = [CUDA];
  let Subjects = SubjectList<[CXXRecord]>;
  let Documentation = [CUDADeviceBuiltinTextureTypeDocs];
  let MeaningfulToClassTemplateDefinition = 1;
}

def CUDAGlobal : InheritableAttr {
  let Spellings = [GNU<"global">, Declspec<"__global__">];
  let Subjects = SubjectList<[Function]>;
  let LangOpts = [CUDA];
  let Documentation = [Undocumented];
}

def CUDAHost : InheritableAttr {
  let Spellings = [GNU<"host">, Declspec<"__host__">];
  let Subjects = SubjectList<[Function]>;
  let LangOpts = [CUDA];
  let Documentation = [Undocumented];
}

def CUDAInvalidTarget : InheritableAttr {
  let Spellings = [];
  let Subjects = SubjectList<[Function]>;
  let LangOpts = [CUDA];
  let Documentation = [Undocumented];
}

def CUDALaunchBounds : InheritableAttr {
  let Spellings = [GNU<"launch_bounds">, Declspec<"__launch_bounds__">];
  let Args = [ExprArgument<"MaxThreads">, ExprArgument<"MinBlocks", 1>];
  let LangOpts = [CUDA];
  let Subjects = SubjectList<[ObjCMethod, FunctionLike]>;
  // An AST node is created for this attribute, but is not used by other parts
  // of the compiler. However, this node needs to exist in the AST because
  // non-LLVM backends may be relying on the attribute's presence.
  let Documentation = [Undocumented];
}

def CUDAShared : InheritableAttr {
  let Spellings = [GNU<"shared">, Declspec<"__shared__">];
  let Subjects = SubjectList<[Var]>;
  let LangOpts = [CUDA];
  let Documentation = [Undocumented];
}

// INTEL_CUSTOMIZATION
def HLSDevice : InheritableAttr {
  let Spellings = [Clang<"hls_device">];
  let Subjects = SubjectList<[Function]>;
  let LangOpts = [HLS];
  let Documentation = [HLSDeviceDocs];
}
// end INTEL_CUSTOMIZATION

def SYCLDevice : InheritableAttr {
  let Spellings = [GNU<"sycl_device">];
  let Subjects = SubjectList<[Function]>;
  let LangOpts = [SYCLIsDevice];
  let Documentation = [SYCLDeviceDocs];
}

def SYCLKernel : InheritableAttr {
  let Spellings = [Clang<"sycl_kernel">];
  let Subjects = SubjectList<[FunctionTmpl]>;
  let LangOpts = [SYCLIsHost, SYCLIsDevice];
  let Documentation = [SYCLKernelDocs];
}

// Marks functions which must not be vectorized via horizontal SIMT widening,
// e.g. because the function is already vectorized. Used to mark SYCL
// explicit SIMD kernels and functions.
def SYCLSimd : InheritableAttr {
  let Spellings = [GNU<"sycl_explicit_simd">];
  let Subjects = SubjectList<[Function]>;
  let LangOpts = [SYCLExplicitSIMD];
  let Documentation = [SYCLSimdDocs];
}

// Available in SYCL explicit SIMD extension. Binds a file scope private
// variable to a specific register.
def SYCLRegisterNum : InheritableAttr {
  let Spellings = [GNU<"register_num">, Declspec<"register_num">];
  let Args = [UnsignedArgument<"Number">];
  let Subjects = SubjectList<[GlobalVar]>;
  // This attribute is applied to file-scope variables and must be compilable
  // for the host device as well
  let LangOpts = [SYCLExplicitSIMD];
  let Documentation = [SYCLRegisterNumDocs];
}

// Used to mark ESIMD kernel pointer parameters originating from accessors.
def SYCLSimdAccessorPtr : InheritableAttr {
  // No spelling, as this attribute can't be created in the source code.
  let Spellings = [];
  let Subjects = SubjectList<[ParmVar]>;
  let LangOpts = [SYCLExplicitSIMD];
  let Documentation = [SYCLSimdAccessorPtrDocs];
}

def SYCLScope : Attr {
  // No spelling, as this attribute can't be created in the source code.
  let Spellings = [];
  let Args = [EnumArgument<"level", "Level", ["work_group", "work_item"],
                                             ["WorkGroup", "WorkItem"]>];
  let Subjects = SubjectList<[Function, Var]>;
  let LangOpts = [SYCLIsDevice];

  let AdditionalMembers = [{
    bool isWorkGroup() const {
      return getLevel() == SYCLScopeAttr::WorkGroup;
    }

    bool isWorkItem() const {
      return getLevel() == SYCLScopeAttr::WorkItem;
    }
  }];

  let Documentation = [Undocumented];
}

def SYCLDeviceIndirectlyCallable : InheritableAttr {
  let Spellings = [ CXX11<"intel", "device_indirectly_callable"> ];
  let Subjects = SubjectList<[Function]>;
  let LangOpts = [SYCLIsDevice];
  let Documentation = [SYCLDeviceIndirectlyCallableDocs];
}

def SYCLIntelBufferLocation : InheritableAttr {
  // No spelling, as this attribute can't be created in the source code.
  let Spellings = [];
  let Args = [UnsignedArgument<"LocationID">];
  let LangOpts = [SYCLIsDevice, SYCLIsHost];
  let Documentation = [Undocumented];
}

def SYCLRequiresDecomposition : InheritableAttr {
  // No spellings, as this is for internal use.
  let Spellings = [];
  let Subjects = SubjectList<[Named]>;
  let LangOpts = [SYCLIsDevice, SYCLIsHost];
  let Documentation = [Undocumented];
}

def SYCLIntelKernelArgsRestrict : InheritableAttr {
  let Spellings = [ CXX11<"intel", "kernel_args_restrict"> ];
  let Subjects = SubjectList<[Function], ErrorDiag>;
  let LangOpts = [ SYCLIsDevice, SYCLIsHost ];
  let Documentation = [ SYCLIntelKernelArgsRestrictDocs ];
  let SimpleHandler = 1;
}

def SYCLIntelNumSimdWorkItems : InheritableAttr {
  let Spellings = [CXX11<"intelfpga","num_simd_work_items">,
                   CXX11<"intel","num_simd_work_items">];
  let Args = [ExprArgument<"Value">];
  let LangOpts = [SYCLIsDevice, SYCLIsHost];
  let Subjects = SubjectList<[Function], ErrorDiag>;
  let Documentation = [SYCLIntelNumSimdWorkItemsAttrDocs];
}

def SYCLIntelUseStallEnableClusters : InheritableAttr {
  let Spellings = [CXX11<"intel","use_stall_enable_clusters">, //INTEL
                   Clang<"stall_enable">, //INTEL
                   Clang<"use_stall_enable_clusters">]; //INTEL
  let LangOpts = [SYCLIsHost, SYCLIsDevice, HLS, OpenCL]; //INTEL
  let Subjects = SubjectList<[Function], ErrorDiag>;
  let AdditionalMembers = [{
    static const char *getName() {
      return "stall_enable";
    }
  }];
  let Documentation = [SYCLIntelUseStallEnableClustersAttrDocs];
}

def SYCLIntelSchedulerTargetFmaxMhz : InheritableAttr {
  let Spellings = [CXX11<"intelfpga","scheduler_target_fmax_mhz">,
                   GNU<"scheduler_target_fmax_mhz">, //INTEL
                   CXX11<"intel","scheduler_target_fmax_mhz">];
  let Args = [ExprArgument<"Value">];
  let LangOpts = [SYCLIsDevice, SYCLIsHost, HLS, OpenCL]; //INTEL
  let Subjects = SubjectList<[Function], ErrorDiag>;
  let Documentation = [SYCLIntelSchedulerTargetFmaxMhzAttrDocs];
  let AdditionalMembers = [{
    static unsigned getMinValue() {
      return 0;
    }
    static unsigned getMaxValue() {
      return 1024*1024;
    }
  }];
}

def SYCLIntelMaxWorkGroupSize : InheritableAttr {
  let Spellings = [CXX11<"intelfpga","max_work_group_size">,
                   CXX11<"intel","max_work_group_size">];
  let Args = [ExprArgument<"XDim">,
              ExprArgument<"YDim">,
              ExprArgument<"ZDim">];
  let LangOpts = [SYCLIsDevice, SYCLIsHost];
  let Subjects = SubjectList<[Function], ErrorDiag>;
  let AdditionalMembers = [{
    ArrayRef<const Expr *> dimensions() const {
      return {getXDim(), getYDim(), getZDim()};
    }
    Optional<llvm::APSInt> getXDimVal(ASTContext &Ctx) const {
      return getXDim()->getIntegerConstantExpr(Ctx);
    }
    Optional<llvm::APSInt> getYDimVal(ASTContext &Ctx) const {
      return getYDim()->getIntegerConstantExpr(Ctx);
    }
    Optional<llvm::APSInt> getZDimVal(ASTContext &Ctx) const {
      return getZDim()->getIntegerConstantExpr(Ctx);
    }
  }];
  let Documentation = [SYCLIntelMaxWorkGroupSizeAttrDocs];
}

def SYCLIntelMaxGlobalWorkDim : InheritableAttr {
  let Spellings = [CXX11<"intelfpga","max_global_work_dim">,
                   CXX11<"intel","max_global_work_dim">];
  let Args = [ExprArgument<"Value">];
  let LangOpts = [SYCLIsDevice, SYCLIsHost];
  let Subjects = SubjectList<[Function], ErrorDiag>;
  let Documentation = [SYCLIntelMaxGlobalWorkDimAttrDocs];
}

def SYCLIntelNoGlobalWorkOffset : InheritableAttr {
  let Spellings = [CXX11<"intelfpga","no_global_work_offset">,
                   CXX11<"intel","no_global_work_offset">];
  let Args = [ExprArgument<"Value", /*optional*/1>];
  let LangOpts = [SYCLIsDevice, SYCLIsHost];
  let Subjects = SubjectList<[Function], ErrorDiag>;
  let Documentation = [SYCLIntelNoGlobalWorkOffsetAttrDocs];
}

def SYCLIntelLoopFuse : InheritableAttr {
  let Spellings = [CXX11<"intel", "loop_fuse">,
                   CXX11<"intel", "loop_fuse_independent">];
  let Args = [ExprArgument<"Value", /*optional=*/ 1>];
  let LangOpts = [SYCLIsDevice, SYCLIsHost];
  let Subjects = SubjectList<[Function], ErrorDiag>;
  let Accessors = [Accessor<"isIndependent",
                  [CXX11<"intel", "loop_fuse_independent">]>];
  let Documentation = [SYCLIntelLoopFuseDocs];
  let AdditionalMembers = [{
    static unsigned getMinValue() {
      return 0;
    }
    static unsigned getMaxValue() {
      return 1024*1024;
    }
  }];
}

def C11NoReturn : InheritableAttr {
  let Spellings = [Keyword<"_Noreturn">];
  let Subjects = SubjectList<[Function], ErrorDiag>;
  let SemaHandler = 0;
  let Documentation = [C11NoReturnDocs];
}

def CXX11NoReturn : InheritableAttr {
  let Spellings = [CXX11<"", "noreturn", 200809>];
  let Subjects = SubjectList<[Function], ErrorDiag>;
  let Documentation = [CXX11NoReturnDocs];
  let SimpleHandler = 1;
}

// Similar to CUDA, OpenCL attributes do not receive a [[]] spelling because
// the specification does not expose them with one currently.
def OpenCLKernel : InheritableAttr {
  let Spellings = [Keyword<"__kernel">, Keyword<"kernel">];
  let Subjects = SubjectList<[Function], ErrorDiag>;
  let Documentation = [Undocumented];
  let SimpleHandler = 1;
}

def OpenCLUnrollHint : InheritableAttr {
  let Spellings = [GNU<"opencl_unroll_hint">];
  let Args = [UnsignedArgument<"UnrollHint">];
  let Documentation = [OpenCLUnrollHintDocs];
}

def LoopUnrollHint : InheritableAttr {
  let Spellings = [CXX11<"clang","loop_unroll">];
  let Args = [ExprArgument<"UnrollHintExpr">];
  let LangOpts = [SYCLIsDevice, SYCLIsHost];
  let HasCustomTypeTransform = 1;
  let AdditionalMembers = [{
    static const char *getName() {
      return "loop_unroll";
    }
    std::string getDiagnosticName(const PrintingPolicy &Policy) const {
      std::string ValueName;
      llvm::raw_string_ostream OS(ValueName);
      if (auto *E = getUnrollHintExpr()) {
        OS << "(";
        E->printPretty(OS, nullptr, Policy);
        OS << ")";
      }
      return "[[clang::loop_unroll" + OS.str() + "]]";
    }
  }];
  let Documentation = [LoopUnrollHintDocs];
}

def IntelReqdSubGroupSize: InheritableAttr {
  let Spellings = [GNU<"intel_reqd_sub_group_size">,
                   CXX11<"intel", "reqd_sub_group_size">];
  let Args = [ExprArgument<"Value">];
  let Subjects = SubjectList<[Function, CXXMethod], ErrorDiag>;
  let Documentation = [IntelReqdSubGroupSizeDocs];
  let LangOpts = [OpenCL, SYCLIsDevice, SYCLIsHost];
}

// This attribute is both a type attribute, and a declaration attribute (for
// parameter variables).
def OpenCLAccess : Attr {
  let Spellings = [Keyword<"__read_only">, Keyword<"read_only">,
                   Keyword<"__write_only">, Keyword<"write_only">,
                   Keyword<"__read_write">, Keyword<"read_write">];
  let Subjects = SubjectList<[ParmVar, TypedefName], ErrorDiag>;
  let Accessors = [Accessor<"isReadOnly", [Keyword<"__read_only">,
                                           Keyword<"read_only">]>,
                   Accessor<"isReadWrite", [Keyword<"__read_write">,
                                            Keyword<"read_write">]>,
                   Accessor<"isWriteOnly", [Keyword<"__write_only">,
                                            Keyword<"write_only">]>];
  let Documentation = [OpenCLAccessDocs];
}

def OpenCLPrivateAddressSpace : TypeAttr {
  let Spellings = [Keyword<"__private">, Keyword<"private">, Clang<"opencl_private">];
  let Documentation = [OpenCLAddressSpacePrivateDocs];
}

def OpenCLGlobalAddressSpace : TypeAttr {
  let Spellings = [Keyword<"__global">, Keyword<"global">, Clang<"opencl_global">];
  let Documentation = [OpenCLAddressSpaceGlobalDocs];
}

def OpenCLGlobalDeviceAddressSpace : TypeAttr {
  let Spellings = [Clang<"opencl_global_device">];
  let Documentation = [OpenCLAddressSpaceGlobalExtDocs];
}

def OpenCLGlobalHostAddressSpace : TypeAttr {
  let Spellings = [Clang<"opencl_global_host">];
  let Documentation = [OpenCLAddressSpaceGlobalExtDocs];
}

def OpenCLLocalAddressSpace : TypeAttr {
  let Spellings = [Keyword<"__local">, Keyword<"local">, Clang<"opencl_local">];
  let Documentation = [OpenCLAddressSpaceLocalDocs];
}

def OpenCLConstantAddressSpace : TypeAttr {
  let Spellings = [Keyword<"__constant">, Keyword<"constant">, Clang<"opencl_constant">];
  let Documentation = [OpenCLAddressSpaceConstantDocs];
}

def OpenCLGenericAddressSpace : TypeAttr {
  let Spellings = [Keyword<"__generic">, Keyword<"generic">, Clang<"opencl_generic">];
  let Documentation = [OpenCLAddressSpaceGenericDocs];
}

def OpenCLNoSVM : Attr {
  let Spellings = [GNU<"nosvm">];
  let Subjects = SubjectList<[Var]>;
  let Documentation = [OpenCLNoSVMDocs];
  let LangOpts = [OpenCL];
  let ASTNode = 0;
}

def RenderScriptKernel : Attr {
  let Spellings = [GNU<"kernel">];
  let Subjects = SubjectList<[Function]>;
  let Documentation = [RenderScriptKernelAttributeDocs];
  let LangOpts = [RenderScript];
  let SimpleHandler = 1;
}

def Deprecated : InheritableAttr {
  let Spellings = [GCC<"deprecated">, Declspec<"deprecated">,
                   CXX11<"","deprecated", 201309>,
                   C2x<"", "deprecated", 201904>];
  let Args = [StringArgument<"Message", 1>,
              // An optional string argument that enables us to provide a
              // Fix-It.
              StringArgument<"Replacement", 1>];
  let MeaningfulToClassTemplateDefinition = 1;
  let Documentation = [DeprecatedDocs];
}

def Destructor : InheritableAttr {
  let Spellings = [GCC<"destructor">];
  let Args = [DefaultIntArgument<"Priority", 65535>];
  let Subjects = SubjectList<[Function]>;
  let Documentation = [Undocumented];
}

def EmptyBases : InheritableAttr, TargetSpecificAttr<TargetMicrosoftCXXABI> {
  let Spellings = [Declspec<"empty_bases">];
  let Subjects = SubjectList<[CXXRecord]>;
  let Documentation = [EmptyBasesDocs];
  let SimpleHandler = 1;
}

def AllocSize : InheritableAttr {
  let Spellings = [GCC<"alloc_size">];
  let Subjects = SubjectList<[Function]>;
  let Args = [ParamIdxArgument<"ElemSizeParam">,
              ParamIdxArgument<"NumElemsParam", /*opt*/ 1>];
  let TemplateDependent = 1;
  let Documentation = [AllocSizeDocs];
}

def EnableIf : InheritableAttr {
  // Does not have a [[]] spelling because this attribute requires the ability
  // to parse function arguments but the attribute is not written in the type
  // position.
  let Spellings = [GNU<"enable_if">];
  let Subjects = SubjectList<[Function]>;
  let Args = [ExprArgument<"Cond">, StringArgument<"Message">];
  let TemplateDependent = 1;
  let Documentation = [EnableIfDocs];
}

def ExtVectorType : Attr {
  // This is an OpenCL-related attribute and does not receive a [[]] spelling.
  let Spellings = [GNU<"ext_vector_type">];
  // FIXME: This subject list is wrong; this is a type attribute.
  let Subjects = SubjectList<[TypedefName], ErrorDiag>;
  let Args = [ExprArgument<"NumElements">];
  let ASTNode = 0;
  let Documentation = [Undocumented];
  // This is a type attribute with an incorrect subject list, so should not be
  // permitted by #pragma clang attribute.
  let PragmaAttributeSupport = 0;
}

def FallThrough : StmtAttr {
  let Spellings = [CXX11<"", "fallthrough", 201603>,
                   C2x<"", "fallthrough", 201904>,
                   CXX11<"clang", "fallthrough">, GCC<"fallthrough">];
//  let Subjects = [NullStmt];
  let Documentation = [FallthroughDocs];
}

def Likely : StmtAttr {
  let Spellings = [CXX11<"", "likely", 201803>, C2x<"clang", "likely">];
  let Documentation = [LikelihoodDocs];
}

def Unlikely : StmtAttr {
  let Spellings = [CXX11<"", "unlikely", 201803>, C2x<"clang", "unlikely">];
  let Documentation = [LikelihoodDocs];
}

def NoMerge : DeclOrStmtAttr {
  let Spellings = [Clang<"nomerge">];
  let Documentation = [NoMergeDocs];
  let InheritEvenIfAlreadyPresent = 1;
  let Subjects = SubjectList<[Function], ErrorDiag, "functions and statements">;
  let SimpleHandler = 1;
}

def FastCall : DeclOrTypeAttr {
  let Spellings = [GCC<"fastcall">, Keyword<"__fastcall">,
                   Keyword<"_fastcall">];
//  let Subjects = [Function, ObjCMethod];
  let Documentation = [FastCallDocs];
}

def RegCall : DeclOrTypeAttr {
  // INTEL_CUSTOMIZATION - "_regcall" alternate spelling
  let Spellings = [GCC<"regcall">, Keyword<"__regcall">, Keyword<"_regcall">];
  let Documentation = [RegCallDocs];
}

def Final : InheritableAttr {
  let Spellings = [Keyword<"final">, Keyword<"sealed">];
  let Accessors = [Accessor<"isSpelledAsSealed", [Keyword<"sealed">]>];
  let SemaHandler = 0;
  let Documentation = [Undocumented];
}

def MinSize : InheritableAttr {
  let Spellings = [Clang<"minsize">];
  let Subjects = SubjectList<[Function, ObjCMethod], ErrorDiag>;
  let Documentation = [Undocumented];
}

def FlagEnum : InheritableAttr {
  let Spellings = [Clang<"flag_enum">];
  let Subjects = SubjectList<[Enum]>;
  let Documentation = [FlagEnumDocs];
  let SimpleHandler = 1;
}

def EnumExtensibility : InheritableAttr {
  let Spellings = [Clang<"enum_extensibility">];
  let Subjects = SubjectList<[Enum]>;
  let Args = [EnumArgument<"Extensibility", "Kind",
              ["closed", "open"], ["Closed", "Open"]>];
  let Documentation = [EnumExtensibilityDocs];
}

def Flatten : InheritableAttr {
  let Spellings = [GCC<"flatten">];
  let Subjects = SubjectList<[Function], ErrorDiag>;
  let Documentation = [FlattenDocs];
  let SimpleHandler = 1;
}

def Format : InheritableAttr {
  let Spellings = [GCC<"format">];
  let Args = [IdentifierArgument<"Type">, IntArgument<"FormatIdx">,
              IntArgument<"FirstArg">];
  let Subjects = SubjectList<[ObjCMethod, Block, HasFunctionProto]>;
  let Documentation = [FormatDocs];
}

def FormatArg : InheritableAttr {
  let Spellings = [GCC<"format_arg">];
  let Args = [ParamIdxArgument<"FormatIdx">];
  let Subjects = SubjectList<[ObjCMethod, HasFunctionProto]>;
  let Documentation = [Undocumented];
}

def Callback : InheritableAttr {
  let Spellings = [Clang<"callback">];
  let Args = [VariadicParamOrParamIdxArgument<"Encoding">];
  let Subjects = SubjectList<[Function]>;
  let Documentation = [CallbackDocs];
}

def GNUInline : InheritableAttr {
  let Spellings = [GCC<"gnu_inline">];
  let Subjects = SubjectList<[Function]>;
  let Documentation = [GnuInlineDocs];
}

def Hot : InheritableAttr {
  let Spellings = [GCC<"hot">];
  let Subjects = SubjectList<[Function]>;
  // An AST node is created for this attribute, but not actually used beyond
  // semantic checking for mutual exclusion with the Cold attribute.
  let Documentation = [Undocumented];
}

def IBAction : InheritableAttr {
  let Spellings = [Clang<"ibaction">];
  let Subjects = SubjectList<[ObjCInstanceMethod]>;
  // An AST node is created for this attribute, but is not used by other parts
  // of the compiler. However, this node needs to exist in the AST because
  // external tools rely on it.
  let Documentation = [Undocumented];
  let SimpleHandler = 1;
}

def IBOutlet : InheritableAttr {
  let Spellings = [Clang<"iboutlet">];
//  let Subjects = [ObjCIvar, ObjCProperty];
  let Documentation = [Undocumented];
}

def IBOutletCollection : InheritableAttr {
  let Spellings = [Clang<"iboutletcollection">];
  let Args = [TypeArgument<"Interface", 1>];
//  let Subjects = [ObjCIvar, ObjCProperty];
  let Documentation = [Undocumented];
}

def IFunc : Attr, TargetSpecificAttr<TargetELF> {
  let Spellings = [GCC<"ifunc">];
  let Args = [StringArgument<"Resolver">];
  let Subjects = SubjectList<[Function]>;
  let Documentation = [IFuncDocs];
}

def Restrict : InheritableAttr {
  let Spellings = [Declspec<"restrict">, GCC<"malloc">];
  let Subjects = SubjectList<[Function]>;
  let Documentation = [Undocumented];
}

def LayoutVersion : InheritableAttr, TargetSpecificAttr<TargetMicrosoftCXXABI> {
  let Spellings = [Declspec<"layout_version">];
  let Args = [UnsignedArgument<"Version">];
  let Subjects = SubjectList<[CXXRecord]>;
  let Documentation = [LayoutVersionDocs];
}

def Leaf : InheritableAttr {
  let Spellings = [GCC<"leaf">];
  let Subjects = SubjectList<[Function]>;
  let Documentation = [LeafDocs];
  let SimpleHandler = 1;
}

def LifetimeBound : DeclOrTypeAttr {
  let Spellings = [Clang<"lifetimebound", 0>];
  let Subjects = SubjectList<[ParmVar, ImplicitObjectParameter], ErrorDiag>;
  let Documentation = [LifetimeBoundDocs];
  let LangOpts = [CPlusPlus];
  let SimpleHandler = 1;
}

def TrivialABI : InheritableAttr {
  // This attribute does not have a C [[]] spelling because it requires the
  // CPlusPlus language option.
  let Spellings = [Clang<"trivial_abi", 0>];
  let Subjects = SubjectList<[CXXRecord]>;
  let Documentation = [TrivialABIDocs];
  let LangOpts = [CPlusPlus];
  let SimpleHandler = 1;
}

def MaxFieldAlignment : InheritableAttr {
  // This attribute has no spellings as it is only ever created implicitly.
  let Spellings = [];
  let Args = [UnsignedArgument<"Alignment">];
  let SemaHandler = 0;
  let Documentation = [Undocumented];
}

def MayAlias : InheritableAttr {
  // FIXME: this is a type attribute in GCC, but a declaration attribute here.
  let Spellings = [GCC<"may_alias">];
  let Documentation = [Undocumented];
  let SimpleHandler = 1;
}

def MIGServerRoutine : InheritableAttr {
  let Spellings = [Clang<"mig_server_routine">];
  let Subjects = SubjectList<[Function, ObjCMethod, Block]>;
  let Documentation = [MIGConventionDocs];
}

def MSABI : DeclOrTypeAttr {
  let Spellings = [GCC<"ms_abi">];
//  let Subjects = [Function, ObjCMethod];
  let Documentation = [MSABIDocs];
}

def MSP430Interrupt : InheritableAttr, TargetSpecificAttr<TargetMSP430> {
  // NOTE: If you add any additional spellings, ARMInterrupt's, MipsInterrupt's
  // and AnyX86Interrupt's spellings must match.
  let Spellings = [GCC<"interrupt">];
  let Args = [UnsignedArgument<"Number">];
  let ParseKind = "Interrupt";
  let HasCustomParsing = 1;
  let Documentation = [Undocumented];
}

def Mips16 : InheritableAttr, TargetSpecificAttr<TargetMips32> {
  let Spellings = [GCC<"mips16">];
  let Subjects = SubjectList<[Function], ErrorDiag>;
  let Documentation = [Undocumented];
}

def MipsInterrupt : InheritableAttr, TargetSpecificAttr<TargetMips32> {
  // NOTE: If you add any additional spellings, ARMInterrupt's,
  // MSP430Interrupt's and AnyX86Interrupt's spellings must match.
  let Spellings = [GCC<"interrupt">];
  let Subjects = SubjectList<[Function]>;
  let Args = [EnumArgument<"Interrupt", "InterruptType",
                           ["vector=sw0", "vector=sw1", "vector=hw0",
                            "vector=hw1", "vector=hw2", "vector=hw3",
                            "vector=hw4", "vector=hw5", "eic", ""],
                           ["sw0", "sw1", "hw0", "hw1", "hw2", "hw3",
                            "hw4", "hw5", "eic", "eic"]
                           >];
  let ParseKind = "Interrupt";
  let Documentation = [MipsInterruptDocs];
}

def MicroMips : InheritableAttr, TargetSpecificAttr<TargetMips32> {
  let Spellings = [GCC<"micromips">];
  let Subjects = SubjectList<[Function], ErrorDiag>;
  let Documentation = [MicroMipsDocs];
}

def MipsLongCall : InheritableAttr, TargetSpecificAttr<TargetAnyMips> {
  let Spellings = [GCC<"long_call">, GCC<"far">];
  let Subjects = SubjectList<[Function]>;
  let Documentation = [MipsLongCallStyleDocs];
}

def MipsShortCall : InheritableAttr, TargetSpecificAttr<TargetAnyMips> {
  let Spellings = [GCC<"short_call">, GCC<"near">];
  let Subjects = SubjectList<[Function]>;
  let Documentation = [MipsShortCallStyleDocs];
}

def Mode : Attr {
  let Spellings = [GCC<"mode">];
  let Subjects = SubjectList<[Var, Enum, TypedefName, Field], ErrorDiag>;
  let Args = [IdentifierArgument<"Mode">];
  let Documentation = [Undocumented];
  // This is notionally a type attribute, which #pragma clang attribute
  // generally does not support.
  let PragmaAttributeSupport = 0;
}

def SYCLIntelFPGAIVDep : Attr {
  let Spellings = [CXX11<"intelfpga","ivdep">,
                   CXX11<"intel","ivdep">];
  let Args = [
    ExprArgument<"SafelenExpr">, ExprArgument<"ArrayExpr">,
    UnsignedArgument<"SafelenValue">
  ];
  let LangOpts = [SYCLIsDevice, SYCLIsHost];
  let HasCustomTypeTransform = 1;
  let AdditionalMembers = [{
    static const char *getName() {
      return "ivdep";
    }
    bool isDependent() const {
      return (getSafelenExpr() &&
              getSafelenExpr()->isInstantiationDependent()) ||
             (getArrayExpr() && getArrayExpr()->isInstantiationDependent());
    }

    const ValueDecl *getArrayDecl() const {
      const Expr* E = getArrayExpr();
      if (!E) return nullptr;

      if (const auto *DRE = dyn_cast<DeclRefExpr>(E))
        return cast<ValueDecl>(DRE->getDecl()->getCanonicalDecl());

      return cast<ValueDecl>(
          cast<MemberExpr>(E)->getMemberDecl()->getCanonicalDecl());
    }

    bool isInf() const {
      return !getSafelenExpr();
    }

    static bool SafelenCompare(const SYCLIntelFPGAIVDepAttr *LHS,
                               const SYCLIntelFPGAIVDepAttr *RHS) {
      // INF < INF is false, !INF < INF is true.
      if (!RHS->getSafelenExpr())
        return false;
      if (!LHS->getSafelenExpr())
        return true;
      return LHS->getSafelenValue() > RHS->getSafelenValue();
    }
  }];
  let Documentation = [SYCLIntelFPGAIVDepAttrDocs];
}

def SYCLIntelFPGAII : Attr {
  let Spellings = [CXX11<"intelfpga","ii">,
                   Pragma<"", "ii">, //INTEL
                   CXX11<"intel","ii">];
  let Args = [ExprArgument<"IntervalExpr">];
  let LangOpts = [SYCLIsDevice, SYCLIsHost, HLS, OpenCL]; //INTEL
  let HasCustomTypeTransform = 0; //INTEL
  let AdditionalMembers = [{
    static const char *getName() {
      return "ii";
    }
    // INTEL_CUSTOMIZATION
    void printPrettyPragma(raw_ostream &OS, const PrintingPolicy &Policy) const {
      OS << getDiagnosticName(Policy);
    }
    std::string getDiagnosticName(const PrintingPolicy &Policy) const {
      return "#pragma ii";
    }
    // end INTEL_CUSTOMIZATION
  }];
  let Documentation = [SYCLIntelFPGAIIAttrDocs];
}

def SYCLIntelFPGAMaxConcurrency : Attr {
  let Spellings = [CXX11<"intelfpga","max_concurrency">,
                   Pragma<"", "max_concurrency">, //INTEL
                   CXX11<"intel","max_concurrency">];
  let Args = [ExprArgument<"NThreadsExpr">];
  let LangOpts = [SYCLIsDevice, SYCLIsHost, HLS, OpenCL]; //INTEL
  let HasCustomTypeTransform = 0; //INTEL
  let AdditionalMembers = [{
    static const char *getName() {
      return "max_concurrency";
    }
    // INTEL_CUSTOMIZATION
    void printPrettyPragma(raw_ostream &OS, const PrintingPolicy &Policy) const {
      OS << "#pragma max_concurrency" << getNThreadsExpr();
    }
    // end INTEL_CUSTOMIZATION
  }];
  let Documentation = [SYCLIntelFPGAMaxConcurrencyAttrDocs];
}

def SYCLIntelFPGALoopCoalesce : Attr {
  let Spellings = [CXX11<"intelfpga","loop_coalesce">,
                   Pragma<"", "loop_coalesce">, //INTEL
                   CXX11<"intel","loop_coalesce">];
  let Args = [ExprArgument<"NExpr">];
  let LangOpts = [SYCLIsDevice, SYCLIsHost, HLS, OpenCL]; //INTEL
  let HasCustomTypeTransform = 0; //INTEL
  let AdditionalMembers = [{
    static const char *getName() {
      return "loop_coalesce";
    }
    // INTEL_CUSTOMIZATION
    void printPrettyPragma(raw_ostream &OS, const PrintingPolicy &Policy) const {
      OS << "#pragma loop_coalesce" << getNExpr();
    }
    // end INTEL_CUSTOMIZATION
  }];
  let Documentation = [SYCLIntelFPGALoopCoalesceAttrDocs];
}

def SYCLIntelFPGADisableLoopPipelining : Attr {
  let Spellings = [CXX11<"intelfpga","disable_loop_pipelining">,
                   Pragma<"", "disable_loop_pipelining">, //INTEL
                   CXX11<"intel","disable_loop_pipelining">];
  let LangOpts = [SYCLIsDevice, SYCLIsHost, HLS, OpenCL]; //INTEL
  let HasCustomTypeTransform = 0; //INTEL
  let AdditionalMembers = [{
    static const char *getName() {
      return "disable_loop_pipelining";
    }
    // INTEL_CUSTOMIZATION
    void printPrettyPragma(raw_ostream &OS, const PrintingPolicy &Policy) const {
      OS << getDiagnosticName(Policy);
    }
    std::string getDiagnosticName(const PrintingPolicy &Policy) const {
      return "#pragma disable_loop_pipelining";
    }
    // end INTEL_CUSTOMIZATION
  }];
  let Documentation = [SYCLIntelFPGADisableLoopPipeliningAttrDocs];
}

def SYCLIntelFPGAMaxInterleaving : Attr {
  let Spellings = [CXX11<"intelfpga","max_interleaving">,
                   Pragma<"", "max_interleaving">, //INTEL
                   CXX11<"intel","max_interleaving">];
  let Args = [ExprArgument<"NExpr">];
  let LangOpts = [SYCLIsDevice, SYCLIsHost, HLS, OpenCL]; //INTEL
  let HasCustomTypeTransform = 0; //INTEL
  let AdditionalMembers = [{
    static const char *getName() {
      return "max_interleaving";
    }
    // INTEL_CUSTOMIZATION
    void printPrettyPragma(raw_ostream &OS, const PrintingPolicy &Policy) const {
      OS << "#pragma max_interleaving" << getNExpr();
    }
    // end INTEL_CUSTOMIZATION
  }];
  let Documentation = [SYCLIntelFPGAMaxInterleavingAttrDocs];
}

def SYCLIntelFPGASpeculatedIterations : Attr {
  let Spellings = [CXX11<"intelfpga","speculated_iterations">,
                   Pragma<"", "speculated_iterations">, //INTEL
                   CXX11<"intel","speculated_iterations">];
  let Args = [ExprArgument<"NExpr">];
  let LangOpts = [SYCLIsDevice, SYCLIsHost, OpenCL, HLS]; //INTEL
  let HasCustomTypeTransform = 0; //INTEL
  let AdditionalMembers = [{
    static const char *getName() {
      return "speculated_iterations";
    }
    // INTEL_CUSTOMIZATION
    void printPrettyPragma(raw_ostream &OS, const PrintingPolicy &Policy) const {
      OS << "#pragma speculated_iterations" << getNExpr();
    }
    // end INTEL_CUSTOMIZATION
  }];
  let Documentation = [SYCLIntelFPGASpeculatedIterationsAttrDocs];
}

def SYCLIntelFPGANofusion : Attr {
  let Spellings = [CXX11<"intel","nofusion">];
  let LangOpts = [SYCLIsDevice, SYCLIsHost];
  let HasCustomTypeTransform = 1;
  let AdditionalMembers = [{
    static const char *getName() {
      return "nofusion";
    }
  }];
  let Documentation = [SYCLIntelFPGANofusionAttrDocs];
}

def IntelFPGALocalNonConstVar : SubsetSubject<Var,
                              [{S->hasLocalStorage() &&
                                S->getKind() != Decl::ImplicitParam &&
                                S->getKind() != Decl::ParmVar &&
                                S->getKind() != Decl::NonTypeTemplateParm &&
                                !S->getType().isConstQualified()}],
                              "local non-const variables">;

def IntelFPGAConstVar : SubsetSubject<Var,
                      [{S->getKind() != Decl::ImplicitParam &&
                        S->getKind() != Decl::ParmVar &&
                        S->getKind() != Decl::NonTypeTemplateParm &&
                        (S->getType().isConstQualified() ||
                         S->getType().getAddressSpace() ==
                            LangAS::opencl_constant)}],
                      "constant variables">;

def IntelFPGALocalStaticSlaveMemVar : SubsetSubject<Var,
      [{S->getKind() != Decl::ImplicitParam &&
        S->getKind() != Decl::NonTypeTemplateParm &&
        (S->getStorageClass() == SC_Static ||
         S->hasLocalStorage())}],
         "local variables, static variables, slave memory arguments">;

def IntelFPGALocalOrStaticVar : SubsetSubject<Var,
                              [{S->getKind() != Decl::ImplicitParam &&
                                S->getKind() != Decl::ParmVar &&
                                S->getKind() != Decl::NonTypeTemplateParm &&
                                (S->getStorageClass() == SC_Static ||
                                 S->hasLocalStorage())}],
                              "local variables, static variables">;

def IntelFPGADoublePump : Attr {
  let Spellings = [CXX11<"intelfpga", "doublepump">,
                   GNU<"doublepump">,                          // INTEL
                   CXX11<"intel", "doublepump">];
  let Subjects = SubjectList<[IntelFPGAConstVar,               // INTEL
                              IntelFPGALocalStaticSlaveMemVar, // INTEL
                              Field], ErrorDiag>;
  let LangOpts = [SYCLIsDevice, SYCLIsHost, OpenCL, HLS];      // INTEL
  let Documentation = [IntelFPGADoublePumpAttrDocs];
}

def IntelFPGASinglePump : Attr {
  let Spellings = [CXX11<"intelfpga", "singlepump">,
                   GNU<"singlepump">,                          // INTEL
                   CXX11<"intel", "singlepump">];
  let Subjects = SubjectList<[IntelFPGAConstVar,               // INTEL
                              IntelFPGALocalStaticSlaveMemVar, // INTEL
                              Field], ErrorDiag>;
  let LangOpts = [SYCLIsDevice, SYCLIsHost, OpenCL, HLS];      // INTEL
  let Documentation = [IntelFPGASinglePumpAttrDocs];
}

def IntelFPGAMemory : Attr {
  let Spellings = [CXX11<"intelfpga", "memory">, GNU<"memory">, // INTEL
                   CXX11<"intel", "fpga_memory">];
  let Args = [EnumArgument<"Kind", "MemoryKind",
                           ["MLAB", "BLOCK_RAM", ""],
                           ["MLAB", "BlockRAM", "Default"], 1>];
  let AdditionalMembers = [{
    static void generateValidStrings(SmallString<256> &Str) {
      auto Last = BlockRAM;
      for (int I = 0; I <= Last; ++I) {
        Str += ConvertMemoryKindToStr(static_cast<MemoryKind>(I));
        if (I != Last) Str += " ";
      }
    }
  }];
  let Subjects = SubjectList<[IntelFPGAConstVar, IntelFPGALocalStaticSlaveMemVar,
                              Field], ErrorDiag>;
  let LangOpts = [SYCLIsDevice, SYCLIsHost, OpenCL, HLS];  // INTEL
  let Documentation = [IntelFPGAMemoryAttrDocs];
}

def IntelFPGARegister : Attr {
  let Spellings = [CXX11<"intelfpga", "register">, GNU<"register">, // INTEL
                   CXX11<"intel", "fpga_register">];
  let Subjects = SubjectList<[IntelFPGAConstVar, IntelFPGALocalOrStaticVar,
                              Field], ErrorDiag>;
  let LangOpts = [SYCLIsDevice, SYCLIsHost, OpenCL, HLS];  // INTEL
  let Documentation = [IntelFPGARegisterAttrDocs];
}

// One integral argument.
def IntelFPGABankWidth : Attr {
  let Spellings = [CXX11<"intelfpga","bankwidth">, GNU<"bankwidth">, // INTEL
                   CXX11<"intel","bankwidth">];
  let Args = [ExprArgument<"Value">];
  let Subjects = SubjectList<[IntelFPGAConstVar, IntelFPGALocalStaticSlaveMemVar,
                              Field], ErrorDiag>;
  let LangOpts = [SYCLIsDevice, SYCLIsHost, OpenCL, HLS]; // INTEL
  let Documentation = [IntelFPGABankWidthAttrDocs];
  let AdditionalMembers = [{
    static unsigned getMinValue() {
      return 1;
    }
    static unsigned getMaxValue() {
      return 1024*1024;
    }
  }];
}

def IntelFPGANumBanks : Attr {
  let Spellings = [CXX11<"intelfpga","numbanks">, GNU<"numbanks">, // INTEL
                   CXX11<"intel","numbanks">];
  let Args = [ExprArgument<"Value">];
  let Subjects = SubjectList<[IntelFPGAConstVar, IntelFPGALocalStaticSlaveMemVar,
                              Field], ErrorDiag>;
  let LangOpts = [SYCLIsDevice, SYCLIsHost, OpenCL, HLS];  // INTEL
  let Documentation = [IntelFPGANumBanksAttrDocs];
  let AdditionalMembers = [{
    static unsigned getMinValue() {
      return 1;
    }
    static unsigned getMaxValue() {
      return 1024*1024;
    }
  }];
}

def IntelFPGAPrivateCopies : InheritableAttr {
  let Spellings = [CXX11<"intelfpga","private_copies">,
                   GNU<"private_copies">, // INTEL
                   CXX11<"intel","private_copies">];
  let Args = [ExprArgument<"Value">];
  let LangOpts = [SYCLIsDevice, SYCLIsHost, OpenCL, HLS]; // INTEL
  let Subjects = SubjectList<[IntelFPGALocalNonConstVar, Field], ErrorDiag>;
  let Documentation = [IntelFPGAPrivateCopiesAttrDocs];
  let AdditionalMembers = [{
    static unsigned getMinValue() {
      return 0;
    }
    static unsigned getMaxValue() {
      return 1024*1024;
    }
  }];
}

// Two string arguments.
def IntelFPGAMerge : Attr {
  let Spellings = [CXX11<"intelfpga","merge">, GNU<"merge">, // INTEL
                   CXX11<"intel","merge">];
  let Args = [StringArgument<"Name">, StringArgument<"Direction">];
  let Subjects = SubjectList<[IntelFPGAConstVar, IntelFPGALocalOrStaticVar,
                              Field], ErrorDiag>;
  let LangOpts = [SYCLIsDevice, SYCLIsHost, OpenCL, HLS]; // INTEL
  let Documentation = [IntelFPGAMergeAttrDocs];
}

def IntelFPGAMaxReplicates : Attr {
  let Spellings = [CXX11<"intelfpga","max_replicates">,
                   GNU<"max_replicates">, // INTEL
                   CXX11<"intel","max_replicates">];
  let Args = [ExprArgument<"Value">];
  let Subjects = SubjectList<[IntelFPGAConstVar, IntelFPGALocalStaticSlaveMemVar,
                              Field], ErrorDiag>;
  let LangOpts = [SYCLIsDevice, SYCLIsHost, OpenCL, HLS]; // INTEL
  let Documentation = [IntelFPGAMaxReplicatesAttrDocs];
  let AdditionalMembers = [{
    static unsigned getMinValue() {
      return 1;
    }
    static unsigned getMaxValue() {
      return 1024*1024;
    }
  }];
}

def IntelFPGASimpleDualPort : Attr {
  let Spellings = [CXX11<"intelfpga","simple_dual_port">,
                   GNU<"simple_dual_port">, // INTEL
                   CXX11<"intel","simple_dual_port">];
  let Subjects = SubjectList<[IntelFPGAConstVar, IntelFPGALocalStaticSlaveMemVar,
                              Field], ErrorDiag>;
  let LangOpts = [SYCLIsDevice, SYCLIsHost, OpenCL, HLS]; // INTEL
  let Documentation = [IntelFPGASimpleDualPortAttrDocs];
}

def SYCLFPGAPipe : TypeAttr {
  let Spellings = [GNU<"pipe">];
  let Args = [StringArgument<"Mode">];
  let LangOpts = [SYCLIsDevice];
  let Documentation = [SYCLFPGAPipeDocs];
}

def SYCLIntelPipeIO : Attr {
  let Spellings = [GNU<"io_pipe_id">];
  let Args = [ExprArgument<"ID">];
  let LangOpts = [SYCLIsDevice, SYCLIsHost];
  let Subjects = SubjectList<[Var]>;
  let Documentation = [SYCLIntelPipeIOAttrDocs];
}

// Variadic integral arguments.
def IntelFPGABankBits : Attr {
  let Spellings = [CXX11<"intelfpga", "bank_bits">, GNU<"bank_bits">, // INTEL
                   CXX11<"intel", "bank_bits">];
  let Args = [VariadicExprArgument<"Args">];
  let Subjects = SubjectList<[IntelFPGAConstVar, IntelFPGALocalStaticSlaveMemVar,
                              Field], ErrorDiag>;
  let LangOpts = [SYCLIsDevice, SYCLIsHost, OpenCL, HLS]; // INTEL
  let Documentation = [IntelFPGABankBitsDocs];
  let AdditionalMembers = [{
    static unsigned getMinValue() {
      return 0;
    }
    static unsigned getMaxValue() {
      return 1024*1024;
    }
  }];
}

def IntelFPGAForcePow2Depth : Attr {
  let Spellings = [CXX11<"intelfpga","force_pow2_depth">,
                   GNU<"force_pow2_depth">, // INTEL
                   CXX11<"intel","force_pow2_depth">];
  let Args = [ExprArgument<"Value">];
  let Subjects = SubjectList<[IntelFPGAConstVar, IntelFPGALocalStaticSlaveMemVar,
                              Field], ErrorDiag>;
  let LangOpts = [SYCLIsDevice, SYCLIsHost, OpenCL, HLS]; // INTEL
  let Documentation = [IntelFPGAForcePow2DepthAttrDocs];
  let AdditionalMembers = [{
    static unsigned getMinValue() {
      return 0;
    }
    static unsigned getMaxValue() {
      return 1;
    }
  }];
}

def Naked : InheritableAttr {
  let Spellings = [GCC<"naked">, Declspec<"naked">];
  let Subjects = SubjectList<[Function]>;
  let Documentation = [Undocumented];
}

def NeonPolyVectorType : TypeAttr {
  let Spellings = [Clang<"neon_polyvector_type">];
  let Args = [IntArgument<"NumElements">];
  let Documentation = [Undocumented];
  // Represented as VectorType instead.
  let ASTNode = 0;
}

def NeonVectorType : TypeAttr {
  let Spellings = [Clang<"neon_vector_type">];
  let Args = [IntArgument<"NumElements">];
  let Documentation = [Undocumented];
  // Represented as VectorType instead.
  let ASTNode = 0;
}

def ArmSveVectorBits : TypeAttr {
  let Spellings = [GNU<"arm_sve_vector_bits">];
  let Subjects = SubjectList<[TypedefName], ErrorDiag>;
  let Args = [UnsignedArgument<"NumBits">];
  let Documentation = [ArmSveVectorBitsDocs];
  let PragmaAttributeSupport = 0;
  // Represented as VectorType instead.
  let ASTNode = 0;
}

def ArmMveStrictPolymorphism : TypeAttr, TargetSpecificAttr<TargetARM> {
  let Spellings = [Clang<"__clang_arm_mve_strict_polymorphism">];
  let Documentation = [ArmMveStrictPolymorphismDocs];
}

def NoUniqueAddress : InheritableAttr, TargetSpecificAttr<TargetItaniumCXXABI> {
  let Spellings = [CXX11<"", "no_unique_address", 201803>];
  let Subjects = SubjectList<[NonBitField], ErrorDiag>;
  let Documentation = [NoUniqueAddressDocs];
  let SimpleHandler = 1;
}

def ReturnsTwice : InheritableAttr {
  let Spellings = [GCC<"returns_twice">];
  let Subjects = SubjectList<[Function]>;
  let Documentation = [Undocumented];
  let SimpleHandler = 1;
}

def DisableTailCalls : InheritableAttr {
  let Spellings = [Clang<"disable_tail_calls">];
  let Subjects = SubjectList<[Function, ObjCMethod]>;
  let Documentation = [DisableTailCallsDocs];
}

def NoAlias : InheritableAttr {
  let Spellings = [Declspec<"noalias">];
  let Subjects = SubjectList<[Function]>;
  let Documentation = [NoAliasDocs];
  let SimpleHandler = 1;
}

def NoCommon : InheritableAttr {
  let Spellings = [GCC<"nocommon">];
  let Subjects = SubjectList<[Var]>;
  let Documentation = [Undocumented];
  let SimpleHandler = 1;
}

def NoDebug : InheritableAttr {
  let Spellings = [GCC<"nodebug">];
  let Subjects = SubjectList<[TypedefName, FunctionLike, ObjCMethod, NonParmVar]>;
  let Documentation = [NoDebugDocs];
}

def NoDuplicate : InheritableAttr {
  let Spellings = [Clang<"noduplicate">];
  let Subjects = SubjectList<[Function]>;
  let Documentation = [NoDuplicateDocs];
  let SimpleHandler = 1;
}

def Convergent : InheritableAttr {
  let Spellings = [Clang<"convergent">];
  let Subjects = SubjectList<[Function]>;
  let Documentation = [ConvergentDocs];
  let SimpleHandler = 1;
}

def NoInline : InheritableAttr {
  let Spellings = [GCC<"noinline">, Declspec<"noinline">];
  let Subjects = SubjectList<[Function]>;
  let Documentation = [Undocumented];
  let SimpleHandler = 1;
}

def NoMips16 : InheritableAttr, TargetSpecificAttr<TargetMips32> {
  let Spellings = [GCC<"nomips16">];
  let Subjects = SubjectList<[Function], ErrorDiag>;
  let Documentation = [Undocumented];
  let SimpleHandler = 1;
}

def NoMicroMips : InheritableAttr, TargetSpecificAttr<TargetMips32> {
  let Spellings = [GCC<"nomicromips">];
  let Subjects = SubjectList<[Function], ErrorDiag>;
  let Documentation = [MicroMipsDocs];
  let SimpleHandler = 1;
}

def RISCVInterrupt : InheritableAttr, TargetSpecificAttr<TargetRISCV> {
  let Spellings = [GCC<"interrupt">];
  let Subjects = SubjectList<[Function]>;
  let Args = [EnumArgument<"Interrupt", "InterruptType",
                           ["user", "supervisor", "machine"],
                           ["user", "supervisor", "machine"],
                           1>];
  let ParseKind = "Interrupt";
  let Documentation = [RISCVInterruptDocs];
}

// This is not a TargetSpecificAttr so that is silently accepted and
// ignored on other targets as encouraged by the OpenCL spec.
//
// See OpenCL 1.2 6.11.5: "It is our intention that a particular
// implementation of OpenCL be free to ignore all attributes and the
// resulting executable binary will produce the same result."
//
// However, only AMD GPU targets will emit the corresponding IR
// attribute.
//
// FIXME: This provides a sub-optimal error message if you attempt to
// use this in CUDA, since CUDA does not use the same terminology.
//
// FIXME: SubjectList should be for OpenCLKernelFunction, but is not to
// workaround needing to see kernel attribute before others to know if
// this should be rejected on non-kernels.

def AMDGPUFlatWorkGroupSize : InheritableAttr {
  let Spellings = [Clang<"amdgpu_flat_work_group_size", 0>];
  let Args = [ExprArgument<"Min">, ExprArgument<"Max">];
  let Documentation = [AMDGPUFlatWorkGroupSizeDocs];
  let Subjects = SubjectList<[Function], ErrorDiag, "kernel functions">;
}

def AMDGPUWavesPerEU : InheritableAttr {
  let Spellings = [Clang<"amdgpu_waves_per_eu", 0>];
  let Args = [ExprArgument<"Min">, ExprArgument<"Max", 1>];
  let Documentation = [AMDGPUWavesPerEUDocs];
  let Subjects = SubjectList<[Function], ErrorDiag, "kernel functions">;
}

def AMDGPUNumSGPR : InheritableAttr {
  let Spellings = [Clang<"amdgpu_num_sgpr", 0>];
  let Args = [UnsignedArgument<"NumSGPR">];
  let Documentation = [AMDGPUNumSGPRNumVGPRDocs];
  let Subjects = SubjectList<[Function], ErrorDiag, "kernel functions">;
}

def AMDGPUNumVGPR : InheritableAttr {
  let Spellings = [Clang<"amdgpu_num_vgpr", 0>];
  let Args = [UnsignedArgument<"NumVGPR">];
  let Documentation = [AMDGPUNumSGPRNumVGPRDocs];
  let Subjects = SubjectList<[Function], ErrorDiag, "kernel functions">;
}

def BPFPreserveAccessIndex : InheritableAttr,
                             TargetSpecificAttr<TargetBPF>  {
  let Spellings = [Clang<"preserve_access_index">];
  let Subjects = SubjectList<[Record], ErrorDiag>;
  let Documentation = [BPFPreserveAccessIndexDocs];
  let LangOpts = [COnly];
}

def WebAssemblyExportName : InheritableAttr,
                            TargetSpecificAttr<TargetWebAssembly> {
  let Spellings = [Clang<"export_name">];
  let Args = [StringArgument<"ExportName">];
  let Documentation = [WebAssemblyExportNameDocs];
  let Subjects = SubjectList<[Function], ErrorDiag>;
}

def WebAssemblyImportModule : InheritableAttr,
                              TargetSpecificAttr<TargetWebAssembly> {
  let Spellings = [Clang<"import_module">];
  let Args = [StringArgument<"ImportModule">];
  let Documentation = [WebAssemblyImportModuleDocs];
  let Subjects = SubjectList<[Function], ErrorDiag>;
}

def WebAssemblyImportName : InheritableAttr,
                            TargetSpecificAttr<TargetWebAssembly> {
  let Spellings = [Clang<"import_name">];
  let Args = [StringArgument<"ImportName">];
  let Documentation = [WebAssemblyImportNameDocs];
  let Subjects = SubjectList<[Function], ErrorDiag>;
}

def NoSplitStack : InheritableAttr {
  let Spellings = [GCC<"no_split_stack">];
  let Subjects = SubjectList<[Function], ErrorDiag>;
  let Documentation = [NoSplitStackDocs];
  let SimpleHandler = 1;
}

def NonNull : InheritableParamAttr {
  let Spellings = [GCC<"nonnull">];
  let Subjects = SubjectList<[ObjCMethod, HasFunctionProto, ParmVar], WarnDiag,
                             "functions, methods, and parameters">;
  let Args = [VariadicParamIdxArgument<"Args">];
  let AdditionalMembers = [{
    bool isNonNull(unsigned IdxAST) const {
      if (!args_size())
        return true;
      return args_end() != std::find_if(
          args_begin(), args_end(),
          [=](const ParamIdx &Idx) { return Idx.getASTIndex() == IdxAST; });
    }
  }];
  // FIXME: We should merge duplicates into a single nonnull attribute.
  let InheritEvenIfAlreadyPresent = 1;
  let Documentation = [NonNullDocs];
}

def ReturnsNonNull : InheritableAttr {
  let Spellings = [GCC<"returns_nonnull">];
  let Subjects = SubjectList<[ObjCMethod, Function]>;
  let Documentation = [ReturnsNonNullDocs];
}

def CalledOnce : Attr {
  let Spellings = [Clang<"called_once">];
  let Subjects = SubjectList<[ParmVar]>;
  let LangOpts = [ObjC];
  let Documentation = [CalledOnceDocs];
}

// pass_object_size(N) indicates that the parameter should have
// __builtin_object_size with Type=N evaluated on the parameter at the callsite.
def PassObjectSize : InheritableParamAttr {
  let Spellings = [Clang<"pass_object_size">,
                   Clang<"pass_dynamic_object_size">];
  let Accessors = [Accessor<"isDynamic", [Clang<"pass_dynamic_object_size">]>];
  let Args = [IntArgument<"Type">];
  let Subjects = SubjectList<[ParmVar]>;
  let Documentation = [PassObjectSizeDocs];
}

// Nullability type attributes.
def TypeNonNull : TypeAttr {
  let Spellings = [Keyword<"_Nonnull">];
  let Documentation = [TypeNonNullDocs];
}

def TypeNullable : TypeAttr {
  let Spellings = [Keyword<"_Nullable">];
  let Documentation = [TypeNullableDocs];
}

def TypeNullableResult : TypeAttr {
  let Spellings = [Keyword<"_Nullable_result">];
  let Documentation = [TypeNullableResultDocs];
}

def TypeNullUnspecified : TypeAttr {
  let Spellings = [Keyword<"_Null_unspecified">];
  let Documentation = [TypeNullUnspecifiedDocs];
}

// This is a marker used to indicate that an __unsafe_unretained qualifier was
// ignored because ARC is not enabled. The usual representation for this
// qualifier is as an ObjCOwnership attribute with Kind == "none".
def ObjCInertUnsafeUnretained : TypeAttr {
  let Spellings = [Keyword<"__unsafe_unretained">];
  let Documentation = [Undocumented];
}

def ObjCKindOf : TypeAttr {
  let Spellings = [Keyword<"__kindof">];
  let Documentation = [Undocumented];
}

def NoEscape : Attr {
  let Spellings = [Clang<"noescape">];
  let Subjects = SubjectList<[ParmVar]>;
  let Documentation = [NoEscapeDocs];
}

def AssumeAligned : InheritableAttr {
  let Spellings = [GCC<"assume_aligned">];
  let Subjects = SubjectList<[ObjCMethod, Function]>;
  let Args = [ExprArgument<"Alignment">, ExprArgument<"Offset", 1>];
  let Documentation = [AssumeAlignedDocs];
}

def AllocAlign : InheritableAttr {
  let Spellings = [GCC<"alloc_align">];
  let Subjects = SubjectList<[HasFunctionProto]>;
  let Args = [ParamIdxArgument<"ParamIndex">];
  let Documentation = [AllocAlignDocs];
}

def NoReturn : InheritableAttr {
  let Spellings = [GCC<"noreturn">, Declspec<"noreturn">];
  // FIXME: Does GCC allow this on the function instead?
  let Documentation = [Undocumented];
}

def NoInstrumentFunction : InheritableAttr {
  let Spellings = [GCC<"no_instrument_function">];
  let Subjects = SubjectList<[Function]>;
  let Documentation = [Undocumented];
  let SimpleHandler = 1;
}

def NotTailCalled : InheritableAttr {
  let Spellings = [Clang<"not_tail_called">];
  let Subjects = SubjectList<[Function]>;
  let Documentation = [NotTailCalledDocs];
}

def NoStackProtector : InheritableAttr {
  let Spellings = [Clang<"no_stack_protector">];
  let Subjects = SubjectList<[Function]>;
  let Documentation = [NoStackProtectorDocs];
  let SimpleHandler = 1;
}

def NoThrow : InheritableAttr {
  let Spellings = [GCC<"nothrow">, Declspec<"nothrow">];
  let Subjects = SubjectList<[FunctionLike]>;
  let Documentation = [NoThrowDocs];
}

def NvWeak : IgnoredAttr {
  // No Declspec spelling of this attribute; the CUDA headers use
  // __attribute__((nv_weak)) unconditionally. Does not receive an [[]]
  // spelling because it is a CUDA attribute.
  let Spellings = [GNU<"nv_weak">];
  let LangOpts = [CUDA];
}

def ObjCBridge : InheritableAttr {
  let Spellings = [Clang<"objc_bridge">];
  let Subjects = SubjectList<[Record, TypedefName], ErrorDiag>;
  let Args = [IdentifierArgument<"BridgedType">];
  let Documentation = [Undocumented];
}

def ObjCBridgeMutable : InheritableAttr {
  let Spellings = [Clang<"objc_bridge_mutable">];
  let Subjects = SubjectList<[Record], ErrorDiag>;
  let Args = [IdentifierArgument<"BridgedType">];
  let Documentation = [Undocumented];
}

def ObjCBridgeRelated : InheritableAttr {
  let Spellings = [Clang<"objc_bridge_related">];
  let Subjects = SubjectList<[Record], ErrorDiag>;
  let Args = [IdentifierArgument<"RelatedClass">,
          IdentifierArgument<"ClassMethod">,
          IdentifierArgument<"InstanceMethod">];
  let HasCustomParsing = 1;
  let Documentation = [Undocumented];
}

def NSErrorDomain : InheritableAttr {
  let Spellings = [GNU<"ns_error_domain">];
  let Subjects = SubjectList<[Enum], ErrorDiag>;
  let Args = [DeclArgument<Var, "ErrorDomain">];
  let Documentation = [NSErrorDomainDocs];
}

def NSReturnsRetained : DeclOrTypeAttr {
  let Spellings = [Clang<"ns_returns_retained">];
//  let Subjects = SubjectList<[ObjCMethod, ObjCProperty, Function]>;
  let Documentation = [RetainBehaviorDocs];
}

def NSReturnsNotRetained : InheritableAttr {
  let Spellings = [Clang<"ns_returns_not_retained">];
//  let Subjects = SubjectList<[ObjCMethod, ObjCProperty, Function]>;
  let Documentation = [RetainBehaviorDocs];
}

def NSReturnsAutoreleased : InheritableAttr {
  let Spellings = [Clang<"ns_returns_autoreleased">];
//  let Subjects = SubjectList<[ObjCMethod, ObjCProperty, Function]>;
  let Documentation = [RetainBehaviorDocs];
}

def NSConsumesSelf : InheritableAttr {
  let Spellings = [Clang<"ns_consumes_self">];
  let Subjects = SubjectList<[ObjCMethod]>;
  let Documentation = [RetainBehaviorDocs];
  let SimpleHandler = 1;
}

def NSConsumed : InheritableParamAttr {
  let Spellings = [Clang<"ns_consumed">];
  let Subjects = SubjectList<[ParmVar]>;
  let Documentation = [RetainBehaviorDocs];
}

def ObjCException : InheritableAttr {
  let Spellings = [Clang<"objc_exception">];
  let Subjects = SubjectList<[ObjCInterface], ErrorDiag>;
  let Documentation = [Undocumented];
  let SimpleHandler = 1;
}

def ObjCMethodFamily : InheritableAttr {
  let Spellings = [Clang<"objc_method_family">];
  let Subjects = SubjectList<[ObjCMethod], ErrorDiag>;
  let Args = [EnumArgument<"Family", "FamilyKind",
               ["none", "alloc", "copy", "init", "mutableCopy", "new"],
               ["OMF_None", "OMF_alloc", "OMF_copy", "OMF_init",
                "OMF_mutableCopy", "OMF_new"]>];
  let Documentation = [ObjCMethodFamilyDocs];
}

def ObjCNSObject : InheritableAttr {
  let Spellings = [Clang<"NSObject">];
  let Documentation = [Undocumented];
}

def ObjCIndependentClass : InheritableAttr {
  let Spellings = [Clang<"objc_independent_class">];
  let Documentation = [Undocumented];
}

def ObjCPreciseLifetime : InheritableAttr {
  let Spellings = [Clang<"objc_precise_lifetime">];
  let Subjects = SubjectList<[Var], ErrorDiag>;
  let Documentation = [Undocumented];
}

def ObjCReturnsInnerPointer : InheritableAttr {
  let Spellings = [Clang<"objc_returns_inner_pointer">];
  let Subjects = SubjectList<[ObjCMethod, ObjCProperty], ErrorDiag>;
  let Documentation = [Undocumented];
}

def ObjCRequiresSuper : InheritableAttr {
  let Spellings = [Clang<"objc_requires_super">];
  let Subjects = SubjectList<[ObjCMethod], ErrorDiag>;
  let Documentation = [ObjCRequiresSuperDocs];
}

def ObjCRootClass : InheritableAttr {
  let Spellings = [Clang<"objc_root_class">];
  let Subjects = SubjectList<[ObjCInterface], ErrorDiag>;
  let Documentation = [Undocumented];
  let SimpleHandler = 1;
}

def ObjCNonLazyClass : Attr {
  let Spellings = [Clang<"objc_nonlazy_class">];
  let Subjects = SubjectList<[ObjCInterface, ObjCImpl], ErrorDiag>;
  let LangOpts = [ObjC];
  let Documentation = [ObjCNonLazyClassDocs];
  let SimpleHandler = 1;
}

def ObjCSubclassingRestricted : InheritableAttr {
  let Spellings = [Clang<"objc_subclassing_restricted">];
  let Subjects = SubjectList<[ObjCInterface], ErrorDiag>;
  let Documentation = [ObjCSubclassingRestrictedDocs];
  let SimpleHandler = 1;
}

def ObjCExplicitProtocolImpl : InheritableAttr {
  let Spellings = [Clang<"objc_protocol_requires_explicit_implementation">];
  let Subjects = SubjectList<[ObjCProtocol], ErrorDiag>;
  let Documentation = [Undocumented];
}

def ObjCDesignatedInitializer : Attr {
  let Spellings = [Clang<"objc_designated_initializer">];
  let Subjects = SubjectList<[ObjCMethod], ErrorDiag>;
  let Documentation = [Undocumented];
}

def ObjCDirect : Attr {
  let Spellings = [Clang<"objc_direct">];
  let Subjects = SubjectList<[ObjCMethod], ErrorDiag>;
  let LangOpts = [ObjC];
  let Documentation = [ObjCDirectDocs];
}

def ObjCDirectMembers : Attr {
  let Spellings = [Clang<"objc_direct_members">];
  let Subjects = SubjectList<[ObjCImpl, ObjCInterface, ObjCCategory], ErrorDiag>;
  let LangOpts = [ObjC];
  let Documentation = [ObjCDirectMembersDocs];
}

def ObjCNonRuntimeProtocol : Attr {
  let Spellings = [Clang<"objc_non_runtime_protocol">];
  let Subjects = SubjectList<[ObjCProtocol], ErrorDiag>;
  let LangOpts = [ObjC];
  let Documentation = [ObjCNonRuntimeProtocolDocs];
}

def ObjCRuntimeName : Attr {
  let Spellings = [Clang<"objc_runtime_name">];
  let Subjects = SubjectList<[ObjCInterface, ObjCProtocol], ErrorDiag>;
  let Args = [StringArgument<"MetadataName">];
  let Documentation = [ObjCRuntimeNameDocs];
}

def ObjCRuntimeVisible : Attr {
  let Spellings = [Clang<"objc_runtime_visible">];
  let Subjects = SubjectList<[ObjCInterface], ErrorDiag>;
  let Documentation = [ObjCRuntimeVisibleDocs];
  let SimpleHandler = 1;
}

def ObjCClassStub : Attr {
  let Spellings = [Clang<"objc_class_stub">];
  let Subjects = SubjectList<[ObjCInterface], ErrorDiag>;
  let Documentation = [ObjCClassStubDocs];
  let LangOpts = [ObjCNonFragileRuntime];
  let SimpleHandler = 1;
}

def ObjCBoxable : Attr {
  let Spellings = [Clang<"objc_boxable">];
  let Subjects = SubjectList<[Record], ErrorDiag>;
  let Documentation = [ObjCBoxableDocs];
}

def OptimizeNone : InheritableAttr {
  let Spellings = [Clang<"optnone">];
  let Subjects = SubjectList<[Function, ObjCMethod]>;
  let Documentation = [OptnoneDocs];
}

def Overloadable : Attr {
  let Spellings = [Clang<"overloadable">];
  let Subjects = SubjectList<[Function], ErrorDiag>;
  let Documentation = [OverloadableDocs];
  let SimpleHandler = 1;
}

def Override : InheritableAttr {
  let Spellings = [Keyword<"override">];
  let SemaHandler = 0;
  let Documentation = [Undocumented];
}

def Ownership : InheritableAttr {
  let Spellings = [Clang<"ownership_holds">, Clang<"ownership_returns">,
                   Clang<"ownership_takes">];
  let Accessors = [Accessor<"isHolds", [Clang<"ownership_holds">]>,
                   Accessor<"isReturns", [Clang<"ownership_returns">]>,
                   Accessor<"isTakes", [Clang<"ownership_takes">]>];
  let AdditionalMembers = [{
    enum OwnershipKind { Holds, Returns, Takes };
    OwnershipKind getOwnKind() const {
      return isHolds() ? Holds :
             isTakes() ? Takes :
             Returns;
    }
  }];
  let Args = [IdentifierArgument<"Module">,
              VariadicParamIdxArgument<"Args">];
  let Subjects = SubjectList<[HasFunctionProto]>;
  let Documentation = [Undocumented];
}

def Packed : InheritableAttr {
  let Spellings = [GCC<"packed">];
//  let Subjects = [Tag, Field];
  let Documentation = [Undocumented];
}

def IntelOclBicc : DeclOrTypeAttr {
  let Spellings = [Clang<"intel_ocl_bicc", 0>];
//  let Subjects = [Function, ObjCMethod];
  let Documentation = [Undocumented];
}

def Pcs : DeclOrTypeAttr {
  let Spellings = [GCC<"pcs">];
  let Args = [EnumArgument<"PCS", "PCSType",
                           ["aapcs", "aapcs-vfp"],
                           ["AAPCS", "AAPCS_VFP"]>];
//  let Subjects = [Function, ObjCMethod];
  let Documentation = [PcsDocs];
}

def AArch64VectorPcs: DeclOrTypeAttr {
  let Spellings = [Clang<"aarch64_vector_pcs">];
  let Documentation = [AArch64VectorPcsDocs];
}

def Pure : InheritableAttr {
  let Spellings = [GCC<"pure">];
  let Documentation = [Undocumented];
  let SimpleHandler = 1;
}

def Regparm : TypeAttr {
  let Spellings = [GCC<"regparm">];
  let Args = [UnsignedArgument<"NumParams">];
  let Documentation = [RegparmDocs];
  // Represented as part of the enclosing function type.
  let ASTNode = 0;
}

def SwiftAsyncName : InheritableAttr {
  let Spellings = [GNU<"swift_async_name">];
  let Args = [StringArgument<"Name">];
  let Subjects = SubjectList<[ObjCMethod, Function], ErrorDiag>;
  let Documentation = [SwiftAsyncNameDocs];
}

def SwiftAttr : InheritableAttr {
  let Spellings = [GNU<"swift_attr">];
  let Args = [StringArgument<"Attribute">];
  let Documentation = [SwiftAttrDocs];
}

def SwiftBridge : InheritableAttr {
  let Spellings = [GNU<"swift_bridge">];
  let Args = [StringArgument<"SwiftType">];
  let Subjects = SubjectList<[Tag, TypedefName, ObjCInterface, ObjCProtocol],
                             ErrorDiag>;
  let Documentation = [SwiftBridgeDocs];
}

def SwiftBridgedTypedef : InheritableAttr {
  let Spellings = [GNU<"swift_bridged_typedef">];
  let Subjects = SubjectList<[TypedefName], ErrorDiag>;
  let Documentation = [SwiftBridgedTypedefDocs];
}

def SwiftObjCMembers : Attr {
  let Spellings = [GNU<"swift_objc_members">];
  let Subjects = SubjectList<[ObjCInterface], ErrorDiag>;
  let Documentation = [SwiftObjCMembersDocs];
}

def SwiftError : InheritableAttr {
  let Spellings = [GNU<"swift_error">];
  let Args = [
      EnumArgument<"Convention", "ConventionKind",
                   ["none", "nonnull_error", "null_result", "zero_result", "nonzero_result"],
                   ["None", "NonNullError", "NullResult", "ZeroResult", "NonZeroResult"]>
  ];
  let Subjects = SubjectList<[Function, ObjCMethod], ErrorDiag>;
  let Documentation = [SwiftErrorDocs];
}

def SwiftName : InheritableAttr {
  let Spellings = [GNU<"swift_name">];
  let Args = [StringArgument<"Name">];
  let Documentation = [SwiftNameDocs];
}

def SwiftNewType : InheritableAttr {
  let Spellings = [GNU<"swift_newtype">, GNU<"swift_wrapper">];
  let Args = [EnumArgument<"NewtypeKind", "NewtypeKind",
                           ["struct", "enum"], ["NK_Struct", "NK_Enum"]>];
  let Subjects = SubjectList<[TypedefName], ErrorDiag>;
  let Documentation = [SwiftNewTypeDocs];
  let HasCustomParsing = 1;
}

def SwiftPrivate : InheritableAttr {
  let Spellings = [GNU<"swift_private">];
  let Documentation = [SwiftPrivateDocs];
}

def NoDeref : TypeAttr {
  let Spellings = [Clang<"noderef">];
  let Documentation = [NoDerefDocs];
}

// Default arguments in ReqWorkGroupSize can be used only with
// intel::reqd_work_group_size spelling.
def ReqdWorkGroupSize : InheritableAttr {
  let Spellings = [GNU<"reqd_work_group_size">,
                   CXX11<"intel","reqd_work_group_size">,
                   CXX11<"cl","reqd_work_group_size">];
  let Args = [ExprArgument<"XDim">,
              ExprArgument<"YDim", /*optional*/1>,
              ExprArgument<"ZDim", /*optional*/1>];
  let Subjects = SubjectList<[Function], ErrorDiag>;
  let AdditionalMembers = [{
    ArrayRef<const Expr *> dimensions() const {
      return {getXDim(), getYDim(), getZDim()};
    }
    Optional<llvm::APSInt> getXDimVal(ASTContext &Ctx) const {
      return getXDim()->getIntegerConstantExpr(Ctx);
    }
    Optional<llvm::APSInt> getYDimVal(ASTContext &Ctx) const {
      return getYDim()->getIntegerConstantExpr(Ctx);
    }
    Optional<llvm::APSInt> getZDimVal(ASTContext &Ctx) const {
      return getZDim()->getIntegerConstantExpr(Ctx);
    }
  }];
  let Documentation = [ReqdWorkGroupSizeAttrDocs];
}

def WorkGroupSizeHint :  InheritableAttr {
  // Does not have a [[]] spelling because it is an OpenCL-related attribute.
  let Spellings = [GNU<"work_group_size_hint">];
  let Args = [UnsignedArgument<"XDim">,
              UnsignedArgument<"YDim">,
              UnsignedArgument<"ZDim">];
  let Subjects = SubjectList<[Function], ErrorDiag>;
  let Documentation = [Undocumented];
}

def InitPriority : InheritableAttr, TargetSpecificAttr<TargetSupportsInitPriority> {
  let Spellings = [GCC<"init_priority", /*AllowInC*/0>];
  let Args = [UnsignedArgument<"Priority">];
  let Subjects = SubjectList<[Var], ErrorDiag>;
  let Documentation = [InitPriorityDocs];
}

def Section : InheritableAttr {
  let Spellings = [GCC<"section">, Declspec<"allocate">];
  let Args = [StringArgument<"Name">];
  let Subjects =
      SubjectList<[ Function, GlobalVar, ObjCMethod, ObjCProperty ],
      IntelWarnDiag>; // INTEL
  let Documentation = [SectionDocs];
}

// This is used for `__declspec(code_seg("segname"))`, but not for
// `#pragma code_seg("segname")`.
def CodeSeg : InheritableAttr {
  let Spellings = [Declspec<"code_seg">];
  let Args = [StringArgument<"Name">];
  let Subjects = SubjectList<[Function, CXXRecord], ErrorDiag>;
  let Documentation = [CodeSegDocs];
}

def PragmaClangBSSSection : InheritableAttr {
  // This attribute has no spellings as it is only ever created implicitly.
  let Spellings = [];
  let Args = [StringArgument<"Name">];
  let Subjects = SubjectList<[GlobalVar], ErrorDiag>;
  let Documentation = [Undocumented];
}

def PragmaClangDataSection : InheritableAttr {
  // This attribute has no spellings as it is only ever created implicitly.
  let Spellings = [];
  let Args = [StringArgument<"Name">];
  let Subjects = SubjectList<[GlobalVar], ErrorDiag>;
  let Documentation = [Undocumented];
}

def PragmaClangRodataSection : InheritableAttr {
  // This attribute has no spellings as it is only ever created implicitly.
  let Spellings = [];
  let Args = [StringArgument<"Name">];
  let Subjects = SubjectList<[GlobalVar], ErrorDiag>;
  let Documentation = [Undocumented];
}

def PragmaClangRelroSection : InheritableAttr {
  // This attribute has no spellings as it is only ever created implicitly.
  let Spellings = [];
  let Args = [StringArgument<"Name">];
  let Subjects = SubjectList<[GlobalVar], ErrorDiag>;
  let Documentation = [Undocumented];
}

def StrictFP : InheritableAttr {
  // This attribute has no spellings as it is only ever created implicitly.
  // Function uses strict floating point operations.
  let Spellings = [];
  let Subjects = SubjectList<[Function]>;
  let Documentation = [Undocumented];
}

def PragmaClangTextSection : InheritableAttr {
  // This attribute has no spellings as it is only ever created implicitly.
  let Spellings = [];
  let Args = [StringArgument<"Name">];
  let Subjects = SubjectList<[Function], ErrorDiag>;
  let Documentation = [Undocumented];
}

def Sentinel : InheritableAttr {
  let Spellings = [GCC<"sentinel">];
  let Args = [DefaultIntArgument<"Sentinel", 0>,
              DefaultIntArgument<"NullPos", 0>];
//  let Subjects = SubjectList<[Function, ObjCMethod, Block, Var]>;
  let Documentation = [Undocumented];
}

def StdCall : DeclOrTypeAttr {
  let Spellings = [GCC<"stdcall">, Keyword<"__stdcall">, Keyword<"_stdcall">];
//  let Subjects = [Function, ObjCMethod];
  let Documentation = [StdCallDocs];
}

def SwiftCall : DeclOrTypeAttr {
  let Spellings = [Clang<"swiftcall">];
//  let Subjects = SubjectList<[Function]>;
  let Documentation = [SwiftCallDocs];
}

def SwiftContext : ParameterABIAttr {
  let Spellings = [Clang<"swift_context">];
  let Documentation = [SwiftContextDocs];
}

def SwiftErrorResult : ParameterABIAttr {
  let Spellings = [Clang<"swift_error_result">];
  let Documentation = [SwiftErrorResultDocs];
}

def SwiftIndirectResult : ParameterABIAttr {
  let Spellings = [Clang<"swift_indirect_result">];
  let Documentation = [SwiftIndirectResultDocs];
}

def SwiftAsync : InheritableAttr {
  let Spellings = [Clang<"swift_async">];
  let Subjects = SubjectList<[Function, ObjCMethod]>;
  let Args = [EnumArgument<"Kind", "Kind",
                ["none", "swift_private", "not_swift_private"],
                ["None", "SwiftPrivate", "NotSwiftPrivate"]>,
              ParamIdxArgument<"CompletionHandlerIndex", /*opt=*/1>];
  let Documentation = [SwiftAsyncDocs];
}

def Suppress : StmtAttr {
  let Spellings = [CXX11<"gsl", "suppress">];
  let Args = [VariadicStringArgument<"DiagnosticIdentifiers">];
  let Documentation = [SuppressDocs];
}

def SysVABI : DeclOrTypeAttr {
  let Spellings = [GCC<"sysv_abi">];
//  let Subjects = [Function, ObjCMethod];
  let Documentation = [Undocumented];
}

def ThisCall : DeclOrTypeAttr {
  let Spellings = [GCC<"thiscall">, Keyword<"__thiscall">,
                   Keyword<"_thiscall">];
//  let Subjects = [Function, ObjCMethod];
  let Documentation = [ThisCallDocs];
}

def VectorCall : DeclOrTypeAttr {
  let Spellings = [Clang<"vectorcall">, Keyword<"__vectorcall">,
                   Keyword<"_vectorcall">];
//  let Subjects = [Function, ObjCMethod];
  let Documentation = [VectorCallDocs];
}

def Pascal : DeclOrTypeAttr {
  let Spellings = [Clang<"pascal">, Keyword<"__pascal">, Keyword<"_pascal">];
//  let Subjects = [Function, ObjCMethod];
  let Documentation = [Undocumented];
}

def PreferredName : InheritableAttr {
  let Spellings = [Clang<"preferred_name", /*AllowInC*/0>];
  let Subjects = SubjectList<[ClassTmpl]>;
  let Args = [TypeArgument<"TypedefType">];
  let Documentation = [PreferredNameDocs];
  let InheritEvenIfAlreadyPresent = 1;
  let MeaningfulToClassTemplateDefinition = 1;
  let TemplateDependent = 1;
}

def PreserveMost : DeclOrTypeAttr {
  let Spellings = [Clang<"preserve_most">];
  let Documentation = [PreserveMostDocs];
}

def PreserveAll : DeclOrTypeAttr {
  let Spellings = [Clang<"preserve_all">];
  let Documentation = [PreserveAllDocs];
}

def Target : InheritableAttr {
  let Spellings = [GCC<"target">];
  let Args = [StringArgument<"featuresStr">];
  let Subjects = SubjectList<[Function], ErrorDiag>;
  let Documentation = [TargetDocs];
  let AdditionalMembers = [{
    ParsedTargetAttr parse() const {
      return parse(getFeaturesStr());
    }

    StringRef getArchitecture() const {
      StringRef Features = getFeaturesStr();
      if (Features == "default") return {};

      SmallVector<StringRef, 1> AttrFeatures;
      Features.split(AttrFeatures, ",");

      for (auto &Feature : AttrFeatures) {
        Feature = Feature.trim();
        if (Feature.startswith("arch="))
          return Feature.drop_front(sizeof("arch=") - 1);
      }
      return "";
    }

    // Gets the list of features as simple string-refs with no +/- or 'no-'.
    // Only adds the items to 'Out' that are additions.
    void getAddedFeatures(llvm::SmallVectorImpl<StringRef> &Out) const {
      StringRef Features = getFeaturesStr();
      if (Features == "default") return;

      SmallVector<StringRef, 1> AttrFeatures;
      Features.split(AttrFeatures, ",");

      for (auto &Feature : AttrFeatures) {
        Feature = Feature.trim();

        if (!Feature.startswith("no-") && !Feature.startswith("arch=") &&
            !Feature.startswith("fpmath=") && !Feature.startswith("tune="))
          Out.push_back(Feature);
      }
    }

    template<class Compare>
    ParsedTargetAttr parse(Compare cmp) const {
      ParsedTargetAttr Attrs = parse();
      llvm::sort(std::begin(Attrs.Features), std::end(Attrs.Features), cmp);
      return Attrs;
    }

    bool isDefaultVersion() const { return getFeaturesStr() == "default"; }

    static ParsedTargetAttr parse(StringRef Features) {
      ParsedTargetAttr Ret;
      if (Features == "default") return Ret;
      SmallVector<StringRef, 1> AttrFeatures;
      Features.split(AttrFeatures, ",");

      // Grab the various features and prepend a "+" to turn on the feature to
      // the backend and add them to our existing set of features.
      for (auto &Feature : AttrFeatures) {
        // Go ahead and trim whitespace rather than either erroring or
        // accepting it weirdly.
        Feature = Feature.trim();

        // TODO: Support the fpmath option. It will require checking
        // overall feature validity for the function with the rest of the
        // attributes on the function.
        if (Feature.startswith("fpmath="))
          continue;

        if (Feature.startswith("branch-protection=")) {
          Ret.BranchProtection = Feature.split('=').second.trim();
          continue;
        }

        // While we're here iterating check for a different target cpu.
        if (Feature.startswith("arch=")) {
          if (!Ret.Architecture.empty())
            Ret.DuplicateArchitecture = true;
          else
            Ret.Architecture = Feature.split("=").second.trim();
        } else if (Feature.startswith("tune=")) {
          if (!Ret.Tune.empty())
            Ret.DuplicateTune = true;
          else
            Ret.Tune = Feature.split("=").second.trim();
        } else if (Feature.startswith("no-"))
          Ret.Features.push_back("-" + Feature.split("-").second.str());
        else
          Ret.Features.push_back("+" + Feature.str());
      }
      return Ret;
    }
  }];
}

def MinVectorWidth : InheritableAttr {
  let Spellings = [Clang<"min_vector_width">];
  let Args = [UnsignedArgument<"VectorWidth">];
  let Subjects = SubjectList<[Function], ErrorDiag>;
  let Documentation = [MinVectorWidthDocs];
}

def TransparentUnion : InheritableAttr {
  let Spellings = [GCC<"transparent_union">];
//  let Subjects = SubjectList<[Record, TypedefName]>;
  let Documentation = [TransparentUnionDocs];
  let LangOpts = [COnly];
}

def Unavailable : InheritableAttr {
  let Spellings = [Clang<"unavailable">];
  let Args = [StringArgument<"Message", 1>,
              EnumArgument<"ImplicitReason", "ImplicitReason",
                ["", "", "", ""],
                ["IR_None",
                 "IR_ARCForbiddenType",
                 "IR_ForbiddenWeak",
                 "IR_ARCForbiddenConversion",
                 "IR_ARCInitReturnsUnrelated",
                 "IR_ARCFieldWithOwnership"], 1, /*fake*/ 1>];
  let Documentation = [Undocumented];
}

def DiagnoseIf : InheritableAttr {
  // Does not have a [[]] spelling because this attribute requires the ability
  // to parse function arguments but the attribute is not written in the type
  // position.
  let Spellings = [GNU<"diagnose_if">];
  let Subjects = SubjectList<[Function, ObjCMethod, ObjCProperty]>;
  let Args = [ExprArgument<"Cond">, StringArgument<"Message">,
              EnumArgument<"DiagnosticType",
                           "DiagnosticType",
                           ["error", "warning"],
                           ["DT_Error", "DT_Warning"]>,
              BoolArgument<"ArgDependent", 0, /*fake*/ 1>,
              DeclArgument<Named, "Parent", 0, /*fake*/ 1>];
  let InheritEvenIfAlreadyPresent = 1;
  let LateParsed = 1;
  let AdditionalMembers = [{
    bool isError() const { return diagnosticType == DT_Error; }
    bool isWarning() const { return diagnosticType == DT_Warning; }
  }];
  let TemplateDependent = 1;
  let Documentation = [DiagnoseIfDocs];
}

def ArcWeakrefUnavailable : InheritableAttr {
  let Spellings = [Clang<"objc_arc_weak_reference_unavailable">];
  let Subjects = SubjectList<[ObjCInterface], ErrorDiag>;
  let Documentation = [Undocumented];
  let SimpleHandler = 1;
}

def ObjCGC : TypeAttr {
  let Spellings = [Clang<"objc_gc">];
  let Args = [IdentifierArgument<"Kind">];
  let Documentation = [Undocumented];
}

def ObjCOwnership : DeclOrTypeAttr {
  let Spellings = [Clang<"objc_ownership">];
  let Args = [IdentifierArgument<"Kind">];
  let Documentation = [Undocumented];
}

def ObjCRequiresPropertyDefs : InheritableAttr {
  let Spellings = [Clang<"objc_requires_property_definitions">];
  let Subjects = SubjectList<[ObjCInterface], ErrorDiag>;
  let Documentation = [Undocumented];
  let SimpleHandler = 1;
}

def Unused : InheritableAttr {
  let Spellings = [CXX11<"", "maybe_unused", 201603>, GCC<"unused">,
                   C2x<"", "maybe_unused", 201904>];
  let Subjects = SubjectList<[Var, ObjCIvar, Type, Enum, EnumConstant, Label,
                              Field, ObjCMethod, FunctionLike]>;
  let Documentation = [WarnMaybeUnusedDocs];
}

def Used : InheritableAttr {
  let Spellings = [GCC<"used">];
  let Subjects = SubjectList<[NonLocalVar, Function, ObjCMethod]>;
  let Documentation = [Undocumented];
  let SimpleHandler = 1;
}

def Uuid : InheritableAttr {
  let Spellings = [Declspec<"uuid">, Microsoft<"uuid">];
  let Args = [StringArgument<"Guid">,
              DeclArgument<MSGuid, "GuidDecl", 0, /*fake=*/1>];
  let Subjects = SubjectList<[Record, Enum]>;
  // FIXME: Allow expressing logical AND for LangOpts. Our condition should be:
  // CPlusPlus && (MicrosoftExt || Borland)
  let Documentation = [Undocumented];
}

def VectorSize : TypeAttr {
  let Spellings = [GCC<"vector_size">];
  let Args = [ExprArgument<"NumBytes">];
  let Documentation = [Undocumented];
  // Represented as VectorType instead.
  let ASTNode = 0;
}

def VecTypeHint : InheritableAttr {
  // Does not have a [[]] spelling because it is an OpenCL-related attribute.
  let Spellings = [GNU<"vec_type_hint">];
  let Args = [TypeArgument<"TypeHint">];
  let Subjects = SubjectList<[Function], ErrorDiag>;
  let Documentation = [Undocumented];
}

def MatrixType : TypeAttr {
  let Spellings = [Clang<"matrix_type">];
  let Subjects = SubjectList<[TypedefName], ErrorDiag>;
  let Args = [ExprArgument<"NumRows">, ExprArgument<"NumColumns">];
  let Documentation = [Undocumented];
  let ASTNode = 0;
  let PragmaAttributeSupport = 0;
}

def Visibility : InheritableAttr {
  let Clone = 0;
  let Spellings = [GCC<"visibility">];
  let Args = [EnumArgument<"Visibility", "VisibilityType",
                           ["default", "hidden", "internal", "protected"],
                           ["Default", "Hidden", "Hidden", "Protected"]>];
  let MeaningfulToClassTemplateDefinition = 1;
  let Documentation = [Undocumented];
}

def TypeVisibility : InheritableAttr {
  let Clone = 0;
  let Spellings = [Clang<"type_visibility">];
  let Args = [EnumArgument<"Visibility", "VisibilityType",
                           ["default", "hidden", "internal", "protected"],
                           ["Default", "Hidden", "Hidden", "Protected"]>];
//  let Subjects = [Tag, ObjCInterface, Namespace];
  let Documentation = [Undocumented];
}

def VecReturn : InheritableAttr {
  // This attribute does not have a C [[]] spelling because it only appertains
  // to C++ struct/class/union.
  // FIXME: should this attribute have a CPlusPlus language option?
  let Spellings = [Clang<"vecreturn", 0>];
  let Subjects = SubjectList<[CXXRecord], ErrorDiag>;
  let Documentation = [Undocumented];
}

def WarnUnused : InheritableAttr {
  let Spellings = [GCC<"warn_unused">];
  let Subjects = SubjectList<[Record]>;
  let Documentation = [Undocumented];
  let SimpleHandler = 1;
}

def WarnUnusedResult : InheritableAttr {
  let Spellings = [CXX11<"", "nodiscard", 201907>,
                   C2x<"", "nodiscard", 201904>,
                   CXX11<"clang", "warn_unused_result">,
                   GCC<"warn_unused_result">];
  let Subjects = SubjectList<[ObjCMethod, Enum, Record, FunctionLike]>;
  let Args = [StringArgument<"Message", 1>];
  let Documentation = [WarnUnusedResultsDocs];
  let AdditionalMembers = [{
    // Check whether this the C++11 nodiscard version, even in non C++11
    // spellings.
    bool IsCXX11NoDiscard() const {
      return this->getSemanticSpelling() == CXX11_nodiscard;
    }
  }];
}

def Weak : InheritableAttr {
  let Spellings = [GCC<"weak">];
  let Subjects = SubjectList<[Var, Function, CXXRecord]>;
  let Documentation = [Undocumented];
  let SimpleHandler = 1;
}

def WeakImport : InheritableAttr {
  let Spellings = [Clang<"weak_import">];
  let Documentation = [Undocumented];
}

def WeakRef : InheritableAttr {
  let Spellings = [GCC<"weakref">];
  // A WeakRef that has an argument is treated as being an AliasAttr
  let Args = [StringArgument<"Aliasee", 1>];
  let Subjects = SubjectList<[Var, Function], WarnDiag>; //***INTEL
  let Documentation = [Undocumented];
}

def LTOVisibilityPublic : InheritableAttr {
  let Spellings = [Clang<"lto_visibility_public">];
  let Subjects = SubjectList<[Record]>;
  let Documentation = [LTOVisibilityDocs];
  let SimpleHandler = 1;
}

def AnyX86Interrupt : InheritableAttr, TargetSpecificAttr<TargetAnyX86> {
  // NOTE: If you add any additional spellings, ARMInterrupt's,
  // MSP430Interrupt's and MipsInterrupt's spellings must match.
  let Spellings = [GCC<"interrupt">];
  let Subjects = SubjectList<[HasFunctionProto]>;
  let ParseKind = "Interrupt";
  let HasCustomParsing = 1;
  let Documentation = [Undocumented];
}

def AnyX86NoCallerSavedRegisters : InheritableAttr,
                                   TargetSpecificAttr<TargetAnyX86> {
  let Spellings = [GCC<"no_caller_saved_registers">];
  let Documentation = [AnyX86NoCallerSavedRegistersDocs];
  let SimpleHandler = 1;
}

def AnyX86NoCfCheck : DeclOrTypeAttr, TargetSpecificAttr<TargetAnyX86>{
  let Spellings = [GCC<"nocf_check">];
  let Subjects = SubjectList<[FunctionLike]>;
  let Documentation = [AnyX86NoCfCheckDocs];
}

def X86ForceAlignArgPointer : InheritableAttr, TargetSpecificAttr<TargetAnyX86> {
  let Spellings = [GCC<"force_align_arg_pointer">];
  // Technically, this appertains to a FunctionDecl, but the target-specific
  // code silently allows anything function-like (such as typedefs or function
  // pointers), but does not apply the attribute to them.
  let Documentation = [X86ForceAlignArgPointerDocs];
}

def NoSanitize : InheritableAttr {
  let Spellings = [Clang<"no_sanitize">];
  let Args = [VariadicStringArgument<"Sanitizers">];
  let Subjects = SubjectList<[Function, ObjCMethod, GlobalVar], ErrorDiag>;
  let Documentation = [NoSanitizeDocs];
  let AdditionalMembers = [{
    SanitizerMask getMask() const {
      SanitizerMask Mask;
      for (auto SanitizerName : sanitizers()) {
        SanitizerMask ParsedMask =
            parseSanitizerValue(SanitizerName, /*AllowGroups=*/true);
        Mask |= expandSanitizerGroups(ParsedMask);
      }
      return Mask;
    }
  }];
}

// Attributes to disable a specific sanitizer. No new sanitizers should be added
// to this list; the no_sanitize attribute should be extended instead.
def NoSanitizeSpecific : InheritableAttr {
  let Spellings = [GCC<"no_address_safety_analysis">,
                   GCC<"no_sanitize_address">,
                   GCC<"no_sanitize_thread">,
                   Clang<"no_sanitize_memory">];
  let Subjects = SubjectList<[Function, GlobalVar], ErrorDiag>;
  let Documentation = [NoSanitizeAddressDocs, NoSanitizeThreadDocs,
                       NoSanitizeMemoryDocs];
  let ASTNode = 0;
}

def CFICanonicalJumpTable : InheritableAttr {
  let Spellings = [Clang<"cfi_canonical_jump_table">];
  let Subjects = SubjectList<[Function], ErrorDiag>;
  let Documentation = [CFICanonicalJumpTableDocs];
  let SimpleHandler = 1;
}

// C/C++ Thread safety attributes (e.g. for deadlock, data race checking)
// Not all of these attributes will be given a [[]] spelling. The attributes
// which require access to function parameter names cannot use the [[]] spelling
// because they are not written in the type position. Some attributes are given
// an updated captability-based name and the older name will only be supported
// under the GNU-style spelling.
def GuardedVar : InheritableAttr {
  let Spellings = [Clang<"guarded_var", 0>];
  let Subjects = SubjectList<[Field, SharedVar]>;
  let Documentation = [Undocumented];
  let SimpleHandler = 1;
}

def PtGuardedVar : InheritableAttr {
  let Spellings = [Clang<"pt_guarded_var", 0>];
  let Subjects = SubjectList<[Field, SharedVar]>;
  let Documentation = [Undocumented];
}

def Lockable : InheritableAttr {
  let Spellings = [GNU<"lockable">];
  let Subjects = SubjectList<[Record]>;
  let Documentation = [Undocumented];
  let ASTNode = 0;  // Replaced by Capability
}

def ScopedLockable : InheritableAttr {
  let Spellings = [Clang<"scoped_lockable", 0>];
  let Subjects = SubjectList<[Record]>;
  let Documentation = [Undocumented];
  let SimpleHandler = 1;
}

def Capability : InheritableAttr {
  let Spellings = [Clang<"capability", 0>, Clang<"shared_capability", 0>];
  let Subjects = SubjectList<[Record, TypedefName], ErrorDiag>;
  let Args = [StringArgument<"Name">];
  let Accessors = [Accessor<"isShared",
                    [Clang<"shared_capability", 0>]>];
  let Documentation = [Undocumented];
}

def AssertCapability : InheritableAttr {
  let Spellings = [Clang<"assert_capability", 0>,
                   Clang<"assert_shared_capability", 0>];
  let Subjects = SubjectList<[Function]>;
  let LateParsed = 1;
  let TemplateDependent = 1;
  let ParseArgumentsAsUnevaluated = 1;
  let InheritEvenIfAlreadyPresent = 1;
  let Args = [VariadicExprArgument<"Args">];
  let Accessors = [Accessor<"isShared",
                    [Clang<"assert_shared_capability", 0>]>];
  let Documentation = [AssertCapabilityDocs];
}

def AcquireCapability : InheritableAttr {
  let Spellings = [Clang<"acquire_capability", 0>,
                   Clang<"acquire_shared_capability", 0>,
                   GNU<"exclusive_lock_function">,
                   GNU<"shared_lock_function">];
  let Subjects = SubjectList<[Function]>;
  let LateParsed = 1;
  let TemplateDependent = 1;
  let ParseArgumentsAsUnevaluated = 1;
  let InheritEvenIfAlreadyPresent = 1;
  let Args = [VariadicExprArgument<"Args">];
  let Accessors = [Accessor<"isShared",
                    [Clang<"acquire_shared_capability", 0>,
                     GNU<"shared_lock_function">]>];
  let Documentation = [AcquireCapabilityDocs];
}

def TryAcquireCapability : InheritableAttr {
  let Spellings = [Clang<"try_acquire_capability", 0>,
                   Clang<"try_acquire_shared_capability", 0>];
  let Subjects = SubjectList<[Function],
                             ErrorDiag>;
  let LateParsed = 1;
  let TemplateDependent = 1;
  let ParseArgumentsAsUnevaluated = 1;
  let InheritEvenIfAlreadyPresent = 1;
  let Args = [ExprArgument<"SuccessValue">, VariadicExprArgument<"Args">];
  let Accessors = [Accessor<"isShared",
                    [Clang<"try_acquire_shared_capability", 0>]>];
  let Documentation = [TryAcquireCapabilityDocs];
}

def ReleaseCapability : InheritableAttr {
  let Spellings = [Clang<"release_capability", 0>,
                   Clang<"release_shared_capability", 0>,
                   Clang<"release_generic_capability", 0>,
                   Clang<"unlock_function", 0>];
  let Subjects = SubjectList<[Function]>;
  let LateParsed = 1;
  let TemplateDependent = 1;
  let ParseArgumentsAsUnevaluated = 1;
  let InheritEvenIfAlreadyPresent = 1;
  let Args = [VariadicExprArgument<"Args">];
  let Accessors = [Accessor<"isShared",
                    [Clang<"release_shared_capability", 0>]>,
                   Accessor<"isGeneric",
                     [Clang<"release_generic_capability", 0>,
                      Clang<"unlock_function", 0>]>];
  let Documentation = [ReleaseCapabilityDocs];
}

def RequiresCapability : InheritableAttr {
  let Spellings = [Clang<"requires_capability", 0>,
                   Clang<"exclusive_locks_required", 0>,
                   Clang<"requires_shared_capability", 0>,
                   Clang<"shared_locks_required", 0>];
  let Args = [VariadicExprArgument<"Args">];
  let LateParsed = 1;
  let TemplateDependent = 1;
  let ParseArgumentsAsUnevaluated = 1;
  let InheritEvenIfAlreadyPresent = 1;
  let Subjects = SubjectList<[Function]>;
  let Accessors = [Accessor<"isShared", [Clang<"requires_shared_capability", 0>,
                                         Clang<"shared_locks_required", 0>]>];
  let Documentation = [Undocumented];
}

def NoThreadSafetyAnalysis : InheritableAttr {
  let Spellings = [Clang<"no_thread_safety_analysis">];
  let Subjects = SubjectList<[Function]>;
  let Documentation = [Undocumented];
  let SimpleHandler = 1;
}

def GuardedBy : InheritableAttr {
  let Spellings = [GNU<"guarded_by">];
  let Args = [ExprArgument<"Arg">];
  let LateParsed = 1;
  let TemplateDependent = 1;
  let ParseArgumentsAsUnevaluated = 1;
  let InheritEvenIfAlreadyPresent = 1;
  let Subjects = SubjectList<[Field, SharedVar]>;
  let Documentation = [Undocumented];
}

def PtGuardedBy : InheritableAttr {
  let Spellings = [GNU<"pt_guarded_by">];
  let Args = [ExprArgument<"Arg">];
  let LateParsed = 1;
  let TemplateDependent = 1;
  let ParseArgumentsAsUnevaluated = 1;
  let InheritEvenIfAlreadyPresent = 1;
  let Subjects = SubjectList<[Field, SharedVar]>;
  let Documentation = [Undocumented];
}

def AcquiredAfter : InheritableAttr {
  let Spellings = [GNU<"acquired_after">];
  let Args = [VariadicExprArgument<"Args">];
  let LateParsed = 1;
  let TemplateDependent = 1;
  let ParseArgumentsAsUnevaluated = 1;
  let InheritEvenIfAlreadyPresent = 1;
  let Subjects = SubjectList<[Field, SharedVar]>;
  let Documentation = [Undocumented];
}

def AcquiredBefore : InheritableAttr {
  let Spellings = [GNU<"acquired_before">];
  let Args = [VariadicExprArgument<"Args">];
  let LateParsed = 1;
  let TemplateDependent = 1;
  let ParseArgumentsAsUnevaluated = 1;
  let InheritEvenIfAlreadyPresent = 1;
  let Subjects = SubjectList<[Field, SharedVar]>;
  let Documentation = [Undocumented];
}

def AssertExclusiveLock : InheritableAttr {
  let Spellings = [GNU<"assert_exclusive_lock">];
  let Args = [VariadicExprArgument<"Args">];
  let LateParsed = 1;
  let TemplateDependent = 1;
  let ParseArgumentsAsUnevaluated = 1;
  let InheritEvenIfAlreadyPresent = 1;
  let Subjects = SubjectList<[Function]>;
  let Documentation = [Undocumented];
}

def AssertSharedLock : InheritableAttr {
  let Spellings = [GNU<"assert_shared_lock">];
  let Args = [VariadicExprArgument<"Args">];
  let LateParsed = 1;
  let TemplateDependent = 1;
  let ParseArgumentsAsUnevaluated = 1;
  let InheritEvenIfAlreadyPresent = 1;
  let Subjects = SubjectList<[Function]>;
  let Documentation = [Undocumented];
}

// The first argument is an integer or boolean value specifying the return value
// of a successful lock acquisition.
def ExclusiveTrylockFunction : InheritableAttr {
  let Spellings = [GNU<"exclusive_trylock_function">];
  let Args = [ExprArgument<"SuccessValue">, VariadicExprArgument<"Args">];
  let LateParsed = 1;
  let TemplateDependent = 1;
  let ParseArgumentsAsUnevaluated = 1;
  let InheritEvenIfAlreadyPresent = 1;
  let Subjects = SubjectList<[Function]>;
  let Documentation = [Undocumented];
}

// The first argument is an integer or boolean value specifying the return value
// of a successful lock acquisition.
def SharedTrylockFunction : InheritableAttr {
  let Spellings = [GNU<"shared_trylock_function">];
  let Args = [ExprArgument<"SuccessValue">, VariadicExprArgument<"Args">];
  let LateParsed = 1;
  let TemplateDependent = 1;
  let ParseArgumentsAsUnevaluated = 1;
  let InheritEvenIfAlreadyPresent = 1;
  let Subjects = SubjectList<[Function]>;
  let Documentation = [Undocumented];
}

def LockReturned : InheritableAttr {
  let Spellings = [GNU<"lock_returned">];
  let Args = [ExprArgument<"Arg">];
  let LateParsed = 1;
  let TemplateDependent = 1;
  let ParseArgumentsAsUnevaluated = 1;
  let Subjects = SubjectList<[Function]>;
  let Documentation = [Undocumented];
}

def LocksExcluded : InheritableAttr {
  let Spellings = [GNU<"locks_excluded">];
  let Args = [VariadicExprArgument<"Args">];
  let LateParsed = 1;
  let TemplateDependent = 1;
  let ParseArgumentsAsUnevaluated = 1;
  let InheritEvenIfAlreadyPresent = 1;
  let Subjects = SubjectList<[Function]>;
  let Documentation = [Undocumented];
}

// C/C++ consumed attributes.

def Consumable : InheritableAttr {
  // This attribute does not have a C [[]] spelling because it only appertains
  // to C++ struct/class/union.
  // FIXME: should this attribute have a CPlusPlus language option?
  let Spellings = [Clang<"consumable", 0>];
  let Subjects = SubjectList<[CXXRecord]>;
  let Args = [EnumArgument<"DefaultState", "ConsumedState",
                           ["unknown", "consumed", "unconsumed"],
                           ["Unknown", "Consumed", "Unconsumed"]>];
  let Documentation = [ConsumableDocs];
}

def ConsumableAutoCast : InheritableAttr {
  // This attribute does not have a C [[]] spelling because it only appertains
  // to C++ struct/class/union.
  // FIXME: should this attribute have a CPlusPlus language option?
  let Spellings = [Clang<"consumable_auto_cast_state", 0>];
  let Subjects = SubjectList<[CXXRecord]>;
  let Documentation = [Undocumented];
  let SimpleHandler = 1;
}

def ConsumableSetOnRead : InheritableAttr {
  // This attribute does not have a C [[]] spelling because it only appertains
  // to C++ struct/class/union.
  // FIXME: should this attribute have a CPlusPlus language option?
  let Spellings = [Clang<"consumable_set_state_on_read", 0>];
  let Subjects = SubjectList<[CXXRecord]>;
  let Documentation = [Undocumented];
  let SimpleHandler = 1;
}

def CallableWhen : InheritableAttr {
  // This attribute does not have a C [[]] spelling because it only appertains
  // to C++ function (but doesn't require it to be a member function).
  // FIXME: should this attribute have a CPlusPlus language option?
  let Spellings = [Clang<"callable_when", 0>];
  let Subjects = SubjectList<[CXXMethod]>;
  let Args = [VariadicEnumArgument<"CallableStates", "ConsumedState",
                                   ["unknown", "consumed", "unconsumed"],
                                   ["Unknown", "Consumed", "Unconsumed"]>];
  let Documentation = [CallableWhenDocs];
}

def ParamTypestate : InheritableAttr {
  // This attribute does not have a C [[]] spelling because it only appertains
  // to a parameter whose type is a consumable C++ class.
  // FIXME: should this attribute have a CPlusPlus language option?
  let Spellings = [Clang<"param_typestate", 0>];
  let Subjects = SubjectList<[ParmVar]>;
  let Args = [EnumArgument<"ParamState", "ConsumedState",
                           ["unknown", "consumed", "unconsumed"],
                           ["Unknown", "Consumed", "Unconsumed"]>];
  let Documentation = [ParamTypestateDocs];
}

def ReturnTypestate : InheritableAttr {
  // This attribute does not have a C [[]] spelling because it only appertains
  // to a parameter or function return type that is a consumable C++ class.
  // FIXME: should this attribute have a CPlusPlus language option?
  let Spellings = [Clang<"return_typestate", 0>];
  let Subjects = SubjectList<[Function, ParmVar]>;
  let Args = [EnumArgument<"State", "ConsumedState",
                           ["unknown", "consumed", "unconsumed"],
                           ["Unknown", "Consumed", "Unconsumed"]>];
  let Documentation = [ReturnTypestateDocs];
}

def SetTypestate : InheritableAttr {
  // This attribute does not have a C [[]] spelling because it only appertains
  // to C++ function (but doesn't require it to be a member function).
  // FIXME: should this attribute have a CPlusPlus language option?
  let Spellings = [Clang<"set_typestate", 0>];
  let Subjects = SubjectList<[CXXMethod]>;
  let Args = [EnumArgument<"NewState", "ConsumedState",
                           ["unknown", "consumed", "unconsumed"],
                           ["Unknown", "Consumed", "Unconsumed"]>];
  let Documentation = [SetTypestateDocs];
}

def TestTypestate : InheritableAttr {
  // This attribute does not have a C [[]] spelling because it only appertains
  // to C++ function (but doesn't require it to be a member function).
  // FIXME: should this attribute have a CPlusPlus language option?
  let Spellings = [Clang<"test_typestate", 0>];
  let Subjects = SubjectList<[CXXMethod]>;
  let Args = [EnumArgument<"TestState", "ConsumedState",
                           ["consumed", "unconsumed"],
                           ["Consumed", "Unconsumed"]>];
  let Documentation = [TestTypestateDocs];
}

// Type safety attributes for `void *' pointers and type tags.

def ArgumentWithTypeTag : InheritableAttr {
  let Spellings = [Clang<"argument_with_type_tag">,
                   Clang<"pointer_with_type_tag">];
  let Subjects = SubjectList<[HasFunctionProto], ErrorDiag>;
  let Args = [IdentifierArgument<"ArgumentKind">,
              ParamIdxArgument<"ArgumentIdx">,
              ParamIdxArgument<"TypeTagIdx">,
              BoolArgument<"IsPointer", /*opt*/0, /*fake*/1>];
  let Documentation = [ArgumentWithTypeTagDocs, PointerWithTypeTagDocs];
}

def TypeTagForDatatype : InheritableAttr {
  let Spellings = [Clang<"type_tag_for_datatype">];
  let Args = [IdentifierArgument<"ArgumentKind">,
              TypeArgument<"MatchingCType">,
              BoolArgument<"LayoutCompatible">,
              BoolArgument<"MustBeNull">];
//  let Subjects = SubjectList<[Var], ErrorDiag>;
  let HasCustomParsing = 1;
  let Documentation = [TypeTagForDatatypeDocs];
}

def Owner : InheritableAttr {
  let Spellings = [CXX11<"gsl", "Owner">];
  let Subjects = SubjectList<[Struct]>;
  let Args = [TypeArgument<"DerefType", /*opt=*/1>];
  let Documentation = [LifetimeOwnerDocs];
}

def Pointer : InheritableAttr {
  let Spellings = [CXX11<"gsl", "Pointer">];
  let Subjects = SubjectList<[Struct]>;
  let Args = [TypeArgument<"DerefType", /*opt=*/1>];
  let Documentation = [LifetimePointerDocs];
}

// Microsoft-related attributes

def MSNoVTable : InheritableAttr, TargetSpecificAttr<TargetMicrosoftCXXABI> {
  let Spellings = [Declspec<"novtable">];
  let Subjects = SubjectList<[CXXRecord]>;
  let Documentation = [MSNoVTableDocs];
  let SimpleHandler = 1;
}

def : IgnoredAttr {
  let Spellings = [Declspec<"property">];
}

def MSAllocator : InheritableAttr {
  let Spellings = [Declspec<"allocator">];
  let Subjects = SubjectList<[Function]>;
  let Documentation = [MSAllocatorDocs];
}

def CFGuard : InheritableAttr {
  // Currently only the __declspec(guard(nocf)) modifier is supported. In future
  // we might also want to support __declspec(guard(suppress)).
  let Spellings = [Declspec<"guard">];
  let Subjects = SubjectList<[Function]>;
  let Args = [EnumArgument<"Guard", "GuardArg", ["nocf"], ["nocf"]>];
  let Documentation = [CFGuardDocs];
}

def MSStruct : InheritableAttr {
  let Spellings = [GCC<"ms_struct">];
  let Subjects = SubjectList<[Record]>;
  let Documentation = [Undocumented];
  let SimpleHandler = 1;
}

def DLLExport : InheritableAttr, TargetSpecificAttr<TargetHasDLLImportExport> {
  let Spellings = [Declspec<"dllexport">, GCC<"dllexport">];
  let Subjects = SubjectList<[Function, Var, CXXRecord, ObjCInterface]>;
  let Documentation = [DLLExportDocs];
}

def DLLExportStaticLocal : InheritableAttr, TargetSpecificAttr<TargetHasDLLImportExport> {
  // This attribute is used internally only when -fno-dllexport-inlines is
  // passed. This attribute is added to inline functions of a class having the
  // dllexport attribute. If the function has static local variables, this
  // attribute is used to determine whether the variables are exported or not. If
  // the function has local static variables, the function is dllexported too.
  let Spellings = [];
  let Subjects = SubjectList<[Function]>;
  let Documentation = [Undocumented];
}

def DLLImport : InheritableAttr, TargetSpecificAttr<TargetHasDLLImportExport> {
  let Spellings = [Declspec<"dllimport">, GCC<"dllimport">];
  let Subjects = SubjectList<[Function, Var, CXXRecord, ObjCInterface]>;
  let Documentation = [DLLImportDocs];


  let AdditionalMembers = [{
private:
  bool PropagatedToBaseTemplate = false;

public:
  void setPropagatedToBaseTemplate() { PropagatedToBaseTemplate = true; }
  bool wasPropagatedToBaseTemplate() { return PropagatedToBaseTemplate; }
  }];
}

def DLLImportStaticLocal : InheritableAttr, TargetSpecificAttr<TargetHasDLLImportExport> {
  // This attribute is used internally only when -fno-dllexport-inlines is
  // passed. This attribute is added to inline functions of a class having the
  // dllimport attribute. If the function has static local variables, this
  // attribute is used to determine whether the variables are imported or not.
  let Spellings = [];
  let Subjects = SubjectList<[Function]>;
  let Documentation = [Undocumented];
}

def SelectAny : InheritableAttr {
  let Spellings = [Declspec<"selectany">, GCC<"selectany">];
  let Documentation = [SelectAnyDocs];
  let SimpleHandler = 1;
}

def Thread : Attr {
  let Spellings = [Declspec<"thread">];
  let LangOpts = [MicrosoftExt];
  let Documentation = [ThreadDocs];
  let Subjects = SubjectList<[Var]>;
}

def Win64 : IgnoredAttr {
  let Spellings = [Keyword<"__w64">];
  let LangOpts = [MicrosoftExt];
}

def Ptr32 : TypeAttr {
  let Spellings = [Keyword<"__ptr32">];
  let Documentation = [Ptr32Docs];
}

def Ptr64 : TypeAttr {
  let Spellings = [Keyword<"__ptr64">];
  let Documentation = [Ptr64Docs];
}

def SPtr : TypeAttr {
  let Spellings = [Keyword<"__sptr">];
  let Documentation = [SPtrDocs];
}

def UPtr : TypeAttr {
  let Spellings = [Keyword<"__uptr">];
  let Documentation = [UPtrDocs];
}

def MSInheritance : InheritableAttr {
  let LangOpts = [MicrosoftExt];
  let Args = [DefaultBoolArgument<"BestCase", /*default*/1, /*fake*/1>];
  let Spellings = [Keyword<"__single_inheritance">,
                   Keyword<"__multiple_inheritance">,
                   Keyword<"__virtual_inheritance">,
                   Keyword<"__unspecified_inheritance">];
  let AdditionalMembers = [{
  MSInheritanceModel getInheritanceModel() const {
    // The spelling enum should agree with MSInheritanceModel.
    return MSInheritanceModel(getSemanticSpelling());
  }
  }];
  let Documentation = [MSInheritanceDocs];
}

def MSVtorDisp : InheritableAttr {
  // This attribute has no spellings as it is only ever created implicitly.
  let Spellings = [];
  let Args = [UnsignedArgument<"vdm">];
  let SemaHandler = 0;

  let AdditionalMembers = [{
  MSVtorDispMode getVtorDispMode() const { return MSVtorDispMode(vdm); }
  }];
  let Documentation = [Undocumented];
}

def InitSeg : Attr {
  let Spellings = [Pragma<"", "init_seg">];
  let Args = [StringArgument<"Section">];
  let SemaHandler = 0;
  let Documentation = [InitSegDocs];
  let AdditionalMembers = [{
  void printPrettyPragma(raw_ostream &OS, const PrintingPolicy &Policy) const {
    OS << " (" << getSection() << ')';
  }
  }];
}

// INTEL_CUSTOMIZATION
def LoopFuse : Attr {
  let Spellings = [Pragma<"", "loop_fuse">];
  let Args = [DefaultIntArgument<"Depth", 0>,
              DefaultBoolArgument<"Independent", /*default*/0, /*fake*/0>];
  let Documentation = [LoopFuseDocs];
  let Subjects = SubjectList<[Block]>;
  let AdditionalMembers = [{
  void printPrettyPragma(raw_ostream &OS, const PrintingPolicy &Policy) const {
    OS << "#pragma loop_fuse";
    if (getDepth())
      OS << " depth(" << getDepth() << ")";
    if (getIndependent())
      OS << " independent";
  }
  }];
}
// end INTEL_CUSTOMIZATION

def LoopHint : Attr {
  /// #pragma clang loop <option> directive
  /// vectorize: vectorizes loop operations if State == Enable.
  /// vectorize_width: vectorize loop operations with width 'Value'.
  /// interleave: interleave multiple loop iterations if State == Enable.
  /// interleave_count: interleaves 'Value' loop iterations.
  /// unroll: fully unroll loop if State == Enable.
  /// unroll_count: unrolls loop 'Value' times.
  /// unroll_and_jam: attempt to unroll and jam loop if State == Enable.
  /// unroll_and_jam_count: unroll and jams loop 'Value' times.
  /// distribute: attempt to distribute loop if State == Enable.
  /// pipeline: disable pipelining loop if State == Disable.
  /// pipeline_initiation_interval: create loop schedule with initiation interval equal to 'Value'.

  /// #pragma unroll <argument> directive
  /// <no arg>: fully unrolls loop.
  /// boolean: fully unrolls loop if State == Enable.
  /// expression: unrolls loop 'Value' times.

  let Spellings = [Pragma<"clang", "loop">, Pragma<"", "unroll">,
                   Pragma<"", "nounroll">, Pragma<"", "unroll_and_jam">,
// INTEL_CUSTOMIZATION
                   Pragma<"", "nounroll_and_jam">,
                   Pragma<"", "ivdep">,
                   Pragma<"", "ii_at_most">,Pragma<"", "ii_at_least">,
                   Pragma<"", "min_ii_at_target_fmax">,
                   Pragma<"", "force_hyperopt">,
                   Pragma<"", "force_no_hyperopt">,
                   Pragma<"", "distribute_point">,
                   Pragma<"", "nofusion">,
                   Pragma<"", "fusion">,
                   Pragma<"", "novector">,
                   Pragma<"", "vector">,
                   Pragma<"", "loop_count">];
// end INTEL_CUSTOMIZATION
  /// State of the loop optimization specified by the spelling.
  let Args = [EnumArgument<"Option", "OptionType",
                          ["vectorize", "vectorize_width", "interleave", "interleave_count",
                           "unroll", "unroll_count", "unroll_and_jam", "unroll_and_jam_count",
                           "vectorize_predicate",
// INTEL_CUSTOMIZATION
                           "pipeline", "pipeline_initiation_interval",
                           "distribute",
                           "ivdep", "ivdep-loop", "ivdep-back",
                           "ivdep-hls", "ivdep-hls-intel",
                           "ii_at_most", "ii_at_least",
                           "min_ii_at_target_fmax",
                           "force_hyperopt",
                           "distribute_point", "fusion",
                           "novector", "always", "aligned",
                           "loop_count", "max", "min", "avg"],
// end INTEL_CUSTOMIZATION
                          ["Vectorize", "VectorizeWidth", "Interleave", "InterleaveCount",
                           "Unroll", "UnrollCount", "UnrollAndJam", "UnrollAndJamCount",
                           "VectorizePredicate",
// INTEL_CUSTOMIZATION
                           "PipelineDisabled", "PipelineInitiationInterval",
                           "Distribute",
                           "IVDep", "IVDepLoop", "IVDepBack",
                           "IVDepHLS", "IVDepHLSIntel",
                           "IIAtMost", "IIAtLeast", "MinIIAtFmax",
                           "ForceHyperopt", "Distribute", "Fusion", "Vectorize",
                           "VectorizeAlways", "VectorizeAligned", "LoopCount",
                           "LoopCountMax", "LoopCountMin","LoopCountAvg"]>,
// end INTEL_CUSTOMIZATION
              EnumArgument<"State", "LoopHintState",
// INTEL_CUSTOMIZATION
                           ["enable", "disable", "numeric", "fixed_width",
                            "scalable_width", "assume_safety", "full",
                            "loopexpr"],
                           ["Enable", "Disable", "Numeric", "FixedWidth",
                            "ScalableWidth", "AssumeSafety", "Full",
                            "LoopExpr"]>,
              ExprArgument<"Value">, ExprArgument<"LoopExprValue">];
// end INTEL_CUSTOMIZATION

  let AdditionalMembers = [{
  static const char *getOptionName(int Option) {
    switch(Option) {
    case Vectorize: return "vectorize";
    case VectorizeWidth: return "vectorize_width";
    case Interleave: return "interleave";
    case InterleaveCount: return "interleave_count";
    case Unroll: return "unroll";
    case UnrollCount: return "unroll_count";
    case UnrollAndJam: return "unroll_and_jam";
    case UnrollAndJamCount: return "unroll_and_jam_count";
    case PipelineDisabled: return "pipeline";
    case PipelineInitiationInterval: return "pipeline_initiation_interval";
    case Distribute: return "distribute";
    case VectorizePredicate: return "vectorize_predicate";
// INTEL_CUSTOMIZATION
    case VectorizeAlways: return "vectorize_always";
    case VectorizeAligned: return "vectorize_aligned";
    case LoopCount: return "loop_count";
    case LoopCountMin: return "loop_count min";
    case LoopCountMax: return "loop_count max";
    case LoopCountAvg: return "loop_count avg";
// end INTEL_CUSTOMIZATION
    }
    llvm_unreachable("Unhandled LoopHint option.");
  }

  void printPrettyPragma(raw_ostream &OS, const PrintingPolicy &Policy) const;

  // Return a string containing the loop hint argument including the
  // enclosing parentheses.
  std::string getValueString(const PrintingPolicy &Policy) const;

  // Return a string suitable for identifying this attribute in diagnostics.
  std::string getDiagnosticName(const PrintingPolicy &Policy) const;
  }];

  let Documentation = [LoopHintDocs, UnrollHintDocs];
}

def CapturedRecord : InheritableAttr {
  // This attribute has no spellings as it is only ever created implicitly.
  let Spellings = [];
  let SemaHandler = 0;
  let Documentation = [Undocumented];
}

def OMPThreadPrivateDecl : InheritableAttr {
  // This attribute has no spellings as it is only ever created implicitly.
  let Spellings = [];
  let SemaHandler = 0;
  let Documentation = [Undocumented];
}

include "clang/Basic/intel/IntelAttr.td"

def OMPCaptureNoInit : InheritableAttr {
  // This attribute has no spellings as it is only ever created implicitly.
  let Spellings = [];
  let SemaHandler = 0;
  let Documentation = [Undocumented];
}

def OMPCaptureKind : Attr {
  // This attribute has no spellings as it is only ever created implicitly.
  let Spellings = [];
  let SemaHandler = 0;
  let Args = [UnsignedArgument<"CaptureKindVal">];
  let Documentation = [Undocumented];
  let AdditionalMembers = [{
    llvm::omp::Clause getCaptureKind() const {
      return static_cast<llvm::omp::Clause>(getCaptureKindVal());
    }
  }];
}

def OMPReferencedVar : Attr {
  // This attribute has no spellings as it is only ever created implicitly.
  let Spellings = [];
  let SemaHandler = 0;
  let Args = [ExprArgument<"Ref">];
  let Documentation = [Undocumented];
}

def OMPDeclareSimdDecl : Attr {
  let Spellings = [Pragma<"omp", "declare simd">];
  let Subjects = SubjectList<[Function]>;
  let SemaHandler = 0;
  let HasCustomParsing = 1;
  let Documentation = [OMPDeclareSimdDocs];
  let Args = [
    EnumArgument<"BranchState", "BranchStateTy",
                 [ "", "inbranch", "notinbranch" ],
                 [ "BS_Undefined", "BS_Inbranch", "BS_Notinbranch" ]>,
    ExprArgument<"Simdlen">, VariadicExprArgument<"Uniforms">,
    VariadicExprArgument<"Aligneds">, VariadicExprArgument<"Alignments">,
    VariadicExprArgument<"Linears">, VariadicUnsignedArgument<"Modifiers">,
    VariadicExprArgument<"Steps">
  ];
  let AdditionalMembers = [{
    void printPrettyPragma(raw_ostream & OS, const PrintingPolicy &Policy)
        const;
  }];
}

def OMPDeclareTargetDecl : InheritableAttr {
  let Spellings = [Pragma<"omp", "declare target">];
  let SemaHandler = 0;
  let Subjects = SubjectList<[Function, SharedVar]>;
  let Documentation = [OMPDeclareTargetDocs];
  let Args = [
    EnumArgument<"MapType", "MapTypeTy",
                 [ "to", "link" ],
                 [ "MT_To", "MT_Link" ]>,
    EnumArgument<"DevType", "DevTypeTy",
                 [ "host", "nohost", "any" ],
                 [ "DT_Host", "DT_NoHost", "DT_Any" ]>,
    UnsignedArgument<"Level">
  ];
  let AdditionalMembers = [{
    void printPrettyPragma(raw_ostream &OS, const PrintingPolicy &Policy) const;
    static llvm::Optional<MapTypeTy>
    isDeclareTargetDeclaration(const ValueDecl *VD);
    static llvm::Optional<DevTypeTy> getDeviceType(const ValueDecl *VD);
    static llvm::Optional<SourceLocation> getLocation(const ValueDecl *VD);
  }];
}

def OMPAllocateDecl : InheritableAttr {
  // This attribute has no spellings as it is only ever created implicitly.
  let Spellings = [];
  let SemaHandler = 0;
  let Args = [
    EnumArgument<"AllocatorType", "AllocatorTypeTy",
                 [
                   "omp_null_allocator", "omp_default_mem_alloc",
                   "omp_large_cap_mem_alloc", "omp_const_mem_alloc",
                   "omp_high_bw_mem_alloc", "omp_low_lat_mem_alloc",
                   "omp_cgroup_mem_alloc", "omp_pteam_mem_alloc",
                   "omp_thread_mem_alloc", ""
                 ],
                 [
                   "OMPNullMemAlloc", "OMPDefaultMemAlloc",
                   "OMPLargeCapMemAlloc", "OMPConstMemAlloc",
                   "OMPHighBWMemAlloc", "OMPLowLatMemAlloc",
                   "OMPCGroupMemAlloc", "OMPPTeamMemAlloc", "OMPThreadMemAlloc",
                   "OMPUserDefinedMemAlloc"
                 ]>,
    ExprArgument<"Allocator">
  ];
  let Documentation = [Undocumented];
}

def OMPDeclareVariant : InheritableAttr {
  let Spellings = [Pragma<"omp", "declare variant">];
  let Subjects = SubjectList<[Function]>;
  let SemaHandler = 0;
  let HasCustomParsing = 1;
  let InheritEvenIfAlreadyPresent = 1;
  let Documentation = [OMPDeclareVariantDocs];
  let Args = [
    ExprArgument<"VariantFuncRef">,
    OMPTraitInfoArgument<"TraitInfos">,
  ];
  let AdditionalMembers = [{
    OMPTraitInfo &getTraitInfo() { return *traitInfos; }
    void printPrettyPragma(raw_ostream & OS, const PrintingPolicy &Policy)
        const;
  }];
}

def Assumption : InheritableAttr {
  let Spellings = [Clang<"assume">];
  let Subjects = SubjectList<[Function, ObjCMethod]>;
  let InheritEvenIfAlreadyPresent = 1;
  let Documentation = [AssumptionDocs];
  let Args = [StringArgument<"Assumption">];
}

def InternalLinkage : InheritableAttr {
  let Spellings = [Clang<"internal_linkage">];
  let Subjects = SubjectList<[Var, Function, CXXRecord]>;
  let Documentation = [InternalLinkageDocs];
}

def ExcludeFromExplicitInstantiation : InheritableAttr {
  let Spellings = [Clang<"exclude_from_explicit_instantiation">];
  let Subjects = SubjectList<[Var, Function, CXXRecord]>;
  let Documentation = [ExcludeFromExplicitInstantiationDocs];
  let MeaningfulToClassTemplateDefinition = 1;
  let SimpleHandler = 1;
}

def Reinitializes : InheritableAttr {
  let Spellings = [Clang<"reinitializes", 0>];
  let Subjects = SubjectList<[NonStaticNonConstCXXMethod], ErrorDiag>;
  let Documentation = [ReinitializesDocs];
  let SimpleHandler = 1;
}

def NoDestroy : InheritableAttr {
  let Spellings = [Clang<"no_destroy", 0>];
  let Subjects = SubjectList<[Var]>;
  let Documentation = [NoDestroyDocs];
}

def AlwaysDestroy : InheritableAttr {
  let Spellings = [Clang<"always_destroy", 0>];
  let Subjects = SubjectList<[Var]>;
  let Documentation = [AlwaysDestroyDocs];
}

def SpeculativeLoadHardening : InheritableAttr {
  let Spellings = [Clang<"speculative_load_hardening">];
  let Subjects = SubjectList<[Function, ObjCMethod], ErrorDiag>;
  let Documentation = [SpeculativeLoadHardeningDocs];
}

def NoSpeculativeLoadHardening : InheritableAttr {
  let Spellings = [Clang<"no_speculative_load_hardening">];
  let Subjects = SubjectList<[Function, ObjCMethod], ErrorDiag>;
  let Documentation = [NoSpeculativeLoadHardeningDocs];
}

def Uninitialized : InheritableAttr {
  let Spellings = [Clang<"uninitialized", 0>];
  let Subjects = SubjectList<[LocalVar]>;
  let PragmaAttributeSupport = 1;
  let Documentation = [UninitializedDocs];
}

def LoaderUninitialized : Attr {
  let Spellings = [Clang<"loader_uninitialized">];
  let Subjects = SubjectList<[GlobalVar]>;
  let Documentation = [LoaderUninitializedDocs];
}

def ObjCExternallyRetained : InheritableAttr {
  let LangOpts = [ObjCAutoRefCount];
  let Spellings = [Clang<"objc_externally_retained">];
  let Subjects = SubjectList<[NonParmVar, Function, Block, ObjCMethod]>;
  let Documentation = [ObjCExternallyRetainedDocs];
}

def NoBuiltin : Attr {
  let Spellings = [Clang<"no_builtin">];
  let Args = [VariadicStringArgument<"BuiltinNames">];
  let Subjects = SubjectList<[Function]>;
  let Documentation = [NoBuiltinDocs];
}

// FIXME: This attribute is not inheritable, it will not be propagated to
// redecls. [[clang::lifetimebound]] has the same problems. This should be
// fixed in TableGen (by probably adding a new inheritable flag).
def AcquireHandle : DeclOrTypeAttr {
  let Spellings = [Clang<"acquire_handle">];
  let Args = [StringArgument<"HandleType">];
  let Subjects = SubjectList<[Function, TypedefName, ParmVar]>;
  let Documentation = [AcquireHandleDocs];
}

def UseHandle : InheritableParamAttr {
  let Spellings = [Clang<"use_handle">];
  let Args = [StringArgument<"HandleType">];
  let Subjects = SubjectList<[ParmVar]>;
  let Documentation = [UseHandleDocs];
}

def ReleaseHandle : InheritableParamAttr {
  let Spellings = [Clang<"release_handle">];
  let Args = [StringArgument<"HandleType">];
  let Subjects = SubjectList<[ParmVar]>;
  let Documentation = [ReleaseHandleDocs];
}

def Builtin : InheritableAttr {
  let Spellings = [];
  let Args = [UnsignedArgument<"ID">];
  let Subjects = SubjectList<[Function]>;
  let SemaHandler = 0;
  let Documentation = [Undocumented];
<<<<<<< HEAD
}

// INTEL_CUSTOMIZATION
def PreferDSP : InheritableAttr {
  let Spellings = [CXX11<"intel", "prefer_dsp">, GNU<"prefer_dsp">];
  let Subjects = SubjectList<[Function], ErrorDiag>;
  let Documentation = [Undocumented];
}

def PreferSoftLogic : InheritableAttr {
  let Spellings = [CXX11<"intel", "prefer_softlogic">, GNU<"prefer_softlogic">];
  let Subjects = SubjectList<[Function], ErrorDiag>;
  let Documentation = [Undocumented];
}
def PropagateDSPPreference : InheritableAttr {
  let Spellings = [CXX11<"intel", "propagate_dsp_preference">, GNU<"propagate_dsp_preference">];
  let Subjects = SubjectList<[Function], ErrorDiag>;
  let Documentation = [Undocumented];
  let SimpleHandler = 1;
}
// end INTEL_CUSTOMIZATION

def EnforceTCB : InheritableAttr {
  let Spellings = [Clang<"enforce_tcb">];
  let Subjects = SubjectList<[Function]>;
  let Args = [StringArgument<"TCBName">];
  let Documentation = [EnforceTCBDocs];
  bit InheritEvenIfAlreadyPresent = 1;
}

def EnforceTCBLeaf : InheritableAttr {
  let Spellings = [Clang<"enforce_tcb_leaf">];
  let Subjects = SubjectList<[Function]>;
  let Args = [StringArgument<"TCBName">];
  let Documentation = [EnforceTCBLeafDocs];
  bit InheritEvenIfAlreadyPresent = 1;
=======
>>>>>>> 74e62f08
}<|MERGE_RESOLUTION|>--- conflicted
+++ resolved
@@ -4398,7 +4398,6 @@
   let Subjects = SubjectList<[Function]>;
   let SemaHandler = 0;
   let Documentation = [Undocumented];
-<<<<<<< HEAD
 }
 
 // INTEL_CUSTOMIZATION
@@ -4419,22 +4418,4 @@
   let Documentation = [Undocumented];
   let SimpleHandler = 1;
 }
-// end INTEL_CUSTOMIZATION
-
-def EnforceTCB : InheritableAttr {
-  let Spellings = [Clang<"enforce_tcb">];
-  let Subjects = SubjectList<[Function]>;
-  let Args = [StringArgument<"TCBName">];
-  let Documentation = [EnforceTCBDocs];
-  bit InheritEvenIfAlreadyPresent = 1;
-}
-
-def EnforceTCBLeaf : InheritableAttr {
-  let Spellings = [Clang<"enforce_tcb_leaf">];
-  let Subjects = SubjectList<[Function]>;
-  let Args = [StringArgument<"TCBName">];
-  let Documentation = [EnforceTCBLeafDocs];
-  bit InheritEvenIfAlreadyPresent = 1;
-=======
->>>>>>> 74e62f08
-}+// end INTEL_CUSTOMIZATION