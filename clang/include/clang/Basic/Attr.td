--- conflicted
+++ resolved
@@ -2719,15 +2719,12 @@
   let Documentation = [SwiftErrorDocs];
 }
 
-<<<<<<< HEAD
 def SwiftName : InheritableAttr {
   let Spellings = [GNU<"swift_name">];
   let Args = [StringArgument<"Name">];
   let Documentation = [SwiftNameDocs];
 }
 
-=======
->>>>>>> 15de32a8
 def NoDeref : TypeAttr {
   let Spellings = [Clang<"noderef">];
   let Documentation = [NoDerefDocs];
