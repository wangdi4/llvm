// INTEL_CUSTOMIZATION
//
// INTEL CONFIDENTIAL
//
// Modifications, Copyright (C) 2021 Intel Corporation
//
// This software and the related documents are Intel copyrighted materials, and
// your use of them is governed by the express license under which they were
// provided to you ("License"). Unless the License provides otherwise, you may not
// use, modify, copy, publish, distribute, disclose or transmit this software or
// the related documents without Intel's prior written permission.
//
// This software and the related documents are provided as is, with no express
// or implied warranties, other than those that are expressly stated in the
// License.
//
// end INTEL_CUSTOMIZATION
//==--- Attr.td - attribute definitions -----------------------------------===//
//
// Part of the LLVM Project, under the Apache License v2.0 with LLVM Exceptions.
// See https://llvm.org/LICENSE.txt for license information.
// SPDX-License-Identifier: Apache-2.0 WITH LLVM-exception
//
//===----------------------------------------------------------------------===//

// The documentation is organized by category. Attributes can have category-
// specific documentation that is collated within the larger document.
class DocumentationCategory<string name> {
  string Name = name;
  code Content = [{}];
}
def DocCatFunction : DocumentationCategory<"Function Attributes">;
def DocCatVariable : DocumentationCategory<"Variable Attributes">;
def DocCatField : DocumentationCategory<"Field Attributes">;
def DocCatType : DocumentationCategory<"Type Attributes">;
def DocCatStmt : DocumentationCategory<"Statement Attributes">;
def DocCatDecl : DocumentationCategory<"Declaration Attributes">;

// This category is for attributes which have not yet been properly documented,
// but should be.
def DocCatUndocumented : DocumentationCategory<"Undocumented"> {
  let Content = [{
This section lists attributes which are recognized by Clang, but which are
currently missing documentation.
}];
}

// Attributes listed under the InternalOnly category do not generate any entry
// in the documentation.  This category should be used only when we _want_
// to not document the attribute, e.g. if the attribute has no spellings.
def DocCatInternalOnly : DocumentationCategory<"InternalOnly">;

class DocDeprecated<string replacement = ""> {
  // If the Replacement field is empty, no replacement will be listed with the
  // documentation. Otherwise, the documentation will specify the attribute has
  // been superseded by this replacement.
  string Replacement = replacement;
}

// Specifies the documentation to be associated with the given category.
class Documentation {
  DocumentationCategory Category;
  code Content;

  // If the heading is empty, one may be picked automatically. If the attribute
  // only has one spelling, no heading is required as the attribute's sole
  // spelling is sufficient. If all spellings are semantically common, the
  // heading will be the semantic spelling. If the spellings are not
  // semantically common and no heading is provided, an error will be emitted.
  string Heading = "";

  // When set, specifies that the attribute is deprecated and can optionally
  // specify a replacement attribute.
  DocDeprecated Deprecated;
}

// Specifies that the attribute is explicitly omitted from the documentation,
// because it is not intended to be user-facing.
def InternalOnly : Documentation {
  let Category = DocCatInternalOnly;
}

// Specifies that the attribute is undocumented, but that it _should_ have
// documentation.
def Undocumented : Documentation {
  let Category = DocCatUndocumented;
  let Content = "No documentation.";
}

include "clang/Basic/AttrDocs.td"

// An attribute's subject is whatever it appertains to. In this file, it is
// more accurately a list of things that an attribute can appertain to. All
// Decls and Stmts are possibly AttrSubjects (even though the syntax may not
// allow attributes on a given Decl or Stmt).
class AttrSubject;

include "clang/Basic/DeclNodes.td"
include "clang/Basic/StmtNodes.td"

// A subset-subject is an AttrSubject constrained to operate only on some subset
// of that subject.
//
// The code fragment is a boolean expression that will confirm that the subject
// meets the requirements; the subject will have the name S, and will have the
// type specified by the base. It should be a simple boolean expression. The
// diagnostic string should be a comma-separated list of subject names.
class SubsetSubject<AttrSubject base, code check, string diag> : AttrSubject {
  AttrSubject Base = base;
  code CheckCode = check;
  string DiagSpelling = diag;
}

def LocalVar : SubsetSubject<Var,
                              [{S->hasLocalStorage() && !isa<ParmVarDecl>(S)}],
                              "local variables">;
def NonParmVar : SubsetSubject<Var,
                               [{S->getKind() != Decl::ParmVar}],
                               "variables">;
def NonLocalVar : SubsetSubject<Var,
                                [{!S->hasLocalStorage()}],
                                "variables with non-local storage">;
def NonBitField : SubsetSubject<Field,
                                [{!S->isBitField()}],
                                "non-bit-field non-static data members">;

def NonStaticCXXMethod : SubsetSubject<CXXMethod,
                                       [{!S->isStatic()}],
                                       "non-static member functions">;

def NonStaticNonConstCXXMethod
    : SubsetSubject<CXXMethod,
                    [{!S->isStatic() && !S->isConst()}],
                    "non-static non-const member functions">;

def ObjCInstanceMethod : SubsetSubject<ObjCMethod,
                                       [{S->isInstanceMethod()}],
                                       "Objective-C instance methods">;

def Struct : SubsetSubject<Record,
                           [{!S->isUnion()}], "structs">;

def TLSVar : SubsetSubject<Var,
                           [{S->getTLSKind() != 0}], "thread-local variables">;

def SharedVar : SubsetSubject<Var,
                              [{S->hasGlobalStorage() && !S->getTLSKind()}],
                              "global variables">;

def GlobalVar : SubsetSubject<Var,
                             [{S->hasGlobalStorage()}], "global variables">;

def ExternalGlobalVar : SubsetSubject<Var,
                             [{S->hasGlobalStorage() &&
                               S->getStorageClass()!=StorageClass::SC_Static &&
                               !S->isLocalExternDecl()}],
                             "external global variables">;

def InlineFunction : SubsetSubject<Function,
                             [{S->isInlineSpecified()}], "inline functions">;

def FunctionTmpl
    : SubsetSubject<Function, [{S->getTemplatedKind() ==
                                 FunctionDecl::TK_FunctionTemplate}],
                    "function templates">;

def HLSLEntry
    : SubsetSubject<Function,
                    [{S->isExternallyVisible() && !isa<CXXMethodDecl>(S)}],
                    "global functions">;
def HLSLBufferObj : SubsetSubject<HLSLBuffer,
                    [{isa<HLSLBufferDecl>(S)}],
                    "cbuffer/tbuffer">;

def ClassTmpl : SubsetSubject<CXXRecord, [{S->getDescribedClassTemplate()}],
                              "class templates">;

// FIXME: this hack is needed because DeclNodes.td defines the base Decl node
// type to be a class, not a definition. This makes it impossible to create an
// attribute subject which accepts a Decl. Normally, this is not a problem,
// because the attribute can have no Subjects clause to accomplish this. But in
// the case of a SubsetSubject, there's no way to express it without this hack.
def DeclBase : AttrSubject;
def FunctionLike : SubsetSubject<DeclBase,
                                 [{S->getFunctionType(false) != nullptr}],
                                 "functions, function pointers">;

def OpenCLKernelFunction
    : SubsetSubject<Function, [{S->hasAttr<OpenCLKernelAttr>()}],
                    "kernel functions">;

// HasFunctionProto is a more strict version of FunctionLike, so it should
// never be specified in a Subjects list along with FunctionLike (due to the
// inclusive nature of subject testing).
def HasFunctionProto : SubsetSubject<DeclBase,
                                     [{(S->getFunctionType(true) != nullptr &&
                              isa<FunctionProtoType>(S->getFunctionType())) ||
                                       isa<ObjCMethodDecl>(S) ||
                                       isa<BlockDecl>(S)}],
                                     "non-K&R-style functions">;

// A subject that matches the implicit object parameter of a non-static member
// function. Accepted as a function type attribute on the type of such a
// member function.
// FIXME: This does not actually ever match currently.
def ImplicitObjectParameter
    : SubsetSubject<Function, [{static_cast<void>(S), false}],
                    "implicit object parameters">;

// A single argument to an attribute
class Argument<string name, bit optional, bit fake = 0> {
  string Name = name;
  bit Optional = optional;

  /// A fake argument is used to store and serialize additional information
  /// in an attribute without actually changing its parsing or pretty-printing.
  bit Fake = fake;
}

class BoolArgument<string name, bit opt = 0, bit fake = 0> : Argument<name, opt,
                                                                      fake>;
class IdentifierArgument<string name, bit opt = 0> : Argument<name, opt>;
class IntArgument<string name, bit opt = 0> : Argument<name, opt>;
class StringArgument<string name, bit opt = 0> : Argument<name, opt>;
class ExprArgument<string name, bit opt = 0> : Argument<name, opt>;
class DeclArgument<DeclNode kind, string name, bit opt = 0, bit fake = 0>
    : Argument<name, opt, fake> {
  DeclNode Kind = kind;
}

// An argument of a OMPDeclareVariantAttr that represents the `match`
// clause of the declare variant by keeping the information (incl. nesting) in
// an OMPTraitInfo object.
//
// With some exceptions, the `match(<context-selector>)` clause looks roughly
// as follows:
//   context-selector := list<selector-set>
//       selector-set := <kind>={list<selector>}
//           selector := <kind>([score(<const-expr>):] list<trait>)
//              trait := <kind>
//
// The structure of an OMPTraitInfo object is a tree as defined below:
//
//   OMPTraitInfo     := {list<OMPTraitSet>}
//   OMPTraitSet      := {Kind, list<OMPTraitSelector>}
//   OMPTraitSelector := {Kind, Expr, list<OMPTraitProperty>}
//   OMPTraitProperty := {Kind}
//
class OMPTraitInfoArgument<string name> : Argument<name, 0>;
class VariadicOMPInteropInfoArgument<string name> : Argument<name, 0>;

class TypeArgument<string name, bit opt = 0> : Argument<name, opt>;
class UnsignedArgument<string name, bit opt = 0> : Argument<name, opt>;
class VariadicUnsignedArgument<string name> : Argument<name, 1>;
class VariadicExprArgument<string name> : Argument<name, 1>;
class VariadicStringArgument<string name> : Argument<name, 1>;
class VariadicIdentifierArgument<string name> : Argument<name, 1>;

// Like VariadicUnsignedArgument except values are ParamIdx.
class VariadicParamIdxArgument<string name> : Argument<name, 1>;

// A list of identifiers matching parameters or ParamIdx indices.
class VariadicParamOrParamIdxArgument<string name> : Argument<name, 1>;

// Like VariadicParamIdxArgument but for a single function parameter index.
class ParamIdxArgument<string name, bit opt = 0> : Argument<name, opt>;

// A version of the form major.minor[.subminor].
class VersionArgument<string name, bit opt = 0> : Argument<name, opt>;

// This one's a doozy, so it gets its own special type
// It can be an unsigned integer, or a type. Either can
// be dependent.
class AlignedArgument<string name, bit opt = 0> : Argument<name, opt>;

// A bool argument with a default value
class DefaultBoolArgument<string name, bit default, bit fake = 0>
    : BoolArgument<name, 1, fake> {
  bit Default = default;
}

// An integer argument with a default value
class DefaultIntArgument<string name, int default> : IntArgument<name, 1> {
  int Default = default;
}

class DefaultUnsignedArgument<string name, int default> : UnsignedArgument<name, 1> {
  int Default = default;
}

// This argument is more complex, it includes the enumerator type name,
// a list of strings to accept, and a list of enumerators to map them to.
class EnumArgument<string name, string type, list<string> values,
                   list<string> enums, bit opt = 0, bit fake = 0>
    : Argument<name, opt, fake> {
  string Type = type;
  list<string> Values = values;
  list<string> Enums = enums;
}

// FIXME: There should be a VariadicArgument type that takes any other type
//        of argument and generates the appropriate type.
class VariadicEnumArgument<string name, string type, list<string> values,
                           list<string> enums> : Argument<name, 1>  {
  string Type = type;
  list<string> Values = values;
  list<string> Enums = enums;
}

// This handles one spelling of an attribute.
class Spelling<string name, string variety> {
  string Name = name;
  string Variety = variety;
}

class GNU<string name> : Spelling<name, "GNU">;
class Declspec<string name> : Spelling<name, "Declspec">;
class Microsoft<string name> : Spelling<name, "Microsoft">;
class CXX11<string namespace, string name, int version = 1>
    : Spelling<name, "CXX11"> {
  string Namespace = namespace;
  int Version = version;
}
class C2x<string namespace, string name, int version = 1>
    : Spelling<name, "C2x"> {
  string Namespace = namespace;
  int Version = version;
}

class Keyword<string name> : Spelling<name, "Keyword">;
class Pragma<string namespace, string name> : Spelling<name, "Pragma"> {
  string Namespace = namespace;
}

// The GCC spelling implies GNU<name>, CXX11<"gnu", name>, and optionally,
// C2x<"gnu", name>. This spelling should be used for any GCC-compatible
// attributes.
class GCC<string name, bit allowInC = 1> : Spelling<name, "GCC"> {
  bit AllowInC = allowInC;
}

// The Clang spelling implies GNU<name>, CXX11<"clang", name>, and optionally,
// C2x<"clang", name>. This spelling should be used for any Clang-specific
// attributes.
class Clang<string name, bit allowInC = 1> : Spelling<name, "Clang"> {
  bit AllowInC = allowInC;
}

// HLSL Semantic spellings
class HLSLSemantic<string name> : Spelling<name, "HLSLSemantic">;

class Accessor<string name, list<Spelling> spellings> {
  string Name = name;
  list<Spelling> Spellings = spellings;
}

class SubjectDiag<bit warn, bit intel_warn = 0> { // INTEL
  bit Warn = warn;
  bit IntelWarn = intel_warn; // INTEL
}
def WarnDiag : SubjectDiag<1>;
def ErrorDiag : SubjectDiag<0>;
// INTEL_CUSTOMIZATION
// Intel specific, allows converting a clang error to a warning in Intel mode.
def IntelWarnDiag : SubjectDiag<0, 1>;
// end INTEL_CUSTOMIZATION

class SubjectList<list<AttrSubject> subjects, SubjectDiag diag = WarnDiag,
                  string customDiag = ""> {
  list<AttrSubject> Subjects = subjects;
  SubjectDiag Diag = diag;
  string CustomDiag = customDiag;
}

class LangOpt<string name, code customCode = [{}], bit silentlyIgnore = 0> {
  // The language option to test; ignored when custom code is supplied.
  string Name = name;

  // If set to 1, the attribute is accepted but is silently ignored. This is
  // useful in multi-compilation situations like SYCL.
  bit SilentlyIgnore = silentlyIgnore;

  // A custom predicate, written as an expression evaluated in a context with
  // "LangOpts" bound.
  code CustomCode = customCode;
}

def MicrosoftExt : LangOpt<"MicrosoftExt">;
def Borland : LangOpt<"Borland">;
def CUDA : LangOpt<"CUDA">;
def HIP : LangOpt<"HIP">;
def SYCL : LangOpt<"SYCL">;
def SYCLIsDevice : LangOpt<"SYCLIsDevice">;
def SYCLIsHost : LangOpt<"SYCLIsHost">;
def SilentlyIgnoreSYCLIsHost : LangOpt<"SYCLIsHost", "", 1>;
def NotSYCL : LangOpt<"", "!LangOpts.SYCLIsDevice && !LangOpts.SYCLIsHost">;
def COnly : LangOpt<"", "!LangOpts.CPlusPlus">;
def CPlusPlus : LangOpt<"CPlusPlus">;
def OpenCL : LangOpt<"OpenCL">;
def RenderScript : LangOpt<"RenderScript">;
def ObjC : LangOpt<"ObjC">;
def BlocksSupported : LangOpt<"Blocks">;
def ObjCAutoRefCount : LangOpt<"ObjCAutoRefCount">;
def ObjCNonFragileRuntime
    : LangOpt<"", "LangOpts.ObjCRuntime.allowsClassStubs()">;

def HLS : LangOpt<"HLS">; // INTEL

def HLSL : LangOpt<"HLSL">;

// Language option for CMSE extensions
def Cmse : LangOpt<"Cmse">;

// Defines targets for target-specific attributes. Empty lists are unchecked.
class TargetSpec {
  // Specifies Architectures for which the target applies, based off the
  // ArchType enumeration in Triple.h.
  list<string> Arches = [];
  // Specifies Operating Systems for which the target applies, based off the
  // OSType enumeration in Triple.h
  list<string> OSes;
  // Specifies Object Formats for which the target applies, based off the
  // ObjectFormatType enumeration in Triple.h
  list<string> ObjectFormats;
  // A custom predicate, written as an expression evaluated in a context
  // with the following declarations in scope:
  //   const clang::TargetInfo &Target;
  //   const llvm::Triple &T = Target.getTriple();
  code CustomCode = [{}];
}

class TargetArch<list<string> arches> : TargetSpec {
  let Arches = arches;
}
def TargetARM : TargetArch<["arm", "thumb", "armeb", "thumbeb"]>;
def TargetAArch64 : TargetArch<["aarch64"]>;
def TargetAnyArm : TargetArch<!listconcat(TargetARM.Arches, TargetAArch64.Arches)>;
def TargetAVR : TargetArch<["avr"]>;
def TargetBPF : TargetArch<["bpfel", "bpfeb"]>;
def TargetMips32 : TargetArch<["mips", "mipsel"]>;
def TargetAnyMips : TargetArch<["mips", "mipsel", "mips64", "mips64el"]>;
def TargetMSP430 : TargetArch<["msp430"]>;
def TargetM68k : TargetArch<["m68k"]>;
def TargetRISCV : TargetArch<["riscv32", "riscv64"]>;
def TargetX86 : TargetArch<["x86"]>;
def TargetAnyX86 : TargetArch<["x86", "x86_64"]>;
def TargetWebAssembly : TargetArch<["wasm32", "wasm64"]>;
def TargetWindows : TargetSpec {
  let OSes = ["Win32"];
}
def TargetHasDLLImportExport : TargetSpec {
  let CustomCode = [{ Target.getTriple().hasDLLImportExport() }];
}
def TargetItaniumCXXABI : TargetSpec {
  let CustomCode = [{ Target.getCXXABI().isItaniumFamily() }];
}
def TargetMicrosoftCXXABI : TargetArch<["x86", "x86_64", "arm", "thumb", "aarch64"]> {
  let CustomCode = [{ Target.getCXXABI().isMicrosoft() }];
}
def TargetELF : TargetSpec {
  let ObjectFormats = ["ELF"];
}

def TargetSupportsInitPriority : TargetSpec {
  let CustomCode = [{ !Target.getTriple().isOSzOS() }];
}
// Attribute subject match rules that are used for #pragma clang attribute.
//
// A instance of AttrSubjectMatcherRule represents an individual match rule.
// An individual match rule can correspond to a number of different attribute
// subjects, e.g. "record" matching rule corresponds to the Record and
// CXXRecord attribute subjects.
//
// Match rules are used in the subject list of the #pragma clang attribute.
// Match rules can have sub-match rules that are instances of
// AttrSubjectMatcherSubRule. A sub-match rule can correspond to a number
// of different attribute subjects, and it can have a negated spelling as well.
// For example, "variable(unless(is_parameter))" matching rule corresponds to
// the NonParmVar attribute subject.
class AttrSubjectMatcherSubRule<string name, list<AttrSubject> subjects,
                                bit negated = 0> {
  string Name = name;
  list<AttrSubject> Subjects = subjects;
  bit Negated = negated;
  // Lists language options, one of which is required to be true for the
  // attribute to be applicable. If empty, the language options are taken
  // from the parent matcher rule.
  list<LangOpt> LangOpts = [];
}
class AttrSubjectMatcherRule<string name, list<AttrSubject> subjects,
                             list<AttrSubjectMatcherSubRule> subrules = []> {
  string Name = name;
  list<AttrSubject> Subjects = subjects;
  list<AttrSubjectMatcherSubRule> Constraints = subrules;
  // Lists language options, one of which is required to be true for the
  // attribute to be applicable. If empty, no language options are required.
  list<LangOpt> LangOpts = [];
}

// function(is_member)
def SubRuleForCXXMethod : AttrSubjectMatcherSubRule<"is_member", [CXXMethod]> {
  let LangOpts = [CPlusPlus];
}
def SubjectMatcherForFunction : AttrSubjectMatcherRule<"function", [Function], [
  SubRuleForCXXMethod
]>;
// hasType is abstract, it should be used with one of the sub-rules.
def SubjectMatcherForType : AttrSubjectMatcherRule<"hasType", [], [
  AttrSubjectMatcherSubRule<"functionType", [FunctionLike]>

  // FIXME: There's a matcher ambiguity with objc methods and blocks since
  // functionType excludes them but functionProtoType includes them.
  // AttrSubjectMatcherSubRule<"functionProtoType", [HasFunctionProto]>
]>;
def SubjectMatcherForTypedef : AttrSubjectMatcherRule<"type_alias",
                                                      [TypedefName]>;
def SubjectMatcherForRecord : AttrSubjectMatcherRule<"record", [Record,
                                                                CXXRecord], [
  // unless(is_union)
  AttrSubjectMatcherSubRule<"is_union", [Struct], 1>
]>;
def SubjectMatcherForEnum : AttrSubjectMatcherRule<"enum", [Enum]>;
def SubjectMatcherForEnumConstant : AttrSubjectMatcherRule<"enum_constant",
                                                           [EnumConstant]>;
def SubjectMatcherForVar : AttrSubjectMatcherRule<"variable", [Var], [
  AttrSubjectMatcherSubRule<"is_thread_local", [TLSVar]>,
  AttrSubjectMatcherSubRule<"is_global", [GlobalVar]>,
  AttrSubjectMatcherSubRule<"is_local", [LocalVar]>,
  AttrSubjectMatcherSubRule<"is_parameter", [ParmVar]>,
  // unless(is_parameter)
  AttrSubjectMatcherSubRule<"is_parameter", [NonParmVar], 1>
]>;
def SubjectMatcherForField : AttrSubjectMatcherRule<"field", [Field]>;
def SubjectMatcherForNamespace : AttrSubjectMatcherRule<"namespace",
                                                        [Namespace]> {
  let LangOpts = [CPlusPlus];
}
def SubjectMatcherForObjCInterface : AttrSubjectMatcherRule<"objc_interface",
                                                            [ObjCInterface]> {
  let LangOpts = [ObjC];
}
def SubjectMatcherForObjCProtocol : AttrSubjectMatcherRule<"objc_protocol",
                                                           [ObjCProtocol]> {
  let LangOpts = [ObjC];
}
def SubjectMatcherForObjCCategory : AttrSubjectMatcherRule<"objc_category",
                                                           [ObjCCategory]> {
  let LangOpts = [ObjC];
}
def SubjectMatcherForObjCImplementation :
    AttrSubjectMatcherRule<"objc_implementation", [ObjCImpl]> {
  let LangOpts = [ObjC];
}
def SubjectMatcherForObjCMethod : AttrSubjectMatcherRule<"objc_method",
                                                         [ObjCMethod], [
  AttrSubjectMatcherSubRule<"is_instance", [ObjCInstanceMethod]>
]> {
  let LangOpts = [ObjC];
}
def SubjectMatcherForObjCProperty : AttrSubjectMatcherRule<"objc_property",
                                                           [ObjCProperty]> {
  let LangOpts = [ObjC];
}
def SubjectMatcherForBlock : AttrSubjectMatcherRule<"block", [Block]> {
  let LangOpts = [BlocksSupported];
}

// Aggregate attribute subject match rules are abstract match rules that can't
// be used directly in #pragma clang attribute. Instead, users have to use
// subject match rules that correspond to attribute subjects that derive from
// the specified subject.
class AttrSubjectMatcherAggregateRule<AttrSubject subject> {
  AttrSubject Subject = subject;
}

def SubjectMatcherForNamed : AttrSubjectMatcherAggregateRule<Named>;

class Attr {
  // The various ways in which an attribute can be spelled in source
  list<Spelling> Spellings;
  // The things to which an attribute can appertain
  SubjectList Subjects;
  // The arguments allowed on an attribute
  list<Argument> Args = [];
  // Accessors which should be generated for the attribute.
  list<Accessor> Accessors = [];
  // Set to true for attributes with arguments which require delayed parsing.
  bit LateParsed = 0;
  // Set to false to prevent an attribute from being propagated from a template
  // to the instantiation.
  bit Clone = 1;
  // Set to true for attributes which must be instantiated within templates
  bit TemplateDependent = 0;
  // Set to true for attributes that have a corresponding AST node.
  bit ASTNode = 1;
  // Set to true for attributes which have handler in Sema.
  bit SemaHandler = 1;
  // Set to true if this attribute doesn't need custom handling in Sema.
  bit SimpleHandler = 0;
  // Set to true for attributes that are completely ignored.
  bit Ignored = 0;
  // Set to true if the attribute's parsing does not match its semantic
  // content. Eg) It parses 3 args, but semantically takes 4 args.  Opts out of
  // common attribute error checking.
  bit HasCustomParsing = 0;
  // Set to true if the statement attribute is instantiation dependent and uses
  // custom TreeTransform logic for template instantiation.
  bit IsStmtDependent = 0;
  // Set to true if all of the attribute's arguments should be parsed in an
  // unevaluated context.
  bit ParseArgumentsAsUnevaluated = 0;
  // Set to true if this attribute meaningful when applied to or inherited
  // in a class template definition.
  bit MeaningfulToClassTemplateDefinition = 0;
  // Set to true if this attribute can be used with '#pragma clang attribute'.
  // By default, an attribute is supported by the '#pragma clang attribute'
  // only when:
  // - It has a subject list whose subjects can be represented using subject
  //   match rules.
  // - It has GNU/CXX11 spelling and doesn't require delayed parsing.
  bit PragmaAttributeSupport;
  // Set to true if this attribute accepts parameter pack expansion expressions.
  bit AcceptsExprPack = 0;
  // Lists language options, one of which is required to be true for the
  // attribute to be applicable. If empty, no language options are required.
  list<LangOpt> LangOpts = [];
  // Any additional text that should be included verbatim in the class.
  // Note: Any additional data members will leak and should be constructed
  // externally on the ASTContext.
  code AdditionalMembers = [{}];
  // Any documentation that should be associated with the attribute. Since an
  // attribute may be documented under multiple categories, more than one
  // Documentation entry may be listed.
  list<Documentation> Documentation;
  // The SYCL specification allows attributes on lambdas as a nonconforming
  // extension to C++. The attributes are written in the type position but will
  // be applied to the generated function declaration rather than type. Setting
  // this bit to 1 opts an attribute into this nonconforming extension. New
  // attributes should not set this bit unless the attribute is required by the
  // SYCL specification. This bit only applies to the [[]] spelling of an
  // attribute and has no effect on any other spellings.
  bit SupportsNonconformingLambdaSyntax = 0;
}

/// Used to define a set of mutually exclusive attributes.
class MutualExclusions<list<Attr> Ex> {
  list<Attr> Exclusions = Ex;
}

/// A type attribute is not processed on a declaration or a statement.
class TypeAttr : Attr;

/// A stmt attribute is not processed on a declaration or a type.
class StmtAttr : Attr;

/// An inheritable attribute is inherited by later redeclarations.
class InheritableAttr : Attr {
  // Set to true if this attribute can be duplicated on a subject when inheriting
  // attributes from prior declarations.
  bit InheritEvenIfAlreadyPresent = 0;
}

/// Some attributes, like calling conventions, can appear in either the
/// declaration or the type position. These attributes are morally type
/// attributes, but have historically been written on declarations.
class DeclOrTypeAttr : InheritableAttr;

/// A attribute is either a declaration attribute or a statement attribute.
class DeclOrStmtAttr : InheritableAttr;

/// An attribute class for HLSL Annotations.
class HLSLAnnotationAttr : InheritableAttr;

/// A target-specific attribute.  This class is meant to be used as a mixin
/// with InheritableAttr or Attr depending on the attribute's needs.
class TargetSpecificAttr<TargetSpec target> {
  TargetSpec Target = target;
  // Attributes are generally required to have unique spellings for their names
  // so that the parser can determine what kind of attribute it has parsed.
  // However, target-specific attributes are special in that the attribute only
  // "exists" for a given target. So two target-specific attributes can share
  // the same name when they exist in different targets. To support this, a
  // Kind can be explicitly specified for a target-specific attribute. This
  // corresponds to the ParsedAttr::AT_* enum that is generated and it
  // should contain a shared value between the attributes.
  //
  // Target-specific attributes which use this feature should ensure that the
  // spellings match exactly between the attributes, and if the arguments or
  // subjects differ, should specify HasCustomParsing = 1 and implement their
  // own parsing and semantic handling requirements as-needed.
  string ParseKind;
}

/// A language-option-specific attribute.  This class is meant to be used as a
/// mixin with InheritableAttr or Attr depending on the attribute's needs.
class LanguageOptionsSpecificAttr {
  // Attributes are generally required to have unique spellings for their names
  // so that the parser can determine what kind of attribute it has parsed.
  // However, language-option-specific attributes are special as they have
  // different semantics based on the language options specified.  To support
  // this, a Kind can be explicitly specified for a language-option-specific
  // attribute. This corresponds to the ParsedAttr::AT_* enum that is generated
  // and it should contain a shared value between the attributes.
  // The language options these attributes are unique for are specified in the
  // LangOpts member of Attr.
  //
  // Language-option-specific attributes which use this feature should ensure
  // that the spellings match exactly between the attributes, and if the
  // arguments or subjects differ, should specify HasCustomParsing = 1 and
  // implement their own parsing and semantic handling requirements as-needed.
  // Additionally, they should ensure that the language options do not overlap.
  string ParseKind;
}

/// An inheritable parameter attribute is inherited by later
/// redeclarations, even when it's written on a parameter.
class InheritableParamAttr : InheritableAttr;

/// An attribute which changes the ABI rules for a specific parameter.
class ParameterABIAttr : InheritableParamAttr {
  let Subjects = SubjectList<[ParmVar]>;
}

/// An ignored attribute, which we parse but discard with no checking.
class IgnoredAttr : Attr {
  let Ignored = 1;
  let ASTNode = 0;
  let SemaHandler = 0;
  let Documentation = [InternalOnly];
}

//
// Attributes begin here
//

def AbiTag : Attr {
  let Spellings = [GCC<"abi_tag", /*AllowInC*/0>];
  let Args = [VariadicStringArgument<"Tags">];
  let Subjects = SubjectList<[Struct, Var, Function, Namespace], ErrorDiag>;
  let MeaningfulToClassTemplateDefinition = 1;
  let Documentation = [AbiTagsDocs];
}

def AddressSpace : TypeAttr {
  let Spellings = [Clang<"address_space">];
  let Args = [IntArgument<"AddressSpace">];
  let Documentation = [Undocumented];
}

def Alias : Attr {
  let Spellings = [GCC<"alias">];
  let Args = [StringArgument<"Aliasee">];
  let Subjects = SubjectList<[Function, GlobalVar], WarnDiag>;//***INTEL
  let Documentation = [Undocumented];
}

def BuiltinAlias : Attr {
  let Spellings = [CXX11<"clang", "builtin_alias">,
                   C2x<"clang", "builtin_alias">,
                   GNU<"clang_builtin_alias">];
  let Args = [IdentifierArgument<"BuiltinName">];
  let Subjects = SubjectList<[Function], ErrorDiag>;
  let Documentation = [BuiltinAliasDocs];
}

def ArmBuiltinAlias : InheritableAttr, TargetSpecificAttr<TargetAnyArm> {
  let Spellings = [Clang<"__clang_arm_builtin_alias">];
  let Args = [IdentifierArgument<"BuiltinName">];
  let Subjects = SubjectList<[Function], ErrorDiag>;
  let Documentation = [ArmBuiltinAliasDocs];
}

def Aligned : InheritableAttr {
  let Spellings = [GCC<"aligned">, Declspec<"align">, Keyword<"alignas">,
                   Keyword<"_Alignas">];
  let Args = [AlignedArgument<"Alignment", 1>];
  let Accessors = [Accessor<"isGNU", [GCC<"aligned">]>,
                   Accessor<"isC11", [Keyword<"_Alignas">]>,
                   Accessor<"isAlignas", [Keyword<"alignas">,
                                          Keyword<"_Alignas">]>,
                   Accessor<"isDeclspec",[Declspec<"align">]>];
  let Documentation = [Undocumented];
}

def AlignValue : Attr {
  let Spellings = [
    // Unfortunately, this is semantically an assertion, not a directive
    // (something else must ensure the alignment), so aligned_value is a
    // probably a better name. We might want to add an aligned_value spelling in
    // the future (and a corresponding C++ attribute), but this can be done
    // later once we decide if we also want them to have slightly-different
    // semantics than Intel's align_value.
    //
    // Does not get a [[]] spelling because the attribute is not exposed as such
    // by Intel.
    GNU<"align_value">
    // Intel's compiler on Windows also supports:
    // , Declspec<"align_value">
  ];
  let Args = [ExprArgument<"Alignment">];
  let Subjects = SubjectList<[Var, TypedefName]>;
  let Documentation = [AlignValueDocs];
}

def AlignMac68k : InheritableAttr {
  // This attribute has no spellings as it is only ever created implicitly.
  let Spellings = [];
  let SemaHandler = 0;
  let Documentation = [InternalOnly];
}

def AlignNatural : InheritableAttr {
  // This attribute has no spellings as it is only ever created implicitly.
  let Spellings = [];
  let SemaHandler = 0;
  let Documentation = [InternalOnly];
}

def AlwaysInline : DeclOrStmtAttr {
  let Spellings = [GCC<"always_inline">, CXX11<"clang", "always_inline">,
                   C2x<"clang", "always_inline">, Keyword<"__forceinline">];
  let Accessors = [Accessor<"isClangAlwaysInline", [CXX11<"clang", "always_inline">,
                                                    C2x<"clang", "always_inline">]>];
  let Subjects = SubjectList<[Function, Stmt], WarnDiag,
                             "functions and statements">;
  let Documentation = [AlwaysInlineDocs];
}

def Artificial : InheritableAttr {
  let Spellings = [GCC<"artificial">];
  let Subjects = SubjectList<[InlineFunction]>;
  let Documentation = [ArtificialDocs];
  let SimpleHandler = 1;
}

def XRayInstrument : InheritableAttr {
  let Spellings = [Clang<"xray_always_instrument">,
                   Clang<"xray_never_instrument">];
  let Subjects = SubjectList<[Function, ObjCMethod]>;
  let Accessors = [Accessor<"alwaysXRayInstrument",
                     [Clang<"xray_always_instrument">]>,
                   Accessor<"neverXRayInstrument",
                     [Clang<"xray_never_instrument">]>];
  let Documentation = [XRayDocs];
  let SimpleHandler = 1;
}

def XRayLogArgs : InheritableAttr {
  let Spellings = [Clang<"xray_log_args">];
  let Subjects = SubjectList<[Function, ObjCMethod]>;
  // This argument is a count not an index, so it has the same encoding (base
  // 1 including C++ implicit this parameter) at the source and LLVM levels of
  // representation, so ParamIdxArgument is inappropriate.  It is never used
  // at the AST level of representation, so it never needs to be adjusted not
  // to include any C++ implicit this parameter.  Thus, we just store it and
  // use it as an unsigned that never needs adjustment.
  let Args = [UnsignedArgument<"ArgumentCount">];
  let Documentation = [XRayDocs];
}

def PatchableFunctionEntry
    : InheritableAttr,
      TargetSpecificAttr<TargetArch<
          ["aarch64", "aarch64_be", "riscv32", "riscv64", "x86", "x86_64"]>> {
  let Spellings = [GCC<"patchable_function_entry">];
  let Subjects = SubjectList<[Function, ObjCMethod]>;
  let Args = [UnsignedArgument<"Count">, DefaultIntArgument<"Offset", 0>];
  let Documentation = [PatchableFunctionEntryDocs];
}

def TLSModel : InheritableAttr {
  let Spellings = [GCC<"tls_model">];
  let Subjects = SubjectList<[TLSVar], IntelWarnDiag>; // INTEL
  let Args = [StringArgument<"Model">];
  let Documentation = [TLSModelDocs];
}

def AnalyzerNoReturn : InheritableAttr {
  // TODO: should this attribute be exposed with a [[]] spelling under the clang
  // vendor namespace, or should it use a vendor namespace specific to the
  // analyzer?
  let Spellings = [GNU<"analyzer_noreturn">];
  // TODO: Add subject list.
  let Documentation = [Undocumented];
}

def Annotate : InheritableParamAttr {
  let Spellings = [Clang<"annotate">];
  let Args = [StringArgument<"Annotation">, VariadicExprArgument<"Args">];
  // Ensure that the annotate attribute can be used with
  // '#pragma clang attribute' even though it has no subject list.
  let AdditionalMembers = [{
  static AnnotateAttr *Create(ASTContext &Ctx, llvm::StringRef Annotation, \
              const AttributeCommonInfo &CommonInfo) {
    return AnnotateAttr::Create(Ctx, Annotation, nullptr, 0, CommonInfo);
  }
  static AnnotateAttr *CreateImplicit(ASTContext &Ctx, llvm::StringRef Annotation, \
              const AttributeCommonInfo &CommonInfo = {SourceRange{}}) {
    return AnnotateAttr::CreateImplicit(Ctx, Annotation, nullptr, 0, CommonInfo);
  }
  }];
  let PragmaAttributeSupport = 1;
  let AcceptsExprPack = 1;
  let Documentation = [Undocumented];
}

def AnnotateType : TypeAttr {
  let Spellings = [CXX11<"clang", "annotate_type">, C2x<"clang", "annotate_type">];
  let Args = [StringArgument<"Annotation">, VariadicExprArgument<"Args">];
  let HasCustomParsing = 1;
  let AcceptsExprPack = 1;
  let Documentation = [AnnotateTypeDocs];
}

def ARMInterrupt : InheritableAttr, TargetSpecificAttr<TargetARM> {
  // NOTE: If you add any additional spellings, M68kInterrupt's,
  // MSP430Interrupt's, MipsInterrupt's and AnyX86Interrupt's spellings
  // must match.
  let Spellings = [GCC<"interrupt">];
  let Args = [EnumArgument<"Interrupt", "InterruptType",
                           ["IRQ", "FIQ", "SWI", "ABORT", "UNDEF", ""],
                           ["IRQ", "FIQ", "SWI", "ABORT", "UNDEF", "Generic"],
                           1>];
  let ParseKind = "Interrupt";
  let HasCustomParsing = 1;
  let Documentation = [ARMInterruptDocs];
}

def AVRInterrupt : InheritableAttr, TargetSpecificAttr<TargetAVR> {
  let Spellings = [GCC<"interrupt">];
  let Subjects = SubjectList<[Function]>;
  let ParseKind = "Interrupt";
  let Documentation = [AVRInterruptDocs];
}

def AVRSignal : InheritableAttr, TargetSpecificAttr<TargetAVR> {
  let Spellings = [GCC<"signal">];
  let Subjects = SubjectList<[Function]>;
  let Documentation = [AVRSignalDocs];
}

def AsmLabel : InheritableAttr {
  let Spellings = [Keyword<"asm">, Keyword<"__asm__">];
  let Args = [
    // Label specifies the mangled name for the decl.
    StringArgument<"Label">,

    // IsLiteralLabel specifies whether the label is literal (i.e. suppresses
    // the global C symbol prefix) or not. If not, the mangle-suppression prefix
    // ('\01') is omitted from the decl name at the LLVM IR level.
    //
    // Non-literal labels are used by some external AST sources like LLDB.
    BoolArgument<"IsLiteralLabel", /*optional=*/0, /*fake=*/1>
  ];
  let SemaHandler = 0;
  let Documentation = [AsmLabelDocs];
  let AdditionalMembers =
[{
bool isEquivalent(AsmLabelAttr *Other) const {
  return getLabel() == Other->getLabel() && getIsLiteralLabel() == Other->getIsLiteralLabel();
}
}];
}

def Availability : InheritableAttr {
  let Spellings = [Clang<"availability">];
  let Args = [IdentifierArgument<"platform">, VersionArgument<"introduced">,
              VersionArgument<"deprecated">, VersionArgument<"obsoleted">,
              BoolArgument<"unavailable">, StringArgument<"message">,
              BoolArgument<"strict">, StringArgument<"replacement">,
              IntArgument<"priority">];
  let AdditionalMembers =
[{static llvm::StringRef getPrettyPlatformName(llvm::StringRef Platform) {
    return llvm::StringSwitch<llvm::StringRef>(Platform)
             .Case("android", "Android")
             .Case("fuchsia", "Fuchsia")
             .Case("ios", "iOS")
             .Case("macos", "macOS")
             .Case("tvos", "tvOS")
             .Case("watchos", "watchOS")
             .Case("driverkit", "DriverKit")
             .Case("ios_app_extension", "iOS (App Extension)")
             .Case("macos_app_extension", "macOS (App Extension)")
             .Case("tvos_app_extension", "tvOS (App Extension)")
             .Case("watchos_app_extension", "watchOS (App Extension)")
             .Case("maccatalyst", "macCatalyst")
             .Case("maccatalyst_app_extension", "macCatalyst (App Extension)")
             .Case("swift", "Swift")
             .Case("shadermodel", "HLSL ShaderModel")
             .Default(llvm::StringRef());
}
static llvm::StringRef getPlatformNameSourceSpelling(llvm::StringRef Platform) {
    return llvm::StringSwitch<llvm::StringRef>(Platform)
             .Case("ios", "iOS")
             .Case("macos", "macOS")
             .Case("tvos", "tvOS")
             .Case("watchos", "watchOS")
             .Case("ios_app_extension", "iOSApplicationExtension")
             .Case("macos_app_extension", "macOSApplicationExtension")
             .Case("tvos_app_extension", "tvOSApplicationExtension")
             .Case("watchos_app_extension", "watchOSApplicationExtension")
             .Case("maccatalyst", "macCatalyst")
             .Case("maccatalyst_app_extension", "macCatalystApplicationExtension")
             .Case("zos", "z/OS")
             .Case("shadermodel", "ShaderModel")
             .Default(Platform);
}
static llvm::StringRef canonicalizePlatformName(llvm::StringRef Platform) {
    return llvm::StringSwitch<llvm::StringRef>(Platform)
             .Case("iOS", "ios")
             .Case("macOS", "macos")
             .Case("tvOS", "tvos")
             .Case("watchOS", "watchos")
             .Case("iOSApplicationExtension", "ios_app_extension")
             .Case("macOSApplicationExtension", "macos_app_extension")
             .Case("tvOSApplicationExtension", "tvos_app_extension")
             .Case("watchOSApplicationExtension", "watchos_app_extension")
             .Case("macCatalyst", "maccatalyst")
             .Case("macCatalystApplicationExtension", "maccatalyst_app_extension")
             .Case("ShaderModel", "shadermodel")
             .Default(Platform);
} }];
  let HasCustomParsing = 1;
  let InheritEvenIfAlreadyPresent = 1;
  let Subjects = SubjectList<[Named]>;
  let Documentation = [AvailabilityDocs];
}

def ExternalSourceSymbol : InheritableAttr {
  let Spellings = [Clang<"external_source_symbol">];
  let Args = [StringArgument<"language", 1>,
              StringArgument<"definedIn", 1>,
              BoolArgument<"generatedDeclaration", 1>];
  let HasCustomParsing = 1;
  let Subjects = SubjectList<[Named]>;
  let Documentation = [ExternalSourceSymbolDocs];
}

def Blocks : InheritableAttr {
  let Spellings = [Clang<"blocks">];
  let Args = [EnumArgument<"Type", "BlockType", ["byref"], ["ByRef"]>];
  let Documentation = [Undocumented];
}

def Bounded : IgnoredAttr {
  // Does not have a [[]] spelling because the attribute is ignored.
  let Spellings = [GNU<"bounded">];
}

def CarriesDependency : InheritableParamAttr {
  let Spellings = [GNU<"carries_dependency">,
                   CXX11<"","carries_dependency", 200809>];
  let Subjects = SubjectList<[ParmVar, ObjCMethod, Function], ErrorDiag>;
  let Documentation = [CarriesDependencyDocs];
}

def CDecl : DeclOrTypeAttr {
  let Spellings = [GCC<"cdecl">, Keyword<"__cdecl">, Keyword<"_cdecl">];
//  let Subjects = [Function, ObjCMethod];
  let Documentation = [Undocumented];
}

// cf_audited_transfer indicates that the given function has been
// audited and has been marked with the appropriate cf_consumed and
// cf_returns_retained attributes.  It is generally applied by
// '#pragma clang arc_cf_code_audited' rather than explicitly.
def CFAuditedTransfer : InheritableAttr {
  let Spellings = [Clang<"cf_audited_transfer">];
  let Subjects = SubjectList<[Function], ErrorDiag>;
  let Documentation = [Undocumented];
  let SimpleHandler = 1;
}

// cf_unknown_transfer is an explicit opt-out of cf_audited_transfer.
// It indicates that the function has unknown or unautomatable
// transfer semantics.
def CFUnknownTransfer : InheritableAttr {
  let Spellings = [Clang<"cf_unknown_transfer">];
  let Subjects = SubjectList<[Function], ErrorDiag>;
  let Documentation = [Undocumented];
  let SimpleHandler = 1;
}
def : MutualExclusions<[CFAuditedTransfer, CFUnknownTransfer]>;

def CFReturnsRetained : InheritableAttr {
  let Spellings = [Clang<"cf_returns_retained">];
//  let Subjects = SubjectList<[ObjCMethod, ObjCProperty, Function]>;
  let Documentation = [RetainBehaviorDocs];
}

def CFReturnsNotRetained : InheritableAttr {
  let Spellings = [Clang<"cf_returns_not_retained">];
//  let Subjects = SubjectList<[ObjCMethod, ObjCProperty, Function]>;
  let Documentation = [RetainBehaviorDocs];
}

def CFConsumed : InheritableParamAttr {
  let Spellings = [Clang<"cf_consumed">];
  let Subjects = SubjectList<[ParmVar]>;
  let Documentation = [RetainBehaviorDocs];
}

// OSObject-based attributes.
def OSConsumed : InheritableParamAttr {
  let Spellings = [Clang<"os_consumed">];
  let Subjects = SubjectList<[ParmVar]>;
  let Documentation = [RetainBehaviorDocs];
}

def OSReturnsRetained : InheritableAttr {
  let Spellings = [Clang<"os_returns_retained">];
  let Subjects = SubjectList<[Function, ObjCMethod, ObjCProperty, ParmVar]>;
  let Documentation = [RetainBehaviorDocs];
}

def OSReturnsNotRetained : InheritableAttr {
  let Spellings = [Clang<"os_returns_not_retained">];
  let Subjects = SubjectList<[Function, ObjCMethod, ObjCProperty, ParmVar]>;
  let Documentation = [RetainBehaviorDocs];
}

def OSReturnsRetainedOnZero : InheritableAttr {
  let Spellings = [Clang<"os_returns_retained_on_zero">];
  let Subjects = SubjectList<[ParmVar]>;
  let Documentation = [RetainBehaviorDocs];
}

def OSReturnsRetainedOnNonZero : InheritableAttr {
  let Spellings = [Clang<"os_returns_retained_on_non_zero">];
  let Subjects = SubjectList<[ParmVar]>;
  let Documentation = [RetainBehaviorDocs];
}

def OSConsumesThis : InheritableAttr {
  let Spellings = [Clang<"os_consumes_this">];
  let Subjects = SubjectList<[NonStaticCXXMethod]>;
  let Documentation = [RetainBehaviorDocs];
  let SimpleHandler = 1;
}

def Cleanup : InheritableAttr {
  let Spellings = [GCC<"cleanup">];
  let Args = [DeclArgument<Function, "FunctionDecl">];
  let Subjects = SubjectList<[LocalVar]>;
  let Documentation = [Undocumented];
}

def CmseNSEntry : InheritableAttr, TargetSpecificAttr<TargetARM> {
  let Spellings = [GNU<"cmse_nonsecure_entry">];
  let Subjects = SubjectList<[Function]>;
  let LangOpts = [Cmse];
  let Documentation = [ArmCmseNSEntryDocs];
}

def CmseNSCall : TypeAttr, TargetSpecificAttr<TargetARM> {
  let Spellings = [GNU<"cmse_nonsecure_call">];
  let LangOpts = [Cmse];
  let Documentation = [ArmCmseNSCallDocs];
}

def Cold : InheritableAttr {
  let Spellings = [GCC<"cold">];
  let Subjects = SubjectList<[Function]>;
  let Documentation = [ColdFunctionEntryDocs];
  let SimpleHandler = 1;
}

def Common : InheritableAttr {
  let Spellings = [GCC<"common">];
  let Subjects = SubjectList<[Var]>;
  let Documentation = [Undocumented];
}

def Const : InheritableAttr {
  let Spellings = [GCC<"const">, GCC<"__const">];
  let Documentation = [Undocumented];
  let SimpleHandler = 1;
}

def ConstInit : InheritableAttr {
  // This attribute does not have a C [[]] spelling because it requires the
  // CPlusPlus language option.
  let Spellings = [Keyword<"constinit">,
                   Clang<"require_constant_initialization", 0>];
  let Subjects = SubjectList<[GlobalVar], ErrorDiag>;
  let Accessors = [Accessor<"isConstinit", [Keyword<"constinit">]>];
  let Documentation = [ConstInitDocs];
  let LangOpts = [CPlusPlus];
  let SimpleHandler = 1;
}

def Constructor : InheritableAttr {
  let Spellings = [GCC<"constructor">];
  let Args = [DefaultIntArgument<"Priority", 65535>];
  let Subjects = SubjectList<[Function]>;
  let Documentation = [Undocumented];
}

def CPUSpecific : InheritableAttr {
  let Spellings = [Clang<"cpu_specific">, Declspec<"cpu_specific">];
  let Args = [VariadicIdentifierArgument<"Cpus">];
  let Subjects = SubjectList<[Function]>;
  let Documentation = [CPUSpecificCPUDispatchDocs];
  let AdditionalMembers = [{
    IdentifierInfo *getCPUName(unsigned Index) const {
      return *(cpus_begin() + Index);
    }
  }];
}

def CPUDispatch : InheritableAttr {
  let Spellings = [Clang<"cpu_dispatch">, Declspec<"cpu_dispatch">];
  let Args = [VariadicIdentifierArgument<"Cpus">];
  let Subjects = SubjectList<[Function]>;
  let Documentation = [CPUSpecificCPUDispatchDocs];
}

// CUDA attributes are spelled __attribute__((attr)) or __declspec(__attr__),
// and they do not receive a [[]] spelling.
def CUDAConstant : InheritableAttr {
  let Spellings = [GNU<"constant">, Declspec<"__constant__">];
  let Subjects = SubjectList<[Var]>;
  let LangOpts = [CUDA];
  let Documentation = [Undocumented];
}

def CUDACudartBuiltin : IgnoredAttr {
  let Spellings = [GNU<"cudart_builtin">, Declspec<"__cudart_builtin__">];
  let LangOpts = [CUDA];
}

def CUDADevice : InheritableAttr {
  let Spellings = [GNU<"device">, Declspec<"__device__">];
  let Subjects = SubjectList<[Function, Var]>;
  let LangOpts = [CUDA];
  let Documentation = [Undocumented];
}

def CUDADeviceBuiltin : IgnoredAttr {
  let Spellings = [GNU<"device_builtin">, Declspec<"__device_builtin__">];
  let LangOpts = [CUDA];
}

def CUDADeviceBuiltinSurfaceType : InheritableAttr {
  let Spellings = [GNU<"device_builtin_surface_type">,
                   Declspec<"__device_builtin_surface_type__">];
  let LangOpts = [CUDA];
  let Subjects = SubjectList<[CXXRecord]>;
  let Documentation = [CUDADeviceBuiltinSurfaceTypeDocs];
  let MeaningfulToClassTemplateDefinition = 1;
  let SimpleHandler = 1;
}

def CUDADeviceBuiltinTextureType : InheritableAttr {
  let Spellings = [GNU<"device_builtin_texture_type">,
                   Declspec<"__device_builtin_texture_type__">];
  let LangOpts = [CUDA];
  let Subjects = SubjectList<[CXXRecord]>;
  let Documentation = [CUDADeviceBuiltinTextureTypeDocs];
  let MeaningfulToClassTemplateDefinition = 1;
  let SimpleHandler = 1;
}
def : MutualExclusions<[CUDADeviceBuiltinSurfaceType,
                        CUDADeviceBuiltinTextureType]>;

def CUDAGlobal : InheritableAttr {
  let Spellings = [GNU<"global">, Declspec<"__global__">];
  let Subjects = SubjectList<[Function]>;
  let LangOpts = [CUDA];
  let Documentation = [Undocumented];
}
def : MutualExclusions<[CUDADevice, CUDAGlobal]>;

def CUDAHost : InheritableAttr {
  let Spellings = [GNU<"host">, Declspec<"__host__">];
  let Subjects = SubjectList<[Function]>;
  let LangOpts = [CUDA];
  let Documentation = [Undocumented];
  let SimpleHandler = 1;
}
def : MutualExclusions<[CUDAGlobal, CUDAHost]>;

def HIPManaged : InheritableAttr {
  let Spellings = [GNU<"managed">, Declspec<"__managed__">];
  let Subjects = SubjectList<[Var]>;
  let LangOpts = [HIP];
  let Documentation = [HIPManagedAttrDocs];
}

def CUDAInvalidTarget : InheritableAttr {
  let Spellings = [];
  let Subjects = SubjectList<[Function]>;
  let LangOpts = [CUDA];
  let Documentation = [InternalOnly];
}

def CUDALaunchBounds : InheritableAttr {
  let Spellings = [GNU<"launch_bounds">, Declspec<"__launch_bounds__">];
  let Args = [ExprArgument<"MaxThreads">, ExprArgument<"MinBlocks", 1>];
  let LangOpts = [CUDA];
  let Subjects = SubjectList<[ObjCMethod, FunctionLike]>;
  // An AST node is created for this attribute, but is not used by other parts
  // of the compiler. However, this node needs to exist in the AST because
  // non-LLVM backends may be relying on the attribute's presence.
  let Documentation = [Undocumented];
}

def CUDAShared : InheritableAttr {
  let Spellings = [GNU<"shared">, Declspec<"__shared__">];
  let Subjects = SubjectList<[Var]>;
  let LangOpts = [CUDA];
  let Documentation = [Undocumented];
}
def : MutualExclusions<[CUDAConstant, CUDAShared, HIPManaged]>;

// INTEL_CUSTOMIZATION
def HLSDevice : InheritableAttr {
  let Spellings = [Clang<"hls_device">];
  let Subjects = SubjectList<[Function]>;
  let LangOpts = [HLS];
  let Documentation = [HLSDeviceDocs];
  let SimpleHandler = 1;
}
// end INTEL_CUSTOMIZATION

def GlobalStorageNonLocalVar : SubsetSubject<Var,
                                             [{S->hasGlobalStorage() &&
                                               !S->isLocalVarDeclOrParm()}],
                                             "global variables">;

def SYCLDevice : InheritableAttr {
  let Spellings = [GNU<"sycl_device">];
  let Subjects = SubjectList<[Function, GlobalStorageNonLocalVar]>;
  let LangOpts = [SYCLIsDevice, SilentlyIgnoreSYCLIsHost];
  let Documentation = [SYCLDeviceDocs];
}

def SYCLGlobalVar : InheritableAttr {
  let Spellings = [GNU<"sycl_global_var">];
  let Subjects = SubjectList<[GlobalStorageNonLocalVar], ErrorDiag>;
  let LangOpts = [SYCLIsDevice];
  // Only used internally by the SYCL implementation
  let Documentation = [Undocumented];
}

def SYCLKernel : InheritableAttr {
  let Spellings = [Clang<"sycl_kernel">];
  let Subjects = SubjectList<[FunctionTmpl]>;
  let LangOpts = [SYCLIsDevice, SilentlyIgnoreSYCLIsHost];
  let Documentation = [SYCLKernelDocs];
}

def SYCLSpecialClass: InheritableAttr {
  let Spellings = [Clang<"sycl_special_class">];
  let Subjects = SubjectList<[CXXRecord]>;
  let LangOpts = [SYCLIsDevice, SilentlyIgnoreSYCLIsHost];
  let Documentation = [SYCLSpecialClassDocs];
}

def SYCLType: InheritableAttr {
  let Spellings = [CXX11<"__sycl_detail__", "sycl_type">];
  let Subjects = SubjectList<[CXXRecord, Enum], ErrorDiag>;
  let LangOpts = [SYCLIsDevice, SilentlyIgnoreSYCLIsHost];
  let Args = [EnumArgument<"Type", "SYCLType",
                           ["accessor", "local_accessor", "spec_constant",
                            "specialization_id", "kernel_handler", "buffer_location",
                            "no_alias", "accessor_property_list", "group",
                            "private_memory", "aspect", "annotated_ptr", "annotated_arg",
                            "stream", "sampler", "host_pipe"],
                           ["accessor", "local_accessor", "spec_constant",
                            "specialization_id", "kernel_handler", "buffer_location",
                            "no_alias", "accessor_property_list", "group",
                            "private_memory", "aspect", "annotated_ptr", "annotated_arg",
                            "stream", "sampler", "host_pipe"]>];
  // Only used internally by SYCL implementation
  let Documentation = [InternalOnly];
}

def SYCLDeviceHas : InheritableAttr {
  let Spellings = [CXX11<"sycl", "device_has">];
  let Subjects = SubjectList<[Function], ErrorDiag>;
  let Args = [VariadicExprArgument<"Aspects">];
  let LangOpts = [SYCLIsDevice, SilentlyIgnoreSYCLIsHost];
  let Documentation = [SYCLDeviceHasDocs];
  let SupportsNonconformingLambdaSyntax = 1;
}

def SYCLUsesAspects : InheritableAttr {
  let Spellings = [CXX11<"__sycl_detail__", "__uses_aspects__">];
  let Subjects = SubjectList<[CXXRecord, Function], ErrorDiag>;
  let Args = [VariadicExprArgument<"Aspects">];
  let LangOpts = [SYCLIsDevice, SilentlyIgnoreSYCLIsHost];
  // Only used internally by SYCL implementation
  let Documentation = [Undocumented];
}

// Marks functions which must not be vectorized via horizontal SIMT widening,
// e.g. because the function is already vectorized. Used to mark SYCL
// explicit SIMD kernels and functions.
def SYCLSimd : InheritableAttr {
  let Spellings = [GNU<"sycl_explicit_simd">,
                   CXX11<"intel", "sycl_explicit_simd">];
  let Subjects = SubjectList<[Function, GlobalVar]>;
  let Documentation = [SYCLSimdDocs];
  let SupportsNonconformingLambdaSyntax = 1;
  let SimpleHandler = 1;
}

// Available in SYCL explicit SIMD extension. Binds a file scope private
// variable to a specific register.
def SYCLRegisterNum : InheritableAttr {
  let Spellings = [GNU<"register_num">, Declspec<"register_num">];
  let Args = [UnsignedArgument<"Number">];
  let Subjects = SubjectList<[GlobalVar]>;
  // This attribute is applied to file-scope variables and must be compilable
  // for the host device as well
  let Documentation = [SYCLRegisterNumDocs];
}

// Used by FE to mark SYCL kernel pointer parameters which correspond to the
// original lambda's captured accessors. FE turns the attribute to some metadata
// required by the device back-end.
// This attribute does not require custom semantic handling 
// hence we set the SemaHandler field to 0.
// The attribute is not for public consumption, and is an implicitly-created attribute
// that has no visible spelling, hence undocumented.
def SYCLAccessorPtr : Attr {
  // This attribute has no spellings as it is only ever created implicitly.
  let Spellings = [];
  let SemaHandler = 0;
  let Documentation = [InternalOnly];
}

// Used to mark readonly accessors. It is not to be used directly in the source.
def SYCLAccessorReadonly : Attr {
  // This attribute has no spellings as it is only ever created implicitly.
  let Spellings = [];
  let SemaHandler = 0;
  let Documentation = [InternalOnly];
}

// The attribute denotes that it is a function written in a scalar fashion, which
// is used in ESIMD context and needs to be vectorized by a vector backend compiler.
// For now, this attribute will be used only in internal implementation of
// specific public ESIMD APIs. It is not supposed to be used directly in the
// user code, hence it is undocumented.
// The argument of the attribute specifies the number of SIMD lanes, for which
// the function should be vectorized.
def SYCLIntelESimdVectorize : InheritableAttr {
  let Spellings = [CXX11<"intel", "sycl_esimd_vectorize">];
  let Args = [ExprArgument<"Value">];
  let Subjects = SubjectList<[Function], ErrorDiag>;
  let LangOpts = [SYCLIsDevice];
  let Documentation = [Undocumented];
  let SupportsNonconformingLambdaSyntax = 1;
  let PragmaAttributeSupport = 0;
}

def SYCLScope : Attr {
  // No spelling, as this attribute can't be created in the source code.
  let Spellings = [];
  let Args = [EnumArgument<"level", "Level", ["work_group", "work_item"],
                                             ["WorkGroup", "WorkItem"]>];
  let Subjects = SubjectList<[Function, Var]>;
  let LangOpts = [SYCLIsDevice];

  let AdditionalMembers = [{
    bool isWorkGroup() const {
      return getLevel() == SYCLScopeAttr::WorkGroup;
    }

    bool isWorkItem() const {
      return getLevel() == SYCLScopeAttr::WorkItem;
    }
  }];

  let Documentation = [InternalOnly];
}

def SYCLDeviceIndirectlyCallable : InheritableAttr {
  let Spellings = [ CXX11<"intel", "device_indirectly_callable"> ];
  let Subjects = SubjectList<[Function]>;
  let LangOpts = [SYCLIsDevice, SilentlyIgnoreSYCLIsHost];
  let Documentation = [SYCLDeviceIndirectlyCallableDocs];
}

// INTEL_CUSTOMIZATION
def SYCLUnmasked: InheritableAttr {
  let Spellings = [ CXX11<"intel", "unmasked"> ];
  let Subjects = SubjectList<[Function, CXXMethod]>;
  let LangOpts = [SYCLIsDevice, SYCLIsHost];
  let Documentation = [SYCLUnmaskedDocs];
}
// end INTEL_CUSTOMIZATION

def SYCLIntelBufferLocation : InheritableAttr {
  // No spelling, as this attribute can't be created in the source code.
  let Spellings = [];
  let Args = [UnsignedArgument<"LocationID">];
  let LangOpts = [SYCLIsDevice, SYCLIsHost];
  let Documentation = [InternalOnly];
}

def SYCLRequiresDecomposition : InheritableAttr {
  // No spellings, as this is for internal use.
  let Spellings = [];
  let Subjects = SubjectList<[Named]>;
  let LangOpts = [SYCLIsDevice, SYCLIsHost];
  let Documentation = [InternalOnly];
}

def SYCLGenerateNewType : InheritableAttr {
  // No spellings, as this is for internal use.
  let Spellings = [];
  let Subjects = SubjectList<[Named]>;
  let LangOpts = [SYCLIsDevice, SYCLIsHost];
  let Documentation = [InternalOnly];
}

def SYCLIntelKernelArgsRestrict : InheritableAttr {
  let Spellings = [CXX11<"intel", "kernel_args_restrict">];
  let Subjects = SubjectList<[Function], ErrorDiag>;
  let LangOpts = [SYCLIsDevice, SilentlyIgnoreSYCLIsHost];
  let Documentation = [SYCLIntelKernelArgsRestrictDocs];
  let SimpleHandler = 1;
  let SupportsNonconformingLambdaSyntax = 1;
}

def SYCLIntelNumSimdWorkItems : InheritableAttr {
  let Spellings = [GNU<"num_simd_work_items">, //INTEL
                   CXX11<"intel","num_simd_work_items">];
  let Args = [ExprArgument<"Value">];
  let LangOpts = [SYCLIsDevice, SilentlyIgnoreSYCLIsHost, OpenCL]; //INTEL
  let Subjects = SubjectList<[Function], ErrorDiag>;
  let Documentation = [SYCLIntelNumSimdWorkItemsAttrDocs];
  let SupportsNonconformingLambdaSyntax = 1;
}

def SYCLIntelUseStallEnableClusters : InheritableAttr {
  let Spellings = [CXX11<"intel","use_stall_enable_clusters">, //INTEL
                   Clang<"stall_enable">, //INTEL
                   Clang<"use_stall_enable_clusters">]; //INTEL
  let LangOpts = [SilentlyIgnoreSYCLIsHost, SYCLIsDevice, HLS, OpenCL]; //INTEL
  let Subjects = SubjectList<[Function], ErrorDiag>;
  let Documentation = [SYCLIntelUseStallEnableClustersAttrDocs];
  let SupportsNonconformingLambdaSyntax = 1;
}

def SYCLIntelSchedulerTargetFmaxMhz : InheritableAttr {
  let Spellings = [GNU<"scheduler_target_fmax_mhz">, //INTEL
                   CXX11<"intel","scheduler_target_fmax_mhz">];
  let Args = [ExprArgument<"Value">];
  let LangOpts = [SYCLIsDevice, SilentlyIgnoreSYCLIsHost, HLS, OpenCL]; //INTEL
  let Subjects = SubjectList<[Function], ErrorDiag>;
  let Documentation = [SYCLIntelSchedulerTargetFmaxMhzAttrDocs];
  let SupportsNonconformingLambdaSyntax = 1;
}

def SYCLIntelMaxWorkGroupSize : InheritableAttr {
  let Spellings = [GNU<"max_work_group_size">, //INTEL
                   CXX11<"intel","max_work_group_size">];
  let Args = [ExprArgument<"XDim">,
              ExprArgument<"YDim">,
              ExprArgument<"ZDim">];
  let LangOpts = [SYCLIsDevice, SilentlyIgnoreSYCLIsHost, OpenCL]; //INTEL
  let Subjects = SubjectList<[Function], ErrorDiag>;
  let AdditionalMembers = [{
    std::optional<llvm::APSInt> getXDimVal() const {
      if (const auto *CE = dyn_cast<ConstantExpr>(getXDim()))
        return CE->getResultAsAPSInt();
      return std::nullopt;
    }
    std::optional<llvm::APSInt> getYDimVal() const {
      if (const auto *CE = dyn_cast<ConstantExpr>(getYDim()))
        return CE->getResultAsAPSInt();
      return std::nullopt;
    }
    std::optional<llvm::APSInt> getZDimVal() const {
      if (const auto *CE = dyn_cast<ConstantExpr>(getZDim()))
        return CE->getResultAsAPSInt();
      return std::nullopt;
    }
  }];
  let Documentation = [SYCLIntelMaxWorkGroupSizeAttrDocs];
  let SupportsNonconformingLambdaSyntax = 1;
}

def SYCLIntelMaxGlobalWorkDim : InheritableAttr {
  let Spellings = [GNU<"max_global_work_dim">, //INTEL
                   CXX11<"intel","max_global_work_dim">];
  let Args = [ExprArgument<"Value">];
  let LangOpts = [SYCLIsDevice, SilentlyIgnoreSYCLIsHost, OpenCL]; //INTEL
  let Subjects = SubjectList<[Function], ErrorDiag>;
  let Documentation = [SYCLIntelMaxGlobalWorkDimAttrDocs];
  let SupportsNonconformingLambdaSyntax = 1;
}

def SYCLDeviceGlobal: InheritableAttr {
  let Spellings = [CXX11<"__sycl_detail__", "device_global">];
  let Subjects = SubjectList<[CXXRecord], ErrorDiag>;
  let LangOpts = [SYCLIsDevice, SilentlyIgnoreSYCLIsHost];
  // Only used internally by SYCL implementation
  let Documentation = [SYCLDeviceGlobalAttrDocs];
  let SimpleHandler = 1;
}

def SYCLGlobalVariableAllowed : InheritableAttr {
  let Spellings = [CXX11<"__sycl_detail__", "global_variable_allowed">];
  let Subjects = SubjectList<[CXXRecord], ErrorDiag>;
  let LangOpts = [SYCLIsDevice, SilentlyIgnoreSYCLIsHost];
  // Only used internally by SYCL implementation
  let Documentation = [SYCLGlobalVariableAllowedAttrDocs];
  let SimpleHandler = 1;
}

def SYCLIntelNoGlobalWorkOffset : InheritableAttr {
  let Spellings = [CXX11<"intel", "no_global_work_offset">];
  let Args = [ExprArgument<"Value", /*optional*/1>];
  let LangOpts = [SYCLIsDevice, SilentlyIgnoreSYCLIsHost];
  let Subjects = SubjectList<[Function], ErrorDiag>;
  let Documentation = [SYCLIntelNoGlobalWorkOffsetAttrDocs];
  let SupportsNonconformingLambdaSyntax = 1;
}

def SYCLIntelLoopFuse : InheritableAttr {
  let Spellings = [CXX11<"intel", "loop_fuse">,
                   CXX11<"intel", "loop_fuse_independent">];
  let Args = [ExprArgument<"Value", /*optional=*/ 1>];
  let LangOpts = [SYCLIsDevice, SilentlyIgnoreSYCLIsHost];
  let Subjects = SubjectList<[Function], ErrorDiag>;
  let Accessors = [Accessor<"isIndependent",
                  [CXX11<"intel", "loop_fuse_independent">]>];
  let Documentation = [SYCLIntelLoopFuseDocs];
  let SupportsNonconformingLambdaSyntax = 1;
}

class SYCLAddIRAttrMemberCodeHolder<code Code> {
  code MemberCode = Code;
}

// Common class for SYCL add_ir_attributes_* attributes.
def SYCLAddIRAttrCommonMembers : SYCLAddIRAttrMemberCodeHolder<[{
  static std::optional<std::string>
  getValidAttributeNameAsString(const Expr *NameE, const ASTContext &Context) {
    if (const auto *NameLiteral = dyn_cast<StringLiteral>(NameE))
      return NameLiteral->getString().str();

    const auto *NameCE = dyn_cast<ConstantExpr>(NameE);
    if (!NameCE)
      return std::nullopt;

    APValue NameLValue;
    if (!NameCE->isCXX11ConstantExpr(Context, &NameLValue))
      NameLValue = NameCE->getAPValueResult();

    if (!NameLValue.isLValue())
      return std::nullopt;

    if (const auto *NameValExpr =
            NameLValue.getLValueBase().dyn_cast<const Expr *>())
      return getValidAttributeNameAsString(NameValExpr, Context);

    if (const auto *NameValDecl =
            NameLValue.getLValueBase().dyn_cast<const ValueDecl *>()) {
      if (const auto *NameVarDecl = dyn_cast<const VarDecl>(NameValDecl)) {
        return getValidAttributeNameAsString(NameVarDecl->getInit(), Context);
      }
    }
    return std::nullopt;
  }

  static std::optional<std::string>
  getValidAttributeValueAsString(const APValue &Value,
                                 const ASTContext &Context,
                                 QualType ValueQType) {
    assert(!Value.isLValue());
    if (ValueQType->isCharType()) {
      char C = static_cast<char>(Value.getInt().getExtValue());
      return std::string(&C, 1);
    }
    if (ValueQType->isBooleanType())
      return std::string(Value.getInt().getExtValue() ? "true" : "false");
    if (ValueQType->isIntegralOrEnumerationType() ||
        ValueQType->isFloatingType())
      return Value.getAsString(Context, ValueQType);
    if (ValueQType->isArrayType() &&
        (ValueQType->getArrayElementTypeNoTypeQual()->isCharType() ||
         ValueQType->getArrayElementTypeNoTypeQual()
                   ->isIntegralOrEnumerationType())) {
      SmallString<10> StrBuffer;
      for (unsigned I = 0; I < Value.getArraySize(); ++I) {
        const APValue &ArrayElem = Value.getArrayInitializedElt(I);
        char C = static_cast<char>(ArrayElem.getInt().getExtValue());
        if (C == 0)
          break;
        StrBuffer += C;
      }
      return std::string(StrBuffer);
    }
    return std::nullopt;
  }

  static std::optional<std::string>
  getValidAttributeValueAsString(const Expr *ValueE,
                                 const ASTContext &Context) {
    if (ValueE->getType()->isNullPtrType())
      return std::string("");
    if (const auto *StringVal = dyn_cast<StringLiteral>(ValueE))
      return StringVal->getString().str();
    if (const auto *BoolVal = dyn_cast<CXXBoolLiteralExpr>(ValueE))
      return std::string(BoolVal->getValue() ? "true" : "false");
    if (const auto *FloatingVal = dyn_cast<FloatingLiteral>(ValueE))
      return APValue(FloatingVal->getValue())
          .getAsString(Context, ValueE->getType());
    if (const auto *CharacterVal = dyn_cast<CharacterLiteral>(ValueE)) {
      char C = static_cast<char>(CharacterVal->getValue());
      return std::string(&C, 1);
    }
    if (const auto *IntegerVal = dyn_cast<IntegerLiteral>(ValueE)) {
      SmallString<10> IntegerStrBuffer;
      IntegerVal->getValue().toString(IntegerStrBuffer, 10,
                                      ValueE->getType()->isSignedIntegerType());
      return std::string(IntegerStrBuffer);
    }
    if (const auto *InitListE = dyn_cast<InitListExpr>(ValueE)) {
      if (InitListE->isStringLiteralInit()) {
        const Expr *StringInitE = InitListE->getInit(0)->IgnoreParenImpCasts();
        return getValidAttributeValueAsString(StringInitE, Context);
      }

      SmallString<10> StrBuffer;
      for (const auto *InitE : InitListE->inits()) {
        const Expr *InitNoImpCastE = InitE->IgnoreParenImpCasts();
        char C = 0;
        if (const auto *CharacterVal =
              dyn_cast<CharacterLiteral>(InitNoImpCastE))
          C = static_cast<char>(CharacterVal->getValue());
        else if (const auto *IntegerVal =
              dyn_cast<IntegerLiteral>(InitNoImpCastE))
          C = static_cast<char>(IntegerVal->getValue().getSExtValue());
        else
          return std::nullopt;

        // Null terminator will end the string reading.
        if (C == 0)
          break;

        StrBuffer += C;
      }
      return std::string(StrBuffer);
    }

    const auto *ValueCE = dyn_cast<ConstantExpr>(ValueE);
    if (!ValueCE)
      return std::nullopt;

    APValue ValueAPV;
    if (!ValueCE->isCXX11ConstantExpr(Context, &ValueAPV))
      ValueAPV = ValueCE->getAPValueResult();

    if (!ValueAPV.isLValue())
      return getValidAttributeValueAsString(ValueAPV, Context,
                                            ValueCE->getType());

    if (ValueAPV.getLValueBase().isNull())
      return std::string("");

    if (const auto *ValueValExpr =
            ValueAPV.getLValueBase().dyn_cast<const Expr *>())
      return getValidAttributeValueAsString(ValueValExpr, Context);

    if (const auto *ValueValDecl =
            ValueAPV.getLValueBase().dyn_cast<const ValueDecl *>()) {
      if (const auto *ValueVarDecl = dyn_cast<const VarDecl>(ValueValDecl)) {
        return getValidAttributeValueAsString(ValueVarDecl->getInit(), Context);
      }
    }
    return std::nullopt;
  }

  static std::optional<llvm::SmallSet<StringRef, 4>> getAttributeFilterFromExprs(
      Expr **AttributeExprs, size_t AttributeExprsSize) {
    if (!AttributeExprsSize)
      return std::nullopt;

    const auto *FilterListE = dyn_cast<InitListExpr>(AttributeExprs[0]);
    if (!FilterListE)
      return std::nullopt;

    llvm::SmallSet<StringRef, 4> Filter;
    for (const Expr *FilterE : FilterListE->inits()) {
      const auto *FilterStrLit = dyn_cast<StringLiteral>(FilterE);
      assert(FilterStrLit && "Element in filter list is not a string literal.");
      Filter.insert(FilterStrLit->getString());
    }
    return Filter;
  }

  std::optional<llvm::SmallSet<StringRef, 4>> getAttributeFilter() const {
    return getAttributeFilterFromExprs(args_begin(), args_size());
  }

  bool hasFilterList() const {
    return args_size() && isa<InitListExpr>(*args_begin());
  }

  SmallVector<std::pair<std::string, std::string>, 4>
  getFilteredAttributeNameValuePairs(
      const std::optional<llvm::SmallSet<StringRef, 4>> &AttributeNameFilter,
      const ASTContext &Context) const {
    Expr **AttributeExprs = args_begin() + hasFilterList();
    size_t AttributeExprsSize = args_size() - hasFilterList();

    assert((AttributeExprsSize & 1) == 0 && "Too few remaining expressions.");

    SmallVector<std::pair<std::string, std::string>, 4> Attrs;
    for (size_t I = 0; I < AttributeExprsSize / 2; ++I) {
      std::optional<std::string> NameStr =
          getValidAttributeNameAsString(AttributeExprs[I], Context);
      assert(NameStr && "Attribute name is not a valid string.");

      // If attribute name is empty, then skip attribute.
      if (NameStr->empty())
        continue;

      // If attribute name is not in the filter, we skip it.
      if (AttributeNameFilter && !AttributeNameFilter->contains(*NameStr))
        continue;

      std::optional<std::string> ValueStr = getValidAttributeValueAsString(
          AttributeExprs[I + AttributeExprsSize / 2], Context);
      assert(ValueStr && "Attribute value is not a valid type.");

      Attrs.push_back(std::make_pair(*NameStr, *ValueStr));
    }

    return Attrs;
  }

  SmallVector<std::pair<std::string, std::string>, 4>
  getFilteredAttributeNameValuePairs(const ASTContext &Context) const {
    std::optional<llvm::SmallSet<StringRef, 4>> AttributeNameFilter =
        getAttributeFilter();
    return getFilteredAttributeNameValuePairs(AttributeNameFilter, Context);
  }

  SmallVector<std::pair<std::string, std::string>, 4>
  getAttributeNameValuePairs(const ASTContext &Context) const {
    return getFilteredAttributeNameValuePairs(std::nullopt, Context);
  }
}]>;

def SYCLAddIRAttributesFunction : InheritableAttr {
  let Spellings = [CXX11<"__sycl_detail__", "add_ir_attributes_function">];
  let Args = [VariadicExprArgument<"Args">];
  let LangOpts = [SYCLIsDevice, SilentlyIgnoreSYCLIsHost];
  let Subjects = SubjectList<[Function], ErrorDiag>;
  let AcceptsExprPack = 1;
  let AdditionalMembers = SYCLAddIRAttrCommonMembers.MemberCode;
  let Documentation = [SYCLAddIRAttributesFunctionDocs];
}

def SYCLAddIRAttributesKernelParameter : InheritableAttr {
  let Spellings = [CXX11<"__sycl_detail__",
                         "add_ir_attributes_kernel_parameter">];
  let Args = [VariadicExprArgument<"Args">];
  let LangOpts = [SYCLIsDevice, SilentlyIgnoreSYCLIsHost];
  let Subjects = SubjectList<[ParmVar], ErrorDiag>;
  let AcceptsExprPack = 1;
  let AdditionalMembers = SYCLAddIRAttrCommonMembers.MemberCode;
  let Documentation = [SYCLAddIRAttributesKernelParameterDocs];
}

def SYCLAddIRAttributesGlobalVariable : InheritableAttr {
  let Spellings = [CXX11<"__sycl_detail__",
                         "add_ir_attributes_global_variable">];
  let Args = [VariadicExprArgument<"Args">];
  let LangOpts = [SYCLIsDevice, SilentlyIgnoreSYCLIsHost];
  let Subjects = SubjectList<[Record], ErrorDiag>;
  let AcceptsExprPack = 1;
  let AdditionalMembers = SYCLAddIRAttrCommonMembers.MemberCode;
  let Documentation = [SYCLAddIRAttributesGlobalVariableDocs];
}

def SYCLAddIRAnnotationsMember : InheritableAttr {
  let Spellings = [CXX11<"__sycl_detail__", "add_ir_annotations_member">];
  let Args = [VariadicExprArgument<"Args">];
  let LangOpts = [SYCLIsDevice, SilentlyIgnoreSYCLIsHost];
  let Subjects = SubjectList<[Field], ErrorDiag>;
  let AcceptsExprPack = 1;
  let AdditionalMembers = SYCLAddIRAttrCommonMembers.MemberCode;
  let Documentation = [SYCLAddIRAnnotationsMemberDocs];
}

def C11NoReturn : InheritableAttr {
  let Spellings = [Keyword<"_Noreturn">];
  let Subjects = SubjectList<[Function], ErrorDiag>;
  let SemaHandler = 0;
  let Documentation = [C11NoReturnDocs];
}

def CXX11NoReturn : InheritableAttr {
  let Spellings = [CXX11<"", "noreturn", 200809>,
                   C2x<"", "noreturn", 202202>, C2x<"", "_Noreturn", 202202>];
  let Subjects = SubjectList<[Function], ErrorDiag>;
  let Documentation = [CXX11NoReturnDocs];
}

// Similar to CUDA, OpenCL attributes do not receive a [[]] spelling because
// the specification does not expose them with one currently.
def OpenCLKernel : InheritableAttr {
  let Spellings = [Keyword<"__kernel">, Keyword<"kernel">];
  let Subjects = SubjectList<[Function], ErrorDiag>;
  let Documentation = [Undocumented];
  let SimpleHandler = 1;
}

def OpenCLUnrollHint : StmtAttr {
  let Spellings = [GNU<"opencl_unroll_hint">];
  let Subjects = SubjectList<[ForStmt, CXXForRangeStmt, WhileStmt, DoStmt],
                             ErrorDiag, "'for', 'while', and 'do' statements">;
  let Args = [UnsignedArgument<"UnrollHint", /*opt*/1>];
  let Documentation = [OpenCLUnrollHintDocs];
}

def LoopUnrollHint : StmtAttr {
  let Spellings = [CXX11<"clang","loop_unroll">];
  let Subjects = SubjectList<[ForStmt, CXXForRangeStmt, WhileStmt, DoStmt],
                             ErrorDiag, "'for', 'while', and 'do' statements">;
  let Args = [ExprArgument<"UnrollHintExpr", /*opt*/1>];
  let LangOpts = [SYCLIsDevice, SYCLIsHost];
  let IsStmtDependent = 1;
  let AdditionalMembers = [{
    std::string getDiagnosticName(const PrintingPolicy &Policy) const {
      std::string ValueName;
      llvm::raw_string_ostream OS(ValueName);
      if (auto *E = getUnrollHintExpr()) {
        OS << "(";
        E->printPretty(OS, nullptr, Policy);
        OS << ")";
      }
      return "[[clang::loop_unroll" + OS.str() + "]]";
    }
  }];
  let Documentation = [LoopUnrollHintDocs];
}

def IntelReqdSubGroupSize: InheritableAttr {
  let Spellings = [
    GNU<"intel_reqd_sub_group_size">, CXX11<"intel", "reqd_sub_group_size">,
    CXX11<"intel", "sub_group_size">, CXX11<"sycl", "reqd_sub_group_size">
  ];
  let Args = [ExprArgument<"Value">];
  let Subjects = SubjectList<[Function], ErrorDiag>;
  let Documentation = [IntelReqdSubGroupSizeDocs];
  let LangOpts = [OpenCL, SYCLIsDevice, SilentlyIgnoreSYCLIsHost];
  let SupportsNonconformingLambdaSyntax = 1;
  let Accessors =
    [Accessor<"isSYCL2020Spelling", [CXX11<"intel", "sub_group_size">]>];
}

def IntelNamedSubGroupSize : InheritableAttr {
  let Spellings = [CXX11<"intel", "named_sub_group_size">];
  let Args = [EnumArgument<"Type", "SubGroupSizeType", ["automatic", "primary"],
                           ["Automatic", "Primary"]>];
  let Subjects = SubjectList<[Function], ErrorDiag>;
  let Documentation = [IntelNamedSubGroupSizeDocs];
  let LangOpts = [OpenCL, SYCLIsDevice, SilentlyIgnoreSYCLIsHost];
  let SupportsNonconformingLambdaSyntax = 1;
}

def :
  MutualExclusions<[IntelReqdSubGroupSize, IntelNamedSubGroupSize, SYCLSimd]>;

// This attribute is both a type attribute, and a declaration attribute (for
// parameter variables).
def OpenCLAccess : Attr {
  let Spellings = [Keyword<"__read_only">, Keyword<"read_only">,
                   Keyword<"__write_only">, Keyword<"write_only">,
                   Keyword<"__read_write">, Keyword<"read_write">];
  let Subjects = SubjectList<[ParmVar, TypedefName], ErrorDiag>;
  let Accessors = [Accessor<"isReadOnly", [Keyword<"__read_only">,
                                           Keyword<"read_only">]>,
                   Accessor<"isReadWrite", [Keyword<"__read_write">,
                                            Keyword<"read_write">]>,
                   Accessor<"isWriteOnly", [Keyword<"__write_only">,
                                            Keyword<"write_only">]>];
  let Documentation = [OpenCLAccessDocs];
}

def OpenCLPrivateAddressSpace : TypeAttr {
  let Spellings = [Keyword<"__private">, Keyword<"private">, Clang<"opencl_private">];
  let Documentation = [OpenCLAddressSpacePrivateDocs];
}

def OpenCLGlobalAddressSpace : TypeAttr {
  let Spellings = [Keyword<"__global">, Keyword<"global">, Clang<"opencl_global">];
  let Documentation = [OpenCLAddressSpaceGlobalDocs];
}

def OpenCLGlobalDeviceAddressSpace : TypeAttr {
  let Spellings = [Clang<"opencl_global_device">];
  let Documentation = [OpenCLAddressSpaceGlobalExtDocs];
}

def OpenCLGlobalHostAddressSpace : TypeAttr {
  let Spellings = [Clang<"opencl_global_host">];
  let Documentation = [OpenCLAddressSpaceGlobalExtDocs];
}

def OpenCLLocalAddressSpace : TypeAttr {
  let Spellings = [Keyword<"__local">, Keyword<"local">, Clang<"opencl_local">];
  let Documentation = [OpenCLAddressSpaceLocalDocs];
}

def OpenCLConstantAddressSpace : TypeAttr {
  let Spellings = [Keyword<"__constant">, Keyword<"constant">, Clang<"opencl_constant">];
  let Documentation = [OpenCLAddressSpaceConstantDocs];
}

def OpenCLGenericAddressSpace : TypeAttr {
  let Spellings = [Keyword<"__generic">, Keyword<"generic">, Clang<"opencl_generic">];
  let Documentation = [OpenCLAddressSpaceGenericDocs];
}

def OpenCLNoSVM : Attr {
  let Spellings = [GNU<"nosvm">];
  let Subjects = SubjectList<[Var]>;
  let Documentation = [OpenCLNoSVMDocs];
  let LangOpts = [OpenCL];
  let ASTNode = 0;
}

def RenderScriptKernel : Attr {
  let Spellings = [GNU<"kernel">];
  let Subjects = SubjectList<[Function]>;
  let Documentation = [RenderScriptKernelAttributeDocs];
  let LangOpts = [RenderScript];
  let SimpleHandler = 1;
}

def Deprecated : InheritableAttr {
  let Spellings = [GCC<"deprecated">, Declspec<"deprecated">,
                   CXX11<"","deprecated", 201309>,
                   C2x<"", "deprecated", 201904>];
  let Args = [StringArgument<"Message", 1>,
              // An optional string argument that enables us to provide a
              // Fix-It.
              StringArgument<"Replacement", 1>];
  let MeaningfulToClassTemplateDefinition = 1;
  let Documentation = [DeprecatedDocs];
}

def Destructor : InheritableAttr {
  let Spellings = [GCC<"destructor">];
  let Args = [DefaultIntArgument<"Priority", 65535>];
  let Subjects = SubjectList<[Function]>;
  let Documentation = [Undocumented];
}

def EmptyBases : InheritableAttr, TargetSpecificAttr<TargetMicrosoftCXXABI> {
  let Spellings = [Declspec<"empty_bases">];
  let Subjects = SubjectList<[CXXRecord]>;
  let Documentation = [EmptyBasesDocs];
  let SimpleHandler = 1;
}

def AllocSize : InheritableAttr {
  let Spellings = [GCC<"alloc_size">];
  let Subjects = SubjectList<[HasFunctionProto]>;
  let Args = [ParamIdxArgument<"ElemSizeParam">,
              ParamIdxArgument<"NumElemsParam", /*opt*/ 1>];
  let TemplateDependent = 1;
  let Documentation = [AllocSizeDocs];
}

def EnableIf : InheritableAttr {
  // Does not have a [[]] spelling because this attribute requires the ability
  // to parse function arguments but the attribute is not written in the type
  // position.
  let Spellings = [GNU<"enable_if">];
  let Subjects = SubjectList<[Function]>;
  let Args = [ExprArgument<"Cond">, StringArgument<"Message">];
  let TemplateDependent = 1;
  let Documentation = [EnableIfDocs];
}

def ExtVectorType : Attr {
  // This is an OpenCL-related attribute and does not receive a [[]] spelling.
  let Spellings = [GNU<"ext_vector_type">];
  // FIXME: This subject list is wrong; this is a type attribute.
  let Subjects = SubjectList<[TypedefName], ErrorDiag>;
  let Args = [ExprArgument<"NumElements">];
  let ASTNode = 0;
  let Documentation = [Undocumented];
  // This is a type attribute with an incorrect subject list, so should not be
  // permitted by #pragma clang attribute.
  let PragmaAttributeSupport = 0;
}

def FallThrough : StmtAttr {
  let Spellings = [CXX11<"", "fallthrough", 201603>,
                   C2x<"", "fallthrough", 201910>,
                   CXX11<"clang", "fallthrough">, GCC<"fallthrough">];
  // The attribute only applies to a NullStmt, but we have special fix-it
  // behavior if applied to a case label.
  let Subjects = SubjectList<[NullStmt, SwitchCase], ErrorDiag,
                             "empty statements">;
  let Documentation = [FallthroughDocs];
}

def Likely : StmtAttr {
  let Spellings = [CXX11<"", "likely", 201803>, C2x<"clang", "likely">];
  let Documentation = [LikelihoodDocs];
}

def Unlikely : StmtAttr {
  let Spellings = [CXX11<"", "unlikely", 201803>, C2x<"clang", "unlikely">];
  let Documentation = [LikelihoodDocs];
}
def : MutualExclusions<[Likely, Unlikely]>;

def NoMerge : DeclOrStmtAttr {
  let Spellings = [Clang<"nomerge">];
  let Documentation = [NoMergeDocs];
  let Subjects = SubjectList<[Function, Stmt], ErrorDiag,
                             "functions and statements">;
  let SimpleHandler = 1;
}

def MustTail : StmtAttr {
  let Spellings = [Clang<"musttail">];
  let Documentation = [MustTailDocs];
  let Subjects = SubjectList<[ReturnStmt], ErrorDiag, "return statements">;
}

def FastCall : DeclOrTypeAttr {
  let Spellings = [GCC<"fastcall">, Keyword<"__fastcall">,
                   Keyword<"_fastcall">];
//  let Subjects = [Function, ObjCMethod];
  let Documentation = [FastCallDocs];
}

def RegCall : DeclOrTypeAttr {
  // INTEL_CUSTOMIZATION - "_regcall" alternate spelling
  let Spellings = [GCC<"regcall">, Keyword<"__regcall">, Keyword<"_regcall">];
  let Documentation = [RegCallDocs];
}

def Final : InheritableAttr {
  let Spellings = [Keyword<"final">, Keyword<"sealed">];
  let Accessors = [Accessor<"isSpelledAsSealed", [Keyword<"sealed">]>];
  let SemaHandler = 0;
  // Omitted from docs, since this is language syntax, not an attribute, as far
  // as users are concerned.
  let Documentation = [InternalOnly];
}

def MinSize : InheritableAttr {
  let Spellings = [Clang<"minsize">];
  let Subjects = SubjectList<[Function, ObjCMethod], ErrorDiag>;
  let Documentation = [MinSizeDocs];
}

def FlagEnum : InheritableAttr {
  let Spellings = [Clang<"flag_enum">];
  let Subjects = SubjectList<[Enum]>;
  let Documentation = [FlagEnumDocs];
  let SimpleHandler = 1;
}

def EnumExtensibility : InheritableAttr {
  let Spellings = [Clang<"enum_extensibility">];
  let Subjects = SubjectList<[Enum]>;
  let Args = [EnumArgument<"Extensibility", "Kind",
              ["closed", "open"], ["Closed", "Open"]>];
  let Documentation = [EnumExtensibilityDocs];
}

def Flatten : InheritableAttr {
  let Spellings = [GCC<"flatten">];
  let Subjects = SubjectList<[Function], ErrorDiag>;
  let Documentation = [FlattenDocs];
  let SimpleHandler = 1;
}

def Format : InheritableAttr {
  let Spellings = [GCC<"format">];
  let Args = [IdentifierArgument<"Type">, IntArgument<"FormatIdx">,
              IntArgument<"FirstArg">];
  let Subjects = SubjectList<[ObjCMethod, Block, HasFunctionProto]>;
  let Documentation = [FormatDocs];
}

def FormatArg : InheritableAttr {
  let Spellings = [GCC<"format_arg">];
  let Args = [ParamIdxArgument<"FormatIdx">];
  let Subjects = SubjectList<[ObjCMethod, HasFunctionProto]>;
  let Documentation = [Undocumented];
}

def Callback : InheritableAttr {
  let Spellings = [Clang<"callback">];
  let Args = [VariadicParamOrParamIdxArgument<"Encoding">];
  let Subjects = SubjectList<[Function]>;
  let Documentation = [CallbackDocs];
}

def GNUInline : InheritableAttr {
  let Spellings = [GCC<"gnu_inline">];
  let Subjects = SubjectList<[Function]>;
  let Documentation = [GnuInlineDocs];
}

def Hot : InheritableAttr {
  let Spellings = [GCC<"hot">];
  let Subjects = SubjectList<[Function]>;
  let Documentation = [HotFunctionEntryDocs];
  let SimpleHandler = 1;
}
def : MutualExclusions<[Hot, Cold]>;

def IBAction : InheritableAttr {
  let Spellings = [Clang<"ibaction">];
  let Subjects = SubjectList<[ObjCInstanceMethod]>;
  // An AST node is created for this attribute, but is not used by other parts
  // of the compiler. However, this node needs to exist in the AST because
  // external tools rely on it.
  let Documentation = [Undocumented];
  let SimpleHandler = 1;
}

def IBOutlet : InheritableAttr {
  let Spellings = [Clang<"iboutlet">];
//  let Subjects = [ObjCIvar, ObjCProperty];
  let Documentation = [Undocumented];
}

def IBOutletCollection : InheritableAttr {
  let Spellings = [Clang<"iboutletcollection">];
  let Args = [TypeArgument<"Interface", 1>];
//  let Subjects = [ObjCIvar, ObjCProperty];
  let Documentation = [Undocumented];
}

def IFunc : Attr, TargetSpecificAttr<TargetELF> {
  let Spellings = [GCC<"ifunc">];
  let Args = [StringArgument<"Resolver">];
  let Subjects = SubjectList<[Function]>;
  let Documentation = [IFuncDocs];
}

def Restrict : InheritableAttr {
  let Spellings = [Declspec<"restrict">, GCC<"malloc">];
  let Subjects = SubjectList<[Function]>;
  let Documentation = [RestrictDocs];
}

def LayoutVersion : InheritableAttr, TargetSpecificAttr<TargetMicrosoftCXXABI> {
  let Spellings = [Declspec<"layout_version">];
  let Args = [UnsignedArgument<"Version">];
  let Subjects = SubjectList<[CXXRecord]>;
  let Documentation = [LayoutVersionDocs];
}

def Leaf : InheritableAttr {
  let Spellings = [GCC<"leaf">];
  let Subjects = SubjectList<[Function]>;
  let Documentation = [LeafDocs];
  let SimpleHandler = 1;
}

def LifetimeBound : DeclOrTypeAttr {
  let Spellings = [Clang<"lifetimebound", 0>];
  let Subjects = SubjectList<[ParmVar, ImplicitObjectParameter], ErrorDiag>;
  let Documentation = [LifetimeBoundDocs];
  let LangOpts = [CPlusPlus];
  let SimpleHandler = 1;
}

def TrivialABI : InheritableAttr {
  // This attribute does not have a C [[]] spelling because it requires the
  // CPlusPlus language option.
  let Spellings = [Clang<"trivial_abi", 0>];
  let Subjects = SubjectList<[CXXRecord]>;
  let Documentation = [TrivialABIDocs];
  let LangOpts = [CPlusPlus];
  let SimpleHandler = 1;
}

def MaxFieldAlignment : InheritableAttr {
  // This attribute has no spellings as it is only ever created implicitly.
  let Spellings = [];
  let Args = [UnsignedArgument<"Alignment">];
  let SemaHandler = 0;
  let Documentation = [InternalOnly];
}

def MayAlias : InheritableAttr {
  // FIXME: this is a type attribute in GCC, but a declaration attribute here.
  let Spellings = [GCC<"may_alias">];
  let Documentation = [Undocumented];
  let SimpleHandler = 1;
}

def MIGServerRoutine : InheritableAttr {
  let Spellings = [Clang<"mig_server_routine">];
  let Subjects = SubjectList<[Function, ObjCMethod, Block]>;
  let Documentation = [MIGConventionDocs];
}

def MSABI : DeclOrTypeAttr {
  let Spellings = [GCC<"ms_abi">];
//  let Subjects = [Function, ObjCMethod];
  let Documentation = [MSABIDocs];
}

def MSP430Interrupt : InheritableAttr, TargetSpecificAttr<TargetMSP430> {
  // NOTE: If you add any additional spellings, ARMInterrupt's, M68kInterrupt's,
  // MipsInterrupt's and AnyX86Interrupt's spellings must match.
  let Spellings = [GCC<"interrupt">];
  let Args = [UnsignedArgument<"Number">];
  let ParseKind = "Interrupt";
  let HasCustomParsing = 1;
  let Documentation = [Undocumented];
}

def Mips16 : InheritableAttr, TargetSpecificAttr<TargetMips32> {
  let Spellings = [GCC<"mips16">];
  let Subjects = SubjectList<[Function], ErrorDiag>;
  let Documentation = [Undocumented];
  let SimpleHandler = 1;
}

def MipsInterrupt : InheritableAttr, TargetSpecificAttr<TargetMips32> {
  // NOTE: If you add any additional spellings, ARMInterrupt's,
  // M68kInterrupt's, MSP430Interrupt's and AnyX86Interrupt's spellings
  // must match.
  let Spellings = [GCC<"interrupt">];
  let Subjects = SubjectList<[Function]>;
  let Args = [EnumArgument<"Interrupt", "InterruptType",
                           ["vector=sw0", "vector=sw1", "vector=hw0",
                            "vector=hw1", "vector=hw2", "vector=hw3",
                            "vector=hw4", "vector=hw5", "eic", ""],
                           ["sw0", "sw1", "hw0", "hw1", "hw2", "hw3",
                            "hw4", "hw5", "eic", "eic"]
                           >];
  let ParseKind = "Interrupt";
  let Documentation = [MipsInterruptDocs];
}
def : MutualExclusions<[Mips16, MipsInterrupt]>;

def MicroMips : InheritableAttr, TargetSpecificAttr<TargetMips32> {
  let Spellings = [GCC<"micromips">];
  let Subjects = SubjectList<[Function], ErrorDiag>;
  let Documentation = [MicroMipsDocs];
  let SimpleHandler = 1;
}
def : MutualExclusions<[Mips16, MicroMips]>;

def MipsLongCall : InheritableAttr, TargetSpecificAttr<TargetAnyMips> {
  let Spellings = [GCC<"long_call">, GCC<"far">];
  let Subjects = SubjectList<[Function]>;
  let Documentation = [MipsLongCallStyleDocs];
  let SimpleHandler = 1;
}

def MipsShortCall : InheritableAttr, TargetSpecificAttr<TargetAnyMips> {
  let Spellings = [GCC<"short_call">, GCC<"near">];
  let Subjects = SubjectList<[Function]>;
  let Documentation = [MipsShortCallStyleDocs];
  let SimpleHandler = 1;
}
def : MutualExclusions<[MipsLongCall, MipsShortCall]>;

def M68kInterrupt : InheritableAttr, TargetSpecificAttr<TargetM68k> {
  // NOTE: If you add any additional spellings, ARMInterrupt's, MipsInterrupt's
  // MSP430Interrupt's and AnyX86Interrupt's spellings must match.
  let Spellings = [GNU<"interrupt">];
  let Args = [UnsignedArgument<"Number">];
  let ParseKind = "Interrupt";
  let HasCustomParsing = 1;
  let Documentation = [Undocumented];
}

def Mode : Attr {
  let Spellings = [GCC<"mode">];
  let Subjects = SubjectList<[Var, Enum, TypedefName, Field], ErrorDiag>;
  let Args = [IdentifierArgument<"Mode">];
  let Documentation = [Undocumented];
  // This is notionally a type attribute, which #pragma clang attribute
  // generally does not support.
  let PragmaAttributeSupport = 0;
}

def SYCLIntelIVDep : StmtAttr {
  let Spellings = [CXX11<"intel", "ivdep">];
  let Subjects = SubjectList<[ForStmt, CXXForRangeStmt, WhileStmt, DoStmt],
                             ErrorDiag, "'for', 'while', and 'do' statements">;
  let Args = [
    ExprArgument<"SafelenExpr", /*opt*/1>, ExprArgument<"ArrayExpr", /*opt*/1>,
    UnsignedArgument<"SafelenValue", /*opt*/1>
  ];
  let LangOpts = [SYCLIsDevice, SilentlyIgnoreSYCLIsHost];
  let IsStmtDependent = 1;
  let AdditionalMembers = [{
    bool isDependent() const {
      return (getSafelenExpr() &&
              getSafelenExpr()->isInstantiationDependent()) ||
             (getArrayExpr() && getArrayExpr()->isInstantiationDependent());
    }

    const ValueDecl *getArrayDecl() const {
      const Expr* E = getArrayExpr();
      if (!E) return nullptr;

      if (const auto *DRE = dyn_cast<DeclRefExpr>(E))
        return cast<ValueDecl>(DRE->getDecl()->getCanonicalDecl());

      return cast<ValueDecl>(
          cast<MemberExpr>(E)->getMemberDecl()->getCanonicalDecl());
    }

    bool isInf() const {
      return !getSafelenExpr();
    }

    static bool SafelenCompare(const SYCLIntelIVDepAttr *LHS,
                               const SYCLIntelIVDepAttr *RHS) {
      // INF < INF is false, !INF < INF is true.
      if (!RHS->getSafelenExpr())
        return false;
      if (!LHS->getSafelenExpr())
        return true;
      return LHS->getSafelenValue() > RHS->getSafelenValue();
    }
  }];
  let Documentation = [SYCLIntelIVDepAttrDocs];
}

def SYCLIntelInitiationInterval : DeclOrStmtAttr {
  let Spellings = [Pragma<"", "ii">, //INTEL
                   CXX11<"intel", "ii">,
                   CXX11<"intel", "initiation_interval">];
  let Subjects = SubjectList<[ForStmt, CXXForRangeStmt, WhileStmt, DoStmt, Function],
                              ErrorDiag,
                              "'for', 'while', 'do' statements, and functions">;
  let Args = [ExprArgument<"IntervalExpr">];
  let LangOpts = [SYCLIsDevice, SilentlyIgnoreSYCLIsHost, HLS, OpenCL]; //INTEL
  let IsStmtDependent = 0; //INTEL
  let AdditionalMembers = [{
    // INTEL_CUSTOMIZATION
    void printPrettyPragma(raw_ostream &OS, const PrintingPolicy &Policy) const {
      OS << getDiagnosticName(Policy);
    }
    std::string getDiagnosticName(const PrintingPolicy &Policy) const {
      return "#pragma ii";
    }
    // end INTEL_CUSTOMIZATION
  }];
  let Documentation = [SYCLIntelInitiationIntervalAttrDocs];
  let SupportsNonconformingLambdaSyntax = 1;
}

def SYCLIntelMaxConcurrency : DeclOrStmtAttr {
  let Spellings = [Pragma<"", "max_concurrency">, //INTEL
                   CXX11<"intel","max_concurrency">];
  let Subjects =
      SubjectList<[ForStmt, CXXForRangeStmt, WhileStmt, DoStmt, Function],
                   ErrorDiag, "'for', 'while', 'do' statements, and functions">;
  let Args = [ExprArgument<"NThreadsExpr">];
  let LangOpts = [SYCLIsDevice, SilentlyIgnoreSYCLIsHost, HLS, OpenCL]; //INTEL
  let IsStmtDependent = 0; //INTEL
  let AdditionalMembers = [{
    // INTEL_CUSTOMIZATION
    void printPrettyPragma(raw_ostream &OS, const PrintingPolicy &Policy) const {
      OS << "#pragma max_concurrency" << getNThreadsExpr();
    }
    // end INTEL_CUSTOMIZATION
  }];
  let Documentation = [SYCLIntelMaxConcurrencyAttrDocs];
  let SupportsNonconformingLambdaSyntax = 1;
}

def SYCLIntelLoopCoalesce : StmtAttr {
  let Spellings = [Pragma<"", "loop_coalesce">, //INTEL
                   CXX11<"intel","loop_coalesce">];
  let Subjects = SubjectList<[ForStmt, CXXForRangeStmt, WhileStmt, DoStmt],
                             ErrorDiag, "'for', 'while', and 'do' statements">;
  let Args = [ExprArgument<"NExpr", /*opt*/1>];
  let LangOpts = [SYCLIsDevice, SilentlyIgnoreSYCLIsHost, HLS, OpenCL]; //INTEL
  let IsStmtDependent = 0; //INTEL
  let AdditionalMembers = [{
    // INTEL_CUSTOMIZATION
    void printPrettyPragma(raw_ostream &OS, const PrintingPolicy &Policy) const {
      OS << "#pragma loop_coalesce" << getNExpr();
    }
    // end INTEL_CUSTOMIZATION
  }];
  let Documentation = [SYCLIntelLoopCoalesceAttrDocs];
}

def SYCLIntelDisableLoopPipelining : DeclOrStmtAttr {
  let Spellings = [Pragma<"", "disable_loop_pipelining">, //INTEL
                   CXX11<"intel","disable_loop_pipelining">];
  let Subjects = SubjectList<[ForStmt, CXXForRangeStmt, WhileStmt, DoStmt, Function],
                              ErrorDiag,
                              "'for', 'while', 'do' statements, and functions">;
  let LangOpts = [SYCLIsDevice, SilentlyIgnoreSYCLIsHost, HLS, OpenCL]; //INTEL
  let IsStmtDependent = 0; //INTEL
  let AdditionalMembers = [{
    // INTEL_CUSTOMIZATION
    void printPrettyPragma(raw_ostream &OS, const PrintingPolicy &Policy) const {
      OS << getDiagnosticName(Policy);
    }
    std::string getDiagnosticName(const PrintingPolicy &Policy) const {
      return "#pragma disable_loop_pipelining";
    }
    // end INTEL_CUSTOMIZATION
  }];
  let Documentation = [SYCLIntelDisableLoopPipeliningAttrDocs];
  let SupportsNonconformingLambdaSyntax = 1;
  let SimpleHandler = 1;
}
def : MutualExclusions<[SYCLIntelInitiationInterval,
                        SYCLIntelDisableLoopPipelining]>;
def : MutualExclusions<[SYCLIntelIVDep,
                        SYCLIntelDisableLoopPipelining]>;
def : MutualExclusions<[SYCLIntelMaxConcurrency,
                        SYCLIntelDisableLoopPipelining]>;

def SYCLIntelLoopCount : StmtAttr {
  let Spellings = [CXX11<"intel", "loop_count_min">,
                   CXX11<"intel", "loop_count_max">,
                   CXX11<"intel", "loop_count_avg">,
                   CXX11<"intel", "loop_count">];
  let Subjects = SubjectList<[ForStmt, CXXForRangeStmt, WhileStmt, DoStmt],
                             ErrorDiag, "'for', 'while', and 'do' statements">;
  let Accessors = [Accessor<"isMin", [CXX11<"intel", "loop_count_min">]>,
                   Accessor<"isMax", [CXX11<"intel", "loop_count_max">]>,
                   Accessor<"isAvg", [CXX11<"intel", "loop_count_avg">]>,
                   Accessor<"isCount", [CXX11<"intel", "loop_count">]>];
  let Args = [ExprArgument<"NTripCount">];
  let LangOpts = [SYCLIsDevice, SilentlyIgnoreSYCLIsHost];
  let IsStmtDependent = 1;
  let Documentation = [SYCLIntelLoopCountAttrDocs];
}

def : MutualExclusions<[SYCLIntelMaxConcurrency,
                        SYCLIntelDisableLoopPipelining]>;

def SYCLIntelMaxInterleaving : StmtAttr {
  let Spellings = [Pragma<"", "max_interleaving">, //INTEL
                   CXX11<"intel","max_interleaving">];
  let Subjects = SubjectList<[ForStmt, CXXForRangeStmt, WhileStmt, DoStmt],
                             ErrorDiag, "'for', 'while', and 'do' statements">;
  let Args = [ExprArgument<"NExpr">];
  let LangOpts = [SYCLIsDevice, SilentlyIgnoreSYCLIsHost, HLS, OpenCL]; //INTEL
  let IsStmtDependent = 0; //INTEL
  let AdditionalMembers = [{
    // INTEL_CUSTOMIZATION
    void printPrettyPragma(raw_ostream &OS, const PrintingPolicy &Policy) const {
      OS << "#pragma max_interleaving" << getNExpr();
    }
    // end INTEL_CUSTOMIZATION
  }];
  let Documentation = [SYCLIntelMaxInterleavingAttrDocs];
}
def : MutualExclusions<[SYCLIntelDisableLoopPipelining,
                        SYCLIntelMaxInterleaving]>;

def SYCLIntelSpeculatedIterations : StmtAttr {
  let Spellings = [Pragma<"", "speculated_iterations">, //INTEL
                   CXX11<"intel","speculated_iterations">];
  let Subjects = SubjectList<[ForStmt, CXXForRangeStmt, WhileStmt, DoStmt],
                             ErrorDiag, "'for', 'while', and 'do' statements">;
  let Args = [ExprArgument<"NExpr">];
  let LangOpts = [SYCLIsDevice, SilentlyIgnoreSYCLIsHost, OpenCL, HLS]; //INTEL
  let IsStmtDependent = 0; //INTEL
  let AdditionalMembers = [{
    // INTEL_CUSTOMIZATION
    void printPrettyPragma(raw_ostream &OS, const PrintingPolicy &Policy) const {
      OS << "#pragma speculated_iterations" << getNExpr();
    }
    // end INTEL_CUSTOMIZATION
  }];
  let Documentation = [SYCLIntelSpeculatedIterationsAttrDocs];
}
def : MutualExclusions<[SYCLIntelDisableLoopPipelining,
                        SYCLIntelSpeculatedIterations]>;

def SYCLIntelNofusion : StmtAttr {
  let Spellings = [CXX11<"intel","nofusion">];
  let Subjects = SubjectList<[ForStmt, CXXForRangeStmt, WhileStmt, DoStmt],
                             ErrorDiag, "'for', 'while', and 'do' statements">;
  let LangOpts = [SYCLIsDevice, SilentlyIgnoreSYCLIsHost];
  let IsStmtDependent = 1;
  let Documentation = [SYCLIntelNofusionAttrDocs];
}

def SYCLIntelMaxReinvocationDelay : StmtAttr {
  let Spellings = [CXX11<"intel", "max_reinvocation_delay">];
  let Subjects = SubjectList<[ForStmt, CXXForRangeStmt, WhileStmt, DoStmt],
                             ErrorDiag, "'for', 'while', and 'do' statements">;
  let Args = [ExprArgument<"NExpr">];
  let LangOpts = [SYCLIsDevice, SilentlyIgnoreSYCLIsHost];
  let IsStmtDependent = 1;
  let Documentation = [SYCLIntelMaxReinvocationDelayAttrDocs];
}
def : MutualExclusions<[SYCLIntelDisableLoopPipelining,
                        SYCLIntelMaxReinvocationDelay]>;

def SYCLIntelLocalNonConstVar : SubsetSubject<Var,
                              [{S->hasLocalStorage() &&
                                S->getKind() != Decl::ImplicitParam &&
                                S->getKind() != Decl::ParmVar &&
                                S->getKind() != Decl::NonTypeTemplateParm &&
                                !S->getType().isConstQualified()}],
                              "local non-const variables">;

def SYCLIntelConstVar : SubsetSubject<Var,
                      [{S->getKind() != Decl::ImplicitParam &&
                        S->getKind() != Decl::ParmVar &&
                        S->getKind() != Decl::NonTypeTemplateParm &&
                        (S->getType().isConstQualified() ||
                         S->getType().getAddressSpace() ==
                            LangAS::opencl_constant)}],
                      "constant variables">;

def SYCLIntelLocalStaticAgentMemVar : SubsetSubject<Var,
      [{S->getKind() != Decl::ImplicitParam &&
        S->getKind() != Decl::NonTypeTemplateParm &&
       (S->getStorageClass() == SC_Static ||
        S->hasLocalStorage())}],
        "local variables, static variables, agent memory arguments">;

def SYCLIntelLocalOrStaticVar : SubsetSubject<Var,
                              [{S->getKind() != Decl::ImplicitParam &&
                                S->getKind() != Decl::ParmVar &&
                                S->getKind() != Decl::NonTypeTemplateParm &&
                                (S->getStorageClass() == SC_Static ||
                                 S->hasLocalStorage())}],
                              "local variables, static variables">;

def SYCLIntelDoublePump : Attr {
  let Spellings = [GNU<"doublepump">,                          // INTEL
                   CXX11<"intel", "doublepump">];
  let Subjects = SubjectList<[SYCLIntelConstVar,               // INTEL
                              SYCLIntelLocalStaticAgentMemVar, // INTEL
                              Field], ErrorDiag>;
  let LangOpts = [SYCLIsDevice, SilentlyIgnoreSYCLIsHost, OpenCL, HLS];      // INTEL
  let Documentation = [SYCLIntelDoublePumpAttrDocs];
}

def SYCLIntelSinglePump : Attr {
  let Spellings = [GNU<"singlepump">,                          // INTEL
                   CXX11<"intel", "singlepump">];
  let Subjects = SubjectList<[SYCLIntelConstVar,               // INTEL
                              SYCLIntelLocalStaticAgentMemVar, // INTEL
                              Field], ErrorDiag>;
  let LangOpts = [SYCLIsDevice, SilentlyIgnoreSYCLIsHost, OpenCL, HLS];      // INTEL
  let Documentation = [SYCLIntelSinglePumpAttrDocs];
}

def SYCLIntelMemory : Attr {
  let Spellings = [GNU<"memory">, // INTEL
                   CXX11<"intel", "fpga_memory">];
  let Args = [EnumArgument<"Kind", "MemoryKind",
                           ["MLAB", "BLOCK_RAM", ""],
                           ["MLAB", "BlockRAM", "Default"], 1>];
  let AdditionalMembers = [{
    static void generateValidStrings(SmallString<256> &Str) {
      auto Last = BlockRAM;
      for (int I = 0; I <= Last; ++I) {
        Str += ConvertMemoryKindToStr(static_cast<MemoryKind>(I));
        if (I != Last) Str += " ";
      }
    }
  }];
  let Subjects = SubjectList<[SYCLIntelConstVar,
                              SYCLIntelLocalStaticAgentMemVar,
                              Field], ErrorDiag>;
  let LangOpts = [SYCLIsDevice, SilentlyIgnoreSYCLIsHost, OpenCL, HLS];  // INTEL
  let Documentation = [SYCLIntelMemoryAttrDocs];
}

def SYCLIntelRegister : Attr {
  let Spellings = [GNU<"register">, // INTEL
                   CXX11<"intel", "fpga_register">];
  let Subjects = SubjectList<[SYCLIntelConstVar, SYCLIntelLocalOrStaticVar,
                              Field], ErrorDiag>;
  let LangOpts = [SYCLIsDevice, SilentlyIgnoreSYCLIsHost, OpenCL, HLS];  // INTEL
  let Documentation = [SYCLIntelRegisterAttrDocs];
}
def : MutualExclusions<[SYCLIntelDoublePump, SYCLIntelSinglePump,
                        SYCLIntelRegister]>;

// One integral argument.
def SYCLIntelBankWidth : InheritableAttr {
  let Spellings = [GNU<"bankwidth">, // INTEL
                   CXX11<"intel", "bankwidth">];
  let Args = [ExprArgument<"Value">];
  let Subjects = SubjectList<[SYCLIntelConstVar,
                              SYCLIntelLocalStaticAgentMemVar,
                              Field], ErrorDiag>;
  let LangOpts = [SYCLIsDevice, SilentlyIgnoreSYCLIsHost, OpenCL, HLS]; // INTEL
  let Documentation = [SYCLIntelBankWidthAttrDocs];
}
def : MutualExclusions<[SYCLIntelRegister, SYCLIntelBankWidth]>;

def SYCLIntelNumBanks : InheritableAttr {
  let Spellings = [GNU<"numbanks">, // INTEL
                   CXX11<"intel", "numbanks">];
  let Args = [ExprArgument<"Value">];
  let Subjects = SubjectList<[SYCLIntelConstVar,
                              SYCLIntelLocalStaticAgentMemVar,
                              Field], ErrorDiag>;
  let LangOpts = [SYCLIsDevice, SilentlyIgnoreSYCLIsHost, OpenCL, HLS];  // INTEL
  let Documentation = [SYCLIntelNumBanksAttrDocs];
}

def SYCLIntelPrivateCopies : InheritableAttr {
  let Spellings = [GNU<"private_copies">, // INTEL
                   CXX11<"intel","private_copies">];
  let Args = [ExprArgument<"Value">];
  let LangOpts = [SYCLIsDevice, SilentlyIgnoreSYCLIsHost, OpenCL, HLS]; // INTEL
  let Subjects = SubjectList<[SYCLIntelLocalNonConstVar, Field], ErrorDiag>;
  let Documentation = [SYCLIntelPrivateCopiesAttrDocs];
}
def : MutualExclusions<[SYCLIntelRegister, SYCLIntelPrivateCopies]>;

// Two string arguments.
def SYCLIntelMerge : Attr {
  let Spellings = [GNU<"merge">, // INTEL
                   CXX11<"intel", "merge">];
  let Args = [StringArgument<"Name">, StringArgument<"Direction">];
  let Subjects = SubjectList<[SYCLIntelConstVar, SYCLIntelLocalOrStaticVar,
                              Field], ErrorDiag>;
  let LangOpts = [SYCLIsDevice, SilentlyIgnoreSYCLIsHost, OpenCL, HLS]; // INTEL
  let Documentation = [SYCLIntelMergeAttrDocs];
}
def : MutualExclusions<[SYCLIntelRegister, SYCLIntelMerge]>;

def SYCLIntelMaxReplicates : InheritableAttr {
  let Spellings = [GNU<"max_replicates">, // INTEL
                   CXX11<"intel","max_replicates">];
  let Args = [ExprArgument<"Value">];
  let Subjects = SubjectList<[SYCLIntelConstVar,
                              SYCLIntelLocalStaticAgentMemVar,
                              Field], ErrorDiag>;
  let LangOpts = [SYCLIsDevice, SilentlyIgnoreSYCLIsHost, OpenCL, HLS]; // INTEL
  let Documentation = [SYCLIntelMaxReplicatesAttrDocs];
}
def : MutualExclusions<[SYCLIntelRegister, SYCLIntelMaxReplicates]>;

def SYCLIntelSimpleDualPort : Attr {
  let Spellings = [GNU<"simple_dual_port">, // INTEL
                   CXX11<"intel","simple_dual_port">];
  let Subjects = SubjectList<[SYCLIntelConstVar, SYCLIntelLocalStaticAgentMemVar,
                              Field], ErrorDiag>;
  let LangOpts = [SYCLIsDevice, SilentlyIgnoreSYCLIsHost, OpenCL, HLS]; // INTEL
  let Documentation = [SYCLIntelSimpleDualPortAttrDocs];
}
def : MutualExclusions<[SYCLIntelRegister, SYCLIntelSimpleDualPort]>;

def SYCLIntelPipe : TypeAttr {
  let Spellings = [GNU<"pipe">];
  let Args = [StringArgument<"Mode">];
  let LangOpts = [SYCLIsDevice];
  let Documentation = [SYCLIntelPipeDocs];
}

def SYCLIntelPipeIO : InheritableAttr {
  let Spellings = [GNU<"io_pipe_id">];
  let Args = [ExprArgument<"ID">];
  let LangOpts = [SYCLIsDevice, SilentlyIgnoreSYCLIsHost];
  let Subjects = SubjectList<[Var]>;
  let Documentation = [SYCLIntelPipeIOAttrDocs];
}

// Variadic integral arguments.
def SYCLIntelBankBits : Attr {
  let Spellings = [GNU<"bank_bits">, // INTEL
                   CXX11<"intel", "bank_bits">];
  let Args = [VariadicExprArgument<"Args">];
  let Subjects = SubjectList<[SYCLIntelConstVar,
                              SYCLIntelLocalStaticAgentMemVar,
                              Field], ErrorDiag>;
  let LangOpts = [SYCLIsDevice, SilentlyIgnoreSYCLIsHost, OpenCL, HLS]; // INTEL
  let Documentation = [SYCLIntelBankBitsDocs];
}
def : MutualExclusions<[SYCLIntelRegister, SYCLIntelBankBits]>;
def : MutualExclusions<[SYCLIntelRegister, SYCLIntelNumBanks]>;

def SYCLIntelForcePow2Depth : InheritableAttr {
  let Spellings = [GNU<"force_pow2_depth">, // INTEL
                   CXX11<"intel","force_pow2_depth">];
  let Args = [ExprArgument<"Value">];
  let Subjects = SubjectList<[SYCLIntelConstVar,
                              SYCLIntelLocalStaticAgentMemVar,
                              Field], ErrorDiag>;
  let LangOpts = [SYCLIsDevice, SilentlyIgnoreSYCLIsHost, OpenCL, HLS]; // INTEL
  let Documentation = [SYCLIntelForcePow2DepthAttrDocs];
}
def : MutualExclusions<[SYCLIntelRegister, SYCLIntelForcePow2Depth]>;

def Naked : InheritableAttr {
  let Spellings = [GCC<"naked">, Declspec<"naked">];
  let Subjects = SubjectList<[Function]>;
  let Documentation = [Undocumented];
}

def NeonPolyVectorType : TypeAttr {
  let Spellings = [Clang<"neon_polyvector_type">];
  let Args = [IntArgument<"NumElements">];
  let Documentation = [Undocumented];
  // Represented as VectorType instead.
  let ASTNode = 0;
}

def NeonVectorType : TypeAttr {
  let Spellings = [Clang<"neon_vector_type">];
  let Args = [IntArgument<"NumElements">];
  let Documentation = [Undocumented];
  // Represented as VectorType instead.
  let ASTNode = 0;
}

def ArmSveVectorBits : TypeAttr {
  let Spellings = [GNU<"arm_sve_vector_bits">];
  let Subjects = SubjectList<[TypedefName], ErrorDiag>;
  let Args = [UnsignedArgument<"NumBits">];
  let Documentation = [ArmSveVectorBitsDocs];
  let PragmaAttributeSupport = 0;
  // Represented as VectorType instead.
  let ASTNode = 0;
}

def ArmMveStrictPolymorphism : TypeAttr, TargetSpecificAttr<TargetARM> {
  let Spellings = [Clang<"__clang_arm_mve_strict_polymorphism">];
  let Documentation = [ArmMveStrictPolymorphismDocs];
}

def NoUniqueAddress : InheritableAttr, TargetSpecificAttr<TargetItaniumCXXABI> {
  let Spellings = [CXX11<"", "no_unique_address", 201803>];
  let Subjects = SubjectList<[NonBitField], ErrorDiag>;
  let Documentation = [NoUniqueAddressDocs];
  let SimpleHandler = 1;
}

def ReturnsTwice : InheritableAttr {
  let Spellings = [GCC<"returns_twice">];
  let Subjects = SubjectList<[Function]>;
  let Documentation = [Undocumented];
  let SimpleHandler = 1;
}

def DisableTailCalls : InheritableAttr {
  let Spellings = [Clang<"disable_tail_calls">];
  let Subjects = SubjectList<[Function, ObjCMethod]>;
  let Documentation = [DisableTailCallsDocs];
  let SimpleHandler = 1;
}
def : MutualExclusions<[Naked, DisableTailCalls]>;

def NoAlias : InheritableAttr {
  let Spellings = [Declspec<"noalias">];
  let Subjects = SubjectList<[Function]>;
  let Documentation = [NoAliasDocs];
  let SimpleHandler = 1;
}

def NoCommon : InheritableAttr {
  let Spellings = [GCC<"nocommon">];
  let Subjects = SubjectList<[Var]>;
  let Documentation = [Undocumented];
  let SimpleHandler = 1;
}

def NoDebug : InheritableAttr {
  let Spellings = [GCC<"nodebug">];
  let Subjects = SubjectList<[TypedefName, FunctionLike, ObjCMethod, NonParmVar]>;
  let Documentation = [NoDebugDocs];
}

def StandaloneDebug : InheritableAttr {
  let Spellings = [Clang<"standalone_debug", /*allowInC =*/0>];
  let Subjects = SubjectList<[CXXRecord]>;
  let Documentation = [StandaloneDebugDocs];
  let SimpleHandler = 1;
  let LangOpts = [CPlusPlus];
}

def NoDuplicate : InheritableAttr {
  let Spellings = [Clang<"noduplicate">];
  let Subjects = SubjectList<[Function]>;
  let Documentation = [NoDuplicateDocs];
  let SimpleHandler = 1;
}

def Convergent : InheritableAttr {
  let Spellings = [Clang<"convergent">];
  let Subjects = SubjectList<[Function]>;
  let Documentation = [ConvergentDocs];
  let SimpleHandler = 1;
}

def NoInline : DeclOrStmtAttr {
  let Spellings = [Keyword<"__noinline__">, GCC<"noinline">,
                   CXX11<"clang", "noinline">, C2x<"clang", "noinline">,
                   Declspec<"noinline">];
  let Accessors = [Accessor<"isClangNoInline", [CXX11<"clang", "noinline">,
                                                C2x<"clang", "noinline">]>];
  let Documentation = [NoInlineDocs];
  let Subjects = SubjectList<[Function, Stmt], WarnDiag,
                             "functions and statements">;
  let SimpleHandler = 1;
}

def NoMips16 : InheritableAttr, TargetSpecificAttr<TargetMips32> {
  let Spellings = [GCC<"nomips16">];
  let Subjects = SubjectList<[Function], ErrorDiag>;
  let Documentation = [Undocumented];
  let SimpleHandler = 1;
}

def NoMicroMips : InheritableAttr, TargetSpecificAttr<TargetMips32> {
  let Spellings = [GCC<"nomicromips">];
  let Subjects = SubjectList<[Function], ErrorDiag>;
  let Documentation = [MicroMipsDocs];
  let SimpleHandler = 1;
}

def RISCVInterrupt : InheritableAttr, TargetSpecificAttr<TargetRISCV> {
  let Spellings = [GCC<"interrupt">];
  let Subjects = SubjectList<[Function]>;
  let Args = [EnumArgument<"Interrupt", "InterruptType",
                           ["user", "supervisor", "machine"],
                           ["user", "supervisor", "machine"],
                           1>];
  let ParseKind = "Interrupt";
  let Documentation = [RISCVInterruptDocs];
}

// This is not a TargetSpecificAttr so that is silently accepted and
// ignored on other targets as encouraged by the OpenCL spec.
//
// See OpenCL 1.2 6.11.5: "It is our intention that a particular
// implementation of OpenCL be free to ignore all attributes and the
// resulting executable binary will produce the same result."
//
// However, only AMD GPU targets will emit the corresponding IR
// attribute.
//
// FIXME: This provides a sub-optimal error message if you attempt to
// use this in CUDA, since CUDA does not use the same terminology.
//
// FIXME: SubjectList should be for OpenCLKernelFunction, but is not to
// workaround needing to see kernel attribute before others to know if
// this should be rejected on non-kernels.

def AMDGPUFlatWorkGroupSize : InheritableAttr {
  let Spellings = [Clang<"amdgpu_flat_work_group_size", 0>];
  let Args = [ExprArgument<"Min">, ExprArgument<"Max">];
  let Documentation = [AMDGPUFlatWorkGroupSizeDocs];
  let Subjects = SubjectList<[Function], ErrorDiag, "kernel functions">;
}

def AMDGPUWavesPerEU : InheritableAttr {
  let Spellings = [Clang<"amdgpu_waves_per_eu", 0>];
  let Args = [ExprArgument<"Min">, ExprArgument<"Max", 1>];
  let Documentation = [AMDGPUWavesPerEUDocs];
  let Subjects = SubjectList<[Function], ErrorDiag, "kernel functions">;
}

def AMDGPUNumSGPR : InheritableAttr {
  let Spellings = [Clang<"amdgpu_num_sgpr", 0>];
  let Args = [UnsignedArgument<"NumSGPR">];
  let Documentation = [AMDGPUNumSGPRNumVGPRDocs];
  let Subjects = SubjectList<[Function], ErrorDiag, "kernel functions">;
}

def AMDGPUNumVGPR : InheritableAttr {
  let Spellings = [Clang<"amdgpu_num_vgpr", 0>];
  let Args = [UnsignedArgument<"NumVGPR">];
  let Documentation = [AMDGPUNumSGPRNumVGPRDocs];
  let Subjects = SubjectList<[Function], ErrorDiag, "kernel functions">;
}

def AMDGPUKernelCall : DeclOrTypeAttr {
  let Spellings = [Clang<"amdgpu_kernel">];
  let Documentation = [Undocumented];
}

def BPFPreserveAccessIndex : InheritableAttr,
                             TargetSpecificAttr<TargetBPF>  {
  let Spellings = [Clang<"preserve_access_index">];
  let Subjects = SubjectList<[Record], ErrorDiag>;
  let Documentation = [BPFPreserveAccessIndexDocs];
  let LangOpts = [COnly];
}

def BTFDeclTag : InheritableAttr {
  let Spellings = [Clang<"btf_decl_tag">];
  let Args = [StringArgument<"BTFDeclTag">];
  let Subjects = SubjectList<[Var, Function, Record, Field, TypedefName],
                             ErrorDiag>;
  let Documentation = [BTFDeclTagDocs];
  let LangOpts = [COnly];
}

def BTFTypeTag : TypeAttr {
  let Spellings = [Clang<"btf_type_tag">];
  let Args = [StringArgument<"BTFTypeTag">];
  let Documentation = [BTFTypeTagDocs];
  let LangOpts = [COnly];
}

def WebAssemblyExportName : InheritableAttr,
                            TargetSpecificAttr<TargetWebAssembly> {
  let Spellings = [Clang<"export_name">];
  let Args = [StringArgument<"ExportName">];
  let Documentation = [WebAssemblyExportNameDocs];
  let Subjects = SubjectList<[Function], ErrorDiag>;
}

def WebAssemblyImportModule : InheritableAttr,
                              TargetSpecificAttr<TargetWebAssembly> {
  let Spellings = [Clang<"import_module">];
  let Args = [StringArgument<"ImportModule">];
  let Documentation = [WebAssemblyImportModuleDocs];
  let Subjects = SubjectList<[Function], ErrorDiag>;
}

def WebAssemblyImportName : InheritableAttr,
                            TargetSpecificAttr<TargetWebAssembly> {
  let Spellings = [Clang<"import_name">];
  let Args = [StringArgument<"ImportName">];
  let Documentation = [WebAssemblyImportNameDocs];
  let Subjects = SubjectList<[Function], ErrorDiag>;
}

def NoSplitStack : InheritableAttr {
  let Spellings = [GCC<"no_split_stack">];
  let Subjects = SubjectList<[Function], ErrorDiag>;
  let Documentation = [NoSplitStackDocs];
  let SimpleHandler = 1;
}

def NonNull : InheritableParamAttr {
  let Spellings = [GCC<"nonnull">];
  let Subjects = SubjectList<[ObjCMethod, HasFunctionProto, ParmVar], WarnDiag,
                             "functions, methods, and parameters">;
  let Args = [VariadicParamIdxArgument<"Args">];
  let AdditionalMembers = [{
    bool isNonNull(unsigned IdxAST) const {
      if (!args_size())
        return true;
      return llvm::any_of(args(), [=](const ParamIdx &Idx) {
        return Idx.getASTIndex() == IdxAST;
      });
    }
  }];
  // FIXME: We should merge duplicates into a single nonnull attribute.
  let InheritEvenIfAlreadyPresent = 1;
  let Documentation = [NonNullDocs];
}

def ReturnsNonNull : InheritableAttr {
  let Spellings = [GCC<"returns_nonnull">];
  let Subjects = SubjectList<[ObjCMethod, Function]>;
  let Documentation = [ReturnsNonNullDocs];
}

def CalledOnce : Attr {
  let Spellings = [Clang<"called_once">];
  let Subjects = SubjectList<[ParmVar]>;
  let LangOpts = [ObjC];
  let Documentation = [CalledOnceDocs];
}

// pass_object_size(N) indicates that the parameter should have
// __builtin_object_size with Type=N evaluated on the parameter at the callsite.
def PassObjectSize : InheritableParamAttr {
  let Spellings = [Clang<"pass_object_size">,
                   Clang<"pass_dynamic_object_size">];
  let Accessors = [Accessor<"isDynamic", [Clang<"pass_dynamic_object_size">]>];
  let Args = [IntArgument<"Type">];
  let Subjects = SubjectList<[ParmVar]>;
  let Documentation = [PassObjectSizeDocs];
}

// Nullability type attributes.
def TypeNonNull : TypeAttr {
  let Spellings = [Keyword<"_Nonnull">];
  let Documentation = [TypeNonNullDocs];
}

def TypeNullable : TypeAttr {
  let Spellings = [Keyword<"_Nullable">];
  let Documentation = [TypeNullableDocs];
}

def TypeNullableResult : TypeAttr {
  let Spellings = [Keyword<"_Nullable_result">];
  let Documentation = [TypeNullableResultDocs];
}

def TypeNullUnspecified : TypeAttr {
  let Spellings = [Keyword<"_Null_unspecified">];
  let Documentation = [TypeNullUnspecifiedDocs];
}

// This is a marker used to indicate that an __unsafe_unretained qualifier was
// ignored because ARC is not enabled. The usual representation for this
// qualifier is as an ObjCOwnership attribute with Kind == "none".
def ObjCInertUnsafeUnretained : TypeAttr {
  let Spellings = [Keyword<"__unsafe_unretained">];
  let Documentation = [InternalOnly];
}

def ObjCKindOf : TypeAttr {
  let Spellings = [Keyword<"__kindof">];
  let Documentation = [Undocumented];
}

def NoEscape : Attr {
  let Spellings = [Clang<"noescape">];
  let Subjects = SubjectList<[ParmVar]>;
  let Documentation = [NoEscapeDocs];
}

def MaybeUndef : InheritableAttr {
  let Spellings = [Clang<"maybe_undef">];
  let Subjects = SubjectList<[ParmVar]>;
  let Documentation = [MaybeUndefDocs];
  let SimpleHandler = 1;
}

def AssumeAligned : InheritableAttr {
  let Spellings = [GCC<"assume_aligned">];
  let Subjects = SubjectList<[ObjCMethod, Function]>;
  let Args = [ExprArgument<"Alignment">, ExprArgument<"Offset", 1>];
  let Documentation = [AssumeAlignedDocs];
}

def AllocAlign : InheritableAttr {
  let Spellings = [GCC<"alloc_align">];
  let Subjects = SubjectList<[HasFunctionProto]>;
  let Args = [ParamIdxArgument<"ParamIndex">];
  let Documentation = [AllocAlignDocs];
}

def NoReturn : InheritableAttr {
  let Spellings = [GCC<"noreturn">, Declspec<"noreturn">];
  // FIXME: Does GCC allow this on the function instead?
  let Documentation = [Undocumented];
}

def NoInstrumentFunction : InheritableAttr {
  let Spellings = [GCC<"no_instrument_function">];
  let Subjects = SubjectList<[Function, ObjCMethod]>;
  let Documentation = [Undocumented];
  let SimpleHandler = 1;
}

def NoProfileFunction : InheritableAttr {
  let Spellings = [GCC<"no_profile_instrument_function">];
  let Subjects = SubjectList<[Function]>;
  let Documentation = [NoProfileInstrumentFunctionDocs];
  let SimpleHandler = 1;
}

def NotTailCalled : InheritableAttr {
  let Spellings = [Clang<"not_tail_called">];
  let Subjects = SubjectList<[Function]>;
  let Documentation = [NotTailCalledDocs];
  let SimpleHandler = 1;
}
def : MutualExclusions<[AlwaysInline, NotTailCalled]>;

def NoStackProtector : InheritableAttr {
  let Spellings = [Clang<"no_stack_protector">, Declspec<"safebuffers">];
  let Subjects = SubjectList<[Function]>;
  let Documentation = [NoStackProtectorDocs];
  let SimpleHandler = 1;
}

def StrictGuardStackCheck : InheritableAttr {
  let Spellings = [Declspec<"strict_gs_check">];
  let Subjects = SubjectList<[Function]>;
  let Documentation = [StrictGuardStackCheckDocs];
  let SimpleHandler = 1;
}

def NoThrow : InheritableAttr {
  let Spellings = [GCC<"nothrow">, Declspec<"nothrow">];
  let Subjects = SubjectList<[FunctionLike]>;
  let Documentation = [NoThrowDocs];
}

def NoUwtable : InheritableAttr {
  let Spellings = [Clang<"nouwtable">];
  let Subjects = SubjectList<[FunctionLike]>;
  let Documentation = [NoUwtableDocs];
  let SimpleHandler = 1;
}

def NvWeak : IgnoredAttr {
  // No Declspec spelling of this attribute; the CUDA headers use
  // __attribute__((nv_weak)) unconditionally. Does not receive an [[]]
  // spelling because it is a CUDA attribute.
  let Spellings = [GNU<"nv_weak">];
  let LangOpts = [CUDA];
}

def ObjCBridge : InheritableAttr {
  let Spellings = [Clang<"objc_bridge">];
  let Subjects = SubjectList<[Record, TypedefName], ErrorDiag>;
  let Args = [IdentifierArgument<"BridgedType">];
  let Documentation = [Undocumented];
}

def ObjCBridgeMutable : InheritableAttr {
  let Spellings = [Clang<"objc_bridge_mutable">];
  let Subjects = SubjectList<[Record], ErrorDiag>;
  let Args = [IdentifierArgument<"BridgedType">];
  let Documentation = [Undocumented];
}

def ObjCBridgeRelated : InheritableAttr {
  let Spellings = [Clang<"objc_bridge_related">];
  let Subjects = SubjectList<[Record], ErrorDiag>;
  let Args = [IdentifierArgument<"RelatedClass">,
          IdentifierArgument<"ClassMethod">,
          IdentifierArgument<"InstanceMethod">];
  let HasCustomParsing = 1;
  let Documentation = [Undocumented];
}

def NSErrorDomain : InheritableAttr {
  let Spellings = [GNU<"ns_error_domain">];
  let Subjects = SubjectList<[Enum], ErrorDiag>;
  let Args = [DeclArgument<Var, "ErrorDomain">];
  let Documentation = [NSErrorDomainDocs];
}

def NSReturnsRetained : DeclOrTypeAttr {
  let Spellings = [Clang<"ns_returns_retained">];
//  let Subjects = SubjectList<[ObjCMethod, ObjCProperty, Function]>;
  let Documentation = [RetainBehaviorDocs];
}

def NSReturnsNotRetained : InheritableAttr {
  let Spellings = [Clang<"ns_returns_not_retained">];
//  let Subjects = SubjectList<[ObjCMethod, ObjCProperty, Function]>;
  let Documentation = [RetainBehaviorDocs];
}

def NSReturnsAutoreleased : InheritableAttr {
  let Spellings = [Clang<"ns_returns_autoreleased">];
//  let Subjects = SubjectList<[ObjCMethod, ObjCProperty, Function]>;
  let Documentation = [RetainBehaviorDocs];
}

def NSConsumesSelf : InheritableAttr {
  let Spellings = [Clang<"ns_consumes_self">];
  let Subjects = SubjectList<[ObjCMethod]>;
  let Documentation = [RetainBehaviorDocs];
  let SimpleHandler = 1;
}

def NSConsumed : InheritableParamAttr {
  let Spellings = [Clang<"ns_consumed">];
  let Subjects = SubjectList<[ParmVar]>;
  let Documentation = [RetainBehaviorDocs];
}

def ObjCException : InheritableAttr {
  let Spellings = [Clang<"objc_exception">];
  let Subjects = SubjectList<[ObjCInterface], ErrorDiag>;
  let Documentation = [Undocumented];
  let SimpleHandler = 1;
}

def ObjCMethodFamily : InheritableAttr {
  let Spellings = [Clang<"objc_method_family">];
  let Subjects = SubjectList<[ObjCMethod], ErrorDiag>;
  let Args = [EnumArgument<"Family", "FamilyKind",
               ["none", "alloc", "copy", "init", "mutableCopy", "new"],
               ["OMF_None", "OMF_alloc", "OMF_copy", "OMF_init",
                "OMF_mutableCopy", "OMF_new"]>];
  let Documentation = [ObjCMethodFamilyDocs];
}

def ObjCNSObject : InheritableAttr {
  let Spellings = [Clang<"NSObject">];
  let Documentation = [Undocumented];
}

def ObjCIndependentClass : InheritableAttr {
  let Spellings = [Clang<"objc_independent_class">];
  let Documentation = [Undocumented];
}

def ObjCPreciseLifetime : InheritableAttr {
  let Spellings = [Clang<"objc_precise_lifetime">];
  let Subjects = SubjectList<[Var], ErrorDiag>;
  let Documentation = [Undocumented];
}

def ObjCReturnsInnerPointer : InheritableAttr {
  let Spellings = [Clang<"objc_returns_inner_pointer">];
  let Subjects = SubjectList<[ObjCMethod, ObjCProperty], ErrorDiag>;
  let Documentation = [Undocumented];
}

def ObjCRequiresSuper : InheritableAttr {
  let Spellings = [Clang<"objc_requires_super">];
  let Subjects = SubjectList<[ObjCMethod], ErrorDiag>;
  let Documentation = [ObjCRequiresSuperDocs];
}

def ObjCRootClass : InheritableAttr {
  let Spellings = [Clang<"objc_root_class">];
  let Subjects = SubjectList<[ObjCInterface], ErrorDiag>;
  let Documentation = [Undocumented];
  let SimpleHandler = 1;
}

def ObjCNonLazyClass : Attr {
  let Spellings = [Clang<"objc_nonlazy_class">];
  let Subjects = SubjectList<[ObjCInterface, ObjCImpl], ErrorDiag>;
  let LangOpts = [ObjC];
  let Documentation = [ObjCNonLazyClassDocs];
  let SimpleHandler = 1;
}

def ObjCSubclassingRestricted : InheritableAttr {
  let Spellings = [Clang<"objc_subclassing_restricted">];
  let Subjects = SubjectList<[ObjCInterface], ErrorDiag>;
  let Documentation = [ObjCSubclassingRestrictedDocs];
  let SimpleHandler = 1;
}

def ObjCExplicitProtocolImpl : InheritableAttr {
  let Spellings = [Clang<"objc_protocol_requires_explicit_implementation">];
  let Subjects = SubjectList<[ObjCProtocol], ErrorDiag>;
  let Documentation = [Undocumented];
}

def ObjCDesignatedInitializer : Attr {
  let Spellings = [Clang<"objc_designated_initializer">];
  let Subjects = SubjectList<[ObjCMethod], ErrorDiag>;
  let Documentation = [Undocumented];
}

def ObjCDirect : Attr {
  let Spellings = [Clang<"objc_direct">];
  let Subjects = SubjectList<[ObjCMethod], ErrorDiag>;
  let LangOpts = [ObjC];
  let Documentation = [ObjCDirectDocs];
}

def ObjCDirectMembers : Attr {
  let Spellings = [Clang<"objc_direct_members">];
  let Subjects = SubjectList<[ObjCImpl, ObjCInterface, ObjCCategory], ErrorDiag>;
  let LangOpts = [ObjC];
  let Documentation = [ObjCDirectMembersDocs];
}

def ObjCNonRuntimeProtocol : Attr {
  let Spellings = [Clang<"objc_non_runtime_protocol">];
  let Subjects = SubjectList<[ObjCProtocol], ErrorDiag>;
  let LangOpts = [ObjC];
  let Documentation = [ObjCNonRuntimeProtocolDocs];
  let SimpleHandler = 1;
}

def ObjCRuntimeName : Attr {
  let Spellings = [Clang<"objc_runtime_name">];
  let Subjects = SubjectList<[ObjCInterface, ObjCProtocol], ErrorDiag>;
  let Args = [StringArgument<"MetadataName">];
  let Documentation = [ObjCRuntimeNameDocs];
}

def ObjCRuntimeVisible : Attr {
  let Spellings = [Clang<"objc_runtime_visible">];
  let Subjects = SubjectList<[ObjCInterface], ErrorDiag>;
  let Documentation = [ObjCRuntimeVisibleDocs];
  let SimpleHandler = 1;
}

def ObjCClassStub : Attr {
  let Spellings = [Clang<"objc_class_stub">];
  let Subjects = SubjectList<[ObjCInterface], ErrorDiag>;
  let Documentation = [ObjCClassStubDocs];
  let LangOpts = [ObjCNonFragileRuntime];
  let SimpleHandler = 1;
}

def ObjCBoxable : Attr {
  let Spellings = [Clang<"objc_boxable">];
  let Subjects = SubjectList<[Record], ErrorDiag>;
  let Documentation = [ObjCBoxableDocs];
}

def OptimizeNone : InheritableAttr {
  let Spellings = [Clang<"optnone">];
  let Subjects = SubjectList<[Function, ObjCMethod]>;
  let Documentation = [OptnoneDocs];
}

def Overloadable : Attr {
  let Spellings = [Clang<"overloadable">];
  let Subjects = SubjectList<[Function], ErrorDiag>;
  let Documentation = [OverloadableDocs];
  let SimpleHandler = 1;
}

def Override : InheritableAttr {
  let Spellings = [Keyword<"override">];
  let SemaHandler = 0;
  // Omitted from docs, since this is language syntax, not an attribute, as far
  // as users are concerned.
  let Documentation = [InternalOnly];
}

def Ownership : InheritableAttr {
  let Spellings = [Clang<"ownership_holds">, Clang<"ownership_returns">,
                   Clang<"ownership_takes">];
  let Accessors = [Accessor<"isHolds", [Clang<"ownership_holds">]>,
                   Accessor<"isReturns", [Clang<"ownership_returns">]>,
                   Accessor<"isTakes", [Clang<"ownership_takes">]>];
  let AdditionalMembers = [{
    enum OwnershipKind { Holds, Returns, Takes };
    OwnershipKind getOwnKind() const {
      return isHolds() ? Holds :
             isTakes() ? Takes :
             Returns;
    }
  }];
  let Args = [IdentifierArgument<"Module">,
              VariadicParamIdxArgument<"Args">];
  let Subjects = SubjectList<[HasFunctionProto]>;
  let Documentation = [Undocumented];
}

def Packed : InheritableAttr {
  let Spellings = [GCC<"packed">];
//  let Subjects = [Tag, Field];
  let Documentation = [Undocumented];
}

def IntelOclBicc : DeclOrTypeAttr {
  let Spellings = [Clang<"intel_ocl_bicc", 0>];
//  let Subjects = [Function, ObjCMethod];
  let Documentation = [Undocumented];
}

def Pcs : DeclOrTypeAttr {
  let Spellings = [GCC<"pcs">];
  let Args = [EnumArgument<"PCS", "PCSType",
                           ["aapcs", "aapcs-vfp"],
                           ["AAPCS", "AAPCS_VFP"]>];
//  let Subjects = [Function, ObjCMethod];
  let Documentation = [PcsDocs];
}

def AArch64VectorPcs: DeclOrTypeAttr {
  let Spellings = [Clang<"aarch64_vector_pcs">];
  let Documentation = [AArch64VectorPcsDocs];
}

def AArch64SVEPcs: DeclOrTypeAttr {
  let Spellings = [Clang<"aarch64_sve_pcs">];
  let Documentation = [AArch64SVEPcsDocs];
}

def Pure : InheritableAttr {
  let Spellings = [GCC<"pure">];
  let Documentation = [Undocumented];
  let SimpleHandler = 1;
}

def Regparm : TypeAttr {
  let Spellings = [GCC<"regparm">];
  let Args = [UnsignedArgument<"NumParams">];
  let Documentation = [RegparmDocs];
  // Represented as part of the enclosing function type.
  let ASTNode = 0;
}

def SwiftAsyncName : InheritableAttr {
  let Spellings = [GNU<"swift_async_name">];
  let Args = [StringArgument<"Name">];
  let Subjects = SubjectList<[ObjCMethod, Function], ErrorDiag>;
  let Documentation = [SwiftAsyncNameDocs];
}

def SwiftAttr : InheritableAttr {
  let Spellings = [GNU<"swift_attr">];
  let Args = [StringArgument<"Attribute">];
  let Documentation = [SwiftAttrDocs];
  let PragmaAttributeSupport = 1;
}

def SwiftBridge : InheritableAttr {
  let Spellings = [GNU<"swift_bridge">];
  let Args = [StringArgument<"SwiftType">];
  let Subjects = SubjectList<[Tag, TypedefName, ObjCInterface, ObjCProtocol],
                             ErrorDiag>;
  let Documentation = [SwiftBridgeDocs];
}

def SwiftBridgedTypedef : InheritableAttr {
  let Spellings = [GNU<"swift_bridged_typedef">];
  let Subjects = SubjectList<[TypedefName], ErrorDiag>;
  let Documentation = [SwiftBridgedTypedefDocs];
  let SimpleHandler = 1;
}

def SwiftObjCMembers : Attr {
  let Spellings = [GNU<"swift_objc_members">];
  let Subjects = SubjectList<[ObjCInterface], ErrorDiag>;
  let Documentation = [SwiftObjCMembersDocs];
  let SimpleHandler = 1;
}

def SwiftError : InheritableAttr {
  let Spellings = [GNU<"swift_error">];
  let Args = [
      EnumArgument<"Convention", "ConventionKind",
                   ["none", "nonnull_error", "null_result", "zero_result", "nonzero_result"],
                   ["None", "NonNullError", "NullResult", "ZeroResult", "NonZeroResult"]>
  ];
  let Subjects = SubjectList<[Function, ObjCMethod], ErrorDiag>;
  let Documentation = [SwiftErrorDocs];
}

def SwiftName : InheritableAttr {
  let Spellings = [GNU<"swift_name">];
  let Args = [StringArgument<"Name">];
  let Documentation = [SwiftNameDocs];
}

def SwiftNewType : InheritableAttr {
  let Spellings = [GNU<"swift_newtype">, GNU<"swift_wrapper">];
  let Args = [EnumArgument<"NewtypeKind", "NewtypeKind",
                           ["struct", "enum"], ["NK_Struct", "NK_Enum"]>];
  let Subjects = SubjectList<[TypedefName], ErrorDiag>;
  let Documentation = [SwiftNewTypeDocs];
  let HasCustomParsing = 1;
}

def SwiftPrivate : InheritableAttr {
  let Spellings = [GNU<"swift_private">];
  let Documentation = [SwiftPrivateDocs];
  let SimpleHandler = 1;
}

def NoDeref : TypeAttr {
  let Spellings = [Clang<"noderef">];
  let Documentation = [NoDerefDocs];
}

// Default arguments can only be used with the sycl::reqd_work_group_size
// spelling.
def ReqdWorkGroupSize : InheritableAttr, LanguageOptionsSpecificAttr {
  let Spellings = [GNU<"reqd_work_group_size">,
                   CXX11<"cl", "reqd_work_group_size">,
                   CXX11<"sycl", "reqd_work_group_size">];
  let Args = [UnsignedArgument<"XDim">, UnsignedArgument<"YDim">,
              UnsignedArgument<"ZDim">];
  let Subjects = SubjectList<[Function], ErrorDiag>;
<<<<<<< HEAD
  let LangOpts = [NotSYCL];
=======
  let LangOpts = [NotSYCL, OpenCL]; // INTEL
>>>>>>> e43a195e
  let Documentation = [ReqdWorkGroupSizeAttrDocs];
  let SupportsNonconformingLambdaSyntax = 1;
  let ParseKind = "ReqdWorkGroupSize";
  let HasCustomParsing = 1;
}

def SYCLReqdWorkGroupSize : InheritableAttr, LanguageOptionsSpecificAttr {
  let Spellings = [GNU<"reqd_work_group_size">,
                   CXX11<"cl", "reqd_work_group_size">,
                   CXX11<"sycl", "reqd_work_group_size">];
  let Args = [ExprArgument<"XDim">,
              ExprArgument<"YDim", /*optional*/1>,
              ExprArgument<"ZDim", /*optional*/1>];
  let Subjects = SubjectList<[Function], ErrorDiag>;
  let LangOpts = [SYCLIsDevice, SilentlyIgnoreSYCLIsHost];
  let AdditionalMembers = [{
<<<<<<< HEAD
    std::optional<llvm::APSInt> getXDimVal() const {
=======
    Optional<llvm::APSInt> getXDimVal() const {
>>>>>>> e43a195e
      // X-dimension is not optional.
      if (const auto *CE = dyn_cast<ConstantExpr>(getXDim()))
        return CE->getResultAsAPSInt();
      return std::nullopt;
    }
<<<<<<< HEAD
    std::optional<llvm::APSInt> getYDimVal() const {
=======
    Optional<llvm::APSInt> getYDimVal() const {
>>>>>>> e43a195e
      // Y-dimension is optional so a nullptr value is allowed.
      if (const auto *CE = dyn_cast_or_null<ConstantExpr>(getYDim()))
        return CE->getResultAsAPSInt();
      return std::nullopt;
    }
<<<<<<< HEAD
    std::optional<llvm::APSInt> getZDimVal() const {
=======
    Optional<llvm::APSInt> getZDimVal() const {
>>>>>>> e43a195e
      // Z-dimension is optional so a nullptr value is allowed.
      if (const auto *CE = dyn_cast_or_null<ConstantExpr>(getZDim()))
        return CE->getResultAsAPSInt();
      return std::nullopt;
    }
  }];
  let Documentation = [ReqdWorkGroupSizeAttrDocs];
  let SupportsNonconformingLambdaSyntax = 1;
  let ParseKind = "ReqdWorkGroupSize";
  let HasCustomParsing = 1;
<<<<<<< HEAD
}

def WorkGroupSizeHint :  InheritableAttr, LanguageOptionsSpecificAttr {
  let Spellings = [GNU<"work_group_size_hint">,
                   CXX11<"sycl", "work_group_size_hint">];
  let Args = [UnsignedArgument<"XDim">,
              UnsignedArgument<"YDim">,
              UnsignedArgument<"ZDim">];
  let Subjects = SubjectList<[Function], ErrorDiag>;
  let Documentation = [WorkGroupSizeHintAttrDocs];
  let LangOpts = [NotSYCL];
  let SupportsNonconformingLambdaSyntax = 1;
  let ParseKind = "WorkGroupSizeHint";
  let HasCustomParsing = 1;
}

=======
}

def WorkGroupSizeHint :  InheritableAttr, LanguageOptionsSpecificAttr {
  let Spellings = [GNU<"work_group_size_hint">,
                   CXX11<"sycl", "work_group_size_hint">];
  let Args = [UnsignedArgument<"XDim">,
              UnsignedArgument<"YDim">,
              UnsignedArgument<"ZDim">];
  let Subjects = SubjectList<[Function], ErrorDiag>;
  let Documentation = [WorkGroupSizeHintAttrDocs];
  let LangOpts = [NotSYCL];
  let SupportsNonconformingLambdaSyntax = 1;
  let ParseKind = "WorkGroupSizeHint";
  let HasCustomParsing = 1;
}

>>>>>>> e43a195e
def SYCLWorkGroupSizeHint :  InheritableAttr, LanguageOptionsSpecificAttr {
  let Spellings = [GNU<"work_group_size_hint">,
                   CXX11<"sycl", "work_group_size_hint">];
  let Args = [ExprArgument<"XDim">,
              ExprArgument<"YDim", /*optional*/1>,
              ExprArgument<"ZDim", /*optional*/1>];
  let Subjects = SubjectList<[Function], ErrorDiag>;
  // In OpenCL C this attribute takes no default values whereas in SYCL it does. 
  // To avoid confusing diagnostics, the checks are deferred to
  // "handleWorkGroupSizeHint". 
  let HasCustomParsing = 1;
  let AdditionalMembers = [{
<<<<<<< HEAD
    std::optional<llvm::APSInt> getXDimVal() const {
=======
    Optional<llvm::APSInt> getXDimVal() const {
>>>>>>> e43a195e
      // X-dimension is not optional.
      if (const auto *CE = dyn_cast<ConstantExpr>(getXDim()))
        return CE->getResultAsAPSInt();
      return std::nullopt;
    }
<<<<<<< HEAD
    std::optional<llvm::APSInt> getYDimVal() const {
=======
    Optional<llvm::APSInt> getYDimVal() const {
>>>>>>> e43a195e
      // Y-dimension is optional so a nullptr value is allowed.
      if (const auto *CE = dyn_cast_or_null<ConstantExpr>(getYDim()))
        return CE->getResultAsAPSInt();
      return std::nullopt;
    }
<<<<<<< HEAD
    std::optional<llvm::APSInt> getZDimVal() const {
=======
    Optional<llvm::APSInt> getZDimVal() const {
>>>>>>> e43a195e
      // Z-dimension is optional so a nullptr value is allowed.
      if (const auto *CE = dyn_cast_or_null<ConstantExpr>(getZDim()))
        return CE->getResultAsAPSInt();
      return std::nullopt;
    }
  }];
  let Documentation = [WorkGroupSizeHintAttrDocs];
  let LangOpts = [SYCLIsDevice, SilentlyIgnoreSYCLIsHost];
  let SupportsNonconformingLambdaSyntax = 1;
  let ParseKind = "WorkGroupSizeHint";
}

def InitPriority : InheritableAttr, TargetSpecificAttr<TargetSupportsInitPriority> {
  let Spellings = [GCC<"init_priority", /*AllowInC*/0>];
  let Args = [UnsignedArgument<"Priority">];
  let Subjects = SubjectList<[Var], ErrorDiag>;
  let Documentation = [InitPriorityDocs];
}

def Section : InheritableAttr {
  let Spellings = [GCC<"section">, Declspec<"allocate">];
  let Args = [StringArgument<"Name">];
  let Subjects =
      SubjectList<[ Function, GlobalVar, ObjCMethod, ObjCProperty ],
      IntelWarnDiag>; // INTEL
  let Documentation = [SectionDocs];
}

// This is used for `__declspec(code_seg("segname"))`, but not for
// `#pragma code_seg("segname")`.
def CodeSeg : InheritableAttr {
  let Spellings = [Declspec<"code_seg">];
  let Args = [StringArgument<"Name">];
  let Subjects = SubjectList<[Function, CXXRecord], ErrorDiag>;
  let Documentation = [CodeSegDocs];
}

def PragmaClangBSSSection : InheritableAttr {
  // This attribute has no spellings as it is only ever created implicitly.
  let Spellings = [];
  let Args = [StringArgument<"Name">];
  let Subjects = SubjectList<[GlobalVar], ErrorDiag>;
  let Documentation = [InternalOnly];
}

def PragmaClangDataSection : InheritableAttr {
  // This attribute has no spellings as it is only ever created implicitly.
  let Spellings = [];
  let Args = [StringArgument<"Name">];
  let Subjects = SubjectList<[GlobalVar], ErrorDiag>;
  let Documentation = [InternalOnly];
}

def PragmaClangRodataSection : InheritableAttr {
  // This attribute has no spellings as it is only ever created implicitly.
  let Spellings = [];
  let Args = [StringArgument<"Name">];
  let Subjects = SubjectList<[GlobalVar], ErrorDiag>;
  let Documentation = [InternalOnly];
}

def PragmaClangRelroSection : InheritableAttr {
  // This attribute has no spellings as it is only ever created implicitly.
  let Spellings = [];
  let Args = [StringArgument<"Name">];
  let Subjects = SubjectList<[GlobalVar], ErrorDiag>;
  let Documentation = [InternalOnly];
}

def StrictFP : InheritableAttr {
  // This attribute has no spellings as it is only ever created implicitly.
  // Function uses strict floating point operations.
  let Spellings = [];
  let Subjects = SubjectList<[Function]>;
  let Documentation = [InternalOnly];
}

def PragmaClangTextSection : InheritableAttr {
  // This attribute has no spellings as it is only ever created implicitly.
  let Spellings = [];
  let Args = [StringArgument<"Name">];
  let Subjects = SubjectList<[Function], ErrorDiag>;
  let Documentation = [InternalOnly];
}

def Sentinel : InheritableAttr {
  let Spellings = [GCC<"sentinel">];
  let Args = [DefaultIntArgument<"Sentinel", 0>,
              DefaultIntArgument<"NullPos", 0>];
//  let Subjects = SubjectList<[Function, ObjCMethod, Block, Var]>;
  let Documentation = [Undocumented];
}

def StdCall : DeclOrTypeAttr {
  let Spellings = [GCC<"stdcall">, Keyword<"__stdcall">, Keyword<"_stdcall">];
//  let Subjects = [Function, ObjCMethod];
  let Documentation = [StdCallDocs];
}

def SwiftCall : DeclOrTypeAttr {
  let Spellings = [Clang<"swiftcall">];
//  let Subjects = SubjectList<[Function]>;
  let Documentation = [SwiftCallDocs];
}

def SwiftAsyncCall : DeclOrTypeAttr {
  let Spellings = [Clang<"swiftasynccall">];
  let Documentation = [SwiftAsyncCallDocs];
}

def SwiftContext : ParameterABIAttr {
  let Spellings = [Clang<"swift_context">];
  let Documentation = [SwiftContextDocs];
}

def SwiftAsyncContext : ParameterABIAttr {
  let Spellings = [Clang<"swift_async_context">];
  let Documentation = [SwiftAsyncContextDocs];
}

def SwiftErrorResult : ParameterABIAttr {
  let Spellings = [Clang<"swift_error_result">];
  let Documentation = [SwiftErrorResultDocs];
}

def SwiftIndirectResult : ParameterABIAttr {
  let Spellings = [Clang<"swift_indirect_result">];
  let Documentation = [SwiftIndirectResultDocs];
}

def SwiftAsync : InheritableAttr {
  let Spellings = [Clang<"swift_async">];
  let Subjects = SubjectList<[Function, ObjCMethod]>;
  let Args = [EnumArgument<"Kind", "Kind",
                ["none", "swift_private", "not_swift_private"],
                ["None", "SwiftPrivate", "NotSwiftPrivate"]>,
              ParamIdxArgument<"CompletionHandlerIndex", /*opt=*/1>];
  let Documentation = [SwiftAsyncDocs];
}

def SwiftAsyncError : InheritableAttr {
  let Spellings = [Clang<"swift_async_error">];
  let Subjects = SubjectList<[Function, ObjCMethod]>;
  let Args = [EnumArgument<"Convention", "ConventionKind",
              ["none", "nonnull_error", "zero_argument", "nonzero_argument"],
              ["None", "NonNullError", "ZeroArgument", "NonZeroArgument"]>,
              UnsignedArgument<"HandlerParamIdx", /*opt=*/1>];
  let Documentation = [SwiftAsyncErrorDocs];
}

def Suppress : StmtAttr {
  let Spellings = [CXX11<"gsl", "suppress">];
  let Args = [VariadicStringArgument<"DiagnosticIdentifiers">];
  let Documentation = [SuppressDocs];
}

def SysVABI : DeclOrTypeAttr {
  let Spellings = [GCC<"sysv_abi">];
//  let Subjects = [Function, ObjCMethod];
  let Documentation = [Undocumented];
}

def ThisCall : DeclOrTypeAttr {
  let Spellings = [GCC<"thiscall">, Keyword<"__thiscall">,
                   Keyword<"_thiscall">];
//  let Subjects = [Function, ObjCMethod];
  let Documentation = [ThisCallDocs];
}

def VectorCall : DeclOrTypeAttr {
  let Spellings = [Clang<"vectorcall">, Keyword<"__vectorcall">,
                   Keyword<"_vectorcall">];
//  let Subjects = [Function, ObjCMethod];
  let Documentation = [VectorCallDocs];
}

def ZeroCallUsedRegs : InheritableAttr {
  let Spellings = [GCC<"zero_call_used_regs">];
  let Subjects = SubjectList<[Function], ErrorDiag>;
  let Args = [
    EnumArgument<"ZeroCallUsedRegs", "ZeroCallUsedRegsKind",
                 ["skip", "used-gpr-arg", "used-gpr", "used-arg", "used",
                  "all-gpr-arg", "all-gpr", "all-arg", "all"],
                 ["Skip", "UsedGPRArg", "UsedGPR", "UsedArg", "Used",
                  "AllGPRArg", "AllGPR", "AllArg", "All"]>
  ];
  let Documentation = [ZeroCallUsedRegsDocs];
}

def Pascal : DeclOrTypeAttr {
  let Spellings = [Clang<"pascal">, Keyword<"__pascal">, Keyword<"_pascal">];
//  let Subjects = [Function, ObjCMethod];
  let Documentation = [Undocumented];
}

def PreferredName : InheritableAttr {
  let Spellings = [Clang<"preferred_name", /*AllowInC*/0>];
  let Subjects = SubjectList<[ClassTmpl]>;
  let Args = [TypeArgument<"TypedefType">];
  let Documentation = [PreferredNameDocs];
  let InheritEvenIfAlreadyPresent = 1;
  let MeaningfulToClassTemplateDefinition = 1;
  let TemplateDependent = 1;
}

def PreserveMost : DeclOrTypeAttr {
  let Spellings = [Clang<"preserve_most">];
  let Documentation = [PreserveMostDocs];
}

def PreserveAll : DeclOrTypeAttr {
  let Spellings = [Clang<"preserve_all">];
  let Documentation = [PreserveAllDocs];
}

def Target : InheritableAttr {
  let Spellings = [GCC<"target">];
  let Args = [StringArgument<"featuresStr">];
  let Subjects = SubjectList<[Function], ErrorDiag>;
  let Documentation = [TargetDocs];
  let AdditionalMembers = [{
    StringRef getArchitecture() const {
      StringRef Features = getFeaturesStr();
      if (Features == "default") return {};

      SmallVector<StringRef, 1> AttrFeatures;
      Features.split(AttrFeatures, ",");

      for (auto &Feature : AttrFeatures) {
        Feature = Feature.trim();
        if (Feature.startswith("arch="))
          return Feature.drop_front(sizeof("arch=") - 1);
      }
      return "";
    }

    // Gets the list of features as simple string-refs with no +/- or 'no-'.
    // Only adds the items to 'Out' that are additions.
    void getAddedFeatures(llvm::SmallVectorImpl<StringRef> &Out) const {
      StringRef Features = getFeaturesStr();
      if (Features == "default") return;

      SmallVector<StringRef, 1> AttrFeatures;
      Features.split(AttrFeatures, ",");

      for (auto &Feature : AttrFeatures) {
        Feature = Feature.trim();

        if (!Feature.startswith("no-") && !Feature.startswith("arch=") &&
            !Feature.startswith("fpmath=") && !Feature.startswith("tune="))
          Out.push_back(Feature);
      }
    }

    bool isDefaultVersion() const { return getFeaturesStr() == "default"; }
  }];
}

def TargetVersion : InheritableAttr {
  let Spellings = [GCC<"target_version">];
  let Args = [StringArgument<"NamesStr">];
  let Subjects = SubjectList<[Function], ErrorDiag>;
  let Documentation = [TargetVersionDocs];
  let AdditionalMembers = [{
    StringRef getName() const { return getNamesStr().trim(); }
    bool isDefaultVersion() const {
      return getName() == "default";
    }
    void getFeatures(llvm::SmallVectorImpl<StringRef> &Out) const {
      if (isDefaultVersion()) return;
      StringRef Features = getName();

      SmallVector<StringRef, 8> AttrFeatures;
      Features.split(AttrFeatures, "+");

      for (auto &Feature : AttrFeatures) {
        Feature = Feature.trim();
        Out.push_back(Feature);
      }
    }
  }];
}

def TargetClones : InheritableAttr {
  let Spellings = [GCC<"target_clones">];
  let Args = [VariadicStringArgument<"featuresStrs">];
  let Documentation = [TargetClonesDocs];
  let Subjects = SubjectList<[Function], ErrorDiag>;
  let AdditionalMembers = [{
    StringRef getFeatureStr(unsigned Index) const {
      return *(featuresStrs_begin() + Index);
    }
    // Given an index into the 'featuresStrs' sequence, compute a unique
    // ID to be used with function name mangling for the associated variant.
    // This mapping is necessary due to a requirement that the mangling ID
    // used for the "default" variant be the largest mangling ID in the
    // variant set. Duplicate variants present in 'featuresStrs' are also
    // assigned their own unique ID (the mapping is bijective).
    unsigned getMangledIndex(unsigned Index) const {
      if (getFeatureStr(Index) == "default")
        return std::count_if(featuresStrs_begin(), featuresStrs_end(),
                              [](StringRef S) { return S != "default"; });

      return std::count_if(featuresStrs_begin(), featuresStrs_begin() + Index,
                           [](StringRef S) { return S != "default"; });
    }

    // Given an index into the 'featuresStrs' sequence, determine if the
    // index corresponds to the first instance of the named variant. This
    // is used to skip over duplicate variant instances when iterating over
    // 'featuresStrs'.
    bool isFirstOfVersion(unsigned Index) const {
      StringRef FeatureStr(getFeatureStr(Index));
      return 0 == std::count_if(
                      featuresStrs_begin(), featuresStrs_begin() + Index,
                      [FeatureStr](StringRef S) { return S == FeatureStr; });

    }
  }];
}

def : MutualExclusions<[TargetClones, TargetVersion, Target, CPUDispatch, CPUSpecific]>;

def MinVectorWidth : InheritableAttr {
  let Spellings = [Clang<"min_vector_width">];
  let Args = [UnsignedArgument<"VectorWidth">];
  let Subjects = SubjectList<[Function], ErrorDiag>;
  let Documentation = [MinVectorWidthDocs];
}

def TransparentUnion : InheritableAttr {
  let Spellings = [GCC<"transparent_union">];
//  let Subjects = SubjectList<[Record, TypedefName]>;
  let Documentation = [TransparentUnionDocs];
  let LangOpts = [COnly];
}

def Unavailable : InheritableAttr {
  let Spellings = [Clang<"unavailable">];
  let Args = [StringArgument<"Message", 1>,
              EnumArgument<"ImplicitReason", "ImplicitReason",
                ["", "", "", ""],
                ["IR_None",
                 "IR_ARCForbiddenType",
                 "IR_ForbiddenWeak",
                 "IR_ARCForbiddenConversion",
                 "IR_ARCInitReturnsUnrelated",
                 "IR_ARCFieldWithOwnership"], 1, /*fake*/ 1>];
  let Documentation = [Undocumented];
}

def DiagnoseIf : InheritableAttr {
  // Does not have a [[]] spelling because this attribute requires the ability
  // to parse function arguments but the attribute is not written in the type
  // position.
  let Spellings = [GNU<"diagnose_if">];
  let Subjects = SubjectList<[Function, ObjCMethod, ObjCProperty]>;
  let Args = [ExprArgument<"Cond">, StringArgument<"Message">,
              EnumArgument<"DiagnosticType",
                           "DiagnosticType",
                           ["error", "warning"],
                           ["DT_Error", "DT_Warning"]>,
              BoolArgument<"ArgDependent", 0, /*fake*/ 1>,
              DeclArgument<Named, "Parent", 0, /*fake*/ 1>];
  let InheritEvenIfAlreadyPresent = 1;
  let LateParsed = 1;
  let AdditionalMembers = [{
    bool isError() const { return diagnosticType == DT_Error; }
    bool isWarning() const { return diagnosticType == DT_Warning; }
  }];
  let TemplateDependent = 1;
  let Documentation = [DiagnoseIfDocs];
}

def ArcWeakrefUnavailable : InheritableAttr {
  let Spellings = [Clang<"objc_arc_weak_reference_unavailable">];
  let Subjects = SubjectList<[ObjCInterface], ErrorDiag>;
  let Documentation = [Undocumented];
  let SimpleHandler = 1;
}

def ObjCGC : TypeAttr {
  let Spellings = [Clang<"objc_gc">];
  let Args = [IdentifierArgument<"Kind">];
  let Documentation = [Undocumented];
}

def ObjCOwnership : DeclOrTypeAttr {
  let Spellings = [Clang<"objc_ownership">];
  let Args = [IdentifierArgument<"Kind">];
  let Documentation = [Undocumented];
}

def ObjCRequiresPropertyDefs : InheritableAttr {
  let Spellings = [Clang<"objc_requires_property_definitions">];
  let Subjects = SubjectList<[ObjCInterface], ErrorDiag>;
  let Documentation = [Undocumented];
  let SimpleHandler = 1;
}

def Unused : InheritableAttr {
  let Spellings = [CXX11<"", "maybe_unused", 201603>, GCC<"unused">,
                   C2x<"", "maybe_unused", 202106>];
  let Subjects = SubjectList<[Var, ObjCIvar, Type, Enum, EnumConstant, Label,
                              Field, ObjCMethod, FunctionLike]>;
  let Documentation = [WarnMaybeUnusedDocs];
}

def Used : InheritableAttr {
  let Spellings = [GCC<"used">];
  let Subjects = SubjectList<[NonLocalVar, Function, ObjCMethod]>;
  let Documentation = [UsedDocs];
  let SimpleHandler = 1;
}

def Retain : InheritableAttr {
  let Spellings = [GCC<"retain">];
  let Subjects = SubjectList<[NonLocalVar, Function, ObjCMethod]>;
  let Documentation = [RetainDocs];
  let SimpleHandler = 1;
}

def Uuid : InheritableAttr {
  let Spellings = [Declspec<"uuid">, Microsoft<"uuid">];
  let Args = [StringArgument<"Guid">,
              DeclArgument<MSGuid, "GuidDecl", 0, /*fake=*/1>];
  let Subjects = SubjectList<[Record, Enum]>;
  // FIXME: Allow expressing logical AND for LangOpts. Our condition should be:
  // CPlusPlus && (MicrosoftExt || Borland)
  let Documentation = [Undocumented];
}

def VectorSize : TypeAttr {
  let Spellings = [GCC<"vector_size">];
  let Args = [ExprArgument<"NumBytes">];
  let Documentation = [Undocumented];
  // Represented as VectorType instead.
  let ASTNode = 0;
}

def VecTypeHint : InheritableAttr {
  let Spellings = [GNU<"vec_type_hint">, CXX11<"sycl", "vec_type_hint">];
  let Args = [TypeArgument<"TypeHint">];
  let Subjects = SubjectList<[Function], ErrorDiag>;
  let Documentation = [Undocumented];
}

def MatrixType : TypeAttr {
  let Spellings = [Clang<"matrix_type">];
  let Subjects = SubjectList<[TypedefName], ErrorDiag>;
  let Args = [ExprArgument<"NumRows">, ExprArgument<"NumColumns">];
  let Documentation = [Undocumented];
  let ASTNode = 0;
  let PragmaAttributeSupport = 0;
}

def Visibility : InheritableAttr {
  let Clone = 0;
  let Spellings = [GCC<"visibility">];
  let Args = [EnumArgument<"Visibility", "VisibilityType",
                           ["default", "hidden", "internal", "protected"],
                           ["Default", "Hidden", "Hidden", "Protected"]>];
  let MeaningfulToClassTemplateDefinition = 1;
  let Documentation = [Undocumented];
}

def TypeVisibility : InheritableAttr {
  let Clone = 0;
  let Spellings = [Clang<"type_visibility">];
  let Args = [EnumArgument<"Visibility", "VisibilityType",
                           ["default", "hidden", "internal", "protected"],
                           ["Default", "Hidden", "Hidden", "Protected"]>];
//  let Subjects = [Tag, ObjCInterface, Namespace];
  let Documentation = [Undocumented];
}

def VecReturn : InheritableAttr {
  // This attribute does not have a C [[]] spelling because it only appertains
  // to C++ struct/class/union.
  // FIXME: should this attribute have a CPlusPlus language option?
  let Spellings = [Clang<"vecreturn", 0>];
  let Subjects = SubjectList<[CXXRecord], ErrorDiag>;
  let Documentation = [Undocumented];
}

def WarnUnused : InheritableAttr {
  let Spellings = [GCC<"warn_unused">];
  let Subjects = SubjectList<[Record]>;
  let Documentation = [Undocumented];
  let SimpleHandler = 1;
}

def WarnUnusedResult : InheritableAttr {
  let Spellings = [CXX11<"", "nodiscard", 201907>,
                   C2x<"", "nodiscard", 202003>,
                   CXX11<"clang", "warn_unused_result">,
                   GCC<"warn_unused_result">];
  let Subjects = SubjectList<[ObjCMethod, Enum, Record, FunctionLike, TypedefName]>;
  let Args = [StringArgument<"Message", 1>];
  let Documentation = [WarnUnusedResultsDocs];
  let AdditionalMembers = [{
    // Check whether this the C++11 nodiscard version, even in non C++11
    // spellings.
    bool IsCXX11NoDiscard() const {
      return this->getSemanticSpelling() == CXX11_nodiscard;
    }
  }];
}

def Weak : InheritableAttr {
  let Spellings = [GCC<"weak">];
  let Subjects = SubjectList<[Var, Function, CXXRecord]>;
  let Documentation = [WeakDocs];
  let SimpleHandler = 1;
}

def WeakImport : InheritableAttr {
  let Spellings = [Clang<"weak_import">];
  let Documentation = [Undocumented];
}

def WeakRef : InheritableAttr {
  let Spellings = [GCC<"weakref">];
  // A WeakRef that has an argument is treated as being an AliasAttr
  let Args = [StringArgument<"Aliasee", 1>];
  let Subjects = SubjectList<[Var, Function], IntelWarnDiag>; //***INTEL
  let Documentation = [Undocumented];
}

def LTOVisibilityPublic : InheritableAttr {
  let Spellings = [Clang<"lto_visibility_public">];
  let Subjects = SubjectList<[Record]>;
  let Documentation = [LTOVisibilityDocs];
  let SimpleHandler = 1;
}

def AnyX86Interrupt : InheritableAttr, TargetSpecificAttr<TargetAnyX86> {
  // NOTE: If you add any additional spellings, ARMInterrupt's,
  // M68kInterrupt's, MSP430Interrupt's and MipsInterrupt's spellings must match.
  let Spellings = [GCC<"interrupt">];
  let Subjects = SubjectList<[HasFunctionProto]>;
  let ParseKind = "Interrupt";
  let HasCustomParsing = 1;
  let Documentation = [Undocumented];
}

def AnyX86NoCallerSavedRegisters : InheritableAttr,
                                   TargetSpecificAttr<TargetAnyX86> {
  let Spellings = [GCC<"no_caller_saved_registers">];
  let Documentation = [AnyX86NoCallerSavedRegistersDocs];
  let SimpleHandler = 1;
}

def AnyX86NoCfCheck : DeclOrTypeAttr, TargetSpecificAttr<TargetAnyX86>{
  let Spellings = [GCC<"nocf_check">];
  let Subjects = SubjectList<[FunctionLike]>;
  let Documentation = [AnyX86NoCfCheckDocs];
}

def X86ForceAlignArgPointer : InheritableAttr, TargetSpecificAttr<TargetAnyX86> {
  let Spellings = [GCC<"force_align_arg_pointer">];
  // Technically, this appertains to a FunctionDecl, but the target-specific
  // code silently allows anything function-like (such as typedefs or function
  // pointers), but does not apply the attribute to them.
  let Documentation = [X86ForceAlignArgPointerDocs];
}

def NoSanitize : InheritableAttr {
  let Spellings = [Clang<"no_sanitize">];
  let Args = [VariadicStringArgument<"Sanitizers">];
  let Subjects = SubjectList<[Function, ObjCMethod, GlobalVar], ErrorDiag>;
  let Documentation = [NoSanitizeDocs];
  let AdditionalMembers = [{
    SanitizerMask getMask() const {
      SanitizerMask Mask;
      for (auto SanitizerName : sanitizers()) {
        SanitizerMask ParsedMask =
            parseSanitizerValue(SanitizerName, /*AllowGroups=*/true);
        Mask |= expandSanitizerGroups(ParsedMask);
      }
      return Mask;
    }

    bool hasCoverage() const {
      return llvm::is_contained(sanitizers(), "coverage");
    }
  }];
}

// Attributes to disable a specific sanitizer. No new sanitizers should be added
// to this list; the no_sanitize attribute should be extended instead.
def NoSanitizeSpecific : InheritableAttr {
  let Spellings = [GCC<"no_address_safety_analysis">,
                   GCC<"no_sanitize_address">,
                   GCC<"no_sanitize_thread">,
                   Clang<"no_sanitize_memory">];
  let Subjects = SubjectList<[Function, GlobalVar], ErrorDiag>;
  let Documentation = [NoSanitizeAddressDocs, NoSanitizeThreadDocs,
                       NoSanitizeMemoryDocs];
  let ASTNode = 0;
}

def DisableSanitizerInstrumentation : InheritableAttr {
  let Spellings = [Clang<"disable_sanitizer_instrumentation">];
  let Subjects = SubjectList<[Function, ObjCMethod, GlobalVar]>;
  let Documentation = [DisableSanitizerInstrumentationDocs];
  let SimpleHandler = 1;
}

def CFICanonicalJumpTable : InheritableAttr {
  let Spellings = [Clang<"cfi_canonical_jump_table">];
  let Subjects = SubjectList<[Function], ErrorDiag>;
  let Documentation = [CFICanonicalJumpTableDocs];
  let SimpleHandler = 1;
}

// C/C++ Thread safety attributes (e.g. for deadlock, data race checking)
// Not all of these attributes will be given a [[]] spelling. The attributes
// which require access to function parameter names cannot use the [[]] spelling
// because they are not written in the type position. Some attributes are given
// an updated captability-based name and the older name will only be supported
// under the GNU-style spelling.
def GuardedVar : InheritableAttr {
  let Spellings = [Clang<"guarded_var", 0>];
  let Subjects = SubjectList<[Field, SharedVar]>;
  let Documentation = [Undocumented];
  let SimpleHandler = 1;
}

def PtGuardedVar : InheritableAttr {
  let Spellings = [Clang<"pt_guarded_var", 0>];
  let Subjects = SubjectList<[Field, SharedVar]>;
  let Documentation = [Undocumented];
}

def Lockable : InheritableAttr {
  let Spellings = [GNU<"lockable">];
  let Subjects = SubjectList<[Record]>;
  let Documentation = [Undocumented];
  let ASTNode = 0;  // Replaced by Capability
}

def ScopedLockable : InheritableAttr {
  let Spellings = [Clang<"scoped_lockable", 0>];
  let Subjects = SubjectList<[Record]>;
  let Documentation = [Undocumented];
  let SimpleHandler = 1;
}

def Capability : InheritableAttr {
  let Spellings = [Clang<"capability", 0>, Clang<"shared_capability", 0>];
  let Subjects = SubjectList<[Record, TypedefName], ErrorDiag>;
  let Args = [StringArgument<"Name">];
  let Accessors = [Accessor<"isShared",
                    [Clang<"shared_capability", 0>]>];
  let Documentation = [Undocumented];
}

def AssertCapability : InheritableAttr {
  let Spellings = [Clang<"assert_capability", 0>,
                   Clang<"assert_shared_capability", 0>];
  let Subjects = SubjectList<[Function]>;
  let LateParsed = 1;
  let TemplateDependent = 1;
  let ParseArgumentsAsUnevaluated = 1;
  let InheritEvenIfAlreadyPresent = 1;
  let Args = [VariadicExprArgument<"Args">];
  let Accessors = [Accessor<"isShared",
                    [Clang<"assert_shared_capability", 0>]>];
  let Documentation = [AssertCapabilityDocs];
}

def AcquireCapability : InheritableAttr {
  let Spellings = [Clang<"acquire_capability", 0>,
                   Clang<"acquire_shared_capability", 0>,
                   GNU<"exclusive_lock_function">,
                   GNU<"shared_lock_function">];
  let Subjects = SubjectList<[Function]>;
  let LateParsed = 1;
  let TemplateDependent = 1;
  let ParseArgumentsAsUnevaluated = 1;
  let InheritEvenIfAlreadyPresent = 1;
  let Args = [VariadicExprArgument<"Args">];
  let Accessors = [Accessor<"isShared",
                    [Clang<"acquire_shared_capability", 0>,
                     GNU<"shared_lock_function">]>];
  let Documentation = [AcquireCapabilityDocs];
}

def TryAcquireCapability : InheritableAttr {
  let Spellings = [Clang<"try_acquire_capability", 0>,
                   Clang<"try_acquire_shared_capability", 0>];
  let Subjects = SubjectList<[Function],
                             ErrorDiag>;
  let LateParsed = 1;
  let TemplateDependent = 1;
  let ParseArgumentsAsUnevaluated = 1;
  let InheritEvenIfAlreadyPresent = 1;
  let Args = [ExprArgument<"SuccessValue">, VariadicExprArgument<"Args">];
  let Accessors = [Accessor<"isShared",
                    [Clang<"try_acquire_shared_capability", 0>]>];
  let Documentation = [TryAcquireCapabilityDocs];
}

def ReleaseCapability : InheritableAttr {
  let Spellings = [Clang<"release_capability", 0>,
                   Clang<"release_shared_capability", 0>,
                   Clang<"release_generic_capability", 0>,
                   Clang<"unlock_function", 0>];
  let Subjects = SubjectList<[Function]>;
  let LateParsed = 1;
  let TemplateDependent = 1;
  let ParseArgumentsAsUnevaluated = 1;
  let InheritEvenIfAlreadyPresent = 1;
  let Args = [VariadicExprArgument<"Args">];
  let Accessors = [Accessor<"isShared",
                    [Clang<"release_shared_capability", 0>]>,
                   Accessor<"isGeneric",
                     [Clang<"release_generic_capability", 0>,
                      Clang<"unlock_function", 0>]>];
  let Documentation = [ReleaseCapabilityDocs];
}

def RequiresCapability : InheritableAttr {
  let Spellings = [Clang<"requires_capability", 0>,
                   Clang<"exclusive_locks_required", 0>,
                   Clang<"requires_shared_capability", 0>,
                   Clang<"shared_locks_required", 0>];
  let Args = [VariadicExprArgument<"Args">];
  let LateParsed = 1;
  let TemplateDependent = 1;
  let ParseArgumentsAsUnevaluated = 1;
  let InheritEvenIfAlreadyPresent = 1;
  let Subjects = SubjectList<[Function]>;
  let Accessors = [Accessor<"isShared", [Clang<"requires_shared_capability", 0>,
                                         Clang<"shared_locks_required", 0>]>];
  let Documentation = [Undocumented];
}

def NoThreadSafetyAnalysis : InheritableAttr {
  let Spellings = [Clang<"no_thread_safety_analysis">];
  let Subjects = SubjectList<[Function]>;
  let Documentation = [Undocumented];
  let SimpleHandler = 1;
}

def GuardedBy : InheritableAttr {
  let Spellings = [GNU<"guarded_by">];
  let Args = [ExprArgument<"Arg">];
  let LateParsed = 1;
  let TemplateDependent = 1;
  let ParseArgumentsAsUnevaluated = 1;
  let InheritEvenIfAlreadyPresent = 1;
  let Subjects = SubjectList<[Field, SharedVar]>;
  let Documentation = [Undocumented];
}

def PtGuardedBy : InheritableAttr {
  let Spellings = [GNU<"pt_guarded_by">];
  let Args = [ExprArgument<"Arg">];
  let LateParsed = 1;
  let TemplateDependent = 1;
  let ParseArgumentsAsUnevaluated = 1;
  let InheritEvenIfAlreadyPresent = 1;
  let Subjects = SubjectList<[Field, SharedVar]>;
  let Documentation = [Undocumented];
}

def AcquiredAfter : InheritableAttr {
  let Spellings = [GNU<"acquired_after">];
  let Args = [VariadicExprArgument<"Args">];
  let LateParsed = 1;
  let TemplateDependent = 1;
  let ParseArgumentsAsUnevaluated = 1;
  let InheritEvenIfAlreadyPresent = 1;
  let Subjects = SubjectList<[Field, SharedVar]>;
  let Documentation = [Undocumented];
}

def AcquiredBefore : InheritableAttr {
  let Spellings = [GNU<"acquired_before">];
  let Args = [VariadicExprArgument<"Args">];
  let LateParsed = 1;
  let TemplateDependent = 1;
  let ParseArgumentsAsUnevaluated = 1;
  let InheritEvenIfAlreadyPresent = 1;
  let Subjects = SubjectList<[Field, SharedVar]>;
  let Documentation = [Undocumented];
}

def AssertExclusiveLock : InheritableAttr {
  let Spellings = [GNU<"assert_exclusive_lock">];
  let Args = [VariadicExprArgument<"Args">];
  let LateParsed = 1;
  let TemplateDependent = 1;
  let ParseArgumentsAsUnevaluated = 1;
  let InheritEvenIfAlreadyPresent = 1;
  let Subjects = SubjectList<[Function]>;
  let Documentation = [Undocumented];
}

def AssertSharedLock : InheritableAttr {
  let Spellings = [GNU<"assert_shared_lock">];
  let Args = [VariadicExprArgument<"Args">];
  let LateParsed = 1;
  let TemplateDependent = 1;
  let ParseArgumentsAsUnevaluated = 1;
  let InheritEvenIfAlreadyPresent = 1;
  let Subjects = SubjectList<[Function]>;
  let Documentation = [Undocumented];
}

// The first argument is an integer or boolean value specifying the return value
// of a successful lock acquisition.
def ExclusiveTrylockFunction : InheritableAttr {
  let Spellings = [GNU<"exclusive_trylock_function">];
  let Args = [ExprArgument<"SuccessValue">, VariadicExprArgument<"Args">];
  let LateParsed = 1;
  let TemplateDependent = 1;
  let ParseArgumentsAsUnevaluated = 1;
  let InheritEvenIfAlreadyPresent = 1;
  let Subjects = SubjectList<[Function]>;
  let Documentation = [Undocumented];
}

// The first argument is an integer or boolean value specifying the return value
// of a successful lock acquisition.
def SharedTrylockFunction : InheritableAttr {
  let Spellings = [GNU<"shared_trylock_function">];
  let Args = [ExprArgument<"SuccessValue">, VariadicExprArgument<"Args">];
  let LateParsed = 1;
  let TemplateDependent = 1;
  let ParseArgumentsAsUnevaluated = 1;
  let InheritEvenIfAlreadyPresent = 1;
  let Subjects = SubjectList<[Function]>;
  let Documentation = [Undocumented];
}

def LockReturned : InheritableAttr {
  let Spellings = [GNU<"lock_returned">];
  let Args = [ExprArgument<"Arg">];
  let LateParsed = 1;
  let TemplateDependent = 1;
  let ParseArgumentsAsUnevaluated = 1;
  let Subjects = SubjectList<[Function]>;
  let Documentation = [Undocumented];
}

def LocksExcluded : InheritableAttr {
  let Spellings = [GNU<"locks_excluded">];
  let Args = [VariadicExprArgument<"Args">];
  let LateParsed = 1;
  let TemplateDependent = 1;
  let ParseArgumentsAsUnevaluated = 1;
  let InheritEvenIfAlreadyPresent = 1;
  let Subjects = SubjectList<[Function]>;
  let Documentation = [Undocumented];
}

// C/C++ consumed attributes.

def Consumable : InheritableAttr {
  // This attribute does not have a C [[]] spelling because it only appertains
  // to C++ struct/class/union.
  // FIXME: should this attribute have a CPlusPlus language option?
  let Spellings = [Clang<"consumable", 0>];
  let Subjects = SubjectList<[CXXRecord]>;
  let Args = [EnumArgument<"DefaultState", "ConsumedState",
                           ["unknown", "consumed", "unconsumed"],
                           ["Unknown", "Consumed", "Unconsumed"]>];
  let Documentation = [ConsumableDocs];
}

def ConsumableAutoCast : InheritableAttr {
  // This attribute does not have a C [[]] spelling because it only appertains
  // to C++ struct/class/union.
  // FIXME: should this attribute have a CPlusPlus language option?
  let Spellings = [Clang<"consumable_auto_cast_state", 0>];
  let Subjects = SubjectList<[CXXRecord]>;
  let Documentation = [Undocumented];
  let SimpleHandler = 1;
}

def ConsumableSetOnRead : InheritableAttr {
  // This attribute does not have a C [[]] spelling because it only appertains
  // to C++ struct/class/union.
  // FIXME: should this attribute have a CPlusPlus language option?
  let Spellings = [Clang<"consumable_set_state_on_read", 0>];
  let Subjects = SubjectList<[CXXRecord]>;
  let Documentation = [Undocumented];
  let SimpleHandler = 1;
}

def CallableWhen : InheritableAttr {
  // This attribute does not have a C [[]] spelling because it only appertains
  // to C++ function (but doesn't require it to be a member function).
  // FIXME: should this attribute have a CPlusPlus language option?
  let Spellings = [Clang<"callable_when", 0>];
  let Subjects = SubjectList<[CXXMethod]>;
  let Args = [VariadicEnumArgument<"CallableStates", "ConsumedState",
                                   ["unknown", "consumed", "unconsumed"],
                                   ["Unknown", "Consumed", "Unconsumed"]>];
  let Documentation = [CallableWhenDocs];
}

def ParamTypestate : InheritableAttr {
  // This attribute does not have a C [[]] spelling because it only appertains
  // to a parameter whose type is a consumable C++ class.
  // FIXME: should this attribute have a CPlusPlus language option?
  let Spellings = [Clang<"param_typestate", 0>];
  let Subjects = SubjectList<[ParmVar]>;
  let Args = [EnumArgument<"ParamState", "ConsumedState",
                           ["unknown", "consumed", "unconsumed"],
                           ["Unknown", "Consumed", "Unconsumed"]>];
  let Documentation = [ParamTypestateDocs];
}

def ReturnTypestate : InheritableAttr {
  // This attribute does not have a C [[]] spelling because it only appertains
  // to a parameter or function return type that is a consumable C++ class.
  // FIXME: should this attribute have a CPlusPlus language option?
  let Spellings = [Clang<"return_typestate", 0>];
  let Subjects = SubjectList<[Function, ParmVar]>;
  let Args = [EnumArgument<"State", "ConsumedState",
                           ["unknown", "consumed", "unconsumed"],
                           ["Unknown", "Consumed", "Unconsumed"]>];
  let Documentation = [ReturnTypestateDocs];
}

def SetTypestate : InheritableAttr {
  // This attribute does not have a C [[]] spelling because it only appertains
  // to C++ function (but doesn't require it to be a member function).
  // FIXME: should this attribute have a CPlusPlus language option?
  let Spellings = [Clang<"set_typestate", 0>];
  let Subjects = SubjectList<[CXXMethod]>;
  let Args = [EnumArgument<"NewState", "ConsumedState",
                           ["unknown", "consumed", "unconsumed"],
                           ["Unknown", "Consumed", "Unconsumed"]>];
  let Documentation = [SetTypestateDocs];
}

def TestTypestate : InheritableAttr {
  // This attribute does not have a C [[]] spelling because it only appertains
  // to C++ function (but doesn't require it to be a member function).
  // FIXME: should this attribute have a CPlusPlus language option?
  let Spellings = [Clang<"test_typestate", 0>];
  let Subjects = SubjectList<[CXXMethod]>;
  let Args = [EnumArgument<"TestState", "ConsumedState",
                           ["consumed", "unconsumed"],
                           ["Consumed", "Unconsumed"]>];
  let Documentation = [TestTypestateDocs];
}

// Type safety attributes for `void *' pointers and type tags.

def ArgumentWithTypeTag : InheritableAttr {
  let Spellings = [Clang<"argument_with_type_tag">,
                   Clang<"pointer_with_type_tag">];
  let Subjects = SubjectList<[HasFunctionProto], ErrorDiag>;
  let Args = [IdentifierArgument<"ArgumentKind">,
              ParamIdxArgument<"ArgumentIdx">,
              ParamIdxArgument<"TypeTagIdx">,
              BoolArgument<"IsPointer", /*opt*/0, /*fake*/1>];
  let Documentation = [ArgumentWithTypeTagDocs, PointerWithTypeTagDocs];
}

def TypeTagForDatatype : InheritableAttr {
  let Spellings = [Clang<"type_tag_for_datatype">];
  let Args = [IdentifierArgument<"ArgumentKind">,
              TypeArgument<"MatchingCType">,
              BoolArgument<"LayoutCompatible">,
              BoolArgument<"MustBeNull">];
//  let Subjects = SubjectList<[Var], ErrorDiag>;
  let HasCustomParsing = 1;
  let Documentation = [TypeTagForDatatypeDocs];
}

def Owner : InheritableAttr {
  let Spellings = [CXX11<"gsl", "Owner">];
  let Subjects = SubjectList<[Struct]>;
  let Args = [TypeArgument<"DerefType", /*opt=*/1>];
  let Documentation = [LifetimeOwnerDocs];
}

def Pointer : InheritableAttr {
  let Spellings = [CXX11<"gsl", "Pointer">];
  let Subjects = SubjectList<[Struct]>;
  let Args = [TypeArgument<"DerefType", /*opt=*/1>];
  let Documentation = [LifetimePointerDocs];
}
def : MutualExclusions<[Owner, Pointer]>;

// Microsoft-related attributes

def MSNoVTable : InheritableAttr, TargetSpecificAttr<TargetMicrosoftCXXABI> {
  let Spellings = [Declspec<"novtable">];
  let Subjects = SubjectList<[CXXRecord]>;
  let Documentation = [MSNoVTableDocs];
  let SimpleHandler = 1;
}

def : IgnoredAttr {
  let Spellings = [Declspec<"property">];
}

def MSAllocator : InheritableAttr {
  let Spellings = [Declspec<"allocator">];
  let Subjects = SubjectList<[Function]>;
  let Documentation = [MSAllocatorDocs];
}

def CFGuard : InheritableAttr, TargetSpecificAttr<TargetWindows> {
  // Currently only the __declspec(guard(nocf)) modifier is supported. In future
  // we might also want to support __declspec(guard(suppress)).
  let Spellings = [Declspec<"guard">, Clang<"guard">];
  let Subjects = SubjectList<[Function]>;
  let Args = [EnumArgument<"Guard", "GuardArg", ["nocf"], ["nocf"]>];
  let Documentation = [CFGuardDocs];
}

def MSStruct : InheritableAttr {
  let Spellings = [GCC<"ms_struct">];
  let Subjects = SubjectList<[Record]>;
  let Documentation = [Undocumented];
  let SimpleHandler = 1;
}

def DLLExport : InheritableAttr, TargetSpecificAttr<TargetHasDLLImportExport> {
  let Spellings = [Declspec<"dllexport">, GCC<"dllexport">];
  let Subjects = SubjectList<[Function, Var, CXXRecord, ObjCInterface]>;
  let Documentation = [DLLExportDocs];
}

def DLLExportStaticLocal : InheritableAttr, TargetSpecificAttr<TargetHasDLLImportExport> {
  // This attribute is used internally only when -fno-dllexport-inlines is
  // passed. This attribute is added to inline functions of a class having the
  // dllexport attribute. If the function has static local variables, this
  // attribute is used to determine whether the variables are exported or not. If
  // the function has local static variables, the function is dllexported too.
  let Spellings = [];
  let Subjects = SubjectList<[Function]>;
  let Documentation = [InternalOnly];
}

def DLLImport : InheritableAttr, TargetSpecificAttr<TargetHasDLLImportExport> {
  let Spellings = [Declspec<"dllimport">, GCC<"dllimport">];
  let Subjects = SubjectList<[Function, Var, CXXRecord, ObjCInterface]>;
  let Documentation = [DLLImportDocs];


  let AdditionalMembers = [{
private:
  bool PropagatedToBaseTemplate = false;

public:
  void setPropagatedToBaseTemplate() { PropagatedToBaseTemplate = true; }
  bool wasPropagatedToBaseTemplate() { return PropagatedToBaseTemplate; }
  }];
}

def DLLImportStaticLocal : InheritableAttr, TargetSpecificAttr<TargetHasDLLImportExport> {
  // This attribute is used internally only when -fno-dllexport-inlines is
  // passed. This attribute is added to inline functions of a class having the
  // dllimport attribute. If the function has static local variables, this
  // attribute is used to determine whether the variables are imported or not.
  let Spellings = [];
  let Subjects = SubjectList<[Function]>;
  let Documentation = [InternalOnly];
}

def SelectAny : InheritableAttr {
  let Spellings = [Declspec<"selectany">, GCC<"selectany">];
  let Documentation = [SelectAnyDocs];
  let SimpleHandler = 1;
}

def Thread : Attr {
  let Spellings = [Declspec<"thread">];
  let LangOpts = [MicrosoftExt];
  let Documentation = [ThreadDocs];
  let Subjects = SubjectList<[Var]>;
}

def Win64 : IgnoredAttr {
  let Spellings = [Keyword<"__w64">];
  let LangOpts = [MicrosoftExt];
}

def Ptr32 : TypeAttr {
  let Spellings = [Keyword<"__ptr32">];
  let Documentation = [Ptr32Docs];
}

def Ptr64 : TypeAttr {
  let Spellings = [Keyword<"__ptr64">];
  let Documentation = [Ptr64Docs];
}

def SPtr : TypeAttr {
  let Spellings = [Keyword<"__sptr">];
  let Documentation = [SPtrDocs];
}

def UPtr : TypeAttr {
  let Spellings = [Keyword<"__uptr">];
  let Documentation = [UPtrDocs];
}

def MSInheritance : InheritableAttr {
  let LangOpts = [MicrosoftExt];
  let Args = [DefaultBoolArgument<"BestCase", /*default*/1, /*fake*/1>];
  let Spellings = [Keyword<"__single_inheritance">,
                   Keyword<"__multiple_inheritance">,
                   Keyword<"__virtual_inheritance">,
                   Keyword<"__unspecified_inheritance">];
  let AdditionalMembers = [{
  MSInheritanceModel getInheritanceModel() const {
    // The spelling enum should agree with MSInheritanceModel.
    return MSInheritanceModel(getSemanticSpelling());
  }
  }];
  let Documentation = [MSInheritanceDocs];
}

def MSVtorDisp : InheritableAttr {
  // This attribute has no spellings as it is only ever created implicitly.
  let Spellings = [];
  let Args = [UnsignedArgument<"vdm">];
  let SemaHandler = 0;

  let AdditionalMembers = [{
  MSVtorDispMode getVtorDispMode() const { return MSVtorDispMode(vdm); }
  }];
  let Documentation = [InternalOnly];
}

def InitSeg : Attr {
  let Spellings = [Pragma<"", "init_seg">];
  let Args = [StringArgument<"Section">];
  let SemaHandler = 0;
  let Documentation = [InitSegDocs];
  let AdditionalMembers = [{
  void printPrettyPragma(raw_ostream &OS, const PrintingPolicy &Policy) const {
    OS << " (" << getSection() << ')';
  }
  }];
}

// INTEL_CUSTOMIZATION
def LoopFuse : StmtAttr {
  let Spellings = [Pragma<"", "loop_fuse">];
  let Args = [DefaultIntArgument<"Depth", 0>,
              DefaultBoolArgument<"Independent", /*default*/0, /*fake*/0>];
  let Documentation = [LoopFuseDocs];
  let Subjects = SubjectList<[CompoundStmt], ErrorDiag, "compound statements">;
  let AdditionalMembers = [{
  void printPrettyPragma(raw_ostream &OS, const PrintingPolicy &Policy) const {
    OS << "#pragma loop_fuse";
    if (getDepth())
      OS << " depth(" << getDepth() << ")";
    if (getIndependent())
      OS << " independent";
  }
  }];
}
// end INTEL_CUSTOMIZATION

def LoopHint : Attr {
  /// #pragma clang loop <option> directive
  /// vectorize: vectorizes loop operations if State == Enable.
  /// vectorize_width: vectorize loop operations with width 'Value'.
  /// interleave: interleave multiple loop iterations if State == Enable.
  /// interleave_count: interleaves 'Value' loop iterations.
  /// unroll: fully unroll loop if State == Enable.
  /// unroll_count: unrolls loop 'Value' times.
  /// unroll_and_jam: attempt to unroll and jam loop if State == Enable.
  /// unroll_and_jam_count: unroll and jams loop 'Value' times.
  /// distribute: attempt to distribute loop if State == Enable.
  /// pipeline: disable pipelining loop if State == Disable.
  /// pipeline_initiation_interval: create loop schedule with initiation interval equal to 'Value'.

  /// #pragma unroll <argument> directive
  /// <no arg>: fully unrolls loop.
  /// boolean: fully unrolls loop if State == Enable.
  /// expression: unrolls loop 'Value' times.

  let Spellings = [Pragma<"clang", "loop">, Pragma<"", "unroll">,
                   Pragma<"", "nounroll">, Pragma<"", "unroll_and_jam">,
// INTEL_CUSTOMIZATION
                   Pragma<"", "nounroll_and_jam">,
                   Pragma<"", "ivdep">,
                   Pragma<"", "ii_at_most">,Pragma<"", "ii_at_least">,
                   Pragma<"", "min_ii_at_target_fmax">,
                   Pragma<"", "force_hyperopt">,
                   Pragma<"", "force_no_hyperopt">,
                   Pragma<"", "distribute_point">,
                   Pragma<"", "nofusion">,
                   Pragma<"", "fusion">,
                   Pragma<"", "novector">,
                   Pragma<"", "vector">,
                   Pragma<"", "loop_count">];
// end INTEL_CUSTOMIZATION
  /// State of the loop optimization specified by the spelling.
  let Args = [EnumArgument<"Option", "OptionType",
                          ["vectorize", "vectorize_width", "interleave", "interleave_count",
                           "unroll", "unroll_count", "unroll_and_jam", "unroll_and_jam_count",
                           "vectorize_predicate",
// INTEL_CUSTOMIZATION
                           "pipeline", "pipeline_initiation_interval",
                           "distribute",
                           "ivdep", "ivdep-loop", "ivdep-back",
                           "ivdep-hls", "ivdep-hls-intel",
                           "ii_at_most", "ii_at_least",
                           "min_ii_at_target_fmax",
                           "force_hyperopt",
                           "distribute_point", "fusion",
                           "novector", "always", "aligned",
                           "dynamic_align","nodynamic_align",
                           "vecremainder","novecremainder", "assert",
                           "temporal", "nontemporal", "vectorlength",
                           "loop_count", "max", "min", "avg"],
// end INTEL_CUSTOMIZATION
                          ["Vectorize", "VectorizeWidth", "Interleave", "InterleaveCount",
                           "Unroll", "UnrollCount", "UnrollAndJam", "UnrollAndJamCount",
                           "VectorizePredicate",
// INTEL_CUSTOMIZATION
                           "PipelineDisabled", "PipelineInitiationInterval",
                           "Distribute",
                           "IVDep", "IVDepLoop", "IVDepBack",
                           "IVDepHLS", "IVDepHLSIntel",
                           "IIAtMost", "IIAtLeast", "MinIIAtFmax",
                           "ForceHyperopt", "Distribute", "Fusion", "Vectorize",
                           "VectorizeAlways", "VectorizeAligned",
                           "VectorizeDynamicAlign", "VectorizeNoDynamicAlign",
                           "VectorizeVecremainder", "VectorizeNoVecremainder",
                           "VectorizeAlwaysAssert", "VectorizeTemporal",
                           "VectorizeNonTemporal", "VectorizeLength",
                           "LoopCount",
                           "LoopCountMax", "LoopCountMin","LoopCountAvg"]>,
// end INTEL_CUSTOMIZATION
              EnumArgument<"State", "LoopHintState",
// INTEL_CUSTOMIZATION
                           ["enable", "disable", "numeric", "fixed_width",
                            "scalable_width", "assume_safety", "full",
                            "loopexpr"],
                           ["Enable", "Disable", "Numeric", "FixedWidth",
                            "ScalableWidth", "AssumeSafety", "Full",
                            "LoopExpr"]>,
              ExprArgument<"Value">, ExprArgument<"LoopExprValue">];
// end INTEL_CUSTOMIZATION

  let AdditionalMembers = [{
  static const char *getOptionName(int Option) {
    switch(Option) {
    case Vectorize: return "vectorize";
    case VectorizeWidth: return "vectorize_width";
    case Interleave: return "interleave";
    case InterleaveCount: return "interleave_count";
    case Unroll: return "unroll";
    case UnrollCount: return "unroll_count";
    case UnrollAndJam: return "unroll_and_jam";
    case UnrollAndJamCount: return "unroll_and_jam_count";
    case PipelineDisabled: return "pipeline";
    case PipelineInitiationInterval: return "pipeline_initiation_interval";
    case Distribute: return "distribute";
    case VectorizePredicate: return "vectorize_predicate";
// INTEL_CUSTOMIZATION
    case VectorizeAlways: return "always";
    case VectorizeAligned: return "aligned";
    case VectorizeDynamicAlign: return "dynamic_align";
    case VectorizeNoDynamicAlign: return "nodynamic_align";
    case VectorizeVecremainder: return "vecremainder";
    case VectorizeNoVecremainder: return "novecremainder";
    case VectorizeAlwaysAssert: return "always assert";
    case VectorizeTemporal: return "temporal";
    case VectorizeNonTemporal: return "nontemporal";
    case VectorizeLength: return "vectorlength";
    case LoopCount: return "loop_count";
    case LoopCountMin: return "loop_count min";
    case LoopCountMax: return "loop_count max";
    case LoopCountAvg: return "loop_count avg";
// end INTEL_CUSTOMIZATION
    }
    llvm_unreachable("Unhandled LoopHint option.");
  }

  void printPrettyPragma(raw_ostream &OS, const PrintingPolicy &Policy) const;

  // Return a string containing the loop hint argument including the
  // enclosing parentheses.
  std::string getValueString(const PrintingPolicy &Policy) const;

  // Return a string suitable for identifying this attribute in diagnostics.
  std::string getDiagnosticName(const PrintingPolicy &Policy) const;
  }];

  let Documentation = [LoopHintDocs, UnrollHintDocs];
  let HasCustomParsing = 1;
}

def CapturedRecord : InheritableAttr {
  // This attribute has no spellings as it is only ever created implicitly.
  let Spellings = [];
  let SemaHandler = 0;
  let Documentation = [InternalOnly];
}

def OMPThreadPrivateDecl : InheritableAttr {
  // This attribute has no spellings as it is only ever created implicitly.
  let Spellings = [];
  let SemaHandler = 0;
  let Documentation = [InternalOnly];
}

#if INTEL_COLLAB
def OMPGroupPrivateDecl : InheritableAttr {
  // This attribute has no spellings as it is only ever created implicitly.
  let Spellings = [];
  let SemaHandler = 0;
  let Documentation = [InternalOnly];
  let Args = [
    EnumArgument<"DevType", "DevTypeTy",
                 [ "host", "nohost", "any" ],
                 [ "DT_Host", "DT_NoHost", "DT_Any" ]>
  ];
  let AdditionalMembers = [{
    static std::optional<OMPGroupPrivateDeclAttr *> getGroupPrivateDeclAttr(
        const ValueDecl *VD);
    static std::optional<DevTypeTy> getDeviceType(const ValueDecl *VD);
    static std::optional<SourceLocation> getLocation(const ValueDecl *VD);
  }];
}
#endif // INTEL_COLLAB

include "clang/Basic/intel/IntelAttr.td"

def OMPCaptureNoInit : InheritableAttr {
  // This attribute has no spellings as it is only ever created implicitly.
  let Spellings = [];
  let SemaHandler = 0;
  let Documentation = [InternalOnly];
}

def OMPCaptureKind : Attr {
  // This attribute has no spellings as it is only ever created implicitly.
  let Spellings = [];
  let SemaHandler = 0;
  let Args = [UnsignedArgument<"CaptureKindVal">];
  let Documentation = [InternalOnly];
  let AdditionalMembers = [{
    llvm::omp::Clause getCaptureKind() const {
      return static_cast<llvm::omp::Clause>(getCaptureKindVal());
    }
  }];
}

def OMPReferencedVar : Attr {
  // This attribute has no spellings as it is only ever created implicitly.
  let Spellings = [];
  let SemaHandler = 0;
  let Args = [ExprArgument<"Ref">];
  let Documentation = [InternalOnly];
}

def OMPDeclareSimdDecl : Attr {
  let Spellings = [Pragma<"omp", "declare simd">];
  let Subjects = SubjectList<[Function]>;
  let SemaHandler = 0;
  let HasCustomParsing = 1;
  let Documentation = [OMPDeclareSimdDocs];
  let Args = [
    EnumArgument<"BranchState", "BranchStateTy",
                 [ "", "inbranch", "notinbranch" ],
                 [ "BS_Undefined", "BS_Inbranch", "BS_Notinbranch" ]>,
    ExprArgument<"Simdlen">, VariadicExprArgument<"Uniforms">,
    VariadicExprArgument<"Aligneds">, VariadicExprArgument<"Alignments">,
    VariadicExprArgument<"Linears">, VariadicUnsignedArgument<"Modifiers">,
    VariadicExprArgument<"Steps">
  ];
  let AdditionalMembers = [{
    void printPrettyPragma(raw_ostream & OS, const PrintingPolicy &Policy)
        const;
  }];
}

def OMPDeclareTargetDecl : InheritableAttr {
  let Spellings = [Pragma<"omp", "declare target">];
  let SemaHandler = 0;
  let Subjects = SubjectList<[Function, SharedVar]>;
  let Documentation = [OMPDeclareTargetDocs];
  let Args = [
    EnumArgument<"MapType", "MapTypeTy",
                 [ "to", "enter", "link" ],
                 [ "MT_To", "MT_Enter", "MT_Link" ]>,
    EnumArgument<"DevType", "DevTypeTy",
                 [ "host", "nohost", "any" ],
                 [ "DT_Host", "DT_NoHost", "DT_Any" ]>,
    ExprArgument<"IndirectExpr">,
    BoolArgument<"Indirect">,
    UnsignedArgument<"Level">
  ];
  let AdditionalMembers = [{
    void printPrettyPragma(raw_ostream &OS, const PrintingPolicy &Policy) const;
    static std::optional<MapTypeTy>
    isDeclareTargetDeclaration(const ValueDecl *VD);
    static std::optional<OMPDeclareTargetDeclAttr*> getActiveAttr(const ValueDecl *VD);
    static std::optional<DevTypeTy> getDeviceType(const ValueDecl *VD);
    static std::optional<SourceLocation> getLocation(const ValueDecl *VD);
  }];
}

def OMPAllocateDecl : InheritableAttr {
  // This attribute has no spellings as it is only ever created implicitly.
  let Spellings = [];
  let SemaHandler = 0;
  let Args = [
    EnumArgument<"AllocatorType", "AllocatorTypeTy",
                 [
                   "omp_null_allocator", "omp_default_mem_alloc",
                   "omp_large_cap_mem_alloc", "omp_const_mem_alloc",
                   "omp_high_bw_mem_alloc", "omp_low_lat_mem_alloc",
                   "omp_cgroup_mem_alloc", "omp_pteam_mem_alloc",
                   "omp_thread_mem_alloc", ""
                 ],
                 [
                   "OMPNullMemAlloc", "OMPDefaultMemAlloc",
                   "OMPLargeCapMemAlloc", "OMPConstMemAlloc",
                   "OMPHighBWMemAlloc", "OMPLowLatMemAlloc",
                   "OMPCGroupMemAlloc", "OMPPTeamMemAlloc", "OMPThreadMemAlloc",
                   "OMPUserDefinedMemAlloc"
                 ]>,
    ExprArgument<"Allocator">,
    ExprArgument<"Alignment">
  ];
  let Documentation = [InternalOnly];
}

def OMPDeclareVariant : InheritableAttr {
  let Spellings = [Pragma<"omp", "declare variant">];
  let Subjects = SubjectList<[Function]>;
  let SemaHandler = 0;
  let HasCustomParsing = 1;
  let InheritEvenIfAlreadyPresent = 1;
  let Documentation = [OMPDeclareVariantDocs];
  let Args = [
    ExprArgument<"VariantFuncRef">,
    OMPTraitInfoArgument<"TraitInfos">,
    VariadicExprArgument<"AdjustArgsNothing">,
    VariadicExprArgument<"AdjustArgsNeedDevicePtr">,
    VariadicOMPInteropInfoArgument<"AppendArgs">,
  ];
  let AdditionalMembers = [{
    OMPTraitInfo &getTraitInfo() { return *traitInfos; }
    void printPrettyPragma(raw_ostream & OS, const PrintingPolicy &Policy)
        const;
    static StringRef getInteropTypeString(const OMPInteropInfo *I) {
      if (I->IsTarget && I->IsTargetSync)
        return "target,targetsync";
      if (I->IsTarget)
        return "target";
      return "targetsync";
    }
  }];
}

def Assumption : InheritableAttr {
  let Spellings = [Clang<"assume">];
  let Subjects = SubjectList<[Function, ObjCMethod]>;
  let InheritEvenIfAlreadyPresent = 1;
  let Documentation = [AssumptionDocs];
  let Args = [StringArgument<"Assumption">];
}

def InternalLinkage : InheritableAttr {
  let Spellings = [Clang<"internal_linkage">];
  let Subjects = SubjectList<[Var, Function, CXXRecord]>;
  let Documentation = [InternalLinkageDocs];
}
def : MutualExclusions<[Common, InternalLinkage]>;

def ExcludeFromExplicitInstantiation : InheritableAttr {
  let Spellings = [Clang<"exclude_from_explicit_instantiation">];
  let Subjects = SubjectList<[Var, Function, CXXRecord]>;
  let Documentation = [ExcludeFromExplicitInstantiationDocs];
  let MeaningfulToClassTemplateDefinition = 1;
  let SimpleHandler = 1;
}

def Reinitializes : InheritableAttr {
  let Spellings = [Clang<"reinitializes", 0>];
  let Subjects = SubjectList<[NonStaticNonConstCXXMethod], ErrorDiag>;
  let Documentation = [ReinitializesDocs];
  let SimpleHandler = 1;
}

def NoDestroy : InheritableAttr {
  let Spellings = [Clang<"no_destroy", 0>];
  let Subjects = SubjectList<[Var]>;
  let Documentation = [NoDestroyDocs];
}

def AlwaysDestroy : InheritableAttr {
  let Spellings = [Clang<"always_destroy", 0>];
  let Subjects = SubjectList<[Var]>;
  let Documentation = [AlwaysDestroyDocs];
}
def : MutualExclusions<[NoDestroy, AlwaysDestroy]>;

def SpeculativeLoadHardening : InheritableAttr {
  let Spellings = [Clang<"speculative_load_hardening">];
  let Subjects = SubjectList<[Function, ObjCMethod], ErrorDiag>;
  let Documentation = [SpeculativeLoadHardeningDocs];
  let SimpleHandler = 1;
}

def NoSpeculativeLoadHardening : InheritableAttr {
  let Spellings = [Clang<"no_speculative_load_hardening">];
  let Subjects = SubjectList<[Function, ObjCMethod], ErrorDiag>;
  let Documentation = [NoSpeculativeLoadHardeningDocs];
  let SimpleHandler = 1;
}
def : MutualExclusions<[SpeculativeLoadHardening, NoSpeculativeLoadHardening]>;

def Uninitialized : InheritableAttr {
  let Spellings = [Clang<"uninitialized", 0>];
  let Subjects = SubjectList<[LocalVar]>;
  let PragmaAttributeSupport = 1;
  let Documentation = [UninitializedDocs];
}

def LoaderUninitialized : Attr {
  let Spellings = [Clang<"loader_uninitialized">];
  let Subjects = SubjectList<[GlobalVar]>;
  let Documentation = [LoaderUninitializedDocs];
  let SimpleHandler = 1;
}

def ObjCExternallyRetained : InheritableAttr {
  let LangOpts = [ObjCAutoRefCount];
  let Spellings = [Clang<"objc_externally_retained">];
  let Subjects = SubjectList<[NonParmVar, Function, Block, ObjCMethod]>;
  let Documentation = [ObjCExternallyRetainedDocs];
}

def NoBuiltin : Attr {
  let Spellings = [Clang<"no_builtin">];
  let Args = [VariadicStringArgument<"BuiltinNames">];
  let Subjects = SubjectList<[Function]>;
  let Documentation = [NoBuiltinDocs];
}

def UsingIfExists : InheritableAttr {
  let Spellings = [Clang<"using_if_exists", 0>];
  let Subjects = SubjectList<[Using,
                              UnresolvedUsingTypename,
                              UnresolvedUsingValue], ErrorDiag>;
  let Documentation = [UsingIfExistsDocs];
}

// FIXME: This attribute is not inheritable, it will not be propagated to
// redecls. [[clang::lifetimebound]] has the same problems. This should be
// fixed in TableGen (by probably adding a new inheritable flag).
def AcquireHandle : DeclOrTypeAttr {
  let Spellings = [Clang<"acquire_handle">];
  let Args = [StringArgument<"HandleType">];
  let Subjects = SubjectList<[Function, TypedefName, ParmVar]>;
  let Documentation = [AcquireHandleDocs];
}

def UseHandle : InheritableParamAttr {
  let Spellings = [Clang<"use_handle">];
  let Args = [StringArgument<"HandleType">];
  let Subjects = SubjectList<[ParmVar]>;
  let Documentation = [UseHandleDocs];
}

def ReleaseHandle : InheritableParamAttr {
  let Spellings = [Clang<"release_handle">];
  let Args = [StringArgument<"HandleType">];
  let Subjects = SubjectList<[ParmVar]>;
  let Documentation = [ReleaseHandleDocs];
}

def UnsafeBufferUsage : InheritableAttr {
  let Spellings = [Clang<"unsafe_buffer_usage">];
  let Subjects = SubjectList<[Function]>;
  let Documentation = [UnsafeBufferUsageDocs];
}

def DiagnoseAsBuiltin : InheritableAttr {
  let Spellings = [Clang<"diagnose_as_builtin">];
  let Args = [DeclArgument<Function, "Function">,
              VariadicUnsignedArgument<"ArgIndices">];
  let Subjects = SubjectList<[Function]>;
  let Documentation = [DiagnoseAsBuiltinDocs];
}

def Builtin : InheritableAttr {
  let Spellings = [];
  let Args = [UnsignedArgument<"ID">];
  let Subjects = SubjectList<[Function]>;
  let SemaHandler = 0;
  let Documentation = [InternalOnly];
}
def EnforceTCB : InheritableAttr {
  let Spellings = [Clang<"enforce_tcb">];
  let Subjects = SubjectList<[Function, ObjCMethod]>;
  let Args = [StringArgument<"TCBName">];
  let Documentation = [EnforceTCBDocs];
  bit InheritEvenIfAlreadyPresent = 1;
}

def EnforceTCBLeaf : InheritableAttr {
  let Spellings = [Clang<"enforce_tcb_leaf">];
  let Subjects = SubjectList<[Function, ObjCMethod]>;
  let Args = [StringArgument<"TCBName">];
  let Documentation = [EnforceTCBLeafDocs];
  bit InheritEvenIfAlreadyPresent = 1;
}

def Error : InheritableAttr {
  let Spellings = [GCC<"error">, GCC<"warning">];
  let Accessors = [Accessor<"isError", [GCC<"error">]>,
                   Accessor<"isWarning", [GCC<"warning">]>];
  let Args = [StringArgument<"UserDiagnostic">];
  let Subjects = SubjectList<[Function], ErrorDiag>;
  let Documentation = [ErrorAttrDocs];
}

// INTEL_CUSTOMIZATION
def PreferDSP : InheritableAttr {
  let Spellings = [CXX11<"intel", "prefer_dsp">, GNU<"prefer_dsp">];
  let Subjects = SubjectList<[Function], ErrorDiag>;
  let Documentation = [Undocumented];
  let SimpleHandler = 1;
}

def PreferSoftLogic : InheritableAttr {
  let Spellings = [CXX11<"intel", "prefer_softlogic">, GNU<"prefer_softlogic">];
  let Subjects = SubjectList<[Function], ErrorDiag>;
  let Documentation = [Undocumented];
  let SimpleHandler = 1;
}
def : MutualExclusions<[PreferDSP, PreferSoftLogic]>;

def PropagateDSPPreference : InheritableAttr {
  let Spellings = [CXX11<"intel", "propagate_dsp_preference">, GNU<"propagate_dsp_preference">];
  let Subjects = SubjectList<[Function], ErrorDiag>;
  let Documentation = [Undocumented];
  let SimpleHandler = 1;
}
// end INTEL_CUSTOMIZATION

def HLSLNumThreads: InheritableAttr {
  let Spellings = [Microsoft<"numthreads">];
  let Args = [IntArgument<"X">, IntArgument<"Y">, IntArgument<"Z">];
  let Subjects = SubjectList<[HLSLEntry]>;
  let LangOpts = [HLSL];
  let Documentation = [NumThreadsDocs];
}

def HLSLSV_GroupIndex: HLSLAnnotationAttr {
  let Spellings = [HLSLSemantic<"SV_GroupIndex">];
  let Subjects = SubjectList<[ParmVar, GlobalVar]>;
  let LangOpts = [HLSL];
  let Documentation = [HLSLSV_GroupIndexDocs];
}

def HLSLResourceBinding: InheritableAttr {
  let Spellings = [HLSLSemantic<"register">];
  let Subjects = SubjectList<[HLSLBufferObj, ExternalGlobalVar]>;
  let LangOpts = [HLSL];
  let Args = [StringArgument<"Slot">, StringArgument<"Space", 1>];
  let Documentation = [HLSLResourceBindingDocs];
}

def HLSLSV_DispatchThreadID: HLSLAnnotationAttr {
  let Spellings = [HLSLSemantic<"SV_DispatchThreadID">];
  let Subjects = SubjectList<[ParmVar, Field]>;
  let LangOpts = [HLSL];
  let Documentation = [HLSLSV_DispatchThreadIDDocs];
}

def HLSLShader : InheritableAttr {
  let Spellings = [Microsoft<"shader">];
  let Subjects = SubjectList<[HLSLEntry]>;
  let LangOpts = [HLSL];
  // NOTE:
  // order for the enum should match order in llvm::Triple::EnvironmentType.
  // ShaderType will be converted to llvm::Triple::EnvironmentType like
  //   (llvm::Triple::EnvironmentType)((uint32_t)ShaderType +
  //      (uint32_t)llvm::Triple::EnvironmentType::Pixel).
  // This will avoid update code for convert when new shader type is added.
  let Args = [
    EnumArgument<"Type", "ShaderType",
                 [
                   "pixel", "vertex", "geometry", "hull", "domain", "compute",
                   "library", "raygeneration", "intersection", "anyHit",
                   "closestHit", "miss", "callable", "mesh", "amplification"
                 ],
                 [
                   "Pixel", "Vertex", "Geometry", "Hull", "Domain", "Compute",
                   "Library", "RayGeneration", "Intersection", "AnyHit",
                   "ClosestHit", "Miss", "Callable", "Mesh", "Amplification"
                 ]>
  ];
  let Documentation = [HLSLSV_ShaderTypeAttrDocs];
}

def HLSLResource : InheritableAttr {
  let Spellings = [];
  let Subjects = SubjectList<[Struct]>;
  let LangOpts = [HLSL];
  let Args = [EnumArgument<"ResourceType", "ResourceClass",
                           ["SRV", "UAV", "CBuffer", "Sampler"],
                           ["SRV", "UAV", "CBuffer", "Sampler"]
                           >,
              EnumArgument<"ResourceShape", "ResourceKind",
                           ["Texture1D", "Texture2D", "Texture2DMS",
                            "Texture3D", "TextureCube", "Texture1DArray",
                            "Texture2DArray", "Texture2DMSArray",
                            "TextureCubeArray", "TypedBuffer", "RawBuffer",
                            "StructuredBuffer", "CBufferKind", "SamplerKind",
                            "TBuffer", "RTAccelerationStructure", "FeedbackTexture2D",
                            "FeedbackTexture2DArray"],
                           ["Texture1D", "Texture2D", "Texture2DMS",
                            "Texture3D", "TextureCube", "Texture1DArray",
                            "Texture2DArray", "Texture2DMSArray",
                            "TextureCubeArray", "TypedBuffer", "RawBuffer",
                            "StructuredBuffer", "CBufferKind", "SamplerKind",
                            "TBuffer", "RTAccelerationStructure", "FeedbackTexture2D",
                            "FeedbackTexture2DArray"]
                            >
              ];
  let Documentation = [InternalOnly];
}

def HLSLGroupSharedAddressSpace : TypeAttr {
  let Spellings = [Keyword<"groupshared">];
  let Subjects = SubjectList<[Var]>;
  let Documentation = [HLSLGroupSharedAddressSpaceDocs];
}

def RandomizeLayout : InheritableAttr {
  let Spellings = [GCC<"randomize_layout">];
  let Subjects = SubjectList<[Record]>;
  let Documentation = [ClangRandomizeLayoutDocs];
  let LangOpts = [COnly];
}

def NoRandomizeLayout : InheritableAttr {
  let Spellings = [GCC<"no_randomize_layout">];
  let Subjects = SubjectList<[Record]>;
  let Documentation = [ClangRandomizeLayoutDocs];
  let LangOpts = [COnly];
}
def : MutualExclusions<[RandomizeLayout, NoRandomizeLayout]>;

def FunctionReturnThunks : InheritableAttr,
    TargetSpecificAttr<TargetAnyX86> {
  let Spellings = [GCC<"function_return">];
  let Args = [EnumArgument<"ThunkType", "Kind",
    ["keep", "thunk-extern"],
    ["Keep", "Extern"]
  >];
  let Subjects = SubjectList<[Function]>;
  let Documentation = [FunctionReturnThunksDocs];
}
def ReadOnlyPlacement : InheritableAttr {
  let Spellings = [Clang<"enforce_read_only_placement">];
  let Subjects = SubjectList<[Record]>;
  let Documentation = [ReadOnlyPlacementDocs];
}<|MERGE_RESOLUTION|>--- conflicted
+++ resolved
@@ -3573,11 +3573,7 @@
   let Args = [UnsignedArgument<"XDim">, UnsignedArgument<"YDim">,
               UnsignedArgument<"ZDim">];
   let Subjects = SubjectList<[Function], ErrorDiag>;
-<<<<<<< HEAD
-  let LangOpts = [NotSYCL];
-=======
   let LangOpts = [NotSYCL, OpenCL]; // INTEL
->>>>>>> e43a195e
   let Documentation = [ReqdWorkGroupSizeAttrDocs];
   let SupportsNonconformingLambdaSyntax = 1;
   let ParseKind = "ReqdWorkGroupSize";
@@ -3594,31 +3590,19 @@
   let Subjects = SubjectList<[Function], ErrorDiag>;
   let LangOpts = [SYCLIsDevice, SilentlyIgnoreSYCLIsHost];
   let AdditionalMembers = [{
-<<<<<<< HEAD
     std::optional<llvm::APSInt> getXDimVal() const {
-=======
-    Optional<llvm::APSInt> getXDimVal() const {
->>>>>>> e43a195e
       // X-dimension is not optional.
       if (const auto *CE = dyn_cast<ConstantExpr>(getXDim()))
         return CE->getResultAsAPSInt();
       return std::nullopt;
     }
-<<<<<<< HEAD
     std::optional<llvm::APSInt> getYDimVal() const {
-=======
-    Optional<llvm::APSInt> getYDimVal() const {
->>>>>>> e43a195e
       // Y-dimension is optional so a nullptr value is allowed.
       if (const auto *CE = dyn_cast_or_null<ConstantExpr>(getYDim()))
         return CE->getResultAsAPSInt();
       return std::nullopt;
     }
-<<<<<<< HEAD
     std::optional<llvm::APSInt> getZDimVal() const {
-=======
-    Optional<llvm::APSInt> getZDimVal() const {
->>>>>>> e43a195e
       // Z-dimension is optional so a nullptr value is allowed.
       if (const auto *CE = dyn_cast_or_null<ConstantExpr>(getZDim()))
         return CE->getResultAsAPSInt();
@@ -3629,7 +3613,6 @@
   let SupportsNonconformingLambdaSyntax = 1;
   let ParseKind = "ReqdWorkGroupSize";
   let HasCustomParsing = 1;
-<<<<<<< HEAD
 }
 
 def WorkGroupSizeHint :  InheritableAttr, LanguageOptionsSpecificAttr {
@@ -3646,24 +3629,6 @@
   let HasCustomParsing = 1;
 }
 
-=======
-}
-
-def WorkGroupSizeHint :  InheritableAttr, LanguageOptionsSpecificAttr {
-  let Spellings = [GNU<"work_group_size_hint">,
-                   CXX11<"sycl", "work_group_size_hint">];
-  let Args = [UnsignedArgument<"XDim">,
-              UnsignedArgument<"YDim">,
-              UnsignedArgument<"ZDim">];
-  let Subjects = SubjectList<[Function], ErrorDiag>;
-  let Documentation = [WorkGroupSizeHintAttrDocs];
-  let LangOpts = [NotSYCL];
-  let SupportsNonconformingLambdaSyntax = 1;
-  let ParseKind = "WorkGroupSizeHint";
-  let HasCustomParsing = 1;
-}
-
->>>>>>> e43a195e
 def SYCLWorkGroupSizeHint :  InheritableAttr, LanguageOptionsSpecificAttr {
   let Spellings = [GNU<"work_group_size_hint">,
                    CXX11<"sycl", "work_group_size_hint">];
@@ -3676,31 +3641,19 @@
   // "handleWorkGroupSizeHint". 
   let HasCustomParsing = 1;
   let AdditionalMembers = [{
-<<<<<<< HEAD
     std::optional<llvm::APSInt> getXDimVal() const {
-=======
-    Optional<llvm::APSInt> getXDimVal() const {
->>>>>>> e43a195e
       // X-dimension is not optional.
       if (const auto *CE = dyn_cast<ConstantExpr>(getXDim()))
         return CE->getResultAsAPSInt();
       return std::nullopt;
     }
-<<<<<<< HEAD
     std::optional<llvm::APSInt> getYDimVal() const {
-=======
-    Optional<llvm::APSInt> getYDimVal() const {
->>>>>>> e43a195e
       // Y-dimension is optional so a nullptr value is allowed.
       if (const auto *CE = dyn_cast_or_null<ConstantExpr>(getYDim()))
         return CE->getResultAsAPSInt();
       return std::nullopt;
     }
-<<<<<<< HEAD
     std::optional<llvm::APSInt> getZDimVal() const {
-=======
-    Optional<llvm::APSInt> getZDimVal() const {
->>>>>>> e43a195e
       // Z-dimension is optional so a nullptr value is allowed.
       if (const auto *CE = dyn_cast_or_null<ConstantExpr>(getZDim()))
         return CE->getResultAsAPSInt();
