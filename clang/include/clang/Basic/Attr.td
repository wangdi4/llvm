//==--- Attr.td - attribute definitions -----------------------------------===//
//
// Part of the LLVM Project, under the Apache License v2.0 with LLVM Exceptions.
// See https://llvm.org/LICENSE.txt for license information.
// SPDX-License-Identifier: Apache-2.0 WITH LLVM-exception
//
//===----------------------------------------------------------------------===//

// The documentation is organized by category. Attributes can have category-
// specific documentation that is collated within the larger document.
class DocumentationCategory<string name> {
  string Name = name;
  code Content = [{}];
}
def DocCatFunction : DocumentationCategory<"Function Attributes">;
def DocCatVariable : DocumentationCategory<"Variable Attributes">;
def DocCatField : DocumentationCategory<"Field Attributes">;
def DocCatType : DocumentationCategory<"Type Attributes">;
def DocCatStmt : DocumentationCategory<"Statement Attributes">;
def DocCatDecl : DocumentationCategory<"Declaration Attributes">;

// Attributes listed under the Undocumented category do not generate any public
// documentation. Ideally, this category should be used for internal-only
// attributes which contain no spellings.
def DocCatUndocumented : DocumentationCategory<"Undocumented">;

class DocDeprecated<string replacement = ""> {
  // If the Replacement field is empty, no replacement will be listed with the
  // documentation. Otherwise, the documentation will specify the attribute has
  // been superseded by this replacement.
  string Replacement = replacement;
}

// Specifies the documentation to be associated with the given category.
class Documentation {
  DocumentationCategory Category;
  code Content;

  // If the heading is empty, one may be picked automatically. If the attribute
  // only has one spelling, no heading is required as the attribute's sole
  // spelling is sufficient. If all spellings are semantically common, the
  // heading will be the semantic spelling. If the spellings are not
  // semantically common and no heading is provided, an error will be emitted.
  string Heading = "";

  // When set, specifies that the attribute is deprecated and can optionally
  // specify a replacement attribute.
  DocDeprecated Deprecated;
}

// Specifies that the attribute is explicitly undocumented. This can be a
// helpful placeholder for the attribute while working on the implementation,
// but should not be used once feature work has been completed.
def Undocumented : Documentation {
  let Category = DocCatUndocumented;
}

include "clang/Basic/AttrDocs.td"

// An attribute's subject is whatever it appertains to. In this file, it is
// more accurately a list of things that an attribute can appertain to. All
// Decls and Stmts are possibly AttrSubjects (even though the syntax may not
// allow attributes on a given Decl or Stmt).
class AttrSubject;

include "clang/Basic/DeclNodes.td"
include "clang/Basic/StmtNodes.td"

// A subset-subject is an AttrSubject constrained to operate only on some subset
// of that subject.
//
// The code fragment is a boolean expression that will confirm that the subject
// meets the requirements; the subject will have the name S, and will have the
// type specified by the base. It should be a simple boolean expression. The
// diagnostic string should be a comma-separated list of subject names.
class SubsetSubject<AttrSubject base, code check, string diag> : AttrSubject {
  AttrSubject Base = base;
  code CheckCode = check;
  string DiagSpelling = diag;
}

def LocalVar : SubsetSubject<Var,
                              [{S->hasLocalStorage() && !isa<ParmVarDecl>(S)}],
                              "local variables">;
def NonParmVar : SubsetSubject<Var,
                               [{S->getKind() != Decl::ParmVar}],
                               "variables">;
def NonLocalVar : SubsetSubject<Var,
                                [{!S->hasLocalStorage()}],
                                "variables with non-local storage">;
def NonBitField : SubsetSubject<Field,
                                [{!S->isBitField()}],
                                "non-bit-field non-static data members">;

def NonStaticCXXMethod : SubsetSubject<CXXMethod,
                                       [{!S->isStatic()}],
                                       "non-static member functions">;

def NonStaticNonConstCXXMethod
    : SubsetSubject<CXXMethod,
                    [{!S->isStatic() && !S->isConst()}],
                    "non-static non-const member functions">;

def ObjCInstanceMethod : SubsetSubject<ObjCMethod,
                                       [{S->isInstanceMethod()}],
                                       "Objective-C instance methods">;

def Struct : SubsetSubject<Record,
                           [{!S->isUnion()}], "structs">;

def TLSVar : SubsetSubject<Var,
                           [{S->getTLSKind() != 0}], "thread-local variables">;

def SharedVar : SubsetSubject<Var,
                              [{S->hasGlobalStorage() && !S->getTLSKind()}],
                              "global variables">;

def GlobalVar : SubsetSubject<Var,
                             [{S->hasGlobalStorage()}], "global variables">;

def InlineFunction : SubsetSubject<Function,
                             [{S->isInlineSpecified()}], "inline functions">;

def FunctionTmpl
    : SubsetSubject<Function, [{S->getTemplatedKind() ==
                                 FunctionDecl::TK_FunctionTemplate}],
                    "function templates">;

def ClassTmpl : SubsetSubject<CXXRecord, [{S->getDescribedClassTemplate()}],
                              "class templates">;

// FIXME: this hack is needed because DeclNodes.td defines the base Decl node
// type to be a class, not a definition. This makes it impossible to create an
// attribute subject which accepts a Decl. Normally, this is not a problem,
// because the attribute can have no Subjects clause to accomplish this. But in
// the case of a SubsetSubject, there's no way to express it without this hack.
def DeclBase : AttrSubject;
def FunctionLike : SubsetSubject<DeclBase,
                                 [{S->getFunctionType(false) != nullptr}],
                                 "functions, function pointers">;

def OpenCLKernelFunction
    : SubsetSubject<Function, [{S->hasAttr<OpenCLKernelAttr>()}],
                    "kernel functions">;

// HasFunctionProto is a more strict version of FunctionLike, so it should
// never be specified in a Subjects list along with FunctionLike (due to the
// inclusive nature of subject testing).
def HasFunctionProto : SubsetSubject<DeclBase,
                                     [{(S->getFunctionType(true) != nullptr &&
                              isa<FunctionProtoType>(S->getFunctionType())) ||
                                       isa<ObjCMethodDecl>(S) ||
                                       isa<BlockDecl>(S)}],
                                     "non-K&R-style functions">;

// A subject that matches the implicit object parameter of a non-static member
// function. Accepted as a function type attribute on the type of such a
// member function.
// FIXME: This does not actually ever match currently.
def ImplicitObjectParameter
    : SubsetSubject<Function, [{static_cast<void>(S), false}],
                    "implicit object parameters">;

// A single argument to an attribute
class Argument<string name, bit optional, bit fake = 0> {
  string Name = name;
  bit Optional = optional;

  /// A fake argument is used to store and serialize additional information
  /// in an attribute without actually changing its parsing or pretty-printing.
  bit Fake = fake;
}

class BoolArgument<string name, bit opt = 0, bit fake = 0> : Argument<name, opt,
                                                                      fake>;
class IdentifierArgument<string name, bit opt = 0> : Argument<name, opt>;
class IntArgument<string name, bit opt = 0> : Argument<name, opt>;
class StringArgument<string name, bit opt = 0> : Argument<name, opt>;
class ExprArgument<string name, bit opt = 0> : Argument<name, opt>;
class DeclArgument<DeclNode kind, string name, bit opt = 0, bit fake = 0>
    : Argument<name, opt, fake> {
  DeclNode Kind = kind;
}

// An argument of a OMPDeclareVariantAttr that represents the `match`
// clause of the declare variant by keeping the information (incl. nesting) in
// an OMPTraitInfo object.
//
// With some exceptions, the `match(<context-selector>)` clause looks roughly
// as follows:
//   context-selector := list<selector-set>
//       selector-set := <kind>={list<selector>}
//           selector := <kind>([score(<const-expr>):] list<trait>)
//              trait := <kind>
//
// The structure of an OMPTraitInfo object is a tree as defined below:
//
//   OMPTraitInfo     := {list<OMPTraitSet>}
//   OMPTraitSet      := {Kind, list<OMPTraitSelector>}
//   OMPTraitSelector := {Kind, Expr, list<OMPTraitProperty>}
//   OMPTraitProperty := {Kind}
//
class OMPTraitInfoArgument<string name> : Argument<name, 0>;

class TypeArgument<string name, bit opt = 0> : Argument<name, opt>;
class UnsignedArgument<string name, bit opt = 0> : Argument<name, opt>;
class VariadicUnsignedArgument<string name> : Argument<name, 1>;
class VariadicExprArgument<string name> : Argument<name, 1>;
class VariadicStringArgument<string name> : Argument<name, 1>;
class VariadicIdentifierArgument<string name> : Argument<name, 1>;

// Like VariadicUnsignedArgument except values are ParamIdx.
class VariadicParamIdxArgument<string name> : Argument<name, 1>;

// A list of identifiers matching parameters or ParamIdx indices.
class VariadicParamOrParamIdxArgument<string name> : Argument<name, 1>;

// Like VariadicParamIdxArgument but for a single function parameter index.
class ParamIdxArgument<string name, bit opt = 0> : Argument<name, opt>;

// A version of the form major.minor[.subminor].
class VersionArgument<string name, bit opt = 0> : Argument<name, opt>;

// This one's a doozy, so it gets its own special type
// It can be an unsigned integer, or a type. Either can
// be dependent.
class AlignedArgument<string name, bit opt = 0> : Argument<name, opt>;

// A bool argument with a default value
class DefaultBoolArgument<string name, bit default, bit fake = 0>
    : BoolArgument<name, 1, fake> {
  bit Default = default;
}

// An integer argument with a default value
class DefaultIntArgument<string name, int default> : IntArgument<name, 1> {
  int Default = default;
}

class DefaultUnsignedArgument<string name, int default> : UnsignedArgument<name, 1> {
  int Default = default;
}

// This argument is more complex, it includes the enumerator type name,
// a list of strings to accept, and a list of enumerators to map them to.
class EnumArgument<string name, string type, list<string> values,
                   list<string> enums, bit opt = 0, bit fake = 0>
    : Argument<name, opt, fake> {
  string Type = type;
  list<string> Values = values;
  list<string> Enums = enums;
}

// FIXME: There should be a VariadicArgument type that takes any other type
//        of argument and generates the appropriate type.
class VariadicEnumArgument<string name, string type, list<string> values,
                           list<string> enums> : Argument<name, 1>  {
  string Type = type;
  list<string> Values = values;
  list<string> Enums = enums;
}

// This handles one spelling of an attribute.
class Spelling<string name, string variety> {
  string Name = name;
  string Variety = variety;
}

class GNU<string name> : Spelling<name, "GNU">;
class Declspec<string name> : Spelling<name, "Declspec">;
class Microsoft<string name> : Spelling<name, "Microsoft">;
class CXX11<string namespace, string name, int version = 1>
    : Spelling<name, "CXX11"> {
  string Namespace = namespace;
  int Version = version;
}
class C2x<string namespace, string name, int version = 1>
    : Spelling<name, "C2x"> {
  string Namespace = namespace;
  int Version = version;
}

class Keyword<string name> : Spelling<name, "Keyword">;
class Pragma<string namespace, string name> : Spelling<name, "Pragma"> {
  string Namespace = namespace;
}

// The GCC spelling implies GNU<name>, CXX11<"gnu", name>, and optionally,
// C2x<"gnu", name>. This spelling should be used for any GCC-compatible
// attributes.
class GCC<string name, bit allowInC = 1> : Spelling<name, "GCC"> {
  bit AllowInC = allowInC;
}

// The Clang spelling implies GNU<name>, CXX11<"clang", name>, and optionally,
// C2x<"clang", name>. This spelling should be used for any Clang-specific
// attributes.
class Clang<string name, bit allowInC = 1> : Spelling<name, "Clang"> {
  bit AllowInC = allowInC;
}

class Accessor<string name, list<Spelling> spellings> {
  string Name = name;
  list<Spelling> Spellings = spellings;
}

class SubjectDiag<bit warn, bit intel_warn = 0> { // INTEL
  bit Warn = warn;
  bit IntelWarn = intel_warn; // INTEL
}
def WarnDiag : SubjectDiag<1>;
def ErrorDiag : SubjectDiag<0>;
// INTEL_CUSTOMIZATION
// Intel specific, allows converting a clang error to a warning in Intel mode.
def IntelWarnDiag : SubjectDiag<0, 1>;
// end INTEL_CUSTOMIZATION

class SubjectList<list<AttrSubject> subjects, SubjectDiag diag = WarnDiag,
                  string customDiag = ""> {
  list<AttrSubject> Subjects = subjects;
  SubjectDiag Diag = diag;
  string CustomDiag = customDiag;
}

class LangOpt<string name, code customCode = [{}], bit silentlyIgnore = 0> {
  // The language option to test; ignored when custom code is supplied.
  string Name = name;

  // If set to 1, the attribute is accepted but is silently ignored. This is
  // useful in multi-compilation situations like SYCL.
  bit SilentlyIgnore = silentlyIgnore;

  // A custom predicate, written as an expression evaluated in a context with
  // "LangOpts" bound.
  code CustomCode = customCode;
}

def MicrosoftExt : LangOpt<"MicrosoftExt">;
def Borland : LangOpt<"Borland">;
def CUDA : LangOpt<"CUDA">;
def HIP : LangOpt<"HIP">;
def SYCL : LangOpt<"SYCL">;
def SYCLIsDevice : LangOpt<"SYCLIsDevice">;
def SYCLIsHost : LangOpt<"SYCLIsHost">;
def SilentlyIgnoreSYCLIsHost : LangOpt<"SYCLIsHost", "", 1>;
def SYCLExplicitSIMD : LangOpt<"SYCLExplicitSIMD">;
def COnly : LangOpt<"", "!LangOpts.CPlusPlus">;
def CPlusPlus : LangOpt<"CPlusPlus">;
def OpenCL : LangOpt<"OpenCL">;
def RenderScript : LangOpt<"RenderScript">;
def ObjC : LangOpt<"ObjC">;
def BlocksSupported : LangOpt<"Blocks">;
def ObjCAutoRefCount : LangOpt<"ObjCAutoRefCount">;
def ObjCNonFragileRuntime
    : LangOpt<"", "LangOpts.ObjCRuntime.allowsClassStubs()">;

def HLS : LangOpt<"HLS">; // INTEL

// Language option for CMSE extensions
def Cmse : LangOpt<"Cmse">;

// Defines targets for target-specific attributes. Empty lists are unchecked.
class TargetSpec {
  // Specifies Architectures for which the target applies, based off the
  // ArchType enumeration in Triple.h.
  list<string> Arches = [];
  // Specifies Operating Systems for which the target applies, based off the
  // OSType enumeration in Triple.h
  list<string> OSes;
  // Specifies Object Formats for which the target applies, based off the
  // ObjectFormatType enumeration in Triple.h
  list<string> ObjectFormats;
  // A custom predicate, written as an expression evaluated in a context
  // with the following declarations in scope:
  //   const clang::TargetInfo &Target;
  //   const llvm::Triple &T = Target.getTriple();
  code CustomCode = [{}];
}

class TargetArch<list<string> arches> : TargetSpec {
  let Arches = arches;
}
def TargetARM : TargetArch<["arm", "thumb", "armeb", "thumbeb"]>;
def TargetAArch64 : TargetArch<["aarch64"]>;
def TargetAnyArm : TargetArch<!listconcat(TargetARM.Arches, TargetAArch64.Arches)>;
def TargetAVR : TargetArch<["avr"]>;
def TargetBPF : TargetArch<["bpfel", "bpfeb"]>;
def TargetMips32 : TargetArch<["mips", "mipsel"]>;
def TargetAnyMips : TargetArch<["mips", "mipsel", "mips64", "mips64el"]>;
def TargetMSP430 : TargetArch<["msp430"]>;
def TargetM68k : TargetArch<["m68k"]>;
def TargetRISCV : TargetArch<["riscv32", "riscv64"]>;
def TargetX86 : TargetArch<["x86"]>;
def TargetAnyX86 : TargetArch<["x86", "x86_64"]>;
def TargetWebAssembly : TargetArch<["wasm32", "wasm64"]>;
def TargetHasDLLImportExport : TargetSpec {
  let CustomCode = [{ Target.getTriple().hasDLLImportExport() }];
}
def TargetItaniumCXXABI : TargetSpec {
  let CustomCode = [{ Target.getCXXABI().isItaniumFamily() }];
}
def TargetMicrosoftCXXABI : TargetArch<["x86", "x86_64", "arm", "thumb", "aarch64"]> {
  let CustomCode = [{ Target.getCXXABI().isMicrosoft() }];
}
def TargetELF : TargetSpec {
  let ObjectFormats = ["ELF"];
}

def TargetSupportsInitPriority : TargetSpec {
  let CustomCode = [{ !Target.getTriple().isOSzOS() }];
}
// Attribute subject match rules that are used for #pragma clang attribute.
//
// A instance of AttrSubjectMatcherRule represents an individual match rule.
// An individual match rule can correspond to a number of different attribute
// subjects, e.g. "record" matching rule corresponds to the Record and
// CXXRecord attribute subjects.
//
// Match rules are used in the subject list of the #pragma clang attribute.
// Match rules can have sub-match rules that are instances of
// AttrSubjectMatcherSubRule. A sub-match rule can correspond to a number
// of different attribute subjects, and it can have a negated spelling as well.
// For example, "variable(unless(is_parameter))" matching rule corresponds to
// the NonParmVar attribute subject.
class AttrSubjectMatcherSubRule<string name, list<AttrSubject> subjects,
                                bit negated = 0> {
  string Name = name;
  list<AttrSubject> Subjects = subjects;
  bit Negated = negated;
  // Lists language options, one of which is required to be true for the
  // attribute to be applicable. If empty, the language options are taken
  // from the parent matcher rule.
  list<LangOpt> LangOpts = [];
}
class AttrSubjectMatcherRule<string name, list<AttrSubject> subjects,
                             list<AttrSubjectMatcherSubRule> subrules = []> {
  string Name = name;
  list<AttrSubject> Subjects = subjects;
  list<AttrSubjectMatcherSubRule> Constraints = subrules;
  // Lists language options, one of which is required to be true for the
  // attribute to be applicable. If empty, no language options are required.
  list<LangOpt> LangOpts = [];
}

// function(is_member)
def SubRuleForCXXMethod : AttrSubjectMatcherSubRule<"is_member", [CXXMethod]> {
  let LangOpts = [CPlusPlus];
}
def SubjectMatcherForFunction : AttrSubjectMatcherRule<"function", [Function], [
  SubRuleForCXXMethod
]>;
// hasType is abstract, it should be used with one of the sub-rules.
def SubjectMatcherForType : AttrSubjectMatcherRule<"hasType", [], [
  AttrSubjectMatcherSubRule<"functionType", [FunctionLike]>

  // FIXME: There's a matcher ambiguity with objc methods and blocks since
  // functionType excludes them but functionProtoType includes them.
  // AttrSubjectMatcherSubRule<"functionProtoType", [HasFunctionProto]>
]>;
def SubjectMatcherForTypedef : AttrSubjectMatcherRule<"type_alias",
                                                      [TypedefName]>;
def SubjectMatcherForRecord : AttrSubjectMatcherRule<"record", [Record,
                                                                CXXRecord], [
  // unless(is_union)
  AttrSubjectMatcherSubRule<"is_union", [Struct], 1>
]>;
def SubjectMatcherForEnum : AttrSubjectMatcherRule<"enum", [Enum]>;
def SubjectMatcherForEnumConstant : AttrSubjectMatcherRule<"enum_constant",
                                                           [EnumConstant]>;
def SubjectMatcherForVar : AttrSubjectMatcherRule<"variable", [Var], [
  AttrSubjectMatcherSubRule<"is_thread_local", [TLSVar]>,
  AttrSubjectMatcherSubRule<"is_global", [GlobalVar]>,
  AttrSubjectMatcherSubRule<"is_local", [LocalVar]>,
  AttrSubjectMatcherSubRule<"is_parameter", [ParmVar]>,
  // unless(is_parameter)
  AttrSubjectMatcherSubRule<"is_parameter", [NonParmVar], 1>
]>;
def SubjectMatcherForField : AttrSubjectMatcherRule<"field", [Field]>;
def SubjectMatcherForNamespace : AttrSubjectMatcherRule<"namespace",
                                                        [Namespace]> {
  let LangOpts = [CPlusPlus];
}
def SubjectMatcherForObjCInterface : AttrSubjectMatcherRule<"objc_interface",
                                                            [ObjCInterface]> {
  let LangOpts = [ObjC];
}
def SubjectMatcherForObjCProtocol : AttrSubjectMatcherRule<"objc_protocol",
                                                           [ObjCProtocol]> {
  let LangOpts = [ObjC];
}
def SubjectMatcherForObjCCategory : AttrSubjectMatcherRule<"objc_category",
                                                           [ObjCCategory]> {
  let LangOpts = [ObjC];
}
def SubjectMatcherForObjCImplementation :
    AttrSubjectMatcherRule<"objc_implementation", [ObjCImpl]> {
  let LangOpts = [ObjC];
}
def SubjectMatcherForObjCMethod : AttrSubjectMatcherRule<"objc_method",
                                                         [ObjCMethod], [
  AttrSubjectMatcherSubRule<"is_instance", [ObjCInstanceMethod]>
]> {
  let LangOpts = [ObjC];
}
def SubjectMatcherForObjCProperty : AttrSubjectMatcherRule<"objc_property",
                                                           [ObjCProperty]> {
  let LangOpts = [ObjC];
}
def SubjectMatcherForBlock : AttrSubjectMatcherRule<"block", [Block]> {
  let LangOpts = [BlocksSupported];
}

// Aggregate attribute subject match rules are abstract match rules that can't
// be used directly in #pragma clang attribute. Instead, users have to use
// subject match rules that correspond to attribute subjects that derive from
// the specified subject.
class AttrSubjectMatcherAggregateRule<AttrSubject subject> {
  AttrSubject Subject = subject;
}

def SubjectMatcherForNamed : AttrSubjectMatcherAggregateRule<Named>;

class Attr {
  // The various ways in which an attribute can be spelled in source
  list<Spelling> Spellings;
  // The things to which an attribute can appertain
  SubjectList Subjects;
  // The arguments allowed on an attribute
  list<Argument> Args = [];
  // Accessors which should be generated for the attribute.
  list<Accessor> Accessors = [];
  // Set to true for attributes with arguments which require delayed parsing.
  bit LateParsed = 0;
  // Set to false to prevent an attribute from being propagated from a template
  // to the instantiation.
  bit Clone = 1;
  // Set to true for attributes which must be instantiated within templates
  bit TemplateDependent = 0;
  // Set to true for attributes that have a corresponding AST node.
  bit ASTNode = 1;
  // Set to true for attributes which have handler in Sema.
  bit SemaHandler = 1;
  // Set to true if this attribute doesn't need custom handling in Sema.
  bit SimpleHandler = 0;
  // Set to true for attributes that are completely ignored.
  bit Ignored = 0;
  // Set to true if the attribute's parsing does not match its semantic
  // content. Eg) It parses 3 args, but semantically takes 4 args.  Opts out of
  // common attribute error checking.
  bit HasCustomParsing = 0;
  // Set to true if the attribute is a type attribute that has custom
  // TreeTransform logic in order to handle template transformations.
  bit HasCustomTypeTransform = 0;
  // Set to true if all of the attribute's arguments should be parsed in an
  // unevaluated context.
  bit ParseArgumentsAsUnevaluated = 0;
  // Set to true if this attribute meaningful when applied to or inherited
  // in a class template definition.
  bit MeaningfulToClassTemplateDefinition = 0;
  // Set to true if this attribute can be used with '#pragma clang attribute'.
  // By default, an attribute is supported by the '#pragma clang attribute'
  // only when:
  // - It has a subject list whose subjects can be represented using subject
  //   match rules.
  // - It has GNU/CXX11 spelling and doesn't require delayed parsing.
  bit PragmaAttributeSupport;
  // Lists language options, one of which is required to be true for the
  // attribute to be applicable. If empty, no language options are required.
  list<LangOpt> LangOpts = [];
  // Any additional text that should be included verbatim in the class.
  // Note: Any additional data members will leak and should be constructed
  // externally on the ASTContext.
  code AdditionalMembers = [{}];
  // Any documentation that should be associated with the attribute. Since an
  // attribute may be documented under multiple categories, more than one
  // Documentation entry may be listed.
  list<Documentation> Documentation;
  // The SYCL specification allows attributes on lambdas as a nonconforming
  // extension to C++. The attributes are written in the type position but will
  // be applied to the generated function declaration rather than type. Setting
  // this bit to 1 opts an attribute into this nonconforming extension. New
  // attributes should not set this bit unless the attribute is required by the
  // SYCL specification. This bit only applies to the [[]] spelling of an
  // attribute and has no effect on any other spellings.
  bit SupportsNonconformingLambdaSyntax = 0;
}

/// A type attribute is not processed on a declaration or a statement.
class TypeAttr : Attr;

/// A stmt attribute is not processed on a declaration or a type.
class StmtAttr : Attr;

/// An inheritable attribute is inherited by later redeclarations.
class InheritableAttr : Attr {
  // Set to true if this attribute can be duplicated on a subject when inheriting
  // attributes from prior declarations.
  bit InheritEvenIfAlreadyPresent = 0;
}

/// Some attributes, like calling conventions, can appear in either the
/// declaration or the type position. These attributes are morally type
/// attributes, but have historically been written on declarations.
class DeclOrTypeAttr : InheritableAttr;

/// A attribute is either a declaration attribute or a statement attribute.
class DeclOrStmtAttr : InheritableAttr;

/// A target-specific attribute.  This class is meant to be used as a mixin
/// with InheritableAttr or Attr depending on the attribute's needs.
class TargetSpecificAttr<TargetSpec target> {
  TargetSpec Target = target;
  // Attributes are generally required to have unique spellings for their names
  // so that the parser can determine what kind of attribute it has parsed.
  // However, target-specific attributes are special in that the attribute only
  // "exists" for a given target. So two target-specific attributes can share
  // the same name when they exist in different targets. To support this, a
  // Kind can be explicitly specified for a target-specific attribute. This
  // corresponds to the ParsedAttr::AT_* enum that is generated and it
  // should contain a shared value between the attributes.
  //
  // Target-specific attributes which use this feature should ensure that the
  // spellings match exactly between the attributes, and if the arguments or
  // subjects differ, should specify HasCustomParsing = 1 and implement their
  // own parsing and semantic handling requirements as-needed.
  string ParseKind;
}

/// An inheritable parameter attribute is inherited by later
/// redeclarations, even when it's written on a parameter.
class InheritableParamAttr : InheritableAttr;

/// An attribute which changes the ABI rules for a specific parameter.
class ParameterABIAttr : InheritableParamAttr {
  let Subjects = SubjectList<[ParmVar]>;
}

/// An ignored attribute, which we parse but discard with no checking.
class IgnoredAttr : Attr {
  let Ignored = 1;
  let ASTNode = 0;
  let SemaHandler = 0;
  let Documentation = [Undocumented];
}

//
// Attributes begin here
//

def AbiTag : Attr {
  let Spellings = [GCC<"abi_tag", /*AllowInC*/0>];
  let Args = [VariadicStringArgument<"Tags">];
  let Subjects = SubjectList<[Struct, Var, Function, Namespace], ErrorDiag>;
  let MeaningfulToClassTemplateDefinition = 1;
  let Documentation = [AbiTagsDocs];
}

def AddressSpace : TypeAttr {
  let Spellings = [Clang<"address_space">];
  let Args = [IntArgument<"AddressSpace">];
  let Documentation = [Undocumented];
}

def Alias : Attr {
  let Spellings = [GCC<"alias">];
  let Args = [StringArgument<"Aliasee">];
  let Subjects = SubjectList<[Function, GlobalVar], WarnDiag>;//***INTEL
  let Documentation = [Undocumented];
}

def ArmBuiltinAlias : InheritableAttr, TargetSpecificAttr<TargetAnyArm> {
  let Spellings = [Clang<"__clang_arm_builtin_alias">];
  let Args = [IdentifierArgument<"BuiltinName">];
  let Subjects = SubjectList<[Function], ErrorDiag>;
  let Documentation = [ArmBuiltinAliasDocs];
}

def Aligned : InheritableAttr {
  let Spellings = [GCC<"aligned">, Declspec<"align">, Keyword<"alignas">,
                   Keyword<"_Alignas">];
  let Args = [AlignedArgument<"Alignment", 1>];
  let Accessors = [Accessor<"isGNU", [GCC<"aligned">]>,
                   Accessor<"isC11", [Keyword<"_Alignas">]>,
                   Accessor<"isAlignas", [Keyword<"alignas">,
                                          Keyword<"_Alignas">]>,
                   Accessor<"isDeclspec",[Declspec<"align">]>];
  let Documentation = [Undocumented];
}

def AlignValue : Attr {
  let Spellings = [
    // Unfortunately, this is semantically an assertion, not a directive
    // (something else must ensure the alignment), so aligned_value is a
    // probably a better name. We might want to add an aligned_value spelling in
    // the future (and a corresponding C++ attribute), but this can be done
    // later once we decide if we also want them to have slightly-different
    // semantics than Intel's align_value.
    //
    // Does not get a [[]] spelling because the attribute is not exposed as such
    // by Intel.
    GNU<"align_value">
    // Intel's compiler on Windows also supports:
    // , Declspec<"align_value">
  ];
  let Args = [ExprArgument<"Alignment">];
  let Subjects = SubjectList<[Var, TypedefName]>;
  let Documentation = [AlignValueDocs];
}

def AlignMac68k : InheritableAttr {
  // This attribute has no spellings as it is only ever created implicitly.
  let Spellings = [];
  let SemaHandler = 0;
  let Documentation = [Undocumented];
}

def AlignNatural : InheritableAttr {
  // This attribute has no spellings as it is only ever created implicitly.
  let Spellings = [];
  let SemaHandler = 0;
  let Documentation = [Undocumented];
}

def AlwaysInline : InheritableAttr {
  let Spellings = [GCC<"always_inline">, Keyword<"__forceinline">];
  let Subjects = SubjectList<[Function]>;
  let Documentation = [AlwaysInlineDocs];
}

def Artificial : InheritableAttr {
  let Spellings = [GCC<"artificial">];
  let Subjects = SubjectList<[InlineFunction]>;
  let Documentation = [ArtificialDocs];
  let SimpleHandler = 1;
}

def XRayInstrument : InheritableAttr {
  let Spellings = [Clang<"xray_always_instrument">,
                   Clang<"xray_never_instrument">];
  let Subjects = SubjectList<[Function, ObjCMethod]>;
  let Accessors = [Accessor<"alwaysXRayInstrument",
                     [Clang<"xray_always_instrument">]>,
                   Accessor<"neverXRayInstrument",
                     [Clang<"xray_never_instrument">]>];
  let Documentation = [XRayDocs];
  let SimpleHandler = 1;
}

def XRayLogArgs : InheritableAttr {
  let Spellings = [Clang<"xray_log_args">];
  let Subjects = SubjectList<[Function, ObjCMethod]>;
  // This argument is a count not an index, so it has the same encoding (base
  // 1 including C++ implicit this parameter) at the source and LLVM levels of
  // representation, so ParamIdxArgument is inappropriate.  It is never used
  // at the AST level of representation, so it never needs to be adjusted not
  // to include any C++ implicit this parameter.  Thus, we just store it and
  // use it as an unsigned that never needs adjustment.
  let Args = [UnsignedArgument<"ArgumentCount">];
  let Documentation = [XRayDocs];
}

def PatchableFunctionEntry
    : InheritableAttr,
      TargetSpecificAttr<TargetArch<
          ["aarch64", "aarch64_be", "riscv32", "riscv64", "x86", "x86_64"]>> {
  let Spellings = [GCC<"patchable_function_entry">];
  let Subjects = SubjectList<[Function, ObjCMethod]>;
  let Args = [UnsignedArgument<"Count">, DefaultIntArgument<"Offset", 0>];
  let Documentation = [PatchableFunctionEntryDocs];
}

def TLSModel : InheritableAttr {
  let Spellings = [GCC<"tls_model">];
  let Subjects = SubjectList<[TLSVar], IntelWarnDiag>; // INTEL
  let Args = [StringArgument<"Model">];
  let Documentation = [TLSModelDocs];
}

def AnalyzerNoReturn : InheritableAttr {
  // TODO: should this attribute be exposed with a [[]] spelling under the clang
  // vendor namespace, or should it use a vendor namespace specific to the
  // analyzer?
  let Spellings = [GNU<"analyzer_noreturn">];
  // TODO: Add subject list.
  let Documentation = [Undocumented];
}

def Annotate : InheritableParamAttr {
  let Spellings = [Clang<"annotate">];
  let Args = [StringArgument<"Annotation">, VariadicExprArgument<"Args">];
  // Ensure that the annotate attribute can be used with
  // '#pragma clang attribute' even though it has no subject list.
  let AdditionalMembers = [{
  static AnnotateAttr *Create(ASTContext &Ctx, llvm::StringRef Annotation, \
              const AttributeCommonInfo &CommonInfo) {
    return AnnotateAttr::Create(Ctx, Annotation, nullptr, 0, CommonInfo);
  }
  static AnnotateAttr *CreateImplicit(ASTContext &Ctx, llvm::StringRef Annotation, \
              const AttributeCommonInfo &CommonInfo = {SourceRange{}}) {
    return AnnotateAttr::CreateImplicit(Ctx, Annotation, nullptr, 0, CommonInfo);
  }
  }];
  let PragmaAttributeSupport = 1;
  let Documentation = [Undocumented];
}

def ARMInterrupt : InheritableAttr, TargetSpecificAttr<TargetARM> {
  // NOTE: If you add any additional spellings, M68kInterrupt's,
  // MSP430Interrupt's, MipsInterrupt's and AnyX86Interrupt's spellings
  // must match.
  let Spellings = [GCC<"interrupt">];
  let Args = [EnumArgument<"Interrupt", "InterruptType",
                           ["IRQ", "FIQ", "SWI", "ABORT", "UNDEF", ""],
                           ["IRQ", "FIQ", "SWI", "ABORT", "UNDEF", "Generic"],
                           1>];
  let ParseKind = "Interrupt";
  let HasCustomParsing = 1;
  let Documentation = [ARMInterruptDocs];
}

def AVRInterrupt : InheritableAttr, TargetSpecificAttr<TargetAVR> {
  let Spellings = [GCC<"interrupt">];
  let Subjects = SubjectList<[Function]>;
  let ParseKind = "Interrupt";
  let Documentation = [AVRInterruptDocs];
}

def AVRSignal : InheritableAttr, TargetSpecificAttr<TargetAVR> {
  let Spellings = [GCC<"signal">];
  let Subjects = SubjectList<[Function]>;
  let Documentation = [AVRSignalDocs];
}

def AsmLabel : InheritableAttr {
  let Spellings = [Keyword<"asm">, Keyword<"__asm__">];
  let Args = [
    // Label specifies the mangled name for the decl.
    StringArgument<"Label">,

    // IsLiteralLabel specifies whether the label is literal (i.e. suppresses
    // the global C symbol prefix) or not. If not, the mangle-suppression prefix
    // ('\01') is omitted from the decl name at the LLVM IR level.
    //
    // Non-literal labels are used by some external AST sources like LLDB.
    BoolArgument<"IsLiteralLabel", /*optional=*/0, /*fake=*/1>
  ];
  let SemaHandler = 0;
  let Documentation = [AsmLabelDocs];
  let AdditionalMembers =
[{
bool isEquivalent(AsmLabelAttr *Other) const {
  return getLabel() == Other->getLabel() && getIsLiteralLabel() == Other->getIsLiteralLabel();
}
}];
}

def Availability : InheritableAttr {
  let Spellings = [Clang<"availability">];
  let Args = [IdentifierArgument<"platform">, VersionArgument<"introduced">,
              VersionArgument<"deprecated">, VersionArgument<"obsoleted">,
              BoolArgument<"unavailable">, StringArgument<"message">,
              BoolArgument<"strict">, StringArgument<"replacement">,
              IntArgument<"priority">];
  let AdditionalMembers =
[{static llvm::StringRef getPrettyPlatformName(llvm::StringRef Platform) {
    return llvm::StringSwitch<llvm::StringRef>(Platform)
             .Case("android", "Android")
             .Case("ios", "iOS")
             .Case("macos", "macOS")
             .Case("tvos", "tvOS")
             .Case("watchos", "watchOS")
             .Case("ios_app_extension", "iOS (App Extension)")
             .Case("macos_app_extension", "macOS (App Extension)")
             .Case("tvos_app_extension", "tvOS (App Extension)")
             .Case("watchos_app_extension", "watchOS (App Extension)")
             .Case("swift", "Swift")
             .Default(llvm::StringRef());
}
static llvm::StringRef getPlatformNameSourceSpelling(llvm::StringRef Platform) {
    return llvm::StringSwitch<llvm::StringRef>(Platform)
             .Case("ios", "iOS")
             .Case("macos", "macOS")
             .Case("tvos", "tvOS")
             .Case("watchos", "watchOS")
             .Case("ios_app_extension", "iOSApplicationExtension")
             .Case("macos_app_extension", "macOSApplicationExtension")
             .Case("tvos_app_extension", "tvOSApplicationExtension")
             .Case("watchos_app_extension", "watchOSApplicationExtension")
             .Case("zos", "z/OS")
             .Default(Platform);
}
static llvm::StringRef canonicalizePlatformName(llvm::StringRef Platform) {
    return llvm::StringSwitch<llvm::StringRef>(Platform)
             .Case("iOS", "ios")
             .Case("macOS", "macos")
             .Case("tvOS", "tvos")
             .Case("watchOS", "watchos")
             .Case("iOSApplicationExtension", "ios_app_extension")
             .Case("macOSApplicationExtension", "macos_app_extension")
             .Case("tvOSApplicationExtension", "tvos_app_extension")
             .Case("watchOSApplicationExtension", "watchos_app_extension")
             .Default(Platform);
} }];
  let HasCustomParsing = 1;
  let InheritEvenIfAlreadyPresent = 1;
  let Subjects = SubjectList<[Named]>;
  let Documentation = [AvailabilityDocs];
}

def ExternalSourceSymbol : InheritableAttr {
  let Spellings = [Clang<"external_source_symbol">];
  let Args = [StringArgument<"language", 1>,
              StringArgument<"definedIn", 1>,
              BoolArgument<"generatedDeclaration", 1>];
  let HasCustomParsing = 1;
  let Subjects = SubjectList<[Named]>;
  let Documentation = [ExternalSourceSymbolDocs];
}

def Blocks : InheritableAttr {
  let Spellings = [Clang<"blocks">];
  let Args = [EnumArgument<"Type", "BlockType", ["byref"], ["ByRef"]>];
  let Documentation = [Undocumented];
}

def Bounded : IgnoredAttr {
  // Does not have a [[]] spelling because the attribute is ignored.
  let Spellings = [GNU<"bounded">];
}

def CarriesDependency : InheritableParamAttr {
  let Spellings = [GNU<"carries_dependency">,
                   CXX11<"","carries_dependency", 200809>];
  let Subjects = SubjectList<[ParmVar, ObjCMethod, Function], ErrorDiag>;
  let Documentation = [CarriesDependencyDocs];
}

def CDecl : DeclOrTypeAttr {
  let Spellings = [GCC<"cdecl">, Keyword<"__cdecl">, Keyword<"_cdecl">];
//  let Subjects = [Function, ObjCMethod];
  let Documentation = [Undocumented];
}

// cf_audited_transfer indicates that the given function has been
// audited and has been marked with the appropriate cf_consumed and
// cf_returns_retained attributes.  It is generally applied by
// '#pragma clang arc_cf_code_audited' rather than explicitly.
def CFAuditedTransfer : InheritableAttr {
  let Spellings = [Clang<"cf_audited_transfer">];
  let Subjects = SubjectList<[Function], ErrorDiag>;
  let Documentation = [Undocumented];
}

// cf_unknown_transfer is an explicit opt-out of cf_audited_transfer.
// It indicates that the function has unknown or unautomatable
// transfer semantics.
def CFUnknownTransfer : InheritableAttr {
  let Spellings = [Clang<"cf_unknown_transfer">];
  let Subjects = SubjectList<[Function], ErrorDiag>;
  let Documentation = [Undocumented];
}

def CFReturnsRetained : InheritableAttr {
  let Spellings = [Clang<"cf_returns_retained">];
//  let Subjects = SubjectList<[ObjCMethod, ObjCProperty, Function]>;
  let Documentation = [RetainBehaviorDocs];
}

def CFReturnsNotRetained : InheritableAttr {
  let Spellings = [Clang<"cf_returns_not_retained">];
//  let Subjects = SubjectList<[ObjCMethod, ObjCProperty, Function]>;
  let Documentation = [RetainBehaviorDocs];
}

def CFConsumed : InheritableParamAttr {
  let Spellings = [Clang<"cf_consumed">];
  let Subjects = SubjectList<[ParmVar]>;
  let Documentation = [RetainBehaviorDocs];
}

// OSObject-based attributes.
def OSConsumed : InheritableParamAttr {
  let Spellings = [Clang<"os_consumed">];
  let Subjects = SubjectList<[ParmVar]>;
  let Documentation = [RetainBehaviorDocs];
}

def OSReturnsRetained : InheritableAttr {
  let Spellings = [Clang<"os_returns_retained">];
  let Subjects = SubjectList<[Function, ObjCMethod, ObjCProperty, ParmVar]>;
  let Documentation = [RetainBehaviorDocs];
}

def OSReturnsNotRetained : InheritableAttr {
  let Spellings = [Clang<"os_returns_not_retained">];
  let Subjects = SubjectList<[Function, ObjCMethod, ObjCProperty, ParmVar]>;
  let Documentation = [RetainBehaviorDocs];
}

def OSReturnsRetainedOnZero : InheritableAttr {
  let Spellings = [Clang<"os_returns_retained_on_zero">];
  let Subjects = SubjectList<[ParmVar]>;
  let Documentation = [RetainBehaviorDocs];
}

def OSReturnsRetainedOnNonZero : InheritableAttr {
  let Spellings = [Clang<"os_returns_retained_on_non_zero">];
  let Subjects = SubjectList<[ParmVar]>;
  let Documentation = [RetainBehaviorDocs];
}

def OSConsumesThis : InheritableAttr {
  let Spellings = [Clang<"os_consumes_this">];
  let Subjects = SubjectList<[NonStaticCXXMethod]>;
  let Documentation = [RetainBehaviorDocs];
  let SimpleHandler = 1;
}

def Cleanup : InheritableAttr {
  let Spellings = [GCC<"cleanup">];
  let Args = [DeclArgument<Function, "FunctionDecl">];
  let Subjects = SubjectList<[LocalVar]>;
  let Documentation = [Undocumented];
}

def CmseNSEntry : InheritableAttr, TargetSpecificAttr<TargetARM> {
  let Spellings = [GNU<"cmse_nonsecure_entry">];
  let Subjects = SubjectList<[Function]>;
  let LangOpts = [Cmse];
  let Documentation = [ArmCmseNSEntryDocs];
}

def CmseNSCall : TypeAttr, TargetSpecificAttr<TargetARM> {
  let Spellings = [GNU<"cmse_nonsecure_call">];
  let LangOpts = [Cmse];
  let Documentation = [ArmCmseNSCallDocs];
}

def Cold : InheritableAttr {
  let Spellings = [GCC<"cold">];
  let Subjects = SubjectList<[Function]>;
  let Documentation = [Undocumented];
}

def Common : InheritableAttr {
  let Spellings = [GCC<"common">];
  let Subjects = SubjectList<[Var]>;
  let Documentation = [Undocumented];
}

def Const : InheritableAttr {
  let Spellings = [GCC<"const">, GCC<"__const">];
  let Documentation = [Undocumented];
  let SimpleHandler = 1;
}

def ConstInit : InheritableAttr {
  // This attribute does not have a C [[]] spelling because it requires the
  // CPlusPlus language option.
  let Spellings = [Keyword<"constinit">,
                   Clang<"require_constant_initialization", 0>];
  let Subjects = SubjectList<[GlobalVar], ErrorDiag>;
  let Accessors = [Accessor<"isConstinit", [Keyword<"constinit">]>];
  let Documentation = [ConstInitDocs];
  let LangOpts = [CPlusPlus];
  let SimpleHandler = 1;
}

def Constructor : InheritableAttr {
  let Spellings = [GCC<"constructor">];
  let Args = [DefaultIntArgument<"Priority", 65535>];
  let Subjects = SubjectList<[Function]>;
  let Documentation = [Undocumented];
}

def CPUSpecific : InheritableAttr {
  let Spellings = [Clang<"cpu_specific">, Declspec<"cpu_specific">];
  let Args = [VariadicIdentifierArgument<"Cpus">];
  let Subjects = SubjectList<[Function]>;
  let Documentation = [CPUSpecificCPUDispatchDocs];
  let AdditionalMembers = [{
    IdentifierInfo *getCPUName(unsigned Index) const {
      return *(cpus_begin() + Index);
    }
  }];
}

def CPUDispatch : InheritableAttr {
  let Spellings = [Clang<"cpu_dispatch">, Declspec<"cpu_dispatch">];
  let Args = [VariadicIdentifierArgument<"Cpus">];
  let Subjects = SubjectList<[Function]>;
  let Documentation = [CPUSpecificCPUDispatchDocs];
}

// CUDA attributes are spelled __attribute__((attr)) or __declspec(__attr__),
// and they do not receive a [[]] spelling.
def CUDAConstant : InheritableAttr {
  let Spellings = [GNU<"constant">, Declspec<"__constant__">];
  let Subjects = SubjectList<[Var]>;
  let LangOpts = [CUDA];
  let Documentation = [Undocumented];
}

def CUDACudartBuiltin : IgnoredAttr {
  let Spellings = [GNU<"cudart_builtin">, Declspec<"__cudart_builtin__">];
  let LangOpts = [CUDA];
}

def CUDADevice : InheritableAttr {
  let Spellings = [GNU<"device">, Declspec<"__device__">];
  let Subjects = SubjectList<[Function, Var]>;
  let LangOpts = [CUDA];
  let Documentation = [Undocumented];
}

def CUDADeviceBuiltin : IgnoredAttr {
  let Spellings = [GNU<"device_builtin">, Declspec<"__device_builtin__">];
  let LangOpts = [CUDA];
}

def CUDADeviceBuiltinSurfaceType : InheritableAttr {
  let Spellings = [GNU<"device_builtin_surface_type">,
                   Declspec<"__device_builtin_surface_type__">];
  let LangOpts = [CUDA];
  let Subjects = SubjectList<[CXXRecord]>;
  let Documentation = [CUDADeviceBuiltinSurfaceTypeDocs];
  let MeaningfulToClassTemplateDefinition = 1;
}

def CUDADeviceBuiltinTextureType : InheritableAttr {
  let Spellings = [GNU<"device_builtin_texture_type">,
                   Declspec<"__device_builtin_texture_type__">];
  let LangOpts = [CUDA];
  let Subjects = SubjectList<[CXXRecord]>;
  let Documentation = [CUDADeviceBuiltinTextureTypeDocs];
  let MeaningfulToClassTemplateDefinition = 1;
}

def CUDAGlobal : InheritableAttr {
  let Spellings = [GNU<"global">, Declspec<"__global__">];
  let Subjects = SubjectList<[Function]>;
  let LangOpts = [CUDA];
  let Documentation = [Undocumented];
}

def CUDAHost : InheritableAttr {
  let Spellings = [GNU<"host">, Declspec<"__host__">];
  let Subjects = SubjectList<[Function]>;
  let LangOpts = [CUDA];
  let Documentation = [Undocumented];
}

def HIPManaged : InheritableAttr {
  let Spellings = [GNU<"managed">, Declspec<"__managed__">];
  let Subjects = SubjectList<[Var]>;
  let LangOpts = [HIP];
  let Documentation = [HIPManagedAttrDocs];
}

def CUDAInvalidTarget : InheritableAttr {
  let Spellings = [];
  let Subjects = SubjectList<[Function]>;
  let LangOpts = [CUDA];
  let Documentation = [Undocumented];
}

def CUDALaunchBounds : InheritableAttr {
  let Spellings = [GNU<"launch_bounds">, Declspec<"__launch_bounds__">];
  let Args = [ExprArgument<"MaxThreads">, ExprArgument<"MinBlocks", 1>];
  let LangOpts = [CUDA];
  let Subjects = SubjectList<[ObjCMethod, FunctionLike]>;
  // An AST node is created for this attribute, but is not used by other parts
  // of the compiler. However, this node needs to exist in the AST because
  // non-LLVM backends may be relying on the attribute's presence.
  let Documentation = [Undocumented];
}

def CUDAShared : InheritableAttr {
  let Spellings = [GNU<"shared">, Declspec<"__shared__">];
  let Subjects = SubjectList<[Var]>;
  let LangOpts = [CUDA];
  let Documentation = [Undocumented];
}

// INTEL_CUSTOMIZATION
def HLSDevice : InheritableAttr {
  let Spellings = [Clang<"hls_device">];
  let Subjects = SubjectList<[Function]>;
  let LangOpts = [HLS];
  let Documentation = [HLSDeviceDocs];
}
// end INTEL_CUSTOMIZATION

def SYCLDevice : InheritableAttr {
  let Spellings = [GNU<"sycl_device">];
  let Subjects = SubjectList<[Function]>;
  let LangOpts = [SYCLIsDevice];
  let Documentation = [SYCLDeviceDocs];
}

def SYCLKernel : InheritableAttr {
  let Spellings = [Clang<"sycl_kernel">];
  let Subjects = SubjectList<[FunctionTmpl]>;
  let LangOpts = [SYCLIsHost, SYCLIsDevice];
  let Documentation = [SYCLKernelDocs];
}

// Marks functions which must not be vectorized via horizontal SIMT widening,
// e.g. because the function is already vectorized. Used to mark SYCL
// explicit SIMD kernels and functions.
def SYCLSimd : InheritableAttr {
  let Spellings = [GNU<"sycl_explicit_simd">,
                   CXX11<"intel", "sycl_explicit_simd">];
<<<<<<< HEAD
  let Subjects = SubjectList<[Function, GlobalVar]>;
=======
  let Subjects = SubjectList<[Function]>;
>>>>>>> c9012655
  let LangOpts = [SYCLExplicitSIMD];
  let Documentation = [SYCLSimdDocs];
  let SupportsNonconformingLambdaSyntax = 1;
}

// Available in SYCL explicit SIMD extension. Binds a file scope private
// variable to a specific register.
def SYCLRegisterNum : InheritableAttr {
  let Spellings = [GNU<"register_num">, Declspec<"register_num">];
  let Args = [UnsignedArgument<"Number">];
  let Subjects = SubjectList<[GlobalVar]>;
  // This attribute is applied to file-scope variables and must be compilable
  // for the host device as well
  let LangOpts = [SYCLExplicitSIMD];
  let Documentation = [SYCLRegisterNumDocs];
}

// Used by FE to mark ESIMD kernel pointer parameters which correspond to the
// original lambda's captured accessors. FE turns the attribute to some metadata
// required by the ESIMD Back-End.
// Not supposed to be used directly in the source - SYCL device compiler FE
// automatically adds it for ESIMD kernels, hence undocumented.
def SYCLSimdAccessorPtr : InheritableAttr {
  // No spelling, as this attribute can't be created in the source code.
  let Spellings = [];
  let Subjects = SubjectList<[ParmVar]>;
  let LangOpts = [SYCLExplicitSIMD];
  let Documentation = [Undocumented];
}

def SYCLScope : Attr {
  // No spelling, as this attribute can't be created in the source code.
  let Spellings = [];
  let Args = [EnumArgument<"level", "Level", ["work_group", "work_item"],
                                             ["WorkGroup", "WorkItem"]>];
  let Subjects = SubjectList<[Function, Var]>;
  let LangOpts = [SYCLIsDevice];

  let AdditionalMembers = [{
    bool isWorkGroup() const {
      return getLevel() == SYCLScopeAttr::WorkGroup;
    }

    bool isWorkItem() const {
      return getLevel() == SYCLScopeAttr::WorkItem;
    }
  }];

  let Documentation = [Undocumented];
}

def SYCLDeviceIndirectlyCallable : InheritableAttr {
  let Spellings = [ CXX11<"intel", "device_indirectly_callable"> ];
  let Subjects = SubjectList<[Function]>;
  let LangOpts = [SYCLIsDevice];
  let Documentation = [SYCLDeviceIndirectlyCallableDocs];
}

// INTEL_CUSTOMIZATION
def SYCLUnmasked: InheritableAttr {
  let Spellings = [ CXX11<"intel", "unmasked"> ];
  let Subjects = SubjectList<[Function, CXXMethod]>;
  let LangOpts = [SYCLIsDevice, SYCLIsHost];
  let Documentation = [SYCLUnmaskedDocs];
}
// end INTEL_CUSTOMIZATION

def SYCLIntelBufferLocation : InheritableAttr {
  // No spelling, as this attribute can't be created in the source code.
  let Spellings = [];
  let Args = [UnsignedArgument<"LocationID">];
  let LangOpts = [SYCLIsDevice, SYCLIsHost];
  let Documentation = [Undocumented];
}

def SYCLRequiresDecomposition : InheritableAttr {
  // No spellings, as this is for internal use.
  let Spellings = [];
  let Subjects = SubjectList<[Named]>;
  let LangOpts = [SYCLIsDevice, SYCLIsHost];
  let Documentation = [Undocumented];
}

def SYCLIntelKernelArgsRestrict : InheritableAttr {
  let Spellings = [CXX11<"intel", "kernel_args_restrict">];
  let Subjects = SubjectList<[Function], ErrorDiag>;
  let LangOpts = [SYCLIsDevice, SYCLIsHost];
  let Documentation = [SYCLIntelKernelArgsRestrictDocs];
  let SimpleHandler = 1;
  let SupportsNonconformingLambdaSyntax = 1;
}

def SYCLIntelNumSimdWorkItems : InheritableAttr {
  let Spellings = [CXX11<"intelfpga","num_simd_work_items">,
                   GNU<"num_simd_work_items">, //INTEL
                   CXX11<"intel","num_simd_work_items">];
  let Args = [ExprArgument<"Value">];
  let LangOpts = [SYCLIsDevice, SYCLIsHost, OpenCL]; //INTEL
  let Subjects = SubjectList<[Function], ErrorDiag>;
  let Documentation = [SYCLIntelNumSimdWorkItemsAttrDocs];
  let SupportsNonconformingLambdaSyntax = 1;
}

def SYCLIntelUseStallEnableClusters : InheritableAttr {
  let Spellings = [CXX11<"intel","use_stall_enable_clusters">, //INTEL
                   Clang<"stall_enable">, //INTEL
                   Clang<"use_stall_enable_clusters">]; //INTEL
  let LangOpts = [SYCLIsHost, SYCLIsDevice, HLS, OpenCL]; //INTEL
  let Subjects = SubjectList<[Function], ErrorDiag>;
  let Documentation = [SYCLIntelUseStallEnableClustersAttrDocs];
  let SupportsNonconformingLambdaSyntax = 1;
}

def SYCLIntelSchedulerTargetFmaxMhz : InheritableAttr {
  let Spellings = [CXX11<"intelfpga","scheduler_target_fmax_mhz">,
                   GNU<"scheduler_target_fmax_mhz">, //INTEL
                   CXX11<"intel","scheduler_target_fmax_mhz">];
  let Args = [ExprArgument<"Value">];
  let LangOpts = [SYCLIsDevice, SYCLIsHost, HLS, OpenCL]; //INTEL
  let Subjects = SubjectList<[Function], ErrorDiag>;
  let Documentation = [SYCLIntelSchedulerTargetFmaxMhzAttrDocs];
<<<<<<< HEAD
  let SupportsNonconformingLambdaSyntax = 1;
=======
>>>>>>> c9012655
}

def SYCLIntelMaxWorkGroupSize : InheritableAttr {
  let Spellings = [CXX11<"intelfpga","max_work_group_size">,
                   GNU<"max_work_group_size">, //INTEL
                   CXX11<"intel","max_work_group_size">];
  let Args = [ExprArgument<"XDim">,
              ExprArgument<"YDim">,
              ExprArgument<"ZDim">];
  let LangOpts = [SYCLIsDevice, SYCLIsHost, OpenCL]; //INTEL
  let Subjects = SubjectList<[Function], ErrorDiag>;
  let AdditionalMembers = [{
    ArrayRef<const Expr *> dimensions() const {
      return {getXDim(), getYDim(), getZDim()};
    }
    Optional<llvm::APSInt> getXDimVal(ASTContext &Ctx) const {
      return getXDim()->getIntegerConstantExpr(Ctx);
    }
    Optional<llvm::APSInt> getYDimVal(ASTContext &Ctx) const {
      return getYDim()->getIntegerConstantExpr(Ctx);
    }
    Optional<llvm::APSInt> getZDimVal(ASTContext &Ctx) const {
      return getZDim()->getIntegerConstantExpr(Ctx);
    }
  }];
  let Documentation = [SYCLIntelMaxWorkGroupSizeAttrDocs];
  let SupportsNonconformingLambdaSyntax = 1;
}

def SYCLIntelMaxGlobalWorkDim : InheritableAttr {
  let Spellings = [CXX11<"intelfpga","max_global_work_dim">,
                   GNU<"max_global_work_dim">, //INTEL
                   CXX11<"intel","max_global_work_dim">];
  let Args = [ExprArgument<"Value">];
  let LangOpts = [SYCLIsDevice, SYCLIsHost, OpenCL]; //INTEL
  let Subjects = SubjectList<[Function], ErrorDiag>;
  let Documentation = [SYCLIntelMaxGlobalWorkDimAttrDocs];
  let SupportsNonconformingLambdaSyntax = 1;
}

def SYCLIntelNoGlobalWorkOffset : InheritableAttr {
  let Spellings = [CXX11<"intelfpga","no_global_work_offset">,
                   CXX11<"intel","no_global_work_offset">];
  let Args = [ExprArgument<"Value", /*optional*/1>];
  let LangOpts = [SYCLIsDevice, SilentlyIgnoreSYCLIsHost];
  let Subjects = SubjectList<[Function], ErrorDiag>;
  let Documentation = [SYCLIntelNoGlobalWorkOffsetAttrDocs];
  let SupportsNonconformingLambdaSyntax = 1;
}

def SYCLIntelLoopFuse : InheritableAttr {
  let Spellings = [CXX11<"intel", "loop_fuse">,
                   CXX11<"intel", "loop_fuse_independent">];
  let Args = [ExprArgument<"Value", /*optional=*/ 1>];
  let LangOpts = [SYCLIsDevice, SilentlyIgnoreSYCLIsHost];
  let Subjects = SubjectList<[Function], ErrorDiag>;
  let Accessors = [Accessor<"isIndependent",
                  [CXX11<"intel", "loop_fuse_independent">]>];
  let Documentation = [SYCLIntelLoopFuseDocs];
<<<<<<< HEAD
  let SupportsNonconformingLambdaSyntax = 1;
=======
>>>>>>> c9012655
}

def C11NoReturn : InheritableAttr {
  let Spellings = [Keyword<"_Noreturn">];
  let Subjects = SubjectList<[Function], ErrorDiag>;
  let SemaHandler = 0;
  let Documentation = [C11NoReturnDocs];
}

def CXX11NoReturn : InheritableAttr {
  let Spellings = [CXX11<"", "noreturn", 200809>];
  let Subjects = SubjectList<[Function], ErrorDiag>;
  let Documentation = [CXX11NoReturnDocs];
  let SimpleHandler = 1;
}

// Similar to CUDA, OpenCL attributes do not receive a [[]] spelling because
// the specification does not expose them with one currently.
def OpenCLKernel : InheritableAttr {
  let Spellings = [Keyword<"__kernel">, Keyword<"kernel">];
  let Subjects = SubjectList<[Function], ErrorDiag>;
  let Documentation = [Undocumented];
  let SimpleHandler = 1;
}

def OpenCLUnrollHint : StmtAttr {
  let Spellings = [GNU<"opencl_unroll_hint">];
  let Subjects = SubjectList<[ForStmt, CXXForRangeStmt, WhileStmt, DoStmt],
                             ErrorDiag, "'for', 'while', and 'do' statements">;
  let Args = [UnsignedArgument<"UnrollHint", /*opt*/1>];
  let Documentation = [OpenCLUnrollHintDocs];
}

def LoopUnrollHint : StmtAttr {
  let Spellings = [CXX11<"clang","loop_unroll">];
  let Subjects = SubjectList<[ForStmt, CXXForRangeStmt, WhileStmt, DoStmt],
                             ErrorDiag, "'for', 'while', and 'do' statements">;
  let Args = [ExprArgument<"UnrollHintExpr", /*opt*/1>];
  let LangOpts = [SYCLIsDevice, SYCLIsHost];
  let HasCustomTypeTransform = 1;
  let AdditionalMembers = [{
    std::string getDiagnosticName(const PrintingPolicy &Policy) const {
      std::string ValueName;
      llvm::raw_string_ostream OS(ValueName);
      if (auto *E = getUnrollHintExpr()) {
        OS << "(";
        E->printPretty(OS, nullptr, Policy);
        OS << ")";
      }
      return "[[clang::loop_unroll" + OS.str() + "]]";
    }
  }];
  let Documentation = [LoopUnrollHintDocs];
}

def IntelReqdSubGroupSize: InheritableAttr {
  let Spellings = [GNU<"intel_reqd_sub_group_size">,
                   CXX11<"intel", "reqd_sub_group_size">];
  let Args = [ExprArgument<"Value">];
  let Subjects = SubjectList<[Function], ErrorDiag>;
  let Documentation = [IntelReqdSubGroupSizeDocs];
  let LangOpts = [OpenCL, SYCLIsDevice, SilentlyIgnoreSYCLIsHost];
<<<<<<< HEAD
  let SupportsNonconformingLambdaSyntax = 1;
=======
>>>>>>> c9012655
}

// This attribute is both a type attribute, and a declaration attribute (for
// parameter variables).
def OpenCLAccess : Attr {
  let Spellings = [Keyword<"__read_only">, Keyword<"read_only">,
                   Keyword<"__write_only">, Keyword<"write_only">,
                   Keyword<"__read_write">, Keyword<"read_write">];
  let Subjects = SubjectList<[ParmVar, TypedefName], ErrorDiag>;
  let Accessors = [Accessor<"isReadOnly", [Keyword<"__read_only">,
                                           Keyword<"read_only">]>,
                   Accessor<"isReadWrite", [Keyword<"__read_write">,
                                            Keyword<"read_write">]>,
                   Accessor<"isWriteOnly", [Keyword<"__write_only">,
                                            Keyword<"write_only">]>];
  let Documentation = [OpenCLAccessDocs];
}

def OpenCLPrivateAddressSpace : TypeAttr {
  let Spellings = [Keyword<"__private">, Keyword<"private">, Clang<"opencl_private">];
  let Documentation = [OpenCLAddressSpacePrivateDocs];
}

def OpenCLGlobalAddressSpace : TypeAttr {
  let Spellings = [Keyword<"__global">, Keyword<"global">, Clang<"opencl_global">];
  let Documentation = [OpenCLAddressSpaceGlobalDocs];
}

def OpenCLGlobalDeviceAddressSpace : TypeAttr {
  let Spellings = [Clang<"opencl_global_device">];
  let Documentation = [OpenCLAddressSpaceGlobalExtDocs];
}

def OpenCLGlobalHostAddressSpace : TypeAttr {
  let Spellings = [Clang<"opencl_global_host">];
  let Documentation = [OpenCLAddressSpaceGlobalExtDocs];
}

def OpenCLLocalAddressSpace : TypeAttr {
  let Spellings = [Keyword<"__local">, Keyword<"local">, Clang<"opencl_local">];
  let Documentation = [OpenCLAddressSpaceLocalDocs];
}

def OpenCLConstantAddressSpace : TypeAttr {
  let Spellings = [Keyword<"__constant">, Keyword<"constant">, Clang<"opencl_constant">];
  let Documentation = [OpenCLAddressSpaceConstantDocs];
}

def OpenCLGenericAddressSpace : TypeAttr {
  let Spellings = [Keyword<"__generic">, Keyword<"generic">, Clang<"opencl_generic">];
  let Documentation = [OpenCLAddressSpaceGenericDocs];
}

def OpenCLNoSVM : Attr {
  let Spellings = [GNU<"nosvm">];
  let Subjects = SubjectList<[Var]>;
  let Documentation = [OpenCLNoSVMDocs];
  let LangOpts = [OpenCL];
  let ASTNode = 0;
}

def RenderScriptKernel : Attr {
  let Spellings = [GNU<"kernel">];
  let Subjects = SubjectList<[Function]>;
  let Documentation = [RenderScriptKernelAttributeDocs];
  let LangOpts = [RenderScript];
  let SimpleHandler = 1;
}

def Deprecated : InheritableAttr {
  let Spellings = [GCC<"deprecated">, Declspec<"deprecated">,
                   CXX11<"","deprecated", 201309>,
                   C2x<"", "deprecated", 201904>];
  let Args = [StringArgument<"Message", 1>,
              // An optional string argument that enables us to provide a
              // Fix-It.
              StringArgument<"Replacement", 1>];
  let MeaningfulToClassTemplateDefinition = 1;
  let Documentation = [DeprecatedDocs];
}

def Destructor : InheritableAttr {
  let Spellings = [GCC<"destructor">];
  let Args = [DefaultIntArgument<"Priority", 65535>];
  let Subjects = SubjectList<[Function]>;
  let Documentation = [Undocumented];
}

def EmptyBases : InheritableAttr, TargetSpecificAttr<TargetMicrosoftCXXABI> {
  let Spellings = [Declspec<"empty_bases">];
  let Subjects = SubjectList<[CXXRecord]>;
  let Documentation = [EmptyBasesDocs];
  let SimpleHandler = 1;
}

def AllocSize : InheritableAttr {
  let Spellings = [GCC<"alloc_size">];
  let Subjects = SubjectList<[Function]>;
  let Args = [ParamIdxArgument<"ElemSizeParam">,
              ParamIdxArgument<"NumElemsParam", /*opt*/ 1>];
  let TemplateDependent = 1;
  let Documentation = [AllocSizeDocs];
}

def EnableIf : InheritableAttr {
  // Does not have a [[]] spelling because this attribute requires the ability
  // to parse function arguments but the attribute is not written in the type
  // position.
  let Spellings = [GNU<"enable_if">];
  let Subjects = SubjectList<[Function]>;
  let Args = [ExprArgument<"Cond">, StringArgument<"Message">];
  let TemplateDependent = 1;
  let Documentation = [EnableIfDocs];
}

def ExtVectorType : Attr {
  // This is an OpenCL-related attribute and does not receive a [[]] spelling.
  let Spellings = [GNU<"ext_vector_type">];
  // FIXME: This subject list is wrong; this is a type attribute.
  let Subjects = SubjectList<[TypedefName], ErrorDiag>;
  let Args = [ExprArgument<"NumElements">];
  let ASTNode = 0;
  let Documentation = [Undocumented];
  // This is a type attribute with an incorrect subject list, so should not be
  // permitted by #pragma clang attribute.
  let PragmaAttributeSupport = 0;
}

def FallThrough : StmtAttr {
  let Spellings = [CXX11<"", "fallthrough", 201603>,
                   C2x<"", "fallthrough", 201904>,
                   CXX11<"clang", "fallthrough">, GCC<"fallthrough">];
  // The attribute only applies to a NullStmt, but we have special fix-it
  // behavior if applied to a case label.
  let Subjects = SubjectList<[NullStmt, SwitchCase], ErrorDiag,
                             "empty statements">;
  let Documentation = [FallthroughDocs];
}

def Likely : StmtAttr {
  let Spellings = [CXX11<"", "likely", 201803>, C2x<"clang", "likely">];
  let Documentation = [LikelihoodDocs];
}

def Unlikely : StmtAttr {
  let Spellings = [CXX11<"", "unlikely", 201803>, C2x<"clang", "unlikely">];
  let Documentation = [LikelihoodDocs];
}

def NoMerge : DeclOrStmtAttr {
  let Spellings = [Clang<"nomerge">];
  let Documentation = [NoMergeDocs];
  let InheritEvenIfAlreadyPresent = 1;
  let Subjects = SubjectList<[Function, Stmt], ErrorDiag,
                             "functions and statements">;
  let SimpleHandler = 1;
}

def FastCall : DeclOrTypeAttr {
  let Spellings = [GCC<"fastcall">, Keyword<"__fastcall">,
                   Keyword<"_fastcall">];
//  let Subjects = [Function, ObjCMethod];
  let Documentation = [FastCallDocs];
}

def RegCall : DeclOrTypeAttr {
  // INTEL_CUSTOMIZATION - "_regcall" alternate spelling
  let Spellings = [GCC<"regcall">, Keyword<"__regcall">, Keyword<"_regcall">];
  let Documentation = [RegCallDocs];
}

def Final : InheritableAttr {
  let Spellings = [Keyword<"final">, Keyword<"sealed">];
  let Accessors = [Accessor<"isSpelledAsSealed", [Keyword<"sealed">]>];
  let SemaHandler = 0;
  let Documentation = [Undocumented];
}

def MinSize : InheritableAttr {
  let Spellings = [Clang<"minsize">];
  let Subjects = SubjectList<[Function, ObjCMethod], ErrorDiag>;
  let Documentation = [Undocumented];
}

def FlagEnum : InheritableAttr {
  let Spellings = [Clang<"flag_enum">];
  let Subjects = SubjectList<[Enum]>;
  let Documentation = [FlagEnumDocs];
  let SimpleHandler = 1;
}

def EnumExtensibility : InheritableAttr {
  let Spellings = [Clang<"enum_extensibility">];
  let Subjects = SubjectList<[Enum]>;
  let Args = [EnumArgument<"Extensibility", "Kind",
              ["closed", "open"], ["Closed", "Open"]>];
  let Documentation = [EnumExtensibilityDocs];
}

def Flatten : InheritableAttr {
  let Spellings = [GCC<"flatten">];
  let Subjects = SubjectList<[Function], ErrorDiag>;
  let Documentation = [FlattenDocs];
  let SimpleHandler = 1;
}

def Format : InheritableAttr {
  let Spellings = [GCC<"format">];
  let Args = [IdentifierArgument<"Type">, IntArgument<"FormatIdx">,
              IntArgument<"FirstArg">];
  let Subjects = SubjectList<[ObjCMethod, Block, HasFunctionProto]>;
  let Documentation = [FormatDocs];
}

def FormatArg : InheritableAttr {
  let Spellings = [GCC<"format_arg">];
  let Args = [ParamIdxArgument<"FormatIdx">];
  let Subjects = SubjectList<[ObjCMethod, HasFunctionProto]>;
  let Documentation = [Undocumented];
}

def Callback : InheritableAttr {
  let Spellings = [Clang<"callback">];
  let Args = [VariadicParamOrParamIdxArgument<"Encoding">];
  let Subjects = SubjectList<[Function]>;
  let Documentation = [CallbackDocs];
}

def GNUInline : InheritableAttr {
  let Spellings = [GCC<"gnu_inline">];
  let Subjects = SubjectList<[Function]>;
  let Documentation = [GnuInlineDocs];
}

def Hot : InheritableAttr {
  let Spellings = [GCC<"hot">];
  let Subjects = SubjectList<[Function]>;
  // An AST node is created for this attribute, but not actually used beyond
  // semantic checking for mutual exclusion with the Cold attribute.
  let Documentation = [Undocumented];
}

def IBAction : InheritableAttr {
  let Spellings = [Clang<"ibaction">];
  let Subjects = SubjectList<[ObjCInstanceMethod]>;
  // An AST node is created for this attribute, but is not used by other parts
  // of the compiler. However, this node needs to exist in the AST because
  // external tools rely on it.
  let Documentation = [Undocumented];
  let SimpleHandler = 1;
}

def IBOutlet : InheritableAttr {
  let Spellings = [Clang<"iboutlet">];
//  let Subjects = [ObjCIvar, ObjCProperty];
  let Documentation = [Undocumented];
}

def IBOutletCollection : InheritableAttr {
  let Spellings = [Clang<"iboutletcollection">];
  let Args = [TypeArgument<"Interface", 1>];
//  let Subjects = [ObjCIvar, ObjCProperty];
  let Documentation = [Undocumented];
}

def IFunc : Attr, TargetSpecificAttr<TargetELF> {
  let Spellings = [GCC<"ifunc">];
  let Args = [StringArgument<"Resolver">];
  let Subjects = SubjectList<[Function]>;
  let Documentation = [IFuncDocs];
}

def Restrict : InheritableAttr {
  let Spellings = [Declspec<"restrict">, GCC<"malloc">];
  let Subjects = SubjectList<[Function]>;
  let Documentation = [Undocumented];
}

def LayoutVersion : InheritableAttr, TargetSpecificAttr<TargetMicrosoftCXXABI> {
  let Spellings = [Declspec<"layout_version">];
  let Args = [UnsignedArgument<"Version">];
  let Subjects = SubjectList<[CXXRecord]>;
  let Documentation = [LayoutVersionDocs];
}

def Leaf : InheritableAttr {
  let Spellings = [GCC<"leaf">];
  let Subjects = SubjectList<[Function]>;
  let Documentation = [LeafDocs];
  let SimpleHandler = 1;
}

def LifetimeBound : DeclOrTypeAttr {
  let Spellings = [Clang<"lifetimebound", 0>];
  let Subjects = SubjectList<[ParmVar, ImplicitObjectParameter], ErrorDiag>;
  let Documentation = [LifetimeBoundDocs];
  let LangOpts = [CPlusPlus];
  let SimpleHandler = 1;
}

def TrivialABI : InheritableAttr {
  // This attribute does not have a C [[]] spelling because it requires the
  // CPlusPlus language option.
  let Spellings = [Clang<"trivial_abi", 0>];
  let Subjects = SubjectList<[CXXRecord]>;
  let Documentation = [TrivialABIDocs];
  let LangOpts = [CPlusPlus];
  let SimpleHandler = 1;
}

def MaxFieldAlignment : InheritableAttr {
  // This attribute has no spellings as it is only ever created implicitly.
  let Spellings = [];
  let Args = [UnsignedArgument<"Alignment">];
  let SemaHandler = 0;
  let Documentation = [Undocumented];
}

def MayAlias : InheritableAttr {
  // FIXME: this is a type attribute in GCC, but a declaration attribute here.
  let Spellings = [GCC<"may_alias">];
  let Documentation = [Undocumented];
  let SimpleHandler = 1;
}

def MIGServerRoutine : InheritableAttr {
  let Spellings = [Clang<"mig_server_routine">];
  let Subjects = SubjectList<[Function, ObjCMethod, Block]>;
  let Documentation = [MIGConventionDocs];
}

def MSABI : DeclOrTypeAttr {
  let Spellings = [GCC<"ms_abi">];
//  let Subjects = [Function, ObjCMethod];
  let Documentation = [MSABIDocs];
}

def MSP430Interrupt : InheritableAttr, TargetSpecificAttr<TargetMSP430> {
  // NOTE: If you add any additional spellings, ARMInterrupt's, M68kInterrupt's,
  // MipsInterrupt's and AnyX86Interrupt's spellings must match.
  let Spellings = [GCC<"interrupt">];
  let Args = [UnsignedArgument<"Number">];
  let ParseKind = "Interrupt";
  let HasCustomParsing = 1;
  let Documentation = [Undocumented];
}

def Mips16 : InheritableAttr, TargetSpecificAttr<TargetMips32> {
  let Spellings = [GCC<"mips16">];
  let Subjects = SubjectList<[Function], ErrorDiag>;
  let Documentation = [Undocumented];
}

def MipsInterrupt : InheritableAttr, TargetSpecificAttr<TargetMips32> {
  // NOTE: If you add any additional spellings, ARMInterrupt's,
  // M68kInterrupt's, MSP430Interrupt's and AnyX86Interrupt's spellings
  // must match.
  let Spellings = [GCC<"interrupt">];
  let Subjects = SubjectList<[Function]>;
  let Args = [EnumArgument<"Interrupt", "InterruptType",
                           ["vector=sw0", "vector=sw1", "vector=hw0",
                            "vector=hw1", "vector=hw2", "vector=hw3",
                            "vector=hw4", "vector=hw5", "eic", ""],
                           ["sw0", "sw1", "hw0", "hw1", "hw2", "hw3",
                            "hw4", "hw5", "eic", "eic"]
                           >];
  let ParseKind = "Interrupt";
  let Documentation = [MipsInterruptDocs];
}

def MicroMips : InheritableAttr, TargetSpecificAttr<TargetMips32> {
  let Spellings = [GCC<"micromips">];
  let Subjects = SubjectList<[Function], ErrorDiag>;
  let Documentation = [MicroMipsDocs];
}

def MipsLongCall : InheritableAttr, TargetSpecificAttr<TargetAnyMips> {
  let Spellings = [GCC<"long_call">, GCC<"far">];
  let Subjects = SubjectList<[Function]>;
  let Documentation = [MipsLongCallStyleDocs];
}

def MipsShortCall : InheritableAttr, TargetSpecificAttr<TargetAnyMips> {
  let Spellings = [GCC<"short_call">, GCC<"near">];
  let Subjects = SubjectList<[Function]>;
  let Documentation = [MipsShortCallStyleDocs];
}

def M68kInterrupt : InheritableAttr, TargetSpecificAttr<TargetM68k> {
  // NOTE: If you add any additional spellings, ARMInterrupt's, MipsInterrupt's
  // MSP430Interrupt's and AnyX86Interrupt's spellings must match.
  let Spellings = [GNU<"interrupt">];
  let Args = [UnsignedArgument<"Number">];
  let ParseKind = "Interrupt";
  let HasCustomParsing = 1;
  let Documentation = [Undocumented];
}

def Mode : Attr {
  let Spellings = [GCC<"mode">];
  let Subjects = SubjectList<[Var, Enum, TypedefName, Field], ErrorDiag>;
  let Args = [IdentifierArgument<"Mode">];
  let Documentation = [Undocumented];
  // This is notionally a type attribute, which #pragma clang attribute
  // generally does not support.
  let PragmaAttributeSupport = 0;
}

def SYCLIntelFPGAIVDep : StmtAttr {
  let Spellings = [CXX11<"intelfpga","ivdep">,
                   CXX11<"intel","ivdep">];
  let Subjects = SubjectList<[ForStmt, CXXForRangeStmt, WhileStmt, DoStmt],
                             ErrorDiag, "'for', 'while', and 'do' statements">;
  let Args = [
    ExprArgument<"SafelenExpr", /*opt*/1>, ExprArgument<"ArrayExpr", /*opt*/1>,
    UnsignedArgument<"SafelenValue", /*opt*/1>
  ];
  let LangOpts = [SYCLIsDevice, SilentlyIgnoreSYCLIsHost];
  let HasCustomTypeTransform = 1;
  let AdditionalMembers = [{
    bool isDependent() const {
      return (getSafelenExpr() &&
              getSafelenExpr()->isInstantiationDependent()) ||
             (getArrayExpr() && getArrayExpr()->isInstantiationDependent());
    }

    const ValueDecl *getArrayDecl() const {
      const Expr* E = getArrayExpr();
      if (!E) return nullptr;

      if (const auto *DRE = dyn_cast<DeclRefExpr>(E))
        return cast<ValueDecl>(DRE->getDecl()->getCanonicalDecl());

      return cast<ValueDecl>(
          cast<MemberExpr>(E)->getMemberDecl()->getCanonicalDecl());
    }

    bool isInf() const {
      return !getSafelenExpr();
    }

    static bool SafelenCompare(const SYCLIntelFPGAIVDepAttr *LHS,
                               const SYCLIntelFPGAIVDepAttr *RHS) {
      // INF < INF is false, !INF < INF is true.
      if (!RHS->getSafelenExpr())
        return false;
      if (!LHS->getSafelenExpr())
        return true;
      return LHS->getSafelenValue() > RHS->getSafelenValue();
    }
  }];
  let Documentation = [SYCLIntelFPGAIVDepAttrDocs];
}

def SYCLIntelFPGAInitiationInterval : DeclOrStmtAttr {
  let Spellings = [CXX11<"intelfpga","ii">,
                   Pragma<"", "ii">, //INTEL
                   CXX11<"intel","ii">,
                   CXX11<"intel", "initiation_interval">];
<<<<<<< HEAD
  let Subjects = SubjectList<[ForStmt, CXXForRangeStmt, WhileStmt, DoStmt, Function],
                              ErrorDiag,
                              "'for', 'while', 'do' statements, and functions">;
  let Args = [ExprArgument<"IntervalExpr", /*opt*/1>];
=======
  let Subjects = SubjectList<[ForStmt, CXXForRangeStmt, WhileStmt, DoStmt],
                             ErrorDiag, "'for', 'while', and 'do' statements">;
  let Args = [ExprArgument<"IntervalExpr">];
>>>>>>> c9012655
  let LangOpts = [SYCLIsDevice, SilentlyIgnoreSYCLIsHost, HLS, OpenCL]; //INTEL
  let HasCustomTypeTransform = 0; //INTEL
  let AdditionalMembers = [{
    // INTEL_CUSTOMIZATION
    void printPrettyPragma(raw_ostream &OS, const PrintingPolicy &Policy) const {
      OS << getDiagnosticName(Policy);
    }
    std::string getDiagnosticName(const PrintingPolicy &Policy) const {
      return "#pragma ii";
    }
    // end INTEL_CUSTOMIZATION
  }];
  let Documentation = [SYCLIntelFPGAInitiationIntervalAttrDocs];
  let SupportsNonconformingLambdaSyntax = 1;
}

def SYCLIntelFPGAMaxConcurrency : StmtAttr {
  let Spellings = [CXX11<"intelfpga","max_concurrency">,
                   Pragma<"", "max_concurrency">, //INTEL
                   CXX11<"intel","max_concurrency">];
  let Subjects = SubjectList<[ForStmt, CXXForRangeStmt, WhileStmt, DoStmt],
                             ErrorDiag, "'for', 'while', and 'do' statements">;
<<<<<<< HEAD
  let Args = [ExprArgument<"NThreadsExpr", /*opt*/1>];
=======
  let Args = [ExprArgument<"NThreadsExpr">];
>>>>>>> c9012655
  let LangOpts = [SYCLIsDevice, SilentlyIgnoreSYCLIsHost, HLS, OpenCL]; //INTEL
  let HasCustomTypeTransform = 0; //INTEL
  let AdditionalMembers = [{
    // INTEL_CUSTOMIZATION
    void printPrettyPragma(raw_ostream &OS, const PrintingPolicy &Policy) const {
      OS << "#pragma max_concurrency" << getNThreadsExpr();
    }
    // end INTEL_CUSTOMIZATION
  }];
  let Documentation = [SYCLIntelFPGAMaxConcurrencyAttrDocs];
}

def SYCLIntelFPGALoopCoalesce : StmtAttr {
  let Spellings = [CXX11<"intelfpga","loop_coalesce">,
                   Pragma<"", "loop_coalesce">, //INTEL
                   CXX11<"intel","loop_coalesce">];
  let Subjects = SubjectList<[ForStmt, CXXForRangeStmt, WhileStmt, DoStmt],
                             ErrorDiag, "'for', 'while', and 'do' statements">;
<<<<<<< HEAD
  let Args = [ExprArgument<"NExpr", /*opt*/1>];
=======
  let Args = [ExprArgument<"NExpr">];
>>>>>>> c9012655
  let LangOpts = [SYCLIsDevice, SilentlyIgnoreSYCLIsHost, HLS, OpenCL]; //INTEL
  let HasCustomTypeTransform = 0; //INTEL
  let AdditionalMembers = [{
    // INTEL_CUSTOMIZATION
    void printPrettyPragma(raw_ostream &OS, const PrintingPolicy &Policy) const {
      OS << "#pragma loop_coalesce" << getNExpr();
    }
    // end INTEL_CUSTOMIZATION
  }];
  let Documentation = [SYCLIntelFPGALoopCoalesceAttrDocs];
}

def SYCLIntelFPGADisableLoopPipelining : DeclOrStmtAttr {
  let Spellings = [CXX11<"intelfpga","disable_loop_pipelining">,
                   Pragma<"", "disable_loop_pipelining">, //INTEL
                   CXX11<"intel","disable_loop_pipelining">];
<<<<<<< HEAD
  let Subjects = SubjectList<[ForStmt, CXXForRangeStmt, WhileStmt, DoStmt, Function],
                              ErrorDiag,
                              "'for', 'while', 'do' statements, and functions">;
=======
  let Subjects = SubjectList<[ForStmt, CXXForRangeStmt, WhileStmt, DoStmt],
                             ErrorDiag, "'for', 'while', and 'do' statements">;
>>>>>>> c9012655
  let LangOpts = [SYCLIsDevice, SilentlyIgnoreSYCLIsHost, HLS, OpenCL]; //INTEL
  let HasCustomTypeTransform = 0; //INTEL
  let AdditionalMembers = [{
    // INTEL_CUSTOMIZATION
    void printPrettyPragma(raw_ostream &OS, const PrintingPolicy &Policy) const {
      OS << getDiagnosticName(Policy);
    }
    std::string getDiagnosticName(const PrintingPolicy &Policy) const {
      return "#pragma disable_loop_pipelining";
    }
    // end INTEL_CUSTOMIZATION
  }];
  let Documentation = [SYCLIntelFPGADisableLoopPipeliningAttrDocs];
  let SupportsNonconformingLambdaSyntax = 1;
}

def SYCLIntelFPGAMaxInterleaving : StmtAttr {
  let Spellings = [CXX11<"intelfpga","max_interleaving">,
                   Pragma<"", "max_interleaving">, //INTEL
                   CXX11<"intel","max_interleaving">];
  let Subjects = SubjectList<[ForStmt, CXXForRangeStmt, WhileStmt, DoStmt],
                             ErrorDiag, "'for', 'while', and 'do' statements">;
<<<<<<< HEAD
  let Args = [ExprArgument<"NExpr", /*opt*/1>];
=======
  let Args = [ExprArgument<"NExpr">];
>>>>>>> c9012655
  let LangOpts = [SYCLIsDevice, SilentlyIgnoreSYCLIsHost, HLS, OpenCL]; //INTEL
  let HasCustomTypeTransform = 0; //INTEL
  let AdditionalMembers = [{
    // INTEL_CUSTOMIZATION
    void printPrettyPragma(raw_ostream &OS, const PrintingPolicy &Policy) const {
      OS << "#pragma max_interleaving" << getNExpr();
    }
    // end INTEL_CUSTOMIZATION
  }];
  let Documentation = [SYCLIntelFPGAMaxInterleavingAttrDocs];
}

def SYCLIntelFPGASpeculatedIterations : StmtAttr {
  let Spellings = [CXX11<"intelfpga","speculated_iterations">,
                   Pragma<"", "speculated_iterations">, //INTEL
                   CXX11<"intel","speculated_iterations">];
  let Subjects = SubjectList<[ForStmt, CXXForRangeStmt, WhileStmt, DoStmt],
                             ErrorDiag, "'for', 'while', and 'do' statements">;
<<<<<<< HEAD
  let Args = [ExprArgument<"NExpr", /*opt*/1>];
=======
  let Args = [ExprArgument<"NExpr">];
>>>>>>> c9012655
  let LangOpts = [SYCLIsDevice, SilentlyIgnoreSYCLIsHost, OpenCL, HLS]; //INTEL
  let HasCustomTypeTransform = 0; //INTEL
  let AdditionalMembers = [{
    // INTEL_CUSTOMIZATION
    void printPrettyPragma(raw_ostream &OS, const PrintingPolicy &Policy) const {
      OS << "#pragma speculated_iterations" << getNExpr();
    }
    // end INTEL_CUSTOMIZATION
  }];
  let Documentation = [SYCLIntelFPGASpeculatedIterationsAttrDocs];
}

def SYCLIntelFPGANofusion : StmtAttr {
  let Spellings = [CXX11<"intel","nofusion">];
  let Subjects = SubjectList<[ForStmt, CXXForRangeStmt, WhileStmt, DoStmt],
                             ErrorDiag, "'for', 'while', and 'do' statements">;
  let LangOpts = [SYCLIsDevice, SilentlyIgnoreSYCLIsHost];
  let HasCustomTypeTransform = 1;
  let Documentation = [SYCLIntelFPGANofusionAttrDocs];
}

def IntelFPGALocalNonConstVar : SubsetSubject<Var,
                              [{S->hasLocalStorage() &&
                                S->getKind() != Decl::ImplicitParam &&
                                S->getKind() != Decl::ParmVar &&
                                S->getKind() != Decl::NonTypeTemplateParm &&
                                !S->getType().isConstQualified()}],
                              "local non-const variables">;

def IntelFPGAConstVar : SubsetSubject<Var,
                      [{S->getKind() != Decl::ImplicitParam &&
                        S->getKind() != Decl::ParmVar &&
                        S->getKind() != Decl::NonTypeTemplateParm &&
                        (S->getType().isConstQualified() ||
                         S->getType().getAddressSpace() ==
                            LangAS::opencl_constant)}],
                      "constant variables">;

def IntelFPGALocalStaticSlaveMemVar : SubsetSubject<Var,
      [{S->getKind() != Decl::ImplicitParam &&
        S->getKind() != Decl::NonTypeTemplateParm &&
        (S->getStorageClass() == SC_Static ||
         S->hasLocalStorage())}],
         "local variables, static variables, slave memory arguments">;

def IntelFPGALocalOrStaticVar : SubsetSubject<Var,
                              [{S->getKind() != Decl::ImplicitParam &&
                                S->getKind() != Decl::ParmVar &&
                                S->getKind() != Decl::NonTypeTemplateParm &&
                                (S->getStorageClass() == SC_Static ||
                                 S->hasLocalStorage())}],
                              "local variables, static variables">;

def IntelFPGADoublePump : Attr {
  let Spellings = [CXX11<"intelfpga", "doublepump">,
                   GNU<"doublepump">,                          // INTEL
                   CXX11<"intel", "doublepump">];
  let Subjects = SubjectList<[IntelFPGAConstVar,               // INTEL
                              IntelFPGALocalStaticSlaveMemVar, // INTEL
                              Field], ErrorDiag>;
  let LangOpts = [SYCLIsDevice, SilentlyIgnoreSYCLIsHost, OpenCL, HLS];      // INTEL
  let Documentation = [IntelFPGADoublePumpAttrDocs];
}

def IntelFPGASinglePump : Attr {
  let Spellings = [CXX11<"intelfpga", "singlepump">,
                   GNU<"singlepump">,                          // INTEL
                   CXX11<"intel", "singlepump">];
  let Subjects = SubjectList<[IntelFPGAConstVar,               // INTEL
                              IntelFPGALocalStaticSlaveMemVar, // INTEL
                              Field], ErrorDiag>;
  let LangOpts = [SYCLIsDevice, SilentlyIgnoreSYCLIsHost, OpenCL, HLS];      // INTEL
  let Documentation = [IntelFPGASinglePumpAttrDocs];
}

def IntelFPGAMemory : Attr {
  let Spellings = [CXX11<"intelfpga", "memory">, GNU<"memory">, // INTEL
                   CXX11<"intel", "fpga_memory">];
  let Args = [EnumArgument<"Kind", "MemoryKind",
                           ["MLAB", "BLOCK_RAM", ""],
                           ["MLAB", "BlockRAM", "Default"], 1>];
  let AdditionalMembers = [{
    static void generateValidStrings(SmallString<256> &Str) {
      auto Last = BlockRAM;
      for (int I = 0; I <= Last; ++I) {
        Str += ConvertMemoryKindToStr(static_cast<MemoryKind>(I));
        if (I != Last) Str += " ";
      }
    }
  }];
  let Subjects = SubjectList<[IntelFPGAConstVar, IntelFPGALocalStaticSlaveMemVar,
                              Field], ErrorDiag>;
  let LangOpts = [SYCLIsDevice, SilentlyIgnoreSYCLIsHost, OpenCL, HLS];  // INTEL
  let Documentation = [IntelFPGAMemoryAttrDocs];
}

def IntelFPGARegister : Attr {
  let Spellings = [CXX11<"intelfpga", "register">, GNU<"register">, // INTEL
                   CXX11<"intel", "fpga_register">];
  let Subjects = SubjectList<[IntelFPGAConstVar, IntelFPGALocalOrStaticVar,
                              Field], ErrorDiag>;
  let LangOpts = [SYCLIsDevice, SilentlyIgnoreSYCLIsHost, OpenCL, HLS];  // INTEL
  let Documentation = [IntelFPGARegisterAttrDocs];
}

// One integral argument.
def IntelFPGABankWidth : Attr {
  let Spellings = [CXX11<"intelfpga","bankwidth">, GNU<"bankwidth">, // INTEL
                   CXX11<"intel","bankwidth">];
  let Args = [ExprArgument<"Value">];
  let Subjects = SubjectList<[IntelFPGAConstVar, IntelFPGALocalStaticSlaveMemVar,
                              Field], ErrorDiag>;
  let LangOpts = [SYCLIsDevice, SilentlyIgnoreSYCLIsHost, OpenCL, HLS]; // INTEL
  let Documentation = [IntelFPGABankWidthAttrDocs];
}

def IntelFPGANumBanks : Attr {
  let Spellings = [CXX11<"intelfpga","numbanks">, GNU<"numbanks">, // INTEL
                   CXX11<"intel","numbanks">];
  let Args = [ExprArgument<"Value">];
  let Subjects = SubjectList<[IntelFPGAConstVar, IntelFPGALocalStaticSlaveMemVar,
                              Field], ErrorDiag>;
  let LangOpts = [SYCLIsDevice, SilentlyIgnoreSYCLIsHost, OpenCL, HLS];  // INTEL
  let Documentation = [IntelFPGANumBanksAttrDocs];
}

def IntelFPGAPrivateCopies : InheritableAttr {
  let Spellings = [CXX11<"intelfpga","private_copies">,
                   GNU<"private_copies">, // INTEL
                   CXX11<"intel","private_copies">];
  let Args = [ExprArgument<"Value">];
  let LangOpts = [SYCLIsDevice, SilentlyIgnoreSYCLIsHost, OpenCL, HLS]; // INTEL
  let Subjects = SubjectList<[IntelFPGALocalNonConstVar, Field], ErrorDiag>;
  let Documentation = [IntelFPGAPrivateCopiesAttrDocs];
}

// Two string arguments.
def IntelFPGAMerge : Attr {
  let Spellings = [CXX11<"intelfpga","merge">, GNU<"merge">, // INTEL
                   CXX11<"intel","merge">];
  let Args = [StringArgument<"Name">, StringArgument<"Direction">];
  let Subjects = SubjectList<[IntelFPGAConstVar, IntelFPGALocalOrStaticVar,
                              Field], ErrorDiag>;
  let LangOpts = [SYCLIsDevice, SilentlyIgnoreSYCLIsHost, OpenCL, HLS]; // INTEL
  let Documentation = [IntelFPGAMergeAttrDocs];
}

def IntelFPGAMaxReplicates : InheritableAttr {
  let Spellings = [CXX11<"intelfpga","max_replicates">,
                   GNU<"max_replicates">, // INTEL
                   CXX11<"intel","max_replicates">];
  let Args = [ExprArgument<"Value">];
  let Subjects = SubjectList<[IntelFPGAConstVar, IntelFPGALocalStaticSlaveMemVar,
                              Field], ErrorDiag>;
  let LangOpts = [SYCLIsDevice, SilentlyIgnoreSYCLIsHost, OpenCL, HLS]; // INTEL
  let Documentation = [IntelFPGAMaxReplicatesAttrDocs];
}

def IntelFPGASimpleDualPort : Attr {
  let Spellings = [CXX11<"intelfpga","simple_dual_port">,
                   GNU<"simple_dual_port">, // INTEL
                   CXX11<"intel","simple_dual_port">];
  let Subjects = SubjectList<[IntelFPGAConstVar, IntelFPGALocalStaticSlaveMemVar,
                              Field], ErrorDiag>;
  let LangOpts = [SYCLIsDevice, SilentlyIgnoreSYCLIsHost, OpenCL, HLS]; // INTEL
  let Documentation = [IntelFPGASimpleDualPortAttrDocs];
}

def SYCLFPGAPipe : TypeAttr {
  let Spellings = [GNU<"pipe">];
  let Args = [StringArgument<"Mode">];
  let LangOpts = [SYCLIsDevice];
  let Documentation = [SYCLFPGAPipeDocs];
}

def SYCLIntelPipeIO : Attr {
  let Spellings = [GNU<"io_pipe_id">];
  let Args = [ExprArgument<"ID">];
  let LangOpts = [SYCLIsDevice, SYCLIsHost];
  let Subjects = SubjectList<[Var]>;
  let Documentation = [SYCLIntelPipeIOAttrDocs];
}

// Variadic integral arguments.
def IntelFPGABankBits : Attr {
  let Spellings = [CXX11<"intelfpga", "bank_bits">, GNU<"bank_bits">, // INTEL
                   CXX11<"intel", "bank_bits">];
  let Args = [VariadicExprArgument<"Args">];
  let Subjects = SubjectList<[IntelFPGAConstVar, IntelFPGALocalStaticSlaveMemVar,
                              Field], ErrorDiag>;
  let LangOpts = [SYCLIsDevice, SYCLIsHost, OpenCL, HLS]; // INTEL
  let Documentation = [IntelFPGABankBitsDocs];
}

def IntelFPGAForcePow2Depth : InheritableAttr {
  let Spellings = [CXX11<"intelfpga","force_pow2_depth">,
                   GNU<"force_pow2_depth">, // INTEL
                   CXX11<"intel","force_pow2_depth">];
  let Args = [ExprArgument<"Value">];
  let Subjects = SubjectList<[IntelFPGAConstVar, IntelFPGALocalStaticSlaveMemVar,
                              Field], ErrorDiag>;
  let LangOpts = [SYCLIsDevice, SilentlyIgnoreSYCLIsHost, OpenCL, HLS]; // INTEL
  let Documentation = [IntelFPGAForcePow2DepthAttrDocs];
}

def Naked : InheritableAttr {
  let Spellings = [GCC<"naked">, Declspec<"naked">];
  let Subjects = SubjectList<[Function]>;
  let Documentation = [Undocumented];
}

def NeonPolyVectorType : TypeAttr {
  let Spellings = [Clang<"neon_polyvector_type">];
  let Args = [IntArgument<"NumElements">];
  let Documentation = [Undocumented];
  // Represented as VectorType instead.
  let ASTNode = 0;
}

def NeonVectorType : TypeAttr {
  let Spellings = [Clang<"neon_vector_type">];
  let Args = [IntArgument<"NumElements">];
  let Documentation = [Undocumented];
  // Represented as VectorType instead.
  let ASTNode = 0;
}

def ArmSveVectorBits : TypeAttr {
  let Spellings = [GNU<"arm_sve_vector_bits">];
  let Subjects = SubjectList<[TypedefName], ErrorDiag>;
  let Args = [UnsignedArgument<"NumBits">];
  let Documentation = [ArmSveVectorBitsDocs];
  let PragmaAttributeSupport = 0;
  // Represented as VectorType instead.
  let ASTNode = 0;
}

def ArmMveStrictPolymorphism : TypeAttr, TargetSpecificAttr<TargetARM> {
  let Spellings = [Clang<"__clang_arm_mve_strict_polymorphism">];
  let Documentation = [ArmMveStrictPolymorphismDocs];
}

def NoUniqueAddress : InheritableAttr, TargetSpecificAttr<TargetItaniumCXXABI> {
  let Spellings = [CXX11<"", "no_unique_address", 201803>];
  let Subjects = SubjectList<[NonBitField], ErrorDiag>;
  let Documentation = [NoUniqueAddressDocs];
  let SimpleHandler = 1;
}

def ReturnsTwice : InheritableAttr {
  let Spellings = [GCC<"returns_twice">];
  let Subjects = SubjectList<[Function]>;
  let Documentation = [Undocumented];
  let SimpleHandler = 1;
}

def DisableTailCalls : InheritableAttr {
  let Spellings = [Clang<"disable_tail_calls">];
  let Subjects = SubjectList<[Function, ObjCMethod]>;
  let Documentation = [DisableTailCallsDocs];
}

def NoAlias : InheritableAttr {
  let Spellings = [Declspec<"noalias">];
  let Subjects = SubjectList<[Function]>;
  let Documentation = [NoAliasDocs];
  let SimpleHandler = 1;
}

def NoCommon : InheritableAttr {
  let Spellings = [GCC<"nocommon">];
  let Subjects = SubjectList<[Var]>;
  let Documentation = [Undocumented];
  let SimpleHandler = 1;
}

def NoDebug : InheritableAttr {
  let Spellings = [GCC<"nodebug">];
  let Subjects = SubjectList<[TypedefName, FunctionLike, ObjCMethod, NonParmVar]>;
  let Documentation = [NoDebugDocs];
}

def StandaloneDebug : InheritableAttr {
  let Spellings = [Clang<"standalone_debug", /*allowInC =*/0>];
  let Subjects = SubjectList<[CXXRecord]>;
  let Documentation = [StandaloneDebugDocs];
  let SimpleHandler = 1;
  let LangOpts = [CPlusPlus];
}

def NoDuplicate : InheritableAttr {
  let Spellings = [Clang<"noduplicate">];
  let Subjects = SubjectList<[Function]>;
  let Documentation = [NoDuplicateDocs];
  let SimpleHandler = 1;
}

def Convergent : InheritableAttr {
  let Spellings = [Clang<"convergent">];
  let Subjects = SubjectList<[Function]>;
  let Documentation = [ConvergentDocs];
  let SimpleHandler = 1;
}

def NoInline : InheritableAttr {
  let Spellings = [GCC<"noinline">, Declspec<"noinline">];
  let Subjects = SubjectList<[Function]>;
  let Documentation = [Undocumented];
  let SimpleHandler = 1;
}

def NoMips16 : InheritableAttr, TargetSpecificAttr<TargetMips32> {
  let Spellings = [GCC<"nomips16">];
  let Subjects = SubjectList<[Function], ErrorDiag>;
  let Documentation = [Undocumented];
  let SimpleHandler = 1;
}

def NoMicroMips : InheritableAttr, TargetSpecificAttr<TargetMips32> {
  let Spellings = [GCC<"nomicromips">];
  let Subjects = SubjectList<[Function], ErrorDiag>;
  let Documentation = [MicroMipsDocs];
  let SimpleHandler = 1;
}

def RISCVInterrupt : InheritableAttr, TargetSpecificAttr<TargetRISCV> {
  let Spellings = [GCC<"interrupt">];
  let Subjects = SubjectList<[Function]>;
  let Args = [EnumArgument<"Interrupt", "InterruptType",
                           ["user", "supervisor", "machine"],
                           ["user", "supervisor", "machine"],
                           1>];
  let ParseKind = "Interrupt";
  let Documentation = [RISCVInterruptDocs];
}

// This is not a TargetSpecificAttr so that is silently accepted and
// ignored on other targets as encouraged by the OpenCL spec.
//
// See OpenCL 1.2 6.11.5: "It is our intention that a particular
// implementation of OpenCL be free to ignore all attributes and the
// resulting executable binary will produce the same result."
//
// However, only AMD GPU targets will emit the corresponding IR
// attribute.
//
// FIXME: This provides a sub-optimal error message if you attempt to
// use this in CUDA, since CUDA does not use the same terminology.
//
// FIXME: SubjectList should be for OpenCLKernelFunction, but is not to
// workaround needing to see kernel attribute before others to know if
// this should be rejected on non-kernels.

def AMDGPUFlatWorkGroupSize : InheritableAttr {
  let Spellings = [Clang<"amdgpu_flat_work_group_size", 0>];
  let Args = [ExprArgument<"Min">, ExprArgument<"Max">];
  let Documentation = [AMDGPUFlatWorkGroupSizeDocs];
  let Subjects = SubjectList<[Function], ErrorDiag, "kernel functions">;
}

def AMDGPUWavesPerEU : InheritableAttr {
  let Spellings = [Clang<"amdgpu_waves_per_eu", 0>];
  let Args = [ExprArgument<"Min">, ExprArgument<"Max", 1>];
  let Documentation = [AMDGPUWavesPerEUDocs];
  let Subjects = SubjectList<[Function], ErrorDiag, "kernel functions">;
}

def AMDGPUNumSGPR : InheritableAttr {
  let Spellings = [Clang<"amdgpu_num_sgpr", 0>];
  let Args = [UnsignedArgument<"NumSGPR">];
  let Documentation = [AMDGPUNumSGPRNumVGPRDocs];
  let Subjects = SubjectList<[Function], ErrorDiag, "kernel functions">;
}

def AMDGPUNumVGPR : InheritableAttr {
  let Spellings = [Clang<"amdgpu_num_vgpr", 0>];
  let Args = [UnsignedArgument<"NumVGPR">];
  let Documentation = [AMDGPUNumSGPRNumVGPRDocs];
  let Subjects = SubjectList<[Function], ErrorDiag, "kernel functions">;
}

def BPFPreserveAccessIndex : InheritableAttr,
                             TargetSpecificAttr<TargetBPF>  {
  let Spellings = [Clang<"preserve_access_index">];
  let Subjects = SubjectList<[Record], ErrorDiag>;
  let Documentation = [BPFPreserveAccessIndexDocs];
  let LangOpts = [COnly];
}

def WebAssemblyExportName : InheritableAttr,
                            TargetSpecificAttr<TargetWebAssembly> {
  let Spellings = [Clang<"export_name">];
  let Args = [StringArgument<"ExportName">];
  let Documentation = [WebAssemblyExportNameDocs];
  let Subjects = SubjectList<[Function], ErrorDiag>;
}

def WebAssemblyImportModule : InheritableAttr,
                              TargetSpecificAttr<TargetWebAssembly> {
  let Spellings = [Clang<"import_module">];
  let Args = [StringArgument<"ImportModule">];
  let Documentation = [WebAssemblyImportModuleDocs];
  let Subjects = SubjectList<[Function], ErrorDiag>;
}

def WebAssemblyImportName : InheritableAttr,
                            TargetSpecificAttr<TargetWebAssembly> {
  let Spellings = [Clang<"import_name">];
  let Args = [StringArgument<"ImportName">];
  let Documentation = [WebAssemblyImportNameDocs];
  let Subjects = SubjectList<[Function], ErrorDiag>;
}

def NoSplitStack : InheritableAttr {
  let Spellings = [GCC<"no_split_stack">];
  let Subjects = SubjectList<[Function], ErrorDiag>;
  let Documentation = [NoSplitStackDocs];
  let SimpleHandler = 1;
}

def NonNull : InheritableParamAttr {
  let Spellings = [GCC<"nonnull">];
  let Subjects = SubjectList<[ObjCMethod, HasFunctionProto, ParmVar], WarnDiag,
                             "functions, methods, and parameters">;
  let Args = [VariadicParamIdxArgument<"Args">];
  let AdditionalMembers = [{
    bool isNonNull(unsigned IdxAST) const {
      if (!args_size())
        return true;
      return args_end() != std::find_if(
          args_begin(), args_end(),
          [=](const ParamIdx &Idx) { return Idx.getASTIndex() == IdxAST; });
    }
  }];
  // FIXME: We should merge duplicates into a single nonnull attribute.
  let InheritEvenIfAlreadyPresent = 1;
  let Documentation = [NonNullDocs];
}

def ReturnsNonNull : InheritableAttr {
  let Spellings = [GCC<"returns_nonnull">];
  let Subjects = SubjectList<[ObjCMethod, Function]>;
  let Documentation = [ReturnsNonNullDocs];
}

def CalledOnce : Attr {
  let Spellings = [Clang<"called_once">];
  let Subjects = SubjectList<[ParmVar]>;
  let LangOpts = [ObjC];
  let Documentation = [CalledOnceDocs];
}

// pass_object_size(N) indicates that the parameter should have
// __builtin_object_size with Type=N evaluated on the parameter at the callsite.
def PassObjectSize : InheritableParamAttr {
  let Spellings = [Clang<"pass_object_size">,
                   Clang<"pass_dynamic_object_size">];
  let Accessors = [Accessor<"isDynamic", [Clang<"pass_dynamic_object_size">]>];
  let Args = [IntArgument<"Type">];
  let Subjects = SubjectList<[ParmVar]>;
  let Documentation = [PassObjectSizeDocs];
}

// Nullability type attributes.
def TypeNonNull : TypeAttr {
  let Spellings = [Keyword<"_Nonnull">];
  let Documentation = [TypeNonNullDocs];
}

def TypeNullable : TypeAttr {
  let Spellings = [Keyword<"_Nullable">];
  let Documentation = [TypeNullableDocs];
}

def TypeNullableResult : TypeAttr {
  let Spellings = [Keyword<"_Nullable_result">];
  let Documentation = [TypeNullableResultDocs];
}

def TypeNullUnspecified : TypeAttr {
  let Spellings = [Keyword<"_Null_unspecified">];
  let Documentation = [TypeNullUnspecifiedDocs];
}

// This is a marker used to indicate that an __unsafe_unretained qualifier was
// ignored because ARC is not enabled. The usual representation for this
// qualifier is as an ObjCOwnership attribute with Kind == "none".
def ObjCInertUnsafeUnretained : TypeAttr {
  let Spellings = [Keyword<"__unsafe_unretained">];
  let Documentation = [Undocumented];
}

def ObjCKindOf : TypeAttr {
  let Spellings = [Keyword<"__kindof">];
  let Documentation = [Undocumented];
}

def NoEscape : Attr {
  let Spellings = [Clang<"noescape">];
  let Subjects = SubjectList<[ParmVar]>;
  let Documentation = [NoEscapeDocs];
}

def AssumeAligned : InheritableAttr {
  let Spellings = [GCC<"assume_aligned">];
  let Subjects = SubjectList<[ObjCMethod, Function]>;
  let Args = [ExprArgument<"Alignment">, ExprArgument<"Offset", 1>];
  let Documentation = [AssumeAlignedDocs];
}

def AllocAlign : InheritableAttr {
  let Spellings = [GCC<"alloc_align">];
  let Subjects = SubjectList<[HasFunctionProto]>;
  let Args = [ParamIdxArgument<"ParamIndex">];
  let Documentation = [AllocAlignDocs];
}

def NoReturn : InheritableAttr {
  let Spellings = [GCC<"noreturn">, Declspec<"noreturn">];
  // FIXME: Does GCC allow this on the function instead?
  let Documentation = [Undocumented];
}

def NoInstrumentFunction : InheritableAttr {
  let Spellings = [GCC<"no_instrument_function">];
  let Subjects = SubjectList<[Function]>;
  let Documentation = [Undocumented];
  let SimpleHandler = 1;
}

def NotTailCalled : InheritableAttr {
  let Spellings = [Clang<"not_tail_called">];
  let Subjects = SubjectList<[Function]>;
  let Documentation = [NotTailCalledDocs];
}

def NoStackProtector : InheritableAttr {
  let Spellings = [Clang<"no_stack_protector">];
  let Subjects = SubjectList<[Function]>;
  let Documentation = [NoStackProtectorDocs];
  let SimpleHandler = 1;
}

def NoThrow : InheritableAttr {
  let Spellings = [GCC<"nothrow">, Declspec<"nothrow">];
  let Subjects = SubjectList<[FunctionLike]>;
  let Documentation = [NoThrowDocs];
}

def NvWeak : IgnoredAttr {
  // No Declspec spelling of this attribute; the CUDA headers use
  // __attribute__((nv_weak)) unconditionally. Does not receive an [[]]
  // spelling because it is a CUDA attribute.
  let Spellings = [GNU<"nv_weak">];
  let LangOpts = [CUDA];
}

def ObjCBridge : InheritableAttr {
  let Spellings = [Clang<"objc_bridge">];
  let Subjects = SubjectList<[Record, TypedefName], ErrorDiag>;
  let Args = [IdentifierArgument<"BridgedType">];
  let Documentation = [Undocumented];
}

def ObjCBridgeMutable : InheritableAttr {
  let Spellings = [Clang<"objc_bridge_mutable">];
  let Subjects = SubjectList<[Record], ErrorDiag>;
  let Args = [IdentifierArgument<"BridgedType">];
  let Documentation = [Undocumented];
}

def ObjCBridgeRelated : InheritableAttr {
  let Spellings = [Clang<"objc_bridge_related">];
  let Subjects = SubjectList<[Record], ErrorDiag>;
  let Args = [IdentifierArgument<"RelatedClass">,
          IdentifierArgument<"ClassMethod">,
          IdentifierArgument<"InstanceMethod">];
  let HasCustomParsing = 1;
  let Documentation = [Undocumented];
}

def NSErrorDomain : InheritableAttr {
  let Spellings = [GNU<"ns_error_domain">];
  let Subjects = SubjectList<[Enum], ErrorDiag>;
  let Args = [DeclArgument<Var, "ErrorDomain">];
  let Documentation = [NSErrorDomainDocs];
}

def NSReturnsRetained : DeclOrTypeAttr {
  let Spellings = [Clang<"ns_returns_retained">];
//  let Subjects = SubjectList<[ObjCMethod, ObjCProperty, Function]>;
  let Documentation = [RetainBehaviorDocs];
}

def NSReturnsNotRetained : InheritableAttr {
  let Spellings = [Clang<"ns_returns_not_retained">];
//  let Subjects = SubjectList<[ObjCMethod, ObjCProperty, Function]>;
  let Documentation = [RetainBehaviorDocs];
}

def NSReturnsAutoreleased : InheritableAttr {
  let Spellings = [Clang<"ns_returns_autoreleased">];
//  let Subjects = SubjectList<[ObjCMethod, ObjCProperty, Function]>;
  let Documentation = [RetainBehaviorDocs];
}

def NSConsumesSelf : InheritableAttr {
  let Spellings = [Clang<"ns_consumes_self">];
  let Subjects = SubjectList<[ObjCMethod]>;
  let Documentation = [RetainBehaviorDocs];
  let SimpleHandler = 1;
}

def NSConsumed : InheritableParamAttr {
  let Spellings = [Clang<"ns_consumed">];
  let Subjects = SubjectList<[ParmVar]>;
  let Documentation = [RetainBehaviorDocs];
}

def ObjCException : InheritableAttr {
  let Spellings = [Clang<"objc_exception">];
  let Subjects = SubjectList<[ObjCInterface], ErrorDiag>;
  let Documentation = [Undocumented];
  let SimpleHandler = 1;
}

def ObjCMethodFamily : InheritableAttr {
  let Spellings = [Clang<"objc_method_family">];
  let Subjects = SubjectList<[ObjCMethod], ErrorDiag>;
  let Args = [EnumArgument<"Family", "FamilyKind",
               ["none", "alloc", "copy", "init", "mutableCopy", "new"],
               ["OMF_None", "OMF_alloc", "OMF_copy", "OMF_init",
                "OMF_mutableCopy", "OMF_new"]>];
  let Documentation = [ObjCMethodFamilyDocs];
}

def ObjCNSObject : InheritableAttr {
  let Spellings = [Clang<"NSObject">];
  let Documentation = [Undocumented];
}

def ObjCIndependentClass : InheritableAttr {
  let Spellings = [Clang<"objc_independent_class">];
  let Documentation = [Undocumented];
}

def ObjCPreciseLifetime : InheritableAttr {
  let Spellings = [Clang<"objc_precise_lifetime">];
  let Subjects = SubjectList<[Var], ErrorDiag>;
  let Documentation = [Undocumented];
}

def ObjCReturnsInnerPointer : InheritableAttr {
  let Spellings = [Clang<"objc_returns_inner_pointer">];
  let Subjects = SubjectList<[ObjCMethod, ObjCProperty], ErrorDiag>;
  let Documentation = [Undocumented];
}

def ObjCRequiresSuper : InheritableAttr {
  let Spellings = [Clang<"objc_requires_super">];
  let Subjects = SubjectList<[ObjCMethod], ErrorDiag>;
  let Documentation = [ObjCRequiresSuperDocs];
}

def ObjCRootClass : InheritableAttr {
  let Spellings = [Clang<"objc_root_class">];
  let Subjects = SubjectList<[ObjCInterface], ErrorDiag>;
  let Documentation = [Undocumented];
  let SimpleHandler = 1;
}

def ObjCNonLazyClass : Attr {
  let Spellings = [Clang<"objc_nonlazy_class">];
  let Subjects = SubjectList<[ObjCInterface, ObjCImpl], ErrorDiag>;
  let LangOpts = [ObjC];
  let Documentation = [ObjCNonLazyClassDocs];
  let SimpleHandler = 1;
}

def ObjCSubclassingRestricted : InheritableAttr {
  let Spellings = [Clang<"objc_subclassing_restricted">];
  let Subjects = SubjectList<[ObjCInterface], ErrorDiag>;
  let Documentation = [ObjCSubclassingRestrictedDocs];
  let SimpleHandler = 1;
}

def ObjCExplicitProtocolImpl : InheritableAttr {
  let Spellings = [Clang<"objc_protocol_requires_explicit_implementation">];
  let Subjects = SubjectList<[ObjCProtocol], ErrorDiag>;
  let Documentation = [Undocumented];
}

def ObjCDesignatedInitializer : Attr {
  let Spellings = [Clang<"objc_designated_initializer">];
  let Subjects = SubjectList<[ObjCMethod], ErrorDiag>;
  let Documentation = [Undocumented];
}

def ObjCDirect : Attr {
  let Spellings = [Clang<"objc_direct">];
  let Subjects = SubjectList<[ObjCMethod], ErrorDiag>;
  let LangOpts = [ObjC];
  let Documentation = [ObjCDirectDocs];
}

def ObjCDirectMembers : Attr {
  let Spellings = [Clang<"objc_direct_members">];
  let Subjects = SubjectList<[ObjCImpl, ObjCInterface, ObjCCategory], ErrorDiag>;
  let LangOpts = [ObjC];
  let Documentation = [ObjCDirectMembersDocs];
}

def ObjCNonRuntimeProtocol : Attr {
  let Spellings = [Clang<"objc_non_runtime_protocol">];
  let Subjects = SubjectList<[ObjCProtocol], ErrorDiag>;
  let LangOpts = [ObjC];
  let Documentation = [ObjCNonRuntimeProtocolDocs];
}

def ObjCRuntimeName : Attr {
  let Spellings = [Clang<"objc_runtime_name">];
  let Subjects = SubjectList<[ObjCInterface, ObjCProtocol], ErrorDiag>;
  let Args = [StringArgument<"MetadataName">];
  let Documentation = [ObjCRuntimeNameDocs];
}

def ObjCRuntimeVisible : Attr {
  let Spellings = [Clang<"objc_runtime_visible">];
  let Subjects = SubjectList<[ObjCInterface], ErrorDiag>;
  let Documentation = [ObjCRuntimeVisibleDocs];
  let SimpleHandler = 1;
}

def ObjCClassStub : Attr {
  let Spellings = [Clang<"objc_class_stub">];
  let Subjects = SubjectList<[ObjCInterface], ErrorDiag>;
  let Documentation = [ObjCClassStubDocs];
  let LangOpts = [ObjCNonFragileRuntime];
  let SimpleHandler = 1;
}

def ObjCBoxable : Attr {
  let Spellings = [Clang<"objc_boxable">];
  let Subjects = SubjectList<[Record], ErrorDiag>;
  let Documentation = [ObjCBoxableDocs];
}

def OptimizeNone : InheritableAttr {
  let Spellings = [Clang<"optnone">];
  let Subjects = SubjectList<[Function, ObjCMethod]>;
  let Documentation = [OptnoneDocs];
}

def Overloadable : Attr {
  let Spellings = [Clang<"overloadable">];
  let Subjects = SubjectList<[Function], ErrorDiag>;
  let Documentation = [OverloadableDocs];
  let SimpleHandler = 1;
}

def Override : InheritableAttr {
  let Spellings = [Keyword<"override">];
  let SemaHandler = 0;
  let Documentation = [Undocumented];
}

def Ownership : InheritableAttr {
  let Spellings = [Clang<"ownership_holds">, Clang<"ownership_returns">,
                   Clang<"ownership_takes">];
  let Accessors = [Accessor<"isHolds", [Clang<"ownership_holds">]>,
                   Accessor<"isReturns", [Clang<"ownership_returns">]>,
                   Accessor<"isTakes", [Clang<"ownership_takes">]>];
  let AdditionalMembers = [{
    enum OwnershipKind { Holds, Returns, Takes };
    OwnershipKind getOwnKind() const {
      return isHolds() ? Holds :
             isTakes() ? Takes :
             Returns;
    }
  }];
  let Args = [IdentifierArgument<"Module">,
              VariadicParamIdxArgument<"Args">];
  let Subjects = SubjectList<[HasFunctionProto]>;
  let Documentation = [Undocumented];
}

def Packed : InheritableAttr {
  let Spellings = [GCC<"packed">];
//  let Subjects = [Tag, Field];
  let Documentation = [Undocumented];
}

def IntelOclBicc : DeclOrTypeAttr {
  let Spellings = [Clang<"intel_ocl_bicc", 0>];
//  let Subjects = [Function, ObjCMethod];
  let Documentation = [Undocumented];
}

def Pcs : DeclOrTypeAttr {
  let Spellings = [GCC<"pcs">];
  let Args = [EnumArgument<"PCS", "PCSType",
                           ["aapcs", "aapcs-vfp"],
                           ["AAPCS", "AAPCS_VFP"]>];
//  let Subjects = [Function, ObjCMethod];
  let Documentation = [PcsDocs];
}

def AArch64VectorPcs: DeclOrTypeAttr {
  let Spellings = [Clang<"aarch64_vector_pcs">];
  let Documentation = [AArch64VectorPcsDocs];
}

def Pure : InheritableAttr {
  let Spellings = [GCC<"pure">];
  let Documentation = [Undocumented];
  let SimpleHandler = 1;
}

def Regparm : TypeAttr {
  let Spellings = [GCC<"regparm">];
  let Args = [UnsignedArgument<"NumParams">];
  let Documentation = [RegparmDocs];
  // Represented as part of the enclosing function type.
  let ASTNode = 0;
}

def SwiftAsyncName : InheritableAttr {
  let Spellings = [GNU<"swift_async_name">];
  let Args = [StringArgument<"Name">];
  let Subjects = SubjectList<[ObjCMethod, Function], ErrorDiag>;
  let Documentation = [SwiftAsyncNameDocs];
}

def SwiftAttr : InheritableAttr {
  let Spellings = [GNU<"swift_attr">];
  let Args = [StringArgument<"Attribute">];
  let Documentation = [SwiftAttrDocs];
}

def SwiftBridge : InheritableAttr {
  let Spellings = [GNU<"swift_bridge">];
  let Args = [StringArgument<"SwiftType">];
  let Subjects = SubjectList<[Tag, TypedefName, ObjCInterface, ObjCProtocol],
                             ErrorDiag>;
  let Documentation = [SwiftBridgeDocs];
}

def SwiftBridgedTypedef : InheritableAttr {
  let Spellings = [GNU<"swift_bridged_typedef">];
  let Subjects = SubjectList<[TypedefName], ErrorDiag>;
  let Documentation = [SwiftBridgedTypedefDocs];
}

def SwiftObjCMembers : Attr {
  let Spellings = [GNU<"swift_objc_members">];
  let Subjects = SubjectList<[ObjCInterface], ErrorDiag>;
  let Documentation = [SwiftObjCMembersDocs];
}

def SwiftError : InheritableAttr {
  let Spellings = [GNU<"swift_error">];
  let Args = [
      EnumArgument<"Convention", "ConventionKind",
                   ["none", "nonnull_error", "null_result", "zero_result", "nonzero_result"],
                   ["None", "NonNullError", "NullResult", "ZeroResult", "NonZeroResult"]>
  ];
  let Subjects = SubjectList<[Function, ObjCMethod], ErrorDiag>;
  let Documentation = [SwiftErrorDocs];
}

def SwiftName : InheritableAttr {
  let Spellings = [GNU<"swift_name">];
  let Args = [StringArgument<"Name">];
  let Documentation = [SwiftNameDocs];
}

def SwiftNewType : InheritableAttr {
  let Spellings = [GNU<"swift_newtype">, GNU<"swift_wrapper">];
  let Args = [EnumArgument<"NewtypeKind", "NewtypeKind",
                           ["struct", "enum"], ["NK_Struct", "NK_Enum"]>];
  let Subjects = SubjectList<[TypedefName], ErrorDiag>;
  let Documentation = [SwiftNewTypeDocs];
  let HasCustomParsing = 1;
}

def SwiftPrivate : InheritableAttr {
  let Spellings = [GNU<"swift_private">];
  let Documentation = [SwiftPrivateDocs];
}

def NoDeref : TypeAttr {
  let Spellings = [Clang<"noderef">];
  let Documentation = [NoDerefDocs];
}

// Default arguments in ReqWorkGroupSize can be used only with
// intel::reqd_work_group_size spelling.
def ReqdWorkGroupSize : InheritableAttr {
  let Spellings = [GNU<"reqd_work_group_size">,
                   CXX11<"intel","reqd_work_group_size">,
                   CXX11<"cl","reqd_work_group_size">];
  let Args = [ExprArgument<"XDim">,
              ExprArgument<"YDim", /*optional*/1>,
              ExprArgument<"ZDim", /*optional*/1>];
  let Subjects = SubjectList<[Function], ErrorDiag>;
  let AdditionalMembers = [{
    ArrayRef<const Expr *> dimensions() const {
      return {getXDim(), getYDim(), getZDim()};
    }
    Optional<llvm::APSInt> getXDimVal(ASTContext &Ctx) const {
      return getXDim()->getIntegerConstantExpr(Ctx);
    }
    Optional<llvm::APSInt> getYDimVal(ASTContext &Ctx) const {
      return getYDim()->getIntegerConstantExpr(Ctx);
    }
    Optional<llvm::APSInt> getZDimVal(ASTContext &Ctx) const {
      return getZDim()->getIntegerConstantExpr(Ctx);
    }
  }];
  let Documentation = [ReqdWorkGroupSizeAttrDocs];
  let SupportsNonconformingLambdaSyntax = 1;
}

def WorkGroupSizeHint :  InheritableAttr {
  // Does not have a [[]] spelling because it is an OpenCL-related attribute.
  let Spellings = [GNU<"work_group_size_hint">];
  let Args = [UnsignedArgument<"XDim">,
              UnsignedArgument<"YDim">,
              UnsignedArgument<"ZDim">];
  let Subjects = SubjectList<[Function], ErrorDiag>;
  let Documentation = [Undocumented];
}

def InitPriority : InheritableAttr, TargetSpecificAttr<TargetSupportsInitPriority> {
  let Spellings = [GCC<"init_priority", /*AllowInC*/0>];
  let Args = [UnsignedArgument<"Priority">];
  let Subjects = SubjectList<[Var], ErrorDiag>;
  let Documentation = [InitPriorityDocs];
}

def Section : InheritableAttr {
  let Spellings = [GCC<"section">, Declspec<"allocate">];
  let Args = [StringArgument<"Name">];
  let Subjects =
      SubjectList<[ Function, GlobalVar, ObjCMethod, ObjCProperty ],
      IntelWarnDiag>; // INTEL
  let Documentation = [SectionDocs];
}

// This is used for `__declspec(code_seg("segname"))`, but not for
// `#pragma code_seg("segname")`.
def CodeSeg : InheritableAttr {
  let Spellings = [Declspec<"code_seg">];
  let Args = [StringArgument<"Name">];
  let Subjects = SubjectList<[Function, CXXRecord], ErrorDiag>;
  let Documentation = [CodeSegDocs];
}

def PragmaClangBSSSection : InheritableAttr {
  // This attribute has no spellings as it is only ever created implicitly.
  let Spellings = [];
  let Args = [StringArgument<"Name">];
  let Subjects = SubjectList<[GlobalVar], ErrorDiag>;
  let Documentation = [Undocumented];
}

def PragmaClangDataSection : InheritableAttr {
  // This attribute has no spellings as it is only ever created implicitly.
  let Spellings = [];
  let Args = [StringArgument<"Name">];
  let Subjects = SubjectList<[GlobalVar], ErrorDiag>;
  let Documentation = [Undocumented];
}

def PragmaClangRodataSection : InheritableAttr {
  // This attribute has no spellings as it is only ever created implicitly.
  let Spellings = [];
  let Args = [StringArgument<"Name">];
  let Subjects = SubjectList<[GlobalVar], ErrorDiag>;
  let Documentation = [Undocumented];
}

def PragmaClangRelroSection : InheritableAttr {
  // This attribute has no spellings as it is only ever created implicitly.
  let Spellings = [];
  let Args = [StringArgument<"Name">];
  let Subjects = SubjectList<[GlobalVar], ErrorDiag>;
  let Documentation = [Undocumented];
}

def StrictFP : InheritableAttr {
  // This attribute has no spellings as it is only ever created implicitly.
  // Function uses strict floating point operations.
  let Spellings = [];
  let Subjects = SubjectList<[Function]>;
  let Documentation = [Undocumented];
}

def PragmaClangTextSection : InheritableAttr {
  // This attribute has no spellings as it is only ever created implicitly.
  let Spellings = [];
  let Args = [StringArgument<"Name">];
  let Subjects = SubjectList<[Function], ErrorDiag>;
  let Documentation = [Undocumented];
}

def Sentinel : InheritableAttr {
  let Spellings = [GCC<"sentinel">];
  let Args = [DefaultIntArgument<"Sentinel", 0>,
              DefaultIntArgument<"NullPos", 0>];
//  let Subjects = SubjectList<[Function, ObjCMethod, Block, Var]>;
  let Documentation = [Undocumented];
}

def StdCall : DeclOrTypeAttr {
  let Spellings = [GCC<"stdcall">, Keyword<"__stdcall">, Keyword<"_stdcall">];
//  let Subjects = [Function, ObjCMethod];
  let Documentation = [StdCallDocs];
}

def SwiftCall : DeclOrTypeAttr {
  let Spellings = [Clang<"swiftcall">];
//  let Subjects = SubjectList<[Function]>;
  let Documentation = [SwiftCallDocs];
}

def SwiftContext : ParameterABIAttr {
  let Spellings = [Clang<"swift_context">];
  let Documentation = [SwiftContextDocs];
}

def SwiftErrorResult : ParameterABIAttr {
  let Spellings = [Clang<"swift_error_result">];
  let Documentation = [SwiftErrorResultDocs];
}

def SwiftIndirectResult : ParameterABIAttr {
  let Spellings = [Clang<"swift_indirect_result">];
  let Documentation = [SwiftIndirectResultDocs];
}

def SwiftAsync : InheritableAttr {
  let Spellings = [Clang<"swift_async">];
  let Subjects = SubjectList<[Function, ObjCMethod]>;
  let Args = [EnumArgument<"Kind", "Kind",
                ["none", "swift_private", "not_swift_private"],
                ["None", "SwiftPrivate", "NotSwiftPrivate"]>,
              ParamIdxArgument<"CompletionHandlerIndex", /*opt=*/1>];
  let Documentation = [SwiftAsyncDocs];
}

def SwiftAsyncError : InheritableAttr {
  let Spellings = [Clang<"swift_async_error">];
  let Subjects = SubjectList<[Function, ObjCMethod]>;
  let Args = [EnumArgument<"Convention", "ConventionKind",
              ["none", "nonnull_error", "zero_argument", "nonzero_argument"],
              ["None", "NonNullError", "ZeroArgument", "NonZeroArgument"]>,
              UnsignedArgument<"HandlerParamIdx", /*opt=*/1>];
  let Documentation = [SwiftAsyncErrorDocs];
}

def Suppress : StmtAttr {
  let Spellings = [CXX11<"gsl", "suppress">];
  let Args = [VariadicStringArgument<"DiagnosticIdentifiers">];
  let Documentation = [SuppressDocs];
}

def SysVABI : DeclOrTypeAttr {
  let Spellings = [GCC<"sysv_abi">];
//  let Subjects = [Function, ObjCMethod];
  let Documentation = [Undocumented];
}

def ThisCall : DeclOrTypeAttr {
  let Spellings = [GCC<"thiscall">, Keyword<"__thiscall">,
                   Keyword<"_thiscall">];
//  let Subjects = [Function, ObjCMethod];
  let Documentation = [ThisCallDocs];
}

def VectorCall : DeclOrTypeAttr {
  let Spellings = [Clang<"vectorcall">, Keyword<"__vectorcall">,
                   Keyword<"_vectorcall">];
//  let Subjects = [Function, ObjCMethod];
  let Documentation = [VectorCallDocs];
}

def Pascal : DeclOrTypeAttr {
  let Spellings = [Clang<"pascal">, Keyword<"__pascal">, Keyword<"_pascal">];
//  let Subjects = [Function, ObjCMethod];
  let Documentation = [Undocumented];
}

def PreferredName : InheritableAttr {
  let Spellings = [Clang<"preferred_name", /*AllowInC*/0>];
  let Subjects = SubjectList<[ClassTmpl]>;
  let Args = [TypeArgument<"TypedefType">];
  let Documentation = [PreferredNameDocs];
  let InheritEvenIfAlreadyPresent = 1;
  let MeaningfulToClassTemplateDefinition = 1;
  let TemplateDependent = 1;
}

def PreserveMost : DeclOrTypeAttr {
  let Spellings = [Clang<"preserve_most">];
  let Documentation = [PreserveMostDocs];
}

def PreserveAll : DeclOrTypeAttr {
  let Spellings = [Clang<"preserve_all">];
  let Documentation = [PreserveAllDocs];
}

def Target : InheritableAttr {
  let Spellings = [GCC<"target">];
  let Args = [StringArgument<"featuresStr">];
  let Subjects = SubjectList<[Function], ErrorDiag>;
  let Documentation = [TargetDocs];
  let AdditionalMembers = [{
    ParsedTargetAttr parse() const {
      return parse(getFeaturesStr());
    }

    StringRef getArchitecture() const {
      StringRef Features = getFeaturesStr();
      if (Features == "default") return {};

      SmallVector<StringRef, 1> AttrFeatures;
      Features.split(AttrFeatures, ",");

      for (auto &Feature : AttrFeatures) {
        Feature = Feature.trim();
        if (Feature.startswith("arch="))
          return Feature.drop_front(sizeof("arch=") - 1);
      }
      return "";
    }

    // Gets the list of features as simple string-refs with no +/- or 'no-'.
    // Only adds the items to 'Out' that are additions.
    void getAddedFeatures(llvm::SmallVectorImpl<StringRef> &Out) const {
      StringRef Features = getFeaturesStr();
      if (Features == "default") return;

      SmallVector<StringRef, 1> AttrFeatures;
      Features.split(AttrFeatures, ",");

      for (auto &Feature : AttrFeatures) {
        Feature = Feature.trim();

        if (!Feature.startswith("no-") && !Feature.startswith("arch=") &&
            !Feature.startswith("fpmath=") && !Feature.startswith("tune="))
          Out.push_back(Feature);
      }
    }

    template<class Compare>
    ParsedTargetAttr parse(Compare cmp) const {
      ParsedTargetAttr Attrs = parse();
      llvm::sort(std::begin(Attrs.Features), std::end(Attrs.Features), cmp);
      return Attrs;
    }

    bool isDefaultVersion() const { return getFeaturesStr() == "default"; }

    static ParsedTargetAttr parse(StringRef Features) {
      ParsedTargetAttr Ret;
      if (Features == "default") return Ret;
      SmallVector<StringRef, 1> AttrFeatures;
      Features.split(AttrFeatures, ",");

      // Grab the various features and prepend a "+" to turn on the feature to
      // the backend and add them to our existing set of features.
      for (auto &Feature : AttrFeatures) {
        // Go ahead and trim whitespace rather than either erroring or
        // accepting it weirdly.
        Feature = Feature.trim();

        // TODO: Support the fpmath option. It will require checking
        // overall feature validity for the function with the rest of the
        // attributes on the function.
        if (Feature.startswith("fpmath="))
          continue;

        if (Feature.startswith("branch-protection=")) {
          Ret.BranchProtection = Feature.split('=').second.trim();
          continue;
        }

        // While we're here iterating check for a different target cpu.
        if (Feature.startswith("arch=")) {
          if (!Ret.Architecture.empty())
            Ret.DuplicateArchitecture = true;
          else
            Ret.Architecture = Feature.split("=").second.trim();
        } else if (Feature.startswith("tune=")) {
          if (!Ret.Tune.empty())
            Ret.DuplicateTune = true;
          else
            Ret.Tune = Feature.split("=").second.trim();
        } else if (Feature.startswith("no-"))
          Ret.Features.push_back("-" + Feature.split("-").second.str());
        else
          Ret.Features.push_back("+" + Feature.str());
      }
      return Ret;
    }
  }];
}

def MinVectorWidth : InheritableAttr {
  let Spellings = [Clang<"min_vector_width">];
  let Args = [UnsignedArgument<"VectorWidth">];
  let Subjects = SubjectList<[Function], ErrorDiag>;
  let Documentation = [MinVectorWidthDocs];
}

def TransparentUnion : InheritableAttr {
  let Spellings = [GCC<"transparent_union">];
//  let Subjects = SubjectList<[Record, TypedefName]>;
  let Documentation = [TransparentUnionDocs];
  let LangOpts = [COnly];
}

def Unavailable : InheritableAttr {
  let Spellings = [Clang<"unavailable">];
  let Args = [StringArgument<"Message", 1>,
              EnumArgument<"ImplicitReason", "ImplicitReason",
                ["", "", "", ""],
                ["IR_None",
                 "IR_ARCForbiddenType",
                 "IR_ForbiddenWeak",
                 "IR_ARCForbiddenConversion",
                 "IR_ARCInitReturnsUnrelated",
                 "IR_ARCFieldWithOwnership"], 1, /*fake*/ 1>];
  let Documentation = [Undocumented];
}

def DiagnoseIf : InheritableAttr {
  // Does not have a [[]] spelling because this attribute requires the ability
  // to parse function arguments but the attribute is not written in the type
  // position.
  let Spellings = [GNU<"diagnose_if">];
  let Subjects = SubjectList<[Function, ObjCMethod, ObjCProperty]>;
  let Args = [ExprArgument<"Cond">, StringArgument<"Message">,
              EnumArgument<"DiagnosticType",
                           "DiagnosticType",
                           ["error", "warning"],
                           ["DT_Error", "DT_Warning"]>,
              BoolArgument<"ArgDependent", 0, /*fake*/ 1>,
              DeclArgument<Named, "Parent", 0, /*fake*/ 1>];
  let InheritEvenIfAlreadyPresent = 1;
  let LateParsed = 1;
  let AdditionalMembers = [{
    bool isError() const { return diagnosticType == DT_Error; }
    bool isWarning() const { return diagnosticType == DT_Warning; }
  }];
  let TemplateDependent = 1;
  let Documentation = [DiagnoseIfDocs];
}

def ArcWeakrefUnavailable : InheritableAttr {
  let Spellings = [Clang<"objc_arc_weak_reference_unavailable">];
  let Subjects = SubjectList<[ObjCInterface], ErrorDiag>;
  let Documentation = [Undocumented];
  let SimpleHandler = 1;
}

def ObjCGC : TypeAttr {
  let Spellings = [Clang<"objc_gc">];
  let Args = [IdentifierArgument<"Kind">];
  let Documentation = [Undocumented];
}

def ObjCOwnership : DeclOrTypeAttr {
  let Spellings = [Clang<"objc_ownership">];
  let Args = [IdentifierArgument<"Kind">];
  let Documentation = [Undocumented];
}

def ObjCRequiresPropertyDefs : InheritableAttr {
  let Spellings = [Clang<"objc_requires_property_definitions">];
  let Subjects = SubjectList<[ObjCInterface], ErrorDiag>;
  let Documentation = [Undocumented];
  let SimpleHandler = 1;
}

def Unused : InheritableAttr {
  let Spellings = [CXX11<"", "maybe_unused", 201603>, GCC<"unused">,
                   C2x<"", "maybe_unused", 201904>];
  let Subjects = SubjectList<[Var, ObjCIvar, Type, Enum, EnumConstant, Label,
                              Field, ObjCMethod, FunctionLike]>;
  let Documentation = [WarnMaybeUnusedDocs];
}

def Used : InheritableAttr {
  let Spellings = [GCC<"used">];
  let Subjects = SubjectList<[NonLocalVar, Function, ObjCMethod]>;
  let Documentation = [UsedDocs];
  let SimpleHandler = 1;
}

def Retain : InheritableAttr {
  let Spellings = [GCC<"retain">];
  let Subjects = SubjectList<[NonLocalVar, Function, ObjCMethod]>;
  let Documentation = [RetainDocs];
  let SimpleHandler = 1;
}

def Uuid : InheritableAttr {
  let Spellings = [Declspec<"uuid">, Microsoft<"uuid">];
  let Args = [StringArgument<"Guid">,
              DeclArgument<MSGuid, "GuidDecl", 0, /*fake=*/1>];
  let Subjects = SubjectList<[Record, Enum]>;
  // FIXME: Allow expressing logical AND for LangOpts. Our condition should be:
  // CPlusPlus && (MicrosoftExt || Borland)
  let Documentation = [Undocumented];
}

def VectorSize : TypeAttr {
  let Spellings = [GCC<"vector_size">];
  let Args = [ExprArgument<"NumBytes">];
  let Documentation = [Undocumented];
  // Represented as VectorType instead.
  let ASTNode = 0;
}

def VecTypeHint : InheritableAttr {
  // Does not have a [[]] spelling because it is an OpenCL-related attribute.
  let Spellings = [GNU<"vec_type_hint">];
  let Args = [TypeArgument<"TypeHint">];
  let Subjects = SubjectList<[Function], ErrorDiag>;
  let Documentation = [Undocumented];
}

def MatrixType : TypeAttr {
  let Spellings = [Clang<"matrix_type">];
  let Subjects = SubjectList<[TypedefName], ErrorDiag>;
  let Args = [ExprArgument<"NumRows">, ExprArgument<"NumColumns">];
  let Documentation = [Undocumented];
  let ASTNode = 0;
  let PragmaAttributeSupport = 0;
}

def Visibility : InheritableAttr {
  let Clone = 0;
  let Spellings = [GCC<"visibility">];
  let Args = [EnumArgument<"Visibility", "VisibilityType",
                           ["default", "hidden", "internal", "protected"],
                           ["Default", "Hidden", "Hidden", "Protected"]>];
  let MeaningfulToClassTemplateDefinition = 1;
  let Documentation = [Undocumented];
}

def TypeVisibility : InheritableAttr {
  let Clone = 0;
  let Spellings = [Clang<"type_visibility">];
  let Args = [EnumArgument<"Visibility", "VisibilityType",
                           ["default", "hidden", "internal", "protected"],
                           ["Default", "Hidden", "Hidden", "Protected"]>];
//  let Subjects = [Tag, ObjCInterface, Namespace];
  let Documentation = [Undocumented];
}

def VecReturn : InheritableAttr {
  // This attribute does not have a C [[]] spelling because it only appertains
  // to C++ struct/class/union.
  // FIXME: should this attribute have a CPlusPlus language option?
  let Spellings = [Clang<"vecreturn", 0>];
  let Subjects = SubjectList<[CXXRecord], ErrorDiag>;
  let Documentation = [Undocumented];
}

def WarnUnused : InheritableAttr {
  let Spellings = [GCC<"warn_unused">];
  let Subjects = SubjectList<[Record]>;
  let Documentation = [Undocumented];
  let SimpleHandler = 1;
}

def WarnUnusedResult : InheritableAttr {
  let Spellings = [CXX11<"", "nodiscard", 201907>,
                   C2x<"", "nodiscard", 201904>,
                   CXX11<"clang", "warn_unused_result">,
                   GCC<"warn_unused_result">];
  let Subjects = SubjectList<[ObjCMethod, Enum, Record, FunctionLike]>;
  let Args = [StringArgument<"Message", 1>];
  let Documentation = [WarnUnusedResultsDocs];
  let AdditionalMembers = [{
    // Check whether this the C++11 nodiscard version, even in non C++11
    // spellings.
    bool IsCXX11NoDiscard() const {
      return this->getSemanticSpelling() == CXX11_nodiscard;
    }
  }];
}

def Weak : InheritableAttr {
  let Spellings = [GCC<"weak">];
  let Subjects = SubjectList<[Var, Function, CXXRecord]>;
  let Documentation = [Undocumented];
  let SimpleHandler = 1;
}

def WeakImport : InheritableAttr {
  let Spellings = [Clang<"weak_import">];
  let Documentation = [Undocumented];
}

def WeakRef : InheritableAttr {
  let Spellings = [GCC<"weakref">];
  // A WeakRef that has an argument is treated as being an AliasAttr
  let Args = [StringArgument<"Aliasee", 1>];
  let Subjects = SubjectList<[Var, Function], IntelWarnDiag>; //***INTEL
  let Documentation = [Undocumented];
}

def LTOVisibilityPublic : InheritableAttr {
  let Spellings = [Clang<"lto_visibility_public">];
  let Subjects = SubjectList<[Record]>;
  let Documentation = [LTOVisibilityDocs];
  let SimpleHandler = 1;
}

def AnyX86Interrupt : InheritableAttr, TargetSpecificAttr<TargetAnyX86> {
  // NOTE: If you add any additional spellings, ARMInterrupt's,
  // M68kInterrupt's, MSP430Interrupt's and MipsInterrupt's spellings must match.
  let Spellings = [GCC<"interrupt">];
  let Subjects = SubjectList<[HasFunctionProto]>;
  let ParseKind = "Interrupt";
  let HasCustomParsing = 1;
  let Documentation = [Undocumented];
}

def AnyX86NoCallerSavedRegisters : InheritableAttr,
                                   TargetSpecificAttr<TargetAnyX86> {
  let Spellings = [GCC<"no_caller_saved_registers">];
  let Documentation = [AnyX86NoCallerSavedRegistersDocs];
  let SimpleHandler = 1;
}

def AnyX86NoCfCheck : DeclOrTypeAttr, TargetSpecificAttr<TargetAnyX86>{
  let Spellings = [GCC<"nocf_check">];
  let Subjects = SubjectList<[FunctionLike]>;
  let Documentation = [AnyX86NoCfCheckDocs];
}

def X86ForceAlignArgPointer : InheritableAttr, TargetSpecificAttr<TargetAnyX86> {
  let Spellings = [GCC<"force_align_arg_pointer">];
  // Technically, this appertains to a FunctionDecl, but the target-specific
  // code silently allows anything function-like (such as typedefs or function
  // pointers), but does not apply the attribute to them.
  let Documentation = [X86ForceAlignArgPointerDocs];
}

def NoSanitize : InheritableAttr {
  let Spellings = [Clang<"no_sanitize">];
  let Args = [VariadicStringArgument<"Sanitizers">];
  let Subjects = SubjectList<[Function, ObjCMethod, GlobalVar], ErrorDiag>;
  let Documentation = [NoSanitizeDocs];
  let AdditionalMembers = [{
    SanitizerMask getMask() const {
      SanitizerMask Mask;
      for (auto SanitizerName : sanitizers()) {
        SanitizerMask ParsedMask =
            parseSanitizerValue(SanitizerName, /*AllowGroups=*/true);
        Mask |= expandSanitizerGroups(ParsedMask);
      }
      return Mask;
    }
  }];
}

// Attributes to disable a specific sanitizer. No new sanitizers should be added
// to this list; the no_sanitize attribute should be extended instead.
def NoSanitizeSpecific : InheritableAttr {
  let Spellings = [GCC<"no_address_safety_analysis">,
                   GCC<"no_sanitize_address">,
                   GCC<"no_sanitize_thread">,
                   Clang<"no_sanitize_memory">];
  let Subjects = SubjectList<[Function, GlobalVar], ErrorDiag>;
  let Documentation = [NoSanitizeAddressDocs, NoSanitizeThreadDocs,
                       NoSanitizeMemoryDocs];
  let ASTNode = 0;
}

def CFICanonicalJumpTable : InheritableAttr {
  let Spellings = [Clang<"cfi_canonical_jump_table">];
  let Subjects = SubjectList<[Function], ErrorDiag>;
  let Documentation = [CFICanonicalJumpTableDocs];
  let SimpleHandler = 1;
}

// C/C++ Thread safety attributes (e.g. for deadlock, data race checking)
// Not all of these attributes will be given a [[]] spelling. The attributes
// which require access to function parameter names cannot use the [[]] spelling
// because they are not written in the type position. Some attributes are given
// an updated captability-based name and the older name will only be supported
// under the GNU-style spelling.
def GuardedVar : InheritableAttr {
  let Spellings = [Clang<"guarded_var", 0>];
  let Subjects = SubjectList<[Field, SharedVar]>;
  let Documentation = [Undocumented];
  let SimpleHandler = 1;
}

def PtGuardedVar : InheritableAttr {
  let Spellings = [Clang<"pt_guarded_var", 0>];
  let Subjects = SubjectList<[Field, SharedVar]>;
  let Documentation = [Undocumented];
}

def Lockable : InheritableAttr {
  let Spellings = [GNU<"lockable">];
  let Subjects = SubjectList<[Record]>;
  let Documentation = [Undocumented];
  let ASTNode = 0;  // Replaced by Capability
}

def ScopedLockable : InheritableAttr {
  let Spellings = [Clang<"scoped_lockable", 0>];
  let Subjects = SubjectList<[Record]>;
  let Documentation = [Undocumented];
  let SimpleHandler = 1;
}

def Capability : InheritableAttr {
  let Spellings = [Clang<"capability", 0>, Clang<"shared_capability", 0>];
  let Subjects = SubjectList<[Record, TypedefName], ErrorDiag>;
  let Args = [StringArgument<"Name">];
  let Accessors = [Accessor<"isShared",
                    [Clang<"shared_capability", 0>]>];
  let Documentation = [Undocumented];
}

def AssertCapability : InheritableAttr {
  let Spellings = [Clang<"assert_capability", 0>,
                   Clang<"assert_shared_capability", 0>];
  let Subjects = SubjectList<[Function]>;
  let LateParsed = 1;
  let TemplateDependent = 1;
  let ParseArgumentsAsUnevaluated = 1;
  let InheritEvenIfAlreadyPresent = 1;
  let Args = [VariadicExprArgument<"Args">];
  let Accessors = [Accessor<"isShared",
                    [Clang<"assert_shared_capability", 0>]>];
  let Documentation = [AssertCapabilityDocs];
}

def AcquireCapability : InheritableAttr {
  let Spellings = [Clang<"acquire_capability", 0>,
                   Clang<"acquire_shared_capability", 0>,
                   GNU<"exclusive_lock_function">,
                   GNU<"shared_lock_function">];
  let Subjects = SubjectList<[Function]>;
  let LateParsed = 1;
  let TemplateDependent = 1;
  let ParseArgumentsAsUnevaluated = 1;
  let InheritEvenIfAlreadyPresent = 1;
  let Args = [VariadicExprArgument<"Args">];
  let Accessors = [Accessor<"isShared",
                    [Clang<"acquire_shared_capability", 0>,
                     GNU<"shared_lock_function">]>];
  let Documentation = [AcquireCapabilityDocs];
}

def TryAcquireCapability : InheritableAttr {
  let Spellings = [Clang<"try_acquire_capability", 0>,
                   Clang<"try_acquire_shared_capability", 0>];
  let Subjects = SubjectList<[Function],
                             ErrorDiag>;
  let LateParsed = 1;
  let TemplateDependent = 1;
  let ParseArgumentsAsUnevaluated = 1;
  let InheritEvenIfAlreadyPresent = 1;
  let Args = [ExprArgument<"SuccessValue">, VariadicExprArgument<"Args">];
  let Accessors = [Accessor<"isShared",
                    [Clang<"try_acquire_shared_capability", 0>]>];
  let Documentation = [TryAcquireCapabilityDocs];
}

def ReleaseCapability : InheritableAttr {
  let Spellings = [Clang<"release_capability", 0>,
                   Clang<"release_shared_capability", 0>,
                   Clang<"release_generic_capability", 0>,
                   Clang<"unlock_function", 0>];
  let Subjects = SubjectList<[Function]>;
  let LateParsed = 1;
  let TemplateDependent = 1;
  let ParseArgumentsAsUnevaluated = 1;
  let InheritEvenIfAlreadyPresent = 1;
  let Args = [VariadicExprArgument<"Args">];
  let Accessors = [Accessor<"isShared",
                    [Clang<"release_shared_capability", 0>]>,
                   Accessor<"isGeneric",
                     [Clang<"release_generic_capability", 0>,
                      Clang<"unlock_function", 0>]>];
  let Documentation = [ReleaseCapabilityDocs];
}

def RequiresCapability : InheritableAttr {
  let Spellings = [Clang<"requires_capability", 0>,
                   Clang<"exclusive_locks_required", 0>,
                   Clang<"requires_shared_capability", 0>,
                   Clang<"shared_locks_required", 0>];
  let Args = [VariadicExprArgument<"Args">];
  let LateParsed = 1;
  let TemplateDependent = 1;
  let ParseArgumentsAsUnevaluated = 1;
  let InheritEvenIfAlreadyPresent = 1;
  let Subjects = SubjectList<[Function]>;
  let Accessors = [Accessor<"isShared", [Clang<"requires_shared_capability", 0>,
                                         Clang<"shared_locks_required", 0>]>];
  let Documentation = [Undocumented];
}

def NoThreadSafetyAnalysis : InheritableAttr {
  let Spellings = [Clang<"no_thread_safety_analysis">];
  let Subjects = SubjectList<[Function]>;
  let Documentation = [Undocumented];
  let SimpleHandler = 1;
}

def GuardedBy : InheritableAttr {
  let Spellings = [GNU<"guarded_by">];
  let Args = [ExprArgument<"Arg">];
  let LateParsed = 1;
  let TemplateDependent = 1;
  let ParseArgumentsAsUnevaluated = 1;
  let InheritEvenIfAlreadyPresent = 1;
  let Subjects = SubjectList<[Field, SharedVar]>;
  let Documentation = [Undocumented];
}

def PtGuardedBy : InheritableAttr {
  let Spellings = [GNU<"pt_guarded_by">];
  let Args = [ExprArgument<"Arg">];
  let LateParsed = 1;
  let TemplateDependent = 1;
  let ParseArgumentsAsUnevaluated = 1;
  let InheritEvenIfAlreadyPresent = 1;
  let Subjects = SubjectList<[Field, SharedVar]>;
  let Documentation = [Undocumented];
}

def AcquiredAfter : InheritableAttr {
  let Spellings = [GNU<"acquired_after">];
  let Args = [VariadicExprArgument<"Args">];
  let LateParsed = 1;
  let TemplateDependent = 1;
  let ParseArgumentsAsUnevaluated = 1;
  let InheritEvenIfAlreadyPresent = 1;
  let Subjects = SubjectList<[Field, SharedVar]>;
  let Documentation = [Undocumented];
}

def AcquiredBefore : InheritableAttr {
  let Spellings = [GNU<"acquired_before">];
  let Args = [VariadicExprArgument<"Args">];
  let LateParsed = 1;
  let TemplateDependent = 1;
  let ParseArgumentsAsUnevaluated = 1;
  let InheritEvenIfAlreadyPresent = 1;
  let Subjects = SubjectList<[Field, SharedVar]>;
  let Documentation = [Undocumented];
}

def AssertExclusiveLock : InheritableAttr {
  let Spellings = [GNU<"assert_exclusive_lock">];
  let Args = [VariadicExprArgument<"Args">];
  let LateParsed = 1;
  let TemplateDependent = 1;
  let ParseArgumentsAsUnevaluated = 1;
  let InheritEvenIfAlreadyPresent = 1;
  let Subjects = SubjectList<[Function]>;
  let Documentation = [Undocumented];
}

def AssertSharedLock : InheritableAttr {
  let Spellings = [GNU<"assert_shared_lock">];
  let Args = [VariadicExprArgument<"Args">];
  let LateParsed = 1;
  let TemplateDependent = 1;
  let ParseArgumentsAsUnevaluated = 1;
  let InheritEvenIfAlreadyPresent = 1;
  let Subjects = SubjectList<[Function]>;
  let Documentation = [Undocumented];
}

// The first argument is an integer or boolean value specifying the return value
// of a successful lock acquisition.
def ExclusiveTrylockFunction : InheritableAttr {
  let Spellings = [GNU<"exclusive_trylock_function">];
  let Args = [ExprArgument<"SuccessValue">, VariadicExprArgument<"Args">];
  let LateParsed = 1;
  let TemplateDependent = 1;
  let ParseArgumentsAsUnevaluated = 1;
  let InheritEvenIfAlreadyPresent = 1;
  let Subjects = SubjectList<[Function]>;
  let Documentation = [Undocumented];
}

// The first argument is an integer or boolean value specifying the return value
// of a successful lock acquisition.
def SharedTrylockFunction : InheritableAttr {
  let Spellings = [GNU<"shared_trylock_function">];
  let Args = [ExprArgument<"SuccessValue">, VariadicExprArgument<"Args">];
  let LateParsed = 1;
  let TemplateDependent = 1;
  let ParseArgumentsAsUnevaluated = 1;
  let InheritEvenIfAlreadyPresent = 1;
  let Subjects = SubjectList<[Function]>;
  let Documentation = [Undocumented];
}

def LockReturned : InheritableAttr {
  let Spellings = [GNU<"lock_returned">];
  let Args = [ExprArgument<"Arg">];
  let LateParsed = 1;
  let TemplateDependent = 1;
  let ParseArgumentsAsUnevaluated = 1;
  let Subjects = SubjectList<[Function]>;
  let Documentation = [Undocumented];
}

def LocksExcluded : InheritableAttr {
  let Spellings = [GNU<"locks_excluded">];
  let Args = [VariadicExprArgument<"Args">];
  let LateParsed = 1;
  let TemplateDependent = 1;
  let ParseArgumentsAsUnevaluated = 1;
  let InheritEvenIfAlreadyPresent = 1;
  let Subjects = SubjectList<[Function]>;
  let Documentation = [Undocumented];
}

// C/C++ consumed attributes.

def Consumable : InheritableAttr {
  // This attribute does not have a C [[]] spelling because it only appertains
  // to C++ struct/class/union.
  // FIXME: should this attribute have a CPlusPlus language option?
  let Spellings = [Clang<"consumable", 0>];
  let Subjects = SubjectList<[CXXRecord]>;
  let Args = [EnumArgument<"DefaultState", "ConsumedState",
                           ["unknown", "consumed", "unconsumed"],
                           ["Unknown", "Consumed", "Unconsumed"]>];
  let Documentation = [ConsumableDocs];
}

def ConsumableAutoCast : InheritableAttr {
  // This attribute does not have a C [[]] spelling because it only appertains
  // to C++ struct/class/union.
  // FIXME: should this attribute have a CPlusPlus language option?
  let Spellings = [Clang<"consumable_auto_cast_state", 0>];
  let Subjects = SubjectList<[CXXRecord]>;
  let Documentation = [Undocumented];
  let SimpleHandler = 1;
}

def ConsumableSetOnRead : InheritableAttr {
  // This attribute does not have a C [[]] spelling because it only appertains
  // to C++ struct/class/union.
  // FIXME: should this attribute have a CPlusPlus language option?
  let Spellings = [Clang<"consumable_set_state_on_read", 0>];
  let Subjects = SubjectList<[CXXRecord]>;
  let Documentation = [Undocumented];
  let SimpleHandler = 1;
}

def CallableWhen : InheritableAttr {
  // This attribute does not have a C [[]] spelling because it only appertains
  // to C++ function (but doesn't require it to be a member function).
  // FIXME: should this attribute have a CPlusPlus language option?
  let Spellings = [Clang<"callable_when", 0>];
  let Subjects = SubjectList<[CXXMethod]>;
  let Args = [VariadicEnumArgument<"CallableStates", "ConsumedState",
                                   ["unknown", "consumed", "unconsumed"],
                                   ["Unknown", "Consumed", "Unconsumed"]>];
  let Documentation = [CallableWhenDocs];
}

def ParamTypestate : InheritableAttr {
  // This attribute does not have a C [[]] spelling because it only appertains
  // to a parameter whose type is a consumable C++ class.
  // FIXME: should this attribute have a CPlusPlus language option?
  let Spellings = [Clang<"param_typestate", 0>];
  let Subjects = SubjectList<[ParmVar]>;
  let Args = [EnumArgument<"ParamState", "ConsumedState",
                           ["unknown", "consumed", "unconsumed"],
                           ["Unknown", "Consumed", "Unconsumed"]>];
  let Documentation = [ParamTypestateDocs];
}

def ReturnTypestate : InheritableAttr {
  // This attribute does not have a C [[]] spelling because it only appertains
  // to a parameter or function return type that is a consumable C++ class.
  // FIXME: should this attribute have a CPlusPlus language option?
  let Spellings = [Clang<"return_typestate", 0>];
  let Subjects = SubjectList<[Function, ParmVar]>;
  let Args = [EnumArgument<"State", "ConsumedState",
                           ["unknown", "consumed", "unconsumed"],
                           ["Unknown", "Consumed", "Unconsumed"]>];
  let Documentation = [ReturnTypestateDocs];
}

def SetTypestate : InheritableAttr {
  // This attribute does not have a C [[]] spelling because it only appertains
  // to C++ function (but doesn't require it to be a member function).
  // FIXME: should this attribute have a CPlusPlus language option?
  let Spellings = [Clang<"set_typestate", 0>];
  let Subjects = SubjectList<[CXXMethod]>;
  let Args = [EnumArgument<"NewState", "ConsumedState",
                           ["unknown", "consumed", "unconsumed"],
                           ["Unknown", "Consumed", "Unconsumed"]>];
  let Documentation = [SetTypestateDocs];
}

def TestTypestate : InheritableAttr {
  // This attribute does not have a C [[]] spelling because it only appertains
  // to C++ function (but doesn't require it to be a member function).
  // FIXME: should this attribute have a CPlusPlus language option?
  let Spellings = [Clang<"test_typestate", 0>];
  let Subjects = SubjectList<[CXXMethod]>;
  let Args = [EnumArgument<"TestState", "ConsumedState",
                           ["consumed", "unconsumed"],
                           ["Consumed", "Unconsumed"]>];
  let Documentation = [TestTypestateDocs];
}

// Type safety attributes for `void *' pointers and type tags.

def ArgumentWithTypeTag : InheritableAttr {
  let Spellings = [Clang<"argument_with_type_tag">,
                   Clang<"pointer_with_type_tag">];
  let Subjects = SubjectList<[HasFunctionProto], ErrorDiag>;
  let Args = [IdentifierArgument<"ArgumentKind">,
              ParamIdxArgument<"ArgumentIdx">,
              ParamIdxArgument<"TypeTagIdx">,
              BoolArgument<"IsPointer", /*opt*/0, /*fake*/1>];
  let Documentation = [ArgumentWithTypeTagDocs, PointerWithTypeTagDocs];
}

def TypeTagForDatatype : InheritableAttr {
  let Spellings = [Clang<"type_tag_for_datatype">];
  let Args = [IdentifierArgument<"ArgumentKind">,
              TypeArgument<"MatchingCType">,
              BoolArgument<"LayoutCompatible">,
              BoolArgument<"MustBeNull">];
//  let Subjects = SubjectList<[Var], ErrorDiag>;
  let HasCustomParsing = 1;
  let Documentation = [TypeTagForDatatypeDocs];
}

def Owner : InheritableAttr {
  let Spellings = [CXX11<"gsl", "Owner">];
  let Subjects = SubjectList<[Struct]>;
  let Args = [TypeArgument<"DerefType", /*opt=*/1>];
  let Documentation = [LifetimeOwnerDocs];
}

def Pointer : InheritableAttr {
  let Spellings = [CXX11<"gsl", "Pointer">];
  let Subjects = SubjectList<[Struct]>;
  let Args = [TypeArgument<"DerefType", /*opt=*/1>];
  let Documentation = [LifetimePointerDocs];
}

// Microsoft-related attributes

def MSNoVTable : InheritableAttr, TargetSpecificAttr<TargetMicrosoftCXXABI> {
  let Spellings = [Declspec<"novtable">];
  let Subjects = SubjectList<[CXXRecord]>;
  let Documentation = [MSNoVTableDocs];
  let SimpleHandler = 1;
}

def : IgnoredAttr {
  let Spellings = [Declspec<"property">];
}

def MSAllocator : InheritableAttr {
  let Spellings = [Declspec<"allocator">];
  let Subjects = SubjectList<[Function]>;
  let Documentation = [MSAllocatorDocs];
}

def CFGuard : InheritableAttr {
  // Currently only the __declspec(guard(nocf)) modifier is supported. In future
  // we might also want to support __declspec(guard(suppress)).
  let Spellings = [Declspec<"guard">];
  let Subjects = SubjectList<[Function]>;
  let Args = [EnumArgument<"Guard", "GuardArg", ["nocf"], ["nocf"]>];
  let Documentation = [CFGuardDocs];
}

def MSStruct : InheritableAttr {
  let Spellings = [GCC<"ms_struct">];
  let Subjects = SubjectList<[Record]>;
  let Documentation = [Undocumented];
  let SimpleHandler = 1;
}

def DLLExport : InheritableAttr, TargetSpecificAttr<TargetHasDLLImportExport> {
  let Spellings = [Declspec<"dllexport">, GCC<"dllexport">];
  let Subjects = SubjectList<[Function, Var, CXXRecord, ObjCInterface]>;
  let Documentation = [DLLExportDocs];
}

def DLLExportStaticLocal : InheritableAttr, TargetSpecificAttr<TargetHasDLLImportExport> {
  // This attribute is used internally only when -fno-dllexport-inlines is
  // passed. This attribute is added to inline functions of a class having the
  // dllexport attribute. If the function has static local variables, this
  // attribute is used to determine whether the variables are exported or not. If
  // the function has local static variables, the function is dllexported too.
  let Spellings = [];
  let Subjects = SubjectList<[Function]>;
  let Documentation = [Undocumented];
}

def DLLImport : InheritableAttr, TargetSpecificAttr<TargetHasDLLImportExport> {
  let Spellings = [Declspec<"dllimport">, GCC<"dllimport">];
  let Subjects = SubjectList<[Function, Var, CXXRecord, ObjCInterface]>;
  let Documentation = [DLLImportDocs];


  let AdditionalMembers = [{
private:
  bool PropagatedToBaseTemplate = false;

public:
  void setPropagatedToBaseTemplate() { PropagatedToBaseTemplate = true; }
  bool wasPropagatedToBaseTemplate() { return PropagatedToBaseTemplate; }
  }];
}

def DLLImportStaticLocal : InheritableAttr, TargetSpecificAttr<TargetHasDLLImportExport> {
  // This attribute is used internally only when -fno-dllexport-inlines is
  // passed. This attribute is added to inline functions of a class having the
  // dllimport attribute. If the function has static local variables, this
  // attribute is used to determine whether the variables are imported or not.
  let Spellings = [];
  let Subjects = SubjectList<[Function]>;
  let Documentation = [Undocumented];
}

def SelectAny : InheritableAttr {
  let Spellings = [Declspec<"selectany">, GCC<"selectany">];
  let Documentation = [SelectAnyDocs];
  let SimpleHandler = 1;
}

def Thread : Attr {
  let Spellings = [Declspec<"thread">];
  let LangOpts = [MicrosoftExt];
  let Documentation = [ThreadDocs];
  let Subjects = SubjectList<[Var]>;
}

def Win64 : IgnoredAttr {
  let Spellings = [Keyword<"__w64">];
  let LangOpts = [MicrosoftExt];
}

def Ptr32 : TypeAttr {
  let Spellings = [Keyword<"__ptr32">];
  let Documentation = [Ptr32Docs];
}

def Ptr64 : TypeAttr {
  let Spellings = [Keyword<"__ptr64">];
  let Documentation = [Ptr64Docs];
}

def SPtr : TypeAttr {
  let Spellings = [Keyword<"__sptr">];
  let Documentation = [SPtrDocs];
}

def UPtr : TypeAttr {
  let Spellings = [Keyword<"__uptr">];
  let Documentation = [UPtrDocs];
}

def MSInheritance : InheritableAttr {
  let LangOpts = [MicrosoftExt];
  let Args = [DefaultBoolArgument<"BestCase", /*default*/1, /*fake*/1>];
  let Spellings = [Keyword<"__single_inheritance">,
                   Keyword<"__multiple_inheritance">,
                   Keyword<"__virtual_inheritance">,
                   Keyword<"__unspecified_inheritance">];
  let AdditionalMembers = [{
  MSInheritanceModel getInheritanceModel() const {
    // The spelling enum should agree with MSInheritanceModel.
    return MSInheritanceModel(getSemanticSpelling());
  }
  }];
  let Documentation = [MSInheritanceDocs];
}

def MSVtorDisp : InheritableAttr {
  // This attribute has no spellings as it is only ever created implicitly.
  let Spellings = [];
  let Args = [UnsignedArgument<"vdm">];
  let SemaHandler = 0;

  let AdditionalMembers = [{
  MSVtorDispMode getVtorDispMode() const { return MSVtorDispMode(vdm); }
  }];
  let Documentation = [Undocumented];
}

def InitSeg : Attr {
  let Spellings = [Pragma<"", "init_seg">];
  let Args = [StringArgument<"Section">];
  let SemaHandler = 0;
  let Documentation = [InitSegDocs];
  let AdditionalMembers = [{
  void printPrettyPragma(raw_ostream &OS, const PrintingPolicy &Policy) const {
    OS << " (" << getSection() << ')';
  }
  }];
}

// INTEL_CUSTOMIZATION
def LoopFuse : Attr {
  let Spellings = [Pragma<"", "loop_fuse">];
  let Args = [DefaultIntArgument<"Depth", 0>,
              DefaultBoolArgument<"Independent", /*default*/0, /*fake*/0>];
  let Documentation = [LoopFuseDocs];
  let Subjects = SubjectList<[Block]>;
  let AdditionalMembers = [{
  void printPrettyPragma(raw_ostream &OS, const PrintingPolicy &Policy) const {
    OS << "#pragma loop_fuse";
    if (getDepth())
      OS << " depth(" << getDepth() << ")";
    if (getIndependent())
      OS << " independent";
  }
  }];
}
// end INTEL_CUSTOMIZATION

def LoopHint : Attr {
  /// #pragma clang loop <option> directive
  /// vectorize: vectorizes loop operations if State == Enable.
  /// vectorize_width: vectorize loop operations with width 'Value'.
  /// interleave: interleave multiple loop iterations if State == Enable.
  /// interleave_count: interleaves 'Value' loop iterations.
  /// unroll: fully unroll loop if State == Enable.
  /// unroll_count: unrolls loop 'Value' times.
  /// unroll_and_jam: attempt to unroll and jam loop if State == Enable.
  /// unroll_and_jam_count: unroll and jams loop 'Value' times.
  /// distribute: attempt to distribute loop if State == Enable.
  /// pipeline: disable pipelining loop if State == Disable.
  /// pipeline_initiation_interval: create loop schedule with initiation interval equal to 'Value'.

  /// #pragma unroll <argument> directive
  /// <no arg>: fully unrolls loop.
  /// boolean: fully unrolls loop if State == Enable.
  /// expression: unrolls loop 'Value' times.

  let Spellings = [Pragma<"clang", "loop">, Pragma<"", "unroll">,
                   Pragma<"", "nounroll">, Pragma<"", "unroll_and_jam">,
// INTEL_CUSTOMIZATION
                   Pragma<"", "nounroll_and_jam">,
                   Pragma<"", "ivdep">,
                   Pragma<"", "ii_at_most">,Pragma<"", "ii_at_least">,
                   Pragma<"", "min_ii_at_target_fmax">,
                   Pragma<"", "force_hyperopt">,
                   Pragma<"", "force_no_hyperopt">,
                   Pragma<"", "distribute_point">,
                   Pragma<"", "nofusion">,
                   Pragma<"", "fusion">,
                   Pragma<"", "novector">,
                   Pragma<"", "vector">,
                   Pragma<"", "loop_count">];
// end INTEL_CUSTOMIZATION
  /// State of the loop optimization specified by the spelling.
  let Args = [EnumArgument<"Option", "OptionType",
                          ["vectorize", "vectorize_width", "interleave", "interleave_count",
                           "unroll", "unroll_count", "unroll_and_jam", "unroll_and_jam_count",
                           "vectorize_predicate",
// INTEL_CUSTOMIZATION
                           "pipeline", "pipeline_initiation_interval",
                           "distribute",
                           "ivdep", "ivdep-loop", "ivdep-back",
                           "ivdep-hls", "ivdep-hls-intel",
                           "ii_at_most", "ii_at_least",
                           "min_ii_at_target_fmax",
                           "force_hyperopt",
                           "distribute_point", "fusion",
                           "novector", "always", "aligned",
                           "dynamic_align","nodynamic_align",
                           "loop_count", "max", "min", "avg"],
// end INTEL_CUSTOMIZATION
                          ["Vectorize", "VectorizeWidth", "Interleave", "InterleaveCount",
                           "Unroll", "UnrollCount", "UnrollAndJam", "UnrollAndJamCount",
                           "VectorizePredicate",
// INTEL_CUSTOMIZATION
                           "PipelineDisabled", "PipelineInitiationInterval",
                           "Distribute",
                           "IVDep", "IVDepLoop", "IVDepBack",
                           "IVDepHLS", "IVDepHLSIntel",
                           "IIAtMost", "IIAtLeast", "MinIIAtFmax",
                           "ForceHyperopt", "Distribute", "Fusion", "Vectorize",
                           "VectorizeAlways", "VectorizeAligned",
                           "VectorizeDynamicAlign", "VectorizeNoDynamicAlign",
                           "LoopCount",
                           "LoopCountMax", "LoopCountMin","LoopCountAvg"]>,
// end INTEL_CUSTOMIZATION
              EnumArgument<"State", "LoopHintState",
// INTEL_CUSTOMIZATION
                           ["enable", "disable", "numeric", "fixed_width",
                            "scalable_width", "assume_safety", "full",
                            "loopexpr"],
                           ["Enable", "Disable", "Numeric", "FixedWidth",
                            "ScalableWidth", "AssumeSafety", "Full",
                            "LoopExpr"]>,
              ExprArgument<"Value">, ExprArgument<"LoopExprValue">];
// end INTEL_CUSTOMIZATION

  let AdditionalMembers = [{
  static const char *getOptionName(int Option) {
    switch(Option) {
    case Vectorize: return "vectorize";
    case VectorizeWidth: return "vectorize_width";
    case Interleave: return "interleave";
    case InterleaveCount: return "interleave_count";
    case Unroll: return "unroll";
    case UnrollCount: return "unroll_count";
    case UnrollAndJam: return "unroll_and_jam";
    case UnrollAndJamCount: return "unroll_and_jam_count";
    case PipelineDisabled: return "pipeline";
    case PipelineInitiationInterval: return "pipeline_initiation_interval";
    case Distribute: return "distribute";
    case VectorizePredicate: return "vectorize_predicate";
// INTEL_CUSTOMIZATION
    case VectorizeAlways: return "always";
    case VectorizeAligned: return "aligned";
    case VectorizeDynamicAlign: return "dynamic_align";
    case VectorizeNoDynamicAlign: return "nodynamic_align";
    case LoopCount: return "loop_count";
    case LoopCountMin: return "loop_count min";
    case LoopCountMax: return "loop_count max";
    case LoopCountAvg: return "loop_count avg";
// end INTEL_CUSTOMIZATION
    }
    llvm_unreachable("Unhandled LoopHint option.");
  }

  void printPrettyPragma(raw_ostream &OS, const PrintingPolicy &Policy) const;

  // Return a string containing the loop hint argument including the
  // enclosing parentheses.
  std::string getValueString(const PrintingPolicy &Policy) const;

  // Return a string suitable for identifying this attribute in diagnostics.
  std::string getDiagnosticName(const PrintingPolicy &Policy) const;
  }];

  let Documentation = [LoopHintDocs, UnrollHintDocs];
  let HasCustomParsing = 1;
}

def CapturedRecord : InheritableAttr {
  // This attribute has no spellings as it is only ever created implicitly.
  let Spellings = [];
  let SemaHandler = 0;
  let Documentation = [Undocumented];
}

def OMPThreadPrivateDecl : InheritableAttr {
  // This attribute has no spellings as it is only ever created implicitly.
  let Spellings = [];
  let SemaHandler = 0;
  let Documentation = [Undocumented];
}

include "clang/Basic/intel/IntelAttr.td"

def OMPCaptureNoInit : InheritableAttr {
  // This attribute has no spellings as it is only ever created implicitly.
  let Spellings = [];
  let SemaHandler = 0;
  let Documentation = [Undocumented];
}

def OMPCaptureKind : Attr {
  // This attribute has no spellings as it is only ever created implicitly.
  let Spellings = [];
  let SemaHandler = 0;
  let Args = [UnsignedArgument<"CaptureKindVal">];
  let Documentation = [Undocumented];
  let AdditionalMembers = [{
    llvm::omp::Clause getCaptureKind() const {
      return static_cast<llvm::omp::Clause>(getCaptureKindVal());
    }
  }];
}

def OMPReferencedVar : Attr {
  // This attribute has no spellings as it is only ever created implicitly.
  let Spellings = [];
  let SemaHandler = 0;
  let Args = [ExprArgument<"Ref">];
  let Documentation = [Undocumented];
}

def OMPDeclareSimdDecl : Attr {
  let Spellings = [Pragma<"omp", "declare simd">];
  let Subjects = SubjectList<[Function]>;
  let SemaHandler = 0;
  let HasCustomParsing = 1;
  let Documentation = [OMPDeclareSimdDocs];
  let Args = [
    EnumArgument<"BranchState", "BranchStateTy",
                 [ "", "inbranch", "notinbranch" ],
                 [ "BS_Undefined", "BS_Inbranch", "BS_Notinbranch" ]>,
    ExprArgument<"Simdlen">, VariadicExprArgument<"Uniforms">,
    VariadicExprArgument<"Aligneds">, VariadicExprArgument<"Alignments">,
    VariadicExprArgument<"Linears">, VariadicUnsignedArgument<"Modifiers">,
    VariadicExprArgument<"Steps">
  ];
  let AdditionalMembers = [{
    void printPrettyPragma(raw_ostream & OS, const PrintingPolicy &Policy)
        const;
  }];
}

def OMPDeclareTargetDecl : InheritableAttr {
  let Spellings = [Pragma<"omp", "declare target">];
  let SemaHandler = 0;
  let Subjects = SubjectList<[Function, SharedVar]>;
  let Documentation = [OMPDeclareTargetDocs];
  let Args = [
    EnumArgument<"MapType", "MapTypeTy",
                 [ "to", "link" ],
                 [ "MT_To", "MT_Link" ]>,
    EnumArgument<"DevType", "DevTypeTy",
                 [ "host", "nohost", "any" ],
                 [ "DT_Host", "DT_NoHost", "DT_Any" ]>,
    UnsignedArgument<"Level">
  ];
  let AdditionalMembers = [{
    void printPrettyPragma(raw_ostream &OS, const PrintingPolicy &Policy) const;
    static llvm::Optional<MapTypeTy>
    isDeclareTargetDeclaration(const ValueDecl *VD);
    static llvm::Optional<DevTypeTy> getDeviceType(const ValueDecl *VD);
    static llvm::Optional<SourceLocation> getLocation(const ValueDecl *VD);
  }];
}

def OMPAllocateDecl : InheritableAttr {
  // This attribute has no spellings as it is only ever created implicitly.
  let Spellings = [];
  let SemaHandler = 0;
  let Args = [
    EnumArgument<"AllocatorType", "AllocatorTypeTy",
                 [
                   "omp_null_allocator", "omp_default_mem_alloc",
                   "omp_large_cap_mem_alloc", "omp_const_mem_alloc",
                   "omp_high_bw_mem_alloc", "omp_low_lat_mem_alloc",
                   "omp_cgroup_mem_alloc", "omp_pteam_mem_alloc",
                   "omp_thread_mem_alloc", ""
                 ],
                 [
                   "OMPNullMemAlloc", "OMPDefaultMemAlloc",
                   "OMPLargeCapMemAlloc", "OMPConstMemAlloc",
                   "OMPHighBWMemAlloc", "OMPLowLatMemAlloc",
                   "OMPCGroupMemAlloc", "OMPPTeamMemAlloc", "OMPThreadMemAlloc",
                   "OMPUserDefinedMemAlloc"
                 ]>,
    ExprArgument<"Allocator">
  ];
  let Documentation = [Undocumented];
}

def OMPDeclareVariant : InheritableAttr {
  let Spellings = [Pragma<"omp", "declare variant">];
  let Subjects = SubjectList<[Function]>;
  let SemaHandler = 0;
  let HasCustomParsing = 1;
  let InheritEvenIfAlreadyPresent = 1;
  let Documentation = [OMPDeclareVariantDocs];
  let Args = [
    ExprArgument<"VariantFuncRef">,
    OMPTraitInfoArgument<"TraitInfos">,
  ];
  let AdditionalMembers = [{
    OMPTraitInfo &getTraitInfo() { return *traitInfos; }
    void printPrettyPragma(raw_ostream & OS, const PrintingPolicy &Policy)
        const;
  }];
}

def Assumption : InheritableAttr {
  let Spellings = [Clang<"assume">];
  let Subjects = SubjectList<[Function, ObjCMethod]>;
  let InheritEvenIfAlreadyPresent = 1;
  let Documentation = [AssumptionDocs];
  let Args = [StringArgument<"Assumption">];
}

def InternalLinkage : InheritableAttr {
  let Spellings = [Clang<"internal_linkage">];
  let Subjects = SubjectList<[Var, Function, CXXRecord]>;
  let Documentation = [InternalLinkageDocs];
}

def ExcludeFromExplicitInstantiation : InheritableAttr {
  let Spellings = [Clang<"exclude_from_explicit_instantiation">];
  let Subjects = SubjectList<[Var, Function, CXXRecord]>;
  let Documentation = [ExcludeFromExplicitInstantiationDocs];
  let MeaningfulToClassTemplateDefinition = 1;
  let SimpleHandler = 1;
}

def Reinitializes : InheritableAttr {
  let Spellings = [Clang<"reinitializes", 0>];
  let Subjects = SubjectList<[NonStaticNonConstCXXMethod], ErrorDiag>;
  let Documentation = [ReinitializesDocs];
  let SimpleHandler = 1;
}

def NoDestroy : InheritableAttr {
  let Spellings = [Clang<"no_destroy", 0>];
  let Subjects = SubjectList<[Var]>;
  let Documentation = [NoDestroyDocs];
}

def AlwaysDestroy : InheritableAttr {
  let Spellings = [Clang<"always_destroy", 0>];
  let Subjects = SubjectList<[Var]>;
  let Documentation = [AlwaysDestroyDocs];
}

def SpeculativeLoadHardening : InheritableAttr {
  let Spellings = [Clang<"speculative_load_hardening">];
  let Subjects = SubjectList<[Function, ObjCMethod], ErrorDiag>;
  let Documentation = [SpeculativeLoadHardeningDocs];
}

def NoSpeculativeLoadHardening : InheritableAttr {
  let Spellings = [Clang<"no_speculative_load_hardening">];
  let Subjects = SubjectList<[Function, ObjCMethod], ErrorDiag>;
  let Documentation = [NoSpeculativeLoadHardeningDocs];
}

def Uninitialized : InheritableAttr {
  let Spellings = [Clang<"uninitialized", 0>];
  let Subjects = SubjectList<[LocalVar]>;
  let PragmaAttributeSupport = 1;
  let Documentation = [UninitializedDocs];
}

def LoaderUninitialized : Attr {
  let Spellings = [Clang<"loader_uninitialized">];
  let Subjects = SubjectList<[GlobalVar]>;
  let Documentation = [LoaderUninitializedDocs];
}

def ObjCExternallyRetained : InheritableAttr {
  let LangOpts = [ObjCAutoRefCount];
  let Spellings = [Clang<"objc_externally_retained">];
  let Subjects = SubjectList<[NonParmVar, Function, Block, ObjCMethod]>;
  let Documentation = [ObjCExternallyRetainedDocs];
}

def NoBuiltin : Attr {
  let Spellings = [Clang<"no_builtin">];
  let Args = [VariadicStringArgument<"BuiltinNames">];
  let Subjects = SubjectList<[Function]>;
  let Documentation = [NoBuiltinDocs];
}

// FIXME: This attribute is not inheritable, it will not be propagated to
// redecls. [[clang::lifetimebound]] has the same problems. This should be
// fixed in TableGen (by probably adding a new inheritable flag).
def AcquireHandle : DeclOrTypeAttr {
  let Spellings = [Clang<"acquire_handle">];
  let Args = [StringArgument<"HandleType">];
  let Subjects = SubjectList<[Function, TypedefName, ParmVar]>;
  let Documentation = [AcquireHandleDocs];
}

def UseHandle : InheritableParamAttr {
  let Spellings = [Clang<"use_handle">];
  let Args = [StringArgument<"HandleType">];
  let Subjects = SubjectList<[ParmVar]>;
  let Documentation = [UseHandleDocs];
}

def ReleaseHandle : InheritableParamAttr {
  let Spellings = [Clang<"release_handle">];
  let Args = [StringArgument<"HandleType">];
  let Subjects = SubjectList<[ParmVar]>;
  let Documentation = [ReleaseHandleDocs];
}

def Builtin : InheritableAttr {
  let Spellings = [];
  let Args = [UnsignedArgument<"ID">];
  let Subjects = SubjectList<[Function]>;
  let SemaHandler = 0;
  let Documentation = [Undocumented];
}
def EnforceTCB : InheritableAttr {
  let Spellings = [Clang<"enforce_tcb">];
  let Subjects = SubjectList<[Function]>;
  let Args = [StringArgument<"TCBName">];
  let Documentation = [EnforceTCBDocs];
  bit InheritEvenIfAlreadyPresent = 1;
}

def EnforceTCBLeaf : InheritableAttr {
  let Spellings = [Clang<"enforce_tcb_leaf">];
  let Subjects = SubjectList<[Function]>;
  let Args = [StringArgument<"TCBName">];
  let Documentation = [EnforceTCBLeafDocs];
  bit InheritEvenIfAlreadyPresent = 1;
}

// INTEL_CUSTOMIZATION
def PreferDSP : InheritableAttr {
  let Spellings = [CXX11<"intel", "prefer_dsp">, GNU<"prefer_dsp">];
  let Subjects = SubjectList<[Function], ErrorDiag>;
  let Documentation = [Undocumented];
}

def PreferSoftLogic : InheritableAttr {
  let Spellings = [CXX11<"intel", "prefer_softlogic">, GNU<"prefer_softlogic">];
  let Subjects = SubjectList<[Function], ErrorDiag>;
  let Documentation = [Undocumented];
}
def PropagateDSPPreference : InheritableAttr {
  let Spellings = [CXX11<"intel", "propagate_dsp_preference">, GNU<"propagate_dsp_preference">];
  let Subjects = SubjectList<[Function], ErrorDiag>;
  let Documentation = [Undocumented];
  let SimpleHandler = 1;
}
// end INTEL_CUSTOMIZATION<|MERGE_RESOLUTION|>--- conflicted
+++ resolved
@@ -1211,11 +1211,7 @@
 def SYCLSimd : InheritableAttr {
   let Spellings = [GNU<"sycl_explicit_simd">,
                    CXX11<"intel", "sycl_explicit_simd">];
-<<<<<<< HEAD
   let Subjects = SubjectList<[Function, GlobalVar]>;
-=======
-  let Subjects = SubjectList<[Function]>;
->>>>>>> c9012655
   let LangOpts = [SYCLExplicitSIMD];
   let Documentation = [SYCLSimdDocs];
   let SupportsNonconformingLambdaSyntax = 1;
@@ -1337,10 +1333,7 @@
   let LangOpts = [SYCLIsDevice, SYCLIsHost, HLS, OpenCL]; //INTEL
   let Subjects = SubjectList<[Function], ErrorDiag>;
   let Documentation = [SYCLIntelSchedulerTargetFmaxMhzAttrDocs];
-<<<<<<< HEAD
   let SupportsNonconformingLambdaSyntax = 1;
-=======
->>>>>>> c9012655
 }
 
 def SYCLIntelMaxWorkGroupSize : InheritableAttr {
@@ -1400,10 +1393,7 @@
   let Accessors = [Accessor<"isIndependent",
                   [CXX11<"intel", "loop_fuse_independent">]>];
   let Documentation = [SYCLIntelLoopFuseDocs];
-<<<<<<< HEAD
   let SupportsNonconformingLambdaSyntax = 1;
-=======
->>>>>>> c9012655
 }
 
 def C11NoReturn : InheritableAttr {
@@ -1466,10 +1456,7 @@
   let Subjects = SubjectList<[Function], ErrorDiag>;
   let Documentation = [IntelReqdSubGroupSizeDocs];
   let LangOpts = [OpenCL, SYCLIsDevice, SilentlyIgnoreSYCLIsHost];
-<<<<<<< HEAD
   let SupportsNonconformingLambdaSyntax = 1;
-=======
->>>>>>> c9012655
 }
 
 // This attribute is both a type attribute, and a declaration attribute (for
@@ -1929,16 +1916,10 @@
                    Pragma<"", "ii">, //INTEL
                    CXX11<"intel","ii">,
                    CXX11<"intel", "initiation_interval">];
-<<<<<<< HEAD
   let Subjects = SubjectList<[ForStmt, CXXForRangeStmt, WhileStmt, DoStmt, Function],
                               ErrorDiag,
                               "'for', 'while', 'do' statements, and functions">;
   let Args = [ExprArgument<"IntervalExpr", /*opt*/1>];
-=======
-  let Subjects = SubjectList<[ForStmt, CXXForRangeStmt, WhileStmt, DoStmt],
-                             ErrorDiag, "'for', 'while', and 'do' statements">;
-  let Args = [ExprArgument<"IntervalExpr">];
->>>>>>> c9012655
   let LangOpts = [SYCLIsDevice, SilentlyIgnoreSYCLIsHost, HLS, OpenCL]; //INTEL
   let HasCustomTypeTransform = 0; //INTEL
   let AdditionalMembers = [{
@@ -1961,11 +1942,7 @@
                    CXX11<"intel","max_concurrency">];
   let Subjects = SubjectList<[ForStmt, CXXForRangeStmt, WhileStmt, DoStmt],
                              ErrorDiag, "'for', 'while', and 'do' statements">;
-<<<<<<< HEAD
   let Args = [ExprArgument<"NThreadsExpr", /*opt*/1>];
-=======
-  let Args = [ExprArgument<"NThreadsExpr">];
->>>>>>> c9012655
   let LangOpts = [SYCLIsDevice, SilentlyIgnoreSYCLIsHost, HLS, OpenCL]; //INTEL
   let HasCustomTypeTransform = 0; //INTEL
   let AdditionalMembers = [{
@@ -1984,11 +1961,7 @@
                    CXX11<"intel","loop_coalesce">];
   let Subjects = SubjectList<[ForStmt, CXXForRangeStmt, WhileStmt, DoStmt],
                              ErrorDiag, "'for', 'while', and 'do' statements">;
-<<<<<<< HEAD
   let Args = [ExprArgument<"NExpr", /*opt*/1>];
-=======
-  let Args = [ExprArgument<"NExpr">];
->>>>>>> c9012655
   let LangOpts = [SYCLIsDevice, SilentlyIgnoreSYCLIsHost, HLS, OpenCL]; //INTEL
   let HasCustomTypeTransform = 0; //INTEL
   let AdditionalMembers = [{
@@ -2005,14 +1978,9 @@
   let Spellings = [CXX11<"intelfpga","disable_loop_pipelining">,
                    Pragma<"", "disable_loop_pipelining">, //INTEL
                    CXX11<"intel","disable_loop_pipelining">];
-<<<<<<< HEAD
   let Subjects = SubjectList<[ForStmt, CXXForRangeStmt, WhileStmt, DoStmt, Function],
                               ErrorDiag,
                               "'for', 'while', 'do' statements, and functions">;
-=======
-  let Subjects = SubjectList<[ForStmt, CXXForRangeStmt, WhileStmt, DoStmt],
-                             ErrorDiag, "'for', 'while', and 'do' statements">;
->>>>>>> c9012655
   let LangOpts = [SYCLIsDevice, SilentlyIgnoreSYCLIsHost, HLS, OpenCL]; //INTEL
   let HasCustomTypeTransform = 0; //INTEL
   let AdditionalMembers = [{
@@ -2035,11 +2003,7 @@
                    CXX11<"intel","max_interleaving">];
   let Subjects = SubjectList<[ForStmt, CXXForRangeStmt, WhileStmt, DoStmt],
                              ErrorDiag, "'for', 'while', and 'do' statements">;
-<<<<<<< HEAD
   let Args = [ExprArgument<"NExpr", /*opt*/1>];
-=======
-  let Args = [ExprArgument<"NExpr">];
->>>>>>> c9012655
   let LangOpts = [SYCLIsDevice, SilentlyIgnoreSYCLIsHost, HLS, OpenCL]; //INTEL
   let HasCustomTypeTransform = 0; //INTEL
   let AdditionalMembers = [{
@@ -2058,11 +2022,7 @@
                    CXX11<"intel","speculated_iterations">];
   let Subjects = SubjectList<[ForStmt, CXXForRangeStmt, WhileStmt, DoStmt],
                              ErrorDiag, "'for', 'while', and 'do' statements">;
-<<<<<<< HEAD
   let Args = [ExprArgument<"NExpr", /*opt*/1>];
-=======
-  let Args = [ExprArgument<"NExpr">];
->>>>>>> c9012655
   let LangOpts = [SYCLIsDevice, SilentlyIgnoreSYCLIsHost, OpenCL, HLS]; //INTEL
   let HasCustomTypeTransform = 0; //INTEL
   let AdditionalMembers = [{
