--- conflicted
+++ resolved
@@ -1128,7 +1128,6 @@
   let Documentation = [Undocumented];
 }
 
-<<<<<<< HEAD
 // INTEL_CUSTOMIZATION
 def HLSDevice : InheritableAttr {
   let Spellings = [Clang<"hls_device">];
@@ -1138,8 +1137,6 @@
 }
 // end INTEL_CUSTOMIZATION
 
-=======
->>>>>>> bbc77515
 def SYCLDevice : InheritableAttr {
   let Spellings = [GNU<"sycl_device">];
   let Subjects = SubjectList<[Function]>;
@@ -1346,20 +1343,12 @@
 
 def OpenCLGlobalDeviceAddressSpace : TypeAttr {
   let Spellings = [Clang<"opencl_global_device">];
-<<<<<<< HEAD
-  let Documentation = [OpenCLGlobalAddressSpacesDocs];
-=======
   let Documentation = [OpenCLAddressSpaceGlobalExtDocs];
->>>>>>> bbc77515
 }
 
 def OpenCLGlobalHostAddressSpace : TypeAttr {
   let Spellings = [Clang<"opencl_global_host">];
-<<<<<<< HEAD
-  let Documentation = [OpenCLGlobalAddressSpacesDocs];
-=======
   let Documentation = [OpenCLAddressSpaceGlobalExtDocs];
->>>>>>> bbc77515
 }
 
 def OpenCLLocalAddressSpace : TypeAttr {
@@ -1707,7 +1696,6 @@
     static const char *getName() {
       return "ivdep";
     }
-<<<<<<< HEAD
     // INTEL_CUSTOMIZATION
     std::string getDiagnosticName(const PrintingPolicy &Policy) const {
       std::string ValueName;
@@ -1726,8 +1714,6 @@
       return "#pragma ivdep";
     }
     // end INTEL_CUSTOMIZATION
-=======
->>>>>>> bbc77515
     bool isDependent() const {
       return (getSafelenExpr() &&
               getSafelenExpr()->isInstantiationDependent()) ||
@@ -1872,45 +1858,27 @@
                               "local variables, static variables">;
 
 def IntelFPGADoublePump : Attr {
-<<<<<<< HEAD
   let Spellings = [CXX11<"intelfpga", "doublepump">,           // INTEL
                    GNU<"doublepump">];                         // INTEL
   let Subjects = SubjectList<[IntelFPGAConstVar,               // INTEL
                               IntelFPGALocalStaticSlaveMemVar, // INTEL
                               Field], ErrorDiag>;
   let LangOpts = [SYCLIsDevice, SYCLIsHost, OpenCL, HLS];      // INTEL
-=======
-  let Spellings = [CXX11<"intelfpga", "doublepump">];
-  let Subjects = SubjectList<[IntelFPGAConstVar, IntelFPGALocalOrStaticVar,
-                              Field], ErrorDiag>;
-  let LangOpts = [SYCLIsDevice, SYCLIsHost];
->>>>>>> bbc77515
   let Documentation = [IntelFPGADoublePumpAttrDocs];
 }
 
 def IntelFPGASinglePump : Attr {
-<<<<<<< HEAD
   let Spellings = [CXX11<"intelfpga", "singlepump">,           // INTEL
                    GNU<"singlepump">];                         // INTEL
   let Subjects = SubjectList<[IntelFPGAConstVar,               // INTEL
                               IntelFPGALocalStaticSlaveMemVar, // INTEL
                               Field], ErrorDiag>;
   let LangOpts = [SYCLIsDevice, SYCLIsHost, OpenCL, HLS];      // INTEL
-=======
-  let Spellings = [CXX11<"intelfpga", "singlepump">];
-  let Subjects = SubjectList<[IntelFPGAConstVar, IntelFPGALocalOrStaticVar,
-                              Field], ErrorDiag>;
-  let LangOpts = [SYCLIsDevice, SYCLIsHost];
->>>>>>> bbc77515
   let Documentation = [IntelFPGASinglePumpAttrDocs];
 }
 
 def IntelFPGAMemory : Attr {
-<<<<<<< HEAD
   let Spellings = [CXX11<"intelfpga", "memory">, GNU<"memory">]; // INTEL
-=======
-  let Spellings = [CXX11<"intelfpga", "memory">];
->>>>>>> bbc77515
   let Args = [EnumArgument<"Kind", "MemoryKind",
                            ["MLAB", "BLOCK_RAM", ""],
                            ["MLAB", "BlockRAM", "Default"], 1>];
@@ -1925,44 +1893,25 @@
   }];
   let Subjects = SubjectList<[IntelFPGAConstVar, IntelFPGALocalStaticSlaveMemVar,
                               Field], ErrorDiag>;
-<<<<<<< HEAD
   let LangOpts = [SYCLIsDevice, SYCLIsHost, OpenCL, HLS];  // INTEL
-=======
-  let LangOpts = [SYCLIsDevice, SYCLIsHost];
->>>>>>> bbc77515
   let Documentation = [IntelFPGAMemoryAttrDocs];
 }
 
 def IntelFPGARegister : Attr {
-<<<<<<< HEAD
   let Spellings = [CXX11<"intelfpga", "register">, GNU<"register">]; // INTEL
   let Subjects = SubjectList<[IntelFPGAConstVar, IntelFPGALocalOrStaticVar,
                               Field], ErrorDiag>;
   let LangOpts = [SYCLIsDevice, SYCLIsHost, OpenCL, HLS];  // INTEL
-=======
-  let Spellings = [CXX11<"intelfpga", "register">];
-  let Subjects = SubjectList<[IntelFPGAConstVar, IntelFPGALocalOrStaticVar,
-                              Field], ErrorDiag>;
-  let LangOpts = [SYCLIsDevice, SYCLIsHost];
->>>>>>> bbc77515
   let Documentation = [IntelFPGARegisterAttrDocs];
 }
 
 // One integral argument.
 def IntelFPGABankWidth : Attr {
-<<<<<<< HEAD
   let Spellings = [CXX11<"intelfpga","bankwidth">, GNU<"bankwidth">]; // INTEL
   let Args = [ExprArgument<"Value">];
   let Subjects = SubjectList<[IntelFPGAConstVar, IntelFPGALocalStaticSlaveMemVar,
                               Field], ErrorDiag>;
   let LangOpts = [SYCLIsDevice, SYCLIsHost, OpenCL, HLS];  // INTEL
-=======
-  let Spellings = [CXX11<"intelfpga","bankwidth">];
-  let Args = [ExprArgument<"Value">];
-  let Subjects = SubjectList<[IntelFPGAConstVar, IntelFPGALocalStaticSlaveMemVar,
-                              Field], ErrorDiag>;
-  let LangOpts = [SYCLIsDevice, SYCLIsHost];
->>>>>>> bbc77515
   let Documentation = [IntelFPGABankWidthAttrDocs];
   let AdditionalMembers = [{
     static unsigned getMinValue() {
@@ -1975,19 +1924,11 @@
 }
 
 def IntelFPGANumBanks : Attr {
-<<<<<<< HEAD
   let Spellings = [CXX11<"intelfpga","numbanks">, GNU<"numbanks">]; // INTEL
   let Args = [ExprArgument<"Value">];
   let Subjects = SubjectList<[IntelFPGAConstVar, IntelFPGALocalStaticSlaveMemVar,
                               Field], ErrorDiag>;
   let LangOpts = [SYCLIsDevice, SYCLIsHost, OpenCL, HLS];  // INTEL
-=======
-  let Spellings = [CXX11<"intelfpga","numbanks">];
-  let Args = [ExprArgument<"Value">];
-  let Subjects = SubjectList<[IntelFPGAConstVar, IntelFPGALocalStaticSlaveMemVar,
-                              Field], ErrorDiag>;
-  let LangOpts = [SYCLIsDevice, SYCLIsHost];
->>>>>>> bbc77515
   let Documentation = [IntelFPGANumBanksAttrDocs];
   let AdditionalMembers = [{
     static unsigned getMinValue() {
@@ -2000,16 +1941,10 @@
 }
 
 def IntelFPGAPrivateCopies : InheritableAttr {
-<<<<<<< HEAD
   let Spellings = [CXX11<"intelfpga","private_copies">, // INTEL
                    GNU<"private_copies">]; // INTEL
   let Args = [ExprArgument<"Value">];
   let LangOpts = [SYCLIsDevice, SYCLIsHost, OpenCL, HLS]; // INTEL
-=======
-  let Spellings = [CXX11<"intelfpga","private_copies">];
-  let Args = [ExprArgument<"Value">];
-  let LangOpts = [SYCLIsDevice, SYCLIsHost];
->>>>>>> bbc77515
   let Subjects = SubjectList<[IntelFPGALocalNonConstVar, Field], ErrorDiag>;
   let Documentation = [IntelFPGAPrivateCopiesAttrDocs];
   let AdditionalMembers = [{
@@ -2024,37 +1959,21 @@
 
 // Two string arguments.
 def IntelFPGAMerge : Attr {
-<<<<<<< HEAD
   let Spellings = [CXX11<"intelfpga","merge">, GNU<"merge">]; // INTEL
   let Args = [StringArgument<"Name">, StringArgument<"Direction">];
   let Subjects = SubjectList<[IntelFPGAConstVar, IntelFPGALocalOrStaticVar,
                               Field], ErrorDiag>;
   let LangOpts = [SYCLIsDevice, SYCLIsHost, OpenCL, HLS];      // INTEL
-=======
-  let Spellings = [CXX11<"intelfpga","merge">];
-  let Args = [StringArgument<"Name">, StringArgument<"Direction">];
-  let Subjects = SubjectList<[IntelFPGAConstVar, IntelFPGALocalOrStaticVar,
-                              Field], ErrorDiag>;
-  let LangOpts = [SYCLIsDevice, SYCLIsHost];
->>>>>>> bbc77515
   let Documentation = [IntelFPGAMergeAttrDocs];
 }
 
 def IntelFPGAMaxReplicates : Attr {
-<<<<<<< HEAD
   let Spellings = [CXX11<"intelfpga","max_replicates">, // INTEL
                    GNU<"max_replicates">];              // INTEL
   let Args = [ExprArgument<"Value">];
   let Subjects = SubjectList<[IntelFPGAConstVar, IntelFPGALocalStaticSlaveMemVar,
                               Field], ErrorDiag>;
   let LangOpts = [SYCLIsDevice, SYCLIsHost, OpenCL, HLS]; // INTEL
-=======
-  let Spellings = [CXX11<"intelfpga","max_replicates">];
-  let Args = [ExprArgument<"Value">];
-  let Subjects = SubjectList<[IntelFPGAConstVar, IntelFPGALocalStaticSlaveMemVar,
-                              Field], ErrorDiag>;
-  let LangOpts = [SYCLIsDevice, SYCLIsHost];
->>>>>>> bbc77515
   let Documentation = [IntelFPGAMaxReplicatesAttrDocs];
   let AdditionalMembers = [{
     static unsigned getMinValue() {
@@ -2067,18 +1986,11 @@
 }
 
 def IntelFPGASimpleDualPort : Attr {
-<<<<<<< HEAD
   let Spellings = [CXX11<"intelfpga","simple_dual_port">, // INTEL
                    GNU<"simple_dual_port">];              // INTEL
   let Subjects = SubjectList<[IntelFPGAConstVar, IntelFPGALocalStaticSlaveMemVar,
                               Field], ErrorDiag>;
   let LangOpts = [SYCLIsDevice, SYCLIsHost, OpenCL, HLS]; // INTEL
-=======
-  let Spellings = [CXX11<"intelfpga","simple_dual_port">];
-  let Subjects = SubjectList<[IntelFPGAConstVar, IntelFPGALocalStaticSlaveMemVar,
-                              Field], ErrorDiag>;
-  let LangOpts = [SYCLIsDevice, SYCLIsHost];
->>>>>>> bbc77515
   let Documentation = [IntelFPGASimpleDualPortAttrDocs];
 }
 
@@ -2100,19 +2012,11 @@
 
 // Variadic integral arguments.
 def IntelFPGABankBits : Attr {
-<<<<<<< HEAD
   let Spellings = [CXX11<"intelfpga", "bank_bits">, GNU<"bank_bits">]; // INTEL
   let Args = [VariadicExprArgument<"Args">];
   let Subjects = SubjectList<[IntelFPGAConstVar, IntelFPGALocalStaticSlaveMemVar,
                               Field], ErrorDiag>;
   let LangOpts = [SYCLIsDevice, SYCLIsHost, OpenCL, HLS]; // INTEL
-=======
-  let Spellings = [CXX11<"intelfpga", "bank_bits">];
-  let Args = [VariadicExprArgument<"Args">];
-  let Subjects = SubjectList<[IntelFPGAConstVar, IntelFPGALocalStaticSlaveMemVar,
-                              Field], ErrorDiag>;
-  let LangOpts = [SYCLIsDevice, SYCLIsHost];
->>>>>>> bbc77515
   let Documentation = [IntelFPGABankBitsDocs];
   let AdditionalMembers = [{
     static unsigned getMinValue() {
@@ -2125,20 +2029,12 @@
 }
 
 def IntelFPGAForcePow2Depth : Attr {
-<<<<<<< HEAD
   let Spellings = [CXX11<"intelfpga","force_pow2_depth">, // INTEL
                    GNU<"force_pow2_depth">];              // INTEL
   let Args = [ExprArgument<"Value">];
   let Subjects = SubjectList<[IntelFPGAConstVar, IntelFPGALocalStaticSlaveMemVar,
                               Field], ErrorDiag>;
   let LangOpts = [SYCLIsDevice, SYCLIsHost, OpenCL, HLS]; // INTEL
-=======
-  let Spellings = [CXX11<"intelfpga","force_pow2_depth">];
-  let Args = [ExprArgument<"Value">];
-  let Subjects = SubjectList<[IntelFPGAConstVar, IntelFPGALocalStaticSlaveMemVar,
-                              Field], ErrorDiag>;
-  let LangOpts = [SYCLIsDevice, SYCLIsHost];
->>>>>>> bbc77515
   let Documentation = [IntelFPGAForcePow2DepthAttrDocs];
   let AdditionalMembers = [{
     static unsigned getMinValue() {
