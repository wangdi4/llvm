//==--- Attr.td - attribute definitions -----------------------------------===//
//
// Part of the LLVM Project, under the Apache License v2.0 with LLVM Exceptions.
// See https://llvm.org/LICENSE.txt for license information.
// SPDX-License-Identifier: Apache-2.0 WITH LLVM-exception
//
//===----------------------------------------------------------------------===//

// The documentation is organized by category. Attributes can have category-
// specific documentation that is collated within the larger document.
class DocumentationCategory<string name> {
  string Name = name;
  code Content = [{}];
}
def DocCatFunction : DocumentationCategory<"Function Attributes">;
def DocCatVariable : DocumentationCategory<"Variable Attributes">;
def DocCatField : DocumentationCategory<"Field Attributes">;
def DocCatType : DocumentationCategory<"Type Attributes">;
def DocCatStmt : DocumentationCategory<"Statement Attributes">;
def DocCatDecl : DocumentationCategory<"Declaration Attributes">;

// Attributes listed under the Undocumented category do not generate any public
// documentation. Ideally, this category should be used for internal-only
// attributes which contain no spellings.
def DocCatUndocumented : DocumentationCategory<"Undocumented">;

class DocDeprecated<string replacement = ""> {
  // If the Replacement field is empty, no replacement will be listed with the
  // documentation. Otherwise, the documentation will specify the attribute has
  // been superseded by this replacement.
  string Replacement = replacement;
}

// Specifies the documentation to be associated with the given category.
class Documentation {
  DocumentationCategory Category;
  code Content;

  // If the heading is empty, one may be picked automatically. If the attribute
  // only has one spelling, no heading is required as the attribute's sole
  // spelling is sufficient. If all spellings are semantically common, the
  // heading will be the semantic spelling. If the spellings are not
  // semantically common and no heading is provided, an error will be emitted.
  string Heading = "";

  // When set, specifies that the attribute is deprecated and can optionally
  // specify a replacement attribute.
  DocDeprecated Deprecated;
}

// Specifies that the attribute is explicitly undocumented. This can be a
// helpful placeholder for the attribute while working on the implementation,
// but should not be used once feature work has been completed.
def Undocumented : Documentation {
  let Category = DocCatUndocumented;
}

include "clang/Basic/AttrDocs.td"

// An attribute's subject is whatever it appertains to. In this file, it is
// more accurately a list of things that an attribute can appertain to. All
// Decls and Stmts are possibly AttrSubjects (even though the syntax may not
// allow attributes on a given Decl or Stmt).
class AttrSubject;

include "clang/Basic/DeclNodes.td"
include "clang/Basic/StmtNodes.td"

// A subset-subject is an AttrSubject constrained to operate only on some subset
// of that subject.
//
// The code fragment is a boolean expression that will confirm that the subject
// meets the requirements; the subject will have the name S, and will have the
// type specified by the base. It should be a simple boolean expression. The
// diagnostic string should be a comma-separated list of subject names.
class SubsetSubject<AttrSubject base, code check, string diag> : AttrSubject {
  AttrSubject Base = base;
  code CheckCode = check;
  string DiagSpelling = diag;
}

def LocalVar : SubsetSubject<Var,
                              [{S->hasLocalStorage() && !isa<ParmVarDecl>(S)}],
                              "local variables">;
def NonParmVar : SubsetSubject<Var,
                               [{S->getKind() != Decl::ParmVar}],
                               "variables">;
def NonLocalVar : SubsetSubject<Var,
                                [{!S->hasLocalStorage()}],
                                "variables with non-local storage">;
def NonBitField : SubsetSubject<Field,
                                [{!S->isBitField()}],
                                "non-bit-field non-static data members">;

def NonStaticCXXMethod : SubsetSubject<CXXMethod,
                                       [{!S->isStatic()}],
                                       "non-static member functions">;

def NonStaticNonConstCXXMethod
    : SubsetSubject<CXXMethod,
                    [{!S->isStatic() && !S->isConst()}],
                    "non-static non-const member functions">;

def ObjCInstanceMethod : SubsetSubject<ObjCMethod,
                                       [{S->isInstanceMethod()}],
                                       "Objective-C instance methods">;

def Struct : SubsetSubject<Record,
                           [{!S->isUnion()}], "structs">;

def TLSVar : SubsetSubject<Var,
                           [{S->getTLSKind() != 0}], "thread-local variables">;

def SharedVar : SubsetSubject<Var,
                              [{S->hasGlobalStorage() && !S->getTLSKind()}],
                              "global variables">;

def GlobalVar : SubsetSubject<Var,
                             [{S->hasGlobalStorage()}], "global variables">;

def InlineFunction : SubsetSubject<Function,
                             [{S->isInlineSpecified()}], "inline functions">;

def FunctionTmpl
    : SubsetSubject<Function, [{S->getTemplatedKind() ==
                                 FunctionDecl::TK_FunctionTemplate}],
                    "function templates">;

def ClassTmpl : SubsetSubject<CXXRecord, [{S->getDescribedClassTemplate()}],
                              "class templates">;

// FIXME: this hack is needed because DeclNodes.td defines the base Decl node
// type to be a class, not a definition. This makes it impossible to create an
// attribute subject which accepts a Decl. Normally, this is not a problem,
// because the attribute can have no Subjects clause to accomplish this. But in
// the case of a SubsetSubject, there's no way to express it without this hack.
def DeclBase : AttrSubject;
def FunctionLike : SubsetSubject<DeclBase,
                                 [{S->getFunctionType(false) != nullptr}],
                                 "functions, function pointers">;

def OpenCLKernelFunction
    : SubsetSubject<Function, [{S->hasAttr<OpenCLKernelAttr>()}],
                    "kernel functions">;

// HasFunctionProto is a more strict version of FunctionLike, so it should
// never be specified in a Subjects list along with FunctionLike (due to the
// inclusive nature of subject testing).
def HasFunctionProto : SubsetSubject<DeclBase,
                                     [{(S->getFunctionType(true) != nullptr &&
                              isa<FunctionProtoType>(S->getFunctionType())) ||
                                       isa<ObjCMethodDecl>(S) ||
                                       isa<BlockDecl>(S)}],
                                     "non-K&R-style functions">;

// A subject that matches the implicit object parameter of a non-static member
// function. Accepted as a function type attribute on the type of such a
// member function.
// FIXME: This does not actually ever match currently.
def ImplicitObjectParameter
    : SubsetSubject<Function, [{static_cast<void>(S), false}],
                    "implicit object parameters">;

// A single argument to an attribute
class Argument<string name, bit optional, bit fake = 0> {
  string Name = name;
  bit Optional = optional;

  /// A fake argument is used to store and serialize additional information
  /// in an attribute without actually changing its parsing or pretty-printing.
  bit Fake = fake;
}

class BoolArgument<string name, bit opt = 0, bit fake = 0> : Argument<name, opt,
                                                                      fake>;
class IdentifierArgument<string name, bit opt = 0> : Argument<name, opt>;
class IntArgument<string name, bit opt = 0> : Argument<name, opt>;
class StringArgument<string name, bit opt = 0> : Argument<name, opt>;
class ExprArgument<string name, bit opt = 0> : Argument<name, opt>;
class DeclArgument<DeclNode kind, string name, bit opt = 0, bit fake = 0>
    : Argument<name, opt, fake> {
  DeclNode Kind = kind;
}

// An argument of a OMPDeclareVariantAttr that represents the `match`
// clause of the declare variant by keeping the information (incl. nesting) in
// an OMPTraitInfo object.
//
// With some exceptions, the `match(<context-selector>)` clause looks roughly
// as follows:
//   context-selector := list<selector-set>
//       selector-set := <kind>={list<selector>}
//           selector := <kind>([score(<const-expr>):] list<trait>)
//              trait := <kind>
//
// The structure of an OMPTraitInfo object is a tree as defined below:
//
//   OMPTraitInfo     := {list<OMPTraitSet>}
//   OMPTraitSet      := {Kind, list<OMPTraitSelector>}
//   OMPTraitSelector := {Kind, Expr, list<OMPTraitProperty>}
//   OMPTraitProperty := {Kind}
//
class OMPTraitInfoArgument<string name> : Argument<name, 0>;

class TypeArgument<string name, bit opt = 0> : Argument<name, opt>;
class UnsignedArgument<string name, bit opt = 0> : Argument<name, opt>;
class VariadicUnsignedArgument<string name> : Argument<name, 1>;
class VariadicExprArgument<string name> : Argument<name, 1>;
class VariadicStringArgument<string name> : Argument<name, 1>;
class VariadicIdentifierArgument<string name> : Argument<name, 1>;

// Like VariadicUnsignedArgument except values are ParamIdx.
class VariadicParamIdxArgument<string name> : Argument<name, 1>;

// A list of identifiers matching parameters or ParamIdx indices.
class VariadicParamOrParamIdxArgument<string name> : Argument<name, 1>;

// Like VariadicParamIdxArgument but for a single function parameter index.
class ParamIdxArgument<string name, bit opt = 0> : Argument<name, opt>;

// A version of the form major.minor[.subminor].
class VersionArgument<string name, bit opt = 0> : Argument<name, opt>;

// This one's a doozy, so it gets its own special type
// It can be an unsigned integer, or a type. Either can
// be dependent.
class AlignedArgument<string name, bit opt = 0> : Argument<name, opt>;

// A bool argument with a default value
class DefaultBoolArgument<string name, bit default, bit fake = 0>
    : BoolArgument<name, 1, fake> {
  bit Default = default;
}

// An integer argument with a default value
class DefaultIntArgument<string name, int default> : IntArgument<name, 1> {
  int Default = default;
}

class DefaultUnsignedArgument<string name, int default> : UnsignedArgument<name, 1> {
  int Default = default;
}

// This argument is more complex, it includes the enumerator type name,
// a list of strings to accept, and a list of enumerators to map them to.
class EnumArgument<string name, string type, list<string> values,
                   list<string> enums, bit opt = 0, bit fake = 0>
    : Argument<name, opt, fake> {
  string Type = type;
  list<string> Values = values;
  list<string> Enums = enums;
}

// FIXME: There should be a VariadicArgument type that takes any other type
//        of argument and generates the appropriate type.
class VariadicEnumArgument<string name, string type, list<string> values,
                           list<string> enums> : Argument<name, 1>  {
  string Type = type;
  list<string> Values = values;
  list<string> Enums = enums;
}

// This handles one spelling of an attribute.
class Spelling<string name, string variety> {
  string Name = name;
  string Variety = variety;
}

class GNU<string name> : Spelling<name, "GNU">;
class Declspec<string name> : Spelling<name, "Declspec">;
class Microsoft<string name> : Spelling<name, "Microsoft">;
class CXX11<string namespace, string name, int version = 1>
    : Spelling<name, "CXX11"> {
  string Namespace = namespace;
  int Version = version;
}
class C2x<string namespace, string name, int version = 1>
    : Spelling<name, "C2x"> {
  string Namespace = namespace;
  int Version = version;
}

class Keyword<string name> : Spelling<name, "Keyword">;
class Pragma<string namespace, string name> : Spelling<name, "Pragma"> {
  string Namespace = namespace;
}

// The GCC spelling implies GNU<name>, CXX11<"gnu", name>, and optionally,
// C2x<"gnu", name>. This spelling should be used for any GCC-compatible
// attributes.
class GCC<string name, bit allowInC = 1> : Spelling<name, "GCC"> {
  bit AllowInC = allowInC;
}

// The Clang spelling implies GNU<name>, CXX11<"clang", name>, and optionally,
// C2x<"clang", name>. This spelling should be used for any Clang-specific
// attributes.
class Clang<string name, bit allowInC = 1> : Spelling<name, "Clang"> {
  bit AllowInC = allowInC;
}

class Accessor<string name, list<Spelling> spellings> {
  string Name = name;
  list<Spelling> Spellings = spellings;
}

class SubjectDiag<bit warn, bit intel_warn = 0> { // INTEL
  bit Warn = warn;
  bit IntelWarn = intel_warn; // INTEL
}
def WarnDiag : SubjectDiag<1>;
def ErrorDiag : SubjectDiag<0>;
// INTEL_CUSTOMIZATION
// Intel specific, allows converting a clang error to a warning in Intel mode.
def IntelWarnDiag : SubjectDiag<0, 1>;
// end INTEL_CUSTOMIZATION

class SubjectList<list<AttrSubject> subjects, SubjectDiag diag = WarnDiag,
                  string customDiag = ""> {
  list<AttrSubject> Subjects = subjects;
  SubjectDiag Diag = diag;
  string CustomDiag = customDiag;
}

class LangOpt<string name, code customCode = [{}], bit silentlyIgnore = 0> {
  // The language option to test; ignored when custom code is supplied.
  string Name = name;

  // If set to 1, the attribute is accepted but is silently ignored. This is
  // useful in multi-compilation situations like SYCL.
  bit SilentlyIgnore = silentlyIgnore;

  // A custom predicate, written as an expression evaluated in a context with
  // "LangOpts" bound.
  code CustomCode = customCode;
}

def MicrosoftExt : LangOpt<"MicrosoftExt">;
def Borland : LangOpt<"Borland">;
def CUDA : LangOpt<"CUDA">;
def HIP : LangOpt<"HIP">;
def SYCL : LangOpt<"SYCL">;
def SYCLIsDevice : LangOpt<"SYCLIsDevice">;
def SYCLIsHost : LangOpt<"SYCLIsHost">;
def SilentlyIgnoreSYCLIsHost : LangOpt<"SYCLIsHost", "", 1>;
def COnly : LangOpt<"", "!LangOpts.CPlusPlus">;
def CPlusPlus : LangOpt<"CPlusPlus">;
def OpenCL : LangOpt<"OpenCL">;
def RenderScript : LangOpt<"RenderScript">;
def ObjC : LangOpt<"ObjC">;
def BlocksSupported : LangOpt<"Blocks">;
def ObjCAutoRefCount : LangOpt<"ObjCAutoRefCount">;
def ObjCNonFragileRuntime
    : LangOpt<"", "LangOpts.ObjCRuntime.allowsClassStubs()">;

def HLS : LangOpt<"HLS">; // INTEL

// Language option for CMSE extensions
def Cmse : LangOpt<"Cmse">;

// Defines targets for target-specific attributes. Empty lists are unchecked.
class TargetSpec {
  // Specifies Architectures for which the target applies, based off the
  // ArchType enumeration in Triple.h.
  list<string> Arches = [];
  // Specifies Operating Systems for which the target applies, based off the
  // OSType enumeration in Triple.h
  list<string> OSes;
  // Specifies Object Formats for which the target applies, based off the
  // ObjectFormatType enumeration in Triple.h
  list<string> ObjectFormats;
  // A custom predicate, written as an expression evaluated in a context
  // with the following declarations in scope:
  //   const clang::TargetInfo &Target;
  //   const llvm::Triple &T = Target.getTriple();
  code CustomCode = [{}];
}

class TargetArch<list<string> arches> : TargetSpec {
  let Arches = arches;
}
def TargetARM : TargetArch<["arm", "thumb", "armeb", "thumbeb"]>;
def TargetAArch64 : TargetArch<["aarch64"]>;
def TargetAnyArm : TargetArch<!listconcat(TargetARM.Arches, TargetAArch64.Arches)>;
def TargetAVR : TargetArch<["avr"]>;
def TargetBPF : TargetArch<["bpfel", "bpfeb"]>;
def TargetMips32 : TargetArch<["mips", "mipsel"]>;
def TargetAnyMips : TargetArch<["mips", "mipsel", "mips64", "mips64el"]>;
def TargetMSP430 : TargetArch<["msp430"]>;
def TargetM68k : TargetArch<["m68k"]>;
def TargetRISCV : TargetArch<["riscv32", "riscv64"]>;
def TargetX86 : TargetArch<["x86"]>;
def TargetAnyX86 : TargetArch<["x86", "x86_64"]>;
def TargetWebAssembly : TargetArch<["wasm32", "wasm64"]>;
def TargetHasDLLImportExport : TargetSpec {
  let CustomCode = [{ Target.getTriple().hasDLLImportExport() }];
}
def TargetItaniumCXXABI : TargetSpec {
  let CustomCode = [{ Target.getCXXABI().isItaniumFamily() }];
}
def TargetMicrosoftCXXABI : TargetArch<["x86", "x86_64", "arm", "thumb", "aarch64"]> {
  let CustomCode = [{ Target.getCXXABI().isMicrosoft() }];
}
def TargetELF : TargetSpec {
  let ObjectFormats = ["ELF"];
}

def TargetSupportsInitPriority : TargetSpec {
  let CustomCode = [{ !Target.getTriple().isOSzOS() }];
}
// Attribute subject match rules that are used for #pragma clang attribute.
//
// A instance of AttrSubjectMatcherRule represents an individual match rule.
// An individual match rule can correspond to a number of different attribute
// subjects, e.g. "record" matching rule corresponds to the Record and
// CXXRecord attribute subjects.
//
// Match rules are used in the subject list of the #pragma clang attribute.
// Match rules can have sub-match rules that are instances of
// AttrSubjectMatcherSubRule. A sub-match rule can correspond to a number
// of different attribute subjects, and it can have a negated spelling as well.
// For example, "variable(unless(is_parameter))" matching rule corresponds to
// the NonParmVar attribute subject.
class AttrSubjectMatcherSubRule<string name, list<AttrSubject> subjects,
                                bit negated = 0> {
  string Name = name;
  list<AttrSubject> Subjects = subjects;
  bit Negated = negated;
  // Lists language options, one of which is required to be true for the
  // attribute to be applicable. If empty, the language options are taken
  // from the parent matcher rule.
  list<LangOpt> LangOpts = [];
}
class AttrSubjectMatcherRule<string name, list<AttrSubject> subjects,
                             list<AttrSubjectMatcherSubRule> subrules = []> {
  string Name = name;
  list<AttrSubject> Subjects = subjects;
  list<AttrSubjectMatcherSubRule> Constraints = subrules;
  // Lists language options, one of which is required to be true for the
  // attribute to be applicable. If empty, no language options are required.
  list<LangOpt> LangOpts = [];
}

// function(is_member)
def SubRuleForCXXMethod : AttrSubjectMatcherSubRule<"is_member", [CXXMethod]> {
  let LangOpts = [CPlusPlus];
}
def SubjectMatcherForFunction : AttrSubjectMatcherRule<"function", [Function], [
  SubRuleForCXXMethod
]>;
// hasType is abstract, it should be used with one of the sub-rules.
def SubjectMatcherForType : AttrSubjectMatcherRule<"hasType", [], [
  AttrSubjectMatcherSubRule<"functionType", [FunctionLike]>

  // FIXME: There's a matcher ambiguity with objc methods and blocks since
  // functionType excludes them but functionProtoType includes them.
  // AttrSubjectMatcherSubRule<"functionProtoType", [HasFunctionProto]>
]>;
def SubjectMatcherForTypedef : AttrSubjectMatcherRule<"type_alias",
                                                      [TypedefName]>;
def SubjectMatcherForRecord : AttrSubjectMatcherRule<"record", [Record,
                                                                CXXRecord], [
  // unless(is_union)
  AttrSubjectMatcherSubRule<"is_union", [Struct], 1>
]>;
def SubjectMatcherForEnum : AttrSubjectMatcherRule<"enum", [Enum]>;
def SubjectMatcherForEnumConstant : AttrSubjectMatcherRule<"enum_constant",
                                                           [EnumConstant]>;
def SubjectMatcherForVar : AttrSubjectMatcherRule<"variable", [Var], [
  AttrSubjectMatcherSubRule<"is_thread_local", [TLSVar]>,
  AttrSubjectMatcherSubRule<"is_global", [GlobalVar]>,
  AttrSubjectMatcherSubRule<"is_local", [LocalVar]>,
  AttrSubjectMatcherSubRule<"is_parameter", [ParmVar]>,
  // unless(is_parameter)
  AttrSubjectMatcherSubRule<"is_parameter", [NonParmVar], 1>
]>;
def SubjectMatcherForField : AttrSubjectMatcherRule<"field", [Field]>;
def SubjectMatcherForNamespace : AttrSubjectMatcherRule<"namespace",
                                                        [Namespace]> {
  let LangOpts = [CPlusPlus];
}
def SubjectMatcherForObjCInterface : AttrSubjectMatcherRule<"objc_interface",
                                                            [ObjCInterface]> {
  let LangOpts = [ObjC];
}
def SubjectMatcherForObjCProtocol : AttrSubjectMatcherRule<"objc_protocol",
                                                           [ObjCProtocol]> {
  let LangOpts = [ObjC];
}
def SubjectMatcherForObjCCategory : AttrSubjectMatcherRule<"objc_category",
                                                           [ObjCCategory]> {
  let LangOpts = [ObjC];
}
def SubjectMatcherForObjCImplementation :
    AttrSubjectMatcherRule<"objc_implementation", [ObjCImpl]> {
  let LangOpts = [ObjC];
}
def SubjectMatcherForObjCMethod : AttrSubjectMatcherRule<"objc_method",
                                                         [ObjCMethod], [
  AttrSubjectMatcherSubRule<"is_instance", [ObjCInstanceMethod]>
]> {
  let LangOpts = [ObjC];
}
def SubjectMatcherForObjCProperty : AttrSubjectMatcherRule<"objc_property",
                                                           [ObjCProperty]> {
  let LangOpts = [ObjC];
}
def SubjectMatcherForBlock : AttrSubjectMatcherRule<"block", [Block]> {
  let LangOpts = [BlocksSupported];
}

// Aggregate attribute subject match rules are abstract match rules that can't
// be used directly in #pragma clang attribute. Instead, users have to use
// subject match rules that correspond to attribute subjects that derive from
// the specified subject.
class AttrSubjectMatcherAggregateRule<AttrSubject subject> {
  AttrSubject Subject = subject;
}

def SubjectMatcherForNamed : AttrSubjectMatcherAggregateRule<Named>;

class Attr {
  // The various ways in which an attribute can be spelled in source
  list<Spelling> Spellings;
  // The things to which an attribute can appertain
  SubjectList Subjects;
  // The arguments allowed on an attribute
  list<Argument> Args = [];
  // Accessors which should be generated for the attribute.
  list<Accessor> Accessors = [];
  // Set to true for attributes with arguments which require delayed parsing.
  bit LateParsed = 0;
  // Set to false to prevent an attribute from being propagated from a template
  // to the instantiation.
  bit Clone = 1;
  // Set to true for attributes which must be instantiated within templates
  bit TemplateDependent = 0;
  // Set to true for attributes that have a corresponding AST node.
  bit ASTNode = 1;
  // Set to true for attributes which have handler in Sema.
  bit SemaHandler = 1;
  // Set to true if this attribute doesn't need custom handling in Sema.
  bit SimpleHandler = 0;
  // Set to true for attributes that are completely ignored.
  bit Ignored = 0;
  // Set to true if the attribute's parsing does not match its semantic
  // content. Eg) It parses 3 args, but semantically takes 4 args.  Opts out of
  // common attribute error checking.
  bit HasCustomParsing = 0;
  // Set to true if the statement attribute is instantiation dependent and uses
  // custom TreeTransform logic for template instantiation.
  bit IsStmtDependent = 0;
  // Set to true if all of the attribute's arguments should be parsed in an
  // unevaluated context.
  bit ParseArgumentsAsUnevaluated = 0;
  // Set to true if this attribute meaningful when applied to or inherited
  // in a class template definition.
  bit MeaningfulToClassTemplateDefinition = 0;
  // Set to true if this attribute can be used with '#pragma clang attribute'.
  // By default, an attribute is supported by the '#pragma clang attribute'
  // only when:
  // - It has a subject list whose subjects can be represented using subject
  //   match rules.
  // - It has GNU/CXX11 spelling and doesn't require delayed parsing.
  bit PragmaAttributeSupport;
  // Lists language options, one of which is required to be true for the
  // attribute to be applicable. If empty, no language options are required.
  list<LangOpt> LangOpts = [];
  // Any additional text that should be included verbatim in the class.
  // Note: Any additional data members will leak and should be constructed
  // externally on the ASTContext.
  code AdditionalMembers = [{}];
  // Any documentation that should be associated with the attribute. Since an
  // attribute may be documented under multiple categories, more than one
  // Documentation entry may be listed.
  list<Documentation> Documentation;
  // The SYCL specification allows attributes on lambdas as a nonconforming
  // extension to C++. The attributes are written in the type position but will
  // be applied to the generated function declaration rather than type. Setting
  // this bit to 1 opts an attribute into this nonconforming extension. New
  // attributes should not set this bit unless the attribute is required by the
  // SYCL specification. This bit only applies to the [[]] spelling of an
  // attribute and has no effect on any other spellings.
  bit SupportsNonconformingLambdaSyntax = 0;
}

/// Used to define a set of mutually exclusive attributes.
class MutualExclusions<list<Attr> Ex> {
  list<Attr> Exclusions = Ex;
}

/// A type attribute is not processed on a declaration or a statement.
class TypeAttr : Attr;

/// A stmt attribute is not processed on a declaration or a type.
class StmtAttr : Attr;

/// An inheritable attribute is inherited by later redeclarations.
class InheritableAttr : Attr {
  // Set to true if this attribute can be duplicated on a subject when inheriting
  // attributes from prior declarations.
  bit InheritEvenIfAlreadyPresent = 0;
}

/// Some attributes, like calling conventions, can appear in either the
/// declaration or the type position. These attributes are morally type
/// attributes, but have historically been written on declarations.
class DeclOrTypeAttr : InheritableAttr;

/// A attribute is either a declaration attribute or a statement attribute.
class DeclOrStmtAttr : InheritableAttr;

/// A target-specific attribute.  This class is meant to be used as a mixin
/// with InheritableAttr or Attr depending on the attribute's needs.
class TargetSpecificAttr<TargetSpec target> {
  TargetSpec Target = target;
  // Attributes are generally required to have unique spellings for their names
  // so that the parser can determine what kind of attribute it has parsed.
  // However, target-specific attributes are special in that the attribute only
  // "exists" for a given target. So two target-specific attributes can share
  // the same name when they exist in different targets. To support this, a
  // Kind can be explicitly specified for a target-specific attribute. This
  // corresponds to the ParsedAttr::AT_* enum that is generated and it
  // should contain a shared value between the attributes.
  //
  // Target-specific attributes which use this feature should ensure that the
  // spellings match exactly between the attributes, and if the arguments or
  // subjects differ, should specify HasCustomParsing = 1 and implement their
  // own parsing and semantic handling requirements as-needed.
  string ParseKind;
}

/// An inheritable parameter attribute is inherited by later
/// redeclarations, even when it's written on a parameter.
class InheritableParamAttr : InheritableAttr;

/// An attribute which changes the ABI rules for a specific parameter.
class ParameterABIAttr : InheritableParamAttr {
  let Subjects = SubjectList<[ParmVar]>;
}

/// An ignored attribute, which we parse but discard with no checking.
class IgnoredAttr : Attr {
  let Ignored = 1;
  let ASTNode = 0;
  let SemaHandler = 0;
  let Documentation = [Undocumented];
}

//
// Attributes begin here
//

def AbiTag : Attr {
  let Spellings = [GCC<"abi_tag", /*AllowInC*/0>];
  let Args = [VariadicStringArgument<"Tags">];
  let Subjects = SubjectList<[Struct, Var, Function, Namespace], ErrorDiag>;
  let MeaningfulToClassTemplateDefinition = 1;
  let Documentation = [AbiTagsDocs];
}

def AddressSpace : TypeAttr {
  let Spellings = [Clang<"address_space">];
  let Args = [IntArgument<"AddressSpace">];
  let Documentation = [Undocumented];
}

def Alias : Attr {
  let Spellings = [GCC<"alias">];
  let Args = [StringArgument<"Aliasee">];
  let Subjects = SubjectList<[Function, GlobalVar], WarnDiag>;//***INTEL
  let Documentation = [Undocumented];
}

def BuiltinAlias : Attr {
  let Spellings = [CXX11<"clang", "builtin_alias">,
                   C2x<"clang", "builtin_alias">,
                   GNU<"clang_builtin_alias">];
  let Args = [IdentifierArgument<"BuiltinName">];
  let Subjects = SubjectList<[Function], ErrorDiag>;
  let Documentation = [BuiltinAliasDocs];
}

def ArmBuiltinAlias : InheritableAttr, TargetSpecificAttr<TargetAnyArm> {
  let Spellings = [Clang<"__clang_arm_builtin_alias">];
  let Args = [IdentifierArgument<"BuiltinName">];
  let Subjects = SubjectList<[Function], ErrorDiag>;
  let Documentation = [ArmBuiltinAliasDocs];
}

def Aligned : InheritableAttr {
  let Spellings = [GCC<"aligned">, Declspec<"align">, Keyword<"alignas">,
                   Keyword<"_Alignas">];
  let Args = [AlignedArgument<"Alignment", 1>];
  let Accessors = [Accessor<"isGNU", [GCC<"aligned">]>,
                   Accessor<"isC11", [Keyword<"_Alignas">]>,
                   Accessor<"isAlignas", [Keyword<"alignas">,
                                          Keyword<"_Alignas">]>,
                   Accessor<"isDeclspec",[Declspec<"align">]>];
  let Documentation = [Undocumented];
}

def AlignValue : Attr {
  let Spellings = [
    // Unfortunately, this is semantically an assertion, not a directive
    // (something else must ensure the alignment), so aligned_value is a
    // probably a better name. We might want to add an aligned_value spelling in
    // the future (and a corresponding C++ attribute), but this can be done
    // later once we decide if we also want them to have slightly-different
    // semantics than Intel's align_value.
    //
    // Does not get a [[]] spelling because the attribute is not exposed as such
    // by Intel.
    GNU<"align_value">
    // Intel's compiler on Windows also supports:
    // , Declspec<"align_value">
  ];
  let Args = [ExprArgument<"Alignment">];
  let Subjects = SubjectList<[Var, TypedefName]>;
  let Documentation = [AlignValueDocs];
}

def AlignMac68k : InheritableAttr {
  // This attribute has no spellings as it is only ever created implicitly.
  let Spellings = [];
  let SemaHandler = 0;
  let Documentation = [Undocumented];
}

def AlignNatural : InheritableAttr {
  // This attribute has no spellings as it is only ever created implicitly.
  let Spellings = [];
  let SemaHandler = 0;
  let Documentation = [Undocumented];
}

def AlwaysInline : InheritableAttr {
  let Spellings = [GCC<"always_inline">, Keyword<"__forceinline">];
  let Subjects = SubjectList<[Function]>;
  let Documentation = [AlwaysInlineDocs];
}

def Artificial : InheritableAttr {
  let Spellings = [GCC<"artificial">];
  let Subjects = SubjectList<[InlineFunction]>;
  let Documentation = [ArtificialDocs];
  let SimpleHandler = 1;
}

def XRayInstrument : InheritableAttr {
  let Spellings = [Clang<"xray_always_instrument">,
                   Clang<"xray_never_instrument">];
  let Subjects = SubjectList<[Function, ObjCMethod]>;
  let Accessors = [Accessor<"alwaysXRayInstrument",
                     [Clang<"xray_always_instrument">]>,
                   Accessor<"neverXRayInstrument",
                     [Clang<"xray_never_instrument">]>];
  let Documentation = [XRayDocs];
  let SimpleHandler = 1;
}

def XRayLogArgs : InheritableAttr {
  let Spellings = [Clang<"xray_log_args">];
  let Subjects = SubjectList<[Function, ObjCMethod]>;
  // This argument is a count not an index, so it has the same encoding (base
  // 1 including C++ implicit this parameter) at the source and LLVM levels of
  // representation, so ParamIdxArgument is inappropriate.  It is never used
  // at the AST level of representation, so it never needs to be adjusted not
  // to include any C++ implicit this parameter.  Thus, we just store it and
  // use it as an unsigned that never needs adjustment.
  let Args = [UnsignedArgument<"ArgumentCount">];
  let Documentation = [XRayDocs];
}

def PatchableFunctionEntry
    : InheritableAttr,
      TargetSpecificAttr<TargetArch<
          ["aarch64", "aarch64_be", "riscv32", "riscv64", "x86", "x86_64"]>> {
  let Spellings = [GCC<"patchable_function_entry">];
  let Subjects = SubjectList<[Function, ObjCMethod]>;
  let Args = [UnsignedArgument<"Count">, DefaultIntArgument<"Offset", 0>];
  let Documentation = [PatchableFunctionEntryDocs];
}

def TLSModel : InheritableAttr {
  let Spellings = [GCC<"tls_model">];
  let Subjects = SubjectList<[TLSVar], IntelWarnDiag>; // INTEL
  let Args = [StringArgument<"Model">];
  let Documentation = [TLSModelDocs];
}

def AnalyzerNoReturn : InheritableAttr {
  // TODO: should this attribute be exposed with a [[]] spelling under the clang
  // vendor namespace, or should it use a vendor namespace specific to the
  // analyzer?
  let Spellings = [GNU<"analyzer_noreturn">];
  // TODO: Add subject list.
  let Documentation = [Undocumented];
}

def Annotate : InheritableParamAttr {
  let Spellings = [Clang<"annotate">];
  let Args = [StringArgument<"Annotation">, VariadicExprArgument<"Args">];
  // Ensure that the annotate attribute can be used with
  // '#pragma clang attribute' even though it has no subject list.
  let AdditionalMembers = [{
  static AnnotateAttr *Create(ASTContext &Ctx, llvm::StringRef Annotation, \
              const AttributeCommonInfo &CommonInfo) {
    return AnnotateAttr::Create(Ctx, Annotation, nullptr, 0, CommonInfo);
  }
  static AnnotateAttr *CreateImplicit(ASTContext &Ctx, llvm::StringRef Annotation, \
              const AttributeCommonInfo &CommonInfo = {SourceRange{}}) {
    return AnnotateAttr::CreateImplicit(Ctx, Annotation, nullptr, 0, CommonInfo);
  }
  }];
  let PragmaAttributeSupport = 1;
  let Documentation = [Undocumented];
}

def ARMInterrupt : InheritableAttr, TargetSpecificAttr<TargetARM> {
  // NOTE: If you add any additional spellings, M68kInterrupt's,
  // MSP430Interrupt's, MipsInterrupt's and AnyX86Interrupt's spellings
  // must match.
  let Spellings = [GCC<"interrupt">];
  let Args = [EnumArgument<"Interrupt", "InterruptType",
                           ["IRQ", "FIQ", "SWI", "ABORT", "UNDEF", ""],
                           ["IRQ", "FIQ", "SWI", "ABORT", "UNDEF", "Generic"],
                           1>];
  let ParseKind = "Interrupt";
  let HasCustomParsing = 1;
  let Documentation = [ARMInterruptDocs];
}

def AVRInterrupt : InheritableAttr, TargetSpecificAttr<TargetAVR> {
  let Spellings = [GCC<"interrupt">];
  let Subjects = SubjectList<[Function]>;
  let ParseKind = "Interrupt";
  let Documentation = [AVRInterruptDocs];
}

def AVRSignal : InheritableAttr, TargetSpecificAttr<TargetAVR> {
  let Spellings = [GCC<"signal">];
  let Subjects = SubjectList<[Function]>;
  let Documentation = [AVRSignalDocs];
}

def AsmLabel : InheritableAttr {
  let Spellings = [Keyword<"asm">, Keyword<"__asm__">];
  let Args = [
    // Label specifies the mangled name for the decl.
    StringArgument<"Label">,

    // IsLiteralLabel specifies whether the label is literal (i.e. suppresses
    // the global C symbol prefix) or not. If not, the mangle-suppression prefix
    // ('\01') is omitted from the decl name at the LLVM IR level.
    //
    // Non-literal labels are used by some external AST sources like LLDB.
    BoolArgument<"IsLiteralLabel", /*optional=*/0, /*fake=*/1>
  ];
  let SemaHandler = 0;
  let Documentation = [AsmLabelDocs];
  let AdditionalMembers =
[{
bool isEquivalent(AsmLabelAttr *Other) const {
  return getLabel() == Other->getLabel() && getIsLiteralLabel() == Other->getIsLiteralLabel();
}
}];
}

def Availability : InheritableAttr {
  let Spellings = [Clang<"availability">];
  let Args = [IdentifierArgument<"platform">, VersionArgument<"introduced">,
              VersionArgument<"deprecated">, VersionArgument<"obsoleted">,
              BoolArgument<"unavailable">, StringArgument<"message">,
              BoolArgument<"strict">, StringArgument<"replacement">,
              IntArgument<"priority">];
  let AdditionalMembers =
[{static llvm::StringRef getPrettyPlatformName(llvm::StringRef Platform) {
    return llvm::StringSwitch<llvm::StringRef>(Platform)
             .Case("android", "Android")
             .Case("ios", "iOS")
             .Case("macos", "macOS")
             .Case("tvos", "tvOS")
             .Case("watchos", "watchOS")
             .Case("ios_app_extension", "iOS (App Extension)")
             .Case("macos_app_extension", "macOS (App Extension)")
             .Case("tvos_app_extension", "tvOS (App Extension)")
             .Case("watchos_app_extension", "watchOS (App Extension)")
             .Case("maccatalyst", "macCatalyst")
             .Case("maccatalyst_app_extension", "macCatalyst (App Extension)")
             .Case("swift", "Swift")
             .Default(llvm::StringRef());
}
static llvm::StringRef getPlatformNameSourceSpelling(llvm::StringRef Platform) {
    return llvm::StringSwitch<llvm::StringRef>(Platform)
             .Case("ios", "iOS")
             .Case("macos", "macOS")
             .Case("tvos", "tvOS")
             .Case("watchos", "watchOS")
             .Case("ios_app_extension", "iOSApplicationExtension")
             .Case("macos_app_extension", "macOSApplicationExtension")
             .Case("tvos_app_extension", "tvOSApplicationExtension")
             .Case("watchos_app_extension", "watchOSApplicationExtension")
             .Case("maccatalyst", "macCatalyst")
             .Case("maccatalyst_app_extension", "macCatalystApplicationExtension")
             .Case("zos", "z/OS")
             .Default(Platform);
}
static llvm::StringRef canonicalizePlatformName(llvm::StringRef Platform) {
    return llvm::StringSwitch<llvm::StringRef>(Platform)
             .Case("iOS", "ios")
             .Case("macOS", "macos")
             .Case("tvOS", "tvos")
             .Case("watchOS", "watchos")
             .Case("iOSApplicationExtension", "ios_app_extension")
             .Case("macOSApplicationExtension", "macos_app_extension")
             .Case("tvOSApplicationExtension", "tvos_app_extension")
             .Case("watchOSApplicationExtension", "watchos_app_extension")
             .Case("macCatalyst", "maccatalyst")
             .Case("macCatalystApplicationExtension", "maccatalyst_app_extension")
             .Default(Platform);
} }];
  let HasCustomParsing = 1;
  let InheritEvenIfAlreadyPresent = 1;
  let Subjects = SubjectList<[Named]>;
  let Documentation = [AvailabilityDocs];
}

def ExternalSourceSymbol : InheritableAttr {
  let Spellings = [Clang<"external_source_symbol">];
  let Args = [StringArgument<"language", 1>,
              StringArgument<"definedIn", 1>,
              BoolArgument<"generatedDeclaration", 1>];
  let HasCustomParsing = 1;
  let Subjects = SubjectList<[Named]>;
  let Documentation = [ExternalSourceSymbolDocs];
}

def Blocks : InheritableAttr {
  let Spellings = [Clang<"blocks">];
  let Args = [EnumArgument<"Type", "BlockType", ["byref"], ["ByRef"]>];
  let Documentation = [Undocumented];
}

def Bounded : IgnoredAttr {
  // Does not have a [[]] spelling because the attribute is ignored.
  let Spellings = [GNU<"bounded">];
}

def CarriesDependency : InheritableParamAttr {
  let Spellings = [GNU<"carries_dependency">,
                   CXX11<"","carries_dependency", 200809>];
  let Subjects = SubjectList<[ParmVar, ObjCMethod, Function], ErrorDiag>;
  let Documentation = [CarriesDependencyDocs];
}

def CDecl : DeclOrTypeAttr {
  let Spellings = [GCC<"cdecl">, Keyword<"__cdecl">, Keyword<"_cdecl">];
//  let Subjects = [Function, ObjCMethod];
  let Documentation = [Undocumented];
}

// cf_audited_transfer indicates that the given function has been
// audited and has been marked with the appropriate cf_consumed and
// cf_returns_retained attributes.  It is generally applied by
// '#pragma clang arc_cf_code_audited' rather than explicitly.
def CFAuditedTransfer : InheritableAttr {
  let Spellings = [Clang<"cf_audited_transfer">];
  let Subjects = SubjectList<[Function], ErrorDiag>;
  let Documentation = [Undocumented];
  let SimpleHandler = 1;
}

// cf_unknown_transfer is an explicit opt-out of cf_audited_transfer.
// It indicates that the function has unknown or unautomatable
// transfer semantics.
def CFUnknownTransfer : InheritableAttr {
  let Spellings = [Clang<"cf_unknown_transfer">];
  let Subjects = SubjectList<[Function], ErrorDiag>;
  let Documentation = [Undocumented];
  let SimpleHandler = 1;
}
def : MutualExclusions<[CFAuditedTransfer, CFUnknownTransfer]>;

def CFReturnsRetained : InheritableAttr {
  let Spellings = [Clang<"cf_returns_retained">];
//  let Subjects = SubjectList<[ObjCMethod, ObjCProperty, Function]>;
  let Documentation = [RetainBehaviorDocs];
}

def CFReturnsNotRetained : InheritableAttr {
  let Spellings = [Clang<"cf_returns_not_retained">];
//  let Subjects = SubjectList<[ObjCMethod, ObjCProperty, Function]>;
  let Documentation = [RetainBehaviorDocs];
}

def CFConsumed : InheritableParamAttr {
  let Spellings = [Clang<"cf_consumed">];
  let Subjects = SubjectList<[ParmVar]>;
  let Documentation = [RetainBehaviorDocs];
}

// OSObject-based attributes.
def OSConsumed : InheritableParamAttr {
  let Spellings = [Clang<"os_consumed">];
  let Subjects = SubjectList<[ParmVar]>;
  let Documentation = [RetainBehaviorDocs];
}

def OSReturnsRetained : InheritableAttr {
  let Spellings = [Clang<"os_returns_retained">];
  let Subjects = SubjectList<[Function, ObjCMethod, ObjCProperty, ParmVar]>;
  let Documentation = [RetainBehaviorDocs];
}

def OSReturnsNotRetained : InheritableAttr {
  let Spellings = [Clang<"os_returns_not_retained">];
  let Subjects = SubjectList<[Function, ObjCMethod, ObjCProperty, ParmVar]>;
  let Documentation = [RetainBehaviorDocs];
}

def OSReturnsRetainedOnZero : InheritableAttr {
  let Spellings = [Clang<"os_returns_retained_on_zero">];
  let Subjects = SubjectList<[ParmVar]>;
  let Documentation = [RetainBehaviorDocs];
}

def OSReturnsRetainedOnNonZero : InheritableAttr {
  let Spellings = [Clang<"os_returns_retained_on_non_zero">];
  let Subjects = SubjectList<[ParmVar]>;
  let Documentation = [RetainBehaviorDocs];
}

def OSConsumesThis : InheritableAttr {
  let Spellings = [Clang<"os_consumes_this">];
  let Subjects = SubjectList<[NonStaticCXXMethod]>;
  let Documentation = [RetainBehaviorDocs];
  let SimpleHandler = 1;
}

def Cleanup : InheritableAttr {
  let Spellings = [GCC<"cleanup">];
  let Args = [DeclArgument<Function, "FunctionDecl">];
  let Subjects = SubjectList<[LocalVar]>;
  let Documentation = [Undocumented];
}

def CmseNSEntry : InheritableAttr, TargetSpecificAttr<TargetARM> {
  let Spellings = [GNU<"cmse_nonsecure_entry">];
  let Subjects = SubjectList<[Function]>;
  let LangOpts = [Cmse];
  let Documentation = [ArmCmseNSEntryDocs];
}

def CmseNSCall : TypeAttr, TargetSpecificAttr<TargetARM> {
  let Spellings = [GNU<"cmse_nonsecure_call">];
  let LangOpts = [Cmse];
  let Documentation = [ArmCmseNSCallDocs];
}

def Cold : InheritableAttr {
  let Spellings = [GCC<"cold">];
  let Subjects = SubjectList<[Function]>;
  let Documentation = [Undocumented];
  let SimpleHandler = 1;
}

def Common : InheritableAttr {
  let Spellings = [GCC<"common">];
  let Subjects = SubjectList<[Var]>;
  let Documentation = [Undocumented];
}

def Const : InheritableAttr {
  let Spellings = [GCC<"const">, GCC<"__const">];
  let Documentation = [Undocumented];
  let SimpleHandler = 1;
}

def ConstInit : InheritableAttr {
  // This attribute does not have a C [[]] spelling because it requires the
  // CPlusPlus language option.
  let Spellings = [Keyword<"constinit">,
                   Clang<"require_constant_initialization", 0>];
  let Subjects = SubjectList<[GlobalVar], ErrorDiag>;
  let Accessors = [Accessor<"isConstinit", [Keyword<"constinit">]>];
  let Documentation = [ConstInitDocs];
  let LangOpts = [CPlusPlus];
  let SimpleHandler = 1;
}

def Constructor : InheritableAttr {
  let Spellings = [GCC<"constructor">];
  let Args = [DefaultIntArgument<"Priority", 65535>];
  let Subjects = SubjectList<[Function]>;
  let Documentation = [Undocumented];
}

def CPUSpecific : InheritableAttr {
  let Spellings = [Clang<"cpu_specific">, Declspec<"cpu_specific">];
  let Args = [VariadicIdentifierArgument<"Cpus">];
  let Subjects = SubjectList<[Function]>;
  let Documentation = [CPUSpecificCPUDispatchDocs];
  let AdditionalMembers = [{
    IdentifierInfo *getCPUName(unsigned Index) const {
      return *(cpus_begin() + Index);
    }
  }];
}

def CPUDispatch : InheritableAttr {
  let Spellings = [Clang<"cpu_dispatch">, Declspec<"cpu_dispatch">];
  let Args = [VariadicIdentifierArgument<"Cpus">];
  let Subjects = SubjectList<[Function]>;
  let Documentation = [CPUSpecificCPUDispatchDocs];
}

// CUDA attributes are spelled __attribute__((attr)) or __declspec(__attr__),
// and they do not receive a [[]] spelling.
def CUDAConstant : InheritableAttr {
  let Spellings = [GNU<"constant">, Declspec<"__constant__">];
  let Subjects = SubjectList<[Var]>;
  let LangOpts = [CUDA];
  let Documentation = [Undocumented];
}

def CUDACudartBuiltin : IgnoredAttr {
  let Spellings = [GNU<"cudart_builtin">, Declspec<"__cudart_builtin__">];
  let LangOpts = [CUDA];
}

def CUDADevice : InheritableAttr {
  let Spellings = [GNU<"device">, Declspec<"__device__">];
  let Subjects = SubjectList<[Function, Var]>;
  let LangOpts = [CUDA];
  let Documentation = [Undocumented];
}

def CUDADeviceBuiltin : IgnoredAttr {
  let Spellings = [GNU<"device_builtin">, Declspec<"__device_builtin__">];
  let LangOpts = [CUDA];
}

def CUDADeviceBuiltinSurfaceType : InheritableAttr {
  let Spellings = [GNU<"device_builtin_surface_type">,
                   Declspec<"__device_builtin_surface_type__">];
  let LangOpts = [CUDA];
  let Subjects = SubjectList<[CXXRecord]>;
  let Documentation = [CUDADeviceBuiltinSurfaceTypeDocs];
  let MeaningfulToClassTemplateDefinition = 1;
  let SimpleHandler = 1;
}

def CUDADeviceBuiltinTextureType : InheritableAttr {
  let Spellings = [GNU<"device_builtin_texture_type">,
                   Declspec<"__device_builtin_texture_type__">];
  let LangOpts = [CUDA];
  let Subjects = SubjectList<[CXXRecord]>;
  let Documentation = [CUDADeviceBuiltinTextureTypeDocs];
  let MeaningfulToClassTemplateDefinition = 1;
  let SimpleHandler = 1;
}
def : MutualExclusions<[CUDADeviceBuiltinSurfaceType,
                        CUDADeviceBuiltinTextureType]>;

def CUDAGlobal : InheritableAttr {
  let Spellings = [GNU<"global">, Declspec<"__global__">];
  let Subjects = SubjectList<[Function]>;
  let LangOpts = [CUDA];
  let Documentation = [Undocumented];
}
def : MutualExclusions<[CUDADevice, CUDAGlobal]>;

def CUDAHost : InheritableAttr {
  let Spellings = [GNU<"host">, Declspec<"__host__">];
  let Subjects = SubjectList<[Function]>;
  let LangOpts = [CUDA];
  let Documentation = [Undocumented];
  let SimpleHandler = 1;
}
def : MutualExclusions<[CUDAGlobal, CUDAHost]>;

def HIPManaged : InheritableAttr {
  let Spellings = [GNU<"managed">, Declspec<"__managed__">];
  let Subjects = SubjectList<[Var]>;
  let LangOpts = [HIP];
  let Documentation = [HIPManagedAttrDocs];
}

def CUDAInvalidTarget : InheritableAttr {
  let Spellings = [];
  let Subjects = SubjectList<[Function]>;
  let LangOpts = [CUDA];
  let Documentation = [Undocumented];
}

def CUDALaunchBounds : InheritableAttr {
  let Spellings = [GNU<"launch_bounds">, Declspec<"__launch_bounds__">];
  let Args = [ExprArgument<"MaxThreads">, ExprArgument<"MinBlocks", 1>];
  let LangOpts = [CUDA];
  let Subjects = SubjectList<[ObjCMethod, FunctionLike]>;
  // An AST node is created for this attribute, but is not used by other parts
  // of the compiler. However, this node needs to exist in the AST because
  // non-LLVM backends may be relying on the attribute's presence.
  let Documentation = [Undocumented];
}

def CUDAShared : InheritableAttr {
  let Spellings = [GNU<"shared">, Declspec<"__shared__">];
  let Subjects = SubjectList<[Var]>;
  let LangOpts = [CUDA];
  let Documentation = [Undocumented];
}
def : MutualExclusions<[CUDAConstant, CUDAShared, HIPManaged]>;

// INTEL_CUSTOMIZATION
def HLSDevice : InheritableAttr {
  let Spellings = [Clang<"hls_device">];
  let Subjects = SubjectList<[Function]>;
  let LangOpts = [HLS];
  let Documentation = [HLSDeviceDocs];
}
// end INTEL_CUSTOMIZATION

def SYCLDevice : InheritableAttr {
  let Spellings = [GNU<"sycl_device">];
  let Subjects = SubjectList<[Function]>;
  let LangOpts = [SYCLIsDevice];
  let Documentation = [SYCLDeviceDocs];
}

def GlobalStorageNonLocalVar : SubsetSubject<Var,
                                             [{S->hasGlobalStorage() &&
                                               !S->isLocalVarDeclOrParm()}],
                                             "global variables">;

def SYCLGlobalVar : InheritableAttr {
  let Spellings = [GNU<"sycl_global_var">];
  let Subjects = SubjectList<[GlobalStorageNonLocalVar], ErrorDiag>;
  let LangOpts = [SYCLIsDevice];
  // Only used internally by the SYCL implementation
  let Documentation = [Undocumented];
}

def SYCLKernel : InheritableAttr {
  let Spellings = [Clang<"sycl_kernel">];
  let Subjects = SubjectList<[FunctionTmpl]>;
  let LangOpts = [SYCLIsHost, SYCLIsDevice];
  let Documentation = [SYCLKernelDocs];
}

// Marks functions which must not be vectorized via horizontal SIMT widening,
// e.g. because the function is already vectorized. Used to mark SYCL
// explicit SIMD kernels and functions.
def SYCLSimd : InheritableAttr {
  let Spellings = [GNU<"sycl_explicit_simd">,
                   CXX11<"intel", "sycl_explicit_simd">];
  let Subjects = SubjectList<[Function, GlobalVar]>;
  let Documentation = [SYCLSimdDocs];
  let SupportsNonconformingLambdaSyntax = 1;
  let SimpleHandler = 1;
}

// Available in SYCL explicit SIMD extension. Binds a file scope private
// variable to a specific register.
def SYCLRegisterNum : InheritableAttr {
  let Spellings = [GNU<"register_num">, Declspec<"register_num">];
  let Args = [UnsignedArgument<"Number">];
  let Subjects = SubjectList<[GlobalVar]>;
  // This attribute is applied to file-scope variables and must be compilable
  // for the host device as well
  let Documentation = [SYCLRegisterNumDocs];
}

// Used by FE to mark ESIMD kernel pointer parameters which correspond to the
// original lambda's captured accessors. FE turns the attribute to some metadata
// required by the ESIMD Back-End.
// Not supposed to be used directly in the source - SYCL device compiler FE
// automatically adds it for ESIMD kernels, hence undocumented.
def SYCLSimdAccessorPtr : InheritableAttr {
  // No spelling, as this attribute can't be created in the source code.
  let Spellings = [];
  let Subjects = SubjectList<[ParmVar]>;
  let Documentation = [Undocumented];
}

// Used to mark readonly accessors. It is not to be used directly in the source.
def SYCLAccessorReadonly : Attr {
  // This attribute has no spellings as it is only ever created implicitly.
  let Spellings = [];
  let SemaHandler = 0;
  let Documentation = [Undocumented];
}

// The attribute denotes that it is a function written in a scalar fashion, which
// is used in ESIMD context and needs to be vectorized by a vector backend compiler.
// For now, this attribute will be used only in internal implementation of
// specific public ESIMD APIs. It is not supposed to be used directly in the
// user code, hence it is undocumented.
// The argument of the attribute specifies the number of SIMD lanes, for which
// the function should be vectorized.
def SYCLIntelESimdVectorize : InheritableAttr {
  let Spellings = [CXX11<"intel", "sycl_esimd_vectorize">];
  let Args = [ExprArgument<"Value">];
  let Subjects = SubjectList<[Function], ErrorDiag>;
  let LangOpts = [SYCLIsDevice];
  let Documentation = [Undocumented];
  let SupportsNonconformingLambdaSyntax = 1;
  let PragmaAttributeSupport = 0;
}

def SYCLScope : Attr {
  // No spelling, as this attribute can't be created in the source code.
  let Spellings = [];
  let Args = [EnumArgument<"level", "Level", ["work_group", "work_item"],
                                             ["WorkGroup", "WorkItem"]>];
  let Subjects = SubjectList<[Function, Var]>;
  let LangOpts = [SYCLIsDevice];

  let AdditionalMembers = [{
    bool isWorkGroup() const {
      return getLevel() == SYCLScopeAttr::WorkGroup;
    }

    bool isWorkItem() const {
      return getLevel() == SYCLScopeAttr::WorkItem;
    }
  }];

  let Documentation = [Undocumented];
}

def SYCLDeviceIndirectlyCallable : InheritableAttr {
  let Spellings = [ CXX11<"intel", "device_indirectly_callable"> ];
  let Subjects = SubjectList<[Function]>;
  let LangOpts = [SYCLIsDevice];
  let Documentation = [SYCLDeviceIndirectlyCallableDocs];
}

// INTEL_CUSTOMIZATION
def SYCLUnmasked: InheritableAttr {
  let Spellings = [ CXX11<"intel", "unmasked"> ];
  let Subjects = SubjectList<[Function, CXXMethod]>;
  let LangOpts = [SYCLIsDevice, SYCLIsHost];
  let Documentation = [SYCLUnmaskedDocs];
}
// end INTEL_CUSTOMIZATION

def SYCLIntelBufferLocation : InheritableAttr {
  // No spelling, as this attribute can't be created in the source code.
  let Spellings = [];
  let Args = [UnsignedArgument<"LocationID">];
  let LangOpts = [SYCLIsDevice, SYCLIsHost];
  let Documentation = [Undocumented];
}

def SYCLRequiresDecomposition : InheritableAttr {
  // No spellings, as this is for internal use.
  let Spellings = [];
  let Subjects = SubjectList<[Named]>;
  let LangOpts = [SYCLIsDevice, SYCLIsHost];
  let Documentation = [Undocumented];
}

def SYCLIntelKernelArgsRestrict : InheritableAttr {
  let Spellings = [CXX11<"intel", "kernel_args_restrict">];
  let Subjects = SubjectList<[Function], ErrorDiag>;
  let LangOpts = [SYCLIsDevice, SYCLIsHost];
  let Documentation = [SYCLIntelKernelArgsRestrictDocs];
  let SimpleHandler = 1;
  let SupportsNonconformingLambdaSyntax = 1;
}

def SYCLIntelNumSimdWorkItems : InheritableAttr {
  let Spellings = [CXX11<"intelfpga","num_simd_work_items">,
                   GNU<"num_simd_work_items">, //INTEL
                   CXX11<"intel","num_simd_work_items">];
  let Args = [ExprArgument<"Value">];
  let LangOpts = [SYCLIsDevice, SYCLIsHost, OpenCL]; //INTEL
  let Subjects = SubjectList<[Function], ErrorDiag>;
  let Documentation = [SYCLIntelNumSimdWorkItemsAttrDocs];
  let SupportsNonconformingLambdaSyntax = 1;
}

def SYCLIntelUseStallEnableClusters : InheritableAttr {
  let Spellings = [CXX11<"intel","use_stall_enable_clusters">, //INTEL
                   Clang<"stall_enable">, //INTEL
                   Clang<"use_stall_enable_clusters">]; //INTEL
  let LangOpts = [SYCLIsHost, SYCLIsDevice, HLS, OpenCL]; //INTEL
  let Subjects = SubjectList<[Function], ErrorDiag>;
  let Documentation = [SYCLIntelUseStallEnableClustersAttrDocs];
  let SupportsNonconformingLambdaSyntax = 1;
}

def SYCLIntelSchedulerTargetFmaxMhz : InheritableAttr {
  let Spellings = [CXX11<"intelfpga","scheduler_target_fmax_mhz">,
                   GNU<"scheduler_target_fmax_mhz">, //INTEL
                   CXX11<"intel","scheduler_target_fmax_mhz">];
  let Args = [ExprArgument<"Value">];
  let LangOpts = [SYCLIsDevice, SYCLIsHost, HLS, OpenCL]; //INTEL
  let Subjects = SubjectList<[Function], ErrorDiag>;
  let Documentation = [SYCLIntelSchedulerTargetFmaxMhzAttrDocs];
  let SupportsNonconformingLambdaSyntax = 1;
}

def SYCLIntelMaxWorkGroupSize : InheritableAttr {
  let Spellings = [CXX11<"intelfpga","max_work_group_size">,
                   GNU<"max_work_group_size">, //INTEL
                   CXX11<"intel","max_work_group_size">];
  let Args = [ExprArgument<"XDim">,
              ExprArgument<"YDim">,
              ExprArgument<"ZDim">];
  let LangOpts = [SYCLIsDevice, SYCLIsHost, OpenCL]; //INTEL
  let Subjects = SubjectList<[Function], ErrorDiag>;
  let AdditionalMembers = [{
    ArrayRef<const Expr *> dimensions() const {
      return {getXDim(), getYDim(), getZDim()};
    }
    Optional<llvm::APSInt> getXDimVal(ASTContext &Ctx) const {
      return getXDim()->getIntegerConstantExpr(Ctx);
    }
    Optional<llvm::APSInt> getYDimVal(ASTContext &Ctx) const {
      return getYDim()->getIntegerConstantExpr(Ctx);
    }
    Optional<llvm::APSInt> getZDimVal(ASTContext &Ctx) const {
      return getZDim()->getIntegerConstantExpr(Ctx);
    }
  }];
  let Documentation = [SYCLIntelMaxWorkGroupSizeAttrDocs];
  let SupportsNonconformingLambdaSyntax = 1;
}

def SYCLIntelMaxGlobalWorkDim : InheritableAttr {
  let Spellings = [CXX11<"intelfpga","max_global_work_dim">,
                   GNU<"max_global_work_dim">, //INTEL
                   CXX11<"intel","max_global_work_dim">];
  let Args = [ExprArgument<"Value">];
  let LangOpts = [SYCLIsDevice, SYCLIsHost, OpenCL]; //INTEL
  let Subjects = SubjectList<[Function], ErrorDiag>;
  let Documentation = [SYCLIntelMaxGlobalWorkDimAttrDocs];
  let SupportsNonconformingLambdaSyntax = 1;
}

def SYCLIntelNoGlobalWorkOffset : InheritableAttr {
  let Spellings = [CXX11<"intelfpga","no_global_work_offset">,
                   CXX11<"intel","no_global_work_offset">];
  let Args = [ExprArgument<"Value", /*optional*/1>];
  let LangOpts = [SYCLIsDevice, SilentlyIgnoreSYCLIsHost];
  let Subjects = SubjectList<[Function], ErrorDiag>;
  let Documentation = [SYCLIntelNoGlobalWorkOffsetAttrDocs];
  let SupportsNonconformingLambdaSyntax = 1;
}

def SYCLIntelLoopFuse : InheritableAttr {
  let Spellings = [CXX11<"intel", "loop_fuse">,
                   CXX11<"intel", "loop_fuse_independent">];
  let Args = [ExprArgument<"Value", /*optional=*/ 1>];
  let LangOpts = [SYCLIsDevice, SilentlyIgnoreSYCLIsHost];
  let Subjects = SubjectList<[Function], ErrorDiag>;
  let Accessors = [Accessor<"isIndependent",
                  [CXX11<"intel", "loop_fuse_independent">]>];
  let Documentation = [SYCLIntelLoopFuseDocs];
  let SupportsNonconformingLambdaSyntax = 1;
}

def C11NoReturn : InheritableAttr {
  let Spellings = [Keyword<"_Noreturn">];
  let Subjects = SubjectList<[Function], ErrorDiag>;
  let SemaHandler = 0;
  let Documentation = [C11NoReturnDocs];
}

def CXX11NoReturn : InheritableAttr {
  let Spellings = [CXX11<"", "noreturn", 200809>];
  let Subjects = SubjectList<[Function], ErrorDiag>;
  let Documentation = [CXX11NoReturnDocs];
  let SimpleHandler = 1;
}

// Similar to CUDA, OpenCL attributes do not receive a [[]] spelling because
// the specification does not expose them with one currently.
def OpenCLKernel : InheritableAttr {
  let Spellings = [Keyword<"__kernel">, Keyword<"kernel">];
  let Subjects = SubjectList<[Function], ErrorDiag>;
  let Documentation = [Undocumented];
  let SimpleHandler = 1;
}

def OpenCLUnrollHint : StmtAttr {
  let Spellings = [GNU<"opencl_unroll_hint">];
  let Subjects = SubjectList<[ForStmt, CXXForRangeStmt, WhileStmt, DoStmt],
                             ErrorDiag, "'for', 'while', and 'do' statements">;
  let Args = [UnsignedArgument<"UnrollHint", /*opt*/1>];
  let Documentation = [OpenCLUnrollHintDocs];
}

def LoopUnrollHint : StmtAttr {
  let Spellings = [CXX11<"clang","loop_unroll">];
  let Subjects = SubjectList<[ForStmt, CXXForRangeStmt, WhileStmt, DoStmt],
                             ErrorDiag, "'for', 'while', and 'do' statements">;
  let Args = [ExprArgument<"UnrollHintExpr", /*opt*/1>];
  let LangOpts = [SYCLIsDevice, SYCLIsHost];
  let IsStmtDependent = 1;
  let AdditionalMembers = [{
    std::string getDiagnosticName(const PrintingPolicy &Policy) const {
      std::string ValueName;
      llvm::raw_string_ostream OS(ValueName);
      if (auto *E = getUnrollHintExpr()) {
        OS << "(";
        E->printPretty(OS, nullptr, Policy);
        OS << ")";
      }
      return "[[clang::loop_unroll" + OS.str() + "]]";
    }
  }];
  let Documentation = [LoopUnrollHintDocs];
}

def IntelReqdSubGroupSize: InheritableAttr {
  let Spellings = [
    GNU<"intel_reqd_sub_group_size">, CXX11<"intel", "reqd_sub_group_size">,
    CXX11<"intel", "sub_group_size">, CXX11<"sycl", "reqd_sub_group_size">
  ];
  let Args = [ExprArgument<"Value">];
  let Subjects = SubjectList<[Function], ErrorDiag>;
  let Documentation = [IntelReqdSubGroupSizeDocs];
  let LangOpts = [OpenCL, SYCLIsDevice, SilentlyIgnoreSYCLIsHost];
  let SupportsNonconformingLambdaSyntax = 1;
  let Accessors =
    [Accessor<"isSYCL2020Spelling", [CXX11<"intel", "sub_group_size">]>];
}

def IntelNamedSubGroupSize : InheritableAttr {
  let Spellings = [CXX11<"intel", "named_sub_group_size">];
  let Args = [EnumArgument<"Type", "SubGroupSizeType", ["automatic", "primary"],
                           ["Automatic", "Primary"]>];
  let Subjects = SubjectList<[Function], ErrorDiag>;
  let Documentation = [IntelNamedSubGroupSizeDocs];
  let LangOpts = [OpenCL, SYCLIsDevice, SilentlyIgnoreSYCLIsHost];
  let SupportsNonconformingLambdaSyntax = 1;
}

def :
  MutualExclusions<[IntelReqdSubGroupSize, IntelNamedSubGroupSize, SYCLSimd]>;

// This attribute is both a type attribute, and a declaration attribute (for
// parameter variables).
def OpenCLAccess : Attr {
  let Spellings = [Keyword<"__read_only">, Keyword<"read_only">,
                   Keyword<"__write_only">, Keyword<"write_only">,
                   Keyword<"__read_write">, Keyword<"read_write">];
  let Subjects = SubjectList<[ParmVar, TypedefName], ErrorDiag>;
  let Accessors = [Accessor<"isReadOnly", [Keyword<"__read_only">,
                                           Keyword<"read_only">]>,
                   Accessor<"isReadWrite", [Keyword<"__read_write">,
                                            Keyword<"read_write">]>,
                   Accessor<"isWriteOnly", [Keyword<"__write_only">,
                                            Keyword<"write_only">]>];
  let Documentation = [OpenCLAccessDocs];
}

def OpenCLPrivateAddressSpace : TypeAttr {
  let Spellings = [Keyword<"__private">, Keyword<"private">, Clang<"opencl_private">];
  let Documentation = [OpenCLAddressSpacePrivateDocs];
}

def OpenCLGlobalAddressSpace : TypeAttr {
  let Spellings = [Keyword<"__global">, Keyword<"global">, Clang<"opencl_global">];
  let Documentation = [OpenCLAddressSpaceGlobalDocs];
}

def OpenCLGlobalDeviceAddressSpace : TypeAttr {
  let Spellings = [Clang<"opencl_global_device">];
  let Documentation = [OpenCLAddressSpaceGlobalExtDocs];
}

def OpenCLGlobalHostAddressSpace : TypeAttr {
  let Spellings = [Clang<"opencl_global_host">];
  let Documentation = [OpenCLAddressSpaceGlobalExtDocs];
}

def OpenCLLocalAddressSpace : TypeAttr {
  let Spellings = [Keyword<"__local">, Keyword<"local">, Clang<"opencl_local">];
  let Documentation = [OpenCLAddressSpaceLocalDocs];
}

def OpenCLConstantAddressSpace : TypeAttr {
  let Spellings = [Keyword<"__constant">, Keyword<"constant">, Clang<"opencl_constant">];
  let Documentation = [OpenCLAddressSpaceConstantDocs];
}

def OpenCLGenericAddressSpace : TypeAttr {
  let Spellings = [Keyword<"__generic">, Keyword<"generic">, Clang<"opencl_generic">];
  let Documentation = [OpenCLAddressSpaceGenericDocs];
}

def OpenCLNoSVM : Attr {
  let Spellings = [GNU<"nosvm">];
  let Subjects = SubjectList<[Var]>;
  let Documentation = [OpenCLNoSVMDocs];
  let LangOpts = [OpenCL];
  let ASTNode = 0;
}

def RenderScriptKernel : Attr {
  let Spellings = [GNU<"kernel">];
  let Subjects = SubjectList<[Function]>;
  let Documentation = [RenderScriptKernelAttributeDocs];
  let LangOpts = [RenderScript];
  let SimpleHandler = 1;
}

def Deprecated : InheritableAttr {
  let Spellings = [GCC<"deprecated">, Declspec<"deprecated">,
                   CXX11<"","deprecated", 201309>,
                   C2x<"", "deprecated", 201904>];
  let Args = [StringArgument<"Message", 1>,
              // An optional string argument that enables us to provide a
              // Fix-It.
              StringArgument<"Replacement", 1>];
  let MeaningfulToClassTemplateDefinition = 1;
  let Documentation = [DeprecatedDocs];
}

def Destructor : InheritableAttr {
  let Spellings = [GCC<"destructor">];
  let Args = [DefaultIntArgument<"Priority", 65535>];
  let Subjects = SubjectList<[Function]>;
  let Documentation = [Undocumented];
}

def EmptyBases : InheritableAttr, TargetSpecificAttr<TargetMicrosoftCXXABI> {
  let Spellings = [Declspec<"empty_bases">];
  let Subjects = SubjectList<[CXXRecord]>;
  let Documentation = [EmptyBasesDocs];
  let SimpleHandler = 1;
}

def AllocSize : InheritableAttr {
  let Spellings = [GCC<"alloc_size">];
  let Subjects = SubjectList<[HasFunctionProto]>;
  let Args = [ParamIdxArgument<"ElemSizeParam">,
              ParamIdxArgument<"NumElemsParam", /*opt*/ 1>];
  let TemplateDependent = 1;
  let Documentation = [AllocSizeDocs];
}

def EnableIf : InheritableAttr {
  // Does not have a [[]] spelling because this attribute requires the ability
  // to parse function arguments but the attribute is not written in the type
  // position.
  let Spellings = [GNU<"enable_if">];
  let Subjects = SubjectList<[Function]>;
  let Args = [ExprArgument<"Cond">, StringArgument<"Message">];
  let TemplateDependent = 1;
  let Documentation = [EnableIfDocs];
}

def ExtVectorType : Attr {
  // This is an OpenCL-related attribute and does not receive a [[]] spelling.
  let Spellings = [GNU<"ext_vector_type">];
  // FIXME: This subject list is wrong; this is a type attribute.
  let Subjects = SubjectList<[TypedefName], ErrorDiag>;
  let Args = [ExprArgument<"NumElements">];
  let ASTNode = 0;
  let Documentation = [Undocumented];
  // This is a type attribute with an incorrect subject list, so should not be
  // permitted by #pragma clang attribute.
  let PragmaAttributeSupport = 0;
}

def FallThrough : StmtAttr {
  let Spellings = [CXX11<"", "fallthrough", 201603>,
                   C2x<"", "fallthrough", 201904>,
                   CXX11<"clang", "fallthrough">, GCC<"fallthrough">];
  // The attribute only applies to a NullStmt, but we have special fix-it
  // behavior if applied to a case label.
  let Subjects = SubjectList<[NullStmt, SwitchCase], ErrorDiag,
                             "empty statements">;
  let Documentation = [FallthroughDocs];
}

def Likely : StmtAttr {
  let Spellings = [CXX11<"", "likely", 201803>, C2x<"clang", "likely">];
  let Documentation = [LikelihoodDocs];
}

def Unlikely : StmtAttr {
  let Spellings = [CXX11<"", "unlikely", 201803>, C2x<"clang", "unlikely">];
  let Documentation = [LikelihoodDocs];
}
def : MutualExclusions<[Likely, Unlikely]>;

def NoMerge : DeclOrStmtAttr {
  let Spellings = [Clang<"nomerge">];
  let Documentation = [NoMergeDocs];
  let InheritEvenIfAlreadyPresent = 1;
  let Subjects = SubjectList<[Function, Stmt], ErrorDiag,
                             "functions and statements">;
  let SimpleHandler = 1;
}

def MustTail : StmtAttr {
  let Spellings = [Clang<"musttail">];
  let Documentation = [MustTailDocs];
  let Subjects = SubjectList<[ReturnStmt], ErrorDiag, "return statements">;
}

def FastCall : DeclOrTypeAttr {
  let Spellings = [GCC<"fastcall">, Keyword<"__fastcall">,
                   Keyword<"_fastcall">];
//  let Subjects = [Function, ObjCMethod];
  let Documentation = [FastCallDocs];
}

def RegCall : DeclOrTypeAttr {
  // INTEL_CUSTOMIZATION - "_regcall" alternate spelling
  let Spellings = [GCC<"regcall">, Keyword<"__regcall">, Keyword<"_regcall">];
  let Documentation = [RegCallDocs];
}

def Final : InheritableAttr {
  let Spellings = [Keyword<"final">, Keyword<"sealed">];
  let Accessors = [Accessor<"isSpelledAsSealed", [Keyword<"sealed">]>];
  let SemaHandler = 0;
  let Documentation = [Undocumented];
}

def MinSize : InheritableAttr {
  let Spellings = [Clang<"minsize">];
  let Subjects = SubjectList<[Function, ObjCMethod], ErrorDiag>;
  let Documentation = [Undocumented];
}

def FlagEnum : InheritableAttr {
  let Spellings = [Clang<"flag_enum">];
  let Subjects = SubjectList<[Enum]>;
  let Documentation = [FlagEnumDocs];
  let SimpleHandler = 1;
}

def EnumExtensibility : InheritableAttr {
  let Spellings = [Clang<"enum_extensibility">];
  let Subjects = SubjectList<[Enum]>;
  let Args = [EnumArgument<"Extensibility", "Kind",
              ["closed", "open"], ["Closed", "Open"]>];
  let Documentation = [EnumExtensibilityDocs];
}

def Flatten : InheritableAttr {
  let Spellings = [GCC<"flatten">];
  let Subjects = SubjectList<[Function], ErrorDiag>;
  let Documentation = [FlattenDocs];
  let SimpleHandler = 1;
}

def Format : InheritableAttr {
  let Spellings = [GCC<"format">];
  let Args = [IdentifierArgument<"Type">, IntArgument<"FormatIdx">,
              IntArgument<"FirstArg">];
  let Subjects = SubjectList<[ObjCMethod, Block, HasFunctionProto]>;
  let Documentation = [FormatDocs];
}

def FormatArg : InheritableAttr {
  let Spellings = [GCC<"format_arg">];
  let Args = [ParamIdxArgument<"FormatIdx">];
  let Subjects = SubjectList<[ObjCMethod, HasFunctionProto]>;
  let Documentation = [Undocumented];
}

def Callback : InheritableAttr {
  let Spellings = [Clang<"callback">];
  let Args = [VariadicParamOrParamIdxArgument<"Encoding">];
  let Subjects = SubjectList<[Function]>;
  let Documentation = [CallbackDocs];
}

def GNUInline : InheritableAttr {
  let Spellings = [GCC<"gnu_inline">];
  let Subjects = SubjectList<[Function]>;
  let Documentation = [GnuInlineDocs];
}

def Hot : InheritableAttr {
  let Spellings = [GCC<"hot">];
  let Subjects = SubjectList<[Function]>;
  // An AST node is created for this attribute, but not actually used beyond
  // semantic checking for mutual exclusion with the Cold attribute.
  let Documentation = [Undocumented];
  let SimpleHandler = 1;
}
def : MutualExclusions<[Hot, Cold]>;

def IBAction : InheritableAttr {
  let Spellings = [Clang<"ibaction">];
  let Subjects = SubjectList<[ObjCInstanceMethod]>;
  // An AST node is created for this attribute, but is not used by other parts
  // of the compiler. However, this node needs to exist in the AST because
  // external tools rely on it.
  let Documentation = [Undocumented];
  let SimpleHandler = 1;
}

def IBOutlet : InheritableAttr {
  let Spellings = [Clang<"iboutlet">];
//  let Subjects = [ObjCIvar, ObjCProperty];
  let Documentation = [Undocumented];
}

def IBOutletCollection : InheritableAttr {
  let Spellings = [Clang<"iboutletcollection">];
  let Args = [TypeArgument<"Interface", 1>];
//  let Subjects = [ObjCIvar, ObjCProperty];
  let Documentation = [Undocumented];
}

def IFunc : Attr, TargetSpecificAttr<TargetELF> {
  let Spellings = [GCC<"ifunc">];
  let Args = [StringArgument<"Resolver">];
  let Subjects = SubjectList<[Function]>;
  let Documentation = [IFuncDocs];
}

def Restrict : InheritableAttr {
  let Spellings = [Declspec<"restrict">, GCC<"malloc">];
  let Subjects = SubjectList<[Function]>;
  let Documentation = [RestrictDocs];
}

def LayoutVersion : InheritableAttr, TargetSpecificAttr<TargetMicrosoftCXXABI> {
  let Spellings = [Declspec<"layout_version">];
  let Args = [UnsignedArgument<"Version">];
  let Subjects = SubjectList<[CXXRecord]>;
  let Documentation = [LayoutVersionDocs];
}

def Leaf : InheritableAttr {
  let Spellings = [GCC<"leaf">];
  let Subjects = SubjectList<[Function]>;
  let Documentation = [LeafDocs];
  let SimpleHandler = 1;
}

def LifetimeBound : DeclOrTypeAttr {
  let Spellings = [Clang<"lifetimebound", 0>];
  let Subjects = SubjectList<[ParmVar, ImplicitObjectParameter], ErrorDiag>;
  let Documentation = [LifetimeBoundDocs];
  let LangOpts = [CPlusPlus];
  let SimpleHandler = 1;
}

def TrivialABI : InheritableAttr {
  // This attribute does not have a C [[]] spelling because it requires the
  // CPlusPlus language option.
  let Spellings = [Clang<"trivial_abi", 0>];
  let Subjects = SubjectList<[CXXRecord]>;
  let Documentation = [TrivialABIDocs];
  let LangOpts = [CPlusPlus];
  let SimpleHandler = 1;
}

def MaxFieldAlignment : InheritableAttr {
  // This attribute has no spellings as it is only ever created implicitly.
  let Spellings = [];
  let Args = [UnsignedArgument<"Alignment">];
  let SemaHandler = 0;
  let Documentation = [Undocumented];
}

def MayAlias : InheritableAttr {
  // FIXME: this is a type attribute in GCC, but a declaration attribute here.
  let Spellings = [GCC<"may_alias">];
  let Documentation = [Undocumented];
  let SimpleHandler = 1;
}

def MIGServerRoutine : InheritableAttr {
  let Spellings = [Clang<"mig_server_routine">];
  let Subjects = SubjectList<[Function, ObjCMethod, Block]>;
  let Documentation = [MIGConventionDocs];
}

def MSABI : DeclOrTypeAttr {
  let Spellings = [GCC<"ms_abi">];
//  let Subjects = [Function, ObjCMethod];
  let Documentation = [MSABIDocs];
}

def MSP430Interrupt : InheritableAttr, TargetSpecificAttr<TargetMSP430> {
  // NOTE: If you add any additional spellings, ARMInterrupt's, M68kInterrupt's,
  // MipsInterrupt's and AnyX86Interrupt's spellings must match.
  let Spellings = [GCC<"interrupt">];
  let Args = [UnsignedArgument<"Number">];
  let ParseKind = "Interrupt";
  let HasCustomParsing = 1;
  let Documentation = [Undocumented];
}

def Mips16 : InheritableAttr, TargetSpecificAttr<TargetMips32> {
  let Spellings = [GCC<"mips16">];
  let Subjects = SubjectList<[Function], ErrorDiag>;
  let Documentation = [Undocumented];
  let SimpleHandler = 1;
}

def MipsInterrupt : InheritableAttr, TargetSpecificAttr<TargetMips32> {
  // NOTE: If you add any additional spellings, ARMInterrupt's,
  // M68kInterrupt's, MSP430Interrupt's and AnyX86Interrupt's spellings
  // must match.
  let Spellings = [GCC<"interrupt">];
  let Subjects = SubjectList<[Function]>;
  let Args = [EnumArgument<"Interrupt", "InterruptType",
                           ["vector=sw0", "vector=sw1", "vector=hw0",
                            "vector=hw1", "vector=hw2", "vector=hw3",
                            "vector=hw4", "vector=hw5", "eic", ""],
                           ["sw0", "sw1", "hw0", "hw1", "hw2", "hw3",
                            "hw4", "hw5", "eic", "eic"]
                           >];
  let ParseKind = "Interrupt";
  let Documentation = [MipsInterruptDocs];
}
def : MutualExclusions<[Mips16, MipsInterrupt]>;

def MicroMips : InheritableAttr, TargetSpecificAttr<TargetMips32> {
  let Spellings = [GCC<"micromips">];
  let Subjects = SubjectList<[Function], ErrorDiag>;
  let Documentation = [MicroMipsDocs];
  let SimpleHandler = 1;
}
def : MutualExclusions<[Mips16, MicroMips]>;

def MipsLongCall : InheritableAttr, TargetSpecificAttr<TargetAnyMips> {
  let Spellings = [GCC<"long_call">, GCC<"far">];
  let Subjects = SubjectList<[Function]>;
  let Documentation = [MipsLongCallStyleDocs];
  let SimpleHandler = 1;
}

def MipsShortCall : InheritableAttr, TargetSpecificAttr<TargetAnyMips> {
  let Spellings = [GCC<"short_call">, GCC<"near">];
  let Subjects = SubjectList<[Function]>;
  let Documentation = [MipsShortCallStyleDocs];
  let SimpleHandler = 1;
}
def : MutualExclusions<[MipsLongCall, MipsShortCall]>;

def M68kInterrupt : InheritableAttr, TargetSpecificAttr<TargetM68k> {
  // NOTE: If you add any additional spellings, ARMInterrupt's, MipsInterrupt's
  // MSP430Interrupt's and AnyX86Interrupt's spellings must match.
  let Spellings = [GNU<"interrupt">];
  let Args = [UnsignedArgument<"Number">];
  let ParseKind = "Interrupt";
  let HasCustomParsing = 1;
  let Documentation = [Undocumented];
}

def Mode : Attr {
  let Spellings = [GCC<"mode">];
  let Subjects = SubjectList<[Var, Enum, TypedefName, Field], ErrorDiag>;
  let Args = [IdentifierArgument<"Mode">];
  let Documentation = [Undocumented];
  // This is notionally a type attribute, which #pragma clang attribute
  // generally does not support.
  let PragmaAttributeSupport = 0;
}

def SYCLIntelFPGAIVDep : StmtAttr {
  let Spellings = [CXX11<"intelfpga","ivdep">,
                   CXX11<"intel","ivdep">];
  let Subjects = SubjectList<[ForStmt, CXXForRangeStmt, WhileStmt, DoStmt],
                             ErrorDiag, "'for', 'while', and 'do' statements">;
  let Args = [
    ExprArgument<"SafelenExpr", /*opt*/1>, ExprArgument<"ArrayExpr", /*opt*/1>,
    UnsignedArgument<"SafelenValue", /*opt*/1>
  ];
  let LangOpts = [SYCLIsDevice, SilentlyIgnoreSYCLIsHost];
  let IsStmtDependent = 1;
  let AdditionalMembers = [{
    bool isDependent() const {
      return (getSafelenExpr() &&
              getSafelenExpr()->isInstantiationDependent()) ||
             (getArrayExpr() && getArrayExpr()->isInstantiationDependent());
    }

    const ValueDecl *getArrayDecl() const {
      const Expr* E = getArrayExpr();
      if (!E) return nullptr;

      if (const auto *DRE = dyn_cast<DeclRefExpr>(E))
        return cast<ValueDecl>(DRE->getDecl()->getCanonicalDecl());

      return cast<ValueDecl>(
          cast<MemberExpr>(E)->getMemberDecl()->getCanonicalDecl());
    }

    bool isInf() const {
      return !getSafelenExpr();
    }

    static bool SafelenCompare(const SYCLIntelFPGAIVDepAttr *LHS,
                               const SYCLIntelFPGAIVDepAttr *RHS) {
      // INF < INF is false, !INF < INF is true.
      if (!RHS->getSafelenExpr())
        return false;
      if (!LHS->getSafelenExpr())
        return true;
      return LHS->getSafelenValue() > RHS->getSafelenValue();
    }
  }];
  let Documentation = [SYCLIntelFPGAIVDepAttrDocs];
}

def SYCLIntelFPGAInitiationInterval : DeclOrStmtAttr {
  let Spellings = [CXX11<"intelfpga","ii">,
                   Pragma<"", "ii">, //INTEL
                   CXX11<"intel","ii">,
                   CXX11<"intel", "initiation_interval">];
  let Subjects = SubjectList<[ForStmt, CXXForRangeStmt, WhileStmt, DoStmt, Function],
                              ErrorDiag,
                              "'for', 'while', 'do' statements, and functions">;
  let Args = [ExprArgument<"IntervalExpr">];
  let LangOpts = [SYCLIsDevice, SilentlyIgnoreSYCLIsHost, HLS, OpenCL]; //INTEL
  let IsStmtDependent = 0; //INTEL
  let AdditionalMembers = [{
    // INTEL_CUSTOMIZATION
    void printPrettyPragma(raw_ostream &OS, const PrintingPolicy &Policy) const {
      OS << getDiagnosticName(Policy);
    }
    std::string getDiagnosticName(const PrintingPolicy &Policy) const {
      return "#pragma ii";
    }
    // end INTEL_CUSTOMIZATION
  }];
  let Documentation = [SYCLIntelFPGAInitiationIntervalAttrDocs];
  let SupportsNonconformingLambdaSyntax = 1;
}

def SYCLIntelFPGAMaxConcurrency : DeclOrStmtAttr {
  let Spellings = [CXX11<"intelfpga","max_concurrency">,
                   Pragma<"", "max_concurrency">, //INTEL
                   CXX11<"intel","max_concurrency">];
  let Subjects =
      SubjectList<[ForStmt, CXXForRangeStmt, WhileStmt, DoStmt, Function],
                   ErrorDiag, "'for', 'while', 'do' statements, and functions">;
  let Args = [ExprArgument<"NThreadsExpr">];
  let LangOpts = [SYCLIsDevice, SilentlyIgnoreSYCLIsHost, HLS, OpenCL]; //INTEL
  let IsStmtDependent = 0; //INTEL
  let AdditionalMembers = [{
    // INTEL_CUSTOMIZATION
    void printPrettyPragma(raw_ostream &OS, const PrintingPolicy &Policy) const {
      OS << "#pragma max_concurrency" << getNThreadsExpr();
    }
    // end INTEL_CUSTOMIZATION
  }];
  let Documentation = [SYCLIntelFPGAMaxConcurrencyAttrDocs];
  let SupportsNonconformingLambdaSyntax = 1;
}

def SYCLIntelFPGALoopCoalesce : StmtAttr {
  let Spellings = [CXX11<"intelfpga","loop_coalesce">,
                   Pragma<"", "loop_coalesce">, //INTEL
                   CXX11<"intel","loop_coalesce">];
  let Subjects = SubjectList<[ForStmt, CXXForRangeStmt, WhileStmt, DoStmt],
                             ErrorDiag, "'for', 'while', and 'do' statements">;
  let Args = [ExprArgument<"NExpr", /*opt*/1>];
  let LangOpts = [SYCLIsDevice, SilentlyIgnoreSYCLIsHost, HLS, OpenCL]; //INTEL
  let IsStmtDependent = 0; //INTEL
  let AdditionalMembers = [{
    // INTEL_CUSTOMIZATION
    void printPrettyPragma(raw_ostream &OS, const PrintingPolicy &Policy) const {
      OS << "#pragma loop_coalesce" << getNExpr();
    }
    // end INTEL_CUSTOMIZATION
  }];
  let Documentation = [SYCLIntelFPGALoopCoalesceAttrDocs];
}

def SYCLIntelFPGADisableLoopPipelining : DeclOrStmtAttr {
  let Spellings = [CXX11<"intelfpga","disable_loop_pipelining">,
                   Pragma<"", "disable_loop_pipelining">, //INTEL
                   CXX11<"intel","disable_loop_pipelining">];
  let Subjects = SubjectList<[ForStmt, CXXForRangeStmt, WhileStmt, DoStmt, Function],
                              ErrorDiag,
                              "'for', 'while', 'do' statements, and functions">;
  let LangOpts = [SYCLIsDevice, SilentlyIgnoreSYCLIsHost, HLS, OpenCL]; //INTEL
  let IsStmtDependent = 0; //INTEL
  let AdditionalMembers = [{
    // INTEL_CUSTOMIZATION
    void printPrettyPragma(raw_ostream &OS, const PrintingPolicy &Policy) const {
      OS << getDiagnosticName(Policy);
    }
    std::string getDiagnosticName(const PrintingPolicy &Policy) const {
      return "#pragma disable_loop_pipelining";
    }
    // end INTEL_CUSTOMIZATION
  }];
  let Documentation = [SYCLIntelFPGADisableLoopPipeliningAttrDocs];
  let SupportsNonconformingLambdaSyntax = 1;
}
def : MutualExclusions<[SYCLIntelFPGAInitiationInterval,
                        SYCLIntelFPGADisableLoopPipelining]>;
def : MutualExclusions<[SYCLIntelFPGAIVDep,
                        SYCLIntelFPGADisableLoopPipelining]>;
def : MutualExclusions<[SYCLIntelFPGAMaxConcurrency,
                        SYCLIntelFPGADisableLoopPipelining]>;

def SYCLIntelFPGALoopCount : StmtAttr {
  let Spellings = [CXX11<"intel", "loop_count_min">,
                   CXX11<"intel", "loop_count_max">,
                   CXX11<"intel", "loop_count_avg">];
  let Subjects = SubjectList<[ForStmt, CXXForRangeStmt, WhileStmt, DoStmt],
                             ErrorDiag, "'for', 'while', and 'do' statements">;
  let Accessors = [Accessor<"isMin", [CXX11<"intel", "loop_count_min">]>,
                   Accessor<"isMax", [CXX11<"intel", "loop_count_max">]>,
                   Accessor<"isAvg", [CXX11<"intel", "loop_count_avg">]>];
  let Args = [ExprArgument<"NTripCount">];
  let LangOpts = [SYCLIsDevice, SilentlyIgnoreSYCLIsHost];
  let IsStmtDependent = 1;
  let Documentation = [SYCLIntelFPGALoopCountAttrDocs];
}

def : MutualExclusions<[SYCLIntelFPGAMaxConcurrency,
                        SYCLIntelFPGADisableLoopPipelining]>;

def SYCLIntelFPGAMaxInterleaving : StmtAttr {
  let Spellings = [CXX11<"intelfpga","max_interleaving">,
                   Pragma<"", "max_interleaving">, //INTEL
                   CXX11<"intel","max_interleaving">];
  let Subjects = SubjectList<[ForStmt, CXXForRangeStmt, WhileStmt, DoStmt],
                             ErrorDiag, "'for', 'while', and 'do' statements">;
  let Args = [ExprArgument<"NExpr">];
  let LangOpts = [SYCLIsDevice, SilentlyIgnoreSYCLIsHost, HLS, OpenCL]; //INTEL
  let IsStmtDependent = 0; //INTEL
  let AdditionalMembers = [{
    // INTEL_CUSTOMIZATION
    void printPrettyPragma(raw_ostream &OS, const PrintingPolicy &Policy) const {
      OS << "#pragma max_interleaving" << getNExpr();
    }
    // end INTEL_CUSTOMIZATION
  }];
  let Documentation = [SYCLIntelFPGAMaxInterleavingAttrDocs];
}
def : MutualExclusions<[SYCLIntelFPGADisableLoopPipelining,
                        SYCLIntelFPGAMaxInterleaving]>;

def SYCLIntelFPGASpeculatedIterations : StmtAttr {
  let Spellings = [CXX11<"intelfpga","speculated_iterations">,
                   Pragma<"", "speculated_iterations">, //INTEL
                   CXX11<"intel","speculated_iterations">];
  let Subjects = SubjectList<[ForStmt, CXXForRangeStmt, WhileStmt, DoStmt],
                             ErrorDiag, "'for', 'while', and 'do' statements">;
  let Args = [ExprArgument<"NExpr">];
  let LangOpts = [SYCLIsDevice, SilentlyIgnoreSYCLIsHost, OpenCL, HLS]; //INTEL
  let IsStmtDependent = 0; //INTEL
  let AdditionalMembers = [{
    // INTEL_CUSTOMIZATION
    void printPrettyPragma(raw_ostream &OS, const PrintingPolicy &Policy) const {
      OS << "#pragma speculated_iterations" << getNExpr();
    }
    // end INTEL_CUSTOMIZATION
  }];
  let Documentation = [SYCLIntelFPGASpeculatedIterationsAttrDocs];
}
def : MutualExclusions<[SYCLIntelFPGADisableLoopPipelining,
                        SYCLIntelFPGASpeculatedIterations]>;

def SYCLIntelFPGANofusion : StmtAttr {
  let Spellings = [CXX11<"intel","nofusion">];
  let Subjects = SubjectList<[ForStmt, CXXForRangeStmt, WhileStmt, DoStmt],
                             ErrorDiag, "'for', 'while', and 'do' statements">;
  let LangOpts = [SYCLIsDevice, SilentlyIgnoreSYCLIsHost];
  let IsStmtDependent = 1;
  let Documentation = [SYCLIntelFPGANofusionAttrDocs];
}

def IntelFPGALocalNonConstVar : SubsetSubject<Var,
                              [{S->hasLocalStorage() &&
                                S->getKind() != Decl::ImplicitParam &&
                                S->getKind() != Decl::ParmVar &&
                                S->getKind() != Decl::NonTypeTemplateParm &&
                                !S->getType().isConstQualified()}],
                              "local non-const variables">;

def IntelFPGAConstVar : SubsetSubject<Var,
                      [{S->getKind() != Decl::ImplicitParam &&
                        S->getKind() != Decl::ParmVar &&
                        S->getKind() != Decl::NonTypeTemplateParm &&
                        (S->getType().isConstQualified() ||
                         S->getType().getAddressSpace() ==
                            LangAS::opencl_constant)}],
                      "constant variables">;

def IntelFPGALocalStaticAgentMemVar : SubsetSubject<Var,
      [{S->getKind() != Decl::ImplicitParam &&
        S->getKind() != Decl::NonTypeTemplateParm &&
       (S->getStorageClass() == SC_Static ||
        S->hasLocalStorage())}],
        "local variables, static variables, agent memory arguments">;

def IntelFPGALocalOrStaticVar : SubsetSubject<Var,
                              [{S->getKind() != Decl::ImplicitParam &&
                                S->getKind() != Decl::ParmVar &&
                                S->getKind() != Decl::NonTypeTemplateParm &&
                                (S->getStorageClass() == SC_Static ||
                                 S->hasLocalStorage())}],
                              "local variables, static variables">;

def IntelFPGADoublePump : Attr {
  let Spellings = [CXX11<"intelfpga", "doublepump">,
                   GNU<"doublepump">,                          // INTEL
                   CXX11<"intel", "doublepump">];
  let Subjects = SubjectList<[IntelFPGAConstVar,               // INTEL
                              IntelFPGALocalStaticAgentMemVar, // INTEL
                              Field], ErrorDiag>;
  let LangOpts = [SYCLIsDevice, SilentlyIgnoreSYCLIsHost, OpenCL, HLS];      // INTEL
  let Documentation = [IntelFPGADoublePumpAttrDocs];
}

def IntelFPGASinglePump : Attr {
  let Spellings = [CXX11<"intelfpga", "singlepump">,
                   GNU<"singlepump">,                          // INTEL
                   CXX11<"intel", "singlepump">];
  let Subjects = SubjectList<[IntelFPGAConstVar,               // INTEL
                              IntelFPGALocalStaticAgentMemVar, // INTEL
                              Field], ErrorDiag>;
  let LangOpts = [SYCLIsDevice, SilentlyIgnoreSYCLIsHost, OpenCL, HLS];      // INTEL
  let Documentation = [IntelFPGASinglePumpAttrDocs];
}

def IntelFPGAMemory : Attr {
  let Spellings = [CXX11<"intelfpga", "memory">, GNU<"memory">, // INTEL
                   CXX11<"intel", "fpga_memory">];
  let Args = [EnumArgument<"Kind", "MemoryKind",
                           ["MLAB", "BLOCK_RAM", ""],
                           ["MLAB", "BlockRAM", "Default"], 1>];
  let AdditionalMembers = [{
    static void generateValidStrings(SmallString<256> &Str) {
      auto Last = BlockRAM;
      for (int I = 0; I <= Last; ++I) {
        Str += ConvertMemoryKindToStr(static_cast<MemoryKind>(I));
        if (I != Last) Str += " ";
      }
    }
  }];
  let Subjects = SubjectList<[IntelFPGAConstVar, IntelFPGALocalStaticAgentMemVar,
                              Field], ErrorDiag>;
  let LangOpts = [SYCLIsDevice, SilentlyIgnoreSYCLIsHost, OpenCL, HLS];  // INTEL
  let Documentation = [IntelFPGAMemoryAttrDocs];
}

def IntelFPGARegister : Attr {
  let Spellings = [CXX11<"intelfpga", "register">, GNU<"register">, // INTEL
                   CXX11<"intel", "fpga_register">];
  let Subjects = SubjectList<[IntelFPGAConstVar, IntelFPGALocalOrStaticVar,
                              Field], ErrorDiag>;
  let LangOpts = [SYCLIsDevice, SilentlyIgnoreSYCLIsHost, OpenCL, HLS];  // INTEL
  let Documentation = [IntelFPGARegisterAttrDocs];
}
def : MutualExclusions<[IntelFPGADoublePump, IntelFPGASinglePump,
                        IntelFPGARegister]>;

// One integral argument.
<<<<<<< HEAD
def IntelFPGABankWidth : Attr {
  let Spellings = [CXX11<"intelfpga","bankwidth">, GNU<"bankwidth">, // INTEL
=======
def IntelFPGABankWidth : InheritableAttr {
  let Spellings = [CXX11<"intelfpga","bankwidth">,
>>>>>>> bce10fb5
                   CXX11<"intel","bankwidth">];
  let Args = [ExprArgument<"Value">];
  let Subjects = SubjectList<[IntelFPGAConstVar, IntelFPGALocalStaticAgentMemVar,
                              Field], ErrorDiag>;
  let LangOpts = [SYCLIsDevice, SilentlyIgnoreSYCLIsHost, OpenCL, HLS]; // INTEL
  let Documentation = [IntelFPGABankWidthAttrDocs];
}
def : MutualExclusions<[IntelFPGARegister, IntelFPGABankWidth]>;

<<<<<<< HEAD
def IntelFPGANumBanks : Attr {
  let Spellings = [CXX11<"intelfpga","numbanks">, GNU<"numbanks">, // INTEL
=======
def IntelFPGANumBanks : InheritableAttr {
  let Spellings = [CXX11<"intelfpga","numbanks">,
>>>>>>> bce10fb5
                   CXX11<"intel","numbanks">];
  let Args = [ExprArgument<"Value">];
  let Subjects = SubjectList<[IntelFPGAConstVar, IntelFPGALocalStaticAgentMemVar,
                              Field], ErrorDiag>;
  let LangOpts = [SYCLIsDevice, SilentlyIgnoreSYCLIsHost, OpenCL, HLS];  // INTEL
  let Documentation = [IntelFPGANumBanksAttrDocs];
}

def IntelFPGAPrivateCopies : InheritableAttr {
  let Spellings = [CXX11<"intelfpga","private_copies">,
                   GNU<"private_copies">, // INTEL
                   CXX11<"intel","private_copies">];
  let Args = [ExprArgument<"Value">];
  let LangOpts = [SYCLIsDevice, SilentlyIgnoreSYCLIsHost, OpenCL, HLS]; // INTEL
  let Subjects = SubjectList<[IntelFPGALocalNonConstVar, Field], ErrorDiag>;
  let Documentation = [IntelFPGAPrivateCopiesAttrDocs];
}
def : MutualExclusions<[IntelFPGARegister, IntelFPGAPrivateCopies]>;

// Two string arguments.
def IntelFPGAMerge : Attr {
  let Spellings = [CXX11<"intelfpga","merge">, GNU<"merge">, // INTEL
                   CXX11<"intel","merge">];
  let Args = [StringArgument<"Name">, StringArgument<"Direction">];
  let Subjects = SubjectList<[IntelFPGAConstVar, IntelFPGALocalOrStaticVar,
                              Field], ErrorDiag>;
  let LangOpts = [SYCLIsDevice, SilentlyIgnoreSYCLIsHost, OpenCL, HLS]; // INTEL
  let Documentation = [IntelFPGAMergeAttrDocs];
}
def : MutualExclusions<[IntelFPGARegister, IntelFPGAMerge]>;

def IntelFPGAMaxReplicates : InheritableAttr {
  let Spellings = [CXX11<"intelfpga","max_replicates">,
                   GNU<"max_replicates">, // INTEL
                   CXX11<"intel","max_replicates">];
  let Args = [ExprArgument<"Value">];
  let Subjects = SubjectList<[IntelFPGAConstVar, IntelFPGALocalStaticAgentMemVar,
                              Field], ErrorDiag>;
  let LangOpts = [SYCLIsDevice, SilentlyIgnoreSYCLIsHost, OpenCL, HLS]; // INTEL
  let Documentation = [IntelFPGAMaxReplicatesAttrDocs];
}
def : MutualExclusions<[IntelFPGARegister, IntelFPGAMaxReplicates]>;

def IntelFPGASimpleDualPort : Attr {
  let Spellings = [CXX11<"intelfpga","simple_dual_port">,
                   GNU<"simple_dual_port">, // INTEL
                   CXX11<"intel","simple_dual_port">];
  let Subjects = SubjectList<[IntelFPGAConstVar, IntelFPGALocalStaticAgentMemVar,
                              Field], ErrorDiag>;
  let LangOpts = [SYCLIsDevice, SilentlyIgnoreSYCLIsHost, OpenCL, HLS]; // INTEL
  let Documentation = [IntelFPGASimpleDualPortAttrDocs];
}
def : MutualExclusions<[IntelFPGARegister, IntelFPGASimpleDualPort]>;

def SYCLFPGAPipe : TypeAttr {
  let Spellings = [GNU<"pipe">];
  let Args = [StringArgument<"Mode">];
  let LangOpts = [SYCLIsDevice];
  let Documentation = [SYCLFPGAPipeDocs];
}

def SYCLIntelPipeIO : Attr {
  let Spellings = [GNU<"io_pipe_id">];
  let Args = [ExprArgument<"ID">];
  let LangOpts = [SYCLIsDevice, SYCLIsHost];
  let Subjects = SubjectList<[Var]>;
  let Documentation = [SYCLIntelPipeIOAttrDocs];
}

// Variadic integral arguments.
def IntelFPGABankBits : Attr {
  let Spellings = [CXX11<"intelfpga", "bank_bits">, GNU<"bank_bits">, // INTEL
                   CXX11<"intel", "bank_bits">];
  let Args = [VariadicExprArgument<"Args">];
  let Subjects = SubjectList<[IntelFPGAConstVar, IntelFPGALocalStaticAgentMemVar,
                              Field], ErrorDiag>;
  let LangOpts = [SYCLIsDevice, SYCLIsHost, OpenCL, HLS]; // INTEL
  let Documentation = [IntelFPGABankBitsDocs];
}
def : MutualExclusions<[IntelFPGARegister, IntelFPGABankBits]>;
def : MutualExclusions<[IntelFPGARegister, IntelFPGANumBanks]>;

def IntelFPGAForcePow2Depth : InheritableAttr {
  let Spellings = [CXX11<"intelfpga","force_pow2_depth">,
                   GNU<"force_pow2_depth">, // INTEL
                   CXX11<"intel","force_pow2_depth">];
  let Args = [ExprArgument<"Value">];
  let Subjects = SubjectList<[IntelFPGAConstVar, IntelFPGALocalStaticAgentMemVar,
                              Field], ErrorDiag>;
  let LangOpts = [SYCLIsDevice, SilentlyIgnoreSYCLIsHost, OpenCL, HLS]; // INTEL
  let Documentation = [IntelFPGAForcePow2DepthAttrDocs];
}
def : MutualExclusions<[IntelFPGARegister, IntelFPGAForcePow2Depth]>;

def Naked : InheritableAttr {
  let Spellings = [GCC<"naked">, Declspec<"naked">];
  let Subjects = SubjectList<[Function]>;
  let Documentation = [Undocumented];
}

def NeonPolyVectorType : TypeAttr {
  let Spellings = [Clang<"neon_polyvector_type">];
  let Args = [IntArgument<"NumElements">];
  let Documentation = [Undocumented];
  // Represented as VectorType instead.
  let ASTNode = 0;
}

def NeonVectorType : TypeAttr {
  let Spellings = [Clang<"neon_vector_type">];
  let Args = [IntArgument<"NumElements">];
  let Documentation = [Undocumented];
  // Represented as VectorType instead.
  let ASTNode = 0;
}

def ArmSveVectorBits : TypeAttr {
  let Spellings = [GNU<"arm_sve_vector_bits">];
  let Subjects = SubjectList<[TypedefName], ErrorDiag>;
  let Args = [UnsignedArgument<"NumBits">];
  let Documentation = [ArmSveVectorBitsDocs];
  let PragmaAttributeSupport = 0;
  // Represented as VectorType instead.
  let ASTNode = 0;
}

def ArmMveStrictPolymorphism : TypeAttr, TargetSpecificAttr<TargetARM> {
  let Spellings = [Clang<"__clang_arm_mve_strict_polymorphism">];
  let Documentation = [ArmMveStrictPolymorphismDocs];
}

def NoUniqueAddress : InheritableAttr, TargetSpecificAttr<TargetItaniumCXXABI> {
  let Spellings = [CXX11<"", "no_unique_address", 201803>];
  let Subjects = SubjectList<[NonBitField], ErrorDiag>;
  let Documentation = [NoUniqueAddressDocs];
  let SimpleHandler = 1;
}

def ReturnsTwice : InheritableAttr {
  let Spellings = [GCC<"returns_twice">];
  let Subjects = SubjectList<[Function]>;
  let Documentation = [Undocumented];
  let SimpleHandler = 1;
}

def DisableTailCalls : InheritableAttr {
  let Spellings = [Clang<"disable_tail_calls">];
  let Subjects = SubjectList<[Function, ObjCMethod]>;
  let Documentation = [DisableTailCallsDocs];
  let SimpleHandler = 1;
}
def : MutualExclusions<[Naked, DisableTailCalls]>;

def NoAlias : InheritableAttr {
  let Spellings = [Declspec<"noalias">];
  let Subjects = SubjectList<[Function]>;
  let Documentation = [NoAliasDocs];
  let SimpleHandler = 1;
}

def NoCommon : InheritableAttr {
  let Spellings = [GCC<"nocommon">];
  let Subjects = SubjectList<[Var]>;
  let Documentation = [Undocumented];
  let SimpleHandler = 1;
}

def NoDebug : InheritableAttr {
  let Spellings = [GCC<"nodebug">];
  let Subjects = SubjectList<[TypedefName, FunctionLike, ObjCMethod, NonParmVar]>;
  let Documentation = [NoDebugDocs];
}

def StandaloneDebug : InheritableAttr {
  let Spellings = [Clang<"standalone_debug", /*allowInC =*/0>];
  let Subjects = SubjectList<[CXXRecord]>;
  let Documentation = [StandaloneDebugDocs];
  let SimpleHandler = 1;
  let LangOpts = [CPlusPlus];
}

def NoDuplicate : InheritableAttr {
  let Spellings = [Clang<"noduplicate">];
  let Subjects = SubjectList<[Function]>;
  let Documentation = [NoDuplicateDocs];
  let SimpleHandler = 1;
}

def Convergent : InheritableAttr {
  let Spellings = [Clang<"convergent">];
  let Subjects = SubjectList<[Function]>;
  let Documentation = [ConvergentDocs];
  let SimpleHandler = 1;
}

def NoInline : InheritableAttr {
  let Spellings = [GCC<"noinline">, Declspec<"noinline">];
  let Subjects = SubjectList<[Function]>;
  let Documentation = [Undocumented];
  let SimpleHandler = 1;
}

def NoMips16 : InheritableAttr, TargetSpecificAttr<TargetMips32> {
  let Spellings = [GCC<"nomips16">];
  let Subjects = SubjectList<[Function], ErrorDiag>;
  let Documentation = [Undocumented];
  let SimpleHandler = 1;
}

def NoMicroMips : InheritableAttr, TargetSpecificAttr<TargetMips32> {
  let Spellings = [GCC<"nomicromips">];
  let Subjects = SubjectList<[Function], ErrorDiag>;
  let Documentation = [MicroMipsDocs];
  let SimpleHandler = 1;
}

def RISCVInterrupt : InheritableAttr, TargetSpecificAttr<TargetRISCV> {
  let Spellings = [GCC<"interrupt">];
  let Subjects = SubjectList<[Function]>;
  let Args = [EnumArgument<"Interrupt", "InterruptType",
                           ["user", "supervisor", "machine"],
                           ["user", "supervisor", "machine"],
                           1>];
  let ParseKind = "Interrupt";
  let Documentation = [RISCVInterruptDocs];
}

// This is not a TargetSpecificAttr so that is silently accepted and
// ignored on other targets as encouraged by the OpenCL spec.
//
// See OpenCL 1.2 6.11.5: "It is our intention that a particular
// implementation of OpenCL be free to ignore all attributes and the
// resulting executable binary will produce the same result."
//
// However, only AMD GPU targets will emit the corresponding IR
// attribute.
//
// FIXME: This provides a sub-optimal error message if you attempt to
// use this in CUDA, since CUDA does not use the same terminology.
//
// FIXME: SubjectList should be for OpenCLKernelFunction, but is not to
// workaround needing to see kernel attribute before others to know if
// this should be rejected on non-kernels.

def AMDGPUFlatWorkGroupSize : InheritableAttr {
  let Spellings = [Clang<"amdgpu_flat_work_group_size", 0>];
  let Args = [ExprArgument<"Min">, ExprArgument<"Max">];
  let Documentation = [AMDGPUFlatWorkGroupSizeDocs];
  let Subjects = SubjectList<[Function], ErrorDiag, "kernel functions">;
}

def AMDGPUWavesPerEU : InheritableAttr {
  let Spellings = [Clang<"amdgpu_waves_per_eu", 0>];
  let Args = [ExprArgument<"Min">, ExprArgument<"Max", 1>];
  let Documentation = [AMDGPUWavesPerEUDocs];
  let Subjects = SubjectList<[Function], ErrorDiag, "kernel functions">;
}

def AMDGPUNumSGPR : InheritableAttr {
  let Spellings = [Clang<"amdgpu_num_sgpr", 0>];
  let Args = [UnsignedArgument<"NumSGPR">];
  let Documentation = [AMDGPUNumSGPRNumVGPRDocs];
  let Subjects = SubjectList<[Function], ErrorDiag, "kernel functions">;
}

def AMDGPUNumVGPR : InheritableAttr {
  let Spellings = [Clang<"amdgpu_num_vgpr", 0>];
  let Args = [UnsignedArgument<"NumVGPR">];
  let Documentation = [AMDGPUNumSGPRNumVGPRDocs];
  let Subjects = SubjectList<[Function], ErrorDiag, "kernel functions">;
}

def BPFPreserveAccessIndex : InheritableAttr,
                             TargetSpecificAttr<TargetBPF>  {
  let Spellings = [Clang<"preserve_access_index">];
  let Subjects = SubjectList<[Record], ErrorDiag>;
  let Documentation = [BPFPreserveAccessIndexDocs];
  let LangOpts = [COnly];
}

def BTFTag : InheritableAttr {
  let Spellings = [Clang<"btf_tag">];
  let Args = [StringArgument<"BTFTag">];
  let Subjects = SubjectList<[Var, Function, Record, Field], ErrorDiag>;
  let Documentation = [BTFTagDocs];
  let LangOpts = [COnly];
}

def WebAssemblyExportName : InheritableAttr,
                            TargetSpecificAttr<TargetWebAssembly> {
  let Spellings = [Clang<"export_name">];
  let Args = [StringArgument<"ExportName">];
  let Documentation = [WebAssemblyExportNameDocs];
  let Subjects = SubjectList<[Function], ErrorDiag>;
}

def WebAssemblyImportModule : InheritableAttr,
                              TargetSpecificAttr<TargetWebAssembly> {
  let Spellings = [Clang<"import_module">];
  let Args = [StringArgument<"ImportModule">];
  let Documentation = [WebAssemblyImportModuleDocs];
  let Subjects = SubjectList<[Function], ErrorDiag>;
}

def WebAssemblyImportName : InheritableAttr,
                            TargetSpecificAttr<TargetWebAssembly> {
  let Spellings = [Clang<"import_name">];
  let Args = [StringArgument<"ImportName">];
  let Documentation = [WebAssemblyImportNameDocs];
  let Subjects = SubjectList<[Function], ErrorDiag>;
}

def NoSplitStack : InheritableAttr {
  let Spellings = [GCC<"no_split_stack">];
  let Subjects = SubjectList<[Function], ErrorDiag>;
  let Documentation = [NoSplitStackDocs];
  let SimpleHandler = 1;
}

def NonNull : InheritableParamAttr {
  let Spellings = [GCC<"nonnull">];
  let Subjects = SubjectList<[ObjCMethod, HasFunctionProto, ParmVar], WarnDiag,
                             "functions, methods, and parameters">;
  let Args = [VariadicParamIdxArgument<"Args">];
  let AdditionalMembers = [{
    bool isNonNull(unsigned IdxAST) const {
      if (!args_size())
        return true;
      return args_end() != std::find_if(
          args_begin(), args_end(),
          [=](const ParamIdx &Idx) { return Idx.getASTIndex() == IdxAST; });
    }
  }];
  // FIXME: We should merge duplicates into a single nonnull attribute.
  let InheritEvenIfAlreadyPresent = 1;
  let Documentation = [NonNullDocs];
}

def ReturnsNonNull : InheritableAttr {
  let Spellings = [GCC<"returns_nonnull">];
  let Subjects = SubjectList<[ObjCMethod, Function]>;
  let Documentation = [ReturnsNonNullDocs];
}

def CalledOnce : Attr {
  let Spellings = [Clang<"called_once">];
  let Subjects = SubjectList<[ParmVar]>;
  let LangOpts = [ObjC];
  let Documentation = [CalledOnceDocs];
}

// pass_object_size(N) indicates that the parameter should have
// __builtin_object_size with Type=N evaluated on the parameter at the callsite.
def PassObjectSize : InheritableParamAttr {
  let Spellings = [Clang<"pass_object_size">,
                   Clang<"pass_dynamic_object_size">];
  let Accessors = [Accessor<"isDynamic", [Clang<"pass_dynamic_object_size">]>];
  let Args = [IntArgument<"Type">];
  let Subjects = SubjectList<[ParmVar]>;
  let Documentation = [PassObjectSizeDocs];
}

// Nullability type attributes.
def TypeNonNull : TypeAttr {
  let Spellings = [Keyword<"_Nonnull">];
  let Documentation = [TypeNonNullDocs];
}

def TypeNullable : TypeAttr {
  let Spellings = [Keyword<"_Nullable">];
  let Documentation = [TypeNullableDocs];
}

def TypeNullableResult : TypeAttr {
  let Spellings = [Keyword<"_Nullable_result">];
  let Documentation = [TypeNullableResultDocs];
}

def TypeNullUnspecified : TypeAttr {
  let Spellings = [Keyword<"_Null_unspecified">];
  let Documentation = [TypeNullUnspecifiedDocs];
}

// This is a marker used to indicate that an __unsafe_unretained qualifier was
// ignored because ARC is not enabled. The usual representation for this
// qualifier is as an ObjCOwnership attribute with Kind == "none".
def ObjCInertUnsafeUnretained : TypeAttr {
  let Spellings = [Keyword<"__unsafe_unretained">];
  let Documentation = [Undocumented];
}

def ObjCKindOf : TypeAttr {
  let Spellings = [Keyword<"__kindof">];
  let Documentation = [Undocumented];
}

def NoEscape : Attr {
  let Spellings = [Clang<"noescape">];
  let Subjects = SubjectList<[ParmVar]>;
  let Documentation = [NoEscapeDocs];
}

def AssumeAligned : InheritableAttr {
  let Spellings = [GCC<"assume_aligned">];
  let Subjects = SubjectList<[ObjCMethod, Function]>;
  let Args = [ExprArgument<"Alignment">, ExprArgument<"Offset", 1>];
  let Documentation = [AssumeAlignedDocs];
}

def AllocAlign : InheritableAttr {
  let Spellings = [GCC<"alloc_align">];
  let Subjects = SubjectList<[HasFunctionProto]>;
  let Args = [ParamIdxArgument<"ParamIndex">];
  let Documentation = [AllocAlignDocs];
}

def NoReturn : InheritableAttr {
  let Spellings = [GCC<"noreturn">, Declspec<"noreturn">];
  // FIXME: Does GCC allow this on the function instead?
  let Documentation = [Undocumented];
}

def NoInstrumentFunction : InheritableAttr {
  let Spellings = [GCC<"no_instrument_function">];
  let Subjects = SubjectList<[Function]>;
  let Documentation = [Undocumented];
  let SimpleHandler = 1;
}

def NoProfileFunction : InheritableAttr {
  let Spellings = [GCC<"no_profile_instrument_function">];
  let Subjects = SubjectList<[Function]>;
  let Documentation = [NoProfileInstrumentFunctionDocs];
  let SimpleHandler = 1;
}

def NotTailCalled : InheritableAttr {
  let Spellings = [Clang<"not_tail_called">];
  let Subjects = SubjectList<[Function]>;
  let Documentation = [NotTailCalledDocs];
  let SimpleHandler = 1;
}
def : MutualExclusions<[AlwaysInline, NotTailCalled]>;

def NoStackProtector : InheritableAttr {
  let Spellings = [Clang<"no_stack_protector">];
  let Subjects = SubjectList<[Function]>;
  let Documentation = [NoStackProtectorDocs];
  let SimpleHandler = 1;
}

def NoThrow : InheritableAttr {
  let Spellings = [GCC<"nothrow">, Declspec<"nothrow">];
  let Subjects = SubjectList<[FunctionLike]>;
  let Documentation = [NoThrowDocs];
}

def NvWeak : IgnoredAttr {
  // No Declspec spelling of this attribute; the CUDA headers use
  // __attribute__((nv_weak)) unconditionally. Does not receive an [[]]
  // spelling because it is a CUDA attribute.
  let Spellings = [GNU<"nv_weak">];
  let LangOpts = [CUDA];
}

def ObjCBridge : InheritableAttr {
  let Spellings = [Clang<"objc_bridge">];
  let Subjects = SubjectList<[Record, TypedefName], ErrorDiag>;
  let Args = [IdentifierArgument<"BridgedType">];
  let Documentation = [Undocumented];
}

def ObjCBridgeMutable : InheritableAttr {
  let Spellings = [Clang<"objc_bridge_mutable">];
  let Subjects = SubjectList<[Record], ErrorDiag>;
  let Args = [IdentifierArgument<"BridgedType">];
  let Documentation = [Undocumented];
}

def ObjCBridgeRelated : InheritableAttr {
  let Spellings = [Clang<"objc_bridge_related">];
  let Subjects = SubjectList<[Record], ErrorDiag>;
  let Args = [IdentifierArgument<"RelatedClass">,
          IdentifierArgument<"ClassMethod">,
          IdentifierArgument<"InstanceMethod">];
  let HasCustomParsing = 1;
  let Documentation = [Undocumented];
}

def NSErrorDomain : InheritableAttr {
  let Spellings = [GNU<"ns_error_domain">];
  let Subjects = SubjectList<[Enum], ErrorDiag>;
  let Args = [DeclArgument<Var, "ErrorDomain">];
  let Documentation = [NSErrorDomainDocs];
}

def NSReturnsRetained : DeclOrTypeAttr {
  let Spellings = [Clang<"ns_returns_retained">];
//  let Subjects = SubjectList<[ObjCMethod, ObjCProperty, Function]>;
  let Documentation = [RetainBehaviorDocs];
}

def NSReturnsNotRetained : InheritableAttr {
  let Spellings = [Clang<"ns_returns_not_retained">];
//  let Subjects = SubjectList<[ObjCMethod, ObjCProperty, Function]>;
  let Documentation = [RetainBehaviorDocs];
}

def NSReturnsAutoreleased : InheritableAttr {
  let Spellings = [Clang<"ns_returns_autoreleased">];
//  let Subjects = SubjectList<[ObjCMethod, ObjCProperty, Function]>;
  let Documentation = [RetainBehaviorDocs];
}

def NSConsumesSelf : InheritableAttr {
  let Spellings = [Clang<"ns_consumes_self">];
  let Subjects = SubjectList<[ObjCMethod]>;
  let Documentation = [RetainBehaviorDocs];
  let SimpleHandler = 1;
}

def NSConsumed : InheritableParamAttr {
  let Spellings = [Clang<"ns_consumed">];
  let Subjects = SubjectList<[ParmVar]>;
  let Documentation = [RetainBehaviorDocs];
}

def ObjCException : InheritableAttr {
  let Spellings = [Clang<"objc_exception">];
  let Subjects = SubjectList<[ObjCInterface], ErrorDiag>;
  let Documentation = [Undocumented];
  let SimpleHandler = 1;
}

def ObjCMethodFamily : InheritableAttr {
  let Spellings = [Clang<"objc_method_family">];
  let Subjects = SubjectList<[ObjCMethod], ErrorDiag>;
  let Args = [EnumArgument<"Family", "FamilyKind",
               ["none", "alloc", "copy", "init", "mutableCopy", "new"],
               ["OMF_None", "OMF_alloc", "OMF_copy", "OMF_init",
                "OMF_mutableCopy", "OMF_new"]>];
  let Documentation = [ObjCMethodFamilyDocs];
}

def ObjCNSObject : InheritableAttr {
  let Spellings = [Clang<"NSObject">];
  let Documentation = [Undocumented];
}

def ObjCIndependentClass : InheritableAttr {
  let Spellings = [Clang<"objc_independent_class">];
  let Documentation = [Undocumented];
}

def ObjCPreciseLifetime : InheritableAttr {
  let Spellings = [Clang<"objc_precise_lifetime">];
  let Subjects = SubjectList<[Var], ErrorDiag>;
  let Documentation = [Undocumented];
}

def ObjCReturnsInnerPointer : InheritableAttr {
  let Spellings = [Clang<"objc_returns_inner_pointer">];
  let Subjects = SubjectList<[ObjCMethod, ObjCProperty], ErrorDiag>;
  let Documentation = [Undocumented];
}

def ObjCRequiresSuper : InheritableAttr {
  let Spellings = [Clang<"objc_requires_super">];
  let Subjects = SubjectList<[ObjCMethod], ErrorDiag>;
  let Documentation = [ObjCRequiresSuperDocs];
}

def ObjCRootClass : InheritableAttr {
  let Spellings = [Clang<"objc_root_class">];
  let Subjects = SubjectList<[ObjCInterface], ErrorDiag>;
  let Documentation = [Undocumented];
  let SimpleHandler = 1;
}

def ObjCNonLazyClass : Attr {
  let Spellings = [Clang<"objc_nonlazy_class">];
  let Subjects = SubjectList<[ObjCInterface, ObjCImpl], ErrorDiag>;
  let LangOpts = [ObjC];
  let Documentation = [ObjCNonLazyClassDocs];
  let SimpleHandler = 1;
}

def ObjCSubclassingRestricted : InheritableAttr {
  let Spellings = [Clang<"objc_subclassing_restricted">];
  let Subjects = SubjectList<[ObjCInterface], ErrorDiag>;
  let Documentation = [ObjCSubclassingRestrictedDocs];
  let SimpleHandler = 1;
}

def ObjCExplicitProtocolImpl : InheritableAttr {
  let Spellings = [Clang<"objc_protocol_requires_explicit_implementation">];
  let Subjects = SubjectList<[ObjCProtocol], ErrorDiag>;
  let Documentation = [Undocumented];
}

def ObjCDesignatedInitializer : Attr {
  let Spellings = [Clang<"objc_designated_initializer">];
  let Subjects = SubjectList<[ObjCMethod], ErrorDiag>;
  let Documentation = [Undocumented];
}

def ObjCDirect : Attr {
  let Spellings = [Clang<"objc_direct">];
  let Subjects = SubjectList<[ObjCMethod], ErrorDiag>;
  let LangOpts = [ObjC];
  let Documentation = [ObjCDirectDocs];
}

def ObjCDirectMembers : Attr {
  let Spellings = [Clang<"objc_direct_members">];
  let Subjects = SubjectList<[ObjCImpl, ObjCInterface, ObjCCategory], ErrorDiag>;
  let LangOpts = [ObjC];
  let Documentation = [ObjCDirectMembersDocs];
}

def ObjCNonRuntimeProtocol : Attr {
  let Spellings = [Clang<"objc_non_runtime_protocol">];
  let Subjects = SubjectList<[ObjCProtocol], ErrorDiag>;
  let LangOpts = [ObjC];
  let Documentation = [ObjCNonRuntimeProtocolDocs];
  let SimpleHandler = 1;
}

def ObjCRuntimeName : Attr {
  let Spellings = [Clang<"objc_runtime_name">];
  let Subjects = SubjectList<[ObjCInterface, ObjCProtocol], ErrorDiag>;
  let Args = [StringArgument<"MetadataName">];
  let Documentation = [ObjCRuntimeNameDocs];
}

def ObjCRuntimeVisible : Attr {
  let Spellings = [Clang<"objc_runtime_visible">];
  let Subjects = SubjectList<[ObjCInterface], ErrorDiag>;
  let Documentation = [ObjCRuntimeVisibleDocs];
  let SimpleHandler = 1;
}

def ObjCClassStub : Attr {
  let Spellings = [Clang<"objc_class_stub">];
  let Subjects = SubjectList<[ObjCInterface], ErrorDiag>;
  let Documentation = [ObjCClassStubDocs];
  let LangOpts = [ObjCNonFragileRuntime];
  let SimpleHandler = 1;
}

def ObjCBoxable : Attr {
  let Spellings = [Clang<"objc_boxable">];
  let Subjects = SubjectList<[Record], ErrorDiag>;
  let Documentation = [ObjCBoxableDocs];
}

def OptimizeNone : InheritableAttr {
  let Spellings = [Clang<"optnone">];
  let Subjects = SubjectList<[Function, ObjCMethod]>;
  let Documentation = [OptnoneDocs];
}

def Overloadable : Attr {
  let Spellings = [Clang<"overloadable">];
  let Subjects = SubjectList<[Function], ErrorDiag>;
  let Documentation = [OverloadableDocs];
  let SimpleHandler = 1;
}

def Override : InheritableAttr {
  let Spellings = [Keyword<"override">];
  let SemaHandler = 0;
  let Documentation = [Undocumented];
}

def Ownership : InheritableAttr {
  let Spellings = [Clang<"ownership_holds">, Clang<"ownership_returns">,
                   Clang<"ownership_takes">];
  let Accessors = [Accessor<"isHolds", [Clang<"ownership_holds">]>,
                   Accessor<"isReturns", [Clang<"ownership_returns">]>,
                   Accessor<"isTakes", [Clang<"ownership_takes">]>];
  let AdditionalMembers = [{
    enum OwnershipKind { Holds, Returns, Takes };
    OwnershipKind getOwnKind() const {
      return isHolds() ? Holds :
             isTakes() ? Takes :
             Returns;
    }
  }];
  let Args = [IdentifierArgument<"Module">,
              VariadicParamIdxArgument<"Args">];
  let Subjects = SubjectList<[HasFunctionProto]>;
  let Documentation = [Undocumented];
}

def Packed : InheritableAttr {
  let Spellings = [GCC<"packed">];
//  let Subjects = [Tag, Field];
  let Documentation = [Undocumented];
}

def IntelOclBicc : DeclOrTypeAttr {
  let Spellings = [Clang<"intel_ocl_bicc", 0>];
//  let Subjects = [Function, ObjCMethod];
  let Documentation = [Undocumented];
}

def Pcs : DeclOrTypeAttr {
  let Spellings = [GCC<"pcs">];
  let Args = [EnumArgument<"PCS", "PCSType",
                           ["aapcs", "aapcs-vfp"],
                           ["AAPCS", "AAPCS_VFP"]>];
//  let Subjects = [Function, ObjCMethod];
  let Documentation = [PcsDocs];
}

def AArch64VectorPcs: DeclOrTypeAttr {
  let Spellings = [Clang<"aarch64_vector_pcs">];
  let Documentation = [AArch64VectorPcsDocs];
}

def Pure : InheritableAttr {
  let Spellings = [GCC<"pure">];
  let Documentation = [Undocumented];
  let SimpleHandler = 1;
}

def Regparm : TypeAttr {
  let Spellings = [GCC<"regparm">];
  let Args = [UnsignedArgument<"NumParams">];
  let Documentation = [RegparmDocs];
  // Represented as part of the enclosing function type.
  let ASTNode = 0;
}

def SwiftAsyncName : InheritableAttr {
  let Spellings = [GNU<"swift_async_name">];
  let Args = [StringArgument<"Name">];
  let Subjects = SubjectList<[ObjCMethod, Function], ErrorDiag>;
  let Documentation = [SwiftAsyncNameDocs];
}

def SwiftAttr : InheritableAttr {
  let Spellings = [GNU<"swift_attr">];
  let Args = [StringArgument<"Attribute">];
  let Documentation = [SwiftAttrDocs];
}

def SwiftBridge : InheritableAttr {
  let Spellings = [GNU<"swift_bridge">];
  let Args = [StringArgument<"SwiftType">];
  let Subjects = SubjectList<[Tag, TypedefName, ObjCInterface, ObjCProtocol],
                             ErrorDiag>;
  let Documentation = [SwiftBridgeDocs];
}

def SwiftBridgedTypedef : InheritableAttr {
  let Spellings = [GNU<"swift_bridged_typedef">];
  let Subjects = SubjectList<[TypedefName], ErrorDiag>;
  let Documentation = [SwiftBridgedTypedefDocs];
  let SimpleHandler = 1;
}

def SwiftObjCMembers : Attr {
  let Spellings = [GNU<"swift_objc_members">];
  let Subjects = SubjectList<[ObjCInterface], ErrorDiag>;
  let Documentation = [SwiftObjCMembersDocs];
  let SimpleHandler = 1;
}

def SwiftError : InheritableAttr {
  let Spellings = [GNU<"swift_error">];
  let Args = [
      EnumArgument<"Convention", "ConventionKind",
                   ["none", "nonnull_error", "null_result", "zero_result", "nonzero_result"],
                   ["None", "NonNullError", "NullResult", "ZeroResult", "NonZeroResult"]>
  ];
  let Subjects = SubjectList<[Function, ObjCMethod], ErrorDiag>;
  let Documentation = [SwiftErrorDocs];
}

def SwiftName : InheritableAttr {
  let Spellings = [GNU<"swift_name">];
  let Args = [StringArgument<"Name">];
  let Documentation = [SwiftNameDocs];
}

def SwiftNewType : InheritableAttr {
  let Spellings = [GNU<"swift_newtype">, GNU<"swift_wrapper">];
  let Args = [EnumArgument<"NewtypeKind", "NewtypeKind",
                           ["struct", "enum"], ["NK_Struct", "NK_Enum"]>];
  let Subjects = SubjectList<[TypedefName], ErrorDiag>;
  let Documentation = [SwiftNewTypeDocs];
  let HasCustomParsing = 1;
}

def SwiftPrivate : InheritableAttr {
  let Spellings = [GNU<"swift_private">];
  let Documentation = [SwiftPrivateDocs];
  let SimpleHandler = 1;
}

def NoDeref : TypeAttr {
  let Spellings = [Clang<"noderef">];
  let Documentation = [NoDerefDocs];
}

// Default arguments can only be used with the sycl::reqd_work_group_size
// spelling.
def ReqdWorkGroupSize : InheritableAttr {
  let Spellings = [GNU<"reqd_work_group_size">,
                   CXX11<"cl", "reqd_work_group_size">,
                   CXX11<"sycl", "reqd_work_group_size">];
  let Args = [ExprArgument<"XDim">,
              ExprArgument<"YDim", /*optional*/1>,
              ExprArgument<"ZDim", /*optional*/1>];
  let Subjects = SubjectList<[Function], ErrorDiag>;
  let AdditionalMembers = [{
    ArrayRef<const Expr *> dimensions() const {
      return {getXDim(), getYDim(), getZDim()};
    }
    Optional<llvm::APSInt> getXDimVal(ASTContext &Ctx) const {
      return getXDim()->getIntegerConstantExpr(Ctx);
    }
    Optional<llvm::APSInt> getYDimVal(ASTContext &Ctx) const {
      return getYDim()->getIntegerConstantExpr(Ctx);
    }
    Optional<llvm::APSInt> getZDimVal(ASTContext &Ctx) const {
      return getZDim()->getIntegerConstantExpr(Ctx);
    }
  }];
  let Documentation = [ReqdWorkGroupSizeAttrDocs];
  let SupportsNonconformingLambdaSyntax = 1;
}

def WorkGroupSizeHint :  InheritableAttr {
  let Spellings = [GNU<"work_group_size_hint">,
                   CXX11<"sycl", "work_group_size_hint">];
  let Args = [ExprArgument<"XDim">,
              ExprArgument<"YDim">,
              ExprArgument<"ZDim">];
  let Subjects = SubjectList<[Function], ErrorDiag>;
  let AdditionalMembers = [{
    Optional<llvm::APSInt> getXDimVal() const {
      if (const auto *CE = dyn_cast<ConstantExpr>(getXDim()))
        return CE->getResultAsAPSInt();
      return None;
    }
    Optional<llvm::APSInt> getYDimVal() const {
      if (const auto *CE = dyn_cast<ConstantExpr>(getYDim()))
        return CE->getResultAsAPSInt();
      return None;
    }
    Optional<llvm::APSInt> getZDimVal() const {
      if (const auto *CE = dyn_cast<ConstantExpr>(getZDim()))
        return CE->getResultAsAPSInt();
      return None;
    }
  }];
  let Documentation = [WorkGroupSizeHintAttrDocs];
}

def InitPriority : InheritableAttr, TargetSpecificAttr<TargetSupportsInitPriority> {
  let Spellings = [GCC<"init_priority", /*AllowInC*/0>];
  let Args = [UnsignedArgument<"Priority">];
  let Subjects = SubjectList<[Var], ErrorDiag>;
  let Documentation = [InitPriorityDocs];
}

def Section : InheritableAttr {
  let Spellings = [GCC<"section">, Declspec<"allocate">];
  let Args = [StringArgument<"Name">];
  let Subjects =
      SubjectList<[ Function, GlobalVar, ObjCMethod, ObjCProperty ],
      IntelWarnDiag>; // INTEL
  let Documentation = [SectionDocs];
}

// This is used for `__declspec(code_seg("segname"))`, but not for
// `#pragma code_seg("segname")`.
def CodeSeg : InheritableAttr {
  let Spellings = [Declspec<"code_seg">];
  let Args = [StringArgument<"Name">];
  let Subjects = SubjectList<[Function, CXXRecord], ErrorDiag>;
  let Documentation = [CodeSegDocs];
}

def PragmaClangBSSSection : InheritableAttr {
  // This attribute has no spellings as it is only ever created implicitly.
  let Spellings = [];
  let Args = [StringArgument<"Name">];
  let Subjects = SubjectList<[GlobalVar], ErrorDiag>;
  let Documentation = [Undocumented];
}

def PragmaClangDataSection : InheritableAttr {
  // This attribute has no spellings as it is only ever created implicitly.
  let Spellings = [];
  let Args = [StringArgument<"Name">];
  let Subjects = SubjectList<[GlobalVar], ErrorDiag>;
  let Documentation = [Undocumented];
}

def PragmaClangRodataSection : InheritableAttr {
  // This attribute has no spellings as it is only ever created implicitly.
  let Spellings = [];
  let Args = [StringArgument<"Name">];
  let Subjects = SubjectList<[GlobalVar], ErrorDiag>;
  let Documentation = [Undocumented];
}

def PragmaClangRelroSection : InheritableAttr {
  // This attribute has no spellings as it is only ever created implicitly.
  let Spellings = [];
  let Args = [StringArgument<"Name">];
  let Subjects = SubjectList<[GlobalVar], ErrorDiag>;
  let Documentation = [Undocumented];
}

def StrictFP : InheritableAttr {
  // This attribute has no spellings as it is only ever created implicitly.
  // Function uses strict floating point operations.
  let Spellings = [];
  let Subjects = SubjectList<[Function]>;
  let Documentation = [Undocumented];
}

def PragmaClangTextSection : InheritableAttr {
  // This attribute has no spellings as it is only ever created implicitly.
  let Spellings = [];
  let Args = [StringArgument<"Name">];
  let Subjects = SubjectList<[Function], ErrorDiag>;
  let Documentation = [Undocumented];
}

def Sentinel : InheritableAttr {
  let Spellings = [GCC<"sentinel">];
  let Args = [DefaultIntArgument<"Sentinel", 0>,
              DefaultIntArgument<"NullPos", 0>];
//  let Subjects = SubjectList<[Function, ObjCMethod, Block, Var]>;
  let Documentation = [Undocumented];
}

def StdCall : DeclOrTypeAttr {
  let Spellings = [GCC<"stdcall">, Keyword<"__stdcall">, Keyword<"_stdcall">];
//  let Subjects = [Function, ObjCMethod];
  let Documentation = [StdCallDocs];
}

def SwiftCall : DeclOrTypeAttr {
  let Spellings = [Clang<"swiftcall">];
//  let Subjects = SubjectList<[Function]>;
  let Documentation = [SwiftCallDocs];
}

def SwiftAsyncCall : DeclOrTypeAttr {
  let Spellings = [Clang<"swiftasynccall">];
  let Documentation = [SwiftAsyncCallDocs];
}

def SwiftContext : ParameterABIAttr {
  let Spellings = [Clang<"swift_context">];
  let Documentation = [SwiftContextDocs];
}

def SwiftAsyncContext : ParameterABIAttr {
  let Spellings = [Clang<"swift_async_context">];
  let Documentation = [SwiftAsyncContextDocs];
}

def SwiftErrorResult : ParameterABIAttr {
  let Spellings = [Clang<"swift_error_result">];
  let Documentation = [SwiftErrorResultDocs];
}

def SwiftIndirectResult : ParameterABIAttr {
  let Spellings = [Clang<"swift_indirect_result">];
  let Documentation = [SwiftIndirectResultDocs];
}

def SwiftAsync : InheritableAttr {
  let Spellings = [Clang<"swift_async">];
  let Subjects = SubjectList<[Function, ObjCMethod]>;
  let Args = [EnumArgument<"Kind", "Kind",
                ["none", "swift_private", "not_swift_private"],
                ["None", "SwiftPrivate", "NotSwiftPrivate"]>,
              ParamIdxArgument<"CompletionHandlerIndex", /*opt=*/1>];
  let Documentation = [SwiftAsyncDocs];
}

def SwiftAsyncError : InheritableAttr {
  let Spellings = [Clang<"swift_async_error">];
  let Subjects = SubjectList<[Function, ObjCMethod]>;
  let Args = [EnumArgument<"Convention", "ConventionKind",
              ["none", "nonnull_error", "zero_argument", "nonzero_argument"],
              ["None", "NonNullError", "ZeroArgument", "NonZeroArgument"]>,
              UnsignedArgument<"HandlerParamIdx", /*opt=*/1>];
  let Documentation = [SwiftAsyncErrorDocs];
}

def Suppress : StmtAttr {
  let Spellings = [CXX11<"gsl", "suppress">];
  let Args = [VariadicStringArgument<"DiagnosticIdentifiers">];
  let Documentation = [SuppressDocs];
}

def SysVABI : DeclOrTypeAttr {
  let Spellings = [GCC<"sysv_abi">];
//  let Subjects = [Function, ObjCMethod];
  let Documentation = [Undocumented];
}

def ThisCall : DeclOrTypeAttr {
  let Spellings = [GCC<"thiscall">, Keyword<"__thiscall">,
                   Keyword<"_thiscall">];
//  let Subjects = [Function, ObjCMethod];
  let Documentation = [ThisCallDocs];
}

def VectorCall : DeclOrTypeAttr {
  let Spellings = [Clang<"vectorcall">, Keyword<"__vectorcall">,
                   Keyword<"_vectorcall">];
//  let Subjects = [Function, ObjCMethod];
  let Documentation = [VectorCallDocs];
}

def Pascal : DeclOrTypeAttr {
  let Spellings = [Clang<"pascal">, Keyword<"__pascal">, Keyword<"_pascal">];
//  let Subjects = [Function, ObjCMethod];
  let Documentation = [Undocumented];
}

def PreferredName : InheritableAttr {
  let Spellings = [Clang<"preferred_name", /*AllowInC*/0>];
  let Subjects = SubjectList<[ClassTmpl]>;
  let Args = [TypeArgument<"TypedefType">];
  let Documentation = [PreferredNameDocs];
  let InheritEvenIfAlreadyPresent = 1;
  let MeaningfulToClassTemplateDefinition = 1;
  let TemplateDependent = 1;
}

def PreserveMost : DeclOrTypeAttr {
  let Spellings = [Clang<"preserve_most">];
  let Documentation = [PreserveMostDocs];
}

def PreserveAll : DeclOrTypeAttr {
  let Spellings = [Clang<"preserve_all">];
  let Documentation = [PreserveAllDocs];
}

def Target : InheritableAttr {
  let Spellings = [GCC<"target">];
  let Args = [StringArgument<"featuresStr">];
  let Subjects = SubjectList<[Function], ErrorDiag>;
  let Documentation = [TargetDocs];
  let AdditionalMembers = [{
    ParsedTargetAttr parse() const {
      return parse(getFeaturesStr());
    }

    StringRef getArchitecture() const {
      StringRef Features = getFeaturesStr();
      if (Features == "default") return {};

      SmallVector<StringRef, 1> AttrFeatures;
      Features.split(AttrFeatures, ",");

      for (auto &Feature : AttrFeatures) {
        Feature = Feature.trim();
        if (Feature.startswith("arch="))
          return Feature.drop_front(sizeof("arch=") - 1);
      }
      return "";
    }

    // Gets the list of features as simple string-refs with no +/- or 'no-'.
    // Only adds the items to 'Out' that are additions.
    void getAddedFeatures(llvm::SmallVectorImpl<StringRef> &Out) const {
      StringRef Features = getFeaturesStr();
      if (Features == "default") return;

      SmallVector<StringRef, 1> AttrFeatures;
      Features.split(AttrFeatures, ",");

      for (auto &Feature : AttrFeatures) {
        Feature = Feature.trim();

        if (!Feature.startswith("no-") && !Feature.startswith("arch=") &&
            !Feature.startswith("fpmath=") && !Feature.startswith("tune="))
          Out.push_back(Feature);
      }
    }

    template<class Compare>
    ParsedTargetAttr parse(Compare cmp) const {
      ParsedTargetAttr Attrs = parse();
      llvm::sort(std::begin(Attrs.Features), std::end(Attrs.Features), cmp);
      return Attrs;
    }

    bool isDefaultVersion() const { return getFeaturesStr() == "default"; }

    static ParsedTargetAttr parse(StringRef Features) {
      ParsedTargetAttr Ret;
      if (Features == "default") return Ret;
      SmallVector<StringRef, 1> AttrFeatures;
      Features.split(AttrFeatures, ",");

      // Grab the various features and prepend a "+" to turn on the feature to
      // the backend and add them to our existing set of features.
      for (auto &Feature : AttrFeatures) {
        // Go ahead and trim whitespace rather than either erroring or
        // accepting it weirdly.
        Feature = Feature.trim();

        // TODO: Support the fpmath option. It will require checking
        // overall feature validity for the function with the rest of the
        // attributes on the function.
        if (Feature.startswith("fpmath="))
          continue;

        if (Feature.startswith("branch-protection=")) {
          Ret.BranchProtection = Feature.split('=').second.trim();
          continue;
        }

        // While we're here iterating check for a different target cpu.
        if (Feature.startswith("arch=")) {
          if (!Ret.Architecture.empty())
            Ret.DuplicateArchitecture = true;
          else
            Ret.Architecture = Feature.split("=").second.trim();
        } else if (Feature.startswith("tune=")) {
          if (!Ret.Tune.empty())
            Ret.DuplicateTune = true;
          else
            Ret.Tune = Feature.split("=").second.trim();
        } else if (Feature.startswith("no-"))
          Ret.Features.push_back("-" + Feature.split("-").second.str());
        else
          Ret.Features.push_back("+" + Feature.str());
      }
      return Ret;
    }
  }];
}

def MinVectorWidth : InheritableAttr {
  let Spellings = [Clang<"min_vector_width">];
  let Args = [UnsignedArgument<"VectorWidth">];
  let Subjects = SubjectList<[Function], ErrorDiag>;
  let Documentation = [MinVectorWidthDocs];
}

def TransparentUnion : InheritableAttr {
  let Spellings = [GCC<"transparent_union">];
//  let Subjects = SubjectList<[Record, TypedefName]>;
  let Documentation = [TransparentUnionDocs];
  let LangOpts = [COnly];
}

def Unavailable : InheritableAttr {
  let Spellings = [Clang<"unavailable">];
  let Args = [StringArgument<"Message", 1>,
              EnumArgument<"ImplicitReason", "ImplicitReason",
                ["", "", "", ""],
                ["IR_None",
                 "IR_ARCForbiddenType",
                 "IR_ForbiddenWeak",
                 "IR_ARCForbiddenConversion",
                 "IR_ARCInitReturnsUnrelated",
                 "IR_ARCFieldWithOwnership"], 1, /*fake*/ 1>];
  let Documentation = [Undocumented];
}

def DiagnoseIf : InheritableAttr {
  // Does not have a [[]] spelling because this attribute requires the ability
  // to parse function arguments but the attribute is not written in the type
  // position.
  let Spellings = [GNU<"diagnose_if">];
  let Subjects = SubjectList<[Function, ObjCMethod, ObjCProperty]>;
  let Args = [ExprArgument<"Cond">, StringArgument<"Message">,
              EnumArgument<"DiagnosticType",
                           "DiagnosticType",
                           ["error", "warning"],
                           ["DT_Error", "DT_Warning"]>,
              BoolArgument<"ArgDependent", 0, /*fake*/ 1>,
              DeclArgument<Named, "Parent", 0, /*fake*/ 1>];
  let InheritEvenIfAlreadyPresent = 1;
  let LateParsed = 1;
  let AdditionalMembers = [{
    bool isError() const { return diagnosticType == DT_Error; }
    bool isWarning() const { return diagnosticType == DT_Warning; }
  }];
  let TemplateDependent = 1;
  let Documentation = [DiagnoseIfDocs];
}

def ArcWeakrefUnavailable : InheritableAttr {
  let Spellings = [Clang<"objc_arc_weak_reference_unavailable">];
  let Subjects = SubjectList<[ObjCInterface], ErrorDiag>;
  let Documentation = [Undocumented];
  let SimpleHandler = 1;
}

def ObjCGC : TypeAttr {
  let Spellings = [Clang<"objc_gc">];
  let Args = [IdentifierArgument<"Kind">];
  let Documentation = [Undocumented];
}

def ObjCOwnership : DeclOrTypeAttr {
  let Spellings = [Clang<"objc_ownership">];
  let Args = [IdentifierArgument<"Kind">];
  let Documentation = [Undocumented];
}

def ObjCRequiresPropertyDefs : InheritableAttr {
  let Spellings = [Clang<"objc_requires_property_definitions">];
  let Subjects = SubjectList<[ObjCInterface], ErrorDiag>;
  let Documentation = [Undocumented];
  let SimpleHandler = 1;
}

def Unused : InheritableAttr {
  let Spellings = [CXX11<"", "maybe_unused", 201603>, GCC<"unused">,
                   C2x<"", "maybe_unused", 201904>];
  let Subjects = SubjectList<[Var, ObjCIvar, Type, Enum, EnumConstant, Label,
                              Field, ObjCMethod, FunctionLike]>;
  let Documentation = [WarnMaybeUnusedDocs];
}

def Used : InheritableAttr {
  let Spellings = [GCC<"used">];
  let Subjects = SubjectList<[NonLocalVar, Function, ObjCMethod]>;
  let Documentation = [UsedDocs];
  let SimpleHandler = 1;
}

def Retain : InheritableAttr {
  let Spellings = [GCC<"retain">];
  let Subjects = SubjectList<[NonLocalVar, Function, ObjCMethod]>;
  let Documentation = [RetainDocs];
  let SimpleHandler = 1;
}

def Uuid : InheritableAttr {
  let Spellings = [Declspec<"uuid">, Microsoft<"uuid">];
  let Args = [StringArgument<"Guid">,
              DeclArgument<MSGuid, "GuidDecl", 0, /*fake=*/1>];
  let Subjects = SubjectList<[Record, Enum]>;
  // FIXME: Allow expressing logical AND for LangOpts. Our condition should be:
  // CPlusPlus && (MicrosoftExt || Borland)
  let Documentation = [Undocumented];
}

def VectorSize : TypeAttr {
  let Spellings = [GCC<"vector_size">];
  let Args = [ExprArgument<"NumBytes">];
  let Documentation = [Undocumented];
  // Represented as VectorType instead.
  let ASTNode = 0;
}

def VecTypeHint : InheritableAttr {
  let Spellings = [GNU<"vec_type_hint">, CXX11<"sycl", "vec_type_hint">];
  let Args = [TypeArgument<"TypeHint">];
  let Subjects = SubjectList<[Function], ErrorDiag>;
  let Documentation = [Undocumented];
}

def MatrixType : TypeAttr {
  let Spellings = [Clang<"matrix_type">];
  let Subjects = SubjectList<[TypedefName], ErrorDiag>;
  let Args = [ExprArgument<"NumRows">, ExprArgument<"NumColumns">];
  let Documentation = [Undocumented];
  let ASTNode = 0;
  let PragmaAttributeSupport = 0;
}

def Visibility : InheritableAttr {
  let Clone = 0;
  let Spellings = [GCC<"visibility">];
  let Args = [EnumArgument<"Visibility", "VisibilityType",
                           ["default", "hidden", "internal", "protected"],
                           ["Default", "Hidden", "Hidden", "Protected"]>];
  let MeaningfulToClassTemplateDefinition = 1;
  let Documentation = [Undocumented];
}

def TypeVisibility : InheritableAttr {
  let Clone = 0;
  let Spellings = [Clang<"type_visibility">];
  let Args = [EnumArgument<"Visibility", "VisibilityType",
                           ["default", "hidden", "internal", "protected"],
                           ["Default", "Hidden", "Hidden", "Protected"]>];
//  let Subjects = [Tag, ObjCInterface, Namespace];
  let Documentation = [Undocumented];
}

def VecReturn : InheritableAttr {
  // This attribute does not have a C [[]] spelling because it only appertains
  // to C++ struct/class/union.
  // FIXME: should this attribute have a CPlusPlus language option?
  let Spellings = [Clang<"vecreturn", 0>];
  let Subjects = SubjectList<[CXXRecord], ErrorDiag>;
  let Documentation = [Undocumented];
}

def WarnUnused : InheritableAttr {
  let Spellings = [GCC<"warn_unused">];
  let Subjects = SubjectList<[Record]>;
  let Documentation = [Undocumented];
  let SimpleHandler = 1;
}

def WarnUnusedResult : InheritableAttr {
  let Spellings = [CXX11<"", "nodiscard", 201907>,
                   C2x<"", "nodiscard", 201904>,
                   CXX11<"clang", "warn_unused_result">,
                   GCC<"warn_unused_result">];
  let Subjects = SubjectList<[ObjCMethod, Enum, Record, FunctionLike]>;
  let Args = [StringArgument<"Message", 1>];
  let Documentation = [WarnUnusedResultsDocs];
  let AdditionalMembers = [{
    // Check whether this the C++11 nodiscard version, even in non C++11
    // spellings.
    bool IsCXX11NoDiscard() const {
      return this->getSemanticSpelling() == CXX11_nodiscard;
    }
  }];
}

def Weak : InheritableAttr {
  let Spellings = [GCC<"weak">];
  let Subjects = SubjectList<[Var, Function, CXXRecord]>;
  let Documentation = [Undocumented];
  let SimpleHandler = 1;
}

def WeakImport : InheritableAttr {
  let Spellings = [Clang<"weak_import">];
  let Documentation = [Undocumented];
}

def WeakRef : InheritableAttr {
  let Spellings = [GCC<"weakref">];
  // A WeakRef that has an argument is treated as being an AliasAttr
  let Args = [StringArgument<"Aliasee", 1>];
  let Subjects = SubjectList<[Var, Function], IntelWarnDiag>; //***INTEL
  let Documentation = [Undocumented];
}

def LTOVisibilityPublic : InheritableAttr {
  let Spellings = [Clang<"lto_visibility_public">];
  let Subjects = SubjectList<[Record]>;
  let Documentation = [LTOVisibilityDocs];
  let SimpleHandler = 1;
}

def AnyX86Interrupt : InheritableAttr, TargetSpecificAttr<TargetAnyX86> {
  // NOTE: If you add any additional spellings, ARMInterrupt's,
  // M68kInterrupt's, MSP430Interrupt's and MipsInterrupt's spellings must match.
  let Spellings = [GCC<"interrupt">];
  let Subjects = SubjectList<[HasFunctionProto]>;
  let ParseKind = "Interrupt";
  let HasCustomParsing = 1;
  let Documentation = [Undocumented];
}

def AnyX86NoCallerSavedRegisters : InheritableAttr,
                                   TargetSpecificAttr<TargetAnyX86> {
  let Spellings = [GCC<"no_caller_saved_registers">];
  let Documentation = [AnyX86NoCallerSavedRegistersDocs];
  let SimpleHandler = 1;
}

def AnyX86NoCfCheck : DeclOrTypeAttr, TargetSpecificAttr<TargetAnyX86>{
  let Spellings = [GCC<"nocf_check">];
  let Subjects = SubjectList<[FunctionLike]>;
  let Documentation = [AnyX86NoCfCheckDocs];
}

def X86ForceAlignArgPointer : InheritableAttr, TargetSpecificAttr<TargetAnyX86> {
  let Spellings = [GCC<"force_align_arg_pointer">];
  // Technically, this appertains to a FunctionDecl, but the target-specific
  // code silently allows anything function-like (such as typedefs or function
  // pointers), but does not apply the attribute to them.
  let Documentation = [X86ForceAlignArgPointerDocs];
}

def NoSanitize : InheritableAttr {
  let Spellings = [Clang<"no_sanitize">];
  let Args = [VariadicStringArgument<"Sanitizers">];
  let Subjects = SubjectList<[Function, ObjCMethod, GlobalVar], ErrorDiag>;
  let Documentation = [NoSanitizeDocs];
  let AdditionalMembers = [{
    SanitizerMask getMask() const {
      SanitizerMask Mask;
      for (auto SanitizerName : sanitizers()) {
        SanitizerMask ParsedMask =
            parseSanitizerValue(SanitizerName, /*AllowGroups=*/true);
        Mask |= expandSanitizerGroups(ParsedMask);
      }
      return Mask;
    }

    bool hasCoverage() const {
      return llvm::is_contained(sanitizers(), "coverage");
    }
  }];
}

// Attributes to disable a specific sanitizer. No new sanitizers should be added
// to this list; the no_sanitize attribute should be extended instead.
def NoSanitizeSpecific : InheritableAttr {
  let Spellings = [GCC<"no_address_safety_analysis">,
                   GCC<"no_sanitize_address">,
                   GCC<"no_sanitize_thread">,
                   Clang<"no_sanitize_memory">];
  let Subjects = SubjectList<[Function, GlobalVar], ErrorDiag>;
  let Documentation = [NoSanitizeAddressDocs, NoSanitizeThreadDocs,
                       NoSanitizeMemoryDocs];
  let ASTNode = 0;
}

def DisableSanitizerInstrumentation : InheritableAttr {
  let Spellings = [Clang<"disable_sanitizer_instrumentation">];
  let Subjects = SubjectList<[Function, ObjCMethod, GlobalVar]>;
  let Documentation = [DisableSanitizerInstrumentationDocs];
  let SimpleHandler = 1;
}

def CFICanonicalJumpTable : InheritableAttr {
  let Spellings = [Clang<"cfi_canonical_jump_table">];
  let Subjects = SubjectList<[Function], ErrorDiag>;
  let Documentation = [CFICanonicalJumpTableDocs];
  let SimpleHandler = 1;
}

// C/C++ Thread safety attributes (e.g. for deadlock, data race checking)
// Not all of these attributes will be given a [[]] spelling. The attributes
// which require access to function parameter names cannot use the [[]] spelling
// because they are not written in the type position. Some attributes are given
// an updated captability-based name and the older name will only be supported
// under the GNU-style spelling.
def GuardedVar : InheritableAttr {
  let Spellings = [Clang<"guarded_var", 0>];
  let Subjects = SubjectList<[Field, SharedVar]>;
  let Documentation = [Undocumented];
  let SimpleHandler = 1;
}

def PtGuardedVar : InheritableAttr {
  let Spellings = [Clang<"pt_guarded_var", 0>];
  let Subjects = SubjectList<[Field, SharedVar]>;
  let Documentation = [Undocumented];
}

def Lockable : InheritableAttr {
  let Spellings = [GNU<"lockable">];
  let Subjects = SubjectList<[Record]>;
  let Documentation = [Undocumented];
  let ASTNode = 0;  // Replaced by Capability
}

def ScopedLockable : InheritableAttr {
  let Spellings = [Clang<"scoped_lockable", 0>];
  let Subjects = SubjectList<[Record]>;
  let Documentation = [Undocumented];
  let SimpleHandler = 1;
}

def Capability : InheritableAttr {
  let Spellings = [Clang<"capability", 0>, Clang<"shared_capability", 0>];
  let Subjects = SubjectList<[Record, TypedefName], ErrorDiag>;
  let Args = [StringArgument<"Name">];
  let Accessors = [Accessor<"isShared",
                    [Clang<"shared_capability", 0>]>];
  let Documentation = [Undocumented];
}

def AssertCapability : InheritableAttr {
  let Spellings = [Clang<"assert_capability", 0>,
                   Clang<"assert_shared_capability", 0>];
  let Subjects = SubjectList<[Function]>;
  let LateParsed = 1;
  let TemplateDependent = 1;
  let ParseArgumentsAsUnevaluated = 1;
  let InheritEvenIfAlreadyPresent = 1;
  let Args = [VariadicExprArgument<"Args">];
  let Accessors = [Accessor<"isShared",
                    [Clang<"assert_shared_capability", 0>]>];
  let Documentation = [AssertCapabilityDocs];
}

def AcquireCapability : InheritableAttr {
  let Spellings = [Clang<"acquire_capability", 0>,
                   Clang<"acquire_shared_capability", 0>,
                   GNU<"exclusive_lock_function">,
                   GNU<"shared_lock_function">];
  let Subjects = SubjectList<[Function]>;
  let LateParsed = 1;
  let TemplateDependent = 1;
  let ParseArgumentsAsUnevaluated = 1;
  let InheritEvenIfAlreadyPresent = 1;
  let Args = [VariadicExprArgument<"Args">];
  let Accessors = [Accessor<"isShared",
                    [Clang<"acquire_shared_capability", 0>,
                     GNU<"shared_lock_function">]>];
  let Documentation = [AcquireCapabilityDocs];
}

def TryAcquireCapability : InheritableAttr {
  let Spellings = [Clang<"try_acquire_capability", 0>,
                   Clang<"try_acquire_shared_capability", 0>];
  let Subjects = SubjectList<[Function],
                             ErrorDiag>;
  let LateParsed = 1;
  let TemplateDependent = 1;
  let ParseArgumentsAsUnevaluated = 1;
  let InheritEvenIfAlreadyPresent = 1;
  let Args = [ExprArgument<"SuccessValue">, VariadicExprArgument<"Args">];
  let Accessors = [Accessor<"isShared",
                    [Clang<"try_acquire_shared_capability", 0>]>];
  let Documentation = [TryAcquireCapabilityDocs];
}

def ReleaseCapability : InheritableAttr {
  let Spellings = [Clang<"release_capability", 0>,
                   Clang<"release_shared_capability", 0>,
                   Clang<"release_generic_capability", 0>,
                   Clang<"unlock_function", 0>];
  let Subjects = SubjectList<[Function]>;
  let LateParsed = 1;
  let TemplateDependent = 1;
  let ParseArgumentsAsUnevaluated = 1;
  let InheritEvenIfAlreadyPresent = 1;
  let Args = [VariadicExprArgument<"Args">];
  let Accessors = [Accessor<"isShared",
                    [Clang<"release_shared_capability", 0>]>,
                   Accessor<"isGeneric",
                     [Clang<"release_generic_capability", 0>,
                      Clang<"unlock_function", 0>]>];
  let Documentation = [ReleaseCapabilityDocs];
}

def RequiresCapability : InheritableAttr {
  let Spellings = [Clang<"requires_capability", 0>,
                   Clang<"exclusive_locks_required", 0>,
                   Clang<"requires_shared_capability", 0>,
                   Clang<"shared_locks_required", 0>];
  let Args = [VariadicExprArgument<"Args">];
  let LateParsed = 1;
  let TemplateDependent = 1;
  let ParseArgumentsAsUnevaluated = 1;
  let InheritEvenIfAlreadyPresent = 1;
  let Subjects = SubjectList<[Function]>;
  let Accessors = [Accessor<"isShared", [Clang<"requires_shared_capability", 0>,
                                         Clang<"shared_locks_required", 0>]>];
  let Documentation = [Undocumented];
}

def NoThreadSafetyAnalysis : InheritableAttr {
  let Spellings = [Clang<"no_thread_safety_analysis">];
  let Subjects = SubjectList<[Function]>;
  let Documentation = [Undocumented];
  let SimpleHandler = 1;
}

def GuardedBy : InheritableAttr {
  let Spellings = [GNU<"guarded_by">];
  let Args = [ExprArgument<"Arg">];
  let LateParsed = 1;
  let TemplateDependent = 1;
  let ParseArgumentsAsUnevaluated = 1;
  let InheritEvenIfAlreadyPresent = 1;
  let Subjects = SubjectList<[Field, SharedVar]>;
  let Documentation = [Undocumented];
}

def PtGuardedBy : InheritableAttr {
  let Spellings = [GNU<"pt_guarded_by">];
  let Args = [ExprArgument<"Arg">];
  let LateParsed = 1;
  let TemplateDependent = 1;
  let ParseArgumentsAsUnevaluated = 1;
  let InheritEvenIfAlreadyPresent = 1;
  let Subjects = SubjectList<[Field, SharedVar]>;
  let Documentation = [Undocumented];
}

def AcquiredAfter : InheritableAttr {
  let Spellings = [GNU<"acquired_after">];
  let Args = [VariadicExprArgument<"Args">];
  let LateParsed = 1;
  let TemplateDependent = 1;
  let ParseArgumentsAsUnevaluated = 1;
  let InheritEvenIfAlreadyPresent = 1;
  let Subjects = SubjectList<[Field, SharedVar]>;
  let Documentation = [Undocumented];
}

def AcquiredBefore : InheritableAttr {
  let Spellings = [GNU<"acquired_before">];
  let Args = [VariadicExprArgument<"Args">];
  let LateParsed = 1;
  let TemplateDependent = 1;
  let ParseArgumentsAsUnevaluated = 1;
  let InheritEvenIfAlreadyPresent = 1;
  let Subjects = SubjectList<[Field, SharedVar]>;
  let Documentation = [Undocumented];
}

def AssertExclusiveLock : InheritableAttr {
  let Spellings = [GNU<"assert_exclusive_lock">];
  let Args = [VariadicExprArgument<"Args">];
  let LateParsed = 1;
  let TemplateDependent = 1;
  let ParseArgumentsAsUnevaluated = 1;
  let InheritEvenIfAlreadyPresent = 1;
  let Subjects = SubjectList<[Function]>;
  let Documentation = [Undocumented];
}

def AssertSharedLock : InheritableAttr {
  let Spellings = [GNU<"assert_shared_lock">];
  let Args = [VariadicExprArgument<"Args">];
  let LateParsed = 1;
  let TemplateDependent = 1;
  let ParseArgumentsAsUnevaluated = 1;
  let InheritEvenIfAlreadyPresent = 1;
  let Subjects = SubjectList<[Function]>;
  let Documentation = [Undocumented];
}

// The first argument is an integer or boolean value specifying the return value
// of a successful lock acquisition.
def ExclusiveTrylockFunction : InheritableAttr {
  let Spellings = [GNU<"exclusive_trylock_function">];
  let Args = [ExprArgument<"SuccessValue">, VariadicExprArgument<"Args">];
  let LateParsed = 1;
  let TemplateDependent = 1;
  let ParseArgumentsAsUnevaluated = 1;
  let InheritEvenIfAlreadyPresent = 1;
  let Subjects = SubjectList<[Function]>;
  let Documentation = [Undocumented];
}

// The first argument is an integer or boolean value specifying the return value
// of a successful lock acquisition.
def SharedTrylockFunction : InheritableAttr {
  let Spellings = [GNU<"shared_trylock_function">];
  let Args = [ExprArgument<"SuccessValue">, VariadicExprArgument<"Args">];
  let LateParsed = 1;
  let TemplateDependent = 1;
  let ParseArgumentsAsUnevaluated = 1;
  let InheritEvenIfAlreadyPresent = 1;
  let Subjects = SubjectList<[Function]>;
  let Documentation = [Undocumented];
}

def LockReturned : InheritableAttr {
  let Spellings = [GNU<"lock_returned">];
  let Args = [ExprArgument<"Arg">];
  let LateParsed = 1;
  let TemplateDependent = 1;
  let ParseArgumentsAsUnevaluated = 1;
  let Subjects = SubjectList<[Function]>;
  let Documentation = [Undocumented];
}

def LocksExcluded : InheritableAttr {
  let Spellings = [GNU<"locks_excluded">];
  let Args = [VariadicExprArgument<"Args">];
  let LateParsed = 1;
  let TemplateDependent = 1;
  let ParseArgumentsAsUnevaluated = 1;
  let InheritEvenIfAlreadyPresent = 1;
  let Subjects = SubjectList<[Function]>;
  let Documentation = [Undocumented];
}

// C/C++ consumed attributes.

def Consumable : InheritableAttr {
  // This attribute does not have a C [[]] spelling because it only appertains
  // to C++ struct/class/union.
  // FIXME: should this attribute have a CPlusPlus language option?
  let Spellings = [Clang<"consumable", 0>];
  let Subjects = SubjectList<[CXXRecord]>;
  let Args = [EnumArgument<"DefaultState", "ConsumedState",
                           ["unknown", "consumed", "unconsumed"],
                           ["Unknown", "Consumed", "Unconsumed"]>];
  let Documentation = [ConsumableDocs];
}

def ConsumableAutoCast : InheritableAttr {
  // This attribute does not have a C [[]] spelling because it only appertains
  // to C++ struct/class/union.
  // FIXME: should this attribute have a CPlusPlus language option?
  let Spellings = [Clang<"consumable_auto_cast_state", 0>];
  let Subjects = SubjectList<[CXXRecord]>;
  let Documentation = [Undocumented];
  let SimpleHandler = 1;
}

def ConsumableSetOnRead : InheritableAttr {
  // This attribute does not have a C [[]] spelling because it only appertains
  // to C++ struct/class/union.
  // FIXME: should this attribute have a CPlusPlus language option?
  let Spellings = [Clang<"consumable_set_state_on_read", 0>];
  let Subjects = SubjectList<[CXXRecord]>;
  let Documentation = [Undocumented];
  let SimpleHandler = 1;
}

def CallableWhen : InheritableAttr {
  // This attribute does not have a C [[]] spelling because it only appertains
  // to C++ function (but doesn't require it to be a member function).
  // FIXME: should this attribute have a CPlusPlus language option?
  let Spellings = [Clang<"callable_when", 0>];
  let Subjects = SubjectList<[CXXMethod]>;
  let Args = [VariadicEnumArgument<"CallableStates", "ConsumedState",
                                   ["unknown", "consumed", "unconsumed"],
                                   ["Unknown", "Consumed", "Unconsumed"]>];
  let Documentation = [CallableWhenDocs];
}

def ParamTypestate : InheritableAttr {
  // This attribute does not have a C [[]] spelling because it only appertains
  // to a parameter whose type is a consumable C++ class.
  // FIXME: should this attribute have a CPlusPlus language option?
  let Spellings = [Clang<"param_typestate", 0>];
  let Subjects = SubjectList<[ParmVar]>;
  let Args = [EnumArgument<"ParamState", "ConsumedState",
                           ["unknown", "consumed", "unconsumed"],
                           ["Unknown", "Consumed", "Unconsumed"]>];
  let Documentation = [ParamTypestateDocs];
}

def ReturnTypestate : InheritableAttr {
  // This attribute does not have a C [[]] spelling because it only appertains
  // to a parameter or function return type that is a consumable C++ class.
  // FIXME: should this attribute have a CPlusPlus language option?
  let Spellings = [Clang<"return_typestate", 0>];
  let Subjects = SubjectList<[Function, ParmVar]>;
  let Args = [EnumArgument<"State", "ConsumedState",
                           ["unknown", "consumed", "unconsumed"],
                           ["Unknown", "Consumed", "Unconsumed"]>];
  let Documentation = [ReturnTypestateDocs];
}

def SetTypestate : InheritableAttr {
  // This attribute does not have a C [[]] spelling because it only appertains
  // to C++ function (but doesn't require it to be a member function).
  // FIXME: should this attribute have a CPlusPlus language option?
  let Spellings = [Clang<"set_typestate", 0>];
  let Subjects = SubjectList<[CXXMethod]>;
  let Args = [EnumArgument<"NewState", "ConsumedState",
                           ["unknown", "consumed", "unconsumed"],
                           ["Unknown", "Consumed", "Unconsumed"]>];
  let Documentation = [SetTypestateDocs];
}

def TestTypestate : InheritableAttr {
  // This attribute does not have a C [[]] spelling because it only appertains
  // to C++ function (but doesn't require it to be a member function).
  // FIXME: should this attribute have a CPlusPlus language option?
  let Spellings = [Clang<"test_typestate", 0>];
  let Subjects = SubjectList<[CXXMethod]>;
  let Args = [EnumArgument<"TestState", "ConsumedState",
                           ["consumed", "unconsumed"],
                           ["Consumed", "Unconsumed"]>];
  let Documentation = [TestTypestateDocs];
}

// Type safety attributes for `void *' pointers and type tags.

def ArgumentWithTypeTag : InheritableAttr {
  let Spellings = [Clang<"argument_with_type_tag">,
                   Clang<"pointer_with_type_tag">];
  let Subjects = SubjectList<[HasFunctionProto], ErrorDiag>;
  let Args = [IdentifierArgument<"ArgumentKind">,
              ParamIdxArgument<"ArgumentIdx">,
              ParamIdxArgument<"TypeTagIdx">,
              BoolArgument<"IsPointer", /*opt*/0, /*fake*/1>];
  let Documentation = [ArgumentWithTypeTagDocs, PointerWithTypeTagDocs];
}

def TypeTagForDatatype : InheritableAttr {
  let Spellings = [Clang<"type_tag_for_datatype">];
  let Args = [IdentifierArgument<"ArgumentKind">,
              TypeArgument<"MatchingCType">,
              BoolArgument<"LayoutCompatible">,
              BoolArgument<"MustBeNull">];
//  let Subjects = SubjectList<[Var], ErrorDiag>;
  let HasCustomParsing = 1;
  let Documentation = [TypeTagForDatatypeDocs];
}

def Owner : InheritableAttr {
  let Spellings = [CXX11<"gsl", "Owner">];
  let Subjects = SubjectList<[Struct]>;
  let Args = [TypeArgument<"DerefType", /*opt=*/1>];
  let Documentation = [LifetimeOwnerDocs];
}

def Pointer : InheritableAttr {
  let Spellings = [CXX11<"gsl", "Pointer">];
  let Subjects = SubjectList<[Struct]>;
  let Args = [TypeArgument<"DerefType", /*opt=*/1>];
  let Documentation = [LifetimePointerDocs];
}
def : MutualExclusions<[Owner, Pointer]>;

// Microsoft-related attributes

def MSNoVTable : InheritableAttr, TargetSpecificAttr<TargetMicrosoftCXXABI> {
  let Spellings = [Declspec<"novtable">];
  let Subjects = SubjectList<[CXXRecord]>;
  let Documentation = [MSNoVTableDocs];
  let SimpleHandler = 1;
}

def : IgnoredAttr {
  let Spellings = [Declspec<"property">];
}

def MSAllocator : InheritableAttr {
  let Spellings = [Declspec<"allocator">];
  let Subjects = SubjectList<[Function]>;
  let Documentation = [MSAllocatorDocs];
}

def CFGuard : InheritableAttr {
  // Currently only the __declspec(guard(nocf)) modifier is supported. In future
  // we might also want to support __declspec(guard(suppress)).
  let Spellings = [Declspec<"guard">];
  let Subjects = SubjectList<[Function]>;
  let Args = [EnumArgument<"Guard", "GuardArg", ["nocf"], ["nocf"]>];
  let Documentation = [CFGuardDocs];
}

def MSStruct : InheritableAttr {
  let Spellings = [GCC<"ms_struct">];
  let Subjects = SubjectList<[Record]>;
  let Documentation = [Undocumented];
  let SimpleHandler = 1;
}

def DLLExport : InheritableAttr, TargetSpecificAttr<TargetHasDLLImportExport> {
  let Spellings = [Declspec<"dllexport">, GCC<"dllexport">];
  let Subjects = SubjectList<[Function, Var, CXXRecord, ObjCInterface]>;
  let Documentation = [DLLExportDocs];
}

def DLLExportStaticLocal : InheritableAttr, TargetSpecificAttr<TargetHasDLLImportExport> {
  // This attribute is used internally only when -fno-dllexport-inlines is
  // passed. This attribute is added to inline functions of a class having the
  // dllexport attribute. If the function has static local variables, this
  // attribute is used to determine whether the variables are exported or not. If
  // the function has local static variables, the function is dllexported too.
  let Spellings = [];
  let Subjects = SubjectList<[Function]>;
  let Documentation = [Undocumented];
}

def DLLImport : InheritableAttr, TargetSpecificAttr<TargetHasDLLImportExport> {
  let Spellings = [Declspec<"dllimport">, GCC<"dllimport">];
  let Subjects = SubjectList<[Function, Var, CXXRecord, ObjCInterface]>;
  let Documentation = [DLLImportDocs];


  let AdditionalMembers = [{
private:
  bool PropagatedToBaseTemplate = false;

public:
  void setPropagatedToBaseTemplate() { PropagatedToBaseTemplate = true; }
  bool wasPropagatedToBaseTemplate() { return PropagatedToBaseTemplate; }
  }];
}

def DLLImportStaticLocal : InheritableAttr, TargetSpecificAttr<TargetHasDLLImportExport> {
  // This attribute is used internally only when -fno-dllexport-inlines is
  // passed. This attribute is added to inline functions of a class having the
  // dllimport attribute. If the function has static local variables, this
  // attribute is used to determine whether the variables are imported or not.
  let Spellings = [];
  let Subjects = SubjectList<[Function]>;
  let Documentation = [Undocumented];
}

def SelectAny : InheritableAttr {
  let Spellings = [Declspec<"selectany">, GCC<"selectany">];
  let Documentation = [SelectAnyDocs];
  let SimpleHandler = 1;
}

def Thread : Attr {
  let Spellings = [Declspec<"thread">];
  let LangOpts = [MicrosoftExt];
  let Documentation = [ThreadDocs];
  let Subjects = SubjectList<[Var]>;
}

def Win64 : IgnoredAttr {
  let Spellings = [Keyword<"__w64">];
  let LangOpts = [MicrosoftExt];
}

def Ptr32 : TypeAttr {
  let Spellings = [Keyword<"__ptr32">];
  let Documentation = [Ptr32Docs];
}

def Ptr64 : TypeAttr {
  let Spellings = [Keyword<"__ptr64">];
  let Documentation = [Ptr64Docs];
}

def SPtr : TypeAttr {
  let Spellings = [Keyword<"__sptr">];
  let Documentation = [SPtrDocs];
}

def UPtr : TypeAttr {
  let Spellings = [Keyword<"__uptr">];
  let Documentation = [UPtrDocs];
}

def MSInheritance : InheritableAttr {
  let LangOpts = [MicrosoftExt];
  let Args = [DefaultBoolArgument<"BestCase", /*default*/1, /*fake*/1>];
  let Spellings = [Keyword<"__single_inheritance">,
                   Keyword<"__multiple_inheritance">,
                   Keyword<"__virtual_inheritance">,
                   Keyword<"__unspecified_inheritance">];
  let AdditionalMembers = [{
  MSInheritanceModel getInheritanceModel() const {
    // The spelling enum should agree with MSInheritanceModel.
    return MSInheritanceModel(getSemanticSpelling());
  }
  }];
  let Documentation = [MSInheritanceDocs];
}

def MSVtorDisp : InheritableAttr {
  // This attribute has no spellings as it is only ever created implicitly.
  let Spellings = [];
  let Args = [UnsignedArgument<"vdm">];
  let SemaHandler = 0;

  let AdditionalMembers = [{
  MSVtorDispMode getVtorDispMode() const { return MSVtorDispMode(vdm); }
  }];
  let Documentation = [Undocumented];
}

def InitSeg : Attr {
  let Spellings = [Pragma<"", "init_seg">];
  let Args = [StringArgument<"Section">];
  let SemaHandler = 0;
  let Documentation = [InitSegDocs];
  let AdditionalMembers = [{
  void printPrettyPragma(raw_ostream &OS, const PrintingPolicy &Policy) const {
    OS << " (" << getSection() << ')';
  }
  }];
}

// INTEL_CUSTOMIZATION
def LoopFuse : StmtAttr {
  let Spellings = [Pragma<"", "loop_fuse">];
  let Args = [DefaultIntArgument<"Depth", 0>,
              DefaultBoolArgument<"Independent", /*default*/0, /*fake*/0>];
  let Documentation = [LoopFuseDocs];
  let Subjects = SubjectList<[CompoundStmt], ErrorDiag, "compound statements">;
  let AdditionalMembers = [{
  void printPrettyPragma(raw_ostream &OS, const PrintingPolicy &Policy) const {
    OS << "#pragma loop_fuse";
    if (getDepth())
      OS << " depth(" << getDepth() << ")";
    if (getIndependent())
      OS << " independent";
  }
  }];
}
// end INTEL_CUSTOMIZATION

def LoopHint : Attr {
  /// #pragma clang loop <option> directive
  /// vectorize: vectorizes loop operations if State == Enable.
  /// vectorize_width: vectorize loop operations with width 'Value'.
  /// interleave: interleave multiple loop iterations if State == Enable.
  /// interleave_count: interleaves 'Value' loop iterations.
  /// unroll: fully unroll loop if State == Enable.
  /// unroll_count: unrolls loop 'Value' times.
  /// unroll_and_jam: attempt to unroll and jam loop if State == Enable.
  /// unroll_and_jam_count: unroll and jams loop 'Value' times.
  /// distribute: attempt to distribute loop if State == Enable.
  /// pipeline: disable pipelining loop if State == Disable.
  /// pipeline_initiation_interval: create loop schedule with initiation interval equal to 'Value'.

  /// #pragma unroll <argument> directive
  /// <no arg>: fully unrolls loop.
  /// boolean: fully unrolls loop if State == Enable.
  /// expression: unrolls loop 'Value' times.

  let Spellings = [Pragma<"clang", "loop">, Pragma<"", "unroll">,
                   Pragma<"", "nounroll">, Pragma<"", "unroll_and_jam">,
// INTEL_CUSTOMIZATION
                   Pragma<"", "nounroll_and_jam">,
                   Pragma<"", "ivdep">,
                   Pragma<"", "ii_at_most">,Pragma<"", "ii_at_least">,
                   Pragma<"", "min_ii_at_target_fmax">,
                   Pragma<"", "force_hyperopt">,
                   Pragma<"", "force_no_hyperopt">,
                   Pragma<"", "distribute_point">,
                   Pragma<"", "nofusion">,
                   Pragma<"", "fusion">,
                   Pragma<"", "novector">,
                   Pragma<"", "vector">,
                   Pragma<"", "loop_count">];
// end INTEL_CUSTOMIZATION
  /// State of the loop optimization specified by the spelling.
  let Args = [EnumArgument<"Option", "OptionType",
                          ["vectorize", "vectorize_width", "interleave", "interleave_count",
                           "unroll", "unroll_count", "unroll_and_jam", "unroll_and_jam_count",
                           "vectorize_predicate",
// INTEL_CUSTOMIZATION
                           "pipeline", "pipeline_initiation_interval",
                           "distribute",
                           "ivdep", "ivdep-loop", "ivdep-back",
                           "ivdep-hls", "ivdep-hls-intel",
                           "ii_at_most", "ii_at_least",
                           "min_ii_at_target_fmax",
                           "force_hyperopt",
                           "distribute_point", "fusion",
                           "novector", "always", "aligned",
                           "dynamic_align","nodynamic_align",
                           "vecremainder","novecremainder",
                           "loop_count", "max", "min", "avg"],
// end INTEL_CUSTOMIZATION
                          ["Vectorize", "VectorizeWidth", "Interleave", "InterleaveCount",
                           "Unroll", "UnrollCount", "UnrollAndJam", "UnrollAndJamCount",
                           "VectorizePredicate",
// INTEL_CUSTOMIZATION
                           "PipelineDisabled", "PipelineInitiationInterval",
                           "Distribute",
                           "IVDep", "IVDepLoop", "IVDepBack",
                           "IVDepHLS", "IVDepHLSIntel",
                           "IIAtMost", "IIAtLeast", "MinIIAtFmax",
                           "ForceHyperopt", "Distribute", "Fusion", "Vectorize",
                           "VectorizeAlways", "VectorizeAligned",
                           "VectorizeDynamicAlign", "VectorizeNoDynamicAlign",
                           "VectorizeVecremainder", "VectorizeNoVecremainder",
                           "LoopCount",
                           "LoopCountMax", "LoopCountMin","LoopCountAvg"]>,
// end INTEL_CUSTOMIZATION
              EnumArgument<"State", "LoopHintState",
// INTEL_CUSTOMIZATION
                           ["enable", "disable", "numeric", "fixed_width",
                            "scalable_width", "assume_safety", "full",
                            "loopexpr"],
                           ["Enable", "Disable", "Numeric", "FixedWidth",
                            "ScalableWidth", "AssumeSafety", "Full",
                            "LoopExpr"]>,
              ExprArgument<"Value">, ExprArgument<"LoopExprValue">];
// end INTEL_CUSTOMIZATION

  let AdditionalMembers = [{
  static const char *getOptionName(int Option) {
    switch(Option) {
    case Vectorize: return "vectorize";
    case VectorizeWidth: return "vectorize_width";
    case Interleave: return "interleave";
    case InterleaveCount: return "interleave_count";
    case Unroll: return "unroll";
    case UnrollCount: return "unroll_count";
    case UnrollAndJam: return "unroll_and_jam";
    case UnrollAndJamCount: return "unroll_and_jam_count";
    case PipelineDisabled: return "pipeline";
    case PipelineInitiationInterval: return "pipeline_initiation_interval";
    case Distribute: return "distribute";
    case VectorizePredicate: return "vectorize_predicate";
// INTEL_CUSTOMIZATION
    case VectorizeAlways: return "always";
    case VectorizeAligned: return "aligned";
    case VectorizeDynamicAlign: return "dynamic_align";
    case VectorizeNoDynamicAlign: return "nodynamic_align";
    case VectorizeVecremainder: return "vecremainder";
    case VectorizeNoVecremainder: return "novecremainder";
    case LoopCount: return "loop_count";
    case LoopCountMin: return "loop_count min";
    case LoopCountMax: return "loop_count max";
    case LoopCountAvg: return "loop_count avg";
// end INTEL_CUSTOMIZATION
    }
    llvm_unreachable("Unhandled LoopHint option.");
  }

  void printPrettyPragma(raw_ostream &OS, const PrintingPolicy &Policy) const;

  // Return a string containing the loop hint argument including the
  // enclosing parentheses.
  std::string getValueString(const PrintingPolicy &Policy) const;

  // Return a string suitable for identifying this attribute in diagnostics.
  std::string getDiagnosticName(const PrintingPolicy &Policy) const;
  }];

  let Documentation = [LoopHintDocs, UnrollHintDocs];
  let HasCustomParsing = 1;
}

def CapturedRecord : InheritableAttr {
  // This attribute has no spellings as it is only ever created implicitly.
  let Spellings = [];
  let SemaHandler = 0;
  let Documentation = [Undocumented];
}

def OMPThreadPrivateDecl : InheritableAttr {
  // This attribute has no spellings as it is only ever created implicitly.
  let Spellings = [];
  let SemaHandler = 0;
  let Documentation = [Undocumented];
}

include "clang/Basic/intel/IntelAttr.td"

def OMPCaptureNoInit : InheritableAttr {
  // This attribute has no spellings as it is only ever created implicitly.
  let Spellings = [];
  let SemaHandler = 0;
  let Documentation = [Undocumented];
}

def OMPCaptureKind : Attr {
  // This attribute has no spellings as it is only ever created implicitly.
  let Spellings = [];
  let SemaHandler = 0;
  let Args = [UnsignedArgument<"CaptureKindVal">];
  let Documentation = [Undocumented];
  let AdditionalMembers = [{
    llvm::omp::Clause getCaptureKind() const {
      return static_cast<llvm::omp::Clause>(getCaptureKindVal());
    }
  }];
}

def OMPReferencedVar : Attr {
  // This attribute has no spellings as it is only ever created implicitly.
  let Spellings = [];
  let SemaHandler = 0;
  let Args = [ExprArgument<"Ref">];
  let Documentation = [Undocumented];
}

def OMPDeclareSimdDecl : Attr {
  let Spellings = [Pragma<"omp", "declare simd">];
  let Subjects = SubjectList<[Function]>;
  let SemaHandler = 0;
  let HasCustomParsing = 1;
  let Documentation = [OMPDeclareSimdDocs];
  let Args = [
    EnumArgument<"BranchState", "BranchStateTy",
                 [ "", "inbranch", "notinbranch" ],
                 [ "BS_Undefined", "BS_Inbranch", "BS_Notinbranch" ]>,
    ExprArgument<"Simdlen">, VariadicExprArgument<"Uniforms">,
    VariadicExprArgument<"Aligneds">, VariadicExprArgument<"Alignments">,
    VariadicExprArgument<"Linears">, VariadicUnsignedArgument<"Modifiers">,
    VariadicExprArgument<"Steps">
  ];
  let AdditionalMembers = [{
    void printPrettyPragma(raw_ostream & OS, const PrintingPolicy &Policy)
        const;
  }];
}

def OMPDeclareTargetDecl : InheritableAttr {
  let Spellings = [Pragma<"omp", "declare target">];
  let SemaHandler = 0;
  let Subjects = SubjectList<[Function, SharedVar]>;
  let Documentation = [OMPDeclareTargetDocs];
  let Args = [
    EnumArgument<"MapType", "MapTypeTy",
                 [ "to", "link" ],
                 [ "MT_To", "MT_Link" ]>,
    EnumArgument<"DevType", "DevTypeTy",
                 [ "host", "nohost", "any" ],
                 [ "DT_Host", "DT_NoHost", "DT_Any" ]>,
    UnsignedArgument<"Level">
  ];
  let AdditionalMembers = [{
    void printPrettyPragma(raw_ostream &OS, const PrintingPolicy &Policy) const;
    static llvm::Optional<MapTypeTy>
    isDeclareTargetDeclaration(const ValueDecl *VD);
    static llvm::Optional<OMPDeclareTargetDeclAttr*> getActiveAttr(const ValueDecl *VD);
    static llvm::Optional<DevTypeTy> getDeviceType(const ValueDecl *VD);
    static llvm::Optional<SourceLocation> getLocation(const ValueDecl *VD);
  }];
}

def OMPAllocateDecl : InheritableAttr {
  // This attribute has no spellings as it is only ever created implicitly.
  let Spellings = [];
  let SemaHandler = 0;
  let Args = [
    EnumArgument<"AllocatorType", "AllocatorTypeTy",
                 [
                   "omp_null_allocator", "omp_default_mem_alloc",
                   "omp_large_cap_mem_alloc", "omp_const_mem_alloc",
                   "omp_high_bw_mem_alloc", "omp_low_lat_mem_alloc",
                   "omp_cgroup_mem_alloc", "omp_pteam_mem_alloc",
                   "omp_thread_mem_alloc", ""
                 ],
                 [
                   "OMPNullMemAlloc", "OMPDefaultMemAlloc",
                   "OMPLargeCapMemAlloc", "OMPConstMemAlloc",
                   "OMPHighBWMemAlloc", "OMPLowLatMemAlloc",
                   "OMPCGroupMemAlloc", "OMPPTeamMemAlloc", "OMPThreadMemAlloc",
                   "OMPUserDefinedMemAlloc"
                 ]>,
    ExprArgument<"Allocator">
#if INTEL_COLLAB
    , ExprArgument<"Alignment">
#endif // INTEL_COLLAB
  ];
  let Documentation = [Undocumented];
}

def OMPDeclareVariant : InheritableAttr {
  let Spellings = [Pragma<"omp", "declare variant">];
  let Subjects = SubjectList<[Function]>;
  let SemaHandler = 0;
  let HasCustomParsing = 1;
  let InheritEvenIfAlreadyPresent = 1;
  let Documentation = [OMPDeclareVariantDocs];
  let Args = [
    ExprArgument<"VariantFuncRef">,
    OMPTraitInfoArgument<"TraitInfos">,
// INTEL_COLLAB
    VariadicExprArgument<"AdjustArgsNothing">,
    VariadicExprArgument<"AdjustArgsNeedDevicePtr">,
    VariadicEnumArgument<"AppendArgs", "InteropType",
                         ["target", "targetsync", "target,targetsync"],
                         ["Target", "TargetSync", "Target_TargetSync"]>
// end INTEL_COLLAB
  ];
  let AdditionalMembers = [{
    OMPTraitInfo &getTraitInfo() { return *traitInfos; }
    void printPrettyPragma(raw_ostream & OS, const PrintingPolicy &Policy)
        const;
  }];
}

def Assumption : InheritableAttr {
  let Spellings = [Clang<"assume">];
  let Subjects = SubjectList<[Function, ObjCMethod]>;
  let InheritEvenIfAlreadyPresent = 1;
  let Documentation = [AssumptionDocs];
  let Args = [StringArgument<"Assumption">];
}

def InternalLinkage : InheritableAttr {
  let Spellings = [Clang<"internal_linkage">];
  let Subjects = SubjectList<[Var, Function, CXXRecord]>;
  let Documentation = [InternalLinkageDocs];
}
def : MutualExclusions<[Common, InternalLinkage]>;

def ExcludeFromExplicitInstantiation : InheritableAttr {
  let Spellings = [Clang<"exclude_from_explicit_instantiation">];
  let Subjects = SubjectList<[Var, Function, CXXRecord]>;
  let Documentation = [ExcludeFromExplicitInstantiationDocs];
  let MeaningfulToClassTemplateDefinition = 1;
  let SimpleHandler = 1;
}

def Reinitializes : InheritableAttr {
  let Spellings = [Clang<"reinitializes", 0>];
  let Subjects = SubjectList<[NonStaticNonConstCXXMethod], ErrorDiag>;
  let Documentation = [ReinitializesDocs];
  let SimpleHandler = 1;
}

def NoDestroy : InheritableAttr {
  let Spellings = [Clang<"no_destroy", 0>];
  let Subjects = SubjectList<[Var]>;
  let Documentation = [NoDestroyDocs];
}

def AlwaysDestroy : InheritableAttr {
  let Spellings = [Clang<"always_destroy", 0>];
  let Subjects = SubjectList<[Var]>;
  let Documentation = [AlwaysDestroyDocs];
}
def : MutualExclusions<[NoDestroy, AlwaysDestroy]>;

def SpeculativeLoadHardening : InheritableAttr {
  let Spellings = [Clang<"speculative_load_hardening">];
  let Subjects = SubjectList<[Function, ObjCMethod], ErrorDiag>;
  let Documentation = [SpeculativeLoadHardeningDocs];
  let SimpleHandler = 1;
}

def NoSpeculativeLoadHardening : InheritableAttr {
  let Spellings = [Clang<"no_speculative_load_hardening">];
  let Subjects = SubjectList<[Function, ObjCMethod], ErrorDiag>;
  let Documentation = [NoSpeculativeLoadHardeningDocs];
  let SimpleHandler = 1;
}
def : MutualExclusions<[SpeculativeLoadHardening, NoSpeculativeLoadHardening]>;

def Uninitialized : InheritableAttr {
  let Spellings = [Clang<"uninitialized", 0>];
  let Subjects = SubjectList<[LocalVar]>;
  let PragmaAttributeSupport = 1;
  let Documentation = [UninitializedDocs];
}

def LoaderUninitialized : Attr {
  let Spellings = [Clang<"loader_uninitialized">];
  let Subjects = SubjectList<[GlobalVar]>;
  let Documentation = [LoaderUninitializedDocs];
  let SimpleHandler = 1;
}

def ObjCExternallyRetained : InheritableAttr {
  let LangOpts = [ObjCAutoRefCount];
  let Spellings = [Clang<"objc_externally_retained">];
  let Subjects = SubjectList<[NonParmVar, Function, Block, ObjCMethod]>;
  let Documentation = [ObjCExternallyRetainedDocs];
}

def NoBuiltin : Attr {
  let Spellings = [Clang<"no_builtin">];
  let Args = [VariadicStringArgument<"BuiltinNames">];
  let Subjects = SubjectList<[Function]>;
  let Documentation = [NoBuiltinDocs];
}

def UsingIfExists : InheritableAttr {
  let Spellings = [Clang<"using_if_exists", 0>];
  let Subjects = SubjectList<[Using,
                              UnresolvedUsingTypename,
                              UnresolvedUsingValue], ErrorDiag>;
  let Documentation = [UsingIfExistsDocs];
}

// FIXME: This attribute is not inheritable, it will not be propagated to
// redecls. [[clang::lifetimebound]] has the same problems. This should be
// fixed in TableGen (by probably adding a new inheritable flag).
def AcquireHandle : DeclOrTypeAttr {
  let Spellings = [Clang<"acquire_handle">];
  let Args = [StringArgument<"HandleType">];
  let Subjects = SubjectList<[Function, TypedefName, ParmVar]>;
  let Documentation = [AcquireHandleDocs];
}

def UseHandle : InheritableParamAttr {
  let Spellings = [Clang<"use_handle">];
  let Args = [StringArgument<"HandleType">];
  let Subjects = SubjectList<[ParmVar]>;
  let Documentation = [UseHandleDocs];
}

def ReleaseHandle : InheritableParamAttr {
  let Spellings = [Clang<"release_handle">];
  let Args = [StringArgument<"HandleType">];
  let Subjects = SubjectList<[ParmVar]>;
  let Documentation = [ReleaseHandleDocs];
}

def Builtin : InheritableAttr {
  let Spellings = [];
  let Args = [UnsignedArgument<"ID">];
  let Subjects = SubjectList<[Function]>;
  let SemaHandler = 0;
  let Documentation = [Undocumented];
}
def EnforceTCB : InheritableAttr {
  let Spellings = [Clang<"enforce_tcb">];
  let Subjects = SubjectList<[Function]>;
  let Args = [StringArgument<"TCBName">];
  let Documentation = [EnforceTCBDocs];
  bit InheritEvenIfAlreadyPresent = 1;
}

def EnforceTCBLeaf : InheritableAttr {
  let Spellings = [Clang<"enforce_tcb_leaf">];
  let Subjects = SubjectList<[Function]>;
  let Args = [StringArgument<"TCBName">];
  let Documentation = [EnforceTCBLeafDocs];
  bit InheritEvenIfAlreadyPresent = 1;
}

def Error : InheritableAttr {
  let Spellings = [GCC<"error">, GCC<"warning">];
  let Accessors = [Accessor<"isError", [GCC<"error">]>,
                   Accessor<"isWarning", [GCC<"warning">]>];
  let Args = [StringArgument<"UserDiagnostic">];
  let Subjects = SubjectList<[Function], ErrorDiag>;
  let Documentation = [ErrorAttrDocs];
}

// INTEL_CUSTOMIZATION
def PreferDSP : InheritableAttr {
  let Spellings = [CXX11<"intel", "prefer_dsp">, GNU<"prefer_dsp">];
  let Subjects = SubjectList<[Function], ErrorDiag>;
  let Documentation = [Undocumented];
}

def PreferSoftLogic : InheritableAttr {
  let Spellings = [CXX11<"intel", "prefer_softlogic">, GNU<"prefer_softlogic">];
  let Subjects = SubjectList<[Function], ErrorDiag>;
  let Documentation = [Undocumented];
}
def : MutualExclusions<[PreferDSP, PreferSoftLogic]>;

def PropagateDSPPreference : InheritableAttr {
  let Spellings = [CXX11<"intel", "propagate_dsp_preference">, GNU<"propagate_dsp_preference">];
  let Subjects = SubjectList<[Function], ErrorDiag>;
  let Documentation = [Undocumented];
  let SimpleHandler = 1;
}
// end INTEL_CUSTOMIZATION<|MERGE_RESOLUTION|>--- conflicted
+++ resolved
@@ -2261,13 +2261,8 @@
                         IntelFPGARegister]>;
 
 // One integral argument.
-<<<<<<< HEAD
-def IntelFPGABankWidth : Attr {
+def IntelFPGABankWidth : InheritableAttr {
   let Spellings = [CXX11<"intelfpga","bankwidth">, GNU<"bankwidth">, // INTEL
-=======
-def IntelFPGABankWidth : InheritableAttr {
-  let Spellings = [CXX11<"intelfpga","bankwidth">,
->>>>>>> bce10fb5
                    CXX11<"intel","bankwidth">];
   let Args = [ExprArgument<"Value">];
   let Subjects = SubjectList<[IntelFPGAConstVar, IntelFPGALocalStaticAgentMemVar,
@@ -2277,13 +2272,8 @@
 }
 def : MutualExclusions<[IntelFPGARegister, IntelFPGABankWidth]>;
 
-<<<<<<< HEAD
-def IntelFPGANumBanks : Attr {
+def IntelFPGANumBanks : InheritableAttr {
   let Spellings = [CXX11<"intelfpga","numbanks">, GNU<"numbanks">, // INTEL
-=======
-def IntelFPGANumBanks : InheritableAttr {
-  let Spellings = [CXX11<"intelfpga","numbanks">,
->>>>>>> bce10fb5
                    CXX11<"intel","numbanks">];
   let Args = [ExprArgument<"Value">];
   let Subjects = SubjectList<[IntelFPGAConstVar, IntelFPGALocalStaticAgentMemVar,
