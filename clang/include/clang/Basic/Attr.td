--- conflicted
+++ resolved
@@ -548,17 +548,12 @@
 def Aligned : InheritableAttr {
   let Spellings = [GCC<"aligned">, Declspec<"align">, Keyword<"alignas">,
                    Keyword<"_Alignas">];
-<<<<<<< HEAD
-//  let Subjects = SubjectList<[NonBitField, NormalVar, Tag]>;
+//#if INTEL_CUSTOMIZATION
   let Args = [AlignedArgument<"Alignment", 1>
-//#if INTEL_CUSTOMIZATION
 // Fix for CQ368132: __declspec (align) in icc can take more than one argument.
               , AlignedArgument<"Offset", 1>
+  ];
 //#endif // INTEL_CUSTOMIZATION
-  ];
-=======
-  let Args = [AlignedArgument<"Alignment", 1>];
->>>>>>> d1c3dd89
   let Accessors = [Accessor<"isGNU", [GCC<"aligned">]>,
                    Accessor<"isC11", [Keyword<"_Alignas">]>,
                    Accessor<"isAlignas", [Keyword<"alignas">,
